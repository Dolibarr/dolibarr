<?php
use PhpOffice\PhpSpreadsheet\NamedRange;

/* Copyright (C) 2000-2007	Rodolphe Quiedeville			<rodolphe@quiedeville.org>
 * Copyright (C) 2003		Jean-Louis Bergamo			<jlb@j1b.org>
 * Copyright (C) 2004-2018	Laurent Destailleur			<eldy@users.sourceforge.net>
 * Copyright (C) 2004		Sebastien Di Cintio			<sdicintio@ressource-toi.org>
 * Copyright (C) 2004		Benoit Mortier				<benoit.mortier@opensides.be>
 * Copyright (C) 2004		Christophe Combelles			<ccomb@free.fr>
 * Copyright (C) 2005-2017	Regis Houssin				<regis.houssin@inodbox.com>
 * Copyright (C) 2008		Raphael Bertrand (Resultic)	<raphael.bertrand@resultic.fr>
 * Copyright (C) 2010-2018	Juanjo Menent				<jmenent@2byte.es>
 * Copyright (C) 2013		Cédric Salvador				<csalvador@gpcsolutions.fr>
 * Copyright (C) 2013-2017	Alexandre Spangaro			<aspangaro@open-dsi.fr>
 * Copyright (C) 2014		Cédric GROSS					<c.gross@kreiz-it.fr>
 * Copyright (C) 2014-2015	Marcos García				<marcosgdf@gmail.com>
 * Copyright (C) 2015		Jean-François Ferry			<jfefe@aternatik.fr>
 * Copyright (C) 2018-2019  Frédéric France             <frederic.france@netlogic.fr>
 * Copyright (C) 2019       Thibault Foucart            <support@ptibogxiv.net>
 *
 * This program is free software; you can redistribute it and/or modify
 * it under the terms of the GNU General Public License as published by
 * the Free Software Foundation; either version 3 of the License, or
 * (at your option) any later version.
 *
 * This program is distributed in the hope that it will be useful,
 * but WITHOUT ANY WARRANTY; without even the implied warranty of
 * MERCHANTABILITY or FITNESS FOR A PARTICULAR PURPOSE.  See the
 * GNU General Public License for more details.
 *
 * You should have received a copy of the GNU General Public License
 * along with this program. If not, see <http://www.gnu.org/licenses/>.
 * or see http://www.gnu.org/
 */

/**
 *	\file			htdocs/core/lib/functions.lib.php
 *	\brief			A set of functions for Dolibarr
 *					This file contains all frequently used functions.
 */

include_once DOL_DOCUMENT_ROOT .'/core/lib/json.lib.php';


/**
 * Return a DoliDB instance (database handler).
 *
 * @param   string	$type		Type of database (mysql, pgsql...)
 * @param	string	$host		Address of database server
 * @param	string	$user		Nom de l'utilisateur autorise
 * @param	string	$pass		Mot de passe
 * @param	string	$name		Nom de la database
 * @param	int		$port		Port of database server
 * @return	DoliDB				A DoliDB instance
 */
function getDoliDBInstance($type, $host, $user, $pass, $name, $port)
{
	require_once DOL_DOCUMENT_ROOT ."/core/db/".$type.'.class.php';

	$class='DoliDB'.ucfirst($type);
	$dolidb=new $class($type, $host, $user, $pass, $name, $port);
	return $dolidb;
}

/**
 * 	Get list of entity id to use.
 *
 * 	@param	string	$element		Current element
 *									'societe', 'socpeople', 'actioncomm', 'agenda', 'resource',
 *									'product', 'productprice', 'stock',
 *									'propal', 'supplier_proposal', 'invoice', 'facture_fourn', 'payment_various',
 *									'categorie', 'bank_account', 'bank_account', 'adherent', 'user',
 *									'commande', 'commande_fournisseur', 'expedition', 'intervention', 'survey',
 *									'contract', 'tax', 'expensereport', 'holiday', 'multicurrency', 'project',
 *									'email_template', 'event', 'donation'
 *									'c_paiement', 'c_payment_term', ...
 * 	@param	int		$shared			0=Return id of current entity only,
 * 									1=Return id of current entity + shared entities (default)
 *  @param	object	$currentobject	Current object if needed
 * 	@return	mixed				Entity id(s) to use
 */
function getEntity($element, $shared = 1, $currentobject = null)
{
	global $conf, $mc;

	if (is_object($mc))
	{
		return $mc->getEntity($element, $shared, $currentobject);
	}
	else
	{
		$out='';
		$addzero = array('user', 'usergroup', 'c_email_templates', 'email_template', 'default_values');
		if (in_array($element, $addzero)) $out.= '0,';
		$out.= $conf->entity;
		return $out;
	}
}

/**
 * Return information about user browser
 *
 * Returns array with the following format:
 * array(
 *  'browsername' => Browser name (firefox|chrome|iceweasel|epiphany|safari|opera|ie|unknown)
 *  'browserversion' => Browser version. Empty if unknown
 *  'browseros' => Set with mobile OS (android|blackberry|ios|palm|symbian|webos|maemo|windows|unknown)
 *  'layout' => (tablet|phone|classic)
 *  'phone' => empty if not mobile, (android|blackberry|ios|palm|unknown) if mobile
 *  'tablet' => true/false
 * )
 *
 * @param string $user_agent Content of $_SERVER["HTTP_USER_AGENT"] variable
 * @return	array Check function documentation
 */
function getBrowserInfo($user_agent)
{
	include_once DOL_DOCUMENT_ROOT.'/includes/mobiledetect/mobiledetectlib/Mobile_Detect.php';

	$name='unknown';
	$version='';
	$os='unknown';
	$phone = '';

	$detectmobile = new Mobile_Detect(null, $user_agent);
	$tablet = $detectmobile->isTablet();

	if ($detectmobile->isMobile()) {

		$phone = 'unknown';

		// If phone/smartphone, we set phone os name.
		if ($detectmobile->is('AndroidOS')) {
			$os = $phone = 'android';
		} elseif ($detectmobile->is('BlackBerryOS')) {
			$os = $phone = 'blackberry';
		} elseif ($detectmobile->is('iOS')) {
			$os = 'ios';
			$phone = 'iphone';
		} elseif ($detectmobile->is('PalmOS')) {
			$os = $phone = 'palm';
		} elseif ($detectmobile->is('SymbianOS')) {
			$os = 'symbian';
		} elseif ($detectmobile->is('webOS')) {
			$os = 'webos';
		} elseif ($detectmobile->is('MaemoOS')) {
			$os = 'maemo';
		} elseif ($detectmobile->is('WindowsMobileOS') || $detectmobile->is('WindowsPhoneOS')) {
			$os = 'windows';
		}
	}

	// OS
	if (preg_match('/linux/i', $user_agent))			{ $os='linux'; }
	elseif (preg_match('/macintosh/i', $user_agent))	{ $os='macintosh'; }
	elseif (preg_match('/windows/i', $user_agent))		{ $os='windows'; }

	// Name
	if (preg_match('/firefox(\/|\s)([\d\.]*)/i', $user_agent, $reg))      { $name='firefox';   $version=$reg[2]; }
	elseif (preg_match('/edge(\/|\s)([\d\.]*)/i', $user_agent, $reg))     { $name='edge';      $version=$reg[2]; }
	elseif (preg_match('/chrome(\/|\s)([\d\.]+)/i', $user_agent, $reg))   { $name='chrome';    $version=$reg[2]; }    // we can have 'chrome (Mozilla...) chrome x.y' in one string
	elseif (preg_match('/chrome/i', $user_agent, $reg))                   { $name='chrome'; }
	elseif (preg_match('/iceweasel/i', $user_agent))                      { $name='iceweasel'; }
	elseif (preg_match('/epiphany/i', $user_agent))                       { $name='epiphany';  }
	elseif (preg_match('/safari(\/|\s)([\d\.]*)/i', $user_agent, $reg))   { $name='safari';    $version=$reg[2]; }	// Safari is often present in string for mobile but its not.
	elseif (preg_match('/opera(\/|\s)([\d\.]*)/i', $user_agent, $reg))    { $name='opera';     $version=$reg[2]; }
	elseif (preg_match('/(MSIE\s([0-9]+\.[0-9]))|.*(Trident\/[0-9]+.[0-9];.*rv:([0-9]+\.[0-9]+))/i', $user_agent, $reg))  { $name='ie'; $version=end($reg); }    // MS products at end
	elseif (preg_match('/(Windows NT\s([0-9]+\.[0-9])).*(Trident\/[0-9]+.[0-9];.*rv:([0-9]+\.[0-9]+))/i', $user_agent, $reg))  { $name='ie'; $version=end($reg); }    // MS products at end
	elseif (preg_match('/l(i|y)n(x|ks)(\(|\/|\s)*([\d\.]+)/i', $user_agent, $reg)) { $name='lynxlinks'; $version=$reg[4]; }

	if ($tablet) {
		$layout = 'tablet';
	} elseif ($phone) {
		$layout = 'phone';
	} else {
		$layout = 'classic';
	}

	return array(
		'browsername' => $name,
		'browserversion' => $version,
		'browseros' => $os,
		'layout' => $layout,
		'phone' => $phone,
		'tablet' => $tablet
	);
}

/**
 *  Function called at end of web php process
 *
 *  @return	void
 */
function dol_shutdown()
{
	global $conf,$user,$langs,$db;
	$disconnectdone=false; $depth=0;
	if (is_object($db) && ! empty($db->connected)) { $depth=$db->transaction_opened; $disconnectdone=$db->close(); }
	dol_syslog("--- End access to ".$_SERVER["PHP_SELF"].(($disconnectdone && $depth)?' (Warn: db disconnection forced, transaction depth was '.$depth.')':''), (($disconnectdone && $depth)?LOG_WARNING:LOG_INFO));
}

/**
 * Return true if we are in a context of submitting a parameter
 *
 * @param 	string	$paramname		Name or parameter to test
 * @return 	boolean					True if we have just submit a POST or GET request with the parameter provided (even if param is empty)
 */
function GETPOSTISSET($paramname)
{
	return (isset($_POST[$paramname]) || isset($_GET[$paramname]));
}

/**
 *  Return value of a param into GET or POST supervariable.
 *  Use the property $user->default_values[path]['creatform'] and/or $user->default_values[path]['filters'] and/or $user->default_values[path]['sortorder']
 *  Note: The property $user->default_values is loaded by main.php when loading the user.
 *
 *  @param  string  $paramname   Name of parameter to found
 *  @param  string  $check	     Type of check
 *                               ''=no check (deprecated)
 *                               'none'=no check (only for param that should have very rich content)
 *                               'int'=check it's numeric (integer or float)
 *                               'intcomma'=check it's integer+comma ('1,2,3,4...')
 *                               'alpha'=check it's text and sign
 *                               'aZ'=check it's a-z only
 *                               'aZ09'=check it's simple alpha string (recommended for keys)
 *                               'array'=check it's array
 *                               'san_alpha'=Use filter_var with FILTER_SANITIZE_STRING (do not use this for free text string)
 *                               'nohtml', 'alphanohtml'=check there is no html content
 *                               'custom'= custom filter specify $filter and $options)
 *  @param	int		$method	     Type of method (0 = get then post, 1 = only get, 2 = only post, 3 = post then get)
 *  @param  int     $filter      Filter to apply when $check is set to 'custom'. (See http://php.net/manual/en/filter.filters.php for détails)
 *  @param  mixed   $options     Options to pass to filter_var when $check is set to 'custom'
 *  @param	string	$noreplace	 Force disable of replacement of __xxx__ strings.
 *  @return string|string[]      Value found (string or array), or '' if check fails
 */
function GETPOST($paramname, $check = 'none', $method = 0, $filter = null, $options = null, $noreplace = 0)
{
	global $mysoc,$user,$conf;

	if (empty($paramname)) return 'BadFirstParameterForGETPOST';
	if (empty($check))
	{
		dol_syslog("Deprecated use of GETPOST, called with 1st param = ".$paramname." and 2nd param is '', when calling page ".$_SERVER["PHP_SELF"], LOG_WARNING);
		// Enable this line to know who call the GETPOST with '' $check parameter.
		//var_dump(debug_backtrace()[0]);
	}

	if (empty($method)) $out = isset($_GET[$paramname])?$_GET[$paramname]:(isset($_POST[$paramname])?$_POST[$paramname]:'');
	elseif ($method==1) $out = isset($_GET[$paramname])?$_GET[$paramname]:'';
	elseif ($method==2) $out = isset($_POST[$paramname])?$_POST[$paramname]:'';
	elseif ($method==3) $out = isset($_POST[$paramname])?$_POST[$paramname]:(isset($_GET[$paramname])?$_GET[$paramname]:'');
	else return 'BadThirdParameterForGETPOST';

	if (empty($method) || $method == 3 || $method == 4)
	{
		$relativepathstring = $_SERVER["PHP_SELF"];
		// Clean $relativepathstring
		if (constant('DOL_URL_ROOT')) $relativepathstring = preg_replace('/^'.preg_quote(constant('DOL_URL_ROOT'), '/').'/', '', $relativepathstring);
		$relativepathstring = preg_replace('/^\//', '', $relativepathstring);
		$relativepathstring = preg_replace('/^custom\//', '', $relativepathstring);
		//var_dump($relativepathstring);
		//var_dump($user->default_values);

		// Code for search criteria persistence.
		// Retrieve values if restore_lastsearch_values
		if (! empty($_GET['restore_lastsearch_values']))        // Use $_GET here and not GETPOST
		{
			if (! empty($_SESSION['lastsearch_values_'.$relativepathstring]))	// If there is saved values
			{
				$tmp=json_decode($_SESSION['lastsearch_values_'.$relativepathstring], true);
				if (is_array($tmp))
				{
					foreach($tmp as $key => $val)
					{
						if ($key == $paramname)	// We are on the requested parameter
						{
							$out=$val;
							break;
						}
					}
				}
			}
			// If there is saved contextpage, page or limit
			if ($paramname == 'contextpage' && ! empty($_SESSION['lastsearch_contextpage_'.$relativepathstring]))
			{
				$out = $_SESSION['lastsearch_contextpage_'.$relativepathstring];
			}
			elseif ($paramname == 'page' && ! empty($_SESSION['lastsearch_page_'.$relativepathstring]))
			{
				$out = $_SESSION['lastsearch_page_'.$relativepathstring];
			}
			elseif ($paramname == 'limit' && ! empty($_SESSION['lastsearch_limit_'.$relativepathstring]))
			{
				$out = $_SESSION['lastsearch_limit_'.$relativepathstring];
			}
		}
		// Else, retreive default values if we are not doing a sort
		elseif (! isset($_GET['sortfield']))	// If we did a click on a field to sort, we do no apply default values. Same if option MAIN_ENABLE_DEFAULT_VALUES is not set
		{
			if (! empty($_GET['action']) && $_GET['action'] == 'create' && ! isset($_GET[$paramname]) && ! isset($_POST[$paramname]))
			{
				// Search default value from $object->field
				global $object;
				if (is_object($object) && isset($object->fields[$paramname]['default']))
				{
					$out = $object->fields[$paramname]['default'];
				}
			}
			if (! empty($conf->global->MAIN_ENABLE_DEFAULT_VALUES))
			{
			    if (! empty($_GET['action']) && (preg_match('/^create/', $_GET['action']) || preg_match('/^presend/', $_GET['action'])) && ! isset($_GET[$paramname]) && ! isset($_POST[$paramname]))
				{
					// Now search in setup to overwrite default values
					if (! empty($user->default_values))		// $user->default_values defined from menu 'Setup - Default values'
					{
						if (isset($user->default_values[$relativepathstring]['createform']))
						{
							foreach($user->default_values[$relativepathstring]['createform'] as $defkey => $defval)
							{
								$qualified = 0;
								if ($defkey != '_noquery_')
								{
									$tmpqueryarraytohave=explode('&', $defkey);
									$tmpqueryarraywehave=explode('&', dol_string_nohtmltag($_SERVER['QUERY_STRING']));
									$foundintru=0;
									foreach($tmpqueryarraytohave as $tmpquerytohave)
									{
										if (! in_array($tmpquerytohave, $tmpqueryarraywehave)) $foundintru=1;
									}
									if (! $foundintru) $qualified=1;
									//var_dump($defkey.'-'.$qualified);
								}
								else $qualified = 1;

								if ($qualified)
								{
									//var_dump($user->default_values[$relativepathstring][$defkey]['createform']);
									if (isset($user->default_values[$relativepathstring]['createform'][$defkey][$paramname]))
									{
										$out = $user->default_values[$relativepathstring]['createform'][$defkey][$paramname];
										break;
									}
								}
							}
						}
					}
				}
				// Management of default search_filters and sort order
				//elseif (preg_match('/list.php$/', $_SERVER["PHP_SELF"]) && ! empty($paramname) && ! isset($_GET[$paramname]) && ! isset($_POST[$paramname]))
				elseif (! empty($paramname) && ! isset($_GET[$paramname]) && ! isset($_POST[$paramname]))
				{
					if (! empty($user->default_values))		// $user->default_values defined from menu 'Setup - Default values'
					{
						//var_dump($user->default_values[$relativepathstring]);
						if ($paramname == 'sortfield' || $paramname == 'sortorder')			// Sorted on which fields ? ASC or DESC ?
						{
							if (isset($user->default_values[$relativepathstring]['sortorder']))	// Even if paramname is sortfield, data are stored into ['sortorder...']
							{
								foreach($user->default_values[$relativepathstring]['sortorder'] as $defkey => $defval)
								{
									$qualified = 0;
									if ($defkey != '_noquery_')
									{
										$tmpqueryarraytohave=explode('&', $defkey);
										$tmpqueryarraywehave=explode('&', dol_string_nohtmltag($_SERVER['QUERY_STRING']));
										$foundintru=0;
										foreach($tmpqueryarraytohave as $tmpquerytohave)
										{
											if (! in_array($tmpquerytohave, $tmpqueryarraywehave)) $foundintru=1;
										}
										if (! $foundintru) $qualified=1;
										//var_dump($defkey.'-'.$qualified);
									}
									else $qualified = 1;

									if ($qualified)
									{
										$forbidden_chars_to_replace=array(" ","'","/","\\",":","*","?","\"","<",">","|","[","]",";","=");  // we accept _, -, . and ,
										foreach($user->default_values[$relativepathstring]['sortorder'][$defkey] as $key => $val)
										{
											if ($out) $out.=', ';
											if ($paramname == 'sortfield')
											{
												$out.=dol_string_nospecial($key, '', $forbidden_chars_to_replace);
											}
											if ($paramname == 'sortorder')
											{
												$out.=dol_string_nospecial($val, '', $forbidden_chars_to_replace);
											}
										}
										//break;	// No break for sortfield and sortorder so we can cumulate fields (is it realy usefull ?)
									}
								}
							}
						}
						elseif (isset($user->default_values[$relativepathstring]['filters']))
						{
							foreach($user->default_values[$relativepathstring]['filters'] as $defkey => $defval)	// $defkey is a querystring like 'a=b&c=d', $defval is key of user
							{
								$qualified = 0;
								if ($defkey != '_noquery_')
								{
									$tmpqueryarraytohave=explode('&', $defkey);
									$tmpqueryarraywehave=explode('&', dol_string_nohtmltag($_SERVER['QUERY_STRING']));
									$foundintru=0;
									foreach($tmpqueryarraytohave as $tmpquerytohave)
									{
										if (! in_array($tmpquerytohave, $tmpqueryarraywehave)) $foundintru=1;
									}
									if (! $foundintru) $qualified=1;
									//var_dump($defkey.'-'.$qualified);
								}
								else $qualified = 1;

								if ($qualified)
								{
									if (isset($_POST['sall']) || isset($_POST['search_all']) || isset($_GET['sall']) || isset($_GET['search_all']))
									{
										// We made a search from quick search menu, do we still use default filter ?
										if (empty($conf->global->MAIN_DISABLE_DEFAULT_FILTER_FOR_QUICK_SEARCH))
										{
											$forbidden_chars_to_replace=array(" ","'","/","\\",":","*","?","\"","<",">","|","[","]",";","=");  // we accept _, -, . and ,
											$out = dol_string_nospecial($user->default_values[$relativepathstring]['filters'][$defkey][$paramname], '', $forbidden_chars_to_replace);
										}
									}
									else
									{
										$forbidden_chars_to_replace=array(" ","'","/","\\",":","*","?","\"","<",">","|","[","]",";","=");  // we accept _, -, . and ,
										$out = dol_string_nospecial($user->default_values[$relativepathstring]['filters'][$defkey][$paramname], '', $forbidden_chars_to_replace);
									}
									break;
								}
							}
						}
					}
				}
			}
		}
	}

	// Substitution variables for GETPOST (used to get final url with variable parameters or final default value with variable parameters)
	// Example of variables: __DAY__, __MONTH__, __YEAR__, __MYCOMPANY_COUNTRY_ID__, __USER_ID__, ...
	// We do this only if var is a GET. If it is a POST, may be we want to post the text with vars as the setup text.
	if (! is_array($out) && empty($_POST[$paramname]) && empty($noreplace))
	{
		$maxloop=20; $loopnb=0;    // Protection against infinite loop
		while (preg_match('/__([A-Z0-9]+_?[A-Z0-9]+)__/i', $out, $reg) && ($loopnb < $maxloop))    // Detect '__ABCDEF__' as key 'ABCDEF' and '__ABC_DEF__' as key 'ABC_DEF'. Detection is also correct when 2 vars are side by side.
		{
				$loopnb++; $newout = '';

				if ($reg[1] == 'DAY')                { $tmp=dol_getdate(dol_now(), true); $newout = $tmp['mday']; }
				elseif ($reg[1] == 'MONTH')          { $tmp=dol_getdate(dol_now(), true); $newout = $tmp['mon'];  }
				elseif ($reg[1] == 'YEAR')           { $tmp=dol_getdate(dol_now(), true); $newout = $tmp['year']; }
				elseif ($reg[1] == 'PREVIOUS_DAY')   { $tmp=dol_getdate(dol_now(), true); $tmp2=dol_get_prev_day($tmp['mday'], $tmp['mon'], $tmp['year']); $newout = $tmp2['day']; }
				elseif ($reg[1] == 'PREVIOUS_MONTH') { $tmp=dol_getdate(dol_now(), true); $tmp2=dol_get_prev_month($tmp['mon'], $tmp['year']); $newout = $tmp2['month']; }
				elseif ($reg[1] == 'PREVIOUS_YEAR')  { $tmp=dol_getdate(dol_now(), true); $newout = ($tmp['year'] - 1); }
				elseif ($reg[1] == 'NEXT_DAY')       { $tmp=dol_getdate(dol_now(), true); $tmp2=dol_get_next_day($tmp['mday'], $tmp['mon'], $tmp['year']); $newout = $tmp2['day']; }
				elseif ($reg[1] == 'NEXT_MONTH')     { $tmp=dol_getdate(dol_now(), true); $tmp2=dol_get_next_month($tmp['mon'], $tmp['year']); $newout = $tmp2['month']; }
				elseif ($reg[1] == 'NEXT_YEAR')      { $tmp=dol_getdate(dol_now(), true); $newout = ($tmp['year'] + 1); }
				elseif ($reg[1] == 'MYCOMPANY_COUNTRY_ID' || $reg[1] == 'MYCOUNTRY_ID' || $reg[1] == 'MYCOUNTRYID')
				{
					$newout = $mysoc->country_id;
				}
				elseif ($reg[1] == 'USER_ID' || $reg[1] == 'USERID')
				{
					$newout = $user->id;
				}
				elseif ($reg[1] == 'USER_SUPERVISOR_ID' || $reg[1] == 'SUPERVISOR_ID' || $reg[1] == 'SUPERVISORID')
				{
					$newout = $user->fk_user;
				}
				elseif ($reg[1] == 'ENTITY_ID' || $reg[1] == 'ENTITYID')
				{
					$newout = $conf->entity;
				}
				else $newout = '';     // Key not found, we replace with empty string
				//var_dump('__'.$reg[1].'__ -> '.$newout);
				$out = preg_replace('/__'.preg_quote($reg[1], '/').'__/', $newout, $out);
		}
	}

	// Check is done after replacement
	switch ($check)
	{
		case 'none':
			break;
		case 'int':    // Check param is a numeric value (integer but also float or hexadecimal)
			if (! is_numeric($out)) { $out=''; }
			break;
		case 'intcomma':
			if (preg_match('/[^0-9,-]+/i', $out)) $out='';
			break;
		case 'alpha':
			if (! is_array($out))
			{
				$out=trim($out);
				// '"' is dangerous because param in url can close the href= or src= and add javascript functions.
				// '../' is dangerous because it allows dir transversals
				if (preg_match('/"/', $out)) $out='';
				elseif (preg_match('/\.\.\//', $out)) $out='';
			}
			break;
		case 'san_alpha':
			$out=filter_var($out, FILTER_SANITIZE_STRING);
			break;
		case 'aZ':
			if (! is_array($out))
			{
				$out=trim($out);
				if (preg_match('/[^a-z]+/i', $out)) $out='';
			}
			break;
		case 'aZ09':
			if (! is_array($out))
			{
				$out=trim($out);
				if (preg_match('/[^a-z0-9_\-\.]+/i', $out)) $out='';
			}
			break;
		case 'aZ09comma':		// great to sanitize sortfield or sortorder params that can be t.abc,t.def_gh
			if (! is_array($out))
			{
				$out=trim($out);
				if (preg_match('/[^a-z0-9_\-\.,]+/i', $out)) $out='';
			}
			break;
		case 'array':
			if (! is_array($out) || empty($out)) $out=array();
			break;
		case 'nohtml':		// Recommended for most scalar parameters
			$out=dol_string_nohtmltag($out, 0);
			break;
		case 'alphanohtml':	// Recommended for search parameters
			if (! is_array($out))
			{
				$out=trim($out);
				// '"' is dangerous because param in url can close the href= or src= and add javascript functions.
				// '../' is dangerous because it allows dir transversals
				if (preg_match('/"/', $out)) $out='';
				elseif (preg_match('/\.\.\//', $out)) $out='';
				$out=dol_string_nohtmltag($out);
			}
			break;
		case 'custom':
			if (empty($filter)) return 'BadFourthParameterForGETPOST';
			$out=filter_var($out, $filter, $options);
			break;
	}

	// Code for search criteria persistence.
	// Save data into session if key start with 'search_' or is 'smonth', 'syear', 'month', 'year'
	if (empty($method) || $method == 3 || $method == 4)
	{
		if (preg_match('/^search_/', $paramname) || in_array($paramname, array('sortorder','sortfield')))
		{
			//var_dump($paramname.' - '.$out.' '.$user->default_values[$relativepathstring]['filters'][$paramname]);

			// We save search key only if $out not empty that means:
			// - posted value not empty, or
			// - if posted value is empty and a default value exists that is not empty (it means we did a filter to an empty value when default was not).

			if ($out != '')		// $out = '0' or 'abc', it is a search criteria to keep
			{
				$user->lastsearch_values_tmp[$relativepathstring][$paramname]=$out;
			}
		}
	}

	return $out;
}


if (! function_exists('dol_getprefix'))
{
    /**
     *  Return a prefix to use for this Dolibarr instance, for session/cookie names or email id.
     *  The prefix is unique for instance and avoid conflict between multi-instances, even when having two instances with same root dir
     *  or two instances in same virtual servers.
     *
     *  @param  string  $mode                   '' (prefix for session name) or 'email' (prefix for email id)
     *  @return	string                          A calculated prefix
     */
    function dol_getprefix($mode = '')
    {
        global $conf;

		// If prefix is for email
		if ($mode == 'email')
		{
		    if (! empty($conf->global->MAIL_PREFIX_FOR_EMAIL_ID))	// If MAIL_PREFIX_FOR_EMAIL_ID is set (a value initialized with a random value is recommended)
			{
				if ($conf->global->MAIL_PREFIX_FOR_EMAIL_ID != 'SERVER_NAME') return $conf->global->MAIL_PREFIX_FOR_EMAIL_ID;
				elseif (isset($_SERVER["SERVER_NAME"])) return $_SERVER["SERVER_NAME"];
			}

			// The recommended value (may be not defined for old versions)
			if (! empty($conf->file->instance_unique_id)) return $conf->file->instance_unique_id;

			// For backward compatibility
			return dol_hash(DOL_DOCUMENT_ROOT.DOL_URL_ROOT, '3');
		}

		// The recommended value (may be not defined for old versions)
		if (! empty($conf->file->instance_unique_id)) return $conf->file->instance_unique_id;

		// For backward compatibility
		if (isset($_SERVER["SERVER_NAME"]) && isset($_SERVER["DOCUMENT_ROOT"]))
		{
			return dol_hash($_SERVER["SERVER_NAME"].$_SERVER["DOCUMENT_ROOT"].DOL_DOCUMENT_ROOT.DOL_URL_ROOT, '3');
		}

		return dol_hash(DOL_DOCUMENT_ROOT.DOL_URL_ROOT, '3');
	}
}

/**
 *	Make an include_once using default root and alternate root if it fails.
 *  To link to a core file, use include(DOL_DOCUMENT_ROOT.'/pathtofile')
 *  To link to a module file from a module file, use include './mymodulefile';
 *  To link to a module file from a core file, then this function can be used (call by hook / trigger / speciales pages)
 *
 * 	@param	string	$relpath	Relative path to file (Ie: mydir/myfile, ../myfile, ...)
 * 	@param	string	$classname	Class name (deprecated)
 *  @return bool                True if load is a success, False if it fails
 */
function dol_include_once($relpath, $classname = '')
{
	global $conf,$langs,$user,$mysoc;   // Do not remove this. They must be defined for files we include. Other globals var must be retreived with $GLOBALS['var']

	$fullpath = dol_buildpath($relpath);

	if (!file_exists($fullpath)) {
		dol_syslog('functions::dol_include_once Tried to load unexisting file: '.$relpath, LOG_WARNING);
		return false;
	}

	if (! empty($classname) && ! class_exists($classname)) {
		return include $fullpath;
	} else {
		return include_once $fullpath;
	}
}


/**
 *	Return path of url or filesystem. Can check into alternate dir or alternate dir + main dir depending on value of $returnemptyifnotfound.
 *
 * 	@param	string	$path						Relative path to file (if mode=0) or relative url (if mode=1). Ie: mydir/myfile, ../myfile
 *  @param	int		$type						0=Used for a Filesystem path, 1=Used for an URL path (output relative), 2=Used for an URL path (output full path using same host that current url), 3=Used for an URL path (output full path using host defined into $dolibarr_main_url_root of conf file)
 *  @param	int		$returnemptyifnotfound		0:If $type==0 and if file was not found into alternate dir, return default path into main dir (no test on it)
 *  											1:If $type==0 and if file was not found into alternate dir, return empty string
 *  											2:If $type==0 and if file was not found into alternate dir, test into main dir, return default path if found, empty string if not found
 *  @return string								Full filesystem path (if path=0), Full url path (if mode=1)
 */
function dol_buildpath($path, $type = 0, $returnemptyifnotfound = 0)
{
	global $conf;

	$path=preg_replace('/^\//', '', $path);

	if (empty($type))	// For a filesystem path
	{
		$res = DOL_DOCUMENT_ROOT.'/'.$path;		// Standard default path
		if (is_array($conf->file->dol_document_root))
		{
			foreach ($conf->file->dol_document_root as $key => $dirroot)	// ex: array("main"=>"/home/main/htdocs", "alt0"=>"/home/dirmod/htdocs", ...)
			{
				if ($key == 'main')
				{
					continue;
				}
				if (file_exists($dirroot.'/'.$path))
				{
					$res=$dirroot.'/'.$path;
					return $res;
				}
			}
		}
		if ($returnemptyifnotfound)								// Not found into alternate dir
		{
			if ($returnemptyifnotfound == 1 || ! file_exists($res)) return '';
		}
	}
	else				// For an url path
	{
		// We try to get local path of file on filesystem from url
		// Note that trying to know if a file on disk exist by forging path on disk from url
		// works only for some web server and some setup. This is bugged when
		// using proxy, rewriting, virtual path, etc...
		$res='';
		if ($type == 1) $res = DOL_URL_ROOT.'/'.$path;			// Standard value
		if ($type == 2) $res = DOL_MAIN_URL_ROOT.'/'.$path;		// Standard value
		if ($type == 3) $res = DOL_URL_ROOT.'/'.$path;

		foreach ($conf->file->dol_document_root as $key => $dirroot)	// ex: array(["main"]=>"/home/main/htdocs", ["alt0"]=>"/home/dirmod/htdocs", ...)
		{
			if ($key == 'main')
			{
				if ($type == 3)
				{
					global $dolibarr_main_url_root;

					// Define $urlwithroot
					$urlwithouturlroot=preg_replace('/'.preg_quote(DOL_URL_ROOT, '/').'$/i', '', trim($dolibarr_main_url_root));
					$urlwithroot=$urlwithouturlroot.DOL_URL_ROOT;		// This is to use external domain name found into config file
					//$urlwithroot=DOL_MAIN_URL_ROOT;					// This is to use same domain name than current

					$res=(preg_match('/^http/i', $conf->file->dol_url_root[$key])?'':$urlwithroot).'/'.$path;     // Test on start with http is for old conf syntax
				}
				continue;
			}
			preg_match('/^([^\?]+(\.css\.php|\.css|\.js\.php|\.js|\.png|\.jpg|\.php)?)/i', $path, $regs);    // Take part before '?'
			if (! empty($regs[1]))
			{
				//print $key.'-'.$dirroot.'/'.$path.'-'.$conf->file->dol_url_root[$type].'<br>'."\n";
				if (file_exists($dirroot.'/'.$regs[1]))
				{
					if ($type == 1)
					{
						$res=(preg_match('/^http/i', $conf->file->dol_url_root[$key])?'':DOL_URL_ROOT).$conf->file->dol_url_root[$key].'/'.$path;
					}
					if ($type == 2)
					{
						$res=(preg_match('/^http/i', $conf->file->dol_url_root[$key])?'':DOL_MAIN_URL_ROOT).$conf->file->dol_url_root[$key].'/'.$path;
					}
					if ($type == 3)
					{
						global $dolibarr_main_url_root;

						// Define $urlwithroot
						$urlwithouturlroot=preg_replace('/'.preg_quote(DOL_URL_ROOT, '/').'$/i', '', trim($dolibarr_main_url_root));
						$urlwithroot=$urlwithouturlroot.DOL_URL_ROOT;		// This is to use external domain name found into config file
						//$urlwithroot=DOL_MAIN_URL_ROOT;					// This is to use same domain name than current

						$res=(preg_match('/^http/i', $conf->file->dol_url_root[$key])?'':$urlwithroot).$conf->file->dol_url_root[$key].'/'.$path;     // Test on start with http is for old conf syntax
					}
					break;
				}
			}
		}
	}

	return $res;
}

/**
 *	Create a clone of instance of object (new instance with same value for properties)
 *  With native = 0: Property that are reference are also new object (full isolation clone). This means $this->db of new object is not valid.
 *  With native = 1: Use PHP clone. Property that are reference are same pointer. This means $this->db of new object is still valid but point to same this->db than original object.
 *
 * 	@param	object	$object		Object to clone
 *  @param	int		$native		Native method or full isolation method
 *	@return object				Clone object
 *  @see https://php.net/manual/language.oop5.cloning.php
 */
function dol_clone($object, $native = 0)
{
	if (empty($native))
	{
		$myclone=unserialize(serialize($object));
	}
	else
	{
		$myclone = clone $object;     // PHP clone is a shallow copy only, not a real clone, so properties of references will keep references (refer to the same target/variable)
	}

	return $myclone;
}

/**
 *	Optimize a size for some browsers (phone, smarphone, ...)
 *
 * 	@param	int		$size		Size we want
 * 	@param	string	$type		Type of optimizing:
 * 								'' = function used to define a size for truncation
 * 								'width' = function is used to define a width
 *	@return int					New size after optimizing
 */
function dol_size($size, $type = '')
{
	global $conf;
	if (empty($conf->dol_optimize_smallscreen)) return $size;
	if ($type == 'width' && $size > 250) return 250;
	else return 10;
}


/**
 *	Clean a string to use it as a file name
 *
 *	@param	string	$str            String to clean
 * 	@param	string	$newstr			String to replace bad chars with
 *  @param	int	    $unaccent		1=Remove also accent (default), 0 do not remove them
 *	@return string          		String cleaned (a-zA-Z_)
 *
 * 	@see        	dol_string_nospecial(), dol_string_unaccent(), dol_sanitizePathName()
 */
function dol_sanitizeFileName($str, $newstr = '_', $unaccent = 1)
{
	$filesystem_forbidden_chars = array('<','>','/','\\','?','*','|','"','°');
	return dol_string_nospecial($unaccent?dol_string_unaccent($str):$str, $newstr, $filesystem_forbidden_chars);
}

/**
 *	Clean a string to use it as a path name
 *
 *	@param	string	$str            String to clean
 * 	@param	string	$newstr			String to replace bad chars with
 *  @param	int	    $unaccent		1=Remove also accent (default), 0 do not remove them
 *	@return string          		String cleaned (a-zA-Z_)
 *
 * 	@see        	dol_string_nospecial(), dol_string_unaccent(), dol_sanitizeFileName()
 */
function dol_sanitizePathName($str, $newstr = '_', $unaccent = 1)
{
	$filesystem_forbidden_chars = array('<','>','?','*','|','"','°');
	return dol_string_nospecial($unaccent?dol_string_unaccent($str):$str, $newstr, $filesystem_forbidden_chars);
}

/**
 *	Clean a string from all accent characters to be used as ref, login or by dol_sanitizeFileName
 *
 *	@param	string	$str			String to clean
 *	@return string   	       		Cleaned string
 *
 * 	@see    		dol_sanitizeFilename(), dol_string_nospecial()
 */
function dol_string_unaccent($str)
{
	if (utf8_check($str))
	{
		// See http://www.utf8-chartable.de/
		$string = rawurlencode($str);
		$replacements = array(
		'%C3%80' => 'A','%C3%81' => 'A','%C3%82' => 'A','%C3%83' => 'A','%C3%84' => 'A','%C3%85' => 'A',
		'%C3%88' => 'E','%C3%89' => 'E','%C3%8A' => 'E','%C3%8B' => 'E',
		'%C3%8C' => 'I','%C3%8D' => 'I','%C3%8E' => 'I','%C3%8F' => 'I',
		'%C3%92' => 'O','%C3%93' => 'O','%C3%94' => 'O','%C3%95' => 'O','%C3%96' => 'O',
		'%C3%99' => 'U','%C3%9A' => 'U','%C3%9B' => 'U','%C3%9C' => 'U',
		'%C3%A0' => 'a','%C3%A1' => 'a','%C3%A2' => 'a','%C3%A3' => 'a','%C3%A4' => 'a','%C3%A5' => 'a',
		'%C3%A7' => 'c',
		'%C3%A8' => 'e','%C3%A9' => 'e','%C3%AA' => 'e','%C3%AB' => 'e',
		'%C3%AC' => 'i','%C3%AD' => 'i','%C3%AE' => 'i','%C3%AF' => 'i',
		'%C3%B1' => 'n',
		'%C3%B2' => 'o','%C3%B3' => 'o','%C3%B4' => 'o','%C3%B5' => 'o','%C3%B6' => 'o',
		'%C3%B9' => 'u','%C3%BA' => 'u','%C3%BB' => 'u','%C3%BC' => 'u',
		'%C3%BF' => 'y'
		);
		$string=strtr($string, $replacements);
		return rawurldecode($string);
	}
	else
	{
		// See http://www.ascii-code.com/
$string = strtr(
			$str,
			"\xC0\xC1\xC2\xC3\xC4\xC5\xC7
			\xC8\xC9\xCA\xCB\xCC\xCD\xCE\xCF\xD0\xD1
			\xD2\xD3\xD4\xD5\xD8\xD9\xDA\xDB\xDD
			\xE0\xE1\xE2\xE3\xE4\xE5\xE7\xE8\xE9\xEA\xEB
			\xEC\xED\xEE\xEF\xF0\xF1\xF2\xF3\xF4\xF5\xF8
			\xF9\xFA\xFB\xFC\xFD\xFF",
			"AAAAAAC
			EEEEIIIIDN
			OOOOOUUUY
			aaaaaaceeee
			iiiidnooooo
			uuuuyy"
		);
		$string = strtr($string, array("\xC4"=>"Ae", "\xC6"=>"AE", "\xD6"=>"Oe", "\xDC"=>"Ue", "\xDE"=>"TH", "\xDF"=>"ss", "\xE4"=>"ae", "\xE6"=>"ae", "\xF6"=>"oe", "\xFC"=>"ue", "\xFE"=>"th"));
		return $string;
	}
}

/**
 *	Clean a string from all punctuation characters to use it as a ref or login.
 *  This is a more complete function than dol_sanitizeFileName.
 *
 *	@param	string	$str            	String to clean
 * 	@param	string	$newstr				String to replace forbidden chars with
 *  @param  array	$badcharstoreplace  List of forbidden characters
 * 	@return string          			Cleaned string
 *
 * 	@see    		dol_sanitizeFilename(), dol_string_unaccent()
 */
function dol_string_nospecial($str, $newstr = '_', $badcharstoreplace = '')
{
	$forbidden_chars_to_replace=array(" ", "'", "/", "\\", ":", "*", "?", "\"", "<", ">", "|", "[", "]", ",", ";", "=", '°');  // more complete than dol_sanitizeFileName
	$forbidden_chars_to_remove=array();
	if (is_array($badcharstoreplace)) $forbidden_chars_to_replace=$badcharstoreplace;
	//$forbidden_chars_to_remove=array("(",")");

	return str_replace($forbidden_chars_to_replace, $newstr, str_replace($forbidden_chars_to_remove, "", $str));
}


/**
 *  Returns text escaped for inclusion into javascript code
 *
 *  @param      string		$stringtoescape		String to escape
 *  @param		int		$mode				0=Escape also ' and " into ', 1=Escape ' but not " for usage into 'string', 2=Escape " but not ' for usage into "string", 3=Escape ' and " with \
 *  @param		int		$noescapebackslashn	0=Escape also \n. 1=Do not escape \n.
 *  @return     string     		 				Escaped string. Both ' and " are escaped into ' if they are escaped.
 */
function dol_escape_js($stringtoescape, $mode = 0, $noescapebackslashn = 0)
{
	// escape quotes and backslashes, newlines, etc.
	$substitjs=array("&#039;"=>"\\'","\r"=>'\\r');
	//$substitjs['</']='<\/';	// We removed this. Should be useless.
	if (empty($noescapebackslashn)) { $substitjs["\n"]='\\n'; $substitjs['\\']='\\\\'; }
	if (empty($mode)) { $substitjs["'"]="\\'"; $substitjs['"']="\\'"; }
	elseif ($mode == 1) $substitjs["'"]="\\'";
	elseif ($mode == 2) { $substitjs['"']='\\"'; }
	elseif ($mode == 3) { $substitjs["'"]="\\'"; $substitjs['"']="\\\""; }
	return strtr($stringtoescape, $substitjs);
}


/**
 *  Returns text escaped for inclusion in HTML alt or title tags, or into values of HTML input fields.
 *
 *  @param      string		$stringtoescape		String to escape
 *  @param		int			$keepb				1=Preserve b tags (otherwise, remove them)
 *  @param      int         $keepn              1=Preserve \r\n strings (otherwise, replace them with escaped value). Set to 1 when escaping for a <textarea>.
 *  @return     string     				 		Escaped string
 *  @see		dol_string_nohtmltag(), dol_string_nospecial(), dol_string_unaccent()
 */
function dol_escape_htmltag($stringtoescape, $keepb = 0, $keepn = 0)
{
	// escape quotes and backslashes, newlines, etc.
	$tmp=html_entity_decode($stringtoescape, ENT_COMPAT, 'UTF-8');		// TODO Use htmlspecialchars_decode instead, that make only required change for html tags
	if (! $keepb) $tmp=strtr($tmp, array("<b>"=>'','</b>'=>''));
	if (! $keepn) $tmp=strtr($tmp, array("\r"=>'\\r',"\n"=>'\\n'));
	return htmlentities($tmp, ENT_COMPAT, 'UTF-8');						// TODO Use htmlspecialchars instead, that make only required change for html tags
}


/**
 * Convert a string to lower. Never use strtolower because it does not works with UTF8 strings.
 *
 * @param 	string		$utf8_string		String to encode
 * @return 	string							String converted
 */
function dol_strtolower($utf8_string)
{
	return mb_strtolower($utf8_string, "UTF-8");
}

/**
 * Convert a string to upper. Never use strtolower because it does not works with UTF8 strings.
 *
 * @param 	string		$utf8_string		String to encode
 * @return 	string							String converted
 */
function dol_strtoupper($utf8_string)
{
	return mb_strtoupper($utf8_string, "UTF-8");
}


/**
 *	Write log message into outputs. Possible outputs can be:
 *	SYSLOG_HANDLERS = ["mod_syslog_file"]  		file name is then defined by SYSLOG_FILE
 *	SYSLOG_HANDLERS = ["mod_syslog_syslog"]  	facility is then defined by SYSLOG_FACILITY
 *  Warning, syslog functions are bugged on Windows, generating memory protection faults. To solve
 *  this, use logging to files instead of syslog (see setup of module).
 *  Note: If constant 'SYSLOG_FILE_NO_ERROR' defined, we never output any error message when writing to log fails.
 *  Note: You can get log message into html sources by adding parameter &logtohtml=1 (constant MAIN_LOGTOHTML must be set)
 *  This function works only if syslog module is enabled.
 * 	This must not use any call to other function calling dol_syslog (avoid infinite loop).
 *
 * 	@param  string		$message				Line to log. ''=Show nothing
 *  @param  int			$level					Log level
 *												On Windows LOG_ERR=4, LOG_WARNING=5, LOG_NOTICE=LOG_INFO=6, LOG_DEBUG=6 si define_syslog_variables ou PHP 5.3+, 7 si dolibarr
 *												On Linux   LOG_ERR=3, LOG_WARNING=4, LOG_INFO=6, LOG_DEBUG=7
 *  @param	int			$ident					1=Increase ident of 1, -1=Decrease ident of 1
 *  @param	string		$suffixinfilename		When output is a file, append this suffix into default log filename.
 *  @param	string		$restricttologhandler	Output log only for this log handler
 *  @return	void
 */
function dol_syslog($message, $level = LOG_INFO, $ident = 0, $suffixinfilename = '', $restricttologhandler = '')
{
    global $conf, $user, $debugbar;

	// If syslog module enabled
	if (empty($conf->syslog->enabled)) return;

	if ($ident < 0)
	{
		foreach ($conf->loghandlers as $loghandlerinstance)
		{
			$loghandlerinstance->setIdent($ident);
		}
	}

	if (! empty($message))
	{
		// Test log level
		$logLevels = array(LOG_EMERG=>'EMERG', LOG_ALERT=>'ALERT', LOG_CRIT=>'CRITICAL', LOG_ERR=>'ERR', LOG_WARNING=>'WARN', LOG_NOTICE=>'NOTICE', LOG_INFO=>'INFO', LOG_DEBUG=>'DEBUG');
		if (! array_key_exists($level, $logLevels))
		{
			throw new Exception('Incorrect log level');
		}
		if ($level > $conf->global->SYSLOG_LEVEL) return;

		$message = preg_replace('/password=\'[^\']*\'/', 'password=\'hidden\'', $message);	// protection to avoid to have value of password in log

		// If adding log inside HTML page is required
		if ((! empty($_REQUEST['logtohtml']) && ! empty($conf->global->MAIN_ENABLE_LOG_TO_HTML))
		    || (! empty($user->rights->debugbar->read) && is_object($debugbar)))
		{
		    $conf->logbuffer[] = dol_print_date(time(), "%Y-%m-%d %H:%M:%S")." ".$logLevels[$level]." ".$message;
		}

		//TODO: Remove this. MAIN_ENABLE_LOG_INLINE_HTML should be deprecated and use a log handler dedicated to HTML output
		// If html log tag enabled and url parameter log defined, we show output log on HTML comments
		if (! empty($conf->global->MAIN_ENABLE_LOG_INLINE_HTML) && ! empty($_GET["log"]))
		{
			print "\n\n<!-- Log start\n";
			print $message."\n";
			print "Log end -->\n";
		}

		$data = array(
			'message' => $message,
			'script' => (isset($_SERVER['PHP_SELF'])? basename($_SERVER['PHP_SELF'], '.php') : false),
			'level' => $level,
			'user' => ((is_object($user) && $user->id) ? $user->login : false),
			'ip' => false
		);

		// This is when server run behind a reverse proxy
		if (!empty($_SERVER['HTTP_X_FORWARDED_FOR'])) $data['ip'] = $_SERVER['HTTP_X_FORWARDED_FOR'].(empty($_SERVER["REMOTE_ADDR"])?'':'->'.$_SERVER['REMOTE_ADDR']);
		// This is when server run normally on a server
		elseif (! empty($_SERVER["REMOTE_ADDR"])) $data['ip'] = $_SERVER['REMOTE_ADDR'];
		// This is when PHP session is ran inside a web server but not inside a client request (example: init code of apache)
		elseif (! empty($_SERVER['SERVER_ADDR'])) $data['ip'] = $_SERVER['SERVER_ADDR'];
		// This is when PHP session is ran outside a web server, like from Windows command line (Not always defined, but useful if OS defined it).
		elseif (! empty($_SERVER['COMPUTERNAME'])) $data['ip'] = $_SERVER['COMPUTERNAME'].(empty($_SERVER['USERNAME'])?'':'@'.$_SERVER['USERNAME']);
		// This is when PHP session is ran outside a web server, like from Linux command line (Not always defined, but usefull if OS defined it).
		elseif (! empty($_SERVER['LOGNAME'])) $data['ip'] = '???@'.$_SERVER['LOGNAME'];
		// Loop on each log handler and send output
		foreach ($conf->loghandlers as $loghandlerinstance)
		{
			if ($restricttologhandler && $loghandlerinstance->code != $restricttologhandler) continue;
			$loghandlerinstance->export($data, $suffixinfilename);
		}
		unset($data);
	}

	if ($ident > 0)
	{
		foreach ($conf->loghandlers as $loghandlerinstance)
		{
			$loghandlerinstance->setIdent($ident);
		}
	}
}


/**
 *	Show tab header of a card
 *
 *	@param	array	$links				Array of tabs. Currently initialized by calling a function xxx_admin_prepare_head
 *	@param	string	$active     		Active tab name (document', 'info', 'ldap', ....)
 *	@param  string	$title      		Title
 *	@param  int		$notab				-1 or 0=Add tab header, 1=no tab header (if you set this to 1, using dol_fiche_end() to close tab is not required), -2=Add tab header with no seaparation under tab (to start a tab just after)
 * 	@param	string	$picto				Add a picto on tab title
 *	@param	int		$pictoisfullpath	If 1, image path is a full path. If you set this to 1, you can use url returned by dol_buildpath('/mymodyle/img/myimg.png',1) for $picto.
 *  @param	string	$morehtmlright		Add more html content on right of tabs title
 *  @param	string	$morecss			More Css
 * 	@return	void
 */
function dol_fiche_head($links = array(), $active = '0', $title = '', $notab = 0, $picto = '', $pictoisfullpath = 0, $morehtmlright = '', $morecss = '')
{
	print dol_get_fiche_head($links, $active, $title, $notab, $picto, $pictoisfullpath, $morehtmlright, $morecss);
}

/**
 *  Show tab header of a card
 *
 *	@param	array	$links				Array of tabs
 *	@param	string	$active     		Active tab name
 *	@param  string	$title      		Title
 *	@param  int		$notab				-1 or 0=Add tab header, 1=no tab header (if you set this to 1, using dol_fiche_end() to close tab is not required), -2=Add tab header with no seaparation under tab (to start a tab just after)
 * 	@param	string	$picto				Add a picto on tab title
 *	@param	int		$pictoisfullpath	If 1, image path is a full path. If you set this to 1, you can use url returned by dol_buildpath('/mymodyle/img/myimg.png',1) for $picto.
 *  @param	string	$morehtmlright		Add more html content on right of tabs title
 *  @param	string	$morecss			More Css
 * 	@return	string
 */
function dol_get_fiche_head($links = array(), $active = '', $title = '', $notab = 0, $picto = '', $pictoisfullpath = 0, $morehtmlright = '', $morecss = '')
{
	global $conf, $langs, $hookmanager;

	$out="\n".'<div class="tabs" data-role="controlgroup" data-type="horizontal">'."\n";

	if ($morehtmlright) $out.='<div class="inline-block floatright tabsElem">'.$morehtmlright.'</div>';	// Output right area first so when space is missing, text is in front of tabs and not under.

	// Show title
	$showtitle=1;
	if (! empty($conf->dol_optimize_smallscreen)) $showtitle=0;
	if (! empty($title) && $showtitle)
	{
		$limittitle=30;
		$out.='<a class="tabTitle">';
		if ($picto) $out.=img_picto($title, ($pictoisfullpath?'':'object_').$picto, '', $pictoisfullpath).' ';
		$out.='<span class="tabTitleText">'.dol_trunc($title, $limittitle).'</span>';
		$out.='</a>';
	}

	// Define max of key (max may be higher than sizeof because of hole due to module disabling some tabs).
	$maxkey=-1;
	if (is_array($links) && ! empty($links))
	{
		$keys=array_keys($links);
		if (count($keys)) $maxkey=max($keys);
	}

	if (! empty($conf->dol_optimize_smallscreen)) $conf->global->MAIN_MAXTABS_IN_CARD=2;

	// Show tabs
	$bactive=false;
	// if =0 we don't use the feature
	$limittoshow=(empty($conf->global->MAIN_MAXTABS_IN_CARD)?99:$conf->global->MAIN_MAXTABS_IN_CARD);
	$displaytab=0;
	$nbintab=0;
	$popuptab=0; $outmore='';
	for ($i = 0 ; $i <= $maxkey ; $i++)
	{
		if ((is_numeric($active) && $i == $active) || (! empty($links[$i][2]) && ! is_numeric($active) && $active == $links[$i][2]))
		{
			// If active tab is already present
			if ($i >= $limittoshow) $limittoshow--;
		}
	}

	for ($i = 0 ; $i <= $maxkey ; $i++)
	{
		if ((is_numeric($active) && $i == $active) || (! empty($links[$i][2]) && ! is_numeric($active) && $active == $links[$i][2]))
		{
			$isactive=true;
			$bactive=true;
		}
		else
		{
			$isactive=false;
		}

		if ($i < $limittoshow || $isactive)
		{
			$out.='<div class="inline-block tabsElem'.($isactive ? ' tabsElemActive' : '').((! $isactive && ! empty($conf->global->MAIN_HIDE_INACTIVETAB_ON_PRINT))?' hideonprint':'').'"><!-- id tab = '.(empty($links[$i][2])?'':$links[$i][2]).' -->';
			if (isset($links[$i][2]) && $links[$i][2] == 'image')
			{
				if (!empty($links[$i][0]))
				{
					$out.='<a class="tabimage'.($morecss?' '.$morecss:'').'" href="'.$links[$i][0].'">'.$links[$i][1].'</a>'."\n";
				}
				else
				{
					$out.='<span class="tabspan">'.$links[$i][1].'</span>'."\n";
				}
			}
			elseif (! empty($links[$i][1]))
			{
				//print "x $i $active ".$links[$i][2]." z";
				if ($isactive)
				{
					$out.='<a'.(! empty($links[$i][2])?' id="'.$links[$i][2].'"':'').' class="tabactive tab inline-block'.($morecss?' '.$morecss:'').'" href="'.$links[$i][0].'">';
					$out.=$links[$i][1];
					$out.='</a>'."\n";
				}
				else
				{
					$out.='<a'.(! empty($links[$i][2])?' id="'.$links[$i][2].'"':'').' class="tabunactive tab inline-block'.($morecss?' '.$morecss:'').'" href="'.$links[$i][0].'">';
					$out.=$links[$i][1];
					$out.='</a>'."\n";
				}
			}
			$out.='</div>';
		}
		else
		{
			// The popup with the other tabs
			if (! $popuptab)
			{
				$popuptab=1;
				$outmore.='<div class="popuptabset wordwrap">';	// The css used to hide/show popup
			}
			$outmore.='<div class="popuptab wordwrap" style="display:inherit;">';
			if (isset($links[$i][2]) && $links[$i][2] == 'image')
			{
				if (!empty($links[$i][0]))
					$outmore.='<a class="tabimage'.($morecss?' '.$morecss:'').'" href="'.$links[$i][0].'">'.$links[$i][1].'</a>'."\n";
				else
					$outmore.='<span class="tabspan">'.$links[$i][1].'</span>'."\n";
			}
			elseif (! empty($links[$i][1]))
			{
				$outmore.='<a'.(! empty($links[$i][2])?' id="'.$links[$i][2].'"':'').' class="wordwrap inline-block'.($morecss?' '.$morecss:'').'" href="'.$links[$i][0].'">';
				$outmore.=preg_replace('/([a-z])\/([a-z])/i', '\\1 / \\2', $links[$i][1]);	// Replace x/y with x / y to allow wrap on long composed texts.
				$outmore.='</a>'."\n";
			}
			$outmore.='</div>';

			$nbintab++;
		}
		$displaytab=$i;
	}
	if ($popuptab) $outmore.='</div>';

	if ($displaytab > $limittoshow)
	{
		$left=($langs->trans("DIRECTION") == 'rtl'?'right':'left');
		$right=($langs->trans("DIRECTION") == 'rtl'?'left':'right');

		$tabsname=str_replace("@", "", $picto);
		$out.='<div id="moretabs'.$tabsname.'" class="inline-block tabsElem">';
		$out.='<a href="#" class="tab moretab inline-block tabunactive reposition">'.$langs->trans("More").'... ('.$nbintab.')</a>';
		$out.='<div id="moretabsList'.$tabsname.'" style="position: absolute; '.$left.': -999em; text-align: '.$left.'; margin:0px; padding:2px">';
		$out.=$outmore;
		$out.='</div>';
		$out.='<div></div>';
		$out.="</div>\n";

		$out.="<script>";
		$out.="$('#moretabs".$tabsname."').mouseenter( function() { console.log('mouseenter ".$left."'); $('#moretabsList".$tabsname."').css('".$left."','auto');});";
		$out.="$('#moretabs".$tabsname."').mouseleave( function() { console.log('mouseleave ".$left."'); $('#moretabsList".$tabsname."').css('".$left."','-999em');});";
		$out.="</script>";
	}

	$out.="</div>\n";

	if (! $notab || $notab == -1 || $notab == -2) $out.="\n".'<div class="tabBar'.($notab == -1 ? '' : ($notab == -2 ? ' tabBarNoTop' : ' tabBarWithBottom')).'">'."\n";

	$parameters=array('tabname' => $active, 'out' => $out);
	$reshook=$hookmanager->executeHooks('printTabsHead', $parameters);	// This hook usage is called just before output the head of tabs. Take also a look at "completeTabsHead"
	if ($reshook > 0)
	{
		$out = $hookmanager->resPrint;
	}

	return $out;
}

/**
 *  Show tab footer of a card
 *
 *  @param	int		$notab       -1 or 0=Add tab footer, 1=no tab footer
 *  @return	void
 */
function dol_fiche_end($notab = 0)
{
	print dol_get_fiche_end($notab);
}

/**
 *	Return tab footer of a card
 *
 *	@param  int		$notab		-1 or 0=Add tab footer, 1=no tab footer
 *  @return	string
 */
function dol_get_fiche_end($notab = 0)
{
	if (! $notab || $notab == -1) return "\n</div>\n";
	else return '';
}

/**
 *  Show tab footer of a card.
 *  Note: $object->next_prev_filter can be set to restrict select to find next or previous record by $form->showrefnav.
 *
 *  @param	Object	$object			Object to show
 *  @param	string	$paramid   		Name of parameter to use to name the id into the URL next/previous link
 *  @param	string	$morehtml  		More html content to output just before the nav bar
 *  @param	int		$shownav	  	Show Condition (navigation is shown if value is 1)
 *  @param	string	$fieldid   		Nom du champ en base a utiliser pour select next et previous (we make the select max and min on this field). Use 'none' for no prev/next search.
 *  @param	string	$fieldref   	Nom du champ objet ref (object->ref) a utiliser pour select next et previous
 *  @param	string	$morehtmlref  	More html to show after ref
 *  @param	string	$moreparam  	More param to add in nav link url.
 *	@param	int		$nodbprefix		Do not include DB prefix to forge table name
 *	@param	string	$morehtmlleft	More html code to show before ref
 *	@param	string	$morehtmlstatus	More html code to show under navigation arrows
 *  @param  int     $onlybanner     Put this to 1, if the card will contains only a banner (this add css 'arearefnobottom' on div)
 *	@param	string	$morehtmlright	More html code to show before navigation arrows
 *  @return	void
 */
function dol_banner_tab($object, $paramid, $morehtml = '', $shownav = 1, $fieldid = 'rowid', $fieldref = 'ref', $morehtmlref = '', $moreparam = '', $nodbprefix = 0, $morehtmlleft = '', $morehtmlstatus = '', $onlybanner = 0, $morehtmlright = '')
{
	global $conf, $form, $user, $langs;

	$error = 0;

	$maxvisiblephotos=1;
	$showimage=1;
	$entity=(empty($object->entity)?$conf->entity:$object->entity);
	$showbarcode=empty($conf->barcode->enabled)?0:($object->barcode?1:0);
	if (! empty($conf->global->MAIN_USE_ADVANCED_PERMS) && empty($user->rights->barcode->lire_advance)) $showbarcode=0;
	$modulepart='unknown';

	if ($object->element == 'societe')         $modulepart='societe';
	if ($object->element == 'contact')         $modulepart='contact';
	if ($object->element == 'member')          $modulepart='memberphoto';
	if ($object->element == 'user')            $modulepart='userphoto';
	if ($object->element == 'product')         $modulepart='product';
	if ($object->element == 'ticket')          $modulepart='ticket';

	if (class_exists("Imagick"))
	{
		if ($object->element == 'propal')            $modulepart='propal';
		if ($object->element == 'commande')          $modulepart='commande';
		if ($object->element == 'facture')           $modulepart='facture';
		if ($object->element == 'fichinter')         $modulepart='ficheinter';
		if ($object->element == 'contrat')           $modulepart='contract';
		if ($object->element == 'supplier_proposal') $modulepart='supplier_proposal';
		if ($object->element == 'order_supplier')    $modulepart='supplier_order';
		if ($object->element == 'invoice_supplier')  $modulepart='supplier_invoice';
		if ($object->element == 'expensereport')     $modulepart='expensereport';
	}

	if ($object->element == 'product')
	{
		$width=80; $cssclass='photoref';
		$showimage=$object->is_photo_available($conf->product->multidir_output[$entity]);
		$maxvisiblephotos=(isset($conf->global->PRODUCT_MAX_VISIBLE_PHOTO)?$conf->global->PRODUCT_MAX_VISIBLE_PHOTO:5);
		if ($conf->browser->layout == 'phone') $maxvisiblephotos=1;
		if ($showimage) $morehtmlleft.='<div class="floatleft inline-block valignmiddle divphotoref">'.$object->show_photos('product', $conf->product->multidir_output[$entity], 'small', $maxvisiblephotos, 0, 0, 0, $width, 0).'</div>';
		else
		{
			if (!empty($conf->global->PRODUCT_NODISPLAYIFNOPHOTO)) {
				$nophoto='';
				$morehtmlleft.='<div class="floatleft inline-block valignmiddle divphotoref"></div>';
			}
			//elseif ($conf->browser->layout != 'phone') {    // Show no photo link
				$nophoto='/public/theme/common/nophoto.png';
				$morehtmlleft.='<div class="floatleft inline-block valignmiddle divphotoref"><img class="photo'.$modulepart.($cssclass?' '.$cssclass:'').'" alt="No photo"'.($width?' style="width: '.$width.'px"':'').' src="'.DOL_URL_ROOT.$nophoto.'"></div>';
			//}
		}
	}
	elseif ($object->element == 'ticket')
	{
		$width=80; $cssclass='photoref';
		$showimage=$object->is_photo_available($conf->ticket->multidir_output[$entity].'/'.$object->track_id);
		$maxvisiblephotos=(isset($conf->global->TICKETSUP_MAX_VISIBLE_PHOTO)?$conf->global->TICKETSUP_MAX_VISIBLE_PHOTO:2);
		if ($conf->browser->layout == 'phone') $maxvisiblephotos=1;
		if ($showimage) $morehtmlleft.='<div class="floatleft inline-block valignmiddle divphotoref">'.$object->show_photos('ticket', $conf->ticket->multidir_output[$entity], 'small', $maxvisiblephotos, 0, 0, 0, $width, 0).'</div>';
		else
		{
			if (!empty($conf->global->TICKETSUP_NODISPLAYIFNOPHOTO)) {
				$nophoto='';
				$morehtmlleft.='<div class="floatleft inline-block valignmiddle divphotoref"></div>';
			}
			//elseif ($conf->browser->layout != 'phone') {    // Show no photo link
			$nophoto='/public/theme/common/nophoto.png';
			$morehtmlleft.='<div class="floatleft inline-block valignmiddle divphotoref"><img class="photo'.$modulepart.($cssclass?' '.$cssclass:'').'" alt="No photo" border="0"'.($width?' style="width: '.$width.'px"':'').' src="'.DOL_URL_ROOT.$nophoto.'"></div>';
			//}
		}
	}
	else
	{
		if ($showimage)
		{
			if ($modulepart != 'unknown')
			{
				$phototoshow='';
				// Check if a preview file is available
				if (in_array($modulepart, array('propal', 'commande', 'facture', 'ficheinter', 'contract', 'supplier_order', 'supplier_proposal', 'supplier_invoice', 'expensereport')) && class_exists("Imagick"))
				{
					$objectref = dol_sanitizeFileName($object->ref);
					$dir_output = (empty($conf->$modulepart->multidir_output[$entity]) ? $conf->$modulepart->dir_output : $conf->$modulepart->multidir_output[$entity]) . "/";
					if (in_array($modulepart, array('invoice_supplier', 'supplier_invoice')))
					{
						$subdir = get_exdir($object->id, 2, 0, 1, $object, $modulepart);
						$subdir.= ((! empty($subdir) && ! preg_match('/\/$/', $subdir))?'/':'').$objectref;		// the objectref dir is not included into get_exdir when used with level=2, so we add it at end
					}
					else
					{
						$subdir = get_exdir($object->id, 0, 0, 1, $object, $modulepart);
					}
					if (empty($subdir)) $subdir = 'errorgettingsubdirofobject';	// Protection to avoid to return empty path

					$filepath = $dir_output . $subdir . "/";

					$filepdf = $filepath . $objectref . ".pdf";
					$relativepath = $subdir.'/'.$objectref.'.pdf';

					// Define path to preview pdf file (preview precompiled "file.ext" are "file.ext_preview.png")
					$fileimage = $filepdf.'_preview.png';
					$relativepathimage = $relativepath.'_preview.png';

					$pdfexists = file_exists($filepdf);

					// If PDF file exists
					if ($pdfexists)
					{
						// Conversion du PDF en image png si fichier png non existant
						if (! file_exists($fileimage) || (filemtime($fileimage) < filemtime($filepdf)))
						{
							if (empty($conf->global->MAIN_DISABLE_PDF_THUMBS))		// If you experience trouble with pdf thumb generation and imagick, you can disable here.
							{
								include_once DOL_DOCUMENT_ROOT.'/core/lib/files.lib.php';
								$ret = dol_convert_file($filepdf, 'png', $fileimage, '0');     // Convert first page of PDF into a file _preview.png
								if ($ret < 0) $error++;
							}
						}
					}

					if ($pdfexists && ! $error)
					{
						$heightforphotref=70;
						if (! empty($conf->dol_optimize_smallscreen)) $heightforphotref=60;
						// If the preview file is found
						if (file_exists($fileimage))
						{
							$phototoshow = '<div class="floatleft inline-block valignmiddle divphotoref"><div class="photoref">';
							$phototoshow.= '<img height="'.$heightforphotref.'" class="photo photowithmargin photowithborder" src="'.DOL_URL_ROOT . '/viewimage.php?modulepart=apercu'.$modulepart.'&amp;file='.urlencode($relativepathimage).'">';
							$phototoshow.= '</div></div>';
						}
					}
				}
				elseif (! $phototoshow)
				{
					$phototoshow.= $form->showphoto($modulepart, $object, 0, 0, 0, 'photoref', 'small', 1, 0, $maxvisiblephotos);
				}

				if ($phototoshow)
				{
					$morehtmlleft.='<div class="floatleft inline-block valignmiddle divphotoref">';
					$morehtmlleft.=$phototoshow;
					$morehtmlleft.='</div>';
				}
			}

			if (! $phototoshow)      // Show No photo link (picto of pbject)
			{
			    $morehtmlleft.='<div class="floatleft inline-block valignmiddle divphotoref">';
				if ($object->element == 'action')
				{
					$width=80;
					$cssclass='photorefcenter';
					$nophoto=img_picto('', 'title_agenda', '', false, 1);
				}
				else
				{
					$width=14; $cssclass='photorefcenter';
					$picto = $object->picto;
					if ($object->element == 'project' && ! $object->public) $picto = 'project'; // instead of projectpub
					$nophoto=img_picto('', 'object_'.$picto, '', false, 1);
				}
				$morehtmlleft.='<!-- No photo to show -->';
				$morehtmlleft.='<div class="floatleft inline-block valignmiddle divphotoref"><div class="photoref"><img class="photo'.$modulepart.($cssclass?' '.$cssclass:'').'" alt="No photo"'.($width?' style="width: '.$width.'px"':'').' src="'.$nophoto.'"></div></div>';

				$morehtmlleft.='</div>';
			}
		}
	}

	if ($showbarcode) $morehtmlleft.='<div class="floatleft inline-block valignmiddle divphotoref">'.$form->showbarcode($object).'</div>';

	if ($object->element == 'societe')
	{
		if (! empty($conf->use_javascript_ajax) && $user->rights->societe->creer && ! empty($conf->global->MAIN_DIRECT_STATUS_UPDATE))
		{
		   	$morehtmlstatus.=ajax_object_onoff($object, 'status', 'status', 'InActivity', 'ActivityCeased');
		}
		else {
			$morehtmlstatus.=$object->getLibStatut(6);
		}
	}
	elseif ($object->element == 'product')
	{
		//$morehtmlstatus.=$langs->trans("Status").' ('.$langs->trans("Sell").') ';
		if (! empty($conf->use_javascript_ajax) && $user->rights->produit->creer && ! empty($conf->global->MAIN_DIRECT_STATUS_UPDATE)) {
			$morehtmlstatus.=ajax_object_onoff($object, 'status', 'tosell', 'ProductStatusOnSell', 'ProductStatusNotOnSell');
		} else {
			$morehtmlstatus.='<span class="statusrefsell">'.$object->getLibStatut(6, 0).'</span>';
		}
		$morehtmlstatus.=' &nbsp; ';
		//$morehtmlstatus.=$langs->trans("Status").' ('.$langs->trans("Buy").') ';
		if (! empty($conf->use_javascript_ajax) && $user->rights->produit->creer && ! empty($conf->global->MAIN_DIRECT_STATUS_UPDATE)) {
			$morehtmlstatus.=ajax_object_onoff($object, 'status_buy', 'tobuy', 'ProductStatusOnBuy', 'ProductStatusNotOnBuy');
		} else {
			$morehtmlstatus.='<span class="statusrefbuy">'.$object->getLibStatut(6, 1).'</span>';
		}
	}
	elseif (in_array($object->element, array('facture', 'invoice', 'invoice_supplier', 'chargesociales', 'loan')))
	{
		$tmptxt=$object->getLibStatut(6, $object->totalpaye);
		if (empty($tmptxt) || $tmptxt == $object->getLibStatut(3)) $tmptxt=$object->getLibStatut(5, $object->totalpaye);
		$morehtmlstatus.=$tmptxt;
	}
	elseif ($object->element == 'contrat' || $object->element == 'contract')
	{
		if ($object->statut == 0) $morehtmlstatus.=$object->getLibStatut(5);
		else $morehtmlstatus.=$object->getLibStatut(4);
	}
	elseif ($object->element == 'facturerec')
	{
		if ($object->frequency == 0) $morehtmlstatus.=$object->getLibStatut(2);
		else $morehtmlstatus.=$object->getLibStatut(5);
	}
	elseif ($object->element == 'project_task')
	{
		$object->fk_statut = 1;
		if ($object->progress > 0) $object->fk_statut = 2;
		if ($object->progress >= 100) $object->fk_statut = 3;
		$tmptxt=$object->getLibStatut(5);
		$morehtmlstatus.=$tmptxt;		// No status on task
	}
	else { // Generic case
		$tmptxt=$object->getLibStatut(6);
		if (empty($tmptxt) || $tmptxt == $object->getLibStatut(3)) $tmptxt=$object->getLibStatut(5);
		$morehtmlstatus.=$tmptxt;
	}

	// Add if object was dispatched "into accountancy"
	if (! empty($conf->accounting->enabled) && in_array($object->element, array('bank', 'facture', 'invoice', 'invoice_supplier', 'expensereport')))
	{
		if (method_exists($object, 'getVentilExportCompta'))
		{
			$accounted = $object->getVentilExportCompta();
			$langs->load("accountancy");
			$morehtmlstatus.='</div><div class="statusref statusrefbis">'.($accounted > 0 ? $langs->trans("Accounted") : '<span class="opacitymedium">'.$langs->trans("NotYetAccounted").'</span>');
		}
	}

	// Add alias for thirdparty
	if (! empty($object->name_alias)) $morehtmlref.='<div class="refidno">'.$object->name_alias.'</div>';

	// Add label
	if ($object->element == 'product' || $object->element == 'bank_account' || $object->element == 'project_task')
	{
		if (! empty($object->label)) $morehtmlref.='<div class="refidno">'.$object->label.'</div>';
	}

	if (method_exists($object, 'getBannerAddress') && $object->element != 'product' && $object->element != 'bookmark' && $object->element != 'ecm_directories' && $object->element != 'ecm_files')
	{
		$morehtmlref.='<div class="refidno">';
		$morehtmlref.=$object->getBannerAddress('refaddress', $object);
		$morehtmlref.='</div>';
	}
	if (! empty($conf->global->MAIN_SHOW_TECHNICAL_ID) && in_array($object->element, array('societe', 'contact', 'member', 'product')))
	{
		$morehtmlref.='<div style="clear: both;"></div><div class="refidno">';
		$morehtmlref.=$langs->trans("TechnicalID").': '.$object->id;
		$morehtmlref.='</div>';
	}

	print '<div class="'.($onlybanner?'arearefnobottom ':'arearef ').'heightref valignmiddle centpercent">';
	print $form->showrefnav($object, $paramid, $morehtml, $shownav, $fieldid, $fieldref, $morehtmlref, $moreparam, $nodbprefix, $morehtmlleft, $morehtmlstatus, $morehtmlright);
	print '</div>';
	print '<div class="underrefbanner clearboth"></div>';
}

/**
 * Show a string with the label tag dedicated to the HTML edit field.
 *
 * @param	string	$langkey		Translation key
 * @param 	string	$fieldkey		Key of the html select field the text refers to
 * @param	int		$fieldrequired	1=Field is mandatory
 * @return string
 * @deprecated Form::editfieldkey
 */
function fieldLabel($langkey, $fieldkey, $fieldrequired = 0)
{
	global $conf, $langs;
	$ret='';
	if ($fieldrequired) $ret.='<span class="fieldrequired">';
	if (($conf->dol_use_jmobile != 4)) $ret.='<label for="'.$fieldkey.'">';
	$ret.=$langs->trans($langkey);
	if (($conf->dol_use_jmobile != 4)) $ret.='</label>';
	if ($fieldrequired) $ret.='</span>';
	return $ret;
}

/**
 * Return string to add class property on html element with pair/impair.
 *
 * @param	string	$var			0 or 1
 * @param	string	$moreclass		More class to add
 * @return	string					String to add class onto HTML element
 */
function dol_bc($var, $moreclass = '')
{
	global $bc;
	$ret=' '.$bc[$var];
	if ($moreclass) $ret=preg_replace('/class=\"/', 'class="'.$moreclass.' ', $ret);
	return $ret;
}

/**
 *      Return a formated address (part address/zip/town/state) according to country rules
 *
 *      @param  Object		$object			A company or contact object
 * 	    @param	int			$withcountry		1=Add country into address string
 *      @param	string		$sep				Separator to use to build string
 *      @param	Translate	$outputlangs		Object lang that contains language for text translation.
 *      @param	int		$mode		0=Standard output, 1=Remove address
 *      @return string						Formated string
 *      @see dol_print_address()
 */
function dol_format_address($object, $withcountry = 0, $sep = "\n", $outputlangs = '', $mode = 0)
{
	global $conf,$langs;

	$ret='';
	$countriesusingstate=array('AU','CA','US','IN','GB','ES','UK','TR');    // See also MAIN_FORCE_STATE_INTO_ADDRESS

	// Address
	if (empty($mode)) {
		$ret .= $object->address;
	}
	// Zip/Town/State
	if (in_array($object->country_code, array('AU', 'CA', 'US')) || ! empty($conf->global->MAIN_FORCE_STATE_INTO_ADDRESS))   	// US: title firstname name \n address lines \n town, state, zip \n country
	{
		$ret .= ($ret ? $sep : '' ).$object->town;
		if ($object->state)
		{
			$ret.=($ret?", ":'').$object->state;
		}
		if ($object->zip) $ret .= ($ret?", ":'').$object->zip;
	}
	elseif (in_array($object->country_code, array('GB','UK'))) // UK: title firstname name \n address lines \n town state \n zip \n country
	{
		$ret .= ($ret ? $sep : '' ).$object->town;
		if ($object->state)
		{
			$ret.=($ret?", ":'').$object->state;
		}
		if ($object->zip) $ret .= ($ret ? $sep : '' ).$object->zip;
	}
	elseif (in_array($object->country_code, array('ES','TR'))) // ES: title firstname name \n address lines \n zip town \n state \n country
	{
		$ret .= ($ret ? $sep : '' ).$object->zip;
		$ret .= ($object->town?(($object->zip?' ':'').$object->town):'');
		if ($object->state)
		{
			$ret.="\n".$object->state;
		}
	}
	elseif (in_array($object->country_code, array('IT'))) // IT: tile firstname name\n address lines \n zip (Code Departement) \n country
	{
		$ret .= ($ret ? $sep : '' ).$object->zip;
		$ret .= ($object->town?(($object->zip?' ':'').$object->town):'');
		$ret .= ($object->state_id?(' ('.($object->state_id).')'):'');
	}
	else                                        		// Other: title firstname name \n address lines \n zip town \n country
	{
		$ret .= $object->zip ? (($ret ? $sep : '' ).$object->zip) : '';
		$ret .= ($object->town?(($object->zip?' ':($ret ? $sep : '' )).$object->town):'');
		if ($object->state && in_array($object->country_code, $countriesusingstate))
		{
			$ret.=($ret?", ":'').$object->state;
		}
	}
	if (! is_object($outputlangs)) $outputlangs=$langs;
	if ($withcountry)
	{
		$langs->load("dict");
		$ret.=($object->country_code?($ret?$sep:'').$outputlangs->convToOutputCharset($outputlangs->transnoentitiesnoconv("Country".$object->country_code)):'');
	}

	return $ret;
}



/**
 *	Format a string.
 *
 *	@param	string	$fmt		Format of strftime function (http://php.net/manual/fr/function.strftime.php)
 *  @param	int		$ts			Timesamp (If is_gmt is true, timestamp is already includes timezone and daylight saving offset, if is_gmt is false, timestamp is a GMT timestamp and we must compensate with server PHP TZ)
 *  @param	int		$is_gmt		See comment of timestamp parameter
 *	@return	string				A formatted string
 */
function dol_strftime($fmt, $ts = false, $is_gmt = false)
{
	if ((abs($ts) <= 0x7FFFFFFF)) { // check if number in 32-bit signed range
		return ($is_gmt)? @gmstrftime($fmt, $ts): @strftime($fmt, $ts);
	}
	else return 'Error date into a not supported range';
}

/**
 *	Output date in a string format according to outputlangs (or langs if not defined).
 * 	Return charset is always UTF-8, except if encodetoouput is defined. In this case charset is output charset
 *
 *	@param	int			$time			GM Timestamps date
 *	@param	string		$format      	Output date format (tag of strftime function)
 *										"%d %b %Y",
 *										"%d/%m/%Y %H:%M",
 *										"%d/%m/%Y %H:%M:%S",
 *                                      "%B"=Long text of month, "%A"=Long text of day, "%b"=Short text of month, "%a"=Short text of day
 *										"day", "daytext", "dayhour", "dayhourldap", "dayhourtext", "dayrfc", "dayhourrfc", "...reduceformat"
 * 	@param	string		$tzoutput		true or 'gmt' => string is for Greenwich location
 * 										false or 'tzserver' => output string is for local PHP server TZ usage
 * 										'tzuser' => output string is for user TZ (current browser TZ with current dst) => In a future, we should have same behaviour than 'tzuserrel'
 *                                      'tzuserrel' => output string is for user TZ (current browser TZ with dst or not, depending on date position) (TODO not implemented yet)
 *	@param	Translate	$outputlangs	Object lang that contains language for text translation.
 *  @param  boolean		$encodetooutput false=no convert into output pagecode
 * 	@return string      				Formated date or '' if time is null
 *
 *  @see        dol_mktime(), dol_stringtotime(), dol_getdate()
 */
function dol_print_date($time, $format = '', $tzoutput = 'tzserver', $outputlangs = '', $encodetooutput = false)
{
	global $conf,$langs;

	// Clean parameters
	$to_gmt=false;
	$offsettz=$offsetdst=0;
	if ($tzoutput)
	{
		$to_gmt=true;	// For backward compatibility
		if (is_string($tzoutput))
		{
			if ($tzoutput == 'tzserver')
			{
				$to_gmt=false;
				$offsettzstring=@date_default_timezone_get();		// Example 'Europe/Berlin' or 'Indian/Reunion'
				$offsettz=0;
				$offsetdst=0;
			}
			elseif ($tzoutput == 'tzuser' || $tzoutput == 'tzuserrel')
			{
				$to_gmt=true;
				$offsettzstring=(empty($_SESSION['dol_tz_string'])?'UTC':$_SESSION['dol_tz_string']);	// Example 'Europe/Berlin' or 'Indian/Reunion'
				$offsettz=(empty($_SESSION['dol_tz'])?0:$_SESSION['dol_tz'])*60*60;		// Will not be used anymore
				$offsetdst=(empty($_SESSION['dol_dst'])?0:$_SESSION['dol_dst'])*60*60;	// Will not be used anymore
			}
		}
	}
	if (! is_object($outputlangs)) $outputlangs=$langs;
	if (! $format) $format='daytextshort';
	$reduceformat=(! empty($conf->dol_optimize_smallscreen) && in_array($format, array('day','dayhour')))?1:0;
	$formatwithoutreduce = preg_replace('/reduceformat/', '', $format);
	if ($formatwithoutreduce != $format) { $format = $formatwithoutreduce; $reduceformat=1; }  // so format 'dayreduceformat' is processed like day

	// Change predefined format into computer format. If found translation in lang file we use it, otherwise we use default.
	// TODO Add format daysmallyear and dayhoursmallyear
	if ($format == 'day')				$format=($outputlangs->trans("FormatDateShort")!="FormatDateShort"?$outputlangs->trans("FormatDateShort"):$conf->format_date_short);
	elseif ($format == 'hour')			$format=($outputlangs->trans("FormatHourShort")!="FormatHourShort"?$outputlangs->trans("FormatHourShort"):$conf->format_hour_short);
	elseif ($format == 'hourduration')	$format=($outputlangs->trans("FormatHourShortDuration")!="FormatHourShortDuration"?$outputlangs->trans("FormatHourShortDuration"):$conf->format_hour_short_duration);
	elseif ($format == 'daytext')			 $format=($outputlangs->trans("FormatDateText")!="FormatDateText"?$outputlangs->trans("FormatDateText"):$conf->format_date_text);
	elseif ($format == 'daytextshort')	$format=($outputlangs->trans("FormatDateTextShort")!="FormatDateTextShort"?$outputlangs->trans("FormatDateTextShort"):$conf->format_date_text_short);
	elseif ($format == 'dayhour')			 $format=($outputlangs->trans("FormatDateHourShort")!="FormatDateHourShort"?$outputlangs->trans("FormatDateHourShort"):$conf->format_date_hour_short);
	elseif ($format == 'dayhoursec')		 $format=($outputlangs->trans("FormatDateHourSecShort")!="FormatDateHourSecShort"?$outputlangs->trans("FormatDateHourSecShort"):$conf->format_date_hour_sec_short);
	elseif ($format == 'dayhourtext')		 $format=($outputlangs->trans("FormatDateHourText")!="FormatDateHourText"?$outputlangs->trans("FormatDateHourText"):$conf->format_date_hour_text);
	elseif ($format == 'dayhourtextshort') $format=($outputlangs->trans("FormatDateHourTextShort")!="FormatDateHourTextShort"?$outputlangs->trans("FormatDateHourTextShort"):$conf->format_date_hour_text_short);
	// Format not sensitive to language
	elseif ($format == 'dayhourlog')		 $format='%Y%m%d%H%M%S';
	elseif ($format == 'dayhourldap')		 $format='%Y%m%d%H%M%SZ';
	elseif ($format == 'dayhourxcard')	$format='%Y%m%dT%H%M%SZ';
	elseif ($format == 'dayxcard')	 	$format='%Y%m%d';
	elseif ($format == 'dayrfc')			 $format='%Y-%m-%d';             // DATE_RFC3339
	elseif ($format == 'dayhourrfc')		 $format='%Y-%m-%dT%H:%M:%SZ';   // DATETIME RFC3339
	elseif ($format == 'standard')		$format='%Y-%m-%d %H:%M:%S';

	if ($reduceformat)
	{
		$format=str_replace('%Y', '%y', $format);
		$format=str_replace('yyyy', 'yy', $format);
	}

	// If date undefined or "", we return ""
	if (dol_strlen($time) == 0) return '';		// $time=0 allowed (it means 01/01/1970 00:00:00)

	// Clean format
	if (preg_match('/%b/i', $format))		// There is some text to translate
	{
		// We inhibate translation to text made by strftime functions. We will use trans instead later.
		$format=str_replace('%b', '__b__', $format);
		$format=str_replace('%B', '__B__', $format);
	}
	if (preg_match('/%a/i', $format))		// There is some text to translate
	{
		// We inhibate translation to text made by strftime functions. We will use trans instead later.
		$format=str_replace('%a', '__a__', $format);
		$format=str_replace('%A', '__A__', $format);
	}

	// Analyze date
	$reg=array();
	if (preg_match('/^([0-9][0-9][0-9][0-9])([0-9][0-9])([0-9][0-9])([0-9][0-9])([0-9][0-9])([0-9][0-9])$/i', $time, $reg))	// Deprecated. Ex: 1970-01-01, 1970-01-01 01:00:00, 19700101010000
	{
	    dol_print_error("Functions.lib::dol_print_date function called with a bad value from page ".$_SERVER["PHP_SELF"]);
	    return '';
	}
	elseif (preg_match('/^([0-9]+)\-([0-9]+)\-([0-9]+) ?([0-9]+)?:?([0-9]+)?:?([0-9]+)?/i', $time, $reg))    // Still available to solve problems in extrafields of type date
	{
	    // This part of code should not be used.
	    dol_syslog("Functions.lib::dol_print_date function called with a bad value from page ".$_SERVER["PHP_SELF"], LOG_WARNING);
	    //if (function_exists('debug_print_backtrace')) debug_print_backtrace();
	    // Date has format 'YYYY-MM-DD' or 'YYYY-MM-DD HH:MM:SS'
	    $syear	= (! empty($reg[1]) ? $reg[1] : '');
	    $smonth	= (! empty($reg[2]) ? $reg[2] : '');
	    $sday	= (! empty($reg[3]) ? $reg[3] : '');
	    $shour	= (! empty($reg[4]) ? $reg[4] : '');
	    $smin	= (! empty($reg[5]) ? $reg[5] : '');
	    $ssec	= (! empty($reg[6]) ? $reg[6] : '');

	    $time=dol_mktime($shour, $smin, $ssec, $smonth, $sday, $syear, true);
	    $ret=adodb_strftime($format, $time+$offsettz+$offsetdst, $to_gmt);
	}
	else
	{
		// Date is a timestamps
		if ($time < 100000000000)	// Protection against bad date values
		{
			$timetouse = $time+$offsettz+$offsetdst;	// TODO Replace this with function Date PHP. We also should not use anymore offsettz and offsetdst but only offsettzstring.

			$ret=adodb_strftime($format, $timetouse, $to_gmt);
		}
		else $ret='Bad value '.$time.' for date';
	}

	if (preg_match('/__b__/i', $format))
	{
		$timetouse = $time+$offsettz+$offsetdst;	// TODO Replace this with function Date PHP. We also should not use anymore offsettz and offsetdst but only offsettzstring.

		// Here ret is string in PHP setup language (strftime was used). Now we convert to $outputlangs.
		$month=adodb_strftime('%m', $timetouse);
		$month=sprintf("%02d", $month);	// $month may be return with format '06' on some installation and '6' on other, so we force it to '06'.
		if ($encodetooutput)
		{
			$monthtext=$outputlangs->transnoentities('Month'.$month);
			$monthtextshort=$outputlangs->transnoentities('MonthShort'.$month);
		}
		else
		{
			$monthtext=$outputlangs->transnoentitiesnoconv('Month'.$month);
			$monthtextshort=$outputlangs->transnoentitiesnoconv('MonthShort'.$month);
		}
		//print 'monthtext='.$monthtext.' monthtextshort='.$monthtextshort;
		$ret=str_replace('__b__', $monthtextshort, $ret);
		$ret=str_replace('__B__', $monthtext, $ret);
		//print 'x'.$outputlangs->charset_output.'-'.$ret.'x';
		//return $ret;
	}
	if (preg_match('/__a__/i', $format))
	{
		$timetouse = $time+$offsettz+$offsetdst;	// TODO Replace this with function Date PHP. We also should not use anymore offsettz and offsetdst but only offsettzstring.

		$w=adodb_strftime('%w', $timetouse);						// TODO Replace this with function Date PHP. We also should not use anymore offsettz and offsetdst but only offsettzstring.
		$dayweek=$outputlangs->transnoentitiesnoconv('Day'.$w);
		$ret=str_replace('__A__', $dayweek, $ret);
		$ret=str_replace('__a__', dol_substr($dayweek, 0, 3), $ret);
	}

	return $ret;
}


/**
 *	Return an array with locale date info.
 *  PHP getdate is restricted to the years 1901-2038 on Unix and 1970-2038 on Windows
 *  WARNING: This function always use PHP server timezone to return locale informations !!!
 *  Usage must be avoid.
 *  FIXME: Replace this with PHP date function and a parameter $gm
 *
 *	@param	int			$timestamp      Timestamp
 *	@param	boolean		$fast           Fast mode
 *	@return	array						Array of informations
 *										If no fast mode:
 *										'seconds' => $secs,
 *										'minutes' => $min,
 *										'hours' => $hour,
 *										'mday' => $day,
 *										'wday' => $dow,		0=sunday, 6=saturday
 *										'mon' => $month,
 *										'year' => $year,
 *										'yday' => floor($secsInYear/$_day_power),
 *										'weekday' => gmdate('l',$_day_power*(3+$dow)),
 *										'month' => gmdate('F',mktime(0,0,0,$month,2,1971)),
 *										If fast mode:
 *										'seconds' => $secs,
 *										'minutes' => $min,
 *										'hours' => $hour,
 *										'mday' => $day,
 *										'mon' => $month,
 *										'year' => $year,
 *										'yday' => floor($secsInYear/$_day_power),
 *										'leap' => $leaf,
 *										'ndays' => $ndays
 * 	@see 								dol_print_date(), dol_stringtotime(), dol_mktime()
 */
function dol_getdate($timestamp, $fast = false)
{
	global $conf;

	$usealternatemethod=false;
	if ($timestamp <= 0) $usealternatemethod=true;				// <= 1970
	if ($timestamp >= 2145913200) $usealternatemethod=true;		// >= 2038

	if ($usealternatemethod)
	{
		$arrayinfo=adodb_getdate($timestamp, $fast);
	}
	else
	{
		$arrayinfo=getdate($timestamp);
	}

	return $arrayinfo;
}

/**
 *	Return a timestamp date built from detailed informations (by default a local PHP server timestamp)
 * 	Replace function mktime not available under Windows if year < 1970
 *	PHP mktime is restricted to the years 1901-2038 on Unix and 1970-2038 on Windows
 *
 * 	@param	int			$hour			Hour	(can be -1 for undefined)
 *	@param	int			$minute			Minute	(can be -1 for undefined)
 *	@param	int			$second			Second	(can be -1 for undefined)
 *	@param	int			$month			Month (1 to 12)
 *	@param	int			$day			Day (1 to 31)
 *	@param	int			$year			Year
 *	@param	mixed		$gm				True or 1 or 'gmt'=Input informations are GMT values
 *										False or 0 or 'server' = local to server TZ
 *										'user' = local to user TZ
 *										'tz,TimeZone' = use specified timezone
 *	@param	int			$check			0=No check on parameters (Can use day 32, etc...)
 *	@return	int|string					Date as a timestamp, '' or false if error
 * 	@see 								dol_print_date(), dol_stringtotime(), dol_getdate()
 */
function dol_mktime($hour, $minute, $second, $month, $day, $year, $gm = false, $check = 1)
{
	global $conf;
	//print "- ".$hour.",".$minute.",".$second.",".$month.",".$day.",".$year.",".$_SERVER["WINDIR"]." -";

	// Clean parameters
	if ($hour   == -1 || empty($hour)) $hour=0;
	if ($minute == -1 || empty($minute)) $minute=0;
	if ($second == -1 || empty($second)) $second=0;

	// Check parameters
	if ($check)
	{
		if (! $month || ! $day)  return '';
		if ($day   > 31) return '';
		if ($month > 12) return '';
		if ($hour  < 0 || $hour   > 24) return '';
		if ($minute< 0 || $minute > 60) return '';
		if ($second< 0 || $second > 60) return '';
	}

	if (method_exists('DateTime', 'getTimestamp'))
	{
		if (empty($gm) || $gm === 'server')
		{
			$default_timezone=@date_default_timezone_get();		// Example 'Europe/Berlin'
			$localtz = new DateTimeZone($default_timezone);
		}
		elseif ($gm === 'user')
		{
			// We use dol_tz_string first because it is more reliable.
			$default_timezone=(empty($_SESSION["dol_tz_string"])?@date_default_timezone_get():$_SESSION["dol_tz_string"]);		// Example 'Europe/Berlin'
			try {
				$localtz = new DateTimeZone($default_timezone);
			}
			catch(Exception $e)
			{
				dol_syslog("Warning dol_tz_string contains an invalid value ".$_SESSION["dol_tz_string"], LOG_WARNING);
				$default_timezone=@date_default_timezone_get();
			}
		}
		elseif (strrpos($gm, "tz,") !== false)
		{
			$timezone=str_replace("tz,", "", $gm);  // Example 'tz,Europe/Berlin'
			try
			{
				$localtz = new DateTimeZone($timezone);
			}
			catch(Exception $e)
			{
				dol_syslog("Warning passed timezone contains an invalid value ".$timezone, LOG_WARNING);
			}
		}

		if (empty($localtz)) {
			$localtz = new DateTimeZone('UTC');
		}
		//var_dump($localtz);
		//var_dump($year.'-'.$month.'-'.$day.'-'.$hour.'-'.$minute);
		$dt = new DateTime(null, $localtz);
		$dt->setDate($year, $month, $day);
		$dt->setTime((int) $hour, (int) $minute, (int) $second);
		$date=$dt->getTimestamp();	// should include daylight saving time
		//var_dump($date);
		return $date;
	}
	else
	{
		dol_print_error('', 'PHP version must be 5.4+');
		return '';
	}
}


/**
 *	Return date for now. In most cases, we use this function without parameters (that means GMT time).
 *
 * 	@param	string		$mode	'gmt' => we return GMT timestamp,
 * 								'tzserver' => we add the PHP server timezone
 *  							'tzref' => we add the company timezone
 * 								'tzuser' => we add the user timezone
 *	@return int   $date	Timestamp
 */
function dol_now($mode = 'gmt')
{
	$ret=0;

	// Note that gmmktime and mktime return same value (GMT) when used without parameters
	//if ($mode == 'gmt') $ret=gmmktime(); // Strict Standards: gmmktime(): You should be using the time() function instead
	if ($mode == 'gmt') $ret=time();	// Time for now at greenwich.
	elseif ($mode == 'tzserver')		// Time for now with PHP server timezone added
	{
		require_once DOL_DOCUMENT_ROOT.'/core/lib/date.lib.php';
		$tzsecond=getServerTimeZoneInt('now');    // Contains tz+dayling saving time
		$ret=(int) (dol_now('gmt')+($tzsecond*3600));
	}
	/*else if ($mode == 'tzref')				// Time for now with parent company timezone is added
	{
		require_once DOL_DOCUMENT_ROOT.'/core/lib/date.lib.php';
		$tzsecond=getParentCompanyTimeZoneInt();    // Contains tz+dayling saving time
		$ret=dol_now('gmt')+($tzsecond*3600);
	}*/
	elseif ($mode == 'tzuser')				// Time for now with user timezone added
	{
		//print 'time: '.time().'-'.mktime().'-'.gmmktime();
		$offsettz=(empty($_SESSION['dol_tz'])?0:$_SESSION['dol_tz'])*60*60;
		$offsetdst=(empty($_SESSION['dol_dst'])?0:$_SESSION['dol_dst'])*60*60;
		$ret=(int) (dol_now('gmt')+($offsettz+$offsetdst));
	}

	return $ret;
}


/**
 * Return string with formated size
 *
 * @param	int		$size		Size to print
 * @param	int		$shortvalue	Tell if we want long value to use another unit (Ex: 1.5Kb instead of 1500b)
 * @param	int		$shortunit	Use short label of size unit (for example 'b' instead of 'bytes')
 * @return	string				Link
 */
function dol_print_size($size, $shortvalue = 0, $shortunit = 0)
{
	global $conf,$langs;
	$level=1024;

	if (! empty($conf->dol_optimize_smallscreen)) $shortunit=1;

	// Set value text
	if (empty($shortvalue) || $size < ($level*10))
	{
		$ret=$size;
		$textunitshort=$langs->trans("b");
		$textunitlong=$langs->trans("Bytes");
	}
	else
	{
		$ret=round($size/$level, 0);
		$textunitshort=$langs->trans("Kb");
		$textunitlong=$langs->trans("KiloBytes");
	}
	// Use long or short text unit
	if (empty($shortunit)) { $ret.=' '.$textunitlong; }
	else { $ret.=' '.$textunitshort; }

	return $ret;
}

/**
 * Show Url link
 *
 * @param	string		$url		Url to show
 * @param	string		$target		Target for link
 * @param	int			$max		Max number of characters to show
 * @param	int			$withpicto	With picto
 * @return	string					HTML Link
 */
function dol_print_url($url, $target = '_blank', $max = 32, $withpicto = 0)
{
	global $langs;

	if (empty($url)) return '';

	$link='<a href="';
	if (! preg_match('/^http/i', $url)) $link.='http://';
	$link.=$url;
	$link.='"';
	if ($target) $link.=' target="'.$target.'"';
	$link.='>';
	if (! preg_match('/^http/i', $url)) $link.='http://';
	$link.=dol_trunc($url, $max);
	$link.='</a>';
	return '<div class="nospan float" style="margin-right: 10px">'.($withpicto?img_picto($langs->trans("Url"), 'object_globe.png').' ':'').$link.'</div>';
}

/**
 * Show EMail link
 *
 * @param	string		$email			EMail to show (only email, without 'Name of recipient' before)
 * @param 	int			$cid 			Id of contact if known
 * @param 	int			$socid 			Id of third party if known
 * @param 	int			$addlink		0=no link, 1=email has a html email link (+ link to create action if constant AGENDA_ADDACTIONFOREMAIL is on)
 * @param	int			$max			Max number of characters to show
 * @param	int			$showinvalid	Show warning if syntax email is wrong
 * @param	int			$withpicto		Show picto
 * @return	string						HTML Link
 */
function dol_print_email($email, $cid = 0, $socid = 0, $addlink = 0, $max = 64, $showinvalid = 1, $withpicto = 0)
{
	global $conf,$user,$langs,$hookmanager;

	$newemail=$email;

	if (empty($email)) return '&nbsp;';

	if (! empty($addlink))
	{
		$newemail='<a style="text-overflow: ellipsis;" href="';
		if (! preg_match('/^mailto:/i', $email)) $newemail.='mailto:';
		$newemail.=$email;
		$newemail.='">';
		$newemail.=dol_trunc($email, $max);
		$newemail.='</a>';
		if ($showinvalid && ! isValidEmail($email))
		{
			$langs->load("errors");
			$newemail.=img_warning($langs->trans("ErrorBadEMail", $email));
		}

		if (($cid || $socid) && ! empty($conf->agenda->enabled) && $user->rights->agenda->myactions->create)
		{
			$type='AC_EMAIL'; $link='';
			if (! empty($conf->global->AGENDA_ADDACTIONFOREMAIL)) $link='<a href="'.DOL_URL_ROOT.'/comm/action/card.php?action=create&amp;backtopage=1&amp;actioncode='.$type.'&amp;contactid='.$cid.'&amp;socid='.$socid.'">'.img_object($langs->trans("AddAction"), "calendar").'</a>';
			if ($link) $newemail='<div>'.$newemail.' '.$link.'</div>';
		}
	}
	else
	{
		if ($showinvalid && ! isValidEmail($email))
		{
			$langs->load("errors");
			$newemail.=img_warning($langs->trans("ErrorBadEMail", $email));
		}
	}

	$rep = '<div class="nospan float" style="margin-right: 10px">'.($withpicto?img_picto($langs->trans("EMail"), 'object_email.png').' ':'').$newemail.'</div>';
	if ($hookmanager) {
		$parameters = array('cid' => $cid, 'socid' => $socid,'addlink' => $addlink, 'picto' => $withpicto);
		$reshook = $hookmanager->executeHooks('printEmail', $parameters, $email);
		$rep.=$hookmanager->resPrint;
	}

	return $rep;
}

/**
 * Show social network link
 *
 * @param	string		$value			Skype to show (only skype, without 'Name of recipient' before)
 * @param	int 		$cid 			Id of contact if known
 * @param	int 		$socid 			Id of third party if known
 * @param	string 		$type			'skype','facebook',...
 * @return	string						HTML Link
 */
function dol_print_socialnetworks($value, $cid, $socid, $type)
{
	global $conf,$user,$langs;

	$newskype=$value;

	if (empty($value)) return '&nbsp;';

	if (! empty($type))
	{
		$newskype ='<div class="divsocialnetwork inline-block valignmiddle">';
		$newskype.=img_picto($langs->trans(strtoupper($type)), $type.'.png', '', false, 0, 0, '', 'paddingright');
		$newskype.=$value;
		if ($type == 'skype')
		{
			$newskype.= '&nbsp;';
			$newskype.='<a href="skype:';
			$newskype.=$value;
			$newskype.='?call" alt="'.$langs->trans("Call").'&nbsp;'.$value.'" title="'.$langs->trans("Call").'&nbsp;'.$value.'">';
			$newskype.='<img src="'.DOL_URL_ROOT.'/theme/common/skype_callbutton.png" border="0">';
			$newskype.='</a><a href="skype:';
			$newskype.=$value;
			$newskype.='?chat" alt="'.$langs->trans("Chat").'&nbsp;'.$value.'" title="'.$langs->trans("Chat").'&nbsp;'.$value.'">';
			$newskype.='<img class="paddingleft" src="'.DOL_URL_ROOT.'/theme/common/skype_chatbutton.png" border="0">';
			$newskype.='</a>';
		}
		if (($cid || $socid) && ! empty($conf->agenda->enabled) && $user->rights->agenda->myactions->create && $type=='skype')
		{
			$addlink='AC_SKYPE'; $link='';
			if (! empty($conf->global->AGENDA_ADDACTIONFORSKYPE)) $link='<a href="'.DOL_URL_ROOT.'/comm/action/card.php?action=create&amp;backtopage=1&amp;actioncode='.$addlink.'&amp;contactid='.$cid.'&amp;socid='.$socid.'">'.img_object($langs->trans("AddAction"), "calendar").'</a>';
			$newskype.=($link?' '.$link:'');
		}
		$newskype.='</div>';
	}
	else
	{
		$langs->load("errors");
		$newskype.=img_warning($langs->trans("ErrorBadSocialNetworkValue", $value));
	}
	return $newskype;
}

/**
 * 	Format phone numbers according to country
 *
 * 	@param  string  $phone          Phone number to format
 * 	@param  string  $countrycode    Country code to use for formatting
 * 	@param 	int		$cid 		    Id of contact if known
 * 	@param 	int		$socid          Id of third party if known
 * 	@param 	string	$addlink	    ''=no link to create action, 'AC_TEL'=add link to clicktodial (if module enabled) and add link to create event (if conf->global->AGENDA_ADDACTIONFORPHONE set)
 * 	@param 	string	$separ 		    Separation between numbers for a better visibility example : xx.xx.xx.xx.xx
 *  @param	string  $withpicto      Show picto
 *  @param	string	$titlealt	    Text to show on alt
 *  @param  int     $adddivfloat    Add div float around phone.
 * 	@return string 				    Formated phone number
 */
function dol_print_phone($phone, $countrycode = '', $cid = 0, $socid = 0, $addlink = '', $separ = "&nbsp;", $withpicto = '', $titlealt = '', $adddivfloat = 0)
{
	global $conf, $user, $langs, $mysoc, $hookmanager;

	// Clean phone parameter
	$phone = preg_replace("/[\s.-]/", "", trim($phone));
	if (empty($phone)) { return ''; }
	if (empty($countrycode)) $countrycode=$mysoc->country_code;

	// Short format for small screens
	if ($conf->dol_optimize_smallscreen) $separ='';

	$newphone=$phone;
	if (strtoupper($countrycode) == "FR")
	{
		// France
		if (dol_strlen($phone) == 10) {
			$newphone=substr($newphone, 0, 2).$separ.substr($newphone, 2, 2).$separ.substr($newphone, 4, 2).$separ.substr($newphone, 6, 2).$separ.substr($newphone, 8, 2);
		}
		elseif (dol_strlen($phone) == 7)
		{
			$newphone=substr($newphone, 0, 3).$separ.substr($newphone, 3, 2).$separ.substr($newphone, 5, 2);
		}
		elseif (dol_strlen($phone) == 9)
		{
			$newphone=substr($newphone, 0, 2).$separ.substr($newphone, 2, 3).$separ.substr($newphone, 5, 2).$separ.substr($newphone, 7, 2);
		}
		elseif (dol_strlen($phone) == 11)
		{
			$newphone=substr($newphone, 0, 3).$separ.substr($newphone, 3, 2).$separ.substr($newphone, 5, 2).$separ.substr($newphone, 7, 2).$separ.substr($newphone, 9, 2);
		}
		elseif (dol_strlen($phone) == 12)
		{
			$newphone=substr($newphone, 0, 4).$separ.substr($newphone, 4, 2).$separ.substr($newphone, 6, 2).$separ.substr($newphone, 8, 2).$separ.substr($newphone, 10, 2);
		}
	}

	elseif (strtoupper($countrycode) == "CA")
	{
		if (dol_strlen($phone) == 10) {
			$newphone=($separ!=''?'(':'').substr($newphone, 0, 3).($separ!=''?')':'').$separ.substr($newphone, 3, 3).($separ!=''?'-':'').substr($newphone, 6, 4);
		}
	}
	elseif (strtoupper($countrycode) == "PT" )
	{//Portugal
		if (dol_strlen($phone) == 13)
		{//ex: +351_ABC_DEF_GHI
			$newphone= substr($newphone, 0, 4).$separ.substr($newphone, 4, 3).$separ.substr($newphone, 7, 3).$separ.substr($newphone, 10, 3);
		}
	}
	elseif (strtoupper($countrycode) == "SR" )
	{//Suriname
		if (dol_strlen($phone) == 10)
		{//ex: +597_ABC_DEF
			$newphone= substr($newphone, 0, 4).$separ.substr($newphone, 4, 3).$separ.substr($newphone, 7, 3);
		}
		elseif (dol_strlen($phone) == 11)
		{//ex: +597_ABC_DEFG
			$newphone= substr($newphone, 0, 4).$separ.substr($newphone, 4, 3).$separ.substr($newphone, 7, 4);
		}
	}
	elseif (strtoupper($countrycode) == "DE" )
	{//Allemagne
		if (dol_strlen($phone) == 14)
		{//ex:  +49_ABCD_EFGH_IJK
			$newphone= substr($newphone, 0, 3).$separ.substr($newphone, 3, 4).$separ.substr($newphone, 7, 4).$separ.substr($newphone, 11, 3);
		}
		elseif (dol_strlen($phone) == 13)
		{//ex: +49_ABC_DEFG_HIJ
			$newphone= substr($newphone, 0, 3).$separ.substr($newphone, 3, 3).$separ.substr($newphone, 6, 4).$separ.substr($newphone, 10, 3);
		}
	}
	elseif (strtoupper($countrycode) == "ES")
	{//Espagne
		if (dol_strlen($phone) == 12)
		{//ex:  +34_ABC_DEF_GHI
			$newphone= substr($newphone, 0, 3).$separ.substr($newphone, 3, 3).$separ.substr($newphone, 6, 3).$separ.substr($newphone, 9, 3);
		}
	}
	elseif (strtoupper($countrycode) == "BF")
	{// Burkina Faso
		if (dol_strlen($phone) == 12)
		{//ex :  +22 A BC_DE_FG_HI
			$newphone= substr($newphone, 0, 3).$separ.substr($newphone, 3, 1).$separ.substr($newphone, 4, 2).$separ.substr($newphone, 6, 2).$separ.substr($newphone, 8, 2).$separ.substr($newphone, 10, 2);
		}
	}
	elseif (strtoupper($countrycode) == "RO")
	{// Roumanie
		if (dol_strlen($phone) == 12)
		{//ex :  +40 AB_CDE_FG_HI
			$newphone= substr($newphone, 0, 3).$separ.substr($newphone, 3, 2).$separ.substr($newphone, 5, 3).$separ.substr($newphone, 8, 2).$separ.substr($newphone, 10, 2);
		}
	}
	elseif (strtoupper($countrycode) == "TR")
	{//Turquie
		if (dol_strlen($phone) == 13)
		{//ex :  +90 ABC_DEF_GHIJ
			$newphone= substr($newphone, 0, 3).$separ.substr($newphone, 3, 3).$separ.substr($newphone, 6, 3).$separ.substr($newphone, 9, 4);
		}
	}
	elseif (strtoupper($countrycode) == "US")
	{//Etat-Unis
		if (dol_strlen($phone) == 12)
		{//ex: +1 ABC_DEF_GHIJ
			$newphone= substr($newphone, 0, 2).$separ.substr($newphone, 2, 3).$separ.substr($newphone, 5, 3).$separ.substr($newphone, 8, 4);
		}
	}
	elseif (strtoupper($countrycode) == "MX")
	{//Mexique
		if (dol_strlen($phone) == 12)
		{//ex: +52 ABCD_EFG_HI
			$newphone = substr($newphone, 0, 3).$separ.substr($newphone, 3, 4).$separ.substr($newphone, 7, 3).$separ.substr($newphone, 10, 2);
		}
		elseif (dol_strlen($phone) == 11)
		{//ex: +52 AB_CD_EF_GH
			$newphone = substr($newphone, 0, 3).$separ.substr($newphone, 3, 2).$separ.substr($newphone, 5, 2).$separ.substr($newphone, 7, 2).$separ.substr($newphone, 9, 2);
		}
		elseif (dol_strlen($phone) == 13)
		{//ex: +52 ABC_DEF_GHIJ
			$newphone = substr($newphone, 0, 3).$separ.substr($newphone, 3, 3).$separ.substr($newphone, 6, 3).$separ.substr($newphone, 9, 4);
		}
	}
	elseif (strtoupper($countrycode) == "ML")
	{//Mali
		if(dol_strlen($phone) == 12)
		{//ex: +223 AB_CD_EF_GH
			$newphone = substr($newphone, 0, 4).$separ.substr($newphone, 4, 2).$separ.substr($newphone, 6, 2).$separ.substr($newphone, 8, 2).$separ.substr($newphone, 10, 2);
		}
	}
	elseif (strtoupper($countrycode) == "TH")
	{//Thaïlande
		if(dol_strlen($phone) == 11)
		{//ex: +66_ABC_DE_FGH
			$newphone = substr($newphone, 0, 3).$separ.substr($newphone, 3, 3).$separ.substr($newphone, 6, 2).$separ.substr($newphone, 8, 3);
		}
		elseif(dol_strlen($phone) == 12)
		{//ex: +66_A_BCD_EF_GHI
			$newphone = substr($newphone, 0, 3).$separ.substr($newphone, 3, 1).$separ.substr($newphone, 4, 3).$separ.substr($newphone, 7, 2).$separ.substr($newphone, 9, 3);
		}
	}
	elseif (strtoupper($countrycode) == "MU")
	{
        //Maurice
		if(dol_strlen($phone) == 11)
		{//ex: +230_ABC_DE_FG
			$newphone = substr($newphone, 0, 4).$separ.substr($newphone, 4, 3).$separ.substr($newphone, 7, 2).$separ.substr($newphone, 9, 2);
		}
		elseif(dol_strlen($phone) == 12)
		{//ex: +230_ABCD_EF_GH
			$newphone = substr($newphone, 0, 4).$separ.substr($newphone, 4, 4).$separ.substr($newphone, 8, 2).$separ.substr($newphone, 10, 2);
		}
	}
	elseif (strtoupper($countrycode) == "ZA")
	{//Afrique du sud
		if(dol_strlen($phone) == 12)
		{//ex: +27_AB_CDE_FG_HI
			$newphone = substr($newphone, 0, 3).$separ.substr($newphone, 3, 2).$separ.substr($newphone, 5, 3).$separ.substr($newphone, 8, 2).$separ.substr($newphone, 10, 2);
		}
	}
	elseif (strtoupper($countrycode) == "SY")
	{//Syrie
		if(dol_strlen($phone) == 12)
		{//ex: +963_AB_CD_EF_GH
			$newphone = substr($newphone, 0, 4).$separ.substr($newphone, 4, 2).$separ.substr($newphone, 6, 2).$separ.substr($newphone, 8, 2).$separ.substr($newphone, 10, 2);
		}
		elseif(dol_strlen($phone) == 13)
		{//ex: +963_AB_CD_EF_GHI
			$newphone = substr($newphone, 0, 4).$separ.substr($newphone, 4, 2).$separ.substr($newphone, 6, 2).$separ.substr($newphone, 8, 2).$separ.substr($newphone, 10, 3);
		}
	}
	elseif (strtoupper($countrycode) == "AE")
	{//Emirats Arabes Unis
		if(dol_strlen($phone) == 12)
		{//ex: +971_ABC_DEF_GH
			$newphone = substr($newphone, 0, 4).$separ.substr($newphone, 4, 3).$separ.substr($newphone, 7, 3).$separ.substr($newphone, 10, 2);
		}
		elseif(dol_strlen($phone) == 13)
		{//ex: +971_ABC_DEF_GHI
			$newphone = substr($newphone, 0, 4).$separ.substr($newphone, 4, 3).$separ.substr($newphone, 7, 3).$separ.substr($newphone, 10, 3);
		}
		elseif(dol_strlen($phone) == 14)
		{//ex: +971_ABC_DEF_GHIK
			$newphone = substr($newphone, 0, 4).$separ.substr($newphone, 4, 3).$separ.substr($newphone, 7, 3).$separ.substr($newphone, 10, 4);
		}
	}
	elseif (strtoupper($countrycode) == "DZ")
	{//Algérie
		if(dol_strlen($phone) == 13)
		{//ex: +213_ABC_DEF_GHI
			$newphone = substr($newphone, 0, 4).$separ.substr($newphone, 4, 3).$separ.substr($newphone, 7, 3).$separ.substr($newphone, 10, 3);
		}
	}
	elseif (strtoupper($countrycode) == "BE")
	{//Belgique
		if(dol_strlen($phone) == 11)
		{//ex: +32_ABC_DE_FGH
			$newphone = substr($newphone, 0, 3).$separ.substr($newphone, 3, 3).$separ.substr($newphone, 6, 2).$separ.substr($newphone, 8, 3);
		}
		elseif(dol_strlen($phone) == 12)
		{//ex: +32_ABC_DEF_GHI
			$newphone = substr($newphone, 0, 3).$separ.substr($newphone, 3, 3).$separ.substr($newphone, 6, 3).$separ.substr($newphone, 9, 3);
		}
	}
	elseif (strtoupper($countrycode) == "PF")
	{//Polynésie française
		if(dol_strlen($phone) == 12)
		{//ex: +689_AB_CD_EF_GH
			$newphone = substr($newphone, 0, 4).$separ.substr($newphone, 4, 2).$separ.substr($newphone, 6, 2).$separ.substr($newphone, 8, 2).$separ.substr($newphone, 10, 2);
		}
	}
	elseif (strtoupper($countrycode) == "CO")
	{//Colombie
		if(dol_strlen($phone) == 13)
		{//ex: +57_ABC_DEF_GH_IJ
			$newphone = substr($newphone, 0, 3).$separ.substr($newphone, 3, 3).$separ.substr($newphone, 6, 3).$separ.substr($newphone, 9, 2).$separ.substr($newphone, 11, 2);
		}
	}
	elseif (strtoupper($countrycode) == "JO")
	{//Jordanie
		if(dol_strlen($phone) == 12)
		{//ex: +962_A_BCD_EF_GH
			$newphone = substr($newphone, 0, 4).$separ.substr($newphone, 4, 1).$separ.substr($newphone, 5, 3).$separ.substr($newphone, 7, 2).$separ.substr($newphone, 9, 2);
		}
	}
	elseif (strtoupper($countrycode) == "MG")
	{//Madagascar
		if(dol_strlen($phone) == 13)
		{//ex: +261_AB_CD_EF_GHI
			$newphone = substr($newphone, 0, 4).$separ.substr($newphone, 4, 2).$separ.substr($newphone, 6, 2).$separ.substr($newphone, 8, 2).$separ.substr($newphone, 10, 3);
		}
	}
	elseif (strtoupper($countrycode) == "GB")
	{//Royaume uni
		if(dol_strlen($phone) == 13)
		{//ex: +44_ABCD_EFG_HIJ
			$newphone = substr($newphone, 0, 3).$separ.substr($newphone, 3, 4).$separ.substr($newphone, 7, 3).$separ.substr($newphone, 10, 3);
		}
	}
	elseif (strtoupper($countrycode) == "CH")
	{//Suisse
		if(dol_strlen($phone) == 12)
		{//ex: +41_AB_CDE_FG_HI
			$newphone = substr($newphone, 0, 3).$separ.substr($newphone, 3, 2).$separ.substr($newphone, 5, 3).$separ.substr($newphone, 8, 2).$separ.substr($newphone, 10, 2);
		}
		elseif(dol_strlen($phone) == 15)
		{// +41_AB_CDE_FGH_IJKL
			$newphone =$newphone = substr($newphone, 0, 3).$separ.substr($newphone, 3, 2).$separ.substr($newphone, 5, 3).$separ.substr($newphone, 8, 3).$separ.substr($newphone, 11, 4);
		}
	}
	elseif (strtoupper($countrycode) == "TN")
	{//Tunisie
		if(dol_strlen($phone) == 12)
		{//ex: +216_AB_CDE_FGH
			$newphone = substr($newphone, 0, 4).$separ.substr($newphone, 4, 2).$separ.substr($newphone, 6, 3).$separ.substr($newphone, 9, 3);
		}
	}
	elseif (strtoupper($countrycode) == "GF")
	{//Guyane francaise
		if(dol_strlen($phone) == 13)
		{//ex: +594_ABC_DE_FG_HI  (ABC=594 de nouveau)
			$newphone = substr($newphone, 0, 4).$separ.substr($newphone, 4, 3).$separ.substr($newphone, 7, 2).$separ.substr($newphone, 9, 2).$separ.substr($newphone, 11, 2);
		}
	}
	elseif (strtoupper($countrycode) == "GP")
	{//Guadeloupe
		if(dol_strlen($phone) == 13)
		{//ex: +590_ABC_DE_FG_HI  (ABC=590 de nouveau)
			$newphone = substr($newphone, 0, 4).$separ.substr($newphone, 4, 3).$separ.substr($newphone, 7, 2).$separ.substr($newphone, 9, 2).$separ.substr($newphone, 11, 2);
		}
	}
	elseif (strtoupper($countrycode) == "MQ")
	{//Martinique
		if(dol_strlen($phone) == 13)
		{//ex: +596_ABC_DE_FG_HI  (ABC=596 de nouveau)
			$newphone = substr($newphone, 0, 4).$separ.substr($newphone, 4, 3).$separ.substr($newphone, 7, 2).$separ.substr($newphone, 9, 2).$separ.substr($newphone, 11, 2);
		}
	}
	elseif (strtoupper($countrycode) == "IT")
	{//Italie
		if(dol_strlen($phone) == 12)
		{//ex: +39_ABC_DEF_GHI
			$newphone = substr($newphone, 0, 3).$separ.substr($newphone, 3, 3).$separ.substr($newphone, 6, 3).$separ.substr($newphone, 9, 3);
		}
		elseif(dol_strlen($phone) == 13)
		{//ex: +39_ABC_DEF_GH_IJ
			$newphone = substr($newphone, 0, 3).$separ.substr($newphone, 3, 3).$separ.substr($newphone, 6, 3).$separ.substr($newphone, 9, 2).$separ.substr($newphone, 11, 2);
		}
	}
	elseif(strtoupper($countrycode) == "AU")
	{
        //Australie
		if(dol_strlen($phone) == 12)
		{
            //ex: +61_A_BCDE_FGHI
			$newphone = substr($newphone, 0, 3).$separ.substr($newphone, 3, 1).$separ.substr($newphone, 4, 4).$separ.substr($newphone, 8, 4);
		}
	}
	if (! empty($addlink))	// Link on phone number (+ link to add action if conf->global->AGENDA_ADDACTIONFORPHONE set)
	{
		if ($conf->browser->layout == 'phone' || (! empty($conf->clicktodial->enabled) && ! empty($conf->global->CLICKTODIAL_USE_TEL_LINK_ON_PHONE_NUMBERS)))	// If phone or option for, we use link of phone
		{
			$newphone ='<a href="tel:'.$phone.'"';
			$newphone.='>'.$phone.'</a>';
		}
		elseif (! empty($conf->clicktodial->enabled) && $addlink == 'AC_TEL')		// If click to dial, we use click to dial url
		{
			if (empty($user->clicktodial_loaded)) $user->fetch_clicktodial();

			// Define urlmask
			$urlmask='ErrorClickToDialModuleNotConfigured';
			if (! empty($conf->global->CLICKTODIAL_URL)) $urlmask=$conf->global->CLICKTODIAL_URL;
			if (! empty($user->clicktodial_url)) $urlmask=$user->clicktodial_url;

			$clicktodial_poste=(! empty($user->clicktodial_poste)?urlencode($user->clicktodial_poste):'');
			$clicktodial_login=(! empty($user->clicktodial_login)?urlencode($user->clicktodial_login):'');
			$clicktodial_password=(! empty($user->clicktodial_password)?urlencode($user->clicktodial_password):'');
			// This line is for backward compatibility
			$url = sprintf($urlmask, urlencode($phone), $clicktodial_poste, $clicktodial_login, $clicktodial_password);
			// Thoose lines are for substitution
			$substitarray=array('__PHONEFROM__'=>$clicktodial_poste,
								'__PHONETO__'=>urlencode($phone),
								'__LOGIN__'=>$clicktodial_login,
								'__PASS__'=>$clicktodial_password);
			$url = make_substitutions($url, $substitarray);
			$newphonesav=$newphone;
			$newphone ='<a href="'.$url.'"';
			if (! empty($conf->global->CLICKTODIAL_FORCENEWTARGET)) $newphone.=' target="_blank"';
			$newphone.='>'.$newphonesav.'</a>';
		}

		//if (($cid || $socid) && ! empty($conf->agenda->enabled) && $user->rights->agenda->myactions->create)
		if (! empty($conf->agenda->enabled) && $user->rights->agenda->myactions->create)
		{
			$type='AC_TEL'; $link='';
			if ($addlink == 'AC_FAX') $type='AC_FAX';
			if (! empty($conf->global->AGENDA_ADDACTIONFORPHONE)) $link='<a href="'.DOL_URL_ROOT.'/comm/action/card.php?action=create&amp;backtopage=1&amp;actioncode='.$type.($cid?'&amp;contactid='.$cid:'').($socid?'&amp;socid='.$socid:'').'">'.img_object($langs->trans("AddAction"), "calendar").'</a>';
			if ($link) $newphone='<div>'.$newphone.' '.$link.'</div>';
		}
	}

	if (empty($titlealt))
	{
		$titlealt=($withpicto=='fax'?$langs->trans("Fax"):$langs->trans("Phone"));
	}
	$rep='';

	if ($hookmanager) {
		$parameters = array('countrycode' => $countrycode, 'cid' => $cid, 'socid' => $socid,'titlealt' => $titlealt, 'picto' => $withpicto);
		$reshook = $hookmanager->executeHooks('printPhone', $parameters, $phone);
		$rep.=$hookmanager->resPrint;
	}
	if (empty($reshook))
	{
		$picto = '';
		if($withpicto){
			if($withpicto=='fax'){
				$picto = 'phoning_fax';
			}elseif($withpicto=='phone'){
				$picto = 'phoning';
			}elseif($withpicto=='mobile'){
				$picto = 'phoning_mobile';
			}else{
				$picto = '';
			}
		}
		if ($adddivfloat) $rep.='<div class="nospan float" style="margin-right: 10px">';
		else $rep.='<span style="margin-right: 10px;">';
		$rep.=($withpicto?img_picto($titlealt, 'object_'.$picto.'.png').' ':'').$newphone;
		if ($adddivfloat) $rep.='</div>';
		else $rep.='</span>';
	}

	return $rep;
}

/**
 * 	Return an IP formated to be shown on screen
 *
 * 	@param	string	$ip			IP
 * 	@param	int		$mode		0=return IP + country/flag, 1=return only country/flag, 2=return only IP
 * 	@return string 				Formated IP, with country if GeoIP module is enabled
 */
function dol_print_ip($ip, $mode = 0)
{
	global $conf,$langs;

	$ret='';

	if (empty($mode)) $ret.=$ip;

	if ($mode != 2)
	{
		$countrycode=dolGetCountryCodeFromIp($ip);
		if ($countrycode)	// If success, countrycode is us, fr, ...
		{
			if (file_exists(DOL_DOCUMENT_ROOT.'/theme/common/flags/'.$countrycode.'.png'))
			{
				$ret.=' '.img_picto($countrycode.' '.$langs->trans("AccordingToGeoIPDatabase"), DOL_URL_ROOT.'/theme/common/flags/'.$countrycode.'.png', '', 1);
			}
			else $ret.=' ('.$countrycode.')';
		}
	}

	return $ret;
}

/**
 * Return the IP of remote user.
 * Take HTTP_X_FORWARDED_FOR (defined when using proxy)
 * Then HTTP_CLIENT_IP if defined (rare)
 * Then REMOTE_ADDR (no way to be modified by user but may be wrong if user is using a proxy)
 *
 * @return	string		Ip of remote user.
 */
function getUserRemoteIP()
{
	$ip = empty($_SERVER['HTTP_X_FORWARDED_FOR'])? (empty($_SERVER['HTTP_CLIENT_IP'])?(empty($_SERVER['REMOTE_ADDR'])?'':$_SERVER['REMOTE_ADDR']):$_SERVER['HTTP_CLIENT_IP']) : $_SERVER['HTTP_X_FORWARDED_FOR'];
	return $ip;
}

/**
 * 	Return a country code from IP. Empty string if not found.
 *
 * 	@param	string	$ip			IP
 * 	@return string 				Country code ('us', 'fr', ...)
 */
function dolGetCountryCodeFromIp($ip)
{
	global $conf;

	$countrycode='';

	if (! empty($conf->geoipmaxmind->enabled))
	{
		$datafile=$conf->global->GEOIPMAXMIND_COUNTRY_DATAFILE;
		//$ip='24.24.24.24';
		//$datafile='E:\Mes Sites\Web\Admin1\awstats\maxmind\GeoIP.dat';    Note that this must be downloaded datafile (not same than datafile provided with ubuntu packages)

		include_once DOL_DOCUMENT_ROOT.'/core/class/dolgeoip.class.php';
		$geoip=new DolGeoIP('country', $datafile);
		//print 'ip='.$ip.' databaseType='.$geoip->gi->databaseType." GEOIP_CITY_EDITION_REV1=".GEOIP_CITY_EDITION_REV1."\n";
		//print "geoip_country_id_by_addr=".geoip_country_id_by_addr($geoip->gi,$ip)."\n";
		$countrycode=$geoip->getCountryCodeFromIP($ip);
	}

	return $countrycode;
}


/**
 *  Return country code for current user.
 *  If software is used inside a local network, detection may fails (we need a public ip)
 *
 *  @return     string      Country code (fr, es, it, us, ...)
 */
function dol_user_country()
{
	global $conf,$langs,$user;

	//$ret=$user->xxx;
	$ret='';
	if (! empty($conf->geoipmaxmind->enabled))
	{
		$ip=getUserRemoteIP();
		$datafile=$conf->global->GEOIPMAXMIND_COUNTRY_DATAFILE;
		//$ip='24.24.24.24';
		//$datafile='E:\Mes Sites\Web\Admin1\awstats\maxmind\GeoIP.dat';
		include_once DOL_DOCUMENT_ROOT.'/core/class/dolgeoip.class.php';
		$geoip=new DolGeoIP('country', $datafile);
		$countrycode=$geoip->getCountryCodeFromIP($ip);
		$ret=$countrycode;
	}
	return $ret;
}

/**
 *  Format address string
 *
 *  @param	string	$address    Address
 *  @param  int		$htmlid     Html ID (for example 'gmap')
 *  @param  int		$mode       thirdparty|contact|member|other
 *  @param  int		$id         Id of object
 *  @param	int		$noprint	No output. Result is the function return
 *  @param  string  $charfornl  Char to use instead of nl2br. '' means we use a standad nl2br.
 *  @return string|void			Nothing if noprint is 0, formatted address if noprint is 1
 *  @see dol_format_address()
 */
function dol_print_address($address, $htmlid, $mode, $id, $noprint = 0, $charfornl = '')
{
	global $conf, $user, $langs, $hookmanager;

	$out = '';

	if ($address)
	{
		if ($hookmanager) {
			$parameters = array('element' => $mode, 'id' => $id);
			$reshook = $hookmanager->executeHooks('printAddress', $parameters, $address);
			$out.=$hookmanager->resPrint;
		}
		if (empty($reshook))
		{
			if (empty($charfornl)) $out.=nl2br($address);
			else $out.=preg_replace('/[\r\n]+/', $charfornl, $address);

			$showgmap=$showomap=0;

			// TODO Add a hook here
			if (($mode=='thirdparty' || $mode =='societe') && ! empty($conf->google->enabled) && ! empty($conf->global->GOOGLE_ENABLE_GMAPS)) $showgmap=1;
			if ($mode=='contact' && ! empty($conf->google->enabled) && ! empty($conf->global->GOOGLE_ENABLE_GMAPS_CONTACTS)) $showgmap=1;
			if ($mode=='member' && ! empty($conf->google->enabled) && ! empty($conf->global->GOOGLE_ENABLE_GMAPS_MEMBERS)) $showgmap=1;
			if (($mode=='thirdparty' || $mode =='societe') && ! empty($conf->openstreetmap->enabled) && ! empty($conf->global->OPENSTREETMAP_ENABLE_MAPS)) $showomap=1;
			if ($mode=='contact' && ! empty($conf->openstreetmap->enabled) && ! empty($conf->global->OPENSTREETMAP_ENABLE_MAPS_CONTACTS)) $showomap=1;
			if ($mode=='member' && ! empty($conf->openstreetmap->enabled) && ! empty($conf->global->OPENSTREETMAP_ENABLE_MAPS_MEMBERS)) $showomap=1;

			if ($showgmap)
			{
				$url=dol_buildpath('/google/gmaps.php?mode='.$mode.'&id='.$id, 1);
				$out.=' <a href="'.$url.'" target="_gmaps"><img id="'.$htmlid.'" class="valigntextbottom" src="'.DOL_URL_ROOT.'/theme/common/gmap.png"></a>';
			}
			if ($showomap)
			{
				$url=dol_buildpath('/openstreetmap/maps.php?mode='.$mode.'&id='.$id, 1);
				$out.=' <a href="'.$url.'" target="_gmaps"><img id="'.$htmlid.'_openstreetmap" class="valigntextbottom" src="'.DOL_URL_ROOT.'/theme/common/gmap.png"></a>';
			}
		}
	}
	if ($noprint) return $out;
	else print $out;
}


/**
 *	Return true if email syntax is ok
 *
 *	@param	    string		$address    			email (Ex: "toto@examle.com", "John Do <johndo@example.com>")
 *  @param		int			$acceptsupervisorkey	If 1, the special string '__SUPERVISOREMAIL__' is also accepted as valid
 *	@return     boolean     						true if email syntax is OK, false if KO or empty string
 */
function isValidEmail($address, $acceptsupervisorkey = 0)
{
	if ($acceptsupervisorkey && $address == '__SUPERVISOREMAIL__') return true;
	if (filter_var($address, FILTER_VALIDATE_EMAIL)) return true;

	return false;
}

/**
 *	Return if the domain name has a valid MX record.
 *  WARNING: This need function idn_to_ascii, checkdnsrr and getmxrr
 *
 *	@param	    string		$domain	    			Domain name (Ex: "yahoo.com", "yhaoo.com", "dolibarr.fr")
 *	@return     int     							-1 if error (function not available), 0=Not valid, 1=Valid
 */
function isValidMXRecord($domain)
{
	if (function_exists('idn_to_ascii') && function_exists('checkdnsrr'))
	{
		if (! checkdnsrr(idn_to_ascii($domain), 'MX'))
		{
			return 0;
		}
		if (function_exists('getmxrr'))
		{
			$mxhosts=array();
			$weight=array();
			getmxrr(idn_to_ascii($domain), $mxhosts, $weight);
			if (count($mxhosts) > 1) return 1;
			if (count($mxhosts) == 1 && ! empty($mxhosts[0])) return 1;

			return 0;
		}
	}
	return -1;
}

/**
 *  Return true if phone number syntax is ok
 *  TODO Decide what to do with this
 *
 *  @param	string		$phone		phone (Ex: "0601010101")
 *  @return boolean     			true if phone syntax is OK, false if KO or empty string
 */
function isValidPhone($phone)
{
	return true;
}


/**
 * Make a strlen call. Works even if mbstring module not enabled
 *
 * @param   string		$string				String to calculate length
 * @param   string		$stringencoding		Encoding of string
 * @return  int								Length of string
 */
function dol_strlen($string, $stringencoding = 'UTF-8')
{
	if (function_exists('mb_strlen')) return mb_strlen($string, $stringencoding);
	else return strlen($string);
}

/**
 * Make a substring. Works even if mbstring module is not enabled for better compatibility.
 *
 * @param	string	$string				String to scan
 * @param	string	$start				Start position
 * @param	int		$length				Length (in nb of characters or nb of bytes depending on trunconbytes param)
 * @param   string	$stringencoding		Page code used for input string encoding
 * @param	int		$trunconbytes		1=Length is max of bytes instead of max of characters
 * @return  string						substring
 */
function dol_substr($string, $start, $length, $stringencoding = '', $trunconbytes = 0)
{
	global $langs;

	if (empty($stringencoding)) $stringencoding=$langs->charset_output;

	$ret='';
	if (empty($trunconbytes))
	{
		if (function_exists('mb_substr'))
		{
			$ret=mb_substr($string, $start, $length, $stringencoding);
		}
		else
		{
			$ret=substr($string, $start, $length);
		}
	}
	else
	{
		if (function_exists('mb_strcut'))
		{
			$ret=mb_strcut($string, $start, $length, $stringencoding);
		}
		else
		{
			$ret=substr($string, $start, $length);
		}
	}
	return $ret;
}


/**
 *	Truncate a string to a particular length adding '...' if string larger than length.
 * 	If length = max length+1, we do no truncate to avoid having just 1 char replaced with '...'.
 *  MAIN_DISABLE_TRUNC=1 can disable all truncings
 *
 *	@param	string	$string				String to truncate
 *	@param  int		$size				Max string size visible (excluding ...). 0 for no limit. WARNING: Final string size can have 3 more chars (if we added ..., or if size was max+1 or max+2 or max+3 so it does not worse to replace with ...)
 *	@param	string	$trunc				Where to trunc: right, left, middle (size must be a 2 power), wrap
 * 	@param	string	$stringencoding		Tell what is source string encoding
 *  @param	int		$nodot				Truncation do not add ... after truncation. So it's an exact truncation.
 *  @param  int     $display            Trunc is used to display data and can be changed for small screen. TODO Remove this param (must be dealt with CSS)
 *	@return string						Truncated string. WARNING: length is never higher than $size if $nodot is set, but can be 3 chars higher otherwise.
 */
function dol_trunc($string, $size = 40, $trunc = 'right', $stringencoding = 'UTF-8', $nodot = 0, $display = 0)
{
	global $conf;

	if ($size==0 || ! empty($conf->global->MAIN_DISABLE_TRUNC)) return $string;

	if (empty($stringencoding)) $stringencoding='UTF-8';
	// reduce for small screen
	if ($conf->dol_optimize_smallscreen==1 && $display==1) $size = round($size/3);

	// We go always here
	if ($trunc == 'right')
	{
		$newstring=dol_textishtml($string)?dol_string_nohtmltag($string, 1):$string;
		if (dol_strlen($newstring, $stringencoding) > ($size+($nodot?0:3)))    // If nodot is 0 and size is 1,2 or 3 chars more, we don't trunc and don't add ...
		return dol_substr($newstring, 0, $size, $stringencoding).($nodot?'':'...');
		else
		//return 'u'.$size.'-'.$newstring.'-'.dol_strlen($newstring,$stringencoding).'-'.$string;
		return $string;
	}
	elseif ($trunc == 'middle')
	{
		$newstring=dol_textishtml($string)?dol_string_nohtmltag($string, 1):$string;
		if (dol_strlen($newstring, $stringencoding) > 2 && dol_strlen($newstring, $stringencoding) > ($size+1))
		{
			$size1=round($size/2);
			$size2=round($size/2);
			return dol_substr($newstring, 0, $size1, $stringencoding).'...'.dol_substr($newstring, dol_strlen($newstring, $stringencoding) - $size2, $size2, $stringencoding);
		}
		else
		return $string;
	}
	elseif ($trunc == 'left')
	{
		$newstring=dol_textishtml($string)?dol_string_nohtmltag($string, 1):$string;
		if (dol_strlen($newstring, $stringencoding) > ($size+($nodot?0:3)))    // If nodot is 0 and size is 1,2 or 3 chars more, we don't trunc and don't add ...
		return '...'.dol_substr($newstring, dol_strlen($newstring, $stringencoding) - $size, $size, $stringencoding);
		else
		return $string;
	}
	elseif ($trunc == 'wrap')
	{
		$newstring=dol_textishtml($string)?dol_string_nohtmltag($string, 1):$string;
		if (dol_strlen($newstring, $stringencoding) > ($size+1))
		return dol_substr($newstring, 0, $size, $stringencoding)."\n".dol_trunc(dol_substr($newstring, $size, dol_strlen($newstring, $stringencoding)-$size, $stringencoding), $size, $trunc);
		else
		return $string;
	}
	else return 'BadParam3CallingDolTrunc';
}

/**
 *	Show picto whatever it's its name (generic function)
 *
 *	@param      string		$titlealt         	Text on title tag for tooltip. Not used if param notitle is set to 1.
 *	@param      string		$picto       		Name of image file to show ('filenew', ...)
 *												If no extension provided, we use '.png'. Image must be stored into theme/xxx/img directory.
 *                                  			Example: picto.png                  if picto.png is stored into htdocs/theme/mytheme/img
 *                                  			Example: picto.png@mymodule         if picto.png is stored into htdocs/mymodule/img
 *                                  			Example: /mydir/mysubdir/picto.png  if picto.png is stored into htdocs/mydir/mysubdir (pictoisfullpath must be set to 1)
 *	@param		string		$moreatt			Add more attribute on img tag (For example 'style="float: right"')
 *	@param		boolean|int	$pictoisfullpath	If true or 1, image path is a full path
 *	@param		int			$srconly			Return only content of the src attribute of img.
 *  @param		int			$notitle			1=Disable tag title. Use it if you add js tooltip, to avoid duplicate tooltip.
 *  @param		string		$alt				Force alt for bind people
 *  @param		string		$morecss			Add more class css on img tag (For example 'myclascss'). Work only if $moreatt is empty.
 *  @return     string       				    Return img tag
 *  @see        img_object(), img_picto_common()
 */
function img_picto($titlealt, $picto, $moreatt = '', $pictoisfullpath = false, $srconly = 0, $notitle = 0, $alt = '', $morecss = '')
{
	global $conf, $langs;

	// We forge fullpathpicto for image to $path/img/$picto. By default, we take DOL_URL_ROOT/theme/$conf->theme/img/$picto
	$url = DOL_URL_ROOT;
	$theme = $conf->theme;
	$path = 'theme/'.$theme;

	// Define fullpathpicto to use into src
	if ($pictoisfullpath) {
		// Clean parameters
		if (! preg_match('/(\.png|\.gif|\.svg)$/i', $picto)) {
			$picto .= '.png';
		}
		$fullpathpicto = $picto;
		$reg=array();
		if (preg_match('/class="([^"]+)"/', $moreatt, $reg)) {
		    $morecss .= ($morecss ? ' ' : '') . $reg[1];
		    $moreatt = str_replace('class="'.$reg[1].'"', '', $moreatt);
		}
	} else {
		$pictowithoutext = preg_replace('/(\.png|\.gif|\.svg)$/', '', $picto);

		//if (in_array($picto, array('switch_off', 'switch_on', 'off', 'on')))
        if (empty($srconly) && in_array($pictowithoutext, array(
				'bank', 'close_title', 'delete', 'edit', 'ellipsis-h', 'filter', 'grip', 'grip_title', 'list', 'listlight', 'note', 'off', 'on', 'play', 'playdisabled', 'printer', 'resize',
                'note', 'setup', 'sign-out', 'split', 'switch_off', 'switch_on', 'unlink', 'uparrow', '1downarrow', '1uparrow', '1leftarrow', '1rightarrow',
				'jabber','skype','twitter','facebook','linkedin',
                'chevron-left','chevron-right','chevron-down','chevron-top'
			)
		)) {
		    $fa='fa';
		    if (empty($conf->global->MAIN_DISABLE_FONT_AWESOME_5)) $fa='fas';
		    $fakey = $pictowithoutext;
			$facolor = ''; $fasize = '';
			$marginleftonlyshort = 2;
			if ($pictowithoutext == 'setup') {
			    $fakey = 'fa-cog';
			    $fasize = '1.4em';
			}
			elseif ($pictowithoutext == 'switch_off') {
				$fakey = 'fa-toggle-off';
				$facolor = '#999';
				$fasize = '2em';
			}
			elseif ($pictowithoutext == 'switch_on') {
				$fakey = 'fa-toggle-on';
				$facolor = '#227722';
				$fasize = '2em';
			}
			elseif ($pictowithoutext == 'off') {
				$fakey = 'fa-square-o';
				if (empty($conf->global->MAIN_DISABLE_FONT_AWESOME_5))
				{
				    $fakey = 'fa-square';
				    $fa='far';
				}
				$fasize = '1.3em';
			}
			elseif ($pictowithoutext == 'on') {
				$fakey = 'fa-check-square-o';
				if (empty($conf->global->MAIN_DISABLE_FONT_AWESOME_5))
				{
				    $fakey = 'fa-check-square';
				    $fa='far';
				}
				$fasize = '1.3em';
			}
			elseif ($pictowithoutext == 'bank') {
				$fakey = 'fa-bank';
				$facolor = '#444';
			}
			elseif ($pictowithoutext == 'close_title') {
				$fakey = 'fa-window-close';
			}
			elseif ($pictowithoutext == 'delete') {
				$fakey = 'fa-trash';
				$facolor = '#444';
			}
			elseif ($pictowithoutext == 'edit') {
				$fakey = 'fa-pencil';
				$facolor = '#444';
				if (empty($conf->global->MAIN_DISABLE_FONT_AWESOME_5)) $fakey = 'fa-pencil-alt';
			}
			elseif ($pictowithoutext == 'filter') {
				$fakey = 'fa-'.$pictowithoutext;
			}
			elseif ($pictowithoutext == 'grip_title' || $pictowithoutext == 'grip') {
				$fakey = 'fa-arrows';
				if (empty($conf->global->MAIN_DISABLE_FONT_AWESOME_5)) $fakey = 'fa-arrows-alt';
			}
			elseif ($pictowithoutext == 'listlight') {
				$fakey = 'fa-download';
				$facolor = '#999';
				$marginleftonlyshort=1;
			}
			elseif ($pictowithoutext == 'printer') {
				$fakey = 'fa-print';
				$fasize = '1.2em';
				$facolor = '#444';
			}
			elseif ($pictowithoutext == 'resize') {
				$fakey = 'fa-crop';
				$facolor = '#444';
			}
			elseif ($pictowithoutext == 'note') {
				$fakey = 'fa-sticky-note-o';
				if (empty($conf->global->MAIN_DISABLE_FONT_AWESOME_5))
				{
				    $fakey = 'fa-sticky-note'; $fa = 'far';
				}
				$facolor = '#999';
				$marginleftonlyshort=1;
			}
			elseif ($pictowithoutext == 'uparrow') {
				$fakey = 'fa-mail-forward';
				$facolor = '#555';
			}
			elseif (in_array($pictowithoutext, array('1uparrow', '1downarrow', '1leftarrow', '1rightarrow', '1uparrow_selected', '1downarrow_selected', '1leftarrow_selected', '1rightarrow_selected'))) {
			    $convertarray=array('1uparrow'=>'caret-up', '1downarrow'=>'caret-down', '1leftarrow'=>'caret-left', '1rightarrow'=>'caret-right', '1uparrow_selected'=>'caret-up', '1downarrow_selected'=>'caret-down', '1leftarrow_selected'=>'caret-left', '1rightarrow_selected'=>'caret-right');
			    $fakey = 'fa-'.$convertarray[$pictowithoutext];
			    if (preg_match('/selected/', $pictowithoutext)) $facolor = '#888';
				$marginleftonlyshort = 1;
			}
			elseif ($pictowithoutext == 'sign-out')     {
                $fakey = 'fa-sign-out';
			    $marginleftonlyshort=0;
			    if (empty($conf->global->MAIN_DISABLE_FONT_AWESOME_5)) $fakey = 'fa-sign-out-alt';
			}
			elseif ($pictowithoutext == 'unlink')     {
				$fakey = 'fa-chain-broken';
				$facolor = '#555';
			}
			elseif ($pictowithoutext == 'playdisabled') {
				$fakey = 'fa-play';
				$facolor = '#ccc';
			}
			elseif ($pictowithoutext == 'play') {
				$fakey = 'fa-play';
				$facolor = '#444';
			}
			elseif ($pictowithoutext == 'jabber') {
				$fakey = 'fa-comment-o';
			}
			elseif (in_array($pictowithoutext, array('skype', 'twitter', 'facebook', 'linkedin'))) {
			    $fakey = 'fa-'.$pictowithoutext;
			    if (empty($conf->global->MAIN_DISABLE_FONT_AWESOME_5)) $fa = 'fab';
			}
			elseif ($pictowithoutext == 'split') {
			    $fakey = 'fa-code-fork';
			}
			else {
				$fakey = 'fa-'.$pictowithoutext;
				$facolor = '#444';
				$marginleftonlyshort=0;
			}
			//this snippet only needed since function img_edit accepts only one additional parameter: no separate one for css only.
            //class/style need to be extracted to avoid duplicate class/style validation errors when $moreatt is added to the end of the attributes
            $reg=array();
			if (preg_match('/class="([^"]+)"/', $moreatt, $reg)) {
                $morecss .= ($morecss ? ' ' : '') . $reg[1];
                $moreatt = str_replace('class="'.$reg[1].'"', '', $moreatt);
            }
            if (preg_match('/style="([^"]+)"/', $moreatt, $reg)) {
                $morestyle = ' '. $reg[1];
                $moreatt = str_replace('style="'.$reg[1].'"', '', $moreatt);
            }
            $moreatt=trim($moreatt);

            $enabledisablehtml = '<span class="' . $fa . ' ' . $fakey . ($marginleftonlyshort ? ($marginleftonlyshort == 1 ? ' marginleftonlyshort' : ' marginleftonly') : '');
            $enabledisablehtml .= ' valignmiddle' . ($morecss ? ' ' . $morecss : '') . '" style="' . ($fasize ? ('font-size: ' . $fasize . ';') : '') . ($facolor ? (' color: ' . $facolor . ';') : '') . ($morestyle ? ' ' . $morestyle : '') . '"' . (($notitle || empty($titlealt)) ? '' : ' title="' . dol_escape_htmltag($titlealt) . '"') . ($moreatt ? ' ' . $moreatt : '') . '>';
			if (! empty($conf->global->MAIN_OPTIMIZEFORTEXTBROWSER)) {
				$enabledisablehtml.= $titlealt;
			}
			$enabledisablehtml.= '</span>';

			return $enabledisablehtml;
		}

		if (! empty($conf->global->MAIN_OVERWRITE_THEME_PATH)) {
			$path = $conf->global->MAIN_OVERWRITE_THEME_PATH.'/theme/'.$theme;	// If the theme does not have the same name as the module
		}
		elseif (! empty($conf->global->MAIN_OVERWRITE_THEME_RES)) {
			$path = $conf->global->MAIN_OVERWRITE_THEME_RES.'/theme/'.$conf->global->MAIN_OVERWRITE_THEME_RES;  // To allow an external module to overwrite image resources whatever is activated theme
		}
		elseif (! empty($conf->modules_parts['theme']) && array_key_exists($theme, $conf->modules_parts['theme'])) {
			$path = $theme.'/theme/'.$theme;     // If the theme have the same name as the module
		}

		// If we ask an image into $url/$mymodule/img (instead of default path)
		if (preg_match('/^([^@]+)@([^@]+)$/i', $picto, $regs)) {
			$picto = $regs[1];
			$path = $regs[2];	// $path is $mymodule
		}

		// Clean parameters
		if (! preg_match('/(\.png|\.gif|\.svg)$/i', $picto)) {
			$picto .= '.png';
		}
		// If alt path are defined, define url where img file is, according to physical path
		// ex: array(["main"]=>"/home/maindir/htdocs", ["alt0"]=>"/home/moddir0/htdocs", ...)
		foreach ($conf->file->dol_document_root as $type => $dirroot) {
			if ($type == 'main') {
				continue;
			}
			// This need a lot of time, that's why enabling alternative dir like "custom" dir is not recommanded
			if (file_exists($dirroot.'/'.$path.'/img/'.$picto)) {
				$url = DOL_URL_ROOT.$conf->file->dol_url_root[$type];
				break;
			}
		}

		// $url is '' or '/custom', $path is current theme or
		$fullpathpicto = $url.'/'.$path.'/img/'.$picto;
	}

	if ($srconly) {
		return $fullpathpicto;
	}
		// tag title is used for tooltip on <a>, tag alt can be used with very simple text on image for blind people
    return '<img src="'.$fullpathpicto.'" alt="'.dol_escape_htmltag($alt).'"'.(($notitle || empty($titlealt))?'':' title="'.dol_escape_htmltag($titlealt).'"').($moreatt?' '.$moreatt.($morecss?' class="'.$morecss.'"':''):' class="inline-block'.($morecss?' '.$morecss:'').'"').'>';	// Alt is used for accessibility, title for popup
}

/**
 *	Show a picto called object_picto (generic function)
 *
 *	@param	string	$titlealt			Text on alt and title of image. Alt only if param notitle is set to 1. If text is "TextA:TextB", use Text A on alt and Text B on title.
 *	@param	string	$picto				Name of image to show object_picto (example: user, group, action, bill, contract, propal, product, ...)
 *										For external modules use imagename@mymodule to search into directory "img" of module.
 *	@param	string	$moreatt			Add more attribute on img tag (ie: class="datecallink")
 *	@param	int		$pictoisfullpath	If 1, image path is a full path
 *	@param	int		$srconly			Return only content of the src attribute of img.
 *  @param	int		$notitle			1=Disable tag title. Use it if you add js tooltip, to avoid duplicate tooltip.
 *	@return	string						Return img tag
 *	@see	#img_picto, #img_picto_common
 */
function img_object($titlealt, $picto, $moreatt = '', $pictoisfullpath = false, $srconly = 0, $notitle = 0)
{
	return img_picto($titlealt, 'object_'.$picto, $moreatt, $pictoisfullpath, $srconly, $notitle);
}

/**
 *	Show weather picto
 *
 *	@param      string		$titlealt         	Text on alt and title of image. Alt only if param notitle is set to 1. If text is "TextA:TextB", use Text A on alt and Text B on title.
 *	@param      string		$picto       		Name of image file to show (If no extension provided, we use '.png'). Image must be stored into htdocs/theme/common directory.
 *	@param		string		$moreatt			Add more attribute on img tag
 *	@param		int			$pictoisfullpath	If 1, image path is a full path
 *  @param      string      $morecss            More CSS
 *	@return     string      					Return img tag
 *  @see        #img_object, #img_picto
 */
function img_weather($titlealt, $picto, $moreatt = '', $pictoisfullpath = 0, $morecss = '')
{
	global $conf;

	if (! preg_match('/(\.png|\.gif)$/i', $picto)) $picto .= '.png';

	$path = DOL_URL_ROOT.'/theme/'.$conf->theme.'/img/weather/'.$picto;

	return img_picto($titlealt, $path, $moreatt, 1, 0, 0, '', $morecss);
}

/**
 *	Show picto (generic function)
 *
 *	@param      string		$titlealt         	Text on alt and title of image. Alt only if param notitle is set to 1. If text is "TextA:TextB", use Text A on alt and Text B on title.
 *	@param      string		$picto       		Name of image file to show (If no extension provided, we use '.png'). Image must be stored into htdocs/theme/common directory.
 *	@param		string		$moreatt			Add more attribute on img tag
 *	@param		int			$pictoisfullpath	If 1, image path is a full path
 *	@return     string      					Return img tag
 *  @see        #img_object, #img_picto
 */
function img_picto_common($titlealt, $picto, $moreatt = '', $pictoisfullpath = 0)
{
	global $conf;

	if (! preg_match('/(\.png|\.gif)$/i', $picto)) $picto .= '.png';

	if ($pictoisfullpath) $path = $picto;
	else
	{
		$path = DOL_URL_ROOT.'/theme/common/'.$picto;

		if (! empty($conf->global->MAIN_MODULE_CAN_OVERWRITE_COMMONICONS))
		{
			$themepath = DOL_DOCUMENT_ROOT.'/theme/'.$conf->theme.'/img/'.$picto;

			if (file_exists($themepath)) $path = $themepath;
		}
	}

	return img_picto($titlealt, $path, $moreatt, 1);
}

/**
 *	Show logo action
 *
 *	@param	string		$titlealt       Text on alt and title of image. Alt only if param notitle is set to 1. If text is "TextA:TextB", use Text A on alt and Text B on title.
 *	@param  string		$numaction   	Action id or code to show
 *	@return string      				Return an img tag
 */
function img_action($titlealt, $numaction)
{
	global $conf, $langs;

	if (empty($titlealt) || $titlealt == 'default')
	{
		if ($numaction == '-1' || $numaction == 'ST_NO')			{ $numaction = -1; $titlealt = $langs->transnoentitiesnoconv('ChangeDoNotContact'); }
		elseif ($numaction ==  '0' || $numaction == 'ST_NEVER') 	{ $numaction = 0; $titlealt = $langs->transnoentitiesnoconv('ChangeNeverContacted'); }
		elseif ($numaction ==  '1' || $numaction == 'ST_TODO')  	{ $numaction = 1; $titlealt = $langs->transnoentitiesnoconv('ChangeToContact'); }
		elseif ($numaction ==  '2' || $numaction == 'ST_PEND')  	{ $numaction = 2; $titlealt = $langs->transnoentitiesnoconv('ChangeContactInProcess'); }
		elseif ($numaction ==  '3' || $numaction == 'ST_DONE')  	{ $numaction = 3; $titlealt = $langs->transnoentitiesnoconv('ChangeContactDone'); }
		else { $titlealt = $langs->transnoentitiesnoconv('ChangeStatus '.$numaction); $numaction = 0; }
	}
	if (! is_numeric($numaction)) $numaction=0;

	return img_picto($titlealt, 'stcomm'.$numaction.'.png');
}

/**
 *  Show pdf logo
 *
 *  @param	string		$titlealt   Text on alt and title of image. Alt only if param notitle is set to 1. If text is "TextA:TextB", use Text A on alt and Text B on title.
 *  @param  int		    $size       Taille de l'icone : 3 = 16x16px , 2 = 14x14px
 *  @return string      			Retourne tag img
 */
function img_pdf($titlealt = 'default', $size = 3)
{
	global $conf, $langs;

	if ($titlealt == 'default') $titlealt = $langs->trans('Show');

	return img_picto($titlealt, 'pdf'.$size.'.png');
}

/**
 *	Show logo +
 *
 *	@param	string	$titlealt   Text on alt and title of image. Alt only if param notitle is set to 1. If text is "TextA:TextB", use Text A on alt and Text B on title.
 *	@param  string	$other      Add more attributes on img
 *	@return string      		Return tag img
 */
function img_edit_add($titlealt = 'default', $other = '')
{
	global $conf, $langs;

	if ($titlealt == 'default') $titlealt = $langs->trans('Add');

	return img_picto($titlealt, 'edit_add.png', $other);
}
/**
 *	Show logo -
 *
 *	@param	string	$titlealt	Text on alt and title of image. Alt only if param notitle is set to 1. If text is "TextA:TextB", use Text A on alt and Text B on title.
 *	@param  string	$other      Add more attributes on img
 *	@return string      		Return tag img
 */
function img_edit_remove($titlealt = 'default', $other = '')
{
	global $conf, $langs;

	if ($titlealt == 'default') $titlealt = $langs->trans('Remove');

	return img_picto($titlealt, 'edit_remove.png', $other);
}

/**
 *	Show logo editer/modifier fiche
 *
 *	@param  string	$titlealt   Text on alt and title of image. Alt only if param notitle is set to 1. If text is "TextA:TextB", use Text A on alt and Text B on title.
 *	@param  integer	$float      Si il faut y mettre le style "float: right"
 *	@param  string	$other		Add more attributes on img
 *	@return string      		Return tag img
 */
function img_edit($titlealt = 'default', $float = 0, $other = '')
{
	global $conf, $langs;

	if ($titlealt == 'default') $titlealt = $langs->trans('Modify');

	return img_picto($titlealt, 'edit.png', ($float ? 'style="float: '.($langs->tab_translate["DIRECTION"] == 'rtl'?'left':'right').'"' : "") . ($other?' '.$other:''));
}

/**
 *	Show logo view card
 *
 *	@param	string	$titlealt   Text on alt and title of image. Alt only if param notitle is set to 1. If text is "TextA:TextB", use Text A on alt and Text B on title.
 *	@param  integer	$float      Si il faut y mettre le style "float: right"
 *	@param  string	$other		Add more attributes on img
 *	@return string      		Return tag img
 */
function img_view($titlealt = 'default', $float = 0, $other = '')
{
	global $conf, $langs;

	if ($titlealt == 'default') $titlealt = $langs->trans('View');

	$moreatt = ($float ? 'style="float: right" ' : '').$other;

	return img_picto($titlealt, 'view.png', $moreatt);
}

/**
 *  Show delete logo
 *
 *  @param	string	$titlealt   Text on alt and title of image. Alt only if param notitle is set to 1. If text is "TextA:TextB", use Text A on alt and Text B on title.
 *	@param  string	$other      Add more attributes on img
 *  @return string      		Retourne tag img
 */
function img_delete($titlealt = 'default', $other = 'class="pictodelete"')
{
	global $conf, $langs;

	if ($titlealt == 'default') $titlealt = $langs->trans('Delete');

	return img_picto($titlealt, 'delete.png', $other);
	//return '<span class="fa fa-trash fa-2x fa-fw" style="font-size: 1.7em;" title="'.$titlealt.'"></span>';
}

/**
 *  Show printer logo
 *
 *  @param  string  $titlealt   Text on alt and title of image. Alt only if param notitle is set to 1. If text is "TextA:TextB", use Text A on alt and Text B on title.
 *  @param  string  $other      Add more attributes on img
 *  @return string              Retourne tag img
 */
function img_printer($titlealt = "default", $other = '')
{
	global $conf,$langs;
	if ($titlealt=="default") $titlealt=$langs->trans("Print");
	return img_picto($titlealt, 'printer.png', $other);
}

/**
 *  Show split logo
 *
 *  @param	string	$titlealt   Text on alt and title of image. Alt only if param notitle is set to 1. If text is "TextA:TextB", use Text A on alt and Text B on title.
 *	@param  string	$other      Add more attributes on img
 *  @return string      		Retourne tag img
 */
function img_split($titlealt = 'default', $other = 'class="pictosplit"')
{
	global $conf, $langs;

	if ($titlealt == 'default') $titlealt = $langs->trans('Split');

	return img_picto($titlealt, 'split.png', $other);
}

/**
 *	Show help logo with cursor "?"
 *
 * 	@param	int              	$usehelpcursor		1=Use help cursor, 2=Use click pointer cursor, 0=No specific cursor
 * 	@param	int|string	        $usealttitle		Text to use as alt title
 * 	@return string            	           			Return tag img
 */
function img_help($usehelpcursor = 1, $usealttitle = 1)
{
	global $conf, $langs;

	if ($usealttitle)
	{
		if (is_string($usealttitle)) $usealttitle = dol_escape_htmltag($usealttitle);
		else $usealttitle = $langs->trans('Info');
	}

	return img_picto($usealttitle, 'info.png', 'style="vertical-align: middle;'.($usehelpcursor == 1 ? ' cursor: help': ($usehelpcursor == 2 ? ' cursor: pointer':'')).'"');
}

/**
 *	Show info logo
 *
 *	@param	string	$titlealt   Text on alt and title of image. Alt only if param notitle is set to 1. If text is "TextA:TextB", use Text A on alt and Text B on title.
 *	@return string      		Return img tag
 */
function img_info($titlealt = 'default')
{
	global $conf, $langs;

	if ($titlealt == 'default') $titlealt = $langs->trans('Informations');

	return img_picto($titlealt, 'info.png', 'style="vertical-align: middle;"');
}

/**
 *	Show warning logo
 *
 *	@param	string	$titlealt   Text on alt and title of image. Alt only if param notitle is set to 1. If text is "TextA:TextB", use Text A on alt and Text B on title.
 *	@param	string	$moreatt	Add more attribute on img tag (For example 'style="float: right"'). If 1, add float: right. Can't be "class" attribute.
 *	@return string      		Return img tag
 */
function img_warning($titlealt = 'default', $moreatt = '')
{
	global $conf, $langs;

	if ($titlealt == 'default') $titlealt = $langs->trans('Warning');

	//return '<div class="imglatecoin">'.img_picto($titlealt, 'warning_white.png', 'class="pictowarning valignmiddle"'.($moreatt ? ($moreatt == '1' ? ' style="float: right"' : ' '.$moreatt): '')).'</div>';
	return img_picto($titlealt, 'warning.png', 'class="pictowarning valignmiddle"'.($moreatt ? ($moreatt == '1' ? ' style="float: right"' : ' '.$moreatt): ''));
}

/**
 *  Show error logo
 *
 *	@param	string	$titlealt   Text on alt and title of image. Alt only if param notitle is set to 1. If text is "TextA:TextB", use Text A on alt and Text B on title.
 *	@return string      		Return img tag
 */
function img_error($titlealt = 'default')
{
	global $conf, $langs;

	if ($titlealt == 'default') $titlealt = $langs->trans('Error');

	return img_picto($titlealt, 'error.png', 'class="valigntextbottom"');
}

/**
 *	Show next logo
 *
 *	@param	string	$titlealt   Text on alt and title of image. Alt only if param notitle is set to 1. If text is "TextA:TextB", use Text A on alt and Text B on title.
*	@param	string	$moreatt	Add more attribute on img tag (For example 'style="float: right"')
 *	@return string      		Return img tag
 */
function img_next($titlealt = 'default', $moreatt = '')
{
	global $conf, $langs;

	if ($titlealt == 'default') $titlealt = $langs->trans('Next');

	//return img_picto($titlealt, 'next.png', $moreatt);
	return '<span class="fa fa-chevron-right paddingright paddingleft" title="'.dol_escape_htmltag($titlealt).'"></span>';
}

/**
 *	Show previous logo
 *
 *	@param	string	$titlealt   Text on alt and title of image. Alt only if param notitle is set to 1. If text is "TextA:TextB", use Text A on alt and Text B on title.
 *	@param	string	$moreatt	Add more attribute on img tag (For example 'style="float: right"')
 *	@return string      		Return img tag
 */
function img_previous($titlealt = 'default', $moreatt = '')
{
	global $conf, $langs;

	if ($titlealt == 'default') $titlealt = $langs->trans('Previous');

	//return img_picto($titlealt, 'previous.png', $moreatt);
	return '<span class="fa fa-chevron-left paddingright paddingleft" title="'.dol_escape_htmltag($titlealt).'"></span>';
}

/**
 *	Show down arrow logo
 *
 *	@param	string	$titlealt   Text on alt and title of image. Alt only if param notitle is set to 1. If text is "TextA:TextB", use Text A on alt and Text B on title.
 *	@param  int		$selected   Selected
 *  @param	string	$moreclass	Add more CSS classes
 *	@return string      		Return img tag
 */
function img_down($titlealt = 'default', $selected = 0, $moreclass = '')
{
	global $conf, $langs;

	if ($titlealt == 'default') $titlealt = $langs->trans('Down');

	return img_picto($titlealt, ($selected ? '1downarrow_selected.png' : '1downarrow.png'), 'class="imgdown'.($moreclass?" ".$moreclass:"").'"');
}

/**
 *	Show top arrow logo
 *
 *	@param	string	$titlealt   Text on alt and title of image. Alt only if param notitle is set to 1. If text is "TextA:TextB", use Text A on alt and Text B on title.
 *	@param  int		$selected	Selected
 *  @param	string	$moreclass	Add more CSS classes
 *	@return string      		Return img tag
 */
function img_up($titlealt = 'default', $selected = 0, $moreclass = '')
{
	global $conf, $langs;

	if ($titlealt == 'default') $titlealt = $langs->trans('Up');

	return img_picto($titlealt, ($selected ? '1uparrow_selected.png' : '1uparrow.png'), 'class="imgup'.($moreclass?" ".$moreclass:"").'"');
}

/**
 *	Show left arrow logo
 *
 *	@param	string	$titlealt   Text on alt and title of image. Alt only if param notitle is set to 1. If text is "TextA:TextB", use Text A on alt and Text B on title.
 *	@param  int		$selected	Selected
 *	@param	string	$moreatt	Add more attribute on img tag (For example 'style="float: right"')
 *	@return string      		Return img tag
 */
function img_left($titlealt = 'default', $selected = 0, $moreatt = '')
{
	global $conf, $langs;

	if ($titlealt == 'default') $titlealt = $langs->trans('Left');

	return img_picto($titlealt, ($selected ? '1leftarrow_selected.png' : '1leftarrow.png'), $moreatt);
}

/**
 *	Show right arrow logo
 *
 *	@param	string	$titlealt   Text on alt and title of image. Alt only if param notitle is set to 1. If text is "TextA:TextB", use Text A on alt and Text B on title.
 *	@param  int		$selected	Selected
 *	@param	string	$moreatt	Add more attribute on img tag (For example 'style="float: right"')
 *	@return string      		Return img tag
 */
function img_right($titlealt = 'default', $selected = 0, $moreatt = '')
{
	global $conf, $langs;

	if ($titlealt == 'default') $titlealt = $langs->trans('Right');

	return img_picto($titlealt, ($selected ? '1rightarrow_selected.png' : '1rightarrow.png'), $moreatt);
}

/**
 *	Show tick logo if allowed
 *
 *	@param	string	$allow		Allow
 *	@param	string	$titlealt   Text on alt and title of image. Alt only if param notitle is set to 1. If text is "TextA:TextB", use Text A on alt and Text B on title.
 *	@return string      		Return img tag
 */
function img_allow($allow, $titlealt = 'default')
{
	global $conf, $langs;

	if ($titlealt == 'default') $titlealt = $langs->trans('Active');

	if ($allow == 1) return img_picto($titlealt, 'tick.png');

	return '-';
}

/**
 *	Return image of a credit card according to its brand name
 *
 *	@param	string	$brand		Brand name of credit card
 *	@return string     			Return img tag
 */
function img_credit_card($brand)
{
	if ($brand == 'visa' || $brand == 'Visa') {$brand='cc-visa';}
	elseif ($brand == 'mastercard' || $brand == 'MasterCard') {$brand='cc-mastercard';}
	elseif ($brand == 'amex' || $brand == 'American Express') {$brand='cc-amex';}
	elseif ($brand == 'discover' || $brand == 'Discover') {$brand='cc-discover';}
	elseif ($brand == 'jcb' || $brand == 'JCB') {$brand='cc-jcb';}
	elseif ($brand == 'diners' || $brand == 'Diners club') {$brand='cc-diners-club';}
	elseif (! in_array($brand, array('cc-visa','cc-mastercard','cc-amex','cc-discover','cc-jcb','cc-diners-club'))) {$brand='credit-card';}

	return '<span class="fa fa-'.$brand.' fa-2x fa-fw"></span>';
}

/**
 *	Show MIME img of a file
 *
 *	@param	string	$file		Filename
 * 	@param	string	$titlealt	Text on alt and title of image. Alt only if param notitle is set to 1. If text is "TextA:TextB", use Text A on alt and Text B on title.
 *  @param	string	$morecss	More css
 *	@return string     			Return img tag
 */
function img_mime($file, $titlealt = '', $morecss = '')
{
	require_once DOL_DOCUMENT_ROOT.'/core/lib/files.lib.php';

	$mimetype = dol_mimetype($file, '', 1);
	$mimeimg = dol_mimetype($file, '', 2);
	$mimefa = dol_mimetype($file, '', 4);

	if (empty($titlealt)) $titlealt = 'Mime type: '.$mimetype;

	//return img_picto_common($titlealt, 'mime/'.$mimeimg, 'class="'.$morecss.'"');
	return '<i class="fa fa-'.$mimefa.' paddingright"></i>';
}


/**
 *  Show search logo
 *
 *  @param	string	$titlealt   Text on alt and title of image. Alt only if param notitle is set to 1. If text is "TextA:TextB", use Text A on alt and Text B on title.
 *	@param  string	$other      Add more attributes on img
 *  @return string      		Retourne tag img
 */
function img_search($titlealt = 'default', $other = '')
{
	global $conf, $langs;

	if ($titlealt == 'default') $titlealt = $langs->trans('Search');

	$img = img_picto($titlealt, 'search.png', $other, false, 1);

	$input = '<input type="image" class="liste_titre" name="button_search" src="'.$img.'" ';
	$input.= 'value="'.dol_escape_htmltag($titlealt).'" title="'.dol_escape_htmltag($titlealt).'" >';

	return $input;
}

/**
 *  Show search logo
 *
 *  @param	string	$titlealt   Text on alt and title of image. Alt only if param notitle is set to 1. If text is "TextA:TextB", use Text A on alt and Text B on title.
 *	@param  string	$other      Add more attributes on img
 *  @return string      		Retourne tag img
 */
function img_searchclear($titlealt = 'default', $other = '')
{
	global $conf, $langs;

	if ($titlealt == 'default') $titlealt = $langs->trans('Search');

	$img = img_picto($titlealt, 'searchclear.png', $other, false, 1);

	$input = '<input type="image" class="liste_titre" name="button_removefilter" src="'.$img.'" ';
	$input.= 'value="'.dol_escape_htmltag($titlealt).'" title="'.dol_escape_htmltag($titlealt).'" >';

	return $input;
}

/**
 *	Show information for admin users or standard users
 *
 *	@param	string	$text			Text info
 *	@param  integer	$infoonimgalt	Info is shown only on alt of star picto, otherwise it is show on output after the star picto
 *	@param	int		$nodiv			No div
 *  @param  string  $admin          '1'=Info for admin users. '0'=Info for standard users (change only the look), 'error','xxx'=Other
 *  @param	string	$morecss		More CSS
 *	@return	string					String with info text
 */
function info_admin($text, $infoonimgalt = 0, $nodiv = 0, $admin = '1', $morecss = '')
{
	global $conf, $langs;

	if ($infoonimgalt)
	{
		return img_picto($text, 'info', 'class="hideonsmartphone'.($morecss?' '.$morecss:'').'"');
	}

	return ($nodiv?'':'<div class="'.(empty($admin)?'':($admin=='1'?'info':$admin)).' hideonsmartphone'.($morecss?' '.$morecss:'').'">').'<span class="fa fa-info-circle" title="'.dol_escape_htmltag($admin?$langs->trans('InfoAdmin'):$langs->trans('Note')).'"></span> '.$text.($nodiv?'':'</div>');
}


/**
 *	Affiche message erreur system avec toutes les informations pour faciliter le diagnostic et la remontee des bugs.
 *	On doit appeler cette fonction quand une erreur technique bloquante est rencontree.
 *	Toutefois, il faut essayer de ne l'appeler qu'au sein de pages php, les classes devant
 *	renvoyer leur erreur par l'intermediaire de leur propriete "error".
 *
 *	@param	 	DoliDB	$db      	Database handler
 *	@param  	mixed	$error		String or array of errors strings to show
 *  @param		array	$errors		Array of errors
 *	@return 	void
 *  @see    	dol_htmloutput_errors()
 */
function dol_print_error($db = '', $error = '', $errors = null)
{
	global $conf,$langs,$argv;
	global $dolibarr_main_prod;

	$out = '';
	$syslog = '';

	// Si erreur intervenue avant chargement langue
	if (! $langs)
	{
		require_once DOL_DOCUMENT_ROOT .'/core/class/translate.class.php';
		$langs = new Translate('', $conf);
		$langs->load("main");
	}
	// Load translation files required by the page
    $langs->loadLangs(array('main', 'errors'));

	if ($_SERVER['DOCUMENT_ROOT'])    // Mode web
	{
		$out.=$langs->trans("DolibarrHasDetectedError").".<br>\n";
		if (! empty($conf->global->MAIN_FEATURES_LEVEL)) $out.="You use an experimental or develop level of features, so please do NOT report any bugs, except if problem is confirmed moving option MAIN_FEATURES_LEVEL back to 0.<br>\n";
		$out.=$langs->trans("InformationToHelpDiagnose").":<br>\n";

		$out.="<b>".$langs->trans("Date").":</b> ".dol_print_date(time(), 'dayhourlog')."<br>\n";
		$out.="<b>".$langs->trans("Dolibarr").":</b> ".DOL_VERSION."<br>\n";
		if (isset($conf->global->MAIN_FEATURES_LEVEL)) $out.="<b>".$langs->trans("LevelOfFeature").":</b> ".$conf->global->MAIN_FEATURES_LEVEL."<br>\n";
		if (function_exists("phpversion"))
		{
			$out.="<b>".$langs->trans("PHP").":</b> ".phpversion()."<br>\n";
		}
		$out.="<b>".$langs->trans("Server").":</b> ".$_SERVER["SERVER_SOFTWARE"]."<br>\n";
		if (function_exists("php_uname"))
		{
			$out.="<b>".$langs->trans("OS").":</b> ".php_uname()."<br>\n";
		}
		$out.="<b>".$langs->trans("UserAgent").":</b> ".$_SERVER["HTTP_USER_AGENT"]."<br>\n";
		$out.="<br>\n";
		$out.="<b>".$langs->trans("RequestedUrl").":</b> ".dol_htmlentities($_SERVER["REQUEST_URI"], ENT_COMPAT, 'UTF-8')."<br>\n";
		$out.="<b>".$langs->trans("Referer").":</b> ".(isset($_SERVER["HTTP_REFERER"])?dol_htmlentities($_SERVER["HTTP_REFERER"], ENT_COMPAT, 'UTF-8'):'')."<br>\n";
		$out.="<b>".$langs->trans("MenuManager").":</b> ".(isset($conf->standard_menu)?$conf->standard_menu:'')."<br>\n";
		$out.="<br>\n";
		$syslog.="url=".dol_escape_htmltag($_SERVER["REQUEST_URI"]);
		$syslog.=", query_string=".dol_escape_htmltag($_SERVER["QUERY_STRING"]);
	}
	else                              // Mode CLI
	{
		$out.='> '.$langs->transnoentities("ErrorInternalErrorDetected").":\n".$argv[0]."\n";
		$syslog.="pid=".dol_getmypid();
	}

	if (! empty($conf->modules))
	{
	   $out.="<b>".$langs->trans("Modules").":</b> ".join(', ', $conf->modules)."<br>\n";
	}

	if (is_object($db))
	{
		if ($_SERVER['DOCUMENT_ROOT'])  // Mode web
		{
			$out.="<b>".$langs->trans("DatabaseTypeManager").":</b> ".$db->type."<br>\n";
			$out.="<b>".$langs->trans("RequestLastAccessInError").":</b> ".($db->lastqueryerror()?dol_escape_htmltag($db->lastqueryerror()):$langs->trans("ErrorNoRequestInError"))."<br>\n";
			$out.="<b>".$langs->trans("ReturnCodeLastAccessInError").":</b> ".($db->lasterrno()?dol_escape_htmltag($db->lasterrno()):$langs->trans("ErrorNoRequestInError"))."<br>\n";
			$out.="<b>".$langs->trans("InformationLastAccessInError").":</b> ".($db->lasterror()?dol_escape_htmltag($db->lasterror()):$langs->trans("ErrorNoRequestInError"))."<br>\n";
			$out.="<br>\n";
		}
		else                            // Mode CLI
		{
			// No dol_escape_htmltag for output, we are in CLI mode
			$out.='> '.$langs->transnoentities("DatabaseTypeManager").":\n".$db->type."\n";
			$out.='> '.$langs->transnoentities("RequestLastAccessInError").":\n".($db->lastqueryerror()?$db->lastqueryerror():$langs->transnoentities("ErrorNoRequestInError"))."\n";
			$out.='> '.$langs->transnoentities("ReturnCodeLastAccessInError").":\n".($db->lasterrno()?$db->lasterrno():$langs->transnoentities("ErrorNoRequestInError"))."\n";
			$out.='> '.$langs->transnoentities("InformationLastAccessInError").":\n".($db->lasterror()?$db->lasterror():$langs->transnoentities("ErrorNoRequestInError"))."\n";
		}
		$syslog.=", sql=".$db->lastquery();
		$syslog.=", db_error=".$db->lasterror();
	}

	if ($error || $errors)
	{
		$langs->load("errors");

		// Merge all into $errors array
		if (is_array($error) && is_array($errors)) $errors=array_merge($error, $errors);
		elseif (is_array($error)) $errors=$error;
		elseif (is_array($errors)) $errors=array_merge(array($error), $errors);
		else $errors=array_merge(array($error));

		foreach($errors as $msg)
		{
			if (empty($msg)) continue;
			if ($_SERVER['DOCUMENT_ROOT'])  // Mode web
			{
				$out.="<b>".$langs->trans("Message").":</b> ".dol_escape_htmltag($msg)."<br>\n" ;
			}
			else                        // Mode CLI
			{
				$out.='> '.$langs->transnoentities("Message").":\n".$msg."\n" ;
			}
			$syslog.=", msg=".$msg;
		}
	}
	if (empty($dolibarr_main_prod) && $_SERVER['DOCUMENT_ROOT'] && function_exists('xdebug_print_function_stack') && function_exists('xdebug_call_file'))
	{
		xdebug_print_function_stack();
		$out.='<b>XDebug informations:</b>'."<br>\n";
		$out.='File: '.xdebug_call_file()."<br>\n";
		$out.='Line: '.xdebug_call_line()."<br>\n";
		$out.='Function: '.xdebug_call_function()."<br>\n";
		$out.="<br>\n";
	}

	if (empty($dolibarr_main_prod)) print $out;
	else
	{
		print $langs->trans("DolibarrHasDetectedError").'. ';
		print $langs->trans("YouCanSetOptionDolibarrMainProdToZero");
		define("MAIN_CORE_ERROR", 1);
	}
	//else print 'Sorry, an error occured but the parameter $dolibarr_main_prod is defined in conf file so no message is reported to your browser. Please read the log file for error message.';
	dol_syslog("Error ".$syslog, LOG_ERR);
}

/**
 * Show a public email and error code to contact if technical error
 *
 * @param	string	$prefixcode		Prefix of public error code
 * @param   string  $errormessage   Complete error message
 * @param	array	$errormessages	Array of error messages
 * @param	string	$morecss		More css
 * @param	string	$email			Email
 * @return	void
 */
function dol_print_error_email($prefixcode, $errormessage = '', $errormessages = array(), $morecss = 'error', $email = '')
{
	global $langs,$conf;

	if (empty($email)) $email=$conf->global->MAIN_INFO_SOCIETE_MAIL;

	$langs->load("errors");
	$now=dol_now();

	print '<br><div class="center login_main_message"><div class="'.$morecss.'">';
	print $langs->trans("ErrorContactEMail", $email, $prefixcode.dol_print_date($now, '%Y%m%d'));
	if ($errormessage) print '<br><br>'.$errormessage;
	if (is_array($errormessages) && count($errormessages))
	{
		foreach($errormessages as $mesgtoshow)
		{
			print '<br><br>'.$mesgtoshow;
		}
	}
	print '</div></div>';
}

/**
 *	Show title line of an array
 *
 *	@param	string	$name        Label of field
 *	@param	string	$file        Url used when we click on sort picto
 *	@param	string	$field       Field to use for new sorting
 *	@param	string	$begin       ("" by defaut)
 *	@param	string	$moreparam   Add more parameters on sort url links ("" by default)
 *	@param  string	$moreattrib  Options of attribute td ("" by defaut, example: 'align="center"')
 *	@param  string	$sortfield   Current field used to sort
 *	@param  string	$sortorder   Current sort order
 *  @param	string	$prefix		 Prefix for css. Use space after prefix to add your own CSS tag.
 *  @param	string	$tooltip	 Tooltip
 *	@return	void
 */
function print_liste_field_titre($name, $file = "", $field = "", $begin = "", $moreparam = "", $moreattrib = "", $sortfield = "", $sortorder = "", $prefix = "", $tooltip = "")
{
	print getTitleFieldOfList($name, 0, $file, $field, $begin, $moreparam, $moreattrib, $sortfield, $sortorder, $prefix, 0, $tooltip);
}

/**
 *	Get title line of an array
 *
 *	@param	string	$name        		Translation key of field
 *	@param	int		$thead		 		0=To use with standard table format, 1=To use inside <thead><tr>, 2=To use with <div>
 *	@param	string	$file        		Url used when we click on sort picto
 *	@param	string	$field       		Field to use for new sorting. Empty if this field is not sortable. Example "t.abc" or "t.abc,t.def"
 *	@param	string	$begin       		("" by defaut)
 *	@param	string	$moreparam   		Add more parameters on sort url links ("" by default)
 *	@param  string	$moreattrib  		Add more attributes on th ("" by defaut, example: 'align="center"'). To add more css class, use param $prefix.
 *	@param  string	$sortfield   		Current field used to sort (Ex: 'd.datep,d.id')
 *	@param  string	$sortorder   		Current sort order (Ex: 'asc,desc')
 *  @param	string	$prefix		 		Prefix for css. Use space after prefix to add your own CSS tag, for example 'mycss '.
 *  @param	string	$disablesortlink	1=Disable sort link
 *  @param	string	$tooltip	 		Tooltip
 *	@return	string
 */
function getTitleFieldOfList($name, $thead = 0, $file = "", $field = "", $begin = "", $moreparam = "", $moreattrib = "", $sortfield = "", $sortorder = "", $prefix = "", $disablesortlink = 0, $tooltip = '')
{
	global $conf, $langs, $form;
	//print "$name, $file, $field, $begin, $options, $moreattrib, $sortfield, $sortorder<br>\n";

	if ($moreattrib == 'class="right"') $prefix.='right '; // For backward compatibility

	$sortorder=strtoupper($sortorder);
	$out='';
	$sortimg='';

	$tag='th';
	if ($thead==2) $tag='div';

	$tmpsortfield=explode(',', $sortfield);
	$sortfield1=trim($tmpsortfield[0]);    // If $sortfield is 'd.datep,d.id', it becomes 'd.datep'
	$tmpfield=explode(',', $field);
	$field1=trim($tmpfield[0]);            // If $field is 'd.datep,d.id', it becomes 'd.datep'

	//var_dump('field='.$field.' field1='.$field1.' sortfield='.$sortfield.' sortfield1='.$sortfield1);
	// If field is used as sort criteria we use a specific css class liste_titre_sel
	// Example if (sortfield,field)=("nom","xxx.nom") or (sortfield,field)=("nom","nom")
	if ($field1 && ($sortfield1 == $field1 || $sortfield1 == preg_replace("/^[^\.]+\./", "", $field1))) $out.= '<'.$tag.' class="'.$prefix.'liste_titre_sel" '. $moreattrib.'>';
	else $out.= '<'.$tag.' class="'.$prefix.'liste_titre" '. $moreattrib.'>';

	if (empty($thead) && $field && empty($disablesortlink))    // If this is a sort field
	{
		$options=preg_replace('/sortfield=([a-zA-Z0-9,\s\.]+)/i', '', $moreparam);
		$options=preg_replace('/sortorder=([a-zA-Z0-9,\s\.]+)/i', '', $options);
		$options=preg_replace('/&+/i', '&', $options);
		if (! preg_match('/^&/', $options)) $options='&'.$options;

		$sortordertouseinlink='';
		if ($field1 != $sortfield1) // We are on another field than current sorted field
		{
			if (preg_match('/^DESC/i', $sortorder))
			{
				$sortordertouseinlink.=str_repeat('desc,', count(explode(',', $field)));
			}
			else		// We reverse the var $sortordertouseinlink
			{
				$sortordertouseinlink.=str_repeat('asc,', count(explode(',', $field)));
			}
		}
		else                        // We are on field that is the first current sorting criteria
		{
			if (preg_match('/^ASC/i', $sortorder))	// We reverse the var $sortordertouseinlink
			{
				$sortordertouseinlink.=str_repeat('desc,', count(explode(',', $field)));
			}
			else
			{
				$sortordertouseinlink.=str_repeat('asc,', count(explode(',', $field)));
			}
		}
		$sortordertouseinlink=preg_replace('/,$/', '', $sortordertouseinlink);
		$out.= '<a class="reposition" href="'.$file.'?sortfield='.$field.'&sortorder='.$sortordertouseinlink.'&begin='.$begin.$options.'">';
	}

	if ($tooltip) $out.=$form->textwithpicto($langs->trans($name), $langs->trans($tooltip));
	else $out.=$langs->trans($name);

	if (empty($thead) && $field && empty($disablesortlink))    // If this is a sort field
	{
		$out.='</a>';
	}

	if (empty($thead) && $field)    // If this is a sort field
	{
		$options=preg_replace('/sortfield=([a-zA-Z0-9,\s\.]+)/i', '', $moreparam);
		$options=preg_replace('/sortorder=([a-zA-Z0-9,\s\.]+)/i', '', $options);
		$options=preg_replace('/&+/i', '&', $options);
		if (! preg_match('/^&/', $options)) $options='&'.$options;

		if (! $sortorder || $field1 != $sortfield1)
		{
			//$out.= '<a href="'.$file.'?sortfield='.$field.'&sortorder=asc&begin='.$begin.$options.'">'.img_down("A-Z",0).'</a>';
			//$out.= '<a href="'.$file.'?sortfield='.$field.'&sortorder=desc&begin='.$begin.$options.'">'.img_up("Z-A",0).'</a>';
		}
		else
		{
			if (preg_match('/^DESC/', $sortorder)) {
				//$out.= '<a href="'.$file.'?sortfield='.$field.'&sortorder=asc&begin='.$begin.$options.'">'.img_down("A-Z",0).'</a>';
				//$out.= '<a href="'.$file.'?sortfield='.$field.'&sortorder=desc&begin='.$begin.$options.'">'.img_up("Z-A",1).'</a>';
				$sortimg.= '<span class="nowrap">'.img_up("Z-A", 0).'</span>';
			}
			if (preg_match('/^ASC/', $sortorder)) {
				//$out.= '<a href="'.$file.'?sortfield='.$field.'&sortorder=asc&begin='.$begin.$options.'">'.img_down("A-Z",1).'</a>';
				//$out.= '<a href="'.$file.'?sortfield='.$field.'&sortorder=desc&begin='.$begin.$options.'">'.img_up("Z-A",0).'</a>';
				$sortimg.= '<span class="nowrap">'.img_down("A-Z", 0).'</span>';
			}
		}
	}

	$out.=$sortimg;

	$out.='</'.$tag.'>';

	return $out;
}

/**
 *	Show a title.
 *
 *	@param	string	$title			Title to show
 *	@return	string					Title to show
 *  @deprecated						Use load_fiche_titre instead
 *  @see load_fiche_titre()
 */
function print_titre($title)
{
	dol_syslog(__FUNCTION__ . " is deprecated", LOG_WARNING);

	print '<div class="titre">'.$title.'</div>';
}

/**
 *	Show a title with picto
 *
 *	@param	string	$title				Title to show
 *	@param	string	$mesg				Added message to show on right
 *	@param	string	$picto				Icon to use before title (should be a 32x32 transparent png file)
 *	@param	int		$pictoisfullpath	1=Icon name is a full absolute url of image
 * 	@param	int		$id					To force an id on html objects
 * 	@return	void
 *  @deprecated Use print load_fiche_titre instead
 */
function print_fiche_titre($title, $mesg = '', $picto = 'title_generic.png', $pictoisfullpath = 0, $id = '')
{
	print load_fiche_titre($title, $mesg, $picto, $pictoisfullpath, $id);
}

/**
 *	Load a title with picto
 *
 *	@param	string	$titre				Title to show
 *	@param	string	$morehtmlright		Added message to show on right
 *	@param	string	$picto				Icon to use before title (should be a 32x32 transparent png file)
 *	@param	int		$pictoisfullpath	1=Icon name is a full absolute url of image
 * 	@param	string	$id					To force an id on html objects
 *  @param  string  $morecssontable     More css on table
 *	@param	string	$morehtmlcenter		Added message to show on center
 * 	@return	string
 *  @see print_barre_liste()
 */
function load_fiche_titre($titre, $morehtmlright = '', $picto = 'title_generic.png', $pictoisfullpath = 0, $id = '', $morecssontable = '', $morehtmlcenter = '')
{
	global $conf;

	$return='';

	if ($picto == 'setup') $picto='title_generic.png';

	$return.= "\n";
	$return.= '<table '.($id?'id="'.$id.'" ':'').'class="centpercent notopnoleftnoright'.($morecssontable?' '.$morecssontable:'').'" style="margin-bottom: 6px;"><tr>';	// maring bottom must be same than into print_barre_list
	if ($picto) $return.= '<td class="nobordernopadding widthpictotitle opacityhigh valignmiddle">'.img_picto('', $picto, 'class="valignmiddle widthpictotitle pictotitle"', $pictoisfullpath).'</td>';
	$return.= '<td class="nobordernopadding valignmiddle">';
	$return.= '<div class="titre inline-block">'.$titre.'</div>';
	$return.= '</td>';
	if (dol_strlen($morehtmlcenter))
	{
		$return.= '<td class="nobordernopadding center valignmiddle">'.$morehtmlcenter.'</td>';
	}
	if (dol_strlen($morehtmlright))
	{
		$return.= '<td class="nobordernopadding titre_right wordbreak right valignmiddle">'.$morehtmlright.'</td>';
	}
	$return.= '</tr></table>'."\n";

	return $return;
}

/**
 *	Print a title with navigation controls for pagination
 *
 *	@param	string	    $titre				Title to show (required)
 *	@param	int   	    $page				Numero of page to show in navigation links (required)
 *	@param	string	    $file				Url of page (required)
 *	@param	string	    $options         	More parameters for links ('' by default, does not include sortfield neither sortorder). Value must be 'urlencoded' before calling function.
 *	@param	string    	$sortfield       	Field to sort on ('' by default)
 *	@param	string	    $sortorder       	Order to sort ('' by default)
 *	@param	string	    $morehtmlcenter     String in the middle ('' by default). We often find here string $massaction comming from $form->selectMassAction()
 *	@param	int		    $num				Number of records found by select with limit+1
 *	@param	int|string  $totalnboflines		Total number of records/lines for all pages (if known). Use a negative value of number to not show number. Use '' if unknown.
 *	@param	string	    $picto				Icon to use before title (should be a 32x32 transparent png file)
 *	@param	int		    $pictoisfullpath	1=Icon name is a full absolute url of image
 *  @param	string	    $morehtmlright			More html to show
 *  @param  string      $morecss            More css to the table
 *  @param  int         $limit              Max number of lines (-1 = use default, 0 = no limit, > 0 = limit).
 *  @param  int         $hideselectlimit    Force to hide select limit
 *  @param  int         $hidenavigation     Force to hide all navigation tools
 *	@return	void
 */
function print_barre_liste($titre, $page, $file, $options = '', $sortfield = '', $sortorder = '', $morehtmlcenter = '', $num = -1, $totalnboflines = '', $picto = 'title_generic.png', $pictoisfullpath = 0, $morehtmlright = '', $morecss = '', $limit = -1, $hideselectlimit = 0, $hidenavigation = 0)
{
	global $conf,$langs;

	$savlimit = $limit;
	$savtotalnboflines = $totalnboflines;
	$totalnboflines=abs($totalnboflines);

	if ($picto == 'setup') $picto='title_setup.png';
	if (($conf->browser->name == 'ie') && $picto=='title_generic.png') $picto='title.gif';
	if ($limit < 0) $limit = $conf->liste_limit;
	if ($savlimit != 0 && (($num > $limit) || ($num == -1) || ($limit == 0)))
	{
		$nextpage = 1;
	}
	else
	{
		$nextpage = 0;
	}
	//print 'totalnboflines='.$totalnboflines.'-savlimit='.$savlimit.'-limit='.$limit.'-num='.$num.'-nextpage='.$nextpage;

	print "\n";
	print "<!-- Begin title '".$titre."' -->\n";
	print '<table class="centpercent notopnoleftnoright'.($morecss?' '.$morecss:'').'" style="margin-bottom: 6px; border: 0"><tr>';	// maring bottom must be same than into load_fiche_tire

	// Left
	//if ($picto && $titre) print '<td class="nobordernopadding hideonsmartphone left valignmiddle" style="width: 40px">'.img_picto('', $picto, 'id="pictotitle"', $pictoisfullpath).'</td>';
	print '<td class="nobordernopadding valignmiddle">';
	if ($picto && $titre) print img_picto('', $picto, 'class="hideonsmartphone valignmiddle opacityhigh pictotitle widthpictotitle"', $pictoisfullpath);
	print '<div class="titre inline-block">'.$titre;
	if (!empty($titre) && $savtotalnboflines >= 0 && (string) $savtotalnboflines != '') print ' ('.$totalnboflines.')';
	print '</div></td>';

	// Center
	if ($morehtmlcenter)
	{
		print '<td class="nobordernopadding center valignmiddle">'.$morehtmlcenter.'</td>';
	}

	// Right
	print '<td class="nobordernopadding valignmiddle right">';
	if ($sortfield) $options .= "&sortfield=".urlencode($sortfield);
	if ($sortorder) $options .= "&sortorder=".urlencode($sortorder);
	// Show navigation bar
	$pagelist = '';
	if ($savlimit != 0 && ($page > 0 || $num > $limit))
	{
		if ($totalnboflines)	// If we know total nb of lines
		{
			// Define nb of extra page links before and after selected page + ... + first or last
			$maxnbofpage=(empty($conf->dol_optimize_smallscreen) ? 4 : 1);

			if ($limit > 0) $nbpages=ceil($totalnboflines/$limit);
			else $nbpages=1;
			$cpt=($page-$maxnbofpage);
			if ($cpt < 0) { $cpt=0; }

			if ($cpt>=1)
			{
				$pagelist.= '<li'.(($conf->dol_use_jmobile != 4)?' class="pagination"':'').'><a href="'.$file.'?page=0'.$options.'">1</a></li>';
				if ($cpt > 2) $pagelist.='<li'.(($conf->dol_use_jmobile != 4)?' class="pagination"':'').'><span '.(($conf->dol_use_jmobile != 4)?'class="inactive"':'').'>...</span></li>';
				elseif ($cpt == 2) $pagelist.='<li'.(($conf->dol_use_jmobile != 4)?' class="pagination"':'').'><a href="'.$file.'?page=1'.$options.'">2</a></li>';
			}

			do
			{
				if ($cpt==$page)
				{
					$pagelist.= '<li'.(($conf->dol_use_jmobile != 4)?' class="pagination"':'').'><span '.(($conf->dol_use_jmobile != 4)?'class="active"':'').'>'.($page+1).'</span></li>';
				}
				else
				{
					$pagelist.= '<li'.(($conf->dol_use_jmobile != 4)?' class="pagination"':'').'><a href="'.$file.'?page='.$cpt.$options.'">'.($cpt+1).'</a></li>';
				}
				$cpt++;
			}
			while ($cpt < $nbpages && $cpt<=$page+$maxnbofpage);

			if ($cpt<$nbpages)
			{
				if ($cpt<$nbpages-2) $pagelist.= '<li'.(($conf->dol_use_jmobile != 4)?' class="pagination"':'').'><span '.(($conf->dol_use_jmobile != 4)?'class="inactive"':'').'>...</span></li>';
				elseif ($cpt == $nbpages-2) $pagelist.= '<li'.(($conf->dol_use_jmobile != 4)?' class="pagination"':'').'><a href="'.$file.'?page='.($nbpages-2).$options.'">'.($nbpages - 1).'</a></li>';
				$pagelist.= '<li'.(($conf->dol_use_jmobile != 4)?' class="pagination"':'').'><a href="'.$file.'?page='.($nbpages-1).$options.'">'.$nbpages.'</a></li>';
			}
		}
		else
		{
			$pagelist.= '<li'.(($conf->dol_use_jmobile != 4)?' class="pagination"':'').'><span '.(($conf->dol_use_jmobile != 4)?'class="active"':'').'>'.($page+1)."</li>";
		}
	}

	print_fleche_navigation($page, $file, $options, $nextpage, $pagelist, $morehtmlright, $savlimit, $totalnboflines, $hideselectlimit);		// output the div and ul for previous/last completed with page numbers into $pagelist

	print '</td>';

	print '</tr></table>'."\n";
	print "<!-- End title -->\n\n";
}

/**
 *	Function to show navigation arrows into lists
 *
 *	@param	int				$page				Number of page
 *	@param	string			$file				Page URL (in most cases provided with $_SERVER["PHP_SELF"])
 *	@param	string			$options         	Other url parameters to propagate ("" by default, may include sortfield and sortorder)
 *	@param	integer			$nextpage	    	Do we show a next page button
 *	@param	string			$betweenarrows		HTML content to show between arrows. MUST contains '<li> </li>' tags or '<li><span> </span></li>'.
 *  @param	string			$afterarrows		HTML content to show after arrows. Must NOT contains '<li> </li>' tags.
 *  @param  int             $limit              Max nb of record to show  (-1 = no combo with limit, 0 = no limit, > 0 = limit)
 *	@param	int		        $totalnboflines		Total number of records/lines for all pages (if known)
 *  @param  int             $hideselectlimit    Force to hide select limit
 *	@return	void
 */
function print_fleche_navigation($page, $file, $options = '', $nextpage = 0, $betweenarrows = '', $afterarrows = '', $limit = -1, $totalnboflines = 0, $hideselectlimit = 0)
{
	global $conf, $langs;

	print '<div class="pagination"><ul>';
	if ((int) $limit >= 0 && empty($hideselectlimit))
	{
		$pagesizechoices='10:10,15:15,20:20,30:30,40:40,50:50,100:100,250:250,500:500,1000:1000,5000:5000';
		//$pagesizechoices.=',0:'.$langs->trans("All");     // Not yet supported
		//$pagesizechoices.=',2:2';
		if (! empty($conf->global->MAIN_PAGESIZE_CHOICES)) $pagesizechoices=$conf->global->MAIN_PAGESIZE_CHOICES;

		print '<li class="pagination">';
		print '<select class="flat selectlimit" name="limit" title="'.dol_escape_htmltag($langs->trans("MaxNbOfRecordPerPage")).'">';
		$tmpchoice=explode(',', $pagesizechoices);
		$tmpkey=$limit.':'.$limit;
		if (! in_array($tmpkey, $tmpchoice)) $tmpchoice[]=$tmpkey;
		$tmpkey=$conf->liste_limit.':'.$conf->liste_limit;
		if (! in_array($tmpkey, $tmpchoice)) $tmpchoice[]=$tmpkey;
		asort($tmpchoice, SORT_NUMERIC);
		$found=false;
		foreach($tmpchoice as $val)
		{
			$selected='';
			$tmp=explode(':', $val);
			$key=$tmp[0];
			$val=$tmp[1];
			if ($key != '' && $val != '')
			{
				if ((int) $key == (int) $limit)
				{
					$selected = ' selected="selected"';
					$found = true;
				}
				print '<option name="'.$key.'"'.$selected.'>'.dol_escape_htmltag($val).'</option>'."\n";
			}
		}
		print '</select>';
		if ($conf->use_javascript_ajax)
		{
			print '<!-- JS CODE TO ENABLE select limit to launch submit of page -->
            		<script>
                	jQuery(document).ready(function () {
            	  		jQuery(".selectlimit").change(function() {
                            console.log("Change limit. Send submit");
                            $(this).parents(\'form:first\').submit();
            	  		});
                	});
            		</script>
                ';
		}
		print '</li>';
	}
	if ($page > 0)
	{
		print '<li class="pagination"><a class="paginationprevious" href="'.$file.'?page='.($page-1).$options.'"><i class="fa fa-chevron-left" title="'.dol_escape_htmltag($langs->trans("Previous")).'"></i></a></li>';
	}
	if ($betweenarrows)
	{
		print $betweenarrows;
	}
	if ($nextpage > 0)
	{
		print '<li class="pagination"><a class="paginationnext" href="'.$file.'?page='.($page+1).$options.'"><i class="fa fa-chevron-right" title="'.dol_escape_htmltag($langs->trans("Next")).'"></i></a></li>';
	}
	if ($afterarrows)
	{
		print '<li class="paginationafterarrows">';
		print $afterarrows;
		print '</li>';
	}
	print '</ul></div>'."\n";
}


/**
 *	Return a string with VAT rate label formated for view output
 *	Used into pdf and HTML pages
 *
 *	@param	string	$rate			Rate value to format ('19.6', '19,6', '19.6%', '19,6%', '19.6 (CODEX)', ...)
 *  @param	boolean	$addpercent		Add a percent % sign in output
 *	@param	int		$info_bits		Miscellaneous information on vat (0=Default, 1=French NPR vat)
 *	@param	int		$usestarfornpr	-1=Never show, 0 or 1=Use '*' for NPR vat rates
 *  @return	string					String with formated amounts ('19,6' or '19,6%' or '8.5% (NPR)' or '8.5% *' or '19,6 (CODEX)')
 */
function vatrate($rate, $addpercent = false, $info_bits = 0, $usestarfornpr = 0)
{
	$morelabel='';

	if (preg_match('/%/', $rate))
	{
		$rate=str_replace('%', '', $rate);
		$addpercent=true;
	}
	if (preg_match('/\((.*)\)/', $rate, $reg))
	{
		$morelabel=' ('.$reg[1].')';
		$rate=preg_replace('/\s*'.preg_quote($morelabel, '/').'/', '', $rate);
	}
	if (preg_match('/\*/', $rate))
	{
		$rate=str_replace('*', '', $rate);
		$info_bits |= 1;
	}

	// If rate is '9/9/9' we don't change it.  If rate is '9.000' we apply price()
	if (! preg_match('/\//', $rate)) $ret=price($rate, 0, '', 0, 0).($addpercent?'%':'');
	else
	{
		// TODO Split on / and output with a price2num to have clean numbers without ton of 000.
		$ret=$rate.($addpercent?'%':'');
	}
	if (($info_bits & 1) && $usestarfornpr >= 0) $ret.=' *';
	$ret.=$morelabel;
	return $ret;
}


/**
 *		Function to format a value into an amount for visual output
 *		Function used into PDF and HTML pages
 *
 *		@param	float		$amount			Amount to format
 *		@param	integer		$form			Type of format, HTML or not (not by default)
 *		@param	Translate	$outlangs		Object langs for output
 *		@param	int			$trunc			1=Truncate if there is more decimals than MAIN_MAX_DECIMALS_SHOWN (default), 0=Does not truncate. Deprecated because amount are rounded (to unit or total amount accurancy) before beeing inserted into database or after a computation, so this parameter should be useless.
 *		@param	int			$rounding		Minimum number of decimal to show. If 0, no change, if -1, we use min($conf->global->MAIN_MAX_DECIMALS_UNIT,$conf->global->MAIN_MAX_DECIMALS_TOT)
 *		@param	int			$forcerounding	Force the number of decimal to forcerounding decimal (-1=do not force)
 *		@param	string		$currency_code	To add currency symbol (''=add nothing, 'auto'=Use default currency, 'XXX'=add currency symbols for XXX currency)
 *		@return	string						Chaine avec montant formate
 *
 *		@see	price2num()					Revert function of price
 */
function price($amount, $form = 0, $outlangs = '', $trunc = 1, $rounding = -1, $forcerounding = -1, $currency_code = '')
{
	global $langs,$conf;

	// Clean parameters
	if (empty($amount)) $amount=0;	// To have a numeric value if amount not defined or = ''
	$amount = (is_numeric($amount)?$amount:0); // Check if amount is numeric, for example, an error occured when amount value = o (letter) instead 0 (number)
	if ($rounding < 0) $rounding=min($conf->global->MAIN_MAX_DECIMALS_UNIT, $conf->global->MAIN_MAX_DECIMALS_TOT);
	$nbdecimal=$rounding;

	// Output separators by default (french)
	$dec=','; $thousand=' ';

	// If $outlangs not forced, we use use language
	if (! is_object($outlangs)) $outlangs=$langs;

	if ($outlangs->transnoentitiesnoconv("SeparatorDecimal") != "SeparatorDecimal")  $dec=$outlangs->transnoentitiesnoconv("SeparatorDecimal");
	if ($outlangs->transnoentitiesnoconv("SeparatorThousand")!= "SeparatorThousand") $thousand=$outlangs->transnoentitiesnoconv("SeparatorThousand");
	if ($thousand == 'None') $thousand='';
	elseif ($thousand == 'Space') $thousand=' ';
	//print "outlangs=".$outlangs->defaultlang." amount=".$amount." html=".$form." trunc=".$trunc." nbdecimal=".$nbdecimal." dec='".$dec."' thousand='".$thousand."'<br>";

	//print "amount=".$amount."-";
	$amount = str_replace(',', '.', $amount);	// should be useless
	//print $amount."-";
	$datas = explode('.', $amount);
	$decpart = isset($datas[1])?$datas[1]:'';
	$decpart = preg_replace('/0+$/i', '', $decpart);	// Supprime les 0 de fin de partie decimale
	//print "decpart=".$decpart."<br>";
	$end='';

	// We increase nbdecimal if there is more decimal than asked (to not loose information)
	if (dol_strlen($decpart) > $nbdecimal) $nbdecimal=dol_strlen($decpart);
	// Si on depasse max
	if ($trunc && $nbdecimal > $conf->global->MAIN_MAX_DECIMALS_SHOWN)
	{
		$nbdecimal=$conf->global->MAIN_MAX_DECIMALS_SHOWN;
		if (preg_match('/\.\.\./i', $conf->global->MAIN_MAX_DECIMALS_SHOWN))
		{
			// Si un affichage est tronque, on montre des ...
			$end='...';
		}
	}

	// If force rounding
	if ($forcerounding >= 0) $nbdecimal = $forcerounding;

	// Format number
	$output=number_format($amount, $nbdecimal, $dec, $thousand);
	if ($form)
	{
		$output=preg_replace('/\s/', '&nbsp;', $output);
		$output=preg_replace('/\'/', '&#039;', $output);
	}
	// Add symbol of currency if requested
	$cursymbolbefore=$cursymbolafter='';
	if ($currency_code)
	{
		if ($currency_code == 'auto') $currency_code=$conf->currency;

		$listofcurrenciesbefore=array('USD','GBP','AUD','HKD','MXN','PEN','CNY');
		$listoflanguagesbefore=array('nl_NL');
		if (in_array($currency_code, $listofcurrenciesbefore) || in_array($outlangs->defaultlang, $listoflanguagesbefore))
		{
		    $cursymbolbefore.=$outlangs->getCurrencySymbol($currency_code);
		}
		else
		{
			$tmpcur=$outlangs->getCurrencySymbol($currency_code);
			$cursymbolafter.=($tmpcur == $currency_code ? ' '.$tmpcur : $tmpcur);
		}
	}
	$output=$cursymbolbefore.$output.$end.($cursymbolafter?' ':'').$cursymbolafter;

	return $output;
}

/**
 *	Function that return a number with universal decimal format (decimal separator is '.') from an amount typed by a user.
 *	Function to use on each input amount before any numeric test or database insert
 *
 *	@param	float	$amount			Amount to convert/clean
 *	@param	string	$rounding		''=No rounding
 * 									'MU'=Round to Max unit price (MAIN_MAX_DECIMALS_UNIT)
 *									'MT'=Round to Max for totals with Tax (MAIN_MAX_DECIMALS_TOT)
 *									'MS'=Round to Max for stock quantity (MAIN_MAX_DECIMALS_STOCK)
 *									Numeric = Nb of digits for rounding
 * 	@param	int		$alreadysqlnb	Put 1 if you know that content is already universal format number
 *	@return	string					Amount with universal numeric format (Example: '99.99999') or unchanged text if conversion fails. If amount is null or '', it returns ''.
 *
 *	@see    price()					Opposite function of price2num
 */
function price2num($amount, $rounding = '', $alreadysqlnb = 0)
{
	global $langs,$conf;

	// Round PHP function does not allow number like '1,234.56' nor '1.234,56' nor '1 234,56'
	// Numbers must be '1234.56'
	// Decimal delimiter for PHP and database SQL requests must be '.'
	$dec=','; $thousand=' ';
	if ($langs->transnoentitiesnoconv("SeparatorDecimal") != "SeparatorDecimal")  $dec=$langs->transnoentitiesnoconv("SeparatorDecimal");
	if ($langs->transnoentitiesnoconv("SeparatorThousand")!= "SeparatorThousand") $thousand=$langs->transnoentitiesnoconv("SeparatorThousand");
	if ($thousand == 'None') $thousand='';
	elseif ($thousand == 'Space') $thousand=' ';
	//print "amount=".$amount." html=".$form." trunc=".$trunc." nbdecimal=".$nbdecimal." dec='".$dec."' thousand='".$thousand."'<br>";

	// Convert value to universal number format (no thousand separator, '.' as decimal separator)
	if ($alreadysqlnb != 1)	// If not a PHP number or unknown, we change format
	{
		//print 'PP'.$amount.' - '.$dec.' - '.$thousand.' - '.intval($amount).'<br>';

		// Convert amount to format with dolibarr dec and thousand (this is because PHP convert a number
		// to format defined by LC_NUMERIC after a calculation and we want source format to be like defined by Dolibarr setup.
		if (is_numeric($amount))
		{
			// We put in temps value of decimal ("0.00001"). Works with 0 and 2.0E-5 and 9999.10
			$temps=sprintf("%0.10F", $amount-intval($amount));	// temps=0.0000000000 or 0.0000200000 or 9999.1000000000
			$temps=preg_replace('/([\.1-9])0+$/', '\\1', $temps); // temps=0. or 0.00002 or 9999.1
			$nbofdec=max(0, dol_strlen($temps)-2);	// -2 to remove "0."
			$amount=number_format($amount, $nbofdec, $dec, $thousand);
		}
		//print "QQ".$amount.'<br>';

		// Now make replace (the main goal of function)
		if ($thousand != ',' && $thousand != '.') $amount=str_replace(',', '.', $amount);	// To accept 2 notations for french users
		$amount=str_replace(' ', '', $amount);		// To avoid spaces
		$amount=str_replace($thousand, '', $amount);	// Replace of thousand before replace of dec to avoid pb if thousand is .
		$amount=str_replace($dec, '.', $amount);
	}

	// Now, make a rounding if required
	if ($rounding)
	{
		$nbofdectoround='';
		if ($rounding == 'MU')     $nbofdectoround=$conf->global->MAIN_MAX_DECIMALS_UNIT;
		elseif ($rounding == 'MT') $nbofdectoround=$conf->global->MAIN_MAX_DECIMALS_TOT;
		elseif ($rounding == 'MS') $nbofdectoround=empty($conf->global->MAIN_MAX_DECIMALS_STOCK)?5:$conf->global->MAIN_MAX_DECIMALS_STOCK;
		elseif (is_numeric($rounding))  $nbofdectoround=$rounding;
		//print "RR".$amount.' - '.$nbofdectoround.'<br>';
		if (dol_strlen($nbofdectoround)) $amount = round($amount, $nbofdectoround);	// $nbofdectoround can be 0.
		else return 'ErrorBadParameterProvidedToFunction';
		//print 'SS'.$amount.' - '.$nbofdec.' - '.$dec.' - '.$thousand.' - '.$nbofdectoround.'<br>';

		// Convert amount to format with dolibarr dec and thousand (this is because PHP convert a number
		// to format defined by LC_NUMERIC after a calculation and we want source format to be defined by Dolibarr setup.
		if (is_numeric($amount))
		{
			// We put in temps value of decimal ("0.00001"). Works with 0 and 2.0E-5 and 9999.10
			$temps=sprintf("%0.10F", $amount-intval($amount));	// temps=0.0000000000 or 0.0000200000 or 9999.1000000000
			$temps=preg_replace('/([\.1-9])0+$/', '\\1', $temps); // temps=0. or 0.00002 or 9999.1
			$nbofdec=max(0, dol_strlen($temps)-2);	// -2 to remove "0."
			$amount=number_format($amount, min($nbofdec, $nbofdectoround), $dec, $thousand);		// Convert amount to format with dolibarr dec and thousand
		}
		//print "TT".$amount.'<br>';

		// Always make replace because each math function (like round) replace
		// with local values and we want a number that has a SQL string format x.y
		if ($thousand != ',' && $thousand != '.') $amount=str_replace(',', '.', $amount);	// To accept 2 notations for french users
		$amount=str_replace(' ', '', $amount);		// To avoid spaces
		$amount=str_replace($thousand, '', $amount);	// Replace of thousand before replace of dec to avoid pb if thousand is .
		$amount=str_replace($dec, '.', $amount);
	}

	return $amount;
}


/**
 * Output a dimension with best unit
 *
 * @param   float       $dimension      Dimension
 * @param   int         $unit           Unit of dimension (Example: 0=kg, -3=g, 98=ounce, 99=pound, ...)
 * @param   string      $type           'weight', 'volume', ...
 * @param   Translate   $outputlangs    Translate language object
 * @param   int         $round          -1 = non rounding, x = number of decimal
 * @param   string      $forceunitoutput    'no' or numeric (-3, -6, ...) compared to $unit (In most case, this value is value defined into $conf->global->MAIN_WEIGHT_DEFAULT_UNIT)
 * @return  string                      String to show dimensions
 */
function showDimensionInBestUnit($dimension, $unit, $type, $outputlangs, $round = -1, $forceunitoutput = 'no')
{
	require_once DOL_DOCUMENT_ROOT.'/core/lib/product.lib.php';

	if (($forceunitoutput == 'no' && $dimension < 1/10000 && $unit < 90) || (is_numeric($forceunitoutput) && $forceunitoutput == -6))
	{
		$dimension = $dimension * 1000000;
		$unit = $unit - 6;
	}
	elseif (($forceunitoutput == 'no' && $dimension < 1/10 && $unit < 90) || (is_numeric($forceunitoutput) && $forceunitoutput == -3))
	{
		$dimension = $dimension * 1000;
		$unit = $unit - 3;
	}
	elseif (($forceunitoutput == 'no' && $dimension > 100000000 && $unit < 90) || (is_numeric($forceunitoutput) && $forceunitoutput == 6))
	{
		$dimension = $dimension / 1000000;
		$unit = $unit + 6;
	}
	elseif (($forceunitoutput == 'no' && $dimension > 100000 && $unit < 90) || (is_numeric($forceunitoutput) && $forceunitoutput == 3))
	{
		$dimension = $dimension / 1000;
		$unit = $unit + 3;
	}
	// Special case when we want output unit into pound or ounce
	/* TODO
	if ($unit < 90 && $type == 'weight' && is_numeric($forceunitoutput) && (($forceunitoutput == 98) || ($forceunitoutput == 99))
	{
	    $dimension = // convert dimension from standard unit into ounce or pound
	    $unit = $forceunitoutput;
	}
	if ($unit > 90 && $type == 'weight' && is_numeric($forceunitoutput) && $forceunitoutput < 90)
	{
	    $dimension = // convert dimension from standard unit into ounce or pound
	    $unit = $forceunitoutput;
	}*/

	$ret=price($dimension, 0, $outputlangs, 0, 0, $round).' '.measuring_units_string($unit, $type);

	return $ret;
}


/**
 *	Return localtax rate for a particular vat, when selling a product with vat $vatrate, from a $thirdparty_buyer to a $thirdparty_seller
 *  Note: This function applies same rules than get_default_tva
 *
 * 	@param	float		$vatrate		        Vat rate. Can be '8.5' or '8.5 (VATCODEX)' for example
 * 	@param  int			$local		         	Local tax to search and return (1 or 2 return only tax rate 1 or tax rate 2)
 *  @param  Societe		$thirdparty_buyer    	Object of buying third party
 *  @param	Societe		$thirdparty_seller		Object of selling third party ($mysoc if not defined)
 *  @param	int			$vatnpr					If vat rate is NPR or not
 * 	@return	mixed			   					0 if not found, localtax rate if found
 *  @see get_default_tva()
 */
function get_localtax($vatrate, $local, $thirdparty_buyer = "", $thirdparty_seller = "", $vatnpr = 0)
{
	global $db, $conf, $mysoc;

	if (empty($thirdparty_seller) || ! is_object($thirdparty_seller)) $thirdparty_seller=$mysoc;

	dol_syslog("get_localtax tva=".$vatrate." local=".$local." thirdparty_buyer id=".(is_object($thirdparty_buyer)?$thirdparty_buyer->id:'')."/country_code=".(is_object($thirdparty_buyer)?$thirdparty_buyer->country_code:'')." thirdparty_seller id=".$thirdparty_seller->id."/country_code=".$thirdparty_seller->country_code." thirdparty_seller localtax1_assuj=".$thirdparty_seller->localtax1_assuj."  thirdparty_seller localtax2_assuj=".$thirdparty_seller->localtax2_assuj);

	$vatratecleaned = $vatrate;
	if (preg_match('/^(.*)\s*\((.*)\)$/', $vatrate, $reg))      // If vat is "xx (yy)"
	{
		$vatratecleaned = trim($reg[1]);
		$vatratecode = $reg[2];
	}

	/*if ($thirdparty_buyer->country_code != $thirdparty_seller->country_code)
	{
		return 0;
	}*/

	// Some test to guess with no need to make database access
	if ($mysoc->country_code == 'ES') // For spain localtaxes 1 and 2, tax is qualified if buyer use local tax
	{
		if ($local == 1)
		{
			if (! $mysoc->localtax1_assuj || (string) $vatratecleaned == "0") return 0;
			if ($thirdparty_seller->id == $mysoc->id)
			{
				if (! $thirdparty_buyer->localtax1_assuj) return 0;
			}
			else
			{
				if (! $thirdparty_seller->localtax1_assuj) return 0;
			}
		}

		if ($local == 2)
		{
			//if (! $mysoc->localtax2_assuj || (string) $vatratecleaned == "0") return 0;
			if (! $mysoc->localtax2_assuj) return 0;		// If main vat is 0, IRPF may be different than 0.
			if ($thirdparty_seller->id == $mysoc->id)
			{
				if (! $thirdparty_buyer->localtax2_assuj) return 0;
			}
			else
			{
				if (! $thirdparty_seller->localtax2_assuj) return 0;
			}
		}
	}
	else
	{
		if ($local == 1 && ! $thirdparty_seller->localtax1_assuj) return 0;
		if ($local == 2 && ! $thirdparty_seller->localtax2_assuj) return 0;
	}

	// For some country MAIN_GET_LOCALTAXES_VALUES_FROM_THIRDPARTY is forced to on.
	if (in_array($mysoc->country_code, array('ES')))
	{
		$conf->global->MAIN_GET_LOCALTAXES_VALUES_FROM_THIRDPARTY = 1;
	}

	// Search local taxes
	if (! empty($conf->global->MAIN_GET_LOCALTAXES_VALUES_FROM_THIRDPARTY))
	{
		if ($local==1)
		{
			if ($thirdparty_seller != $mysoc)
			{
				if (!isOnlyOneLocalTax($local))  // TODO We should provide $vatrate to search on correct line and not always on line with highest vat rate
				{
					return $thirdparty_seller->localtax1_value;
				}
			}
			else  // i am the seller
			{
				if (!isOnlyOneLocalTax($local))  // TODO If seller is me, why not always returning this, even if there is only one locatax vat.
				{
					return $conf->global->MAIN_INFO_VALUE_LOCALTAX1;
				}
			}
		}
		if ($local==2)
		{
			if ($thirdparty_seller != $mysoc)
			{
				if (!isOnlyOneLocalTax($local))  // TODO We should provide $vatrate to search on correct line and not always on line with highest vat rate
				// TODO We should also return value defined on thirdparty only if defined
				{
					return $thirdparty_seller->localtax2_value;
				}
			}
			else  // i am the seller
			{
				if (in_array($mysoc->country_code, array('ES')))
				{
					return $thirdparty_buyer->localtax2_value;
				}
				else
				{
					return $conf->global->MAIN_INFO_VALUE_LOCALTAX2;
				}
			}
		}
	}

	// By default, search value of local tax on line of common tax
	$sql  = "SELECT t.localtax1, t.localtax2, t.localtax1_type, t.localtax2_type";
   	$sql .= " FROM ".MAIN_DB_PREFIX."c_tva as t, ".MAIN_DB_PREFIX."c_country as c";
   	$sql .= " WHERE t.fk_pays = c.rowid AND c.code = '".$thirdparty_seller->country_code."'";
   	$sql .= " AND t.taux = ".((float) $vatratecleaned)." AND t.active = 1";
   	if ($vatratecode) $sql.= " AND t.code ='".$vatratecode."'";		// If we have the code, we use it in priority
   	else $sql.= " AND t.recuperableonly ='".$vatnpr."'";
   	dol_syslog("get_localtax", LOG_DEBUG);
   	$resql=$db->query($sql);

   	if ($resql)
   	{
   		$obj = $db->fetch_object($resql);
   		if ($local==1) return $obj->localtax1;
   		elseif ($local==2) return $obj->localtax2;
	}

	return 0;
}


/**
 * Return true if LocalTax (1 or 2) is unique.
 * Example: If localtax1 is 5 on line with highest common vat rate, return true
 * Example: If localtax1 is 5:8:15 on line with highest common vat rate, return false
 *
 * @param   int 	$local	Local tax to test (1 or 2)
 * @return  boolean 		True if LocalTax have multiple values, False if not
 */
function isOnlyOneLocalTax($local)
{
	$tax=get_localtax_by_third($local);

	$valors=explode(":", $tax);

	if (count($valors)>1)
	{
		return false;
	}
	else
	{
		return true;
	}
}

/**
 * Get values of localtaxes (1 or 2) for company country for the common vat with the highest value
 *
 * @param	int		$local 	LocalTax to get
 * @return	number			Values of localtax
 */
function get_localtax_by_third($local)
{
	global $db, $mysoc;
	$sql ="SELECT t.localtax1, t.localtax2 ";
	$sql.=" FROM ".MAIN_DB_PREFIX."c_tva as t inner join ".MAIN_DB_PREFIX."c_country as c ON c.rowid=t.fk_pays";
	$sql.=" WHERE c.code = '".$mysoc->country_code."' AND t.active = 1 AND t.taux=(";
	$sql.="  SELECT max(tt.taux) FROM ".MAIN_DB_PREFIX."c_tva as tt inner join ".MAIN_DB_PREFIX."c_country as c ON c.rowid=tt.fk_pays";
	$sql.="  WHERE c.code = '".$mysoc->country_code."' AND tt.active = 1";
	$sql.="  )";

	$resql=$db->query($sql);
	if ($resql)
	{
		$obj = $db->fetch_object($resql);
		if ($local==1) return $obj->localtax1;
		elseif ($local==2) return $obj->localtax2;
	}

	return 0;
}


/**
 *  Get vat main information from Id.
 *  You can call getLocalTaxesFromRate after to get other fields.
 *
 *  @param	int|string  $vatrate		    VAT ID or Rate. Value can be value or the string with code into parenthesis or rowid if $firstparamisid is 1. Example: '8.5' or '8.5 (8.5NPR)' or 123.
 *  @param	Societe	    $buyer         		Company object
 *  @param	Societe	    $seller        		Company object
 *  @param  int         $firstparamisid     1 if first param is id into table (use this if you can)
 *  @return	array       	  				array('rowid'=> , 'code'=> ...)
 *  @see getLocalTaxesFromRate()
 */
function getTaxesFromId($vatrate, $buyer = null, $seller = null, $firstparamisid = 1)
{
	global $db, $mysoc;

	dol_syslog("getTaxesFromId vat id or rate = ".$vatrate);

	// Search local taxes
	$sql = "SELECT t.rowid, t.code, t.taux as rate, t.recuperableonly as npr, t.accountancy_code_sell, t.accountancy_code_buy";
	$sql.= " FROM ".MAIN_DB_PREFIX."c_tva as t";
	if ($firstparamisid) $sql.= " WHERE t.rowid = ".(int) $vatrate;
	else
	{
		$vatratecleaned = $vatrate;
		$vatratecode = '';
		if (preg_match('/^(.*)\s*\((.*)\)$/', $vatrate, $reg))      // If vat is "xx (yy)"
		{
			$vatratecleaned = $reg[1];
			$vatratecode = $reg[2];
		}

		$sql.=", ".MAIN_DB_PREFIX."c_country as c";
		/*if ($mysoc->country_code == 'ES') $sql.= " WHERE t.fk_pays = c.rowid AND c.code = '".$buyer->country_code."'";    // vat in spain use the buyer country ??
		else $sql.= " WHERE t.fk_pays = c.rowid AND c.code = '".$seller->country_code."'";*/
		$sql.= " WHERE t.fk_pays = c.rowid AND c.code = '".$seller->country_code."'";
		$sql.= " AND t.taux = ".((float) $vatratecleaned)." AND t.active = 1";
		if ($vatratecode) $sql.= " AND t.code = '".$vatratecode."'";
	}

	$resql=$db->query($sql);
	if ($resql)
	{
		$obj = $db->fetch_object($resql);
		if ($obj) return array('rowid'=>$obj->rowid, 'code'=>$obj->code, 'rate'=>$obj->rate, 'npr'=>$obj->npr, 'accountancy_code_sell'=>$obj->accountancy_code_sell, 'accountancy_code_buy'=>$obj->accountancy_code_buy);
		else return array();
	}
	else dol_print_error($db);

	return array();
}

/**
 *  Get type and rate of localtaxes for a particular vat rate/country of a thirdparty.
 *  This does not take into account the seller setup if subject to vat or not, only country.
 *  TODO
 *  This function is ALSO called to retrieve type for building PDF. Such call of function must be removed.
 *  Instead this function must be called when adding a line to get the array of localtax and type, and then
 *  provide it to the function calcul_price_total.
 *
 *  @param	int|string  $vatrate			VAT ID or Rate+Code. Value can be value or the string with code into parenthesis or rowid if $firstparamisid is 1. Example: '8.5' or '8.5 (8.5NPR)' or 123.
 *  @param	int		    $local              Number of localtax (1 or 2, or 0 to return 1 & 2)
 *  @param	Societe	    $buyer         		Company object
 *  @param	Societe	    $seller        		Company object
 *  @param  int         $firstparamisid     1 if first param is ID into table instead of Rate+code (use this if you can)
 *  @return	array    	    				array(localtax_type1(1-6/0 if not found), rate localtax1, localtax_type2, rate localtax2, accountancycodecust, accountancycodesupp)
 *  @see getTaxesFromId()
 */
function getLocalTaxesFromRate($vatrate, $local, $buyer, $seller, $firstparamisid = 0)
{
	global $db, $mysoc;

	dol_syslog("getLocalTaxesFromRate vatrate=".$vatrate." local=".$local);

	// Search local taxes
	$sql  = "SELECT t.localtax1, t.localtax1_type, t.localtax2, t.localtax2_type, t.accountancy_code_sell, t.accountancy_code_buy";
	$sql .= " FROM ".MAIN_DB_PREFIX."c_tva as t";
	if ($firstparamisid) $sql.= " WHERE t.rowid = ".(int) $vatrate;
	else
	{
		$vatratecleaned = $vatrate;
		$vatratecode = '';
		if (preg_match('/^(.*)\s*\((.*)\)$/', $vatrate, $reg))      // If vat is "x.x (yy)"
		{
			$vatratecleaned = $reg[1];
			$vatratecode = $reg[2];
		}

		$sql.=", ".MAIN_DB_PREFIX."c_country as c";
		if ($mysoc->country_code == 'ES') $sql .= " WHERE t.fk_pays = c.rowid AND c.code = '".$buyer->country_code."'";    // local tax in spain use the buyer country ??
		else $sql .= " WHERE t.fk_pays = c.rowid AND c.code = '".$seller->country_code."'";
		$sql.= " AND t.taux = ".((float) $vatratecleaned)." AND t.active = 1";
		if ($vatratecode) $sql.= " AND t.code = '".$vatratecode."'";
	}

	$resql=$db->query($sql);
	if ($resql)
	{
		$obj = $db->fetch_object($resql);
		if ($local == 1)
		{
			return array($obj->localtax1_type, get_localtax($vatrate, $local, $buyer, $seller), $obj->accountancy_code_sell, $obj->accountancy_code_buy);
		}
		elseif ($local == 2)
		{
			return array($obj->localtax2_type, get_localtax($vatrate, $local, $buyer, $seller),$obj->accountancy_code_sell, $obj->accountancy_code_buy);
		}
		else
		{
			return array($obj->localtax1_type, get_localtax($vatrate, 1, $buyer, $seller), $obj->localtax2_type, get_localtax($vatrate, 2, $buyer, $seller), $obj->accountancy_code_sell,$obj->accountancy_code_buy);
		}
	}

	return 0;
}

/**
 *	Return vat rate of a product in a particular selling country or default country vat if product is unknown
 *  Function called by get_default_tva
 *
 *  @param	int			$idprod          	Id of product or 0 if not a predefined product
 *  @param  Societe		$thirdparty_seller  Thirdparty with a ->country_code defined (FR, US, IT, ...)
 *	@param	int			$idprodfournprice	Id product_fournisseur_price (for "supplier" proposal/order/invoice)
 *  @return float|string   				    Vat rate to use with format 5.0 or '5.0 (XXX)'
 *  @see get_product_localtax_for_country()
 */
function get_product_vat_for_country($idprod, $thirdparty_seller, $idprodfournprice = 0)
{
	global $db,$conf,$mysoc;

	require_once DOL_DOCUMENT_ROOT . '/product/class/product.class.php';

	$ret=0;
	$found=0;

	if ($idprod > 0)
	{
		// Load product
		$product=new Product($db);
		$result=$product->fetch($idprod);

		if ($mysoc->country_code == $thirdparty_seller->country_code) // If selling country is ours
		{
			if ($idprodfournprice > 0)     // We want vat for product for a "supplier" object
			{
				$product->get_buyprice($idprodfournprice, 0, 0, 0);
				$ret=$product->vatrate_supplier;
				if ($product->default_vat_code) $ret.=' ('.$product->default_vat_code.')';
			}
			else
			{
				$ret=$product->tva_tx;    // Default vat of product we defined
				if ($product->default_vat_code) $ret.=' ('.$product->default_vat_code.')';
			}
			$found=1;
		}
		else
		{
			// TODO Read default product vat according to countrycode and product. Vat for couple countrycode/product is a feature not implemeted yet.
			// May be usefull/required if hidden option SERVICE_ARE_ECOMMERCE_200238EC is on
		}
	}

	if (! $found)
	{
		if (empty($conf->global->MAIN_VAT_DEFAULT_IF_AUTODETECT_FAILS))
		{
			// If vat of product for the country not found or not defined, we return the first higher vat of country.
			$sql = "SELECT t.taux as vat_rate, t.code as default_vat_code";
			$sql.= " FROM ".MAIN_DB_PREFIX."c_tva as t, ".MAIN_DB_PREFIX."c_country as c";
			$sql.= " WHERE t.active=1 AND t.fk_pays = c.rowid AND c.code='".$thirdparty_seller->country_code."'";
			$sql.= " ORDER BY t.taux DESC, t.code ASC, t.recuperableonly ASC";
			$sql.= $db->plimit(1);

			$resql=$db->query($sql);
			if ($resql)
			{
				$obj=$db->fetch_object($resql);
				if ($obj)
				{
					$ret=$obj->vat_rate;
					if ($obj->default_vat_code) $ret.=' ('.$obj->default_vat_code.')';
				}
				$db->free($sql);
			}
			else dol_print_error($db);
		}
		else $ret=$conf->global->MAIN_VAT_DEFAULT_IF_AUTODETECT_FAILS;    // Forced value if autodetect fails
	}

	dol_syslog("get_product_vat_for_country: ret=".$ret);
	return $ret;
}

/**
 *	Return localtax vat rate of a product in a particular selling country or default country vat if product is unknown
 *
 *  @param	int		$idprod         		Id of product
 *  @param  int		$local          		1 for localtax1, 2 for localtax 2
 *  @param  Societe	$thirdparty_seller    	Thirdparty with a ->country_code defined (FR, US, IT, ...)
 *  @return int             				<0 if KO, Vat rate if OK
 *  @see get_product_vat_for_country()
 */
function get_product_localtax_for_country($idprod, $local, $thirdparty_seller)
{
	global $db,$mysoc;

	if (! class_exists('Product')) {
		require_once DOL_DOCUMENT_ROOT . '/product/class/product.class.php';
	}

	$ret=0;
	$found=0;

	if ($idprod > 0)
	{
		// Load product
		$product=new Product($db);
		$result=$product->fetch($idprod);

		if ($mysoc->country_code == $thirdparty_seller->country_code) // If selling country is ours
		{
			/* Not defined yet, so we don't use this
			if ($local==1) $ret=$product->localtax1_tx;
			elseif ($local==2) $ret=$product->localtax2_tx;
			$found=1;
			*/
		}
		else
		{
			// TODO Read default product vat according to countrycode and product
		}
	}

	if (! $found)
	{
		// If vat of product for the country not found or not defined, we return higher vat of country.
		$sql = "SELECT taux as vat_rate, localtax1, localtax2";
		$sql.= " FROM ".MAIN_DB_PREFIX."c_tva as t, ".MAIN_DB_PREFIX."c_country as c";
		$sql.= " WHERE t.active=1 AND t.fk_pays = c.rowid AND c.code='".$thirdparty_seller->country_code."'";
		$sql.= " ORDER BY t.taux DESC, t.recuperableonly ASC";
		$sql.= $db->plimit(1);

		$resql=$db->query($sql);
		if ($resql)
		{
			$obj=$db->fetch_object($resql);
			if ($obj)
			{
				if ($local==1) $ret=$obj->localtax1;
				elseif ($local==2) $ret=$obj->localtax2;
			}
		}
		else dol_print_error($db);
	}

	dol_syslog("get_product_localtax_for_country: ret=".$ret);
	return $ret;
}

/**
 *	Function that return vat rate of a product line (according to seller, buyer and product vat rate)
 *   Si vendeur non assujeti a TVA, TVA par defaut=0. Fin de regle.
 *	 Si le (pays vendeur = pays acheteur) alors TVA par defaut=TVA du produit vendu. Fin de regle.
 *	 Si (vendeur et acheteur dans Communaute europeenne) et (bien vendu = moyen de transports neuf comme auto, bateau, avion) alors TVA par defaut=0 (La TVA doit etre paye par acheteur au centre d'impots de son pays et non au vendeur). Fin de regle.
 *	 Si (vendeur et acheteur dans Communaute europeenne) et (acheteur = particulier ou entreprise sans num TVA intra) alors TVA par defaut=TVA du produit vendu. Fin de regle
 *	 Si (vendeur et acheteur dans Communaute europeenne) et (acheteur = entreprise avec num TVA) intra alors TVA par defaut=0. Fin de regle
 *	 Sinon TVA proposee par defaut=0. Fin de regle.
 *
 *	@param	Societe		$thirdparty_seller    	Objet societe vendeuse
 *	@param  Societe		$thirdparty_buyer   	Objet societe acheteuse
 *	@param  int			$idprod					Id product
 *	@param	int			$idprodfournprice		Id product_fournisseur_price (for supplier order/invoice)
 *	@return float|string   				      	Vat rate to use with format 5.0 or '5.0 (XXX)', -1 if we can't guess it
 *  @see get_default_npr(), get_default_localtax()
 */
function get_default_tva(Societe $thirdparty_seller, Societe $thirdparty_buyer, $idprod = 0, $idprodfournprice = 0)
{
	global $conf;

	require_once DOL_DOCUMENT_ROOT.'/core/lib/company.lib.php';

	// Note: possible values for tva_assuj are 0/1 or franchise/reel
	$seller_use_vat=((is_numeric($thirdparty_seller->tva_assuj) && ! $thirdparty_seller->tva_assuj) || (! is_numeric($thirdparty_seller->tva_assuj) && $thirdparty_seller->tva_assuj=='franchise'))?0:1;

	$seller_country_code = $thirdparty_seller->country_code;
	$seller_in_cee = isInEEC($thirdparty_seller);

	$buyer_country_code = $thirdparty_buyer->country_code;
	$buyer_in_cee = isInEEC($thirdparty_buyer);

	dol_syslog("get_default_tva: seller use vat=".$seller_use_vat.", seller country=".$seller_country_code.", seller in cee=".$seller_in_cee.", buyer vat number=".$thirdparty_buyer->tva_intra." buyer country=".$buyer_country_code.", buyer in cee=".$buyer_in_cee.", idprod=".$idprod.", idprodfournprice=".$idprodfournprice.", SERVICE_ARE_ECOMMERCE_200238EC=".(! empty($conf->global->SERVICES_ARE_ECOMMERCE_200238EC)?$conf->global->SERVICES_ARE_ECOMMERCE_200238EC:''));

	// If services are eServices according to EU Council Directive 2002/38/EC (http://ec.europa.eu/taxation_customs/taxation/vat/traders/e-commerce/article_1610_en.htm)
	// we use the buyer VAT.
	if (! empty($conf->global->SERVICE_ARE_ECOMMERCE_200238EC))
	{
		if ($seller_in_cee && $buyer_in_cee && ! $thirdparty_buyer->isACompany())
		{
			//print 'VATRULE 0';
			return get_product_vat_for_country($idprod, $thirdparty_buyer, $idprodfournprice);
		}
	}

	// If seller does not use VAT
	if (! $seller_use_vat)
	{
		//print 'VATRULE 1';
		return 0;
	}

	// Le test ci-dessus ne devrait pas etre necessaire. Me signaler l'exemple du cas juridique concerne si le test suivant n'est pas suffisant.

	// Si le (pays vendeur = pays acheteur) alors la TVA par defaut=TVA du produit vendu. Fin de regle.
	if (($seller_country_code == $buyer_country_code)
	|| (in_array($seller_country_code, array('FR,MC')) && in_array($buyer_country_code, array('FR','MC')))) // Warning ->country_code not always defined
	{
		//print 'VATRULE 2';
		return get_product_vat_for_country($idprod, $thirdparty_seller, $idprodfournprice);
	}

	// Si (vendeur et acheteur dans Communaute europeenne) et (bien vendu = moyen de transports neuf comme auto, bateau, avion) alors TVA par defaut=0 (La TVA doit etre paye par l'acheteur au centre d'impots de son pays et non au vendeur). Fin de regle.
	// Not supported

	// Si (vendeur et acheteur dans Communaute europeenne) et (acheteur = entreprise) alors TVA par defaut=0. Fin de regle
	// Si (vendeur et acheteur dans Communaute europeenne) et (acheteur = particulier) alors TVA par defaut=TVA du produit vendu. Fin de regle
	if (($seller_in_cee && $buyer_in_cee))
	{
		$isacompany=$thirdparty_buyer->isACompany();
		if ($isacompany)
		{
			//print 'VATRULE 3';
			return 0;
		}
		else
		{
			//print 'VATRULE 4';
			return get_product_vat_for_country($idprod, $thirdparty_seller, $idprodfournprice);
		}
	}

	// Si (vendeur en France et acheteur hors Communaute europeenne et acheteur particulier) alors TVA par defaut=TVA du produit vendu. Fin de regle
	if (! empty($conf->global->MAIN_USE_VAT_OF_PRODUCT_FOR_INDIVIDUAL_CUSTOMER_OUT_OF_EEC) && empty($buyer_in_cee) && !$thirdparty_buyer->isACompany()) {
		return get_product_vat_for_country($idprod, $thirdparty_seller, $idprodfournprice);
	}

	// Sinon la TVA proposee par defaut=0. Fin de regle.
	// Rem: Cela signifie qu'au moins un des 2 est hors Communaute europeenne et que le pays differe
	//print 'VATRULE 5';
	return 0;
}


/**
 *	Fonction qui renvoie si tva doit etre tva percue recuperable
 *
 *	@param	Societe		$thirdparty_seller    	Thirdparty seller
 *	@param  Societe		$thirdparty_buyer   	Thirdparty buyer
 *  @param  int			$idprod                 Id product
 *  @param	int			$idprodfournprice		Id supplier price for product
 *	@return float       			        	0 or 1
 *  @see get_default_tva(), get_default_localtax()
 */
function get_default_npr(Societe $thirdparty_seller, Societe $thirdparty_buyer, $idprod = 0, $idprodfournprice = 0)
{
	global $db;

	if ($idprodfournprice > 0)
	{
		if (! class_exists('ProductFournisseur'))
			require_once DOL_DOCUMENT_ROOT . '/fourn/class/fournisseur.product.class.php';
		$prodprice = new ProductFournisseur($db);
		$prodprice->fetch_product_fournisseur_price($idprodfournprice);
		return $prodprice->fourn_tva_npr;
	}
	elseif ($idprod > 0)
	{
		if (! class_exists('Product'))
			require_once DOL_DOCUMENT_ROOT . '/product/class/product.class.php';
		$prod = new Product($db);
		$prod->fetch($idprod);
		return $prod->tva_npr;
	}

	return 0;
}

/**
 *	Function that return localtax of a product line (according to seller, buyer and product vat rate)
 *   Si vendeur non assujeti a TVA, TVA par defaut=0. Fin de regle.
 *	 Si le (pays vendeur = pays acheteur) alors TVA par defaut=TVA du produit vendu. Fin de regle.
 *	 Sinon TVA proposee par defaut=0. Fin de regle.
 *
 *	@param	Societe		$thirdparty_seller    	Thirdparty seller
 *	@param  Societe		$thirdparty_buyer   	Thirdparty buyer
 *  @param	int			$local					Localtax to process (1 or 2)
 *	@param  int			$idprod					Id product
 *	@return integer        				       	localtax, -1 si ne peut etre determine
 *  @see get_default_tva(), get_default_npr()
 */
function get_default_localtax($thirdparty_seller, $thirdparty_buyer, $local, $idprod = 0)
{
	global $mysoc;

	if (!is_object($thirdparty_seller)) return -1;
	if (!is_object($thirdparty_buyer)) return -1;

	if ($local==1) // Localtax 1
	{
		if ($mysoc->country_code == 'ES')
		{
			if (is_numeric($thirdparty_buyer->localtax1_assuj) && ! $thirdparty_buyer->localtax1_assuj) return 0;
		}
		else
		{
			// Si vendeur non assujeti a Localtax1, localtax1 par default=0
			if (is_numeric($thirdparty_seller->localtax1_assuj) && ! $thirdparty_seller->localtax1_assuj) return 0;
			if (! is_numeric($thirdparty_seller->localtax1_assuj) && $thirdparty_seller->localtax1_assuj=='localtax1off') return 0;
		}
	}
	elseif ($local==2) //I Localtax 2
	{
		// Si vendeur non assujeti a Localtax2, localtax2 par default=0
		if (is_numeric($thirdparty_seller->localtax2_assuj) && ! $thirdparty_seller->localtax2_assuj) return 0;
		if (! is_numeric($thirdparty_seller->localtax2_assuj) && $thirdparty_seller->localtax2_assuj=='localtax2off') return 0;
	}

	if ($thirdparty_seller->country_code == $thirdparty_buyer->country_code)
	{
		return get_product_localtax_for_country($idprod, $local, $thirdparty_seller);
	}

	return 0;
}

/**
 *	Return yes or no in current language
 *
 *	@param	string	$yesno			Value to test (1, 'yes', 'true' or 0, 'no', 'false')
 *	@param	integer	$case			1=Yes/No, 0=yes/no, 2=Disabled checkbox, 3=Disabled checkbox + Yes/No
 *	@param	int		$color			0=texte only, 1=Text is formated with a color font style ('ok' or 'error'), 2=Text is formated with 'ok' color.
 *	@return	string					HTML string
 */
function yn($yesno, $case = 1, $color = 0)
{
	global $langs;
	$result='unknown'; $classname='';
	if ($yesno == 1 || strtolower($yesno) == 'yes' || strtolower($yesno) == 'true') 	// A mettre avant test sur no a cause du == 0
	{
		$result=$langs->trans('yes');
		if ($case == 1 || $case == 3) $result=$langs->trans("Yes");
		if ($case == 2) $result='<input type="checkbox" value="1" checked disabled>';
		if ($case == 3) $result='<input type="checkbox" value="1" checked disabled> '.$result;

		$classname='ok';
	}
	elseif ($yesno == 0 || strtolower($yesno) == 'no' || strtolower($yesno) == 'false')
	{
		$result=$langs->trans("no");
		if ($case == 1 || $case == 3) $result=$langs->trans("No");
		if ($case == 2) $result='<input type="checkbox" value="0" disabled>';
		if ($case == 3) $result='<input type="checkbox" value="0" disabled> '.$result;

		if ($color == 2) $classname='ok';
		else $classname='error';
	}
	if ($color) return '<font class="'.$classname.'">'.$result.'</font>';
	return $result;
}

/**
 *	Return a path to have a the directory according to object where files are stored.
 *  New usage:       $conf->module->multidir_output[$object->entity].'/'.get_exdir(0, 0, 0, 1, $object, $modulepart)
 *         or:       $conf->module->dir_output.'/'.get_exdir(0, 0, 0, 1, $object, $modulepart)     if multidir_output not defined.
 *  Example our with new usage:       $object is invoice -> 'INYYMM-ABCD'
 *  Example our with old usage:       '015' with level 3->"0/1/5/", '015' with level 1->"5/", 'ABC-1' with level 3 ->"0/0/1/"
 *
 *	@param	string	$num            Id of object (deprecated, $object will be used in future)
 *	@param  int		$level		    Level of subdirs to return (1, 2 or 3 levels). (deprecated, global option will be used in future)
 * 	@param	int		$alpha		    0=Keep number only to forge path, 1=Use alpha part afer the - (By default, use 0). (deprecated, global option will be used in future)
 *  @param  int		$withoutslash   0=With slash at end (except if '/', we return ''), 1=without slash at end
 *  @param	Object	$object			Object
 *  @param	string	$modulepart		Type of object ('invoice_supplier, 'donation', 'invoice', ...')
 *  @return	string					Dir to use ending. Example '' or '1/' or '1/2/'
 */
function get_exdir($num, $level, $alpha, $withoutslash, $object, $modulepart)
{
	global $conf;

	$path = '';

	$arrayforoldpath=array('cheque','user','category','holiday','supplier_invoice','invoice_supplier','mailing','supplier_payment');
	if (! empty($conf->global->PRODUCT_USE_OLD_PATH_FOR_PHOTO)) $arrayforoldpath[]='product';
	if (! empty($level) && in_array($modulepart, $arrayforoldpath))
	{
		// This part should be removed once all code is using "get_exdir" to forge path, with all parameters provided.
		if (empty($alpha)) $num = preg_replace('/([^0-9])/i', '', $num);
		else $num = preg_replace('/^.*\-/i', '', $num);
		$num = substr("000".$num, -$level);
		if ($level == 1) $path = substr($num, 0, 1);
		if ($level == 2) $path = substr($num, 1, 1).'/'.substr($num, 0, 1);
		if ($level == 3) $path = substr($num, 2, 1).'/'.substr($num, 1, 1).'/'.substr($num, 0, 1);
	}
	else
	{
		// TODO
		// We will enhance here a common way of forging path for document storage
		// Here, object->id, object->ref and modulepart are required.
		//var_dump($modulepart);
        if (in_array($modulepart, array('thirdparty','contact','member','propal','proposal','commande','order','facture','invoice',
			'supplier_order','supplier_proposal','shipment','contract','expensereport')))
		{
			$path=($object->ref?$object->ref:$object->id);
		}
	}

	if (empty($withoutslash) && ! empty($path)) $path.='/';

	return $path;
}

/**
 *	Creation of a directory (this can create recursive subdir)
 *
 *	@param	string	$dir		Directory to create (Separator must be '/'. Example: '/mydir/mysubdir')
 *	@param	string	$dataroot	Data root directory (To avoid having the data root in the loop. Using this will also lost the warning on first dir PHP has no permission when open_basedir is used)
 *  @param	int		$newmask	Mask for new file (Defaults to $conf->global->MAIN_UMASK or 0755 if unavailable). Example: '0444'
 *	@return int         		< 0 if KO, 0 = already exists, > 0 if OK
 */
function dol_mkdir($dir, $dataroot = '', $newmask = null)
{
	global $conf;

	dol_syslog("functions.lib::dol_mkdir: dir=".$dir, LOG_INFO);

	$dir_osencoded=dol_osencode($dir);
	if (@is_dir($dir_osencoded)) return 0;

	$nberr=0;
	$nbcreated=0;

	$ccdir='';
	if (! empty($dataroot)) {
		// Remove data root from loop
		$dir = str_replace($dataroot.'/', '', $dir);
		$ccdir = $dataroot.'/';
	}

	$cdir = explode("/", $dir);
	$num=count($cdir);
	for ($i = 0; $i < $num; $i++)
	{
		if ($i > 0) $ccdir .= '/'.$cdir[$i];
		else $ccdir .= $cdir[$i];
		if (preg_match("/^.:$/", $ccdir, $regs)) continue;	// Si chemin Windows incomplet, on poursuit par rep suivant

		// Attention, le is_dir() peut echouer bien que le rep existe.
		// (ex selon config de open_basedir)
		if ($ccdir)
		{
			$ccdir_osencoded=dol_osencode($ccdir);
			if (! @is_dir($ccdir_osencoded))
			{
				dol_syslog("functions.lib::dol_mkdir: Directory '".$ccdir."' does not exists or is outside open_basedir PHP setting.", LOG_DEBUG);

				umask(0);
				$dirmaskdec=octdec($newmask);
				if (empty($newmask)) {
					$dirmaskdec = empty($conf->global->MAIN_UMASK) ? octdec('0755') : octdec($conf->global->MAIN_UMASK);
				}
				$dirmaskdec |= octdec('0111');  // Set x bit required for directories
				if (! @mkdir($ccdir_osencoded, $dirmaskdec))
				{
					// Si le is_dir a renvoye une fausse info, alors on passe ici.
					dol_syslog("functions.lib::dol_mkdir: Fails to create directory '".$ccdir."' or directory already exists.", LOG_WARNING);
					$nberr++;
				}
				else
				{
					dol_syslog("functions.lib::dol_mkdir: Directory '".$ccdir."' created", LOG_DEBUG);
					$nberr=0;	// On remet a zero car si on arrive ici, cela veut dire que les echecs precedents peuvent etre ignore
					$nbcreated++;
				}
			}
			else
			{
				$nberr=0;	// On remet a zero car si on arrive ici, cela veut dire que les echecs precedents peuvent etre ignores
			}
		}
	}
	return ($nberr ? -$nberr : $nbcreated);
}


/**
 *	Return picto saying a field is required
 *
 *	@return  string		Chaine avec picto obligatoire
 */
function picto_required()
{
	return '<span class="fieldrequired">*</span>';
}


/**
 *	Clean a string from all HTML tags and entities.
 *  This function differs from strip_tags because:
 *  - <br> are replaced with \n if removelinefeed=0 or 1
 *  - if entities are found, they are decoded BEFORE the strip
 *  - you can decide to convert line feed into a space
 *
 *	@param	string	$stringtoclean		String to clean
 *	@param	integer	$removelinefeed		1=Replace all new lines by 1 space, 0=Only ending new lines are removed others are replaced with \n, 2=Ending new lines are removed but others are kept with a same number of \n than nb of <br> when there is both "...<br>\n..."
 *  @param  string	$pagecodeto      	Encoding of input/output string
 *  @param	integer	$strip_tags			0=Use internal strip, 1=Use strip_tags() php function (bugged when text contains a < char that is not for a html tag)
 *	@return string	    				String cleaned
 *
 * 	@see	dol_escape_htmltag() strip_tags() dol_string_onlythesehtmltags() dol_string_neverthesehtmltags()
 */
function dol_string_nohtmltag($stringtoclean, $removelinefeed = 1, $pagecodeto = 'UTF-8', $strip_tags = 0)
{
	if ($removelinefeed == 2) $stringtoclean = preg_replace('/<br[^>]*>\n+/ims', '<br>', $stringtoclean);
	$temp = preg_replace('/<br[^>]*>/i', "\n", $stringtoclean);

	if ($strip_tags) {
		$temp = strip_tags($temp);
	} else {
		$pattern = "/<[^<>]+>/";
		// Exemple of $temp: <a href="/myurl" title="<u>A title</u>">0000-021</a>
		$temp = preg_replace($pattern, "", $temp);    // pass 1
		// $temp after pass 1: <a href="/myurl" title="A title">0000-021
		$temp = preg_replace($pattern, "", $temp);    // pass 2
		// $temp after pass 2: 0000-021
	}

	$temp = dol_html_entity_decode($temp, ENT_COMPAT, $pagecodeto);

	// Supprime aussi les retours
	if ($removelinefeed == 1) $temp=str_replace(array("\r\n","\r","\n"), " ", $temp);

	// et les espaces doubles
	while (strpos($temp, "  "))
	{
		$temp = str_replace("  ", " ", $temp);
	}

	return trim($temp);
}

/**
 *	Clean a string to keep only desirable HTML tags.
 *
 *	@param	string	$stringtoclean		String to clean
 *	@return string	    				String cleaned
 *
 * 	@see	dol_escape_htmltag() strip_tags() dol_string_nohtmltag() dol_string_neverthesehtmltags()
 */
function dol_string_onlythesehtmltags($stringtoclean)
{
	$allowed_tags = array(
		"html", "head", "meta", "body", "article", "a", "b", "br", "div", "em", "font", "img", "ins", "hr", "i", "li", "link",
		"ol", "p", "s", "section", "span", "strong", "title",
		"table", "tr", "th", "td", "u", "ul"
	);

	$allowed_tags_string = join("><", $allowed_tags);
	$allowed_tags_string = preg_replace('/^>/', '', $allowed_tags_string);
	$allowed_tags_string = preg_replace('/<$/', '', $allowed_tags_string);

	$temp = strip_tags($stringtoclean, $allowed_tags_string);

	return $temp;
}

/**
 *	Clean a string from some undesirable HTML tags.
 *
 *	@param	string	$stringtoclean		String to clean
 *  @param	array	$disallowed_tags	Array of tags not allowed
 *	@return string	    				String cleaned
 *
 * 	@see	dol_escape_htmltag() strip_tags() dol_string_nohtmltag() dol_string_onlythesehtmltags()
 */
function dol_string_neverthesehtmltags($stringtoclean, $disallowed_tags = array('textarea'))
{
	$temp = $stringtoclean;
	foreach($disallowed_tags as $tagtoremove)
	{
		$temp = preg_replace('/<\/?'.$tagtoremove.'>/', '', $temp);
		$temp = preg_replace('/<\/?'.$tagtoremove.'\s+[^>]*>/', '', $temp);
	}
	return $temp;
}


/**
 * Return first line of text. Cut will depends if content is HTML or not.
 *
 * @param 	string	$text		Input text
 * @param	int		$nboflines  Nb of lines to get (default is 1 = first line only)
 * @param   string  $charset    Charset of $text string (UTF-8 by default)
 * @return	string				Output text
 * @see dol_nboflines_bis(), dol_string_nohtmltag(), dol_escape_htmltag()
 */
function dolGetFirstLineOfText($text, $nboflines = 1, $charset = 'UTF-8')
{
	if ($nboflines == 1)
	{
		if (dol_textishtml($text))
		{
			$firstline=preg_replace('/<br[^>]*>.*$/s', '', $text);		// The s pattern modifier means the . can match newline characters
			$firstline=preg_replace('/<div[^>]*>.*$/s', '', $firstline);	// The s pattern modifier means the . can match newline characters
		}
		else
		{
			$firstline=preg_replace('/[\n\r].*/', '', $text);
		}
		return $firstline.((strlen($firstline) != strlen($text))?'...':'');
	}
	else
	{
		$ishtml=0;
		if (dol_textishtml($text))
		{
			$text=preg_replace('/\n/', '', $text);
			$ishtml=1;
			$repTable = array("\t" => " ", "\n" => " ", "\r" => " ", "\0" => " ", "\x0B" => " ");
		}
		else
		{
			$repTable = array("\t" => " ", "\n" => "<br>", "\r" => " ", "\0" => " ", "\x0B" => " ");
		}

		$text = strtr($text, $repTable);
		if ($charset == 'UTF-8') { $pattern = '/(<br[^>]*>)/Uu'; }	// /U is to have UNGREEDY regex to limit to one html tag. /u is for UTF8 support
		else $pattern = '/(<br[^>]*>)/U';							// /U is to have UNGREEDY regex to limit to one html tag.
		$a = preg_split($pattern, $text, -1, PREG_SPLIT_DELIM_CAPTURE | PREG_SPLIT_NO_EMPTY);

		$firstline='';
		$i=0;
		$nba = count($a);	// 2x nb of lines in $a because $a contains also a line for each new line separator
		while (($i < $nba) && ($i < ($nboflines * 2)))
		{
			if ($i % 2 == 0) $firstline .= $a[$i];
			elseif (($i < (($nboflines * 2) - 1)) && ($i < ($nba - 1))) $firstline .= ($ishtml?"<br>\n":"\n");
			$i++;
		}
		unset($a);
		return $firstline.(($i < $nba)?'...':'');
	}
}


/**
 * Replace CRLF in string with a HTML BR tag
 *
 * @param	string	$stringtoencode		String to encode
 * @param	int     $nl2brmode			0=Adding br before \n, 1=Replacing \n by br
 * @param   bool	$forxml             false=Use <br>, true=Use <br />
 * @return	string						String encoded
 * @see dol_nboflines(), dolGetFirstLineOfText()
 */
function dol_nl2br($stringtoencode, $nl2brmode = 0, $forxml = false)
{
	if (!$nl2brmode) {
		return nl2br($stringtoencode, $forxml);
	} else {
		$ret=preg_replace('/(\r\n|\r|\n)/i', ($forxml?'<br />':'<br>'), $stringtoencode);
		return $ret;
	}
}


/**
 *	This function is called to encode a string into a HTML string but differs from htmlentities because
 * 	a detection is done before to see if text is already HTML or not. Also, all entities but &,<,> are converted.
 *  This permits to encode special chars to entities with no double encoding for already encoded HTML strings.
 * 	This function also remove last EOL or BR if $removelasteolbr=1 (default).
 *  For PDF usage, you can show text by 2 ways:
 *              - writeHTMLCell -> param must be encoded into HTML.
 *              - MultiCell -> param must not be encoded into HTML.
 *              Because writeHTMLCell convert also \n into <br>, if function
 *              is used to build PDF, nl2brmode must be 1.
 *
 *	@param	string	$stringtoencode		String to encode
 *	@param	int		$nl2brmode			0=Adding br before \n, 1=Replacing \n by br (for use with FPDF writeHTMLCell function for example)
 *  @param  string	$pagecodefrom       Pagecode stringtoencode is encoded
 *  @param	int		$removelasteolbr	1=Remove last br or lasts \n (default), 0=Do nothing
 *  @return	string						String encoded
 */
function dol_htmlentitiesbr($stringtoencode, $nl2brmode = 0, $pagecodefrom = 'UTF-8', $removelasteolbr = 1)
{
	$newstring=$stringtoencode;
	if (dol_textishtml($stringtoencode))	// Check if text is already HTML or not
	{
		$newstring=preg_replace('/<br(\s[\sa-zA-Z_="]*)?\/?>/i', '<br>', $newstring);	// Replace "<br type="_moz" />" by "<br>". It's same and avoid pb with FPDF.
		if ($removelasteolbr) $newstring=preg_replace('/<br>$/i', '', $newstring);	// Remove last <br> (remove only last one)
		$newstring=strtr($newstring, array('&'=>'__and__','<'=>'__lt__','>'=>'__gt__','"'=>'__dquot__'));
		$newstring=dol_htmlentities($newstring, ENT_COMPAT, $pagecodefrom);	// Make entity encoding
		$newstring=strtr($newstring, array('__and__'=>'&','__lt__'=>'<','__gt__'=>'>','__dquot__'=>'"'));
	}
	else
	{
		if ($removelasteolbr) $newstring=preg_replace('/(\r\n|\r|\n)$/i', '', $newstring);	// Remove last \n (may remove several)
		$newstring=dol_nl2br(dol_htmlentities($newstring, ENT_COMPAT, $pagecodefrom), $nl2brmode);
	}
	// Other substitutions that htmlentities does not do
	//$newstring=str_replace(chr(128),'&euro;',$newstring);	// 128 = 0x80. Not in html entity table.     // Seems useles with TCPDF. Make bug with UTF8 languages
	return $newstring;
}

/**
 *	This function is called to decode a HTML string (it decodes entities and br tags)
 *
 *	@param	string	$stringtodecode		String to decode
 *	@param	string	$pagecodeto			Page code for result
 *	@return	string						String decoded
 */
function dol_htmlentitiesbr_decode($stringtodecode, $pagecodeto = 'UTF-8')
{
	$ret=dol_html_entity_decode($stringtodecode, ENT_COMPAT, $pagecodeto);
	$ret=preg_replace('/'."\r\n".'<br(\s[\sa-zA-Z_="]*)?\/?>/i', "<br>", $ret);
	$ret=preg_replace('/<br(\s[\sa-zA-Z_="]*)?\/?>'."\r\n".'/i', "\r\n", $ret);
	$ret=preg_replace('/<br(\s[\sa-zA-Z_="]*)?\/?>'."\n".'/i', "\n", $ret);
	$ret=preg_replace('/<br(\s[\sa-zA-Z_="]*)?\/?>/i', "\n", $ret);
	return $ret;
}

/**
 *	This function remove all ending \n and br at end
 *
 *	@param	string	$stringtodecode		String to decode
 *	@return	string						String decoded
 */
function dol_htmlcleanlastbr($stringtodecode)
{
	$ret=preg_replace('/(<br>|<br(\s[\sa-zA-Z_="]*)?\/?>|'."\n".'|'."\r".')+$/i', "", $stringtodecode);
	return $ret;
}

/**
 * Replace html_entity_decode functions to manage errors
 *
 * @param   string	$a		Operand a
 * @param   string	$b		Operand b (ENT_QUOTES=convert simple and double quotes)
 * @param   string	$c		Operand c
 * @return  string			String decoded
 */
function dol_html_entity_decode($a, $b, $c = 'UTF-8')
{
	return html_entity_decode($a, $b, $c);
}

/**
 * Replace htmlentities functions.
 * Goal of this function is to be sure to have default values of htmlentities that match what we need.
 *
 * @param   string  $string         The input string to encode
 * @param   int     $flags          Flags (see PHP doc above)
 * @param   string  $encoding       Encoding page code
 * @param   bool    $double_encode  When double_encode is turned off, PHP will not encode existing html entities
 * @return  string  $ret            Encoded string
 */
function dol_htmlentities($string, $flags = null, $encoding = 'UTF-8', $double_encode = false)
{
	return htmlentities($string, $flags, $encoding, $double_encode);
}

/**
 *	Check if a string is a correct iso string
 *	If not, it will we considered not HTML encoded even if it is by FPDF.
 *	Example, if string contains euro symbol that has ascii code 128
 *
 *	@param	string	$s      String to check
 *	@return	int     		0 if bad iso, 1 if good iso
 */
function dol_string_is_good_iso($s)
{
	$len=dol_strlen($s);
	$ok=1;
	for($scursor=0;$scursor<$len;$scursor++)
	{
		$ordchar=ord($s{$scursor});
		//print $scursor.'-'.$ordchar.'<br>';
		if ($ordchar < 32 && $ordchar != 13 && $ordchar != 10) { $ok=0; break; }
		if ($ordchar > 126 && $ordchar < 160) { $ok=0; break; }
	}
	return $ok;
}


/**
 *	Return nb of lines of a clear text
 *
 *	@param	string	$s			String to check
 * 	@param	int     $maxchar	Not yet used
 *	@return	int					Number of lines
 *  @see	dol_nboflines_bis(), dolGetFirstLineOfText()
 */
function dol_nboflines($s, $maxchar = 0)
{
	if ($s == '') return 0;
	$arraystring=explode("\n", $s);
	$nb=count($arraystring);

	return $nb;
}


/**
 *	Return nb of lines of a formated text with \n and <br> (WARNING: string must not have mixed \n and br separators)
 *
 *	@param	string	$text      		Text
 *	@param	int		$maxlinesize  	Largeur de ligne en caracteres (ou 0 si pas de limite - defaut)
 * 	@param	string	$charset		Give the charset used to encode the $text variable in memory.
 *	@return int						Number of lines
 *	@see	dol_nboflines(), dolGetFirstLineOfText()
 */
function dol_nboflines_bis($text, $maxlinesize = 0, $charset = 'UTF-8')
{
	$repTable = array("\t" => " ", "\n" => "<br>", "\r" => " ", "\0" => " ", "\x0B" => " ");
	if (dol_textishtml($text)) $repTable = array("\t" => " ", "\n" => " ", "\r" => " ", "\0" => " ", "\x0B" => " ");

	$text = strtr($text, $repTable);
	if ($charset == 'UTF-8') { $pattern = '/(<br[^>]*>)/Uu'; }	// /U is to have UNGREEDY regex to limit to one html tag. /u is for UTF8 support
	else $pattern = '/(<br[^>]*>)/U';							// /U is to have UNGREEDY regex to limit to one html tag.
	$a = preg_split($pattern, $text, -1, PREG_SPLIT_DELIM_CAPTURE | PREG_SPLIT_NO_EMPTY);

	$nblines = (int) floor((count($a)+1)/2);
	// count possible auto line breaks
	if($maxlinesize)
	{
		foreach ($a as $line)
		{
			if (dol_strlen($line)>$maxlinesize)
			{
				//$line_dec = html_entity_decode(strip_tags($line));
				$line_dec = html_entity_decode($line);
				if(dol_strlen($line_dec)>$maxlinesize)
				{
					$line_dec=wordwrap($line_dec, $maxlinesize, '\n', true);
					$nblines+=substr_count($line_dec, '\n');
				}
			}
		}
	}

	unset($a);
	return $nblines;
}

/**
 *	 Same function than microtime in PHP 5 but compatible with PHP4
 *
 * @return		float		Time (millisecondes) with microsecondes in decimal part
 * @deprecated Dolibarr does not support PHP4, you should use native function
 * @see microtime()
 */
function dol_microtime_float()
{
	dol_syslog(__FUNCTION__ . " is deprecated", LOG_WARNING);

	return microtime(true);
}

/**
 *	Return if a text is a html content
 *
 *	@param	string	$msg		Content to check
 *	@param	int		$option		0=Full detection, 1=Fast check
 *	@return	boolean				true/false
 *	@see	dol_concatdesc()
 */
function dol_textishtml($msg, $option = 0)
{
	if ($option == 1)
	{
		if (preg_match('/<html/i', $msg))				return true;
		elseif (preg_match('/<body/i', $msg))			return true;
		elseif (preg_match('/<br/i', $msg))				return true;
		return false;
	}
	else
	{
		if (preg_match('/<html/i', $msg))				return true;
		elseif (preg_match('/<body/i', $msg))			return true;
		elseif (preg_match('/<(b|em|i|u)>/i', $msg))		return true;
		elseif (preg_match('/<br\/>/i', $msg))	  return true;
		elseif (preg_match('/<(br|div|font|li|p|span|strong|table)>/i', $msg)) 	  return true;
		elseif (preg_match('/<(br|div|font|li|p|span|strong|table)\s+[^<>\/]*>/i', $msg)) return true;
		elseif (preg_match('/<(br|div|font|li|p|span|strong|table)\s+[^<>\/]*\/>/i', $msg)) return true;
		elseif (preg_match('/<img\s+[^<>]*src[^<>]*>/i', $msg)) return true;	// must accept <img src="http://example.com/aaa.png" />
		elseif (preg_match('/<a\s+[^<>]*href[^<>]*>/i', $msg)) return true;	// must accept <a href="http://example.com/aaa.png" />
		elseif (preg_match('/<h[0-9]>/i', $msg))			return true;
		elseif (preg_match('/&[A-Z0-9]{1,6};/i', $msg))	return true;    // Html entities names (http://www.w3schools.com/tags/ref_entities.asp)
		elseif (preg_match('/&#[0-9]{2,3};/i', $msg))	return true;    // Html entities numbers (http://www.w3schools.com/tags/ref_entities.asp)

		return false;
	}
}

/**
 *  Concat 2 descriptions with a new line between them (second operand after first one with appropriate new line separator)
 *  text1 html + text2 html => text1 + '<br>' + text2
 *  text1 html + text2 txt  => text1 + '<br>' + dol_nl2br(text2)
 *  text1 txt  + text2 html => dol_nl2br(text1) + '<br>' + text2
 *  text1 txt  + text2 txt  => text1 + '\n' + text2
 *
 *  @param  string  $text1          Text 1
 *  @param  string  $text2          Text 2
 *  @param  bool    $forxml         false=Use <br>instead of \n if html content detected, true=Use <br /> instead of \n if html content detected
 *  @param  bool    $invert         invert order of description lines (we often use config MAIN_CHANGE_ORDER_CONCAT_DESCRIPTION in this parameter)
 *  @return string                  Text 1 + new line + Text2
 *  @see    dol_textishtml()
 */
function dol_concatdesc($text1, $text2, $forxml = false, $invert = false)
{
    if (!empty($invert))
    {
            $tmp = $text1;
            $text1 = $text2;
            $text2 = $tmp;
    }

    $ret='';
    $ret.= (! dol_textishtml($text1) && dol_textishtml($text2))?dol_nl2br($text1, 0, $forxml):$text1;
    $ret.= (! empty($text1) && ! empty($text2)) ? ((dol_textishtml($text1) || dol_textishtml($text2))?($forxml?"<br \>\n":"<br>\n") : "\n") : "";
    $ret.= (dol_textishtml($text1) && ! dol_textishtml($text2))?dol_nl2br($text2, 0, $forxml):$text2;
    return $ret;
}



/**
 * Return array of possible common substitutions. This includes several families like: 'system', 'mycompany', 'object', 'objectamount', 'date', 'user'
 *
 * @param	Translate	$outputlangs	Output language
 * @param   int         $onlykey        1=Do not calculate some heavy values of keys (performance enhancement when we need only the keys), 2=Values are trunc and html sanitized (to use for help tooltip)
 * @param   array       $exclude        Array of family keys we want to exclude. For example array('system', 'mycompany', 'object', 'objectamount', 'date', 'user', ...)
 * @param   Object      $object         Object for keys on object
 * @return	array						Array of substitutions
 * @see setSubstitFromObject()
 */
function getCommonSubstitutionArray($outputlangs, $onlykey = 0, $exclude = null, $object = null)
{
	global $db, $conf, $mysoc, $user, $extrafields;

	$substitutionarray=array();

	if (empty($exclude) || ! in_array('user', $exclude))
	{
		// Add SIGNATURE into substitutionarray first, so, when we will make the substitution,
		// this will include signature content first and then replace var found into content of signature
		$signature = $user->signature;
$substitutionarray=array_merge($substitutionarray, array(
		'__USER_SIGNATURE__' => (string) (($signature && empty($conf->global->MAIN_MAIL_DO_NOT_USE_SIGN)) ? ($onlykey == 2 ? dol_trunc(dol_string_nohtmltag($signature), 30) : $signature) : '')
		)
			);
		// For backward compatibility
		if ($onlykey != 2)
		{
			$substitutionarray['__SIGNATURE__'] = (string) (($signature && empty($conf->global->MAIN_MAIL_DO_NOT_USE_SIGN)) ? ($onlykey == 2 ? dol_trunc(dol_string_nohtmltag($signature), 30) : $signature) : '');
		}

$substitutionarray=array_merge($substitutionarray, array(
		'__USER_ID__' => (string) $user->id,
		'__USER_LOGIN__' => (string) $user->login,
		'__USER_LASTNAME__' => (string) $user->lastname,
		'__USER_FIRSTNAME__' => (string) $user->firstname,
		'__USER_FULLNAME__' => (string) $user->getFullName($outputlangs),
		'__USER_SUPERVISOR_ID__' => (string) ($user->fk_user ? $user->fk_user : '0'),
		'__USER_REMOTE_IP__' => (string) getUserRemoteIP()
		)
			);
	}
	if ((empty($exclude) || ! in_array('mycompany', $exclude)) && is_object($mysoc))
	{
$substitutionarray=array_merge($substitutionarray, array(
			'__MYCOMPANY_NAME__'    => $mysoc->name,
			'__MYCOMPANY_EMAIL__'   => $mysoc->email,
			'__MYCOMPANY_PROFID1__' => $mysoc->idprof1,
			'__MYCOMPANY_PROFID2__' => $mysoc->idprof2,
			'__MYCOMPANY_PROFID3__' => $mysoc->idprof3,
			'__MYCOMPANY_PROFID4__' => $mysoc->idprof4,
			'__MYCOMPANY_PROFID5__' => $mysoc->idprof5,
			'__MYCOMPANY_PROFID6__' => $mysoc->idprof6,
			'__MYCOMPANY_CAPITAL__' => $mysoc->capital,
			'__MYCOMPANY_FULLADDRESS__' => $mysoc->getFullAddress(1, ', '),
			'__MYCOMPANY_ADDRESS__' => $mysoc->address,
			'__MYCOMPANY_ZIP__'     => $mysoc->zip,
			'__MYCOMPANY_TOWN__'    => $mysoc->town,
			'__MYCOMPANY_COUNTRY__'    => $mysoc->country,
			'__MYCOMPANY_COUNTRY_ID__' => $mysoc->country_id,
			'__MYCOMPANY_CURRENCY_CODE__' => $conf->currency
		));
	}

	if (($onlykey || is_object($object)) && (empty($exclude) || ! in_array('object', $exclude)))
	{
		if ($onlykey)
		{
			$substitutionarray['__ID__'] = '__ID__';
			$substitutionarray['__REF__'] = '__REF__';
			$substitutionarray['__REF_CLIENT__'] = '__REF_CLIENT__';
			$substitutionarray['__REF_SUPPLIER__'] = '__REF_SUPPLIER__';
			$substitutionarray['__EXTRAFIELD_XXX__'] = '__EXTRAFIELD_XXX__';

			$substitutionarray['__THIRDPARTY_ID__'] = '__THIRDPARTY_ID__';
			$substitutionarray['__THIRDPARTY_NAME__'] = '__THIRDPARTY_NAME__';
			$substitutionarray['__THIRDPARTY_NAME_ALIAS__'] = '__THIRDPARTY_NAME_ALIAS__';
			$substitutionarray['__THIRDPARTY_EMAIL__'] = '__THIRDPARTY_EMAIL__';

			if (! empty($conf->adherent->enabled))
			{
				$substitutionarray['__MEMBER_ID__'] = '__MEMBER_ID__';
				$substitutionarray['__MEMBER_CIVILITY__'] = '__MEMBER_CIVILITY__';
				$substitutionarray['__MEMBER_FIRSTNAME__'] = '__MEMBER_FIRSTNAME__';
				$substitutionarray['__MEMBER_LASTNAME__'] = '__MEMBER_LASTNAME__';
			}
			$substitutionarray['__PROJECT_ID__'] = '__PROJECT_ID__';
			$substitutionarray['__PROJECT_REF__'] = '__PROJECT_REF__';
			$substitutionarray['__PROJECT_NAME__'] = '__PROJECT_NAME__';

			$substitutionarray['__CONTRACT_HIGHEST_PLANNED_START_DATE__'] = 'Highest date planned for a service start';
			$substitutionarray['__CONTRACT_HIGHEST_PLANNED_START_DATETIME__'] = 'Highest date and hour planned for service start';
			$substitutionarray['__CONTRACT_LOWEST_EXPIRATION_DATE__'] = 'Lowest data for planned expiration of service';
			$substitutionarray['__CONTRACT_LOWEST_EXPIRATION_DATETIME__'] = 'Lowest date and hour for planned expiration of service';

			$substitutionarray['__ONLINE_PAYMENT_URL__'] = 'UrlToPayOnlineIfApplicable';
			$substitutionarray['__ONLINE_PAYMENT_TEXT_AND_URL__'] = 'TextAndUrlToPayOnlineIfApplicable';
			$substitutionarray['__SECUREKEYPAYMENT__'] = 'Security key (if key is not unique per record)';
			$substitutionarray['__SECUREKEYPAYMENT_MEMBER__'] = 'Security key for payment on a member subscription (one key per member)';
			$substitutionarray['__SECUREKEYPAYMENT_ORDER__'] = 'Security key for payment on an order';
			$substitutionarray['__SECUREKEYPAYMENT_INVOICE__'] = 'Security key for payment on an invoice';
			$substitutionarray['__SECUREKEYPAYMENT_CONTRACTLINE__'] = 'Security key for payment on a a service';

			$substitutionarray['__DIRECTDOWNLOAD_URL_PROPOSAL__'] = 'Direct download url of a proposal';
			$substitutionarray['__DIRECTDOWNLOAD_URL_ORDER__'] = 'Direct download url of an order';
			$substitutionarray['__DIRECTDOWNLOAD_URL_INVOICE__'] = 'Direct download url of an invoice';

			if (! empty($conf->expedition->enabled))
			{
			    $substitutionarray['__SHIPPINGTRACKNUM__']='Shipping tacking number';
				$substitutionarray['__SHIPPINGTRACKNUMURL__']='Shipping tracking url';
			}
		}
		else
		{
			$substitutionarray['__ID__'] = $object->id;
			$substitutionarray['__REF__'] = $object->ref;
			$substitutionarray['__REF_CLIENT__'] = (isset($object->ref_client) ? $object->ref_client : (isset($object->ref_customer) ? $object->ref_customer : null));
			$substitutionarray['__REF_SUPPLIER__'] = (isset($object->ref_supplier) ? $object->ref_supplier : null);
			$substitutionarray['__SUPPLIER_ORDER_DATE_DELIVERY__'] = (isset($object->date_livraison) ? dol_print_date($object->date_livraison, 'day', 0, $outputlangs): '');
			// For backward compatibility
			$substitutionarray['__REFCLIENT__'] = (isset($object->ref_client) ? $object->ref_client : (isset($object->ref_customer) ? $object->ref_customer : null));
			$substitutionarray['__REFSUPPLIER__'] = (isset($object->ref_supplier) ? $object->ref_supplier : null);

			// TODO Remove this
			$msgishtml = 0;

			$birthday = dol_print_date($object->birth, 'day');

			if ($object->id > 0)
			{
				$substitutionarray['__MEMBER_ID__']=$object->id;
				if (method_exists($object, 'getCivilityLabel')) $substitutionarray['__MEMBER_CIVILITY__'] = $object->getCivilityLabel();
				$substitutionarray['__MEMBER_FIRSTNAME__']=$msgishtml?dol_htmlentitiesbr($object->firstname):$object->firstname;
				$substitutionarray['__MEMBER_LASTNAME__']=$msgishtml?dol_htmlentitiesbr($object->lastname):$object->lastname;
				if (method_exists($object, 'getFullName')) $substitutionarray['__MEMBER_FULLNAME__']=$msgishtml?dol_htmlentitiesbr($object->getFullName($outputlangs)):$object->getFullName($outputlangs);
				$substitutionarray['__MEMBER_COMPANY__']=$msgishtml?dol_htmlentitiesbr($object->societe):$object->societe;
				$substitutionarray['__MEMBER_ADDRESS__']=$msgishtml?dol_htmlentitiesbr($object->address):$object->address;
				$substitutionarray['__MEMBER_ZIP__']=$msgishtml?dol_htmlentitiesbr($object->zip):$object->zip;
				$substitutionarray['__MEMBER_TOWN__']=$msgishtml?dol_htmlentitiesbr($object->town):$object->town;
				$substitutionarray['__MEMBER_COUNTRY__']=$msgishtml?dol_htmlentitiesbr($object->country):$object->country;
				$substitutionarray['__MEMBER_EMAIL__']=$msgishtml?dol_htmlentitiesbr($object->email):$object->email;
				$substitutionarray['__MEMBER_BIRTH__']=$msgishtml?dol_htmlentitiesbr($birthday):$birthday;
				$substitutionarray['__MEMBER_PHOTO__']=$msgishtml?dol_htmlentitiesbr($object->photo):$object->photo;
				$substitutionarray['__MEMBER_LOGIN__']=$msgishtml?dol_htmlentitiesbr($object->login):$object->login;
				$substitutionarray['__MEMBER_PASSWORD__']=$msgishtml?dol_htmlentitiesbr($object->pass):$object->pass;
				$substitutionarray['__MEMBER_PHONE__']=$msgishtml?dol_htmlentitiesbr($object->phone):$object->phone;
				$substitutionarray['__MEMBER_PHONEPRO__']=$msgishtml?dol_htmlentitiesbr($object->phone_perso):$object->phone_perso;
				$substitutionarray['__MEMBER_PHONEMOBILE__']=$msgishtml?dol_htmlentitiesbr($object->phone_mobile):$object->phone_mobile;
				$substitutionarray['__MEMBER_FIRST_SUBSCRIPTION_DATE__']       = dol_print_date($object->first_subscription_date, 'dayrfc');
				$substitutionarray['__MEMBER_FIRST_SUBSCRIPTION_DATE_START__'] = dol_print_date($object->first_subscription_date_start, 'dayrfc');
				$substitutionarray['__MEMBER_FIRST_SUBSCRIPTION_DATE_END__']   = dol_print_date($object->first_subscription_date_end, 'dayrfc');
				$substitutionarray['__MEMBER_LAST_SUBSCRIPTION_DATE__']        = dol_print_date($object->last_subscription_date, 'dayrfc');
				$substitutionarray['__MEMBER_LAST_SUBSCRIPTION_DATE_START__']  = dol_print_date($object->last_subscription_date_start, 'dayrfc');
				$substitutionarray['__MEMBER_LAST_SUBSCRIPTION_DATE_END__']    = dol_print_date($object->last_subscription_date_end, 'dayrfc');
			}

			if (is_object($object) && $object->element == 'societe')
			{
				$substitutionarray['__THIRDPARTY_ID__'] = (is_object($object)?$object->id:'');
				$substitutionarray['__THIRDPARTY_NAME__'] = (is_object($object)?$object->name:'');
				$substitutionarray['__THIRDPARTY_NAME_ALIAS__'] = (is_object($object)?$object->name_alias:'');
				$substitutionarray['__THIRDPARTY_EMAIL__'] = (is_object($object)?$object->email:'');
			}
			elseif (is_object($object->thirdparty) && $object->thirdparty->id > 0)
			{
				$substitutionarray['__THIRDPARTY_ID__'] = (is_object($object->thirdparty)?$object->thirdparty->id:'');
				$substitutionarray['__THIRDPARTY_NAME__'] = (is_object($object->thirdparty)?$object->thirdparty->name:'');
				$substitutionarray['__THIRDPARTY_NAME_ALIAS__'] = (is_object($object->thirdparty)?$object->thirdparty->name_alias:'');
				$substitutionarray['__THIRDPARTY_EMAIL__'] = (is_object($object->thirdparty)?$object->thirdparty->email:'');
			}

			if (is_object($object->projet) && $object->projet->id > 0)
			{
				$substitutionarray['__PROJECT_ID__'] = (is_object($object->projet)?$object->projet->id:'');
				$substitutionarray['__PROJECT_REF__'] = (is_object($object->projet)?$object->projet->ref:'');
				$substitutionarray['__PROJECT_NAME__'] = (is_object($object->projet)?$object->projet->title:'');
			}

			if (is_object($object) && $object->element == 'shipping')
			{
				$substitutionarray['__SHIPPINGTRACKNUM__']=$object->tracking_number;
				$substitutionarray['__SHIPPINGTRACKNUMURL__']=$object->tracking_url;
			}

			if (is_object($object) && $object->element == 'contrat' && is_array($object->lines))
			{
				if ($object->id > 0)
				{
					$dateplannedstart='';
					$datenextexpiration='';
					foreach($object->lines as $line)
					{
						if ($line->date_ouverture_prevue > $dateplannedstart) $dateplannedstart = $line->date_ouverture_prevue;
						if ($line->statut == 4 && $line->date_fin_prevue && (! $datenextexpiration || $line->date_fin_prevue < $datenextexpiration)) $datenextexpiration = $line->date_fin_prevue;
					}
					$substitutionarray['__CONTRACT_HIGHEST_PLANNED_START_DATE__'] = dol_print_date($dateplannedstart, 'dayrfc');
					$substitutionarray['__CONTRACT_HIGHEST_PLANNED_START_DATETIME__'] = dol_print_date($dateplannedstart, 'standard');
					$substitutionarray['__CONTRACT_LOWEST_EXPIRATION_DATE__'] = dol_print_date($datenextexpiration, 'dayrfc');
					$substitutionarray['__CONTRACT_LOWEST_EXPIRATION_DATETIME__'] = dol_print_date($datenextexpiration, 'standard');
				}
			}

			// Create dynamic tags for __EXTRAFIELD_FIELD__
			if ($object->table_element && $object->id > 0)
			{
				if (! is_object($extrafields)) $extrafields = new ExtraFields($db);
				$extrafields->fetch_name_optionals_label($object->table_element, true);

				if ($object->fetch_optionals() > 0)
				{
					if (is_array($extrafields->attributes[$object->table_element]['label']) && count($extrafields->attributes[$object->table_element]['label']) > 0)
					{
						foreach ($extrafields->attributes[$object->table_element]['label'] as $key => $label) {
							$substitutionarray['__EXTRAFIELD_' . strtoupper($key) . '__'] = $object->array_options['options_' . $key];
						}
					}
				}
			}

			// Complete substitution array with the url to make online payment
			$paymenturl='';
			if (empty($substitutionarray['__REF__']))
			{
				$paymenturl='';
			}
			else
			{
				// Set the online payment url link into __ONLINE_PAYMENT_URL__ key
				require_once DOL_DOCUMENT_ROOT.'/core/lib/payments.lib.php';
				$outputlangs->loadLangs(array('paypal','other'));
				$typeforonlinepayment='free';
				if (is_object($object) && $object->element == 'commande') $typeforonlinepayment='order';
				if (is_object($object) && $object->element == 'facture')  $typeforonlinepayment='invoice';
				if (is_object($object) && $object->element == 'member')   $typeforonlinepayment='member';
				$url=getOnlinePaymentUrl(0, $typeforonlinepayment, $substitutionarray['__REF__']);
				$paymenturl=$url;
			}

			if ($object->id > 0)
			{
				$substitutionarray['__ONLINE_PAYMENT_TEXT_AND_URL__']=($paymenturl?str_replace('\n', "\n", $outputlangs->trans("PredefinedMailContentLink", $paymenturl)):'');
				$substitutionarray['__ONLINE_PAYMENT_URL__']=$paymenturl;

				if (! empty($conf->global->PROPOSAL_ALLOW_EXTERNAL_DOWNLOAD) && is_object($object) && $object->element == 'propal')
				{
					$substitutionarray['__DIRECTDOWNLOAD_URL_PROPOSAL__'] = $object->getLastMainDocLink($object->element);
				}
				else $substitutionarray['__DIRECTDOWNLOAD_URL_PROPOSAL__'] = '';
				if (! empty($conf->global->ORDER_ALLOW_EXTERNAL_DOWNLOAD) && is_object($object) && $object->element == 'commande')
				{
					$substitutionarray['__DIRECTDOWNLOAD_URL_ORDER__'] = $object->getLastMainDocLink($object->element);
				}
				else $substitutionarray['__DIRECTDOWNLOAD_URL_ORDER__'] = '';
				if (! empty($conf->global->INVOICE_ALLOW_EXTERNAL_DOWNLOAD) && is_object($object) && $object->element == 'facture')
				{
					$substitutionarray['__DIRECTDOWNLOAD_URL_INVOICE__'] = $object->getLastMainDocLink($object->element);
				}
				else $substitutionarray['__DIRECTDOWNLOAD_URL_INVOICE__'] = '';
			}
		}
	}
	if (empty($exclude) || ! in_array('objectamount', $exclude))
	{
		$substitutionarray['__DATE_YMD__']        = is_object($object)?(isset($object->date) ? dol_print_date($object->date, 'day', 0, $outputlangs) : null) : '';
		$substitutionarray['__DATE_DUE_YMD__']    = is_object($object)?(isset($object->date_lim_reglement) ? dol_print_date($object->date_lim_reglement, 'day', 0, $outputlangs) : null) : '';

		$substitutionarray['__AMOUNT__']          = is_object($object)?$object->total_ttc:'';
		$substitutionarray['__AMOUNT_EXCL_TAX__'] = is_object($object)?$object->total_ht:'';
		$substitutionarray['__AMOUNT_VAT__']      = is_object($object)?($object->total_vat?$object->total_vat:$object->total_tva):'';
		if ($onlykey != 2 || $mysoc->useLocalTax(1)) $substitutionarray['__AMOUNT_TAX2__']     = is_object($object)?$object->total_localtax1:'';
		if ($onlykey != 2 || $mysoc->useLocalTax(2)) $substitutionarray['__AMOUNT_TAX3__']     = is_object($object)?$object->total_localtax2:'';

		$substitutionarray['__AMOUNT_FORMATED__']          = is_object($object)?($object->total_ttc ? price($object->total_ttc, 0, $outputlangs, 0, 0, -1, $conf->currency) : null):'';
		$substitutionarray['__AMOUNT_EXCL_TAX_FORMATED__'] = is_object($object)?($object->total_ht ? price($object->total_ht, 0, $outputlangs, 0, 0, -1, $conf->currency) : null):'';
		$substitutionarray['__AMOUNT_VAT_FORMATED__']      = is_object($object)?($object->total_vat ? price($object->total_vat, 0, $outputlangs, 0, 0, -1, $conf->currency): ($object->total_tva ? price($object->total_tva, 0, $outputlangs, 0, 0, -1, $conf->currency) : null)):'';
		if ($onlykey != 2 || $mysoc->useLocalTax(1)) $substitutionarray['__AMOUNT_TAX2_FORMATED__']     = is_object($object)? ($object->total_localtax1 ? price($object->total_localtax1, 0, $outputlangs, 0, 0, -1, $conf->currency) : null):'';
		if ($onlykey != 2 || $mysoc->useLocalTax(2)) $substitutionarray['__AMOUNT_TAX3_FORMATED__']     = is_object($object)? ($object->total_localtax2 ? price($object->total_localtax2, 0, $outputlangs, 0, 0, -1, $conf->currency) : null):'';

		// TODO Add keys for foreign multicurrency

		// For backward compatibility
		if ($onlykey != 2)
		{
			$substitutionarray['__TOTAL_TTC__']    = is_object($object)?$object->total_ttc:'';
			$substitutionarray['__TOTAL_HT__']     = is_object($object)?$object->total_ht:'';
			$substitutionarray['__TOTAL_VAT__']    = is_object($object)?($object->total_vat?$object->total_vat:$object->total_tva):'';
		}
	}

	//var_dump($substitutionarray['__AMOUNT_FORMATED__']);
	if (empty($exclude) || ! in_array('date', $exclude))
	{
		include_once DOL_DOCUMENT_ROOT.'/core/lib/date.lib.php';

		$tmp=dol_getdate(dol_now(), true);
		$tmp2=dol_get_prev_day($tmp['mday'], $tmp['mon'], $tmp['year']);
		$tmp3=dol_get_prev_month($tmp['mon'], $tmp['year']);
		$tmp4=dol_get_next_day($tmp['mday'], $tmp['mon'], $tmp['year']);
		$tmp5=dol_get_next_month($tmp['mon'], $tmp['year']);

        $substitutionarray=array_merge($substitutionarray, array(
			'__DAY__' => (string) $tmp['mday'],
			'__DAY_TEXT__' => $outputlangs->trans('Day'.$tmp['wday']),					// Monday
			'__DAY_TEXT_SHORT__' => $outputlangs->trans($tmp['weekday'].'Min'),			// Mon
			'__DAY_TEXT_MIN__' => $outputlangs->trans('Short'.$tmp['weekday']),			// M
			'__MONTH__' => (string) $tmp['mon'],
			'__MONTH_TEXT__' => $outputlangs->trans('Month'.sprintf("%02d", $tmp['mon'])),
			'__MONTH_TEXT_SHORT__' => $outputlangs->trans('MonthShort'.sprintf("%02d", $tmp['mon'])),
			'__MONTH_TEXT_MIN__' => $outputlangs->trans('MonthVeryShort'.sprintf("%02d", $tmp['mon'])),
			'__YEAR__' => (string) $tmp['year'],
			'__PREVIOUS_DAY__' => (string) $tmp2['day'],
			'__PREVIOUS_MONTH__' => (string) $tmp3['month'],
			'__PREVIOUS_YEAR__' => (string) ($tmp['year'] - 1),
			'__NEXT_DAY__' => (string) $tmp4['day'],
			'__NEXT_MONTH__' => (string) $tmp5['month'],
			'__NEXT_YEAR__' => (string) ($tmp['year'] + 1),
		));
	}

	if (! empty($conf->multicompany->enabled))
	{
		$substitutionarray=array_merge($substitutionarray, array('__ENTITY_ID__' => $conf->entity));
	}
	if (empty($exclude) || ! in_array('system', $exclude))
	{
		$substitutionarray['__DOL_MAIN_URL_ROOT__']=DOL_MAIN_URL_ROOT;
		$substitutionarray['__(AnyTranslationKey)__']=$outputlangs->trans('TranslationOfKey');
		$substitutionarray['__(AnyTranslationKey|langfile)__']=$outputlangs->trans('TranslationOfKey').' (load also language file before)';
		$substitutionarray['__[AnyConstantKey]__']=$outputlangs->trans('ValueOfConstantKey');
	}

	return $substitutionarray;
}

/**
 *  Make substitution into a text string, replacing keys with vals from $substitutionarray (oldval=>newval),
 *  and texts like __(TranslationKey|langfile)__ and __[ConstantKey]__ are also replaced.
 *  Example of usage:
 *  $substitutionarray = getCommonSubstitutionArray($langs, 0, null, $thirdparty);
 *  complete_substitutions_array($substitutionarray, $langs, $thirdparty);
 *  $mesg = make_substitutions($mesg, $substitutionarray, $langs);
 *
 *  @param	string		$text	      			Source string in which we must do substitution
 *  @param  array		$substitutionarray		Array with key->val to substitute. Example: array('__MYKEY__' => 'MyVal', ...)
 *  @param	Translate	$outputlangs			Output language
 * 	@return string  		    				Output string after substitutions
 *  @see	complete_substitutions_array(), getCommonSubstitutionArray()
 */
function make_substitutions($text, $substitutionarray, $outputlangs = null)
{
	global $conf, $langs;

	if (! is_array($substitutionarray)) return 'ErrorBadParameterSubstitutionArrayWhenCalling_make_substitutions';

	if (empty($outputlangs)) $outputlangs=$langs;

	// Make substitution for language keys: __(AnyTranslationKey)__ or __(AnyTranslationKey|langfile)__
	if (is_object($outputlangs))
	{
		while (preg_match('/__\(([^\)]+)\)__/', $text, $reg))
		{
			$msgishtml = 0;
			if (dol_textishtml($text, 1)) $msgishtml = 1;

			// If key is __(TranslationKey|langfile)__, then force load of langfile.lang
			$tmp=explode('|', $reg[1]);
			if (! empty($tmp[1])) $outputlangs->load($tmp[1]);

			$text = preg_replace('/__\('.preg_quote($reg[1], '/').'\)__/', $msgishtml?dol_htmlentitiesbr($outputlangs->transnoentitiesnoconv($reg[1])):$outputlangs->transnoentitiesnoconv($reg[1]), $text);
		}
	}

	// Make substitution for constant keys.
	// Must be after the substitution of translation, so if the text of translation contains a string __[xxx]__, it is also converted.
	while (preg_match('/__\[([^\]]+)\]__/', $text, $reg))
	{
		$msgishtml = 0;
		if (dol_textishtml($text, 1)) $msgishtml = 1;

		$keyfound = $reg[1];
		if (preg_match('/(_pass|password|secret|_key|key$)/i', $keyfound)) $newval = '*****forbidden*****';
		else $newval=empty($conf->global->$keyfound)?'':$conf->global->$keyfound;
		$text = preg_replace('/__\['.preg_quote($keyfound, '/').'\]__/', $msgishtml?dol_htmlentitiesbr($newval):$newval, $text);
	}

	// Make substitition for array $substitutionarray
	foreach ($substitutionarray as $key => $value)
	{
		if (! isset($value)) continue;	// If value is null, it same than not having substitution key at all into array, we do not replace.

		if ($key == '__SIGNATURE__' && (! empty($conf->global->MAIN_MAIL_DO_NOT_USE_SIGN))) $value='';		// Protection
		if ($key == '__USER_SIGNATURE__' && (! empty($conf->global->MAIN_MAIL_DO_NOT_USE_SIGN))) $value='';	// Protection

		$text=str_replace("$key", "$value", $text);	// We must keep the " to work when value is 123.5 for example
	}

	return $text;
}

/**
 *  Complete the $substitutionarray with more entries coming from external module that had set the "substitutions=1" into module_part array.
 *  In this case, method completesubstitutionarray provided by module is called.
 *
 *  @param  array		$substitutionarray		Array substitution old value => new value value
 *  @param  Translate	$outputlangs            Output language
 *  @param  Object		$object                 Source object
 *  @param  mixed		$parameters       		Add more parameters (useful to pass product lines)
 *  @param  string      $callfunc               What is the name of the custom function that will be called? (default: completesubstitutionarray)
 *  @return	void
 *  @see 	make_substitutions()
 */
function complete_substitutions_array(&$substitutionarray, $outputlangs, $object = null, $parameters = null, $callfunc = "completesubstitutionarray")
{
	global $conf,$user;

	require_once DOL_DOCUMENT_ROOT.'/core/lib/files.lib.php';

	// Add a substitution key for each extrafields, using key __EXTRA_XXX__
	// TODO Remove this. Already available into the getCommonSubstitutionArray used to build the substitution array.
	/*if (is_object($object) && is_array($object->array_options))
	{
		foreach($object->array_options as $key => $val)
		{
			$keyshort=preg_replace('/^(options|extra)_/','',$key);
			$substitutionarray['__EXTRAFIELD_'.$keyshort.'__']=$val;
			// For backward compatibiliy
			$substitutionarray['%EXTRA_'.$keyshort.'%']=$val;
		}
	}*/

	// Check if there is external substitution to do, requested by plugins
	$dirsubstitutions=array_merge(array(), (array) $conf->modules_parts['substitutions']);

	foreach($dirsubstitutions as $reldir)
	{
		$dir=dol_buildpath($reldir, 0);

		// Check if directory exists
		if (! dol_is_dir($dir)) continue;

		$substitfiles=dol_dir_list($dir, 'files', 0, 'functions_');
		foreach($substitfiles as $substitfile)
		{
			if (preg_match('/functions_(.*)\.lib\.php/i', $substitfile['name'], $reg))
			{
				$module=$reg[1];

				dol_syslog("Library ".$substitfile['name']." found into ".$dir);
				// Include the user's functions file
				require_once $dir.$substitfile['name'];
				// Call the user's function, and only if it is defined
				$function_name=$module."_".$callfunc;
				if (function_exists($function_name)) $function_name($substitutionarray, $outputlangs, $object, $parameters);
			}
		}
	}
}

/**
 *    Format output for start and end date
 *
 *    @param	int	$date_start    Start date
 *    @param    int	$date_end      End date
 *    @param    string		$format        Output format
 *    @param	Translate	$outputlangs   Output language
 *    @return	void
 */
function print_date_range($date_start, $date_end, $format = '', $outputlangs = '')
{
	print get_date_range($date_start, $date_end, $format, $outputlangs);
}

/**
 *    Format output for start and end date
 *
 *    @param	int			$date_start    		Start date
 *    @param    int			$date_end      		End date
 *    @param    string		$format        		Output format
 *    @param	Translate	$outputlangs   		Output language
 *    @param	integer		$withparenthesis	1=Add parenthesis, 0=non parenthesis
 *    @return	string							String
 */
function get_date_range($date_start, $date_end, $format = '', $outputlangs = '', $withparenthesis = 1)
{
	global $langs;

	$out='';

	if (! is_object($outputlangs)) $outputlangs=$langs;

	if ($date_start && $date_end)
	{
		$out.= ($withparenthesis?' (':'').$outputlangs->transnoentitiesnoconv('DateFromTo', dol_print_date($date_start, $format, false, $outputlangs), dol_print_date($date_end, $format, false, $outputlangs)).($withparenthesis?')':'');
	}
	if ($date_start && ! $date_end)
	{
		$out.= ($withparenthesis?' (':'').$outputlangs->transnoentitiesnoconv('DateFrom', dol_print_date($date_start, $format, false, $outputlangs)).($withparenthesis?')':'');
	}
	if (! $date_start && $date_end)
	{
		$out.= ($withparenthesis?' (':'').$outputlangs->transnoentitiesnoconv('DateUntil', dol_print_date($date_end, $format, false, $outputlangs)).($withparenthesis?')':'');
	}

	return $out;
}

/**
 * Return firstname and lastname in correct order
 *
 * @param	string	$firstname		Firstname
 * @param	string	$lastname		Lastname
 * @param	int		$nameorder		-1=Auto, 0=Lastname+Firstname, 1=Firstname+Lastname, 2=Firstname, 3=Firstname if defined else lastname
 * @return	string					Firstname + lastname or Lastname + firstname
 */
function dolGetFirstLastname($firstname, $lastname, $nameorder = -1)
{
	global $conf;

	$ret='';
	// If order not defined, we use the setup
	if ($nameorder < 0) $nameorder=(empty($conf->global->MAIN_FIRSTNAME_NAME_POSITION)?1:0);
	if ($nameorder && $nameorder != 2 && $nameorder != 3)
	{
		$ret.=$firstname;
		if ($firstname && $lastname) $ret.=' ';
		$ret.=$lastname;
	}
	elseif ($nameorder == 2 || $nameorder == 3)
	{
	   $ret.=$firstname;
	   if (empty($ret) && $nameorder == 3)
	   {
	   		$ret.=$lastname;
	   }
	}
	else
	{
		$ret.=$lastname;
		if ($firstname && $lastname) $ret.=' ';
		$ret.=$firstname;
	}
	return $ret;
}


/**
 *	Set event message in dol_events session object. Will be output by calling dol_htmloutput_events.
 *  Note: Calling dol_htmloutput_events is done into pages by standard llxFooter() function.
 *  Note: Prefer to use setEventMessages instead.
 *
 *	@param	mixed	$mesgs			Message string or array
 *  @param  string	$style      	Which style to use ('mesgs' by default, 'warnings', 'errors')
 *  @return	void
 *  @see	dol_htmloutput_events()
 */
function setEventMessage($mesgs, $style = 'mesgs')
{
	//dol_syslog(__FUNCTION__ . " is deprecated", LOG_WARNING);		This is not deprecated, it is used by setEventMessages function
	if (! is_array($mesgs))		// If mesgs is a string
	{
		if ($mesgs) $_SESSION['dol_events'][$style][] = $mesgs;
	}
	else						// If mesgs is an array
	{
		foreach($mesgs as $mesg)
		{
			if ($mesg) $_SESSION['dol_events'][$style][] = $mesg;
		}
	}
}

/**
 *	Set event messages in dol_events session object. Will be output by calling dol_htmloutput_events.
 *  Note: Calling dol_htmloutput_events is done into pages by standard llxFooter() function.
 *
 *	@param	string	$mesg			Message string
 *	@param	array	$mesgs			Message array
 *  @param  string	$style      	Which style to use ('mesgs' by default, 'warnings', 'errors')
 *  @return	void
 *  @see	dol_htmloutput_events()
 */
function setEventMessages($mesg, $mesgs, $style = 'mesgs')
{
	if (empty($mesg) && empty($mesgs))
	{
		dol_syslog("Try to add a message in stack with empty message", LOG_WARNING);
	}
	else
	{
		if (! in_array((string) $style, array('mesgs','warnings','errors'))) dol_print_error('', 'Bad parameter style='.$style.' for setEventMessages');
		if (empty($mesgs)) setEventMessage($mesg, $style);
		else
		{
			if (! empty($mesg) && ! in_array($mesg, $mesgs)) setEventMessage($mesg, $style);	// Add message string if not already into array
			setEventMessage($mesgs, $style);
		}
	}
}

/**
 *	Print formated messages to output (Used to show messages on html output).
 *  Note: Calling dol_htmloutput_events is done into pages by standard llxFooter() function, so there is
 *  no need to call it explicitely.
 *
 *  @param	int		$disabledoutputofmessages	Clear all messages stored into session without diplaying them
 *  @return	void
 *  @see    									dol_htmloutput_mesg()
 */
function dol_htmloutput_events($disabledoutputofmessages = 0)
{
	// Show mesgs
	if (isset($_SESSION['dol_events']['mesgs'])) {
		if (empty($disabledoutputofmessages)) dol_htmloutput_mesg('', $_SESSION['dol_events']['mesgs']);
		unset($_SESSION['dol_events']['mesgs']);
	}

	// Show errors
	if (isset($_SESSION['dol_events']['errors'])) {
		if (empty($disabledoutputofmessages)) dol_htmloutput_mesg('', $_SESSION['dol_events']['errors'], 'error');
		unset($_SESSION['dol_events']['errors']);
	}

	// Show warnings
	if (isset($_SESSION['dol_events']['warnings'])) {
		if (empty($disabledoutputofmessages)) dol_htmloutput_mesg('', $_SESSION['dol_events']['warnings'], 'warning');
		unset($_SESSION['dol_events']['warnings']);
	}
}

/**
 *	Get formated messages to output (Used to show messages on html output).
 *  This include also the translation of the message key.
 *
 *	@param	string		$mesgstring		Message string or message key
 *	@param	string[]	$mesgarray      Array of message strings or message keys
 *  @param  string		$style          Style of message output ('ok' or 'error')
 *  @param  int			$keepembedded   Set to 1 in error message must be kept embedded into its html place (this disable jnotify)
 *	@return	string						Return html output
 *
 *  @see    dol_print_error()
 *  @see    dol_htmloutput_errors()
 *  @see    setEventMessages()
 */
function get_htmloutput_mesg($mesgstring = '', $mesgarray = '', $style = 'ok', $keepembedded = 0)
{
	global $conf, $langs;

	$ret=0; $return='';
	$out='';
	$divstart=$divend='';

	// If inline message with no format, we add it.
	if ((empty($conf->use_javascript_ajax) || ! empty($conf->global->MAIN_DISABLE_JQUERY_JNOTIFY) || $keepembedded) && ! preg_match('/<div class=".*">/i', $out))
	{
		$divstart='<div class="'.$style.' clearboth">';
		$divend='</div>';
	}

	if ((is_array($mesgarray) && count($mesgarray)) || $mesgstring)
	{
		$langs->load("errors");
		$out.=$divstart;
		if (is_array($mesgarray) && count($mesgarray))
		{
			foreach($mesgarray as $message)
			{
				$ret++;
				$out.= $langs->trans($message);
				if ($ret < count($mesgarray)) $out.= "<br>\n";
			}
		}
		if ($mesgstring)
		{
			$langs->load("errors");
			$ret++;
			$out.= $langs->trans($mesgstring);
		}
		$out.=$divend;
	}

	if ($out)
	{
		if (! empty($conf->use_javascript_ajax) && empty($conf->global->MAIN_DISABLE_JQUERY_JNOTIFY) && empty($keepembedded))
		{
			$return = '<script>
					$(document).ready(function() {
						var block = '.(! empty($conf->global->MAIN_USE_JQUERY_BLOCKUI)?"true":"false").'
						if (block) {
							$.dolEventValid("","'.dol_escape_js($out).'");
						} else {
							/* jnotify(message, preset of message type, keepmessage) */
							$.jnotify("'.dol_escape_js($out).'",
							"'.($style=="ok" ? 3000 : $style).'",
							'.($style=="ok" ? "false" : "true").',
							{ remove: function (){} } );
						}
					});
				</script>';
		}
		else
		{
			$return = $out;
		}
	}

	return $return;
}

/**
 *  Get formated error messages to output (Used to show messages on html output).
 *
 *  @param  string	$mesgstring         Error message
 *  @param  array	$mesgarray          Error messages array
 *  @param  int		$keepembedded       Set to 1 in error message must be kept embedded into its html place (this disable jnotify)
 *  @return string                		Return html output
 *
 *  @see    dol_print_error()
 *  @see    dol_htmloutput_mesg()
 */
function get_htmloutput_errors($mesgstring = '', $mesgarray = array(), $keepembedded = 0)
{
	return get_htmloutput_mesg($mesgstring, $mesgarray, 'error', $keepembedded);
}

/**
 *	Print formated messages to output (Used to show messages on html output).
 *
 *	@param	string		$mesgstring		Message string or message key
 *	@param	string[]	$mesgarray      Array of message strings or message keys
 *	@param  string      $style          Which style to use ('ok', 'warning', 'error')
 *	@param  int         $keepembedded   Set to 1 if message must be kept embedded into its html place (this disable jnotify)
 *	@return	void
 *
 *	@see    dol_print_error()
 *	@see    dol_htmloutput_errors()
 *	@see    setEventMessages()
 */
function dol_htmloutput_mesg($mesgstring = '', $mesgarray = array(), $style = 'ok', $keepembedded = 0)
{
	if (empty($mesgstring) && (! is_array($mesgarray) || count($mesgarray) == 0)) return;

	$iserror=0;
	$iswarning=0;
	if (is_array($mesgarray))
	{
		foreach($mesgarray as $val)
		{
			if ($val && preg_match('/class="error"/i', $val)) { $iserror++; break; }
			if ($val && preg_match('/class="warning"/i', $val)) { $iswarning++; break; }
		}
	}
	elseif ($mesgstring && preg_match('/class="error"/i', $mesgstring)) $iserror++;
	elseif ($mesgstring && preg_match('/class="warning"/i', $mesgstring)) $iswarning++;
	if ($style=='error') $iserror++;
	if ($style=='warning') $iswarning++;

	if ($iserror || $iswarning)
	{
		// Remove div from texts
		$mesgstring=preg_replace('/<\/div><div class="(error|warning)">/', '<br>', $mesgstring);
		$mesgstring=preg_replace('/<div class="(error|warning)">/', '', $mesgstring);
		$mesgstring=preg_replace('/<\/div>/', '', $mesgstring);
		// Remove div from texts array
		if (is_array($mesgarray))
		{
			$newmesgarray=array();
			foreach($mesgarray as $val)
			{
				$tmpmesgstring=preg_replace('/<\/div><div class="(error|warning)">/', '<br>', $val);
				$tmpmesgstring=preg_replace('/<div class="(error|warning)">/', '', $tmpmesgstring);
				$tmpmesgstring=preg_replace('/<\/div>/', '', $tmpmesgstring);
				$newmesgarray[]=$tmpmesgstring;
			}
			$mesgarray=$newmesgarray;
		}
		print get_htmloutput_mesg($mesgstring, $mesgarray, ($iserror?'error':'warning'), $keepembedded);
	}
	else print get_htmloutput_mesg($mesgstring, $mesgarray, 'ok', $keepembedded);
}

/**
 *  Print formated error messages to output (Used to show messages on html output).
 *
 *  @param	string	$mesgstring          Error message
 *  @param  array	$mesgarray           Error messages array
 *  @param  int		$keepembedded        Set to 1 in error message must be kept embedded into its html place (this disable jnotify)
 *  @return	void
 *
 *  @see    dol_print_error()
 *  @see    dol_htmloutput_mesg()
 */
function dol_htmloutput_errors($mesgstring = '', $mesgarray = array(), $keepembedded = 0)
{
	dol_htmloutput_mesg($mesgstring, $mesgarray, 'error', $keepembedded);
}

/**
 * 	Advanced sort array by second index function, which produces ascending (default)
 *  or descending output and uses optionally natural case insensitive sorting (which
 *  can be optionally case sensitive as well).
 *
 *  @param      array		$array      		Array to sort (array of array('key1'=>val1,'key2'=>val2,'key3'...) or array of objects)
 *  @param      string		$index				Key in array to use for sorting criteria
 *  @param      int			$order				Sort order ('asc' or 'desc')
 *  @param      int			$natsort			1=use "natural" sort (natsort), 0=use "standard" sort (asort)
 *  @param      int			$case_sensitive		1=sort is case sensitive, 0=not case sensitive
 *  @param		int			$keepindex			If 0 and index key of array to sort is a numeric, than index will be rewrote. If 1 or index key is not numeric, key for index is kept after sorting.
 *  @return     array							Sorted array
 */
function dol_sort_array(&$array, $index, $order = 'asc', $natsort = 0, $case_sensitive = 0, $keepindex = 0)
{
	// Clean parameters
	$order=strtolower($order);

	if (is_array($array))
	{
		$sizearray=count($array);
		if ($sizearray>0)
		{
			$temp = array();
			foreach(array_keys($array) as $key)
			{
				if (is_object($array[$key]))
				{
					$temp[$key]=$array[$key]->$index;
				}
				else
				{
					$temp[$key]=$array[$key][$index];
				}
			}

            if (! $natsort) {
                ($order=='asc') ? asort($temp) : arsort($temp);
            } else {
                ($case_sensitive) ? natsort($temp) : natcasesort($temp);
                if($order!='asc') $temp=array_reverse($temp, true);
            }

			$sorted = array();

			foreach(array_keys($temp) as $key)
			{
				(is_numeric($key) && empty($keepindex)) ? $sorted[]=$array[$key] : $sorted[$key]=$array[$key];
			}

			return $sorted;
		}
	}
	return $array;
}


/**
 *      Check if a string is in UTF8
 *
 *      @param	string	$str        String to check
 * 		@return	boolean				True if string is UTF8 or ISO compatible with UTF8, False if not (ISO with special char or Binary)
 */
function utf8_check($str)
{
	// We must use here a binary strlen function (so not dol_strlen)
	$strLength = dol_strlen($str);
	for ($i=0; $i<$strLength; $i++)
	{
		if (ord($str[$i]) < 0x80) continue; // 0bbbbbbb
		elseif ((ord($str[$i]) & 0xE0) == 0xC0) $n=1; // 110bbbbb
		elseif ((ord($str[$i]) & 0xF0) == 0xE0) $n=2; // 1110bbbb
		elseif ((ord($str[$i]) & 0xF8) == 0xF0) $n=3; // 11110bbb
		elseif ((ord($str[$i]) & 0xFC) == 0xF8) $n=4; // 111110bb
		elseif ((ord($str[$i]) & 0xFE) == 0xFC) $n=5; // 1111110b
		else return false; // Does not match any model
		for ($j=0; $j<$n; $j++) { // n bytes matching 10bbbbbb follow ?
			if ((++$i == strlen($str)) || ((ord($str[$i]) & 0xC0) != 0x80))
			return false;
		}
	}
	return true;
}


/**
 *      Return a string encoded into OS filesystem encoding. This function is used to define
 * 	    value to pass to filesystem PHP functions.
 *
 *      @param	string	$str        String to encode (UTF-8)
 * 		@return	string				Encoded string (UTF-8, ISO-8859-1)
 */
function dol_osencode($str)
{
	global $conf;

	$tmp=ini_get("unicode.filesystem_encoding");						// Disponible avec PHP 6.0
	if (empty($tmp) && ! empty($_SERVER["WINDIR"])) $tmp='iso-8859-1';	// By default for windows
	if (empty($tmp)) $tmp='utf-8';										// By default for other
	if (! empty($conf->global->MAIN_FILESYSTEM_ENCODING)) $tmp=$conf->global->MAIN_FILESYSTEM_ENCODING;

	if ($tmp == 'iso-8859-1') return utf8_decode($str);
	return $str;
}


/**
 *      Return an id or code from a code or id.
 *      Store also Code-Id into a cache to speed up next request on same key.
 *
 * 		@param	DoliDB	$db				Database handler
 * 		@param	string	$key			Code or Id to get Id or Code
 * 		@param	string	$tablename		Table name without prefix
 * 		@param	string	$fieldkey		Field to search the key into
 * 		@param	string	$fieldid		Field to get
 *      @param  int		$entityfilter	Filter by entity
 *      @return int						<0 if KO, Id of code if OK
 *      @see $langs->getLabelFromKey
 */
function dol_getIdFromCode($db, $key, $tablename, $fieldkey = 'code', $fieldid = 'id', $entityfilter = 0)
{
	global $cache_codes;

	// If key empty
	if ($key == '') return '';

	// Check in cache
	if (isset($cache_codes[$tablename][$key][$fieldid]))	// Can be defined to 0 or ''
	{
		return $cache_codes[$tablename][$key][$fieldid];   // Found in cache
	}

	dol_syslog('dol_getIdFromCode (value for field '.$fieldid.' from key '.$key.' not found into cache)', LOG_DEBUG);

	$sql = "SELECT ".$fieldid." as valuetoget";
	$sql.= " FROM ".MAIN_DB_PREFIX.$tablename;
	$sql.= " WHERE ".$fieldkey." = '".$db->escape($key)."'";
	if (! empty($entityfilter))
		$sql.= " AND entity IN (" . getEntity($tablename) . ")";

	$resql = $db->query($sql);
	if ($resql)
	{
		$obj = $db->fetch_object($resql);
		if ($obj) $cache_codes[$tablename][$key][$fieldid]=$obj->valuetoget;
		else $cache_codes[$tablename][$key][$fieldid]='';
		$db->free($resql);
		return $cache_codes[$tablename][$key][$fieldid];
	}
	else
	{
		return -1;
	}
}

/**
 * Verify if condition in string is ok or not
 *
 * @param 	string		$strRights		String with condition to check
 * @return 	boolean						True or False. Return True if strRights is ''
 */
function verifCond($strRights)
{
	global $user,$conf,$langs;
	global $leftmenu;
	global $rights;    // To export to dol_eval function

	//print $strRights."<br>\n";
	$rights = true;
	if ($strRights != '')
	{
		$str = 'if(!(' . $strRights . ')) { $rights = false; }';
		dol_eval($str);		// The dol_eval must contains all the global $xxx used into a condition
	}
	return $rights;
}

/**
 * Replace eval function to add more security.
 * This function is called by verifCond() or trans() and transnoentitiesnoconv().
 *
 * @param 	string	$s				String to evaluate
 * @param	int		$returnvalue	0=No return (used to execute eval($a=something)). 1=Value of eval is returned (used to eval($something)).
 * @param   int     $hideerrors     1=Hide errors
 * @return	mixed					Nothing or return of eval
 */
function dol_eval($s, $returnvalue = 0, $hideerrors = 1)
{
	// Only global variables can be changed by eval function and returned to caller
	global $db, $langs, $user, $conf, $website, $websitepage;
	global $action, $mainmenu, $leftmenu;
	global $rights;
	global $object;
	global $mysoc;

	global $obj;       // To get $obj used into list when dol_eval is used for computed fields and $obj is not yet $object
	global $soc;       // For backward compatibility

	//print $s."<br>\n";
	if ($returnvalue)
	{
		if ($hideerrors) return @eval('return '.$s.';');
		else return eval('return '.$s.';');
	}
	else
	{
		if ($hideerrors) @eval($s);
		else eval($s);
	}
}

/**
 * Return if var element is ok
 *
 * @param   string      $element    Variable to check
 * @return  boolean                 Return true of variable is not empty
 */
function dol_validElement($element)
{
	return (trim($element) != '');
}

/**
 * 	Return img flag of country for a language code or country code
 *
 * 	@param	string	$codelang	Language code (en_IN, fr_CA...) or Country code (IN, FR)
 *  @param	string	$moreatt	Add more attribute on img tag (For example 'style="float: right"')
 * 	@return	string				HTML img string with flag.
 */
function picto_from_langcode($codelang, $moreatt = '')
{
	global $langs;

	if (empty($codelang)) return '';

	if ($codelang == 'auto')
	{
		return '<span class="fa fa-globe"></span>';
	}

	$langtocountryflag = array(
		'ar_AR' => '',
		'ca_ES' => 'catalonia',
		'da_DA' => 'dk',
		'fr_CA' => 'mq',
		'sv_SV' => 'se'
	);

	if (isset($langtocountryflag[$codelang])) $flagImage = $langtocountryflag[$codelang];
	else
	{
		$tmparray = explode('_', $codelang);
		$flagImage = empty($tmparray[1]) ? $tmparray[0] : $tmparray[1];
	}

	return img_picto_common($codelang, 'flags/'.strtolower($flagImage).'.png', $moreatt);
}

/**
 * Return default language from country code.
 * Return null if not found.
 *
 * @param 	string 	$countrycode	Country code like 'US', 'FR', 'CA', ...
 * @return	string					Value of locale like 'en_US', 'fr_FR', ...
 */
function getLanguageCodeFromCountryCode($countrycode)
{
	global $mysoc;

	if (empty($countrycode)) return null;

	if (strtoupper($countrycode) == 'MQ') return 'fr_CA';
	if (strtoupper($countrycode) == 'SE') return 'sv_SE';	// se_SE is Sami/Sweden, and we want in priority sv_SE for SE country
	if (strtoupper($countrycode) == 'CH')
	{
		if ($mysoc->country_code == 'FR') return 'fr_CH';
		if ($mysoc->country_code == 'DE') return 'de_CH';
	}

	// Locale list taken from:
	// http://stackoverflow.com/questions/3191664/
	// list-of-all-locales-and-their-short-codes
	$locales = array(
		'af-ZA',
		'am-ET',
		'ar-AE',
		'ar-BH',
		'ar-DZ',
		'ar-EG',
		'ar-IQ',
		'ar-JO',
		'ar-KW',
		'ar-LB',
		'ar-LY',
		'ar-MA',
		'ar-OM',
		'ar-QA',
		'ar-SA',
		'ar-SY',
		'ar-TN',
		'ar-YE',
		'as-IN',
		'ba-RU',
		'be-BY',
		'bg-BG',
		'bn-BD',
		'bn-IN',
		'bo-CN',
		'br-FR',
		'ca-ES',
		'co-FR',
		'cs-CZ',
		'cy-GB',
		'da-DK',
		'de-AT',
		'de-CH',
		'de-DE',
		'de-LI',
		'de-LU',
		'dv-MV',
		'el-GR',
		'en-AU',
		'en-BZ',
		'en-CA',
		'en-GB',
		'en-IE',
		'en-IN',
		'en-JM',
		'en-MY',
		'en-NZ',
		'en-PH',
		'en-SG',
		'en-TT',
		'en-US',
		'en-ZA',
		'en-ZW',
		'es-AR',
		'es-BO',
		'es-CL',
		'es-CO',
		'es-CR',
		'es-DO',
		'es-EC',
		'es-ES',
		'es-GT',
		'es-HN',
		'es-MX',
		'es-NI',
		'es-PA',
		'es-PE',
		'es-PR',
		'es-PY',
		'es-SV',
		'es-US',
		'es-UY',
		'es-VE',
		'et-EE',
		'eu-ES',
		'fa-IR',
		'fi-FI',
		'fo-FO',
		'fr-BE',
		'fr-CA',
		'fr-CH',
		'fr-FR',
		'fr-LU',
		'fr-MC',
		'fy-NL',
		'ga-IE',
		'gd-GB',
		'gl-ES',
		'gu-IN',
		'he-IL',
		'hi-IN',
		'hr-BA',
		'hr-HR',
		'hu-HU',
		'hy-AM',
		'id-ID',
		'ig-NG',
		'ii-CN',
		'is-IS',
		'it-CH',
		'it-IT',
		'ja-JP',
		'ka-GE',
		'kk-KZ',
		'kl-GL',
		'km-KH',
		'kn-IN',
		'ko-KR',
		'ky-KG',
		'lb-LU',
		'lo-LA',
		'lt-LT',
		'lv-LV',
		'mi-NZ',
		'mk-MK',
		'ml-IN',
		'mn-MN',
		'mr-IN',
		'ms-BN',
		'ms-MY',
		'mt-MT',
		'nb-NO',
		'ne-NP',
		'nl-BE',
		'nl-NL',
		'nn-NO',
		'oc-FR',
		'or-IN',
		'pa-IN',
		'pl-PL',
		'ps-AF',
		'pt-BR',
		'pt-PT',
		'rm-CH',
		'ro-RO',
		'ru-RU',
		'rw-RW',
		'sa-IN',
		'se-FI',
		'se-NO',
		'se-SE',
		'si-LK',
		'sk-SK',
		'sl-SI',
		'sq-AL',
		'sv-FI',
		'sv-SE',
		'sw-KE',
		'ta-IN',
		'te-IN',
		'th-TH',
		'tk-TM',
		'tn-ZA',
		'tr-TR',
		'tt-RU',
		'ug-CN',
		'uk-UA',
		'ur-PK',
		'vi-VN',
		'wo-SN',
		'xh-ZA',
		'yo-NG',
		'zh-CN',
		'zh-HK',
		'zh-MO',
		'zh-SG',
		'zh-TW',
		'zu-ZA',
	);

	$buildprimarykeytotest = strtolower($countrycode).'-'.strtoupper($countrycode);
	if (in_array($buildprimarykeytotest, $locales)) return strtolower($countrycode).'_'.strtoupper($countrycode);

	if (function_exists('locale_get_primary_language'))    // Need extension php-intl
	{
	    foreach ($locales as $locale)
    	{
    		$locale_language = locale_get_primary_language($locale);
    		$locale_region = locale_get_region($locale);
    		if (strtoupper($countrycode) == $locale_region)
    		{
    			//var_dump($locale.'-'.$locale_language.'-'.$locale_region);
    			return strtolower($locale_language).'_'.strtoupper($locale_region);
    		}
    	}
	}
	else
	{
        dol_syslog("Warning Exention php-intl is not available", LOG_WARNING);
	}

	return null;
}

/**
 *  Complete or removed entries into a head array (used to build tabs).
 *  For example, with value added by external modules. Such values are declared into $conf->modules_parts['tab'].
 *  Or by change using hook completeTabsHead
 *
 *  @param	Conf			$conf           Object conf
 *  @param  Translate		$langs          Object langs
 *  @param  object|null		$object         Object object
 *  @param  array			$head          	Object head
 *  @param  int				$h				New position to fill
 *  @param  string			$type           Value for object where objectvalue can be
 *                              			'thirdparty'       to add a tab in third party view
 *		                        	      	'intervention'     to add a tab in intervention view
 *     		                    	     	'supplier_order'   to add a tab in supplier order view
 *          		            	        'supplier_invoice' to add a tab in supplier invoice view
 *                  		    	        'invoice'          to add a tab in customer invoice view
 *                          			    'order'            to add a tab in customer order view
 *                          				'contract'		   to add a tabl in contract view
 *                      			        'product'          to add a tab in product view
 *                              			'propal'           to add a tab in propal view
 *                              			'user'             to add a tab in user view
 *                              			'group'            to add a tab in group view
 * 		        	               	     	'member'           to add a tab in fundation member view
 *      		                        	'categories_x'	   to add a tab in category view ('x': type of category (0=product, 1=supplier, 2=customer, 3=member)
 *      									'ecm'			   to add a tab for another ecm view
 *                                          'stock'            to add a tab for warehouse view
 *  @param  string		$mode  	        	'add' to complete head, 'remove' to remove entries
 *	@return	void
 */
function complete_head_from_modules($conf, $langs, $object, &$head, &$h, $type, $mode = 'add')
{
	global $hookmanager;

	if (isset($conf->modules_parts['tabs'][$type]) && is_array($conf->modules_parts['tabs'][$type]))
	{
		foreach ($conf->modules_parts['tabs'][$type] as $value)
		{
			$values=explode(':', $value);

			if ($mode == 'add' && ! preg_match('/^\-/', $values[1]))
			{
				if (count($values) == 6)       // new declaration with permissions:  $value='objecttype:+tabname1:Title1:langfile@mymodule:$user->rights->mymodule->read:/mymodule/mynewtab1.php?id=__ID__'
				{
					if ($values[0] != $type) continue;

					if (verifCond($values[4]))
					{
						if ($values[3]) $langs->load($values[3]);
						if (preg_match('/SUBSTITUTION_([^_]+)/i', $values[2], $reg))
						{
							$substitutionarray=array();
							complete_substitutions_array($substitutionarray, $langs, $object, array('needforkey'=>$values[2]));
							$label=make_substitutions($reg[1], $substitutionarray);
						}
						else $label=$langs->trans($values[2]);

						$head[$h][0] = dol_buildpath(preg_replace('/__ID__/i', ((is_object($object) && ! empty($object->id))?$object->id:''), $values[5]), 1);
						$head[$h][1] = $label;
						$head[$h][2] = str_replace('+', '', $values[1]);
						$h++;
					}
				}
				elseif (count($values) == 5)       // deprecated
				{
					dol_syslog('Passing 5 values in tabs module_parts is deprecated. Please update to 6 with permissions.', LOG_WARNING);

					if ($values[0] != $type) continue;
					if ($values[3]) $langs->load($values[3]);
					if (preg_match('/SUBSTITUTION_([^_]+)/i', $values[2], $reg))
					{
						$substitutionarray=array();
						complete_substitutions_array($substitutionarray, $langs, $object, array('needforkey'=>$values[2]));
						$label=make_substitutions($reg[1], $substitutionarray);
					}
					else $label=$langs->trans($values[2]);

					$head[$h][0] = dol_buildpath(preg_replace('/__ID__/i', ((is_object($object) && ! empty($object->id))?$object->id:''), $values[4]), 1);
					$head[$h][1] = $label;
					$head[$h][2] = str_replace('+', '', $values[1]);
					$h++;
				}
			}
			elseif ($mode == 'remove' && preg_match('/^\-/', $values[1]))
			{
				if ($values[0] != $type) continue;
				$tabname=str_replace('-', '', $values[1]);
				foreach($head as $key => $val)
				{
					$condition = (! empty($values[3]) ? verifCond($values[3]) : 1);
					//var_dump($key.' - '.$tabname.' - '.$head[$key][2].' - '.$values[3].' - '.$condition);
					if ($head[$key][2]==$tabname && $condition)
					{
						unset($head[$key]);
						break;
					}
				}
			}
		}
	}

	// No need to make a return $head. Var is modified as a reference
	if (! empty($hookmanager))
	{
		$parameters=array('object' => $object, 'mode' => $mode, 'head' => $head);
		$reshook=$hookmanager->executeHooks('completeTabsHead', $parameters);
		if ($reshook > 0)
		{
			$head = $hookmanager->resArray;
            $h = count($head);
		}
	}
}

/**
 * Print common footer :
 * 		conf->global->MAIN_HTML_FOOTER
 *      js for switch of menu hider
 * 		js for conf->global->MAIN_GOOGLE_AN_ID
 * 		js for conf->global->MAIN_SHOW_TUNING_INFO or $_SERVER["MAIN_SHOW_TUNING_INFO"]
 * 		js for conf->logbuffer
 *
 * @param	string	$zone	'private' (for private pages) or 'public' (for public pages)
 * @return	void
 */
function printCommonFooter($zone = 'private')
{
	global $conf, $hookmanager, $user, $debugbar;
	global $action;
	global $micro_start_time;

	if ($zone == 'private') print "\n".'<!-- Common footer for private page -->'."\n";
	else print "\n".'<!-- Common footer for public page -->'."\n";

	// A div to store page_y POST parameter so we can read it using javascript
	print "\n<!-- A div to store page_y POST parameter -->\n";
	print '<div id="page_y" style="display: none;">'.$_POST['page_y'].'</div>'."\n";

	$parameters=array();
	$reshook=$hookmanager->executeHooks('printCommonFooter', $parameters);    // Note that $action and $object may have been modified by some hooks
	if (empty($reshook))
	{
		if (! empty($conf->global->MAIN_HTML_FOOTER)) print $conf->global->MAIN_HTML_FOOTER."\n";

		print "\n";
		if (! empty($conf->use_javascript_ajax))
		{
			print '<script>'."\n";
			print 'jQuery(document).ready(function() {'."\n";

			if ($zone == 'private' && empty($conf->dol_use_jmobile))
			{
				print "\n";
				print '/* JS CODE TO ENABLE to manage handler to switch left menu page (menuhider) */'."\n";
				print 'jQuery(".menuhider").click(function(event) {';
				print '  if (!$( "body" ).hasClass( "sidebar-collapse" )){ event.preventDefault(); }'."\n";
				print '  console.log("We click on .menuhider");'."\n";
				print '  $("body").toggleClass("sidebar-collapse")'."\n";
				print '});'."\n";
			}

			// Management of focus and mandatory for fields
			if ($action == 'create' || $action == 'edit' || (empty($action) && (preg_match('/new\.php/', $_SERVER["PHP_SELF"]))))
			{
				print '/* JS CODE TO ENABLE to manage focus and mandatory form fields */'."\n";
				$relativepathstring = $_SERVER["PHP_SELF"];
				// Clean $relativepathstring
				if (constant('DOL_URL_ROOT')) $relativepathstring = preg_replace('/^'.preg_quote(constant('DOL_URL_ROOT'), '/').'/', '', $relativepathstring);
				$relativepathstring = preg_replace('/^\//', '', $relativepathstring);
				$relativepathstring = preg_replace('/^custom\//', '', $relativepathstring);
				$tmpqueryarraywehave=explode('&', dol_string_nohtmltag($_SERVER['QUERY_STRING']));
				if (!empty($user->default_values[$relativepathstring]['focus']))
				{
					foreach($user->default_values[$relativepathstring]['focus'] as $defkey => $defval)
					{
						$qualified = 0;
						if ($defkey != '_noquery_')
						{
							$tmpqueryarraytohave=explode('&', $defkey);
							$foundintru=0;
							foreach($tmpqueryarraytohave as $tmpquerytohave)
							{
								if (! in_array($tmpquerytohave, $tmpqueryarraywehave)) $foundintru=1;
							}
							if (! $foundintru) $qualified=1;
							//var_dump($defkey.'-'.$qualified);
						}
						else $qualified = 1;

						if ($qualified)
						{
							foreach($defval as $paramkey => $paramval)
							{
								// Set focus on field
								print 'jQuery("input[name=\''.$paramkey.'\']").focus();'."\n";
								print 'jQuery("textarea[name=\''.$paramkey.'\']").focus();'."\n";
								print 'jQuery("select[name=\''.$paramkey.'\']").focus();'."\n";		// Not really usefull, but we keep it in case of.
							}
						}
					}
				}
				if (!empty($user->default_values[$relativepathstring]['mandatory']))
				{
					foreach($user->default_values[$relativepathstring]['mandatory'] as $defkey => $defval)
					{
						$qualified = 0;
						if ($defkey != '_noquery_')
						{
							$tmpqueryarraytohave=explode('&', $defkey);
							$foundintru=0;
							foreach($tmpqueryarraytohave as $tmpquerytohave)
							{
								if (! in_array($tmpquerytohave, $tmpqueryarraywehave)) $foundintru=1;
							}
							if (! $foundintru) $qualified=1;
							//var_dump($defkey.'-'.$qualified);
						}
						else $qualified = 1;

						if ($qualified)
						{
							foreach($defval as $paramkey => $paramval)
							{
								// Add property 'required' on input
								print 'jQuery("input[name=\''.$paramkey.'\']").prop(\'required\',true);'."\n";
								print 'jQuery("textarea[name=\''.$paramkey.'\']").prop(\'required\',true);'."\n";
								print 'jQuery("select[name=\''.$paramkey.'\']").prop(\'required\',true);'."\n";		// required on a select works only if key is "", this does not happen in Dolibarr
							}
						}
					}
				}
			}

			print '});'."\n";

			// Google Analytics
			// TODO Add a hook here
			if (! empty($conf->google->enabled) && ! empty($conf->global->MAIN_GOOGLE_AN_ID))
			{
				if (($conf->dol_use_jmobile != 4))
				{
					print "\n";
					print "/* JS CODE TO ENABLE for google analtics tag */\n";
					print '  var _gaq = _gaq || [];'."\n";
					print '  _gaq.push([\'_setAccount\', \''.$conf->global->MAIN_GOOGLE_AN_ID.'\']);'."\n";
					print '  _gaq.push([\'_trackPageview\']);'."\n";
					print ''."\n";
					print '  (function() {'."\n";
					print '    var ga = document.createElement(\'script\'); ga.type = \'text/javascript\'; ga.async = true;'."\n";
					print '    ga.src = (\'https:\' == document.location.protocol ? \'https://ssl\' : \'http://www\') + \'.google-analytics.com/ga.js\';'."\n";
					print '    var s = document.getElementsByTagName(\'script\')[0]; s.parentNode.insertBefore(ga, s);'."\n";
					print '  })();'."\n";
				}
			}

			// End of tuning
			if (! empty($_SERVER['MAIN_SHOW_TUNING_INFO']) || ! empty($conf->global->MAIN_SHOW_TUNING_INFO))
			{
				print "\n";
				print "/* JS CODE TO ENABLE to add memory info */\n";
				print 'window.console && console.log("';
				if (! empty($conf->global->MEMCACHED_SERVER)) print 'MEMCACHED_SERVER='.$conf->global->MEMCACHED_SERVER.' - ';
				print 'MAIN_OPTIMIZE_SPEED='.(isset($conf->global->MAIN_OPTIMIZE_SPEED)?$conf->global->MAIN_OPTIMIZE_SPEED:'off');
				if (! empty($micro_start_time))   // Works only if MAIN_SHOW_TUNING_INFO is defined at $_SERVER level. Not in global variable.
				{
					$micro_end_time = microtime(true);
					print ' - Build time: '.ceil(1000*($micro_end_time-$micro_start_time)).' ms';
				}
				if (function_exists("memory_get_usage"))
				{
					print ' - Mem: '.memory_get_usage();
				}
				if (function_exists("xdebug_memory_usage"))
				{
					print ' - XDebug time: '.ceil(1000*xdebug_time_index()).' ms';
					print ' - XDebug mem: '.xdebug_memory_usage();
					print ' - XDebug mem peak: '.xdebug_peak_memory_usage();
				}
				if (function_exists("zend_loader_file_encoded"))
				{
					print ' - Zend encoded file: '.(zend_loader_file_encoded()?'yes':'no');
				}
				print '");'."\n";
			}

			print "\n".'</script>'."\n";
		}

		// Add Xdebug coverage of code
		if (defined('XDEBUGCOVERAGE'))
		{
		    print_r(xdebug_get_code_coverage());
		}

		// Add DebugBar data
	    if (! empty($user->rights->debugbar->read) && is_object($debugbar))
	    {
	        $debugbar['time']->stopMeasure('pageaftermaster');
	        print '<!-- Output debugbar data -->'."\n";
		    print $debugbar->getRenderer()->render();
		}
		elseif (count($conf->logbuffer))    // If there is some logs in buffer to show
		{
			print "\n";
			print "<!-- Start of log output\n";
			//print '<div class="hidden">'."\n";
			foreach($conf->logbuffer as $logline)
			{
				print $logline."<br>\n";
			}
			//print '</div>'."\n";
			print "End of log output -->\n";
		}
	}
}

/**
 * Split a string with 2 keys into key array.
 * For example: "A=1;B=2;C=2" is exploded into array('A'=>1,'B'=>2,'C'=>3)
 *
 * @param 	string	$string		String to explode
 * @param 	string	$delimiter	Delimiter between each couple of data
 * @param 	string	$kv			Delimiter between key and value
 * @return	array				Array of data exploded
 */
function dolExplodeIntoArray($string, $delimiter = ';', $kv = '=')
{
	if ($a = explode($delimiter, $string))
	{
		$ka = array();
		foreach ($a as $s) { // each part
			if ($s) {
				if ($pos = strpos($s, $kv)) { // key/value delimiter
					$ka[trim(substr($s, 0, $pos))] = trim(substr($s, $pos + strlen($kv)));
				} else { // key delimiter not found
					$ka[] = trim($s);
				}
			}
		}
		return $ka;
	}
	return array();
}


/**
 * Set focus onto field with selector (similar behaviour of 'autofocus' HTML5 tag)
 *
 * @param 	string	$selector	Selector ('#id' or 'input[name="ref"]') to use to find the HTML input field that must get the autofocus. You must use a CSS selector, so unique id preceding with the '#' char.
 * @return	string				HTML code to set focus
 */
function dol_set_focus($selector)
{
	print "\n".'<!-- Set focus onto a specific field -->'."\n";
	print '<script>jQuery(document).ready(function() { jQuery("'.dol_escape_js($selector).'").focus(); });</script>'."\n";
}


/**
 * Return getmypid() or random PID when function is disabled
 * Some web hosts disable this php function for security reasons
 * and sometimes we can't redeclare function
 *
 * @return	int
 */
function dol_getmypid()
{
	if (! function_exists('getmypid')) {
		return mt_rand(1, 32768);
	} else {
		return getmypid();
	}
}


/**
 * Generate natural SQL search string for a criteria (this criteria can be tested on one or several fields)
 *
 * @param   string|string[]	$fields 	String or array of strings, filled with the name of all fields in the SQL query we must check (combined with a OR). Example: array("p.field1","p.field2")
 * @param   string 			$value 		The value to look for.
 *                          		    If param $mode is 0, can contains several keywords separated with a space or |
 *                                      like "keyword1 keyword2" = We want record field like keyword1 AND field like keyword2
 *                                      or like "keyword1|keyword2" = We want record field like keyword1 OR field like keyword2
 *                             			If param $mode is 1, can contains an operator <, > or = like "<10" or ">=100.5 < 1000"
 *                             			If param $mode is 2, can contains a list of int id separated by comma like "1,3,4"
 *                             			If param $mode is 3, can contains a list of string separated by comma like "a,b,c"
 * @param	integer			$mode		0=value is list of keyword strings, 1=value is a numeric test (Example ">5.5 <10"), 2=value is a list of ID separated with comma (Example '1,3,4')
 * 										3=value is list of string separated with comma (Example 'text 1,text 2'), 4=value is a list of ID separated with comma (Example '1,3,4') for search into a multiselect string ('1,2')
 * @param	integer			$nofirstand	1=Do not output the first 'AND'
 * @return 	string 			$res 		The statement to append to the SQL query
 */
function natural_search($fields, $value, $mode = 0, $nofirstand = 0)
{
	global $db,$langs;

	$value=trim($value);

	if ($mode == 0)
	{
		$value=preg_replace('/\*/', '%', $value);	// Replace * with %
	}
	if ($mode == 1)
	{
		$value=preg_replace('/([<>=]+)\s+([0-9'.preg_quote($langs->trans("DecimalSeparator"), '/').'\-])/', '\1\2', $value);	// Clean string '< 10' into '<10' so we can the explode on space to get all tests to do
	}

	$value = preg_replace('/\s*\|\s*/', '|', $value);

	$crits = explode(' ', $value);
	$res = '';
	if (! is_array($fields)) $fields = array($fields);

	$nboffields = count($fields);
	$end2 = count($crits);
	$j = 0;
	foreach ($crits as $crit)
	{
		$i = 0; $i2 = 0;
		$newres = '';
		foreach ($fields as $field)
		{
			if ($mode == 1)
			{
				$operator='=';
				$newcrit = preg_replace('/([<>=]+)/', '', trim($crit));

				preg_match('/([<>=]+)/', trim($crit), $reg);
				if ($reg[1])
				{
					$operator = $reg[1];
				}
				if ($newcrit != '')
				{
					$numnewcrit = price2num($newcrit);
					if (is_numeric($numnewcrit))
					{
						$newres .= ($i2 > 0 ? ' OR ' : '') . $field . ' '.$operator.' '.$numnewcrit;
					}
					else
					{
						$newres .= ($i2 > 0 ? ' OR ' : '') . '1 = 2';	// force false
					}
					$i2++;	// a criteria was added to string
				}
			}
			elseif ($mode == 2)
			{
				$newres .= ($i2 > 0 ? ' OR ' : '') . $field . " IN (" . $db->escape(trim($crit)) . ")";
				$i2++;	// a criteria was added to string
			}
			elseif ($mode == 3)
			{
				$tmparray=explode(',', trim($crit));
				if (count($tmparray))
				{
					$listofcodes='';
					foreach($tmparray as $val)
					{
						if ($val)
						{
							$listofcodes.=($listofcodes?',':'');
							$listofcodes.="'".$db->escape(trim($val))."'";
						}
					}
					$newres .= ($i2 > 0 ? ' OR ' : '') . $field . " IN (" . $listofcodes . ")";
					$i2++;	// a criteria was added to string
				}
			}
			elseif ($mode == 4)
			{
			    $tmparray=explode(',', trim($crit));
			    if (count($tmparray))
			    {
			        $listofcodes='';
			        foreach($tmparray as $val)
			        {
			            if ($val)
			            {
			                $newres .= ($i2 > 0 ? ' OR (' : '(') . $field . ' LIKE \'' . $db->escape(trim($val)) . ',%\'';
			                $newres .= ' OR '. $field . ' = \'' . $db->escape(trim($val)) . '\'';
			                $newres .= ' OR '. $field . ' LIKE \'%,' . $db->escape(trim($val)) . '\'';
			                $newres .= ' OR '. $field . ' LIKE \'%,' . $db->escape(trim($val)) . ',%\'';
			                $newres .= ')';
			                $i2++;
			            }
			        }
			    }
			}
			else    // $mode=0
			{
				$textcrit = '';
				$tmpcrits = explode('|', $crit);
				$i3 = 0;
				foreach($tmpcrits as $tmpcrit)
				{
					if(empty($tmpcrit)) continue;

					$newres .= (($i2 > 0 || $i3 > 0) ? ' OR ' : '');

					if (preg_match('/\.(id|rowid)$/', $field))	// Special case for rowid that is sometimes a ref so used as a search field
					{
						$newres .= $field . " = " . (is_numeric(trim($tmpcrit))?trim($tmpcrit):'0');
					}
					else
					{
						$newres .= $field . " LIKE '";

						$tmpcrit=trim($tmpcrit);
						$tmpcrit2=$tmpcrit;
						$tmpbefore='%'; $tmpafter='%';
						if (preg_match('/^[\^\$]/', $tmpcrit))
						{
							$tmpbefore='';
							$tmpcrit2 = preg_replace('/^[\^\$]/', '', $tmpcrit2);
						}
						if (preg_match('/[\^\$]$/', $tmpcrit))
						{
							$tmpafter='';
							$tmpcrit2 = preg_replace('/[\^\$]$/', '', $tmpcrit2);
						}
						$newres .= $tmpbefore;
						$newres .= $db->escape($tmpcrit2);
						$newres .= $tmpafter;
						$newres .= "'";
						if ($tmpcrit2 == '')
						{
							$newres .= ' OR ' . $field . " IS NULL";
						}
					}

					$i3++;
				}
				$i2++;	// a criteria was added to string
			}
			$i++;
		}
		if ($newres) $res = $res . ($res ? ' AND ' : '') . ($i2 > 1 ? '(' : '') .$newres . ($i2 > 1 ? ')' : '');
		$j++;
	}
	$res = ($nofirstand?"":" AND ")."(" . $res . ")";
	//print 'xx'.$res.'yy';
	return $res;
}

/**
 * Return string with full Url. The file qualified is the one defined by relative path in $object->last_main_doc
 *
 * @param   Object	$object				Object
 * @return	string						Url string
 */
function showDirectDownloadLink($object)
{
	global $conf, $langs;

	$out='';
	$url = $object->getLastMainDocLink($object->element);

	if ($url)
	{
		$out.= img_picto('', 'object_globe.png').' '.$langs->trans("DirectDownloadLink").'<br>';
		$out.= '<input type="text" id="directdownloadlink" class="quatrevingtpercent" value="'.$url.'">';
		$out.= ajax_autoselect("directdownloadlink", 0);
	}
	return $out;
}

/**
 * Return the filename of file to get the thumbs
 *
 * @param   string  $file           Original filename (full or relative path)
 * @param   string  $extName        Extension to differenciate thumb file name ('', '_small', '_mini')
 * @param   string  $extImgTarget   Force image extension for thumbs. Use '' to keep same extension than original image (default).
 * @return  string                  New file name (full or relative path, including the thumbs/)
 */
function getImageFileNameForSize($file, $extName, $extImgTarget = '')
{
	$dirName = dirname($file);
	if ($dirName == '.') $dirName='';

	$fileName = preg_replace('/(\.gif|\.jpeg|\.jpg|\.png|\.bmp)$/i', '', $file);	// We remove extension, whatever is its case
	$fileName = basename($fileName);

	if (empty($extImgTarget)) $extImgTarget = (preg_match('/\.jpg$/i', $file)?'.jpg':'');
	if (empty($extImgTarget)) $extImgTarget = (preg_match('/\.jpeg$/i', $file)?'.jpeg':'');
	if (empty($extImgTarget)) $extImgTarget = (preg_match('/\.gif$/i', $file)?'.gif':'');
	if (empty($extImgTarget)) $extImgTarget = (preg_match('/\.png$/i', $file)?'.png':'');
	if (empty($extImgTarget)) $extImgTarget = (preg_match('/\.bmp$/i', $file)?'.bmp':'');

	if (! $extImgTarget) return $file;

	$subdir='';
	if ($extName) $subdir = 'thumbs/';

	return ($dirName?$dirName.'/':'').$subdir.$fileName.$extName.$extImgTarget; // New filename for thumb
}


/**
 * Return URL we can use for advanced preview links
 *
 * @param   string    $modulepart     propal, facture, facture_fourn, ...
 * @param   string    $relativepath   Relative path of docs.
 * @param	int		  $alldata		  Return array with all components (1 is recommended, then use a simple a href link with the class, target and mime attribute added. 'documentpreview' css class is handled by jquery code into main.inc.php)
 * @param	string	  $param		  More param on http links
 * @return  string|array              Output string with href link or array with all components of link
 */
function getAdvancedPreviewUrl($modulepart, $relativepath, $alldata = 0, $param = '')
{
	global $conf, $langs;

	if (empty($conf->use_javascript_ajax)) return '';

	$mime_preview = array('bmp', 'jpeg', 'png', 'gif', 'tiff', 'pdf', 'plain', 'css', 'svg+xml');
	//$mime_preview[]='vnd.oasis.opendocument.presentation';
	//$mime_preview[]='archive';
	$num_mime = array_search(dol_mimetype($relativepath, '', 1), $mime_preview);

	if ($alldata == 1)
	{
		if ($num_mime !== false) return array('target'=>'_blank', 'css'=>'documentpreview', 'url'=>DOL_URL_ROOT.'/document.php?modulepart='.$modulepart.'&attachment=0&file='.urlencode($relativepath).($param?'&'.$param:''), 'mime'=>dol_mimetype($relativepath), );
		else return array();
	}

	// old behavior
	if ($num_mime !== false) return 'javascript:document_preview(\''.dol_escape_js(DOL_URL_ROOT.'/document.php?modulepart='.$modulepart.'&attachment=0&file='.urlencode($relativepath).($param?'&'.$param:'')).'\', \''.dol_mimetype($relativepath).'\', \''.dol_escape_js($langs->trans('Preview')).'\')';
	else return '';
}


/**
 * Make content of an input box selected when we click into input field.
 *
 * @param string	$htmlname	Id of html object
 * @param string	$addlink	Add a 'link to' after
 * @return string
 */
function ajax_autoselect($htmlname, $addlink = '')
{
	global $langs;
	$out = '<script>
               jQuery(document).ready(function () {
				    jQuery("#'.$htmlname.'").click(function() { jQuery(this).select(); } );
				});
		    </script>';
	if ($addlink) $out.=' <a href="'.$addlink.'" target="_blank">'.$langs->trans("Link").'</a>';
	return $out;
}


/**
 *	Return mime type of a file
 *
 *	@param	string	$file		Filename we looking for MIME type
 *  @param  string	$default    Default mime type if extension not found in known list
 * 	@param	int		$mode    	0=Return full mime, 1=otherwise short mime string, 2=image for mime type, 3=source language, 4=css of font fa
 *	@return string 		    	Return a mime type family (text/xxx, application/xxx, image/xxx, audio, video, archive)
 *  @see    image_format_supported() from images.lib.php
 */
function dol_mimetype($file, $default = 'application/octet-stream', $mode = 0)
{
	$mime=$default;
	$imgmime='other.png';
	$famime='file-o';
	$srclang='';

	$tmpfile=preg_replace('/\.noexe$/', '', $file);

	// Text files
	if (preg_match('/\.txt$/i', $tmpfile))         			   { $mime='text/plain';    $imgmime='text.png'; $famime='file-text-o'; }
	if (preg_match('/\.rtx$/i', $tmpfile))                      { $mime='text/richtext'; $imgmime='text.png'; $famime='file-text-o'; }
	if (preg_match('/\.csv$/i', $tmpfile))					   { $mime='text/csv';      $imgmime='text.png'; $famime='file-text-o'; }
	if (preg_match('/\.tsv$/i', $tmpfile))					   { $mime='text/tab-separated-values'; $imgmime='text.png'; $famime='file-text-o'; }
	if (preg_match('/\.(cf|conf|log)$/i', $tmpfile))            { $mime='text/plain';    $imgmime='text.png'; $famime='file-text-o'; }
	if (preg_match('/\.ini$/i', $tmpfile))                      { $mime='text/plain';    $imgmime='text.png'; $srclang='ini'; $famime='file-text-o'; }
	if (preg_match('/\.css$/i', $tmpfile))                      { $mime='text/css';      $imgmime='css.png'; $srclang='css'; $famime='file-text-o'; }
	// Certificate files
	if (preg_match('/\.(crt|cer|key|pub)$/i', $tmpfile))        { $mime='text/plain';    $imgmime='text.png'; $famime='file-text-o'; }
	// HTML/XML
	if (preg_match('/\.(html|htm|shtml)$/i', $tmpfile))         { $mime='text/html';     $imgmime='html.png'; $srclang='html'; $famime='file-text-o'; }
	if (preg_match('/\.(xml|xhtml)$/i', $tmpfile))              { $mime='text/xml';      $imgmime='other.png'; $srclang='xml'; $famime='file-text-o'; }
	// Languages
	if (preg_match('/\.bas$/i', $tmpfile))                      { $mime='text/plain'; $imgmime='text.png'; $srclang='bas';  $famime='file-code-o'; }
	if (preg_match('/\.(c)$/i', $tmpfile))                      { $mime='text/plain'; $imgmime='text.png'; $srclang='c';  $famime='file-code-o'; }
	if (preg_match('/\.(cpp)$/i', $tmpfile))                    { $mime='text/plain'; $imgmime='text.png'; $srclang='cpp';  $famime='file-code-o'; }
	if (preg_match('/\.(h)$/i', $tmpfile))                      { $mime='text/plain'; $imgmime='text.png'; $srclang='h';  $famime='file-code-o'; }
	if (preg_match('/\.(java|jsp)$/i', $tmpfile))               { $mime='text/plain'; $imgmime='text.png'; $srclang='java';  $famime='file-code-o'; }
	if (preg_match('/\.php([0-9]{1})?$/i', $tmpfile))           { $mime='text/plain'; $imgmime='php.png'; $srclang='php';  $famime='file-code-o'; }
	if (preg_match('/\.phtml$/i', $tmpfile))                    { $mime='text/plain'; $imgmime='php.png'; $srclang='php';  $famime='file-code-o'; }
	if (preg_match('/\.(pl|pm)$/i', $tmpfile))                  { $mime='text/plain'; $imgmime='pl.png'; $srclang='perl';  $famime='file-code-o'; }
	if (preg_match('/\.sql$/i', $tmpfile))                      { $mime='text/plain'; $imgmime='text.png'; $srclang='sql';  $famime='file-code-o'; }
	if (preg_match('/\.js$/i', $tmpfile))                       { $mime='text/x-javascript'; $imgmime='jscript.png'; $srclang='js';  $famime='file-code-o'; }
	// Open office
	if (preg_match('/\.odp$/i', $tmpfile))                      { $mime='application/vnd.oasis.opendocument.presentation'; $imgmime='ooffice.png'; $famime='file-powerpoint-o'; }
	if (preg_match('/\.ods$/i', $tmpfile))                      { $mime='application/vnd.oasis.opendocument.spreadsheet';  $imgmime='ooffice.png'; $famime='file-excel-o'; }
	if (preg_match('/\.odt$/i', $tmpfile))                      { $mime='application/vnd.oasis.opendocument.text';         $imgmime='ooffice.png'; $famime='file-word-o'; }
	// MS Office
	if (preg_match('/\.mdb$/i', $tmpfile))					   { $mime='application/msaccess'; $imgmime='mdb.png'; $famime='file-o'; }
	if (preg_match('/\.doc(x|m)?$/i', $tmpfile))				   { $mime='application/msword'; $imgmime='doc.png'; $famime='file-word-o'; }
	if (preg_match('/\.dot(x|m)?$/i', $tmpfile))				   { $mime='application/msword'; $imgmime='doc.png'; $famime='file-word-o'; }
	if (preg_match('/\.xlt(x)?$/i', $tmpfile))				   { $mime='application/vnd.ms-excel'; $imgmime='xls.png'; $famime='file-excel-o'; }
	if (preg_match('/\.xla(m)?$/i', $tmpfile))				   { $mime='application/vnd.ms-excel'; $imgmime='xls.png'; $famime='file-excel-o'; }
	if (preg_match('/\.xls$/i', $tmpfile))			           { $mime='application/vnd.ms-excel'; $imgmime='xls.png'; $famime='file-excel-o'; }
	if (preg_match('/\.xls(b|m|x)$/i', $tmpfile))			   { $mime='application/vnd.openxmlformats-officedocument.spreadsheetml.sheet'; $imgmime='xls.png'; $famime='file-excel-o'; }
	if (preg_match('/\.pps(m|x)?$/i', $tmpfile))				   { $mime='application/vnd.ms-powerpoint'; $imgmime='ppt.png'; $famime='file-powerpoint-o'; }
	if (preg_match('/\.ppt(m|x)?$/i', $tmpfile))				   { $mime='application/x-mspowerpoint'; $imgmime='ppt.png'; $famime='file-powerpoint-o'; }
	// Other
	if (preg_match('/\.pdf$/i', $tmpfile))                      { $mime='application/pdf'; $imgmime='pdf.png'; $famime='file-pdf-o'; }
	// Scripts
	if (preg_match('/\.bat$/i', $tmpfile))                      { $mime='text/x-bat';  $imgmime='script.png'; $srclang='dos'; $famime='file-code-o'; }
	if (preg_match('/\.sh$/i', $tmpfile))                       { $mime='text/x-sh';   $imgmime='script.png'; $srclang='bash'; $famime='file-code-o'; }
	if (preg_match('/\.ksh$/i', $tmpfile))                      { $mime='text/x-ksh';  $imgmime='script.png'; $srclang='bash'; $famime='file-code-o'; }
	if (preg_match('/\.bash$/i', $tmpfile))                     { $mime='text/x-bash'; $imgmime='script.png'; $srclang='bash'; $famime='file-code-o'; }
	// Images
	if (preg_match('/\.ico$/i', $tmpfile))                      { $mime='image/x-icon'; $imgmime='image.png'; $famime='file-image-o'; }
	if (preg_match('/\.(jpg|jpeg)$/i', $tmpfile))			   { $mime='image/jpeg';   $imgmime='image.png'; $famime='file-image-o'; }
	if (preg_match('/\.png$/i', $tmpfile))					   { $mime='image/png';    $imgmime='image.png'; $famime='file-image-o'; }
	if (preg_match('/\.gif$/i', $tmpfile))					   { $mime='image/gif';    $imgmime='image.png'; $famime='file-image-o'; }
	if (preg_match('/\.bmp$/i', $tmpfile))					   { $mime='image/bmp';    $imgmime='image.png'; $famime='file-image-o'; }
	if (preg_match('/\.(tif|tiff)$/i', $tmpfile))			   { $mime='image/tiff';   $imgmime='image.png'; $famime='file-image-o'; }
	if (preg_match('/\.svg$/i', $tmpfile))					   { $mime='image/svg+xml';$imgmime='image.png'; $famime='file-image-o'; }
	// Calendar
	if (preg_match('/\.vcs$/i', $tmpfile))					   { $mime='text/calendar'; $imgmime='other.png'; $famime='file-text-o'; }
	if (preg_match('/\.ics$/i', $tmpfile))					   { $mime='text/calendar'; $imgmime='other.png'; $famime='file-text-o'; }
	// Other
	if (preg_match('/\.torrent$/i', $tmpfile))				   { $mime='application/x-bittorrent'; $imgmime='other.png'; $famime='file-o'; }
	// Audio
	if (preg_match('/\.(mp3|ogg|au|wav|wma|mid)$/i', $tmpfile)) { $mime='audio'; $imgmime='audio.png'; $famime='file-audio-o'; }
	// Video
	if (preg_match('/\.ogv$/i', $tmpfile))                      { $mime='video/ogg';       $imgmime='video.png'; $famime='file-video-o'; }
	if (preg_match('/\.webm$/i', $tmpfile))                     { $mime='video/webm';      $imgmime='video.png'; $famime='file-video-o'; }
	if (preg_match('/\.avi$/i', $tmpfile))                      { $mime='video/x-msvideo'; $imgmime='video.png'; $famime='file-video-o'; }
	if (preg_match('/\.divx$/i', $tmpfile))                     { $mime='video/divx';      $imgmime='video.png'; $famime='file-video-o'; }
	if (preg_match('/\.xvid$/i', $tmpfile))                     { $mime='video/xvid';      $imgmime='video.png'; $famime='file-video-o'; }
	if (preg_match('/\.(wmv|mpg|mpeg)$/i', $tmpfile))           { $mime='video';           $imgmime='video.png'; $famime='file-video-o'; }
	// Archive
	if (preg_match('/\.(zip|rar|gz|tgz|z|cab|bz2|7z|tar|lzh)$/i', $tmpfile))   { $mime='archive'; $imgmime='archive.png'; $famime='file-archive-o'; }    // application/xxx where zzz is zip, ...
	// Exe
	if (preg_match('/\.(exe|com)$/i', $tmpfile))                { $mime='application/octet-stream'; $imgmime='other.png'; $famime='file-o'; }
	// Lib
	if (preg_match('/\.(dll|lib|o|so|a)$/i', $tmpfile))         { $mime='library'; $imgmime='library.png'; $famime='file-o'; }
	// Err
	if (preg_match('/\.err$/i', $tmpfile))                      { $mime='error'; $imgmime='error.png'; $famime='file-text-o'; }

	// Return string
	if ($mode == 1)
	{
		$tmp=explode('/', $mime);
		return (! empty($tmp[1])?$tmp[1]:$tmp[0]);
	}
	if ($mode == 2)
	{
		return $imgmime;
	}
	if ($mode == 3)
	{
		return $srclang;
	}
	if ($mode == 4)
	{
		return $famime;
	}
	return $mime;
}

/**
 * Return value from dictionary
 *
 * @param string	$tablename		name of dictionary
 * @param string	$field			the value to return
 * @param int		$id				id of line
 * @param bool		$checkentity	add filter on entity
 * @param string	$rowidfield		name of the column rowid
 * @return string
 */
function getDictvalue($tablename, $field, $id, $checkentity = false, $rowidfield = 'rowid')
{
	global $dictvalues,$db,$langs;

	if (!isset($dictvalues[$tablename]))
	{
		$dictvalues[$tablename] = array();
		$sql = 'SELECT * FROM '.$tablename.' WHERE 1';
		if ($checkentity) $sql.= ' AND entity IN (0,'.getEntity($tablename).')';

		$resql = $db->query($sql);
		if ($resql)
		{
			while ($obj = $db->fetch_object($resql))
			{
				$dictvalues[$tablename][$obj->{$rowidfield}] = $obj;
			}
		}
		else
		{
			dol_print_error($db);
		}
	}

	if (!empty($dictvalues[$tablename][$id])) return $dictvalues[$tablename][$id]->{$field}; // Found
	else // Not found
	{
		if ($id > 0) return $id;
		return '';
	}
}

/**
 *	Return true if the color is light
 *
 *  @param	string	$stringcolor		String with hex (FFFFFF) or comma RGB ('255,255,255')
 *  @return	int							-1 : Error with argument passed |0 : color is dark | 1 : color is light
 */
function colorIsLight($stringcolor)
{
    $stringcolor = str_replace('#', '', $stringcolor);
	$res = -1;
	if (!empty($stringcolor))
	{
		$res = 0;
		$tmp=explode(',', $stringcolor);
		if (count($tmp) > 1)   // This is a comma RGB ('255','255','255')
		{
			$r = $tmp[0];
			$g = $tmp[1];
			$b = $tmp[2];
		}
		else
		{
			$hexr=$stringcolor[0].$stringcolor[1];
			$hexg=$stringcolor[2].$stringcolor[3];
			$hexb=$stringcolor[4].$stringcolor[5];
			$r = hexdec($hexr);
			$g = hexdec($hexg);
			$b = hexdec($hexb);
		}
		$bright = (max($r, $g, $b) + min($r, $g, $b)) / 510.0;    // HSL algorithm
		if ($bright > 0.6) $res = 1;
	}
	return $res;
}

/**
 * Function to test if an entry is enabled or not
 *
 * @param	string		$type_user					0=We test for internal user, 1=We test for external user
 * @param	array		$menuentry					Array for feature entry to test
 * @param	array		$listofmodulesforexternal	Array with list of modules allowed to external users
 * @return	int										0=Hide, 1=Show, 2=Show gray
 */
function isVisibleToUserType($type_user, &$menuentry, &$listofmodulesforexternal)
{
	global $conf;

	//print 'type_user='.$type_user.' module='.$menuentry['module'].' enabled='.$menuentry['enabled'].' perms='.$menuentry['perms'];
	//print 'ok='.in_array($menuentry['module'], $listofmodulesforexternal);
	if (empty($menuentry['enabled'])) return 0;	// Entry disabled by condition
	if ($type_user && $menuentry['module'])
	{
		$tmploops=explode('|', $menuentry['module']);
		$found=0;
		foreach($tmploops as $tmploop)
		{
			if (in_array($tmploop, $listofmodulesforexternal)) {
				$found++; break;
			}
		}
		if (! $found) return 0;	// Entry is for menus all excluded to external users
	}
	if (! $menuentry['perms'] && $type_user) return 0; 											// No permissions and user is external
	if (! $menuentry['perms'] && ! empty($conf->global->MAIN_MENU_HIDE_UNAUTHORIZED))	return 0;	// No permissions and option to hide when not allowed, even for internal user, is on
	if (! $menuentry['perms']) return 2;															// No permissions and user is external
	return 1;
}

/**
 * Round to next multiple.
 *
 * @param 	double		$n		Number to round up
 * @param 	integer		$x		Multiple. For example 60 to round up to nearest exact minute for a date with seconds.
 * @return 	integer				Value rounded.
 */
function roundUpToNextMultiple($n, $x = 5)
{
	return (ceil($n)%$x === 0) ? ceil($n) : round(($n+$x/2)/$x)*$x;
}

/**
<<<<<<< HEAD
 * Function dolGetBadge
 *
 * @param   string  $label      label of badge no html : use in alt attribute for accessibility
 * @param   string  $html       optional : label of badge with html
 * @param   string  $type       type of badge : Primary Secondary Success Danger Warning Info Light Dark status0 status1 status2 status3 status4 status5 status6 status7 status8 status9
 * @param   string  $mode       default '' , pill, dot
 * @param   string  $url        the url for link
 * @param   array   $params     various params for future : recommended rather than adding more fuction arguments
 * @return  string              Html badge
 */
function dolGetBadge($label, $html = '', $type = 'primary', $mode = '', $url = '', $params = array())
{

    $attr=array(
        'class'=>'badge'.(!empty($mode)?' badge-'.$mode:'').(!empty($type)?' badge-'.$type:'')
    );

    if(empty($html)){
        $html = $label;
    }

    if(!empty($url)){
        $attr['href'] = $url;
    }

    if($mode==='dot')
    {
        $attr['class'].= ' classfortooltip';
        $attr['title'] = $html;
        $attr['aria-label'] = $label;
        $html='';
    }

    // Override attr
    if(!empty($params['attr']) && is_array($params['attr'])){
        foreach($params['attr']as $key => $value){
            $attr[$key] = $value;
        }
    }

    // TODO: add hook

    // escape all attribute
    $attr = array_map('dol_escape_htmltag', $attr);

    $TCompiledAttr = array();
    foreach($attr as $key => $value){
        $TCompiledAttr[] = $key.'="'.$value.'"';
    }

    $compiledAttributes = !empty($TCompiledAttr)?implode(' ', $TCompiledAttr):'';

    $tag = !empty($url)?'a':'span';

    return '<'.$tag.' '.$compiledAttributes.'>'.$html.'</'.$tag.'>';
}


/**
 * Function dolGetStatus
 *
 * @param   string  $statusLabel       Label of badge no html : use in alt attribute for accessibility
 * @param   string  $statusLabelShort  Short label of badge no html
 * @param   string  $html              Optional : label of badge with html
 * @param   string  $statusType        status0 status1 status2 status3 status4 status5 status6 status7 status8 status9 : image name or badge name
 * @param   int	    $displayMode       0=Long label, 1=Short label, 2=Picto + Short label, 3=Picto, 4=Picto + Long label, 5=Short label + Picto, 6=Long label + Picto
 * @param   string  $url               The url for link
 * @param   array   $params            Various params for future : recommended rather than adding more function arguments
 * @return  string                     Html status string
 */
function dolGetStatus($statusLabel = '', $statusLabelShort = '', $html = '', $statusType = 'status0', $displayMode = 0, $url = '', $params = array())
{
    global $conf;

    $return = '';

    // image's filename are still in French
    $statusImg=array(
        'status0' => 'statut0'
        ,'status1' => 'statut1'
        ,'status2' => 'statut2'
        ,'status3' => 'statut3'
        ,'status4' => 'statut4'
        ,'status5' => 'statut5'
        ,'status6' => 'statut6'
        ,'status7' => 'statut7'
        ,'status8' => 'statut8'
        ,'status9' => 'statut9'
    );

    // TODO : add a hook

    if ($displayMode == 0) {
        $return = !empty($html)?$html:$statusLabel;
    }
    elseif ($displayMode == 1) {
        $return = !empty($html)?$html:(!empty($statusLabelShort)?$statusLabelShort:$statusLabel);
    }
    // use status with images
    elseif (empty($conf->global->MAIN_STATUS_USES_CSS)){
        $return = '';
        $htmlLabel      = (in_array($displayMode, array(1,2,5))?'<span class="hideonsmartphone">':'').(!empty($html)?$html:$statusLabel).(in_array($displayMode, array(1,2,5))?'</span>':'');
        $htmlLabelShort = (in_array($displayMode, array(1,2,5))?'<span class="hideonsmartphone">':'').(!empty($html)?$html:(!empty($statusLabelShort)?$statusLabelShort:$statusLabel)).(in_array($displayMode, array(1,2,5))?'</span>':'');

        if(!empty($statusImg[$statusType])){
            $htmlImg = img_picto($statusLabel, $statusImg[$statusType]);
        }else{
            $htmlImg = img_picto($statusLabel, $statusType);
        }

        if ($displayMode === 2) {
            $return =  $htmlImg .' '. $htmlLabelShort;
        }
        elseif ($displayMode === 3) {
            $return = $htmlImg;
        }
        elseif ($displayMode === 4) {
            $return =  $htmlImg .' '. $htmlLabel;
        }
        elseif ($displayMode === 5) {
            $return = $htmlLabelShort .' '. $htmlImg;
        }
        else { // $displayMode >= 6
            $return = $htmlLabel .' '. $htmlImg;
        }
    }
    // Use new badge
    elseif (!empty($conf->global->MAIN_STATUS_USES_CSS) && !empty($displayMode)) {
        $statusLabelShort = !empty($statusLabelShort)?$statusLabelShort:$statusLabel;

        if ($displayMode == 3) {
            $return = dolGetBadge($statusLabel, '', $statusType, 'dot');
        }
        elseif ($displayMode === 5) {
            $return = dolGetBadge($statusLabelShort, $html, $statusType);
        }
        else {
            $return = dolGetBadge($statusLabel, $html, $statusType);
        }
    }

    return $return;
}


/**
 * Function dolGetButtonAction
 *
 * @param string    $label      label of button no html : use in alt attribute for accessibility $html is not empty
 * @param string    $html       optional : content with html
 * @param string    $actionType default, delete, danger
 * @param string    $url        the url for link
 * @param string    $id         attribute id of button
 * @param int       $userRight  user action right
 * @param array     $params     various params for future : recommended rather than adding more function arguments
 * @return string               html button
 */
function dolGetButtonAction($label, $html = '', $actionType = 'default', $url = '', $id = '', $userRight = 1, $params = array())
{
    $class = 'butAction' ;
    if($actionType == 'danger' || $actionType == 'delete'){
        $class = 'butActionDelete' ;
    }

    $attr=array(
        'class' => $class
        ,'href' => empty($url)?'':$url
    );

    if(empty($html)){
        $html = $label;
    }else{
        $attr['aria-label'] = $label;
    }


    if(empty($userRight)){
        $attr['class'] = 'butActionRefused';
        $attr['href'] = '';
    }

    if(empty($id)){
        $attr['id'] = $id;
    }

    // Override attr
    if(!empty($params['attr']) && is_array($params['attr'])){
        foreach($params['attr'] as $key => $value){
            $attr[$key] = $value;
        }
    }

    if(isset($attr['href']) && empty($attr['href'])){
        unset($attr['href']);
    }

    // TODO : add a hook

    // escape all attribute
    $attr = array_map('dol_escape_htmltag', $attr);

    $TCompiledAttr = array();
    foreach($attr as $key => $value){
        $TCompiledAttr[] = $key.'="'.$value.'"';
    }

    $compiledAttributes = !empty($TCompiledAttr)?implode(' ', $TCompiledAttr):'';

    $tag = !empty($attr['href'])?'a':'span';

    return '<div class="inline-block divButAction"><'.$tag.' '.$compiledAttributes.'>'.$html.'</'.$tag.'></div>';
}



/**
 * Function dolGetButtonTitle : this kind of buttons are used in title in list
 *
 * @param string    $label      label of button
 * @param string    $helpText   optional : content for help tooltip
 * @param string    $iconClass  class for icon element
 * @param string    $url        the url for link
 * @param string    $id         attribute id of button
 * @param int       $status     0 no user rights, 1 active, -1 Feature Disabled, -2 disable Other reason use helpText as tooltip
 * @param array     $params     various params for future : recommended rather than adding more function arguments
 * @return string               html button
 */
function dolGetButtonTitle($label, $helpText = '', $iconClass = 'fa fa-file', $url = '', $id = '', $status = 1, $params = array())
{
    global $langs, $conf, $user;

    // Actually this conf is used in css too for external module compatibility and smooth transition to this function
    if (! empty($conf->global->MAIN_BUTTON_HIDE_UNAUTHORIZED) && (! $user->admin) && $status <= 0) {
        return '';
    }

    $class = 'btnTitle' ;

    // hidden conf keep during button transition TODO: remove this block
    if(empty($conf->global->MAIN_USE_NEW_TITLE_BUTTON)){
        $class = 'butActionNew';
    }

    $attr=array(
        'class' => $class
        ,'href' => empty($url)?'':$url
    );

    if(!empty($helpText)){
        $attr['title'] = dol_escape_htmltag($helpText);
    }

    if($status <= 0){
        $attr['class'] .= ' refused';

        // hidden conf keep during button transition TODO: remove this block
        if(empty($conf->global->MAIN_USE_NEW_TITLE_BUTTON)){
            $attr['class'] = 'butActionNewRefused';
        }

        $attr['href'] = '';

        if($status == -1){ // Not enough permissions
            $attr['title'] = dol_escape_htmltag($langs->transnoentitiesnoconv("FeatureDisabled"));
        }
        elseif($status == 0){ // disable
            $attr['title'] = dol_escape_htmltag($langs->transnoentitiesnoconv("NotEnoughPermissions"));
        }
    }

    if(!empty($attr['title'])){
        $attr['class'] .= ' classfortooltip';
    }

    if(empty($id)){
        $attr['id'] = $id;
    }

    // Override attr
    if(!empty($params['attr']) && is_array($params['attr'])){
        foreach($params['attr'] as $key => $value){
            if($key == 'class'){
                $attr['class'].= ' '.$value;
            }
            elseif($key == 'classOverride'){
                $attr['class'] = $value;
            }
            else{
                $attr[$key] = $value;
            }
        }
    }

    if(isset($attr['href']) && empty($attr['href'])){
        unset($attr['href']);
    }

    // TODO : add a hook

    // escape all attribute
    $attr = array_map('dol_escape_htmltag', $attr);

    $TCompiledAttr = array();
    foreach($attr as $key => $value){
        $TCompiledAttr[] = $key.'="'.$value.'"';
    }

    $compiledAttributes = !empty($TCompiledAttr)?implode(' ', $TCompiledAttr):'';

    $tag = !empty($attr['href'])?'a':'span';


    $button ='<'.$tag.' '.$compiledAttributes.' >';
    $button.= '<span class="'.$iconClass.' valignmiddle btnTitle-icon"></span>';
    $button.= '<span class="valignmiddle text-plus-circle btnTitle-label">'.$label.'</span>';
    $button.= '</'.$tag.'>';

    // hidden conf keep during button transition TODO: remove this block
    if(empty($conf->global->MAIN_USE_NEW_TITLE_BUTTON)){
        $button='<'.$tag.' '.$compiledAttributes.' ><span class="text-plus-circle">'.$label.'</span>';
        $button.= '<span class="'.$iconClass.' valignmiddle"></span>';
        $button.= '</'.$tag.'>';
    }

    return $button;
=======
 * Return if a file can contains executable content
 *
 * @param   string  $filename       File NamedRange
 * @return  boolean                 True if yes, False if no
 */
function isAFileWithExecutableContent($filename)
{
    if (preg_match('/\.(htm|html|js|php|phtml|pl|py|cgi|ksh|sh|bash)$/i', $filename))
    {
        return true;
    }
    return false;
>>>>>>> 61ead069
}<|MERGE_RESOLUTION|>--- conflicted
+++ resolved
@@ -1,6 +1,4 @@
 <?php
-use PhpOffice\PhpSpreadsheet\NamedRange;
-
 /* Copyright (C) 2000-2007	Rodolphe Quiedeville			<rodolphe@quiedeville.org>
  * Copyright (C) 2003		Jean-Louis Bergamo			<jlb@j1b.org>
  * Copyright (C) 2004-2018	Laurent Destailleur			<eldy@users.sourceforge.net>
@@ -7945,7 +7943,6 @@
 }
 
 /**
-<<<<<<< HEAD
  * Function dolGetBadge
  *
  * @param   string  $label      label of badge no html : use in alt attribute for accessibility
@@ -7958,7 +7955,6 @@
  */
 function dolGetBadge($label, $html = '', $type = 'primary', $mode = '', $url = '', $params = array())
 {
-
     $attr=array(
         'class'=>'badge'.(!empty($mode)?' badge-'.$mode:'').(!empty($type)?' badge-'.$type:'')
     );
@@ -8121,7 +8117,6 @@
         $attr['aria-label'] = $label;
     }
 
-
     if(empty($userRight)){
         $attr['class'] = 'butActionRefused';
         $attr['href'] = '';
@@ -8158,8 +8153,6 @@
 
     return '<div class="inline-block divButAction"><'.$tag.' '.$compiledAttributes.'>'.$html.'</'.$tag.'></div>';
 }
-
-
 
 /**
  * Function dolGetButtonTitle : this kind of buttons are used in title in list
@@ -8271,7 +8264,9 @@
     }
 
     return $button;
-=======
+}
+
+/**
  * Return if a file can contains executable content
  *
  * @param   string  $filename       File NamedRange
@@ -8284,5 +8279,4 @@
         return true;
     }
     return false;
->>>>>>> 61ead069
 }