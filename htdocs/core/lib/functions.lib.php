<?php
/* Copyright (C) 2000-2007	Rodolphe Quiedeville		<rodolphe@quiedeville.org>
 * Copyright (C) 2003		Jean-Louis Bergamo			<jlb@j1b.org>
 * Copyright (C) 2004-2018	Laurent Destailleur			<eldy@users.sourceforge.net>
 * Copyright (C) 2004		Sebastien Di Cintio			<sdicintio@ressource-toi.org>
 * Copyright (C) 2004		Benoit Mortier				<benoit.mortier@opensides.be>
 * Copyright (C) 2004		Christophe Combelles		<ccomb@free.fr>
 * Copyright (C) 2005-2019	Regis Houssin				<regis.houssin@inodbox.com>
 * Copyright (C) 2008		Raphael Bertrand (Resultic)	<raphael.bertrand@resultic.fr>
 * Copyright (C) 2010-2018	Juanjo Menent				<jmenent@2byte.es>
 * Copyright (C) 2013		Cédric Salvador				<csalvador@gpcsolutions.fr>
 * Copyright (C) 2013-2021	Alexandre Spangaro			<aspangaro@open-dsi.fr>
 * Copyright (C) 2014		Cédric GROSS				<c.gross@kreiz-it.fr>
 * Copyright (C) 2014-2015	Marcos García				<marcosgdf@gmail.com>
 * Copyright (C) 2015		Jean-François Ferry			<jfefe@aternatik.fr>
 * Copyright (C) 2018-2022  Frédéric France             <frederic.france@netlogic.fr>
 * Copyright (C) 2019       Thibault Foucart            <support@ptibogxiv.net>
 * Copyright (C) 2020       Open-Dsi         			<support@open-dsi.fr>
 * Copyright (C) 2021       Gauthier VERDOL         	<gauthier.verdol@atm-consulting.fr>
 * Copyright (C) 2022       Anthony Berton	         	<anthony.berton@bb2a.fr>
 *
 * This program is free software; you can redistribute it and/or modify
 * it under the terms of the GNU General Public License as published by
 * the Free Software Foundation; either version 3 of the License, or
 * (at your option) any later version.
 *
 * This program is distributed in the hope that it will be useful,
 * but WITHOUT ANY WARRANTY; without even the implied warranty of
 * MERCHANTABILITY or FITNESS FOR A PARTICULAR PURPOSE.  See the
 * GNU General Public License for more details.
 *
 * You should have received a copy of the GNU General Public License
 * along with this program. If not, see <https://www.gnu.org/licenses/>.
 * or see https://www.gnu.org/
 */

/**
 *	\file			htdocs/core/lib/functions.lib.php
 *	\brief			A set of functions for Dolibarr
 *					This file contains all frequently used functions.
 */

include_once DOL_DOCUMENT_ROOT.'/core/lib/json.lib.php';


if (!function_exists('utf8_encode')) {
	/**
	 * Implement utf8_encode for PHP that does not support it.
	 *
	 * @param	mixed	$elements		PHP Object to json encode
	 * @return 	string					Json encoded string
	 */
	function utf8_encode($elements)
	{
		return mb_convert_encoding($elements, 'UTF-8', 'ISO-8859-1');
	}
}

if (!function_exists('utf8_decode')) {
	/**
	 * Implement utf8_decode for PHP that does not support it.
	 *
	 * @param	mixed	$elements		PHP Object to json encode
	 * @return 	string					Json encoded string
	 */
	function utf8_decode($elements)
	{
		return mb_convert_encoding($elements, 'ISO-8859-1', 'UTF-8');
	}
}


/**
 * Return dolibarr global constant string value
 * @param string $key key to return value, return '' if not set
 * @param string $default value to return
 * @return string
 */
function getDolGlobalString($key, $default = '')
{
	global $conf;
	// return $conf->global->$key ?? $default;
	return (string) (empty($conf->global->$key) ? $default : $conf->global->$key);
}

/**
 * Return dolibarr global constant int value
 * @param string $key key to return value, return 0 if not set
 * @param int $default value to return
 * @return int
 */
function getDolGlobalInt($key, $default = 0)
{
	global $conf;
	// return $conf->global->$key ?? $default;
	return (int) (empty($conf->global->$key) ? $default : $conf->global->$key);
}

/**
 * Is Dolibarr module enabled
 * @param string $module module name to check
 * @return int
 */
function isModEnabled($module)
{
	global $conf;
	return !empty($conf->$module->enabled);
}

/**
 * Return a DoliDB instance (database handler).
 *
 * @param   string	$type		Type of database (mysql, pgsql...)
 * @param	string	$host		Address of database server
 * @param	string	$user		Authorized username
 * @param	string	$pass		Password
 * @param	string	$name		Name of database
 * @param	int		$port		Port of database server
 * @return	DoliDB				A DoliDB instance
 */
function getDoliDBInstance($type, $host, $user, $pass, $name, $port)
{
	require_once DOL_DOCUMENT_ROOT."/core/db/".$type.'.class.php';

	$class = 'DoliDB'.ucfirst($type);
	$dolidb = new $class($type, $host, $user, $pass, $name, $port);
	return $dolidb;
}

/**
 * 	Get list of entity id to use.
 *
 * 	@param	string	$element		Current element
 *									'societe', 'socpeople', 'actioncomm', 'agenda', 'resource',
 *									'product', 'productprice', 'stock', 'bom', 'mo',
 *									'propal', 'supplier_proposal', 'invoice', 'supplier_invoice', 'payment_various',
 *									'categorie', 'bank_account', 'bank_account', 'adherent', 'user',
 *									'commande', 'supplier_order', 'expedition', 'intervention', 'survey',
 *									'contract', 'tax', 'expensereport', 'holiday', 'multicurrency', 'project',
 *									'email_template', 'event', 'donation'
 *									'c_paiement', 'c_payment_term', ...
 * 	@param	int		$shared			0=Return id of current entity only,
 * 									1=Return id of current entity + shared entities (default)
 *  @param	object	$currentobject	Current object if needed
 * 	@return	mixed					Entity id(s) to use ( eg. entity IN ('.getEntity(elementname).')' )
 */
function getEntity($element, $shared = 1, $currentobject = null)
{
	global $conf, $mc, $hookmanager, $object, $action, $db;

	if (! is_object($hookmanager)) {
		$hookmanager = new HookManager($db);
	}

	// fix different element names (France to English)
	switch ($element) {
		case 'contrat':
			$element = 'contract';
			break; // "/contrat/class/contrat.class.php"
		case 'order_supplier':
			$element = 'supplier_order';
			break; // "/fourn/class/fournisseur.commande.class.php"
		case 'invoice_supplier':
			$element = 'supplier_invoice';
			break; // "/fourn/class/fournisseur.facture.class.php"
	}

	if (is_object($mc)) {
		$out = $mc->getEntity($element, $shared, $currentobject);
	} else {
		$out = '';
		$addzero = array('user', 'usergroup', 'c_email_templates', 'email_template', 'default_values');
		if (in_array($element, $addzero)) {
			$out .= '0,';
		}
		$out .= ((int) $conf->entity);
	}

	// Manipulate entities to query on the fly
	$parameters = array(
		'element' => $element,
		'shared' => $shared,
		'object' => $object,
		'currentobject' => $currentobject,
		'out' => $out
	);
	$reshook = $hookmanager->executeHooks('hookGetEntity', $parameters, $currentobject, $action); // Note that $action and $object may have been modified by some hooks

	if (is_numeric($reshook)) {
		if ($reshook == 0 && !empty($hookmanager->resPrint)) {
			$out .= ','.$hookmanager->resPrint; // add
		} elseif ($reshook == 1) {
			$out = $hookmanager->resPrint; // replace
		}
	}

	return $out;
}

/**
 * 	Set entity id to use when to create an object
 *
 * 	@param	object	$currentobject	Current object
 * 	@return	mixed					Entity id to use ( eg. entity = '.setEntity($object) )
 */
function setEntity($currentobject)
{
	global $conf, $mc;

	if (is_object($mc) && method_exists($mc, 'setEntity')) {
		return $mc->setEntity($currentobject);
	} else {
		return ((is_object($currentobject) && $currentobject->id > 0 && $currentobject->entity > 0) ? $currentobject->entity : $conf->entity);
	}
}

/**
 * 	Return if string has a name dedicated to store a secret
 *
 * 	@param	string	$keyname	Name of key to test
 * 	@return	boolean				True if key is used to store a secret
 */
function isASecretKey($keyname)
{
	return preg_match('/(_pass|password|_pw|_key|securekey|serverkey|secret\d?|p12key|exportkey|_PW_[a-z]+|token)$/i', $keyname);
}


/**
 * Return a numeric value into an Excel like column number. So 0 return 'A', 1 returns 'B'..., 26 return 'AA'
 *
 * @param	int|string		$n		Numeric value
 * @return 	string					Column in Excel format
 */
function num2Alpha($n)
{
	for ($r = ""; $n >= 0; $n = intval($n / 26) - 1)
		$r = chr($n % 26 + 0x41) . $r;
		return $r;
}


/**
 * Return information about user browser
 *
 * Returns array with the following format:
 * array(
 *  'browsername' => Browser name (firefox|chrome|iceweasel|epiphany|safari|opera|ie|unknown)
 *  'browserversion' => Browser version. Empty if unknown
 *  'browseros' => Set with mobile OS (android|blackberry|ios|palm|symbian|webos|maemo|windows|unknown)
 *  'layout' => (tablet|phone|classic)
 *  'phone' => empty if not mobile, (android|blackberry|ios|palm|unknown) if mobile
 *  'tablet' => true/false
 * )
 *
 * @param string $user_agent Content of $_SERVER["HTTP_USER_AGENT"] variable
 * @return	array Check function documentation
 */
function getBrowserInfo($user_agent)
{
	include_once DOL_DOCUMENT_ROOT.'/includes/mobiledetect/mobiledetectlib/Mobile_Detect.php';

	$name = 'unknown';
	$version = '';
	$os = 'unknown';
	$phone = '';

	$user_agent = substr($user_agent, 0, 512);	// Avoid to process too large user agent

	$detectmobile = new Mobile_Detect(null, $user_agent);
	$tablet = $detectmobile->isTablet();

	if ($detectmobile->isMobile()) {
		$phone = 'unknown';

		// If phone/smartphone, we set phone os name.
		if ($detectmobile->is('AndroidOS')) {
			$os = $phone = 'android';
		} elseif ($detectmobile->is('BlackBerryOS')) {
			$os = $phone = 'blackberry';
		} elseif ($detectmobile->is('iOS')) {
			$os = 'ios';
			$phone = 'iphone';
		} elseif ($detectmobile->is('PalmOS')) {
			$os = $phone = 'palm';
		} elseif ($detectmobile->is('SymbianOS')) {
			$os = 'symbian';
		} elseif ($detectmobile->is('webOS')) {
			$os = 'webos';
		} elseif ($detectmobile->is('MaemoOS')) {
			$os = 'maemo';
		} elseif ($detectmobile->is('WindowsMobileOS') || $detectmobile->is('WindowsPhoneOS')) {
			$os = 'windows';
		}
	}

	// OS
	if (preg_match('/linux/i', $user_agent)) {
		$os = 'linux';
	} elseif (preg_match('/macintosh/i', $user_agent)) {
		$os = 'macintosh';
	} elseif (preg_match('/windows/i', $user_agent)) {
		$os = 'windows';
	}

	// Name
	$reg = array();
	if (preg_match('/firefox(\/|\s)([\d\.]*)/i', $user_agent, $reg)) {
		$name = 'firefox';
		$version = $reg[2];
	} elseif (preg_match('/edge(\/|\s)([\d\.]*)/i', $user_agent, $reg)) {
		$name = 'edge';
		$version = $reg[2];
	} elseif (preg_match('/chrome(\/|\s)([\d\.]+)/i', $user_agent, $reg)) {
		$name = 'chrome';
		$version = $reg[2];
	} elseif (preg_match('/chrome/i', $user_agent, $reg)) {
		// we can have 'chrome (Mozilla...) chrome x.y' in one string
		$name = 'chrome';
	} elseif (preg_match('/iceweasel/i', $user_agent)) {
		$name = 'iceweasel';
	} elseif (preg_match('/epiphany/i', $user_agent)) {
		$name = 'epiphany';
	} elseif (preg_match('/safari(\/|\s)([\d\.]*)/i', $user_agent, $reg)) {
		$name = 'safari';
		$version = $reg[2];
	} elseif (preg_match('/opera(\/|\s)([\d\.]*)/i', $user_agent, $reg)) {
		// Safari is often present in string for mobile but its not.
		$name = 'opera';
		$version = $reg[2];
	} elseif (preg_match('/(MSIE\s([0-9]+\.[0-9]))|.*(Trident\/[0-9]+.[0-9];.*rv:([0-9]+\.[0-9]+))/i', $user_agent, $reg)) {
		$name = 'ie';
		$version = end($reg);
	} elseif (preg_match('/(Windows NT\s([0-9]+\.[0-9])).*(Trident\/[0-9]+.[0-9];.*rv:([0-9]+\.[0-9]+))/i', $user_agent, $reg)) {
		// MS products at end
		$name = 'ie';
		$version = end($reg);
	} elseif (preg_match('/l(i|y)n(x|ks)(\(|\/|\s)*([\d\.]+)/i', $user_agent, $reg)) {
		// MS products at end
		$name = 'lynxlinks';
		$version = $reg[4];
	}

	if ($tablet) {
		$layout = 'tablet';
	} elseif ($phone) {
		$layout = 'phone';
	} else {
		$layout = 'classic';
	}

	return array(
		'browsername' => $name,
		'browserversion' => $version,
		'browseros' => $os,
		'layout' => $layout,
		'phone' => $phone,
		'tablet' => $tablet
	);
}

/**
 *  Function called at end of web php process
 *
 *  @return	void
 */
function dol_shutdown()
{
	global $conf, $user, $langs, $db;
	$disconnectdone = false;
	$depth = 0;
	if (is_object($db) && !empty($db->connected)) {
		$depth = $db->transaction_opened;
		$disconnectdone = $db->close();
	}
	dol_syslog("--- End access to ".$_SERVER["PHP_SELF"].(($disconnectdone && $depth) ? ' (Warn: db disconnection forced, transaction depth was '.$depth.')' : ''), (($disconnectdone && $depth) ? LOG_WARNING : LOG_INFO));
}

/**
 * Return true if we are in a context of submitting the parameter $paramname from a POST of a form.
 *
 * @param 	string	$paramname		Name or parameter to test
 * @return 	boolean					True if we have just submit a POST or GET request with the parameter provided (even if param is empty)
 */
function GETPOSTISSET($paramname)
{
	$isset = false;

	$relativepathstring = $_SERVER["PHP_SELF"];
	// Clean $relativepathstring
	if (constant('DOL_URL_ROOT')) {
		$relativepathstring = preg_replace('/^'.preg_quote(constant('DOL_URL_ROOT'), '/').'/', '', $relativepathstring);
	}
	$relativepathstring = preg_replace('/^\//', '', $relativepathstring);
	$relativepathstring = preg_replace('/^custom\//', '', $relativepathstring);
	//var_dump($relativepathstring);
	//var_dump($user->default_values);

	// Code for search criteria persistence.
	// Retrieve values if restore_lastsearch_values
	if (!empty($_GET['restore_lastsearch_values'])) {        // Use $_GET here and not GETPOST
		if (!empty($_SESSION['lastsearch_values_'.$relativepathstring])) {	// If there is saved values
			$tmp = json_decode($_SESSION['lastsearch_values_'.$relativepathstring], true);
			if (is_array($tmp)) {
				foreach ($tmp as $key => $val) {
					if ($key == $paramname) {	// We are on the requested parameter
						$isset = true;
						break;
					}
				}
			}
		}
		// If there is saved contextpage, limit, page or mode
		if ($paramname == 'contextpage' && !empty($_SESSION['lastsearch_contextpage_'.$relativepathstring])) {
			$isset = true;
		} elseif ($paramname == 'limit' && !empty($_SESSION['lastsearch_limit_'.$relativepathstring])) {
			$isset = true;
		} elseif ($paramname == 'page' && !empty($_SESSION['lastsearch_page_'.$relativepathstring])) {
			$isset = true;
		} elseif ($paramname == 'mode' && !empty($_SESSION['lastsearch_mode_'.$relativepathstring])) {
			$isset = true;
		}
	} else {
		$isset = (isset($_POST[$paramname]) || isset($_GET[$paramname])); // We must keep $_POST and $_GET here
	}

	return $isset;
}

/**
 * Return true if the parameter $paramname is submit from a POST OR GET as an array.
 * Can be used before GETPOST to know if the $check param of GETPOST need to check an array or a string
 *
 * @param 	string	$paramname		Name or parameter to test
 *  @param	int		$method	     Type of method (0 = get then post, 1 = only get, 2 = only post, 3 = post then get)
 * @return 	bool 				True if we have just submit a POST or GET request with the parameter provided (even if param is empty)
 */
function GETPOSTISARRAY($paramname, $method = 0)
{
	// for $method test need return the same $val as GETPOST
	if (empty($method)) {
		$val = isset($_GET[$paramname]) ? $_GET[$paramname] : (isset($_POST[$paramname]) ? $_POST[$paramname] : '');
	} elseif ($method == 1) {
		$val = isset($_GET[$paramname]) ? $_GET[$paramname] : '';
	} elseif ($method == 2) {
		$val = isset($_POST[$paramname]) ? $_POST[$paramname] : '';
	} elseif ($method == 3) {
		$val = isset($_POST[$paramname]) ? $_POST[$paramname] : (isset($_GET[$paramname]) ? $_GET[$paramname] : '');
	} else {
		$val = 'BadFirstParameterForGETPOST';
	}

	return is_array($val);
}

/**
 *  Return value of a param into GET or POST supervariable.
 *  Use the property $user->default_values[path]['createform'] and/or $user->default_values[path]['filters'] and/or $user->default_values[path]['sortorder']
 *  Note: The property $user->default_values is loaded by main.php when loading the user.
 *
 *  @param  string  $paramname   Name of parameter to found
 *  @param  string  $check	     Type of check
 *                               ''=no check (deprecated)
 *                               'none'=no check (only for param that should have very rich content like passwords)
 *                               'array', 'array:restricthtml' or 'array:aZ09' to check it's an array
 *                               'int'=check it's numeric (integer or float)
 *                               'intcomma'=check it's integer+comma ('1,2,3,4...')
 *                               'alpha'=Same than alphanohtml since v13
 *                               'alphawithlgt'=alpha with lgt
 *                               'alphanohtml'=check there is no html content and no " and no ../
 *                               'aZ'=check it's a-z only
 *                               'aZ09'=check it's simple alpha string (recommended for keys)
 *                               'san_alpha'=Use filter_var with FILTER_SANITIZE_STRING (do not use this for free text string)
 *                               'nohtml'=check there is no html content and no " and no ../
 *                               'restricthtml'=check html content is restricted to some tags only
 *                               'custom'= custom filter specify $filter and $options)
 *  @param	int		$method	     Type of method (0 = get then post, 1 = only get, 2 = only post, 3 = post then get)
 *  @param  int     $filter      Filter to apply when $check is set to 'custom'. (See http://php.net/manual/en/filter.filters.php for détails)
 *  @param  mixed   $options     Options to pass to filter_var when $check is set to 'custom'
 *  @param	string	$noreplace	 Force disable of replacement of __xxx__ strings.
 *  @return string|array         Value found (string or array), or '' if check fails
 */
function GETPOST($paramname, $check = 'alphanohtml', $method = 0, $filter = null, $options = null, $noreplace = 0)
{
	global $mysoc, $user, $conf;

	if (empty($paramname)) {
		return 'BadFirstParameterForGETPOST';
	}
	if (empty($check)) {
		dol_syslog("Deprecated use of GETPOST, called with 1st param = ".$paramname." and 2nd param is '', when calling page ".$_SERVER["PHP_SELF"], LOG_WARNING);
		// Enable this line to know who call the GETPOST with '' $check parameter.
		//var_dump(debug_backtrace()[0]);
	}

	if (empty($method)) {
		$out = isset($_GET[$paramname]) ? $_GET[$paramname] : (isset($_POST[$paramname]) ? $_POST[$paramname] : '');
	} elseif ($method == 1) {
		$out = isset($_GET[$paramname]) ? $_GET[$paramname] : '';
	} elseif ($method == 2) {
		$out = isset($_POST[$paramname]) ? $_POST[$paramname] : '';
	} elseif ($method == 3) {
		$out = isset($_POST[$paramname]) ? $_POST[$paramname] : (isset($_GET[$paramname]) ? $_GET[$paramname] : '');
	} else {
		return 'BadThirdParameterForGETPOST';
	}

	if (empty($method) || $method == 3 || $method == 4) {
		$relativepathstring = $_SERVER["PHP_SELF"];
		// Clean $relativepathstring
		if (constant('DOL_URL_ROOT')) {
			$relativepathstring = preg_replace('/^'.preg_quote(constant('DOL_URL_ROOT'), '/').'/', '', $relativepathstring);
		}
		$relativepathstring = preg_replace('/^\//', '', $relativepathstring);
		$relativepathstring = preg_replace('/^custom\//', '', $relativepathstring);
		//var_dump($relativepathstring);
		//var_dump($user->default_values);

		// Code for search criteria persistence.
		// Retrieve values if restore_lastsearch_values
		if (!empty($_GET['restore_lastsearch_values'])) {        // Use $_GET here and not GETPOST
			if (!empty($_SESSION['lastsearch_values_'.$relativepathstring])) {	// If there is saved values
				$tmp = json_decode($_SESSION['lastsearch_values_'.$relativepathstring], true);
				if (is_array($tmp)) {
					foreach ($tmp as $key => $val) {
						if ($key == $paramname) {	// We are on the requested parameter
							$out = $val;
							break;
						}
					}
				}
			}
			// If there is saved contextpage, page or limit
			if ($paramname == 'contextpage' && !empty($_SESSION['lastsearch_contextpage_'.$relativepathstring])) {
				$out = $_SESSION['lastsearch_contextpage_'.$relativepathstring];
			} elseif ($paramname == 'limit' && !empty($_SESSION['lastsearch_limit_'.$relativepathstring])) {
				$out = $_SESSION['lastsearch_limit_'.$relativepathstring];
			} elseif ($paramname == 'page' && !empty($_SESSION['lastsearch_page_'.$relativepathstring])) {
				$out = $_SESSION['lastsearch_page_'.$relativepathstring];
			} elseif ($paramname == 'mode' && !empty($_SESSION['lastsearch_mode_'.$relativepathstring])) {
				$out = $_SESSION['lastsearch_mode_'.$relativepathstring];
			}
		} elseif (!isset($_GET['sortfield'])) {
			// Else, retrieve default values if we are not doing a sort
			// If we did a click on a field to sort, we do no apply default values. Same if option MAIN_ENABLE_DEFAULT_VALUES is not set
			if (!empty($_GET['action']) && $_GET['action'] == 'create' && !isset($_GET[$paramname]) && !isset($_POST[$paramname])) {
				// Search default value from $object->field
				global $object;
				if (is_object($object) && isset($object->fields[$paramname]['default'])) {
					$out = $object->fields[$paramname]['default'];
				}
			}
			if (!empty($conf->global->MAIN_ENABLE_DEFAULT_VALUES)) {
				if (!empty($_GET['action']) && (preg_match('/^create/', $_GET['action']) || preg_match('/^presend/', $_GET['action'])) && !isset($_GET[$paramname]) && !isset($_POST[$paramname])) {
					// Now search in setup to overwrite default values
					if (!empty($user->default_values)) {		// $user->default_values defined from menu 'Setup - Default values'
						if (isset($user->default_values[$relativepathstring]['createform'])) {
							foreach ($user->default_values[$relativepathstring]['createform'] as $defkey => $defval) {
								$qualified = 0;
								if ($defkey != '_noquery_') {
									$tmpqueryarraytohave = explode('&', $defkey);
									$tmpqueryarraywehave = explode('&', dol_string_nohtmltag($_SERVER['QUERY_STRING']));
									$foundintru = 0;
									foreach ($tmpqueryarraytohave as $tmpquerytohave) {
										if (!in_array($tmpquerytohave, $tmpqueryarraywehave)) {
											$foundintru = 1;
										}
									}
									if (!$foundintru) {
										$qualified = 1;
									}
									//var_dump($defkey.'-'.$qualified);
								} else {
									$qualified = 1;
								}

								if ($qualified) {
									if (isset($user->default_values[$relativepathstring]['createform'][$defkey][$paramname])) {
										$out = $user->default_values[$relativepathstring]['createform'][$defkey][$paramname];
										break;
									}
								}
							}
						}
					}
				} elseif (!empty($paramname) && !isset($_GET[$paramname]) && !isset($_POST[$paramname])) {
					// Management of default search_filters and sort order
					if (!empty($user->default_values)) {
						// $user->default_values defined from menu 'Setup - Default values'
						//var_dump($user->default_values[$relativepathstring]);
						if ($paramname == 'sortfield' || $paramname == 'sortorder') {
							// Sorted on which fields ? ASC or DESC ?
							if (isset($user->default_values[$relativepathstring]['sortorder'])) {
								// Even if paramname is sortfield, data are stored into ['sortorder...']
								foreach ($user->default_values[$relativepathstring]['sortorder'] as $defkey => $defval) {
									$qualified = 0;
									if ($defkey != '_noquery_') {
										$tmpqueryarraytohave = explode('&', $defkey);
										$tmpqueryarraywehave = explode('&', dol_string_nohtmltag($_SERVER['QUERY_STRING']));
										$foundintru = 0;
										foreach ($tmpqueryarraytohave as $tmpquerytohave) {
											if (!in_array($tmpquerytohave, $tmpqueryarraywehave)) {
												$foundintru = 1;
											}
										}
										if (!$foundintru) {
											$qualified = 1;
										}
										//var_dump($defkey.'-'.$qualified);
									} else {
										$qualified = 1;
									}

									if ($qualified) {
										$forbidden_chars_to_replace = array(" ", "'", "/", "\\", ":", "*", "?", "\"", "<", ">", "|", "[", "]", ";", "="); // we accept _, -, . and ,
										foreach ($user->default_values[$relativepathstring]['sortorder'][$defkey] as $key => $val) {
											if ($out) {
												$out .= ', ';
											}
											if ($paramname == 'sortfield') {
												$out .= dol_string_nospecial($key, '', $forbidden_chars_to_replace);
											}
											if ($paramname == 'sortorder') {
												$out .= dol_string_nospecial($val, '', $forbidden_chars_to_replace);
											}
										}
										//break;	// No break for sortfield and sortorder so we can cumulate fields (is it realy usefull ?)
									}
								}
							}
						} elseif (isset($user->default_values[$relativepathstring]['filters'])) {
							foreach ($user->default_values[$relativepathstring]['filters'] as $defkey => $defval) {	// $defkey is a querystring like 'a=b&c=d', $defval is key of user
								if (!empty($_GET['disabledefaultvalues'])) {	// If set of default values has been disabled by a request parameter
									continue;
								}
								$qualified = 0;
								if ($defkey != '_noquery_') {
									$tmpqueryarraytohave = explode('&', $defkey);
									$tmpqueryarraywehave = explode('&', dol_string_nohtmltag($_SERVER['QUERY_STRING']));
									$foundintru = 0;
									foreach ($tmpqueryarraytohave as $tmpquerytohave) {
										if (!in_array($tmpquerytohave, $tmpqueryarraywehave)) {
											$foundintru = 1;
										}
									}
									if (!$foundintru) {
										$qualified = 1;
									}
									//var_dump($defkey.'-'.$qualified);
								} else {
									$qualified = 1;
								}

								if ($qualified) {
									// We must keep $_POST and $_GET here
									if (isset($_POST['sall']) || isset($_POST['search_all']) || isset($_GET['sall']) || isset($_GET['search_all'])) {
										// We made a search from quick search menu, do we still use default filter ?
										if (empty($conf->global->MAIN_DISABLE_DEFAULT_FILTER_FOR_QUICK_SEARCH)) {
											$forbidden_chars_to_replace = array(" ", "'", "/", "\\", ":", "*", "?", "\"", "<", ">", "|", "[", "]", ";", "="); // we accept _, -, . and ,
											$out = dol_string_nospecial($user->default_values[$relativepathstring]['filters'][$defkey][$paramname], '', $forbidden_chars_to_replace);
										}
									} else {
										$forbidden_chars_to_replace = array(" ", "'", "/", "\\", ":", "*", "?", "\"", "<", ">", "|", "[", "]", ";", "="); // we accept _, -, . and ,
										$out = dol_string_nospecial($user->default_values[$relativepathstring]['filters'][$defkey][$paramname], '', $forbidden_chars_to_replace);
									}
									break;
								}
							}
						}
					}
				}
			}
		}
	}

	// Substitution variables for GETPOST (used to get final url with variable parameters or final default value with variable parameters)
	// Example of variables: __DAY__, __MONTH__, __YEAR__, __MYCOMPANY_COUNTRY_ID__, __USER_ID__, ...
	// We do this only if var is a GET. If it is a POST, may be we want to post the text with vars as the setup text.
	if (!is_array($out) && empty($_POST[$paramname]) && empty($noreplace)) {
		$reg = array();
		$maxloop = 20;
		$loopnb = 0; // Protection against infinite loop
		while (preg_match('/__([A-Z0-9]+_?[A-Z0-9]+)__/i', $out, $reg) && ($loopnb < $maxloop)) {    // Detect '__ABCDEF__' as key 'ABCDEF' and '__ABC_DEF__' as key 'ABC_DEF'. Detection is also correct when 2 vars are side by side.
			$loopnb++;
			$newout = '';

			if ($reg[1] == 'DAY') {
				$tmp = dol_getdate(dol_now(), true);
				$newout = $tmp['mday'];
			} elseif ($reg[1] == 'MONTH') {
				$tmp = dol_getdate(dol_now(), true);
				$newout = $tmp['mon'];
			} elseif ($reg[1] == 'YEAR') {
				$tmp = dol_getdate(dol_now(), true);
				$newout = $tmp['year'];
			} elseif ($reg[1] == 'PREVIOUS_DAY') {
				$tmp = dol_getdate(dol_now(), true);
				$tmp2 = dol_get_prev_day($tmp['mday'], $tmp['mon'], $tmp['year']);
				$newout = $tmp2['day'];
			} elseif ($reg[1] == 'PREVIOUS_MONTH') {
				$tmp = dol_getdate(dol_now(), true);
				$tmp2 = dol_get_prev_month($tmp['mon'], $tmp['year']);
				$newout = $tmp2['month'];
			} elseif ($reg[1] == 'PREVIOUS_YEAR') {
				$tmp = dol_getdate(dol_now(), true);
				$newout = ($tmp['year'] - 1);
			} elseif ($reg[1] == 'NEXT_DAY') {
				$tmp = dol_getdate(dol_now(), true);
				$tmp2 = dol_get_next_day($tmp['mday'], $tmp['mon'], $tmp['year']);
				$newout = $tmp2['day'];
			} elseif ($reg[1] == 'NEXT_MONTH') {
				$tmp = dol_getdate(dol_now(), true);
				$tmp2 = dol_get_next_month($tmp['mon'], $tmp['year']);
				$newout = $tmp2['month'];
			} elseif ($reg[1] == 'NEXT_YEAR') {
				$tmp = dol_getdate(dol_now(), true);
				$newout = ($tmp['year'] + 1);
			} elseif ($reg[1] == 'MYCOMPANY_COUNTRY_ID' || $reg[1] == 'MYCOUNTRY_ID' || $reg[1] == 'MYCOUNTRYID') {
				$newout = $mysoc->country_id;
			} elseif ($reg[1] == 'USER_ID' || $reg[1] == 'USERID') {
				$newout = $user->id;
			} elseif ($reg[1] == 'USER_SUPERVISOR_ID' || $reg[1] == 'SUPERVISOR_ID' || $reg[1] == 'SUPERVISORID') {
				$newout = $user->fk_user;
			} elseif ($reg[1] == 'ENTITY_ID' || $reg[1] == 'ENTITYID') {
				$newout = $conf->entity;
			} else {
				$newout = ''; // Key not found, we replace with empty string
			}
			//var_dump('__'.$reg[1].'__ -> '.$newout);
			$out = preg_replace('/__'.preg_quote($reg[1], '/').'__/', $newout, $out);
		}
	}

	// Check rule
	if (preg_match('/^array/', $check)) {	// If 'array' or 'array:restricthtml' or 'array:aZ09' or 'array:intcomma'
		if (!is_array($out) || empty($out)) {
			$out = array();
		} else {
			$tmparray = explode(':', $check);
			if (!empty($tmparray[1])) {
				$tmpcheck = $tmparray[1];
			} else {
				$tmpcheck = 'alphanohtml';
			}
			foreach ($out as $outkey => $outval) {
				$out[$outkey] = sanitizeVal($outval, $tmpcheck, $filter, $options);
			}
		}
	} else {
		$out = sanitizeVal($out, $check, $filter, $options);
	}

	// Sanitizing for special parameters.
	// Note: There is no reason to allow the backtopage, backtolist or backtourl parameter to contains an external URL. Only relative URLs are allowed.
	if ($paramname == 'backtopage' || $paramname == 'backtolist' || $paramname == 'backtourl') {
		$out = str_replace('\\', '/', $out);								// Can be before the loop because only 1 char is replaced. No risk to get it after other replacements.
		$out = str_replace(array(':', ';', '@', "\t", ' '), '', $out);		// Can be before the loop because only 1 char is replaced. No risk to retreive it after other replacements.
		do {
			$oldstringtoclean = $out;
			$out = str_ireplace(array('javascript', 'vbscript', '&colon', '&#'), '', $out);
			$out = preg_replace(array('/^[^\?]*%/'), '', $out);				// We remove any % chars before the ?. Example in url: '/product/stock/card.php?action=create&backtopage=%2Fdolibarr_dev%2Fhtdocs%2Fpro%25duct%2Fcard.php%3Fid%3Dabc'
			$out = preg_replace(array('/^[a-z]*\/\s*\/+/i'), '', $out);		// We remove schema*// to remove external URL
		} while ($oldstringtoclean != $out);
	}

	// Code for search criteria persistence.
	// Save data into session if key start with 'search_' or is 'smonth', 'syear', 'month', 'year'
	if (empty($method) || $method == 3 || $method == 4) {
		if (preg_match('/^search_/', $paramname) || in_array($paramname, array('sortorder', 'sortfield'))) {
			//var_dump($paramname.' - '.$out.' '.$user->default_values[$relativepathstring]['filters'][$paramname]);

			// We save search key only if $out not empty that means:
			// - posted value not empty, or
			// - if posted value is empty and a default value exists that is not empty (it means we did a filter to an empty value when default was not).

			if ($out != '' && isset($user)) {// $out = '0' or 'abc', it is a search criteria to keep
				$user->lastsearch_values_tmp[$relativepathstring][$paramname] = $out;
			}
		}
	}

	return $out;
}

/**
 *  Return value of a param into GET or POST supervariable.
 *  Use the property $user->default_values[path]['creatform'] and/or $user->default_values[path]['filters'] and/or $user->default_values[path]['sortorder']
 *  Note: The property $user->default_values is loaded by main.php when loading the user.
 *
 *  @param  string  $paramname   Name of parameter to found
 *  @param	int		$method	     Type of method (0 = get then post, 1 = only get, 2 = only post, 3 = post then get)
 *  @return int                  Value found (int)
 */
function GETPOSTINT($paramname, $method = 0)
{
	return (int) GETPOST($paramname, 'int', $method, null, null, 0);
}


/**
 *  Return a sanitized or empty value after checking value against a rule.
 *
 *  @deprecated
 *  @param  string|array  	$out	     Value to check/clear.
 *  @param  string  		$check	     Type of check/sanitizing
 *  @param  int     		$filter      Filter to apply when $check is set to 'custom'. (See http://php.net/manual/en/filter.filters.php for détails)
 *  @param  mixed   		$options     Options to pass to filter_var when $check is set to 'custom'
 *  @return string|array    		     Value sanitized (string or array). It may be '' if format check fails.
 */
function checkVal($out = '', $check = 'alphanohtml', $filter = null, $options = null)
{
	return sanitizeVal($out, $check, $filter, $options);
}

/**
 *  Return a sanitized or empty value after checking value against a rule.
 *
 *  @param  string|array  	$out	     Value to check/clear.
 *  @param  string  		$check	     Type of check/sanitizing
 *  @param  int     		$filter      Filter to apply when $check is set to 'custom'. (See http://php.net/manual/en/filter.filters.php for détails)
 *  @param  mixed   		$options     Options to pass to filter_var when $check is set to 'custom'
 *  @return string|array    		     Value sanitized (string or array). It may be '' if format check fails.
 */
function sanitizeVal($out = '', $check = 'alphanohtml', $filter = null, $options = null)
{
	global $conf;

	// TODO : use class "Validate" to perform tests (and add missing tests) if needed for factorize
	// Check is done after replacement
	switch ($check) {
		case 'none':
			break;
		case 'int':    // Check param is a numeric value (integer but also float or hexadecimal)
			if (!is_numeric($out)) {
				$out = '';
			}
			break;
		case 'intcomma':
			if (preg_match('/[^0-9,-]+/i', $out)) {
				$out = '';
			}
			break;
		case 'san_alpha':
			$out = filter_var($out, FILTER_SANITIZE_STRING);
			break;
		case 'email':
			$out = filter_var($out, FILTER_SANITIZE_EMAIL);
			break;
		case 'aZ':
			if (!is_array($out)) {
				$out = trim($out);
				if (preg_match('/[^a-z]+/i', $out)) {
					$out = '';
				}
			}
			break;
		case 'aZ09':
			if (!is_array($out)) {
				$out = trim($out);
				if (preg_match('/[^a-z0-9_\-\.]+/i', $out)) {
					$out = '';
				}
			}
			break;
		case 'aZ09comma':		// great to sanitize sortfield or sortorder params that can be t.abc,t.def_gh
			if (!is_array($out)) {
				$out = trim($out);
				if (preg_match('/[^a-z0-9_\-\.,]+/i', $out)) {
					$out = '';
				}
			}
			break;
		case 'nohtml':		// No html
			$out = dol_string_nohtmltag($out, 0);
			break;
		case 'alpha':		// No html and no ../ and "
		case 'alphanohtml':	// Recommended for most scalar parameters and search parameters
			if (!is_array($out)) {
				$out = trim($out);
				do {
					$oldstringtoclean = $out;
					// Remove html tags
					$out = dol_string_nohtmltag($out, 0);
					// Remove also other dangerous string sequences
					// '"' is dangerous because param in url can close the href= or src= and add javascript functions.
					// '../' or '..\' is dangerous because it allows dir transversals
					// Note &#38, '&#0000038', '&#x26'... is a simple char like '&' alone but there is no reason to accept such way to encode input data.
					$out = str_ireplace(array('&#38', '&#0000038', '&#x26', '&quot', '&#34', '&#0000034', '&#x22', '"', '&#47', '&#0000047', '&#92', '&#0000092', '&#x2F', '../', '..\\'), '', $out);
				} while ($oldstringtoclean != $out);
				// keep lines feed
			}
			break;
		case 'alphawithlgt':		// No " and no ../ but we keep balanced < > tags with no special chars inside. Can be used for email string like "Name <email>". Less secured than 'alphanohtml'
			if (!is_array($out)) {
				$out = trim($out);
				do {
					$oldstringtoclean = $out;
					// Remove html tags
					$out = dol_html_entity_decode($out, ENT_COMPAT | ENT_HTML5, 'UTF-8');
					// '"' is dangerous because param in url can close the href= or src= and add javascript functions.
					// '../' or '..\' is dangerous because it allows dir transversals
					// Note &#38, '&#0000038', '&#x26'... is a simple char like '&' alone but there is no reason to accept such way to encode input data.
					$out = str_ireplace(array('&#38', '&#0000038', '&#x26', '&quot', '&#34', '&#0000034', '&#x22', '"', '&#47', '&#0000047', '&#92', '&#0000092', '&#x2F', '../', '..\\'), '', $out);
				} while ($oldstringtoclean != $out);
			}
			break;
		case 'restricthtml':		// Recommended for most html textarea
		case 'restricthtmlallowunvalid':
			do {
				$oldstringtoclean = $out;

				if (!empty($out) && !empty($conf->global->MAIN_RESTRICTHTML_ONLY_VALID_HTML) && $check != 'restricthtmlallowunvalid') {
					try {
						$dom = new DOMDocument;
						// Add a trick to solve pb with text without parent tag
						// like '<h1>Foo</h1><p>bar</p>' that ends up with '<h1>Foo<p>bar</p></h1>'
						// like 'abc' that ends up with '<p>abc</p>'
						$out = '<div class="tricktoremove">'.$out.'</div>';

						$dom->loadHTML($out, LIBXML_ERR_NONE|LIBXML_HTML_NOIMPLIED|LIBXML_HTML_NODEFDTD|LIBXML_NONET|LIBXML_NOWARNING|LIBXML_NOXMLDECL);
						$out = trim($dom->saveHTML());

						// Remove the trick added to solve pb with text without parent tag
						$out = preg_replace('/^<div class="tricktoremove">/', '', $out);
						$out = preg_replace('/<\/div>$/', '', $out);
					} catch (Exception $e) {
						//print $e->getMessage();
						return 'InvalidHTMLString';
					}
				}

				// Ckeditor use the numeric entitic for apostrophe so we force it to text entity (all other special chars are
				// encoded using text entities) so we can then exclude all numeric entities.
				$out = preg_replace('/&#39;/i', '&apos;', $out);

				// We replace chars from a/A to z/Z encoded with numeric HTML entities with the real char so we won't loose the chars at the next step (preg_replace).
				// No need to use a loop here, this step is not to sanitize (this is done at next step, this is to try to save chars, even if they are
				// using a non coventionnel way to be encoded, to not have them sanitized just after)
				//$out = preg_replace_callback('/&#(x?[0-9][0-9a-f]+;?)/i', 'realCharForNumericEntities', $out);
				$out = preg_replace_callback('/&#(x?[0-9][0-9a-f]+;?)/i', function ($m) {
					return realCharForNumericEntities($m); }, $out);


				// Now we remove all remaining HTML entities starting with a number. We don't want such entities.
				$out = preg_replace('/&#x?[0-9]+/i', '', $out);	// For example if we have j&#x61vascript with an entities without the ; to hide the 'a' of 'javascript'.

				$out = dol_string_onlythesehtmltags($out, 0, 1, 1);

				// We should also exclude non expected HTML attributes and clean content of some attributes.
				if (!empty($conf->global->MAIN_RESTRICTHTML_REMOVE_ALSO_BAD_ATTRIBUTES)) {
					// Warning, the function may add a LF so we are forced to trim to compare with old $out without having always a difference and an infinit loop.
					$out = dol_string_onlythesehtmlattributes($out);
				}

				// Restore entity &apos; into &#39; (restricthtml is for html content so we can use html entity)
				$out = preg_replace('/&apos;/i', "&#39;", $out);
			} while ($oldstringtoclean != $out);
			break;
		case 'custom':
			if (empty($filter)) {
				return 'BadFourthParameterForGETPOST';
			}
			$out = filter_var($out, $filter, $options);
			break;
	}

	return $out;
}


if (!function_exists('dol_getprefix')) {
	/**
	 *  Return a prefix to use for this Dolibarr instance, for session/cookie names or email id.
	 *  The prefix is unique for instance and avoid conflict between multi-instances, even when having two instances with same root dir
	 *  or two instances in same virtual servers.
	 *  This function must not use dol_hash (that is used for password hash) and need to have all context $conf loaded.
	 *
	 *  @param  string  $mode                   '' (prefix for session name) or 'email' (prefix for email id)
	 *  @return	string                          A calculated prefix
	 */
	function dol_getprefix($mode = '')
	{
		// If prefix is for email (we need to have $conf already loaded for this case)
		if ($mode == 'email') {
			global $conf;

			if (!empty($conf->global->MAIL_PREFIX_FOR_EMAIL_ID)) {	// If MAIL_PREFIX_FOR_EMAIL_ID is set
				if ($conf->global->MAIL_PREFIX_FOR_EMAIL_ID != 'SERVER_NAME') {
					return $conf->global->MAIL_PREFIX_FOR_EMAIL_ID;
				} elseif (isset($_SERVER["SERVER_NAME"])) {	// If MAIL_PREFIX_FOR_EMAIL_ID is set to 'SERVER_NAME'
					return $_SERVER["SERVER_NAME"];
				}
			}

			// The recommended value if MAIL_PREFIX_FOR_EMAIL_ID is not defined (may be not defined for old versions)
			if (!empty($conf->file->instance_unique_id)) {
				return sha1('dolibarr'.$conf->file->instance_unique_id);
			}

			// For backward compatibility when instance_unique_id is not set
			return sha1(DOL_DOCUMENT_ROOT.DOL_URL_ROOT);
		}

		// If prefix is for session (no need to have $conf loaded)
		global $dolibarr_main_instance_unique_id, $dolibarr_main_cookie_cryptkey;	// This is loaded by filefunc.inc.php
		$tmp_instance_unique_id = empty($dolibarr_main_instance_unique_id) ? (empty($dolibarr_main_cookie_cryptkey) ? '' : $dolibarr_main_cookie_cryptkey) : $dolibarr_main_instance_unique_id; // Unique id of instance

		// The recommended value (may be not defined for old versions)
		if (!empty($tmp_instance_unique_id)) {
			return sha1('dolibarr'.$tmp_instance_unique_id);
		}

		// For backward compatibility when instance_unique_id is not set
		if (isset($_SERVER["SERVER_NAME"]) && isset($_SERVER["DOCUMENT_ROOT"])) {
			return sha1($_SERVER["SERVER_NAME"].$_SERVER["DOCUMENT_ROOT"].DOL_DOCUMENT_ROOT.DOL_URL_ROOT);
		} else {
			return sha1(DOL_DOCUMENT_ROOT.DOL_URL_ROOT);
		}
	}
}

/**
 *	Make an include_once using default root and alternate root if it fails.
 *  To link to a core file, use include(DOL_DOCUMENT_ROOT.'/pathtofile')
 *  To link to a module file from a module file, use include './mymodulefile';
 *  To link to a module file from a core file, then this function can be used (call by hook / trigger / speciales pages)
 *
 * 	@param	string	$relpath	Relative path to file (Ie: mydir/myfile, ../myfile, ...)
 * 	@param	string	$classname	Class name (deprecated)
 *  @return bool                True if load is a success, False if it fails
 */
function dol_include_once($relpath, $classname = '')
{
	global $conf, $langs, $user, $mysoc; // Do not remove this. They must be defined for files we include. Other globals var must be retrieved with $GLOBALS['var']

	$fullpath = dol_buildpath($relpath);

	if (!file_exists($fullpath)) {
		dol_syslog('functions::dol_include_once Tried to load unexisting file: '.$relpath, LOG_WARNING);
		return false;
	}

	if (!empty($classname) && !class_exists($classname)) {
		return include $fullpath;
	} else {
		return include_once $fullpath;
	}
}


/**
 *	Return path of url or filesystem. Can check into alternate dir or alternate dir + main dir depending on value of $returnemptyifnotfound.
 *
 * 	@param	string	$path						Relative path to file (if mode=0) or relative url (if mode=1). Ie: mydir/myfile, ../myfile
 *  @param	int		$type						0=Used for a Filesystem path, 1=Used for an URL path (output relative), 2=Used for an URL path (output full path using same host that current url), 3=Used for an URL path (output full path using host defined into $dolibarr_main_url_root of conf file)
 *  @param	int		$returnemptyifnotfound		0:If $type==0 and if file was not found into alternate dir, return default path into main dir (no test on it)
 *  											1:If $type==0 and if file was not found into alternate dir, return empty string
 *  											2:If $type==0 and if file was not found into alternate dir, test into main dir, return default path if found, empty string if not found
 *  @return string								Full filesystem path (if path=0) or '' if file not found, Full url path (if mode=1)
 */
function dol_buildpath($path, $type = 0, $returnemptyifnotfound = 0)
{
	global $conf;

	$path = preg_replace('/^\//', '', $path);

	if (empty($type)) {	// For a filesystem path
		$res = DOL_DOCUMENT_ROOT.'/'.$path; // Standard default path
		if (is_array($conf->file->dol_document_root)) {
			foreach ($conf->file->dol_document_root as $key => $dirroot) {	// ex: array("main"=>"/home/main/htdocs", "alt0"=>"/home/dirmod/htdocs", ...)
				if ($key == 'main') {
					continue;
				}
				if (file_exists($dirroot.'/'.$path)) {
					$res = $dirroot.'/'.$path;
					return $res;
				}
			}
		}
		if ($returnemptyifnotfound) {
			// Not found into alternate dir
			if ($returnemptyifnotfound == 1 || !file_exists($res)) {
				return '';
			}
		}
	} else {
		// For an url path
		// We try to get local path of file on filesystem from url
		// Note that trying to know if a file on disk exist by forging path on disk from url
		// works only for some web server and some setup. This is bugged when
		// using proxy, rewriting, virtual path, etc...
		$res = '';
		if ($type == 1) {
			$res = DOL_URL_ROOT.'/'.$path; // Standard value
		}
		if ($type == 2) {
			$res = DOL_MAIN_URL_ROOT.'/'.$path; // Standard value
		}
		if ($type == 3) {
			$res = DOL_URL_ROOT.'/'.$path;
		}

		foreach ($conf->file->dol_document_root as $key => $dirroot) {	// ex: array(["main"]=>"/home/main/htdocs", ["alt0"]=>"/home/dirmod/htdocs", ...)
			if ($key == 'main') {
				if ($type == 3) {
					global $dolibarr_main_url_root;

					// Define $urlwithroot
					$urlwithouturlroot = preg_replace('/'.preg_quote(DOL_URL_ROOT, '/').'$/i', '', trim($dolibarr_main_url_root));
					$urlwithroot = $urlwithouturlroot.DOL_URL_ROOT; // This is to use external domain name found into config file
					//$urlwithroot=DOL_MAIN_URL_ROOT;					// This is to use same domain name than current

					$res = (preg_match('/^http/i', $conf->file->dol_url_root[$key]) ? '' : $urlwithroot).'/'.$path; // Test on start with http is for old conf syntax
				}
				continue;
			}
			preg_match('/^([^\?]+(\.css\.php|\.css|\.js\.php|\.js|\.png|\.jpg|\.php)?)/i', $path, $regs); // Take part before '?'
			if (!empty($regs[1])) {
				//print $key.'-'.$dirroot.'/'.$path.'-'.$conf->file->dol_url_root[$type].'<br>'."\n";
				if (file_exists($dirroot.'/'.$regs[1])) {
					if ($type == 1) {
						$res = (preg_match('/^http/i', $conf->file->dol_url_root[$key]) ? '' : DOL_URL_ROOT).$conf->file->dol_url_root[$key].'/'.$path;
					}
					if ($type == 2) {
						$res = (preg_match('/^http/i', $conf->file->dol_url_root[$key]) ? '' : DOL_MAIN_URL_ROOT).$conf->file->dol_url_root[$key].'/'.$path;
					}
					if ($type == 3) {
						global $dolibarr_main_url_root;

						// Define $urlwithroot
						$urlwithouturlroot = preg_replace('/'.preg_quote(DOL_URL_ROOT, '/').'$/i', '', trim($dolibarr_main_url_root));
						$urlwithroot = $urlwithouturlroot.DOL_URL_ROOT; // This is to use external domain name found into config file
						//$urlwithroot=DOL_MAIN_URL_ROOT;					// This is to use same domain name than current

						$res = (preg_match('/^http/i', $conf->file->dol_url_root[$key]) ? '' : $urlwithroot).$conf->file->dol_url_root[$key].'/'.$path; // Test on start with http is for old conf syntax
					}
					break;
				}
			}
		}
	}

	return $res;
}

/**
 *	Create a clone of instance of object (new instance with same value for properties)
 *  With native = 0: Property that are reference are also new object (full isolation clone). This means $this->db of new object is not valid.
 *  With native = 1: Use PHP clone. Property that are reference are same pointer. This means $this->db of new object is still valid but point to same this->db than original object.
 *
 * 	@param	object	$object		Object to clone
 *  @param	int		$native		0=Full isolation method, 1=Native PHP method
 *	@return object				Clone object
 *  @see https://php.net/manual/language.oop5.cloning.php
 */
function dol_clone($object, $native = 0)
{
	if (empty($native)) {
		$tmpsavdb = null;
		if (isset($object->db) && isset($object->db->db) && is_object($object->db->db) && get_class($object->db->db) == 'PgSql\Connection') {
			$tmpsavdb = $object->db;
			unset($object->db);		// Such property can not be serialized when PgSql/Connection
		}

		$myclone = unserialize(serialize($object));	// serialize then unserialize is hack to be sure to have a new object for all fields

		if ($tmpsavdb) {
			$object->db = $tmpsavdb;
		}
	} else {
		$myclone = clone $object; // PHP clone is a shallow copy only, not a real clone, so properties of references will keep the reference (refering to the same target/variable)
	}

	return $myclone;
}

/**
 *	Optimize a size for some browsers (phone, smarphone, ...)
 *
 * 	@param	int		$size		Size we want
 * 	@param	string	$type		Type of optimizing:
 * 								'' = function used to define a size for truncation
 * 								'width' = function is used to define a width
 *	@return int					New size after optimizing
 */
function dol_size($size, $type = '')
{
	global $conf;
	if (empty($conf->dol_optimize_smallscreen)) {
		return $size;
	}
	if ($type == 'width' && $size > 250) {
		return 250;
	} else {
		return 10;
	}
}


/**
 *	Clean a string to use it as a file name.
 *  Replace also '--' and ' -' strings, they are used for parameters separation (Note: ' - ' is allowed).
 *
 *	@param	string	$str            String to clean
 * 	@param	string	$newstr			String to replace bad chars with.
 *  @param	int	    $unaccent		1=Remove also accent (default), 0 do not remove them
 *	@return string          		String cleaned (a-zA-Z_)
 *
 * 	@see        	dol_string_nospecial(), dol_string_unaccent(), dol_sanitizePathName()
 */
function dol_sanitizeFileName($str, $newstr = '_', $unaccent = 1)
{
	// List of special chars for filenames in windows are defined on page https://docs.microsoft.com/en-us/windows/win32/fileio/naming-a-file
	// Char '>' '<' '|' '$' and ';' are special chars for shells.
	// Char '/' and '\' are file delimiters.
	// Chars '--' can be used into filename to inject special paramaters like --use-compress-program to make command with file as parameter making remote execution of command
	$filesystem_forbidden_chars = array('<', '>', '/', '\\', '?', '*', '|', '"', ':', '°', '$', ';');
	$tmp = dol_string_nospecial($unaccent ? dol_string_unaccent($str) : $str, $newstr, $filesystem_forbidden_chars);
	$tmp = preg_replace('/\-\-+/', '_', $tmp);
	$tmp = preg_replace('/\s+\-([^\s])/', ' _$1', $tmp);
	$tmp = str_replace('..', '', $tmp);
	return $tmp;
}

/**
 *	Clean a string to use it as a path name.
 *  Replace also '--' and ' -' strings, they are used for parameters separation (Note: ' - ' is allowed).
 *
 *	@param	string	$str            String to clean
 * 	@param	string	$newstr			String to replace bad chars with
 *  @param	int	    $unaccent		1=Remove also accent (default), 0 do not remove them
 *	@return string          		String cleaned (a-zA-Z_)
 *
 * 	@see        	dol_string_nospecial(), dol_string_unaccent(), dol_sanitizeFileName()
 */
function dol_sanitizePathName($str, $newstr = '_', $unaccent = 1)
{
	// List of special chars for filenames in windows are defined on page https://docs.microsoft.com/en-us/windows/win32/fileio/naming-a-file
	// Char '>' '<' '|' '$' and ';' are special chars for shells.
	// Chars '--' can be used into filename to inject special paramaters like --use-compress-program to make command with file as parameter making remote execution of command
	$filesystem_forbidden_chars = array('<', '>', '?', '*', '|', '"', '°', '$', ';');
	$tmp = dol_string_nospecial($unaccent ? dol_string_unaccent($str) : $str, $newstr, $filesystem_forbidden_chars);
	$tmp = preg_replace('/\-\-+/', '_', $tmp);
	$tmp = preg_replace('/\s+\-([^\s])/', ' _$1', $tmp);
	$tmp = str_replace('..', '', $tmp);
	return $tmp;
}

/**
 *  Clean a string to use it as an URL (into a href or src attribute)
 *
 *  @param      string		$stringtoclean		String to clean
 *  @param		int			$type				0=Accept all Url, 1=Clean external Url (keep only relative Url)
 *  @return     string     		 				Escaped string.
 */
function dol_sanitizeUrl($stringtoclean, $type = 1)
{
	// We clean string because some hacks try to obfuscate evil strings by inserting non printable chars. Example: 'java(ascci09)scr(ascii00)ipt' is processed like 'javascript' (whatever is place of evil ascii char)
	// We should use dol_string_nounprintableascii but function may not be yet loaded/available
	$stringtoclean = preg_replace('/[\x00-\x1F\x7F]/u', '', $stringtoclean); // /u operator makes UTF8 valid characters being ignored so are not included into the replace
	// We clean html comments because some hacks try to obfuscate evil strings by inserting HTML comments. Example: on<!-- -->error=alert(1)
	$stringtoclean = preg_replace('/<!--[^>]*-->/', '', $stringtoclean);

	$stringtoclean = str_replace('\\', '/', $stringtoclean);
	if ($type == 1) {
		// removing : should disable links to external url like http:aaa)
		// removing ';' should disable "named" html entities encode into an url (we should not have this into an url)
		$stringtoclean = str_replace(array(':', ';', '@'), '', $stringtoclean);
	}

	do {
		$oldstringtoclean = $stringtoclean;
		// removing '&colon' should disable links to external url like http:aaa)
		// removing '&#' should disable "numeric" html entities encode into an url (we should not have this into an url)
		$stringtoclean = str_ireplace(array('javascript', 'vbscript', '&colon', '&#'), '', $stringtoclean);
	} while ($oldstringtoclean != $stringtoclean);

	if ($type == 1) {
		// removing '//' should disable links to external url like //aaa or http//)
		$stringtoclean = preg_replace(array('/^[a-z]*\/\/+/i'), '', $stringtoclean);
	}

	return $stringtoclean;
}

/**
 *	Clean a string from all accent characters to be used as ref, login or by dol_sanitizeFileName
 *
 *	@param	string	$str			String to clean
 *	@return string   	       		Cleaned string
 *
 * 	@see    		dol_sanitizeFilename(), dol_string_nospecial()
 */
function dol_string_unaccent($str)
{
	global $conf;

	if (utf8_check($str)) {
		if (extension_loaded('intl') && !empty($conf->global->MAIN_UNACCENT_USE_TRANSLITERATOR)) {
			$transliterator = \Transliterator::createFromRules(':: Any-Latin; :: Latin-ASCII; :: NFD; :: [:Nonspacing Mark:] Remove; :: NFC;', \Transliterator::FORWARD);
			return $transliterator->transliterate($str);
		}
		// See http://www.utf8-chartable.de/
		$string = rawurlencode($str);
		$replacements = array(
		'%C3%80' => 'A', '%C3%81' => 'A', '%C3%82' => 'A', '%C3%83' => 'A', '%C3%84' => 'A', '%C3%85' => 'A',
		'%C3%87' => 'C',
		'%C3%88' => 'E', '%C3%89' => 'E', '%C3%8A' => 'E', '%C3%8B' => 'E',
		'%C3%8C' => 'I', '%C3%8D' => 'I', '%C3%8E' => 'I', '%C3%8F' => 'I',
		'%C3%91' => 'N',
		'%C3%92' => 'O', '%C3%93' => 'O', '%C3%94' => 'O', '%C3%95' => 'O', '%C3%96' => 'O',
		'%C5%A0' => 'S',
		'%C3%99' => 'U', '%C3%9A' => 'U', '%C3%9B' => 'U', '%C3%9C' => 'U',
		'%C3%9D' => 'Y', '%C5%B8' => 'y',
		'%C3%A0' => 'a', '%C3%A1' => 'a', '%C3%A2' => 'a', '%C3%A3' => 'a', '%C3%A4' => 'a', '%C3%A5' => 'a',
		'%C3%A7' => 'c',
		'%C3%A8' => 'e', '%C3%A9' => 'e', '%C3%AA' => 'e', '%C3%AB' => 'e',
		'%C3%AC' => 'i', '%C3%AD' => 'i', '%C3%AE' => 'i', '%C3%AF' => 'i',
		'%C3%B1' => 'n',
		'%C3%B2' => 'o', '%C3%B3' => 'o', '%C3%B4' => 'o', '%C3%B5' => 'o', '%C3%B6' => 'o',
		'%C5%A1' => 's',
		'%C3%B9' => 'u', '%C3%BA' => 'u', '%C3%BB' => 'u', '%C3%BC' => 'u',
		'%C3%BD' => 'y', '%C3%BF' => 'y'
		);
		$string = strtr($string, $replacements);
		return rawurldecode($string);
	} else {
		// See http://www.ascii-code.com/
		$string = strtr(
			$str,
			"\xC0\xC1\xC2\xC3\xC4\xC5\xC7
			\xC8\xC9\xCA\xCB\xCC\xCD\xCE\xCF\xD0\xD1
			\xD2\xD3\xD4\xD5\xD8\xD9\xDA\xDB\xDD
			\xE0\xE1\xE2\xE3\xE4\xE5\xE7\xE8\xE9\xEA\xEB
			\xEC\xED\xEE\xEF\xF0\xF1\xF2\xF3\xF4\xF5\xF8
			\xF9\xFA\xFB\xFC\xFD\xFF",
			"AAAAAAC
			EEEEIIIIDN
			OOOOOUUUY
			aaaaaaceeee
			iiiidnooooo
			uuuuyy"
		);
		$string = strtr($string, array("\xC4"=>"Ae", "\xC6"=>"AE", "\xD6"=>"Oe", "\xDC"=>"Ue", "\xDE"=>"TH", "\xDF"=>"ss", "\xE4"=>"ae", "\xE6"=>"ae", "\xF6"=>"oe", "\xFC"=>"ue", "\xFE"=>"th"));
		return $string;
	}
}

/**
 *	Clean a string from all punctuation characters to use it as a ref or login.
 *  This is a more complete function than dol_sanitizeFileName.
 *
 *	@param	string			$str            	String to clean
 * 	@param	string			$newstr				String to replace forbidden chars with
 *  @param  array|string	$badcharstoreplace  Array of forbidden characters to replace. Use '' to keep default list.
 *  @param  array|string	$badcharstoremove   Array of forbidden characters to remove. Use '' to keep default list.
 * 	@return string          					Cleaned string
 *
 * 	@see    		dol_sanitizeFilename(), dol_string_unaccent(), dol_string_nounprintableascii()
 */
function dol_string_nospecial($str, $newstr = '_', $badcharstoreplace = '', $badcharstoremove = '')
{
	$forbidden_chars_to_replace = array(" ", "'", "/", "\\", ":", "*", "?", "\"", "<", ">", "|", "[", "]", ",", ";", "=", '°'); // more complete than dol_sanitizeFileName
	$forbidden_chars_to_remove = array();
	//$forbidden_chars_to_remove=array("(",")");

	if (is_array($badcharstoreplace)) {
		$forbidden_chars_to_replace = $badcharstoreplace;
	}
	if (is_array($badcharstoremove)) {
		$forbidden_chars_to_remove = $badcharstoremove;
	}

	return str_replace($forbidden_chars_to_replace, $newstr, str_replace($forbidden_chars_to_remove, "", $str));
}


/**
 *	Clean a string from all non printable ASCII chars (0x00-0x1F and 0x7F). It can also removes also Tab-CR-LF. UTF8 chars remains.
 *  This can be used to sanitize a string and view its real content. Some hacks try to obfuscate attacks by inserting non printable chars.
 *  Note, for information: UTF8 on 1 byte are: \x00-\7F
 *                                 2 bytes are: byte 1 \xc0-\xdf, byte 2 = \x80-\xbf
 *                                 3 bytes are: byte 1 \xe0-\xef, byte 2 = \x80-\xbf, byte 3 = \x80-\xbf
 *                                 4 bytes are: byte 1 \xf0-\xf7, byte 2 = \x80-\xbf, byte 3 = \x80-\xbf, byte 4 = \x80-\xbf
 *	@param	string	$str            	String to clean
 *  @param	int		$removetabcrlf		Remove also CR-LF
 * 	@return string          			Cleaned string
 *
 * 	@see    		dol_sanitizeFilename(), dol_string_unaccent(), dol_string_nospecial()
 */
function dol_string_nounprintableascii($str, $removetabcrlf = 1)
{
	if ($removetabcrlf) {
		return preg_replace('/[\x00-\x1F\x7F]/u', '', $str); // /u operator makes UTF8 valid characters being ignored so are not included into the replace
	} else {
		return preg_replace('/[\x00-\x08\x11-\x12\x14-\x1F\x7F]/u', '', $str); // /u operator should make UTF8 valid characters being ignored so are not included into the replace
	}
}

/**
 *  Returns text escaped for inclusion into javascript code
 *
 *  @param      string		$stringtoescape		String to escape
 *  @param		int		$mode				0=Escape also ' and " into ', 1=Escape ' but not " for usage into 'string', 2=Escape " but not ' for usage into "string", 3=Escape ' and " with \
 *  @param		int		$noescapebackslashn	0=Escape also \n. 1=Do not escape \n.
 *  @return     string     		 				Escaped string. Both ' and " are escaped into ' if they are escaped.
 */
function dol_escape_js($stringtoescape, $mode = 0, $noescapebackslashn = 0)
{
	// escape quotes and backslashes, newlines, etc.
	$substitjs = array("&#039;"=>"\\'", "\r"=>'\\r');
	//$substitjs['</']='<\/';	// We removed this. Should be useless.
	if (empty($noescapebackslashn)) {
		$substitjs["\n"] = '\\n';
		$substitjs['\\'] = '\\\\';
	}
	if (empty($mode)) {
		$substitjs["'"] = "\\'";
		$substitjs['"'] = "\\'";
	} elseif ($mode == 1) {
		$substitjs["'"] = "\\'";
	} elseif ($mode == 2) {
		$substitjs['"'] = '\\"';
	} elseif ($mode == 3) {
		$substitjs["'"] = "\\'";
		$substitjs['"'] = "\\\"";
	}
	return strtr($stringtoescape, $substitjs);
}

/**
 *  Returns text escaped for inclusion into javascript code
 *
 *  @param      string		$stringtoescape		String to escape
 *  @return     string     		 				Escaped string for json content.
 */
function dol_escape_json($stringtoescape)
{
	return str_replace('"', '\"', $stringtoescape);
}

/**
 *  Returns text escaped for inclusion in HTML alt or title tags, or into values of HTML input fields.
 *
 *  @param      string		$stringtoescape			String to escape
 *  @param		int			$keepb					1=Keep b tags, 0=remove them completely
 *  @param      int         $keepn              	1=Preserve \r\n strings (otherwise, replace them with escaped value). Set to 1 when escaping for a <textarea>.
 *  @param		string		$noescapetags			'' or 'common' or list of tags to not escape. TODO Does not works yet when there is attributes to tag.
 *  @param		int			$escapeonlyhtmltags		1=Escape only html tags, not the special chars like accents.
 *  @return     string     				 			Escaped string
 *  @see		dol_string_nohtmltag(), dol_string_nospecial(), dol_string_unaccent()
 */
function dol_escape_htmltag($stringtoescape, $keepb = 0, $keepn = 0, $noescapetags = '', $escapeonlyhtmltags = 0)
{
	if ($noescapetags == 'common') {
		$noescapetags = 'html,body,a,b,em,hr,i,u,ul,li,br,div,img,font,p,span,strong,table,tr,td,th,tbody';
	}

	// escape quotes and backslashes, newlines, etc.
	if ($escapeonlyhtmltags) {
		$tmp = htmlspecialchars_decode((string) $stringtoescape, ENT_COMPAT);
	} else {
		$tmp = html_entity_decode((string) $stringtoescape, ENT_COMPAT, 'UTF-8');
	}
	if (!$keepb) {
		$tmp = strtr($tmp, array("<b>"=>'', '</b>'=>''));
	}
	if (!$keepn) {
		$tmp = strtr($tmp, array("\r"=>'\\r', "\n"=>'\\n'));
	}

	if ($escapeonlyhtmltags) {
		return htmlspecialchars($tmp, ENT_COMPAT, 'UTF-8');
	} else {
		// Escape tags to keep
		// TODO Does not works yet when there is attributes to tag
		$tmparrayoftags = array();
		if ($noescapetags) {
			$tmparrayoftags = explode(',', $noescapetags);
		}
		if (count($tmparrayoftags)) {
			foreach ($tmparrayoftags as $tagtoreplace) {
				$tmp = str_ireplace('<'.$tagtoreplace.'>', '__BEGINTAGTOREPLACE'.$tagtoreplace.'__', $tmp);
				$tmp = str_ireplace('</'.$tagtoreplace.'>', '__ENDTAGTOREPLACE'.$tagtoreplace.'__', $tmp);
				$tmp = str_ireplace('<'.$tagtoreplace.' />', '__BEGINENDTAGTOREPLACE'.$tagtoreplace.'__', $tmp);
			}
		}

		$result = htmlentities($tmp, ENT_COMPAT, 'UTF-8');

		if (count($tmparrayoftags)) {
			foreach ($tmparrayoftags as $tagtoreplace) {
				$result = str_ireplace('__BEGINTAGTOREPLACE'.$tagtoreplace.'__', '<'.$tagtoreplace.'>', $result);
				$result = str_ireplace('__ENDTAGTOREPLACE'.$tagtoreplace.'__', '</'.$tagtoreplace.'>', $result);
				$result = str_ireplace('__BEGINENDTAGTOREPLACE'.$tagtoreplace.'__', '<'.$tagtoreplace.' />', $result);
			}
		}

		return $result;
	}
}

/**
 * Convert a string to lower. Never use strtolower because it does not works with UTF8 strings.
 *
 * @param 	string		$string		        String to encode
 * @param   string      $encoding           Character set encoding
 * @return 	string							String converted
 */
function dol_strtolower($string, $encoding = "UTF-8")
{
	if (function_exists('mb_strtolower')) {
		return mb_strtolower($string, $encoding);
	} else {
		return strtolower($string);
	}
}

/**
 * Convert a string to upper. Never use strtolower because it does not works with UTF8 strings.
 *
 * @param 	string		$string		        String to encode
 * @param   string      $encoding           Character set encoding
 * @return 	string							String converted
 */
function dol_strtoupper($string, $encoding = "UTF-8")
{
	if (function_exists('mb_strtoupper')) {
		return mb_strtoupper($string, $encoding);
	} else {
		return strtoupper($string);
	}
}

/**
 * Convert first character of the first word of a string to upper. Never use ucfirst because it does not works with UTF8 strings.
 *
 * @param   string      $string         String to encode
 * @param   string      $encoding       Character set encodign
 * @return  string                      String converted
 */
function dol_ucfirst($string, $encoding = "UTF-8")
{
	if (function_exists('mb_substr')) {
		return mb_strtoupper(mb_substr($string, 0, 1, $encoding), $encoding).mb_substr($string, 1, null, $encoding);
	} else {
		return ucfirst($string);
	}
}

/**
 * Convert first character of all the words of a string to upper. Never use ucfirst because it does not works with UTF8 strings.
 *
 * @param   string      $string         String to encode
 * @param   string      $encoding       Character set encodign
 * @return  string                      String converted
 */
function dol_ucwords($string, $encoding = "UTF-8")
{
	if (function_exists('mb_convert_case')) {
		return mb_convert_case($string, MB_CASE_TITLE, $encoding);
	} else {
		return ucwords($string);
	}
}

/**
 *	Write log message into outputs. Possible outputs can be:
 *	SYSLOG_HANDLERS = ["mod_syslog_file"]  		file name is then defined by SYSLOG_FILE
 *	SYSLOG_HANDLERS = ["mod_syslog_syslog"]  	facility is then defined by SYSLOG_FACILITY
 *  Warning, syslog functions are bugged on Windows, generating memory protection faults. To solve
 *  this, use logging to files instead of syslog (see setup of module).
 *  Note: If constant 'SYSLOG_FILE_NO_ERROR' defined, we never output any error message when writing to log fails.
 *  Note: You can get log message into html sources by adding parameter &logtohtml=1 (constant MAIN_LOGTOHTML must be set)
 *  This function works only if syslog module is enabled.
 * 	This must not use any call to other function calling dol_syslog (avoid infinite loop).
 *
 * 	@param  string		$message				Line to log. ''=Show nothing
 *  @param  int			$level					Log level
 *												On Windows LOG_ERR=4, LOG_WARNING=5, LOG_NOTICE=LOG_INFO=6, LOG_DEBUG=6 si define_syslog_variables ou PHP 5.3+, 7 si dolibarr
 *												On Linux   LOG_ERR=3, LOG_WARNING=4, LOG_NOTICE=5, LOG_INFO=6, LOG_DEBUG=7
 *  @param	int			$ident					1=Increase ident of 1, -1=Decrease ident of 1
 *  @param	string		$suffixinfilename		When output is a file, append this suffix into default log filename.
 *  @param	string		$restricttologhandler	Force output of log only to this log handler
 *  @param	array|null	$logcontext				If defined, an array with extra informations (can be used by some log handlers)
 *  @return	void
 */
function dol_syslog($message, $level = LOG_INFO, $ident = 0, $suffixinfilename = '', $restricttologhandler = '', $logcontext = null)
{
	global $conf, $user, $debugbar;

	// If syslog module enabled
	if (empty($conf->syslog->enabled)) {
		return;
	}

	// Check if we are into execution of code of a website
	if (defined('USEEXTERNALSERVER') && !defined('USEDOLIBARRSERVER') && !defined('USEDOLIBARREDITOR')) {
		global $website, $websitekey;
		if (is_object($website) && !empty($website->ref)) {
			$suffixinfilename .= '_website_'.$website->ref;
		} elseif (!empty($websitekey)) {
			$suffixinfilename .= '_website_'.$websitekey;
		}
	}

	// Check if we have a forced suffix
	if (defined('USESUFFIXINLOG')) {
		$suffixinfilename .= constant('USESUFFIXINLOG');
	}

	if ($ident < 0) {
		foreach ($conf->loghandlers as $loghandlerinstance) {
			$loghandlerinstance->setIdent($ident);
		}
	}

	if (!empty($message)) {
		// Test log level
		$logLevels = array(LOG_EMERG=>'EMERG', LOG_ALERT=>'ALERT', LOG_CRIT=>'CRITICAL', LOG_ERR=>'ERR', LOG_WARNING=>'WARN', LOG_NOTICE=>'NOTICE', LOG_INFO=>'INFO', LOG_DEBUG=>'DEBUG');
		if (!array_key_exists($level, $logLevels)) {
			throw new Exception('Incorrect log level');
		}
		if ($level > $conf->global->SYSLOG_LEVEL) {
			return;
		}

		if (empty($conf->global->MAIN_SHOW_PASSWORD_INTO_LOG)) {
			$message = preg_replace('/password=\'[^\']*\'/', 'password=\'hidden\'', $message); // protection to avoid to have value of password in log
		}

		// If adding log inside HTML page is required
		if ((!empty($_REQUEST['logtohtml']) && !empty($conf->global->MAIN_ENABLE_LOG_TO_HTML))
			|| (!empty($user->rights->debugbar->read) && is_object($debugbar))) {
			$conf->logbuffer[] = dol_print_date(time(), "%Y-%m-%d %H:%M:%S")." ".$logLevels[$level]." ".$message;
		}

		//TODO: Remove this. MAIN_ENABLE_LOG_INLINE_HTML should be deprecated and use a log handler dedicated to HTML output
		// If html log tag enabled and url parameter log defined, we show output log on HTML comments
		if (!empty($conf->global->MAIN_ENABLE_LOG_INLINE_HTML) && !empty($_GET["log"])) {
			print "\n\n<!-- Log start\n";
			print dol_escape_htmltag($message)."\n";
			print "Log end -->\n";
		}

		$data = array(
			'message' => $message,
			'script' => (isset($_SERVER['PHP_SELF']) ? basename($_SERVER['PHP_SELF'], '.php') : false),
			'level' => $level,
			'user' => ((is_object($user) && $user->id) ? $user->login : false),
			'ip' => false
		);

		$remoteip = getUserRemoteIP(); // Get ip when page run on a web server
		if (!empty($remoteip)) {
			$data['ip'] = $remoteip;
			// This is when server run behind a reverse proxy
			if (!empty($_SERVER['HTTP_X_FORWARDED_FOR']) && $_SERVER['HTTP_X_FORWARDED_FOR'] != $remoteip) {
				$data['ip'] = $_SERVER['HTTP_X_FORWARDED_FOR'].' -> '.$data['ip'];
			} elseif (!empty($_SERVER['HTTP_CLIENT_IP']) && $_SERVER['HTTP_CLIENT_IP'] != $remoteip) {
				$data['ip'] = $_SERVER['HTTP_CLIENT_IP'].' -> '.$data['ip'];
			}
		} elseif (!empty($_SERVER['SERVER_ADDR'])) {
			// This is when PHP session is ran inside a web server but not inside a client request (example: init code of apache)
			$data['ip'] = $_SERVER['SERVER_ADDR'];
		} elseif (!empty($_SERVER['COMPUTERNAME'])) {
			// This is when PHP session is ran outside a web server, like from Windows command line (Not always defined, but useful if OS defined it).
			$data['ip'] = $_SERVER['COMPUTERNAME'].(empty($_SERVER['USERNAME']) ? '' : '@'.$_SERVER['USERNAME']);
		} elseif (!empty($_SERVER['LOGNAME'])) {
			// This is when PHP session is ran outside a web server, like from Linux command line (Not always defined, but usefull if OS defined it).
			$data['ip'] = '???@'.$_SERVER['LOGNAME'];
		}

		// Loop on each log handler and send output
		foreach ($conf->loghandlers as $loghandlerinstance) {
			if ($restricttologhandler && $loghandlerinstance->code != $restricttologhandler) {
				continue;
			}
			$loghandlerinstance->export($data, $suffixinfilename);
		}
		unset($data);
	}

	if ($ident > 0) {
		foreach ($conf->loghandlers as $loghandlerinstance) {
			$loghandlerinstance->setIdent($ident);
		}
	}
}

/**
 *	Return HTML code to output a button to open a dialog popup box.
 *  Such buttons must be included inside a HTML form.
 *
 *	@param	string	$name				A name for the html component
 *	@param	string	$label 	    		Label shown in Popup title top bar
 *	@param  string	$buttonstring  		button string
 *	@param  string	$url				Url to open
 *  @param	string	$disabled			Disabled text
 *  @param	string	$morecss			More CSS
 *  @param	string	$backtopagejsfields	The back to page must be managed using javascript instead of a redirect.
 *  									Value is 'keyforpopupid:Name_of_html_component_to_set_with id,Name_of_html_component_to_set_with_label'
 * 	@return	string						HTML component with button
 */
function dolButtonToOpenUrlInDialogPopup($name, $label, $buttonstring, $url, $disabled = '', $morecss = 'button bordertransp', $backtopagejsfields = '')
{
	if (strpos($url, '?') > 0) {
		$url .= '&dol_hide_topmenu=1&dol_hide_leftmenu=1&dol_openinpopup='.urlencode($name);
	} else {
		$url .= '?dol_hide_topmenu=1&dol_hide_leftmenu=1&dol_openinpopup='.urlencode($name);
	}

	$out = '';

	$backtopagejsfieldsid = ''; $backtopagejsfieldslabel = '';
	if ($backtopagejsfields) {
		$tmpbacktopagejsfields = explode(':', $backtopagejsfields);
		if (empty($tmpbacktopagejsfields[1])) {	// If the part 'keyforpopupid:' is missing, we add $name for it.
			$backtopagejsfields = $name.":".$backtopagejsfields;
			$tmp2backtopagejsfields = explode(',', $tmpbacktopagejsfields[0]);
		} else {
			$tmp2backtopagejsfields = explode(',', $tmpbacktopagejsfields[1]);
		}
		$backtopagejsfieldsid = empty($tmp2backtopagejsfields[0]) ? '' : $tmp2backtopagejsfields[0];
		$backtopagejsfieldslabel = empty($tmp2backtopagejsfields[1]) ? '' : $tmp2backtopagejsfields[1];
		$url .= '&backtopagejsfields='.urlencode($backtopagejsfields);
	}

	//print '<input type="submit" class="button bordertransp"'.$disabled.' value="'.dol_escape_htmltag($langs->trans("MediaFiles")).'" name="file_manager">';
	$out .= '<!-- a link for button to open url into a dialog popup backtopagejsfields = '.$backtopagejsfields.' -->'."\n";
	$out .= '<a class="cursorpointer button_'.$name.($morecss ? ' '.$morecss : '').'"'.$disabled.' title="'.dol_escape_htmltag($label).'">'.$buttonstring.'</a>';
	$out .= '<div id="idfordialog'.$name.'" class="hidden">div for dialog</div>';
	$out .= '<div id="varforreturndialogid'.$name.'" class="hidden">div for returned id</div>';
	$out .= '<div id="varforreturndialoglabel'.$name.'" class="hidden">div for returned label</div>';
	$out .= '<!-- Add js code to open dialog popup on dialog -->';
	$out .= '<script type="text/javascript">
				jQuery(document).ready(function () {
					jQuery(".button_'.$name.'").click(function () {
						console.log(\'Open popup with jQuery(...).dialog() on URL '.dol_escape_js(DOL_URL_ROOT.$url).'\');
						var $tmpdialog = $(\'#idfordialog'.$name.'\');
						$tmpdialog.html(\'<iframe class="iframedialog" id="iframedialog'.$name.'" style="border: 0px;" src="'.DOL_URL_ROOT.$url.'" width="100%" height="98%"></iframe>\');
						$tmpdialog.dialog({
							autoOpen: false,
						 	modal: true,
						 	height: (window.innerHeight - 150),
						 	width: \'80%\',
						 	title: \''.dol_escape_js($label).'\',
							open: function (event, ui) {
								console.log("open popup name='.$name.', backtopagejsfields='.$backtopagejsfields.'");
       						},
							close: function (event, ui) {
								returnedid = jQuery("#varforreturndialogid'.$name.'").text();
								returnedlabel = jQuery("#varforreturndialoglabel'.$name.'").text();
								console.log("popup has been closed. returnedid (js var defined into parent page)="+returnedid+" returnedlabel="+returnedlabel);
								if (returnedid != "" && returnedid != "div for returned id") {
									jQuery("#'.(empty($backtopagejsfieldsid)?"none":$backtopagejsfieldsid).'").val(returnedid);
								}
								if (returnedlabel != "" && returnedlabel != "div for returned label") {
									jQuery("#'.(empty($backtopagejsfieldslabel)?"none":$backtopagejsfieldslabel).'").val(returnedlabel);
								}
							}
						});

						$tmpdialog.dialog(\'open\');
					});
				});
			</script>';
	return $out;
}

/**
 *	Show tab header of a card
 *
 *	@param	array	$links				Array of tabs. Currently initialized by calling a function xxx_admin_prepare_head
 *	@param	string	$active     		Active tab name (document', 'info', 'ldap', ....)
 *	@param  string	$title      		Title
 *	@param  int		$notab				-1 or 0=Add tab header, 1=no tab header (if you set this to 1, using print dol_get_fiche_end() to close tab is not required), -2=Add tab header with no seaparation under tab (to start a tab just after)
 * 	@param	string	$picto				Add a picto on tab title
 *	@param	int		$pictoisfullpath	If 1, image path is a full path. If you set this to 1, you can use url returned by dol_buildpath('/mymodyle/img/myimg.png',1) for $picto.
 *  @param	string	$morehtmlright		Add more html content on right of tabs title
 *  @param	string	$morecss			More Css
 *  @param	int		$limittoshow		Limit number of tabs to show. Use 0 to use automatic default value.
 *  @param	string	$moretabssuffix		A suffix to use when you have several dol_get_fiche_head() in same page
 * 	@return	void
 *  @deprecated Use print dol_get_fiche_head() instead
 */
function dol_fiche_head($links = array(), $active = '0', $title = '', $notab = 0, $picto = '', $pictoisfullpath = 0, $morehtmlright = '', $morecss = '', $limittoshow = 0, $moretabssuffix = '')
{
	print dol_get_fiche_head($links, $active, $title, $notab, $picto, $pictoisfullpath, $morehtmlright, $morecss, $limittoshow, $moretabssuffix);
}

/**
 *  Show tabs of a record
 *
 *	@param	array	$links				Array of tabs. Note that label into $links[$i][1] must be already HTML escaped.
 *	@param	string	$active     		Active tab name
 *	@param  string	$title      		Title
 *	@param  int		$notab				-1 or 0=Add tab header, 1=no tab header (if you set this to 1, using print dol_get_fiche_end() to close tab is not required), -2=Add tab header with no seaparation under tab (to start a tab just after)
 * 	@param	string	$picto				Add a picto on tab title
 *	@param	int		$pictoisfullpath	If 1, image path is a full path. If you set this to 1, you can use url returned by dol_buildpath('/mymodyle/img/myimg.png',1) for $picto.
 *  @param	string	$morehtmlright		Add more html content on right of tabs title
 *  @param	string	$morecss			More CSS on the link <a>
 *  @param	int		$limittoshow		Limit number of tabs to show. Use 0 to use automatic default value.
 *  @param	string	$moretabssuffix		A suffix to use when you have several dol_get_fiche_head() in same page
 * 	@return	string
 */
function dol_get_fiche_head($links = array(), $active = '', $title = '', $notab = 0, $picto = '', $pictoisfullpath = 0, $morehtmlright = '', $morecss = '', $limittoshow = 0, $moretabssuffix = '')
{
	global $conf, $langs, $hookmanager;

	// Show title
	$showtitle = 1;
	if (!empty($conf->dol_optimize_smallscreen)) {
		$showtitle = 0;
	}

	$out = "\n".'<!-- dol_fiche_head - dol_get_fiche_head -->';

	if ((!empty($title) && $showtitle) || $morehtmlright || !empty($links)) {
		$out .= '<div class="tabs'.($picto ? '' : ' nopaddingleft').'" data-role="controlgroup" data-type="horizontal">'."\n";
	}

	// Show right part
	if ($morehtmlright) {
		$out .= '<div class="inline-block floatright tabsElem">'.$morehtmlright.'</div>'; // Output right area first so when space is missing, text is in front of tabs and not under.
	}

	// Show title
	if (!empty($title) && $showtitle && empty($conf->global->MAIN_OPTIMIZEFORTEXTBROWSER)) {
		$limittitle = 30;
		$out .= '<a class="tabTitle">';
		if ($picto) {
			$noprefix = $pictoisfullpath;
			if (strpos($picto, 'fontawesome_') !== false) {
				$noprefix = 1;
			}
			$out .= img_picto($title, ($noprefix ? '' : 'object_').$picto, '', $pictoisfullpath, 0, 0, '', 'imgTabTitle').' ';
		}
		$out .= '<span class="tabTitleText">'.dol_escape_htmltag(dol_trunc($title, $limittitle)).'</span>';
		$out .= '</a>';
	}

	// Show tabs

	// Define max of key (max may be higher than sizeof because of hole due to module disabling some tabs).
	$maxkey = -1;
	if (is_array($links) && !empty($links)) {
		$keys = array_keys($links);
		if (count($keys)) {
			$maxkey = max($keys);
		}
	}

	// Show tabs
	// if =0 we don't use the feature
	if (empty($limittoshow)) {
		$limittoshow = (empty($conf->global->MAIN_MAXTABS_IN_CARD) ? 99 : $conf->global->MAIN_MAXTABS_IN_CARD);
	}
	if (!empty($conf->dol_optimize_smallscreen)) {
		$limittoshow = 2;
	}

	$displaytab = 0;
	$nbintab = 0;
	$popuptab = 0;
	$outmore = '';
	for ($i = 0; $i <= $maxkey; $i++) {
		if ((is_numeric($active) && $i == $active) || (!empty($links[$i][2]) && !is_numeric($active) && $active == $links[$i][2])) {
			// If active tab is already present
			if ($i >= $limittoshow) {
				$limittoshow--;
			}
		}
	}

	for ($i = 0; $i <= $maxkey; $i++) {
		if ((is_numeric($active) && $i == $active) || (!empty($links[$i][2]) && !is_numeric($active) && $active == $links[$i][2])) {
			$isactive = true;
		} else {
			$isactive = false;
		}

		if ($i < $limittoshow || $isactive) {
			// Output entry with a visible tab
			$out .= '<div class="inline-block tabsElem'.($isactive ? ' tabsElemActive' : '').((!$isactive && !empty($conf->global->MAIN_HIDE_INACTIVETAB_ON_PRINT)) ? ' hideonprint' : '').'"><!-- id tab = '.(empty($links[$i][2]) ? '' : dol_escape_htmltag($links[$i][2])).' -->';

			if (isset($links[$i][2]) && $links[$i][2] == 'image') {
				if (!empty($links[$i][0])) {
					$out .= '<a class="tabimage'.($morecss ? ' '.$morecss : '').'" href="'.$links[$i][0].'">'.$links[$i][1].'</a>'."\n";
				} else {
					$out .= '<span class="tabspan">'.$links[$i][1].'</span>'."\n";
				}
			} elseif (!empty($links[$i][1])) {
				//print "x $i $active ".$links[$i][2]." z";
				$out .= '<div class="tab tab'.($isactive?'active':'unactive').'" style="margin: 0 !important">';
				if (!empty($links[$i][0])) {
					$titletoshow = preg_replace('/<.*$/', '', $links[$i][1]);
					$out .= '<a'.(!empty($links[$i][2]) ? ' id="'.$links[$i][2].'"' : '').' class="tab inline-block valignmiddle'.($morecss ? ' '.$morecss : '').'" href="'.$links[$i][0].'" title="'.dol_escape_htmltag($titletoshow).'">';
				}
				$out .= $links[$i][1];
				if (!empty($links[$i][0])) {
					$out .= '</a>'."\n";
				}
				$out .= empty($links[$i][4]) ? '' : $links[$i][4];
				$out .= '</div>';
			}

			$out .= '</div>';
		} else {
			// Add entry into the combo popup with the other tabs
			if (!$popuptab) {
				$popuptab = 1;
				$outmore .= '<div class="popuptabset wordwrap">'; // The css used to hide/show popup
			}
			$outmore .= '<div class="popuptab wordwrap" style="display:inherit;">';
			if (isset($links[$i][2]) && $links[$i][2] == 'image') {
				if (!empty($links[$i][0])) {
					$outmore .= '<a class="tabimage'.($morecss ? ' '.$morecss : '').'" href="'.$links[$i][0].'">'.$links[$i][1].'</a>'."\n";
				} else {
					$outmore .= '<span class="tabspan">'.$links[$i][1].'</span>'."\n";
				}
			} elseif (!empty($links[$i][1])) {
				$outmore .= '<a'.(!empty($links[$i][2]) ? ' id="'.$links[$i][2].'"' : '').' class="wordwrap inline-block'.($morecss ? ' '.$morecss : '').'" href="'.$links[$i][0].'">';
				$outmore .= preg_replace('/([a-z])\/([a-z])/i', '\\1 / \\2', $links[$i][1]); // Replace x/y with x / y to allow wrap on long composed texts.
				$outmore .= '</a>'."\n";
			}
			$outmore .= '</div>';

			$nbintab++;
		}
		$displaytab = $i;
	}
	if ($popuptab) {
		$outmore .= '</div>';
	}

	if ($popuptab) {	// If there is some tabs not shown
		$left = ($langs->trans("DIRECTION") == 'rtl' ? 'right' : 'left');
		$right = ($langs->trans("DIRECTION") == 'rtl' ? 'left' : 'right');
		$widthofpopup = 200;

		$tabsname = $moretabssuffix;
		if (empty($tabsname)) {
			$tabsname = str_replace("@", "", $picto);
		}
		$out .= '<div id="moretabs'.$tabsname.'" class="inline-block tabsElem valignmiddle">';
		$out .= '<div class="tab"><a href="#" class="tab moretab inline-block tabunactive"><span class="hideonsmartphone">'.$langs->trans("More").'</span>... ('.$nbintab.')</a></div>'; // Do not use "reposition" class in the "More".
		$out .= '<div id="moretabsList'.$tabsname.'" style="width: '.$widthofpopup.'px; position: absolute; '.$left.': -999em; text-align: '.$left.'; margin:0px; padding:2px; z-index:10;">';
		$out .= $outmore;
		$out .= '</div>';
		$out .= '<div></div>';
		$out .= "</div>\n";

		$out .= "<script>";
		$out .= "$('#moretabs".$tabsname."').mouseenter( function() {
			var x = this.offsetLeft, y = this.offsetTop;
			console.log('mouseenter ".$left." x='+x+' y='+y+' window.innerWidth='+window.innerWidth);
			if ((window.innerWidth - x) < ".($widthofpopup + 10).") {
				$('#moretabsList".$tabsname."').css('".$right."','8px');
			}
			$('#moretabsList".$tabsname."').css('".$left."','auto');
			});
		";
		$out .= "$('#moretabs".$tabsname."').mouseleave( function() { console.log('mouseleave ".$left."'); $('#moretabsList".$tabsname."').css('".$left."','-999em');});";
		$out .= "</script>";
	}

	if ((!empty($title) && $showtitle) || $morehtmlright || !empty($links)) {
		$out .= "</div>\n";
	}

	if (!$notab || $notab == -1 || $notab == -2) {
		$out .= "\n".'<div class="tabBar'.($notab == -1 ? '' : ($notab == -2 ? ' tabBarNoTop' : ' tabBarWithBottom')).'">'."\n";
	}

	$parameters = array('tabname' => $active, 'out' => $out);
	$reshook = $hookmanager->executeHooks('printTabsHead', $parameters); // This hook usage is called just before output the head of tabs. Take also a look at "completeTabsHead"
	if ($reshook > 0) {
		$out = $hookmanager->resPrint;
	}

	return $out;
}

/**
 *  Show tab footer of a card
 *
 *  @param	int		$notab       -1 or 0=Add tab footer, 1=no tab footer
 *  @return	void
 *  @deprecated Use print dol_get_fiche_end() instead
 */
function dol_fiche_end($notab = 0)
{
	print dol_get_fiche_end($notab);
}

/**
 *	Return tab footer of a card
 *
 *	@param  int		$notab		-1 or 0=Add tab footer, 1=no tab footer
 *  @return	string
 */
function dol_get_fiche_end($notab = 0)
{
	if (!$notab || $notab == -1) {
		return "\n</div>\n";
	} else {
		return '';
	}
}

/**
 *  Show tab footer of a card.
 *  Note: $object->next_prev_filter can be set to restrict select to find next or previous record by $form->showrefnav.
 *
 *  @param	Object	$object			Object to show
 *  @param	string	$paramid   		Name of parameter to use to name the id into the URL next/previous link
 *  @param	string	$morehtml  		More html content to output just before the nav bar
 *  @param	int		$shownav	  	Show Condition (navigation is shown if value is 1)
 *  @param	string	$fieldid   		Nom du champ en base a utiliser pour select next et previous (we make the select max and min on this field). Use 'none' for no prev/next search.
 *  @param	string	$fieldref   	Nom du champ objet ref (object->ref) a utiliser pour select next et previous
 *  @param	string	$morehtmlref  	More html to show after the ref (see $morehtmlleft for before)
 *  @param	string	$moreparam  	More param to add in nav link url.
 *	@param	int		$nodbprefix		Do not include DB prefix to forge table name
 *	@param	string	$morehtmlleft	More html code to show before the ref (see $morehtmlref for after)
 *	@param	string	$morehtmlstatus	More html code to show under navigation arrows
 *  @param  int     $onlybanner     Put this to 1, if the card will contains only a banner (this add css 'arearefnobottom' on div)
 *	@param	string	$morehtmlright	More html code to show before navigation arrows
 *  @return	void
 */
function dol_banner_tab($object, $paramid, $morehtml = '', $shownav = 1, $fieldid = 'rowid', $fieldref = 'ref', $morehtmlref = '', $moreparam = '', $nodbprefix = 0, $morehtmlleft = '', $morehtmlstatus = '', $onlybanner = 0, $morehtmlright = '')
{
	global $conf, $form, $user, $langs, $hookmanager, $action;

	$error = 0;

	$maxvisiblephotos = 1;
	$showimage = 1;
	$entity = (empty($object->entity) ? $conf->entity : $object->entity);
	$showbarcode = empty($conf->barcode->enabled) ? 0 : (empty($object->barcode) ? 0 : 1);
	if (!empty($conf->global->MAIN_USE_ADVANCED_PERMS) && empty($user->rights->barcode->lire_advance)) {
		$showbarcode = 0;
	}
	$modulepart = 'unknown';

	if ($object->element == 'societe' || $object->element == 'contact' || $object->element == 'product' || $object->element == 'ticket') {
		$modulepart = $object->element;
	} elseif ($object->element == 'member') {
		$modulepart = 'memberphoto';
	} elseif ($object->element == 'user') {
		$modulepart = 'userphoto';
	}

	if (class_exists("Imagick")) {
		if ($object->element == 'expensereport' || $object->element == 'propal' || $object->element == 'commande' || $object->element == 'facture' || $object->element == 'supplier_proposal') {
			$modulepart = $object->element;
		} elseif ($object->element == 'fichinter') {
			$modulepart = 'ficheinter';
		} elseif ($object->element == 'contrat') {
			$modulepart = 'contract';
		} elseif ($object->element == 'order_supplier') {
			$modulepart = 'supplier_order';
		} elseif ($object->element == 'invoice_supplier') {
			$modulepart = 'supplier_invoice';
		}
	}

	if ($object->element == 'product') {
		$width = 80;
		$cssclass = 'photowithmargin photoref';
		$showimage = $object->is_photo_available($conf->product->multidir_output[$entity]);
		$maxvisiblephotos = (isset($conf->global->PRODUCT_MAX_VISIBLE_PHOTO) ? $conf->global->PRODUCT_MAX_VISIBLE_PHOTO : 5);
		if ($conf->browser->layout == 'phone') {
			$maxvisiblephotos = 1;
		}
		if ($showimage) {
			$morehtmlleft .= '<div class="floatleft inline-block valignmiddle divphotoref">'.$object->show_photos('product', $conf->product->multidir_output[$entity], 'small', $maxvisiblephotos, 0, 0, 0, $width, 0).'</div>';
		} else {
			if (!empty($conf->global->PRODUCT_NODISPLAYIFNOPHOTO)) {
				$nophoto = '';
				$morehtmlleft .= '<div class="floatleft inline-block valignmiddle divphotoref"></div>';
			} else {    // Show no photo link
				$nophoto = '/public/theme/common/nophoto.png';
				$morehtmlleft .= '<div class="floatleft inline-block valignmiddle divphotoref"><img class="photo'.$modulepart.($cssclass ? ' '.$cssclass : '').'" alt="No photo"'.($width ? ' style="width: '.$width.'px"' : '').' src="'.DOL_URL_ROOT.$nophoto.'"></div>';
			}
		}
	} elseif ($object->element == 'ticket') {
		$width = 80;
		$cssclass = 'photoref';
		$showimage = $object->is_photo_available($conf->ticket->multidir_output[$entity].'/'.$object->ref);
		$maxvisiblephotos = (isset($conf->global->TICKET_MAX_VISIBLE_PHOTO) ? $conf->global->TICKET_MAX_VISIBLE_PHOTO : 2);
		if ($conf->browser->layout == 'phone') {
			$maxvisiblephotos = 1;
		}

		if ($showimage) {
			$showphoto = $object->show_photos('ticket', $conf->ticket->multidir_output[$entity], 'small', $maxvisiblephotos, 0, 0, 0, $width, 0);
			if ($object->nbphoto > 0) {
				$morehtmlleft .= '<div class="floatleft inline-block valignmiddle divphotoref">'.$showphoto.'</div>';
			} else {
				$showimage = 0;
			}
		}
		if (!$showimage) {
			if (!empty($conf->global->TICKET_NODISPLAYIFNOPHOTO)) {
				$nophoto = '';
				$morehtmlleft .= '<div class="floatleft inline-block valignmiddle divphotoref"></div>';
			} else {    // Show no photo link
				$nophoto = img_picto('No photo', 'object_ticket');
				$morehtmlleft .= '<!-- No photo to show -->';
				$morehtmlleft .= '<div class="floatleft inline-block valignmiddle divphotoref"><div class="photoref">';
				$morehtmlleft .= $nophoto;
				$morehtmlleft .= '</div></div>';
			}
		}
	} else {
		if ($showimage) {
			if ($modulepart != 'unknown') {
				$phototoshow = '';
				// Check if a preview file is available
				if (in_array($modulepart, array('propal', 'commande', 'facture', 'ficheinter', 'contract', 'supplier_order', 'supplier_proposal', 'supplier_invoice', 'expensereport')) && class_exists("Imagick")) {
					$objectref = dol_sanitizeFileName($object->ref);
					$dir_output = (empty($conf->$modulepart->multidir_output[$entity]) ? $conf->$modulepart->dir_output : $conf->$modulepart->multidir_output[$entity])."/";
					if (in_array($modulepart, array('invoice_supplier', 'supplier_invoice'))) {
						$subdir = get_exdir($object->id, 2, 0, 1, $object, $modulepart);
						$subdir .= ((!empty($subdir) && !preg_match('/\/$/', $subdir)) ? '/' : '').$objectref; // the objectref dir is not included into get_exdir when used with level=2, so we add it at end
					} else {
						$subdir = get_exdir($object->id, 0, 0, 1, $object, $modulepart);
					}
					if (empty($subdir)) {
						$subdir = 'errorgettingsubdirofobject'; // Protection to avoid to return empty path
					}

					$filepath = $dir_output.$subdir."/";

					$filepdf = $filepath.$objectref.".pdf";
					$relativepath = $subdir.'/'.$objectref.'.pdf';

					// Define path to preview pdf file (preview precompiled "file.ext" are "file.ext_preview.png")
					$fileimage = $filepdf.'_preview.png';
					$relativepathimage = $relativepath.'_preview.png';

					$pdfexists = file_exists($filepdf);

					// If PDF file exists
					if ($pdfexists) {
						// Conversion du PDF en image png si fichier png non existant
						if (!file_exists($fileimage) || (filemtime($fileimage) < filemtime($filepdf))) {
							if (empty($conf->global->MAIN_DISABLE_PDF_THUMBS)) {		// If you experience trouble with pdf thumb generation and imagick, you can disable here.
								include_once DOL_DOCUMENT_ROOT.'/core/lib/files.lib.php';
								$ret = dol_convert_file($filepdf, 'png', $fileimage, '0'); // Convert first page of PDF into a file _preview.png
								if ($ret < 0) {
									$error++;
								}
							}
						}
					}

					if ($pdfexists && !$error) {
						$heightforphotref = 80;
						if (!empty($conf->dol_optimize_smallscreen)) {
							$heightforphotref = 60;
						}
						// If the preview file is found
						if (file_exists($fileimage)) {
							$phototoshow = '<div class="photoref">';
							$phototoshow .= '<img height="'.$heightforphotref.'" class="photo photowithmargin photowithborder" src="'.DOL_URL_ROOT.'/viewimage.php?modulepart=apercu'.$modulepart.'&amp;file='.urlencode($relativepathimage).'">';
							$phototoshow .= '</div>';
						}
					}
				} elseif (!$phototoshow) { // example if modulepart = 'societe' or 'photo'
					$phototoshow .= $form->showphoto($modulepart, $object, 0, 0, 0, 'photowithmargin photoref', 'small', 1, 0, $maxvisiblephotos);
				}

				if ($phototoshow) {
					$morehtmlleft .= '<div class="floatleft inline-block valignmiddle divphotoref">';
					$morehtmlleft .= $phototoshow;
					$morehtmlleft .= '</div>';
				}
			}

			if (empty($phototoshow)) {      // Show No photo link (picto of object)
				if ($object->element == 'action') {
					$width = 80;
					$cssclass = 'photorefcenter';
					$nophoto = img_picto('No photo', 'title_agenda');
				} else {
					$width = 14;
					$cssclass = 'photorefcenter';
					$picto = $object->picto;
					$prefix = 'object_';
					if ($object->element == 'project' && !$object->public) {
						$picto = 'project'; // instead of projectpub
					}
					if (strpos($picto, 'fontawesome_') !== false) {
						$prefix = '';
					}
					$nophoto = img_picto('No photo', $prefix.$picto);
				}
				$morehtmlleft .= '<!-- No photo to show -->';
				$morehtmlleft .= '<div class="floatleft inline-block valignmiddle divphotoref"><div class="photoref">';
				$morehtmlleft .= $nophoto;
				$morehtmlleft .= '</div></div>';
			}
		}
	}

	if ($showbarcode) {
		$morehtmlleft .= '<div class="floatleft inline-block valignmiddle divphotoref">'.$form->showbarcode($object, 100, 'photoref valignmiddle').'</div>';
	}

	if ($object->element == 'societe') {
		if (!empty($conf->use_javascript_ajax) && $user->rights->societe->creer && !empty($conf->global->MAIN_DIRECT_STATUS_UPDATE)) {
			$morehtmlstatus .= ajax_object_onoff($object, 'status', 'status', 'InActivity', 'ActivityCeased');
		} else {
			$morehtmlstatus .= $object->getLibStatut(6);
		}
	} elseif ($object->element == 'product') {
		//$morehtmlstatus.=$langs->trans("Status").' ('.$langs->trans("Sell").') ';
		if (!empty($conf->use_javascript_ajax) && $user->rights->produit->creer && !empty($conf->global->MAIN_DIRECT_STATUS_UPDATE)) {
			$morehtmlstatus .= ajax_object_onoff($object, 'status', 'tosell', 'ProductStatusOnSell', 'ProductStatusNotOnSell');
		} else {
			$morehtmlstatus .= '<span class="statusrefsell">'.$object->getLibStatut(6, 0).'</span>';
		}
		$morehtmlstatus .= ' &nbsp; ';
		//$morehtmlstatus.=$langs->trans("Status").' ('.$langs->trans("Buy").') ';
		if (!empty($conf->use_javascript_ajax) && $user->rights->produit->creer && !empty($conf->global->MAIN_DIRECT_STATUS_UPDATE)) {
			$morehtmlstatus .= ajax_object_onoff($object, 'status_buy', 'tobuy', 'ProductStatusOnBuy', 'ProductStatusNotOnBuy');
		} else {
			$morehtmlstatus .= '<span class="statusrefbuy">'.$object->getLibStatut(6, 1).'</span>';
		}
	} elseif (in_array($object->element, array('facture', 'invoice', 'invoice_supplier', 'chargesociales', 'loan', 'tva', 'salary'))) {
		$tmptxt = $object->getLibStatut(6, $object->totalpaid);
		if (empty($tmptxt) || $tmptxt == $object->getLibStatut(3)) {
			$tmptxt = $object->getLibStatut(5, $object->totalpaid);
		}
		$morehtmlstatus .= $tmptxt;
	} elseif ($object->element == 'contrat' || $object->element == 'contract') {
		if ($object->statut == 0) {
			$morehtmlstatus .= $object->getLibStatut(5);
		} else {
			$morehtmlstatus .= $object->getLibStatut(4);
		}
	} elseif ($object->element == 'facturerec') {
		if ($object->frequency == 0) {
			$morehtmlstatus .= $object->getLibStatut(2);
		} else {
			$morehtmlstatus .= $object->getLibStatut(5);
		}
	} elseif ($object->element == 'project_task') {
		$object->fk_statut = 1;
		if ($object->progress > 0) {
			$object->fk_statut = 2;
		}
		if ($object->progress >= 100) {
			$object->fk_statut = 3;
		}
		$tmptxt = $object->getLibStatut(5);
		$morehtmlstatus .= $tmptxt; // No status on task
	} else { // Generic case
		$tmptxt = $object->getLibStatut(6);
		if (empty($tmptxt) || $tmptxt == $object->getLibStatut(3)) {
			$tmptxt = $object->getLibStatut(5);
		}
		$morehtmlstatus .= $tmptxt;
	}

	// Add if object was dispatched "into accountancy"
	if (!empty($conf->accounting->enabled) && in_array($object->element, array('bank', 'paiementcharge', 'facture', 'invoice', 'invoice_supplier', 'expensereport', 'payment_various'))) {
		// Note: For 'chargesociales', 'salaries'... this is the payments that are dispatched (so element = 'bank')
		if (method_exists($object, 'getVentilExportCompta')) {
			$accounted = $object->getVentilExportCompta();
			$langs->load("accountancy");
			$morehtmlstatus .= '</div><div class="statusref statusrefbis"><span class="opacitymedium">'.($accounted > 0 ? $langs->trans("Accounted") : $langs->trans("NotYetAccounted")).'</span>';
		}
	}

	// Add alias for thirdparty
	if (!empty($object->name_alias)) {
		$morehtmlref .= '<div class="refidno">'.$object->name_alias.'</div>';
	}

	// Add label
	if (in_array($object->element, array('product', 'bank_account', 'project_task'))) {
		if (!empty($object->label)) {
			$morehtmlref .= '<div class="refidno">'.$object->label.'</div>';
		}
	}

	// Show address and email
	if (method_exists($object, 'getBannerAddress') && !in_array($object->element, array('product', 'bookmark', 'ecm_directories', 'ecm_files'))) {
		$moreaddress = $object->getBannerAddress('refaddress', $object);
		if ($moreaddress) {
			$morehtmlref .= '<div class="refidno">';
			$morehtmlref .= $moreaddress;
			$morehtmlref .= '</div>';
		}
	}
	if (!empty($conf->global->MAIN_SHOW_TECHNICAL_ID) && ($conf->global->MAIN_SHOW_TECHNICAL_ID == '1' || preg_match('/'.preg_quote($object->element, '/').'/i', $conf->global->MAIN_SHOW_TECHNICAL_ID)) && !empty($object->id)) {
		$morehtmlref .= '<div style="clear: both;"></div>';
		$morehtmlref .= '<div class="refidno">';
		$morehtmlref .= $langs->trans("TechnicalID").': '.$object->id;
		$morehtmlref .= '</div>';
	}

	$parameters=array('morehtmlref'=>$morehtmlref);
	$reshook = $hookmanager->executeHooks('formDolBanner', $parameters, $object, $action);
	if ($reshook < 0) {
		setEventMessages($hookmanager->error, $hookmanager->errors, 'errors');
	} elseif (empty($reshook)) {
		$morehtmlref .= $hookmanager->resPrint;
	} elseif ($reshook > 0) {
		$morehtmlref = $hookmanager->resPrint;
	}


	print '<div class="'.($onlybanner ? 'arearefnobottom ' : 'arearef ').'heightref valignmiddle centpercent">';
	print $form->showrefnav($object, $paramid, $morehtml, $shownav, $fieldid, $fieldref, $morehtmlref, $moreparam, $nodbprefix, $morehtmlleft, $morehtmlstatus, $morehtmlright);
	print '</div>';
	print '<div class="underrefbanner clearboth"></div>';
}

/**
 * Show a string with the label tag dedicated to the HTML edit field.
 *
 * @param	string	$langkey		Translation key
 * @param 	string	$fieldkey		Key of the html select field the text refers to
 * @param	int		$fieldrequired	1=Field is mandatory
 * @return string
 * @deprecated Form::editfieldkey
 */
function fieldLabel($langkey, $fieldkey, $fieldrequired = 0)
{
	global $langs;
	$ret = '';
	if ($fieldrequired) {
		$ret .= '<span class="fieldrequired">';
	}
	$ret .= '<label for="'.$fieldkey.'">';
	$ret .= $langs->trans($langkey);
	$ret .= '</label>';
	if ($fieldrequired) {
		$ret .= '</span>';
	}
	return $ret;
}

/**
 * Return string to add class property on html element with pair/impair.
 *
 * @param	string	$var			0 or 1
 * @param	string	$moreclass		More class to add
 * @return	string					String to add class onto HTML element
 */
function dol_bc($var, $moreclass = '')
{
	global $bc;
	$ret = ' '.$bc[$var];
	if ($moreclass) {
		$ret = preg_replace('/class=\"/', 'class="'.$moreclass.' ', $ret);
	}
	return $ret;
}

/**
 *      Return a formated address (part address/zip/town/state) according to country rules.
 *      See https://en.wikipedia.org/wiki/Address
 *
 *      @param  Object		$object			A company or contact object
 * 	    @param	int			$withcountry	1=Add country into address string
 *      @param	string		$sep			Separator to use to build string
 *      @param	Translate	$outputlangs	Object lang that contains language for text translation.
 *      @param	int			$mode			0=Standard output, 1=Remove address
 *  	@param	string		$extralangcode	User extralanguage $langcode as values for address, town
 *      @return string						Formated string
 *      @see dol_print_address()
 */
function dol_format_address($object, $withcountry = 0, $sep = "\n", $outputlangs = '', $mode = 0, $extralangcode = '')
{
	global $conf, $langs, $hookmanager;

	$ret = '';
	$countriesusingstate = array('AU', 'CA', 'US', 'IN', 'GB', 'ES', 'UK', 'TR', 'CN'); // See also MAIN_FORCE_STATE_INTO_ADDRESS

	// See format of addresses on https://en.wikipedia.org/wiki/Address
	// Address
	if (empty($mode)) {
		$ret .= ($extralangcode ? $object->array_languages['address'][$extralangcode] : (empty($object->address) ? '' : $object->address));
	}
	// Zip/Town/State
	if (isset($object->country_code) && in_array($object->country_code, array('AU', 'CA', 'US', 'CN')) || !empty($conf->global->MAIN_FORCE_STATE_INTO_ADDRESS)) {
		// US: title firstname name \n address lines \n town, state, zip \n country
		$town = ($extralangcode ? $object->array_languages['town'][$extralangcode] : (empty($object->town) ? '' : $object->town));
		$ret .= (($ret && $town) ? $sep : '').$town;

		if (!empty($object->state))	{
			$ret .= ($ret ? ($town ? ", " : $sep) : '').$object->state;
		}
		if (!empty($object->zip)) {
			$ret .= ($ret ? (($town || $object->state) ? ", " : $sep) : '').$object->zip;
		}
	} elseif (isset($object->country_code) && in_array($object->country_code, array('GB', 'UK'))) {
		// UK: title firstname name \n address lines \n town state \n zip \n country
		$town = ($extralangcode ? $object->array_languages['town'][$extralangcode] : (empty($object->town) ? '' : $object->town));
		$ret .= ($ret ? $sep : '').$town;
		if (!empty($object->state)) {
			$ret .= ($ret ? ", " : '').$object->state;
		}
		if (!empty($object->zip)) {
			$ret .= ($ret ? $sep : '').$object->zip;
		}
	} elseif (isset($object->country_code) && in_array($object->country_code, array('ES', 'TR'))) {
		// ES: title firstname name \n address lines \n zip town \n state \n country
		$ret .= ($ret ? $sep : '').$object->zip;
		$town = ($extralangcode ? $object->array_languages['town'][$extralangcode] : (empty($object->town) ? '' : $object->town));
		$ret .= ($town ? (($object->zip ? ' ' : '').$town) : '');
		if (!empty($object->state)) {
			$ret .= "\n".$object->state;
		}
	} elseif (isset($object->country_code) && in_array($object->country_code, array('JP'))) {
		// JP: In romaji, title firstname name\n address lines \n [state,] town zip \n country
		// See https://www.sljfaq.org/afaq/addresses.html
		$town = ($extralangcode ? $object->array_languages['town'][$extralangcode] : (empty($object->town) ? '' : $object->town));
		$ret .= ($ret ? $sep : '').($object->state ? $object->state.', ' : '').$town.($object->zip ? ' ' : '').$object->zip;
	} elseif (isset($object->country_code) && in_array($object->country_code, array('IT'))) {
		// IT: title firstname name\n address lines \n zip town state_code \n country
		$ret .= ($ret ? $sep : '').$object->zip;
		$town = ($extralangcode ? $object->array_languages['town'][$extralangcode] : (empty($object->town) ? '' : $object->town));
		$ret .= ($town ? (($object->zip ? ' ' : '').$town) : '');
		$ret .= (empty($object->state_code) ? '' : (' '.$object->state_code));
	} else {
		// Other: title firstname name \n address lines \n zip town[, state] \n country
		$town = ($extralangcode ? $object->array_languages['town'][$extralangcode] : (empty($object->town) ? '' : $object->town));
		$ret .= !empty($object->zip) ? (($ret ? $sep : '').$object->zip) : '';
		$ret .= ($town ? (($object->zip ? ' ' : ($ret ? $sep : '')).$town) : '');
		if (!empty($object->state) && in_array($object->country_code, $countriesusingstate)) {
			$ret .= ($ret ? ", " : '').$object->state;
		}
	}
	if (!is_object($outputlangs)) {
		$outputlangs = $langs;
	}
	if ($withcountry) {
		$langs->load("dict");
		$ret .= (empty($object->country_code) ? '' : ($ret ? $sep : '').$outputlangs->convToOutputCharset($outputlangs->transnoentitiesnoconv("Country".$object->country_code)));
	}
	if ($hookmanager) {
		$parameters = array('withcountry' => $withcountry, 'sep' => $sep, 'outputlangs' => $outputlangs,'mode' => $mode, 'extralangcode' => $extralangcode);
		$reshook = $hookmanager->executeHooks('formatAddress', $parameters, $object);
		if ($reshook > 0) {
			$ret = '';
		}
		$ret .= $hookmanager->resPrint;
	}

	return $ret;
}



/**
 *	Format a string.
 *
 *	@param	string	$fmt		Format of strftime function (http://php.net/manual/fr/function.strftime.php)
 *  @param	int		$ts			Timesamp (If is_gmt is true, timestamp is already includes timezone and daylight saving offset, if is_gmt is false, timestamp is a GMT timestamp and we must compensate with server PHP TZ)
 *  @param	int		$is_gmt		See comment of timestamp parameter
 *	@return	string				A formatted string
 */
function dol_strftime($fmt, $ts = false, $is_gmt = false)
{
	if ((abs($ts) <= 0x7FFFFFFF)) { // check if number in 32-bit signed range
		return ($is_gmt) ? @gmstrftime($fmt, $ts) : @strftime($fmt, $ts);
	} else {
		return 'Error date into a not supported range';
	}
}

/**
 *	Output date in a string format according to outputlangs (or langs if not defined).
 * 	Return charset is always UTF-8, except if encodetoouput is defined. In this case charset is output charset
 *
 *	@param	int			$time			GM Timestamps date
 *	@param	string		$format      	Output date format (tag of strftime function)
 *										"%d %b %Y",
 *										"%d/%m/%Y %H:%M",
 *										"%d/%m/%Y %H:%M:%S",
 *                                      "%B"=Long text of month, "%A"=Long text of day, "%b"=Short text of month, "%a"=Short text of day
 *										"day", "daytext", "dayhour", "dayhourldap", "dayhourtext", "dayrfc", "dayhourrfc", "...inputnoreduce", "...reduceformat"
 * 	@param	string		$tzoutput		true or 'gmt' => string is for Greenwich location
 * 										false or 'tzserver' => output string is for local PHP server TZ usage
 * 										'tzuser' => output string is for user TZ (current browser TZ with current dst) => In a future, we should have same behaviour than 'tzuserrel'
 *                                      'tzuserrel' => output string is for user TZ (current browser TZ with dst or not, depending on date position)
 *	@param	Translate	$outputlangs	Object lang that contains language for text translation.
 *  @param  boolean		$encodetooutput false=no convert into output pagecode
 * 	@return string      				Formated date or '' if time is null
 *
 *  @see        dol_mktime(), dol_stringtotime(), dol_getdate()
 */
function dol_print_date($time, $format = '', $tzoutput = 'auto', $outputlangs = '', $encodetooutput = false)
{
	global $conf, $langs;

	// If date undefined or "", we return ""
	if (dol_strlen($time) == 0) {
		return ''; // $time=0 allowed (it means 01/01/1970 00:00:00)
	}

	if ($tzoutput === 'auto') {
		$tzoutput = (empty($conf) ? 'tzserver' : (isset($conf->tzuserinputkey) ? $conf->tzuserinputkey : 'tzserver'));
	}

	// Clean parameters
	$to_gmt = false;
	$offsettz = $offsetdst = 0;
	if ($tzoutput) {
		$to_gmt = true; // For backward compatibility
		if (is_string($tzoutput)) {
			if ($tzoutput == 'tzserver') {
				$to_gmt = false;
				$offsettzstring = @date_default_timezone_get(); // Example 'Europe/Berlin' or 'Indian/Reunion'
				$offsettz = 0;	// Timezone offset with server timezone, so 0
				$offsetdst = 0;	// Dst offset with server timezone, so 0
			} elseif ($tzoutput == 'tzuser' || $tzoutput == 'tzuserrel') {
				$to_gmt = true;
				$offsettzstring = (empty($_SESSION['dol_tz_string']) ? 'UTC' : $_SESSION['dol_tz_string']); // Example 'Europe/Berlin' or 'Indian/Reunion'

				if (class_exists('DateTimeZone')) {
					$user_date_tz = new DateTimeZone($offsettzstring);
					$user_dt = new DateTime();
					$user_dt->setTimezone($user_date_tz);
					$user_dt->setTimestamp($tzoutput == 'tzuser' ? dol_now() : (int) $time);
					$offsettz = $user_dt->getOffset();
				} else {	// old method (The 'tzuser' was processed like the 'tzuserrel')
					$offsettz = (empty($_SESSION['dol_tz']) ? 0 : $_SESSION['dol_tz']) * 60 * 60; // Will not be used anymore
					$offsetdst = (empty($_SESSION['dol_dst']) ? 0 : $_SESSION['dol_dst']) * 60 * 60; // Will not be used anymore
				}
			}
		}
	}
	if (!is_object($outputlangs)) {
		$outputlangs = $langs;
	}
	if (!$format) {
		$format = 'daytextshort';
	}

	// Do we have to reduce the length of date (year on 2 chars) to save space.
	// Note: dayinputnoreduce is same than day but no reduction of year length will be done
	$reduceformat = (!empty($conf->dol_optimize_smallscreen) && in_array($format, array('day', 'dayhour'))) ? 1 : 0;	// Test on original $format param.
	$format = preg_replace('/inputnoreduce/', '', $format);	// so format 'dayinputnoreduce' is processed like day
	$formatwithoutreduce = preg_replace('/reduceformat/', '', $format);
	if ($formatwithoutreduce != $format) {
		$format = $formatwithoutreduce;
		$reduceformat = 1;
	}  // so format 'dayreduceformat' is processed like day

	// Change predefined format into computer format. If found translation in lang file we use it, otherwise we use default.
	// TODO Add format daysmallyear and dayhoursmallyear
	if ($format == 'day') {
		$format = ($outputlangs->trans("FormatDateShort") != "FormatDateShort" ? $outputlangs->trans("FormatDateShort") : $conf->format_date_short);
	} elseif ($format == 'hour') {
		$format = ($outputlangs->trans("FormatHourShort") != "FormatHourShort" ? $outputlangs->trans("FormatHourShort") : $conf->format_hour_short);
	} elseif ($format == 'hourduration') {
		$format = ($outputlangs->trans("FormatHourShortDuration") != "FormatHourShortDuration" ? $outputlangs->trans("FormatHourShortDuration") : $conf->format_hour_short_duration);
	} elseif ($format == 'daytext') {
		$format = ($outputlangs->trans("FormatDateText") != "FormatDateText" ? $outputlangs->trans("FormatDateText") : $conf->format_date_text);
	} elseif ($format == 'daytextshort') {
		$format = ($outputlangs->trans("FormatDateTextShort") != "FormatDateTextShort" ? $outputlangs->trans("FormatDateTextShort") : $conf->format_date_text_short);
	} elseif ($format == 'dayhour') {
		$format = ($outputlangs->trans("FormatDateHourShort") != "FormatDateHourShort" ? $outputlangs->trans("FormatDateHourShort") : $conf->format_date_hour_short);
	} elseif ($format == 'dayhoursec') {
		$format = ($outputlangs->trans("FormatDateHourSecShort") != "FormatDateHourSecShort" ? $outputlangs->trans("FormatDateHourSecShort") : $conf->format_date_hour_sec_short);
	} elseif ($format == 'dayhourtext') {
		$format = ($outputlangs->trans("FormatDateHourText") != "FormatDateHourText" ? $outputlangs->trans("FormatDateHourText") : $conf->format_date_hour_text);
	} elseif ($format == 'dayhourtextshort') {
		$format = ($outputlangs->trans("FormatDateHourTextShort") != "FormatDateHourTextShort" ? $outputlangs->trans("FormatDateHourTextShort") : $conf->format_date_hour_text_short);
	} elseif ($format == 'dayhourlog') {
		// Format not sensitive to language
		$format = '%Y%m%d%H%M%S';
	} elseif ($format == 'dayhourlogsmall') {
		// Format not sensitive to language
		$format = '%Y%m%d%H%M';
	} elseif ($format == 'dayhourldap') {
		$format = '%Y%m%d%H%M%SZ';
	} elseif ($format == 'dayhourxcard') {
		$format = '%Y%m%dT%H%M%SZ';
	} elseif ($format == 'dayxcard') {
		$format = '%Y%m%d';
	} elseif ($format == 'dayrfc') {
		$format = '%Y-%m-%d'; // DATE_RFC3339
	} elseif ($format == 'dayhourrfc') {
		$format = '%Y-%m-%dT%H:%M:%SZ'; // DATETIME RFC3339
	} elseif ($format == 'standard') {
		$format = '%Y-%m-%d %H:%M:%S';
	}

	if ($reduceformat) {
		$format = str_replace('%Y', '%y', $format);
		$format = str_replace('yyyy', 'yy', $format);
	}

	// Clean format
	if (preg_match('/%b/i', $format)) {		// There is some text to translate
		// We inhibate translation to text made by strftime functions. We will use trans instead later.
		$format = str_replace('%b', '__b__', $format);
		$format = str_replace('%B', '__B__', $format);
	}
	if (preg_match('/%a/i', $format)) {		// There is some text to translate
		// We inhibate translation to text made by strftime functions. We will use trans instead later.
		$format = str_replace('%a', '__a__', $format);
		$format = str_replace('%A', '__A__', $format);
	}


	// Analyze date
	$reg = array();
	if (preg_match('/^([0-9][0-9][0-9][0-9])([0-9][0-9])([0-9][0-9])([0-9][0-9])([0-9][0-9])([0-9][0-9])$/i', $time, $reg)) {	// Deprecated. Ex: 1970-01-01, 1970-01-01 01:00:00, 19700101010000
		dol_print_error('', "Functions.lib::dol_print_date function called with a bad value from page ".$_SERVER["PHP_SELF"]);
		return '';
	} elseif (preg_match('/^([0-9]+)\-([0-9]+)\-([0-9]+) ?([0-9]+)?:?([0-9]+)?:?([0-9]+)?/i', $time, $reg)) {    // Still available to solve problems in extrafields of type date
		// This part of code should not be used anymore.
		dol_syslog("Functions.lib::dol_print_date function called with a bad value from page ".$_SERVER["PHP_SELF"], LOG_WARNING);
		//if (function_exists('debug_print_backtrace')) debug_print_backtrace();
		// Date has format 'YYYY-MM-DD' or 'YYYY-MM-DD HH:MM:SS'
		$syear	= (!empty($reg[1]) ? $reg[1] : '');
		$smonth = (!empty($reg[2]) ? $reg[2] : '');
		$sday	= (!empty($reg[3]) ? $reg[3] : '');
		$shour	= (!empty($reg[4]) ? $reg[4] : '');
		$smin	= (!empty($reg[5]) ? $reg[5] : '');
		$ssec	= (!empty($reg[6]) ? $reg[6] : '');

		$time = dol_mktime($shour, $smin, $ssec, $smonth, $sday, $syear, true);
		$ret = adodb_strftime($format, $time + $offsettz + $offsetdst, $to_gmt);
	} else {
		// Date is a timestamps
		if ($time < 100000000000) {	// Protection against bad date values
			$timetouse = $time + $offsettz + $offsetdst; // TODO Replace this with function Date PHP. We also should not use anymore offsettz and offsetdst but only offsettzstring.

			$ret = adodb_strftime($format, $timetouse, $to_gmt);	// If to_gmt = false then adodb_strftime use TZ of server
		} else {
			$ret = 'Bad value '.$time.' for date';
		}
	}

	if (preg_match('/__b__/i', $format)) {
		$timetouse = $time + $offsettz + $offsetdst; // TODO Replace this with function Date PHP. We also should not use anymore offsettz and offsetdst but only offsettzstring.

		// Here ret is string in PHP setup language (strftime was used). Now we convert to $outputlangs.
		$month = adodb_strftime('%m', $timetouse, $to_gmt);		// If to_gmt = false then adodb_strftime use TZ of server
		$month = sprintf("%02d", $month); // $month may be return with format '06' on some installation and '6' on other, so we force it to '06'.
		if ($encodetooutput) {
			$monthtext = $outputlangs->transnoentities('Month'.$month);
			$monthtextshort = $outputlangs->transnoentities('MonthShort'.$month);
		} else {
			$monthtext = $outputlangs->transnoentitiesnoconv('Month'.$month);
			$monthtextshort = $outputlangs->transnoentitiesnoconv('MonthShort'.$month);
		}
		//print 'monthtext='.$monthtext.' monthtextshort='.$monthtextshort;
		$ret = str_replace('__b__', $monthtextshort, $ret);
		$ret = str_replace('__B__', $monthtext, $ret);
		//print 'x'.$outputlangs->charset_output.'-'.$ret.'x';
		//return $ret;
	}
	if (preg_match('/__a__/i', $format)) {
		//print "time=$time offsettz=$offsettz offsetdst=$offsetdst offsettzstring=$offsettzstring";
		$timetouse = $time + $offsettz + $offsetdst; // TODO Replace this with function Date PHP. We also should not use anymore offsettz and offsetdst but only offsettzstring.

		$w = adodb_strftime('%w', $timetouse, $to_gmt);		// If to_gmt = false then adodb_strftime use TZ of server
		$dayweek = $outputlangs->transnoentitiesnoconv('Day'.$w);
		$ret = str_replace('__A__', $dayweek, $ret);
		$ret = str_replace('__a__', dol_substr($dayweek, 0, 3), $ret);
	}

	return $ret;
}


/**
 *  Return an array with locale date info.
 *  WARNING: This function use PHP server timezone by default to return locale informations.
 *  Be aware to add the third parameter to "UTC" if you need to work on UTC.
 *
 *	@param	int			$timestamp      Timestamp
 *	@param	boolean		$fast           Fast mode. deprecated.
 *  @param	string		$forcetimezone	'' to use the PHP server timezone. Or use a form like 'gmt', 'Europe/Paris' or '+0200' to force timezone.
 *	@return	array						Array of informations
 *										'seconds' => $secs,
 *										'minutes' => $min,
 *										'hours' => $hour,
 *										'mday' => $day,
 *										'wday' => $dow,		0=sunday, 6=saturday
 *										'mon' => $month,
 *										'year' => $year,
 *										'yday' => floor($secsInYear/$_day_power)
 *										'0' => original timestamp
 * 	@see 								dol_print_date(), dol_stringtotime(), dol_mktime()
 */
function dol_getdate($timestamp, $fast = false, $forcetimezone = '')
{
	//$datetimeobj = new DateTime('@'.$timestamp);
	$datetimeobj = new DateTime();
	$datetimeobj->setTimestamp($timestamp); // Use local PHP server timezone
	if ($forcetimezone) {
		$datetimeobj->setTimezone(new DateTimeZone($forcetimezone == 'gmt' ? 'UTC' : $forcetimezone)); //  (add timezone relative to the date entered)
	}
	$arrayinfo = array(
		'year'=>((int) date_format($datetimeobj, 'Y')),
		'mon'=>((int) date_format($datetimeobj, 'm')),
		'mday'=>((int) date_format($datetimeobj, 'd')),
		'wday'=>((int) date_format($datetimeobj, 'w')),
		'yday'=>((int) date_format($datetimeobj, 'z')),
		'hours'=>((int) date_format($datetimeobj, 'H')),
		'minutes'=>((int) date_format($datetimeobj, 'i')),
		'seconds'=>((int) date_format($datetimeobj, 's')),
		'0'=>$timestamp
	);

	return $arrayinfo;
}

/**
 *	Return a timestamp date built from detailed informations (by default a local PHP server timestamp)
 * 	Replace function mktime not available under Windows if year < 1970
 *	PHP mktime is restricted to the years 1901-2038 on Unix and 1970-2038 on Windows
 *
 * 	@param	int			$hour			Hour	(can be -1 for undefined)
 *	@param	int			$minute			Minute	(can be -1 for undefined)
 *	@param	int			$second			Second	(can be -1 for undefined)
 *	@param	int			$month			Month (1 to 12)
 *	@param	int			$day			Day (1 to 31)
 *	@param	int			$year			Year
 *	@param	mixed		$gm				True or 1 or 'gmt'=Input informations are GMT values
 *										False or 0 or 'tzserver' = local to server TZ
 *										'auto'
 *										'tzuser' = local to user TZ taking dst into account at the current date. Not yet implemented.
 *										'tzuserrel' = local to user TZ taking dst into account at the given date. Use this one to convert date input from user into a GMT date.
 *										'tz,TimeZone' = use specified timezone
 *	@param	int			$check			0=No check on parameters (Can use day 32, etc...)
 *	@return	int|string					Date as a timestamp, '' or false if error
 * 	@see 								dol_print_date(), dol_stringtotime(), dol_getdate()
 */
function dol_mktime($hour, $minute, $second, $month, $day, $year, $gm = 'auto', $check = 1)
{
	global $conf;
	//print "- ".$hour.",".$minute.",".$second.",".$month.",".$day.",".$year.",".$_SERVER["WINDIR"]." -";

	if ($gm === 'auto') {
		$gm = (empty($conf) ? 'tzserver' : $conf->tzuserinputkey);
	}
	//print 'gm:'.$gm.' gm === auto:'.($gm === 'auto').'<br>';exit;

	// Clean parameters
	if ($hour == -1 || empty($hour)) {
		$hour = 0;
	}
	if ($minute == -1 || empty($minute)) {
		$minute = 0;
	}
	if ($second == -1 || empty($second)) {
		$second = 0;
	}

	// Check parameters
	if ($check) {
		if (!$month || !$day) {
			return '';
		}
		if ($day > 31) {
			return '';
		}
		if ($month > 12) {
			return '';
		}
		if ($hour < 0 || $hour > 24) {
			return '';
		}
		if ($minute < 0 || $minute > 60) {
			return '';
		}
		if ($second < 0 || $second > 60) {
			return '';
		}
	}

	if (empty($gm) || ($gm === 'server' || $gm === 'tzserver')) {
		$default_timezone = @date_default_timezone_get(); // Example 'Europe/Berlin'
		$localtz = new DateTimeZone($default_timezone);
	} elseif ($gm === 'user' || $gm === 'tzuser' || $gm === 'tzuserrel') {
		// We use dol_tz_string first because it is more reliable.
		$default_timezone = (empty($_SESSION["dol_tz_string"]) ? @date_default_timezone_get() : $_SESSION["dol_tz_string"]); // Example 'Europe/Berlin'
		try {
			$localtz = new DateTimeZone($default_timezone);
		} catch (Exception $e) {
			dol_syslog("Warning dol_tz_string contains an invalid value ".$_SESSION["dol_tz_string"], LOG_WARNING);
			$default_timezone = @date_default_timezone_get();
		}
	} elseif (strrpos($gm, "tz,") !== false) {
		$timezone = str_replace("tz,", "", $gm); // Example 'tz,Europe/Berlin'
		try {
			$localtz = new DateTimeZone($timezone);
		} catch (Exception $e) {
			dol_syslog("Warning passed timezone contains an invalid value ".$timezone, LOG_WARNING);
		}
	}

	if (empty($localtz)) {
		$localtz = new DateTimeZone('UTC');
	}
	//var_dump($localtz);
	//var_dump($year.'-'.$month.'-'.$day.'-'.$hour.'-'.$minute);
	$dt = new DateTime('now', $localtz);
	$dt->setDate((int) $year, (int) $month, (int) $day);
	$dt->setTime((int) $hour, (int) $minute, (int) $second);
	$date = $dt->getTimestamp(); // should include daylight saving time
	//var_dump($date);
	return $date;
}


/**
 *  Return date for now. In most cases, we use this function without parameters (that means GMT time).
 *
 *  @param	string		$mode	'auto' => for backward compatibility (avoid this),
 *  							'gmt' => we return GMT timestamp,
 * 								'tzserver' => we add the PHP server timezone
 *  							'tzref' => we add the company timezone. Not implemented.
 * 								'tzuser' or 'tzuserrel' => we add the user timezone
 *	@return int   $date	Timestamp
 */
function dol_now($mode = 'auto')
{
	$ret = 0;

	if ($mode === 'auto') {
		$mode = 'gmt';
	}

	if ($mode == 'gmt') {
		$ret = time(); // Time for now at greenwich.
	} elseif ($mode == 'tzserver') {		// Time for now with PHP server timezone added
		require_once DOL_DOCUMENT_ROOT.'/core/lib/date.lib.php';
		$tzsecond = getServerTimeZoneInt('now'); // Contains tz+dayling saving time
		$ret = (int) (dol_now('gmt') + ($tzsecond * 3600));
		//} elseif ($mode == 'tzref') {// Time for now with parent company timezone is added
		//	require_once DOL_DOCUMENT_ROOT.'/core/lib/date.lib.php';
		//	$tzsecond=getParentCompanyTimeZoneInt();    // Contains tz+dayling saving time
		//	$ret=dol_now('gmt')+($tzsecond*3600);
		//}
	} elseif ($mode == 'tzuser' || $mode == 'tzuserrel') {
		// Time for now with user timezone added
		//print 'time: '.time();
		$offsettz = (empty($_SESSION['dol_tz']) ? 0 : $_SESSION['dol_tz']) * 60 * 60;
		$offsetdst = (empty($_SESSION['dol_dst']) ? 0 : $_SESSION['dol_dst']) * 60 * 60;
		$ret = (int) (dol_now('gmt') + ($offsettz + $offsetdst));
	}

	return $ret;
}


/**
 * Return string with formated size
 *
 * @param	int		$size		Size to print
 * @param	int		$shortvalue	Tell if we want long value to use another unit (Ex: 1.5Kb instead of 1500b)
 * @param	int		$shortunit	Use short label of size unit (for example 'b' instead of 'bytes')
 * @return	string				Link
 */
function dol_print_size($size, $shortvalue = 0, $shortunit = 0)
{
	global $conf, $langs;
	$level = 1024;

	if (!empty($conf->dol_optimize_smallscreen)) {
		$shortunit = 1;
	}

	// Set value text
	if (empty($shortvalue) || $size < ($level * 10)) {
		$ret = $size;
		$textunitshort = $langs->trans("b");
		$textunitlong = $langs->trans("Bytes");
	} else {
		$ret = round($size / $level, 0);
		$textunitshort = $langs->trans("Kb");
		$textunitlong = $langs->trans("KiloBytes");
	}
	// Use long or short text unit
	if (empty($shortunit)) {
		$ret .= ' '.$textunitlong;
	} else {
		$ret .= ' '.$textunitshort;
	}

	return $ret;
}

/**
 * Show Url link
 *
 * @param	string		$url		Url to show
 * @param	string		$target		Target for link
 * @param	int			$max		Max number of characters to show
 * @param	int			$withpicto	With picto
 * @return	string					HTML Link
 */
function dol_print_url($url, $target = '_blank', $max = 32, $withpicto = 0)
{
	global $langs;

	if (empty($url)) {
		return '';
	}

	$link = '<a href="';
	if (!preg_match('/^http/i', $url)) {
		$link .= 'http://';
	}
	$link .= $url;
	$link .= '"';
	if ($target) {
		$link .= ' target="'.$target.'"';
	}
	$link .= '>';
	if (!preg_match('/^http/i', $url)) {
		$link .= 'http://';
	}
	$link .= dol_trunc($url, $max);
	$link .= '</a>';
	return '<div class="nospan float" style="margin-right: 10px">'.($withpicto ?img_picto($langs->trans("Url"), 'globe').' ' : '').$link.'</div>';
}

/**
 * Show EMail link formatted for HTML output.
 *
 * @param	string		$email			EMail to show (only email, without 'Name of recipient' before)
 * @param 	int			$cid 			Id of contact if known
 * @param 	int			$socid 			Id of third party if known
 * @param 	int			$addlink		0=no link, 1=email has a html email link (+ link to create action if constant AGENDA_ADDACTIONFOREMAIL is on)
 * @param	int			$max			Max number of characters to show
 * @param	int			$showinvalid	1=Show warning if syntax email is wrong
 * @param	int|string	$withpicto		Show picto
 * @return	string						HTML Link
 */
function dol_print_email($email, $cid = 0, $socid = 0, $addlink = 0, $max = 64, $showinvalid = 1, $withpicto = 0)
{
	global $conf, $user, $langs, $hookmanager;

	$newemail = dol_escape_htmltag($email);

	if (!empty($conf->global->MAIN_OPTIMIZEFORTEXTBROWSER) && $withpicto) {
		$withpicto = 0;
	}

	if (empty($email)) {
		return '&nbsp;';
	}

	if (!empty($addlink)) {
		$newemail = '<a style="text-overflow: ellipsis;" href="';
		if (!preg_match('/^mailto:/i', $email)) {
			$newemail .= 'mailto:';
		}
		$newemail .= $email;
		$newemail .= '">';
		$newemail .= dol_trunc($email, $max);
		$newemail .= '</a>';
		if ($showinvalid && !isValidEmail($email)) {
			$langs->load("errors");
			$newemail .= img_warning($langs->trans("ErrorBadEMail", $email));
		}

		if (($cid || $socid) && !empty($conf->agenda->enabled) && $user->rights->agenda->myactions->create) {
			$type = 'AC_EMAIL';
			$link = '';
			if (!empty($conf->global->AGENDA_ADDACTIONFOREMAIL)) {
				$link = '<a href="'.DOL_URL_ROOT.'/comm/action/card.php?action=create&amp;backtopage=1&amp;actioncode='.$type.'&amp;contactid='.$cid.'&amp;socid='.$socid.'">'.img_object($langs->trans("AddAction"), "calendar").'</a>';
			}
			if ($link) {
				$newemail = '<div>'.$newemail.' '.$link.'</div>';
			}
		}
	} else {
		if ($showinvalid && !isValidEmail($email)) {
			$langs->load("errors");
			$newemail .= img_warning($langs->trans("ErrorBadEMail", $email));
		}
	}

	//$rep = '<div class="nospan" style="margin-right: 10px">';
	$rep = ($withpicto ? img_picto($langs->trans("EMail").' : '.$email, (is_numeric($withpicto) ? 'email' : $withpicto)).' ' : '').$newemail;
	//$rep .= '</div>';
	if ($hookmanager) {
		$parameters = array('cid' => $cid, 'socid' => $socid, 'addlink' => $addlink, 'picto' => $withpicto);

		$reshook = $hookmanager->executeHooks('printEmail', $parameters, $email);
		if ($reshook > 0) {
			$rep = '';
		}
		$rep .= $hookmanager->resPrint;
	}

	return $rep;
}

/**
 * Get array of social network dictionary
 *
 * @return  array       Array of Social Networks Dictionary
 */
function getArrayOfSocialNetworks()
{
	global $conf, $db;

	$socialnetworks = array();
	// Enable caching of array
	require_once DOL_DOCUMENT_ROOT.'/core/lib/memory.lib.php';
	$cachekey = 'socialnetworks_' . $conf->entity;
	$dataretrieved = dol_getcache($cachekey);
	if (!is_null($dataretrieved)) {
		$socialnetworks = $dataretrieved;
	} else {
		$sql = "SELECT rowid, code, label, url, icon, active FROM ".MAIN_DB_PREFIX."c_socialnetworks";
		$sql .= " WHERE entity=".$conf->entity;
		$resql = $db->query($sql);
		if ($resql) {
			while ($obj = $db->fetch_object($resql)) {
				$socialnetworks[$obj->code] = array(
					'rowid' => $obj->rowid,
					'label' => $obj->label,
					'url' => $obj->url,
					'icon' => $obj->icon,
					'active' => $obj->active,
				);
			}
		}
		dol_setcache($cachekey, $socialnetworks); // If setting cache fails, this is not a problem, so we do not test result.
	}

	return $socialnetworks;
}

/**
 * Show social network link
 *
 * @param	string		$value				Skype to show (only skype, without 'Name of recipient' before)
 * @param	int 		$cid 				Id of contact if known
 * @param	int 		$socid 				Id of third party if known
 * @param	string 		$type				'skype','facebook',...
 * @param	array		$dictsocialnetworks socialnetworks availables
 * @return	string							HTML Link
 */
function dol_print_socialnetworks($value, $cid, $socid, $type, $dictsocialnetworks = array())
{
	global $conf, $user, $langs;

	$htmllink = $value;

	if (empty($value)) {
		return '&nbsp;';
	}

	if (!empty($type)) {
		$htmllink = '<div class="divsocialnetwork inline-block valignmiddle">';
		// Use dictionary definition for picto $dictsocialnetworks[$type]['icon']
		$htmllink .= '<span class="fa paddingright '.($dictsocialnetworks[$type]['icon'] ? $dictsocialnetworks[$type]['icon'] : 'fa-link').'"></span>';
		if ($type == 'skype') {
			$htmllink .= dol_escape_htmltag($value);
			$htmllink .= '&nbsp;';
			$htmllink .= '<a href="skype:';
			$htmllink .= dol_string_nospecial($value, '_', '', array('@'));
			$htmllink .= '?call" alt="'.$langs->trans("Call").'&nbsp;'.$value.'" title="'.dol_escape_htmltag($langs->trans("Call").' '.$value).'">';
			$htmllink .= '<img src="'.DOL_URL_ROOT.'/theme/common/skype_callbutton.png" border="0">';
			$htmllink .= '</a><a href="skype:';
			$htmllink .= dol_string_nospecial($value, '_', '', array('@'));
			$htmllink .= '?chat" alt="'.$langs->trans("Chat").'&nbsp;'.$value.'" title="'.dol_escape_htmltag($langs->trans("Chat").' '.$value).'">';
			$htmllink .= '<img class="paddingleft" src="'.DOL_URL_ROOT.'/theme/common/skype_chatbutton.png" border="0">';
			$htmllink .= '</a>';
			if (($cid || $socid) && !empty($conf->agenda->enabled) && $user->rights->agenda->myactions->create) {
				$addlink = 'AC_SKYPE';
				$link = '';
				if (!empty($conf->global->AGENDA_ADDACTIONFORSKYPE)) {
					$link = '<a href="'.DOL_URL_ROOT.'/comm/action/card.php?action=create&amp;backtopage=1&amp;actioncode='.$addlink.'&amp;contactid='.$cid.'&amp;socid='.$socid.'">'.img_object($langs->trans("AddAction"), "calendar").'</a>';
				}
				$htmllink .= ($link ? ' '.$link : '');
			}
		} else {
			if (!empty($dictsocialnetworks[$type]['url'])) {
				$tmpvirginurl = preg_replace('/\/?{socialid}/', '', $dictsocialnetworks[$type]['url']);
				if ($tmpvirginurl) {
					$value = preg_replace('/^www\.'.preg_quote($tmpvirginurl, '/').'\/?/', '', $value);
					$value = preg_replace('/^'.preg_quote($tmpvirginurl, '/').'\/?/', '', $value);

					$tmpvirginurl3 = preg_replace('/^https:\/\//i', 'https://www.', $tmpvirginurl);
					if ($tmpvirginurl3) {
						$value = preg_replace('/^www\.'.preg_quote($tmpvirginurl3, '/').'\/?/', '', $value);
						$value = preg_replace('/^'.preg_quote($tmpvirginurl3, '/').'\/?/', '', $value);
					}

					$tmpvirginurl2 = preg_replace('/^https?:\/\//i', '', $tmpvirginurl);
					if ($tmpvirginurl2) {
						$value = preg_replace('/^www\.'.preg_quote($tmpvirginurl2, '/').'\/?/', '', $value);
						$value = preg_replace('/^'.preg_quote($tmpvirginurl2, '/').'\/?/', '', $value);
					}
				}
				$link = str_replace('{socialid}', $value, $dictsocialnetworks[$type]['url']);
				if (preg_match('/^https?:\/\//i', $link)) {
					$htmllink .= '&nbsp;<a href="'.dol_sanitizeUrl($link, 0).'" target="_blank" rel="noopener noreferrer">'.dol_escape_htmltag($value).'</a>';
				} else {
					$htmllink .= '&nbsp;<a href="'.dol_sanitizeUrl($link, 1).'" target="_blank" rel="noopener noreferrer">'.dol_escape_htmltag($value).'</a>';
				}
			} else {
				$htmllink .= dol_escape_htmltag($value);
			}
		}
		$htmllink .= '</div>';
	} else {
		$langs->load("errors");
		$htmllink .= img_warning($langs->trans("ErrorBadSocialNetworkValue", $value));
	}
	return $htmllink;
}

/**
 *	Format profIDs according to country
 *
 *	@param	string	$profID			Value of profID to format
 *	@param	string	$profIDtype		Type of profID to format ('1', '2', '3', '4', '5', '6' or 'VAT')
 *	@param	string	$countrycode	Country code to use for formatting
 *	@param	int		$addcpButton	Add button to copy to clipboard (1 => show only on hoover ; 2 => always display )
 * 	@param	string	$separ			Separation between numbers for a better visibility example : xxx xxx xxx xxxxx
 *	@return string					Formated profID
 */
function dol_print_profids($profID, $profIDtype, $countrycode = '', $addcpButton = 1, $separ = '&nbsp;')
{
	global $mysoc;

	if (empty($profID) || empty($profIDtype)) {
		return '';
	}
	if (empty($countrycode))	$countrycode = $mysoc->country_code;
	$newProfID = $profID;
	$id = substr($profIDtype, -1);
	$ret = '';
	if (strtoupper($countrycode) == 'FR') {
		// France
		if ($id == 1 && dol_strlen($newProfID) == 9)	$newProfID = substr($newProfID, 0, 3).$separ.substr($newProfID, 3, 3).$separ.substr($newProfID, 6, 3);
		if ($id == 2 && dol_strlen($newProfID) == 14)	$newProfID = substr($newProfID, 0, 3).$separ.substr($newProfID, 3, 3).$separ.substr($newProfID, 6, 3).$separ.substr($newProfID, 9, 5);
		if ($profIDtype === 'VAT' && dol_strlen($newProfID) == 13)	$newProfID = substr($newProfID, 0, 4).$separ.substr($newProfID, 4, 3).$separ.substr($newProfID, 7, 3).$separ.substr($newProfID, 10, 3);
	}
	if (!empty($addcpButton))	$ret = showValueWithClipboardCPButton(dol_escape_htmltag($profID), ($addcpButton == 1 ? 1 : 0), $newProfID);
	else $ret = $newProfID;
	return $ret;
}

/**
 * 	Format phone numbers according to country
 *
 * 	@param  string  $phone          Phone number to format
 * 	@param  string  $countrycode    Country code to use for formatting
 * 	@param 	int		$cid 		    Id of contact if known
 * 	@param 	int		$socid          Id of third party if known
 * 	@param 	string	$addlink	    ''=no link to create action, 'AC_TEL'=add link to clicktodial (if module enabled) and add link to create event (if conf->global->AGENDA_ADDACTIONFORPHONE set)
 * 	@param 	string	$separ 		    Separation between numbers for a better visibility example : xx.xx.xx.xx.xx
 *  @param	string  $withpicto      Show picto ('fax', 'phone', 'mobile')
 *  @param	string	$titlealt	    Text to show on alt
 *  @param  int     $adddivfloat    Add div float around phone.
 * 	@return string 				    Formated phone number
 */
function dol_print_phone($phone, $countrycode = '', $cid = 0, $socid = 0, $addlink = '', $separ = "&nbsp;", $withpicto = '', $titlealt = '', $adddivfloat = 0)
{
	global $conf, $user, $langs, $mysoc, $hookmanager;

	// Clean phone parameter
	$phone = preg_replace("/[\s.-]/", "", trim($phone));
	if (empty($phone)) {
		return '';
	}
	if (!empty($conf->global->MAIN_PHONE_SEPAR)) {
		$separ = $conf->global->MAIN_PHONE_SEPAR;
	}
	if (empty($countrycode) && is_object($mysoc)) {
		$countrycode = $mysoc->country_code;
	}

	// Short format for small screens
	if ($conf->dol_optimize_smallscreen) {
		$separ = '';
	}

	$newphone = $phone;
	if (strtoupper($countrycode) == "FR") {
		// France
		if (dol_strlen($phone) == 10) {
			$newphone = substr($newphone, 0, 2).$separ.substr($newphone, 2, 2).$separ.substr($newphone, 4, 2).$separ.substr($newphone, 6, 2).$separ.substr($newphone, 8, 2);
		} elseif (dol_strlen($phone) == 7) {
			$newphone = substr($newphone, 0, 3).$separ.substr($newphone, 3, 2).$separ.substr($newphone, 5, 2);
		} elseif (dol_strlen($phone) == 9) {
			$newphone = substr($newphone, 0, 2).$separ.substr($newphone, 2, 3).$separ.substr($newphone, 5, 2).$separ.substr($newphone, 7, 2);
		} elseif (dol_strlen($phone) == 11) {
			$newphone = substr($newphone, 0, 3).$separ.substr($newphone, 3, 2).$separ.substr($newphone, 5, 2).$separ.substr($newphone, 7, 2).$separ.substr($newphone, 9, 2);
		} elseif (dol_strlen($phone) == 12) {
			$newphone = substr($newphone, 0, 3).$separ.substr($newphone, 3, 1).$separ.substr($newphone, 4, 2).$separ.substr($newphone, 6, 2).$separ.substr($newphone, 8, 2).$separ.substr($newphone, 10, 2);
		} elseif (dol_strlen($phone) == 13) {
			$newphone = substr($newphone, 0, 4).$separ.substr($newphone, 4, 2).$separ.substr($newphone, 6, 2).$separ.substr($newphone, 8, 3).$separ.substr($newphone, 11, 2);
		}
	} elseif (strtoupper($countrycode) == "CA") {
		if (dol_strlen($phone) == 10) {
			$newphone = ($separ != '' ? '(' : '').substr($newphone, 0, 3).($separ != '' ? ')' : '').$separ.substr($newphone, 3, 3).($separ != '' ? '-' : '').substr($newphone, 6, 4);
		}
	} elseif (strtoupper($countrycode) == "PT") {//Portugal
		if (dol_strlen($phone) == 13) {//ex: +351_ABC_DEF_GHI
			$newphone = substr($newphone, 0, 4).$separ.substr($newphone, 4, 3).$separ.substr($newphone, 7, 3).$separ.substr($newphone, 10, 3);
		}
	} elseif (strtoupper($countrycode) == "SR") {//Suriname
		if (dol_strlen($phone) == 10) {//ex: +597_ABC_DEF
			$newphone = substr($newphone, 0, 4).$separ.substr($newphone, 4, 3).$separ.substr($newphone, 7, 3);
		} elseif (dol_strlen($phone) == 11) {//ex: +597_ABC_DEFG
			$newphone = substr($newphone, 0, 4).$separ.substr($newphone, 4, 3).$separ.substr($newphone, 7, 4);
		}
	} elseif (strtoupper($countrycode) == "DE") {//Allemagne
		if (dol_strlen($phone) == 14) {//ex:  +49_ABCD_EFGH_IJK
			$newphone = substr($newphone, 0, 3).$separ.substr($newphone, 3, 4).$separ.substr($newphone, 7, 4).$separ.substr($newphone, 11, 3);
		} elseif (dol_strlen($phone) == 13) {//ex: +49_ABC_DEFG_HIJ
			$newphone = substr($newphone, 0, 3).$separ.substr($newphone, 3, 3).$separ.substr($newphone, 6, 4).$separ.substr($newphone, 10, 3);
		}
	} elseif (strtoupper($countrycode) == "ES") {//Espagne
		if (dol_strlen($phone) == 12) {//ex:  +34_ABC_DEF_GHI
			$newphone = substr($newphone, 0, 3).$separ.substr($newphone, 3, 3).$separ.substr($newphone, 6, 3).$separ.substr($newphone, 9, 3);
		}
	} elseif (strtoupper($countrycode) == "BF") {// Burkina Faso
		if (dol_strlen($phone) == 12) {//ex :  +22 A BC_DE_FG_HI
			$newphone = substr($newphone, 0, 3).$separ.substr($newphone, 3, 1).$separ.substr($newphone, 4, 2).$separ.substr($newphone, 6, 2).$separ.substr($newphone, 8, 2).$separ.substr($newphone, 10, 2);
		}
	} elseif (strtoupper($countrycode) == "RO") {// Roumanie
		if (dol_strlen($phone) == 12) {//ex :  +40 AB_CDE_FG_HI
			$newphone = substr($newphone, 0, 3).$separ.substr($newphone, 3, 2).$separ.substr($newphone, 5, 3).$separ.substr($newphone, 8, 2).$separ.substr($newphone, 10, 2);
		}
	} elseif (strtoupper($countrycode) == "TR") {//Turquie
		if (dol_strlen($phone) == 13) {//ex :  +90 ABC_DEF_GHIJ
			$newphone = substr($newphone, 0, 3).$separ.substr($newphone, 3, 3).$separ.substr($newphone, 6, 3).$separ.substr($newphone, 9, 4);
		}
	} elseif (strtoupper($countrycode) == "US") {//Etat-Unis
		if (dol_strlen($phone) == 12) {//ex: +1 ABC_DEF_GHIJ
			$newphone = substr($newphone, 0, 2).$separ.substr($newphone, 2, 3).$separ.substr($newphone, 5, 3).$separ.substr($newphone, 8, 4);
		}
	} elseif (strtoupper($countrycode) == "MX") {//Mexique
		if (dol_strlen($phone) == 12) {//ex: +52 ABCD_EFG_HI
			$newphone = substr($newphone, 0, 3).$separ.substr($newphone, 3, 4).$separ.substr($newphone, 7, 3).$separ.substr($newphone, 10, 2);
		} elseif (dol_strlen($phone) == 11) {//ex: +52 AB_CD_EF_GH
			$newphone = substr($newphone, 0, 3).$separ.substr($newphone, 3, 2).$separ.substr($newphone, 5, 2).$separ.substr($newphone, 7, 2).$separ.substr($newphone, 9, 2);
		} elseif (dol_strlen($phone) == 13) {//ex: +52 ABC_DEF_GHIJ
			$newphone = substr($newphone, 0, 3).$separ.substr($newphone, 3, 3).$separ.substr($newphone, 6, 3).$separ.substr($newphone, 9, 4);
		}
	} elseif (strtoupper($countrycode) == "ML") {//Mali
		if (dol_strlen($phone) == 12) {//ex: +223 AB_CD_EF_GH
			$newphone = substr($newphone, 0, 4).$separ.substr($newphone, 4, 2).$separ.substr($newphone, 6, 2).$separ.substr($newphone, 8, 2).$separ.substr($newphone, 10, 2);
		}
	} elseif (strtoupper($countrycode) == "TH") {//Thaïlande
		if (dol_strlen($phone) == 11) {//ex: +66_ABC_DE_FGH
			$newphone = substr($newphone, 0, 3).$separ.substr($newphone, 3, 3).$separ.substr($newphone, 6, 2).$separ.substr($newphone, 8, 3);
		} elseif (dol_strlen($phone) == 12) {//ex: +66_A_BCD_EF_GHI
			$newphone = substr($newphone, 0, 3).$separ.substr($newphone, 3, 1).$separ.substr($newphone, 4, 3).$separ.substr($newphone, 7, 2).$separ.substr($newphone, 9, 3);
		}
	} elseif (strtoupper($countrycode) == "MU") {
		//Maurice
		if (dol_strlen($phone) == 11) {//ex: +230_ABC_DE_FG
			$newphone = substr($newphone, 0, 4).$separ.substr($newphone, 4, 3).$separ.substr($newphone, 7, 2).$separ.substr($newphone, 9, 2);
		} elseif (dol_strlen($phone) == 12) {//ex: +230_ABCD_EF_GH
			$newphone = substr($newphone, 0, 4).$separ.substr($newphone, 4, 4).$separ.substr($newphone, 8, 2).$separ.substr($newphone, 10, 2);
		}
	} elseif (strtoupper($countrycode) == "ZA") {//Afrique du sud
		if (dol_strlen($phone) == 12) {//ex: +27_AB_CDE_FG_HI
			$newphone = substr($newphone, 0, 3).$separ.substr($newphone, 3, 2).$separ.substr($newphone, 5, 3).$separ.substr($newphone, 8, 2).$separ.substr($newphone, 10, 2);
		}
	} elseif (strtoupper($countrycode) == "SY") {//Syrie
		if (dol_strlen($phone) == 12) {//ex: +963_AB_CD_EF_GH
			$newphone = substr($newphone, 0, 4).$separ.substr($newphone, 4, 2).$separ.substr($newphone, 6, 2).$separ.substr($newphone, 8, 2).$separ.substr($newphone, 10, 2);
		} elseif (dol_strlen($phone) == 13) {//ex: +963_AB_CD_EF_GHI
			$newphone = substr($newphone, 0, 4).$separ.substr($newphone, 4, 2).$separ.substr($newphone, 6, 2).$separ.substr($newphone, 8, 2).$separ.substr($newphone, 10, 3);
		}
	} elseif (strtoupper($countrycode) == "AE") {//Emirats Arabes Unis
		if (dol_strlen($phone) == 12) {//ex: +971_ABC_DEF_GH
			$newphone = substr($newphone, 0, 4).$separ.substr($newphone, 4, 3).$separ.substr($newphone, 7, 3).$separ.substr($newphone, 10, 2);
		} elseif (dol_strlen($phone) == 13) {//ex: +971_ABC_DEF_GHI
			$newphone = substr($newphone, 0, 4).$separ.substr($newphone, 4, 3).$separ.substr($newphone, 7, 3).$separ.substr($newphone, 10, 3);
		} elseif (dol_strlen($phone) == 14) {//ex: +971_ABC_DEF_GHIK
			$newphone = substr($newphone, 0, 4).$separ.substr($newphone, 4, 3).$separ.substr($newphone, 7, 3).$separ.substr($newphone, 10, 4);
		}
	} elseif (strtoupper($countrycode) == "DZ") {//Algérie
		if (dol_strlen($phone) == 13) {//ex: +213_ABC_DEF_GHI
			$newphone = substr($newphone, 0, 4).$separ.substr($newphone, 4, 3).$separ.substr($newphone, 7, 3).$separ.substr($newphone, 10, 3);
		}
	} elseif (strtoupper($countrycode) == "BE") {//Belgique
		if (dol_strlen($phone) == 11) {//ex: +32_ABC_DE_FGH
			$newphone = substr($newphone, 0, 3).$separ.substr($newphone, 3, 3).$separ.substr($newphone, 6, 2).$separ.substr($newphone, 8, 3);
		} elseif (dol_strlen($phone) == 12) {//ex: +32_ABC_DEF_GHI
			$newphone = substr($newphone, 0, 3).$separ.substr($newphone, 3, 3).$separ.substr($newphone, 6, 3).$separ.substr($newphone, 9, 3);
		}
	} elseif (strtoupper($countrycode) == "PF") {//Polynésie française
		if (dol_strlen($phone) == 12) {//ex: +689_AB_CD_EF_GH
			$newphone = substr($newphone, 0, 4).$separ.substr($newphone, 4, 2).$separ.substr($newphone, 6, 2).$separ.substr($newphone, 8, 2).$separ.substr($newphone, 10, 2);
		}
	} elseif (strtoupper($countrycode) == "CO") {//Colombie
		if (dol_strlen($phone) == 13) {//ex: +57_ABC_DEF_GH_IJ
			$newphone = substr($newphone, 0, 3).$separ.substr($newphone, 3, 3).$separ.substr($newphone, 6, 3).$separ.substr($newphone, 9, 2).$separ.substr($newphone, 11, 2);
		}
	} elseif (strtoupper($countrycode) == "JO") {//Jordanie
		if (dol_strlen($phone) == 12) {//ex: +962_A_BCD_EF_GH
			$newphone = substr($newphone, 0, 4).$separ.substr($newphone, 4, 1).$separ.substr($newphone, 5, 3).$separ.substr($newphone, 7, 2).$separ.substr($newphone, 9, 2);
		}
	} elseif (strtoupper($countrycode) == "JM") {//Jamaïque
		if (dol_strlen($newphone) == 12) {//ex: +1867_ABC_DEFG
			$newphone = substr($newphone, 0, 5).$separ.substr($newphone, 5, 3).$separ.substr($newphone, 8, 4);
		}
	} elseif (strtoupper($countrycode) == "MG") {//Madagascar
		if (dol_strlen($phone) == 13) {//ex: +261_AB_CD_EFG_HI
			$newphone = substr($newphone, 0, 4).$separ.substr($newphone, 4, 2).$separ.substr($newphone, 6, 2).$separ.substr($newphone, 8, 3).$separ.substr($newphone, 11, 2);
		}
	} elseif (strtoupper($countrycode) == "GB") {//Royaume uni
		if (dol_strlen($phone) == 13) {//ex: +44_ABCD_EFG_HIJ
			$newphone = substr($newphone, 0, 3).$separ.substr($newphone, 3, 4).$separ.substr($newphone, 7, 3).$separ.substr($newphone, 10, 3);
		}
	} elseif (strtoupper($countrycode) == "CH") {//Suisse
		if (dol_strlen($phone) == 12) {//ex: +41_AB_CDE_FG_HI
			$newphone = substr($newphone, 0, 3).$separ.substr($newphone, 3, 2).$separ.substr($newphone, 5, 3).$separ.substr($newphone, 8, 2).$separ.substr($newphone, 10, 2);
		} elseif (dol_strlen($phone) == 15) {// +41_AB_CDE_FGH_IJKL
			$newphone = $newphone = substr($newphone, 0, 3).$separ.substr($newphone, 3, 2).$separ.substr($newphone, 5, 3).$separ.substr($newphone, 8, 3).$separ.substr($newphone, 11, 4);
		}
	} elseif (strtoupper($countrycode) == "TN") {//Tunisie
		if (dol_strlen($phone) == 12) {//ex: +216_AB_CDE_FGH
			$newphone = substr($newphone, 0, 4).$separ.substr($newphone, 4, 2).$separ.substr($newphone, 6, 3).$separ.substr($newphone, 9, 3);
		}
	} elseif (strtoupper($countrycode) == "GF") {//Guyane francaise
		if (dol_strlen($phone) == 13) {//ex: +594_ABC_DE_FG_HI  (ABC=594 de nouveau)
			$newphone = substr($newphone, 0, 4).$separ.substr($newphone, 4, 3).$separ.substr($newphone, 7, 2).$separ.substr($newphone, 9, 2).$separ.substr($newphone, 11, 2);
		}
	} elseif (strtoupper($countrycode) == "GP") {//Guadeloupe
		if (dol_strlen($phone) == 13) {//ex: +590_ABC_DE_FG_HI  (ABC=590 de nouveau)
			$newphone = substr($newphone, 0, 4).$separ.substr($newphone, 4, 3).$separ.substr($newphone, 7, 2).$separ.substr($newphone, 9, 2).$separ.substr($newphone, 11, 2);
		}
	} elseif (strtoupper($countrycode) == "MQ") {//Martinique
		if (dol_strlen($phone) == 13) {//ex: +596_ABC_DE_FG_HI  (ABC=596 de nouveau)
			$newphone = substr($newphone, 0, 4).$separ.substr($newphone, 4, 3).$separ.substr($newphone, 7, 2).$separ.substr($newphone, 9, 2).$separ.substr($newphone, 11, 2);
		}
	} elseif (strtoupper($countrycode) == "IT") {//Italie
		if (dol_strlen($phone) == 12) {//ex: +39_ABC_DEF_GHI
			$newphone = substr($newphone, 0, 3).$separ.substr($newphone, 3, 3).$separ.substr($newphone, 6, 3).$separ.substr($newphone, 9, 3);
		} elseif (dol_strlen($phone) == 13) {//ex: +39_ABC_DEF_GH_IJ
			$newphone = substr($newphone, 0, 3).$separ.substr($newphone, 3, 3).$separ.substr($newphone, 6, 3).$separ.substr($newphone, 9, 2).$separ.substr($newphone, 11, 2);
		}
	} elseif (strtoupper($countrycode) == "AU") {
		//Australie
		if (dol_strlen($phone) == 12) {
			//ex: +61_A_BCDE_FGHI
			$newphone = substr($newphone, 0, 3).$separ.substr($newphone, 3, 1).$separ.substr($newphone, 4, 4).$separ.substr($newphone, 8, 4);
		}
	}
	if (!empty($addlink)) {	// Link on phone number (+ link to add action if conf->global->AGENDA_ADDACTIONFORPHONE set)
		if ($conf->browser->layout == 'phone' || (!empty($conf->clicktodial->enabled) && !empty($conf->global->CLICKTODIAL_USE_TEL_LINK_ON_PHONE_NUMBERS))) {	// If phone or option for, we use link of phone
			$newphoneform = $newphone;
			$newphone = '<a href="tel:'.$phone.'"';
			$newphone .= '>'.$newphoneform.'</a>';
		} elseif (!empty($conf->clicktodial->enabled) && $addlink == 'AC_TEL') {		// If click to dial, we use click to dial url
			if (empty($user->clicktodial_loaded)) {
				$user->fetch_clicktodial();
			}

			// Define urlmask
			$urlmask = 'ErrorClickToDialModuleNotConfigured';
			if (!empty($conf->global->CLICKTODIAL_URL)) {
				$urlmask = $conf->global->CLICKTODIAL_URL;
			}
			if (!empty($user->clicktodial_url)) {
				$urlmask = $user->clicktodial_url;
			}

			$clicktodial_poste = (!empty($user->clicktodial_poste) ?urlencode($user->clicktodial_poste) : '');
			$clicktodial_login = (!empty($user->clicktodial_login) ?urlencode($user->clicktodial_login) : '');
			$clicktodial_password = (!empty($user->clicktodial_password) ?urlencode($user->clicktodial_password) : '');
			// This line is for backward compatibility
			$url = sprintf($urlmask, urlencode($phone), $clicktodial_poste, $clicktodial_login, $clicktodial_password);
			// Thoose lines are for substitution
			$substitarray = array('__PHONEFROM__'=>$clicktodial_poste,
								'__PHONETO__'=>urlencode($phone),
								'__LOGIN__'=>$clicktodial_login,
								'__PASS__'=>$clicktodial_password);
			$url = make_substitutions($url, $substitarray);
			$newphonesav = $newphone;
			if (empty($conf->global->CLICKTODIAL_DO_NOT_USE_AJAX_CALL)) {
				// Default and recommended: New method using ajax without submiting a page making a javascript history.go(-1) back
				$newphone = '<a href="'.$url.'" class="cssforclicktodial"';	// Call of ajax is handled by the lib_foot.js.php on class 'cssforclicktodial'
				$newphone .= '>'.$newphonesav.'</a>';
			} else {
				// Old method
				$newphone = '<a href="'.$url.'"';
				if (!empty($conf->global->CLICKTODIAL_FORCENEWTARGET)) {
					$newphone .= ' target="_blank" rel="noopener noreferrer"';
				}
				$newphone .= '>'.$newphonesav.'</a>';
			}
		}

		//if (($cid || $socid) && ! empty($conf->agenda->enabled) && $user->rights->agenda->myactions->create)
		if (isModEnabled('agenda') && $user->rights->agenda->myactions->create) {
			$type = 'AC_TEL';
			$link = '';
			if ($addlink == 'AC_FAX') {
				$type = 'AC_FAX';
			}
			if (!empty($conf->global->AGENDA_ADDACTIONFORPHONE)) {
				$link = '<a href="'.DOL_URL_ROOT.'/comm/action/card.php?action=create&amp;backtopage=1&amp;actioncode='.$type.($cid ? '&amp;contactid='.$cid : '').($socid ? '&amp;socid='.$socid : '').'">'.img_object($langs->trans("AddAction"), "calendar").'</a>';
			}
			if ($link) {
				$newphone = '<div>'.$newphone.' '.$link.'</div>';
			}
		}
	}

	if (empty($titlealt)) {
		$titlealt = ($withpicto == 'fax' ? $langs->trans("Fax") : $langs->trans("Phone"));
	}
	$rep = '';

	if ($hookmanager) {
		$parameters = array('countrycode' => $countrycode, 'cid' => $cid, 'socid' => $socid, 'titlealt' => $titlealt, 'picto' => $withpicto);
		$reshook = $hookmanager->executeHooks('printPhone', $parameters, $phone);
		$rep .= $hookmanager->resPrint;
	}
	if (empty($reshook)) {
		$picto = '';
		if ($withpicto) {
			if ($withpicto == 'fax') {
				$picto = 'phoning_fax';
			} elseif ($withpicto == 'phone') {
				$picto = 'phoning';
			} elseif ($withpicto == 'mobile') {
				$picto = 'phoning_mobile';
			} else {
				$picto = '';
			}
		}
		if ($adddivfloat) {
			$rep .= '<div class="nospan float" style="margin-right: 10px">';
		} else {
			$rep .= '<span style="margin-right: 10px;">';
		}
		$rep .= ($withpicto ?img_picto($titlealt, 'object_'.$picto.'.png').' ' : '').$newphone;
		if ($adddivfloat) {
			$rep .= '</div>';
		} else {
			$rep .= '</span>';
		}
	}

	return $rep;
}

/**
 * 	Return an IP formated to be shown on screen
 *
 * 	@param	string	$ip			IP
 * 	@param	int		$mode		0=return IP + country/flag, 1=return only country/flag, 2=return only IP
 * 	@return string 				Formated IP, with country if GeoIP module is enabled
 */
function dol_print_ip($ip, $mode = 0)
{
	global $conf, $langs;

	$ret = '';

	if (empty($mode)) {
		$ret .= $ip;
	}

	if ($mode != 2) {
		$countrycode = dolGetCountryCodeFromIp($ip);
		if ($countrycode) {	// If success, countrycode is us, fr, ...
			if (file_exists(DOL_DOCUMENT_ROOT.'/theme/common/flags/'.$countrycode.'.png')) {
				$ret .= ' '.img_picto($countrycode.' '.$langs->trans("AccordingToGeoIPDatabase"), DOL_URL_ROOT.'/theme/common/flags/'.$countrycode.'.png', '', 1);
			} else {
				$ret .= ' ('.$countrycode.')';
			}
		} else {
			// Nothing
		}
	}

	return $ret;
}

/**
 * Return the IP of remote user.
 * Take HTTP_X_FORWARDED_FOR (defined when using proxy)
 * Then HTTP_CLIENT_IP if defined (rare)
 * Then REMOTE_ADDR (no way to be modified by user but may be wrong if user is using a proxy)
 *
 * @return	string		Ip of remote user.
 */
function getUserRemoteIP()
{
	if (empty($_SERVER['HTTP_X_FORWARDED_FOR']) || preg_match('/[^0-9\.\:,\[\]]/', $_SERVER['HTTP_X_FORWARDED_FOR'])) {
		if (empty($_SERVER['HTTP_CLIENT_IP']) || preg_match('/[^0-9\.\:,\[\]]/', $_SERVER['HTTP_CLIENT_IP'])) {
			if (empty($_SERVER["HTTP_CF_CONNECTING_IP"])) {
				$ip = (empty($_SERVER['REMOTE_ADDR']) ? '' : $_SERVER['REMOTE_ADDR']);	// value may have been the IP of the proxy and not the client
			} else {
				$ip = $_SERVER["HTTP_CF_CONNECTING_IP"];	// value here may have been forged by client
			}
		} else {
			$ip = $_SERVER['HTTP_CLIENT_IP']; // value is clean here but may have been forged by proxy
		}
	} else {
		$ip = $_SERVER['HTTP_X_FORWARDED_FOR']; // value is clean here but may have been forged by proxy
	}
	return $ip;
}

/**
 * Return if we are using a HTTPS connexion
 * Check HTTPS (no way to be modified by user but may be empty or wrong if user is using a proxy)
 * Take HTTP_X_FORWARDED_PROTO (defined when using proxy)
 * Then HTTP_X_FORWARDED_SSL
 *
 * @return	boolean		True if user is using HTTPS
 */
function isHTTPS()
{
	$isSecure = false;
	if (isset($_SERVER['HTTPS']) && $_SERVER['HTTPS'] == 'on') {
		$isSecure = true;
	} elseif (!empty($_SERVER['HTTP_X_FORWARDED_PROTO']) && $_SERVER['HTTP_X_FORWARDED_PROTO'] == 'https' || !empty($_SERVER['HTTP_X_FORWARDED_SSL']) && $_SERVER['HTTP_X_FORWARDED_SSL'] == 'on') {
		$isSecure = true;
	}
	return $isSecure;
}

/**
 * 	Return a country code from IP. Empty string if not found.
 *
 * 	@param	string	$ip			IP
 * 	@return string 				Country code ('us', 'fr', ...)
 */
function dolGetCountryCodeFromIp($ip)
{
	global $conf;

	$countrycode = '';

	if (!empty($conf->geoipmaxmind->enabled)) {
		$datafile = getDolGlobalString('GEOIPMAXMIND_COUNTRY_DATAFILE');
		//$ip='24.24.24.24';
		//$datafile='/usr/share/GeoIP/GeoIP.dat';    Note that this must be downloaded datafile (not same than datafile provided with ubuntu packages)
		include_once DOL_DOCUMENT_ROOT.'/core/class/dolgeoip.class.php';
		$geoip = new DolGeoIP('country', $datafile);
		//print 'ip='.$ip.' databaseType='.$geoip->gi->databaseType." GEOIP_CITY_EDITION_REV1=".GEOIP_CITY_EDITION_REV1."\n";
		$countrycode = $geoip->getCountryCodeFromIP($ip);
	}

	return $countrycode;
}


/**
 *  Return country code for current user.
 *  If software is used inside a local network, detection may fails (we need a public ip)
 *
 *  @return     string      Country code (fr, es, it, us, ...)
 */
function dol_user_country()
{
	global $conf, $langs, $user;

	//$ret=$user->xxx;
	$ret = '';
	if (!empty($conf->geoipmaxmind->enabled)) {
		$ip = getUserRemoteIP();
		$datafile = getDolGlobalString('GEOIPMAXMIND_COUNTRY_DATAFILE');
		//$ip='24.24.24.24';
		//$datafile='E:\Mes Sites\Web\Admin1\awstats\maxmind\GeoIP.dat';
		include_once DOL_DOCUMENT_ROOT.'/core/class/dolgeoip.class.php';
		$geoip = new DolGeoIP('country', $datafile);
		$countrycode = $geoip->getCountryCodeFromIP($ip);
		$ret = $countrycode;
	}
	return $ret;
}

/**
 *  Format address string
 *
 *  @param	string	$address    Address string, already formatted with dol_format_address()
 *  @param  int		$htmlid     Html ID (for example 'gmap')
 *  @param  int		$element    'thirdparty'|'contact'|'member'|'other'
 *  @param  int		$id         Id of object
 *  @param	int		$noprint	No output. Result is the function return
 *  @param  string  $charfornl  Char to use instead of nl2br. '' means we use a standad nl2br.
 *  @return string|void			Nothing if noprint is 0, formatted address if noprint is 1
 *  @see dol_format_address()
 */
function dol_print_address($address, $htmlid, $element, $id, $noprint = 0, $charfornl = '')
{
	global $conf, $user, $langs, $hookmanager;

	$out = '';

	if ($address) {
		if ($hookmanager) {
			$parameters = array('element' => $element, 'id' => $id);
			$reshook = $hookmanager->executeHooks('printAddress', $parameters, $address);
			$out .= $hookmanager->resPrint;
		}
		if (empty($reshook)) {
			if (empty($charfornl)) {
				$out .= nl2br($address);
			} else {
				$out .= preg_replace('/[\r\n]+/', $charfornl, $address);
			}

			// TODO Remove this block, we can add this using the hook now
			$showgmap = $showomap = 0;
			if (($element == 'thirdparty' || $element == 'societe') && !empty($conf->google->enabled) && !empty($conf->global->GOOGLE_ENABLE_GMAPS)) {
				$showgmap = 1;
			}
			if ($element == 'contact' && !empty($conf->google->enabled) && !empty($conf->global->GOOGLE_ENABLE_GMAPS_CONTACTS)) {
				$showgmap = 1;
			}
			if ($element == 'member' && !empty($conf->google->enabled) && !empty($conf->global->GOOGLE_ENABLE_GMAPS_MEMBERS)) {
				$showgmap = 1;
			}
			if (($element == 'thirdparty' || $element == 'societe') && !empty($conf->openstreetmap->enabled) && !empty($conf->global->OPENSTREETMAP_ENABLE_MAPS)) {
				$showomap = 1;
			}
			if ($element == 'contact' && !empty($conf->openstreetmap->enabled) && !empty($conf->global->OPENSTREETMAP_ENABLE_MAPS_CONTACTS)) {
				$showomap = 1;
			}
			if ($element == 'member' && !empty($conf->openstreetmap->enabled) && !empty($conf->global->OPENSTREETMAP_ENABLE_MAPS_MEMBERS)) {
				$showomap = 1;
			}
			if ($showgmap) {
				$url = dol_buildpath('/google/gmaps.php?mode='.$element.'&id='.$id, 1);
				$out .= ' <a href="'.$url.'" target="_gmaps"><img id="'.$htmlid.'" class="valigntextbottom" src="'.DOL_URL_ROOT.'/theme/common/gmap.png"></a>';
			}
			if ($showomap) {
				$url = dol_buildpath('/openstreetmap/maps.php?mode='.$element.'&id='.$id, 1);
				$out .= ' <a href="'.$url.'" target="_gmaps"><img id="'.$htmlid.'_openstreetmap" class="valigntextbottom" src="'.DOL_URL_ROOT.'/theme/common/gmap.png"></a>';
			}
		}
	}
	if ($noprint) {
		return $out;
	} else {
		print $out;
	}
}


/**
 *	Return true if email syntax is ok.
 *
 *	@param	    string		$address    			email (Ex: "toto@examle.com". Long form "John Do <johndo@example.com>" will be false)
 *  @param		int			$acceptsupervisorkey	If 1, the special string '__SUPERVISOREMAIL__' is also accepted as valid
 *  @param		int			$acceptuserkey			If 1, the special string '__USER_EMAIL__' is also accepted as valid
 *	@return     boolean     						true if email syntax is OK, false if KO or empty string
 *  @see isValidMXRecord()
 */
function isValidEmail($address, $acceptsupervisorkey = 0, $acceptuserkey = 0)
{
	if ($acceptsupervisorkey && $address == '__SUPERVISOREMAIL__') {
		return true;
	}
	if ($acceptuserkey && $address == '__USER_EMAIL__') {
		return true;
	}
	if (filter_var($address, FILTER_VALIDATE_EMAIL)) {
		return true;
	}

	return false;
}

/**
 *	Return if the domain name has a valid MX record.
 *  WARNING: This need function idn_to_ascii, checkdnsrr and getmxrr
 *
 *	@param	    string		$domain	    			Domain name (Ex: "yahoo.com", "yhaoo.com", "dolibarr.fr")
 *	@return     int     							-1 if error (function not available), 0=Not valid, 1=Valid
 *  @see isValidEmail()
 */
function isValidMXRecord($domain)
{
	if (function_exists('idn_to_ascii') && function_exists('checkdnsrr')) {
		if (!checkdnsrr(idn_to_ascii($domain), 'MX')) {
			return 0;
		}
		if (function_exists('getmxrr')) {
			$mxhosts = array();
			$weight = array();
			getmxrr(idn_to_ascii($domain), $mxhosts, $weight);
			if (count($mxhosts) > 1) {
				return 1;
			}
			if (count($mxhosts) == 1 && !empty($mxhosts[0])) {
				return 1;
			}

			return 0;
		}
	}
	return -1;
}

/**
 *  Return true if phone number syntax is ok
 *  TODO Decide what to do with this
 *
 *  @param	string		$phone		phone (Ex: "0601010101")
 *  @return boolean     			true if phone syntax is OK, false if KO or empty string
 */
function isValidPhone($phone)
{
	return true;
}


/**
 * Make a strlen call. Works even if mbstring module not enabled
 *
 * @param   string		$string				String to calculate length
 * @param   string		$stringencoding		Encoding of string
 * @return  int								Length of string
 */
function dol_strlen($string, $stringencoding = 'UTF-8')
{
	if (function_exists('mb_strlen')) {
		return mb_strlen($string, $stringencoding);
	} else {
		return strlen($string);
	}
}

/**
 * Make a substring. Works even if mbstring module is not enabled for better compatibility.
 *
 * @param	string	$string				String to scan
 * @param	string	$start				Start position
 * @param	int		$length				Length (in nb of characters or nb of bytes depending on trunconbytes param)
 * @param   string	$stringencoding		Page code used for input string encoding
 * @param	int		$trunconbytes		1=Length is max of bytes instead of max of characters
 * @return  string						substring
 */
function dol_substr($string, $start, $length, $stringencoding = '', $trunconbytes = 0)
{
	global $langs;

	if (empty($stringencoding)) {
		$stringencoding = $langs->charset_output;
	}

	$ret = '';
	if (empty($trunconbytes)) {
		if (function_exists('mb_substr')) {
			$ret = mb_substr($string, $start, $length, $stringencoding);
		} else {
			$ret = substr($string, $start, $length);
		}
	} else {
		if (function_exists('mb_strcut')) {
			$ret = mb_strcut($string, $start, $length, $stringencoding);
		} else {
			$ret = substr($string, $start, $length);
		}
	}
	return $ret;
}


/**
 *	Truncate a string to a particular length adding '…' if string larger than length.
 * 	If length = max length+1, we do no truncate to avoid having just 1 char replaced with '…'.
 *  MAIN_DISABLE_TRUNC=1 can disable all truncings
 *
 *	@param	string	$string				String to truncate
 *	@param  int		$size				Max string size visible (excluding …). 0 for no limit. WARNING: Final string size can have 3 more chars (if we added …, or if size was max+1 so it does not worse to replace with ...)
 *	@param	string	$trunc				Where to trunc: 'right', 'left', 'middle' (size must be a 2 power), 'wrap'
 * 	@param	string	$stringencoding		Tell what is source string encoding
 *  @param	int		$nodot				Truncation do not add … after truncation. So it's an exact truncation.
 *  @param  int     $display            Trunc is used to display data and can be changed for small screen. TODO Remove this param (must be dealt with CSS)
 *	@return string						Truncated string. WARNING: length is never higher than $size if $nodot is set, but can be 3 chars higher otherwise.
 */
function dol_trunc($string, $size = 40, $trunc = 'right', $stringencoding = 'UTF-8', $nodot = 0, $display = 0)
{
	global $conf;

	if (empty($size) || !empty($conf->global->MAIN_DISABLE_TRUNC)) {
		return $string;
	}

	if (empty($stringencoding)) {
		$stringencoding = 'UTF-8';
	}
	// reduce for small screen
	if ($conf->dol_optimize_smallscreen == 1 && $display == 1) {
		$size = round($size / 3);
	}

	// We go always here
	if ($trunc == 'right') {
		$newstring = dol_textishtml($string) ? dol_string_nohtmltag($string, 1) : $string;
		if (dol_strlen($newstring, $stringencoding) > ($size + ($nodot ? 0 : 1))) {
			// If nodot is 0 and size is 1 chars more, we don't trunc and don't add …
			return dol_substr($newstring, 0, $size, $stringencoding).($nodot ? '' : '…');
		} else {
			//return 'u'.$size.'-'.$newstring.'-'.dol_strlen($newstring,$stringencoding).'-'.$string;
			return $string;
		}
	} elseif ($trunc == 'middle') {
		$newstring = dol_textishtml($string) ? dol_string_nohtmltag($string, 1) : $string;
		if (dol_strlen($newstring, $stringencoding) > 2 && dol_strlen($newstring, $stringencoding) > ($size + 1)) {
			$size1 = round($size / 2);
			$size2 = round($size / 2);
			return dol_substr($newstring, 0, $size1, $stringencoding).'…'.dol_substr($newstring, dol_strlen($newstring, $stringencoding) - $size2, $size2, $stringencoding);
		} else {
			return $string;
		}
	} elseif ($trunc == 'left') {
		$newstring = dol_textishtml($string) ? dol_string_nohtmltag($string, 1) : $string;
		if (dol_strlen($newstring, $stringencoding) > ($size + ($nodot ? 0 : 1))) {
			// If nodot is 0 and size is 1 chars more, we don't trunc and don't add …
			return '…'.dol_substr($newstring, dol_strlen($newstring, $stringencoding) - $size, $size, $stringencoding);
		} else {
			return $string;
		}
	} elseif ($trunc == 'wrap') {
		$newstring = dol_textishtml($string) ? dol_string_nohtmltag($string, 1) : $string;
		if (dol_strlen($newstring, $stringencoding) > ($size + 1)) {
			return dol_substr($newstring, 0, $size, $stringencoding)."\n".dol_trunc(dol_substr($newstring, $size, dol_strlen($newstring, $stringencoding) - $size, $stringencoding), $size, $trunc);
		} else {
			return $string;
		}
	} else {
		return 'BadParam3CallingDolTrunc';
	}
}

/**
 *	Show picto whatever it's its name (generic function)
 *
 *	@param      string		$titlealt         		Text on title tag for tooltip. Not used if param notitle is set to 1.
 *	@param      string		$picto       			Name of image file to show ('filenew', ...)
 *													If no extension provided, we use '.png'. Image must be stored into theme/xxx/img directory.
 *                                  				Example: picto.png                  if picto.png is stored into htdocs/theme/mytheme/img
 *                                  				Example: picto.png@mymodule         if picto.png is stored into htdocs/mymodule/img
 *                                  				Example: /mydir/mysubdir/picto.png  if picto.png is stored into htdocs/mydir/mysubdir (pictoisfullpath must be set to 1)
 *                                                  Example: fontawesome_envelope-open-text_fas_red_1em if you want to use fontaweseome icons: fontawesome_<icon-name>_<style>_<color>_<size> (only icon-name is mandatory)
 *	@param		string		$moreatt				Add more attribute on img tag (For example 'class="pictofixedwidth"')
 *	@param		boolean|int	$pictoisfullpath		If true or 1, image path is a full path
 *	@param		int			$srconly				Return only content of the src attribute of img.
 *  @param		int			$notitle				1=Disable tag title. Use it if you add js tooltip, to avoid duplicate tooltip.
 *  @param		string		$alt					Force alt for bind people
 *  @param		string		$morecss				Add more class css on img tag (For example 'myclascss').
 *  @param		string		$marginleftonlyshort	1 = Add a short left margin on picto, 2 = Add a larger left margin on picto, 0 = No margin left. Works for fontawesome picto only.
 *  @return     string       				    	Return img tag
 *  @see        img_object(), img_picto_common()
 */
function img_picto($titlealt, $picto, $moreatt = '', $pictoisfullpath = false, $srconly = 0, $notitle = 0, $alt = '', $morecss = '', $marginleftonlyshort = 2)
{
	global $conf, $langs;

	// We forge fullpathpicto for image to $path/img/$picto. By default, we take DOL_URL_ROOT/theme/$conf->theme/img/$picto
	$url = DOL_URL_ROOT;
	$theme = isset($conf->theme) ? $conf->theme : null;
	$path = 'theme/'.$theme;
	// Define fullpathpicto to use into src
	if ($pictoisfullpath) {
		// Clean parameters
		if (!preg_match('/(\.png|\.gif|\.svg)$/i', $picto)) {
			$picto .= '.png';
		}
		$fullpathpicto = $picto;
		$reg = array();
		if (preg_match('/class="([^"]+)"/', $moreatt, $reg)) {
			$morecss .= ($morecss ? ' ' : '').$reg[1];
			$moreatt = str_replace('class="'.$reg[1].'"', '', $moreatt);
		}
	} else {
		$pictowithouttext = preg_replace('/(\.png|\.gif|\.svg)$/', '', $picto);
		$pictowithouttext = str_replace('object_', '', $pictowithouttext);

		if (strpos($pictowithouttext, 'fontawesome_') !== false || preg_match('/^fa-/', $pictowithouttext)) {
			// This is a font awesome image 'fonwtawesome_xxx' or 'fa-xxx'
			$pictowithouttext = str_replace('fa-', '', $pictowithouttext);
			$pictowithouttextarray = explode('_', $pictowithouttext);
			$marginleftonlyshort = 0;

			if (!empty($pictowithouttextarray[1])) {
				$fakey      = 'fa-'.$pictowithouttextarray[1];
				$fa         = empty($pictowithouttextarray[2]) ? 'fa' : $pictowithouttextarray[2];
				$facolor    = empty($pictowithouttextarray[3]) ? '' : $pictowithouttextarray[3];
				$fasize     = empty($pictowithouttextarray[4]) ? '' : $pictowithouttextarray[4];
			} else {
				$fakey      = 'fa-'.$pictowithouttext;
				$fa         = 'fa';
				$facolor    = '';
				$fasize     = '';
			}

			// This snippet only needed since function img_edit accepts only one additional parameter: no separate one for css only.
			// class/style need to be extracted to avoid duplicate class/style validation errors when $moreatt is added to the end of the attributes.
			$morestyle = '';
			$reg = array();
			if (preg_match('/class="([^"]+)"/', $moreatt, $reg)) {
				$morecss .= ($morecss ? ' ' : '').$reg[1];
				$moreatt = str_replace('class="'.$reg[1].'"', '', $moreatt);
			}
			if (preg_match('/style="([^"]+)"/', $moreatt, $reg)) {
				$morestyle = $reg[1];
				$moreatt = str_replace('style="'.$reg[1].'"', '', $moreatt);
			}
			$moreatt = trim($moreatt);

			$enabledisablehtml = '<span class="'.$fa.' '.$fakey.($marginleftonlyshort ? ($marginleftonlyshort == 1 ? ' marginleftonlyshort' : ' marginleftonly') : '');
			$enabledisablehtml .= ($morecss ? ' '.$morecss : '').'" style="'.($fasize ? ('font-size: '.$fasize.';') : '').($facolor ? (' color: '.$facolor.';') : '').($morestyle ? ' '.$morestyle : '').'"'.(($notitle || empty($titlealt)) ? '' : ' title="'.dol_escape_htmltag($titlealt).'"').($moreatt ? ' '.$moreatt : '').'>';
			/*if (!empty($conf->global->MAIN_OPTIMIZEFORTEXTBROWSER)) {
				$enabledisablehtml .= $titlealt;
			}*/
			$enabledisablehtml .= '</span>';

			return $enabledisablehtml;
		}

		if (empty($srconly) && in_array($pictowithouttext, array(
				'1downarrow', '1uparrow', '1leftarrow', '1rightarrow', '1uparrow_selected', '1downarrow_selected', '1leftarrow_selected', '1rightarrow_selected',
				'accountancy', 'accounting_account', 'account', 'accountline', 'action', 'add', 'address', 'angle-double-down', 'angle-double-up', 'asset',
				'bank_account', 'barcode', 'bank', 'bell', 'bill', 'billa', 'billr', 'billd', 'bookmark', 'bom', 'briefcase-medical', 'bug', 'building',
				'card', 'calendarlist', 'calendar', 'calendarmonth', 'calendarweek', 'calendarday', 'calendarperuser', 'calendarpertype',
				'cash-register', 'category', 'chart', 'check', 'clock', 'close_title', 'cog', 'collab', 'company', 'contact', 'country', 'contract', 'conversation', 'cron', 'cubes',
				'currency', 'multicurrency',
				'delete', 'dolly', 'dollyrevert', 'donation', 'download', 'dynamicprice',
				'edit', 'ellipsis-h', 'email', 'entity', 'envelope', 'eraser', 'establishment', 'expensereport', 'external-link-alt', 'external-link-square-alt',
				'filter', 'file-code', 'file-export', 'file-import', 'file-upload', 'autofill', 'folder', 'folder-open', 'folder-plus',
				'generate', 'globe', 'globe-americas', 'graph', 'grip', 'grip_title', 'group',
				'help', 'holiday',
				'images', 'incoterm', 'info', 'intervention', 'inventory', 'intracommreport', 'knowledgemanagement',
				'label', 'language', 'line', 'link', 'list', 'list-alt', 'listlight', 'loan', 'lot', 'long-arrow-alt-right',
				'margin', 'map-marker-alt', 'member', 'meeting', 'money-bill-alt', 'movement', 'mrp', 'note', 'next',
				'off', 'on', 'order',
				'paiment', 'paragraph', 'play', 'pdf', 'phone', 'phoning', 'phoning_mobile', 'phoning_fax', 'playdisabled', 'previous', 'poll', 'pos', 'printer', 'product', 'propal', 'puce',
				'stock', 'resize', 'service', 'stats', 'trip',
				'security', 'setup', 'share-alt', 'sign-out', 'split', 'stripe', 'stripe-s', 'switch_off', 'switch_on', 'switch_on_red', 'tools', 'unlink', 'uparrow', 'user', 'user-tie', 'vcard', 'wrench',
				'github', 'google', 'jabber', 'skype', 'twitter', 'facebook', 'linkedin', 'instagram', 'snapchat', 'youtube', 'google-plus-g', 'whatsapp',
				'chevron-left', 'chevron-right', 'chevron-down', 'chevron-top', 'commercial', 'companies',
				'generic', 'home', 'hrm', 'members', 'products', 'invoicing',
				'partnership', 'payment', 'payment_vat', 'pencil-ruler', 'preview', 'project', 'projectpub', 'projecttask', 'question', 'refresh', 'region',
				'salary', 'shipment', 'state', 'supplier_invoice', 'supplier_invoicea', 'supplier_invoicer', 'supplier_invoiced',
				'technic', 'ticket',
				'error', 'warning',
				'recent', 'reception', 'recruitmentcandidature', 'recruitmentjobposition', 'resource', 'recurring',
				'shapes', 'square', 'stop-circle', 'supplier', 'supplier_proposal', 'supplier_order', 'supplier_invoice',
				'timespent', 'title_setup', 'title_accountancy', 'title_bank', 'title_hrm', 'title_agenda',
				'uncheck', 'user-cog', 'user-injured', 'user-md', 'vat', 'website', 'workstation', 'webhook', 'world', 'private',
				'conferenceorbooth', 'eventorganization'
			))) {
			$fakey = $pictowithouttext;
			$facolor = '';
			$fasize = '';
			$fa = 'fas';
			if (in_array($pictowithouttext, array('card', 'bell', 'clock', 'establishment', 'generic', 'minus-square', 'object_generic', 'pdf', 'plus-square', 'timespent', 'note', 'off', 'on', 'object_bookmark', 'bookmark', 'vcard'))) {
				$fa = 'far';
			}
			if (in_array($pictowithouttext, array('black-tie', 'github', 'google', 'skype', 'twitter', 'facebook', 'linkedin', 'instagram', 'snapchat', 'stripe', 'stripe-s', 'youtube', 'google-plus-g', 'whatsapp'))) {
				$fa = 'fab';
			}

			$arrayconvpictotofa = array(
				'account'=>'university', 'accounting_account'=>'clipboard-list', 'accountline'=>'receipt', 'accountancy'=>'search-dollar', 'action'=>'calendar-alt', 'add'=>'plus-circle', 'address'=> 'address-book', 'asset'=>'money-check-alt', 'autofill'=>'fill',
				'bank_account'=>'university',
				'bill'=>'file-invoice-dollar', 'billa'=>'file-excel', 'billr'=>'file-invoice-dollar', 'billd'=>'file-medical',
				'supplier_invoice'=>'file-invoice-dollar', 'supplier_invoicea'=>'file-excel', 'supplier_invoicer'=>'file-invoice-dollar', 'supplier_invoiced'=>'file-medical',
				'bom'=>'shapes',
				'card'=>'address-card', 'chart'=>'chart-line', 'company'=>'building', 'contact'=>'address-book', 'contract'=>'suitcase', 'collab'=>'people-arrows', 'conversation'=>'comments', 'country'=>'globe-americas', 'cron'=>'business-time',
				'donation'=>'file-alt', 'dynamicprice'=>'hand-holding-usd',
				'setup'=>'cog', 'companies'=>'building', 'products'=>'cube', 'commercial'=>'suitcase', 'invoicing'=>'coins',
				'accounting'=>'search-dollar', 'category'=>'tag', 'dollyrevert'=>'dolly',
				'generate'=>'plus-square', 'hrm'=>'user-tie', 'incoterm'=>'truck-loading',
				'margin'=>'calculator', 'members'=>'user-friends', 'ticket'=>'ticket-alt', 'globe'=>'external-link-alt', 'lot'=>'barcode',
				'email'=>'at', 'establishment'=>'building', 'edit'=>'pencil-alt', 'entity'=>'globe',
				'graph'=>'chart-line', 'grip_title'=>'arrows-alt', 'grip'=>'arrows-alt', 'help'=>'question-circle',
				'generic'=>'file', 'holiday'=>'umbrella-beach',
				'info'=>'info-circle', 'inventory'=>'boxes', 'intracommreport'=>'globe-europe', 'knowledgemanagement'=>'ticket-alt', 'label'=>'layer-group', 'line'=>'bars', 'loan'=>'money-bill-alt',
				'member'=>'user-alt', 'meeting'=>'chalkboard-teacher', 'mrp'=>'cubes', 'next'=>'arrow-alt-circle-right',
				'trip'=>'wallet', 'expensereport'=>'wallet', 'group'=>'users', 'movement'=>'people-carry',
				'sign-out'=>'sign-out-alt',
				'switch_off'=>'toggle-off', 'switch_on'=>'toggle-on', 'switch_on_red'=>'toggle-on', 'check'=>'check', 'bookmark'=>'star',
				'bank'=>'university', 'close_title'=>'times', 'delete'=>'trash', 'filter'=>'filter',
				'list-alt'=>'list-alt', 'calendarlist'=>'bars', 'calendar'=>'calendar-alt', 'calendarmonth'=>'calendar-alt', 'calendarweek'=>'calendar-week', 'calendarday'=>'calendar-day', 'calendarperuser'=>'table',
				'intervention'=>'ambulance', 'invoice'=>'file-invoice-dollar', 'currency'=>'dollar-sign', 'multicurrency'=>'dollar-sign', 'order'=>'file-invoice',
				'error'=>'exclamation-triangle', 'warning'=>'exclamation-triangle',
				'other'=>'square',
				'playdisabled'=>'play', 'pdf'=>'file-pdf',  'poll'=>'check-double', 'pos'=>'cash-register', 'preview'=>'binoculars', 'project'=>'project-diagram', 'projectpub'=>'project-diagram', 'projecttask'=>'tasks', 'propal'=>'file-signature',
				'partnership'=>'handshake', 'payment'=>'money-check-alt', 'payment_vat'=>'money-check-alt', 'phoning'=>'phone', 'phoning_mobile'=>'mobile-alt', 'phoning_fax'=>'fax', 'previous'=>'arrow-alt-circle-left', 'printer'=>'print', 'product'=>'cube', 'puce'=>'angle-right',
				'recent' => 'question', 'reception'=>'dolly', 'recruitmentjobposition'=>'id-card-alt', 'recruitmentcandidature'=>'id-badge',
				'resize'=>'crop', 'supplier_order'=>'dol-order_supplier', 'supplier_proposal'=>'file-signature',
				'refresh'=>'redo', 'region'=>'map-marked', 'resource'=>'laptop-house', 'recurring'=>'history',
				'service'=>'concierge-bell',
				'state'=>'map-marked-alt', 'security'=>'key', 'salary'=>'wallet', 'shipment'=>'dolly', 'stock'=>'box-open', 'stats' => 'chart-bar', 'split'=>'code-branch', 'stripe'=>'stripe-s',
				'supplier'=>'building', 'technic'=>'cogs',
				'timespent'=>'clock', 'title_setup'=>'tools', 'title_accountancy'=>'money-check-alt', 'title_bank'=>'university', 'title_hrm'=>'umbrella-beach',
				'title_agenda'=>'calendar-alt',
				'uncheck'=>'times', 'uparrow'=>'share', 'vat'=>'money-check-alt', 'vcard'=>'address-card',
				'jabber'=>'comment-o',
				'website'=>'globe-americas', 'workstation'=>'pallet', 'webhook'=>'bullseye', 'world'=>'globe', 'private'=>'user-lock',
				'conferenceorbooth'=>'chalkboard-teacher', 'eventorganization'=>'project-diagram'
			);
			if ($pictowithouttext == 'off') {
				$fakey = 'fa-square';
				$fasize = '1.3em';
			} elseif ($pictowithouttext == 'on') {
				$fakey = 'fa-check-square';
				$fasize = '1.3em';
			} elseif ($pictowithouttext == 'listlight') {
				$fakey = 'fa-download';
				$marginleftonlyshort = 1;
			} elseif ($pictowithouttext == 'printer') {
				$fakey = 'fa-print';
				$fasize = '1.2em';
			} elseif ($pictowithouttext == 'note') {
				$fakey = 'fa-sticky-note';
				$marginleftonlyshort = 1;
			} elseif (in_array($pictowithouttext, array('1uparrow', '1downarrow', '1leftarrow', '1rightarrow', '1uparrow_selected', '1downarrow_selected', '1leftarrow_selected', '1rightarrow_selected'))) {
				$convertarray = array('1uparrow'=>'caret-up', '1downarrow'=>'caret-down', '1leftarrow'=>'caret-left', '1rightarrow'=>'caret-right', '1uparrow_selected'=>'caret-up', '1downarrow_selected'=>'caret-down', '1leftarrow_selected'=>'caret-left', '1rightarrow_selected'=>'caret-right');
				$fakey = 'fa-'.$convertarray[$pictowithouttext];
				if (preg_match('/selected/', $pictowithouttext)) {
					$facolor = '#888';
				}
				$marginleftonlyshort = 1;
			} elseif (!empty($arrayconvpictotofa[$pictowithouttext])) {
				$fakey = 'fa-'.$arrayconvpictotofa[$pictowithouttext];
			} else {
				$fakey = 'fa-'.$pictowithouttext;
			}

			if (in_array($pictowithouttext, array('dollyrevert', 'member', 'members', 'contract', 'group', 'resource', 'shipment'))) {
				$morecss .= ' em092';
			}
			if (in_array($pictowithouttext, array('conferenceorbooth', 'collab', 'eventorganization', 'holiday', 'info', 'project', 'workstation'))) {
				$morecss .= ' em088';
			}
			if (in_array($pictowithouttext, array('asset', 'intervention', 'payment', 'loan', 'partnership', 'stock', 'technic'))) {
				$morecss .= ' em080';
			}

			// Define $marginleftonlyshort
			$arrayconvpictotomarginleftonly = array(
				'bank', 'check', 'delete', 'generic', 'grip', 'grip_title', 'jabber',
				'grip_title', 'grip', 'listlight', 'note', 'on', 'off', 'playdisabled', 'printer', 'resize', 'sign-out', 'stats', 'switch_on', 'switch_on_red', 'switch_off',
				'uparrow', '1uparrow', '1downarrow', '1leftarrow', '1rightarrow', '1uparrow_selected', '1downarrow_selected', '1leftarrow_selected', '1rightarrow_selected'
			);
			if (!isset($arrayconvpictotomarginleftonly[$pictowithouttext])) {
				$marginleftonlyshort = 0;
			}

			// Add CSS
			$arrayconvpictotomorcess = array(
				'action'=>'infobox-action', 'account'=>'infobox-bank_account', 'accounting_account'=>'infobox-bank_account', 'accountline'=>'infobox-bank_account', 'accountancy'=>'infobox-bank_account', 'asset'=>'infobox-bank_account',
				'bank_account'=>'bg-infobox-bank_account',
				'bill'=>'infobox-commande', 'billa'=>'infobox-commande', 'billr'=>'infobox-commande', 'billd'=>'infobox-commande',
				'margin'=>'infobox-bank_account', 'conferenceorbooth'=>'infobox-project',
				'cash-register'=>'infobox-bank_account', 'contract'=>'infobox-contrat', 'check'=>'font-status4', 'collab'=>'infobox-action', 'conversation'=>'infobox-contrat',
				'donation'=>'infobox-commande', 'dolly'=>'infobox-commande',  'dollyrevert'=>'flip infobox-order_supplier',
				'ecm'=>'infobox-action', 'eventorganization'=>'infobox-project',
				'hrm'=>'infobox-adherent', 'group'=>'infobox-adherent', 'intervention'=>'infobox-contrat',
				'incoterm'=>'infobox-supplier_proposal',
				'currency'=>'infobox-bank_account', 'multicurrency'=>'infobox-bank_account',
				'members'=>'infobox-adherent', 'member'=>'infobox-adherent', 'money-bill-alt'=>'infobox-bank_account',
				'order'=>'infobox-commande',
				'user'=>'infobox-adherent', 'users'=>'infobox-adherent',
				'error'=>'pictoerror', 'warning'=>'pictowarning', 'switch_on'=>'font-status4', 'switch_on_red'=>'font-status8',
				'holiday'=>'infobox-holiday', 'info'=>'opacityhigh', 'invoice'=>'infobox-commande',
				'knowledgemanagement'=>'infobox-contrat rotate90', 'loan'=>'infobox-bank_account',
				'payment'=>'infobox-bank_account', 'payment_vat'=>'infobox-bank_account', 'poll'=>'infobox-adherent', 'pos'=>'infobox-bank_account', 'project'=>'infobox-project', 'projecttask'=>'infobox-project',
				'propal'=>'infobox-propal', 'private'=>'infobox-project',
				'reception'=>'flip', 'recruitmentjobposition'=>'infobox-adherent', 'recruitmentcandidature'=>'infobox-adherent',
				'resource'=>'infobox-action',
				'salary'=>'infobox-bank_account', 'shipment'=>'infobox-commande', 'supplier_invoice'=>'infobox-order_supplier', 'supplier_invoicea'=>'infobox-order_supplier', 'supplier_invoiced'=>'infobox-order_supplier',
				'supplier'=>'infobox-order_supplier', 'supplier_order'=>'infobox-order_supplier', 'supplier_proposal'=>'infobox-supplier_proposal',
				'ticket'=>'infobox-contrat', 'title_accountancy'=>'infobox-bank_account', 'title_hrm'=>'infobox-holiday', 'expensereport'=>'infobox-expensereport', 'trip'=>'infobox-expensereport', 'title_agenda'=>'infobox-action',
				'vat'=>'infobox-bank_account',
				//'title_setup'=>'infobox-action', 'tools'=>'infobox-action',
				'list-alt'=>'imgforviewmode', 'calendar'=>'imgforviewmode', 'calendarweek'=>'imgforviewmode', 'calendarmonth'=>'imgforviewmode', 'calendarday'=>'imgforviewmode', 'calendarperuser'=>'imgforviewmode'
			);
			if (!empty($arrayconvpictotomorcess[$pictowithouttext])) {
				$morecss .= ($morecss ? ' ' : '').$arrayconvpictotomorcess[$pictowithouttext];
			}

			// Define $color
			$arrayconvpictotocolor = array(
				'address'=>'#6c6aa8', 'building'=>'#6c6aa8', 'bom'=>'#a69944',
				'cog'=>'#999', 'companies'=>'#6c6aa8', 'company'=>'#6c6aa8', 'contact'=>'#6c6aa8', 'cron'=>'#555',
				'dynamicprice'=>'#a69944',
				'edit'=>'#444', 'note'=>'#999', 'error'=>'', 'help'=>'#bbb', 'listlight'=>'#999', 'language'=>'#555',
				//'dolly'=>'#a69944', 'dollyrevert'=>'#a69944',
				'lot'=>'#a69944',
				'map-marker-alt'=>'#aaa', 'mrp'=>'#a69944', 'product'=>'#a69944', 'service'=>'#a69944', 'inventory'=>'#a69944', 'stock'=>'#a69944', 'movement'=>'#a69944',
				'other'=>'#ddd', 'world'=>'#986c6a',
				'partnership'=>'#6c6aa8', 'playdisabled'=>'#ccc', 'printer'=>'#444', 'projectpub'=>'#986c6a', 'reception'=>'#a69944', 'resize'=>'#444', 'rss'=>'#cba',
				//'shipment'=>'#a69944',
				'security'=>'#999', 'square'=>'#888', 'stop-circle'=>'#888', 'stats'=>'#444', 'switch_off'=>'#999', 'technic'=>'#999', 'timespent'=>'#555',
				'uncheck'=>'#800', 'uparrow'=>'#555', 'user-cog'=>'#999', 'country'=>'#aaa', 'globe-americas'=>'#aaa', 'region'=>'#aaa', 'state'=>'#aaa',
				'website'=>'#304', 'workstation'=>'#a69944'
			);
			if (isset($arrayconvpictotocolor[$pictowithouttext])) {
				$facolor = $arrayconvpictotocolor[$pictowithouttext];
			}

			// This snippet only needed since function img_edit accepts only one additional parameter: no separate one for css only.
			// class/style need to be extracted to avoid duplicate class/style validation errors when $moreatt is added to the end of the attributes.
			$morestyle = '';
			$reg = array();
			if (preg_match('/class="([^"]+)"/', $moreatt, $reg)) {
				$morecss .= ($morecss ? ' ' : '').$reg[1];
				$moreatt = str_replace('class="'.$reg[1].'"', '', $moreatt);
			}
			if (preg_match('/style="([^"]+)"/', $moreatt, $reg)) {
				$morestyle = $reg[1];
				$moreatt = str_replace('style="'.$reg[1].'"', '', $moreatt);
			}
			$moreatt = trim($moreatt);

			$enabledisablehtml = '<span class="'.$fa.' '.$fakey.($marginleftonlyshort ? ($marginleftonlyshort == 1 ? ' marginleftonlyshort' : ' marginleftonly') : '');
			$enabledisablehtml .= ($morecss ? ' '.$morecss : '').'" style="'.($fasize ? ('font-size: '.$fasize.';') : '').($facolor ? (' color: '.$facolor.';') : '').($morestyle ? ' '.$morestyle : '').'"'.(($notitle || empty($titlealt)) ? '' : ' title="'.dol_escape_htmltag($titlealt).'"').($moreatt ? ' '.$moreatt : '').'>';
			/*if (!empty($conf->global->MAIN_OPTIMIZEFORTEXTBROWSER)) {
				$enabledisablehtml .= $titlealt;
			}*/
			$enabledisablehtml .= '</span>';

			return $enabledisablehtml;
		}

		if (!empty($conf->global->MAIN_OVERWRITE_THEME_PATH)) {
			$path = $conf->global->MAIN_OVERWRITE_THEME_PATH.'/theme/'.$theme; // If the theme does not have the same name as the module
		} elseif (!empty($conf->global->MAIN_OVERWRITE_THEME_RES)) {
			$path = $conf->global->MAIN_OVERWRITE_THEME_RES.'/theme/'.$conf->global->MAIN_OVERWRITE_THEME_RES; // To allow an external module to overwrite image resources whatever is activated theme
		} elseif (!empty($conf->modules_parts['theme']) && array_key_exists($theme, $conf->modules_parts['theme'])) {
			$path = $theme.'/theme/'.$theme; // If the theme have the same name as the module
		}

		// If we ask an image into $url/$mymodule/img (instead of default path)
		$regs = array();
		if (preg_match('/^([^@]+)@([^@]+)$/i', $picto, $regs)) {
			$picto = $regs[1];
			$path = $regs[2]; // $path is $mymodule
		}

		// Clean parameters
		if (!preg_match('/(\.png|\.gif|\.svg)$/i', $picto)) {
			$picto .= '.png';
		}
		// If alt path are defined, define url where img file is, according to physical path
		// ex: array(["main"]=>"/home/maindir/htdocs", ["alt0"]=>"/home/moddir0/htdocs", ...)
		foreach ($conf->file->dol_document_root as $type => $dirroot) {
			if ($type == 'main') {
				continue;
			}
			// This need a lot of time, that's why enabling alternative dir like "custom" dir is not recommanded
			if (file_exists($dirroot.'/'.$path.'/img/'.$picto)) {
				$url = DOL_URL_ROOT.$conf->file->dol_url_root[$type];
				break;
			}
		}

		// $url is '' or '/custom', $path is current theme or
		$fullpathpicto = $url.'/'.$path.'/img/'.$picto;
	}

	if ($srconly) {
		return $fullpathpicto;
	}
		// tag title is used for tooltip on <a>, tag alt can be used with very simple text on image for blind people
	return '<img src="'.$fullpathpicto.'"'.($notitle ? '' : ' alt="'.dol_escape_htmltag($alt).'"').(($notitle || empty($titlealt)) ? '' : ' title="'.dol_escape_htmltag($titlealt).'"').($moreatt ? ' '.$moreatt.($morecss ? ' class="'.$morecss.'"' : '') : ' class="inline-block'.($morecss ? ' '.$morecss : '').'"').'>'; // Alt is used for accessibility, title for popup
}

/**
 *	Show a picto called object_picto (generic function)
 *
 *	@param	string	$titlealt			Text on alt and title of image. Alt only if param notitle is set to 1. If text is "TextA:TextB", use Text A on alt and Text B on title.
 *	@param	string	$picto				Name of image to show object_picto (example: user, group, action, bill, contract, propal, product, ...)
 *										For external modules use imagename@mymodule to search into directory "img" of module.
 *	@param	string	$moreatt			Add more attribute on img tag (ie: class="datecallink")
 *	@param	int		$pictoisfullpath	If 1, image path is a full path
 *	@param	int		$srconly			Return only content of the src attribute of img.
 *  @param	int		$notitle			1=Disable tag title. Use it if you add js tooltip, to avoid duplicate tooltip.
 *	@return	string						Return img tag
 *	@see	img_picto(), img_picto_common()
 */
function img_object($titlealt, $picto, $moreatt = '', $pictoisfullpath = false, $srconly = 0, $notitle = 0)
{
	if (strpos($picto, '^') === 0) {
		return img_picto($titlealt, str_replace('^', '', $picto), $moreatt, $pictoisfullpath, $srconly, $notitle);
	} else {
		return img_picto($titlealt, 'object_'.$picto, $moreatt, $pictoisfullpath, $srconly, $notitle);
	}
}

/**
 *	Show weather picto
 *
 *	@param      string		$titlealt         	Text on alt and title of image. Alt only if param notitle is set to 1. If text is "TextA:TextB", use Text A on alt and Text B on title.
 *	@param      string|int	$picto       		Name of image file to show (If no extension provided, we use '.png'). Image must be stored into htdocs/theme/common directory. Or level of meteo image (0-4).
 *	@param		string		$moreatt			Add more attribute on img tag
 *	@param		int			$pictoisfullpath	If 1, image path is a full path
 *  @param      string      $morecss            More CSS
 *	@return     string      					Return img tag
 *  @see        img_object(), img_picto()
 */
function img_weather($titlealt, $picto, $moreatt = '', $pictoisfullpath = 0, $morecss = '')
{
	global $conf;

	if (is_numeric($picto)) {
		//$leveltopicto = array(0=>'weather-clear.png', 1=>'weather-few-clouds.png', 2=>'weather-clouds.png', 3=>'weather-many-clouds.png', 4=>'weather-storm.png');
		//$picto = $leveltopicto[$picto];
		return '<i class="fa fa-weather-level'.$picto.'"></i>';
	} elseif (!preg_match('/(\.png|\.gif)$/i', $picto)) {
		$picto .= '.png';
	}

	$path = DOL_URL_ROOT.'/theme/'.$conf->theme.'/img/weather/'.$picto;

	return img_picto($titlealt, $path, $moreatt, 1, 0, 0, '', $morecss);
}

/**
 *	Show picto (generic function)
 *
 *	@param      string		$titlealt         	Text on alt and title of image. Alt only if param notitle is set to 1. If text is "TextA:TextB", use Text A on alt and Text B on title.
 *	@param      string		$picto       		Name of image file to show (If no extension provided, we use '.png'). Image must be stored into htdocs/theme/common directory.
 *	@param		string		$moreatt			Add more attribute on img tag
 *	@param		int			$pictoisfullpath	If 1, image path is a full path
 *  @param		int			$notitle			1=Disable tag title. Use it if you add js tooltip, to avoid duplicate tooltip.
 *	@return     string      					Return img tag
 *  @see        img_object(), img_picto()
 */
function img_picto_common($titlealt, $picto, $moreatt = '', $pictoisfullpath = 0, $notitle = 0)
{
	global $conf;

	if (!preg_match('/(\.png|\.gif)$/i', $picto)) {
		$picto .= '.png';
	}

	if ($pictoisfullpath) {
		$path = $picto;
	} else {
		$path = DOL_URL_ROOT.'/theme/common/'.$picto;

		if (!empty($conf->global->MAIN_MODULE_CAN_OVERWRITE_COMMONICONS)) {
			$themepath = DOL_DOCUMENT_ROOT.'/theme/'.$conf->theme.'/img/'.$picto;

			if (file_exists($themepath)) {
				$path = $themepath;
			}
		}
	}

	return img_picto($titlealt, $path, $moreatt, 1, 0, $notitle);
}

/**
 *	Show logo action
 *
 *	@param	string		$titlealt       Text on alt and title of image. Alt only if param notitle is set to 1. If text is "TextA:TextB", use Text A on alt and Text B on title.
 *	@param  string		$numaction   	Action id or code to show
 *	@param 	string		$picto      	Name of image file to show ('filenew', ...)
 *                                      If no extension provided, we use '.png'. Image must be stored into theme/xxx/img directory.
 *                                      Example: picto.png                  if picto.png is stored into htdocs/theme/mytheme/img
 *                                      Example: picto.png@mymodule         if picto.png is stored into htdocs/mymodule/img
 *                                      Example: /mydir/mysubdir/picto.png  if picto.png is stored into htdocs/mydir/mysubdir (pictoisfullpath must be set to 1)
 *	@return string      				Return an img tag
 */
function img_action($titlealt, $numaction, $picto = '')
{
	global $langs;

	if (empty($titlealt) || $titlealt == 'default') {
		if ($numaction == '-1' || $numaction == 'ST_NO') {
			$numaction = -1;
			$titlealt = $langs->transnoentitiesnoconv('ChangeDoNotContact');
		} elseif ($numaction == '0' || $numaction == 'ST_NEVER') {
			$numaction = 0;
			$titlealt = $langs->transnoentitiesnoconv('ChangeNeverContacted');
		} elseif ($numaction == '1' || $numaction == 'ST_TODO') {
			$numaction = 1;
			$titlealt = $langs->transnoentitiesnoconv('ChangeToContact');
		} elseif ($numaction == '2' || $numaction == 'ST_PEND') {
			$numaction = 2;
			$titlealt = $langs->transnoentitiesnoconv('ChangeContactInProcess');
		} elseif ($numaction == '3' || $numaction == 'ST_DONE') {
			$numaction = 3;
			$titlealt = $langs->transnoentitiesnoconv('ChangeContactDone');
		} else {
			$titlealt = $langs->transnoentitiesnoconv('ChangeStatus '.$numaction);
			$numaction = 0;
		}
	}
	if (!is_numeric($numaction)) {
		$numaction = 0;
	}

	return img_picto($titlealt, !empty($picto) ? $picto : 'stcomm'.$numaction.'.png');
}

/**
 *  Show pdf logo
 *
 *  @param	string		$titlealt   Text on alt and title of image. Alt only if param notitle is set to 1. If text is "TextA:TextB", use Text A on alt and Text B on title.
 *  @param  int		    $size       Taille de l'icone : 3 = 16x16px , 2 = 14x14px
 *  @return string      			Retourne tag img
 */
function img_pdf($titlealt = 'default', $size = 3)
{
	global $langs;

	if ($titlealt == 'default') {
		$titlealt = $langs->trans('Show');
	}

	return img_picto($titlealt, 'pdf'.$size.'.png');
}

/**
 *	Show logo +
 *
 *	@param	string	$titlealt   Text on alt and title of image. Alt only if param notitle is set to 1. If text is "TextA:TextB", use Text A on alt and Text B on title.
 *	@param  string	$other      Add more attributes on img
 *	@return string      		Return tag img
 */
function img_edit_add($titlealt = 'default', $other = '')
{
	global $langs;

	if ($titlealt == 'default') {
		$titlealt = $langs->trans('Add');
	}

	return img_picto($titlealt, 'edit_add.png', $other);
}
/**
 *	Show logo -
 *
 *	@param	string	$titlealt	Text on alt and title of image. Alt only if param notitle is set to 1. If text is "TextA:TextB", use Text A on alt and Text B on title.
 *	@param  string	$other      Add more attributes on img
 *	@return string      		Return tag img
 */
function img_edit_remove($titlealt = 'default', $other = '')
{
	global $langs;

	if ($titlealt == 'default') {
		$titlealt = $langs->trans('Remove');
	}

	return img_picto($titlealt, 'edit_remove.png', $other);
}

/**
 *	Show logo editer/modifier fiche
 *
 *	@param  string	$titlealt   Text on alt and title of image. Alt only if param notitle is set to 1. If text is "TextA:TextB", use Text A on alt and Text B on title.
 *	@param  integer	$float      If you have to put the style "float: right"
 *	@param  string	$other		Add more attributes on img
 *	@return string      		Return tag img
 */
function img_edit($titlealt = 'default', $float = 0, $other = '')
{
	global $langs;

	if ($titlealt == 'default') {
		$titlealt = $langs->trans('Modify');
	}

	return img_picto($titlealt, 'edit.png', ($float ? 'style="float: '.($langs->tab_translate["DIRECTION"] == 'rtl' ? 'left' : 'right').'"' : "").($other ? ' '.$other : ''));
}

/**
 *	Show logo view card
 *
 *	@param	string	$titlealt   Text on alt and title of image. Alt only if param notitle is set to 1. If text is "TextA:TextB", use Text A on alt and Text B on title.
 *	@param  integer	$float      If you have to put the style "float: right"
 *	@param  string	$other		Add more attributes on img
 *	@return string      		Return tag img
 */
function img_view($titlealt = 'default', $float = 0, $other = 'class="valignmiddle"')
{
	global $langs;

	if ($titlealt == 'default') {
		$titlealt = $langs->trans('View');
	}

	$moreatt = ($float ? 'style="float: right" ' : '').$other;

	return img_picto($titlealt, 'view.png', $moreatt);
}

/**
 *  Show delete logo
 *
 *  @param	string	$titlealt   Text on alt and title of image. Alt only if param notitle is set to 1. If text is "TextA:TextB", use Text A on alt and Text B on title.
 *	@param  string	$other      Add more attributes on img
 *  @param	string	$morecss	More CSS
 *  @return string      		Retourne tag img
 */
function img_delete($titlealt = 'default', $other = 'class="pictodelete"', $morecss = '')
{
	global $langs;

	if ($titlealt == 'default') {
		$titlealt = $langs->trans('Delete');
	}

	return img_picto($titlealt, 'delete.png', $other, false, 0, 0, '', $morecss);
}

/**
 *  Show printer logo
 *
 *  @param  string  $titlealt   Text on alt and title of image. Alt only if param notitle is set to 1. If text is "TextA:TextB", use Text A on alt and Text B on title.
 *  @param  string  $other      Add more attributes on img
 *  @return string              Retourne tag img
 */
function img_printer($titlealt = "default", $other = '')
{
	global $langs;
	if ($titlealt == "default") {
		$titlealt = $langs->trans("Print");
	}
	return img_picto($titlealt, 'printer.png', $other);
}

/**
 *  Show split logo
 *
 *  @param	string	$titlealt   Text on alt and title of image. Alt only if param notitle is set to 1. If text is "TextA:TextB", use Text A on alt and Text B on title.
 *	@param  string	$other      Add more attributes on img
 *  @return string      		Retourne tag img
 */
function img_split($titlealt = 'default', $other = 'class="pictosplit"')
{
	global $langs;

	if ($titlealt == 'default') {
		$titlealt = $langs->trans('Split');
	}

	return img_picto($titlealt, 'split.png', $other);
}

/**
 *	Show help logo with cursor "?"
 *
 * 	@param	int              	$usehelpcursor		1=Use help cursor, 2=Use click pointer cursor, 0=No specific cursor
 * 	@param	int|string	        $usealttitle		Text to use as alt title
 * 	@return string            	           			Return tag img
 */
function img_help($usehelpcursor = 1, $usealttitle = 1)
{
	global $langs;

	if ($usealttitle) {
		if (is_string($usealttitle)) {
			$usealttitle = dol_escape_htmltag($usealttitle);
		} else {
			$usealttitle = $langs->trans('Info');
		}
	}

	return img_picto($usealttitle, 'info.png', 'style="vertical-align: middle;'.($usehelpcursor == 1 ? ' cursor: help' : ($usehelpcursor == 2 ? ' cursor: pointer' : '')).'"');
}

/**
 *	Show info logo
 *
 *	@param	string	$titlealt   Text on alt and title of image. Alt only if param notitle is set to 1. If text is "TextA:TextB", use Text A on alt and Text B on title.
 *	@return string      		Return img tag
 */
function img_info($titlealt = 'default')
{
	global $langs;

	if ($titlealt == 'default') {
		$titlealt = $langs->trans('Informations');
	}

	return img_picto($titlealt, 'info.png', 'style="vertical-align: middle;"');
}

/**
 *	Show warning logo
 *
 *	@param	string	$titlealt   Text on alt and title of image. Alt only if param notitle is set to 1. If text is "TextA:TextB", use Text A on alt and Text B on title.
 *	@param	string	$moreatt	Add more attribute on img tag (For example 'style="float: right"'). If 1, add float: right. Can't be "class" attribute.
 *  @param	string  $morecss	Add more CSS
 *	@return string      		Return img tag
 */
function img_warning($titlealt = 'default', $moreatt = '', $morecss = 'pictowarning')
{
	global $langs;

	if ($titlealt == 'default') {
		$titlealt = $langs->trans('Warning');
	}

	//return '<div class="imglatecoin">'.img_picto($titlealt, 'warning_white.png', 'class="pictowarning valignmiddle"'.($moreatt ? ($moreatt == '1' ? ' style="float: right"' : ' '.$moreatt): '')).'</div>';
	return img_picto($titlealt, 'warning.png', 'class="'.$morecss.'"'.($moreatt ? ($moreatt == '1' ? ' style="float: right"' : ' '.$moreatt) : ''));
}

/**
 *  Show error logo
 *
 *	@param	string	$titlealt   Text on alt and title of image. Alt only if param notitle is set to 1. If text is "TextA:TextB", use Text A on alt and Text B on title.
 *	@return string      		Return img tag
 */
function img_error($titlealt = 'default')
{
	global $langs;

	if ($titlealt == 'default') {
		$titlealt = $langs->trans('Error');
	}

	return img_picto($titlealt, 'error.png');
}

/**
 *	Show next logo
 *
 *	@param	string	$titlealt   Text on alt and title of image. Alt only if param notitle is set to 1. If text is "TextA:TextB", use Text A on alt and Text B on title.
*	@param	string	$moreatt	Add more attribute on img tag (For example 'style="float: right"')
 *	@return string      		Return img tag
 */
function img_next($titlealt = 'default', $moreatt = '')
{
	global $langs;

	if ($titlealt == 'default') {
		$titlealt = $langs->trans('Next');
	}

	//return img_picto($titlealt, 'next.png', $moreatt);
	return '<span class="fa fa-chevron-right paddingright paddingleft" title="'.dol_escape_htmltag($titlealt).'"></span>';
}

/**
 *	Show previous logo
 *
 *	@param	string	$titlealt   Text on alt and title of image. Alt only if param notitle is set to 1. If text is "TextA:TextB", use Text A on alt and Text B on title.
 *	@param	string	$moreatt	Add more attribute on img tag (For example 'style="float: right"')
 *	@return string      		Return img tag
 */
function img_previous($titlealt = 'default', $moreatt = '')
{
	global $langs;

	if ($titlealt == 'default') {
		$titlealt = $langs->trans('Previous');
	}

	//return img_picto($titlealt, 'previous.png', $moreatt);
	return '<span class="fa fa-chevron-left paddingright paddingleft" title="'.dol_escape_htmltag($titlealt).'"></span>';
}

/**
 *	Show down arrow logo
 *
 *	@param	string	$titlealt   Text on alt and title of image. Alt only if param notitle is set to 1. If text is "TextA:TextB", use Text A on alt and Text B on title.
 *	@param  int		$selected   Selected
 *  @param	string	$moreclass	Add more CSS classes
 *	@return string      		Return img tag
 */
function img_down($titlealt = 'default', $selected = 0, $moreclass = '')
{
	global $langs;

	if ($titlealt == 'default') {
		$titlealt = $langs->trans('Down');
	}

	return img_picto($titlealt, ($selected ? '1downarrow_selected.png' : '1downarrow.png'), 'class="imgdown'.($moreclass ? " ".$moreclass : "").'"');
}

/**
 *	Show top arrow logo
 *
 *	@param	string	$titlealt   Text on alt and title of image. Alt only if param notitle is set to 1. If text is "TextA:TextB", use Text A on alt and Text B on title.
 *	@param  int		$selected	Selected
 *  @param	string	$moreclass	Add more CSS classes
 *	@return string      		Return img tag
 */
function img_up($titlealt = 'default', $selected = 0, $moreclass = '')
{
	global $langs;

	if ($titlealt == 'default') {
		$titlealt = $langs->trans('Up');
	}

	return img_picto($titlealt, ($selected ? '1uparrow_selected.png' : '1uparrow.png'), 'class="imgup'.($moreclass ? " ".$moreclass : "").'"');
}

/**
 *	Show left arrow logo
 *
 *	@param	string	$titlealt   Text on alt and title of image. Alt only if param notitle is set to 1. If text is "TextA:TextB", use Text A on alt and Text B on title.
 *	@param  int		$selected	Selected
 *	@param	string	$moreatt	Add more attribute on img tag (For example 'style="float: right"')
 *	@return string      		Return img tag
 */
function img_left($titlealt = 'default', $selected = 0, $moreatt = '')
{
	global $langs;

	if ($titlealt == 'default') {
		$titlealt = $langs->trans('Left');
	}

	return img_picto($titlealt, ($selected ? '1leftarrow_selected.png' : '1leftarrow.png'), $moreatt);
}

/**
 *	Show right arrow logo
 *
 *	@param	string	$titlealt   Text on alt and title of image. Alt only if param notitle is set to 1. If text is "TextA:TextB", use Text A on alt and Text B on title.
 *	@param  int		$selected	Selected
 *	@param	string	$moreatt	Add more attribute on img tag (For example 'style="float: right"')
 *	@return string      		Return img tag
 */
function img_right($titlealt = 'default', $selected = 0, $moreatt = '')
{
	global $langs;

	if ($titlealt == 'default') {
		$titlealt = $langs->trans('Right');
	}

	return img_picto($titlealt, ($selected ? '1rightarrow_selected.png' : '1rightarrow.png'), $moreatt);
}

/**
 *	Show tick logo if allowed
 *
 *	@param	string	$allow		Allow
 *	@param	string	$titlealt   Text on alt and title of image. Alt only if param notitle is set to 1. If text is "TextA:TextB", use Text A on alt and Text B on title.
 *	@return string      		Return img tag
 */
function img_allow($allow, $titlealt = 'default')
{
	global $langs;

	if ($titlealt == 'default') {
		$titlealt = $langs->trans('Active');
	}

	if ($allow == 1) {
		return img_picto($titlealt, 'tick.png');
	}

	return '-';
}

/**
 *	Return image of a credit card according to its brand name
 *
 *	@param  string	$brand		Brand name of credit card
 *  @param  string	$morecss	More CSS
 *	@return string     			Return img tag
 */
function img_credit_card($brand, $morecss = null)
{
	if (is_null($morecss)) {
		$morecss = 'fa-2x';
	}

	if ($brand == 'visa' || $brand == 'Visa') {
		$brand = 'cc-visa';
	} elseif ($brand == 'mastercard' || $brand == 'MasterCard') {
		$brand = 'cc-mastercard';
	} elseif ($brand == 'amex' || $brand == 'American Express') {
		$brand = 'cc-amex';
	} elseif ($brand == 'discover' || $brand == 'Discover') {
		$brand = 'cc-discover';
	} elseif ($brand == 'jcb' || $brand == 'JCB') {
		$brand = 'cc-jcb';
	} elseif ($brand == 'diners' || $brand == 'Diners club') {
		$brand = 'cc-diners-club';
	} elseif (!in_array($brand, array('cc-visa', 'cc-mastercard', 'cc-amex', 'cc-discover', 'cc-jcb', 'cc-diners-club'))) {
		$brand = 'credit-card';
	}

	return '<span class="fa fa-'.$brand.' fa-fw'.($morecss ? ' '.$morecss : '').'"></span>';
}

/**
 *	Show MIME img of a file
 *
 *	@param	string	$file		Filename
 * 	@param	string	$titlealt	Text on alt and title of image. Alt only if param notitle is set to 1. If text is "TextA:TextB", use Text A on alt and Text B on title.
 *  @param	string	$morecss	More css
 *	@return string     			Return img tag
 */
function img_mime($file, $titlealt = '', $morecss = '')
{
	require_once DOL_DOCUMENT_ROOT.'/core/lib/files.lib.php';

	$mimetype = dol_mimetype($file, '', 1);
	$mimeimg = dol_mimetype($file, '', 2);
	$mimefa = dol_mimetype($file, '', 4);

	if (empty($titlealt)) {
		$titlealt = 'Mime type: '.$mimetype;
	}

	//return img_picto_common($titlealt, 'mime/'.$mimeimg, 'class="'.$morecss.'"');
	return '<i class="fa fa-'.$mimefa.' paddingright'.($morecss ? ' '.$morecss : '').'"'.($titlealt ? ' title="'.$titlealt.'"' : '').'></i>';
}


/**
 *  Show search logo
 *
 *  @param	string	$titlealt   Text on alt and title of image. Alt only if param notitle is set to 1. If text is "TextA:TextB", use Text A on alt and Text B on title.
 *	@param  string	$other      Add more attributes on img
 *  @return string      		Retourne tag img
 */
function img_search($titlealt = 'default', $other = '')
{
	global $conf, $langs;

	if ($titlealt == 'default') {
		$titlealt = $langs->trans('Search');
	}

	$img = img_picto($titlealt, 'search.png', $other, false, 1);

	$input = '<input type="image" class="liste_titre" name="button_search" src="'.$img.'" ';
	$input .= 'value="'.dol_escape_htmltag($titlealt).'" title="'.dol_escape_htmltag($titlealt).'" >';

	return $input;
}

/**
 *  Show search logo
 *
 *  @param	string	$titlealt   Text on alt and title of image. Alt only if param notitle is set to 1. If text is "TextA:TextB", use Text A on alt and Text B on title.
 *	@param  string	$other      Add more attributes on img
 *  @return string      		Retourne tag img
 */
function img_searchclear($titlealt = 'default', $other = '')
{
	global $conf, $langs;

	if ($titlealt == 'default') {
		$titlealt = $langs->trans('Search');
	}

	$img = img_picto($titlealt, 'searchclear.png', $other, false, 1);

	$input = '<input type="image" class="liste_titre" name="button_removefilter" src="'.$img.'" ';
	$input .= 'value="'.dol_escape_htmltag($titlealt).'" title="'.dol_escape_htmltag($titlealt).'" >';

	return $input;
}

/**
 *	Show information for admin users or standard users
 *
 *	@param	string	$text				Text info
 *	@param  integer	$infoonimgalt		Info is shown only on alt of star picto, otherwise it is show on output after the star picto
 *	@param	int		$nodiv				No div
 *  @param  string  $admin      	    '1'=Info for admin users. '0'=Info for standard users (change only the look), 'error', 'warning', 'xxx'=Other
 *  @param	string	$morecss			More CSS ('', 'warning', 'error')
 *  @param	string	$textfordropdown	Show a text to click to dropdown the info box.
 *	@return	string						String with info text
 */
function info_admin($text, $infoonimgalt = 0, $nodiv = 0, $admin = '1', $morecss = 'hideonsmartphone', $textfordropdown = '')
{
	global $conf, $langs;

	if ($infoonimgalt) {
		$result = img_picto($text, 'info', 'class="'.($morecss ? ' '.$morecss : '').'"');
	} else {
		if (empty($conf->use_javascript_ajax)) {
			$textfordropdown = '';
		}

		$class = (empty($admin) ? 'undefined' : ($admin == '1' ? 'info' : $admin));
		$result = ($nodiv ? '' : '<div class="'.$class.($morecss ? ' '.$morecss : '').($textfordropdown ? ' hidden' : '').'">').'<span class="fa fa-info-circle" title="'.dol_escape_htmltag($admin ? $langs->trans('InfoAdmin') : $langs->trans('Note')).'"></span> '.$text.($nodiv ? '' : '</div>');

		if ($textfordropdown) {
			$tmpresult = '<span class="'.$class.'text opacitymedium cursorpointer">'.$langs->trans($textfordropdown).' '.img_picto($langs->trans($textfordropdown), '1downarrow').'</span>';
			$tmpresult .= '<script type="text/javascript">
				jQuery(document).ready(function() {
					jQuery(".'.$class.'text").click(function() {
						console.log("toggle text");
						jQuery(".'.$class.'").toggle();
					});
				});
				</script>';

			$result = $tmpresult.$result;
		}
	}

	return $result;
}


/**
 *  Displays error message system with all the information to facilitate the diagnosis and the escalation of the bugs.
 *  This function must be called when a blocking technical error is encountered.
 *  However, one must try to call it only within php pages, classes must return their error through their property "error".
 *
 *	@param	 	DoliDB|string   $db      	Database handler
 *	@param  	string|string[] $error		String or array of errors strings to show
 *  @param		array           $errors		Array of errors
 *	@return 	void
 *  @see    	dol_htmloutput_errors()
 */
function dol_print_error($db = '', $error = '', $errors = null)
{
	global $conf, $langs, $argv;
	global $dolibarr_main_prod;

	$out = '';
	$syslog = '';

	// If error occurs before the $lang object was loaded
	if (!$langs) {
		require_once DOL_DOCUMENT_ROOT.'/core/class/translate.class.php';
		$langs = new Translate('', $conf);
		$langs->load("main");
	}

	// Load translation files required by the error messages
	$langs->loadLangs(array('main', 'errors'));

	if ($_SERVER['DOCUMENT_ROOT']) {    // Mode web
		$out .= $langs->trans("DolibarrHasDetectedError").".<br>\n";
		if (getDolGlobalInt('MAIN_FEATURES_LEVEL') > 0) {
			$out .= "You use an experimental or develop level of features, so please do NOT report any bugs or vulnerability, except if problem is confirmed after moving option MAIN_FEATURES_LEVEL back to 0.<br>\n";
		}
		$out .= $langs->trans("InformationToHelpDiagnose").":<br>\n";

		$out .= "<b>".$langs->trans("Date").":</b> ".dol_print_date(time(), 'dayhourlog')."<br>\n";
		$out .= "<b>".$langs->trans("Dolibarr").":</b> ".DOL_VERSION." - https://www.dolibarr.org<br>\n";
		if (isset($conf->global->MAIN_FEATURES_LEVEL)) {
			$out .= "<b>".$langs->trans("LevelOfFeature").":</b> ".getDolGlobalInt('MAIN_FEATURES_LEVEL')."<br>\n";
		}
		if (function_exists("phpversion")) {
			$out .= "<b>".$langs->trans("PHP").":</b> ".phpversion()."<br>\n";
		}
		$out .= "<b>".$langs->trans("Server").":</b> ".(isset($_SERVER["SERVER_SOFTWARE"]) ? dol_htmlentities($_SERVER["SERVER_SOFTWARE"], ENT_COMPAT) : '')."<br>\n";
		if (function_exists("php_uname")) {
			$out .= "<b>".$langs->trans("OS").":</b> ".php_uname()."<br>\n";
		}
		$out .= "<b>".$langs->trans("UserAgent").":</b> ".(isset($_SERVER["HTTP_USER_AGENT"]) ? dol_htmlentities($_SERVER["HTTP_USER_AGENT"], ENT_COMPAT) : '')."<br>\n";
		$out .= "<br>\n";
		$out .= "<b>".$langs->trans("RequestedUrl").":</b> ".dol_htmlentities($_SERVER["REQUEST_URI"], ENT_COMPAT)."<br>\n";
		$out .= "<b>".$langs->trans("Referer").":</b> ".(isset($_SERVER["HTTP_REFERER"]) ? dol_htmlentities($_SERVER["HTTP_REFERER"], ENT_COMPAT) : '')."<br>\n";
		$out .= "<b>".$langs->trans("MenuManager").":</b> ".(isset($conf->standard_menu) ? dol_htmlentities($conf->standard_menu, ENT_COMPAT) : '')."<br>\n";
		$out .= "<br>\n";
		$syslog .= "url=".dol_escape_htmltag($_SERVER["REQUEST_URI"]);
		$syslog .= ", query_string=".dol_escape_htmltag($_SERVER["QUERY_STRING"]);
	} else // Mode CLI
	{
		$out .= '> '.$langs->transnoentities("ErrorInternalErrorDetected").":\n".$argv[0]."\n";
		$syslog .= "pid=".dol_getmypid();
	}

	if (!empty($conf->modules)) {
		$out .= "<b>".$langs->trans("Modules").":</b> ".join(', ', $conf->modules)."<br>\n";
	}

	if (is_object($db)) {
		if ($_SERVER['DOCUMENT_ROOT']) {  // Mode web
			$out .= "<b>".$langs->trans("DatabaseTypeManager").":</b> ".$db->type."<br>\n";
			$out .= "<b>".$langs->trans("RequestLastAccessInError").":</b> ".($db->lastqueryerror() ? dol_escape_htmltag($db->lastqueryerror()) : $langs->trans("ErrorNoRequestInError"))."<br>\n";
			$out .= "<b>".$langs->trans("ReturnCodeLastAccessInError").":</b> ".($db->lasterrno() ? dol_escape_htmltag($db->lasterrno()) : $langs->trans("ErrorNoRequestInError"))."<br>\n";
			$out .= "<b>".$langs->trans("InformationLastAccessInError").":</b> ".($db->lasterror() ? dol_escape_htmltag($db->lasterror()) : $langs->trans("ErrorNoRequestInError"))."<br>\n";
			$out .= "<br>\n";
		} else // Mode CLI
		{
			// No dol_escape_htmltag for output, we are in CLI mode
			$out .= '> '.$langs->transnoentities("DatabaseTypeManager").":\n".$db->type."\n";
			$out .= '> '.$langs->transnoentities("RequestLastAccessInError").":\n".($db->lastqueryerror() ? $db->lastqueryerror() : $langs->transnoentities("ErrorNoRequestInError"))."\n";
			$out .= '> '.$langs->transnoentities("ReturnCodeLastAccessInError").":\n".($db->lasterrno() ? $db->lasterrno() : $langs->transnoentities("ErrorNoRequestInError"))."\n";
			$out .= '> '.$langs->transnoentities("InformationLastAccessInError").":\n".($db->lasterror() ? $db->lasterror() : $langs->transnoentities("ErrorNoRequestInError"))."\n";
		}
		$syslog .= ", sql=".$db->lastquery();
		$syslog .= ", db_error=".$db->lasterror();
	}

	if ($error || $errors) {
		$langs->load("errors");

		// Merge all into $errors array
		if (is_array($error) && is_array($errors)) {
			$errors = array_merge($error, $errors);
		} elseif (is_array($error)) {
			$errors = $error;
		} elseif (is_array($errors)) {
			$errors = array_merge(array($error), $errors);
		} else {
			$errors = array_merge(array($error));
		}

		foreach ($errors as $msg) {
			if (empty($msg)) {
				continue;
			}
			if ($_SERVER['DOCUMENT_ROOT']) {  // Mode web
				$out .= "<b>".$langs->trans("Message").":</b> ".dol_escape_htmltag($msg)."<br>\n";
			} else // Mode CLI
			{
				$out .= '> '.$langs->transnoentities("Message").":\n".$msg."\n";
			}
			$syslog .= ", msg=".$msg;
		}
	}
	if (empty($dolibarr_main_prod) && $_SERVER['DOCUMENT_ROOT'] && function_exists('xdebug_print_function_stack') && function_exists('xdebug_call_file')) {
		xdebug_print_function_stack();
		$out .= '<b>XDebug informations:</b>'."<br>\n";
		$out .= 'File: '.xdebug_call_file()."<br>\n";
		$out .= 'Line: '.xdebug_call_line()."<br>\n";
		$out .= 'Function: '.xdebug_call_function()."<br>\n";
		$out .= "<br>\n";
	}

	// Return a http error code if possible
	if (!headers_sent()) {
		http_response_code(500);
	}

	if (empty($dolibarr_main_prod)) {
		print $out;
	} else {
		if (empty($langs->defaultlang)) {
			$langs->setDefaultLang();
		}
		$langs->loadLangs(array("main", "errors")); // Reload main because language may have been set only on previous line so we have to reload files we need.
		// This should not happen, except if there is a bug somewhere. Enabled and check log in such case.
		print 'This website or feature is currently temporarly not available or failed after a technical error.<br><br>This may be due to a maintenance operation. Current status of operation ('.dol_print_date(dol_now(), 'dayhourrfc').') are on next line...<br><br>'."\n";
		print $langs->trans("DolibarrHasDetectedError").'. ';
		print $langs->trans("YouCanSetOptionDolibarrMainProdToZero");
		define("MAIN_CORE_ERROR", 1);
	}

	dol_syslog("Error ".$syslog, LOG_ERR);
}

/**
 * Show a public email and error code to contact if technical error
 *
 * @param	string	$prefixcode		Prefix of public error code
 * @param   string  $errormessage   Complete error message
 * @param	array	$errormessages	Array of error messages
 * @param	string	$morecss		More css
 * @param	string	$email			Email
 * @return	void
 */
function dol_print_error_email($prefixcode, $errormessage = '', $errormessages = array(), $morecss = 'error', $email = '')
{
	global $langs, $conf;

	if (empty($email)) {
		$email = $conf->global->MAIN_INFO_SOCIETE_MAIL;
	}

	$langs->load("errors");
	$now = dol_now();

	print '<br><div class="center login_main_message"><div class="'.$morecss.'">';
	print $langs->trans("ErrorContactEMail", $email, $prefixcode.dol_print_date($now, '%Y%m%d%H%M%S'));
	if ($errormessage) {
		print '<br><br>'.$errormessage;
	}
	if (is_array($errormessages) && count($errormessages)) {
		foreach ($errormessages as $mesgtoshow) {
			print '<br><br>'.$mesgtoshow;
		}
	}
	print '</div></div>';
}

/**
 *	Show title line of an array
 *
 *	@param	string	$name        Label of field
 *	@param	string	$file        Url used when we click on sort picto
 *	@param	string	$field       Field to use for new sorting
 *	@param	string	$begin       ("" by defaut)
 *	@param	string	$moreparam   Add more parameters on sort url links ("" by default)
 *	@param  string	$moreattrib  Options of attribute td ("" by defaut)
 *	@param  string	$sortfield   Current field used to sort
 *	@param  string	$sortorder   Current sort order
 *  @param	string	$prefix		 Prefix for css. Use space after prefix to add your own CSS tag.
 *  @param	string	$tooltip	 Tooltip
 *  @param	string	$forcenowrapcolumntitle		No need for use 'wrapcolumntitle' css style
 *	@return	void
 */
function print_liste_field_titre($name, $file = "", $field = "", $begin = "", $moreparam = "", $moreattrib = "", $sortfield = "", $sortorder = "", $prefix = "", $tooltip = "", $forcenowrapcolumntitle = 0)
{
	print getTitleFieldOfList($name, 0, $file, $field, $begin, $moreparam, $moreattrib, $sortfield, $sortorder, $prefix, 0, $tooltip, $forcenowrapcolumntitle);
}

/**
 *	Get title line of an array
 *
 *	@param	string	$name        		Translation key of field to show or complete HTML string to show
 *	@param	int		$thead		 		0=To use with standard table format, 1=To use inside <thead><tr>, 2=To use with <div>
 *	@param	string	$file        		Url used when we click on sort picto
 *	@param	string	$field       		Field to use for new sorting. Empty if this field is not sortable. Example "t.abc" or "t.abc,t.def"
 *	@param	string	$begin       		("" by defaut)
 *	@param	string	$moreparam   		Add more parameters on sort url links ("" by default)
 *	@param  string	$moreattrib  		Add more attributes on th ("" by defaut). To add more css class, use param $prefix.
 *	@param  string	$sortfield   		Current field used to sort (Ex: 'd.datep,d.id')
 *	@param  string	$sortorder   		Current sort order (Ex: 'asc,desc')
 *  @param	string	$prefix		 		Prefix for css. Use space after prefix to add your own CSS tag, for example 'mycss '.
 *  @param	string	$disablesortlink	1=Disable sort link
 *  @param	string	$tooltip	 		Tooltip
 *  @param	string	$forcenowrapcolumntitle		No need for use 'wrapcolumntitle' css style
 *	@return	string
 */
function getTitleFieldOfList($name, $thead = 0, $file = "", $field = "", $begin = "", $moreparam = "", $moreattrib = "", $sortfield = "", $sortorder = "", $prefix = "", $disablesortlink = 0, $tooltip = '', $forcenowrapcolumntitle = 0)
{
	global $conf, $langs, $form;
	//print "$name, $file, $field, $begin, $options, $moreattrib, $sortfield, $sortorder<br>\n";

	if ($moreattrib == 'class="right"') {
		$prefix .= 'right '; // For backward compatibility
	}

	$sortorder = strtoupper($sortorder);
	$out = '';
	$sortimg = '';

	$tag = 'th';
	if ($thead == 2) {
		$tag = 'div';
	}

	$tmpsortfield = explode(',', $sortfield);
	$sortfield1 = trim($tmpsortfield[0]); // If $sortfield is 'd.datep,d.id', it becomes 'd.datep'
	$tmpfield = explode(',', $field);
	$field1 = trim($tmpfield[0]); // If $field is 'd.datep,d.id', it becomes 'd.datep'

	if (empty($conf->global->MAIN_DISABLE_WRAPPING_ON_COLUMN_TITLE) && empty($forcenowrapcolumntitle)) {
		$prefix = 'wrapcolumntitle '.$prefix;
	}

	//var_dump('field='.$field.' field1='.$field1.' sortfield='.$sortfield.' sortfield1='.$sortfield1);
	// If field is used as sort criteria we use a specific css class liste_titre_sel
	// Example if (sortfield,field)=("nom","xxx.nom") or (sortfield,field)=("nom","nom")
	$liste_titre = 'liste_titre';
	if ($field1 && ($sortfield1 == $field1 || $sortfield1 == preg_replace("/^[^\.]+\./", "", $field1))) {
		$liste_titre = 'liste_titre_sel';
	}

	$tagstart = '<'.$tag.' class="'.$prefix.$liste_titre.'" '.$moreattrib;
	//$out .= (($field && empty($conf->global->MAIN_DISABLE_WRAPPING_ON_COLUMN_TITLE) && preg_match('/^[a-zA-Z_0-9\s\.\-:&;]*$/', $name)) ? ' title="'.dol_escape_htmltag($langs->trans($name)).'"' : '');
	$tagstart .= ($name && empty($conf->global->MAIN_DISABLE_WRAPPING_ON_COLUMN_TITLE) && empty($forcenowrapcolumntitle) && !dol_textishtml($name)) ? ' title="'.dol_escape_htmltag($langs->trans($name)).'"' : '';
	$tagstart .= '>';

	if (empty($thead) && $field && empty($disablesortlink)) {    // If this is a sort field
		$options = preg_replace('/sortfield=([a-zA-Z0-9,\s\.]+)/i', '', (is_scalar($moreparam) ? $moreparam : ''));
		$options = preg_replace('/sortorder=([a-zA-Z0-9,\s\.]+)/i', '', $options);
		$options = preg_replace('/&+/i', '&', $options);
		if (!preg_match('/^&/', $options)) {
			$options = '&'.$options;
		}

		$sortordertouseinlink = '';
		if ($field1 != $sortfield1) { // We are on another field than current sorted field
			if (preg_match('/^DESC/i', $sortorder)) {
				$sortordertouseinlink .= str_repeat('desc,', count(explode(',', $field)));
			} else { // We reverse the var $sortordertouseinlink
				$sortordertouseinlink .= str_repeat('asc,', count(explode(',', $field)));
			}
		} else { // We are on field that is the first current sorting criteria
			if (preg_match('/^ASC/i', $sortorder)) {	// We reverse the var $sortordertouseinlink
				$sortordertouseinlink .= str_repeat('desc,', count(explode(',', $field)));
			} else {
				$sortordertouseinlink .= str_repeat('asc,', count(explode(',', $field)));
			}
		}
		$sortordertouseinlink = preg_replace('/,$/', '', $sortordertouseinlink);
		$out .= '<a class="reposition" href="'.$file.'?sortfield='.$field.'&sortorder='.$sortordertouseinlink.'&begin='.$begin.$options.'"';
		//$out .= (empty($conf->global->MAIN_DISABLE_WRAPPING_ON_COLUMN_TITLE) ? ' title="'.dol_escape_htmltag($langs->trans($name)).'"' : '');
		$out .= '>';
	}
	if ($tooltip) {
		// You can also use 'TranslationString:keyfortooltiponlick' for a tooltip on click.
		$tmptooltip = explode(':', $tooltip);
		$out .= $form->textwithpicto($langs->trans($name), $langs->trans($tmptooltip[0]), 1, 'help', '', 0, 3, (empty($tmptooltip[1]) ? '' : 'extra_'.str_replace('.', '_', $field).'_'.$tmptooltip[1]));
	} else {
		$out .= $langs->trans($name);
	}

	if (empty($thead) && $field && empty($disablesortlink)) {    // If this is a sort field
		$out .= '</a>';
	}

	if (empty($thead) && $field) {    // If this is a sort field
		$options = preg_replace('/sortfield=([a-zA-Z0-9,\s\.]+)/i', '', (is_scalar($moreparam) ? $moreparam : ''));
		$options = preg_replace('/sortorder=([a-zA-Z0-9,\s\.]+)/i', '', $options);
		$options = preg_replace('/&+/i', '&', $options);
		if (!preg_match('/^&/', $options)) {
			$options = '&'.$options;
		}

		if (!$sortorder || $field1 != $sortfield1) {
			//$out.= '<a href="'.$file.'?sortfield='.$field.'&sortorder=asc&begin='.$begin.$options.'">'.img_down("A-Z",0).'</a>';
			//$out.= '<a href="'.$file.'?sortfield='.$field.'&sortorder=desc&begin='.$begin.$options.'">'.img_up("Z-A",0).'</a>';
		} else {
			if (preg_match('/^DESC/', $sortorder)) {
				//$out.= '<a href="'.$file.'?sortfield='.$field.'&sortorder=asc&begin='.$begin.$options.'">'.img_down("A-Z",0).'</a>';
				//$out.= '<a href="'.$file.'?sortfield='.$field.'&sortorder=desc&begin='.$begin.$options.'">'.img_up("Z-A",1).'</a>';
				$sortimg .= '<span class="nowrap">'.img_up("Z-A", 0, 'paddingright').'</span>';
			}
			if (preg_match('/^ASC/', $sortorder)) {
				//$out.= '<a href="'.$file.'?sortfield='.$field.'&sortorder=asc&begin='.$begin.$options.'">'.img_down("A-Z",1).'</a>';
				//$out.= '<a href="'.$file.'?sortfield='.$field.'&sortorder=desc&begin='.$begin.$options.'">'.img_up("Z-A",0).'</a>';
				$sortimg .= '<span class="nowrap">'.img_down("A-Z", 0, 'paddingright').'</span>';
			}
		}
	}

	$tagend = '</'.$tag.'>';

	$out = $tagstart.$sortimg.$out.$tagend;

	return $out;
}

/**
 *	Show a title.
 *
 *	@param	string	$title			Title to show
 *  @return	void
 *  @deprecated						Use load_fiche_titre instead
 *  @see load_fiche_titre()
 */
function print_titre($title)
{
	dol_syslog(__FUNCTION__." is deprecated", LOG_WARNING);

	print '<div class="titre">'.$title.'</div>';
}

/**
 *	Show a title with picto
 *
 *	@param	string	$title				Title to show
 *	@param	string	$mesg				Added message to show on right
 *	@param	string	$picto				Icon to use before title (should be a 32x32 transparent png file)
 *	@param	int		$pictoisfullpath	1=Icon name is a full absolute url of image
 * 	@param	int		$id					To force an id on html objects
 * 	@return	void
 *  @deprecated Use print load_fiche_titre instead
 */
function print_fiche_titre($title, $mesg = '', $picto = 'generic', $pictoisfullpath = 0, $id = '')
{
	print load_fiche_titre($title, $mesg, $picto, $pictoisfullpath, $id);
}

/**
 *	Load a title with picto
 *
 *	@param	string	$titre				Title to show
 *	@param	string	$morehtmlright		Added message to show on right
 *	@param	string	$picto				Icon to use before title (should be a 32x32 transparent png file)
 *	@param	int		$pictoisfullpath	1=Icon name is a full absolute url of image
 * 	@param	string	$id					To force an id on html objects
 *  @param  string  $morecssontable     More css on table
 *	@param	string	$morehtmlcenter		Added message to show on center
 * 	@return	string
 *  @see print_barre_liste()
 */
function load_fiche_titre($titre, $morehtmlright = '', $picto = 'generic', $pictoisfullpath = 0, $id = '', $morecssontable = '', $morehtmlcenter = '')
{
	global $conf;

	$return = '';

	if ($picto == 'setup') {
		$picto = 'generic';
	}

	$return .= "\n";
	$return .= '<table '.($id ? 'id="'.$id.'" ' : '').'class="centpercent notopnoleftnoright table-fiche-title'.($morecssontable ? ' '.$morecssontable : '').'">'; // maring bottom must be same than into print_barre_list
	$return .= '<tr class="titre">';
	if ($picto) {
		$return .= '<td class="nobordernopadding widthpictotitle valignmiddle col-picto">'.img_picto('', $picto, 'class="valignmiddle widthpictotitle pictotitle"', $pictoisfullpath).'</td>';
	}
	$return .= '<td class="nobordernopadding valignmiddle col-title">';
	$return .= '<div class="titre inline-block">'.$titre.'</div>';
	$return .= '</td>';
	if (dol_strlen($morehtmlcenter)) {
		$return .= '<td class="nobordernopadding center valignmiddle">'.$morehtmlcenter.'</td>';
	}
	if (dol_strlen($morehtmlright)) {
		$return .= '<td class="nobordernopadding titre_right wordbreakimp right valignmiddle">'.$morehtmlright.'</td>';
	}
	$return .= '</tr></table>'."\n";

	return $return;
}

/**
 *	Print a title with navigation controls for pagination
 *
 *	@param	string	    $titre				Title to show (required)
 *	@param	int   	    $page				Numero of page to show in navigation links (required)
 *	@param	string	    $file				Url of page (required)
 *	@param	string	    $options         	More parameters for links ('' by default, does not include sortfield neither sortorder). Value must be 'urlencoded' before calling function.
 *	@param	string    	$sortfield       	Field to sort on ('' by default)
 *	@param	string	    $sortorder       	Order to sort ('' by default)
 *	@param	string	    $morehtmlcenter     String in the middle ('' by default). We often find here string $massaction comming from $form->selectMassAction()
 *	@param	int		    $num				Number of records found by select with limit+1
 *	@param	int|string  $totalnboflines		Total number of records/lines for all pages (if known). Use a negative value of number to not show number. Use '' if unknown.
 *	@param	string	    $picto				Icon to use before title (should be a 32x32 transparent png file)
 *	@param	int		    $pictoisfullpath	1=Icon name is a full absolute url of image
 *  @param	string	    $morehtmlright		More html to show (after arrows)
 *  @param  string      $morecss            More css to the table
 *  @param  int         $limit              Max number of lines (-1 = use default, 0 = no limit, > 0 = limit).
 *  @param  int         $hideselectlimit    Force to hide select limit
 *  @param  int         $hidenavigation     Force to hide all navigation tools
 *  @param  int			$pagenavastextinput 1=Do not suggest list of pages to navigate but suggest the page number into an input field.
 *  @param	string		$morehtmlrightbeforearrow	More html to show (before arrows)
 *	@return	void
 */
function print_barre_liste($titre, $page, $file, $options = '', $sortfield = '', $sortorder = '', $morehtmlcenter = '', $num = -1, $totalnboflines = '', $picto = 'generic', $pictoisfullpath = 0, $morehtmlright = '', $morecss = '', $limit = -1, $hideselectlimit = 0, $hidenavigation = 0, $pagenavastextinput = 0, $morehtmlrightbeforearrow = '')
{
	global $conf, $langs;

	$savlimit = $limit;
	$savtotalnboflines = $totalnboflines;
	$totalnboflines = abs((int) $totalnboflines);

	if ($picto == 'setup') {
		$picto = 'title_setup.png';
	}
	if (($conf->browser->name == 'ie') && $picto == 'generic') {
		$picto = 'title.gif';
	}
	if ($limit < 0) {
		$limit = $conf->liste_limit;
	}
	if ($savlimit != 0 && (($num > $limit) || ($num == -1) || ($limit == 0))) {
		$nextpage = 1;
	} else {
		$nextpage = 0;
	}
	//print 'totalnboflines='.$totalnboflines.'-savlimit='.$savlimit.'-limit='.$limit.'-num='.$num.'-nextpage='.$nextpage;

	print "\n";
	print "<!-- Begin title -->\n";
	print '<table class="centpercent notopnoleftnoright table-fiche-title'.($morecss ? ' '.$morecss : '').'"><tr>'; // maring bottom must be same than into load_fiche_tire

	// Left

	if ($picto && $titre) {
		print '<td class="nobordernopadding widthpictotitle valignmiddle col-picto">'.img_picto('', $picto, 'class="valignmiddle pictotitle widthpictotitle"', $pictoisfullpath).'</td>';
	}
	print '<td class="nobordernopadding valignmiddle col-title">';
	print '<div class="titre inline-block">'.$titre;
	if (!empty($titre) && $savtotalnboflines >= 0 && (string) $savtotalnboflines != '') {
		print '<span class="opacitymedium colorblack paddingleft">('.$totalnboflines.')</span>';
	}
	print '</div></td>';

	// Center
	if ($morehtmlcenter) {
		print '<td class="nobordernopadding center valignmiddle">'.$morehtmlcenter.'</td>';
	}

	// Right
	print '<td class="nobordernopadding valignmiddle right">';
	print '<input type="hidden" name="pageplusoneold" value="'.((int) $page + 1).'">';
	if ($sortfield) {
		$options .= "&sortfield=".urlencode($sortfield);
	}
	if ($sortorder) {
		$options .= "&sortorder=".urlencode($sortorder);
	}
	// Show navigation bar
	$pagelist = '';
	if ($savlimit != 0 && ($page > 0 || $num > $limit)) {
		if ($totalnboflines) {	// If we know total nb of lines
			// Define nb of extra page links before and after selected page + ... + first or last
			$maxnbofpage = (empty($conf->dol_optimize_smallscreen) ? 4 : 0);

			if ($limit > 0) {
				$nbpages = ceil($totalnboflines / $limit);
			} else {
				$nbpages = 1;
			}
			$cpt = ($page - $maxnbofpage);
			if ($cpt < 0) {
				$cpt = 0;
			}

			if ($cpt >= 1) {
				if (empty($pagenavastextinput)) {
					$pagelist .= '<li class="pagination"><a href="'.$file.'?page=0'.$options.'">1</a></li>';
					if ($cpt > 2) {
						$pagelist .= '<li class="pagination"><span class="inactive">...</span></li>';
					} elseif ($cpt == 2) {
						$pagelist .= '<li class="pagination"><a href="'.$file.'?page=1'.$options.'">2</a></li>';
					}
				}
			}

			do {
				if ($pagenavastextinput) {
					if ($cpt == $page) {
						$pagelist .= '<li class="pagination"><input type="text" class="width25 center pageplusone" name="pageplusone" value="'.($page + 1).'"></li>';
						$pagelist .= '/';
					}
				} else {
					if ($cpt == $page) {
						$pagelist .= '<li class="pagination"><span class="active">'.($page + 1).'</span></li>';
					} else {
						$pagelist .= '<li class="pagination"><a href="'.$file.'?page='.$cpt.$options.'">'.($cpt + 1).'</a></li>';
					}
				}
				$cpt++;
			} while ($cpt < $nbpages && $cpt <= ($page + $maxnbofpage));

			if (empty($pagenavastextinput)) {
				if ($cpt < $nbpages) {
					if ($cpt < $nbpages - 2) {
						$pagelist .= '<li class="pagination"><span class="inactive">...</span></li>';
					} elseif ($cpt == $nbpages - 2) {
						$pagelist .= '<li class="pagination"><a href="'.$file.'?page='.($nbpages - 2).$options.'">'.($nbpages - 1).'</a></li>';
					}
					$pagelist .= '<li class="pagination"><a href="'.$file.'?page='.($nbpages - 1).$options.'">'.$nbpages.'</a></li>';
				}
			} else {
				//var_dump($page.' '.$cpt.' '.$nbpages);
				$pagelist .= '<li class="pagination paginationlastpage"><a href="'.$file.'?page='.($nbpages - 1).$options.'">'.$nbpages.'</a></li>';
			}
		} else {
			$pagelist .= '<li class="pagination"><span class="active">'.($page + 1)."</li>";
		}
	}

	if ($savlimit || $morehtmlright || $morehtmlrightbeforearrow) {
		print_fleche_navigation($page, $file, $options, $nextpage, $pagelist, $morehtmlright, $savlimit, $totalnboflines, $hideselectlimit, $morehtmlrightbeforearrow); // output the div and ul for previous/last completed with page numbers into $pagelist
	}

	// js to autoselect page field on focus
	if ($pagenavastextinput) {
		print ajax_autoselect('.pageplusone');
	}

	print '</td>';

	print '</tr></table>'."\n";
	print "<!-- End title -->\n\n";
}

/**
 *	Function to show navigation arrows into lists
 *
 *	@param	int				$page				Number of page
 *	@param	string			$file				Page URL (in most cases provided with $_SERVER["PHP_SELF"])
 *	@param	string			$options         	Other url parameters to propagate ("" by default, may include sortfield and sortorder)
 *	@param	integer			$nextpage	    	Do we show a next page button
 *	@param	string			$betweenarrows		HTML content to show between arrows. MUST contains '<li> </li>' tags or '<li><span> </span></li>'.
 *  @param	string			$afterarrows		HTML content to show after arrows. Must NOT contains '<li> </li>' tags.
 *  @param  int             $limit              Max nb of record to show  (-1 = no combo with limit, 0 = no limit, > 0 = limit)
 *	@param	int		        $totalnboflines		Total number of records/lines for all pages (if known)
 *  @param  int             $hideselectlimit    Force to hide select limit
 *  @param	string			$beforearrows		HTML content to show before arrows. Must NOT contains '<li> </li>' tags.
 *	@return	void
 */
function print_fleche_navigation($page, $file, $options = '', $nextpage = 0, $betweenarrows = '', $afterarrows = '', $limit = -1, $totalnboflines = 0, $hideselectlimit = 0, $beforearrows = '')
{
	global $conf, $langs;

	print '<div class="pagination"><ul>';
	if ($beforearrows) {
		print '<li class="paginationbeforearrows">';
		print $beforearrows;
		print '</li>';
	}
	if ((int) $limit > 0 && empty($hideselectlimit)) {
		$pagesizechoices = '10:10,15:15,20:20,30:30,40:40,50:50,100:100,250:250,500:500,1000:1000';
		$pagesizechoices .= ',5000:5000,10000:10000,20000:20000';
		//$pagesizechoices.=',0:'.$langs->trans("All");     // Not yet supported
		//$pagesizechoices.=',2:2';
		if (!empty($conf->global->MAIN_PAGESIZE_CHOICES)) {
			$pagesizechoices = $conf->global->MAIN_PAGESIZE_CHOICES;
		}

		print '<li class="pagination">';
		print '<select class="flat selectlimit" name="limit" title="'.dol_escape_htmltag($langs->trans("MaxNbOfRecordPerPage")).'">';
		$tmpchoice = explode(',', $pagesizechoices);
		$tmpkey = $limit.':'.$limit;
		if (!in_array($tmpkey, $tmpchoice)) {
			$tmpchoice[] = $tmpkey;
		}
		$tmpkey = $conf->liste_limit.':'.$conf->liste_limit;
		if (!in_array($tmpkey, $tmpchoice)) {
			$tmpchoice[] = $tmpkey;
		}
		asort($tmpchoice, SORT_NUMERIC);
		foreach ($tmpchoice as $val) {
			$selected = '';
			$tmp = explode(':', $val);
			$key = $tmp[0];
			$val = $tmp[1];
			if ($key != '' && $val != '') {
				if ((int) $key == (int) $limit) {
					$selected = ' selected="selected"';
				}
				print '<option name="'.$key.'"'.$selected.'>'.dol_escape_htmltag($val).'</option>'."\n";
			}
		}
		print '</select>';
		if ($conf->use_javascript_ajax) {
			print '<!-- JS CODE TO ENABLE select limit to launch submit of page -->
            		<script>
                	jQuery(document).ready(function () {
            	  		jQuery(".selectlimit").change(function() {
                            console.log("Change limit. Send submit");
                            $(this).parents(\'form:first\').submit();
            	  		});
                	});
            		</script>
                ';
		}
		print '</li>';
	}
	if ($page > 0) {
		print '<li class="pagination paginationpage paginationpageleft"><a class="paginationprevious" href="'.$file.'?page='.($page - 1).$options.'"><i class="fa fa-chevron-left" title="'.dol_escape_htmltag($langs->trans("Previous")).'"></i></a></li>';
	}
	if ($betweenarrows) {
		print '<!--<div class="betweenarrows nowraponall inline-block">-->';
		print $betweenarrows;
		print '<!--</div>-->';
	}
	if ($nextpage > 0) {
		print '<li class="pagination paginationpage paginationpageright"><a class="paginationnext" href="'.$file.'?page='.($page + 1).$options.'"><i class="fa fa-chevron-right" title="'.dol_escape_htmltag($langs->trans("Next")).'"></i></a></li>';
	}
	if ($afterarrows) {
		print '<li class="paginationafterarrows">';
		print $afterarrows;
		print '</li>';
	}
	print '</ul></div>'."\n";
}


/**
 *	Return a string with VAT rate label formated for view output
 *	Used into pdf and HTML pages
 *
 *	@param	string	$rate			Rate value to format ('19.6', '19,6', '19.6%', '19,6%', '19.6 (CODEX)', ...)
 *  @param	boolean	$addpercent		Add a percent % sign in output
 *	@param	int		$info_bits		Miscellaneous information on vat (0=Default, 1=French NPR vat)
 *	@param	int		$usestarfornpr	-1=Never show, 0 or 1=Use '*' for NPR vat rates
 *  @param	int		$html			Used for html output
 *  @return	string					String with formated amounts ('19,6' or '19,6%' or '8.5% (NPR)' or '8.5% *' or '19,6 (CODEX)')
 */
function vatrate($rate, $addpercent = false, $info_bits = 0, $usestarfornpr = 0, $html = 0)
{
	$morelabel = '';

	if (preg_match('/%/', $rate)) {
		$rate = str_replace('%', '', $rate);
		$addpercent = true;
	}
	$reg = array();
	if (preg_match('/\((.*)\)/', $rate, $reg)) {
		$morelabel = ' ('.$reg[1].')';
		$rate = preg_replace('/\s*'.preg_quote($morelabel, '/').'/', '', $rate);
		$morelabel = ' '.($html ? '<span class="opacitymedium">' : '').'('.$reg[1].')'.($html ? '</span>' : '');
	}
	if (preg_match('/\*/', $rate)) {
		$rate = str_replace('*', '', $rate);
		$info_bits |= 1;
	}

	// If rate is '9/9/9' we don't change it.  If rate is '9.000' we apply price()
	if (!preg_match('/\//', $rate)) {
		$ret = price($rate, 0, '', 0, 0).($addpercent ? '%' : '');
	} else {
		// TODO Split on / and output with a price2num to have clean numbers without ton of 000.
		$ret = $rate.($addpercent ? '%' : '');
	}
	if (($info_bits & 1) && $usestarfornpr >= 0) {
		$ret .= ' *';
	}
	$ret .= $morelabel;
	return $ret;
}


/**
 *		Function to format a value into an amount for visual output
 *		Function used into PDF and HTML pages
 *
 *		@param	float				$amount			Amount to format
 *		@param	integer				$form			Type of format, HTML or not (not by default)
 *		@param	Translate|string	$outlangs		Object langs for output. '' use default lang. 'none' use international separators.
 *		@param	int					$trunc			1=Truncate if there is more decimals than MAIN_MAX_DECIMALS_SHOWN (default), 0=Does not truncate. Deprecated because amount are rounded (to unit or total amount accurancy) before beeing inserted into database or after a computation, so this parameter should be useless.
 *		@param	int					$rounding		Minimum number of decimal to show. If 0, no change, if -1, we use min($conf->global->MAIN_MAX_DECIMALS_UNIT,$conf->global->MAIN_MAX_DECIMALS_TOT)
 *		@param	int					$forcerounding	Force the number of decimal to forcerounding decimal (-1=do not force)
 *		@param	string				$currency_code	To add currency symbol (''=add nothing, 'auto'=Use default currency, 'XXX'=add currency symbols for XXX currency)
 *		@return	string								String with formated amount
 *
 *		@see	price2num()							Revert function of price
 */
function price($amount, $form = 0, $outlangs = '', $trunc = 1, $rounding = -1, $forcerounding = -1, $currency_code = '')
{
	global $langs, $conf;

	// Clean parameters
	if (empty($amount)) {
		$amount = 0; // To have a numeric value if amount not defined or = ''
	}
	$amount = (is_numeric($amount) ? $amount : 0); // Check if amount is numeric, for example, an error occured when amount value = o (letter) instead 0 (number)
	if ($rounding < 0) {
		$rounding = min($conf->global->MAIN_MAX_DECIMALS_UNIT, $conf->global->MAIN_MAX_DECIMALS_TOT);
	}
	$nbdecimal = $rounding;

	if ($outlangs === 'none') {
		// Use international separators
		$dec = '.';
		$thousand = '';
	} else {
		// Output separators by default (french)
		$dec = ',';
		$thousand = ' ';

		// If $outlangs not forced, we use use language
		if (!is_object($outlangs)) {
			$outlangs = $langs;
		}

		if ($outlangs->transnoentitiesnoconv("SeparatorDecimal") != "SeparatorDecimal") {
			$dec = $outlangs->transnoentitiesnoconv("SeparatorDecimal");
		}
		if ($outlangs->transnoentitiesnoconv("SeparatorThousand") != "SeparatorThousand") {
			$thousand = $outlangs->transnoentitiesnoconv("SeparatorThousand");
		}
		if ($thousand == 'None') {
			$thousand = '';
		} elseif ($thousand == 'Space') {
			$thousand = ' ';
		}
	}
	//print "outlangs=".$outlangs->defaultlang." amount=".$amount." html=".$form." trunc=".$trunc." nbdecimal=".$nbdecimal." dec='".$dec."' thousand='".$thousand."'<br>";

	//print "amount=".$amount."-";
	$amount = str_replace(',', '.', $amount); // should be useless
	//print $amount."-";
	$datas = explode('.', $amount);
	$decpart = isset($datas[1]) ? $datas[1] : '';
	$decpart = preg_replace('/0+$/i', '', $decpart); // Supprime les 0 de fin de partie decimale
	//print "decpart=".$decpart."<br>";
	$end = '';

	// We increase nbdecimal if there is more decimal than asked (to not loose information)
	if (dol_strlen($decpart) > $nbdecimal) {
		$nbdecimal = dol_strlen($decpart);
	}
	// Si on depasse max
	if ($trunc && $nbdecimal > $conf->global->MAIN_MAX_DECIMALS_SHOWN) {
		$nbdecimal = $conf->global->MAIN_MAX_DECIMALS_SHOWN;
		if (preg_match('/\.\.\./i', $conf->global->MAIN_MAX_DECIMALS_SHOWN)) {
			// Si un affichage est tronque, on montre des ...
			$end = '...';
		}
	}

	// If force rounding
	if ($forcerounding >= 0) {
		$nbdecimal = $forcerounding;
	}

	// Format number
	$output = number_format($amount, $nbdecimal, $dec, $thousand);
	if ($form) {
		$output = preg_replace('/\s/', '&nbsp;', $output);
		$output = preg_replace('/\'/', '&#039;', $output);
	}
	// Add symbol of currency if requested
	$cursymbolbefore = $cursymbolafter = '';
	if ($currency_code && is_object($outlangs)) {
		if ($currency_code == 'auto') {
			$currency_code = $conf->currency;
		}

		$listofcurrenciesbefore = array('AUD', 'CAD', 'CNY', 'COP', 'CLP', 'GBP', 'HKD', 'MXN', 'PEN', 'USD');
		$listoflanguagesbefore = array('nl_NL');
		if (in_array($currency_code, $listofcurrenciesbefore) || in_array($outlangs->defaultlang, $listoflanguagesbefore)) {
			$cursymbolbefore .= $outlangs->getCurrencySymbol($currency_code);
		} else {
			$tmpcur = $outlangs->getCurrencySymbol($currency_code);
			$cursymbolafter .= ($tmpcur == $currency_code ? ' '.$tmpcur : $tmpcur);
		}
	}
	$output = $cursymbolbefore.$output.$end.($cursymbolafter ? ' ' : '').$cursymbolafter;

	return $output;
}

/**
 *	Function that return a number with universal decimal format (decimal separator is '.') from an amount typed by a user.
 *	Function to use on each input amount before any numeric test or database insert. A better name for this function
 *  should be roundtext2num().
 *
 *	@param	string|float	$amount			Amount to convert/clean or round
 *	@param	string|int		$rounding		''=No rounding
 * 											'MU'=Round to Max unit price (MAIN_MAX_DECIMALS_UNIT)
 *											'MT'=Round to Max for totals with Tax (MAIN_MAX_DECIMALS_TOT)
 *											'MS'=Round to Max for stock quantity (MAIN_MAX_DECIMALS_STOCK)
 *      		                            'CU'=Round to Max unit price of foreign currency accuracy
 *      		                            'CT'=Round to Max for totals with Tax of foreign currency accuracy
 *											Numeric = Nb of digits for rounding (For example 2 for a percentage)
 * 	@param	int				$option			Put 1 if you know that content is already universal format number (so no correction on decimal will be done)
 * 											Put 2 if you know that number is a user input (so we know we have to fix decimal separator).
 *	@return	string							Amount with universal numeric format (Example: '99.99999').
 *											If conversion fails to return a numeric, it returns:
 *											- text unchanged or partial if ($rounding = ''): price2num('W9ç', '', 0)   => '9ç', price2num('W9ç', '', 1)   => 'W9ç', price2num('W9ç', '', 2)   => '9ç'
 *											- '0' if ($rounding is defined):                 price2num('W9ç', 'MT', 0) => '9',  price2num('W9ç', 'MT', 1) => '0',   price2num('W9ç', 'MT', 2) => '9'
 *											Note: The best way to guarantee a numeric value is to add a cast (float) before the price2num().
 *											If amount is null or '', it returns '' if $rounding = '' or '0' if $rounding is defined.
 *
 *	@see    price()							Opposite function of price2num
 */
function price2num($amount, $rounding = '', $option = 0)
{
	global $langs, $conf;

	// Round PHP function does not allow number like '1,234.56' nor '1.234,56' nor '1 234,56'
	// Numbers must be '1234.56'
	// Decimal delimiter for PHP and database SQL requests must be '.'
	$dec = ',';
	$thousand = ' ';
	if (is_null($langs)) {	// $langs is not defined, we use english values.
		$dec = '.';
		$thousand = ',';
	} else {
		if ($langs->transnoentitiesnoconv("SeparatorDecimal") != "SeparatorDecimal") {
			$dec = $langs->transnoentitiesnoconv("SeparatorDecimal");
		}
		if ($langs->transnoentitiesnoconv("SeparatorThousand") != "SeparatorThousand") {
			$thousand = $langs->transnoentitiesnoconv("SeparatorThousand");
		}
	}
	if ($thousand == 'None') {
		$thousand = '';
	} elseif ($thousand == 'Space') {
		$thousand = ' ';
	}
	//print "amount=".$amount." html=".$form." trunc=".$trunc." nbdecimal=".$nbdecimal." dec='".$dec."' thousand='".$thousand."'<br>";

	// Convert value to universal number format (no thousand separator, '.' as decimal separator)
	if ($option != 1) {	// If not a PHP number or unknown, we change or clean format
		//print "\n".'PP'.$amount.' - '.$dec.' - '.$thousand.' - '.intval($amount).'<br>';
		if (!is_numeric($amount)) {
			$amount = preg_replace('/[a-zA-Z\/\\\*\(\)\<\>\_]/', '', $amount);
		}

		if ($option == 2 && $thousand == '.' && preg_match('/\.(\d\d\d)$/', (string) $amount)) {	// It means the . is used as a thousand separator and string come from input data, so 1.123 is 1123
			$amount = str_replace($thousand, '', $amount);
		}

		// Convert amount to format with dolibarr dec and thousand (this is because PHP convert a number
		// to format defined by LC_NUMERIC after a calculation and we want source format to be like defined by Dolibarr setup.
		// So if number was already a good number, it is converted into local Dolibarr setup.
		if (is_numeric($amount)) {
			// We put in temps value of decimal ("0.00001"). Works with 0 and 2.0E-5 and 9999.10
			$temps = sprintf("%0.10F", $amount - intval($amount)); // temps=0.0000000000 or 0.0000200000 or 9999.1000000000
			$temps = preg_replace('/([\.1-9])0+$/', '\\1', $temps); // temps=0. or 0.00002 or 9999.1
			$nbofdec = max(0, dol_strlen($temps) - 2); // -2 to remove "0."
			$amount = number_format($amount, $nbofdec, $dec, $thousand);
		}
		//print "QQ".$amount."<br>\n";

		// Now make replace (the main goal of function)
		if ($thousand != ',' && $thousand != '.') {
			$amount = str_replace(',', '.', $amount); // To accept 2 notations for french users
		}

		$amount = str_replace(' ', '', $amount); // To avoid spaces
		$amount = str_replace($thousand, '', $amount); // Replace of thousand before replace of dec to avoid pb if thousand is .
		$amount = str_replace($dec, '.', $amount);

		$amount = preg_replace('/[^0-9\-\.]/', '', $amount);	// Clean non numeric chars (so it clean some UTF8 spaces for example.
	}
	//print ' XX'.$amount.' '.$rounding;

	// Now, $amount is a real PHP float number. We make a rounding if required.
	if ($rounding) {
		$nbofdectoround = '';
		if ($rounding == 'MU') {
			$nbofdectoround = $conf->global->MAIN_MAX_DECIMALS_UNIT;
		} elseif ($rounding == 'MT') {
			$nbofdectoround = $conf->global->MAIN_MAX_DECIMALS_TOT;
		} elseif ($rounding == 'MS') {
			$nbofdectoround = isset($conf->global->MAIN_MAX_DECIMALS_STOCK) ? $conf->global->MAIN_MAX_DECIMALS_STOCK : 5;
		} elseif ($rounding == 'CU') {
			$nbofdectoround = max($conf->global->MAIN_MAX_DECIMALS_UNIT, 8);	// TODO Use param of currency
		} elseif ($rounding == 'CT') {
			$nbofdectoround = max($conf->global->MAIN_MAX_DECIMALS_TOT, 8);		// TODO Use param of currency
		} elseif (is_numeric($rounding)) {
			$nbofdectoround = (int) $rounding;
		}

		//print " RR".$amount.' - '.$nbofdectoround.'<br>';
		if (dol_strlen($nbofdectoround)) {
			$amount = round(is_string($amount) ? (float) $amount : $amount, $nbofdectoround); // $nbofdectoround can be 0.
		} else {
			return 'ErrorBadParameterProvidedToFunction';
		}
		//print ' SS'.$amount.' - '.$nbofdec.' - '.$dec.' - '.$thousand.' - '.$nbofdectoround.'<br>';

		// Convert amount to format with dolibarr dec and thousand (this is because PHP convert a number
		// to format defined by LC_NUMERIC after a calculation and we want source format to be defined by Dolibarr setup.
		if (is_numeric($amount)) {
			// We put in temps value of decimal ("0.00001"). Works with 0 and 2.0E-5 and 9999.10
			$temps = sprintf("%0.10F", $amount - intval($amount)); // temps=0.0000000000 or 0.0000200000 or 9999.1000000000
			$temps = preg_replace('/([\.1-9])0+$/', '\\1', $temps); // temps=0. or 0.00002 or 9999.1
			$nbofdec = max(0, dol_strlen($temps) - 2); // -2 to remove "0."
			$amount = number_format($amount, min($nbofdec, $nbofdectoround), $dec, $thousand); // Convert amount to format with dolibarr dec and thousand
		}
		//print "TT".$amount.'<br>';

		// Always make replace because each math function (like round) replace
		// with local values and we want a number that has a SQL string format x.y
		if ($thousand != ',' && $thousand != '.') {
			$amount = str_replace(',', '.', $amount); // To accept 2 notations for french users
		}

		$amount = str_replace(' ', '', $amount); // To avoid spaces
		$amount = str_replace($thousand, '', $amount); // Replace of thousand before replace of dec to avoid pb if thousand is .
		$amount = str_replace($dec, '.', $amount);

		$amount = preg_replace('/[^0-9\-\.]/', '', $amount);	// Clean non numeric chars (so it clean some UTF8 spaces for example.
	}

	return $amount;
}

/**
 * Output a dimension with best unit
 *
 * @param   float       $dimension      	Dimension
 * @param   int         $unit           	Unit scale of dimension (Example: 0=kg, -3=g, -6=mg, 98=ounce, 99=pound, ...)
 * @param   string      $type           	'weight', 'volume', ...
 * @param   Translate   $outputlangs    	Translate language object
 * @param   int         $round          	-1 = non rounding, x = number of decimal
 * @param   string      $forceunitoutput    'no' or numeric (-3, -6, ...) compared to $unit (In most case, this value is value defined into $conf->global->MAIN_WEIGHT_DEFAULT_UNIT)
 * @param	int			$use_short_label	1=Use short label ('g' instead of 'gram'). Short labels are not translated.
 * @return  string                      	String to show dimensions
 */
function showDimensionInBestUnit($dimension, $unit, $type, $outputlangs, $round = -1, $forceunitoutput = 'no', $use_short_label = 0)
{
	require_once DOL_DOCUMENT_ROOT.'/core/lib/product.lib.php';

	if (($forceunitoutput == 'no' && $dimension < 1 / 10000 && $unit < 90) || (is_numeric($forceunitoutput) && $forceunitoutput == -6)) {
		$dimension = $dimension * 1000000;
		$unit = $unit - 6;
	} elseif (($forceunitoutput == 'no' && $dimension < 1 / 10 && $unit < 90) || (is_numeric($forceunitoutput) && $forceunitoutput == -3)) {
		$dimension = $dimension * 1000;
		$unit = $unit - 3;
	} elseif (($forceunitoutput == 'no' && $dimension > 100000000 && $unit < 90) || (is_numeric($forceunitoutput) && $forceunitoutput == 6)) {
		$dimension = $dimension / 1000000;
		$unit = $unit + 6;
	} elseif (($forceunitoutput == 'no' && $dimension > 100000 && $unit < 90) || (is_numeric($forceunitoutput) && $forceunitoutput == 3)) {
		$dimension = $dimension / 1000;
		$unit = $unit + 3;
	}
	// Special case when we want output unit into pound or ounce
	/* TODO
	if ($unit < 90 && $type == 'weight' && is_numeric($forceunitoutput) && (($forceunitoutput == 98) || ($forceunitoutput == 99))
	{
		$dimension = // convert dimension from standard unit into ounce or pound
		$unit = $forceunitoutput;
	}
	if ($unit > 90 && $type == 'weight' && is_numeric($forceunitoutput) && $forceunitoutput < 90)
	{
		$dimension = // convert dimension from standard unit into ounce or pound
		$unit = $forceunitoutput;
	}*/

	$ret = price($dimension, 0, $outputlangs, 0, 0, $round);
	$ret .= ' '.measuringUnitString(0, $type, $unit, $use_short_label, $outputlangs);

	return $ret;
}


/**
 *	Return localtax rate for a particular vat, when selling a product with vat $vatrate, from a $thirdparty_buyer to a $thirdparty_seller
 *  Note: This function applies same rules than get_default_tva
 *
 * 	@param	float		$vatrate		        Vat rate. Can be '8.5' or '8.5 (VATCODEX)' for example
 * 	@param  int			$local		         	Local tax to search and return (1 or 2 return only tax rate 1 or tax rate 2)
 *  @param  Societe		$thirdparty_buyer    	Object of buying third party
 *  @param	Societe		$thirdparty_seller		Object of selling third party ($mysoc if not defined)
 *  @param	int			$vatnpr					If vat rate is NPR or not
 * 	@return	mixed			   					0 if not found, localtax rate if found
 *  @see get_default_tva()
 */
function get_localtax($vatrate, $local, $thirdparty_buyer = "", $thirdparty_seller = "", $vatnpr = 0)
{
	global $db, $conf, $mysoc;

	if (empty($thirdparty_seller) || !is_object($thirdparty_seller)) {
		$thirdparty_seller = $mysoc;
	}

	dol_syslog("get_localtax tva=".$vatrate." local=".$local." thirdparty_buyer id=".(is_object($thirdparty_buyer) ? $thirdparty_buyer->id : '')."/country_code=".(is_object($thirdparty_buyer) ? $thirdparty_buyer->country_code : '')." thirdparty_seller id=".$thirdparty_seller->id."/country_code=".$thirdparty_seller->country_code." thirdparty_seller localtax1_assuj=".$thirdparty_seller->localtax1_assuj."  thirdparty_seller localtax2_assuj=".$thirdparty_seller->localtax2_assuj);

	$vatratecleaned = $vatrate;
	$reg = array();
	if (preg_match('/^(.*)\s*\((.*)\)$/', $vatrate, $reg)) {     // If vat is "xx (yy)"
		$vatratecleaned = trim($reg[1]);
		$vatratecode = $reg[2];
	}

	/*if ($thirdparty_buyer->country_code != $thirdparty_seller->country_code)
	{
		return 0;
	}*/

	// Some test to guess with no need to make database access
	if ($mysoc->country_code == 'ES') { // For spain localtaxes 1 and 2, tax is qualified if buyer use local tax
		if ($local == 1) {
			if (!$mysoc->localtax1_assuj || (string) $vatratecleaned == "0") {
				return 0;
			}
			if ($thirdparty_seller->id == $mysoc->id) {
				if (!$thirdparty_buyer->localtax1_assuj) {
					return 0;
				}
			} else {
				if (!$thirdparty_seller->localtax1_assuj) {
					return 0;
				}
			}
		}

		if ($local == 2) {
			//if (! $mysoc->localtax2_assuj || (string) $vatratecleaned == "0") return 0;
			if (!$mysoc->localtax2_assuj) {
				return 0; // If main vat is 0, IRPF may be different than 0.
			}
			if ($thirdparty_seller->id == $mysoc->id) {
				if (!$thirdparty_buyer->localtax2_assuj) {
					return 0;
				}
			} else {
				if (!$thirdparty_seller->localtax2_assuj) {
					return 0;
				}
			}
		}
	} else {
		if ($local == 1 && !$thirdparty_seller->localtax1_assuj) {
			return 0;
		}
		if ($local == 2 && !$thirdparty_seller->localtax2_assuj) {
			return 0;
		}
	}

	// For some country MAIN_GET_LOCALTAXES_VALUES_FROM_THIRDPARTY is forced to on.
	if (in_array($mysoc->country_code, array('ES'))) {
		$conf->global->MAIN_GET_LOCALTAXES_VALUES_FROM_THIRDPARTY = 1;
	}

	// Search local taxes
	if (!empty($conf->global->MAIN_GET_LOCALTAXES_VALUES_FROM_THIRDPARTY)) {
		if ($local == 1) {
			if ($thirdparty_seller != $mysoc) {
				if (!isOnlyOneLocalTax($local)) {  // TODO We should provide $vatrate to search on correct line and not always on line with highest vat rate
					return $thirdparty_seller->localtax1_value;
				}
			} else { // i am the seller
				if (!isOnlyOneLocalTax($local)) { // TODO If seller is me, why not always returning this, even if there is only one locatax vat.
					return $conf->global->MAIN_INFO_VALUE_LOCALTAX1;
				}
			}
		}
		if ($local == 2) {
			if ($thirdparty_seller != $mysoc) {
				if (!isOnlyOneLocalTax($local)) {  // TODO We should provide $vatrate to search on correct line and not always on line with highest vat rate
					// TODO We should also return value defined on thirdparty only if defined
					return $thirdparty_seller->localtax2_value;
				}
			} else { // i am the seller
				if (in_array($mysoc->country_code, array('ES'))) {
					return $thirdparty_buyer->localtax2_value;
				} else {
					return $conf->global->MAIN_INFO_VALUE_LOCALTAX2;
				}
			}
		}
	}

	// By default, search value of local tax on line of common tax
	$sql = "SELECT t.localtax1, t.localtax2, t.localtax1_type, t.localtax2_type";
	$sql .= " FROM ".MAIN_DB_PREFIX."c_tva as t, ".MAIN_DB_PREFIX."c_country as c";
	$sql .= " WHERE t.fk_pays = c.rowid AND c.code = '".$db->escape($thirdparty_seller->country_code)."'";
	$sql .= " AND t.taux = ".((float) $vatratecleaned)." AND t.active = 1";
	if (!empty($vatratecode)) {
		$sql .= " AND t.code ='".$db->escape($vatratecode)."'"; // If we have the code, we use it in priority
	} else {
		$sql .= " AND t.recuperableonly = '".$db->escape($vatnpr)."'";
	}

	$resql = $db->query($sql);

	if ($resql) {
		$obj = $db->fetch_object($resql);
		if ($obj) {
			if ($local == 1) {
				return $obj->localtax1;
			} elseif ($local == 2) {
				return $obj->localtax2;
			}
		}
	}

	return 0;
}


/**
 * Return true if LocalTax (1 or 2) is unique.
 * Example: If localtax1 is 5 on line with highest common vat rate, return true
 * Example: If localtax1 is 5:8:15 on line with highest common vat rate, return false
 *
 * @param   int 	$local	Local tax to test (1 or 2)
 * @return  boolean 		True if LocalTax have multiple values, False if not
 */
function isOnlyOneLocalTax($local)
{
	$tax = get_localtax_by_third($local);

	$valors = explode(":", $tax);

	if (count($valors) > 1) {
		return false;
	} else {
		return true;
	}
}

/**
 * Get values of localtaxes (1 or 2) for company country for the common vat with the highest value
 *
 * @param	int		$local 	LocalTax to get
 * @return	number			Values of localtax
 */
function get_localtax_by_third($local)
{
	global $db, $mysoc;
	$sql = "SELECT t.localtax1, t.localtax2 ";
	$sql .= " FROM ".MAIN_DB_PREFIX."c_tva as t inner join ".MAIN_DB_PREFIX."c_country as c ON c.rowid=t.fk_pays";
	$sql .= " WHERE c.code = '".$db->escape($mysoc->country_code)."' AND t.active = 1 AND t.taux=(";
	$sql .= "  SELECT max(tt.taux) FROM ".MAIN_DB_PREFIX."c_tva as tt inner join ".MAIN_DB_PREFIX."c_country as c ON c.rowid=tt.fk_pays";
	$sql .= "  WHERE c.code = '".$db->escape($mysoc->country_code)."' AND tt.active = 1";
	$sql .= "  )";

	$resql = $db->query($sql);
	if ($resql) {
		$obj = $db->fetch_object($resql);
		if ($local == 1) {
			return $obj->localtax1;
		} elseif ($local == 2) {
			return $obj->localtax2;
		}
	}

	return 0;
}


/**
 *  Get tax (VAT) main information from Id.
 *  You can also call getLocalTaxesFromRate() after to get only localtax fields.
 *
 *  @param	int|string  $vatrate		    VAT ID or Rate. Value can be value or the string with code into parenthesis or rowid if $firstparamisid is 1. Example: '8.5' or '8.5 (8.5NPR)' or 123.
 *  @param	Societe	    $buyer         		Company object
 *  @param	Societe	    $seller        		Company object
 *  @param  int         $firstparamisid     1 if first param is id into table (use this if you can)
 *  @return	array       	  				array('rowid'=> , 'code'=> ...)
 *  @see getLocalTaxesFromRate()
 */
function getTaxesFromId($vatrate, $buyer = null, $seller = null, $firstparamisid = 1)
{
	global $db, $mysoc;

	dol_syslog("getTaxesFromId vat id or rate = ".$vatrate);

	// Search local taxes
	$sql = "SELECT t.rowid, t.code, t.taux as rate, t.recuperableonly as npr, t.accountancy_code_sell, t.accountancy_code_buy,";
	$sql .= " t.localtax1, t.localtax1_type, t.localtax2, t.localtax2_type";
	$sql .= " FROM ".MAIN_DB_PREFIX."c_tva as t";
	if ($firstparamisid) {
		$sql .= " WHERE t.rowid = ".(int) $vatrate;
	} else {
		$vatratecleaned = $vatrate;
		$vatratecode = '';
		$reg = array();
		if (preg_match('/^(.*)\s*\((.*)\)$/', $vatrate, $reg)) {      // If vat is "xx (yy)"
			$vatratecleaned = $reg[1];
			$vatratecode = $reg[2];
		}

		$sql .= ", ".MAIN_DB_PREFIX."c_country as c";
		/*if ($mysoc->country_code == 'ES') $sql.= " WHERE t.fk_pays = c.rowid AND c.code = '".$db->escape($buyer->country_code)."'";    // vat in spain use the buyer country ??
		else $sql.= " WHERE t.fk_pays = c.rowid AND c.code = '".$db->escape($seller->country_code)."'";*/
		$sql .= " WHERE t.fk_pays = c.rowid AND c.code = '".$db->escape($seller->country_code)."'";
		$sql .= " AND t.taux = ".((float) $vatratecleaned)." AND t.active = 1";
		if ($vatratecode) {
			$sql .= " AND t.code = '".$db->escape($vatratecode)."'";
		}
	}

	$resql = $db->query($sql);
	if ($resql) {
		$obj = $db->fetch_object($resql);
		if ($obj) {
			return array(
			'rowid'=>$obj->rowid,
			'code'=>$obj->code,
			'rate'=>$obj->rate,
			'localtax1'=>$obj->localtax1,
			'localtax1_type'=>$obj->localtax1_type,
			'localtax2'=>$obj->localtax2,
			'localtax2_type'=>$obj->localtax2_type,
			'npr'=>$obj->npr,
			'accountancy_code_sell'=>$obj->accountancy_code_sell,
			'accountancy_code_buy'=>$obj->accountancy_code_buy
			);
		} else {
			return array();
		}
	} else {
		dol_print_error($db);
	}

	return array();
}

/**
 *  Get type and rate of localtaxes for a particular vat rate/country of a thirdparty.
 *  This does not take into account the seller setup if subject to vat or not, only country.
 *
 *  TODO This function is ALSO called to retrieve type for building PDF. Such call of function must be removed.
 *  Instead this function must be called when adding a line to get the array of possible values for localtax and type, and then
 *  provide the selected value to the function calcul_price_total.
 *
 *  @param	int|string  $vatrate			VAT ID or Rate+Code. Value can be value or the string with code into parenthesis or rowid if $firstparamisid is 1. Example: '8.5' or '8.5 (8.5NPR)' or 123.
 *  @param	int		    $local              Number of localtax (1 or 2, or 0 to return 1 & 2)
 *  @param	Societe	    $buyer         		Company object
 *  @param	Societe	    $seller        		Company object
 *  @param  int         $firstparamisid     1 if first param is ID into table instead of Rate+code (use this if you can)
 *  @return	array    	    				array(localtax_type1(1-6 or 0 if not found), rate localtax1, localtax_type2, rate localtax2, accountancycodecust, accountancycodesupp)
 *  @see getTaxesFromId()
 */
function getLocalTaxesFromRate($vatrate, $local, $buyer, $seller, $firstparamisid = 0)
{
	global $db, $mysoc;

	dol_syslog("getLocalTaxesFromRate vatrate=".$vatrate." local=".$local);

	// Search local taxes
	$sql  = "SELECT t.taux as rate, t.code, t.localtax1, t.localtax1_type, t.localtax2, t.localtax2_type, t.accountancy_code_sell, t.accountancy_code_buy";
	$sql .= " FROM ".MAIN_DB_PREFIX."c_tva as t";
	if ($firstparamisid) {
		$sql .= " WHERE t.rowid = ".(int) $vatrate;
	} else {
		$vatratecleaned = $vatrate;
		$vatratecode = '';
		$reg = array();
		if (preg_match('/^(.*)\s*\((.*)\)$/', $vatrate, $reg)) {     // If vat is "x.x (yy)"
			$vatratecleaned = $reg[1];
			$vatratecode = $reg[2];
		}

		$sql .= ", ".MAIN_DB_PREFIX."c_country as c";
		if ($mysoc->country_code == 'ES') {
			$sql .= " WHERE t.fk_pays = c.rowid AND c.code = '".$db->escape($buyer->country_code)."'"; // local tax in spain use the buyer country ??
		} else {
			$sql .= " WHERE t.fk_pays = c.rowid AND c.code = '".$db->escape(empty($seller->country_code) ? $mysoc->country_code : $seller->country_code)."'";
		}
		$sql .= " AND t.taux = ".((float) $vatratecleaned)." AND t.active = 1";
		if ($vatratecode) {
			$sql .= " AND t.code = '".$db->escape($vatratecode)."'";
		}
	}

	$resql = $db->query($sql);
	if ($resql) {
		$obj = $db->fetch_object($resql);

		if ($obj) {
			$vateratestring = $obj->rate.($obj->code ? ' ('.$obj->code.')' : '');

			if ($local == 1) {
				return array($obj->localtax1_type, get_localtax($vateratestring, $local, $buyer, $seller), $obj->accountancy_code_sell, $obj->accountancy_code_buy);
			} elseif ($local == 2) {
				return array($obj->localtax2_type, get_localtax($vateratestring, $local, $buyer, $seller), $obj->accountancy_code_sell, $obj->accountancy_code_buy);
			} else {
				return array($obj->localtax1_type, get_localtax($vateratestring, 1, $buyer, $seller), $obj->localtax2_type, get_localtax($vateratestring, 2, $buyer, $seller), $obj->accountancy_code_sell, $obj->accountancy_code_buy);
			}
		}
	}

	return array();
}

/**
 *	Return vat rate of a product in a particular country, or default country vat if product is unknown.
 *  Function called by get_default_tva().
 *
 *  @param	int			$idprod          	Id of product or 0 if not a predefined product
 *  @param  Societe		$thirdpartytouse  	Thirdparty with a ->country_code defined (FR, US, IT, ...)
 *	@param	int			$idprodfournprice	Id product_fournisseur_price (for "supplier" proposal/order/invoice)
 *  @return float|string   				    Vat rate to use with format 5.0 or '5.0 (XXX)'
 *  @see get_product_localtax_for_country()
 */
function get_product_vat_for_country($idprod, $thirdpartytouse, $idprodfournprice = 0)
{
	global $db, $conf, $mysoc;

	require_once DOL_DOCUMENT_ROOT.'/product/class/product.class.php';

	$ret = 0;
	$found = 0;

	if ($idprod > 0) {
		// Load product
		$product = new Product($db);
		$result = $product->fetch($idprod);

		if ($mysoc->country_code == $thirdpartytouse->country_code) { // If country to consider is ours
			if ($idprodfournprice > 0) {     // We want vat for product for a "supplier" object
				$product->get_buyprice($idprodfournprice, 0, 0, 0);
				$ret = $product->vatrate_supplier;
				if ($product->default_vat_code) {
					$ret .= ' ('.$product->default_vat_code.')';
				}
			} else {
				$ret = $product->tva_tx; // Default vat of product we defined
				if ($product->default_vat_code) {
					$ret .= ' ('.$product->default_vat_code.')';
				}
			}
			$found = 1;
		} else {
			// TODO Read default product vat according to product and another countrycode.
			// Vat for couple anothercountrycode/product is data that is not managed and store yet, so we will fallback on next rule.
		}
	}

	if (!$found) {
		if (empty($conf->global->MAIN_VAT_DEFAULT_IF_AUTODETECT_FAILS)) {
			// If vat of product for the country not found or not defined, we return the first higher vat of country.
			$sql = "SELECT t.taux as vat_rate, t.code as default_vat_code";
			$sql .= " FROM ".MAIN_DB_PREFIX."c_tva as t, ".MAIN_DB_PREFIX."c_country as c";
			$sql .= " WHERE t.active=1 AND t.fk_pays = c.rowid AND c.code='".$db->escape($thirdpartytouse->country_code)."'";
			$sql .= " ORDER BY t.taux DESC, t.code ASC, t.recuperableonly ASC";
			$sql .= $db->plimit(1);

			$resql = $db->query($sql);
			if ($resql) {
				$obj = $db->fetch_object($resql);
				if ($obj) {
					$ret = $obj->vat_rate;
					if ($obj->default_vat_code) {
						$ret .= ' ('.$obj->default_vat_code.')';
					}
				}
				$db->free($resql);
			} else {
				dol_print_error($db);
			}
		} else {
			$ret = $conf->global->MAIN_VAT_DEFAULT_IF_AUTODETECT_FAILS; // Forced value if autodetect fails
		}
	}

	dol_syslog("get_product_vat_for_country: ret=".$ret);
	return $ret;
}

/**
 *	Return localtax vat rate of a product in a particular country or default country vat if product is unknown
 *
 *  @param	int		$idprod         		Id of product
 *  @param  int		$local          		1 for localtax1, 2 for localtax 2
 *  @param  Societe	$thirdpartytouse    	Thirdparty with a ->country_code defined (FR, US, IT, ...)
 *  @return int             				<0 if KO, Vat rate if OK
 *  @see get_product_vat_for_country()
 */
function get_product_localtax_for_country($idprod, $local, $thirdpartytouse)
{
	global $db, $mysoc;

	if (!class_exists('Product')) {
		require_once DOL_DOCUMENT_ROOT.'/product/class/product.class.php';
	}

	$ret = 0;
	$found = 0;

	if ($idprod > 0) {
		// Load product
		$product = new Product($db);
		$result = $product->fetch($idprod);

		if ($mysoc->country_code == $thirdpartytouse->country_code) { // If selling country is ours
			/* Not defined yet, so we don't use this
			if ($local==1) $ret=$product->localtax1_tx;
			elseif ($local==2) $ret=$product->localtax2_tx;
			$found=1;
			*/
		} else {
			// TODO Read default product vat according to product and another countrycode.
			// Vat for couple anothercountrycode/product is data that is not managed and store yet, so we will fallback on next rule.
		}
	}

	if (!$found) {
		// If vat of product for the country not found or not defined, we return higher vat of country.
		$sql = "SELECT taux as vat_rate, localtax1, localtax2";
		$sql .= " FROM ".MAIN_DB_PREFIX."c_tva as t, ".MAIN_DB_PREFIX."c_country as c";
		$sql .= " WHERE t.active=1 AND t.fk_pays = c.rowid AND c.code='".$db->escape($thirdpartytouse->country_code)."'";
		$sql .= " ORDER BY t.taux DESC, t.recuperableonly ASC";
		$sql .= $db->plimit(1);

		$resql = $db->query($sql);
		if ($resql) {
			$obj = $db->fetch_object($resql);
			if ($obj) {
				if ($local == 1) {
					$ret = $obj->localtax1;
				} elseif ($local == 2) {
					$ret = $obj->localtax2;
				}
			}
		} else {
			dol_print_error($db);
		}
	}

	dol_syslog("get_product_localtax_for_country: ret=".$ret);
	return $ret;
}

/**
 *	Function that return vat rate of a product line (according to seller, buyer and product vat rate)
 *   VATRULE 1: Si vendeur non assujeti a TVA, TVA par defaut=0. Fin de regle.
 *	 VATRULE 2: Si le (pays vendeur = pays acheteur) alors TVA par defaut=TVA du produit vendu. Fin de regle.
 *	 VATRULE 3: Si (vendeur et acheteur dans Communaute europeenne) et (bien vendu = moyen de transports neuf comme auto, bateau, avion) alors TVA par defaut=0 (La TVA doit etre paye par acheteur au centre d'impots de son pays et non au vendeur). Fin de regle.
 *	 VATRULE 4: Si (vendeur et acheteur dans Communaute europeenne) et (acheteur = particulier) alors TVA par defaut=TVA du produit vendu. Fin de regle
 *	 VATRULE 5: Si (vendeur et acheteur dans Communaute europeenne) et (acheteur = entreprise) alors TVA par defaut=0. Fin de regle
 *	 VATRULE 6: Sinon TVA proposee par defaut=0. Fin de regle.
 *
 *	@param	Societe		$thirdparty_seller    	Objet societe vendeuse
 *	@param  Societe		$thirdparty_buyer   	Objet societe acheteuse
 *	@param  int			$idprod					Id product
 *	@param	int			$idprodfournprice		Id product_fournisseur_price (for supplier order/invoice)
 *	@return float|string   				      	Vat rate to use with format 5.0 or '5.0 (XXX)', -1 if we can't guess it
 *  @see get_default_npr(), get_default_localtax()
 */
function get_default_tva(Societe $thirdparty_seller, Societe $thirdparty_buyer, $idprod = 0, $idprodfournprice = 0)
{
	global $conf;

	require_once DOL_DOCUMENT_ROOT.'/core/lib/company.lib.php';

	// Note: possible values for tva_assuj are 0/1 or franchise/reel
	$seller_use_vat = ((is_numeric($thirdparty_seller->tva_assuj) && !$thirdparty_seller->tva_assuj) || (!is_numeric($thirdparty_seller->tva_assuj) && $thirdparty_seller->tva_assuj == 'franchise')) ? 0 : 1;

	$seller_country_code = $thirdparty_seller->country_code;
	$seller_in_cee = isInEEC($thirdparty_seller);

	$buyer_country_code = $thirdparty_buyer->country_code;
	$buyer_in_cee = isInEEC($thirdparty_buyer);

	dol_syslog("get_default_tva: seller use vat=".$seller_use_vat.", seller country=".$seller_country_code.", seller in cee=".$seller_in_cee.", buyer vat number=".$thirdparty_buyer->tva_intra." buyer country=".$buyer_country_code.", buyer in cee=".$buyer_in_cee.", idprod=".$idprod.", idprodfournprice=".$idprodfournprice.", SERVICE_ARE_ECOMMERCE_200238EC=".(!empty($conf->global->SERVICES_ARE_ECOMMERCE_200238EC) ? $conf->global->SERVICES_ARE_ECOMMERCE_200238EC : ''));

	// If services are eServices according to EU Council Directive 2002/38/EC (http://ec.europa.eu/taxation_customs/taxation/vat/traders/e-commerce/article_1610_en.htm)
	// we use the buyer VAT.
	if (!empty($conf->global->SERVICE_ARE_ECOMMERCE_200238EC)) {
		if ($seller_in_cee && $buyer_in_cee) {
			$isacompany = $thirdparty_buyer->isACompany();
			if ($isacompany && !empty($conf->global->MAIN_USE_VAT_COMPANIES_IN_EEC_WITH_INVALID_VAT_ID_ARE_INDIVIDUAL)) {
				require_once DOL_DOCUMENT_ROOT.'/core/lib/functions2.lib.php';
				if (!isValidVATID($thirdparty_buyer)) {
					$isacompany = 0;
				}
			}

			if (!$isacompany) {
				//print 'VATRULE 0';
				return get_product_vat_for_country($idprod, $thirdparty_buyer, $idprodfournprice);
			}
		}
	}

	// If seller does not use VAT
	if (!$seller_use_vat) {
		//print 'VATRULE 1';
		return 0;
	}

	// Le test ci-dessus ne devrait pas etre necessaire. Me signaler l'exemple du cas juridique concerne si le test suivant n'est pas suffisant.

	// Si le (pays vendeur = pays acheteur) alors la TVA par defaut=TVA du produit vendu. Fin de regle.
	if (($seller_country_code == $buyer_country_code)
	|| (in_array($seller_country_code, array('FR', 'MC')) && in_array($buyer_country_code, array('FR', 'MC')))) { // Warning ->country_code not always defined
		//print 'VATRULE 2';
		return get_product_vat_for_country($idprod, $thirdparty_seller, $idprodfournprice);
	}

	// Si (vendeur et acheteur dans Communaute europeenne) et (bien vendu = moyen de transports neuf comme auto, bateau, avion) alors TVA par defaut=0 (La TVA doit etre paye par l'acheteur au centre d'impots de son pays et non au vendeur). Fin de regle.
	// 'VATRULE 3' - Not supported

	// Si (vendeur et acheteur dans Communaute europeenne) et (acheteur = entreprise) alors TVA par defaut=0. Fin de regle
	// Si (vendeur et acheteur dans Communaute europeenne) et (acheteur = particulier) alors TVA par defaut=TVA du produit vendu. Fin de regle
	if (($seller_in_cee && $buyer_in_cee)) {
		$isacompany = $thirdparty_buyer->isACompany();
		if ($isacompany && !empty($conf->global->MAIN_USE_VAT_COMPANIES_IN_EEC_WITH_INVALID_VAT_ID_ARE_INDIVIDUAL)) {
			require_once DOL_DOCUMENT_ROOT.'/core/lib/functions2.lib.php';
			if (!isValidVATID($thirdparty_buyer)) {
				$isacompany = 0;
			}
		}

		if (!$isacompany) {
			//print 'VATRULE 4';
			return get_product_vat_for_country($idprod, $thirdparty_seller, $idprodfournprice);
		} else {
			//print 'VATRULE 5';
			return 0;
		}
	}

	// Si (vendeur dans Communaute europeene et acheteur hors Communaute europeenne et acheteur particulier) alors TVA par defaut=TVA du produit vendu. Fin de regle
	// I don't see any use case that need this rule.
	if (!empty($conf->global->MAIN_USE_VAT_OF_PRODUCT_FOR_INDIVIDUAL_CUSTOMER_OUT_OF_EEC) && empty($buyer_in_cee)) {
		$isacompany = $thirdparty_buyer->isACompany();
		if (!$isacompany) {
			return get_product_vat_for_country($idprod, $thirdparty_seller, $idprodfournprice);
			//print 'VATRULE extra';
		}
	}

	// Sinon la TVA proposee par defaut=0. Fin de regle.
	// Rem: Cela signifie qu'au moins un des 2 est hors Communaute europeenne et que le pays differe
	//print 'VATRULE 6';
	return 0;
}


/**
 *	Fonction qui renvoie si tva doit etre tva percue recuperable
 *
 *	@param	Societe		$thirdparty_seller    	Thirdparty seller
 *	@param  Societe		$thirdparty_buyer   	Thirdparty buyer
 *  @param  int			$idprod                 Id product
 *  @param	int			$idprodfournprice		Id supplier price for product
 *	@return float       			        	0 or 1
 *  @see get_default_tva(), get_default_localtax()
 */
function get_default_npr(Societe $thirdparty_seller, Societe $thirdparty_buyer, $idprod = 0, $idprodfournprice = 0)
{
	global $db;

	if ($idprodfournprice > 0) {
		if (!class_exists('ProductFournisseur')) {
			require_once DOL_DOCUMENT_ROOT.'/fourn/class/fournisseur.product.class.php';
		}
		$prodprice = new ProductFournisseur($db);
		$prodprice->fetch_product_fournisseur_price($idprodfournprice);
		return $prodprice->fourn_tva_npr;
	} elseif ($idprod > 0) {
		if (!class_exists('Product')) {
			require_once DOL_DOCUMENT_ROOT.'/product/class/product.class.php';
		}
		$prod = new Product($db);
		$prod->fetch($idprod);
		return $prod->tva_npr;
	}

	return 0;
}

/**
 *	Function that return localtax of a product line (according to seller, buyer and product vat rate)
 *   Si vendeur non assujeti a TVA, TVA par defaut=0. Fin de regle.
 *	 Si le (pays vendeur = pays acheteur) alors TVA par defaut=TVA du produit vendu. Fin de regle.
 *	 Sinon TVA proposee par defaut=0. Fin de regle.
 *
 *	@param	Societe		$thirdparty_seller    	Thirdparty seller
 *	@param  Societe		$thirdparty_buyer   	Thirdparty buyer
 *  @param	int			$local					Localtax to process (1 or 2)
 *	@param  int			$idprod					Id product
 *	@return integer        				       	localtax, -1 si ne peut etre determine
 *  @see get_default_tva(), get_default_npr()
 */
function get_default_localtax($thirdparty_seller, $thirdparty_buyer, $local, $idprod = 0)
{
	global $mysoc;

	if (!is_object($thirdparty_seller)) {
		return -1;
	}
	if (!is_object($thirdparty_buyer)) {
		return -1;
	}

	if ($local == 1) { // Localtax 1
		if ($mysoc->country_code == 'ES') {
			if (is_numeric($thirdparty_buyer->localtax1_assuj) && !$thirdparty_buyer->localtax1_assuj) {
				return 0;
			}
		} else {
			// Si vendeur non assujeti a Localtax1, localtax1 par default=0
			if (is_numeric($thirdparty_seller->localtax1_assuj) && !$thirdparty_seller->localtax1_assuj) {
				return 0;
			}
			if (!is_numeric($thirdparty_seller->localtax1_assuj) && $thirdparty_seller->localtax1_assuj == 'localtax1off') {
				return 0;
			}
		}
	} elseif ($local == 2) { //I Localtax 2
		// Si vendeur non assujeti a Localtax2, localtax2 par default=0
		if (is_numeric($thirdparty_seller->localtax2_assuj) && !$thirdparty_seller->localtax2_assuj) {
			return 0;
		}
		if (!is_numeric($thirdparty_seller->localtax2_assuj) && $thirdparty_seller->localtax2_assuj == 'localtax2off') {
			return 0;
		}
	}

	if ($thirdparty_seller->country_code == $thirdparty_buyer->country_code) {
		return get_product_localtax_for_country($idprod, $local, $thirdparty_seller);
	}

	return 0;
}

/**
 *	Return yes or no in current language
 *
 *	@param	string|int	$yesno			Value to test (1, 'yes', 'true' or 0, 'no', 'false')
 *	@param	integer		$case			1=Yes/No, 0=yes/no, 2=Disabled checkbox, 3=Disabled checkbox + Yes/No
 *	@param	int			$color			0=texte only, 1=Text is formated with a color font style ('ok' or 'error'), 2=Text is formated with 'ok' color.
 *	@return	string						HTML string
 */
function yn($yesno, $case = 1, $color = 0)
{
	global $langs;

	$result = 'unknown';
	$classname = '';
	if ($yesno == 1 || strtolower($yesno) == 'yes' || strtolower($yesno) == 'true') { 	// A mettre avant test sur no a cause du == 0
		$result = $langs->trans('yes');
		if ($case == 1 || $case == 3) {
			$result = $langs->trans("Yes");
		}
		if ($case == 2) {
			$result = '<input type="checkbox" value="1" checked disabled>';
		}
		if ($case == 3) {
			$result = '<input type="checkbox" value="1" checked disabled> '.$result;
		}

		$classname = 'ok';
	} elseif ($yesno == 0 || strtolower($yesno) == 'no' || strtolower($yesno) == 'false') {
		$result = $langs->trans("no");
		if ($case == 1 || $case == 3) {
			$result = $langs->trans("No");
		}
		if ($case == 2) {
			$result = '<input type="checkbox" value="0" disabled>';
		}
		if ($case == 3) {
			$result = '<input type="checkbox" value="0" disabled> '.$result;
		}

		if ($color == 2) {
			$classname = 'ok';
		} else {
			$classname = 'error';
		}
	}
	if ($color) {
		return '<span class="'.$classname.'">'.$result.'</span>';
	}
	return $result;
}

/**
 *	Return a path to have a the directory according to object where files are stored.
 *  New usage:       $conf->module->multidir_output[$object->entity].'/'.get_exdir(0, 0, 0, 1, $object, '').'/'
 *         or:       $conf->module->dir_output.'/'.get_exdir(0, 0, 0, 0, $object, '')     if multidir_output not defined.
 *  Example out with new usage:       $object is invoice -> 'INYYMM-ABCD'
 *  Example out with old usage:       '015' with level 3->"0/1/5/", '015' with level 1->"5/", 'ABC-1' with level 3 ->"0/0/1/"
 *
 *	@param	string|int	$num            Id of object (deprecated, $object will be used in future)
 *	@param  int			$level		    Level of subdirs to return (1, 2 or 3 levels). (deprecated, global option will be used in future)
 * 	@param	int			$alpha		    0=Keep number only to forge path, 1=Use alpha part afer the - (By default, use 0). (deprecated, global option will be used in future)
 *  @param  int			$withoutslash   0=With slash at end (except if '/', we return ''), 1=without slash at end
 *  @param	Object		$object			Object to use to get ref to forge the path.
 *  @param	string		$modulepart		Type of object ('invoice_supplier, 'donation', 'invoice', ...'). Use '' for autodetect from $object.
 *  @return	string						Dir to use ending. Example '' or '1/' or '1/2/'
 */
function get_exdir($num, $level, $alpha, $withoutslash, $object, $modulepart = '')
{
	global $conf;

	if (empty($modulepart) && !empty($object->module)) {
		$modulepart = $object->module;
	}

	$path = '';

	$arrayforoldpath = array('cheque', 'category', 'holiday', 'supplier_invoice', 'invoice_supplier', 'mailing', 'supplier_payment');
	if (!empty($conf->global->PRODUCT_USE_OLD_PATH_FOR_PHOTO)) {
		$arrayforoldpath[] = 'product';
	}
	if (!empty($level) && in_array($modulepart, $arrayforoldpath)) {
		// This part should be removed once all code is using "get_exdir" to forge path, with parameter $object and $modulepart provided.
		if (empty($alpha)) {
			$num = preg_replace('/([^0-9])/i', '', $num);
		} else {
			$num = preg_replace('/^.*\-/i', '', $num);
		}
		$num = substr("000".$num, -$level);
		if ($level == 1) {
			$path = substr($num, 0, 1);
		}
		if ($level == 2) {
			$path = substr($num, 1, 1).'/'.substr($num, 0, 1);
		}
		if ($level == 3) {
			$path = substr($num, 2, 1).'/'.substr($num, 1, 1).'/'.substr($num, 0, 1);
		}
	} else {
		// We will enhance here a common way of forging path for document storage.
		// In a future, we may distribute directories on several levels depending on setup and object.
		// Here, $object->id, $object->ref and $modulepart are required.
		//var_dump($modulepart);
		$path = dol_sanitizeFileName(empty($object->ref) ? (string) $object->id : $object->ref);
	}

	if (empty($withoutslash) && !empty($path)) {
		$path .= '/';
	}

	return $path;
}

/**
 *	Creation of a directory (this can create recursive subdir)
 *
 *	@param	string		$dir		Directory to create (Separator must be '/'. Example: '/mydir/mysubdir')
 *	@param	string		$dataroot	Data root directory (To avoid having the data root in the loop. Using this will also lost the warning on first dir PHP has no permission when open_basedir is used)
 *  @param	string		$newmask	Mask for new file (Defaults to $conf->global->MAIN_UMASK or 0755 if unavailable). Example: '0444'
 *	@return int         			< 0 if KO, 0 = already exists, > 0 if OK
 */
function dol_mkdir($dir, $dataroot = '', $newmask = '')
{
	global $conf;

	dol_syslog("functions.lib::dol_mkdir: dir=".$dir, LOG_INFO);

	$dir_osencoded = dol_osencode($dir);
	if (@is_dir($dir_osencoded)) {
		return 0;
	}

	$nberr = 0;
	$nbcreated = 0;

	$ccdir = '';
	if (!empty($dataroot)) {
		// Remove data root from loop
		$dir = str_replace($dataroot.'/', '', $dir);
		$ccdir = $dataroot.'/';
	}

	$cdir = explode("/", $dir);
	$num = count($cdir);
	for ($i = 0; $i < $num; $i++) {
		if ($i > 0) {
			$ccdir .= '/'.$cdir[$i];
		} else {
			$ccdir .= $cdir[$i];
		}
		if (preg_match("/^.:$/", $ccdir, $regs)) {
			continue; // Si chemin Windows incomplet, on poursuit par rep suivant
		}

		// Attention, le is_dir() peut echouer bien que le rep existe.
		// (ex selon config de open_basedir)
		if ($ccdir) {
			$ccdir_osencoded = dol_osencode($ccdir);
			if (!@is_dir($ccdir_osencoded)) {
				dol_syslog("functions.lib::dol_mkdir: Directory '".$ccdir."' does not exists or is outside open_basedir PHP setting.", LOG_DEBUG);

				umask(0);
				$dirmaskdec = octdec((string) $newmask);
				if (empty($newmask)) {
					$dirmaskdec = empty($conf->global->MAIN_UMASK) ? octdec('0755') : octdec($conf->global->MAIN_UMASK);
				}
				$dirmaskdec |= octdec('0111'); // Set x bit required for directories
				if (!@mkdir($ccdir_osencoded, $dirmaskdec)) {
					// Si le is_dir a renvoye une fausse info, alors on passe ici.
					dol_syslog("functions.lib::dol_mkdir: Fails to create directory '".$ccdir."' or directory already exists.", LOG_WARNING);
					$nberr++;
				} else {
					dol_syslog("functions.lib::dol_mkdir: Directory '".$ccdir."' created", LOG_DEBUG);
					$nberr = 0; // On remet a zero car si on arrive ici, cela veut dire que les echecs precedents peuvent etre ignore
					$nbcreated++;
				}
			} else {
				$nberr = 0; // On remet a zero car si on arrive ici, cela veut dire que les echecs precedents peuvent etre ignores
			}
		}
	}
	return ($nberr ? -$nberr : $nbcreated);
}


/**
 *	Return picto saying a field is required
 *
 *	@return  string		Chaine avec picto obligatoire
 */
function picto_required()
{
	return '<span class="fieldrequired">*</span>';
}


/**
 *	Clean a string from all HTML tags and entities.
 *  This function differs from strip_tags because:
 *  - <br> are replaced with \n if removelinefeed=0 or 1
 *  - if entities are found, they are decoded BEFORE the strip
 *  - you can decide to convert line feed into a space
 *
 *	@param	string	$stringtoclean		String to clean
 *	@param	integer	$removelinefeed		1=Replace all new lines by 1 space, 0=Only ending new lines are removed others are replaced with \n, 2=Ending new lines are removed but others are kept with a same number of \n than nb of <br> when there is both "...<br>\n..."
 *  @param  string	$pagecodeto      	Encoding of input/output string
 *  @param	integer	$strip_tags			0=Use internal strip, 1=Use strip_tags() php function (bugged when text contains a < char that is not for a html tag or when tags is not closed like '<img onload=aaa')
 *  @param	integer	$removedoublespaces	Replace double space into one space
 *	@return string	    				String cleaned
 *
 * 	@see	dol_escape_htmltag() strip_tags() dol_string_onlythesehtmltags() dol_string_neverthesehtmltags(), dolStripPhpCode()
 */
function dol_string_nohtmltag($stringtoclean, $removelinefeed = 1, $pagecodeto = 'UTF-8', $strip_tags = 0, $removedoublespaces = 1)
{
	if ($removelinefeed == 2) {
		$stringtoclean = preg_replace('/<br[^>]*>(\n|\r)+/ims', '<br>', $stringtoclean);
	}
	$temp = preg_replace('/<br[^>]*>/i', "\n", $stringtoclean);

	// We remove entities BEFORE stripping (in case of an open separator char that is entity encoded and not the closing other, the strip will fails)
	$temp = dol_html_entity_decode($temp, ENT_COMPAT | ENT_HTML5, $pagecodeto);

	$temp = str_replace('< ', '__ltspace__', $temp);

	if ($strip_tags) {
		$temp = strip_tags($temp);
	} else {
		// Remove '<' into remainging, so remove non closing html tags like '<abc' or '<<abc'. Note: '<123abc' is not a html tag (can be kept), but '<abc123' is (must be removed).
		$pattern = "/<[^<>]+>/";
		// Example of $temp: <a href="/myurl" title="<u>A title</u>">0000-021</a>
		// pass 1 - $temp after pass 1: <a href="/myurl" title="A title">0000-021
		// pass 2 - $temp after pass 2: 0000-021
		$tempbis = $temp;
		do {
			$temp = $tempbis;
			$tempbis = str_replace('<>', '', $temp);	// No reason to have this into a text, except if value is to try bypass the next html cleaning
			$tempbis = preg_replace($pattern, '', $tempbis);
			//$idowhile++; print $temp.'-'.$tempbis."\n"; if ($idowhile > 100) break;
		} while ($tempbis != $temp);

		$temp = $tempbis;

		// Remove '<' into remaining, so remove non closing html tags like '<abc' or '<<abc'. Note: '<123abc' is not a html tag (can be kept), but '<abc123' is (must be removed).
		$temp = preg_replace('/<+([a-z]+)/i', '\1', $temp);
	}

	$temp = dol_html_entity_decode($temp, ENT_COMPAT, $pagecodeto);

	// Remove also carriage returns
	if ($removelinefeed == 1) {
		$temp = str_replace(array("\r\n", "\r", "\n"), " ", $temp);
	}

	// And double quotes
	if ($removedoublespaces) {
		while (strpos($temp, "  ")) {
			$temp = str_replace("  ", " ", $temp);
		}
	}

	$temp = str_replace('__ltspace__', '< ', $temp);

	return trim($temp);
}

/**
 *	Clean a string to keep only desirable HTML tags.
 *  WARNING: This also clean HTML comments (used to obfuscate tag name).
 *
 *	@param	string	$stringtoclean			String to clean
 *  @param	int		$cleanalsosomestyles	Remove absolute/fixed positioning from inline styles
 *  @param	int		$removeclassattribute	1=Remove the class attribute from tags
 *  @param	int		$cleanalsojavascript	Remove also occurence of 'javascript:'.
 *  @param	int		$allowiframe			Allow iframe tags.
 *	@return string	    					String cleaned
 *
 * 	@see	dol_escape_htmltag() strip_tags() dol_string_nohtmltag() dol_string_neverthesehtmltags()
 */
function dol_string_onlythesehtmltags($stringtoclean, $cleanalsosomestyles = 1, $removeclassattribute = 1, $cleanalsojavascript = 0, $allowiframe = 0)
{
	$allowed_tags = array(
		"html", "head", "meta", "body", "article", "a", "abbr", "b", "blockquote", "br", "cite", "div", "dl", "dd", "dt", "em", "font", "img", "ins", "hr", "i", "li", "link",
		"ol", "p", "q", "s", "section", "span", "strike", "strong", "title", "table", "tr", "th", "td", "u", "ul", "sup", "sub", "blockquote", "pre", "h1", "h2", "h3", "h4", "h5", "h6",
		"comment"	// this tags is added to manage comment <!--...--> that are replaced into <comment>...</comment>
	);
	if ($allowiframe) {
		$allowed_tags[] = "iframe";
	}

	$allowed_tags_string = join("><", $allowed_tags);
	$allowed_tags_string = '<'.$allowed_tags_string.'>';

	$stringtoclean = str_replace('<!DOCTYPE html>', '__!DOCTYPE_HTML__', $stringtoclean);	// Replace DOCTYPE to avoid to have it removed by the strip_tags

	$stringtoclean = dol_string_nounprintableascii($stringtoclean, 0);

	//$stringtoclean = preg_replace('/<!--[^>]*-->/', '', $stringtoclean);
	$stringtoclean = preg_replace('/<!--([^>]*)-->/', '<comment>\1</comment>', $stringtoclean);

	$stringtoclean = preg_replace('/&colon;/i', ':', $stringtoclean);
	$stringtoclean = preg_replace('/&#58;|&#0+58|&#x3A/i', '', $stringtoclean); // refused string ':' encoded (no reason to have a : encoded like this) to disable 'javascript:...'
	$stringtoclean = preg_replace('/javascript\s*:/i', '', $stringtoclean);

	$temp = strip_tags($stringtoclean, $allowed_tags_string);	// Warning: This remove also undesired </> changing string obfuscated with </> that pass injection detection into harmfull string

	if ($cleanalsosomestyles) {	// Clean for remaining html tags
		$temp = preg_replace('/position\s*:\s*(absolute|fixed)\s*!\s*important/i', '', $temp); // Note: If hacker try to introduce css comment into string to bypass this regex, the string must also be encoded by the dol_htmlentitiesbr during output so it become harmless
	}
	if ($removeclassattribute) {	// Clean for remaining html tags
		$temp = preg_replace('/(<[^>]+)\s+class=((["\']).*?\\3|\\w*)/i', '\\1', $temp);
	}

	// Remove 'javascript:' that we should not find into a text with
	// Warning: This is not reliable to fight against obfuscated javascript, there is a lot of other solution to include js into a common html tag (only filtered by a GETPOST(.., powerfullfilter)).
	if ($cleanalsojavascript) {
		$temp = preg_replace('/javascript\s*:/i', '', $temp);
	}

	$temp = str_replace('__!DOCTYPE_HTML__', '<!DOCTYPE html>', $temp);	// Restore the DOCTYPE

	$temp = preg_replace('/<comment>([^>]*)<\/comment>/', '<!--\1-->', $temp);	// Restore html comments


	return $temp;
}


/**
 *	Clean a string from some undesirable HTML tags.
 *  Note: Complementary to dol_string_onlythesehtmltags().
 *  This method is used for example when option MAIN_RESTRICTHTML_REMOVE_ALSO_BAD_ATTRIBUTES is set to 1.
 *
 *	@param	string	$stringtoclean			String to clean
 *  @param	array	$allowed_attributes		Array of tags not allowed
 *	@return string	    					String cleaned
 *
 * 	@see	dol_escape_htmltag() strip_tags() dol_string_nohtmltag() dol_string_onlythesehtmltags() dol_string_neverthesehtmltags()
 */
function dol_string_onlythesehtmlattributes($stringtoclean, $allowed_attributes = array("allow", "allowfullscreen", "alt", "class", "contenteditable", "data-html", "frameborder", "height", "href", "id", "name", "src", "style", "target", "title", "width"))
{
	if (class_exists('DOMDocument') && !empty($stringtoclean)) {
		$stringtoclean = '<?xml encoding="UTF-8"><html><body>'.$stringtoclean.'</body></html>';

		$dom = new DOMDocument(null, 'UTF-8');
		$dom->loadHTML($stringtoclean, LIBXML_ERR_NONE|LIBXML_HTML_NOIMPLIED|LIBXML_HTML_NODEFDTD|LIBXML_NONET|LIBXML_NOWARNING|LIBXML_NOXMLDECL);

		if (is_object($dom)) {
			for ($els = $dom->getElementsByTagname('*'), $i = $els->length - 1; $i >= 0; $i--) {
				for ($attrs = $els->item($i)->attributes, $ii = $attrs->length - 1; $ii >= 0; $ii--) {
					//var_dump($attrs->item($ii));
					if (! empty($attrs->item($ii)->name)) {
						// Delete attribute if not into allowed_attributes
						if (! in_array($attrs->item($ii)->name, $allowed_attributes)) {
							$els->item($i)->removeAttribute($attrs->item($ii)->name);
						} elseif (in_array($attrs->item($ii)->name, array('style'))) {
							$valuetoclean = $attrs->item($ii)->value;

							if (isset($valuetoclean)) {
								do {
									$oldvaluetoclean = $valuetoclean;
									$valuetoclean = preg_replace('/\/\*.*\*\//m', '', $valuetoclean);	// clean css comments
									$valuetoclean = preg_replace('/position\s*:\s*[a-z]+/mi', '', $valuetoclean);
									if ($els->item($i)->tagName == 'a') {	// more paranoiac cleaning for clickable tags.
										$valuetoclean = preg_replace('/display\s*://m', '', $valuetoclean);
										$valuetoclean = preg_replace('/z-index\s*://m', '', $valuetoclean);
										$valuetoclean = preg_replace('/\s+(top|left|right|bottom)\s*://m', '', $valuetoclean);
									}
								} while ($oldvaluetoclean != $valuetoclean);
							}

							$attrs->item($ii)->value = $valuetoclean;
						}
					}
				}
			}
		}

		$return = $dom->saveHTML();
		//$return = '<html><body>aaaa</p>bb<p>ssdd</p>'."\n<p>aaa</p>aa<p>bb</p>";

		$return = preg_replace('/^'.preg_quote('<?xml encoding="UTF-8">', '/').'/', '', $return);
		$return = preg_replace('/^'.preg_quote('<html><body>', '/').'/', '', $return);
		$return = preg_replace('/'.preg_quote('</body></html>', '/').'$/', '', $return);
		return trim($return);
	} else {
		return $stringtoclean;
	}
}

/**
 *	Clean a string from some undesirable HTML tags.
 *  Note. Not as secured as dol_string_onlythesehtmltags().
 *
 *	@param	string	$stringtoclean			String to clean
 *  @param	array	$disallowed_tags		Array of tags not allowed
 *  @param	string	$cleanalsosomestyles	Clean also some tags
 *	@return string	    					String cleaned
 *
 * 	@see	dol_escape_htmltag() strip_tags() dol_string_nohtmltag() dol_string_onlythesehtmltags() dol_string_onlythesehtmlattributes()
 */
function dol_string_neverthesehtmltags($stringtoclean, $disallowed_tags = array('textarea'), $cleanalsosomestyles = 0)
{
	$temp = $stringtoclean;
	foreach ($disallowed_tags as $tagtoremove) {
		$temp = preg_replace('/<\/?'.$tagtoremove.'>/', '', $temp);
		$temp = preg_replace('/<\/?'.$tagtoremove.'\s+[^>]*>/', '', $temp);
	}

	if ($cleanalsosomestyles) {
		$temp = preg_replace('/position\s*:\s*(absolute|fixed)\s*!\s*important/', '', $temp); // Note: If hacker try to introduce css comment into string to avoid this, string should be encoded by the dol_htmlentitiesbr so be harmless
	}

	return $temp;
}


/**
 * Return first line of text. Cut will depends if content is HTML or not.
 *
 * @param 	string	$text		Input text
 * @param	int		$nboflines  Nb of lines to get (default is 1 = first line only)
 * @param   string  $charset    Charset of $text string (UTF-8 by default)
 * @return	string				Output text
 * @see dol_nboflines_bis(), dol_string_nohtmltag(), dol_escape_htmltag()
 */
function dolGetFirstLineOfText($text, $nboflines = 1, $charset = 'UTF-8')
{
	if ($nboflines == 1) {
		if (dol_textishtml($text)) {
			$firstline = preg_replace('/<br[^>]*>.*$/s', '', $text); // The s pattern modifier means the . can match newline characters
			$firstline = preg_replace('/<div[^>]*>.*$/s', '', $firstline); // The s pattern modifier means the . can match newline characters
		} else {
			$firstline = preg_replace('/[\n\r].*/', '', $text);
		}
		return $firstline.((strlen($firstline) != strlen($text)) ? '...' : '');
	} else {
		$ishtml = 0;
		if (dol_textishtml($text)) {
			$text = preg_replace('/\n/', '', $text);
			$ishtml = 1;
			$repTable = array("\t" => " ", "\n" => " ", "\r" => " ", "\0" => " ", "\x0B" => " ");
		} else {
			$repTable = array("\t" => " ", "\n" => "<br>", "\r" => " ", "\0" => " ", "\x0B" => " ");
		}

		$text = strtr($text, $repTable);
		if ($charset == 'UTF-8') {
			$pattern = '/(<br[^>]*>)/Uu';
		} else {
			// /U is to have UNGREEDY regex to limit to one html tag. /u is for UTF8 support
			$pattern = '/(<br[^>]*>)/U'; // /U is to have UNGREEDY regex to limit to one html tag.
		}
		$a = preg_split($pattern, $text, -1, PREG_SPLIT_DELIM_CAPTURE | PREG_SPLIT_NO_EMPTY);

		$firstline = '';
		$i = 0;
		$nba = count($a); // 2x nb of lines in $a because $a contains also a line for each new line separator
		while (($i < $nba) && ($i < ($nboflines * 2))) {
			if ($i % 2 == 0) {
				$firstline .= $a[$i];
			} elseif (($i < (($nboflines * 2) - 1)) && ($i < ($nba - 1))) {
				$firstline .= ($ishtml ? "<br>\n" : "\n");
			}
			$i++;
		}
		unset($a);
		return $firstline.(($i < $nba) ? '...' : '');
	}
}


/**
 * Replace CRLF in string with a HTML BR tag.
 * WARNING: The content after operation contains some HTML tags (the <br>) so be sure to also have encode the special chars of stringtoencode into HTML before.
 *
 * @param	string	$stringtoencode		String to encode
 * @param	int     $nl2brmode			0=Adding br before \n, 1=Replacing \n by br
 * @param   bool	$forxml             false=Use <br>, true=Use <br />
 * @return	string						String encoded
 * @see dol_nboflines(), dolGetFirstLineOfText()
 */
function dol_nl2br($stringtoencode, $nl2brmode = 0, $forxml = false)
{
	if (!$nl2brmode) {
		return nl2br($stringtoencode, $forxml);
	} else {
		$ret = preg_replace('/(\r\n|\r|\n)/i', ($forxml ? '<br />' : '<br>'), $stringtoencode);
		return $ret;
	}
}


/**
 *	This function is called to encode a string into a HTML string but differs from htmlentities because
 * 	a detection is done before to see if text is already HTML or not. Also, all entities but &,<,>," are converted.
 *  This permits to encode special chars to entities with no double encoding for already encoded HTML strings.
 * 	This function also remove last EOL or BR if $removelasteolbr=1 (default).
 *  For PDF usage, you can show text by 2 ways:
 *              - writeHTMLCell -> param must be encoded into HTML.
 *              - MultiCell -> param must not be encoded into HTML.
 *              Because writeHTMLCell convert also \n into <br>, if function
 *              is used to build PDF, nl2brmode must be 1.
 *
 *	@param	string	$stringtoencode		String to encode
 *	@param	int		$nl2brmode			0=Adding br before \n, 1=Replacing \n by br (for use with FPDF writeHTMLCell function for example)
 *  @param  string	$pagecodefrom       Pagecode stringtoencode is encoded
 *  @param	int		$removelasteolbr	1=Remove last br or lasts \n (default), 0=Do nothing
 *  @return	string						String encoded
 */
function dol_htmlentitiesbr($stringtoencode, $nl2brmode = 0, $pagecodefrom = 'UTF-8', $removelasteolbr = 1)
{
	$newstring = $stringtoencode;
	if (dol_textishtml($stringtoencode)) {	// Check if text is already HTML or not
		$newstring = preg_replace('/<br(\s[\sa-zA-Z_="]*)?\/?>/i', '<br>', $newstring); // Replace "<br type="_moz" />" by "<br>". It's same and avoid pb with FPDF.
		if ($removelasteolbr) {
			$newstring = preg_replace('/<br>$/i', '', $newstring); // Remove last <br> (remove only last one)
		}
		$newstring = strtr($newstring, array('&'=>'__and__', '<'=>'__lt__', '>'=>'__gt__', '"'=>'__dquot__'));
		$newstring = dol_htmlentities($newstring, ENT_COMPAT, $pagecodefrom); // Make entity encoding
		$newstring = strtr($newstring, array('__and__'=>'&', '__lt__'=>'<', '__gt__'=>'>', '__dquot__'=>'"'));
	} else {
		if ($removelasteolbr) {
			$newstring = preg_replace('/(\r\n|\r|\n)$/i', '', $newstring); // Remove last \n (may remove several)
		}
		$newstring = dol_nl2br(dol_htmlentities($newstring, ENT_COMPAT, $pagecodefrom), $nl2brmode);
	}
	// Other substitutions that htmlentities does not do
	//$newstring=str_replace(chr(128),'&euro;',$newstring);	// 128 = 0x80. Not in html entity table.     // Seems useles with TCPDF. Make bug with UTF8 languages
	return $newstring;
}

/**
 *	This function is called to decode a HTML string (it decodes entities and br tags)
 *
 *	@param	string	$stringtodecode		String to decode
 *	@param	string	$pagecodeto			Page code for result
 *	@return	string						String decoded
 */
function dol_htmlentitiesbr_decode($stringtodecode, $pagecodeto = 'UTF-8')
{
	$ret = dol_html_entity_decode($stringtodecode, ENT_COMPAT | ENT_HTML5, $pagecodeto);
	$ret = preg_replace('/'."\r\n".'<br(\s[\sa-zA-Z_="]*)?\/?>/i', "<br>", $ret);
	$ret = preg_replace('/<br(\s[\sa-zA-Z_="]*)?\/?>'."\r\n".'/i', "\r\n", $ret);
	$ret = preg_replace('/<br(\s[\sa-zA-Z_="]*)?\/?>'."\n".'/i', "\n", $ret);
	$ret = preg_replace('/<br(\s[\sa-zA-Z_="]*)?\/?>/i', "\n", $ret);
	return $ret;
}

/**
 *	This function remove all ending \n and br at end
 *
 *	@param	string	$stringtodecode		String to decode
 *	@return	string						String decoded
 */
function dol_htmlcleanlastbr($stringtodecode)
{
	$ret = preg_replace('/&nbsp;$/i', "", $stringtodecode);		// Because wysiwyg editor may add a &nbsp; at end of last line
	$ret = preg_replace('/(<br>|<br(\s[\sa-zA-Z_="]*)?\/?>|'."\n".'|'."\r".')+$/i', "", $ret);
	return $ret;
}

/**
 * Replace html_entity_decode functions to manage errors
 *
 * @param   string	$a					Operand a
 * @param   string	$b					Operand b (ENT_QUOTES|ENT_HTML5=convert simple, double quotes, colon, e accent, ...)
 * @param   string	$c					Operand c
 * @param	string	$keepsomeentities	Entities but &, <, >, " are not converted.
 * @return  string						String decoded
 */
function dol_html_entity_decode($a, $b, $c = 'UTF-8', $keepsomeentities = 0)
{
	$newstring = $a;
	if ($keepsomeentities) {
		$newstring = strtr($newstring, array('&amp;'=>'__andamp__', '&lt;'=>'__andlt__', '&gt;'=>'__andgt__', '"'=>'__dquot__'));
	}
	$newstring = html_entity_decode((string) $newstring, (int) $b, (string) $c);
	if ($keepsomeentities) {
		$newstring = strtr($newstring, array('__andamp__'=>'&amp;', '__andlt__'=>'&lt;', '__andgt__'=>'&gt;', '__dquot__'=>'"'));
	}
	return $newstring;
}

/**
 * Replace htmlentities functions.
 * Goal of this function is to be sure to have default values of htmlentities that match what we need.
 *
 * @param   string  $string         The input string to encode
 * @param   int     $flags          Flags (see PHP doc above)
 * @param   string  $encoding       Encoding page code
 * @param   bool    $double_encode  When double_encode is turned off, PHP will not encode existing html entities
 * @return  string  $ret            Encoded string
 */
function dol_htmlentities($string, $flags = ENT_QUOTES|ENT_SUBSTITUTE, $encoding = 'UTF-8', $double_encode = false)
{
	return htmlentities($string, $flags, $encoding, $double_encode);
}

/**
 *	Check if a string is a correct iso string
 *	If not, it will we considered not HTML encoded even if it is by FPDF.
 *	Example, if string contains euro symbol that has ascii code 128
 *
 *	@param	string		$s      	String to check
 *  @param	string		$clean		Clean if it is not an ISO. Warning, if file is utf8, you will get a bad formated file.
 *	@return	int|string  	   		0 if bad iso, 1 if good iso, Or the clean string if $clean is 1
 */
function dol_string_is_good_iso($s, $clean = 0)
{
	$len = dol_strlen($s);
	$out = '';
	$ok = 1;
	for ($scursor = 0; $scursor < $len; $scursor++) {
		$ordchar = ord($s[$scursor]);
		//print $scursor.'-'.$ordchar.'<br>';
		if ($ordchar < 32 && $ordchar != 13 && $ordchar != 10) {
			$ok = 0;
			break;
		} elseif ($ordchar > 126 && $ordchar < 160) {
			$ok = 0;
			break;
		} elseif ($clean) {
			$out .= $s[$scursor];
		}
	}
	if ($clean) {
		return $out;
	}
	return $ok;
}

/**
 *	Return nb of lines of a clear text
 *
 *	@param	string	$s			String to check
 * 	@param	int     $maxchar	Not yet used
 *	@return	int					Number of lines
 *  @see	dol_nboflines_bis(), dolGetFirstLineOfText()
 */
function dol_nboflines($s, $maxchar = 0)
{
	if ($s == '') {
		return 0;
	}
	$arraystring = explode("\n", $s);
	$nb = count($arraystring);

	return $nb;
}


/**
 *	Return nb of lines of a formated text with \n and <br> (WARNING: string must not have mixed \n and br separators)
 *
 *	@param	string	$text      		Text
 *	@param	int		$maxlinesize  	Largeur de ligne en caracteres (ou 0 si pas de limite - defaut)
 * 	@param	string	$charset		Give the charset used to encode the $text variable in memory.
 *	@return int						Number of lines
 *	@see	dol_nboflines(), dolGetFirstLineOfText()
 */
function dol_nboflines_bis($text, $maxlinesize = 0, $charset = 'UTF-8')
{
	$repTable = array("\t" => " ", "\n" => "<br>", "\r" => " ", "\0" => " ", "\x0B" => " ");
	if (dol_textishtml($text)) {
		$repTable = array("\t" => " ", "\n" => " ", "\r" => " ", "\0" => " ", "\x0B" => " ");
	}

	$text = strtr($text, $repTable);
	if ($charset == 'UTF-8') {
		$pattern = '/(<br[^>]*>)/Uu';
	} else {
		// /U is to have UNGREEDY regex to limit to one html tag. /u is for UTF8 support
		$pattern = '/(<br[^>]*>)/U'; // /U is to have UNGREEDY regex to limit to one html tag.
	}
	$a = preg_split($pattern, $text, -1, PREG_SPLIT_DELIM_CAPTURE | PREG_SPLIT_NO_EMPTY);

	$nblines = (int) floor((count($a) + 1) / 2);
	// count possible auto line breaks
	if ($maxlinesize) {
		foreach ($a as $line) {
			if (dol_strlen($line) > $maxlinesize) {
				//$line_dec = html_entity_decode(strip_tags($line));
				$line_dec = html_entity_decode($line);
				if (dol_strlen($line_dec) > $maxlinesize) {
					$line_dec = wordwrap($line_dec, $maxlinesize, '\n', true);
					$nblines += substr_count($line_dec, '\n');
				}
			}
		}
	}

	unset($a);
	return $nblines;
}

/**
 *	Return if a text is a html content
 *
 *	@param	string	$msg		Content to check
 *	@param	int		$option		0=Full detection, 1=Fast check
 *	@return	boolean				true/false
 *	@see	dol_concatdesc()
 */
function dol_textishtml($msg, $option = 0)
{
	if ($option == 1) {
		if (preg_match('/<html/i', $msg)) {
			return true;
		} elseif (preg_match('/<body/i', $msg)) {
			return true;
		} elseif (preg_match('/<\/textarea/i', $msg)) {
			return true;
		} elseif (preg_match('/<(b|em|i|u)>/i', $msg)) {
			return true;
		} elseif (preg_match('/<br/i', $msg)) {
			return true;
		}
		return false;
	} else {
		// Remove all urls because 'http://aa?param1=abc&amp;param2=def' must not be used inside detection
		$msg = preg_replace('/https?:\/\/[^"\'\s]+/i', '', $msg);
		if (preg_match('/<html/i', $msg)) {
			return true;
		} elseif (preg_match('/<body/i', $msg)) {
			return true;
		} elseif (preg_match('/<\/textarea/i', $msg)) {
			return true;
		} elseif (preg_match('/<(b|em|i|u)>/i', $msg)) {
			return true;
		} elseif (preg_match('/<br\/>/i', $msg)) {
			return true;
		} elseif (preg_match('/<(br|div|font|li|p|span|strong|table)>/i', $msg)) {
			return true;
		} elseif (preg_match('/<(br|div|font|li|p|span|strong|table)\s+[^<>\/]*\/?>/i', $msg)) {
			return true;
		} elseif (preg_match('/<img\s+[^<>]*src[^<>]*>/i', $msg)) {
			return true; // must accept <img src="http://example.com/aaa.png" />
		} elseif (preg_match('/<a\s+[^<>]*href[^<>]*>/i', $msg)) {
			return true; // must accept <a href="http://example.com/aaa.png" />
		} elseif (preg_match('/<h[0-9]>/i', $msg)) {
			return true;
		} elseif (preg_match('/&[A-Z0-9]{1,6};/i', $msg)) {
			// TODO If content is 'A link https://aaa?param=abc&amp;param2=def', it return true but must be false
			return true; // Html entities names (http://www.w3schools.com/tags/ref_entities.asp)
		} elseif (preg_match('/&#[0-9]{2,3};/i', $msg)) {
			return true; // Html entities numbers (http://www.w3schools.com/tags/ref_entities.asp)
		}

		return false;
	}
}

/**
 *  Concat 2 descriptions with a new line between them (second operand after first one with appropriate new line separator)
 *  text1 html + text2 html => text1 + '<br>' + text2
 *  text1 html + text2 txt  => text1 + '<br>' + dol_nl2br(text2)
 *  text1 txt  + text2 html => dol_nl2br(text1) + '<br>' + text2
 *  text1 txt  + text2 txt  => text1 + '\n' + text2
 *
 *  @param  string  $text1          Text 1
 *  @param  string  $text2          Text 2
 *  @param  bool    $forxml         true=Use <br /> instead of <br> if we have to add a br tag
 *  @param  bool    $invert         invert order of description lines (we often use config MAIN_CHANGE_ORDER_CONCAT_DESCRIPTION in this parameter)
 *  @return string                  Text 1 + new line + Text2
 *  @see    dol_textishtml()
 */
function dol_concatdesc($text1, $text2, $forxml = false, $invert = false)
{
	if (!empty($invert)) {
			$tmp = $text1;
			$text1 = $text2;
			$text2 = $tmp;
	}

	$ret = '';
	$ret .= (!dol_textishtml($text1) && dol_textishtml($text2)) ? dol_nl2br(dol_escape_htmltag($text1, 0, 1, '', 1), 0, $forxml) : $text1;
	$ret .= (!empty($text1) && !empty($text2)) ? ((dol_textishtml($text1) || dol_textishtml($text2)) ? ($forxml ? "<br \>\n" : "<br>\n") : "\n") : "";
	$ret .= (dol_textishtml($text1) && !dol_textishtml($text2)) ? dol_nl2br(dol_escape_htmltag($text2, 0, 1, '', 1), 0, $forxml) : $text2;
	return $ret;
}



/**
 * Return array of possible common substitutions. This includes several families like: 'system', 'mycompany', 'object', 'objectamount', 'date', 'user'
 *
 * @param	Translate	$outputlangs	Output language
 * @param   int         $onlykey        1=Do not calculate some heavy values of keys (performance enhancement when we need only the keys), 2=Values are trunc and html sanitized (to use for help tooltip)
 * @param   array       $exclude        Array of family keys we want to exclude. For example array('system', 'mycompany', 'object', 'objectamount', 'date', 'user', ...)
 * @param   Object      $object         Object for keys on object
 * @return	array						Array of substitutions
 * @see setSubstitFromObject()
 */
function getCommonSubstitutionArray($outputlangs, $onlykey = 0, $exclude = null, $object = null)
{
	global $db, $conf, $mysoc, $user, $extrafields;

	$substitutionarray = array();

	if (empty($exclude) || !in_array('user', $exclude)) {
		// Add SIGNATURE into substitutionarray first, so, when we will make the substitution,
		// this will include signature content first and then replace var found into content of signature
		$signature = $user->signature;
		$substitutionarray = array_merge($substitutionarray, array(
			'__USER_SIGNATURE__' => (string) (($signature && empty($conf->global->MAIN_MAIL_DO_NOT_USE_SIGN)) ? ($onlykey == 2 ? dol_trunc(dol_string_nohtmltag($signature), 30) : $signature) : '')
		));

		if (is_object($user)) {
			$substitutionarray = array_merge($substitutionarray, array(
				'__USER_ID__' => (string) $user->id,
				'__USER_LOGIN__' => (string) $user->login,
				'__USER_EMAIL__' => (string) $user->email,
				'__USER_PHONE__' => (string) dol_print_phone($user->office_phone),
				'__USER_PHONEPRO__' => (string) dol_print_phone($user->user_mobile),
				'__USER_PHONEMOBILE__' => (string) dol_print_phone($user->personal_mobile),
				'__USER_FAX__' => (string) $user->office_fax,
				'__USER_LASTNAME__' => (string) $user->lastname,
				'__USER_FIRSTNAME__' => (string) $user->firstname,
				'__USER_FULLNAME__' => (string) $user->getFullName($outputlangs),
				'__USER_SUPERVISOR_ID__' => (string) ($user->fk_user ? $user->fk_user : '0'),
				'__USER_JOB__' => (string) $user->job,
				'__USER_REMOTE_IP__' => (string) getUserRemoteIP()
				));
		}
	}
	if ((empty($exclude) || !in_array('mycompany', $exclude)) && is_object($mysoc)) {
		$substitutionarray = array_merge($substitutionarray, array(
			'__MYCOMPANY_NAME__'    => $mysoc->name,
			'__MYCOMPANY_EMAIL__'   => $mysoc->email,
			'__MYCOMPANY_PHONE__'   => dol_print_phone($mysoc->phone),
			'__MYCOMPANY_FAX__'     => dol_print_phone($mysoc->fax),
			'__MYCOMPANY_PROFID1__' => $mysoc->idprof1,
			'__MYCOMPANY_PROFID2__' => $mysoc->idprof2,
			'__MYCOMPANY_PROFID3__' => $mysoc->idprof3,
			'__MYCOMPANY_PROFID4__' => $mysoc->idprof4,
			'__MYCOMPANY_PROFID5__' => $mysoc->idprof5,
			'__MYCOMPANY_PROFID6__' => $mysoc->idprof6,
			'__MYCOMPANY_CAPITAL__' => $mysoc->capital,
			'__MYCOMPANY_FULLADDRESS__' => (method_exists($mysoc, 'getFullAddress') ? $mysoc->getFullAddress(1, ', ') : ''),	// $mysoc may be stdClass
			'__MYCOMPANY_ADDRESS__' => $mysoc->address,
			'__MYCOMPANY_ZIP__'     => $mysoc->zip,
			'__MYCOMPANY_TOWN__'    => $mysoc->town,
			'__MYCOMPANY_COUNTRY__'    => $mysoc->country,
			'__MYCOMPANY_COUNTRY_ID__' => $mysoc->country_id,
			'__MYCOMPANY_COUNTRY_CODE__' => $mysoc->country_code,
			'__MYCOMPANY_CURRENCY_CODE__' => $conf->currency
		));
	}

	if (($onlykey || is_object($object)) && (empty($exclude) || !in_array('object', $exclude))) {
		if ($onlykey) {
			$substitutionarray['__ID__'] = '__ID__';
			$substitutionarray['__REF__'] = '__REF__';
			$substitutionarray['__NEWREF__'] = '__NEWREF__';
			$substitutionarray['__REF_CLIENT__'] = '__REF_CLIENT__';
			$substitutionarray['__REF_SUPPLIER__'] = '__REF_SUPPLIER__';
			$substitutionarray['__NOTE_PUBLIC__'] = '__NOTE_PUBLIC__';
			$substitutionarray['__NOTE_PRIVATE__'] = '__NOTE_PRIVATE__';
			$substitutionarray['__EXTRAFIELD_XXX__'] = '__EXTRAFIELD_XXX__';

			if (!empty($conf->societe->enabled)) {	// Most objects are concerned
				$substitutionarray['__THIRDPARTY_ID__'] = '__THIRDPARTY_ID__';
				$substitutionarray['__THIRDPARTY_NAME__'] = '__THIRDPARTY_NAME__';
				$substitutionarray['__THIRDPARTY_NAME_ALIAS__'] = '__THIRDPARTY_NAME_ALIAS__';
				$substitutionarray['__THIRDPARTY_CODE_CLIENT__'] = '__THIRDPARTY_CODE_CLIENT__';
				$substitutionarray['__THIRDPARTY_CODE_FOURNISSEUR__'] = '__THIRDPARTY_CODE_FOURNISSEUR__';
				$substitutionarray['__THIRDPARTY_EMAIL__'] = '__THIRDPARTY_EMAIL__';
				$substitutionarray['__THIRDPARTY_PHONE__'] = '__THIRDPARTY_PHONE__';
				$substitutionarray['__THIRDPARTY_FAX__'] = '__THIRDPARTY_FAX__';
				$substitutionarray['__THIRDPARTY_ADDRESS__'] = '__THIRDPARTY_ADDRESS__';
				$substitutionarray['__THIRDPARTY_ZIP__'] = '__THIRDPARTY_ZIP__';
				$substitutionarray['__THIRDPARTY_TOWN__'] = '__THIRDPARTY_TOWN__';
				$substitutionarray['__THIRDPARTY_IDPROF1__'] = '__THIRDPARTY_IDPROF1__';
				$substitutionarray['__THIRDPARTY_IDPROF2__'] = '__THIRDPARTY_IDPROF2__';
				$substitutionarray['__THIRDPARTY_IDPROF3__'] = '__THIRDPARTY_IDPROF3__';
				$substitutionarray['__THIRDPARTY_IDPROF4__'] = '__THIRDPARTY_IDPROF4__';
				$substitutionarray['__THIRDPARTY_IDPROF5__'] = '__THIRDPARTY_IDPROF5__';
				$substitutionarray['__THIRDPARTY_IDPROF6__'] = '__THIRDPARTY_IDPROF6__';
				$substitutionarray['__THIRDPARTY_TVAINTRA__'] = '__THIRDPARTY_TVAINTRA__';
				$substitutionarray['__THIRDPARTY_NOTE_PUBLIC__'] = '__THIRDPARTY_NOTE_PUBLIC__';
				$substitutionarray['__THIRDPARTY_NOTE_PRIVATE__'] = '__THIRDPARTY_NOTE_PRIVATE__';
			}
			if (!empty($conf->adherent->enabled) && (!is_object($object) || $object->element == 'adherent')) {
				$substitutionarray['__MEMBER_ID__'] = '__MEMBER_ID__';
				$substitutionarray['__MEMBER_CIVILITY__'] = '__MEMBER_CIVILITY__';
				$substitutionarray['__MEMBER_FIRSTNAME__'] = '__MEMBER_FIRSTNAME__';
				$substitutionarray['__MEMBER_LASTNAME__'] = '__MEMBER_LASTNAME__';
				$substitutionarray['__MEMBER_USER_LOGIN_INFORMATION__'] = 'Login and pass of the external user account';
				/*$substitutionarray['__MEMBER_NOTE_PUBLIC__'] = '__MEMBER_NOTE_PUBLIC__';
				$substitutionarray['__MEMBER_NOTE_PRIVATE__'] = '__MEMBER_NOTE_PRIVATE__';*/
			}
			// add variables subtitutions ticket
			if (!empty($conf->ticket->enabled) && (!is_object($object) || $object->element == 'ticket')) {
				$substitutionarray['__TICKET_TRACKID__'] = '__TICKET_TRACKID__';
				$substitutionarray['__TICKET_SUBJECT__'] = '__TICKET_SUBJECT__';
				$substitutionarray['__TICKET_TYPE__'] = '__TICKET_TYPE__';
				$substitutionarray['__TICKET_SEVERITY__'] = '__TICKET_SEVERITY__';
				$substitutionarray['__TICKET_CATEGORY__'] = '__TICKET_CATEGORY__';
				$substitutionarray['__TICKET_ANALYTIC_CODE__'] = '__TICKET_ANALYTIC_CODE__';
				$substitutionarray['__TICKET_MESSAGE__'] = '__TICKET_MESSAGE__';
				$substitutionarray['__TICKET_PROGRESSION__'] = '__TICKET_PROGRESSION__';
				$substitutionarray['__TICKET_USER_ASSIGN__'] = '__TICKET_USER_ASSIGN__';
			}

			if (!empty($conf->recruitment->enabled) && (!is_object($object) || $object->element == 'recruitmentcandidature')) {
				$substitutionarray['__CANDIDATE_FULLNAME__'] = '__CANDIDATE_FULLNAME__';
				$substitutionarray['__CANDIDATE_FIRSTNAME__'] = '__CANDIDATE_FIRSTNAME__';
				$substitutionarray['__CANDIDATE_LASTNAME__'] = '__CANDIDATE_LASTNAME__';
			}
			if (!empty($conf->project->enabled)) {		// Most objects
				$substitutionarray['__PROJECT_ID__'] = '__PROJECT_ID__';
				$substitutionarray['__PROJECT_REF__'] = '__PROJECT_REF__';
				$substitutionarray['__PROJECT_NAME__'] = '__PROJECT_NAME__';
				/*$substitutionarray['__PROJECT_NOTE_PUBLIC__'] = '__PROJECT_NOTE_PUBLIC__';
				$substitutionarray['__PROJECT_NOTE_PRIVATE__'] = '__PROJECT_NOTE_PRIVATE__';*/
			}
			if (!empty($conf->contrat->enabled) && (!is_object($object) || $object->element == 'contract')) {
				$substitutionarray['__CONTRACT_HIGHEST_PLANNED_START_DATE__'] = 'Highest date planned for a service start';
				$substitutionarray['__CONTRACT_HIGHEST_PLANNED_START_DATETIME__'] = 'Highest date and hour planned for service start';
				$substitutionarray['__CONTRACT_LOWEST_EXPIRATION_DATE__'] = 'Lowest data for planned expiration of service';
				$substitutionarray['__CONTRACT_LOWEST_EXPIRATION_DATETIME__'] = 'Lowest date and hour for planned expiration of service';
			}
			$substitutionarray['__ONLINE_PAYMENT_URL__'] = 'UrlToPayOnlineIfApplicable';
			$substitutionarray['__ONLINE_PAYMENT_TEXT_AND_URL__'] = 'TextAndUrlToPayOnlineIfApplicable';
			$substitutionarray['__SECUREKEYPAYMENT__'] = 'Security key (if key is not unique per record)';
			$substitutionarray['__SECUREKEYPAYMENT_MEMBER__'] = 'Security key for payment on a member subscription (one key per member)';
			$substitutionarray['__SECUREKEYPAYMENT_ORDER__'] = 'Security key for payment on an order';
			$substitutionarray['__SECUREKEYPAYMENT_INVOICE__'] = 'Security key for payment on an invoice';
			$substitutionarray['__SECUREKEYPAYMENT_CONTRACTLINE__'] = 'Security key for payment on a service of a contract';

			$substitutionarray['__DIRECTDOWNLOAD_URL_PROPOSAL__'] = 'Direct download url of a proposal';
			$substitutionarray['__DIRECTDOWNLOAD_URL_ORDER__'] = 'Direct download url of an order';
			$substitutionarray['__DIRECTDOWNLOAD_URL_INVOICE__'] = 'Direct download url of an invoice';
			$substitutionarray['__DIRECTDOWNLOAD_URL_CONTRACT__'] = 'Direct download url of a contract';
			$substitutionarray['__DIRECTDOWNLOAD_URL_SUPPLIER_PROPOSAL__'] = 'Direct download url of a supplier proposal';

			if (!empty($conf->expedition->enabled) && (!is_object($object) || $object->element == 'shipping')) {
				$substitutionarray['__SHIPPINGTRACKNUM__'] = 'Shipping tracking number';
				$substitutionarray['__SHIPPINGTRACKNUMURL__'] = 'Shipping tracking url';
			}
			if (!empty($conf->reception->enabled) && (!is_object($object) || $object->element == 'reception')) {
				$substitutionarray['__RECEPTIONTRACKNUM__'] = 'Shippin tracking number of shipment';
				$substitutionarray['__RECEPTIONTRACKNUMURL__'] = 'Shipping tracking url';
			}
		} else {
			$substitutionarray['__ID__'] = $object->id;
			$substitutionarray['__REF__'] = $object->ref;
			$substitutionarray['__NEWREF__'] = $object->newref;
			$substitutionarray['__REF_CLIENT__'] = (isset($object->ref_client) ? $object->ref_client : (isset($object->ref_customer) ? $object->ref_customer : null));
			$substitutionarray['__REF_SUPPLIER__'] = (isset($object->ref_supplier) ? $object->ref_supplier : null);
			$substitutionarray['__NOTE_PUBLIC__'] = (isset($object->note_public) ? $object->note_public : null);
			$substitutionarray['__NOTE_PRIVATE__'] = (isset($object->note_private) ? $object->note_private : null);
			$substitutionarray['__DATE_DELIVERY__'] = (isset($object->date_livraison) ? dol_print_date($object->date_livraison, 'day', 0, $outputlangs) : '');
			$substitutionarray['__DATE_DELIVERY_DAY__'] = (isset($object->date_livraison) ? dol_print_date($object->date_livraison, "%d") : '');
			$substitutionarray['__DATE_DELIVERY_DAY_TEXT__'] = (isset($object->date_livraison) ? dol_print_date($object->date_livraison, "%A") : '');
			$substitutionarray['__DATE_DELIVERY_MON__'] = (isset($object->date_livraison) ? dol_print_date($object->date_livraison, "%m") : '');
			$substitutionarray['__DATE_DELIVERY_MON_TEXT__'] = (isset($object->date_livraison) ? dol_print_date($object->date_livraison, "%b") : '');
			$substitutionarray['__DATE_DELIVERY_YEAR__'] = (isset($object->date_livraison) ? dol_print_date($object->date_livraison, "%Y") : '');
			$substitutionarray['__DATE_DELIVERY_HH__'] = (isset($object->date_livraison) ? dol_print_date($object->date_livraison, "%H") : '');
			$substitutionarray['__DATE_DELIVERY_MM__'] = (isset($object->date_livraison) ? dol_print_date($object->date_livraison, "%M") : '');
			$substitutionarray['__DATE_DELIVERY_SS__'] = (isset($object->date_livraison) ? dol_print_date($object->date_livraison, "%S") : '');

			// For backward compatibility
			$substitutionarray['__REFCLIENT__'] = (isset($object->ref_client) ? $object->ref_client : (isset($object->ref_customer) ? $object->ref_customer : null));
			$substitutionarray['__REFSUPPLIER__'] = (isset($object->ref_supplier) ? $object->ref_supplier : null);
			$substitutionarray['__SUPPLIER_ORDER_DATE_DELIVERY__'] = (isset($object->date_livraison) ? dol_print_date($object->date_livraison, 'day', 0, $outputlangs) : '');
			$substitutionarray['__SUPPLIER_ORDER_DELAY_DELIVERY__'] = (isset($object->availability_code) ? ($outputlangs->transnoentities("AvailabilityType".$object->availability_code) != ('AvailabilityType'.$object->availability_code) ? $outputlangs->transnoentities("AvailabilityType".$object->availability_code) : $outputlangs->convToOutputCharset(isset($object->availability) ? $object->availability : '')) : '');

			if (is_object($object) && ($object->element == 'adherent' || $object->element == 'member') && $object->id > 0) {
				$birthday = (empty($object->birth) ? '' : dol_print_date($object->birth, 'day'));

				$substitutionarray['__MEMBER_ID__'] = (isset($object->id) ? $object->id : '');
				if (method_exists($object, 'getCivilityLabel')) {
					$substitutionarray['__MEMBER_CIVILITY__'] = $object->getCivilityLabel();
				}
				$substitutionarray['__MEMBER_FIRSTNAME__'] = (isset($object->firstname) ? $object->firstname : '');
				$substitutionarray['__MEMBER_LASTNAME__'] = (isset($object->lastname) ? $object->lastname : '');
				$substitutionarray['__MEMBER_USER_LOGIN_INFORMATION__'] = '';
				if (method_exists($object, 'getFullName')) {
					$substitutionarray['__MEMBER_FULLNAME__'] = $object->getFullName($outputlangs);
				}
				$substitutionarray['__MEMBER_COMPANY__'] = (isset($object->societe) ? $object->societe : '');
				$substitutionarray['__MEMBER_ADDRESS__'] = (isset($object->address) ? $object->address : '');
				$substitutionarray['__MEMBER_ZIP__'] = (isset($object->zip) ? $object->zip : '');
				$substitutionarray['__MEMBER_TOWN__'] = (isset($object->town) ? $object->town : '');
				$substitutionarray['__MEMBER_COUNTRY__'] = (isset($object->country) ? $object->country : '');
				$substitutionarray['__MEMBER_EMAIL__'] = (isset($object->email) ? $object->email : '');
				$substitutionarray['__MEMBER_BIRTH__'] = (isset($birthday) ? $birthday : '');
				$substitutionarray['__MEMBER_PHOTO__'] = (isset($object->photo) ? $object->photo : '');
				$substitutionarray['__MEMBER_LOGIN__'] = (isset($object->login) ? $object->login : '');
				$substitutionarray['__MEMBER_PASSWORD__'] = (isset($object->pass) ? $object->pass : '');
				$substitutionarray['__MEMBER_PHONE__'] = (isset($object->phone) ? dol_print_phone($object->phone) : '');
				$substitutionarray['__MEMBER_PHONEPRO__'] = (isset($object->phone_perso) ? dol_print_phone($object->phone_perso) : '');
				$substitutionarray['__MEMBER_PHONEMOBILE__'] = (isset($object->phone_mobile) ? dol_print_phone($object->phone_mobile) : '');
				$substitutionarray['__MEMBER_TYPE__'] = (isset($object->type) ? $object->type : '');
				$substitutionarray['__MEMBER_FIRST_SUBSCRIPTION_DATE__']       = dol_print_date($object->first_subscription_date, 'dayrfc');
				$substitutionarray['__MEMBER_FIRST_SUBSCRIPTION_DATE_START__'] = (isset($object->first_subscription_date_start) ? dol_print_date($object->first_subscription_date_start, 'dayrfc') : '');
				$substitutionarray['__MEMBER_FIRST_SUBSCRIPTION_DATE_END__']   = (isset($object->first_subscription_date_end) ? dol_print_date($object->first_subscription_date_end, 'dayrfc') : '');
				$substitutionarray['__MEMBER_LAST_SUBSCRIPTION_DATE__']        = dol_print_date($object->last_subscription_date, 'dayrfc');
				$substitutionarray['__MEMBER_LAST_SUBSCRIPTION_DATE_START__']  = dol_print_date($object->last_subscription_date_start, 'dayrfc');
				$substitutionarray['__MEMBER_LAST_SUBSCRIPTION_DATE_END__']    = dol_print_date($object->last_subscription_date_end, 'dayrfc');
			}

			if (is_object($object) && $object->element == 'societe') {
				$substitutionarray['__THIRDPARTY_ID__'] = (is_object($object) ? $object->id : '');
				$substitutionarray['__THIRDPARTY_NAME__'] = (is_object($object) ? $object->name : '');
				$substitutionarray['__THIRDPARTY_NAME_ALIAS__'] = (is_object($object) ? $object->name_alias : '');
				$substitutionarray['__THIRDPARTY_CODE_CLIENT__'] = (is_object($object) ? $object->code_client : '');
				$substitutionarray['__THIRDPARTY_CODE_FOURNISSEUR__'] = (is_object($object) ? $object->code_fournisseur : '');
				$substitutionarray['__THIRDPARTY_EMAIL__'] = (is_object($object) ? $object->email : '');
				$substitutionarray['__THIRDPARTY_PHONE__'] = (is_object($object) ? dol_print_phone($object->phone) : '');
				$substitutionarray['__THIRDPARTY_FAX__'] = (is_object($object) ? dol_print_phone($object->fax) : '');
				$substitutionarray['__THIRDPARTY_ADDRESS__'] = (is_object($object) ? $object->address : '');
				$substitutionarray['__THIRDPARTY_ZIP__'] = (is_object($object) ? $object->zip : '');
				$substitutionarray['__THIRDPARTY_TOWN__'] = (is_object($object) ? $object->town : '');
				$substitutionarray['__THIRDPARTY_COUNTRY_ID__'] = (is_object($object) ? $object->country_id : '');
				$substitutionarray['__THIRDPARTY_COUNTRY_CODE__'] = (is_object($object) ? $object->country_code : '');
				$substitutionarray['__THIRDPARTY_IDPROF1__'] = (is_object($object) ? $object->idprof1 : '');
				$substitutionarray['__THIRDPARTY_IDPROF2__'] = (is_object($object) ? $object->idprof2 : '');
				$substitutionarray['__THIRDPARTY_IDPROF3__'] = (is_object($object) ? $object->idprof3 : '');
				$substitutionarray['__THIRDPARTY_IDPROF4__'] = (is_object($object) ? $object->idprof4 : '');
				$substitutionarray['__THIRDPARTY_IDPROF5__'] = (is_object($object) ? $object->idprof5 : '');
				$substitutionarray['__THIRDPARTY_IDPROF6__'] = (is_object($object) ? $object->idprof6 : '');
				$substitutionarray['__THIRDPARTY_TVAINTRA__'] = (is_object($object) ? $object->tva_intra : '');
				$substitutionarray['__THIRDPARTY_NOTE_PUBLIC__'] = (is_object($object) ? dol_htmlentitiesbr($object->note_public) : '');
				$substitutionarray['__THIRDPARTY_NOTE_PRIVATE__'] = (is_object($object) ? dol_htmlentitiesbr($object->note_private) : '');
			} elseif (is_object($object->thirdparty)) {
				$substitutionarray['__THIRDPARTY_ID__'] = (is_object($object->thirdparty) ? $object->thirdparty->id : '');
				$substitutionarray['__THIRDPARTY_NAME__'] = (is_object($object->thirdparty) ? $object->thirdparty->name : '');
				$substitutionarray['__THIRDPARTY_NAME_ALIAS__'] = (is_object($object->thirdparty) ? $object->thirdparty->name_alias : '');
				$substitutionarray['__THIRDPARTY_CODE_CLIENT__'] = (is_object($object->thirdparty) ? $object->thirdparty->code_client : '');
				$substitutionarray['__THIRDPARTY_CODE_FOURNISSEUR__'] = (is_object($object->thirdparty) ? $object->thirdparty->code_fournisseur : '');
				$substitutionarray['__THIRDPARTY_EMAIL__'] = (is_object($object->thirdparty) ? $object->thirdparty->email : '');
				$substitutionarray['__THIRDPARTY_PHONE__'] = (is_object($object->thirdparty) ? dol_print_phone($object->thirdparty->phone) : '');
				$substitutionarray['__THIRDPARTY_FAX__'] = (is_object($object->thirdparty) ? dol_print_phone($object->thirdparty->fax) : '');
				$substitutionarray['__THIRDPARTY_ADDRESS__'] = (is_object($object->thirdparty) ? $object->thirdparty->address : '');
				$substitutionarray['__THIRDPARTY_ZIP__'] = (is_object($object->thirdparty) ? $object->thirdparty->zip : '');
				$substitutionarray['__THIRDPARTY_TOWN__'] = (is_object($object->thirdparty) ? $object->thirdparty->town : '');
				$substitutionarray['__THIRDPARTY_COUNTRY_ID__'] = (is_object($object->thirdparty) ? $object->thirdparty->country_id : '');
				$substitutionarray['__THIRDPARTY_COUNTRY_CODE__'] = (is_object($object->thirdparty) ? $object->thirdparty->country_code : '');
				$substitutionarray['__THIRDPARTY_IDPROF1__'] = (is_object($object->thirdparty) ? $object->thirdparty->idprof1 : '');
				$substitutionarray['__THIRDPARTY_IDPROF2__'] = (is_object($object->thirdparty) ? $object->thirdparty->idprof2 : '');
				$substitutionarray['__THIRDPARTY_IDPROF3__'] = (is_object($object->thirdparty) ? $object->thirdparty->idprof3 : '');
				$substitutionarray['__THIRDPARTY_IDPROF4__'] = (is_object($object->thirdparty) ? $object->thirdparty->idprof4 : '');
				$substitutionarray['__THIRDPARTY_IDPROF5__'] = (is_object($object->thirdparty) ? $object->thirdparty->idprof5 : '');
				$substitutionarray['__THIRDPARTY_IDPROF6__'] = (is_object($object->thirdparty) ? $object->thirdparty->idprof6 : '');
				$substitutionarray['__THIRDPARTY_TVAINTRA__'] = (is_object($object->thirdparty) ? $object->thirdparty->tva_intra : '');
				$substitutionarray['__THIRDPARTY_NOTE_PUBLIC__'] = (is_object($object->thirdparty) ? dol_htmlentitiesbr($object->thirdparty->note_public) : '');
				$substitutionarray['__THIRDPARTY_NOTE_PRIVATE__'] = (is_object($object->thirdparty) ? dol_htmlentitiesbr($object->thirdparty->note_private) : '');
			}

			if (is_object($object) && $object->element == 'recruitmentcandidature') {
				$substitutionarray['__CANDIDATE_FULLNAME__'] = $object->getFullName($outputlangs);
				$substitutionarray['__CANDIDATE_FIRSTNAME__'] = isset($object->firstname) ? $object->firstname : '';
				$substitutionarray['__CANDIDATE_LASTNAME__'] = isset($object->lastname) ? $object->lastname : '';
			}

			if (is_object($object->project)) {
				$substitutionarray['__PROJECT_ID__'] = (is_object($object->project) ? $object->project->id : '');
				$substitutionarray['__PROJECT_REF__'] = (is_object($object->project) ? $object->project->ref : '');
				$substitutionarray['__PROJECT_NAME__'] = (is_object($object->project) ? $object->project->title : '');
			}
			if (is_object($object->projet)) {	// Deprecated, for backward compatibility
				$substitutionarray['__PROJECT_ID__'] = (is_object($object->projet) ? $object->projet->id : '');
				$substitutionarray['__PROJECT_REF__'] = (is_object($object->projet) ? $object->projet->ref : '');
				$substitutionarray['__PROJECT_NAME__'] = (is_object($object->projet) ? $object->projet->title : '');
			}

			if (is_object($object) && $object->element == 'shipping') {
				$substitutionarray['__SHIPPINGTRACKNUM__'] = $object->tracking_number;
				$substitutionarray['__SHIPPINGTRACKNUMURL__'] = $object->tracking_url;
			}
			if (is_object($object) && $object->element == 'reception') {
				$substitutionarray['__RECEPTIONTRACKNUM__'] = $object->tracking_number;
				$substitutionarray['__RECEPTIONTRACKNUMURL__'] = $object->tracking_url;
			}

			if (is_object($object) && $object->element == 'contrat' && $object->id > 0 && is_array($object->lines)) {
				$dateplannedstart = '';
				$datenextexpiration = '';
				foreach ($object->lines as $line) {
					if ($line->date_ouverture_prevue > $dateplannedstart) {
						$dateplannedstart = $line->date_ouverture_prevue;
					}
					if ($line->statut == 4 && $line->date_fin_prevue && (!$datenextexpiration || $line->date_fin_prevue < $datenextexpiration)) {
						$datenextexpiration = $line->date_fin_prevue;
					}
				}
				$substitutionarray['__CONTRACT_HIGHEST_PLANNED_START_DATE__'] = dol_print_date($dateplannedstart, 'dayrfc');
				$substitutionarray['__CONTRACT_HIGHEST_PLANNED_START_DATETIME__'] = dol_print_date($dateplannedstart, 'standard');
				$substitutionarray['__CONTRACT_LOWEST_EXPIRATION_DATE__'] = dol_print_date($datenextexpiration, 'dayrfc');
				$substitutionarray['__CONTRACT_LOWEST_EXPIRATION_DATETIME__'] = dol_print_date($datenextexpiration, 'standard');
			}
			// add substition variable for ticket
			if (is_object($object) && $object->element == 'ticket') {
				$substitutionarray['__TICKET_TRACKID__'] = $object->track_id;
				$substitutionarray['__REF__'] = $object->ref;
				$substitutionarray['__TICKET_SUBJECT__'] = $object->subject;
				$substitutionarray['__TICKET_TYPE__'] = $object->type_code;
				$substitutionarray['__TICKET_SEVERITY__'] = $object->severity_code;
				$substitutionarray['__TICKET_CATEGORY__'] = $object->category_code; // For backward compatibility
				$substitutionarray['__TICKET_ANALYTIC_CODE__'] = $object->category_code;
				$substitutionarray['__TICKET_MESSAGE__'] = $object->message;
				$substitutionarray['__TICKET_PROGRESSION__'] = $object->progress;
				$userstat = new User($db);
				if ($object->fk_user_assign > 0) {
					$userstat->fetch($object->fk_user_assign);
					$substitutionarray['__TICKET_USER_ASSIGN__'] = dolGetFirstLastname($userstat->firstname, $userstat->lastname);
				}

				if ($object->fk_user_create > 0) {
					$userstat->fetch($object->fk_user_create);
					$substitutionarray['__USER_CREATE__'] = dolGetFirstLastname($userstat->firstname, $userstat->lastname);
				}
			}

			// Create dynamic tags for __EXTRAFIELD_FIELD__
			if ($object->table_element && $object->id > 0) {
				if (!is_object($extrafields)) {
					$extrafields = new ExtraFields($db);
				}
				$extrafields->fetch_name_optionals_label($object->table_element, true);

				if ($object->fetch_optionals() > 0) {
					if (is_array($extrafields->attributes[$object->table_element]['label']) && count($extrafields->attributes[$object->table_element]['label']) > 0) {
						foreach ($extrafields->attributes[$object->table_element]['label'] as $key => $label) {
							$substitutionarray['__EXTRAFIELD_'.strtoupper($key).'__'] = $object->array_options['options_'.$key];
							if ($extrafields->attributes[$object->table_element]['type'][$key] == 'date') {
								$substitutionarray['__EXTRAFIELD_'.strtoupper($key).'__'] = dol_print_date($object->array_options['options_'.$key], 'day');
								$substitutionarray['__EXTRAFIELD_'.strtoupper($key).'_LOCALE__'] = dol_print_date($object->array_options['options_'.$key], 'day', 'tzserver', $outputlangs);
								$substitutionarray['__EXTRAFIELD_'.strtoupper($key).'_RFC__'] = dol_print_date($object->array_options['options_'.$key], 'dayrfc');
							} elseif ($extrafields->attributes[$object->table_element]['type'][$key] == 'datetime') {
								$datetime = $object->array_options['options_'.$key];
								$substitutionarray['__EXTRAFIELD_'.strtoupper($key).'__'] = ($datetime != "0000-00-00 00:00:00" ? dol_print_date($datetime, 'dayhour') : '');
								$substitutionarray['__EXTRAFIELD_'.strtoupper($key).'_LOCALE__'] = ($datetime != "0000-00-00 00:00:00" ? dol_print_date($datetime, 'dayhour', 'tzserver', $outputlangs) : '');
								$substitutionarray['__EXTRAFIELD_'.strtoupper($key).'_DAY_LOCALE__'] = ($datetime != "0000-00-00 00:00:00" ? dol_print_date($datetime, 'day', 'tzserver', $outputlangs) : '');
								$substitutionarray['__EXTRAFIELD_'.strtoupper($key).'_RFC__'] = ($datetime != "0000-00-00 00:00:00" ? dol_print_date($datetime, 'dayhourrfc') : '');
							} elseif ($extrafields->attributes[$object->table_element]['type'][$key] == 'phone') {
								$substitutionarray['__EXTRAFIELD_'.strtoupper($key).'__'] = dol_print_phone($object->array_options['options_'.$key]);
							} elseif ($extrafields->attributes[$object->table_element]['type'][$key] == 'price') {
								$substitutionarray['__EXTRAFIELD_'.strtoupper($key).'__'] = $object->array_options['options_'.$key];
								$substitutionarray['__EXTRAFIELD_'.strtoupper($key).'_FORMATED__'] = price($object->array_options['options_'.$key]);
							}
						}
					}
				}
			}

			// Complete substitution array with the url to make online payment
			$paymenturl = '';
			if (empty($substitutionarray['__REF__'])) {
				$paymenturl = '';
			} else {
				// Set the online payment url link into __ONLINE_PAYMENT_URL__ key
				require_once DOL_DOCUMENT_ROOT.'/core/lib/payments.lib.php';
				$outputlangs->loadLangs(array('paypal', 'other'));
				$typeforonlinepayment = 'free';
				if (is_object($object) && $object->element == 'commande') {
					$typeforonlinepayment = 'order';
				}
				if (is_object($object) && $object->element == 'facture') {
					$typeforonlinepayment = 'invoice';
				}
				if (is_object($object) && $object->element == 'member') {
					$typeforonlinepayment = 'member';
				}
				if (is_object($object) && $object->element == 'contrat') {
					$typeforonlinepayment = 'contract';
				}
				$url = getOnlinePaymentUrl(0, $typeforonlinepayment, $substitutionarray['__REF__']);
				$paymenturl = $url;
			}

			if ($object->id > 0) {
				$substitutionarray['__ONLINE_PAYMENT_TEXT_AND_URL__'] = ($paymenturl ?str_replace('\n', "\n", $outputlangs->trans("PredefinedMailContentLink", $paymenturl)) : '');
				$substitutionarray['__ONLINE_PAYMENT_URL__'] = $paymenturl;

				if (is_object($object) && $object->element == 'propal') {
					require_once DOL_DOCUMENT_ROOT.'/core/lib/signature.lib.php';
					$substitutionarray['__ONLINE_SIGN_URL__'] = getOnlineSignatureUrl(0, 'proposal', $object->ref);
				}
				if (!empty($conf->global->PROPOSAL_ALLOW_EXTERNAL_DOWNLOAD) && is_object($object) && $object->element == 'propal') {
					$substitutionarray['__DIRECTDOWNLOAD_URL_PROPOSAL__'] = $object->getLastMainDocLink($object->element);
				} else {
					$substitutionarray['__DIRECTDOWNLOAD_URL_PROPOSAL__'] = '';
				}
				if (!empty($conf->global->ORDER_ALLOW_EXTERNAL_DOWNLOAD) && is_object($object) && $object->element == 'commande') {
					$substitutionarray['__DIRECTDOWNLOAD_URL_ORDER__'] = $object->getLastMainDocLink($object->element);
				} else {
					$substitutionarray['__DIRECTDOWNLOAD_URL_ORDER__'] = '';
				}
				if (!empty($conf->global->INVOICE_ALLOW_EXTERNAL_DOWNLOAD) && is_object($object) && $object->element == 'facture') {
					$substitutionarray['__DIRECTDOWNLOAD_URL_INVOICE__'] = $object->getLastMainDocLink($object->element);
				} else {
					$substitutionarray['__DIRECTDOWNLOAD_URL_INVOICE__'] = '';
				}
				if (!empty($conf->global->CONTRACT_ALLOW_EXTERNAL_DOWNLOAD) && is_object($object) && $object->element == 'contrat') {
					$substitutionarray['__DIRECTDOWNLOAD_URL_CONTRACT__'] = $object->getLastMainDocLink($object->element);
				} else {
					$substitutionarray['__DIRECTDOWNLOAD_URL_CONTRACT__'] = '';
				}
				if (!empty($conf->global->SUPPLIER_PROPOSAL_ALLOW_EXTERNAL_DOWNLOAD) && is_object($object) && $object->element == 'supplier_proposal') {
					$substitutionarray['__DIRECTDOWNLOAD_URL_SUPPLIER_PROPOSAL__'] = $object->getLastMainDocLink($object->element);
				} else {
					$substitutionarray['__DIRECTDOWNLOAD_URL_SUPPLIER_PROPOSAL__'] = '';
				}

				if (is_object($object) && $object->element == 'propal') {
					$substitutionarray['__URL_PROPOSAL__'] = DOL_MAIN_URL_ROOT."/comm/propal/card.php?id=".$object->id;
				}
				if (is_object($object) && $object->element == 'commande') {
					$substitutionarray['__URL_ORDER__'] = DOL_MAIN_URL_ROOT."/commande/card.php?id=".$object->id;
				}
				if (is_object($object) && $object->element == 'facture') {
					$substitutionarray['__URL_INVOICE__'] = DOL_MAIN_URL_ROOT."/compta/facture/card.php?id=".$object->id;
				}
				if (is_object($object) && $object->element == 'contrat') {
					$substitutionarray['__URL_CONTRACT__'] = DOL_MAIN_URL_ROOT."/contrat/card.php?id=".$object->id;
				}
				if (is_object($object) && $object->element == 'supplier_proposal') {
					$substitutionarray['__URL_SUPPLIER_PROPOSAL__'] = DOL_MAIN_URL_ROOT."/supplier_proposal/card.php?id=".$object->id;
				}
				if (is_object($object) && $object->element == 'shipping') {
					$substitutionarray['__URL_SHIPMENT__'] = DOL_MAIN_URL_ROOT."/expedition/card.php?id=".$object->id;
				}
			}

			if (is_object($object) && $object->element == 'action') {
				$substitutionarray['__EVENT_LABEL__'] = $object->label;
				$substitutionarray['__EVENT_DATE__'] = dol_print_date($object->datep, '%A %d %b %Y');
				$substitutionarray['__EVENT_TIME__'] = dol_print_date($object->datep, '%H:%M:%S');
			}
		}
	}
	if (empty($exclude) || !in_array('objectamount', $exclude)) {
		include_once DOL_DOCUMENT_ROOT.'/core/lib/functionsnumtoword.lib.php';

		$substitutionarray['__DATE_YMD__']        = is_object($object) ? (isset($object->date) ? dol_print_date($object->date, 'day', 0, $outputlangs) : null) : '';
		$substitutionarray['__DATE_DUE_YMD__']    = is_object($object) ? (isset($object->date_lim_reglement) ? dol_print_date($object->date_lim_reglement, 'day', 0, $outputlangs) : null) : '';

		$already_payed_all = 0;
		if (is_object($object) && ($object instanceof Facture)) {
			$already_payed_all = $object->sumpayed + $object->sumdeposit + $object->sumcreditnote;
		}

		$substitutionarray['__AMOUNT_EXCL_TAX__'] = is_object($object) ? $object->total_ht : '';

		$substitutionarray['__AMOUNT__']          = is_object($object) ? $object->total_ttc : '';
		$substitutionarray['__AMOUNT_TEXT__']     = is_object($object) ? dol_convertToWord($object->total_ttc, $outputlangs, '', true) : '';
		$substitutionarray['__AMOUNT_TEXTCURRENCY__'] = is_object($object) ? dol_convertToWord($object->total_ttc, $outputlangs, $conf->currency, true) : '';

		$substitutionarray['__AMOUNT_REMAIN__'] = is_object($object) ? $object->total_ttc - $already_payed_all : '';

		$substitutionarray['__AMOUNT_VAT__']      = is_object($object) ? (isset($object->total_vat) ? $object->total_vat : $object->total_tva) : '';
		$substitutionarray['__AMOUNT_VAT_TEXT__']      = is_object($object) ? (isset($object->total_vat) ? dol_convertToWord($object->total_vat, $outputlangs, '', true) : dol_convertToWord($object->total_tva, $outputlangs, '', true)) : '';
		$substitutionarray['__AMOUNT_VAT_TEXTCURRENCY__']      = is_object($object) ? (isset($object->total_vat) ? dol_convertToWord($object->total_vat, $outputlangs, $conf->currency, true) : dol_convertToWord($object->total_tva, $outputlangs, $conf->currency, true)) : '';

		if ($onlykey != 2 || $mysoc->useLocalTax(1)) {
			$substitutionarray['__AMOUNT_TAX2__']     = is_object($object) ? $object->total_localtax1 : '';
		}
		if ($onlykey != 2 || $mysoc->useLocalTax(2)) {
			$substitutionarray['__AMOUNT_TAX3__']     = is_object($object) ? $object->total_localtax2 : '';
		}

		// Amount keys formated in a currency
		$substitutionarray['__AMOUNT_EXCL_TAX_FORMATED__'] = is_object($object) ? ($object->total_ht ? price($object->total_ht, 0, $outputlangs, 0, -1, -1, $conf->currency) : null) : '';
		$substitutionarray['__AMOUNT_FORMATED__']          = is_object($object) ? ($object->total_ttc ? price($object->total_ttc, 0, $outputlangs, 0, -1, -1, $conf->currency) : null) : '';
		$substitutionarray['__AMOUNT_REMAIN_FORMATED__'] = is_object($object) ? ($object->total_ttc ? price($object->total_ttc - $already_payed_all, 0, $outputlangs, 0, -1, -1, $conf->currency) : null) : '';
		$substitutionarray['__AMOUNT_VAT_FORMATED__']      = is_object($object) ? (isset($object->total_vat) ? price($object->total_vat, 0, $outputlangs, 0, -1, -1, $conf->currency) : ($object->total_tva ? price($object->total_tva, 0, $outputlangs, 0, -1, -1, $conf->currency) : null)) : '';
		if ($onlykey != 2 || $mysoc->useLocalTax(1)) {
			$substitutionarray['__AMOUNT_TAX2_FORMATED__']     = is_object($object) ? ($object->total_localtax1 ? price($object->total_localtax1, 0, $outputlangs, 0, -1, -1, $conf->currency) : null) : '';
		}
		if ($onlykey != 2 || $mysoc->useLocalTax(2)) {
			$substitutionarray['__AMOUNT_TAX3_FORMATED__']     = is_object($object) ? ($object->total_localtax2 ? price($object->total_localtax2, 0, $outputlangs, 0, -1, -1, $conf->currency) : null) : '';
		}

		$substitutionarray['__AMOUNT_MULTICURRENCY__']          = (is_object($object) && isset($object->multicurrency_total_ttc)) ? $object->multicurrency_total_ttc : '';
		$substitutionarray['__AMOUNT_MULTICURRENCY_TEXT__']     = (is_object($object) && isset($object->multicurrency_total_ttc)) ? dol_convertToWord($object->multicurrency_total_ttc, $outputlangs, '', true) : '';
		$substitutionarray['__AMOUNT_MULTICURRENCY_TEXTCURRENCY__'] = (is_object($object) && isset($object->multicurrency_total_ttc)) ? dol_convertToWord($object->multicurrency_total_ttc, $outputlangs, $object->multicurrency_code, true) : '';
		// TODO Add other keys for foreign multicurrency

		// For backward compatibility
		if ($onlykey != 2) {
			$substitutionarray['__TOTAL_TTC__']    = is_object($object) ? $object->total_ttc : '';
			$substitutionarray['__TOTAL_HT__']     = is_object($object) ? $object->total_ht : '';
			$substitutionarray['__TOTAL_VAT__']    = is_object($object) ? (isset($object->total_vat) ? $object->total_vat : $object->total_tva) : '';
		}
	}

	//var_dump($substitutionarray['__AMOUNT_FORMATED__']);
	if (empty($exclude) || !in_array('date', $exclude)) {
		include_once DOL_DOCUMENT_ROOT.'/core/lib/date.lib.php';

		$tmp = dol_getdate(dol_now(), true);
		$tmp2 = dol_get_prev_day($tmp['mday'], $tmp['mon'], $tmp['year']);
		$tmp3 = dol_get_prev_month($tmp['mon'], $tmp['year']);
		$tmp4 = dol_get_next_day($tmp['mday'], $tmp['mon'], $tmp['year']);
		$tmp5 = dol_get_next_month($tmp['mon'], $tmp['year']);

		$daytext = $outputlangs->trans('Day'.$tmp['wday']);

		$substitutionarray = array_merge($substitutionarray, array(
			'__DAY__' => (string) $tmp['mday'],
			'__DAY_TEXT__' => $daytext, // Monday
			'__DAY_TEXT_SHORT__' => dol_trunc($daytext, 3, 'right', 'UTF-8', 1), // Mon
			'__DAY_TEXT_MIN__' => dol_trunc($daytext, 1, 'right', 'UTF-8', 1), // M
			'__MONTH__' => (string) $tmp['mon'],
			'__MONTH_TEXT__' => $outputlangs->trans('Month'.sprintf("%02d", $tmp['mon'])),
			'__MONTH_TEXT_SHORT__' => $outputlangs->trans('MonthShort'.sprintf("%02d", $tmp['mon'])),
			'__MONTH_TEXT_MIN__' => $outputlangs->trans('MonthVeryShort'.sprintf("%02d", $tmp['mon'])),
			'__YEAR__' => (string) $tmp['year'],
			'__PREVIOUS_DAY__' => (string) $tmp2['day'],
			'__PREVIOUS_MONTH__' => (string) $tmp3['month'],
			'__PREVIOUS_YEAR__' => (string) ($tmp['year'] - 1),
			'__NEXT_DAY__' => (string) $tmp4['day'],
			'__NEXT_MONTH__' => (string) $tmp5['month'],
			'__NEXT_YEAR__' => (string) ($tmp['year'] + 1),
		));
	}

	if (!empty($conf->multicompany->enabled)) {
		$substitutionarray = array_merge($substitutionarray, array('__ENTITY_ID__' => $conf->entity));
	}
	if (empty($exclude) || !in_array('system', $exclude)) {
		$substitutionarray['__DOL_MAIN_URL_ROOT__'] = DOL_MAIN_URL_ROOT;
		$substitutionarray['__(AnyTranslationKey)__'] = $outputlangs->trans('TranslationOfKey');
		$substitutionarray['__(AnyTranslationKey|langfile)__'] = $outputlangs->trans('TranslationOfKey').' (load also language file before)';
		$substitutionarray['__[AnyConstantKey]__'] = $outputlangs->trans('ValueOfConstantKey');
	}

	return $substitutionarray;
}

/**
 *  Make substitution into a text string, replacing keys with vals from $substitutionarray (oldval=>newval),
 *  and texts like __(TranslationKey|langfile)__ and __[ConstantKey]__ are also replaced.
 *  Example of usage:
 *  $substitutionarray = getCommonSubstitutionArray($langs, 0, null, $thirdparty);
 *  complete_substitutions_array($substitutionarray, $langs, $thirdparty);
 *  $mesg = make_substitutions($mesg, $substitutionarray, $langs);
 *
 *  @param	string		$text	      					Source string in which we must do substitution
 *  @param  array		$substitutionarray				Array with key->val to substitute. Example: array('__MYKEY__' => 'MyVal', ...)
 *  @param	Translate	$outputlangs					Output language
 *  @param	int			$converttextinhtmlifnecessary	0=Convert only value into HTML if text is already in HTML
 *  													1=Will also convert initial $text into HTML if we try to insert one value that is HTML
 * 	@return string  		    						Output string after substitutions
 *  @see	complete_substitutions_array(), getCommonSubstitutionArray()
 */
function make_substitutions($text, $substitutionarray, $outputlangs = null, $converttextinhtmlifnecessary = 0)
{
	global $conf, $langs;

	if (!is_array($substitutionarray)) {
		return 'ErrorBadParameterSubstitutionArrayWhenCalling_make_substitutions';
	}

	if (empty($outputlangs)) {
		$outputlangs = $langs;
	}

	// Is initial text HTML or simple text ?
	$msgishtml = 0;
	if (dol_textishtml($text, 1)) {
		$msgishtml = 1;
	}

	// Make substitution for language keys: __(AnyTranslationKey)__ or __(AnyTranslationKey|langfile)__
	if (is_object($outputlangs)) {
		$reg = array();
		while (preg_match('/__\(([^\)]+)\)__/', $text, $reg)) {
			// If key is __(TranslationKey|langfile)__, then force load of langfile.lang
			$tmp = explode('|', $reg[1]);
			if (!empty($tmp[1])) {
				$outputlangs->load($tmp[1]);
			}

			$value = $outputlangs->transnoentitiesnoconv($reg[1]);

			if (empty($converttextinhtmlifnecessary)) {
				// convert $newval into HTML is necessary
				$text = preg_replace('/__\('.preg_quote($reg[1], '/').'\)__/', $msgishtml ? dol_htmlentitiesbr($value) : $value, $text);
			} else {
				if (! $msgishtml) {
					$valueishtml = dol_textishtml($value, 1);
					var_dump("valueishtml=".$valueishtml);

					if ($valueishtml) {
						$text = dol_htmlentitiesbr($text);
						$msgishtml = 1;
					}
				} else {
					$value = dol_nl2br("$value");
				}

				$text = preg_replace('/__\('.preg_quote($reg[1], '/').'\)__/', $value, $text);
			}
		}
	}

	// Make substitution for constant keys.
	// Must be after the substitution of translation, so if the text of translation contains a string __[xxx]__, it is also converted.
	$reg = array();
	while (preg_match('/__\[([^\]]+)\]__/', $text, $reg)) {
		$keyfound = $reg[1];
		if (isASecretKey($keyfound)) {
			$value = '*****forbidden*****';
		} else {
			$value = empty($conf->global->$keyfound) ? '' : $conf->global->$keyfound;
		}

		if (empty($converttextinhtmlifnecessary)) {
			// convert $newval into HTML is necessary
			$text = preg_replace('/__\['.preg_quote($keyfound, '/').'\]__/', $msgishtml ? dol_htmlentitiesbr($value) : $value, $text);
		} else {
			if (! $msgishtml) {
				$valueishtml = dol_textishtml($value, 1);

				if ($valueishtml) {
					$text = dol_htmlentitiesbr($text);
					$msgishtml = 1;
				}
			} else {
				$value = dol_nl2br("$value");
			}

			$text = preg_replace('/__\['.preg_quote($keyfound, '/').'\]__/', $value, $text);
		}
	}

	// Make substitition for array $substitutionarray
	foreach ($substitutionarray as $key => $value) {
		if (!isset($value)) {
			continue; // If value is null, it same than not having substitution key at all into array, we do not replace.
		}

		if ($key == '__USER_SIGNATURE__' && (!empty($conf->global->MAIN_MAIL_DO_NOT_USE_SIGN))) {
			$value = ''; // Protection
		}

		if (empty($converttextinhtmlifnecessary)) {
			$text = str_replace("$key", "$value", $text); // We must keep the " to work when value is 123.5 for example
		} else {
			if (! $msgishtml) {
				$valueishtml = dol_textishtml($value, 1);

				if ($valueishtml) {
					$text = dol_htmlentitiesbr($text);
					$msgishtml = 1;
				}
			} else {
				$value = dol_nl2br("$value");
			}
			$text = str_replace("$key", "$value", $text); // We must keep the " to work when value is 123.5 for example
		}
	}

	return $text;
}

/**
 *  Complete the $substitutionarray with more entries coming from external module that had set the "substitutions=1" into module_part array.
 *  In this case, method completesubstitutionarray provided by module is called.
 *
 *  @param  array		$substitutionarray		Array substitution old value => new value value
 *  @param  Translate	$outputlangs            Output language
 *  @param  Object		$object                 Source object
 *  @param  mixed		$parameters       		Add more parameters (useful to pass product lines)
 *  @param  string      $callfunc               What is the name of the custom function that will be called? (default: completesubstitutionarray)
 *  @return	void
 *  @see 	make_substitutions()
 */
function complete_substitutions_array(&$substitutionarray, $outputlangs, $object = null, $parameters = null, $callfunc = "completesubstitutionarray")
{
	global $conf, $user;

	require_once DOL_DOCUMENT_ROOT.'/core/lib/files.lib.php';

	// Note: substitution key for each extrafields, using key __EXTRA_XXX__ is already available into the getCommonSubstitutionArray used to build the substitution array.

	// Check if there is external substitution to do, requested by plugins
	$dirsubstitutions = array_merge(array(), (array) $conf->modules_parts['substitutions']);

	foreach ($dirsubstitutions as $reldir) {
		$dir = dol_buildpath($reldir, 0);

		// Check if directory exists
		if (!dol_is_dir($dir)) {
			continue;
		}

		$substitfiles = dol_dir_list($dir, 'files', 0, 'functions_');
		foreach ($substitfiles as $substitfile) {
			$reg = array();
			if (preg_match('/functions_(.*)\.lib\.php/i', $substitfile['name'], $reg)) {
				$module = $reg[1];

				dol_syslog("Library ".$substitfile['name']." found into ".$dir);
				// Include the user's functions file
				require_once $dir.$substitfile['name'];
				// Call the user's function, and only if it is defined
				$function_name = $module."_".$callfunc;
				if (function_exists($function_name)) {
					$function_name($substitutionarray, $outputlangs, $object, $parameters);
				}
			}
		}
	}
	if (!empty($conf->global->ODT_ENABLE_ALL_TAGS_IN_SUBSTITUTIONS)) {
		// to list all tags in odt template
		$tags = '';
		foreach ($substitutionarray as $key => $value) {
			$tags .= '{'.$key.'} => '.$value."\n";
		}
		$substitutionarray = array_merge($substitutionarray, array('__ALL_TAGS__' => $tags));
	}
}

/**
 *    Format output for start and end date
 *
 *    @param	int	$date_start    Start date
 *    @param    int	$date_end      End date
 *    @param    string		$format        Output format
 *    @param	Translate	$outputlangs   Output language
 *    @return	void
 */
function print_date_range($date_start, $date_end, $format = '', $outputlangs = '')
{
	print get_date_range($date_start, $date_end, $format, $outputlangs);
}

/**
 *    Format output for start and end date
 *
 *    @param	int			$date_start    		Start date
 *    @param    int			$date_end      		End date
 *    @param    string		$format        		Output format
 *    @param	Translate	$outputlangs   		Output language
 *    @param	integer		$withparenthesis	1=Add parenthesis, 0=no parenthesis
 *    @return	string							String
 */
function get_date_range($date_start, $date_end, $format = '', $outputlangs = '', $withparenthesis = 1)
{
	global $langs;

	$out = '';

	if (!is_object($outputlangs)) {
		$outputlangs = $langs;
	}

	if ($date_start && $date_end) {
		$out .= ($withparenthesis ? ' (' : '').$outputlangs->transnoentitiesnoconv('DateFromTo', dol_print_date($date_start, $format, false, $outputlangs), dol_print_date($date_end, $format, false, $outputlangs)).($withparenthesis ? ')' : '');
	}
	if ($date_start && !$date_end) {
		$out .= ($withparenthesis ? ' (' : '').$outputlangs->transnoentitiesnoconv('DateFrom', dol_print_date($date_start, $format, false, $outputlangs)).($withparenthesis ? ')' : '');
	}
	if (!$date_start && $date_end) {
		$out .= ($withparenthesis ? ' (' : '').$outputlangs->transnoentitiesnoconv('DateUntil', dol_print_date($date_end, $format, false, $outputlangs)).($withparenthesis ? ')' : '');
	}

	return $out;
}

/**
 * Return firstname and lastname in correct order
 *
 * @param	string	$firstname		Firstname
 * @param	string	$lastname		Lastname
 * @param	int		$nameorder		-1=Auto, 0=Lastname+Firstname, 1=Firstname+Lastname, 2=Firstname, 3=Firstname if defined else lastname, 4=Lastname, 5=Lastname if defined else firstname
 * @return	string					Firstname + lastname or Lastname + firstname
 */
function dolGetFirstLastname($firstname, $lastname, $nameorder = -1)
{
	global $conf;

	$ret = '';
	// If order not defined, we use the setup
	if ($nameorder < 0) {
		$nameorder = (empty($conf->global->MAIN_FIRSTNAME_NAME_POSITION) ? 1 : 0);
	}
	if ($nameorder == 1) {
		$ret .= $firstname;
		if ($firstname && $lastname) {
			$ret .= ' ';
		}
		$ret .= $lastname;
	} elseif ($nameorder == 2 || $nameorder == 3) {
		$ret .= $firstname;
		if (empty($ret) && $nameorder == 3) {
			$ret .= $lastname;
		}
	} else {	// 0, 4 or 5
		$ret .= $lastname;
		if (empty($ret) && $nameorder == 5) {
			$ret .= $firstname;
		}
		if ($nameorder == 0) {
			if ($firstname && $lastname) {
				$ret .= ' ';
			}
			$ret .= $firstname;
		}
	}
	return $ret;
}


/**
 *	Set event message in dol_events session object. Will be output by calling dol_htmloutput_events.
 *  Note: Calling dol_htmloutput_events is done into pages by standard llxFooter() function.
 *  Note: Prefer to use setEventMessages instead.
 *
 *	@param	string|string[] $mesgs			Message string or array
 *  @param  string          $style      	Which style to use ('mesgs' by default, 'warnings', 'errors')
 *  @return	void
 *  @see	dol_htmloutput_events()
 */
function setEventMessage($mesgs, $style = 'mesgs')
{
	//dol_syslog(__FUNCTION__ . " is deprecated", LOG_WARNING);		This is not deprecated, it is used by setEventMessages function
	if (!is_array($mesgs)) {
		// If mesgs is a string
		if ($mesgs) {
			$_SESSION['dol_events'][$style][] = $mesgs;
		}
	} else {
		// If mesgs is an array
		foreach ($mesgs as $mesg) {
			if ($mesg) {
				$_SESSION['dol_events'][$style][] = $mesg;
			}
		}
	}
}

/**
 *	Set event messages in dol_events session object. Will be output by calling dol_htmloutput_events.
 *  Note: Calling dol_htmloutput_events is done into pages by standard llxFooter() function.
 *
 *	@param	string	$mesg			Message string
 *	@param	array	$mesgs			Message array
 *  @param  string	$style      	Which style to use ('mesgs' by default, 'warnings', 'errors')
 *  @param	string	$messagekey		A key to be used to allow the feature "Never show this message again"
 *  @return	void
 *  @see	dol_htmloutput_events()
 */
function setEventMessages($mesg, $mesgs, $style = 'mesgs', $messagekey = '')
{
	if (empty($mesg) && empty($mesgs)) {
		dol_syslog("Try to add a message in stack with empty message", LOG_WARNING);
	} else {
		if ($messagekey) {
			// Complete message with a js link to set a cookie "DOLHIDEMESSAGE".$messagekey;
			// TODO
			$mesg .= '';
		}
		if (empty($messagekey) || empty($_COOKIE["DOLHIDEMESSAGE".$messagekey])) {
			if (!in_array((string) $style, array('mesgs', 'warnings', 'errors'))) {
				dol_print_error('', 'Bad parameter style='.$style.' for setEventMessages');
			}
			if (empty($mesgs)) {
				setEventMessage($mesg, $style);
			} else {
				if (!empty($mesg) && !in_array($mesg, $mesgs)) {
					setEventMessage($mesg, $style); // Add message string if not already into array
				}
				setEventMessage($mesgs, $style);
			}
		}
	}
}

/**
 *	Print formated messages to output (Used to show messages on html output).
 *  Note: Calling dol_htmloutput_events is done into pages by standard llxFooter() function, so there is
 *  no need to call it explicitely.
 *
 *  @param	int		$disabledoutputofmessages	Clear all messages stored into session without diplaying them
 *  @return	void
 *  @see    									dol_htmloutput_mesg()
 */
function dol_htmloutput_events($disabledoutputofmessages = 0)
{
	// Show mesgs
	if (isset($_SESSION['dol_events']['mesgs'])) {
		if (empty($disabledoutputofmessages)) {
			dol_htmloutput_mesg('', $_SESSION['dol_events']['mesgs']);
		}
		unset($_SESSION['dol_events']['mesgs']);
	}
	// Show errors
	if (isset($_SESSION['dol_events']['errors'])) {
		if (empty($disabledoutputofmessages)) {
			dol_htmloutput_mesg('', $_SESSION['dol_events']['errors'], 'error');
		}
		unset($_SESSION['dol_events']['errors']);
	}

	// Show warnings
	if (isset($_SESSION['dol_events']['warnings'])) {
		if (empty($disabledoutputofmessages)) {
			dol_htmloutput_mesg('', $_SESSION['dol_events']['warnings'], 'warning');
		}
		unset($_SESSION['dol_events']['warnings']);
	}
}

/**
 *	Get formated messages to output (Used to show messages on html output).
 *  This include also the translation of the message key.
 *
 *	@param	string		$mesgstring		Message string or message key
 *	@param	string[]	$mesgarray      Array of message strings or message keys
 *  @param  string		$style          Style of message output ('ok' or 'error')
 *  @param  int			$keepembedded   Set to 1 in error message must be kept embedded into its html place (this disable jnotify)
 *	@return	string						Return html output
 *
 *  @see    dol_print_error()
 *  @see    dol_htmloutput_errors()
 *  @see    setEventMessages()
 */
function get_htmloutput_mesg($mesgstring = '', $mesgarray = '', $style = 'ok', $keepembedded = 0)
{
	global $conf, $langs;

	$ret = 0;
	$return = '';
	$out = '';
	$divstart = $divend = '';

	// If inline message with no format, we add it.
	if ((empty($conf->use_javascript_ajax) || !empty($conf->global->MAIN_DISABLE_JQUERY_JNOTIFY) || $keepembedded) && !preg_match('/<div class=".*">/i', $out)) {
		$divstart = '<div class="'.$style.' clearboth">';
		$divend = '</div>';
	}

	if ((is_array($mesgarray) && count($mesgarray)) || $mesgstring) {
		$langs->load("errors");
		$out .= $divstart;
		if (is_array($mesgarray) && count($mesgarray)) {
			foreach ($mesgarray as $message) {
				$ret++;
				$out .= $langs->trans($message);
				if ($ret < count($mesgarray)) {
					$out .= "<br>\n";
				}
			}
		}
		if ($mesgstring) {
			$ret++;
			$out .= $langs->trans($mesgstring);
		}
		$out .= $divend;
	}

	if ($out) {
		if (!empty($conf->use_javascript_ajax) && empty($conf->global->MAIN_DISABLE_JQUERY_JNOTIFY) && empty($keepembedded)) {
			$return = '<script>
					$(document).ready(function() {
						var block = '.(!empty($conf->global->MAIN_USE_JQUERY_BLOCKUI) ? "true" : "false").'
						if (block) {
							$.dolEventValid("","'.dol_escape_js($out).'");
						} else {
							/* jnotify(message, preset of message type, keepmessage) */
							$.jnotify("'.dol_escape_js($out).'",
							"'.($style == "ok" ? 3000 : $style).'",
							'.($style == "ok" ? "false" : "true").',
							{ remove: function (){} } );
						}
					});
				</script>';
		} else {
			$return = $out;
		}
	}

	return $return;
}

/**
 *  Get formated error messages to output (Used to show messages on html output).
 *
 *  @param  string	$mesgstring         Error message
 *  @param  array	$mesgarray          Error messages array
 *  @param  int		$keepembedded       Set to 1 in error message must be kept embedded into its html place (this disable jnotify)
 *  @return string                		Return html output
 *
 *  @see    dol_print_error()
 *  @see    dol_htmloutput_mesg()
 */
function get_htmloutput_errors($mesgstring = '', $mesgarray = array(), $keepembedded = 0)
{
	return get_htmloutput_mesg($mesgstring, $mesgarray, 'error', $keepembedded);
}

/**
 *	Print formated messages to output (Used to show messages on html output).
 *
 *	@param	string		$mesgstring		Message string or message key
 *	@param	string[]	$mesgarray      Array of message strings or message keys
 *	@param  string      $style          Which style to use ('ok', 'warning', 'error')
 *	@param  int         $keepembedded   Set to 1 if message must be kept embedded into its html place (this disable jnotify)
 *	@return	void
 *
 *	@see    dol_print_error()
 *	@see    dol_htmloutput_errors()
 *	@see    setEventMessages()
 */
function dol_htmloutput_mesg($mesgstring = '', $mesgarray = array(), $style = 'ok', $keepembedded = 0)
{
	if (empty($mesgstring) && (!is_array($mesgarray) || count($mesgarray) == 0)) {
		return;
	}

	$iserror = 0;
	$iswarning = 0;
	if (is_array($mesgarray)) {
		foreach ($mesgarray as $val) {
			if ($val && preg_match('/class="error"/i', $val)) {
				$iserror++;
				break;
			}
			if ($val && preg_match('/class="warning"/i', $val)) {
				$iswarning++;
				break;
			}
		}
	} elseif ($mesgstring && preg_match('/class="error"/i', $mesgstring)) {
		$iserror++;
	} elseif ($mesgstring && preg_match('/class="warning"/i', $mesgstring)) {
		$iswarning++;
	}
	if ($style == 'error') {
		$iserror++;
	}
	if ($style == 'warning') {
		$iswarning++;
	}

	if ($iserror || $iswarning) {
		// Remove div from texts
		$mesgstring = preg_replace('/<\/div><div class="(error|warning)">/', '<br>', $mesgstring);
		$mesgstring = preg_replace('/<div class="(error|warning)">/', '', $mesgstring);
		$mesgstring = preg_replace('/<\/div>/', '', $mesgstring);
		// Remove div from texts array
		if (is_array($mesgarray)) {
			$newmesgarray = array();
			foreach ($mesgarray as $val) {
				if (is_string($val)) {
					$tmpmesgstring = preg_replace('/<\/div><div class="(error|warning)">/', '<br>', $val);
					$tmpmesgstring = preg_replace('/<div class="(error|warning)">/', '', $tmpmesgstring);
					$tmpmesgstring = preg_replace('/<\/div>/', '', $tmpmesgstring);
					$newmesgarray[] = $tmpmesgstring;
				} else {
					dol_syslog("Error call of dol_htmloutput_mesg with an array with a value that is not a string", LOG_WARNING);
				}
			}
			$mesgarray = $newmesgarray;
		}
		print get_htmloutput_mesg($mesgstring, $mesgarray, ($iserror ? 'error' : 'warning'), $keepembedded);
	} else {
		print get_htmloutput_mesg($mesgstring, $mesgarray, 'ok', $keepembedded);
	}
}

/**
 *  Print formated error messages to output (Used to show messages on html output).
 *
 *  @param	string	$mesgstring          Error message
 *  @param  array	$mesgarray           Error messages array
 *  @param  int		$keepembedded        Set to 1 in error message must be kept embedded into its html place (this disable jnotify)
 *  @return	void
 *
 *  @see    dol_print_error()
 *  @see    dol_htmloutput_mesg()
 */
function dol_htmloutput_errors($mesgstring = '', $mesgarray = array(), $keepembedded = 0)
{
	dol_htmloutput_mesg($mesgstring, $mesgarray, 'error', $keepembedded);
}

/**
 * 	Advanced sort array by second index function, which produces ascending (default)
 *  or descending output and uses optionally natural case insensitive sorting (which
 *  can be optionally case sensitive as well).
 *
 *  @param      array		$array      		Array to sort (array of array('key1'=>val1,'key2'=>val2,'key3'...) or array of objects)
 *  @param      string		$index				Key in array to use for sorting criteria
 *  @param      int			$order				Sort order ('asc' or 'desc')
 *  @param      int			$natsort			1=use "natural" sort (natsort) for a search criteria thats is strings or unknown, 0=use "standard" sort (asort) for numbers
 *  @param      int			$case_sensitive		1=sort is case sensitive, 0=not case sensitive
 *  @param		int			$keepindex			If 0 and index key of array to sort is a numeric, than index will be rewrote. If 1 or index key is not numeric, key for index is kept after sorting.
 *  @return     array							Sorted array
 */
function dol_sort_array(&$array, $index, $order = 'asc', $natsort = 0, $case_sensitive = 0, $keepindex = 0)
{
	// Clean parameters
	$order = strtolower($order);

	if (is_array($array)) {
		$sizearray = count($array);
		if ($sizearray > 0) {
			$temp = array();
			foreach (array_keys($array) as $key) {
				if (is_object($array[$key])) {
					$temp[$key] = empty($array[$key]->$index) ? 0 : $array[$key]->$index;
				} else {
					$temp[$key] = empty($array[$key][$index]) ? 0 : $array[$key][$index];
				}
			}

			if (!$natsort) {
				if ($order == 'asc') {
					asort($temp);
				} else {
					arsort($temp);
				}
			} else {
				if ($case_sensitive) {
					natsort($temp);
				} else {
					natcasesort($temp);	// natecasesort is not sensible to case
				}
				if ($order != 'asc') {
					$temp = array_reverse($temp, true);
				}
			}

			$sorted = array();

			foreach (array_keys($temp) as $key) {
				(is_numeric($key) && empty($keepindex)) ? $sorted[] = $array[$key] : $sorted[$key] = $array[$key];
			}

			return $sorted;
		}
	}
	return $array;
}


/**
 *      Check if a string is in UTF8
 *
 *      @param	string	$str        String to check
 * 		@return	boolean				True if string is UTF8 or ISO compatible with UTF8, False if not (ISO with special char or Binary)
 */
function utf8_check($str)
{
	$str = (string) $str;	// Sometimes string is an int.

	// We must use here a binary strlen function (so not dol_strlen)
	$strLength = dol_strlen($str);
	for ($i = 0; $i < $strLength; $i++) {
		if (ord($str[$i]) < 0x80) {
			continue; // 0bbbbbbb
		} elseif ((ord($str[$i]) & 0xE0) == 0xC0) {
			$n = 1; // 110bbbbb
		} elseif ((ord($str[$i]) & 0xF0) == 0xE0) {
			$n = 2; // 1110bbbb
		} elseif ((ord($str[$i]) & 0xF8) == 0xF0) {
			$n = 3; // 11110bbb
		} elseif ((ord($str[$i]) & 0xFC) == 0xF8) {
			$n = 4; // 111110bb
		} elseif ((ord($str[$i]) & 0xFE) == 0xFC) {
			$n = 5; // 1111110b
		} else {
			return false; // Does not match any model
		}
		for ($j = 0; $j < $n; $j++) { // n bytes matching 10bbbbbb follow ?
			if ((++$i == strlen($str)) || ((ord($str[$i]) & 0xC0) != 0x80)) {
				return false;
			}
		}
	}
	return true;
}

/**
 *      Check if a string is in ASCII
 *
 *      @param	string	$str        String to check
 * 		@return	boolean				True if string is ASCII, False if not (byte value > 0x7F)
 */
function ascii_check($str)
{
	if (function_exists('mb_check_encoding')) {
		//if (mb_detect_encoding($str, 'ASCII', true) return false;
		if (!mb_check_encoding($str, 'ASCII')) {
			return false;
		}
	} else {
		if (preg_match('/[^\x00-\x7f]/', $str)) {
			return false; // Contains a byte > 7f
		}
	}

	return true;
}


/**
 *      Return a string encoded into OS filesystem encoding. This function is used to define
 * 	    value to pass to filesystem PHP functions.
 *
 *      @param	string	$str        String to encode (UTF-8)
 * 		@return	string				Encoded string (UTF-8, ISO-8859-1)
 */
function dol_osencode($str)
{
	global $conf;

	$tmp = ini_get("unicode.filesystem_encoding"); // Disponible avec PHP 6.0
	if (empty($tmp) && !empty($_SERVER["WINDIR"])) {
		$tmp = 'iso-8859-1'; // By default for windows
	}
	if (empty($tmp)) {
		$tmp = 'utf-8'; // By default for other
	}
	if (!empty($conf->global->MAIN_FILESYSTEM_ENCODING)) {
		$tmp = $conf->global->MAIN_FILESYSTEM_ENCODING;
	}

	if ($tmp == 'iso-8859-1') {
		return utf8_decode($str);
	}
	return $str;
}


/**
 *      Return an id or code from a code or id.
 *      Store also Code-Id into a cache to speed up next request on same key.
 *
 * 		@param	DoliDB	$db				Database handler
 * 		@param	string	$key			Code or Id to get Id or Code
 * 		@param	string	$tablename		Table name without prefix
 * 		@param	string	$fieldkey		Field to search the key into
 * 		@param	string	$fieldid		Field to get
 *      @param  int		$entityfilter	Filter by entity
 *      @param	string	$filters		Filters to add. WARNING: string must be escaped for SQL and not coming from user input.
 *      @return int						<0 if KO, Id of code if OK
 *      @see $langs->getLabelFromKey
 */
function dol_getIdFromCode($db, $key, $tablename, $fieldkey = 'code', $fieldid = 'id', $entityfilter = 0, $filters = '')
{
	global $cache_codes;

	// If key empty
	if ($key == '') {
		return '';
	}

	// Check in cache
	if (isset($cache_codes[$tablename][$key][$fieldid])) {	// Can be defined to 0 or ''
		return $cache_codes[$tablename][$key][$fieldid]; // Found in cache
	}

	dol_syslog('dol_getIdFromCode (value for field '.$fieldid.' from key '.$key.' not found into cache)', LOG_DEBUG);

	$sql = "SELECT ".$fieldid." as valuetoget";
	$sql .= " FROM ".MAIN_DB_PREFIX.$tablename;
	$sql .= " WHERE ".$fieldkey." = '".$db->escape($key)."'";
	if (!empty($entityfilter)) {
		$sql .= " AND entity IN (".getEntity($tablename).")";
	}
	if ($filters) {
		$sql .= $filters;
	}

	$resql = $db->query($sql);
	if ($resql) {
		$obj = $db->fetch_object($resql);
		if ($obj) {
			$cache_codes[$tablename][$key][$fieldid] = $obj->valuetoget;
		} else {
			$cache_codes[$tablename][$key][$fieldid] = '';
		}
		$db->free($resql);
		return $cache_codes[$tablename][$key][$fieldid];
	} else {
		return -1;
	}
}

/**
 * Verify if condition in string is ok or not
 *
 * @param 	string		$strToEvaluate	String with condition to check
 * @return 	boolean						True or False. Note: It returns also True if $strToEvaluate is ''. False if error
 */
function verifCond($strToEvaluate)
{
	global $user, $conf, $langs;
	global $leftmenu;
	global $rights; // To export to dol_eval function

	//print $strToEvaluate."<br>\n";
	$rights = true;
	if (isset($strToEvaluate) && $strToEvaluate !== '') {
		//$str = 'if(!('.$strToEvaluate.')) $rights = false;';
		//dol_eval($str, 0, 1, '2'); // The dol_eval must contains all the global $xxx used into a condition
		//var_dump($strToEvaluate);
		$rep = dol_eval($strToEvaluate, 1, 1, '1'); // The dol_eval must contains all the global $xxx for all variables $xxx found into the string condition
		$rights = $rep && (!is_string($rep) || strpos($rep, 'Bad string syntax to evaluate') === false);
		//var_dump($rights);
	}
	return $rights;
}

/**
 * Replace eval function to add more security.
 * This function is called by verifCond() or trans() and transnoentitiesnoconv().
 *
 * @param 	string	$s					String to evaluate
 * @param	int		$returnvalue		0=No return (used to execute eval($a=something)). 1=Value of eval is returned (used to eval($something)).
 * @param   int     $hideerrors     	1=Hide errors
 * @param	string	$onlysimplestring	0=Accept all chars, 1=Accept only simple string with char 'a-z0-9\s^$_+-.*\/>&|=!?():"\',/';', 2=Accept also ';[]'
 * @return	mixed						Nothing or return result of eval
 */
function dol_eval($s, $returnvalue = 0, $hideerrors = 1, $onlysimplestring = '1')
{
	// Only global variables can be changed by eval function and returned to caller
	global $db, $langs, $user, $conf, $website, $websitepage;
	global $action, $mainmenu, $leftmenu;
	global $rights;
	global $object;
	global $mysoc;

	global $obj; // To get $obj used into list when dol_eval is used for computed fields and $obj is not yet $object
	global $soc; // For backward compatibility

	// Test on dangerous char (used for RCE), we allow only characters to make PHP variable testing
	if ($onlysimplestring == '1') {
<<<<<<< HEAD
		// We must accept: '1 && getDolGlobalInt("doesnotexist1") && $conf->global->MAIN_FEATURES_LEVEL'
		// We must accept: '$conf->barcode->enabled && preg_match(\'/^(AAA|BBB)/\',$leftmenu)'
		// We must accept: '$user->rights->cabinetmed->read && $object->canvas=="patient@cabinetmed"'
		if (preg_match('/[^a-z0-9\s'.preg_quote('^$_+-.*>&|=!?():"\',/@', '/').']/i', $s)) {
=======
		//print preg_quote('$_->&|', '/');
		if (preg_match('/[^a-z0-9\s'.preg_quote('^$_+-.*/>&|=!?():"\',/@', '/').']/i', $s)) {
>>>>>>> 9125ac61
			if ($returnvalue) {
				return 'Bad string syntax to evaluate (found chars that are not chars for simplestring): '.$s;
			} else {
				dol_syslog('Bad string syntax to evaluate (found chars that are not chars for simplestring): '.$s);
				return '';
			}
			// TODO We can exclude all () that is not '($db)' and 'getDolGlobalInt(' and 'getDolGlobalString(' and 'preg_match('
			// ...
		}
	} elseif ($onlysimplestring == '2') {
<<<<<<< HEAD
		// We must accept: (($reloadedobj = new Task($db)) && ($reloadedobj->fetchNoCompute($object->id) > 0) && ($secondloadedobj = new Project($db)) && ($secondloadedobj->fetchNoCompute($reloadedobj->fk_project) > 0)) ? $secondloadedobj->ref : "Parent project not found"
		if (preg_match('/[^a-z0-9\s'.preg_quote('^$_+-.*>&|=!?():"\',/;[]', '/').']/i', $s)) {
=======
		//print preg_quote('$_->&|', '/');
		if (preg_match('/[^a-z0-9\s'.preg_quote('^$_+-.*/>&|=!?():"\',/@;[]', '/').']/i', $s)) {
>>>>>>> 9125ac61
			if ($returnvalue) {
				return 'Bad string syntax to evaluate (found chars that are not chars for simplestring 2): '.$s;
			} else {
				dol_syslog('Bad string syntax to evaluate (found chars that are not chars for simplestring 2): '.$s);
				return '';
			}
		}
	}
	if (strpos($s, '::') !== false) {
		if ($returnvalue) {
			return 'Bad string syntax to evaluate (double : char is forbidden): '.$s;
		} else {
			dol_syslog('Bad string syntax to evaluate (double : char is forbidden): '.$s);
			return '';
		}
	}
	if (strpos($s, '`') !== false) {
		if ($returnvalue) {
			return 'Bad string syntax to evaluate (backtick char is forbidden): '.$s;
		} else {
			dol_syslog('Bad string syntax to evaluate (backtick char is forbidden): '.$s);
			return '';
		}
	}
	if (preg_match('/[^0-9]+\.[^0-9]+/', $s)) {	// We refuse . if not between 2 numbers
		if ($returnvalue) {
			return 'Bad string syntax to evaluate (dot char is forbidden): '.$s;
		} else {
			dol_syslog('Bad string syntax to evaluate (dot char is forbidden): '.$s);
			return '';
		}
	}

	// We block use of php exec or php file functions
	$forbiddenphpstrings = array('$$');
	$forbiddenphpstrings = array_merge($forbiddenphpstrings, array('_ENV', '_SESSION', '_COOKIE', '_GET', '_POST', '_REQUEST'));

	$forbiddenphpfunctions = array("exec", "passthru", "shell_exec", "system", "proc_open", "popen", "eval", "dol_eval", "executeCLI", 'verifCond');
	$forbiddenphpfunctions = array_merge($forbiddenphpfunctions, array("fopen", "file_put_contents", "fputs", "fputscsv", "fwrite", "fpassthru", "require", "include", "mkdir", "rmdir", "symlink", "touch", "unlink", "umask"));
	$forbiddenphpfunctions = array_merge($forbiddenphpfunctions, array("function", "call_user_func"));

	$forbiddenphpregex = 'global\s+\$|\b('.implode('|', $forbiddenphpfunctions).')\b';

	do {
		$oldstringtoclean = $s;
		$s = str_ireplace($forbiddenphpstrings, '__forbiddenstring__', $s);
		$s = preg_replace('/'.$forbiddenphpregex.'/i', '__forbiddenstring__', $s);
		//$s = preg_replace('/\$[a-zA-Z0-9_\->\$]+\(/i', '', $s);	// Remove $function( call and $mycall->mymethod(
	} while ($oldstringtoclean != $s);

	if (strpos($s, '__forbiddenstring__') !== false) {
		dol_syslog('Bad string syntax to evaluate: '.$s, LOG_WARNING);
		if ($returnvalue) {
			return 'Bad string syntax to evaluate: '.$s;
		} else {
			dol_syslog('Bad string syntax to evaluate: '.$s);
			return '';
		}
	}

	//print $s."<br>\n";
	if ($returnvalue) {
		if ($hideerrors) {
			return @eval('return '.$s.';');
		} else {
			return eval('return '.$s.';');
		}
	} else {
		if ($hideerrors) {
			@eval($s);
		} else {
			eval($s);
		}
	}
}

/**
 * Return if var element is ok
 *
 * @param   string      $element    Variable to check
 * @return  boolean                 Return true of variable is not empty
 */
function dol_validElement($element)
{
	return (trim($element) != '');
}

/**
 * 	Return img flag of country for a language code or country code.
 *
 * 	@param	string	$codelang	Language code ('en_IN', 'fr_CA', ...) or ISO Country code on 2 characters in uppercase ('IN', 'FR')
 *  @param	string	$moreatt	Add more attribute on img tag (For example 'style="float: right"' or 'class="saturatemedium"')
 *  @param	int		$notitlealt	No title alt
 * 	@return	string				HTML img string with flag.
 */
function picto_from_langcode($codelang, $moreatt = '', $notitlealt = 0)
{
	if (empty($codelang)) {
		return '';
	}

	if ($codelang == 'auto') {
		return '<span class="fa fa-language"></span>';
	}

	$langtocountryflag = array(
		'ar_AR' => '',
		'ca_ES' => 'catalonia',
		'da_DA' => 'dk',
		'fr_CA' => 'mq',
		'sv_SV' => 'se',
		'sw_SW' => 'unknown',
		'AQ' => 'unknown',
		'CW' => 'unknown',
		'IM' => 'unknown',
		'JE' => 'unknown',
		'MF' => 'unknown',
		'BL' => 'unknown',
		'SX' => 'unknown'
	);

	if (isset($langtocountryflag[$codelang])) {
		$flagImage = $langtocountryflag[$codelang];
	} else {
		$tmparray = explode('_', $codelang);
		$flagImage = empty($tmparray[1]) ? $tmparray[0] : $tmparray[1];
	}

	return img_picto_common($codelang, 'flags/'.strtolower($flagImage).'.png', $moreatt, 0, $notitlealt);
}

/**
 * Return default language from country code.
 * Return null if not found.
 *
 * @param 	string 	$countrycode	Country code like 'US', 'FR', 'CA', 'ES', 'IN', 'MX', ...
 * @return	string					Value of locale like 'en_US', 'fr_FR', ... or null if not found
 */
function getLanguageCodeFromCountryCode($countrycode)
{
	global $mysoc;

	if (empty($countrycode)) {
		return null;
	}

	if (strtoupper($countrycode) == 'MQ') {
		return 'fr_CA';
	}
	if (strtoupper($countrycode) == 'SE') {
		return 'sv_SE'; // se_SE is Sami/Sweden, and we want in priority sv_SE for SE country
	}
	if (strtoupper($countrycode) == 'CH') {
		if ($mysoc->country_code == 'FR') {
			return 'fr_CH';
		}
		if ($mysoc->country_code == 'DE') {
			return 'de_CH';
		}
		if ($mysoc->country_code == 'IT') {
			return 'it_CH';
		}
	}

	// Locale list taken from:
	// http://stackoverflow.com/questions/3191664/
	// list-of-all-locales-and-their-short-codes
	$locales = array(
		'af-ZA',
		'am-ET',
		'ar-AE',
		'ar-BH',
		'ar-DZ',
		'ar-EG',
		'ar-IQ',
		'ar-JO',
		'ar-KW',
		'ar-LB',
		'ar-LY',
		'ar-MA',
		'ar-OM',
		'ar-QA',
		'ar-SA',
		'ar-SY',
		'ar-TN',
		'ar-YE',
		//'as-IN',		// Moved after en-IN
		'ba-RU',
		'be-BY',
		'bg-BG',
		'bn-BD',
		//'bn-IN',		// Moved after en-IN
		'bo-CN',
		'br-FR',
		'ca-ES',
		'co-FR',
		'cs-CZ',
		'cy-GB',
		'da-DK',
		'de-AT',
		'de-CH',
		'de-DE',
		'de-LI',
		'de-LU',
		'dv-MV',
		'el-GR',
		'en-AU',
		'en-BZ',
		'en-CA',
		'en-GB',
		'en-IE',
		'en-IN',
		'as-IN',	// as-IN must be after en-IN (en in priority if country is IN)
		'bn-IN',	// bn-IN must be after en-IN (en in priority if country is IN)
		'en-JM',
		'en-MY',
		'en-NZ',
		'en-PH',
		'en-SG',
		'en-TT',
		'en-US',
		'en-ZA',
		'en-ZW',
		'es-AR',
		'es-BO',
		'es-CL',
		'es-CO',
		'es-CR',
		'es-DO',
		'es-EC',
		'es-ES',
		'es-GT',
		'es-HN',
		'es-MX',
		'es-NI',
		'es-PA',
		'es-PE',
		'es-PR',
		'es-PY',
		'es-SV',
		'es-US',
		'es-UY',
		'es-VE',
		'et-EE',
		'eu-ES',
		'fa-IR',
		'fi-FI',
		'fo-FO',
		'fr-BE',
		'fr-CA',
		'fr-CH',
		'fr-FR',
		'fr-LU',
		'fr-MC',
		'fy-NL',
		'ga-IE',
		'gd-GB',
		'gl-ES',
		'gu-IN',
		'he-IL',
		'hi-IN',
		'hr-BA',
		'hr-HR',
		'hu-HU',
		'hy-AM',
		'id-ID',
		'ig-NG',
		'ii-CN',
		'is-IS',
		'it-CH',
		'it-IT',
		'ja-JP',
		'ka-GE',
		'kk-KZ',
		'kl-GL',
		'km-KH',
		'kn-IN',
		'ko-KR',
		'ky-KG',
		'lb-LU',
		'lo-LA',
		'lt-LT',
		'lv-LV',
		'mi-NZ',
		'mk-MK',
		'ml-IN',
		'mn-MN',
		'mr-IN',
		'ms-BN',
		'ms-MY',
		'mt-MT',
		'nb-NO',
		'ne-NP',
		'nl-BE',
		'nl-NL',
		'nn-NO',
		'oc-FR',
		'or-IN',
		'pa-IN',
		'pl-PL',
		'ps-AF',
		'pt-BR',
		'pt-PT',
		'rm-CH',
		'ro-MD',
		'ro-RO',
		'ru-RU',
		'rw-RW',
		'sa-IN',
		'se-FI',
		'se-NO',
		'se-SE',
		'si-LK',
		'sk-SK',
		'sl-SI',
		'sq-AL',
		'sv-FI',
		'sv-SE',
		'sw-KE',
		'ta-IN',
		'te-IN',
		'th-TH',
		'tk-TM',
		'tn-ZA',
		'tr-TR',
		'tt-RU',
		'ug-CN',
		'uk-UA',
		'ur-PK',
		'vi-VN',
		'wo-SN',
		'xh-ZA',
		'yo-NG',
		'zh-CN',
		'zh-HK',
		'zh-MO',
		'zh-SG',
		'zh-TW',
		'zu-ZA',
	);

	$buildprimarykeytotest = strtolower($countrycode).'-'.strtoupper($countrycode);
	if (in_array($buildprimarykeytotest, $locales)) {
		return strtolower($countrycode).'_'.strtoupper($countrycode);
	}

	if (function_exists('locale_get_primary_language') && function_exists('locale_get_region')) {    // Need extension php-intl
		foreach ($locales as $locale) {
			$locale_language = locale_get_primary_language($locale);
			$locale_region = locale_get_region($locale);
			if (strtoupper($countrycode) == $locale_region) {
				//var_dump($locale.' - '.$locale_language.' - '.$locale_region);
				return strtolower($locale_language).'_'.strtoupper($locale_region);
			}
		}
	} else {
		dol_syslog("Warning Exention php-intl is not available", LOG_WARNING);
	}

	return null;
}

/**
 *  Complete or removed entries into a head array (used to build tabs).
 *  For example, with value added by external modules. Such values are declared into $conf->modules_parts['tab'].
 *  Or by change using hook completeTabsHead
 *
 *  @param	Conf			$conf           Object conf
 *  @param  Translate		$langs          Object langs
 *  @param  object|null		$object         Object object
 *  @param  array			$head          	Object head
 *  @param  int				$h				New position to fill
 *  @param  string			$type           Value for object where objectvalue can be
 *                              			'thirdparty'       to add a tab in third party view
 *		                        	      	'intervention'     to add a tab in intervention view
 *     		                    	     	'supplier_order'   to add a tab in supplier order view
 *          		            	        'supplier_invoice' to add a tab in supplier invoice view
 *                  		    	        'invoice'          to add a tab in customer invoice view
 *                          			    'order'            to add a tab in customer order view
 *                          				'contract'		   to add a tabl in contract view
 *                      			        'product'          to add a tab in product view
 *                              			'propal'           to add a tab in propal view
 *                              			'user'             to add a tab in user view
 *                              			'group'            to add a tab in group view
 * 		        	               	     	'member'           to add a tab in fundation member view
 *      		                        	'categories_x'	   to add a tab in category view ('x': type of category (0=product, 1=supplier, 2=customer, 3=member)
 *      									'ecm'			   to add a tab for another ecm view
 *                                          'stock'            to add a tab for warehouse view
 *  @param  string		$mode  	        	'add' to complete head, 'remove' to remove entries
 *	@return	void
 */
function complete_head_from_modules($conf, $langs, $object, &$head, &$h, $type, $mode = 'add')
{
	global $hookmanager, $db;

	if (isset($conf->modules_parts['tabs'][$type]) && is_array($conf->modules_parts['tabs'][$type])) {
		foreach ($conf->modules_parts['tabs'][$type] as $value) {
			$values = explode(':', $value);

			$reg = array();
			if ($mode == 'add' && !preg_match('/^\-/', $values[1])) {
				if (count($values) == 6) {
					// new declaration with permissions:
					// $value='objecttype:+tabname1:Title1:langfile@mymodule:$user->rights->mymodule->read:/mymodule/mynewtab1.php?id=__ID__'
					// $value='objecttype:+tabname1:Title1,class,pathfile,method:langfile@mymodule:$user->rights->mymodule->read:/mymodule/mynewtab1.php?id=__ID__'
					if ($values[0] != $type) {
						continue;
					}
					//var_dump(verifCond($values[4]));

					if (verifCond($values[4])) {
						if ($values[3]) {
							$langs->load($values[3]);
						}
						if (preg_match('/SUBSTITUTION_([^_]+)/i', $values[2], $reg)) {
							$substitutionarray = array();
							complete_substitutions_array($substitutionarray, $langs, $object, array('needforkey'=>$values[2]));
							$label = make_substitutions($reg[1], $substitutionarray);
						} else {
							$labeltemp = explode(',', $values[2]);
							$label = $langs->trans($labeltemp[0]);
							if (!empty($labeltemp[1]) && is_object($object) && !empty($object->id)) {
								dol_include_once($labeltemp[2]);
								$classtoload = $labeltemp[1];
								if (class_exists($classtoload)) {
									$obj = new $classtoload($db);
									$function = $labeltemp[3];
									if ($obj && $function && method_exists($obj, $function)) {
										$nbrec = $obj->$function($object->id, $obj);
										$label .= '<span class="badge marginleftonlyshort">'.$nbrec.'</span>';
									}
								}
							}
						}

						$head[$h][0] = dol_buildpath(preg_replace('/__ID__/i', ((is_object($object) && !empty($object->id)) ? $object->id : ''), $values[5]), 1);
						$head[$h][1] = $label;
						$head[$h][2] = str_replace('+', '', $values[1]);
						$h++;
					}
				} elseif (count($values) == 5) {       // deprecated
					dol_syslog('Passing 5 values in tabs module_parts is deprecated. Please update to 6 with permissions.', LOG_WARNING);

					if ($values[0] != $type) {
						continue;
					}
					if ($values[3]) {
						$langs->load($values[3]);
					}
					if (preg_match('/SUBSTITUTION_([^_]+)/i', $values[2], $reg)) {
						$substitutionarray = array();
						complete_substitutions_array($substitutionarray, $langs, $object, array('needforkey'=>$values[2]));
						$label = make_substitutions($reg[1], $substitutionarray);
					} else {
						$label = $langs->trans($values[2]);
					}

					$head[$h][0] = dol_buildpath(preg_replace('/__ID__/i', ((is_object($object) && !empty($object->id)) ? $object->id : ''), $values[4]), 1);
					$head[$h][1] = $label;
					$head[$h][2] = str_replace('+', '', $values[1]);
					$h++;
				}
			} elseif ($mode == 'remove' && preg_match('/^\-/', $values[1])) {
				if ($values[0] != $type) {
					continue;
				}
				$tabname = str_replace('-', '', $values[1]);
				foreach ($head as $key => $val) {
					$condition = (!empty($values[3]) ? verifCond($values[3]) : 1);
					//var_dump($key.' - '.$tabname.' - '.$head[$key][2].' - '.$values[3].' - '.$condition);
					if ($head[$key][2] == $tabname && $condition) {
						unset($head[$key]);
						break;
					}
				}
			}
		}
	}

	// No need to make a return $head. Var is modified as a reference
	if (!empty($hookmanager)) {
		$parameters = array('object' => $object, 'mode' => $mode, 'head' => &$head);
		$reshook = $hookmanager->executeHooks('completeTabsHead', $parameters);
		if ($reshook > 0) {		// Hook ask to replace completely the array
			$head = $hookmanager->resArray;
		} else {				// Hook
			$head = array_merge($head, $hookmanager->resArray);
		}
		$h = count($head);
	}
}

/**
 * Print common footer :
 * 		conf->global->MAIN_HTML_FOOTER
 *      js for switch of menu hider
 * 		js for conf->global->MAIN_GOOGLE_AN_ID
 * 		js for conf->global->MAIN_SHOW_TUNING_INFO or $_SERVER["MAIN_SHOW_TUNING_INFO"]
 * 		js for conf->logbuffer
 *
 * @param	string	$zone	'private' (for private pages) or 'public' (for public pages)
 * @return	void
 */
function printCommonFooter($zone = 'private')
{
	global $conf, $hookmanager, $user, $debugbar;
	global $action;
	global $micro_start_time;

	if ($zone == 'private') {
		print "\n".'<!-- Common footer for private page -->'."\n";
	} else {
		print "\n".'<!-- Common footer for public page -->'."\n";
	}

	// A div to store page_y POST parameter so we can read it using javascript
	print "\n<!-- A div to store page_y POST parameter -->\n";
	print '<div id="page_y" style="display: none;">'.(GETPOST('page_y') ? GETPOST('page_y') : '').'</div>'."\n";

	$parameters = array();
	$reshook = $hookmanager->executeHooks('printCommonFooter', $parameters); // Note that $action and $object may have been modified by some hooks
	if (empty($reshook)) {
		if (!empty($conf->global->MAIN_HTML_FOOTER)) {
			print $conf->global->MAIN_HTML_FOOTER."\n";
		}

		print "\n";
		if (!empty($conf->use_javascript_ajax)) {
			print '<script>'."\n";
			print 'jQuery(document).ready(function() {'."\n";

			if ($zone == 'private' && empty($conf->dol_use_jmobile)) {
				print "\n";
				print '/* JS CODE TO ENABLE to manage handler to switch left menu page (menuhider) */'."\n";
				print 'jQuery("li.menuhider").click(function(event) {';
				print '  if (!$( "body" ).hasClass( "sidebar-collapse" )){ event.preventDefault(); }'."\n";
				print '  console.log("We click on .menuhider");'."\n";
				print '  $("body").toggleClass("sidebar-collapse")'."\n";
				print '});'."\n";
			}

			// Management of focus and mandatory for fields
			if ($action == 'create' || $action == 'edit' || (empty($action) && (preg_match('/new\.php/', $_SERVER["PHP_SELF"])))) {
				print '/* JS CODE TO ENABLE to manage focus and mandatory form fields */'."\n";
				$relativepathstring = $_SERVER["PHP_SELF"];
				// Clean $relativepathstring
				if (constant('DOL_URL_ROOT')) {
					$relativepathstring = preg_replace('/^'.preg_quote(constant('DOL_URL_ROOT'), '/').'/', '', $relativepathstring);
				}
				$relativepathstring = preg_replace('/^\//', '', $relativepathstring);
				$relativepathstring = preg_replace('/^custom\//', '', $relativepathstring);
				//$tmpqueryarraywehave = explode('&', dol_string_nohtmltag($_SERVER['QUERY_STRING']));
				if (!empty($user->default_values[$relativepathstring]['focus'])) {
					foreach ($user->default_values[$relativepathstring]['focus'] as $defkey => $defval) {
						$qualified = 0;
						if ($defkey != '_noquery_') {
							$tmpqueryarraytohave = explode('&', $defkey);
							$foundintru = 0;
							foreach ($tmpqueryarraytohave as $tmpquerytohave) {
								$tmpquerytohaveparam = explode('=', $tmpquerytohave);
								//print "console.log('".$tmpquerytohaveparam[0]." ".$tmpquerytohaveparam[1]." ".GETPOST($tmpquerytohaveparam[0])."');";
								if (!GETPOSTISSET($tmpquerytohaveparam[0]) || ($tmpquerytohaveparam[1] != GETPOST($tmpquerytohaveparam[0]))) {
									$foundintru = 1;
								}
							}
							if (!$foundintru) {
								$qualified = 1;
							}
							//var_dump($defkey.'-'.$qualified);
						} else {
							$qualified = 1;
						}

						if ($qualified) {
							foreach ($defval as $paramkey => $paramval) {
								// Set focus on field
								print 'jQuery("input[name=\''.$paramkey.'\']").focus();'."\n";
								print 'jQuery("textarea[name=\''.$paramkey.'\']").focus();'."\n";
								print 'jQuery("select[name=\''.$paramkey.'\']").focus();'."\n"; // Not really usefull, but we keep it in case of.
							}
						}
					}
				}
				if (!empty($user->default_values[$relativepathstring]['mandatory'])) {
					foreach ($user->default_values[$relativepathstring]['mandatory'] as $defkey => $defval) {
						$qualified = 0;
						if ($defkey != '_noquery_') {
							$tmpqueryarraytohave = explode('&', $defkey);
							$foundintru = 0;
							foreach ($tmpqueryarraytohave as $tmpquerytohave) {
								$tmpquerytohaveparam = explode('=', $tmpquerytohave);
								//print "console.log('".$tmpquerytohaveparam[0]." ".$tmpquerytohaveparam[1]." ".GETPOST($tmpquerytohaveparam[0])."');";
								if (!GETPOSTISSET($tmpquerytohaveparam[0]) || ($tmpquerytohaveparam[1] != GETPOST($tmpquerytohaveparam[0]))) {
									$foundintru = 1;
								}
							}
							if (!$foundintru) {
								$qualified = 1;
							}
							//var_dump($defkey.'-'.$qualified);
						} else {
							$qualified = 1;
						}

						if ($qualified) {
							foreach ($defval as $paramkey => $paramval) {
								// Add property 'required' on input
								print 'jQuery("input[name=\''.$paramkey.'\']").prop(\'required\',true);'."\n";
								print 'jQuery("textarea[name=\''.$paramkey.'\']").prop(\'required\',true);'."\n";
								print '// required on a select works only if key is "", so we add the required attributes but also we reset the key -1 or 0 to an empty string'."\n";
								print 'jQuery("select[name=\''.$paramkey.'\']").prop(\'required\',true);'."\n";
								print 'jQuery("select[name=\''.$paramkey.'\'] option[value=\'-1\']").prop(\'value\', \'\');'."\n";
								print 'jQuery("select[name=\''.$paramkey.'\'] option[value=\'0\']").prop(\'value\', \'\');'."\n";

								// Add 'field required' class on closest td for all input elements : input, textarea and select
								print 'jQuery(":input[name=\'' . $paramkey . '\']").closest("tr").find("td:first").addClass("fieldrequired");' . "\n";
							}
						}
					}
				}
			}

			print '});'."\n";

			// End of tuning
			if (!empty($_SERVER['MAIN_SHOW_TUNING_INFO']) || !empty($conf->global->MAIN_SHOW_TUNING_INFO)) {
				print "\n";
				print "/* JS CODE TO ENABLE to add memory info */\n";
				print 'window.console && console.log("';
				if (!empty($conf->global->MEMCACHED_SERVER)) {
					print 'MEMCACHED_SERVER='.$conf->global->MEMCACHED_SERVER.' - ';
				}
				print 'MAIN_OPTIMIZE_SPEED='.(isset($conf->global->MAIN_OPTIMIZE_SPEED) ? $conf->global->MAIN_OPTIMIZE_SPEED : 'off');
				if (!empty($micro_start_time)) {   // Works only if MAIN_SHOW_TUNING_INFO is defined at $_SERVER level. Not in global variable.
					$micro_end_time = microtime(true);
					print ' - Build time: '.ceil(1000 * ($micro_end_time - $micro_start_time)).' ms';
				}

				if (function_exists("memory_get_usage")) {
					print ' - Mem: '.memory_get_usage(); // Do not use true here, it seems it takes the peak amount
				}
				if (function_exists("memory_get_peak_usage")) {
					print ' - Real mem peak: '.memory_get_peak_usage(true);
				}
				if (function_exists("zend_loader_file_encoded")) {
					print ' - Zend encoded file: '.(zend_loader_file_encoded() ? 'yes' : 'no');
				}
				print '");'."\n";
			}

			print "\n".'</script>'."\n";

			// Google Analytics
			// TODO Add a hook here
			if (!empty($conf->google->enabled) && !empty($conf->global->MAIN_GOOGLE_AN_ID)) {
				$tmptagarray = explode(',', $conf->global->MAIN_GOOGLE_AN_ID);
				foreach ($tmptagarray as $tmptag) {
					print "\n";
					print "<!-- JS CODE TO ENABLE for google analtics tag -->\n";
					print "
					<!-- Global site tag (gtag.js) - Google Analytics -->
					<script async src=\"https://www.googletagmanager.com/gtag/js?id=".trim($tmptag)."\"></script>
					<script>
					window.dataLayer = window.dataLayer || [];
					function gtag(){dataLayer.push(arguments);}
					gtag('js', new Date());

					gtag('config', '".trim($tmptag)."');
					</script>";
					print "\n";
				}
			}
		}

		// Add Xdebug coverage of code
		if (defined('XDEBUGCOVERAGE')) {
			print_r(xdebug_get_code_coverage());
		}

		// Add DebugBar data
		if (!empty($user->rights->debugbar->read) && is_object($debugbar)) {
			$debugbar['time']->stopMeasure('pageaftermaster');
			print '<!-- Output debugbar data -->'."\n";
			$renderer = $debugbar->getRenderer();
			print $debugbar->getRenderer()->render();
		} elseif (count($conf->logbuffer)) {    // If there is some logs in buffer to show
			print "\n";
			print "<!-- Start of log output\n";
			//print '<div class="hidden">'."\n";
			foreach ($conf->logbuffer as $logline) {
				print $logline."<br>\n";
			}
			//print '</div>'."\n";
			print "End of log output -->\n";
		}
	}
}

/**
 * Split a string with 2 keys into key array.
 * For example: "A=1;B=2;C=2" is exploded into array('A'=>1,'B'=>2,'C'=>3)
 *
 * @param 	string	$string		String to explode
 * @param 	string	$delimiter	Delimiter between each couple of data
 * @param 	string	$kv			Delimiter between key and value
 * @return	array				Array of data exploded
 */
function dolExplodeIntoArray($string, $delimiter = ';', $kv = '=')
{
	if ($a = explode($delimiter, $string)) {
		$ka = array();
		foreach ($a as $s) { // each part
			if ($s) {
				if ($pos = strpos($s, $kv)) { // key/value delimiter
					$ka[trim(substr($s, 0, $pos))] = trim(substr($s, $pos + strlen($kv)));
				} else { // key delimiter not found
					$ka[] = trim($s);
				}
			}
		}
		return $ka;
	}
	return array();
}


/**
 * Set focus onto field with selector (similar behaviour of 'autofocus' HTML5 tag)
 *
 * @param 	string	$selector	Selector ('#id' or 'input[name="ref"]') to use to find the HTML input field that must get the autofocus. You must use a CSS selector, so unique id preceding with the '#' char.
 * @return	void
 */
function dol_set_focus($selector)
{
	print "\n".'<!-- Set focus onto a specific field -->'."\n";
	print '<script>jQuery(document).ready(function() { jQuery("'.dol_escape_js($selector).'").focus(); });</script>'."\n";
}


/**
 * Return getmypid() or random PID when function is disabled
 * Some web hosts disable this php function for security reasons
 * and sometimes we can't redeclare function
 *
 * @return	int
 */
function dol_getmypid()
{
	if (!function_exists('getmypid')) {
		return mt_rand(1, 32768);
	} else {
		return getmypid();
	}
}


/**
 * Generate natural SQL search string for a criteria (this criteria can be tested on one or several fields)
 *
 * @param   string|string[]	$fields 	String or array of strings, filled with the name of all fields in the SQL query we must check (combined with a OR). Example: array("p.field1","p.field2")
 * @param   string 			$value 		The value to look for.
 *                          		    If param $mode is 0, can contains several keywords separated with a space or |
 *                                      like "keyword1 keyword2" = We want record field like keyword1 AND field like keyword2
 *                                      or like "keyword1|keyword2" = We want record field like keyword1 OR field like keyword2
 *                             			If param $mode is 1, can contains an operator <, > or = like "<10" or ">=100.5 < 1000"
 *                             			If param $mode is 2, can contains a list of int id separated by comma like "1,3,4"
 *                             			If param $mode is 3, can contains a list of string separated by comma like "a,b,c"
 * @param	integer			$mode		0=value is list of keyword strings, 1=value is a numeric test (Example ">5.5 <10"), 2=value is a list of ID separated with comma (Example '1,3,4')
 * 										3=value is list of string separated with comma (Example 'text 1,text 2'), 4=value is a list of ID separated with comma (Example '2,7') to be used to search into a multiselect string '1,2,3,4'
 * @param	integer			$nofirstand	1=Do not output the first 'AND'
 * @return 	string 			$res 		The statement to append to the SQL query
 * @see dolSqlDateFilter()
 */
function natural_search($fields, $value, $mode = 0, $nofirstand = 0)
{
	global $db, $langs;

	$value = trim($value);

	if ($mode == 0) {
		$value = preg_replace('/\*/', '%', $value); // Replace * with %
	}
	if ($mode == 1) {
		$value = preg_replace('/([<>=]+)\s+([0-9'.preg_quote($langs->trans("DecimalSeparator"), '/').'\-])/', '\1\2', $value); // Clean string '< 10' into '<10' so we can the explode on space to get all tests to do
	}

	$value = preg_replace('/\s*\|\s*/', '|', $value);

	$crits = explode(' ', $value);
	$res = '';
	if (!is_array($fields)) {
		$fields = array($fields);
	}

	$j = 0;
	foreach ($crits as $crit) {
		$crit = trim($crit);
		$i = 0;
		$i2 = 0;
		$newres = '';
		foreach ($fields as $field) {
			if ($mode == 1) {
				$operator = '=';
				$newcrit = preg_replace('/([<>=]+)/', '', $crit);

				$reg = array();
				preg_match('/([<>=]+)/', $crit, $reg);
				if (!empty($reg[1])) {
					$operator = $reg[1];
				}
				if ($newcrit != '') {
					$numnewcrit = price2num($newcrit);
					if (is_numeric($numnewcrit)) {
						$newres .= ($i2 > 0 ? ' OR ' : '').$field.' '.$operator.' '.((float) $numnewcrit); // should be a numeric
					} else {
						$newres .= ($i2 > 0 ? ' OR ' : '').'1 = 2'; // force false
					}
					$i2++; // a criteria was added to string
				}
			} elseif ($mode == 2 || $mode == -2) {
				$crit = preg_replace('/[^0-9,]/', '', $crit); // ID are always integer
				$newres .= ($i2 > 0 ? ' OR ' : '').$field." ".($mode == -2 ? 'NOT ' : '');
				$newres .= $crit ? "IN (".$db->sanitize($db->escape($crit)).")" : "IN (0)";
				if ($mode == -2) {
					$newres .= ' OR '.$field.' IS NULL';
				}
				$i2++; // a criteria was added to string
			} elseif ($mode == 3 || $mode == -3) {
				$tmparray = explode(',', $crit);
				if (count($tmparray)) {
					$listofcodes = '';
					foreach ($tmparray as $val) {
						$val = trim($val);
						if ($val) {
							$listofcodes .= ($listofcodes ? ',' : '');
							$listofcodes .= "'".$db->escape($val)."'";
						}
					}
					$newres .= ($i2 > 0 ? ' OR ' : '').$field." ".($mode == -3 ? 'NOT ' : '')."IN (".$db->sanitize($listofcodes, 1).")";
					$i2++; // a criteria was added to string
				}
				if ($mode == -3) {
					$newres .= ' OR '.$field.' IS NULL';
				}
			} elseif ($mode == 4) {
				$tmparray = explode(',', $crit);
				if (count($tmparray)) {
					$listofcodes = '';
					foreach ($tmparray as $val) {
						$val = trim($val);
						if ($val) {
							$newres .= ($i2 > 0 ? " OR (" : "(").$field." LIKE '".$db->escape($val).",%'";
							$newres .= ' OR '.$field." = '".$db->escape($val)."'";
							$newres .= ' OR '.$field." LIKE '%,".$db->escape($val)."'";
							$newres .= ' OR '.$field." LIKE '%,".$db->escape($val).",%'";
							$newres .= ')';
							$i2++;
						}
					}
				}
			} else // $mode=0
			{
				$tmpcrits = explode('|', $crit);
				$i3 = 0;
				foreach ($tmpcrits as $tmpcrit) {
					if ($tmpcrit !== '0' && empty($tmpcrit)) {
						continue;
					}

					$newres .= (($i2 > 0 || $i3 > 0) ? ' OR ' : '');

					if (preg_match('/\.(id|rowid)$/', $field)) {	// Special case for rowid that is sometimes a ref so used as a search field
						$newres .= $field." = ".(is_numeric(trim($tmpcrit)) ? ((float) trim($tmpcrit)) : '0');
					} else {
						$tmpcrit = trim($tmpcrit);
						$tmpcrit2 = $tmpcrit;
						$tmpbefore = '%';
						$tmpafter = '%';
						if (preg_match('/^!/', $tmpcrit)) {
							$newres .= $field." NOT LIKE '"; // ! as exclude character
							$tmpcrit2 = preg_replace('/^!/', '', $tmpcrit2);
						} else $newres .= $field." LIKE '";

						if (preg_match('/^[\^\$]/', $tmpcrit)) {
							$tmpbefore = '';
							$tmpcrit2 = preg_replace('/^[\^\$]/', '', $tmpcrit2);
						}
						if (preg_match('/[\^\$]$/', $tmpcrit)) {
							$tmpafter = '';
							$tmpcrit2 = preg_replace('/[\^\$]$/', '', $tmpcrit2);
						}
						$newres .= $tmpbefore;
						$newres .= $db->escape($tmpcrit2);
						$newres .= $tmpafter;
						$newres .= "'";
						if ($tmpcrit2 == '') {
							$newres .= " OR ".$field." IS NULL";
						}
					}

					$i3++;
				}
				$i2++; // a criteria was added to string
			}
			$i++;
		}
		if ($newres) {
			$res = $res.($res ? ' AND ' : '').($i2 > 1 ? '(' : '').$newres.($i2 > 1 ? ')' : '');
		}
		$j++;
	}
	$res = ($nofirstand ? "" : " AND ")."(".$res.")";
	//print 'xx'.$res.'yy';
	return $res;
}

/**
 * Return string with full Url. The file qualified is the one defined by relative path in $object->last_main_doc
 *
 * @param   Object	$object				Object
 * @return	string						Url string
 */
function showDirectDownloadLink($object)
{
	global $conf, $langs;

	$out = '';
	$url = $object->getLastMainDocLink($object->element);

	$out .= img_picto($langs->trans("PublicDownloadLinkDesc"), 'globe').' <span class="opacitymedium">'.$langs->trans("DirectDownloadLink").'</span><br>';
	if ($url) {
		$out .= '<div class="urllink"><input type="text" id="directdownloadlink" class="quatrevingtpercent" value="'.$url.'"></div>';
		$out .= ajax_autoselect("directdownloadlink", 0);
	} else {
		$out .= '<div class="urllink">'.$langs->trans("FileNotShared").'</div>';
	}

	return $out;
}

/**
 * Return the filename of file to get the thumbs
 *
 * @param   string  $file           Original filename (full or relative path)
 * @param   string  $extName        Extension to differenciate thumb file name ('', '_small', '_mini')
 * @param   string  $extImgTarget   Force image extension for thumbs. Use '' to keep same extension than original image (default).
 * @return  string                  New file name (full or relative path, including the thumbs/)
 */
function getImageFileNameForSize($file, $extName, $extImgTarget = '')
{
	$dirName = dirname($file);
	if ($dirName == '.') {
		$dirName = '';
	}

	$fileName = preg_replace('/(\.gif|\.jpeg|\.jpg|\.png|\.bmp|\.webp)$/i', '', $file); // We remove extension, whatever is its case
	$fileName = basename($fileName);

	if (empty($extImgTarget)) {
		$extImgTarget = (preg_match('/\.jpg$/i', $file) ? '.jpg' : '');
	}
	if (empty($extImgTarget)) {
		$extImgTarget = (preg_match('/\.jpeg$/i', $file) ? '.jpeg' : '');
	}
	if (empty($extImgTarget)) {
		$extImgTarget = (preg_match('/\.gif$/i', $file) ? '.gif' : '');
	}
	if (empty($extImgTarget)) {
		$extImgTarget = (preg_match('/\.png$/i', $file) ? '.png' : '');
	}
	if (empty($extImgTarget)) {
		$extImgTarget = (preg_match('/\.bmp$/i', $file) ? '.bmp' : '');
	}
	if (empty($extImgTarget)) {
		$extImgTarget = (preg_match('/\.webp$/i', $file) ? '.webp' : '');
	}

	if (!$extImgTarget) {
		return $file;
	}

	$subdir = '';
	if ($extName) {
		$subdir = 'thumbs/';
	}

	return ($dirName ? $dirName.'/' : '').$subdir.$fileName.$extName.$extImgTarget; // New filename for thumb
}


/**
 * Return URL we can use for advanced preview links
 *
 * @param   string    $modulepart     propal, facture, facture_fourn, ...
 * @param   string    $relativepath   Relative path of docs.
 * @param	int		  $alldata		  Return array with all components (1 is recommended, then use a simple a href link with the class, target and mime attribute added. 'documentpreview' css class is handled by jquery code into main.inc.php)
 * @param	string	  $param		  More param on http links
 * @return  string|array              Output string with href link or array with all components of link
 */
function getAdvancedPreviewUrl($modulepart, $relativepath, $alldata = 0, $param = '')
{
	global $conf, $langs;

	if (empty($conf->use_javascript_ajax)) {
		return '';
	}

	$isAllowedForPreview = dolIsAllowedForPreview($relativepath);

	if ($alldata == 1) {
		if ($isAllowedForPreview) {
			return array('target'=>'_blank', 'css'=>'documentpreview', 'url'=>DOL_URL_ROOT.'/document.php?modulepart='.$modulepart.'&attachment=0&file='.urlencode($relativepath).($param ? '&'.$param : ''), 'mime'=>dol_mimetype($relativepath));
		} else {
			return array();
		}
	}

	// old behavior, return a string
	if ($isAllowedForPreview) {
		return 'javascript:document_preview(\''.dol_escape_js(DOL_URL_ROOT.'/document.php?modulepart='.$modulepart.'&attachment=0&file='.urlencode($relativepath).($param ? '&'.$param : '')).'\', \''.dol_mimetype($relativepath).'\', \''.dol_escape_js($langs->trans('Preview')).'\')';
	} else {
		return '';
	}
}


/**
 * Make content of an input box selected when we click into input field.
 *
 * @param string	$htmlname		Id of html object ('#idvalue' or '.classvalue')
 * @param string	$addlink		Add a 'link to' after
 * @param string	$textonlink		Text to show on link or 'image'
 * @return string
 */
function ajax_autoselect($htmlname, $addlink = '', $textonlink = 'Link')
{
	global $langs;
	$out = '<script>
               jQuery(document).ready(function () {
				    jQuery("'.((strpos($htmlname, '.') === 0 ? '' : '#').$htmlname).'").click(function() { jQuery(this).select(); } );
				});
		    </script>';
	if ($addlink) {
		if ($textonlink === 'image') {
			$out .= ' <a href="'.$addlink.'" target="_blank" rel="noopener noreferrer">'.img_picto('', 'globe').'</a>';
		} else {
			$out .= ' <a href="'.$addlink.'" target="_blank" rel="noopener noreferrer">'.$langs->trans("Link").'</a>';
		}
	}
	return $out;
}

/**
 *	Return if a file is qualified for preview
 *
 *	@param	string	$file		Filename we looking for information
 *	@return int					1 If allowed, 0 otherwise
 *  @see    dol_mimetype(), image_format_supported() from images.lib.php
 */
function dolIsAllowedForPreview($file)
{
	global $conf;

	// Check .noexe extension in filename
	if (preg_match('/\.noexe$/i', $file)) {
		return 0;
	}

	// Check mime types
	$mime_preview = array('bmp', 'jpeg', 'png', 'gif', 'tiff', 'pdf', 'plain', 'css', 'webp');
	if (!empty($conf->global->MAIN_ALLOW_SVG_FILES_AS_IMAGES)) {
		$mime_preview[] = 'svg+xml';
	}
	//$mime_preview[]='vnd.oasis.opendocument.presentation';
	//$mime_preview[]='archive';
	$num_mime = array_search(dol_mimetype($file, '', 1), $mime_preview);
	if ($num_mime !== false) {
		return 1;
	}

	// By default, not allowed for preview
	return 0;
}


/**
 *	Return MIME type of a file from its name with extension.
 *
 *	@param	string	$file		Filename we looking for MIME type
 *  @param  string	$default    Default mime type if extension not found in known list
 * 	@param	int		$mode    	0=Return full mime, 1=otherwise short mime string, 2=image for mime type, 3=source language, 4=css of font fa
 *	@return string 		    	Return a mime type family (text/xxx, application/xxx, image/xxx, audio, video, archive)
 *  @see    dolIsAllowedForPreview(), image_format_supported() from images.lib.php
 */
function dol_mimetype($file, $default = 'application/octet-stream', $mode = 0)
{
	$mime = $default;
	$imgmime = 'other.png';
	$famime = 'file-o';
	$srclang = '';

	$tmpfile = preg_replace('/\.noexe$/', '', $file);

	// Plain text files
	if (preg_match('/\.txt$/i', $tmpfile)) {
		$mime = 'text/plain';
		$imgmime = 'text.png';
		$famime = 'file-text-o';
	}
	if (preg_match('/\.rtx$/i', $tmpfile)) {
		$mime = 'text/richtext';
		$imgmime = 'text.png';
		$famime = 'file-text-o';
	}
	if (preg_match('/\.csv$/i', $tmpfile)) {
		$mime = 'text/csv';
		$imgmime = 'text.png';
		$famime = 'file-text-o';
	}
	if (preg_match('/\.tsv$/i', $tmpfile)) {
		$mime = 'text/tab-separated-values';
		$imgmime = 'text.png';
		$famime = 'file-text-o';
	}
	if (preg_match('/\.(cf|conf|log)$/i', $tmpfile)) {
		$mime = 'text/plain';
		$imgmime = 'text.png';
		$famime = 'file-text-o';
	}
	if (preg_match('/\.ini$/i', $tmpfile)) {
		$mime = 'text/plain';
		$imgmime = 'text.png';
		$srclang = 'ini';
		$famime = 'file-text-o';
	}
	if (preg_match('/\.md$/i', $tmpfile)) {
		$mime = 'text/plain';
		$imgmime = 'text.png';
		$srclang = 'md';
		$famime = 'file-text-o';
	}
	if (preg_match('/\.css$/i', $tmpfile)) {
		$mime = 'text/css';
		$imgmime = 'css.png';
		$srclang = 'css';
		$famime = 'file-text-o';
	}
	if (preg_match('/\.lang$/i', $tmpfile)) {
		$mime = 'text/plain';
		$imgmime = 'text.png';
		$srclang = 'lang';
		$famime = 'file-text-o';
	}
	// Certificate files
	if (preg_match('/\.(crt|cer|key|pub)$/i', $tmpfile)) {
		$mime = 'text/plain';
		$imgmime = 'text.png';
		$famime = 'file-text-o';
	}
	// XML based (HTML/XML/XAML)
	if (preg_match('/\.(html|htm|shtml)$/i', $tmpfile)) {
		$mime = 'text/html';
		$imgmime = 'html.png';
		$srclang = 'html';
		$famime = 'file-text-o';
	}
	if (preg_match('/\.(xml|xhtml)$/i', $tmpfile)) {
		$mime = 'text/xml';
		$imgmime = 'other.png';
		$srclang = 'xml';
		$famime = 'file-text-o';
	}
	if (preg_match('/\.xaml$/i', $tmpfile)) {
		$mime = 'text/xml';
		$imgmime = 'other.png';
		$srclang = 'xaml';
		$famime = 'file-text-o';
	}
	// Languages
	if (preg_match('/\.bas$/i', $tmpfile)) {
		$mime = 'text/plain';
		$imgmime = 'text.png';
		$srclang = 'bas';
		$famime = 'file-code-o';
	}
	if (preg_match('/\.(c)$/i', $tmpfile)) {
		$mime = 'text/plain';
		$imgmime = 'text.png';
		$srclang = 'c';
		$famime = 'file-code-o';
	}
	if (preg_match('/\.(cpp)$/i', $tmpfile)) {
		$mime = 'text/plain';
		$imgmime = 'text.png';
		$srclang = 'cpp';
		$famime = 'file-code-o';
	}
	if (preg_match('/\.cs$/i', $tmpfile)) {
		$mime = 'text/plain';
		$imgmime = 'text.png';
		$srclang = 'cs';
		$famime = 'file-code-o';
	}
	if (preg_match('/\.(h)$/i', $tmpfile)) {
		$mime = 'text/plain';
		$imgmime = 'text.png';
		$srclang = 'h';
		$famime = 'file-code-o';
	}
	if (preg_match('/\.(java|jsp)$/i', $tmpfile)) {
		$mime = 'text/plain';
		$imgmime = 'text.png';
		$srclang = 'java';
		$famime = 'file-code-o';
	}
	if (preg_match('/\.php([0-9]{1})?$/i', $tmpfile)) {
		$mime = 'text/plain';
		$imgmime = 'php.png';
		$srclang = 'php';
		$famime = 'file-code-o';
	}
	if (preg_match('/\.phtml$/i', $tmpfile)) {
		$mime = 'text/plain';
		$imgmime = 'php.png';
		$srclang = 'php';
		$famime = 'file-code-o';
	}
	if (preg_match('/\.(pl|pm)$/i', $tmpfile)) {
		$mime = 'text/plain';
		$imgmime = 'pl.png';
		$srclang = 'perl';
		$famime = 'file-code-o';
	}
	if (preg_match('/\.sql$/i', $tmpfile)) {
		$mime = 'text/plain';
		$imgmime = 'text.png';
		$srclang = 'sql';
		$famime = 'file-code-o';
	}
	if (preg_match('/\.js$/i', $tmpfile)) {
		$mime = 'text/x-javascript';
		$imgmime = 'jscript.png';
		$srclang = 'js';
		$famime = 'file-code-o';
	}
	// Open office
	if (preg_match('/\.odp$/i', $tmpfile)) {
		$mime = 'application/vnd.oasis.opendocument.presentation';
		$imgmime = 'ooffice.png';
		$famime = 'file-powerpoint-o';
	}
	if (preg_match('/\.ods$/i', $tmpfile)) {
		$mime = 'application/vnd.oasis.opendocument.spreadsheet';
		$imgmime = 'ooffice.png';
		$famime = 'file-excel-o';
	}
	if (preg_match('/\.odt$/i', $tmpfile)) {
		$mime = 'application/vnd.oasis.opendocument.text';
		$imgmime = 'ooffice.png';
		$famime = 'file-word-o';
	}
	// MS Office
	if (preg_match('/\.mdb$/i', $tmpfile)) {
		$mime = 'application/msaccess';
		$imgmime = 'mdb.png';
		$famime = 'file-o';
	}
	if (preg_match('/\.doc(x|m)?$/i', $tmpfile)) {
		$mime = 'application/msword';
		$imgmime = 'doc.png';
		$famime = 'file-word-o';
	}
	if (preg_match('/\.dot(x|m)?$/i', $tmpfile)) {
		$mime = 'application/msword';
		$imgmime = 'doc.png';
		$famime = 'file-word-o';
	}
	if (preg_match('/\.xlt(x)?$/i', $tmpfile)) {
		$mime = 'application/vnd.ms-excel';
		$imgmime = 'xls.png';
		$famime = 'file-excel-o';
	}
	if (preg_match('/\.xla(m)?$/i', $tmpfile)) {
		$mime = 'application/vnd.ms-excel';
		$imgmime = 'xls.png';
		$famime = 'file-excel-o';
	}
	if (preg_match('/\.xls$/i', $tmpfile)) {
		$mime = 'application/vnd.ms-excel';
		$imgmime = 'xls.png';
		$famime = 'file-excel-o';
	}
	if (preg_match('/\.xls(b|m|x)$/i', $tmpfile)) {
		$mime = 'application/vnd.openxmlformats-officedocument.spreadsheetml.sheet';
		$imgmime = 'xls.png';
		$famime = 'file-excel-o';
	}
	if (preg_match('/\.pps(m|x)?$/i', $tmpfile)) {
		$mime = 'application/vnd.ms-powerpoint';
		$imgmime = 'ppt.png';
		$famime = 'file-powerpoint-o';
	}
	if (preg_match('/\.ppt(m|x)?$/i', $tmpfile)) {
		$mime = 'application/x-mspowerpoint';
		$imgmime = 'ppt.png';
		$famime = 'file-powerpoint-o';
	}
	// Other
	if (preg_match('/\.pdf$/i', $tmpfile)) {
		$mime = 'application/pdf';
		$imgmime = 'pdf.png';
		$famime = 'file-pdf-o';
	}
	// Scripts
	if (preg_match('/\.bat$/i', $tmpfile)) {
		$mime = 'text/x-bat';
		$imgmime = 'script.png';
		$srclang = 'dos';
		$famime = 'file-code-o';
	}
	if (preg_match('/\.sh$/i', $tmpfile)) {
		$mime = 'text/x-sh';
		$imgmime = 'script.png';
		$srclang = 'bash';
		$famime = 'file-code-o';
	}
	if (preg_match('/\.ksh$/i', $tmpfile)) {
		$mime = 'text/x-ksh';
		$imgmime = 'script.png';
		$srclang = 'bash';
		$famime = 'file-code-o';
	}
	if (preg_match('/\.bash$/i', $tmpfile)) {
		$mime = 'text/x-bash';
		$imgmime = 'script.png';
		$srclang = 'bash';
		$famime = 'file-code-o';
	}
	// Images
	if (preg_match('/\.ico$/i', $tmpfile)) {
		$mime = 'image/x-icon';
		$imgmime = 'image.png';
		$famime = 'file-image-o';
	}
	if (preg_match('/\.(jpg|jpeg)$/i', $tmpfile)) {
		$mime = 'image/jpeg';
		$imgmime = 'image.png';
		$famime = 'file-image-o';
	}
	if (preg_match('/\.png$/i', $tmpfile)) {
		$mime = 'image/png';
		$imgmime = 'image.png';
		$famime = 'file-image-o';
	}
	if (preg_match('/\.gif$/i', $tmpfile)) {
		$mime = 'image/gif';
		$imgmime = 'image.png';
		$famime = 'file-image-o';
	}
	if (preg_match('/\.bmp$/i', $tmpfile)) {
		$mime = 'image/bmp';
		$imgmime = 'image.png';
		$famime = 'file-image-o';
	}
	if (preg_match('/\.(tif|tiff)$/i', $tmpfile)) {
		$mime = 'image/tiff';
		$imgmime = 'image.png';
		$famime = 'file-image-o';
	}
	if (preg_match('/\.svg$/i', $tmpfile)) {
		$mime = 'image/svg+xml';
		$imgmime = 'image.png';
		$famime = 'file-image-o';
	}
	if (preg_match('/\.webp$/i', $tmpfile)) {
		$mime = 'image/webp';
		$imgmime = 'image.png';
		$famime = 'file-image-o';
	}
	// Calendar
	if (preg_match('/\.vcs$/i', $tmpfile)) {
		$mime = 'text/calendar';
		$imgmime = 'other.png';
		$famime = 'file-text-o';
	}
	if (preg_match('/\.ics$/i', $tmpfile)) {
		$mime = 'text/calendar';
		$imgmime = 'other.png';
		$famime = 'file-text-o';
	}
	// Other
	if (preg_match('/\.torrent$/i', $tmpfile)) {
		$mime = 'application/x-bittorrent';
		$imgmime = 'other.png';
		$famime = 'file-o';
	}
	// Audio
	if (preg_match('/\.(mp3|ogg|au|wav|wma|mid)$/i', $tmpfile)) {
		$mime = 'audio';
		$imgmime = 'audio.png';
		$famime = 'file-audio-o';
	}
	// Video
	if (preg_match('/\.mp4$/i', $tmpfile)) {
		$mime = 'video/mp4';
		$imgmime = 'video.png';
		$famime = 'file-video-o';
	}
	if (preg_match('/\.ogv$/i', $tmpfile)) {
		$mime = 'video/ogg';
		$imgmime = 'video.png';
		$famime = 'file-video-o';
	}
	if (preg_match('/\.webm$/i', $tmpfile)) {
		$mime = 'video/webm';
		$imgmime = 'video.png';
		$famime = 'file-video-o';
	}
	if (preg_match('/\.avi$/i', $tmpfile)) {
		$mime = 'video/x-msvideo';
		$imgmime = 'video.png';
		$famime = 'file-video-o';
	}
	if (preg_match('/\.divx$/i', $tmpfile)) {
		$mime = 'video/divx';
		$imgmime = 'video.png';
		$famime = 'file-video-o';
	}
	if (preg_match('/\.xvid$/i', $tmpfile)) {
		$mime = 'video/xvid';
		$imgmime = 'video.png';
		$famime = 'file-video-o';
	}
	if (preg_match('/\.(wmv|mpg|mpeg)$/i', $tmpfile)) {
		$mime = 'video';
		$imgmime = 'video.png';
		$famime = 'file-video-o';
	}
	// Archive
	if (preg_match('/\.(zip|rar|gz|tgz|z|cab|bz2|7z|tar|lzh|zst)$/i', $tmpfile)) {
		$mime = 'archive';
		$imgmime = 'archive.png';
		$famime = 'file-archive-o';
	}    // application/xxx where zzz is zip, ...
	// Exe
	if (preg_match('/\.(exe|com)$/i', $tmpfile)) {
		$mime = 'application/octet-stream';
		$imgmime = 'other.png';
		$famime = 'file-o';
	}
	// Lib
	if (preg_match('/\.(dll|lib|o|so|a)$/i', $tmpfile)) {
		$mime = 'library';
		$imgmime = 'library.png';
		$famime = 'file-o';
	}
	// Err
	if (preg_match('/\.err$/i', $tmpfile)) {
		$mime = 'error';
		$imgmime = 'error.png';
		$famime = 'file-text-o';
	}

	// Return string
	if ($mode == 1) {
		$tmp = explode('/', $mime);
		return (!empty($tmp[1]) ? $tmp[1] : $tmp[0]);
	}
	if ($mode == 2) {
		return $imgmime;
	}
	if ($mode == 3) {
		return $srclang;
	}
	if ($mode == 4) {
		return $famime;
	}
	return $mime;
}

/**
 * Return the value of a filed into a dictionary for the record $id.
 * This also set all the values into a cache for a next search.
 *
 * @param string	$tablename		Name of table dictionary (without the MAIN_DB_PREFIX, example: 'c_holiday_types')
 * @param string	$field			The name of field where to find the value to return
 * @param int		$id				Id of line record
 * @param bool		$checkentity	Add filter on entity
 * @param string	$rowidfield		Name of the column rowid (to use for the filter on $id)
 * @return string					The value of field $field. This also set $dictvalues cache.
 */
function getDictionaryValue($tablename, $field, $id, $checkentity = false, $rowidfield = 'rowid')
{
	global $conf, $db;

	$tablename = preg_replace('/^'.preg_quote(MAIN_DB_PREFIX, '/').'/', '', $tablename);	// Clean name of table for backward compatibility.

	$dictvalues = (isset($conf->cache['dictvalues_'.$tablename]) ? $conf->cache['dictvalues_'.$tablename] : null);

	if (is_null($dictvalues)) {
		$dictvalues = array();

		$sql = "SELECT * FROM ".MAIN_DB_PREFIX.$tablename." WHERE 1 = 1"; // Here select * is allowed as it is generic code and we don't have list of fields
		if ($checkentity) {
			$sql .= ' AND entity IN (0,'.getEntity($tablename).')';
		}

		$resql = $db->query($sql);
		if ($resql) {
			while ($obj = $db->fetch_object($resql)) {
				$dictvalues[$obj->{$rowidfield}] = $obj;	// $obj is stdClass
			}
		} else {
			dol_print_error($db);
		}

		$conf->cache['dictvalues_'.$tablename] = $dictvalues;
	}

	if (!empty($dictvalues[$id])) {
		// Found
		$tmp = $dictvalues[$id];
		return (property_exists($tmp, $field) ? $tmp->$field : '');
	} else {
		// Not found
		return '';
	}
}

/**
 *	Return true if the color is light
 *
 *  @param	string	$stringcolor		String with hex (FFFFFF) or comma RGB ('255,255,255')
 *  @return	int							-1 : Error with argument passed |0 : color is dark | 1 : color is light
 */
function colorIsLight($stringcolor)
{
	$stringcolor = str_replace('#', '', $stringcolor);
	$res = -1;
	if (!empty($stringcolor)) {
		$res = 0;
		$tmp = explode(',', $stringcolor);
		if (count($tmp) > 1) {   // This is a comma RGB ('255','255','255')
			$r = $tmp[0];
			$g = $tmp[1];
			$b = $tmp[2];
		} else {
			$hexr = $stringcolor[0].$stringcolor[1];
			$hexg = $stringcolor[2].$stringcolor[3];
			$hexb = $stringcolor[4].$stringcolor[5];
			$r = hexdec($hexr);
			$g = hexdec($hexg);
			$b = hexdec($hexb);
		}
		$bright = (max($r, $g, $b) + min($r, $g, $b)) / 510.0; // HSL algorithm
		if ($bright > 0.6) {
			$res = 1;
		}
	}
	return $res;
}

/**
 * Function to test if an entry is enabled or not
 *
 * @param	string		$type_user					0=We test for internal user, 1=We test for external user
 * @param	array		$menuentry					Array for feature entry to test
 * @param	array		$listofmodulesforexternal	Array with list of modules allowed to external users
 * @return	int										0=Hide, 1=Show, 2=Show gray
 */
function isVisibleToUserType($type_user, &$menuentry, &$listofmodulesforexternal)
{
	global $conf;

	//print 'type_user='.$type_user.' module='.$menuentry['module'].' enabled='.$menuentry['enabled'].' perms='.$menuentry['perms'];
	//print 'ok='.in_array($menuentry['module'], $listofmodulesforexternal);
	if (empty($menuentry['enabled'])) {
		return 0; // Entry disabled by condition
	}
	if ($type_user && $menuentry['module']) {
		$tmploops = explode('|', $menuentry['module']);
		$found = 0;
		foreach ($tmploops as $tmploop) {
			if (in_array($tmploop, $listofmodulesforexternal)) {
				$found++;
				break;
			}
		}
		if (!$found) {
			return 0; // Entry is for menus all excluded to external users
		}
	}
	if (!$menuentry['perms'] && $type_user) {
		return 0; // No permissions and user is external
	}
	if (!$menuentry['perms'] && !empty($conf->global->MAIN_MENU_HIDE_UNAUTHORIZED)) {
		return 0; // No permissions and option to hide when not allowed, even for internal user, is on
	}
	if (!$menuentry['perms']) {
		return 2; // No permissions and user is external
	}
	return 1;
}

/**
 * Round to next multiple.
 *
 * @param 	double		$n		Number to round up
 * @param 	integer		$x		Multiple. For example 60 to round up to nearest exact minute for a date with seconds.
 * @return 	integer				Value rounded.
 */
function roundUpToNextMultiple($n, $x = 5)
{
	return (ceil($n) % $x === 0) ? ceil($n) : round(($n + $x / 2) / $x) * $x;
}

/**
 * Function dolGetBadge
 *
 * @param   string  $label      label of badge no html : use in alt attribute for accessibility
 * @param   string  $html       optional : label of badge with html
 * @param   string  $type       type of badge : Primary Secondary Success Danger Warning Info Light Dark status0 status1 status2 status3 status4 status5 status6 status7 status8 status9
 * @param   string  $mode       default '' , 'pill', 'dot'
 * @param   string  $url        the url for link
 * @param   array   $params     various params for future : recommended rather than adding more fuction arguments. array('attr'=>array('title'=>'abc'))
 * @return  string              Html badge
 */
function dolGetBadge($label, $html = '', $type = 'primary', $mode = '', $url = '', $params = array())
{
	$attr = array(
		'class'=>'badge '.(!empty($mode) ? ' badge-'.$mode : '').(!empty($type) ? ' badge-'.$type : '').(empty($params['css']) ? '' : ' '.$params['css'])
	);

	if (empty($html)) {
		$html = $label;
	}

	if (!empty($url)) {
		$attr['href'] = $url;
	}

	if ($mode === 'dot') {
		$attr['class'] .= ' classfortooltip';
		$attr['title'] = $html;
		$attr['aria-label'] = $label;
		$html = '';
	}

	// Override attr
	if (!empty($params['attr']) && is_array($params['attr'])) {
		foreach ($params['attr'] as $key => $value) {
			if ($key == 'class') {
				$attr['class'] .= ' '.$value;
			} elseif ($key == 'classOverride') {
				$attr['class'] = $value;
			} else {
				$attr[$key] = $value;
			}
		}
	}

	// TODO: add hook

	// escape all attribute
	$attr = array_map('dol_escape_htmltag', $attr);

	$TCompiledAttr = array();
	foreach ($attr as $key => $value) {
		$TCompiledAttr[] = $key.'="'.$value.'"';
	}

	$compiledAttributes = !empty($TCompiledAttr) ?implode(' ', $TCompiledAttr) : '';

	$tag = !empty($url) ? 'a' : 'span';

	return '<'.$tag.' '.$compiledAttributes.'>'.$html.'</'.$tag.'>';
}


/**
 * Output the badge of a status.
 *
 * @param   string  $statusLabel       Label of badge no html : use in alt attribute for accessibility
 * @param   string  $statusLabelShort  Short label of badge no html
 * @param   string  $html              Optional : label of badge with html
 * @param   string  $statusType        status0 status1 status2 status3 status4 status5 status6 status7 status8 status9 : image name or badge name
 * @param   int	    $displayMode       0=Long label, 1=Short label, 2=Picto + Short label, 3=Picto, 4=Picto + Long label, 5=Short label + Picto, 6=Long label + Picto
 * @param   string  $url               The url for link
 * @param   array   $params            Various params. Example: array('tooltip'=>'no|...', 'badgeParams'=>...)
 * @return  string                     Html status string
 */
function dolGetStatus($statusLabel = '', $statusLabelShort = '', $html = '', $statusType = 'status0', $displayMode = 0, $url = '', $params = array())
{
	global $conf;

	$return = '';
	$dolGetBadgeParams = array();

	if (!empty($params['badgeParams'])) {
		$dolGetBadgeParams = $params['badgeParams'];
	}

	// TODO : add a hook
	if ($displayMode == 0) {
		$return = !empty($html) ? $html : (empty($conf->dol_optimize_smallscreen) ? $statusLabel : (empty($statusLabelShort) ? $statusLabel : $statusLabelShort));
	} elseif ($displayMode == 1) {
		$return = !empty($html) ? $html : (empty($statusLabelShort) ? $statusLabel : $statusLabelShort);
	} elseif (!empty($conf->global->MAIN_STATUS_USES_IMAGES)) {
		// Use status with images (for backward compatibility)
		$return = '';
		$htmlLabel      = (in_array($displayMode, array(1, 2, 5)) ? '<span class="hideonsmartphone">' : '').(!empty($html) ? $html : $statusLabel).(in_array($displayMode, array(1, 2, 5)) ? '</span>' : '');
		$htmlLabelShort = (in_array($displayMode, array(1, 2, 5)) ? '<span class="hideonsmartphone">' : '').(!empty($html) ? $html : (!empty($statusLabelShort) ? $statusLabelShort : $statusLabel)).(in_array($displayMode, array(1, 2, 5)) ? '</span>' : '');

		// For small screen, we always use the short label instead of long label.
		if (!empty($conf->dol_optimize_smallscreen)) {
			if ($displayMode == 0) {
				$displayMode = 1;
			} elseif ($displayMode == 4) {
				$displayMode = 2;
			} elseif ($displayMode == 6) {
				$displayMode = 5;
			}
		}

		// For backward compatibility. Image's filename are still in French, so we use this array to convert
		$statusImg = array(
			'status0' => 'statut0',
			'status1' => 'statut1',
			'status2' => 'statut2',
			'status3' => 'statut3',
			'status4' => 'statut4',
			'status5' => 'statut5',
			'status6' => 'statut6',
			'status7' => 'statut7',
			'status8' => 'statut8',
			'status9' => 'statut9'
		);

		if (!empty($statusImg[$statusType])) {
			$htmlImg = img_picto($statusLabel, $statusImg[$statusType]);
		} else {
			$htmlImg = img_picto($statusLabel, $statusType);
		}

		if ($displayMode === 2) {
			$return = $htmlImg.' '.$htmlLabelShort;
		} elseif ($displayMode === 3) {
			$return = $htmlImg;
		} elseif ($displayMode === 4) {
			$return = $htmlImg.' '.$htmlLabel;
		} elseif ($displayMode === 5) {
			$return = $htmlLabelShort.' '.$htmlImg;
		} else { // $displayMode >= 6
			$return = $htmlLabel.' '.$htmlImg;
		}
	} elseif (empty($conf->global->MAIN_STATUS_USES_IMAGES) && !empty($displayMode)) {
		// Use new badge
		$statusLabelShort = (empty($statusLabelShort) ? $statusLabel : $statusLabelShort);

		$dolGetBadgeParams['attr']['class'] = 'badge-status';
		$dolGetBadgeParams['attr']['title'] = empty($params['tooltip']) ? $statusLabel : ($params['tooltip'] != 'no' ? $params['tooltip'] : '');

		if ($displayMode == 3) {
			$return = dolGetBadge((empty($conf->dol_optimize_smallscreen) ? $statusLabel : (empty($statusLabelShort) ? $statusLabel : $statusLabelShort)), '', $statusType, 'dot', $url, $dolGetBadgeParams);
		} elseif ($displayMode === 5) {
			$return = dolGetBadge($statusLabelShort, $html, $statusType, '', $url, $dolGetBadgeParams);
		} else {
			$return = dolGetBadge((empty($conf->dol_optimize_smallscreen) ? $statusLabel : (empty($statusLabelShort) ? $statusLabel : $statusLabelShort)), $html, $statusType, '', $url, $dolGetBadgeParams);
		}
	}

	return $return;
}


/**
 * Function dolGetButtonAction
 *
 * @param string    $label      label of button without HTML : use in alt attribute for accessibility $html is not empty
 * @param string    $html       optional : content with html
 * @param string    $actionType default, delete, danger
 * @param string    $url        the url for link
 * @param string    $id         attribute id of button
 * @param int       $userRight  user action right
 * // phpcs:disable
 * @param array 	$params = [ // Various params for future : recommended rather than adding more function arguments
 *                          'attr' => [ // to add or override button attributes
 *                          'xxxxx' => '', // your xxxxx attribute you want
 *                          'class' => '', // to add more css class to the button class attribute
 *                          'classOverride' => '' // to replace class attribute of the button
 *                          ],
 *                          'confirm' => [
 *                          'url' => 'http://', // Overide Url to go when user click on action btn, if empty default url is $url.?confirm=yes, for no js compatibility use $url for fallback confirm.
 *                          'title' => '', // Overide title of modal,  if empty default title use "ConfirmBtnCommonTitle" lang key
 *                          'action-btn-label' => '', // Overide label of action button,  if empty default label use "Confirm" lang key
 *                          'cancel-btn-label' => '', // Overide label of cancel button,  if empty default label use "CloseDialog" lang key
 *                          'content' => '', // Overide text of content,  if empty default content use "ConfirmBtnCommonContent" lang key
 *                          'modal' => true, // true|false to display dialog as a modal (with dark background)
 *                          ],
 *                          ]
 * // phpcs:enable
 * @return string               html button
 */
function dolGetButtonAction($label, $html = '', $actionType = 'default', $url = '', $id = '', $userRight = 1, $params = array())
{
	global $hookmanager, $action, $object, $langs;

	$class = 'butAction';
	if ($actionType == 'danger' || $actionType == 'delete') {
		$class = 'butActionDelete';
		if (!empty($url) && strpos($url, 'token=') === false) $url .= '&token='.newToken();
	}

	$attr = array(
		'class' => $class,
		'href' => empty($url) ? '' : $url,
		'title' => $label
	);

	if (empty($html)) {
		$html = $label;
		$attr['title'] = ''; // if html not set, leave label on title is redundant
	} else {
		$attr['aria-label'] = $label;
	}

	if (empty($userRight)) {
		$attr['class'] = 'butActionRefused';
		$attr['href'] = '';
	}

	if (!empty($id)) {
		$attr['id'] = $id;
	}


	// Override attr
	if (!empty($params['attr']) && is_array($params['attr'])) {
		foreach ($params['attr'] as $key => $value) {
			if ($key == 'class') {
				$attr['class'] .= ' '.$value;
			} elseif ($key == 'classOverride') {
				$attr['class'] = $value;
			} else {
				$attr[$key] = $value;
			}
		}
	}

	// automatic add tooltip when title is detected
	if (!empty($attr['title']) && !empty($attr['class']) && strpos($attr['class'], 'classfortooltip') === false) {
		$attr['class'].= ' classfortooltip';
	}

	// Js Confirm button
	if ($userRight && !empty($params['confirm'])) {
		if (!is_array($params['confirm'])) {
			$params['confirm'] = array();
		}

		if (empty($params['confirm']['url'])) {
			$params['confirm']['url'] = $url . (strpos($url, '?') > 0 ? '&' : '?') . 'confirm=yes';
		}

		// for js desabled compatibility set $url as call to confirm action and $params['confirm']['url'] to confirmed action
		$attr['data-confirm-url'] = $params['confirm']['url'];
		$attr['data-confirm-title'] = !empty($params['confirm']['title']) ? $params['confirm']['title'] : $langs->trans('ConfirmBtnCommonTitle', $label);
		$attr['data-confirm-content'] = !empty($params['confirm']['content']) ? $params['confirm']['content'] : $langs->trans('ConfirmBtnCommonContent', $label);
		$attr['data-confirm-content'] = preg_replace("/\r|\n/", "", $attr['data-confirm-content']);
		$attr['data-confirm-action-btn-label'] = !empty($params['confirm']['action-btn-label']) ? $params['confirm']['action-btn-label'] : $langs->trans('Confirm');
		$attr['data-confirm-cancel-btn-label'] = !empty($params['confirm']['cancel-btn-label']) ? $params['confirm']['cancel-btn-label'] : $langs->trans('CloseDialog');
		$attr['data-confirm-modal'] = !empty($params['confirm']['modal']) ? $params['confirm']['modal'] : true;

		$attr['class'].= ' butActionConfirm';
	}

	if (isset($attr['href']) && empty($attr['href'])) {
		unset($attr['href']);
	}

	// escape all attribute
	$attr = array_map('dol_escape_htmltag', $attr);

	$TCompiledAttr = array();
	foreach ($attr as $key => $value) {
		$TCompiledAttr[] = $key.'="'.$value.'"';
	}

	$compiledAttributes = empty($TCompiledAttr) ? '' : implode(' ', $TCompiledAttr);

	$tag = !empty($attr['href']) ? 'a' : 'span';


	$parameters = array(
		'TCompiledAttr' => $TCompiledAttr,				// array
		'compiledAttributes' => $compiledAttributes,	// string
		'attr' => $attr,
		'tag' => $tag,
		'label' => $label,
		'html' => $html,
		'actionType' => $actionType,
		'url' => $url,
		'id' => $id,
		'userRight' => $userRight,
		'params' => $params
	);

	$reshook = $hookmanager->executeHooks('dolGetButtonAction', $parameters, $object, $action); // Note that $action and $object may have been modified by some hooks
	if ($reshook < 0) setEventMessages($hookmanager->error, $hookmanager->errors, 'errors');

	if (empty($reshook)) {
		return '<' . $tag . ' ' . $compiledAttributes . '>' . $html . '</' . $tag . '>';
	} else {
		return $hookmanager->resPrint;
	}
}

/**
 * Add space between dolGetButtonTitle
 *
 * @param  string $moreClass 	more css class label
 * @return string 				html of title separator
 */
function dolGetButtonTitleSeparator($moreClass = "")
{
	return '<span class="button-title-separator '.$moreClass.'" ></span>';
}

/**
 * get field error icon
 *
 * @param  string  $fieldValidationErrorMsg message to add in tooltip
 * @return string html output
 */
function getFieldErrorIcon($fieldValidationErrorMsg)
{
	$out = '';
	if (!empty($fieldValidationErrorMsg)) {
		$out.= '<span class="field-error-icon classfortooltip" title="'.dol_escape_htmltag($fieldValidationErrorMsg, 1).'"  role="alert" >'; // role alert is used for accessibility
		$out.= '<span class="fa fa-exclamation-circle" aria-hidden="true" ></span>'; // For accessibility icon is separated and aria-hidden
		$out.= '</span>';
	}

	return $out;
}

/**
 * Function dolGetButtonTitle : this kind of buttons are used in title in list
 *
 * @param string    $label      label of button
 * @param string    $helpText   optional : content for help tooltip
 * @param string    $iconClass  class for icon element (Example: 'fa fa-file')
 * @param string    $url        the url for link
 * @param string    $id         attribute id of button
 * @param int       $status     0 no user rights, 1 active, 2 current action or selected, -1 Feature Disabled, -2 disable Other reason use helpText as tooltip
 * @param array     $params     various params for future : recommended rather than adding more function arguments
 * @return string               html button
 */
function dolGetButtonTitle($label, $helpText = '', $iconClass = 'fa fa-file', $url = '', $id = '', $status = 1, $params = array())
{
	global $langs, $conf, $user;

	// Actually this conf is used in css too for external module compatibility and smooth transition to this function
	if (!empty($conf->global->MAIN_BUTTON_HIDE_UNAUTHORIZED) && (!$user->admin) && $status <= 0) {
		return '';
	}

	$class = 'btnTitle';
	if (in_array($iconClass, array('fa fa-plus-circle', 'fa fa-plus-circle size15x', 'fa fa-comment-dots'))) {
		$class .= ' btnTitlePlus';
	}
	$useclassfortooltip = 1;

	if (!empty($params['morecss'])) {
		$class .= ' '.$params['morecss'];
	}

	$attr = array(
		'class' => $class,
		'href' => empty($url) ? '' : $url
	);

	if (!empty($helpText)) {
		$attr['title'] = dol_escape_htmltag($helpText);
	} elseif (empty($attr['title']) && $label) {
		$attr['title'] = $label;
		$useclassfortooltip = 0;
	}

	if ($status == 2) {
		$attr['class'] .= ' btnTitleSelected';
	} elseif ($status <= 0) {
		$attr['class'] .= ' refused';

		$attr['href'] = '';

		if ($status == -1) { // disable
			$attr['title'] = dol_escape_htmltag($langs->transnoentitiesnoconv("FeatureDisabled"));
		} elseif ($status == 0) { // Not enough permissions
			$attr['title'] = dol_escape_htmltag($langs->transnoentitiesnoconv("NotEnoughPermissions"));
		}
	}

	if (!empty($attr['title']) && $useclassfortooltip) {
		$attr['class'] .= ' classfortooltip';
	}

	if (!empty($id)) {
		$attr['id'] = $id;
	}

	// Override attr
	if (!empty($params['attr']) && is_array($params['attr'])) {
		foreach ($params['attr'] as $key => $value) {
			if ($key == 'class') {
				$attr['class'] .= ' '.$value;
			} elseif ($key == 'classOverride') {
				$attr['class'] = $value;
			} else {
				$attr[$key] = $value;
			}
		}
	}

	if (isset($attr['href']) && empty($attr['href'])) {
		unset($attr['href']);
	}

	// TODO : add a hook

	// escape all attribute
	$attr = array_map('dol_escape_htmltag', $attr);

	$TCompiledAttr = array();
	foreach ($attr as $key => $value) {
		$TCompiledAttr[] = $key.'="'.$value.'"';
	}

	$compiledAttributes = (empty($TCompiledAttr) ? '' : implode(' ', $TCompiledAttr));

	$tag = (empty($attr['href']) ? 'span' : 'a');

	$button = '<'.$tag.' '.$compiledAttributes.'>';
	$button .= '<span class="'.$iconClass.' valignmiddle btnTitle-icon"></span>';
	if (!empty($params['forcenohideoftext'])) {
		$button .= '<span class="valignmiddle text-plus-circle btnTitle-label'.(empty($params['forcenohideoftext']) ? ' hideonsmartphone' : '').'">'.$label.'</span>';
	}
	$button .= '</'.$tag.'>';

	return $button;
}

/**
 * Get an array with properties of an element.
 * Called by fetchObjectByElement.
 *
 * @param   string 	$element_type 	Element type (Value of $object->element). Example: 'action', 'facture', 'project_task' or 'object@mymodule'...
 * @return  array					(module, classpath, element, subelement, classfile, classname)
 */
function getElementProperties($element_type)
{
	$regs = array();

	$classfile = $classname = $classpath = '';

	// Parse element/subelement (ex: project_task)
	$module = $element_type;
	$element = $element_type;
	$subelement = $element_type;

	// If we ask an resource form external module (instead of default path)
	if (preg_match('/^([^@]+)@([^@]+)$/i', $element_type, $regs)) {
		$element = $subelement = $regs[1];
		$module = $regs[2];
	}

	//print '<br>1. element : '.$element.' - module : '.$module .'<br>';
	if (preg_match('/^([^_]+)_([^_]+)/i', $element, $regs)) {
		$module = $element = $regs[1];
		$subelement = $regs[2];
	}

	// For compat
	if ($element_type == "action") {
		$classpath = 'comm/action/class';
		$subelement = 'Actioncomm';
		$module = 'agenda';
	}

	// To work with non standard path
	if ($element_type == 'facture' || $element_type == 'invoice') {
		$classpath = 'compta/facture/class';
		$module = 'facture';
		$subelement = 'facture';
	}
	if ($element_type == 'commande' || $element_type == 'order') {
		$classpath = 'commande/class';
		$module = 'commande';
		$subelement = 'commande';
	}
	if ($element_type == 'propal') {
		$classpath = 'comm/propal/class';
	}
	if ($element_type == 'supplier_proposal') {
		$classpath = 'supplier_proposal/class';
	}
	if ($element_type == 'shipping') {
		$classpath = 'expedition/class';
		$subelement = 'expedition';
		$module = 'expedition_bon';
	}
	if ($element_type == 'delivery') {
		$classpath = 'delivery/class';
		$subelement = 'delivery';
		$module = 'delivery_note';
	}
	if ($element_type == 'contract') {
		$classpath = 'contrat/class';
		$module = 'contrat';
		$subelement = 'contrat';
	}
	if ($element_type == 'member') {
		$classpath = 'adherents/class';
		$module = 'adherent';
		$subelement = 'adherent';
	}
	if ($element_type == 'cabinetmed_cons') {
		$classpath = 'cabinetmed/class';
		$module = 'cabinetmed';
		$subelement = 'cabinetmedcons';
	}
	if ($element_type == 'fichinter') {
		$classpath = 'fichinter/class';
		$module = 'ficheinter';
		$subelement = 'fichinter';
	}
	if ($element_type == 'dolresource' || $element_type == 'resource') {
		$classpath = 'resource/class';
		$module = 'resource';
		$subelement = 'dolresource';
	}
	if ($element_type == 'propaldet') {
		$classpath = 'comm/propal/class';
		$module = 'propal';
		$subelement = 'propaleligne';
	}
	if ($element_type == 'order_supplier') {
		$classpath = 'fourn/class';
		$module = 'fournisseur';
		$subelement = 'commandefournisseur';
		$classfile = 'fournisseur.commande';
	}
	if ($element_type == 'invoice_supplier') {
		$classpath = 'fourn/class';
		$module = 'fournisseur';
		$subelement = 'facturefournisseur';
		$classfile = 'fournisseur.facture';
	}
	if ($element_type == "service") {
		$classpath = 'product/class';
		$subelement = 'product';
	}

	if (empty($classfile)) {
		$classfile = strtolower($subelement);
	}
	if (empty($classname)) {
		$classname = ucfirst($subelement);
	}
	if (empty($classpath)) {
		$classpath = $module.'/class';
	}

	$element_properties = array(
		'module' => $module,
		'classpath' => $classpath,
		'element' => $element,
		'subelement' => $subelement,
		'classfile' => $classfile,
		'classname' => $classname
	);
	return $element_properties;
}

/**
 * Fetch an object from its id and element_type
 * Inclusion of classes is automatic
 *
 * @param	int     	$element_id 	Element id
 * @param	string  	$element_type 	Element type
 * @param	string     	$element_ref 	Element ref (Use this or element_id but not both)
 * @return 	int|object 					object || 0 || -1 if error
 */
function fetchObjectByElement($element_id, $element_type, $element_ref = '')
{
	global $conf, $db;

	$element_prop = getElementProperties($element_type);
	if (is_array($element_prop) && $conf->{$element_prop['module']}->enabled) {
		dol_include_once('/'.$element_prop['classpath'].'/'.$element_prop['classfile'].'.class.php');

		$objecttmp = new $element_prop['classname']($db);
		$ret = $objecttmp->fetch($element_id, $element_ref);
		if ($ret >= 0) {
			return $objecttmp;
		}
	}
	return 0;
}

/**
 * Return if a file can contains executable content
 *
 * @param   string  $filename       File name to test
 * @return  boolean                 True if yes, False if no
 */
function isAFileWithExecutableContent($filename)
{
	if (preg_match('/\.(htm|html|js|phar|php|php\d+|phtml|pht|pl|py|cgi|ksh|sh|shtml|bash|bat|cmd|wpk|exe|dmg)$/i', $filename)) {
		return true;
	}

	return false;
}

/**
 * Return the value of token currently saved into session with name 'newtoken'.
 * This token must be send by any POST as it will be used by next page for comparison with value in session.
 *
 * @return  string
 */
function newToken()
{
	return empty($_SESSION['newtoken']) ? '' : $_SESSION['newtoken'];
}

/**
 * Return the value of token currently saved into session with name 'token'.
 * For ajax call, you must use this token as a parameter of the call into the js calling script (the called ajax php page must also set constant NOTOKENRENEWAL).
 *
 * @return  string
 */
function currentToken()
{
	return isset($_SESSION['token']) ? $_SESSION['token'] : '';
}

/**
 * Start a table with headers and a optinal clickable number (don't forget to use "finishSimpleTable()" after the last table row)
 *
 * @param string	$header		The first left header of the table (automatic translated)
 * @param string	$link		(optional) The link to a internal dolibarr page, when click on the number (without the first "/")
 * @param string	$arguments	(optional) Additional arguments for the link (e.g. "search_status=0")
 * @param integer	$emptyRows	(optional) The count of empty rows after the first header
 * @param integer	$number		(optional) The number that is shown right after the first header, when not set the link is shown on the right side of the header as "FullList"
 * @return void
 *
 * @see finishSimpleTable()
 */
function startSimpleTable($header, $link = "", $arguments = "", $emptyRows = 0, $number = -1)
{
	global $langs;

	print '<div class="div-table-responsive-no-min">';
	print '<table class="noborder centpercent">';
	print '<tr class="liste_titre">';

	print $emptyRows < 1 ? '<th>' : '<th colspan="'.($emptyRows + 1).'">';

	print $langs->trans($header);

	// extra space between the first header and the number
	if ($number > -1) {
		print ' ';
	}

	if (!empty($link)) {
		if (!empty($arguments)) {
			print '<a href="'.DOL_URL_ROOT.'/'.$link.'?'.$arguments.'">';
		} else {
			print '<a href="'.DOL_URL_ROOT.'/'.$link.'">';
		}
	}

	if ($number > -1) {
		print '<span class="badge">'.$number.'</span>';
	}

	if (!empty($link)) {
		print '</a>';
	}

	print '</th>';

	if ($number < 0 && !empty($link)) {
		print '<th class="right">';

		if (!empty($arguments)) {
			print '<a class="commonlink" href="'.DOL_URL_ROOT.'/'.$link.'?'.$arguments.'">';
		} else {
			print '<a class="commonlink" href="'.DOL_URL_ROOT.'/'.$link.'">';
		}

		print $langs->trans("FullList");
		print '</a>';
		print '</th>';
	}

	print '</tr>';
}

/**
 * Add the correct HTML close tags for "startSimpleTable(...)" (use after the last table line)
 *
 * @param 	bool 	$addLineBreak	(optional) Add a extra line break after the complete table (\<br\>)
 * @return 	void
 *
 * @see startSimpleTable()
 */
function finishSimpleTable($addLineBreak = false)
{
	print '</table>';
	print '</div>';

	if ($addLineBreak) {
		print '<br>';
	}
}

/**
 * Add a summary line to the current open table ("None", "XMoreLines" or "Total xxx")
 *
 * @param integer	$tableColumnCount		The complete count columns of the table
 * @param integer	$num					The count of the rows of the table, when it is zero (0) the "$noneWord" is shown instead
 * @param integer	$nbofloop				(optional)	The maximum count of rows thaht the table show (when it is zero (0) no summary line will show, expect "$noneWord" when $num === 0)
 * @param integer	$total					(optional)	The total value thaht is shown after when the table has minimum of one entire
 * @param string	$noneWord				(optional)	The word that is shown when the table has no entires ($num === 0)
 * @param boolean	$extraRightColumn		(optional)	Add a addtional column after the summary word and total number
 * @return void
 */
function addSummaryTableLine($tableColumnCount, $num, $nbofloop = 0, $total = 0, $noneWord = "None", $extraRightColumn = false)
{
	global $langs;

	if ($num === 0) {
		print '<tr class="oddeven">';
		print '<td colspan="'.$tableColumnCount.'" class="opacitymedium">'.$langs->trans($noneWord).'</td>';
		print '</tr>';
		return;
	}

	if ($nbofloop === 0) {
		// don't show a summary line
		return;
	}

	if ($num === 0) {
		$colspan = $tableColumnCount;
	} elseif ($num > $nbofloop) {
		$colspan = $tableColumnCount;
	} else {
		$colspan = $tableColumnCount - 1;
	}

	if ($extraRightColumn) {
		$colspan--;
	}

	print '<tr class="liste_total">';

	if ($nbofloop > 0 && $num > $nbofloop) {
		print '<td colspan="'.$colspan.'" class="right">'.$langs->trans("XMoreLines", ($num - $nbofloop)).'</td>';
	} else {
		print '<td colspan="'.$colspan.'" class="right"> '.$langs->trans("Total").'</td>';
		print '<td class="right" width="100">'.price($total).'</td>';
	}

	if ($extraRightColumn) {
		print '<td></td>';
	}

	print '</tr>';
}

/**
 *  Return a file on output using a low memory. It can return very large files with no need of memory.
 *  WARNING: This close output buffers.
 *
 *  @param	string	$fullpath_original_file_osencoded		Full path of file to return.
 *  @param	int		$method									-1 automatic, 0=readfile, 1=fread, 2=stream_copy_to_stream
 *  @return void
 */
function readfileLowMemory($fullpath_original_file_osencoded, $method = -1)
{
	global $conf;

	if ($method == -1) {
		$method = 0;
		if (!empty($conf->global->MAIN_FORCE_READFILE_WITH_FREAD)) {
			$method = 1;
		}
		if (!empty($conf->global->MAIN_FORCE_READFILE_WITH_STREAM_COPY)) {
			$method = 2;
		}
	}

	// Be sure we don't have output buffering enabled to have readfile working correctly
	while (ob_get_level()) {
		ob_end_flush();
	}

	// Solution 0
	if ($method == 0) {
		readfile($fullpath_original_file_osencoded);
	} elseif ($method == 1) {
		// Solution 1
		$handle = fopen($fullpath_original_file_osencoded, "rb");
		while (!feof($handle)) {
			print fread($handle, 8192);
		}
		fclose($handle);
	} elseif ($method == 2) {
		// Solution 2
		$handle1 = fopen($fullpath_original_file_osencoded, "rb");
		$handle2 = fopen("php://output", "wb");
		stream_copy_to_stream($handle1, $handle2);
		fclose($handle1);
		fclose($handle2);
	}
}

/**
 * Create a button to copy $valuetocopy in the clipboard (for copy and paste feature).
 * Code that handle the click is inside core/js/lib_foot.js.php.
 *
 * @param 	string 	$valuetocopy 		The value to print
 * @param	int		$showonlyonhover	Show the copy-paste button only on hover
 * @param	string	$texttoshow			Replace the value to show with this text. Use 'none' to show no text (only the copy-paste picto)
 * @return 	string 						The string to print for the button
 */
function showValueWithClipboardCPButton($valuetocopy, $showonlyonhover = 1, $texttoshow = '')
{
	/*
	global $conf;

	if (!empty($conf->dol_no_mouse_hover)) {
		$showonlyonhover = 0;
	}*/

	$tag = 'span'; 	// Using div (like any style of type 'block') does not work when using the js copy code.
	if ($texttoshow === 'none') {
		$result = '<span class="clipboardCP'.($showonlyonhover ? ' clipboardCPShowOnHover' : '').'"><'.$tag.' class="clipboardCPValue hidewithsize">'.dol_escape_htmltag($valuetocopy, 1, 1).'</'.$tag.'><span class="clipboardCPValueToPrint"></span><span class="clipboardCPButton far fa-clipboard opacitymedium paddingleft paddingright"></span><span class="clipboardCPText"></span></span>';
	} elseif ($texttoshow) {
		$result = '<span class="clipboardCP'.($showonlyonhover ? ' clipboardCPShowOnHover' : '').'"><'.$tag.' class="clipboardCPValue hidewithsize">'.dol_escape_htmltag($valuetocopy, 1, 1).'</'.$tag.'><span class="clipboardCPValueToPrint">'.dol_escape_htmltag($texttoshow, 1, 1).'</span><span class="clipboardCPButton far fa-clipboard opacitymedium paddingleft paddingright"></span><span class="clipboardCPText"></span></span>';
	} else {
		$result = '<span class="clipboardCP'.($showonlyonhover ? ' clipboardCPShowOnHover' : '').'"><'.$tag.' class="clipboardCPValue">'.dol_escape_htmltag($valuetocopy, 1, 1).'</'.$tag.'><span class="clipboardCPButton far fa-clipboard opacitymedium paddingleft paddingright"></span><span class="clipboardCPText"></span></span>';
	}

	return $result;
}


/**
 * Decode an encode string. The string can be encoded in json format (recommended) or with serialize (avoid this)
 *
 * @param 	string	$stringtodecode		String to decode (json or serialize coded)
 * @return	mixed						The decoded object.
 */
function jsonOrUnserialize($stringtodecode)
{
	$result = json_decode($stringtodecode);
	if ($result === null) {
		$result = unserialize($stringtodecode);
	}

	return $result;
}



/**
 * Return if a $sqlfilters parameter is valid and will pass the preg_replace_callback() to replace Generic filter string with SQL filter string
 * Example of usage:
 * if ($sqlfilters) {
 *	 $errormessage = '';
 *   if (dolCheckFilters($sqlfilters, $errormessage)) {
 *	   $regexstring = '\(([^:\'\(\)]+:[^:\'\(\)]+:[^\(\)]+)\)';
 *	   $sql .= " AND (".preg_replace_callback('/'.$regexstring.'/', 'dolForgeCriteriaCallback', $sqlfilters).")";
 *   }
 * }
 *
 * @param	string  		$sqlfilters     sqlfilter string
 * @param	string			$error			Error message
 * @return 	boolean			   				True if valid, False if not valid ($error is filled with the reason in such a case)
 */
function dolCheckFilters($sqlfilters, &$error = '')
{
	//$regexstring='\(([^:\'\(\)]+:[^:\'\(\)]+:[^:\(\)]+)\)';
	//$tmp=preg_replace_all('/'.$regexstring.'/', '', $sqlfilters);
	$tmp = $sqlfilters;
	$i = 0; $nb = strlen($tmp);
	$counter = 0;
	while ($i < $nb) {
		if ($tmp[$i] == '(') {
			$counter++;
		}
		if ($tmp[$i] == ')') {
			$counter--;
		}
		if ($counter < 0) {
			$error = "Bad sqlfilters=".$sqlfilters;
			dol_syslog($error, LOG_WARNING);
			return false;
		}
		$i++;
	}
	return true;
}

/**
 * Function to forge a SQL criteria from a Generic filter string.
 * Example of usage:
 * if ($sqlfilters) {
 *	 $errormessage = '';
 *   if (dolCheckFilters($sqlfilters, $errormessage)) {
 *	   $regexstring = '\(([^:\'\(\)]+:[^:\'\(\)]+:[^\(\)]+)\)';
 *	   $sql .= " AND (".preg_replace_callback('/'.$regexstring.'/', 'dolForgeCriteriaCallback', $sqlfilters).")";
 *   }
 * }
 *
 * @param  array    $matches    Array of found string by regex search.
 * 								Example: "t.ref:like:'SO-%'" or "t.date_creation:<:'20160101'" or "t.date_creation:<:'2016-01-01 12:30:00'" or "t.nature:is:NULL"
 * @return string               Forged criteria. Example: "t.field like 'abc%'"
 */
function dolForgeCriteriaCallback($matches)
{
	global $db;

	dol_syslog("Convert matches ".$matches[1]);
	if (empty($matches[1])) {
		return '';
	}
	$tmp = explode(':', $matches[1], 3);

	if (count($tmp) < 3) {
		return '';
	}

	$operand = preg_replace('/[^a-z0-9\._]/i', '', trim($tmp[0]));

	$operator = strtoupper(preg_replace('/[^a-z<>=]/i', '', trim($tmp[1])));
	if ($operator == 'NOTLIKE') {
		$operator = 'NOT LIKE';
	}

	$tmpescaped = trim($tmp[2]);
	$regbis = array();
	if ($operator == 'IN') {
		$tmpescaped = "(".$db->sanitize($tmpescaped, 1).")";
	} elseif (preg_match('/^\'(.*)\'$/', $tmpescaped, $regbis)) {
		$tmpescaped = "'".$db->escape($regbis[1])."'";
	} else {
		$tmpescaped = $db->sanitize($db->escape($tmpescaped));
	}

	return $db->escape($operand).' '.$db->escape($operator)." ".$tmpescaped;
}<|MERGE_RESOLUTION|>--- conflicted
+++ resolved
@@ -8599,15 +8599,10 @@
 
 	// Test on dangerous char (used for RCE), we allow only characters to make PHP variable testing
 	if ($onlysimplestring == '1') {
-<<<<<<< HEAD
 		// We must accept: '1 && getDolGlobalInt("doesnotexist1") && $conf->global->MAIN_FEATURES_LEVEL'
 		// We must accept: '$conf->barcode->enabled && preg_match(\'/^(AAA|BBB)/\',$leftmenu)'
 		// We must accept: '$user->rights->cabinetmed->read && $object->canvas=="patient@cabinetmed"'
 		if (preg_match('/[^a-z0-9\s'.preg_quote('^$_+-.*>&|=!?():"\',/@', '/').']/i', $s)) {
-=======
-		//print preg_quote('$_->&|', '/');
-		if (preg_match('/[^a-z0-9\s'.preg_quote('^$_+-.*/>&|=!?():"\',/@', '/').']/i', $s)) {
->>>>>>> 9125ac61
 			if ($returnvalue) {
 				return 'Bad string syntax to evaluate (found chars that are not chars for simplestring): '.$s;
 			} else {
@@ -8618,17 +8613,12 @@
 			// ...
 		}
 	} elseif ($onlysimplestring == '2') {
-<<<<<<< HEAD
 		// We must accept: (($reloadedobj = new Task($db)) && ($reloadedobj->fetchNoCompute($object->id) > 0) && ($secondloadedobj = new Project($db)) && ($secondloadedobj->fetchNoCompute($reloadedobj->fk_project) > 0)) ? $secondloadedobj->ref : "Parent project not found"
-		if (preg_match('/[^a-z0-9\s'.preg_quote('^$_+-.*>&|=!?():"\',/;[]', '/').']/i', $s)) {
-=======
-		//print preg_quote('$_->&|', '/');
-		if (preg_match('/[^a-z0-9\s'.preg_quote('^$_+-.*/>&|=!?():"\',/@;[]', '/').']/i', $s)) {
->>>>>>> 9125ac61
+		if (preg_match('/[^a-z0-9\s'.preg_quote('^$_+-.*>&|=!?():"\',/@;[]', '/').']/i', $s)) {
 			if ($returnvalue) {
-				return 'Bad string syntax to evaluate (found chars that are not chars for simplestring 2): '.$s;
+				return 'Bad string syntax to evaluate (found chars that are not chars for simplestring): '.$s;
 			} else {
-				dol_syslog('Bad string syntax to evaluate (found chars that are not chars for simplestring 2): '.$s);
+				dol_syslog('Bad string syntax to evaluate (found chars that are not chars for simplestring): '.$s);
 				return '';
 			}
 		}
