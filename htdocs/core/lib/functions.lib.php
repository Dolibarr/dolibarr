--- conflicted
+++ resolved
@@ -5686,15 +5686,6 @@
 		// $temp after pass 2: 0000-021
 	}
 
-<<<<<<< HEAD
-	// Remove also CR LF
-	if ($removelinefeed == 1) $temp = str_replace(array("\r\n", "\r", "\n"), " ", $temp);
-
-	// and double spaces
-	while (strpos($temp, "  "))
-	{
-		$temp = str_replace("  ", " ", $temp);
-=======
 	$temp = dol_html_entity_decode($temp, ENT_COMPAT, $pagecodeto);
 
 	// Remove also carriage returns
@@ -5705,7 +5696,6 @@
 		while (strpos($temp, "  ")) {
 			$temp = str_replace("  ", " ", $temp);
 		}
->>>>>>> 41b93804
 	}
 
 	return trim($temp);
