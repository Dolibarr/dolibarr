<?php
/* Copyright (C) 2000-2007	Rodolphe Quiedeville		<rodolphe@quiedeville.org>
 * Copyright (C) 2003		Jean-Louis Bergamo			<jlb@j1b.org>
 * Copyright (C) 2004-2013	Laurent Destailleur			<eldy@users.sourceforge.net>
 * Copyright (C) 2004		Sebastien Di Cintio			<sdicintio@ressource-toi.org>
 * Copyright (C) 2004		Benoit Mortier				<benoit.mortier@opensides.be>
 * Copyright (C) 2004		Christophe Combelles		<ccomb@free.fr>
 * Copyright (C) 2005-2012	Regis Houssin				<regis.houssin@capnetworks.com>
 * Copyright (C) 2008		Raphael Bertrand (Resultic)	<raphael.bertrand@resultic.fr>
 * Copyright (C) 2010-2016	Juanjo Menent				<jmenent@2byte.es>
 * Copyright (C) 2013		Cédric Salvador				<csalvador@gpcsolutions.fr>
 * Copyright (C) 2013-2017	Alexandre Spangaro			<aspangaro@zendsi.com>
 * Copyright (C) 2014		Cédric GROSS				<c.gross@kreiz-it.fr>
 * Copyright (C) 2014-2015	Marcos García				<marcosgdf@gmail.com>
 * Copyright (C) 2015		Jean-François Ferry			<jfefe@aternatik.fr>
 *
 * This program is free software; you can redistribute it and/or modify
 * it under the terms of the GNU General Public License as published by
 * the Free Software Foundation; either version 3 of the License, or
 * (at your option) any later version.
 *
 * This program is distributed in the hope that it will be useful,
 * but WITHOUT ANY WARRANTY; without even the implied warranty of
 * MERCHANTABILITY or FITNESS FOR A PARTICULAR PURPOSE.  See the
 * GNU General Public License for more details.
 *
 * You should have received a copy of the GNU General Public License
 * along with this program. If not, see <http://www.gnu.org/licenses/>.
 * or see http://www.gnu.org/
 */

/**
 *	\file			htdocs/core/lib/functions.lib.php
 *	\brief			A set of functions for Dolibarr
 *					This file contains all frequently used functions.
 */

include_once DOL_DOCUMENT_ROOT .'/core/lib/json.lib.php';

/**
 * Function to return value of a static property when class
 * name is dynamically defined (not hard coded).
 * This is because $myclass::$myvar works from PHP 5.3.0+ only
 *
 * @param	string 	$class		Class name
 * @param 	string 	$member		Name of property
 * @return 	mixed				Return value of static property
 * @deprecated Dolibarr now requires 5.3.0+, use $class::$property syntax
 * @see https://php.net/manual/language.oop5.static.php
 */
function getStaticMember($class, $member)
{
	dol_syslog(__FUNCTION__ . " is deprecated", LOG_WARNING);

	// This part is deprecated. Uncomment if for php 5.2.*, and comment next isset class::member
	/*if (version_compare(phpversion(), '5.3.0', '<'))
	{
		if (is_object($class)) $class = get_class($class);
		$classObj = new ReflectionClass($class);
		$result = null;

		$found=0;
		foreach($classObj->getStaticProperties() as $prop => $value)
		{
			if ($prop == $member)
			{
				$result = $value;
				$found++;
				break;
			}
		}

		if ($found) return $result;
	}*/

	if (isset($class::$member)) return $class::$member;
	dol_print_error('','Try to get a static member "'.$member.'" in class "'.$class.'" that does not exists or is not static.');
	return null;
}


/**
 * Return a DoliDB instance (database handler).
 *
 * @param   string	$type		Type of database (mysql, pgsql...)
 * @param	string	$host		Address of database server
 * @param	string	$user		Nom de l'utilisateur autorise
 * @param	string	$pass		Mot de passe
 * @param	string	$name		Nom de la database
 * @param	int		$port		Port of database server
 * @return	DoliDB				A DoliDB instance
 */
function getDoliDBInstance($type, $host, $user, $pass, $name, $port)
{
	require_once DOL_DOCUMENT_ROOT ."/core/db/".$type.'.class.php';

	$class='DoliDB'.ucfirst($type);
	$dolidb=new $class($type, $host, $user, $pass, $name, $port);
	return $dolidb;
}

/**
 * 	Get list of entity id to use.
 *
 * 	@param	string	$element	Current element
 *                              'societe', 'socpeople', 'actioncomm', 'agenda', 'resource',
 *                              'product', 'productprice', 'stock',
<<<<<<< HEAD
 *                              'propal', 'supplier_proposal', 'facture', 'facture_fourn',
=======
 *                              'propal', 'facture', 'facture_fourn',
>>>>>>> 3555bd2b
 *                              'categorie', 'bank_account', 'bank_account', 'adherent', 'user',
 *                              'commande', 'commande_fournisseur', 'expedition', 'intervention', 'survey',
 *                              'contract', 'tax', 'expensereport', 'holiday', 'multicurrency', 'project',
 *                              'email_template', 'event',
<<<<<<< HEAD
 * 	@param	int	     $shared	1=Return id of current entity + shared entities (default), 0=Return id of current entity only
=======
 * 	@param	int		$shared		0=Return id of entity, 1=Return id entity + shared entities
>>>>>>> 3555bd2b
 * 	@return	mixed				Entity id(s) to use
 */
function getEntity($element=false, $shared=1)
{
	global $conf, $mc;

	// For backward compatibilty
	if ($element == 'actioncomm') $element='agenda';
	if ($element == 'fichinter')  $element='intervention';
	if ($element == 'categorie')  $element='category';

	if (is_object($mc))
	{
		return $mc->getEntity($element, $shared);
	}
	else
	{
		$out='';
		$addzero = array('user', 'usergroup', 'email_template', 'default_values');
		if (in_array($element, $addzero)) $out.= '0,';
		$out.= $conf->entity;
		return $out;
	}
}

/**
 * Return information about user browser
 *
 * Returns array with the following format:
 * array(
 *  'browsername' => Browser name (firefox|chrome|iceweasel|epiphany|safari|opera|ie|unknown)
 *  'browserversion' => Browser version. Empty if unknown
 *  'browseros' => Set with mobile OS (android|blackberry|ios|palm|symbian|webos|maemo|windows|unknown)
 *  'layout' => (tablet|phone|classic)
 *  'phone' => empty if not mobile, (android|blackberry|ios|palm|unknown) if mobile
 *  'tablet' => true/false
 * )
 *
 * @param string $user_agent Content of $_SERVER["HTTP_USER_AGENT"] variable
 * @return	array Check function documentation
 */
function getBrowserInfo($user_agent)
{
	include_once DOL_DOCUMENT_ROOT.'/includes/mobiledetect/mobiledetectlib/Mobile_Detect.php';

	$name='unknown';
	$version='';
	$os='unknown';
	$phone = '';

	$detectmobile = new Mobile_Detect(null, $user_agent);
	$tablet = $detectmobile->isTablet();

	if ($detectmobile->isMobile()) {

		$phone = 'unknown';

		// If phone/smartphone, we set phone os name.
		if ($detectmobile->is('AndroidOS')) {
			$os = $phone = 'android';
		} elseif ($detectmobile->is('BlackBerryOS')) {
			$os = $phone = 'blackberry';
		} elseif ($detectmobile->is('iOS')) {
			$os = 'ios';
			$phone = 'iphone';
		} elseif ($detectmobile->is('PalmOS')) {
			$os = $phone = 'palm';
		} elseif ($detectmobile->is('SymbianOS')) {
			$os = 'symbian';
		} elseif ($detectmobile->is('webOS')) {
			$os = 'webos';
		} elseif ($detectmobile->is('MaemoOS')) {
			$os = 'maemo';
		} elseif ($detectmobile->is('WindowsMobileOS') || $detectmobile->is('WindowsPhoneOS')) {
			$os = 'windows';
		}
	}

	// OS
	if (preg_match('/linux/i', $user_agent))	{ $os='linux'; }
	elseif (preg_match('/macintosh/i', $user_agent))	{ $os='macintosh'; }

	// Name
	if (preg_match('/firefox(\/|\s)([\d\.]*)/i', $user_agent, $reg))      { $name='firefox';   $version=$reg[2]; }
	elseif (preg_match('/chrome(\/|\s)([\d\.]+)/i', $user_agent, $reg))   { $name='chrome';    $version=$reg[2]; }    // we can have 'chrome (Mozilla...) chrome x.y' in one string
	elseif (preg_match('/chrome/i', $user_agent, $reg))                   { $name='chrome'; }
	elseif (preg_match('/iceweasel/i', $user_agent))                      { $name='iceweasel'; }
	elseif (preg_match('/epiphany/i', $user_agent))                       { $name='epiphany';  }
	elseif (preg_match('/safari(\/|\s)([\d\.]*)/i', $user_agent, $reg))   { $name='safari';    $version=$reg[2]; }	// Safari is often present in string for mobile but its not.
	elseif (preg_match('/opera(\/|\s)([\d\.]*)/i', $user_agent, $reg))    { $name='opera';     $version=$reg[2]; }
	elseif (preg_match('/(MSIE\s([0-9]+\.[0-9]))|.*(Trident\/[0-9]+.[0-9];\srv:([0-9]+\.[0-9]+))/i', $user_agent, $reg))  { $name='ie'; $version=end($reg); }    // MS products at end
	elseif (preg_match('/l(i|y)n(x|ks)(\(|\/|\s)*([\d\.]+)/i', $user_agent, $reg)) { $name='lynxlinks'; $version=$reg[4]; }

	if ($tablet) {
		$layout = 'tablet';
	} elseif ($phone) {
		$layout = 'phone';
	} else {
		$layout = 'classic';
	}

	return array(
		'browsername' => $name,
		'browserversion' => $version,
		'browseros' => $os,
		'layout' => $layout,
		'phone' => $phone,
		'tablet' => $tablet
	);
}

/**
 *  Function called at end of web php process
 *
 *  @return	void
 */
function dol_shutdown()
{
	global $conf,$user,$langs,$db;
	$disconnectdone=false; $depth=0;
	if (is_object($db) && ! empty($db->connected)) { $depth=$db->transaction_opened; $disconnectdone=$db->close(); }
	dol_syslog("--- End access to ".$_SERVER["PHP_SELF"].(($disconnectdone && $depth)?' (Warn: db disconnection forced, transaction depth was '.$depth.')':''), (($disconnectdone && $depth)?LOG_WARNING:LOG_INFO));
}


/**
 *  Return value of a param into GET or POST supervariable.
 *  Use the property $user->default_values[path]['creatform'] and/or $user->default_values[path]['filters'] and/or $user->default_values[path]['sortorder']
 *  Note: The property $user->default_values is loaded by main.php when loading the user.
 *
 *  @param	string	$paramname   Name of parameter to found
 *  @param	string	$check	     Type of check
 *                                  ''=no check (deprecated)
 *                                  'none'=no check (only for param that should have very rich content)
 *                                  'int'=check it's numeric
 *                                  'alpha'=check it's text and sign
 *                                  'aZ'=check it's a-z only
 *                                  'aZ09'=check it's simple alpha string (recommended for keys)
 *                                  'array'=check it's array
 *                                  'san_alpha'=Use filter_var with FILTER_SANITIZE_STRING (do not use this for free text string)
 *                                  'nohtml', 'alphanohtml'=check there is no html content
 *                                  'custom'= custom filter specify $filter and $options)
 *  @param	int		$method	     Type of method (0 = get then post, 1 = only get, 2 = only post, 3 = post then get, 4 = post then get then cookie)
 *  @param  int     $filter      Filter to apply when $check is set to 'custom'. (See http://php.net/manual/en/filter.filters.php for détails)
 *  @param  mixed   $options     Options to pass to filter_var when $check is set to 'custom'.
 *  @return string|string[]      Value found (string or array), or '' if check fails
 *
 *  @TODO Set default value for check to alpha. Check all WYSIWYG edition (email and description...) is still ok with rich text.
 */
function GETPOST($paramname, $check='', $method=0, $filter=NULL, $options=NULL)
{
    global $mysoc,$user,$conf;

    if (empty($paramname)) return 'BadFirstParameterForGETPOST';

    if (empty($method)) $out = isset($_GET[$paramname])?$_GET[$paramname]:(isset($_POST[$paramname])?$_POST[$paramname]:'');
	elseif ($method==1) $out = isset($_GET[$paramname])?$_GET[$paramname]:'';
	elseif ($method==2) $out = isset($_POST[$paramname])?$_POST[$paramname]:'';
	elseif ($method==3) $out = isset($_POST[$paramname])?$_POST[$paramname]:(isset($_GET[$paramname])?$_GET[$paramname]:'');
	elseif ($method==4) $out = isset($_POST[$paramname])?$_POST[$paramname]:(isset($_GET[$paramname])?$_GET[$paramname]:(isset($_COOKIE[$paramname])?$_COOKIE[$paramname]:''));
	else return 'BadThirdParameterForGETPOST';

	if (empty($method) || $method == 3 || $method == 4)
	{
    	$relativepathstring = $_SERVER["PHP_SELF"];
    	if (constant('DOL_URL_ROOT')) $relativepathstring = preg_replace('/^'.preg_quote(constant('DOL_URL_ROOT'),'/').'/', '', $relativepathstring);
    	$relativepathstring = preg_replace('/^custom\//', '', $relativepathstring);
    	$relativepathstring = preg_replace('/^\//', '', $relativepathstring);

        // Code for search criteria persistence.
    	// Retrieve values if restore_lastsearch_values is set and there is saved values
    	if (! empty($_GET['restore_lastsearch_values']) && ! empty($_SESSION['lastsearch_values_'.$relativepathstring]))        // Keep $_GET here
    	{
	        $tmp=json_decode($_SESSION['lastsearch_values_'.$relativepathstring], true);
	        if (is_array($tmp))
	        {
	            foreach($tmp as $key => $val)
	            {
	                if ($key == $paramname)
	                {
	                    $out=$val;
	                    break;
	                }
	            }
	        }
    	}
	    // Else, retreive default values if we are not doing a sort
	    elseif (! isset($_GET['sortfield']) && ! empty($conf->global->MAIN_ENABLE_DEFAULT_VALUES))	// If we did a click on a field to sort, we do no apply default values. Same if option MAIN_ENABLE_DEFAULT_VALUES is not set
	    {
	        if (! empty($_GET['action']) && $_GET['action'] == 'create' && ! isset($_GET[$paramname]) && ! isset($_POST[$paramname]))
	        {
<<<<<<< HEAD
	            if (! empty($user->default_values))		// $user->default_values defined from menu default values
	            {
	                //var_dump($user->default_values[$relativepathstring]['createform']);
	                if (isset($user->default_values[$relativepathstring]['createform'][$paramname])) $out = $user->default_values[$relativepathstring]['createform'][$paramname];
	            }
	        }
	        // Management of default search_filters and sort order
	        //elseif (preg_match('/list.php$/', $_SERVER["PHP_SELF"]) && ! empty($paramname) && ! isset($_GET[$paramname]) && ! isset($_POST[$paramname]))
	        elseif (! empty($paramname) && ! isset($_GET[$paramname]) && ! isset($_POST[$paramname]))
=======
    	        $tmp=dol_getdate(dol_now(), true);
    	        $out = $tmp['mon'];
	        }
	        elseif ($reg[1] == 'YEAR')
>>>>>>> 3555bd2b
	        {
	            if (! empty($user->default_values))		// $user->default_values defined from menu default values
	            {
	                //var_dump($user->default_values[$relativepathstring]);
	                if ($paramname == 'sortfield')
	                {
	                    if (isset($user->default_values[$relativepathstring]['sortorder']))    // We will use the key of $user->default_values[path][sortorder]
	                    {
	                        $forbidden_chars_to_replace=array(" ","'","/","\\",":","*","?","\"","<",">","|","[","]",";","=");  // we accept _, -, . and ,
	                        foreach($user->default_values[$relativepathstring]['sortorder'] as $key => $val)
	                        {
	                            if ($out) $out.=', ';
	                            $out.=dol_string_nospecial($key, '', $forbidden_chars_to_replace);
	                        }
	                    }
	                }
	                elseif ($paramname == 'sortorder')
	                {
	                    if (isset($user->default_values[$relativepathstring]['sortorder']))    // We will use the val of $user->default_values[path][sortorder]
	                    {
	                        $forbidden_chars_to_replace=array(" ","'","/","\\",":","*","?","\"","<",">","|","[","]",";","=");  // we accept _, -, . and ,
	                        foreach($user->default_values[$relativepathstring]['sortorder'] as $key => $val)
	                        {
	                            if ($out) $out.=', ';
	                            $out.=dol_string_nospecial($val, '', $forbidden_chars_to_replace);
	                        }
	                    }
	                }
	                elseif (isset($user->default_values[$relativepathstring]['filters'][$paramname]))
	                {
	                    $forbidden_chars_to_replace=array(" ","'","/","\\",":","*","?","\"","<",">","|","[","]",";","=");  // we accept _, -, . and ,
	                    $out = dol_string_nospecial($user->default_values[$relativepathstring]['filters'][$paramname], '', $forbidden_chars_to_replace);
	                }
	            }
	        }
	    }

	}

	if (empty($check) && ! empty($conf->global->MAIN_FEATURES_LEVEL) && $conf->global->MAIN_FEATURES_LEVEL >= 2)
	{
	   dol_syslog("Deprecated use of GETPOST, called with 1st param = ".$paramname." and 2nd param not defined, when calling page ".$_SERVER["PHP_SELF"], LOG_WARNING);
	   // Enable this line to know who call the GETPOST with empty $check parameter.
	   //var_dump(debug_backtrace()[0]);
	}

	if (! empty($check))
	{
	    // Substitution variables for GETPOST (used to get final url with variable parameters or final default value with variable paramaters)
	    // Example of variables: __DAY__, __MONTH__, __YEAR__, __MYCOUNTRYID__, __USERID__, __ENTITYID__, ...
	    // We do this only if var is a GET. If it is a POST, may be we want to post the text with vars as the setup text.
	    if (! is_array($out) && empty($_POST[$paramname]))
	    {
	        $maxloop=20; $loopnb=0;    // Protection against infinite loop
	        while (preg_match('/__([A-Z0-9]+_?[A-Z0-9]+)__/i', $out, $reg) && ($loopnb < $maxloop))    // Detect '__ABCDEF__' as key 'ABCDEF' and '__ABC_DEF__' as key 'ABC_DEF'. Detection is also correct when 2 vars are side by side.
	        {
	            $loopnb++; $newout = '';

    	        if ($reg[1] == 'DAY')                { $tmp=dol_getdate(dol_now(), true); $newout = $tmp['mday']; }
    	        elseif ($reg[1] == 'MONTH')          { $tmp=dol_getdate(dol_now(), true); $newout = $tmp['mon'];  }
    	        elseif ($reg[1] == 'YEAR')           { $tmp=dol_getdate(dol_now(), true); $newout = $tmp['year']; }
    	    	elseif ($reg[1] == 'PREVIOUS_DAY')   { $tmp=dol_getdate(dol_now(), true); $tmp2=dol_get_prev_day($tmp['mday'], $tmp['mon'], $tmp['year']); $newout = $tmp2['day']; }
    	        elseif ($reg[1] == 'PREVIOUS_MONTH') { $tmp=dol_getdate(dol_now(), true); $tmp2=dol_get_prev_month($tmp['mday'], $tmp['mon'], $tmp['year']); $newout = $tmp2['month']; }
    	        elseif ($reg[1] == 'PREVIOUS_YEAR')  { $tmp=dol_getdate(dol_now(), true); $newout = ($tmp['year'] - 1); }
    	    	elseif ($reg[1] == 'NEXT_DAY')       { $tmp=dol_getdate(dol_now(), true); $tmp2=dol_get_next_day($tmp['mday'], $tmp['mon'], $tmp['year']); $newout = $tmp2['day']; }
    	        elseif ($reg[1] == 'NEXT_MONTH')     { $tmp=dol_getdate(dol_now(), true); $tmp2=dol_get_next_month($tmp['mday'], $tmp['mon'], $tmp['year']); $newout = $tmp2['month']; }
    	        elseif ($reg[1] == 'NEXT_YEAR')      { $tmp=dol_getdate(dol_now(), true); $newout = ($tmp['year'] + 1); }
    	        elseif ($reg[1] == 'MYCOUNTRY_ID' || $reg[1] == 'MYCOUNTRYID')
    	        {
    	            $newout = $mysoc->country_id;
    	        }
    	        elseif ($reg[1] == 'USER_ID' || $reg[1] == 'USERID')
    	        {
    	            $newout = $user->id;
    	        }
    	    	elseif ($reg[1] == 'SUPERVISOR_ID' || $reg[1] == 'SUPERVISORID')
    	        {
    	            $newout = $user->fk_user;
    	        }
    	        elseif ($reg[1] == 'ENTITYID')
    	        {
    	            $newout = $conf->entity;
    	        }
    	        else $newout = '';     // Key not found, we replace with empty string
    	        //var_dump('__'.$reg[1].'__ -> '.$newout);
    	        $out = preg_replace('/__'.preg_quote($reg[1],'/').'__/', $newout, $out);
	        }
	    }

<<<<<<< HEAD
	    // Check is done after replacement
=======
>>>>>>> 3555bd2b
	    switch ($check)
	    {
	        case 'none':
	            break;
	        case 'int':
	            if (! is_numeric($out)) { $out=''; }
	            break;
	        case 'intcomma':
	            if (preg_match('/[^0-9,]+/i',$out)) $out='';
	            break;
	        case 'alpha':
	            $out=trim($out);
	            // '"' is dangerous because param in url can close the href= or src= and add javascript functions.
	            // '../' is dangerous because it allows dir transversals
	            if (preg_match('/"/',$out)) $out='';
	            else if (preg_match('/\.\.\//',$out)) $out='';
	            break;
	        case 'san_alpha':
	            $out=filter_var($out,FILTER_SANITIZE_STRING);
	            break;
	        case 'aZ':
	            $out=trim($out);
	            if (preg_match('/[^a-z]+/i',$out)) $out='';
	            break;
	        case 'aZ09':
	            $out=trim($out);
	            if (preg_match('/[^a-z0-9_\-]+/i',$out)) $out='';
	            break;
	        case 'array':
	            if (! is_array($out) || empty($out)) $out=array();
	            break;
			case 'nohtml':
			    $out=dol_string_nohtmltag($out);
				break;
			case 'alphanohtml':	// Recommended for search params
	            $out=trim($out);
	            // '"' is dangerous because param in url can close the href= or src= and add javascript functions.
	            // '../' is dangerous because it allows dir transversals
	            if (preg_match('/"/',$out)) $out='';
	            else if (preg_match('/\.\.\//',$out)) $out='';
			    $out=dol_string_nohtmltag($out);
				break;
			case 'custom':
	            if (empty($filter)) return 'BadFourthParameterForGETPOST';
	            $out=filter_var($out, $filter, $options);
	            break;
	    }
	}

    // Code for search criteria persistence.
	// Save data into session if key start with 'search_' or is 'smonth', 'syear', 'month', 'year'
	if (empty($method) || $method == 3 || $method == 4)
	{
	    //if (preg_match('/^search_/', $paramname) || in_array($paramname, array('sortorder', 'sortfield", 'smonth', 'syear', 'month', 'year')))
	    if (preg_match('/^search_/', $paramname) || in_array($paramname, array('sortorder','sortfield')))
	    {
	        //var_dump($paramname.' - '.$out.' '.$user->default_values[$relativepathstring]['filters'][$paramname]);

	        // We save search key only if:
	        // - not empty, or
	        // - if value is empty and a default value exists that is not empty (it means we did a filter to an empty value when default was not).

	        //if (! empty($out) || ! empty($user->default_values[$relativepathstring]['filters'][$paramname]))
	        if (! empty($out))
	        {
                $user->lastsearch_values_tmp[$relativepathstring][$paramname]=$out;
	        }
	    }
	}

	return $out;
}


/**
 *  Return a prefix to use for this Dolibarr instance, for session/cookie names or email id.
 *  This prefix is unique for instance and avoid conflict between multi-instances,
 *  even when having two instances with one root dir or two instances in virtual servers.
 *
<<<<<<< HEAD
 *  @param  string  $mode       '' (prefix for session name) or 'email' (prefix for email id)
=======
 *  @param  string  $mode       '' or 'email'
>>>>>>> 3555bd2b
 *  @return	string      		A calculated prefix
 */
function dol_getprefix($mode='')
{
    global $conf;

    // If MAIL_PREFIX_FOR_EMAIL_ID is set and prefix is for email
    if ($mode == 'email' && ! empty($conf->global->MAIL_PREFIX_FOR_EMAIL_ID))
    {
        if ($conf->global->MAIL_PREFIX_FOR_EMAIL_ID != 'SERVER_NAME') return $conf->global->MAIL_PREFIX_FOR_EMAIL_ID;
        else if (isset($_SERVER["SERVER_NAME"])) return $_SERVER["SERVER_NAME"];
    }

	if (isset($_SERVER["SERVER_NAME"]) && isset($_SERVER["DOCUMENT_ROOT"]))
	{
		return dol_hash($_SERVER["SERVER_NAME"].$_SERVER["DOCUMENT_ROOT"].DOL_DOCUMENT_ROOT.DOL_URL_ROOT);
		// Use this for a "clear" cookie name
		//return dol_sanitizeFileName($_SERVER["SERVER_NAME"].$_SERVER["DOCUMENT_ROOT"].DOL_DOCUMENT_ROOT.DOL_URL_ROOT);
	}
	else return dol_hash(DOL_DOCUMENT_ROOT.DOL_URL_ROOT);
}

/**
 *	Make an include_once using default root and alternate root if it fails.
 *  To link to a core file, use include(DOL_DOCUMENT_ROOT.'/pathtofile')
 *  To link to a module file from a module file, use include './mymodulefile';
 *  To link to a module file from a core file, then this function can be used (call by hook / trigger / speciales pages)
 *
 * 	@param	string	$relpath	Relative path to file (Ie: mydir/myfile, ../myfile, ...)
 * 	@param	string	$classname	Class name (deprecated)
 *  @return bool                True if load is a success, False if it fails
 */
function dol_include_once($relpath, $classname='')
{
	global $conf,$langs,$user,$mysoc;   // Do not remove this. They must be defined for files we include. Other globals var must be retreived with $GLOBALS['var']

	$fullpath = dol_buildpath($relpath);

	if (!file_exists($fullpath)) {
		dol_syslog('functions::dol_include_once Tried to load unexisting file: '.$relpath, LOG_ERR);
		return false;
	}

	if (! empty($classname) && ! class_exists($classname)) {
		return include $fullpath;
	} else {
		return include_once $fullpath;
	}
}


/**
 *	Return path of url or filesystem. Return alternate root if exists.
 *
 * 	@param	string	$path		Relative path to file (if mode=0) or relative url (if mode=1). Ie: mydir/myfile, ../myfile
 *  @param	int		$type		0=Used for a Filesystem path, 1=Used for an URL path (output relative), 2=Used for an URL path (output full path using same host that current url), 3=Used for an URL path (output full path using host defined into $dolibarr_main_url_root of conf file)
 *  @return string				Full filesystem path (if mode=0), Full url path (if mode=1)
 */
function dol_buildpath($path, $type=0)
{
	global $conf;

	$path=preg_replace('/^\//','',$path);

	if (empty($type))	// For a filesystem path
	{
		$res = DOL_DOCUMENT_ROOT.'/'.$path;	// Standard value
		foreach ($conf->file->dol_document_root as $key => $dirroot)	// ex: array(["main"]=>"/home/main/htdocs", ["alt0"]=>"/home/dirmod/htdocs", ...)
		{
			if ($key == 'main') continue;
			if (file_exists($dirroot.'/'.$path))
			{
				$res=$dirroot.'/'.$path;
				break;
			}
		}
	}
	else				// For an url path
	{
		// We try to get local path of file on filesystem from url
		// Note that trying to know if a file on disk exist by forging path on disk from url
		// works only for some web server and some setup. This is bugged when
		// using proxy, rewriting, virtual path, etc...
		$res='';
		if ($type == 1) $res = DOL_URL_ROOT.'/'.$path;			// Standard value
		if ($type == 2) $res = DOL_MAIN_URL_ROOT.'/'.$path;		// Standard value
		if ($type == 3) $res = DOL_URL_ROOT.'/'.$path;

		foreach ($conf->file->dol_document_root as $key => $dirroot)	// ex: array(["main"]=>"/home/main/htdocs", ["alt0"]=>"/home/dirmod/htdocs", ...)
		{
			if ($key == 'main')
			{
			    if ($type == 3)
			    {
			        global $dolibarr_main_url_root;

			        // Define $urlwithroot
			        $urlwithouturlroot=preg_replace('/'.preg_quote(DOL_URL_ROOT,'/').'$/i','',trim($dolibarr_main_url_root));
			        $urlwithroot=$urlwithouturlroot.DOL_URL_ROOT;		// This is to use external domain name found into config file
			        //$urlwithroot=DOL_MAIN_URL_ROOT;					// This is to use same domain name than current

			        $res=(preg_match('/^http/i',$conf->file->dol_url_root[$key])?'':$urlwithroot).'/'.$path;     // Test on start with http is for old conf syntax
			    }
			    continue;
			}
			preg_match('/^([^\?]+(\.css\.php|\.css|\.js\.php|\.js|\.png|\.jpg|\.php)?)/i',$path,$regs);    // Take part before '?'
			if (! empty($regs[1]))
			{
				//print $key.'-'.$dirroot.'/'.$path.'-'.$conf->file->dol_url_root[$type].'<br>'."\n";
				if (file_exists($dirroot.'/'.$regs[1]))
				{
					if ($type == 1)
					{
						$res=(preg_match('/^http/i',$conf->file->dol_url_root[$key])?'':DOL_URL_ROOT).$conf->file->dol_url_root[$key].'/'.$path;
					}
					if ($type == 2)
					{
					    $res=(preg_match('/^http/i',$conf->file->dol_url_root[$key])?'':DOL_MAIN_URL_ROOT).$conf->file->dol_url_root[$key].'/'.$path;
					}
					if ($type == 3)
					{
					    global $dolibarr_main_url_root;

					    // Define $urlwithroot
					    $urlwithouturlroot=preg_replace('/'.preg_quote(DOL_URL_ROOT,'/').'$/i','',trim($dolibarr_main_url_root));
					    $urlwithroot=$urlwithouturlroot.DOL_URL_ROOT;		// This is to use external domain name found into config file
					    //$urlwithroot=DOL_MAIN_URL_ROOT;					// This is to use same domain name than current

					    $res=(preg_match('/^http/i',$conf->file->dol_url_root[$key])?'':$urlwithroot).$conf->file->dol_url_root[$key].'/'.$path;     // Test on start with http is for old conf syntax
					}
					break;
				}
			}
		}
	}

	return $res;
}

/**
 *	Create a clone of instance of object (new instance with same value for properties)
 *  Property that are reference are also new object (true clone)
 *
 * 	@param	object	$object		Object to clone
 *	@return object				Object clone
 *  @see https://php.net/manual/language.oop5.cloning.php
 */
function dol_clone($object)
{
	//dol_syslog(__FUNCTION__ . " is deprecated", LOG_WARNING);

	//$myclone = clone $object;                    // PHP clone is a shallow copy only, not a real clone, so properties of references will keep references (refer to the same target/variable
	$myclone=unserialize(serialize($object));

	return $myclone;
}

/**
 *	Optimize a size for some browsers (phone, smarphone, ...)
 *
 * 	@param	int		$size		Size we want
 * 	@param	string	$type		Type of optimizing:
 * 								'' = function used to define a size for truncation
 * 								'width' = function is used to define a width
 *	@return int					New size after optimizing
 */
function dol_size($size,$type='')
{
	global $conf;
	if (empty($conf->dol_optimize_smallscreen)) return $size;
	if ($type == 'width' && $size > 250) return 250;
	else return 10;
}


/**
 *	Clean a string to use it as a file name
 *
 *	@param	string	$str            String to clean
 * 	@param	string	$newstr			String to replace bad chars with
 *  @param	int	    $unaccent		1=Remove also accent (default), 0 do not remove them
 *	@return string          		String cleaned (a-zA-Z_)
 *
 * 	@see        	dol_string_nospecial, dol_string_unaccent, dol_sanitizePathName
 */
function dol_sanitizeFileName($str,$newstr='_',$unaccent=1)
{
	$filesystem_forbidden_chars = array('<','>',':','/','\\','?','*','|','"','°');
	return dol_string_nospecial($unaccent?dol_string_unaccent($str):$str, $newstr, $filesystem_forbidden_chars);
}

/**
 *	Clean a string to use it as a path name
 *
 *	@param	string	$str            String to clean
 * 	@param	string	$newstr			String to replace bad chars with
 *  @param	int	    $unaccent		1=Remove also accent (default), 0 do not remove them
 *	@return string          		String cleaned (a-zA-Z_)
 *
 * 	@see        	dol_string_nospecial, dol_string_unaccent, dol_sanitizeFileName
 */
function dol_sanitizePathName($str,$newstr='_',$unaccent=1)
{
    $filesystem_forbidden_chars = array('<','>','?','*','|','"','°');
    return dol_string_nospecial($unaccent?dol_string_unaccent($str):$str, $newstr, $filesystem_forbidden_chars);
}

/**
 *	Clean a string from all accent characters to be used as ref, login or by dol_sanitizeFileName
 *
 *	@param	string	$str			String to clean
 *	@return string   	       		Cleaned string
 *
 * 	@see    		dol_sanitizeFilename, dol_string_nospecial
 */
function dol_string_unaccent($str)
{
	if (utf8_check($str))
	{
		// See http://www.utf8-chartable.de/
		$string = rawurlencode($str);
		$replacements = array(
		'%C3%80' => 'A','%C3%81' => 'A','%C3%82' => 'A','%C3%83' => 'A','%C3%84' => 'A','%C3%85' => 'A',
		'%C3%88' => 'E','%C3%89' => 'E','%C3%8A' => 'E','%C3%8B' => 'E',
		'%C3%8C' => 'I','%C3%8D' => 'I','%C3%8E' => 'I','%C3%8F' => 'I',
		'%C3%92' => 'O','%C3%93' => 'O','%C3%94' => 'O','%C3%95' => 'O','%C3%96' => 'O',
		'%C3%99' => 'U','%C3%9A' => 'U','%C3%9B' => 'U','%C3%9C' => 'U',
		'%C3%A0' => 'a','%C3%A1' => 'a','%C3%A2' => 'a','%C3%A3' => 'a','%C3%A4' => 'a','%C3%A5' => 'a',
		'%C3%A7' => 'c',
		'%C3%A8' => 'e','%C3%A9' => 'e','%C3%AA' => 'e','%C3%AB' => 'e',
		'%C3%AC' => 'i','%C3%AD' => 'i','%C3%AE' => 'i','%C3%AF' => 'i',
		'%C3%B1' => 'n',
		'%C3%B2' => 'o','%C3%B3' => 'o','%C3%B4' => 'o','%C3%B5' => 'o','%C3%B6' => 'o',
		'%C3%B9' => 'u','%C3%BA' => 'u','%C3%BB' => 'u','%C3%BC' => 'u',
		'%C3%BF' => 'y'
		);
		$string=strtr($string, $replacements);
		return rawurldecode($string);
	}
	else
	{
		// See http://www.ascii-code.com/
		$string = strtr(
			$str,
			"\xC0\xC1\xC2\xC3\xC4\xC5\xC7
			\xC8\xC9\xCA\xCB\xCC\xCD\xCE\xCF\xD0\xD1
			\xD2\xD3\xD4\xD5\xD8\xD9\xDA\xDB\xDD
			\xE0\xE1\xE2\xE3\xE4\xE5\xE7\xE8\xE9\xEA\xEB
			\xEC\xED\xEE\xEF\xF0\xF1\xF2\xF3\xF4\xF5\xF8
			\xF9\xFA\xFB\xFC\xFD\xFF",
			"AAAAAAC
			EEEEIIIIDN
			OOOOOUUUY
			aaaaaaceeee
			iiiidnooooo
			uuuuyy"
		);
		$string = strtr($string, array("\xC4"=>"Ae", "\xC6"=>"AE", "\xD6"=>"Oe", "\xDC"=>"Ue", "\xDE"=>"TH", "\xDF"=>"ss", "\xE4"=>"ae", "\xE6"=>"ae", "\xF6"=>"oe", "\xFC"=>"ue", "\xFE"=>"th"));
		return $string;
	}
}

/**
 *	Clean a string from all punctuation characters to use it as a ref or login
 *
 *	@param	string	$str            	String to clean
 * 	@param	string	$newstr				String to replace forbidden chars with
 *  @param  array	$badcharstoreplace  List of forbidden characters
 * 	@return string          			Cleaned string
 *
 * 	@see    		dol_sanitizeFilename, dol_string_unaccent
 */
function dol_string_nospecial($str,$newstr='_',$badcharstoreplace='')
{
	$forbidden_chars_to_replace=array(" ","'","/","\\",":","*","?","\"","<",">","|","[","]",",",";","=");
	$forbidden_chars_to_remove=array();
	if (is_array($badcharstoreplace)) $forbidden_chars_to_replace=$badcharstoreplace;
	//$forbidden_chars_to_remove=array("(",")");

	return str_replace($forbidden_chars_to_replace,$newstr,str_replace($forbidden_chars_to_remove,"",$str));
}


/**
 * Encode string for xml usage
 *
 * @param 	string	$string		String to encode
 * @return	string				String encoded
 */
function dolEscapeXML($string)
{
	return strtr($string, array('\''=>'&apos;','"'=>'&quot;','&'=>'&amp;','<'=>'&lt;','>'=>'&gt;'));
}

/**
 *  Returns text escaped for inclusion into javascript code
 *
 *  @param      string		$stringtoescape		String to escape
 *  @param		int		$mode				0=Escape also ' and " into ', 1=Escape ' but not " for usage into 'string', 2=Escape " but not ' for usage into "string", 3=Escape ' and " with \
 *  @param		int		$noescapebackslashn	0=Escape also \n. 1=Do not escape \n.
 *  @return     string     		 				Escaped string. Both ' and " are escaped into ' if they are escaped.
 */
function dol_escape_js($stringtoescape, $mode=0, $noescapebackslashn=0)
{
	// escape quotes and backslashes, newlines, etc.
	$substitjs=array("&#039;"=>"\\'","\r"=>'\\r');
	//$substitjs['</']='<\/';	// We removed this. Should be useless.
	if (empty($noescapebackslashn)) { $substitjs["\n"]='\\n'; $substitjs['\\']='\\\\'; }
	if (empty($mode)) { $substitjs["'"]="\\'"; $substitjs['"']="\\'"; }
	else if ($mode == 1) $substitjs["'"]="\\'";
	else if ($mode == 2) { $substitjs['"']='\\"'; }
	else if ($mode == 3) { $substitjs["'"]="\\'"; $substitjs['"']="\\\""; }
	return strtr($stringtoescape, $substitjs);
}


/**
 *  Returns text escaped for inclusion in HTML alt or title tags, or into values of HTML input fields.
 *
 *  @param      string		$stringtoescape		String to escape
 *  @param		int			$keepb				1=Preserve b tags (otherwise, remove them)
 *  @param      int         $keepn              1=Preserve \r\n strings (otherwise, remove them)
 *  @return     string     				 		Escaped string
 *
 *  @see		dol_string_nohtmltag
 */
function dol_escape_htmltag($stringtoescape, $keepb=0, $keepn=0)
{
	// escape quotes and backslashes, newlines, etc.
	$tmp=dol_html_entity_decode($stringtoescape,ENT_COMPAT,'UTF-8');
	if (! $keepb) $tmp=strtr($tmp, array("<b>"=>'','</b>'=>''));
	if (! $keepn) $tmp=strtr($tmp, array("\r"=>'\\r',"\n"=>'\\n'));
	return dol_htmlentities($tmp,ENT_COMPAT,'UTF-8');
}


/**
 * Convert a string to lower. Never use strtolower because it does not works with UTF8 strings.
 *
 * @param 	string		$utf8_string		String to encode
 * @return 	string							String converted
 */
function dol_strtolower($utf8_string)
{
	return mb_strtolower($utf8_string, "UTF-8");
}

/**
 * Convert a string to upper. Never use strtolower because it does not works with UTF8 strings.
 *
 * @param 	string		$utf8_string		String to encode
 * @return 	string							String converted
 */
function dol_strtoupper($utf8_string)
{
	return mb_strtoupper($utf8_string, "UTF-8");
}


/**
 *	Write log message into outputs. Possible outputs can be:
 *	SYSLOG_HANDLERS = ["mod_syslog_file"]  		file name is then defined by SYSLOG_FILE
 *	SYSLOG_HANDLERS = ["mod_syslog_syslog"]  	facility is then defined by SYSLOG_FACILITY
 *  Warning, syslog functions are bugged on Windows, generating memory protection faults. To solve
 *  this, use logging to files instead of syslog (see setup of module).
 *  Note: If SYSLOG_FILE_NO_ERROR defined, we never output any error message when writing to log fails.
 *  Note: You can get log message into html sources by adding parameter &logtohtml=1 (constant MAIN_LOGTOHTML must be set)
 *  This function works only if syslog module is enabled.
 * 	This must not use any call to other function calling dol_syslog (avoid infinite loop).
 *
 * 	@param  string		$message				Line to log. ''=Show nothing
 *  @param  int			$level					Log level
 *												On Windows LOG_ERR=4, LOG_WARNING=5, LOG_NOTICE=LOG_INFO=6, LOG_DEBUG=6 si define_syslog_variables ou PHP 5.3+, 7 si dolibarr
 *												On Linux   LOG_ERR=3, LOG_WARNING=4, LOG_INFO=6, LOG_DEBUG=7
 *  @param	int			$ident					1=Increase ident of 1, -1=Decrease ident of 1
 *  @param	string		$suffixinfilename		When output is a file, append this suffix into default log filename.
 *  @param	string		$restricttologhandler	Output log only for this log handler
 *  @return	void
 */
function dol_syslog($message, $level = LOG_INFO, $ident = 0, $suffixinfilename='', $restricttologhandler='')
{
	global $conf, $user;

	// If syslog module enabled
	if (empty($conf->syslog->enabled)) return;

	if (! empty($message))
	{
    	// Test log level
    	$logLevels = array(LOG_EMERG, LOG_ALERT, LOG_CRIT, LOG_ERR, LOG_WARNING, LOG_NOTICE, LOG_INFO, LOG_DEBUG);
    	if (!in_array($level, $logLevels, true))
    	{
    		throw new Exception('Incorrect log level');
    	}
    	if ($level > $conf->global->SYSLOG_LEVEL) return;

    	// If adding log inside HTML page is required
    	if (! empty($_REQUEST['logtohtml']) && (! empty($conf->global->MAIN_ENABLE_LOG_TO_HTML) || ! empty($conf->global->MAIN_LOGTOHTML)))   // MAIN_LOGTOHTML kept for backward compatibility
    	{
    		$conf->logbuffer[] = dol_print_date(time(),"%Y-%m-%d %H:%M:%S")." ".$message;
    	}

    	//TODO: Remove this. MAIN_ENABLE_LOG_INLINE_HTML should be deprecated and use a log handler dedicated to HTML output
    	// If enable html log tag enabled and url parameter log defined, we show output log on HTML comments
    	if (! empty($conf->global->MAIN_ENABLE_LOG_INLINE_HTML) && ! empty($_GET["log"]))
    	{
    		print "\n\n<!-- Log start\n";
    		print $message."\n";
    		print "Log end -->\n";
    	}

    	$data = array(
    		'message' => $message,
    		'script' => (isset($_SERVER['PHP_SELF'])? basename($_SERVER['PHP_SELF'],'.php') : false),
    		'level' => $level,
    		'user' => ((is_object($user) && $user->id) ? $user->login : false),
    		'ip' => false
    	);

<<<<<<< HEAD
    	// This is when server run behind a reverse proxy
    	if (!empty($_SERVER['HTTP_X_FORWARDED_FOR'])) $data['ip'] = $_SERVER['HTTP_X_FORWARDED_FOR'].(empty($_SERVER["REMOTE_ADDR"])?'':'->'.$_SERVER['REMOTE_ADDR']);
    	// This is when server run normally on a server
    	else if (! empty($_SERVER["REMOTE_ADDR"])) $data['ip'] = $_SERVER['REMOTE_ADDR'];
=======
    	if (! empty($_SERVER["REMOTE_ADDR"])) $data['ip'] = $_SERVER['REMOTE_ADDR'];
>>>>>>> 3555bd2b
    	// This is when PHP session is ran inside a web server but not inside a client request (example: init code of apache)
    	else if (! empty($_SERVER['SERVER_ADDR'])) $data['ip'] = $_SERVER['SERVER_ADDR'];
    	// This is when PHP session is ran outside a web server, like from Windows command line (Not always defined, but useful if OS defined it).
    	else if (! empty($_SERVER['COMPUTERNAME'])) $data['ip'] = $_SERVER['COMPUTERNAME'].(empty($_SERVER['USERNAME'])?'':'@'.$_SERVER['USERNAME']);
    	// This is when PHP session is ran outside a web server, like from Linux command line (Not always defined, but usefull if OS defined it).
    	else if (! empty($_SERVER['LOGNAME'])) $data['ip'] = '???@'.$_SERVER['LOGNAME'];
    	// Loop on each log handler and send output
    	foreach ($conf->loghandlers as $loghandlerinstance)
    	{
    		if ($restricttologhandler && $loghandlerinstance->code != $restricttologhandler) continue;
    		$loghandlerinstance->export($data,$suffixinfilename);
    	}
    	unset($data);
	}

	if (! empty($ident))
	{
		foreach ($conf->loghandlers as $loghandlerinstance)
		{
			$loghandlerinstance->setIdent($ident);
		}
	}
}


/**
 *	Show tab header of a card
 *
 *	@param	array	$links				Array of tabs. Currently initialized by calling a function xxx_admin_prepare_head
 *	@param	string	$active     		Active tab name (document', 'info', 'ldap', ....)
 *	@param  string	$title      		Title
 *	@param  int		$notab				-1 or 0=Add tab header, 1=no tab header. If you set this to 1, using dol_fiche_end() to close tab is not required.
 * 	@param	string	$picto				Add a picto on tab title
 *	@param	int		$pictoisfullpath	If 1, image path is a full path. If you set this to 1, you can use url returned by dol_buildpath('/mymodyle/img/myimg.png',1) for $picto.
 * 	@return	void
 */
function dol_fiche_head($links=array(), $active='0', $title='', $notab=0, $picto='', $pictoisfullpath=0)
{
	print dol_get_fiche_head($links, $active, $title, $notab, $picto, $pictoisfullpath);
}

/**
 *  Show tab header of a card
 *
 *	@param	array	$links				Array of tabs
 *	@param	string	$active     		Active tab name
 *	@param  string	$title      		Title
 *	@param  int		$notab				-1 or 0=Add tab header, 1=no tab header. If you set this to 1, using dol_fiche_end() to close tab is not required.
 * 	@param	string	$picto				Add a picto on tab title
 *	@param	int		$pictoisfullpath	If 1, image path is a full path. If you set this to 1, you can use url returned by dol_buildpath('/mymodyle/img/myimg.png',1) for $picto.
 * 	@return	string
 */
function dol_get_fiche_head($links=array(), $active='', $title='', $notab=0, $picto='', $pictoisfullpath=0)
{
	global $conf, $langs, $hookmanager;

<<<<<<< HEAD
=======
	if ($notab == -1) $notab = 0;  // For better compatiblity with modules for 6.0

>>>>>>> 3555bd2b
	$out="\n".'<div class="tabs" data-role="controlgroup" data-type="horizontal">'."\n";

	// Show title
	$showtitle=1;
	if (! empty($conf->dol_optimize_smallscreen)) $showtitle=0;
	if (! empty($title) && $showtitle)
	{
		$limittitle=30;
		$out.='<a class="tabTitle">';
		if ($picto) $out.=img_picto($title,($pictoisfullpath?'':'object_').$picto,'',$pictoisfullpath).' ';
		$out.='<span class="tabTitleText">'.dol_trunc($title,$limittitle).'</span>';
		$out.='</a>';
	}

	// Define max of key (max may be higher than sizeof because of hole due to module disabling some tabs).
	$maxkey=-1;
	if (is_array($links) && ! empty($links))
	{
		$keys=array_keys($links);
		if (count($keys)) $maxkey=max($keys);
	}

	// Show tabs
	$bactive=false;
	// if =0 we don't use the feature
	$limittoshow=(empty($conf->global->MAIN_MAXTABS_IN_CARD)?99:$conf->global->MAIN_MAXTABS_IN_CARD);
	$displaytab=0;
	$nbintab=0;
    $popuptab=0; $outmore='';
	for ($i = 0 ; $i <= $maxkey ; $i++)
	{
		if ((is_numeric($active) && $i == $active) || (! empty($links[$i][2]) && ! is_numeric($active) && $active == $links[$i][2]))
		{
			// si l'active est présent dans la box
			if ($i >= $limittoshow)
				$limittoshow--;
		}
	}

	for ($i = 0 ; $i <= $maxkey ; $i++)
	{
		if ((is_numeric($active) && $i == $active) || (! empty($links[$i][2]) && ! is_numeric($active) && $active == $links[$i][2]))
		{
			$isactive=true;
			$bactive=true;
		}
		else
			$isactive=false;

		if ($i < $limittoshow || $isactive)
		{
			$out.='<div class="inline-block tabsElem'.($isactive ? ' tabsElemActive' : '').((! $isactive && ! empty($conf->global->MAIN_HIDE_INACTIVETAB_ON_PRINT))?' hideonprint':'').'"><!-- id tab = '.(empty($links[$i][2])?'':$links[$i][2]).' -->';
			if (isset($links[$i][2]) && $links[$i][2] == 'image')
			{
				if (!empty($links[$i][0]))
				{
					$out.='<a data-role="button" class="tabimage" href="'.$links[$i][0].'">'.$links[$i][1].'</a>'."\n";
				}
				else
				{
					$out.='<span data-role="button" class="tabspan">'.$links[$i][1].'</span>'."\n";
				}
			}
			else if (! empty($links[$i][1]))
			{
				//print "x $i $active ".$links[$i][2]." z";
				if ($isactive)
				{
					$out.='<a data-role="button"'.(! empty($links[$i][2])?' id="'.$links[$i][2].'"':'').' class="tabactive tab inline-block" href="'.$links[$i][0].'">'.$links[$i][1].'</a>'."\n";
				}
				else
				{
					$out.='<a data-role="button"'.(! empty($links[$i][2])?' id="'.$links[$i][2].'"':'').' class="tabunactive tab inline-block" href="'.$links[$i][0].'">'.$links[$i][1].'</a>'."\n";
				}
			}
			$out.='</div>';
		}
		else
		{
		    // The popup with the other tabs
			if (! $popuptab)
			{
			    $popuptab=1;
			    $outmore.='<div class="popuptabset">';
			}
		    $outmore.='<div class="popuptab" style="display:inherit;">';
			if (isset($links[$i][2]) && $links[$i][2] == 'image')
			{
				if (!empty($links[$i][0]))
					$outmore.='<a class="tabimage" href="'.$links[$i][0].'">'.$links[$i][1].'</a>'."\n";
				else
					$outmore.='<span class="tabspan">'.$links[$i][1].'</span>'."\n";

			}
			else if (! empty($links[$i][1]))
				$outmore.='<a'.(! empty($links[$i][2])?' id="'.$links[$i][2].'"':'').' class="inline-block" href="'.$links[$i][0].'">'.$links[$i][1].'</a>'."\n";

			$outmore.='</div>';

			$nbintab++;
		}
		$displaytab=$i;
	}
	if ($popuptab) $outmore.='</div>';

	if ($displaytab > $limittoshow)
	{
		$tabsname=str_replace("@", "", $picto);
		$out.='<div id="moretabs'.$tabsname.'" class="inline-block tabsElem">';
		$out.='<a href="#" data-role="button" class="tab moretab inline-block">'.$langs->trans("More").'... ('.$nbintab.')</a>';
		$out.='<div id="moretabsList'.$tabsname.'" style="position: absolute; left: -999em;text-align: left;margin:0px;padding:2px">'.$outmore.'</div>';
		$out.="</div>\n";

		$out.="<script>";
		$out.="$('#moretabs".$tabsname."').mouseenter( function() { $('#moretabsList".$tabsname."').css('left','auto');});";
		$out.="$('#moretabs".$tabsname."').mouseleave( function() { $('#moretabsList".$tabsname."').css('left','-999em');});";
		$out.="</script>";
	}

	$out.="</div>\n";

	if (! $notab || $notab == -1) $out.="\n".'<div class="tabBar'.($notab == -1 ? '' : ' tabBarWithBottom').'">'."\n";

	$parameters=array('tabname' => $active, 'out' => $out);
	$reshook=$hookmanager->executeHooks('printTabsHead',$parameters);	// This hook usage is called just before output the head of tabs. Take also a look at "completeTabsHead"
	if ($reshook > 0)
	{
		$out = $hookmanager->resPrint;
	}

	return $out;
}

/**
 *  Show tab footer of a card
 *
 *  @param	int		$notab       -1 or 0=Add tab footer, 1=no tab footer
 *  @return	void
 */
function dol_fiche_end($notab=0)
{
	print dol_get_fiche_end($notab);
}

/**
 *	Return tab footer of a card
 *
 *	@param  int		$notab		-1 or 0=Add tab footer, 1=no tab footer
 *  @return	string
 */
function dol_get_fiche_end($notab=0)
{
	if (! $notab || $notab == -1) return "\n</div>\n";
	else return '';
}

/**
 *  Show tab footer of a card
 *
 *  @param	object	$object			Object to show
 *  @param	string	$paramid   		Name of parameter to use to name the id into the URL next/previous link
 *  @param	string	$morehtml  		More html content to output just before the nav bar
 *  @param	int		$shownav	  	Show Condition (navigation is shown if value is 1)
 *  @param	string	$fieldid   		Nom du champ en base a utiliser pour select next et previous (we make the select max and min on this field)
 *  @param	string	$fieldref   	Nom du champ objet ref (object->ref) a utiliser pour select next et previous
 *  @param	string	$morehtmlref  	More html to show after ref
 *  @param	string	$moreparam  	More param to add in nav link url.
 *	@param	int		$nodbprefix		Do not include DB prefix to forge table name
 *	@param	string	$morehtmlleft	More html code to show before ref
 *	@param	string	$morehtmlstatus	More html code to show under navigation arrows
 *  @param  int     $onlybanner     Put this to 1, if the card will contains only a banner (add css 'arearefnobottom' on div)
 *	@param	string	$morehtmlright	More html code to show before navigation arrows
 *  @return	void
 */
function dol_banner_tab($object, $paramid, $morehtml='', $shownav=1, $fieldid='rowid', $fieldref='ref', $morehtmlref='', $moreparam='', $nodbprefix=0, $morehtmlleft='', $morehtmlstatus='', $onlybanner=0, $morehtmlright='')
{
	global $conf, $form, $user, $langs;

	$error = 0;

	$maxvisiblephotos=1;
	$showimage=1;
	$showbarcode=empty($conf->barcode->enabled)?0:($object->barcode?1:0);
	if (! empty($conf->global->MAIN_USE_ADVANCED_PERMS) && empty($user->rights->barcode->lire_advance)) $showbarcode=0;
	$modulepart='unknown';
<<<<<<< HEAD

	if ($object->element == 'societe')         $modulepart='societe';
	if ($object->element == 'contact')         $modulepart='contact';
	if ($object->element == 'member')          $modulepart='memberphoto';
	if ($object->element == 'user')            $modulepart='userphoto';
	if ($object->element == 'product')         $modulepart='product';

	if (class_exists("Imagick"))
	{
		if ($object->element == 'propal')    $modulepart='propal';
		if ($object->element == 'commande')  $modulepart='commande';
		if ($object->element == 'facture')   $modulepart='facture';
		if ($object->element == 'fichinter') $modulepart='ficheinter';
		if ($object->element == 'contrat')   $modulepart='contract';
	    if ($object->element == 'supplier_proposal') $modulepart='supplier_proposal';
		if ($object->element == 'order_supplier')    $modulepart='supplier_order';
	    if ($object->element == 'invoice_supplier')  $modulepart='supplier_invoice';
	}
=======
	if ($object->element == 'societe')		$modulepart='societe';
	if ($object->element == 'contact')		$modulepart='contact';
	if ($object->element == 'member')		$modulepart='memberphoto';
	if ($object->element == 'user')			$modulepart='userphoto';
	if ($object->element == 'product')		$modulepart='product';
>>>>>>> 3555bd2b

	if ($object->element == 'product')
	{
	    $width=80; $cssclass='photoref';
        $showimage=$object->is_photo_available($conf->product->multidir_output[$object->entity]);
	    $maxvisiblephotos=(isset($conf->global->PRODUCT_MAX_VISIBLE_PHOTO)?$conf->global->PRODUCT_MAX_VISIBLE_PHOTO:5);
		if ($conf->browser->phone) $maxvisiblephotos=1;
		if ($showimage) $morehtmlleft.='<div class="floatleft inline-block valignmiddle divphotoref">'.$object->show_photos($conf->product->multidir_output[$object->entity],'small',$maxvisiblephotos,0,0,0,$width,0).'</div>';
        else
        {
			if (!empty($conf->global->PRODUCT_NODISPLAYIFNOPHOTO)) {
				$nophoto='';
				$morehtmlleft.='<div class="floatleft inline-block valignmiddle divphotoref"></div>';
			}
			elseif ($conf->browser->layout != 'phone') {    // Show no photo link
				$nophoto='/public/theme/common/nophoto.png';
				$morehtmlleft.='<div class="floatleft inline-block valignmiddle divphotoref"><img class="photo'.$modulepart.($cssclass?' '.$cssclass:'').'" alt="No photo" border="0"'.($width?' width="'.$width.'"':'').' src="'.DOL_URL_ROOT.$nophoto.'"></div>';
			}
        }
	}
	else
	{
<<<<<<< HEAD
		if ($showimage)
=======
        if ($showimage)
>>>>>>> 3555bd2b
        {
            if ($modulepart != 'unknown')
            {
                $phototoshow='';
                // Check if a preview file is available
                if (in_array($modulepart, array('propal', 'commande', 'facture', 'ficheinter', 'contract', 'supplier_order', 'supplier_proposal', 'supplier_invoice')) && class_exists("Imagick"))
                {
                    $objectref = dol_sanitizeFileName($object->ref);
                    $dir_output = $conf->$modulepart->dir_output . "/";
                    if (in_array($modulepart, array('invoice_supplier', 'supplier_invoice')))
                    {
                        $subdir = get_exdir($object->id, 2, 0, 0, $object, $modulepart).$objectref;
                    }
                    else
                    {
                        $subdir = get_exdir($object->id, 0, 0, 0, $object, $modulepart).$objectref;
                    }
                    $filepath = $dir_output . $subdir . "/";
                    $file = $filepath . $objectref . ".pdf";
                    $relativepath = $subdir.'/'.$objectref.'.pdf';

                    // Define path to preview pdf file (preview precompiled "file.ext" are "file.ext_preview.png")
                    $fileimage = $file.'_preview.png';              // If PDF has 1 page
                    $fileimagebis = $file.'_preview-0.png';         // If PDF has more than one page
                    $relativepathimage = $relativepath.'_preview.png';

                    // Si fichier PDF existe
                    if (file_exists($file))
                    {
                        $encfile = urlencode($file);
                        // Conversion du PDF en image png si fichier png non existant
                        if ( (! file_exists($fileimage) || (filemtime($fileimage) < filemtime($file)))
                          && (! file_exists($fileimagebis) || (filemtime($fileimagebis) < filemtime($file)))
                           )
                        {
                            $ret = dol_convert_file($file, 'png', $fileimage);
                            if ($ret < 0) $error++;
                        }

                        // Si fichier png PDF d'1 page trouve
                        if (file_exists($fileimage))
                        {
                            $phototoshow = '<div class="floatleft inline-block valignmiddle divphotoref"><div class="photoref">';
                            $phototoshow.= '<img height="70" class="photo photowithmargin photowithborder" src="'.DOL_URL_ROOT . '/viewimage.php?modulepart=apercu'.$modulepart.'&amp;file='.urlencode($relativepathimage).'">';
                            $phototoshow.= '</div></div>';
                        }
                        // Si fichier png PDF de plus d'1 page trouve
                        elseif (file_exists($fileimagebis))
                        {
                            $preview = preg_replace('/\.png/','',$relativepathimage) . "-0.png";
                            $phototoshow = '<div class="floatleft inline-block valignmiddle divphotoref"><div class="photoref">';
                            $phototoshow.= '<img height="70" class="photo photowithmargin photowithborder" src="'.DOL_URL_ROOT . '/viewimage.php?modulepart=apercu'.$modulepart.'&amp;file='.urlencode($preview).'"><p>';
                            $phototoshow.= '</div></div>';
                        }
                    }
                }
                else if (! $phototoshow)
                {
                    $phototoshow = $form->showphoto($modulepart,$object,0,0,0,'photoref','small',1,0,$maxvisiblephotos);
                }

                if ($phototoshow)
                {
                    $morehtmlleft.='<div class="floatleft inline-block valignmiddle divphotoref">';
                    $morehtmlleft.=$phototoshow;
                    $morehtmlleft.='</div>';
                }
            }

            if (! $phototoshow && $conf->browser->layout != 'phone')      // Show No photo link (picto of pbject)
            {
                $morehtmlleft.='<div class="floatleft inline-block valignmiddle divphotoref">';
                if ($object->element == 'action')
                {
                    $width=80;
                    $cssclass='photorefcenter';
                    $nophoto=img_picto('', 'title_agenda', '', false, 1);
                }
                else
                {
                    $width=14; $cssclass='photorefcenter';
                    $picto = $object->picto;
                    if ($object->element == 'project' && ! $object->public) $picto = 'project'; // instead of projectpub
    				$nophoto=img_picto('', 'object_'.$picto, '', false, 1);
                }
                $morehtmlleft.='<!-- No photo to show --><div class="floatleft inline-block valignmiddle divphotoref"><div class="photoref"><img class="photo'.$modulepart.($cssclass?' '.$cssclass:'').'" alt="No photo" border="0"'.($width?' width="'.$width.'"':'').' src="'.$nophoto.'"></div></div>';
                $morehtmlleft.='</div>';
            }
        }
	}

	if ($showbarcode) $morehtmlleft.='<div class="floatleft inline-block valignmiddle divphotoref">'.$form->showbarcode($object).'</div>';
<<<<<<< HEAD

	if ($object->element == 'societe')
	{
	    if (! empty($conf->use_javascript_ajax) && $user->rights->societe->creer && ! empty($conf->global->MAIN_DIRECT_STATUS_UPDATE))
    	{
	       	$morehtmlstatus.=ajax_object_onoff($object, 'status', 'status', 'InActivity', 'ActivityCeased');
    	}
=======
	if ($object->element == 'societe' && ! empty($conf->use_javascript_ajax) && $user->rights->societe->creer && ! empty($conf->global->MAIN_DIRECT_STATUS_UPDATE)) {
		$morehtmlstatus.=ajax_object_onoff($object, 'status', 'status', 'InActivity', 'ActivityCeased');
>>>>>>> 3555bd2b
	}
	elseif ($object->element == 'product')
	{
	    //$morehtmlstatus.=$langs->trans("Status").' ('.$langs->trans("Sell").') ';
        if (! empty($conf->use_javascript_ajax) && $user->rights->produit->creer && ! empty($conf->global->MAIN_DIRECT_STATUS_UPDATE)) {
            $morehtmlstatus.=ajax_object_onoff($object, 'status', 'tosell', 'ProductStatusOnSell', 'ProductStatusNotOnSell');
        } else {
            $morehtmlstatus.=$object->getLibStatut(5,0);
        }
        $morehtmlstatus.=' &nbsp; ';
        //$morehtmlstatus.=$langs->trans("Status").' ('.$langs->trans("Buy").') ';
	    if (! empty($conf->use_javascript_ajax) && $user->rights->produit->creer && ! empty($conf->global->MAIN_DIRECT_STATUS_UPDATE)) {
            $morehtmlstatus.=ajax_object_onoff($object, 'status_buy', 'tobuy', 'ProductStatusOnBuy', 'ProductStatusNotOnBuy');
        } else {
            $morehtmlstatus.=$object->getLibStatut(5,1);
        }
	}
<<<<<<< HEAD
	elseif (in_array($object->element, array('facture', 'invoice', 'invoice_supplier', 'chargesociales', 'loan')))
=======
	elseif ($object->element == 'facture' || $object->element == 'invoice' || $object->element == 'invoice_supplier')
	{
	    $tmptxt=$object->getLibStatut(6, $object->totalpaye);
	    if (empty($tmptxt) || $tmptxt == $object->getLibStatut(3) || $conf->browser->layout=='phone') $tmptxt=$object->getLibStatut(5, $object->totalpaye);
		$morehtmlstatus.=$tmptxt;
	}
	elseif ($object->element == 'chargesociales')
	{
	    $tmptxt=$object->getLibStatut(6, $object->totalpaye);
	    if (empty($tmptxt) || $tmptxt == $object->getLibStatut(3) || $conf->browser->layout=='phone') $tmptxt=$object->getLibStatut(5, $object->totalpaye);
		$morehtmlstatus.=$tmptxt;
	}
	elseif ($object->element == 'loan')
>>>>>>> 3555bd2b
	{
	    $tmptxt=$object->getLibStatut(6, $object->totalpaye);
	    if (empty($tmptxt) || $tmptxt == $object->getLibStatut(3) || $conf->browser->layout=='phone') $tmptxt=$object->getLibStatut(5, $object->totalpaye);
		$morehtmlstatus.=$tmptxt;
	}
<<<<<<< HEAD
	elseif ($object->element == 'contrat' || $object->element == 'contract')
=======
	elseif ($object->element == 'contrat')
>>>>>>> 3555bd2b
	{
        if ($object->statut==0) $morehtmlstatus.=$object->getLibStatut(2);
        else $morehtmlstatus.=$object->getLibStatut(4);
	}
	else { // Generic case
	    $tmptxt=$object->getLibStatut(6);
	    if (empty($tmptxt) || $tmptxt == $object->getLibStatut(3) || $conf->browser->layout=='phone') $tmptxt=$object->getLibStatut(5);
		$morehtmlstatus.=$tmptxt;
	}
	if (! empty($object->name_alias)) $morehtmlref.='<div class="refidno">'.$object->name_alias.'</div>';      // For thirdparty

<<<<<<< HEAD
	// Add label
	if ($object->element == 'product' || $object->element == 'bank_account' || $object->element == 'project_task')
=======
	if ($object->element == 'product' || $object->element == 'bank_account')
>>>>>>> 3555bd2b
	{
		if (! empty($object->label)) $morehtmlref.='<div class="refidno">'.$object->label.'</div>';
	}

	if ($object->element != 'product' && $object->element != 'bookmark')
	{
    	$morehtmlref.='<div class="refidno">';
    	$morehtmlref.=$object->getBannerAddress('refaddress',$object);
    	$morehtmlref.='</div>';
	}
	if (! empty($conf->global->MAIN_SHOW_TECHNICAL_ID) && in_array($object->element, array('societe', 'contact', 'member', 'product')))
	{
		$morehtmlref.='<div style="clear: both;"></div><div class="refidno">';
		$morehtmlref.=$langs->trans("TechnicalID").': '.$object->id;
		$morehtmlref.='</div>';
	}

	print '<div class="'.($onlybanner?'arearefnobottom ':'arearef ').'heightref valignmiddle" width="100%">';
	print $form->showrefnav($object, $paramid, $morehtml, $shownav, $fieldid, $fieldref, $morehtmlref, $moreparam, $nodbprefix, $morehtmlleft, $morehtmlstatus, $morehtmlright);
	print '</div>';
	print '<div class="underrefbanner clearboth"></div>';
}

/**
 * Show a string with the label tag dedicated to the HTML edit field.
 *
 * @param	string	$langkey		Translation key
 * @param 	string	$fieldkey		Key of the html select field the text refers to
 * @param	int		$fieldrequired	1=Field is mandatory
 * @deprecated Form::editfieldkey
 */
function fieldLabel($langkey, $fieldkey, $fieldrequired=0)
{
	global $conf, $langs;
	$ret='';
	if ($fieldrequired) $ret.='<span class="fieldrequired">';
	if (($conf->dol_use_jmobile != 4)) $ret.='<label for="'.$fieldkey.'">';
	$ret.=$langs->trans($langkey);
	if (($conf->dol_use_jmobile != 4)) $ret.='</label>';
	if ($fieldrequired) $ret.='</span>';
	return $ret;
}

/**
 * Return string to add class property on html element with pair/impair.
 *
 * @param	string	$var			0 or 1
 * @param	string	$moreclass		More class to add
 * @return	string					String to add class onto HTML element
 */
function dol_bc($var,$moreclass='')
{
	global $bc;
	$ret=' '.$bc[$var];
	if ($moreclass) $ret=preg_replace('/class=\"/','class="'.$moreclass.' ',$ret);
	return $ret;
}

/**
 *      Return a formated address (part address/zip/town/state) according to country rules
 *
 *      @param  Object		$object         A company or contact object
 * 	    @param	int			$withcountry	1=Add country into address string
 *      @param	string		$sep			Separator to use to build string
 *      @param	Translate	$outputlangs	Object lang that contains language for text translation.
 *      @return string          			Formated string
 *      @see dol_print_address
 */
function dol_format_address($object,$withcountry=0,$sep="\n",$outputlangs='')
{
	global $conf,$langs;

	$ret='';
	$countriesusingstate=array('AU','CA','US','IN','GB','ES','UK','TR');    // See also MAIN_FORCE_STATE_INTO_ADDRESS

	// Address
	$ret .= $object->address;
	// Zip/Town/State
	if (in_array($object->country_code,array('AU', 'CA', 'US')) || ! empty($conf->global->MAIN_FORCE_STATE_INTO_ADDRESS))   	// US: title firstname name \n address lines \n town, state, zip \n country
	{
		$ret .= ($ret ? $sep : '' ).$object->town;
		if ($object->state)
		{
			$ret.=($ret?", ":'').$object->state;
		}
		if ($object->zip) $ret .= ($ret?", ":'').$object->zip;
	}
	else if (in_array($object->country_code,array('GB','UK'))) // UK: title firstname name \n address lines \n town state \n zip \n country
	{
		$ret .= ($ret ? $sep : '' ).$object->town;
		if ($object->state)
		{
			$ret.=($ret?", ":'').$object->state;
		}
		if ($object->zip) $ret .= ($ret ? $sep : '' ).$object->zip;
	}
	else if (in_array($object->country_code,array('ES','TR'))) // ES: title firstname name \n address lines \n zip town \n state \n country
	{
		$ret .= ($ret ? $sep : '' ).$object->zip;
		$ret .= ($object->town?(($object->zip?' ':'').$object->town):'');
		if ($object->state)
		{
			$ret.="\n".$object->state;
		}
	}
	else                                        		// Other: title firstname name \n address lines \n zip town \n country
	{
		$ret .= $object->zip ? (($ret ? $sep : '' ).$object->zip) : '';
		$ret .= ($object->town?(($object->zip?' ':($ret ? $sep : '' )).$object->town):'');
		if ($object->state && in_array($object->country_code,$countriesusingstate))
		{
			$ret.=($ret?", ":'').$object->state;
		}
	}
	if (! is_object($outputlangs)) $outputlangs=$langs;
	if ($withcountry) $ret.=($object->country_code?($ret?$sep:'').$outputlangs->convToOutputCharset($outputlangs->transnoentitiesnoconv("Country".$object->country_code)):'');

	return $ret;
}



/**
 *	Format a string.
 *
 *	@param	string	$fmt		Format of strftime function (http://php.net/manual/fr/function.strftime.php)
 *  @param	int		$ts			Timesamp (If is_gmt is true, timestamp is already includes timezone and daylight saving offset, if is_gmt is false, timestamp is a GMT timestamp and we must compensate with server PHP TZ)
 *  @param	int		$is_gmt		See comment of timestamp parameter
 *	@return	string				A formatted string
 */
function dol_strftime($fmt, $ts=false, $is_gmt=false)
{
	if ((abs($ts) <= 0x7FFFFFFF)) { // check if number in 32-bit signed range
		return ($is_gmt)? @gmstrftime($fmt,$ts): @strftime($fmt,$ts);
	}
	else return 'Error date into a not supported range';
}

/**
 *	Output date in a string format according to outputlangs (or langs if not defined).
 * 	Return charset is always UTF-8, except if encodetoouput is defined. In this case charset is output charset
 *
 *	@param	int			$time			GM Timestamps date
 *	@param	string		$format      	Output date format (tag of strftime function)
 *										"%d %b %Y",
 *										"%d/%m/%Y %H:%M",
 *										"%d/%m/%Y %H:%M:%S",
 *                                      "%B"=Long text of month, "%A"=Long text of day, "%b"=Short text of month, "%a"=Short text of day
 *										"day", "daytext", "dayhour", "dayhourldap", "dayhourtext", "dayrfc", "dayhourrfc", "...reduceformat"
 * 	@param	string		$tzoutput		true or 'gmt' => string is for Greenwich location
 * 										false or 'tzserver' => output string is for local PHP server TZ usage
 * 										'tzuser' => output string is for user TZ (current browser TZ with current dst)
 *                                      'tzuserrel' => output string is for user TZ (current browser TZ with dst or not, depending on date position)
 *	@param	Translate	$outputlangs	Object lang that contains language for text translation.
 *  @param  boolean		$encodetooutput false=no convert into output pagecode
 * 	@return string      				Formated date or '' if time is null
 *
 *  @see        dol_mktime, dol_stringtotime, dol_getdate
 */
function dol_print_date($time,$format='',$tzoutput='tzserver',$outputlangs='',$encodetooutput=false)
{
	global $conf,$langs;

	// Clean parameters
	$to_gmt=false;
	$offsettz=$offsetdst=0;
	if ($tzoutput)
	{
		$to_gmt=true;	// For backward compatibility
		if (is_string($tzoutput))
		{
			if ($tzoutput == 'tzserver')
			{
				$to_gmt=false;
				$offsettzstring=@date_default_timezone_get();		// Example 'Europe/Berlin' or 'Indian/Reunion'
				$offsettz=0;
				$offsetdst=0;
			}
			elseif ($tzoutput == 'tzuser')
			{
				$to_gmt=true;
				$offsettzstring=(empty($_SESSION['dol_tz_string'])?'UTC':$_SESSION['dol_tz_string']);	// Example 'Europe/Berlin' or 'Indian/Reunion'
				$offsettz=(empty($_SESSION['dol_tz'])?0:$_SESSION['dol_tz'])*60*60;
				$offsetdst=(empty($_SESSION['dol_dst'])?0:$_SESSION['dol_dst'])*60*60;
			}
		}
	}
	if (! is_object($outputlangs)) $outputlangs=$langs;
	if (! $format) $format='daytextshort';
	$reduceformat=(! empty($conf->dol_optimize_smallscreen) && in_array($format,array('day','dayhour')))?1:0;
	$formatwithoutreduce = preg_replace('/reduceformat/','',$format);
	if ($formatwithoutreduce != $format) { $format = $formatwithoutreduce; $reduceformat=1; }  // so format 'dayreduceformat' is processed like day

	// Change predefined format into computer format. If found translation in lang file we use it, otherwise we use default.
	// TODO Add format daysmallyear and dayhoursmallyear
	if ($format == 'day')				$format=($outputlangs->trans("FormatDateShort")!="FormatDateShort"?$outputlangs->trans("FormatDateShort"):$conf->format_date_short);
	else if ($format == 'hour')			$format=($outputlangs->trans("FormatHourShort")!="FormatHourShort"?$outputlangs->trans("FormatHourShort"):$conf->format_hour_short);
	else if ($format == 'hourduration')	$format=($outputlangs->trans("FormatHourShortDuration")!="FormatHourShortDuration"?$outputlangs->trans("FormatHourShortDuration"):$conf->format_hour_short_duration);
	else if ($format == 'daytext')			 $format=($outputlangs->trans("FormatDateText")!="FormatDateText"?$outputlangs->trans("FormatDateText"):$conf->format_date_text);
	else if ($format == 'daytextshort')	$format=($outputlangs->trans("FormatDateTextShort")!="FormatDateTextShort"?$outputlangs->trans("FormatDateTextShort"):$conf->format_date_text_short);
	else if ($format == 'dayhour')			 $format=($outputlangs->trans("FormatDateHourShort")!="FormatDateHourShort"?$outputlangs->trans("FormatDateHourShort"):$conf->format_date_hour_short);
	else if ($format == 'dayhoursec')		 $format=($outputlangs->trans("FormatDateHourSecShort")!="FormatDateHourSecShort"?$outputlangs->trans("FormatDateHourSecShort"):$conf->format_date_hour_sec_short);
	else if ($format == 'dayhourtext')		 $format=($outputlangs->trans("FormatDateHourText")!="FormatDateHourText"?$outputlangs->trans("FormatDateHourText"):$conf->format_date_hour_text);
	else if ($format == 'dayhourtextshort') $format=($outputlangs->trans("FormatDateHourTextShort")!="FormatDateHourTextShort"?$outputlangs->trans("FormatDateHourTextShort"):$conf->format_date_hour_text_short);
	// Format not sensitive to language
	else if ($format == 'dayhourlog')		 $format='%Y%m%d%H%M%S';
	else if ($format == 'dayhourldap')		 $format='%Y%m%d%H%M%SZ';
	else if ($format == 'dayhourxcard')	$format='%Y%m%dT%H%M%SZ';
	else if ($format == 'dayxcard')	 	$format='%Y%m%d';
	else if ($format == 'dayrfc')			 $format='%Y-%m-%d';             // DATE_RFC3339
	else if ($format == 'dayhourrfc')		 $format='%Y-%m-%dT%H:%M:%SZ';   // DATETIME RFC3339
	else if ($format == 'standard')		$format='%Y-%m-%d %H:%M:%S';

	if ($reduceformat)
	{
		$format=str_replace('%Y','%y',$format);
		$format=str_replace('yyyy','yy',$format);
	}

	// If date undefined or "", we return ""
	if (dol_strlen($time) == 0) return '';		// $time=0 allowed (it means 01/01/1970 00:00:00)

	// Clean format
	if (preg_match('/%b/i',$format))		// There is some text to translate
	{
		// We inhibate translation to text made by strftime functions. We will use trans instead later.
		$format=str_replace('%b','__b__',$format);
		$format=str_replace('%B','__B__',$format);
	}
	if (preg_match('/%a/i',$format))		// There is some text to translate
	{
		// We inhibate translation to text made by strftime functions. We will use trans instead later.
		$format=str_replace('%a','__a__',$format);
		$format=str_replace('%A','__A__',$format);
	}

	// Analyze date
	if (preg_match('/^([0-9]+)\-([0-9]+)\-([0-9]+) ?([0-9]+)?:?([0-9]+)?:?([0-9]+)?/i',$time,$reg)
	|| preg_match('/^([0-9][0-9][0-9][0-9])([0-9][0-9])([0-9][0-9])([0-9][0-9])([0-9][0-9])([0-9][0-9])$/i',$time,$reg))	// Deprecated. Ex: 1970-01-01, 1970-01-01 01:00:00, 19700101010000
	{
		// This part of code should not be used. TODO Remove this.
		dol_syslog("Functions.lib::dol_print_date function call with deprecated value of time in page ".$_SERVER["PHP_SELF"], LOG_WARNING);
		// Date has format 'YYYY-MM-DD' or 'YYYY-MM-DD HH:MM:SS' or 'YYYYMMDDHHMMSS'
		$syear	= (! empty($reg[1]) ? $reg[1] : '');
		$smonth	= (! empty($reg[2]) ? $reg[2] : '');
		$sday	= (! empty($reg[3]) ? $reg[3] : '');
		$shour	= (! empty($reg[4]) ? $reg[4] : '');
		$smin	= (! empty($reg[5]) ? $reg[5] : '');
		$ssec	= (! empty($reg[6]) ? $reg[6] : '');

		$time=dol_mktime($shour,$smin,$ssec,$smonth,$sday,$syear,true);
		$ret=adodb_strftime($format,$time+$offsettz+$offsetdst,$to_gmt);
	}
	else
	{
		// Date is a timestamps
		if ($time < 100000000000)	// Protection against bad date values
		{
			$ret=adodb_strftime($format,$time+$offsettz+$offsetdst,$to_gmt);	// TODO Replace this with function Date PHP. We also should not use anymore offsettz and offsetdst but only offsettzstring.
		}
		else $ret='Bad value '.$time.' for date';
	}

	if (preg_match('/__b__/i',$format))
	{
		// Here ret is string in PHP setup language (strftime was used). Now we convert to $outputlangs.
		$month=adodb_strftime('%m',$time+$offsettz+$offsetdst);					// TODO Replace this with function Date PHP. We also should not use anymore offsettz and offsetdst but only offsettzstring.
        $month=sprintf("%02d", $month);                             // $month may be return with format '06' on some installation and '6' on other, so we force it to '06'.
		if ($encodetooutput)
		{
			$monthtext=$outputlangs->transnoentities('Month'.$month);
			$monthtextshort=$outputlangs->transnoentities('MonthShort'.$month);
		}
		else
		{
			$monthtext=$outputlangs->transnoentitiesnoconv('Month'.$month);
			$monthtextshort=$outputlangs->transnoentitiesnoconv('MonthShort'.$month);
		}
		//print 'monthtext='.$monthtext.' monthtextshort='.$monthtextshort;
		$ret=str_replace('__b__',$monthtextshort,$ret);
		$ret=str_replace('__B__',$monthtext,$ret);
		//print 'x'.$outputlangs->charset_output.'-'.$ret.'x';
		//return $ret;
	}
	if (preg_match('/__a__/i',$format))
	{
		$w=adodb_strftime('%w',$time+$offsettz+$offsetdst);						// TODO Remove this
		$dayweek=$outputlangs->transnoentitiesnoconv('Day'.$w);
		$ret=str_replace('__A__',$dayweek,$ret);
		$ret=str_replace('__a__',dol_substr($dayweek,0,3),$ret);
	}

	return $ret;
}


/**
 *	Return an array with locale date info.
 *  PHP getdate is restricted to the years 1901-2038 on Unix and 1970-2038 on Windows
 *  WARNING: This function always use PHP server timezone to return locale informations !!!
 *  Usage must be avoid.
 *  FIXME: Replace this with PHP date function and a parameter $gm
 *
 *	@param	int			$timestamp      Timestamp
 *	@param	boolean		$fast           Fast mode
 *	@return	array						Array of informations
 *										If no fast mode:
 *										'seconds' => $secs,
 *										'minutes' => $min,
 *										'hours' => $hour,
 *										'mday' => $day,
 *										'wday' => $dow,		0=sunday, 6=saturday
 *										'mon' => $month,
 *										'year' => $year,
 *										'yday' => floor($secsInYear/$_day_power),
 *										'weekday' => gmdate('l',$_day_power*(3+$dow)),
 *										'month' => gmdate('F',mktime(0,0,0,$month,2,1971)),
 *										If fast mode:
 *										'seconds' => $secs,
 *										'minutes' => $min,
 *										'hours' => $hour,
 *										'mday' => $day,
 *										'mon' => $month,
 *										'year' => $year,
 *										'yday' => floor($secsInYear/$_day_power),
 *										'leap' => $leaf,
 *										'ndays' => $ndays
 * 	@see 								dol_print_date, dol_stringtotime, dol_mktime
 */
function dol_getdate($timestamp,$fast=false)
{
	global $conf;

	$usealternatemethod=false;
	if ($timestamp <= 0) $usealternatemethod=true;				// <= 1970
	if ($timestamp >= 2145913200) $usealternatemethod=true;		// >= 2038

	if ($usealternatemethod)
	{
		$arrayinfo=adodb_getdate($timestamp,$fast);
	}
	else
	{
		$arrayinfo=getdate($timestamp);
	}

	return $arrayinfo;
}

/**
 *	Return a timestamp date built from detailed informations (by default a local PHP server timestamp)
 * 	Replace function mktime not available under Windows if year < 1970
 *	PHP mktime is restricted to the years 1901-2038 on Unix and 1970-2038 on Windows
 *
 * 	@param	int			$hour			Hour	(can be -1 for undefined)
 *	@param	int			$minute			Minute	(can be -1 for undefined)
 *	@param	int			$second			Second	(can be -1 for undefined)
 *	@param	int			$month			Month (1 to 12)
 *	@param	int			$day			Day (1 to 31)
 *	@param	int			$year			Year
 *	@param	mixed		$gm				True or 1 or 'gmt'=Input informations are GMT values
 *										False or 0 or 'server' = local to server TZ
 *										'user' = local to user TZ
 *										'tz,TimeZone' = use specified timezone
 *	@param	int			$check			0=No check on parameters (Can use day 32, etc...)
 *	@return	int|string					Date as a timestamp, '' or false if error
 * 	@see 								dol_print_date, dol_stringtotime, dol_getdate
 */
function dol_mktime($hour,$minute,$second,$month,$day,$year,$gm=false,$check=1)
{
	global $conf;
	//print "- ".$hour.",".$minute.",".$second.",".$month.",".$day.",".$year.",".$_SERVER["WINDIR"]." -";

	// Clean parameters
	if ($hour   == -1 || empty($hour)) $hour=0;
	if ($minute == -1 || empty($minute)) $minute=0;
	if ($second == -1 || empty($second)) $second=0;

	// Check parameters
	if ($check)
	{
		if (! $month || ! $day)  return '';
		if ($day   > 31) return '';
		if ($month > 12) return '';
		if ($hour  < 0 || $hour   > 24) return '';
		if ($minute< 0 || $minute > 60) return '';
		if ($second< 0 || $second > 60) return '';
	}

	if (method_exists('DateTime','getTimestamp'))
	{
		if (empty($gm) || $gm === 'server')
		{
			$default_timezone=@date_default_timezone_get();		// Example 'Europe/Berlin'
			$localtz = new DateTimeZone($default_timezone);
		}
		else if ($gm === 'user')
		{
			// We use dol_tz_string first because it is more reliable.
			$default_timezone=(empty($_SESSION["dol_tz_string"])?@date_default_timezone_get():$_SESSION["dol_tz_string"]);		// Example 'Europe/Berlin'
			try {
				$localtz = new DateTimeZone($default_timezone);
			}
			catch(Exception $e)
			{
				dol_syslog("Warning dol_tz_string contains an invalid value ".$_SESSION["dol_tz_string"], LOG_WARNING);
				$default_timezone=@date_default_timezone_get();
			}
		}
		else if (strrpos($gm, "tz,") !== false)
		{
			$timezone=str_replace("tz,", "", $gm);  // Example 'tz,Europe/Berlin'
			try
			{
				$localtz = new DateTimeZone($timezone);
			}
			catch(Exception $e)
			{
				dol_syslog("Warning passed timezone contains an invalid value ".$timezone, LOG_WARNING);
			}
		}

		if (empty($localtz)) {
			$localtz = new DateTimeZone('UTC');
		}

		$dt = new DateTime(null,$localtz);
		$dt->setDate($year,$month,$day);
		$dt->setTime((int) $hour, (int) $minute, (int) $second);
		$date=$dt->getTimestamp();	// should include daylight saving time
		return $date;
	}
	else
	{
		dol_print_error('','PHP version must be 5.3+');
		return '';
	}
}


/**
 *	Return date for now. In mot cases, we use this function without parameters (that means GMT time).
 *
 * 	@param	string		$mode	'gmt' => we return GMT timestamp,
 * 								'tzserver' => we add the PHP server timezone
 *  							'tzref' => we add the company timezone
 * 								'tzuser' => we add the user timezone
 *	@return int   $date	Timestamp
 */
function dol_now($mode='gmt')
{
    $ret='';
	// Note that gmmktime and mktime return same value (GMT) when used without parameters
	//if ($mode == 'gmt') $ret=gmmktime(); // Strict Standards: gmmktime(): You should be using the time() function instead
	if ($mode == 'gmt') $ret=time();	// Time for now at greenwich.
	else if ($mode == 'tzserver')		// Time for now with PHP server timezone added
	{
		require_once DOL_DOCUMENT_ROOT.'/core/lib/date.lib.php';
		$tzsecond=getServerTimeZoneInt('now');    // Contains tz+dayling saving time
		$ret=dol_now('gmt')+($tzsecond*3600);
	}
	/*else if ($mode == 'tzref')				// Time for now with parent company timezone is added
	{
		require_once DOL_DOCUMENT_ROOT.'/core/lib/date.lib.php';
		$tzsecond=getParentCompanyTimeZoneInt();    // Contains tz+dayling saving time
		$ret=dol_now('gmt')+($tzsecond*3600);
	}*/
	else if ($mode == 'tzuser')				// Time for now with user timezone added
	{
		//print 'eeee'.time().'-'.mktime().'-'.gmmktime();
		$offsettz=(empty($_SESSION['dol_tz'])?0:$_SESSION['dol_tz'])*60*60;
		$offsetdst=(empty($_SESSION['dol_dst'])?0:$_SESSION['dol_dst'])*60*60;
		$ret=dol_now('gmt')+($offsettz+$offsetdst);
	}
	return $ret;
}


/**
 * Return string with formated size
 *
 * @param	int		$size		Size to print
 * @param	int		$shortvalue	Tell if we want long value to use another unit (Ex: 1.5Kb instead of 1500b)
 * @param	int		$shortunit	Use short value of size unit
 * @return	string				Link
 */
function dol_print_size($size,$shortvalue=0,$shortunit=0)
{
	global $conf,$langs;
	$level=1024;

	if (! empty($conf->dol_optimize_smallscreen)) $shortunit=1;

	// Set value text
	if (empty($shortvalue) || $size < ($level*10))
	{
		$ret=$size;
		$textunitshort=$langs->trans("b");
		$textunitlong=$langs->trans("Bytes");
	}
	else
	{
		$ret=round($size/$level,0);
		$textunitshort=$langs->trans("Kb");
		$textunitlong=$langs->trans("KiloBytes");
	}
	// Use long or short text unit
	if (empty($shortunit)) { $ret.=' '.$textunitlong; }
	else { $ret.=' '.$textunitshort; }

	return $ret;
}

/**
 * Show Url link
 *
 * @param	string		$url		Url to show
 * @param	string		$target		Target for link
 * @param	int			$max		Max number of characters to show
 * @param	int			$withpicto	With picto
 * @return	string					HTML Link
 */
function dol_print_url($url,$target='_blank',$max=32,$withpicto=0)
{
	global $langs;

	if (empty($url)) return '';

	$link='<a href="';
	if (! preg_match('/^http/i',$url)) $link.='http://';
	$link.=$url;
	$link.='"';
	if ($target) $link.=' target="'.$target.'"';
	$link.='>';
	if (! preg_match('/^http/i',$url)) $link.='http://';
	$link.=dol_trunc($url,$max);
	$link.='</a>';
	return '<div class="nospan float" style="margin-right: 10px">'.($withpicto?img_picto($langs->trans("Url"), 'object_globe.png').' ':'').$link.'</div>';
}

/**
 * Show EMail link
 *
 * @param	string		$email			EMail to show (only email, without 'Name of recipient' before)
 * @param 	int			$cid 			Id of contact if known
 * @param 	int			$socid 			Id of third party if known
 * @param 	int			$addlink		0=no link, 1=email has a html email link (+ link to create action if constant AGENDA_ADDACTIONFOREMAIL is on)
 * @param	int			$max			Max number of characters to show
 * @param	int			$showinvalid	Show warning if syntax email is wrong
 * @param	int			$withpicto		Show picto
 * @return	string						HTML Link
 */
function dol_print_email($email,$cid=0,$socid=0,$addlink=0,$max=64,$showinvalid=1,$withpicto=0)
{
	global $conf,$user,$langs;

	$newemail=$email;

	if (empty($email)) return '&nbsp;';

	if (! empty($addlink))
	{
		$newemail='<a style="text-overflow: ellipsis;" href="';
		if (! preg_match('/^mailto:/i',$email)) $newemail.='mailto:';
		$newemail.=$email;
		$newemail.='">';
		$newemail.=dol_trunc($email,$max);
		$newemail.='</a>';
		if ($showinvalid && ! isValidEmail($email))
		{
			$langs->load("errors");
			$newemail.=img_warning($langs->trans("ErrorBadEMail",$email));
		}

		if (($cid || $socid) && ! empty($conf->agenda->enabled) && $user->rights->agenda->myactions->create)
		{
			$type='AC_EMAIL'; $link='';
			if (! empty($conf->global->AGENDA_ADDACTIONFOREMAIL)) $link='<a href="'.DOL_URL_ROOT.'/comm/action/card.php?action=create&amp;backtopage=1&amp;actioncode='.$type.'&amp;contactid='.$cid.'&amp;socid='.$socid.'">'.img_object($langs->trans("AddAction"),"calendar").'</a>';
			if ($link) $newemail='<div>'.$newemail.' '.$link.'</div>';
		}
	}
	else
	{
		if ($showinvalid && ! isValidEmail($email))
		{
			$langs->load("errors");
			$newemail.=img_warning($langs->trans("ErrorBadEMail",$email));
		}
	}
	return '<div class="nospan float" style="margin-right: 10px">'.($withpicto?img_picto($langs->trans("EMail"), 'object_email.png').' ':'').$newemail.'</div>';
}

/**
 * Show Skype link
 *
 * @param	string		$skype			Skype to show (only skype, without 'Name of recipient' before)
 * @param	int 		$cid 			Id of contact if known
 * @param	int 		$socid 			Id of third party if known
 * @param	int 		$addlink		0=no link to create action
 * @param	int			$max			Max number of characters to show
 * @return	string						HTML Link
 */
function dol_print_skype($skype,$cid=0,$socid=0,$addlink=0,$max=64)
{
	global $conf,$user,$langs;

	$newskype=$skype;

	if (empty($skype)) return '&nbsp;';

	if (! empty($addlink))
	{
		$newskype =img_picto($langs->trans("Skype"), 'object_skype.png');
		$newskype.= '&nbsp;';
		$newskype.=dol_trunc($skype,$max);
		$newskype.= '&nbsp;';
		$newskype.='<a href="skype:';
		$newskype.=dol_trunc($skype,$max);
		$newskype.='?call" alt="'.$langs->trans("Call").'&nbsp;'.$skype.'" title="'.$langs->trans("Call").'&nbsp;'.$skype.'">';
		$newskype.='<img src="'.DOL_URL_ROOT.'/theme/common/skype_callbutton.png" border="0">';
		$newskype.='</a>&nbsp;&nbsp;&nbsp;<a href="skype:';
		$newskype.=dol_trunc($skype,$max);
		$newskype.='?chat" alt="'.$langs->trans("Chat").'&nbsp;'.$skype.'" title="'.$langs->trans("Chat").'&nbsp;'.$skype.'">';
		$newskype.='<img src="'.DOL_URL_ROOT.'/theme/common/skype_chatbutton.png" border="0">';
		$newskype.='</a>';

		if (($cid || $socid) && ! empty($conf->agenda->enabled) && $user->rights->agenda->myactions->create)
		{
			$type='AC_SKYPE'; $link='';
			if (! empty($conf->global->AGENDA_ADDACTIONFORSKYPE)) $link='<a href="'.DOL_URL_ROOT.'/comm/action/card.php?action=create&amp;backtopage=1&amp;actioncode='.$type.'&amp;contactid='.$cid.'&amp;socid='.$socid.'">'.img_object($langs->trans("AddAction"),"calendar").'</a>';
			$newskype='<div class="divskype nowrap">'.$newskype.($link?' '.$link:'').'</div>';
		}
	}
	else
	{
		$langs->load("errors");
		$newskype.=img_warning($langs->trans("ErrorBadSkype",$skype));
	}
	return $newskype;
}

/**
 * 	Format phone numbers according to country
 *
 * 	@param  string  $phone          Phone number to format
 * 	@param  string  $countrycode    Country code to use for formatting
 * 	@param 	int		$cid 		    Id of contact if known
 * 	@param 	int		$socid          Id of third party if known
 * 	@param 	string	$addlink	    ''=no link to create action, 'AC_TEL'=add link to clicktodial (if module enabled) and add link to create event (if conf->global->AGENDA_ADDACTIONFORPHONE set)
 * 	@param 	string	$separ 		    Separation between numbers for a better visibility example : xx.xx.xx.xx.xx
 *  @param	string  $withpicto      Show picto
 *  @param	string	$titlealt	    Text to show on alt
 *  @param  int     $adddivfloat    Add div float around phone.
 * 	@return string 				    Formated phone number
 */
function dol_print_phone($phone,$countrycode='',$cid=0,$socid=0,$addlink='',$separ="&nbsp;",$withpicto='',$titlealt='',$adddivfloat=0)
{
	global $conf,$user,$langs,$mysoc;

	// Clean phone parameter
	$phone = preg_replace("/[\s.-]/","",trim($phone));
	if (empty($phone)) { return ''; }
	if (empty($countrycode)) $countrycode=$mysoc->country_code;

	// Short format for small screens
	if ($conf->dol_optimize_smallscreen) $separ='';

	$newphone=$phone;
	if (strtoupper($countrycode) == "FR")
	{
		// France
		if (dol_strlen($phone) == 10) {
			$newphone=substr($newphone,0,2).$separ.substr($newphone,2,2).$separ.substr($newphone,4,2).$separ.substr($newphone,6,2).$separ.substr($newphone,8,2);
		}
		elseif (dol_strlen($newphone) == 7)
		{
			$newphone=substr($newphone,0,3).$separ.substr($newphone,3,2).$separ.substr($newphone,5,2);
		}
		elseif (dol_strlen($newphone) == 9)
		{
			$newphone=substr($newphone,0,2).$separ.substr($newphone,2,3).$separ.substr($newphone,5,2).$separ.substr($newphone,7,2);
		}
		elseif (dol_strlen($newphone) == 11)
		{
			$newphone=substr($newphone,0,3).$separ.substr($newphone,3,2).$separ.substr($newphone,5,2).$separ.substr($newphone,7,2).$separ.substr($newphone,9,2);
		}
		elseif (dol_strlen($newphone) == 12)
		{
			$newphone=substr($newphone,0,4).$separ.substr($newphone,4,2).$separ.substr($newphone,6,2).$separ.substr($newphone,8,2).$separ.substr($newphone,10,2);
		}
	}

	if (strtoupper($countrycode) == "CA")
	{
	    if (dol_strlen($phone) == 10) {
	        $newphone=($separ!=''?'(':'').substr($newphone,0,3).($separ!=''?')':'').$separ.substr($newphone,3,3).($separ!=''?'-':'').substr($newphone,6,4);
	    }
	}

	if (! empty($addlink))	// Link on phone number (+ link to add action if conf->global->AGENDA_ADDACTIONFORPHONE set)
	{
		if (! empty($conf->browser->phone) || (! empty($conf->clicktodial->enabled) && ! empty($conf->global->CLICKTODIAL_USE_TEL_LINK_ON_PHONE_NUMBERS)))	// If phone or option for, we use link of phone
		{
			$newphone ='<a href="tel:'.$phone.'"';
			$newphone.='>'.$phone.'</a>';
		}
		else if (! empty($conf->clicktodial->enabled) && $addlink == 'AC_TEL')		// If click to dial, we use click to dial url
		{
			if (empty($user->clicktodial_loaded)) $user->fetch_clicktodial();

			// Define urlmask
			$urlmask='ErrorClickToDialModuleNotConfigured';
			if (! empty($conf->global->CLICKTODIAL_URL)) $urlmask=$conf->global->CLICKTODIAL_URL;
			if (! empty($user->clicktodial_url)) $urlmask=$user->clicktodial_url;

			$clicktodial_poste=(! empty($user->clicktodial_poste)?urlencode($user->clicktodial_poste):'');
			$clicktodial_login=(! empty($user->clicktodial_login)?urlencode($user->clicktodial_login):'');
			$clicktodial_password=(! empty($user->clicktodial_password)?urlencode($user->clicktodial_password):'');
			// This line is for backward compatibility
			$url = sprintf($urlmask, urlencode($phone), $clicktodial_poste, $clicktodial_login, $clicktodial_password);
			// Thoose lines are for substitution
			$substitarray=array('__PHONEFROM__'=>$clicktodial_poste,
								'__PHONETO__'=>urlencode($phone),
								'__LOGIN__'=>$clicktodial_login,
								'__PASS__'=>$clicktodial_password);
			$url = make_substitutions($url, $substitarray);
			$newphonesav=$newphone;
			$newphone ='<a href="'.$url.'"';
			if (! empty($conf->global->CLICKTODIAL_FORCENEWTARGET)) $newphone.=' target="_blank"';
			$newphone.='>'.$newphonesav.'</a>';
		}

		//if (($cid || $socid) && ! empty($conf->agenda->enabled) && $user->rights->agenda->myactions->create)
		if (! empty($conf->agenda->enabled) && $user->rights->agenda->myactions->create)
		{
			$type='AC_TEL'; $link='';
			if ($addlink == 'AC_FAX') $type='AC_FAX';
			if (! empty($conf->global->AGENDA_ADDACTIONFORPHONE)) $link='<a href="'.DOL_URL_ROOT.'/comm/action/card.php?action=create&amp;backtopage=1&amp;actioncode='.$type.($cid?'&amp;contactid='.$cid:'').($socid?'&amp;socid='.$socid:'').'">'.img_object($langs->trans("AddAction"),"calendar").'</a>';
			if ($link) $newphone='<div>'.$newphone.' '.$link.'</div>';
		}
	}

	if (empty($titlealt))
	{
		$titlealt=($withpicto=='fax'?$langs->trans("Fax"):$langs->trans("Phone"));
	}
	$rep='';
	if ($adddivfloat) $rep.='<div class="nospan float" style="margin-right: 10px">';
	else $rep.='<span style="margin-right: 10px;">';
	$rep.=($withpicto?img_picto($titlealt, 'object_'.($withpicto=='fax'?'phoning_fax':'phoning').'.png').' ':'').$newphone;
	if ($adddivfloat) $rep.='</div>';
	else $rep.='</span>';
	return $rep;
}

/**
 * 	Return an IP formated to be shown on screen
 *
 * 	@param	string	$ip			IP
 * 	@param	int		$mode		0=return IP + country/flag, 1=return only country/flag, 2=return only IP
 * 	@return string 				Formated IP, with country if GeoIP module is enabled
 */
function dol_print_ip($ip,$mode=0)
{
	global $conf,$langs;

	$ret='';

	if (empty($mode)) $ret.=$ip;

	if (! empty($conf->geoipmaxmind->enabled) && $mode != 2)
	{
		$datafile=$conf->global->GEOIPMAXMIND_COUNTRY_DATAFILE;
		//$ip='24.24.24.24';
		//$datafile='E:\Mes Sites\Web\Admin1\awstats\maxmind\GeoIP.dat';    Note that this must be downloaded datafile (not same than datafile provided with ubuntu packages)

		include_once DOL_DOCUMENT_ROOT.'/core/class/dolgeoip.class.php';
		$geoip=new DolGeoIP('country',$datafile);
		//print 'ip='.$ip.' databaseType='.$geoip->gi->databaseType." GEOIP_CITY_EDITION_REV1=".GEOIP_CITY_EDITION_REV1."\n";
		//print "geoip_country_id_by_addr=".geoip_country_id_by_addr($geoip->gi,$ip)."\n";
		$countrycode=$geoip->getCountryCodeFromIP($ip);
		if ($countrycode)	// If success, countrycode is us, fr, ...
		{
			if (file_exists(DOL_DOCUMENT_ROOT.'/theme/common/flags/'.$countrycode.'.png'))
			{
				$ret.=' '.img_picto($countrycode.' '.$langs->trans("AccordingToGeoIPDatabase"),DOL_URL_ROOT.'/theme/common/flags/'.$countrycode.'.png','',1);
			}
			else $ret.=' ('.$countrycode.')';
		}
	}

	return $ret;
}

/**
 *  Return country code for current user.
 *  If software is used inside a local network, detection may fails (we need a public ip)
 *
 *  @return     string      Country code (fr, es, it, us, ...)
 */
function dol_user_country()
{
	global $conf,$langs,$user;

	//$ret=$user->xxx;
	$ret='';
	if (! empty($conf->geoipmaxmind->enabled))
	{
		$ip=$_SERVER["REMOTE_ADDR"];
		$datafile=$conf->global->GEOIPMAXMIND_COUNTRY_DATAFILE;
		//$ip='24.24.24.24';
		//$datafile='E:\Mes Sites\Web\Admin1\awstats\maxmind\GeoIP.dat';
		include_once DOL_DOCUMENT_ROOT.'/core/class/dolgeoip.class.php';
		$geoip=new DolGeoIP('country',$datafile);
		$countrycode=$geoip->getCountryCodeFromIP($ip);
		$ret=$countrycode;
	}
	return $ret;
}

/**
 *  Format address string
 *
 *  @param	string	$address    Address
 *  @param  int		$htmlid     Html ID (for example 'gmap')
 *  @param  int		$mode       thirdparty|contact|member|other
 *  @param  int		$id         Id of object
 *  @param	int		$noprint	No output. Result is the function return
 *  @param  string  $charfornl  Char to use instead of nl2br. '' means we use a standad nl2br.
 *  @return string|void			Nothing if noprint is 0, formatted address if noprint is 1
 *  @see dol_format_address
 */
function dol_print_address($address, $htmlid, $mode, $id, $noprint=0, $charfornl='')
{
	global $conf, $user, $langs, $hookmanager;

	$out = '';

	if ($address)
	{
        if ($hookmanager) {
            $parameters = array('element' => $mode, 'id' => $id);
            $reshook = $hookmanager->executeHooks('printAddress', $parameters, $address);
            $out.=$hookmanager->resPrint;
        }
        if (empty($reshook))
        {
            if (empty($charfornl)) $out.=nl2br($address);
            else $out.=preg_replace('/[\r\n]+/', $charfornl, $address);

            $showgmap=$showomap=0;

            // TODO Add a hook here
            if (($mode=='thirdparty' || $mode =='societe') && ! empty($conf->google->enabled) && ! empty($conf->global->GOOGLE_ENABLE_GMAPS)) $showgmap=1;
            if ($mode=='contact' && ! empty($conf->google->enabled) && ! empty($conf->global->GOOGLE_ENABLE_GMAPS_CONTACTS)) $showgmap=1;
            if ($mode=='member' && ! empty($conf->google->enabled) && ! empty($conf->global->GOOGLE_ENABLE_GMAPS_MEMBERS)) $showgmap=1;
            if (($mode=='thirdparty' || $mode =='societe') && ! empty($conf->openstreetmap->enabled) && ! empty($conf->global->OPENSTREETMAP_ENABLE_MAPS)) $showomap=1;
            if ($mode=='contact' && ! empty($conf->openstreetmap->enabled) && ! empty($conf->global->OPENSTREETMAP_ENABLE_MAPS_CONTACTS)) $showomap=1;
            if ($mode=='member' && ! empty($conf->openstreetmap->enabled) && ! empty($conf->global->OPENSTREETMAP_ENABLE_MAPS_MEMBERS)) $showomap=1;

            if ($showgmap)
            {
                $url=dol_buildpath('/google/gmaps.php?mode='.$mode.'&id='.$id,1);
                $out.=' <a href="'.$url.'" target="_gmaps"><img id="'.$htmlid.'" class="valigntextbottom" src="'.DOL_URL_ROOT.'/theme/common/gmap.png"></a>';
            }
            if ($showomap)
            {
                $url=dol_buildpath('/openstreetmap/maps.php?mode='.$mode.'&id='.$id,1);
                $out.=' <a href="'.$url.'" target="_gmaps"><img id="'.$htmlid.'_openstreetmap" class="valigntextbottom" src="'.DOL_URL_ROOT.'/theme/common/gmap.png"></a>';
            }
        }
	}
	if ($noprint) return $out;
	else print $out;
}


/**
 *	Return true if email syntax is ok
 *
 *	@param	    string		$address    			email (Ex: "toto@examle.com", "John Do <johndo@example.com>")
 *  @param		int			$acceptsupervisorkey	If 1, the special string '__SUPERVISOREMAIL__' is also accepted as valid
 *	@return     boolean     						true if email syntax is OK, false if KO or empty string
 */
function isValidEmail($address, $acceptsupervisorkey=0)
{
	if ($acceptsupervisorkey && $address == '__SUPERVISOREMAIL__') return true;
	if (filter_var($address, FILTER_VALIDATE_EMAIL)) return true;

	return false;
}

/**
 *  Return true if phone number syntax is ok
 *  TODO Decide what to do with this
 *
 *  @param	string		$phone		phone (Ex: "0601010101")
 *  @return boolean     			true if phone syntax is OK, false if KO or empty string
 */
function isValidPhone($phone)
{
	return true;
}


/**
 * Make a strlen call. Works even if mbstring module not enabled
 *
 * @param   string		$string				String to calculate length
 * @param   string		$stringencoding		Encoding of string
 * @return  int								Length of string
 */
function dol_strlen($string,$stringencoding='UTF-8')
{
	if (function_exists('mb_strlen')) return mb_strlen($string,$stringencoding);
	else return strlen($string);
}

/**
 * Make a substring. Works even in mbstring module is not enabled.
 *
 * @param	string	$string				String to scan
 * @param	string	$start				Start position
 * @param	int		$length				Length
 * @param   string	$stringencoding		Page code used for input string encoding
 * @return  string						substring
 */
function dol_substr($string,$start,$length,$stringencoding='')
{
	global $langs;

	if (empty($stringencoding)) $stringencoding=$langs->charset_output;

	$ret='';
	if (function_exists('mb_substr'))
	{
		$ret=mb_substr($string,$start,$length,$stringencoding);
	}
	else
	{
		$ret=substr($string,$start,$length);
	}
	return $ret;
}


/**
 *  Show a javascript graph.
 *  Do not use this function anymore. Use DolGraph class instead.
 *
 *  @param		string	$htmlid			Html id name
 *  @param		int		$width			Width in pixel
 *  @param		int		$height			Height in pixel
 *  @param		array	$data			Data array
 *  @param		int		$showlegend		1 to show legend, 0 otherwise
 *  @param		string	$type			Type of graph ('pie', 'barline')
 *  @param		int		$showpercent	Show percent (with type='pie' only)
 *  @param		string	$url			Param to add an url to click values
 *  @param		int		$combineother	0=No combine, 0.05=Combine if lower than 5%
 *  @param      int     $shownographyet Show graph to say there is not enough data
 *  @return		void
 *  @deprecated
 *  @see DolGraph
 */
function dol_print_graph($htmlid,$width,$height,$data,$showlegend=0,$type='pie',$showpercent=0,$url='',$combineother=0.05,$shownographyet=0)
{
	dol_syslog(__FUNCTION__ . " is deprecated", LOG_WARNING);

	global $conf,$langs;
	global $theme_datacolor;    // To have var kept when function is called several times

	if ($shownographyet)
	{
	    print '<div class="nographyet" style="width:'.$width.'px;height:'.$height.'px;"></div>';
	    print '<div class="nographyettext">'.$langs->trans("NotEnoughDataYet").'</div>';
	    return;
	}

	if (empty($conf->use_javascript_ajax)) return;
	$jsgraphlib='flot';
	$datacolor=array();

	// Load colors of theme into $datacolor array
	$color_file = DOL_DOCUMENT_ROOT."/theme/".$conf->theme."/graph-color.php";
	if (is_readable($color_file))
	{
		include_once $color_file;
		if (isset($theme_datacolor))
		{
			$datacolor=array();
			foreach($theme_datacolor as $val)
			{
				$datacolor[]="#".sprintf("%02x",$val[0]).sprintf("%02x",$val[1]).sprintf("%02x",$val[2]);
			}
		}
	}
	print '<div id="'.$htmlid.'" style="width:'.$width.'px;height:'.$height.'px;"></div>';

	// We use Flot js lib
	if ($jsgraphlib == 'flot')
	{
		if ($type == 'pie')
		{
			// data is   array('series'=>array(serie1,serie2,...),
			//                 'seriestype'=>array('bar','line',...),
			//                 'seriescolor'=>array(0=>'#999999',1=>'#999999',...)
			//                 'xlabel'=>array(0=>labelx1,1=>labelx2,...));
			// serieX is array('label'=>'label', data=>val)
			print '
			<script type="text/javascript">
			$(function () {
				var data = '.json_encode($data['series']).';

				function plotWithOptions() {
					$.plot($("#'.$htmlid.'"), data,
					{
						series: {
							pie: {
								show: true,
								radius: 0.8,';
			if ($combineother)
			{
				print '
								combine: {
								 	threshold: '.$combineother.'
								},';
			}
			print '
								label: {
									show: true,
									radius: 0.9,
									formatter: function(label, series) {
										var percent=Math.round(series.percent);
										var number=series.data[0][1];
										return \'';
										print '<div style="font-size:8pt;text-align:center;padding:2px;color:black;">';
										if ($url) print '<a style="color: #FFFFFF;" border="0" href="'.$url.'=">';
										print '\'+'.($showlegend?'number':'label+\' \'+number');
										if (! empty($showpercent)) print '+\'<br/>\'+percent+\'%\'';
										print '+\'';
										if ($url) print '</a>';
										print '</div>\';
									},
									background: {
										opacity: 0.0,
										color: \'#000000\'
									},
								}
							}
						},
						zoom: {
							interactive: true
						},
						pan: {
							interactive: true
						},';
						if (count($datacolor))
						{
							print 'colors: '.(! empty($data['seriescolor']) ? json_encode($data['seriescolor']) : json_encode($datacolor)).',';
						}
						print 'legend: {show: '.($showlegend?'true':'false').', position: \'ne\' }
					});
				}
				plotWithOptions();
			});
			</script>';
		}
		else if ($type == 'barline')
		{
			// data is   array('series'=>array(serie1,serie2,...),
			//                 'seriestype'=>array('bar','line',...),
			//                 'seriescolor'=>array(0=>'#999999',1=>'#999999',...)
			//                 'xlabel'=>array(0=>labelx1,1=>labelx2,...));
			// serieX is array('label'=>'label', data=>array(0=>y1,1=>y2,...)) with same nb of value than into xlabel
			print '
			<script type="text/javascript">
			$(function () {
				var data = [';
				$i=0; $outputserie=0;
				foreach($data['series'] as $serie)
				{
					if ($data['seriestype'][$i]=='line') { $i++; continue; };
					if ($outputserie > 0) print ',';
					print '{ bars: { stack: 0, show: true, barWidth: 0.9, align: \'center\' }, label: \''.dol_escape_js($serie['label']).'\', data: '.json_encode($serie['data']).'}'."\n";
					$outputserie++; $i++;
				}
				if ($outputserie) print ', ';
				//print '];
				//var datalines = [';
				$i=0; $outputserie=0;
				foreach($data['series'] as $serie)
				{
					if (empty($data['seriestype'][$i]) || $data['seriestype'][$i]=='bar') { $i++; continue; };
					if ($outputserie > 0) print ',';
					print '{ lines: { show: true }, label: \''.dol_escape_js($serie['label']).'\', data: '.json_encode($serie['data']).'}'."\n";
					$outputserie++; $i++;
				}
				print '];
				var dataticks = '.json_encode($data['xlabel']).'

				function plotWithOptions() {
					$.plot(jQuery("#'.$htmlid.'"), data,
					{
						series: {
							stack: 0
						},
						zoom: {
							interactive: true
						},
						pan: {
							interactive: true
						},';
						if (count($datacolor))
						{
							print 'colors: '.json_encode($datacolor).',';
						}
						print 'legend: {show: '.($showlegend?'true':'false').'},
						xaxis: {ticks: dataticks}
					});
				}
				plotWithOptions();
			});
			</script>';
		}
		else print 'BadValueForParameterType';
	}
}

/**
 *	Truncate a string to a particular length adding '...' if string larger than length.
 * 	If length = max length+1, we do no truncate to avoid having just 1 char replaced with '...'.
 *  MAIN_DISABLE_TRUNC=1 can disable all truncings
 *
 *	@param	string	$string				String to truncate
 *	@param  int		$size				Max string size visible. 0 for no limit. Final string size can be 1 more (if size was max+1) or 3 more (if we added ...)
 *	@param	string	$trunc				Where to trunc: right, left, middle (size must be a 2 power), wrap
 * 	@param	string	$stringencoding		Tell what is source string encoding
 *  @param	int		$nodot				Truncation do not add ... after truncation. So it's an exact truncation.
 *  @param  int     $display            Trunc is use to display and can be changed for small screen. TODO Remove this param (must be dealt with CSS)
 *	@return string						Truncated string
 */
function dol_trunc($string,$size=40,$trunc='right',$stringencoding='UTF-8',$nodot=0, $display=0)
{
	global $conf;

	if ($size==0 || ! empty($conf->global->MAIN_DISABLE_TRUNC)) return $string;

	if (empty($stringencoding)) $stringencoding='UTF-8';
	// reduce for small screen
	if ($conf->dol_optimize_smallscreen==1 && $display==1) $size = round($size/3);

	// We go always here
	if ($trunc == 'right')
	{
		$newstring=dol_textishtml($string)?dol_string_nohtmltag($string,1):$string;
        if (dol_strlen($newstring,$stringencoding) > ($size+($nodot?0:1)))
		return dol_substr($newstring,0,$size,$stringencoding).($nodot?'':'...');
		else
		return $string;
	}
	elseif ($trunc == 'middle')
	{
		$newstring=dol_textishtml($string)?dol_string_nohtmltag($string,1):$string;
		if (dol_strlen($newstring,$stringencoding) > 2 && dol_strlen($newstring,$stringencoding) > ($size+1))
		{
			$size1=round($size/2);
			$size2=round($size/2);
			return dol_substr($newstring,0,$size1,$stringencoding).'...'.dol_substr($newstring,dol_strlen($newstring,$stringencoding) - $size2,$size2,$stringencoding);
		}
		else
		return $string;
	}
	elseif ($trunc == 'left')
	{
		$newstring=dol_textishtml($string)?dol_string_nohtmltag($string,1):$string;
		if (dol_strlen($newstring,$stringencoding) > ($size+1))
		return '...'.dol_substr($newstring,dol_strlen($newstring,$stringencoding) - $size,$size,$stringencoding);
		else
		return $string;
	}
	elseif ($trunc == 'wrap')
	{
		$newstring=dol_textishtml($string)?dol_string_nohtmltag($string,1):$string;
		if (dol_strlen($newstring,$stringencoding) > ($size+1))
		return dol_substr($newstring,0,$size,$stringencoding)."\n".dol_trunc(dol_substr($newstring,$size,dol_strlen($newstring,$stringencoding)-$size,$stringencoding),$size,$trunc);
		else
		return $string;
	}
	else return 'BadParam3CallingDolTrunc';
}

/**
 *	Show picto whatever it's its name (generic function)
 *
 *	@param      string		$titlealt         	Text on title and alt. If text is "TextA:TextB", use Text A on alt and Text B on title. Alt only if param notitle is set to 1.
 *	@param      string		$picto       		Name of image file to show ('filenew', ...)
 *												If no extension provided, we use '.png'. Image must be stored into theme/xxx/img directory.
 *                                  			Example: picto.png                  if picto.png is stored into htdocs/theme/mytheme/img
 *                                  			Example: picto.png@mymodule         if picto.png is stored into htdocs/mymodule/img
 *                                  			Example: /mydir/mysubdir/picto.png  if picto.png is stored into htdocs/mydir/mysubdir (pictoisfullpath must be set to 1)
 *	@param		string		$moreatt			Add more attribute on img tag (For example 'style="float: right"')
 *	@param		int			$pictoisfullpath	If 1, image path is a full path
 *	@param		int			$srconly			Return only content of the src attribute of img.
 *  @param		int			$notitle			1=Disable tag title. Use it if you add js tooltip, to avoid duplicate tooltip.
 *  @return     string       				    Return img tag
 *  @see        #img_object, #img_picto_common
 */
function img_picto($titlealt, $picto, $moreatt = '', $pictoisfullpath = false, $srconly=0, $notitle=0)
{
	global $conf;

	// Define fullpathpicto to use into src
	if ($pictoisfullpath)
	{
		// Clean parameters
		if (! preg_match('/(\.png|\.gif)$/i',$picto)) $picto .= '.png';
		$fullpathpicto = $picto;
	}
	else
	{
		// We forge fullpathpicto for image to $path/img/$picto. By default, we take DOL_URL_ROOT/theme/$conf->theme/img/$picto
		$url = DOL_URL_ROOT;
		$theme = $conf->theme;

		$path = 'theme/'.$theme;
		if (! empty($conf->global->MAIN_OVERWRITE_THEME_PATH)) $path = $conf->global->MAIN_OVERWRITE_THEME_PATH.'/theme/'.$theme;	// If the theme does not have the same name as the module
		else if (! empty($conf->global->MAIN_OVERWRITE_THEME_RES)) $path = $conf->global->MAIN_OVERWRITE_THEME_RES.'/theme/'.$conf->global->MAIN_OVERWRITE_THEME_RES;  // To allow an external module to overwrite image resources whatever is activated theme
		else if (! empty($conf->modules_parts['theme']) && array_key_exists($theme, $conf->modules_parts['theme'])) $path = $theme.'/theme/'.$theme;	// If the theme have the same name as the module

		// If we ask an image into $url/$mymodule/img (instead of default path)
		if (preg_match('/^([^@]+)@([^@]+)$/i',$picto,$regs))
		{
			$picto = $regs[1];
			$path = $regs[2];	// $path is $mymodule
		}

		// Clean parameters
		if (! preg_match('/(\.png|\.gif)$/i',$picto)) $picto .= '.png';
		// If alt path are defined, define url where img file is, according to physical path
		foreach ($conf->file->dol_document_root as $type => $dirroot)	// ex: array(["main"]=>"/home/maindir/htdocs", ["alt0"]=>"/home/moddir0/htdocs", ...)
		{
			if ($type == 'main') continue;
			if (file_exists($dirroot.'/'.$path.'/img/'.$picto))	// This need a lot of time, that's why enabling alternative dir like "custom" dir is not recommanded
			{
				$url=DOL_URL_ROOT.$conf->file->dol_url_root[$type];
				break;
			}
		}

		// $url is '' or '/custom', $path is current theme or
		$fullpathpicto = $url.'/'.$path.'/img/'.$picto;
	}

	if ($srconly) return $fullpathpicto;
	else
	{
		$tmparray=array(0=>$titlealt);
		if (preg_match('/:[^\s0-9]/',$titlealt)) $tmparray=explode(':',$titlealt);		// We explode if we have TextA:TextB. Not if we have TextA: TextB
		$title=$tmparray[0];
		$alt=empty($tmparray[1])?'':$tmparray[1];
		return '<img src="'.$fullpathpicto.'" alt="'.dol_escape_htmltag($alt).'"'.($notitle?'':' title="'.dol_escape_htmltag($title).'"').($moreatt?' '.$moreatt:' class="inline-block valigntextbottom"').'>';	// Alt is used for accessibility, title for popup
	}
}

/**
 *	Show a picto called object_picto (generic function)
 *
 *	@param	string	$titlealt			Text on alt and title of image. Alt only if param notitle is set to 1. If text is "TextA:TextB", use Text A on alt and Text B on title.
 *	@param	string	$picto				Name of image to show object_picto (example: user, group, action, bill, contract, propal, product, ...)
 *										For external modules use imagename@mymodule to search into directory "img" of module.
 *	@param	string	$moreatt			Add more attribute on img tag (ie: class="datecallink")
 *	@param	int		$pictoisfullpath	If 1, image path is a full path
 *	@param	int		$srconly			Return only content of the src attribute of img.
 *  @param	int		$notitle			1=Disable tag title. Use it if you add js tooltip, to avoid duplicate tooltip.
 *	@return	string						Return img tag
 *	@see	#img_picto, #img_picto_common
 */
function img_object($titlealt, $picto, $moreatt = '', $pictoisfullpath = false, $srconly=0, $notitle=0)
{
	return img_picto($titlealt, 'object_'.$picto, $moreatt, $pictoisfullpath, $srconly, $notitle);
}

/**
 *	Show weather picto
 *
 *	@param      string		$titlealt         	Text on alt and title of image. Alt only if param notitle is set to 1. If text is "TextA:TextB", use Text A on alt and Text B on title.
 *	@param      string		$picto       		Name of image file to show (If no extension provided, we use '.png'). Image must be stored into htdocs/theme/common directory.
 *	@param		string		$moreatt			Add more attribute on img tag
 *	@param		int			$pictoisfullpath	If 1, image path is a full path
 *	@return     string      					Return img tag
 *  @see        #img_object, #img_picto
 */
function img_weather($titlealt, $picto, $moreatt = '', $pictoisfullpath = 0)
{
	global $conf;

	if (! preg_match('/(\.png|\.gif)$/i', $picto)) $picto .= '.png';

	$path = DOL_URL_ROOT.'/theme/'.$conf->theme.'/img/weather/'.$picto;

	return img_picto($titlealt, $path, $moreatt, 1);
}

/**
 *	Show picto (generic function)
 *
 *	@param      string		$titlealt         	Text on alt and title of image. Alt only if param notitle is set to 1. If text is "TextA:TextB", use Text A on alt and Text B on title.
 *	@param      string		$picto       		Name of image file to show (If no extension provided, we use '.png'). Image must be stored into htdocs/theme/common directory.
 *	@param		string		$moreatt			Add more attribute on img tag
 *	@param		int			$pictoisfullpath	If 1, image path is a full path
 *	@return     string      					Return img tag
 *  @see        #img_object, #img_picto
 */
function img_picto_common($titlealt, $picto, $moreatt = '', $pictoisfullpath = 0)
{
	global $conf;

	if (! preg_match('/(\.png|\.gif)$/i', $picto)) $picto .= '.png';

	if ($pictoisfullpath) $path = $picto;
	else
	{
		$path = DOL_URL_ROOT.'/theme/common/'.$picto;

		if (! empty($conf->global->MAIN_MODULE_CAN_OVERWRITE_COMMONICONS))
		{
			$themepath = DOL_DOCUMENT_ROOT.'/theme/'.$conf->theme.'/img/'.$picto;

			if (file_exists($themepath)) $path = $themepath;
		}
	}

	return img_picto($titlealt, $path, $moreatt, 1);
}

/**
 *	Show logo action
 *
 *	@param	string		$titlealt       Text on alt and title of image. Alt only if param notitle is set to 1. If text is "TextA:TextB", use Text A on alt and Text B on title.
 *	@param  string		$numaction   	Action id or code to show
 *	@return string      				Return an img tag
 */
function img_action($titlealt, $numaction)
{
	global $conf, $langs;

	if (empty($titlealt) || $titlealt == 'default')
	{
		if ($numaction == '-1' || $numaction == 'ST_NO')			{ $numaction = -1; $titlealt = $langs->transnoentitiesnoconv('ChangeDoNotContact'); }
		elseif ($numaction ==  '0' || $numaction == 'ST_NEVER') 	{ $numaction = 0; $titlealt = $langs->transnoentitiesnoconv('ChangeNeverContacted'); }
		elseif ($numaction ==  '1' || $numaction == 'ST_TODO')  	{ $numaction = 1; $titlealt = $langs->transnoentitiesnoconv('ChangeToContact'); }
		elseif ($numaction ==  '2' || $numaction == 'ST_PEND')  	{ $numaction = 2; $titlealt = $langs->transnoentitiesnoconv('ChangeContactInProcess'); }
		elseif ($numaction ==  '3' || $numaction == 'ST_DONE')  	{ $numaction = 3; $titlealt = $langs->transnoentitiesnoconv('ChangeContactDone'); }
		else { $titlealt = $langs->transnoentitiesnoconv('ChangeStatus '.$numaction); $numaction = 0; }
	}
	if (! is_numeric($numaction)) $numaction=0;

	return img_picto($titlealt, 'stcomm'.$numaction.'.png');
}

/**
 *  Show pdf logo
 *
 *  @param	string		$titlealt   Text on alt and title of image. Alt only if param notitle is set to 1. If text is "TextA:TextB", use Text A on alt and Text B on title.
 *  @param  int		    $size       Taille de l'icone : 3 = 16x16px , 2 = 14x14px
 *  @return string      			Retourne tag img
 */
function img_pdf($titlealt = 'default', $size = 3)
{
	global $conf, $langs;

	if ($titlealt == 'default') $titlealt = $langs->trans('Show');

	return img_picto($titlealt, 'pdf'.$size.'.png');
}

/**
 *	Show logo +
 *
 *	@param	string	$titlealt   Text on alt and title of image. Alt only if param notitle is set to 1. If text is "TextA:TextB", use Text A on alt and Text B on title.
 *	@param  string	$other      Add more attributes on img
 *	@return string      		Return tag img
 */
function img_edit_add($titlealt = 'default', $other = '')
{
	global $conf, $langs;

	if ($titlealt == 'default') $titlealt = $langs->trans('Add');

	return img_picto($titlealt, 'edit_add.png', $other);
}
/**
 *	Show logo -
 *
 *	@param	string	$titlealt	Text on alt and title of image. Alt only if param notitle is set to 1. If text is "TextA:TextB", use Text A on alt and Text B on title.
 *	@param  string	$other      Add more attributes on img
 *	@return string      		Return tag img
 */
function img_edit_remove($titlealt = 'default', $other='')
{
	global $conf, $langs;

	if ($titlealt == 'default') $titlealt = $langs->trans('Remove');

	return img_picto($titlealt, 'edit_remove.png', $other);
}

/**
 *	Show logo editer/modifier fiche
 *
 *	@param  string	$titlealt   Text on alt and title of image. Alt only if param notitle is set to 1. If text is "TextA:TextB", use Text A on alt and Text B on title.
 *	@param  integer	$float      Si il faut y mettre le style "float: right"
 *	@param  string	$other		Add more attributes on img
 *	@return string      		Return tag img
 */
function img_edit($titlealt = 'default', $float = 0, $other = 'class="pictoedit"')
{
	global $conf, $langs;

	if ($titlealt == 'default') $titlealt = $langs->trans('Modify');

	return img_picto($titlealt, 'edit.png', ($float ? 'style="float: '.($langs->tab_translate["DIRECTION"] == 'rtl'?'left':'right').'"' : "") . ($other?' '.$other:''));
}

/**
 *	Show logo view card
 *
 *	@param	string	$titlealt   Text on alt and title of image. Alt only if param notitle is set to 1. If text is "TextA:TextB", use Text A on alt and Text B on title.
 *	@param  integer	$float      Si il faut y mettre le style "float: right"
 *	@param  string	$other		Add more attributes on img
 *	@return string      		Return tag img
 */
function img_view($titlealt = 'default', $float = 0, $other = '')
{
	global $conf, $langs;

	if ($titlealt == 'default') $titlealt = $langs->trans('View');

	$moreatt = ($float ? 'style="float: right" ' : '').$other;

	return img_picto($titlealt, 'view.png', $moreatt);
}

/**
 *  Show delete logo
 *
 *  @param	string	$titlealt   Text on alt and title of image. Alt only if param notitle is set to 1. If text is "TextA:TextB", use Text A on alt and Text B on title.
 *	@param  string	$other      Add more attributes on img
 *  @return string      		Retourne tag img
 */
function img_delete($titlealt = 'default', $other = 'class="pictodelete"')
{
	global $conf, $langs;

	if ($titlealt == 'default') $titlealt = $langs->trans('Delete');

	return img_picto($titlealt, 'delete.png', $other);
}

/**
 *  Show printer logo
 *
 *  @param  string  $titlealt   Text on alt and title of image. Alt only if param notitle is set to 1. If text is "TextA:TextB", use Text A on alt and Text B on title.
 *  @param  string  $other      Add more attributes on img
 *  @return string              Retourne tag img
 */
function img_printer($titlealt = "default", $other='')
{
    global $conf,$langs;
    if ($titlealt=="default") $titlealt=$langs->trans("Print");
    return img_picto($titlealt,'printer.png',$other);
}

/**
 *  Show delete logo
 *
 *  @param	string	$titlealt   Text on alt and title of image. Alt only if param notitle is set to 1. If text is "TextA:TextB", use Text A on alt and Text B on title.
 *	@param  string	$other      Add more attributes on img
 *  @return string      		Retourne tag img
 */
function img_split($titlealt = 'default', $other = 'class="pictosplit"')
{
	global $conf, $langs;

	if ($titlealt == 'default') $titlealt = $langs->trans('Split');

	return img_picto($titlealt, 'split.png', $other);
}

/**
 *	Show help logo with cursor "?"
 *
 * 	@param	int              	$usehelpcursor		1=Use help cursor, 2=Use click pointer cursor, 0=No specific cursor
 * 	@param	int|string	        $usealttitle		Text to use as alt title
 * 	@return string            	           			Return tag img
 */
function img_help($usehelpcursor = 1, $usealttitle = 1)
{
	global $conf, $langs;

	if ($usealttitle)
	{
		if (is_string($usealttitle)) $usealttitle = dol_escape_htmltag($usealttitle);
		else $usealttitle = $langs->trans('Info');
	}

	return img_picto($usealttitle, 'info.png', 'style="vertical-align: middle;'.($usehelpcursor == 1 ? ' cursor: help': ($usehelpcursor == 2 ? ' cursor: pointer':'')).'"');
}

/**
 *	Show info logo
 *
 *	@param	string	$titlealt   Text on alt and title of image. Alt only if param notitle is set to 1. If text is "TextA:TextB", use Text A on alt and Text B on title.
 *	@return string      		Return img tag
 */
function img_info($titlealt = 'default')
{
	global $conf, $langs;

	if ($titlealt == 'default') $titlealt = $langs->trans('Informations');

	return img_picto($titlealt, 'info.png', 'style="vertical-align: middle;"');
}

/**
 *	Show warning logo
 *
 *	@param	string	$titlealt   Text on alt and title of image. Alt only if param notitle is set to 1. If text is "TextA:TextB", use Text A on alt and Text B on title.
 *	@param	string	$moreatt	Add more attribute on img tag (For example 'style="float: right"'). If 1
 *	@return string      		Return img tag
 */
function img_warning($titlealt = 'default', $moreatt = '')
{
	global $conf, $langs;

	if ($titlealt == 'default') $titlealt = $langs->trans('Warning');

	//return '<div class="imglatecoin">'.img_picto($titlealt, 'warning_white.png', 'class="pictowarning valignmiddle"'.($moreatt ? ($moreatt == '1' ? ' style="float: right"' : ' '.$moreatt): '')).'</div>';
	return img_picto($titlealt, 'warning.png', 'class="pictowarning valignmiddle"'.($moreatt ? ($moreatt == '1' ? ' style="float: right"' : ' '.$moreatt): ''));
}

/**
 *  Show error logo
 *
 *	@param	string	$titlealt   Text on alt and title of image. Alt only if param notitle is set to 1. If text is "TextA:TextB", use Text A on alt and Text B on title.
 *	@return string      		Return img tag
 */
function img_error($titlealt = 'default')
{
	global $conf, $langs;

	if ($titlealt == 'default') $titlealt = $langs->trans('Error');

	return img_picto($titlealt, 'error.png', 'class="valigntextbottom"');
}

/**
 *	Show next logo
 *
 *	@param	string	$titlealt   Text on alt and title of image. Alt only if param notitle is set to 1. If text is "TextA:TextB", use Text A on alt and Text B on title.
*	@param	string	$moreatt	Add more attribute on img tag (For example 'style="float: right"')
  *	@return string      		Return img tag
 */
function img_next($titlealt = 'default', $moreatt='')
{
	global $conf, $langs;

	if ($titlealt == 'default') $titlealt = $langs->trans('Next');

	//return img_picto($titlealt, 'next.png', $moreatt);
	return '<span class="fa fa-chevron-right paddingright paddingleft" title="'.dol_escape_htmltag($titlealt).'"></span>';
}

/**
 *	Show previous logo
 *
 *	@param	string	$titlealt   Text on alt and title of image. Alt only if param notitle is set to 1. If text is "TextA:TextB", use Text A on alt and Text B on title.
 *	@param	string	$moreatt	Add more attribute on img tag (For example 'style="float: right"')
 *	@return string      		Return img tag
 */
function img_previous($titlealt = 'default', $moreatt='')
{
	global $conf, $langs;

	if ($titlealt == 'default') $titlealt = $langs->trans('Previous');

	//return img_picto($titlealt, 'previous.png', $moreatt);
	return '<span class="fa fa-chevron-left paddingright paddingleft" title="'.dol_escape_htmltag($titlealt).'"></span>';
}

/**
 *	Show down arrow logo
 *
 *	@param	string	$titlealt   Text on alt and title of image. Alt only if param notitle is set to 1. If text is "TextA:TextB", use Text A on alt and Text B on title.
 *	@param  int		$selected   Selected
 *  @param	string	$moreclass	Add more CSS classes
 *	@return string      		Return img tag
 */
function img_down($titlealt = 'default', $selected = 0, $moreclass='')
{
	global $conf, $langs;

	if ($titlealt == 'default') $titlealt = $langs->trans('Down');

	return img_picto($titlealt, ($selected ? '1downarrow_selected.png' : '1downarrow.png'), 'class="imgdown'.($moreclass?" ".$moreclass:"").'"');
}

/**
 *	Show top arrow logo
 *
 *	@param	string	$titlealt   Text on alt and title of image. Alt only if param notitle is set to 1. If text is "TextA:TextB", use Text A on alt and Text B on title.
 *	@param  int		$selected	Selected
 *  @param	string	$moreclass	Add more CSS classes
 *	@return string      		Return img tag
 */
function img_up($titlealt = 'default', $selected = 0, $moreclass='')
{
	global $conf, $langs;

	if ($titlealt == 'default') $titlealt = $langs->trans('Up');

	return img_picto($titlealt, ($selected ? '1uparrow_selected.png' : '1uparrow.png'), 'class="imgup'.($moreclass?" ".$moreclass:"").'"');
}

/**
 *	Show left arrow logo
 *
 *	@param	string	$titlealt   Text on alt and title of image. Alt only if param notitle is set to 1. If text is "TextA:TextB", use Text A on alt and Text B on title.
 *	@param  int		$selected	Selected
 *	@param	string	$moreatt	Add more attribute on img tag (For example 'style="float: right"')
 *	@return string      		Return img tag
 */
function img_left($titlealt = 'default', $selected = 0, $moreatt='')
{
	global $conf, $langs;

	if ($titlealt == 'default') $titlealt = $langs->trans('Left');

	return img_picto($titlealt, ($selected ? '1leftarrow_selected.png' : '1leftarrow.png'), $moreatt);
}

/**
 *	Show right arrow logo
 *
 *	@param	string	$titlealt   Text on alt and title of image. Alt only if param notitle is set to 1. If text is "TextA:TextB", use Text A on alt and Text B on title.
 *	@param  int		$selected	Selected
 *	@param	string	$moreatt	Add more attribute on img tag (For example 'style="float: right"')
 *	@return string      		Return img tag
 */
function img_right($titlealt = 'default', $selected = 0, $moreatt='')
{
	global $conf, $langs;

	if ($titlealt == 'default') $titlealt = $langs->trans('Right');

	return img_picto($titlealt, ($selected ? '1rightarrow_selected.png' : '1rightarrow.png'), $moreatt);
}

/**
 *	Show tick logo if allowed
 *
 *	@param	string	$allow		Allow
 *	@param	string	$titlealt   Text on alt and title of image. Alt only if param notitle is set to 1. If text is "TextA:TextB", use Text A on alt and Text B on title.
 *	@return string      		Return img tag
 */
function img_allow($allow, $titlealt = 'default')
{
	global $conf, $langs;

	if ($titlealt == 'default') $titlealt = $langs->trans('Active');

	if ($allow == 1) return img_picto($titlealt, 'tick.png');

	return '-';
}


/**
 *	Show MIME img of a file
 *
 *	@param	string	$file		Filename
 * 	@param	string	$titlealt	Text on alt and title of image. Alt only if param notitle is set to 1. If text is "TextA:TextB", use Text A on alt and Text B on title.
 *	@return string     			Return img tag
 */
function img_mime($file, $titlealt = '')
{
	require_once DOL_DOCUMENT_ROOT.'/core/lib/files.lib.php';

	$mimetype = dol_mimetype($file, '', 1);
	$mimeimg = dol_mimetype($file, '', 2);

	if (empty($titlealt)) $titlealt = 'Mime type: '.$mimetype;

	return img_picto_common($titlealt, 'mime/'.$mimeimg);
}


/**
 *	Show phone logo.
 *  Use img_picto instead.
 *
 *	@param	string	$titlealt   Text on alt and title of image. Alt only if param notitle is set to 1. If text is "TextA:TextB", use Text A on alt and Text B on title.
 *	@param  int		$option		Option
 *	@return string      		Return img tag
 *  @deprecated
 *  @see img_picto
 */
function img_phone($titlealt = 'default', $option = 0)
{
	dol_syslog(__FUNCTION__ . " is deprecated", LOG_WARNING);

	global $conf,$langs;

	if ($titlealt == 'default') $titlealt = $langs->trans('Call');

	if ($option == 1) $img = 'call';
	else $img = 'call_out';

	return img_picto($titlealt, $img);
}

/**
 *  Show search logo
 *
 *  @param	string	$titlealt   Text on alt and title of image. Alt only if param notitle is set to 1. If text is "TextA:TextB", use Text A on alt and Text B on title.
 *	@param  string	$other      Add more attributes on img
 *  @return string      		Retourne tag img
 */
function img_search($titlealt = 'default', $other = '')
{
	global $conf, $langs;

	if ($titlealt == 'default') $titlealt = $langs->trans('Search');

	$img = img_picto($titlealt, 'search.png', $other, false, 1);

	$input = '<input type="image" class="liste_titre" name="button_search" src="'.$img.'" ';
	$input.= 'value="'.dol_escape_htmltag($titlealt).'" title="'.dol_escape_htmltag($titlealt).'" >';

	return $input;
}

/**
 *  Show search logo
 *
 *  @param	string	$titlealt   Text on alt and title of image. Alt only if param notitle is set to 1. If text is "TextA:TextB", use Text A on alt and Text B on title.
 *	@param  string	$other      Add more attributes on img
 *  @return string      		Retourne tag img
 */
function img_searchclear($titlealt = 'default', $other = '')
{
	global $conf, $langs;

	if ($titlealt == 'default') $titlealt = $langs->trans('Search');

	$img = img_picto($titlealt, 'searchclear.png', $other, false, 1);

	$input = '<input type="image" class="liste_titre" name="button_removefilter" src="'.$img.'" ';
	$input.= 'value="'.dol_escape_htmltag($titlealt).'" title="'.dol_escape_htmltag($titlealt).'" >';

	return $input;
}

/**
 *	Show information for admin users or standard users
 *
 *	@param	string	$text			Text info
 *	@param  integer	$infoonimgalt	Info is shown only on alt of star picto, otherwise it is show on output after the star picto
 *	@param	int		$nodiv			No div
 *  @param  string  $admin          '1'=Info for admin users. '0'=Info for standard users (change only the look), 'xxx'=Other
 *	@return	string					String with info text
 */
function info_admin($text, $infoonimgalt = 0, $nodiv=0, $admin='1')
{
	global $conf, $langs;

	if ($infoonimgalt)
	{
		return img_picto($text, 'info', 'class="hideonsmartphone"');
	}

	return ($nodiv?'':'<div class="'.(empty($admin)?'':($admin=='1'?'info':$admin)).' hideonsmartphone">').'<span class="fa fa-info-circle" title="'.dol_escape_htmltag($admin?$langs->trans('InfoAdmin'):$langs->trans('Note')).'"></span> '.$text.($nodiv?'':'</div>');
}


/**
 *	Affiche message erreur system avec toutes les informations pour faciliter le diagnostic et la remontee des bugs.
 *	On doit appeler cette fonction quand une erreur technique bloquante est rencontree.
 *	Toutefois, il faut essayer de ne l'appeler qu'au sein de pages php, les classes devant
 *	renvoyer leur erreur par l'intermediaire de leur propriete "error".
 *
 *	@param	 	DoliDB	$db      	Database handler
 *	@param  	mixed	$error		String or array of errors strings to show
 *  @param		array	$errors		Array of errors
 *	@return 	void
 *  @see    	dol_htmloutput_errors
 */
function dol_print_error($db='',$error='',$errors=null)
{
	global $conf,$langs,$argv;
	global $dolibarr_main_prod;

	$out = '';
	$syslog = '';

	// Si erreur intervenue avant chargement langue
	if (! $langs)
	{
		require_once DOL_DOCUMENT_ROOT .'/core/class/translate.class.php';
		$langs = new Translate('', $conf);
		$langs->load("main");
	}
	$langs->load("main");
	$langs->load("errors");

	if ($_SERVER['DOCUMENT_ROOT'])    // Mode web
	{
		$out.=$langs->trans("DolibarrHasDetectedError").".<br>\n";
		if (! empty($conf->global->MAIN_FEATURES_LEVEL)) $out.="You use an experimental or develop level of features, so please do NOT report any bugs, except if problem is confirmed moving option MAIN_FEATURES_LEVEL back to 0.<br>\n";
		$out.=$langs->trans("InformationToHelpDiagnose").":<br>\n";

		$out.="<b>".$langs->trans("Date").":</b> ".dol_print_date(time(),'dayhourlog')."<br>\n";
		$out.="<b>".$langs->trans("Dolibarr").":</b> ".DOL_VERSION."<br>\n";
		if (isset($conf->global->MAIN_FEATURES_LEVEL)) $out.="<b>".$langs->trans("LevelOfFeature").":</b> ".$conf->global->MAIN_FEATURES_LEVEL."<br>\n";
		if (function_exists("phpversion"))
		{
			$out.="<b>".$langs->trans("PHP").":</b> ".phpversion()."<br>\n";
		}
		$out.="<b>".$langs->trans("Server").":</b> ".$_SERVER["SERVER_SOFTWARE"]."<br>\n";
		if (function_exists("php_uname"))
		{
			$out.="<b>".$langs->trans("OS").":</b> ".php_uname()."<br>\n";
		}
		$out.="<b>".$langs->trans("UserAgent").":</b> ".$_SERVER["HTTP_USER_AGENT"]."<br>\n";
		$out.="<br>\n";
		$out.="<b>".$langs->trans("RequestedUrl").":</b> ".dol_htmlentities($_SERVER["REQUEST_URI"],ENT_COMPAT,'UTF-8')."<br>\n";
		$out.="<b>".$langs->trans("Referer").":</b> ".(isset($_SERVER["HTTP_REFERER"])?dol_htmlentities($_SERVER["HTTP_REFERER"],ENT_COMPAT,'UTF-8'):'')."<br>\n";
		$out.="<b>".$langs->trans("MenuManager").":</b> ".(isset($conf->standard_menu)?$conf->standard_menu:'')."<br>\n";
		$out.="<br>\n";
		$syslog.="url=".$_SERVER["REQUEST_URI"];
		$syslog.=", query_string=".$_SERVER["QUERY_STRING"];
	}
	else                              // Mode CLI
	{
		$out.='> '.$langs->transnoentities("ErrorInternalErrorDetected").":\n".$argv[0]."\n";
		$syslog.="pid=".dol_getmypid();
	}

	if (is_object($db))
	{
		if ($_SERVER['DOCUMENT_ROOT'])  // Mode web
		{
			$out.="<b>".$langs->trans("DatabaseTypeManager").":</b> ".$db->type."<br>\n";
			$out.="<b>".$langs->trans("RequestLastAccessInError").":</b> ".($db->lastqueryerror()?dol_escape_htmltag($db->lastqueryerror()):$langs->trans("ErrorNoRequestInError"))."<br>\n";
			$out.="<b>".$langs->trans("ReturnCodeLastAccessInError").":</b> ".($db->lasterrno()?dol_escape_htmltag($db->lasterrno()):$langs->trans("ErrorNoRequestInError"))."<br>\n";
			$out.="<b>".$langs->trans("InformationLastAccessInError").":</b> ".($db->lasterror()?dol_escape_htmltag($db->lasterror()):$langs->trans("ErrorNoRequestInError"))."<br>\n";
			$out.="<br>\n";
		}
		else                            // Mode CLI
		{
		    // No dol_escape_htmltag for output, we are in CLI mode
		    $out.='> '.$langs->transnoentities("DatabaseTypeManager").":\n".$db->type."\n";
			$out.='> '.$langs->transnoentities("RequestLastAccessInError").":\n".($db->lastqueryerror()?$db->lastqueryerror():$langs->transnoentities("ErrorNoRequestInError"))."\n";
			$out.='> '.$langs->transnoentities("ReturnCodeLastAccessInError").":\n".($db->lasterrno()?$db->lasterrno():$langs->transnoentities("ErrorNoRequestInError"))."\n";
			$out.='> '.$langs->transnoentities("InformationLastAccessInError").":\n".($db->lasterror()?$db->lasterror():$langs->transnoentities("ErrorNoRequestInError"))."\n";

		}
		$syslog.=", sql=".$db->lastquery();
		$syslog.=", db_error=".$db->lasterror();
	}

	if ($error || $errors)
	{
		$langs->load("errors");

		// Merge all into $errors array
		if (is_array($error) && is_array($errors)) $errors=array_merge($error,$errors);
		elseif (is_array($error)) $errors=$error;
		elseif (is_array($errors)) $errors=array_merge(array($error),$errors);
		else $errors=array_merge(array($error));

		foreach($errors as $msg)
		{
			if (empty($msg)) continue;
			if ($_SERVER['DOCUMENT_ROOT'])  // Mode web
			{
				$out.="<b>".$langs->trans("Message").":</b> ".dol_escape_htmltag($msg)."<br>\n" ;
			}
			else                        // Mode CLI
			{
				$out.='> '.$langs->transnoentities("Message").":\n".$msg."\n" ;
			}
			$syslog.=", msg=".$msg;
		}
	}
	if (empty($dolibarr_main_prod) && $_SERVER['DOCUMENT_ROOT'] && function_exists('xdebug_print_function_stack') && function_exists('xdebug_call_file'))
	{
		xdebug_print_function_stack();
		$out.='<b>XDebug informations:</b>'."<br>\n";
		$out.='File: '.xdebug_call_file()."<br>\n";
		$out.='Line: '.xdebug_call_line()."<br>\n";
		$out.='Function: '.xdebug_call_function()."<br>\n";
		$out.="<br>\n";
	}

	if (empty($dolibarr_main_prod)) print $out;
	else define("MAIN_CORE_ERROR", 1);
	//else print 'Sorry, an error occured but the parameter $dolibarr_main_prod is defined in conf file so no message is reported to your browser. Please read the log file for error message.';
	dol_syslog("Error ".$syslog, LOG_ERR);
}

/**
 * Show a public email and error code to contact if technical error
 *
 * @param	string	$prefixcode		Prefix of public error code
 * @param   string  $errormessage   Complete error message
 * @return	void
 */
function dol_print_error_email($prefixcode, $errormessage='')
{
	global $langs,$conf;

	$langs->load("errors");
	$now=dol_now();
	print '<br><div class="center login_main_message"><div class="error">';
	print $langs->trans("ErrorContactEMail", $conf->global->MAIN_INFO_SOCIETE_MAIL, $prefixcode.dol_print_date($now,'%Y%m%d'));
	if ($errormessage) print '<br><br>'.$errormessage;
	print '</div></div>';
}

/**
 *	Show title line of an array
 *
 *	@param	string	$name        Label of field
 *	@param	string	$file        Url used when we click on sort picto
 *	@param	string	$field       Field to use for new sorting
 *	@param	string	$begin       ("" by defaut)
 *	@param	string	$moreparam   Add more parameters on sort url links ("" by default)
 *	@param  string	$td          Options of attribute td ("" by defaut, example: 'align="center"')
 *	@param  string	$sortfield   Current field used to sort
 *	@param  string	$sortorder   Current sort order
 *  @param	string	$prefix		 Prefix for css. Use space after prefix to add your own CSS tag.
 *	@return	void
 */
function print_liste_field_titre($name, $file="", $field="", $begin="", $moreparam="", $td="", $sortfield="", $sortorder="", $prefix="")
{
	print getTitleFieldOfList($name, 0, $file, $field, $begin, $moreparam, $td, $sortfield, $sortorder, $prefix);
}

/**
 *	Get title line of an array
 *
 *	@param	string	$name        Translation key of field
 *	@param	int		$thead		 0=To use with standard table format, 1=To use inside <thead><tr>, 2=To use with <div>
 *	@param	string	$file        Url used when we click on sort picto
 *	@param	string	$field       Field to use for new sorting. Empty if this field is not sortable.
 *	@param	string	$begin       ("" by defaut)
 *	@param	string	$moreparam   Add more parameters on sort url links ("" by default)
 *	@param  string	$moreattrib  Add more attributes on th ("" by defaut). To add more css class, use param $prefix.
 *	@param  string	$sortfield   Current field used to sort (Ex: 'd.datep,d.id')
 *	@param  string	$sortorder   Current sort order (Ex: 'asc,desc')
 *  @param	string	$prefix		 Prefix for css. Use space after prefix to add your own CSS tag.
 *	@return	string
 */
function getTitleFieldOfList($name, $thead=0, $file="", $field="", $begin="", $moreparam="", $moreattrib="", $sortfield="", $sortorder="", $prefix="")
{
	global $conf, $langs;
	//print "$name, $file, $field, $begin, $options, $moreattrib, $sortfield, $sortorder<br>\n";

	$sortorder=strtoupper($sortorder);
	$out='';
    $sortimg='';

	$tag='th';
	if ($thead==2) $tag='div';

	$tmpsortfield=explode(',',$sortfield);
	$sortfield1=trim($tmpsortfield[0]);    // If $sortfield is 'd.datep,d.id', it becomes 'd.datep'
	$tmpfield=explode(',',$field);
	$field1=trim($tmpfield[0]);            // If $field is 'd.datep,d.id', it becomes 'd.datep'

	//var_dump('field='.$field.' field1='.$field1.' sortfield='.$sortfield.' sortfield1='.$sortfield1);

	// If field is used as sort criteria we use a specific css class liste_titre_sel
	// Example if (sortfield,field)=("nom","xxx.nom") or (sortfield,field)=("nom","nom")
	if ($field1 && ($sortfield1 == $field1 || $sortfield1 == preg_replace("/^[^\.]+\./","",$field1))) $out.= '<'.$tag.' class="'.$prefix.'liste_titre_sel" '. $moreattrib.'>';
	else $out.= '<'.$tag.' class="'.$prefix.'liste_titre" '. $moreattrib.'>';

	if (empty($thead) && $field)    // If this is a sort field
	{
		$options=preg_replace('/sortfield=([a-zA-Z0-9,\s\.]+)/i','',$moreparam);
		$options=preg_replace('/sortorder=([a-zA-Z0-9,\s\.]+)/i','',$options);
		$options=preg_replace('/&+/i','&',$options);
		if (! preg_match('/^&/',$options)) $options='&'.$options;

		if ($field1 != $sortfield1) // We are on another field
		{
            if (preg_match('/^DESC/', $sortorder)) $out.= '<a href="'.$file.'?sortfield='.$field.'&sortorder=desc&begin='.$begin.$options.'">';
            else $out.= '<a href="'.$file.'?sortfield='.$field.'&sortorder=asc&begin='.$begin.$options.'">';
		}
		else                      // We are of first sorting criteria
		{
            if (preg_match('/^ASC/', $sortorder)) $out.= '<a href="'.$file.'?sortfield='.$sortfield.'&sortorder=desc&begin='.$begin.$options.'">';
		    else $out.= '<a href="'.$file.'?sortfield='.$sortfield.'&sortorder=asc&begin='.$begin.$options.'">';
		}
	}

	$out.=$langs->trans($name);

	if (empty($thead) && $field)    // If this is a sort field
	{
		$out.='</a>';
	}

	if (empty($thead) && $field)    // If this is a sort field
	{
		$options=preg_replace('/sortfield=([a-zA-Z0-9,\s\.]+)/i','',$moreparam);
		$options=preg_replace('/sortorder=([a-zA-Z0-9,\s\.]+)/i','',$options);
		$options=preg_replace('/&+/i','&',$options);
		if (! preg_match('/^&/',$options)) $options='&'.$options;

		//print "&nbsp;";
		//$sortimg.= '<img width="2" src="'.DOL_URL_ROOT.'/theme/common/transparent.png" alt="">';
		//$sortimg.= '<span class="nowrap">';

		if (! $sortorder || $field1 != $sortfield1)
		{
			//$out.= '<a href="'.$file.'?sortfield='.$field.'&sortorder=asc&begin='.$begin.$options.'">'.img_down("A-Z",0).'</a>';
			//$out.= '<a href="'.$file.'?sortfield='.$field.'&sortorder=desc&begin='.$begin.$options.'">'.img_up("Z-A",0).'</a>';
		}
		else
		{
			if (preg_match('/^DESC/', $sortorder)) {
				//$out.= '<a href="'.$file.'?sortfield='.$field.'&sortorder=asc&begin='.$begin.$options.'">'.img_down("A-Z",0).'</a>';
				//$out.= '<a href="'.$file.'?sortfield='.$field.'&sortorder=desc&begin='.$begin.$options.'">'.img_up("Z-A",1).'</a>';
				$sortimg.= '<span class="nowrap">'.img_up("Z-A",0).'</span>';
			}
			if (preg_match('/^ASC/', $sortorder)) {
				//$out.= '<a href="'.$file.'?sortfield='.$field.'&sortorder=asc&begin='.$begin.$options.'">'.img_down("A-Z",1).'</a>';
				//$out.= '<a href="'.$file.'?sortfield='.$field.'&sortorder=desc&begin='.$begin.$options.'">'.img_up("Z-A",0).'</a>';
				$sortimg.= '<span class="nowrap">'.img_down("A-Z",0).'</span>';
			}
		}

		//$sortimg.= '</span>';
	}

	$out.=$sortimg;

	$out.='</'.$tag.'>';

	return $out;
}

/**
 *	Show a title.
 *
 *	@param	string	$title			Title to show
 *	@return	string					Title to show
 *  @deprecated						Use load_fiche_titre instead
 *  @see load_fiche_titre
 */
function print_titre($title)
{
	dol_syslog(__FUNCTION__ . " is deprecated", LOG_WARNING);

	print '<div class="titre">'.$title.'</div>';
}

/**
 *	Show a title with picto
 *
 *	@param	string	$title				Title to show
 *	@param	string	$mesg				Added message to show on right
 *	@param	string	$picto				Icon to use before title (should be a 32x32 transparent png file)
 *	@param	int		$pictoisfullpath	1=Icon name is a full absolute url of image
 * 	@param	int		$id					To force an id on html objects
 * 	@return	void
 *  @deprecated Use print load_fiche_titre instead
 */
function print_fiche_titre($title, $mesg='', $picto='title_generic.png', $pictoisfullpath=0, $id='')
{
	print load_fiche_titre($title, $mesg, $picto, $pictoisfullpath, $id);
}

/**
 *	Load a title with picto
 *
 *	@param	string	$titre				Title to show
 *	@param	string	$morehtmlright		Added message to show on right
 *	@param	string	$picto				Icon to use before title (should be a 32x32 transparent png file)
 *	@param	int		$pictoisfullpath	1=Icon name is a full absolute url of image
 * 	@param	int		$id					To force an id on html objects
 *  @param  string  $morecssontable     More css on table
 * 	@return	string
 *  @see print_barre_liste
 */
function load_fiche_titre($titre, $morehtmlright='', $picto='title_generic.png', $pictoisfullpath=0, $id=0, $morecssontable='')
{
	global $conf;

	$return='';

	if ($picto == 'setup') $picto='title.png';
	if (($conf->browser->name == 'ie') && $picto=='title.png') $picto='title.gif';

	$return.= "\n";
	$return.= '<table '.($id?'id="'.$id.'" ':'').'summary="" class="centpercent notopnoleftnoright'.($morecssontable?' '.$morecssontable:'').'" style="margin-bottom: 2px;"><tr>';
	if ($picto) $return.= '<td class="nobordernopadding widthpictotitle" valign="middle">'.img_picto('',$picto, 'class="valignmiddle" id="pictotitle"', $pictoisfullpath).'</td>';
	$return.= '<td class="nobordernopadding" valign="middle">';
	$return.= '<div class="titre">'.$titre.'</div>';
	$return.= '</td>';
	if (dol_strlen($morehtmlright))
	{
		$return.= '<td class="nobordernopadding titre_right" align="right" valign="middle">'.$morehtmlright.'</td>';
	}
	$return.= '</tr></table>'."\n";

	return $return;
}

/**
 *	Print a title with navigation controls for pagination
 *
 *	@param	string	    $titre				Title to show (required)
 *	@param	int   	    $page				Numero of page to show in navigation links (required)
 *	@param	string	    $file				Url of page (required)
 *	@param	string	    $options         	More parameters for links ('' by default, does not include sortfield neither sortorder)
 *	@param	string    	$sortfield       	Field to sort on ('' by default)
 *	@param	string	    $sortorder       	Order to sort ('' by default)
 *	@param	string	    $center          	String in the middle ('' by default). We often find here string $massaction comming from $form->selectMassAction()
 *	@param	int		    $num				Number of records found by select with limit+1
 *	@param	int|string  $totalnboflines		Total number of records/lines for all pages (if known). Use a negative value of number to not show number. Use '' if unknown.
 *	@param	string	    $picto				Icon to use before title (should be a 32x32 transparent png file)
 *	@param	int		    $pictoisfullpath	1=Icon name is a full absolute url of image
 *  @param	string	    $morehtml			More html to show
 *  @param  string      $morecss            More css to the table
 *  @param  int         $limit              Max number of lines (-1 = use default, 0 = no limit, > 0 = limit).
 *  @param  int         $hideselectlimit    Force to hide select limit
 *	@return	void
 */
function print_barre_liste($titre, $page, $file, $options='', $sortfield='', $sortorder='', $center='', $num=-1, $totalnboflines='', $picto='title_generic.png', $pictoisfullpath=0, $morehtml='', $morecss='', $limit=-1, $hideselectlimit=0)
{
	global $conf,$langs;

	$savlimit = $limit;
    $savtotalnboflines = $totalnboflines;
    $totalnboflines=abs($totalnboflines);

	if ($picto == 'setup') $picto='title_setup.png';
	if (($conf->browser->name == 'ie') && $picto=='title_generic.png') $picto='title.gif';
	if ($limit < 0) $limit = $conf->liste_limit;
	if ($savlimit != 0 && (($num > $limit) || ($num == -1) || ($limit == 0)))
	{
		$nextpage = 1;
	}
	else
	{
		$nextpage = 0;
	}
	//print 'totalnboflines='.$totalnboflines.'-savlimit='.$savlimit.'-limit='.$limit.'-num='.$num.'-nextpage='.$nextpage;

	print "\n";
	print "<!-- Begin title '".$titre."' -->\n";
	print '<table width="100%" border="0" class="notopnoleftnoright'.($morecss?' '.$morecss:'').'" style="margin-bottom: 6px;"><tr>';

	// Left
	//if ($picto && $titre) print '<td class="nobordernopadding hideonsmartphone" width="40" align="left" valign="middle">'.img_picto('', $picto, 'id="pictotitle"', $pictoisfullpath).'</td>';
	print '<td class="nobordernopadding valignmiddle">';
	if ($picto && $titre) print img_picto('', $picto, 'class="hideonsmartphone valignmiddle" id="pictotitle"', $pictoisfullpath);
	print '<div class="titre inline-block">'.$titre;
	if (!empty($titre) && $savtotalnboflines >= 0 && (string) $savtotalnboflines != '') print ' ('.$totalnboflines.')';
	print '</div></td>';

	// Center
	if ($center)
	{
		print '<td class="nobordernopadding center valignmiddle">'.$center.'</td>';
	}

	// Right
	print '<td class="nobordernopadding valignmiddle" align="right">';
	if ($sortfield) $options .= "&amp;sortfield=".$sortfield;
	if ($sortorder) $options .= "&amp;sortorder=".$sortorder;
	// Show navigation bar
	$pagelist = '';
	if ($savlimit != 0 && ($page > 0 || $num > $limit))
	{
		if ($totalnboflines)	// If we know total nb of lines
		{
			$maxnbofpage=(empty($conf->dol_optimize_smallscreen) ? 4 : 1);		// page nb before and after selected page + ... + first or last

			if ($limit > 0) $nbpages=ceil($totalnboflines/$limit);
			else $nbpages=1;
			$cpt=($page-$maxnbofpage);
			if ($cpt < 0) { $cpt=0; }

			if ($cpt>=1)
			{
				$pagelist.= '<li'.(($conf->dol_use_jmobile != 4)?' class="pagination"':'').'><a href="'.$file.'?page=0'.$options.'">1</a></li>';
				if ($cpt > 2) $pagelist.='<li'.(($conf->dol_use_jmobile != 4)?' class="pagination"':'').'><span '.(($conf->dol_use_jmobile != 4)?'class="inactive"':'').'>...</span></li>';
				else if ($cpt == 2) $pagelist.='<li'.(($conf->dol_use_jmobile != 4)?' class="pagination"':'').'><a href="'.$file.'?page=1'.$options.'">2</a></li>';
			}

			do
			{
				if ($cpt==$page)
				{
					$pagelist.= '<li'.(($conf->dol_use_jmobile != 4)?' class="pagination"':'').'><span '.(($conf->dol_use_jmobile != 4)?'class="active"':'').'>'.($page+1).'</span></li>';
				}
				else
				{
					$pagelist.= '<li'.(($conf->dol_use_jmobile != 4)?' class="pagination"':'').'><a href="'.$file.'?page='.$cpt.$options.'">'.($cpt+1).'</a></li>';
				}
				$cpt++;
			}
			while ($cpt < $nbpages && $cpt<=$page+$maxnbofpage);

			if ($cpt<$nbpages)
			{
				if ($cpt<$nbpages-2) $pagelist.= '<li'.(($conf->dol_use_jmobile != 4)?' class="pagination"':'').'><span '.(($conf->dol_use_jmobile != 4)?'class="inactive"':'').'>...</span></li>';
				else if ($cpt == $nbpages-2) $pagelist.= '<li'.(($conf->dol_use_jmobile != 4)?' class="pagination"':'').'><a href="'.$file.'?page='.($nbpages-2).$options.'">'.($nbpages - 1).'</a></li>';
				$pagelist.= '<li'.(($conf->dol_use_jmobile != 4)?' class="pagination"':'').'><a href="'.$file.'?page='.($nbpages-1).$options.'">'.$nbpages.'</a></li>';
			}
		}
		else
		{
			$pagelist.= '<li'.(($conf->dol_use_jmobile != 4)?' class="pagination"':'').'><span '.(($conf->dol_use_jmobile != 4)?'class="active"':'').'>'.($page+1)."</li>";
		}
	}
	print_fleche_navigation($page, $file, $options, $nextpage, $pagelist, $morehtml, $savlimit, $totalnboflines, $hideselectlimit);		// output the div and ul for previous/last completed with page numbers into $pagelist
	print '</td>';

	print '</tr></table>'."\n";
	print "<!-- End title -->\n\n";
}

/**
 *	Function to show navigation arrows into lists
 *
 *	@param	int				$page				Number of page
 *	@param	string			$file				Page URL (in most cases provided with $_SERVER["PHP_SELF"])
 *	@param	string			$options         	Other url paramaters to propagate ("" by default, may include sortfield and sortorder)
 *	@param	integer			$nextpage	    	Do we show a next page button
 *	@param	string			$betweenarrows		HTML content to show between arrows. MUST contains '<li> </li>' tags or '<li><span> </span></li>'.
 *  @param	string			$afterarrows		HTML content to show after arrows. Must NOT contains '<li> </li>' tags.
 *  @param  int             $limit              Max nb of record to show  (-1 = no combo with limit, 0 = no limit, > 0 = limit)
 *	@param	int		        $totalnboflines		Total number of records/lines for all pages (if known)
 *  @param  int             $hideselectlimit    Force to hide select limit
 *	@return	void
 */
function print_fleche_navigation($page, $file, $options='', $nextpage=0, $betweenarrows='', $afterarrows='', $limit=-1, $totalnboflines=0, $hideselectlimit=0)
{
	global $conf, $langs;

	print '<div class="pagination"><ul>';
	if ((int) $limit >= 0 && empty($hideselectlimit))
	{
	    $pagesizechoices='10:10,20:20,30:30,40:40,50:50,100:100,250:250,500:500,1000:1000,5000:5000';
	    //$pagesizechoices.=',0:'.$langs->trans("All");     // Not yet supported
	    //$pagesizechoices.=',2:2';
	    if (! empty($conf->global->MAIN_PAGESIZE_CHOICES)) $pagesizechoices=$conf->global->MAIN_PAGESIZE_CHOICES;

        print '<li class="pagination">';
        print '<select class="flat selectlimit" name="limit" title="'.dol_escape_htmltag($langs->trans("MaxNbOfRecordPerPage")).'">';
        $tmpchoice=explode(',',$pagesizechoices);
        $tmpkey=$limit.':'.$limit;
        if (! in_array($tmpkey, $tmpchoice)) $tmpchoice[]=$tmpkey;
        $tmpkey=$conf->liste_limit.':'.$conf->liste_limit;
        if (! in_array($tmpkey, $tmpchoice)) $tmpchoice[]=$tmpkey;
        asort($tmpchoice, SORT_NUMERIC);
        $found=false;
        foreach($tmpchoice as $val)
        {
            $selected='';
            $tmp=explode(':',$val);
            $key=$tmp[0];
            $val=$tmp[1];
            if ($key != '' && $val != '')
            {
                if ((int) $key == (int) $limit)
                {
                    $selected = ' selected="selected"';
                    $found = true;
                }
                print '<option name="'.$key.'"'.$selected.'>'.dol_escape_htmltag($val).'</option>'."\n";
            }
        }
        print '</select>';
        if ($conf->use_javascript_ajax)
        {
            print '<!-- JS CODE TO ENABLE select limit to launch submit of page -->
            		<script type="text/javascript">
                	jQuery(document).ready(function () {
            	  		jQuery(".selectlimit").change(function() {
                            console.log("Change limit. Send submit");
                            $(this).parents(\'form:first\').submit();
            	  		});
                	});
            		</script>
                ';
        }
        print '</li>';
	}
	if ($page > 0)
	{
		print '<li class="pagination"><a class="paginationprevious" href="'.$file.'?page='.($page-1).$options.'"><i class="fa fa-chevron-left" title="'.dol_escape_htmltag($langs->trans("Previous")).'"></i></a></li>';
	}
	if ($betweenarrows)
	{
		print $betweenarrows;
	}
	if ($nextpage > 0)
	{
		print '<li class="pagination"><a class="paginationnext" href="'.$file.'?page='.($page+1).$options.'"><i class="fa fa-chevron-right" title="'.dol_escape_htmltag($langs->trans("Next")).'"></i></a></li>';
	}
	if ($afterarrows)
	{
		print '<li class="paginationafterarrows">';
		print $afterarrows;
		print '</li>';
	}
	print '</ul></div>'."\n";
}


/**
 *	Return a string with VAT rate label formated for view output
 *	Used into pdf and HTML pages
 *
 *	@param	string	$rate			Rate value to format ('19.6', '19,6', '19.6%', '19,6%', '19.6 (CODEX)', ...)
 *  @param	boolean	$addpercent		Add a percent % sign in output
 *	@param	int		$info_bits		Miscellaneous information on vat (0=Default, 1=French NPR vat)
 *	@param	int		$usestarfornpr	1=Use '*' for NPR vat rate intead of MAIN_LABEL_MENTION_NPR
 *  @return	string					String with formated amounts ('19,6' or '19,6%' or '8.5% (NPR)' or '8.5% *' or '19,6 (CODEX)')
 */
function vatrate($rate, $addpercent=false, $info_bits=0, $usestarfornpr=0)
{
    $morelabel='';

    if (preg_match('/%/',$rate))
	{
		$rate=str_replace('%','',$rate);
		$addpercent=true;
	}
	if (preg_match('/\((.*)\)/',$rate,$reg))
	{
	    $morelabel=' ('.$reg[1].')';
	    $rate=preg_replace('/\s*'.preg_quote($morelabel,'/').'/','',$rate);
	}
	if (preg_match('/\*/',$rate))
	{
		$rate=str_replace('*','',$rate);
		$info_bits |= 1;
	}

	$ret=price($rate,0,'',0,0).($addpercent?'%':'');
	if ($info_bits & 1) $ret.=' *';
	$ret.=$morelabel;
	return $ret;
}


/**
 *		Function to format a value into an amount for visual output
 *		Function used into PDF and HTML pages
 *
 *		@param	float		$amount			Amount to format
 *		@param	integer		$form			Type of format, HTML or not (not by default)
 *		@param	Translate	$outlangs		Object langs for output
 *		@param	int			$trunc			1=Truncate if there is too much decimals (default), 0=Does not truncate. Deprecated because amount are rounded (to unit or total amount accurancy) before inserted into database or after a computation, so this parameter should be useless.
 *		@param	int			$rounding		Minimum number of decimal to show. If 0, no change, if -1, we use min($conf->global->MAIN_MAX_DECIMALS_UNIT,$conf->global->MAIN_MAX_DECIMALS_TOTAL)
 *		@param	int			$forcerounding	Force the number of decimal to forcerounding decimal (-1=do not force)
 *		@param	string		$currency_code	To add currency symbol (''=add nothing, 'auto'=Use default currency, 'XXX'=add currency symbols for XXX currency)
 *		@return	string						Chaine avec montant formate
 *
 *		@see	price2num					Revert function of price
 */
function price($amount, $form=0, $outlangs='', $trunc=1, $rounding=-1, $forcerounding=-1, $currency_code='')
{
	global $langs,$conf;

	// Clean parameters
	if (empty($amount)) $amount=0;	// To have a numeric value if amount not defined or = ''
	$amount = (is_numeric($amount)?$amount:0); // Check if amount is numeric, for example, an error occured when amount value = o (letter) instead 0 (number)
	if ($rounding < 0) $rounding=min($conf->global->MAIN_MAX_DECIMALS_UNIT,$conf->global->MAIN_MAX_DECIMALS_TOT);
	$nbdecimal=$rounding;

	// Output separators by default (french)
	$dec=','; $thousand=' ';

	// If $outlangs not forced, we use use language
	if (! is_object($outlangs)) $outlangs=$langs;

	if ($outlangs->transnoentitiesnoconv("SeparatorDecimal") != "SeparatorDecimal")  $dec=$outlangs->transnoentitiesnoconv("SeparatorDecimal");
	if ($outlangs->transnoentitiesnoconv("SeparatorThousand")!= "SeparatorThousand") $thousand=$outlangs->transnoentitiesnoconv("SeparatorThousand");
	if ($thousand == 'None') $thousand='';
	else if ($thousand == 'Space') $thousand=' ';
	//print "outlangs=".$outlangs->defaultlang." amount=".$amount." html=".$form." trunc=".$trunc." nbdecimal=".$nbdecimal." dec='".$dec."' thousand='".$thousand."'<br>";

	//print "amount=".$amount."-";
	$amount = str_replace(',','.',$amount);	// should be useless
	//print $amount."-";
	$datas = explode('.',$amount);
	$decpart = isset($datas[1])?$datas[1]:'';
	$decpart = preg_replace('/0+$/i','',$decpart);	// Supprime les 0 de fin de partie decimale
	//print "decpart=".$decpart."<br>";
	$end='';

	// We increase nbdecimal if there is more decimal than asked (to not loose information)
	if (dol_strlen($decpart) > $nbdecimal) $nbdecimal=dol_strlen($decpart);
	// Si on depasse max
	if ($trunc && $nbdecimal > $conf->global->MAIN_MAX_DECIMALS_SHOWN)
	{
		$nbdecimal=$conf->global->MAIN_MAX_DECIMALS_SHOWN;
		if (preg_match('/\.\.\./i',$conf->global->MAIN_MAX_DECIMALS_SHOWN))
		{
			// Si un affichage est tronque, on montre des ...
			$end='...';
		}
	}

	// If force rounding
	if ($forcerounding >= 0) $nbdecimal = $forcerounding;

	// Format number
	$output=number_format($amount, $nbdecimal, $dec, $thousand);
	if ($form)
	{
		$output=preg_replace('/\s/','&nbsp;',$output);
		$output=preg_replace('/\'/','&#039;',$output);
	}
	// Add symbol of currency if requested
	$cursymbolbefore=$cursymbolafter='';
	if ($currency_code)
	{
		if ($currency_code == 'auto') $currency_code=$conf->currency;

		$listofcurrenciesbefore=array('USD','GBP','AUD','MXN');
		if (in_array($currency_code,$listofcurrenciesbefore)) $cursymbolbefore.=$outlangs->getCurrencySymbol($currency_code);
		else
		{
			$tmpcur=$outlangs->getCurrencySymbol($currency_code);
			$cursymbolafter.=($tmpcur == $currency_code ? ' '.$tmpcur : $tmpcur);
		}
	}
	$output=$cursymbolbefore.$output.$end.($cursymbolafter?' ':'').$cursymbolafter;

	return $output;
}

/**
 *	Function that return a number with universal decimal format (decimal separator is '.') from an amount typed by a user.
 *	Function to use on each input amount before any numeric test or database insert
 *
 *	@param	float	$amount			Amount to convert/clean
 *	@param	string	$rounding		''=No rounding
 * 									'MU'=Round to Max unit price (MAIN_MAX_DECIMALS_UNIT)
 *									'MT'=Round to Max for totals with Tax (MAIN_MAX_DECIMALS_TOT)
 *									'MS'=Round to Max for stock quantity (MAIN_MAX_DECIMALS_STOCK)
 * 	@param	int		$alreadysqlnb	Put 1 if you know that content is already universal format number
 *	@return	string					Amount with universal numeric format (Example: '99.99999') or unchanged text if conversion fails.
 *
 *	@see    price					Opposite function of price2num
 */
function price2num($amount,$rounding='',$alreadysqlnb=0)
{
	global $langs,$conf;

	// Round PHP function does not allow number like '1,234.56' nor '1.234,56' nor '1 234,56'
	// Numbers must be '1234.56'
	// Decimal delimiter for PHP and database SQL requests must be '.'
	$dec=','; $thousand=' ';
	if ($langs->transnoentitiesnoconv("SeparatorDecimal") != "SeparatorDecimal")  $dec=$langs->transnoentitiesnoconv("SeparatorDecimal");
	if ($langs->transnoentitiesnoconv("SeparatorThousand")!= "SeparatorThousand") $thousand=$langs->transnoentitiesnoconv("SeparatorThousand");
	if ($thousand == 'None') $thousand='';
	elseif ($thousand == 'Space') $thousand=' ';
	//print "amount=".$amount." html=".$form." trunc=".$trunc." nbdecimal=".$nbdecimal." dec='".$dec."' thousand='".$thousand."'<br>";

	// Convert value to universal number format (no thousand separator, '.' as decimal separator)
	if ($alreadysqlnb != 1)	// If not a PHP number or unknown, we change format
	{
		//print 'PP'.$amount.' - '.$dec.' - '.$thousand.' - '.intval($amount).'<br>';

		// Convert amount to format with dolibarr dec and thousand (this is because PHP convert a number
		// to format defined by LC_NUMERIC after a calculation and we want source format to be like defined by Dolibarr setup.
		if (is_numeric($amount))
		{
			// We put in temps value of decimal ("0.00001"). Works with 0 and 2.0E-5 and 9999.10
			$temps=sprintf("%0.10F",$amount-intval($amount));	// temps=0.0000000000 or 0.0000200000 or 9999.1000000000
			$temps=preg_replace('/([\.1-9])0+$/','\\1',$temps); // temps=0. or 0.00002 or 9999.1
			$nbofdec=max(0,dol_strlen($temps)-2);	// -2 to remove "0."
			$amount=number_format($amount,$nbofdec,$dec,$thousand);
		}
		//print "QQ".$amount.'<br>';

		// Now make replace (the main goal of function)
		if ($thousand != ',' && $thousand != '.') $amount=str_replace(',','.',$amount);	// To accept 2 notations for french users
		$amount=str_replace(' ','',$amount);		// To avoid spaces
		$amount=str_replace($thousand,'',$amount);	// Replace of thousand before replace of dec to avoid pb if thousand is .
		$amount=str_replace($dec,'.',$amount);
	}

	// Now, make a rounding if required
	if ($rounding)
	{
		$nbofdectoround='';
		if ($rounding == 'MU')     $nbofdectoround=$conf->global->MAIN_MAX_DECIMALS_UNIT;
		elseif ($rounding == 'MT') $nbofdectoround=$conf->global->MAIN_MAX_DECIMALS_TOT;
		elseif ($rounding == 'MS') $nbofdectoround=empty($conf->global->MAIN_MAX_DECIMALS_STOCK)?5:$conf->global->MAIN_MAX_DECIMALS_STOCK;
		elseif (is_numeric($rounding))  $nbofdectoround=$rounding; 	// For admin info page
		//print "RR".$amount.' - '.$nbofdectoround.'<br>';
		if (dol_strlen($nbofdectoround)) $amount = round($amount,$nbofdectoround);	// $nbofdectoround can be 0.
		else return 'ErrorBadParameterProvidedToFunction';
		//print 'SS'.$amount.' - '.$nbofdec.' - '.$dec.' - '.$thousand.' - '.$nbofdectoround.'<br>';

		// Convert amount to format with dolibarr dec and thousand (this is because PHP convert a number
		// to format defined by LC_NUMERIC after a calculation and we want source format to be defined by Dolibarr setup.
		if (is_numeric($amount))
		{
			// We put in temps value of decimal ("0.00001"). Works with 0 and 2.0E-5 and 9999.10
			$temps=sprintf("%0.10F",$amount-intval($amount));	// temps=0.0000000000 or 0.0000200000 or 9999.1000000000
			$temps=preg_replace('/([\.1-9])0+$/','\\1',$temps); // temps=0. or 0.00002 or 9999.1
			$nbofdec=max(0,dol_strlen($temps)-2);	// -2 to remove "0."
			$amount=number_format($amount,min($nbofdec,$nbofdectoround),$dec,$thousand);		// Convert amount to format with dolibarr dec and thousand
		}
		//print "TT".$amount.'<br>';

		// Always make replace because each math function (like round) replace
		// with local values and we want a number that has a SQL string format x.y
		if ($thousand != ',' && $thousand != '.') $amount=str_replace(',','.',$amount);	// To accept 2 notations for french users
		$amount=str_replace(' ','',$amount);		// To avoid spaces
		$amount=str_replace($thousand,'',$amount);	// Replace of thousand before replace of dec to avoid pb if thousand is .
		$amount=str_replace($dec,'.',$amount);
	}

	return $amount;
}


/**
 * Output a dimension with best unit
 *
 * @param   float       $dimension      Dimension
 * @param   int         $unit           Unit of dimension (0, -3, ...)
 * @param   string      $type           'weight', 'volume', ...
 * @param   Translate   $outputlangs    Translate language object
 * @param   int         $round          -1 = non rounding, x = number of decimal
 * @param   string      $forceunitoutput    'no' or numeric (-3, -6, ...) compared to $unit
 * @return  string                      String to show dimensions
 */
function showDimensionInBestUnit($dimension, $unit, $type, $outputlangs, $round=-1, $forceunitoutput='no')
{
    require_once DOL_DOCUMENT_ROOT.'/core/lib/product.lib.php';

    if (($forceunitoutput == 'no' && $dimension < 1/10000) || (is_numeric($forceunitoutput) && $forceunitoutput == -6))
    {
        $dimension = $dimension * 1000000;
        $unit = $unit - 6;
    }
    elseif (($forceunitoutput == 'no' && $dimension < 1/10) || (is_numeric($forceunitoutput) && $forceunitoutput == -3))
    {
        $dimension = $dimension * 1000;
        $unit = $unit - 3;
    }
    elseif (($forceunitoutput == 'no' && $dimension > 100000000) || (is_numeric($forceunitoutput) && $forceunitoutput == 6))
    {
        $dimension = $dimension / 1000000;
        $unit = $unit + 6;
    }
    elseif (($forceunitoutput == 'no' && $dimension > 100000) || (is_numeric($forceunitoutput) && $forceunitoutput == 3))
    {
        $dimension = $dimension / 1000;
        $unit = $unit + 3;
    }

    $ret=price($dimension, 0, $outputlangs, 0, 0, $round).' '.measuring_units_string($unit, $type);

    return $ret;
}


/**
 *	Return localtax rate for a particular vat, when selling a product with vat $vatrate, from a $thirdparty_buyer to a $thirdparty_seller
 *  Note: This function applies same rules than get_default_tva
 *
 * 	@param	float		$vatrate		        Vat rate. Can be '8.5' or '8.5 (VATCODEX)' for example
 * 	@param  int			$local		         	Local tax to search and return (1 or 2 return only tax rate 1 or tax rate 2)
 *  @param  Societe		$thirdparty_buyer    	Object of buying third party
 *  @param	Societe		$thirdparty_seller		Object of selling third party ($mysoc if not defined)
 *  @param	int			$vatnpr					If vat rate is NPR or not
 * 	@return	mixed			   					0 if not found, localtax rate if found
 *  @see get_default_tva
 */
function get_localtax($vatrate, $local, $thirdparty_buyer="", $thirdparty_seller="", $vatnpr=0)
{
	global $db, $conf, $mysoc;

	if (empty($thirdparty_seller) || ! is_object($thirdparty_seller)) $thirdparty_seller=$mysoc;

	dol_syslog("get_localtax tva=".$vatrate." local=".$local." thirdparty_buyer id=".(is_object($thirdparty_buyer)?$thirdparty_buyer->id:'')."/country_code=".(is_object($thirdparty_buyer)?$thirdparty_buyer->country_code:'')." thirdparty_seller id=".$thirdparty_seller->id."/country_code=".$thirdparty_seller->country_code." thirdparty_seller localtax1_assuj=".$thirdparty_seller->localtax1_assuj."  thirdparty_seller localtax2_assuj=".$thirdparty_seller->localtax2_assuj);

	$vatratecleaned = $vatrate;
	if (preg_match('/^(.*)\s*\((.*)\)$/', $vatrate, $reg))      // If vat is "xx (yy)"
	{
        $vatratecleaned = trim($reg[1]);
	    $vatratecode = $reg[2];
	}

	/*if ($thirdparty_buyer->country_code != $thirdparty_seller->country_code)
	{
		return 0;
	}*/

	// Some test to guess with no need to make database access
	if ($mysoc->country_code == 'ES') // For spain localtaxes 1 and 2, tax is qualified if buyer use local taxe
	{
		if ($local == 1)
		{
			if (! $mysoc->localtax1_assuj || (string) $vatratecleaned == "0") return 0;
			if ($thirdparty_seller->id == $mysoc->id)
			{
				if (! $thirdparty_buyer->localtax1_assuj) return 0;
			}
			else
			{
				if (! $thirdparty_seller->localtax1_assuj) return 0;
			}
		}

		if ($local == 2)
		{
			if (! $mysoc->localtax2_assuj || (string) $vatratecleaned == "0") return 0;
			if ($thirdparty_seller->id == $mysoc->id)
			{
				if (! $thirdparty_buyer->localtax2_assuj) return 0;
			}
			else
			{
				if (! $thirdparty_seller->localtax2_assuj) return 0;
			}
		}
	}
	else
	{
		if ($local == 1 && ! $thirdparty_seller->localtax1_assuj) return 0;
		if ($local == 2 && ! $thirdparty_seller->localtax2_assuj) return 0;
	}

	// For some country MAIN_GET_LOCALTAXES_VALUES_FROM_THIRDPARTY is forced to on.
	if (in_array($mysoc->country_code, array('ES')))
	{
	    $conf->global->MAIN_GET_LOCALTAXES_VALUES_FROM_THIRDPARTY = 1;
	}

	// Search local taxes
	if (! empty($conf->global->MAIN_GET_LOCALTAXES_VALUES_FROM_THIRDPARTY))
	{
    	if ($local==1)
    	{
    		if ($thirdparty_seller != $mysoc)
    		{
    			if (!isOnlyOneLocalTax($local))  // TODO We should provide $vatrate to search on correct line and not always on line with highest vat rate
    			{
    				return $thirdparty_seller->localtax1_value;
    			}
    		}
    		else  // i am the seller
    		{
    			if (!isOnlyOneLocalTax($local))  // TODO If seller is me, why not always returning this, even if there is only one locatax vat.
    			{
    				return $conf->global->MAIN_INFO_VALUE_LOCALTAX1;
    			}
    		}
    	}
    	if ($local==2)
    	{
    		if ($thirdparty_seller != $mysoc)
    		{
    			if (!isOnlyOneLocalTax($local))  // TODO We should provide $vatrate to search on correct line and not always on line with highest vat rate
    			// TODO We should also return value defined on thirdparty only if defined
    			{
    				return $thirdparty_seller->localtax2_value;
    			}
    		}
    		else  // i am the seller
    		{
    			if (!isOnlyOneLocalTax($local))  // This is for spain only, we don't return value found into datbase even if there is only one locatax vat.
    			{
    				return $conf->global->MAIN_INFO_VALUE_LOCALTAX2;
    			}
    		}
    	}
	}

	// By default, search value of local tax on line of common tax
	$sql  = "SELECT t.localtax1, t.localtax2, t.localtax1_type, t.localtax2_type";
   	$sql .= " FROM ".MAIN_DB_PREFIX."c_tva as t, ".MAIN_DB_PREFIX."c_country as c";
   	$sql .= " WHERE t.fk_pays = c.rowid AND c.code = '".$thirdparty_seller->country_code."'";
   	$sql .= " AND t.taux = ".((float) $vatratecleaned)." AND t.active = 1";
   	if ($vatratecode) $sql.= " AND t.code ='".$vatratecode."'";		// If we have the code, we use it in priority
   	else $sql.= " AND t.recuperableonly ='".$vatnpr."'";
   	dol_syslog("get_localtax", LOG_DEBUG);
   	$resql=$db->query($sql);

   	if ($resql)
   	{
   		$obj = $db->fetch_object($resql);
   		if ($local==1) return $obj->localtax1;
   		elseif ($local==2) return $obj->localtax2;
	}

	return 0;
}


/**
 * Return true if LocalTax (1 or 2) is unique.
 * Example: If localtax1 is 5 on line with highest common vat rate, return true
 * Example: If localtax1 is 5:8:15 on line with highest common vat rate, return false
 *
 * @param   int 	$local	Local tax to test (1 or 2)
 * @return  boolean 		True if LocalTax have multiple values, False if not
 */
function isOnlyOneLocalTax($local)
{
	$tax=get_localtax_by_third($local);

	$valors=explode(":", $tax);

	if (count($valors)>1)
	{
		return false;
	}
	else
	{
		return true;
	}
}

/**
 * Get values of localtaxes (1 or 2) for company country for the common vat with the highest value
 *
 * @param	int		$local 	LocalTax to get
 * @return	number			Values of localtax
 */
function get_localtax_by_third($local)
{
	global $db, $mysoc;
	$sql ="SELECT t.localtax1, t.localtax2 ";
	$sql.=" FROM ".MAIN_DB_PREFIX."c_tva as t inner join ".MAIN_DB_PREFIX."c_country as c ON c.rowid=t.fk_pays";
	$sql.=" WHERE c.code = '".$mysoc->country_code."' AND t.active = 1 AND t.taux=(";
	$sql.="  SELECT max(tt.taux) FROM ".MAIN_DB_PREFIX."c_tva as tt inner join ".MAIN_DB_PREFIX."c_country as c ON c.rowid=tt.fk_pays";
	$sql.="  WHERE c.code = '".$mysoc->country_code."' AND tt.active = 1";
	$sql.="  )";

	$resql=$db->query($sql);
	if ($resql)
	{
		$obj = $db->fetch_object($resql);
		if ($local==1) return $obj->localtax1;
		elseif ($local==2) return $obj->localtax2;
	}

	return 0;

}


/**
 *  Get vat rate and npr from id.
 *  You can call getLocalTaxesFromRate after to get other fields
 *
 *  @param	int      $vatrowid			Line ID into vat rate table.
 *  @return	array    	  				array(localtax_type1(1-6 / 0 if not found), rate of localtax1, ...)
 */
function getTaxesFromId($vatrowid)
{
    global $db, $mysoc;

    dol_syslog("getTaxesFromId vatrowid=".$vatrowid);

    // Search local taxes
    $sql = "SELECT t.rowid, t.code, t.taux as rate, t.recuperableonly as npr";
    $sql.= " FROM ".MAIN_DB_PREFIX."c_tva as t";
    $sql.= " WHERE t.rowid ='".$vatrowid."'";

    $resql=$db->query($sql);
    if ($resql)
    {
        $obj = $db->fetch_object($resql);

        return array('rowid'=>$obj->rowid, 'code'=>$obj->code, 'rate'=>$obj->rate, 'npr'=>$obj->npr);
    }
    else dol_print_error($db);

    return array();
}

/**
 *  Get type and rate of localtaxes for a particular vat rate/country fo thirdparty
 *  TODO
 *  This function is ALSO called to retrieve type for building PDF. Such call of function must be removed.
 *  Instead this function must be called when adding a line to get the array of localtax and type, and then
 *  provide it to the function calcul_price_total.
 *
 *  @param	string  $vatrate			VAT Rate. Value can be value or the string with code into parenthesis or rowid if $firstparamisid is 1. Example: '8.5' or '8.5 (8.5NPR)' or 123.
 *  @param	int		$local              Number of localtax (1 or 2, or 0 to return 1 & 2)
 *  @param	Societe	$buyer         		Company object
 *  @param	Societe	$seller        		Company object
 *  @param  int     $firstparamisid     1 if first param is id into table (use this if you can)
 *  @return	array    	  				array(localtax_type1(1-6 / 0 if not found), rate of localtax1, ...)
 */
function getLocalTaxesFromRate($vatrate, $local, $buyer, $seller, $firstparamisid=0)
{
	global $db, $mysoc;

	dol_syslog("getLocalTaxesFromRate vatrate=".$vatrate." local=".$local);

	$vatratecleaned = $vatrate;
	$vatratecode = '';
	if (preg_match('/^(.*)\s*\((.*)\)$/', $vatrate, $reg))      // If vat is "xx (yy)"
	{
	    $vatratecleaned = $reg[1];
	    $vatratecode = $reg[2];
	}

	// Search local taxes
	$sql  = "SELECT t.localtax1, t.localtax1_type, t.localtax2, t.localtax2_type, t.accountancy_code_sell, t.accountancy_code_buy";
	$sql .= " FROM ".MAIN_DB_PREFIX."c_tva as t";
	if ($firstparamisid) $sql.= " WHERE t.rowid ='".$vatrate."'";
	else
	{
	    $sql.=", ".MAIN_DB_PREFIX."c_country as c";
    	if ($mysoc->country_code == 'ES') $sql .= " WHERE t.fk_pays = c.rowid AND c.code = '".$buyer->country_code."'";    // local tax in spain use the buyer country ??
    	else $sql .= " WHERE t.fk_pays = c.rowid AND c.code = '".$seller->country_code."'";
    	$sql.= " AND t.taux = ".((float) $vatratecleaned)." AND t.active = 1";
    	if ($vatratecode) $sql.= " AND t.code ='".$vatratecode."'";
	}

	$resql=$db->query($sql);
	if ($resql)
	{
		$obj = $db->fetch_object($resql);
		if ($local == 1)
		{
			if (! isOnlyOneLocalTax(1))
			{
				return array($obj->localtax1_type, get_localtax($vatrate, $local, $buyer, $seller), $obj->accountancy_code_sell,$obj->accountancy_code_buy);
			}
			else
			{
				return array($obj->localtax1_type, $obj->localtax1,$obj->accountancy_code_sell,$obj->accountancy_code_buy);
			}
		}
		elseif ($local == 2)
		{
			if (! isOnlyOneLocalTax(2))
			{
				return array($obj->localtax2_type, get_localtax($vatrate, $local, $buyer, $seller),$obj->accountancy_code_sell,$obj->accountancy_code_buy);
			}
			else
			{
				return array($obj->localtax2_type, $obj->localtax2,$obj->accountancy_code_sell,$obj->accountancy_code_buy);
			}
		}
		else
		{
			if(! isOnlyOneLocalTax(1))
			{
				if(! isOnlyOneLocalTax(2))
				{
					return array($obj->localtax1_type, get_localtax($vatrate, 1, $buyer, $seller), $obj->localtax2_type, get_localtax($vatrate, 2, $buyer, $seller),$obj->accountancy_code_sell,$obj->accountancy_code_buy);
				}
				else
				{
					return array($obj->localtax1_type, get_localtax($vatrate, 1, $buyer, $seller), $obj->localtax2_type, $obj->localtax2,$obj->accountancy_code_sell,$obj->accountancy_code_buy);
				}
			}
			else
			{
				if(! isOnlyOneLocalTax(2))
				{
					return array($obj->localtax1_type, $obj->localtax1, $obj->localtax2_type,get_localtax($vatrate, 2, $buyer, $seller) ,$obj->accountancy_code_sell,$obj->accountancy_code_buy);
				}
				else
				{
					return array($obj->localtax1_type, $obj->localtax1, $obj->localtax2_type, $obj->localtax2,$obj->accountancy_code_sell,$obj->accountancy_code_buy);
				}
			}
		}
	}

	return 0;
}

/**
 *	Return vat rate of a product in a particular selling country or default country vat if product is unknown
 *  Function called by get_default_tva
 *
 *  @param	int			$idprod          	Id of product or 0 if not a predefined product
 *  @param  Societe		$thirdparty_seller  Thirdparty with a ->country_code defined (FR, US, IT, ...)
 *	@param	int			$idprodfournprice	Id product_fournisseur_price (for "supplier" order/invoice)
 *  @return float|string   				    Vat rate to use with format 5.0 or '5.0 (XXX)'
 *  @see get_product_localtax_for_country
 */
function get_product_vat_for_country($idprod, $thirdparty_seller, $idprodfournprice=0)
{
	global $db,$conf,$mysoc;

	require_once DOL_DOCUMENT_ROOT . '/product/class/product.class.php';

	$ret=0;
	$found=0;

	if ($idprod > 0)
	{
		// Load product
		$product=new Product($db);
		$result=$product->fetch($idprod);

		if ($mysoc->country_code == $thirdparty_seller->country_code) // If selling country is ours
		{
			if ($idprodfournprice > 0)     // We want vat for product for a "supplier" order or invoice
			{
				$product->get_buyprice($idprodfournprice,0,0,0);
				$ret=$product->vatrate_supplier;
			}
			else
			{
				$ret=$product->tva_tx;    // Default vat of product we defined
				if ($product->default_vat_code) $ret.=' ('.$product->default_vat_code.')';
			}
			$found=1;
		}
		else
		{
			// TODO Read default product vat according to countrycode and product. Vat for couple countrycode/product is a feature not implemeted yet.
			// May be usefull/required if hidden option SERVICE_ARE_ECOMMERCE_200238EC is on
		}
	}

	if (! $found)
	{
		if (empty($conf->global->MAIN_VAT_DEFAULT_IF_AUTODETECT_FAILS))
		{
			// If vat of product for the country not found or not defined, we return the first higher vat of country.
			$sql = "SELECT taux as vat_rate";
			$sql.= " FROM ".MAIN_DB_PREFIX."c_tva as t, ".MAIN_DB_PREFIX."c_country as c";
			$sql.= " WHERE t.active=1 AND t.fk_pays = c.rowid AND c.code='".$thirdparty_seller->country_code."'";
			$sql.= " ORDER BY t.taux DESC, t.code ASC, t.recuperableonly ASC";
			$sql.= $db->plimit(1);

			$resql=$db->query($sql);
			if ($resql)
			{
				$obj=$db->fetch_object($resql);
				if ($obj)
				{
					$ret=$obj->vat_rate;
				}
				$db->free($sql);
			}
			else dol_print_error($db);
		}
		else $ret=$conf->global->MAIN_VAT_DEFAULT_IF_AUTODETECT_FAILS;    // Forced value if autodetect fails
	}

	dol_syslog("get_product_vat_for_country: ret=".$ret);
	return $ret;
}

/**
 *	Return localtax vat rate of a product in a particular selling country or default country vat if product is unknown
 *
 *  @param	int		$idprod         		Id of product
 *  @param  int		$local          		1 for localtax1, 2 for localtax 2
 *  @param  Societe	$thirdparty_seller    	Thirdparty with a ->country_code defined (FR, US, IT, ...)
 *  @return int             				<0 if KO, Vat rate if OK
 *  @see get_product_vat_for_country
 */
function get_product_localtax_for_country($idprod, $local, $thirdparty_seller)
{
	global $db,$mysoc;

	if (! class_exists('Product')) {
		require_once DOL_DOCUMENT_ROOT . '/product/class/product.class.php';
	}

	$ret=0;
	$found=0;

	if ($idprod > 0)
	{
		// Load product
		$product=new Product($db);
		$result=$product->fetch($idprod);

		if ($mysoc->country_code == $thirdparty_seller->country_code) // If selling country is ours
		{
			/* Not defined yet, so we don't use this
			if ($local==1) $ret=$product->localtax1_tx;
			elseif ($local==2) $ret=$product->localtax2_tx;
			$found=1;
			*/
		}
		else
		{
			// TODO Read default product vat according to countrycode and product


		}
	}

	if (! $found)
	{
		// If vat of product for the country not found or not defined, we return higher vat of country.
		$sql = "SELECT taux as vat_rate, localtax1, localtax2";
		$sql.= " FROM ".MAIN_DB_PREFIX."c_tva as t, ".MAIN_DB_PREFIX."c_country as c";
		$sql.= " WHERE t.active=1 AND t.fk_pays = c.rowid AND c.code='".$thirdparty_seller->country_code."'";
		$sql.= " ORDER BY t.taux DESC, t.recuperableonly ASC";
		$sql.= $db->plimit(1);

		$resql=$db->query($sql);
		if ($resql)
		{
			$obj=$db->fetch_object($resql);
			if ($obj)
			{
				if ($local==1) $ret=$obj->localtax1;
				elseif ($local==2) $ret=$obj->localtax2;
			}
		}
		else dol_print_error($db);
	}

	dol_syslog("get_product_localtax_for_country: ret=".$ret);
	return $ret;
}

/**
 *	Function that return vat rate of a product line (according to seller, buyer and product vat rate)
 *   Si vendeur non assujeti a TVA, TVA par defaut=0. Fin de regle.
 *	 Si le (pays vendeur = pays acheteur) alors TVA par defaut=TVA du produit vendu. Fin de regle.
 *	 Si (vendeur et acheteur dans Communaute europeenne) et (bien vendu = moyen de transports neuf comme auto, bateau, avion) alors TVA par defaut=0 (La TVA doit etre paye par acheteur au centre d'impots de son pays et non au vendeur). Fin de regle.
 *	 Si (vendeur et acheteur dans Communaute europeenne) et (acheteur = particulier ou entreprise sans num TVA intra) alors TVA par defaut=TVA du produit vendu. Fin de regle
 *	 Si (vendeur et acheteur dans Communaute europeenne) et (acheteur = entreprise avec num TVA) intra alors TVA par defaut=0. Fin de regle
 *	 Sinon TVA proposee par defaut=0. Fin de regle.
 *
 *	@param	Societe		$thirdparty_seller    	Objet societe vendeuse
 *	@param  Societe		$thirdparty_buyer   	Objet societe acheteuse
 *	@param  int			$idprod					Id product
 *	@param	int			$idprodfournprice		Id product_fournisseur_price (for supplier order/invoice)
 *	@return float|string   				      	Vat rate to use with format 5.0 or '5.0 (XXX)', -1 if we can't guess it
 *  @see get_default_npr, get_default_localtax
 */
function get_default_tva(Societe $thirdparty_seller, Societe $thirdparty_buyer, $idprod=0, $idprodfournprice=0)
{
	global $conf;

	// Note: possible values for tva_assuj are 0/1 or franchise/reel
	$seller_use_vat=((is_numeric($thirdparty_seller->tva_assuj) && ! $thirdparty_seller->tva_assuj) || (! is_numeric($thirdparty_seller->tva_assuj) && $thirdparty_seller->tva_assuj=='franchise'))?0:1;

	$seller_country_code=$thirdparty_seller->country_code;
	$seller_in_cee=$thirdparty_seller->isInEEC();

	$buyer_country_code=$thirdparty_buyer->country_code;
	$buyer_in_cee=$thirdparty_buyer->isInEEC();

	dol_syslog("get_default_tva: seller use vat=".$seller_use_vat.", seller country=".$seller_country_code.", seller in cee=".$seller_in_cee.", buyer country=".$buyer_country_code.", buyer in cee=".$buyer_in_cee.", idprod=".$idprod.", idprodfournprice=".$idprodfournprice.", SERVICE_ARE_ECOMMERCE_200238EC=".(! empty($conf->global->SERVICES_ARE_ECOMMERCE_200238EC)?$conf->global->SERVICES_ARE_ECOMMERCE_200238EC:''));

	// If services are eServices according to EU Council Directive 2002/38/EC (http://ec.europa.eu/taxation_customs/taxation/vat/traders/e-commerce/article_1610_en.htm)
	// we use the buyer VAT.
	if (! empty($conf->global->SERVICE_ARE_ECOMMERCE_200238EC))
	{
		if ($seller_in_cee && $buyer_in_cee && ! $thirdparty_buyer->isACompany())
		{
			//print 'VATRULE 0';
			return get_product_vat_for_country($idprod,$thirdparty_buyer,$idprodfournprice);
		}
	}

	// If seller does not use VAT
	if (! $seller_use_vat)
	{
		//print 'VATRULE 1';
		return 0;
	}

	// Le test ci-dessus ne devrait pas etre necessaire. Me signaler l'exemple du cas juridique concerne si le test suivant n'est pas suffisant.

	// Si le (pays vendeur = pays acheteur) alors la TVA par defaut=TVA du produit vendu. Fin de regle.
	if (($seller_country_code == $buyer_country_code)
	|| (in_array($seller_country_code,array('FR,MC')) && in_array($buyer_country_code,array('FR','MC')))) // Warning ->country_code not always defined
	{
		//print 'VATRULE 2';
		return get_product_vat_for_country($idprod,$thirdparty_seller,$idprodfournprice);
	}

	// Si (vendeur et acheteur dans Communaute europeenne) et (bien vendu = moyen de transports neuf comme auto, bateau, avion) alors TVA par defaut=0 (La TVA doit etre paye par l'acheteur au centre d'impots de son pays et non au vendeur). Fin de regle.
	// Not supported

	// Si (vendeur et acheteur dans Communaute europeenne) et (acheteur = entreprise) alors TVA par defaut=0. Fin de regle
	// Si (vendeur et acheteur dans Communaute europeenne) et (acheteur = particulier) alors TVA par defaut=TVA du produit vendu. Fin de regle
	if (($seller_in_cee && $buyer_in_cee))
	{
		$isacompany=$thirdparty_buyer->isACompany();
		if ($isacompany)
		{
			//print 'VATRULE 3';
			return 0;
		}
		else
		{
			//print 'VATRULE 4';
			return get_product_vat_for_country($idprod,$thirdparty_seller,$idprodfournprice);
		}
	}

	// Sinon la TVA proposee par defaut=0. Fin de regle.
	// Rem: Cela signifie qu'au moins un des 2 est hors Communaute europeenne et que le pays differe
	//print 'VATRULE 5';
	return 0;
}


/**
 *	Fonction qui renvoie si tva doit etre tva percue recuperable
 *
 *	@param	Societe		$thirdparty_seller    	Thirdparty seller
 *	@param  Societe		$thirdparty_buyer   	Thirdparty buyer
 *  @param  int			$idprod                 Id product
 *  @param	int			$idprodfournprice		Id supplier price for product
 *	@return float       			        	0 or 1
 *  @see get_default_tva, get_default_localtax
 */
function get_default_npr(Societe $thirdparty_seller, Societe $thirdparty_buyer, $idprod=0, $idprodfournprice=0)
{
	global $db;

	if ($idprodfournprice > 0)
	{
		if (! class_exists('ProductFournisseur'))
			require_once DOL_DOCUMENT_ROOT . '/fourn/class/fournisseur.product.class.php';
		$prodprice = new ProductFournisseur($db);
		$prodprice->fetch_product_fournisseur_price($idprodfournprice);
		return $prodprice->fourn_tva_npr;
	}
	elseif ($idprod > 0)
	{
		if (! class_exists('Product'))
			require_once DOL_DOCUMENT_ROOT . '/product/class/product.class.php';
		$prod = new Product($db);
		$prod->fetch($idprod);
		return $prod->tva_npr;
	}

	return 0;
}

/**
 *	Function that return localtax of a product line (according to seller, buyer and product vat rate)
 *   Si vendeur non assujeti a TVA, TVA par defaut=0. Fin de regle.
 *	 Si le (pays vendeur = pays acheteur) alors TVA par defaut=TVA du produit vendu. Fin de regle.
 *	 Sinon TVA proposee par defaut=0. Fin de regle.
 *
 *	@param	Societe		$thirdparty_seller    	Thirdparty seller
 *	@param  Societe		$thirdparty_buyer   	Thirdparty buyer
 *  @param	int			$local					Localtax to process (1 or 2)
 *	@param  int			$idprod					Id product
 *	@return integer        				       	localtax, -1 si ne peut etre determine
 *  @see get_default_tva, get_default_npr
 */
function get_default_localtax($thirdparty_seller, $thirdparty_buyer, $local, $idprod=0)
{
	global $mysoc;

	if (!is_object($thirdparty_seller)) return -1;
	if (!is_object($thirdparty_buyer)) return -1;

	if ($local==1) // Localtax 1
	{
		if ($mysoc->country_code == 'ES')
		{
			if (is_numeric($thirdparty_buyer->localtax1_assuj) && ! $thirdparty_buyer->localtax1_assuj) return 0;
		}
		else
		{
			// Si vendeur non assujeti a Localtax1, localtax1 par default=0
			if (is_numeric($thirdparty_seller->localtax1_assuj) && ! $thirdparty_seller->localtax1_assuj) return 0;
			if (! is_numeric($thirdparty_seller->localtax1_assuj) && $thirdparty_seller->localtax1_assuj=='localtax1off') return 0;
		}
	}
	elseif ($local==2) //I Localtax 2
	{
		// Si vendeur non assujeti a Localtax2, localtax2 par default=0
		if (is_numeric($thirdparty_seller->localtax2_assuj) && ! $thirdparty_seller->localtax2_assuj) return 0;
		if (! is_numeric($thirdparty_seller->localtax2_assuj) && $thirdparty_seller->localtax2_assuj=='localtax2off') return 0;
	}

	if ($thirdparty_seller->country_code == $thirdparty_buyer->country_code)
	{
		return get_product_localtax_for_country($idprod, $local, $thirdparty_seller);
	}

	return 0;
}

/**
 *	Return yes or no in current language
 *
 *	@param	string	$yesno			Value to test (1, 'yes', 'true' or 0, 'no', 'false')
 *	@param	integer	$case			1=Yes/No, 0=yes/no, 2=Disabled checkbox, 3=Disabled checkbox + Yes/No
 *	@param	int		$color			0=texte only, 1=Text is formated with a color font style ('ok' or 'error'), 2=Text is formated with 'ok' color.
 *	@return	string					HTML string
 */
function yn($yesno, $case=1, $color=0)
{
	global $langs;
	$result='unknown'; $classname='';
	if ($yesno == 1 || strtolower($yesno) == 'yes' || strtolower($yesno) == 'true') 	// A mettre avant test sur no a cause du == 0
	{
		$result=$langs->trans('yes');
		if ($case == 1 || $case == 3) $result=$langs->trans("Yes");
		if ($case == 2) $result='<input type="checkbox" value="1" checked disabled>';
		if ($case == 3) $result='<input type="checkbox" value="1" checked disabled> '.$result;

		$classname='ok';
	}
	elseif ($yesno == 0 || strtolower($yesno) == 'no' || strtolower($yesno) == 'false')
	{
		$result=$langs->trans("no");
		if ($case == 1 || $case == 3) $result=$langs->trans("No");
		if ($case == 2) $result='<input type="checkbox" value="0" disabled>';
		if ($case == 3) $result='<input type="checkbox" value="0" disabled> '.$result;

		if ($color == 2) $classname='ok';
		else $classname='error';
	}
	if ($color) return '<font class="'.$classname.'">'.$result.'</font>';
	return $result;
}


/**
 *	Return a path to have a directory according to object.
<<<<<<< HEAD
 *  New usage:       $conf->module->multidir_output[$object->entity].'/'.get_exdir(0, 0, 0, 1, $object, $modulepart)
 *         or:       $conf->module->dir_output.'/'.get_exdir(0, 0, 0, 1, $object, $modulepart)     if multidir_output not defined.
=======
 *  New usage:       $conf->product->multidir_output[$object->entity].'/'.get_exdir(0, 0, 0, 1, $object, 'modulepart')
>>>>>>> 3555bd2b
 *  Old usage:       '015' with level 3->"0/1/5/", '015' with level 1->"5/", 'ABC-1' with level 3 ->"0/0/1/"
 *
 *	@param	string	$num            Id of object (deprecated, $object will be used in future)
 *	@param  int		$level		    Level of subdirs to return (1, 2 or 3 levels). (deprecated, global option will be used in future)
 * 	@param	int		$alpha		    0=Keep number only to forge path, 1=Use alpha part afer the - (By default, use 0). (deprecated, global option will be used in future)
 *  @param  int		$withoutslash   0=With slash at end (except if '/', we return ''), 1=without slash at end
 *  @param	Object	$object			Object
 *  @param	string	$modulepart		Type of object ('invoice_supplier, 'donation', 'invoice', ...')
 *  @return	string					Dir to use ending. Example '' or '1/' or '1/2/'
 */
function get_exdir($num, $level, $alpha, $withoutslash, $object, $modulepart)
{
	global $conf;

	$path = '';

<<<<<<< HEAD
	$arrayforoldpath=array('cheque','user','category','holiday','shipment','supplier_invoice','invoice_supplier','mailing','supplier_payment');
=======
	$arrayforoldpath=array('cheque','user','category','holiday','shipment','supplier_invoice','invoice_supplier','mailing');
>>>>>>> 3555bd2b
	if (! empty($conf->global->PRODUCT_USE_OLD_PATH_FOR_PHOTO)) $arrayforoldpath[]='product';
	if (! empty($level) && in_array($modulepart, $arrayforoldpath))
	{
		// This part should be removed once all code is using "get_exdir" to forge path, with all parameters provided.
		if (empty($alpha)) $num = preg_replace('/([^0-9])/i','',$num);
		else $num = preg_replace('/^.*\-/i','',$num);
		$num = substr("000".$num, -$level);
		if ($level == 1) $path = substr($num,0,1);
		if ($level == 2) $path = substr($num,1,1).'/'.substr($num,0,1);
		if ($level == 3) $path = substr($num,2,1).'/'.substr($num,1,1).'/'.substr($num,0,1);
	}
	else
	{
		// TODO
		// We will enhance here a common way of forging path for document storage
		// Here, object->id, object->ref and object->modulepart are required.
        if (in_array($modulepart, array('thirdparty','contact','member')))
        {
            $path=$object->ref?$object->ref:$object->id;
        }
	}

	if (empty($withoutslash) && ! empty($path)) $path.='/';
	return $path;
}

/**
 *	Creation of a directory (this can create recursive subdir)
 *
 *	@param	string	$dir		Directory to create (Separator must be '/'. Example: '/mydir/mysubdir')
 *	@param	string	$dataroot	Data root directory (To avoid having the data root in the loop. Using this will also lost the warning on first dir PHP has no permission when open_basedir is used)
 *  @param	int		$newmask	Mask for new file (Defaults to $conf->global->MAIN_UMASK or 0755 if unavailable). Example: '0444'
 *	@return int         		< 0 if KO, 0 = already exists, > 0 if OK
 */
function dol_mkdir($dir, $dataroot='', $newmask=null)
{
	global $conf;

	dol_syslog("functions.lib::dol_mkdir: dir=".$dir,LOG_INFO);

	$dir_osencoded=dol_osencode($dir);
	if (@is_dir($dir_osencoded)) return 0;

	$nberr=0;
	$nbcreated=0;

	$ccdir='';
	if (! empty($dataroot)) {
		// Remove data root from loop
		$dir = str_replace($dataroot.'/', '', $dir);
		$ccdir = $dataroot.'/';
	}

	$cdir = explode("/", $dir);
	$num=count($cdir);
	for ($i = 0; $i < $num; $i++)
	{
		if ($i > 0) $ccdir .= '/'.$cdir[$i];
		else $ccdir .= $cdir[$i];
		if (preg_match("/^.:$/",$ccdir,$regs)) continue;	// Si chemin Windows incomplet, on poursuit par rep suivant

		// Attention, le is_dir() peut echouer bien que le rep existe.
		// (ex selon config de open_basedir)
		if ($ccdir)
		{
			$ccdir_osencoded=dol_osencode($ccdir);
			if (! @is_dir($ccdir_osencoded))
			{
				dol_syslog("functions.lib::dol_mkdir: Directory '".$ccdir."' does not exists or is outside open_basedir PHP setting.",LOG_DEBUG);

				umask(0);
				$dirmaskdec=octdec($newmask);
				if (empty($newmask)) {
					$dirmaskdec = empty( $conf->global->MAIN_UMASK ) ? octdec( '0755' ) : octdec( $conf->global->MAIN_UMASK );
				}
				$dirmaskdec |= octdec('0111');  // Set x bit required for directories
				if (! @mkdir($ccdir_osencoded, $dirmaskdec))
				{
					// Si le is_dir a renvoye une fausse info, alors on passe ici.
					dol_syslog("functions.lib::dol_mkdir: Fails to create directory '".$ccdir."' or directory already exists.",LOG_WARNING);
					$nberr++;
				}
				else
				{
					dol_syslog("functions.lib::dol_mkdir: Directory '".$ccdir."' created",LOG_DEBUG);
					$nberr=0;	// On remet a zero car si on arrive ici, cela veut dire que les echecs precedents peuvent etre ignore
					$nbcreated++;
				}
			}
			else
			{
				$nberr=0;	// On remet a zero car si on arrive ici, cela veut dire que les echecs precedents peuvent etre ignores
			}
		}
	}
	return ($nberr ? -$nberr : $nbcreated);
}


/**
 *	Return picto saying a field is required
 *
 *	@return  string		Chaine avec picto obligatoire
 */
function picto_required()
{
	return '<span class="fieldrequired">*</span>';
}


/**
 *	Clean a string from all HTML tags and entities
 *
 *	@param	string	$StringHtml			String to clean
 *	@param	integer	$removelinefeed		1=Replace also new lines by a space, 0=Only last one are removed
 *  @param  string	$pagecodeto      	Encoding of input/output string
 *	@return string	    				String cleaned
 *
 * 	@see		dol_escape_htmltag
 */
function dol_string_nohtmltag($StringHtml,$removelinefeed=1,$pagecodeto='UTF-8')
{
	$pattern = "/<[^<>]+>/";
	$StringHtml = preg_replace('/<br[^>]*>/', "\n", $StringHtml);
	$temp = dol_html_entity_decode($StringHtml,ENT_COMPAT,$pagecodeto);

    // Exemple of $temp: <a href="/myurl" title="<u>A title</u>">0000-021</a>
    $temp = preg_replace($pattern,"",$temp);    // pass 1
    // $temp after pass 1: <a href="/myurl" title="A title">0000-021
    $temp = preg_replace($pattern,"",$temp);    // pass 2
    // $temp after pass 2: 0000-021

	// Supprime aussi les retours
	if ($removelinefeed) $temp=str_replace(array("\r\n","\r","\n")," ",$temp);

	// et les espaces doubles
	while(strpos($temp,"  "))
	{
		$temp = str_replace("  "," ",$temp);
	}
	$CleanString = trim($temp);
	return $CleanString;
}


/**
 * Return first line of text. Cut will depends if content is HTML or not.
 *
 * @param 	string	$text		Input text
 * @return	string				Output text
 * @see dol_nboflines_bis, dol_string_nohtmltag, dol_escape_htmltag
 */
function dolGetFirstLineOfText($text)
{
	if (dol_textishtml($text))
	{
		$firstline=preg_replace('/<br[^>]*>.*$/s','',$text);		// The s pattern modifier means the . can match newline characters
		$firstline=preg_replace('/<div[^>]*>.*$/s','',$firstline);	// The s pattern modifier means the . can match newline characters

	}
	else
	{
    	$firstline=preg_replace('/[\n\r].*/','',$text);
	}
    return $firstline.((strlen($firstline) != strlen($text))?'...':'');
}


/**
 * Replace CRLF in string with a HTML BR tag
 *
 * @param	string	$stringtoencode		String to encode
 * @param	int     $nl2brmode			0=Adding br before \n, 1=Replacing \n by br
 * @param   bool	$forxml             false=Use <br>, true=Use <br />
 * @return	string						String encoded
 * @see dol_nboflines, dolGetFirstLineOfText
 */
function dol_nl2br($stringtoencode,$nl2brmode=0,$forxml=false)
{
	if (!$nl2brmode) {
		return nl2br($stringtoencode, $forxml);
	} else {
		$ret=preg_replace('/(\r\n|\r|\n)/i', ($forxml?'<br />':'<br>'), $stringtoencode);
		return $ret;
	}
}


/**
 *	This function is called to encode a string into a HTML string but differs from htmlentities because
 * 	a detection is done before to see if text is already HTML or not. Also, all entities but &,<,> are converted.
 *  This permits to encode special chars to entities with no double encoding for already encoded HTML strings.
 * 	This function also remove last EOL or BR if $removelasteolbr=1 (default).
 *  For PDF usage, you can show text by 2 ways:
 *              - writeHTMLCell -> param must be encoded into HTML.
 *              - MultiCell -> param must not be encoded into HTML.
 *              Because writeHTMLCell convert also \n into <br>, if function
 *              is used to build PDF, nl2brmode must be 1.
 *
 *	@param	string	$stringtoencode		String to encode
 *	@param	int		$nl2brmode			0=Adding br before \n, 1=Replacing \n by br (for use with FPDF writeHTMLCell function for example)
 *  @param  string	$pagecodefrom       Pagecode stringtoencode is encoded
 *  @param	int		$removelasteolbr	1=Remove last br or lasts \n (default), 0=Do nothing
 *  @return	string						String encoded
 */
function dol_htmlentitiesbr($stringtoencode,$nl2brmode=0,$pagecodefrom='UTF-8',$removelasteolbr=1)
{
	$newstring=$stringtoencode;
	if (dol_textishtml($stringtoencode))	// Check if text is already HTML or not
	{
		$newstring=preg_replace('/<br(\s[\sa-zA-Z_="]*)?\/?>/i','<br>',$newstring);	// Replace "<br type="_moz" />" by "<br>". It's same and avoid pb with FPDF.
		if ($removelasteolbr) $newstring=preg_replace('/<br>$/i','',$newstring);	// Remove last <br> (remove only last one)
		$newstring=strtr($newstring,array('&'=>'__and__','<'=>'__lt__','>'=>'__gt__','"'=>'__dquot__'));
		$newstring=dol_htmlentities($newstring,ENT_COMPAT,$pagecodefrom);	// Make entity encoding
		$newstring=strtr($newstring,array('__and__'=>'&','__lt__'=>'<','__gt__'=>'>','__dquot__'=>'"'));
	}
	else
	{
		if ($removelasteolbr) $newstring=preg_replace('/(\r\n|\r|\n)$/i','',$newstring);	// Remove last \n (may remove several)
		$newstring=dol_nl2br(dol_htmlentities($newstring,ENT_COMPAT,$pagecodefrom),$nl2brmode);
	}
	// Other substitutions that htmlentities does not do
	//$newstring=str_replace(chr(128),'&euro;',$newstring);	// 128 = 0x80. Not in html entity table.     // Seems useles with TCPDF. Make bug with UTF8 languages
	return $newstring;
}

/**
 *	This function is called to decode a HTML string (it decodes entities and br tags)
 *
 *	@param	string	$stringtodecode		String to decode
 *	@param	string	$pagecodeto			Page code for result
 *	@return	string						String decoded
 */
function dol_htmlentitiesbr_decode($stringtodecode,$pagecodeto='UTF-8')
{
	$ret=dol_html_entity_decode($stringtodecode,ENT_COMPAT,$pagecodeto);
	$ret=preg_replace('/'."\r\n".'<br(\s[\sa-zA-Z_="]*)?\/?>/i',"<br>",$ret);
	$ret=preg_replace('/<br(\s[\sa-zA-Z_="]*)?\/?>'."\r\n".'/i',"\r\n",$ret);
	$ret=preg_replace('/<br(\s[\sa-zA-Z_="]*)?\/?>'."\n".'/i',"\n",$ret);
	$ret=preg_replace('/<br(\s[\sa-zA-Z_="]*)?\/?>/i',"\n",$ret);
	return $ret;
}

/**
 *	This function remove all ending \n and br at end
 *
 *	@param	string	$stringtodecode		String to decode
 *	@return	string						String decoded
 */
function dol_htmlcleanlastbr($stringtodecode)
{
	$ret=preg_replace('/(<br>|<br(\s[\sa-zA-Z_="]*)?\/?>|'."\n".'|'."\r".')+$/i',"",$stringtodecode);
	return $ret;
}

/**
 * Replace html_entity_decode functions to manage errors
 *
 * @param   string	$a		Operand a
 * @param   string	$b		Operand b (ENT_QUOTES=convert simple and double quotes)
 * @param   string	$c		Operand c
 * @return  string			String decoded
 */
function dol_html_entity_decode($a,$b,$c='UTF-8')
{
	return html_entity_decode($a,$b,$c);
}

/**
 * Replace htmlentities functions to manage errors http://php.net/manual/en/function.htmlentities.php
 * Goal of this function is to be sure to have default values of htmlentities that match what we need.
 *
 * @param   string  $string         The input string.
 * @param   int     $flags          Flags(see PHP doc above)
 * @param   string  $encoding       Encoding
 * @param   bool    $double_encode  When double_encode is turned off PHP will not encode existing html entities
 * @return  string  $ret            Encoded string
 */
function dol_htmlentities($string, $flags=null, $encoding='UTF-8', $double_encode=false)
{
	return htmlentities($string, $flags, $encoding, $double_encode);
}


/**
 *	Check if a string is a correct iso string
 *	If not, it will we considered not HTML encoded even if it is by FPDF.
 *	Example, if string contains euro symbol that has ascii code 128
 *
 *	@param	string	$s      String to check
 *	@return	int     		0 if bad iso, 1 if good iso
 */
function dol_string_is_good_iso($s)
{
	$len=dol_strlen($s);
	$ok=1;
	for($scursor=0;$scursor<$len;$scursor++)
	{
		$ordchar=ord($s{$scursor});
		//print $scursor.'-'.$ordchar.'<br>';
		if ($ordchar < 32 && $ordchar != 13 && $ordchar != 10) { $ok=0; break; }
		if ($ordchar > 126 && $ordchar < 160) { $ok=0; break; }
	}
	return $ok;
}


/**
 *	Return nb of lines of a clear text
 *
 *	@param	string	$s			String to check
 * 	@param	int     $maxchar	Not yet used
 *	@return	int					Number of lines
 *  @see	dol_nboflines_bis, dolGetFirstLineOfText
 */
function dol_nboflines($s,$maxchar=0)
{
	if ($s == '') return 0;
	$arraystring=explode("\n",$s);
	$nb=count($arraystring);

	return $nb;
}


/**
 *	Return nb of lines of a formated text with \n and <br> (we can't have both \n and br)
 *
 *	@param	string	$text      		Text
 *	@param	int		$maxlinesize  	Largeur de ligne en caracteres (ou 0 si pas de limite - defaut)
 * 	@param	string	$charset		Give the charset used to encode the $text variable in memory.
 *	@return int						Number of lines
 *	@see	dol_nboflines, dolGetFirstLineOfText
 */
function dol_nboflines_bis($text,$maxlinesize=0,$charset='UTF-8')
{
	$repTable = array("\t" => " ", "\n" => "<br>", "\r" => " ", "\0" => " ", "\x0B" => " ");
	if (dol_textishtml($text)) $repTable = array("\t" => " ", "\n" => " ", "\r" => " ", "\0" => " ", "\x0B" => " ");

	$text = strtr($text, $repTable);
	if ($charset == 'UTF-8') { $pattern = '/(<br[^>]*>)/Uu'; }	// /U is to have UNGREEDY regex to limit to one html tag. /u is for UTF8 support
	else $pattern = '/(<br[^>]*>)/U';							// /U is to have UNGREEDY regex to limit to one html tag.
	$a = preg_split($pattern, $text, -1, PREG_SPLIT_DELIM_CAPTURE | PREG_SPLIT_NO_EMPTY);

	$nblines = (int) floor((count($a)+1)/2);
	// count possible auto line breaks
	if($maxlinesize)
	{
		foreach ($a as $line)
		{
			if (dol_strlen($line)>$maxlinesize)
			{
				//$line_dec = html_entity_decode(strip_tags($line));
				$line_dec = html_entity_decode($line);
				if(dol_strlen($line_dec)>$maxlinesize)
				{
					$line_dec=wordwrap($line_dec,$maxlinesize,'\n',true);
					$nblines+=substr_count($line_dec,'\n');
				}
			}
		}
	}
	return $nblines;
}

/**
 *	 Same function than microtime in PHP 5 but compatible with PHP4
 *
 * @return		float		Time (millisecondes) with microsecondes in decimal part
 * @deprecated Dolibarr does not support PHP4, you should use native function
 * @see microtime()
 */
function dol_microtime_float()
{
	dol_syslog(__FUNCTION__ . " is deprecated", LOG_WARNING);

	return microtime(true);
}

/**
 *	Return if a text is a html content
 *
 *	@param	string	$msg		Content to check
 *	@param	int		$option		0=Full detection, 1=Fast check
 *	@return	boolean				true/false
 *	@see	dol_concatdesc
 */
function dol_textishtml($msg,$option=0)
{
	if ($option == 1)
	{
		if (preg_match('/<html/i',$msg))				return true;
		elseif (preg_match('/<body/i',$msg))			return true;
		elseif (preg_match('/<br/i',$msg))				return true;
		return false;
	}
	else
	{
		if (preg_match('/<html/i',$msg))				return true;
		elseif (preg_match('/<body/i',$msg))			return true;
		elseif (preg_match('/<(b|em|i|u)>/i',$msg))		return true;
		elseif (preg_match('/<(br|div|font|li|p|span|strong|table)>/i',$msg)) 	  return true;
		elseif (preg_match('/<(br|div|font|li|p|span|strong|table)\s+[^<>\/]*>/i',$msg)) return true;
		elseif (preg_match('/<(br|div|font|li|p|span|strong|table)\s+[^<>\/]*\/>/i',$msg)) return true;
		elseif (preg_match('/<img\s+[^<>]*src[^<>]*>/i',$msg)) return true;	// must accept <img src="http://example.com/aaa.png" />
		elseif (preg_match('/<a\s+[^<>]*href[^<>]*>/i',$msg)) return true;	// must accept <a href="http://example.com/aaa.png" />
		elseif (preg_match('/<h[0-9]>/i',$msg))			return true;
		elseif (preg_match('/&[A-Z0-9]{1,6};/i',$msg))	return true;    // Html entities names (http://www.w3schools.com/tags/ref_entities.asp)
		elseif (preg_match('/&#[0-9]{2,3};/i',$msg))	return true;    // Html entities numbers (http://www.w3schools.com/tags/ref_entities.asp)
		return false;
	}
}

/**
 *  Concat 2 descriptions with a new line between them (second operand after first one with appropriate new line separator)
 *  text1 html + text2 html => text1 + '<br>' + text2
 *  text1 html + text2 txt  => text1 + '<br>' + dol_nl2br(text2)
 *  text1 txt  + text2 html => dol_nl2br(text1) + '<br>' + text2
 *  text1 txt  + text2 txt  => text1 + '\n' + text2
 *
 *  @param	string	$text1		Text 1
 *  @param	string	$text2		Text 2
 *  @param  bool	$forxml     false=Use <br>, true=Use <br />
 *  @return	string				Text 1 + new line + Text2
 *  @see    dol_textishtml
 */
function dol_concatdesc($text1,$text2,$forxml=false)
{
	$ret='';
	$ret.= (! dol_textishtml($text1) && dol_textishtml($text2))?dol_nl2br($text1, 0, $forxml):$text1;
	$ret.= (! empty($text1) && ! empty($text2)) ? ((dol_textishtml($text1) || dol_textishtml($text2))?($forxml?"<br \>\n":"<br>\n") : "\n") : "";
	$ret.= (dol_textishtml($text1) && ! dol_textishtml($text2))?dol_nl2br($text2, 0, $forxml):$text2;
	return $ret;
}


/**
 * Return array of possible common substitutions.
 *
 * @param	Translate	$outputlangs	Output language
 * @param   int         $onlykey        Do not calculate heavy values of keys (performance enhancement when we need only the keys)
 * @param   array       $exclude        Array of family keys we want to exclude. For example array('mycompany', 'objectamount', 'date', 'user', ...)
 * @param   Object      $object         Object for keys on object
 * @return	array						Array of substitutions
 */
function getCommonSubstitutionArray($outputlangs, $onlykey=0, $exclude=null, $object=null)
{
    global $conf, $mysoc, $user;

    $substitutionarray=array();

    if (empty($exclude) || ! in_array('mycompany', $exclude))
    {
        $substitutionarray=array_merge($substitutionarray, array(
            '__MYCOMPANY_NAME__' => $mysoc->name,
            '__MYCOMPANY_EMAIL__' => $mysoc->email,
            '__MYCOMPANY_PROFID1__' => $mysoc->idprof1,
            '__MYCOMPANY_PROFID2__' => $mysoc->idprof2,
            '__MYCOMPANY_PROFID3__' => $mysoc->idprof3,
            '__MYCOMPANY_PROFID4__' => $mysoc->idprof4,
            '__MYCOMPANY_PROFID5__' => $mysoc->idprof5,
            '__MYCOMPANY_PROFID6__' => $mysoc->idprof6,
            '__MYCOMPANY_CAPITAL__' => $mysoc->capital,
            '__MYCOMPANY_COUNTRY_ID__' => $mysoc->country_id
        ));
    }
    if (empty($exclude) || ! in_array('objectamount', $exclude))
    {
        if (is_object($object))       // For backward compatibility
        {
            $substitutionarray['__TOTAL_TTC__']    =is_object($object)?$object->total_ttc:'';
            $substitutionarray['__TOTAL_HT__']     =is_object($object)?$object->total_ht:'';
            $substitutionarray['__TOTAL_VAT__']    =is_object($object)?($object->total_vat?$object->total_vat:$object->total_tva):'';
        }
        $substitutionarray['__AMOUNT__']       =is_object($object)?$object->total_ttc:'';
        $substitutionarray['__AMOUNT_WO_TAX__']=is_object($object)?$object->total_ht:'';
        $substitutionarray['__AMOUNT_VAT__']   =is_object($object)?($object->total_vat?$object->total_vat:$object->total_tva):'';
    }

    if (empty($exclude) || ! in_array('date', $exclude))
    {
        include_once DOL_DOCUMENT_ROOT.'/core/lib/date.lib.php';

        if (! empty($onlykey))
        {
            $tmp=$tmp2=$tmp3=$tmp4=$tmp5=array();
        }
        else
        {
            $tmp=dol_getdate(dol_now(), true);
            $tmp2=dol_get_prev_day($tmp['mday'], $tmp['mon'], $tmp['year']);
            $tmp3=dol_get_prev_month($tmp['mday'], $tmp['mon'], $tmp['year']);
            $tmp4=dol_get_next_day($tmp['mday'], $tmp['mon'], $tmp['year']);
            $tmp5=dol_get_next_month($tmp['mday'], $tmp['mon'], $tmp['year']);
        }
        $substitutionarray=array_merge($substitutionarray, array(
            '__DAY__' => $tmp['mday'],
            '__MONTH__' => $tmp['mon'],
            '__YEAR__' => $tmp['year'],
            '__PREVIOUS_DAY__' => $tmp2['day'],
            '__PREVIOUS_MONTH__' => $tmp3['month'],
            '__PREVIOUS_YEAR__' => ($tmp['year'] - 1),
            '__NEXT_DAY__' => $tmp4['day'],
            '__NEXT_MONTH__' => $tmp5['month'],
            '__NEXT_YEAR__' => ($tmp['year'] + 1),
        ));
    }

    if (empty($exclude) || ! in_array('user', $exclude))
    {
        $substitutionarray=array_merge($substitutionarray, array(
            '__USER_ID__' => $user->id,
            '__USER_LOGIN__' => $user->login,
            '__USER_LASTNAME__' => $user->lastname,
            '__USER_FIRSTNAME__' => $user->firstname,
            '__USER_FULLNAME__' => $user->getFullName($outputlangs),
            '__USER_SUPERVISOR_ID__' => $user->fk_user
        ));
    }
    if (! empty($conf->multicompany->enabled))
    {
        $substitutionarray=array_merge($substitutionarray, array('__ENTITY_ID__' => $conf->entity));
    }

    return $substitutionarray;
}

/**
 *  Make substition into a text string, replacing keys with vals from $substitutionarray (oldval=>newval).
 *
 *  @param	string		$text	      			Source string in which we must do substitution
 *  @param  array		$substitutionarray		Array with key->val to substitute
 *  @param	Translate	$outputlangs			Output language
 * 	@return string  		    				Output string after substitutions
 *  @see	complete_substitutions_array
 */
function make_substitutions($text, $substitutionarray, $outputlangs=null)
{
	global $conf, $langs;

	if (! is_array($substitutionarray)) return 'ErrorBadParameterSubstitutionArrayWhenCalling_make_substitutions';

	if (empty($outputlangs)) $outputlangs=$langs;

	// Make substitution for language keys
	if (is_object($outputlangs))
	{
		while (preg_match('/__\(([^\)]*)\)__/', $text, $reg))
		{
		    // If key is __(TranslationKey|langfile)__, then force load of langfile.lang
			$tmp=explode('|',$reg[1]);
			if (! empty($tmp[1])) $outputlangs->load($tmp[1]);

			$msgishtml = 0;
			if (dol_textishtml($text,1)) $msgishtml = 1;

			$text = preg_replace('/__\('.preg_quote($reg[1], '/').'\)__/', $msgishtml?dol_htmlentitiesbr($outputlangs->transnoentitiesnoconv($reg[1])):$outputlangs->transnoentitiesnoconv($reg[1]), $text);
		}
	}

	// Make substitition for array $substitutionarray
	foreach ($substitutionarray as $key => $value)
	{
		if ($key == '__SIGNATURE__' && (! empty($conf->global->MAIN_MAIL_DO_NOT_USE_SIGN))) $value='';
		$text=str_replace("$key","$value",$text);	// We must keep the " to work when value is 123.5 for example
	}

	return $text;
}

/**
 *  Complete the $substitutionarray with more entries.
 *  Can also add substitution keys coming from external module that had set the "substitutions=1" into module_part array. In this case, method completesubstitutionarray provided by module is called.
 *
 *  @param  array		$substitutionarray		Array substitution old value => new value value
 *  @param  Translate	$outputlangs            Output language
 *  @param  Object		$object                 Source object
 *  @param  mixed		$parameters       		Add more parameters (useful to pass product lines)
 *  @param  string      $callfunc               What is the name of the custom function that will be called? (default: completesubstitutionarray)
 *  @return	void
 *  @see 	make_substitutions
 */
function complete_substitutions_array(&$substitutionarray, $outputlangs, $object=null, $parameters=null, $callfunc="completesubstitutionarray")
{
	global $conf,$user;

	require_once DOL_DOCUMENT_ROOT.'/core/lib/files.lib.php';

	// Add a substitution key for each object property
	if (is_object($object))
	{
		// TODO
	}

	// Add a substitution key for each extrafields, using key __EXTRA_XXX__
	if (is_object($object) && is_array($object->array_options))
	{
		foreach($object->array_options as $key => $val)
		{
			$keyshort=preg_replace('/^(options|extra)_/','',$key);
			$substitutionarray['__EXTRA_'.$keyshort.'__']=$val;
			// For backward compatibiliy
			$substitutionarray['%EXTRA_'.$keyshort.'%']=$val;
		}
	}

	// Check if there is external substitution to do, requested by plugins
	$dirsubstitutions=array_merge(array(),(array) $conf->modules_parts['substitutions']);

	foreach($dirsubstitutions as $reldir)
	{
		$dir=dol_buildpath($reldir,0);

		// Check if directory exists
		if (! dol_is_dir($dir)) continue;

		$substitfiles=dol_dir_list($dir,'files',0,'functions_');
		foreach($substitfiles as $substitfile)
		{
			if (preg_match('/functions_(.*)\.lib\.php/i',$substitfile['name'],$reg))
			{
				$module=$reg[1];

				dol_syslog("Library functions_".$substitfile['name']." found into ".$dir);
				// Include the user's functions file
				require_once $dir.$substitfile['name'];
				// Call the user's function, and only if it is defined
				$function_name=$module."_".$callfunc;
				if (function_exists($function_name)) $function_name($substitutionarray,$outputlangs,$object,$parameters);
			}
		}
	}
}

/**
 *    Format output for start and end date
 *
 *    @param	int	$date_start    Start date
 *    @param    int	$date_end      End date
 *    @param    string		$format        Output format
 *    @param	Translate	$outputlangs   Output language
 *    @return	void
 */
function print_date_range($date_start,$date_end,$format = '',$outputlangs='')
{
	print get_date_range($date_start,$date_end,$format,$outputlangs);
}

/**
 *    Format output for start and end date
 *
 *    @param	int			$date_start    		Start date
 *    @param    int			$date_end      		End date
 *    @param    string		$format        		Output format
 *    @param	Translate	$outputlangs   		Output language
 *    @param	integer		$withparenthesis	1=Add parenthesis, 0=non parenthesis
 *    @return	string							String
 */
function get_date_range($date_start,$date_end,$format = '',$outputlangs='', $withparenthesis=1)
{
	global $langs;

	$out='';

	if (! is_object($outputlangs)) $outputlangs=$langs;

	if ($date_start && $date_end)
	{
		$out.= ($withparenthesis?' (':'').$outputlangs->transnoentitiesnoconv('DateFromTo',dol_print_date($date_start, $format, false, $outputlangs),dol_print_date($date_end, $format, false, $outputlangs)).($withparenthesis?')':'');
	}
	if ($date_start && ! $date_end)
	{
		$out.= ($withparenthesis?' (':'').$outputlangs->transnoentitiesnoconv('DateFrom',dol_print_date($date_start, $format, false, $outputlangs)).($withparenthesis?')':'');
	}
	if (! $date_start && $date_end)
	{
		$out.= ($withparenthesis?' (':'').$outputlangs->transnoentitiesnoconv('DateUntil',dol_print_date($date_end, $format, false, $outputlangs)).($withparenthesis?')':'');
	}

	return $out;
}

/**
 * Return firstname and lastname in correct order
 *
 * @param	string	$firstname		Firstname
 * @param	string	$lastname		Lastname
 * @param	int		$nameorder		-1=Auto, 0=Lastname+Firstname, 1=Firstname+Lastname, 2=Firstname
 * @return	string					Firstname + lastname or Lastname + firstname
 */
function dolGetFirstLastname($firstname,$lastname,$nameorder=-1)
{
	global $conf;

	$ret='';
	// If order not defined, we use the setup
	if ($nameorder < 0) $nameorder=(empty($conf->global->MAIN_FIRSTNAME_NAME_POSITION));
	if ($nameorder && ((string) $nameorder != '2'))
	{
        $ret.=$firstname;
		if ($firstname && $lastname) $ret.=' ';
		$ret.=$lastname;
	}
	else if ($nameorder == 2)
	{
	   $ret.=$firstname;
	}
	else
	{
		$ret.=$lastname;
		if ($firstname && $lastname) $ret.=' ';
		$ret.=$firstname;
	}
	return $ret;
}


/**
 *	Set event message in dol_events session object. Will be output by calling dol_htmloutput_events.
 *  Note: Calling dol_htmloutput_events is done into pages by standard llxFooter() function.
 *  Note: Prefer to use setEventMessages instead.
 *
 *	@param	mixed	$mesgs			Message string or array
 *  @param  string	$style      	Which style to use ('mesgs' by default, 'warnings', 'errors')
 *  @return	void
 *  @see	dol_htmloutput_events
 */
function setEventMessage($mesgs, $style='mesgs')
{
	//dol_syslog(__FUNCTION__ . " is deprecated", LOG_WARNING);		This is not deprecated, it is used by setEventMessages function
	if (! is_array($mesgs))		// If mesgs is a string
	{
		if ($mesgs) $_SESSION['dol_events'][$style][] = $mesgs;
	}
	else						// If mesgs is an array
	{
		foreach($mesgs as $mesg)
		{
			if ($mesg) $_SESSION['dol_events'][$style][] = $mesg;
		}
	}
}

/**
 *	Set event messages in dol_events session object. Will be output by calling dol_htmloutput_events.
 *  Note: Calling dol_htmloutput_events is done into pages by standard llxFooter() function.
 *
 *	@param	string	$mesg			Message string
 *	@param	array	$mesgs			Message array
 *  @param  string	$style      	Which style to use ('mesgs' by default, 'warnings', 'errors')
 *  @return	void
 *  @see	dol_htmloutput_events
 */
function setEventMessages($mesg, $mesgs, $style='mesgs')
{
	if (! in_array((string) $style, array('mesgs','warnings','errors'))) dol_print_error('','Bad parameter style='.$style.' for setEventMessages');
	if (empty($mesgs)) setEventMessage($mesg, $style);
	else
	{
		if (! empty($mesg) && ! in_array($mesg, $mesgs)) setEventMessage($mesg, $style);	// Add message string if not already into array
		setEventMessage($mesgs, $style);
	}
}

/**
 *	Print formated messages to output (Used to show messages on html output).
 *  Note: Calling dol_htmloutput_events is done into pages by standard llxFooter() function, so there is
 *  no need to call it explicitely.
 *
 *  @return	void
 *  @see    dol_htmloutput_mesg
 */
function dol_htmloutput_events()
{
	// Show mesgs
	if (isset($_SESSION['dol_events']['mesgs'])) {
		dol_htmloutput_mesg('', $_SESSION['dol_events']['mesgs']);
		unset($_SESSION['dol_events']['mesgs']);
	}

	// Show errors
	if (isset($_SESSION['dol_events']['errors'])) {
		dol_htmloutput_mesg('', $_SESSION['dol_events']['errors'], 'error');
		unset($_SESSION['dol_events']['errors']);
	}

	// Show warnings
	if (isset($_SESSION['dol_events']['warnings'])) {
		dol_htmloutput_mesg('', $_SESSION['dol_events']['warnings'], 'warning');
		unset($_SESSION['dol_events']['warnings']);
	}
}

/**
 *	Get formated messages to output (Used to show messages on html output).
 *  This include also the translation of the message key.
 *
 *	@param	string		$mesgstring		Message string or message key
 *	@param	string[]	$mesgarray      Array of message strings or message keys
 *  @param  string		$style          Style of message output ('ok' or 'error')
 *  @param  int			$keepembedded   Set to 1 in error message must be kept embedded into its html place (this disable jnotify)
 *	@return	string						Return html output
 *
 *  @see    dol_print_error
 *  @see    dol_htmloutput_errors
 *  @see    setEventMessages
 */
function get_htmloutput_mesg($mesgstring='',$mesgarray='', $style='ok', $keepembedded=0)
{
	global $conf, $langs;

	$ret=0; $return='';
	$out='';
	$divstart=$divend='';

	// If inline message with no format, we add it.
	if ((empty($conf->use_javascript_ajax) || ! empty($conf->global->MAIN_DISABLE_JQUERY_JNOTIFY) || $keepembedded) && ! preg_match('/<div class=".*">/i',$out))
	{
		$divstart='<div class="'.$style.'">';
		$divend='</div>';
	}

	if ((is_array($mesgarray) && count($mesgarray)) || $mesgstring)
	{
		$langs->load("errors");
		$out.=$divstart;
		if (is_array($mesgarray) && count($mesgarray))
		{
			foreach($mesgarray as $message)
			{
				$ret++;
				$out.= $langs->trans($message);
				if ($ret < count($mesgarray)) $out.= "<br>\n";
			}
		}
		if ($mesgstring)
		{
			$langs->load("errors");
			$ret++;
			$out.= $langs->trans($mesgstring);
		}
		$out.=$divend;
	}

	if ($out)
	{
		if (! empty($conf->use_javascript_ajax) && empty($conf->global->MAIN_DISABLE_JQUERY_JNOTIFY) && empty($keepembedded))
		{
			$return = '<script type="text/javascript">
					$(document).ready(function() {
						var block = '.(! empty($conf->global->MAIN_USE_JQUERY_BLOCKUI)?"true":"false").'
						if (block) {
							$.dolEventValid("","'.dol_escape_js($out).'");
						} else {
							/* jnotify(message, preset of message type, keepmessage) */
							$.jnotify("'.dol_escape_js($out).'",
							"'.($style=="ok" ? 3000 : $style).'",
							'.($style=="ok" ? "false" : "true").',
							{ remove: function (){} } );
						}
					});
				</script>';
		}
		else
		{
			$return = $out;
		}
	}

	return $return;
}

/**
 *  Get formated error messages to output (Used to show messages on html output).
 *
 *  @param	string	$mesgstring         Error message
 *  @param  array	$mesgarray          Error messages array
 *  @param  int		$keepembedded       Set to 1 in error message must be kept embedded into its html place (this disable jnotify)
 *  @return string                		Return html output
 *
 *  @see    dol_print_error
 *  @see    dol_htmloutput_mesg
 */
function get_htmloutput_errors($mesgstring='', $mesgarray='', $keepembedded=0)
{
	return get_htmloutput_mesg($mesgstring, $mesgarray,'error',$keepembedded);
}

/**
 *	Print formated messages to output (Used to show messages on html output).
 *
 *	@param	string		$mesgstring		Message string or message key
 *	@param	string[]	$mesgarray      Array of message strings or message keys
 *  @param  string      $style          Which style to use ('ok', 'warning', 'error')
 *  @param  int         $keepembedded   Set to 1 if message must be kept embedded into its html place (this disable jnotify)
 *  @return	void
 *
 *  @see    dol_print_error
 *  @see    dol_htmloutput_errors
 *  @see    setEventMessages
 */
function dol_htmloutput_mesg($mesgstring='',$mesgarray='', $style='ok', $keepembedded=0)
{
	if (empty($mesgstring) && (! is_array($mesgarray) || count($mesgarray) == 0)) return;

	$iserror=0;
	$iswarning=0;
	if (is_array($mesgarray))
	{
		foreach($mesgarray as $val)
		{
			if ($val && preg_match('/class="error"/i',$val)) { $iserror++; break; }
			if ($val && preg_match('/class="warning"/i',$val)) { $iswarning++; break; }
		}
	}
	else if ($mesgstring && preg_match('/class="error"/i',$mesgstring)) $iserror++;
	else if ($mesgstring && preg_match('/class="warning"/i',$mesgstring)) $iswarning++;
	if ($style=='error') $iserror++;
	if ($style=='warning') $iswarning++;

	if ($iserror || $iswarning)
	{
		// Remove div from texts
		$mesgstring=preg_replace('/<\/div><div class="(error|warning)">/','<br>',$mesgstring);
		$mesgstring=preg_replace('/<div class="(error|warning)">/','',$mesgstring);
		$mesgstring=preg_replace('/<\/div>/','',$mesgstring);
		// Remove div from texts array
		if (is_array($mesgarray))
		{
			$newmesgarray=array();
			foreach($mesgarray as $val)
			{
				$tmpmesgstring=preg_replace('/<\/div><div class="(error|warning)">/','<br>',$val);
				$tmpmesgstring=preg_replace('/<div class="(error|warning)">/','',$tmpmesgstring);
				$tmpmesgstring=preg_replace('/<\/div>/','',$tmpmesgstring);
				$newmesgarray[]=$tmpmesgstring;
			}
			$mesgarray=$newmesgarray;
		}
		print get_htmloutput_mesg($mesgstring,$mesgarray,($iserror?'error':'warning'),$keepembedded);
	}
	else print get_htmloutput_mesg($mesgstring,$mesgarray,'ok',$keepembedded);
}

/**
 *  Print formated error messages to output (Used to show messages on html output).
 *
 *  @param	string	$mesgstring          Error message
 *  @param  array	$mesgarray           Error messages array
 *  @param  int		$keepembedded        Set to 1 in error message must be kept embedded into its html place (this disable jnotify)
 *  @return	void
 *
 *  @see    dol_print_error
 *  @see    dol_htmloutput_mesg
 */
function dol_htmloutput_errors($mesgstring='', $mesgarray='', $keepembedded=0)
{
	dol_htmloutput_mesg($mesgstring, $mesgarray, 'error', $keepembedded);
}

/**
 * 	Advanced sort array by second index function, which produces ascending (default)
 *  or descending output and uses optionally natural case insensitive sorting (which
 *  can be optionally case sensitive as well).
 *
 *  @param      array		$array      		Array to sort (array of array('key','otherkey1','otherkey2'...))
 *  @param      string		$index				Key in array to use for sorting criteria
 *  @param      int			$order				Sort order ('asc' or 'desc')
 *  @param      int			$natsort			1=use "natural" sort (natsort), 0=use "standard" sort (asort)
 *  @param      int			$case_sensitive		1=sort is case sensitive, 0=not case sensitive
 *  @param		int			$keepindex			If 0 and index key of array to sort is a numeric, than index will be rewrote. If 1 or index key is not numeric, key for index is kept after sorting.
 *  @return     array							Sorted array
 */
function dol_sort_array(&$array, $index, $order='asc', $natsort=0, $case_sensitive=0, $keepindex=0)
{
	// Clean parameters
	$order=strtolower($order);

	$sizearray=count($array);
	if (is_array($array) && $sizearray>0)
	{
        $temp = array();
        foreach(array_keys($array) as $key) $temp[$key]=$array[$key][$index];

		if (!$natsort) ($order=='asc') ? asort($temp) : arsort($temp);
		else
		{
			($case_sensitive) ? natsort($temp) : natcasesort($temp);
			if($order!='asc') $temp=array_reverse($temp,TRUE);
		}

		$sorted = array();

		foreach(array_keys($temp) as $key)
		{
			(is_numeric($key) && empty($keepindex)) ? $sorted[]=$array[$key] : $sorted[$key]=$array[$key];
		}

		return $sorted;
	}
	return $array;
}


/**
 *      Check if a string is in UTF8
 *
 *      @param	string	$str        String to check
 * 		@return	boolean				True if string is UTF8 or ISO compatible with UTF8, False if not (ISO with special char or Binary)
 */
function utf8_check($str)
{
	// We must use here a binary strlen function (so not dol_strlen)
	$strLength = dol_strlen($str);
	for ($i=0; $i<$strLength; $i++)
	{
		if (ord($str[$i]) < 0x80) continue; // 0bbbbbbb
		elseif ((ord($str[$i]) & 0xE0) == 0xC0) $n=1; // 110bbbbb
		elseif ((ord($str[$i]) & 0xF0) == 0xE0) $n=2; // 1110bbbb
		elseif ((ord($str[$i]) & 0xF8) == 0xF0) $n=3; // 11110bbb
		elseif ((ord($str[$i]) & 0xFC) == 0xF8) $n=4; // 111110bb
		elseif ((ord($str[$i]) & 0xFE) == 0xFC) $n=5; // 1111110b
		else return false; // Does not match any model
		for ($j=0; $j<$n; $j++) { // n bytes matching 10bbbbbb follow ?
			if ((++$i == strlen($str)) || ((ord($str[$i]) & 0xC0) != 0x80))
			return false;
		}
	}
	return true;
}


/**
 *      Return a string encoded into OS filesystem encoding. This function is used to define
 * 	    value to pass to filesystem PHP functions.
 *
 *      @param	string	$str        String to encode (UTF-8)
 * 		@return	string				Encoded string (UTF-8, ISO-8859-1)
 */
function dol_osencode($str)
{
	global $conf;

	$tmp=ini_get("unicode.filesystem_encoding");						// Disponible avec PHP 6.0
	if (empty($tmp) && ! empty($_SERVER["WINDIR"])) $tmp='iso-8859-1';	// By default for windows
	if (empty($tmp)) $tmp='utf-8';										// By default for other
	if (! empty($conf->global->MAIN_FILESYSTEM_ENCODING)) $tmp=$conf->global->MAIN_FILESYSTEM_ENCODING;

	if ($tmp == 'iso-8859-1') return utf8_decode($str);
	return $str;
}


/**
 *      Return an id or code from a code or id.
 *      Store also Code-Id into a cache to speed up next request on same key.
 *
 * 		@param	DoliDB	$db			Database handler
 * 		@param	string	$key		Code or Id to get Id or Code
 * 		@param	string	$tablename	Table name without prefix
 * 		@param	string	$fieldkey	Field for code
 * 		@param	string	$fieldid	Field for id
 *      @return int					<0 if KO, Id of code if OK
 *      @see $langs->getLabelFromKey
 */
function dol_getIdFromCode($db,$key,$tablename,$fieldkey='code',$fieldid='id')
{
	global $cache_codes;

	// If key empty
	if ($key == '') return '';

	// Check in cache
	if (isset($cache_codes[$tablename][$key]))	// Can be defined to 0 or ''
	{
		return $cache_codes[$tablename][$key];   // Found in cache
	}

	$sql = "SELECT ".$fieldid." as valuetoget";
	$sql.= " FROM ".MAIN_DB_PREFIX.$tablename;
	$sql.= " WHERE ".$fieldkey." = '".$db->escape($key)."'";
	dol_syslog('dol_getIdFromCode', LOG_DEBUG);
	$resql = $db->query($sql);
	if ($resql)
	{
		$obj = $db->fetch_object($resql);
		if ($obj) $cache_codes[$tablename][$key]=$obj->valuetoget;
		else $cache_codes[$tablename][$key]='';
		$db->free($resql);
		return $cache_codes[$tablename][$key];
	}
	else
	{
		return -1;
	}
}

/**
 * Verify if condition in string is ok or not
 *
 * @param 	string		$strRights		String with condition to check
 * @return 	boolean						True or False. Return true if strRights is ''
 */
function verifCond($strRights)
{
	global $user,$conf,$langs;
	global $leftmenu;
	global $rights;    // To export to dol_eval function

	//print $strRights."<br>\n";
	$rights = true;
	if ($strRights != '')
	{
		//$tab_rights = explode('&&', $strRights);
		//$i = 0;
		//while (($i < count($tab_rights)) && ($rights == true)) {
		$str = 'if(!(' . $strRights . ')) { $rights = false; }';
		dol_eval($str);
		//	$i++;
		//}
	}
	return $rights;
}

/**
 * Replace eval function to add more security.
 * This function is called by verifCond() or trans() and transnoentitiesnoconv().
 *
 * @param 	string	$s				String to evaluate
 * @param	int		$returnvalue	0=No return (used to execute eval($a=something)). 1=Value of eval is returned (used to eval($something)).
 * @param   int     $hideerrors     1=Hide errors
 * @return	mixed					Nothing or return of eval
 */
function dol_eval($s, $returnvalue=0, $hideerrors=1)
{
	// Only global variables can be changed by eval function and returned to caller
	global $db, $langs, $user, $conf;
	global $mainmenu, $leftmenu;
	global $rights;
	global $object;
	global $mysoc;

	global $obj;       // To get $obj used into list when dol_eval is used for computed fields and $obj is not yet $object
	global $soc;       // For backward compatibility

	//print $s."<br>\n";
	if ($returnvalue)
	{
	    if ($hideerrors) return @eval('return '.$s.';');
	    else return eval('return '.$s.';');
	}
	else
	{
	    if ($hideerrors) @eval($s);
	    else eval($s);
	}
}

/**
 * Return if var element is ok
 *
 * @param   string      $element    Variable to check
 * @return  boolean                 Return true of variable is not empty
 */
function dol_validElement($element)
{
	return (trim($element) != '');
}

/**
 * 	Return img flag of country for a language code or country code
 *
 * 	@param	string	$codelang	Language code (en_IN, fr_CA...) or Country code (IN, FR)
 * 	@return	string				HTML img string with flag.
 */
function picto_from_langcode($codelang)
{
	global $langs;

	if (empty($codelang)) return '';

	if (empty($codelang)) return '';

	if ($codelang == 'auto')
	{
		return img_picto_common($langs->trans('AutoDetectLang'), 'flags/int.png');
	}

	$langtocountryflag = array(
		'ar_AR' => '',
		'ca_ES' => 'catalonia',
		'da_DA' => 'dk',
		'fr_CA' => 'mq',
		'sv_SV' => 'se'
	);

	if (isset($langtocountryflag[$codelang])) $flagImage = $langtocountryflag[$codelang];
	else
	{
		$tmparray = explode('_', $codelang);
		$flagImage = empty($tmparray[1]) ? $tmparray[0] : $tmparray[1];
	}

	return img_picto_common($codelang, 'flags/'.strtolower($flagImage).'.png');
}

/**
 *  Complete or removed entries into a head array (used to build tabs).
 *  For example, with value added by external modules. Such values are declared into $conf->modules_parts['tab'].
 *  Or by change using hook completeTabsHead
 *
 *  @param	Conf			$conf           Object conf
 *  @param  Translate		$langs          Object langs
 *  @param  object|null		$object         Object object
 *  @param  array			$head          	Object head
 *  @param  int				$h				New position to fill
 *  @param  string			$type           Value for object where objectvalue can be
 *                              			'thirdparty'       to add a tab in third party view
 *		                        	      	'intervention'     to add a tab in intervention view
 *     		                    	     	'supplier_order'   to add a tab in supplier order view
 *          		            	        'supplier_invoice' to add a tab in supplier invoice view
 *                  		    	        'invoice'          to add a tab in customer invoice view
 *                          			    'order'            to add a tab in customer order view
 *                      			        'product'          to add a tab in product view
 *                              			'propal'           to add a tab in propal view
 *                              			'user'             to add a tab in user view
 *                              			'group'            to add a tab in group view
 * 		        	               	     	'member'           to add a tab in fundation member view
 *      		                        	'categories_x'	   to add a tab in category view ('x': type of category (0=product, 1=supplier, 2=customer, 3=member)
 *      									'ecm'			   to add a tab for another ecm view
 *                                          'stock'            to add a tab for warehouse view
 *  @param  string		$mode  	        	'add' to complete head, 'remove' to remove entries
 *	@return	void
 */
function complete_head_from_modules($conf,$langs,$object,&$head,&$h,$type,$mode='add')
{
	global $hookmanager;

	if (isset($conf->modules_parts['tabs'][$type]) && is_array($conf->modules_parts['tabs'][$type]))
	{
		foreach ($conf->modules_parts['tabs'][$type] as $value)
		{
			$values=explode(':',$value);

			if ($mode == 'add' && ! preg_match('/^\-/',$values[1]))
			{
				if (count($values) == 6)       // new declaration with permissions:  $value='objecttype:+tabname1:Title1:langfile@mymodule:$user->rights->mymodule->read:/mymodule/mynewtab1.php?id=__ID__'
				{
					if ($values[0] != $type) continue;

					if (verifCond($values[4]))
					{
						if ($values[3]) $langs->load($values[3]);
						if (preg_match('/SUBSTITUTION_([^_]+)/i',$values[2],$reg))
						{
							$substitutionarray=array();
							complete_substitutions_array($substitutionarray,$langs,$object,array('needforkey'=>$values[2]));
							$label=make_substitutions($reg[1], $substitutionarray);
						}
						else $label=$langs->trans($values[2]);

						$head[$h][0] = dol_buildpath(preg_replace('/__ID__/i', ((is_object($object) && ! empty($object->id))?$object->id:''), $values[5]), 1);
						$head[$h][1] = $label;
						$head[$h][2] = str_replace('+','',$values[1]);
						$h++;
					}
				}
				else if (count($values) == 5)       // deprecated
				{
					dol_syslog('Passing 5 values in tabs module_parts is deprecated. Please update to 6 with permissions.', LOG_WARNING);

					if ($values[0] != $type) continue;
					if ($values[3]) $langs->load($values[3]);
					if (preg_match('/SUBSTITUTION_([^_]+)/i',$values[2],$reg))
					{
						$substitutionarray=array();
						complete_substitutions_array($substitutionarray,$langs,$object,array('needforkey'=>$values[2]));
						$label=make_substitutions($reg[1], $substitutionarray);
					}
					else $label=$langs->trans($values[2]);

					$head[$h][0] = dol_buildpath(preg_replace('/__ID__/i', ((is_object($object) && ! empty($object->id))?$object->id:''), $values[4]), 1);
					$head[$h][1] = $label;
					$head[$h][2] = str_replace('+','',$values[1]);
					$h++;
				}
			}
			else if ($mode == 'remove' && preg_match('/^\-/',$values[1]))
			{
				if ($values[0] != $type) continue;
				$tabname=str_replace('-','',$values[1]);
				foreach($head as $key => $val)
				{
					$condition = (! empty($values[3]) ? verifCond($values[3]) : 1);
					if ($head[$key][2]==$tabname && $condition)
					{
						unset($head[$key]);
						break;
					}
				}
			}
		}
	}

	// No need to make a return $head. Var is modified as a reference
	if (! empty($hookmanager))
	{
		$parameters=array('object' => $object, 'mode' => $mode, 'head'=>$head);
		$reshook=$hookmanager->executeHooks('completeTabsHead',$parameters);
		if ($reshook > 0)
		{
			$head = $hookmanager->resArray;
		}
	}
}

/**
 * Print common footer :
 * 		conf->global->MAIN_HTML_FOOTER
 * 		conf->global->MAIN_GOOGLE_AN_ID
 * 		conf->global->MAIN_SHOW_TUNING_INFO or $_SERVER["MAIN_SHOW_TUNING_INFO"]
 * 		conf->logbuffer
 *
 * @param	string	$zone	'private' (for private pages) or 'public' (for public pages)
 * @return	void
 */
function printCommonFooter($zone='private')
{
	global $conf, $hookmanager;
	global $micro_start_time;

	if ($zone == 'private') print "\n".'<!-- Common footer for private page -->'."\n";
	else print "\n".'<!-- Common footer for public page -->'."\n";

	if (! empty($conf->global->MAIN_HTML_FOOTER)) print $conf->global->MAIN_HTML_FOOTER."\n";

	print "\n";
	if (! empty($conf->use_javascript_ajax))
	{
		print '<!-- Reposition management (does not work if a redirect is done after action of submission) -->'."\n";
    	print '<script type="text/javascript" language="javascript">jQuery(document).ready(function() {'."\n";

    	print '<!-- If page_y set, we set scollbar with it -->'."\n";
    	print "page_y=getParameterByName('page_y', 0);";
    	print "if (page_y > 0) $('html, body').scrollTop(page_y);\n";

    	print '<!-- Set handler to add page_y param on some a href links -->'."\n";
    	print 'jQuery(".reposition").click(function() {
    	           var page_y = $(document).scrollTop();
    	           /*alert(page_y);*/
    	           this.href=this.href+\'&page_y=\'+page_y;
    	           });'."\n";
    	print '});'."\n";

    	if (empty($conf->dol_use_jmobile))
    	{
        	print '<!-- Set handler to switch left menu page (menuhider) -->'."\n";
        	print 'jQuery(".menuhider").click(function() {';
        	print '  console.log("We click on .menuhider");'."\n";
        	print "  $('.side-nav').toggle();";
        	print "  $('.login_block').toggle();";
        	print '});'."\n";
    	}

    	print '</script>'."\n";
	}

	// Google Analytics (need Google module)
	if (! empty($conf->google->enabled) && ! empty($conf->global->MAIN_GOOGLE_AN_ID))
	{
		if (($conf->dol_use_jmobile != 4))
		{
			print "\n";
			print '<script type="text/javascript">'."\n";
			print '  var _gaq = _gaq || [];'."\n";
			print '  _gaq.push([\'_setAccount\', \''.$conf->global->MAIN_GOOGLE_AN_ID.'\']);'."\n";
			print '  _gaq.push([\'_trackPageview\']);'."\n";
			print ''."\n";
			print '  (function() {'."\n";
			print '    var ga = document.createElement(\'script\'); ga.type = \'text/javascript\'; ga.async = true;'."\n";
			print '    ga.src = (\'https:\' == document.location.protocol ? \'https://ssl\' : \'http://www\') + \'.google-analytics.com/ga.js\';'."\n";
			print '    var s = document.getElementsByTagName(\'script\')[0]; s.parentNode.insertBefore(ga, s);'."\n";
			print '  })();'."\n";
			print '</script>'."\n";
		}
	}

	// End of tuning
	if (! empty($_SERVER['MAIN_SHOW_TUNING_INFO']) || ! empty($conf->global->MAIN_SHOW_TUNING_INFO))
	{
		print "\n".'<script type="text/javascript">'."\n";
		print 'window.console && console.log("';
		if (! empty($conf->global->MEMCACHED_SERVER)) print 'MEMCACHED_SERVER='.$conf->global->MEMCACHED_SERVER.' - ';
		print 'MAIN_OPTIMIZE_SPEED='.(isset($conf->global->MAIN_OPTIMIZE_SPEED)?$conf->global->MAIN_OPTIMIZE_SPEED:'off');
		if (! empty($micro_start_time))   // Works only if MAIN_SHOW_TUNING_INFO is defined at $_SERVER level. Not in global variable.
		{
			$micro_end_time = microtime(true);
			print ' - Build time: '.ceil(1000*($micro_end_time-$micro_start_time)).' ms';
		}
		if (function_exists("memory_get_usage"))
		{
			print ' - Mem: '.memory_get_usage();
		}
		if (function_exists("xdebug_memory_usage"))
		{
			print ' - XDebug time: '.ceil(1000*xdebug_time_index()).' ms';
			print ' - XDebug mem: '.xdebug_memory_usage();
			print ' - XDebug mem peak: '.xdebug_peak_memory_usage();
		}
		if (function_exists("zend_loader_file_encoded"))
		{
			print ' - Zend encoded file: '.(zend_loader_file_encoded()?'yes':'no');
		}
		print '");'."\n";
		print '</script>'."\n";

		// Add Xdebug coverage of code
		if (defined('XDEBUGCOVERAGE'))
		{
			print_r(xdebug_get_code_coverage());
		}
	}

	// If there is some logs in buffer to show
	if (count($conf->logbuffer))
	{
		print "\n";
		print "<!-- Start of log output\n";
		//print '<div class="hidden">'."\n";
		foreach($conf->logbuffer as $logline)
		{
			print $logline."<br>\n";
		}
		//print '</div>'."\n";
		print "End of log output -->\n";
	}

	$parameters=array();
	$reshook=$hookmanager->executeHooks('printCommonFooter',$parameters);    // Note that $action and $object may have been modified by some hooks
}

/**
 * Split a string with 2 keys into key array.
 * For example: "A=1;B=2;C=2" is exploded into array('A'=>1,'B'=>2,'C'=>3)
 *
 * @param 	string	$string		String to explode
 * @param 	string	$delimiter	Delimiter between each couple of data
 * @param 	string	$kv			Delimiter between key and value
 * @return	array				Array of data exploded
 */
function dolExplodeIntoArray($string, $delimiter = ';', $kv = '=')
{
	if ($a = explode($delimiter, $string))
	{
	    $ka = array();
		foreach ($a as $s) { // each part
			if ($s) {
				if ($pos = strpos($s, $kv)) { // key/value delimiter
					$ka[trim(substr($s, 0, $pos))] = trim(substr($s, $pos + strlen($kv)));
				} else { // key delimiter not found
					$ka[] = trim($s);
				}
			}
		}
		return $ka;
	}
	return array();
}


/**
 * Set focus onto field with selector
 *
 * @param 	string	$selector	Selector ('#id')
 * @return	string				HTML code to set focus
 */
function dol_set_focus($selector)
{
	print '<!-- Set focus onto a specific field -->'."\n";
	print '<script type="text/javascript" language="javascript">jQuery(document).ready(function() { jQuery("'.$selector.'").focus(); });</script>'."\n";
}


/**
 * Return getmypid() or random PID when function is disabled
 * Some web hosts disable this php function for security reasons
 * and sometimes we can't redeclare function
 *
 * @return	int
 */
function dol_getmypid()
{
    if (! function_exists('getmypid')) {
        return mt_rand(1,32768);
    } else {
        return getmypid();
    }
}


/**
 * Generate natural SQL search string for a criteria (this criteria can be tested on one or several fields)
 *
 * @param 	string|string[]	$fields 	String or array of strings, filled with the name of all fields in the SQL query we must check (combined with a OR)
 * @param 	string 			$value 		The value to look for.
 *                          		    If param $mode is 0, can contains several keywords separated with a space or |
 *                                         like "keyword1 keyword2" = We want record field like keyword1 AND field like keyword2
 *                                         or like "keyword1|keyword2" = We want record field like keyword1 OR field like keyword2
 *                             			If param $mode is 1, can contains an operator <, > or = like "<10" or ">=100.5 < 1000"
 *                             			If param $mode is 2, can contains a list of id separated by comma like "1,3,4"
 * @param	integer			$mode		0=value is list of keywords, 1=value is a numeric test (Example ">5.5 <10"), 2=value is a list of id separated with comma (Example '1,3,4')
 * @param	integer			$nofirstand	1=Do not output the first 'AND'
 * @return 	string 			$res 		The statement to append to the SQL query
 */
function natural_search($fields, $value, $mode=0, $nofirstand=0)
{
    global $db,$langs;

    if ($mode == 0)
    {
    	$value=preg_replace('/\*/','%',$value);	// Replace * with %
    }
    if ($mode == 1)
    {
    	$value=preg_replace('/([<>=]+)\s+([0-9'.preg_quote($langs->trans("DecimalSeparator"),'/').'\-])/','\1\2',$value);	// Clean string '< 10' into '<10' so we can the explode on space to get all tests to do
    }

    $value = preg_replace('/\s*\|\s*/','|', $value);

    $crits = explode(' ', $value);
    $res = '';
    if (! is_array($fields)) $fields = array($fields);

    $nboffields = count($fields);
    $end2 = count($crits);
    $j = 0;
    foreach ($crits as $crit)
    {
        $i = 0; $i2 = 0;
        $newres = '';
        foreach ($fields as $field)
        {
            if ($mode == 1)
            {
            	$operator='=';
            	$newcrit = preg_replace('/([<>=]+)/','',trim($crit));

            	preg_match('/([<>=]+)/',trim($crit), $reg);
            	if ($reg[1])
            	{
            		$operator = $reg[1];
            	}
            	if ($newcrit != '')
            	{
            		$numnewcrit = price2num($newcrit);
            		if (is_numeric($numnewcrit))
            		{
            			$newres .= ($i2 > 0 ? ' OR ' : '') . $field . ' '.$operator.' '.$numnewcrit;
            		}
            		else
            		{
            			$newres .= ($i2 > 0 ? ' OR ' : '') . '1 = 2';	// force false
            		}
            		$i2++;	// a criteria was added to string
            	}
            }
            else if ($mode == 2)
            {
				$newres .= ($i2 > 0 ? ' OR ' : '') . $field . " IN (" . $db->escape(trim($crit)) . ")";
            	$i2++;	// a criteria was added to string
            }
            else    // $mode=0
			{
				$textcrit = '';
				$tmpcrits = explode('|',$crit);
				$i3 = 0;
				foreach($tmpcrits as $tmpcrit)
				{
	            	$newres .= (($i2 > 0 || $i3 > 0) ? ' OR ' : '') . $field . " LIKE '";

	            	$tmpcrit=trim($tmpcrit);
	            	$tmpcrit2=$tmpcrit;
	            	$tmpbefore='%'; $tmpafter='%';
	            	if (preg_match('/^[\^\$]/', $tmpcrit))
	            	{
	            	    $tmpbefore='';
	            	    $tmpcrit2 = preg_replace('/^[\^\$]/', '', $tmpcrit2);
	            	}
					if (preg_match('/[\^\$]$/', $tmpcrit))
	            	{
	            	    $tmpafter='';
	            	    $tmpcrit2 = preg_replace('/[\^\$]$/', '', $tmpcrit2);
	            	}
	            	$newres .= $tmpbefore;
	            	$newres .= $db->escape($tmpcrit2);
	            	$newres .= $tmpafter;
	            	$newres .= "'";
	            	if (empty($tmpcrit2))
	            	{
	            	    $newres .= ' OR ' . $field . " IS NULL";
	            	}
	            	$i3++;
				}
				$i2++;	// a criteria was added to string
            }
            $i++;
        }
        if ($newres) $res = $res . ($res ? ' AND ' : '') . ($i2 > 1 ? '(' : '') .$newres . ($i2 > 1 ? ')' : '');
        $j++;
    }
    $res = ($nofirstand?"":" AND ")."(" . $res . ")";
    //print 'xx'.$res.'yy';
    return $res;
}

/**
 * Return the filename of file to get the thumbs
 *
 * @param   string  $file           Original filename (full or relative path)
 * @param   string  $extName        Extension to differenciate thumb file name ('', '_small', '_mini')
 * @param   string  $extImgTarget   Force image extension for thumbs. Use '' to keep same extension than original image (default).
 * @return  string                  New file name (full or relative path, including the thumbs/)
 */
function getImageFileNameForSize($file, $extName, $extImgTarget='')
{
	$dirName = dirname($file);
	if ($dirName == '.') $dirName='';

    $fileName = preg_replace('/(\.gif|\.jpeg|\.jpg|\.png|\.bmp)$/i','',$file);	// We remove extension, whatever is its case
	$fileName = basename($fileName);

	if (empty($extImgTarget)) $extImgTarget = (preg_match('/\.jpg$/i',$file)?'.jpg':'');
    if (empty($extImgTarget)) $extImgTarget = (preg_match('/\.jpeg$/i',$file)?'.jpeg':'');
    if (empty($extImgTarget)) $extImgTarget = (preg_match('/\.gif$/i',$file)?'.gif':'');
    if (empty($extImgTarget)) $extImgTarget = (preg_match('/\.png$/i',$file)?'.png':'');
    if (empty($extImgTarget)) $extImgTarget = (preg_match('/\.bmp$/i',$file)?'.bmp':'');

    if (! $extImgTarget) return $file;

    $subdir='';
    if ($extName) $subdir = 'thumbs/';

    return ($dirName?$dirName.'/':'').$subdir.$fileName.$extName.$extImgTarget; // New filename for thumb
}


/**
 * Return URL we can use for advanced preview links
 *
 * @param   string    $modulepart     propal, facture, facture_fourn, ...
 * @param   string    $relativepath   Relative path of docs.
 * @param	int		  $alldata		  Return array with all components (1 is recommended, then use a simple a href link with the class, target and mime attribute added. 'documentpreview' css class is handled by jquery code into main.inc.php)
 * @param	string	  $param		  More param on http links
 * @return  string|array              Output string with href link or array with all components of link
 */
function getAdvancedPreviewUrl($modulepart, $relativepath, $alldata=0, $param='')
{
<<<<<<< HEAD
    global $conf, $langs;
=======
    global $conf;
>>>>>>> 3555bd2b

    if (empty($conf->use_javascript_ajax)) return '';

    $mime_preview = array('bmp', 'jpeg', 'png', 'gif', 'tiff', 'pdf', 'plain', 'css');
    //$mime_preview[]='vnd.oasis.opendocument.presentation';
    //$mime_preview[]='archive';
    $num_mime = array_search(dol_mimetype($relativepath, '', 1), $mime_preview);

    if ($alldata == 1)
    {
    	if ($num_mime !== false) return array('target'=>'_blank', 'css'=>'documentpreview', 'url'=>DOL_URL_ROOT.'/document.php?modulepart='.$modulepart.'&attachment=0&file='.urlencode($relativepath), 'mime'=>dol_mimetype($relativepath), );
    	else return array();
    }

    // old behavior
    if ($num_mime !== false) return 'javascript:document_preview(\''.dol_escape_js(DOL_URL_ROOT.'/document.php?modulepart='.$modulepart.'&attachment=0&file='.urlencode($relativepath).($param?'&'.$param:'')).'\', \''.dol_mimetype($relativepath).'\', \''.dol_escape_js($langs->trans('Preview')).'\')';
    else return '';
}


/**
 *	Return mime type of a file
 *
 *	@param	string	$file		Filename we looking for MIME type
 *  @param  string	$default    Default mime type if extension not found in known list
 * 	@param	int		$mode    	0=Return full mime, 1=otherwise short mime string, 2=image for mime type, 3=source language
 *	@return string 		    	Return a mime type family (text/xxx, application/xxx, image/xxx, audio, video, archive)
 *  @see    image_format_supported (images.lib.php)
 */
function dol_mimetype($file,$default='application/octet-stream',$mode=0)
{
    $mime=$default;
    $imgmime='other.png';
    $srclang='';

    $tmpfile=preg_replace('/\.noexe$/','',$file);

    // Text files
    if (preg_match('/\.txt$/i',$tmpfile))         			   { $mime='text/plain'; $imgmime='text.png'; }
    if (preg_match('/\.rtx$/i',$tmpfile))                      { $mime='text/richtext'; $imgmime='text.png'; }
    if (preg_match('/\.csv$/i',$tmpfile))					   { $mime='text/csv'; $imgmime='text.png'; }
    if (preg_match('/\.tsv$/i',$tmpfile))					   { $mime='text/tab-separated-values'; $imgmime='text.png'; }
    if (preg_match('/\.(cf|conf|log)$/i',$tmpfile))            { $mime='text/plain'; $imgmime='text.png'; }
    if (preg_match('/\.ini$/i',$tmpfile))                      { $mime='text/plain'; $imgmime='text.png'; $srclang='ini'; }
    if (preg_match('/\.css$/i',$tmpfile))                      { $mime='text/css'; $imgmime='css.png'; $srclang='css'; }
    // Certificate files
    if (preg_match('/\.(crt|cer|key|pub)$/i',$tmpfile))        { $mime='text/plain'; $imgmime='text.png'; }
    // HTML/XML
    if (preg_match('/\.(html|htm|shtml)$/i',$tmpfile))         { $mime='text/html'; $imgmime='html.png'; $srclang='html'; }
    if (preg_match('/\.(xml|xhtml)$/i',$tmpfile))              { $mime='text/xml'; $imgmime='other.png'; $srclang='xml'; }
    // Languages
    if (preg_match('/\.bas$/i',$tmpfile))                      { $mime='text/plain'; $imgmime='text.png'; $srclang='bas'; }
    if (preg_match('/\.(c)$/i',$tmpfile))                      { $mime='text/plain'; $imgmime='text.png'; $srclang='c'; }
    if (preg_match('/\.(cpp)$/i',$tmpfile))                    { $mime='text/plain'; $imgmime='text.png'; $srclang='cpp'; }
    if (preg_match('/\.(h)$/i',$tmpfile))                      { $mime='text/plain'; $imgmime='text.png'; $srclang='h'; }
    if (preg_match('/\.(java|jsp)$/i',$tmpfile))               { $mime='text/plain'; $imgmime='text.png'; $srclang='java'; }
    if (preg_match('/\.php([0-9]{1})?$/i',$tmpfile))           { $mime='text/plain'; $imgmime='php.png'; $srclang='php'; }
    if (preg_match('/\.phtml$/i',$tmpfile))                    { $mime='text/plain'; $imgmime='php.png'; $srclang='php'; }
    if (preg_match('/\.(pl|pm)$/i',$tmpfile))                  { $mime='text/plain'; $imgmime='pl.png'; $srclang='perl'; }
    if (preg_match('/\.sql$/i',$tmpfile))                      { $mime='text/plain'; $imgmime='text.png'; $srclang='sql'; }
    if (preg_match('/\.js$/i',$tmpfile))                       { $mime='text/x-javascript'; $imgmime='jscript.png'; $srclang='js'; }
    // Open office
    if (preg_match('/\.odp$/i',$tmpfile))                      { $mime='application/vnd.oasis.opendocument.presentation'; $imgmime='ooffice.png'; }
    if (preg_match('/\.ods$/i',$tmpfile))                      { $mime='application/vnd.oasis.opendocument.spreadsheet'; $imgmime='ooffice.png'; }
    if (preg_match('/\.odt$/i',$tmpfile))                      { $mime='application/vnd.oasis.opendocument.text'; $imgmime='ooffice.png'; }
    // MS Office
    if (preg_match('/\.mdb$/i',$tmpfile))					   { $mime='application/msaccess'; $imgmime='mdb.png'; }
    if (preg_match('/\.doc(x|m)?$/i',$tmpfile))				   { $mime='application/msword'; $imgmime='doc.png'; }
    if (preg_match('/\.dot(x|m)?$/i',$tmpfile))				   { $mime='application/msword'; $imgmime='doc.png'; }
    if (preg_match('/\.xlt(x)?$/i',$tmpfile))				   { $mime='application/vnd.ms-excel'; $imgmime='xls.png'; }
    if (preg_match('/\.xla(m)?$/i',$tmpfile))				   { $mime='application/vnd.ms-excel'; $imgmime='xls.png'; }
    if (preg_match('/\.xls$/i',$tmpfile))			           { $mime='application/vnd.ms-excel'; $imgmime='xls.png'; }
    if (preg_match('/\.xls(b|m|x)$/i',$tmpfile))			   { $mime='application/vnd.openxmlformats-officedocument.spreadsheetml.sheet'; $imgmime='xls.png'; }
    if (preg_match('/\.pps(m|x)?$/i',$tmpfile))				   { $mime='application/vnd.ms-powerpoint'; $imgmime='ppt.png'; }
    if (preg_match('/\.ppt(m|x)?$/i',$tmpfile))				   { $mime='application/x-mspowerpoint'; $imgmime='ppt.png'; }
    // Other
    if (preg_match('/\.pdf$/i',$tmpfile))                      { $mime='application/pdf'; $imgmime='pdf.png'; }
    // Scripts
    if (preg_match('/\.bat$/i',$tmpfile))                      { $mime='text/x-bat'; $imgmime='script.png'; $srclang='dos'; }
    if (preg_match('/\.sh$/i',$tmpfile))                       { $mime='text/x-sh'; $imgmime='script.png'; $srclang='bash'; }
    if (preg_match('/\.ksh$/i',$tmpfile))                      { $mime='text/x-ksh'; $imgmime='script.png'; $srclang='bash'; }
    if (preg_match('/\.bash$/i',$tmpfile))                     { $mime='text/x-bash'; $imgmime='script.png'; $srclang='bash'; }
    // Images
    if (preg_match('/\.ico$/i',$tmpfile))                      { $mime='image/x-icon'; $imgmime='image.png'; }
    if (preg_match('/\.(jpg|jpeg)$/i',$tmpfile))			   { $mime='image/jpeg'; $imgmime='image.png'; }
    if (preg_match('/\.png$/i',$tmpfile))					   { $mime='image/png'; $imgmime='image.png'; }
    if (preg_match('/\.gif$/i',$tmpfile))					   { $mime='image/gif'; $imgmime='image.png'; }
    if (preg_match('/\.bmp$/i',$tmpfile))					   { $mime='image/bmp'; $imgmime='image.png'; }
    if (preg_match('/\.(tif|tiff)$/i',$tmpfile))			   { $mime='image/tiff'; $imgmime='image.png'; }
    // Calendar
    if (preg_match('/\.vcs$/i',$tmpfile))					   { $mime='text/calendar'; $imgmime='other.png'; }
    if (preg_match('/\.ics$/i',$tmpfile))					   { $mime='text/calendar'; $imgmime='other.png'; }
    // Other
    if (preg_match('/\.torrent$/i',$tmpfile))				   { $mime='application/x-bittorrent'; $imgmime='other.png'; }
    // Audio
    if (preg_match('/\.(mp3|ogg|au|wav|wma|mid)$/i',$tmpfile)) { $mime='audio'; $imgmime='audio.png'; }
    // Video
    if (preg_match('/\.ogv$/i',$tmpfile))                      { $mime='video/ogg'; $imgmime='video.png'; }
    if (preg_match('/\.webm$/i',$tmpfile))                     { $mime='video/webm'; $imgmime='video.png'; }
    if (preg_match('/\.avi$/i',$tmpfile))                      { $mime='video/x-msvideo'; $imgmime='video.png'; }
    if (preg_match('/\.divx$/i',$tmpfile))                     { $mime='video/divx'; $imgmime='video.png'; }
    if (preg_match('/\.xvid$/i',$tmpfile))                     { $mime='video/xvid'; $imgmime='video.png'; }
    if (preg_match('/\.(wmv|mpg|mpeg)$/i',$tmpfile))           { $mime='video'; $imgmime='video.png'; }
    // Archive
    if (preg_match('/\.(zip|rar|gz|tgz|z|cab|bz2|7z|tar|lzh)$/i',$tmpfile))   { $mime='archive'; $imgmime='archive.png'; }    // application/xxx where zzz is zip, ...
    // Exe
    if (preg_match('/\.(exe|com)$/i',$tmpfile))                { $mime='application/octet-stream'; $imgmime='other.png'; }
    // Lib
    if (preg_match('/\.(dll|lib|o|so|a)$/i',$tmpfile))         { $mime='library'; $imgmime='library.png'; }
    // Err
    if (preg_match('/\.err$/i',$tmpfile))                      { $mime='error'; $imgmime='error.png'; }

    // Return string
    if ($mode == 1)
    {
        $tmp=explode('/',$mime);
        return (! empty($tmp[1])?$tmp[1]:$tmp[0]);
    }
    if ($mode == 2)
    {
        return $imgmime;
    }
    if ($mode == 3)
    {
        return $srclang;
    }

    return $mime;
}
<|MERGE_RESOLUTION|>--- conflicted
+++ resolved
@@ -105,20 +105,12 @@
  * 	@param	string	$element	Current element
  *                              'societe', 'socpeople', 'actioncomm', 'agenda', 'resource',
  *                              'product', 'productprice', 'stock',
-<<<<<<< HEAD
  *                              'propal', 'supplier_proposal', 'facture', 'facture_fourn',
-=======
- *                              'propal', 'facture', 'facture_fourn',
->>>>>>> 3555bd2b
  *                              'categorie', 'bank_account', 'bank_account', 'adherent', 'user',
  *                              'commande', 'commande_fournisseur', 'expedition', 'intervention', 'survey',
  *                              'contract', 'tax', 'expensereport', 'holiday', 'multicurrency', 'project',
  *                              'email_template', 'event',
-<<<<<<< HEAD
  * 	@param	int	     $shared	1=Return id of current entity + shared entities (default), 0=Return id of current entity only
-=======
- * 	@param	int		$shared		0=Return id of entity, 1=Return id entity + shared entities
->>>>>>> 3555bd2b
  * 	@return	mixed				Entity id(s) to use
  */
 function getEntity($element=false, $shared=1)
@@ -310,7 +302,6 @@
 	    {
 	        if (! empty($_GET['action']) && $_GET['action'] == 'create' && ! isset($_GET[$paramname]) && ! isset($_POST[$paramname]))
 	        {
-<<<<<<< HEAD
 	            if (! empty($user->default_values))		// $user->default_values defined from menu default values
 	            {
 	                //var_dump($user->default_values[$relativepathstring]['createform']);
@@ -320,12 +311,6 @@
 	        // Management of default search_filters and sort order
 	        //elseif (preg_match('/list.php$/', $_SERVER["PHP_SELF"]) && ! empty($paramname) && ! isset($_GET[$paramname]) && ! isset($_POST[$paramname]))
 	        elseif (! empty($paramname) && ! isset($_GET[$paramname]) && ! isset($_POST[$paramname]))
-=======
-    	        $tmp=dol_getdate(dol_now(), true);
-    	        $out = $tmp['mon'];
-	        }
-	        elseif ($reg[1] == 'YEAR')
->>>>>>> 3555bd2b
 	        {
 	            if (! empty($user->default_values))		// $user->default_values defined from menu default values
 	            {
@@ -415,10 +400,7 @@
 	        }
 	    }
 
-<<<<<<< HEAD
 	    // Check is done after replacement
-=======
->>>>>>> 3555bd2b
 	    switch ($check)
 	    {
 	        case 'none':
@@ -498,11 +480,7 @@
  *  This prefix is unique for instance and avoid conflict between multi-instances,
  *  even when having two instances with one root dir or two instances in virtual servers.
  *
-<<<<<<< HEAD
  *  @param  string  $mode       '' (prefix for session name) or 'email' (prefix for email id)
-=======
- *  @param  string  $mode       '' or 'email'
->>>>>>> 3555bd2b
  *  @return	string      		A calculated prefix
  */
 function dol_getprefix($mode='')
@@ -922,14 +900,10 @@
     		'ip' => false
     	);
 
-<<<<<<< HEAD
     	// This is when server run behind a reverse proxy
     	if (!empty($_SERVER['HTTP_X_FORWARDED_FOR'])) $data['ip'] = $_SERVER['HTTP_X_FORWARDED_FOR'].(empty($_SERVER["REMOTE_ADDR"])?'':'->'.$_SERVER['REMOTE_ADDR']);
     	// This is when server run normally on a server
     	else if (! empty($_SERVER["REMOTE_ADDR"])) $data['ip'] = $_SERVER['REMOTE_ADDR'];
-=======
-    	if (! empty($_SERVER["REMOTE_ADDR"])) $data['ip'] = $_SERVER['REMOTE_ADDR'];
->>>>>>> 3555bd2b
     	// This is when PHP session is ran inside a web server but not inside a client request (example: init code of apache)
     	else if (! empty($_SERVER['SERVER_ADDR'])) $data['ip'] = $_SERVER['SERVER_ADDR'];
     	// This is when PHP session is ran outside a web server, like from Windows command line (Not always defined, but useful if OS defined it).
@@ -986,11 +960,6 @@
 {
 	global $conf, $langs, $hookmanager;
 
-<<<<<<< HEAD
-=======
-	if ($notab == -1) $notab = 0;  // For better compatiblity with modules for 6.0
-
->>>>>>> 3555bd2b
 	$out="\n".'<div class="tabs" data-role="controlgroup" data-type="horizontal">'."\n";
 
 	// Show title
@@ -1176,7 +1145,6 @@
 	$showbarcode=empty($conf->barcode->enabled)?0:($object->barcode?1:0);
 	if (! empty($conf->global->MAIN_USE_ADVANCED_PERMS) && empty($user->rights->barcode->lire_advance)) $showbarcode=0;
 	$modulepart='unknown';
-<<<<<<< HEAD
 
 	if ($object->element == 'societe')         $modulepart='societe';
 	if ($object->element == 'contact')         $modulepart='contact';
@@ -1195,13 +1163,6 @@
 		if ($object->element == 'order_supplier')    $modulepart='supplier_order';
 	    if ($object->element == 'invoice_supplier')  $modulepart='supplier_invoice';
 	}
-=======
-	if ($object->element == 'societe')		$modulepart='societe';
-	if ($object->element == 'contact')		$modulepart='contact';
-	if ($object->element == 'member')		$modulepart='memberphoto';
-	if ($object->element == 'user')			$modulepart='userphoto';
-	if ($object->element == 'product')		$modulepart='product';
->>>>>>> 3555bd2b
 
 	if ($object->element == 'product')
 	{
@@ -1224,11 +1185,7 @@
 	}
 	else
 	{
-<<<<<<< HEAD
 		if ($showimage)
-=======
-        if ($showimage)
->>>>>>> 3555bd2b
         {
             if ($modulepart != 'unknown')
             {
@@ -1321,7 +1278,6 @@
 	}
 
 	if ($showbarcode) $morehtmlleft.='<div class="floatleft inline-block valignmiddle divphotoref">'.$form->showbarcode($object).'</div>';
-<<<<<<< HEAD
 
 	if ($object->element == 'societe')
 	{
@@ -1329,10 +1285,6 @@
     	{
 	       	$morehtmlstatus.=ajax_object_onoff($object, 'status', 'status', 'InActivity', 'ActivityCeased');
     	}
-=======
-	if ($object->element == 'societe' && ! empty($conf->use_javascript_ajax) && $user->rights->societe->creer && ! empty($conf->global->MAIN_DIRECT_STATUS_UPDATE)) {
-		$morehtmlstatus.=ajax_object_onoff($object, 'status', 'status', 'InActivity', 'ActivityCeased');
->>>>>>> 3555bd2b
 	}
 	elseif ($object->element == 'product')
 	{
@@ -1350,33 +1302,13 @@
             $morehtmlstatus.=$object->getLibStatut(5,1);
         }
 	}
-<<<<<<< HEAD
 	elseif (in_array($object->element, array('facture', 'invoice', 'invoice_supplier', 'chargesociales', 'loan')))
-=======
-	elseif ($object->element == 'facture' || $object->element == 'invoice' || $object->element == 'invoice_supplier')
 	{
 	    $tmptxt=$object->getLibStatut(6, $object->totalpaye);
 	    if (empty($tmptxt) || $tmptxt == $object->getLibStatut(3) || $conf->browser->layout=='phone') $tmptxt=$object->getLibStatut(5, $object->totalpaye);
 		$morehtmlstatus.=$tmptxt;
 	}
-	elseif ($object->element == 'chargesociales')
-	{
-	    $tmptxt=$object->getLibStatut(6, $object->totalpaye);
-	    if (empty($tmptxt) || $tmptxt == $object->getLibStatut(3) || $conf->browser->layout=='phone') $tmptxt=$object->getLibStatut(5, $object->totalpaye);
-		$morehtmlstatus.=$tmptxt;
-	}
-	elseif ($object->element == 'loan')
->>>>>>> 3555bd2b
-	{
-	    $tmptxt=$object->getLibStatut(6, $object->totalpaye);
-	    if (empty($tmptxt) || $tmptxt == $object->getLibStatut(3) || $conf->browser->layout=='phone') $tmptxt=$object->getLibStatut(5, $object->totalpaye);
-		$morehtmlstatus.=$tmptxt;
-	}
-<<<<<<< HEAD
 	elseif ($object->element == 'contrat' || $object->element == 'contract')
-=======
-	elseif ($object->element == 'contrat')
->>>>>>> 3555bd2b
 	{
         if ($object->statut==0) $morehtmlstatus.=$object->getLibStatut(2);
         else $morehtmlstatus.=$object->getLibStatut(4);
@@ -1388,12 +1320,8 @@
 	}
 	if (! empty($object->name_alias)) $morehtmlref.='<div class="refidno">'.$object->name_alias.'</div>';      // For thirdparty
 
-<<<<<<< HEAD
 	// Add label
 	if ($object->element == 'product' || $object->element == 'bank_account' || $object->element == 'project_task')
-=======
-	if ($object->element == 'product' || $object->element == 'bank_account')
->>>>>>> 3555bd2b
 	{
 		if (! empty($object->label)) $morehtmlref.='<div class="refidno">'.$object->label.'</div>';
 	}
@@ -2868,7 +2796,7 @@
 }
 
 /**
- *  Show delete logo
+ *  Show split logo
  *
  *  @param	string	$titlealt   Text on alt and title of image. Alt only if param notitle is set to 1. If text is "TextA:TextB", use Text A on alt and Text B on title.
  *	@param  string	$other      Add more attributes on img
@@ -4640,12 +4568,8 @@
 
 /**
  *	Return a path to have a directory according to object.
-<<<<<<< HEAD
  *  New usage:       $conf->module->multidir_output[$object->entity].'/'.get_exdir(0, 0, 0, 1, $object, $modulepart)
  *         or:       $conf->module->dir_output.'/'.get_exdir(0, 0, 0, 1, $object, $modulepart)     if multidir_output not defined.
-=======
- *  New usage:       $conf->product->multidir_output[$object->entity].'/'.get_exdir(0, 0, 0, 1, $object, 'modulepart')
->>>>>>> 3555bd2b
  *  Old usage:       '015' with level 3->"0/1/5/", '015' with level 1->"5/", 'ABC-1' with level 3 ->"0/0/1/"
  *
  *	@param	string	$num            Id of object (deprecated, $object will be used in future)
@@ -4662,11 +4586,7 @@
 
 	$path = '';
 
-<<<<<<< HEAD
 	$arrayforoldpath=array('cheque','user','category','holiday','shipment','supplier_invoice','invoice_supplier','mailing','supplier_payment');
-=======
-	$arrayforoldpath=array('cheque','user','category','holiday','shipment','supplier_invoice','invoice_supplier','mailing');
->>>>>>> 3555bd2b
 	if (! empty($conf->global->PRODUCT_USE_OLD_PATH_FOR_PHOTO)) $arrayforoldpath[]='product';
 	if (! empty($level) && in_array($modulepart, $arrayforoldpath))
 	{
@@ -6324,11 +6244,7 @@
  */
 function getAdvancedPreviewUrl($modulepart, $relativepath, $alldata=0, $param='')
 {
-<<<<<<< HEAD
     global $conf, $langs;
-=======
-    global $conf;
->>>>>>> 3555bd2b
 
     if (empty($conf->use_javascript_ajax)) return '';
 
