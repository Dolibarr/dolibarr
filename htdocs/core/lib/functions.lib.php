--- conflicted
+++ resolved
@@ -495,13 +495,8 @@
 				$out=trim($out);
 				// '"' is dangerous because param in url can close the href= or src= and add javascript functions.
 				// '../' is dangerous because it allows dir transversals
-<<<<<<< HEAD
 				if (preg_match('/"/', $out)) $out='';
-				else if (preg_match('/\.\.\//', $out)) $out='';
-=======
-				if (preg_match('/"/',$out)) $out='';
-				elseif (preg_match('/\.\.\//',$out)) $out='';
->>>>>>> ecc30b8f
+				elseif (preg_match('/\.\.\//', $out)) $out='';
 			}
 			break;
 		case 'san_alpha':
@@ -540,13 +535,8 @@
 				$out=trim($out);
 				// '"' is dangerous because param in url can close the href= or src= and add javascript functions.
 				// '../' is dangerous because it allows dir transversals
-<<<<<<< HEAD
-				if (preg_match('/"/', $out)) $out='';
-				else if (preg_match('/\.\.\//', $out)) $out='';
-=======
 				if (preg_match('/"/',$out)) $out='';
 				elseif (preg_match('/\.\.\//',$out)) $out='';
->>>>>>> ecc30b8f
 				$out=dol_string_nohtmltag($out);
 			}
 			break;
@@ -1637,11 +1627,7 @@
 		}
 		if ($object->zip) $ret .= ($ret?", ":'').$object->zip;
 	}
-<<<<<<< HEAD
-	else if (in_array($object->country_code, array('GB','UK'))) // UK: title firstname name \n address lines \n town state \n zip \n country
-=======
-	elseif (in_array($object->country_code,array('GB','UK'))) // UK: title firstname name \n address lines \n town state \n zip \n country
->>>>>>> ecc30b8f
+	elseif (in_array($object->country_code, array('GB','UK'))) // UK: title firstname name \n address lines \n town state \n zip \n country
 	{
 		$ret .= ($ret ? $sep : '' ).$object->town;
 		if ($object->state)
@@ -1650,11 +1636,7 @@
 		}
 		if ($object->zip) $ret .= ($ret ? $sep : '' ).$object->zip;
 	}
-<<<<<<< HEAD
-	else if (in_array($object->country_code, array('ES','TR'))) // ES: title firstname name \n address lines \n zip town \n state \n country
-=======
-	elseif (in_array($object->country_code,array('ES','TR'))) // ES: title firstname name \n address lines \n zip town \n state \n country
->>>>>>> ecc30b8f
+	elseif (in_array($object->country_code, array('ES','TR'))) // ES: title firstname name \n address lines \n zip town \n state \n country
 	{
 		$ret .= ($ret ? $sep : '' ).$object->zip;
 		$ret .= ($object->town?(($object->zip?' ':'').$object->town):'');
@@ -1663,11 +1645,7 @@
 			$ret.="\n".$object->state;
 		}
 	}
-<<<<<<< HEAD
-	else if (in_array($object->country_code, array('IT'))) // IT: tile firstname name\n address lines \n zip (Code Departement) \n country
-=======
-	elseif (in_array($object->country_code,array('IT'))) // IT: tile firstname name\n address lines \n zip (Code Departement) \n country
->>>>>>> ecc30b8f
+	elseif (in_array($object->country_code, array('IT'))) // IT: tile firstname name\n address lines \n zip (Code Departement) \n country
 	{
 		$ret .= ($ret ? $sep : '' ).$object->zip;
 		$ret .= ($object->town?(($object->zip?' ':'').$object->town):'');
@@ -6540,13 +6518,8 @@
 			if ($val && preg_match('/class="warning"/i', $val)) { $iswarning++; break; }
 		}
 	}
-<<<<<<< HEAD
-	else if ($mesgstring && preg_match('/class="error"/i', $mesgstring)) $iserror++;
-	else if ($mesgstring && preg_match('/class="warning"/i', $mesgstring)) $iswarning++;
-=======
-	elseif ($mesgstring && preg_match('/class="error"/i',$mesgstring)) $iserror++;
-	elseif ($mesgstring && preg_match('/class="warning"/i',$mesgstring)) $iswarning++;
->>>>>>> ecc30b8f
+	elseif ($mesgstring && preg_match('/class="error"/i', $mesgstring)) $iserror++;
+	elseif ($mesgstring && preg_match('/class="warning"/i', $mesgstring)) $iswarning++;
 	if ($style=='error') $iserror++;
 	if ($style=='warning') $iswarning++;
 
@@ -7129,11 +7102,7 @@
 					$h++;
 				}
 			}
-<<<<<<< HEAD
-			else if ($mode == 'remove' && preg_match('/^\-/', $values[1]))
-=======
-			elseif ($mode == 'remove' && preg_match('/^\-/',$values[1]))
->>>>>>> ecc30b8f
+			elseif ($mode == 'remove' && preg_match('/^\-/', $values[1]))
 			{
 				if ($values[0] != $type) continue;
 				$tabname=str_replace('-', '', $values[1]);
