--- conflicted
+++ resolved
@@ -7804,16 +7804,11 @@
 			}
 			else    // $mode=0
 			{
-				$textcrit = '';
 				$tmpcrits = explode('|', $crit);
 				$i3 = 0;
 				foreach ($tmpcrits as $tmpcrit)
 				{
-<<<<<<< HEAD
-					if (empty($tmpcrit)) continue;
-=======
-                    if($tmpcrit !== '0' && empty($tmpcrit)) continue;
->>>>>>> c3ab1055
+                    if ($tmpcrit !== '0' && empty($tmpcrit)) continue;
 
 					$newres .= (($i2 > 0 || $i3 > 0) ? ' OR ' : '');
 
