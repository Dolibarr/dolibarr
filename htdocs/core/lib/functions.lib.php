<?php
/* Copyright (C) 2000-2007	Rodolphe Quiedeville		<rodolphe@quiedeville.org>
 * Copyright (C) 2003		Jean-Louis Bergamo			<jlb@j1b.org>
 * Copyright (C) 2004-2018	Laurent Destailleur			<eldy@users.sourceforge.net>
 * Copyright (C) 2004		Sebastien Di Cintio			<sdicintio@ressource-toi.org>
 * Copyright (C) 2004		Benoit Mortier				<benoit.mortier@opensides.be>
 * Copyright (C) 2004		Christophe Combelles		<ccomb@free.fr>
 * Copyright (C) 2005-2019	Regis Houssin				<regis.houssin@inodbox.com>
 * Copyright (C) 2008		Raphael Bertrand (Resultic)	<raphael.bertrand@resultic.fr>
 * Copyright (C) 2010-2018	Juanjo Menent				<jmenent@2byte.es>
 * Copyright (C) 2013		Cédric Salvador				<csalvador@gpcsolutions.fr>
 * Copyright (C) 2013-2021	Alexandre Spangaro			<aspangaro@open-dsi.fr>
 * Copyright (C) 2014		Cédric GROSS				<c.gross@kreiz-it.fr>
 * Copyright (C) 2014-2015	Marcos García				<marcosgdf@gmail.com>
 * Copyright (C) 2015		Jean-François Ferry			<jfefe@aternatik.fr>
 * Copyright (C) 2018-2021  Frédéric France             <frederic.france@netlogic.fr>
 * Copyright (C) 2019       Thibault Foucart            <support@ptibogxiv.net>
 * Copyright (C) 2020       Open-Dsi         			<support@open-dsi.fr>
 * Copyright (C) 2021       Gauthier VERDOL         	<gauthier.verdol@atm-consulting.fr>
 *
 * This program is free software; you can redistribute it and/or modify
 * it under the terms of the GNU General Public License as published by
 * the Free Software Foundation; either version 3 of the License, or
 * (at your option) any later version.
 *
 * This program is distributed in the hope that it will be useful,
 * but WITHOUT ANY WARRANTY; without even the implied warranty of
 * MERCHANTABILITY or FITNESS FOR A PARTICULAR PURPOSE.  See the
 * GNU General Public License for more details.
 *
 * You should have received a copy of the GNU General Public License
 * along with this program. If not, see <https://www.gnu.org/licenses/>.
 * or see https://www.gnu.org/
 */

/**
 *	\file			htdocs/core/lib/functions.lib.php
 *	\brief			A set of functions for Dolibarr
 *					This file contains all frequently used functions.
 */

include_once DOL_DOCUMENT_ROOT.'/core/lib/json.lib.php';

/**
 * Return dolibarr global constant string value
 * @param string $key key to return value, return '' if not set
 * @param string $default value to return
 * @return string
 */
function getDolGlobalString($key, $default = '')
{
	global $conf;
	// return $conf->global->$key ?? $default;
	return (string) (empty($conf->global->$key) ? $default : $conf->global->$key);
}

/**
 * Return dolibarr global constant int value
 * @param string $key key to return value, return 0 if not set
 * @param int $default value to return
 * @return int
 */
function getDolGlobalInt($key, $default = 0)
{
	global $conf;
	// return $conf->global->$key ?? $default;
	return (int) (empty($conf->global->$key) ? $default : $conf->global->$key);
}

/**
 * Return a DoliDB instance (database handler).
 *
 * @param   string	$type		Type of database (mysql, pgsql...)
 * @param	string	$host		Address of database server
 * @param	string	$user		Authorized username
 * @param	string	$pass		Password
 * @param	string	$name		Name of database
 * @param	int		$port		Port of database server
 * @return	DoliDB				A DoliDB instance
 */
function getDoliDBInstance($type, $host, $user, $pass, $name, $port)
{
	require_once DOL_DOCUMENT_ROOT."/core/db/".$type.'.class.php';

	$class = 'DoliDB'.ucfirst($type);
	$dolidb = new $class($type, $host, $user, $pass, $name, $port);
	return $dolidb;
}

/**
 * 	Get list of entity id to use.
 *
 * 	@param	string	$element		Current element
 *									'societe', 'socpeople', 'actioncomm', 'agenda', 'resource',
 *									'product', 'productprice', 'stock', 'bom', 'mo',
 *									'propal', 'supplier_proposal', 'invoice', 'supplier_invoice', 'payment_various',
 *									'categorie', 'bank_account', 'bank_account', 'adherent', 'user',
 *									'commande', 'supplier_order', 'expedition', 'intervention', 'survey',
 *									'contract', 'tax', 'expensereport', 'holiday', 'multicurrency', 'project',
 *									'email_template', 'event', 'donation'
 *									'c_paiement', 'c_payment_term', ...
 * 	@param	int		$shared			0=Return id of current entity only,
 * 									1=Return id of current entity + shared entities (default)
 *  @param	object	$currentobject	Current object if needed
 * 	@return	mixed					Entity id(s) to use ( eg. entity IN ('.getEntity(elementname).')' )
 */
function getEntity($element, $shared = 1, $currentobject = null)
{
	global $conf, $mc, $hookmanager, $object, $action, $db;

	if (! is_object($hookmanager)) {
		$hookmanager = new HookManager($db);
	}

	// fix different element names (France to English)
	switch ($element) {
		case 'contrat':
			$element = 'contract';
			break; // "/contrat/class/contrat.class.php"
		case 'order_supplier':
			$element = 'supplier_order';
			break; // "/fourn/class/fournisseur.commande.class.php"
	}

	if (is_object($mc)) {
		$out = $mc->getEntity($element, $shared, $currentobject);
	} else {
		$out = '';
		$addzero = array('user', 'usergroup', 'c_email_templates', 'email_template', 'default_values');
		if (in_array($element, $addzero)) {
			$out .= '0,';
		}
		$out .= ((int) $conf->entity);
	}

	// Manipulate entities to query on the fly
	$parameters = array(
		'element' => $element,
		'shared' => $shared,
		'object' => $object,
		'currentobject' => $currentobject,
		'out' => $out
	);
	$reshook = $hookmanager->executeHooks('hookGetEntity', $parameters, $currentobject, $action); // Note that $action and $object may have been modified by some hooks

	if (is_numeric($reshook)) {
		if ($reshook == 0 && !empty($hookmanager->resPrint)) {
			$out .= ','.$hookmanager->resPrint; // add
		} elseif ($reshook == 1) {
			$out = $hookmanager->resPrint; // replace
		}
	}

	return $out;
}

/**
 * 	Set entity id to use when to create an object
 *
 * 	@param	object	$currentobject	Current object
 * 	@return	mixed					Entity id to use ( eg. entity = '.setEntity($object) )
 */
function setEntity($currentobject)
{
	global $conf, $mc;

	if (is_object($mc) && method_exists($mc, 'setEntity')) {
		return $mc->setEntity($currentobject);
	} else {
		return ((is_object($currentobject) && $currentobject->id > 0 && $currentobject->entity > 0) ? $currentobject->entity : $conf->entity);
	}
}

/**
 * 	Return if string has a name dedicated to store a secret
 *
 * 	@param	string	$keyname	Name of key to test
 * 	@return	boolean				True if key is used to store a secret
 */
function isASecretKey($keyname)
{
	return preg_match('/(_pass|password|_pw|_key|securekey|serverkey|secret\d?|p12key|exportkey|_PW_[a-z]+|token)$/i', $keyname);
}

/**
 * Return information about user browser
 *
 * Returns array with the following format:
 * array(
 *  'browsername' => Browser name (firefox|chrome|iceweasel|epiphany|safari|opera|ie|unknown)
 *  'browserversion' => Browser version. Empty if unknown
 *  'browseros' => Set with mobile OS (android|blackberry|ios|palm|symbian|webos|maemo|windows|unknown)
 *  'layout' => (tablet|phone|classic)
 *  'phone' => empty if not mobile, (android|blackberry|ios|palm|unknown) if mobile
 *  'tablet' => true/false
 * )
 *
 * @param string $user_agent Content of $_SERVER["HTTP_USER_AGENT"] variable
 * @return	array Check function documentation
 */
function getBrowserInfo($user_agent)
{
	include_once DOL_DOCUMENT_ROOT.'/includes/mobiledetect/mobiledetectlib/Mobile_Detect.php';

	$name = 'unknown';
	$version = '';
	$os = 'unknown';
	$phone = '';

	$user_agent = substr($user_agent, 0, 512);	// Avoid to process too large user agent

	$detectmobile = new Mobile_Detect(null, $user_agent);
	$tablet = $detectmobile->isTablet();

	if ($detectmobile->isMobile()) {
		$phone = 'unknown';

		// If phone/smartphone, we set phone os name.
		if ($detectmobile->is('AndroidOS')) {
			$os = $phone = 'android';
		} elseif ($detectmobile->is('BlackBerryOS')) {
			$os = $phone = 'blackberry';
		} elseif ($detectmobile->is('iOS')) {
			$os = 'ios';
			$phone = 'iphone';
		} elseif ($detectmobile->is('PalmOS')) {
			$os = $phone = 'palm';
		} elseif ($detectmobile->is('SymbianOS')) {
			$os = 'symbian';
		} elseif ($detectmobile->is('webOS')) {
			$os = 'webos';
		} elseif ($detectmobile->is('MaemoOS')) {
			$os = 'maemo';
		} elseif ($detectmobile->is('WindowsMobileOS') || $detectmobile->is('WindowsPhoneOS')) {
			$os = 'windows';
		}
	}

	// OS
	if (preg_match('/linux/i', $user_agent)) {
		$os = 'linux';
	} elseif (preg_match('/macintosh/i', $user_agent)) {
		$os = 'macintosh';
	} elseif (preg_match('/windows/i', $user_agent)) {
		$os = 'windows';
	}

	// Name
	$reg = array();
	if (preg_match('/firefox(\/|\s)([\d\.]*)/i', $user_agent, $reg)) {
		$name = 'firefox';
		$version = $reg[2];
	} elseif (preg_match('/edge(\/|\s)([\d\.]*)/i', $user_agent, $reg)) {
		$name = 'edge';
		$version = $reg[2];
	} elseif (preg_match('/chrome(\/|\s)([\d\.]+)/i', $user_agent, $reg)) {
		$name = 'chrome';
		$version = $reg[2];
	} elseif (preg_match('/chrome/i', $user_agent, $reg)) {
		// we can have 'chrome (Mozilla...) chrome x.y' in one string
		$name = 'chrome';
	} elseif (preg_match('/iceweasel/i', $user_agent)) {
		$name = 'iceweasel';
	} elseif (preg_match('/epiphany/i', $user_agent)) {
		$name = 'epiphany';
	} elseif (preg_match('/safari(\/|\s)([\d\.]*)/i', $user_agent, $reg)) {
		$name = 'safari';
		$version = $reg[2];
	} elseif (preg_match('/opera(\/|\s)([\d\.]*)/i', $user_agent, $reg)) {
		// Safari is often present in string for mobile but its not.
		$name = 'opera';
		$version = $reg[2];
	} elseif (preg_match('/(MSIE\s([0-9]+\.[0-9]))|.*(Trident\/[0-9]+.[0-9];.*rv:([0-9]+\.[0-9]+))/i', $user_agent, $reg)) {
		$name = 'ie';
		$version = end($reg);
	} elseif (preg_match('/(Windows NT\s([0-9]+\.[0-9])).*(Trident\/[0-9]+.[0-9];.*rv:([0-9]+\.[0-9]+))/i', $user_agent, $reg)) {
		// MS products at end
		$name = 'ie';
		$version = end($reg);
	} elseif (preg_match('/l(i|y)n(x|ks)(\(|\/|\s)*([\d\.]+)/i', $user_agent, $reg)) {
		// MS products at end
		$name = 'lynxlinks';
		$version = $reg[4];
	}

	if ($tablet) {
		$layout = 'tablet';
	} elseif ($phone) {
		$layout = 'phone';
	} else {
		$layout = 'classic';
	}

	return array(
		'browsername' => $name,
		'browserversion' => $version,
		'browseros' => $os,
		'layout' => $layout,
		'phone' => $phone,
		'tablet' => $tablet
	);
}

/**
 *  Function called at end of web php process
 *
 *  @return	void
 */
function dol_shutdown()
{
	global $conf, $user, $langs, $db;
	$disconnectdone = false;
	$depth = 0;
	if (is_object($db) && !empty($db->connected)) {
		$depth = $db->transaction_opened;
		$disconnectdone = $db->close();
	}
	dol_syslog("--- End access to ".$_SERVER["PHP_SELF"].(($disconnectdone && $depth) ? ' (Warn: db disconnection forced, transaction depth was '.$depth.')' : ''), (($disconnectdone && $depth) ?LOG_WARNING:LOG_INFO));
}

/**
 * Return true if we are in a context of submitting the parameter $paramname from a POST of a form.
 *
 * @param 	string	$paramname		Name or parameter to test
 * @return 	boolean					True if we have just submit a POST or GET request with the parameter provided (even if param is empty)
 */
function GETPOSTISSET($paramname)
{
	$isset = false;

	$relativepathstring = $_SERVER["PHP_SELF"];
	// Clean $relativepathstring
	if (constant('DOL_URL_ROOT')) {
		$relativepathstring = preg_replace('/^'.preg_quote(constant('DOL_URL_ROOT'), '/').'/', '', $relativepathstring);
	}
	$relativepathstring = preg_replace('/^\//', '', $relativepathstring);
	$relativepathstring = preg_replace('/^custom\//', '', $relativepathstring);
	//var_dump($relativepathstring);
	//var_dump($user->default_values);

	// Code for search criteria persistence.
	// Retrieve values if restore_lastsearch_values
	if (!empty($_GET['restore_lastsearch_values'])) {        // Use $_GET here and not GETPOST
		if (!empty($_SESSION['lastsearch_values_'.$relativepathstring])) {	// If there is saved values
			$tmp = json_decode($_SESSION['lastsearch_values_'.$relativepathstring], true);
			if (is_array($tmp)) {
				foreach ($tmp as $key => $val) {
					if ($key == $paramname) {	// We are on the requested parameter
						$isset = true;
						break;
					}
				}
			}
		}
		// If there is saved contextpage, page or limit
		if ($paramname == 'contextpage' && !empty($_SESSION['lastsearch_contextpage_'.$relativepathstring])) {
			$isset = true;
		} elseif ($paramname == 'page' && !empty($_SESSION['lastsearch_page_'.$relativepathstring])) {
			$isset = true;
		} elseif ($paramname == 'limit' && !empty($_SESSION['lastsearch_limit_'.$relativepathstring])) {
			$isset = true;
		}
	} else {
		$isset = (isset($_POST[$paramname]) || isset($_GET[$paramname])); // We must keep $_POST and $_GET here
	}

	return $isset;
}

/**
 *  Return value of a param into GET or POST supervariable.
 *  Use the property $user->default_values[path]['createform'] and/or $user->default_values[path]['filters'] and/or $user->default_values[path]['sortorder']
 *  Note: The property $user->default_values is loaded by main.php when loading the user.
 *
 *  @param  string  $paramname   Name of parameter to found
 *  @param  string  $check	     Type of check
 *                               ''=no check (deprecated)
 *                               'none'=no check (only for param that should have very rich content)
 *                               'array', 'array:restricthtml' or 'array:aZ09' to check it's an array
 *                               'int'=check it's numeric (integer or float)
 *                               'intcomma'=check it's integer+comma ('1,2,3,4...')
 *                               'alpha'=Same than alphanohtml since v13
 *                               'alphawithlgt'=alpha with lgt
 *                               'alphanohtml'=check there is no html content and no " and no ../
 *                               'aZ'=check it's a-z only
 *                               'aZ09'=check it's simple alpha string (recommended for keys)
 *                               'san_alpha'=Use filter_var with FILTER_SANITIZE_STRING (do not use this for free text string)
 *                               'nohtml'=check there is no html content and no " and no ../
 *                               'restricthtml'=check html content is restricted to some tags only
 *                               'custom'= custom filter specify $filter and $options)
 *  @param	int		$method	     Type of method (0 = get then post, 1 = only get, 2 = only post, 3 = post then get)
 *  @param  int     $filter      Filter to apply when $check is set to 'custom'. (See http://php.net/manual/en/filter.filters.php for détails)
 *  @param  mixed   $options     Options to pass to filter_var when $check is set to 'custom'
 *  @param	string	$noreplace	 Force disable of replacement of __xxx__ strings.
 *  @return string|array         Value found (string or array), or '' if check fails
 */
function GETPOST($paramname, $check = 'alphanohtml', $method = 0, $filter = null, $options = null, $noreplace = 0)
{
	global $mysoc, $user, $conf;

	if (empty($paramname)) {
		return 'BadFirstParameterForGETPOST';
	}
	if (empty($check)) {
		dol_syslog("Deprecated use of GETPOST, called with 1st param = ".$paramname." and 2nd param is '', when calling page ".$_SERVER["PHP_SELF"], LOG_WARNING);
		// Enable this line to know who call the GETPOST with '' $check parameter.
		//var_dump(debug_backtrace()[0]);
	}

	if (empty($method)) {
		$out = isset($_GET[$paramname]) ? $_GET[$paramname] : (isset($_POST[$paramname]) ? $_POST[$paramname] : '');
	} elseif ($method == 1) {
		$out = isset($_GET[$paramname]) ? $_GET[$paramname] : '';
	} elseif ($method == 2) {
		$out = isset($_POST[$paramname]) ? $_POST[$paramname] : '';
	} elseif ($method == 3) {
		$out = isset($_POST[$paramname]) ? $_POST[$paramname] : (isset($_GET[$paramname]) ? $_GET[$paramname] : '');
	} else {
		return 'BadThirdParameterForGETPOST';
	}

	if (empty($method) || $method == 3 || $method == 4) {
		$relativepathstring = $_SERVER["PHP_SELF"];
		// Clean $relativepathstring
		if (constant('DOL_URL_ROOT')) {
			$relativepathstring = preg_replace('/^'.preg_quote(constant('DOL_URL_ROOT'), '/').'/', '', $relativepathstring);
		}
		$relativepathstring = preg_replace('/^\//', '', $relativepathstring);
		$relativepathstring = preg_replace('/^custom\//', '', $relativepathstring);
		//var_dump($relativepathstring);
		//var_dump($user->default_values);

		// Code for search criteria persistence.
		// Retrieve values if restore_lastsearch_values
		if (!empty($_GET['restore_lastsearch_values'])) {        // Use $_GET here and not GETPOST
			if (!empty($_SESSION['lastsearch_values_'.$relativepathstring])) {	// If there is saved values
				$tmp = json_decode($_SESSION['lastsearch_values_'.$relativepathstring], true);
				if (is_array($tmp)) {
					foreach ($tmp as $key => $val) {
						if ($key == $paramname) {	// We are on the requested parameter
							$out = $val;
							break;
						}
					}
				}
			}
			// If there is saved contextpage, page or limit
			if ($paramname == 'contextpage' && !empty($_SESSION['lastsearch_contextpage_'.$relativepathstring])) {
				$out = $_SESSION['lastsearch_contextpage_'.$relativepathstring];
			} elseif ($paramname == 'page' && !empty($_SESSION['lastsearch_page_'.$relativepathstring])) {
				$out = $_SESSION['lastsearch_page_'.$relativepathstring];
			} elseif ($paramname == 'limit' && !empty($_SESSION['lastsearch_limit_'.$relativepathstring])) {
				$out = $_SESSION['lastsearch_limit_'.$relativepathstring];
			}
		} elseif (!isset($_GET['sortfield'])) {
			// Else, retrieve default values if we are not doing a sort
			// If we did a click on a field to sort, we do no apply default values. Same if option MAIN_ENABLE_DEFAULT_VALUES is not set
			if (!empty($_GET['action']) && $_GET['action'] == 'create' && !isset($_GET[$paramname]) && !isset($_POST[$paramname])) {
				// Search default value from $object->field
				global $object;
				if (is_object($object) && isset($object->fields[$paramname]['default'])) {
					$out = $object->fields[$paramname]['default'];
				}
			}
			if (!empty($conf->global->MAIN_ENABLE_DEFAULT_VALUES)) {
				if (!empty($_GET['action']) && (preg_match('/^create/', $_GET['action']) || preg_match('/^presend/', $_GET['action'])) && !isset($_GET[$paramname]) && !isset($_POST[$paramname])) {
					// Now search in setup to overwrite default values
					if (!empty($user->default_values)) {		// $user->default_values defined from menu 'Setup - Default values'
						if (isset($user->default_values[$relativepathstring]['createform'])) {
							foreach ($user->default_values[$relativepathstring]['createform'] as $defkey => $defval) {
								$qualified = 0;
								if ($defkey != '_noquery_') {
									$tmpqueryarraytohave = explode('&', $defkey);
									$tmpqueryarraywehave = explode('&', dol_string_nohtmltag($_SERVER['QUERY_STRING']));
									$foundintru = 0;
									foreach ($tmpqueryarraytohave as $tmpquerytohave) {
										if (!in_array($tmpquerytohave, $tmpqueryarraywehave)) {
											$foundintru = 1;
										}
									}
									if (!$foundintru) {
										$qualified = 1;
									}
									//var_dump($defkey.'-'.$qualified);
								} else {
									$qualified = 1;
								}

								if ($qualified) {
									if (isset($user->default_values[$relativepathstring]['createform'][$defkey][$paramname])) {
										$out = $user->default_values[$relativepathstring]['createform'][$defkey][$paramname];
										break;
									}
								}
							}
						}
					}
				} elseif (!empty($paramname) && !isset($_GET[$paramname]) && !isset($_POST[$paramname])) {
					// Management of default search_filters and sort order
					if (!empty($user->default_values)) {
						// $user->default_values defined from menu 'Setup - Default values'
						//var_dump($user->default_values[$relativepathstring]);
						if ($paramname == 'sortfield' || $paramname == 'sortorder') {
							// Sorted on which fields ? ASC or DESC ?
							if (isset($user->default_values[$relativepathstring]['sortorder'])) {
								// Even if paramname is sortfield, data are stored into ['sortorder...']
								foreach ($user->default_values[$relativepathstring]['sortorder'] as $defkey => $defval) {
									$qualified = 0;
									if ($defkey != '_noquery_') {
										$tmpqueryarraytohave = explode('&', $defkey);
										$tmpqueryarraywehave = explode('&', dol_string_nohtmltag($_SERVER['QUERY_STRING']));
										$foundintru = 0;
										foreach ($tmpqueryarraytohave as $tmpquerytohave) {
											if (!in_array($tmpquerytohave, $tmpqueryarraywehave)) {
												$foundintru = 1;
											}
										}
										if (!$foundintru) {
											$qualified = 1;
										}
										//var_dump($defkey.'-'.$qualified);
									} else {
										$qualified = 1;
									}

									if ($qualified) {
										$forbidden_chars_to_replace = array(" ", "'", "/", "\\", ":", "*", "?", "\"", "<", ">", "|", "[", "]", ";", "="); // we accept _, -, . and ,
										foreach ($user->default_values[$relativepathstring]['sortorder'][$defkey] as $key => $val) {
											if ($out) {
												$out .= ', ';
											}
											if ($paramname == 'sortfield') {
												$out .= dol_string_nospecial($key, '', $forbidden_chars_to_replace);
											}
											if ($paramname == 'sortorder') {
												$out .= dol_string_nospecial($val, '', $forbidden_chars_to_replace);
											}
										}
										//break;	// No break for sortfield and sortorder so we can cumulate fields (is it realy usefull ?)
									}
								}
							}
						} elseif (isset($user->default_values[$relativepathstring]['filters'])) {
							foreach ($user->default_values[$relativepathstring]['filters'] as $defkey => $defval) {	// $defkey is a querystring like 'a=b&c=d', $defval is key of user
								$qualified = 0;
								if ($defkey != '_noquery_') {
									$tmpqueryarraytohave = explode('&', $defkey);
									$tmpqueryarraywehave = explode('&', dol_string_nohtmltag($_SERVER['QUERY_STRING']));
									$foundintru = 0;
									foreach ($tmpqueryarraytohave as $tmpquerytohave) {
										if (!in_array($tmpquerytohave, $tmpqueryarraywehave)) {
											$foundintru = 1;
										}
									}
									if (!$foundintru) {
										$qualified = 1;
									}
									//var_dump($defkey.'-'.$qualified);
								} else {
									$qualified = 1;
								}

								if ($qualified) {
									// We must keep $_POST and $_GET here
									if (isset($_POST['sall']) || isset($_POST['search_all']) || isset($_GET['sall']) || isset($_GET['search_all'])) {
										// We made a search from quick search menu, do we still use default filter ?
										if (empty($conf->global->MAIN_DISABLE_DEFAULT_FILTER_FOR_QUICK_SEARCH)) {
											$forbidden_chars_to_replace = array(" ", "'", "/", "\\", ":", "*", "?", "\"", "<", ">", "|", "[", "]", ";", "="); // we accept _, -, . and ,
											$out = dol_string_nospecial($user->default_values[$relativepathstring]['filters'][$defkey][$paramname], '', $forbidden_chars_to_replace);
										}
									} else {
										$forbidden_chars_to_replace = array(" ", "'", "/", "\\", ":", "*", "?", "\"", "<", ">", "|", "[", "]", ";", "="); // we accept _, -, . and ,
										$out = dol_string_nospecial($user->default_values[$relativepathstring]['filters'][$defkey][$paramname], '', $forbidden_chars_to_replace);
									}
									break;
								}
							}
						}
					}
				}
			}
		}
	}

	// Substitution variables for GETPOST (used to get final url with variable parameters or final default value with variable parameters)
	// Example of variables: __DAY__, __MONTH__, __YEAR__, __MYCOMPANY_COUNTRY_ID__, __USER_ID__, ...
	// We do this only if var is a GET. If it is a POST, may be we want to post the text with vars as the setup text.
	if (!is_array($out) && empty($_POST[$paramname]) && empty($noreplace)) {
		$reg = array();
		$maxloop = 20;
		$loopnb = 0; // Protection against infinite loop
		while (preg_match('/__([A-Z0-9]+_?[A-Z0-9]+)__/i', $out, $reg) && ($loopnb < $maxloop)) {    // Detect '__ABCDEF__' as key 'ABCDEF' and '__ABC_DEF__' as key 'ABC_DEF'. Detection is also correct when 2 vars are side by side.
			$loopnb++;
			$newout = '';

			if ($reg[1] == 'DAY') {
				$tmp = dol_getdate(dol_now(), true);
				$newout = $tmp['mday'];
			} elseif ($reg[1] == 'MONTH') {
				$tmp = dol_getdate(dol_now(), true);
				$newout = $tmp['mon'];
			} elseif ($reg[1] == 'YEAR') {
				$tmp = dol_getdate(dol_now(), true);
				$newout = $tmp['year'];
			} elseif ($reg[1] == 'PREVIOUS_DAY') {
				$tmp = dol_getdate(dol_now(), true);
				$tmp2 = dol_get_prev_day($tmp['mday'], $tmp['mon'], $tmp['year']);
				$newout = $tmp2['day'];
			} elseif ($reg[1] == 'PREVIOUS_MONTH') {
				$tmp = dol_getdate(dol_now(), true);
				$tmp2 = dol_get_prev_month($tmp['mon'], $tmp['year']);
				$newout = $tmp2['month'];
			} elseif ($reg[1] == 'PREVIOUS_YEAR') {
				$tmp = dol_getdate(dol_now(), true);
				$newout = ($tmp['year'] - 1);
			} elseif ($reg[1] == 'NEXT_DAY') {
				$tmp = dol_getdate(dol_now(), true);
				$tmp2 = dol_get_next_day($tmp['mday'], $tmp['mon'], $tmp['year']);
				$newout = $tmp2['day'];
			} elseif ($reg[1] == 'NEXT_MONTH') {
				$tmp = dol_getdate(dol_now(), true);
				$tmp2 = dol_get_next_month($tmp['mon'], $tmp['year']);
				$newout = $tmp2['month'];
			} elseif ($reg[1] == 'NEXT_YEAR') {
				$tmp = dol_getdate(dol_now(), true);
				$newout = ($tmp['year'] + 1);
			} elseif ($reg[1] == 'MYCOMPANY_COUNTRY_ID' || $reg[1] == 'MYCOUNTRY_ID' || $reg[1] == 'MYCOUNTRYID') {
				$newout = $mysoc->country_id;
			} elseif ($reg[1] == 'USER_ID' || $reg[1] == 'USERID') {
				$newout = $user->id;
			} elseif ($reg[1] == 'USER_SUPERVISOR_ID' || $reg[1] == 'SUPERVISOR_ID' || $reg[1] == 'SUPERVISORID') {
				$newout = $user->fk_user;
			} elseif ($reg[1] == 'ENTITY_ID' || $reg[1] == 'ENTITYID') {
				$newout = $conf->entity;
			} else {
				$newout = ''; // Key not found, we replace with empty string
			}
			//var_dump('__'.$reg[1].'__ -> '.$newout);
			$out = preg_replace('/__'.preg_quote($reg[1], '/').'__/', $newout, $out);
		}
	}

	// Check rule
	if (preg_match('/^array/', $check)) {	// If 'array' or 'array:restricthtml' or 'array:aZ09'
		if (!is_array($out) || empty($out)) {
			$out = array();
		} else {
			$tmparray = explode(':', $check);
			if (!empty($tmparray[1])) {
				$tmpcheck = $tmparray[1];
			} else {
				$tmpcheck = 'alphanohtml';
			}
			foreach ($out as $outkey => $outval) {
				$out[$outkey] = checkVal($outval, $tmpcheck, $filter, $options);
			}
		}
	} else {
		$out = checkVal($out, $check, $filter, $options);
	}

	// Sanitizing for special parameters.
	// Note: There is no reason to allow the backtopage, backtolist or backtourl parameter to contains an external URL.
	if ($paramname == 'backtopage' || $paramname == 'backtolist' || $paramname == 'backtourl') {
		$out = str_replace('\\', '/', $out);					// Can be before the loop because only 1 char is replaced. No risk to get it after other replacements.
		$out = str_replace(array(':', ';', '@'), '', $out);		// Can be before the loop because only 1 char is replaced. No risk to get it after other replacements.
		do {
			$oldstringtoclean = $out;
			$out = str_ireplace(array('javascript', 'vbscript', '&colon', '&#'), '', $out);
		} while ($oldstringtoclean != $out);

		$out = preg_replace(array('/^[a-z]*\/\/+/i'), '', $out);	// We remove schema*// to remove external URL
	}

	// Code for search criteria persistence.
	// Save data into session if key start with 'search_' or is 'smonth', 'syear', 'month', 'year'
	if (empty($method) || $method == 3 || $method == 4) {
		if (preg_match('/^search_/', $paramname) || in_array($paramname, array('sortorder', 'sortfield'))) {
			//var_dump($paramname.' - '.$out.' '.$user->default_values[$relativepathstring]['filters'][$paramname]);

			// We save search key only if $out not empty that means:
			// - posted value not empty, or
			// - if posted value is empty and a default value exists that is not empty (it means we did a filter to an empty value when default was not).

			if ($out != '') {		// $out = '0' or 'abc', it is a search criteria to keep
				$user->lastsearch_values_tmp[$relativepathstring][$paramname] = $out;
			}
		}
	}

	return $out;
}

/**
 *  Return value of a param into GET or POST supervariable.
 *  Use the property $user->default_values[path]['creatform'] and/or $user->default_values[path]['filters'] and/or $user->default_values[path]['sortorder']
 *  Note: The property $user->default_values is loaded by main.php when loading the user.
 *
 *  @param  string  $paramname   Name of parameter to found
 *  @param	int		$method	     Type of method (0 = get then post, 1 = only get, 2 = only post, 3 = post then get)
 *  @return int                  Value found (int)
 */
function GETPOSTINT($paramname, $method = 0)
{
	return (int) GETPOST($paramname, 'int', $method, null, null, 0);
}

/**
 *  Return a value after checking on a rule. A sanitization may also have been done.
 *
 *  @param  string  $out	     Value to check/clear.
 *  @param  string  $check	     Type of check/sanitizing
 *  @param  int     $filter      Filter to apply when $check is set to 'custom'. (See http://php.net/manual/en/filter.filters.php for détails)
 *  @param  mixed   $options     Options to pass to filter_var when $check is set to 'custom'
 *  @return string|array         Value sanitized (string or array). It may be '' if format check fails.
 */
function checkVal($out = '', $check = 'alphanohtml', $filter = null, $options = null)
{
	global $conf;

	// Check is done after replacement
	switch ($check) {
		case 'none':
			break;
		case 'int':    // Check param is a numeric value (integer but also float or hexadecimal)
			if (!is_numeric($out)) {
				$out = '';
			}
			break;
		case 'intcomma':
			if (preg_match('/[^0-9,-]+/i', $out)) {
				$out = '';
			}
			break;
		case 'san_alpha':
			$out = filter_var($out, FILTER_SANITIZE_STRING);
			break;
		case 'email':
			$out = filter_var($out, FILTER_SANITIZE_EMAIL);
			break;
		case 'aZ':
			if (!is_array($out)) {
				$out = trim($out);
				if (preg_match('/[^a-z]+/i', $out)) {
					$out = '';
				}
			}
			break;
		case 'aZ09':
			if (!is_array($out)) {
				$out = trim($out);
				if (preg_match('/[^a-z0-9_\-\.]+/i', $out)) {
					$out = '';
				}
			}
			break;
		case 'aZ09comma':		// great to sanitize sortfield or sortorder params that can be t.abc,t.def_gh
			if (!is_array($out)) {
				$out = trim($out);
				if (preg_match('/[^a-z0-9_\-\.,]+/i', $out)) {
					$out = '';
				}
			}
			break;
		case 'nohtml':		// No html
			$out = dol_string_nohtmltag($out, 0);
			break;
		case 'alpha':		// No html and no ../ and "
		case 'alphanohtml':	// Recommended for most scalar parameters and search parameters
			if (!is_array($out)) {
				$out = trim($out);
				do {
					$oldstringtoclean = $out;
					// Remove html tags
					$out = dol_string_nohtmltag($out, 0);
					// Remove also other dangerous string sequences
					// '"' is dangerous because param in url can close the href= or src= and add javascript functions.
					// '../' or '..\' is dangerous because it allows dir transversals
					// Note &#38, '&#0000038', '&#x26'... is a simple char like '&' alone but there is no reason to accept such way to encode input data.
					$out = str_ireplace(array('&#38', '&#0000038', '&#x26', '&quot', '&#34', '&#0000034', '&#x22', '"', '&#47', '&#0000047', '&#92', '&#0000092', '&#x2F', '../', '..\\'), '', $out);
				} while ($oldstringtoclean != $out);
				// keep lines feed
			}
			break;
		case 'alphawithlgt':		// No " and no ../ but we keep balanced < > tags with no special chars inside. Can be used for email string like "Name <email>"
			if (!is_array($out)) {
				$out = trim($out);
				do {
					$oldstringtoclean = $out;
					// Remove html tags
					$out = dol_html_entity_decode($out, ENT_COMPAT | ENT_HTML5, 'UTF-8');
					// '"' is dangerous because param in url can close the href= or src= and add javascript functions.
					// '../' or '..\' is dangerous because it allows dir transversals
					// Note &#38, '&#0000038', '&#x26'... is a simple char like '&' alone but there is no reason to accept such way to encode input data.
					$out = str_ireplace(array('&#38', '&#0000038', '&#x26', '&quot', '&#34', '&#0000034', '&#x22', '"', '&#47', '&#0000047', '&#92', '&#0000092', '&#x2F', '../', '..\\'), '', $out);
				} while ($oldstringtoclean != $out);
			}
			break;
		case 'restricthtml':		// Recommended for most html textarea
		case 'restricthtmlallowunvalid':
			do {
				$oldstringtoclean = $out;

				if (!empty($out) && !empty($conf->global->MAIN_RESTRICTHTML_ONLY_VALID_HTML) && $check != 'restricthtmlallowunvalid') {
					try {
						$dom = new DOMDocument;
						// Add a trick to solve pb with text without parent tag
						// like '<h1>Foo</h1><p>bar</p>' that ends up with '<h1>Foo<p>bar</p></h1>'
						// like 'abc' that ends up with '<p>abc</p>'
						$out = '<div class="tricktoremove">'.$out.'</div>';

						$dom->loadHTML($out, LIBXML_ERR_NONE|LIBXML_HTML_NOIMPLIED|LIBXML_HTML_NODEFDTD|LIBXML_NONET|LIBXML_NOWARNING|LIBXML_NOXMLDECL);
						$out = trim($dom->saveHTML());

						// Remove the trick added to solve pb with text without parent tag
						$out = preg_replace('/^<div class="tricktoremove">/', '', $out);
						$out = preg_replace('/<\/div>$/', '', $out);
					} catch (Exception $e) {
						//print $e->getMessage();
						return 'InvalidHTMLString';
					}
				}

				// Ckeditor use the numeric entitic for apostrophe so we force it to text entity (all other special chars are
				// encoded using text entities) so we can then exclude all numeric entities.
				$out = preg_replace('/&#39;/i', '&apos;', $out);

				// We replace chars from a/A to z/Z encoded with numeric HTML entities with the real char so we won't loose the chars at the next step (preg_replace).
				// No need to use a loop here, this step is not to sanitize (this is done at next step, this is to try to save chars, even if they are
				// using a non coventionnel way to be encoded, to not have them sanitized just after)
				//$out = preg_replace_callback('/&#(x?[0-9][0-9a-f]+;?)/i', 'realCharForNumericEntities', $out);
				$out = preg_replace_callback('/&#(x?[0-9][0-9a-f]+;?)/i', function ($m) {
					return realCharForNumericEntities($m); }, $out);


				// Now we remove all remaining HTML entities starting with a number. We don't want such entities.
				$out = preg_replace('/&#x?[0-9]+/i', '', $out);	// For example if we have j&#x61vascript with an entities without the ; to hide the 'a' of 'javascript'.

				$out = dol_string_onlythesehtmltags($out, 0, 1, 1);

				// We should also exclude non expected HTML attributes and clean content of some attributes.
				if (!empty($conf->global->MAIN_RESTRICTHTML_REMOVE_ALSO_BAD_ATTRIBUTES)) {
					// Warning, the function may add a LF so we are forced to trim to compare with old $out without having always a difference and an infinit loop.
					$out = dol_string_onlythesehtmlattributes($out);
				}

				// Restore entity &apos; into &#39; (restricthtml is for html content so we can use html entity)
				$out = preg_replace('/&apos;/i', "&#39;", $out);
			} while ($oldstringtoclean != $out);
			break;
		case 'custom':
			if (empty($filter)) {
				return 'BadFourthParameterForGETPOST';
			}
			$out = filter_var($out, $filter, $options);
			break;
	}

	return $out;
}


if (!function_exists('dol_getprefix')) {
	/**
	 *  Return a prefix to use for this Dolibarr instance, for session/cookie names or email id.
	 *  The prefix is unique for instance and avoid conflict between multi-instances, even when having two instances with same root dir
	 *  or two instances in same virtual servers.
	 *
	 *  @param  string  $mode                   '' (prefix for session name) or 'email' (prefix for email id)
	 *  @return	string                          A calculated prefix
	 */
	function dol_getprefix($mode = '')
	{
		// If prefix is for email (we need to have $conf alreayd loaded for this case)
		if ($mode == 'email') {
			global $conf;

			if (!empty($conf->global->MAIL_PREFIX_FOR_EMAIL_ID)) {	// If MAIL_PREFIX_FOR_EMAIL_ID is set (a value initialized with a random value is recommended)
				if ($conf->global->MAIL_PREFIX_FOR_EMAIL_ID != 'SERVER_NAME') {
					return $conf->global->MAIL_PREFIX_FOR_EMAIL_ID;
				} elseif (isset($_SERVER["SERVER_NAME"])) {
					return $_SERVER["SERVER_NAME"];
				}
			}

			// The recommended value (may be not defined for old versions)
			if (!empty($conf->file->instance_unique_id)) {
				return $conf->file->instance_unique_id;
			}

			// For backward compatibility
			return dol_hash(DOL_DOCUMENT_ROOT.DOL_URL_ROOT, '3');
		}

		// If prefix is for session (no need to have $conf loaded)
		global $dolibarr_main_instance_unique_id, $dolibarr_main_cookie_cryptkey;	// This is loaded by filefunc.inc.php
		$tmp_instance_unique_id = empty($dolibarr_main_instance_unique_id) ? (empty($dolibarr_main_cookie_cryptkey) ? '' : $dolibarr_main_cookie_cryptkey) : $dolibarr_main_instance_unique_id; // Unique id of instance

		// The recommended value (may be not defined for old versions)
		if (!empty($tmp_instance_unique_id)) {
			return $tmp_instance_unique_id;
		}

		// For backward compatibility
		if (isset($_SERVER["SERVER_NAME"]) && isset($_SERVER["DOCUMENT_ROOT"])) {
			return dol_hash($_SERVER["SERVER_NAME"].$_SERVER["DOCUMENT_ROOT"].DOL_DOCUMENT_ROOT.DOL_URL_ROOT, '3');
		}

		return dol_hash(DOL_DOCUMENT_ROOT.DOL_URL_ROOT, '3');
	}
}

/**
 *	Make an include_once using default root and alternate root if it fails.
 *  To link to a core file, use include(DOL_DOCUMENT_ROOT.'/pathtofile')
 *  To link to a module file from a module file, use include './mymodulefile';
 *  To link to a module file from a core file, then this function can be used (call by hook / trigger / speciales pages)
 *
 * 	@param	string	$relpath	Relative path to file (Ie: mydir/myfile, ../myfile, ...)
 * 	@param	string	$classname	Class name (deprecated)
 *  @return bool                True if load is a success, False if it fails
 */
function dol_include_once($relpath, $classname = '')
{
	global $conf, $langs, $user, $mysoc; // Do not remove this. They must be defined for files we include. Other globals var must be retrieved with $GLOBALS['var']

	$fullpath = dol_buildpath($relpath);

	if (!file_exists($fullpath)) {
		dol_syslog('functions::dol_include_once Tried to load unexisting file: '.$relpath, LOG_WARNING);
		return false;
	}

	if (!empty($classname) && !class_exists($classname)) {
		return include $fullpath;
	} else {
		return include_once $fullpath;
	}
}


/**
 *	Return path of url or filesystem. Can check into alternate dir or alternate dir + main dir depending on value of $returnemptyifnotfound.
 *
 * 	@param	string	$path						Relative path to file (if mode=0) or relative url (if mode=1). Ie: mydir/myfile, ../myfile
 *  @param	int		$type						0=Used for a Filesystem path, 1=Used for an URL path (output relative), 2=Used for an URL path (output full path using same host that current url), 3=Used for an URL path (output full path using host defined into $dolibarr_main_url_root of conf file)
 *  @param	int		$returnemptyifnotfound		0:If $type==0 and if file was not found into alternate dir, return default path into main dir (no test on it)
 *  											1:If $type==0 and if file was not found into alternate dir, return empty string
 *  											2:If $type==0 and if file was not found into alternate dir, test into main dir, return default path if found, empty string if not found
 *  @return string								Full filesystem path (if path=0) or '' if file not found, Full url path (if mode=1)
 */
function dol_buildpath($path, $type = 0, $returnemptyifnotfound = 0)
{
	global $conf;

	$path = preg_replace('/^\//', '', $path);

	if (empty($type)) {	// For a filesystem path
		$res = DOL_DOCUMENT_ROOT.'/'.$path; // Standard default path
		if (is_array($conf->file->dol_document_root)) {
			foreach ($conf->file->dol_document_root as $key => $dirroot) {	// ex: array("main"=>"/home/main/htdocs", "alt0"=>"/home/dirmod/htdocs", ...)
				if ($key == 'main') {
					continue;
				}
				if (file_exists($dirroot.'/'.$path)) {
					$res = $dirroot.'/'.$path;
					return $res;
				}
			}
		}
		if ($returnemptyifnotfound) {
			// Not found into alternate dir
			if ($returnemptyifnotfound == 1 || !file_exists($res)) {
				return '';
			}
		}
	} else {
		// For an url path
		// We try to get local path of file on filesystem from url
		// Note that trying to know if a file on disk exist by forging path on disk from url
		// works only for some web server and some setup. This is bugged when
		// using proxy, rewriting, virtual path, etc...
		$res = '';
		if ($type == 1) {
			$res = DOL_URL_ROOT.'/'.$path; // Standard value
		}
		if ($type == 2) {
			$res = DOL_MAIN_URL_ROOT.'/'.$path; // Standard value
		}
		if ($type == 3) {
			$res = DOL_URL_ROOT.'/'.$path;
		}

		foreach ($conf->file->dol_document_root as $key => $dirroot) {	// ex: array(["main"]=>"/home/main/htdocs", ["alt0"]=>"/home/dirmod/htdocs", ...)
			if ($key == 'main') {
				if ($type == 3) {
					global $dolibarr_main_url_root;

					// Define $urlwithroot
					$urlwithouturlroot = preg_replace('/'.preg_quote(DOL_URL_ROOT, '/').'$/i', '', trim($dolibarr_main_url_root));
					$urlwithroot = $urlwithouturlroot.DOL_URL_ROOT; // This is to use external domain name found into config file
					//$urlwithroot=DOL_MAIN_URL_ROOT;					// This is to use same domain name than current

					$res = (preg_match('/^http/i', $conf->file->dol_url_root[$key]) ? '' : $urlwithroot).'/'.$path; // Test on start with http is for old conf syntax
				}
				continue;
			}
			preg_match('/^([^\?]+(\.css\.php|\.css|\.js\.php|\.js|\.png|\.jpg|\.php)?)/i', $path, $regs); // Take part before '?'
			if (!empty($regs[1])) {
				//print $key.'-'.$dirroot.'/'.$path.'-'.$conf->file->dol_url_root[$type].'<br>'."\n";
				if (file_exists($dirroot.'/'.$regs[1])) {
					if ($type == 1) {
						$res = (preg_match('/^http/i', $conf->file->dol_url_root[$key]) ? '' : DOL_URL_ROOT).$conf->file->dol_url_root[$key].'/'.$path;
					}
					if ($type == 2) {
						$res = (preg_match('/^http/i', $conf->file->dol_url_root[$key]) ? '' : DOL_MAIN_URL_ROOT).$conf->file->dol_url_root[$key].'/'.$path;
					}
					if ($type == 3) {
						global $dolibarr_main_url_root;

						// Define $urlwithroot
						$urlwithouturlroot = preg_replace('/'.preg_quote(DOL_URL_ROOT, '/').'$/i', '', trim($dolibarr_main_url_root));
						$urlwithroot = $urlwithouturlroot.DOL_URL_ROOT; // This is to use external domain name found into config file
						//$urlwithroot=DOL_MAIN_URL_ROOT;					// This is to use same domain name than current

						$res = (preg_match('/^http/i', $conf->file->dol_url_root[$key]) ? '' : $urlwithroot).$conf->file->dol_url_root[$key].'/'.$path; // Test on start with http is for old conf syntax
					}
					break;
				}
			}
		}
	}

	return $res;
}

/**
 *	Create a clone of instance of object (new instance with same value for properties)
 *  With native = 0: Property that are reference are also new object (full isolation clone). This means $this->db of new object is not valid.
 *  With native = 1: Use PHP clone. Property that are reference are same pointer. This means $this->db of new object is still valid but point to same this->db than original object.
 *
 * 	@param	object	$object		Object to clone
 *  @param	int		$native		0=Full isolation method, 1=Native PHP method
 *	@return object				Clone object
 *  @see https://php.net/manual/language.oop5.cloning.php
 */
function dol_clone($object, $native = 0)
{
	if (empty($native)) {
		$myclone = unserialize(serialize($object));	// serialize then unserialize is hack to be sure to have a new object for all fields
	} else {
		$myclone = clone $object; // PHP clone is a shallow copy only, not a real clone, so properties of references will keep the reference (refering to the same target/variable)
	}

	return $myclone;
}

/**
 *	Optimize a size for some browsers (phone, smarphone, ...)
 *
 * 	@param	int		$size		Size we want
 * 	@param	string	$type		Type of optimizing:
 * 								'' = function used to define a size for truncation
 * 								'width' = function is used to define a width
 *	@return int					New size after optimizing
 */
function dol_size($size, $type = '')
{
	global $conf;
	if (empty($conf->dol_optimize_smallscreen)) {
		return $size;
	}
	if ($type == 'width' && $size > 250) {
		return 250;
	} else {
		return 10;
	}
}


/**
 *	Clean a string to use it as a file name.
 *  Replace also '--' and ' -' strings, they are used for parameters separation (Note: ' - ' is allowed).
 *
 *	@param	string	$str            String to clean
 * 	@param	string	$newstr			String to replace bad chars with.
 *  @param	int	    $unaccent		1=Remove also accent (default), 0 do not remove them
 *	@return string          		String cleaned (a-zA-Z_)
 *
 * 	@see        	dol_string_nospecial(), dol_string_unaccent(), dol_sanitizePathName()
 */
function dol_sanitizeFileName($str, $newstr = '_', $unaccent = 1)
{
	// List of special chars for filenames in windows are defined on page https://docs.microsoft.com/en-us/windows/win32/fileio/naming-a-file
	// Char '>' '<' '|' '$' and ';' are special chars for shells.
	// Char '/' and '\' are file delimiters.
	// Chars '--' can be used into filename to inject special paramaters like --use-compress-program to make command with file as parameter making remote execution of command
	$filesystem_forbidden_chars = array('<', '>', '/', '\\', '?', '*', '|', '"', ':', '°', '$', ';');
	$tmp = dol_string_nospecial($unaccent ? dol_string_unaccent($str) : $str, $newstr, $filesystem_forbidden_chars);
	$tmp = preg_replace('/\-\-+/', '_', $tmp);
	$tmp = preg_replace('/\s+\-([^\s])/', ' _$1', $tmp);
	return $tmp;
}

/**
 *	Clean a string to use it as a path name.
 *  Replace also '--' and ' -' strings, they are used for parameters separation (Note: ' - ' is allowed).
 *
 *	@param	string	$str            String to clean
 * 	@param	string	$newstr			String to replace bad chars with
 *  @param	int	    $unaccent		1=Remove also accent (default), 0 do not remove them
 *	@return string          		String cleaned (a-zA-Z_)
 *
 * 	@see        	dol_string_nospecial(), dol_string_unaccent(), dol_sanitizeFileName()
 */
function dol_sanitizePathName($str, $newstr = '_', $unaccent = 1)
{
	// List of special chars for filenames in windows are defined on page https://docs.microsoft.com/en-us/windows/win32/fileio/naming-a-file
	// Char '>' '<' '|' '$' and ';' are special chars for shells.
	// Chars '--' can be used into filename to inject special paramaters like --use-compress-program to make command with file as parameter making remote execution of command
	$filesystem_forbidden_chars = array('<', '>', '?', '*', '|', '"', '°', '$', ';');
	$tmp = dol_string_nospecial($unaccent ? dol_string_unaccent($str) : $str, $newstr, $filesystem_forbidden_chars);
	$tmp = preg_replace('/\-\-+/', '_', $tmp);
	$tmp = preg_replace('/\s+\-([^\s])/', ' _$1', $tmp);
	return $tmp;
}

/**
 *  Clean a string to use it as an URL (into a href or src attribute)
 *
 *  @param      string		$stringtoclean		String to clean
 *  @param		int			$type				0=Accept all Url, 1=Clean external Url (keep only relative Url)
 *  @return     string     		 				Escaped string.
 */
function dol_sanitizeUrl($stringtoclean, $type = 1)
{
	// We clean string because some hacks try to obfuscate evil strings by inserting non printable chars. Example: 'java(ascci09)scr(ascii00)ipt' is processed like 'javascript' (whatever is place of evil ascii char)
	// We should use dol_string_nounprintableascii but function may not be yet loaded/available
	$stringtoclean = preg_replace('/[\x00-\x1F\x7F]/u', '', $stringtoclean); // /u operator makes UTF8 valid characters being ignored so are not included into the replace
	// We clean html comments because some hacks try to obfuscate evil strings by inserting HTML comments. Example: on<!-- -->error=alert(1)
	$stringtoclean = preg_replace('/<!--[^>]*-->/', '', $stringtoclean);

	$stringtoclean = str_replace('\\', '/', $stringtoclean);
	if ($type == 1) {
		// removing : should disable links to external url like http:aaa)
		// removing ';' should disable "named" html entities encode into an url (we should not have this into an url)
		$stringtoclean = str_replace(array(':', ';', '@'), '', $stringtoclean);
	}

	do {
		$oldstringtoclean = $stringtoclean;
		// removing '&colon' should disable links to external url like http:aaa)
		// removing '&#' should disable "numeric" html entities encode into an url (we should not have this into an url)
		$stringtoclean = str_ireplace(array('javascript', 'vbscript', '&colon', '&#'), '', $stringtoclean);
	} while ($oldstringtoclean != $stringtoclean);

	if ($type == 1) {
		// removing '//' should disable links to external url like //aaa or http//)
		$stringtoclean = preg_replace(array('/^[a-z]*\/\/+/i'), '', $stringtoclean);
	}

	return $stringtoclean;
}

/**
 *	Clean a string from all accent characters to be used as ref, login or by dol_sanitizeFileName
 *
 *	@param	string	$str			String to clean
 *	@return string   	       		Cleaned string
 *
 * 	@see    		dol_sanitizeFilename(), dol_string_nospecial()
 */
function dol_string_unaccent($str)
{
	global $conf;

	if (utf8_check($str)) {
		if (extension_loaded('intl') && !empty($conf->global->MAIN_UNACCENT_USE_TRANSLITERATOR)) {
			$transliterator = \Transliterator::createFromRules(':: Any-Latin; :: Latin-ASCII; :: NFD; :: [:Nonspacing Mark:] Remove; :: NFC;', \Transliterator::FORWARD);
			return $transliterator->transliterate($str);
		}
		// See http://www.utf8-chartable.de/
		$string = rawurlencode($str);
		$replacements = array(
		'%C3%80' => 'A', '%C3%81' => 'A', '%C3%82' => 'A', '%C3%83' => 'A', '%C3%84' => 'A', '%C3%85' => 'A',
		'%C3%87' => 'C',
		'%C3%88' => 'E', '%C3%89' => 'E', '%C3%8A' => 'E', '%C3%8B' => 'E',
		'%C3%8C' => 'I', '%C3%8D' => 'I', '%C3%8E' => 'I', '%C3%8F' => 'I',
		'%C3%91' => 'N',
		'%C3%92' => 'O', '%C3%93' => 'O', '%C3%94' => 'O', '%C3%95' => 'O', '%C3%96' => 'O',
		'%C5%A0' => 'S',
		'%C3%99' => 'U', '%C3%9A' => 'U', '%C3%9B' => 'U', '%C3%9C' => 'U',
		'%C3%9D' => 'Y', '%C5%B8' => 'y',
		'%C3%A0' => 'a', '%C3%A1' => 'a', '%C3%A2' => 'a', '%C3%A3' => 'a', '%C3%A4' => 'a', '%C3%A5' => 'a',
		'%C3%A7' => 'c',
		'%C3%A8' => 'e', '%C3%A9' => 'e', '%C3%AA' => 'e', '%C3%AB' => 'e',
		'%C3%AC' => 'i', '%C3%AD' => 'i', '%C3%AE' => 'i', '%C3%AF' => 'i',
		'%C3%B1' => 'n',
		'%C3%B2' => 'o', '%C3%B3' => 'o', '%C3%B4' => 'o', '%C3%B5' => 'o', '%C3%B6' => 'o',
		'%C5%A1' => 's',
		'%C3%B9' => 'u', '%C3%BA' => 'u', '%C3%BB' => 'u', '%C3%BC' => 'u',
		'%C3%BD' => 'y', '%C3%BF' => 'y'
		);
		$string = strtr($string, $replacements);
		return rawurldecode($string);
	} else {
		// See http://www.ascii-code.com/
		$string = strtr(
			$str,
			"\xC0\xC1\xC2\xC3\xC4\xC5\xC7
			\xC8\xC9\xCA\xCB\xCC\xCD\xCE\xCF\xD0\xD1
			\xD2\xD3\xD4\xD5\xD8\xD9\xDA\xDB\xDD
			\xE0\xE1\xE2\xE3\xE4\xE5\xE7\xE8\xE9\xEA\xEB
			\xEC\xED\xEE\xEF\xF0\xF1\xF2\xF3\xF4\xF5\xF8
			\xF9\xFA\xFB\xFC\xFD\xFF",
			"AAAAAAC
			EEEEIIIIDN
			OOOOOUUUY
			aaaaaaceeee
			iiiidnooooo
			uuuuyy"
		);
		$string = strtr($string, array("\xC4"=>"Ae", "\xC6"=>"AE", "\xD6"=>"Oe", "\xDC"=>"Ue", "\xDE"=>"TH", "\xDF"=>"ss", "\xE4"=>"ae", "\xE6"=>"ae", "\xF6"=>"oe", "\xFC"=>"ue", "\xFE"=>"th"));
		return $string;
	}
}

/**
 *	Clean a string from all punctuation characters to use it as a ref or login.
 *  This is a more complete function than dol_sanitizeFileName.
 *
 *	@param	string			$str            	String to clean
 * 	@param	string			$newstr				String to replace forbidden chars with
 *  @param  array|string	$badcharstoreplace  List of forbidden characters to replace
 *  @param  array|string	$badcharstoremove   List of forbidden characters to remove
 * 	@return string          					Cleaned string
 *
 * 	@see    		dol_sanitizeFilename(), dol_string_unaccent(), dol_string_nounprintableascii()
 */
function dol_string_nospecial($str, $newstr = '_', $badcharstoreplace = '', $badcharstoremove = '')
{
	$forbidden_chars_to_replace = array(" ", "'", "/", "\\", ":", "*", "?", "\"", "<", ">", "|", "[", "]", ",", ";", "=", '°'); // more complete than dol_sanitizeFileName
	$forbidden_chars_to_remove = array();
	//$forbidden_chars_to_remove=array("(",")");

	if (is_array($badcharstoreplace)) {
		$forbidden_chars_to_replace = $badcharstoreplace;
	}
	if (is_array($badcharstoremove)) {
		$forbidden_chars_to_remove = $badcharstoremove;
	}

	return str_replace($forbidden_chars_to_replace, $newstr, str_replace($forbidden_chars_to_remove, "", $str));
}


/**
 *	Clean a string from all non printable ASCII chars (0x00-0x1F and 0x7F). It can also removes also Tab-CR-LF. UTF8 chars remains.
 *  This can be used to sanitize a string and view its real content. Some hacks try to obfuscate attacks by inserting non printable chars.
 *  Note, for information: UTF8 on 1 byte are: \x00-\7F
 *                                 2 bytes are: byte 1 \xc0-\xdf, byte 2 = \x80-\xbf
 *                                 3 bytes are: byte 1 \xe0-\xef, byte 2 = \x80-\xbf, byte 3 = \x80-\xbf
 *                                 4 bytes are: byte 1 \xf0-\xf7, byte 2 = \x80-\xbf, byte 3 = \x80-\xbf, byte 4 = \x80-\xbf
 *	@param	string	$str            	String to clean
 *  @param	int		$removetabcrlf		Remove also CR-LF
 * 	@return string          			Cleaned string
 *
 * 	@see    		dol_sanitizeFilename(), dol_string_unaccent(), dol_string_nospecial()
 */
function dol_string_nounprintableascii($str, $removetabcrlf = 1)
{
	if ($removetabcrlf) {
		return preg_replace('/[\x00-\x1F\x7F]/u', '', $str); // /u operator makes UTF8 valid characters being ignored so are not included into the replace
	} else {
		return preg_replace('/[\x00-\x08\x11-\x12\x14-\x1F\x7F]/u', '', $str); // /u operator should make UTF8 valid characters being ignored so are not included into the replace
	}
}

/**
 *  Returns text escaped for inclusion into javascript code
 *
 *  @param      string		$stringtoescape		String to escape
 *  @param		int		$mode				0=Escape also ' and " into ', 1=Escape ' but not " for usage into 'string', 2=Escape " but not ' for usage into "string", 3=Escape ' and " with \
 *  @param		int		$noescapebackslashn	0=Escape also \n. 1=Do not escape \n.
 *  @return     string     		 				Escaped string. Both ' and " are escaped into ' if they are escaped.
 */
function dol_escape_js($stringtoescape, $mode = 0, $noescapebackslashn = 0)
{
	// escape quotes and backslashes, newlines, etc.
	$substitjs = array("&#039;"=>"\\'", "\r"=>'\\r');
	//$substitjs['</']='<\/';	// We removed this. Should be useless.
	if (empty($noescapebackslashn)) {
		$substitjs["\n"] = '\\n';
		$substitjs['\\'] = '\\\\';
	}
	if (empty($mode)) {
		$substitjs["'"] = "\\'";
		$substitjs['"'] = "\\'";
	} elseif ($mode == 1) {
		$substitjs["'"] = "\\'";
	} elseif ($mode == 2) {
		$substitjs['"'] = '\\"';
	} elseif ($mode == 3) {
		$substitjs["'"] = "\\'";
		$substitjs['"'] = "\\\"";
	}
	return strtr($stringtoescape, $substitjs);
}

/**
 *  Returns text escaped for inclusion into javascript code
 *
 *  @param      string		$stringtoescape		String to escape
 *  @return     string     		 				Escaped string for json content.
 */
function dol_escape_json($stringtoescape)
{
	return str_replace('"', '\"', $stringtoescape);
}

/**
 *  Returns text escaped for inclusion in HTML alt or title tags, or into values of HTML input fields.
 *
 *  @param      string		$stringtoescape			String to escape
 *  @param		int			$keepb					1=Keep b tags, 0=remove them completely
 *  @param      int         $keepn              	1=Preserve \r\n strings (otherwise, replace them with escaped value). Set to 1 when escaping for a <textarea>.
 *  @param		string		$noescapetags			'' or 'common' or list of tags to not escape. TODO Does not works yet when there is attributes to tag.
 *  @param		int			$escapeonlyhtmltags		1=Escape only html tags, not the special chars like accents.
 *  @return     string     				 			Escaped string
 *  @see		dol_string_nohtmltag(), dol_string_nospecial(), dol_string_unaccent()
 */
function dol_escape_htmltag($stringtoescape, $keepb = 0, $keepn = 0, $noescapetags = '', $escapeonlyhtmltags = 0)
{
	if ($noescapetags == 'common') {
		$noescapetags = 'html,body,a,b,em,hr,i,u,ul,li,br,div,img,font,p,span,strong,table,tr,td,th,tbody';
	}

	// escape quotes and backslashes, newlines, etc.
	if ($escapeonlyhtmltags) {
		$tmp = htmlspecialchars_decode($stringtoescape, ENT_COMPAT);
	} else {
		$tmp = html_entity_decode($stringtoescape, ENT_COMPAT, 'UTF-8');
	}
	if (!$keepb) {
		$tmp = strtr($tmp, array("<b>"=>'', '</b>'=>''));
	}
	if (!$keepn) {
		$tmp = strtr($tmp, array("\r"=>'\\r', "\n"=>'\\n'));
	}

	if ($escapeonlyhtmltags) {
		return htmlspecialchars($tmp, ENT_COMPAT, 'UTF-8');
	} else {
		// Escape tags to keep
		// TODO Does not works yet when there is attributes to tag
		$tmparrayoftags = array();
		if ($noescapetags) {
			$tmparrayoftags = explode(',', $noescapetags);
		}
		if (count($tmparrayoftags)) {
			foreach ($tmparrayoftags as $tagtoreplace) {
				$tmp = str_ireplace('<'.$tagtoreplace.'>', '__BEGINTAGTOREPLACE'.$tagtoreplace.'__', $tmp);
				$tmp = str_ireplace('</'.$tagtoreplace.'>', '__ENDTAGTOREPLACE'.$tagtoreplace.'__', $tmp);
				$tmp = str_ireplace('<'.$tagtoreplace.' />', '__BEGINENDTAGTOREPLACE'.$tagtoreplace.'__', $tmp);
			}
		}

		$result = htmlentities($tmp, ENT_COMPAT, 'UTF-8');

		if (count($tmparrayoftags)) {
			foreach ($tmparrayoftags as $tagtoreplace) {
				$result = str_ireplace('__BEGINTAGTOREPLACE'.$tagtoreplace.'__', '<'.$tagtoreplace.'>', $result);
				$result = str_ireplace('__ENDTAGTOREPLACE'.$tagtoreplace.'__', '</'.$tagtoreplace.'>', $result);
				$result = str_ireplace('__BEGINENDTAGTOREPLACE'.$tagtoreplace.'__', '<'.$tagtoreplace.' />', $result);
			}
		}

		return $result;
	}
}

/**
 * Convert a string to lower. Never use strtolower because it does not works with UTF8 strings.
 *
 * @param 	string		$string		        String to encode
 * @param   string      $encoding           Character set encoding
 * @return 	string							String converted
 */
function dol_strtolower($string, $encoding = "UTF-8")
{
	if (function_exists('mb_strtolower')) {
		return mb_strtolower($string, $encoding);
	} else {
		return strtolower($string);
	}
}

/**
 * Convert a string to upper. Never use strtolower because it does not works with UTF8 strings.
 *
 * @param 	string		$string		        String to encode
 * @param   string      $encoding           Character set encoding
 * @return 	string							String converted
 */
function dol_strtoupper($string, $encoding = "UTF-8")
{
	if (function_exists('mb_strtoupper')) {
		return mb_strtoupper($string, $encoding);
	} else {
		return strtoupper($string);
	}
}

/**
 * Convert first character of the first word of a string to upper. Never use ucfirst because it does not works with UTF8 strings.
 *
 * @param   string      $string         String to encode
 * @param   string      $encoding       Character set encodign
 * @return  string                      String converted
 */
function dol_ucfirst($string, $encoding = "UTF-8")
{
	if (function_exists('mb_substr')) {
		return mb_strtoupper(mb_substr($string, 0, 1, $encoding), $encoding).mb_substr($string, 1, null, $encoding);
	} else {
		return ucfirst($string);
	}
}

/**
 * Convert first character of all the words of a string to upper. Never use ucfirst because it does not works with UTF8 strings.
 *
 * @param   string      $string         String to encode
 * @param   string      $encoding       Character set encodign
 * @return  string                      String converted
 */
function dol_ucwords($string, $encoding = "UTF-8")
{
	if (function_exists('mb_convert_case')) {
		return mb_convert_case($string, MB_CASE_TITLE, $encoding);
	} else {
		return ucwords($string);
	}
}

/**
 *	Write log message into outputs. Possible outputs can be:
 *	SYSLOG_HANDLERS = ["mod_syslog_file"]  		file name is then defined by SYSLOG_FILE
 *	SYSLOG_HANDLERS = ["mod_syslog_syslog"]  	facility is then defined by SYSLOG_FACILITY
 *  Warning, syslog functions are bugged on Windows, generating memory protection faults. To solve
 *  this, use logging to files instead of syslog (see setup of module).
 *  Note: If constant 'SYSLOG_FILE_NO_ERROR' defined, we never output any error message when writing to log fails.
 *  Note: You can get log message into html sources by adding parameter &logtohtml=1 (constant MAIN_LOGTOHTML must be set)
 *  This function works only if syslog module is enabled.
 * 	This must not use any call to other function calling dol_syslog (avoid infinite loop).
 *
 * 	@param  string		$message				Line to log. ''=Show nothing
 *  @param  int			$level					Log level
 *												On Windows LOG_ERR=4, LOG_WARNING=5, LOG_NOTICE=LOG_INFO=6, LOG_DEBUG=6 si define_syslog_variables ou PHP 5.3+, 7 si dolibarr
 *												On Linux   LOG_ERR=3, LOG_WARNING=4, LOG_NOTICE=5, LOG_INFO=6, LOG_DEBUG=7
 *  @param	int			$ident					1=Increase ident of 1, -1=Decrease ident of 1
 *  @param	string		$suffixinfilename		When output is a file, append this suffix into default log filename.
 *  @param	string		$restricttologhandler	Force output of log only to this log handler
 *  @param	array|null	$logcontext				If defined, an array with extra informations (can be used by some log handlers)
 *  @return	void
 */
function dol_syslog($message, $level = LOG_INFO, $ident = 0, $suffixinfilename = '', $restricttologhandler = '', $logcontext = null)
{
	global $conf, $user, $debugbar;

	// If syslog module enabled
	if (empty($conf->syslog->enabled)) {
		return;
	}

	// Check if we are into execution of code of a website
	if (defined('USEEXTERNALSERVER') && !defined('USEDOLIBARRSERVER') && !defined('USEDOLIBARREDITOR')) {
		global $website, $websitekey;
		if (is_object($website) && !empty($website->ref)) {
			$suffixinfilename .= '_website_'.$website->ref;
		} elseif (!empty($websitekey)) {
			$suffixinfilename .= '_website_'.$websitekey;
		}
	}

	if ($ident < 0) {
		foreach ($conf->loghandlers as $loghandlerinstance) {
			$loghandlerinstance->setIdent($ident);
		}
	}

	if (!empty($message)) {
		// Test log level
		$logLevels = array(LOG_EMERG=>'EMERG', LOG_ALERT=>'ALERT', LOG_CRIT=>'CRITICAL', LOG_ERR=>'ERR', LOG_WARNING=>'WARN', LOG_NOTICE=>'NOTICE', LOG_INFO=>'INFO', LOG_DEBUG=>'DEBUG');
		if (!array_key_exists($level, $logLevels)) {
			throw new Exception('Incorrect log level');
		}
		if ($level > $conf->global->SYSLOG_LEVEL) {
			return;
		}

		if (empty($conf->global->MAIN_SHOW_PASSWORD_INTO_LOG)) {
			$message = preg_replace('/password=\'[^\']*\'/', 'password=\'hidden\'', $message); // protection to avoid to have value of password in log
		}

		// If adding log inside HTML page is required
		if ((!empty($_REQUEST['logtohtml']) && !empty($conf->global->MAIN_ENABLE_LOG_TO_HTML))
			|| (!empty($user->rights->debugbar->read) && is_object($debugbar))) {
			$conf->logbuffer[] = dol_print_date(time(), "%Y-%m-%d %H:%M:%S")." ".$logLevels[$level]." ".$message;
		}

		//TODO: Remove this. MAIN_ENABLE_LOG_INLINE_HTML should be deprecated and use a log handler dedicated to HTML output
		// If html log tag enabled and url parameter log defined, we show output log on HTML comments
		if (!empty($conf->global->MAIN_ENABLE_LOG_INLINE_HTML) && !empty($_GET["log"])) {
			print "\n\n<!-- Log start\n";
			print dol_escape_htmltag($message)."\n";
			print "Log end -->\n";
		}

		$data = array(
			'message' => $message,
			'script' => (isset($_SERVER['PHP_SELF']) ? basename($_SERVER['PHP_SELF'], '.php') : false),
			'level' => $level,
			'user' => ((is_object($user) && $user->id) ? $user->login : false),
			'ip' => false
		);

		$remoteip = getUserRemoteIP(); // Get ip when page run on a web server
		if (!empty($remoteip)) {
			$data['ip'] = $remoteip;
			// This is when server run behind a reverse proxy
			if (!empty($_SERVER['HTTP_X_FORWARDED_FOR']) && $_SERVER['HTTP_X_FORWARDED_FOR'] != $remoteip) {
				$data['ip'] = $_SERVER['HTTP_X_FORWARDED_FOR'].' -> '.$data['ip'];
			} elseif (!empty($_SERVER['HTTP_CLIENT_IP']) && $_SERVER['HTTP_CLIENT_IP'] != $remoteip) {
				$data['ip'] = $_SERVER['HTTP_CLIENT_IP'].' -> '.$data['ip'];
			}
		} elseif (!empty($_SERVER['SERVER_ADDR'])) {
			// This is when PHP session is ran inside a web server but not inside a client request (example: init code of apache)
			$data['ip'] = $_SERVER['SERVER_ADDR'];
		} elseif (!empty($_SERVER['COMPUTERNAME'])) {
			// This is when PHP session is ran outside a web server, like from Windows command line (Not always defined, but useful if OS defined it).
			$data['ip'] = $_SERVER['COMPUTERNAME'].(empty($_SERVER['USERNAME']) ? '' : '@'.$_SERVER['USERNAME']);
		} elseif (!empty($_SERVER['LOGNAME'])) {
			// This is when PHP session is ran outside a web server, like from Linux command line (Not always defined, but usefull if OS defined it).
			$data['ip'] = '???@'.$_SERVER['LOGNAME'];
		}
		// Loop on each log handler and send output
		foreach ($conf->loghandlers as $loghandlerinstance) {
			if ($restricttologhandler && $loghandlerinstance->code != $restricttologhandler) {
				continue;
			}
			$loghandlerinstance->export($data, $suffixinfilename);
		}
		unset($data);
	}

	if ($ident > 0) {
		foreach ($conf->loghandlers as $loghandlerinstance) {
			$loghandlerinstance->setIdent($ident);
		}
	}
}

/**
 *	Return HTML code to output a button to open a dialog popup box.
 *  Such buttons must be included inside a HTML form.
 *
 *	@param	string	$name				A name for the html component
 *	@param	string	$label 	    		Label of button
 *	@param  string	$buttonstring  		button string
 *	@param  string	$url				Url to open
 *  @param	string	$disabled			Disabled text
 * 	@return	string						HTML component with button
 */
function dolButtonToOpenUrlInDialogPopup($name, $label, $buttonstring, $url, $disabled = '')
{
	if (strpos($url, '?') > 0) {
		$url .= '&dol_hide_topmenu=1&dol_hide_leftmenu=1&dol_openinpopup=1';
	} else {
		$url .= '?dol_hide_menuinpopup=1&dol_hide_leftmenu=1&dol_openinpopup=1';
	}

	//print '<input type="submit" class="button bordertransp"'.$disabled.' value="'.dol_escape_htmltag($langs->trans("MediaFiles")).'" name="file_manager">';
	$out = '<a class="button bordertransp button_'.$name.'"'.$disabled.' title="'.dol_escape_htmltag($label).'">'.$buttonstring.'</a>';
	$out .= '<!-- Add js code to open dialog popup on dialog -->';
	$out .= '<script type="text/javascript">
				jQuery(document).ready(function () {
					jQuery(".button_'.$name.'").click(function () {
						console.log("Open popup with jQuery(...).dialog() on URL '.dol_escape_js(DOL_URL_ROOT.$url).'")
						var $dialog = $(\'<div></div>\').html(\'<iframe class="iframedialog" style="border: 0px;" src="'.DOL_URL_ROOT.$url.'" width="100%" height="98%"></iframe>\')
							.dialog({
								autoOpen: false,
							 	modal: true,
							 	height: (window.innerHeight - 150),
							 	width: \'80%\',
							 	title: "'.dol_escape_js($label).'"
							});
						$dialog.dialog(\'open\');
					});
				});
			</script>';
	return $out;
}

/**
 *	Show tab header of a card
 *
 *	@param	array	$links				Array of tabs. Currently initialized by calling a function xxx_admin_prepare_head
 *	@param	string	$active     		Active tab name (document', 'info', 'ldap', ....)
 *	@param  string	$title      		Title
 *	@param  int		$notab				-1 or 0=Add tab header, 1=no tab header (if you set this to 1, using print dol_get_fiche_end() to close tab is not required), -2=Add tab header with no seaparation under tab (to start a tab just after)
 * 	@param	string	$picto				Add a picto on tab title
 *	@param	int		$pictoisfullpath	If 1, image path is a full path. If you set this to 1, you can use url returned by dol_buildpath('/mymodyle/img/myimg.png',1) for $picto.
 *  @param	string	$morehtmlright		Add more html content on right of tabs title
 *  @param	string	$morecss			More Css
 *  @param	int		$limittoshow		Limit number of tabs to show. Use 0 to use automatic default value.
 *  @param	string	$moretabssuffix		A suffix to use when you have several dol_get_fiche_head() in same page
 * 	@return	void
 *  @deprecated Use print dol_get_fiche_head() instead
 */
function dol_fiche_head($links = array(), $active = '0', $title = '', $notab = 0, $picto = '', $pictoisfullpath = 0, $morehtmlright = '', $morecss = '', $limittoshow = 0, $moretabssuffix = '')
{
	print dol_get_fiche_head($links, $active, $title, $notab, $picto, $pictoisfullpath, $morehtmlright, $morecss, $limittoshow, $moretabssuffix);
}

/**
 *  Show tabs of a record
 *
 *	@param	array	$links				Array of tabs. Note that label into $links[$i][1] must be already HTML escaped.
 *	@param	string	$active     		Active tab name
 *	@param  string	$title      		Title
 *	@param  int		$notab				-1 or 0=Add tab header, 1=no tab header (if you set this to 1, using print dol_get_fiche_end() to close tab is not required), -2=Add tab header with no seaparation under tab (to start a tab just after)
 * 	@param	string	$picto				Add a picto on tab title
 *	@param	int		$pictoisfullpath	If 1, image path is a full path. If you set this to 1, you can use url returned by dol_buildpath('/mymodyle/img/myimg.png',1) for $picto.
 *  @param	string	$morehtmlright		Add more html content on right of tabs title
 *  @param	string	$morecss			More CSS on the link <a>
 *  @param	int		$limittoshow		Limit number of tabs to show. Use 0 to use automatic default value.
 *  @param	string	$moretabssuffix		A suffix to use when you have several dol_get_fiche_head() in same page
 * 	@return	string
 */
function dol_get_fiche_head($links = array(), $active = '', $title = '', $notab = 0, $picto = '', $pictoisfullpath = 0, $morehtmlright = '', $morecss = '', $limittoshow = 0, $moretabssuffix = '')
{
	global $conf, $langs, $hookmanager;

	// Show title
	$showtitle = 1;
	if (!empty($conf->dol_optimize_smallscreen)) {
		$showtitle = 0;
	}

	$out = "\n".'<!-- dol_fiche_head - dol_get_fiche_head -->';

	if ((!empty($title) && $showtitle) || $morehtmlright || !empty($links)) {
		$out .= '<div class="tabs'.($picto ? '' : ' nopaddingleft').'" data-role="controlgroup" data-type="horizontal">'."\n";
	}

	// Show right part
	if ($morehtmlright) {
		$out .= '<div class="inline-block floatright tabsElem">'.$morehtmlright.'</div>'; // Output right area first so when space is missing, text is in front of tabs and not under.
	}

	// Show title
	if (!empty($title) && $showtitle && empty($conf->global->MAIN_OPTIMIZEFORTEXTBROWSER)) {
		$limittitle = 30;
		$out .= '<a class="tabTitle">';
		if ($picto) {
			$out .= img_picto($title, ($pictoisfullpath ? '' : 'object_').$picto, '', $pictoisfullpath, 0, 0, '', 'imgTabTitle').' ';
		}
		$out .= '<span class="tabTitleText">'.dol_escape_htmltag(dol_trunc($title, $limittitle)).'</span>';
		$out .= '</a>';
	}

	// Show tabs

	// Define max of key (max may be higher than sizeof because of hole due to module disabling some tabs).
	$maxkey = -1;
	if (is_array($links) && !empty($links)) {
		$keys = array_keys($links);
		if (count($keys)) {
			$maxkey = max($keys);
		}
	}

	// Show tabs
	// if =0 we don't use the feature
	if (empty($limittoshow)) {
		$limittoshow = (empty($conf->global->MAIN_MAXTABS_IN_CARD) ? 99 : $conf->global->MAIN_MAXTABS_IN_CARD);
	}
	if (!empty($conf->dol_optimize_smallscreen)) {
		$limittoshow = 2;
	}

	$displaytab = 0;
	$nbintab = 0;
	$popuptab = 0;
	$outmore = '';
	for ($i = 0; $i <= $maxkey; $i++) {
		if ((is_numeric($active) && $i == $active) || (!empty($links[$i][2]) && !is_numeric($active) && $active == $links[$i][2])) {
			// If active tab is already present
			if ($i >= $limittoshow) {
				$limittoshow--;
			}
		}
	}

	for ($i = 0; $i <= $maxkey; $i++) {
		if ((is_numeric($active) && $i == $active) || (!empty($links[$i][2]) && !is_numeric($active) && $active == $links[$i][2])) {
			$isactive = true;
		} else {
			$isactive = false;
		}

		if ($i < $limittoshow || $isactive) {
			// Output entry with a visible tab
			$out .= '<div class="inline-block tabsElem'.($isactive ? ' tabsElemActive' : '').((!$isactive && !empty($conf->global->MAIN_HIDE_INACTIVETAB_ON_PRINT)) ? ' hideonprint' : '').'"><!-- id tab = '.(empty($links[$i][2]) ? '' : dol_escape_htmltag($links[$i][2])).' -->';

			if (isset($links[$i][2]) && $links[$i][2] == 'image') {
				if (!empty($links[$i][0])) {
					$out .= '<a class="tabimage'.($morecss ? ' '.$morecss : '').'" href="'.$links[$i][0].'">'.$links[$i][1].'</a>'."\n";
				} else {
					$out .= '<span class="tabspan">'.$links[$i][1].'</span>'."\n";
				}
			} elseif (!empty($links[$i][1])) {
				//print "x $i $active ".$links[$i][2]." z";
				$out .= '<div class="tab tab'.($isactive?'active':'unactive').'" style="margin: 0 !important">';
				if (!empty($links[$i][0])) {
					$titletoshow = preg_replace('/<.*$/', '', $links[$i][1]);
					$out .= '<a'.(!empty($links[$i][2]) ? ' id="'.$links[$i][2].'"' : '').' class="tab inline-block'.($morecss ? ' '.$morecss : '').'" href="'.$links[$i][0].'" title="'.dol_escape_htmltag($titletoshow).'">';
				}
				$out .= $links[$i][1];
				if (!empty($links[$i][0])) {
					$out .= '</a>'."\n";
				}
				$out .= empty($links[$i][4]) ? '' : $links[$i][4];
				$out .= '</div>';
			}

			$out .= '</div>';
		} else {
			// Add entry into the combo popup with the other tabs
			if (!$popuptab) {
				$popuptab = 1;
				$outmore .= '<div class="popuptabset wordwrap">'; // The css used to hide/show popup
			}
			$outmore .= '<div class="popuptab wordwrap" style="display:inherit;">';
			if (isset($links[$i][2]) && $links[$i][2] == 'image') {
				if (!empty($links[$i][0])) {
					$outmore .= '<a class="tabimage'.($morecss ? ' '.$morecss : '').'" href="'.$links[$i][0].'">'.$links[$i][1].'</a>'."\n";
				} else {
					$outmore .= '<span class="tabspan">'.$links[$i][1].'</span>'."\n";
				}
			} elseif (!empty($links[$i][1])) {
				$outmore .= '<a'.(!empty($links[$i][2]) ? ' id="'.$links[$i][2].'"' : '').' class="wordwrap inline-block'.($morecss ? ' '.$morecss : '').'" href="'.$links[$i][0].'">';
				$outmore .= preg_replace('/([a-z])\/([a-z])/i', '\\1 / \\2', $links[$i][1]); // Replace x/y with x / y to allow wrap on long composed texts.
				$outmore .= '</a>'."\n";
			}
			$outmore .= '</div>';

			$nbintab++;
		}
		$displaytab = $i;
	}
	if ($popuptab) {
		$outmore .= '</div>';
	}

	if ($popuptab) {	// If there is some tabs not shown
		$left = ($langs->trans("DIRECTION") == 'rtl' ? 'right' : 'left');
		$right = ($langs->trans("DIRECTION") == 'rtl' ? 'left' : 'right');
		$widthofpopup = 200;

		$tabsname = $moretabssuffix;
		if (empty($tabsname)) {
			$tabsname = str_replace("@", "", $picto);
		}
		$out .= '<div id="moretabs'.$tabsname.'" class="inline-block tabsElem">';
		$out .= '<div class="tab"><a href="#" class="tab moretab inline-block tabunactive"><span class="hideonsmartphone">'.$langs->trans("More").'</span>... ('.$nbintab.')</a></div>'; // Do not use "reposition" class in the "More".
		$out .= '<div id="moretabsList'.$tabsname.'" style="width: '.$widthofpopup.'px; position: absolute; '.$left.': -999em; text-align: '.$left.'; margin:0px; padding:2px; z-index:10;">';
		$out .= $outmore;
		$out .= '</div>';
		$out .= '<div></div>';
		$out .= "</div>\n";

		$out .= "<script>";
		$out .= "$('#moretabs".$tabsname."').mouseenter( function() {
			var x = this.offsetLeft, y = this.offsetTop;
			console.log('mouseenter ".$left." x='+x+' y='+y+' window.innerWidth='+window.innerWidth);
			if ((window.innerWidth - x) < ".($widthofpopup + 10).") {
				$('#moretabsList".$tabsname."').css('".$right."','8px');
			}
			$('#moretabsList".$tabsname."').css('".$left."','auto');
			});
		";
		$out .= "$('#moretabs".$tabsname."').mouseleave( function() { console.log('mouseleave ".$left."'); $('#moretabsList".$tabsname."').css('".$left."','-999em');});";
		$out .= "</script>";
	}

	if ((!empty($title) && $showtitle) || $morehtmlright || !empty($links)) {
		$out .= "</div>\n";
	}

	if (!$notab || $notab == -1 || $notab == -2) {
		$out .= "\n".'<div class="tabBar'.($notab == -1 ? '' : ($notab == -2 ? ' tabBarNoTop' : ' tabBarWithBottom')).'">'."\n";
	}

	$parameters = array('tabname' => $active, 'out' => $out);
	$reshook = $hookmanager->executeHooks('printTabsHead', $parameters); // This hook usage is called just before output the head of tabs. Take also a look at "completeTabsHead"
	if ($reshook > 0) {
		$out = $hookmanager->resPrint;
	}

	return $out;
}

/**
 *  Show tab footer of a card
 *
 *  @param	int		$notab       -1 or 0=Add tab footer, 1=no tab footer
 *  @return	void
 *  @deprecated Use print dol_get_fiche_end() instead
 */
function dol_fiche_end($notab = 0)
{
	print dol_get_fiche_end($notab);
}

/**
 *	Return tab footer of a card
 *
 *	@param  int		$notab		-1 or 0=Add tab footer, 1=no tab footer
 *  @return	string
 */
function dol_get_fiche_end($notab = 0)
{
	if (!$notab || $notab == -1) {
		return "\n</div>\n";
	} else {
		return '';
	}
}

/**
 *  Show tab footer of a card.
 *  Note: $object->next_prev_filter can be set to restrict select to find next or previous record by $form->showrefnav.
 *
 *  @param	Object	$object			Object to show
 *  @param	string	$paramid   		Name of parameter to use to name the id into the URL next/previous link
 *  @param	string	$morehtml  		More html content to output just before the nav bar
 *  @param	int		$shownav	  	Show Condition (navigation is shown if value is 1)
 *  @param	string	$fieldid   		Nom du champ en base a utiliser pour select next et previous (we make the select max and min on this field). Use 'none' for no prev/next search.
 *  @param	string	$fieldref   	Nom du champ objet ref (object->ref) a utiliser pour select next et previous
 *  @param	string	$morehtmlref  	More html to show after the ref (see $morehtmlleft for before)
 *  @param	string	$moreparam  	More param to add in nav link url.
 *	@param	int		$nodbprefix		Do not include DB prefix to forge table name
 *	@param	string	$morehtmlleft	More html code to show before the ref (see $morehtmlref for after)
 *	@param	string	$morehtmlstatus	More html code to show under navigation arrows
 *  @param  int     $onlybanner     Put this to 1, if the card will contains only a banner (this add css 'arearefnobottom' on div)
 *	@param	string	$morehtmlright	More html code to show before navigation arrows
 *  @return	void
 */
function dol_banner_tab($object, $paramid, $morehtml = '', $shownav = 1, $fieldid = 'rowid', $fieldref = 'ref', $morehtmlref = '', $moreparam = '', $nodbprefix = 0, $morehtmlleft = '', $morehtmlstatus = '', $onlybanner = 0, $morehtmlright = '')
{
	global $conf, $form, $user, $langs, $hookmanager, $action;

	$error = 0;

	$maxvisiblephotos = 1;
	$showimage = 1;
	$entity = (empty($object->entity) ? $conf->entity : $object->entity);
	$showbarcode = empty($conf->barcode->enabled) ? 0 : (empty($object->barcode) ? 0 : 1);
	if (!empty($conf->global->MAIN_USE_ADVANCED_PERMS) && empty($user->rights->barcode->lire_advance)) {
		$showbarcode = 0;
	}
	$modulepart = 'unknown';

	if ($object->element == 'societe' || $object->element == 'contact' || $object->element == 'product' || $object->element == 'ticket') {
		$modulepart = $object->element;
	} elseif ($object->element == 'member') {
		$modulepart = 'memberphoto';
	} elseif ($object->element == 'user') {
		$modulepart = 'userphoto';
	}

	if (class_exists("Imagick")) {
		if ($object->element == 'expensereport' || $object->element == 'propal' || $object->element == 'commande' || $object->element == 'facture' || $object->element == 'supplier_proposal') {
			$modulepart = $object->element;
		} elseif ($object->element == 'fichinter') {
			$modulepart = 'ficheinter';
		} elseif ($object->element == 'contrat') {
			$modulepart = 'contract';
		} elseif ($object->element == 'order_supplier') {
			$modulepart = 'supplier_order';
		} elseif ($object->element == 'invoice_supplier') {
			$modulepart = 'supplier_invoice';
		}
	}

	if ($object->element == 'product') {
		$width = 80;
		$cssclass = 'photoref';
		$showimage = $object->is_photo_available($conf->product->multidir_output[$entity]);
		$maxvisiblephotos = (isset($conf->global->PRODUCT_MAX_VISIBLE_PHOTO) ? $conf->global->PRODUCT_MAX_VISIBLE_PHOTO : 5);
		if ($conf->browser->layout == 'phone') {
			$maxvisiblephotos = 1;
		}
		if ($showimage) {
			$morehtmlleft .= '<div class="floatleft inline-block valignmiddle divphotoref">'.$object->show_photos('product', $conf->product->multidir_output[$entity], 'small', $maxvisiblephotos, 0, 0, 0, $width, 0).'</div>';
		} else {
			if (!empty($conf->global->PRODUCT_NODISPLAYIFNOPHOTO)) {
				$nophoto = '';
				$morehtmlleft .= '<div class="floatleft inline-block valignmiddle divphotoref"></div>';
			} else {    // Show no photo link
				$nophoto = '/public/theme/common/nophoto.png';
				$morehtmlleft .= '<div class="floatleft inline-block valignmiddle divphotoref"><img class="photo'.$modulepart.($cssclass ? ' '.$cssclass : '').'" alt="No photo"'.($width ? ' style="width: '.$width.'px"' : '').' src="'.DOL_URL_ROOT.$nophoto.'"></div>';
			}
		}
	} elseif ($object->element == 'ticket') {
		$width = 80;
		$cssclass = 'photoref';
		$showimage = $object->is_photo_available($conf->ticket->multidir_output[$entity].'/'.$object->ref);
		$maxvisiblephotos = (isset($conf->global->TICKET_MAX_VISIBLE_PHOTO) ? $conf->global->TICKET_MAX_VISIBLE_PHOTO : 2);
		if ($conf->browser->layout == 'phone') {
			$maxvisiblephotos = 1;
		}

		if ($showimage) {
			$showphoto = $object->show_photos('ticket', $conf->ticket->multidir_output[$entity], 'small', $maxvisiblephotos, 0, 0, 0, $width, 0);
			if ($object->nbphoto > 0) {
				$morehtmlleft .= '<div class="floatleft inline-block valignmiddle divphotoref">'.$showphoto.'</div>';
			} else {
				$showimage = 0;
			}
		}
		if (!$showimage) {
			if (!empty($conf->global->TICKET_NODISPLAYIFNOPHOTO)) {
				$nophoto = '';
				$morehtmlleft .= '<div class="floatleft inline-block valignmiddle divphotoref"></div>';
			} else {    // Show no photo link
				$nophoto = img_picto('No photo', 'object_ticket');
				$morehtmlleft .= '<!-- No photo to show -->';
				$morehtmlleft .= '<div class="floatleft inline-block valignmiddle divphotoref"><div class="photoref">';
				$morehtmlleft .= $nophoto;
				$morehtmlleft .= '</div></div>';
			}
		}
	} else {
		if ($showimage) {
			if ($modulepart != 'unknown') {
				$phototoshow = '';
				// Check if a preview file is available
				if (in_array($modulepart, array('propal', 'commande', 'facture', 'ficheinter', 'contract', 'supplier_order', 'supplier_proposal', 'supplier_invoice', 'expensereport')) && class_exists("Imagick")) {
					$objectref = dol_sanitizeFileName($object->ref);
					$dir_output = (empty($conf->$modulepart->multidir_output[$entity]) ? $conf->$modulepart->dir_output : $conf->$modulepart->multidir_output[$entity])."/";
					if (in_array($modulepart, array('invoice_supplier', 'supplier_invoice'))) {
						$subdir = get_exdir($object->id, 2, 0, 1, $object, $modulepart);
						$subdir .= ((!empty($subdir) && !preg_match('/\/$/', $subdir)) ? '/' : '').$objectref; // the objectref dir is not included into get_exdir when used with level=2, so we add it at end
					} else {
						$subdir = get_exdir($object->id, 0, 0, 1, $object, $modulepart);
					}
					if (empty($subdir)) {
						$subdir = 'errorgettingsubdirofobject'; // Protection to avoid to return empty path
					}

					$filepath = $dir_output.$subdir."/";

					$filepdf = $filepath.$objectref.".pdf";
					$relativepath = $subdir.'/'.$objectref.'.pdf';

					// Define path to preview pdf file (preview precompiled "file.ext" are "file.ext_preview.png")
					$fileimage = $filepdf.'_preview.png';
					$relativepathimage = $relativepath.'_preview.png';

					$pdfexists = file_exists($filepdf);

					// If PDF file exists
					if ($pdfexists) {
						// Conversion du PDF en image png si fichier png non existant
						if (!file_exists($fileimage) || (filemtime($fileimage) < filemtime($filepdf))) {
							if (empty($conf->global->MAIN_DISABLE_PDF_THUMBS)) {		// If you experience trouble with pdf thumb generation and imagick, you can disable here.
								include_once DOL_DOCUMENT_ROOT.'/core/lib/files.lib.php';
								$ret = dol_convert_file($filepdf, 'png', $fileimage, '0'); // Convert first page of PDF into a file _preview.png
								if ($ret < 0) {
									$error++;
								}
							}
						}
					}

					if ($pdfexists && !$error) {
						$heightforphotref = 80;
						if (!empty($conf->dol_optimize_smallscreen)) {
							$heightforphotref = 60;
						}
						// If the preview file is found
						if (file_exists($fileimage)) {
							$phototoshow = '<div class="photoref">';
							$phototoshow .= '<img height="'.$heightforphotref.'" class="photo photowithmargin photowithborder" src="'.DOL_URL_ROOT.'/viewimage.php?modulepart=apercu'.$modulepart.'&amp;file='.urlencode($relativepathimage).'">';
							$phototoshow .= '</div>';
						}
					}
				} elseif (!$phototoshow) { // example if modulepart = 'societe' or 'photo'
					$phototoshow .= $form->showphoto($modulepart, $object, 0, 0, 0, 'photowithmargin photoref', 'small', 1, 0, $maxvisiblephotos);
				}

				if ($phototoshow) {
					$morehtmlleft .= '<div class="floatleft inline-block valignmiddle divphotoref">';
					$morehtmlleft .= $phototoshow;
					$morehtmlleft .= '</div>';
				}
			}

			if (empty($phototoshow)) {      // Show No photo link (picto of object)
				$morehtmlleft .= '<div class="floatleft inline-block valignmiddle divphotoref">';
				if ($object->element == 'action') {
					$width = 80;
					$cssclass = 'photorefcenter';
					$nophoto = img_picto('No photo', 'title_agenda');
				} else {
					$width = 14;
					$cssclass = 'photorefcenter';
					$picto = $object->picto;
					if ($object->element == 'project' && !$object->public) {
						$picto = 'project'; // instead of projectpub
					}
					$nophoto = img_picto('No photo', 'object_'.$picto);
				}
				$morehtmlleft .= '<!-- No photo to show -->';
				$morehtmlleft .= '<div class="floatleft inline-block valignmiddle divphotoref"><div class="photoref">';
				$morehtmlleft .= $nophoto;
				$morehtmlleft .= '</div></div>';

				$morehtmlleft .= '</div>';
			}
		}
	}

	if ($showbarcode) {
		$morehtmlleft .= '<div class="floatleft inline-block valignmiddle divphotoref">'.$form->showbarcode($object, 100, 'photoref').'</div>';
	}

	if ($object->element == 'societe') {
		if (!empty($conf->use_javascript_ajax) && $user->rights->societe->creer && !empty($conf->global->MAIN_DIRECT_STATUS_UPDATE)) {
			$morehtmlstatus .= ajax_object_onoff($object, 'status', 'status', 'InActivity', 'ActivityCeased');
		} else {
			$morehtmlstatus .= $object->getLibStatut(6);
		}
	} elseif ($object->element == 'product') {
		//$morehtmlstatus.=$langs->trans("Status").' ('.$langs->trans("Sell").') ';
		if (!empty($conf->use_javascript_ajax) && $user->rights->produit->creer && !empty($conf->global->MAIN_DIRECT_STATUS_UPDATE)) {
			$morehtmlstatus .= ajax_object_onoff($object, 'status', 'tosell', 'ProductStatusOnSell', 'ProductStatusNotOnSell');
		} else {
			$morehtmlstatus .= '<span class="statusrefsell">'.$object->getLibStatut(6, 0).'</span>';
		}
		$morehtmlstatus .= ' &nbsp; ';
		//$morehtmlstatus.=$langs->trans("Status").' ('.$langs->trans("Buy").') ';
		if (!empty($conf->use_javascript_ajax) && $user->rights->produit->creer && !empty($conf->global->MAIN_DIRECT_STATUS_UPDATE)) {
			$morehtmlstatus .= ajax_object_onoff($object, 'status_buy', 'tobuy', 'ProductStatusOnBuy', 'ProductStatusNotOnBuy');
		} else {
			$morehtmlstatus .= '<span class="statusrefbuy">'.$object->getLibStatut(6, 1).'</span>';
		}
	} elseif (in_array($object->element, array('facture', 'invoice', 'invoice_supplier', 'chargesociales', 'loan', 'tva', 'salary'))) {
		$tmptxt = $object->getLibStatut(6, $object->totalpaye);
		if (empty($tmptxt) || $tmptxt == $object->getLibStatut(3)) {
			$tmptxt = $object->getLibStatut(5, $object->totalpaye);
		}
		$morehtmlstatus .= $tmptxt;
	} elseif ($object->element == 'contrat' || $object->element == 'contract') {
		if ($object->statut == 0) {
			$morehtmlstatus .= $object->getLibStatut(5);
		} else {
			$morehtmlstatus .= $object->getLibStatut(4);
		}
	} elseif ($object->element == 'facturerec') {
		if ($object->frequency == 0) {
			$morehtmlstatus .= $object->getLibStatut(2);
		} else {
			$morehtmlstatus .= $object->getLibStatut(5);
		}
	} elseif ($object->element == 'project_task') {
		$object->fk_statut = 1;
		if ($object->progress > 0) {
			$object->fk_statut = 2;
		}
		if ($object->progress >= 100) {
			$object->fk_statut = 3;
		}
		$tmptxt = $object->getLibStatut(5);
		$morehtmlstatus .= $tmptxt; // No status on task
	} else { // Generic case
		$tmptxt = $object->getLibStatut(6);
		if (empty($tmptxt) || $tmptxt == $object->getLibStatut(3)) {
			$tmptxt = $object->getLibStatut(5);
		}
		$morehtmlstatus .= $tmptxt;
	}

	// Add if object was dispatched "into accountancy"
	if (!empty($conf->accounting->enabled) && in_array($object->element, array('bank', 'paiementcharge', 'facture', 'invoice', 'invoice_supplier', 'expensereport', 'payment_various'))) {
		// Note: For 'chargesociales', 'salaries'... this is the payments that are dispatched (so element = 'bank')
		if (method_exists($object, 'getVentilExportCompta')) {
			$accounted = $object->getVentilExportCompta();
			$langs->load("accountancy");
			$morehtmlstatus .= '</div><div class="statusref statusrefbis"><span class="opacitymedium">'.($accounted > 0 ? $langs->trans("Accounted") : $langs->trans("NotYetAccounted")).'</span>';
		}
	}

	// Add alias for thirdparty
	if (!empty($object->name_alias)) {
		$morehtmlref .= '<div class="refidno">'.$object->name_alias.'</div>';
	}

	// Add label
	if (in_array($object->element, array('product', 'bank_account', 'project_task'))) {
		if (!empty($object->label)) {
			$morehtmlref .= '<div class="refidno">'.$object->label.'</div>';
		}
	}

	if (method_exists($object, 'getBannerAddress') && !in_array($object->element, array('product', 'bookmark', 'ecm_directories', 'ecm_files'))) {
		$moreaddress = $object->getBannerAddress('refaddress', $object);
		if ($moreaddress) {
			$morehtmlref .= '<div class="refidno">';
			$morehtmlref .= $moreaddress;
			$morehtmlref .= '</div>';
		}
	}
	if (!empty($conf->global->MAIN_SHOW_TECHNICAL_ID) && ($conf->global->MAIN_SHOW_TECHNICAL_ID == '1' || preg_match('/'.preg_quote($object->element, '/').'/i', $conf->global->MAIN_SHOW_TECHNICAL_ID)) && !empty($object->id)) {
		$morehtmlref .= '<div style="clear: both;"></div>';
		$morehtmlref .= '<div class="refidno">';
		$morehtmlref .= $langs->trans("TechnicalID").': '.$object->id;
		$morehtmlref .= '</div>';
	}

	$parameters=array('morehtmlref'=>$morehtmlref);
	$reshook = $hookmanager->executeHooks('formDolBanner', $parameters, $object, $action);
	if ($reshook < 0) {
		setEventMessages($hookmanager->error, $hookmanager->errors, 'errors');
	} elseif (empty($reshook)) {
		$morehtmlref .= $hookmanager->resPrint;
	} elseif ($reshook > 0) {
		$morehtmlref = $hookmanager->resPrint;
	}


	print '<div class="'.($onlybanner ? 'arearefnobottom ' : 'arearef ').'heightref valignmiddle centpercent">';
	print $form->showrefnav($object, $paramid, $morehtml, $shownav, $fieldid, $fieldref, $morehtmlref, $moreparam, $nodbprefix, $morehtmlleft, $morehtmlstatus, $morehtmlright);
	print '</div>';
	print '<div class="underrefbanner clearboth"></div>';
}

/**
 * Show a string with the label tag dedicated to the HTML edit field.
 *
 * @param	string	$langkey		Translation key
 * @param 	string	$fieldkey		Key of the html select field the text refers to
 * @param	int		$fieldrequired	1=Field is mandatory
 * @return string
 * @deprecated Form::editfieldkey
 */
function fieldLabel($langkey, $fieldkey, $fieldrequired = 0)
{
	global $langs;
	$ret = '';
	if ($fieldrequired) {
		$ret .= '<span class="fieldrequired">';
	}
	$ret .= '<label for="'.$fieldkey.'">';
	$ret .= $langs->trans($langkey);
	$ret .= '</label>';
	if ($fieldrequired) {
		$ret .= '</span>';
	}
	return $ret;
}

/**
 * Return string to add class property on html element with pair/impair.
 *
 * @param	string	$var			0 or 1
 * @param	string	$moreclass		More class to add
 * @return	string					String to add class onto HTML element
 */
function dol_bc($var, $moreclass = '')
{
	global $bc;
	$ret = ' '.$bc[$var];
	if ($moreclass) {
		$ret = preg_replace('/class=\"/', 'class="'.$moreclass.' ', $ret);
	}
	return $ret;
}

/**
 *      Return a formated address (part address/zip/town/state) according to country rules.
 *      See https://en.wikipedia.org/wiki/Address
 *
 *      @param  Object		$object			A company or contact object
 * 	    @param	int			$withcountry	1=Add country into address string
 *      @param	string		$sep			Separator to use to build string
 *      @param	Translate	$outputlangs	Object lang that contains language for text translation.
 *      @param	int			$mode			0=Standard output, 1=Remove address
 *  	@param	string		$extralangcode	User extralanguage $langcode as values for address, town
 *      @return string						Formated string
 *      @see dol_print_address()
 */
function dol_format_address($object, $withcountry = 0, $sep = "\n", $outputlangs = '', $mode = 0, $extralangcode = '')
{
	global $conf, $langs;

	$ret = '';
	$countriesusingstate = array('AU', 'CA', 'US', 'IN', 'GB', 'ES', 'UK', 'TR', 'CN'); // See also MAIN_FORCE_STATE_INTO_ADDRESS

	// See format of addresses on https://en.wikipedia.org/wiki/Address
	// Address
	if (empty($mode)) {
		$ret .= ($extralangcode ? $object->array_languages['address'][$extralangcode] : (empty($object->address) ? '' : $object->address));
	}
	// Zip/Town/State
	if (isset($object->country_code) && in_array($object->country_code, array('AU', 'CA', 'US', 'CN')) || !empty($conf->global->MAIN_FORCE_STATE_INTO_ADDRESS)) {
		// US: title firstname name \n address lines \n town, state, zip \n country
		$town = ($extralangcode ? $object->array_languages['town'][$extralangcode] : (empty($object->town) ? '' : $object->town));
		$ret .= ($ret ? $sep : '').$town;
		if (!empty($object->state))	{
			$ret .= ($ret ? ", " : '').$object->state;
		}
		if (!empty($object->zip)) {
			$ret .= ($ret ? ", " : '').$object->zip;
		}
	} elseif (isset($object->country_code) && in_array($object->country_code, array('GB', 'UK'))) {
		// UK: title firstname name \n address lines \n town state \n zip \n country
		$town = ($extralangcode ? $object->array_languages['town'][$extralangcode] : (empty($object->town) ? '' : $object->town));
		$ret .= ($ret ? $sep : '').$town;
		if (!empty($object->state)) {
			$ret .= ($ret ? ", " : '').$object->state;
		}
		if (!empty($object->zip)) {
			$ret .= ($ret ? $sep : '').$object->zip;
		}
	} elseif (isset($object->country_code) && in_array($object->country_code, array('ES', 'TR'))) {
		// ES: title firstname name \n address lines \n zip town \n state \n country
		$ret .= ($ret ? $sep : '').$object->zip;
		$town = ($extralangcode ? $object->array_languages['town'][$extralangcode] : (empty($object->town) ? '' : $object->town));
		$ret .= ($town ? (($object->zip ? ' ' : '').$town) : '');
		if (!empty($object->state)) {
			$ret .= "\n".$object->state;
		}
	} elseif (isset($object->country_code) && in_array($object->country_code, array('JP'))) {
		// JP: In romaji, title firstname name\n address lines \n [state,] town zip \n country
		// See https://www.sljfaq.org/afaq/addresses.html
		$town = ($extralangcode ? $object->array_languages['town'][$extralangcode] : (empty($object->town) ? '' : $object->town));
		$ret .= ($ret ? $sep : '').($object->state ? $object->state.', ' : '').$town.($object->zip ? ' ' : '').$object->zip;
	} elseif (isset($object->country_code) && in_array($object->country_code, array('IT'))) {
		// IT: title firstname name\n address lines \n zip town state_code \n country
		$ret .= ($ret ? $sep : '').$object->zip;
		$town = ($extralangcode ? $object->array_languages['town'][$extralangcode] : (empty($object->town) ? '' : $object->town));
		$ret .= ($town ? (($object->zip ? ' ' : '').$town) : '');
		$ret .= (empty($object->state_code) ? '' : (' '.$object->state_code));
	} else {
		// Other: title firstname name \n address lines \n zip town[, state] \n country
		$town = ($extralangcode ? $object->array_languages['town'][$extralangcode] : (empty($object->town) ? '' : $object->town));
		$ret .= !empty($object->zip) ? (($ret ? $sep : '').$object->zip) : '';
		$ret .= ($town ? (($object->zip ? ' ' : ($ret ? $sep : '')).$town) : '');
		if (!empty($object->state) && in_array($object->country_code, $countriesusingstate)) {
			$ret .= ($ret ? ", " : '').$object->state;
		}
	}
	if (!is_object($outputlangs)) {
		$outputlangs = $langs;
	}
	if ($withcountry) {
		$langs->load("dict");
		$ret .= (empty($object->country_code) ? '' : ($ret ? $sep : '').$outputlangs->convToOutputCharset($outputlangs->transnoentitiesnoconv("Country".$object->country_code)));
	}

	return $ret;
}



/**
 *	Format a string.
 *
 *	@param	string	$fmt		Format of strftime function (http://php.net/manual/fr/function.strftime.php)
 *  @param	int		$ts			Timesamp (If is_gmt is true, timestamp is already includes timezone and daylight saving offset, if is_gmt is false, timestamp is a GMT timestamp and we must compensate with server PHP TZ)
 *  @param	int		$is_gmt		See comment of timestamp parameter
 *	@return	string				A formatted string
 */
function dol_strftime($fmt, $ts = false, $is_gmt = false)
{
	if ((abs($ts) <= 0x7FFFFFFF)) { // check if number in 32-bit signed range
		return ($is_gmt) ? @gmstrftime($fmt, $ts) : @strftime($fmt, $ts);
	} else {
		return 'Error date into a not supported range';
	}
}

/**
 *	Output date in a string format according to outputlangs (or langs if not defined).
 * 	Return charset is always UTF-8, except if encodetoouput is defined. In this case charset is output charset
 *
 *	@param	int			$time			GM Timestamps date
 *	@param	string		$format      	Output date format (tag of strftime function)
 *										"%d %b %Y",
 *										"%d/%m/%Y %H:%M",
 *										"%d/%m/%Y %H:%M:%S",
 *                                      "%B"=Long text of month, "%A"=Long text of day, "%b"=Short text of month, "%a"=Short text of day
 *										"day", "daytext", "dayhour", "dayhourldap", "dayhourtext", "dayrfc", "dayhourrfc", "...inputnoreduce", "...reduceformat"
 * 	@param	string		$tzoutput		true or 'gmt' => string is for Greenwich location
 * 										false or 'tzserver' => output string is for local PHP server TZ usage
 * 										'tzuser' => output string is for user TZ (current browser TZ with current dst) => In a future, we should have same behaviour than 'tzuserrel'
 *                                      'tzuserrel' => output string is for user TZ (current browser TZ with dst or not, depending on date position) (TODO not implemented yet)
 *	@param	Translate	$outputlangs	Object lang that contains language for text translation.
 *  @param  boolean		$encodetooutput false=no convert into output pagecode
 * 	@return string      				Formated date or '' if time is null
 *
 *  @see        dol_mktime(), dol_stringtotime(), dol_getdate()
 */
function dol_print_date($time, $format = '', $tzoutput = 'auto', $outputlangs = '', $encodetooutput = false)
{
	global $conf, $langs;

	// If date undefined or "", we return ""
	if (dol_strlen($time) == 0) {
		return ''; // $time=0 allowed (it means 01/01/1970 00:00:00)
	}

	if ($tzoutput === 'auto') {
		$tzoutput = (empty($conf) ? 'tzserver' : (isset($conf->tzuserinputkey) ? $conf->tzuserinputkey : 'tzserver'));
	}

	// Clean parameters
	$to_gmt = false;
	$offsettz = $offsetdst = 0;
	if ($tzoutput) {
		$to_gmt = true; // For backward compatibility
		if (is_string($tzoutput)) {
			if ($tzoutput == 'tzserver') {
				$to_gmt = false;
				$offsettzstring = @date_default_timezone_get(); // Example 'Europe/Berlin' or 'Indian/Reunion'
				$offsettz = 0;	// Timezone offset with server timezone, so 0
				$offsetdst = 0;	// Dst offset with server timezone, so 0
			} elseif ($tzoutput == 'tzuser' || $tzoutput == 'tzuserrel') {
				$to_gmt = true;
				$offsettzstring = (empty($_SESSION['dol_tz_string']) ? 'UTC' : $_SESSION['dol_tz_string']); // Example 'Europe/Berlin' or 'Indian/Reunion'

				if (class_exists('DateTimeZone')) {
					$user_date_tz = new DateTimeZone($offsettzstring);
					$user_dt = new DateTime();
					$user_dt->setTimezone($user_date_tz);
					$user_dt->setTimestamp($tzoutput == 'tzuser' ? dol_now() : (int) $time);
					$offsettz = $user_dt->getOffset();
				} else {	// old method (The 'tzuser' was processed like the 'tzuserrel')
					$offsettz = (empty($_SESSION['dol_tz']) ? 0 : $_SESSION['dol_tz']) * 60 * 60; // Will not be used anymore
					$offsetdst = (empty($_SESSION['dol_dst']) ? 0 : $_SESSION['dol_dst']) * 60 * 60; // Will not be used anymore
				}
			}
		}
	}
	if (!is_object($outputlangs)) {
		$outputlangs = $langs;
	}
	if (!$format) {
		$format = 'daytextshort';
	}

	// Do we have to reduce the length of date (year on 2 chars) to save space.
	// Note: dayinputnoreduce is same than day but no reduction of year length will be done
	$reduceformat = (!empty($conf->dol_optimize_smallscreen) && in_array($format, array('day', 'dayhour'))) ? 1 : 0;	// Test on original $format param.
	$format = preg_replace('/inputnoreduce/', '', $format);	// so format 'dayinputnoreduce' is processed like day
	$formatwithoutreduce = preg_replace('/reduceformat/', '', $format);
	if ($formatwithoutreduce != $format) {
		$format = $formatwithoutreduce;
		$reduceformat = 1;
	}  // so format 'dayreduceformat' is processed like day

	// Change predefined format into computer format. If found translation in lang file we use it, otherwise we use default.
	// TODO Add format daysmallyear and dayhoursmallyear
	if ($format == 'day') {
		$format = ($outputlangs->trans("FormatDateShort") != "FormatDateShort" ? $outputlangs->trans("FormatDateShort") : $conf->format_date_short);
	} elseif ($format == 'hour') {
		$format = ($outputlangs->trans("FormatHourShort") != "FormatHourShort" ? $outputlangs->trans("FormatHourShort") : $conf->format_hour_short);
	} elseif ($format == 'hourduration') {
		$format = ($outputlangs->trans("FormatHourShortDuration") != "FormatHourShortDuration" ? $outputlangs->trans("FormatHourShortDuration") : $conf->format_hour_short_duration);
	} elseif ($format == 'daytext') {
		$format = ($outputlangs->trans("FormatDateText") != "FormatDateText" ? $outputlangs->trans("FormatDateText") : $conf->format_date_text);
	} elseif ($format == 'daytextshort') {
		$format = ($outputlangs->trans("FormatDateTextShort") != "FormatDateTextShort" ? $outputlangs->trans("FormatDateTextShort") : $conf->format_date_text_short);
	} elseif ($format == 'dayhour') {
		$format = ($outputlangs->trans("FormatDateHourShort") != "FormatDateHourShort" ? $outputlangs->trans("FormatDateHourShort") : $conf->format_date_hour_short);
	} elseif ($format == 'dayhoursec') {
		$format = ($outputlangs->trans("FormatDateHourSecShort") != "FormatDateHourSecShort" ? $outputlangs->trans("FormatDateHourSecShort") : $conf->format_date_hour_sec_short);
	} elseif ($format == 'dayhourtext') {
		$format = ($outputlangs->trans("FormatDateHourText") != "FormatDateHourText" ? $outputlangs->trans("FormatDateHourText") : $conf->format_date_hour_text);
	} elseif ($format == 'dayhourtextshort') {
		$format = ($outputlangs->trans("FormatDateHourTextShort") != "FormatDateHourTextShort" ? $outputlangs->trans("FormatDateHourTextShort") : $conf->format_date_hour_text_short);
	} elseif ($format == 'dayhourlog') {
		// Format not sensitive to language
		$format = '%Y%m%d%H%M%S';
	} elseif ($format == 'dayhourldap') {
		$format = '%Y%m%d%H%M%SZ';
	} elseif ($format == 'dayhourxcard') {
		$format = '%Y%m%dT%H%M%SZ';
	} elseif ($format == 'dayxcard') {
		$format = '%Y%m%d';
	} elseif ($format == 'dayrfc') {
		$format = '%Y-%m-%d'; // DATE_RFC3339
	} elseif ($format == 'dayhourrfc') {
		$format = '%Y-%m-%dT%H:%M:%SZ'; // DATETIME RFC3339
	} elseif ($format == 'standard') {
		$format = '%Y-%m-%d %H:%M:%S';
	}

	if ($reduceformat) {
		$format = str_replace('%Y', '%y', $format);
		$format = str_replace('yyyy', 'yy', $format);
	}

	// Clean format
	if (preg_match('/%b/i', $format)) {		// There is some text to translate
		// We inhibate translation to text made by strftime functions. We will use trans instead later.
		$format = str_replace('%b', '__b__', $format);
		$format = str_replace('%B', '__B__', $format);
	}
	if (preg_match('/%a/i', $format)) {		// There is some text to translate
		// We inhibate translation to text made by strftime functions. We will use trans instead later.
		$format = str_replace('%a', '__a__', $format);
		$format = str_replace('%A', '__A__', $format);
	}


	// Analyze date
	$reg = array();
	if (preg_match('/^([0-9][0-9][0-9][0-9])([0-9][0-9])([0-9][0-9])([0-9][0-9])([0-9][0-9])([0-9][0-9])$/i', $time, $reg)) {	// Deprecated. Ex: 1970-01-01, 1970-01-01 01:00:00, 19700101010000
		dol_print_error('', "Functions.lib::dol_print_date function called with a bad value from page ".$_SERVER["PHP_SELF"]);
		return '';
	} elseif (preg_match('/^([0-9]+)\-([0-9]+)\-([0-9]+) ?([0-9]+)?:?([0-9]+)?:?([0-9]+)?/i', $time, $reg)) {    // Still available to solve problems in extrafields of type date
		// This part of code should not be used anymore.
		dol_syslog("Functions.lib::dol_print_date function called with a bad value from page ".$_SERVER["PHP_SELF"], LOG_WARNING);
		//if (function_exists('debug_print_backtrace')) debug_print_backtrace();
		// Date has format 'YYYY-MM-DD' or 'YYYY-MM-DD HH:MM:SS'
		$syear	= (!empty($reg[1]) ? $reg[1] : '');
		$smonth = (!empty($reg[2]) ? $reg[2] : '');
		$sday	= (!empty($reg[3]) ? $reg[3] : '');
		$shour	= (!empty($reg[4]) ? $reg[4] : '');
		$smin	= (!empty($reg[5]) ? $reg[5] : '');
		$ssec	= (!empty($reg[6]) ? $reg[6] : '');

		$time = dol_mktime($shour, $smin, $ssec, $smonth, $sday, $syear, true);
		$ret = adodb_strftime($format, $time + $offsettz + $offsetdst, $to_gmt);
	} else {
		// Date is a timestamps
		if ($time < 100000000000) {	// Protection against bad date values
			$timetouse = $time + $offsettz + $offsetdst; // TODO Replace this with function Date PHP. We also should not use anymore offsettz and offsetdst but only offsettzstring.

			$ret = adodb_strftime($format, $timetouse, $to_gmt);	// If to_gmt = false then adodb_strftime use TZ of server
		} else {
			$ret = 'Bad value '.$time.' for date';
		}
	}

	if (preg_match('/__b__/i', $format)) {
		$timetouse = $time + $offsettz + $offsetdst; // TODO Replace this with function Date PHP. We also should not use anymore offsettz and offsetdst but only offsettzstring.

		// Here ret is string in PHP setup language (strftime was used). Now we convert to $outputlangs.
		$month = adodb_strftime('%m', $timetouse, $to_gmt);		// If to_gmt = false then adodb_strftime use TZ of server
		$month = sprintf("%02d", $month); // $month may be return with format '06' on some installation and '6' on other, so we force it to '06'.
		if ($encodetooutput) {
			$monthtext = $outputlangs->transnoentities('Month'.$month);
			$monthtextshort = $outputlangs->transnoentities('MonthShort'.$month);
		} else {
			$monthtext = $outputlangs->transnoentitiesnoconv('Month'.$month);
			$monthtextshort = $outputlangs->transnoentitiesnoconv('MonthShort'.$month);
		}
		//print 'monthtext='.$monthtext.' monthtextshort='.$monthtextshort;
		$ret = str_replace('__b__', $monthtextshort, $ret);
		$ret = str_replace('__B__', $monthtext, $ret);
		//print 'x'.$outputlangs->charset_output.'-'.$ret.'x';
		//return $ret;
	}
	if (preg_match('/__a__/i', $format)) {
		//print "time=$time offsettz=$offsettz offsetdst=$offsetdst offsettzstring=$offsettzstring";
		$timetouse = $time + $offsettz + $offsetdst; // TODO Replace this with function Date PHP. We also should not use anymore offsettz and offsetdst but only offsettzstring.

		$w = adodb_strftime('%w', $timetouse, $to_gmt);		// If to_gmt = false then adodb_strftime use TZ of server
		$dayweek = $outputlangs->transnoentitiesnoconv('Day'.$w);
		$ret = str_replace('__A__', $dayweek, $ret);
		$ret = str_replace('__a__', dol_substr($dayweek, 0, 3), $ret);
	}

	return $ret;
}


/**
 *  Return an array with locale date info.
 *  WARNING: This function use PHP server timezone by default to return locale informations.
 *  Be aware to add the third parameter to "UTC" if you need to work on UTC.
 *
 *	@param	int			$timestamp      Timestamp
 *	@param	boolean		$fast           Fast mode. deprecated.
 *  @param	string		$forcetimezone	'' to use the PHP server timezone. Or use a form like 'gmt', 'Europe/Paris' or '+0200' to force timezone.
 *	@return	array						Array of informations
 *										'seconds' => $secs,
 *										'minutes' => $min,
 *										'hours' => $hour,
 *										'mday' => $day,
 *										'wday' => $dow,		0=sunday, 6=saturday
 *										'mon' => $month,
 *										'year' => $year,
 *										'yday' => floor($secsInYear/$_day_power)
 *										'0' => original timestamp
 * 	@see 								dol_print_date(), dol_stringtotime(), dol_mktime()
 */
function dol_getdate($timestamp, $fast = false, $forcetimezone = '')
{
	//$datetimeobj = new DateTime('@'.$timestamp);
	$datetimeobj = new DateTime();
	$datetimeobj->setTimestamp($timestamp); // Use local PHP server timezone
	if ($forcetimezone) {
		$datetimeobj->setTimezone(new DateTimeZone($forcetimezone == 'gmt' ? 'UTC' : $forcetimezone)); //  (add timezone relative to the date entered)
	}
	$arrayinfo = array(
		'year'=>((int) date_format($datetimeobj, 'Y')),
		'mon'=>((int) date_format($datetimeobj, 'm')),
		'mday'=>((int) date_format($datetimeobj, 'd')),
		'wday'=>((int) date_format($datetimeobj, 'w')),
		'yday'=>((int) date_format($datetimeobj, 'z')),
		'hours'=>((int) date_format($datetimeobj, 'H')),
		'minutes'=>((int) date_format($datetimeobj, 'i')),
		'seconds'=>((int) date_format($datetimeobj, 's')),
		'0'=>$timestamp
	);

	return $arrayinfo;
}

/**
 *	Return a timestamp date built from detailed informations (by default a local PHP server timestamp)
 * 	Replace function mktime not available under Windows if year < 1970
 *	PHP mktime is restricted to the years 1901-2038 on Unix and 1970-2038 on Windows
 *
 * 	@param	int			$hour			Hour	(can be -1 for undefined)
 *	@param	int			$minute			Minute	(can be -1 for undefined)
 *	@param	int			$second			Second	(can be -1 for undefined)
 *	@param	int			$month			Month (1 to 12)
 *	@param	int			$day			Day (1 to 31)
 *	@param	int			$year			Year
 *	@param	mixed		$gm				True or 1 or 'gmt'=Input informations are GMT values
 *										False or 0 or 'tzserver' = local to server TZ
 *										'auto'
 *										'tzuser' = local to user TZ taking dst into account at the current date. Not yet implemented.
 *										'tzuserrel' = local to user TZ taking dst into account at the given date. Use this one to convert date input from user into a GMT date.
 *										'tz,TimeZone' = use specified timezone
 *	@param	int			$check			0=No check on parameters (Can use day 32, etc...)
 *	@return	int|string					Date as a timestamp, '' or false if error
 * 	@see 								dol_print_date(), dol_stringtotime(), dol_getdate()
 */
function dol_mktime($hour, $minute, $second, $month, $day, $year, $gm = 'auto', $check = 1)
{
	global $conf;
	//print "- ".$hour.",".$minute.",".$second.",".$month.",".$day.",".$year.",".$_SERVER["WINDIR"]." -";
	//print 'gm:'.$gm.' gm==auto:'.($gm == 'auto').'<br>';

	if ($gm === 'auto') {
		$gm = (empty($conf) ? 'tzserver' : $conf->tzuserinputkey);
	}

	// Clean parameters
	if ($hour == -1 || empty($hour)) {
		$hour = 0;
	}
	if ($minute == -1 || empty($minute)) {
		$minute = 0;
	}
	if ($second == -1 || empty($second)) {
		$second = 0;
	}

	// Check parameters
	if ($check) {
		if (!$month || !$day) {
			return '';
		}
		if ($day > 31) {
			return '';
		}
		if ($month > 12) {
			return '';
		}
		if ($hour < 0 || $hour > 24) {
			return '';
		}
		if ($minute < 0 || $minute > 60) {
			return '';
		}
		if ($second < 0 || $second > 60) {
			return '';
		}
	}

	if (empty($gm) || ($gm === 'server' || $gm === 'tzserver')) {
		$default_timezone = @date_default_timezone_get(); // Example 'Europe/Berlin'
		$localtz = new DateTimeZone($default_timezone);
	} elseif ($gm === 'user' || $gm === 'tzuser' || $gm === 'tzuserrel') {
		// We use dol_tz_string first because it is more reliable.
		$default_timezone = (empty($_SESSION["dol_tz_string"]) ? @date_default_timezone_get() : $_SESSION["dol_tz_string"]); // Example 'Europe/Berlin'
		try {
			$localtz = new DateTimeZone($default_timezone);
		} catch (Exception $e) {
			dol_syslog("Warning dol_tz_string contains an invalid value ".$_SESSION["dol_tz_string"], LOG_WARNING);
			$default_timezone = @date_default_timezone_get();
		}
	} elseif (strrpos($gm, "tz,") !== false) {
		$timezone = str_replace("tz,", "", $gm); // Example 'tz,Europe/Berlin'
		try {
			$localtz = new DateTimeZone($timezone);
		} catch (Exception $e) {
			dol_syslog("Warning passed timezone contains an invalid value ".$timezone, LOG_WARNING);
		}
	}

	if (empty($localtz)) {
		$localtz = new DateTimeZone('UTC');
	}
	//var_dump($localtz);
	//var_dump($year.'-'.$month.'-'.$day.'-'.$hour.'-'.$minute);
	$dt = new DateTime(null, $localtz);
	$dt->setDate((int) $year, (int) $month, (int) $day);
	$dt->setTime((int) $hour, (int) $minute, (int) $second);
	$date = $dt->getTimestamp(); // should include daylight saving time
	//var_dump($date);
	return $date;
}


/**
 *  Return date for now. In most cases, we use this function without parameters (that means GMT time).
 *
 *  @param	string		$mode	'auto' => for backward compatibility (avoid this),
 *  							'gmt' => we return GMT timestamp,
 * 								'tzserver' => we add the PHP server timezone
 *  							'tzref' => we add the company timezone. Not implemented.
 * 								'tzuser' or 'tzuserrel' => we add the user timezone
 *	@return int   $date	Timestamp
 */
function dol_now($mode = 'auto')
{
	$ret = 0;

	if ($mode === 'auto') {
		$mode = 'gmt';
	}

	if ($mode == 'gmt') {
		$ret = time(); // Time for now at greenwich.
	} elseif ($mode == 'tzserver') {		// Time for now with PHP server timezone added
		require_once DOL_DOCUMENT_ROOT.'/core/lib/date.lib.php';
		$tzsecond = getServerTimeZoneInt('now'); // Contains tz+dayling saving time
		$ret = (int) (dol_now('gmt') + ($tzsecond * 3600));
		//} elseif ($mode == 'tzref') {// Time for now with parent company timezone is added
		//	require_once DOL_DOCUMENT_ROOT.'/core/lib/date.lib.php';
		//	$tzsecond=getParentCompanyTimeZoneInt();    // Contains tz+dayling saving time
		//	$ret=dol_now('gmt')+($tzsecond*3600);
		//}
	} elseif ($mode == 'tzuser' || $mode == 'tzuserrel') {
		// Time for now with user timezone added
		//print 'time: '.time();
		$offsettz = (empty($_SESSION['dol_tz']) ? 0 : $_SESSION['dol_tz']) * 60 * 60;
		$offsetdst = (empty($_SESSION['dol_dst']) ? 0 : $_SESSION['dol_dst']) * 60 * 60;
		$ret = (int) (dol_now('gmt') + ($offsettz + $offsetdst));
	}

	return $ret;
}


/**
 * Return string with formated size
 *
 * @param	int		$size		Size to print
 * @param	int		$shortvalue	Tell if we want long value to use another unit (Ex: 1.5Kb instead of 1500b)
 * @param	int		$shortunit	Use short label of size unit (for example 'b' instead of 'bytes')
 * @return	string				Link
 */
function dol_print_size($size, $shortvalue = 0, $shortunit = 0)
{
	global $conf, $langs;
	$level = 1024;

	if (!empty($conf->dol_optimize_smallscreen)) {
		$shortunit = 1;
	}

	// Set value text
	if (empty($shortvalue) || $size < ($level * 10)) {
		$ret = $size;
		$textunitshort = $langs->trans("b");
		$textunitlong = $langs->trans("Bytes");
	} else {
		$ret = round($size / $level, 0);
		$textunitshort = $langs->trans("Kb");
		$textunitlong = $langs->trans("KiloBytes");
	}
	// Use long or short text unit
	if (empty($shortunit)) {
		$ret .= ' '.$textunitlong;
	} else {
		$ret .= ' '.$textunitshort;
	}

	return $ret;
}

/**
 * Show Url link
 *
 * @param	string		$url		Url to show
 * @param	string		$target		Target for link
 * @param	int			$max		Max number of characters to show
 * @param	int			$withpicto	With picto
 * @return	string					HTML Link
 */
function dol_print_url($url, $target = '_blank', $max = 32, $withpicto = 0)
{
	global $langs;

	if (empty($url)) {
		return '';
	}

	$link = '<a href="';
	if (!preg_match('/^http/i', $url)) {
		$link .= 'http://';
	}
	$link .= $url;
	$link .= '"';
	if ($target) {
		$link .= ' target="'.$target.'"';
	}
	$link .= '>';
	if (!preg_match('/^http/i', $url)) {
		$link .= 'http://';
	}
	$link .= dol_trunc($url, $max);
	$link .= '</a>';
	return '<div class="nospan float" style="margin-right: 10px">'.($withpicto ?img_picto($langs->trans("Url"), 'globe').' ' : '').$link.'</div>';
}

/**
 * Show EMail link formatted for HTML output.
 *
 * @param	string		$email			EMail to show (only email, without 'Name of recipient' before)
 * @param 	int			$cid 			Id of contact if known
 * @param 	int			$socid 			Id of third party if known
 * @param 	int			$addlink		0=no link, 1=email has a html email link (+ link to create action if constant AGENDA_ADDACTIONFOREMAIL is on)
 * @param	int			$max			Max number of characters to show
 * @param	int			$showinvalid	1=Show warning if syntax email is wrong
 * @param	int			$withpicto		Show picto
 * @return	string						HTML Link
 */
function dol_print_email($email, $cid = 0, $socid = 0, $addlink = 0, $max = 64, $showinvalid = 1, $withpicto = 0)
{
	global $conf, $user, $langs, $hookmanager;

	$newemail = dol_escape_htmltag($email);

	if (!empty($conf->global->MAIN_OPTIMIZEFORTEXTBROWSER) && $withpicto) {
		$withpicto = 0;
	}

	if (empty($email)) {
		return '&nbsp;';
	}

	if (!empty($addlink)) {
		$newemail = '<a style="text-overflow: ellipsis;" href="';
		if (!preg_match('/^mailto:/i', $email)) {
			$newemail .= 'mailto:';
		}
		$newemail .= $email;
		$newemail .= '">';
		$newemail .= dol_trunc($email, $max);
		$newemail .= '</a>';
		if ($showinvalid && !isValidEmail($email)) {
			$langs->load("errors");
			$newemail .= img_warning($langs->trans("ErrorBadEMail", $email));
		}

		if (($cid || $socid) && !empty($conf->agenda->enabled) && $user->rights->agenda->myactions->create) {
			$type = 'AC_EMAIL';
			$link = '';
			if (!empty($conf->global->AGENDA_ADDACTIONFOREMAIL)) {
				$link = '<a href="'.DOL_URL_ROOT.'/comm/action/card.php?action=create&amp;backtopage=1&amp;actioncode='.$type.'&amp;contactid='.$cid.'&amp;socid='.$socid.'">'.img_object($langs->trans("AddAction"), "calendar").'</a>';
			}
			if ($link) {
				$newemail = '<div>'.$newemail.' '.$link.'</div>';
			}
		}
	} else {
		if ($showinvalid && !isValidEmail($email)) {
			$langs->load("errors");
			$newemail .= img_warning($langs->trans("ErrorBadEMail", $email));
		}
	}

	//$rep = '<div class="nospan" style="margin-right: 10px">';
	$rep = ($withpicto ? img_picto($langs->trans("EMail").' : '.$email, 'object_email.png').' ' : '').$newemail;
	//$rep .= '</div>';
	if ($hookmanager) {
		$parameters = array('cid' => $cid, 'socid' => $socid, 'addlink' => $addlink, 'picto' => $withpicto);
		$reshook = $hookmanager->executeHooks('printEmail', $parameters, $email);
		if ($reshook > 0) {
			$rep = '';
		}
		$rep .= $hookmanager->resPrint;
	}

	return $rep;
}

/**
 * Get array of social network dictionary
 *
 * @return  array       Array of Social Networks Dictionary
 */
function getArrayOfSocialNetworks()
{
	global $conf, $db;

	$socialnetworks = array();
	// Enable caching of array
	require_once DOL_DOCUMENT_ROOT.'/core/lib/memory.lib.php';
	$cachekey = 'socialnetworks_' . $conf->entity;
	$dataretrieved = dol_getcache($cachekey);
	if (!is_null($dataretrieved)) {
		$socialnetworks = $dataretrieved;
	} else {
		$sql = "SELECT rowid, code, label, url, icon, active FROM ".MAIN_DB_PREFIX."c_socialnetworks";
		$sql .= " WHERE entity=".$conf->entity;
		$resql = $db->query($sql);
		if ($resql) {
			while ($obj = $db->fetch_object($resql)) {
				$socialnetworks[$obj->code] = array(
					'rowid' => $obj->rowid,
					'label' => $obj->label,
					'url' => $obj->url,
					'icon' => $obj->icon,
					'active' => $obj->active,
				);
			}
		}
		dol_setcache($cachekey, $socialnetworks); // If setting cache fails, this is not a problem, so we do not test result.
	}

	return $socialnetworks;
}

/**
 * Show social network link
 *
 * @param	string		$value				Skype to show (only skype, without 'Name of recipient' before)
 * @param	int 		$cid 				Id of contact if known
 * @param	int 		$socid 				Id of third party if known
 * @param	string 		$type				'skype','facebook',...
 * @param	array		$dictsocialnetworks socialnetworks availables
 * @return	string							HTML Link
 */
function dol_print_socialnetworks($value, $cid, $socid, $type, $dictsocialnetworks = array())
{
	global $conf, $user, $langs;

	$htmllink = $value;

	if (empty($value)) {
		return '&nbsp;';
	}

	if (!empty($type)) {
		$htmllink = '<div class="divsocialnetwork inline-block valignmiddle">';
		// Use dictionary definition for picto $dictsocialnetworks[$type]['icon']
		$htmllink .= '<span class="fa paddingright '.($dictsocialnetworks[$type]['icon'] ? $dictsocialnetworks[$type]['icon'] : 'fa-link').'"></span>';
		if ($type == 'skype') {
			$htmllink .= $value;
			$htmllink .= '&nbsp;';
			$htmllink .= '<a href="skype:';
			$htmllink .= $value;
			$htmllink .= '?call" alt="'.$langs->trans("Call").'&nbsp;'.$value.'" title="'.$langs->trans("Call").'&nbsp;'.$value.'">';
			$htmllink .= '<img src="'.DOL_URL_ROOT.'/theme/common/skype_callbutton.png" border="0">';
			$htmllink .= '</a><a href="skype:';
			$htmllink .= $value;
			$htmllink .= '?chat" alt="'.$langs->trans("Chat").'&nbsp;'.$value.'" title="'.$langs->trans("Chat").'&nbsp;'.$value.'">';
			$htmllink .= '<img class="paddingleft" src="'.DOL_URL_ROOT.'/theme/common/skype_chatbutton.png" border="0">';
			$htmllink .= '</a>';
			if (($cid || $socid) && !empty($conf->agenda->enabled) && $user->rights->agenda->myactions->create) {
				$addlink = 'AC_SKYPE';
				$link = '';
				if (!empty($conf->global->AGENDA_ADDACTIONFORSKYPE)) {
					$link = '<a href="'.DOL_URL_ROOT.'/comm/action/card.php?action=create&amp;backtopage=1&amp;actioncode='.$addlink.'&amp;contactid='.$cid.'&amp;socid='.$socid.'">'.img_object($langs->trans("AddAction"), "calendar").'</a>';
				}
				$htmllink .= ($link ? ' '.$link : '');
			}
		} else {
			if (!empty($dictsocialnetworks[$type]['url'])) {
				$link = str_replace('{socialid}', $value, $dictsocialnetworks[$type]['url']);
				$htmllink .= '&nbsp;<a href="'.$link.'" target="_blank" rel="noopener noreferrer">'.$value.'</a>';
			} else {
				$htmllink .= $value;
			}
		}
		$htmllink .= '</div>';
	} else {
		$langs->load("errors");
		$htmllink .= img_warning($langs->trans("ErrorBadSocialNetworkValue", $value));
	}
	return $htmllink;
}

/**
 * 	Format phone numbers according to country
 *
 * 	@param  string  $phone          Phone number to format
 * 	@param  string  $countrycode    Country code to use for formatting
 * 	@param 	int		$cid 		    Id of contact if known
 * 	@param 	int		$socid          Id of third party if known
 * 	@param 	string	$addlink	    ''=no link to create action, 'AC_TEL'=add link to clicktodial (if module enabled) and add link to create event (if conf->global->AGENDA_ADDACTIONFORPHONE set)
 * 	@param 	string	$separ 		    Separation between numbers for a better visibility example : xx.xx.xx.xx.xx
 *  @param	string  $withpicto      Show picto ('fax', 'phone', 'mobile')
 *  @param	string	$titlealt	    Text to show on alt
 *  @param  int     $adddivfloat    Add div float around phone.
 * 	@return string 				    Formated phone number
 */
function dol_print_phone($phone, $countrycode = '', $cid = 0, $socid = 0, $addlink = '', $separ = "&nbsp;", $withpicto = '', $titlealt = '', $adddivfloat = 0)
{
	global $conf, $user, $langs, $mysoc, $hookmanager;

	// Clean phone parameter
	$phone = preg_replace("/[\s.-]/", "", trim($phone));
	if (empty($phone)) {
		return '';
	}
	if (!empty($conf->global->MAIN_PHONE_SEPAR)) {
		$separ = $conf->global->MAIN_PHONE_SEPAR;
	}
	if (empty($countrycode)) {
		$countrycode = $mysoc->country_code;
	}

	// Short format for small screens
	if ($conf->dol_optimize_smallscreen) {
		$separ = '';
	}

	$newphone = $phone;
	if (strtoupper($countrycode) == "FR") {
		// France
		if (dol_strlen($phone) == 10) {
			$newphone = substr($newphone, 0, 2).$separ.substr($newphone, 2, 2).$separ.substr($newphone, 4, 2).$separ.substr($newphone, 6, 2).$separ.substr($newphone, 8, 2);
		} elseif (dol_strlen($phone) == 7) {
			$newphone = substr($newphone, 0, 3).$separ.substr($newphone, 3, 2).$separ.substr($newphone, 5, 2);
		} elseif (dol_strlen($phone) == 9) {
			$newphone = substr($newphone, 0, 2).$separ.substr($newphone, 2, 3).$separ.substr($newphone, 5, 2).$separ.substr($newphone, 7, 2);
		} elseif (dol_strlen($phone) == 11) {
			$newphone = substr($newphone, 0, 3).$separ.substr($newphone, 3, 2).$separ.substr($newphone, 5, 2).$separ.substr($newphone, 7, 2).$separ.substr($newphone, 9, 2);
		} elseif (dol_strlen($phone) == 12) {
			$newphone = substr($newphone, 0, 3).$separ.substr($newphone, 3, 1).$separ.substr($newphone, 4, 2).$separ.substr($newphone, 6, 2).$separ.substr($newphone, 8, 2).$separ.substr($newphone, 10, 2);
		}
	} elseif (strtoupper($countrycode) == "CA") {
		if (dol_strlen($phone) == 10) {
			$newphone = ($separ != '' ? '(' : '').substr($newphone, 0, 3).($separ != '' ? ')' : '').$separ.substr($newphone, 3, 3).($separ != '' ? '-' : '').substr($newphone, 6, 4);
		}
	} elseif (strtoupper($countrycode) == "PT") {//Portugal
		if (dol_strlen($phone) == 13) {//ex: +351_ABC_DEF_GHI
			$newphone = substr($newphone, 0, 4).$separ.substr($newphone, 4, 3).$separ.substr($newphone, 7, 3).$separ.substr($newphone, 10, 3);
		}
	} elseif (strtoupper($countrycode) == "SR") {//Suriname
		if (dol_strlen($phone) == 10) {//ex: +597_ABC_DEF
			$newphone = substr($newphone, 0, 4).$separ.substr($newphone, 4, 3).$separ.substr($newphone, 7, 3);
		} elseif (dol_strlen($phone) == 11) {//ex: +597_ABC_DEFG
			$newphone = substr($newphone, 0, 4).$separ.substr($newphone, 4, 3).$separ.substr($newphone, 7, 4);
		}
	} elseif (strtoupper($countrycode) == "DE") {//Allemagne
		if (dol_strlen($phone) == 14) {//ex:  +49_ABCD_EFGH_IJK
			$newphone = substr($newphone, 0, 3).$separ.substr($newphone, 3, 4).$separ.substr($newphone, 7, 4).$separ.substr($newphone, 11, 3);
		} elseif (dol_strlen($phone) == 13) {//ex: +49_ABC_DEFG_HIJ
			$newphone = substr($newphone, 0, 3).$separ.substr($newphone, 3, 3).$separ.substr($newphone, 6, 4).$separ.substr($newphone, 10, 3);
		}
	} elseif (strtoupper($countrycode) == "ES") {//Espagne
		if (dol_strlen($phone) == 12) {//ex:  +34_ABC_DEF_GHI
			$newphone = substr($newphone, 0, 3).$separ.substr($newphone, 3, 3).$separ.substr($newphone, 6, 3).$separ.substr($newphone, 9, 3);
		}
	} elseif (strtoupper($countrycode) == "BF") {// Burkina Faso
		if (dol_strlen($phone) == 12) {//ex :  +22 A BC_DE_FG_HI
			$newphone = substr($newphone, 0, 3).$separ.substr($newphone, 3, 1).$separ.substr($newphone, 4, 2).$separ.substr($newphone, 6, 2).$separ.substr($newphone, 8, 2).$separ.substr($newphone, 10, 2);
		}
	} elseif (strtoupper($countrycode) == "RO") {// Roumanie
		if (dol_strlen($phone) == 12) {//ex :  +40 AB_CDE_FG_HI
			$newphone = substr($newphone, 0, 3).$separ.substr($newphone, 3, 2).$separ.substr($newphone, 5, 3).$separ.substr($newphone, 8, 2).$separ.substr($newphone, 10, 2);
		}
	} elseif (strtoupper($countrycode) == "TR") {//Turquie
		if (dol_strlen($phone) == 13) {//ex :  +90 ABC_DEF_GHIJ
			$newphone = substr($newphone, 0, 3).$separ.substr($newphone, 3, 3).$separ.substr($newphone, 6, 3).$separ.substr($newphone, 9, 4);
		}
	} elseif (strtoupper($countrycode) == "US") {//Etat-Unis
		if (dol_strlen($phone) == 12) {//ex: +1 ABC_DEF_GHIJ
			$newphone = substr($newphone, 0, 2).$separ.substr($newphone, 2, 3).$separ.substr($newphone, 5, 3).$separ.substr($newphone, 8, 4);
		}
	} elseif (strtoupper($countrycode) == "MX") {//Mexique
		if (dol_strlen($phone) == 12) {//ex: +52 ABCD_EFG_HI
			$newphone = substr($newphone, 0, 3).$separ.substr($newphone, 3, 4).$separ.substr($newphone, 7, 3).$separ.substr($newphone, 10, 2);
		} elseif (dol_strlen($phone) == 11) {//ex: +52 AB_CD_EF_GH
			$newphone = substr($newphone, 0, 3).$separ.substr($newphone, 3, 2).$separ.substr($newphone, 5, 2).$separ.substr($newphone, 7, 2).$separ.substr($newphone, 9, 2);
		} elseif (dol_strlen($phone) == 13) {//ex: +52 ABC_DEF_GHIJ
			$newphone = substr($newphone, 0, 3).$separ.substr($newphone, 3, 3).$separ.substr($newphone, 6, 3).$separ.substr($newphone, 9, 4);
		}
	} elseif (strtoupper($countrycode) == "ML") {//Mali
		if (dol_strlen($phone) == 12) {//ex: +223 AB_CD_EF_GH
			$newphone = substr($newphone, 0, 4).$separ.substr($newphone, 4, 2).$separ.substr($newphone, 6, 2).$separ.substr($newphone, 8, 2).$separ.substr($newphone, 10, 2);
		}
	} elseif (strtoupper($countrycode) == "TH") {//Thaïlande
		if (dol_strlen($phone) == 11) {//ex: +66_ABC_DE_FGH
			$newphone = substr($newphone, 0, 3).$separ.substr($newphone, 3, 3).$separ.substr($newphone, 6, 2).$separ.substr($newphone, 8, 3);
		} elseif (dol_strlen($phone) == 12) {//ex: +66_A_BCD_EF_GHI
			$newphone = substr($newphone, 0, 3).$separ.substr($newphone, 3, 1).$separ.substr($newphone, 4, 3).$separ.substr($newphone, 7, 2).$separ.substr($newphone, 9, 3);
		}
	} elseif (strtoupper($countrycode) == "MU") {
		//Maurice
		if (dol_strlen($phone) == 11) {//ex: +230_ABC_DE_FG
			$newphone = substr($newphone, 0, 4).$separ.substr($newphone, 4, 3).$separ.substr($newphone, 7, 2).$separ.substr($newphone, 9, 2);
		} elseif (dol_strlen($phone) == 12) {//ex: +230_ABCD_EF_GH
			$newphone = substr($newphone, 0, 4).$separ.substr($newphone, 4, 4).$separ.substr($newphone, 8, 2).$separ.substr($newphone, 10, 2);
		}
	} elseif (strtoupper($countrycode) == "ZA") {//Afrique du sud
		if (dol_strlen($phone) == 12) {//ex: +27_AB_CDE_FG_HI
			$newphone = substr($newphone, 0, 3).$separ.substr($newphone, 3, 2).$separ.substr($newphone, 5, 3).$separ.substr($newphone, 8, 2).$separ.substr($newphone, 10, 2);
		}
	} elseif (strtoupper($countrycode) == "SY") {//Syrie
		if (dol_strlen($phone) == 12) {//ex: +963_AB_CD_EF_GH
			$newphone = substr($newphone, 0, 4).$separ.substr($newphone, 4, 2).$separ.substr($newphone, 6, 2).$separ.substr($newphone, 8, 2).$separ.substr($newphone, 10, 2);
		} elseif (dol_strlen($phone) == 13) {//ex: +963_AB_CD_EF_GHI
			$newphone = substr($newphone, 0, 4).$separ.substr($newphone, 4, 2).$separ.substr($newphone, 6, 2).$separ.substr($newphone, 8, 2).$separ.substr($newphone, 10, 3);
		}
	} elseif (strtoupper($countrycode) == "AE") {//Emirats Arabes Unis
		if (dol_strlen($phone) == 12) {//ex: +971_ABC_DEF_GH
			$newphone = substr($newphone, 0, 4).$separ.substr($newphone, 4, 3).$separ.substr($newphone, 7, 3).$separ.substr($newphone, 10, 2);
		} elseif (dol_strlen($phone) == 13) {//ex: +971_ABC_DEF_GHI
			$newphone = substr($newphone, 0, 4).$separ.substr($newphone, 4, 3).$separ.substr($newphone, 7, 3).$separ.substr($newphone, 10, 3);
		} elseif (dol_strlen($phone) == 14) {//ex: +971_ABC_DEF_GHIK
			$newphone = substr($newphone, 0, 4).$separ.substr($newphone, 4, 3).$separ.substr($newphone, 7, 3).$separ.substr($newphone, 10, 4);
		}
	} elseif (strtoupper($countrycode) == "DZ") {//Algérie
		if (dol_strlen($phone) == 13) {//ex: +213_ABC_DEF_GHI
			$newphone = substr($newphone, 0, 4).$separ.substr($newphone, 4, 3).$separ.substr($newphone, 7, 3).$separ.substr($newphone, 10, 3);
		}
	} elseif (strtoupper($countrycode) == "BE") {//Belgique
		if (dol_strlen($phone) == 11) {//ex: +32_ABC_DE_FGH
			$newphone = substr($newphone, 0, 3).$separ.substr($newphone, 3, 3).$separ.substr($newphone, 6, 2).$separ.substr($newphone, 8, 3);
		} elseif (dol_strlen($phone) == 12) {//ex: +32_ABC_DEF_GHI
			$newphone = substr($newphone, 0, 3).$separ.substr($newphone, 3, 3).$separ.substr($newphone, 6, 3).$separ.substr($newphone, 9, 3);
		}
	} elseif (strtoupper($countrycode) == "PF") {//Polynésie française
		if (dol_strlen($phone) == 12) {//ex: +689_AB_CD_EF_GH
			$newphone = substr($newphone, 0, 4).$separ.substr($newphone, 4, 2).$separ.substr($newphone, 6, 2).$separ.substr($newphone, 8, 2).$separ.substr($newphone, 10, 2);
		}
	} elseif (strtoupper($countrycode) == "CO") {//Colombie
		if (dol_strlen($phone) == 13) {//ex: +57_ABC_DEF_GH_IJ
			$newphone = substr($newphone, 0, 3).$separ.substr($newphone, 3, 3).$separ.substr($newphone, 6, 3).$separ.substr($newphone, 9, 2).$separ.substr($newphone, 11, 2);
		}
	} elseif (strtoupper($countrycode) == "JO") {//Jordanie
		if (dol_strlen($phone) == 12) {//ex: +962_A_BCD_EF_GH
			$newphone = substr($newphone, 0, 4).$separ.substr($newphone, 4, 1).$separ.substr($newphone, 5, 3).$separ.substr($newphone, 7, 2).$separ.substr($newphone, 9, 2);
		}
	} elseif (strtoupper($countrycode) == "JM") {//Jamaïque
		if (dol_strlen($newphone) == 12) {//ex: +1867_ABC_DEFG
			$newphone = substr($newphone, 0, 5).$separ.substr($newphone, 5, 3).$separ.substr($newphone, 8, 4);
		}
	} elseif (strtoupper($countrycode) == "MG") {//Madagascar
		if (dol_strlen($phone) == 13) {//ex: +261_AB_CD_EF_GHI
			$newphone = substr($newphone, 0, 4).$separ.substr($newphone, 4, 2).$separ.substr($newphone, 6, 2).$separ.substr($newphone, 8, 2).$separ.substr($newphone, 10, 3);
		}
	} elseif (strtoupper($countrycode) == "GB") {//Royaume uni
		if (dol_strlen($phone) == 13) {//ex: +44_ABCD_EFG_HIJ
			$newphone = substr($newphone, 0, 3).$separ.substr($newphone, 3, 4).$separ.substr($newphone, 7, 3).$separ.substr($newphone, 10, 3);
		}
	} elseif (strtoupper($countrycode) == "CH") {//Suisse
		if (dol_strlen($phone) == 12) {//ex: +41_AB_CDE_FG_HI
			$newphone = substr($newphone, 0, 3).$separ.substr($newphone, 3, 2).$separ.substr($newphone, 5, 3).$separ.substr($newphone, 8, 2).$separ.substr($newphone, 10, 2);
		} elseif (dol_strlen($phone) == 15) {// +41_AB_CDE_FGH_IJKL
			$newphone = $newphone = substr($newphone, 0, 3).$separ.substr($newphone, 3, 2).$separ.substr($newphone, 5, 3).$separ.substr($newphone, 8, 3).$separ.substr($newphone, 11, 4);
		}
	} elseif (strtoupper($countrycode) == "TN") {//Tunisie
		if (dol_strlen($phone) == 12) {//ex: +216_AB_CDE_FGH
			$newphone = substr($newphone, 0, 4).$separ.substr($newphone, 4, 2).$separ.substr($newphone, 6, 3).$separ.substr($newphone, 9, 3);
		}
	} elseif (strtoupper($countrycode) == "GF") {//Guyane francaise
		if (dol_strlen($phone) == 13) {//ex: +594_ABC_DE_FG_HI  (ABC=594 de nouveau)
			$newphone = substr($newphone, 0, 4).$separ.substr($newphone, 4, 3).$separ.substr($newphone, 7, 2).$separ.substr($newphone, 9, 2).$separ.substr($newphone, 11, 2);
		}
	} elseif (strtoupper($countrycode) == "GP") {//Guadeloupe
		if (dol_strlen($phone) == 13) {//ex: +590_ABC_DE_FG_HI  (ABC=590 de nouveau)
			$newphone = substr($newphone, 0, 4).$separ.substr($newphone, 4, 3).$separ.substr($newphone, 7, 2).$separ.substr($newphone, 9, 2).$separ.substr($newphone, 11, 2);
		}
	} elseif (strtoupper($countrycode) == "MQ") {//Martinique
		if (dol_strlen($phone) == 13) {//ex: +596_ABC_DE_FG_HI  (ABC=596 de nouveau)
			$newphone = substr($newphone, 0, 4).$separ.substr($newphone, 4, 3).$separ.substr($newphone, 7, 2).$separ.substr($newphone, 9, 2).$separ.substr($newphone, 11, 2);
		}
	} elseif (strtoupper($countrycode) == "IT") {//Italie
		if (dol_strlen($phone) == 12) {//ex: +39_ABC_DEF_GHI
			$newphone = substr($newphone, 0, 3).$separ.substr($newphone, 3, 3).$separ.substr($newphone, 6, 3).$separ.substr($newphone, 9, 3);
		} elseif (dol_strlen($phone) == 13) {//ex: +39_ABC_DEF_GH_IJ
			$newphone = substr($newphone, 0, 3).$separ.substr($newphone, 3, 3).$separ.substr($newphone, 6, 3).$separ.substr($newphone, 9, 2).$separ.substr($newphone, 11, 2);
		}
	} elseif (strtoupper($countrycode) == "AU") {
		//Australie
		if (dol_strlen($phone) == 12) {
			//ex: +61_A_BCDE_FGHI
			$newphone = substr($newphone, 0, 3).$separ.substr($newphone, 3, 1).$separ.substr($newphone, 4, 4).$separ.substr($newphone, 8, 4);
		}
	}
	if (!empty($addlink)) {	// Link on phone number (+ link to add action if conf->global->AGENDA_ADDACTIONFORPHONE set)
		if ($conf->browser->layout == 'phone' || (!empty($conf->clicktodial->enabled) && !empty($conf->global->CLICKTODIAL_USE_TEL_LINK_ON_PHONE_NUMBERS))) {	// If phone or option for, we use link of phone
			$newphoneform = $newphone;
			$newphone = '<a href="tel:'.$phone.'"';
			$newphone .= '>'.$newphoneform.'</a>';
		} elseif (!empty($conf->clicktodial->enabled) && $addlink == 'AC_TEL') {		// If click to dial, we use click to dial url
			if (empty($user->clicktodial_loaded)) {
				$user->fetch_clicktodial();
			}

			// Define urlmask
			$urlmask = 'ErrorClickToDialModuleNotConfigured';
			if (!empty($conf->global->CLICKTODIAL_URL)) {
				$urlmask = $conf->global->CLICKTODIAL_URL;
			}
			if (!empty($user->clicktodial_url)) {
				$urlmask = $user->clicktodial_url;
			}

			$clicktodial_poste = (!empty($user->clicktodial_poste) ?urlencode($user->clicktodial_poste) : '');
			$clicktodial_login = (!empty($user->clicktodial_login) ?urlencode($user->clicktodial_login) : '');
			$clicktodial_password = (!empty($user->clicktodial_password) ?urlencode($user->clicktodial_password) : '');
			// This line is for backward compatibility
			$url = sprintf($urlmask, urlencode($phone), $clicktodial_poste, $clicktodial_login, $clicktodial_password);
			// Thoose lines are for substitution
			$substitarray = array('__PHONEFROM__'=>$clicktodial_poste,
								'__PHONETO__'=>urlencode($phone),
								'__LOGIN__'=>$clicktodial_login,
								'__PASS__'=>$clicktodial_password);
			$url = make_substitutions($url, $substitarray);
			$newphonesav = $newphone;
			if (empty($conf->global->CLICKTODIAL_DO_NOT_USE_AJAX_CALL)) {
				// Default and recommended: New method using ajax without submiting a page making a javascript history.go(-1) back
				$newphone = '<a href="'.$url.'" class="cssforclicktodial"';	// Call of ajax is handled by the lib_foot.js.php on class 'cssforclicktodial'
				$newphone .= '>'.$newphonesav.'</a>';
			} else {
				// Old method
				$newphone = '<a href="'.$url.'"';
				if (!empty($conf->global->CLICKTODIAL_FORCENEWTARGET)) {
					$newphone .= ' target="_blank" rel="noopener noreferrer"';
				}
				$newphone .= '>'.$newphonesav.'</a>';
			}
		}

		//if (($cid || $socid) && ! empty($conf->agenda->enabled) && $user->rights->agenda->myactions->create)
		if (!empty($conf->agenda->enabled) && $user->rights->agenda->myactions->create) {
			$type = 'AC_TEL';
			$link = '';
			if ($addlink == 'AC_FAX') {
				$type = 'AC_FAX';
			}
			if (!empty($conf->global->AGENDA_ADDACTIONFORPHONE)) {
				$link = '<a href="'.DOL_URL_ROOT.'/comm/action/card.php?action=create&amp;backtopage=1&amp;actioncode='.$type.($cid ? '&amp;contactid='.$cid : '').($socid ? '&amp;socid='.$socid : '').'">'.img_object($langs->trans("AddAction"), "calendar").'</a>';
			}
			if ($link) {
				$newphone = '<div>'.$newphone.' '.$link.'</div>';
			}
		}
	}

	if (empty($titlealt)) {
		$titlealt = ($withpicto == 'fax' ? $langs->trans("Fax") : $langs->trans("Phone"));
	}
	$rep = '';

	if ($hookmanager) {
		$parameters = array('countrycode' => $countrycode, 'cid' => $cid, 'socid' => $socid, 'titlealt' => $titlealt, 'picto' => $withpicto);
		$reshook = $hookmanager->executeHooks('printPhone', $parameters, $phone);
		$rep .= $hookmanager->resPrint;
	}
	if (empty($reshook)) {
		$picto = '';
		if ($withpicto) {
			if ($withpicto == 'fax') {
				$picto = 'phoning_fax';
			} elseif ($withpicto == 'phone') {
				$picto = 'phoning';
			} elseif ($withpicto == 'mobile') {
				$picto = 'phoning_mobile';
			} else {
				$picto = '';
			}
		}
		if ($adddivfloat) {
			$rep .= '<div class="nospan float" style="margin-right: 10px">';
		} else {
			$rep .= '<span style="margin-right: 10px;">';
		}
		$rep .= ($withpicto ?img_picto($titlealt, 'object_'.$picto.'.png').' ' : '').$newphone;
		if ($adddivfloat) {
			$rep .= '</div>';
		} else {
			$rep .= '</span>';
		}
	}

	return $rep;
}

/**
 * 	Return an IP formated to be shown on screen
 *
 * 	@param	string	$ip			IP
 * 	@param	int		$mode		0=return IP + country/flag, 1=return only country/flag, 2=return only IP
 * 	@return string 				Formated IP, with country if GeoIP module is enabled
 */
function dol_print_ip($ip, $mode = 0)
{
	global $conf, $langs;

	$ret = '';

	if (empty($mode)) {
		$ret .= $ip;
	}

	if ($mode != 2) {
		$countrycode = dolGetCountryCodeFromIp($ip);
		if ($countrycode) {	// If success, countrycode is us, fr, ...
			if (file_exists(DOL_DOCUMENT_ROOT.'/theme/common/flags/'.$countrycode.'.png')) {
				$ret .= ' '.img_picto($countrycode.' '.$langs->trans("AccordingToGeoIPDatabase"), DOL_URL_ROOT.'/theme/common/flags/'.$countrycode.'.png', '', 1);
			} else {
				$ret .= ' ('.$countrycode.')';
			}
		} else {
			// Nothing
		}
	}

	return $ret;
}

/**
 * Return the IP of remote user.
 * Take HTTP_X_FORWARDED_FOR (defined when using proxy)
 * Then HTTP_CLIENT_IP if defined (rare)
 * Then REMOTE_ADDR (no way to be modified by user but may be wrong if user is using a proxy)
 *
 * @return	string		Ip of remote user.
 */
function getUserRemoteIP()
{
	if (empty($_SERVER['HTTP_X_FORWARDED_FOR']) || preg_match('/[^0-9\.\:,\[\]]/', $_SERVER['HTTP_X_FORWARDED_FOR'])) {
		if (empty($_SERVER['HTTP_CLIENT_IP']) || preg_match('/[^0-9\.\:,\[\]]/', $_SERVER['HTTP_CLIENT_IP'])) {
			if (empty($_SERVER["HTTP_CF_CONNECTING_IP"])) {
				$ip = (empty($_SERVER['REMOTE_ADDR']) ? '' : $_SERVER['REMOTE_ADDR']);	// value may have been the IP of the proxy and not the client
			} else {
				$ip = $_SERVER["HTTP_CF_CONNECTING_IP"];	// value here may have been forged by client
			}
		} else {
			$ip = $_SERVER['HTTP_CLIENT_IP']; // value is clean here but may have been forged by proxy
		}
	} else {
		$ip = $_SERVER['HTTP_X_FORWARDED_FOR']; // value is clean here but may have been forged by proxy
	}
	return $ip;
}

/**
 * Return if we are using a HTTPS connexion
 * Check HTTPS (no way to be modified by user but may be empty or wrong if user is using a proxy)
 * Take HTTP_X_FORWARDED_PROTO (defined when using proxy)
 * Then HTTP_X_FORWARDED_SSL
 *
 * @return	boolean		True if user is using HTTPS
 */
function isHTTPS()
{
	$isSecure = false;
	if (isset($_SERVER['HTTPS']) && $_SERVER['HTTPS'] == 'on') {
		$isSecure = true;
	} elseif (!empty($_SERVER['HTTP_X_FORWARDED_PROTO']) && $_SERVER['HTTP_X_FORWARDED_PROTO'] == 'https' || !empty($_SERVER['HTTP_X_FORWARDED_SSL']) && $_SERVER['HTTP_X_FORWARDED_SSL'] == 'on') {
		$isSecure = true;
	}
	return $isSecure;
}

/**
 * 	Return a country code from IP. Empty string if not found.
 *
 * 	@param	string	$ip			IP
 * 	@return string 				Country code ('us', 'fr', ...)
 */
function dolGetCountryCodeFromIp($ip)
{
	global $conf;

	$countrycode = '';

	if (!empty($conf->geoipmaxmind->enabled)) {
		$datafile = $conf->global->GEOIPMAXMIND_COUNTRY_DATAFILE;
		//$ip='24.24.24.24';
		//$datafile='/usr/share/GeoIP/GeoIP.dat';    Note that this must be downloaded datafile (not same than datafile provided with ubuntu packages)
		include_once DOL_DOCUMENT_ROOT.'/core/class/dolgeoip.class.php';
		$geoip = new DolGeoIP('country', $datafile);
		//print 'ip='.$ip.' databaseType='.$geoip->gi->databaseType." GEOIP_CITY_EDITION_REV1=".GEOIP_CITY_EDITION_REV1."\n";
		$countrycode = $geoip->getCountryCodeFromIP($ip);
	}

	return $countrycode;
}


/**
 *  Return country code for current user.
 *  If software is used inside a local network, detection may fails (we need a public ip)
 *
 *  @return     string      Country code (fr, es, it, us, ...)
 */
function dol_user_country()
{
	global $conf, $langs, $user;

	//$ret=$user->xxx;
	$ret = '';
	if (!empty($conf->geoipmaxmind->enabled)) {
		$ip = getUserRemoteIP();
		$datafile = $conf->global->GEOIPMAXMIND_COUNTRY_DATAFILE;
		//$ip='24.24.24.24';
		//$datafile='E:\Mes Sites\Web\Admin1\awstats\maxmind\GeoIP.dat';
		include_once DOL_DOCUMENT_ROOT.'/core/class/dolgeoip.class.php';
		$geoip = new DolGeoIP('country', $datafile);
		$countrycode = $geoip->getCountryCodeFromIP($ip);
		$ret = $countrycode;
	}
	return $ret;
}

/**
 *  Format address string
 *
 *  @param	string	$address    Address string, already formatted with dol_format_address()
 *  @param  int		$htmlid     Html ID (for example 'gmap')
 *  @param  int		$element    'thirdparty'|'contact'|'member'|'other'
 *  @param  int		$id         Id of object
 *  @param	int		$noprint	No output. Result is the function return
 *  @param  string  $charfornl  Char to use instead of nl2br. '' means we use a standad nl2br.
 *  @return string|void			Nothing if noprint is 0, formatted address if noprint is 1
 *  @see dol_format_address()
 */
function dol_print_address($address, $htmlid, $element, $id, $noprint = 0, $charfornl = '')
{
	global $conf, $user, $langs, $hookmanager;

	$out = '';

	if ($address) {
		if ($hookmanager) {
			$parameters = array('element' => $element, 'id' => $id);
			$reshook = $hookmanager->executeHooks('printAddress', $parameters, $address);
			$out .= $hookmanager->resPrint;
		}
		if (empty($reshook)) {
			if (empty($charfornl)) {
				$out .= nl2br($address);
			} else {
				$out .= preg_replace('/[\r\n]+/', $charfornl, $address);
			}

			// TODO Remove this block, we can add this using the hook now
			$showgmap = $showomap = 0;
			if (($element == 'thirdparty' || $element == 'societe') && !empty($conf->google->enabled) && !empty($conf->global->GOOGLE_ENABLE_GMAPS)) {
				$showgmap = 1;
			}
			if ($element == 'contact' && !empty($conf->google->enabled) && !empty($conf->global->GOOGLE_ENABLE_GMAPS_CONTACTS)) {
				$showgmap = 1;
			}
			if ($element == 'member' && !empty($conf->google->enabled) && !empty($conf->global->GOOGLE_ENABLE_GMAPS_MEMBERS)) {
				$showgmap = 1;
			}
			if (($element == 'thirdparty' || $element == 'societe') && !empty($conf->openstreetmap->enabled) && !empty($conf->global->OPENSTREETMAP_ENABLE_MAPS)) {
				$showomap = 1;
			}
			if ($element == 'contact' && !empty($conf->openstreetmap->enabled) && !empty($conf->global->OPENSTREETMAP_ENABLE_MAPS_CONTACTS)) {
				$showomap = 1;
			}
			if ($element == 'member' && !empty($conf->openstreetmap->enabled) && !empty($conf->global->OPENSTREETMAP_ENABLE_MAPS_MEMBERS)) {
				$showomap = 1;
			}
			if ($showgmap) {
				$url = dol_buildpath('/google/gmaps.php?mode='.$element.'&id='.$id, 1);
				$out .= ' <a href="'.$url.'" target="_gmaps"><img id="'.$htmlid.'" class="valigntextbottom" src="'.DOL_URL_ROOT.'/theme/common/gmap.png"></a>';
			}
			if ($showomap) {
				$url = dol_buildpath('/openstreetmap/maps.php?mode='.$element.'&id='.$id, 1);
				$out .= ' <a href="'.$url.'" target="_gmaps"><img id="'.$htmlid.'_openstreetmap" class="valigntextbottom" src="'.DOL_URL_ROOT.'/theme/common/gmap.png"></a>';
			}
		}
	}
	if ($noprint) {
		return $out;
	} else {
		print $out;
	}
}


/**
 *	Return true if email syntax is ok.
 *
 *	@param	    string		$address    			email (Ex: "toto@examle.com". Long form "John Do <johndo@example.com>" will be false)
 *  @param		int			$acceptsupervisorkey	If 1, the special string '__SUPERVISOREMAIL__' is also accepted as valid
 *	@return     boolean     						true if email syntax is OK, false if KO or empty string
 *  @see isValidMXRecord()
 */
function isValidEmail($address, $acceptsupervisorkey = 0)
{
	if ($acceptsupervisorkey && $address == '__SUPERVISOREMAIL__') {
		return true;
	}
	if (filter_var($address, FILTER_VALIDATE_EMAIL)) {
		return true;
	}

	return false;
}

/**
 *	Return if the domain name has a valid MX record.
 *  WARNING: This need function idn_to_ascii, checkdnsrr and getmxrr
 *
 *	@param	    string		$domain	    			Domain name (Ex: "yahoo.com", "yhaoo.com", "dolibarr.fr")
 *	@return     int     							-1 if error (function not available), 0=Not valid, 1=Valid
 *  @see isValidEmail()
 */
function isValidMXRecord($domain)
{
	if (function_exists('idn_to_ascii') && function_exists('checkdnsrr')) {
		if (!checkdnsrr(idn_to_ascii($domain), 'MX')) {
			return 0;
		}
		if (function_exists('getmxrr')) {
			$mxhosts = array();
			$weight = array();
			getmxrr(idn_to_ascii($domain), $mxhosts, $weight);
			if (count($mxhosts) > 1) {
				return 1;
			}
			if (count($mxhosts) == 1 && !empty($mxhosts[0])) {
				return 1;
			}

			return 0;
		}
	}
	return -1;
}

/**
 *  Return true if phone number syntax is ok
 *  TODO Decide what to do with this
 *
 *  @param	string		$phone		phone (Ex: "0601010101")
 *  @return boolean     			true if phone syntax is OK, false if KO or empty string
 */
function isValidPhone($phone)
{
	return true;
}


/**
 * Make a strlen call. Works even if mbstring module not enabled
 *
 * @param   string		$string				String to calculate length
 * @param   string		$stringencoding		Encoding of string
 * @return  int								Length of string
 */
function dol_strlen($string, $stringencoding = 'UTF-8')
{
	if (function_exists('mb_strlen')) {
		return mb_strlen($string, $stringencoding);
	} else {
		return strlen($string);
	}
}

/**
 * Make a substring. Works even if mbstring module is not enabled for better compatibility.
 *
 * @param	string	$string				String to scan
 * @param	string	$start				Start position
 * @param	int		$length				Length (in nb of characters or nb of bytes depending on trunconbytes param)
 * @param   string	$stringencoding		Page code used for input string encoding
 * @param	int		$trunconbytes		1=Length is max of bytes instead of max of characters
 * @return  string						substring
 */
function dol_substr($string, $start, $length, $stringencoding = '', $trunconbytes = 0)
{
	global $langs;

	if (empty($stringencoding)) {
		$stringencoding = $langs->charset_output;
	}

	$ret = '';
	if (empty($trunconbytes)) {
		if (function_exists('mb_substr')) {
			$ret = mb_substr($string, $start, $length, $stringencoding);
		} else {
			$ret = substr($string, $start, $length);
		}
	} else {
		if (function_exists('mb_strcut')) {
			$ret = mb_strcut($string, $start, $length, $stringencoding);
		} else {
			$ret = substr($string, $start, $length);
		}
	}
	return $ret;
}


/**
 *	Truncate a string to a particular length adding '…' if string larger than length.
 * 	If length = max length+1, we do no truncate to avoid having just 1 char replaced with '…'.
 *  MAIN_DISABLE_TRUNC=1 can disable all truncings
 *
 *	@param	string	$string				String to truncate
 *	@param  int		$size				Max string size visible (excluding …). 0 for no limit. WARNING: Final string size can have 3 more chars (if we added …, or if size was max+1 so it does not worse to replace with ...)
 *	@param	string	$trunc				Where to trunc: 'right', 'left', 'middle' (size must be a 2 power), 'wrap'
 * 	@param	string	$stringencoding		Tell what is source string encoding
 *  @param	int		$nodot				Truncation do not add … after truncation. So it's an exact truncation.
 *  @param  int     $display            Trunc is used to display data and can be changed for small screen. TODO Remove this param (must be dealt with CSS)
 *	@return string						Truncated string. WARNING: length is never higher than $size if $nodot is set, but can be 3 chars higher otherwise.
 */
function dol_trunc($string, $size = 40, $trunc = 'right', $stringencoding = 'UTF-8', $nodot = 0, $display = 0)
{
	global $conf;

	if (empty($size) || !empty($conf->global->MAIN_DISABLE_TRUNC)) {
		return $string;
	}

	if (empty($stringencoding)) {
		$stringencoding = 'UTF-8';
	}
	// reduce for small screen
	if ($conf->dol_optimize_smallscreen == 1 && $display == 1) {
		$size = round($size / 3);
	}

	// We go always here
	if ($trunc == 'right') {
		$newstring = dol_textishtml($string) ? dol_string_nohtmltag($string, 1) : $string;
		if (dol_strlen($newstring, $stringencoding) > ($size + ($nodot ? 0 : 1))) {
			// If nodot is 0 and size is 1 chars more, we don't trunc and don't add …
			return dol_substr($newstring, 0, $size, $stringencoding).($nodot ? '' : '…');
		} else {
			//return 'u'.$size.'-'.$newstring.'-'.dol_strlen($newstring,$stringencoding).'-'.$string;
			return $string;
		}
	} elseif ($trunc == 'middle') {
		$newstring = dol_textishtml($string) ? dol_string_nohtmltag($string, 1) : $string;
		if (dol_strlen($newstring, $stringencoding) > 2 && dol_strlen($newstring, $stringencoding) > ($size + 1)) {
			$size1 = round($size / 2);
			$size2 = round($size / 2);
			return dol_substr($newstring, 0, $size1, $stringencoding).'…'.dol_substr($newstring, dol_strlen($newstring, $stringencoding) - $size2, $size2, $stringencoding);
		} else {
			return $string;
		}
	} elseif ($trunc == 'left') {
		$newstring = dol_textishtml($string) ? dol_string_nohtmltag($string, 1) : $string;
		if (dol_strlen($newstring, $stringencoding) > ($size + ($nodot ? 0 : 1))) {
			// If nodot is 0 and size is 1 chars more, we don't trunc and don't add …
			return '…'.dol_substr($newstring, dol_strlen($newstring, $stringencoding) - $size, $size, $stringencoding);
		} else {
			return $string;
		}
	} elseif ($trunc == 'wrap') {
		$newstring = dol_textishtml($string) ? dol_string_nohtmltag($string, 1) : $string;
		if (dol_strlen($newstring, $stringencoding) > ($size + 1)) {
			return dol_substr($newstring, 0, $size, $stringencoding)."\n".dol_trunc(dol_substr($newstring, $size, dol_strlen($newstring, $stringencoding) - $size, $stringencoding), $size, $trunc);
		} else {
			return $string;
		}
	} else {
		return 'BadParam3CallingDolTrunc';
	}
}

/**
 *	Show picto whatever it's its name (generic function)
 *
 *	@param      string		$titlealt         		Text on title tag for tooltip. Not used if param notitle is set to 1.
 *	@param      string		$picto       			Name of image file to show ('filenew', ...)
 *													If no extension provided, we use '.png'. Image must be stored into theme/xxx/img directory.
 *                                  				Example: picto.png                  if picto.png is stored into htdocs/theme/mytheme/img
 *                                  				Example: picto.png@mymodule         if picto.png is stored into htdocs/mymodule/img
 *                                  				Example: /mydir/mysubdir/picto.png  if picto.png is stored into htdocs/mydir/mysubdir (pictoisfullpath must be set to 1)
 *	@param		string		$moreatt				Add more attribute on img tag (For example 'class="pictofixedwidth"')
 *	@param		boolean|int	$pictoisfullpath		If true or 1, image path is a full path
 *	@param		int			$srconly				Return only content of the src attribute of img.
 *  @param		int			$notitle				1=Disable tag title. Use it if you add js tooltip, to avoid duplicate tooltip.
 *  @param		string		$alt					Force alt for bind people
 *  @param		string		$morecss				Add more class css on img tag (For example 'myclascss').
 *  @param		string		$marginleftonlyshort	1 = Add a short left margin on picto, 2 = Add a larger left margin on picto, 0 = No margin left. Works for fontawesome picto only.
 *  @return     string       				    	Return img tag
 *  @see        img_object(), img_picto_common()
 */
function img_picto($titlealt, $picto, $moreatt = '', $pictoisfullpath = false, $srconly = 0, $notitle = 0, $alt = '', $morecss = '', $marginleftonlyshort = 2)
{
	global $conf, $langs;
	// We forge fullpathpicto for image to $path/img/$picto. By default, we take DOL_URL_ROOT/theme/$conf->theme/img/$picto
	$url = DOL_URL_ROOT;
	$theme = isset($conf->theme) ? $conf->theme : null;
	$path = 'theme/'.$theme;
	// Define fullpathpicto to use into src
	if ($pictoisfullpath) {
		// Clean parameters
		if (!preg_match('/(\.png|\.gif|\.svg)$/i', $picto)) {
			$picto .= '.png';
		}
		$fullpathpicto = $picto;
		$reg = array();
		if (preg_match('/class="([^"]+)"/', $moreatt, $reg)) {
			$morecss .= ($morecss ? ' ' : '').$reg[1];
			$moreatt = str_replace('class="'.$reg[1].'"', '', $moreatt);
		}
	} else {
		$pictowithouttext = preg_replace('/(\.png|\.gif|\.svg)$/', '', $picto);
		$pictowithouttext = str_replace('object_', '', $pictowithouttext);
		if (empty($srconly) && in_array($pictowithouttext, array(
				'1downarrow', '1uparrow', '1leftarrow', '1rightarrow', '1uparrow_selected', '1downarrow_selected', '1leftarrow_selected', '1rightarrow_selected',
				'accountancy', 'accounting_account', 'account', 'accountline', 'action', 'add', 'address', 'angle-double-down', 'angle-double-up', 'asset',
				'bank_account', 'barcode', 'bank', 'bell', 'bill', 'billa', 'billr', 'billd', 'bookmark', 'bom', 'bug', 'building',
				'card', 'calendar', 'calendarmonth', 'calendarweek', 'calendarday', 'calendarperuser', 'calendarpertype',
				'cash-register', 'category', 'chart', 'check', 'clock', 'close_title', 'cog', 'collab', 'company', 'contact', 'country', 'contract', 'conversation', 'cron', 'cubes',
				'multicurrency',
				'delete', 'dolly', 'dollyrevert', 'donation', 'download', 'dynamicprice',
				'edit', 'ellipsis-h', 'email', 'entity', 'eraser', 'establishment', 'expensereport', 'external-link-alt', 'external-link-square-alt',
				'filter', 'file-code', 'file-export', 'file-import', 'file-upload', 'autofill', 'folder', 'folder-open', 'folder-plus',
				'generate', 'globe', 'globe-americas', 'graph', 'grip', 'grip_title', 'group',
				'help', 'holiday',
				'images', 'incoterm', 'info', 'intervention', 'inventory', 'intracommreport', 'knowledgemanagement',
				'label', 'language', 'link', 'list', 'list-alt', 'listlight', 'loan', 'lot', 'long-arrow-alt-right',
				'margin', 'map-marker-alt', 'member', 'meeting', 'money-bill-alt', 'movement', 'mrp', 'note', 'next',
				'off', 'on', 'order',
				'paiment', 'paragraph', 'play', 'pdf', 'phone', 'phoning', 'phoning_mobile', 'phoning_fax', 'playdisabled', 'previous', 'poll', 'pos', 'printer', 'product', 'propal', 'puce',
				'stock', 'resize', 'service', 'stats', 'trip',
				'security', 'setup', 'share-alt', 'sign-out', 'split', 'stripe', 'stripe-s', 'switch_off', 'switch_on', 'switch_on_red', 'tools', 'unlink', 'uparrow', 'user', 'vcard', 'wrench',
				'github', 'jabber', 'skype', 'twitter', 'facebook', 'linkedin', 'instagram', 'snapchat', 'youtube', 'google-plus-g', 'whatsapp',
				'chevron-left', 'chevron-right', 'chevron-down', 'chevron-top', 'commercial', 'companies',
				'generic', 'home', 'hrm', 'members', 'products', 'invoicing',
				'partnership', 'payment', 'payment_vat', 'pencil-ruler', 'preview', 'project', 'projectpub', 'projecttask', 'question', 'refresh', 'region',
				'salary', 'shipment', 'state', 'supplier_invoice', 'supplier_invoicea', 'supplier_invoicer', 'supplier_invoiced',
				'technic', 'ticket',
				'error', 'warning',
				'recent', 'reception', 'recruitmentcandidature', 'recruitmentjobposition', 'resource', 'recurring',
				'shapes', 'square', 'stop-circle', 'supplier', 'supplier_proposal', 'supplier_order', 'supplier_invoice',
				'timespent', 'title_setup', 'title_accountancy', 'title_bank', 'title_hrm', 'title_agenda',
				'uncheck', 'user-cog', 'vat', 'website', 'workstation',
				'conferenceorbooth', 'eventorganization'
			))) {
			$fakey = $pictowithouttext;
			$facolor = '';
			$fasize = '';
<<<<<<< HEAD
			$fa = getDolGlobalString('MAIN_FONTAWESOME_ICON_STYLE', 'fas');
			if (in_array($pictowithouttext, array('bell', 'clock', 'establishment', 'generic', 'minus-square', 'object_generic', 'pdf', 'plus-square', 'timespent', 'note', 'off', 'on', 'object_bookmark', 'bookmark', 'vcard'))) {
=======
			$fa = 'fas';
			if (in_array($pictowithouttext, array('card', 'bell', 'clock', 'establishment', 'generic', 'minus-square', 'object_generic', 'pdf', 'plus-square', 'timespent', 'note', 'off', 'on', 'object_bookmark', 'bookmark', 'vcard'))) {
>>>>>>> 49f0e2f7
				$fa = 'far';
			}
			if (in_array($pictowithouttext, array('black-tie', 'github', 'skype', 'twitter', 'facebook', 'linkedin', 'instagram', 'snapchat', 'stripe', 'stripe-s', 'youtube', 'google-plus-g', 'whatsapp'))) {
				$fa = 'fab';
			}

			$arrayconvpictotofa = array(
				'account'=>'university', 'accounting_account'=>'clipboard-list', 'accountline'=>'receipt', 'accountancy'=>'search-dollar', 'action'=>'calendar-alt', 'add'=>'plus-circle', 'address'=> 'address-book', 'asset'=>'money-check-alt', 'autofill'=>'fill',
				'bank_account'=>'university',
				'bill'=>'file-invoice-dollar', 'billa'=>'file-excel', 'billr'=>'file-invoice-dollar', 'billd'=>'file-medical',
				'supplier_invoice'=>'file-invoice-dollar', 'supplier_invoicea'=>'file-excel', 'supplier_invoicer'=>'file-invoice-dollar', 'supplier_invoiced'=>'file-medical',
				'bom'=>'shapes',
				'card'=>'address-card', 'chart'=>'chart-line', 'company'=>'building', 'contact'=>'address-book', 'contract'=>'suitcase', 'collab'=>'people-arrows', 'conversation'=>'comments', 'country'=>'globe-americas', 'cron'=>'business-time',
				'donation'=>'file-alt', 'dynamicprice'=>'hand-holding-usd',
				'setup'=>'cog', 'companies'=>'building', 'products'=>'cube', 'commercial'=>'suitcase', 'invoicing'=>'coins',
				'accounting'=>'search-dollar', 'category'=>'tag', 'dollyrevert'=>'dolly',
				'generate'=>'plus-square', 'hrm'=>'user-tie', 'incoterm'=>'truck-loading',
				'margin'=>'calculator', 'members'=>'user-friends', 'ticket'=>'ticket-alt', 'globe'=>'external-link-alt', 'lot'=>'barcode',
				'email'=>'at', 'establishment'=>'building', 'edit'=>'pencil-alt', 'entity'=>'globe',
				'graph'=>'chart-line', 'grip_title'=>'arrows-alt', 'grip'=>'arrows-alt', 'help'=>'question-circle',
				'generic'=>'file', 'holiday'=>'umbrella-beach',
				'info'=>'info-circle', 'inventory'=>'boxes', 'intracommreport'=>'globe-europe', 'knowledgemanagement'=>'ticket-alt', 'label'=>'layer-group', 'loan'=>'money-bill-alt',
				'member'=>'user-alt', 'meeting'=>'chalkboard-teacher', 'mrp'=>'cubes', 'next'=>'arrow-alt-circle-right',
				'trip'=>'wallet', 'expensereport'=>'wallet', 'group'=>'users', 'movement'=>'people-carry',
				'sign-out'=>'sign-out-alt',
				'switch_off'=>'toggle-off', 'switch_on'=>'toggle-on', 'switch_on_red'=>'toggle-on', 'check'=>'check', 'bookmark'=>'star',
				'bank'=>'university', 'close_title'=>'times', 'delete'=>'trash', 'filter'=>'filter',
				'list-alt'=>'list-alt', 'calendar'=>'calendar-alt', 'calendarmonth'=>'calendar-alt', 'calendarweek'=>'calendar-week', 'calendarday'=>'calendar-day', 'calendarperuser'=>'table',
				'intervention'=>'ambulance', 'invoice'=>'file-invoice-dollar', 'multicurrency'=>'dollar-sign', 'order'=>'file-invoice',
				'error'=>'exclamation-triangle', 'warning'=>'exclamation-triangle',
				'other'=>'square',
				'playdisabled'=>'play', 'pdf'=>'file-pdf',  'poll'=>'check-double', 'pos'=>'cash-register', 'preview'=>'binoculars', 'project'=>'project-diagram', 'projectpub'=>'project-diagram', 'projecttask'=>'tasks', 'propal'=>'file-signature',
				'partnership'=>'handshake', 'payment'=>'money-check-alt', 'payment_vat'=>'money-check-alt', 'phoning'=>'phone', 'phoning_mobile'=>'mobile-alt', 'phoning_fax'=>'fax', 'previous'=>'arrow-alt-circle-left', 'printer'=>'print', 'product'=>'cube', 'puce'=>'angle-right',
				'recent' => 'question', 'reception'=>'dolly', 'recruitmentjobposition'=>'id-card-alt', 'recruitmentcandidature'=>'id-badge',
				'resize'=>'crop', 'supplier_order'=>'dol-order_supplier', 'supplier_proposal'=>'file-signature',
				'refresh'=>'redo', 'region'=>'map-marked', 'resource'=>'laptop-house', 'recurring'=>'history',
				'service'=>'concierge-bell',
				'state'=>'map-marked-alt', 'security'=>'key', 'salary'=>'wallet', 'shipment'=>'dolly', 'stock'=>'box-open', 'stats' => 'chart-bar', 'split'=>'code-branch', 'stripe'=>'stripe-s',
				'supplier'=>'building', 'technic'=>'cogs',
				'timespent'=>'clock', 'title_setup'=>'tools', 'title_accountancy'=>'money-check-alt', 'title_bank'=>'university', 'title_hrm'=>'umbrella-beach',
				'title_agenda'=>'calendar-alt',
				'uncheck'=>'times', 'uparrow'=>'share', 'vat'=>'money-check-alt', 'vcard'=>'address-card',
				'jabber'=>'comment-o',
				'website'=>'globe-americas', 'workstation'=>'pallet',
				'conferenceorbooth'=>'chalkboard-teacher', 'eventorganization'=>'project-diagram'
			);
			if ($pictowithouttext == 'off') {
				$fakey = 'fa-square';
				$fasize = '1.3em';
			} elseif ($pictowithouttext == 'on') {
				$fakey = 'fa-check-square';
				$fasize = '1.3em';
			} elseif ($pictowithouttext == 'listlight') {
				$fakey = 'fa-download';
				$marginleftonlyshort = 1;
			} elseif ($pictowithouttext == 'printer') {
				$fakey = 'fa-print';
				$fasize = '1.2em';
			} elseif ($pictowithouttext == 'note') {
				$fakey = 'fa-sticky-note';
				$marginleftonlyshort = 1;
			} elseif (in_array($pictowithouttext, array('1uparrow', '1downarrow', '1leftarrow', '1rightarrow', '1uparrow_selected', '1downarrow_selected', '1leftarrow_selected', '1rightarrow_selected'))) {
				$convertarray = array('1uparrow'=>'caret-up', '1downarrow'=>'caret-down', '1leftarrow'=>'caret-left', '1rightarrow'=>'caret-right', '1uparrow_selected'=>'caret-up', '1downarrow_selected'=>'caret-down', '1leftarrow_selected'=>'caret-left', '1rightarrow_selected'=>'caret-right');
				$fakey = 'fa-'.$convertarray[$pictowithouttext];
				if (preg_match('/selected/', $pictowithouttext)) {
					$facolor = '#888';
				}
				$marginleftonlyshort = 1;
			} elseif (!empty($arrayconvpictotofa[$pictowithouttext])) {
				$fakey = 'fa-'.$arrayconvpictotofa[$pictowithouttext];
			} else {
				$fakey = 'fa-'.$pictowithouttext;
			}

			if (in_array($pictowithouttext, array('dollyrevert', 'member', 'members', 'contract', 'group', 'resource', 'shipment'))) {
				$morecss .= ' em092';
			}
			if (in_array($pictowithouttext, array('conferenceorbooth', 'collab', 'eventorganization', 'holiday', 'info', 'project', 'workstation'))) {
				$morecss .= ' em088';
			}
			if (in_array($pictowithouttext, array('asset', 'intervention', 'payment', 'loan', 'partnership', 'stock', 'technic'))) {
				$morecss .= ' em080';
			}

			// Define $marginleftonlyshort
			$arrayconvpictotomarginleftonly = array(
				'bank', 'check', 'delete', 'generic', 'grip', 'grip_title', 'jabber',
				'grip_title', 'grip', 'listlight', 'note', 'on', 'off', 'playdisabled', 'printer', 'resize', 'sign-out', 'stats', 'switch_on', 'switch_on_red', 'switch_off',
				'uparrow', '1uparrow', '1downarrow', '1leftarrow', '1rightarrow', '1uparrow_selected', '1downarrow_selected', '1leftarrow_selected', '1rightarrow_selected'
			);
			if (!isset($arrayconvpictotomarginleftonly[$pictowithouttext])) {
				$marginleftonlyshort = 0;
			}

			// Add CSS
			$arrayconvpictotomorcess = array(
				'action'=>'infobox-action', 'account'=>'infobox-bank_account', 'accounting_account'=>'infobox-bank_account', 'accountline'=>'infobox-bank_account', 'accountancy'=>'infobox-bank_account', 'asset'=>'infobox-bank_account',
				'bank_account'=>'bg-infobox-bank_account',
				'bill'=>'infobox-commande', 'billa'=>'infobox-commande', 'billr'=>'infobox-commande', 'billd'=>'infobox-commande',
				'margin'=>'infobox-bank_account', 'conferenceorbooth'=>'infobox-project',
				'cash-register'=>'infobox-bank_account', 'contract'=>'infobox-contrat', 'check'=>'font-status4', 'collab'=>'infobox-action', 'conversation'=>'infobox-contrat',
				'donation'=>'infobox-commande', 'dolly'=>'infobox-commande',  'dollyrevert'=>'flip infobox-order_supplier',
				'ecm'=>'infobox-action', 'eventorganization'=>'infobox-project',
				'hrm'=>'infobox-adherent', 'group'=>'infobox-adherent', 'intervention'=>'infobox-contrat',
				'incoterm'=>'infobox-supplier_proposal',
				'multicurrency'=>'infobox-bank_account',
				'members'=>'infobox-adherent', 'member'=>'infobox-adherent', 'money-bill-alt'=>'infobox-bank_account',
				'order'=>'infobox-commande',
				'user'=>'infobox-adherent', 'users'=>'infobox-adherent',
				'error'=>'pictoerror', 'warning'=>'pictowarning', 'switch_on'=>'font-status4', 'switch_on_red'=>'font-status8',
				'holiday'=>'infobox-holiday', 'info'=>'opacityhigh', 'invoice'=>'infobox-commande',
				'knowledgemanagement'=>'infobox-contrat rotate90', 'loan'=>'infobox-bank_account',
				'payment'=>'infobox-bank_account', 'payment_vat'=>'infobox-bank_account', 'poll'=>'infobox-adherent', 'pos'=>'infobox-bank_account', 'project'=>'infobox-project', 'projecttask'=>'infobox-project', 'propal'=>'infobox-propal',
				'reception'=>'flip', 'recruitmentjobposition'=>'infobox-adherent', 'recruitmentcandidature'=>'infobox-adherent',
				'resource'=>'infobox-action',
				'salary'=>'infobox-bank_account', 'shipment'=>'infobox-commande', 'supplier_invoice'=>'infobox-order_supplier', 'supplier_invoicea'=>'infobox-order_supplier', 'supplier_invoiced'=>'infobox-order_supplier',
				'supplier'=>'infobox-order_supplier', 'supplier_order'=>'infobox-order_supplier', 'supplier_proposal'=>'infobox-supplier_proposal',
				'ticket'=>'infobox-contrat', 'title_accountancy'=>'infobox-bank_account', 'title_hrm'=>'infobox-holiday', 'expensereport'=>'infobox-expensereport', 'trip'=>'infobox-expensereport', 'title_agenda'=>'infobox-action',
				'vat'=>'infobox-bank_account',
				//'title_setup'=>'infobox-action', 'tools'=>'infobox-action',
				'list-alt'=>'imgforviewmode', 'calendar'=>'imgforviewmode', 'calendarweek'=>'imgforviewmode', 'calendarmonth'=>'imgforviewmode', 'calendarday'=>'imgforviewmode', 'calendarperuser'=>'imgforviewmode'
			);
			if (!empty($arrayconvpictotomorcess[$pictowithouttext])) {
				$morecss .= ($morecss ? ' ' : '').$arrayconvpictotomorcess[$pictowithouttext];
			}

			// Define $color
			$arrayconvpictotocolor = array(
				'address'=>'#6c6aa8', 'building'=>'#6c6aa8', 'bom'=>'#a69944',
				'cog'=>'#999', 'companies'=>'#6c6aa8', 'company'=>'#6c6aa8', 'contact'=>'#6c6aa8', 'cron'=>'#555',
				'dynamicprice'=>'#a69944',
				'edit'=>'#444', 'note'=>'#999', 'error'=>'', 'help'=>'#bbb', 'listlight'=>'#999', 'language'=>'#555',
				//'dolly'=>'#a69944', 'dollyrevert'=>'#a69944',
				'lot'=>'#a69944',
				'map-marker-alt'=>'#aaa', 'mrp'=>'#a69944', 'product'=>'#a69944', 'service'=>'#a69944', 'inventory'=>'#a69944', 'stock'=>'#a69944', 'movement'=>'#a69944',
				'other'=>'#ddd',
				'partnership'=>'#6c6aa8', 'playdisabled'=>'#ccc', 'printer'=>'#444', 'projectpub'=>'#986c6a', 'reception'=>'#a69944', 'resize'=>'#444', 'rss'=>'#cba',
				//'shipment'=>'#a69944',
				'security'=>'#999', 'square'=>'#888', 'stop-circle'=>'#888', 'stats'=>'#444', 'switch_off'=>'#999', 'technic'=>'#999', 'timespent'=>'#555',
				'uncheck'=>'#800', 'uparrow'=>'#555', 'user-cog'=>'#999', 'country'=>'#aaa', 'globe-americas'=>'#aaa', 'region'=>'#aaa', 'state'=>'#aaa',
				'website'=>'#304', 'workstation'=>'#a69944'
			);
			if (isset($arrayconvpictotocolor[$pictowithouttext])) {
				$facolor = $arrayconvpictotocolor[$pictowithouttext];
			}

			// This snippet only needed since function img_edit accepts only one additional parameter: no separate one for css only.
			// class/style need to be extracted to avoid duplicate class/style validation errors when $moreatt is added to the end of the attributes.
			$morestyle = '';
			$reg = array();
			if (preg_match('/class="([^"]+)"/', $moreatt, $reg)) {
				$morecss .= ($morecss ? ' ' : '').$reg[1];
				$moreatt = str_replace('class="'.$reg[1].'"', '', $moreatt);
			}
			if (preg_match('/style="([^"]+)"/', $moreatt, $reg)) {
				$morestyle = $reg[1];
				$moreatt = str_replace('style="'.$reg[1].'"', '', $moreatt);
			}
			$moreatt = trim($moreatt);

			$enabledisablehtml = '<span class="'.$fa.' '.$fakey.($marginleftonlyshort ? ($marginleftonlyshort == 1 ? ' marginleftonlyshort' : ' marginleftonly') : '');
			$enabledisablehtml .= ($morecss ? ' '.$morecss : '').'" style="'.($fasize ? ('font-size: '.$fasize.';') : '').($facolor ? (' color: '.$facolor.';') : '').($morestyle ? ' '.$morestyle : '').'"'.(($notitle || empty($titlealt)) ? '' : ' title="'.dol_escape_htmltag($titlealt).'"').($moreatt ? ' '.$moreatt : '').'>';
			/*if (!empty($conf->global->MAIN_OPTIMIZEFORTEXTBROWSER)) {
				$enabledisablehtml .= $titlealt;
			}*/
			$enabledisablehtml .= '</span>';

			return $enabledisablehtml;
		}

		if (!empty($conf->global->MAIN_OVERWRITE_THEME_PATH)) {
			$path = $conf->global->MAIN_OVERWRITE_THEME_PATH.'/theme/'.$theme; // If the theme does not have the same name as the module
		} elseif (!empty($conf->global->MAIN_OVERWRITE_THEME_RES)) {
			$path = $conf->global->MAIN_OVERWRITE_THEME_RES.'/theme/'.$conf->global->MAIN_OVERWRITE_THEME_RES; // To allow an external module to overwrite image resources whatever is activated theme
		} elseif (!empty($conf->modules_parts['theme']) && array_key_exists($theme, $conf->modules_parts['theme'])) {
			$path = $theme.'/theme/'.$theme; // If the theme have the same name as the module
		}

		// If we ask an image into $url/$mymodule/img (instead of default path)
		$regs = array();
		if (preg_match('/^([^@]+)@([^@]+)$/i', $picto, $regs)) {
			$picto = $regs[1];
			$path = $regs[2]; // $path is $mymodule
		}

		// Clean parameters
		if (!preg_match('/(\.png|\.gif|\.svg)$/i', $picto)) {
			$picto .= '.png';
		}
		// If alt path are defined, define url where img file is, according to physical path
		// ex: array(["main"]=>"/home/maindir/htdocs", ["alt0"]=>"/home/moddir0/htdocs", ...)
		foreach ($conf->file->dol_document_root as $type => $dirroot) {
			if ($type == 'main') {
				continue;
			}
			// This need a lot of time, that's why enabling alternative dir like "custom" dir is not recommanded
			if (file_exists($dirroot.'/'.$path.'/img/'.$picto)) {
				$url = DOL_URL_ROOT.$conf->file->dol_url_root[$type];
				break;
			}
		}

		// $url is '' or '/custom', $path is current theme or
		$fullpathpicto = $url.'/'.$path.'/img/'.$picto;
	}

	if ($srconly) {
		return $fullpathpicto;
	}
		// tag title is used for tooltip on <a>, tag alt can be used with very simple text on image for blind people
	return '<img src="'.$fullpathpicto.'"'.($notitle ? '' : ' alt="'.dol_escape_htmltag($alt).'"').(($notitle || empty($titlealt)) ? '' : ' title="'.dol_escape_htmltag($titlealt).'"').($moreatt ? ' '.$moreatt.($morecss ? ' class="'.$morecss.'"' : '') : ' class="inline-block'.($morecss ? ' '.$morecss : '').'"').'>'; // Alt is used for accessibility, title for popup
}

/**
 *	Show a picto called object_picto (generic function)
 *
 *	@param	string	$titlealt			Text on alt and title of image. Alt only if param notitle is set to 1. If text is "TextA:TextB", use Text A on alt and Text B on title.
 *	@param	string	$picto				Name of image to show object_picto (example: user, group, action, bill, contract, propal, product, ...)
 *										For external modules use imagename@mymodule to search into directory "img" of module.
 *	@param	string	$moreatt			Add more attribute on img tag (ie: class="datecallink")
 *	@param	int		$pictoisfullpath	If 1, image path is a full path
 *	@param	int		$srconly			Return only content of the src attribute of img.
 *  @param	int		$notitle			1=Disable tag title. Use it if you add js tooltip, to avoid duplicate tooltip.
 *	@return	string						Return img tag
 *	@see	img_picto(), img_picto_common()
 */
function img_object($titlealt, $picto, $moreatt = '', $pictoisfullpath = false, $srconly = 0, $notitle = 0)
{
	if (strpos($picto, '^') === 0) {
		return img_picto($titlealt, str_replace('^', '', $picto), $moreatt, $pictoisfullpath, $srconly, $notitle);
	} else {
		return img_picto($titlealt, 'object_'.$picto, $moreatt, $pictoisfullpath, $srconly, $notitle);
	}
}

/**
 *	Show weather picto
 *
 *	@param      string		$titlealt         	Text on alt and title of image. Alt only if param notitle is set to 1. If text is "TextA:TextB", use Text A on alt and Text B on title.
 *	@param      string|int	$picto       		Name of image file to show (If no extension provided, we use '.png'). Image must be stored into htdocs/theme/common directory. Or level of meteo image (0-4).
 *	@param		string		$moreatt			Add more attribute on img tag
 *	@param		int			$pictoisfullpath	If 1, image path is a full path
 *  @param      string      $morecss            More CSS
 *	@return     string      					Return img tag
 *  @see        img_object(), img_picto()
 */
function img_weather($titlealt, $picto, $moreatt = '', $pictoisfullpath = 0, $morecss = '')
{
	global $conf;

	if (is_numeric($picto)) {
		//$leveltopicto = array(0=>'weather-clear.png', 1=>'weather-few-clouds.png', 2=>'weather-clouds.png', 3=>'weather-many-clouds.png', 4=>'weather-storm.png');
		//$picto = $leveltopicto[$picto];
		return '<i class="fa fa-weather-level'.$picto.'"></i>';
	} elseif (!preg_match('/(\.png|\.gif)$/i', $picto)) {
		$picto .= '.png';
	}

	$path = DOL_URL_ROOT.'/theme/'.$conf->theme.'/img/weather/'.$picto;

	return img_picto($titlealt, $path, $moreatt, 1, 0, 0, '', $morecss);
}

/**
 *	Show picto (generic function)
 *
 *	@param      string		$titlealt         	Text on alt and title of image. Alt only if param notitle is set to 1. If text is "TextA:TextB", use Text A on alt and Text B on title.
 *	@param      string		$picto       		Name of image file to show (If no extension provided, we use '.png'). Image must be stored into htdocs/theme/common directory.
 *	@param		string		$moreatt			Add more attribute on img tag
 *	@param		int			$pictoisfullpath	If 1, image path is a full path
 *  @param		int			$notitle			1=Disable tag title. Use it if you add js tooltip, to avoid duplicate tooltip.
 *	@return     string      					Return img tag
 *  @see        img_object(), img_picto()
 */
function img_picto_common($titlealt, $picto, $moreatt = '', $pictoisfullpath = 0, $notitle = 0)
{
	global $conf;

	if (!preg_match('/(\.png|\.gif)$/i', $picto)) {
		$picto .= '.png';
	}

	if ($pictoisfullpath) {
		$path = $picto;
	} else {
		$path = DOL_URL_ROOT.'/theme/common/'.$picto;

		if (!empty($conf->global->MAIN_MODULE_CAN_OVERWRITE_COMMONICONS)) {
			$themepath = DOL_DOCUMENT_ROOT.'/theme/'.$conf->theme.'/img/'.$picto;

			if (file_exists($themepath)) {
				$path = $themepath;
			}
		}
	}

	return img_picto($titlealt, $path, $moreatt, 1, 0, $notitle);
}

/**
 *	Show logo action
 *
 *	@param	string		$titlealt       Text on alt and title of image. Alt only if param notitle is set to 1. If text is "TextA:TextB", use Text A on alt and Text B on title.
 *	@param  string		$numaction   	Action id or code to show
 *	@param 	string		$picto      	Name of image file to show ('filenew', ...)
 *                                      If no extension provided, we use '.png'. Image must be stored into theme/xxx/img directory.
 *                                      Example: picto.png                  if picto.png is stored into htdocs/theme/mytheme/img
 *                                      Example: picto.png@mymodule         if picto.png is stored into htdocs/mymodule/img
 *                                      Example: /mydir/mysubdir/picto.png  if picto.png is stored into htdocs/mydir/mysubdir (pictoisfullpath must be set to 1)
 *	@return string      				Return an img tag
 */
function img_action($titlealt, $numaction, $picto = '')
{
	global $langs;

	if (empty($titlealt) || $titlealt == 'default') {
		if ($numaction == '-1' || $numaction == 'ST_NO') {
			$numaction = -1;
			$titlealt = $langs->transnoentitiesnoconv('ChangeDoNotContact');
		} elseif ($numaction == '0' || $numaction == 'ST_NEVER') {
			$numaction = 0;
			$titlealt = $langs->transnoentitiesnoconv('ChangeNeverContacted');
		} elseif ($numaction == '1' || $numaction == 'ST_TODO') {
			$numaction = 1;
			$titlealt = $langs->transnoentitiesnoconv('ChangeToContact');
		} elseif ($numaction == '2' || $numaction == 'ST_PEND') {
			$numaction = 2;
			$titlealt = $langs->transnoentitiesnoconv('ChangeContactInProcess');
		} elseif ($numaction == '3' || $numaction == 'ST_DONE') {
			$numaction = 3;
			$titlealt = $langs->transnoentitiesnoconv('ChangeContactDone');
		} else {
			$titlealt = $langs->transnoentitiesnoconv('ChangeStatus '.$numaction);
			$numaction = 0;
		}
	}
	if (!is_numeric($numaction)) {
		$numaction = 0;
	}

	return img_picto($titlealt, !empty($picto) ? $picto : 'stcomm'.$numaction.'.png');
}

/**
 *  Show pdf logo
 *
 *  @param	string		$titlealt   Text on alt and title of image. Alt only if param notitle is set to 1. If text is "TextA:TextB", use Text A on alt and Text B on title.
 *  @param  int		    $size       Taille de l'icone : 3 = 16x16px , 2 = 14x14px
 *  @return string      			Retourne tag img
 */
function img_pdf($titlealt = 'default', $size = 3)
{
	global $langs;

	if ($titlealt == 'default') {
		$titlealt = $langs->trans('Show');
	}

	return img_picto($titlealt, 'pdf'.$size.'.png');
}

/**
 *	Show logo +
 *
 *	@param	string	$titlealt   Text on alt and title of image. Alt only if param notitle is set to 1. If text is "TextA:TextB", use Text A on alt and Text B on title.
 *	@param  string	$other      Add more attributes on img
 *	@return string      		Return tag img
 */
function img_edit_add($titlealt = 'default', $other = '')
{
	global $langs;

	if ($titlealt == 'default') {
		$titlealt = $langs->trans('Add');
	}

	return img_picto($titlealt, 'edit_add.png', $other);
}
/**
 *	Show logo -
 *
 *	@param	string	$titlealt	Text on alt and title of image. Alt only if param notitle is set to 1. If text is "TextA:TextB", use Text A on alt and Text B on title.
 *	@param  string	$other      Add more attributes on img
 *	@return string      		Return tag img
 */
function img_edit_remove($titlealt = 'default', $other = '')
{
	global $langs;

	if ($titlealt == 'default') {
		$titlealt = $langs->trans('Remove');
	}

	return img_picto($titlealt, 'edit_remove.png', $other);
}

/**
 *	Show logo editer/modifier fiche
 *
 *	@param  string	$titlealt   Text on alt and title of image. Alt only if param notitle is set to 1. If text is "TextA:TextB", use Text A on alt and Text B on title.
 *	@param  integer	$float      If you have to put the style "float: right"
 *	@param  string	$other		Add more attributes on img
 *	@return string      		Return tag img
 */
function img_edit($titlealt = 'default', $float = 0, $other = '')
{
	global $langs;

	if ($titlealt == 'default') {
		$titlealt = $langs->trans('Modify');
	}

	return img_picto($titlealt, 'edit.png', ($float ? 'style="float: '.($langs->tab_translate["DIRECTION"] == 'rtl' ? 'left' : 'right').'"' : "").($other ? ' '.$other : ''));
}

/**
 *	Show logo view card
 *
 *	@param	string	$titlealt   Text on alt and title of image. Alt only if param notitle is set to 1. If text is "TextA:TextB", use Text A on alt and Text B on title.
 *	@param  integer	$float      If you have to put the style "float: right"
 *	@param  string	$other		Add more attributes on img
 *	@return string      		Return tag img
 */
function img_view($titlealt = 'default', $float = 0, $other = 'class="valignmiddle"')
{
	global $langs;

	if ($titlealt == 'default') {
		$titlealt = $langs->trans('View');
	}

	$moreatt = ($float ? 'style="float: right" ' : '').$other;

	return img_picto($titlealt, 'view.png', $moreatt);
}

/**
 *  Show delete logo
 *
 *  @param	string	$titlealt   Text on alt and title of image. Alt only if param notitle is set to 1. If text is "TextA:TextB", use Text A on alt and Text B on title.
 *	@param  string	$other      Add more attributes on img
 *  @param	string	$morecss	More CSS
 *  @return string      		Retourne tag img
 */
function img_delete($titlealt = 'default', $other = 'class="pictodelete"', $morecss = '')
{
	global $langs;

	if ($titlealt == 'default') {
		$titlealt = $langs->trans('Delete');
	}

	return img_picto($titlealt, 'delete.png', $other, false, 0, 0, '', $morecss);
}

/**
 *  Show printer logo
 *
 *  @param  string  $titlealt   Text on alt and title of image. Alt only if param notitle is set to 1. If text is "TextA:TextB", use Text A on alt and Text B on title.
 *  @param  string  $other      Add more attributes on img
 *  @return string              Retourne tag img
 */
function img_printer($titlealt = "default", $other = '')
{
	global $langs;
	if ($titlealt == "default") {
		$titlealt = $langs->trans("Print");
	}
	return img_picto($titlealt, 'printer.png', $other);
}

/**
 *  Show split logo
 *
 *  @param	string	$titlealt   Text on alt and title of image. Alt only if param notitle is set to 1. If text is "TextA:TextB", use Text A on alt and Text B on title.
 *	@param  string	$other      Add more attributes on img
 *  @return string      		Retourne tag img
 */
function img_split($titlealt = 'default', $other = 'class="pictosplit"')
{
	global $langs;

	if ($titlealt == 'default') {
		$titlealt = $langs->trans('Split');
	}

	return img_picto($titlealt, 'split.png', $other);
}

/**
 *	Show help logo with cursor "?"
 *
 * 	@param	int              	$usehelpcursor		1=Use help cursor, 2=Use click pointer cursor, 0=No specific cursor
 * 	@param	int|string	        $usealttitle		Text to use as alt title
 * 	@return string            	           			Return tag img
 */
function img_help($usehelpcursor = 1, $usealttitle = 1)
{
	global $langs;

	if ($usealttitle) {
		if (is_string($usealttitle)) {
			$usealttitle = dol_escape_htmltag($usealttitle);
		} else {
			$usealttitle = $langs->trans('Info');
		}
	}

	return img_picto($usealttitle, 'info.png', 'style="vertical-align: middle;'.($usehelpcursor == 1 ? ' cursor: help' : ($usehelpcursor == 2 ? ' cursor: pointer' : '')).'"');
}

/**
 *	Show info logo
 *
 *	@param	string	$titlealt   Text on alt and title of image. Alt only if param notitle is set to 1. If text is "TextA:TextB", use Text A on alt and Text B on title.
 *	@return string      		Return img tag
 */
function img_info($titlealt = 'default')
{
	global $langs;

	if ($titlealt == 'default') {
		$titlealt = $langs->trans('Informations');
	}

	return img_picto($titlealt, 'info.png', 'style="vertical-align: middle;"');
}

/**
 *	Show warning logo
 *
 *	@param	string	$titlealt   Text on alt and title of image. Alt only if param notitle is set to 1. If text is "TextA:TextB", use Text A on alt and Text B on title.
 *	@param	string	$moreatt	Add more attribute on img tag (For example 'style="float: right"'). If 1, add float: right. Can't be "class" attribute.
 *  @param	string  $morecss	Add more CSS
 *	@return string      		Return img tag
 */
function img_warning($titlealt = 'default', $moreatt = '', $morecss = 'pictowarning')
{
	global $langs;

	if ($titlealt == 'default') {
		$titlealt = $langs->trans('Warning');
	}

	//return '<div class="imglatecoin">'.img_picto($titlealt, 'warning_white.png', 'class="pictowarning valignmiddle"'.($moreatt ? ($moreatt == '1' ? ' style="float: right"' : ' '.$moreatt): '')).'</div>';
	return img_picto($titlealt, 'warning.png', 'class="'.$morecss.'"'.($moreatt ? ($moreatt == '1' ? ' style="float: right"' : ' '.$moreatt) : ''));
}

/**
 *  Show error logo
 *
 *	@param	string	$titlealt   Text on alt and title of image. Alt only if param notitle is set to 1. If text is "TextA:TextB", use Text A on alt and Text B on title.
 *	@return string      		Return img tag
 */
function img_error($titlealt = 'default')
{
	global $langs;

	if ($titlealt == 'default') {
		$titlealt = $langs->trans('Error');
	}

	return img_picto($titlealt, 'error.png');
}

/**
 *	Show next logo
 *
 *	@param	string	$titlealt   Text on alt and title of image. Alt only if param notitle is set to 1. If text is "TextA:TextB", use Text A on alt and Text B on title.
*	@param	string	$moreatt	Add more attribute on img tag (For example 'style="float: right"')
 *	@return string      		Return img tag
 */
function img_next($titlealt = 'default', $moreatt = '')
{
	global $langs;

	if ($titlealt == 'default') {
		$titlealt = $langs->trans('Next');
	}

	//return img_picto($titlealt, 'next.png', $moreatt);
	return '<span class="fa fa-chevron-right paddingright paddingleft" title="'.dol_escape_htmltag($titlealt).'"></span>';
}

/**
 *	Show previous logo
 *
 *	@param	string	$titlealt   Text on alt and title of image. Alt only if param notitle is set to 1. If text is "TextA:TextB", use Text A on alt and Text B on title.
 *	@param	string	$moreatt	Add more attribute on img tag (For example 'style="float: right"')
 *	@return string      		Return img tag
 */
function img_previous($titlealt = 'default', $moreatt = '')
{
	global $langs;

	if ($titlealt == 'default') {
		$titlealt = $langs->trans('Previous');
	}

	//return img_picto($titlealt, 'previous.png', $moreatt);
	return '<span class="fa fa-chevron-left paddingright paddingleft" title="'.dol_escape_htmltag($titlealt).'"></span>';
}

/**
 *	Show down arrow logo
 *
 *	@param	string	$titlealt   Text on alt and title of image. Alt only if param notitle is set to 1. If text is "TextA:TextB", use Text A on alt and Text B on title.
 *	@param  int		$selected   Selected
 *  @param	string	$moreclass	Add more CSS classes
 *	@return string      		Return img tag
 */
function img_down($titlealt = 'default', $selected = 0, $moreclass = '')
{
	global $langs;

	if ($titlealt == 'default') {
		$titlealt = $langs->trans('Down');
	}

	return img_picto($titlealt, ($selected ? '1downarrow_selected.png' : '1downarrow.png'), 'class="imgdown'.($moreclass ? " ".$moreclass : "").'"');
}

/**
 *	Show top arrow logo
 *
 *	@param	string	$titlealt   Text on alt and title of image. Alt only if param notitle is set to 1. If text is "TextA:TextB", use Text A on alt and Text B on title.
 *	@param  int		$selected	Selected
 *  @param	string	$moreclass	Add more CSS classes
 *	@return string      		Return img tag
 */
function img_up($titlealt = 'default', $selected = 0, $moreclass = '')
{
	global $langs;

	if ($titlealt == 'default') {
		$titlealt = $langs->trans('Up');
	}

	return img_picto($titlealt, ($selected ? '1uparrow_selected.png' : '1uparrow.png'), 'class="imgup'.($moreclass ? " ".$moreclass : "").'"');
}

/**
 *	Show left arrow logo
 *
 *	@param	string	$titlealt   Text on alt and title of image. Alt only if param notitle is set to 1. If text is "TextA:TextB", use Text A on alt and Text B on title.
 *	@param  int		$selected	Selected
 *	@param	string	$moreatt	Add more attribute on img tag (For example 'style="float: right"')
 *	@return string      		Return img tag
 */
function img_left($titlealt = 'default', $selected = 0, $moreatt = '')
{
	global $langs;

	if ($titlealt == 'default') {
		$titlealt = $langs->trans('Left');
	}

	return img_picto($titlealt, ($selected ? '1leftarrow_selected.png' : '1leftarrow.png'), $moreatt);
}

/**
 *	Show right arrow logo
 *
 *	@param	string	$titlealt   Text on alt and title of image. Alt only if param notitle is set to 1. If text is "TextA:TextB", use Text A on alt and Text B on title.
 *	@param  int		$selected	Selected
 *	@param	string	$moreatt	Add more attribute on img tag (For example 'style="float: right"')
 *	@return string      		Return img tag
 */
function img_right($titlealt = 'default', $selected = 0, $moreatt = '')
{
	global $langs;

	if ($titlealt == 'default') {
		$titlealt = $langs->trans('Right');
	}

	return img_picto($titlealt, ($selected ? '1rightarrow_selected.png' : '1rightarrow.png'), $moreatt);
}

/**
 *	Show tick logo if allowed
 *
 *	@param	string	$allow		Allow
 *	@param	string	$titlealt   Text on alt and title of image. Alt only if param notitle is set to 1. If text is "TextA:TextB", use Text A on alt and Text B on title.
 *	@return string      		Return img tag
 */
function img_allow($allow, $titlealt = 'default')
{
	global $langs;

	if ($titlealt == 'default') {
		$titlealt = $langs->trans('Active');
	}

	if ($allow == 1) {
		return img_picto($titlealt, 'tick.png');
	}

	return '-';
}

/**
 *	Return image of a credit card according to its brand name
 *
 *	@param  string	$brand		Brand name of credit card
 *  @param  string	$morecss	More CSS
 *	@return string     			Return img tag
 */
function img_credit_card($brand, $morecss = null)
{
	if (is_null($morecss)) {
		$morecss = 'fa-2x';
	}

	if ($brand == 'visa' || $brand == 'Visa') {
		$brand = 'cc-visa';
	} elseif ($brand == 'mastercard' || $brand == 'MasterCard') {
		$brand = 'cc-mastercard';
	} elseif ($brand == 'amex' || $brand == 'American Express') {
		$brand = 'cc-amex';
	} elseif ($brand == 'discover' || $brand == 'Discover') {
		$brand = 'cc-discover';
	} elseif ($brand == 'jcb' || $brand == 'JCB') {
		$brand = 'cc-jcb';
	} elseif ($brand == 'diners' || $brand == 'Diners club') {
		$brand = 'cc-diners-club';
	} elseif (!in_array($brand, array('cc-visa', 'cc-mastercard', 'cc-amex', 'cc-discover', 'cc-jcb', 'cc-diners-club'))) {
		$brand = 'credit-card';
	}

	return '<span class="fa fa-'.$brand.' fa-fw'.($morecss ? ' '.$morecss : '').'"></span>';
}

/**
 *	Show MIME img of a file
 *
 *	@param	string	$file		Filename
 * 	@param	string	$titlealt	Text on alt and title of image. Alt only if param notitle is set to 1. If text is "TextA:TextB", use Text A on alt and Text B on title.
 *  @param	string	$morecss	More css
 *	@return string     			Return img tag
 */
function img_mime($file, $titlealt = '', $morecss = '')
{
	require_once DOL_DOCUMENT_ROOT.'/core/lib/files.lib.php';

	$mimetype = dol_mimetype($file, '', 1);
	$mimeimg = dol_mimetype($file, '', 2);
	$mimefa = dol_mimetype($file, '', 4);

	if (empty($titlealt)) {
		$titlealt = 'Mime type: '.$mimetype;
	}

	//return img_picto_common($titlealt, 'mime/'.$mimeimg, 'class="'.$morecss.'"');
	return '<i class="fa fa-'.$mimefa.' paddingright'.($morecss ? ' '.$morecss : '').'"'.($titlealt ? ' title="'.$titlealt.'"' : '').'></i>';
}


/**
 *  Show search logo
 *
 *  @param	string	$titlealt   Text on alt and title of image. Alt only if param notitle is set to 1. If text is "TextA:TextB", use Text A on alt and Text B on title.
 *	@param  string	$other      Add more attributes on img
 *  @return string      		Retourne tag img
 */
function img_search($titlealt = 'default', $other = '')
{
	global $conf, $langs;

	if ($titlealt == 'default') {
		$titlealt = $langs->trans('Search');
	}

	$img = img_picto($titlealt, 'search.png', $other, false, 1);

	$input = '<input type="image" class="liste_titre" name="button_search" src="'.$img.'" ';
	$input .= 'value="'.dol_escape_htmltag($titlealt).'" title="'.dol_escape_htmltag($titlealt).'" >';

	return $input;
}

/**
 *  Show search logo
 *
 *  @param	string	$titlealt   Text on alt and title of image. Alt only if param notitle is set to 1. If text is "TextA:TextB", use Text A on alt and Text B on title.
 *	@param  string	$other      Add more attributes on img
 *  @return string      		Retourne tag img
 */
function img_searchclear($titlealt = 'default', $other = '')
{
	global $conf, $langs;

	if ($titlealt == 'default') {
		$titlealt = $langs->trans('Search');
	}

	$img = img_picto($titlealt, 'searchclear.png', $other, false, 1);

	$input = '<input type="image" class="liste_titre" name="button_removefilter" src="'.$img.'" ';
	$input .= 'value="'.dol_escape_htmltag($titlealt).'" title="'.dol_escape_htmltag($titlealt).'" >';

	return $input;
}

/**
 *	Show information for admin users or standard users
 *
 *	@param	string	$text				Text info
 *	@param  integer	$infoonimgalt		Info is shown only on alt of star picto, otherwise it is show on output after the star picto
 *	@param	int		$nodiv				No div
 *  @param  string  $admin      	    '1'=Info for admin users. '0'=Info for standard users (change only the look), 'error', 'warning', 'xxx'=Other
 *  @param	string	$morecss			More CSS ('', 'warning', 'error')
 *  @param	string	$textfordropdown	Show a text to click to dropdown the info box.
 *	@return	string						String with info text
 */
function info_admin($text, $infoonimgalt = 0, $nodiv = 0, $admin = '1', $morecss = '', $textfordropdown = '')
{
	global $conf, $langs;

	if ($infoonimgalt) {
		$result = img_picto($text, 'info', 'class="hideonsmartphone'.($morecss ? ' '.$morecss : '').'"');
	} else {
		if (empty($conf->use_javascript_ajax)) {
			$textfordropdown = '';
		}

		$class = (empty($admin) ? 'undefined' : ($admin == '1' ? 'info' : $admin));
		$result = ($nodiv ? '' : '<div class="'.$class.' hideonsmartphone'.($morecss ? ' '.$morecss : '').($textfordropdown ? ' hidden' : '').'">').'<span class="fa fa-info-circle" title="'.dol_escape_htmltag($admin ? $langs->trans('InfoAdmin') : $langs->trans('Note')).'"></span> '.$text.($nodiv ? '' : '</div>');

		if ($textfordropdown) {
			$tmpresult = '<span class="'.$class.'text opacitymedium cursorpointer">'.$langs->trans($textfordropdown).' '.img_picto($langs->trans($textfordropdown), '1downarrow').'</span>';
			$tmpresult .= '<script type="text/javascript">
				jQuery(document).ready(function() {
					jQuery(".'.$class.'text").click(function() {
						console.log("toggle text");
						jQuery(".'.$class.'").toggle();
					});
				});
				</script>';

			$result = $tmpresult.$result;
		}
	}

	return $result;
}


/**
 *  Displays error message system with all the information to facilitate the diagnosis and the escalation of the bugs.
 *  This function must be called when a blocking technical error is encountered.
 *  However, one must try to call it only within php pages, classes must return their error through their property "error".
 *
 *	@param	 	DoliDB|string   $db      	Database handler
 *	@param  	string|string[] $error		String or array of errors strings to show
 *  @param		array           $errors		Array of errors
 *	@return 	void
 *  @see    	dol_htmloutput_errors()
 */
function dol_print_error($db = '', $error = '', $errors = null)
{
	global $conf, $langs, $argv;
	global $dolibarr_main_prod;

	$out = '';
	$syslog = '';

	// If error occurs before the $lang object was loaded
	if (!$langs) {
		require_once DOL_DOCUMENT_ROOT.'/core/class/translate.class.php';
		$langs = new Translate('', $conf);
		$langs->load("main");
	}

	// Load translation files required by the error messages
	$langs->loadLangs(array('main', 'errors'));

	if ($_SERVER['DOCUMENT_ROOT']) {    // Mode web
		$out .= $langs->trans("DolibarrHasDetectedError").".<br>\n";
		if (getDolGlobalInt('MAIN_FEATURES_LEVEL') > 0) {
			$out .= "You use an experimental or develop level of features, so please do NOT report any bugs or vulnerability, except if problem is confirmed after moving option MAIN_FEATURES_LEVEL back to 0.<br>\n";
		}
		$out .= $langs->trans("InformationToHelpDiagnose").":<br>\n";

		$out .= "<b>".$langs->trans("Date").":</b> ".dol_print_date(time(), 'dayhourlog')."<br>\n";
		$out .= "<b>".$langs->trans("Dolibarr").":</b> ".DOL_VERSION." - https://www.dolibarr.org<br>\n";
		if (isset($conf->global->MAIN_FEATURES_LEVEL)) {
			$out .= "<b>".$langs->trans("LevelOfFeature").":</b> ".getDolGlobalInt('MAIN_FEATURES_LEVEL')."<br>\n";
		}
		if (function_exists("phpversion")) {
			$out .= "<b>".$langs->trans("PHP").":</b> ".phpversion()."<br>\n";
		}
		$out .= "<b>".$langs->trans("Server").":</b> ".(isset($_SERVER["SERVER_SOFTWARE"]) ? dol_htmlentities($_SERVER["SERVER_SOFTWARE"], ENT_COMPAT) : '')."<br>\n";
		if (function_exists("php_uname")) {
			$out .= "<b>".$langs->trans("OS").":</b> ".php_uname()."<br>\n";
		}
		$out .= "<b>".$langs->trans("UserAgent").":</b> ".(isset($_SERVER["HTTP_USER_AGENT"]) ? dol_htmlentities($_SERVER["HTTP_USER_AGENT"], ENT_COMPAT) : '')."<br>\n";
		$out .= "<br>\n";
		$out .= "<b>".$langs->trans("RequestedUrl").":</b> ".dol_htmlentities($_SERVER["REQUEST_URI"], ENT_COMPAT)."<br>\n";
		$out .= "<b>".$langs->trans("Referer").":</b> ".(isset($_SERVER["HTTP_REFERER"]) ? dol_htmlentities($_SERVER["HTTP_REFERER"], ENT_COMPAT) : '')."<br>\n";
		$out .= "<b>".$langs->trans("MenuManager").":</b> ".(isset($conf->standard_menu) ? dol_htmlentities($conf->standard_menu, ENT_COMPAT) : '')."<br>\n";
		$out .= "<br>\n";
		$syslog .= "url=".dol_escape_htmltag($_SERVER["REQUEST_URI"]);
		$syslog .= ", query_string=".dol_escape_htmltag($_SERVER["QUERY_STRING"]);
	} else // Mode CLI
	{
		$out .= '> '.$langs->transnoentities("ErrorInternalErrorDetected").":\n".$argv[0]."\n";
		$syslog .= "pid=".dol_getmypid();
	}

	if (!empty($conf->modules)) {
		$out .= "<b>".$langs->trans("Modules").":</b> ".join(', ', $conf->modules)."<br>\n";
	}

	if (is_object($db)) {
		if ($_SERVER['DOCUMENT_ROOT']) {  // Mode web
			$out .= "<b>".$langs->trans("DatabaseTypeManager").":</b> ".$db->type."<br>\n";
			$out .= "<b>".$langs->trans("RequestLastAccessInError").":</b> ".($db->lastqueryerror() ? dol_escape_htmltag($db->lastqueryerror()) : $langs->trans("ErrorNoRequestInError"))."<br>\n";
			$out .= "<b>".$langs->trans("ReturnCodeLastAccessInError").":</b> ".($db->lasterrno() ? dol_escape_htmltag($db->lasterrno()) : $langs->trans("ErrorNoRequestInError"))."<br>\n";
			$out .= "<b>".$langs->trans("InformationLastAccessInError").":</b> ".($db->lasterror() ? dol_escape_htmltag($db->lasterror()) : $langs->trans("ErrorNoRequestInError"))."<br>\n";
			$out .= "<br>\n";
		} else // Mode CLI
		{
			// No dol_escape_htmltag for output, we are in CLI mode
			$out .= '> '.$langs->transnoentities("DatabaseTypeManager").":\n".$db->type."\n";
			$out .= '> '.$langs->transnoentities("RequestLastAccessInError").":\n".($db->lastqueryerror() ? $db->lastqueryerror() : $langs->transnoentities("ErrorNoRequestInError"))."\n";
			$out .= '> '.$langs->transnoentities("ReturnCodeLastAccessInError").":\n".($db->lasterrno() ? $db->lasterrno() : $langs->transnoentities("ErrorNoRequestInError"))."\n";
			$out .= '> '.$langs->transnoentities("InformationLastAccessInError").":\n".($db->lasterror() ? $db->lasterror() : $langs->transnoentities("ErrorNoRequestInError"))."\n";
		}
		$syslog .= ", sql=".$db->lastquery();
		$syslog .= ", db_error=".$db->lasterror();
	}

	if ($error || $errors) {
		$langs->load("errors");

		// Merge all into $errors array
		if (is_array($error) && is_array($errors)) {
			$errors = array_merge($error, $errors);
		} elseif (is_array($error)) {
			$errors = $error;
		} elseif (is_array($errors)) {
			$errors = array_merge(array($error), $errors);
		} else {
			$errors = array_merge(array($error));
		}

		foreach ($errors as $msg) {
			if (empty($msg)) {
				continue;
			}
			if ($_SERVER['DOCUMENT_ROOT']) {  // Mode web
				$out .= "<b>".$langs->trans("Message").":</b> ".dol_escape_htmltag($msg)."<br>\n";
			} else // Mode CLI
			{
				$out .= '> '.$langs->transnoentities("Message").":\n".$msg."\n";
			}
			$syslog .= ", msg=".$msg;
		}
	}
	if (empty($dolibarr_main_prod) && $_SERVER['DOCUMENT_ROOT'] && function_exists('xdebug_print_function_stack') && function_exists('xdebug_call_file')) {
		xdebug_print_function_stack();
		$out .= '<b>XDebug informations:</b>'."<br>\n";
		$out .= 'File: '.xdebug_call_file()."<br>\n";
		$out .= 'Line: '.xdebug_call_line()."<br>\n";
		$out .= 'Function: '.xdebug_call_function()."<br>\n";
		$out .= "<br>\n";
	}

	// Return a http error code if possible
	if (!headers_sent()) {
		http_response_code(500);
	}

	if (empty($dolibarr_main_prod)) {
		print $out;
	} else {
		if (empty($langs->defaultlang)) {
			$langs->setDefaultLang();
		}
		$langs->loadLangs(array("main", "errors")); // Reload main because language may have been set only on previous line so we have to reload files we need.
		// This should not happen, except if there is a bug somewhere. Enabled and check log in such case.
		print 'This website or feature is currently temporarly not available or failed after a technical error.<br><br>This may be due to a maintenance operation. Current status of operation ('.dol_print_date(dol_now(), 'dayhourrfc').') are on next line...<br><br>'."\n";
		print $langs->trans("DolibarrHasDetectedError").'. ';
		print $langs->trans("YouCanSetOptionDolibarrMainProdToZero");
		define("MAIN_CORE_ERROR", 1);
	}

	dol_syslog("Error ".$syslog, LOG_ERR);
}

/**
 * Show a public email and error code to contact if technical error
 *
 * @param	string	$prefixcode		Prefix of public error code
 * @param   string  $errormessage   Complete error message
 * @param	array	$errormessages	Array of error messages
 * @param	string	$morecss		More css
 * @param	string	$email			Email
 * @return	void
 */
function dol_print_error_email($prefixcode, $errormessage = '', $errormessages = array(), $morecss = 'error', $email = '')
{
	global $langs, $conf;

	if (empty($email)) {
		$email = $conf->global->MAIN_INFO_SOCIETE_MAIL;
	}

	$langs->load("errors");
	$now = dol_now();

	print '<br><div class="center login_main_message"><div class="'.$morecss.'">';
	print $langs->trans("ErrorContactEMail", $email, $prefixcode.dol_print_date($now, '%Y%m%d%H%M%S'));
	if ($errormessage) {
		print '<br><br>'.$errormessage;
	}
	if (is_array($errormessages) && count($errormessages)) {
		foreach ($errormessages as $mesgtoshow) {
			print '<br><br>'.$mesgtoshow;
		}
	}
	print '</div></div>';
}

/**
 *	Show title line of an array
 *
 *	@param	string	$name        Label of field
 *	@param	string	$file        Url used when we click on sort picto
 *	@param	string	$field       Field to use for new sorting
 *	@param	string	$begin       ("" by defaut)
 *	@param	string	$moreparam   Add more parameters on sort url links ("" by default)
 *	@param  string	$moreattrib  Options of attribute td ("" by defaut, example: 'align="center"')
 *	@param  string	$sortfield   Current field used to sort
 *	@param  string	$sortorder   Current sort order
 *  @param	string	$prefix		 Prefix for css. Use space after prefix to add your own CSS tag.
 *  @param	string	$tooltip	 Tooltip
 *  @param	string	$forcenowrapcolumntitle		No need for use 'wrapcolumntitle' css style
 *	@return	void
 */
function print_liste_field_titre($name, $file = "", $field = "", $begin = "", $moreparam = "", $moreattrib = "", $sortfield = "", $sortorder = "", $prefix = "", $tooltip = "", $forcenowrapcolumntitle = 0)
{
	print getTitleFieldOfList($name, 0, $file, $field, $begin, $moreparam, $moreattrib, $sortfield, $sortorder, $prefix, 0, $tooltip, $forcenowrapcolumntitle);
}

/**
 *	Get title line of an array
 *
 *	@param	string	$name        		Translation key of field to show or complete HTML string to show
 *	@param	int		$thead		 		0=To use with standard table format, 1=To use inside <thead><tr>, 2=To use with <div>
 *	@param	string	$file        		Url used when we click on sort picto
 *	@param	string	$field       		Field to use for new sorting. Empty if this field is not sortable. Example "t.abc" or "t.abc,t.def"
 *	@param	string	$begin       		("" by defaut)
 *	@param	string	$moreparam   		Add more parameters on sort url links ("" by default)
 *	@param  string	$moreattrib  		Add more attributes on th ("" by defaut, example: 'align="center"'). To add more css class, use param $prefix.
 *	@param  string	$sortfield   		Current field used to sort (Ex: 'd.datep,d.id')
 *	@param  string	$sortorder   		Current sort order (Ex: 'asc,desc')
 *  @param	string	$prefix		 		Prefix for css. Use space after prefix to add your own CSS tag, for example 'mycss '.
 *  @param	string	$disablesortlink	1=Disable sort link
 *  @param	string	$tooltip	 		Tooltip
 *  @param	string	$forcenowrapcolumntitle		No need for use 'wrapcolumntitle' css style
 *	@return	string
 */
function getTitleFieldOfList($name, $thead = 0, $file = "", $field = "", $begin = "", $moreparam = "", $moreattrib = "", $sortfield = "", $sortorder = "", $prefix = "", $disablesortlink = 0, $tooltip = '', $forcenowrapcolumntitle = 0)
{
	global $conf, $langs, $form;
	//print "$name, $file, $field, $begin, $options, $moreattrib, $sortfield, $sortorder<br>\n";

	if ($moreattrib == 'class="right"') {
		$prefix .= 'right '; // For backward compatibility
	}

	$sortorder = strtoupper($sortorder);
	$out = '';
	$sortimg = '';

	$tag = 'th';
	if ($thead == 2) {
		$tag = 'div';
	}

	$tmpsortfield = explode(',', $sortfield);
	$sortfield1 = trim($tmpsortfield[0]); // If $sortfield is 'd.datep,d.id', it becomes 'd.datep'
	$tmpfield = explode(',', $field);
	$field1 = trim($tmpfield[0]); // If $field is 'd.datep,d.id', it becomes 'd.datep'

	if (empty($conf->global->MAIN_DISABLE_WRAPPING_ON_COLUMN_TITLE) && empty($forcenowrapcolumntitle)) {
		$prefix = 'wrapcolumntitle '.$prefix;
	}

	//var_dump('field='.$field.' field1='.$field1.' sortfield='.$sortfield.' sortfield1='.$sortfield1);
	// If field is used as sort criteria we use a specific css class liste_titre_sel
	// Example if (sortfield,field)=("nom","xxx.nom") or (sortfield,field)=("nom","nom")
	$liste_titre = 'liste_titre';
	if ($field1 && ($sortfield1 == $field1 || $sortfield1 == preg_replace("/^[^\.]+\./", "", $field1))) {
		$liste_titre = 'liste_titre_sel';
	}
	$out .= '<'.$tag.' class="'.$prefix.$liste_titre.'" '.$moreattrib;
	//$out .= (($field && empty($conf->global->MAIN_DISABLE_WRAPPING_ON_COLUMN_TITLE) && preg_match('/^[a-zA-Z_0-9\s\.\-:&;]*$/', $name)) ? ' title="'.dol_escape_htmltag($langs->trans($name)).'"' : '');
	$out .= ($name && empty($conf->global->MAIN_DISABLE_WRAPPING_ON_COLUMN_TITLE) && empty($forcenowrapcolumntitle) && !dol_textishtml($name)) ? ' title="'.dol_escape_htmltag($langs->trans($name)).'"' : '';
	$out .= '>';

	if (empty($thead) && $field && empty($disablesortlink)) {    // If this is a sort field
		$options = preg_replace('/sortfield=([a-zA-Z0-9,\s\.]+)/i', '', (is_scalar($moreparam) ? $moreparam : ''));
		$options = preg_replace('/sortorder=([a-zA-Z0-9,\s\.]+)/i', '', $options);
		$options = preg_replace('/&+/i', '&', $options);
		if (!preg_match('/^&/', $options)) {
			$options = '&'.$options;
		}

		$sortordertouseinlink = '';
		if ($field1 != $sortfield1) { // We are on another field than current sorted field
			if (preg_match('/^DESC/i', $sortorder)) {
				$sortordertouseinlink .= str_repeat('desc,', count(explode(',', $field)));
			} else // We reverse the var $sortordertouseinlink
			{
				$sortordertouseinlink .= str_repeat('asc,', count(explode(',', $field)));
			}
		} else // We are on field that is the first current sorting criteria
		{
			if (preg_match('/^ASC/i', $sortorder)) {	// We reverse the var $sortordertouseinlink
				$sortordertouseinlink .= str_repeat('desc,', count(explode(',', $field)));
			} else {
				$sortordertouseinlink .= str_repeat('asc,', count(explode(',', $field)));
			}
		}
		$sortordertouseinlink = preg_replace('/,$/', '', $sortordertouseinlink);
		$out .= '<a class="reposition" href="'.$file.'?sortfield='.$field.'&sortorder='.$sortordertouseinlink.'&begin='.$begin.$options.'"';
		//$out .= (empty($conf->global->MAIN_DISABLE_WRAPPING_ON_COLUMN_TITLE) ? ' title="'.dol_escape_htmltag($langs->trans($name)).'"' : '');
		$out .= '>';
	}

	if ($tooltip) {
		// You can also use 'TranslationString:keyfortooltiponlick' for a tooltip on click.
		$tmptooltip = explode(':', $tooltip);
		$out .= $form->textwithpicto($langs->trans($name), $langs->trans($tmptooltip[0]), 1, 'help', '', 0, 3, (empty($tmptooltip[1]) ? '' : 'extra_'.str_replace('.', '_', $field).'_'.$tmptooltip[1]));
	} else {
		$out .= $langs->trans($name);
	}

	if (empty($thead) && $field && empty($disablesortlink)) {    // If this is a sort field
		$out .= '</a>';
	}

	if (empty($thead) && $field) {    // If this is a sort field
		$options = preg_replace('/sortfield=([a-zA-Z0-9,\s\.]+)/i', '', (is_scalar($moreparam) ? $moreparam : ''));
		$options = preg_replace('/sortorder=([a-zA-Z0-9,\s\.]+)/i', '', $options);
		$options = preg_replace('/&+/i', '&', $options);
		if (!preg_match('/^&/', $options)) {
			$options = '&'.$options;
		}

		if (!$sortorder || $field1 != $sortfield1) {
			//$out.= '<a href="'.$file.'?sortfield='.$field.'&sortorder=asc&begin='.$begin.$options.'">'.img_down("A-Z",0).'</a>';
			//$out.= '<a href="'.$file.'?sortfield='.$field.'&sortorder=desc&begin='.$begin.$options.'">'.img_up("Z-A",0).'</a>';
		} else {
			if (preg_match('/^DESC/', $sortorder)) {
				//$out.= '<a href="'.$file.'?sortfield='.$field.'&sortorder=asc&begin='.$begin.$options.'">'.img_down("A-Z",0).'</a>';
				//$out.= '<a href="'.$file.'?sortfield='.$field.'&sortorder=desc&begin='.$begin.$options.'">'.img_up("Z-A",1).'</a>';
				$sortimg .= '<span class="nowrap">'.img_up("Z-A", 0, 'paddingleft').'</span>';
			}
			if (preg_match('/^ASC/', $sortorder)) {
				//$out.= '<a href="'.$file.'?sortfield='.$field.'&sortorder=asc&begin='.$begin.$options.'">'.img_down("A-Z",1).'</a>';
				//$out.= '<a href="'.$file.'?sortfield='.$field.'&sortorder=desc&begin='.$begin.$options.'">'.img_up("Z-A",0).'</a>';
				$sortimg .= '<span class="nowrap">'.img_down("A-Z", 0, 'paddingleft').'</span>';
			}
		}
	}

	$out .= $sortimg;

	$out .= '</'.$tag.'>';

	return $out;
}

/**
 *	Show a title.
 *
 *	@param	string	$title			Title to show
 *  @return	void
 *  @deprecated						Use load_fiche_titre instead
 *  @see load_fiche_titre()
 */
function print_titre($title)
{
	dol_syslog(__FUNCTION__." is deprecated", LOG_WARNING);

	print '<div class="titre">'.$title.'</div>';
}

/**
 *	Show a title with picto
 *
 *	@param	string	$title				Title to show
 *	@param	string	$mesg				Added message to show on right
 *	@param	string	$picto				Icon to use before title (should be a 32x32 transparent png file)
 *	@param	int		$pictoisfullpath	1=Icon name is a full absolute url of image
 * 	@param	int		$id					To force an id on html objects
 * 	@return	void
 *  @deprecated Use print load_fiche_titre instead
 */
function print_fiche_titre($title, $mesg = '', $picto = 'generic', $pictoisfullpath = 0, $id = '')
{
	print load_fiche_titre($title, $mesg, $picto, $pictoisfullpath, $id);
}

/**
 *	Load a title with picto
 *
 *	@param	string	$titre				Title to show
 *	@param	string	$morehtmlright		Added message to show on right
 *	@param	string	$picto				Icon to use before title (should be a 32x32 transparent png file)
 *	@param	int		$pictoisfullpath	1=Icon name is a full absolute url of image
 * 	@param	string	$id					To force an id on html objects
 *  @param  string  $morecssontable     More css on table
 *	@param	string	$morehtmlcenter		Added message to show on center
 * 	@return	string
 *  @see print_barre_liste()
 */
function load_fiche_titre($titre, $morehtmlright = '', $picto = 'generic', $pictoisfullpath = 0, $id = '', $morecssontable = '', $morehtmlcenter = '')
{
	global $conf;

	$return = '';

	if ($picto == 'setup') {
		$picto = 'generic';
	}

	$return .= "\n";
	$return .= '<table '.($id ? 'id="'.$id.'" ' : '').'class="centpercent notopnoleftnoright table-fiche-title'.($morecssontable ? ' '.$morecssontable : '').'">'; // maring bottom must be same than into print_barre_list
	$return .= '<tr class="titre">';
	if ($picto) {
		$return .= '<td class="nobordernopadding widthpictotitle valignmiddle col-picto">'.img_picto('', $picto, 'class="valignmiddle widthpictotitle pictotitle"', $pictoisfullpath).'</td>';
	}
	$return .= '<td class="nobordernopadding valignmiddle col-title">';
	$return .= '<div class="titre inline-block">'.$titre.'</div>';
	$return .= '</td>';
	if (dol_strlen($morehtmlcenter)) {
		$return .= '<td class="nobordernopadding center valignmiddle">'.$morehtmlcenter.'</td>';
	}
	if (dol_strlen($morehtmlright)) {
		$return .= '<td class="nobordernopadding titre_right wordbreakimp right valignmiddle">'.$morehtmlright.'</td>';
	}
	$return .= '</tr></table>'."\n";

	return $return;
}

/**
 *	Print a title with navigation controls for pagination
 *
 *	@param	string	    $titre				Title to show (required)
 *	@param	int   	    $page				Numero of page to show in navigation links (required)
 *	@param	string	    $file				Url of page (required)
 *	@param	string	    $options         	More parameters for links ('' by default, does not include sortfield neither sortorder). Value must be 'urlencoded' before calling function.
 *	@param	string    	$sortfield       	Field to sort on ('' by default)
 *	@param	string	    $sortorder       	Order to sort ('' by default)
 *	@param	string	    $morehtmlcenter     String in the middle ('' by default). We often find here string $massaction comming from $form->selectMassAction()
 *	@param	int		    $num				Number of records found by select with limit+1
 *	@param	int|string  $totalnboflines		Total number of records/lines for all pages (if known). Use a negative value of number to not show number. Use '' if unknown.
 *	@param	string	    $picto				Icon to use before title (should be a 32x32 transparent png file)
 *	@param	int		    $pictoisfullpath	1=Icon name is a full absolute url of image
 *  @param	string	    $morehtmlright		More html to show (after arrows)
 *  @param  string      $morecss            More css to the table
 *  @param  int         $limit              Max number of lines (-1 = use default, 0 = no limit, > 0 = limit).
 *  @param  int         $hideselectlimit    Force to hide select limit
 *  @param  int         $hidenavigation     Force to hide all navigation tools
 *  @param  int			$pagenavastextinput 1=Do not suggest list of pages to navigate but suggest the page number into an input field.
 *  @param	string		$morehtmlrightbeforearrow	More html to show (before arrows)
 *	@return	void
 */
function print_barre_liste($titre, $page, $file, $options = '', $sortfield = '', $sortorder = '', $morehtmlcenter = '', $num = -1, $totalnboflines = '', $picto = 'generic', $pictoisfullpath = 0, $morehtmlright = '', $morecss = '', $limit = -1, $hideselectlimit = 0, $hidenavigation = 0, $pagenavastextinput = 0, $morehtmlrightbeforearrow = '')
{
	global $conf, $langs;

	$savlimit = $limit;
	$savtotalnboflines = $totalnboflines;
	$totalnboflines = abs((int) $totalnboflines);

	if ($picto == 'setup') {
		$picto = 'title_setup.png';
	}
	if (($conf->browser->name == 'ie') && $picto == 'generic') {
		$picto = 'title.gif';
	}
	if ($limit < 0) {
		$limit = $conf->liste_limit;
	}
	if ($savlimit != 0 && (($num > $limit) || ($num == -1) || ($limit == 0))) {
		$nextpage = 1;
	} else {
		$nextpage = 0;
	}
	//print 'totalnboflines='.$totalnboflines.'-savlimit='.$savlimit.'-limit='.$limit.'-num='.$num.'-nextpage='.$nextpage;

	print "\n";
	print "<!-- Begin title -->\n";
	print '<table class="centpercent notopnoleftnoright table-fiche-title'.($morecss ? ' '.$morecss : '').'"><tr>'; // maring bottom must be same than into load_fiche_tire

	// Left

	if ($picto && $titre) {
		print '<td class="nobordernopadding widthpictotitle valignmiddle col-picto">'.img_picto('', $picto, 'class="valignmiddle pictotitle widthpictotitle"', $pictoisfullpath).'</td>';
	}
	print '<td class="nobordernopadding valignmiddle col-title">';
	print '<div class="titre inline-block">'.$titre;
	if (!empty($titre) && $savtotalnboflines >= 0 && (string) $savtotalnboflines != '') {
		print '<span class="opacitymedium colorblack paddingleft">('.$totalnboflines.')</span>';
	}
	print '</div></td>';

	// Center
	if ($morehtmlcenter) {
		print '<td class="nobordernopadding center valignmiddle">'.$morehtmlcenter.'</td>';
	}

	// Right
	print '<td class="nobordernopadding valignmiddle right">';
	print '<input type="hidden" name="pageplusoneold" value="'.((int) $page + 1).'">';
	if ($sortfield) {
		$options .= "&sortfield=".urlencode($sortfield);
	}
	if ($sortorder) {
		$options .= "&sortorder=".urlencode($sortorder);
	}
	// Show navigation bar
	$pagelist = '';
	if ($savlimit != 0 && ($page > 0 || $num > $limit)) {
		if ($totalnboflines) {	// If we know total nb of lines
			// Define nb of extra page links before and after selected page + ... + first or last
			$maxnbofpage = (empty($conf->dol_optimize_smallscreen) ? 4 : 0);

			if ($limit > 0) {
				$nbpages = ceil($totalnboflines / $limit);
			} else {
				$nbpages = 1;
			}
			$cpt = ($page - $maxnbofpage);
			if ($cpt < 0) {
				$cpt = 0;
			}

			if ($cpt >= 1) {
				if (empty($pagenavastextinput)) {
					$pagelist .= '<li class="pagination"><a href="'.$file.'?page=0'.$options.'">1</a></li>';
					if ($cpt > 2) {
						$pagelist .= '<li class="pagination"><span class="inactive">...</span></li>';
					} elseif ($cpt == 2) {
						$pagelist .= '<li class="pagination"><a href="'.$file.'?page=1'.$options.'">2</a></li>';
					}
				}
			}

			do {
				if ($pagenavastextinput) {
					if ($cpt == $page) {
						$pagelist .= '<li class="pagination"><input type="text" class="width25 center pageplusone" name="pageplusone" value="'.($page + 1).'"></li>';
						$pagelist .= '/';
					}
				} else {
					if ($cpt == $page) {
						$pagelist .= '<li class="pagination"><span class="active">'.($page + 1).'</span></li>';
					} else {
						$pagelist .= '<li class="pagination"><a href="'.$file.'?page='.$cpt.$options.'">'.($cpt + 1).'</a></li>';
					}
				}
				$cpt++;
			} while ($cpt < $nbpages && $cpt <= ($page + $maxnbofpage));

			if (empty($pagenavastextinput)) {
				if ($cpt < $nbpages) {
					if ($cpt < $nbpages - 2) {
						$pagelist .= '<li class="pagination"><span class="inactive">...</span></li>';
					} elseif ($cpt == $nbpages - 2) {
						$pagelist .= '<li class="pagination"><a href="'.$file.'?page='.($nbpages - 2).$options.'">'.($nbpages - 1).'</a></li>';
					}
					$pagelist .= '<li class="pagination"><a href="'.$file.'?page='.($nbpages - 1).$options.'">'.$nbpages.'</a></li>';
				}
			} else {
				//var_dump($page.' '.$cpt.' '.$nbpages);
				$pagelist .= '<li class="pagination paginationlastpage"><a href="'.$file.'?page='.($nbpages - 1).$options.'">'.$nbpages.'</a></li>';
			}
		} else {
			$pagelist .= '<li class="pagination"><span class="active">'.($page + 1)."</li>";
		}
	}

	if ($savlimit || $morehtmlright || $morehtmlrightbeforearrow) {
		print_fleche_navigation($page, $file, $options, $nextpage, $pagelist, $morehtmlright, $savlimit, $totalnboflines, $hideselectlimit, $morehtmlrightbeforearrow); // output the div and ul for previous/last completed with page numbers into $pagelist
	}

	// js to autoselect page field on focus
	if ($pagenavastextinput) {
		print ajax_autoselect('.pageplusone');
	}

	print '</td>';

	print '</tr></table>'."\n";
	print "<!-- End title -->\n\n";
}

/**
 *	Function to show navigation arrows into lists
 *
 *	@param	int				$page				Number of page
 *	@param	string			$file				Page URL (in most cases provided with $_SERVER["PHP_SELF"])
 *	@param	string			$options         	Other url parameters to propagate ("" by default, may include sortfield and sortorder)
 *	@param	integer			$nextpage	    	Do we show a next page button
 *	@param	string			$betweenarrows		HTML content to show between arrows. MUST contains '<li> </li>' tags or '<li><span> </span></li>'.
 *  @param	string			$afterarrows		HTML content to show after arrows. Must NOT contains '<li> </li>' tags.
 *  @param  int             $limit              Max nb of record to show  (-1 = no combo with limit, 0 = no limit, > 0 = limit)
 *	@param	int		        $totalnboflines		Total number of records/lines for all pages (if known)
 *  @param  int             $hideselectlimit    Force to hide select limit
 *  @param	string			$beforearrows		HTML content to show before arrows. Must NOT contains '<li> </li>' tags.
 *	@return	void
 */
function print_fleche_navigation($page, $file, $options = '', $nextpage = 0, $betweenarrows = '', $afterarrows = '', $limit = -1, $totalnboflines = 0, $hideselectlimit = 0, $beforearrows = '')
{
	global $conf, $langs;

	print '<div class="pagination"><ul>';
	if ($beforearrows) {
		print '<li class="paginationbeforearrows">';
		print $beforearrows;
		print '</li>';
	}
	if ((int) $limit > 0 && empty($hideselectlimit)) {
		$pagesizechoices = '10:10,15:15,20:20,30:30,40:40,50:50,100:100,250:250,500:500,1000:1000,5000:5000,25000:25000';
		//$pagesizechoices.=',0:'.$langs->trans("All");     // Not yet supported
		//$pagesizechoices.=',2:2';
		if (!empty($conf->global->MAIN_PAGESIZE_CHOICES)) {
			$pagesizechoices = $conf->global->MAIN_PAGESIZE_CHOICES;
		}

		print '<li class="pagination">';
		print '<select class="flat selectlimit" name="limit" title="'.dol_escape_htmltag($langs->trans("MaxNbOfRecordPerPage")).'">';
		$tmpchoice = explode(',', $pagesizechoices);
		$tmpkey = $limit.':'.$limit;
		if (!in_array($tmpkey, $tmpchoice)) {
			$tmpchoice[] = $tmpkey;
		}
		$tmpkey = $conf->liste_limit.':'.$conf->liste_limit;
		if (!in_array($tmpkey, $tmpchoice)) {
			$tmpchoice[] = $tmpkey;
		}
		asort($tmpchoice, SORT_NUMERIC);
		foreach ($tmpchoice as $val) {
			$selected = '';
			$tmp = explode(':', $val);
			$key = $tmp[0];
			$val = $tmp[1];
			if ($key != '' && $val != '') {
				if ((int) $key == (int) $limit) {
					$selected = ' selected="selected"';
				}
				print '<option name="'.$key.'"'.$selected.'>'.dol_escape_htmltag($val).'</option>'."\n";
			}
		}
		print '</select>';
		if ($conf->use_javascript_ajax) {
			print '<!-- JS CODE TO ENABLE select limit to launch submit of page -->
            		<script>
                	jQuery(document).ready(function () {
            	  		jQuery(".selectlimit").change(function() {
                            console.log("Change limit. Send submit");
                            $(this).parents(\'form:first\').submit();
            	  		});
                	});
            		</script>
                ';
		}
		print '</li>';
	}
	if ($page > 0) {
		print '<li class="pagination paginationpage paginationpageleft"><a class="paginationprevious" href="'.$file.'?page='.($page - 1).$options.'"><i class="fa fa-chevron-left" title="'.dol_escape_htmltag($langs->trans("Previous")).'"></i></a></li>';
	}
	if ($betweenarrows) {
		print '<!--<div class="betweenarrows nowraponall inline-block">-->';
		print $betweenarrows;
		print '<!--</div>-->';
	}
	if ($nextpage > 0) {
		print '<li class="pagination paginationpage paginationpageright"><a class="paginationnext" href="'.$file.'?page='.($page + 1).$options.'"><i class="fa fa-chevron-right" title="'.dol_escape_htmltag($langs->trans("Next")).'"></i></a></li>';
	}
	if ($afterarrows) {
		print '<li class="paginationafterarrows">';
		print $afterarrows;
		print '</li>';
	}
	print '</ul></div>'."\n";
}


/**
 *	Return a string with VAT rate label formated for view output
 *	Used into pdf and HTML pages
 *
 *	@param	string	$rate			Rate value to format ('19.6', '19,6', '19.6%', '19,6%', '19.6 (CODEX)', ...)
 *  @param	boolean	$addpercent		Add a percent % sign in output
 *	@param	int		$info_bits		Miscellaneous information on vat (0=Default, 1=French NPR vat)
 *	@param	int		$usestarfornpr	-1=Never show, 0 or 1=Use '*' for NPR vat rates
 *  @return	string					String with formated amounts ('19,6' or '19,6%' or '8.5% (NPR)' or '8.5% *' or '19,6 (CODEX)')
 */
function vatrate($rate, $addpercent = false, $info_bits = 0, $usestarfornpr = 0)
{
	$morelabel = '';

	if (preg_match('/%/', $rate)) {
		$rate = str_replace('%', '', $rate);
		$addpercent = true;
	}
	if (preg_match('/\((.*)\)/', $rate, $reg)) {
		$morelabel = ' ('.$reg[1].')';
		$rate = preg_replace('/\s*'.preg_quote($morelabel, '/').'/', '', $rate);
	}
	if (preg_match('/\*/', $rate)) {
		$rate = str_replace('*', '', $rate);
		$info_bits |= 1;
	}

	// If rate is '9/9/9' we don't change it.  If rate is '9.000' we apply price()
	if (!preg_match('/\//', $rate)) {
		$ret = price($rate, 0, '', 0, 0).($addpercent ? '%' : '');
	} else {
		// TODO Split on / and output with a price2num to have clean numbers without ton of 000.
		$ret = $rate.($addpercent ? '%' : '');
	}
	if (($info_bits & 1) && $usestarfornpr >= 0) {
		$ret .= ' *';
	}
	$ret .= $morelabel;
	return $ret;
}


/**
 *		Function to format a value into an amount for visual output
 *		Function used into PDF and HTML pages
 *
 *		@param	float				$amount			Amount to format
 *		@param	integer				$form			Type of format, HTML or not (not by default)
 *		@param	Translate|string	$outlangs		Object langs for output
 *		@param	int					$trunc			1=Truncate if there is more decimals than MAIN_MAX_DECIMALS_SHOWN (default), 0=Does not truncate. Deprecated because amount are rounded (to unit or total amount accurancy) before beeing inserted into database or after a computation, so this parameter should be useless.
 *		@param	int					$rounding		Minimum number of decimal to show. If 0, no change, if -1, we use min($conf->global->MAIN_MAX_DECIMALS_UNIT,$conf->global->MAIN_MAX_DECIMALS_TOT)
 *		@param	int					$forcerounding	Force the number of decimal to forcerounding decimal (-1=do not force)
 *		@param	string				$currency_code	To add currency symbol (''=add nothing, 'auto'=Use default currency, 'XXX'=add currency symbols for XXX currency)
 *		@return	string								String with formated amount
 *
 *		@see	price2num()							Revert function of price
 */
function price($amount, $form = 0, $outlangs = '', $trunc = 1, $rounding = -1, $forcerounding = -1, $currency_code = '')
{
	global $langs, $conf;

	// Clean parameters
	if (empty($amount)) {
		$amount = 0; // To have a numeric value if amount not defined or = ''
	}
	$amount = (is_numeric($amount) ? $amount : 0); // Check if amount is numeric, for example, an error occured when amount value = o (letter) instead 0 (number)
	if ($rounding < 0) {
		$rounding = min($conf->global->MAIN_MAX_DECIMALS_UNIT, $conf->global->MAIN_MAX_DECIMALS_TOT);
	}
	$nbdecimal = $rounding;

	// Output separators by default (french)
	$dec = ',';
	$thousand = ' ';

	// If $outlangs not forced, we use use language
	if (!is_object($outlangs)) {
		$outlangs = $langs;
	}

	if ($outlangs->transnoentitiesnoconv("SeparatorDecimal") != "SeparatorDecimal") {
		$dec = $outlangs->transnoentitiesnoconv("SeparatorDecimal");
	}
	if ($outlangs->transnoentitiesnoconv("SeparatorThousand") != "SeparatorThousand") {
		$thousand = $outlangs->transnoentitiesnoconv("SeparatorThousand");
	}
	if ($thousand == 'None') {
		$thousand = '';
	} elseif ($thousand == 'Space') {
		$thousand = ' ';
	}
	//print "outlangs=".$outlangs->defaultlang." amount=".$amount." html=".$form." trunc=".$trunc." nbdecimal=".$nbdecimal." dec='".$dec."' thousand='".$thousand."'<br>";

	//print "amount=".$amount."-";
	$amount = str_replace(',', '.', $amount); // should be useless
	//print $amount."-";
	$datas = explode('.', $amount);
	$decpart = isset($datas[1]) ? $datas[1] : '';
	$decpart = preg_replace('/0+$/i', '', $decpart); // Supprime les 0 de fin de partie decimale
	//print "decpart=".$decpart."<br>";
	$end = '';

	// We increase nbdecimal if there is more decimal than asked (to not loose information)
	if (dol_strlen($decpart) > $nbdecimal) {
		$nbdecimal = dol_strlen($decpart);
	}
	// Si on depasse max
	if ($trunc && $nbdecimal > $conf->global->MAIN_MAX_DECIMALS_SHOWN) {
		$nbdecimal = $conf->global->MAIN_MAX_DECIMALS_SHOWN;
		if (preg_match('/\.\.\./i', $conf->global->MAIN_MAX_DECIMALS_SHOWN)) {
			// Si un affichage est tronque, on montre des ...
			$end = '...';
		}
	}

	// If force rounding
	if ($forcerounding >= 0) {
		$nbdecimal = $forcerounding;
	}

	// Format number
	$output = number_format($amount, $nbdecimal, $dec, $thousand);
	if ($form) {
		$output = preg_replace('/\s/', '&nbsp;', $output);
		$output = preg_replace('/\'/', '&#039;', $output);
	}
	// Add symbol of currency if requested
	$cursymbolbefore = $cursymbolafter = '';
	if ($currency_code) {
		if ($currency_code == 'auto') {
			$currency_code = $conf->currency;
		}

		$listofcurrenciesbefore = array('AUD', 'CAD', 'CNY', 'COP', 'CLP', 'GBP', 'HKD', 'MXN', 'PEN', 'USD');
		$listoflanguagesbefore = array('nl_NL');
		if (in_array($currency_code, $listofcurrenciesbefore) || in_array($outlangs->defaultlang, $listoflanguagesbefore)) {
			$cursymbolbefore .= $outlangs->getCurrencySymbol($currency_code);
		} else {
			$tmpcur = $outlangs->getCurrencySymbol($currency_code);
			$cursymbolafter .= ($tmpcur == $currency_code ? ' '.$tmpcur : $tmpcur);
		}
	}
	$output = $cursymbolbefore.$output.$end.($cursymbolafter ? ' ' : '').$cursymbolafter;

	return $output;
}

/**
 *	Function that return a number with universal decimal format (decimal separator is '.') from an amount typed by a user.
 *	Function to use on each input amount before any numeric test or database insert. A better name for this function
 *  should be roundtext2num().
 *
 *	@param	string|float	$amount			Amount to convert/clean or round
 *	@param	string|int		$rounding		''=No rounding
 * 											'MU'=Round to Max unit price (MAIN_MAX_DECIMALS_UNIT)
 *											'MT'=Round to Max for totals with Tax (MAIN_MAX_DECIMALS_TOT)
 *											'MS'=Round to Max for stock quantity (MAIN_MAX_DECIMALS_STOCK)
 *      		                            'CU'=Round to Max unit price of foreign currency accuracy
 *      		                            'CT'=Round to Max for totals with Tax of foreign currency accuracy
 *											Numeric = Nb of digits for rounding (For example 2 for a percentage)
 * 	@param	int				$option			Put 1 if you know that content is already universal format number (so no correction on decimal will be done)
 * 											Put 2 if you know that number is a user input (so we know we have to fix decimal separator).
 *	@return	string							Amount with universal numeric format (Example: '99.99999').
 *											If conversion fails to return a numeric, it returns:
 *											- text unchanged or partial if ($rounding = ''): price2num('W9ç', '', 0)   => '9ç', price2num('W9ç', '', 1)   => 'W9ç', price2num('W9ç', '', 2)   => '9ç'
 *											- '0' if ($rounding is defined):                 price2num('W9ç', 'MT', 0) => '9',  price2num('W9ç', 'MT', 1) => '0',   price2num('W9ç', 'MT', 2) => '9'
 *											Note: The best way to guarantee a numeric value is to add a cast (float) before the price2num().
 *											If amount is null or '', it returns '' if $rounding = '' or '0' if $rounding is defined.
 *
 *	@see    price()							Opposite function of price2num
 */
function price2num($amount, $rounding = '', $option = 0)
{
	global $langs, $conf;

	// Round PHP function does not allow number like '1,234.56' nor '1.234,56' nor '1 234,56'
	// Numbers must be '1234.56'
	// Decimal delimiter for PHP and database SQL requests must be '.'
	$dec = ',';
	$thousand = ' ';
	if ($langs->transnoentitiesnoconv("SeparatorDecimal") != "SeparatorDecimal") {
		$dec = $langs->transnoentitiesnoconv("SeparatorDecimal");
	}
	if ($langs->transnoentitiesnoconv("SeparatorThousand") != "SeparatorThousand") {
		$thousand = $langs->transnoentitiesnoconv("SeparatorThousand");
	}
	if ($thousand == 'None') {
		$thousand = '';
	} elseif ($thousand == 'Space') {
		$thousand = ' ';
	}
	//print "amount=".$amount." html=".$form." trunc=".$trunc." nbdecimal=".$nbdecimal." dec='".$dec."' thousand='".$thousand."'<br>";

	// Convert value to universal number format (no thousand separator, '.' as decimal separator)
	if ($option != 1) {	// If not a PHP number or unknown, we change or clean format
		//print "\n".'PP'.$amount.' - '.$dec.' - '.$thousand.' - '.intval($amount).'<br>';
		if (!is_numeric($amount)) {
			$amount = preg_replace('/[a-zA-Z\/\\\*\(\)\<\>\_]/', '', $amount);
		}

		if ($option == 2 && $thousand == '.' && preg_match('/\.(\d\d\d)$/', (string) $amount)) {	// It means the . is used as a thousand separator and string come from input data, so 1.123 is 1123
			$amount = str_replace($thousand, '', $amount);
		}

		// Convert amount to format with dolibarr dec and thousand (this is because PHP convert a number
		// to format defined by LC_NUMERIC after a calculation and we want source format to be like defined by Dolibarr setup.
		// So if number was already a good number, it is converted into local Dolibarr setup.
		if (is_numeric($amount)) {
			// We put in temps value of decimal ("0.00001"). Works with 0 and 2.0E-5 and 9999.10
			$temps = sprintf("%0.10F", $amount - intval($amount)); // temps=0.0000000000 or 0.0000200000 or 9999.1000000000
			$temps = preg_replace('/([\.1-9])0+$/', '\\1', $temps); // temps=0. or 0.00002 or 9999.1
			$nbofdec = max(0, dol_strlen($temps) - 2); // -2 to remove "0."
			$amount = number_format($amount, $nbofdec, $dec, $thousand);
		}
		//print "QQ".$amount."<br>\n";

		// Now make replace (the main goal of function)
		if ($thousand != ',' && $thousand != '.') {
			$amount = str_replace(',', '.', $amount); // To accept 2 notations for french users
		}

		$amount = str_replace(' ', '', $amount); // To avoid spaces
		$amount = str_replace($thousand, '', $amount); // Replace of thousand before replace of dec to avoid pb if thousand is .
		$amount = str_replace($dec, '.', $amount);

		$amount = preg_replace('/[^0-9\-\.]/', '', $amount);	// Clean non numeric chars (so it clean some UTF8 spaces for example.
	}
	//print ' XX'.$amount.' '.$rounding;

	// Now, $amount is a real PHP float number. We make a rounding if required.
	if ($rounding) {
		$nbofdectoround = '';
		if ($rounding == 'MU') {
			$nbofdectoround = $conf->global->MAIN_MAX_DECIMALS_UNIT;
		} elseif ($rounding == 'MT') {
			$nbofdectoround = $conf->global->MAIN_MAX_DECIMALS_TOT;
		} elseif ($rounding == 'MS') {
			$nbofdectoround = isset($conf->global->MAIN_MAX_DECIMALS_STOCK) ? $conf->global->MAIN_MAX_DECIMALS_STOCK : 5;
		} elseif ($rounding == 'CU') {
			$nbofdectoround = max($conf->global->MAIN_MAX_DECIMALS_UNIT, 8);	// TODO Use param of currency
		} elseif ($rounding == 'CT') {
			$nbofdectoround = max($conf->global->MAIN_MAX_DECIMALS_TOT, 8);		// TODO Use param of currency
		} elseif (is_numeric($rounding)) {
			$nbofdectoround = (int) $rounding;
		}

		//print " RR".$amount.' - '.$nbofdectoround.'<br>';
		if (dol_strlen($nbofdectoround)) {
			$amount = round(is_string($amount) ? (float) $amount : $amount, $nbofdectoround); // $nbofdectoround can be 0.
		} else {
			return 'ErrorBadParameterProvidedToFunction';
		}
		//print ' SS'.$amount.' - '.$nbofdec.' - '.$dec.' - '.$thousand.' - '.$nbofdectoround.'<br>';

		// Convert amount to format with dolibarr dec and thousand (this is because PHP convert a number
		// to format defined by LC_NUMERIC after a calculation and we want source format to be defined by Dolibarr setup.
		if (is_numeric($amount)) {
			// We put in temps value of decimal ("0.00001"). Works with 0 and 2.0E-5 and 9999.10
			$temps = sprintf("%0.10F", $amount - intval($amount)); // temps=0.0000000000 or 0.0000200000 or 9999.1000000000
			$temps = preg_replace('/([\.1-9])0+$/', '\\1', $temps); // temps=0. or 0.00002 or 9999.1
			$nbofdec = max(0, dol_strlen($temps) - 2); // -2 to remove "0."
			$amount = number_format($amount, min($nbofdec, $nbofdectoround), $dec, $thousand); // Convert amount to format with dolibarr dec and thousand
		}
		//print "TT".$amount.'<br>';

		// Always make replace because each math function (like round) replace
		// with local values and we want a number that has a SQL string format x.y
		if ($thousand != ',' && $thousand != '.') {
			$amount = str_replace(',', '.', $amount); // To accept 2 notations for french users
		}

		$amount = str_replace(' ', '', $amount); // To avoid spaces
		$amount = str_replace($thousand, '', $amount); // Replace of thousand before replace of dec to avoid pb if thousand is .
		$amount = str_replace($dec, '.', $amount);

		$amount = preg_replace('/[^0-9\-\.]/', '', $amount);	// Clean non numeric chars (so it clean some UTF8 spaces for example.
	}

	return $amount;
}

/**
 * Output a dimension with best unit
 *
 * @param   float       $dimension      	Dimension
 * @param   int         $unit           	Unit scale of dimension (Example: 0=kg, -3=g, -6=mg, 98=ounce, 99=pound, ...)
 * @param   string      $type           	'weight', 'volume', ...
 * @param   Translate   $outputlangs    	Translate language object
 * @param   int         $round          	-1 = non rounding, x = number of decimal
 * @param   string      $forceunitoutput    'no' or numeric (-3, -6, ...) compared to $unit (In most case, this value is value defined into $conf->global->MAIN_WEIGHT_DEFAULT_UNIT)
 * @param	int			$use_short_label	1=Use short label ('g' instead of 'gram'). Short labels are not translated.
 * @return  string                      	String to show dimensions
 */
function showDimensionInBestUnit($dimension, $unit, $type, $outputlangs, $round = -1, $forceunitoutput = 'no', $use_short_label = 0)
{
	require_once DOL_DOCUMENT_ROOT.'/core/lib/product.lib.php';

	if (($forceunitoutput == 'no' && $dimension < 1 / 10000 && $unit < 90) || (is_numeric($forceunitoutput) && $forceunitoutput == -6)) {
		$dimension = $dimension * 1000000;
		$unit = $unit - 6;
	} elseif (($forceunitoutput == 'no' && $dimension < 1 / 10 && $unit < 90) || (is_numeric($forceunitoutput) && $forceunitoutput == -3)) {
		$dimension = $dimension * 1000;
		$unit = $unit - 3;
	} elseif (($forceunitoutput == 'no' && $dimension > 100000000 && $unit < 90) || (is_numeric($forceunitoutput) && $forceunitoutput == 6)) {
		$dimension = $dimension / 1000000;
		$unit = $unit + 6;
	} elseif (($forceunitoutput == 'no' && $dimension > 100000 && $unit < 90) || (is_numeric($forceunitoutput) && $forceunitoutput == 3)) {
		$dimension = $dimension / 1000;
		$unit = $unit + 3;
	}
	// Special case when we want output unit into pound or ounce
	/* TODO
	if ($unit < 90 && $type == 'weight' && is_numeric($forceunitoutput) && (($forceunitoutput == 98) || ($forceunitoutput == 99))
	{
		$dimension = // convert dimension from standard unit into ounce or pound
		$unit = $forceunitoutput;
	}
	if ($unit > 90 && $type == 'weight' && is_numeric($forceunitoutput) && $forceunitoutput < 90)
	{
		$dimension = // convert dimension from standard unit into ounce or pound
		$unit = $forceunitoutput;
	}*/

	$ret = price($dimension, 0, $outputlangs, 0, 0, $round);
	$ret .= ' '.measuringUnitString(0, $type, $unit, $use_short_label, $outputlangs);

	return $ret;
}


/**
 *	Return localtax rate for a particular vat, when selling a product with vat $vatrate, from a $thirdparty_buyer to a $thirdparty_seller
 *  Note: This function applies same rules than get_default_tva
 *
 * 	@param	float		$vatrate		        Vat rate. Can be '8.5' or '8.5 (VATCODEX)' for example
 * 	@param  int			$local		         	Local tax to search and return (1 or 2 return only tax rate 1 or tax rate 2)
 *  @param  Societe		$thirdparty_buyer    	Object of buying third party
 *  @param	Societe		$thirdparty_seller		Object of selling third party ($mysoc if not defined)
 *  @param	int			$vatnpr					If vat rate is NPR or not
 * 	@return	mixed			   					0 if not found, localtax rate if found
 *  @see get_default_tva()
 */
function get_localtax($vatrate, $local, $thirdparty_buyer = "", $thirdparty_seller = "", $vatnpr = 0)
{
	global $db, $conf, $mysoc;

	if (empty($thirdparty_seller) || !is_object($thirdparty_seller)) {
		$thirdparty_seller = $mysoc;
	}

	dol_syslog("get_localtax tva=".$vatrate." local=".$local." thirdparty_buyer id=".(is_object($thirdparty_buyer) ? $thirdparty_buyer->id : '')."/country_code=".(is_object($thirdparty_buyer) ? $thirdparty_buyer->country_code : '')." thirdparty_seller id=".$thirdparty_seller->id."/country_code=".$thirdparty_seller->country_code." thirdparty_seller localtax1_assuj=".$thirdparty_seller->localtax1_assuj."  thirdparty_seller localtax2_assuj=".$thirdparty_seller->localtax2_assuj);

	$vatratecleaned = $vatrate;
	$reg = array();
	if (preg_match('/^(.*)\s*\((.*)\)$/', $vatrate, $reg)) {     // If vat is "xx (yy)"
		$vatratecleaned = trim($reg[1]);
		$vatratecode = $reg[2];
	}

	/*if ($thirdparty_buyer->country_code != $thirdparty_seller->country_code)
	{
		return 0;
	}*/

	// Some test to guess with no need to make database access
	if ($mysoc->country_code == 'ES') { // For spain localtaxes 1 and 2, tax is qualified if buyer use local tax
		if ($local == 1) {
			if (!$mysoc->localtax1_assuj || (string) $vatratecleaned == "0") {
				return 0;
			}
			if ($thirdparty_seller->id == $mysoc->id) {
				if (!$thirdparty_buyer->localtax1_assuj) {
					return 0;
				}
			} else {
				if (!$thirdparty_seller->localtax1_assuj) {
					return 0;
				}
			}
		}

		if ($local == 2) {
			//if (! $mysoc->localtax2_assuj || (string) $vatratecleaned == "0") return 0;
			if (!$mysoc->localtax2_assuj) {
				return 0; // If main vat is 0, IRPF may be different than 0.
			}
			if ($thirdparty_seller->id == $mysoc->id) {
				if (!$thirdparty_buyer->localtax2_assuj) {
					return 0;
				}
			} else {
				if (!$thirdparty_seller->localtax2_assuj) {
					return 0;
				}
			}
		}
	} else {
		if ($local == 1 && !$thirdparty_seller->localtax1_assuj) {
			return 0;
		}
		if ($local == 2 && !$thirdparty_seller->localtax2_assuj) {
			return 0;
		}
	}

	// For some country MAIN_GET_LOCALTAXES_VALUES_FROM_THIRDPARTY is forced to on.
	if (in_array($mysoc->country_code, array('ES'))) {
		$conf->global->MAIN_GET_LOCALTAXES_VALUES_FROM_THIRDPARTY = 1;
	}

	// Search local taxes
	if (!empty($conf->global->MAIN_GET_LOCALTAXES_VALUES_FROM_THIRDPARTY)) {
		if ($local == 1) {
			if ($thirdparty_seller != $mysoc) {
				if (!isOnlyOneLocalTax($local)) {  // TODO We should provide $vatrate to search on correct line and not always on line with highest vat rate
					return $thirdparty_seller->localtax1_value;
				}
			} else { // i am the seller
				if (!isOnlyOneLocalTax($local)) { // TODO If seller is me, why not always returning this, even if there is only one locatax vat.
					return $conf->global->MAIN_INFO_VALUE_LOCALTAX1;
				}
			}
		}
		if ($local == 2) {
			if ($thirdparty_seller != $mysoc) {
				if (!isOnlyOneLocalTax($local)) {  // TODO We should provide $vatrate to search on correct line and not always on line with highest vat rate
					// TODO We should also return value defined on thirdparty only if defined
					return $thirdparty_seller->localtax2_value;
				}
			} else { // i am the seller
				if (in_array($mysoc->country_code, array('ES'))) {
					return $thirdparty_buyer->localtax2_value;
				} else {
					return $conf->global->MAIN_INFO_VALUE_LOCALTAX2;
				}
			}
		}
	}

	// By default, search value of local tax on line of common tax
	$sql = "SELECT t.localtax1, t.localtax2, t.localtax1_type, t.localtax2_type";
	$sql .= " FROM ".MAIN_DB_PREFIX."c_tva as t, ".MAIN_DB_PREFIX."c_country as c";
	$sql .= " WHERE t.fk_pays = c.rowid AND c.code = '".$db->escape($thirdparty_seller->country_code)."'";
	$sql .= " AND t.taux = ".((float) $vatratecleaned)." AND t.active = 1";
	if (!empty($vatratecode)) {
		$sql .= " AND t.code ='".$db->escape($vatratecode)."'"; // If we have the code, we use it in priority
	} else {
		$sql .= " AND t.recuperableonly = '".$db->escape($vatnpr)."'";
	}

	$resql = $db->query($sql);

	if ($resql) {
		$obj = $db->fetch_object($resql);
		if ($obj) {
			if ($local == 1) {
				return $obj->localtax1;
			} elseif ($local == 2) {
				return $obj->localtax2;
			}
		}
	}

	return 0;
}


/**
 * Return true if LocalTax (1 or 2) is unique.
 * Example: If localtax1 is 5 on line with highest common vat rate, return true
 * Example: If localtax1 is 5:8:15 on line with highest common vat rate, return false
 *
 * @param   int 	$local	Local tax to test (1 or 2)
 * @return  boolean 		True if LocalTax have multiple values, False if not
 */
function isOnlyOneLocalTax($local)
{
	$tax = get_localtax_by_third($local);

	$valors = explode(":", $tax);

	if (count($valors) > 1) {
		return false;
	} else {
		return true;
	}
}

/**
 * Get values of localtaxes (1 or 2) for company country for the common vat with the highest value
 *
 * @param	int		$local 	LocalTax to get
 * @return	number			Values of localtax
 */
function get_localtax_by_third($local)
{
	global $db, $mysoc;
	$sql = "SELECT t.localtax1, t.localtax2 ";
	$sql .= " FROM ".MAIN_DB_PREFIX."c_tva as t inner join ".MAIN_DB_PREFIX."c_country as c ON c.rowid=t.fk_pays";
	$sql .= " WHERE c.code = '".$db->escape($mysoc->country_code)."' AND t.active = 1 AND t.taux=(";
	$sql .= "  SELECT max(tt.taux) FROM ".MAIN_DB_PREFIX."c_tva as tt inner join ".MAIN_DB_PREFIX."c_country as c ON c.rowid=tt.fk_pays";
	$sql .= "  WHERE c.code = '".$db->escape($mysoc->country_code)."' AND tt.active = 1";
	$sql .= "  )";

	$resql = $db->query($sql);
	if ($resql) {
		$obj = $db->fetch_object($resql);
		if ($local == 1) {
			return $obj->localtax1;
		} elseif ($local == 2) {
			return $obj->localtax2;
		}
	}

	return 0;
}


/**
 *  Get tax (VAT) main information from Id.
 *  You can also call getLocalTaxesFromRate() after to get only localtax fields.
 *
 *  @param	int|string  $vatrate		    VAT ID or Rate. Value can be value or the string with code into parenthesis or rowid if $firstparamisid is 1. Example: '8.5' or '8.5 (8.5NPR)' or 123.
 *  @param	Societe	    $buyer         		Company object
 *  @param	Societe	    $seller        		Company object
 *  @param  int         $firstparamisid     1 if first param is id into table (use this if you can)
 *  @return	array       	  				array('rowid'=> , 'code'=> ...)
 *  @see getLocalTaxesFromRate()
 */
function getTaxesFromId($vatrate, $buyer = null, $seller = null, $firstparamisid = 1)
{
	global $db, $mysoc;

	dol_syslog("getTaxesFromId vat id or rate = ".$vatrate);

	// Search local taxes
	$sql = "SELECT t.rowid, t.code, t.taux as rate, t.recuperableonly as npr, t.accountancy_code_sell, t.accountancy_code_buy,";
	$sql .= " t.localtax1, t.localtax1_type, t.localtax2, t.localtax2_type";
	$sql .= " FROM ".MAIN_DB_PREFIX."c_tva as t";
	if ($firstparamisid) {
		$sql .= " WHERE t.rowid = ".(int) $vatrate;
	} else {
		$vatratecleaned = $vatrate;
		$vatratecode = '';
		$reg = array();
		if (preg_match('/^(.*)\s*\((.*)\)$/', $vatrate, $reg)) {      // If vat is "xx (yy)"
			$vatratecleaned = $reg[1];
			$vatratecode = $reg[2];
		}

		$sql .= ", ".MAIN_DB_PREFIX."c_country as c";
		/*if ($mysoc->country_code == 'ES') $sql.= " WHERE t.fk_pays = c.rowid AND c.code = '".$db->escape($buyer->country_code)."'";    // vat in spain use the buyer country ??
		else $sql.= " WHERE t.fk_pays = c.rowid AND c.code = '".$db->escape($seller->country_code)."'";*/
		$sql .= " WHERE t.fk_pays = c.rowid AND c.code = '".$db->escape($seller->country_code)."'";
		$sql .= " AND t.taux = ".((float) $vatratecleaned)." AND t.active = 1";
		if ($vatratecode) {
			$sql .= " AND t.code = '".$db->escape($vatratecode)."'";
		}
	}

	$resql = $db->query($sql);
	if ($resql) {
		$obj = $db->fetch_object($resql);
		if ($obj) {
			return array(
			'rowid'=>$obj->rowid,
			'code'=>$obj->code,
			'rate'=>$obj->rate,
			'localtax1'=>$obj->localtax1,
			'localtax1_type'=>$obj->localtax1_type,
			'localtax2'=>$obj->localtax2,
			'localtax2_type'=>$obj->localtax2_type,
			'npr'=>$obj->npr,
			'accountancy_code_sell'=>$obj->accountancy_code_sell,
			'accountancy_code_buy'=>$obj->accountancy_code_buy
			);
		} else {
			return array();
		}
	} else {
		dol_print_error($db);
	}

	return array();
}

/**
 *  Get type and rate of localtaxes for a particular vat rate/country of a thirdparty.
 *  This does not take into account the seller setup if subject to vat or not, only country.
 *
 *  TODO This function is ALSO called to retrieve type for building PDF. Such call of function must be removed.
 *  Instead this function must be called when adding a line to get the array of possible values for localtax and type, and then
 *  provide the selected value to the function calcul_price_total.
 *
 *  @param	int|string  $vatrate			VAT ID or Rate+Code. Value can be value or the string with code into parenthesis or rowid if $firstparamisid is 1. Example: '8.5' or '8.5 (8.5NPR)' or 123.
 *  @param	int		    $local              Number of localtax (1 or 2, or 0 to return 1 & 2)
 *  @param	Societe	    $buyer         		Company object
 *  @param	Societe	    $seller        		Company object
 *  @param  int         $firstparamisid     1 if first param is ID into table instead of Rate+code (use this if you can)
 *  @return	array    	    				array(localtax_type1(1-6 or 0 if not found), rate localtax1, localtax_type2, rate localtax2, accountancycodecust, accountancycodesupp)
 *  @see getTaxesFromId()
 */
function getLocalTaxesFromRate($vatrate, $local, $buyer, $seller, $firstparamisid = 0)
{
	global $db, $mysoc;

	dol_syslog("getLocalTaxesFromRate vatrate=".$vatrate." local=".$local);

	// Search local taxes
	$sql  = "SELECT t.taux as rate, t.code, t.localtax1, t.localtax1_type, t.localtax2, t.localtax2_type, t.accountancy_code_sell, t.accountancy_code_buy";
	$sql .= " FROM ".MAIN_DB_PREFIX."c_tva as t";
	if ($firstparamisid) {
		$sql .= " WHERE t.rowid = ".(int) $vatrate;
	} else {
		$vatratecleaned = $vatrate;
		$vatratecode = '';
		$reg = array();
		if (preg_match('/^(.*)\s*\((.*)\)$/', $vatrate, $reg)) {     // If vat is "x.x (yy)"
			$vatratecleaned = $reg[1];
			$vatratecode = $reg[2];
		}

		$sql .= ", ".MAIN_DB_PREFIX."c_country as c";
		if ($mysoc->country_code == 'ES') {
			$sql .= " WHERE t.fk_pays = c.rowid AND c.code = '".$db->escape($buyer->country_code)."'"; // local tax in spain use the buyer country ??
		} else {
			$sql .= " WHERE t.fk_pays = c.rowid AND c.code = '".$db->escape(empty($seller->country_code) ? $mysoc->country_code : $seller->country_code)."'";
		}
		$sql .= " AND t.taux = ".((float) $vatratecleaned)." AND t.active = 1";
		if ($vatratecode) {
			$sql .= " AND t.code = '".$db->escape($vatratecode)."'";
		}
	}

	$resql = $db->query($sql);
	if ($resql) {
		$obj = $db->fetch_object($resql);

		if ($obj) {
			$vateratestring = $obj->rate.($obj->code ? ' ('.$obj->code.')' : '');

			if ($local == 1) {
				return array($obj->localtax1_type, get_localtax($vateratestring, $local, $buyer, $seller), $obj->accountancy_code_sell, $obj->accountancy_code_buy);
			} elseif ($local == 2) {
				return array($obj->localtax2_type, get_localtax($vateratestring, $local, $buyer, $seller), $obj->accountancy_code_sell, $obj->accountancy_code_buy);
			} else {
				return array($obj->localtax1_type, get_localtax($vateratestring, 1, $buyer, $seller), $obj->localtax2_type, get_localtax($vateratestring, 2, $buyer, $seller), $obj->accountancy_code_sell, $obj->accountancy_code_buy);
			}
		}
	}

	return array();
}

/**
 *	Return vat rate of a product in a particular country, or default country vat if product is unknown.
 *  Function called by get_default_tva().
 *
 *  @param	int			$idprod          	Id of product or 0 if not a predefined product
 *  @param  Societe		$thirdpartytouse  	Thirdparty with a ->country_code defined (FR, US, IT, ...)
 *	@param	int			$idprodfournprice	Id product_fournisseur_price (for "supplier" proposal/order/invoice)
 *  @return float|string   				    Vat rate to use with format 5.0 or '5.0 (XXX)'
 *  @see get_product_localtax_for_country()
 */
function get_product_vat_for_country($idprod, $thirdpartytouse, $idprodfournprice = 0)
{
	global $db, $conf, $mysoc;

	require_once DOL_DOCUMENT_ROOT.'/product/class/product.class.php';

	$ret = 0;
	$found = 0;

	if ($idprod > 0) {
		// Load product
		$product = new Product($db);
		$result = $product->fetch($idprod);

		if ($mysoc->country_code == $thirdpartytouse->country_code) { // If country to consider is ours
			if ($idprodfournprice > 0) {     // We want vat for product for a "supplier" object
				$product->get_buyprice($idprodfournprice, 0, 0, 0);
				$ret = $product->vatrate_supplier;
				if ($product->default_vat_code) {
					$ret .= ' ('.$product->default_vat_code.')';
				}
			} else {
				$ret = $product->tva_tx; // Default vat of product we defined
				if ($product->default_vat_code) {
					$ret .= ' ('.$product->default_vat_code.')';
				}
			}
			$found = 1;
		} else {
			// TODO Read default product vat according to product and another countrycode.
			// Vat for couple anothercountrycode/product is data that is not managed and store yet, so we will fallback on next rule.
		}
	}

	if (!$found) {
		if (empty($conf->global->MAIN_VAT_DEFAULT_IF_AUTODETECT_FAILS)) {
			// If vat of product for the country not found or not defined, we return the first higher vat of country.
			$sql = "SELECT t.taux as vat_rate, t.code as default_vat_code";
			$sql .= " FROM ".MAIN_DB_PREFIX."c_tva as t, ".MAIN_DB_PREFIX."c_country as c";
			$sql .= " WHERE t.active=1 AND t.fk_pays = c.rowid AND c.code='".$db->escape($thirdpartytouse->country_code)."'";
			$sql .= " ORDER BY t.taux DESC, t.code ASC, t.recuperableonly ASC";
			$sql .= $db->plimit(1);

			$resql = $db->query($sql);
			if ($resql) {
				$obj = $db->fetch_object($resql);
				if ($obj) {
					$ret = $obj->vat_rate;
					if ($obj->default_vat_code) {
						$ret .= ' ('.$obj->default_vat_code.')';
					}
				}
				$db->free($resql);
			} else {
				dol_print_error($db);
			}
		} else {
			$ret = $conf->global->MAIN_VAT_DEFAULT_IF_AUTODETECT_FAILS; // Forced value if autodetect fails
		}
	}

	dol_syslog("get_product_vat_for_country: ret=".$ret);
	return $ret;
}

/**
 *	Return localtax vat rate of a product in a particular country or default country vat if product is unknown
 *
 *  @param	int		$idprod         		Id of product
 *  @param  int		$local          		1 for localtax1, 2 for localtax 2
 *  @param  Societe	$thirdpartytouse    	Thirdparty with a ->country_code defined (FR, US, IT, ...)
 *  @return int             				<0 if KO, Vat rate if OK
 *  @see get_product_vat_for_country()
 */
function get_product_localtax_for_country($idprod, $local, $thirdpartytouse)
{
	global $db, $mysoc;

	if (!class_exists('Product')) {
		require_once DOL_DOCUMENT_ROOT.'/product/class/product.class.php';
	}

	$ret = 0;
	$found = 0;

	if ($idprod > 0) {
		// Load product
		$product = new Product($db);
		$result = $product->fetch($idprod);

		if ($mysoc->country_code == $thirdpartytouse->country_code) { // If selling country is ours
			/* Not defined yet, so we don't use this
			if ($local==1) $ret=$product->localtax1_tx;
			elseif ($local==2) $ret=$product->localtax2_tx;
			$found=1;
			*/
		} else {
			// TODO Read default product vat according to product and another countrycode.
			// Vat for couple anothercountrycode/product is data that is not managed and store yet, so we will fallback on next rule.
		}
	}

	if (!$found) {
		// If vat of product for the country not found or not defined, we return higher vat of country.
		$sql = "SELECT taux as vat_rate, localtax1, localtax2";
		$sql .= " FROM ".MAIN_DB_PREFIX."c_tva as t, ".MAIN_DB_PREFIX."c_country as c";
		$sql .= " WHERE t.active=1 AND t.fk_pays = c.rowid AND c.code='".$db->escape($thirdpartytouse->country_code)."'";
		$sql .= " ORDER BY t.taux DESC, t.recuperableonly ASC";
		$sql .= $db->plimit(1);

		$resql = $db->query($sql);
		if ($resql) {
			$obj = $db->fetch_object($resql);
			if ($obj) {
				if ($local == 1) {
					$ret = $obj->localtax1;
				} elseif ($local == 2) {
					$ret = $obj->localtax2;
				}
			}
		} else {
			dol_print_error($db);
		}
	}

	dol_syslog("get_product_localtax_for_country: ret=".$ret);
	return $ret;
}

/**
 *	Function that return vat rate of a product line (according to seller, buyer and product vat rate)
 *   VATRULE 1: Si vendeur non assujeti a TVA, TVA par defaut=0. Fin de regle.
 *	 VATRULE 2: Si le (pays vendeur = pays acheteur) alors TVA par defaut=TVA du produit vendu. Fin de regle.
 *	 VATRULE 3: Si (vendeur et acheteur dans Communaute europeenne) et (bien vendu = moyen de transports neuf comme auto, bateau, avion) alors TVA par defaut=0 (La TVA doit etre paye par acheteur au centre d'impots de son pays et non au vendeur). Fin de regle.
 *	 VATRULE 4: Si (vendeur et acheteur dans Communaute europeenne) et (acheteur = particulier) alors TVA par defaut=TVA du produit vendu. Fin de regle
 *	 VATRULE 5: Si (vendeur et acheteur dans Communaute europeenne) et (acheteur = entreprise) alors TVA par defaut=0. Fin de regle
 *	 VATRULE 6: Sinon TVA proposee par defaut=0. Fin de regle.
 *
 *	@param	Societe		$thirdparty_seller    	Objet societe vendeuse
 *	@param  Societe		$thirdparty_buyer   	Objet societe acheteuse
 *	@param  int			$idprod					Id product
 *	@param	int			$idprodfournprice		Id product_fournisseur_price (for supplier order/invoice)
 *	@return float|string   				      	Vat rate to use with format 5.0 or '5.0 (XXX)', -1 if we can't guess it
 *  @see get_default_npr(), get_default_localtax()
 */
function get_default_tva(Societe $thirdparty_seller, Societe $thirdparty_buyer, $idprod = 0, $idprodfournprice = 0)
{
	global $conf;

	require_once DOL_DOCUMENT_ROOT.'/core/lib/company.lib.php';

	// Note: possible values for tva_assuj are 0/1 or franchise/reel
	$seller_use_vat = ((is_numeric($thirdparty_seller->tva_assuj) && !$thirdparty_seller->tva_assuj) || (!is_numeric($thirdparty_seller->tva_assuj) && $thirdparty_seller->tva_assuj == 'franchise')) ? 0 : 1;

	$seller_country_code = $thirdparty_seller->country_code;
	$seller_in_cee = isInEEC($thirdparty_seller);

	$buyer_country_code = $thirdparty_buyer->country_code;
	$buyer_in_cee = isInEEC($thirdparty_buyer);

	dol_syslog("get_default_tva: seller use vat=".$seller_use_vat.", seller country=".$seller_country_code.", seller in cee=".$seller_in_cee.", buyer vat number=".$thirdparty_buyer->tva_intra." buyer country=".$buyer_country_code.", buyer in cee=".$buyer_in_cee.", idprod=".$idprod.", idprodfournprice=".$idprodfournprice.", SERVICE_ARE_ECOMMERCE_200238EC=".(!empty($conf->global->SERVICES_ARE_ECOMMERCE_200238EC) ? $conf->global->SERVICES_ARE_ECOMMERCE_200238EC : ''));

	// If services are eServices according to EU Council Directive 2002/38/EC (http://ec.europa.eu/taxation_customs/taxation/vat/traders/e-commerce/article_1610_en.htm)
	// we use the buyer VAT.
	if (!empty($conf->global->SERVICE_ARE_ECOMMERCE_200238EC)) {
		if ($seller_in_cee && $buyer_in_cee) {
			$isacompany = $thirdparty_buyer->isACompany();
			if ($isacompany && !empty($conf->global->MAIN_USE_VAT_COMPANIES_IN_EEC_WITH_INVALID_VAT_ID_ARE_INDIVIDUAL)) {
				require_once DOL_DOCUMENT_ROOT.'/core/lib/functions2.lib.php';
				if (!isValidVATID($thirdparty_buyer)) {
					$isacompany = 0;
				}
			}

			if (!$isacompany) {
				//print 'VATRULE 0';
				return get_product_vat_for_country($idprod, $thirdparty_buyer, $idprodfournprice);
			}
		}
	}

	// If seller does not use VAT
	if (!$seller_use_vat) {
		//print 'VATRULE 1';
		return 0;
	}

	// Le test ci-dessus ne devrait pas etre necessaire. Me signaler l'exemple du cas juridique concerne si le test suivant n'est pas suffisant.

	// Si le (pays vendeur = pays acheteur) alors la TVA par defaut=TVA du produit vendu. Fin de regle.
	if (($seller_country_code == $buyer_country_code)
	|| (in_array($seller_country_code, array('FR,MC')) && in_array($buyer_country_code, array('FR', 'MC')))) { // Warning ->country_code not always defined
		//print 'VATRULE 2';
		return get_product_vat_for_country($idprod, $thirdparty_seller, $idprodfournprice);
	}

	// Si (vendeur et acheteur dans Communaute europeenne) et (bien vendu = moyen de transports neuf comme auto, bateau, avion) alors TVA par defaut=0 (La TVA doit etre paye par l'acheteur au centre d'impots de son pays et non au vendeur). Fin de regle.
	// 'VATRULE 3' - Not supported

	// Si (vendeur et acheteur dans Communaute europeenne) et (acheteur = entreprise) alors TVA par defaut=0. Fin de regle
	// Si (vendeur et acheteur dans Communaute europeenne) et (acheteur = particulier) alors TVA par defaut=TVA du produit vendu. Fin de regle
	if (($seller_in_cee && $buyer_in_cee)) {
		$isacompany = $thirdparty_buyer->isACompany();
		if ($isacompany && !empty($conf->global->MAIN_USE_VAT_COMPANIES_IN_EEC_WITH_INVALID_VAT_ID_ARE_INDIVIDUAL)) {
			require_once DOL_DOCUMENT_ROOT.'/core/lib/functions2.lib.php';
			if (!isValidVATID($thirdparty_buyer)) {
				$isacompany = 0;
			}
		}

		if (!$isacompany) {
			//print 'VATRULE 4';
			return get_product_vat_for_country($idprod, $thirdparty_seller, $idprodfournprice);
		} else {
			//print 'VATRULE 5';
			return 0;
		}
	}

	// Si (vendeur dans Communaute europeene et acheteur hors Communaute europeenne et acheteur particulier) alors TVA par defaut=TVA du produit vendu. Fin de regle
	// I don't see any use case that need this rule.
	if (!empty($conf->global->MAIN_USE_VAT_OF_PRODUCT_FOR_INDIVIDUAL_CUSTOMER_OUT_OF_EEC) && empty($buyer_in_cee)) {
		$isacompany = $thirdparty_buyer->isACompany();
		if (!$isacompany) {
			return get_product_vat_for_country($idprod, $thirdparty_seller, $idprodfournprice);
			//print 'VATRULE extra';
		}
	}

	// Sinon la TVA proposee par defaut=0. Fin de regle.
	// Rem: Cela signifie qu'au moins un des 2 est hors Communaute europeenne et que le pays differe
	//print 'VATRULE 6';
	return 0;
}


/**
 *	Fonction qui renvoie si tva doit etre tva percue recuperable
 *
 *	@param	Societe		$thirdparty_seller    	Thirdparty seller
 *	@param  Societe		$thirdparty_buyer   	Thirdparty buyer
 *  @param  int			$idprod                 Id product
 *  @param	int			$idprodfournprice		Id supplier price for product
 *	@return float       			        	0 or 1
 *  @see get_default_tva(), get_default_localtax()
 */
function get_default_npr(Societe $thirdparty_seller, Societe $thirdparty_buyer, $idprod = 0, $idprodfournprice = 0)
{
	global $db;

	if ($idprodfournprice > 0) {
		if (!class_exists('ProductFournisseur')) {
			require_once DOL_DOCUMENT_ROOT.'/fourn/class/fournisseur.product.class.php';
		}
		$prodprice = new ProductFournisseur($db);
		$prodprice->fetch_product_fournisseur_price($idprodfournprice);
		return $prodprice->fourn_tva_npr;
	} elseif ($idprod > 0) {
		if (!class_exists('Product')) {
			require_once DOL_DOCUMENT_ROOT.'/product/class/product.class.php';
		}
		$prod = new Product($db);
		$prod->fetch($idprod);
		return $prod->tva_npr;
	}

	return 0;
}

/**
 *	Function that return localtax of a product line (according to seller, buyer and product vat rate)
 *   Si vendeur non assujeti a TVA, TVA par defaut=0. Fin de regle.
 *	 Si le (pays vendeur = pays acheteur) alors TVA par defaut=TVA du produit vendu. Fin de regle.
 *	 Sinon TVA proposee par defaut=0. Fin de regle.
 *
 *	@param	Societe		$thirdparty_seller    	Thirdparty seller
 *	@param  Societe		$thirdparty_buyer   	Thirdparty buyer
 *  @param	int			$local					Localtax to process (1 or 2)
 *	@param  int			$idprod					Id product
 *	@return integer        				       	localtax, -1 si ne peut etre determine
 *  @see get_default_tva(), get_default_npr()
 */
function get_default_localtax($thirdparty_seller, $thirdparty_buyer, $local, $idprod = 0)
{
	global $mysoc;

	if (!is_object($thirdparty_seller)) {
		return -1;
	}
	if (!is_object($thirdparty_buyer)) {
		return -1;
	}

	if ($local == 1) { // Localtax 1
		if ($mysoc->country_code == 'ES') {
			if (is_numeric($thirdparty_buyer->localtax1_assuj) && !$thirdparty_buyer->localtax1_assuj) {
				return 0;
			}
		} else {
			// Si vendeur non assujeti a Localtax1, localtax1 par default=0
			if (is_numeric($thirdparty_seller->localtax1_assuj) && !$thirdparty_seller->localtax1_assuj) {
				return 0;
			}
			if (!is_numeric($thirdparty_seller->localtax1_assuj) && $thirdparty_seller->localtax1_assuj == 'localtax1off') {
				return 0;
			}
		}
	} elseif ($local == 2) { //I Localtax 2
		// Si vendeur non assujeti a Localtax2, localtax2 par default=0
		if (is_numeric($thirdparty_seller->localtax2_assuj) && !$thirdparty_seller->localtax2_assuj) {
			return 0;
		}
		if (!is_numeric($thirdparty_seller->localtax2_assuj) && $thirdparty_seller->localtax2_assuj == 'localtax2off') {
			return 0;
		}
	}

	if ($thirdparty_seller->country_code == $thirdparty_buyer->country_code) {
		return get_product_localtax_for_country($idprod, $local, $thirdparty_seller);
	}

	return 0;
}

/**
 *	Return yes or no in current language
 *
 *	@param	string|int	$yesno			Value to test (1, 'yes', 'true' or 0, 'no', 'false')
 *	@param	integer		$case			1=Yes/No, 0=yes/no, 2=Disabled checkbox, 3=Disabled checkbox + Yes/No
 *	@param	int			$color			0=texte only, 1=Text is formated with a color font style ('ok' or 'error'), 2=Text is formated with 'ok' color.
 *	@return	string						HTML string
 */
function yn($yesno, $case = 1, $color = 0)
{
	global $langs;
	$result = 'unknown';
	$classname = '';
	if ($yesno == 1 || strtolower($yesno) == 'yes' || strtolower($yesno) == 'true') { 	// A mettre avant test sur no a cause du == 0
		$result = $langs->trans('yes');
		if ($case == 1 || $case == 3) {
			$result = $langs->trans("Yes");
		}
		if ($case == 2) {
			$result = '<input type="checkbox" value="1" checked disabled>';
		}
		if ($case == 3) {
			$result = '<input type="checkbox" value="1" checked disabled> '.$result;
		}

		$classname = 'ok';
	} elseif ($yesno == 0 || strtolower($yesno) == 'no' || strtolower($yesno) == 'false') {
		$result = $langs->trans("no");
		if ($case == 1 || $case == 3) {
			$result = $langs->trans("No");
		}
		if ($case == 2) {
			$result = '<input type="checkbox" value="0" disabled>';
		}
		if ($case == 3) {
			$result = '<input type="checkbox" value="0" disabled> '.$result;
		}

		if ($color == 2) {
			$classname = 'ok';
		} else {
			$classname = 'error';
		}
	}
	if ($color) {
		return '<span class="'.$classname.'">'.$result.'</span>';
	}
	return $result;
}

/**
 *	Return a path to have a the directory according to object where files are stored.
 *  New usage:       $conf->module->multidir_output[$object->entity].'/'.get_exdir(0, 0, 0, 1, $object, '').'/'
 *         or:       $conf->module->dir_output.'/'.get_exdir(0, 0, 0, 0, $object, '')     if multidir_output not defined.
 *  Example out with new usage:       $object is invoice -> 'INYYMM-ABCD'
 *  Example out with old usage:       '015' with level 3->"0/1/5/", '015' with level 1->"5/", 'ABC-1' with level 3 ->"0/0/1/"
 *
 *	@param	string|int	$num            Id of object (deprecated, $object will be used in future)
 *	@param  int			$level		    Level of subdirs to return (1, 2 or 3 levels). (deprecated, global option will be used in future)
 * 	@param	int			$alpha		    0=Keep number only to forge path, 1=Use alpha part afer the - (By default, use 0). (deprecated, global option will be used in future)
 *  @param  int			$withoutslash   0=With slash at end (except if '/', we return ''), 1=without slash at end
 *  @param	Object		$object			Object to use to get ref to forge the path.
 *  @param	string		$modulepart		Type of object ('invoice_supplier, 'donation', 'invoice', ...'). Use '' for autodetect from $object.
 *  @return	string						Dir to use ending. Example '' or '1/' or '1/2/'
 */
function get_exdir($num, $level, $alpha, $withoutslash, $object, $modulepart = '')
{
	global $conf;

	if (empty($modulepart) && !empty($object->module)) {
		$modulepart = $object->module;
	}

	$path = '';

	$arrayforoldpath = array('cheque', 'category', 'holiday', 'supplier_invoice', 'invoice_supplier', 'mailing', 'supplier_payment');
	if (!empty($conf->global->PRODUCT_USE_OLD_PATH_FOR_PHOTO)) {
		$arrayforoldpath[] = 'product';
	}
	if (!empty($level) && in_array($modulepart, $arrayforoldpath)) {
		// This part should be removed once all code is using "get_exdir" to forge path, with parameter $object and $modulepart provided.
		if (empty($alpha)) {
			$num = preg_replace('/([^0-9])/i', '', $num);
		} else {
			$num = preg_replace('/^.*\-/i', '', $num);
		}
		$num = substr("000".$num, -$level);
		if ($level == 1) {
			$path = substr($num, 0, 1);
		}
		if ($level == 2) {
			$path = substr($num, 1, 1).'/'.substr($num, 0, 1);
		}
		if ($level == 3) {
			$path = substr($num, 2, 1).'/'.substr($num, 1, 1).'/'.substr($num, 0, 1);
		}
	} else {
		// We will enhance here a common way of forging path for document storage.
		// In a future, we may distribute directories on several levels depending on setup and object.
		// Here, $object->id, $object->ref and $modulepart are required.
		//var_dump($modulepart);
		$path = dol_sanitizeFileName(empty($object->ref) ? (string) $object->id : $object->ref);
	}

	if (empty($withoutslash) && !empty($path)) {
		$path .= '/';
	}

	return $path;
}

/**
 *	Creation of a directory (this can create recursive subdir)
 *
 *	@param	string		$dir		Directory to create (Separator must be '/'. Example: '/mydir/mysubdir')
 *	@param	string		$dataroot	Data root directory (To avoid having the data root in the loop. Using this will also lost the warning on first dir PHP has no permission when open_basedir is used)
 *  @param	string|null	$newmask	Mask for new file (Defaults to $conf->global->MAIN_UMASK or 0755 if unavailable). Example: '0444'
 *	@return int         			< 0 if KO, 0 = already exists, > 0 if OK
 */
function dol_mkdir($dir, $dataroot = '', $newmask = null)
{
	global $conf;

	dol_syslog("functions.lib::dol_mkdir: dir=".$dir, LOG_INFO);

	$dir_osencoded = dol_osencode($dir);
	if (@is_dir($dir_osencoded)) {
		return 0;
	}

	$nberr = 0;
	$nbcreated = 0;

	$ccdir = '';
	if (!empty($dataroot)) {
		// Remove data root from loop
		$dir = str_replace($dataroot.'/', '', $dir);
		$ccdir = $dataroot.'/';
	}

	$cdir = explode("/", $dir);
	$num = count($cdir);
	for ($i = 0; $i < $num; $i++) {
		if ($i > 0) {
			$ccdir .= '/'.$cdir[$i];
		} else {
			$ccdir .= $cdir[$i];
		}
		if (preg_match("/^.:$/", $ccdir, $regs)) {
			continue; // Si chemin Windows incomplet, on poursuit par rep suivant
		}

		// Attention, le is_dir() peut echouer bien que le rep existe.
		// (ex selon config de open_basedir)
		if ($ccdir) {
			$ccdir_osencoded = dol_osencode($ccdir);
			if (!@is_dir($ccdir_osencoded)) {
				dol_syslog("functions.lib::dol_mkdir: Directory '".$ccdir."' does not exists or is outside open_basedir PHP setting.", LOG_DEBUG);

				umask(0);
				$dirmaskdec = octdec($newmask);
				if (empty($newmask)) {
					$dirmaskdec = empty($conf->global->MAIN_UMASK) ? octdec('0755') : octdec($conf->global->MAIN_UMASK);
				}
				$dirmaskdec |= octdec('0111'); // Set x bit required for directories
				if (!@mkdir($ccdir_osencoded, $dirmaskdec)) {
					// Si le is_dir a renvoye une fausse info, alors on passe ici.
					dol_syslog("functions.lib::dol_mkdir: Fails to create directory '".$ccdir."' or directory already exists.", LOG_WARNING);
					$nberr++;
				} else {
					dol_syslog("functions.lib::dol_mkdir: Directory '".$ccdir."' created", LOG_DEBUG);
					$nberr = 0; // On remet a zero car si on arrive ici, cela veut dire que les echecs precedents peuvent etre ignore
					$nbcreated++;
				}
			} else {
				$nberr = 0; // On remet a zero car si on arrive ici, cela veut dire que les echecs precedents peuvent etre ignores
			}
		}
	}
	return ($nberr ? -$nberr : $nbcreated);
}


/**
 *	Return picto saying a field is required
 *
 *	@return  string		Chaine avec picto obligatoire
 */
function picto_required()
{
	return '<span class="fieldrequired">*</span>';
}


/**
 *	Clean a string from all HTML tags and entities.
 *  This function differs from strip_tags because:
 *  - <br> are replaced with \n if removelinefeed=0 or 1
 *  - if entities are found, they are decoded BEFORE the strip
 *  - you can decide to convert line feed into a space
 *
 *	@param	string	$stringtoclean		String to clean
 *	@param	integer	$removelinefeed		1=Replace all new lines by 1 space, 0=Only ending new lines are removed others are replaced with \n, 2=Ending new lines are removed but others are kept with a same number of \n than nb of <br> when there is both "...<br>\n..."
 *  @param  string	$pagecodeto      	Encoding of input/output string
 *  @param	integer	$strip_tags			0=Use internal strip, 1=Use strip_tags() php function (bugged when text contains a < char that is not for a html tag or when tags is not closed like '<img onload=aaa')
 *  @param	integer	$removedoublespaces	Replace double space into one space
 *	@return string	    				String cleaned
 *
 * 	@see	dol_escape_htmltag() strip_tags() dol_string_onlythesehtmltags() dol_string_neverthesehtmltags(), dolStripPhpCode()
 */
function dol_string_nohtmltag($stringtoclean, $removelinefeed = 1, $pagecodeto = 'UTF-8', $strip_tags = 0, $removedoublespaces = 1)
{
	if ($removelinefeed == 2) {
		$stringtoclean = preg_replace('/<br[^>]*>(\n|\r)+/ims', '<br>', $stringtoclean);
	}
	$temp = preg_replace('/<br[^>]*>/i', "\n", $stringtoclean);

	// We remove entities BEFORE stripping (in case of an open separator char that is entity encoded and not the closing other, the strip will fails)
	$temp = dol_html_entity_decode($temp, ENT_COMPAT | ENT_HTML5, $pagecodeto);

	$temp = str_replace('< ', '__ltspace__', $temp);

	if ($strip_tags) {
		$temp = strip_tags($temp);
	} else {
		$temp = str_replace('<>', '', $temp);	// No reason to have this into a text, except if value is to try bypass the next html cleaning
		$pattern = "/<[^<>]+>/";
		// Example of $temp: <a href="/myurl" title="<u>A title</u>">0000-021</a>
		$temp = preg_replace($pattern, "", $temp); // pass 1 - $temp after pass 1: <a href="/myurl" title="A title">0000-021
		$temp = preg_replace($pattern, "", $temp); // pass 2 - $temp after pass 2: 0000-021
		// Remove '<' into remainging, so remove non closing html tags like '<abc' or '<<abc'. Note: '<123abc' is not a html tag (can be kept), but '<abc123' is (must be removed).
		$temp = preg_replace('/<+([a-z]+)/i', '\1', $temp);
	}

	$temp = dol_html_entity_decode($temp, ENT_COMPAT, $pagecodeto);

	// Remove also carriage returns
	if ($removelinefeed == 1) {
		$temp = str_replace(array("\r\n", "\r", "\n"), " ", $temp);
	}

	// And double quotes
	if ($removedoublespaces) {
		while (strpos($temp, "  ")) {
			$temp = str_replace("  ", " ", $temp);
		}
	}

	$temp = str_replace('__ltspace__', '< ', $temp);

	return trim($temp);
}

/**
 *	Clean a string to keep only desirable HTML tags.
 *  WARNING: This also clean HTML comments (used to obfuscate tag name).
 *
 *	@param	string	$stringtoclean			String to clean
 *  @param	int		$cleanalsosomestyles	Remove absolute/fixed positioning from inline styles
 *  @param	int		$removeclassattribute	1=Remove the class attribute from tags
 *  @param	int		$cleanalsojavascript	Remove also occurence of 'javascript:'.
 *  @param	int		$allowiframe			Allow iframe tags.
 *	@return string	    					String cleaned
 *
 * 	@see	dol_escape_htmltag() strip_tags() dol_string_nohtmltag() dol_string_neverthesehtmltags()
 */
function dol_string_onlythesehtmltags($stringtoclean, $cleanalsosomestyles = 1, $removeclassattribute = 1, $cleanalsojavascript = 0, $allowiframe = 0)
{
	$allowed_tags = array(
		"html", "head", "meta", "body", "article", "a", "abbr", "b", "blockquote", "br", "cite", "div", "dl", "dd", "dt", "em", "font", "img", "ins", "hr", "i", "li", "link",
		"ol", "p", "q", "s", "section", "span", "strike", "strong", "title", "table", "tr", "th", "td", "u", "ul", "sup", "sub", "blockquote", "pre", "h1", "h2", "h3", "h4", "h5", "h6"
	);
	if ($allowiframe) {
		$allowed_tags[] = "iframe";
	}

	$allowed_tags_string = join("><", $allowed_tags);
	$allowed_tags_string = '<'.$allowed_tags_string.'>';

	$stringtoclean = str_replace('<!DOCTYPE html>', '__!DOCTYPE_HTML__', $stringtoclean);	// Replace DOCTYPE to avoid to have it removed by the strip_tags

	$stringtoclean = dol_string_nounprintableascii($stringtoclean, 0);

	$stringtoclean = preg_replace('/<!--[^>]*-->/', '', $stringtoclean);

	$stringtoclean = preg_replace('/&colon;/i', ':', $stringtoclean);
	$stringtoclean = preg_replace('/&#58;|&#0+58|&#x3A/i', '', $stringtoclean); // refused string ':' encoded (no reason to have a : encoded like this) to disable 'javascript:...'
	$stringtoclean = preg_replace('/javascript\s*:/i', '', $stringtoclean);

	$temp = strip_tags($stringtoclean, $allowed_tags_string);	// Warning: This remove also undesired </> changing string obfuscated with </> that pass injection detection into harmfull string

	if ($cleanalsosomestyles) {	// Clean for remaining html tags
		$temp = preg_replace('/position\s*:\s*(absolute|fixed)\s*!\s*important/i', '', $temp); // Note: If hacker try to introduce css comment into string to bypass this regex, the string must also be encoded by the dol_htmlentitiesbr during output so it become harmless
	}
	if ($removeclassattribute) {	// Clean for remaining html tags
		$temp = preg_replace('/(<[^>]+)\s+class=((["\']).*?\\3|\\w*)/i', '\\1', $temp);
	}

	// Remove 'javascript:' that we should not find into a text with
	// Warning: This is not reliable to fight against obfuscated javascript, there is a lot of other solution to include js into a common html tag (only filtered by a GETPOST(.., powerfullfilter)).
	if ($cleanalsojavascript) {
		$temp = preg_replace('/javascript\s*:/i', '', $temp);
	}

	$temp = str_replace('__!DOCTYPE_HTML__', '<!DOCTYPE html>', $temp);	// Restore the DOCTYPE

	return $temp;
}


/**
 *	Clean a string from some undesirable HTML tags.
 *  Note: Complementary to dol_string_onlythesehtmltags().
 *  This method is used for example when option MAIN_RESTRICTHTML_REMOVE_ALSO_BAD_ATTRIBUTES is set to 1.
 *
 *	@param	string	$stringtoclean			String to clean
 *  @param	array	$allowed_attributes		Array of tags not allowed
 *	@return string	    					String cleaned
 *
 * 	@see	dol_escape_htmltag() strip_tags() dol_string_nohtmltag() dol_string_onlythesehtmltags() dol_string_neverthesehtmltags()
 */
function dol_string_onlythesehtmlattributes($stringtoclean, $allowed_attributes = array("allow", "allowfullscreen", "alt", "class", "contenteditable", "data-html", "frameborder", "height", "href", "id", "name", "src", "style", "target", "title", "width"))
{
	if (class_exists('DOMDocument') && !empty($stringtoclean)) {
		$stringtoclean = '<?xml encoding="UTF-8"><html><body>'.$stringtoclean.'</body></html>';

		$dom = new DOMDocument(null, 'UTF-8');
		$dom->loadHTML($stringtoclean, LIBXML_ERR_NONE|LIBXML_HTML_NOIMPLIED|LIBXML_HTML_NODEFDTD|LIBXML_NONET|LIBXML_NOWARNING|LIBXML_NOXMLDECL);

		if (is_object($dom)) {
			for ($els = $dom->getElementsByTagname('*'), $i = $els->length - 1; $i >= 0; $i--) {
				for ($attrs = $els->item($i)->attributes, $ii = $attrs->length - 1; $ii >= 0; $ii--) {
					//var_dump($attrs->item($ii));
					if (! empty($attrs->item($ii)->name)) {
						// Delete attribute if not into allowed_attributes
						if (! in_array($attrs->item($ii)->name, $allowed_attributes)) {
							$els->item($i)->removeAttribute($attrs->item($ii)->name);
						} elseif (in_array($attrs->item($ii)->name, array('style'))) {
							$valuetoclean = $attrs->item($ii)->value;

							do {
								$oldvaluetoclean = $valuetoclean;
								$valuetoclean = preg_replace('/\/\*.*\*\//m', '', $valuetoclean);	// clean css comments
								$valuetoclean = preg_replace('/position\s*:\s*[a-z]+/mi', '', $valuetoclean);
								if ($els->item($i)->tagName == 'a') {	// more paranoiac cleaning for clickable tags.
									$valuetoclean = preg_replace('/display\s*://m', '', $valuetoclean);
									$valuetoclean = preg_replace('/z-index\s*://m', '', $valuetoclean);
									$valuetoclean = preg_replace('/\s+(top|left|right|bottom)\s*://m', '', $valuetoclean);
								}
							} while ($oldvaluetoclean != $valuetoclean);

							$attrs->item($ii)->value = $valuetoclean;
						}
					}
				}
			}
		}

		$return = $dom->saveHTML();
		//$return = '<html><body>aaaa</p>bb<p>ssdd</p>'."\n<p>aaa</p>aa<p>bb</p>";

		$return = preg_replace('/^'.preg_quote('<?xml encoding="UTF-8">', '/').'/', '', $return);
		$return = preg_replace('/^'.preg_quote('<html><body>', '/').'/', '', $return);
		$return = preg_replace('/'.preg_quote('</body></html>', '/').'$/', '', $return);
		return trim($return);
	} else {
		return $stringtoclean;
	}
}

/**
 *	Clean a string from some undesirable HTML tags.
 *  Note. Not as secured as dol_string_onlythesehtmltags().
 *
 *	@param	string	$stringtoclean			String to clean
 *  @param	array	$disallowed_tags		Array of tags not allowed
 *  @param	string	$cleanalsosomestyles	Clean also some tags
 *	@return string	    					String cleaned
 *
 * 	@see	dol_escape_htmltag() strip_tags() dol_string_nohtmltag() dol_string_onlythesehtmltags() dol_string_onlythesehtmlattributes()
 */
function dol_string_neverthesehtmltags($stringtoclean, $disallowed_tags = array('textarea'), $cleanalsosomestyles = 0)
{
	$temp = $stringtoclean;
	foreach ($disallowed_tags as $tagtoremove) {
		$temp = preg_replace('/<\/?'.$tagtoremove.'>/', '', $temp);
		$temp = preg_replace('/<\/?'.$tagtoremove.'\s+[^>]*>/', '', $temp);
	}

	if ($cleanalsosomestyles) {
		$temp = preg_replace('/position\s*:\s*(absolute|fixed)\s*!\s*important/', '', $temp); // Note: If hacker try to introduce css comment into string to avoid this, string should be encoded by the dol_htmlentitiesbr so be harmless
	}

	return $temp;
}


/**
 * Return first line of text. Cut will depends if content is HTML or not.
 *
 * @param 	string	$text		Input text
 * @param	int		$nboflines  Nb of lines to get (default is 1 = first line only)
 * @param   string  $charset    Charset of $text string (UTF-8 by default)
 * @return	string				Output text
 * @see dol_nboflines_bis(), dol_string_nohtmltag(), dol_escape_htmltag()
 */
function dolGetFirstLineOfText($text, $nboflines = 1, $charset = 'UTF-8')
{
	if ($nboflines == 1) {
		if (dol_textishtml($text)) {
			$firstline = preg_replace('/<br[^>]*>.*$/s', '', $text); // The s pattern modifier means the . can match newline characters
			$firstline = preg_replace('/<div[^>]*>.*$/s', '', $firstline); // The s pattern modifier means the . can match newline characters
		} else {
			$firstline = preg_replace('/[\n\r].*/', '', $text);
		}
		return $firstline.((strlen($firstline) != strlen($text)) ? '...' : '');
	} else {
		$ishtml = 0;
		if (dol_textishtml($text)) {
			$text = preg_replace('/\n/', '', $text);
			$ishtml = 1;
			$repTable = array("\t" => " ", "\n" => " ", "\r" => " ", "\0" => " ", "\x0B" => " ");
		} else {
			$repTable = array("\t" => " ", "\n" => "<br>", "\r" => " ", "\0" => " ", "\x0B" => " ");
		}

		$text = strtr($text, $repTable);
		if ($charset == 'UTF-8') {
			$pattern = '/(<br[^>]*>)/Uu';
		} else {
			// /U is to have UNGREEDY regex to limit to one html tag. /u is for UTF8 support
			$pattern = '/(<br[^>]*>)/U'; // /U is to have UNGREEDY regex to limit to one html tag.
		}
		$a = preg_split($pattern, $text, -1, PREG_SPLIT_DELIM_CAPTURE | PREG_SPLIT_NO_EMPTY);

		$firstline = '';
		$i = 0;
		$nba = count($a); // 2x nb of lines in $a because $a contains also a line for each new line separator
		while (($i < $nba) && ($i < ($nboflines * 2))) {
			if ($i % 2 == 0) {
				$firstline .= $a[$i];
			} elseif (($i < (($nboflines * 2) - 1)) && ($i < ($nba - 1))) {
				$firstline .= ($ishtml ? "<br>\n" : "\n");
			}
			$i++;
		}
		unset($a);
		return $firstline.(($i < $nba) ? '...' : '');
	}
}


/**
 * Replace CRLF in string with a HTML BR tag.
 * WARNING: The content after operation contains some HTML tags (the <br>) so be sure to also have encode the special chars of stringtoencode into HTML before.
 *
 * @param	string	$stringtoencode		String to encode
 * @param	int     $nl2brmode			0=Adding br before \n, 1=Replacing \n by br
 * @param   bool	$forxml             false=Use <br>, true=Use <br />
 * @return	string						String encoded
 * @see dol_nboflines(), dolGetFirstLineOfText()
 */
function dol_nl2br($stringtoencode, $nl2brmode = 0, $forxml = false)
{
	if (!$nl2brmode) {
		return nl2br($stringtoencode, $forxml);
	} else {
		$ret = preg_replace('/(\r\n|\r|\n)/i', ($forxml ? '<br />' : '<br>'), $stringtoencode);
		return $ret;
	}
}


/**
 *	This function is called to encode a string into a HTML string but differs from htmlentities because
 * 	a detection is done before to see if text is already HTML or not. Also, all entities but &,<,>," are converted.
 *  This permits to encode special chars to entities with no double encoding for already encoded HTML strings.
 * 	This function also remove last EOL or BR if $removelasteolbr=1 (default).
 *  For PDF usage, you can show text by 2 ways:
 *              - writeHTMLCell -> param must be encoded into HTML.
 *              - MultiCell -> param must not be encoded into HTML.
 *              Because writeHTMLCell convert also \n into <br>, if function
 *              is used to build PDF, nl2brmode must be 1.
 *
 *	@param	string	$stringtoencode		String to encode
 *	@param	int		$nl2brmode			0=Adding br before \n, 1=Replacing \n by br (for use with FPDF writeHTMLCell function for example)
 *  @param  string	$pagecodefrom       Pagecode stringtoencode is encoded
 *  @param	int		$removelasteolbr	1=Remove last br or lasts \n (default), 0=Do nothing
 *  @return	string						String encoded
 */
function dol_htmlentitiesbr($stringtoencode, $nl2brmode = 0, $pagecodefrom = 'UTF-8', $removelasteolbr = 1)
{
	$newstring = $stringtoencode;
	if (dol_textishtml($stringtoencode)) {	// Check if text is already HTML or not
		$newstring = preg_replace('/<br(\s[\sa-zA-Z_="]*)?\/?>/i', '<br>', $newstring); // Replace "<br type="_moz" />" by "<br>". It's same and avoid pb with FPDF.
		if ($removelasteolbr) {
			$newstring = preg_replace('/<br>$/i', '', $newstring); // Remove last <br> (remove only last one)
		}
		$newstring = strtr($newstring, array('&'=>'__and__', '<'=>'__lt__', '>'=>'__gt__', '"'=>'__dquot__'));
		$newstring = dol_htmlentities($newstring, ENT_COMPAT, $pagecodefrom); // Make entity encoding
		$newstring = strtr($newstring, array('__and__'=>'&', '__lt__'=>'<', '__gt__'=>'>', '__dquot__'=>'"'));
	} else {
		if ($removelasteolbr) {
			$newstring = preg_replace('/(\r\n|\r|\n)$/i', '', $newstring); // Remove last \n (may remove several)
		}
		$newstring = dol_nl2br(dol_htmlentities($newstring, ENT_COMPAT, $pagecodefrom), $nl2brmode);
	}
	// Other substitutions that htmlentities does not do
	//$newstring=str_replace(chr(128),'&euro;',$newstring);	// 128 = 0x80. Not in html entity table.     // Seems useles with TCPDF. Make bug with UTF8 languages
	return $newstring;
}

/**
 *	This function is called to decode a HTML string (it decodes entities and br tags)
 *
 *	@param	string	$stringtodecode		String to decode
 *	@param	string	$pagecodeto			Page code for result
 *	@return	string						String decoded
 */
function dol_htmlentitiesbr_decode($stringtodecode, $pagecodeto = 'UTF-8')
{
	$ret = dol_html_entity_decode($stringtodecode, ENT_COMPAT | ENT_HTML5, $pagecodeto);
	$ret = preg_replace('/'."\r\n".'<br(\s[\sa-zA-Z_="]*)?\/?>/i', "<br>", $ret);
	$ret = preg_replace('/<br(\s[\sa-zA-Z_="]*)?\/?>'."\r\n".'/i', "\r\n", $ret);
	$ret = preg_replace('/<br(\s[\sa-zA-Z_="]*)?\/?>'."\n".'/i', "\n", $ret);
	$ret = preg_replace('/<br(\s[\sa-zA-Z_="]*)?\/?>/i', "\n", $ret);
	return $ret;
}

/**
 *	This function remove all ending \n and br at end
 *
 *	@param	string	$stringtodecode		String to decode
 *	@return	string						String decoded
 */
function dol_htmlcleanlastbr($stringtodecode)
{
	$ret = preg_replace('/&nbsp;$/i', "", $stringtodecode);		// Because wysiwyg editor may add a &nbsp; at end of last line
	$ret = preg_replace('/(<br>|<br(\s[\sa-zA-Z_="]*)?\/?>|'."\n".'|'."\r".')+$/i', "", $ret);
	return $ret;
}

/**
 * Replace html_entity_decode functions to manage errors
 *
 * @param   string	$a					Operand a
 * @param   string	$b					Operand b (ENT_QUOTES|ENT_HTML5=convert simple, double quotes, colon, e accent, ...)
 * @param   string	$c					Operand c
 * @param	string	$keepsomeentities	Entities but &, <, >, " are not converted.
 * @return  string						String decoded
 */
function dol_html_entity_decode($a, $b, $c = 'UTF-8', $keepsomeentities = 0)
{
	$newstring = $a;
	if ($keepsomeentities) {
		$newstring = strtr($newstring, array('&amp;'=>'__andamp__', '&lt;'=>'__andlt__', '&gt;'=>'__andgt__', '"'=>'__dquot__'));
	}
	$newstring = html_entity_decode($newstring, $b, $c);
	if ($keepsomeentities) {
		$newstring = strtr($newstring, array('__andamp__'=>'&amp;', '__andlt__'=>'&lt;', '__andgt__'=>'&gt;', '__dquot__'=>'"'));
	}
	return $newstring;
}

/**
 * Replace htmlentities functions.
 * Goal of this function is to be sure to have default values of htmlentities that match what we need.
 *
 * @param   string  $string         The input string to encode
 * @param   int     $flags          Flags (see PHP doc above)
 * @param   string  $encoding       Encoding page code
 * @param   bool    $double_encode  When double_encode is turned off, PHP will not encode existing html entities
 * @return  string  $ret            Encoded string
 */
function dol_htmlentities($string, $flags = ENT_QUOTES|ENT_SUBSTITUTE, $encoding = 'UTF-8', $double_encode = false)
{
	return htmlentities($string, $flags, $encoding, $double_encode);
}

/**
 *	Check if a string is a correct iso string
 *	If not, it will we considered not HTML encoded even if it is by FPDF.
 *	Example, if string contains euro symbol that has ascii code 128
 *
 *	@param	string		$s      	String to check
 *  @param	string		$clean		Clean if it is not an ISO. Warning, if file is utf8, you will get a bad formated file.
 *	@return	int|string  	   		0 if bad iso, 1 if good iso, Or the clean string if $clean is 1
 */
function dol_string_is_good_iso($s, $clean = 0)
{
	$len = dol_strlen($s);
	$out = '';
	$ok = 1;
	for ($scursor = 0; $scursor < $len; $scursor++) {
		$ordchar = ord($s[$scursor]);
		//print $scursor.'-'.$ordchar.'<br>';
		if ($ordchar < 32 && $ordchar != 13 && $ordchar != 10) {
			$ok = 0;
			break;
		} elseif ($ordchar > 126 && $ordchar < 160) {
			$ok = 0;
			break;
		} elseif ($clean) {
			$out .= $s[$scursor];
		}
	}
	if ($clean) {
		return $out;
	}
	return $ok;
}

/**
 *	Return nb of lines of a clear text
 *
 *	@param	string	$s			String to check
 * 	@param	int     $maxchar	Not yet used
 *	@return	int					Number of lines
 *  @see	dol_nboflines_bis(), dolGetFirstLineOfText()
 */
function dol_nboflines($s, $maxchar = 0)
{
	if ($s == '') {
		return 0;
	}
	$arraystring = explode("\n", $s);
	$nb = count($arraystring);

	return $nb;
}


/**
 *	Return nb of lines of a formated text with \n and <br> (WARNING: string must not have mixed \n and br separators)
 *
 *	@param	string	$text      		Text
 *	@param	int		$maxlinesize  	Largeur de ligne en caracteres (ou 0 si pas de limite - defaut)
 * 	@param	string	$charset		Give the charset used to encode the $text variable in memory.
 *	@return int						Number of lines
 *	@see	dol_nboflines(), dolGetFirstLineOfText()
 */
function dol_nboflines_bis($text, $maxlinesize = 0, $charset = 'UTF-8')
{
	$repTable = array("\t" => " ", "\n" => "<br>", "\r" => " ", "\0" => " ", "\x0B" => " ");
	if (dol_textishtml($text)) {
		$repTable = array("\t" => " ", "\n" => " ", "\r" => " ", "\0" => " ", "\x0B" => " ");
	}

	$text = strtr($text, $repTable);
	if ($charset == 'UTF-8') {
		$pattern = '/(<br[^>]*>)/Uu';
	} else {
		// /U is to have UNGREEDY regex to limit to one html tag. /u is for UTF8 support
		$pattern = '/(<br[^>]*>)/U'; // /U is to have UNGREEDY regex to limit to one html tag.
	}
	$a = preg_split($pattern, $text, -1, PREG_SPLIT_DELIM_CAPTURE | PREG_SPLIT_NO_EMPTY);

	$nblines = (int) floor((count($a) + 1) / 2);
	// count possible auto line breaks
	if ($maxlinesize) {
		foreach ($a as $line) {
			if (dol_strlen($line) > $maxlinesize) {
				//$line_dec = html_entity_decode(strip_tags($line));
				$line_dec = html_entity_decode($line);
				if (dol_strlen($line_dec) > $maxlinesize) {
					$line_dec = wordwrap($line_dec, $maxlinesize, '\n', true);
					$nblines += substr_count($line_dec, '\n');
				}
			}
		}
	}

	unset($a);
	return $nblines;
}

/**
 *	Return if a text is a html content
 *
 *	@param	string	$msg		Content to check
 *	@param	int		$option		0=Full detection, 1=Fast check
 *	@return	boolean				true/false
 *	@see	dol_concatdesc()
 */
function dol_textishtml($msg, $option = 0)
{
	if ($option == 1) {
		if (preg_match('/<html/i', $msg)) {
			return true;
		} elseif (preg_match('/<body/i', $msg)) {
			return true;
		} elseif (preg_match('/<\/textarea/i', $msg)) {
			return true;
		} elseif (preg_match('/<(b|em|i|u)>/i', $msg)) {
			return true;
		} elseif (preg_match('/<br/i', $msg)) {
			return true;
		}
		return false;
	} else {
		if (preg_match('/<html/i', $msg)) {
			return true;
		} elseif (preg_match('/<body/i', $msg)) {
			return true;
		} elseif (preg_match('/<\/textarea/i', $msg)) {
			return true;
		} elseif (preg_match('/<(b|em|i|u)>/i', $msg)) {
			return true;
		} elseif (preg_match('/<br\/>/i', $msg)) {
			return true;
		} elseif (preg_match('/<(br|div|font|li|p|span|strong|table)>/i', $msg)) {
			return true;
		} elseif (preg_match('/<(br|div|font|li|p|span|strong|table)\s+[^<>\/]*\/?>/i', $msg)) {
			return true;
		} elseif (preg_match('/<img\s+[^<>]*src[^<>]*>/i', $msg)) {
			return true; // must accept <img src="http://example.com/aaa.png" />
		} elseif (preg_match('/<a\s+[^<>]*href[^<>]*>/i', $msg)) {
			return true; // must accept <a href="http://example.com/aaa.png" />
		} elseif (preg_match('/<h[0-9]>/i', $msg)) {
			return true;
		} elseif (preg_match('/&[A-Z0-9]{1,6};/i', $msg)) {
			return true; // Html entities names (http://www.w3schools.com/tags/ref_entities.asp)
		} elseif (preg_match('/&#[0-9]{2,3};/i', $msg)) {
			return true; // Html entities numbers (http://www.w3schools.com/tags/ref_entities.asp)
		}

		return false;
	}
}

/**
 *  Concat 2 descriptions with a new line between them (second operand after first one with appropriate new line separator)
 *  text1 html + text2 html => text1 + '<br>' + text2
 *  text1 html + text2 txt  => text1 + '<br>' + dol_nl2br(text2)
 *  text1 txt  + text2 html => dol_nl2br(text1) + '<br>' + text2
 *  text1 txt  + text2 txt  => text1 + '\n' + text2
 *
 *  @param  string  $text1          Text 1
 *  @param  string  $text2          Text 2
 *  @param  bool    $forxml         true=Use <br /> instead of <br> if we have to add a br tag
 *  @param  bool    $invert         invert order of description lines (we often use config MAIN_CHANGE_ORDER_CONCAT_DESCRIPTION in this parameter)
 *  @return string                  Text 1 + new line + Text2
 *  @see    dol_textishtml()
 */
function dol_concatdesc($text1, $text2, $forxml = false, $invert = false)
{
	if (!empty($invert)) {
			$tmp = $text1;
			$text1 = $text2;
			$text2 = $tmp;
	}

	$ret = '';
	$ret .= (!dol_textishtml($text1) && dol_textishtml($text2)) ? dol_nl2br(dol_escape_htmltag($text1, 0, 1, '', 1), 0, $forxml) : $text1;
	$ret .= (!empty($text1) && !empty($text2)) ? ((dol_textishtml($text1) || dol_textishtml($text2)) ? ($forxml ? "<br \>\n" : "<br>\n") : "\n") : "";
	$ret .= (dol_textishtml($text1) && !dol_textishtml($text2)) ? dol_nl2br(dol_escape_htmltag($text2, 0, 1, '', 1), 0, $forxml) : $text2;
	return $ret;
}



/**
 * Return array of possible common substitutions. This includes several families like: 'system', 'mycompany', 'object', 'objectamount', 'date', 'user'
 *
 * @param	Translate	$outputlangs	Output language
 * @param   int         $onlykey        1=Do not calculate some heavy values of keys (performance enhancement when we need only the keys), 2=Values are trunc and html sanitized (to use for help tooltip)
 * @param   array       $exclude        Array of family keys we want to exclude. For example array('system', 'mycompany', 'object', 'objectamount', 'date', 'user', ...)
 * @param   Object      $object         Object for keys on object
 * @return	array						Array of substitutions
 * @see setSubstitFromObject()
 */
function getCommonSubstitutionArray($outputlangs, $onlykey = 0, $exclude = null, $object = null)
{
	global $db, $conf, $mysoc, $user, $extrafields;

	$substitutionarray = array();

	if (empty($exclude) || !in_array('user', $exclude)) {
		// Add SIGNATURE into substitutionarray first, so, when we will make the substitution,
		// this will include signature content first and then replace var found into content of signature
		$signature = $user->signature;
		$substitutionarray = array_merge($substitutionarray, array(
			'__USER_SIGNATURE__' => (string) (($signature && empty($conf->global->MAIN_MAIL_DO_NOT_USE_SIGN)) ? ($onlykey == 2 ? dol_trunc(dol_string_nohtmltag($signature), 30) : $signature) : '')
		));

		if (is_object($user)) {
			$substitutionarray = array_merge($substitutionarray, array(
				'__USER_ID__' => (string) $user->id,
				'__USER_LOGIN__' => (string) $user->login,
				'__USER_EMAIL__' => (string) $user->email,
				'__USER_LASTNAME__' => (string) $user->lastname,
				'__USER_FIRSTNAME__' => (string) $user->firstname,
				'__USER_FULLNAME__' => (string) $user->getFullName($outputlangs),
				'__USER_SUPERVISOR_ID__' => (string) ($user->fk_user ? $user->fk_user : '0'),
				'__USER_REMOTE_IP__' => (string) getUserRemoteIP()
				));
		}
	}
	if ((empty($exclude) || !in_array('mycompany', $exclude)) && is_object($mysoc)) {
		$substitutionarray = array_merge($substitutionarray, array(
			'__MYCOMPANY_NAME__'    => $mysoc->name,
			'__MYCOMPANY_EMAIL__'   => $mysoc->email,
			'__MYCOMPANY_PHONE__'   => $mysoc->phone,
			'__MYCOMPANY_FAX__'     => $mysoc->fax,
			'__MYCOMPANY_PROFID1__' => $mysoc->idprof1,
			'__MYCOMPANY_PROFID2__' => $mysoc->idprof2,
			'__MYCOMPANY_PROFID3__' => $mysoc->idprof3,
			'__MYCOMPANY_PROFID4__' => $mysoc->idprof4,
			'__MYCOMPANY_PROFID5__' => $mysoc->idprof5,
			'__MYCOMPANY_PROFID6__' => $mysoc->idprof6,
			'__MYCOMPANY_CAPITAL__' => $mysoc->capital,
			'__MYCOMPANY_FULLADDRESS__' => (method_exists($mysoc, 'getFullAddress') ? $mysoc->getFullAddress(1, ', ') : ''),	// $mysoc may be stdClass
			'__MYCOMPANY_ADDRESS__' => $mysoc->address,
			'__MYCOMPANY_ZIP__'     => $mysoc->zip,
			'__MYCOMPANY_TOWN__'    => $mysoc->town,
			'__MYCOMPANY_COUNTRY__'    => $mysoc->country,
			'__MYCOMPANY_COUNTRY_ID__' => $mysoc->country_id,
			'__MYCOMPANY_COUNTRY_CODE__' => $mysoc->country_code,
			'__MYCOMPANY_CURRENCY_CODE__' => $conf->currency
		));
	}

	if (($onlykey || is_object($object)) && (empty($exclude) || !in_array('object', $exclude))) {
		if ($onlykey) {
			$substitutionarray['__ID__'] = '__ID__';
			$substitutionarray['__REF__'] = '__REF__';
			$substitutionarray['__NEWREF__'] = '__NEWREF__';
			$substitutionarray['__REF_CLIENT__'] = '__REF_CLIENT__';
			$substitutionarray['__REF_SUPPLIER__'] = '__REF_SUPPLIER__';
			$substitutionarray['__NOTE_PUBLIC__'] = '__NOTE_PUBLIC__';
			$substitutionarray['__NOTE_PRIVATE__'] = '__NOTE_PRIVATE__';
			$substitutionarray['__EXTRAFIELD_XXX__'] = '__EXTRAFIELD_XXX__';

			if (!empty($conf->societe->enabled)) {	// Most objects are concerned
				$substitutionarray['__THIRDPARTY_ID__'] = '__THIRDPARTY_ID__';
				$substitutionarray['__THIRDPARTY_NAME__'] = '__THIRDPARTY_NAME__';
				$substitutionarray['__THIRDPARTY_NAME_ALIAS__'] = '__THIRDPARTY_NAME_ALIAS__';
				$substitutionarray['__THIRDPARTY_CODE_CLIENT__'] = '__THIRDPARTY_CODE_CLIENT__';
				$substitutionarray['__THIRDPARTY_CODE_FOURNISSEUR__'] = '__THIRDPARTY_CODE_FOURNISSEUR__';
				$substitutionarray['__THIRDPARTY_EMAIL__'] = '__THIRDPARTY_EMAIL__';
				$substitutionarray['__THIRDPARTY_PHONE__'] = '__THIRDPARTY_PHONE__';
				$substitutionarray['__THIRDPARTY_FAX__'] = '__THIRDPARTY_FAX__';
				$substitutionarray['__THIRDPARTY_ADDRESS__'] = '__THIRDPARTY_ADDRESS__';
				$substitutionarray['__THIRDPARTY_ZIP__'] = '__THIRDPARTY_ZIP__';
				$substitutionarray['__THIRDPARTY_TOWN__'] = '__THIRDPARTY_TOWN__';
				$substitutionarray['__THIRDPARTY_IDPROF1__'] = '__THIRDPARTY_IDPROF1__';
				$substitutionarray['__THIRDPARTY_IDPROF2__'] = '__THIRDPARTY_IDPROF2__';
				$substitutionarray['__THIRDPARTY_IDPROF3__'] = '__THIRDPARTY_IDPROF3__';
				$substitutionarray['__THIRDPARTY_IDPROF4__'] = '__THIRDPARTY_IDPROF4__';
				$substitutionarray['__THIRDPARTY_IDPROF5__'] = '__THIRDPARTY_IDPROF5__';
				$substitutionarray['__THIRDPARTY_IDPROF6__'] = '__THIRDPARTY_IDPROF6__';
				$substitutionarray['__THIRDPARTY_TVAINTRA__'] = '__THIRDPARTY_TVAINTRA__';
				$substitutionarray['__THIRDPARTY_NOTE_PUBLIC__'] = '__THIRDPARTY_NOTE_PUBLIC__';
				$substitutionarray['__THIRDPARTY_NOTE_PRIVATE__'] = '__THIRDPARTY_NOTE_PRIVATE__';
			}
			if (!empty($conf->adherent->enabled) && (!is_object($object) || $object->element == 'adherent')) {
				$substitutionarray['__MEMBER_ID__'] = '__MEMBER_ID__';
				$substitutionarray['__MEMBER_CIVILITY__'] = '__MEMBER_CIVILITY__';
				$substitutionarray['__MEMBER_FIRSTNAME__'] = '__MEMBER_FIRSTNAME__';
				$substitutionarray['__MEMBER_LASTNAME__'] = '__MEMBER_LASTNAME__';
				$substitutionarray['__MEMBER_USER_LOGIN_INFORMATION__'] = 'Login and pass of the external user account';
				/*$substitutionarray['__MEMBER_NOTE_PUBLIC__'] = '__MEMBER_NOTE_PUBLIC__';
				$substitutionarray['__MEMBER_NOTE_PRIVATE__'] = '__MEMBER_NOTE_PRIVATE__';*/
			}
			if (!empty($conf->recruitment->enabled) && (!is_object($object) || $object->element == 'candidature')) {
				$substitutionarray['__CANDIDATE_FULLNAME__'] = '__CANDIDATE_FULLNAME__';
				$substitutionarray['__CANDIDATE_FIRSTNAME__'] = '__CANDIDATE_FIRSTNAME__';
				$substitutionarray['__CANDIDATE_LASTNAME__'] = '__CANDIDATE_LASTNAME__';
			}
			if (!empty($conf->projet->enabled)) {		// Most objects
				$substitutionarray['__PROJECT_ID__'] = '__PROJECT_ID__';
				$substitutionarray['__PROJECT_REF__'] = '__PROJECT_REF__';
				$substitutionarray['__PROJECT_NAME__'] = '__PROJECT_NAME__';
				/*$substitutionarray['__PROJECT_NOTE_PUBLIC__'] = '__PROJECT_NOTE_PUBLIC__';
				$substitutionarray['__PROJECT_NOTE_PRIVATE__'] = '__PROJECT_NOTE_PRIVATE__';*/
			}
			if (!empty($conf->contrat->enabled) && (!is_object($object) || $object->element == 'contract')) {
				$substitutionarray['__CONTRACT_HIGHEST_PLANNED_START_DATE__'] = 'Highest date planned for a service start';
				$substitutionarray['__CONTRACT_HIGHEST_PLANNED_START_DATETIME__'] = 'Highest date and hour planned for service start';
				$substitutionarray['__CONTRACT_LOWEST_EXPIRATION_DATE__'] = 'Lowest data for planned expiration of service';
				$substitutionarray['__CONTRACT_LOWEST_EXPIRATION_DATETIME__'] = 'Lowest date and hour for planned expiration of service';
			}
			$substitutionarray['__ONLINE_PAYMENT_URL__'] = 'UrlToPayOnlineIfApplicable';
			$substitutionarray['__ONLINE_PAYMENT_TEXT_AND_URL__'] = 'TextAndUrlToPayOnlineIfApplicable';
			$substitutionarray['__SECUREKEYPAYMENT__'] = 'Security key (if key is not unique per record)';
			$substitutionarray['__SECUREKEYPAYMENT_MEMBER__'] = 'Security key for payment on a member subscription (one key per member)';
			$substitutionarray['__SECUREKEYPAYMENT_ORDER__'] = 'Security key for payment on an order';
			$substitutionarray['__SECUREKEYPAYMENT_INVOICE__'] = 'Security key for payment on an invoice';
			$substitutionarray['__SECUREKEYPAYMENT_CONTRACTLINE__'] = 'Security key for payment on a service of a contract';

			$substitutionarray['__DIRECTDOWNLOAD_URL_PROPOSAL__'] = 'Direct download url of a proposal';
			$substitutionarray['__DIRECTDOWNLOAD_URL_ORDER__'] = 'Direct download url of an order';
			$substitutionarray['__DIRECTDOWNLOAD_URL_INVOICE__'] = 'Direct download url of an invoice';
			$substitutionarray['__DIRECTDOWNLOAD_URL_CONTRACT__'] = 'Direct download url of a contract';
			$substitutionarray['__DIRECTDOWNLOAD_URL_SUPPLIER_PROPOSAL__'] = 'Direct download url of a supplier proposal';

			if (!empty($conf->expedition->enabled) && (!is_object($object) || $object->element == 'shipping')) {
				$substitutionarray['__SHIPPINGTRACKNUM__'] = 'Shipping tracking number';
				$substitutionarray['__SHIPPINGTRACKNUMURL__'] = 'Shipping tracking url';
			}
			if (!empty($conf->reception->enabled) && (!is_object($object) || $object->element == 'reception')) {
				$substitutionarray['__RECEPTIONTRACKNUM__'] = 'Shippin tracking number of shipment';
				$substitutionarray['__RECEPTIONTRACKNUMURL__'] = 'Shipping tracking url';
			}
		} else {
			$substitutionarray['__ID__'] = $object->id;
			$substitutionarray['__REF__'] = $object->ref;
			$substitutionarray['__NEWREF__'] = $object->newref;
			$substitutionarray['__REF_CLIENT__'] = (isset($object->ref_client) ? $object->ref_client : (isset($object->ref_customer) ? $object->ref_customer : null));
			$substitutionarray['__REF_SUPPLIER__'] = (isset($object->ref_supplier) ? $object->ref_supplier : null);
			$substitutionarray['__NOTE_PUBLIC__'] = (isset($object->note_public) ? $object->note_public : null);
			$substitutionarray['__NOTE_PRIVATE__'] = (isset($object->note_private) ? $object->note_private : null);
			$substitutionarray['__DATE_DELIVERY__'] = (isset($object->date_livraison) ? dol_print_date($object->date_livraison, 'day', 0, $outputlangs) : '');
			$substitutionarray['__DATE_DELIVERY_DAY__'] = (isset($object->date_livraison) ? dol_print_date($object->date_livraison, "%d") : '');
			$substitutionarray['__DATE_DELIVERY_DAY_TEXT__'] = (isset($object->date_livraison) ? dol_print_date($object->date_livraison, "%A") : '');
			$substitutionarray['__DATE_DELIVERY_MON__'] = (isset($object->date_livraison) ? dol_print_date($object->date_livraison, "%m") : '');
			$substitutionarray['__DATE_DELIVERY_MON_TEXT__'] = (isset($object->date_livraison) ? dol_print_date($object->date_livraison, "%b") : '');
			$substitutionarray['__DATE_DELIVERY_YEAR__'] = (isset($object->date_livraison) ? dol_print_date($object->date_livraison, "%Y") : '');
			$substitutionarray['__DATE_DELIVERY_HH__'] = (isset($object->date_livraison) ? dol_print_date($object->date_livraison, "%H") : '');
			$substitutionarray['__DATE_DELIVERY_MM__'] = (isset($object->date_livraison) ? dol_print_date($object->date_livraison, "%M") : '');
			$substitutionarray['__DATE_DELIVERY_SS__'] = (isset($object->date_livraison) ? dol_print_date($object->date_livraison, "%S") : '');

			// For backward compatibility
			$substitutionarray['__REFCLIENT__'] = (isset($object->ref_client) ? $object->ref_client : (isset($object->ref_customer) ? $object->ref_customer : null));
			$substitutionarray['__REFSUPPLIER__'] = (isset($object->ref_supplier) ? $object->ref_supplier : null);
			$substitutionarray['__SUPPLIER_ORDER_DATE_DELIVERY__'] = (isset($object->date_livraison) ? dol_print_date($object->date_livraison, 'day', 0, $outputlangs) : '');
			$substitutionarray['__SUPPLIER_ORDER_DELAY_DELIVERY__'] = (isset($object->availability_code) ? ($outputlangs->transnoentities("AvailabilityType".$object->availability_code) != ('AvailabilityType'.$object->availability_code) ? $outputlangs->transnoentities("AvailabilityType".$object->availability_code) : $outputlangs->convToOutputCharset(isset($object->availability) ? $object->availability : '')) : '');

			if (is_object($object) && ($object->element == 'adherent' || $object->element == 'member') && $object->id > 0) {
				$birthday = (empty($object->birth) ? '' : dol_print_date($object->birth, 'day'));

				$substitutionarray['__MEMBER_ID__'] = (isset($object->id) ? $object->id : '');
				if (method_exists($object, 'getCivilityLabel')) {
					$substitutionarray['__MEMBER_CIVILITY__'] = $object->getCivilityLabel();
				}
				$substitutionarray['__MEMBER_FIRSTNAME__'] = (isset($object->firstname) ? $object->firstname : '');
				$substitutionarray['__MEMBER_LASTNAME__'] = (isset($object->lastname) ? $object->lastname : '');
				$substitutionarray['__MEMBER_USER_LOGIN_INFORMATION__'] = '';
				if (method_exists($object, 'getFullName')) {
					$substitutionarray['__MEMBER_FULLNAME__'] = $object->getFullName($outputlangs);
				}
				$substitutionarray['__MEMBER_COMPANY__'] = (isset($object->societe) ? $object->societe : '');
				$substitutionarray['__MEMBER_ADDRESS__'] = (isset($object->address) ? $object->address : '');
				$substitutionarray['__MEMBER_ZIP__'] = (isset($object->zip) ? $object->zip : '');
				$substitutionarray['__MEMBER_TOWN__'] = (isset($object->town) ? $object->town : '');
				$substitutionarray['__MEMBER_COUNTRY__'] = (isset($object->country) ? $object->country : '');
				$substitutionarray['__MEMBER_EMAIL__'] = (isset($object->email) ? $object->email : '');
				$substitutionarray['__MEMBER_BIRTH__'] = (isset($birthday) ? $birthday : '');
				$substitutionarray['__MEMBER_PHOTO__'] = (isset($object->photo) ? $object->photo : '');
				$substitutionarray['__MEMBER_LOGIN__'] = (isset($object->login) ? $object->login : '');
				$substitutionarray['__MEMBER_PASSWORD__'] = (isset($object->pass) ? $object->pass : '');
				$substitutionarray['__MEMBER_PHONE__'] = (isset($object->phone) ? $object->phone : '');
				$substitutionarray['__MEMBER_PHONEPRO__'] = (isset($object->phone_perso) ? $object->phone_perso : '');
				$substitutionarray['__MEMBER_PHONEMOBILE__'] = (isset($object->phone_mobile) ? $object->phone_mobile : '');
				$substitutionarray['__MEMBER_TYPE__'] = (isset($object->type) ? $object->type : '');
				$substitutionarray['__MEMBER_FIRST_SUBSCRIPTION_DATE__']       = dol_print_date($object->first_subscription_date, 'dayrfc');
				$substitutionarray['__MEMBER_FIRST_SUBSCRIPTION_DATE_START__'] = dol_print_date($object->first_subscription_date_start, 'dayrfc');
				$substitutionarray['__MEMBER_FIRST_SUBSCRIPTION_DATE_END__']   = dol_print_date($object->first_subscription_date_end, 'dayrfc');
				$substitutionarray['__MEMBER_LAST_SUBSCRIPTION_DATE__']        = dol_print_date($object->last_subscription_date, 'dayrfc');
				$substitutionarray['__MEMBER_LAST_SUBSCRIPTION_DATE_START__']  = dol_print_date($object->last_subscription_date_start, 'dayrfc');
				$substitutionarray['__MEMBER_LAST_SUBSCRIPTION_DATE_END__']    = dol_print_date($object->last_subscription_date_end, 'dayrfc');
			}

			if (is_object($object) && $object->element == 'societe') {
				$substitutionarray['__THIRDPARTY_ID__'] = (is_object($object) ? $object->id : '');
				$substitutionarray['__THIRDPARTY_NAME__'] = (is_object($object) ? $object->name : '');
				$substitutionarray['__THIRDPARTY_NAME_ALIAS__'] = (is_object($object) ? $object->name_alias : '');
				$substitutionarray['__THIRDPARTY_CODE_CLIENT__'] = (is_object($object) ? $object->code_client : '');
				$substitutionarray['__THIRDPARTY_CODE_FOURNISSEUR__'] = (is_object($object) ? $object->code_fournisseur : '');
				$substitutionarray['__THIRDPARTY_EMAIL__'] = (is_object($object) ? $object->email : '');
				$substitutionarray['__THIRDPARTY_PHONE__'] = (is_object($object) ? $object->phone : '');
				$substitutionarray['__THIRDPARTY_FAX__'] = (is_object($object) ? $object->fax : '');
				$substitutionarray['__THIRDPARTY_ADDRESS__'] = (is_object($object) ? $object->address : '');
				$substitutionarray['__THIRDPARTY_ZIP__'] = (is_object($object) ? $object->zip : '');
				$substitutionarray['__THIRDPARTY_TOWN__'] = (is_object($object) ? $object->town : '');
				$substitutionarray['__THIRDPARTY_COUNTRY_ID__'] = (is_object($object) ? $object->country_id : '');
				$substitutionarray['__THIRDPARTY_COUNTRY_CODE__'] = (is_object($object) ? $object->country_code : '');
				$substitutionarray['__THIRDPARTY_IDPROF1__'] = (is_object($object) ? $object->idprof1 : '');
				$substitutionarray['__THIRDPARTY_IDPROF2__'] = (is_object($object) ? $object->idprof2 : '');
				$substitutionarray['__THIRDPARTY_IDPROF3__'] = (is_object($object) ? $object->idprof3 : '');
				$substitutionarray['__THIRDPARTY_IDPROF4__'] = (is_object($object) ? $object->idprof4 : '');
				$substitutionarray['__THIRDPARTY_IDPROF5__'] = (is_object($object) ? $object->idprof5 : '');
				$substitutionarray['__THIRDPARTY_IDPROF6__'] = (is_object($object) ? $object->idprof6 : '');
				$substitutionarray['__THIRDPARTY_TVAINTRA__'] = (is_object($object) ? $object->tva_intra : '');
				$substitutionarray['__THIRDPARTY_NOTE_PUBLIC__'] = (is_object($object) ? dol_htmlentitiesbr($object->note_public) : '');
				$substitutionarray['__THIRDPARTY_NOTE_PRIVATE__'] = (is_object($object) ? dol_htmlentitiesbr($object->note_private) : '');
			} elseif (is_object($object->thirdparty)) {
				$substitutionarray['__THIRDPARTY_ID__'] = (is_object($object->thirdparty) ? $object->thirdparty->id : '');
				$substitutionarray['__THIRDPARTY_NAME__'] = (is_object($object->thirdparty) ? $object->thirdparty->name : '');
				$substitutionarray['__THIRDPARTY_NAME_ALIAS__'] = (is_object($object->thirdparty) ? $object->thirdparty->name_alias : '');
				$substitutionarray['__THIRDPARTY_CODE_CLIENT__'] = (is_object($object->thirdparty) ? $object->thirdparty->code_client : '');
				$substitutionarray['__THIRDPARTY_CODE_FOURNISSEUR__'] = (is_object($object->thirdparty) ? $object->thirdparty->code_fournisseur : '');
				$substitutionarray['__THIRDPARTY_EMAIL__'] = (is_object($object->thirdparty) ? $object->thirdparty->email : '');
				$substitutionarray['__THIRDPARTY_PHONE__'] = (is_object($object->thirdparty) ? $object->thirdparty->phone : '');
				$substitutionarray['__THIRDPARTY_FAX__'] = (is_object($object->thirdparty) ? $object->thirdparty->fax : '');
				$substitutionarray['__THIRDPARTY_ADDRESS__'] = (is_object($object->thirdparty) ? $object->thirdparty->address : '');
				$substitutionarray['__THIRDPARTY_ZIP__'] = (is_object($object->thirdparty) ? $object->thirdparty->zip : '');
				$substitutionarray['__THIRDPARTY_TOWN__'] = (is_object($object->thirdparty) ? $object->thirdparty->town : '');
				$substitutionarray['__THIRDPARTY_COUNTRY_ID__'] = (is_object($object->thirdparty) ? $object->thirdparty->country_id : '');
				$substitutionarray['__THIRDPARTY_COUNTRY_CODE__'] = (is_object($object->thirdparty) ? $object->thirdparty->country_code : '');
				$substitutionarray['__THIRDPARTY_IDPROF1__'] = (is_object($object->thirdparty) ? $object->thirdparty->idprof1 : '');
				$substitutionarray['__THIRDPARTY_IDPROF2__'] = (is_object($object->thirdparty) ? $object->thirdparty->idprof2 : '');
				$substitutionarray['__THIRDPARTY_IDPROF3__'] = (is_object($object->thirdparty) ? $object->thirdparty->idprof3 : '');
				$substitutionarray['__THIRDPARTY_IDPROF4__'] = (is_object($object->thirdparty) ? $object->thirdparty->idprof4 : '');
				$substitutionarray['__THIRDPARTY_IDPROF5__'] = (is_object($object->thirdparty) ? $object->thirdparty->idprof5 : '');
				$substitutionarray['__THIRDPARTY_IDPROF6__'] = (is_object($object->thirdparty) ? $object->thirdparty->idprof6 : '');
				$substitutionarray['__THIRDPARTY_TVAINTRA__'] = (is_object($object->thirdparty) ? $object->thirdparty->tva_intra : '');
				$substitutionarray['__THIRDPARTY_NOTE_PUBLIC__'] = (is_object($object->thirdparty) ? dol_htmlentitiesbr($object->thirdparty->note_public) : '');
				$substitutionarray['__THIRDPARTY_NOTE_PRIVATE__'] = (is_object($object->thirdparty) ? dol_htmlentitiesbr($object->thirdparty->note_private) : '');
			}

			if (is_object($object) && $object->element == 'recruitmentcandidature') {
				$substitutionarray['__CANDIDATE_FULLNAME__'] = $object->getFullName($outputlangs);
				$substitutionarray['__CANDIDATE_FIRSTNAME__'] = $object->firstname;
				$substitutionarray['__CANDIDATE_LASTNAME__'] = $object->lastname;
			}

			if (is_object($object->project)) {
				$substitutionarray['__PROJECT_ID__'] = (is_object($object->project) ? $object->project->id : '');
				$substitutionarray['__PROJECT_REF__'] = (is_object($object->project) ? $object->project->ref : '');
				$substitutionarray['__PROJECT_NAME__'] = (is_object($object->project) ? $object->project->title : '');
			}
			if (is_object($object->projet)) {	// Deprecated, for backward compatibility
				$substitutionarray['__PROJECT_ID__'] = (is_object($object->projet) ? $object->projet->id : '');
				$substitutionarray['__PROJECT_REF__'] = (is_object($object->projet) ? $object->projet->ref : '');
				$substitutionarray['__PROJECT_NAME__'] = (is_object($object->projet) ? $object->projet->title : '');
			}

			if (is_object($object) && $object->element == 'shipping') {
				$substitutionarray['__SHIPPINGTRACKNUM__'] = $object->tracking_number;
				$substitutionarray['__SHIPPINGTRACKNUMURL__'] = $object->tracking_url;
			}
			if (is_object($object) && $object->element == 'reception') {
				$substitutionarray['__RECEPTIONTRACKNUM__'] = $object->tracking_number;
				$substitutionarray['__RECEPTIONTRACKNUMURL__'] = $object->tracking_url;
			}

			if (is_object($object) && $object->element == 'contrat' && $object->id > 0 && is_array($object->lines)) {
				$dateplannedstart = '';
				$datenextexpiration = '';
				foreach ($object->lines as $line) {
					if ($line->date_ouverture_prevue > $dateplannedstart) {
						$dateplannedstart = $line->date_ouverture_prevue;
					}
					if ($line->statut == 4 && $line->date_fin_prevue && (!$datenextexpiration || $line->date_fin_prevue < $datenextexpiration)) {
						$datenextexpiration = $line->date_fin_prevue;
					}
				}
				$substitutionarray['__CONTRACT_HIGHEST_PLANNED_START_DATE__'] = dol_print_date($dateplannedstart, 'dayrfc');
				$substitutionarray['__CONTRACT_HIGHEST_PLANNED_START_DATETIME__'] = dol_print_date($dateplannedstart, 'standard');
				$substitutionarray['__CONTRACT_LOWEST_EXPIRATION_DATE__'] = dol_print_date($datenextexpiration, 'dayrfc');
				$substitutionarray['__CONTRACT_LOWEST_EXPIRATION_DATETIME__'] = dol_print_date($datenextexpiration, 'standard');
			}

			// Create dynamic tags for __EXTRAFIELD_FIELD__
			if ($object->table_element && $object->id > 0) {
				if (!is_object($extrafields)) {
					$extrafields = new ExtraFields($db);
				}
				$extrafields->fetch_name_optionals_label($object->table_element, true);

				if ($object->fetch_optionals() > 0) {
					if (is_array($extrafields->attributes[$object->table_element]['label']) && count($extrafields->attributes[$object->table_element]['label']) > 0) {
						foreach ($extrafields->attributes[$object->table_element]['label'] as $key => $label) {
							$substitutionarray['__EXTRAFIELD_'.strtoupper($key).'__'] = $object->array_options['options_'.$key];
							if ($extrafields->attributes[$object->table_element]['type'][$key] == 'date') {
								$substitutionarray['__EXTRAFIELD_'.strtoupper($key).'__'] = dol_print_date($object->array_options['options_'.$key], 'day');
								$substitutionarray['__EXTRAFIELD_'.strtoupper($key).'_LOCALE__'] = dol_print_date($object->array_options['options_'.$key], 'day', 'tzserver', $outputlangs);
								$substitutionarray['__EXTRAFIELD_'.strtoupper($key).'_RFC__'] = dol_print_date($object->array_options['options_'.$key], 'dayrfc');
							} elseif ($extrafields->attributes[$object->table_element]['type'][$key] == 'datetime') {
								$datetime = $object->array_options['options_'.$key];
								$substitutionarray['__EXTRAFIELD_'.strtoupper($key).'__'] = ($datetime != "0000-00-00 00:00:00" ? dol_print_date($datetime, 'dayhour') : '');
								$substitutionarray['__EXTRAFIELD_'.strtoupper($key).'_LOCALE__'] = ($datetime != "0000-00-00 00:00:00" ? dol_print_date($datetime, 'dayhour', 'tzserver', $outputlangs) : '');
								$substitutionarray['__EXTRAFIELD_'.strtoupper($key).'_DAY_LOCALE__'] = ($datetime != "0000-00-00 00:00:00" ? dol_print_date($datetime, 'day', 'tzserver', $outputlangs) : '');
								$substitutionarray['__EXTRAFIELD_'.strtoupper($key).'_RFC__'] = ($datetime != "0000-00-00 00:00:00" ? dol_print_date($datetime, 'dayhourrfc') : '');
							}
						}
					}
				}
			}

			// Complete substitution array with the url to make online payment
			$paymenturl = '';
			if (empty($substitutionarray['__REF__'])) {
				$paymenturl = '';
			} else {
				// Set the online payment url link into __ONLINE_PAYMENT_URL__ key
				require_once DOL_DOCUMENT_ROOT.'/core/lib/payments.lib.php';
				$outputlangs->loadLangs(array('paypal', 'other'));
				$typeforonlinepayment = 'free';
				if (is_object($object) && $object->element == 'commande') {
					$typeforonlinepayment = 'order';
				}
				if (is_object($object) && $object->element == 'facture') {
					$typeforonlinepayment = 'invoice';
				}
				if (is_object($object) && $object->element == 'member') {
					$typeforonlinepayment = 'member';
				}
				if (is_object($object) && $object->element == 'contrat') {
					$typeforonlinepayment = 'contract';
				}
				$url = getOnlinePaymentUrl(0, $typeforonlinepayment, $substitutionarray['__REF__']);
				$paymenturl = $url;
			}

			if ($object->id > 0) {
				$substitutionarray['__ONLINE_PAYMENT_TEXT_AND_URL__'] = ($paymenturl ?str_replace('\n', "\n", $outputlangs->trans("PredefinedMailContentLink", $paymenturl)) : '');
				$substitutionarray['__ONLINE_PAYMENT_URL__'] = $paymenturl;

				if (is_object($object) && $object->element == 'propal') {
					$substitutionarray['__ONLINE_SIGN_URL__'] = getOnlineSignatureUrl(0, 'proposal', $object->ref);
				}
				if (!empty($conf->global->PROPOSAL_ALLOW_EXTERNAL_DOWNLOAD) && is_object($object) && $object->element == 'propal') {
					$substitutionarray['__DIRECTDOWNLOAD_URL_PROPOSAL__'] = $object->getLastMainDocLink($object->element);
				} else {
					$substitutionarray['__DIRECTDOWNLOAD_URL_PROPOSAL__'] = '';
				}
				if (!empty($conf->global->ORDER_ALLOW_EXTERNAL_DOWNLOAD) && is_object($object) && $object->element == 'commande') {
					$substitutionarray['__DIRECTDOWNLOAD_URL_ORDER__'] = $object->getLastMainDocLink($object->element);
				} else {
					$substitutionarray['__DIRECTDOWNLOAD_URL_ORDER__'] = '';
				}
				if (!empty($conf->global->INVOICE_ALLOW_EXTERNAL_DOWNLOAD) && is_object($object) && $object->element == 'facture') {
					$substitutionarray['__DIRECTDOWNLOAD_URL_INVOICE__'] = $object->getLastMainDocLink($object->element);
				} else {
					$substitutionarray['__DIRECTDOWNLOAD_URL_INVOICE__'] = '';
				}
				if (!empty($conf->global->CONTRACT_ALLOW_EXTERNAL_DOWNLOAD) && is_object($object) && $object->element == 'contrat') {
					$substitutionarray['__DIRECTDOWNLOAD_URL_CONTRACT__'] = $object->getLastMainDocLink($object->element);
				} else {
					$substitutionarray['__DIRECTDOWNLOAD_URL_CONTRACT__'] = '';
				}
				if (!empty($conf->global->SUPPLIER_PROPOSAL_ALLOW_EXTERNAL_DOWNLOAD) && is_object($object) && $object->element == 'supplier_proposal') {
					$substitutionarray['__DIRECTDOWNLOAD_URL_SUPPLIER_PROPOSAL__'] = $object->getLastMainDocLink($object->element);
				} else {
					$substitutionarray['__DIRECTDOWNLOAD_URL_SUPPLIER_PROPOSAL__'] = '';
				}

				if (is_object($object) && $object->element == 'propal') {
					$substitutionarray['__URL_PROPOSAL__'] = DOL_MAIN_URL_ROOT."/comm/propal/card.php?id=".$object->id;
				}
				if (is_object($object) && $object->element == 'commande') {
					$substitutionarray['__URL_ORDER__'] = DOL_MAIN_URL_ROOT."/commande/card.php?id=".$object->id;
				}
				if (is_object($object) && $object->element == 'facture') {
					$substitutionarray['__URL_INVOICE__'] = DOL_MAIN_URL_ROOT."/compta/facture/card.php?id=".$object->id;
				}
				if (is_object($object) && $object->element == 'contrat') {
					$substitutionarray['__URL_CONTRACT__'] = DOL_MAIN_URL_ROOT."/contrat/card.php?id=".$object->id;
				}
				if (is_object($object) && $object->element == 'supplier_proposal') {
					$substitutionarray['__URL_SUPPLIER_PROPOSAL__'] = DOL_MAIN_URL_ROOT."/supplier_proposal/card.php?id=".$object->id;
				}
				if (is_object($object) && $object->element == 'shipping') {
					$substitutionarray['__URL_SHIPMENT__'] = DOL_MAIN_URL_ROOT."/expedition/card.php?id=".$object->id;
				}
			}

			if (is_object($object) && $object->element == 'action') {
				$substitutionarray['__EVENT_LABEL__'] = $object->label;
				$substitutionarray['__EVENT_DATE__'] = dol_print_date($object->datep, '%A %d %b %Y');
				$substitutionarray['__EVENT_TIME__'] = dol_print_date($object->datep, '%H:%M:%S');
			}
		}
	}
	if (empty($exclude) || !in_array('objectamount', $exclude)) {
		include_once DOL_DOCUMENT_ROOT.'/core/lib/functionsnumtoword.lib.php';

		$substitutionarray['__DATE_YMD__']        = is_object($object) ? (isset($object->date) ? dol_print_date($object->date, 'day', 0, $outputlangs) : null) : '';
		$substitutionarray['__DATE_DUE_YMD__']    = is_object($object) ? (isset($object->date_lim_reglement) ? dol_print_date($object->date_lim_reglement, 'day', 0, $outputlangs) : null) : '';

		$substitutionarray['__AMOUNT__']          = is_object($object) ? $object->total_ttc : '';
		$substitutionarray['__AMOUNT_TEXT__']     = is_object($object) ? dol_convertToWord($object->total_ttc, $outputlangs, '', true) : '';
		$substitutionarray['__AMOUNT_TEXTCURRENCY__'] = is_object($object) ? dol_convertToWord($object->total_ttc, $outputlangs, $conf->currency, true) : '';
		$substitutionarray['__AMOUNT_EXCL_TAX__'] = is_object($object) ? $object->total_ht : '';
		$substitutionarray['__AMOUNT_VAT__']      = is_object($object) ? (isset($object->total_vat) ? $object->total_vat : $object->total_tva) : '';
		$substitutionarray['__AMOUNT_VAT_TEXT__']      = is_object($object) ? (isset($object->total_vat) ? dol_convertToWord($object->total_vat, $outputlangs, '', true) : dol_convertToWord($object->total_tva, $outputlangs, '', true)) : '';
		$substitutionarray['__AMOUNT_VAT_TEXTCURRENCY__']      = is_object($object) ? (isset($object->total_vat) ? dol_convertToWord($object->total_vat, $outputlangs, $conf->currency, true) : dol_convertToWord($object->total_tva, $outputlangs, $conf->currency, true)) : '';
		if ($onlykey != 2 || $mysoc->useLocalTax(1)) {
			$substitutionarray['__AMOUNT_TAX2__']     = is_object($object) ? $object->total_localtax1 : '';
		}
		if ($onlykey != 2 || $mysoc->useLocalTax(2)) {
			$substitutionarray['__AMOUNT_TAX3__']     = is_object($object) ? $object->total_localtax2 : '';
		}

		$substitutionarray['__AMOUNT_FORMATED__']          = is_object($object) ? ($object->total_ttc ? price($object->total_ttc, 0, $outputlangs, 0, -1, -1, $conf->currency) : null) : '';
		$substitutionarray['__AMOUNT_EXCL_TAX_FORMATED__'] = is_object($object) ? ($object->total_ht ? price($object->total_ht, 0, $outputlangs, 0, -1, -1, $conf->currency) : null) : '';
		$substitutionarray['__AMOUNT_VAT_FORMATED__']      = is_object($object) ? (isset($object->total_vat) ? price($object->total_vat, 0, $outputlangs, 0, -1, -1, $conf->currency) : ($object->total_tva ? price($object->total_tva, 0, $outputlangs, 0, -1, -1, $conf->currency) : null)) : '';
		if ($onlykey != 2 || $mysoc->useLocalTax(1)) {
			$substitutionarray['__AMOUNT_TAX2_FORMATED__']     = is_object($object) ? ($object->total_localtax1 ? price($object->total_localtax1, 0, $outputlangs, 0, -1, -1, $conf->currency) : null) : '';
		}
		if ($onlykey != 2 || $mysoc->useLocalTax(2)) {
			$substitutionarray['__AMOUNT_TAX3_FORMATED__']     = is_object($object) ? ($object->total_localtax2 ? price($object->total_localtax2, 0, $outputlangs, 0, -1, -1, $conf->currency) : null) : '';
		}

		$substitutionarray['__AMOUNT_MULTICURRENCY__']          = (is_object($object) && isset($object->multicurrency_total_ttc)) ? $object->multicurrency_total_ttc : '';
		$substitutionarray['__AMOUNT_MULTICURRENCY_TEXT__']     = (is_object($object) && isset($object->multicurrency_total_ttc)) ? dol_convertToWord($object->multicurrency_total_ttc, $outputlangs, '', true) : '';
		$substitutionarray['__AMOUNT_MULTICURRENCY_TEXTCURRENCY__'] = (is_object($object) && isset($object->multicurrency_total_ttc)) ? dol_convertToWord($object->multicurrency_total_ttc, $outputlangs, $object->multicurrency_code, true) : '';
		// TODO Add other keys for foreign multicurrency

		// For backward compatibility
		if ($onlykey != 2) {
			$substitutionarray['__TOTAL_TTC__']    = is_object($object) ? $object->total_ttc : '';
			$substitutionarray['__TOTAL_HT__']     = is_object($object) ? $object->total_ht : '';
			$substitutionarray['__TOTAL_VAT__']    = is_object($object) ? (isset($object->total_vat) ? $object->total_vat : $object->total_tva) : '';
		}
	}

	//var_dump($substitutionarray['__AMOUNT_FORMATED__']);
	if (empty($exclude) || !in_array('date', $exclude)) {
		include_once DOL_DOCUMENT_ROOT.'/core/lib/date.lib.php';

		$tmp = dol_getdate(dol_now(), true);
		$tmp2 = dol_get_prev_day($tmp['mday'], $tmp['mon'], $tmp['year']);
		$tmp3 = dol_get_prev_month($tmp['mon'], $tmp['year']);
		$tmp4 = dol_get_next_day($tmp['mday'], $tmp['mon'], $tmp['year']);
		$tmp5 = dol_get_next_month($tmp['mon'], $tmp['year']);

		$daytext = $outputlangs->trans('Day'.$tmp['wday']);

		$substitutionarray = array_merge($substitutionarray, array(
			'__DAY__' => (string) $tmp['mday'],
			'__DAY_TEXT__' => $daytext, // Monday
			'__DAY_TEXT_SHORT__' => dol_trunc($daytext, 3, 'right', 'UTF-8', 1), // Mon
			'__DAY_TEXT_MIN__' => dol_trunc($daytext, 1, 'right', 'UTF-8', 1), // M
			'__MONTH__' => (string) $tmp['mon'],
			'__MONTH_TEXT__' => $outputlangs->trans('Month'.sprintf("%02d", $tmp['mon'])),
			'__MONTH_TEXT_SHORT__' => $outputlangs->trans('MonthShort'.sprintf("%02d", $tmp['mon'])),
			'__MONTH_TEXT_MIN__' => $outputlangs->trans('MonthVeryShort'.sprintf("%02d", $tmp['mon'])),
			'__YEAR__' => (string) $tmp['year'],
			'__PREVIOUS_DAY__' => (string) $tmp2['day'],
			'__PREVIOUS_MONTH__' => (string) $tmp3['month'],
			'__PREVIOUS_YEAR__' => (string) ($tmp['year'] - 1),
			'__NEXT_DAY__' => (string) $tmp4['day'],
			'__NEXT_MONTH__' => (string) $tmp5['month'],
			'__NEXT_YEAR__' => (string) ($tmp['year'] + 1),
		));
	}

	if (!empty($conf->multicompany->enabled)) {
		$substitutionarray = array_merge($substitutionarray, array('__ENTITY_ID__' => $conf->entity));
	}
	if (empty($exclude) || !in_array('system', $exclude)) {
		$substitutionarray['__DOL_MAIN_URL_ROOT__'] = DOL_MAIN_URL_ROOT;
		$substitutionarray['__(AnyTranslationKey)__'] = $outputlangs->trans('TranslationOfKey');
		$substitutionarray['__(AnyTranslationKey|langfile)__'] = $outputlangs->trans('TranslationOfKey').' (load also language file before)';
		$substitutionarray['__[AnyConstantKey]__'] = $outputlangs->trans('ValueOfConstantKey');
	}

	return $substitutionarray;
}

/**
 *  Make substitution into a text string, replacing keys with vals from $substitutionarray (oldval=>newval),
 *  and texts like __(TranslationKey|langfile)__ and __[ConstantKey]__ are also replaced.
 *  Example of usage:
 *  $substitutionarray = getCommonSubstitutionArray($langs, 0, null, $thirdparty);
 *  complete_substitutions_array($substitutionarray, $langs, $thirdparty);
 *  $mesg = make_substitutions($mesg, $substitutionarray, $langs);
 *
 *  @param	string		$text	      					Source string in which we must do substitution
 *  @param  array		$substitutionarray				Array with key->val to substitute. Example: array('__MYKEY__' => 'MyVal', ...)
 *  @param	Translate	$outputlangs					Output language
 *  @param	int			$converttextinhtmlifnecessary	0=Convert only value into HTML if text is already in HTML
 *  													1=Will also convert initial $text into HTML if we try to insert one value that is HTML
 * 	@return string  		    						Output string after substitutions
 *  @see	complete_substitutions_array(), getCommonSubstitutionArray()
 */
function make_substitutions($text, $substitutionarray, $outputlangs = null, $converttextinhtmlifnecessary = 0)
{
	global $conf, $langs;

	if (!is_array($substitutionarray)) {
		return 'ErrorBadParameterSubstitutionArrayWhenCalling_make_substitutions';
	}

	if (empty($outputlangs)) {
		$outputlangs = $langs;
	}

	// Is initial text HTML or simple text ?
	$msgishtml = 0;
	if (dol_textishtml($text, 1)) {
		$msgishtml = 1;
	}

	// Make substitution for language keys: __(AnyTranslationKey)__ or __(AnyTranslationKey|langfile)__
	if (is_object($outputlangs)) {
		$reg = array();
		while (preg_match('/__\(([^\)]+)\)__/', $text, $reg)) {
			// If key is __(TranslationKey|langfile)__, then force load of langfile.lang
			$tmp = explode('|', $reg[1]);
			if (!empty($tmp[1])) {
				$outputlangs->load($tmp[1]);
			}

			$value = $outputlangs->transnoentitiesnoconv($reg[1]);

			if (empty($converttextinhtmlifnecessary)) {
				// convert $newval into HTML is necessary
				$text = preg_replace('/__\('.preg_quote($reg[1], '/').'\)__/', $msgishtml ? dol_htmlentitiesbr($value) : $value, $text);
			} else {
				if (! $msgishtml) {
					$valueishtml = dol_textishtml($value, 1);

					if ($valueishtml) {
						$text = dol_htmlentitiesbr($text);
						$msgishtml = 1;
					}
				} else {
					$value = dol_nl2br("$value");
				}

				$text = preg_replace('/__\('.preg_quote($reg[1], '/').'\)__/', $value, $text);
			}
		}
	}

	// Make substitution for constant keys.
	// Must be after the substitution of translation, so if the text of translation contains a string __[xxx]__, it is also converted.
	$reg = array();
	while (preg_match('/__\[([^\]]+)\]__/', $text, $reg)) {
		$keyfound = $reg[1];
		if (isASecretKey($keyfound)) {
			$value = '*****forbidden*****';
		} else {
			$value = empty($conf->global->$keyfound) ? '' : $conf->global->$keyfound;
		}

		if (empty($converttextinhtmlifnecessary)) {
			// convert $newval into HTML is necessary
			$text = preg_replace('/__\['.preg_quote($keyfound, '/').'\]__/', $msgishtml ? dol_htmlentitiesbr($value) : $value, $text);
		} else {
			if (! $msgishtml) {
				$valueishtml = dol_textishtml($value, 1);

				if ($valueishtml) {
					$text = dol_htmlentitiesbr($text);
					$msgishtml = 1;
				}
			} else {
				$value = dol_nl2br("$value");
			}

			$text = preg_replace('/__\['.preg_quote($keyfound, '/').'\]__/', $value, $text);
		}
	}

	// Make substitition for array $substitutionarray
	foreach ($substitutionarray as $key => $value) {
		if (!isset($value)) {
			continue; // If value is null, it same than not having substitution key at all into array, we do not replace.
		}

		if ($key == '__USER_SIGNATURE__' && (!empty($conf->global->MAIN_MAIL_DO_NOT_USE_SIGN))) {
			$value = ''; // Protection
		}

		if (empty($converttextinhtmlifnecessary)) {
			$text = str_replace("$key", "$value", $text); // We must keep the " to work when value is 123.5 for example
		} else {
			if (! $msgishtml) {
				$valueishtml = dol_textishtml($value, 1);

				if ($valueishtml) {
					$text = dol_htmlentitiesbr($text);
					$msgishtml = 1;
				}
			} else {
				$value = dol_nl2br("$value");
			}
			$text = str_replace("$key", "$value", $text); // We must keep the " to work when value is 123.5 for example
		}
	}

	return $text;
}

/**
 *  Complete the $substitutionarray with more entries coming from external module that had set the "substitutions=1" into module_part array.
 *  In this case, method completesubstitutionarray provided by module is called.
 *
 *  @param  array		$substitutionarray		Array substitution old value => new value value
 *  @param  Translate	$outputlangs            Output language
 *  @param  Object		$object                 Source object
 *  @param  mixed		$parameters       		Add more parameters (useful to pass product lines)
 *  @param  string      $callfunc               What is the name of the custom function that will be called? (default: completesubstitutionarray)
 *  @return	void
 *  @see 	make_substitutions()
 */
function complete_substitutions_array(&$substitutionarray, $outputlangs, $object = null, $parameters = null, $callfunc = "completesubstitutionarray")
{
	global $conf, $user;

	require_once DOL_DOCUMENT_ROOT.'/core/lib/files.lib.php';

	// Note: substitution key for each extrafields, using key __EXTRA_XXX__ is already available into the getCommonSubstitutionArray used to build the substitution array.

	// Check if there is external substitution to do, requested by plugins
	$dirsubstitutions = array_merge(array(), (array) $conf->modules_parts['substitutions']);

	foreach ($dirsubstitutions as $reldir) {
		$dir = dol_buildpath($reldir, 0);

		// Check if directory exists
		if (!dol_is_dir($dir)) {
			continue;
		}

		$substitfiles = dol_dir_list($dir, 'files', 0, 'functions_');
		foreach ($substitfiles as $substitfile) {
			$reg = array();
			if (preg_match('/functions_(.*)\.lib\.php/i', $substitfile['name'], $reg)) {
				$module = $reg[1];

				dol_syslog("Library ".$substitfile['name']." found into ".$dir);
				// Include the user's functions file
				require_once $dir.$substitfile['name'];
				// Call the user's function, and only if it is defined
				$function_name = $module."_".$callfunc;
				if (function_exists($function_name)) {
					$function_name($substitutionarray, $outputlangs, $object, $parameters);
				}
			}
		}
	}
	if (!empty($conf->global->ODT_ENABLE_ALL_TAGS_IN_SUBSTITUTIONS)) {
		// to list all tags in odt template
		$tags = '';
		foreach ($substitutionarray as $key => $value) {
			$tags .= '{'.$key.'} => '.$value."\n";
		}
		$substitutionarray = array_merge($substitutionarray, array('__ALL_TAGS__' => $tags));
	}
}

/**
 *    Format output for start and end date
 *
 *    @param	int	$date_start    Start date
 *    @param    int	$date_end      End date
 *    @param    string		$format        Output format
 *    @param	Translate	$outputlangs   Output language
 *    @return	void
 */
function print_date_range($date_start, $date_end, $format = '', $outputlangs = '')
{
	print get_date_range($date_start, $date_end, $format, $outputlangs);
}

/**
 *    Format output for start and end date
 *
 *    @param	int			$date_start    		Start date
 *    @param    int			$date_end      		End date
 *    @param    string		$format        		Output format
 *    @param	Translate	$outputlangs   		Output language
 *    @param	integer		$withparenthesis	1=Add parenthesis, 0=no parenthesis
 *    @return	string							String
 */
function get_date_range($date_start, $date_end, $format = '', $outputlangs = '', $withparenthesis = 1)
{
	global $langs;

	$out = '';

	if (!is_object($outputlangs)) {
		$outputlangs = $langs;
	}

	if ($date_start && $date_end) {
		$out .= ($withparenthesis ? ' (' : '').$outputlangs->transnoentitiesnoconv('DateFromTo', dol_print_date($date_start, $format, false, $outputlangs), dol_print_date($date_end, $format, false, $outputlangs)).($withparenthesis ? ')' : '');
	}
	if ($date_start && !$date_end) {
		$out .= ($withparenthesis ? ' (' : '').$outputlangs->transnoentitiesnoconv('DateFrom', dol_print_date($date_start, $format, false, $outputlangs)).($withparenthesis ? ')' : '');
	}
	if (!$date_start && $date_end) {
		$out .= ($withparenthesis ? ' (' : '').$outputlangs->transnoentitiesnoconv('DateUntil', dol_print_date($date_end, $format, false, $outputlangs)).($withparenthesis ? ')' : '');
	}

	return $out;
}

/**
 * Return firstname and lastname in correct order
 *
 * @param	string	$firstname		Firstname
 * @param	string	$lastname		Lastname
 * @param	int		$nameorder		-1=Auto, 0=Lastname+Firstname, 1=Firstname+Lastname, 2=Firstname, 3=Firstname if defined else lastname, 4=Lastname, 5=Lastname if defined else firstname
 * @return	string					Firstname + lastname or Lastname + firstname
 */
function dolGetFirstLastname($firstname, $lastname, $nameorder = -1)
{
	global $conf;

	$ret = '';
	// If order not defined, we use the setup
	if ($nameorder < 0) {
		$nameorder = (empty($conf->global->MAIN_FIRSTNAME_NAME_POSITION) ? 1 : 0);
	}
	if ($nameorder == 1) {
		$ret .= $firstname;
		if ($firstname && $lastname) {
			$ret .= ' ';
		}
		$ret .= $lastname;
	} elseif ($nameorder == 2 || $nameorder == 3) {
		$ret .= $firstname;
		if (empty($ret) && $nameorder == 3) {
			$ret .= $lastname;
		}
	} else {	// 0, 4 or 5
		$ret .= $lastname;
		if (empty($ret) && $nameorder == 5) {
			$ret .= $firstname;
		}
		if ($nameorder == 0) {
			if ($firstname && $lastname) {
				$ret .= ' ';
			}
			$ret .= $firstname;
		}
	}
	return $ret;
}


/**
 *	Set event message in dol_events session object. Will be output by calling dol_htmloutput_events.
 *  Note: Calling dol_htmloutput_events is done into pages by standard llxFooter() function.
 *  Note: Prefer to use setEventMessages instead.
 *
 *	@param	string|string[] $mesgs			Message string or array
 *  @param  string          $style      	Which style to use ('mesgs' by default, 'warnings', 'errors')
 *  @return	void
 *  @see	dol_htmloutput_events()
 */
function setEventMessage($mesgs, $style = 'mesgs')
{
	//dol_syslog(__FUNCTION__ . " is deprecated", LOG_WARNING);		This is not deprecated, it is used by setEventMessages function
	if (!is_array($mesgs)) {
		// If mesgs is a string
		if ($mesgs) {
			$_SESSION['dol_events'][$style][] = $mesgs;
		}
	} else {
		// If mesgs is an array
		foreach ($mesgs as $mesg) {
			if ($mesg) {
				$_SESSION['dol_events'][$style][] = $mesg;
			}
		}
	}
}

/**
 *	Set event messages in dol_events session object. Will be output by calling dol_htmloutput_events.
 *  Note: Calling dol_htmloutput_events is done into pages by standard llxFooter() function.
 *
 *	@param	string	$mesg			Message string
 *	@param	array	$mesgs			Message array
 *  @param  string	$style      	Which style to use ('mesgs' by default, 'warnings', 'errors')
 *  @param	string	$messagekey		A key to be used to allow the feature "Never show this message again"
 *  @return	void
 *  @see	dol_htmloutput_events()
 */
function setEventMessages($mesg, $mesgs, $style = 'mesgs', $messagekey = '')
{
	if (empty($mesg) && empty($mesgs)) {
		dol_syslog("Try to add a message in stack with empty message", LOG_WARNING);
	} else {
		if ($messagekey) {
			// Complete message with a js link to set a cookie "DOLHIDEMESSAGE".$messagekey;
			// TODO
			$mesg .= '';
		}
		if (empty($messagekey) || empty($_COOKIE["DOLHIDEMESSAGE".$messagekey])) {
			if (!in_array((string) $style, array('mesgs', 'warnings', 'errors'))) {
				dol_print_error('', 'Bad parameter style='.$style.' for setEventMessages');
			}
			if (empty($mesgs)) {
				setEventMessage($mesg, $style);
			} else {
				if (!empty($mesg) && !in_array($mesg, $mesgs)) {
					setEventMessage($mesg, $style); // Add message string if not already into array
				}
				setEventMessage($mesgs, $style);
			}
		}
	}
}

/**
 *	Print formated messages to output (Used to show messages on html output).
 *  Note: Calling dol_htmloutput_events is done into pages by standard llxFooter() function, so there is
 *  no need to call it explicitely.
 *
 *  @param	int		$disabledoutputofmessages	Clear all messages stored into session without diplaying them
 *  @return	void
 *  @see    									dol_htmloutput_mesg()
 */
function dol_htmloutput_events($disabledoutputofmessages = 0)
{
	// Show mesgs
	if (isset($_SESSION['dol_events']['mesgs'])) {
		if (empty($disabledoutputofmessages)) {
			dol_htmloutput_mesg('', $_SESSION['dol_events']['mesgs']);
		}
		unset($_SESSION['dol_events']['mesgs']);
	}

	// Show errors
	if (isset($_SESSION['dol_events']['errors'])) {
		if (empty($disabledoutputofmessages)) {
			dol_htmloutput_mesg('', $_SESSION['dol_events']['errors'], 'error');
		}
		unset($_SESSION['dol_events']['errors']);
	}

	// Show warnings
	if (isset($_SESSION['dol_events']['warnings'])) {
		if (empty($disabledoutputofmessages)) {
			dol_htmloutput_mesg('', $_SESSION['dol_events']['warnings'], 'warning');
		}
		unset($_SESSION['dol_events']['warnings']);
	}
}

/**
 *	Get formated messages to output (Used to show messages on html output).
 *  This include also the translation of the message key.
 *
 *	@param	string		$mesgstring		Message string or message key
 *	@param	string[]	$mesgarray      Array of message strings or message keys
 *  @param  string		$style          Style of message output ('ok' or 'error')
 *  @param  int			$keepembedded   Set to 1 in error message must be kept embedded into its html place (this disable jnotify)
 *	@return	string						Return html output
 *
 *  @see    dol_print_error()
 *  @see    dol_htmloutput_errors()
 *  @see    setEventMessages()
 */
function get_htmloutput_mesg($mesgstring = '', $mesgarray = '', $style = 'ok', $keepembedded = 0)
{
	global $conf, $langs;

	$ret = 0;
	$return = '';
	$out = '';
	$divstart = $divend = '';

	// If inline message with no format, we add it.
	if ((empty($conf->use_javascript_ajax) || !empty($conf->global->MAIN_DISABLE_JQUERY_JNOTIFY) || $keepembedded) && !preg_match('/<div class=".*">/i', $out)) {
		$divstart = '<div class="'.$style.' clearboth">';
		$divend = '</div>';
	}

	if ((is_array($mesgarray) && count($mesgarray)) || $mesgstring) {
		$langs->load("errors");
		$out .= $divstart;
		if (is_array($mesgarray) && count($mesgarray)) {
			foreach ($mesgarray as $message) {
				$ret++;
				$out .= $langs->trans($message);
				if ($ret < count($mesgarray)) {
					$out .= "<br>\n";
				}
			}
		}
		if ($mesgstring) {
			$langs->load("errors");
			$ret++;
			$out .= $langs->trans($mesgstring);
		}
		$out .= $divend;
	}

	if ($out) {
		if (!empty($conf->use_javascript_ajax) && empty($conf->global->MAIN_DISABLE_JQUERY_JNOTIFY) && empty($keepembedded)) {
			$return = '<script>
					$(document).ready(function() {
						var block = '.(!empty($conf->global->MAIN_USE_JQUERY_BLOCKUI) ? "true" : "false").'
						if (block) {
							$.dolEventValid("","'.dol_escape_js($out).'");
						} else {
							/* jnotify(message, preset of message type, keepmessage) */
							$.jnotify("'.dol_escape_js($out).'",
							"'.($style == "ok" ? 3000 : $style).'",
							'.($style == "ok" ? "false" : "true").',
							{ remove: function (){} } );
						}
					});
				</script>';
		} else {
			$return = $out;
		}
	}

	return $return;
}

/**
 *  Get formated error messages to output (Used to show messages on html output).
 *
 *  @param  string	$mesgstring         Error message
 *  @param  array	$mesgarray          Error messages array
 *  @param  int		$keepembedded       Set to 1 in error message must be kept embedded into its html place (this disable jnotify)
 *  @return string                		Return html output
 *
 *  @see    dol_print_error()
 *  @see    dol_htmloutput_mesg()
 */
function get_htmloutput_errors($mesgstring = '', $mesgarray = array(), $keepembedded = 0)
{
	return get_htmloutput_mesg($mesgstring, $mesgarray, 'error', $keepembedded);
}

/**
 *	Print formated messages to output (Used to show messages on html output).
 *
 *	@param	string		$mesgstring		Message string or message key
 *	@param	string[]	$mesgarray      Array of message strings or message keys
 *	@param  string      $style          Which style to use ('ok', 'warning', 'error')
 *	@param  int         $keepembedded   Set to 1 if message must be kept embedded into its html place (this disable jnotify)
 *	@return	void
 *
 *	@see    dol_print_error()
 *	@see    dol_htmloutput_errors()
 *	@see    setEventMessages()
 */
function dol_htmloutput_mesg($mesgstring = '', $mesgarray = array(), $style = 'ok', $keepembedded = 0)
{
	if (empty($mesgstring) && (!is_array($mesgarray) || count($mesgarray) == 0)) {
		return;
	}

	$iserror = 0;
	$iswarning = 0;
	if (is_array($mesgarray)) {
		foreach ($mesgarray as $val) {
			if ($val && preg_match('/class="error"/i', $val)) {
				$iserror++;
				break;
			}
			if ($val && preg_match('/class="warning"/i', $val)) {
				$iswarning++;
				break;
			}
		}
	} elseif ($mesgstring && preg_match('/class="error"/i', $mesgstring)) {
		$iserror++;
	} elseif ($mesgstring && preg_match('/class="warning"/i', $mesgstring)) {
		$iswarning++;
	}
	if ($style == 'error') {
		$iserror++;
	}
	if ($style == 'warning') {
		$iswarning++;
	}

	if ($iserror || $iswarning) {
		// Remove div from texts
		$mesgstring = preg_replace('/<\/div><div class="(error|warning)">/', '<br>', $mesgstring);
		$mesgstring = preg_replace('/<div class="(error|warning)">/', '', $mesgstring);
		$mesgstring = preg_replace('/<\/div>/', '', $mesgstring);
		// Remove div from texts array
		if (is_array($mesgarray)) {
			$newmesgarray = array();
			foreach ($mesgarray as $val) {
				if (is_string($val)) {
					$tmpmesgstring = preg_replace('/<\/div><div class="(error|warning)">/', '<br>', $val);
					$tmpmesgstring = preg_replace('/<div class="(error|warning)">/', '', $tmpmesgstring);
					$tmpmesgstring = preg_replace('/<\/div>/', '', $tmpmesgstring);
					$newmesgarray[] = $tmpmesgstring;
				} else {
					dol_syslog("Error call of dol_htmloutput_mesg with an array with a value that is not a string", LOG_WARNING);
				}
			}
			$mesgarray = $newmesgarray;
		}
		print get_htmloutput_mesg($mesgstring, $mesgarray, ($iserror ? 'error' : 'warning'), $keepembedded);
	} else {
		print get_htmloutput_mesg($mesgstring, $mesgarray, 'ok', $keepembedded);
	}
}

/**
 *  Print formated error messages to output (Used to show messages on html output).
 *
 *  @param	string	$mesgstring          Error message
 *  @param  array	$mesgarray           Error messages array
 *  @param  int		$keepembedded        Set to 1 in error message must be kept embedded into its html place (this disable jnotify)
 *  @return	void
 *
 *  @see    dol_print_error()
 *  @see    dol_htmloutput_mesg()
 */
function dol_htmloutput_errors($mesgstring = '', $mesgarray = array(), $keepembedded = 0)
{
	dol_htmloutput_mesg($mesgstring, $mesgarray, 'error', $keepembedded);
}

/**
 * 	Advanced sort array by second index function, which produces ascending (default)
 *  or descending output and uses optionally natural case insensitive sorting (which
 *  can be optionally case sensitive as well).
 *
 *  @param      array		$array      		Array to sort (array of array('key1'=>val1,'key2'=>val2,'key3'...) or array of objects)
 *  @param      string		$index				Key in array to use for sorting criteria
 *  @param      int			$order				Sort order ('asc' or 'desc')
 *  @param      int			$natsort			1=use "natural" sort (natsort) for a search criteria thats is strings or unknown, 0=use "standard" sort (asort) for numbers
 *  @param      int			$case_sensitive		1=sort is case sensitive, 0=not case sensitive
 *  @param		int			$keepindex			If 0 and index key of array to sort is a numeric, than index will be rewrote. If 1 or index key is not numeric, key for index is kept after sorting.
 *  @return     array							Sorted array
 */
function dol_sort_array(&$array, $index, $order = 'asc', $natsort = 0, $case_sensitive = 0, $keepindex = 0)
{
	// Clean parameters
	$order = strtolower($order);

	if (is_array($array)) {
		$sizearray = count($array);
		if ($sizearray > 0) {
			$temp = array();
			foreach (array_keys($array) as $key) {
				if (is_object($array[$key])) {
					$temp[$key] = empty($array[$key]->$index) ? 0 : $array[$key]->$index;
				} else {
					$temp[$key] = empty($array[$key][$index]) ? 0 : $array[$key][$index];
				}
			}

			if (!$natsort) {
				if ($order == 'asc') {
					asort($temp);
				} else {
					arsort($temp);
				}
			} else {
				if ($case_sensitive) {
					natsort($temp);
				} else {
					natcasesort($temp);	// natecasesort is not sensible to case
				}
				if ($order != 'asc') {
					$temp = array_reverse($temp, true);
				}
			}

			$sorted = array();

			foreach (array_keys($temp) as $key) {
				(is_numeric($key) && empty($keepindex)) ? $sorted[] = $array[$key] : $sorted[$key] = $array[$key];
			}

			return $sorted;
		}
	}
	return $array;
}


/**
 *      Check if a string is in UTF8
 *
 *      @param	string	$str        String to check
 * 		@return	boolean				True if string is UTF8 or ISO compatible with UTF8, False if not (ISO with special char or Binary)
 */
function utf8_check($str)
{
	$str = (string) $str;	// Sometimes string is an int.

	// We must use here a binary strlen function (so not dol_strlen)
	$strLength = dol_strlen($str);
	for ($i = 0; $i < $strLength; $i++) {
		if (ord($str[$i]) < 0x80) {
			continue; // 0bbbbbbb
		} elseif ((ord($str[$i]) & 0xE0) == 0xC0) {
			$n = 1; // 110bbbbb
		} elseif ((ord($str[$i]) & 0xF0) == 0xE0) {
			$n = 2; // 1110bbbb
		} elseif ((ord($str[$i]) & 0xF8) == 0xF0) {
			$n = 3; // 11110bbb
		} elseif ((ord($str[$i]) & 0xFC) == 0xF8) {
			$n = 4; // 111110bb
		} elseif ((ord($str[$i]) & 0xFE) == 0xFC) {
			$n = 5; // 1111110b
		} else {
			return false; // Does not match any model
		}
		for ($j = 0; $j < $n; $j++) { // n bytes matching 10bbbbbb follow ?
			if ((++$i == strlen($str)) || ((ord($str[$i]) & 0xC0) != 0x80)) {
				return false;
			}
		}
	}
	return true;
}

/**
 *      Check if a string is in ASCII
 *
 *      @param	string	$str        String to check
 * 		@return	boolean				True if string is ASCII, False if not (byte value > 0x7F)
 */
function ascii_check($str)
{
	if (function_exists('mb_check_encoding')) {
		//if (mb_detect_encoding($str, 'ASCII', true) return false;
		if (!mb_check_encoding($str, 'ASCII')) {
			return false;
		}
	} else {
		if (preg_match('/[^\x00-\x7f]/', $str)) {
			return false; // Contains a byte > 7f
		}
	}

	return true;
}


/**
 *      Return a string encoded into OS filesystem encoding. This function is used to define
 * 	    value to pass to filesystem PHP functions.
 *
 *      @param	string	$str        String to encode (UTF-8)
 * 		@return	string				Encoded string (UTF-8, ISO-8859-1)
 */
function dol_osencode($str)
{
	global $conf;

	$tmp = ini_get("unicode.filesystem_encoding"); // Disponible avec PHP 6.0
	if (empty($tmp) && !empty($_SERVER["WINDIR"])) {
		$tmp = 'iso-8859-1'; // By default for windows
	}
	if (empty($tmp)) {
		$tmp = 'utf-8'; // By default for other
	}
	if (!empty($conf->global->MAIN_FILESYSTEM_ENCODING)) {
		$tmp = $conf->global->MAIN_FILESYSTEM_ENCODING;
	}

	if ($tmp == 'iso-8859-1') {
		return utf8_decode($str);
	}
	return $str;
}


/**
 *      Return an id or code from a code or id.
 *      Store also Code-Id into a cache to speed up next request on same key.
 *
 * 		@param	DoliDB	$db				Database handler
 * 		@param	string	$key			Code or Id to get Id or Code
 * 		@param	string	$tablename		Table name without prefix
 * 		@param	string	$fieldkey		Field to search the key into
 * 		@param	string	$fieldid		Field to get
 *      @param  int		$entityfilter	Filter by entity
 *      @return int						<0 if KO, Id of code if OK
 *      @see $langs->getLabelFromKey
 */
function dol_getIdFromCode($db, $key, $tablename, $fieldkey = 'code', $fieldid = 'id', $entityfilter = 0)
{
	global $cache_codes;

	// If key empty
	if ($key == '') {
		return '';
	}

	// Check in cache
	if (isset($cache_codes[$tablename][$key][$fieldid])) {	// Can be defined to 0 or ''
		return $cache_codes[$tablename][$key][$fieldid]; // Found in cache
	}

	dol_syslog('dol_getIdFromCode (value for field '.$fieldid.' from key '.$key.' not found into cache)', LOG_DEBUG);

	$sql = "SELECT ".$fieldid." as valuetoget";
	$sql .= " FROM ".MAIN_DB_PREFIX.$tablename;
	$sql .= " WHERE ".$fieldkey." = '".$db->escape($key)."'";
	if (!empty($entityfilter)) {
		$sql .= " AND entity IN (".getEntity($tablename).")";
	}

	$resql = $db->query($sql);
	if ($resql) {
		$obj = $db->fetch_object($resql);
		if ($obj) {
			$cache_codes[$tablename][$key][$fieldid] = $obj->valuetoget;
		} else {
			$cache_codes[$tablename][$key][$fieldid] = '';
		}
		$db->free($resql);
		return $cache_codes[$tablename][$key][$fieldid];
	} else {
		return -1;
	}
}

/**
 * Verify if condition in string is ok or not
 *
 * @param 	string		$strToEvaluate	String with condition to check
 * @return 	boolean						True or False. Note: It returns True if $strToEvaluate is ''
 */
function verifCond($strToEvaluate)
{
	global $user, $conf, $langs;
	global $leftmenu;
	global $rights; // To export to dol_eval function

	//print $strToEvaluate."<br>\n";
	$rights = true;
	if (isset($strToEvaluate) && $strToEvaluate !== '') {
		$str = 'if(!('.$strToEvaluate.')) { $rights = false; }';
		dol_eval($str); // The dol_eval must contains all the global $xxx used into a condition
	}
	return $rights;
}

/**
 * Replace eval function to add more security.
 * This function is called by verifCond() or trans() and transnoentitiesnoconv().
 *
 * @param 	string	$s				String to evaluate
 * @param	int		$returnvalue	0=No return (used to execute eval($a=something)). 1=Value of eval is returned (used to eval($something)).
 * @param   int     $hideerrors     1=Hide errors
 * @return	mixed					Nothing or return result of eval
 */
function dol_eval($s, $returnvalue = 0, $hideerrors = 1)
{
	// Only global variables can be changed by eval function and returned to caller
	global $db, $langs, $user, $conf, $website, $websitepage;
	global $action, $mainmenu, $leftmenu;
	global $rights;
	global $object;
	global $mysoc;

	global $obj; // To get $obj used into list when dol_eval is used for computed fields and $obj is not yet $object
	global $soc; // For backward compatibility

	// Replace dangerous char (used for RCE), we allow only PHP variable testing.
	if (strpos($s, '`') !== false) {
		return 'Bad string syntax to evaluate: '.$s;
	}

	// We block use of php exec or php file functions
	$forbiddenphpstrings = array('$$');
	$forbiddenphpstrings = array_merge($forbiddenphpstrings, array('_ENV', '_SESSION', '_COOKIE', '_GET', '_POST', '_REQUEST'));

	$forbiddenphpfunctions = array("exec", "passthru", "shell_exec", "system", "proc_open", "popen", "eval", "dol_eval", "executeCLI");
	$forbiddenphpfunctions = array_merge($forbiddenphpfunctions, array("fopen", "file_put_contents", "fputs", "fputscsv", "fwrite", "fpassthru", "unlink", "mkdir", "rmdir", "symlink", "touch", "umask"));
	$forbiddenphpfunctions = array_merge($forbiddenphpfunctions, array("function", "call_user_func"));

	$forbiddenphpregex = 'global\s+\$|\b('.implode('|', $forbiddenphpfunctions).')\b';

	do {
		$oldstringtoclean = $s;
		$s = str_ireplace($forbiddenphpstrings, '__forbiddenstring__', $s);
		$s = preg_replace('/'.$forbiddenphpregex.'/i', '__forbiddenstring__', $s);
		//$s = preg_replace('/\$[a-zA-Z0-9_\->\$]+\(/i', '', $s);	// Remove $function( call and $mycall->mymethod(
	} while ($oldstringtoclean != $s);

	if (strpos($s, '__forbiddenstring__') !== false) {
		dol_syslog('Bad string syntax to evaluate: '.$s, LOG_WARNING);
		return 'Bad string syntax to evaluate: '.$s;
	}

	//print $s."<br>\n";
	if ($returnvalue) {
		if ($hideerrors) {
			return @eval('return '.$s.';');
		} else {
			return eval('return '.$s.';');
		}
	} else {
		if ($hideerrors) {
			@eval($s);
		} else {
			eval($s);
		}
	}
}

/**
 * Return if var element is ok
 *
 * @param   string      $element    Variable to check
 * @return  boolean                 Return true of variable is not empty
 */
function dol_validElement($element)
{
	return (trim($element) != '');
}

/**
 * 	Return img flag of country for a language code or country code.
 *
 * 	@param	string	$codelang	Language code ('en_IN', 'fr_CA', ...) or ISO Country code on 2 characters in uppercase ('IN', 'FR')
 *  @param	string	$moreatt	Add more attribute on img tag (For example 'style="float: right"' or 'class="saturatemedium"')
 *  @param	int		$notitlealt	No title alt
 * 	@return	string				HTML img string with flag.
 */
function picto_from_langcode($codelang, $moreatt = '', $notitlealt = 0)
{
	if (empty($codelang)) {
		return '';
	}

	if ($codelang == 'auto') {
		return '<span class="fa fa-language"></span>';
	}

	$langtocountryflag = array(
		'ar_AR' => '',
		'ca_ES' => 'catalonia',
		'da_DA' => 'dk',
		'fr_CA' => 'mq',
		'sv_SV' => 'se',
		'sw_SW' => 'unknown',
		'AQ' => 'unknown',
		'CW' => 'unknown',
		'IM' => 'unknown',
		'JE' => 'unknown',
		'MF' => 'unknown',
		'BL' => 'unknown',
		'SX' => 'unknown'
	);

	if (isset($langtocountryflag[$codelang])) {
		$flagImage = $langtocountryflag[$codelang];
	} else {
		$tmparray = explode('_', $codelang);
		$flagImage = empty($tmparray[1]) ? $tmparray[0] : $tmparray[1];
	}

	return img_picto_common($codelang, 'flags/'.strtolower($flagImage).'.png', $moreatt, 0, $notitlealt);
}

/**
 * Return default language from country code.
 * Return null if not found.
 *
 * @param 	string 	$countrycode	Country code like 'US', 'FR', 'CA', 'ES', 'IN', 'MX', ...
 * @return	string					Value of locale like 'en_US', 'fr_FR', ... or null if not found
 */
function getLanguageCodeFromCountryCode($countrycode)
{
	global $mysoc;

	if (empty($countrycode)) {
		return null;
	}

	if (strtoupper($countrycode) == 'MQ') {
		return 'fr_CA';
	}
	if (strtoupper($countrycode) == 'SE') {
		return 'sv_SE'; // se_SE is Sami/Sweden, and we want in priority sv_SE for SE country
	}
	if (strtoupper($countrycode) == 'CH') {
		if ($mysoc->country_code == 'FR') {
			return 'fr_CH';
		}
		if ($mysoc->country_code == 'DE') {
			return 'de_CH';
		}
		if ($mysoc->country_code == 'IT') {
			return 'it_CH';
		}
	}

	// Locale list taken from:
	// http://stackoverflow.com/questions/3191664/
	// list-of-all-locales-and-their-short-codes
	$locales = array(
		'af-ZA',
		'am-ET',
		'ar-AE',
		'ar-BH',
		'ar-DZ',
		'ar-EG',
		'ar-IQ',
		'ar-JO',
		'ar-KW',
		'ar-LB',
		'ar-LY',
		'ar-MA',
		'ar-OM',
		'ar-QA',
		'ar-SA',
		'ar-SY',
		'ar-TN',
		'ar-YE',
		//'as-IN',		// Moved after en-IN
		'ba-RU',
		'be-BY',
		'bg-BG',
		'bn-BD',
		//'bn-IN',		// Moved after en-IN
		'bo-CN',
		'br-FR',
		'ca-ES',
		'co-FR',
		'cs-CZ',
		'cy-GB',
		'da-DK',
		'de-AT',
		'de-CH',
		'de-DE',
		'de-LI',
		'de-LU',
		'dv-MV',
		'el-GR',
		'en-AU',
		'en-BZ',
		'en-CA',
		'en-GB',
		'en-IE',
		'en-IN',
		'as-IN',	// as-IN must be after en-IN (en in priority if country is IN)
		'bn-IN',	// bn-IN must be after en-IN (en in priority if country is IN)
		'en-JM',
		'en-MY',
		'en-NZ',
		'en-PH',
		'en-SG',
		'en-TT',
		'en-US',
		'en-ZA',
		'en-ZW',
		'es-AR',
		'es-BO',
		'es-CL',
		'es-CO',
		'es-CR',
		'es-DO',
		'es-EC',
		'es-ES',
		'es-GT',
		'es-HN',
		'es-MX',
		'es-NI',
		'es-PA',
		'es-PE',
		'es-PR',
		'es-PY',
		'es-SV',
		'es-US',
		'es-UY',
		'es-VE',
		'et-EE',
		'eu-ES',
		'fa-IR',
		'fi-FI',
		'fo-FO',
		'fr-BE',
		'fr-CA',
		'fr-CH',
		'fr-FR',
		'fr-LU',
		'fr-MC',
		'fy-NL',
		'ga-IE',
		'gd-GB',
		'gl-ES',
		'gu-IN',
		'he-IL',
		'hi-IN',
		'hr-BA',
		'hr-HR',
		'hu-HU',
		'hy-AM',
		'id-ID',
		'ig-NG',
		'ii-CN',
		'is-IS',
		'it-CH',
		'it-IT',
		'ja-JP',
		'ka-GE',
		'kk-KZ',
		'kl-GL',
		'km-KH',
		'kn-IN',
		'ko-KR',
		'ky-KG',
		'lb-LU',
		'lo-LA',
		'lt-LT',
		'lv-LV',
		'mi-NZ',
		'mk-MK',
		'ml-IN',
		'mn-MN',
		'mr-IN',
		'ms-BN',
		'ms-MY',
		'mt-MT',
		'nb-NO',
		'ne-NP',
		'nl-BE',
		'nl-NL',
		'nn-NO',
		'oc-FR',
		'or-IN',
		'pa-IN',
		'pl-PL',
		'ps-AF',
		'pt-BR',
		'pt-PT',
		'rm-CH',
		'ro-MD',
		'ro-RO',
		'ru-RU',
		'rw-RW',
		'sa-IN',
		'se-FI',
		'se-NO',
		'se-SE',
		'si-LK',
		'sk-SK',
		'sl-SI',
		'sq-AL',
		'sv-FI',
		'sv-SE',
		'sw-KE',
		'ta-IN',
		'te-IN',
		'th-TH',
		'tk-TM',
		'tn-ZA',
		'tr-TR',
		'tt-RU',
		'ug-CN',
		'uk-UA',
		'ur-PK',
		'vi-VN',
		'wo-SN',
		'xh-ZA',
		'yo-NG',
		'zh-CN',
		'zh-HK',
		'zh-MO',
		'zh-SG',
		'zh-TW',
		'zu-ZA',
	);

	$buildprimarykeytotest = strtolower($countrycode).'-'.strtoupper($countrycode);
	if (in_array($buildprimarykeytotest, $locales)) {
		return strtolower($countrycode).'_'.strtoupper($countrycode);
	}

	if (function_exists('locale_get_primary_language') && function_exists('locale_get_region')) {    // Need extension php-intl
		foreach ($locales as $locale) {
			$locale_language = locale_get_primary_language($locale);
			$locale_region = locale_get_region($locale);
			if (strtoupper($countrycode) == $locale_region) {
				//var_dump($locale.' - '.$locale_language.' - '.$locale_region);
				return strtolower($locale_language).'_'.strtoupper($locale_region);
			}
		}
	} else {
		dol_syslog("Warning Exention php-intl is not available", LOG_WARNING);
	}

	return null;
}

/**
 *  Complete or removed entries into a head array (used to build tabs).
 *  For example, with value added by external modules. Such values are declared into $conf->modules_parts['tab'].
 *  Or by change using hook completeTabsHead
 *
 *  @param	Conf			$conf           Object conf
 *  @param  Translate		$langs          Object langs
 *  @param  object|null		$object         Object object
 *  @param  array			$head          	Object head
 *  @param  int				$h				New position to fill
 *  @param  string			$type           Value for object where objectvalue can be
 *                              			'thirdparty'       to add a tab in third party view
 *		                        	      	'intervention'     to add a tab in intervention view
 *     		                    	     	'supplier_order'   to add a tab in supplier order view
 *          		            	        'supplier_invoice' to add a tab in supplier invoice view
 *                  		    	        'invoice'          to add a tab in customer invoice view
 *                          			    'order'            to add a tab in customer order view
 *                          				'contract'		   to add a tabl in contract view
 *                      			        'product'          to add a tab in product view
 *                              			'propal'           to add a tab in propal view
 *                              			'user'             to add a tab in user view
 *                              			'group'            to add a tab in group view
 * 		        	               	     	'member'           to add a tab in fundation member view
 *      		                        	'categories_x'	   to add a tab in category view ('x': type of category (0=product, 1=supplier, 2=customer, 3=member)
 *      									'ecm'			   to add a tab for another ecm view
 *                                          'stock'            to add a tab for warehouse view
 *  @param  string		$mode  	        	'add' to complete head, 'remove' to remove entries
 *	@return	void
 */
function complete_head_from_modules($conf, $langs, $object, &$head, &$h, $type, $mode = 'add')
{
	global $hookmanager;

	if (isset($conf->modules_parts['tabs'][$type]) && is_array($conf->modules_parts['tabs'][$type])) {
		foreach ($conf->modules_parts['tabs'][$type] as $value) {
			$values = explode(':', $value);

			if ($mode == 'add' && !preg_match('/^\-/', $values[1])) {
				if (count($values) == 6) {       // new declaration with permissions:  $value='objecttype:+tabname1:Title1:langfile@mymodule:$user->rights->mymodule->read:/mymodule/mynewtab1.php?id=__ID__'
					if ($values[0] != $type) {
						continue;
					}

					if (verifCond($values[4])) {
						if ($values[3]) {
							$langs->load($values[3]);
						}
						if (preg_match('/SUBSTITUTION_([^_]+)/i', $values[2], $reg)) {
							$substitutionarray = array();
							complete_substitutions_array($substitutionarray, $langs, $object, array('needforkey'=>$values[2]));
							$label = make_substitutions($reg[1], $substitutionarray);
						} else {
							$label = $langs->trans($values[2]);
						}

						$head[$h][0] = dol_buildpath(preg_replace('/__ID__/i', ((is_object($object) && !empty($object->id)) ? $object->id : ''), $values[5]), 1);
						$head[$h][1] = $label;
						$head[$h][2] = str_replace('+', '', $values[1]);
						$h++;
					}
				} elseif (count($values) == 5) {       // deprecated
					dol_syslog('Passing 5 values in tabs module_parts is deprecated. Please update to 6 with permissions.', LOG_WARNING);

					if ($values[0] != $type) {
						continue;
					}
					if ($values[3]) {
						$langs->load($values[3]);
					}
					if (preg_match('/SUBSTITUTION_([^_]+)/i', $values[2], $reg)) {
						$substitutionarray = array();
						complete_substitutions_array($substitutionarray, $langs, $object, array('needforkey'=>$values[2]));
						$label = make_substitutions($reg[1], $substitutionarray);
					} else {
						$label = $langs->trans($values[2]);
					}

					$head[$h][0] = dol_buildpath(preg_replace('/__ID__/i', ((is_object($object) && !empty($object->id)) ? $object->id : ''), $values[4]), 1);
					$head[$h][1] = $label;
					$head[$h][2] = str_replace('+', '', $values[1]);
					$h++;
				}
			} elseif ($mode == 'remove' && preg_match('/^\-/', $values[1])) {
				if ($values[0] != $type) {
					continue;
				}
				$tabname = str_replace('-', '', $values[1]);
				foreach ($head as $key => $val) {
					$condition = (!empty($values[3]) ? verifCond($values[3]) : 1);
					//var_dump($key.' - '.$tabname.' - '.$head[$key][2].' - '.$values[3].' - '.$condition);
					if ($head[$key][2] == $tabname && $condition) {
						unset($head[$key]);
						break;
					}
				}
			}
		}
	}

	// No need to make a return $head. Var is modified as a reference
	if (!empty($hookmanager)) {
		$parameters = array('object' => $object, 'mode' => $mode, 'head' => &$head);
		$reshook = $hookmanager->executeHooks('completeTabsHead', $parameters);
		if ($reshook > 0) {		// Hook ask to replace completely the array
			$head = $hookmanager->resArray;
		} else {				// Hook
			$head = array_merge($head, $hookmanager->resArray);
		}
		$h = count($head);
	}
}

/**
 * Print common footer :
 * 		conf->global->MAIN_HTML_FOOTER
 *      js for switch of menu hider
 * 		js for conf->global->MAIN_GOOGLE_AN_ID
 * 		js for conf->global->MAIN_SHOW_TUNING_INFO or $_SERVER["MAIN_SHOW_TUNING_INFO"]
 * 		js for conf->logbuffer
 *
 * @param	string	$zone	'private' (for private pages) or 'public' (for public pages)
 * @return	void
 */
function printCommonFooter($zone = 'private')
{
	global $conf, $hookmanager, $user, $debugbar;
	global $action;
	global $micro_start_time;

	if ($zone == 'private') {
		print "\n".'<!-- Common footer for private page -->'."\n";
	} else {
		print "\n".'<!-- Common footer for public page -->'."\n";
	}

	// A div to store page_y POST parameter so we can read it using javascript
	print "\n<!-- A div to store page_y POST parameter -->\n";
	print '<div id="page_y" style="display: none;">'.(empty($_POST['page_y']) ? '' : $_POST['page_y']).'</div>'."\n";

	$parameters = array();
	$reshook = $hookmanager->executeHooks('printCommonFooter', $parameters); // Note that $action and $object may have been modified by some hooks
	if (empty($reshook)) {
		if (!empty($conf->global->MAIN_HTML_FOOTER)) {
			print $conf->global->MAIN_HTML_FOOTER."\n";
		}

		print "\n";
		if (!empty($conf->use_javascript_ajax)) {
			print '<script>'."\n";
			print 'jQuery(document).ready(function() {'."\n";

			if ($zone == 'private' && empty($conf->dol_use_jmobile)) {
				print "\n";
				print '/* JS CODE TO ENABLE to manage handler to switch left menu page (menuhider) */'."\n";
				print 'jQuery("li.menuhider").click(function(event) {';
				print '  if (!$( "body" ).hasClass( "sidebar-collapse" )){ event.preventDefault(); }'."\n";
				print '  console.log("We click on .menuhider");'."\n";
				print '  $("body").toggleClass("sidebar-collapse")'."\n";
				print '});'."\n";
			}

			// Management of focus and mandatory for fields
			if ($action == 'create' || $action == 'edit' || (empty($action) && (preg_match('/new\.php/', $_SERVER["PHP_SELF"])))) {
				print '/* JS CODE TO ENABLE to manage focus and mandatory form fields */'."\n";
				$relativepathstring = $_SERVER["PHP_SELF"];
				// Clean $relativepathstring
				if (constant('DOL_URL_ROOT')) {
					$relativepathstring = preg_replace('/^'.preg_quote(constant('DOL_URL_ROOT'), '/').'/', '', $relativepathstring);
				}
				$relativepathstring = preg_replace('/^\//', '', $relativepathstring);
				$relativepathstring = preg_replace('/^custom\//', '', $relativepathstring);
				//$tmpqueryarraywehave = explode('&', dol_string_nohtmltag($_SERVER['QUERY_STRING']));
				if (!empty($user->default_values[$relativepathstring]['focus'])) {
					foreach ($user->default_values[$relativepathstring]['focus'] as $defkey => $defval) {
						$qualified = 0;
						if ($defkey != '_noquery_') {
							$tmpqueryarraytohave = explode('&', $defkey);
							$foundintru = 0;
							foreach ($tmpqueryarraytohave as $tmpquerytohave) {
								$tmpquerytohaveparam = explode('=', $tmpquerytohave);
								//print "console.log('".$tmpquerytohaveparam[0]." ".$tmpquerytohaveparam[1]." ".GETPOST($tmpquerytohaveparam[0])."');";
								if (!GETPOSTISSET($tmpquerytohaveparam[0]) || ($tmpquerytohaveparam[1] != GETPOST($tmpquerytohaveparam[0]))) {
									$foundintru = 1;
								}
							}
							if (!$foundintru) {
								$qualified = 1;
							}
							//var_dump($defkey.'-'.$qualified);
						} else {
							$qualified = 1;
						}

						if ($qualified) {
							foreach ($defval as $paramkey => $paramval) {
								// Set focus on field
								print 'jQuery("input[name=\''.$paramkey.'\']").focus();'."\n";
								print 'jQuery("textarea[name=\''.$paramkey.'\']").focus();'."\n";
								print 'jQuery("select[name=\''.$paramkey.'\']").focus();'."\n"; // Not really usefull, but we keep it in case of.
							}
						}
					}
				}
				if (!empty($user->default_values[$relativepathstring]['mandatory'])) {
					foreach ($user->default_values[$relativepathstring]['mandatory'] as $defkey => $defval) {
						$qualified = 0;
						if ($defkey != '_noquery_') {
							$tmpqueryarraytohave = explode('&', $defkey);
							$foundintru = 0;
							foreach ($tmpqueryarraytohave as $tmpquerytohave) {
								$tmpquerytohaveparam = explode('=', $tmpquerytohave);
								//print "console.log('".$tmpquerytohaveparam[0]." ".$tmpquerytohaveparam[1]." ".GETPOST($tmpquerytohaveparam[0])."');";
								if (!GETPOSTISSET($tmpquerytohaveparam[0]) || ($tmpquerytohaveparam[1] != GETPOST($tmpquerytohaveparam[0]))) {
									$foundintru = 1;
								}
							}
							if (!$foundintru) {
								$qualified = 1;
							}
							//var_dump($defkey.'-'.$qualified);
						} else {
							$qualified = 1;
						}

						if ($qualified) {
							foreach ($defval as $paramkey => $paramval) {
								// Add property 'required' on input
								print 'jQuery("input[name=\''.$paramkey.'\']").prop(\'required\',true);'."\n";
								print 'jQuery("textarea[name=\''.$paramkey.'\']").prop(\'required\',true);'."\n";
								print '// required on a select works only if key is "", so we add the required attributes but also we reset the key -1 or 0 to an empty string'."\n";
								print 'jQuery("select[name=\''.$paramkey.'\']").prop(\'required\',true);'."\n";
								print 'jQuery("select[name=\''.$paramkey.'\'] option[value=\'-1\']").prop(\'value\', \'\');'."\n";
								print 'jQuery("select[name=\''.$paramkey.'\'] option[value=\'0\']").prop(\'value\', \'\');'."\n";
							}
						}
					}
				}
			}

			print '});'."\n";

			// End of tuning
			if (!empty($_SERVER['MAIN_SHOW_TUNING_INFO']) || !empty($conf->global->MAIN_SHOW_TUNING_INFO)) {
				print "\n";
				print "/* JS CODE TO ENABLE to add memory info */\n";
				print 'window.console && console.log("';
				if (!empty($conf->global->MEMCACHED_SERVER)) {
					print 'MEMCACHED_SERVER='.$conf->global->MEMCACHED_SERVER.' - ';
				}
				print 'MAIN_OPTIMIZE_SPEED='.(isset($conf->global->MAIN_OPTIMIZE_SPEED) ? $conf->global->MAIN_OPTIMIZE_SPEED : 'off');
				if (!empty($micro_start_time)) {   // Works only if MAIN_SHOW_TUNING_INFO is defined at $_SERVER level. Not in global variable.
					$micro_end_time = microtime(true);
					print ' - Build time: '.ceil(1000 * ($micro_end_time - $micro_start_time)).' ms';
				}

				if (function_exists("memory_get_usage")) {
					print ' - Mem: '.memory_get_usage(); // Do not use true here, it seems it takes the peak amount
				}
				if (function_exists("memory_get_peak_usage")) {
					print ' - Real mem peak: '.memory_get_peak_usage(true);
				}
				if (function_exists("zend_loader_file_encoded")) {
					print ' - Zend encoded file: '.(zend_loader_file_encoded() ? 'yes' : 'no');
				}
				print '");'."\n";
			}

			print "\n".'</script>'."\n";

			// Google Analytics
			// TODO Add a hook here
			if (!empty($conf->google->enabled) && !empty($conf->global->MAIN_GOOGLE_AN_ID)) {
				$tmptagarray = explode(',', $conf->global->MAIN_GOOGLE_AN_ID);
				foreach ($tmptagarray as $tmptag) {
					print "\n";
					print "<!-- JS CODE TO ENABLE for google analtics tag -->\n";
					print "
					<!-- Global site tag (gtag.js) - Google Analytics -->
					<script async src=\"https://www.googletagmanager.com/gtag/js?id=".trim($tmptag)."\"></script>
					<script>
					window.dataLayer = window.dataLayer || [];
					function gtag(){dataLayer.push(arguments);}
					gtag('js', new Date());

					gtag('config', '".trim($tmptag)."');
					</script>";
					print "\n";
				}
			}
		}

		// Add Xdebug coverage of code
		if (defined('XDEBUGCOVERAGE')) {
			print_r(xdebug_get_code_coverage());
		}

		// Add DebugBar data
		if (!empty($user->rights->debugbar->read) && is_object($debugbar)) {
			$debugbar['time']->stopMeasure('pageaftermaster');
			print '<!-- Output debugbar data -->'."\n";
			$renderer = $debugbar->getRenderer();
			print $debugbar->getRenderer()->render();
		} elseif (count($conf->logbuffer)) {    // If there is some logs in buffer to show
			print "\n";
			print "<!-- Start of log output\n";
			//print '<div class="hidden">'."\n";
			foreach ($conf->logbuffer as $logline) {
				print $logline."<br>\n";
			}
			//print '</div>'."\n";
			print "End of log output -->\n";
		}
	}
}

/**
 * Split a string with 2 keys into key array.
 * For example: "A=1;B=2;C=2" is exploded into array('A'=>1,'B'=>2,'C'=>3)
 *
 * @param 	string	$string		String to explode
 * @param 	string	$delimiter	Delimiter between each couple of data
 * @param 	string	$kv			Delimiter between key and value
 * @return	array				Array of data exploded
 */
function dolExplodeIntoArray($string, $delimiter = ';', $kv = '=')
{
	if ($a = explode($delimiter, $string)) {
		$ka = array();
		foreach ($a as $s) { // each part
			if ($s) {
				if ($pos = strpos($s, $kv)) { // key/value delimiter
					$ka[trim(substr($s, 0, $pos))] = trim(substr($s, $pos + strlen($kv)));
				} else { // key delimiter not found
					$ka[] = trim($s);
				}
			}
		}
		return $ka;
	}
	return array();
}


/**
 * Set focus onto field with selector (similar behaviour of 'autofocus' HTML5 tag)
 *
 * @param 	string	$selector	Selector ('#id' or 'input[name="ref"]') to use to find the HTML input field that must get the autofocus. You must use a CSS selector, so unique id preceding with the '#' char.
 * @return	void
 */
function dol_set_focus($selector)
{
	print "\n".'<!-- Set focus onto a specific field -->'."\n";
	print '<script>jQuery(document).ready(function() { jQuery("'.dol_escape_js($selector).'").focus(); });</script>'."\n";
}


/**
 * Return getmypid() or random PID when function is disabled
 * Some web hosts disable this php function for security reasons
 * and sometimes we can't redeclare function
 *
 * @return	int
 */
function dol_getmypid()
{
	if (!function_exists('getmypid')) {
		return mt_rand(1, 32768);
	} else {
		return getmypid();
	}
}


/**
 * Generate natural SQL search string for a criteria (this criteria can be tested on one or several fields)
 *
 * @param   string|string[]	$fields 	String or array of strings, filled with the name of all fields in the SQL query we must check (combined with a OR). Example: array("p.field1","p.field2")
 * @param   string 			$value 		The value to look for.
 *                          		    If param $mode is 0, can contains several keywords separated with a space or |
 *                                      like "keyword1 keyword2" = We want record field like keyword1 AND field like keyword2
 *                                      or like "keyword1|keyword2" = We want record field like keyword1 OR field like keyword2
 *                             			If param $mode is 1, can contains an operator <, > or = like "<10" or ">=100.5 < 1000"
 *                             			If param $mode is 2, can contains a list of int id separated by comma like "1,3,4"
 *                             			If param $mode is 3, can contains a list of string separated by comma like "a,b,c"
 * @param	integer			$mode		0=value is list of keyword strings, 1=value is a numeric test (Example ">5.5 <10"), 2=value is a list of ID separated with comma (Example '1,3,4')
 * 										3=value is list of string separated with comma (Example 'text 1,text 2'), 4=value is a list of ID separated with comma (Example '2,7') to be used to search into a multiselect string '1,2,3,4'
 * @param	integer			$nofirstand	1=Do not output the first 'AND'
 * @return 	string 			$res 		The statement to append to the SQL query
 */
function natural_search($fields, $value, $mode = 0, $nofirstand = 0)
{
	global $db, $langs;

	$value = trim($value);

	if ($mode == 0) {
		$value = preg_replace('/\*/', '%', $value); // Replace * with %
	}
	if ($mode == 1) {
		$value = preg_replace('/([<>=]+)\s+([0-9'.preg_quote($langs->trans("DecimalSeparator"), '/').'\-])/', '\1\2', $value); // Clean string '< 10' into '<10' so we can the explode on space to get all tests to do
	}

	$value = preg_replace('/\s*\|\s*/', '|', $value);

	$crits = explode(' ', $value);
	$res = '';
	if (!is_array($fields)) {
		$fields = array($fields);
	}

	$j = 0;
	foreach ($crits as $crit) {
		$crit = trim($crit);
		$i = 0;
		$i2 = 0;
		$newres = '';
		foreach ($fields as $field) {
			if ($mode == 1) {
				$operator = '=';
				$newcrit = preg_replace('/([<>=]+)/', '', $crit);

				$reg = array();
				preg_match('/([<>=]+)/', $crit, $reg);
				if ($reg[1]) {
					$operator = $reg[1];
				}
				if ($newcrit != '') {
					$numnewcrit = price2num($newcrit);
					if (is_numeric($numnewcrit)) {
						$newres .= ($i2 > 0 ? ' OR ' : '').$field.' '.$operator.' '.((float) $numnewcrit); // should be a numeric
					} else {
						$newres .= ($i2 > 0 ? ' OR ' : '').'1 = 2'; // force false
					}
					$i2++; // a criteria was added to string
				}
			} elseif ($mode == 2 || $mode == -2) {
				$crit = preg_replace('/[^0-9,]/', '', $crit); // ID are always integer
				$newres .= ($i2 > 0 ? ' OR ' : '').$field." ".($mode == -2 ? 'NOT ' : '');
				$newres .= $crit ? "IN (".$db->sanitize($db->escape($crit)).")" : "IN (0)";
				if ($mode == -2) {
					$newres .= ' OR '.$field.' IS NULL';
				}
				$i2++; // a criteria was added to string
			} elseif ($mode == 3 || $mode == -3) {
				$tmparray = explode(',', $crit);
				if (count($tmparray)) {
					$listofcodes = '';
					foreach ($tmparray as $val) {
						$val = trim($val);
						if ($val) {
							$listofcodes .= ($listofcodes ? ',' : '');
							$listofcodes .= "'".$db->escape($val)."'";
						}
					}
					$newres .= ($i2 > 0 ? ' OR ' : '').$field." ".($mode == -3 ? 'NOT ' : '')."IN (".$db->sanitize($listofcodes, 1).")";
					$i2++; // a criteria was added to string
				}
				if ($mode == -3) {
					$newres .= ' OR '.$field.' IS NULL';
				}
			} elseif ($mode == 4) {
				$tmparray = explode(',', $crit);
				if (count($tmparray)) {
					$listofcodes = '';
					foreach ($tmparray as $val) {
						$val = trim($val);
						if ($val) {
							$newres .= ($i2 > 0 ? " OR (" : "(").$field." LIKE '".$db->escape($val).",%'";
							$newres .= ' OR '.$field." = '".$db->escape($val)."'";
							$newres .= ' OR '.$field." LIKE '%,".$db->escape($val)."'";
							$newres .= ' OR '.$field." LIKE '%,".$db->escape($val).",%'";
							$newres .= ')';
							$i2++;
						}
					}
				}
			} else // $mode=0
			{
				$tmpcrits = explode('|', $crit);
				$i3 = 0;
				foreach ($tmpcrits as $tmpcrit) {
					if ($tmpcrit !== '0' && empty($tmpcrit)) {
						continue;
					}

					$newres .= (($i2 > 0 || $i3 > 0) ? ' OR ' : '');

					if (preg_match('/\.(id|rowid)$/', $field)) {	// Special case for rowid that is sometimes a ref so used as a search field
						$newres .= $field." = ".(is_numeric(trim($tmpcrit)) ? ((float) trim($tmpcrit)) : '0');
					} else {
						$newres .= $field." LIKE '";

						$tmpcrit = trim($tmpcrit);
						$tmpcrit2 = $tmpcrit;
						$tmpbefore = '%';
						$tmpafter = '%';
						if (preg_match('/^[\^\$]/', $tmpcrit)) {
							$tmpbefore = '';
							$tmpcrit2 = preg_replace('/^[\^\$]/', '', $tmpcrit2);
						}
						if (preg_match('/[\^\$]$/', $tmpcrit)) {
							$tmpafter = '';
							$tmpcrit2 = preg_replace('/[\^\$]$/', '', $tmpcrit2);
						}
						$newres .= $tmpbefore;
						$newres .= $db->escape($tmpcrit2);
						$newres .= $tmpafter;
						$newres .= "'";
						if ($tmpcrit2 == '') {
							$newres .= " OR ".$field." IS NULL";
						}
					}

					$i3++;
				}
				$i2++; // a criteria was added to string
			}
			$i++;
		}
		if ($newres) {
			$res = $res.($res ? ' AND ' : '').($i2 > 1 ? '(' : '').$newres.($i2 > 1 ? ')' : '');
		}
		$j++;
	}
	$res = ($nofirstand ? "" : " AND ")."(".$res.")";
	//print 'xx'.$res.'yy';
	return $res;
}

/**
 * Return string with full Url. The file qualified is the one defined by relative path in $object->last_main_doc
 *
 * @param   Object	$object				Object
 * @return	string						Url string
 */
function showDirectDownloadLink($object)
{
	global $conf, $langs;

	$out = '';
	$url = $object->getLastMainDocLink($object->element);

	$out .= img_picto($langs->trans("PublicDownloadLinkDesc"), 'globe').' <span class="opacitymedium">'.$langs->trans("DirectDownloadLink").'</span><br>';
	if ($url) {
		$out .= '<div class="urllink"><input type="text" id="directdownloadlink" class="quatrevingtpercent" value="'.$url.'"></div>';
		$out .= ajax_autoselect("directdownloadlink", 0);
	} else {
		$out .= '<div class="urllink">'.$langs->trans("FileNotShared").'</div>';
	}

	return $out;
}

/**
 * Return the filename of file to get the thumbs
 *
 * @param   string  $file           Original filename (full or relative path)
 * @param   string  $extName        Extension to differenciate thumb file name ('', '_small', '_mini')
 * @param   string  $extImgTarget   Force image extension for thumbs. Use '' to keep same extension than original image (default).
 * @return  string                  New file name (full or relative path, including the thumbs/)
 */
function getImageFileNameForSize($file, $extName, $extImgTarget = '')
{
	$dirName = dirname($file);
	if ($dirName == '.') {
		$dirName = '';
	}

	$fileName = preg_replace('/(\.gif|\.jpeg|\.jpg|\.png|\.bmp|\.webp)$/i', '', $file); // We remove extension, whatever is its case
	$fileName = basename($fileName);

	if (empty($extImgTarget)) {
		$extImgTarget = (preg_match('/\.jpg$/i', $file) ? '.jpg' : '');
	}
	if (empty($extImgTarget)) {
		$extImgTarget = (preg_match('/\.jpeg$/i', $file) ? '.jpeg' : '');
	}
	if (empty($extImgTarget)) {
		$extImgTarget = (preg_match('/\.gif$/i', $file) ? '.gif' : '');
	}
	if (empty($extImgTarget)) {
		$extImgTarget = (preg_match('/\.png$/i', $file) ? '.png' : '');
	}
	if (empty($extImgTarget)) {
		$extImgTarget = (preg_match('/\.bmp$/i', $file) ? '.bmp' : '');
	}
	if (empty($extImgTarget)) {
		$extImgTarget = (preg_match('/\.webp$/i', $file) ? '.webp' : '');
	}

	if (!$extImgTarget) {
		return $file;
	}

	$subdir = '';
	if ($extName) {
		$subdir = 'thumbs/';
	}

	return ($dirName ? $dirName.'/' : '').$subdir.$fileName.$extName.$extImgTarget; // New filename for thumb
}


/**
 * Return URL we can use for advanced preview links
 *
 * @param   string    $modulepart     propal, facture, facture_fourn, ...
 * @param   string    $relativepath   Relative path of docs.
 * @param	int		  $alldata		  Return array with all components (1 is recommended, then use a simple a href link with the class, target and mime attribute added. 'documentpreview' css class is handled by jquery code into main.inc.php)
 * @param	string	  $param		  More param on http links
 * @return  string|array              Output string with href link or array with all components of link
 */
function getAdvancedPreviewUrl($modulepart, $relativepath, $alldata = 0, $param = '')
{
	global $conf, $langs;

	if (empty($conf->use_javascript_ajax)) {
		return '';
	}

	$isAllowedForPreview = dolIsAllowedForPreview($relativepath);

	if ($alldata == 1) {
		if ($isAllowedForPreview) {
			return array('target'=>'_blank', 'css'=>'documentpreview', 'url'=>DOL_URL_ROOT.'/document.php?modulepart='.$modulepart.'&attachment=0&file='.urlencode($relativepath).($param ? '&'.$param : ''), 'mime'=>dol_mimetype($relativepath));
		} else {
			return array();
		}
	}

	// old behavior, return a string
	if ($isAllowedForPreview) {
		return 'javascript:document_preview(\''.dol_escape_js(DOL_URL_ROOT.'/document.php?modulepart='.$modulepart.'&attachment=0&file='.urlencode($relativepath).($param ? '&'.$param : '')).'\', \''.dol_mimetype($relativepath).'\', \''.dol_escape_js($langs->trans('Preview')).'\')';
	} else {
		return '';
	}
}


/**
 * Make content of an input box selected when we click into input field.
 *
 * @param string	$htmlname		Id of html object ('#idvalue' or '.classvalue')
 * @param string	$addlink		Add a 'link to' after
 * @param string	$textonlink		Text to show on link or 'image'
 * @return string
 */
function ajax_autoselect($htmlname, $addlink = '', $textonlink = 'Link')
{
	global $langs;
	$out = '<script>
               jQuery(document).ready(function () {
				    jQuery("'.((strpos($htmlname, '.') === 0 ? '' : '#').$htmlname).'").click(function() { jQuery(this).select(); } );
				});
		    </script>';
	if ($addlink) {
		if ($textonlink === 'image') {
			$out .= ' <a href="'.$addlink.'" target="_blank" rel="noopener noreferrer">'.img_picto('', 'globe').'</a>';
		} else {
			$out .= ' <a href="'.$addlink.'" target="_blank" rel="noopener noreferrer">'.$langs->trans("Link").'</a>';
		}
	}
	return $out;
}

/**
 *	Return if a file is qualified for preview
 *
 *	@param	string	$file		Filename we looking for information
 *	@return int					1 If allowed, 0 otherwise
 *  @see    dol_mimetype(), image_format_supported() from images.lib.php
 */
function dolIsAllowedForPreview($file)
{
	global $conf;

	// Check .noexe extension in filename
	if (preg_match('/\.noexe$/i', $file)) {
		return 0;
	}

	// Check mime types
	$mime_preview = array('bmp', 'jpeg', 'png', 'gif', 'tiff', 'pdf', 'plain', 'css', 'webp');
	if (!empty($conf->global->MAIN_ALLOW_SVG_FILES_AS_IMAGES)) {
		$mime_preview[] = 'svg+xml';
	}
	//$mime_preview[]='vnd.oasis.opendocument.presentation';
	//$mime_preview[]='archive';
	$num_mime = array_search(dol_mimetype($file, '', 1), $mime_preview);
	if ($num_mime !== false) {
		return 1;
	}

	// By default, not allowed for preview
	return 0;
}


/**
 *	Return mime type of a file
 *
 *	@param	string	$file		Filename we looking for MIME type
 *  @param  string	$default    Default mime type if extension not found in known list
 * 	@param	int		$mode    	0=Return full mime, 1=otherwise short mime string, 2=image for mime type, 3=source language, 4=css of font fa
 *	@return string 		    	Return a mime type family (text/xxx, application/xxx, image/xxx, audio, video, archive)
 *  @see    dolIsAllowedForPreview(), image_format_supported() from images.lib.php
 */
function dol_mimetype($file, $default = 'application/octet-stream', $mode = 0)
{
	$mime = $default;
	$imgmime = 'other.png';
	$famime = 'file-o';
	$srclang = '';

	$tmpfile = preg_replace('/\.noexe$/', '', $file);

	// Plain text files
	if (preg_match('/\.txt$/i', $tmpfile)) {
		$mime = 'text/plain';
		$imgmime = 'text.png';
		$famime = 'file-text-o';
	}
	if (preg_match('/\.rtx$/i', $tmpfile)) {
		$mime = 'text/richtext';
		$imgmime = 'text.png';
		$famime = 'file-text-o';
	}
	if (preg_match('/\.csv$/i', $tmpfile)) {
		$mime = 'text/csv';
		$imgmime = 'text.png';
		$famime = 'file-text-o';
	}
	if (preg_match('/\.tsv$/i', $tmpfile)) {
		$mime = 'text/tab-separated-values';
		$imgmime = 'text.png';
		$famime = 'file-text-o';
	}
	if (preg_match('/\.(cf|conf|log)$/i', $tmpfile)) {
		$mime = 'text/plain';
		$imgmime = 'text.png';
		$famime = 'file-text-o';
	}
	if (preg_match('/\.ini$/i', $tmpfile)) {
		$mime = 'text/plain';
		$imgmime = 'text.png';
		$srclang = 'ini';
		$famime = 'file-text-o';
	}
	if (preg_match('/\.md$/i', $tmpfile)) {
		$mime = 'text/plain';
		$imgmime = 'text.png';
		$srclang = 'md';
		$famime = 'file-text-o';
	}
	if (preg_match('/\.css$/i', $tmpfile)) {
		$mime = 'text/css';
		$imgmime = 'css.png';
		$srclang = 'css';
		$famime = 'file-text-o';
	}
	if (preg_match('/\.lang$/i', $tmpfile)) {
		$mime = 'text/plain';
		$imgmime = 'text.png';
		$srclang = 'lang';
		$famime = 'file-text-o';
	}
	// Certificate files
	if (preg_match('/\.(crt|cer|key|pub)$/i', $tmpfile)) {
		$mime = 'text/plain';
		$imgmime = 'text.png';
		$famime = 'file-text-o';
	}
	// XML based (HTML/XML/XAML)
	if (preg_match('/\.(html|htm|shtml)$/i', $tmpfile)) {
		$mime = 'text/html';
		$imgmime = 'html.png';
		$srclang = 'html';
		$famime = 'file-text-o';
	}
	if (preg_match('/\.(xml|xhtml)$/i', $tmpfile)) {
		$mime = 'text/xml';
		$imgmime = 'other.png';
		$srclang = 'xml';
		$famime = 'file-text-o';
	}
	if (preg_match('/\.xaml$/i', $tmpfile)) {
		$mime = 'text/xml';
		$imgmime = 'other.png';
		$srclang = 'xaml';
		$famime = 'file-text-o';
	}
	// Languages
	if (preg_match('/\.bas$/i', $tmpfile)) {
		$mime = 'text/plain';
		$imgmime = 'text.png';
		$srclang = 'bas';
		$famime = 'file-code-o';
	}
	if (preg_match('/\.(c)$/i', $tmpfile)) {
		$mime = 'text/plain';
		$imgmime = 'text.png';
		$srclang = 'c';
		$famime = 'file-code-o';
	}
	if (preg_match('/\.(cpp)$/i', $tmpfile)) {
		$mime = 'text/plain';
		$imgmime = 'text.png';
		$srclang = 'cpp';
		$famime = 'file-code-o';
	}
	if (preg_match('/\.cs$/i', $tmpfile)) {
		$mime = 'text/plain';
		$imgmime = 'text.png';
		$srclang = 'cs';
		$famime = 'file-code-o';
	}
	if (preg_match('/\.(h)$/i', $tmpfile)) {
		$mime = 'text/plain';
		$imgmime = 'text.png';
		$srclang = 'h';
		$famime = 'file-code-o';
	}
	if (preg_match('/\.(java|jsp)$/i', $tmpfile)) {
		$mime = 'text/plain';
		$imgmime = 'text.png';
		$srclang = 'java';
		$famime = 'file-code-o';
	}
	if (preg_match('/\.php([0-9]{1})?$/i', $tmpfile)) {
		$mime = 'text/plain';
		$imgmime = 'php.png';
		$srclang = 'php';
		$famime = 'file-code-o';
	}
	if (preg_match('/\.phtml$/i', $tmpfile)) {
		$mime = 'text/plain';
		$imgmime = 'php.png';
		$srclang = 'php';
		$famime = 'file-code-o';
	}
	if (preg_match('/\.(pl|pm)$/i', $tmpfile)) {
		$mime = 'text/plain';
		$imgmime = 'pl.png';
		$srclang = 'perl';
		$famime = 'file-code-o';
	}
	if (preg_match('/\.sql$/i', $tmpfile)) {
		$mime = 'text/plain';
		$imgmime = 'text.png';
		$srclang = 'sql';
		$famime = 'file-code-o';
	}
	if (preg_match('/\.js$/i', $tmpfile)) {
		$mime = 'text/x-javascript';
		$imgmime = 'jscript.png';
		$srclang = 'js';
		$famime = 'file-code-o';
	}
	// Open office
	if (preg_match('/\.odp$/i', $tmpfile)) {
		$mime = 'application/vnd.oasis.opendocument.presentation';
		$imgmime = 'ooffice.png';
		$famime = 'file-powerpoint-o';
	}
	if (preg_match('/\.ods$/i', $tmpfile)) {
		$mime = 'application/vnd.oasis.opendocument.spreadsheet';
		$imgmime = 'ooffice.png';
		$famime = 'file-excel-o';
	}
	if (preg_match('/\.odt$/i', $tmpfile)) {
		$mime = 'application/vnd.oasis.opendocument.text';
		$imgmime = 'ooffice.png';
		$famime = 'file-word-o';
	}
	// MS Office
	if (preg_match('/\.mdb$/i', $tmpfile)) {
		$mime = 'application/msaccess';
		$imgmime = 'mdb.png';
		$famime = 'file-o';
	}
	if (preg_match('/\.doc(x|m)?$/i', $tmpfile)) {
		$mime = 'application/msword';
		$imgmime = 'doc.png';
		$famime = 'file-word-o';
	}
	if (preg_match('/\.dot(x|m)?$/i', $tmpfile)) {
		$mime = 'application/msword';
		$imgmime = 'doc.png';
		$famime = 'file-word-o';
	}
	if (preg_match('/\.xlt(x)?$/i', $tmpfile)) {
		$mime = 'application/vnd.ms-excel';
		$imgmime = 'xls.png';
		$famime = 'file-excel-o';
	}
	if (preg_match('/\.xla(m)?$/i', $tmpfile)) {
		$mime = 'application/vnd.ms-excel';
		$imgmime = 'xls.png';
		$famime = 'file-excel-o';
	}
	if (preg_match('/\.xls$/i', $tmpfile)) {
		$mime = 'application/vnd.ms-excel';
		$imgmime = 'xls.png';
		$famime = 'file-excel-o';
	}
	if (preg_match('/\.xls(b|m|x)$/i', $tmpfile)) {
		$mime = 'application/vnd.openxmlformats-officedocument.spreadsheetml.sheet';
		$imgmime = 'xls.png';
		$famime = 'file-excel-o';
	}
	if (preg_match('/\.pps(m|x)?$/i', $tmpfile)) {
		$mime = 'application/vnd.ms-powerpoint';
		$imgmime = 'ppt.png';
		$famime = 'file-powerpoint-o';
	}
	if (preg_match('/\.ppt(m|x)?$/i', $tmpfile)) {
		$mime = 'application/x-mspowerpoint';
		$imgmime = 'ppt.png';
		$famime = 'file-powerpoint-o';
	}
	// Other
	if (preg_match('/\.pdf$/i', $tmpfile)) {
		$mime = 'application/pdf';
		$imgmime = 'pdf.png';
		$famime = 'file-pdf-o';
	}
	// Scripts
	if (preg_match('/\.bat$/i', $tmpfile)) {
		$mime = 'text/x-bat';
		$imgmime = 'script.png';
		$srclang = 'dos';
		$famime = 'file-code-o';
	}
	if (preg_match('/\.sh$/i', $tmpfile)) {
		$mime = 'text/x-sh';
		$imgmime = 'script.png';
		$srclang = 'bash';
		$famime = 'file-code-o';
	}
	if (preg_match('/\.ksh$/i', $tmpfile)) {
		$mime = 'text/x-ksh';
		$imgmime = 'script.png';
		$srclang = 'bash';
		$famime = 'file-code-o';
	}
	if (preg_match('/\.bash$/i', $tmpfile)) {
		$mime = 'text/x-bash';
		$imgmime = 'script.png';
		$srclang = 'bash';
		$famime = 'file-code-o';
	}
	// Images
	if (preg_match('/\.ico$/i', $tmpfile)) {
		$mime = 'image/x-icon';
		$imgmime = 'image.png';
		$famime = 'file-image-o';
	}
	if (preg_match('/\.(jpg|jpeg)$/i', $tmpfile)) {
		$mime = 'image/jpeg';
		$imgmime = 'image.png';
		$famime = 'file-image-o';
	}
	if (preg_match('/\.png$/i', $tmpfile)) {
		$mime = 'image/png';
		$imgmime = 'image.png';
		$famime = 'file-image-o';
	}
	if (preg_match('/\.gif$/i', $tmpfile)) {
		$mime = 'image/gif';
		$imgmime = 'image.png';
		$famime = 'file-image-o';
	}
	if (preg_match('/\.bmp$/i', $tmpfile)) {
		$mime = 'image/bmp';
		$imgmime = 'image.png';
		$famime = 'file-image-o';
	}
	if (preg_match('/\.(tif|tiff)$/i', $tmpfile)) {
		$mime = 'image/tiff';
		$imgmime = 'image.png';
		$famime = 'file-image-o';
	}
	if (preg_match('/\.svg$/i', $tmpfile)) {
		$mime = 'image/svg+xml';
		$imgmime = 'image.png';
		$famime = 'file-image-o';
	}
	if (preg_match('/\.webp$/i', $tmpfile)) {
		$mime = 'image/webp';
		$imgmime = 'image.png';
		$famime = 'file-image-o';
	}
	// Calendar
	if (preg_match('/\.vcs$/i', $tmpfile)) {
		$mime = 'text/calendar';
		$imgmime = 'other.png';
		$famime = 'file-text-o';
	}
	if (preg_match('/\.ics$/i', $tmpfile)) {
		$mime = 'text/calendar';
		$imgmime = 'other.png';
		$famime = 'file-text-o';
	}
	// Other
	if (preg_match('/\.torrent$/i', $tmpfile)) {
		$mime = 'application/x-bittorrent';
		$imgmime = 'other.png';
		$famime = 'file-o';
	}
	// Audio
	if (preg_match('/\.(mp3|ogg|au|wav|wma|mid)$/i', $tmpfile)) {
		$mime = 'audio';
		$imgmime = 'audio.png';
		$famime = 'file-audio-o';
	}
	// Video
	if (preg_match('/\.mp4$/i', $tmpfile)) {
		$mime = 'video/mp4';
		$imgmime = 'video.png';
		$famime = 'file-video-o';
	}
	if (preg_match('/\.ogv$/i', $tmpfile)) {
		$mime = 'video/ogg';
		$imgmime = 'video.png';
		$famime = 'file-video-o';
	}
	if (preg_match('/\.webm$/i', $tmpfile)) {
		$mime = 'video/webm';
		$imgmime = 'video.png';
		$famime = 'file-video-o';
	}
	if (preg_match('/\.avi$/i', $tmpfile)) {
		$mime = 'video/x-msvideo';
		$imgmime = 'video.png';
		$famime = 'file-video-o';
	}
	if (preg_match('/\.divx$/i', $tmpfile)) {
		$mime = 'video/divx';
		$imgmime = 'video.png';
		$famime = 'file-video-o';
	}
	if (preg_match('/\.xvid$/i', $tmpfile)) {
		$mime = 'video/xvid';
		$imgmime = 'video.png';
		$famime = 'file-video-o';
	}
	if (preg_match('/\.(wmv|mpg|mpeg)$/i', $tmpfile)) {
		$mime = 'video';
		$imgmime = 'video.png';
		$famime = 'file-video-o';
	}
	// Archive
	if (preg_match('/\.(zip|rar|gz|tgz|z|cab|bz2|7z|tar|lzh|zst)$/i', $tmpfile)) {
		$mime = 'archive';
		$imgmime = 'archive.png';
		$famime = 'file-archive-o';
	}    // application/xxx where zzz is zip, ...
	// Exe
	if (preg_match('/\.(exe|com)$/i', $tmpfile)) {
		$mime = 'application/octet-stream';
		$imgmime = 'other.png';
		$famime = 'file-o';
	}
	// Lib
	if (preg_match('/\.(dll|lib|o|so|a)$/i', $tmpfile)) {
		$mime = 'library';
		$imgmime = 'library.png';
		$famime = 'file-o';
	}
	// Err
	if (preg_match('/\.err$/i', $tmpfile)) {
		$mime = 'error';
		$imgmime = 'error.png';
		$famime = 'file-text-o';
	}

	// Return string
	if ($mode == 1) {
		$tmp = explode('/', $mime);
		return (!empty($tmp[1]) ? $tmp[1] : $tmp[0]);
	}
	if ($mode == 2) {
		return $imgmime;
	}
	if ($mode == 3) {
		return $srclang;
	}
	if ($mode == 4) {
		return $famime;
	}
	return $mime;
}

/**
 * Return the value of a filed into a dictionary for the record $id.
 * This also set all the values into a cache for a next search.
 *
 * @param string	$tablename		Name of dictionary
 * @param string	$field			The name of field where to find the value to return
 * @param int		$id				Id of line record
 * @param bool		$checkentity	Add filter on entity
 * @param string	$rowidfield		Name of the column rowid (to use for the filter on $id)
 * @return string					The value of field $field. This also set $dictvalues cache.
 */
function getDictionaryValue($tablename, $field, $id, $checkentity = false, $rowidfield = 'rowid')
{
	global $conf, $db;

	$dictvalues = (isset($conf->cache['dictvalues_'.$tablename]) ? $conf->cache['dictvalues_'.$tablename] : null);

	if (is_null($dictvalues)) {
		$dictvalues = array();

		$sql = "SELECT * FROM ".$tablename." WHERE 1 = 1"; // Here select * is allowed as it is generic code and we don't have list of fields
		if ($checkentity) {
			$sql .= ' AND entity IN (0,'.getEntity($tablename).')';
		}

		$resql = $db->query($sql);
		if ($resql) {
			while ($obj = $db->fetch_object($resql)) {
				$dictvalues[$obj->{$rowidfield}] = $obj;
			}
		} else {
			dol_print_error($db);
		}

		$conf->cache['dictvalues_'.$tablename] = $dictvalues;
	}

	if (!empty($dictvalues[$id])) {
		// Found
		return $dictvalues[$id]->{$field};
	} else {
		// Not found
		return '';
	}
}

/**
 *	Return true if the color is light
 *
 *  @param	string	$stringcolor		String with hex (FFFFFF) or comma RGB ('255,255,255')
 *  @return	int							-1 : Error with argument passed |0 : color is dark | 1 : color is light
 */
function colorIsLight($stringcolor)
{
	$stringcolor = str_replace('#', '', $stringcolor);
	$res = -1;
	if (!empty($stringcolor)) {
		$res = 0;
		$tmp = explode(',', $stringcolor);
		if (count($tmp) > 1) {   // This is a comma RGB ('255','255','255')
			$r = $tmp[0];
			$g = $tmp[1];
			$b = $tmp[2];
		} else {
			$hexr = $stringcolor[0].$stringcolor[1];
			$hexg = $stringcolor[2].$stringcolor[3];
			$hexb = $stringcolor[4].$stringcolor[5];
			$r = hexdec($hexr);
			$g = hexdec($hexg);
			$b = hexdec($hexb);
		}
		$bright = (max($r, $g, $b) + min($r, $g, $b)) / 510.0; // HSL algorithm
		if ($bright > 0.6) {
			$res = 1;
		}
	}
	return $res;
}

/**
 * Function to test if an entry is enabled or not
 *
 * @param	string		$type_user					0=We test for internal user, 1=We test for external user
 * @param	array		$menuentry					Array for feature entry to test
 * @param	array		$listofmodulesforexternal	Array with list of modules allowed to external users
 * @return	int										0=Hide, 1=Show, 2=Show gray
 */
function isVisibleToUserType($type_user, &$menuentry, &$listofmodulesforexternal)
{
	global $conf;

	//print 'type_user='.$type_user.' module='.$menuentry['module'].' enabled='.$menuentry['enabled'].' perms='.$menuentry['perms'];
	//print 'ok='.in_array($menuentry['module'], $listofmodulesforexternal);
	if (empty($menuentry['enabled'])) {
		return 0; // Entry disabled by condition
	}
	if ($type_user && $menuentry['module']) {
		$tmploops = explode('|', $menuentry['module']);
		$found = 0;
		foreach ($tmploops as $tmploop) {
			if (in_array($tmploop, $listofmodulesforexternal)) {
				$found++;
				break;
			}
		}
		if (!$found) {
			return 0; // Entry is for menus all excluded to external users
		}
	}
	if (!$menuentry['perms'] && $type_user) {
		return 0; // No permissions and user is external
	}
	if (!$menuentry['perms'] && !empty($conf->global->MAIN_MENU_HIDE_UNAUTHORIZED)) {
		return 0; // No permissions and option to hide when not allowed, even for internal user, is on
	}
	if (!$menuentry['perms']) {
		return 2; // No permissions and user is external
	}
	return 1;
}

/**
 * Round to next multiple.
 *
 * @param 	double		$n		Number to round up
 * @param 	integer		$x		Multiple. For example 60 to round up to nearest exact minute for a date with seconds.
 * @return 	integer				Value rounded.
 */
function roundUpToNextMultiple($n, $x = 5)
{
	return (ceil($n) % $x === 0) ? ceil($n) : round(($n + $x / 2) / $x) * $x;
}

/**
 * Function dolGetBadge
 *
 * @param   string  $label      label of badge no html : use in alt attribute for accessibility
 * @param   string  $html       optional : label of badge with html
 * @param   string  $type       type of badge : Primary Secondary Success Danger Warning Info Light Dark status0 status1 status2 status3 status4 status5 status6 status7 status8 status9
 * @param   string  $mode       default '' , 'pill', 'dot'
 * @param   string  $url        the url for link
 * @param   array   $params     various params for future : recommended rather than adding more fuction arguments. array('attr'=>array('title'=>'abc'))
 * @return  string              Html badge
 */
function dolGetBadge($label, $html = '', $type = 'primary', $mode = '', $url = '', $params = array())
{
	$attr = array(
		'class'=>'badge '.(!empty($mode) ? ' badge-'.$mode : '').(!empty($type) ? ' badge-'.$type : '').(empty($params['css']) ? '' : ' '.$params['css'])
	);

	if (empty($html)) {
		$html = $label;
	}

	if (!empty($url)) {
		$attr['href'] = $url;
	}

	if ($mode === 'dot') {
		$attr['class'] .= ' classfortooltip';
		$attr['title'] = $html;
		$attr['aria-label'] = $label;
		$html = '';
	}

	// Override attr
	if (!empty($params['attr']) && is_array($params['attr'])) {
		foreach ($params['attr'] as $key => $value) {
			if ($key == 'class') {
				$attr['class'] .= ' '.$value;
			} elseif ($key == 'classOverride') {
				$attr['class'] = $value;
			} else {
				$attr[$key] = $value;
			}
		}
	}

	// TODO: add hook

	// escape all attribute
	$attr = array_map('dol_escape_htmltag', $attr);

	$TCompiledAttr = array();
	foreach ($attr as $key => $value) {
		$TCompiledAttr[] = $key.'="'.$value.'"';
	}

	$compiledAttributes = !empty($TCompiledAttr) ?implode(' ', $TCompiledAttr) : '';

	$tag = !empty($url) ? 'a' : 'span';

	return '<'.$tag.' '.$compiledAttributes.'>'.$html.'</'.$tag.'>';
}


/**
 * Output the badge of a status.
 *
 * @param   string  $statusLabel       Label of badge no html : use in alt attribute for accessibility
 * @param   string  $statusLabelShort  Short label of badge no html
 * @param   string  $html              Optional : label of badge with html
 * @param   string  $statusType        status0 status1 status2 status3 status4 status5 status6 status7 status8 status9 : image name or badge name
 * @param   int	    $displayMode       0=Long label, 1=Short label, 2=Picto + Short label, 3=Picto, 4=Picto + Long label, 5=Short label + Picto, 6=Long label + Picto
 * @param   string  $url               The url for link
 * @param   array   $params            Various params. Example: array('tooltip'=>'no|...', 'badgeParams'=>...)
 * @return  string                     Html status string
 */
function dolGetStatus($statusLabel = '', $statusLabelShort = '', $html = '', $statusType = 'status0', $displayMode = 0, $url = '', $params = array())
{
	global $conf;

	$return = '';
	$dolGetBadgeParams = array();

	if (!empty($params['badgeParams'])) {
		$dolGetBadgeParams = $params['badgeParams'];
	}

	// TODO : add a hook
	if ($displayMode == 0) {
		$return = !empty($html) ? $html : (empty($conf->dol_optimize_smallscreen) ? $statusLabel : (empty($statusLabelShort) ? $statusLabel : $statusLabelShort));
	} elseif ($displayMode == 1) {
		$return = !empty($html) ? $html : (empty($statusLabelShort) ? $statusLabel : $statusLabelShort);
	} elseif (!empty($conf->global->MAIN_STATUS_USES_IMAGES)) {
		// Use status with images (for backward compatibility)
		$return = '';
		$htmlLabel      = (in_array($displayMode, array(1, 2, 5)) ? '<span class="hideonsmartphone">' : '').(!empty($html) ? $html : $statusLabel).(in_array($displayMode, array(1, 2, 5)) ? '</span>' : '');
		$htmlLabelShort = (in_array($displayMode, array(1, 2, 5)) ? '<span class="hideonsmartphone">' : '').(!empty($html) ? $html : (!empty($statusLabelShort) ? $statusLabelShort : $statusLabel)).(in_array($displayMode, array(1, 2, 5)) ? '</span>' : '');

		// For small screen, we always use the short label instead of long label.
		if (!empty($conf->dol_optimize_smallscreen)) {
			if ($displayMode == 0) {
				$displayMode = 1;
			} elseif ($displayMode == 4) {
				$displayMode = 2;
			} elseif ($displayMode == 6) {
				$displayMode = 5;
			}
		}

		// For backward compatibility. Image's filename are still in French, so we use this array to convert
		$statusImg = array(
			'status0' => 'statut0',
			'status1' => 'statut1',
			'status2' => 'statut2',
			'status3' => 'statut3',
			'status4' => 'statut4',
			'status5' => 'statut5',
			'status6' => 'statut6',
			'status7' => 'statut7',
			'status8' => 'statut8',
			'status9' => 'statut9'
		);

		if (!empty($statusImg[$statusType])) {
			$htmlImg = img_picto($statusLabel, $statusImg[$statusType]);
		} else {
			$htmlImg = img_picto($statusLabel, $statusType);
		}

		if ($displayMode === 2) {
			$return = $htmlImg.' '.$htmlLabelShort;
		} elseif ($displayMode === 3) {
			$return = $htmlImg;
		} elseif ($displayMode === 4) {
			$return = $htmlImg.' '.$htmlLabel;
		} elseif ($displayMode === 5) {
			$return = $htmlLabelShort.' '.$htmlImg;
		} else { // $displayMode >= 6
			$return = $htmlLabel.' '.$htmlImg;
		}
	} elseif (empty($conf->global->MAIN_STATUS_USES_IMAGES) && !empty($displayMode)) {
		// Use new badge
		$statusLabelShort = (empty($statusLabelShort) ? $statusLabel : $statusLabelShort);

		$dolGetBadgeParams['attr']['class'] = 'badge-status';
		$dolGetBadgeParams['attr']['title'] = empty($params['tooltip']) ? $statusLabel : ($params['tooltip'] != 'no' ? $params['tooltip'] : '');

		if ($displayMode == 3) {
			$return = dolGetBadge((empty($conf->dol_optimize_smallscreen) ? $statusLabel : (empty($statusLabelShort) ? $statusLabel : $statusLabelShort)), '', $statusType, 'dot', $url, $dolGetBadgeParams);
		} elseif ($displayMode === 5) {
			$return = dolGetBadge($statusLabelShort, $html, $statusType, '', $url, $dolGetBadgeParams);
		} else {
			$return = dolGetBadge((empty($conf->dol_optimize_smallscreen) ? $statusLabel : (empty($statusLabelShort) ? $statusLabel : $statusLabelShort)), $html, $statusType, '', $url, $dolGetBadgeParams);
		}
	}

	return $return;
}


/**
 * Function dolGetButtonAction
 *
 * @param string    $label      label of button without HTML : use in alt attribute for accessibility $html is not empty
 * @param string    $html       optional : content with html
 * @param string    $actionType default, delete, danger
 * @param string    $url        the url for link
 * @param string    $id         attribute id of button
 * @param int       $userRight  user action right
 * // phpcs:disable
 * @param array 	$params = [ // Various params for future : recommended rather than adding more function arguments
 *                          	'attr' => [ // to add or override button attributes
 *                          		'xxxxx' => '', // your xxxxx attribute you want
 *                          		'class' => '', // to add more css class to the button class attribute
 *                          		'classOverride' => '' // to replace class attribute of the button
 *                          	],
 *                          	'confirm' => [
 *                          		'url' => 'http://', // Overide Url to go when user click on action btn, if empty default url is $url.?confirm=yes, for no js compatibility use $url for fallback confirm.
 *                          		'title' => '', // Overide title of modal,  if empty default title use "ConfirmBtnCommonTitle" lang key
 *                          		'action-btn-label' => '', // Overide label of action button,  if empty default label use "Confirm" lang key
 *                          		'cancel-btn-label' => '', // Overide label of cancel button,  if empty default label use "CloseDialog" lang key
 *                          		'content' => '', // Overide text of content,  if empty default content use "ConfirmBtnCommonContent" lang key
 *                          		'modal' => true, // true|false to display dialog as a modal (with dark background)
 *                      		],
 *                          ]
 * // phpcs:enable
 * @return string               html button
 */
function dolGetButtonAction($label, $html = '', $actionType = 'default', $url = '', $id = '', $userRight = 1, $params = array())
{
	global $hookmanager, $action, $object, $langs;

	$class = 'butAction';
	if ($actionType == 'danger' || $actionType == 'delete') {
		$class = 'butActionDelete';
		if (strpos($url, 'token=') === false) $url .= '&token='.newToken();
	}

	$attr = array(
		'class' => $class,
		'href' => empty($url) ? '' : $url,
		'title' => $label
	);

	if (empty($html)) {
		$html = $label;
	} else {
		$attr['aria-label'] = $label;
	}

	if (empty($userRight)) {
		$attr['class'] = 'butActionRefused';
		$attr['href'] = '';
	}

	if (!empty($id)) {
		$attr['id'] = $id;
	}

	// Override attr
	if (!empty($params['attr']) && is_array($params['attr'])) {
		foreach ($params['attr'] as $key => $value) {
			if ($key == 'class') {
				$attr['class'] .= ' '.$value;
			} elseif ($key == 'classOverride') {
				$attr['class'] = $value;
			} else {
				$attr[$key] = $value;
			}
		}
	}

	// Js Confirm button
	if ($userRight && !empty($params['confirm'])) {
		if (!is_array($params['confirm'])) {
			$params['confirm'] = array(
				'url' => $url . (strpos($url, '?') > 0 ? '&' : '?') . 'confirm=yes'
			);
		}

		// for js desabled compatibility set $url as call to confirm action and $params['confirm']['url'] to confirmed action
		$attr['data-confirm-url'] = $params['confirm']['url'];
		$attr['data-confirm-title'] = !empty($params['confirm']['title']) ? $params['confirm']['title'] : $langs->trans('ConfirmBtnCommonTitle', $label);
		$attr['data-confirm-content'] = !empty($params['confirm']['content']) ? $params['confirm']['content'] : $langs->trans('ConfirmBtnCommonContent', $label);
		$attr['data-confirm-content'] = preg_replace("/\r|\n/", "", $attr['data-confirm-content']);
		$attr['data-confirm-action-btn-label'] = !empty($params['confirm']['action-btn-label']) ? $params['confirm']['action-btn-label'] : $langs->trans('Confirm');
		$attr['data-confirm-cancel-btn-label'] = !empty($params['confirm']['cancel-btn-label']) ? $params['confirm']['cancel-btn-label'] : $langs->trans('CloseDialog');
		$attr['data-confirm-modal'] = !empty($params['confirm']['modal']) ? $params['confirm']['modal'] : true;

		$attr['class'].= ' butActionConfirm';
	}

	if (isset($attr['href']) && empty($attr['href'])) {
		unset($attr['href']);
	}

	// escape all attribute
	$attr = array_map('dol_escape_htmltag', $attr);

	$TCompiledAttr = array();
	foreach ($attr as $key => $value) {
		$TCompiledAttr[] = $key.'="'.$value.'"';
	}

	$compiledAttributes = !empty($TCompiledAttr) ?implode(' ', $TCompiledAttr) : '';

	$tag = !empty($attr['href']) ? 'a' : 'span';


	$parameters = array(
		'TCompiledAttr' => $TCompiledAttr,
		'compiledAttributes' => $compiledAttributes,
		'attr' => $attr,
		'tag' => $tag,
		'label' => $label,
		'html' => $html,
		'actionType' => $actionType,
		'url' => $url,
		'id' => $id,
		'userRight' => $userRight,
		'params' => $params
	);

	$reshook = $hookmanager->executeHooks('dolGetButtonAction', $parameters, $object, $action); // Note that $action and $object may have been modified by some hooks
	if ($reshook < 0) setEventMessages($hookmanager->error, $hookmanager->errors, 'errors');

	if (empty($reshook)) {
		return '<' . $tag . ' ' . $compiledAttributes . '>' . $html . '</' . $tag . '>';
	} else {
		return $hookmanager->resPrint;
	}
}

/**
 * Add space between dolGetButtonTitle
 *
 * @param  string $moreClass 	more css class label
 * @return string 				html of title separator
 */
function dolGetButtonTitleSeparator($moreClass = "")
{
	return '<span class="button-title-separator '.$moreClass.'" ></span>';
}

/**
 * get field error icon
 *
 * @param  string  $fieldValidationErrorMsg message to add in tooltip
 * @return string html output
 */
function getFieldErrorIcon($fieldValidationErrorMsg)
{
	$out = '';
	if (!empty($fieldValidationErrorMsg)) {
		$out.= '<span class="field-error-icon classfortooltip" title="'.dol_escape_htmltag($fieldValidationErrorMsg, 1).'"  role="alert" >'; // role alert is used for accessibility
		$out.= '<span class="fa fa-exclamation-circle" aria-hidden="true" ></span>'; // For accessibility icon is separated and aria-hidden
		$out.= '</span>';
	}

	return $out;
}

/**
 * Function dolGetButtonTitle : this kind of buttons are used in title in list
 *
 * @param string    $label      label of button
 * @param string    $helpText   optional : content for help tooltip
 * @param string    $iconClass  class for icon element (Example: 'fa fa-file')
 * @param string    $url        the url for link
 * @param string    $id         attribute id of button
 * @param int       $status     0 no user rights, 1 active, 2 current action or selected, -1 Feature Disabled, -2 disable Other reason use helpText as tooltip
 * @param array     $params     various params for future : recommended rather than adding more function arguments
 * @return string               html button
 */
function dolGetButtonTitle($label, $helpText = '', $iconClass = 'fa fa-file', $url = '', $id = '', $status = 1, $params = array())
{
	global $langs, $conf, $user;

	// Actually this conf is used in css too for external module compatibility and smooth transition to this function
	if (!empty($conf->global->MAIN_BUTTON_HIDE_UNAUTHORIZED) && (!$user->admin) && $status <= 0) {
		return '';
	}

	$class = 'btnTitle';
	if (in_array($iconClass, array('fa fa-plus-circle', 'fa fa-plus-circle size15x', 'fa fa-comment-dots'))) {
		$class .= ' btnTitlePlus';
	}
	$useclassfortooltip = 1;

	if (!empty($params['morecss'])) {
		$class .= ' '.$params['morecss'];
	}

	$attr = array(
		'class' => $class,
		'href' => empty($url) ? '' : $url
	);

	if (!empty($helpText)) {
		$attr['title'] = dol_escape_htmltag($helpText);
	} elseif (empty($attr['title']) && $label) {
		$attr['title'] = $label;
		$useclassfortooltip = 0;
	}

	if ($status == 2) {
		$attr['class'] .= ' btnTitleSelected';
	} elseif ($status <= 0) {
		$attr['class'] .= ' refused';

		$attr['href'] = '';

		if ($status == -1) { // disable
			$attr['title'] = dol_escape_htmltag($langs->transnoentitiesnoconv("FeatureDisabled"));
		} elseif ($status == 0) { // Not enough permissions
			$attr['title'] = dol_escape_htmltag($langs->transnoentitiesnoconv("NotEnoughPermissions"));
		}
	}

	if (!empty($attr['title']) && $useclassfortooltip) {
		$attr['class'] .= ' classfortooltip';
	}

	if (!empty($id)) {
		$attr['id'] = $id;
	}

	// Override attr
	if (!empty($params['attr']) && is_array($params['attr'])) {
		foreach ($params['attr'] as $key => $value) {
			if ($key == 'class') {
				$attr['class'] .= ' '.$value;
			} elseif ($key == 'classOverride') {
				$attr['class'] = $value;
			} else {
				$attr[$key] = $value;
			}
		}
	}

	if (isset($attr['href']) && empty($attr['href'])) {
		unset($attr['href']);
	}

	// TODO : add a hook

	// escape all attribute
	$attr = array_map('dol_escape_htmltag', $attr);

	$TCompiledAttr = array();
	foreach ($attr as $key => $value) {
		$TCompiledAttr[] = $key.'="'.$value.'"';
	}

	$compiledAttributes = (empty($TCompiledAttr) ? '' : implode(' ', $TCompiledAttr));

	$tag = (empty($attr['href']) ? 'span' : 'a');

	$button = '<'.$tag.' '.$compiledAttributes.'>';
	$button .= '<span class="'.$iconClass.' valignmiddle btnTitle-icon"></span>';
	if (!empty($params['forcenohideoftext'])) {
		$button .= '<span class="valignmiddle text-plus-circle btnTitle-label'.(empty($params['forcenohideoftext']) ? ' hideonsmartphone' : '').'">'.$label.'</span>';
	}
	$button .= '</'.$tag.'>';

	return $button;
}

/**
 * Get an array with properties of an element.
 * Called by fetchObjectByElement.
 *
 * @param   string 	$element_type 	Element type (Value of $object->element). Example: 'action', 'facture', 'project_task' or 'object@mymodule'...
 * @return  array					(module, classpath, element, subelement, classfile, classname)
 */
function getElementProperties($element_type)
{
	$regs = array();

	$classfile = $classname = $classpath = '';

	// Parse element/subelement (ex: project_task)
	$module = $element_type;
	$element = $element_type;
	$subelement = $element_type;

	// If we ask an resource form external module (instead of default path)
	if (preg_match('/^([^@]+)@([^@]+)$/i', $element_type, $regs)) {
		$element = $subelement = $regs[1];
		$module = $regs[2];
	}

	//print '<br>1. element : '.$element.' - module : '.$module .'<br>';
	if (preg_match('/^([^_]+)_([^_]+)/i', $element, $regs)) {
		$module = $element = $regs[1];
		$subelement = $regs[2];
	}

	// For compat
	if ($element_type == "action") {
		$classpath = 'comm/action/class';
		$subelement = 'Actioncomm';
		$module = 'agenda';
	}

	// To work with non standard path
	if ($element_type == 'facture' || $element_type == 'invoice') {
		$classpath = 'compta/facture/class';
		$module = 'facture';
		$subelement = 'facture';
	}
	if ($element_type == 'commande' || $element_type == 'order') {
		$classpath = 'commande/class';
		$module = 'commande';
		$subelement = 'commande';
	}
	if ($element_type == 'propal') {
		$classpath = 'comm/propal/class';
	}
	if ($element_type == 'supplier_proposal') {
		$classpath = 'supplier_proposal/class';
	}
	if ($element_type == 'shipping') {
		$classpath = 'expedition/class';
		$subelement = 'expedition';
		$module = 'expedition_bon';
	}
	if ($element_type == 'delivery') {
		$classpath = 'delivery/class';
		$subelement = 'delivery';
		$module = 'delivery_note';
	}
	if ($element_type == 'contract') {
		$classpath = 'contrat/class';
		$module = 'contrat';
		$subelement = 'contrat';
	}
	if ($element_type == 'member') {
		$classpath = 'adherents/class';
		$module = 'adherent';
		$subelement = 'adherent';
	}
	if ($element_type == 'cabinetmed_cons') {
		$classpath = 'cabinetmed/class';
		$module = 'cabinetmed';
		$subelement = 'cabinetmedcons';
	}
	if ($element_type == 'fichinter') {
		$classpath = 'fichinter/class';
		$module = 'ficheinter';
		$subelement = 'fichinter';
	}
	if ($element_type == 'dolresource' || $element_type == 'resource') {
		$classpath = 'resource/class';
		$module = 'resource';
		$subelement = 'dolresource';
	}
	if ($element_type == 'propaldet') {
		$classpath = 'comm/propal/class';
		$module = 'propal';
		$subelement = 'propaleligne';
	}
	if ($element_type == 'order_supplier') {
		$classpath = 'fourn/class';
		$module = 'fournisseur';
		$subelement = 'commandefournisseur';
		$classfile = 'fournisseur.commande';
	}
	if ($element_type == 'invoice_supplier') {
		$classpath = 'fourn/class';
		$module = 'fournisseur';
		$subelement = 'facturefournisseur';
		$classfile = 'fournisseur.facture';
	}
	if ($element_type == "service") {
		$classpath = 'product/class';
		$subelement = 'product';
	}

	if (empty($classfile)) {
		$classfile = strtolower($subelement);
	}
	if (empty($classname)) {
		$classname = ucfirst($subelement);
	}
	if (empty($classpath)) {
		$classpath = $module.'/class';
	}

	$element_properties = array(
		'module' => $module,
		'classpath' => $classpath,
		'element' => $element,
		'subelement' => $subelement,
		'classfile' => $classfile,
		'classname' => $classname
	);
	return $element_properties;
}

/**
 * Fetch an object from its id and element_type
 * Inclusion of classes is automatic
 *
 * @param	int     	$element_id 	Element id
 * @param	string  	$element_type 	Element type
 * @param	string     	$element_ref 	Element ref (Use this or element_id but not both)
 * @return 	int|object 					object || 0 || -1 if error
 */
function fetchObjectByElement($element_id, $element_type, $element_ref = '')
{
	global $conf, $db;

	$element_prop = getElementProperties($element_type);
	if (is_array($element_prop) && $conf->{$element_prop['module']}->enabled) {
		dol_include_once('/'.$element_prop['classpath'].'/'.$element_prop['classfile'].'.class.php');

		$objecttmp = new $element_prop['classname']($db);
		$ret = $objecttmp->fetch($element_id, $element_ref);
		if ($ret >= 0) {
			return $objecttmp;
		}
	}
	return 0;
}

/**
 * Return if a file can contains executable content
 *
 * @param   string  $filename       File name to test
 * @return  boolean                 True if yes, False if no
 */
function isAFileWithExecutableContent($filename)
{
	if (preg_match('/\.(htm|html|js|phar|php|php\d+|phtml|pht|pl|py|cgi|ksh|sh|shtml|bash|bat|cmd|wpk|exe|dmg)$/i', $filename)) {
		return true;
	}

	return false;
}

/**
 * Return the value of token currently saved into session with name 'newtoken'.
 * This token must be send by any POST as it will be used by next page for comparison with value in session.
 *
 * @return  string
 */
function newToken()
{
	return $_SESSION['newtoken'];
}

/**
 * Return the value of token currently saved into session with name 'token'.
 *
 * @return  string
 */
function currentToken()
{
	return isset($_SESSION['token']) ? $_SESSION['token'] : '';
}

/**
 * Start a table with headers and a optinal clickable number (don't forget to use "finishSimpleTable()" after the last table row)
 *
 * @param string	$header		The first left header of the table (automatic translated)
 * @param string	$link		(optional) The link to a internal dolibarr page, when click on the number (without the first "/")
 * @param string	$arguments	(optional) Additional arguments for the link (e.g. "search_status=0")
 * @param integer	$emptyRows	(optional) The count of empty rows after the first header
 * @param integer	$number		(optional) The number that is shown right after the first header, when not set the link is shown on the right side of the header as "FullList"
 * @return void
 *
 * @see finishSimpleTable()
 */
function startSimpleTable($header, $link = "", $arguments = "", $emptyRows = 0, $number = -1)
{
	global $langs;

	print '<div class="div-table-responsive-no-min">';
	print '<table class="noborder centpercent">';
	print '<tr class="liste_titre">';

	print $emptyRows < 1 ? '<th>' : '<th colspan="'.($emptyRows + 1).'">';

	print $langs->trans($header);

	// extra space between the first header and the number
	if ($number > -1) {
		print ' ';
	}

	if (!empty($link)) {
		if (!empty($arguments)) {
			print '<a href="'.DOL_URL_ROOT.'/'.$link.'?'.$arguments.'">';
		} else {
			print '<a href="'.DOL_URL_ROOT.'/'.$link.'">';
		}
	}

	if ($number > -1) {
		print '<span class="badge">'.$number.'</span>';
	}

	if (!empty($link)) {
		print '</a>';
	}

	print '</th>';

	if ($number < 0 && !empty($link)) {
		print '<th class="right">';

		if (!empty($arguments)) {
			print '<a class="commonlink" href="'.DOL_URL_ROOT.'/'.$link.'?'.$arguments.'">';
		} else {
			print '<a class="commonlink" href="'.DOL_URL_ROOT.'/'.$link.'">';
		}

		print $langs->trans("FullList");
		print '</a>';
		print '</th>';
	}

	print '</tr>';
}

/**
 * Add the correct HTML close tags for "startSimpleTable(...)" (use after the last table line)
 *
 * @param 	bool 	$addLineBreak	(optional) Add a extra line break after the complete table (\<br\>)
 * @return 	void
 *
 * @see startSimpleTable()
 */
function finishSimpleTable($addLineBreak = false)
{
	print '</table>';
	print '</div>';

	if ($addLineBreak) {
		print '<br>';
	}
}

/**
 * Add a summary line to the current open table ("None", "XMoreLines" or "Total xxx")
 *
 * @param integer	$tableColumnCount		The complete count columns of the table
 * @param integer	$num					The count of the rows of the table, when it is zero (0) the "$noneWord" is shown instead
 * @param integer	$nbofloop				(optional)	The maximum count of rows thaht the table show (when it is zero (0) no summary line will show, expect "$noneWord" when $num === 0)
 * @param integer	$total					(optional)	The total value thaht is shown after when the table has minimum of one entire
 * @param string	$noneWord				(optional)	The word that is shown when the table has no entires ($num === 0)
 * @param boolean	$extraRightColumn		(optional)	Add a addtional column after the summary word and total number
 * @return void
 */
function addSummaryTableLine($tableColumnCount, $num, $nbofloop = 0, $total = 0, $noneWord = "None", $extraRightColumn = false)
{
	global $langs;

	if ($num === 0) {
		print '<tr class="oddeven">';
		print '<td colspan="'.$tableColumnCount.'" class="opacitymedium">'.$langs->trans($noneWord).'</td>';
		print '</tr>';
		return;
	}

	if ($nbofloop === 0) {
		// don't show a summary line
		return;
	}

	if ($num === 0) {
		$colspan = $tableColumnCount;
	} elseif ($num > $nbofloop) {
		$colspan = $tableColumnCount;
	} else {
		$colspan = $tableColumnCount - 1;
	}

	if ($extraRightColumn) {
		$colspan--;
	}

	print '<tr class="liste_total">';

	if ($nbofloop > 0 && $num > $nbofloop) {
		print '<td colspan="'.$colspan.'" class="right">'.$langs->trans("XMoreLines", ($num - $nbofloop)).'</td>';
	} else {
		print '<td colspan="'.$colspan.'" class="right"> '.$langs->trans("Total").'</td>';
		print '<td class="right" width="100">'.price($total).'</td>';
	}

	if ($extraRightColumn) {
		print '<td></td>';
	}

	print '</tr>';
}

/**
 *  Return a file on output using a low memory. It can return very large files with no need of memory.
 *  WARNING: This close output buffers.
 *
 *  @param	string	$fullpath_original_file_osencoded		Full path of file to return.
 *  @param	int		$method									-1 automatic, 0=readfile, 1=fread, 2=stream_copy_to_stream
 *  @return void
 */
function readfileLowMemory($fullpath_original_file_osencoded, $method = -1)
{
	global $conf;

	if ($method == -1) {
		$method = 0;
		if (!empty($conf->global->MAIN_FORCE_READFILE_WITH_FREAD)) {
			$method = 1;
		}
		if (!empty($conf->global->MAIN_FORCE_READFILE_WITH_STREAM_COPY)) {
			$method = 2;
		}
	}

	// Be sure we don't have output buffering enabled to have readfile working correctly
	while (ob_get_level()) {
		ob_end_flush();
	}

	// Solution 0
	if ($method == 0) {
		readfile($fullpath_original_file_osencoded);
	} elseif ($method == 1) {
		// Solution 1
		$handle = fopen($fullpath_original_file_osencoded, "rb");
		while (!feof($handle)) {
			print fread($handle, 8192);
		}
		fclose($handle);
	} elseif ($method == 2) {
		// Solution 2
		$handle1 = fopen($fullpath_original_file_osencoded, "rb");
		$handle2 = fopen("php://output", "wb");
		stream_copy_to_stream($handle1, $handle2);
		fclose($handle1);
		fclose($handle2);
	}
}

/**
 * Create a button to copy $valuetocopy in the clipboard.
 * Code that handle the click is inside lib_foot.jsp.php.
 *
 * @param 	string 	$valuetocopy 		The value to print
 * @param	int		$showonlyonhover	Show the copy-paste button only on hover
 * @param	string	$texttoshow			Replace the value to show with this text
 * @return 	string 						The string to print for the button
 */
function showValueWithClipboardCPButton($valuetocopy, $showonlyonhover = 1, $texttoshow = '')
{
	/*
	global $conf;

	if (!empty($conf->dol_no_mouse_hover)) {
		$showonlyonhover = 0;
	}*/

	$tag = 'span'; 	// Using div does not work when using the js copy code.
	if ($texttoshow) {
		$result = '<span class="clipboardCP'.($showonlyonhover ? ' clipboardCPShowOnHover' : '').'"><'.$tag.' class="clipboardCPValue hidewithsize">'.dol_escape_htmltag($valuetocopy, 1, 1).'</'.$tag.'><span class="clipboardCPValueToPrint">'.dol_escape_htmltag($texttoshow, 1, 1).'</span><span class="clipboardCPButton far fa-clipboard opacitymedium paddingleft paddingright"></span><span class="clipboardCPText"></span></span>';
	} else {
		$result = '<span class="clipboardCP'.($showonlyonhover ? ' clipboardCPShowOnHover' : '').'"><'.$tag.' class="clipboardCPValue">'.dol_escape_htmltag($valuetocopy, 1, 1).'</'.$tag.'><span class="clipboardCPButton far fa-clipboard opacitymedium paddingleft paddingright"></span><span class="clipboardCPText"></span></span>';
	}

	return $result;
}


/**
 * Decode an encode string. The string can be encoded in json format (recommended) or with serialize (avoid this)
 *
 * @param 	string	$stringtodecode		String to decode (json or serialize coded)
 * @return	mixed						The decoded object.
 */
function jsonOrUnserialize($stringtodecode)
{
	$result = json_decode($stringtodecode);
	if ($result === null) {
		$result = unserialize($stringtodecode);
	}

	return $result;
}



/**
 * Return if a $sqlfilters parameter is valid and will pass the preg_replace_callback() to replace Generic filter string with SQL filter string
 * Example of usage:
 * if ($sqlfilters) {
 *	 $errormessage = '';
 *   if (dolCheckFilters($sqlfilters, $errormessage)) {
 *	   $regexstring = '\(([^:\'\(\)]+:[^:\'\(\)]+:[^\(\)]+)\)';
 *	   $sql .= " AND (".preg_replace_callback('/'.$regexstring.'/', 'dolForgeCriteriaCallback', $sqlfilters).")";
 *   }
 * }
 *
 * @param	string  		$sqlfilters     sqlfilter string
 * @param	string			$error			Error message
 * @return 	boolean			   				True if valid, False if not valid ($error is filled with the reason in such a case)
 */
function dolCheckFilters($sqlfilters, &$error = '')
{
	//$regexstring='\(([^:\'\(\)]+:[^:\'\(\)]+:[^:\(\)]+)\)';
	//$tmp=preg_replace_all('/'.$regexstring.'/', '', $sqlfilters);
	$tmp = $sqlfilters;
	$i = 0; $nb = strlen($tmp);
	$counter = 0;
	while ($i < $nb) {
		if ($tmp[$i] == '(') {
			$counter++;
		}
		if ($tmp[$i] == ')') {
			$counter--;
		}
		if ($counter < 0) {
			$error = "Bad sqlfilters=".$sqlfilters;
			dol_syslog($error, LOG_WARNING);
			return false;
		}
		$i++;
	}
	return true;
}

/**
 * Function to forge a SQL criteria from a Generic filter string.
 * Example of usage:
 * if ($sqlfilters) {
 *	 $errormessage = '';
 *   if (dolCheckFilters($sqlfilters, $errormessage)) {
 *	   $regexstring = '\(([^:\'\(\)]+:[^:\'\(\)]+:[^\(\)]+)\)';
 *	   $sql .= " AND (".preg_replace_callback('/'.$regexstring.'/', 'dolForgeCriteriaCallback', $sqlfilters).")";
 *   }
 * }
 *
 * @param  array    $matches    Array of found string by regex search.
 * 								Example: "t.ref:like:'SO-%'" or "t.date_creation:<:'20160101'" or "t.date_creation:<:'2016-01-01 12:30:00'" or "t.nature:is:NULL"
 * @return string               Forged criteria. Example: "t.field like 'abc%'"
 */
function dolForgeCriteriaCallback($matches)
{
	global $db;

	//dol_syslog("Convert matches ".$matches[1]);
	if (empty($matches[1])) {
		return '';
	}
	$tmp = explode(':', $matches[1], 3);

	if (count($tmp) < 3) {
		return '';
	}

	$operand = preg_replace('/[^a-z0-9\._]/i', '', trim($tmp[0]));

	$operator = strtoupper(preg_replace('/[^a-z<>=]/i', '', trim($tmp[1])));

	$tmpescaped = trim($tmp[2]);
	$regbis = array();
	if ($operator == 'IN') {
		$tmpescaped = "(".$db->sanitize($tmpescaped, 1).")";
	} elseif (preg_match('/^\'(.*)\'$/', $tmpescaped, $regbis)) {
		$tmpescaped = "'".$db->escape($regbis[1])."'";
	} else {
		$tmpescaped = $db->sanitize($db->escape($tmpescaped));
	}

	return $db->escape($operand).' '.$db->escape($operator)." ".$tmpescaped;
}<|MERGE_RESOLUTION|>--- conflicted
+++ resolved
@@ -3674,13 +3674,8 @@
 			$fakey = $pictowithouttext;
 			$facolor = '';
 			$fasize = '';
-<<<<<<< HEAD
 			$fa = getDolGlobalString('MAIN_FONTAWESOME_ICON_STYLE', 'fas');
-			if (in_array($pictowithouttext, array('bell', 'clock', 'establishment', 'generic', 'minus-square', 'object_generic', 'pdf', 'plus-square', 'timespent', 'note', 'off', 'on', 'object_bookmark', 'bookmark', 'vcard'))) {
-=======
-			$fa = 'fas';
 			if (in_array($pictowithouttext, array('card', 'bell', 'clock', 'establishment', 'generic', 'minus-square', 'object_generic', 'pdf', 'plus-square', 'timespent', 'note', 'off', 'on', 'object_bookmark', 'bookmark', 'vcard'))) {
->>>>>>> 49f0e2f7
 				$fa = 'far';
 			}
 			if (in_array($pictowithouttext, array('black-tie', 'github', 'skype', 'twitter', 'facebook', 'linkedin', 'instagram', 'snapchat', 'stripe', 'stripe-s', 'youtube', 'google-plus-g', 'whatsapp'))) {
