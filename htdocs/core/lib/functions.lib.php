--- conflicted
+++ resolved
@@ -8341,17 +8341,15 @@
 	// Test on dangerous char (used for RCE), we allow only characters to make PHP variable testing.
 	if ($onlysimplestring == '1') {
 		//print preg_quote('$_->&|', '/');
-<<<<<<< HEAD
-		if (preg_match('/[^a-z0-9\s'.preg_quote('$_->&|=!?:', '/').']/i', $s)) {
-=======
 		if (preg_match('/[^a-z0-9\s'.preg_quote('$_->&|=!?():"', '/').']/i', $s)) {
->>>>>>> 0ee858a9
 			if ($returnvalue) {
 				return 'Bad string syntax to evaluate (found chars that are not chars for simplestring): '.$s;
 			} else {
 				dol_syslog('Bad string syntax to evaluate (found chars that are not chars for simplestring): '.$s);
 				return '';
 			}
+			// TODO We can exclude all () that is not  ...($db) and getDolGlobalInt( and getDolGlobalString(
+			// ...
 		}
 	} elseif ($onlysimplestring == '2') {
 		//print preg_quote('$_->&|', '/');
