<?php
/* Copyright (C) 2000-2007	Rodolphe Quiedeville			<rodolphe@quiedeville.org>
 * Copyright (C) 2003		Jean-Louis Bergamo			<jlb@j1b.org>
 * Copyright (C) 2004-2018	Laurent Destailleur			<eldy@users.sourceforge.net>
 * Copyright (C) 2004		Sebastien Di Cintio			<sdicintio@ressource-toi.org>
 * Copyright (C) 2004		Benoit Mortier				<benoit.mortier@opensides.be>
 * Copyright (C) 2004		Christophe Combelles			<ccomb@free.fr>
 * Copyright (C) 2005-2019	Regis Houssin				<regis.houssin@inodbox.com>
 * Copyright (C) 2008		Raphael Bertrand (Resultic)	<raphael.bertrand@resultic.fr>
 * Copyright (C) 2010-2018	Juanjo Menent				<jmenent@2byte.es>
 * Copyright (C) 2013		Cédric Salvador				<csalvador@gpcsolutions.fr>
 * Copyright (C) 2013-2017	Alexandre Spangaro			<aspangaro@open-dsi.fr>
 * Copyright (C) 2014		Cédric GROSS					<c.gross@kreiz-it.fr>
 * Copyright (C) 2014-2015	Marcos García				<marcosgdf@gmail.com>
 * Copyright (C) 2015		Jean-François Ferry			<jfefe@aternatik.fr>
 * Copyright (C) 2018-2019  Frédéric France             <frederic.france@netlogic.fr>
 * Copyright (C) 2019       Thibault Foucart            <support@ptibogxiv.net>
 *
 * This program is free software; you can redistribute it and/or modify
 * it under the terms of the GNU General Public License as published by
 * the Free Software Foundation; either version 3 of the License, or
 * (at your option) any later version.
 *
 * This program is distributed in the hope that it will be useful,
 * but WITHOUT ANY WARRANTY; without even the implied warranty of
 * MERCHANTABILITY or FITNESS FOR A PARTICULAR PURPOSE.  See the
 * GNU General Public License for more details.
 *
 * You should have received a copy of the GNU General Public License
 * along with this program. If not, see <https://www.gnu.org/licenses/>.
 * or see https://www.gnu.org/
 */

/**
 *	\file			htdocs/core/lib/functions.lib.php
 *	\brief			A set of functions for Dolibarr
 *					This file contains all frequently used functions.
 */

include_once DOL_DOCUMENT_ROOT.'/core/lib/json.lib.php';


/**
 * Return a DoliDB instance (database handler).
 *
 * @param   string	$type		Type of database (mysql, pgsql...)
 * @param	string	$host		Address of database server
 * @param	string	$user		Authorized username
 * @param	string	$pass		Password
 * @param	string	$name		Name of database
 * @param	int		$port		Port of database server
 * @return	DoliDB				A DoliDB instance
 */
function getDoliDBInstance($type, $host, $user, $pass, $name, $port)
{
	require_once DOL_DOCUMENT_ROOT."/core/db/".$type.'.class.php';

	$class = 'DoliDB'.ucfirst($type);
	$dolidb = new $class($type, $host, $user, $pass, $name, $port);
	return $dolidb;
}

/**
 * 	Get list of entity id to use.
 *
 * 	@param	string	$element		Current element
 *									'societe', 'socpeople', 'actioncomm', 'agenda', 'resource',
 *									'product', 'productprice', 'stock',
 *									'propal', 'supplier_proposal', 'invoice', 'facture_fourn', 'payment_various',
 *									'categorie', 'bank_account', 'bank_account', 'adherent', 'user',
 *									'commande', 'commande_fournisseur', 'expedition', 'intervention', 'survey',
 *									'contract', 'tax', 'expensereport', 'holiday', 'multicurrency', 'project',
 *									'email_template', 'event', 'donation'
 *									'c_paiement', 'c_payment_term', ...
 * 	@param	int		$shared			0=Return id of current entity only,
 * 									1=Return id of current entity + shared entities (default)
 *  @param	object	$currentobject	Current object if needed
 * 	@return	mixed					Entity id(s) to use ( eg. entity IN ('.getEntity(elementname).')' )
 */
function getEntity($element, $shared = 1, $currentobject = null)
{
	global $conf, $mc;

	if (is_object($mc))
	{
		return $mc->getEntity($element, $shared, $currentobject);
	}
	else
	{
		$out = '';
		$addzero = array('user', 'usergroup', 'c_email_templates', 'email_template', 'default_values');
		if (in_array($element, $addzero)) $out .= '0,';
		$out .= $conf->entity;
		return $out;
	}
}

/**
 * 	Set entity id to use when to create an object
 *
 * 	@param	object	$currentobject	Current object
 * 	@return	mixed					Entity id to use ( eg. entity = '.setEntity($object) )
 */
function setEntity($currentobject)
{
	global $conf, $mc;

	if (is_object($mc) && method_exists($mc, 'setEntity'))
	{
		return $mc->setEntity($currentobject);
	}
	else
	{
		return ((is_object($currentobject) && $currentobject->id > 0 && $currentobject->entity > 0) ? $currentobject->entity : $conf->entity);
	}
}

/**
 * Return information about user browser
 *
 * Returns array with the following format:
 * array(
 *  'browsername' => Browser name (firefox|chrome|iceweasel|epiphany|safari|opera|ie|unknown)
 *  'browserversion' => Browser version. Empty if unknown
 *  'browseros' => Set with mobile OS (android|blackberry|ios|palm|symbian|webos|maemo|windows|unknown)
 *  'layout' => (tablet|phone|classic)
 *  'phone' => empty if not mobile, (android|blackberry|ios|palm|unknown) if mobile
 *  'tablet' => true/false
 * )
 *
 * @param string $user_agent Content of $_SERVER["HTTP_USER_AGENT"] variable
 * @return	array Check function documentation
 */
function getBrowserInfo($user_agent)
{
	include_once DOL_DOCUMENT_ROOT.'/includes/mobiledetect/mobiledetectlib/Mobile_Detect.php';

	$name = 'unknown';
	$version = '';
	$os = 'unknown';
	$phone = '';

	$detectmobile = new Mobile_Detect(null, $user_agent);
	$tablet = $detectmobile->isTablet();

	if ($detectmobile->isMobile()) {
		$phone = 'unknown';

		// If phone/smartphone, we set phone os name.
		if ($detectmobile->is('AndroidOS')) {
			$os = $phone = 'android';
		} elseif ($detectmobile->is('BlackBerryOS')) {
			$os = $phone = 'blackberry';
		} elseif ($detectmobile->is('iOS')) {
			$os = 'ios';
			$phone = 'iphone';
		} elseif ($detectmobile->is('PalmOS')) {
			$os = $phone = 'palm';
		} elseif ($detectmobile->is('SymbianOS')) {
			$os = 'symbian';
		} elseif ($detectmobile->is('webOS')) {
			$os = 'webos';
		} elseif ($detectmobile->is('MaemoOS')) {
			$os = 'maemo';
		} elseif ($detectmobile->is('WindowsMobileOS') || $detectmobile->is('WindowsPhoneOS')) {
			$os = 'windows';
		}
	}

	// OS
	if (preg_match('/linux/i', $user_agent)) { $os = 'linux'; }
	elseif (preg_match('/macintosh/i', $user_agent)) { $os = 'macintosh'; }
	elseif (preg_match('/windows/i', $user_agent)) { $os = 'windows'; }

	// Name
	if (preg_match('/firefox(\/|\s)([\d\.]*)/i', $user_agent, $reg)) { $name = 'firefox'; $version = $reg[2]; }
	elseif (preg_match('/edge(\/|\s)([\d\.]*)/i', $user_agent, $reg)) { $name = 'edge'; $version = $reg[2]; }
	elseif (preg_match('/chrome(\/|\s)([\d\.]+)/i', $user_agent, $reg)) { $name = 'chrome'; $version = $reg[2]; }    // we can have 'chrome (Mozilla...) chrome x.y' in one string
	elseif (preg_match('/chrome/i', $user_agent, $reg)) { $name = 'chrome'; }
	elseif (preg_match('/iceweasel/i', $user_agent)) { $name = 'iceweasel'; }
	elseif (preg_match('/epiphany/i', $user_agent)) { $name = 'epiphany'; }
	elseif (preg_match('/safari(\/|\s)([\d\.]*)/i', $user_agent, $reg)) { $name = 'safari'; $version = $reg[2]; }	// Safari is often present in string for mobile but its not.
	elseif (preg_match('/opera(\/|\s)([\d\.]*)/i', $user_agent, $reg)) { $name = 'opera'; $version = $reg[2]; }
	elseif (preg_match('/(MSIE\s([0-9]+\.[0-9]))|.*(Trident\/[0-9]+.[0-9];.*rv:([0-9]+\.[0-9]+))/i', $user_agent, $reg)) { $name = 'ie'; $version = end($reg); }    // MS products at end
	elseif (preg_match('/(Windows NT\s([0-9]+\.[0-9])).*(Trident\/[0-9]+.[0-9];.*rv:([0-9]+\.[0-9]+))/i', $user_agent, $reg)) { $name = 'ie'; $version = end($reg); }    // MS products at end
	elseif (preg_match('/l(i|y)n(x|ks)(\(|\/|\s)*([\d\.]+)/i', $user_agent, $reg)) { $name = 'lynxlinks'; $version = $reg[4]; }

	if ($tablet) {
		$layout = 'tablet';
	} elseif ($phone) {
		$layout = 'phone';
	} else {
		$layout = 'classic';
	}

	return array(
		'browsername' => $name,
		'browserversion' => $version,
		'browseros' => $os,
		'layout' => $layout,
		'phone' => $phone,
		'tablet' => $tablet
	);
}

/**
 *  Function called at end of web php process
 *
 *  @return	void
 */
function dol_shutdown()
{
	global $conf, $user, $langs, $db;
	$disconnectdone = false; $depth = 0;
	if (is_object($db) && !empty($db->connected)) { $depth = $db->transaction_opened; $disconnectdone = $db->close(); }
	dol_syslog("--- End access to ".$_SERVER["PHP_SELF"].(($disconnectdone && $depth) ? ' (Warn: db disconnection forced, transaction depth was '.$depth.')' : ''), (($disconnectdone && $depth) ?LOG_WARNING:LOG_INFO));
}

/**
 * Return true if we are in a context of submitting a parameter
 *
 * @param 	string	$paramname		Name or parameter to test
 * @return 	boolean					True if we have just submit a POST or GET request with the parameter provided (even if param is empty)
 */
function GETPOSTISSET($paramname)
{
	$isset = 0;

	$relativepathstring = $_SERVER["PHP_SELF"];
	// Clean $relativepathstring
	if (constant('DOL_URL_ROOT')) $relativepathstring = preg_replace('/^'.preg_quote(constant('DOL_URL_ROOT'), '/').'/', '', $relativepathstring);
	$relativepathstring = preg_replace('/^\//', '', $relativepathstring);
	$relativepathstring = preg_replace('/^custom\//', '', $relativepathstring);
	//var_dump($relativepathstring);
	//var_dump($user->default_values);

	// Code for search criteria persistence.
	// Retrieve values if restore_lastsearch_values
	if (!empty($_GET['restore_lastsearch_values']))        // Use $_GET here and not GETPOST
	{
		if (!empty($_SESSION['lastsearch_values_'.$relativepathstring]))	// If there is saved values
		{
			$tmp = json_decode($_SESSION['lastsearch_values_'.$relativepathstring], true);
			if (is_array($tmp))
			{
				foreach ($tmp as $key => $val)
				{
					if ($key == $paramname)	// We are on the requested parameter
					{
						$isset = 1;
						break;
					}
				}
			}
		}
		// If there is saved contextpage, page or limit
		if ($paramname == 'contextpage' && !empty($_SESSION['lastsearch_contextpage_'.$relativepathstring]))
		{
			$isset = 1;
		}
		elseif ($paramname == 'page' && !empty($_SESSION['lastsearch_page_'.$relativepathstring]))
		{
			$isset = 1;
		}
		elseif ($paramname == 'limit' && !empty($_SESSION['lastsearch_limit_'.$relativepathstring]))
		{
			$isset = 1;
		}
	}
	else {
		$isset = (isset($_POST[$paramname]) || isset($_GET[$paramname]));
	}

	return $isset;
}

/**
 *  Return value of a param into GET or POST supervariable.
 *  Use the property $user->default_values[path]['creatform'] and/or $user->default_values[path]['filters'] and/or $user->default_values[path]['sortorder']
 *  Note: The property $user->default_values is loaded by main.php when loading the user.
 *
 *  @param  string  $paramname   Name of parameter to found
 *  @param  string  $check	     Type of check
 *                               ''=no check (deprecated)
 *                               'none'=no check (only for param that should have very rich content)
 *                               'int'=check it's numeric (integer or float)
 *                               'intcomma'=check it's integer+comma ('1,2,3,4...')
 *                               'alpha'=check it's text and sign
 *                               'aZ'=check it's a-z only
 *                               'aZ09'=check it's simple alpha string (recommended for keys)
 *                               'array'=check it's array
 *                               'san_alpha'=Use filter_var with FILTER_SANITIZE_STRING (do not use this for free text string)
 *                               'nohtml', 'alphanohtml'=check there is no html content
 *                               'custom'= custom filter specify $filter and $options)
 *  @param	int		$method	     Type of method (0 = get then post, 1 = only get, 2 = only post, 3 = post then get)
 *  @param  int     $filter      Filter to apply when $check is set to 'custom'. (See http://php.net/manual/en/filter.filters.php for détails)
 *  @param  mixed   $options     Options to pass to filter_var when $check is set to 'custom'
 *  @param	string	$noreplace	 Force disable of replacement of __xxx__ strings.
 *  @return string|string[]      Value found (string or array), or '' if check fails
 */
function GETPOST($paramname, $check = 'none', $method = 0, $filter = null, $options = null, $noreplace = 0)
{
	global $mysoc, $user, $conf;

	if (empty($paramname)) return 'BadFirstParameterForGETPOST';
	if (empty($check))
	{
		dol_syslog("Deprecated use of GETPOST, called with 1st param = ".$paramname." and 2nd param is '', when calling page ".$_SERVER["PHP_SELF"], LOG_WARNING);
		// Enable this line to know who call the GETPOST with '' $check parameter.
		//var_dump(debug_backtrace()[0]);
	}

	if (empty($method)) $out = isset($_GET[$paramname]) ? $_GET[$paramname] : (isset($_POST[$paramname]) ? $_POST[$paramname] : '');
	elseif ($method == 1) $out = isset($_GET[$paramname]) ? $_GET[$paramname] : '';
	elseif ($method == 2) $out = isset($_POST[$paramname]) ? $_POST[$paramname] : '';
	elseif ($method == 3) $out = isset($_POST[$paramname]) ? $_POST[$paramname] : (isset($_GET[$paramname]) ? $_GET[$paramname] : '');
	else return 'BadThirdParameterForGETPOST';

	if (empty($method) || $method == 3 || $method == 4)
	{
		$relativepathstring = $_SERVER["PHP_SELF"];
		// Clean $relativepathstring
		if (constant('DOL_URL_ROOT')) $relativepathstring = preg_replace('/^'.preg_quote(constant('DOL_URL_ROOT'), '/').'/', '', $relativepathstring);
		$relativepathstring = preg_replace('/^\//', '', $relativepathstring);
		$relativepathstring = preg_replace('/^custom\//', '', $relativepathstring);
		//var_dump($relativepathstring);
		//var_dump($user->default_values);

		// Code for search criteria persistence.
		// Retrieve values if restore_lastsearch_values
		if (!empty($_GET['restore_lastsearch_values']))        // Use $_GET here and not GETPOST
		{
			if (!empty($_SESSION['lastsearch_values_'.$relativepathstring]))	// If there is saved values
			{
				$tmp = json_decode($_SESSION['lastsearch_values_'.$relativepathstring], true);
				if (is_array($tmp))
				{
					foreach ($tmp as $key => $val)
					{
						if ($key == $paramname)	// We are on the requested parameter
						{
							$out = $val;
							break;
						}
					}
				}
			}
			// If there is saved contextpage, page or limit
			if ($paramname == 'contextpage' && !empty($_SESSION['lastsearch_contextpage_'.$relativepathstring]))
			{
				$out = $_SESSION['lastsearch_contextpage_'.$relativepathstring];
			}
			elseif ($paramname == 'page' && !empty($_SESSION['lastsearch_page_'.$relativepathstring]))
			{
				$out = $_SESSION['lastsearch_page_'.$relativepathstring];
			}
			elseif ($paramname == 'limit' && !empty($_SESSION['lastsearch_limit_'.$relativepathstring]))
			{
				$out = $_SESSION['lastsearch_limit_'.$relativepathstring];
			}
		}
		// Else, retreive default values if we are not doing a sort
		elseif (!isset($_GET['sortfield']))	// If we did a click on a field to sort, we do no apply default values. Same if option MAIN_ENABLE_DEFAULT_VALUES is not set
		{
			if (!empty($_GET['action']) && $_GET['action'] == 'create' && !isset($_GET[$paramname]) && !isset($_POST[$paramname]))
			{
				// Search default value from $object->field
				global $object;
				if (is_object($object) && isset($object->fields[$paramname]['default']))
				{
					$out = $object->fields[$paramname]['default'];
				}
			}
			if (!empty($conf->global->MAIN_ENABLE_DEFAULT_VALUES))
			{
			    if (!empty($_GET['action']) && (preg_match('/^create/', $_GET['action']) || preg_match('/^presend/', $_GET['action'])) && !isset($_GET[$paramname]) && !isset($_POST[$paramname]))
				{
					// Now search in setup to overwrite default values
					if (!empty($user->default_values))		// $user->default_values defined from menu 'Setup - Default values'
					{
						if (isset($user->default_values[$relativepathstring]['createform']))
						{
							foreach ($user->default_values[$relativepathstring]['createform'] as $defkey => $defval)
							{
								$qualified = 0;
								if ($defkey != '_noquery_')
								{
									$tmpqueryarraytohave = explode('&', $defkey);
									$tmpqueryarraywehave = explode('&', dol_string_nohtmltag($_SERVER['QUERY_STRING']));
									$foundintru = 0;
									foreach ($tmpqueryarraytohave as $tmpquerytohave)
									{
										if (!in_array($tmpquerytohave, $tmpqueryarraywehave)) $foundintru = 1;
									}
									if (!$foundintru) $qualified = 1;
									//var_dump($defkey.'-'.$qualified);
								}
								else $qualified = 1;

								if ($qualified)
								{
									//var_dump($user->default_values[$relativepathstring][$defkey]['createform']);
									if (isset($user->default_values[$relativepathstring]['createform'][$defkey][$paramname]))
									{
										$out = $user->default_values[$relativepathstring]['createform'][$defkey][$paramname];
										break;
									}
								}
							}
						}
					}
				}
				// Management of default search_filters and sort order
				//elseif (preg_match('/list.php$/', $_SERVER["PHP_SELF"]) && ! empty($paramname) && ! isset($_GET[$paramname]) && ! isset($_POST[$paramname]))
				elseif (!empty($paramname) && !isset($_GET[$paramname]) && !isset($_POST[$paramname]))
				{
					if (!empty($user->default_values))		// $user->default_values defined from menu 'Setup - Default values'
					{
						//var_dump($user->default_values[$relativepathstring]);
						if ($paramname == 'sortfield' || $paramname == 'sortorder')			// Sorted on which fields ? ASC or DESC ?
						{
							if (isset($user->default_values[$relativepathstring]['sortorder']))	// Even if paramname is sortfield, data are stored into ['sortorder...']
							{
								foreach ($user->default_values[$relativepathstring]['sortorder'] as $defkey => $defval)
								{
									$qualified = 0;
									if ($defkey != '_noquery_')
									{
										$tmpqueryarraytohave = explode('&', $defkey);
										$tmpqueryarraywehave = explode('&', dol_string_nohtmltag($_SERVER['QUERY_STRING']));
										$foundintru = 0;
										foreach ($tmpqueryarraytohave as $tmpquerytohave)
										{
											if (!in_array($tmpquerytohave, $tmpqueryarraywehave)) $foundintru = 1;
										}
										if (!$foundintru) $qualified = 1;
										//var_dump($defkey.'-'.$qualified);
									}
									else $qualified = 1;

									if ($qualified)
									{
										$forbidden_chars_to_replace = array(" ", "'", "/", "\\", ":", "*", "?", "\"", "<", ">", "|", "[", "]", ";", "="); // we accept _, -, . and ,
										foreach ($user->default_values[$relativepathstring]['sortorder'][$defkey] as $key => $val)
										{
											if ($out) $out .= ', ';
											if ($paramname == 'sortfield')
											{
												$out .= dol_string_nospecial($key, '', $forbidden_chars_to_replace);
											}
											if ($paramname == 'sortorder')
											{
												$out .= dol_string_nospecial($val, '', $forbidden_chars_to_replace);
											}
										}
										//break;	// No break for sortfield and sortorder so we can cumulate fields (is it realy usefull ?)
									}
								}
							}
						}
						elseif (isset($user->default_values[$relativepathstring]['filters']))
						{
							foreach ($user->default_values[$relativepathstring]['filters'] as $defkey => $defval)	// $defkey is a querystring like 'a=b&c=d', $defval is key of user
							{
								$qualified = 0;
								if ($defkey != '_noquery_')
								{
									$tmpqueryarraytohave = explode('&', $defkey);
									$tmpqueryarraywehave = explode('&', dol_string_nohtmltag($_SERVER['QUERY_STRING']));
									$foundintru = 0;
									foreach ($tmpqueryarraytohave as $tmpquerytohave)
									{
										if (!in_array($tmpquerytohave, $tmpqueryarraywehave)) $foundintru = 1;
									}
									if (!$foundintru) $qualified = 1;
									//var_dump($defkey.'-'.$qualified);
								}
								else $qualified = 1;

								if ($qualified)
								{
									if (isset($_POST['sall']) || isset($_POST['search_all']) || isset($_GET['sall']) || isset($_GET['search_all']))
									{
										// We made a search from quick search menu, do we still use default filter ?
										if (empty($conf->global->MAIN_DISABLE_DEFAULT_FILTER_FOR_QUICK_SEARCH))
										{
											$forbidden_chars_to_replace = array(" ", "'", "/", "\\", ":", "*", "?", "\"", "<", ">", "|", "[", "]", ";", "="); // we accept _, -, . and ,
											$out = dol_string_nospecial($user->default_values[$relativepathstring]['filters'][$defkey][$paramname], '', $forbidden_chars_to_replace);
										}
									}
									else
									{
										$forbidden_chars_to_replace = array(" ", "'", "/", "\\", ":", "*", "?", "\"", "<", ">", "|", "[", "]", ";", "="); // we accept _, -, . and ,
										$out = dol_string_nospecial($user->default_values[$relativepathstring]['filters'][$defkey][$paramname], '', $forbidden_chars_to_replace);
									}
									break;
								}
							}
						}
					}
				}
			}
		}
	}

	// Substitution variables for GETPOST (used to get final url with variable parameters or final default value with variable parameters)
	// Example of variables: __DAY__, __MONTH__, __YEAR__, __MYCOMPANY_COUNTRY_ID__, __USER_ID__, ...
	// We do this only if var is a GET. If it is a POST, may be we want to post the text with vars as the setup text.
	if (!is_array($out) && empty($_POST[$paramname]) && empty($noreplace))
	{
		$maxloop = 20; $loopnb = 0; // Protection against infinite loop
		while (preg_match('/__([A-Z0-9]+_?[A-Z0-9]+)__/i', $out, $reg) && ($loopnb < $maxloop))    // Detect '__ABCDEF__' as key 'ABCDEF' and '__ABC_DEF__' as key 'ABC_DEF'. Detection is also correct when 2 vars are side by side.
		{
			$loopnb++; $newout = '';

			if ($reg[1] == 'DAY') { $tmp = dol_getdate(dol_now(), true); $newout = $tmp['mday']; }
			elseif ($reg[1] == 'MONTH') { $tmp = dol_getdate(dol_now(), true); $newout = $tmp['mon']; }
			elseif ($reg[1] == 'YEAR') { $tmp = dol_getdate(dol_now(), true); $newout = $tmp['year']; }
			elseif ($reg[1] == 'PREVIOUS_DAY') { $tmp = dol_getdate(dol_now(), true); $tmp2 = dol_get_prev_day($tmp['mday'], $tmp['mon'], $tmp['year']); $newout = $tmp2['day']; }
			elseif ($reg[1] == 'PREVIOUS_MONTH') { $tmp = dol_getdate(dol_now(), true); $tmp2 = dol_get_prev_month($tmp['mon'], $tmp['year']); $newout = $tmp2['month']; }
			elseif ($reg[1] == 'PREVIOUS_YEAR') { $tmp = dol_getdate(dol_now(), true); $newout = ($tmp['year'] - 1); }
			elseif ($reg[1] == 'NEXT_DAY') { $tmp = dol_getdate(dol_now(), true); $tmp2 = dol_get_next_day($tmp['mday'], $tmp['mon'], $tmp['year']); $newout = $tmp2['day']; }
			elseif ($reg[1] == 'NEXT_MONTH') { $tmp = dol_getdate(dol_now(), true); $tmp2 = dol_get_next_month($tmp['mon'], $tmp['year']); $newout = $tmp2['month']; }
			elseif ($reg[1] == 'NEXT_YEAR') { $tmp = dol_getdate(dol_now(), true); $newout = ($tmp['year'] + 1); }
			elseif ($reg[1] == 'MYCOMPANY_COUNTRY_ID' || $reg[1] == 'MYCOUNTRY_ID' || $reg[1] == 'MYCOUNTRYID')
			{
				$newout = $mysoc->country_id;
			}
			elseif ($reg[1] == 'USER_ID' || $reg[1] == 'USERID')
			{
				$newout = $user->id;
			}
			elseif ($reg[1] == 'USER_SUPERVISOR_ID' || $reg[1] == 'SUPERVISOR_ID' || $reg[1] == 'SUPERVISORID')
			{
				$newout = $user->fk_user;
			}
			elseif ($reg[1] == 'ENTITY_ID' || $reg[1] == 'ENTITYID')
			{
				$newout = $conf->entity;
			}
			else $newout = ''; // Key not found, we replace with empty string
			//var_dump('__'.$reg[1].'__ -> '.$newout);
			$out = preg_replace('/__'.preg_quote($reg[1], '/').'__/', $newout, $out);
		}
	}

	// Check is done after replacement
	switch ($check)
	{
		case 'none':
			break;
		case 'int':    // Check param is a numeric value (integer but also float or hexadecimal)
			if (!is_numeric($out)) { $out = ''; }
			break;
		case 'intcomma':
			if (preg_match('/[^0-9,-]+/i', $out)) $out = '';
			break;
		case 'alpha':
			if (!is_array($out))
			{
				$out = trim($out);
				// '"' is dangerous because param in url can close the href= or src= and add javascript functions.
				// '../' is dangerous because it allows dir transversals
				if (preg_match('/"/', $out)) $out = '';
				elseif (preg_match('/\.\.\//', $out)) $out = '';
			}
			break;
		case 'san_alpha':
			$out = filter_var($out, FILTER_SANITIZE_STRING);
			break;
		case 'aZ':
			if (!is_array($out))
			{
				$out = trim($out);
				if (preg_match('/[^a-z]+/i', $out)) $out = '';
			}
			break;
		case 'aZ09':
			if (!is_array($out))
			{
				$out = trim($out);
				if (preg_match('/[^a-z0-9_\-\.]+/i', $out)) $out = '';
			}
			break;
		case 'aZ09comma':		// great to sanitize sortfield or sortorder params that can be t.abc,t.def_gh
			if (!is_array($out))
			{
				$out = trim($out);
				if (preg_match('/[^a-z0-9_\-\.,]+/i', $out)) $out = '';
			}
			break;
		case 'array':
			if (!is_array($out) || empty($out)) $out = array();
			break;
		case 'nohtml':		// Recommended for most scalar parameters
			$out = dol_string_nohtmltag($out, 0);
			break;
		case 'alphanohtml':	// Recommended for search parameters
			if (!is_array($out))
			{
				$out = trim($out);
				// '"' is dangerous because param in url can close the href= or src= and add javascript functions.
				// '../' is dangerous because it allows dir transversals
				if (preg_match('/"/', $out)) $out = '';
				elseif (preg_match('/\.\.\//', $out)) $out = '';
				$out = dol_string_nohtmltag($out);
			}
			break;
		case 'restricthtml':		// Recommended for most html textarea
			$out = dol_string_onlythesehtmltags($out, 0);
			break;
		case 'custom':
			if (empty($filter)) return 'BadFourthParameterForGETPOST';
			$out = filter_var($out, $filter, $options);
			break;
	}

	// Code for search criteria persistence.
	// Save data into session if key start with 'search_' or is 'smonth', 'syear', 'month', 'year'
	if (empty($method) || $method == 3 || $method == 4)
	{
		if (preg_match('/^search_/', $paramname) || in_array($paramname, array('sortorder', 'sortfield')))
		{
			//var_dump($paramname.' - '.$out.' '.$user->default_values[$relativepathstring]['filters'][$paramname]);

			// We save search key only if $out not empty that means:
			// - posted value not empty, or
			// - if posted value is empty and a default value exists that is not empty (it means we did a filter to an empty value when default was not).

			if ($out != '')		// $out = '0' or 'abc', it is a search criteria to keep
			{
				$user->lastsearch_values_tmp[$relativepathstring][$paramname] = $out;
			}
		}
	}

	return $out;
}


if (!function_exists('dol_getprefix'))
{
    /**
     *  Return a prefix to use for this Dolibarr instance, for session/cookie names or email id.
     *  The prefix is unique for instance and avoid conflict between multi-instances, even when having two instances with same root dir
     *  or two instances in same virtual servers.
     *
     *  @param  string  $mode                   '' (prefix for session name) or 'email' (prefix for email id)
     *  @return	string                          A calculated prefix
     */
    function dol_getprefix($mode = '')
    {
        global $conf;

		// If prefix is for email
		if ($mode == 'email')
		{
		    if (!empty($conf->global->MAIL_PREFIX_FOR_EMAIL_ID))	// If MAIL_PREFIX_FOR_EMAIL_ID is set (a value initialized with a random value is recommended)
			{
				if ($conf->global->MAIL_PREFIX_FOR_EMAIL_ID != 'SERVER_NAME') return $conf->global->MAIL_PREFIX_FOR_EMAIL_ID;
				elseif (isset($_SERVER["SERVER_NAME"])) return $_SERVER["SERVER_NAME"];
			}

			// The recommended value (may be not defined for old versions)
			if (!empty($conf->file->instance_unique_id)) return $conf->file->instance_unique_id;

			// For backward compatibility
			return dol_hash(DOL_DOCUMENT_ROOT.DOL_URL_ROOT, '3');
		}

		// The recommended value (may be not defined for old versions)
		if (!empty($conf->file->instance_unique_id)) return $conf->file->instance_unique_id;

		// For backward compatibility
		if (isset($_SERVER["SERVER_NAME"]) && isset($_SERVER["DOCUMENT_ROOT"]))
		{
			return dol_hash($_SERVER["SERVER_NAME"].$_SERVER["DOCUMENT_ROOT"].DOL_DOCUMENT_ROOT.DOL_URL_ROOT, '3');
		}

		return dol_hash(DOL_DOCUMENT_ROOT.DOL_URL_ROOT, '3');
	}
}

/**
 *	Make an include_once using default root and alternate root if it fails.
 *  To link to a core file, use include(DOL_DOCUMENT_ROOT.'/pathtofile')
 *  To link to a module file from a module file, use include './mymodulefile';
 *  To link to a module file from a core file, then this function can be used (call by hook / trigger / speciales pages)
 *
 * 	@param	string	$relpath	Relative path to file (Ie: mydir/myfile, ../myfile, ...)
 * 	@param	string	$classname	Class name (deprecated)
 *  @return bool                True if load is a success, False if it fails
 */
function dol_include_once($relpath, $classname = '')
{
	global $conf, $langs, $user, $mysoc; // Do not remove this. They must be defined for files we include. Other globals var must be retreived with $GLOBALS['var']

	$fullpath = dol_buildpath($relpath);

	if (!file_exists($fullpath)) {
		dol_syslog('functions::dol_include_once Tried to load unexisting file: '.$relpath, LOG_WARNING);
		return false;
	}

	if (!empty($classname) && !class_exists($classname)) {
		return include $fullpath;
	} else {
		return include_once $fullpath;
	}
}


/**
 *	Return path of url or filesystem. Can check into alternate dir or alternate dir + main dir depending on value of $returnemptyifnotfound.
 *
 * 	@param	string	$path						Relative path to file (if mode=0) or relative url (if mode=1). Ie: mydir/myfile, ../myfile
 *  @param	int		$type						0=Used for a Filesystem path, 1=Used for an URL path (output relative), 2=Used for an URL path (output full path using same host that current url), 3=Used for an URL path (output full path using host defined into $dolibarr_main_url_root of conf file)
 *  @param	int		$returnemptyifnotfound		0:If $type==0 and if file was not found into alternate dir, return default path into main dir (no test on it)
 *  											1:If $type==0 and if file was not found into alternate dir, return empty string
 *  											2:If $type==0 and if file was not found into alternate dir, test into main dir, return default path if found, empty string if not found
 *  @return string								Full filesystem path (if path=0) or '' if file not found, Full url path (if mode=1)
 */
function dol_buildpath($path, $type = 0, $returnemptyifnotfound = 0)
{
	global $conf;

	$path = preg_replace('/^\//', '', $path);

	if (empty($type))	// For a filesystem path
	{
		$res = DOL_DOCUMENT_ROOT.'/'.$path; // Standard default path
		if (is_array($conf->file->dol_document_root))
		{
			foreach ($conf->file->dol_document_root as $key => $dirroot)	// ex: array("main"=>"/home/main/htdocs", "alt0"=>"/home/dirmod/htdocs", ...)
			{
				if ($key == 'main')
				{
					continue;
				}
				if (file_exists($dirroot.'/'.$path))
				{
					$res = $dirroot.'/'.$path;
					return $res;
				}
			}
		}
		if ($returnemptyifnotfound)								// Not found into alternate dir
		{
			if ($returnemptyifnotfound == 1 || !file_exists($res)) return '';
		}
	}
	else				// For an url path
	{
		// We try to get local path of file on filesystem from url
		// Note that trying to know if a file on disk exist by forging path on disk from url
		// works only for some web server and some setup. This is bugged when
		// using proxy, rewriting, virtual path, etc...
		$res = '';
		if ($type == 1) $res = DOL_URL_ROOT.'/'.$path; // Standard value
		if ($type == 2) $res = DOL_MAIN_URL_ROOT.'/'.$path; // Standard value
		if ($type == 3) $res = DOL_URL_ROOT.'/'.$path;

		foreach ($conf->file->dol_document_root as $key => $dirroot)	// ex: array(["main"]=>"/home/main/htdocs", ["alt0"]=>"/home/dirmod/htdocs", ...)
		{
			if ($key == 'main')
			{
				if ($type == 3)
				{
					global $dolibarr_main_url_root;

					// Define $urlwithroot
					$urlwithouturlroot = preg_replace('/'.preg_quote(DOL_URL_ROOT, '/').'$/i', '', trim($dolibarr_main_url_root));
					$urlwithroot = $urlwithouturlroot.DOL_URL_ROOT; // This is to use external domain name found into config file
					//$urlwithroot=DOL_MAIN_URL_ROOT;					// This is to use same domain name than current

					$res = (preg_match('/^http/i', $conf->file->dol_url_root[$key]) ? '' : $urlwithroot).'/'.$path; // Test on start with http is for old conf syntax
				}
				continue;
			}
			preg_match('/^([^\?]+(\.css\.php|\.css|\.js\.php|\.js|\.png|\.jpg|\.php)?)/i', $path, $regs); // Take part before '?'
			if (!empty($regs[1]))
			{
				//print $key.'-'.$dirroot.'/'.$path.'-'.$conf->file->dol_url_root[$type].'<br>'."\n";
				if (file_exists($dirroot.'/'.$regs[1]))
				{
					if ($type == 1)
					{
						$res = (preg_match('/^http/i', $conf->file->dol_url_root[$key]) ? '' : DOL_URL_ROOT).$conf->file->dol_url_root[$key].'/'.$path;
					}
					if ($type == 2)
					{
						$res = (preg_match('/^http/i', $conf->file->dol_url_root[$key]) ? '' : DOL_MAIN_URL_ROOT).$conf->file->dol_url_root[$key].'/'.$path;
					}
					if ($type == 3)
					{
						global $dolibarr_main_url_root;

						// Define $urlwithroot
						$urlwithouturlroot = preg_replace('/'.preg_quote(DOL_URL_ROOT, '/').'$/i', '', trim($dolibarr_main_url_root));
						$urlwithroot = $urlwithouturlroot.DOL_URL_ROOT; // This is to use external domain name found into config file
						//$urlwithroot=DOL_MAIN_URL_ROOT;					// This is to use same domain name than current

						$res = (preg_match('/^http/i', $conf->file->dol_url_root[$key]) ? '' : $urlwithroot).$conf->file->dol_url_root[$key].'/'.$path; // Test on start with http is for old conf syntax
					}
					break;
				}
			}
		}
	}

	return $res;
}

/**
 *	Create a clone of instance of object (new instance with same value for properties)
 *  With native = 0: Property that are reference are also new object (full isolation clone). This means $this->db of new object is not valid.
 *  With native = 1: Use PHP clone. Property that are reference are same pointer. This means $this->db of new object is still valid but point to same this->db than original object.
 *
 * 	@param	object	$object		Object to clone
 *  @param	int		$native		0=Full isolation method, 1=Native PHP method
 *	@return object				Clone object
 *  @see https://php.net/manual/language.oop5.cloning.php
 */
function dol_clone($object, $native = 0)
{
	if (empty($native))
	{
		$myclone = unserialize(serialize($object));
	}
	else
	{
		$myclone = clone $object; // PHP clone is a shallow copy only, not a real clone, so properties of references will keep references (refer to the same target/variable)
	}

	return $myclone;
}

/**
 *	Optimize a size for some browsers (phone, smarphone, ...)
 *
 * 	@param	int		$size		Size we want
 * 	@param	string	$type		Type of optimizing:
 * 								'' = function used to define a size for truncation
 * 								'width' = function is used to define a width
 *	@return int					New size after optimizing
 */
function dol_size($size, $type = '')
{
	global $conf;
	if (empty($conf->dol_optimize_smallscreen)) return $size;
	if ($type == 'width' && $size > 250) return 250;
	else return 10;
}


/**
 *	Clean a string to use it as a file name
 *
 *	@param	string	$str            String to clean
 * 	@param	string	$newstr			String to replace bad chars with
 *  @param	int	    $unaccent		1=Remove also accent (default), 0 do not remove them
 *	@return string          		String cleaned (a-zA-Z_)
 *
 * 	@see        	dol_string_nospecial(), dol_string_unaccent(), dol_sanitizePathName()
 */
function dol_sanitizeFileName($str, $newstr = '_', $unaccent = 1)
{
	// List of special chars for filenames in windows are defined on page https://docs.microsoft.com/en-us/windows/win32/fileio/naming-a-file
	// Char '>' '<' '|' '$' and ';' are special chars for shells.
	// Char '/' and '\' are file delimiters.
	$filesystem_forbidden_chars = array('<', '>', '/', '\\', '?', '*', '|', '"', ':', '°', '$', ';');
	return dol_string_nospecial($unaccent ?dol_string_unaccent($str) : $str, $newstr, $filesystem_forbidden_chars);
}

/**
 *	Clean a string to use it as a path name
 *
 *	@param	string	$str            String to clean
 * 	@param	string	$newstr			String to replace bad chars with
 *  @param	int	    $unaccent		1=Remove also accent (default), 0 do not remove them
 *	@return string          		String cleaned (a-zA-Z_)
 *
 * 	@see        	dol_string_nospecial(), dol_string_unaccent(), dol_sanitizeFileName()
 */
function dol_sanitizePathName($str, $newstr = '_', $unaccent = 1)
{
	$filesystem_forbidden_chars = array('<', '>', '?', '*', '|', '"', '°');
	return dol_string_nospecial($unaccent ?dol_string_unaccent($str) : $str, $newstr, $filesystem_forbidden_chars);
}

/**
 *	Clean a string from all accent characters to be used as ref, login or by dol_sanitizeFileName
 *
 *	@param	string	$str			String to clean
 *	@return string   	       		Cleaned string
 *
 * 	@see    		dol_sanitizeFilename(), dol_string_nospecial()
 */
function dol_string_unaccent($str)
{
	if (utf8_check($str))
	{
		// See http://www.utf8-chartable.de/
		$string = rawurlencode($str);
		$replacements = array(
		'%C3%80' => 'A', '%C3%81' => 'A', '%C3%82' => 'A', '%C3%83' => 'A', '%C3%84' => 'A', '%C3%85' => 'A',
		'%C3%88' => 'E', '%C3%89' => 'E', '%C3%8A' => 'E', '%C3%8B' => 'E',
		'%C3%8C' => 'I', '%C3%8D' => 'I', '%C3%8E' => 'I', '%C3%8F' => 'I',
		'%C3%92' => 'O', '%C3%93' => 'O', '%C3%94' => 'O', '%C3%95' => 'O', '%C3%96' => 'O',
		'%C3%99' => 'U', '%C3%9A' => 'U', '%C3%9B' => 'U', '%C3%9C' => 'U',
		'%C3%A0' => 'a', '%C3%A1' => 'a', '%C3%A2' => 'a', '%C3%A3' => 'a', '%C3%A4' => 'a', '%C3%A5' => 'a',
		'%C3%A7' => 'c',
		'%C3%A8' => 'e', '%C3%A9' => 'e', '%C3%AA' => 'e', '%C3%AB' => 'e',
		'%C3%AC' => 'i', '%C3%AD' => 'i', '%C3%AE' => 'i', '%C3%AF' => 'i',
		'%C3%B1' => 'n',
		'%C3%B2' => 'o', '%C3%B3' => 'o', '%C3%B4' => 'o', '%C3%B5' => 'o', '%C3%B6' => 'o',
		'%C3%B9' => 'u', '%C3%BA' => 'u', '%C3%BB' => 'u', '%C3%BC' => 'u',
		'%C3%BF' => 'y'
		);
		$string = strtr($string, $replacements);
		return rawurldecode($string);
	}
	else
	{
		// See http://www.ascii-code.com/
        $string = strtr(
			$str,
			"\xC0\xC1\xC2\xC3\xC4\xC5\xC7
			\xC8\xC9\xCA\xCB\xCC\xCD\xCE\xCF\xD0\xD1
			\xD2\xD3\xD4\xD5\xD8\xD9\xDA\xDB\xDD
			\xE0\xE1\xE2\xE3\xE4\xE5\xE7\xE8\xE9\xEA\xEB
			\xEC\xED\xEE\xEF\xF0\xF1\xF2\xF3\xF4\xF5\xF8
			\xF9\xFA\xFB\xFC\xFD\xFF",
			"AAAAAAC
			EEEEIIIIDN
			OOOOOUUUY
			aaaaaaceeee
			iiiidnooooo
			uuuuyy"
		);
		$string = strtr($string, array("\xC4"=>"Ae", "\xC6"=>"AE", "\xD6"=>"Oe", "\xDC"=>"Ue", "\xDE"=>"TH", "\xDF"=>"ss", "\xE4"=>"ae", "\xE6"=>"ae", "\xF6"=>"oe", "\xFC"=>"ue", "\xFE"=>"th"));
		return $string;
	}
}

/**
 *	Clean a string from all punctuation characters to use it as a ref or login.
 *  This is a more complete function than dol_sanitizeFileName.
 *
 *	@param	string	$str            	String to clean
 * 	@param	string	$newstr				String to replace forbidden chars with
 *  @param  array	$badcharstoreplace  List of forbidden characters
 * 	@return string          			Cleaned string
 *
 * 	@see    		dol_sanitizeFilename(), dol_string_unaccent()
 */
function dol_string_nospecial($str, $newstr = '_', $badcharstoreplace = '')
{
	$forbidden_chars_to_replace = array(" ", "'", "/", "\\", ":", "*", "?", "\"", "<", ">", "|", "[", "]", ",", ";", "=", '°'); // more complete than dol_sanitizeFileName
	$forbidden_chars_to_remove = array();
	if (is_array($badcharstoreplace)) $forbidden_chars_to_replace = $badcharstoreplace;
	//$forbidden_chars_to_remove=array("(",")");

	return str_replace($forbidden_chars_to_replace, $newstr, str_replace($forbidden_chars_to_remove, "", $str));
}


/**
 *  Returns text escaped for inclusion into javascript code
 *
 *  @param      string		$stringtoescape		String to escape
 *  @param		int		$mode				0=Escape also ' and " into ', 1=Escape ' but not " for usage into 'string', 2=Escape " but not ' for usage into "string", 3=Escape ' and " with \
 *  @param		int		$noescapebackslashn	0=Escape also \n. 1=Do not escape \n.
 *  @return     string     		 				Escaped string. Both ' and " are escaped into ' if they are escaped.
 */
function dol_escape_js($stringtoescape, $mode = 0, $noescapebackslashn = 0)
{
	// escape quotes and backslashes, newlines, etc.
	$substitjs = array("&#039;"=>"\\'", "\r"=>'\\r');
	//$substitjs['</']='<\/';	// We removed this. Should be useless.
	if (empty($noescapebackslashn)) { $substitjs["\n"] = '\\n'; $substitjs['\\'] = '\\\\'; }
	if (empty($mode)) { $substitjs["'"] = "\\'"; $substitjs['"'] = "\\'"; }
	elseif ($mode == 1) $substitjs["'"] = "\\'";
	elseif ($mode == 2) { $substitjs['"'] = '\\"'; }
	elseif ($mode == 3) { $substitjs["'"] = "\\'"; $substitjs['"'] = "\\\""; }
	return strtr($stringtoescape, $substitjs);
}


/**
 *  Returns text escaped for inclusion in HTML alt or title tags, or into values of HTML input fields.
 *
 *  @param      string		$stringtoescape		String to escape
 *  @param		int			$keepb				1=Preserve b tags (otherwise, remove them)
 *  @param      int         $keepn              1=Preserve \r\n strings (otherwise, replace them with escaped value). Set to 1 when escaping for a <textarea>.
 *  @param		string		$keepmoretags		'' or 'common' or list of tags
 *  @return     string     				 		Escaped string
 *  @see		dol_string_nohtmltag(), dol_string_nospecial(), dol_string_unaccent()
 */
function dol_escape_htmltag($stringtoescape, $keepb = 0, $keepn = 0, $keepmoretags = '')
{
	if ($keepmoretags == 'common') $keepmoretags = 'html,body,a,em,i,u,ul,li,br,div,img,font,p,span,strong,table,tr,td,th,tbody';
	// TODO Implement $keepmoretags

	// escape quotes and backslashes, newlines, etc.
	$tmp = html_entity_decode($stringtoescape, ENT_COMPAT, 'UTF-8'); // TODO Use htmlspecialchars_decode instead, that make only required change for html tags
	if (!$keepb) $tmp = strtr($tmp, array("<b>"=>'', '</b>'=>''));
	if (!$keepn) $tmp = strtr($tmp, array("\r"=>'\\r', "\n"=>'\\n'));
	return htmlentities($tmp, ENT_COMPAT, 'UTF-8'); // TODO Use htmlspecialchars instead, that make only required change for html tags
}


/**
 * Convert a string to lower. Never use strtolower because it does not works with UTF8 strings.
 *
 * @param 	string		$utf8_string		String to encode
 * @return 	string							String converted
 */
function dol_strtolower($utf8_string)
{
	return mb_strtolower($utf8_string, "UTF-8");
}

/**
 * Convert a string to upper. Never use strtolower because it does not works with UTF8 strings.
 *
 * @param 	string		$utf8_string		String to encode
 * @return 	string							String converted
 */
function dol_strtoupper($utf8_string)
{
	return mb_strtoupper($utf8_string, "UTF-8");
}


/**
 *	Write log message into outputs. Possible outputs can be:
 *	SYSLOG_HANDLERS = ["mod_syslog_file"]  		file name is then defined by SYSLOG_FILE
 *	SYSLOG_HANDLERS = ["mod_syslog_syslog"]  	facility is then defined by SYSLOG_FACILITY
 *  Warning, syslog functions are bugged on Windows, generating memory protection faults. To solve
 *  this, use logging to files instead of syslog (see setup of module).
 *  Note: If constant 'SYSLOG_FILE_NO_ERROR' defined, we never output any error message when writing to log fails.
 *  Note: You can get log message into html sources by adding parameter &logtohtml=1 (constant MAIN_LOGTOHTML must be set)
 *  This function works only if syslog module is enabled.
 * 	This must not use any call to other function calling dol_syslog (avoid infinite loop).
 *
 * 	@param  string		$message				Line to log. ''=Show nothing
 *  @param  int			$level					Log level
 *												On Windows LOG_ERR=4, LOG_WARNING=5, LOG_NOTICE=LOG_INFO=6, LOG_DEBUG=6 si define_syslog_variables ou PHP 5.3+, 7 si dolibarr
 *												On Linux   LOG_ERR=3, LOG_WARNING=4, LOG_INFO=6, LOG_DEBUG=7
 *  @param	int			$ident					1=Increase ident of 1, -1=Decrease ident of 1
 *  @param	string		$suffixinfilename		When output is a file, append this suffix into default log filename.
 *  @param	string		$restricttologhandler	Force output of log only to this log handler
 *  @param	array|null	$logcontext				If defined, an array with extra informations (can be used by some log handlers)
 *  @return	void
 */
function dol_syslog($message, $level = LOG_INFO, $ident = 0, $suffixinfilename = '', $restricttologhandler = '', $logcontext = null)
{
    global $conf, $user, $debugbar;

	// If syslog module enabled
	if (empty($conf->syslog->enabled)) return;

	if ($ident < 0)
	{
		foreach ($conf->loghandlers as $loghandlerinstance)
		{
			$loghandlerinstance->setIdent($ident);
		}
	}

	if (!empty($message))
	{
		// Test log level
		$logLevels = array(LOG_EMERG=>'EMERG', LOG_ALERT=>'ALERT', LOG_CRIT=>'CRITICAL', LOG_ERR=>'ERR', LOG_WARNING=>'WARN', LOG_NOTICE=>'NOTICE', LOG_INFO=>'INFO', LOG_DEBUG=>'DEBUG');
		if (!array_key_exists($level, $logLevels))
		{
			throw new Exception('Incorrect log level');
		}
		if ($level > $conf->global->SYSLOG_LEVEL) return;

		$message = preg_replace('/password=\'[^\']*\'/', 'password=\'hidden\'', $message); // protection to avoid to have value of password in log

		// If adding log inside HTML page is required
		if ((!empty($_REQUEST['logtohtml']) && !empty($conf->global->MAIN_ENABLE_LOG_TO_HTML))
		    || (!empty($user->rights->debugbar->read) && is_object($debugbar)))
		{
		    $conf->logbuffer[] = dol_print_date(time(), "%Y-%m-%d %H:%M:%S")." ".$logLevels[$level]." ".$message;
		}

		//TODO: Remove this. MAIN_ENABLE_LOG_INLINE_HTML should be deprecated and use a log handler dedicated to HTML output
		// If html log tag enabled and url parameter log defined, we show output log on HTML comments
		if (!empty($conf->global->MAIN_ENABLE_LOG_INLINE_HTML) && !empty($_GET["log"]))
		{
			print "\n\n<!-- Log start\n";
			print $message."\n";
			print "Log end -->\n";
		}

		$data = array(
			'message' => $message,
			'script' => (isset($_SERVER['PHP_SELF']) ? basename($_SERVER['PHP_SELF'], '.php') : false),
			'level' => $level,
			'user' => ((is_object($user) && $user->id) ? $user->login : false),
			'ip' => false
		);

		$remoteip = getUserRemoteIP();	// Get ip when page run on a web server
		if (! empty($remoteip)) {
			$data['ip'] = $remoteip;
			// This is when server run behind a reverse proxy
			if (!empty($_SERVER['HTTP_X_FORWARDED_FOR']) && $_SERVER['HTTP_X_FORWARDED_FOR'] != $remoteip) $data['ip'] = $_SERVER['HTTP_X_FORWARDED_FOR'].' -> '.$data['ip'];
			elseif (!empty($_SERVER['HTTP_CLIENT_IP']) && $_SERVER['HTTP_CLIENT_IP'] != $remoteip) $data['ip'] = $_SERVER['HTTP_CLIENT_IP'].' -> '.$data['ip'];
		}
		// This is when PHP session is ran inside a web server but not inside a client request (example: init code of apache)
		elseif (!empty($_SERVER['SERVER_ADDR'])) $data['ip'] = $_SERVER['SERVER_ADDR'];
		// This is when PHP session is ran outside a web server, like from Windows command line (Not always defined, but useful if OS defined it).
		elseif (!empty($_SERVER['COMPUTERNAME'])) $data['ip'] = $_SERVER['COMPUTERNAME'].(empty($_SERVER['USERNAME']) ? '' : '@'.$_SERVER['USERNAME']);
		// This is when PHP session is ran outside a web server, like from Linux command line (Not always defined, but usefull if OS defined it).
		elseif (!empty($_SERVER['LOGNAME'])) $data['ip'] = '???@'.$_SERVER['LOGNAME'];
		// Loop on each log handler and send output
		foreach ($conf->loghandlers as $loghandlerinstance)
		{
			if ($restricttologhandler && $loghandlerinstance->code != $restricttologhandler) continue;
			$loghandlerinstance->export($data, $suffixinfilename);
		}
		unset($data);
	}

	if ($ident > 0)
	{
		foreach ($conf->loghandlers as $loghandlerinstance)
		{
			$loghandlerinstance->setIdent($ident);
		}
	}
}


/**
 *	Show tab header of a card
 *
 *	@param	array	$links				Array of tabs. Currently initialized by calling a function xxx_admin_prepare_head
 *	@param	string	$active     		Active tab name (document', 'info', 'ldap', ....)
 *	@param  string	$title      		Title
 *	@param  int		$notab				-1 or 0=Add tab header, 1=no tab header (if you set this to 1, using dol_fiche_end() to close tab is not required), -2=Add tab header with no seaparation under tab (to start a tab just after)
 * 	@param	string	$picto				Add a picto on tab title
 *	@param	int		$pictoisfullpath	If 1, image path is a full path. If you set this to 1, you can use url returned by dol_buildpath('/mymodyle/img/myimg.png',1) for $picto.
 *  @param	string	$morehtmlright		Add more html content on right of tabs title
 *  @param	string	$morecss			More Css
 * 	@return	void
 */
function dol_fiche_head($links = array(), $active = '0', $title = '', $notab = 0, $picto = '', $pictoisfullpath = 0, $morehtmlright = '', $morecss = '')
{
	print dol_get_fiche_head($links, $active, $title, $notab, $picto, $pictoisfullpath, $morehtmlright, $morecss);
}

/**
 *  Show tab header of a card
 *
 *	@param	array	$links				Array of tabs
 *	@param	string	$active     		Active tab name
 *	@param  string	$title      		Title
 *	@param  int		$notab				-1 or 0=Add tab header, 1=no tab header (if you set this to 1, using dol_fiche_end() to close tab is not required), -2=Add tab header with no seaparation under tab (to start a tab just after)
 * 	@param	string	$picto				Add a picto on tab title
 *	@param	int		$pictoisfullpath	If 1, image path is a full path. If you set this to 1, you can use url returned by dol_buildpath('/mymodyle/img/myimg.png',1) for $picto.
 *  @param	string	$morehtmlright		Add more html content on right of tabs title
 *  @param	string	$morecss			More Css
 * 	@return	string
 */
function dol_get_fiche_head($links = array(), $active = '', $title = '', $notab = 0, $picto = '', $pictoisfullpath = 0, $morehtmlright = '', $morecss = '')
{
	global $conf, $langs, $hookmanager;

	// Show title
	$showtitle = 1;
	if (!empty($conf->dol_optimize_smallscreen)) $showtitle = 0;

	$out = "\n".'<!-- dol_get_fiche_head -->';

	if ((!empty($title) && $showtitle) || $morehtmlright || !empty($links)) {
		$out .= '<div class="tabs" data-role="controlgroup" data-type="horizontal">'."\n";
	}

	// Show right part
	if ($morehtmlright) $out .= '<div class="inline-block floatright tabsElem">'.$morehtmlright.'</div>'; // Output right area first so when space is missing, text is in front of tabs and not under.

	// Show title
	if (!empty($title) && $showtitle)
	{
		$limittitle = 30;
		$out .= '<a class="tabTitle">';
		if ($picto) $out .= img_picto($title, ($pictoisfullpath ? '' : 'object_').$picto, '', $pictoisfullpath, 0, 0, '', 'imgTabTitle').' ';
		$out .= '<span class="tabTitleText">'.dol_trunc($title, $limittitle).'</span>';
		$out .= '</a>';
	}

	// Show tabs

	// Define max of key (max may be higher than sizeof because of hole due to module disabling some tabs).
	$maxkey = -1;
	if (is_array($links) && !empty($links))
	{
		$keys = array_keys($links);
		if (count($keys)) $maxkey = max($keys);
	}

	if (!empty($conf->dol_optimize_smallscreen)) $conf->global->MAIN_MAXTABS_IN_CARD = 2;

	// Show tabs
	// if =0 we don't use the feature
	$limittoshow = (empty($conf->global->MAIN_MAXTABS_IN_CARD) ? 99 : $conf->global->MAIN_MAXTABS_IN_CARD);
	$displaytab = 0;
	$nbintab = 0;
	$popuptab = 0;
	$outmore = '';
	for ($i = 0; $i <= $maxkey; $i++)
	{
		if ((is_numeric($active) && $i == $active) || (!empty($links[$i][2]) && !is_numeric($active) && $active == $links[$i][2])) {
			// If active tab is already present
			if ($i >= $limittoshow) $limittoshow--;
		}
	}

	for ($i = 0; $i <= $maxkey; $i++)
	{
		if ((is_numeric($active) && $i == $active) || (!empty($links[$i][2]) && !is_numeric($active) && $active == $links[$i][2])) {
			$isactive = true;
		}
		else {
			$isactive = false;
		}

		if ($i < $limittoshow || $isactive)
		{
			$out .= '<div class="inline-block tabsElem'.($isactive ? ' tabsElemActive' : '').((!$isactive && !empty($conf->global->MAIN_HIDE_INACTIVETAB_ON_PRINT)) ? ' hideonprint' : '').'"><!-- id tab = '.(empty($links[$i][2]) ? '' : $links[$i][2]).' -->';
			if (isset($links[$i][2]) && $links[$i][2] == 'image')
			{
				if (!empty($links[$i][0]))
				{
					$out .= '<a class="tabimage'.($morecss ? ' '.$morecss : '').'" href="'.$links[$i][0].'">'.$links[$i][1].'</a>'."\n";
				}
				else
				{
					$out .= '<span class="tabspan">'.$links[$i][1].'</span>'."\n";
				}
			}
			elseif (!empty($links[$i][1]))
			{
				//print "x $i $active ".$links[$i][2]." z";
				if ($isactive)
				{
					$out .= '<a'.(!empty($links[$i][2]) ? ' id="'.$links[$i][2].'"' : '').' class="tabactive tab inline-block'.($morecss ? ' '.$morecss : '').'" href="'.$links[$i][0].'">';
					$out .= $links[$i][1];
					$out .= '</a>'."\n";
				}
				else
				{
					$out .= '<a'.(!empty($links[$i][2]) ? ' id="'.$links[$i][2].'"' : '').' class="tabunactive tab inline-block'.($morecss ? ' '.$morecss : '').'" href="'.$links[$i][0].'">';
					$out .= $links[$i][1];
					$out .= '</a>'."\n";
				}
			}
			$out .= '</div>';
		}
		else
		{
			// The popup with the other tabs
			if (!$popuptab)
			{
				$popuptab = 1;
				$outmore .= '<div class="popuptabset wordwrap">'; // The css used to hide/show popup
			}
			$outmore .= '<div class="popuptab wordwrap" style="display:inherit;">';
			if (isset($links[$i][2]) && $links[$i][2] == 'image')
			{
				if (!empty($links[$i][0]))
					$outmore .= '<a class="tabimage'.($morecss ? ' '.$morecss : '').'" href="'.$links[$i][0].'">'.$links[$i][1].'</a>'."\n";
				else
					$outmore .= '<span class="tabspan">'.$links[$i][1].'</span>'."\n";
			}
			elseif (!empty($links[$i][1]))
			{
				$outmore .= '<a'.(!empty($links[$i][2]) ? ' id="'.$links[$i][2].'"' : '').' class="wordwrap inline-block'.($morecss ? ' '.$morecss : '').'" href="'.$links[$i][0].'">';
				$outmore .= preg_replace('/([a-z])\/([a-z])/i', '\\1 / \\2', $links[$i][1]); // Replace x/y with x / y to allow wrap on long composed texts.
				$outmore .= '</a>'."\n";
			}
			$outmore .= '</div>';

			$nbintab++;
		}
		$displaytab = $i;
	}
	if ($popuptab) $outmore .= '</div>';

	if ($popuptab)	// If there is some tabs not shown
	{
		$left = ($langs->trans("DIRECTION") == 'rtl' ? 'right' : 'left');
		$right = ($langs->trans("DIRECTION") == 'rtl' ? 'left' : 'right');

<<<<<<< HEAD
		$tabsname = str_replace("@", "", $picto);
		$out .= '<div id="moretabs'.$tabsname.'" class="inline-block tabsElem">';
		$out .= '<a href="#" class="tab moretab inline-block tabunactive reposition">'.$langs->trans("More").'... ('.$nbintab.')</a>';
		$out .= '<div id="moretabsList'.$tabsname.'" style="position: absolute; '.$left.': -999em; text-align: '.$left.'; margin:0px; padding:2px">';
		$out .= $outmore;
		$out .= '</div>';
		$out .= '<div></div>';
		$out .= "</div>\n";
=======
		$tabsname=str_replace("@", "", $picto);
		$out.='<div id="moretabs'.$tabsname.'" class="inline-block tabsElem">';
		$out.='<a href="#" class="tab moretab inline-block tabunactive reposition">'.$langs->trans("More").'... ('.$nbintab.')</a>';
		$out.='<div id="moretabsList'.$tabsname.'" style="position: absolute; '.$left.': -999em; text-align: '.$left.'; margin:0px; padding:2px; z-index:10;">';
		$out.=$outmore;
		$out.='</div>';
		$out.='<div></div>';
		$out.="</div>\n";
>>>>>>> 5919570b

		$out .= "<script>";
		$out .= "$('#moretabs".$tabsname."').mouseenter( function() { console.log('mouseenter ".$left."'); $('#moretabsList".$tabsname."').css('".$left."','auto');});";
		$out .= "$('#moretabs".$tabsname."').mouseleave( function() { console.log('mouseleave ".$left."'); $('#moretabsList".$tabsname."').css('".$left."','-999em');});";
		$out .= "</script>";
	}

	if ((!empty($title) && $showtitle) || $morehtmlright || !empty($links)) {
		$out .= "</div>\n";
	}

	if (!$notab || $notab == -1 || $notab == -2) $out .= "\n".'<div class="tabBar'.($notab == -1 ? '' : ($notab == -2 ? ' tabBarNoTop' : ' tabBarWithBottom')).'">'."\n";

	$parameters = array('tabname' => $active, 'out' => $out);
	$reshook = $hookmanager->executeHooks('printTabsHead', $parameters); // This hook usage is called just before output the head of tabs. Take also a look at "completeTabsHead"
	if ($reshook > 0)
	{
		$out = $hookmanager->resPrint;
	}

	return $out;
}

/**
 *  Show tab footer of a card
 *
 *  @param	int		$notab       -1 or 0=Add tab footer, 1=no tab footer
 *  @return	void
 */
function dol_fiche_end($notab = 0)
{
	print dol_get_fiche_end($notab);
}

/**
 *	Return tab footer of a card
 *
 *	@param  int		$notab		-1 or 0=Add tab footer, 1=no tab footer
 *  @return	string
 */
function dol_get_fiche_end($notab = 0)
{
	if (!$notab || $notab == -1) return "\n</div>\n";
	else return '';
}

/**
 *  Show tab footer of a card.
 *  Note: $object->next_prev_filter can be set to restrict select to find next or previous record by $form->showrefnav.
 *
 *  @param	Object	$object			Object to show
 *  @param	string	$paramid   		Name of parameter to use to name the id into the URL next/previous link
 *  @param	string	$morehtml  		More html content to output just before the nav bar
 *  @param	int		$shownav	  	Show Condition (navigation is shown if value is 1)
 *  @param	string	$fieldid   		Nom du champ en base a utiliser pour select next et previous (we make the select max and min on this field). Use 'none' for no prev/next search.
 *  @param	string	$fieldref   	Nom du champ objet ref (object->ref) a utiliser pour select next et previous
 *  @param	string	$morehtmlref  	More html to show after ref
 *  @param	string	$moreparam  	More param to add in nav link url.
 *	@param	int		$nodbprefix		Do not include DB prefix to forge table name
 *	@param	string	$morehtmlleft	More html code to show before ref
 *	@param	string	$morehtmlstatus	More html code to show under navigation arrows
 *  @param  int     $onlybanner     Put this to 1, if the card will contains only a banner (this add css 'arearefnobottom' on div)
 *	@param	string	$morehtmlright	More html code to show before navigation arrows
 *  @return	void
 */
function dol_banner_tab($object, $paramid, $morehtml = '', $shownav = 1, $fieldid = 'rowid', $fieldref = 'ref', $morehtmlref = '', $moreparam = '', $nodbprefix = 0, $morehtmlleft = '', $morehtmlstatus = '', $onlybanner = 0, $morehtmlright = '')
{
	global $conf, $form, $user, $langs;

	$error = 0;

	$maxvisiblephotos = 1;
	$showimage = 1;
	$entity = (empty($object->entity) ? $conf->entity : $object->entity);
	$showbarcode = empty($conf->barcode->enabled) ? 0 : ($object->barcode ? 1 : 0);
	if (!empty($conf->global->MAIN_USE_ADVANCED_PERMS) && empty($user->rights->barcode->lire_advance)) $showbarcode = 0;
	$modulepart = 'unknown';

	if ($object->element == 'societe')         $modulepart = 'societe';
	if ($object->element == 'contact')         $modulepart = 'contact';
	if ($object->element == 'member')          $modulepart = 'memberphoto';
	if ($object->element == 'user')            $modulepart = 'userphoto';
	if ($object->element == 'product')         $modulepart = 'product';
	if ($object->element == 'ticket')          $modulepart = 'ticket';

	if (class_exists("Imagick"))
	{
		if ($object->element == 'propal')            $modulepart = 'propal';
		if ($object->element == 'commande')          $modulepart = 'commande';
		if ($object->element == 'facture')           $modulepart = 'facture';
		if ($object->element == 'fichinter')         $modulepart = 'ficheinter';
		if ($object->element == 'contrat')           $modulepart = 'contract';
		if ($object->element == 'supplier_proposal') $modulepart = 'supplier_proposal';
		if ($object->element == 'order_supplier')    $modulepart = 'supplier_order';
		if ($object->element == 'invoice_supplier')  $modulepart = 'supplier_invoice';
		if ($object->element == 'expensereport')     $modulepart = 'expensereport';
	}

	if ($object->element == 'product')
	{
		$width = 80; $cssclass = 'photoref';
		$showimage = $object->is_photo_available($conf->product->multidir_output[$entity]);
		$maxvisiblephotos = (isset($conf->global->PRODUCT_MAX_VISIBLE_PHOTO) ? $conf->global->PRODUCT_MAX_VISIBLE_PHOTO : 5);
		if ($conf->browser->layout == 'phone') $maxvisiblephotos = 1;
		if ($showimage) $morehtmlleft .= '<div class="floatleft inline-block valignmiddle divphotoref">'.$object->show_photos('product', $conf->product->multidir_output[$entity], 'small', $maxvisiblephotos, 0, 0, 0, $width, 0).'</div>';
		else
		{
			if (!empty($conf->global->PRODUCT_NODISPLAYIFNOPHOTO)) {
				$nophoto = '';
				$morehtmlleft .= '<div class="floatleft inline-block valignmiddle divphotoref"></div>';
			}
			else {    // Show no photo link
				$nophoto = '/public/theme/common/nophoto.png';
				$morehtmlleft .= '<div class="floatleft inline-block valignmiddle divphotoref"><img class="photo'.$modulepart.($cssclass ? ' '.$cssclass : '').'" alt="No photo"'.($width ? ' style="width: '.$width.'px"' : '').' src="'.DOL_URL_ROOT.$nophoto.'"></div>';
			}
		}
	}
	elseif ($object->element == 'ticket')
	{
		$width = 80; $cssclass = 'photoref';
		$showimage = $object->is_photo_available($conf->ticket->multidir_output[$entity].'/'.$object->ref);
		$maxvisiblephotos = (isset($conf->global->TICKET_MAX_VISIBLE_PHOTO) ? $conf->global->TICKET_MAX_VISIBLE_PHOTO : 2);
		if ($conf->browser->layout == 'phone') $maxvisiblephotos = 1;
		if ($showimage)
		{
			$showphoto = $object->show_photos('ticket', $conf->ticket->multidir_output[$entity], 'small', $maxvisiblephotos, 0, 0, 0, $width, 0);
			if ($object->nbphoto > 0)
			{
				$morehtmlleft .= '<div class="floatleft inline-block valignmiddle divphotoref">'.$showphoto.'</div>';
			}
			else
			{
				$showimage = 0;
			}
		}
		if (!$showimage)
		{
			if (!empty($conf->global->TICKET_NODISPLAYIFNOPHOTO)) {
				$nophoto = '';
				$morehtmlleft .= '<div class="floatleft inline-block valignmiddle divphotoref"></div>';
			}
			else {    // Show no photo link
				$nophoto = '/public/theme/common/nophoto.png';
				$morehtmlleft .= '<div class="floatleft inline-block valignmiddle divphotoref"><img class="photo'.$modulepart.($cssclass ? ' '.$cssclass : '').'" alt="No photo" border="0"'.($width ? ' style="width: '.$width.'px"' : '').' src="'.DOL_URL_ROOT.$nophoto.'"></div>';
			}
		}
	}
	else
	{
		if ($showimage)
		{
			if ($modulepart != 'unknown')
			{
				$phototoshow = '';
				// Check if a preview file is available
				if (in_array($modulepart, array('propal', 'commande', 'facture', 'ficheinter', 'contract', 'supplier_order', 'supplier_proposal', 'supplier_invoice', 'expensereport')) && class_exists("Imagick"))
				{
					$objectref = dol_sanitizeFileName($object->ref);
					$dir_output = (empty($conf->$modulepart->multidir_output[$entity]) ? $conf->$modulepart->dir_output : $conf->$modulepart->multidir_output[$entity])."/";
					if (in_array($modulepart, array('invoice_supplier', 'supplier_invoice')))
					{
						$subdir = get_exdir($object->id, 2, 0, 1, $object, $modulepart);
						$subdir .= ((!empty($subdir) && !preg_match('/\/$/', $subdir)) ? '/' : '').$objectref; // the objectref dir is not included into get_exdir when used with level=2, so we add it at end
					}
					else
					{
						$subdir = get_exdir($object->id, 0, 0, 1, $object, $modulepart);
					}
					if (empty($subdir)) $subdir = 'errorgettingsubdirofobject'; // Protection to avoid to return empty path

					$filepath = $dir_output.$subdir."/";

					$filepdf = $filepath.$objectref.".pdf";
					$relativepath = $subdir.'/'.$objectref.'.pdf';

					// Define path to preview pdf file (preview precompiled "file.ext" are "file.ext_preview.png")
					$fileimage = $filepdf.'_preview.png';
					$relativepathimage = $relativepath.'_preview.png';

					$pdfexists = file_exists($filepdf);

					// If PDF file exists
					if ($pdfexists)
					{
						// Conversion du PDF en image png si fichier png non existant
						if (!file_exists($fileimage) || (filemtime($fileimage) < filemtime($filepdf)))
						{
							if (empty($conf->global->MAIN_DISABLE_PDF_THUMBS))		// If you experience trouble with pdf thumb generation and imagick, you can disable here.
							{
								include_once DOL_DOCUMENT_ROOT.'/core/lib/files.lib.php';
								$ret = dol_convert_file($filepdf, 'png', $fileimage, '0'); // Convert first page of PDF into a file _preview.png
								if ($ret < 0) $error++;
							}
						}
					}

					if ($pdfexists && !$error)
					{
						$heightforphotref = 70;
						if (!empty($conf->dol_optimize_smallscreen)) $heightforphotref = 60;
						// If the preview file is found
						if (file_exists($fileimage))
						{
							$phototoshow = '<div class="floatleft inline-block valignmiddle divphotoref"><div class="photoref">';
							$phototoshow .= '<img height="'.$heightforphotref.'" class="photo photowithmargin photowithborder" src="'.DOL_URL_ROOT.'/viewimage.php?modulepart=apercu'.$modulepart.'&amp;file='.urlencode($relativepathimage).'">';
							$phototoshow .= '</div></div>';
						}
					}
				}
				elseif (!$phototoshow)
				{
					$phototoshow .= $form->showphoto($modulepart, $object, 0, 0, 0, 'photoref', 'small', 1, 0, $maxvisiblephotos);
				}

				if ($phototoshow)
				{
					$morehtmlleft .= '<div class="floatleft inline-block valignmiddle divphotoref">';
					$morehtmlleft .= $phototoshow;
					$morehtmlleft .= '</div>';
				}
			}

			if (!$phototoshow)      // Show No photo link (picto of pbject)
			{
			    $morehtmlleft .= '<div class="floatleft inline-block valignmiddle divphotoref">';
				if ($object->element == 'action')
				{
					$width = 80;
					$cssclass = 'photorefcenter';
					$nophoto = img_picto('', 'title_agenda', '', false, 1);
				}
				else
				{
					$width = 14; $cssclass = 'photorefcenter';
					$picto = $object->picto;
					if ($object->element == 'project' && !$object->public) $picto = 'project'; // instead of projectpub
					$nophoto = img_picto('', 'object_'.$picto, '', false, 1);
				}
				$morehtmlleft .= '<!-- No photo to show -->';
				$morehtmlleft .= '<div class="floatleft inline-block valignmiddle divphotoref"><div class="photoref"><img class="photo'.$modulepart.($cssclass ? ' '.$cssclass : '').'" alt="No photo"'.($width ? ' style="width: '.$width.'px"' : '').' src="'.$nophoto.'"></div></div>';

				$morehtmlleft .= '</div>';
			}
		}
	}

	if ($showbarcode) $morehtmlleft .= '<div class="floatleft inline-block valignmiddle divphotoref">'.$form->showbarcode($object).'</div>';

	if ($object->element == 'societe')
	{
		if (!empty($conf->use_javascript_ajax) && $user->rights->societe->creer && !empty($conf->global->MAIN_DIRECT_STATUS_UPDATE))
		{
		   	$morehtmlstatus .= ajax_object_onoff($object, 'status', 'status', 'InActivity', 'ActivityCeased');
		}
		else {
			$morehtmlstatus .= $object->getLibStatut(6);
		}
	}
	elseif ($object->element == 'product')
	{
		//$morehtmlstatus.=$langs->trans("Status").' ('.$langs->trans("Sell").') ';
		if (!empty($conf->use_javascript_ajax) && $user->rights->produit->creer && !empty($conf->global->MAIN_DIRECT_STATUS_UPDATE)) {
			$morehtmlstatus .= ajax_object_onoff($object, 'status', 'tosell', 'ProductStatusOnSell', 'ProductStatusNotOnSell');
		} else {
			$morehtmlstatus .= '<span class="statusrefsell">'.$object->getLibStatut(6, 0).'</span>';
		}
		$morehtmlstatus .= ' &nbsp; ';
		//$morehtmlstatus.=$langs->trans("Status").' ('.$langs->trans("Buy").') ';
		if (!empty($conf->use_javascript_ajax) && $user->rights->produit->creer && !empty($conf->global->MAIN_DIRECT_STATUS_UPDATE)) {
			$morehtmlstatus .= ajax_object_onoff($object, 'status_buy', 'tobuy', 'ProductStatusOnBuy', 'ProductStatusNotOnBuy');
		} else {
			$morehtmlstatus .= '<span class="statusrefbuy">'.$object->getLibStatut(6, 1).'</span>';
		}
	}
	elseif (in_array($object->element, array('facture', 'invoice', 'invoice_supplier', 'chargesociales', 'loan')))
	{
		$tmptxt = $object->getLibStatut(6, $object->totalpaye);
		if (empty($tmptxt) || $tmptxt == $object->getLibStatut(3)) $tmptxt = $object->getLibStatut(5, $object->totalpaye);
		$morehtmlstatus .= $tmptxt;
	}
	elseif ($object->element == 'contrat' || $object->element == 'contract')
	{
		if ($object->statut == 0) $morehtmlstatus .= $object->getLibStatut(5);
		else $morehtmlstatus .= $object->getLibStatut(4);
	}
	elseif ($object->element == 'facturerec')
	{
		if ($object->frequency == 0) $morehtmlstatus .= $object->getLibStatut(2);
		else $morehtmlstatus .= $object->getLibStatut(5);
	}
	elseif ($object->element == 'project_task')
	{
		$object->fk_statut = 1;
		if ($object->progress > 0) $object->fk_statut = 2;
		if ($object->progress >= 100) $object->fk_statut = 3;
		$tmptxt = $object->getLibStatut(5);
		$morehtmlstatus .= $tmptxt; // No status on task
	}
	else { // Generic case
		$tmptxt = $object->getLibStatut(6);
		if (empty($tmptxt) || $tmptxt == $object->getLibStatut(3)) $tmptxt = $object->getLibStatut(5);
		$morehtmlstatus .= $tmptxt;
	}

	// Add if object was dispatched "into accountancy"
	if (!empty($conf->accounting->enabled) && in_array($object->element, array('bank', 'facture', 'invoice', 'invoice_supplier', 'expensereport', 'payment_various')))
	{
		if (method_exists($object, 'getVentilExportCompta'))
		{
			$accounted = $object->getVentilExportCompta();
			$langs->load("accountancy");
			$morehtmlstatus .= '</div><div class="statusref statusrefbis"><span class="opacitymedium">'.($accounted > 0 ? $langs->trans("Accounted") : $langs->trans("NotYetAccounted")).'</span>';
		}
	}

	// Add alias for thirdparty
	if (!empty($object->name_alias)) $morehtmlref .= '<div class="refidno">'.$object->name_alias.'</div>';

	// Add label
	if ($object->element == 'product' || $object->element == 'bank_account' || $object->element == 'project_task')
	{
		if (!empty($object->label)) $morehtmlref .= '<div class="refidno">'.$object->label.'</div>';
	}

	if (method_exists($object, 'getBannerAddress') && $object->element != 'product' && $object->element != 'bookmark' && $object->element != 'ecm_directories' && $object->element != 'ecm_files')
	{
		$moreaddress = $object->getBannerAddress('refaddress', $object);
		if ($moreaddress) {
			$morehtmlref .= '<div class="refidno">';
			$morehtmlref .= $moreaddress;
			$morehtmlref .= '</div>';
		}
	}
	if (!empty($conf->global->MAIN_SHOW_TECHNICAL_ID) && in_array($object->element, array('societe', 'contact', 'member', 'product')))
	{
		$morehtmlref .= '<div style="clear: both;"></div><div class="refidno">';
		$morehtmlref .= $langs->trans("TechnicalID").': '.$object->id;
		$morehtmlref .= '</div>';
	}

	print '<div class="'.($onlybanner ? 'arearefnobottom ' : 'arearef ').'heightref valignmiddle centpercent">';
	print $form->showrefnav($object, $paramid, $morehtml, $shownav, $fieldid, $fieldref, $morehtmlref, $moreparam, $nodbprefix, $morehtmlleft, $morehtmlstatus, $morehtmlright);
	print '</div>';
	print '<div class="underrefbanner clearboth"></div>';
}

/**
 * Show a string with the label tag dedicated to the HTML edit field.
 *
 * @param	string	$langkey		Translation key
 * @param 	string	$fieldkey		Key of the html select field the text refers to
 * @param	int		$fieldrequired	1=Field is mandatory
 * @return string
 * @deprecated Form::editfieldkey
 */
function fieldLabel($langkey, $fieldkey, $fieldrequired = 0)
{
	global $langs;
	$ret = '';
	if ($fieldrequired) $ret .= '<span class="fieldrequired">';
	$ret .= '<label for="'.$fieldkey.'">';
	$ret .= $langs->trans($langkey);
	$ret .= '</label>';
	if ($fieldrequired) $ret .= '</span>';
	return $ret;
}

/**
 * Return string to add class property on html element with pair/impair.
 *
 * @param	string	$var			0 or 1
 * @param	string	$moreclass		More class to add
 * @return	string					String to add class onto HTML element
 */
function dol_bc($var, $moreclass = '')
{
	global $bc;
	$ret = ' '.$bc[$var];
	if ($moreclass) $ret = preg_replace('/class=\"/', 'class="'.$moreclass.' ', $ret);
	return $ret;
}

/**
 *      Return a formated address (part address/zip/town/state) according to country rules.
 *      See https://en.wikipedia.org/wiki/Address
 *
 *      @param  Object		$object			A company or contact object
 * 	    @param	int			$withcountry	1=Add country into address string
 *      @param	string		$sep			Separator to use to build string
 *      @param	Translate	$outputlangs	Object lang that contains language for text translation.
 *      @param	int			$mode			0=Standard output, 1=Remove address
 *      @return string						Formated string
 *      @see dol_print_address()
 */
function dol_format_address($object, $withcountry = 0, $sep = "\n", $outputlangs = '', $mode = 0)
{
	global $conf, $langs;

	$ret = '';
	$countriesusingstate = array('AU', 'CA', 'US', 'IN', 'GB', 'ES', 'UK', 'TR'); // See also MAIN_FORCE_STATE_INTO_ADDRESS

	// See format of addresses on https://en.wikipedia.org/wiki/Address

	// Address
	if (empty($mode)) {
		$ret .= $object->address;
	}
	// Zip/Town/State
	if (in_array($object->country_code, array('AU', 'CA', 'US')) || !empty($conf->global->MAIN_FORCE_STATE_INTO_ADDRESS))   	// US: title firstname name \n address lines \n town, state, zip \n country
	{
		$ret .= ($ret ? $sep : '').$object->town;
		if ($object->state)
		{
			$ret .= ($ret ? ", " : '').$object->state;
		}
		if ($object->zip) $ret .= ($ret ? ", " : '').$object->zip;
	}
	elseif (in_array($object->country_code, array('GB', 'UK'))) // UK: title firstname name \n address lines \n town state \n zip \n country
	{
		$ret .= ($ret ? $sep : '').$object->town;
		if ($object->state)
		{
			$ret .= ($ret ? ", " : '').$object->state;
		}
		if ($object->zip) $ret .= ($ret ? $sep : '').$object->zip;
	}
	elseif (in_array($object->country_code, array('ES', 'TR'))) // ES: title firstname name \n address lines \n zip town \n state \n country
	{
		$ret .= ($ret ? $sep : '').$object->zip;
		$ret .= ($object->town ? (($object->zip ? ' ' : '').$object->town) : '');
		if ($object->state)
		{
			$ret .= "\n".$object->state;
		}
	}
	elseif (in_array($object->country_code, array('IT'))) // IT: tile firstname name\n address lines \n zip (Code Departement) \n country
	{
		$ret .= ($ret ? $sep : '').$object->zip;
		$ret .= ($object->town ? (($object->zip ? ' ' : '').$object->town) : '');
		$ret .= ($object->state_code ? (' '.($object->state_code)) : '');
	}
	else                                        		// Other: title firstname name \n address lines \n zip town \n country
	{
		$ret .= $object->zip ? (($ret ? $sep : '').$object->zip) : '';
		$ret .= ($object->town ? (($object->zip ? ' ' : ($ret ? $sep : '')).$object->town) : '');
		if ($object->state && in_array($object->country_code, $countriesusingstate))
		{
			$ret .= ($ret ? ", " : '').$object->state;
		}
	}
	if (!is_object($outputlangs)) $outputlangs = $langs;
	if ($withcountry)
	{
		$langs->load("dict");
		$ret .= ($object->country_code ? ($ret ? $sep : '').$outputlangs->convToOutputCharset($outputlangs->transnoentitiesnoconv("Country".$object->country_code)) : '');
	}

	return $ret;
}



/**
 *	Format a string.
 *
 *	@param	string	$fmt		Format of strftime function (http://php.net/manual/fr/function.strftime.php)
 *  @param	int		$ts			Timesamp (If is_gmt is true, timestamp is already includes timezone and daylight saving offset, if is_gmt is false, timestamp is a GMT timestamp and we must compensate with server PHP TZ)
 *  @param	int		$is_gmt		See comment of timestamp parameter
 *	@return	string				A formatted string
 */
function dol_strftime($fmt, $ts = false, $is_gmt = false)
{
	if ((abs($ts) <= 0x7FFFFFFF)) { // check if number in 32-bit signed range
		return ($is_gmt) ? @gmstrftime($fmt, $ts) : @strftime($fmt, $ts);
	}
	else return 'Error date into a not supported range';
}

/**
 *	Output date in a string format according to outputlangs (or langs if not defined).
 * 	Return charset is always UTF-8, except if encodetoouput is defined. In this case charset is output charset
 *
 *	@param	int			$time			GM Timestamps date
 *	@param	string		$format      	Output date format (tag of strftime function)
 *										"%d %b %Y",
 *										"%d/%m/%Y %H:%M",
 *										"%d/%m/%Y %H:%M:%S",
 *                                      "%B"=Long text of month, "%A"=Long text of day, "%b"=Short text of month, "%a"=Short text of day
 *										"day", "daytext", "dayhour", "dayhourldap", "dayhourtext", "dayrfc", "dayhourrfc", "...reduceformat"
 * 	@param	string		$tzoutput		true or 'gmt' => string is for Greenwich location
 * 										false or 'tzserver' => output string is for local PHP server TZ usage
 * 										'tzuser' => output string is for user TZ (current browser TZ with current dst) => In a future, we should have same behaviour than 'tzuserrel'
 *                                      'tzuserrel' => output string is for user TZ (current browser TZ with dst or not, depending on date position) (TODO not implemented yet)
 *	@param	Translate	$outputlangs	Object lang that contains language for text translation.
 *  @param  boolean		$encodetooutput false=no convert into output pagecode
 * 	@return string      				Formated date or '' if time is null
 *
 *  @see        dol_mktime(), dol_stringtotime(), dol_getdate()
 */
function dol_print_date($time, $format = '', $tzoutput = 'tzserver', $outputlangs = '', $encodetooutput = false)
{
	global $conf, $langs;

	// Clean parameters
	$to_gmt = false;
	$offsettz = $offsetdst = 0;
	if ($tzoutput)
	{
		$to_gmt = true; // For backward compatibility
		if (is_string($tzoutput))
		{
			if ($tzoutput == 'tzserver')
			{
				$to_gmt = false;
				$offsettzstring = @date_default_timezone_get(); // Example 'Europe/Berlin' or 'Indian/Reunion'
				$offsettz = 0;
				$offsetdst = 0;
			}
			elseif ($tzoutput == 'tzuser' || $tzoutput == 'tzuserrel')
			{
				$to_gmt = true;
				$offsettzstring = (empty($_SESSION['dol_tz_string']) ? 'UTC' : $_SESSION['dol_tz_string']); // Example 'Europe/Berlin' or 'Indian/Reunion'
				$offsettz = (empty($_SESSION['dol_tz']) ? 0 : $_SESSION['dol_tz']) * 60 * 60; // Will not be used anymore
				$offsetdst = (empty($_SESSION['dol_dst']) ? 0 : $_SESSION['dol_dst']) * 60 * 60; // Will not be used anymore
			}
		}
	}
	if (!is_object($outputlangs)) $outputlangs = $langs;
	if (!$format) $format = 'daytextshort';
	$reduceformat = (!empty($conf->dol_optimize_smallscreen) && in_array($format, array('day', 'dayhour'))) ? 1 : 0;
	$formatwithoutreduce = preg_replace('/reduceformat/', '', $format);
	if ($formatwithoutreduce != $format) { $format = $formatwithoutreduce; $reduceformat = 1; }  // so format 'dayreduceformat' is processed like day

	// Change predefined format into computer format. If found translation in lang file we use it, otherwise we use default.
	// TODO Add format daysmallyear and dayhoursmallyear
	if ($format == 'day')				$format = ($outputlangs->trans("FormatDateShort") != "FormatDateShort" ? $outputlangs->trans("FormatDateShort") : $conf->format_date_short);
	elseif ($format == 'hour')			$format = ($outputlangs->trans("FormatHourShort") != "FormatHourShort" ? $outputlangs->trans("FormatHourShort") : $conf->format_hour_short);
	elseif ($format == 'hourduration')	$format = ($outputlangs->trans("FormatHourShortDuration") != "FormatHourShortDuration" ? $outputlangs->trans("FormatHourShortDuration") : $conf->format_hour_short_duration);
	elseif ($format == 'daytext')			 $format = ($outputlangs->trans("FormatDateText") != "FormatDateText" ? $outputlangs->trans("FormatDateText") : $conf->format_date_text);
	elseif ($format == 'daytextshort')	$format = ($outputlangs->trans("FormatDateTextShort") != "FormatDateTextShort" ? $outputlangs->trans("FormatDateTextShort") : $conf->format_date_text_short);
	elseif ($format == 'dayhour')			 $format = ($outputlangs->trans("FormatDateHourShort") != "FormatDateHourShort" ? $outputlangs->trans("FormatDateHourShort") : $conf->format_date_hour_short);
	elseif ($format == 'dayhoursec')		 $format = ($outputlangs->trans("FormatDateHourSecShort") != "FormatDateHourSecShort" ? $outputlangs->trans("FormatDateHourSecShort") : $conf->format_date_hour_sec_short);
	elseif ($format == 'dayhourtext')		 $format = ($outputlangs->trans("FormatDateHourText") != "FormatDateHourText" ? $outputlangs->trans("FormatDateHourText") : $conf->format_date_hour_text);
	elseif ($format == 'dayhourtextshort') $format = ($outputlangs->trans("FormatDateHourTextShort") != "FormatDateHourTextShort" ? $outputlangs->trans("FormatDateHourTextShort") : $conf->format_date_hour_text_short);
	// Format not sensitive to language
	elseif ($format == 'dayhourlog')		 $format = '%Y%m%d%H%M%S';
	elseif ($format == 'dayhourldap')		 $format = '%Y%m%d%H%M%SZ';
	elseif ($format == 'dayhourxcard')	$format = '%Y%m%dT%H%M%SZ';
	elseif ($format == 'dayxcard')	 	$format = '%Y%m%d';
	elseif ($format == 'dayrfc')			 $format = '%Y-%m-%d'; // DATE_RFC3339
	elseif ($format == 'dayhourrfc')		 $format = '%Y-%m-%dT%H:%M:%SZ'; // DATETIME RFC3339
	elseif ($format == 'standard')		$format = '%Y-%m-%d %H:%M:%S';

	if ($reduceformat)
	{
		$format = str_replace('%Y', '%y', $format);
		$format = str_replace('yyyy', 'yy', $format);
	}

	// If date undefined or "", we return ""
	if (dol_strlen($time) == 0) return ''; // $time=0 allowed (it means 01/01/1970 00:00:00)

	// Clean format
	if (preg_match('/%b/i', $format))		// There is some text to translate
	{
		// We inhibate translation to text made by strftime functions. We will use trans instead later.
		$format = str_replace('%b', '__b__', $format);
		$format = str_replace('%B', '__B__', $format);
	}
	if (preg_match('/%a/i', $format))		// There is some text to translate
	{
		// We inhibate translation to text made by strftime functions. We will use trans instead later.
		$format = str_replace('%a', '__a__', $format);
		$format = str_replace('%A', '__A__', $format);
	}

	// Analyze date
	$reg = array();
	if (preg_match('/^([0-9][0-9][0-9][0-9])([0-9][0-9])([0-9][0-9])([0-9][0-9])([0-9][0-9])([0-9][0-9])$/i', $time, $reg))	// Deprecated. Ex: 1970-01-01, 1970-01-01 01:00:00, 19700101010000
	{
	    dol_print_error("Functions.lib::dol_print_date function called with a bad value from page ".$_SERVER["PHP_SELF"]);
	    return '';
	}
	elseif (preg_match('/^([0-9]+)\-([0-9]+)\-([0-9]+) ?([0-9]+)?:?([0-9]+)?:?([0-9]+)?/i', $time, $reg))    // Still available to solve problems in extrafields of type date
	{
	    // This part of code should not be used.
	    dol_syslog("Functions.lib::dol_print_date function called with a bad value from page ".$_SERVER["PHP_SELF"], LOG_WARNING);
	    //if (function_exists('debug_print_backtrace')) debug_print_backtrace();
	    // Date has format 'YYYY-MM-DD' or 'YYYY-MM-DD HH:MM:SS'
	    $syear	= (!empty($reg[1]) ? $reg[1] : '');
	    $smonth = (!empty($reg[2]) ? $reg[2] : '');
	    $sday	= (!empty($reg[3]) ? $reg[3] : '');
	    $shour	= (!empty($reg[4]) ? $reg[4] : '');
	    $smin	= (!empty($reg[5]) ? $reg[5] : '');
	    $ssec	= (!empty($reg[6]) ? $reg[6] : '');

	    $time = dol_mktime($shour, $smin, $ssec, $smonth, $sday, $syear, true);
	    $ret = adodb_strftime($format, $time + $offsettz + $offsetdst, $to_gmt);
	}
	else
	{
		// Date is a timestamps
		if ($time < 100000000000)	// Protection against bad date values
		{
			$timetouse = $time + $offsettz + $offsetdst; // TODO Replace this with function Date PHP. We also should not use anymore offsettz and offsetdst but only offsettzstring.

			$ret = adodb_strftime($format, $timetouse, $to_gmt);
		}
		else $ret = 'Bad value '.$time.' for date';
	}

	if (preg_match('/__b__/i', $format))
	{
		$timetouse = $time + $offsettz + $offsetdst; // TODO Replace this with function Date PHP. We also should not use anymore offsettz and offsetdst but only offsettzstring.

		// Here ret is string in PHP setup language (strftime was used). Now we convert to $outputlangs.
		$month = adodb_strftime('%m', $timetouse);
		$month = sprintf("%02d", $month); // $month may be return with format '06' on some installation and '6' on other, so we force it to '06'.
		if ($encodetooutput)
		{
			$monthtext = $outputlangs->transnoentities('Month'.$month);
			$monthtextshort = $outputlangs->transnoentities('MonthShort'.$month);
		}
		else
		{
			$monthtext = $outputlangs->transnoentitiesnoconv('Month'.$month);
			$monthtextshort = $outputlangs->transnoentitiesnoconv('MonthShort'.$month);
		}
		//print 'monthtext='.$monthtext.' monthtextshort='.$monthtextshort;
		$ret = str_replace('__b__', $monthtextshort, $ret);
		$ret = str_replace('__B__', $monthtext, $ret);
		//print 'x'.$outputlangs->charset_output.'-'.$ret.'x';
		//return $ret;
	}
	if (preg_match('/__a__/i', $format))
	{
		$timetouse = $time + $offsettz + $offsetdst; // TODO Replace this with function Date PHP. We also should not use anymore offsettz and offsetdst but only offsettzstring.

		$w = adodb_strftime('%w', $timetouse); // TODO Replace this with function Date PHP. We also should not use anymore offsettz and offsetdst but only offsettzstring.
		$dayweek = $outputlangs->transnoentitiesnoconv('Day'.$w);
		$ret = str_replace('__A__', $dayweek, $ret);
		$ret = str_replace('__a__', dol_substr($dayweek, 0, 3), $ret);
	}

	return $ret;
}


/**
 *  Return an array with locale date info.
 *  PHP getdate is restricted to the years 1901-2038 on Unix and 1970-2038 on Windows
 *  WARNING: This function always use PHP server timezone to return locale informations !!!
 *  Usage must be avoid.
 *  FIXME: Replace this with PHP date function and a parameter $gm
 *
 *	@param	int			$timestamp      Timestamp
 *	@param	boolean		$fast           Fast mode
 *	@return	array						Array of informations
 *										If no fast mode:
 *										'seconds' => $secs,
 *										'minutes' => $min,
 *										'hours' => $hour,
 *										'mday' => $day,
 *										'wday' => $dow,		0=sunday, 6=saturday
 *										'mon' => $month,
 *										'year' => $year,
 *										'yday' => floor($secsInYear/$_day_power),
 *										'weekday' => gmdate('l',$_day_power*(3+$dow)),
 *										'month' => gmdate('F',mktime(0,0,0,$month,2,1971)),
 *										If fast mode:
 *										'seconds' => $secs,
 *										'minutes' => $min,
 *										'hours' => $hour,
 *										'mday' => $day,
 *										'mon' => $month,
 *										'year' => $year,
 *										'yday' => floor($secsInYear/$_day_power),
 *										'leap' => $leaf,
 *										'ndays' => $ndays
 * 	@see 								dol_print_date(), dol_stringtotime(), dol_mktime()
 */
function dol_getdate($timestamp, $fast = false)
{
	global $conf;

	$usealternatemethod = false;
	if ($timestamp <= 0) $usealternatemethod = true; // <= 1970
	if ($timestamp >= 2145913200) $usealternatemethod = true; // >= 2038

	if ($usealternatemethod)
	{
		$arrayinfo = adodb_getdate($timestamp, $fast);
	}
	else
	{
		$arrayinfo = getdate($timestamp);
	}

	return $arrayinfo;
}

/**
 *	Return a timestamp date built from detailed informations (by default a local PHP server timestamp)
 * 	Replace function mktime not available under Windows if year < 1970
 *	PHP mktime is restricted to the years 1901-2038 on Unix and 1970-2038 on Windows
 *
 * 	@param	int			$hour			Hour	(can be -1 for undefined)
 *	@param	int			$minute			Minute	(can be -1 for undefined)
 *	@param	int			$second			Second	(can be -1 for undefined)
 *	@param	int			$month			Month (1 to 12)
 *	@param	int			$day			Day (1 to 31)
 *	@param	int			$year			Year
 *	@param	mixed		$gm				True or 1 or 'gmt'=Input informations are GMT values
 *										False or 0 or 'server' = local to server TZ
 *										'user' = local to user TZ
 *										'tz,TimeZone' = use specified timezone
 *	@param	int			$check			0=No check on parameters (Can use day 32, etc...)
 *	@return	int|string					Date as a timestamp, '' or false if error
 * 	@see 								dol_print_date(), dol_stringtotime(), dol_getdate()
 */
function dol_mktime($hour, $minute, $second, $month, $day, $year, $gm = false, $check = 1)
{
	global $conf;
	//print "- ".$hour.",".$minute.",".$second.",".$month.",".$day.",".$year.",".$_SERVER["WINDIR"]." -";

	// Clean parameters
	if ($hour == -1 || empty($hour)) $hour = 0;
	if ($minute == -1 || empty($minute)) $minute = 0;
	if ($second == -1 || empty($second)) $second = 0;

	// Check parameters
	if ($check)
	{
		if (!$month || !$day)  return '';
		if ($day > 31) return '';
		if ($month > 12) return '';
		if ($hour < 0 || $hour > 24) return '';
		if ($minute < 0 || $minute > 60) return '';
		if ($second < 0 || $second > 60) return '';
	}

	if (empty($gm) || $gm === 'server')
	{
		$default_timezone = @date_default_timezone_get(); // Example 'Europe/Berlin'
		$localtz = new DateTimeZone($default_timezone);
	}
	elseif ($gm === 'user')
	{
		// We use dol_tz_string first because it is more reliable.
		$default_timezone = (empty($_SESSION["dol_tz_string"]) ? @date_default_timezone_get() : $_SESSION["dol_tz_string"]); // Example 'Europe/Berlin'
		try {
			$localtz = new DateTimeZone($default_timezone);
		}
		catch (Exception $e)
		{
			dol_syslog("Warning dol_tz_string contains an invalid value ".$_SESSION["dol_tz_string"], LOG_WARNING);
			$default_timezone = @date_default_timezone_get();
		}
	}
	elseif (strrpos($gm, "tz,") !== false)
	{
		$timezone = str_replace("tz,", "", $gm); // Example 'tz,Europe/Berlin'
		try
		{
			$localtz = new DateTimeZone($timezone);
		}
		catch (Exception $e)
		{
			dol_syslog("Warning passed timezone contains an invalid value ".$timezone, LOG_WARNING);
		}
	}

	if (empty($localtz)) {
		$localtz = new DateTimeZone('UTC');
	}
	//var_dump($localtz);
	//var_dump($year.'-'.$month.'-'.$day.'-'.$hour.'-'.$minute);
	$dt = new DateTime(null, $localtz);
	$dt->setDate((int) $year, (int) $month, (int) $day);
	$dt->setTime((int) $hour, (int) $minute, (int) $second);
	$date = $dt->getTimestamp(); // should include daylight saving time
	//var_dump($date);
	return $date;
}


/**
 *  Return date for now. In most cases, we use this function without parameters (that means GMT time).
 *
 *  @param	string		$mode	'gmt' => we return GMT timestamp,
 * 								'tzserver' => we add the PHP server timezone
 *  							'tzref' => we add the company timezone
 * 								'tzuser' => we add the user timezone
 *	@return int   $date	Timestamp
 */
function dol_now($mode = 'gmt')
{
	$ret = 0;

	// Note that gmmktime and mktime return same value (GMT) when used without parameters
	//if ($mode == 'gmt') $ret=gmmktime(); // Strict Standards: gmmktime(): You should be using the time() function instead
	if ($mode == 'gmt') $ret = time(); // Time for now at greenwich.
	elseif ($mode == 'tzserver')		// Time for now with PHP server timezone added
	{
		require_once DOL_DOCUMENT_ROOT.'/core/lib/date.lib.php';
		$tzsecond = getServerTimeZoneInt('now'); // Contains tz+dayling saving time
		$ret = (int) (dol_now('gmt') + ($tzsecond * 3600));
	}
	/*else if ($mode == 'tzref')				// Time for now with parent company timezone is added
	{
		require_once DOL_DOCUMENT_ROOT.'/core/lib/date.lib.php';
		$tzsecond=getParentCompanyTimeZoneInt();    // Contains tz+dayling saving time
		$ret=dol_now('gmt')+($tzsecond*3600);
	}*/
	elseif ($mode == 'tzuser')				// Time for now with user timezone added
	{
		//print 'time: '.time().'-'.mktime().'-'.gmmktime();
		$offsettz = (empty($_SESSION['dol_tz']) ? 0 : $_SESSION['dol_tz']) * 60 * 60;
		$offsetdst = (empty($_SESSION['dol_dst']) ? 0 : $_SESSION['dol_dst']) * 60 * 60;
		$ret = (int) (dol_now('gmt') + ($offsettz + $offsetdst));
	}

	return $ret;
}


/**
 * Return string with formated size
 *
 * @param	int		$size		Size to print
 * @param	int		$shortvalue	Tell if we want long value to use another unit (Ex: 1.5Kb instead of 1500b)
 * @param	int		$shortunit	Use short label of size unit (for example 'b' instead of 'bytes')
 * @return	string				Link
 */
function dol_print_size($size, $shortvalue = 0, $shortunit = 0)
{
	global $conf, $langs;
	$level = 1024;

	if (!empty($conf->dol_optimize_smallscreen)) $shortunit = 1;

	// Set value text
	if (empty($shortvalue) || $size < ($level * 10))
	{
		$ret = $size;
		$textunitshort = $langs->trans("b");
		$textunitlong = $langs->trans("Bytes");
	}
	else
	{
		$ret = round($size / $level, 0);
		$textunitshort = $langs->trans("Kb");
		$textunitlong = $langs->trans("KiloBytes");
	}
	// Use long or short text unit
	if (empty($shortunit)) { $ret .= ' '.$textunitlong; }
	else { $ret .= ' '.$textunitshort; }

	return $ret;
}

/**
 * Show Url link
 *
 * @param	string		$url		Url to show
 * @param	string		$target		Target for link
 * @param	int			$max		Max number of characters to show
 * @param	int			$withpicto	With picto
 * @return	string					HTML Link
 */
function dol_print_url($url, $target = '_blank', $max = 32, $withpicto = 0)
{
	global $langs;

	if (empty($url)) return '';

	$link = '<a href="';
	if (!preg_match('/^http/i', $url)) $link .= 'http://';
	$link .= $url;
	$link .= '"';
	if ($target) $link .= ' target="'.$target.'"';
	$link .= '>';
	if (!preg_match('/^http/i', $url)) $link .= 'http://';
	$link .= dol_trunc($url, $max);
	$link .= '</a>';
	return '<div class="nospan float" style="margin-right: 10px">'.($withpicto ?img_picto($langs->trans("Url"), 'globe').' ' : '').$link.'</div>';
}

/**
 * Show EMail link
 *
 * @param	string		$email			EMail to show (only email, without 'Name of recipient' before)
 * @param 	int			$cid 			Id of contact if known
 * @param 	int			$socid 			Id of third party if known
 * @param 	int			$addlink		0=no link, 1=email has a html email link (+ link to create action if constant AGENDA_ADDACTIONFOREMAIL is on)
 * @param	int			$max			Max number of characters to show
 * @param	int			$showinvalid	1=Show warning if syntax email is wrong
 * @param	int			$withpicto		Show picto
 * @return	string						HTML Link
 */
function dol_print_email($email, $cid = 0, $socid = 0, $addlink = 0, $max = 64, $showinvalid = 1, $withpicto = 0)
{
	global $conf, $user, $langs, $hookmanager;

	$newemail = $email;

	if (empty($email)) return '&nbsp;';

	if (!empty($addlink))
	{
		$newemail = '<a style="text-overflow: ellipsis;" href="';
		if (!preg_match('/^mailto:/i', $email)) $newemail .= 'mailto:';
		$newemail .= $email;
		$newemail .= '">';
		$newemail .= dol_trunc($email, $max);
		$newemail .= '</a>';
		if ($showinvalid && !isValidEmail($email))
		{
			$langs->load("errors");
			$newemail .= img_warning($langs->trans("ErrorBadEMail", $email));
		}

		if (($cid || $socid) && !empty($conf->agenda->enabled) && $user->rights->agenda->myactions->create)
		{
			$type = 'AC_EMAIL'; $link = '';
			if (!empty($conf->global->AGENDA_ADDACTIONFOREMAIL)) $link = '<a href="'.DOL_URL_ROOT.'/comm/action/card.php?action=create&amp;backtopage=1&amp;actioncode='.$type.'&amp;contactid='.$cid.'&amp;socid='.$socid.'">'.img_object($langs->trans("AddAction"), "calendar").'</a>';
			if ($link) $newemail = '<div>'.$newemail.' '.$link.'</div>';
		}
	}
	else
	{
		if ($showinvalid && !isValidEmail($email))
		{
			$langs->load("errors");
			$newemail .= img_warning($langs->trans("ErrorBadEMail", $email));
		}
	}

	$rep = '<div class="nospan" style="margin-right: 10px">'.($withpicto ?img_picto($langs->trans("EMail"), 'object_email.png').' ' : '').$newemail.'</div>';
	if ($hookmanager) {
		$parameters = array('cid' => $cid, 'socid' => $socid, 'addlink' => $addlink, 'picto' => $withpicto);
		$reshook = $hookmanager->executeHooks('printEmail', $parameters, $email);
		$rep .= $hookmanager->resPrint;
	}

	return $rep;
}

/**
 * Get array of social network dictionary
 *
 * @return  array       Array of Social Networks Dictionary
 */
function getArrayOfSocialNetworks()
{
    global $conf, $db;
    $sql = "SELECT rowid, code, label, url, icon, active FROM ".MAIN_DB_PREFIX."c_socialnetworks";
    $sql .= " WHERE entity=".$conf->entity;
    $socialnetworks = array();
    $resql = $db->query($sql);
    if ($resql) {
        while ($obj = $db->fetch_object($resql)) {
            $socialnetworks[$obj->code] = array(
                'rowid' => $obj->rowid,
                'label' => $obj->label,
                'url' => $obj->url,
                'icon' => $obj->icon,
                'active' => $obj->active,
            );
        }
    }
    return $socialnetworks;
}

/**
 * Show social network link
 *
 * @param	string		$value			Skype to show (only skype, without 'Name of recipient' before)
 * @param	int 		$cid 			Id of contact if known
 * @param	int 		$socid 			Id of third party if known
 * @param	string 		$type			'skype','facebook',...
 * @return	string						HTML Link
 */
function dol_print_socialnetworks($value, $cid, $socid, $type)
{
	global $conf, $user, $langs;

	$htmllink = $value;

	if (empty($value)) return '&nbsp;';

	if (!empty($type))
	{
		$htmllink = '<div class="divsocialnetwork inline-block valignmiddle">';
		$htmllink .= img_picto($langs->trans(strtoupper($type)), $type.'.png', '', false, 0, 0, '', 'paddingright', 0);
		$htmllink .= $value;
		if ($type == 'skype')
		{
			$htmllink .= '&nbsp;';
			$htmllink .= '<a href="skype:';
			$htmllink .= $value;
			$htmllink .= '?call" alt="'.$langs->trans("Call").'&nbsp;'.$value.'" title="'.$langs->trans("Call").'&nbsp;'.$value.'">';
			$htmllink .= '<img src="'.DOL_URL_ROOT.'/theme/common/skype_callbutton.png" border="0">';
			$htmllink .= '</a><a href="skype:';
			$htmllink .= $value;
			$htmllink .= '?chat" alt="'.$langs->trans("Chat").'&nbsp;'.$value.'" title="'.$langs->trans("Chat").'&nbsp;'.$value.'">';
			$htmllink .= '<img class="paddingleft" src="'.DOL_URL_ROOT.'/theme/common/skype_chatbutton.png" border="0">';
			$htmllink .= '</a>';
		}
		if (($cid || $socid) && !empty($conf->agenda->enabled) && $user->rights->agenda->myactions->create && $type == 'skype')
		{
			$addlink = 'AC_SKYPE';
			$link = '';
			if (!empty($conf->global->AGENDA_ADDACTIONFORSKYPE)) $link = '<a href="'.DOL_URL_ROOT.'/comm/action/card.php?action=create&amp;backtopage=1&amp;actioncode='.$addlink.'&amp;contactid='.$cid.'&amp;socid='.$socid.'">'.img_object($langs->trans("AddAction"), "calendar").'</a>';
			$htmllink .= ($link ? ' '.$link : '');
		}
		$htmllink .= '</div>';
	}
	else
	{
		$langs->load("errors");
		$htmllink .= img_warning($langs->trans("ErrorBadSocialNetworkValue", $value));
	}
	return $htmllink;
}

/**
 * 	Format phone numbers according to country
 *
 * 	@param  string  $phone          Phone number to format
 * 	@param  string  $countrycode    Country code to use for formatting
 * 	@param 	int		$cid 		    Id of contact if known
 * 	@param 	int		$socid          Id of third party if known
 * 	@param 	string	$addlink	    ''=no link to create action, 'AC_TEL'=add link to clicktodial (if module enabled) and add link to create event (if conf->global->AGENDA_ADDACTIONFORPHONE set)
 * 	@param 	string	$separ 		    Separation between numbers for a better visibility example : xx.xx.xx.xx.xx
 *  @param	string  $withpicto      Show picto
 *  @param	string	$titlealt	    Text to show on alt
 *  @param  int     $adddivfloat    Add div float around phone.
 * 	@return string 				    Formated phone number
 */
function dol_print_phone($phone, $countrycode = '', $cid = 0, $socid = 0, $addlink = '', $separ = "&nbsp;", $withpicto = '', $titlealt = '', $adddivfloat = 0)
{
	global $conf, $user, $langs, $mysoc, $hookmanager;

	// Clean phone parameter
	$phone = preg_replace("/[\s.-]/", "", trim($phone));
	if (empty($phone)) { return ''; }
	if (empty($countrycode)) $countrycode = $mysoc->country_code;

	// Short format for small screens
	if ($conf->dol_optimize_smallscreen) $separ = '';

	$newphone = $phone;
	if (strtoupper($countrycode) == "FR")
	{
		// France
		if (dol_strlen($phone) == 10) {
			$newphone = substr($newphone, 0, 2).$separ.substr($newphone, 2, 2).$separ.substr($newphone, 4, 2).$separ.substr($newphone, 6, 2).$separ.substr($newphone, 8, 2);
		}
		elseif (dol_strlen($phone) == 7)
		{
			$newphone = substr($newphone, 0, 3).$separ.substr($newphone, 3, 2).$separ.substr($newphone, 5, 2);
		}
		elseif (dol_strlen($phone) == 9)
		{
			$newphone = substr($newphone, 0, 2).$separ.substr($newphone, 2, 3).$separ.substr($newphone, 5, 2).$separ.substr($newphone, 7, 2);
		}
		elseif (dol_strlen($phone) == 11)
		{
			$newphone = substr($newphone, 0, 3).$separ.substr($newphone, 3, 2).$separ.substr($newphone, 5, 2).$separ.substr($newphone, 7, 2).$separ.substr($newphone, 9, 2);
		}
		elseif (dol_strlen($phone) == 12)
		{
			$newphone = substr($newphone, 0, 4).$separ.substr($newphone, 4, 2).$separ.substr($newphone, 6, 2).$separ.substr($newphone, 8, 2).$separ.substr($newphone, 10, 2);
		}
	}

	elseif (strtoupper($countrycode) == "CA")
	{
		if (dol_strlen($phone) == 10) {
			$newphone = ($separ != '' ? '(' : '').substr($newphone, 0, 3).($separ != '' ? ')' : '').$separ.substr($newphone, 3, 3).($separ != '' ? '-' : '').substr($newphone, 6, 4);
		}
	}
	elseif (strtoupper($countrycode) == "PT")
	{//Portugal
		if (dol_strlen($phone) == 13)
		{//ex: +351_ABC_DEF_GHI
			$newphone = substr($newphone, 0, 4).$separ.substr($newphone, 4, 3).$separ.substr($newphone, 7, 3).$separ.substr($newphone, 10, 3);
		}
	}
	elseif (strtoupper($countrycode) == "SR")
	{//Suriname
		if (dol_strlen($phone) == 10)
		{//ex: +597_ABC_DEF
			$newphone = substr($newphone, 0, 4).$separ.substr($newphone, 4, 3).$separ.substr($newphone, 7, 3);
		}
		elseif (dol_strlen($phone) == 11)
		{//ex: +597_ABC_DEFG
			$newphone = substr($newphone, 0, 4).$separ.substr($newphone, 4, 3).$separ.substr($newphone, 7, 4);
		}
	}
	elseif (strtoupper($countrycode) == "DE")
	{//Allemagne
		if (dol_strlen($phone) == 14)
		{//ex:  +49_ABCD_EFGH_IJK
			$newphone = substr($newphone, 0, 3).$separ.substr($newphone, 3, 4).$separ.substr($newphone, 7, 4).$separ.substr($newphone, 11, 3);
		}
		elseif (dol_strlen($phone) == 13)
		{//ex: +49_ABC_DEFG_HIJ
			$newphone = substr($newphone, 0, 3).$separ.substr($newphone, 3, 3).$separ.substr($newphone, 6, 4).$separ.substr($newphone, 10, 3);
		}
	}
	elseif (strtoupper($countrycode) == "ES")
	{//Espagne
		if (dol_strlen($phone) == 12)
		{//ex:  +34_ABC_DEF_GHI
			$newphone = substr($newphone, 0, 3).$separ.substr($newphone, 3, 3).$separ.substr($newphone, 6, 3).$separ.substr($newphone, 9, 3);
		}
	}
	elseif (strtoupper($countrycode) == "BF")
	{// Burkina Faso
		if (dol_strlen($phone) == 12)
		{//ex :  +22 A BC_DE_FG_HI
			$newphone = substr($newphone, 0, 3).$separ.substr($newphone, 3, 1).$separ.substr($newphone, 4, 2).$separ.substr($newphone, 6, 2).$separ.substr($newphone, 8, 2).$separ.substr($newphone, 10, 2);
		}
	}
	elseif (strtoupper($countrycode) == "RO")
	{// Roumanie
		if (dol_strlen($phone) == 12)
		{//ex :  +40 AB_CDE_FG_HI
			$newphone = substr($newphone, 0, 3).$separ.substr($newphone, 3, 2).$separ.substr($newphone, 5, 3).$separ.substr($newphone, 8, 2).$separ.substr($newphone, 10, 2);
		}
	}
	elseif (strtoupper($countrycode) == "TR")
	{//Turquie
		if (dol_strlen($phone) == 13)
		{//ex :  +90 ABC_DEF_GHIJ
			$newphone = substr($newphone, 0, 3).$separ.substr($newphone, 3, 3).$separ.substr($newphone, 6, 3).$separ.substr($newphone, 9, 4);
		}
	}
	elseif (strtoupper($countrycode) == "US")
	{//Etat-Unis
		if (dol_strlen($phone) == 12)
		{//ex: +1 ABC_DEF_GHIJ
			$newphone = substr($newphone, 0, 2).$separ.substr($newphone, 2, 3).$separ.substr($newphone, 5, 3).$separ.substr($newphone, 8, 4);
		}
	}
	elseif (strtoupper($countrycode) == "MX")
	{//Mexique
		if (dol_strlen($phone) == 12)
		{//ex: +52 ABCD_EFG_HI
			$newphone = substr($newphone, 0, 3).$separ.substr($newphone, 3, 4).$separ.substr($newphone, 7, 3).$separ.substr($newphone, 10, 2);
		}
		elseif (dol_strlen($phone) == 11)
		{//ex: +52 AB_CD_EF_GH
			$newphone = substr($newphone, 0, 3).$separ.substr($newphone, 3, 2).$separ.substr($newphone, 5, 2).$separ.substr($newphone, 7, 2).$separ.substr($newphone, 9, 2);
		}
		elseif (dol_strlen($phone) == 13)
		{//ex: +52 ABC_DEF_GHIJ
			$newphone = substr($newphone, 0, 3).$separ.substr($newphone, 3, 3).$separ.substr($newphone, 6, 3).$separ.substr($newphone, 9, 4);
		}
	}
	elseif (strtoupper($countrycode) == "ML")
	{//Mali
		if (dol_strlen($phone) == 12)
		{//ex: +223 AB_CD_EF_GH
			$newphone = substr($newphone, 0, 4).$separ.substr($newphone, 4, 2).$separ.substr($newphone, 6, 2).$separ.substr($newphone, 8, 2).$separ.substr($newphone, 10, 2);
		}
	}
	elseif (strtoupper($countrycode) == "TH")
	{//Thaïlande
		if (dol_strlen($phone) == 11)
		{//ex: +66_ABC_DE_FGH
			$newphone = substr($newphone, 0, 3).$separ.substr($newphone, 3, 3).$separ.substr($newphone, 6, 2).$separ.substr($newphone, 8, 3);
		}
		elseif (dol_strlen($phone) == 12)
		{//ex: +66_A_BCD_EF_GHI
			$newphone = substr($newphone, 0, 3).$separ.substr($newphone, 3, 1).$separ.substr($newphone, 4, 3).$separ.substr($newphone, 7, 2).$separ.substr($newphone, 9, 3);
		}
	}
	elseif (strtoupper($countrycode) == "MU")
	{
        //Maurice
		if (dol_strlen($phone) == 11)
		{//ex: +230_ABC_DE_FG
			$newphone = substr($newphone, 0, 4).$separ.substr($newphone, 4, 3).$separ.substr($newphone, 7, 2).$separ.substr($newphone, 9, 2);
		}
		elseif (dol_strlen($phone) == 12)
		{//ex: +230_ABCD_EF_GH
			$newphone = substr($newphone, 0, 4).$separ.substr($newphone, 4, 4).$separ.substr($newphone, 8, 2).$separ.substr($newphone, 10, 2);
		}
	}
	elseif (strtoupper($countrycode) == "ZA")
	{//Afrique du sud
		if (dol_strlen($phone) == 12)
		{//ex: +27_AB_CDE_FG_HI
			$newphone = substr($newphone, 0, 3).$separ.substr($newphone, 3, 2).$separ.substr($newphone, 5, 3).$separ.substr($newphone, 8, 2).$separ.substr($newphone, 10, 2);
		}
	}
	elseif (strtoupper($countrycode) == "SY")
	{//Syrie
		if (dol_strlen($phone) == 12)
		{//ex: +963_AB_CD_EF_GH
			$newphone = substr($newphone, 0, 4).$separ.substr($newphone, 4, 2).$separ.substr($newphone, 6, 2).$separ.substr($newphone, 8, 2).$separ.substr($newphone, 10, 2);
		}
		elseif (dol_strlen($phone) == 13)
		{//ex: +963_AB_CD_EF_GHI
			$newphone = substr($newphone, 0, 4).$separ.substr($newphone, 4, 2).$separ.substr($newphone, 6, 2).$separ.substr($newphone, 8, 2).$separ.substr($newphone, 10, 3);
		}
	}
	elseif (strtoupper($countrycode) == "AE")
	{//Emirats Arabes Unis
		if (dol_strlen($phone) == 12)
		{//ex: +971_ABC_DEF_GH
			$newphone = substr($newphone, 0, 4).$separ.substr($newphone, 4, 3).$separ.substr($newphone, 7, 3).$separ.substr($newphone, 10, 2);
		}
		elseif (dol_strlen($phone) == 13)
		{//ex: +971_ABC_DEF_GHI
			$newphone = substr($newphone, 0, 4).$separ.substr($newphone, 4, 3).$separ.substr($newphone, 7, 3).$separ.substr($newphone, 10, 3);
		}
		elseif (dol_strlen($phone) == 14)
		{//ex: +971_ABC_DEF_GHIK
			$newphone = substr($newphone, 0, 4).$separ.substr($newphone, 4, 3).$separ.substr($newphone, 7, 3).$separ.substr($newphone, 10, 4);
		}
	}
	elseif (strtoupper($countrycode) == "DZ")
	{//Algérie
		if (dol_strlen($phone) == 13)
		{//ex: +213_ABC_DEF_GHI
			$newphone = substr($newphone, 0, 4).$separ.substr($newphone, 4, 3).$separ.substr($newphone, 7, 3).$separ.substr($newphone, 10, 3);
		}
	}
	elseif (strtoupper($countrycode) == "BE")
	{//Belgique
		if (dol_strlen($phone) == 11)
		{//ex: +32_ABC_DE_FGH
			$newphone = substr($newphone, 0, 3).$separ.substr($newphone, 3, 3).$separ.substr($newphone, 6, 2).$separ.substr($newphone, 8, 3);
		}
		elseif (dol_strlen($phone) == 12)
		{//ex: +32_ABC_DEF_GHI
			$newphone = substr($newphone, 0, 3).$separ.substr($newphone, 3, 3).$separ.substr($newphone, 6, 3).$separ.substr($newphone, 9, 3);
		}
	}
	elseif (strtoupper($countrycode) == "PF")
	{//Polynésie française
		if (dol_strlen($phone) == 12)
		{//ex: +689_AB_CD_EF_GH
			$newphone = substr($newphone, 0, 4).$separ.substr($newphone, 4, 2).$separ.substr($newphone, 6, 2).$separ.substr($newphone, 8, 2).$separ.substr($newphone, 10, 2);
		}
	}
	elseif (strtoupper($countrycode) == "CO")
	{//Colombie
		if (dol_strlen($phone) == 13)
		{//ex: +57_ABC_DEF_GH_IJ
			$newphone = substr($newphone, 0, 3).$separ.substr($newphone, 3, 3).$separ.substr($newphone, 6, 3).$separ.substr($newphone, 9, 2).$separ.substr($newphone, 11, 2);
		}
	}
	elseif (strtoupper($countrycode) == "JO")
	{//Jordanie
		if (dol_strlen($phone) == 12)
		{//ex: +962_A_BCD_EF_GH
			$newphone = substr($newphone, 0, 4).$separ.substr($newphone, 4, 1).$separ.substr($newphone, 5, 3).$separ.substr($newphone, 7, 2).$separ.substr($newphone, 9, 2);
		}
	}
	elseif (strtoupper($countrycode) == "JM")
	{//Jamaïque
		if (dol_strlen($newphone) == 12)
		{//ex: +1867_ABC_DEFG
			$newphone = substr($newphone, 0, 5).$separ.substr($newphone, 5, 3).$separ.substr($newphone, 8, 4);
		}
	}
	elseif (strtoupper($countrycode) == "MG")
	{//Madagascar
		if (dol_strlen($phone) == 13)
		{//ex: +261_AB_CD_EF_GHI
			$newphone = substr($newphone, 0, 4).$separ.substr($newphone, 4, 2).$separ.substr($newphone, 6, 2).$separ.substr($newphone, 8, 2).$separ.substr($newphone, 10, 3);
		}
	}
	elseif (strtoupper($countrycode) == "GB")
	{//Royaume uni
		if (dol_strlen($phone) == 13)
		{//ex: +44_ABCD_EFG_HIJ
			$newphone = substr($newphone, 0, 3).$separ.substr($newphone, 3, 4).$separ.substr($newphone, 7, 3).$separ.substr($newphone, 10, 3);
		}
	}
	elseif (strtoupper($countrycode) == "CH")
	{//Suisse
		if (dol_strlen($phone) == 12)
		{//ex: +41_AB_CDE_FG_HI
			$newphone = substr($newphone, 0, 3).$separ.substr($newphone, 3, 2).$separ.substr($newphone, 5, 3).$separ.substr($newphone, 8, 2).$separ.substr($newphone, 10, 2);
		}
		elseif (dol_strlen($phone) == 15)
		{// +41_AB_CDE_FGH_IJKL
			$newphone = $newphone = substr($newphone, 0, 3).$separ.substr($newphone, 3, 2).$separ.substr($newphone, 5, 3).$separ.substr($newphone, 8, 3).$separ.substr($newphone, 11, 4);
		}
	}
	elseif (strtoupper($countrycode) == "TN")
	{//Tunisie
		if (dol_strlen($phone) == 12)
		{//ex: +216_AB_CDE_FGH
			$newphone = substr($newphone, 0, 4).$separ.substr($newphone, 4, 2).$separ.substr($newphone, 6, 3).$separ.substr($newphone, 9, 3);
		}
	}
	elseif (strtoupper($countrycode) == "GF")
	{//Guyane francaise
		if (dol_strlen($phone) == 13)
		{//ex: +594_ABC_DE_FG_HI  (ABC=594 de nouveau)
			$newphone = substr($newphone, 0, 4).$separ.substr($newphone, 4, 3).$separ.substr($newphone, 7, 2).$separ.substr($newphone, 9, 2).$separ.substr($newphone, 11, 2);
		}
	}
	elseif (strtoupper($countrycode) == "GP")
	{//Guadeloupe
		if (dol_strlen($phone) == 13)
		{//ex: +590_ABC_DE_FG_HI  (ABC=590 de nouveau)
			$newphone = substr($newphone, 0, 4).$separ.substr($newphone, 4, 3).$separ.substr($newphone, 7, 2).$separ.substr($newphone, 9, 2).$separ.substr($newphone, 11, 2);
		}
	}
	elseif (strtoupper($countrycode) == "MQ")
	{//Martinique
		if (dol_strlen($phone) == 13)
		{//ex: +596_ABC_DE_FG_HI  (ABC=596 de nouveau)
			$newphone = substr($newphone, 0, 4).$separ.substr($newphone, 4, 3).$separ.substr($newphone, 7, 2).$separ.substr($newphone, 9, 2).$separ.substr($newphone, 11, 2);
		}
	}
	elseif (strtoupper($countrycode) == "IT")
	{//Italie
		if (dol_strlen($phone) == 12)
		{//ex: +39_ABC_DEF_GHI
			$newphone = substr($newphone, 0, 3).$separ.substr($newphone, 3, 3).$separ.substr($newphone, 6, 3).$separ.substr($newphone, 9, 3);
		}
		elseif (dol_strlen($phone) == 13)
		{//ex: +39_ABC_DEF_GH_IJ
			$newphone = substr($newphone, 0, 3).$separ.substr($newphone, 3, 3).$separ.substr($newphone, 6, 3).$separ.substr($newphone, 9, 2).$separ.substr($newphone, 11, 2);
		}
	}
	elseif (strtoupper($countrycode) == "AU")
	{
        //Australie
		if (dol_strlen($phone) == 12)
		{
            //ex: +61_A_BCDE_FGHI
			$newphone = substr($newphone, 0, 3).$separ.substr($newphone, 3, 1).$separ.substr($newphone, 4, 4).$separ.substr($newphone, 8, 4);
		}
	}
	if (!empty($addlink))	// Link on phone number (+ link to add action if conf->global->AGENDA_ADDACTIONFORPHONE set)
	{
		if ($conf->browser->layout == 'phone' || (!empty($conf->clicktodial->enabled) && !empty($conf->global->CLICKTODIAL_USE_TEL_LINK_ON_PHONE_NUMBERS)))	// If phone or option for, we use link of phone
		{
			$newphone = '<a href="tel:'.$phone.'"';
			$newphone .= '>'.$phone.'</a>';
		}
		elseif (!empty($conf->clicktodial->enabled) && $addlink == 'AC_TEL')		// If click to dial, we use click to dial url
		{
			if (empty($user->clicktodial_loaded)) $user->fetch_clicktodial();

			// Define urlmask
			$urlmask = 'ErrorClickToDialModuleNotConfigured';
			if (!empty($conf->global->CLICKTODIAL_URL)) $urlmask = $conf->global->CLICKTODIAL_URL;
			if (!empty($user->clicktodial_url)) $urlmask = $user->clicktodial_url;

			$clicktodial_poste = (!empty($user->clicktodial_poste) ?urlencode($user->clicktodial_poste) : '');
			$clicktodial_login = (!empty($user->clicktodial_login) ?urlencode($user->clicktodial_login) : '');
			$clicktodial_password = (!empty($user->clicktodial_password) ?urlencode($user->clicktodial_password) : '');
			// This line is for backward compatibility
			$url = sprintf($urlmask, urlencode($phone), $clicktodial_poste, $clicktodial_login, $clicktodial_password);
			// Thoose lines are for substitution
			$substitarray = array('__PHONEFROM__'=>$clicktodial_poste,
								'__PHONETO__'=>urlencode($phone),
								'__LOGIN__'=>$clicktodial_login,
								'__PASS__'=>$clicktodial_password);
			$url = make_substitutions($url, $substitarray);
			$newphonesav = $newphone;
			$newphone = '<a href="'.$url.'"';
			if (!empty($conf->global->CLICKTODIAL_FORCENEWTARGET)) $newphone .= ' target="_blank"';
			$newphone .= '>'.$newphonesav.'</a>';
		}

		//if (($cid || $socid) && ! empty($conf->agenda->enabled) && $user->rights->agenda->myactions->create)
		if (!empty($conf->agenda->enabled) && $user->rights->agenda->myactions->create)
		{
			$type = 'AC_TEL'; $link = '';
			if ($addlink == 'AC_FAX') $type = 'AC_FAX';
			if (!empty($conf->global->AGENDA_ADDACTIONFORPHONE)) $link = '<a href="'.DOL_URL_ROOT.'/comm/action/card.php?action=create&amp;backtopage=1&amp;actioncode='.$type.($cid ? '&amp;contactid='.$cid : '').($socid ? '&amp;socid='.$socid : '').'">'.img_object($langs->trans("AddAction"), "calendar").'</a>';
			if ($link) $newphone = '<div>'.$newphone.' '.$link.'</div>';
		}
	}

	if (empty($titlealt))
	{
		$titlealt = ($withpicto == 'fax' ? $langs->trans("Fax") : $langs->trans("Phone"));
	}
	$rep = '';

	if ($hookmanager) {
		$parameters = array('countrycode' => $countrycode, 'cid' => $cid, 'socid' => $socid, 'titlealt' => $titlealt, 'picto' => $withpicto);
		$reshook = $hookmanager->executeHooks('printPhone', $parameters, $phone);
		$rep .= $hookmanager->resPrint;
	}
	if (empty($reshook))
	{
		$picto = '';
		if ($withpicto) {
			if ($withpicto == 'fax') {
				$picto = 'phoning_fax';
			}elseif ($withpicto == 'phone') {
				$picto = 'phoning';
			}elseif ($withpicto == 'mobile') {
				$picto = 'phoning_mobile';
			} else {
				$picto = '';
			}
		}
		if ($adddivfloat) $rep .= '<div class="nospan float" style="margin-right: 10px">';
		else $rep .= '<span style="margin-right: 10px;">';
		$rep .= ($withpicto ?img_picto($titlealt, 'object_'.$picto.'.png').' ' : '').$newphone;
		if ($adddivfloat) $rep .= '</div>';
		else $rep .= '</span>';
	}

	return $rep;
}

/**
 * 	Return an IP formated to be shown on screen
 *
 * 	@param	string	$ip			IP
 * 	@param	int		$mode		0=return IP + country/flag, 1=return only country/flag, 2=return only IP
 * 	@return string 				Formated IP, with country if GeoIP module is enabled
 */
function dol_print_ip($ip, $mode = 0)
{
	global $conf, $langs;

	$ret = '';

	if (empty($mode)) $ret .= $ip;

	if ($mode != 2)
	{
		$countrycode = dolGetCountryCodeFromIp($ip);
		if ($countrycode)	// If success, countrycode is us, fr, ...
		{
			if (file_exists(DOL_DOCUMENT_ROOT.'/theme/common/flags/'.$countrycode.'.png'))
			{
				$ret .= ' '.img_picto($countrycode.' '.$langs->trans("AccordingToGeoIPDatabase"), DOL_URL_ROOT.'/theme/common/flags/'.$countrycode.'.png', '', 1);
			}
			else $ret .= ' ('.$countrycode.')';
		}
		else
		{
			// Nothing
		}
	}

	return $ret;
}

/**
 * Return the IP of remote user.
 * Take HTTP_X_FORWARDED_FOR (defined when using proxy)
 * Then HTTP_CLIENT_IP if defined (rare)
 * Then REMOTE_ADDR (no way to be modified by user but may be wrong if user is using a proxy)
 *
 * @return	string		Ip of remote user.
 */
function getUserRemoteIP()
{
	$ip = empty($_SERVER['HTTP_X_FORWARDED_FOR']) ? (empty($_SERVER['HTTP_CLIENT_IP']) ? (empty($_SERVER['REMOTE_ADDR']) ? '' : $_SERVER['REMOTE_ADDR']) : $_SERVER['HTTP_CLIENT_IP']) : $_SERVER['HTTP_X_FORWARDED_FOR'];
	return $ip;
}

/**
 * 	Return a country code from IP. Empty string if not found.
 *
 * 	@param	string	$ip			IP
 * 	@return string 				Country code ('us', 'fr', ...)
 */
function dolGetCountryCodeFromIp($ip)
{
	global $conf;

	$countrycode = '';

	if (!empty($conf->geoipmaxmind->enabled))
	{
		$datafile = $conf->global->GEOIPMAXMIND_COUNTRY_DATAFILE;
		//$ip='24.24.24.24';
		//$datafile='/usr/share/GeoIP/GeoIP.dat';    Note that this must be downloaded datafile (not same than datafile provided with ubuntu packages)
		include_once DOL_DOCUMENT_ROOT.'/core/class/dolgeoip.class.php';
		$geoip = new DolGeoIP('country', $datafile);
		//print 'ip='.$ip.' databaseType='.$geoip->gi->databaseType." GEOIP_CITY_EDITION_REV1=".GEOIP_CITY_EDITION_REV1."\n";
		$countrycode = $geoip->getCountryCodeFromIP($ip);
	}

	return $countrycode;
}


/**
 *  Return country code for current user.
 *  If software is used inside a local network, detection may fails (we need a public ip)
 *
 *  @return     string      Country code (fr, es, it, us, ...)
 */
function dol_user_country()
{
	global $conf, $langs, $user;

	//$ret=$user->xxx;
	$ret = '';
	if (!empty($conf->geoipmaxmind->enabled))
	{
		$ip = getUserRemoteIP();
		$datafile = $conf->global->GEOIPMAXMIND_COUNTRY_DATAFILE;
		//$ip='24.24.24.24';
		//$datafile='E:\Mes Sites\Web\Admin1\awstats\maxmind\GeoIP.dat';
		include_once DOL_DOCUMENT_ROOT.'/core/class/dolgeoip.class.php';
		$geoip = new DolGeoIP('country', $datafile);
		$countrycode = $geoip->getCountryCodeFromIP($ip);
		$ret = $countrycode;
	}
	return $ret;
}

/**
 *  Format address string
 *
 *  @param	string	$address    Address
 *  @param  int		$htmlid     Html ID (for example 'gmap')
 *  @param  int		$mode       thirdparty|contact|member|other
 *  @param  int		$id         Id of object
 *  @param	int		$noprint	No output. Result is the function return
 *  @param  string  $charfornl  Char to use instead of nl2br. '' means we use a standad nl2br.
 *  @return string|void			Nothing if noprint is 0, formatted address if noprint is 1
 *  @see dol_format_address()
 */
function dol_print_address($address, $htmlid, $mode, $id, $noprint = 0, $charfornl = '')
{
	global $conf, $user, $langs, $hookmanager;

	$out = '';

	if ($address)
	{
		if ($hookmanager) {
			$parameters = array('element' => $mode, 'id' => $id);
			$reshook = $hookmanager->executeHooks('printAddress', $parameters, $address);
			$out .= $hookmanager->resPrint;
		}
		if (empty($reshook))
		{
			if (empty($charfornl)) $out .= nl2br($address);
			else $out .= preg_replace('/[\r\n]+/', $charfornl, $address);

			$showgmap = $showomap = 0;

			// TODO Add a hook here
			if (($mode == 'thirdparty' || $mode == 'societe') && !empty($conf->google->enabled) && !empty($conf->global->GOOGLE_ENABLE_GMAPS)) $showgmap = 1;
			if ($mode == 'contact' && !empty($conf->google->enabled) && !empty($conf->global->GOOGLE_ENABLE_GMAPS_CONTACTS)) $showgmap = 1;
			if ($mode == 'member' && !empty($conf->google->enabled) && !empty($conf->global->GOOGLE_ENABLE_GMAPS_MEMBERS)) $showgmap = 1;
			if (($mode == 'thirdparty' || $mode == 'societe') && !empty($conf->openstreetmap->enabled) && !empty($conf->global->OPENSTREETMAP_ENABLE_MAPS)) $showomap = 1;
			if ($mode == 'contact' && !empty($conf->openstreetmap->enabled) && !empty($conf->global->OPENSTREETMAP_ENABLE_MAPS_CONTACTS)) $showomap = 1;
			if ($mode == 'member' && !empty($conf->openstreetmap->enabled) && !empty($conf->global->OPENSTREETMAP_ENABLE_MAPS_MEMBERS)) $showomap = 1;

			if ($showgmap)
			{
				$url = dol_buildpath('/google/gmaps.php?mode='.$mode.'&id='.$id, 1);
				$out .= ' <a href="'.$url.'" target="_gmaps"><img id="'.$htmlid.'" class="valigntextbottom" src="'.DOL_URL_ROOT.'/theme/common/gmap.png"></a>';
			}
			if ($showomap)
			{
				$url = dol_buildpath('/openstreetmap/maps.php?mode='.$mode.'&id='.$id, 1);
				$out .= ' <a href="'.$url.'" target="_gmaps"><img id="'.$htmlid.'_openstreetmap" class="valigntextbottom" src="'.DOL_URL_ROOT.'/theme/common/gmap.png"></a>';
			}
		}
	}
	if ($noprint) return $out;
	else print $out;
}


/**
 *	Return true if email syntax is ok
 *
 *	@param	    string		$address    			email (Ex: "toto@examle.com", "John Do <johndo@example.com>")
 *  @param		int			$acceptsupervisorkey	If 1, the special string '__SUPERVISOREMAIL__' is also accepted as valid
 *	@return     boolean     						true if email syntax is OK, false if KO or empty string
 */
function isValidEmail($address, $acceptsupervisorkey = 0)
{
	if ($acceptsupervisorkey && $address == '__SUPERVISOREMAIL__') return true;
	if (filter_var($address, FILTER_VALIDATE_EMAIL)) return true;

	return false;
}

/**
 *	Return if the domain name has a valid MX record.
 *  WARNING: This need function idn_to_ascii, checkdnsrr and getmxrr
 *
 *	@param	    string		$domain	    			Domain name (Ex: "yahoo.com", "yhaoo.com", "dolibarr.fr")
 *	@return     int     							-1 if error (function not available), 0=Not valid, 1=Valid
 */
function isValidMXRecord($domain)
{
	if (function_exists('idn_to_ascii') && function_exists('checkdnsrr'))
	{
		if (!checkdnsrr(idn_to_ascii($domain), 'MX'))
		{
			return 0;
		}
		if (function_exists('getmxrr'))
		{
			$mxhosts = array();
			$weight = array();
			getmxrr(idn_to_ascii($domain), $mxhosts, $weight);
			if (count($mxhosts) > 1) return 1;
			if (count($mxhosts) == 1 && !empty($mxhosts[0])) return 1;

			return 0;
		}
	}
	return -1;
}

/**
 *  Return true if phone number syntax is ok
 *  TODO Decide what to do with this
 *
 *  @param	string		$phone		phone (Ex: "0601010101")
 *  @return boolean     			true if phone syntax is OK, false if KO or empty string
 */
function isValidPhone($phone)
{
	return true;
}


/**
 * Make a strlen call. Works even if mbstring module not enabled
 *
 * @param   string		$string				String to calculate length
 * @param   string		$stringencoding		Encoding of string
 * @return  int								Length of string
 */
function dol_strlen($string, $stringencoding = 'UTF-8')
{
	if (function_exists('mb_strlen')) return mb_strlen($string, $stringencoding);
	else return strlen($string);
}

/**
 * Make a substring. Works even if mbstring module is not enabled for better compatibility.
 *
 * @param	string	$string				String to scan
 * @param	string	$start				Start position
 * @param	int		$length				Length (in nb of characters or nb of bytes depending on trunconbytes param)
 * @param   string	$stringencoding		Page code used for input string encoding
 * @param	int		$trunconbytes		1=Length is max of bytes instead of max of characters
 * @return  string						substring
 */
function dol_substr($string, $start, $length, $stringencoding = '', $trunconbytes = 0)
{
	global $langs;

	if (empty($stringencoding)) $stringencoding = $langs->charset_output;

	$ret = '';
	if (empty($trunconbytes))
	{
		if (function_exists('mb_substr'))
		{
			$ret = mb_substr($string, $start, $length, $stringencoding);
		}
		else
		{
			$ret = substr($string, $start, $length);
		}
	}
	else
	{
		if (function_exists('mb_strcut'))
		{
			$ret = mb_strcut($string, $start, $length, $stringencoding);
		}
		else
		{
			$ret = substr($string, $start, $length);
		}
	}
	return $ret;
}


/**
 *	Truncate a string to a particular length adding '...' if string larger than length.
 * 	If length = max length+1, we do no truncate to avoid having just 1 char replaced with '...'.
 *  MAIN_DISABLE_TRUNC=1 can disable all truncings
 *
 *	@param	string	$string				String to truncate
 *	@param  int		$size				Max string size visible (excluding ...). 0 for no limit. WARNING: Final string size can have 3 more chars (if we added ..., or if size was max+1 or max+2 or max+3 so it does not worse to replace with ...)
 *	@param	string	$trunc				Where to trunc: right, left, middle (size must be a 2 power), wrap
 * 	@param	string	$stringencoding		Tell what is source string encoding
 *  @param	int		$nodot				Truncation do not add ... after truncation. So it's an exact truncation.
 *  @param  int     $display            Trunc is used to display data and can be changed for small screen. TODO Remove this param (must be dealt with CSS)
 *	@return string						Truncated string. WARNING: length is never higher than $size if $nodot is set, but can be 3 chars higher otherwise.
 */
function dol_trunc($string, $size = 40, $trunc = 'right', $stringencoding = 'UTF-8', $nodot = 0, $display = 0)
{
	global $conf;

	if ($size == 0 || !empty($conf->global->MAIN_DISABLE_TRUNC)) return $string;

	if (empty($stringencoding)) $stringencoding = 'UTF-8';
	// reduce for small screen
	if ($conf->dol_optimize_smallscreen == 1 && $display == 1) $size = round($size / 3);

	// We go always here
	if ($trunc == 'right')
	{
		$newstring = dol_textishtml($string) ?dol_string_nohtmltag($string, 1) : $string;
		if (dol_strlen($newstring, $stringencoding) > ($size + ($nodot ? 0 : 3)))    // If nodot is 0 and size is 1,2 or 3 chars more, we don't trunc and don't add ...
		return dol_substr($newstring, 0, $size, $stringencoding).($nodot ? '' : '...');
		else
		//return 'u'.$size.'-'.$newstring.'-'.dol_strlen($newstring,$stringencoding).'-'.$string;
		return $string;
	}
	elseif ($trunc == 'middle')
	{
		$newstring = dol_textishtml($string) ?dol_string_nohtmltag($string, 1) : $string;
		if (dol_strlen($newstring, $stringencoding) > 2 && dol_strlen($newstring, $stringencoding) > ($size + 1))
		{
			$size1 = round($size / 2);
			$size2 = round($size / 2);
			return dol_substr($newstring, 0, $size1, $stringencoding).'...'.dol_substr($newstring, dol_strlen($newstring, $stringencoding) - $size2, $size2, $stringencoding);
		}
		else
		return $string;
	}
	elseif ($trunc == 'left')
	{
		$newstring = dol_textishtml($string) ?dol_string_nohtmltag($string, 1) : $string;
		if (dol_strlen($newstring, $stringencoding) > ($size + ($nodot ? 0 : 3)))    // If nodot is 0 and size is 1,2 or 3 chars more, we don't trunc and don't add ...
		return '...'.dol_substr($newstring, dol_strlen($newstring, $stringencoding) - $size, $size, $stringencoding);
		else
		return $string;
	}
	elseif ($trunc == 'wrap')
	{
		$newstring = dol_textishtml($string) ?dol_string_nohtmltag($string, 1) : $string;
		if (dol_strlen($newstring, $stringencoding) > ($size + 1))
		return dol_substr($newstring, 0, $size, $stringencoding)."\n".dol_trunc(dol_substr($newstring, $size, dol_strlen($newstring, $stringencoding) - $size, $stringencoding), $size, $trunc);
		else
		return $string;
	}
	else return 'BadParam3CallingDolTrunc';
}

/**
 *	Show picto whatever it's its name (generic function)
 *
 *	@param      string		$titlealt         		Text on title tag for tooltip. Not used if param notitle is set to 1.
 *	@param      string		$picto       			Name of image file to show ('filenew', ...)
 *													If no extension provided, we use '.png'. Image must be stored into theme/xxx/img directory.
 *                                  				Example: picto.png                  if picto.png is stored into htdocs/theme/mytheme/img
 *                                  				Example: picto.png@mymodule         if picto.png is stored into htdocs/mymodule/img
 *                                  				Example: /mydir/mysubdir/picto.png  if picto.png is stored into htdocs/mydir/mysubdir (pictoisfullpath must be set to 1)
 *	@param		string		$moreatt				Add more attribute on img tag (For example 'style="float: right"')
 *	@param		boolean|int	$pictoisfullpath		If true or 1, image path is a full path
 *	@param		int			$srconly				Return only content of the src attribute of img.
 *  @param		int			$notitle				1=Disable tag title. Use it if you add js tooltip, to avoid duplicate tooltip.
 *  @param		string		$alt					Force alt for bind people
 *  @param		string		$morecss				Add more class css on img tag (For example 'myclascss'). Work only if $moreatt is empty.
 *  @param		string		$marginleftonlyshort	1 = Add a short left margin on picto, 2 = Add a larger left margin on picto, 0 = No margin left. Works for fontawesome picto only.
 *  @return     string       				    	Return img tag
 *  @see        img_object(), img_picto_common()
 */
function img_picto($titlealt, $picto, $moreatt = '', $pictoisfullpath = false, $srconly = 0, $notitle = 0, $alt = '', $morecss = '', $marginleftonlyshort = 2)
{
	global $conf, $langs;

	// We forge fullpathpicto for image to $path/img/$picto. By default, we take DOL_URL_ROOT/theme/$conf->theme/img/$picto
	$url = DOL_URL_ROOT;
	$theme = $conf->theme;
	$path = 'theme/'.$theme;

	// Define fullpathpicto to use into src
	if ($pictoisfullpath) {
		// Clean parameters
		if (!preg_match('/(\.png|\.gif|\.svg)$/i', $picto)) {
			$picto .= '.png';
		}
		$fullpathpicto = $picto;
		$reg = array();
		if (preg_match('/class="([^"]+)"/', $moreatt, $reg)) {
		    $morecss .= ($morecss ? ' ' : '').$reg[1];
		    $moreatt = str_replace('class="'.$reg[1].'"', '', $moreatt);
		}
	} else {
		$pictowithouttext = preg_replace('/(\.png|\.gif|\.svg)$/', '', $picto);

		//if (in_array($picto, array('switch_off', 'switch_on', 'off', 'on')))
        if (empty($srconly) && in_array($pictowithouttext, array(
        		'1downarrow', '1uparrow', '1leftarrow', '1rightarrow', '1uparrow_selected', '1downarrow_selected', '1leftarrow_selected', '1rightarrow_selected',
        		'address', 'barcode', 'bank', 'bookmark', 'building', 'cash-register', 'close_title', 'cubes', 'delete', 'dolly', 'edit', 'ellipsis-h',
        		'filter', 'file-code', 'grip', 'grip_title', 'list', 'listlight', 'note',
        		'object_bookmark', 'object_list', 'object_calendar', 'object_calendarweek', 'object_calendarmonth', 'object_calendarday', 'object_calendarperuser',
        		'off', 'on', 'play', 'playdisabled', 'printer', 'resize', 'stats',
				'note', 'setup', 'sign-out', 'split', 'switch_off', 'switch_on', 'tools', 'unlink', 'uparrow', 'user', 'wrench', 'globe',
				'jabber', 'skype', 'twitter', 'facebook', 'linkedin',
				'instagram', 'snapchat', 'youtube', 'google-plus-g', 'whatsapp',
				'chevron-left', 'chevron-right', 'chevron-down', 'chevron-top',
				'home', 'companies', 'products', 'commercial', 'invoicing', 'accountancy', 'project', 'hrm', 'members', 'ticket', 'generic',
        		'error', 'warning',
        		'title_setup', 'title_accountancy', 'title_bank', 'title_hrm', 'title_agenda'
			)
		)) {
			$fakey = $pictowithouttext;
			$facolor = ''; $fasize = '';
			$fa = 'fas';
			if (in_array($pictowithouttext, array('off', 'on', 'object_bookmark', 'bookmark'))) {
				$fa = 'far';
			}
			if (in_array($pictowithouttext, array('skype', 'twitter', 'facebook', 'linkedin', 'instagram', 'snapchat', 'youtube', 'google-plus-g', 'whatsapp'))) {
				$fa = 'fab';
			}

		    $arrayconvpictotofa = array(
		    	'address'=> 'address-book', 'setup'=>'cog', 'companies'=>'building', 'products'=>'cube', 'commercial'=>'suitcase', 'invoicing'=>'coins', 'accountancy'=>'money-check-alt', 'project'=>'sitemap',
		    	'hrm'=>'umbrella-beach', 'members'=>'users', 'ticket'=>'ticket-alt', 'generic'=>'folder-open',
		    	'switch_off'=>'toggle-off', 'switch_on'=>'toggle-on', 'object_bookmark'=>'star', 'bookmark'=>'star', 'stats' => 'chart-bar',
		    	'bank'=>'university', 'close_title'=>'window-close', 'delete'=>'trash', 'edit'=>'pencil', 'filter'=>'filter', 'split'=>'code-branch',
		    	'object_list'=>'list-alt', 'object_calendar'=>'calendar-alt', 'object_calendarweek'=>'calendar-week', 'object_calendarmonth'=>'calendar-alt', 'object_calendarday'=>'calendar-day', 'object_calendarperuser'=>'table',
		    	'error'=>'exclamation-triangle', 'warning'=>'exclamation-triangle',
		    	'title_setup'=>'tools', 'title_accountancy'=>'money-check-alt', 'title_bank'=>'university', 'title_hrm'=>'umbrella-beach', 'title_agenda'=>'calendar-alt'
		    );
		    if ($pictowithouttext == 'error' || $pictowithouttext == 'warning') {
		    	$facolor = '';
		    	$fakey = 'fa-'.$arrayconvpictotofa[$pictowithouttext];
		    	$marginleftonlyshort = 0;
		    	$morecss .= ($morecss ? ' ' : '').('picto'.$pictowithouttext);
		    } elseif ($pictowithouttext == 'switch_off') {
				$facolor = '#999';
				$fakey = 'fa-'.$arrayconvpictotofa[$pictowithouttext];
			}
			elseif ($pictowithouttext == 'switch_on') {
				$morecss .= ($morecss ? ' ' : '').'font-status4';
				$fakey = 'fa-'.$arrayconvpictotofa[$pictowithouttext];
			}
			elseif ($pictowithouttext == 'off') {
			    $fakey = 'fa-square';
				$fasize = '1.3em';
			}
			elseif ($pictowithouttext == 'on') {
			    $fakey = 'fa-check-square';
				$fasize = '1.3em';
			}
			elseif ($pictowithouttext == 'bank') {
				$fakey = 'fa-'.$arrayconvpictotofa[$pictowithouttext];
				$facolor = '#444';
			}
			elseif ($pictowithouttext == 'stats') {
				$fakey = 'fa-'.$arrayconvpictotofa[$pictowithouttext];
				$facolor = '#444';
			}
			elseif ($pictowithouttext == 'delete') {
				$fakey = 'fa-'.$arrayconvpictotofa[$pictowithouttext];
				$facolor = '#444';
			}
			elseif ($pictowithouttext == 'edit') {
				$facolor = '#444';
				$fakey = 'fa-pencil-alt';
			}
			elseif ($pictowithouttext == 'grip_title' || $pictowithouttext == 'grip') {
				$fakey = 'fa-arrows-alt';
			}
			elseif ($pictowithouttext == 'listlight') {
				$fakey = 'fa-download';
				$facolor = '#999';
				$marginleftonlyshort = 1;
			}
			elseif ($pictowithouttext == 'printer') {
				$fakey = 'fa-print';
				$fasize = '1.2em';
				$facolor = '#444';
			}
			elseif ($pictowithouttext == 'resize') {
				$fakey = 'fa-crop';
				$facolor = '#444';
			}
			elseif ($pictowithouttext == 'note') {
			    $fakey = 'fa-sticky-note';
			    $fa = 'far';
				$facolor = '#999';
				$marginleftonlyshort = 1;
			}
			elseif ($pictowithouttext == 'uparrow') {
				$fakey = 'fa-mail-forward';
				$facolor = '#555';
			}
			elseif (in_array($pictowithouttext, array('1uparrow', '1downarrow', '1leftarrow', '1rightarrow', '1uparrow_selected', '1downarrow_selected', '1leftarrow_selected', '1rightarrow_selected'))) {
			    $convertarray = array('1uparrow'=>'caret-up', '1downarrow'=>'caret-down', '1leftarrow'=>'caret-left', '1rightarrow'=>'caret-right', '1uparrow_selected'=>'caret-up', '1downarrow_selected'=>'caret-down', '1leftarrow_selected'=>'caret-left', '1rightarrow_selected'=>'caret-right');
			    $fakey = 'fa-'.$convertarray[$pictowithouttext];
			    if (preg_match('/selected/', $pictowithouttext)) $facolor = '#888';
				$marginleftonlyshort = 1;
			}
			elseif ($pictowithouttext == 'sign-out') {
				$fakey = 'fa-sign-out-alt';
			    $marginleftonlyshort = 0;
			}
			elseif ($pictowithouttext == 'unlink') {
				$fakey = 'fa-unlink';
				$facolor = '#555';
			}
			elseif ($pictowithouttext == 'playdisabled') {
				$fakey = 'fa-play';
				$facolor = '#ccc';
			}
			elseif ($pictowithouttext == 'play') {
				$fakey = 'fa-play';
				$facolor = '#444';
			}
			elseif ($pictowithouttext == 'jabber') {
				$fakey = 'fa-comment-o';
			}
			// Img for type of views
			elseif (in_array($pictowithouttext, array('object_list', 'object_calendar', 'object_calendarweek', 'object_calendarmonth', 'object_calendarday', 'object_calendarperuser'))) {
				$fakey = 'imgforviewmode fa-'.$arrayconvpictotofa[$pictowithouttext];
				$marginleftonlyshort = 0;
			}
			elseif (!empty($arrayconvpictotofa[$pictowithouttext]))
			{
				$fakey = 'fa-'.$arrayconvpictotofa[$pictowithouttext];
				//$facolor = '#444';
				$marginleftonlyshort = 0;
			}
			else {
				$fakey = 'fa-'.$pictowithouttext;
				//$facolor = '#444';
				$marginleftonlyshort = 0;
			}

			//this snippet only needed since function img_edit accepts only one additional parameter: no separate one for css only.
            //class/style need to be extracted to avoid duplicate class/style validation errors when $moreatt is added to the end of the attributes
            $reg = array();
			if (preg_match('/class="([^"]+)"/', $moreatt, $reg)) {
                $morecss .= ($morecss ? ' ' : '').$reg[1];
                $moreatt = str_replace('class="'.$reg[1].'"', '', $moreatt);
            }
            if (preg_match('/style="([^"]+)"/', $moreatt, $reg)) {
                $morestyle = ' '.$reg[1];
                $moreatt = str_replace('style="'.$reg[1].'"', '', $moreatt);
            }
            $moreatt = trim($moreatt);

            $enabledisablehtml = '<span class="'.$fa.' '.$fakey.($marginleftonlyshort ? ($marginleftonlyshort == 1 ? ' marginleftonlyshort' : ' marginleftonly') : '');
            $enabledisablehtml .= ($morecss ? ' '.$morecss : '').'" style="'.($fasize ? ('font-size: '.$fasize.';') : '').($facolor ? (' color: '.$facolor.';') : '').($morestyle ? ' '.$morestyle : '').'"'.(($notitle || empty($titlealt)) ? '' : ' title="'.dol_escape_htmltag($titlealt).'"').($moreatt ? ' '.$moreatt : '').'>';
			if (!empty($conf->global->MAIN_OPTIMIZEFORTEXTBROWSER)) {
				$enabledisablehtml .= $titlealt;
			}
			$enabledisablehtml .= '</span>';

			return $enabledisablehtml;
		}

		if (!empty($conf->global->MAIN_OVERWRITE_THEME_PATH)) {
			$path = $conf->global->MAIN_OVERWRITE_THEME_PATH.'/theme/'.$theme; // If the theme does not have the same name as the module
		}
		elseif (!empty($conf->global->MAIN_OVERWRITE_THEME_RES)) {
			$path = $conf->global->MAIN_OVERWRITE_THEME_RES.'/theme/'.$conf->global->MAIN_OVERWRITE_THEME_RES; // To allow an external module to overwrite image resources whatever is activated theme
		}
		elseif (!empty($conf->modules_parts['theme']) && array_key_exists($theme, $conf->modules_parts['theme'])) {
			$path = $theme.'/theme/'.$theme; // If the theme have the same name as the module
		}

		// If we ask an image into $url/$mymodule/img (instead of default path)
		if (preg_match('/^([^@]+)@([^@]+)$/i', $picto, $regs)) {
			$picto = $regs[1];
			$path = $regs[2]; // $path is $mymodule
		}

		// Clean parameters
		if (!preg_match('/(\.png|\.gif|\.svg)$/i', $picto)) {
			$picto .= '.png';
		}
		// If alt path are defined, define url where img file is, according to physical path
		// ex: array(["main"]=>"/home/maindir/htdocs", ["alt0"]=>"/home/moddir0/htdocs", ...)
		foreach ($conf->file->dol_document_root as $type => $dirroot) {
			if ($type == 'main') {
				continue;
			}
			// This need a lot of time, that's why enabling alternative dir like "custom" dir is not recommanded
			if (file_exists($dirroot.'/'.$path.'/img/'.$picto)) {
				$url = DOL_URL_ROOT.$conf->file->dol_url_root[$type];
				break;
			}
		}

		// $url is '' or '/custom', $path is current theme or
		$fullpathpicto = $url.'/'.$path.'/img/'.$picto;
	}

	if ($srconly) {
		return $fullpathpicto;
	}
		// tag title is used for tooltip on <a>, tag alt can be used with very simple text on image for blind people
    return '<img src="'.$fullpathpicto.'" alt="'.dol_escape_htmltag($alt).'"'.(($notitle || empty($titlealt)) ? '' : ' title="'.dol_escape_htmltag($titlealt).'"').($moreatt ? ' '.$moreatt.($morecss ? ' class="'.$morecss.'"' : '') : ' class="inline-block'.($morecss ? ' '.$morecss : '').'"').'>'; // Alt is used for accessibility, title for popup
}

/**
 *	Show a picto called object_picto (generic function)
 *
 *	@param	string	$titlealt			Text on alt and title of image. Alt only if param notitle is set to 1. If text is "TextA:TextB", use Text A on alt and Text B on title.
 *	@param	string	$picto				Name of image to show object_picto (example: user, group, action, bill, contract, propal, product, ...)
 *										For external modules use imagename@mymodule to search into directory "img" of module.
 *	@param	string	$moreatt			Add more attribute on img tag (ie: class="datecallink")
 *	@param	int		$pictoisfullpath	If 1, image path is a full path
 *	@param	int		$srconly			Return only content of the src attribute of img.
 *  @param	int		$notitle			1=Disable tag title. Use it if you add js tooltip, to avoid duplicate tooltip.
 *	@return	string						Return img tag
 *	@see	#img_picto, #img_picto_common
 */
function img_object($titlealt, $picto, $moreatt = '', $pictoisfullpath = false, $srconly = 0, $notitle = 0)
{
	return img_picto($titlealt, 'object_'.$picto, $moreatt, $pictoisfullpath, $srconly, $notitle);
}

/**
 *	Show weather picto
 *
 *	@param      string		$titlealt         	Text on alt and title of image. Alt only if param notitle is set to 1. If text is "TextA:TextB", use Text A on alt and Text B on title.
 *	@param      string|int	$picto       		Name of image file to show (If no extension provided, we use '.png'). Image must be stored into htdocs/theme/common directory. Or level of meteo image (0-4).
 *	@param		string		$moreatt			Add more attribute on img tag
 *	@param		int			$pictoisfullpath	If 1, image path is a full path
 *  @param      string      $morecss            More CSS
 *	@return     string      					Return img tag
 *  @see        #img_object, #img_picto
 */
function img_weather($titlealt, $picto, $moreatt = '', $pictoisfullpath = 0, $morecss = '')
{
	global $conf;

	if (is_numeric($picto))
	{
		$leveltopicto = array(0=>'weather-clear.png', 1=>'weather-few-clouds.png', 2=>'weather-clouds.png', 3=>'weather-many-clouds.png', 4=>'weather-storm.png');
		//return '<i class="fa fa-weather-level'.$picto.'"></i>';
		$picto = $leveltopicto[$picto];
	}
	elseif (!preg_match('/(\.png|\.gif)$/i', $picto)) $picto .= '.png';

	$path = DOL_URL_ROOT.'/theme/'.$conf->theme.'/img/weather/'.$picto;

	return img_picto($titlealt, $path, $moreatt, 1, 0, 0, '', $morecss);
}

/**
 *	Show picto (generic function)
 *
 *	@param      string		$titlealt         	Text on alt and title of image. Alt only if param notitle is set to 1. If text is "TextA:TextB", use Text A on alt and Text B on title.
 *	@param      string		$picto       		Name of image file to show (If no extension provided, we use '.png'). Image must be stored into htdocs/theme/common directory.
 *	@param		string		$moreatt			Add more attribute on img tag
 *	@param		int			$pictoisfullpath	If 1, image path is a full path
 *	@return     string      					Return img tag
 *  @see        #img_object, #img_picto
 */
function img_picto_common($titlealt, $picto, $moreatt = '', $pictoisfullpath = 0)
{
	global $conf;

	if (!preg_match('/(\.png|\.gif)$/i', $picto)) $picto .= '.png';

	if ($pictoisfullpath) $path = $picto;
	else
	{
		$path = DOL_URL_ROOT.'/theme/common/'.$picto;

		if (!empty($conf->global->MAIN_MODULE_CAN_OVERWRITE_COMMONICONS))
		{
			$themepath = DOL_DOCUMENT_ROOT.'/theme/'.$conf->theme.'/img/'.$picto;

			if (file_exists($themepath)) $path = $themepath;
		}
	}

	return img_picto($titlealt, $path, $moreatt, 1);
}

/**
 *	Show logo action
 *
 *	@param	string		$titlealt       Text on alt and title of image. Alt only if param notitle is set to 1. If text is "TextA:TextB", use Text A on alt and Text B on title.
 *	@param  string		$numaction   	Action id or code to show
 *	@return string      				Return an img tag
 */
function img_action($titlealt, $numaction)
{
	global $langs;

	if (empty($titlealt) || $titlealt == 'default')
	{
		if ($numaction == '-1' || $numaction == 'ST_NO') { $numaction = -1; $titlealt = $langs->transnoentitiesnoconv('ChangeDoNotContact'); }
		elseif ($numaction == '0' || $numaction == 'ST_NEVER') { $numaction = 0; $titlealt = $langs->transnoentitiesnoconv('ChangeNeverContacted'); }
		elseif ($numaction == '1' || $numaction == 'ST_TODO') { $numaction = 1; $titlealt = $langs->transnoentitiesnoconv('ChangeToContact'); }
		elseif ($numaction == '2' || $numaction == 'ST_PEND') { $numaction = 2; $titlealt = $langs->transnoentitiesnoconv('ChangeContactInProcess'); }
		elseif ($numaction == '3' || $numaction == 'ST_DONE') { $numaction = 3; $titlealt = $langs->transnoentitiesnoconv('ChangeContactDone'); }
		else { $titlealt = $langs->transnoentitiesnoconv('ChangeStatus '.$numaction); $numaction = 0; }
	}
	if (!is_numeric($numaction)) $numaction = 0;

	return img_picto($titlealt, 'stcomm'.$numaction.'.png');
}

/**
 *  Show pdf logo
 *
 *  @param	string		$titlealt   Text on alt and title of image. Alt only if param notitle is set to 1. If text is "TextA:TextB", use Text A on alt and Text B on title.
 *  @param  int		    $size       Taille de l'icone : 3 = 16x16px , 2 = 14x14px
 *  @return string      			Retourne tag img
 */
function img_pdf($titlealt = 'default', $size = 3)
{
	global $langs;

	if ($titlealt == 'default') $titlealt = $langs->trans('Show');

	return img_picto($titlealt, 'pdf'.$size.'.png');
}

/**
 *	Show logo +
 *
 *	@param	string	$titlealt   Text on alt and title of image. Alt only if param notitle is set to 1. If text is "TextA:TextB", use Text A on alt and Text B on title.
 *	@param  string	$other      Add more attributes on img
 *	@return string      		Return tag img
 */
function img_edit_add($titlealt = 'default', $other = '')
{
	global $langs;

	if ($titlealt == 'default') $titlealt = $langs->trans('Add');

	return img_picto($titlealt, 'edit_add.png', $other);
}
/**
 *	Show logo -
 *
 *	@param	string	$titlealt	Text on alt and title of image. Alt only if param notitle is set to 1. If text is "TextA:TextB", use Text A on alt and Text B on title.
 *	@param  string	$other      Add more attributes on img
 *	@return string      		Return tag img
 */
function img_edit_remove($titlealt = 'default', $other = '')
{
	global $langs;

	if ($titlealt == 'default') $titlealt = $langs->trans('Remove');

	return img_picto($titlealt, 'edit_remove.png', $other);
}

/**
 *	Show logo editer/modifier fiche
 *
 *	@param  string	$titlealt   Text on alt and title of image. Alt only if param notitle is set to 1. If text is "TextA:TextB", use Text A on alt and Text B on title.
 *	@param  integer	$float      If you have to put the style "float: right"
 *	@param  string	$other		Add more attributes on img
 *	@return string      		Return tag img
 */
function img_edit($titlealt = 'default', $float = 0, $other = '')
{
	global $langs;

	if ($titlealt == 'default') $titlealt = $langs->trans('Modify');

	return img_picto($titlealt, 'edit.png', ($float ? 'style="float: '.($langs->tab_translate["DIRECTION"] == 'rtl' ? 'left' : 'right').'"' : "").($other ? ' '.$other : ''));
}

/**
 *	Show logo view card
 *
 *	@param	string	$titlealt   Text on alt and title of image. Alt only if param notitle is set to 1. If text is "TextA:TextB", use Text A on alt and Text B on title.
 *	@param  integer	$float      If you have to put the style "float: right"
 *	@param  string	$other		Add more attributes on img
 *	@return string      		Return tag img
 */
function img_view($titlealt = 'default', $float = 0, $other = '')
{
	global $langs;

	if ($titlealt == 'default') $titlealt = $langs->trans('View');

	$moreatt = ($float ? 'style="float: right" ' : '').$other;

	return img_picto($titlealt, 'view.png', $moreatt);
}

/**
 *  Show delete logo
 *
 *  @param	string	$titlealt   Text on alt and title of image. Alt only if param notitle is set to 1. If text is "TextA:TextB", use Text A on alt and Text B on title.
 *	@param  string	$other      Add more attributes on img
 *  @return string      		Retourne tag img
 */
function img_delete($titlealt = 'default', $other = 'class="pictodelete"')
{
	global $langs;

	if ($titlealt == 'default') $titlealt = $langs->trans('Delete');

	return img_picto($titlealt, 'delete.png', $other);
	//return '<span class="fa fa-trash fa-2x fa-fw" style="font-size: 1.7em;" title="'.$titlealt.'"></span>';
}

/**
 *  Show printer logo
 *
 *  @param  string  $titlealt   Text on alt and title of image. Alt only if param notitle is set to 1. If text is "TextA:TextB", use Text A on alt and Text B on title.
 *  @param  string  $other      Add more attributes on img
 *  @return string              Retourne tag img
 */
function img_printer($titlealt = "default", $other = '')
{
	global $langs;
	if ($titlealt == "default") $titlealt = $langs->trans("Print");
	return img_picto($titlealt, 'printer.png', $other);
}

/**
 *  Show split logo
 *
 *  @param	string	$titlealt   Text on alt and title of image. Alt only if param notitle is set to 1. If text is "TextA:TextB", use Text A on alt and Text B on title.
 *	@param  string	$other      Add more attributes on img
 *  @return string      		Retourne tag img
 */
function img_split($titlealt = 'default', $other = 'class="pictosplit"')
{
	global $langs;

	if ($titlealt == 'default') $titlealt = $langs->trans('Split');

	return img_picto($titlealt, 'split.png', $other);
}

/**
 *	Show help logo with cursor "?"
 *
 * 	@param	int              	$usehelpcursor		1=Use help cursor, 2=Use click pointer cursor, 0=No specific cursor
 * 	@param	int|string	        $usealttitle		Text to use as alt title
 * 	@return string            	           			Return tag img
 */
function img_help($usehelpcursor = 1, $usealttitle = 1)
{
	global $langs;

	if ($usealttitle)
	{
		if (is_string($usealttitle)) $usealttitle = dol_escape_htmltag($usealttitle);
		else $usealttitle = $langs->trans('Info');
	}

	return img_picto($usealttitle, 'info.png', 'style="vertical-align: middle;'.($usehelpcursor == 1 ? ' cursor: help' : ($usehelpcursor == 2 ? ' cursor: pointer' : '')).'"');
}

/**
 *	Show info logo
 *
 *	@param	string	$titlealt   Text on alt and title of image. Alt only if param notitle is set to 1. If text is "TextA:TextB", use Text A on alt and Text B on title.
 *	@return string      		Return img tag
 */
function img_info($titlealt = 'default')
{
	global $langs;

	if ($titlealt == 'default') $titlealt = $langs->trans('Informations');

	return img_picto($titlealt, 'info.png', 'style="vertical-align: middle;"');
}

/**
 *	Show warning logo
 *
 *	@param	string	$titlealt   Text on alt and title of image. Alt only if param notitle is set to 1. If text is "TextA:TextB", use Text A on alt and Text B on title.
 *	@param	string	$moreatt	Add more attribute on img tag (For example 'style="float: right"'). If 1, add float: right. Can't be "class" attribute.
 *  @param	string  $morecss	Add more CSS
 *	@return string      		Return img tag
 */
function img_warning($titlealt = 'default', $moreatt = '', $morecss = 'pictowarning')
{
	global $langs;

	if ($titlealt == 'default') $titlealt = $langs->trans('Warning');

	//return '<div class="imglatecoin">'.img_picto($titlealt, 'warning_white.png', 'class="pictowarning valignmiddle"'.($moreatt ? ($moreatt == '1' ? ' style="float: right"' : ' '.$moreatt): '')).'</div>';
	return img_picto($titlealt, 'warning.png', 'class="'.$morecss.'"'.($moreatt ? ($moreatt == '1' ? ' style="float: right"' : ' '.$moreatt) : ''));
}

/**
 *  Show error logo
 *
 *	@param	string	$titlealt   Text on alt and title of image. Alt only if param notitle is set to 1. If text is "TextA:TextB", use Text A on alt and Text B on title.
 *	@return string      		Return img tag
 */
function img_error($titlealt = 'default')
{
	global $langs;

	if ($titlealt == 'default') $titlealt = $langs->trans('Error');

	return img_picto($titlealt, 'error.png');
}

/**
 *	Show next logo
 *
 *	@param	string	$titlealt   Text on alt and title of image. Alt only if param notitle is set to 1. If text is "TextA:TextB", use Text A on alt and Text B on title.
*	@param	string	$moreatt	Add more attribute on img tag (For example 'style="float: right"')
 *	@return string      		Return img tag
 */
function img_next($titlealt = 'default', $moreatt = '')
{
	global $langs;

	if ($titlealt == 'default') $titlealt = $langs->trans('Next');

	//return img_picto($titlealt, 'next.png', $moreatt);
	return '<span class="fa fa-chevron-right paddingright paddingleft" title="'.dol_escape_htmltag($titlealt).'"></span>';
}

/**
 *	Show previous logo
 *
 *	@param	string	$titlealt   Text on alt and title of image. Alt only if param notitle is set to 1. If text is "TextA:TextB", use Text A on alt and Text B on title.
 *	@param	string	$moreatt	Add more attribute on img tag (For example 'style="float: right"')
 *	@return string      		Return img tag
 */
function img_previous($titlealt = 'default', $moreatt = '')
{
	global $langs;

	if ($titlealt == 'default') $titlealt = $langs->trans('Previous');

	//return img_picto($titlealt, 'previous.png', $moreatt);
	return '<span class="fa fa-chevron-left paddingright paddingleft" title="'.dol_escape_htmltag($titlealt).'"></span>';
}

/**
 *	Show down arrow logo
 *
 *	@param	string	$titlealt   Text on alt and title of image. Alt only if param notitle is set to 1. If text is "TextA:TextB", use Text A on alt and Text B on title.
 *	@param  int		$selected   Selected
 *  @param	string	$moreclass	Add more CSS classes
 *	@return string      		Return img tag
 */
function img_down($titlealt = 'default', $selected = 0, $moreclass = '')
{
	global $langs;

	if ($titlealt == 'default') $titlealt = $langs->trans('Down');

	return img_picto($titlealt, ($selected ? '1downarrow_selected.png' : '1downarrow.png'), 'class="imgdown'.($moreclass ? " ".$moreclass : "").'"');
}

/**
 *	Show top arrow logo
 *
 *	@param	string	$titlealt   Text on alt and title of image. Alt only if param notitle is set to 1. If text is "TextA:TextB", use Text A on alt and Text B on title.
 *	@param  int		$selected	Selected
 *  @param	string	$moreclass	Add more CSS classes
 *	@return string      		Return img tag
 */
function img_up($titlealt = 'default', $selected = 0, $moreclass = '')
{
	global $langs;

	if ($titlealt == 'default') $titlealt = $langs->trans('Up');

	return img_picto($titlealt, ($selected ? '1uparrow_selected.png' : '1uparrow.png'), 'class="imgup'.($moreclass ? " ".$moreclass : "").'"');
}

/**
 *	Show left arrow logo
 *
 *	@param	string	$titlealt   Text on alt and title of image. Alt only if param notitle is set to 1. If text is "TextA:TextB", use Text A on alt and Text B on title.
 *	@param  int		$selected	Selected
 *	@param	string	$moreatt	Add more attribute on img tag (For example 'style="float: right"')
 *	@return string      		Return img tag
 */
function img_left($titlealt = 'default', $selected = 0, $moreatt = '')
{
	global $langs;

	if ($titlealt == 'default') $titlealt = $langs->trans('Left');

	return img_picto($titlealt, ($selected ? '1leftarrow_selected.png' : '1leftarrow.png'), $moreatt);
}

/**
 *	Show right arrow logo
 *
 *	@param	string	$titlealt   Text on alt and title of image. Alt only if param notitle is set to 1. If text is "TextA:TextB", use Text A on alt and Text B on title.
 *	@param  int		$selected	Selected
 *	@param	string	$moreatt	Add more attribute on img tag (For example 'style="float: right"')
 *	@return string      		Return img tag
 */
function img_right($titlealt = 'default', $selected = 0, $moreatt = '')
{
	global $langs;

	if ($titlealt == 'default') $titlealt = $langs->trans('Right');

	return img_picto($titlealt, ($selected ? '1rightarrow_selected.png' : '1rightarrow.png'), $moreatt);
}

/**
 *	Show tick logo if allowed
 *
 *	@param	string	$allow		Allow
 *	@param	string	$titlealt   Text on alt and title of image. Alt only if param notitle is set to 1. If text is "TextA:TextB", use Text A on alt and Text B on title.
 *	@return string      		Return img tag
 */
function img_allow($allow, $titlealt = 'default')
{
	global $langs;

	if ($titlealt == 'default') $titlealt = $langs->trans('Active');

	if ($allow == 1) return img_picto($titlealt, 'tick.png');

	return '-';
}

/**
 *	Return image of a credit card according to its brand name
 *
 *	@param	string	$brand		Brand name of credit card
 *	@return string     			Return img tag
 */
function img_credit_card($brand)
{
	if ($brand == 'visa' || $brand == 'Visa') {$brand = 'cc-visa'; }
	elseif ($brand == 'mastercard' || $brand == 'MasterCard') {$brand = 'cc-mastercard'; }
	elseif ($brand == 'amex' || $brand == 'American Express') {$brand = 'cc-amex'; }
	elseif ($brand == 'discover' || $brand == 'Discover') {$brand = 'cc-discover'; }
	elseif ($brand == 'jcb' || $brand == 'JCB') {$brand = 'cc-jcb'; }
	elseif ($brand == 'diners' || $brand == 'Diners club') {$brand = 'cc-diners-club'; }
	elseif (!in_array($brand, array('cc-visa', 'cc-mastercard', 'cc-amex', 'cc-discover', 'cc-jcb', 'cc-diners-club'))) {$brand = 'credit-card'; }

	return '<span class="fa fa-'.$brand.' fa-2x fa-fw"></span>';
}

/**
 *	Show MIME img of a file
 *
 *	@param	string	$file		Filename
 * 	@param	string	$titlealt	Text on alt and title of image. Alt only if param notitle is set to 1. If text is "TextA:TextB", use Text A on alt and Text B on title.
 *  @param	string	$morecss	More css
 *	@return string     			Return img tag
 */
function img_mime($file, $titlealt = '', $morecss = '')
{
	require_once DOL_DOCUMENT_ROOT.'/core/lib/files.lib.php';

	$mimetype = dol_mimetype($file, '', 1);
	$mimeimg = dol_mimetype($file, '', 2);
	$mimefa = dol_mimetype($file, '', 4);

	if (empty($titlealt)) $titlealt = 'Mime type: '.$mimetype;

	//return img_picto_common($titlealt, 'mime/'.$mimeimg, 'class="'.$morecss.'"');
	return '<i class="fa fa-'.$mimefa.' paddingright"'.($titlealt ? ' title="'.$titlealt.'"' : '').'></i>';
}


/**
 *  Show search logo
 *
 *  @param	string	$titlealt   Text on alt and title of image. Alt only if param notitle is set to 1. If text is "TextA:TextB", use Text A on alt and Text B on title.
 *	@param  string	$other      Add more attributes on img
 *  @return string      		Retourne tag img
 */
function img_search($titlealt = 'default', $other = '')
{
	global $conf, $langs;

	if ($titlealt == 'default') $titlealt = $langs->trans('Search');

	$img = img_picto($titlealt, 'search.png', $other, false, 1);

	$input = '<input type="image" class="liste_titre" name="button_search" src="'.$img.'" ';
	$input .= 'value="'.dol_escape_htmltag($titlealt).'" title="'.dol_escape_htmltag($titlealt).'" >';

	return $input;
}

/**
 *  Show search logo
 *
 *  @param	string	$titlealt   Text on alt and title of image. Alt only if param notitle is set to 1. If text is "TextA:TextB", use Text A on alt and Text B on title.
 *	@param  string	$other      Add more attributes on img
 *  @return string      		Retourne tag img
 */
function img_searchclear($titlealt = 'default', $other = '')
{
	global $conf, $langs;

	if ($titlealt == 'default') $titlealt = $langs->trans('Search');

	$img = img_picto($titlealt, 'searchclear.png', $other, false, 1);

	$input = '<input type="image" class="liste_titre" name="button_removefilter" src="'.$img.'" ';
	$input .= 'value="'.dol_escape_htmltag($titlealt).'" title="'.dol_escape_htmltag($titlealt).'" >';

	return $input;
}

/**
 *	Show information for admin users or standard users
 *
 *	@param	string	$text			Text info
 *	@param  integer	$infoonimgalt	Info is shown only on alt of star picto, otherwise it is show on output after the star picto
 *	@param	int		$nodiv			No div
 *  @param  string  $admin          '1'=Info for admin users. '0'=Info for standard users (change only the look), 'error','xxx'=Other
 *  @param	string	$morecss		More CSS ('', 'warning', 'error')
 *	@return	string					String with info text
 */
function info_admin($text, $infoonimgalt = 0, $nodiv = 0, $admin = '1', $morecss = '')
{
	global $conf, $langs;

	if ($infoonimgalt)
	{
		return img_picto($text, 'info', 'class="hideonsmartphone'.($morecss ? ' '.$morecss : '').'"');
	}

	return ($nodiv ? '' : '<div class="'.(empty($admin) ? '' : ($admin == '1' ? 'info' : $admin)).' hideonsmartphone'.($morecss ? ' '.$morecss : '').'">').'<span class="fa fa-info-circle" title="'.dol_escape_htmltag($admin ? $langs->trans('InfoAdmin') : $langs->trans('Note')).'"></span> '.$text.($nodiv ? '' : '</div>');
}


/**
 *  Displays error message system with all the information to facilitate the diagnosis and the escalation of the bugs.
 *  This function must be called when a blocking technical error is encountered.
 *  However, one must try to call it only within php pages, classes must return their error through their property "error".
 *
 *	@param	 	DoliDB	$db      	Database handler
 *	@param  	mixed	$error		String or array of errors strings to show
 *  @param		array	$errors		Array of errors
 *	@return 	void
 *  @see    	dol_htmloutput_errors()
 */
function dol_print_error($db = '', $error = '', $errors = null)
{
	global $conf, $langs, $argv;
	global $dolibarr_main_prod;

	$out = '';
	$syslog = '';

	// Si erreur intervenue avant chargement langue
	if (!$langs)
	{
		require_once DOL_DOCUMENT_ROOT.'/core/class/translate.class.php';
		$langs = new Translate('', $conf);
		$langs->load("main");
	}
	// Load translation files required by the page
    $langs->loadLangs(array('main', 'errors'));

	if ($_SERVER['DOCUMENT_ROOT'])    // Mode web
	{
		$out .= $langs->trans("DolibarrHasDetectedError").".<br>\n";
		if (!empty($conf->global->MAIN_FEATURES_LEVEL)) $out .= "You use an experimental or develop level of features, so please do NOT report any bugs, except if problem is confirmed moving option MAIN_FEATURES_LEVEL back to 0.<br>\n";
		$out .= $langs->trans("InformationToHelpDiagnose").":<br>\n";

		$out .= "<b>".$langs->trans("Date").":</b> ".dol_print_date(time(), 'dayhourlog')."<br>\n";
		$out .= "<b>".$langs->trans("Dolibarr").":</b> ".DOL_VERSION."<br>\n";
		if (isset($conf->global->MAIN_FEATURES_LEVEL)) $out .= "<b>".$langs->trans("LevelOfFeature").":</b> ".$conf->global->MAIN_FEATURES_LEVEL."<br>\n";
		if (function_exists("phpversion"))
		{
			$out .= "<b>".$langs->trans("PHP").":</b> ".phpversion()."<br>\n";
		}
		$out .= "<b>".$langs->trans("Server").":</b> ".$_SERVER["SERVER_SOFTWARE"]."<br>\n";
		if (function_exists("php_uname"))
		{
			$out .= "<b>".$langs->trans("OS").":</b> ".php_uname()."<br>\n";
		}
		$out .= "<b>".$langs->trans("UserAgent").":</b> ".$_SERVER["HTTP_USER_AGENT"]."<br>\n";
		$out .= "<br>\n";
		$out .= "<b>".$langs->trans("RequestedUrl").":</b> ".dol_htmlentities($_SERVER["REQUEST_URI"], ENT_COMPAT, 'UTF-8')."<br>\n";
		$out .= "<b>".$langs->trans("Referer").":</b> ".(isset($_SERVER["HTTP_REFERER"]) ?dol_htmlentities($_SERVER["HTTP_REFERER"], ENT_COMPAT, 'UTF-8') : '')."<br>\n";
		$out .= "<b>".$langs->trans("MenuManager").":</b> ".(isset($conf->standard_menu) ? $conf->standard_menu : '')."<br>\n";
		$out .= "<br>\n";
		$syslog .= "url=".dol_escape_htmltag($_SERVER["REQUEST_URI"]);
		$syslog .= ", query_string=".dol_escape_htmltag($_SERVER["QUERY_STRING"]);
	}
	else                              // Mode CLI
	{
		$out .= '> '.$langs->transnoentities("ErrorInternalErrorDetected").":\n".$argv[0]."\n";
		$syslog .= "pid=".dol_getmypid();
	}

	if (!empty($conf->modules))
	{
	    $out .= "<b>".$langs->trans("Modules").":</b> ".join(', ', $conf->modules)."<br>\n";
	}

	if (is_object($db))
	{
		if ($_SERVER['DOCUMENT_ROOT'])  // Mode web
		{
			$out .= "<b>".$langs->trans("DatabaseTypeManager").":</b> ".$db->type."<br>\n";
			$out .= "<b>".$langs->trans("RequestLastAccessInError").":</b> ".($db->lastqueryerror() ?dol_escape_htmltag($db->lastqueryerror()) : $langs->trans("ErrorNoRequestInError"))."<br>\n";
			$out .= "<b>".$langs->trans("ReturnCodeLastAccessInError").":</b> ".($db->lasterrno() ?dol_escape_htmltag($db->lasterrno()) : $langs->trans("ErrorNoRequestInError"))."<br>\n";
			$out .= "<b>".$langs->trans("InformationLastAccessInError").":</b> ".($db->lasterror() ?dol_escape_htmltag($db->lasterror()) : $langs->trans("ErrorNoRequestInError"))."<br>\n";
			$out .= "<br>\n";
		}
		else                            // Mode CLI
		{
			// No dol_escape_htmltag for output, we are in CLI mode
			$out .= '> '.$langs->transnoentities("DatabaseTypeManager").":\n".$db->type."\n";
			$out .= '> '.$langs->transnoentities("RequestLastAccessInError").":\n".($db->lastqueryerror() ? $db->lastqueryerror() : $langs->transnoentities("ErrorNoRequestInError"))."\n";
			$out .= '> '.$langs->transnoentities("ReturnCodeLastAccessInError").":\n".($db->lasterrno() ? $db->lasterrno() : $langs->transnoentities("ErrorNoRequestInError"))."\n";
			$out .= '> '.$langs->transnoentities("InformationLastAccessInError").":\n".($db->lasterror() ? $db->lasterror() : $langs->transnoentities("ErrorNoRequestInError"))."\n";
		}
		$syslog .= ", sql=".$db->lastquery();
		$syslog .= ", db_error=".$db->lasterror();
	}

	if ($error || $errors)
	{
		$langs->load("errors");

		// Merge all into $errors array
		if (is_array($error) && is_array($errors)) $errors = array_merge($error, $errors);
		elseif (is_array($error)) $errors = $error;
		elseif (is_array($errors)) $errors = array_merge(array($error), $errors);
		else $errors = array_merge(array($error));

		foreach ($errors as $msg)
		{
			if (empty($msg)) continue;
			if ($_SERVER['DOCUMENT_ROOT'])  // Mode web
			{
				$out .= "<b>".$langs->trans("Message").":</b> ".dol_escape_htmltag($msg)."<br>\n";
			}
			else                        // Mode CLI
			{
				$out .= '> '.$langs->transnoentities("Message").":\n".$msg."\n";
			}
			$syslog .= ", msg=".$msg;
		}
	}
	if (empty($dolibarr_main_prod) && $_SERVER['DOCUMENT_ROOT'] && function_exists('xdebug_print_function_stack') && function_exists('xdebug_call_file'))
	{
		xdebug_print_function_stack();
		$out .= '<b>XDebug informations:</b>'."<br>\n";
		$out .= 'File: '.xdebug_call_file()."<br>\n";
		$out .= 'Line: '.xdebug_call_line()."<br>\n";
		$out .= 'Function: '.xdebug_call_function()."<br>\n";
		$out .= "<br>\n";
	}

	if (empty($dolibarr_main_prod)) print $out;
	else	// This should not happen, except if there is a bug somewhere. Enabled and check log in such case.
	{
		print 'This website or feature is currently temporarly not available.<br><br>This may be due to a maintenance operation. Current status of operation are on next line...<br><br>'."\n";
		$langs->load("errors");
		print $langs->trans("DolibarrHasDetectedError").'. ';
		print $langs->trans("YouCanSetOptionDolibarrMainProdToZero");
		define("MAIN_CORE_ERROR", 1);
	}
	//else print 'Sorry, an error occured but the parameter $dolibarr_main_prod is defined in conf file so no message is reported to your browser. Please read the log file for error message.';
	dol_syslog("Error ".$syslog, LOG_ERR);
}

/**
 * Show a public email and error code to contact if technical error
 *
 * @param	string	$prefixcode		Prefix of public error code
 * @param   string  $errormessage   Complete error message
 * @param	array	$errormessages	Array of error messages
 * @param	string	$morecss		More css
 * @param	string	$email			Email
 * @return	void
 */
function dol_print_error_email($prefixcode, $errormessage = '', $errormessages = array(), $morecss = 'error', $email = '')
{
	global $langs, $conf;

	if (empty($email)) $email = $conf->global->MAIN_INFO_SOCIETE_MAIL;

	$langs->load("errors");
	$now = dol_now();

	print '<br><div class="center login_main_message"><div class="'.$morecss.'">';
	print $langs->trans("ErrorContactEMail", $email, $prefixcode.dol_print_date($now, '%Y%m%d%H%M%S'));
	if ($errormessage) print '<br><br>'.$errormessage;
	if (is_array($errormessages) && count($errormessages))
	{
		foreach ($errormessages as $mesgtoshow)
		{
			print '<br><br>'.$mesgtoshow;
		}
	}
	print '</div></div>';
}

/**
 *	Show title line of an array
 *
 *	@param	string	$name        Label of field
 *	@param	string	$file        Url used when we click on sort picto
 *	@param	string	$field       Field to use for new sorting
 *	@param	string	$begin       ("" by defaut)
 *	@param	string	$moreparam   Add more parameters on sort url links ("" by default)
 *	@param  string	$moreattrib  Options of attribute td ("" by defaut, example: 'align="center"')
 *	@param  string	$sortfield   Current field used to sort
 *	@param  string	$sortorder   Current sort order
 *  @param	string	$prefix		 Prefix for css. Use space after prefix to add your own CSS tag.
 *  @param	string	$tooltip	 Tooltip
 *	@return	void
 */
function print_liste_field_titre($name, $file = "", $field = "", $begin = "", $moreparam = "", $moreattrib = "", $sortfield = "", $sortorder = "", $prefix = "", $tooltip = "")
{
	print getTitleFieldOfList($name, 0, $file, $field, $begin, $moreparam, $moreattrib, $sortfield, $sortorder, $prefix, 0, $tooltip);
}

/**
 *	Get title line of an array
 *
 *	@param	string	$name        		Translation key of field
 *	@param	int		$thead		 		0=To use with standard table format, 1=To use inside <thead><tr>, 2=To use with <div>
 *	@param	string	$file        		Url used when we click on sort picto
 *	@param	string	$field       		Field to use for new sorting. Empty if this field is not sortable. Example "t.abc" or "t.abc,t.def"
 *	@param	string	$begin       		("" by defaut)
 *	@param	string	$moreparam   		Add more parameters on sort url links ("" by default)
 *	@param  string	$moreattrib  		Add more attributes on th ("" by defaut, example: 'align="center"'). To add more css class, use param $prefix.
 *	@param  string	$sortfield   		Current field used to sort (Ex: 'd.datep,d.id')
 *	@param  string	$sortorder   		Current sort order (Ex: 'asc,desc')
 *  @param	string	$prefix		 		Prefix for css. Use space after prefix to add your own CSS tag, for example 'mycss '.
 *  @param	string	$disablesortlink	1=Disable sort link
 *  @param	string	$tooltip	 		Tooltip
 *	@return	string
 */
function getTitleFieldOfList($name, $thead = 0, $file = "", $field = "", $begin = "", $moreparam = "", $moreattrib = "", $sortfield = "", $sortorder = "", $prefix = "", $disablesortlink = 0, $tooltip = '')
{
	global $conf, $langs, $form;
	//print "$name, $file, $field, $begin, $options, $moreattrib, $sortfield, $sortorder<br>\n";

	if ($moreattrib == 'class="right"') $prefix .= 'right '; // For backward compatibility

	$sortorder = strtoupper($sortorder);
	$out = '';
	$sortimg = '';

	$tag = 'th';
	if ($thead == 2) $tag = 'div';

	$tmpsortfield = explode(',', $sortfield);
	$sortfield1 = trim($tmpsortfield[0]); // If $sortfield is 'd.datep,d.id', it becomes 'd.datep'
	$tmpfield = explode(',', $field);
	$field1 = trim($tmpfield[0]); // If $field is 'd.datep,d.id', it becomes 'd.datep'

	//var_dump('field='.$field.' field1='.$field1.' sortfield='.$sortfield.' sortfield1='.$sortfield1);
	// If field is used as sort criteria we use a specific css class liste_titre_sel
	// Example if (sortfield,field)=("nom","xxx.nom") or (sortfield,field)=("nom","nom")
	if ($field1 && ($sortfield1 == $field1 || $sortfield1 == preg_replace("/^[^\.]+\./", "", $field1))) $out .= '<'.$tag.' class="'.$prefix.'liste_titre_sel" '.$moreattrib.'>';
	else $out .= '<'.$tag.' class="'.$prefix.'liste_titre" '.$moreattrib.'>';

	if (empty($thead) && $field && empty($disablesortlink))    // If this is a sort field
	{
		$options = preg_replace('/sortfield=([a-zA-Z0-9,\s\.]+)/i', '', $moreparam);
		$options = preg_replace('/sortorder=([a-zA-Z0-9,\s\.]+)/i', '', $options);
		$options = preg_replace('/&+/i', '&', $options);
		if (!preg_match('/^&/', $options)) $options = '&'.$options;

		$sortordertouseinlink = '';
		if ($field1 != $sortfield1) // We are on another field than current sorted field
		{
			if (preg_match('/^DESC/i', $sortorder))
			{
				$sortordertouseinlink .= str_repeat('desc,', count(explode(',', $field)));
			}
			else		// We reverse the var $sortordertouseinlink
			{
				$sortordertouseinlink .= str_repeat('asc,', count(explode(',', $field)));
			}
		}
		else                        // We are on field that is the first current sorting criteria
		{
			if (preg_match('/^ASC/i', $sortorder))	// We reverse the var $sortordertouseinlink
			{
				$sortordertouseinlink .= str_repeat('desc,', count(explode(',', $field)));
			}
			else
			{
				$sortordertouseinlink .= str_repeat('asc,', count(explode(',', $field)));
			}
		}
		$sortordertouseinlink = preg_replace('/,$/', '', $sortordertouseinlink);
		$out .= '<a class="reposition" href="'.$file.'?sortfield='.$field.'&sortorder='.$sortordertouseinlink.'&begin='.$begin.$options.'">';
	}

	if ($tooltip) $out .= $form->textwithpicto($langs->trans($name), $langs->trans($tooltip));
	else $out .= $langs->trans($name);

	if (empty($thead) && $field && empty($disablesortlink))    // If this is a sort field
	{
		$out .= '</a>';
	}

	if (empty($thead) && $field)    // If this is a sort field
	{
		$options = preg_replace('/sortfield=([a-zA-Z0-9,\s\.]+)/i', '', $moreparam);
		$options = preg_replace('/sortorder=([a-zA-Z0-9,\s\.]+)/i', '', $options);
		$options = preg_replace('/&+/i', '&', $options);
		if (!preg_match('/^&/', $options)) $options = '&'.$options;

		if (!$sortorder || $field1 != $sortfield1)
		{
			//$out.= '<a href="'.$file.'?sortfield='.$field.'&sortorder=asc&begin='.$begin.$options.'">'.img_down("A-Z",0).'</a>';
			//$out.= '<a href="'.$file.'?sortfield='.$field.'&sortorder=desc&begin='.$begin.$options.'">'.img_up("Z-A",0).'</a>';
		}
		else
		{
			if (preg_match('/^DESC/', $sortorder)) {
				//$out.= '<a href="'.$file.'?sortfield='.$field.'&sortorder=asc&begin='.$begin.$options.'">'.img_down("A-Z",0).'</a>';
				//$out.= '<a href="'.$file.'?sortfield='.$field.'&sortorder=desc&begin='.$begin.$options.'">'.img_up("Z-A",1).'</a>';
				$sortimg .= '<span class="nowrap">'.img_up("Z-A", 0).'</span>';
			}
			if (preg_match('/^ASC/', $sortorder)) {
				//$out.= '<a href="'.$file.'?sortfield='.$field.'&sortorder=asc&begin='.$begin.$options.'">'.img_down("A-Z",1).'</a>';
				//$out.= '<a href="'.$file.'?sortfield='.$field.'&sortorder=desc&begin='.$begin.$options.'">'.img_up("Z-A",0).'</a>';
				$sortimg .= '<span class="nowrap">'.img_down("A-Z", 0).'</span>';
			}
		}
	}

	$out .= $sortimg;

	$out .= '</'.$tag.'>';

	return $out;
}

/**
 *	Show a title.
 *
 *	@param	string	$title			Title to show
 *	@return	string					Title to show
 *  @deprecated						Use load_fiche_titre instead
 *  @see load_fiche_titre()
 */
function print_titre($title)
{
	dol_syslog(__FUNCTION__." is deprecated", LOG_WARNING);

	print '<div class="titre">'.$title.'</div>';
}

/**
 *	Show a title with picto
 *
 *	@param	string	$title				Title to show
 *	@param	string	$mesg				Added message to show on right
 *	@param	string	$picto				Icon to use before title (should be a 32x32 transparent png file)
 *	@param	int		$pictoisfullpath	1=Icon name is a full absolute url of image
 * 	@param	int		$id					To force an id on html objects
 * 	@return	void
 *  @deprecated Use print load_fiche_titre instead
 */
function print_fiche_titre($title, $mesg = '', $picto = 'generic', $pictoisfullpath = 0, $id = '')
{
	print load_fiche_titre($title, $mesg, $picto, $pictoisfullpath, $id);
}

/**
 *	Load a title with picto
 *
 *	@param	string	$titre				Title to show
 *	@param	string	$morehtmlright		Added message to show on right
 *	@param	string	$picto				Icon to use before title (should be a 32x32 transparent png file)
 *	@param	int		$pictoisfullpath	1=Icon name is a full absolute url of image
 * 	@param	string	$id					To force an id on html objects
 *  @param  string  $morecssontable     More css on table
 *	@param	string	$morehtmlcenter		Added message to show on center
 * 	@return	string
 *  @see print_barre_liste()
 */
function load_fiche_titre($titre, $morehtmlright = '', $picto = 'generic', $pictoisfullpath = 0, $id = '', $morecssontable = '', $morehtmlcenter = '')
{
	global $conf;

	$return = '';

	if ($picto == 'setup') $picto = 'generic';

	$return .= "\n";
	$return .= '<table '.($id ? 'id="'.$id.'" ' : '').'class="centpercent notopnoleftnoright table-fiche-title '.($morecssontable ? ' '.$morecssontable : '').'"><tr>'; // maring bottom must be same than into print_barre_list
	if ($picto) $return .= '<td class="nobordernopadding widthpictotitle opacityhigh valignmiddle col-picto">'.img_picto('', $picto, 'class="valignmiddle widthpictotitle pictotitle"', $pictoisfullpath).'</td>';
	$return .= '<td class="nobordernopadding valignmiddle col-title">';
	$return .= '<div class="titre inline-block">'.$titre.'</div>';
	$return .= '</td>';
	if (dol_strlen($morehtmlcenter))
	{
		$return .= '<td class="nobordernopadding center valignmiddle">'.$morehtmlcenter.'</td>';
	}
	if (dol_strlen($morehtmlright))
	{
		$return .= '<td class="nobordernopadding titre_right wordbreakimp right valignmiddle">'.$morehtmlright.'</td>';
	}
	$return .= '</tr></table>'."\n";

	return $return;
}

/**
 *	Print a title with navigation controls for pagination
 *
 *	@param	string	    $titre				Title to show (required)
 *	@param	int   	    $page				Numero of page to show in navigation links (required)
 *	@param	string	    $file				Url of page (required)
 *	@param	string	    $options         	More parameters for links ('' by default, does not include sortfield neither sortorder). Value must be 'urlencoded' before calling function.
 *	@param	string    	$sortfield       	Field to sort on ('' by default)
 *	@param	string	    $sortorder       	Order to sort ('' by default)
 *	@param	string	    $morehtmlcenter     String in the middle ('' by default). We often find here string $massaction comming from $form->selectMassAction()
 *	@param	int		    $num				Number of records found by select with limit+1
 *	@param	int|string  $totalnboflines		Total number of records/lines for all pages (if known). Use a negative value of number to not show number. Use '' if unknown.
 *	@param	string	    $picto				Icon to use before title (should be a 32x32 transparent png file)
 *	@param	int		    $pictoisfullpath	1=Icon name is a full absolute url of image
 *  @param	string	    $morehtmlright			More html to show
 *  @param  string      $morecss            More css to the table
 *  @param  int         $limit              Max number of lines (-1 = use default, 0 = no limit, > 0 = limit).
 *  @param  int         $hideselectlimit    Force to hide select limit
 *  @param  int         $hidenavigation     Force to hide all navigation tools
 *	@return	void
 */
function print_barre_liste($titre, $page, $file, $options = '', $sortfield = '', $sortorder = '', $morehtmlcenter = '', $num = -1, $totalnboflines = '', $picto = 'generic', $pictoisfullpath = 0, $morehtmlright = '', $morecss = '', $limit = -1, $hideselectlimit = 0, $hidenavigation = 0)
{
	global $conf, $langs;

	$savlimit = $limit;
	$savtotalnboflines = $totalnboflines;
	$totalnboflines = abs($totalnboflines);

	if ($picto == 'setup') $picto = 'title_setup.png';
	if (($conf->browser->name == 'ie') && $picto == 'generic') $picto = 'title.gif';
	if ($limit < 0) $limit = $conf->liste_limit;
	if ($savlimit != 0 && (($num > $limit) || ($num == -1) || ($limit == 0)))
	{
		$nextpage = 1;
	}
	else
	{
		$nextpage = 0;
	}
	//print 'totalnboflines='.$totalnboflines.'-savlimit='.$savlimit.'-limit='.$limit.'-num='.$num.'-nextpage='.$nextpage;

	print "\n";
	print "<!-- Begin title '".$titre."' -->\n";
	print '<table class="centpercent notopnoleftnoright table-fiche-title'.($morecss ? ' '.$morecss : '').'"><tr>'; // maring bottom must be same than into load_fiche_tire

	// Left
	print '<td class="nobordernopadding valignmiddle col-title">';
	if ($picto && $titre) print img_picto('', $picto, 'class="hideonsmartphone valignmiddle opacityhigh pictotitle widthpictotitle"', $pictoisfullpath);
	print '<div class="titre inline-block">'.$titre;
	if (!empty($titre) && $savtotalnboflines >= 0 && (string) $savtotalnboflines != '') print ' ('.$totalnboflines.')';
	print '</div></td>';

	// Center
	if ($morehtmlcenter)
	{
		print '<td class="nobordernopadding center valignmiddle">'.$morehtmlcenter.'</td>';
	}

	// Right
	print '<td class="nobordernopadding valignmiddle right">';
	if ($sortfield) $options .= "&sortfield=".urlencode($sortfield);
	if ($sortorder) $options .= "&sortorder=".urlencode($sortorder);
	// Show navigation bar
	$pagelist = '';
	if ($savlimit != 0 && ($page > 0 || $num > $limit))
	{
		if ($totalnboflines)	// If we know total nb of lines
		{
			// Define nb of extra page links before and after selected page + ... + first or last
			$maxnbofpage = (empty($conf->dol_optimize_smallscreen) ? 4 : 0);

			if ($limit > 0) $nbpages = ceil($totalnboflines / $limit);
			else $nbpages = 1;
			$cpt = ($page - $maxnbofpage);
			if ($cpt < 0) { $cpt = 0; }

			if ($cpt >= 1)
			{
				$pagelist .= '<li class="pagination"><a href="'.$file.'?page=0'.$options.'">1</a></li>';
				if ($cpt > 2) $pagelist .= '<li class="pagination"><span class="inactive">...</span></li>';
				elseif ($cpt == 2) $pagelist .= '<li class="pagination"><a href="'.$file.'?page=1'.$options.'">2</a></li>';
			}

			do
			{
				if ($cpt == $page)
				{
					$pagelist .= '<li class="pagination"><span class="active">'.($page + 1).'</span></li>';
				}
				else
				{
					$pagelist .= '<li class="pagination"><a href="'.$file.'?page='.$cpt.$options.'">'.($cpt + 1).'</a></li>';
				}
				$cpt++;
			}
			while ($cpt < $nbpages && $cpt <= $page + $maxnbofpage);

			if ($cpt < $nbpages)
			{
				if ($cpt < $nbpages - 2) $pagelist .= '<li class="pagination"><span class="inactive">...</span></li>';
				elseif ($cpt == $nbpages - 2) $pagelist .= '<li class="pagination"><a href="'.$file.'?page='.($nbpages - 2).$options.'">'.($nbpages - 1).'</a></li>';
				$pagelist .= '<li class="pagination"><a href="'.$file.'?page='.($nbpages - 1).$options.'">'.$nbpages.'</a></li>';
			}
		}
		else
		{
			$pagelist .= '<li class="pagination"><span class="active">'.($page + 1)."</li>";
		}
	}

	if ($savlimit || $morehtmlright) {
		print_fleche_navigation($page, $file, $options, $nextpage, $pagelist, $morehtmlright, $savlimit, $totalnboflines, $hideselectlimit); // output the div and ul for previous/last completed with page numbers into $pagelist
	}

	print '</td>';

	print '</tr></table>'."\n";
	print "<!-- End title -->\n\n";
}

/**
 *	Function to show navigation arrows into lists
 *
 *	@param	int				$page				Number of page
 *	@param	string			$file				Page URL (in most cases provided with $_SERVER["PHP_SELF"])
 *	@param	string			$options         	Other url parameters to propagate ("" by default, may include sortfield and sortorder)
 *	@param	integer			$nextpage	    	Do we show a next page button
 *	@param	string			$betweenarrows		HTML content to show between arrows. MUST contains '<li> </li>' tags or '<li><span> </span></li>'.
 *  @param	string			$afterarrows		HTML content to show after arrows. Must NOT contains '<li> </li>' tags.
 *  @param  int             $limit              Max nb of record to show  (-1 = no combo with limit, 0 = no limit, > 0 = limit)
 *	@param	int		        $totalnboflines		Total number of records/lines for all pages (if known)
 *  @param  int             $hideselectlimit    Force to hide select limit
 *	@return	void
 */
function print_fleche_navigation($page, $file, $options = '', $nextpage = 0, $betweenarrows = '', $afterarrows = '', $limit = -1, $totalnboflines = 0, $hideselectlimit = 0)
{
	global $conf, $langs;

	print '<div class="pagination"><ul>';
	if ((int) $limit > 0 && empty($hideselectlimit))
	{
		$pagesizechoices = '10:10,15:15,20:20,30:30,40:40,50:50,100:100,250:250,500:500,1000:1000,5000:5000';
		//$pagesizechoices.=',0:'.$langs->trans("All");     // Not yet supported
		//$pagesizechoices.=',2:2';
		if (!empty($conf->global->MAIN_PAGESIZE_CHOICES)) $pagesizechoices = $conf->global->MAIN_PAGESIZE_CHOICES;

		print '<li class="pagination">';
		print '<select class="flat selectlimit" name="limit" title="'.dol_escape_htmltag($langs->trans("MaxNbOfRecordPerPage")).'">';
		$tmpchoice = explode(',', $pagesizechoices);
		$tmpkey = $limit.':'.$limit;
		if (!in_array($tmpkey, $tmpchoice)) $tmpchoice[] = $tmpkey;
		$tmpkey = $conf->liste_limit.':'.$conf->liste_limit;
		if (!in_array($tmpkey, $tmpchoice)) $tmpchoice[] = $tmpkey;
		asort($tmpchoice, SORT_NUMERIC);
		foreach ($tmpchoice as $val)
		{
			$selected = '';
			$tmp = explode(':', $val);
			$key = $tmp[0];
			$val = $tmp[1];
			if ($key != '' && $val != '')
			{
				if ((int) $key == (int) $limit)
				{
					$selected = ' selected="selected"';
				}
				print '<option name="'.$key.'"'.$selected.'>'.dol_escape_htmltag($val).'</option>'."\n";
			}
		}
		print '</select>';
		if ($conf->use_javascript_ajax)
		{
			print '<!-- JS CODE TO ENABLE select limit to launch submit of page -->
            		<script>
                	jQuery(document).ready(function () {
            	  		jQuery(".selectlimit").change(function() {
                            console.log("Change limit. Send submit");
                            $(this).parents(\'form:first\').submit();
            	  		});
                	});
            		</script>
                ';
		}
		print '</li>';
	}
	if ($page > 0)
	{
		print '<li class="pagination"><a class="paginationprevious" href="'.$file.'?page='.($page - 1).$options.'"><i class="fa fa-chevron-left" title="'.dol_escape_htmltag($langs->trans("Previous")).'"></i></a></li>';
	}
	if ($betweenarrows)
	{
		print $betweenarrows;
	}
	if ($nextpage > 0)
	{
		print '<li class="pagination"><a class="paginationnext" href="'.$file.'?page='.($page + 1).$options.'"><i class="fa fa-chevron-right" title="'.dol_escape_htmltag($langs->trans("Next")).'"></i></a></li>';
	}
	if ($afterarrows)
	{
		print '<li class="paginationafterarrows">';
		print $afterarrows;
		print '</li>';
	}
	print '</ul></div>'."\n";
}


/**
 *	Return a string with VAT rate label formated for view output
 *	Used into pdf and HTML pages
 *
 *	@param	string	$rate			Rate value to format ('19.6', '19,6', '19.6%', '19,6%', '19.6 (CODEX)', ...)
 *  @param	boolean	$addpercent		Add a percent % sign in output
 *	@param	int		$info_bits		Miscellaneous information on vat (0=Default, 1=French NPR vat)
 *	@param	int		$usestarfornpr	-1=Never show, 0 or 1=Use '*' for NPR vat rates
 *  @return	string					String with formated amounts ('19,6' or '19,6%' or '8.5% (NPR)' or '8.5% *' or '19,6 (CODEX)')
 */
function vatrate($rate, $addpercent = false, $info_bits = 0, $usestarfornpr = 0)
{
	$morelabel = '';

	if (preg_match('/%/', $rate))
	{
		$rate = str_replace('%', '', $rate);
		$addpercent = true;
	}
	if (preg_match('/\((.*)\)/', $rate, $reg))
	{
		$morelabel = ' ('.$reg[1].')';
		$rate = preg_replace('/\s*'.preg_quote($morelabel, '/').'/', '', $rate);
	}
	if (preg_match('/\*/', $rate))
	{
		$rate = str_replace('*', '', $rate);
		$info_bits |= 1;
	}

	// If rate is '9/9/9' we don't change it.  If rate is '9.000' we apply price()
	if (!preg_match('/\//', $rate)) $ret = price($rate, 0, '', 0, 0).($addpercent ? '%' : '');
	else
	{
		// TODO Split on / and output with a price2num to have clean numbers without ton of 000.
		$ret = $rate.($addpercent ? '%' : '');
	}
	if (($info_bits & 1) && $usestarfornpr >= 0) $ret .= ' *';
	$ret .= $morelabel;
	return $ret;
}


/**
 *		Function to format a value into an amount for visual output
 *		Function used into PDF and HTML pages
 *
 *		@param	float		$amount			Amount to format
 *		@param	integer		$form			Type of format, HTML or not (not by default)
 *		@param	Translate	$outlangs		Object langs for output
 *		@param	int			$trunc			1=Truncate if there is more decimals than MAIN_MAX_DECIMALS_SHOWN (default), 0=Does not truncate. Deprecated because amount are rounded (to unit or total amount accurancy) before beeing inserted into database or after a computation, so this parameter should be useless.
 *		@param	int			$rounding		Minimum number of decimal to show. If 0, no change, if -1, we use min($conf->global->MAIN_MAX_DECIMALS_UNIT,$conf->global->MAIN_MAX_DECIMALS_TOT)
 *		@param	int			$forcerounding	Force the number of decimal to forcerounding decimal (-1=do not force)
 *		@param	string		$currency_code	To add currency symbol (''=add nothing, 'auto'=Use default currency, 'XXX'=add currency symbols for XXX currency)
 *		@return	string						Chaine avec montant formate
 *
 *		@see	price2num()					Revert function of price
 */
function price($amount, $form = 0, $outlangs = '', $trunc = 1, $rounding = -1, $forcerounding = -1, $currency_code = '')
{
	global $langs, $conf;

	// Clean parameters
	if (empty($amount)) $amount = 0; // To have a numeric value if amount not defined or = ''
	$amount = (is_numeric($amount) ? $amount : 0); // Check if amount is numeric, for example, an error occured when amount value = o (letter) instead 0 (number)
	if ($rounding < 0) $rounding = min($conf->global->MAIN_MAX_DECIMALS_UNIT, $conf->global->MAIN_MAX_DECIMALS_TOT);
	$nbdecimal = $rounding;

	// Output separators by default (french)
	$dec = ','; $thousand = ' ';

	// If $outlangs not forced, we use use language
	if (!is_object($outlangs)) $outlangs = $langs;

	if ($outlangs->transnoentitiesnoconv("SeparatorDecimal") != "SeparatorDecimal")  $dec = $outlangs->transnoentitiesnoconv("SeparatorDecimal");
	if ($outlangs->transnoentitiesnoconv("SeparatorThousand") != "SeparatorThousand") $thousand = $outlangs->transnoentitiesnoconv("SeparatorThousand");
	if ($thousand == 'None') $thousand = '';
	elseif ($thousand == 'Space') $thousand = ' ';
	//print "outlangs=".$outlangs->defaultlang." amount=".$amount." html=".$form." trunc=".$trunc." nbdecimal=".$nbdecimal." dec='".$dec."' thousand='".$thousand."'<br>";

	//print "amount=".$amount."-";
	$amount = str_replace(',', '.', $amount); // should be useless
	//print $amount."-";
	$datas = explode('.', $amount);
	$decpart = isset($datas[1]) ? $datas[1] : '';
	$decpart = preg_replace('/0+$/i', '', $decpart); // Supprime les 0 de fin de partie decimale
	//print "decpart=".$decpart."<br>";
	$end = '';

	// We increase nbdecimal if there is more decimal than asked (to not loose information)
	if (dol_strlen($decpart) > $nbdecimal) $nbdecimal = dol_strlen($decpart);
	// Si on depasse max
	if ($trunc && $nbdecimal > $conf->global->MAIN_MAX_DECIMALS_SHOWN)
	{
		$nbdecimal = $conf->global->MAIN_MAX_DECIMALS_SHOWN;
		if (preg_match('/\.\.\./i', $conf->global->MAIN_MAX_DECIMALS_SHOWN))
		{
			// Si un affichage est tronque, on montre des ...
			$end = '...';
		}
	}

	// If force rounding
	if ($forcerounding >= 0) $nbdecimal = $forcerounding;

	// Format number
	$output = number_format($amount, $nbdecimal, $dec, $thousand);
	if ($form)
	{
		$output = preg_replace('/\s/', '&nbsp;', $output);
		$output = preg_replace('/\'/', '&#039;', $output);
	}
	// Add symbol of currency if requested
	$cursymbolbefore = $cursymbolafter = '';
	if ($currency_code)
	{
		if ($currency_code == 'auto') $currency_code = $conf->currency;

		$listofcurrenciesbefore = array('USD', 'GBP', 'AUD', 'HKD', 'MXN', 'PEN', 'CNY', 'CAD');
		$listoflanguagesbefore = array('nl_NL');
		if (in_array($currency_code, $listofcurrenciesbefore) || in_array($outlangs->defaultlang, $listoflanguagesbefore))
		{
		    $cursymbolbefore .= $outlangs->getCurrencySymbol($currency_code);
		}
		else
		{
			$tmpcur = $outlangs->getCurrencySymbol($currency_code);
			$cursymbolafter .= ($tmpcur == $currency_code ? ' '.$tmpcur : $tmpcur);
		}
	}
	$output = $cursymbolbefore.$output.$end.($cursymbolafter ? ' ' : '').$cursymbolafter;

	return $output;
}

/**
 *	Function that return a number with universal decimal format (decimal separator is '.') from an amount typed by a user.
 *	Function to use on each input amount before any numeric test or database insert. A better name for this function
 *  should be text2num().
 *
 *	@param	float	$amount			Amount to convert/clean
 *	@param	string	$rounding		''=No rounding
 * 									'MU'=Round to Max unit price (MAIN_MAX_DECIMALS_UNIT)
 *									'MT'=Round to Max for totals with Tax (MAIN_MAX_DECIMALS_TOT)
 *									'MS'=Round to Max for stock quantity (MAIN_MAX_DECIMALS_STOCK)
 *									Numeric = Nb of digits for rounding
 * 	@param	int		$alreadysqlnb	Put 1 if you know that content is already universal format number
 *	@return	string					Amount with universal numeric format (Example: '99.99999').
 *									If conversion fails, it return text unchanged if $rounding = '' or '0' if $rounding is defined.
 *									If amount is null or '', it returns '' if $rounding = '' or '0' if $rounding is defined..
 *
 *	@see    price()					Opposite function of price2num
 */
function price2num($amount, $rounding = '', $alreadysqlnb = 0)
{
	global $langs, $conf;

	// Round PHP function does not allow number like '1,234.56' nor '1.234,56' nor '1 234,56'
	// Numbers must be '1234.56'
	// Decimal delimiter for PHP and database SQL requests must be '.'
	$dec = ','; $thousand = ' ';
	if ($langs->transnoentitiesnoconv("SeparatorDecimal") != "SeparatorDecimal")  $dec = $langs->transnoentitiesnoconv("SeparatorDecimal");
	if ($langs->transnoentitiesnoconv("SeparatorThousand") != "SeparatorThousand") $thousand = $langs->transnoentitiesnoconv("SeparatorThousand");
	if ($thousand == 'None') $thousand = '';
	elseif ($thousand == 'Space') $thousand = ' ';
	//print "amount=".$amount." html=".$form." trunc=".$trunc." nbdecimal=".$nbdecimal." dec='".$dec."' thousand='".$thousand."'<br>";

	// Convert value to universal number format (no thousand separator, '.' as decimal separator)
	if ($alreadysqlnb != 1)	// If not a PHP number or unknown, we change format
	{
		//print 'PP'.$amount.' - '.$dec.' - '.$thousand.' - '.intval($amount).'<br>';

		// Convert amount to format with dolibarr dec and thousand (this is because PHP convert a number
		// to format defined by LC_NUMERIC after a calculation and we want source format to be like defined by Dolibarr setup.
		if (is_numeric($amount))
		{
			// We put in temps value of decimal ("0.00001"). Works with 0 and 2.0E-5 and 9999.10
			$temps = sprintf("%0.10F", $amount - intval($amount)); // temps=0.0000000000 or 0.0000200000 or 9999.1000000000
			$temps = preg_replace('/([\.1-9])0+$/', '\\1', $temps); // temps=0. or 0.00002 or 9999.1
			$nbofdec = max(0, dol_strlen($temps) - 2); // -2 to remove "0."
			$amount = number_format($amount, $nbofdec, $dec, $thousand);
		}
		//print "QQ".$amount.'<br>';

		// Now make replace (the main goal of function)
		if ($thousand != ',' && $thousand != '.') $amount = str_replace(',', '.', $amount); // To accept 2 notations for french users
		$amount = str_replace(' ', '', $amount); // To avoid spaces
		$amount = str_replace($thousand, '', $amount); // Replace of thousand before replace of dec to avoid pb if thousand is .
		$amount = str_replace($dec, '.', $amount);
	}

	// Now, make a rounding if required
	if ($rounding)
	{
		$nbofdectoround = '';
		if ($rounding == 'MU')     $nbofdectoround = $conf->global->MAIN_MAX_DECIMALS_UNIT;
		elseif ($rounding == 'MT') $nbofdectoround = $conf->global->MAIN_MAX_DECIMALS_TOT;
		elseif ($rounding == 'MS') $nbofdectoround = empty($conf->global->MAIN_MAX_DECIMALS_STOCK) ? 5 : $conf->global->MAIN_MAX_DECIMALS_STOCK;
		elseif (is_numeric($rounding))  $nbofdectoround = $rounding;
		//print "RR".$amount.' - '.$nbofdectoround.'<br>';
		if (dol_strlen($nbofdectoround)) $amount = round($amount, $nbofdectoround); // $nbofdectoround can be 0.
		else return 'ErrorBadParameterProvidedToFunction';
		//print 'SS'.$amount.' - '.$nbofdec.' - '.$dec.' - '.$thousand.' - '.$nbofdectoround.'<br>';

		// Convert amount to format with dolibarr dec and thousand (this is because PHP convert a number
		// to format defined by LC_NUMERIC after a calculation and we want source format to be defined by Dolibarr setup.
		if (is_numeric($amount))
		{
			// We put in temps value of decimal ("0.00001"). Works with 0 and 2.0E-5 and 9999.10
			$temps = sprintf("%0.10F", $amount - intval($amount)); // temps=0.0000000000 or 0.0000200000 or 9999.1000000000
			$temps = preg_replace('/([\.1-9])0+$/', '\\1', $temps); // temps=0. or 0.00002 or 9999.1
			$nbofdec = max(0, dol_strlen($temps) - 2); // -2 to remove "0."
			$amount = number_format($amount, min($nbofdec, $nbofdectoround), $dec, $thousand); // Convert amount to format with dolibarr dec and thousand
		}
		//print "TT".$amount.'<br>';

		// Always make replace because each math function (like round) replace
		// with local values and we want a number that has a SQL string format x.y
		if ($thousand != ',' && $thousand != '.') $amount = str_replace(',', '.', $amount); // To accept 2 notations for french users
		$amount = str_replace(' ', '', $amount); // To avoid spaces
		$amount = str_replace($thousand, '', $amount); // Replace of thousand before replace of dec to avoid pb if thousand is .
		$amount = str_replace($dec, '.', $amount);
	}

	return $amount;
}

/**
 * Output a dimension with best unit
 *
 * @param   float       $dimension      Dimension
 * @param   int         $unit           Unit scale of dimension (Example: 0=kg, -3=g, -6=mg, 98=ounce, 99=pound, ...)
 * @param   string      $type           'weight', 'volume', ...
 * @param   Translate   $outputlangs    Translate language object
 * @param   int         $round          -1 = non rounding, x = number of decimal
 * @param   string      $forceunitoutput    'no' or numeric (-3, -6, ...) compared to $unit (In most case, this value is value defined into $conf->global->MAIN_WEIGHT_DEFAULT_UNIT)
 * @return  string                      String to show dimensions
 */
function showDimensionInBestUnit($dimension, $unit, $type, $outputlangs, $round = -1, $forceunitoutput = 'no')
{
	require_once DOL_DOCUMENT_ROOT.'/core/lib/product.lib.php';

	if (($forceunitoutput == 'no' && $dimension < 1 / 10000 && $unit < 90) || (is_numeric($forceunitoutput) && $forceunitoutput == -6))
	{
		$dimension = $dimension * 1000000;
		$unit = $unit - 6;
	}
	elseif (($forceunitoutput == 'no' && $dimension < 1 / 10 && $unit < 90) || (is_numeric($forceunitoutput) && $forceunitoutput == -3))
	{
		$dimension = $dimension * 1000;
		$unit = $unit - 3;
	}
	elseif (($forceunitoutput == 'no' && $dimension > 100000000 && $unit < 90) || (is_numeric($forceunitoutput) && $forceunitoutput == 6))
	{
		$dimension = $dimension / 1000000;
		$unit = $unit + 6;
	}
	elseif (($forceunitoutput == 'no' && $dimension > 100000 && $unit < 90) || (is_numeric($forceunitoutput) && $forceunitoutput == 3))
	{
		$dimension = $dimension / 1000;
		$unit = $unit + 3;
	}
	// Special case when we want output unit into pound or ounce
	/* TODO
	if ($unit < 90 && $type == 'weight' && is_numeric($forceunitoutput) && (($forceunitoutput == 98) || ($forceunitoutput == 99))
	{
	    $dimension = // convert dimension from standard unit into ounce or pound
	    $unit = $forceunitoutput;
	}
	if ($unit > 90 && $type == 'weight' && is_numeric($forceunitoutput) && $forceunitoutput < 90)
	{
	    $dimension = // convert dimension from standard unit into ounce or pound
	    $unit = $forceunitoutput;
	}*/

	$ret = price($dimension, 0, $outputlangs, 0, 0, $round).' '.measuringUnitString(0, $type, $unit);

	return $ret;
}


/**
 *	Return localtax rate for a particular vat, when selling a product with vat $vatrate, from a $thirdparty_buyer to a $thirdparty_seller
 *  Note: This function applies same rules than get_default_tva
 *
 * 	@param	float		$vatrate		        Vat rate. Can be '8.5' or '8.5 (VATCODEX)' for example
 * 	@param  int			$local		         	Local tax to search and return (1 or 2 return only tax rate 1 or tax rate 2)
 *  @param  Societe		$thirdparty_buyer    	Object of buying third party
 *  @param	Societe		$thirdparty_seller		Object of selling third party ($mysoc if not defined)
 *  @param	int			$vatnpr					If vat rate is NPR or not
 * 	@return	mixed			   					0 if not found, localtax rate if found
 *  @see get_default_tva()
 */
function get_localtax($vatrate, $local, $thirdparty_buyer = "", $thirdparty_seller = "", $vatnpr = 0)
{
	global $db, $conf, $mysoc;

	if (empty($thirdparty_seller) || !is_object($thirdparty_seller)) $thirdparty_seller = $mysoc;

	dol_syslog("get_localtax tva=".$vatrate." local=".$local." thirdparty_buyer id=".(is_object($thirdparty_buyer) ? $thirdparty_buyer->id : '')."/country_code=".(is_object($thirdparty_buyer) ? $thirdparty_buyer->country_code : '')." thirdparty_seller id=".$thirdparty_seller->id."/country_code=".$thirdparty_seller->country_code." thirdparty_seller localtax1_assuj=".$thirdparty_seller->localtax1_assuj."  thirdparty_seller localtax2_assuj=".$thirdparty_seller->localtax2_assuj);

	$vatratecleaned = $vatrate;
	$reg = array();
	if (preg_match('/^(.*)\s*\((.*)\)$/', $vatrate, $reg))      // If vat is "xx (yy)"
	{
		$vatratecleaned = trim($reg[1]);
		$vatratecode = $reg[2];
	}

	/*if ($thirdparty_buyer->country_code != $thirdparty_seller->country_code)
	{
		return 0;
	}*/

	// Some test to guess with no need to make database access
	if ($mysoc->country_code == 'ES') // For spain localtaxes 1 and 2, tax is qualified if buyer use local tax
	{
		if ($local == 1)
		{
			if (!$mysoc->localtax1_assuj || (string) $vatratecleaned == "0") return 0;
			if ($thirdparty_seller->id == $mysoc->id)
			{
				if (!$thirdparty_buyer->localtax1_assuj) return 0;
			}
			else
			{
				if (!$thirdparty_seller->localtax1_assuj) return 0;
			}
		}

		if ($local == 2)
		{
			//if (! $mysoc->localtax2_assuj || (string) $vatratecleaned == "0") return 0;
			if (!$mysoc->localtax2_assuj) return 0; // If main vat is 0, IRPF may be different than 0.
			if ($thirdparty_seller->id == $mysoc->id)
			{
				if (!$thirdparty_buyer->localtax2_assuj) return 0;
			}
			else
			{
				if (!$thirdparty_seller->localtax2_assuj) return 0;
			}
		}
	}
	else
	{
		if ($local == 1 && !$thirdparty_seller->localtax1_assuj) return 0;
		if ($local == 2 && !$thirdparty_seller->localtax2_assuj) return 0;
	}

	// For some country MAIN_GET_LOCALTAXES_VALUES_FROM_THIRDPARTY is forced to on.
	if (in_array($mysoc->country_code, array('ES')))
	{
		$conf->global->MAIN_GET_LOCALTAXES_VALUES_FROM_THIRDPARTY = 1;
	}

	// Search local taxes
	if (!empty($conf->global->MAIN_GET_LOCALTAXES_VALUES_FROM_THIRDPARTY))
	{
		if ($local == 1)
		{
			if ($thirdparty_seller != $mysoc)
			{
				if (!isOnlyOneLocalTax($local))  // TODO We should provide $vatrate to search on correct line and not always on line with highest vat rate
				{
					return $thirdparty_seller->localtax1_value;
				}
			}
			else  // i am the seller
			{
				if (!isOnlyOneLocalTax($local))  // TODO If seller is me, why not always returning this, even if there is only one locatax vat.
				{
					return $conf->global->MAIN_INFO_VALUE_LOCALTAX1;
				}
			}
		}
		if ($local == 2)
		{
			if ($thirdparty_seller != $mysoc)
			{
				if (!isOnlyOneLocalTax($local))  // TODO We should provide $vatrate to search on correct line and not always on line with highest vat rate
				// TODO We should also return value defined on thirdparty only if defined
				{
					return $thirdparty_seller->localtax2_value;
				}
			}
			else  // i am the seller
			{
				if (in_array($mysoc->country_code, array('ES')))
				{
					return $thirdparty_buyer->localtax2_value;
				}
				else
				{
					return $conf->global->MAIN_INFO_VALUE_LOCALTAX2;
				}
			}
		}
	}

	// By default, search value of local tax on line of common tax
	$sql = "SELECT t.localtax1, t.localtax2, t.localtax1_type, t.localtax2_type";
   	$sql .= " FROM ".MAIN_DB_PREFIX."c_tva as t, ".MAIN_DB_PREFIX."c_country as c";
   	$sql .= " WHERE t.fk_pays = c.rowid AND c.code = '".$thirdparty_seller->country_code."'";
   	$sql .= " AND t.taux = ".((float) $vatratecleaned)." AND t.active = 1";
   	if ($vatratecode) $sql .= " AND t.code ='".$vatratecode."'"; // If we have the code, we use it in priority
   	else $sql .= " AND t.recuperableonly ='".$vatnpr."'";
   	dol_syslog("get_localtax", LOG_DEBUG);
   	$resql = $db->query($sql);

   	if ($resql)
   	{
   		$obj = $db->fetch_object($resql);
   		if ($local == 1) return $obj->localtax1;
   		elseif ($local == 2) return $obj->localtax2;
	}

	return 0;
}


/**
 * Return true if LocalTax (1 or 2) is unique.
 * Example: If localtax1 is 5 on line with highest common vat rate, return true
 * Example: If localtax1 is 5:8:15 on line with highest common vat rate, return false
 *
 * @param   int 	$local	Local tax to test (1 or 2)
 * @return  boolean 		True if LocalTax have multiple values, False if not
 */
function isOnlyOneLocalTax($local)
{
	$tax = get_localtax_by_third($local);

	$valors = explode(":", $tax);

	if (count($valors) > 1)
	{
		return false;
	}
	else
	{
		return true;
	}
}

/**
 * Get values of localtaxes (1 or 2) for company country for the common vat with the highest value
 *
 * @param	int		$local 	LocalTax to get
 * @return	number			Values of localtax
 */
function get_localtax_by_third($local)
{
	global $db, $mysoc;
	$sql = "SELECT t.localtax1, t.localtax2 ";
	$sql .= " FROM ".MAIN_DB_PREFIX."c_tva as t inner join ".MAIN_DB_PREFIX."c_country as c ON c.rowid=t.fk_pays";
	$sql .= " WHERE c.code = '".$mysoc->country_code."' AND t.active = 1 AND t.taux=(";
	$sql .= "  SELECT max(tt.taux) FROM ".MAIN_DB_PREFIX."c_tva as tt inner join ".MAIN_DB_PREFIX."c_country as c ON c.rowid=tt.fk_pays";
	$sql .= "  WHERE c.code = '".$mysoc->country_code."' AND tt.active = 1";
	$sql .= "  )";

	$resql = $db->query($sql);
	if ($resql)
	{
		$obj = $db->fetch_object($resql);
		if ($local == 1) return $obj->localtax1;
		elseif ($local == 2) return $obj->localtax2;
	}

	return 0;
}


/**
 *  Get vat main information from Id.
 *  You can call getLocalTaxesFromRate after to get other fields.
 *
 *  @param	int|string  $vatrate		    VAT ID or Rate. Value can be value or the string with code into parenthesis or rowid if $firstparamisid is 1. Example: '8.5' or '8.5 (8.5NPR)' or 123.
 *  @param	Societe	    $buyer         		Company object
 *  @param	Societe	    $seller        		Company object
 *  @param  int         $firstparamisid     1 if first param is id into table (use this if you can)
 *  @return	array       	  				array('rowid'=> , 'code'=> ...)
 *  @see getLocalTaxesFromRate()
 */
function getTaxesFromId($vatrate, $buyer = null, $seller = null, $firstparamisid = 1)
{
	global $db, $mysoc;

	dol_syslog("getTaxesFromId vat id or rate = ".$vatrate);

	// Search local taxes
	$sql = "SELECT t.rowid, t.code, t.taux as rate, t.recuperableonly as npr, t.accountancy_code_sell, t.accountancy_code_buy";
	$sql .= " FROM ".MAIN_DB_PREFIX."c_tva as t";
	if ($firstparamisid) $sql .= " WHERE t.rowid = ".(int) $vatrate;
	else
	{
		$vatratecleaned = $vatrate;
		$vatratecode = '';
		if (preg_match('/^(.*)\s*\((.*)\)$/', $vatrate, $reg))      // If vat is "xx (yy)"
		{
			$vatratecleaned = $reg[1];
			$vatratecode = $reg[2];
		}

		$sql .= ", ".MAIN_DB_PREFIX."c_country as c";
		/*if ($mysoc->country_code == 'ES') $sql.= " WHERE t.fk_pays = c.rowid AND c.code = '".$buyer->country_code."'";    // vat in spain use the buyer country ??
		else $sql.= " WHERE t.fk_pays = c.rowid AND c.code = '".$seller->country_code."'";*/
		$sql .= " WHERE t.fk_pays = c.rowid AND c.code = '".$seller->country_code."'";
		$sql .= " AND t.taux = ".((float) $vatratecleaned)." AND t.active = 1";
		if ($vatratecode) $sql .= " AND t.code = '".$vatratecode."'";
	}

	$resql = $db->query($sql);
	if ($resql)
	{
		$obj = $db->fetch_object($resql);
		if ($obj) return array('rowid'=>$obj->rowid, 'code'=>$obj->code, 'rate'=>$obj->rate, 'npr'=>$obj->npr, 'accountancy_code_sell'=>$obj->accountancy_code_sell, 'accountancy_code_buy'=>$obj->accountancy_code_buy);
		else return array();
	}
	else dol_print_error($db);

	return array();
}

/**
 *  Get type and rate of localtaxes for a particular vat rate/country of a thirdparty.
 *  This does not take into account the seller setup if subject to vat or not, only country.
 *  TODO
 *  This function is ALSO called to retrieve type for building PDF. Such call of function must be removed.
 *  Instead this function must be called when adding a line to get the array of localtax and type, and then
 *  provide it to the function calcul_price_total.
 *
 *  @param	int|string  $vatrate			VAT ID or Rate+Code. Value can be value or the string with code into parenthesis or rowid if $firstparamisid is 1. Example: '8.5' or '8.5 (8.5NPR)' or 123.
 *  @param	int		    $local              Number of localtax (1 or 2, or 0 to return 1 & 2)
 *  @param	Societe	    $buyer         		Company object
 *  @param	Societe	    $seller        		Company object
 *  @param  int         $firstparamisid     1 if first param is ID into table instead of Rate+code (use this if you can)
 *  @return	array    	    				array(localtax_type1(1-6/0 if not found), rate localtax1, localtax_type2, rate localtax2, accountancycodecust, accountancycodesupp)
 *  @see getTaxesFromId()
 */
function getLocalTaxesFromRate($vatrate, $local, $buyer, $seller, $firstparamisid = 0)
{
	global $db, $mysoc;

	dol_syslog("getLocalTaxesFromRate vatrate=".$vatrate." local=".$local);

	// Search local taxes
	$sql  = "SELECT t.taux as rate, t.code, t.localtax1, t.localtax1_type, t.localtax2, t.localtax2_type, t.accountancy_code_sell, t.accountancy_code_buy";
	$sql .= " FROM ".MAIN_DB_PREFIX."c_tva as t";
	if ($firstparamisid) $sql .= " WHERE t.rowid = ".(int) $vatrate;
	else
	{
		$vatratecleaned = $vatrate;
		$vatratecode = '';
		$reg = array();
		if (preg_match('/^(.*)\s*\((.*)\)$/', $vatrate, $reg))      // If vat is "x.x (yy)"
		{
			$vatratecleaned = $reg[1];
			$vatratecode = $reg[2];
		}

		$sql .= ", ".MAIN_DB_PREFIX."c_country as c";
		if ($mysoc->country_code == 'ES') $sql .= " WHERE t.fk_pays = c.rowid AND c.code = '".$buyer->country_code."'"; // local tax in spain use the buyer country ??
		else $sql .= " WHERE t.fk_pays = c.rowid AND c.code = '".$seller->country_code."'";
		$sql .= " AND t.taux = ".((float) $vatratecleaned)." AND t.active = 1";
		if ($vatratecode) $sql .= " AND t.code = '".$vatratecode."'";
	}

	$resql = $db->query($sql);
	if ($resql)
	{
		$obj = $db->fetch_object($resql);

		$vateratestring = $obj->rate.($obj->code ? ' ('.$obj->code.')' : '');

		if ($local == 1)
		{
			return array($obj->localtax1_type, get_localtax($vateratestring, $local, $buyer, $seller), $obj->accountancy_code_sell, $obj->accountancy_code_buy);
		}
		elseif ($local == 2)
		{
			return array($obj->localtax2_type, get_localtax($vateratestring, $local, $buyer, $seller), $obj->accountancy_code_sell, $obj->accountancy_code_buy);
		}
		else
		{
			return array($obj->localtax1_type, get_localtax($vateratestring, 1, $buyer, $seller), $obj->localtax2_type, get_localtax($vateratestring, 2, $buyer, $seller), $obj->accountancy_code_sell, $obj->accountancy_code_buy);
		}
	}

	return 0;
}

/**
 *	Return vat rate of a product in a particular selling country or default country vat if product is unknown
 *  Function called by get_default_tva
 *
 *  @param	int			$idprod          	Id of product or 0 if not a predefined product
 *  @param  Societe		$thirdparty_seller  Thirdparty with a ->country_code defined (FR, US, IT, ...)
 *	@param	int			$idprodfournprice	Id product_fournisseur_price (for "supplier" proposal/order/invoice)
 *  @return float|string   				    Vat rate to use with format 5.0 or '5.0 (XXX)'
 *  @see get_product_localtax_for_country()
 */
function get_product_vat_for_country($idprod, $thirdparty_seller, $idprodfournprice = 0)
{
	global $db, $conf, $mysoc;

	require_once DOL_DOCUMENT_ROOT.'/product/class/product.class.php';

	$ret = 0;
	$found = 0;

	if ($idprod > 0)
	{
		// Load product
		$product = new Product($db);
		$result = $product->fetch($idprod);

		if ($mysoc->country_code == $thirdparty_seller->country_code) // If selling country is ours
		{
			if ($idprodfournprice > 0)     // We want vat for product for a "supplier" object
			{
				$product->get_buyprice($idprodfournprice, 0, 0, 0);
				$ret = $product->vatrate_supplier;
				if ($product->default_vat_code) $ret .= ' ('.$product->default_vat_code.')';
			}
			else
			{
				$ret = $product->tva_tx; // Default vat of product we defined
				if ($product->default_vat_code) $ret .= ' ('.$product->default_vat_code.')';
			}
			$found = 1;
		}
		else
		{
			// TODO Read default product vat according to countrycode and product. Vat for couple countrycode/product is a feature not implemeted yet.
			// May be usefull/required if hidden option SERVICE_ARE_ECOMMERCE_200238EC is on
		}
	}

	if (!$found)
	{
		if (empty($conf->global->MAIN_VAT_DEFAULT_IF_AUTODETECT_FAILS))
		{
			// If vat of product for the country not found or not defined, we return the first higher vat of country.
			$sql = "SELECT t.taux as vat_rate, t.code as default_vat_code";
			$sql .= " FROM ".MAIN_DB_PREFIX."c_tva as t, ".MAIN_DB_PREFIX."c_country as c";
			$sql .= " WHERE t.active=1 AND t.fk_pays = c.rowid AND c.code='".$thirdparty_seller->country_code."'";
			$sql .= " ORDER BY t.taux DESC, t.code ASC, t.recuperableonly ASC";
			$sql .= $db->plimit(1);

			$resql = $db->query($sql);
			if ($resql)
			{
				$obj = $db->fetch_object($resql);
				if ($obj)
				{
					$ret = $obj->vat_rate;
					if ($obj->default_vat_code) $ret .= ' ('.$obj->default_vat_code.')';
				}
				$db->free($sql);
			}
			else dol_print_error($db);
		}
		else $ret = $conf->global->MAIN_VAT_DEFAULT_IF_AUTODETECT_FAILS; // Forced value if autodetect fails
	}

	dol_syslog("get_product_vat_for_country: ret=".$ret);
	return $ret;
}

/**
 *	Return localtax vat rate of a product in a particular selling country or default country vat if product is unknown
 *
 *  @param	int		$idprod         		Id of product
 *  @param  int		$local          		1 for localtax1, 2 for localtax 2
 *  @param  Societe	$thirdparty_seller    	Thirdparty with a ->country_code defined (FR, US, IT, ...)
 *  @return int             				<0 if KO, Vat rate if OK
 *  @see get_product_vat_for_country()
 */
function get_product_localtax_for_country($idprod, $local, $thirdparty_seller)
{
	global $db, $mysoc;

	if (!class_exists('Product')) {
		require_once DOL_DOCUMENT_ROOT.'/product/class/product.class.php';
	}

	$ret = 0;
	$found = 0;

	if ($idprod > 0)
	{
		// Load product
		$product = new Product($db);
		$result = $product->fetch($idprod);

		if ($mysoc->country_code == $thirdparty_seller->country_code) // If selling country is ours
		{
			/* Not defined yet, so we don't use this
			if ($local==1) $ret=$product->localtax1_tx;
			elseif ($local==2) $ret=$product->localtax2_tx;
			$found=1;
			*/
		}
		else
		{
			// TODO Read default product vat according to countrycode and product
		}
	}

	if (!$found)
	{
		// If vat of product for the country not found or not defined, we return higher vat of country.
		$sql = "SELECT taux as vat_rate, localtax1, localtax2";
		$sql .= " FROM ".MAIN_DB_PREFIX."c_tva as t, ".MAIN_DB_PREFIX."c_country as c";
		$sql .= " WHERE t.active=1 AND t.fk_pays = c.rowid AND c.code='".$thirdparty_seller->country_code."'";
		$sql .= " ORDER BY t.taux DESC, t.recuperableonly ASC";
		$sql .= $db->plimit(1);

		$resql = $db->query($sql);
		if ($resql)
		{
			$obj = $db->fetch_object($resql);
			if ($obj)
			{
				if ($local == 1) $ret = $obj->localtax1;
				elseif ($local == 2) $ret = $obj->localtax2;
			}
		}
		else dol_print_error($db);
	}

	dol_syslog("get_product_localtax_for_country: ret=".$ret);
	return $ret;
}

/**
 *	Function that return vat rate of a product line (according to seller, buyer and product vat rate)
 *   Si vendeur non assujeti a TVA, TVA par defaut=0. Fin de regle.
 *	 Si le (pays vendeur = pays acheteur) alors TVA par defaut=TVA du produit vendu. Fin de regle.
 *	 Si (vendeur et acheteur dans Communaute europeenne) et (bien vendu = moyen de transports neuf comme auto, bateau, avion) alors TVA par defaut=0 (La TVA doit etre paye par acheteur au centre d'impots de son pays et non au vendeur). Fin de regle.
 *	 Si (vendeur et acheteur dans Communaute europeenne) et (acheteur = particulier ou entreprise sans num TVA intra) alors TVA par defaut=TVA du produit vendu. Fin de regle
 *	 Si (vendeur et acheteur dans Communaute europeenne) et (acheteur = entreprise avec num TVA) intra alors TVA par defaut=0. Fin de regle
 *	 Sinon TVA proposee par defaut=0. Fin de regle.
 *
 *	@param	Societe		$thirdparty_seller    	Objet societe vendeuse
 *	@param  Societe		$thirdparty_buyer   	Objet societe acheteuse
 *	@param  int			$idprod					Id product
 *	@param	int			$idprodfournprice		Id product_fournisseur_price (for supplier order/invoice)
 *	@return float|string   				      	Vat rate to use with format 5.0 or '5.0 (XXX)', -1 if we can't guess it
 *  @see get_default_npr(), get_default_localtax()
 */
function get_default_tva(Societe $thirdparty_seller, Societe $thirdparty_buyer, $idprod = 0, $idprodfournprice = 0)
{
	global $conf;

	require_once DOL_DOCUMENT_ROOT.'/core/lib/company.lib.php';

	// Note: possible values for tva_assuj are 0/1 or franchise/reel
	$seller_use_vat = ((is_numeric($thirdparty_seller->tva_assuj) && !$thirdparty_seller->tva_assuj) || (!is_numeric($thirdparty_seller->tva_assuj) && $thirdparty_seller->tva_assuj == 'franchise')) ? 0 : 1;

	$seller_country_code = $thirdparty_seller->country_code;
	$seller_in_cee = isInEEC($thirdparty_seller);

	$buyer_country_code = $thirdparty_buyer->country_code;
	$buyer_in_cee = isInEEC($thirdparty_buyer);

	dol_syslog("get_default_tva: seller use vat=".$seller_use_vat.", seller country=".$seller_country_code.", seller in cee=".$seller_in_cee.", buyer vat number=".$thirdparty_buyer->tva_intra." buyer country=".$buyer_country_code.", buyer in cee=".$buyer_in_cee.", idprod=".$idprod.", idprodfournprice=".$idprodfournprice.", SERVICE_ARE_ECOMMERCE_200238EC=".(!empty($conf->global->SERVICES_ARE_ECOMMERCE_200238EC) ? $conf->global->SERVICES_ARE_ECOMMERCE_200238EC : ''));

	// If services are eServices according to EU Council Directive 2002/38/EC (http://ec.europa.eu/taxation_customs/taxation/vat/traders/e-commerce/article_1610_en.htm)
	// we use the buyer VAT.
	if (!empty($conf->global->SERVICE_ARE_ECOMMERCE_200238EC))
	{
		if ($seller_in_cee && $buyer_in_cee && !$thirdparty_buyer->isACompany())
		{
			//print 'VATRULE 0';
			return get_product_vat_for_country($idprod, $thirdparty_buyer, $idprodfournprice);
		}
	}

	// If seller does not use VAT
	if (!$seller_use_vat)
	{
		//print 'VATRULE 1';
		return 0;
	}

	// Le test ci-dessus ne devrait pas etre necessaire. Me signaler l'exemple du cas juridique concerne si le test suivant n'est pas suffisant.

	// Si le (pays vendeur = pays acheteur) alors la TVA par defaut=TVA du produit vendu. Fin de regle.
	if (($seller_country_code == $buyer_country_code)
	|| (in_array($seller_country_code, array('FR,MC')) && in_array($buyer_country_code, array('FR', 'MC')))) // Warning ->country_code not always defined
	{
		//print 'VATRULE 2';
		return get_product_vat_for_country($idprod, $thirdparty_seller, $idprodfournprice);
	}

	// Si (vendeur et acheteur dans Communaute europeenne) et (bien vendu = moyen de transports neuf comme auto, bateau, avion) alors TVA par defaut=0 (La TVA doit etre paye par l'acheteur au centre d'impots de son pays et non au vendeur). Fin de regle.
	// Not supported

	// Si (vendeur et acheteur dans Communaute europeenne) et (acheteur = entreprise) alors TVA par defaut=0. Fin de regle
	// Si (vendeur et acheteur dans Communaute europeenne) et (acheteur = particulier) alors TVA par defaut=TVA du produit vendu. Fin de regle
	if (($seller_in_cee && $buyer_in_cee))
	{
		$isacompany = $thirdparty_buyer->isACompany();
		if ($isacompany)
		{
			//print 'VATRULE 3';
			return 0;
		}
		else
		{
			//print 'VATRULE 4';
			return get_product_vat_for_country($idprod, $thirdparty_seller, $idprodfournprice);
		}
	}

	// Si (vendeur en France et acheteur hors Communaute europeenne et acheteur particulier) alors TVA par defaut=TVA du produit vendu. Fin de regle
	if (!empty($conf->global->MAIN_USE_VAT_OF_PRODUCT_FOR_INDIVIDUAL_CUSTOMER_OUT_OF_EEC) && empty($buyer_in_cee) && !$thirdparty_buyer->isACompany()) {
		return get_product_vat_for_country($idprod, $thirdparty_seller, $idprodfournprice);
	}

	// Sinon la TVA proposee par defaut=0. Fin de regle.
	// Rem: Cela signifie qu'au moins un des 2 est hors Communaute europeenne et que le pays differe
	//print 'VATRULE 5';
	return 0;
}


/**
 *	Fonction qui renvoie si tva doit etre tva percue recuperable
 *
 *	@param	Societe		$thirdparty_seller    	Thirdparty seller
 *	@param  Societe		$thirdparty_buyer   	Thirdparty buyer
 *  @param  int			$idprod                 Id product
 *  @param	int			$idprodfournprice		Id supplier price for product
 *	@return float       			        	0 or 1
 *  @see get_default_tva(), get_default_localtax()
 */
function get_default_npr(Societe $thirdparty_seller, Societe $thirdparty_buyer, $idprod = 0, $idprodfournprice = 0)
{
	global $db;

	if ($idprodfournprice > 0)
	{
		if (!class_exists('ProductFournisseur')) {
			require_once DOL_DOCUMENT_ROOT.'/fourn/class/fournisseur.product.class.php';
		}
		$prodprice = new ProductFournisseur($db);
		$prodprice->fetch_product_fournisseur_price($idprodfournprice);
		return $prodprice->fourn_tva_npr;
	}
	elseif ($idprod > 0)
	{
		if (!class_exists('Product')) {
			require_once DOL_DOCUMENT_ROOT.'/product/class/product.class.php';
		}
		$prod = new Product($db);
		$prod->fetch($idprod);
		return $prod->tva_npr;
	}

	return 0;
}

/**
 *	Function that return localtax of a product line (according to seller, buyer and product vat rate)
 *   Si vendeur non assujeti a TVA, TVA par defaut=0. Fin de regle.
 *	 Si le (pays vendeur = pays acheteur) alors TVA par defaut=TVA du produit vendu. Fin de regle.
 *	 Sinon TVA proposee par defaut=0. Fin de regle.
 *
 *	@param	Societe		$thirdparty_seller    	Thirdparty seller
 *	@param  Societe		$thirdparty_buyer   	Thirdparty buyer
 *  @param	int			$local					Localtax to process (1 or 2)
 *	@param  int			$idprod					Id product
 *	@return integer        				       	localtax, -1 si ne peut etre determine
 *  @see get_default_tva(), get_default_npr()
 */
function get_default_localtax($thirdparty_seller, $thirdparty_buyer, $local, $idprod = 0)
{
	global $mysoc;

	if (!is_object($thirdparty_seller)) return -1;
	if (!is_object($thirdparty_buyer)) return -1;

	if ($local == 1) // Localtax 1
	{
		if ($mysoc->country_code == 'ES')
		{
			if (is_numeric($thirdparty_buyer->localtax1_assuj) && !$thirdparty_buyer->localtax1_assuj) return 0;
		}
		else
		{
			// Si vendeur non assujeti a Localtax1, localtax1 par default=0
			if (is_numeric($thirdparty_seller->localtax1_assuj) && !$thirdparty_seller->localtax1_assuj) return 0;
			if (!is_numeric($thirdparty_seller->localtax1_assuj) && $thirdparty_seller->localtax1_assuj == 'localtax1off') return 0;
		}
	}
	elseif ($local == 2) //I Localtax 2
	{
		// Si vendeur non assujeti a Localtax2, localtax2 par default=0
		if (is_numeric($thirdparty_seller->localtax2_assuj) && !$thirdparty_seller->localtax2_assuj) return 0;
		if (!is_numeric($thirdparty_seller->localtax2_assuj) && $thirdparty_seller->localtax2_assuj == 'localtax2off') return 0;
	}

	if ($thirdparty_seller->country_code == $thirdparty_buyer->country_code)
	{
		return get_product_localtax_for_country($idprod, $local, $thirdparty_seller);
	}

	return 0;
}

/**
 *	Return yes or no in current language
 *
 *	@param	string|int	$yesno			Value to test (1, 'yes', 'true' or 0, 'no', 'false')
 *	@param	integer		$case			1=Yes/No, 0=yes/no, 2=Disabled checkbox, 3=Disabled checkbox + Yes/No
 *	@param	int			$color			0=texte only, 1=Text is formated with a color font style ('ok' or 'error'), 2=Text is formated with 'ok' color.
 *	@return	string						HTML string
 */
function yn($yesno, $case = 1, $color = 0)
{
	global $langs;
	$result = 'unknown'; $classname = '';
	if ($yesno == 1 || strtolower($yesno) == 'yes' || strtolower($yesno) == 'true') 	// A mettre avant test sur no a cause du == 0
	{
		$result = $langs->trans('yes');
		if ($case == 1 || $case == 3) $result = $langs->trans("Yes");
		if ($case == 2) $result = '<input type="checkbox" value="1" checked disabled>';
		if ($case == 3) $result = '<input type="checkbox" value="1" checked disabled> '.$result;

		$classname = 'ok';
	}
	elseif ($yesno == 0 || strtolower($yesno) == 'no' || strtolower($yesno) == 'false')
	{
		$result = $langs->trans("no");
		if ($case == 1 || $case == 3) $result = $langs->trans("No");
		if ($case == 2) $result = '<input type="checkbox" value="0" disabled>';
		if ($case == 3) $result = '<input type="checkbox" value="0" disabled> '.$result;

		if ($color == 2) $classname = 'ok';
		else $classname = 'error';
	}
	if ($color) return '<font class="'.$classname.'">'.$result.'</font>';
	return $result;
}

/**
 *	Return a path to have a the directory according to object where files are stored.
 *  New usage:       $conf->module->multidir_output[$object->entity].'/'.get_exdir(0, 0, 0, 1, $object, $modulepart)
 *         or:       $conf->module->dir_output.'/'.get_exdir(0, 0, 0, 1, $object, $modulepart)     if multidir_output not defined.
 *  Example our with new usage:       $object is invoice -> 'INYYMM-ABCD'
 *  Example our with old usage:       '015' with level 3->"0/1/5/", '015' with level 1->"5/", 'ABC-1' with level 3 ->"0/0/1/"
 *
 *	@param	string	$num            Id of object (deprecated, $object will be used in future)
 *	@param  int		$level		    Level of subdirs to return (1, 2 or 3 levels). (deprecated, global option will be used in future)
 * 	@param	int		$alpha		    0=Keep number only to forge path, 1=Use alpha part afer the - (By default, use 0). (deprecated, global option will be used in future)
 *  @param  int		$withoutslash   0=With slash at end (except if '/', we return ''), 1=without slash at end
 *  @param	Object	$object			Object
 *  @param	string	$modulepart		Type of object ('invoice_supplier, 'donation', 'invoice', ...')
 *  @return	string					Dir to use ending. Example '' or '1/' or '1/2/'
 */
function get_exdir($num, $level, $alpha, $withoutslash, $object, $modulepart)
{
	global $conf;

	$path = '';

	$arrayforoldpath = array('cheque', 'user', 'category', 'holiday', 'supplier_invoice', 'invoice_supplier', 'mailing', 'supplier_payment');
	if (!empty($conf->global->PRODUCT_USE_OLD_PATH_FOR_PHOTO)) $arrayforoldpath[] = 'product';
	if (!empty($level) && in_array($modulepart, $arrayforoldpath))
	{
		// This part should be removed once all code is using "get_exdir" to forge path, with all parameters provided.
		if (empty($alpha)) $num = preg_replace('/([^0-9])/i', '', $num);
		else $num = preg_replace('/^.*\-/i', '', $num);
		$num = substr("000".$num, -$level);
		if ($level == 1) $path = substr($num, 0, 1);
		if ($level == 2) $path = substr($num, 1, 1).'/'.substr($num, 0, 1);
		if ($level == 3) $path = substr($num, 2, 1).'/'.substr($num, 1, 1).'/'.substr($num, 0, 1);
	}
	else
	{
		// TODO
		// We will enhance here a common way of forging path for document storage
		// Here, object->id, object->ref and modulepart are required.
		//var_dump($modulepart);
        if (in_array($modulepart, array('thirdparty', 'contact', 'member', 'propal', 'proposal', 'commande', 'order', 'facture', 'invoice',
			'supplier_order', 'supplier_proposal', 'shipment', 'contract', 'expensereport', 'ficheinter')))
		{
			$path = ($object->ref ? $object->ref : $object->id);
		}
	}

	if (empty($withoutslash) && !empty($path)) $path .= '/';

	return $path;
}

/**
 *	Creation of a directory (this can create recursive subdir)
 *
 *	@param	string		$dir		Directory to create (Separator must be '/'. Example: '/mydir/mysubdir')
 *	@param	string		$dataroot	Data root directory (To avoid having the data root in the loop. Using this will also lost the warning on first dir PHP has no permission when open_basedir is used)
 *  @param	string|null	$newmask	Mask for new file (Defaults to $conf->global->MAIN_UMASK or 0755 if unavailable). Example: '0444'
 *	@return int         			< 0 if KO, 0 = already exists, > 0 if OK
 */
function dol_mkdir($dir, $dataroot = '', $newmask = null)
{
	global $conf;

	dol_syslog("functions.lib::dol_mkdir: dir=".$dir, LOG_INFO);

	$dir_osencoded = dol_osencode($dir);
	if (@is_dir($dir_osencoded)) return 0;

	$nberr = 0;
	$nbcreated = 0;

	$ccdir = '';
	if (!empty($dataroot)) {
		// Remove data root from loop
		$dir = str_replace($dataroot.'/', '', $dir);
		$ccdir = $dataroot.'/';
	}

	$cdir = explode("/", $dir);
	$num = count($cdir);
	for ($i = 0; $i < $num; $i++)
	{
		if ($i > 0) $ccdir .= '/'.$cdir[$i];
		else $ccdir .= $cdir[$i];
		if (preg_match("/^.:$/", $ccdir, $regs)) continue; // Si chemin Windows incomplet, on poursuit par rep suivant

		// Attention, le is_dir() peut echouer bien que le rep existe.
		// (ex selon config de open_basedir)
		if ($ccdir)
		{
			$ccdir_osencoded = dol_osencode($ccdir);
			if (!@is_dir($ccdir_osencoded))
			{
				dol_syslog("functions.lib::dol_mkdir: Directory '".$ccdir."' does not exists or is outside open_basedir PHP setting.", LOG_DEBUG);

				umask(0);
				$dirmaskdec = octdec($newmask);
				if (empty($newmask)) {
					$dirmaskdec = empty($conf->global->MAIN_UMASK) ? octdec('0755') : octdec($conf->global->MAIN_UMASK);
				}
				$dirmaskdec |= octdec('0111'); // Set x bit required for directories
				if (!@mkdir($ccdir_osencoded, $dirmaskdec))
				{
					// Si le is_dir a renvoye une fausse info, alors on passe ici.
					dol_syslog("functions.lib::dol_mkdir: Fails to create directory '".$ccdir."' or directory already exists.", LOG_WARNING);
					$nberr++;
				}
				else
				{
					dol_syslog("functions.lib::dol_mkdir: Directory '".$ccdir."' created", LOG_DEBUG);
					$nberr = 0; // On remet a zero car si on arrive ici, cela veut dire que les echecs precedents peuvent etre ignore
					$nbcreated++;
				}
			}
			else
			{
				$nberr = 0; // On remet a zero car si on arrive ici, cela veut dire que les echecs precedents peuvent etre ignores
			}
		}
	}
	return ($nberr ? -$nberr : $nbcreated);
}


/**
 *	Return picto saying a field is required
 *
 *	@return  string		Chaine avec picto obligatoire
 */
function picto_required()
{
	return '<span class="fieldrequired">*</span>';
}


/**
 *	Clean a string from all HTML tags and entities.
 *  This function differs from strip_tags because:
 *  - <br> are replaced with \n if removelinefeed=0 or 1
 *  - if entities are found, they are decoded BEFORE the strip
 *  - you can decide to convert line feed into a space
 *
 *	@param	string	$stringtoclean		String to clean
 *	@param	integer	$removelinefeed		1=Replace all new lines by 1 space, 0=Only ending new lines are removed others are replaced with \n, 2=Ending new lines are removed but others are kept with a same number of \n than nb of <br> when there is both "...<br>\n..."
 *  @param  string	$pagecodeto      	Encoding of input/output string
 *  @param	integer	$strip_tags			0=Use internal strip, 1=Use strip_tags() php function (bugged when text contains a < char that is not for a html tag)
 *	@return string	    				String cleaned
 *
 * 	@see	dol_escape_htmltag() strip_tags() dol_string_onlythesehtmltags() dol_string_neverthesehtmltags()
 */
function dol_string_nohtmltag($stringtoclean, $removelinefeed = 1, $pagecodeto = 'UTF-8', $strip_tags = 0)
{
	if ($removelinefeed == 2) $stringtoclean = preg_replace('/<br[^>]*>(\n|\r)+/ims', '<br>', $stringtoclean);
	$temp = preg_replace('/<br[^>]*>/i', "\n", $stringtoclean);

	if ($strip_tags) {
		$temp = strip_tags($temp);
	} else {
		$pattern = "/<[^<>]+>/";
		// Exemple of $temp: <a href="/myurl" title="<u>A title</u>">0000-021</a>
		$temp = preg_replace($pattern, "", $temp); // pass 1
		// $temp after pass 1: <a href="/myurl" title="A title">0000-021
		$temp = preg_replace($pattern, "", $temp); // pass 2
		// $temp after pass 2: 0000-021
	}

	$temp = dol_html_entity_decode($temp, ENT_COMPAT, $pagecodeto);

	// Supprime aussi les retours
	if ($removelinefeed == 1) $temp = str_replace(array("\r\n", "\r", "\n"), " ", $temp);

	// et les espaces doubles
	while (strpos($temp, "  "))
	{
		$temp = str_replace("  ", " ", $temp);
	}

	return trim($temp);
}

/**
 *	Clean a string to keep only desirable HTML tags.
 *
 *	@param	string	$stringtoclean			String to clean
 *  @param	string	$cleanalsosomestyles	Clean also some tags
 *	@return string	    					String cleaned
 *
 * 	@see	dol_escape_htmltag() strip_tags() dol_string_nohtmltag() dol_string_neverthesehtmltags()
 */
function dol_string_onlythesehtmltags($stringtoclean, $cleanalsosomestyles = 1)
{
	$allowed_tags = array(
		"html", "head", "meta", "body", "article", "a", "b", "br", "div", "dl", "dd", "dt", "em", "font", "img", "ins", "hr", "i", "li", "link",
		"ol", "p", "s", "section", "span", "strong", "title",
		"table", "tr", "th", "td", "u", "ul"
	);
	$allowed_tags_string = join("><", $allowed_tags);
	$allowed_tags_string = preg_replace('/^>/', '', $allowed_tags_string);
	$allowed_tags_string = preg_replace('/<$/', '', $allowed_tags_string);
	$allowed_tags_string = '<'.$allowed_tags_string.'>';

	if ($cleanalsosomestyles) {
		$stringtoclean = preg_replace('/position\s*:\s*(absolute|fixed)\s*!\s*important/', '', $stringtoclean);	// Note: If hacker try to introduce css comment into string to avoid this, string should be encoded by the dol_htmlentitiesbr so be harmless
	}

	$temp = strip_tags($stringtoclean, $allowed_tags_string);

	return $temp;
}

/**
 *	Clean a string from some undesirable HTML tags.
 *  Note. Not enough secured as dol_string_onlythesehtmltags().
 *
 *	@param	string	$stringtoclean			String to clean
 *  @param	array	$disallowed_tags		Array of tags not allowed
 *  @param	string	$cleanalsosomestyles	Clean also some tags
 *	@return string	    					String cleaned
 *
 * 	@see	dol_escape_htmltag() strip_tags() dol_string_nohtmltag() dol_string_onlythesehtmltags()
 */
function dol_string_neverthesehtmltags($stringtoclean, $disallowed_tags = array('textarea'), $cleanalsosomestyles = 0)
{
	$temp = $stringtoclean;
	foreach ($disallowed_tags as $tagtoremove)
	{
		$temp = preg_replace('/<\/?'.$tagtoremove.'>/', '', $temp);
		$temp = preg_replace('/<\/?'.$tagtoremove.'\s+[^>]*>/', '', $temp);
	}

	if ($cleanalsosomestyles) {
		$temp = preg_replace('/position\s*:\s*(absolute|fixed)\s*!\s*important/', '', $temp);	// Note: If hacker try to introduce css comment into string to avoid this, string should be encoded by the dol_htmlentitiesbr so be harmless
	}

	return $temp;
}


/**
 * Return first line of text. Cut will depends if content is HTML or not.
 *
 * @param 	string	$text		Input text
 * @param	int		$nboflines  Nb of lines to get (default is 1 = first line only)
 * @param   string  $charset    Charset of $text string (UTF-8 by default)
 * @return	string				Output text
 * @see dol_nboflines_bis(), dol_string_nohtmltag(), dol_escape_htmltag()
 */
function dolGetFirstLineOfText($text, $nboflines = 1, $charset = 'UTF-8')
{
	if ($nboflines == 1)
	{
		if (dol_textishtml($text))
		{
			$firstline = preg_replace('/<br[^>]*>.*$/s', '', $text); // The s pattern modifier means the . can match newline characters
			$firstline = preg_replace('/<div[^>]*>.*$/s', '', $firstline); // The s pattern modifier means the . can match newline characters
		}
		else
		{
			$firstline = preg_replace('/[\n\r].*/', '', $text);
		}
		return $firstline.((strlen($firstline) != strlen($text)) ? '...' : '');
	}
	else
	{
		$ishtml = 0;
		if (dol_textishtml($text))
		{
			$text = preg_replace('/\n/', '', $text);
			$ishtml = 1;
			$repTable = array("\t" => " ", "\n" => " ", "\r" => " ", "\0" => " ", "\x0B" => " ");
		}
		else
		{
			$repTable = array("\t" => " ", "\n" => "<br>", "\r" => " ", "\0" => " ", "\x0B" => " ");
		}

		$text = strtr($text, $repTable);
		if ($charset == 'UTF-8') { $pattern = '/(<br[^>]*>)/Uu'; }	// /U is to have UNGREEDY regex to limit to one html tag. /u is for UTF8 support
		else $pattern = '/(<br[^>]*>)/U'; // /U is to have UNGREEDY regex to limit to one html tag.
		$a = preg_split($pattern, $text, -1, PREG_SPLIT_DELIM_CAPTURE | PREG_SPLIT_NO_EMPTY);

		$firstline = '';
		$i = 0;
		$nba = count($a); // 2x nb of lines in $a because $a contains also a line for each new line separator
		while (($i < $nba) && ($i < ($nboflines * 2)))
		{
			if ($i % 2 == 0) $firstline .= $a[$i];
			elseif (($i < (($nboflines * 2) - 1)) && ($i < ($nba - 1))) $firstline .= ($ishtml ? "<br>\n" : "\n");
			$i++;
		}
		unset($a);
		return $firstline.(($i < $nba) ? '...' : '');
	}
}


/**
 * Replace CRLF in string with a HTML BR tag
 *
 * @param	string	$stringtoencode		String to encode
 * @param	int     $nl2brmode			0=Adding br before \n, 1=Replacing \n by br
 * @param   bool	$forxml             false=Use <br>, true=Use <br />
 * @return	string						String encoded
 * @see dol_nboflines(), dolGetFirstLineOfText()
 */
function dol_nl2br($stringtoencode, $nl2brmode = 0, $forxml = false)
{
	if (!$nl2brmode) {
		return nl2br($stringtoencode, $forxml);
	} else {
		$ret = preg_replace('/(\r\n|\r|\n)/i', ($forxml ? '<br />' : '<br>'), $stringtoencode);
		return $ret;
	}
}


/**
 *	This function is called to encode a string into a HTML string but differs from htmlentities because
 * 	a detection is done before to see if text is already HTML or not. Also, all entities but &,<,>," are converted.
 *  This permits to encode special chars to entities with no double encoding for already encoded HTML strings.
 * 	This function also remove last EOL or BR if $removelasteolbr=1 (default).
 *  For PDF usage, you can show text by 2 ways:
 *              - writeHTMLCell -> param must be encoded into HTML.
 *              - MultiCell -> param must not be encoded into HTML.
 *              Because writeHTMLCell convert also \n into <br>, if function
 *              is used to build PDF, nl2brmode must be 1.
 *
 *	@param	string	$stringtoencode		String to encode
 *	@param	int		$nl2brmode			0=Adding br before \n, 1=Replacing \n by br (for use with FPDF writeHTMLCell function for example)
 *  @param  string	$pagecodefrom       Pagecode stringtoencode is encoded
 *  @param	int		$removelasteolbr	1=Remove last br or lasts \n (default), 0=Do nothing
 *  @return	string						String encoded
 */
function dol_htmlentitiesbr($stringtoencode, $nl2brmode = 0, $pagecodefrom = 'UTF-8', $removelasteolbr = 1)
{
	$newstring = $stringtoencode;
	if (dol_textishtml($stringtoencode))	// Check if text is already HTML or not
	{
		$newstring = preg_replace('/<br(\s[\sa-zA-Z_="]*)?\/?>/i', '<br>', $newstring); // Replace "<br type="_moz" />" by "<br>". It's same and avoid pb with FPDF.
		if ($removelasteolbr) $newstring = preg_replace('/<br>$/i', '', $newstring); // Remove last <br> (remove only last one)
		$newstring = strtr($newstring, array('&'=>'__and__', '<'=>'__lt__', '>'=>'__gt__', '"'=>'__dquot__'));
		$newstring = dol_htmlentities($newstring, ENT_COMPAT, $pagecodefrom); // Make entity encoding
		$newstring = strtr($newstring, array('__and__'=>'&', '__lt__'=>'<', '__gt__'=>'>', '__dquot__'=>'"'));
	}
	else
	{
		if ($removelasteolbr) $newstring = preg_replace('/(\r\n|\r|\n)$/i', '', $newstring); // Remove last \n (may remove several)
		$newstring = dol_nl2br(dol_htmlentities($newstring, ENT_COMPAT, $pagecodefrom), $nl2brmode);
	}
	// Other substitutions that htmlentities does not do
	//$newstring=str_replace(chr(128),'&euro;',$newstring);	// 128 = 0x80. Not in html entity table.     // Seems useles with TCPDF. Make bug with UTF8 languages
	return $newstring;
}

/**
 *	This function is called to decode a HTML string (it decodes entities and br tags)
 *
 *	@param	string	$stringtodecode		String to decode
 *	@param	string	$pagecodeto			Page code for result
 *	@return	string						String decoded
 */
function dol_htmlentitiesbr_decode($stringtodecode, $pagecodeto = 'UTF-8')
{
	$ret = dol_html_entity_decode($stringtodecode, ENT_COMPAT, $pagecodeto);
	$ret = preg_replace('/'."\r\n".'<br(\s[\sa-zA-Z_="]*)?\/?>/i', "<br>", $ret);
	$ret = preg_replace('/<br(\s[\sa-zA-Z_="]*)?\/?>'."\r\n".'/i', "\r\n", $ret);
	$ret = preg_replace('/<br(\s[\sa-zA-Z_="]*)?\/?>'."\n".'/i', "\n", $ret);
	$ret = preg_replace('/<br(\s[\sa-zA-Z_="]*)?\/?>/i', "\n", $ret);
	return $ret;
}

/**
 *	This function remove all ending \n and br at end
 *
 *	@param	string	$stringtodecode		String to decode
 *	@return	string						String decoded
 */
function dol_htmlcleanlastbr($stringtodecode)
{
	$ret = preg_replace('/(<br>|<br(\s[\sa-zA-Z_="]*)?\/?>|'."\n".'|'."\r".')+$/i', "", $stringtodecode);
	return $ret;
}

/**
 * Replace html_entity_decode functions to manage errors
 *
 * @param   string	$a					Operand a
 * @param   string	$b					Operand b (ENT_QUOTES=convert simple and double quotes)
 * @param   string	$c					Operand c
 * @param	string	$keepsomeentities	Entities but &amp;, <, >, " are not converted.
 * @return  string						String decoded
 */
function dol_html_entity_decode($a, $b, $c = 'UTF-8', $keepsomeentities = 0)
{
	$newstring = $a;
	if ($keepsomeentities) $newstring = strtr($newstring, array('&amp;'=>'__andamp__', '&lt;'=>'__andlt__', '&gt;'=>'__andgt__', '"'=>'__dquot__'));
	$newstring = html_entity_decode($newstring, $b, $c);
	if ($keepsomeentities) $newstring = strtr($newstring, array('__andamp__'=>'&amp;', '__andlt__'=>'&lt;', '__andgt__'=>'&gt;', '__dquot__'=>'"'));
	return $newstring;
}

/**
 * Replace htmlentities functions.
 * Goal of this function is to be sure to have default values of htmlentities that match what we need.
 *
 * @param   string  $string         The input string to encode
 * @param   int     $flags          Flags (see PHP doc above)
 * @param   string  $encoding       Encoding page code
 * @param   bool    $double_encode  When double_encode is turned off, PHP will not encode existing html entities
 * @return  string  $ret            Encoded string
 */
function dol_htmlentities($string, $flags = null, $encoding = 'UTF-8', $double_encode = false)
{
	return htmlentities($string, $flags, $encoding, $double_encode);
}

/**
 *	Check if a string is a correct iso string
 *	If not, it will we considered not HTML encoded even if it is by FPDF.
 *	Example, if string contains euro symbol that has ascii code 128
 *
 *	@param	string		$s      	String to check
 *  @param	string		$clean		Clean if it is not an ISO. Warning, if file is utf8, you will get a bad formated file.
 *	@return	int|string  	   		0 if bad iso, 1 if good iso, Or the clean string if $clean is 1
 */
function dol_string_is_good_iso($s, $clean = 0)
{
	$len = dol_strlen($s);
	$out = '';
	$ok = 1;
	for ($scursor = 0; $scursor < $len; $scursor++)
	{
		$ordchar = ord($s[$scursor]);
		//print $scursor.'-'.$ordchar.'<br>';
		if ($ordchar < 32 && $ordchar != 13 && $ordchar != 10) { $ok = 0; break; }
		elseif ($ordchar > 126 && $ordchar < 160) { $ok = 0; break; }
		elseif ($clean) {
			$out .= $s[$scursor];
		}
	}
	if ($clean) return $out;
	return $ok;
}

/**
 *	Return nb of lines of a clear text
 *
 *	@param	string	$s			String to check
 * 	@param	int     $maxchar	Not yet used
 *	@return	int					Number of lines
 *  @see	dol_nboflines_bis(), dolGetFirstLineOfText()
 */
function dol_nboflines($s, $maxchar = 0)
{
	if ($s == '') return 0;
	$arraystring = explode("\n", $s);
	$nb = count($arraystring);

	return $nb;
}


/**
 *	Return nb of lines of a formated text with \n and <br> (WARNING: string must not have mixed \n and br separators)
 *
 *	@param	string	$text      		Text
 *	@param	int		$maxlinesize  	Largeur de ligne en caracteres (ou 0 si pas de limite - defaut)
 * 	@param	string	$charset		Give the charset used to encode the $text variable in memory.
 *	@return int						Number of lines
 *	@see	dol_nboflines(), dolGetFirstLineOfText()
 */
function dol_nboflines_bis($text, $maxlinesize = 0, $charset = 'UTF-8')
{
	$repTable = array("\t" => " ", "\n" => "<br>", "\r" => " ", "\0" => " ", "\x0B" => " ");
	if (dol_textishtml($text)) $repTable = array("\t" => " ", "\n" => " ", "\r" => " ", "\0" => " ", "\x0B" => " ");

	$text = strtr($text, $repTable);
	if ($charset == 'UTF-8') { $pattern = '/(<br[^>]*>)/Uu'; }	// /U is to have UNGREEDY regex to limit to one html tag. /u is for UTF8 support
	else $pattern = '/(<br[^>]*>)/U'; // /U is to have UNGREEDY regex to limit to one html tag.
	$a = preg_split($pattern, $text, -1, PREG_SPLIT_DELIM_CAPTURE | PREG_SPLIT_NO_EMPTY);

	$nblines = (int) floor((count($a) + 1) / 2);
	// count possible auto line breaks
	if ($maxlinesize)
	{
		foreach ($a as $line)
		{
			if (dol_strlen($line) > $maxlinesize)
			{
				//$line_dec = html_entity_decode(strip_tags($line));
				$line_dec = html_entity_decode($line);
				if (dol_strlen($line_dec) > $maxlinesize)
				{
					$line_dec = wordwrap($line_dec, $maxlinesize, '\n', true);
					$nblines += substr_count($line_dec, '\n');
				}
			}
		}
	}

	unset($a);
	return $nblines;
}

/**
 *	Return if a text is a html content
 *
 *	@param	string	$msg		Content to check
 *	@param	int		$option		0=Full detection, 1=Fast check
 *	@return	boolean				true/false
 *	@see	dol_concatdesc()
 */
function dol_textishtml($msg, $option = 0)
{
	if ($option == 1)
	{
		if (preg_match('/<html/i', $msg))				return true;
		elseif (preg_match('/<body/i', $msg))			return true;
		elseif (preg_match('/<br/i', $msg))				return true;
		return false;
	}
	else
	{
		if (preg_match('/<html/i', $msg))				return true;
		elseif (preg_match('/<body/i', $msg))			return true;
		elseif (preg_match('/<(b|em|i|u)>/i', $msg))		return true;
		elseif (preg_match('/<br\/>/i', $msg))	  return true;
		elseif (preg_match('/<(br|div|font|li|p|span|strong|table)>/i', $msg)) 	  return true;
		elseif (preg_match('/<(br|div|font|li|p|span|strong|table)\s+[^<>\/]*>/i', $msg)) return true;
		elseif (preg_match('/<(br|div|font|li|p|span|strong|table)\s+[^<>\/]*\/>/i', $msg)) return true;
		elseif (preg_match('/<img\s+[^<>]*src[^<>]*>/i', $msg)) return true; // must accept <img src="http://example.com/aaa.png" />
		elseif (preg_match('/<a\s+[^<>]*href[^<>]*>/i', $msg)) return true; // must accept <a href="http://example.com/aaa.png" />
		elseif (preg_match('/<h[0-9]>/i', $msg))			return true;
		elseif (preg_match('/&[A-Z0-9]{1,6};/i', $msg))	return true; // Html entities names (http://www.w3schools.com/tags/ref_entities.asp)
		elseif (preg_match('/&#[0-9]{2,3};/i', $msg))	return true; // Html entities numbers (http://www.w3schools.com/tags/ref_entities.asp)

		return false;
	}
}

/**
 *  Concat 2 descriptions with a new line between them (second operand after first one with appropriate new line separator)
 *  text1 html + text2 html => text1 + '<br>' + text2
 *  text1 html + text2 txt  => text1 + '<br>' + dol_nl2br(text2)
 *  text1 txt  + text2 html => dol_nl2br(text1) + '<br>' + text2
 *  text1 txt  + text2 txt  => text1 + '\n' + text2
 *
 *  @param  string  $text1          Text 1
 *  @param  string  $text2          Text 2
 *  @param  bool    $forxml         false=Use <br>instead of \n if html content detected, true=Use <br /> instead of \n if html content detected
 *  @param  bool    $invert         invert order of description lines (we often use config MAIN_CHANGE_ORDER_CONCAT_DESCRIPTION in this parameter)
 *  @return string                  Text 1 + new line + Text2
 *  @see    dol_textishtml()
 */
function dol_concatdesc($text1, $text2, $forxml = false, $invert = false)
{
    if (!empty($invert))
    {
            $tmp = $text1;
            $text1 = $text2;
            $text2 = $tmp;
    }

    $ret = '';
    $ret .= (!dol_textishtml($text1) && dol_textishtml($text2)) ?dol_nl2br($text1, 0, $forxml) : $text1;
    $ret .= (!empty($text1) && !empty($text2)) ? ((dol_textishtml($text1) || dol_textishtml($text2)) ? ($forxml ? "<br \>\n" : "<br>\n") : "\n") : "";
    $ret .= (dol_textishtml($text1) && !dol_textishtml($text2)) ?dol_nl2br($text2, 0, $forxml) : $text2;
    return $ret;
}



/**
 * Return array of possible common substitutions. This includes several families like: 'system', 'mycompany', 'object', 'objectamount', 'date', 'user'
 *
 * @param	Translate	$outputlangs	Output language
 * @param   int         $onlykey        1=Do not calculate some heavy values of keys (performance enhancement when we need only the keys), 2=Values are trunc and html sanitized (to use for help tooltip)
 * @param   array       $exclude        Array of family keys we want to exclude. For example array('system', 'mycompany', 'object', 'objectamount', 'date', 'user', ...)
 * @param   Object      $object         Object for keys on object
 * @return	array						Array of substitutions
 * @see setSubstitFromObject()
 */
function getCommonSubstitutionArray($outputlangs, $onlykey = 0, $exclude = null, $object = null)
{
	global $db, $conf, $mysoc, $user, $extrafields;

	$substitutionarray = array();

	if (empty($exclude) || !in_array('user', $exclude))
	{
		// Add SIGNATURE into substitutionarray first, so, when we will make the substitution,
		// this will include signature content first and then replace var found into content of signature
		$signature = $user->signature;
        $substitutionarray = array_merge($substitutionarray, array(
		'__USER_SIGNATURE__' => (string) (($signature && empty($conf->global->MAIN_MAIL_DO_NOT_USE_SIGN)) ? ($onlykey == 2 ? dol_trunc(dol_string_nohtmltag($signature), 30) : $signature) : '')
		)
			);
		// For backward compatibility
		if ($onlykey != 2)
		{
			$substitutionarray['__SIGNATURE__'] = (string) (($signature && empty($conf->global->MAIN_MAIL_DO_NOT_USE_SIGN)) ? ($onlykey == 2 ? dol_trunc(dol_string_nohtmltag($signature), 30) : $signature) : '');
		}

        $substitutionarray = array_merge($substitutionarray, array(
		'__USER_ID__' => (string) $user->id,
		'__USER_LOGIN__' => (string) $user->login,
		'__USER_LASTNAME__' => (string) $user->lastname,
		'__USER_FIRSTNAME__' => (string) $user->firstname,
		'__USER_FULLNAME__' => (string) $user->getFullName($outputlangs),
		'__USER_SUPERVISOR_ID__' => (string) ($user->fk_user ? $user->fk_user : '0'),
		'__USER_REMOTE_IP__' => (string) getUserRemoteIP()
		)
			);
	}
	if ((empty($exclude) || !in_array('mycompany', $exclude)) && is_object($mysoc))
	{
        $substitutionarray = array_merge($substitutionarray, array(
			'__MYCOMPANY_NAME__'    => $mysoc->name,
			'__MYCOMPANY_EMAIL__'   => $mysoc->email,
			'__MYCOMPANY_PROFID1__' => $mysoc->idprof1,
			'__MYCOMPANY_PROFID2__' => $mysoc->idprof2,
			'__MYCOMPANY_PROFID3__' => $mysoc->idprof3,
			'__MYCOMPANY_PROFID4__' => $mysoc->idprof4,
			'__MYCOMPANY_PROFID5__' => $mysoc->idprof5,
			'__MYCOMPANY_PROFID6__' => $mysoc->idprof6,
			'__MYCOMPANY_CAPITAL__' => $mysoc->capital,
			'__MYCOMPANY_FULLADDRESS__' => $mysoc->getFullAddress(1, ', '),
			'__MYCOMPANY_ADDRESS__' => $mysoc->address,
			'__MYCOMPANY_ZIP__'     => $mysoc->zip,
			'__MYCOMPANY_TOWN__'    => $mysoc->town,
			'__MYCOMPANY_COUNTRY__'    => $mysoc->country,
			'__MYCOMPANY_COUNTRY_ID__' => $mysoc->country_id,
        	'__MYCOMPANY_COUNTRY_CODE__' => $mysoc->country_code,
        	'__MYCOMPANY_CURRENCY_CODE__' => $conf->currency
		));
	}

	if (($onlykey || is_object($object)) && (empty($exclude) || !in_array('object', $exclude)))
	{
		if ($onlykey)
		{
			$substitutionarray['__ID__'] = '__ID__';
			$substitutionarray['__REF__'] = '__REF__';
			$substitutionarray['__REF_CLIENT__'] = '__REF_CLIENT__';
			$substitutionarray['__REF_SUPPLIER__'] = '__REF_SUPPLIER__';
			$substitutionarray['__NOTE_PUBLIC__'] = '__NOTE_PUBLIC__';
			$substitutionarray['__NOTE_PRIVATE__'] = '__NOTE_PRIVATE__';
			$substitutionarray['__EXTRAFIELD_XXX__'] = '__EXTRAFIELD_XXX__';

			if (!empty($conf->societe->enabled))
			{
				$substitutionarray['__THIRDPARTY_ID__'] = '__THIRDPARTY_ID__';
				$substitutionarray['__THIRDPARTY_NAME__'] = '__THIRDPARTY_NAME__';
				$substitutionarray['__THIRDPARTY_NAME_ALIAS__'] = '__THIRDPARTY_NAME_ALIAS__';
				$substitutionarray['__THIRDPARTY_CODE_CLIENT__'] = '__THIRDPARTY_CODE_CLIENT__';
				$substitutionarray['__THIRDPARTY_CODE_FOURNISSEUR__'] = '__THIRDPARTY_CODE_FOURNISSEUR__';
				$substitutionarray['__THIRDPARTY_EMAIL__'] = '__THIRDPARTY_EMAIL__';
				$substitutionarray['__THIRDPARTY_PHONE__'] = '__THIRDPARTY_PHONE__';
				$substitutionarray['__THIRDPARTY_FAX__'] = '__THIRDPARTY_FAX__';
				$substitutionarray['__THIRDPARTY_ADDRESS__'] = '__THIRDPARTY_ADDRESS__';
				$substitutionarray['__THIRDPARTY_ZIP__'] = '__THIRDPARTY_ZIP__';
				$substitutionarray['__THIRDPARTY_TOWN__'] = '__THIRDPARTY_TOWN__';
				$substitutionarray['__THIRDPARTY_IDPROF1__'] = '__THIRDPARTY_IDPROF1__';
				$substitutionarray['__THIRDPARTY_IDPROF2__'] = '__THIRDPARTY_IDPROF2__';
				$substitutionarray['__THIRDPARTY_IDPROF3__'] = '__THIRDPARTY_IDPROF3__';
				$substitutionarray['__THIRDPARTY_IDPROF4__'] = '__THIRDPARTY_IDPROF4__';
				$substitutionarray['__THIRDPARTY_IDPROF5__'] = '__THIRDPARTY_IDPROF5__';
				$substitutionarray['__THIRDPARTY_IDPROF6__'] = '__THIRDPARTY_IDPROF6__';
				$substitutionarray['__THIRDPARTY_TVAINTRA__'] = '__THIRDPARTY_TVAINTRA__';
				$substitutionarray['__THIRDPARTY_NOTE_PUBLIC__'] = '__THIRDPARTY_NOTE_PUBLIC__';
				$substitutionarray['__THIRDPARTY_NOTE_PRIVATE__'] = '__THIRDPARTY_NOTE_PRIVATE__';
			}
			if (!empty($conf->adherent->enabled))
			{
				$substitutionarray['__MEMBER_ID__'] = '__MEMBER_ID__';
				$substitutionarray['__MEMBER_CIVILITY__'] = '__MEMBER_CIVILITY__';
				$substitutionarray['__MEMBER_FIRSTNAME__'] = '__MEMBER_FIRSTNAME__';
				$substitutionarray['__MEMBER_LASTNAME__'] = '__MEMBER_LASTNAME__';
				/*$substitutionarray['__MEMBER_NOTE_PUBLIC__'] = '__MEMBER_NOTE_PUBLIC__';
				$substitutionarray['__MEMBER_NOTE_PRIVATE__'] = '__MEMBER_NOTE_PRIVATE__';*/
			}
			if (!empty($conf->projet->enabled))
			{
				$substitutionarray['__PROJECT_ID__'] = '__PROJECT_ID__';
				$substitutionarray['__PROJECT_REF__'] = '__PROJECT_REF__';
				$substitutionarray['__PROJECT_NAME__'] = '__PROJECT_NAME__';
				/*$substitutionarray['__PROJECT_NOTE_PUBLIC__'] = '__PROJECT_NOTE_PUBLIC__';
				$substitutionarray['__PROJECT_NOTE_PRIVATE__'] = '__PROJECT_NOTE_PRIVATE__';*/
			}
			if (!empty($conf->contrat->enabled))
			{
				$substitutionarray['__CONTRACT_HIGHEST_PLANNED_START_DATE__'] = 'Highest date planned for a service start';
				$substitutionarray['__CONTRACT_HIGHEST_PLANNED_START_DATETIME__'] = 'Highest date and hour planned for service start';
				$substitutionarray['__CONTRACT_LOWEST_EXPIRATION_DATE__'] = 'Lowest data for planned expiration of service';
				$substitutionarray['__CONTRACT_LOWEST_EXPIRATION_DATETIME__'] = 'Lowest date and hour for planned expiration of service';
			}
			$substitutionarray['__ONLINE_PAYMENT_URL__'] = 'UrlToPayOnlineIfApplicable';
			$substitutionarray['__ONLINE_PAYMENT_TEXT_AND_URL__'] = 'TextAndUrlToPayOnlineIfApplicable';
			$substitutionarray['__SECUREKEYPAYMENT__'] = 'Security key (if key is not unique per record)';
			$substitutionarray['__SECUREKEYPAYMENT_MEMBER__'] = 'Security key for payment on a member subscription (one key per member)';
			$substitutionarray['__SECUREKEYPAYMENT_ORDER__'] = 'Security key for payment on an order';
			$substitutionarray['__SECUREKEYPAYMENT_INVOICE__'] = 'Security key for payment on an invoice';
			$substitutionarray['__SECUREKEYPAYMENT_CONTRACTLINE__'] = 'Security key for payment on a a service';

			$substitutionarray['__DIRECTDOWNLOAD_URL_PROPOSAL__'] = 'Direct download url of a proposal';
			$substitutionarray['__DIRECTDOWNLOAD_URL_ORDER__'] = 'Direct download url of an order';
			$substitutionarray['__DIRECTDOWNLOAD_URL_INVOICE__'] = 'Direct download url of an invoice';

			if (!empty($conf->expedition->enabled))
			{
			    $substitutionarray['__SHIPPINGTRACKNUM__'] = 'Shipping tacking number';
				$substitutionarray['__SHIPPINGTRACKNUMURL__'] = 'Shipping tracking url';
			}
		}
		else
		{
			$substitutionarray['__ID__'] = $object->id;
			$substitutionarray['__REF__'] = $object->ref;
			$substitutionarray['__REF_CLIENT__'] = (isset($object->ref_client) ? $object->ref_client : (isset($object->ref_customer) ? $object->ref_customer : null));
			$substitutionarray['__REF_SUPPLIER__'] = (isset($object->ref_supplier) ? $object->ref_supplier : null);
			$substitutionarray['__NOTE_PUBLIC__'] = (isset($object->note_public) ? $object->note_public : null);
			$substitutionarray['__NOTE_PRIVATE__'] = (isset($object->note_private) ? $object->note_private : null);

			$substitutionarray['__DATE_DELIVERY__'] = (isset($object->date_livraison) ? dol_print_date($object->date_livraison, 'day', 0, $outputlangs) : '');

			// For backward compatibility
			$substitutionarray['__REFCLIENT__'] = (isset($object->ref_client) ? $object->ref_client : (isset($object->ref_customer) ? $object->ref_customer : null));
			$substitutionarray['__REFSUPPLIER__'] = (isset($object->ref_supplier) ? $object->ref_supplier : null);
			$substitutionarray['__REFCLIENT__'] = (isset($object->ref_client) ? $object->ref_client : (isset($object->ref_customer) ? $object->ref_customer : null));
			$substitutionarray['__REFSUPPLIER__'] = (isset($object->ref_supplier) ? $object->ref_supplier : null);
			$substitutionarray['__SUPPLIER_ORDER_DATE_DELIVERY__'] = (isset($object->date_livraison) ? dol_print_date($object->date_livraison, 'day', 0, $outputlangs) : '');
			$substitutionarray['__SUPPLIER_ORDER_DELAY_DELIVERY__'] = $outputlangs->transnoentities("AvailabilityType".$object->availability_code)!=('AvailabilityType'.$object->availability_code)?$outputlangs->transnoentities("AvailabilityType".$object->availability_code):$outputlangs->convToOutputCharset(isset($object->availability)?$object->availability:'');

			$birthday = dol_print_date($object->birth, 'day');

			if ($object->id > 0)
			{
				$substitutionarray['__MEMBER_ID__'] = $object->id;
				if (method_exists($object, 'getCivilityLabel')) $substitutionarray['__MEMBER_CIVILITY__'] = $object->getCivilityLabel();
				$substitutionarray['__MEMBER_FIRSTNAME__'] = $object->firstname;
				$substitutionarray['__MEMBER_LASTNAME__'] = $object->lastname;
				if (method_exists($object, 'getFullName')) $substitutionarray['__MEMBER_FULLNAME__'] = $object->getFullName($outputlangs);
				$substitutionarray['__MEMBER_COMPANY__'] = $object->societe;
				$substitutionarray['__MEMBER_ADDRESS__'] = $object->address;
				$substitutionarray['__MEMBER_ZIP__'] = $object->zip;
				$substitutionarray['__MEMBER_TOWN__'] = $object->town;
				$substitutionarray['__MEMBER_COUNTRY__'] = $object->country;
				$substitutionarray['__MEMBER_EMAIL__'] = $object->email;
				$substitutionarray['__MEMBER_BIRTH__'] = $birthday;
				$substitutionarray['__MEMBER_PHOTO__'] = $object->photo;
				$substitutionarray['__MEMBER_LOGIN__'] = $object->login;
				$substitutionarray['__MEMBER_PASSWORD__'] = $object->pass;
				$substitutionarray['__MEMBER_PHONE__'] = $object->phone;
				$substitutionarray['__MEMBER_PHONEPRO__'] = $object->phone_perso;
				$substitutionarray['__MEMBER_PHONEMOBILE__'] = $object->phone_mobile;
				$substitutionarray['__MEMBER_FIRST_SUBSCRIPTION_DATE__']       = dol_print_date($object->first_subscription_date, 'dayrfc');
				$substitutionarray['__MEMBER_FIRST_SUBSCRIPTION_DATE_START__'] = dol_print_date($object->first_subscription_date_start, 'dayrfc');
				$substitutionarray['__MEMBER_FIRST_SUBSCRIPTION_DATE_END__']   = dol_print_date($object->first_subscription_date_end, 'dayrfc');
				$substitutionarray['__MEMBER_LAST_SUBSCRIPTION_DATE__']        = dol_print_date($object->last_subscription_date, 'dayrfc');
				$substitutionarray['__MEMBER_LAST_SUBSCRIPTION_DATE_START__']  = dol_print_date($object->last_subscription_date_start, 'dayrfc');
				$substitutionarray['__MEMBER_LAST_SUBSCRIPTION_DATE_END__']    = dol_print_date($object->last_subscription_date_end, 'dayrfc');
			}

			if (is_object($object) && $object->element == 'societe')
			{
				$substitutionarray['__THIRDPARTY_ID__'] = (is_object($object) ? $object->id : '');
				$substitutionarray['__THIRDPARTY_NAME__'] = (is_object($object) ? $object->name : '');
				$substitutionarray['__THIRDPARTY_NAME_ALIAS__'] = (is_object($object) ? $object->name_alias : '');
				$substitutionarray['__THIRDPARTY_CODE_CLIENT__'] = (is_object($object) ? $object->code_client : '');
				$substitutionarray['__THIRDPARTY_CODE_FOURNISSEUR__'] = (is_object($object) ? $object->code_fournisseur : '');
				$substitutionarray['__THIRDPARTY_EMAIL__'] = (is_object($object) ? $object->email : '');
				$substitutionarray['__THIRDPARTY_PHONE__'] = (is_object($object) ? $object->phone : '');
				$substitutionarray['__THIRDPARTY_FAX__'] = (is_object($object) ? $object->fax : '');
				$substitutionarray['__THIRDPARTY_ADDRESS__'] = (is_object($object) ? $object->address : '');
				$substitutionarray['__THIRDPARTY_ZIP__'] = (is_object($object) ? $object->zip : '');
				$substitutionarray['__THIRDPARTY_TOWN__'] = (is_object($object) ? $object->town : '');
				$substitutionarray['__THIRDPARTY_IDPROF1__'] = (is_object($object) ? $object->idprof1 : '');
				$substitutionarray['__THIRDPARTY_IDPROF2__'] = (is_object($object) ? $object->idprof2 : '');
				$substitutionarray['__THIRDPARTY_IDPROF3__'] = (is_object($object) ? $object->idprof3 : '');
				$substitutionarray['__THIRDPARTY_IDPROF4__'] = (is_object($object) ? $object->idprof4 : '');
				$substitutionarray['__THIRDPARTY_IDPROF5__'] = (is_object($object) ? $object->idprof5 : '');
				$substitutionarray['__THIRDPARTY_IDPROF6__'] = (is_object($object) ? $object->idprof6 : '');
				$substitutionarray['__THIRDPARTY_TVAINTRA__'] = (is_object($object) ? $object->tva_intra : '');
				$substitutionarray['__THIRDPARTY_NOTE_PUBLIC__'] = (is_object($object) ?dol_htmlentitiesbr($object->note_public) : '');
				$substitutionarray['__THIRDPARTY_NOTE_PRIVATE__'] = (is_object($object) ?dol_htmlentitiesbr($object->note_private) : '');
			}
			elseif (is_object($object->thirdparty) && $object->thirdparty->id > 0)
			{
				$substitutionarray['__THIRDPARTY_ID__'] = (is_object($object->thirdparty) ? $object->thirdparty->id : '');
				$substitutionarray['__THIRDPARTY_NAME__'] = (is_object($object->thirdparty) ? $object->thirdparty->name : '');
				$substitutionarray['__THIRDPARTY_NAME_ALIAS__'] = (is_object($object->thirdparty) ? $object->thirdparty->name_alias : '');
				$substitutionarray['__THIRDPARTY_CODE_CLIENT__'] = (is_object($object->thirdparty) ? $object->thirdparty->code_client : '');
				$substitutionarray['__THIRDPARTY_CODE_FOURNISSEUR__'] = (is_object($object->thirdparty) ? $object->thirdparty->code_fournisseur : '');
				$substitutionarray['__THIRDPARTY_EMAIL__'] = (is_object($object->thirdparty) ? $object->thirdparty->email : '');
				$substitutionarray['__THIRDPARTY_PHONE__'] = (is_object($object->thirdparty) ? $object->thirdparty->phone : '');
				$substitutionarray['__THIRDPARTY_FAX__'] = (is_object($object->thirdparty) ? $object->thirdparty->fax : '');
				$substitutionarray['__THIRDPARTY_ADDRESS__'] = (is_object($object->thirdparty) ? $object->thirdparty->address : '');
				$substitutionarray['__THIRDPARTY_ZIP__'] = (is_object($object->thirdparty) ? $object->thirdparty->zip : '');
				$substitutionarray['__THIRDPARTY_TOWN__'] = (is_object($object->thirdparty) ? $object->thirdparty->town : '');
				$substitutionarray['__THIRDPARTY_IDPROF1__'] = (is_object($object->thirdparty) ? $object->thirdparty->idprof1 : '');
				$substitutionarray['__THIRDPARTY_IDPROF2__'] = (is_object($object->thirdparty) ? $object->thirdparty->idprof2 : '');
				$substitutionarray['__THIRDPARTY_IDPROF3__'] = (is_object($object->thirdparty) ? $object->thirdparty->idprof3 : '');
				$substitutionarray['__THIRDPARTY_IDPROF4__'] = (is_object($object->thirdparty) ? $object->thirdparty->idprof4 : '');
				$substitutionarray['__THIRDPARTY_IDPROF5__'] = (is_object($object->thirdparty) ? $object->thirdparty->idprof5 : '');
				$substitutionarray['__THIRDPARTY_IDPROF6__'] = (is_object($object->thirdparty) ? $object->thirdparty->idprof6 : '');
				$substitutionarray['__THIRDPARTY_TVAINTRA__'] = (is_object($object->thirdparty) ? $object->thirdparty->tva_intra : '');
				$substitutionarray['__THIRDPARTY_NOTE_PUBLIC__'] = (is_object($object->thirdparty) ?dol_htmlentitiesbr($object->thirdparty->note_public) : '');
				$substitutionarray['__THIRDPARTY_NOTE_PRIVATE__'] = (is_object($object->thirdparty) ?dol_htmlentitiesbr($object->thirdparty->note_private) : '');
			}

			if (is_object($object->project) && $object->project->id > 0)
			{
				$substitutionarray['__PROJECT_ID__'] = (is_object($object->project) ? $object->project->id : '');
				$substitutionarray['__PROJECT_REF__'] = (is_object($object->project) ? $object->project->ref : '');
				$substitutionarray['__PROJECT_NAME__'] = (is_object($object->project) ? $object->project->title : '');
			}
			if (is_object($object->projet) && $object->projet->id > 0)	// Deprecated, for backward compatibility
			{
				$substitutionarray['__PROJECT_ID__'] = (is_object($object->projet) ? $object->projet->id : '');
				$substitutionarray['__PROJECT_REF__'] = (is_object($object->projet) ? $object->projet->ref : '');
				$substitutionarray['__PROJECT_NAME__'] = (is_object($object->projet) ? $object->projet->title : '');
			}

			if (is_object($object) && $object->element == 'shipping')
			{
				$substitutionarray['__SHIPPINGTRACKNUM__'] = $object->tracking_number;
				$substitutionarray['__SHIPPINGTRACKNUMURL__'] = $object->tracking_url;
			}

			if (is_object($object) && $object->element == 'contrat' && is_array($object->lines))
			{
				if ($object->id > 0)
				{
					$dateplannedstart = '';
					$datenextexpiration = '';
					foreach ($object->lines as $line)
					{
						if ($line->date_ouverture_prevue > $dateplannedstart) $dateplannedstart = $line->date_ouverture_prevue;
						if ($line->statut == 4 && $line->date_fin_prevue && (!$datenextexpiration || $line->date_fin_prevue < $datenextexpiration)) $datenextexpiration = $line->date_fin_prevue;
					}
					$substitutionarray['__CONTRACT_HIGHEST_PLANNED_START_DATE__'] = dol_print_date($dateplannedstart, 'dayrfc');
					$substitutionarray['__CONTRACT_HIGHEST_PLANNED_START_DATETIME__'] = dol_print_date($dateplannedstart, 'standard');
					$substitutionarray['__CONTRACT_LOWEST_EXPIRATION_DATE__'] = dol_print_date($datenextexpiration, 'dayrfc');
					$substitutionarray['__CONTRACT_LOWEST_EXPIRATION_DATETIME__'] = dol_print_date($datenextexpiration, 'standard');
				}
			}

			// Create dynamic tags for __EXTRAFIELD_FIELD__
			if ($object->table_element && $object->id > 0)
			{
				if (!is_object($extrafields)) $extrafields = new ExtraFields($db);
				$extrafields->fetch_name_optionals_label($object->table_element, true);

				if ($object->fetch_optionals() > 0)
				{
					if (is_array($extrafields->attributes[$object->table_element]['label']) && count($extrafields->attributes[$object->table_element]['label']) > 0)
					{
						foreach ($extrafields->attributes[$object->table_element]['label'] as $key => $label) {
							$substitutionarray['__EXTRAFIELD_'.strtoupper($key).'__'] = $object->array_options['options_'.$key];
						}
					}
				}
			}

			// Complete substitution array with the url to make online payment
			$paymenturl = '';
			if (empty($substitutionarray['__REF__']))
			{
				$paymenturl = '';
			}
			else
			{
				// Set the online payment url link into __ONLINE_PAYMENT_URL__ key
				require_once DOL_DOCUMENT_ROOT.'/core/lib/payments.lib.php';
				$outputlangs->loadLangs(array('paypal', 'other'));
				$typeforonlinepayment = 'free';
				if (is_object($object) && $object->element == 'commande') $typeforonlinepayment = 'order';
				if (is_object($object) && $object->element == 'facture')  $typeforonlinepayment = 'invoice';
				if (is_object($object) && $object->element == 'member')   $typeforonlinepayment = 'member';
				$url = getOnlinePaymentUrl(0, $typeforonlinepayment, $substitutionarray['__REF__']);
				$paymenturl = $url;
			}

			if ($object->id > 0)
			{
				$substitutionarray['__ONLINE_PAYMENT_TEXT_AND_URL__'] = ($paymenturl ?str_replace('\n', "\n", $outputlangs->trans("PredefinedMailContentLink", $paymenturl)) : '');
				$substitutionarray['__ONLINE_PAYMENT_URL__'] = $paymenturl;

				if (!empty($conf->global->PROPOSAL_ALLOW_EXTERNAL_DOWNLOAD) && is_object($object) && $object->element == 'propal')
				{
					$substitutionarray['__DIRECTDOWNLOAD_URL_PROPOSAL__'] = $object->getLastMainDocLink($object->element);
				}
				else $substitutionarray['__DIRECTDOWNLOAD_URL_PROPOSAL__'] = '';
				if (!empty($conf->global->ORDER_ALLOW_EXTERNAL_DOWNLOAD) && is_object($object) && $object->element == 'commande')
				{
					$substitutionarray['__DIRECTDOWNLOAD_URL_ORDER__'] = $object->getLastMainDocLink($object->element);
				}
				else $substitutionarray['__DIRECTDOWNLOAD_URL_ORDER__'] = '';
				if (!empty($conf->global->INVOICE_ALLOW_EXTERNAL_DOWNLOAD) && is_object($object) && $object->element == 'facture')
				{
					$substitutionarray['__DIRECTDOWNLOAD_URL_INVOICE__'] = $object->getLastMainDocLink($object->element);
				}
				else $substitutionarray['__DIRECTDOWNLOAD_URL_INVOICE__'] = '';
			}
		}
	}
	if (empty($exclude) || !in_array('objectamount', $exclude))
	{
		$substitutionarray['__DATE_YMD__']        = is_object($object) ? (isset($object->date) ? dol_print_date($object->date, 'day', 0, $outputlangs) : null) : '';
		$substitutionarray['__DATE_DUE_YMD__']    = is_object($object) ? (isset($object->date_lim_reglement) ? dol_print_date($object->date_lim_reglement, 'day', 0, $outputlangs) : null) : '';

		$substitutionarray['__AMOUNT__']          = is_object($object) ? $object->total_ttc : '';
		$substitutionarray['__AMOUNT_EXCL_TAX__'] = is_object($object) ? $object->total_ht : '';
		$substitutionarray['__AMOUNT_VAT__']      = is_object($object) ? ($object->total_vat ? $object->total_vat : $object->total_tva) : '';
		if ($onlykey != 2 || $mysoc->useLocalTax(1)) $substitutionarray['__AMOUNT_TAX2__']     = is_object($object) ? $object->total_localtax1 : '';
		if ($onlykey != 2 || $mysoc->useLocalTax(2)) $substitutionarray['__AMOUNT_TAX3__']     = is_object($object) ? $object->total_localtax2 : '';

		$substitutionarray['__AMOUNT_FORMATED__']          = is_object($object) ? ($object->total_ttc ? price($object->total_ttc, 0, $outputlangs, 0, 0, -1, $conf->currency) : null) : '';
		$substitutionarray['__AMOUNT_EXCL_TAX_FORMATED__'] = is_object($object) ? ($object->total_ht ? price($object->total_ht, 0, $outputlangs, 0, 0, -1, $conf->currency) : null) : '';
		$substitutionarray['__AMOUNT_VAT_FORMATED__']      = is_object($object) ? ($object->total_vat ? price($object->total_vat, 0, $outputlangs, 0, 0, -1, $conf->currency) : ($object->total_tva ? price($object->total_tva, 0, $outputlangs, 0, 0, -1, $conf->currency) : null)) : '';
		if ($onlykey != 2 || $mysoc->useLocalTax(1)) $substitutionarray['__AMOUNT_TAX2_FORMATED__']     = is_object($object) ? ($object->total_localtax1 ? price($object->total_localtax1, 0, $outputlangs, 0, 0, -1, $conf->currency) : null) : '';
		if ($onlykey != 2 || $mysoc->useLocalTax(2)) $substitutionarray['__AMOUNT_TAX3_FORMATED__']     = is_object($object) ? ($object->total_localtax2 ? price($object->total_localtax2, 0, $outputlangs, 0, 0, -1, $conf->currency) : null) : '';

		// TODO Add keys for foreign multicurrency

		// For backward compatibility
		if ($onlykey != 2)
		{
			$substitutionarray['__TOTAL_TTC__']    = is_object($object) ? $object->total_ttc : '';
			$substitutionarray['__TOTAL_HT__']     = is_object($object) ? $object->total_ht : '';
			$substitutionarray['__TOTAL_VAT__']    = is_object($object) ? ($object->total_vat ? $object->total_vat : $object->total_tva) : '';
		}
	}

	//var_dump($substitutionarray['__AMOUNT_FORMATED__']);
	if (empty($exclude) || !in_array('date', $exclude))
	{
		include_once DOL_DOCUMENT_ROOT.'/core/lib/date.lib.php';

		$tmp = dol_getdate(dol_now(), true);
		$tmp2 = dol_get_prev_day($tmp['mday'], $tmp['mon'], $tmp['year']);
		$tmp3 = dol_get_prev_month($tmp['mon'], $tmp['year']);
		$tmp4 = dol_get_next_day($tmp['mday'], $tmp['mon'], $tmp['year']);
		$tmp5 = dol_get_next_month($tmp['mon'], $tmp['year']);

        $substitutionarray = array_merge($substitutionarray, array(
			'__DAY__' => (string) $tmp['mday'],
			'__DAY_TEXT__' => $outputlangs->trans('Day'.$tmp['wday']), // Monday
			'__DAY_TEXT_SHORT__' => $outputlangs->trans($tmp['weekday'].'Min'), // Mon
			'__DAY_TEXT_MIN__' => $outputlangs->trans('Short'.$tmp['weekday']), // M
			'__MONTH__' => (string) $tmp['mon'],
			'__MONTH_TEXT__' => $outputlangs->trans('Month'.sprintf("%02d", $tmp['mon'])),
			'__MONTH_TEXT_SHORT__' => $outputlangs->trans('MonthShort'.sprintf("%02d", $tmp['mon'])),
			'__MONTH_TEXT_MIN__' => $outputlangs->trans('MonthVeryShort'.sprintf("%02d", $tmp['mon'])),
			'__YEAR__' => (string) $tmp['year'],
			'__PREVIOUS_DAY__' => (string) $tmp2['day'],
			'__PREVIOUS_MONTH__' => (string) $tmp3['month'],
			'__PREVIOUS_YEAR__' => (string) ($tmp['year'] - 1),
			'__NEXT_DAY__' => (string) $tmp4['day'],
			'__NEXT_MONTH__' => (string) $tmp5['month'],
			'__NEXT_YEAR__' => (string) ($tmp['year'] + 1),
		));
	}

	if (!empty($conf->multicompany->enabled))
	{
		$substitutionarray = array_merge($substitutionarray, array('__ENTITY_ID__' => $conf->entity));
	}
	if (empty($exclude) || !in_array('system', $exclude))
	{
		$substitutionarray['__DOL_MAIN_URL_ROOT__'] = DOL_MAIN_URL_ROOT;
		$substitutionarray['__(AnyTranslationKey)__'] = $outputlangs->trans('TranslationOfKey');
		$substitutionarray['__(AnyTranslationKey|langfile)__'] = $outputlangs->trans('TranslationOfKey').' (load also language file before)';
		$substitutionarray['__[AnyConstantKey]__'] = $outputlangs->trans('ValueOfConstantKey');
	}

	return $substitutionarray;
}

/**
 *  Make substitution into a text string, replacing keys with vals from $substitutionarray (oldval=>newval),
 *  and texts like __(TranslationKey|langfile)__ and __[ConstantKey]__ are also replaced.
 *  Example of usage:
 *  $substitutionarray = getCommonSubstitutionArray($langs, 0, null, $thirdparty);
 *  complete_substitutions_array($substitutionarray, $langs, $thirdparty);
 *  $mesg = make_substitutions($mesg, $substitutionarray, $langs);
 *
 *  @param	string		$text	      			Source string in which we must do substitution
 *  @param  array		$substitutionarray		Array with key->val to substitute. Example: array('__MYKEY__' => 'MyVal', ...)
 *  @param	Translate	$outputlangs			Output language
 * 	@return string  		    				Output string after substitutions
 *  @see	complete_substitutions_array(), getCommonSubstitutionArray()
 */
function make_substitutions($text, $substitutionarray, $outputlangs = null)
{
	global $conf, $langs;

	if (!is_array($substitutionarray)) return 'ErrorBadParameterSubstitutionArrayWhenCalling_make_substitutions';

	if (empty($outputlangs)) $outputlangs = $langs;

	// Make substitution for language keys: __(AnyTranslationKey)__ or __(AnyTranslationKey|langfile)__
	if (is_object($outputlangs))
	{
		while (preg_match('/__\(([^\)]+)\)__/', $text, $reg))
		{
			$msgishtml = 0;
			if (dol_textishtml($text, 1)) $msgishtml = 1;

			// If key is __(TranslationKey|langfile)__, then force load of langfile.lang
			$tmp = explode('|', $reg[1]);
			if (!empty($tmp[1])) $outputlangs->load($tmp[1]);

			$text = preg_replace('/__\('.preg_quote($reg[1], '/').'\)__/', $msgishtml ?dol_htmlentitiesbr($outputlangs->transnoentitiesnoconv($reg[1])) : $outputlangs->transnoentitiesnoconv($reg[1]), $text);
		}
	}

	// Make substitution for constant keys.
	// Must be after the substitution of translation, so if the text of translation contains a string __[xxx]__, it is also converted.
	while (preg_match('/__\[([^\]]+)\]__/', $text, $reg))
	{
		$msgishtml = 0;
		if (dol_textishtml($text, 1)) $msgishtml = 1;

		$keyfound = $reg[1];
		if (preg_match('/(_pass|password|secret|_key|key$)/i', $keyfound)) $newval = '*****forbidden*****';
		else $newval = empty($conf->global->$keyfound) ? '' : $conf->global->$keyfound;
		$text = preg_replace('/__\['.preg_quote($keyfound, '/').'\]__/', $msgishtml ?dol_htmlentitiesbr($newval) : $newval, $text);
	}

	// Make substitition for array $substitutionarray
	foreach ($substitutionarray as $key => $value)
	{
		if (!isset($value)) continue; // If value is null, it same than not having substitution key at all into array, we do not replace.

		if ($key == '__SIGNATURE__' && (!empty($conf->global->MAIN_MAIL_DO_NOT_USE_SIGN))) $value = ''; // Protection
		if ($key == '__USER_SIGNATURE__' && (!empty($conf->global->MAIN_MAIL_DO_NOT_USE_SIGN))) $value = ''; // Protection

		$text = str_replace("$key", "$value", $text); // We must keep the " to work when value is 123.5 for example
	}

	return $text;
}

/**
 *  Complete the $substitutionarray with more entries coming from external module that had set the "substitutions=1" into module_part array.
 *  In this case, method completesubstitutionarray provided by module is called.
 *
 *  @param  array		$substitutionarray		Array substitution old value => new value value
 *  @param  Translate	$outputlangs            Output language
 *  @param  Object		$object                 Source object
 *  @param  mixed		$parameters       		Add more parameters (useful to pass product lines)
 *  @param  string      $callfunc               What is the name of the custom function that will be called? (default: completesubstitutionarray)
 *  @return	void
 *  @see 	make_substitutions()
 */
function complete_substitutions_array(&$substitutionarray, $outputlangs, $object = null, $parameters = null, $callfunc = "completesubstitutionarray")
{
	global $conf, $user;

	require_once DOL_DOCUMENT_ROOT.'/core/lib/files.lib.php';

	// Add a substitution key for each extrafields, using key __EXTRA_XXX__
	// TODO Remove this. Already available into the getCommonSubstitutionArray used to build the substitution array.
	/*if (is_object($object) && is_array($object->array_options))
	{
		foreach($object->array_options as $key => $val)
		{
			$keyshort=preg_replace('/^(options|extra)_/','',$key);
			$substitutionarray['__EXTRAFIELD_'.$keyshort.'__']=$val;
			// For backward compatibiliy
			$substitutionarray['%EXTRA_'.$keyshort.'%']=$val;
		}
	}*/

	// Check if there is external substitution to do, requested by plugins
	$dirsubstitutions = array_merge(array(), (array) $conf->modules_parts['substitutions']);

	foreach ($dirsubstitutions as $reldir)
	{
		$dir = dol_buildpath($reldir, 0);

		// Check if directory exists
		if (!dol_is_dir($dir)) continue;

		$substitfiles = dol_dir_list($dir, 'files', 0, 'functions_');
		foreach ($substitfiles as $substitfile)
		{
			if (preg_match('/functions_(.*)\.lib\.php/i', $substitfile['name'], $reg))
			{
				$module = $reg[1];

				dol_syslog("Library ".$substitfile['name']." found into ".$dir);
				// Include the user's functions file
				require_once $dir.$substitfile['name'];
				// Call the user's function, and only if it is defined
				$function_name = $module."_".$callfunc;
				if (function_exists($function_name)) $function_name($substitutionarray, $outputlangs, $object, $parameters);
			}
		}
	}
}

/**
 *    Format output for start and end date
 *
 *    @param	int	$date_start    Start date
 *    @param    int	$date_end      End date
 *    @param    string		$format        Output format
 *    @param	Translate	$outputlangs   Output language
 *    @return	void
 */
function print_date_range($date_start, $date_end, $format = '', $outputlangs = '')
{
	print get_date_range($date_start, $date_end, $format, $outputlangs);
}

/**
 *    Format output for start and end date
 *
 *    @param	int			$date_start    		Start date
 *    @param    int			$date_end      		End date
 *    @param    string		$format        		Output format
 *    @param	Translate	$outputlangs   		Output language
 *    @param	integer		$withparenthesis	1=Add parenthesis, 0=non parenthesis
 *    @return	string							String
 */
function get_date_range($date_start, $date_end, $format = '', $outputlangs = '', $withparenthesis = 1)
{
	global $langs;

	$out = '';

	if (!is_object($outputlangs)) $outputlangs = $langs;

	if ($date_start && $date_end)
	{
		$out .= ($withparenthesis ? ' (' : '').$outputlangs->transnoentitiesnoconv('DateFromTo', dol_print_date($date_start, $format, false, $outputlangs), dol_print_date($date_end, $format, false, $outputlangs)).($withparenthesis ? ')' : '');
	}
	if ($date_start && !$date_end)
	{
		$out .= ($withparenthesis ? ' (' : '').$outputlangs->transnoentitiesnoconv('DateFrom', dol_print_date($date_start, $format, false, $outputlangs)).($withparenthesis ? ')' : '');
	}
	if (!$date_start && $date_end)
	{
		$out .= ($withparenthesis ? ' (' : '').$outputlangs->transnoentitiesnoconv('DateUntil', dol_print_date($date_end, $format, false, $outputlangs)).($withparenthesis ? ')' : '');
	}

	return $out;
}

/**
 * Return firstname and lastname in correct order
 *
 * @param	string	$firstname		Firstname
 * @param	string	$lastname		Lastname
 * @param	int		$nameorder		-1=Auto, 0=Lastname+Firstname, 1=Firstname+Lastname, 2=Firstname, 3=Firstname if defined else lastname
 * @return	string					Firstname + lastname or Lastname + firstname
 */
function dolGetFirstLastname($firstname, $lastname, $nameorder = -1)
{
	global $conf;

	$ret = '';
	// If order not defined, we use the setup
	if ($nameorder < 0) $nameorder = (empty($conf->global->MAIN_FIRSTNAME_NAME_POSITION) ? 1 : 0);
	if ($nameorder && $nameorder != 2 && $nameorder != 3)
	{
		$ret .= $firstname;
		if ($firstname && $lastname) $ret .= ' ';
		$ret .= $lastname;
	}
	elseif ($nameorder == 2 || $nameorder == 3)
	{
	    $ret .= $firstname;
	    if (empty($ret) && $nameorder == 3)
	    {
	    	$ret .= $lastname;
	    }
	}
	else
	{
		$ret .= $lastname;
		if ($firstname && $lastname) $ret .= ' ';
		$ret .= $firstname;
	}
	return $ret;
}


/**
 *	Set event message in dol_events session object. Will be output by calling dol_htmloutput_events.
 *  Note: Calling dol_htmloutput_events is done into pages by standard llxFooter() function.
 *  Note: Prefer to use setEventMessages instead.
 *
 *	@param	mixed	$mesgs			Message string or array
 *  @param  string	$style      	Which style to use ('mesgs' by default, 'warnings', 'errors')
 *  @return	void
 *  @see	dol_htmloutput_events()
 */
function setEventMessage($mesgs, $style = 'mesgs')
{
	//dol_syslog(__FUNCTION__ . " is deprecated", LOG_WARNING);		This is not deprecated, it is used by setEventMessages function
	if (!is_array($mesgs))		// If mesgs is a string
	{
		if ($mesgs) $_SESSION['dol_events'][$style][] = $mesgs;
	}
	else						// If mesgs is an array
	{
		foreach ($mesgs as $mesg)
		{
			if ($mesg) $_SESSION['dol_events'][$style][] = $mesg;
		}
	}
}

/**
 *	Set event messages in dol_events session object. Will be output by calling dol_htmloutput_events.
 *  Note: Calling dol_htmloutput_events is done into pages by standard llxFooter() function.
 *
 *	@param	string	$mesg			Message string
 *	@param	array	$mesgs			Message array
 *  @param  string	$style      	Which style to use ('mesgs' by default, 'warnings', 'errors')
 *  @param	string	$messagekey		A key to be used to allow the feature "Never show this message again"
 *  @return	void
 *  @see	dol_htmloutput_events()
 */
function setEventMessages($mesg, $mesgs, $style = 'mesgs', $messagekey = '')
{
	if (empty($mesg) && empty($mesgs))
	{
		dol_syslog("Try to add a message in stack with empty message", LOG_WARNING);
	}
	else
	{
		if ($messagekey)
		{
			// Complete message with a js link to set a cookie "DOLHIDEMESSAGE".$messagekey;
			// TODO
			$mesg .= '';
		}
		if (empty($messagekey) || empty($_COOKIE["DOLHIDEMESSAGE".$messagekey]))
		{
			if (!in_array((string) $style, array('mesgs', 'warnings', 'errors'))) dol_print_error('', 'Bad parameter style='.$style.' for setEventMessages');
			if (empty($mesgs)) setEventMessage($mesg, $style);
			else
			{
				if (!empty($mesg) && !in_array($mesg, $mesgs)) setEventMessage($mesg, $style); // Add message string if not already into array
				setEventMessage($mesgs, $style);
			}
		}
	}
}

/**
 *	Print formated messages to output (Used to show messages on html output).
 *  Note: Calling dol_htmloutput_events is done into pages by standard llxFooter() function, so there is
 *  no need to call it explicitely.
 *
 *  @param	int		$disabledoutputofmessages	Clear all messages stored into session without diplaying them
 *  @return	void
 *  @see    									dol_htmloutput_mesg()
 */
function dol_htmloutput_events($disabledoutputofmessages = 0)
{
	// Show mesgs
	if (isset($_SESSION['dol_events']['mesgs'])) {
		if (empty($disabledoutputofmessages)) dol_htmloutput_mesg('', $_SESSION['dol_events']['mesgs']);
		unset($_SESSION['dol_events']['mesgs']);
	}

	// Show errors
	if (isset($_SESSION['dol_events']['errors'])) {
		if (empty($disabledoutputofmessages)) dol_htmloutput_mesg('', $_SESSION['dol_events']['errors'], 'error');
		unset($_SESSION['dol_events']['errors']);
	}

	// Show warnings
	if (isset($_SESSION['dol_events']['warnings'])) {
		if (empty($disabledoutputofmessages)) dol_htmloutput_mesg('', $_SESSION['dol_events']['warnings'], 'warning');
		unset($_SESSION['dol_events']['warnings']);
	}
}

/**
 *	Get formated messages to output (Used to show messages on html output).
 *  This include also the translation of the message key.
 *
 *	@param	string		$mesgstring		Message string or message key
 *	@param	string[]	$mesgarray      Array of message strings or message keys
 *  @param  string		$style          Style of message output ('ok' or 'error')
 *  @param  int			$keepembedded   Set to 1 in error message must be kept embedded into its html place (this disable jnotify)
 *	@return	string						Return html output
 *
 *  @see    dol_print_error()
 *  @see    dol_htmloutput_errors()
 *  @see    setEventMessages()
 */
function get_htmloutput_mesg($mesgstring = '', $mesgarray = '', $style = 'ok', $keepembedded = 0)
{
	global $conf, $langs;

	$ret = 0; $return = '';
	$out = '';
	$divstart = $divend = '';

	// If inline message with no format, we add it.
	if ((empty($conf->use_javascript_ajax) || !empty($conf->global->MAIN_DISABLE_JQUERY_JNOTIFY) || $keepembedded) && !preg_match('/<div class=".*">/i', $out))
	{
		$divstart = '<div class="'.$style.' clearboth">';
		$divend = '</div>';
	}

	if ((is_array($mesgarray) && count($mesgarray)) || $mesgstring)
	{
		$langs->load("errors");
		$out .= $divstart;
		if (is_array($mesgarray) && count($mesgarray))
		{
			foreach ($mesgarray as $message)
			{
				$ret++;
				$out .= $langs->trans($message);
				if ($ret < count($mesgarray)) $out .= "<br>\n";
			}
		}
		if ($mesgstring)
		{
			$langs->load("errors");
			$ret++;
			$out .= $langs->trans($mesgstring);
		}
		$out .= $divend;
	}

	if ($out)
	{
		if (!empty($conf->use_javascript_ajax) && empty($conf->global->MAIN_DISABLE_JQUERY_JNOTIFY) && empty($keepembedded))
		{
			$return = '<script>
					$(document).ready(function() {
						var block = '.(!empty($conf->global->MAIN_USE_JQUERY_BLOCKUI) ? "true" : "false").'
						if (block) {
							$.dolEventValid("","'.dol_escape_js($out).'");
						} else {
							/* jnotify(message, preset of message type, keepmessage) */
							$.jnotify("'.dol_escape_js($out).'",
							"'.($style == "ok" ? 3000 : $style).'",
							'.($style == "ok" ? "false" : "true").',
							{ remove: function (){} } );
						}
					});
				</script>';
		}
		else
		{
			$return = $out;
		}
	}

	return $return;
}

/**
 *  Get formated error messages to output (Used to show messages on html output).
 *
 *  @param  string	$mesgstring         Error message
 *  @param  array	$mesgarray          Error messages array
 *  @param  int		$keepembedded       Set to 1 in error message must be kept embedded into its html place (this disable jnotify)
 *  @return string                		Return html output
 *
 *  @see    dol_print_error()
 *  @see    dol_htmloutput_mesg()
 */
function get_htmloutput_errors($mesgstring = '', $mesgarray = array(), $keepembedded = 0)
{
	return get_htmloutput_mesg($mesgstring, $mesgarray, 'error', $keepembedded);
}

/**
 *	Print formated messages to output (Used to show messages on html output).
 *
 *	@param	string		$mesgstring		Message string or message key
 *	@param	string[]	$mesgarray      Array of message strings or message keys
 *	@param  string      $style          Which style to use ('ok', 'warning', 'error')
 *	@param  int         $keepembedded   Set to 1 if message must be kept embedded into its html place (this disable jnotify)
 *	@return	void
 *
 *	@see    dol_print_error()
 *	@see    dol_htmloutput_errors()
 *	@see    setEventMessages()
 */
function dol_htmloutput_mesg($mesgstring = '', $mesgarray = array(), $style = 'ok', $keepembedded = 0)
{
	if (empty($mesgstring) && (!is_array($mesgarray) || count($mesgarray) == 0)) return;

	$iserror = 0;
	$iswarning = 0;
	if (is_array($mesgarray))
	{
		foreach ($mesgarray as $val)
		{
			if ($val && preg_match('/class="error"/i', $val)) { $iserror++; break; }
			if ($val && preg_match('/class="warning"/i', $val)) { $iswarning++; break; }
		}
	}
	elseif ($mesgstring && preg_match('/class="error"/i', $mesgstring)) $iserror++;
	elseif ($mesgstring && preg_match('/class="warning"/i', $mesgstring)) $iswarning++;
	if ($style == 'error') $iserror++;
	if ($style == 'warning') $iswarning++;

	if ($iserror || $iswarning)
	{
		// Remove div from texts
		$mesgstring = preg_replace('/<\/div><div class="(error|warning)">/', '<br>', $mesgstring);
		$mesgstring = preg_replace('/<div class="(error|warning)">/', '', $mesgstring);
		$mesgstring = preg_replace('/<\/div>/', '', $mesgstring);
		// Remove div from texts array
		if (is_array($mesgarray))
		{
			$newmesgarray = array();
			foreach ($mesgarray as $val)
			{
				if (is_string($val))
				{
					$tmpmesgstring = preg_replace('/<\/div><div class="(error|warning)">/', '<br>', $val);
					$tmpmesgstring = preg_replace('/<div class="(error|warning)">/', '', $tmpmesgstring);
					$tmpmesgstring = preg_replace('/<\/div>/', '', $tmpmesgstring);
					$newmesgarray[] = $tmpmesgstring;
				}
				else
				{
					dol_syslog("Error call of dol_htmloutput_mesg with an array with a value that is not a string", LOG_WARNING);
				}
			}
			$mesgarray = $newmesgarray;
		}
		print get_htmloutput_mesg($mesgstring, $mesgarray, ($iserror ? 'error' : 'warning'), $keepembedded);
	}
	else print get_htmloutput_mesg($mesgstring, $mesgarray, 'ok', $keepembedded);
}

/**
 *  Print formated error messages to output (Used to show messages on html output).
 *
 *  @param	string	$mesgstring          Error message
 *  @param  array	$mesgarray           Error messages array
 *  @param  int		$keepembedded        Set to 1 in error message must be kept embedded into its html place (this disable jnotify)
 *  @return	void
 *
 *  @see    dol_print_error()
 *  @see    dol_htmloutput_mesg()
 */
function dol_htmloutput_errors($mesgstring = '', $mesgarray = array(), $keepembedded = 0)
{
	dol_htmloutput_mesg($mesgstring, $mesgarray, 'error', $keepembedded);
}

/**
 * 	Advanced sort array by second index function, which produces ascending (default)
 *  or descending output and uses optionally natural case insensitive sorting (which
 *  can be optionally case sensitive as well).
 *
 *  @param      array		$array      		Array to sort (array of array('key1'=>val1,'key2'=>val2,'key3'...) or array of objects)
 *  @param      string		$index				Key in array to use for sorting criteria
 *  @param      int			$order				Sort order ('asc' or 'desc')
 *  @param      int			$natsort			1=use "natural" sort (natsort), 0=use "standard" sort (asort)
 *  @param      int			$case_sensitive		1=sort is case sensitive, 0=not case sensitive
 *  @param		int			$keepindex			If 0 and index key of array to sort is a numeric, than index will be rewrote. If 1 or index key is not numeric, key for index is kept after sorting.
 *  @return     array							Sorted array
 */
function dol_sort_array(&$array, $index, $order = 'asc', $natsort = 0, $case_sensitive = 0, $keepindex = 0)
{
	// Clean parameters
	$order = strtolower($order);

	if (is_array($array))
	{
		$sizearray = count($array);
		if ($sizearray > 0)
		{
			$temp = array();
			foreach (array_keys($array) as $key)
			{
				if (is_object($array[$key]))
				{
					$temp[$key] = $array[$key]->$index;
				}
				else
				{
					$temp[$key] = $array[$key][$index];
				}
			}

            if (!$natsort) {
                ($order == 'asc') ? asort($temp) : arsort($temp);
            } else {
                ($case_sensitive) ? natsort($temp) : natcasesort($temp);
                if ($order != 'asc') $temp = array_reverse($temp, true);
            }

			$sorted = array();

			foreach (array_keys($temp) as $key)
			{
				(is_numeric($key) && empty($keepindex)) ? $sorted[] = $array[$key] : $sorted[$key] = $array[$key];
			}

			return $sorted;
		}
	}
	return $array;
}


/**
 *      Check if a string is in UTF8
 *
 *      @param	string	$str        String to check
 * 		@return	boolean				True if string is UTF8 or ISO compatible with UTF8, False if not (ISO with special char or Binary)
 */
function utf8_check($str)
{
	// We must use here a binary strlen function (so not dol_strlen)
	$strLength = dol_strlen($str);
	for ($i = 0; $i < $strLength; $i++)
	{
		if (ord($str[$i]) < 0x80) continue; // 0bbbbbbb
		elseif ((ord($str[$i]) & 0xE0) == 0xC0) $n = 1; // 110bbbbb
		elseif ((ord($str[$i]) & 0xF0) == 0xE0) $n = 2; // 1110bbbb
		elseif ((ord($str[$i]) & 0xF8) == 0xF0) $n = 3; // 11110bbb
		elseif ((ord($str[$i]) & 0xFC) == 0xF8) $n = 4; // 111110bb
		elseif ((ord($str[$i]) & 0xFE) == 0xFC) $n = 5; // 1111110b
		else return false; // Does not match any model
		for ($j = 0; $j < $n; $j++) { // n bytes matching 10bbbbbb follow ?
			if ((++$i == strlen($str)) || ((ord($str[$i]) & 0xC0) != 0x80))
			return false;
		}
	}
	return true;
}


/**
 *      Return a string encoded into OS filesystem encoding. This function is used to define
 * 	    value to pass to filesystem PHP functions.
 *
 *      @param	string	$str        String to encode (UTF-8)
 * 		@return	string				Encoded string (UTF-8, ISO-8859-1)
 */
function dol_osencode($str)
{
	global $conf;

	$tmp = ini_get("unicode.filesystem_encoding"); // Disponible avec PHP 6.0
	if (empty($tmp) && !empty($_SERVER["WINDIR"])) $tmp = 'iso-8859-1'; // By default for windows
	if (empty($tmp)) $tmp = 'utf-8'; // By default for other
	if (!empty($conf->global->MAIN_FILESYSTEM_ENCODING)) $tmp = $conf->global->MAIN_FILESYSTEM_ENCODING;

	if ($tmp == 'iso-8859-1') return utf8_decode($str);
	return $str;
}


/**
 *      Return an id or code from a code or id.
 *      Store also Code-Id into a cache to speed up next request on same key.
 *
 * 		@param	DoliDB	$db				Database handler
 * 		@param	string	$key			Code or Id to get Id or Code
 * 		@param	string	$tablename		Table name without prefix
 * 		@param	string	$fieldkey		Field to search the key into
 * 		@param	string	$fieldid		Field to get
 *      @param  int		$entityfilter	Filter by entity
 *      @return int						<0 if KO, Id of code if OK
 *      @see $langs->getLabelFromKey
 */
function dol_getIdFromCode($db, $key, $tablename, $fieldkey = 'code', $fieldid = 'id', $entityfilter = 0)
{
	global $cache_codes;

	// If key empty
	if ($key == '') return '';

	// Check in cache
	if (isset($cache_codes[$tablename][$key][$fieldid]))	// Can be defined to 0 or ''
	{
		return $cache_codes[$tablename][$key][$fieldid]; // Found in cache
	}

	dol_syslog('dol_getIdFromCode (value for field '.$fieldid.' from key '.$key.' not found into cache)', LOG_DEBUG);

	$sql = "SELECT ".$fieldid." as valuetoget";
	$sql .= " FROM ".MAIN_DB_PREFIX.$tablename;
	$sql .= " WHERE ".$fieldkey." = '".$db->escape($key)."'";
	if (!empty($entityfilter))
		$sql .= " AND entity IN (".getEntity($tablename).")";

	$resql = $db->query($sql);
	if ($resql)
	{
		$obj = $db->fetch_object($resql);
		if ($obj) $cache_codes[$tablename][$key][$fieldid] = $obj->valuetoget;
		else $cache_codes[$tablename][$key][$fieldid] = '';
		$db->free($resql);
		return $cache_codes[$tablename][$key][$fieldid];
	}
	else
	{
		return -1;
	}
}

/**
 * Verify if condition in string is ok or not
 *
 * @param 	string		$strRights		String with condition to check
 * @return 	boolean						True or False. Return True if strRights is ''
 */
function verifCond($strRights)
{
	global $user, $conf, $langs;
	global $leftmenu;
	global $rights; // To export to dol_eval function

	//print $strRights."<br>\n";
	$rights = true;
	if ($strRights != '')
	{
		$str = 'if(!('.$strRights.')) { $rights = false; }';
		dol_eval($str); // The dol_eval must contains all the global $xxx used into a condition
	}
	return $rights;
}

/**
 * Replace eval function to add more security.
 * This function is called by verifCond() or trans() and transnoentitiesnoconv().
 *
 * @param 	string	$s				String to evaluate
 * @param	int		$returnvalue	0=No return (used to execute eval($a=something)). 1=Value of eval is returned (used to eval($something)).
 * @param   int     $hideerrors     1=Hide errors
 * @return	mixed					Nothing or return of eval
 */
function dol_eval($s, $returnvalue = 0, $hideerrors = 1)
{
	// Only global variables can be changed by eval function and returned to caller
	global $db, $langs, $user, $conf, $website, $websitepage;
	global $action, $mainmenu, $leftmenu;
	global $rights;
	global $object;
	global $mysoc;

	global $obj; // To get $obj used into list when dol_eval is used for computed fields and $obj is not yet $object
	global $soc; // For backward compatibility

	//print $s."<br>\n";
	if ($returnvalue)
	{
		if ($hideerrors) return @eval('return '.$s.';');
		else return eval('return '.$s.';');
	}
	else
	{
		if ($hideerrors) @eval($s);
		else eval($s);
	}
}

/**
 * Return if var element is ok
 *
 * @param   string      $element    Variable to check
 * @return  boolean                 Return true of variable is not empty
 */
function dol_validElement($element)
{
	return (trim($element) != '');
}

/**
 * 	Return img flag of country for a language code or country code
 *
 * 	@param	string	$codelang	Language code (en_IN, fr_CA...) or Country code (IN, FR)
 *  @param	string	$moreatt	Add more attribute on img tag (For example 'style="float: right"')
 * 	@return	string				HTML img string with flag.
 */
function picto_from_langcode($codelang, $moreatt = '')
{
	global $langs;

	if (empty($codelang)) return '';

	if ($codelang == 'auto')
	{
		return '<span class="fa fa-globe"></span>';
	}

	$langtocountryflag = array(
		'ar_AR' => '',
		'ca_ES' => 'catalonia',
		'da_DA' => 'dk',
		'fr_CA' => 'mq',
		'sv_SV' => 'se'
	);

	if (isset($langtocountryflag[$codelang])) $flagImage = $langtocountryflag[$codelang];
	else
	{
		$tmparray = explode('_', $codelang);
		$flagImage = empty($tmparray[1]) ? $tmparray[0] : $tmparray[1];
	}

	return img_picto_common($codelang, 'flags/'.strtolower($flagImage).'.png', $moreatt);
}

/**
 * Return default language from country code.
 * Return null if not found.
 *
 * @param 	string 	$countrycode	Country code like 'US', 'FR', 'CA', ...
 * @return	string					Value of locale like 'en_US', 'fr_FR', ...
 */
function getLanguageCodeFromCountryCode($countrycode)
{
	global $mysoc;

	if (empty($countrycode)) return null;

	if (strtoupper($countrycode) == 'MQ') return 'fr_CA';
	if (strtoupper($countrycode) == 'SE') return 'sv_SE'; // se_SE is Sami/Sweden, and we want in priority sv_SE for SE country
	if (strtoupper($countrycode) == 'CH')
	{
		if ($mysoc->country_code == 'FR') return 'fr_CH';
		if ($mysoc->country_code == 'DE') return 'de_CH';
	}

	// Locale list taken from:
	// http://stackoverflow.com/questions/3191664/
	// list-of-all-locales-and-their-short-codes
	$locales = array(
		'af-ZA',
		'am-ET',
		'ar-AE',
		'ar-BH',
		'ar-DZ',
		'ar-EG',
		'ar-IQ',
		'ar-JO',
		'ar-KW',
		'ar-LB',
		'ar-LY',
		'ar-MA',
		'ar-OM',
		'ar-QA',
		'ar-SA',
		'ar-SY',
		'ar-TN',
		'ar-YE',
		'as-IN',
		'ba-RU',
		'be-BY',
		'bg-BG',
		'bn-BD',
		'bn-IN',
		'bo-CN',
		'br-FR',
		'ca-ES',
		'co-FR',
		'cs-CZ',
		'cy-GB',
		'da-DK',
		'de-AT',
		'de-CH',
		'de-DE',
		'de-LI',
		'de-LU',
		'dv-MV',
		'el-GR',
		'en-AU',
		'en-BZ',
		'en-CA',
		'en-GB',
		'en-IE',
		'en-IN',
		'en-JM',
		'en-MY',
		'en-NZ',
		'en-PH',
		'en-SG',
		'en-TT',
		'en-US',
		'en-ZA',
		'en-ZW',
		'es-AR',
		'es-BO',
		'es-CL',
		'es-CO',
		'es-CR',
		'es-DO',
		'es-EC',
		'es-ES',
		'es-GT',
		'es-HN',
		'es-MX',
		'es-NI',
		'es-PA',
		'es-PE',
		'es-PR',
		'es-PY',
		'es-SV',
		'es-US',
		'es-UY',
		'es-VE',
		'et-EE',
		'eu-ES',
		'fa-IR',
		'fi-FI',
		'fo-FO',
		'fr-BE',
		'fr-CA',
		'fr-CH',
		'fr-FR',
		'fr-LU',
		'fr-MC',
		'fy-NL',
		'ga-IE',
		'gd-GB',
		'gl-ES',
		'gu-IN',
		'he-IL',
		'hi-IN',
		'hr-BA',
		'hr-HR',
		'hu-HU',
		'hy-AM',
		'id-ID',
		'ig-NG',
		'ii-CN',
		'is-IS',
		'it-CH',
		'it-IT',
		'ja-JP',
		'ka-GE',
		'kk-KZ',
		'kl-GL',
		'km-KH',
		'kn-IN',
		'ko-KR',
		'ky-KG',
		'lb-LU',
		'lo-LA',
		'lt-LT',
		'lv-LV',
		'mi-NZ',
		'mk-MK',
		'ml-IN',
		'mn-MN',
		'mr-IN',
		'ms-BN',
		'ms-MY',
		'mt-MT',
		'nb-NO',
		'ne-NP',
		'nl-BE',
		'nl-NL',
		'nn-NO',
		'oc-FR',
		'or-IN',
		'pa-IN',
		'pl-PL',
		'ps-AF',
		'pt-BR',
		'pt-PT',
		'rm-CH',
		'ro-RO',
		'ru-RU',
		'rw-RW',
		'sa-IN',
		'se-FI',
		'se-NO',
		'se-SE',
		'si-LK',
		'sk-SK',
		'sl-SI',
		'sq-AL',
		'sv-FI',
		'sv-SE',
		'sw-KE',
		'ta-IN',
		'te-IN',
		'th-TH',
		'tk-TM',
		'tn-ZA',
		'tr-TR',
		'tt-RU',
		'ug-CN',
		'uk-UA',
		'ur-PK',
		'vi-VN',
		'wo-SN',
		'xh-ZA',
		'yo-NG',
		'zh-CN',
		'zh-HK',
		'zh-MO',
		'zh-SG',
		'zh-TW',
		'zu-ZA',
	);

	$buildprimarykeytotest = strtolower($countrycode).'-'.strtoupper($countrycode);
	if (in_array($buildprimarykeytotest, $locales)) return strtolower($countrycode).'_'.strtoupper($countrycode);

	if (function_exists('locale_get_primary_language') && function_exists('locale_get_region'))    // Need extension php-intl
	{
	    foreach ($locales as $locale)
    	{
    		$locale_language = locale_get_primary_language($locale);
    		$locale_region = locale_get_region($locale);
    		if (strtoupper($countrycode) == $locale_region)
    		{
    			//var_dump($locale.'-'.$locale_language.'-'.$locale_region);
    			return strtolower($locale_language).'_'.strtoupper($locale_region);
    		}
    	}
	}
	else
	{
        dol_syslog("Warning Exention php-intl is not available", LOG_WARNING);
	}

	return null;
}

/**
 *  Complete or removed entries into a head array (used to build tabs).
 *  For example, with value added by external modules. Such values are declared into $conf->modules_parts['tab'].
 *  Or by change using hook completeTabsHead
 *
 *  @param	Conf			$conf           Object conf
 *  @param  Translate		$langs          Object langs
 *  @param  object|null		$object         Object object
 *  @param  array			$head          	Object head
 *  @param  int				$h				New position to fill
 *  @param  string			$type           Value for object where objectvalue can be
 *                              			'thirdparty'       to add a tab in third party view
 *		                        	      	'intervention'     to add a tab in intervention view
 *     		                    	     	'supplier_order'   to add a tab in supplier order view
 *          		            	        'supplier_invoice' to add a tab in supplier invoice view
 *                  		    	        'invoice'          to add a tab in customer invoice view
 *                          			    'order'            to add a tab in customer order view
 *                          				'contract'		   to add a tabl in contract view
 *                      			        'product'          to add a tab in product view
 *                              			'propal'           to add a tab in propal view
 *                              			'user'             to add a tab in user view
 *                              			'group'            to add a tab in group view
 * 		        	               	     	'member'           to add a tab in fundation member view
 *      		                        	'categories_x'	   to add a tab in category view ('x': type of category (0=product, 1=supplier, 2=customer, 3=member)
 *      									'ecm'			   to add a tab for another ecm view
 *                                          'stock'            to add a tab for warehouse view
 *  @param  string		$mode  	        	'add' to complete head, 'remove' to remove entries
 *	@return	void
 */
function complete_head_from_modules($conf, $langs, $object, &$head, &$h, $type, $mode = 'add')
{
	global $hookmanager;

	if (isset($conf->modules_parts['tabs'][$type]) && is_array($conf->modules_parts['tabs'][$type]))
	{
		foreach ($conf->modules_parts['tabs'][$type] as $value)
		{
			$values = explode(':', $value);

			if ($mode == 'add' && !preg_match('/^\-/', $values[1]))
			{
				if (count($values) == 6)       // new declaration with permissions:  $value='objecttype:+tabname1:Title1:langfile@mymodule:$user->rights->mymodule->read:/mymodule/mynewtab1.php?id=__ID__'
				{
					if ($values[0] != $type) continue;

					if (verifCond($values[4]))
					{
						if ($values[3]) $langs->load($values[3]);
						if (preg_match('/SUBSTITUTION_([^_]+)/i', $values[2], $reg))
						{
							$substitutionarray = array();
							complete_substitutions_array($substitutionarray, $langs, $object, array('needforkey'=>$values[2]));
							$label = make_substitutions($reg[1], $substitutionarray);
						}
						else $label = $langs->trans($values[2]);

						$head[$h][0] = dol_buildpath(preg_replace('/__ID__/i', ((is_object($object) && !empty($object->id)) ? $object->id : ''), $values[5]), 1);
						$head[$h][1] = $label;
						$head[$h][2] = str_replace('+', '', $values[1]);
						$h++;
					}
				}
				elseif (count($values) == 5)       // deprecated
				{
					dol_syslog('Passing 5 values in tabs module_parts is deprecated. Please update to 6 with permissions.', LOG_WARNING);

					if ($values[0] != $type) continue;
					if ($values[3]) $langs->load($values[3]);
					if (preg_match('/SUBSTITUTION_([^_]+)/i', $values[2], $reg))
					{
						$substitutionarray = array();
						complete_substitutions_array($substitutionarray, $langs, $object, array('needforkey'=>$values[2]));
						$label = make_substitutions($reg[1], $substitutionarray);
					}
					else $label = $langs->trans($values[2]);

					$head[$h][0] = dol_buildpath(preg_replace('/__ID__/i', ((is_object($object) && !empty($object->id)) ? $object->id : ''), $values[4]), 1);
					$head[$h][1] = $label;
					$head[$h][2] = str_replace('+', '', $values[1]);
					$h++;
				}
			}
			elseif ($mode == 'remove' && preg_match('/^\-/', $values[1]))
			{
				if ($values[0] != $type) continue;
				$tabname = str_replace('-', '', $values[1]);
				foreach ($head as $key => $val)
				{
					$condition = (!empty($values[3]) ? verifCond($values[3]) : 1);
					//var_dump($key.' - '.$tabname.' - '.$head[$key][2].' - '.$values[3].' - '.$condition);
					if ($head[$key][2] == $tabname && $condition)
					{
						unset($head[$key]);
						break;
					}
				}
			}
		}
	}

	// No need to make a return $head. Var is modified as a reference
	if (!empty($hookmanager))
	{
		$parameters = array('object' => $object, 'mode' => $mode, 'head' => $head);
		$reshook = $hookmanager->executeHooks('completeTabsHead', $parameters);
		if ($reshook > 0)
		{
			$head = $hookmanager->resArray;
            $h = count($head);
		}
	}
}

/**
 * Print common footer :
 * 		conf->global->MAIN_HTML_FOOTER
 *      js for switch of menu hider
 * 		js for conf->global->MAIN_GOOGLE_AN_ID
 * 		js for conf->global->MAIN_SHOW_TUNING_INFO or $_SERVER["MAIN_SHOW_TUNING_INFO"]
 * 		js for conf->logbuffer
 *
 * @param	string	$zone	'private' (for private pages) or 'public' (for public pages)
 * @return	void
 */
function printCommonFooter($zone = 'private')
{
	global $conf, $hookmanager, $user, $debugbar;
	global $action;
	global $micro_start_time;

	if ($zone == 'private') print "\n".'<!-- Common footer for private page -->'."\n";
	else print "\n".'<!-- Common footer for public page -->'."\n";

	// A div to store page_y POST parameter so we can read it using javascript
	print "\n<!-- A div to store page_y POST parameter -->\n";
	print '<div id="page_y" style="display: none;">'.$_POST['page_y'].'</div>'."\n";

	$parameters = array();
	$reshook = $hookmanager->executeHooks('printCommonFooter', $parameters); // Note that $action and $object may have been modified by some hooks
	if (empty($reshook))
	{
		if (!empty($conf->global->MAIN_HTML_FOOTER)) print $conf->global->MAIN_HTML_FOOTER."\n";

		print "\n";
		if (!empty($conf->use_javascript_ajax))
		{
			print '<script>'."\n";
			print 'jQuery(document).ready(function() {'."\n";

			if ($zone == 'private' && empty($conf->dol_use_jmobile))
			{
				print "\n";
				print '/* JS CODE TO ENABLE to manage handler to switch left menu page (menuhider) */'."\n";
				print 'jQuery("li.menuhider").click(function(event) {';
				print '  if (!$( "body" ).hasClass( "sidebar-collapse" )){ event.preventDefault(); }'."\n";
				print '  console.log("We click on .menuhider");'."\n";
				print '  $("body").toggleClass("sidebar-collapse")'."\n";
				print '});'."\n";
			}

			// Management of focus and mandatory for fields
			if ($action == 'create' || $action == 'edit' || (empty($action) && (preg_match('/new\.php/', $_SERVER["PHP_SELF"]))))
			{
				print '/* JS CODE TO ENABLE to manage focus and mandatory form fields */'."\n";
				$relativepathstring = $_SERVER["PHP_SELF"];
				// Clean $relativepathstring
				if (constant('DOL_URL_ROOT')) $relativepathstring = preg_replace('/^'.preg_quote(constant('DOL_URL_ROOT'), '/').'/', '', $relativepathstring);
				$relativepathstring = preg_replace('/^\//', '', $relativepathstring);
				$relativepathstring = preg_replace('/^custom\//', '', $relativepathstring);
				//$tmpqueryarraywehave = explode('&', dol_string_nohtmltag($_SERVER['QUERY_STRING']));
				if (!empty($user->default_values[$relativepathstring]['focus']))
				{
					foreach ($user->default_values[$relativepathstring]['focus'] as $defkey => $defval)
					{
						$qualified = 0;
						if ($defkey != '_noquery_')
						{
							$tmpqueryarraytohave = explode('&', $defkey);
							$foundintru = 0;
							foreach ($tmpqueryarraytohave as $tmpquerytohave)
							{
								$tmpquerytohaveparam = explode('=', $tmpquerytohave);
								//print "console.log('".$tmpquerytohaveparam[0]." ".$tmpquerytohaveparam[1]." ".GETPOST($tmpquerytohaveparam[0])."');";
								if (!GETPOSTISSET($tmpquerytohaveparam[0]) || ($tmpquerytohaveparam[1] != GETPOST($tmpquerytohaveparam[0]))) $foundintru = 1;
							}
							if (!$foundintru) $qualified = 1;
							//var_dump($defkey.'-'.$qualified);
						}
						else $qualified = 1;

						if ($qualified)
						{
							foreach ($defval as $paramkey => $paramval)
							{
								// Set focus on field
								print 'jQuery("input[name=\''.$paramkey.'\']").focus();'."\n";
								print 'jQuery("textarea[name=\''.$paramkey.'\']").focus();'."\n";
								print 'jQuery("select[name=\''.$paramkey.'\']").focus();'."\n"; // Not really usefull, but we keep it in case of.
							}
						}
					}
				}
				if (!empty($user->default_values[$relativepathstring]['mandatory']))
				{
					foreach ($user->default_values[$relativepathstring]['mandatory'] as $defkey => $defval)
					{
						$qualified = 0;
						if ($defkey != '_noquery_')
						{
							$tmpqueryarraytohave = explode('&', $defkey);
							$foundintru = 0;
							foreach ($tmpqueryarraytohave as $tmpquerytohave)
							{
								$tmpquerytohaveparam = explode('=', $tmpquerytohave);
								//print "console.log('".$tmpquerytohaveparam[0]." ".$tmpquerytohaveparam[1]." ".GETPOST($tmpquerytohaveparam[0])."');";
								if (!GETPOSTISSET($tmpquerytohaveparam[0]) || ($tmpquerytohaveparam[1] != GETPOST($tmpquerytohaveparam[0]))) $foundintru = 1;
							}
							if (!$foundintru) $qualified = 1;
							//var_dump($defkey.'-'.$qualified);
						}
						else $qualified = 1;

						if ($qualified)
						{
							foreach ($defval as $paramkey => $paramval)
							{
								// Add property 'required' on input
								print 'jQuery("input[name=\''.$paramkey.'\']").prop(\'required\',true);'."\n";
								print 'jQuery("textarea[name=\''.$paramkey.'\']").prop(\'required\',true);'."\n";
								print 'jQuery("select[name=\''.$paramkey.'\']").prop(\'required\',true);'."\n"; // required on a select works only if key is "", this does not happen in Dolibarr
							}
						}
					}
				}
			}

			print '});'."\n";

			// Google Analytics
			// TODO Add a hook here
			if (!empty($conf->google->enabled) && !empty($conf->global->MAIN_GOOGLE_AN_ID))
			{
				print "\n";
				print "/* JS CODE TO ENABLE for google analtics tag */\n";
				print '  var _gaq = _gaq || [];'."\n";
				print '  _gaq.push([\'_setAccount\', \''.$conf->global->MAIN_GOOGLE_AN_ID.'\']);'."\n";
				print '  _gaq.push([\'_trackPageview\']);'."\n";
				print ''."\n";
				print '  (function() {'."\n";
				print '    var ga = document.createElement(\'script\'); ga.type = \'text/javascript\'; ga.async = true;'."\n";
				print '    ga.src = (\'https:\' == document.location.protocol ? \'https://ssl\' : \'http://www\') + \'.google-analytics.com/ga.js\';'."\n";
				print '    var s = document.getElementsByTagName(\'script\')[0]; s.parentNode.insertBefore(ga, s);'."\n";
				print '  })();'."\n";
			}

			// End of tuning
			if (!empty($_SERVER['MAIN_SHOW_TUNING_INFO']) || !empty($conf->global->MAIN_SHOW_TUNING_INFO))
			{
				print "\n";
				print "/* JS CODE TO ENABLE to add memory info */\n";
				print 'window.console && console.log("';
				if (!empty($conf->global->MEMCACHED_SERVER)) print 'MEMCACHED_SERVER='.$conf->global->MEMCACHED_SERVER.' - ';
				print 'MAIN_OPTIMIZE_SPEED='.(isset($conf->global->MAIN_OPTIMIZE_SPEED) ? $conf->global->MAIN_OPTIMIZE_SPEED : 'off');
				if (!empty($micro_start_time))   // Works only if MAIN_SHOW_TUNING_INFO is defined at $_SERVER level. Not in global variable.
				{
					$micro_end_time = microtime(true);
					print ' - Build time: '.ceil(1000 * ($micro_end_time - $micro_start_time)).' ms';
				}
				if (function_exists("memory_get_usage"))
				{
					print ' - Mem: '.memory_get_usage();
				}
				if (function_exists("xdebug_memory_usage"))
				{
					print ' - XDebug time: '.ceil(1000 * xdebug_time_index()).' ms';
					print ' - XDebug mem: '.xdebug_memory_usage();
					print ' - XDebug mem peak: '.xdebug_peak_memory_usage();
				}
				if (function_exists("zend_loader_file_encoded"))
				{
					print ' - Zend encoded file: '.(zend_loader_file_encoded() ? 'yes' : 'no');
				}
				print '");'."\n";
			}

			print "\n".'</script>'."\n";
		}

		// Add Xdebug coverage of code
		if (defined('XDEBUGCOVERAGE'))
		{
		    print_r(xdebug_get_code_coverage());
		}

		// Add DebugBar data
	    if (!empty($user->rights->debugbar->read) && is_object($debugbar))
	    {
	        $debugbar['time']->stopMeasure('pageaftermaster');
	        print '<!-- Output debugbar data -->'."\n";
		    print $debugbar->getRenderer()->render();
		}
		elseif (count($conf->logbuffer))    // If there is some logs in buffer to show
		{
			print "\n";
			print "<!-- Start of log output\n";
			//print '<div class="hidden">'."\n";
			foreach ($conf->logbuffer as $logline)
			{
				print $logline."<br>\n";
			}
			//print '</div>'."\n";
			print "End of log output -->\n";
		}
	}
}

/**
 * Split a string with 2 keys into key array.
 * For example: "A=1;B=2;C=2" is exploded into array('A'=>1,'B'=>2,'C'=>3)
 *
 * @param 	string	$string		String to explode
 * @param 	string	$delimiter	Delimiter between each couple of data
 * @param 	string	$kv			Delimiter between key and value
 * @return	array				Array of data exploded
 */
function dolExplodeIntoArray($string, $delimiter = ';', $kv = '=')
{
	if ($a = explode($delimiter, $string))
	{
		$ka = array();
		foreach ($a as $s) { // each part
			if ($s) {
				if ($pos = strpos($s, $kv)) { // key/value delimiter
					$ka[trim(substr($s, 0, $pos))] = trim(substr($s, $pos + strlen($kv)));
				} else { // key delimiter not found
					$ka[] = trim($s);
				}
			}
		}
		return $ka;
	}
	return array();
}


/**
 * Set focus onto field with selector (similar behaviour of 'autofocus' HTML5 tag)
 *
 * @param 	string	$selector	Selector ('#id' or 'input[name="ref"]') to use to find the HTML input field that must get the autofocus. You must use a CSS selector, so unique id preceding with the '#' char.
 * @return	string				HTML code to set focus
 */
function dol_set_focus($selector)
{
	print "\n".'<!-- Set focus onto a specific field -->'."\n";
	print '<script>jQuery(document).ready(function() { jQuery("'.dol_escape_js($selector).'").focus(); });</script>'."\n";
}


/**
 * Return getmypid() or random PID when function is disabled
 * Some web hosts disable this php function for security reasons
 * and sometimes we can't redeclare function
 *
 * @return	int
 */
function dol_getmypid()
{
	if (!function_exists('getmypid')) {
		return mt_rand(1, 32768);
	} else {
		return getmypid();
	}
}


/**
 * Generate natural SQL search string for a criteria (this criteria can be tested on one or several fields)
 *
 * @param   string|string[]	$fields 	String or array of strings, filled with the name of all fields in the SQL query we must check (combined with a OR). Example: array("p.field1","p.field2")
 * @param   string 			$value 		The value to look for.
 *                          		    If param $mode is 0, can contains several keywords separated with a space or |
 *                                      like "keyword1 keyword2" = We want record field like keyword1 AND field like keyword2
 *                                      or like "keyword1|keyword2" = We want record field like keyword1 OR field like keyword2
 *                             			If param $mode is 1, can contains an operator <, > or = like "<10" or ">=100.5 < 1000"
 *                             			If param $mode is 2, can contains a list of int id separated by comma like "1,3,4"
 *                             			If param $mode is 3, can contains a list of string separated by comma like "a,b,c"
 * @param	integer			$mode		0=value is list of keyword strings, 1=value is a numeric test (Example ">5.5 <10"), 2=value is a list of ID separated with comma (Example '1,3,4')
 * 										3=value is list of string separated with comma (Example 'text 1,text 2'), 4=value is a list of ID separated with comma (Example '1,3,4') for search into a multiselect string ('1,2')
 * @param	integer			$nofirstand	1=Do not output the first 'AND'
 * @return 	string 			$res 		The statement to append to the SQL query
 */
function natural_search($fields, $value, $mode = 0, $nofirstand = 0)
{
	global $db, $langs;

	$value = trim($value);

	if ($mode == 0)
	{
		$value = preg_replace('/\*/', '%', $value); // Replace * with %
	}
	if ($mode == 1)
	{
		$value = preg_replace('/([<>=]+)\s+([0-9'.preg_quote($langs->trans("DecimalSeparator"), '/').'\-])/', '\1\2', $value); // Clean string '< 10' into '<10' so we can the explode on space to get all tests to do
	}

	$value = preg_replace('/\s*\|\s*/', '|', $value);

	$crits = explode(' ', $value);
	$res = '';
	if (!is_array($fields)) $fields = array($fields);

	$nboffields = count($fields);
	$end2 = count($crits);
	$j = 0;
	foreach ($crits as $crit)
	{
		$i = 0; $i2 = 0;
		$newres = '';
		foreach ($fields as $field)
		{
			if ($mode == 1)
			{
				$operator = '=';
				$newcrit = preg_replace('/([<>=]+)/', '', trim($crit));

				$reg = array();
				preg_match('/([<>=]+)/', trim($crit), $reg);
				if ($reg[1])
				{
					$operator = $reg[1];
				}
				if ($newcrit != '')
				{
					$numnewcrit = price2num($newcrit);
					if (is_numeric($numnewcrit))
					{
						$newres .= ($i2 > 0 ? ' OR ' : '').$field.' '.$operator.' '.$numnewcrit;
					}
					else
					{
						$newres .= ($i2 > 0 ? ' OR ' : '').'1 = 2'; // force false
					}
					$i2++; // a criteria was added to string
				}
			}
			elseif ($mode == 2 || $mode == -2)
			{
				$newres .= ($i2 > 0 ? ' OR ' : '').$field." ".($mode == -2 ? 'NOT ' : '')."IN (".$db->escape(trim($crit)).")";
				if ($mode == -2) $newres .= ' OR '.$field.' IS NULL';
				$i2++; // a criteria was added to string
			}
			elseif ($mode == 3 || $mode == -3)
			{
				$tmparray = explode(',', trim($crit));
				if (count($tmparray))
				{
					$listofcodes = '';
					foreach ($tmparray as $val)
					{
						if ($val)
						{
							$listofcodes .= ($listofcodes ? ',' : '');
							$listofcodes .= "'".$db->escape(trim($val))."'";
						}
					}
					$newres .= ($i2 > 0 ? ' OR ' : '').$field." ".($mode == -3 ? 'NOT ' : '')."IN (".$listofcodes.")";
					$i2++; // a criteria was added to string
				}
				if ($mode == -3) $newres .= ' OR '.$field.' IS NULL';
			}
			elseif ($mode == 4)
			{
			    $tmparray = explode(',', trim($crit));
			    if (count($tmparray))
			    {
			        $listofcodes = '';
			        foreach ($tmparray as $val)
			        {
			            if ($val)
			            {
			                $newres .= ($i2 > 0 ? ' OR (' : '(').$field.' LIKE \''.$db->escape(trim($val)).',%\'';
			                $newres .= ' OR '.$field.' = \''.$db->escape(trim($val)).'\'';
			                $newres .= ' OR '.$field.' LIKE \'%,'.$db->escape(trim($val)).'\'';
			                $newres .= ' OR '.$field.' LIKE \'%,'.$db->escape(trim($val)).',%\'';
			                $newres .= ')';
			                $i2++;
			            }
			        }
			    }
			}
			else    // $mode=0
			{
				$textcrit = '';
				$tmpcrits = explode('|', $crit);
				$i3 = 0;
				foreach ($tmpcrits as $tmpcrit)
				{
					if (empty($tmpcrit)) continue;

					$newres .= (($i2 > 0 || $i3 > 0) ? ' OR ' : '');

					if (preg_match('/\.(id|rowid)$/', $field))	// Special case for rowid that is sometimes a ref so used as a search field
					{
						$newres .= $field." = ".(is_numeric(trim($tmpcrit)) ?trim($tmpcrit) : '0');
					}
					else
					{
						$newres .= $field." LIKE '";

						$tmpcrit = trim($tmpcrit);
						$tmpcrit2 = $tmpcrit;
						$tmpbefore = '%'; $tmpafter = '%';
						if (preg_match('/^[\^\$]/', $tmpcrit))
						{
							$tmpbefore = '';
							$tmpcrit2 = preg_replace('/^[\^\$]/', '', $tmpcrit2);
						}
						if (preg_match('/[\^\$]$/', $tmpcrit))
						{
							$tmpafter = '';
							$tmpcrit2 = preg_replace('/[\^\$]$/', '', $tmpcrit2);
						}
						$newres .= $tmpbefore;
						$newres .= $db->escape($tmpcrit2);
						$newres .= $tmpafter;
						$newres .= "'";
						if ($tmpcrit2 == '')
						{
							$newres .= ' OR '.$field." IS NULL";
						}
					}

					$i3++;
				}
				$i2++; // a criteria was added to string
			}
			$i++;
		}
		if ($newres) $res = $res.($res ? ' AND ' : '').($i2 > 1 ? '(' : '').$newres.($i2 > 1 ? ')' : '');
		$j++;
	}
	$res = ($nofirstand ? "" : " AND ")."(".$res.")";
	//print 'xx'.$res.'yy';
	return $res;
}

/**
 * Return string with full Url. The file qualified is the one defined by relative path in $object->last_main_doc
 *
 * @param   Object	$object				Object
 * @return	string						Url string
 */
function showDirectDownloadLink($object)
{
	global $conf, $langs;

	$out = '';
	$url = $object->getLastMainDocLink($object->element);

	if ($url)
	{
		$out .= img_picto('', 'globe').' '.$langs->trans("DirectDownloadLink").'<br>';
		$out .= '<input type="text" id="directdownloadlink" class="quatrevingtpercent" value="'.$url.'">';
		$out .= ajax_autoselect("directdownloadlink", 0);
	}
	return $out;
}

/**
 * Return the filename of file to get the thumbs
 *
 * @param   string  $file           Original filename (full or relative path)
 * @param   string  $extName        Extension to differenciate thumb file name ('', '_small', '_mini')
 * @param   string  $extImgTarget   Force image extension for thumbs. Use '' to keep same extension than original image (default).
 * @return  string                  New file name (full or relative path, including the thumbs/)
 */
function getImageFileNameForSize($file, $extName, $extImgTarget = '')
{
	$dirName = dirname($file);
	if ($dirName == '.') $dirName = '';

	$fileName = preg_replace('/(\.gif|\.jpeg|\.jpg|\.png|\.bmp)$/i', '', $file); // We remove extension, whatever is its case
	$fileName = basename($fileName);

	if (empty($extImgTarget)) $extImgTarget = (preg_match('/\.jpg$/i', $file) ? '.jpg' : '');
	if (empty($extImgTarget)) $extImgTarget = (preg_match('/\.jpeg$/i', $file) ? '.jpeg' : '');
	if (empty($extImgTarget)) $extImgTarget = (preg_match('/\.gif$/i', $file) ? '.gif' : '');
	if (empty($extImgTarget)) $extImgTarget = (preg_match('/\.png$/i', $file) ? '.png' : '');
	if (empty($extImgTarget)) $extImgTarget = (preg_match('/\.bmp$/i', $file) ? '.bmp' : '');

	if (!$extImgTarget) return $file;

	$subdir = '';
	if ($extName) $subdir = 'thumbs/';

	return ($dirName ? $dirName.'/' : '').$subdir.$fileName.$extName.$extImgTarget; // New filename for thumb
}


/**
 * Return URL we can use for advanced preview links
 *
 * @param   string    $modulepart     propal, facture, facture_fourn, ...
 * @param   string    $relativepath   Relative path of docs.
 * @param	int		  $alldata		  Return array with all components (1 is recommended, then use a simple a href link with the class, target and mime attribute added. 'documentpreview' css class is handled by jquery code into main.inc.php)
 * @param	string	  $param		  More param on http links
 * @return  string|array              Output string with href link or array with all components of link
 */
function getAdvancedPreviewUrl($modulepart, $relativepath, $alldata = 0, $param = '')
{
	global $conf, $langs;

	if (empty($conf->use_javascript_ajax)) return '';

	$mime_preview = array('bmp', 'jpeg', 'png', 'gif', 'tiff', 'pdf', 'plain', 'css', 'svg+xml');
	//$mime_preview[]='vnd.oasis.opendocument.presentation';
	//$mime_preview[]='archive';
	$num_mime = array_search(dol_mimetype($relativepath, '', 1), $mime_preview);

	if ($alldata == 1)
	{
		if ($num_mime !== false) return array('target'=>'_blank', 'css'=>'documentpreview', 'url'=>DOL_URL_ROOT.'/document.php?modulepart='.$modulepart.'&attachment=0&file='.urlencode($relativepath).($param ? '&'.$param : ''), 'mime'=>dol_mimetype($relativepath),);
		else return array();
	}

	// old behavior
	if ($num_mime !== false) return 'javascript:document_preview(\''.dol_escape_js(DOL_URL_ROOT.'/document.php?modulepart='.$modulepart.'&attachment=0&file='.urlencode($relativepath).($param ? '&'.$param : '')).'\', \''.dol_mimetype($relativepath).'\', \''.dol_escape_js($langs->trans('Preview')).'\')';
	else return '';
}


/**
 * Make content of an input box selected when we click into input field.
 *
 * @param string	$htmlname	Id of html object
 * @param string	$addlink	Add a 'link to' after
 * @return string
 */
function ajax_autoselect($htmlname, $addlink = '')
{
	global $langs;
	$out = '<script>
               jQuery(document).ready(function () {
				    jQuery("#'.$htmlname.'").click(function() { jQuery(this).select(); } );
				});
		    </script>';
	if ($addlink) $out .= ' <a href="'.$addlink.'" target="_blank">'.$langs->trans("Link").'</a>';
	return $out;
}


/**
 *	Return mime type of a file
 *
 *	@param	string	$file		Filename we looking for MIME type
 *  @param  string	$default    Default mime type if extension not found in known list
 * 	@param	int		$mode    	0=Return full mime, 1=otherwise short mime string, 2=image for mime type, 3=source language, 4=css of font fa
 *	@return string 		    	Return a mime type family (text/xxx, application/xxx, image/xxx, audio, video, archive)
 *  @see    image_format_supported() from images.lib.php
 */
function dol_mimetype($file, $default = 'application/octet-stream', $mode = 0)
{
	$mime = $default;
	$imgmime = 'other.png';
	$famime = 'file-o';
	$srclang = '';

	$tmpfile = preg_replace('/\.noexe$/', '', $file);

	// Plain text files
	if (preg_match('/\.txt$/i', $tmpfile)) { $mime = 'text/plain'; $imgmime = 'text.png'; $famime = 'file-text-o'; }
	if (preg_match('/\.rtx$/i', $tmpfile)) { $mime = 'text/richtext'; $imgmime = 'text.png'; $famime = 'file-text-o'; }
	if (preg_match('/\.csv$/i', $tmpfile)) { $mime = 'text/csv'; $imgmime = 'text.png'; $famime = 'file-text-o'; }
	if (preg_match('/\.tsv$/i', $tmpfile)) { $mime = 'text/tab-separated-values'; $imgmime = 'text.png'; $famime = 'file-text-o'; }
	if (preg_match('/\.(cf|conf|log)$/i', $tmpfile)) { $mime = 'text/plain'; $imgmime = 'text.png'; $famime = 'file-text-o'; }
	if (preg_match('/\.ini$/i', $tmpfile)) { $mime = 'text/plain'; $imgmime = 'text.png'; $srclang = 'ini'; $famime = 'file-text-o'; }
    if (preg_match('/\.md$/i', $tmpfile)) { $mime = 'text/plain'; $imgmime = 'text.png'; $srclang = 'md'; $famime = 'file-text-o'; }
	if (preg_match('/\.css$/i', $tmpfile)) { $mime = 'text/css'; $imgmime = 'css.png'; $srclang = 'css'; $famime = 'file-text-o'; }
	// Certificate files
	if (preg_match('/\.(crt|cer|key|pub)$/i', $tmpfile)) { $mime = 'text/plain'; $imgmime = 'text.png'; $famime = 'file-text-o'; }
	// XML based (HTML/XML/XAML)
	if (preg_match('/\.(html|htm|shtml)$/i', $tmpfile)) { $mime = 'text/html'; $imgmime = 'html.png'; $srclang = 'html'; $famime = 'file-text-o'; }
	if (preg_match('/\.(xml|xhtml)$/i', $tmpfile)) { $mime = 'text/xml'; $imgmime = 'other.png'; $srclang = 'xml'; $famime = 'file-text-o'; }
    if (preg_match('/\.xaml$/i', $tmpfile)) { $mime = 'text/xml'; $imgmime = 'other.png'; $srclang = 'xaml'; $famime = 'file-text-o'; }
	// Languages
	if (preg_match('/\.bas$/i', $tmpfile)) { $mime = 'text/plain'; $imgmime = 'text.png'; $srclang = 'bas'; $famime = 'file-code-o'; }
	if (preg_match('/\.(c)$/i', $tmpfile)) { $mime = 'text/plain'; $imgmime = 'text.png'; $srclang = 'c'; $famime = 'file-code-o'; }
	if (preg_match('/\.(cpp)$/i', $tmpfile)) { $mime = 'text/plain'; $imgmime = 'text.png'; $srclang = 'cpp'; $famime = 'file-code-o'; }
    if (preg_match('/\.cs$/i', $tmpfile)) { $mime = 'text/plain'; $imgmime = 'text.png'; $srclang = 'cs';  $famime = 'file-code-o'; }
	if (preg_match('/\.(h)$/i', $tmpfile)) { $mime = 'text/plain'; $imgmime = 'text.png'; $srclang = 'h'; $famime = 'file-code-o'; }
	if (preg_match('/\.(java|jsp)$/i', $tmpfile)) { $mime = 'text/plain'; $imgmime = 'text.png'; $srclang = 'java'; $famime = 'file-code-o'; }
	if (preg_match('/\.php([0-9]{1})?$/i', $tmpfile)) { $mime = 'text/plain'; $imgmime = 'php.png'; $srclang = 'php'; $famime = 'file-code-o'; }
	if (preg_match('/\.phtml$/i', $tmpfile)) { $mime = 'text/plain'; $imgmime = 'php.png'; $srclang = 'php'; $famime = 'file-code-o'; }
	if (preg_match('/\.(pl|pm)$/i', $tmpfile)) { $mime = 'text/plain'; $imgmime = 'pl.png'; $srclang = 'perl'; $famime = 'file-code-o'; }
	if (preg_match('/\.sql$/i', $tmpfile)) { $mime = 'text/plain'; $imgmime = 'text.png'; $srclang = 'sql'; $famime = 'file-code-o'; }
	if (preg_match('/\.js$/i', $tmpfile)) { $mime = 'text/x-javascript'; $imgmime = 'jscript.png'; $srclang = 'js'; $famime = 'file-code-o'; }
	// Open office
	if (preg_match('/\.odp$/i', $tmpfile)) { $mime = 'application/vnd.oasis.opendocument.presentation'; $imgmime = 'ooffice.png'; $famime = 'file-powerpoint-o'; }
	if (preg_match('/\.ods$/i', $tmpfile)) { $mime = 'application/vnd.oasis.opendocument.spreadsheet'; $imgmime = 'ooffice.png'; $famime = 'file-excel-o'; }
	if (preg_match('/\.odt$/i', $tmpfile)) { $mime = 'application/vnd.oasis.opendocument.text'; $imgmime = 'ooffice.png'; $famime = 'file-word-o'; }
	// MS Office
	if (preg_match('/\.mdb$/i', $tmpfile)) { $mime = 'application/msaccess'; $imgmime = 'mdb.png'; $famime = 'file-o'; }
	if (preg_match('/\.doc(x|m)?$/i', $tmpfile)) { $mime = 'application/msword'; $imgmime = 'doc.png'; $famime = 'file-word-o'; }
	if (preg_match('/\.dot(x|m)?$/i', $tmpfile)) { $mime = 'application/msword'; $imgmime = 'doc.png'; $famime = 'file-word-o'; }
	if (preg_match('/\.xlt(x)?$/i', $tmpfile)) { $mime = 'application/vnd.ms-excel'; $imgmime = 'xls.png'; $famime = 'file-excel-o'; }
	if (preg_match('/\.xla(m)?$/i', $tmpfile)) { $mime = 'application/vnd.ms-excel'; $imgmime = 'xls.png'; $famime = 'file-excel-o'; }
	if (preg_match('/\.xls$/i', $tmpfile)) { $mime = 'application/vnd.ms-excel'; $imgmime = 'xls.png'; $famime = 'file-excel-o'; }
	if (preg_match('/\.xls(b|m|x)$/i', $tmpfile)) { $mime = 'application/vnd.openxmlformats-officedocument.spreadsheetml.sheet'; $imgmime = 'xls.png'; $famime = 'file-excel-o'; }
	if (preg_match('/\.pps(m|x)?$/i', $tmpfile)) { $mime = 'application/vnd.ms-powerpoint'; $imgmime = 'ppt.png'; $famime = 'file-powerpoint-o'; }
	if (preg_match('/\.ppt(m|x)?$/i', $tmpfile)) { $mime = 'application/x-mspowerpoint'; $imgmime = 'ppt.png'; $famime = 'file-powerpoint-o'; }
	// Other
	if (preg_match('/\.pdf$/i', $tmpfile)) { $mime = 'application/pdf'; $imgmime = 'pdf.png'; $famime = 'file-pdf-o'; }
	// Scripts
	if (preg_match('/\.bat$/i', $tmpfile)) { $mime = 'text/x-bat'; $imgmime = 'script.png'; $srclang = 'dos'; $famime = 'file-code-o'; }
	if (preg_match('/\.sh$/i', $tmpfile)) { $mime = 'text/x-sh'; $imgmime = 'script.png'; $srclang = 'bash'; $famime = 'file-code-o'; }
	if (preg_match('/\.ksh$/i', $tmpfile)) { $mime = 'text/x-ksh'; $imgmime = 'script.png'; $srclang = 'bash'; $famime = 'file-code-o'; }
	if (preg_match('/\.bash$/i', $tmpfile)) { $mime = 'text/x-bash'; $imgmime = 'script.png'; $srclang = 'bash'; $famime = 'file-code-o'; }
	// Images
	if (preg_match('/\.ico$/i', $tmpfile)) { $mime = 'image/x-icon'; $imgmime = 'image.png'; $famime = 'file-image-o'; }
	if (preg_match('/\.(jpg|jpeg)$/i', $tmpfile)) { $mime = 'image/jpeg'; $imgmime = 'image.png'; $famime = 'file-image-o'; }
	if (preg_match('/\.png$/i', $tmpfile)) { $mime = 'image/png'; $imgmime = 'image.png'; $famime = 'file-image-o'; }
	if (preg_match('/\.gif$/i', $tmpfile)) { $mime = 'image/gif'; $imgmime = 'image.png'; $famime = 'file-image-o'; }
	if (preg_match('/\.bmp$/i', $tmpfile)) { $mime = 'image/bmp'; $imgmime = 'image.png'; $famime = 'file-image-o'; }
	if (preg_match('/\.(tif|tiff)$/i', $tmpfile)) { $mime = 'image/tiff'; $imgmime = 'image.png'; $famime = 'file-image-o'; }
	if (preg_match('/\.svg$/i', $tmpfile)) { $mime = 'image/svg+xml'; $imgmime = 'image.png'; $famime = 'file-image-o'; }
	// Calendar
	if (preg_match('/\.vcs$/i', $tmpfile)) { $mime = 'text/calendar'; $imgmime = 'other.png'; $famime = 'file-text-o'; }
	if (preg_match('/\.ics$/i', $tmpfile)) { $mime = 'text/calendar'; $imgmime = 'other.png'; $famime = 'file-text-o'; }
	// Other
	if (preg_match('/\.torrent$/i', $tmpfile)) { $mime = 'application/x-bittorrent'; $imgmime = 'other.png'; $famime = 'file-o'; }
	// Audio
	if (preg_match('/\.(mp3|ogg|au|wav|wma|mid)$/i', $tmpfile)) { $mime = 'audio'; $imgmime = 'audio.png'; $famime = 'file-audio-o'; }
	// Video
	if (preg_match('/\.ogv$/i', $tmpfile)) { $mime = 'video/ogg'; $imgmime = 'video.png'; $famime = 'file-video-o'; }
	if (preg_match('/\.webm$/i', $tmpfile)) { $mime = 'video/webm'; $imgmime = 'video.png'; $famime = 'file-video-o'; }
	if (preg_match('/\.avi$/i', $tmpfile)) { $mime = 'video/x-msvideo'; $imgmime = 'video.png'; $famime = 'file-video-o'; }
	if (preg_match('/\.divx$/i', $tmpfile)) { $mime = 'video/divx'; $imgmime = 'video.png'; $famime = 'file-video-o'; }
	if (preg_match('/\.xvid$/i', $tmpfile)) { $mime = 'video/xvid'; $imgmime = 'video.png'; $famime = 'file-video-o'; }
	if (preg_match('/\.(wmv|mpg|mpeg)$/i', $tmpfile)) { $mime = 'video'; $imgmime = 'video.png'; $famime = 'file-video-o'; }
	// Archive
	if (preg_match('/\.(zip|rar|gz|tgz|z|cab|bz2|7z|tar|lzh)$/i', $tmpfile)) { $mime = 'archive'; $imgmime = 'archive.png'; $famime = 'file-archive-o'; }    // application/xxx where zzz is zip, ...
	// Exe
	if (preg_match('/\.(exe|com)$/i', $tmpfile)) { $mime = 'application/octet-stream'; $imgmime = 'other.png'; $famime = 'file-o'; }
	// Lib
	if (preg_match('/\.(dll|lib|o|so|a)$/i', $tmpfile)) { $mime = 'library'; $imgmime = 'library.png'; $famime = 'file-o'; }
	// Err
	if (preg_match('/\.err$/i', $tmpfile)) { $mime = 'error'; $imgmime = 'error.png'; $famime = 'file-text-o'; }

	// Return string
	if ($mode == 1)
	{
		$tmp = explode('/', $mime);
		return (!empty($tmp[1]) ? $tmp[1] : $tmp[0]);
	}
	if ($mode == 2)
	{
		return $imgmime;
	}
	if ($mode == 3)
	{
		return $srclang;
	}
	if ($mode == 4)
	{
		return $famime;
	}
	return $mime;
}

/**
 * Return value from dictionary
 *
 * @param string	$tablename		name of dictionary
 * @param string	$field			the value to return
 * @param int		$id				id of line
 * @param bool		$checkentity	add filter on entity
 * @param string	$rowidfield		name of the column rowid
 * @return string
 */
function getDictvalue($tablename, $field, $id, $checkentity = false, $rowidfield = 'rowid')
{
	global $dictvalues, $db, $langs;

	if (!isset($dictvalues[$tablename]))
	{
		$dictvalues[$tablename] = array();
		$sql = 'SELECT * FROM '.$tablename.' WHERE 1'; // Here select * is allowed as it is generic code and we don't have list of fields
		if ($checkentity) $sql .= ' AND entity IN (0,'.getEntity($tablename).')';

		$resql = $db->query($sql);
		if ($resql)
		{
			while ($obj = $db->fetch_object($resql))
			{
				$dictvalues[$tablename][$obj->{$rowidfield}] = $obj;
			}
		}
		else
		{
			dol_print_error($db);
		}
	}

	if (!empty($dictvalues[$tablename][$id])) return $dictvalues[$tablename][$id]->{$field}; // Found
	else // Not found
	{
		if ($id > 0) return $id;
		return '';
	}
}

/**
 *	Return true if the color is light
 *
 *  @param	string	$stringcolor		String with hex (FFFFFF) or comma RGB ('255,255,255')
 *  @return	int							-1 : Error with argument passed |0 : color is dark | 1 : color is light
 */
function colorIsLight($stringcolor)
{
    $stringcolor = str_replace('#', '', $stringcolor);
	$res = -1;
	if (!empty($stringcolor))
	{
		$res = 0;
		$tmp = explode(',', $stringcolor);
		if (count($tmp) > 1)   // This is a comma RGB ('255','255','255')
		{
			$r = $tmp[0];
			$g = $tmp[1];
			$b = $tmp[2];
		}
		else
		{
			$hexr = $stringcolor[0].$stringcolor[1];
			$hexg = $stringcolor[2].$stringcolor[3];
			$hexb = $stringcolor[4].$stringcolor[5];
			$r = hexdec($hexr);
			$g = hexdec($hexg);
			$b = hexdec($hexb);
		}
		$bright = (max($r, $g, $b) + min($r, $g, $b)) / 510.0; // HSL algorithm
		if ($bright > 0.6) $res = 1;
	}
	return $res;
}

/**
 * Function to test if an entry is enabled or not
 *
 * @param	string		$type_user					0=We test for internal user, 1=We test for external user
 * @param	array		$menuentry					Array for feature entry to test
 * @param	array		$listofmodulesforexternal	Array with list of modules allowed to external users
 * @return	int										0=Hide, 1=Show, 2=Show gray
 */
function isVisibleToUserType($type_user, &$menuentry, &$listofmodulesforexternal)
{
	global $conf;

	//print 'type_user='.$type_user.' module='.$menuentry['module'].' enabled='.$menuentry['enabled'].' perms='.$menuentry['perms'];
	//print 'ok='.in_array($menuentry['module'], $listofmodulesforexternal);
	if (empty($menuentry['enabled'])) return 0; // Entry disabled by condition
	if ($type_user && $menuentry['module'])
	{
		$tmploops = explode('|', $menuentry['module']);
		$found = 0;
		foreach ($tmploops as $tmploop)
		{
			if (in_array($tmploop, $listofmodulesforexternal)) {
				$found++; break;
			}
		}
		if (!$found) return 0; // Entry is for menus all excluded to external users
	}
	if (!$menuentry['perms'] && $type_user) return 0; // No permissions and user is external
	if (!$menuentry['perms'] && !empty($conf->global->MAIN_MENU_HIDE_UNAUTHORIZED))	return 0; // No permissions and option to hide when not allowed, even for internal user, is on
	if (!$menuentry['perms']) return 2; // No permissions and user is external
	return 1;
}

/**
 * Round to next multiple.
 *
 * @param 	double		$n		Number to round up
 * @param 	integer		$x		Multiple. For example 60 to round up to nearest exact minute for a date with seconds.
 * @return 	integer				Value rounded.
 */
function roundUpToNextMultiple($n, $x = 5)
{
	return (ceil($n) % $x === 0) ? ceil($n) : round(($n + $x / 2) / $x) * $x;
}

/**
 * Function dolGetBadge
 *
 * @param   string  $label      label of badge no html : use in alt attribute for accessibility
 * @param   string  $html       optional : label of badge with html
 * @param   string  $type       type of badge : Primary Secondary Success Danger Warning Info Light Dark status0 status1 status2 status3 status4 status5 status6 status7 status8 status9
 * @param   string  $mode       default '' , pill, dot
 * @param   string  $url        the url for link
 * @param   array   $params     various params for future : recommended rather than adding more fuction arguments. array('attr'=>array('title'=>'abc'))
 * @return  string              Html badge
 */
function dolGetBadge($label, $html = '', $type = 'primary', $mode = '', $url = '', $params = array())
{
    $attr = array(
    	'class'=>'badge '.(!empty($mode) ? ' badge-'.$mode : '').(!empty($type) ? ' badge-'.$type : '').(empty($params['css']) ? '' : ' '.$params['css'])
    );

    if (empty($html)) {
        $html = $label;
    }

    if (!empty($url)) {
        $attr['href'] = $url;
    }

    if ($mode === 'dot') {
        $attr['class'] .= ' classfortooltip';
        $attr['title'] = $html;
        $attr['aria-label'] = $label;
        $html = '';
    }

    // Override attr
    if (!empty($params['attr']) && is_array($params['attr'])) {
        foreach ($params['attr']as $key => $value) {
			if ($key == 'class') {
				$attr['class'] .= ' '.$value;
			}
			elseif ($key == 'classOverride') {
				$attr['class'] = $value;
			}
			else {
				$attr[$key] = $value;
			}
        }
    }

    // TODO: add hook

    // escape all attribute
    $attr = array_map('dol_escape_htmltag', $attr);

    $TCompiledAttr = array();
    foreach ($attr as $key => $value) {
        $TCompiledAttr[] = $key.'="'.$value.'"';
    }

    $compiledAttributes = !empty($TCompiledAttr) ?implode(' ', $TCompiledAttr) : '';

    $tag = !empty($url) ? 'a' : 'span';

    return '<'.$tag.' '.$compiledAttributes.'>'.$html.'</'.$tag.'>';
}


/**
 * Function dolGetStatus
 *
 * @param   string  $statusLabel       Label of badge no html : use in alt attribute for accessibility
 * @param   string  $statusLabelShort  Short label of badge no html
 * @param   string  $html              Optional : label of badge with html
 * @param   string  $statusType        status0 status1 status2 status3 status4 status5 status6 status7 status8 status9 : image name or badge name
 * @param   int	    $displayMode       0=Long label, 1=Short label, 2=Picto + Short label, 3=Picto, 4=Picto + Long label, 5=Short label + Picto, 6=Long label + Picto
 * @param   string  $url               The url for link
 * @param   array   $params            Various params for future : recommended rather than adding more function arguments
 * @return  string                     Html status string
 */
function dolGetStatus($statusLabel = '', $statusLabelShort = '', $html = '', $statusType = 'status0', $displayMode = 0, $url = '', $params = array())
{
    global $conf;

    $return = '';
    $dolGetBadgeParams = array();

    if (!empty($params['badgeParams'])) {
        $dolGetBadgeParams = $params['badgeParams'];
    }

    // TODO : add a hook

    if ($displayMode == 0) {
        $return = !empty($html) ? $html : $statusLabel;
    }
    elseif ($displayMode == 1) {
        $return = !empty($html) ? $html : (!empty($statusLabelShort) ? $statusLabelShort : $statusLabel);
    }
    // Use status with images (for backward compatibility)
    elseif (!empty($conf->global->MAIN_STATUS_USES_IMAGES)) {
        $return = '';
        $htmlLabel      = (in_array($displayMode, array(1, 2, 5)) ? '<span class="hideonsmartphone">' : '').(!empty($html) ? $html : $statusLabel).(in_array($displayMode, array(1, 2, 5)) ? '</span>' : '');
        $htmlLabelShort = (in_array($displayMode, array(1, 2, 5)) ? '<span class="hideonsmartphone">' : '').(!empty($html) ? $html : (!empty($statusLabelShort) ? $statusLabelShort : $statusLabel)).(in_array($displayMode, array(1, 2, 5)) ? '</span>' : '');

        // For small screen, we always use the short label instead of long label.
        if (!empty($conf->dol_optimize_smallscreen))
        {
        	if ($displayMode == 0) $displayMode = 1;
        	elseif ($displayMode == 4) $displayMode = 2;
        	elseif ($displayMode == 6) $displayMode = 5;
        }

        // For backward compatibility. Image's filename are still in French, so we use this array to convert
        $statusImg = array(
        	'status0' => 'statut0'
        	,'status1' => 'statut1'
        	,'status2' => 'statut2'
        	,'status3' => 'statut3'
        	,'status4' => 'statut4'
        	,'status5' => 'statut5'
        	,'status6' => 'statut6'
        	,'status7' => 'statut7'
        	,'status8' => 'statut8'
        	,'status9' => 'statut9'
        );

        if (!empty($statusImg[$statusType])) {
            $htmlImg = img_picto($statusLabel, $statusImg[$statusType]);
        } else {
            $htmlImg = img_picto($statusLabel, $statusType);
        }

        if ($displayMode === 2) {
            $return = $htmlImg.' '.$htmlLabelShort;
        }
        elseif ($displayMode === 3) {
            $return = $htmlImg;
        }
        elseif ($displayMode === 4) {
            $return = $htmlImg.' '.$htmlLabel;
        }
        elseif ($displayMode === 5) {
            $return = $htmlLabelShort.' '.$htmlImg;
        }
        else { // $displayMode >= 6
            $return = $htmlLabel.' '.$htmlImg;
        }
    }
    // Use new badge
    elseif (empty($conf->global->MAIN_STATUS_USES_IMAGES) && !empty($displayMode)) {
        $statusLabelShort = !empty($statusLabelShort) ? $statusLabelShort : $statusLabel;

		$dolGetBadgeParams['attr']['class'] = 'badge-status';

        if ($displayMode == 3) {
            $return = dolGetBadge($statusLabel, '', $statusType, 'dot', $url, $dolGetBadgeParams);
        }
        elseif ($displayMode === 5) {
            $return = dolGetBadge($statusLabelShort, $html, $statusType, '', $url, $dolGetBadgeParams);
        }
        else {
            $return = dolGetBadge($statusLabel, $html, $statusType, '', $url, $dolGetBadgeParams);
        }
    }

    return $return;
}


/**
 * Function dolGetButtonAction
 *
 * @param string    $label      label of button no html : use in alt attribute for accessibility $html is not empty
 * @param string    $html       optional : content with html
 * @param string    $actionType default, delete, danger
 * @param string    $url        the url for link
 * @param string    $id         attribute id of button
 * @param int       $userRight  user action right
 * @param array     $params     various params for future : recommended rather than adding more function arguments
 * @return string               html button
 */
function dolGetButtonAction($label, $html = '', $actionType = 'default', $url = '', $id = '', $userRight = 1, $params = array())
{
    $class = 'butAction';
    if ($actionType == 'danger' || $actionType == 'delete') {
        $class = 'butActionDelete';
    }

    $attr = array(
        'class' => $class
        ,'href' => empty($url) ? '' : $url
    );

    if (empty($html)) {
        $html = $label;
    } else {
        $attr['aria-label'] = $label;
    }

    if (empty($userRight)) {
        $attr['class'] = 'butActionRefused';
        $attr['href'] = '';
    }

    if (!empty($id)) {
        $attr['id'] = $id;
    }

    // Override attr
    if (!empty($params['attr']) && is_array($params['attr'])) {
        foreach ($params['attr'] as $key => $value) {
            if ($key == 'class') {
                $attr['class'] .= ' '.$value;
            }
            elseif ($key == 'classOverride') {
                $attr['class'] = $value;
            }
            else {
                $attr[$key] = $value;
            }
        }
    }

    if (isset($attr['href']) && empty($attr['href'])) {
        unset($attr['href']);
    }

    // TODO : add a hook

    // escape all attribute
    $attr = array_map('dol_escape_htmltag', $attr);

    $TCompiledAttr = array();
    foreach ($attr as $key => $value) {
        $TCompiledAttr[] = $key.'="'.$value.'"';
    }

    $compiledAttributes = !empty($TCompiledAttr) ?implode(' ', $TCompiledAttr) : '';

    $tag = !empty($attr['href']) ? 'a' : 'span';

    return '<div class="inline-block divButAction"><'.$tag.' '.$compiledAttributes.'>'.$html.'</'.$tag.'></div>';
}

/**
 * Function dolGetButtonTitle : this kind of buttons are used in title in list
 *
 * @param string    $label      label of button
 * @param string    $helpText   optional : content for help tooltip
 * @param string    $iconClass  class for icon element (Example: 'fa fa-file')
 * @param string    $url        the url for link
 * @param string    $id         attribute id of button
 * @param int       $status     0 no user rights, 1 active, -1 Feature Disabled, -2 disable Other reason use helpText as tooltip
 * @param array     $params     various params for future : recommended rather than adding more function arguments
 * @return string               html button
 */
function dolGetButtonTitle($label, $helpText = '', $iconClass = 'fa fa-file', $url = '', $id = '', $status = 1, $params = array())
{
    global $langs, $conf, $user;

    // Actually this conf is used in css too for external module compatibility and smooth transition to this function
    if (!empty($conf->global->MAIN_BUTTON_HIDE_UNAUTHORIZED) && (!$user->admin) && $status <= 0) {
        return '';
    }

    $class = 'btnTitle';

    // hidden conf keep during button transition TODO: remove this block
    if (!empty($conf->global->MAIN_USE_OLD_TITLE_BUTTON)) {
        $class = 'butActionNew';
    }
    if (!empty($params['morecss'])) $class .= ' '.$params['morecss'];

    $attr = array(
        'class' => $class
        ,'href' => empty($url) ? '' : $url
    );

    if (!empty($helpText)) {
        $attr['title'] = dol_escape_htmltag($helpText);
    }

    if ($status <= 0) {
        $attr['class'] .= ' refused';

        // hidden conf keep during button transition TODO: remove this block
        if (!empty($conf->global->MAIN_USE_OLD_TITLE_BUTTON)) {
            $attr['class'] = 'butActionNewRefused';
        }

        $attr['href'] = '';

        if ($status == -1) { // disable
            $attr['title'] = dol_escape_htmltag($langs->transnoentitiesnoconv("FeatureDisabled"));
        }
        elseif ($status == 0) { // Not enough permissions
            $attr['title'] = dol_escape_htmltag($langs->transnoentitiesnoconv("NotEnoughPermissions"));
        }
    }

    if (!empty($attr['title'])) {
        $attr['class'] .= ' classfortooltip';
    }

    if (empty($id)) {
        $attr['id'] = $id;
    }

    // Override attr
    if (!empty($params['attr']) && is_array($params['attr'])) {
        foreach ($params['attr'] as $key => $value) {
            if ($key == 'class') {
                $attr['class'] .= ' '.$value;
            }
            elseif ($key == 'classOverride') {
                $attr['class'] = $value;
            }
            else {
                $attr[$key] = $value;
            }
        }
    }

    if (isset($attr['href']) && empty($attr['href'])) {
        unset($attr['href']);
    }

    // TODO : add a hook

    // escape all attribute
    $attr = array_map('dol_escape_htmltag', $attr);

    $TCompiledAttr = array();
    foreach ($attr as $key => $value) {
        $TCompiledAttr[] = $key.'="'.$value.'"';
    }

    $compiledAttributes = (empty($TCompiledAttr) ? '' : implode(' ', $TCompiledAttr));

    $tag = (empty($attr['href']) ? 'span' : 'a');

    $button = '<'.$tag.' '.$compiledAttributes.' >';
    $button .= '<span class="'.$iconClass.' valignmiddle btnTitle-icon"></span>';
    $button .= '<span class="valignmiddle text-plus-circle btnTitle-label'.(empty($params['forcenohideoftext']) ? ' hideonsmartphone' : '').'">'.$label.'</span>';
    $button .= '</'.$tag.'>';

    // hidden conf keep during button transition TODO: remove this block
    if (!empty($conf->global->MAIN_USE_OLD_TITLE_BUTTON)) {
        $button = '<'.$tag.' '.$compiledAttributes.' ><span class="text-plus-circle">'.$label.'</span>';
        $button .= '<span class="'.$iconClass.' valignmiddle"></span>';
        $button .= '</'.$tag.'>';
    }

    return $button;
}

/**
 * Return if a file can contains executable content
 *
 * @param   string  $filename       File NamedRange
 * @return  boolean                 True if yes, False if no
 */
function isAFileWithExecutableContent($filename)
{
    if (preg_match('/\.(htm|html|js|php|php\d+|phtml|pl|py|cgi|ksh|sh|bash|bat|cmd|wpk|exe|dmg)$/i', $filename))
    {
        return true;
    }
    return false;
}

/**
 * Return new session token
 *
 * @return  string
 */
function newToken()
{
	return $_SESSION['newtoken'];
}<|MERGE_RESOLUTION|>--- conflicted
+++ resolved
@@ -1298,25 +1298,14 @@
 		$left = ($langs->trans("DIRECTION") == 'rtl' ? 'right' : 'left');
 		$right = ($langs->trans("DIRECTION") == 'rtl' ? 'left' : 'right');
 
-<<<<<<< HEAD
 		$tabsname = str_replace("@", "", $picto);
 		$out .= '<div id="moretabs'.$tabsname.'" class="inline-block tabsElem">';
 		$out .= '<a href="#" class="tab moretab inline-block tabunactive reposition">'.$langs->trans("More").'... ('.$nbintab.')</a>';
-		$out .= '<div id="moretabsList'.$tabsname.'" style="position: absolute; '.$left.': -999em; text-align: '.$left.'; margin:0px; padding:2px">';
+		$out .= '<div id="moretabsList'.$tabsname.'" style="position: absolute; '.$left.': -999em; text-align: '.$left.'; margin:0px; padding:2px; z-index:10;">';
 		$out .= $outmore;
 		$out .= '</div>';
 		$out .= '<div></div>';
 		$out .= "</div>\n";
-=======
-		$tabsname=str_replace("@", "", $picto);
-		$out.='<div id="moretabs'.$tabsname.'" class="inline-block tabsElem">';
-		$out.='<a href="#" class="tab moretab inline-block tabunactive reposition">'.$langs->trans("More").'... ('.$nbintab.')</a>';
-		$out.='<div id="moretabsList'.$tabsname.'" style="position: absolute; '.$left.': -999em; text-align: '.$left.'; margin:0px; padding:2px; z-index:10;">';
-		$out.=$outmore;
-		$out.='</div>';
-		$out.='<div></div>';
-		$out.="</div>\n";
->>>>>>> 5919570b
 
 		$out .= "<script>";
 		$out .= "$('#moretabs".$tabsname."').mouseenter( function() { console.log('mouseenter ".$left."'); $('#moretabsList".$tabsname."').css('".$left."','auto');});";
