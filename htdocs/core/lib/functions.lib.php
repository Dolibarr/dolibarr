--- conflicted
+++ resolved
@@ -1,6 +1,4 @@
 <?php
-use PhpOffice\PhpSpreadsheet\NamedRange;
-
 /* Copyright (C) 2000-2007	Rodolphe Quiedeville			<rodolphe@quiedeville.org>
  * Copyright (C) 2003		Jean-Louis Bergamo			<jlb@j1b.org>
  * Copyright (C) 2004-2018	Laurent Destailleur			<eldy@users.sourceforge.net>
@@ -1444,11 +1442,7 @@
 						{
 							if (empty($conf->global->MAIN_DISABLE_PDF_THUMBS))		// If you experienc trouble with pdf thumb generation and imagick, you can disable here.
 							{
-<<<<<<< HEAD
 								include_once DOL_DOCUMENT_ROOT.'/core/lib/files.lib.php';
-=======
-							    include_once DOL_DOCUMENT_ROOT.'/core/lib/files.lib.php';
->>>>>>> d4e26fcc
 								$ret = dol_convert_file($file, 'png', $fileimage);
 								if ($ret < 0) $error++;
 							}
