--- conflicted
+++ resolved
@@ -1005,11 +1005,7 @@
  *  @param	array|null	$logcontext				If defined, an array with extra informations (can be used by some log handlers)
  *  @return	void
  */
-<<<<<<< HEAD
 function dol_syslog($message, $level = LOG_INFO, $ident = 0, $suffixinfilename = '', $restricttologhandler = '', $logcontext = null)
-=======
-function dol_syslog($message, $level = LOG_INFO, $ident = 0, $suffixinfilename = '', $restricttologhandler = '')
->>>>>>> da35e3d7
 {
     global $conf, $user, $debugbar;
 
@@ -2477,7 +2473,6 @@
 		if(dol_strlen($phone) == 12)
 		{//ex: +962_A_BCD_EF_GH
 			$newphone = substr($newphone, 0, 4).$separ.substr($newphone, 4, 1).$separ.substr($newphone, 5, 3).$separ.substr($newphone, 7, 2).$separ.substr($newphone, 9, 2);
-<<<<<<< HEAD
 		}
 	}
 	elseif (strtoupper($countrycode) == "JM")
@@ -2485,8 +2480,6 @@
 		if(dol_strlen($newphone) == 12)
 		{//ex: +1867_ABC_DEFG
 			$newphone = substr($newphone, 0, 5).$separ.substr($newphone, 5, 3).$separ.substr($newphone, 8, 4);
-=======
->>>>>>> da35e3d7
 		}
 	}
 	elseif (strtoupper($countrycode) == "MG")
@@ -3022,11 +3015,7 @@
 		//if (in_array($picto, array('switch_off', 'switch_on', 'off', 'on')))
         if (empty($srconly) && in_array($pictowithoutext, array(
 				'bank', 'close_title', 'delete', 'edit', 'ellipsis-h', 'filter', 'grip', 'grip_title', 'list', 'listlight', 'note', 'off', 'on', 'play', 'playdisabled', 'printer', 'resize',
-<<<<<<< HEAD
                 'note', 'setup', 'sign-out', 'split', 'switch_off', 'switch_on', 'tools', 'unlink', 'uparrow', '1downarrow', '1uparrow', '1leftarrow', '1rightarrow',
-=======
-                'note', 'setup', 'sign-out', 'split', 'switch_off', 'switch_on', 'unlink', 'uparrow', '1downarrow', '1uparrow', '1leftarrow', '1rightarrow',
->>>>>>> da35e3d7
 				'jabber','skype','twitter','facebook','linkedin',
                 'chevron-left','chevron-right','chevron-down','chevron-top'
 			)
@@ -4209,15 +4198,9 @@
 
 			if ($cpt>=1)
 			{
-<<<<<<< HEAD
 				$pagelist.= '<li class="pagination"><a href="'.$file.'?page=0'.$options.'">1</a></li>';
 				if ($cpt > 2) $pagelist.='<li class="pagination"><span class="inactive">...</span></li>';
 				elseif ($cpt == 2) $pagelist.='<li class="pagination"><a href="'.$file.'?page=1'.$options.'">2</a></li>';
-=======
-				$pagelist.= '<li'.(($conf->dol_use_jmobile != 4)?' class="pagination"':'').'><a href="'.$file.'?page=0'.$options.'">1</a></li>';
-				if ($cpt > 2) $pagelist.='<li'.(($conf->dol_use_jmobile != 4)?' class="pagination"':'').'><span '.(($conf->dol_use_jmobile != 4)?'class="inactive"':'').'>...</span></li>';
-				elseif ($cpt == 2) $pagelist.='<li'.(($conf->dol_use_jmobile != 4)?' class="pagination"':'').'><a href="'.$file.'?page=1'.$options.'">2</a></li>';
->>>>>>> da35e3d7
 			}
 
 			do
@@ -4236,15 +4219,9 @@
 
 			if ($cpt<$nbpages)
 			{
-<<<<<<< HEAD
 				if ($cpt<$nbpages-2) $pagelist.= '<li class="pagination"><span class="inactive">...</span></li>';
 				elseif ($cpt == $nbpages-2) $pagelist.= '<li class="pagination"><a href="'.$file.'?page='.($nbpages-2).$options.'">'.($nbpages - 1).'</a></li>';
 				$pagelist.= '<li class="pagination"><a href="'.$file.'?page='.($nbpages-1).$options.'">'.$nbpages.'</a></li>';
-=======
-				if ($cpt<$nbpages-2) $pagelist.= '<li'.(($conf->dol_use_jmobile != 4)?' class="pagination"':'').'><span '.(($conf->dol_use_jmobile != 4)?'class="inactive"':'').'>...</span></li>';
-				elseif ($cpt == $nbpages-2) $pagelist.= '<li'.(($conf->dol_use_jmobile != 4)?' class="pagination"':'').'><a href="'.$file.'?page='.($nbpages-2).$options.'">'.($nbpages - 1).'</a></li>';
-				$pagelist.= '<li'.(($conf->dol_use_jmobile != 4)?' class="pagination"':'').'><a href="'.$file.'?page='.($nbpages-1).$options.'">'.$nbpages.'</a></li>';
->>>>>>> da35e3d7
 			}
 		}
 		else
@@ -6441,11 +6418,7 @@
  *  @return	void
  *  @see	dol_htmloutput_events()
  */
-<<<<<<< HEAD
 function setEventMessages($mesg, $mesgs, $style = 'mesgs', $messagekey = '')
-=======
-function setEventMessages($mesg, $mesgs, $style = 'mesgs')
->>>>>>> da35e3d7
 {
 	if (empty($mesg) && empty($mesgs))
 	{
@@ -6453,13 +6426,7 @@
 	}
 	else
 	{
-<<<<<<< HEAD
 		if ($messagekey)
-=======
-		if (! in_array((string) $style, array('mesgs','warnings','errors'))) dol_print_error('', 'Bad parameter style='.$style.' for setEventMessages');
-		if (empty($mesgs)) setEventMessage($mesg, $style);
-		else
->>>>>>> da35e3d7
 		{
 			// Complete message with a js link to set a cookie "DOLHIDEMESSAGE".$messagekey;
 			// TODO
@@ -7600,21 +7567,13 @@
 					$i2++;	// a criteria was added to string
 				}
 			}
-<<<<<<< HEAD
 			elseif ($mode == 2 || $mode == -2)
-=======
-			elseif ($mode == 2)
->>>>>>> da35e3d7
 			{
 				$newres .= ($i2 > 0 ? ' OR ' : '') . $field . " ".($mode == -2 ? 'NOT ' : '')."IN (" . $db->escape(trim($crit)) . ")";
 				if ($mode == -2) $newres .= ' OR '.$field.' IS NULL';
 				$i2++;	// a criteria was added to string
 			}
-<<<<<<< HEAD
 			elseif ($mode == 3 || $mode == -3)
-=======
-			elseif ($mode == 3)
->>>>>>> da35e3d7
 			{
 				$tmparray=explode(',', trim($crit));
 				if (count($tmparray))
