<?php
/* Copyright (C) 2000-2007	Rodolphe Quiedeville		<rodolphe@quiedeville.org>
 * Copyright (C) 2003		Jean-Louis Bergamo			<jlb@j1b.org>
 * Copyright (C) 2004-2018	Laurent Destailleur			<eldy@users.sourceforge.net>
 * Copyright (C) 2004		Sebastien Di Cintio			<sdicintio@ressource-toi.org>
 * Copyright (C) 2004		Benoit Mortier				<benoit.mortier@opensides.be>
 * Copyright (C) 2004		Christophe Combelles		<ccomb@free.fr>
 * Copyright (C) 2005-2019	Regis Houssin				<regis.houssin@inodbox.com>
 * Copyright (C) 2008		Raphael Bertrand (Resultic)	<raphael.bertrand@resultic.fr>
 * Copyright (C) 2010-2018	Juanjo Menent				<jmenent@2byte.es>
 * Copyright (C) 2013		Cédric Salvador				<csalvador@gpcsolutions.fr>
 * Copyright (C) 2013-2017	Alexandre Spangaro			<aspangaro@open-dsi.fr>
 * Copyright (C) 2014		Cédric GROSS				<c.gross@kreiz-it.fr>
 * Copyright (C) 2014-2015	Marcos García				<marcosgdf@gmail.com>
 * Copyright (C) 2015		Jean-François Ferry			<jfefe@aternatik.fr>
 * Copyright (C) 2018-2020  Frédéric France             <frederic.france@netlogic.fr>
 * Copyright (C) 2019       Thibault Foucart            <support@ptibogxiv.net>
 * Copyright (C) 2020       Open-Dsi         			<support@open-dsi.fr>
 *
 * This program is free software; you can redistribute it and/or modify
 * it under the terms of the GNU General Public License as published by
 * the Free Software Foundation; either version 3 of the License, or
 * (at your option) any later version.
 *
 * This program is distributed in the hope that it will be useful,
 * but WITHOUT ANY WARRANTY; without even the implied warranty of
 * MERCHANTABILITY or FITNESS FOR A PARTICULAR PURPOSE.  See the
 * GNU General Public License for more details.
 *
 * You should have received a copy of the GNU General Public License
 * along with this program. If not, see <https://www.gnu.org/licenses/>.
 * or see https://www.gnu.org/
 */

/**
 *	\file			htdocs/core/lib/functions.lib.php
 *	\brief			A set of functions for Dolibarr
 *					This file contains all frequently used functions.
 */

include_once DOL_DOCUMENT_ROOT.'/core/lib/json.lib.php';


/**
 * Return a DoliDB instance (database handler).
 *
 * @param   string	$type		Type of database (mysql, pgsql...)
 * @param	string	$host		Address of database server
 * @param	string	$user		Authorized username
 * @param	string	$pass		Password
 * @param	string	$name		Name of database
 * @param	int		$port		Port of database server
 * @return	DoliDB				A DoliDB instance
 */
function getDoliDBInstance($type, $host, $user, $pass, $name, $port)
{
	require_once DOL_DOCUMENT_ROOT."/core/db/".$type.'.class.php';

	$class = 'DoliDB'.ucfirst($type);
	$dolidb = new $class($type, $host, $user, $pass, $name, $port);
	return $dolidb;
}

/**
 * 	Get list of entity id to use.
 *
 * 	@param	string	$element		Current element
 *									'societe', 'socpeople', 'actioncomm', 'agenda', 'resource',
 *									'product', 'productprice', 'stock', 'bom', 'mo',
 *									'propal', 'supplier_proposal', 'invoice', 'supplier_invoice', 'payment_various',
 *									'categorie', 'bank_account', 'bank_account', 'adherent', 'user',
 *									'commande', 'supplier_order', 'expedition', 'intervention', 'survey',
 *									'contract', 'tax', 'expensereport', 'holiday', 'multicurrency', 'project',
 *									'email_template', 'event', 'donation'
 *									'c_paiement', 'c_payment_term', ...
 * 	@param	int		$shared			0=Return id of current entity only,
 * 									1=Return id of current entity + shared entities (default)
 *  @param	object	$currentobject	Current object if needed
 * 	@return	mixed					Entity id(s) to use ( eg. entity IN ('.getEntity(elementname).')' )
 */
function getEntity($element, $shared = 1, $currentobject = null)
{
	global $conf, $mc;

	// fix different element names (France to English)
	switch ($element) {
		case 'contrat':			$element = 'contract'; break; // "/contrat/class/contrat.class.php"
		case 'order_supplier':	$element = 'supplier_order'; break; // "/fourn/class/fournisseur.commande.class.php"
	}

	if (is_object($mc))
	{
		return $mc->getEntity($element, $shared, $currentobject);
	} else {
		$out = '';
		$addzero = array('user', 'usergroup', 'c_email_templates', 'email_template', 'default_values');
		if (in_array($element, $addzero)) $out .= '0,';
		$out .= ((int) $conf->entity);
		return $out;
	}
}

/**
 * 	Set entity id to use when to create an object
 *
 * 	@param	object	$currentobject	Current object
 * 	@return	mixed					Entity id to use ( eg. entity = '.setEntity($object) )
 */
function setEntity($currentobject)
{
	global $conf, $mc;

	if (is_object($mc) && method_exists($mc, 'setEntity'))
	{
		return $mc->setEntity($currentobject);
	} else {
		return ((is_object($currentobject) && $currentobject->id > 0 && $currentobject->entity > 0) ? $currentobject->entity : $conf->entity);
	}
}

/**
 * 	Return if string has a name dedicated to store a secret
 *
 * 	@param	string	$keyname	Name of key to test
 * 	@return	boolean				True if key is used to store a secret
 */
function isASecretKey($keyname)
{
	return preg_match('/(_pass|password|_pw|_key|securekey|serverkey|secret\d?|p12key|exportkey|_PW_[a-z]+|token)$/i', $keyname);
}

/**
 * Return information about user browser
 *
 * Returns array with the following format:
 * array(
 *  'browsername' => Browser name (firefox|chrome|iceweasel|epiphany|safari|opera|ie|unknown)
 *  'browserversion' => Browser version. Empty if unknown
 *  'browseros' => Set with mobile OS (android|blackberry|ios|palm|symbian|webos|maemo|windows|unknown)
 *  'layout' => (tablet|phone|classic)
 *  'phone' => empty if not mobile, (android|blackberry|ios|palm|unknown) if mobile
 *  'tablet' => true/false
 * )
 *
 * @param string $user_agent Content of $_SERVER["HTTP_USER_AGENT"] variable
 * @return	array Check function documentation
 */
function getBrowserInfo($user_agent)
{
	include_once DOL_DOCUMENT_ROOT.'/includes/mobiledetect/mobiledetectlib/Mobile_Detect.php';

	$name = 'unknown';
	$version = '';
	$os = 'unknown';
	$phone = '';

	$user_agent = substr($user_agent, 0, 512);	// Avoid to process too large user agent

	$detectmobile = new Mobile_Detect(null, $user_agent);
	$tablet = $detectmobile->isTablet();

	if ($detectmobile->isMobile()) {
		$phone = 'unknown';

		// If phone/smartphone, we set phone os name.
		if ($detectmobile->is('AndroidOS')) {
			$os = $phone = 'android';
		} elseif ($detectmobile->is('BlackBerryOS')) {
			$os = $phone = 'blackberry';
		} elseif ($detectmobile->is('iOS')) {
			$os = 'ios';
			$phone = 'iphone';
		} elseif ($detectmobile->is('PalmOS')) {
			$os = $phone = 'palm';
		} elseif ($detectmobile->is('SymbianOS')) {
			$os = 'symbian';
		} elseif ($detectmobile->is('webOS')) {
			$os = 'webos';
		} elseif ($detectmobile->is('MaemoOS')) {
			$os = 'maemo';
		} elseif ($detectmobile->is('WindowsMobileOS') || $detectmobile->is('WindowsPhoneOS')) {
			$os = 'windows';
		}
	}

	// OS
	if (preg_match('/linux/i', $user_agent)) { $os = 'linux'; } elseif (preg_match('/macintosh/i', $user_agent)) { $os = 'macintosh'; } elseif (preg_match('/windows/i', $user_agent)) { $os = 'windows'; }

	// Name
	$reg = array();
	if (preg_match('/firefox(\/|\s)([\d\.]*)/i', $user_agent, $reg)) { $name = 'firefox'; $version = $reg[2]; } elseif (preg_match('/edge(\/|\s)([\d\.]*)/i', $user_agent, $reg)) { $name = 'edge'; $version = $reg[2]; } elseif (preg_match('/chrome(\/|\s)([\d\.]+)/i', $user_agent, $reg)) { $name = 'chrome'; $version = $reg[2]; } // we can have 'chrome (Mozilla...) chrome x.y' in one string
	elseif (preg_match('/chrome/i', $user_agent, $reg)) { $name = 'chrome'; } elseif (preg_match('/iceweasel/i', $user_agent)) { $name = 'iceweasel'; } elseif (preg_match('/epiphany/i', $user_agent)) { $name = 'epiphany'; } elseif (preg_match('/safari(\/|\s)([\d\.]*)/i', $user_agent, $reg)) { $name = 'safari'; $version = $reg[2]; } // Safari is often present in string for mobile but its not.
	elseif (preg_match('/opera(\/|\s)([\d\.]*)/i', $user_agent, $reg)) { $name = 'opera'; $version = $reg[2]; } elseif (preg_match('/(MSIE\s([0-9]+\.[0-9]))|.*(Trident\/[0-9]+.[0-9];.*rv:([0-9]+\.[0-9]+))/i', $user_agent, $reg)) { $name = 'ie'; $version = end($reg); } // MS products at end
	elseif (preg_match('/(Windows NT\s([0-9]+\.[0-9])).*(Trident\/[0-9]+.[0-9];.*rv:([0-9]+\.[0-9]+))/i', $user_agent, $reg)) { $name = 'ie'; $version = end($reg); } // MS products at end
	elseif (preg_match('/l(i|y)n(x|ks)(\(|\/|\s)*([\d\.]+)/i', $user_agent, $reg)) { $name = 'lynxlinks'; $version = $reg[4]; }

	if ($tablet) {
		$layout = 'tablet';
	} elseif ($phone) {
		$layout = 'phone';
	} else {
		$layout = 'classic';
	}

	return array(
		'browsername' => $name,
		'browserversion' => $version,
		'browseros' => $os,
		'layout' => $layout,
		'phone' => $phone,
		'tablet' => $tablet
	);
}

/**
 *  Function called at end of web php process
 *
 *  @return	void
 */
function dol_shutdown()
{
	global $conf, $user, $langs, $db;
	$disconnectdone = false; $depth = 0;
	if (is_object($db) && !empty($db->connected)) { $depth = $db->transaction_opened; $disconnectdone = $db->close(); }
	dol_syslog("--- End access to ".$_SERVER["PHP_SELF"].(($disconnectdone && $depth) ? ' (Warn: db disconnection forced, transaction depth was '.$depth.')' : ''), (($disconnectdone && $depth) ?LOG_WARNING:LOG_INFO));
}

/**
 * Return true if we are in a context of submitting the parameter $paramname
 *
 * @param 	string	$paramname		Name or parameter to test
 * @return 	boolean					True if we have just submit a POST or GET request with the parameter provided (even if param is empty)
 */
function GETPOSTISSET($paramname)
{
	$isset = false;

	$relativepathstring = $_SERVER["PHP_SELF"];
	// Clean $relativepathstring
	if (constant('DOL_URL_ROOT')) $relativepathstring = preg_replace('/^'.preg_quote(constant('DOL_URL_ROOT'), '/').'/', '', $relativepathstring);
	$relativepathstring = preg_replace('/^\//', '', $relativepathstring);
	$relativepathstring = preg_replace('/^custom\//', '', $relativepathstring);
	//var_dump($relativepathstring);
	//var_dump($user->default_values);

	// Code for search criteria persistence.
	// Retrieve values if restore_lastsearch_values
	if (!empty($_GET['restore_lastsearch_values']))        // Use $_GET here and not GETPOST
	{
		if (!empty($_SESSION['lastsearch_values_'.$relativepathstring]))	// If there is saved values
		{
			$tmp = json_decode($_SESSION['lastsearch_values_'.$relativepathstring], true);
			if (is_array($tmp))
			{
				foreach ($tmp as $key => $val)
				{
					if ($key == $paramname)	// We are on the requested parameter
					{
						$isset = true;
						break;
					}
				}
			}
		}
		// If there is saved contextpage, page or limit
		if ($paramname == 'contextpage' && !empty($_SESSION['lastsearch_contextpage_'.$relativepathstring]))
		{
			$isset = true;
		} elseif ($paramname == 'page' && !empty($_SESSION['lastsearch_page_'.$relativepathstring]))
		{
			$isset = true;
		} elseif ($paramname == 'limit' && !empty($_SESSION['lastsearch_limit_'.$relativepathstring]))
		{
			$isset = true;
		}
	} else {
		$isset = (isset($_POST[$paramname]) || isset($_GET[$paramname])); // We must keep $_POST and $_GET here
	}

	return $isset;
}

/**
 *  Return value of a param into GET or POST supervariable.
 *  Use the property $user->default_values[path]['creatform'] and/or $user->default_values[path]['filters'] and/or $user->default_values[path]['sortorder']
 *  Note: The property $user->default_values is loaded by main.php when loading the user.
 *
 *  @param  string  $paramname   Name of parameter to found
 *  @param  string  $check	     Type of check
 *                               ''=no check (deprecated)
 *                               'none'=no check (only for param that should have very rich content)
 *                               'array', 'array:restricthtml' or 'array:aZ09' to check it's an array
 *                               'int'=check it's numeric (integer or float)
 *                               'intcomma'=check it's integer+comma ('1,2,3,4...')
 *                               'alpha'=Same than alphanohtml since v13
 *                               'alphanohtml'=check there is no html content and no " and no ../
 *                               'aZ'=check it's a-z only
 *                               'aZ09'=check it's simple alpha string (recommended for keys)
 *                               'san_alpha'=Use filter_var with FILTER_SANITIZE_STRING (do not use this for free text string)
 *                               'nohtml'=check there is no html content and no " and no ../
 *                               'restricthtml'=check html content is restricted to some tags only
 *                               'custom'= custom filter specify $filter and $options)
 *  @param	int		$method	     Type of method (0 = get then post, 1 = only get, 2 = only post, 3 = post then get)
 *  @param  int     $filter      Filter to apply when $check is set to 'custom'. (See http://php.net/manual/en/filter.filters.php for détails)
 *  @param  mixed   $options     Options to pass to filter_var when $check is set to 'custom'
 *  @param	string	$noreplace	 Force disable of replacement of __xxx__ strings.
 *  @return string|array         Value found (string or array), or '' if check fails
 */
function GETPOST($paramname, $check = 'alphanohtml', $method = 0, $filter = null, $options = null, $noreplace = 0)
{
	global $mysoc, $user, $conf;

	if (empty($paramname)) return 'BadFirstParameterForGETPOST';
	if (empty($check))
	{
		dol_syslog("Deprecated use of GETPOST, called with 1st param = ".$paramname." and 2nd param is '', when calling page ".$_SERVER["PHP_SELF"], LOG_WARNING);
		// Enable this line to know who call the GETPOST with '' $check parameter.
		//var_dump(debug_backtrace()[0]);
	}

	if (empty($method)) $out = isset($_GET[$paramname]) ? $_GET[$paramname] : (isset($_POST[$paramname]) ? $_POST[$paramname] : '');
	elseif ($method == 1) $out = isset($_GET[$paramname]) ? $_GET[$paramname] : '';
	elseif ($method == 2) $out = isset($_POST[$paramname]) ? $_POST[$paramname] : '';
	elseif ($method == 3) $out = isset($_POST[$paramname]) ? $_POST[$paramname] : (isset($_GET[$paramname]) ? $_GET[$paramname] : '');
	else return 'BadThirdParameterForGETPOST';

	if (empty($method) || $method == 3 || $method == 4)
	{
		$relativepathstring = $_SERVER["PHP_SELF"];
		// Clean $relativepathstring
		if (constant('DOL_URL_ROOT')) $relativepathstring = preg_replace('/^'.preg_quote(constant('DOL_URL_ROOT'), '/').'/', '', $relativepathstring);
		$relativepathstring = preg_replace('/^\//', '', $relativepathstring);
		$relativepathstring = preg_replace('/^custom\//', '', $relativepathstring);
		//var_dump($relativepathstring);
		//var_dump($user->default_values);

		// Code for search criteria persistence.
		// Retrieve values if restore_lastsearch_values
		if (!empty($_GET['restore_lastsearch_values']))        // Use $_GET here and not GETPOST
		{
			if (!empty($_SESSION['lastsearch_values_'.$relativepathstring]))	// If there is saved values
			{
				$tmp = json_decode($_SESSION['lastsearch_values_'.$relativepathstring], true);
				if (is_array($tmp))
				{
					foreach ($tmp as $key => $val)
					{
						if ($key == $paramname)	// We are on the requested parameter
						{
							$out = $val;
							break;
						}
					}
				}
			}
			// If there is saved contextpage, page or limit
			if ($paramname == 'contextpage' && !empty($_SESSION['lastsearch_contextpage_'.$relativepathstring]))
			{
				$out = $_SESSION['lastsearch_contextpage_'.$relativepathstring];
			} elseif ($paramname == 'page' && !empty($_SESSION['lastsearch_page_'.$relativepathstring]))
			{
				$out = $_SESSION['lastsearch_page_'.$relativepathstring];
			} elseif ($paramname == 'limit' && !empty($_SESSION['lastsearch_limit_'.$relativepathstring]))
			{
				$out = $_SESSION['lastsearch_limit_'.$relativepathstring];
			}
		} // Else, retrieve default values if we are not doing a sort
		elseif (!isset($_GET['sortfield']))	// If we did a click on a field to sort, we do no apply default values. Same if option MAIN_ENABLE_DEFAULT_VALUES is not set
		{
			if (!empty($_GET['action']) && $_GET['action'] == 'create' && !isset($_GET[$paramname]) && !isset($_POST[$paramname]))
			{
				// Search default value from $object->field
				global $object;
				if (is_object($object) && isset($object->fields[$paramname]['default']))
				{
					$out = $object->fields[$paramname]['default'];
				}
			}
			if (!empty($conf->global->MAIN_ENABLE_DEFAULT_VALUES))
			{
				if (!empty($_GET['action']) && (preg_match('/^create/', $_GET['action']) || preg_match('/^presend/', $_GET['action'])) && !isset($_GET[$paramname]) && !isset($_POST[$paramname]))
				{
					// Now search in setup to overwrite default values
					if (!empty($user->default_values))		// $user->default_values defined from menu 'Setup - Default values'
					{
						if (isset($user->default_values[$relativepathstring]['createform']))
						{
							foreach ($user->default_values[$relativepathstring]['createform'] as $defkey => $defval)
							{
								$qualified = 0;
								if ($defkey != '_noquery_')
								{
									$tmpqueryarraytohave = explode('&', $defkey);
									$tmpqueryarraywehave = explode('&', dol_string_nohtmltag($_SERVER['QUERY_STRING']));
									$foundintru = 0;
									foreach ($tmpqueryarraytohave as $tmpquerytohave)
									{
										if (!in_array($tmpquerytohave, $tmpqueryarraywehave)) $foundintru = 1;
									}
									if (!$foundintru) $qualified = 1;
									//var_dump($defkey.'-'.$qualified);
								} else $qualified = 1;

								if ($qualified)
								{
									if (isset($user->default_values[$relativepathstring]['createform'][$defkey][$paramname]))
									{
										$out = $user->default_values[$relativepathstring]['createform'][$defkey][$paramname];
										break;
									}
								}
							}
						}
					}
				} // Management of default search_filters and sort order
				elseif (!empty($paramname) && !isset($_GET[$paramname]) && !isset($_POST[$paramname]))
				{
					if (!empty($user->default_values))		// $user->default_values defined from menu 'Setup - Default values'
					{
						//var_dump($user->default_values[$relativepathstring]);
						if ($paramname == 'sortfield' || $paramname == 'sortorder')			// Sorted on which fields ? ASC or DESC ?
						{
							if (isset($user->default_values[$relativepathstring]['sortorder']))	// Even if paramname is sortfield, data are stored into ['sortorder...']
							{
								foreach ($user->default_values[$relativepathstring]['sortorder'] as $defkey => $defval)
								{
									$qualified = 0;
									if ($defkey != '_noquery_')
									{
										$tmpqueryarraytohave = explode('&', $defkey);
										$tmpqueryarraywehave = explode('&', dol_string_nohtmltag($_SERVER['QUERY_STRING']));
										$foundintru = 0;
										foreach ($tmpqueryarraytohave as $tmpquerytohave)
										{
											if (!in_array($tmpquerytohave, $tmpqueryarraywehave)) $foundintru = 1;
										}
										if (!$foundintru) $qualified = 1;
										//var_dump($defkey.'-'.$qualified);
									} else $qualified = 1;

									if ($qualified)
									{
										$forbidden_chars_to_replace = array(" ", "'", "/", "\\", ":", "*", "?", "\"", "<", ">", "|", "[", "]", ";", "="); // we accept _, -, . and ,
										foreach ($user->default_values[$relativepathstring]['sortorder'][$defkey] as $key => $val)
										{
											if ($out) $out .= ', ';
											if ($paramname == 'sortfield')
											{
												$out .= dol_string_nospecial($key, '', $forbidden_chars_to_replace);
											}
											if ($paramname == 'sortorder')
											{
												$out .= dol_string_nospecial($val, '', $forbidden_chars_to_replace);
											}
										}
										//break;	// No break for sortfield and sortorder so we can cumulate fields (is it realy usefull ?)
									}
								}
							}
						} elseif (isset($user->default_values[$relativepathstring]['filters']))
						{
							foreach ($user->default_values[$relativepathstring]['filters'] as $defkey => $defval)	// $defkey is a querystring like 'a=b&c=d', $defval is key of user
							{
								$qualified = 0;
								if ($defkey != '_noquery_')
								{
									$tmpqueryarraytohave = explode('&', $defkey);
									$tmpqueryarraywehave = explode('&', dol_string_nohtmltag($_SERVER['QUERY_STRING']));
									$foundintru = 0;
									foreach ($tmpqueryarraytohave as $tmpquerytohave)
									{
										if (!in_array($tmpquerytohave, $tmpqueryarraywehave)) $foundintru = 1;
									}
									if (!$foundintru) $qualified = 1;
									//var_dump($defkey.'-'.$qualified);
								} else $qualified = 1;

								if ($qualified)
								{
									// We must keep $_POST and $_GET here
									if (isset($_POST['sall']) || isset($_POST['search_all']) || isset($_GET['sall']) || isset($_GET['search_all']))
									{
										// We made a search from quick search menu, do we still use default filter ?
										if (empty($conf->global->MAIN_DISABLE_DEFAULT_FILTER_FOR_QUICK_SEARCH))
										{
											$forbidden_chars_to_replace = array(" ", "'", "/", "\\", ":", "*", "?", "\"", "<", ">", "|", "[", "]", ";", "="); // we accept _, -, . and ,
											$out = dol_string_nospecial($user->default_values[$relativepathstring]['filters'][$defkey][$paramname], '', $forbidden_chars_to_replace);
										}
									} else {
										$forbidden_chars_to_replace = array(" ", "'", "/", "\\", ":", "*", "?", "\"", "<", ">", "|", "[", "]", ";", "="); // we accept _, -, . and ,
										$out = dol_string_nospecial($user->default_values[$relativepathstring]['filters'][$defkey][$paramname], '', $forbidden_chars_to_replace);
									}
									break;
								}
							}
						}
					}
				}
			}
		}
	}

	// Substitution variables for GETPOST (used to get final url with variable parameters or final default value with variable parameters)
	// Example of variables: __DAY__, __MONTH__, __YEAR__, __MYCOMPANY_COUNTRY_ID__, __USER_ID__, ...
	// We do this only if var is a GET. If it is a POST, may be we want to post the text with vars as the setup text.
	if (!is_array($out) && empty($_POST[$paramname]) && empty($noreplace))
	{
		$reg = array();
		$maxloop = 20; $loopnb = 0; // Protection against infinite loop
		while (preg_match('/__([A-Z0-9]+_?[A-Z0-9]+)__/i', $out, $reg) && ($loopnb < $maxloop))    // Detect '__ABCDEF__' as key 'ABCDEF' and '__ABC_DEF__' as key 'ABC_DEF'. Detection is also correct when 2 vars are side by side.
		{
			$loopnb++; $newout = '';

			if ($reg[1] == 'DAY') {
				$tmp = dol_getdate(dol_now(), true);
				$newout = $tmp['mday'];
			} elseif ($reg[1] == 'MONTH') {
				$tmp = dol_getdate(dol_now(), true);
				$newout = $tmp['mon'];
			} elseif ($reg[1] == 'YEAR') {
				$tmp = dol_getdate(dol_now(), true);
				$newout = $tmp['year'];
			} elseif ($reg[1] == 'PREVIOUS_DAY') {
				$tmp = dol_getdate(dol_now(), true);
				$tmp2 = dol_get_prev_day($tmp['mday'], $tmp['mon'], $tmp['year']);
				$newout = $tmp2['day'];
			} elseif ($reg[1] == 'PREVIOUS_MONTH') {
				$tmp = dol_getdate(dol_now(), true);
				$tmp2 = dol_get_prev_month($tmp['mon'], $tmp['year']);
				$newout = $tmp2['month'];
			} elseif ($reg[1] == 'PREVIOUS_YEAR') {
				$tmp = dol_getdate(dol_now(), true);
				$newout = ($tmp['year'] - 1);
			} elseif ($reg[1] == 'NEXT_DAY') {
				$tmp = dol_getdate(dol_now(), true);
				$tmp2 = dol_get_next_day($tmp['mday'], $tmp['mon'], $tmp['year']);
				$newout = $tmp2['day'];
			} elseif ($reg[1] == 'NEXT_MONTH') {
				$tmp = dol_getdate(dol_now(), true);
				$tmp2 = dol_get_next_month($tmp['mon'], $tmp['year']);
				$newout = $tmp2['month'];
			} elseif ($reg[1] == 'NEXT_YEAR') {
				$tmp = dol_getdate(dol_now(), true);
				$newout = ($tmp['year'] + 1);
			} elseif ($reg[1] == 'MYCOMPANY_COUNTRY_ID' || $reg[1] == 'MYCOUNTRY_ID' || $reg[1] == 'MYCOUNTRYID') {
				$newout = $mysoc->country_id;
			} elseif ($reg[1] == 'USER_ID' || $reg[1] == 'USERID') {
				$newout = $user->id;
			} elseif ($reg[1] == 'USER_SUPERVISOR_ID' || $reg[1] == 'SUPERVISOR_ID' || $reg[1] == 'SUPERVISORID') {
				$newout = $user->fk_user;
			} elseif ($reg[1] == 'ENTITY_ID' || $reg[1] == 'ENTITYID') {
				$newout = $conf->entity;
			} else {
				$newout = ''; // Key not found, we replace with empty string
			}
			//var_dump('__'.$reg[1].'__ -> '.$newout);
			$out = preg_replace('/__'.preg_quote($reg[1], '/').'__/', $newout, $out);
		}
	}

	// Check rule
	if (preg_match('/^array/', $check)) {	// If 'array' or 'array:restricthtml' or 'array:aZ09'
		if (!is_array($out) || empty($out)) {
			$out = array();
		} else {
			$tmparray = explode(':', $check);
			if (!empty($tmparray[1])) {
				$tmpcheck = $tmparray[1];
			} else {
				$tmpcheck = 'alphanohtml';
			}
			foreach ($out as $outkey => $outval) {
				$out[$outkey] = checkVal($outval, $tmpcheck, $filter, $options);
			}
		}
	}
	else {
		$out = checkVal($out, $check, $filter, $options);
	}

	// Sanitizing for special parameters. There is no reason to allow the backtopage parameter to contains an external URL.
	if ($paramname == 'backtopage') {
		$out = str_replace('\\', '/', $out);
		$out = preg_replace(array('/^\/\/+/', '/^[a-z]*:/i'), '', $out);
	}

	// Code for search criteria persistence.
	// Save data into session if key start with 'search_' or is 'smonth', 'syear', 'month', 'year'
	if (empty($method) || $method == 3 || $method == 4)
	{
		if (preg_match('/^search_/', $paramname) || in_array($paramname, array('sortorder', 'sortfield')))
		{
			//var_dump($paramname.' - '.$out.' '.$user->default_values[$relativepathstring]['filters'][$paramname]);

			// We save search key only if $out not empty that means:
			// - posted value not empty, or
			// - if posted value is empty and a default value exists that is not empty (it means we did a filter to an empty value when default was not).

			if ($out != '')		// $out = '0' or 'abc', it is a search criteria to keep
			{
				$user->lastsearch_values_tmp[$relativepathstring][$paramname] = $out;
			}
		}
	}

	return $out;
}

/**
 *  Return value of a param into GET or POST supervariable.
 *  Use the property $user->default_values[path]['creatform'] and/or $user->default_values[path]['filters'] and/or $user->default_values[path]['sortorder']
 *  Note: The property $user->default_values is loaded by main.php when loading the user.
 *
 *  @param  string  $paramname   Name of parameter to found
 *  @param	int		$method	     Type of method (0 = get then post, 1 = only get, 2 = only post, 3 = post then get)
 *  @param  int     $filter      Filter to apply when $check is set to 'custom'. (See http://php.net/manual/en/filter.filters.php for détails)
 *  @param  mixed   $options     Options to pass to filter_var when $check is set to 'custom'
 *  @param	string	$noreplace   Force disable of replacement of __xxx__ strings.
 *  @return int                  Value found (int)
 */
function GETPOSTINT($paramname, $method = 0, $filter = null, $options = null, $noreplace = 0)
{
	return (int) GETPOST($paramname, 'int', $method, $filter, $options, $noreplace);
}

/**
 *  Return a value after checking on a rule.
 *
 *  @param  string  $out	     Value to get/check
 *  @param  string  $check	     Type of check
 *  @param  int     $filter      Filter to apply when $check is set to 'custom'. (See http://php.net/manual/en/filter.filters.php for détails)
 *  @param  mixed   $options     Options to pass to filter_var when $check is set to 'custom'
 *  @return string|array         Value found (string or array), or '' if check fails
 */
function checkVal($out = '', $check = 'alphanohtml', $filter = null, $options = null)
{
	// Check is done after replacement
	switch ($check)
	{
		case 'none':
			break;
		case 'int':    // Check param is a numeric value (integer but also float or hexadecimal)
			if (!is_numeric($out)) { $out = ''; }
			break;
		case 'intcomma':
			if (preg_match('/[^0-9,-]+/i', $out)) $out = '';
			break;
		case 'san_alpha':
			$out = filter_var($out, FILTER_SANITIZE_STRING);
			break;
		case 'email':
			$out = filter_var($out, FILTER_SANITIZE_EMAIL);
			break;
		case 'aZ':
			if (!is_array($out))
			{
				$out = trim($out);
				if (preg_match('/[^a-z]+/i', $out)) $out = '';
			}
			break;
		case 'aZ09':
			if (!is_array($out))
			{
				$out = trim($out);
				if (preg_match('/[^a-z0-9_\-\.]+/i', $out)) $out = '';
			}
			break;
		case 'aZ09comma':		// great to sanitize sortfield or sortorder params that can be t.abc,t.def_gh
			if (!is_array($out))
			{
				$out = trim($out);
				if (preg_match('/[^a-z0-9_\-\.,]+/i', $out)) $out = '';
			}
			break;
		case 'nohtml':		// No html
			$out = dol_string_nohtmltag($out, 0);
			break;
		case 'alpha':		// No html and no ../ and "
		case 'alphanohtml':	// Recommended for most scalar parameters and search parameters
			if (!is_array($out)) {
				// '"' is dangerous because param in url can close the href= or src= and add javascript functions.
				// '../' is dangerous because it allows dir transversals
				$out = str_replace(array('&quot;', '"'), '', trim($out));
				$out = str_replace(array('../'), '', $out);
				// keep lines feed
				$out = dol_string_nohtmltag($out, 0);
			}
			break;
		case 'alphawithlgt':		// No " and no ../ but we keep balanced < > tags with no special chars inside. Can be used for email string like "Name <email>"
			if (!is_array($out)) {
				// '"' is dangerous because param in url can close the href= or src= and add javascript functions.
				// '../' is dangerous because it allows dir transversals
				$out = str_replace(array('&quot;', '"'), '', trim($out));
				$out = str_replace(array('../'), '', $out);
			}
			break;
		case 'restricthtml':		// Recommended for most html textarea
			$out = dol_string_onlythesehtmltags($out, 0, 1, 1);
			break;
		case 'custom':
			if (empty($filter)) return 'BadFourthParameterForGETPOST';
			$out = filter_var($out, $filter, $options);
			break;
	}

	return $out;
}



if (!function_exists('dol_getprefix'))
{
	/**
	 *  Return a prefix to use for this Dolibarr instance, for session/cookie names or email id.
	 *  The prefix is unique for instance and avoid conflict between multi-instances, even when having two instances with same root dir
	 *  or two instances in same virtual servers.
	 *
	 *  @param  string  $mode                   '' (prefix for session name) or 'email' (prefix for email id)
	 *  @return	string                          A calculated prefix
	 */
	function dol_getprefix($mode = '')
	{
		// If prefix is for email (we need to have $conf alreayd loaded for this case)
		if ($mode == 'email')
		{
			global $conf;

			if (!empty($conf->global->MAIL_PREFIX_FOR_EMAIL_ID))	// If MAIL_PREFIX_FOR_EMAIL_ID is set (a value initialized with a random value is recommended)
			{
				if ($conf->global->MAIL_PREFIX_FOR_EMAIL_ID != 'SERVER_NAME') return $conf->global->MAIL_PREFIX_FOR_EMAIL_ID;
				elseif (isset($_SERVER["SERVER_NAME"])) return $_SERVER["SERVER_NAME"];
			}

			// The recommended value (may be not defined for old versions)
			if (!empty($conf->file->instance_unique_id)) return $conf->file->instance_unique_id;

			// For backward compatibility
			return dol_hash(DOL_DOCUMENT_ROOT.DOL_URL_ROOT, '3');
		}

		// If prefix is for session (no need to have $conf loaded)
		global $dolibarr_main_instance_unique_id, $dolibarr_main_cookie_cryptkey;	// This is loaded by filefunc.inc.php
		$tmp_instance_unique_id = empty($dolibarr_main_instance_unique_id) ? (empty($dolibarr_main_cookie_cryptkey) ? '' : $dolibarr_main_cookie_cryptkey) : $dolibarr_main_instance_unique_id; // Unique id of instance

		// The recommended value (may be not defined for old versions)
		if (!empty($tmp_instance_unique_id)) {
			return $tmp_instance_unique_id;
		}

		// For backward compatibility
		if (isset($_SERVER["SERVER_NAME"]) && isset($_SERVER["DOCUMENT_ROOT"])) {
			return dol_hash($_SERVER["SERVER_NAME"].$_SERVER["DOCUMENT_ROOT"].DOL_DOCUMENT_ROOT.DOL_URL_ROOT, '3');
		}

		return dol_hash(DOL_DOCUMENT_ROOT.DOL_URL_ROOT, '3');
	}
}

/**
 *	Make an include_once using default root and alternate root if it fails.
 *  To link to a core file, use include(DOL_DOCUMENT_ROOT.'/pathtofile')
 *  To link to a module file from a module file, use include './mymodulefile';
 *  To link to a module file from a core file, then this function can be used (call by hook / trigger / speciales pages)
 *
 * 	@param	string	$relpath	Relative path to file (Ie: mydir/myfile, ../myfile, ...)
 * 	@param	string	$classname	Class name (deprecated)
 *  @return bool                True if load is a success, False if it fails
 */
function dol_include_once($relpath, $classname = '')
{
	global $conf, $langs, $user, $mysoc; // Do not remove this. They must be defined for files we include. Other globals var must be retrieved with $GLOBALS['var']

	$fullpath = dol_buildpath($relpath);

	if (!file_exists($fullpath)) {
		dol_syslog('functions::dol_include_once Tried to load unexisting file: '.$relpath, LOG_WARNING);
		return false;
	}

	if (!empty($classname) && !class_exists($classname)) {
		return include $fullpath;
	} else {
		return include_once $fullpath;
	}
}


/**
 *	Return path of url or filesystem. Can check into alternate dir or alternate dir + main dir depending on value of $returnemptyifnotfound.
 *
 * 	@param	string	$path						Relative path to file (if mode=0) or relative url (if mode=1). Ie: mydir/myfile, ../myfile
 *  @param	int		$type						0=Used for a Filesystem path, 1=Used for an URL path (output relative), 2=Used for an URL path (output full path using same host that current url), 3=Used for an URL path (output full path using host defined into $dolibarr_main_url_root of conf file)
 *  @param	int		$returnemptyifnotfound		0:If $type==0 and if file was not found into alternate dir, return default path into main dir (no test on it)
 *  											1:If $type==0 and if file was not found into alternate dir, return empty string
 *  											2:If $type==0 and if file was not found into alternate dir, test into main dir, return default path if found, empty string if not found
 *  @return string								Full filesystem path (if path=0) or '' if file not found, Full url path (if mode=1)
 */
function dol_buildpath($path, $type = 0, $returnemptyifnotfound = 0)
{
	global $conf;

	$path = preg_replace('/^\//', '', $path);

	if (empty($type))	// For a filesystem path
	{
		$res = DOL_DOCUMENT_ROOT.'/'.$path; // Standard default path
		if (is_array($conf->file->dol_document_root))
		{
			foreach ($conf->file->dol_document_root as $key => $dirroot)	// ex: array("main"=>"/home/main/htdocs", "alt0"=>"/home/dirmod/htdocs", ...)
			{
				if ($key == 'main')
				{
					continue;
				}
				if (file_exists($dirroot.'/'.$path))
				{
					$res = $dirroot.'/'.$path;
					return $res;
				}
			}
		}
		if ($returnemptyifnotfound)								// Not found into alternate dir
		{
			if ($returnemptyifnotfound == 1 || !file_exists($res)) return '';
		}
	} else // For an url path
	{
		// We try to get local path of file on filesystem from url
		// Note that trying to know if a file on disk exist by forging path on disk from url
		// works only for some web server and some setup. This is bugged when
		// using proxy, rewriting, virtual path, etc...
		$res = '';
		if ($type == 1) $res = DOL_URL_ROOT.'/'.$path; // Standard value
		if ($type == 2) $res = DOL_MAIN_URL_ROOT.'/'.$path; // Standard value
		if ($type == 3) $res = DOL_URL_ROOT.'/'.$path;

		foreach ($conf->file->dol_document_root as $key => $dirroot)	// ex: array(["main"]=>"/home/main/htdocs", ["alt0"]=>"/home/dirmod/htdocs", ...)
		{
			if ($key == 'main')
			{
				if ($type == 3)
				{
					global $dolibarr_main_url_root;

					// Define $urlwithroot
					$urlwithouturlroot = preg_replace('/'.preg_quote(DOL_URL_ROOT, '/').'$/i', '', trim($dolibarr_main_url_root));
					$urlwithroot = $urlwithouturlroot.DOL_URL_ROOT; // This is to use external domain name found into config file
					//$urlwithroot=DOL_MAIN_URL_ROOT;					// This is to use same domain name than current

					$res = (preg_match('/^http/i', $conf->file->dol_url_root[$key]) ? '' : $urlwithroot).'/'.$path; // Test on start with http is for old conf syntax
				}
				continue;
			}
			preg_match('/^([^\?]+(\.css\.php|\.css|\.js\.php|\.js|\.png|\.jpg|\.php)?)/i', $path, $regs); // Take part before '?'
			if (!empty($regs[1]))
			{
				//print $key.'-'.$dirroot.'/'.$path.'-'.$conf->file->dol_url_root[$type].'<br>'."\n";
				if (file_exists($dirroot.'/'.$regs[1]))
				{
					if ($type == 1)
					{
						$res = (preg_match('/^http/i', $conf->file->dol_url_root[$key]) ? '' : DOL_URL_ROOT).$conf->file->dol_url_root[$key].'/'.$path;
					}
					if ($type == 2)
					{
						$res = (preg_match('/^http/i', $conf->file->dol_url_root[$key]) ? '' : DOL_MAIN_URL_ROOT).$conf->file->dol_url_root[$key].'/'.$path;
					}
					if ($type == 3)
					{
						global $dolibarr_main_url_root;

						// Define $urlwithroot
						$urlwithouturlroot = preg_replace('/'.preg_quote(DOL_URL_ROOT, '/').'$/i', '', trim($dolibarr_main_url_root));
						$urlwithroot = $urlwithouturlroot.DOL_URL_ROOT; // This is to use external domain name found into config file
						//$urlwithroot=DOL_MAIN_URL_ROOT;					// This is to use same domain name than current

						$res = (preg_match('/^http/i', $conf->file->dol_url_root[$key]) ? '' : $urlwithroot).$conf->file->dol_url_root[$key].'/'.$path; // Test on start with http is for old conf syntax
					}
					break;
				}
			}
		}
	}

	return $res;
}

/**
 *	Create a clone of instance of object (new instance with same value for properties)
 *  With native = 0: Property that are reference are also new object (full isolation clone). This means $this->db of new object is not valid.
 *  With native = 1: Use PHP clone. Property that are reference are same pointer. This means $this->db of new object is still valid but point to same this->db than original object.
 *
 * 	@param	object	$object		Object to clone
 *  @param	int		$native		0=Full isolation method, 1=Native PHP method
 *	@return object				Clone object
 *  @see https://php.net/manual/language.oop5.cloning.php
 */
function dol_clone($object, $native = 0)
{
	if (empty($native))
	{
		$myclone = unserialize(serialize($object));
	} else {
		$myclone = clone $object; // PHP clone is a shallow copy only, not a real clone, so properties of references will keep the reference (refering to the same target/variable)
	}

	return $myclone;
}

/**
 *	Optimize a size for some browsers (phone, smarphone, ...)
 *
 * 	@param	int		$size		Size we want
 * 	@param	string	$type		Type of optimizing:
 * 								'' = function used to define a size for truncation
 * 								'width' = function is used to define a width
 *	@return int					New size after optimizing
 */
function dol_size($size, $type = '')
{
	global $conf;
	if (empty($conf->dol_optimize_smallscreen)) return $size;
	if ($type == 'width' && $size > 250) return 250;
	else return 10;
}


/**
 *	Clean a string to use it as a file name
 *
 *	@param	string	$str            String to clean
 * 	@param	string	$newstr			String to replace bad chars with
 *  @param	int	    $unaccent		1=Remove also accent (default), 0 do not remove them
 *	@return string          		String cleaned (a-zA-Z_)
 *
 * 	@see        	dol_string_nospecial(), dol_string_unaccent(), dol_sanitizePathName()
 */
function dol_sanitizeFileName($str, $newstr = '_', $unaccent = 1)
{
	// List of special chars for filenames in windows are defined on page https://docs.microsoft.com/en-us/windows/win32/fileio/naming-a-file
	// Char '>' '<' '|' '$' and ';' are special chars for shells.
	// Char '/' and '\' are file delimiters.
	// -- car can be used into filename to inject special paramaters like --use-compress-program to make command with file as parameter making remote execution of command
	$filesystem_forbidden_chars = array('<', '>', '/', '\\', '?', '*', '|', '"', ':', '°', '$', ';', '--');
	return dol_string_nospecial($unaccent ? dol_string_unaccent($str) : $str, $newstr, $filesystem_forbidden_chars);
}

/**
 *	Clean a string to use it as a path name
 *
 *	@param	string	$str            String to clean
 * 	@param	string	$newstr			String to replace bad chars with
 *  @param	int	    $unaccent		1=Remove also accent (default), 0 do not remove them
 *	@return string          		String cleaned (a-zA-Z_)
 *
 * 	@see        	dol_string_nospecial(), dol_string_unaccent(), dol_sanitizeFileName()
 */
function dol_sanitizePathName($str, $newstr = '_', $unaccent = 1)
{
	$filesystem_forbidden_chars = array('<', '>', '?', '*', '|', '"', '°');
	return dol_string_nospecial($unaccent ? dol_string_unaccent($str) : $str, $newstr, $filesystem_forbidden_chars);
}

/**
 *	Clean a string from all accent characters to be used as ref, login or by dol_sanitizeFileName
 *
 *	@param	string	$str			String to clean
 *	@return string   	       		Cleaned string
 *
 * 	@see    		dol_sanitizeFilename(), dol_string_nospecial()
 */
function dol_string_unaccent($str)
{
	if (utf8_check($str))
	{
		// See http://www.utf8-chartable.de/
		$string = rawurlencode($str);
		$replacements = array(
		'%C3%80' => 'A', '%C3%81' => 'A', '%C3%82' => 'A', '%C3%83' => 'A', '%C3%84' => 'A', '%C3%85' => 'A',
		'%C3%88' => 'E', '%C3%89' => 'E', '%C3%8A' => 'E', '%C3%8B' => 'E',
		'%C3%8C' => 'I', '%C3%8D' => 'I', '%C3%8E' => 'I', '%C3%8F' => 'I',
		'%C3%92' => 'O', '%C3%93' => 'O', '%C3%94' => 'O', '%C3%95' => 'O', '%C3%96' => 'O',
		'%C3%99' => 'U', '%C3%9A' => 'U', '%C3%9B' => 'U', '%C3%9C' => 'U',
		'%C3%A0' => 'a', '%C3%A1' => 'a', '%C3%A2' => 'a', '%C3%A3' => 'a', '%C3%A4' => 'a', '%C3%A5' => 'a',
		'%C3%A7' => 'c',
		'%C3%A8' => 'e', '%C3%A9' => 'e', '%C3%AA' => 'e', '%C3%AB' => 'e',
		'%C3%AC' => 'i', '%C3%AD' => 'i', '%C3%AE' => 'i', '%C3%AF' => 'i',
		'%C3%B1' => 'n',
		'%C3%B2' => 'o', '%C3%B3' => 'o', '%C3%B4' => 'o', '%C3%B5' => 'o', '%C3%B6' => 'o',
		'%C3%B9' => 'u', '%C3%BA' => 'u', '%C3%BB' => 'u', '%C3%BC' => 'u',
		'%C3%BF' => 'y'
		);
		$string = strtr($string, $replacements);
		return rawurldecode($string);
	} else {
		// See http://www.ascii-code.com/
		$string = strtr(
			$str,
			"\xC0\xC1\xC2\xC3\xC4\xC5\xC7
			\xC8\xC9\xCA\xCB\xCC\xCD\xCE\xCF\xD0\xD1
			\xD2\xD3\xD4\xD5\xD8\xD9\xDA\xDB\xDD
			\xE0\xE1\xE2\xE3\xE4\xE5\xE7\xE8\xE9\xEA\xEB
			\xEC\xED\xEE\xEF\xF0\xF1\xF2\xF3\xF4\xF5\xF8
			\xF9\xFA\xFB\xFC\xFD\xFF",
			"AAAAAAC
			EEEEIIIIDN
			OOOOOUUUY
			aaaaaaceeee
			iiiidnooooo
			uuuuyy"
		);
		$string = strtr($string, array("\xC4"=>"Ae", "\xC6"=>"AE", "\xD6"=>"Oe", "\xDC"=>"Ue", "\xDE"=>"TH", "\xDF"=>"ss", "\xE4"=>"ae", "\xE6"=>"ae", "\xF6"=>"oe", "\xFC"=>"ue", "\xFE"=>"th"));
		return $string;
	}
}

/**
 *	Clean a string from all punctuation characters to use it as a ref or login.
 *  This is a more complete function than dol_sanitizeFileName.
 *
 *	@param	string	$str            	String to clean
 * 	@param	string	$newstr				String to replace forbidden chars with
 *  @param  array	$badcharstoreplace  List of forbidden characters
 * 	@return string          			Cleaned string
 *
 * 	@see    		dol_sanitizeFilename(), dol_string_unaccent(), dol_string_nounprintableascii()
 */
function dol_string_nospecial($str, $newstr = '_', $badcharstoreplace = '')
{
	$forbidden_chars_to_replace = array(" ", "'", "/", "\\", ":", "*", "?", "\"", "<", ">", "|", "[", "]", ",", ";", "=", '°'); // more complete than dol_sanitizeFileName
	$forbidden_chars_to_remove = array();
	if (is_array($badcharstoreplace)) $forbidden_chars_to_replace = $badcharstoreplace;
	//$forbidden_chars_to_remove=array("(",")");

	return str_replace($forbidden_chars_to_replace, $newstr, str_replace($forbidden_chars_to_remove, "", $str));
}


/**
 *	Clean a string from all non printable ASCII chars (0x00-0x1F and 0x7F). It can also removes also Tab-CR-LF. UTF8 chars remains.
 *  This can be used to sanitize a string and view its real content. Some hacks try to obfuscate attacks by inserting non printable chars.
 *  Note, for information: UTF8 on 1 byte are: \x00-\7F
 *                                 2 bytes are: byte 1 \xc0-\xdf, byte 2 = \x80-\xbf
 *                                 3 bytes are: byte 1 \xe0-\xef, byte 2 = \x80-\xbf, byte 3 = \x80-\xbf
 *                                 4 bytes are: byte 1 \xf0-\xf7, byte 2 = \x80-\xbf, byte 3 = \x80-\xbf, byte 4 = \x80-\xbf
 *	@param	string	$str            	String to clean
 *  @param	int		$removetabcrlf		Remove also CR-LF
 * 	@return string          			Cleaned string
 *
 * 	@see    		dol_sanitizeFilename(), dol_string_unaccent(), dol_string_nospecial()
 */
function dol_string_nounprintableascii($str, $removetabcrlf = 1)
{
	if ($removetabcrlf) {
		return preg_replace('/[\x00-\x1F\x7F]/u', '', $str); // /u operator makes UTF8 valid characters being ignored so are not included into the replace
	} else {
		return preg_replace('/[\x00-\x08\x11-\x12\x14-\x1F\x7F]/u', '', $str); // /u operator should make UTF8 valid characters being ignored so are not included into the replace
	}
}


/**
 *  Returns text escaped for inclusion into javascript code
 *
 *  @param      string		$stringtoescape		String to escape
 *  @param		int		$mode				0=Escape also ' and " into ', 1=Escape ' but not " for usage into 'string', 2=Escape " but not ' for usage into "string", 3=Escape ' and " with \
 *  @param		int		$noescapebackslashn	0=Escape also \n. 1=Do not escape \n.
 *  @return     string     		 				Escaped string. Both ' and " are escaped into ' if they are escaped.
 */
function dol_escape_js($stringtoescape, $mode = 0, $noescapebackslashn = 0)
{
	// escape quotes and backslashes, newlines, etc.
	$substitjs = array("&#039;"=>"\\'", "\r"=>'\\r');
	//$substitjs['</']='<\/';	// We removed this. Should be useless.
	if (empty($noescapebackslashn)) { $substitjs["\n"] = '\\n'; $substitjs['\\'] = '\\\\'; }
	if (empty($mode)) { $substitjs["'"] = "\\'"; $substitjs['"'] = "\\'"; } elseif ($mode == 1) $substitjs["'"] = "\\'";
	elseif ($mode == 2) { $substitjs['"'] = '\\"'; } elseif ($mode == 3) { $substitjs["'"] = "\\'"; $substitjs['"'] = "\\\""; }
	return strtr($stringtoescape, $substitjs);
}

/**
 *  Returns text escaped for inclusion into javascript code
 *
 *  @param      string		$stringtoescape		String to escape
 *  @return     string     		 				Escaped string for json content.
 */
function dol_escape_json($stringtoescape)
{
	return str_replace('"', '\"', $stringtoescape);
}

/**
 *  Returns text escaped for inclusion in HTML alt or title tags, or into values of HTML input fields.
 *
 *  @param      string		$stringtoescape			String to escape
 *  @param		int			$keepb					1=Keep b tags and escape them, 0=remove them
 *  @param      int         $keepn              	1=Preserve \r\n strings (otherwise, replace them with escaped value). Set to 1 when escaping for a <textarea>.
 *  @param		string		$keepmoretags			'' or 'common' or list of tags
 *  @param		int			$escapeonlyhtmltags		1=Escape only html tags, not the special chars like accents.
 *  @return     string     				 			Escaped string
 *  @see		dol_string_nohtmltag(), dol_string_nospecial(), dol_string_unaccent()
 */
function dol_escape_htmltag($stringtoescape, $keepb = 0, $keepn = 0, $keepmoretags = '', $escapeonlyhtmltags = 0)
{
	if ($keepmoretags == 'common') $keepmoretags = 'html,body,a,b,em,i,u,ul,li,br,div,img,font,p,span,strong,table,tr,td,th,tbody';
	// TODO Implement $keepmoretags

	// escape quotes and backslashes, newlines, etc.
	if ($escapeonlyhtmltags) {
		$tmp = htmlspecialchars_decode($stringtoescape, ENT_COMPAT);
	} else {
		$tmp = html_entity_decode($stringtoescape, ENT_COMPAT, 'UTF-8');
	}
	if (!$keepb) $tmp = strtr($tmp, array("<b>"=>'', '</b>'=>''));
	if (!$keepn) $tmp = strtr($tmp, array("\r"=>'\\r', "\n"=>'\\n'));
	if ($escapeonlyhtmltags) {
		return htmlspecialchars($tmp, ENT_COMPAT, 'UTF-8');
	} else {
		return htmlentities($tmp, ENT_COMPAT, 'UTF-8');
	}
}

/**
 * Convert a string to lower. Never use strtolower because it does not works with UTF8 strings.
 *
 * @param 	string		$string		        String to encode
 * @param   string      $encoding           Character set encoding
 * @return 	string							String converted
 */
function dol_strtolower($string, $encoding = "UTF-8")
{
	if (function_exists('mb_strtolower')) {
		return mb_strtolower($string, $encoding);
	} else {
		return strtolower($string);
	}
}

/**
 * Convert a string to upper. Never use strtolower because it does not works with UTF8 strings.
 *
 * @param 	string		$string		        String to encode
 * @param   string      $encoding           Character set encoding
 * @return 	string							String converted
 */
function dol_strtoupper($string, $encoding = "UTF-8")
{
	if (function_exists('mb_strtoupper')) {
		return mb_strtoupper($string, $encoding);
	} else {
		return strtoupper($string);
	}
}

/**
 * Convert first character of the first word of a string to upper. Never use ucfirst because it does not works with UTF8 strings.
 *
 * @param   string      $string         String to encode
 * @param   string      $encoding       Character set encodign
 * @return  string                      String converted
 */
function dol_ucfirst($string, $encoding = "UTF-8")
{
	if (function_exists('mb_substr')) {
		return mb_strtoupper(mb_substr($string, 0, 1, $encoding), $encoding).mb_substr($string, 1, null, $encoding);
	} else {
		return ucfirst($string);
	}
}

/**
 * Convert first character of all the words of a string to upper. Never use ucfirst because it does not works with UTF8 strings.
 *
 * @param   string      $string         String to encode
 * @param   string      $encoding       Character set encodign
 * @return  string                      String converted
 */
function dol_ucwords($string, $encoding = "UTF-8")
{
	if (function_exists('mb_convert_case')) {
		return mb_convert_case($string, MB_CASE_TITLE, $encoding);
	} else {
		return ucwords($string);
	}
}

/**
 *	Write log message into outputs. Possible outputs can be:
 *	SYSLOG_HANDLERS = ["mod_syslog_file"]  		file name is then defined by SYSLOG_FILE
 *	SYSLOG_HANDLERS = ["mod_syslog_syslog"]  	facility is then defined by SYSLOG_FACILITY
 *  Warning, syslog functions are bugged on Windows, generating memory protection faults. To solve
 *  this, use logging to files instead of syslog (see setup of module).
 *  Note: If constant 'SYSLOG_FILE_NO_ERROR' defined, we never output any error message when writing to log fails.
 *  Note: You can get log message into html sources by adding parameter &logtohtml=1 (constant MAIN_LOGTOHTML must be set)
 *  This function works only if syslog module is enabled.
 * 	This must not use any call to other function calling dol_syslog (avoid infinite loop).
 *
 * 	@param  string		$message				Line to log. ''=Show nothing
 *  @param  int			$level					Log level
 *												On Windows LOG_ERR=4, LOG_WARNING=5, LOG_NOTICE=LOG_INFO=6, LOG_DEBUG=6 si define_syslog_variables ou PHP 5.3+, 7 si dolibarr
 *												On Linux   LOG_ERR=3, LOG_WARNING=4, LOG_INFO=6, LOG_DEBUG=7
 *  @param	int			$ident					1=Increase ident of 1, -1=Decrease ident of 1
 *  @param	string		$suffixinfilename		When output is a file, append this suffix into default log filename.
 *  @param	string		$restricttologhandler	Force output of log only to this log handler
 *  @param	array|null	$logcontext				If defined, an array with extra informations (can be used by some log handlers)
 *  @return	void
 */
function dol_syslog($message, $level = LOG_INFO, $ident = 0, $suffixinfilename = '', $restricttologhandler = '', $logcontext = null)
{
	global $conf, $user, $debugbar;

	// If syslog module enabled
	if (empty($conf->syslog->enabled)) return;

	// Check if we are into execution of code of a website
	if (defined('USEEXTERNALSERVER') && !defined('USEDOLIBARRSERVER') && !defined('USEDOLIBARREDITOR')) {
		global $website, $websitekey;
		if (is_object($website) && !empty($website->ref)) $suffixinfilename .= '_website_'.$website->ref;
		elseif (!empty($websitekey)) $suffixinfilename .= '_website_'.$websitekey;
	}

	if ($ident < 0)
	{
		foreach ($conf->loghandlers as $loghandlerinstance)
		{
			$loghandlerinstance->setIdent($ident);
		}
	}

	if (!empty($message))
	{
		// Test log level
		$logLevels = array(LOG_EMERG=>'EMERG', LOG_ALERT=>'ALERT', LOG_CRIT=>'CRITICAL', LOG_ERR=>'ERR', LOG_WARNING=>'WARN', LOG_NOTICE=>'NOTICE', LOG_INFO=>'INFO', LOG_DEBUG=>'DEBUG');
		if (!array_key_exists($level, $logLevels))
		{
			throw new Exception('Incorrect log level');
		}
		if ($level > $conf->global->SYSLOG_LEVEL) return;

		$message = preg_replace('/password=\'[^\']*\'/', 'password=\'hidden\'', $message); // protection to avoid to have value of password in log

		// If adding log inside HTML page is required
		if ((!empty($_REQUEST['logtohtml']) && !empty($conf->global->MAIN_ENABLE_LOG_TO_HTML))
			|| (!empty($user->rights->debugbar->read) && is_object($debugbar)))
		{
			$conf->logbuffer[] = dol_print_date(time(), "%Y-%m-%d %H:%M:%S")." ".$logLevels[$level]." ".$message;
		}

		//TODO: Remove this. MAIN_ENABLE_LOG_INLINE_HTML should be deprecated and use a log handler dedicated to HTML output
		// If html log tag enabled and url parameter log defined, we show output log on HTML comments
		if (!empty($conf->global->MAIN_ENABLE_LOG_INLINE_HTML) && !empty($_GET["log"]))
		{
			print "\n\n<!-- Log start\n";
			print $message."\n";
			print "Log end -->\n";
		}

		$data = array(
			'message' => $message,
			'script' => (isset($_SERVER['PHP_SELF']) ? basename($_SERVER['PHP_SELF'], '.php') : false),
			'level' => $level,
			'user' => ((is_object($user) && $user->id) ? $user->login : false),
			'ip' => false
		);

		$remoteip = getUserRemoteIP(); // Get ip when page run on a web server
		if (!empty($remoteip)) {
			$data['ip'] = $remoteip;
			// This is when server run behind a reverse proxy
			if (!empty($_SERVER['HTTP_X_FORWARDED_FOR']) && $_SERVER['HTTP_X_FORWARDED_FOR'] != $remoteip) $data['ip'] = $_SERVER['HTTP_X_FORWARDED_FOR'].' -> '.$data['ip'];
			elseif (!empty($_SERVER['HTTP_CLIENT_IP']) && $_SERVER['HTTP_CLIENT_IP'] != $remoteip) $data['ip'] = $_SERVER['HTTP_CLIENT_IP'].' -> '.$data['ip'];
		} // This is when PHP session is ran inside a web server but not inside a client request (example: init code of apache)
		elseif (!empty($_SERVER['SERVER_ADDR'])) $data['ip'] = $_SERVER['SERVER_ADDR'];
		// This is when PHP session is ran outside a web server, like from Windows command line (Not always defined, but useful if OS defined it).
		elseif (!empty($_SERVER['COMPUTERNAME'])) $data['ip'] = $_SERVER['COMPUTERNAME'].(empty($_SERVER['USERNAME']) ? '' : '@'.$_SERVER['USERNAME']);
		// This is when PHP session is ran outside a web server, like from Linux command line (Not always defined, but usefull if OS defined it).
		elseif (!empty($_SERVER['LOGNAME'])) $data['ip'] = '???@'.$_SERVER['LOGNAME'];
		// Loop on each log handler and send output
		foreach ($conf->loghandlers as $loghandlerinstance)
		{
			if ($restricttologhandler && $loghandlerinstance->code != $restricttologhandler) continue;
			$loghandlerinstance->export($data, $suffixinfilename);
		}
		unset($data);
	}

	if ($ident > 0)
	{
		foreach ($conf->loghandlers as $loghandlerinstance)
		{
			$loghandlerinstance->setIdent($ident);
		}
	}
}

/**
 *	Return HTML code to output a button to open a dialog popup box.
 *  Such buttons must be included inside a HTML form.
 *
 *	@param	string	$name				A name for the html component
 *	@param	string	$label 	    		Label of button
 *	@param  string	$buttonstring  		button string
 *	@param  string	$url				Url to open
 *  @param	string	$disabled			Disabled text
 * 	@return	string						HTML component with button
 */
function dolButtonToOpenUrlInDialogPopup($name, $label, $buttonstring, $url, $disabled = '')
{
	if (strpos($url, '?') > 0) {
		$url .= '&dol_hide_topmenu=1&dol_hide_leftmenu=1&dol_openinpopup=1';
	} else {
		$url .= '?dol_hide_menuinpopup=1&dol_hide_leftmenu=1&dol_openinpopup=1';
	}

	//print '<input type="submit" class="button bordertransp"'.$disabled.' value="'.dol_escape_htmltag($langs->trans("MediaFiles")).'" name="file_manager">';
	$out = '<a class="button bordertransp button_'.$name.'"'.$disabled.' title="'.dol_escape_htmltag($label).'">'.$buttonstring.'</a>';
	$out .= '<script language="javascript">
				 jQuery(document).ready(function () {
					 jQuery(".button_'.$name.'").click(function () {
						 var $dialog = $(\'<div></div>\').html(\'<iframe class="iframedialog" style="border: 0px;" src="'.DOL_URL_ROOT.$url.'" width="100%" height="98%"></iframe>\')
						 .dialog({
						 	autoOpen: false,
						 	modal: true,
						 	height: (window.innerHeight - 150),
						 	width: \'80%\',
						 	title: "'.dol_escape_js($label).'"
						 });
						 $dialog.dialog(\'open\');
					 });
				 });
				 </script>';
	return $out;
}

/**
 *	Show tab header of a card
 *
 *	@param	array	$links				Array of tabs. Currently initialized by calling a function xxx_admin_prepare_head
 *	@param	string	$active     		Active tab name (document', 'info', 'ldap', ....)
 *	@param  string	$title      		Title
 *	@param  int		$notab				-1 or 0=Add tab header, 1=no tab header (if you set this to 1, using print dol_get_fiche_end() to close tab is not required), -2=Add tab header with no seaparation under tab (to start a tab just after)
 * 	@param	string	$picto				Add a picto on tab title
 *	@param	int		$pictoisfullpath	If 1, image path is a full path. If you set this to 1, you can use url returned by dol_buildpath('/mymodyle/img/myimg.png',1) for $picto.
 *  @param	string	$morehtmlright		Add more html content on right of tabs title
 *  @param	string	$morecss			More Css
 *  @param	int		$limittoshow		Limit number of tabs to show. Use 0 to use automatic default value.
 *  @param	string	$moretabssuffix		A suffix to use when you have several dol_get_fiche_head() in same page
 * 	@return	void
 *  @deprecated Use print dol_get_fiche_head() instead
 */
function dol_fiche_head($links = array(), $active = '0', $title = '', $notab = 0, $picto = '', $pictoisfullpath = 0, $morehtmlright = '', $morecss = '', $limittoshow = 0, $moretabssuffix = '')
{
	print dol_get_fiche_head($links, $active, $title, $notab, $picto, $pictoisfullpath, $morehtmlright, $morecss, $limittoshow, $moretabssuffix);
}

/**
 *  Show tabs of a record
 *
 *	@param	array	$links				Array of tabs
 *	@param	string	$active     		Active tab name
 *	@param  string	$title      		Title
 *	@param  int		$notab				-1 or 0=Add tab header, 1=no tab header (if you set this to 1, using print dol_get_fiche_end() to close tab is not required), -2=Add tab header with no seaparation under tab (to start a tab just after)
 * 	@param	string	$picto				Add a picto on tab title
 *	@param	int		$pictoisfullpath	If 1, image path is a full path. If you set this to 1, you can use url returned by dol_buildpath('/mymodyle/img/myimg.png',1) for $picto.
 *  @param	string	$morehtmlright		Add more html content on right of tabs title
 *  @param	string	$morecss			More Css
 *  @param	int		$limittoshow		Limit number of tabs to show. Use 0 to use automatic default value.
 *  @param	string	$moretabssuffix		A suffix to use when you have several dol_get_fiche_head() in same page
 * 	@return	string
 */
function dol_get_fiche_head($links = array(), $active = '', $title = '', $notab = 0, $picto = '', $pictoisfullpath = 0, $morehtmlright = '', $morecss = '', $limittoshow = 0, $moretabssuffix = '')
{
	global $conf, $langs, $hookmanager;

	// Show title
	$showtitle = 1;
	if (!empty($conf->dol_optimize_smallscreen)) $showtitle = 0;

	$out = "\n".'<!-- dol_fiche_head - dol_get_fiche_head -->';

	if ((!empty($title) && $showtitle) || $morehtmlright || !empty($links)) {
		$out .= '<div class="tabs'.($picto ? '' : ' nopaddingleft').'" data-role="controlgroup" data-type="horizontal">'."\n";
	}

	// Show right part
	if ($morehtmlright) $out .= '<div class="inline-block floatright tabsElem">'.$morehtmlright.'</div>'; // Output right area first so when space is missing, text is in front of tabs and not under.

	// Show title
	if (!empty($title) && $showtitle && empty($conf->global->MAIN_OPTIMIZEFORTEXTBROWSER))
	{
		$limittitle = 30;
		$out .= '<a class="tabTitle">';
		if ($picto) $out .= img_picto($title, ($pictoisfullpath ? '' : 'object_').$picto, '', $pictoisfullpath, 0, 0, '', 'imgTabTitle').' ';
		$out .= '<span class="tabTitleText">'.dol_trunc($title, $limittitle).'</span>';
		$out .= '</a>';
	}

	// Show tabs

	// Define max of key (max may be higher than sizeof because of hole due to module disabling some tabs).
	$maxkey = -1;
	if (is_array($links) && !empty($links))
	{
		$keys = array_keys($links);
		if (count($keys)) $maxkey = max($keys);
	}

	// Show tabs
	// if =0 we don't use the feature
	if (empty($limittoshow)) {
		$limittoshow = (empty($conf->global->MAIN_MAXTABS_IN_CARD) ? 99 : $conf->global->MAIN_MAXTABS_IN_CARD);
	}
	if (!empty($conf->dol_optimize_smallscreen)) $limittoshow = 2;

	$displaytab = 0;
	$nbintab = 0;
	$popuptab = 0;
	$outmore = '';
	for ($i = 0; $i <= $maxkey; $i++)
	{
		if ((is_numeric($active) && $i == $active) || (!empty($links[$i][2]) && !is_numeric($active) && $active == $links[$i][2])) {
			// If active tab is already present
			if ($i >= $limittoshow) $limittoshow--;
		}
	}

	for ($i = 0; $i <= $maxkey; $i++)
	{
		if ((is_numeric($active) && $i == $active) || (!empty($links[$i][2]) && !is_numeric($active) && $active == $links[$i][2])) {
			$isactive = true;
		} else {
			$isactive = false;
		}

		if ($i < $limittoshow || $isactive)
		{
			$out .= '<div class="inline-block tabsElem'.($isactive ? ' tabsElemActive' : '').((!$isactive && !empty($conf->global->MAIN_HIDE_INACTIVETAB_ON_PRINT)) ? ' hideonprint' : '').'"><!-- id tab = '.(empty($links[$i][2]) ? '' : $links[$i][2]).' -->';
			if (isset($links[$i][2]) && $links[$i][2] == 'image')
			{
				if (!empty($links[$i][0]))
				{
					$out .= '<a class="tabimage'.($morecss ? ' '.$morecss : '').'" href="'.$links[$i][0].'">'.$links[$i][1].'</a>'."\n";
				} else {
					$out .= '<span class="tabspan">'.$links[$i][1].'</span>'."\n";
				}
			} elseif (!empty($links[$i][1]))
			{
				//print "x $i $active ".$links[$i][2]." z";
				if ($isactive)
				{
					$out .= '<a'.(!empty($links[$i][2]) ? ' id="'.$links[$i][2].'"' : '').' class="tabactive tab inline-block'.($morecss ? ' '.$morecss : '').'" href="'.$links[$i][0].'">';
					$out .= $links[$i][1];
					$out .= '</a>'."\n";
				} else {
					$out .= '<a'.(!empty($links[$i][2]) ? ' id="'.$links[$i][2].'"' : '').' class="tabunactive tab inline-block'.($morecss ? ' '.$morecss : '').'" href="'.$links[$i][0].'">';
					$out .= $links[$i][1];
					$out .= '</a>'."\n";
				}
			}
			$out .= '</div>';
		} else {
			// The popup with the other tabs
			if (!$popuptab)
			{
				$popuptab = 1;
				$outmore .= '<div class="popuptabset wordwrap">'; // The css used to hide/show popup
			}
			$outmore .= '<div class="popuptab wordwrap" style="display:inherit;">';
			if (isset($links[$i][2]) && $links[$i][2] == 'image')
			{
				if (!empty($links[$i][0]))
					$outmore .= '<a class="tabimage'.($morecss ? ' '.$morecss : '').'" href="'.$links[$i][0].'">'.$links[$i][1].'</a>'."\n";
				else $outmore .= '<span class="tabspan">'.$links[$i][1].'</span>'."\n";
			} elseif (!empty($links[$i][1]))
			{
				$outmore .= '<a'.(!empty($links[$i][2]) ? ' id="'.$links[$i][2].'"' : '').' class="wordwrap inline-block'.($morecss ? ' '.$morecss : '').'" href="'.$links[$i][0].'">';
				$outmore .= preg_replace('/([a-z])\/([a-z])/i', '\\1 / \\2', $links[$i][1]); // Replace x/y with x / y to allow wrap on long composed texts.
				$outmore .= '</a>'."\n";
			}
			$outmore .= '</div>';

			$nbintab++;
		}
		$displaytab = $i;
	}
	if ($popuptab) $outmore .= '</div>';

	if ($popuptab)	// If there is some tabs not shown
	{
		$left = ($langs->trans("DIRECTION") == 'rtl' ? 'right' : 'left');
		$right = ($langs->trans("DIRECTION") == 'rtl' ? 'left' : 'right');
		$widthofpopup = 200;

		$tabsname = $moretabssuffix;
		if (empty($tabsname)) { $tabsname = str_replace("@", "", $picto); }
		$out .= '<div id="moretabs'.$tabsname.'" class="inline-block tabsElem">';
		$out .= '<a href="#" class="tab moretab inline-block tabunactive">'.$langs->trans("More").'... ('.$nbintab.')</a>'; // Do not use "reposition" class in the "More".
		$out .= '<div id="moretabsList'.$tabsname.'" style="width: '.$widthofpopup.'px; position: absolute; '.$left.': -999em; text-align: '.$left.'; margin:0px; padding:2px; z-index:10;">';
		$out .= $outmore;
		$out .= '</div>';
		$out .= '<div></div>';
		$out .= "</div>\n";

		$out .= "<script>";
		$out .= "$('#moretabs".$tabsname."').mouseenter( function() {
			var x = this.offsetLeft, y = this.offsetTop;
			console.log('mouseenter ".$left." x='+x+' y='+y+' window.innerWidth='+window.innerWidth);
			if ((window.innerWidth - x) < ".($widthofpopup + 10).") {
				$('#moretabsList".$tabsname."').css('".$right."','8px');
			}
			$('#moretabsList".$tabsname."').css('".$left."','auto');
			});
		";
		$out .= "$('#moretabs".$tabsname."').mouseleave( function() { console.log('mouseleave ".$left."'); $('#moretabsList".$tabsname."').css('".$left."','-999em');});";
		$out .= "</script>";
	}

	if ((!empty($title) && $showtitle) || $morehtmlright || !empty($links)) {
		$out .= "</div>\n";
	}

	if (!$notab || $notab == -1 || $notab == -2) $out .= "\n".'<div class="tabBar'.($notab == -1 ? '' : ($notab == -2 ? ' tabBarNoTop' : ' tabBarWithBottom')).'">'."\n";

	$parameters = array('tabname' => $active, 'out' => $out);
	$reshook = $hookmanager->executeHooks('printTabsHead', $parameters); // This hook usage is called just before output the head of tabs. Take also a look at "completeTabsHead"
	if ($reshook > 0)
	{
		$out = $hookmanager->resPrint;
	}

	return $out;
}

/**
 *  Show tab footer of a card
 *
 *  @param	int		$notab       -1 or 0=Add tab footer, 1=no tab footer
 *  @return	void
 *  @deprecated Use print dol_get_fiche_end() instead
 */
function dol_fiche_end($notab = 0)
{
	print dol_get_fiche_end($notab);
}

/**
 *	Return tab footer of a card
 *
 *	@param  int		$notab		-1 or 0=Add tab footer, 1=no tab footer
 *  @return	string
 */
function dol_get_fiche_end($notab = 0)
{
	if (!$notab || $notab == -1) return "\n</div>\n";
	else return '';
}

/**
 *  Show tab footer of a card.
 *  Note: $object->next_prev_filter can be set to restrict select to find next or previous record by $form->showrefnav.
 *
 *  @param	Object	$object			Object to show
 *  @param	string	$paramid   		Name of parameter to use to name the id into the URL next/previous link
 *  @param	string	$morehtml  		More html content to output just before the nav bar
 *  @param	int		$shownav	  	Show Condition (navigation is shown if value is 1)
 *  @param	string	$fieldid   		Nom du champ en base a utiliser pour select next et previous (we make the select max and min on this field). Use 'none' for no prev/next search.
 *  @param	string	$fieldref   	Nom du champ objet ref (object->ref) a utiliser pour select next et previous
 *  @param	string	$morehtmlref  	More html to show after ref
 *  @param	string	$moreparam  	More param to add in nav link url.
 *	@param	int		$nodbprefix		Do not include DB prefix to forge table name
 *	@param	string	$morehtmlleft	More html code to show before ref
 *	@param	string	$morehtmlstatus	More html code to show under navigation arrows
 *  @param  int     $onlybanner     Put this to 1, if the card will contains only a banner (this add css 'arearefnobottom' on div)
 *	@param	string	$morehtmlright	More html code to show before navigation arrows
 *  @return	void
 */
function dol_banner_tab($object, $paramid, $morehtml = '', $shownav = 1, $fieldid = 'rowid', $fieldref = 'ref', $morehtmlref = '', $moreparam = '', $nodbprefix = 0, $morehtmlleft = '', $morehtmlstatus = '', $onlybanner = 0, $morehtmlright = '')
{
	global $conf, $form, $user, $langs;

	$error = 0;

	$maxvisiblephotos = 1;
	$showimage = 1;
	$entity = (empty($object->entity) ? $conf->entity : $object->entity);
	$showbarcode = empty($conf->barcode->enabled) ? 0 : ($object->barcode ? 1 : 0);
	if (!empty($conf->global->MAIN_USE_ADVANCED_PERMS) && empty($user->rights->barcode->lire_advance)) $showbarcode = 0;
	$modulepart = 'unknown';

	if ($object->element == 'societe')         $modulepart = 'societe';
	if ($object->element == 'contact')         $modulepart = 'contact';
	if ($object->element == 'member')          $modulepart = 'memberphoto';
	if ($object->element == 'user')            $modulepart = 'userphoto';
	if ($object->element == 'product')         $modulepart = 'product';
	if ($object->element == 'ticket')          $modulepart = 'ticket';

	if (class_exists("Imagick"))
	{
		if ($object->element == 'propal')            $modulepart = 'propal';
		if ($object->element == 'commande')          $modulepart = 'commande';
		if ($object->element == 'facture')           $modulepart = 'facture';
		if ($object->element == 'fichinter')         $modulepart = 'ficheinter';
		if ($object->element == 'contrat')           $modulepart = 'contract';
		if ($object->element == 'supplier_proposal') $modulepart = 'supplier_proposal';
		if ($object->element == 'order_supplier')    $modulepart = 'supplier_order';
		if ($object->element == 'invoice_supplier')  $modulepart = 'supplier_invoice';
		if ($object->element == 'expensereport')     $modulepart = 'expensereport';
	}

	if ($object->element == 'product')
	{
		$width = 80; $cssclass = 'photoref';
		$showimage = $object->is_photo_available($conf->product->multidir_output[$entity]);
		$maxvisiblephotos = (isset($conf->global->PRODUCT_MAX_VISIBLE_PHOTO) ? $conf->global->PRODUCT_MAX_VISIBLE_PHOTO : 5);
		if ($conf->browser->layout == 'phone') $maxvisiblephotos = 1;
		if ($showimage) {
			$morehtmlleft .= '<div class="floatleft inline-block valignmiddle divphotoref">'.$object->show_photos('product', $conf->product->multidir_output[$entity], 'small', $maxvisiblephotos, 0, 0, 0, $width, 0).'</div>';
		} else {
			if (!empty($conf->global->PRODUCT_NODISPLAYIFNOPHOTO)) {
				$nophoto = '';
				$morehtmlleft .= '<div class="floatleft inline-block valignmiddle divphotoref"></div>';
			} else {    // Show no photo link
				$nophoto = '/public/theme/common/nophoto.png';
				$morehtmlleft .= '<div class="floatleft inline-block valignmiddle divphotoref"><img class="photo'.$modulepart.($cssclass ? ' '.$cssclass : '').'" alt="No photo"'.($width ? ' style="width: '.$width.'px"' : '').' src="'.DOL_URL_ROOT.$nophoto.'"></div>';
			}
		}
	} elseif ($object->element == 'ticket') {
		$width = 80; $cssclass = 'photoref';
		$showimage = $object->is_photo_available($conf->ticket->multidir_output[$entity].'/'.$object->ref);
		$maxvisiblephotos = (isset($conf->global->TICKET_MAX_VISIBLE_PHOTO) ? $conf->global->TICKET_MAX_VISIBLE_PHOTO : 2);
		if ($conf->browser->layout == 'phone') $maxvisiblephotos = 1;

		if ($showimage)
		{
			$showphoto = $object->show_photos('ticket', $conf->ticket->multidir_output[$entity], 'small', $maxvisiblephotos, 0, 0, 0, $width, 0);
			if ($object->nbphoto > 0)
			{
				$morehtmlleft .= '<div class="floatleft inline-block valignmiddle divphotoref">'.$showphoto.'</div>';
			} else {
				$showimage = 0;
			}
		}
		if (!$showimage)
		{
			if (!empty($conf->global->TICKET_NODISPLAYIFNOPHOTO)) {
				$nophoto = '';
				$morehtmlleft .= '<div class="floatleft inline-block valignmiddle divphotoref"></div>';
			} else {    // Show no photo link
				$nophoto = img_picto('No photo', 'object_ticket');
				$morehtmlleft .= '<!-- No photo to show -->';
				$morehtmlleft .= '<div class="floatleft inline-block valignmiddle divphotoref"><div class="photoref">';
				$morehtmlleft .= $nophoto;
				$morehtmlleft .= '</div></div>';
			}
		}
	} else {
		if ($showimage)
		{
			if ($modulepart != 'unknown')
			{
				$phototoshow = '';
				// Check if a preview file is available
				if (in_array($modulepart, array('propal', 'commande', 'facture', 'ficheinter', 'contract', 'supplier_order', 'supplier_proposal', 'supplier_invoice', 'expensereport')) && class_exists("Imagick"))
				{
					$objectref = dol_sanitizeFileName($object->ref);
					$dir_output = (empty($conf->$modulepart->multidir_output[$entity]) ? $conf->$modulepart->dir_output : $conf->$modulepart->multidir_output[$entity])."/";
					if (in_array($modulepart, array('invoice_supplier', 'supplier_invoice')))
					{
						$subdir = get_exdir($object->id, 2, 0, 1, $object, $modulepart);
						$subdir .= ((!empty($subdir) && !preg_match('/\/$/', $subdir)) ? '/' : '').$objectref; // the objectref dir is not included into get_exdir when used with level=2, so we add it at end
					} else {
						$subdir = get_exdir($object->id, 0, 0, 1, $object, $modulepart);
					}
					if (empty($subdir)) $subdir = 'errorgettingsubdirofobject'; // Protection to avoid to return empty path

					$filepath = $dir_output.$subdir."/";

					$filepdf = $filepath.$objectref.".pdf";
					$relativepath = $subdir.'/'.$objectref.'.pdf';

					// Define path to preview pdf file (preview precompiled "file.ext" are "file.ext_preview.png")
					$fileimage = $filepdf.'_preview.png';
					$relativepathimage = $relativepath.'_preview.png';

					$pdfexists = file_exists($filepdf);

					// If PDF file exists
					if ($pdfexists)
					{
						// Conversion du PDF en image png si fichier png non existant
						if (!file_exists($fileimage) || (filemtime($fileimage) < filemtime($filepdf)))
						{
							if (empty($conf->global->MAIN_DISABLE_PDF_THUMBS))		// If you experience trouble with pdf thumb generation and imagick, you can disable here.
							{
								include_once DOL_DOCUMENT_ROOT.'/core/lib/files.lib.php';
								$ret = dol_convert_file($filepdf, 'png', $fileimage, '0'); // Convert first page of PDF into a file _preview.png
								if ($ret < 0) $error++;
							}
						}
					}

					if ($pdfexists && !$error)
					{
						$heightforphotref = 80;
						if (!empty($conf->dol_optimize_smallscreen)) $heightforphotref = 60;
						// If the preview file is found
						if (file_exists($fileimage))
						{
							$phototoshow = '<div class="photoref">';
							$phototoshow .= '<img height="'.$heightforphotref.'" class="photo photowithmargin photowithborder" src="'.DOL_URL_ROOT.'/viewimage.php?modulepart=apercu'.$modulepart.'&amp;file='.urlencode($relativepathimage).'">';
							$phototoshow .= '</div>';
						}
					}
				} elseif (!$phototoshow) { // example if modulepart = 'photo'
					$phototoshow .= $form->showphoto($modulepart, $object, 0, 0, 0, 'photoref', 'small', 1, 0, $maxvisiblephotos);
				}

				if ($phototoshow) {
					$morehtmlleft .= '<div class="floatleft inline-block valignmiddle divphotoref">';
					$morehtmlleft .= $phototoshow;
					$morehtmlleft .= '</div>';
				}
			}

			if (!$phototoshow)      // Show No photo link (picto of object)
			{
				$morehtmlleft .= '<div class="floatleft inline-block valignmiddle divphotoref">';
				if ($object->element == 'action')
				{
					$width = 80;
					$cssclass = 'photorefcenter';
					$nophoto = img_picto('No photo', 'title_agenda');
				} else {
					$width = 14; $cssclass = 'photorefcenter';
					$picto = $object->picto;
					if ($object->element == 'project' && !$object->public) $picto = 'project'; // instead of projectpub
					$nophoto = img_picto('No photo', 'object_'.$picto);
				}
				$morehtmlleft .= '<!-- No photo to show -->';
				$morehtmlleft .= '<div class="floatleft inline-block valignmiddle divphotoref"><div class="photoref">';
				$morehtmlleft .= $nophoto;
				$morehtmlleft .= '</div></div>';

				$morehtmlleft .= '</div>';
			}
		}
	}

	if ($showbarcode) $morehtmlleft .= '<div class="floatleft inline-block valignmiddle divphotoref">'.$form->showbarcode($object).'</div>';

	if ($object->element == 'societe')
	{
		if (!empty($conf->use_javascript_ajax) && $user->rights->societe->creer && !empty($conf->global->MAIN_DIRECT_STATUS_UPDATE))
		{
		   	$morehtmlstatus .= ajax_object_onoff($object, 'status', 'status', 'InActivity', 'ActivityCeased');
		} else {
			$morehtmlstatus .= $object->getLibStatut(6);
		}
	} elseif ($object->element == 'product')
	{
		//$morehtmlstatus.=$langs->trans("Status").' ('.$langs->trans("Sell").') ';
		if (!empty($conf->use_javascript_ajax) && $user->rights->produit->creer && !empty($conf->global->MAIN_DIRECT_STATUS_UPDATE)) {
			$morehtmlstatus .= ajax_object_onoff($object, 'status', 'tosell', 'ProductStatusOnSell', 'ProductStatusNotOnSell');
		} else {
			$morehtmlstatus .= '<span class="statusrefsell">'.$object->getLibStatut(6, 0).'</span>';
		}
		$morehtmlstatus .= ' &nbsp; ';
		//$morehtmlstatus.=$langs->trans("Status").' ('.$langs->trans("Buy").') ';
		if (!empty($conf->use_javascript_ajax) && $user->rights->produit->creer && !empty($conf->global->MAIN_DIRECT_STATUS_UPDATE)) {
			$morehtmlstatus .= ajax_object_onoff($object, 'status_buy', 'tobuy', 'ProductStatusOnBuy', 'ProductStatusNotOnBuy');
		} else {
			$morehtmlstatus .= '<span class="statusrefbuy">'.$object->getLibStatut(6, 1).'</span>';
		}
	} elseif (in_array($object->element, array('facture', 'invoice', 'invoice_supplier', 'chargesociales', 'loan'))) {
		$tmptxt = $object->getLibStatut(6, $object->totalpaye);
		if (empty($tmptxt) || $tmptxt == $object->getLibStatut(3)) $tmptxt = $object->getLibStatut(5, $object->totalpaye);
		$morehtmlstatus .= $tmptxt;
	} elseif ($object->element == 'contrat' || $object->element == 'contract') {
		if ($object->statut == 0) $morehtmlstatus .= $object->getLibStatut(5);
		else $morehtmlstatus .= $object->getLibStatut(4);
	} elseif ($object->element == 'facturerec') {
		if ($object->frequency == 0) $morehtmlstatus .= $object->getLibStatut(2);
		else $morehtmlstatus .= $object->getLibStatut(5);
	} elseif ($object->element == 'project_task') {
		$object->fk_statut = 1;
		if ($object->progress > 0) $object->fk_statut = 2;
		if ($object->progress >= 100) $object->fk_statut = 3;
		$tmptxt = $object->getLibStatut(5);
		$morehtmlstatus .= $tmptxt; // No status on task
	} else { // Generic case
		$tmptxt = $object->getLibStatut(6);
		if (empty($tmptxt) || $tmptxt == $object->getLibStatut(3)) $tmptxt = $object->getLibStatut(5);
		$morehtmlstatus .= $tmptxt;
	}

	// Add if object was dispatched "into accountancy"
	if (!empty($conf->accounting->enabled) && in_array($object->element, array('bank', 'paiementcharge', 'facture', 'invoice', 'invoice_supplier', 'expensereport', 'payment_various')))
	{
		// Note: For 'chargesociales', 'salaries'... this is the payments that are dispatched (so element = 'bank')
		if (method_exists($object, 'getVentilExportCompta'))
		{
			$accounted = $object->getVentilExportCompta();
			$langs->load("accountancy");
			$morehtmlstatus .= '</div><div class="statusref statusrefbis"><span class="opacitymedium">'.($accounted > 0 ? $langs->trans("Accounted") : $langs->trans("NotYetAccounted")).'</span>';
		}
	}

	// Add alias for thirdparty
	if (!empty($object->name_alias)) $morehtmlref .= '<div class="refidno">'.$object->name_alias.'</div>';

	// Add label
	if (in_array($object->element, array('product', 'bank_account', 'project_task')))
	{
		if (!empty($object->label)) $morehtmlref .= '<div class="refidno">'.$object->label.'</div>';
	}

	if (method_exists($object, 'getBannerAddress') && !in_array($object->element, array('product', 'bookmark', 'ecm_directories', 'ecm_files')))
	{
		$moreaddress = $object->getBannerAddress('refaddress', $object);
		if ($moreaddress) {
			$morehtmlref .= '<div class="refidno">';
			$morehtmlref .= $moreaddress;
			$morehtmlref .= '</div>';
		}
	}
	if (!empty($conf->global->MAIN_SHOW_TECHNICAL_ID) && ($conf->global->MAIN_SHOW_TECHNICAL_ID == '1' || preg_match('/'.preg_quote($object->element, '/').'/i', $conf->global->MAIN_SHOW_TECHNICAL_ID)) && !empty($object->id))
	{
		$morehtmlref .= '<div style="clear: both;"></div>';
		$morehtmlref .= '<div class="refidno">';
		$morehtmlref .= $langs->trans("TechnicalID").': '.$object->id;
		$morehtmlref .= '</div>';
	}

	print '<div class="'.($onlybanner ? 'arearefnobottom ' : 'arearef ').'heightref valignmiddle centpercent">';
	print $form->showrefnav($object, $paramid, $morehtml, $shownav, $fieldid, $fieldref, $morehtmlref, $moreparam, $nodbprefix, $morehtmlleft, $morehtmlstatus, $morehtmlright);
	print '</div>';
	print '<div class="underrefbanner clearboth"></div>';
}

/**
 * Show a string with the label tag dedicated to the HTML edit field.
 *
 * @param	string	$langkey		Translation key
 * @param 	string	$fieldkey		Key of the html select field the text refers to
 * @param	int		$fieldrequired	1=Field is mandatory
 * @return string
 * @deprecated Form::editfieldkey
 */
function fieldLabel($langkey, $fieldkey, $fieldrequired = 0)
{
	global $langs;
	$ret = '';
	if ($fieldrequired) $ret .= '<span class="fieldrequired">';
	$ret .= '<label for="'.$fieldkey.'">';
	$ret .= $langs->trans($langkey);
	$ret .= '</label>';
	if ($fieldrequired) $ret .= '</span>';
	return $ret;
}

/**
 * Return string to add class property on html element with pair/impair.
 *
 * @param	string	$var			0 or 1
 * @param	string	$moreclass		More class to add
 * @return	string					String to add class onto HTML element
 */
function dol_bc($var, $moreclass = '')
{
	global $bc;
	$ret = ' '.$bc[$var];
	if ($moreclass) $ret = preg_replace('/class=\"/', 'class="'.$moreclass.' ', $ret);
	return $ret;
}

/**
 *      Return a formated address (part address/zip/town/state) according to country rules.
 *      See https://en.wikipedia.org/wiki/Address
 *
 *      @param  Object		$object			A company or contact object
 * 	    @param	int			$withcountry	1=Add country into address string
 *      @param	string		$sep			Separator to use to build string
 *      @param	Translate	$outputlangs	Object lang that contains language for text translation.
 *      @param	int			$mode			0=Standard output, 1=Remove address
 *  	@param	string		$extralangcode	User extralanguage $langcode as values for address, town
 *      @return string						Formated string
 *      @see dol_print_address()
 */
function dol_format_address($object, $withcountry = 0, $sep = "\n", $outputlangs = '', $mode = 0, $extralangcode = '')
{
	global $conf, $langs;

	$ret = '';
	$countriesusingstate = array('AU', 'CA', 'US', 'IN', 'GB', 'ES', 'UK', 'TR'); // See also MAIN_FORCE_STATE_INTO_ADDRESS

	// See format of addresses on https://en.wikipedia.org/wiki/Address
	// Address
	if (empty($mode)) {
		$ret .= ($extralangcode ? $object->array_languages['address'][$extralangcode] : $object->address);
	}
	// Zip/Town/State
	if (isset($object->country_code) && in_array($object->country_code, array('AU', 'CA', 'US')) || !empty($conf->global->MAIN_FORCE_STATE_INTO_ADDRESS)) {  	// US: title firstname name \n address lines \n town, state, zip \n country
		$town = ($extralangcode ? $object->array_languages['town'][$extralangcode] : $object->town);
		$ret .= ($ret ? $sep : '').$town;
		if (!empty($object->state))	{
			$ret .= ($ret ? ", " : '').$object->state;
		}
		if ($object->zip) $ret .= ($ret ? ", " : '').$object->zip;
	} elseif (isset($object->country_code) && in_array($object->country_code, array('GB', 'UK'))) { // UK: title firstname name \n address lines \n town state \n zip \n country
		$town = ($extralangcode ? $object->array_languages['town'][$extralangcode] : $object->town);
		$ret .= ($ret ? $sep : '').$town;
		if (!empty($object->state)) {
			$ret .= ($ret ? ", " : '').$object->state;
		}
		if ($object->zip) $ret .= ($ret ? $sep : '').$object->zip;
	} elseif (isset($object->country_code) && in_array($object->country_code, array('ES', 'TR'))) { // ES: title firstname name \n address lines \n zip town \n state \n country
		$ret .= ($ret ? $sep : '').$object->zip;
		$town = ($extralangcode ? $object->array_languages['town'][$extralangcode] : $object->town);
		$ret .= ($town ? (($object->zip ? ' ' : '').$town) : '');
		if (!empty($object->state)) {
			$ret .= "\n".$object->state;
		}
	} elseif (isset($object->country_code) && in_array($object->country_code, array('IT'))) { // IT: tile firstname name\n address lines \n zip (Code Departement) \n country
		$ret .= ($ret ? $sep : '').$object->zip;
		$town = ($extralangcode ? $object->array_languages['town'][$extralangcode] : $object->town);
		$ret .= ($town ? (($object->zip ? ' ' : '').$town) : '');
		$ret .= (empty($object->state_code) ? '' : (' '.$object->state_code));
	} else { // Other: title firstname name \n address lines \n zip town \n country
		$town = ($extralangcode ? $object->array_languages['town'][$extralangcode] : $object->town);
		$ret .= $object->zip ? (($ret ? $sep : '').$object->zip) : '';
		$ret .= ($town ? (($object->zip ? ' ' : ($ret ? $sep : '')).$town) : '');
		if (!empty($object->state) && in_array($object->country_code, $countriesusingstate)) {
			$ret .= ($ret ? ", " : '').$object->state;
		}
	}
	if (!is_object($outputlangs)) $outputlangs = $langs;
	if ($withcountry) {
		$langs->load("dict");
		$ret .= (empty($object->country_code) ? '' : ($ret ? $sep : '').$outputlangs->convToOutputCharset($outputlangs->transnoentitiesnoconv("Country".$object->country_code)));
	}

	return $ret;
}



/**
 *	Format a string.
 *
 *	@param	string	$fmt		Format of strftime function (http://php.net/manual/fr/function.strftime.php)
 *  @param	int		$ts			Timesamp (If is_gmt is true, timestamp is already includes timezone and daylight saving offset, if is_gmt is false, timestamp is a GMT timestamp and we must compensate with server PHP TZ)
 *  @param	int		$is_gmt		See comment of timestamp parameter
 *	@return	string				A formatted string
 */
function dol_strftime($fmt, $ts = false, $is_gmt = false)
{
	if ((abs($ts) <= 0x7FFFFFFF)) { // check if number in 32-bit signed range
		return ($is_gmt) ? @gmstrftime($fmt, $ts) : @strftime($fmt, $ts);
	} else return 'Error date into a not supported range';
}

/**
 *	Output date in a string format according to outputlangs (or langs if not defined).
 * 	Return charset is always UTF-8, except if encodetoouput is defined. In this case charset is output charset
 *
 *	@param	int			$time			GM Timestamps date
 *	@param	string		$format      	Output date format (tag of strftime function)
 *										"%d %b %Y",
 *										"%d/%m/%Y %H:%M",
 *										"%d/%m/%Y %H:%M:%S",
 *                                      "%B"=Long text of month, "%A"=Long text of day, "%b"=Short text of month, "%a"=Short text of day
 *										"day", "daytext", "dayhour", "dayhourldap", "dayhourtext", "dayrfc", "dayhourrfc", "...inputnoreduce", "...reduceformat"
 * 	@param	string		$tzoutput		true or 'gmt' => string is for Greenwich location
 * 										false or 'tzserver' => output string is for local PHP server TZ usage
 * 										'tzuser' => output string is for user TZ (current browser TZ with current dst) => In a future, we should have same behaviour than 'tzuserrel'
 *                                      'tzuserrel' => output string is for user TZ (current browser TZ with dst or not, depending on date position) (TODO not implemented yet)
 *	@param	Translate	$outputlangs	Object lang that contains language for text translation.
 *  @param  boolean		$encodetooutput false=no convert into output pagecode
 * 	@return string      				Formated date or '' if time is null
 *
 *  @see        dol_mktime(), dol_stringtotime(), dol_getdate()
 */
function dol_print_date($time, $format = '', $tzoutput = 'auto', $outputlangs = '', $encodetooutput = false)
{
	global $conf, $langs;

	if ($tzoutput === 'auto') {
		$tzoutput = (empty($conf) ? 'tzserver' : (isset($conf->tzuserinputkey) ? $conf->tzuserinputkey : 'tzserver'));
	}

	// Clean parameters
	$to_gmt = false;
	$offsettz = $offsetdst = 0;
	if ($tzoutput) {
		$to_gmt = true; // For backward compatibility
		if (is_string($tzoutput)) {
			if ($tzoutput == 'tzserver') {
				$to_gmt = false;
				$offsettzstring = @date_default_timezone_get(); // Example 'Europe/Berlin' or 'Indian/Reunion'
				$offsettz = 0;	// Timezone offset with server timezone, so 0
				$offsetdst = 0;	// Dst offset with server timezone, so 0
			} elseif ($tzoutput == 'tzuser' || $tzoutput == 'tzuserrel') {
				$to_gmt = true;
				$offsettzstring = (empty($_SESSION['dol_tz_string']) ? 'UTC' : $_SESSION['dol_tz_string']); // Example 'Europe/Berlin' or 'Indian/Reunion'
				$offsettz = (empty($_SESSION['dol_tz']) ? 0 : $_SESSION['dol_tz']) * 60 * 60; // Will not be used anymore
				$offsetdst = (empty($_SESSION['dol_dst']) ? 0 : $_SESSION['dol_dst']) * 60 * 60; // Will not be used anymore
			}
		}
	}
	if (!is_object($outputlangs)) {
		$outputlangs = $langs;
	}
	if (!$format) {
		$format = 'daytextshort';
	}

	// Do we have to reduce the length of date (year on 2 chars) to save space.
	// Note: dayinputnoreduce is same than day but no reduction of year length will be done
	$reduceformat = (!empty($conf->dol_optimize_smallscreen) && in_array($format, array('day', 'dayhour'))) ? 1 : 0;	// Test on original $format param.
	$format = preg_replace('/inputnoreduce/', '', $format);	// so format 'dayinputnoreduce' is processed like day
	$formatwithoutreduce = preg_replace('/reduceformat/', '', $format);
	if ($formatwithoutreduce != $format) {
		$format = $formatwithoutreduce;
		$reduceformat = 1;
	}  // so format 'dayreduceformat' is processed like day

	// Change predefined format into computer format. If found translation in lang file we use it, otherwise we use default.
	// TODO Add format daysmallyear and dayhoursmallyear
	if ($format == 'day') {
		$format = ($outputlangs->trans("FormatDateShort") != "FormatDateShort" ? $outputlangs->trans("FormatDateShort") : $conf->format_date_short);
	} elseif ($format == 'hour') {
		$format = ($outputlangs->trans("FormatHourShort") != "FormatHourShort" ? $outputlangs->trans("FormatHourShort") : $conf->format_hour_short);
	} elseif ($format == 'hourduration') {
		$format = ($outputlangs->trans("FormatHourShortDuration") != "FormatHourShortDuration" ? $outputlangs->trans("FormatHourShortDuration") : $conf->format_hour_short_duration);
	} elseif ($format == 'daytext') {
		$format = ($outputlangs->trans("FormatDateText") != "FormatDateText" ? $outputlangs->trans("FormatDateText") : $conf->format_date_text);
	} elseif ($format == 'daytextshort') {
		$format = ($outputlangs->trans("FormatDateTextShort") != "FormatDateTextShort" ? $outputlangs->trans("FormatDateTextShort") : $conf->format_date_text_short);
	} elseif ($format == 'dayhour') {
		$format = ($outputlangs->trans("FormatDateHourShort") != "FormatDateHourShort" ? $outputlangs->trans("FormatDateHourShort") : $conf->format_date_hour_short);
	} elseif ($format == 'dayhoursec') {
		$format = ($outputlangs->trans("FormatDateHourSecShort") != "FormatDateHourSecShort" ? $outputlangs->trans("FormatDateHourSecShort") : $conf->format_date_hour_sec_short);
	} elseif ($format == 'dayhourtext') {
		$format = ($outputlangs->trans("FormatDateHourText") != "FormatDateHourText" ? $outputlangs->trans("FormatDateHourText") : $conf->format_date_hour_text);
	} elseif ($format == 'dayhourtextshort') {
		$format = ($outputlangs->trans("FormatDateHourTextShort") != "FormatDateHourTextShort" ? $outputlangs->trans("FormatDateHourTextShort") : $conf->format_date_hour_text_short);
	} elseif ($format == 'dayhourlog') {
		// Format not sensitive to language
		$format = '%Y%m%d%H%M%S';
	} elseif ($format == 'dayhourldap') {
		$format = '%Y%m%d%H%M%SZ';
	} elseif ($format == 'dayhourxcard') {
		$format = '%Y%m%dT%H%M%SZ';
	} elseif ($format == 'dayxcard') {
		$format = '%Y%m%d';
	} elseif ($format == 'dayrfc') {
		$format = '%Y-%m-%d'; // DATE_RFC3339
	} elseif ($format == 'dayhourrfc') {
		$format = '%Y-%m-%dT%H:%M:%SZ'; // DATETIME RFC3339
	} elseif ($format == 'standard') {
		$format = '%Y-%m-%d %H:%M:%S';
	}

	if ($reduceformat) {
		$format = str_replace('%Y', '%y', $format);
		$format = str_replace('yyyy', 'yy', $format);
	}

	// If date undefined or "", we return ""
	if (dol_strlen($time) == 0) {
		return ''; // $time=0 allowed (it means 01/01/1970 00:00:00)
	}

	// Clean format
	if (preg_match('/%b/i', $format)) {		// There is some text to translate
		// We inhibate translation to text made by strftime functions. We will use trans instead later.
		$format = str_replace('%b', '__b__', $format);
		$format = str_replace('%B', '__B__', $format);
	}
	if (preg_match('/%a/i', $format)) {		// There is some text to translate
		// We inhibate translation to text made by strftime functions. We will use trans instead later.
		$format = str_replace('%a', '__a__', $format);
		$format = str_replace('%A', '__A__', $format);
	}


	// Analyze date
	$reg = array();
	if (preg_match('/^([0-9][0-9][0-9][0-9])([0-9][0-9])([0-9][0-9])([0-9][0-9])([0-9][0-9])([0-9][0-9])$/i', $time, $reg)) {	// Deprecated. Ex: 1970-01-01, 1970-01-01 01:00:00, 19700101010000
		dol_print_error("Functions.lib::dol_print_date function called with a bad value from page ".$_SERVER["PHP_SELF"]);
		return '';
	} elseif (preg_match('/^([0-9]+)\-([0-9]+)\-([0-9]+) ?([0-9]+)?:?([0-9]+)?:?([0-9]+)?/i', $time, $reg)) {    // Still available to solve problems in extrafields of type date
		// This part of code should not be used anymore.
		dol_syslog("Functions.lib::dol_print_date function called with a bad value from page ".$_SERVER["PHP_SELF"], LOG_WARNING);
		//if (function_exists('debug_print_backtrace')) debug_print_backtrace();
		// Date has format 'YYYY-MM-DD' or 'YYYY-MM-DD HH:MM:SS'
		$syear	= (!empty($reg[1]) ? $reg[1] : '');
		$smonth = (!empty($reg[2]) ? $reg[2] : '');
		$sday	= (!empty($reg[3]) ? $reg[3] : '');
		$shour	= (!empty($reg[4]) ? $reg[4] : '');
		$smin	= (!empty($reg[5]) ? $reg[5] : '');
		$ssec	= (!empty($reg[6]) ? $reg[6] : '');

		$time = dol_mktime($shour, $smin, $ssec, $smonth, $sday, $syear, true);
		$ret = adodb_strftime($format, $time + $offsettz + $offsetdst, $to_gmt);
	} else {
		// Date is a timestamps
		if ($time < 100000000000) {	// Protection against bad date values
			$timetouse = $time + $offsettz + $offsetdst; // TODO Replace this with function Date PHP. We also should not use anymore offsettz and offsetdst but only offsettzstring.

			$ret = adodb_strftime($format, $timetouse, $to_gmt);	// If to_gmt = false then adodb_strftime use TZ of server
		} else {
			$ret = 'Bad value '.$time.' for date';
		}
	}

	if (preg_match('/__b__/i', $format)) {
		$timetouse = $time + $offsettz + $offsetdst; // TODO Replace this with function Date PHP. We also should not use anymore offsettz and offsetdst but only offsettzstring.

		// Here ret is string in PHP setup language (strftime was used). Now we convert to $outputlangs.
		$month = adodb_strftime('%m', $timetouse, $to_gmt);		// If to_gmt = false then adodb_strftime use TZ of server
		$month = sprintf("%02d", $month); // $month may be return with format '06' on some installation and '6' on other, so we force it to '06'.
		if ($encodetooutput) {
			$monthtext = $outputlangs->transnoentities('Month'.$month);
			$monthtextshort = $outputlangs->transnoentities('MonthShort'.$month);
		} else {
			$monthtext = $outputlangs->transnoentitiesnoconv('Month'.$month);
			$monthtextshort = $outputlangs->transnoentitiesnoconv('MonthShort'.$month);
		}
		//print 'monthtext='.$monthtext.' monthtextshort='.$monthtextshort;
		$ret = str_replace('__b__', $monthtextshort, $ret);
		$ret = str_replace('__B__', $monthtext, $ret);
		//print 'x'.$outputlangs->charset_output.'-'.$ret.'x';
		//return $ret;
	}
	if (preg_match('/__a__/i', $format)) {
		//print "time=$time offsettz=$offsettz offsetdst=$offsetdst offsettzstring=$offsettzstring";
		$timetouse = $time + $offsettz + $offsetdst; // TODO Replace this with function Date PHP. We also should not use anymore offsettz and offsetdst but only offsettzstring.

		$w = adodb_strftime('%w', $timetouse, $to_gmt);		// If to_gmt = false then adodb_strftime use TZ of server
		$dayweek = $outputlangs->transnoentitiesnoconv('Day'.$w);
		$ret = str_replace('__A__', $dayweek, $ret);
		$ret = str_replace('__a__', dol_substr($dayweek, 0, 3), $ret);
	}

	return $ret;
}


/**
 *  Return an array with locale date info.
 *  WARNING: This function use PHP server timezone by default to return locale informations.
 *  Be aware to add the third parameter to "UTC" if you need to work on UTC.
 *
 *	@param	int			$timestamp      Timestamp
 *	@param	boolean		$fast           Fast mode. deprecated.
 *  @param	string		$forcetimezone	'' to use the PHP server timezone. Or use a form like 'Europe/Paris' or '+0200' to force timezone.
 *	@return	array						Array of informations
 *										'seconds' => $secs,
 *										'minutes' => $min,
 *										'hours' => $hour,
 *										'mday' => $day,
 *										'wday' => $dow,		0=sunday, 6=saturday
 *										'mon' => $month,
 *										'year' => $year,
 *										'yday' => floor($secsInYear/$_day_power)
 *										'0' => original timestamp
 * 	@see 								dol_print_date(), dol_stringtotime(), dol_mktime()
 */
function dol_getdate($timestamp, $fast = false, $forcetimezone = '')
{
	global $conf;

	if (empty($conf->global->MAIN_USE_OLD_FUNCTIONS_FOR_GETDATE)) {
		//$datetimeobj = new DateTime('@'.$timestamp);
		$datetimeobj = new DateTime();
		$datetimeobj->setTimestamp($timestamp); // Use local PHP server timezone
		if ($forcetimezone) $datetimeobj->setTimezone(new DateTimeZone($forcetimezone)); //  (add timezone relative to the date entered)
		$arrayinfo = array(
			'year'=>((int) date_format($datetimeobj, 'Y')),
			'mon'=>((int) date_format($datetimeobj, 'm')),
			'mday'=>((int) date_format($datetimeobj, 'd')),
			'wday'=>((int) date_format($datetimeobj, 'w')),
			'yday'=>((int) date_format($datetimeobj, 'z')),
			'hours'=>((int) date_format($datetimeobj, 'H')),
			'minutes'=>((int) date_format($datetimeobj, 'i')),
			'seconds'=>((int) date_format($datetimeobj, 's')),
			'0'=>$timestamp
		);
	} else {
		// PHP getdate is restricted to the years 1901-2038 on Unix and 1970-2038 on Windows
		$usealternatemethod = false;
		if ($timestamp <= 0) $usealternatemethod = true; // <= 1970
		if ($timestamp >= 2145913200) $usealternatemethod = true; // >= 2038

		if ($usealternatemethod)
		{
			$arrayinfo = adodb_getdate($timestamp, $fast);
		} else {
			$arrayinfo = getdate($timestamp);
		}
	}

	return $arrayinfo;
}

/**
 *	Return a timestamp date built from detailed informations (by default a local PHP server timestamp)
 * 	Replace function mktime not available under Windows if year < 1970
 *	PHP mktime is restricted to the years 1901-2038 on Unix and 1970-2038 on Windows
 *
 * 	@param	int			$hour			Hour	(can be -1 for undefined)
 *	@param	int			$minute			Minute	(can be -1 for undefined)
 *	@param	int			$second			Second	(can be -1 for undefined)
 *	@param	int			$month			Month (1 to 12)
 *	@param	int			$day			Day (1 to 31)
 *	@param	int			$year			Year
 *	@param	mixed		$gm				True or 1 or 'gmt'=Input informations are GMT values
 *										False or 0 or 'tzserver' = local to server TZ
 *										'auto'
 *										'tzuser' = local to user TZ taking dst into account at the current date. Not yet implemented.
 *										'tzuserrel' = local to user TZ taking dst into account at the given date. Use this one to convert date input from user.
 *										'tz,TimeZone' = use specified timezone
 *	@param	int			$check			0=No check on parameters (Can use day 32, etc...)
 *	@return	int|string					Date as a timestamp, '' or false if error
 * 	@see 								dol_print_date(), dol_stringtotime(), dol_getdate()
 */
function dol_mktime($hour, $minute, $second, $month, $day, $year, $gm = 'auto', $check = 1)
{
	global $conf;
	//print "- ".$hour.",".$minute.",".$second.",".$month.",".$day.",".$year.",".$_SERVER["WINDIR"]." -";
	//print 'gm:'.$gm.' gm==auto:'.($gm == 'auto').'<br>';

	if ($gm === 'auto') {
		$gm = (empty($conf) ? 'tzserver' : $conf->tzuserinputkey);
	}

	// Clean parameters
	if ($hour == -1 || empty($hour)) $hour = 0;
	if ($minute == -1 || empty($minute)) $minute = 0;
	if ($second == -1 || empty($second)) $second = 0;

	// Check parameters
	if ($check)
	{
		if (!$month || !$day)  return '';
		if ($day > 31) return '';
		if ($month > 12) return '';
		if ($hour < 0 || $hour > 24) return '';
		if ($minute < 0 || $minute > 60) return '';
		if ($second < 0 || $second > 60) return '';
	}

	if (empty($gm) || ($gm === 'server' || $gm === 'tzserver'))
	{
		$default_timezone = @date_default_timezone_get(); // Example 'Europe/Berlin'
		$localtz = new DateTimeZone($default_timezone);
	} elseif ($gm === 'user' || $gm === 'tzuser' || $gm === 'tzuserrel')
	{
		// We use dol_tz_string first because it is more reliable.
		$default_timezone = (empty($_SESSION["dol_tz_string"]) ? @date_default_timezone_get() : $_SESSION["dol_tz_string"]); // Example 'Europe/Berlin'
		try {
			$localtz = new DateTimeZone($default_timezone);
		} catch (Exception $e)
		{
			dol_syslog("Warning dol_tz_string contains an invalid value ".$_SESSION["dol_tz_string"], LOG_WARNING);
			$default_timezone = @date_default_timezone_get();
		}
	} elseif (strrpos($gm, "tz,") !== false)
	{
		$timezone = str_replace("tz,", "", $gm); // Example 'tz,Europe/Berlin'
		try {
			$localtz = new DateTimeZone($timezone);
		} catch (Exception $e)
		{
			dol_syslog("Warning passed timezone contains an invalid value ".$timezone, LOG_WARNING);
		}
	}

	if (empty($localtz)) {
		$localtz = new DateTimeZone('UTC');
	}
	//var_dump($localtz);
	//var_dump($year.'-'.$month.'-'.$day.'-'.$hour.'-'.$minute);
	$dt = new DateTime(null, $localtz);
	$dt->setDate((int) $year, (int) $month, (int) $day);
	$dt->setTime((int) $hour, (int) $minute, (int) $second);
	$date = $dt->getTimestamp(); // should include daylight saving time
	//var_dump($date);
	return $date;
}


/**
 *  Return date for now. In most cases, we use this function without parameters (that means GMT time).
 *
 *  @param	string		$mode	'auto' => for backward compatibility (avoid this),
 *  							'gmt' => we return GMT timestamp,
 * 								'tzserver' => we add the PHP server timezone
 *  							'tzref' => we add the company timezone. Not implemented.
 * 								'tzuser' or 'tzuserrel' => we add the user timezone
 *	@return int   $date	Timestamp
 */
function dol_now($mode = 'auto')
{
	$ret = 0;

	if ($mode === 'auto') {
		$mode = 'gmt';
	}

	if ($mode == 'gmt') $ret = time(); // Time for now at greenwich.
	elseif ($mode == 'tzserver')		// Time for now with PHP server timezone added
	{
		require_once DOL_DOCUMENT_ROOT.'/core/lib/date.lib.php';
		$tzsecond = getServerTimeZoneInt('now'); // Contains tz+dayling saving time
		$ret = (int) (dol_now('gmt') + ($tzsecond * 3600));
	} /*elseif ($mode == 'tzref')				// Time for now with parent company timezone is added
	{
		require_once DOL_DOCUMENT_ROOT.'/core/lib/date.lib.php';
		$tzsecond=getParentCompanyTimeZoneInt();    // Contains tz+dayling saving time
		$ret=dol_now('gmt')+($tzsecond*3600);
	}*/
	elseif ($mode == 'tzuser' || $mode == 'tzuserrel')				// Time for now with user timezone added
	{
		//print 'time: '.time();
		$offsettz = (empty($_SESSION['dol_tz']) ? 0 : $_SESSION['dol_tz']) * 60 * 60;
		$offsetdst = (empty($_SESSION['dol_dst']) ? 0 : $_SESSION['dol_dst']) * 60 * 60;
		$ret = (int) (dol_now('gmt') + ($offsettz + $offsetdst));
	}

	return $ret;
}


/**
 * Return string with formated size
 *
 * @param	int		$size		Size to print
 * @param	int		$shortvalue	Tell if we want long value to use another unit (Ex: 1.5Kb instead of 1500b)
 * @param	int		$shortunit	Use short label of size unit (for example 'b' instead of 'bytes')
 * @return	string				Link
 */
function dol_print_size($size, $shortvalue = 0, $shortunit = 0)
{
	global $conf, $langs;
	$level = 1024;

	if (!empty($conf->dol_optimize_smallscreen)) $shortunit = 1;

	// Set value text
	if (empty($shortvalue) || $size < ($level * 10))
	{
		$ret = $size;
		$textunitshort = $langs->trans("b");
		$textunitlong = $langs->trans("Bytes");
	} else {
		$ret = round($size / $level, 0);
		$textunitshort = $langs->trans("Kb");
		$textunitlong = $langs->trans("KiloBytes");
	}
	// Use long or short text unit
	if (empty($shortunit)) { $ret .= ' '.$textunitlong; } else { $ret .= ' '.$textunitshort; }

	return $ret;
}

/**
 * Show Url link
 *
 * @param	string		$url		Url to show
 * @param	string		$target		Target for link
 * @param	int			$max		Max number of characters to show
 * @param	int			$withpicto	With picto
 * @return	string					HTML Link
 */
function dol_print_url($url, $target = '_blank', $max = 32, $withpicto = 0)
{
	global $langs;

	if (empty($url)) return '';

	$link = '<a href="';
	if (!preg_match('/^http/i', $url)) $link .= 'http://';
	$link .= $url;
	$link .= '"';
	if ($target) $link .= ' target="'.$target.'"';
	$link .= '>';
	if (!preg_match('/^http/i', $url)) $link .= 'http://';
	$link .= dol_trunc($url, $max);
	$link .= '</a>';
	return '<div class="nospan float" style="margin-right: 10px">'.($withpicto ?img_picto($langs->trans("Url"), 'globe').' ' : '').$link.'</div>';
}

/**
 * Show EMail link formatted for HTML output.
 *
 * @param	string		$email			EMail to show (only email, without 'Name of recipient' before)
 * @param 	int			$cid 			Id of contact if known
 * @param 	int			$socid 			Id of third party if known
 * @param 	int			$addlink		0=no link, 1=email has a html email link (+ link to create action if constant AGENDA_ADDACTIONFOREMAIL is on)
 * @param	int			$max			Max number of characters to show
 * @param	int			$showinvalid	1=Show warning if syntax email is wrong
 * @param	int			$withpicto		Show picto
 * @return	string						HTML Link
 */
function dol_print_email($email, $cid = 0, $socid = 0, $addlink = 0, $max = 64, $showinvalid = 1, $withpicto = 0)
{
	global $conf, $user, $langs, $hookmanager;

	$newemail = dol_escape_htmltag($email);

	if (!empty($conf->global->MAIN_OPTIMIZEFORTEXTBROWSER) && $withpicto) $withpicto = 0;

	if (empty($email)) return '&nbsp;';

	if (!empty($addlink))
	{
		$newemail = '<a style="text-overflow: ellipsis;" href="';
		if (!preg_match('/^mailto:/i', $email)) $newemail .= 'mailto:';
		$newemail .= $email;
		$newemail .= '">';
		$newemail .= dol_trunc($email, $max);
		$newemail .= '</a>';
		if ($showinvalid && !isValidEmail($email))
		{
			$langs->load("errors");
			$newemail .= img_warning($langs->trans("ErrorBadEMail", $email));
		}

		if (($cid || $socid) && !empty($conf->agenda->enabled) && $user->rights->agenda->myactions->create)
		{
			$type = 'AC_EMAIL'; $link = '';
			if (!empty($conf->global->AGENDA_ADDACTIONFOREMAIL)) $link = '<a href="'.DOL_URL_ROOT.'/comm/action/card.php?action=create&amp;backtopage=1&amp;actioncode='.$type.'&amp;contactid='.$cid.'&amp;socid='.$socid.'">'.img_object($langs->trans("AddAction"), "calendar").'</a>';
			if ($link) $newemail = '<div>'.$newemail.' '.$link.'</div>';
		}
	} else {
		if ($showinvalid && !isValidEmail($email))
		{
			$langs->load("errors");
			$newemail .= img_warning($langs->trans("ErrorBadEMail", $email));
		}
	}

	//$rep = '<div class="nospan" style="margin-right: 10px">';
	$rep = ($withpicto ? img_picto($langs->trans("EMail").' : '.$email, 'object_email.png').' ' : '').$newemail;
	//$rep .= '</div>';
	if ($hookmanager) {
		$parameters = array('cid' => $cid, 'socid' => $socid, 'addlink' => $addlink, 'picto' => $withpicto);
		$reshook = $hookmanager->executeHooks('printEmail', $parameters, $email);
		if ($reshook > 0) {
			$rep = '';
		}
		$rep .= $hookmanager->resPrint;
	}

	return $rep;
}

/**
 * Get array of social network dictionary
 *
 * @return  array       Array of Social Networks Dictionary
 */
function getArrayOfSocialNetworks()
{
	global $conf, $db;
	$sql = "SELECT rowid, code, label, url, icon, active FROM ".MAIN_DB_PREFIX."c_socialnetworks";
	$sql .= " WHERE entity=".$conf->entity;
	$socialnetworks = array();
	$resql = $db->query($sql);
	if ($resql) {
		while ($obj = $db->fetch_object($resql)) {
			$socialnetworks[$obj->code] = array(
				'rowid' => $obj->rowid,
				'label' => $obj->label,
				'url' => $obj->url,
				'icon' => $obj->icon,
				'active' => $obj->active,
			);
		}
	}
	return $socialnetworks;
}

/**
 * Show social network link
 *
 * @param	string		$value				Skype to show (only skype, without 'Name of recipient' before)
 * @param	int 		$cid 				Id of contact if known
 * @param	int 		$socid 				Id of third party if known
 * @param	string 		$type				'skype','facebook',...
 * @param	array		$dictsocialnetworks socialnetworks availables
 * @return	string							HTML Link
 */
function dol_print_socialnetworks($value, $cid, $socid, $type, $dictsocialnetworks = array())
{
	global $conf, $user, $langs;

	$htmllink = $value;

	if (empty($value)) return '&nbsp;';

	if (!empty($type)) {
		$htmllink = '<div class="divsocialnetwork inline-block valignmiddle">';
		// TODO use dictionary definition for picto $dictsocialnetworks[$type]['icon']
		$htmllink .= img_picto($langs->trans(dol_ucfirst($type)), $type.'.png', '', false, 0, 0, '', 'paddingright', 0);
		if ($type == 'skype') {
			$htmllink .= $value;
			$htmllink .= '&nbsp;';
			$htmllink .= '<a href="skype:';
			$htmllink .= $value;
			$htmllink .= '?call" alt="'.$langs->trans("Call").'&nbsp;'.$value.'" title="'.$langs->trans("Call").'&nbsp;'.$value.'">';
			$htmllink .= '<img src="'.DOL_URL_ROOT.'/theme/common/skype_callbutton.png" border="0">';
			$htmllink .= '</a><a href="skype:';
			$htmllink .= $value;
			$htmllink .= '?chat" alt="'.$langs->trans("Chat").'&nbsp;'.$value.'" title="'.$langs->trans("Chat").'&nbsp;'.$value.'">';
			$htmllink .= '<img class="paddingleft" src="'.DOL_URL_ROOT.'/theme/common/skype_chatbutton.png" border="0">';
			$htmllink .= '</a>';
			if (($cid || $socid) && !empty($conf->agenda->enabled) && $user->rights->agenda->myactions->create) {
				$addlink = 'AC_SKYPE';
				$link = '';
				if (!empty($conf->global->AGENDA_ADDACTIONFORSKYPE)) $link = '<a href="'.DOL_URL_ROOT.'/comm/action/card.php?action=create&amp;backtopage=1&amp;actioncode='.$addlink.'&amp;contactid='.$cid.'&amp;socid='.$socid.'">'.img_object($langs->trans("AddAction"), "calendar").'</a>';
				$htmllink .= ($link ? ' '.$link : '');
			}
		} else {
			if (!empty($dictsocialnetworks[$type]['url'])) {
				$link = str_replace('{socialid}', $value, $dictsocialnetworks[$type]['url']);
				$htmllink .= '&nbsp;<a href="'.$link.'" target="_blank">'.$value.'</a>';
			} else {
				$htmllink .= $value;
			}
		}
		$htmllink .= '</div>';
	} else {
		$langs->load("errors");
		$htmllink .= img_warning($langs->trans("ErrorBadSocialNetworkValue", $value));
	}
	return $htmllink;
}

/**
 * 	Format phone numbers according to country
 *
 * 	@param  string  $phone          Phone number to format
 * 	@param  string  $countrycode    Country code to use for formatting
 * 	@param 	int		$cid 		    Id of contact if known
 * 	@param 	int		$socid          Id of third party if known
 * 	@param 	string	$addlink	    ''=no link to create action, 'AC_TEL'=add link to clicktodial (if module enabled) and add link to create event (if conf->global->AGENDA_ADDACTIONFORPHONE set)
 * 	@param 	string	$separ 		    Separation between numbers for a better visibility example : xx.xx.xx.xx.xx
 *  @param	string  $withpicto      Show picto
 *  @param	string	$titlealt	    Text to show on alt
 *  @param  int     $adddivfloat    Add div float around phone.
 * 	@return string 				    Formated phone number
 */
function dol_print_phone($phone, $countrycode = '', $cid = 0, $socid = 0, $addlink = '', $separ = "&nbsp;", $withpicto = '', $titlealt = '', $adddivfloat = 0)
{
	global $conf, $user, $langs, $mysoc, $hookmanager;

	// Clean phone parameter
	$phone = preg_replace("/[\s.-]/", "", trim($phone));
	if (empty($phone)) { return ''; }
	if (!empty($conf->global->MAIN_PHONE_SEPAR)) $separ = $conf->global->MAIN_PHONE_SEPAR;
	if (empty($countrycode)) $countrycode = $mysoc->country_code;

	// Short format for small screens
	if ($conf->dol_optimize_smallscreen) $separ = '';

	$newphone = $phone;
	if (strtoupper($countrycode) == "FR")
	{
		// France
		if (dol_strlen($phone) == 10) {
			$newphone = substr($newphone, 0, 2).$separ.substr($newphone, 2, 2).$separ.substr($newphone, 4, 2).$separ.substr($newphone, 6, 2).$separ.substr($newphone, 8, 2);
		} elseif (dol_strlen($phone) == 7)
		{
			$newphone = substr($newphone, 0, 3).$separ.substr($newphone, 3, 2).$separ.substr($newphone, 5, 2);
		} elseif (dol_strlen($phone) == 9)
		{
			$newphone = substr($newphone, 0, 2).$separ.substr($newphone, 2, 3).$separ.substr($newphone, 5, 2).$separ.substr($newphone, 7, 2);
		} elseif (dol_strlen($phone) == 11)
		{
			$newphone = substr($newphone, 0, 3).$separ.substr($newphone, 3, 2).$separ.substr($newphone, 5, 2).$separ.substr($newphone, 7, 2).$separ.substr($newphone, 9, 2);
		} elseif (dol_strlen($phone) == 12)
		{
			$newphone = substr($newphone, 0, 4).$separ.substr($newphone, 4, 2).$separ.substr($newphone, 6, 2).$separ.substr($newphone, 8, 2).$separ.substr($newphone, 10, 2);
		}
	} elseif (strtoupper($countrycode) == "CA")
	{
		if (dol_strlen($phone) == 10) {
			$newphone = ($separ != '' ? '(' : '').substr($newphone, 0, 3).($separ != '' ? ')' : '').$separ.substr($newphone, 3, 3).($separ != '' ? '-' : '').substr($newphone, 6, 4);
		}
	} elseif (strtoupper($countrycode) == "PT")
	{//Portugal
		if (dol_strlen($phone) == 13)
		{//ex: +351_ABC_DEF_GHI
			$newphone = substr($newphone, 0, 4).$separ.substr($newphone, 4, 3).$separ.substr($newphone, 7, 3).$separ.substr($newphone, 10, 3);
		}
	} elseif (strtoupper($countrycode) == "SR")
	{//Suriname
		if (dol_strlen($phone) == 10)
		{//ex: +597_ABC_DEF
			$newphone = substr($newphone, 0, 4).$separ.substr($newphone, 4, 3).$separ.substr($newphone, 7, 3);
		} elseif (dol_strlen($phone) == 11)
		{//ex: +597_ABC_DEFG
			$newphone = substr($newphone, 0, 4).$separ.substr($newphone, 4, 3).$separ.substr($newphone, 7, 4);
		}
	} elseif (strtoupper($countrycode) == "DE")
	{//Allemagne
		if (dol_strlen($phone) == 14)
		{//ex:  +49_ABCD_EFGH_IJK
			$newphone = substr($newphone, 0, 3).$separ.substr($newphone, 3, 4).$separ.substr($newphone, 7, 4).$separ.substr($newphone, 11, 3);
		} elseif (dol_strlen($phone) == 13)
		{//ex: +49_ABC_DEFG_HIJ
			$newphone = substr($newphone, 0, 3).$separ.substr($newphone, 3, 3).$separ.substr($newphone, 6, 4).$separ.substr($newphone, 10, 3);
		}
	} elseif (strtoupper($countrycode) == "ES")
	{//Espagne
		if (dol_strlen($phone) == 12)
		{//ex:  +34_ABC_DEF_GHI
			$newphone = substr($newphone, 0, 3).$separ.substr($newphone, 3, 3).$separ.substr($newphone, 6, 3).$separ.substr($newphone, 9, 3);
		}
	} elseif (strtoupper($countrycode) == "BF")
	{// Burkina Faso
		if (dol_strlen($phone) == 12)
		{//ex :  +22 A BC_DE_FG_HI
			$newphone = substr($newphone, 0, 3).$separ.substr($newphone, 3, 1).$separ.substr($newphone, 4, 2).$separ.substr($newphone, 6, 2).$separ.substr($newphone, 8, 2).$separ.substr($newphone, 10, 2);
		}
	} elseif (strtoupper($countrycode) == "RO")
	{// Roumanie
		if (dol_strlen($phone) == 12)
		{//ex :  +40 AB_CDE_FG_HI
			$newphone = substr($newphone, 0, 3).$separ.substr($newphone, 3, 2).$separ.substr($newphone, 5, 3).$separ.substr($newphone, 8, 2).$separ.substr($newphone, 10, 2);
		}
	} elseif (strtoupper($countrycode) == "TR")
	{//Turquie
		if (dol_strlen($phone) == 13)
		{//ex :  +90 ABC_DEF_GHIJ
			$newphone = substr($newphone, 0, 3).$separ.substr($newphone, 3, 3).$separ.substr($newphone, 6, 3).$separ.substr($newphone, 9, 4);
		}
	} elseif (strtoupper($countrycode) == "US")
	{//Etat-Unis
		if (dol_strlen($phone) == 12)
		{//ex: +1 ABC_DEF_GHIJ
			$newphone = substr($newphone, 0, 2).$separ.substr($newphone, 2, 3).$separ.substr($newphone, 5, 3).$separ.substr($newphone, 8, 4);
		}
	} elseif (strtoupper($countrycode) == "MX")
	{//Mexique
		if (dol_strlen($phone) == 12)
		{//ex: +52 ABCD_EFG_HI
			$newphone = substr($newphone, 0, 3).$separ.substr($newphone, 3, 4).$separ.substr($newphone, 7, 3).$separ.substr($newphone, 10, 2);
		} elseif (dol_strlen($phone) == 11)
		{//ex: +52 AB_CD_EF_GH
			$newphone = substr($newphone, 0, 3).$separ.substr($newphone, 3, 2).$separ.substr($newphone, 5, 2).$separ.substr($newphone, 7, 2).$separ.substr($newphone, 9, 2);
		} elseif (dol_strlen($phone) == 13)
		{//ex: +52 ABC_DEF_GHIJ
			$newphone = substr($newphone, 0, 3).$separ.substr($newphone, 3, 3).$separ.substr($newphone, 6, 3).$separ.substr($newphone, 9, 4);
		}
	} elseif (strtoupper($countrycode) == "ML")
	{//Mali
		if (dol_strlen($phone) == 12)
		{//ex: +223 AB_CD_EF_GH
			$newphone = substr($newphone, 0, 4).$separ.substr($newphone, 4, 2).$separ.substr($newphone, 6, 2).$separ.substr($newphone, 8, 2).$separ.substr($newphone, 10, 2);
		}
	} elseif (strtoupper($countrycode) == "TH")
	{//Thaïlande
		if (dol_strlen($phone) == 11)
		{//ex: +66_ABC_DE_FGH
			$newphone = substr($newphone, 0, 3).$separ.substr($newphone, 3, 3).$separ.substr($newphone, 6, 2).$separ.substr($newphone, 8, 3);
		} elseif (dol_strlen($phone) == 12)
		{//ex: +66_A_BCD_EF_GHI
			$newphone = substr($newphone, 0, 3).$separ.substr($newphone, 3, 1).$separ.substr($newphone, 4, 3).$separ.substr($newphone, 7, 2).$separ.substr($newphone, 9, 3);
		}
	} elseif (strtoupper($countrycode) == "MU")
	{
		//Maurice
		if (dol_strlen($phone) == 11)
		{//ex: +230_ABC_DE_FG
			$newphone = substr($newphone, 0, 4).$separ.substr($newphone, 4, 3).$separ.substr($newphone, 7, 2).$separ.substr($newphone, 9, 2);
		} elseif (dol_strlen($phone) == 12)
		{//ex: +230_ABCD_EF_GH
			$newphone = substr($newphone, 0, 4).$separ.substr($newphone, 4, 4).$separ.substr($newphone, 8, 2).$separ.substr($newphone, 10, 2);
		}
	} elseif (strtoupper($countrycode) == "ZA")
	{//Afrique du sud
		if (dol_strlen($phone) == 12)
		{//ex: +27_AB_CDE_FG_HI
			$newphone = substr($newphone, 0, 3).$separ.substr($newphone, 3, 2).$separ.substr($newphone, 5, 3).$separ.substr($newphone, 8, 2).$separ.substr($newphone, 10, 2);
		}
	} elseif (strtoupper($countrycode) == "SY")
	{//Syrie
		if (dol_strlen($phone) == 12)
		{//ex: +963_AB_CD_EF_GH
			$newphone = substr($newphone, 0, 4).$separ.substr($newphone, 4, 2).$separ.substr($newphone, 6, 2).$separ.substr($newphone, 8, 2).$separ.substr($newphone, 10, 2);
		} elseif (dol_strlen($phone) == 13)
		{//ex: +963_AB_CD_EF_GHI
			$newphone = substr($newphone, 0, 4).$separ.substr($newphone, 4, 2).$separ.substr($newphone, 6, 2).$separ.substr($newphone, 8, 2).$separ.substr($newphone, 10, 3);
		}
	} elseif (strtoupper($countrycode) == "AE")
	{//Emirats Arabes Unis
		if (dol_strlen($phone) == 12)
		{//ex: +971_ABC_DEF_GH
			$newphone = substr($newphone, 0, 4).$separ.substr($newphone, 4, 3).$separ.substr($newphone, 7, 3).$separ.substr($newphone, 10, 2);
		} elseif (dol_strlen($phone) == 13)
		{//ex: +971_ABC_DEF_GHI
			$newphone = substr($newphone, 0, 4).$separ.substr($newphone, 4, 3).$separ.substr($newphone, 7, 3).$separ.substr($newphone, 10, 3);
		} elseif (dol_strlen($phone) == 14)
		{//ex: +971_ABC_DEF_GHIK
			$newphone = substr($newphone, 0, 4).$separ.substr($newphone, 4, 3).$separ.substr($newphone, 7, 3).$separ.substr($newphone, 10, 4);
		}
	} elseif (strtoupper($countrycode) == "DZ")
	{//Algérie
		if (dol_strlen($phone) == 13)
		{//ex: +213_ABC_DEF_GHI
			$newphone = substr($newphone, 0, 4).$separ.substr($newphone, 4, 3).$separ.substr($newphone, 7, 3).$separ.substr($newphone, 10, 3);
		}
	} elseif (strtoupper($countrycode) == "BE")
	{//Belgique
		if (dol_strlen($phone) == 11)
		{//ex: +32_ABC_DE_FGH
			$newphone = substr($newphone, 0, 3).$separ.substr($newphone, 3, 3).$separ.substr($newphone, 6, 2).$separ.substr($newphone, 8, 3);
		} elseif (dol_strlen($phone) == 12)
		{//ex: +32_ABC_DEF_GHI
			$newphone = substr($newphone, 0, 3).$separ.substr($newphone, 3, 3).$separ.substr($newphone, 6, 3).$separ.substr($newphone, 9, 3);
		}
	} elseif (strtoupper($countrycode) == "PF")
	{//Polynésie française
		if (dol_strlen($phone) == 12)
		{//ex: +689_AB_CD_EF_GH
			$newphone = substr($newphone, 0, 4).$separ.substr($newphone, 4, 2).$separ.substr($newphone, 6, 2).$separ.substr($newphone, 8, 2).$separ.substr($newphone, 10, 2);
		}
	} elseif (strtoupper($countrycode) == "CO")
	{//Colombie
		if (dol_strlen($phone) == 13)
		{//ex: +57_ABC_DEF_GH_IJ
			$newphone = substr($newphone, 0, 3).$separ.substr($newphone, 3, 3).$separ.substr($newphone, 6, 3).$separ.substr($newphone, 9, 2).$separ.substr($newphone, 11, 2);
		}
	} elseif (strtoupper($countrycode) == "JO")
	{//Jordanie
		if (dol_strlen($phone) == 12)
		{//ex: +962_A_BCD_EF_GH
			$newphone = substr($newphone, 0, 4).$separ.substr($newphone, 4, 1).$separ.substr($newphone, 5, 3).$separ.substr($newphone, 7, 2).$separ.substr($newphone, 9, 2);
		}
	} elseif (strtoupper($countrycode) == "JM")
	{//Jamaïque
		if (dol_strlen($newphone) == 12)
		{//ex: +1867_ABC_DEFG
			$newphone = substr($newphone, 0, 5).$separ.substr($newphone, 5, 3).$separ.substr($newphone, 8, 4);
		}
	} elseif (strtoupper($countrycode) == "MG")
	{//Madagascar
		if (dol_strlen($phone) == 13)
		{//ex: +261_AB_CD_EF_GHI
			$newphone = substr($newphone, 0, 4).$separ.substr($newphone, 4, 2).$separ.substr($newphone, 6, 2).$separ.substr($newphone, 8, 2).$separ.substr($newphone, 10, 3);
		}
	} elseif (strtoupper($countrycode) == "GB")
	{//Royaume uni
		if (dol_strlen($phone) == 13)
		{//ex: +44_ABCD_EFG_HIJ
			$newphone = substr($newphone, 0, 3).$separ.substr($newphone, 3, 4).$separ.substr($newphone, 7, 3).$separ.substr($newphone, 10, 3);
		}
	} elseif (strtoupper($countrycode) == "CH")
	{//Suisse
		if (dol_strlen($phone) == 12)
		{//ex: +41_AB_CDE_FG_HI
			$newphone = substr($newphone, 0, 3).$separ.substr($newphone, 3, 2).$separ.substr($newphone, 5, 3).$separ.substr($newphone, 8, 2).$separ.substr($newphone, 10, 2);
		} elseif (dol_strlen($phone) == 15)
		{// +41_AB_CDE_FGH_IJKL
			$newphone = $newphone = substr($newphone, 0, 3).$separ.substr($newphone, 3, 2).$separ.substr($newphone, 5, 3).$separ.substr($newphone, 8, 3).$separ.substr($newphone, 11, 4);
		}
	} elseif (strtoupper($countrycode) == "TN")
	{//Tunisie
		if (dol_strlen($phone) == 12)
		{//ex: +216_AB_CDE_FGH
			$newphone = substr($newphone, 0, 4).$separ.substr($newphone, 4, 2).$separ.substr($newphone, 6, 3).$separ.substr($newphone, 9, 3);
		}
	} elseif (strtoupper($countrycode) == "GF")
	{//Guyane francaise
		if (dol_strlen($phone) == 13)
		{//ex: +594_ABC_DE_FG_HI  (ABC=594 de nouveau)
			$newphone = substr($newphone, 0, 4).$separ.substr($newphone, 4, 3).$separ.substr($newphone, 7, 2).$separ.substr($newphone, 9, 2).$separ.substr($newphone, 11, 2);
		}
	} elseif (strtoupper($countrycode) == "GP")
	{//Guadeloupe
		if (dol_strlen($phone) == 13)
		{//ex: +590_ABC_DE_FG_HI  (ABC=590 de nouveau)
			$newphone = substr($newphone, 0, 4).$separ.substr($newphone, 4, 3).$separ.substr($newphone, 7, 2).$separ.substr($newphone, 9, 2).$separ.substr($newphone, 11, 2);
		}
	} elseif (strtoupper($countrycode) == "MQ")
	{//Martinique
		if (dol_strlen($phone) == 13)
		{//ex: +596_ABC_DE_FG_HI  (ABC=596 de nouveau)
			$newphone = substr($newphone, 0, 4).$separ.substr($newphone, 4, 3).$separ.substr($newphone, 7, 2).$separ.substr($newphone, 9, 2).$separ.substr($newphone, 11, 2);
		}
	} elseif (strtoupper($countrycode) == "IT")
	{//Italie
		if (dol_strlen($phone) == 12)
		{//ex: +39_ABC_DEF_GHI
			$newphone = substr($newphone, 0, 3).$separ.substr($newphone, 3, 3).$separ.substr($newphone, 6, 3).$separ.substr($newphone, 9, 3);
		} elseif (dol_strlen($phone) == 13)
		{//ex: +39_ABC_DEF_GH_IJ
			$newphone = substr($newphone, 0, 3).$separ.substr($newphone, 3, 3).$separ.substr($newphone, 6, 3).$separ.substr($newphone, 9, 2).$separ.substr($newphone, 11, 2);
		}
	} elseif (strtoupper($countrycode) == "AU")
	{
		//Australie
		if (dol_strlen($phone) == 12)
		{
			//ex: +61_A_BCDE_FGHI
			$newphone = substr($newphone, 0, 3).$separ.substr($newphone, 3, 1).$separ.substr($newphone, 4, 4).$separ.substr($newphone, 8, 4);
		}
	}
	if (!empty($addlink))	// Link on phone number (+ link to add action if conf->global->AGENDA_ADDACTIONFORPHONE set)
	{
		if ($conf->browser->layout == 'phone' || (!empty($conf->clicktodial->enabled) && !empty($conf->global->CLICKTODIAL_USE_TEL_LINK_ON_PHONE_NUMBERS)))	// If phone or option for, we use link of phone
		{
			$newphoneform = $newphone;
			$newphone = '<a href="tel:'.$phone.'"';
			$newphone .= '>'.$newphoneform.'</a>';
		} elseif (!empty($conf->clicktodial->enabled) && $addlink == 'AC_TEL')		// If click to dial, we use click to dial url
		{
			if (empty($user->clicktodial_loaded)) $user->fetch_clicktodial();

			// Define urlmask
			$urlmask = 'ErrorClickToDialModuleNotConfigured';
			if (!empty($conf->global->CLICKTODIAL_URL)) $urlmask = $conf->global->CLICKTODIAL_URL;
			if (!empty($user->clicktodial_url)) $urlmask = $user->clicktodial_url;

			$clicktodial_poste = (!empty($user->clicktodial_poste) ?urlencode($user->clicktodial_poste) : '');
			$clicktodial_login = (!empty($user->clicktodial_login) ?urlencode($user->clicktodial_login) : '');
			$clicktodial_password = (!empty($user->clicktodial_password) ?urlencode($user->clicktodial_password) : '');
			// This line is for backward compatibility
			$url = sprintf($urlmask, urlencode($phone), $clicktodial_poste, $clicktodial_login, $clicktodial_password);
			// Thoose lines are for substitution
			$substitarray = array('__PHONEFROM__'=>$clicktodial_poste,
								'__PHONETO__'=>urlencode($phone),
								'__LOGIN__'=>$clicktodial_login,
								'__PASS__'=>$clicktodial_password);
			$url = make_substitutions($url, $substitarray);
			$newphonesav = $newphone;
			$newphone = '<a href="'.$url.'"';
			if (!empty($conf->global->CLICKTODIAL_FORCENEWTARGET)) $newphone .= ' target="_blank"';
			$newphone .= '>'.$newphonesav.'</a>';
		}

		//if (($cid || $socid) && ! empty($conf->agenda->enabled) && $user->rights->agenda->myactions->create)
		if (!empty($conf->agenda->enabled) && $user->rights->agenda->myactions->create)
		{
			$type = 'AC_TEL'; $link = '';
			if ($addlink == 'AC_FAX') $type = 'AC_FAX';
			if (!empty($conf->global->AGENDA_ADDACTIONFORPHONE)) $link = '<a href="'.DOL_URL_ROOT.'/comm/action/card.php?action=create&amp;backtopage=1&amp;actioncode='.$type.($cid ? '&amp;contactid='.$cid : '').($socid ? '&amp;socid='.$socid : '').'">'.img_object($langs->trans("AddAction"), "calendar").'</a>';
			if ($link) $newphone = '<div>'.$newphone.' '.$link.'</div>';
		}
	}

	if (empty($titlealt))
	{
		$titlealt = ($withpicto == 'fax' ? $langs->trans("Fax") : $langs->trans("Phone"));
	}
	$rep = '';

	if ($hookmanager) {
		$parameters = array('countrycode' => $countrycode, 'cid' => $cid, 'socid' => $socid, 'titlealt' => $titlealt, 'picto' => $withpicto);
		$reshook = $hookmanager->executeHooks('printPhone', $parameters, $phone);
		$rep .= $hookmanager->resPrint;
	}
	if (empty($reshook))
	{
		$picto = '';
		if ($withpicto) {
			if ($withpicto == 'fax') {
				$picto = 'phoning_fax';
			} elseif ($withpicto == 'phone') {
				$picto = 'phoning';
			} elseif ($withpicto == 'mobile') {
				$picto = 'phoning_mobile';
			} else {
				$picto = '';
			}
		}
		if ($adddivfloat) $rep .= '<div class="nospan float" style="margin-right: 10px">';
		else $rep .= '<span style="margin-right: 10px;">';
		$rep .= ($withpicto ?img_picto($titlealt, 'object_'.$picto.'.png').' ' : '').$newphone;
		if ($adddivfloat) $rep .= '</div>';
		else $rep .= '</span>';
	}

	return $rep;
}

/**
 * 	Return an IP formated to be shown on screen
 *
 * 	@param	string	$ip			IP
 * 	@param	int		$mode		0=return IP + country/flag, 1=return only country/flag, 2=return only IP
 * 	@return string 				Formated IP, with country if GeoIP module is enabled
 */
function dol_print_ip($ip, $mode = 0)
{
	global $conf, $langs;

	$ret = '';

	if (empty($mode)) $ret .= $ip;

	if ($mode != 2)
	{
		$countrycode = dolGetCountryCodeFromIp($ip);
		if ($countrycode)	// If success, countrycode is us, fr, ...
		{
			if (file_exists(DOL_DOCUMENT_ROOT.'/theme/common/flags/'.$countrycode.'.png'))
			{
				$ret .= ' '.img_picto($countrycode.' '.$langs->trans("AccordingToGeoIPDatabase"), DOL_URL_ROOT.'/theme/common/flags/'.$countrycode.'.png', '', 1);
			} else $ret .= ' ('.$countrycode.')';
		} else {
			// Nothing
		}
	}

	return $ret;
}

/**
 * Return the IP of remote user.
 * Take HTTP_X_FORWARDED_FOR (defined when using proxy)
 * Then HTTP_CLIENT_IP if defined (rare)
 * Then REMOTE_ADDR (no way to be modified by user but may be wrong if user is using a proxy)
 *
 * @return	string		Ip of remote user.
 */
function getUserRemoteIP()
{
	if (empty($_SERVER['HTTP_X_FORWARDED_FOR']) || preg_match('/[^0-9\.\:,\[\]]/', $_SERVER['HTTP_X_FORWARDED_FOR'])) {
		if (empty($_SERVER['HTTP_CLIENT_IP']) || preg_match('/[^0-9\.\:,\[\]]/', $_SERVER['HTTP_CLIENT_IP'])) {
			if (empty($_SERVER["HTTP_CF_CONNECTING_IP"])) {
				$ip = (empty($_SERVER['REMOTE_ADDR']) ? '' : $_SERVER['REMOTE_ADDR']);	// value may have been forged by client
			} else {
				$ip = $_SERVER["HTTP_CF_CONNECTING_IP"];	// value here may have been forged by client
			}
		} else {
			$ip = $_SERVER['HTTP_CLIENT_IP']; // value is clean here but may have been forged by proxy
		}
	} else {
		$ip = $_SERVER['HTTP_X_FORWARDED_FOR']; // value is clean here but may have been forged by proxy
	}
	return $ip;
}

/**
 * Return if we are using a HTTPS connexion
 * Check HTTPS (no way to be modified by user but may be empty or wrong if user is using a proxy)
 * Take HTTP_X_FORWARDED_PROTO (defined when using proxy)
 * Then HTTP_X_FORWARDED_SSL
 *
 * @return	boolean		True if user is using HTTPS
 */
function isHTTPS()
{
	$isSecure = false;
	if (isset($_SERVER['HTTPS']) && $_SERVER['HTTPS'] == 'on') {
		$isSecure = true;
	}
	elseif (!empty($_SERVER['HTTP_X_FORWARDED_PROTO']) && $_SERVER['HTTP_X_FORWARDED_PROTO'] == 'https' || !empty($_SERVER['HTTP_X_FORWARDED_SSL']) && $_SERVER['HTTP_X_FORWARDED_SSL'] == 'on') {
		$isSecure = true;
	}
	return $isSecure;
}

/**
 * 	Return a country code from IP. Empty string if not found.
 *
 * 	@param	string	$ip			IP
 * 	@return string 				Country code ('us', 'fr', ...)
 */
function dolGetCountryCodeFromIp($ip)
{
	global $conf;

	$countrycode = '';

	if (!empty($conf->geoipmaxmind->enabled))
	{
		$datafile = $conf->global->GEOIPMAXMIND_COUNTRY_DATAFILE;
		//$ip='24.24.24.24';
		//$datafile='/usr/share/GeoIP/GeoIP.dat';    Note that this must be downloaded datafile (not same than datafile provided with ubuntu packages)
		include_once DOL_DOCUMENT_ROOT.'/core/class/dolgeoip.class.php';
		$geoip = new DolGeoIP('country', $datafile);
		//print 'ip='.$ip.' databaseType='.$geoip->gi->databaseType." GEOIP_CITY_EDITION_REV1=".GEOIP_CITY_EDITION_REV1."\n";
		$countrycode = $geoip->getCountryCodeFromIP($ip);
	}

	return $countrycode;
}


/**
 *  Return country code for current user.
 *  If software is used inside a local network, detection may fails (we need a public ip)
 *
 *  @return     string      Country code (fr, es, it, us, ...)
 */
function dol_user_country()
{
	global $conf, $langs, $user;

	//$ret=$user->xxx;
	$ret = '';
	if (!empty($conf->geoipmaxmind->enabled))
	{
		$ip = getUserRemoteIP();
		$datafile = $conf->global->GEOIPMAXMIND_COUNTRY_DATAFILE;
		//$ip='24.24.24.24';
		//$datafile='E:\Mes Sites\Web\Admin1\awstats\maxmind\GeoIP.dat';
		include_once DOL_DOCUMENT_ROOT.'/core/class/dolgeoip.class.php';
		$geoip = new DolGeoIP('country', $datafile);
		$countrycode = $geoip->getCountryCodeFromIP($ip);
		$ret = $countrycode;
	}
	return $ret;
}

/**
 *  Format address string
 *
 *  @param	string	$address    Address string, already formatted with dol_format_address()
 *  @param  int		$htmlid     Html ID (for example 'gmap')
 *  @param  int		$element    'thirdparty'|'contact'|'member'|'other'
 *  @param  int		$id         Id of object
 *  @param	int		$noprint	No output. Result is the function return
 *  @param  string  $charfornl  Char to use instead of nl2br. '' means we use a standad nl2br.
 *  @return string|void			Nothing if noprint is 0, formatted address if noprint is 1
 *  @see dol_format_address()
 */
function dol_print_address($address, $htmlid, $element, $id, $noprint = 0, $charfornl = '')
{
	global $conf, $user, $langs, $hookmanager;

	$out = '';

	if ($address)
	{
		if ($hookmanager) {
			$parameters = array('element' => $element, 'id' => $id);
			$reshook = $hookmanager->executeHooks('printAddress', $parameters, $address);
			$out .= $hookmanager->resPrint;
		}
		if (empty($reshook))
		{
			if (empty($charfornl)) $out .= nl2br($address);
			else $out .= preg_replace('/[\r\n]+/', $charfornl, $address);

			// TODO Remove this block, we can add this using the hook now
			$showgmap = $showomap = 0;
			if (($element == 'thirdparty' || $element == 'societe') && !empty($conf->google->enabled) && !empty($conf->global->GOOGLE_ENABLE_GMAPS)) $showgmap = 1;
			if ($element == 'contact' && !empty($conf->google->enabled) && !empty($conf->global->GOOGLE_ENABLE_GMAPS_CONTACTS)) $showgmap = 1;
			if ($element == 'member' && !empty($conf->google->enabled) && !empty($conf->global->GOOGLE_ENABLE_GMAPS_MEMBERS)) $showgmap = 1;
			if (($element == 'thirdparty' || $element == 'societe') && !empty($conf->openstreetmap->enabled) && !empty($conf->global->OPENSTREETMAP_ENABLE_MAPS)) $showomap = 1;
			if ($element == 'contact' && !empty($conf->openstreetmap->enabled) && !empty($conf->global->OPENSTREETMAP_ENABLE_MAPS_CONTACTS)) $showomap = 1;
			if ($element == 'member' && !empty($conf->openstreetmap->enabled) && !empty($conf->global->OPENSTREETMAP_ENABLE_MAPS_MEMBERS)) $showomap = 1;
			if ($showgmap)
			{
				$url = dol_buildpath('/google/gmaps.php?mode='.$element.'&id='.$id, 1);
				$out .= ' <a href="'.$url.'" target="_gmaps"><img id="'.$htmlid.'" class="valigntextbottom" src="'.DOL_URL_ROOT.'/theme/common/gmap.png"></a>';
			}
			if ($showomap)
			{
				$url = dol_buildpath('/openstreetmap/maps.php?mode='.$element.'&id='.$id, 1);
				$out .= ' <a href="'.$url.'" target="_gmaps"><img id="'.$htmlid.'_openstreetmap" class="valigntextbottom" src="'.DOL_URL_ROOT.'/theme/common/gmap.png"></a>';
			}
		}
	}
	if ($noprint) return $out;
	else print $out;
}


/**
 *	Return true if email syntax is ok.
 *
 *	@param	    string		$address    			email (Ex: "toto@examle.com". Long form "John Do <johndo@example.com>" will be false)
 *  @param		int			$acceptsupervisorkey	If 1, the special string '__SUPERVISOREMAIL__' is also accepted as valid
 *	@return     boolean     						true if email syntax is OK, false if KO or empty string
 *  @see isValidMXRecord()
 */
function isValidEmail($address, $acceptsupervisorkey = 0)
{
	if ($acceptsupervisorkey && $address == '__SUPERVISOREMAIL__') return true;
	if (filter_var($address, FILTER_VALIDATE_EMAIL)) return true;

	return false;
}

/**
 *	Return if the domain name has a valid MX record.
 *  WARNING: This need function idn_to_ascii, checkdnsrr and getmxrr
 *
 *	@param	    string		$domain	    			Domain name (Ex: "yahoo.com", "yhaoo.com", "dolibarr.fr")
 *	@return     int     							-1 if error (function not available), 0=Not valid, 1=Valid
 *  @see isValidEmail()
 */
function isValidMXRecord($domain)
{
	if (function_exists('idn_to_ascii') && function_exists('checkdnsrr'))
	{
		if (!checkdnsrr(idn_to_ascii($domain), 'MX'))
		{
			return 0;
		}
		if (function_exists('getmxrr'))
		{
			$mxhosts = array();
			$weight = array();
			getmxrr(idn_to_ascii($domain), $mxhosts, $weight);
			if (count($mxhosts) > 1) return 1;
			if (count($mxhosts) == 1 && !empty($mxhosts[0])) return 1;

			return 0;
		}
	}
	return -1;
}

/**
 *  Return true if phone number syntax is ok
 *  TODO Decide what to do with this
 *
 *  @param	string		$phone		phone (Ex: "0601010101")
 *  @return boolean     			true if phone syntax is OK, false if KO or empty string
 */
function isValidPhone($phone)
{
	return true;
}


/**
 * Make a strlen call. Works even if mbstring module not enabled
 *
 * @param   string		$string				String to calculate length
 * @param   string		$stringencoding		Encoding of string
 * @return  int								Length of string
 */
function dol_strlen($string, $stringencoding = 'UTF-8')
{
	if (function_exists('mb_strlen')) return mb_strlen($string, $stringencoding);
	else return strlen($string);
}

/**
 * Make a substring. Works even if mbstring module is not enabled for better compatibility.
 *
 * @param	string	$string				String to scan
 * @param	string	$start				Start position
 * @param	int		$length				Length (in nb of characters or nb of bytes depending on trunconbytes param)
 * @param   string	$stringencoding		Page code used for input string encoding
 * @param	int		$trunconbytes		1=Length is max of bytes instead of max of characters
 * @return  string						substring
 */
function dol_substr($string, $start, $length, $stringencoding = '', $trunconbytes = 0)
{
	global $langs;

	if (empty($stringencoding)) $stringencoding = $langs->charset_output;

	$ret = '';
	if (empty($trunconbytes))
	{
		if (function_exists('mb_substr'))
		{
			$ret = mb_substr($string, $start, $length, $stringencoding);
		} else {
			$ret = substr($string, $start, $length);
		}
	} else {
		if (function_exists('mb_strcut'))
		{
			$ret = mb_strcut($string, $start, $length, $stringencoding);
		} else {
			$ret = substr($string, $start, $length);
		}
	}
	return $ret;
}


/**
 *	Truncate a string to a particular length adding '...' if string larger than length.
 * 	If length = max length+1, we do no truncate to avoid having just 1 char replaced with '...'.
 *  MAIN_DISABLE_TRUNC=1 can disable all truncings
 *
 *	@param	string	$string				String to truncate
 *	@param  int		$size				Max string size visible (excluding ...). 0 for no limit. WARNING: Final string size can have 3 more chars (if we added ..., or if size was max+1 or max+2 or max+3 so it does not worse to replace with ...)
 *	@param	string	$trunc				Where to trunc: 'right', 'left', 'middle' (size must be a 2 power), 'wrap'
 * 	@param	string	$stringencoding		Tell what is source string encoding
 *  @param	int		$nodot				Truncation do not add ... after truncation. So it's an exact truncation.
 *  @param  int     $display            Trunc is used to display data and can be changed for small screen. TODO Remove this param (must be dealt with CSS)
 *	@return string						Truncated string. WARNING: length is never higher than $size if $nodot is set, but can be 3 chars higher otherwise.
 */
function dol_trunc($string, $size = 40, $trunc = 'right', $stringencoding = 'UTF-8', $nodot = 0, $display = 0)
{
	global $conf;

	if ($size == 0 || !empty($conf->global->MAIN_DISABLE_TRUNC)) return $string;

	if (empty($stringencoding)) $stringencoding = 'UTF-8';
	// reduce for small screen
	if ($conf->dol_optimize_smallscreen == 1 && $display == 1) $size = round($size / 3);

	// We go always here
	if ($trunc == 'right')
	{
		$newstring = dol_textishtml($string) ?dol_string_nohtmltag($string, 1) : $string;
		if (dol_strlen($newstring, $stringencoding) > ($size + ($nodot ? 0 : 3)))    // If nodot is 0 and size is 1,2 or 3 chars more, we don't trunc and don't add ...
		return dol_substr($newstring, 0, $size, $stringencoding).($nodot ? '' : '...');
		else //return 'u'.$size.'-'.$newstring.'-'.dol_strlen($newstring,$stringencoding).'-'.$string;
		return $string;
	} elseif ($trunc == 'middle')
	{
		$newstring = dol_textishtml($string) ?dol_string_nohtmltag($string, 1) : $string;
		if (dol_strlen($newstring, $stringencoding) > 2 && dol_strlen($newstring, $stringencoding) > ($size + 1))
		{
			$size1 = round($size / 2);
			$size2 = round($size / 2);
			return dol_substr($newstring, 0, $size1, $stringencoding).'...'.dol_substr($newstring, dol_strlen($newstring, $stringencoding) - $size2, $size2, $stringencoding);
		} else return $string;
	} elseif ($trunc == 'left')
	{
		$newstring = dol_textishtml($string) ?dol_string_nohtmltag($string, 1) : $string;
		if (dol_strlen($newstring, $stringencoding) > ($size + ($nodot ? 0 : 3)))    // If nodot is 0 and size is 1,2 or 3 chars more, we don't trunc and don't add ...
		return '...'.dol_substr($newstring, dol_strlen($newstring, $stringencoding) - $size, $size, $stringencoding);
		else return $string;
	} elseif ($trunc == 'wrap')
	{
		$newstring = dol_textishtml($string) ?dol_string_nohtmltag($string, 1) : $string;
		if (dol_strlen($newstring, $stringencoding) > ($size + 1))
		return dol_substr($newstring, 0, $size, $stringencoding)."\n".dol_trunc(dol_substr($newstring, $size, dol_strlen($newstring, $stringencoding) - $size, $stringencoding), $size, $trunc);
		else return $string;
	} else return 'BadParam3CallingDolTrunc';
}

/**
 *	Show picto whatever it's its name (generic function)
 *
 *	@param      string		$titlealt         		Text on title tag for tooltip. Not used if param notitle is set to 1.
 *	@param      string		$picto       			Name of image file to show ('filenew', ...)
 *													If no extension provided, we use '.png'. Image must be stored into theme/xxx/img directory.
 *                                  				Example: picto.png                  if picto.png is stored into htdocs/theme/mytheme/img
 *                                  				Example: picto.png@mymodule         if picto.png is stored into htdocs/mymodule/img
 *                                  				Example: /mydir/mysubdir/picto.png  if picto.png is stored into htdocs/mydir/mysubdir (pictoisfullpath must be set to 1)
 *	@param		string		$moreatt				Add more attribute on img tag (For example 'style="float: right"')
 *	@param		boolean|int	$pictoisfullpath		If true or 1, image path is a full path
 *	@param		int			$srconly				Return only content of the src attribute of img.
 *  @param		int			$notitle				1=Disable tag title. Use it if you add js tooltip, to avoid duplicate tooltip.
 *  @param		string		$alt					Force alt for bind people
 *  @param		string		$morecss				Add more class css on img tag (For example 'myclascss').
 *  @param		string		$marginleftonlyshort	1 = Add a short left margin on picto, 2 = Add a larger left margin on picto, 0 = No margin left. Works for fontawesome picto only.
 *  @return     string       				    	Return img tag
 *  @see        img_object(), img_picto_common()
 */
function img_picto($titlealt, $picto, $moreatt = '', $pictoisfullpath = false, $srconly = 0, $notitle = 0, $alt = '', $morecss = '', $marginleftonlyshort = 2)
{
	global $conf, $langs;

	// We forge fullpathpicto for image to $path/img/$picto. By default, we take DOL_URL_ROOT/theme/$conf->theme/img/$picto
	$url = DOL_URL_ROOT;
	$theme = isset($conf->theme) ? $conf->theme : null;
	$path = 'theme/'.$theme;
	// Define fullpathpicto to use into src
	if ($pictoisfullpath) {
		// Clean parameters
		if (!preg_match('/(\.png|\.gif|\.svg)$/i', $picto)) {
			$picto .= '.png';
		}
		$fullpathpicto = $picto;
		$reg = array();
		if (preg_match('/class="([^"]+)"/', $moreatt, $reg)) {
			$morecss .= ($morecss ? ' ' : '').$reg[1];
			$moreatt = str_replace('class="'.$reg[1].'"', '', $moreatt);
		}
	} else {
		$pictowithouttext = preg_replace('/(\.png|\.gif|\.svg)$/', '', $picto);
		if (empty($srconly) && in_array($pictowithouttext, array(
				'1downarrow', '1uparrow', '1leftarrow', '1rightarrow', '1uparrow_selected', '1downarrow_selected', '1leftarrow_selected', '1rightarrow_selected',
				'accountancy', 'account', 'accountline', 'action', 'add', 'address', 'bank_account', 'barcode', 'bank', 'bill', 'billa', 'billr', 'billd', 'bookmark', 'bom', 'building',
				'cash-register', 'category', 'check', 'clock', 'close_title', 'company', 'contact', 'contract', 'cron', 'cubes',
				'delete', 'dolly', 'dollyrevert', 'donation', 'download', 'edit', 'ellipsis-h', 'email', 'eraser', 'external-link-alt', 'external-link-square-alt',
				'filter', 'file-code', 'file-export', 'file-import', 'file-upload', 'folder', 'folder-open', 'globe', 'globe-americas', 'grip', 'grip_title', 'group',
				'help', 'holiday',
				'intervention', 'label', 'language', 'link', 'list', 'listlight', 'lot',
				'map-marker-alt', 'member', 'money-bill-alt', 'mrp', 'note', 'next',
				'object_accounting', 'object_account', 'object_accountline', 'object_action', 'object_barcode', 'object_bill', 'object_billa', 'object_billr', 'object_billd', 'object_bom',
				'object_category', 'object_conversation', 'object_bookmark', 'object_bug', 'object_clock', 'object_dolly', 'object_dollyrevert', 'object_generic', 'object_folder',
				'object_list-alt', 'object_calendar', 'object_calendarweek', 'object_calendarmonth', 'object_calendarday', 'object_calendarperuser',
				'object_cash-register', 'object_company', 'object_contact', 'object_contract', 'object_donation', 'object_dynamicprice',
				'object_globe', 'object_holiday', 'object_hrm', 'object_invoice', 'object_intervention', 'object_label',
				'object_margin', 'object_money-bill-alt', 'object_multicurrency', 'object_order', 'object_payment',
				'object_lot', 'object_mrp', 'object_other',
				'object_payment', 'object_pdf', 'object_product', 'object_propal',
				'object_paragraph', 'object_poll', 'object_printer', 'object_project', 'object_projectpub', 'object_propal', 'object_resource', 'object_rss', 'object_projecttask',
				'object_recruitmentjobposition', 'object_recruitmentcandidature',
				'object_shipment', 'object_share-alt', 'object_supplier_invoice', 'object_supplier_invoicea', 'object_supplier_invoiced', 'object_supplier_order', 'object_supplier_proposal', 'object_service', 'object_stock',
				'object_technic', 'object_ticket', 'object_trip', 'object_user', 'object_group', 'object_member',
				'object_phoning', 'object_phoning_mobile', 'object_phoning_fax', 'object_email', 'object_website', 'object_movement',
				'off', 'on', 'order',
				'paiment', 'play', 'pdf', 'playdisabled', 'previous', 'poll', 'printer', 'product', 'propal', 'projecttask', 'stock', 'resize', 'service', 'stats', 'trip',
				'setup', 'share-alt', 'sign-out', 'split', 'stripe-s', 'switch_off', 'switch_on', 'tools', 'unlink', 'uparrow', 'user', 'vcard', 'wrench',
				'jabber', 'skype', 'twitter', 'facebook', 'linkedin', 'instagram', 'snapchat', 'youtube', 'google-plus-g', 'whatsapp',
				'chevron-left', 'chevron-right', 'chevron-down', 'chevron-top', 'commercial', 'companies',
				'generic', 'home', 'hrm', 'members', 'products', 'invoicing',
				'payment', 'pencil-ruler', 'preview', 'project', 'projectpub', 'refresh', 'supplier_invoice', 'ticket',
				'error', 'warning',
				'recruitmentcandidature', 'recruitmentjobposition', 'resource',
				'supplier_proposal', 'supplier_order', 'supplier_invoice',
				'title_setup', 'title_accountancy', 'title_bank', 'title_hrm', 'title_agenda'
			)
		)) {
			$pictowithouttext = str_replace('object_', '', $pictowithouttext);

			$fakey = $pictowithouttext;
			$facolor = ''; $fasize = '';
			$fa = 'fas';
			if (in_array($pictowithouttext, array('clock', 'generic', 'minus-square', 'object_generic', 'pdf', 'plus-square', 'note', 'off', 'on', 'object_bookmark', 'bookmark', 'vcard'))) {
				$fa = 'far';
			}
			if (in_array($pictowithouttext, array('black-tie', 'skype', 'twitter', 'facebook', 'linkedin', 'instagram', 'snapchat', 'stripe-s', 'youtube', 'google-plus-g', 'whatsapp'))) {
				$fa = 'fab';
			}

			$arrayconvpictotofa = array(
				'account'=>'university', 'accountline'=>'receipt', 'accountancy'=>'money-check-alt', 'action'=>'calendar-alt', 'add'=>'plus-circle', 'address'=> 'address-book',
				'bank_account'=>'university', 'bill'=>'file-invoice-dollar', 'billa'=>'file-excel', 'billr'=>'file-invoice-dollar', 'supplier_invoicea'=>'file-excel', 'billd'=>'file-medical', 'supplier_invoiced'=>'file-medical', 'bom'=>'cubes',
				'company'=>'building', 'contact'=>'address-book', 'contract'=>'suitcase', 'conversation'=>'comments', 'donation'=>'file-alt', 'dynamicprice'=>'hand-holding-usd',
				'setup'=>'cog', 'companies'=>'building', 'products'=>'cube', 'commercial'=>'suitcase', 'invoicing'=>'coins',
				'accounting'=>'chart-line', 'category'=>'tag', 'dollyrevert'=>'dolly',
				'hrm'=>'user-tie', 'margin'=>'calculator', 'members'=>'users', 'ticket'=>'ticket-alt', 'globe'=>'external-link-alt', 'lot'=>'barcode',
				'email'=>'at',
				'edit'=>'pencil-alt', 'grip_title'=>'arrows-alt', 'grip'=>'arrows-alt', 'help'=>'question-circle',
				'generic'=>'file', 'holiday'=>'umbrella-beach', 'label'=>'layer-group',
				'member'=>'users', 'mrp'=>'cubes', 'next'=>'arrow-alt-circle-right',
				'trip'=>'wallet', 'group'=>'users', 'movement'=>'people-carry',
				'sign-out'=>'sign-out-alt',
				'switch_off'=>'toggle-off', 'switch_on'=>'toggle-on', 'check'=>'check', 'bookmark'=>'star', 'bookmark'=>'star',
				'bank'=>'university', 'close_title'=>'times', 'delete'=>'trash', 'edit'=>'pencil-alt', 'filter'=>'filter',
				'list-alt'=>'list-alt', 'calendar'=>'calendar-alt', 'calendarweek'=>'calendar-week', 'calendarmonth'=>'calendar-alt', 'calendarday'=>'calendar-day', 'calendarperuser'=>'table',
				'intervention'=>'ambulance', 'invoice'=>'file-invoice-dollar', 'multicurrency'=>'dollar-sign', 'order'=>'file-invoice',
				'error'=>'exclamation-triangle', 'warning'=>'exclamation-triangle',
				'other'=>'square',
				'playdisabled'=>'play', 'pdf'=>'file-pdf',  'poll'=>'check-double', 'preview'=>'binoculars', 'project'=>'sitemap', 'projectpub'=>'sitemap', 'projecttask'=>'tasks', 'propal'=>'file-signature',
				'payment'=>'money-check-alt', 'phoning'=>'phone', 'phoning_mobile'=>'mobile-alt', 'phoning_fax'=>'fax', 'previous'=>'arrow-alt-circle-left', 'printer'=>'print', 'product'=>'cube', 'service'=>'concierge-bell',
				'recruitmentjobposition'=>'id-card-alt', 'recruitmentcandidature'=>'id-badge',
				'resize'=>'crop', 'supplier_order'=>'dol-order_supplier', 'supplier_proposal'=>'file-signature',
				'refresh'=>'redo', 'resource'=>'laptop-house',
				'shipment'=>'dolly', 'stock'=>'box-open', 'stats' => 'chart-bar', 'split'=>'code-branch', 'supplier_invoice'=>'file-invoice-dollar', 'technic'=>'cogs', 'ticket'=>'ticket-alt',
				'title_setup'=>'tools', 'title_accountancy'=>'money-check-alt', 'title_bank'=>'university', 'title_hrm'=>'umbrella-beach',
				'title_agenda'=>'calendar-alt',
				'uparrow'=>'share', 'vcard'=>'address-card',
				'jabber'=>'comment-o',
				'website'=>'globe-americas'
			);
			if ($pictowithouttext == 'off') {
				$fakey = 'fa-square';
				$fasize = '1.3em';
			} elseif ($pictowithouttext == 'on') {
				$fakey = 'fa-check-square';
				$fasize = '1.3em';
			} elseif ($pictowithouttext == 'listlight') {
				$fakey = 'fa-download';
				$marginleftonlyshort = 1;
			} elseif ($pictowithouttext == 'printer') {
				$fakey = 'fa-print';
				$fasize = '1.2em';
			} elseif ($pictowithouttext == 'note') {
				$fakey = 'fa-sticky-note';
				$marginleftonlyshort = 1;
			} elseif (in_array($pictowithouttext, array('1uparrow', '1downarrow', '1leftarrow', '1rightarrow', '1uparrow_selected', '1downarrow_selected', '1leftarrow_selected', '1rightarrow_selected'))) {
				$convertarray = array('1uparrow'=>'caret-up', '1downarrow'=>'caret-down', '1leftarrow'=>'caret-left', '1rightarrow'=>'caret-right', '1uparrow_selected'=>'caret-up', '1downarrow_selected'=>'caret-down', '1leftarrow_selected'=>'caret-left', '1rightarrow_selected'=>'caret-right');
				$fakey = 'fa-'.$convertarray[$pictowithouttext];
				if (preg_match('/selected/', $pictowithouttext)) $facolor = '#888';
				$marginleftonlyshort = 1;
			} elseif (!empty($arrayconvpictotofa[$pictowithouttext])) {
				$fakey = 'fa-'.$arrayconvpictotofa[$pictowithouttext];
			} else {
				$fakey = 'fa-'.$pictowithouttext;
			}

			// Define $marginleftonlyshort
			$arrayconvpictotomarginleftonly = array(
				'bank', 'check', 'delete', 'generic', 'grip', 'grip_title', 'jabber',
				'grip_title', 'grip', 'listlight', 'note', 'on', 'off', 'playdisabled', 'printer', 'resize', 'sign-out', 'stats', 'switch_on', 'switch_off',
				'uparrow', '1uparrow', '1downarrow', '1leftarrow', '1rightarrow', '1uparrow_selected', '1downarrow_selected', '1leftarrow_selected', '1rightarrow_selected'
			);
			if (!isset($arrayconvpictotomarginleftonly[$pictowithouttext])) {
				$marginleftonlyshort = 0;
			}

			// Add CSS
			$arrayconvpictotomorcess = array(
				'action'=>'infobox-action', 'account'=>'infobox-bank_account', 'accountline'=>'infobox-bank_account', 'accountancy'=>'infobox-bank_account',
				'bank_account'=>'bg-infobox-bank_account',
				'bill'=>'infobox-commande', 'billa'=>'infobox-commande', 'billr'=>'infobox-commande', 'billd'=>'infobox-commande',
				'cash-register'=>'infobox-bank_account', 'contract'=>'infobox-contrat', 'check'=>'font-status4', 'conversation'=>'infobox-contrat',
				'donation'=>'infobox-commande', 'dollyrevert'=>'flip', 'ecm'=>'infobox-action',
				'hrm'=>'infobox-adherent', 'group'=>'infobox-adherent', 'intervention'=>'infobox-contrat',
				'multicurrency'=>'infobox-bank_account',
				'members'=>'infobox-adherent', 'member'=>'infobox-adherent', 'money-bill-alt'=>'infobox-bank_account',
				'order'=>'infobox-commande',
				'user'=>'infobox-adherent', 'users'=>'infobox-adherent',
				'error'=>'pictoerror', 'warning'=>'pictowarning', 'switch_on'=>'font-status4',
				'holiday'=>'infobox-holiday', 'invoice'=>'infobox-commande',
				'payment'=>'infobox-bank_account', 'poll'=>'infobox-adherent', 'project'=>'infobox-project', 'projecttask'=>'infobox-project', 'propal'=>'infobox-propal',
				'recruitmentjobposition'=>'infobox-adherent', 'recruitmentcandidature'=>'infobox-adherent',
				'resource'=>'infobox-action',
				'supplier_invoice'=>'infobox-order_supplier', 'supplier_invoicea'=>'infobox-order_supplier', 'supplier_invoiced'=>'infobox-order_supplier',
				'supplier_order'=>'infobox-order_supplier', 'supplier_proposal'=>'infobox-supplier_proposal',
				'ticket'=>'infobox-contrat', 'title_accountancy'=>'infobox-bank_account', 'title_hrm'=>'infobox-holiday', 'trip'=>'infobox-expensereport', 'title_agenda'=>'infobox-action',
				//'title_setup'=>'infobox-action', 'tools'=>'infobox-action',
				'list-alt'=>'imgforviewmode', 'calendar'=>'imgforviewmode', 'calendarweek'=>'imgforviewmode', 'calendarmonth'=>'imgforviewmode', 'calendarday'=>'imgforviewmode', 'calendarperuser'=>'imgforviewmode'
			);
			if (!empty($arrayconvpictotomorcess[$pictowithouttext])) {
				$morecss .= ($morecss ? ' ' : '').$arrayconvpictotomorcess[$pictowithouttext];
			}

			// Define $color
			$arrayconvpictotocolor = array(
				'address'=>'#6c6aa8', 'building'=>'#6c6aa8', 'bom'=>'#a69944',
				'companies'=>'#6c6aa8', 'company'=>'#6c6aa8', 'contact'=>'#6c6aa8', 'dynamicprice'=>'#a69944',
				'edit'=>'#444', 'note'=>'#999', 'error'=>'', 'help'=>'#bbb', 'listlight'=>'#999',
				'dolly'=>'#a69944', 'dollyrevert'=>'#a69944', 'lot'=>'#a69944',
				'map-marker-alt'=>'#aaa', 'mrp'=>'#a69944', 'product'=>'#a69944', 'service'=>'#a69944', 'stock'=>'#a69944', 'movement'=>'#a69944',
				'other'=>'#ddd',
				'playdisabled'=>'#ccc', 'printer'=>'#444', 'projectpub'=>'#986c6a', 'resize'=>'#444', 'rss'=>'#cba',
				'shipment'=>'#a69944', 'stats'=>'#444', 'switch_off'=>'#999', 'uparrow'=>'#555', 'globe-americas'=>'#aaa',
				'website'=>'#304'
			);
			if (isset($arrayconvpictotocolor[$pictowithouttext])) {
				$facolor = $arrayconvpictotocolor[$pictowithouttext];
			}

			// This snippet only needed since function img_edit accepts only one additional parameter: no separate one for css only.
			// class/style need to be extracted to avoid duplicate class/style validation errors when $moreatt is added to the end of the attributes.
			$morestyle = '';
			$reg = array();
			if (preg_match('/class="([^"]+)"/', $moreatt, $reg)) {
				$morecss .= ($morecss ? ' ' : '').$reg[1];
				$moreatt = str_replace('class="'.$reg[1].'"', '', $moreatt);
			}
			if (preg_match('/style="([^"]+)"/', $moreatt, $reg)) {
				$morestyle = $reg[1];
				$moreatt = str_replace('style="'.$reg[1].'"', '', $moreatt);
			}
			$moreatt = trim($moreatt);

			$enabledisablehtml = '<span class="'.$fa.' '.$fakey.($marginleftonlyshort ? ($marginleftonlyshort == 1 ? ' marginleftonlyshort' : ' marginleftonly') : '');
			$enabledisablehtml .= ($morecss ? ' '.$morecss : '').'" style="'.($fasize ? ('font-size: '.$fasize.';') : '').($facolor ? (' color: '.$facolor.';') : '').($morestyle ? ' '.$morestyle : '').'"'.(($notitle || empty($titlealt)) ? '' : ' title="'.dol_escape_htmltag($titlealt).'"').($moreatt ? ' '.$moreatt : '').'>';
			/*if (!empty($conf->global->MAIN_OPTIMIZEFORTEXTBROWSER)) {
				$enabledisablehtml .= $titlealt;
			}*/
			$enabledisablehtml .= '</span>';

			return $enabledisablehtml;
		}

		if (!empty($conf->global->MAIN_OVERWRITE_THEME_PATH)) {
			$path = $conf->global->MAIN_OVERWRITE_THEME_PATH.'/theme/'.$theme; // If the theme does not have the same name as the module
		} elseif (!empty($conf->global->MAIN_OVERWRITE_THEME_RES)) {
			$path = $conf->global->MAIN_OVERWRITE_THEME_RES.'/theme/'.$conf->global->MAIN_OVERWRITE_THEME_RES; // To allow an external module to overwrite image resources whatever is activated theme
		} elseif (!empty($conf->modules_parts['theme']) && array_key_exists($theme, $conf->modules_parts['theme'])) {
			$path = $theme.'/theme/'.$theme; // If the theme have the same name as the module
		}

		// If we ask an image into $url/$mymodule/img (instead of default path)
		$regs = array();
		if (preg_match('/^([^@]+)@([^@]+)$/i', $picto, $regs)) {
			$picto = $regs[1];
			$path = $regs[2]; // $path is $mymodule
		}

		// Clean parameters
		if (!preg_match('/(\.png|\.gif|\.svg)$/i', $picto)) {
			$picto .= '.png';
		}
		// If alt path are defined, define url where img file is, according to physical path
		// ex: array(["main"]=>"/home/maindir/htdocs", ["alt0"]=>"/home/moddir0/htdocs", ...)
		foreach ($conf->file->dol_document_root as $type => $dirroot) {
			if ($type == 'main') {
				continue;
			}
			// This need a lot of time, that's why enabling alternative dir like "custom" dir is not recommanded
			if (file_exists($dirroot.'/'.$path.'/img/'.$picto)) {
				$url = DOL_URL_ROOT.$conf->file->dol_url_root[$type];
				break;
			}
		}

		// $url is '' or '/custom', $path is current theme or
		$fullpathpicto = $url.'/'.$path.'/img/'.$picto;
	}

	if ($srconly) {
		return $fullpathpicto;
	}
		// tag title is used for tooltip on <a>, tag alt can be used with very simple text on image for blind people
	return '<img src="'.$fullpathpicto.'" alt="'.dol_escape_htmltag($alt).'"'.(($notitle || empty($titlealt)) ? '' : ' title="'.dol_escape_htmltag($titlealt).'"').($moreatt ? ' '.$moreatt.($morecss ? ' class="'.$morecss.'"' : '') : ' class="inline-block'.($morecss ? ' '.$morecss : '').'"').'>'; // Alt is used for accessibility, title for popup
}

/**
 *	Show a picto called object_picto (generic function)
 *
 *	@param	string	$titlealt			Text on alt and title of image. Alt only if param notitle is set to 1. If text is "TextA:TextB", use Text A on alt and Text B on title.
 *	@param	string	$picto				Name of image to show object_picto (example: user, group, action, bill, contract, propal, product, ...)
 *										For external modules use imagename@mymodule to search into directory "img" of module.
 *	@param	string	$moreatt			Add more attribute on img tag (ie: class="datecallink")
 *	@param	int		$pictoisfullpath	If 1, image path is a full path
 *	@param	int		$srconly			Return only content of the src attribute of img.
 *  @param	int		$notitle			1=Disable tag title. Use it if you add js tooltip, to avoid duplicate tooltip.
 *	@return	string						Return img tag
 *	@see	img_picto(), img_picto_common()
 */
function img_object($titlealt, $picto, $moreatt = '', $pictoisfullpath = false, $srconly = 0, $notitle = 0)
{
	if (strpos($picto, '^') === 0) return img_picto($titlealt, str_replace('^', '', $picto), $moreatt, $pictoisfullpath, $srconly, $notitle);
	else return img_picto($titlealt, 'object_'.$picto, $moreatt, $pictoisfullpath, $srconly, $notitle);
}

/**
 *	Show weather picto
 *
 *	@param      string		$titlealt         	Text on alt and title of image. Alt only if param notitle is set to 1. If text is "TextA:TextB", use Text A on alt and Text B on title.
 *	@param      string|int	$picto       		Name of image file to show (If no extension provided, we use '.png'). Image must be stored into htdocs/theme/common directory. Or level of meteo image (0-4).
 *	@param		string		$moreatt			Add more attribute on img tag
 *	@param		int			$pictoisfullpath	If 1, image path is a full path
 *  @param      string      $morecss            More CSS
 *	@return     string      					Return img tag
 *  @see        img_object(), img_picto()
 */
function img_weather($titlealt, $picto, $moreatt = '', $pictoisfullpath = 0, $morecss = '')
{
	global $conf;

	if (is_numeric($picto)) {
		//$leveltopicto = array(0=>'weather-clear.png', 1=>'weather-few-clouds.png', 2=>'weather-clouds.png', 3=>'weather-many-clouds.png', 4=>'weather-storm.png');
		//$picto = $leveltopicto[$picto];
		return '<i class="fa fa-weather-level'.$picto.'"></i>';
	} elseif (!preg_match('/(\.png|\.gif)$/i', $picto)) {
		$picto .= '.png';
	}

	$path = DOL_URL_ROOT.'/theme/'.$conf->theme.'/img/weather/'.$picto;

	return img_picto($titlealt, $path, $moreatt, 1, 0, 0, '', $morecss);
}

/**
 *	Show picto (generic function)
 *
 *	@param      string		$titlealt         	Text on alt and title of image. Alt only if param notitle is set to 1. If text is "TextA:TextB", use Text A on alt and Text B on title.
 *	@param      string		$picto       		Name of image file to show (If no extension provided, we use '.png'). Image must be stored into htdocs/theme/common directory.
 *	@param		string		$moreatt			Add more attribute on img tag
 *	@param		int			$pictoisfullpath	If 1, image path is a full path
 *	@return     string      					Return img tag
 *  @see        img_object(), img_picto()
 */
function img_picto_common($titlealt, $picto, $moreatt = '', $pictoisfullpath = 0)
{
	global $conf;

	if (!preg_match('/(\.png|\.gif)$/i', $picto)) $picto .= '.png';

	if ($pictoisfullpath) $path = $picto;
	else {
		$path = DOL_URL_ROOT.'/theme/common/'.$picto;

		if (!empty($conf->global->MAIN_MODULE_CAN_OVERWRITE_COMMONICONS))
		{
			$themepath = DOL_DOCUMENT_ROOT.'/theme/'.$conf->theme.'/img/'.$picto;

			if (file_exists($themepath)) $path = $themepath;
		}
	}

	return img_picto($titlealt, $path, $moreatt, 1);
}

/**
 *	Show logo action
 *
 *	@param	string		$titlealt       Text on alt and title of image. Alt only if param notitle is set to 1. If text is "TextA:TextB", use Text A on alt and Text B on title.
 *	@param  string		$numaction   	Action id or code to show
 *	@param 	string		$picto      	Name of image file to show ('filenew', ...)
 *                                      If no extension provided, we use '.png'. Image must be stored into theme/xxx/img directory.
 *                                      Example: picto.png                  if picto.png is stored into htdocs/theme/mytheme/img
 *                                      Example: picto.png@mymodule         if picto.png is stored into htdocs/mymodule/img
 *                                      Example: /mydir/mysubdir/picto.png  if picto.png is stored into htdocs/mydir/mysubdir (pictoisfullpath must be set to 1)
 *	@return string      				Return an img tag
 */
function img_action($titlealt, $numaction, $picto = '')
{
	global $langs;

	if (empty($titlealt) || $titlealt == 'default')
	{
		if ($numaction == '-1' || $numaction == 'ST_NO') {
			$numaction = -1;
			$titlealt = $langs->transnoentitiesnoconv('ChangeDoNotContact');
		} elseif ($numaction == '0' || $numaction == 'ST_NEVER') {
			$numaction = 0;
			$titlealt = $langs->transnoentitiesnoconv('ChangeNeverContacted');
		} elseif ($numaction == '1' || $numaction == 'ST_TODO') {
			$numaction = 1;
			$titlealt = $langs->transnoentitiesnoconv('ChangeToContact');
		} elseif ($numaction == '2' || $numaction == 'ST_PEND') {
			$numaction = 2;
			$titlealt = $langs->transnoentitiesnoconv('ChangeContactInProcess');
		} elseif ($numaction == '3' || $numaction == 'ST_DONE') {
			$numaction = 3;
			$titlealt = $langs->transnoentitiesnoconv('ChangeContactDone');
		} else {
			$titlealt = $langs->transnoentitiesnoconv('ChangeStatus '.$numaction);
			$numaction = 0;
		}
	}
	if (!is_numeric($numaction)) $numaction = 0;

	return img_picto($titlealt, !empty($picto) ? $picto : 'stcomm'.$numaction.'.png');
}

/**
 *  Show pdf logo
 *
 *  @param	string		$titlealt   Text on alt and title of image. Alt only if param notitle is set to 1. If text is "TextA:TextB", use Text A on alt and Text B on title.
 *  @param  int		    $size       Taille de l'icone : 3 = 16x16px , 2 = 14x14px
 *  @return string      			Retourne tag img
 */
function img_pdf($titlealt = 'default', $size = 3)
{
	global $langs;

	if ($titlealt == 'default') $titlealt = $langs->trans('Show');

	return img_picto($titlealt, 'pdf'.$size.'.png');
}

/**
 *	Show logo +
 *
 *	@param	string	$titlealt   Text on alt and title of image. Alt only if param notitle is set to 1. If text is "TextA:TextB", use Text A on alt and Text B on title.
 *	@param  string	$other      Add more attributes on img
 *	@return string      		Return tag img
 */
function img_edit_add($titlealt = 'default', $other = '')
{
	global $langs;

	if ($titlealt == 'default') $titlealt = $langs->trans('Add');

	return img_picto($titlealt, 'edit_add.png', $other);
}
/**
 *	Show logo -
 *
 *	@param	string	$titlealt	Text on alt and title of image. Alt only if param notitle is set to 1. If text is "TextA:TextB", use Text A on alt and Text B on title.
 *	@param  string	$other      Add more attributes on img
 *	@return string      		Return tag img
 */
function img_edit_remove($titlealt = 'default', $other = '')
{
	global $langs;

	if ($titlealt == 'default') $titlealt = $langs->trans('Remove');

	return img_picto($titlealt, 'edit_remove.png', $other);
}

/**
 *	Show logo editer/modifier fiche
 *
 *	@param  string	$titlealt   Text on alt and title of image. Alt only if param notitle is set to 1. If text is "TextA:TextB", use Text A on alt and Text B on title.
 *	@param  integer	$float      If you have to put the style "float: right"
 *	@param  string	$other		Add more attributes on img
 *	@return string      		Return tag img
 */
function img_edit($titlealt = 'default', $float = 0, $other = '')
{
	global $langs;

	if ($titlealt == 'default') $titlealt = $langs->trans('Modify');

	return img_picto($titlealt, 'edit.png', ($float ? 'style="float: '.($langs->tab_translate["DIRECTION"] == 'rtl' ? 'left' : 'right').'"' : "").($other ? ' '.$other : ''));
}

/**
 *	Show logo view card
 *
 *	@param	string	$titlealt   Text on alt and title of image. Alt only if param notitle is set to 1. If text is "TextA:TextB", use Text A on alt and Text B on title.
 *	@param  integer	$float      If you have to put the style "float: right"
 *	@param  string	$other		Add more attributes on img
 *	@return string      		Return tag img
 */
function img_view($titlealt = 'default', $float = 0, $other = '')
{
	global $langs;

	if ($titlealt == 'default') $titlealt = $langs->trans('View');

	$moreatt = ($float ? 'style="float: right" ' : '').$other;

	return img_picto($titlealt, 'view.png', $moreatt);
}

/**
 *  Show delete logo
 *
 *  @param	string	$titlealt   Text on alt and title of image. Alt only if param notitle is set to 1. If text is "TextA:TextB", use Text A on alt and Text B on title.
 *	@param  string	$other      Add more attributes on img
 *  @param	string	$morecss	More CSS
 *  @return string      		Retourne tag img
 */
function img_delete($titlealt = 'default', $other = 'class="pictodelete"', $morecss = '')
{
	global $langs;

	if ($titlealt == 'default') $titlealt = $langs->trans('Delete');

	return img_picto($titlealt, 'delete.png', $other, false, 0, 0, '', $morecss);
}

/**
 *  Show printer logo
 *
 *  @param  string  $titlealt   Text on alt and title of image. Alt only if param notitle is set to 1. If text is "TextA:TextB", use Text A on alt and Text B on title.
 *  @param  string  $other      Add more attributes on img
 *  @return string              Retourne tag img
 */
function img_printer($titlealt = "default", $other = '')
{
	global $langs;
	if ($titlealt == "default") $titlealt = $langs->trans("Print");
	return img_picto($titlealt, 'printer.png', $other);
}

/**
 *  Show split logo
 *
 *  @param	string	$titlealt   Text on alt and title of image. Alt only if param notitle is set to 1. If text is "TextA:TextB", use Text A on alt and Text B on title.
 *	@param  string	$other      Add more attributes on img
 *  @return string      		Retourne tag img
 */
function img_split($titlealt = 'default', $other = 'class="pictosplit"')
{
	global $langs;

	if ($titlealt == 'default') $titlealt = $langs->trans('Split');

	return img_picto($titlealt, 'split.png', $other);
}

/**
 *	Show help logo with cursor "?"
 *
 * 	@param	int              	$usehelpcursor		1=Use help cursor, 2=Use click pointer cursor, 0=No specific cursor
 * 	@param	int|string	        $usealttitle		Text to use as alt title
 * 	@return string            	           			Return tag img
 */
function img_help($usehelpcursor = 1, $usealttitle = 1)
{
	global $langs;

	if ($usealttitle)
	{
		if (is_string($usealttitle)) $usealttitle = dol_escape_htmltag($usealttitle);
		else $usealttitle = $langs->trans('Info');
	}

	return img_picto($usealttitle, 'info.png', 'style="vertical-align: middle;'.($usehelpcursor == 1 ? ' cursor: help' : ($usehelpcursor == 2 ? ' cursor: pointer' : '')).'"');
}

/**
 *	Show info logo
 *
 *	@param	string	$titlealt   Text on alt and title of image. Alt only if param notitle is set to 1. If text is "TextA:TextB", use Text A on alt and Text B on title.
 *	@return string      		Return img tag
 */
function img_info($titlealt = 'default')
{
	global $langs;

	if ($titlealt == 'default') $titlealt = $langs->trans('Informations');

	return img_picto($titlealt, 'info.png', 'style="vertical-align: middle;"');
}

/**
 *	Show warning logo
 *
 *	@param	string	$titlealt   Text on alt and title of image. Alt only if param notitle is set to 1. If text is "TextA:TextB", use Text A on alt and Text B on title.
 *	@param	string	$moreatt	Add more attribute on img tag (For example 'style="float: right"'). If 1, add float: right. Can't be "class" attribute.
 *  @param	string  $morecss	Add more CSS
 *	@return string      		Return img tag
 */
function img_warning($titlealt = 'default', $moreatt = '', $morecss = 'pictowarning')
{
	global $langs;

	if ($titlealt == 'default') $titlealt = $langs->trans('Warning');

	//return '<div class="imglatecoin">'.img_picto($titlealt, 'warning_white.png', 'class="pictowarning valignmiddle"'.($moreatt ? ($moreatt == '1' ? ' style="float: right"' : ' '.$moreatt): '')).'</div>';
	return img_picto($titlealt, 'warning.png', 'class="'.$morecss.'"'.($moreatt ? ($moreatt == '1' ? ' style="float: right"' : ' '.$moreatt) : ''));
}

/**
 *  Show error logo
 *
 *	@param	string	$titlealt   Text on alt and title of image. Alt only if param notitle is set to 1. If text is "TextA:TextB", use Text A on alt and Text B on title.
 *	@return string      		Return img tag
 */
function img_error($titlealt = 'default')
{
	global $langs;

	if ($titlealt == 'default') $titlealt = $langs->trans('Error');

	return img_picto($titlealt, 'error.png');
}

/**
 *	Show next logo
 *
 *	@param	string	$titlealt   Text on alt and title of image. Alt only if param notitle is set to 1. If text is "TextA:TextB", use Text A on alt and Text B on title.
*	@param	string	$moreatt	Add more attribute on img tag (For example 'style="float: right"')
 *	@return string      		Return img tag
 */
function img_next($titlealt = 'default', $moreatt = '')
{
	global $langs;

	if ($titlealt == 'default') $titlealt = $langs->trans('Next');

	//return img_picto($titlealt, 'next.png', $moreatt);
	return '<span class="fa fa-chevron-right paddingright paddingleft" title="'.dol_escape_htmltag($titlealt).'"></span>';
}

/**
 *	Show previous logo
 *
 *	@param	string	$titlealt   Text on alt and title of image. Alt only if param notitle is set to 1. If text is "TextA:TextB", use Text A on alt and Text B on title.
 *	@param	string	$moreatt	Add more attribute on img tag (For example 'style="float: right"')
 *	@return string      		Return img tag
 */
function img_previous($titlealt = 'default', $moreatt = '')
{
	global $langs;

	if ($titlealt == 'default') $titlealt = $langs->trans('Previous');

	//return img_picto($titlealt, 'previous.png', $moreatt);
	return '<span class="fa fa-chevron-left paddingright paddingleft" title="'.dol_escape_htmltag($titlealt).'"></span>';
}

/**
 *	Show down arrow logo
 *
 *	@param	string	$titlealt   Text on alt and title of image. Alt only if param notitle is set to 1. If text is "TextA:TextB", use Text A on alt and Text B on title.
 *	@param  int		$selected   Selected
 *  @param	string	$moreclass	Add more CSS classes
 *	@return string      		Return img tag
 */
function img_down($titlealt = 'default', $selected = 0, $moreclass = '')
{
	global $langs;

	if ($titlealt == 'default') $titlealt = $langs->trans('Down');

	return img_picto($titlealt, ($selected ? '1downarrow_selected.png' : '1downarrow.png'), 'class="imgdown'.($moreclass ? " ".$moreclass : "").'"');
}

/**
 *	Show top arrow logo
 *
 *	@param	string	$titlealt   Text on alt and title of image. Alt only if param notitle is set to 1. If text is "TextA:TextB", use Text A on alt and Text B on title.
 *	@param  int		$selected	Selected
 *  @param	string	$moreclass	Add more CSS classes
 *	@return string      		Return img tag
 */
function img_up($titlealt = 'default', $selected = 0, $moreclass = '')
{
	global $langs;

	if ($titlealt == 'default') $titlealt = $langs->trans('Up');

	return img_picto($titlealt, ($selected ? '1uparrow_selected.png' : '1uparrow.png'), 'class="imgup'.($moreclass ? " ".$moreclass : "").'"');
}

/**
 *	Show left arrow logo
 *
 *	@param	string	$titlealt   Text on alt and title of image. Alt only if param notitle is set to 1. If text is "TextA:TextB", use Text A on alt and Text B on title.
 *	@param  int		$selected	Selected
 *	@param	string	$moreatt	Add more attribute on img tag (For example 'style="float: right"')
 *	@return string      		Return img tag
 */
function img_left($titlealt = 'default', $selected = 0, $moreatt = '')
{
	global $langs;

	if ($titlealt == 'default') {
		$titlealt = $langs->trans('Left');
	}

	return img_picto($titlealt, ($selected ? '1leftarrow_selected.png' : '1leftarrow.png'), $moreatt);
}

/**
 *	Show right arrow logo
 *
 *	@param	string	$titlealt   Text on alt and title of image. Alt only if param notitle is set to 1. If text is "TextA:TextB", use Text A on alt and Text B on title.
 *	@param  int		$selected	Selected
 *	@param	string	$moreatt	Add more attribute on img tag (For example 'style="float: right"')
 *	@return string      		Return img tag
 */
function img_right($titlealt = 'default', $selected = 0, $moreatt = '')
{
	global $langs;

	if ($titlealt == 'default') $titlealt = $langs->trans('Right');

	return img_picto($titlealt, ($selected ? '1rightarrow_selected.png' : '1rightarrow.png'), $moreatt);
}

/**
 *	Show tick logo if allowed
 *
 *	@param	string	$allow		Allow
 *	@param	string	$titlealt   Text on alt and title of image. Alt only if param notitle is set to 1. If text is "TextA:TextB", use Text A on alt and Text B on title.
 *	@return string      		Return img tag
 */
function img_allow($allow, $titlealt = 'default')
{
	global $langs;

	if ($titlealt == 'default') $titlealt = $langs->trans('Active');

	if ($allow == 1) return img_picto($titlealt, 'tick.png');

	return '-';
}

/**
 *	Return image of a credit card according to its brand name
 *
 *	@param  string	$brand		Brand name of credit card
 *  @param  string	$morecss	More CSS
 *	@return string     			Return img tag
 */
function img_credit_card($brand, $morecss = null)
{
	if (is_null($morecss)) $morecss = 'fa-2x';

	if ($brand == 'visa' || $brand == 'Visa') {
		$brand = 'cc-visa';
	} elseif ($brand == 'mastercard' || $brand == 'MasterCard') {
		$brand = 'cc-mastercard';
	} elseif ($brand == 'amex' || $brand == 'American Express') {
		$brand = 'cc-amex';
	} elseif ($brand == 'discover' || $brand == 'Discover') {
		$brand = 'cc-discover';
	} elseif ($brand == 'jcb' || $brand == 'JCB') {
		$brand = 'cc-jcb';
	} elseif ($brand == 'diners' || $brand == 'Diners club') {
		$brand = 'cc-diners-club';
	} elseif (!in_array($brand, array('cc-visa', 'cc-mastercard', 'cc-amex', 'cc-discover', 'cc-jcb', 'cc-diners-club'))) {
		$brand = 'credit-card';
	}

	return '<span class="fa fa-'.$brand.' fa-fw'.($morecss ? ' '.$morecss : '').'"></span>';
}

/**
 *	Show MIME img of a file
 *
 *	@param	string	$file		Filename
 * 	@param	string	$titlealt	Text on alt and title of image. Alt only if param notitle is set to 1. If text is "TextA:TextB", use Text A on alt and Text B on title.
 *  @param	string	$morecss	More css
 *	@return string     			Return img tag
 */
function img_mime($file, $titlealt = '', $morecss = '')
{
	require_once DOL_DOCUMENT_ROOT.'/core/lib/files.lib.php';

	$mimetype = dol_mimetype($file, '', 1);
	$mimeimg = dol_mimetype($file, '', 2);
	$mimefa = dol_mimetype($file, '', 4);

	if (empty($titlealt)) $titlealt = 'Mime type: '.$mimetype;

	//return img_picto_common($titlealt, 'mime/'.$mimeimg, 'class="'.$morecss.'"');
	return '<i class="fa fa-'.$mimefa.' paddingright"'.($titlealt ? ' title="'.$titlealt.'"' : '').'></i>';
}


/**
 *  Show search logo
 *
 *  @param	string	$titlealt   Text on alt and title of image. Alt only if param notitle is set to 1. If text is "TextA:TextB", use Text A on alt and Text B on title.
 *	@param  string	$other      Add more attributes on img
 *  @return string      		Retourne tag img
 */
function img_search($titlealt = 'default', $other = '')
{
	global $conf, $langs;

	if ($titlealt == 'default') $titlealt = $langs->trans('Search');

	$img = img_picto($titlealt, 'search.png', $other, false, 1);

	$input = '<input type="image" class="liste_titre" name="button_search" src="'.$img.'" ';
	$input .= 'value="'.dol_escape_htmltag($titlealt).'" title="'.dol_escape_htmltag($titlealt).'" >';

	return $input;
}

/**
 *  Show search logo
 *
 *  @param	string	$titlealt   Text on alt and title of image. Alt only if param notitle is set to 1. If text is "TextA:TextB", use Text A on alt and Text B on title.
 *	@param  string	$other      Add more attributes on img
 *  @return string      		Retourne tag img
 */
function img_searchclear($titlealt = 'default', $other = '')
{
	global $conf, $langs;

	if ($titlealt == 'default') $titlealt = $langs->trans('Search');

	$img = img_picto($titlealt, 'searchclear.png', $other, false, 1);

	$input = '<input type="image" class="liste_titre" name="button_removefilter" src="'.$img.'" ';
	$input .= 'value="'.dol_escape_htmltag($titlealt).'" title="'.dol_escape_htmltag($titlealt).'" >';

	return $input;
}

/**
 *	Show information for admin users or standard users
 *
 *	@param	string	$text				Text info
 *	@param  integer	$infoonimgalt		Info is shown only on alt of star picto, otherwise it is show on output after the star picto
 *	@param	int		$nodiv				No div
 *  @param  string  $admin      	    '1'=Info for admin users. '0'=Info for standard users (change only the look), 'error', 'warning', 'xxx'=Other
 *  @param	string	$morecss			More CSS ('', 'warning', 'error')
 *  @param	string	$textfordropdown	Show a text to click to dropdown the info box.
 *	@return	string						String with info text
 */
function info_admin($text, $infoonimgalt = 0, $nodiv = 0, $admin = '1', $morecss = '', $textfordropdown = '')
{
	global $conf, $langs;

	if ($infoonimgalt)
	{
		$result = img_picto($text, 'info', 'class="hideonsmartphone'.($morecss ? ' '.$morecss : '').'"');
	} else {
		if (empty($conf->use_javascript_ajax)) $textfordropdown = '';

		$class = (empty($admin) ? 'undefined' : ($admin == '1' ? 'info' : $admin));
		$result = ($nodiv ? '' : '<div class="'.$class.' hideonsmartphone'.($morecss ? ' '.$morecss : '').($textfordropdown ? ' hidden' : '').'">').'<span class="fa fa-info-circle" title="'.dol_escape_htmltag($admin ? $langs->trans('InfoAdmin') : $langs->trans('Note')).'"></span> '.$text.($nodiv ? '' : '</div>');

		if ($textfordropdown) {
			$tmpresult .= '<span class="'.$class.'text opacitymedium cursorpointer">'.$langs->trans($textfordropdown).' '.img_picto($langs->trans($textfordropdown), '1downarrow').'</span>';
			$tmpresult .= '<script type="text/javascript" language="javascript">
				jQuery(document).ready(function() {
					jQuery(".'.$class.'text").click(function() {
						console.log("toggle text");
						jQuery(".'.$class.'").toggle();
					});
				});
				</script>';

			$result = $tmpresult.$result;
		}
	}

	return $result;
}


/**
 *  Displays error message system with all the information to facilitate the diagnosis and the escalation of the bugs.
 *  This function must be called when a blocking technical error is encountered.
 *  However, one must try to call it only within php pages, classes must return their error through their property "error".
 *
 *	@param	 	DoliDB          $db      	Database handler
 *	@param  	string|string[] $error		String or array of errors strings to show
 *  @param		array           $errors		Array of errors
 *	@return 	void
 *  @see    	dol_htmloutput_errors()
 */
function dol_print_error($db = '', $error = '', $errors = null)
{
	global $conf, $langs, $argv;
	global $dolibarr_main_prod;

	$out = '';
	$syslog = '';

	// If error occurs before the $lang object was loaded
	if (!$langs)
	{
		require_once DOL_DOCUMENT_ROOT.'/core/class/translate.class.php';
		$langs = new Translate('', $conf);
		$langs->load("main");
	}

	// Load translation files required by the error messages
	$langs->loadLangs(array('main', 'errors'));

	if ($_SERVER['DOCUMENT_ROOT'])    // Mode web
	{
		$out .= $langs->trans("DolibarrHasDetectedError").".<br>\n";
		if (!empty($conf->global->MAIN_FEATURES_LEVEL)) $out .= "You use an experimental or develop level of features, so please do NOT report any bugs or vulnerability, except if problem is confirmed after moving option MAIN_FEATURES_LEVEL back to 0.<br>\n";
		$out .= $langs->trans("InformationToHelpDiagnose").":<br>\n";

		$out .= "<b>".$langs->trans("Date").":</b> ".dol_print_date(time(), 'dayhourlog')."<br>\n";
		$out .= "<b>".$langs->trans("Dolibarr").":</b> ".DOL_VERSION." - https://www.dolibarr.org<br>\n";
		if (isset($conf->global->MAIN_FEATURES_LEVEL)) $out .= "<b>".$langs->trans("LevelOfFeature").":</b> ".$conf->global->MAIN_FEATURES_LEVEL."<br>\n";
		if (function_exists("phpversion"))
		{
			$out .= "<b>".$langs->trans("PHP").":</b> ".phpversion()."<br>\n";
		}
		$out .= "<b>".$langs->trans("Server").":</b> ".dol_htmlentities($_SERVER["SERVER_SOFTWARE"])."<br>\n";
		if (function_exists("php_uname"))
		{
			$out .= "<b>".$langs->trans("OS").":</b> ".php_uname()."<br>\n";
		}
		$out .= "<b>".$langs->trans("UserAgent").":</b> ".dol_htmlentities($_SERVER["HTTP_USER_AGENT"], ENT_COMPAT, 'UTF-8')."<br>\n";
		$out .= "<br>\n";
		$out .= "<b>".$langs->trans("RequestedUrl").":</b> ".dol_htmlentities($_SERVER["REQUEST_URI"], ENT_COMPAT, 'UTF-8')."<br>\n";
		$out .= "<b>".$langs->trans("Referer").":</b> ".(isset($_SERVER["HTTP_REFERER"]) ? dol_htmlentities($_SERVER["HTTP_REFERER"], ENT_COMPAT, 'UTF-8') : '')."<br>\n";
		$out .= "<b>".$langs->trans("MenuManager").":</b> ".(isset($conf->standard_menu) ? dol_htmlentities($conf->standard_menu) : '')."<br>\n";
		$out .= "<br>\n";
		$syslog .= "url=".dol_escape_htmltag($_SERVER["REQUEST_URI"]);
		$syslog .= ", query_string=".dol_escape_htmltag($_SERVER["QUERY_STRING"]);
	} else // Mode CLI
	{
		$out .= '> '.$langs->transnoentities("ErrorInternalErrorDetected").":\n".$argv[0]."\n";
		$syslog .= "pid=".dol_getmypid();
	}

	if (!empty($conf->modules))
	{
		$out .= "<b>".$langs->trans("Modules").":</b> ".join(', ', $conf->modules)."<br>\n";
	}

	if (is_object($db))
	{
		if ($_SERVER['DOCUMENT_ROOT'])  // Mode web
		{
			$out .= "<b>".$langs->trans("DatabaseTypeManager").":</b> ".$db->type."<br>\n";
			$out .= "<b>".$langs->trans("RequestLastAccessInError").":</b> ".($db->lastqueryerror() ? dol_escape_htmltag($db->lastqueryerror()) : $langs->trans("ErrorNoRequestInError"))."<br>\n";
			$out .= "<b>".$langs->trans("ReturnCodeLastAccessInError").":</b> ".($db->lasterrno() ? dol_escape_htmltag($db->lasterrno()) : $langs->trans("ErrorNoRequestInError"))."<br>\n";
			$out .= "<b>".$langs->trans("InformationLastAccessInError").":</b> ".($db->lasterror() ? dol_escape_htmltag($db->lasterror()) : $langs->trans("ErrorNoRequestInError"))."<br>\n";
			$out .= "<br>\n";
		} else // Mode CLI
		{
			// No dol_escape_htmltag for output, we are in CLI mode
			$out .= '> '.$langs->transnoentities("DatabaseTypeManager").":\n".$db->type."\n";
			$out .= '> '.$langs->transnoentities("RequestLastAccessInError").":\n".($db->lastqueryerror() ? $db->lastqueryerror() : $langs->transnoentities("ErrorNoRequestInError"))."\n";
			$out .= '> '.$langs->transnoentities("ReturnCodeLastAccessInError").":\n".($db->lasterrno() ? $db->lasterrno() : $langs->transnoentities("ErrorNoRequestInError"))."\n";
			$out .= '> '.$langs->transnoentities("InformationLastAccessInError").":\n".($db->lasterror() ? $db->lasterror() : $langs->transnoentities("ErrorNoRequestInError"))."\n";
		}
		$syslog .= ", sql=".$db->lastquery();
		$syslog .= ", db_error=".$db->lasterror();
	}

	if ($error || $errors)
	{
		$langs->load("errors");

		// Merge all into $errors array
		if (is_array($error) && is_array($errors)) $errors = array_merge($error, $errors);
		elseif (is_array($error)) $errors = $error;
		elseif (is_array($errors)) $errors = array_merge(array($error), $errors);
		else $errors = array_merge(array($error));

		foreach ($errors as $msg)
		{
			if (empty($msg)) continue;
			if ($_SERVER['DOCUMENT_ROOT'])  // Mode web
			{
				$out .= "<b>".$langs->trans("Message").":</b> ".dol_escape_htmltag($msg)."<br>\n";
			} else // Mode CLI
			{
				$out .= '> '.$langs->transnoentities("Message").":\n".$msg."\n";
			}
			$syslog .= ", msg=".$msg;
		}
	}
	if (empty($dolibarr_main_prod) && $_SERVER['DOCUMENT_ROOT'] && function_exists('xdebug_print_function_stack') && function_exists('xdebug_call_file'))
	{
		xdebug_print_function_stack();
		$out .= '<b>XDebug informations:</b>'."<br>\n";
		$out .= 'File: '.xdebug_call_file()."<br>\n";
		$out .= 'Line: '.xdebug_call_line()."<br>\n";
		$out .= 'Function: '.xdebug_call_function()."<br>\n";
		$out .= "<br>\n";
	}

	// Return a http error code if possible
	if (!headers_sent()) {
		http_response_code(500);
	}

	if (empty($dolibarr_main_prod)) {
		print $out;
	} else {
		if (empty($langs->defaultlang)) $langs->setDefaultLang();
		$langs->loadLangs(array("main", "errors")); // Reload main because language may have been set only on previous line so we have to reload files we need.
		// This should not happen, except if there is a bug somewhere. Enabled and check log in such case.
		print 'This website or feature is currently temporarly not available or failed after a technical error.<br><br>This may be due to a maintenance operation. Current status of operation are on next line...<br><br>'."\n";
		print $langs->trans("DolibarrHasDetectedError").'. ';
		print $langs->trans("YouCanSetOptionDolibarrMainProdToZero");
		define("MAIN_CORE_ERROR", 1);
	}

	dol_syslog("Error ".$syslog, LOG_ERR);
}

/**
 * Show a public email and error code to contact if technical error
 *
 * @param	string	$prefixcode		Prefix of public error code
 * @param   string  $errormessage   Complete error message
 * @param	array	$errormessages	Array of error messages
 * @param	string	$morecss		More css
 * @param	string	$email			Email
 * @return	void
 */
function dol_print_error_email($prefixcode, $errormessage = '', $errormessages = array(), $morecss = 'error', $email = '')
{
	global $langs, $conf;

	if (empty($email)) $email = $conf->global->MAIN_INFO_SOCIETE_MAIL;

	$langs->load("errors");
	$now = dol_now();

	print '<br><div class="center login_main_message"><div class="'.$morecss.'">';
	print $langs->trans("ErrorContactEMail", $email, $prefixcode.dol_print_date($now, '%Y%m%d%H%M%S'));
	if ($errormessage) print '<br><br>'.$errormessage;
	if (is_array($errormessages) && count($errormessages))
	{
		foreach ($errormessages as $mesgtoshow)
		{
			print '<br><br>'.$mesgtoshow;
		}
	}
	print '</div></div>';
}

/**
 *	Show title line of an array
 *
 *	@param	string	$name        Label of field
 *	@param	string	$file        Url used when we click on sort picto
 *	@param	string	$field       Field to use for new sorting
 *	@param	string	$begin       ("" by defaut)
 *	@param	string	$moreparam   Add more parameters on sort url links ("" by default)
 *	@param  string	$moreattrib  Options of attribute td ("" by defaut, example: 'align="center"')
 *	@param  string	$sortfield   Current field used to sort
 *	@param  string	$sortorder   Current sort order
 *  @param	string	$prefix		 Prefix for css. Use space after prefix to add your own CSS tag.
 *  @param	string	$tooltip	 Tooltip
 *  @param	string	$forcenowrapcolumntitle		No need for use 'wrapcolumntitle' css style
 *	@return	void
 */
function print_liste_field_titre($name, $file = "", $field = "", $begin = "", $moreparam = "", $moreattrib = "", $sortfield = "", $sortorder = "", $prefix = "", $tooltip = "", $forcenowrapcolumntitle = 0)
{
	print getTitleFieldOfList($name, 0, $file, $field, $begin, $moreparam, $moreattrib, $sortfield, $sortorder, $prefix, 0, $tooltip, $forcenowrapcolumntitle);
}

/**
 *	Get title line of an array
 *
 *	@param	string	$name        		Translation key of field to show or complete HTML string to show
 *	@param	int		$thead		 		0=To use with standard table format, 1=To use inside <thead><tr>, 2=To use with <div>
 *	@param	string	$file        		Url used when we click on sort picto
 *	@param	string	$field       		Field to use for new sorting. Empty if this field is not sortable. Example "t.abc" or "t.abc,t.def"
 *	@param	string	$begin       		("" by defaut)
 *	@param	string	$moreparam   		Add more parameters on sort url links ("" by default)
 *	@param  string	$moreattrib  		Add more attributes on th ("" by defaut, example: 'align="center"'). To add more css class, use param $prefix.
 *	@param  string	$sortfield   		Current field used to sort (Ex: 'd.datep,d.id')
 *	@param  string	$sortorder   		Current sort order (Ex: 'asc,desc')
 *  @param	string	$prefix		 		Prefix for css. Use space after prefix to add your own CSS tag, for example 'mycss '.
 *  @param	string	$disablesortlink	1=Disable sort link
 *  @param	string	$tooltip	 		Tooltip
 *  @param	string	$forcenowrapcolumntitle		No need for use 'wrapcolumntitle' css style
 *	@return	string
 */
function getTitleFieldOfList($name, $thead = 0, $file = "", $field = "", $begin = "", $moreparam = "", $moreattrib = "", $sortfield = "", $sortorder = "", $prefix = "", $disablesortlink = 0, $tooltip = '', $forcenowrapcolumntitle = 0)
{
	global $conf, $langs, $form;
	//print "$name, $file, $field, $begin, $options, $moreattrib, $sortfield, $sortorder<br>\n";

	if ($moreattrib == 'class="right"') $prefix .= 'right '; // For backward compatibility

	$sortorder = strtoupper($sortorder);
	$out = '';
	$sortimg = '';

	$tag = 'th';
	if ($thead == 2) $tag = 'div';

	$tmpsortfield = explode(',', $sortfield);
	$sortfield1 = trim($tmpsortfield[0]); // If $sortfield is 'd.datep,d.id', it becomes 'd.datep'
	$tmpfield = explode(',', $field);
	$field1 = trim($tmpfield[0]); // If $field is 'd.datep,d.id', it becomes 'd.datep'

	if (empty($conf->global->MAIN_DISABLE_WRAPPING_ON_COLUMN_TITLE) && empty($forcenowrapcolumntitle)) {
		$prefix = 'wrapcolumntitle '.$prefix;
	}

	//var_dump('field='.$field.' field1='.$field1.' sortfield='.$sortfield.' sortfield1='.$sortfield1);
	// If field is used as sort criteria we use a specific css class liste_titre_sel
	// Example if (sortfield,field)=("nom","xxx.nom") or (sortfield,field)=("nom","nom")
	$liste_titre = 'liste_titre';
	if ($field1 && ($sortfield1 == $field1 || $sortfield1 == preg_replace("/^[^\.]+\./", "", $field1))) {
		$liste_titre = 'liste_titre_sel';
	}
	$out .= '<'.$tag.' class="'.$prefix.$liste_titre.'" '.$moreattrib;
	//$out .= (($field && empty($conf->global->MAIN_DISABLE_WRAPPING_ON_COLUMN_TITLE) && preg_match('/^[a-zA-Z_0-9\s\.\-:&;]*$/', $name)) ? ' title="'.dol_escape_htmltag($langs->trans($name)).'"' : '');
	$out .= ($name && empty($conf->global->MAIN_DISABLE_WRAPPING_ON_COLUMN_TITLE) && empty($forcenowrapcolumntitle) && !dol_textishtml($name)) ? ' title="'.dol_escape_htmltag($langs->trans($name)).'"' : '';
	$out .= '>';

	if (empty($thead) && $field && empty($disablesortlink))    // If this is a sort field
	{
		$options = preg_replace('/sortfield=([a-zA-Z0-9,\s\.]+)/i', '', (is_scalar($moreparam) ? $moreparam : ''));
		$options = preg_replace('/sortorder=([a-zA-Z0-9,\s\.]+)/i', '', $options);
		$options = preg_replace('/&+/i', '&', $options);
		if (!preg_match('/^&/', $options)) $options = '&'.$options;

		$sortordertouseinlink = '';
		if ($field1 != $sortfield1) // We are on another field than current sorted field
		{
			if (preg_match('/^DESC/i', $sortorder))
			{
				$sortordertouseinlink .= str_repeat('desc,', count(explode(',', $field)));
			} else // We reverse the var $sortordertouseinlink
			{
				$sortordertouseinlink .= str_repeat('asc,', count(explode(',', $field)));
			}
		} else // We are on field that is the first current sorting criteria
		{
			if (preg_match('/^ASC/i', $sortorder))	// We reverse the var $sortordertouseinlink
			{
				$sortordertouseinlink .= str_repeat('desc,', count(explode(',', $field)));
			} else {
				$sortordertouseinlink .= str_repeat('asc,', count(explode(',', $field)));
			}
		}
		$sortordertouseinlink = preg_replace('/,$/', '', $sortordertouseinlink);
		$out .= '<a class="reposition" href="'.$file.'?sortfield='.$field.'&sortorder='.$sortordertouseinlink.'&begin='.$begin.$options.'"';
		//$out .= (empty($conf->global->MAIN_DISABLE_WRAPPING_ON_COLUMN_TITLE) ? ' title="'.dol_escape_htmltag($langs->trans($name)).'"' : '');
		$out .= '>';
	}

	if ($tooltip) {
		// You can also use 'TranslationString:keyfortooltiponlick' for a tooltip on click.
		$tmptooltip = explode(':', $tooltip);
		$out .= $form->textwithpicto($langs->trans($name), $langs->trans($tmptooltip[0]), 1, 'help', '', 0, 3, (empty($tmptooltip[1]) ? '' : 'extra_'.str_replace('.', '_', $field).'_'.$tmptooltip[1]));
	}
	else $out .= $langs->trans($name);

	if (empty($thead) && $field && empty($disablesortlink))    // If this is a sort field
	{
		$out .= '</a>';
	}

	if (empty($thead) && $field)    // If this is a sort field
	{
		$options = preg_replace('/sortfield=([a-zA-Z0-9,\s\.]+)/i', '', (is_scalar($moreparam) ? $moreparam : ''));
		$options = preg_replace('/sortorder=([a-zA-Z0-9,\s\.]+)/i', '', $options);
		$options = preg_replace('/&+/i', '&', $options);
		if (!preg_match('/^&/', $options)) $options = '&'.$options;

		if (!$sortorder || $field1 != $sortfield1)
		{
			//$out.= '<a href="'.$file.'?sortfield='.$field.'&sortorder=asc&begin='.$begin.$options.'">'.img_down("A-Z",0).'</a>';
			//$out.= '<a href="'.$file.'?sortfield='.$field.'&sortorder=desc&begin='.$begin.$options.'">'.img_up("Z-A",0).'</a>';
		} else {
			if (preg_match('/^DESC/', $sortorder)) {
				//$out.= '<a href="'.$file.'?sortfield='.$field.'&sortorder=asc&begin='.$begin.$options.'">'.img_down("A-Z",0).'</a>';
				//$out.= '<a href="'.$file.'?sortfield='.$field.'&sortorder=desc&begin='.$begin.$options.'">'.img_up("Z-A",1).'</a>';
				$sortimg .= '<span class="nowrap">'.img_up("Z-A", 0, 'paddingleft').'</span>';
			}
			if (preg_match('/^ASC/', $sortorder)) {
				//$out.= '<a href="'.$file.'?sortfield='.$field.'&sortorder=asc&begin='.$begin.$options.'">'.img_down("A-Z",1).'</a>';
				//$out.= '<a href="'.$file.'?sortfield='.$field.'&sortorder=desc&begin='.$begin.$options.'">'.img_up("Z-A",0).'</a>';
				$sortimg .= '<span class="nowrap">'.img_down("A-Z", 0, 'paddingleft').'</span>';
			}
		}
	}

	$out .= $sortimg;

	$out .= '</'.$tag.'>';

	return $out;
}

/**
 *	Show a title.
 *
 *	@param	string	$title			Title to show
 *	@return	string					Title to show
 *  @deprecated						Use load_fiche_titre instead
 *  @see load_fiche_titre()
 */
function print_titre($title)
{
	dol_syslog(__FUNCTION__." is deprecated", LOG_WARNING);

	print '<div class="titre">'.$title.'</div>';
}

/**
 *	Show a title with picto
 *
 *	@param	string	$title				Title to show
 *	@param	string	$mesg				Added message to show on right
 *	@param	string	$picto				Icon to use before title (should be a 32x32 transparent png file)
 *	@param	int		$pictoisfullpath	1=Icon name is a full absolute url of image
 * 	@param	int		$id					To force an id on html objects
 * 	@return	void
 *  @deprecated Use print load_fiche_titre instead
 */
function print_fiche_titre($title, $mesg = '', $picto = 'generic', $pictoisfullpath = 0, $id = '')
{
	print load_fiche_titre($title, $mesg, $picto, $pictoisfullpath, $id);
}

/**
 *	Load a title with picto
 *
 *	@param	string	$titre				Title to show
 *	@param	string	$morehtmlright		Added message to show on right
 *	@param	string	$picto				Icon to use before title (should be a 32x32 transparent png file)
 *	@param	int		$pictoisfullpath	1=Icon name is a full absolute url of image
 * 	@param	string	$id					To force an id on html objects
 *  @param  string  $morecssontable     More css on table
 *	@param	string	$morehtmlcenter		Added message to show on center
 * 	@return	string
 *  @see print_barre_liste()
 */
function load_fiche_titre($titre, $morehtmlright = '', $picto = 'generic', $pictoisfullpath = 0, $id = '', $morecssontable = '', $morehtmlcenter = '')
{
	global $conf;

	$return = '';

	if ($picto == 'setup') $picto = 'generic';

	$return .= "\n";
	$return .= '<table '.($id ? 'id="'.$id.'" ' : '').'class="centpercent notopnoleftnoright table-fiche-title'.($morecssontable ? ' '.$morecssontable : '').'">'; // maring bottom must be same than into print_barre_list
	$return .= '<tr class="titre">';
	if ($picto) $return .= '<td class="nobordernopadding widthpictotitle valignmiddle col-picto">'.img_picto('', $picto, 'class="valignmiddle widthpictotitle pictotitle"', $pictoisfullpath).'</td>';
	$return .= '<td class="nobordernopadding valignmiddle col-title">';
	$return .= '<div class="titre inline-block">'.$titre.'</div>';
	$return .= '</td>';
	if (dol_strlen($morehtmlcenter))
	{
		$return .= '<td class="nobordernopadding center valignmiddle">'.$morehtmlcenter.'</td>';
	}
	if (dol_strlen($morehtmlright))
	{
		$return .= '<td class="nobordernopadding titre_right wordbreakimp right valignmiddle">'.$morehtmlright.'</td>';
	}
	$return .= '</tr></table>'."\n";

	return $return;
}

/**
 *	Print a title with navigation controls for pagination
 *
 *	@param	string	    $titre				Title to show (required)
 *	@param	int   	    $page				Numero of page to show in navigation links (required)
 *	@param	string	    $file				Url of page (required)
 *	@param	string	    $options         	More parameters for links ('' by default, does not include sortfield neither sortorder). Value must be 'urlencoded' before calling function.
 *	@param	string    	$sortfield       	Field to sort on ('' by default)
 *	@param	string	    $sortorder       	Order to sort ('' by default)
 *	@param	string	    $morehtmlcenter     String in the middle ('' by default). We often find here string $massaction comming from $form->selectMassAction()
 *	@param	int		    $num				Number of records found by select with limit+1
 *	@param	int|string  $totalnboflines		Total number of records/lines for all pages (if known). Use a negative value of number to not show number. Use '' if unknown.
 *	@param	string	    $picto				Icon to use before title (should be a 32x32 transparent png file)
 *	@param	int		    $pictoisfullpath	1=Icon name is a full absolute url of image
 *  @param	string	    $morehtmlright		More html to show (after arrows)
 *  @param  string      $morecss            More css to the table
 *  @param  int         $limit              Max number of lines (-1 = use default, 0 = no limit, > 0 = limit).
 *  @param  int         $hideselectlimit    Force to hide select limit
 *  @param  int         $hidenavigation     Force to hide all navigation tools
 *  @param  int			$pagenavastextinput 1=Do not suggest list of pages to navigate but suggest the page number into an input field.
 *  @param	string		$morehtmlrightbeforearrow	More html to show (before arrows)
 *	@return	void
 */
function print_barre_liste($titre, $page, $file, $options = '', $sortfield = '', $sortorder = '', $morehtmlcenter = '', $num = -1, $totalnboflines = '', $picto = 'generic', $pictoisfullpath = 0, $morehtmlright = '', $morecss = '', $limit = -1, $hideselectlimit = 0, $hidenavigation = 0, $pagenavastextinput = 0, $morehtmlrightbeforearrow = '')
{
	global $conf, $langs;

	$savlimit = $limit;
	$savtotalnboflines = $totalnboflines;
	$totalnboflines = abs((int) $totalnboflines);

	if ($picto == 'setup') $picto = 'title_setup.png';
	if (($conf->browser->name == 'ie') && $picto == 'generic') $picto = 'title.gif';
	if ($limit < 0) $limit = $conf->liste_limit;
	if ($savlimit != 0 && (($num > $limit) || ($num == -1) || ($limit == 0)))
	{
		$nextpage = 1;
	} else {
		$nextpage = 0;
	}
	//print 'totalnboflines='.$totalnboflines.'-savlimit='.$savlimit.'-limit='.$limit.'-num='.$num.'-nextpage='.$nextpage;

	print "\n";
	print "<!-- Begin title -->\n";
	print '<table class="centpercent notopnoleftnoright table-fiche-title'.($morecss ? ' '.$morecss : '').'"><tr>'; // maring bottom must be same than into load_fiche_tire

	// Left

	if ($picto && $titre) print '<td class="nobordernopadding widthpictotitle valignmiddle col-picto">'.img_picto('', $picto, 'class="valignmiddle pictotitle widthpictotitle"', $pictoisfullpath).'</td>';
	print '<td class="nobordernopadding valignmiddle col-title">';
	print '<div class="titre inline-block">'.$titre;
	if (!empty($titre) && $savtotalnboflines >= 0 && (string) $savtotalnboflines != '') print '<span class="opacitymedium colorblack paddingleft">('.$totalnboflines.')</span>';
	print '</div></td>';

	// Center
	if ($morehtmlcenter)
	{
		print '<td class="nobordernopadding center valignmiddle">'.$morehtmlcenter.'</td>';
	}

	// Right
	print '<td class="nobordernopadding valignmiddle right">';
	print '<input type="hidden" name="pageplusoneold" value="'.((int) $page + 1).'">';
	if ($sortfield) $options .= "&sortfield=".urlencode($sortfield);
	if ($sortorder) $options .= "&sortorder=".urlencode($sortorder);
	// Show navigation bar
	$pagelist = '';
	if ($savlimit != 0 && ($page > 0 || $num > $limit))
	{
		if ($totalnboflines)	// If we know total nb of lines
		{
			// Define nb of extra page links before and after selected page + ... + first or last
			$maxnbofpage = (empty($conf->dol_optimize_smallscreen) ? 4 : 0);

			if ($limit > 0) $nbpages = ceil($totalnboflines / $limit);
			else $nbpages = 1;
			$cpt = ($page - $maxnbofpage);
			if ($cpt < 0) { $cpt = 0; }

			if ($cpt >= 1)
			{
				if (empty($pagenavastextinput)) {
					$pagelist .= '<li class="pagination"><a href="'.$file.'?page=0'.$options.'">1</a></li>';
					if ($cpt > 2) $pagelist .= '<li class="pagination"><span class="inactive">...</span></li>';
					elseif ($cpt == 2) $pagelist .= '<li class="pagination"><a href="'.$file.'?page=1'.$options.'">2</a></li>';
				}
			}

			do {
				if ($pagenavastextinput) {
					if ($cpt == $page)
					{
						$pagelist .= '<li class="pagination"><input type="text" class="width25 center pageplusone" name="pageplusone" value="'.($page + 1).'"></li>';
						$pagelist .= '/';
						//if (($cpt + 1) < $nbpages) $pagelist .= '/';
					}
				} else {
					if ($cpt == $page)
					{
						$pagelist .= '<li class="pagination"><span class="active">'.($page + 1).'</span></li>';
					} else {
						$pagelist .= '<li class="pagination"><a href="'.$file.'?page='.$cpt.$options.'">'.($cpt + 1).'</a></li>';
					}
				}
				$cpt++;
			} while ($cpt < $nbpages && $cpt <= ($page + $maxnbofpage));

			if (empty($pagenavastextinput)) {
				if ($cpt < $nbpages)
				{
					if ($cpt < $nbpages - 2) $pagelist .= '<li class="pagination"><span class="inactive">...</span></li>';
					elseif ($cpt == $nbpages - 2) $pagelist .= '<li class="pagination"><a href="'.$file.'?page='.($nbpages - 2).$options.'">'.($nbpages - 1).'</a></li>';
					$pagelist .= '<li class="pagination"><a href="'.$file.'?page='.($nbpages - 1).$options.'">'.$nbpages.'</a></li>';
				}
			} else {
				//var_dump($page.' '.$cpt.' '.$nbpages);
				//if (($page + 1) < $nbpages) {
					$pagelist .= '<li class="pagination"><a href="'.$file.'?page='.($nbpages - 1).$options.'">'.$nbpages.'</a></li>';
				//}
			}
		} else {
			$pagelist .= '<li class="pagination"><span class="active">'.($page + 1)."</li>";
		}
	}

	if ($savlimit || $morehtmlright || $morehtmlrightbeforearrow) {
		print_fleche_navigation($page, $file, $options, $nextpage, $pagelist, $morehtmlright, $savlimit, $totalnboflines, $hideselectlimit, $morehtmlrightbeforearrow); // output the div and ul for previous/last completed with page numbers into $pagelist
	}

	// js to autoselect page field on focus
	if ($pagenavastextinput) {
		print ajax_autoselect('.pageplusone');
	}

	print '</td>';

	print '</tr></table>'."\n";
	print "<!-- End title -->\n\n";
}

/**
 *	Function to show navigation arrows into lists
 *
 *	@param	int				$page				Number of page
 *	@param	string			$file				Page URL (in most cases provided with $_SERVER["PHP_SELF"])
 *	@param	string			$options         	Other url parameters to propagate ("" by default, may include sortfield and sortorder)
 *	@param	integer			$nextpage	    	Do we show a next page button
 *	@param	string			$betweenarrows		HTML content to show between arrows. MUST contains '<li> </li>' tags or '<li><span> </span></li>'.
 *  @param	string			$afterarrows		HTML content to show after arrows. Must NOT contains '<li> </li>' tags.
 *  @param  int             $limit              Max nb of record to show  (-1 = no combo with limit, 0 = no limit, > 0 = limit)
 *	@param	int		        $totalnboflines		Total number of records/lines for all pages (if known)
 *  @param  int             $hideselectlimit    Force to hide select limit
 *  @param	string			$beforearrows		HTML content to show before arrows. Must NOT contains '<li> </li>' tags.
 *	@return	void
 */
function print_fleche_navigation($page, $file, $options = '', $nextpage = 0, $betweenarrows = '', $afterarrows = '', $limit = -1, $totalnboflines = 0, $hideselectlimit = 0, $beforearrows = '')
{
	global $conf, $langs;

	print '<div class="pagination"><ul>';
	if ($beforearrows)
	{
		print '<li class="paginationbeforearrows">';
		print $beforearrows;
		print '</li>';
	}
	if ((int) $limit > 0 && empty($hideselectlimit))
	{
		$pagesizechoices = '10:10,15:15,20:20,30:30,40:40,50:50,100:100,250:250,500:500,1000:1000,5000:5000,25000:25000';
		//$pagesizechoices.=',0:'.$langs->trans("All");     // Not yet supported
		//$pagesizechoices.=',2:2';
		if (!empty($conf->global->MAIN_PAGESIZE_CHOICES)) $pagesizechoices = $conf->global->MAIN_PAGESIZE_CHOICES;

		print '<li class="pagination">';
		print '<select class="flat selectlimit" name="limit" title="'.dol_escape_htmltag($langs->trans("MaxNbOfRecordPerPage")).'">';
		$tmpchoice = explode(',', $pagesizechoices);
		$tmpkey = $limit.':'.$limit;
		if (!in_array($tmpkey, $tmpchoice)) $tmpchoice[] = $tmpkey;
		$tmpkey = $conf->liste_limit.':'.$conf->liste_limit;
		if (!in_array($tmpkey, $tmpchoice)) $tmpchoice[] = $tmpkey;
		asort($tmpchoice, SORT_NUMERIC);
		foreach ($tmpchoice as $val)
		{
			$selected = '';
			$tmp = explode(':', $val);
			$key = $tmp[0];
			$val = $tmp[1];
			if ($key != '' && $val != '')
			{
				if ((int) $key == (int) $limit)
				{
					$selected = ' selected="selected"';
				}
				print '<option name="'.$key.'"'.$selected.'>'.dol_escape_htmltag($val).'</option>'."\n";
			}
		}
		print '</select>';
		if ($conf->use_javascript_ajax)
		{
			print '<!-- JS CODE TO ENABLE select limit to launch submit of page -->
            		<script>
                	jQuery(document).ready(function () {
            	  		jQuery(".selectlimit").change(function() {
                            console.log("Change limit. Send submit");
                            $(this).parents(\'form:first\').submit();
            	  		});
                	});
            		</script>
                ';
		}
		print '</li>';
	}
	if ($page > 0)
	{
		print '<li class="pagination paginationpage paginationpageleft"><a class="paginationprevious" href="'.$file.'?page='.($page - 1).$options.'"><i class="fa fa-chevron-left" title="'.dol_escape_htmltag($langs->trans("Previous")).'"></i></a></li>';
	}
	if ($betweenarrows)
	{
		print '<!--<div class="betweenarrows nowraponall inline-block">-->';
		print $betweenarrows;
		print '<!--</div>-->';
	}
	if ($nextpage > 0)
	{
		print '<li class="pagination paginationpage paginationpageright"><a class="paginationnext" href="'.$file.'?page='.($page + 1).$options.'"><i class="fa fa-chevron-right" title="'.dol_escape_htmltag($langs->trans("Next")).'"></i></a></li>';
	}
	if ($afterarrows)
	{
		print '<li class="paginationafterarrows">';
		print $afterarrows;
		print '</li>';
	}
	print '</ul></div>'."\n";
}


/**
 *	Return a string with VAT rate label formated for view output
 *	Used into pdf and HTML pages
 *
 *	@param	string	$rate			Rate value to format ('19.6', '19,6', '19.6%', '19,6%', '19.6 (CODEX)', ...)
 *  @param	boolean	$addpercent		Add a percent % sign in output
 *	@param	int		$info_bits		Miscellaneous information on vat (0=Default, 1=French NPR vat)
 *	@param	int		$usestarfornpr	-1=Never show, 0 or 1=Use '*' for NPR vat rates
 *  @return	string					String with formated amounts ('19,6' or '19,6%' or '8.5% (NPR)' or '8.5% *' or '19,6 (CODEX)')
 */
function vatrate($rate, $addpercent = false, $info_bits = 0, $usestarfornpr = 0)
{
	$morelabel = '';

	if (preg_match('/%/', $rate))
	{
		$rate = str_replace('%', '', $rate);
		$addpercent = true;
	}
	if (preg_match('/\((.*)\)/', $rate, $reg))
	{
		$morelabel = ' ('.$reg[1].')';
		$rate = preg_replace('/\s*'.preg_quote($morelabel, '/').'/', '', $rate);
	}
	if (preg_match('/\*/', $rate))
	{
		$rate = str_replace('*', '', $rate);
		$info_bits |= 1;
	}

	// If rate is '9/9/9' we don't change it.  If rate is '9.000' we apply price()
	if (!preg_match('/\//', $rate)) $ret = price($rate, 0, '', 0, 0).($addpercent ? '%' : '');
	else {
		// TODO Split on / and output with a price2num to have clean numbers without ton of 000.
		$ret = $rate.($addpercent ? '%' : '');
	}
	if (($info_bits & 1) && $usestarfornpr >= 0) $ret .= ' *';
	$ret .= $morelabel;
	return $ret;
}


/**
 *		Function to format a value into an amount for visual output
 *		Function used into PDF and HTML pages
 *
 *		@param	float		$amount			Amount to format
 *		@param	integer		$form			Type of format, HTML or not (not by default)
 *		@param	Translate	$outlangs		Object langs for output
 *		@param	int			$trunc			1=Truncate if there is more decimals than MAIN_MAX_DECIMALS_SHOWN (default), 0=Does not truncate. Deprecated because amount are rounded (to unit or total amount accurancy) before beeing inserted into database or after a computation, so this parameter should be useless.
 *		@param	int			$rounding		Minimum number of decimal to show. If 0, no change, if -1, we use min($conf->global->MAIN_MAX_DECIMALS_UNIT,$conf->global->MAIN_MAX_DECIMALS_TOT)
 *		@param	int			$forcerounding	Force the number of decimal to forcerounding decimal (-1=do not force)
 *		@param	string		$currency_code	To add currency symbol (''=add nothing, 'auto'=Use default currency, 'XXX'=add currency symbols for XXX currency)
 *		@return	string						Chaine avec montant formate
 *
 *		@see	price2num()					Revert function of price
 */
function price($amount, $form = 0, $outlangs = '', $trunc = 1, $rounding = -1, $forcerounding = -1, $currency_code = '')
{
	global $langs, $conf;

	// Clean parameters
	if (empty($amount)) $amount = 0; // To have a numeric value if amount not defined or = ''
	$amount = (is_numeric($amount) ? $amount : 0); // Check if amount is numeric, for example, an error occured when amount value = o (letter) instead 0 (number)
	if ($rounding < 0) $rounding = min($conf->global->MAIN_MAX_DECIMALS_UNIT, $conf->global->MAIN_MAX_DECIMALS_TOT);
	$nbdecimal = $rounding;

	// Output separators by default (french)
	$dec = ','; $thousand = ' ';

	// If $outlangs not forced, we use use language
	if (!is_object($outlangs)) $outlangs = $langs;

	if ($outlangs->transnoentitiesnoconv("SeparatorDecimal") != "SeparatorDecimal")  $dec = $outlangs->transnoentitiesnoconv("SeparatorDecimal");
	if ($outlangs->transnoentitiesnoconv("SeparatorThousand") != "SeparatorThousand") $thousand = $outlangs->transnoentitiesnoconv("SeparatorThousand");
	if ($thousand == 'None') $thousand = '';
	elseif ($thousand == 'Space') $thousand = ' ';
	//print "outlangs=".$outlangs->defaultlang." amount=".$amount." html=".$form." trunc=".$trunc." nbdecimal=".$nbdecimal." dec='".$dec."' thousand='".$thousand."'<br>";

	//print "amount=".$amount."-";
	$amount = str_replace(',', '.', $amount); // should be useless
	//print $amount."-";
	$datas = explode('.', $amount);
	$decpart = isset($datas[1]) ? $datas[1] : '';
	$decpart = preg_replace('/0+$/i', '', $decpart); // Supprime les 0 de fin de partie decimale
	//print "decpart=".$decpart."<br>";
	$end = '';

	// We increase nbdecimal if there is more decimal than asked (to not loose information)
	if (dol_strlen($decpart) > $nbdecimal) $nbdecimal = dol_strlen($decpart);
	// Si on depasse max
	if ($trunc && $nbdecimal > $conf->global->MAIN_MAX_DECIMALS_SHOWN)
	{
		$nbdecimal = $conf->global->MAIN_MAX_DECIMALS_SHOWN;
		if (preg_match('/\.\.\./i', $conf->global->MAIN_MAX_DECIMALS_SHOWN))
		{
			// Si un affichage est tronque, on montre des ...
			$end = '...';
		}
	}

	// If force rounding
	if ($forcerounding >= 0) $nbdecimal = $forcerounding;

	// Format number
	$output = number_format($amount, $nbdecimal, $dec, $thousand);
	if ($form)
	{
		$output = preg_replace('/\s/', '&nbsp;', $output);
		$output = preg_replace('/\'/', '&#039;', $output);
	}
	// Add symbol of currency if requested
	$cursymbolbefore = $cursymbolafter = '';
	if ($currency_code)
	{
		if ($currency_code == 'auto') $currency_code = $conf->currency;

		$listofcurrenciesbefore = array('AUD', 'CAD', 'CNY', 'COP', 'CLP', 'GBP', 'HKD', 'MXN', 'PEN', 'USD');
		$listoflanguagesbefore = array('nl_NL');
		if (in_array($currency_code, $listofcurrenciesbefore) || in_array($outlangs->defaultlang, $listoflanguagesbefore))
		{
			$cursymbolbefore .= $outlangs->getCurrencySymbol($currency_code);
		} else {
			$tmpcur = $outlangs->getCurrencySymbol($currency_code);
			$cursymbolafter .= ($tmpcur == $currency_code ? ' '.$tmpcur : $tmpcur);
		}
	}
	$output = $cursymbolbefore.$output.$end.($cursymbolafter ? ' ' : '').$cursymbolafter;

	return $output;
}

/**
 *	Function that return a number with universal decimal format (decimal separator is '.') from an amount typed by a user.
 *	Function to use on each input amount before any numeric test or database insert. A better name for this function
 *  should be roundtext2num().
 *
 *	@param	string|float	$amount			Amount to convert/clean or round
 *	@param	string			$rounding		''=No rounding
 * 											'MU'=Round to Max unit price (MAIN_MAX_DECIMALS_UNIT)
 *											'MT'=Round to Max for totals with Tax (MAIN_MAX_DECIMALS_TOT)
 *											'MS'=Round to Max for stock quantity (MAIN_MAX_DECIMALS_STOCK)
 *      		                            'CU'=Round to Max unit price of foreign currency accuracy
 *      		                            'CT'=Round to Max for totals with Tax of foreign currency accuracy
 *											Numeric = Nb of digits for rounding
 * 	@param	int				$option			Put 1 if you know that content is already universal format number (so no correction on decimal will be done)
 * 											Put 2 if you know that number is a user input (so we know we don't have to fix decimal separator).
 *	@return	string							Amount with universal numeric format (Example: '99.99999').
 *											If conversion fails, it return text unchanged if $rounding = '' or '0' if $rounding is defined.
 *											If amount is null or '', it returns '' if $rounding = '' or '0' if $rounding is defined..
 *
 *	@see    price()							Opposite function of price2num
 */
function price2num($amount, $rounding = '', $option = 0)
{
	global $langs, $conf;

	// Round PHP function does not allow number like '1,234.56' nor '1.234,56' nor '1 234,56'
	// Numbers must be '1234.56'
	// Decimal delimiter for PHP and database SQL requests must be '.'
	$dec = ','; $thousand = ' ';
	if ($langs->transnoentitiesnoconv("SeparatorDecimal") != "SeparatorDecimal")  $dec = $langs->transnoentitiesnoconv("SeparatorDecimal");
	if ($langs->transnoentitiesnoconv("SeparatorThousand") != "SeparatorThousand") $thousand = $langs->transnoentitiesnoconv("SeparatorThousand");
	if ($thousand == 'None') $thousand = '';
	elseif ($thousand == 'Space') $thousand = ' ';
	//print "amount=".$amount." html=".$form." trunc=".$trunc." nbdecimal=".$nbdecimal." dec='".$dec."' thousand='".$thousand."'<br>";

	// Convert value to universal number format (no thousand separator, '.' as decimal separator)
	if ($option != 1) {	// If not a PHP number or unknown, we change or clean format
		//print "\n".'PP'.$amount.' - '.$dec.' - '.$thousand.' - '.intval($amount).'<br>';
		if (!is_numeric($amount)) {
			$amount = preg_replace('/[a-zA-Z\/\\\*\(\)\<\>\_]/', '', $amount);
		}

		if ($option == 2 && $thousand == '.' && preg_match('/\.(\d\d\d)$/', (string) $amount)) {	// It means the . is used as a thousand separator and string come from input data, so 1.123 is 1123
			$amount = str_replace($thousand, '', $amount);
		}

		// Convert amount to format with dolibarr dec and thousand (this is because PHP convert a number
		// to format defined by LC_NUMERIC after a calculation and we want source format to be like defined by Dolibarr setup.
		// So if number was already a good number, it is converted into local Dolibarr setup.
		if (is_numeric($amount))
		{
			// We put in temps value of decimal ("0.00001"). Works with 0 and 2.0E-5 and 9999.10
			$temps = sprintf("%0.10F", $amount - intval($amount)); // temps=0.0000000000 or 0.0000200000 or 9999.1000000000
			$temps = preg_replace('/([\.1-9])0+$/', '\\1', $temps); // temps=0. or 0.00002 or 9999.1
			$nbofdec = max(0, dol_strlen($temps) - 2); // -2 to remove "0."
			$amount = number_format($amount, $nbofdec, $dec, $thousand);
		}
		//print "QQ".$amount."<br>\n";

		// Now make replace (the main goal of function)
		if ($thousand != ',' && $thousand != '.') {
			$amount = str_replace(',', '.', $amount); // To accept 2 notations for french users
		}
		$amount = str_replace(' ', '', $amount); // To avoid spaces
		$amount = str_replace($thousand, '', $amount); // Replace of thousand before replace of dec to avoid pb if thousand is .
		$amount = str_replace($dec, '.', $amount);
	}
	//print ' XX'.$amount.' '.$rounding;

	// Now, make a rounding if required
	if ($rounding)
	{
		$nbofdectoround = '';
		if ($rounding == 'MU') {
			$nbofdectoround = $conf->global->MAIN_MAX_DECIMALS_UNIT;
		}
		elseif ($rounding == 'MT') {
			$nbofdectoround = $conf->global->MAIN_MAX_DECIMALS_TOT;
		}
		elseif ($rounding == 'MS') {
			$nbofdectoround = empty($conf->global->MAIN_MAX_DECIMALS_STOCK) ? 5 : $conf->global->MAIN_MAX_DECIMALS_STOCK;
		}
		elseif ($rounding == 'CU') {
			$nbofdectoround = max($conf->global->MAIN_MAX_DECIMALS_UNIT, 8);	// TODO Use param of currency
		}
		elseif ($rounding == 'CT') {
			$nbofdectoround = max($conf->global->MAIN_MAX_DECIMALS_TOT, 8);		// TODO Use param of currency
		}
		elseif (is_numeric($rounding))  $nbofdectoround = $rounding;
		//print " RR".$amount.' - '.$nbofdectoround.'<br>';
		if (dol_strlen($nbofdectoround)) $amount = round(is_string($amount) ? (float) $amount : $amount, $nbofdectoround); // $nbofdectoround can be 0.
		else return 'ErrorBadParameterProvidedToFunction';
		//print ' SS'.$amount.' - '.$nbofdec.' - '.$dec.' - '.$thousand.' - '.$nbofdectoround.'<br>';

		// Convert amount to format with dolibarr dec and thousand (this is because PHP convert a number
		// to format defined by LC_NUMERIC after a calculation and we want source format to be defined by Dolibarr setup.
		if (is_numeric($amount))
		{
			// We put in temps value of decimal ("0.00001"). Works with 0 and 2.0E-5 and 9999.10
			$temps = sprintf("%0.10F", $amount - intval($amount)); // temps=0.0000000000 or 0.0000200000 or 9999.1000000000
			$temps = preg_replace('/([\.1-9])0+$/', '\\1', $temps); // temps=0. or 0.00002 or 9999.1
			$nbofdec = max(0, dol_strlen($temps) - 2); // -2 to remove "0."
			$amount = number_format($amount, min($nbofdec, $nbofdectoround), $dec, $thousand); // Convert amount to format with dolibarr dec and thousand
		}
		//print "TT".$amount.'<br>';

		// Always make replace because each math function (like round) replace
		// with local values and we want a number that has a SQL string format x.y
		if ($thousand != ',' && $thousand != '.') $amount = str_replace(',', '.', $amount); // To accept 2 notations for french users
		$amount = str_replace(' ', '', $amount); // To avoid spaces
		$amount = str_replace($thousand, '', $amount); // Replace of thousand before replace of dec to avoid pb if thousand is .
		$amount = str_replace($dec, '.', $amount);
	}

	return $amount;
}

/**
 * Output a dimension with best unit
 *
 * @param   float       $dimension      Dimension
 * @param   int         $unit           Unit scale of dimension (Example: 0=kg, -3=g, -6=mg, 98=ounce, 99=pound, ...)
 * @param   string      $type           'weight', 'volume', ...
 * @param   Translate   $outputlangs    Translate language object
 * @param   int         $round          -1 = non rounding, x = number of decimal
 * @param   string      $forceunitoutput    'no' or numeric (-3, -6, ...) compared to $unit (In most case, this value is value defined into $conf->global->MAIN_WEIGHT_DEFAULT_UNIT)
 * @return  string                      String to show dimensions
 */
function showDimensionInBestUnit($dimension, $unit, $type, $outputlangs, $round = -1, $forceunitoutput = 'no')
{
	require_once DOL_DOCUMENT_ROOT.'/core/lib/product.lib.php';

	if (($forceunitoutput == 'no' && $dimension < 1 / 10000 && $unit < 90) || (is_numeric($forceunitoutput) && $forceunitoutput == -6))
	{
		$dimension = $dimension * 1000000;
		$unit = $unit - 6;
	} elseif (($forceunitoutput == 'no' && $dimension < 1 / 10 && $unit < 90) || (is_numeric($forceunitoutput) && $forceunitoutput == -3))
	{
		$dimension = $dimension * 1000;
		$unit = $unit - 3;
	} elseif (($forceunitoutput == 'no' && $dimension > 100000000 && $unit < 90) || (is_numeric($forceunitoutput) && $forceunitoutput == 6))
	{
		$dimension = $dimension / 1000000;
		$unit = $unit + 6;
	} elseif (($forceunitoutput == 'no' && $dimension > 100000 && $unit < 90) || (is_numeric($forceunitoutput) && $forceunitoutput == 3))
	{
		$dimension = $dimension / 1000;
		$unit = $unit + 3;
	}
	// Special case when we want output unit into pound or ounce
	/* TODO
	if ($unit < 90 && $type == 'weight' && is_numeric($forceunitoutput) && (($forceunitoutput == 98) || ($forceunitoutput == 99))
	{
	    $dimension = // convert dimension from standard unit into ounce or pound
	    $unit = $forceunitoutput;
	}
	if ($unit > 90 && $type == 'weight' && is_numeric($forceunitoutput) && $forceunitoutput < 90)
	{
	    $dimension = // convert dimension from standard unit into ounce or pound
	    $unit = $forceunitoutput;
	}*/

	$ret = price($dimension, 0, $outputlangs, 0, 0, $round).' '.measuringUnitString(0, $type, $unit);

	return $ret;
}


/**
 *	Return localtax rate for a particular vat, when selling a product with vat $vatrate, from a $thirdparty_buyer to a $thirdparty_seller
 *  Note: This function applies same rules than get_default_tva
 *
 * 	@param	float		$vatrate		        Vat rate. Can be '8.5' or '8.5 (VATCODEX)' for example
 * 	@param  int			$local		         	Local tax to search and return (1 or 2 return only tax rate 1 or tax rate 2)
 *  @param  Societe		$thirdparty_buyer    	Object of buying third party
 *  @param	Societe		$thirdparty_seller		Object of selling third party ($mysoc if not defined)
 *  @param	int			$vatnpr					If vat rate is NPR or not
 * 	@return	mixed			   					0 if not found, localtax rate if found
 *  @see get_default_tva()
 */
function get_localtax($vatrate, $local, $thirdparty_buyer = "", $thirdparty_seller = "", $vatnpr = 0)
{
	global $db, $conf, $mysoc;

	if (empty($thirdparty_seller) || !is_object($thirdparty_seller)) $thirdparty_seller = $mysoc;

	dol_syslog("get_localtax tva=".$vatrate." local=".$local." thirdparty_buyer id=".(is_object($thirdparty_buyer) ? $thirdparty_buyer->id : '')."/country_code=".(is_object($thirdparty_buyer) ? $thirdparty_buyer->country_code : '')." thirdparty_seller id=".$thirdparty_seller->id."/country_code=".$thirdparty_seller->country_code." thirdparty_seller localtax1_assuj=".$thirdparty_seller->localtax1_assuj."  thirdparty_seller localtax2_assuj=".$thirdparty_seller->localtax2_assuj);

	$vatratecleaned = $vatrate;
	$reg = array();
	if (preg_match('/^(.*)\s*\((.*)\)$/', $vatrate, $reg)) {     // If vat is "xx (yy)"
		$vatratecleaned = trim($reg[1]);
		$vatratecode = $reg[2];
	}

	/*if ($thirdparty_buyer->country_code != $thirdparty_seller->country_code)
	{
		return 0;
	}*/

	// Some test to guess with no need to make database access
	if ($mysoc->country_code == 'ES') { // For spain localtaxes 1 and 2, tax is qualified if buyer use local tax
		if ($local == 1) {
			if (!$mysoc->localtax1_assuj || (string) $vatratecleaned == "0") return 0;
			if ($thirdparty_seller->id == $mysoc->id) {
				if (!$thirdparty_buyer->localtax1_assuj) return 0;
			} else {
				if (!$thirdparty_seller->localtax1_assuj) return 0;
			}
		}

		if ($local == 2) {
			//if (! $mysoc->localtax2_assuj || (string) $vatratecleaned == "0") return 0;
			if (!$mysoc->localtax2_assuj) return 0; // If main vat is 0, IRPF may be different than 0.
			if ($thirdparty_seller->id == $mysoc->id) {
				if (!$thirdparty_buyer->localtax2_assuj) return 0;
			} else {
				if (!$thirdparty_seller->localtax2_assuj) return 0;
			}
		}
	} else {
		if ($local == 1 && !$thirdparty_seller->localtax1_assuj) return 0;
		if ($local == 2 && !$thirdparty_seller->localtax2_assuj) return 0;
	}

	// For some country MAIN_GET_LOCALTAXES_VALUES_FROM_THIRDPARTY is forced to on.
	if (in_array($mysoc->country_code, array('ES'))) {
		$conf->global->MAIN_GET_LOCALTAXES_VALUES_FROM_THIRDPARTY = 1;
	}

	// Search local taxes
	if (!empty($conf->global->MAIN_GET_LOCALTAXES_VALUES_FROM_THIRDPARTY))
	{
		if ($local == 1) {
			if ($thirdparty_seller != $mysoc) {
				if (!isOnlyOneLocalTax($local))  // TODO We should provide $vatrate to search on correct line and not always on line with highest vat rate
				{
					return $thirdparty_seller->localtax1_value;
				}
			} else { // i am the seller
				if (!isOnlyOneLocalTax($local)) { // TODO If seller is me, why not always returning this, even if there is only one locatax vat.
					return $conf->global->MAIN_INFO_VALUE_LOCALTAX1;
				}
			}
		}
		if ($local == 2) {
			if ($thirdparty_seller != $mysoc) {
				if (!isOnlyOneLocalTax($local))  // TODO We should provide $vatrate to search on correct line and not always on line with highest vat rate
				// TODO We should also return value defined on thirdparty only if defined
				{
					return $thirdparty_seller->localtax2_value;
				}
			} else { // i am the seller
				if (in_array($mysoc->country_code, array('ES'))) {
					return $thirdparty_buyer->localtax2_value;
				} else {
					return $conf->global->MAIN_INFO_VALUE_LOCALTAX2;
				}
			}
		}
	}

	// By default, search value of local tax on line of common tax
	$sql = "SELECT t.localtax1, t.localtax2, t.localtax1_type, t.localtax2_type";
   	$sql .= " FROM ".MAIN_DB_PREFIX."c_tva as t, ".MAIN_DB_PREFIX."c_country as c";
   	$sql .= " WHERE t.fk_pays = c.rowid AND c.code = '".$db->escape($thirdparty_seller->country_code)."'";
   	$sql .= " AND t.taux = ".((float) $vatratecleaned)." AND t.active = 1";
   	if (!empty($vatratecode)) $sql .= " AND t.code ='".$db->escape($vatratecode)."'"; // If we have the code, we use it in priority
   	else $sql .= " AND t.recuperableonly = '".$db->escape($vatnpr)."'";
   	dol_syslog("get_localtax", LOG_DEBUG);
   	$resql = $db->query($sql);

   	if ($resql)
   	{
   		$obj = $db->fetch_object($resql);
   		if ($obj) {
	   		if ($local == 1) return $obj->localtax1;
   			elseif ($local == 2) return $obj->localtax2;
   		}
	}

	return 0;
}


/**
 * Return true if LocalTax (1 or 2) is unique.
 * Example: If localtax1 is 5 on line with highest common vat rate, return true
 * Example: If localtax1 is 5:8:15 on line with highest common vat rate, return false
 *
 * @param   int 	$local	Local tax to test (1 or 2)
 * @return  boolean 		True if LocalTax have multiple values, False if not
 */
function isOnlyOneLocalTax($local)
{
	$tax = get_localtax_by_third($local);

	$valors = explode(":", $tax);

	if (count($valors) > 1) {
		return false;
	} else {
		return true;
	}
}

/**
 * Get values of localtaxes (1 or 2) for company country for the common vat with the highest value
 *
 * @param	int		$local 	LocalTax to get
 * @return	number			Values of localtax
 */
function get_localtax_by_third($local)
{
	global $db, $mysoc;
	$sql = "SELECT t.localtax1, t.localtax2 ";
	$sql .= " FROM ".MAIN_DB_PREFIX."c_tva as t inner join ".MAIN_DB_PREFIX."c_country as c ON c.rowid=t.fk_pays";
	$sql .= " WHERE c.code = '".$db->escape($mysoc->country_code)."' AND t.active = 1 AND t.taux=(";
	$sql .= "  SELECT max(tt.taux) FROM ".MAIN_DB_PREFIX."c_tva as tt inner join ".MAIN_DB_PREFIX."c_country as c ON c.rowid=tt.fk_pays";
	$sql .= "  WHERE c.code = '".$db->escape($mysoc->country_code)."' AND tt.active = 1";
	$sql .= "  )";

	$resql = $db->query($sql);
	if ($resql)
	{
		$obj = $db->fetch_object($resql);
		if ($local == 1) return $obj->localtax1;
		elseif ($local == 2) return $obj->localtax2;
	}

	return 0;
}


/**
 *  Get tax (VAT) main information from Id.
 *  You can also call getLocalTaxesFromRate() after to get only localtax fields.
 *
 *  @param	int|string  $vatrate		    VAT ID or Rate. Value can be value or the string with code into parenthesis or rowid if $firstparamisid is 1. Example: '8.5' or '8.5 (8.5NPR)' or 123.
 *  @param	Societe	    $buyer         		Company object
 *  @param	Societe	    $seller        		Company object
 *  @param  int         $firstparamisid     1 if first param is id into table (use this if you can)
 *  @return	array       	  				array('rowid'=> , 'code'=> ...)
 *  @see getLocalTaxesFromRate()
 */
function getTaxesFromId($vatrate, $buyer = null, $seller = null, $firstparamisid = 1)
{
	global $db, $mysoc;

	dol_syslog("getTaxesFromId vat id or rate = ".$vatrate);

	// Search local taxes
	$sql = "SELECT t.rowid, t.code, t.taux as rate, t.recuperableonly as npr, t.accountancy_code_sell, t.accountancy_code_buy,";
	$sql .= " t.localtax1, t.localtax1_type, t.localtax2, t.localtax2_type";
	$sql .= " FROM ".MAIN_DB_PREFIX."c_tva as t";
	if ($firstparamisid) {
		$sql .= " WHERE t.rowid = ".(int) $vatrate;
	} else {
		$vatratecleaned = $vatrate;
		$vatratecode = '';
		$reg = array();
		if (preg_match('/^(.*)\s*\((.*)\)$/', $vatrate, $reg))      // If vat is "xx (yy)"
		{
			$vatratecleaned = $reg[1];
			$vatratecode = $reg[2];
		}

		$sql .= ", ".MAIN_DB_PREFIX."c_country as c";
		/*if ($mysoc->country_code == 'ES') $sql.= " WHERE t.fk_pays = c.rowid AND c.code = '".$db->escape($buyer->country_code)."'";    // vat in spain use the buyer country ??
		else $sql.= " WHERE t.fk_pays = c.rowid AND c.code = '".$db->escape($seller->country_code)."'";*/
		$sql .= " WHERE t.fk_pays = c.rowid AND c.code = '".$db->escape($seller->country_code)."'";
		$sql .= " AND t.taux = ".((float) $vatratecleaned)." AND t.active = 1";
		if ($vatratecode) $sql .= " AND t.code = '".$db->escape($vatratecode)."'";
	}

	$resql = $db->query($sql);
	if ($resql) {
		$obj = $db->fetch_object($resql);
		if ($obj) return array(
			'rowid'=>$obj->rowid,
			'code'=>$obj->code,
			'rate'=>$obj->rate,
			'localtax1'=>$obj->localtax1,
			'localtax1_type'=>$obj->localtax1_type,
			'localtax2'=>$obj->localtax2,
			'localtax2_type'=>$obj->localtax2_type,
			'npr'=>$obj->npr,
			'accountancy_code_sell'=>$obj->accountancy_code_sell,
			'accountancy_code_buy'=>$obj->accountancy_code_buy
		);
		else return array();
	} else dol_print_error($db);

	return array();
}

/**
 *  Get type and rate of localtaxes for a particular vat rate/country of a thirdparty.
 *  This does not take into account the seller setup if subject to vat or not, only country.
 *
 *  TODO This function is ALSO called to retrieve type for building PDF. Such call of function must be removed.
 *  Instead this function must be called when adding a line to get the array of possible values for localtax and type, and then
 *  provide the selected value to the function calcul_price_total.
 *
 *  @param	int|string  $vatrate			VAT ID or Rate+Code. Value can be value or the string with code into parenthesis or rowid if $firstparamisid is 1. Example: '8.5' or '8.5 (8.5NPR)' or 123.
 *  @param	int		    $local              Number of localtax (1 or 2, or 0 to return 1 & 2)
 *  @param	Societe	    $buyer         		Company object
 *  @param	Societe	    $seller        		Company object
 *  @param  int         $firstparamisid     1 if first param is ID into table instead of Rate+code (use this if you can)
 *  @return	array    	    				array(localtax_type1(1-6 or 0 if not found), rate localtax1, localtax_type2, rate localtax2, accountancycodecust, accountancycodesupp)
 *  @see getTaxesFromId()
 */
function getLocalTaxesFromRate($vatrate, $local, $buyer, $seller, $firstparamisid = 0)
{
	global $db, $mysoc;

	dol_syslog("getLocalTaxesFromRate vatrate=".$vatrate." local=".$local);

	// Search local taxes
	$sql  = "SELECT t.taux as rate, t.code, t.localtax1, t.localtax1_type, t.localtax2, t.localtax2_type, t.accountancy_code_sell, t.accountancy_code_buy";
	$sql .= " FROM ".MAIN_DB_PREFIX."c_tva as t";
	if ($firstparamisid) {
		$sql .= " WHERE t.rowid = ".(int) $vatrate;
	} else {
		$vatratecleaned = $vatrate;
		$vatratecode = '';
		$reg = array();
		if (preg_match('/^(.*)\s*\((.*)\)$/', $vatrate, $reg)) {     // If vat is "x.x (yy)"
			$vatratecleaned = $reg[1];
			$vatratecode = $reg[2];
		}

		$sql .= ", ".MAIN_DB_PREFIX."c_country as c";
		if ($mysoc->country_code == 'ES') $sql .= " WHERE t.fk_pays = c.rowid AND c.code = '".$db->escape($buyer->country_code)."'"; // local tax in spain use the buyer country ??
		else $sql .= " WHERE t.fk_pays = c.rowid AND c.code = '".$db->escape(empty($seller->country_code) ? $mysoc->country_code : $seller->country_code)."'";
		$sql .= " AND t.taux = ".((float) $vatratecleaned)." AND t.active = 1";
		if ($vatratecode) $sql .= " AND t.code = '".$db->escape($vatratecode)."'";
	}

	$resql = $db->query($sql);
	if ($resql) {
		$obj = $db->fetch_object($resql);

		if ($obj) {
			$vateratestring = $obj->rate.($obj->code ? ' ('.$obj->code.')' : '');

			if ($local == 1) {
				return array($obj->localtax1_type, get_localtax($vateratestring, $local, $buyer, $seller), $obj->accountancy_code_sell, $obj->accountancy_code_buy);
			} elseif ($local == 2) {
				return array($obj->localtax2_type, get_localtax($vateratestring, $local, $buyer, $seller), $obj->accountancy_code_sell, $obj->accountancy_code_buy);
			} else {
				return array($obj->localtax1_type, get_localtax($vateratestring, 1, $buyer, $seller), $obj->localtax2_type, get_localtax($vateratestring, 2, $buyer, $seller), $obj->accountancy_code_sell, $obj->accountancy_code_buy);
			}
		}
	}

	return array();
}

/**
 *	Return vat rate of a product in a particular selling country or default country vat if product is unknown
 *  Function called by get_default_tva
 *
 *  @param	int			$idprod          	Id of product or 0 if not a predefined product
 *  @param  Societe		$thirdparty_seller  Thirdparty with a ->country_code defined (FR, US, IT, ...)
 *	@param	int			$idprodfournprice	Id product_fournisseur_price (for "supplier" proposal/order/invoice)
 *  @return float|string   				    Vat rate to use with format 5.0 or '5.0 (XXX)'
 *  @see get_product_localtax_for_country()
 */
function get_product_vat_for_country($idprod, $thirdparty_seller, $idprodfournprice = 0)
{
	global $db, $conf, $mysoc;

	require_once DOL_DOCUMENT_ROOT.'/product/class/product.class.php';

	$ret = 0;
	$found = 0;

	if ($idprod > 0)
	{
		// Load product
		$product = new Product($db);
		$result = $product->fetch($idprod);

		if ($mysoc->country_code == $thirdparty_seller->country_code) // If selling country is ours
		{
			if ($idprodfournprice > 0)     // We want vat for product for a "supplier" object
			{
				$product->get_buyprice($idprodfournprice, 0, 0, 0);
				$ret = $product->vatrate_supplier;
				if ($product->default_vat_code) $ret .= ' ('.$product->default_vat_code.')';
			} else {
				$ret = $product->tva_tx; // Default vat of product we defined
				if ($product->default_vat_code) $ret .= ' ('.$product->default_vat_code.')';
			}
			$found = 1;
		} else {
			// TODO Read default product vat according to countrycode and product. Vat for couple countrycode/product is a feature not implemeted yet.
			// May be usefull/required if hidden option SERVICE_ARE_ECOMMERCE_200238EC is on
		}
	}

	if (!$found)
	{
		if (empty($conf->global->MAIN_VAT_DEFAULT_IF_AUTODETECT_FAILS))
		{
			// If vat of product for the country not found or not defined, we return the first higher vat of country.
			$sql = "SELECT t.taux as vat_rate, t.code as default_vat_code";
			$sql .= " FROM ".MAIN_DB_PREFIX."c_tva as t, ".MAIN_DB_PREFIX."c_country as c";
			$sql .= " WHERE t.active=1 AND t.fk_pays = c.rowid AND c.code='".$db->escape($thirdparty_seller->country_code)."'";
			$sql .= " ORDER BY t.taux DESC, t.code ASC, t.recuperableonly ASC";
			$sql .= $db->plimit(1);

			$resql = $db->query($sql);
			if ($resql)
			{
				$obj = $db->fetch_object($resql);
				if ($obj)
				{
					$ret = $obj->vat_rate;
					if ($obj->default_vat_code) $ret .= ' ('.$obj->default_vat_code.')';
				}
				$db->free($sql);
			} else dol_print_error($db);
		} else $ret = $conf->global->MAIN_VAT_DEFAULT_IF_AUTODETECT_FAILS; // Forced value if autodetect fails
	}

	dol_syslog("get_product_vat_for_country: ret=".$ret);
	return $ret;
}

/**
 *	Return localtax vat rate of a product in a particular selling country or default country vat if product is unknown
 *
 *  @param	int		$idprod         		Id of product
 *  @param  int		$local          		1 for localtax1, 2 for localtax 2
 *  @param  Societe	$thirdparty_seller    	Thirdparty with a ->country_code defined (FR, US, IT, ...)
 *  @return int             				<0 if KO, Vat rate if OK
 *  @see get_product_vat_for_country()
 */
function get_product_localtax_for_country($idprod, $local, $thirdparty_seller)
{
	global $db, $mysoc;

	if (!class_exists('Product')) {
		require_once DOL_DOCUMENT_ROOT.'/product/class/product.class.php';
	}

	$ret = 0;
	$found = 0;

	if ($idprod > 0)
	{
		// Load product
		$product = new Product($db);
		$result = $product->fetch($idprod);

		if ($mysoc->country_code == $thirdparty_seller->country_code) // If selling country is ours
		{
			/* Not defined yet, so we don't use this
			if ($local==1) $ret=$product->localtax1_tx;
			elseif ($local==2) $ret=$product->localtax2_tx;
			$found=1;
			*/
		} else {
			// TODO Read default product vat according to countrycode and product
		}
	}

	if (!$found)
	{
		// If vat of product for the country not found or not defined, we return higher vat of country.
		$sql = "SELECT taux as vat_rate, localtax1, localtax2";
		$sql .= " FROM ".MAIN_DB_PREFIX."c_tva as t, ".MAIN_DB_PREFIX."c_country as c";
		$sql .= " WHERE t.active=1 AND t.fk_pays = c.rowid AND c.code='".$db->escape($thirdparty_seller->country_code)."'";
		$sql .= " ORDER BY t.taux DESC, t.recuperableonly ASC";
		$sql .= $db->plimit(1);

		$resql = $db->query($sql);
		if ($resql)
		{
			$obj = $db->fetch_object($resql);
			if ($obj)
			{
				if ($local == 1) $ret = $obj->localtax1;
				elseif ($local == 2) $ret = $obj->localtax2;
			}
		} else dol_print_error($db);
	}

	dol_syslog("get_product_localtax_for_country: ret=".$ret);
	return $ret;
}

/**
 *	Function that return vat rate of a product line (according to seller, buyer and product vat rate)
 *   Si vendeur non assujeti a TVA, TVA par defaut=0. Fin de regle.
 *	 Si le (pays vendeur = pays acheteur) alors TVA par defaut=TVA du produit vendu. Fin de regle.
 *	 Si (vendeur et acheteur dans Communaute europeenne) et (bien vendu = moyen de transports neuf comme auto, bateau, avion) alors TVA par defaut=0 (La TVA doit etre paye par acheteur au centre d'impots de son pays et non au vendeur). Fin de regle.
 *	 Si (vendeur et acheteur dans Communaute europeenne) et (acheteur = particulier ou entreprise sans num TVA intra) alors TVA par defaut=TVA du produit vendu. Fin de regle
 *	 Si (vendeur et acheteur dans Communaute europeenne) et (acheteur = entreprise avec num TVA) intra alors TVA par defaut=0. Fin de regle
 *	 Sinon TVA proposee par defaut=0. Fin de regle.
 *
 *	@param	Societe		$thirdparty_seller    	Objet societe vendeuse
 *	@param  Societe		$thirdparty_buyer   	Objet societe acheteuse
 *	@param  int			$idprod					Id product
 *	@param	int			$idprodfournprice		Id product_fournisseur_price (for supplier order/invoice)
 *	@return float|string   				      	Vat rate to use with format 5.0 or '5.0 (XXX)', -1 if we can't guess it
 *  @see get_default_npr(), get_default_localtax()
 */
function get_default_tva(Societe $thirdparty_seller, Societe $thirdparty_buyer, $idprod = 0, $idprodfournprice = 0)
{
	global $conf;

	require_once DOL_DOCUMENT_ROOT.'/core/lib/company.lib.php';

	// Note: possible values for tva_assuj are 0/1 or franchise/reel
	$seller_use_vat = ((is_numeric($thirdparty_seller->tva_assuj) && !$thirdparty_seller->tva_assuj) || (!is_numeric($thirdparty_seller->tva_assuj) && $thirdparty_seller->tva_assuj == 'franchise')) ? 0 : 1;

	$seller_country_code = $thirdparty_seller->country_code;
	$seller_in_cee = isInEEC($thirdparty_seller);

	$buyer_country_code = $thirdparty_buyer->country_code;
	$buyer_in_cee = isInEEC($thirdparty_buyer);

	dol_syslog("get_default_tva: seller use vat=".$seller_use_vat.", seller country=".$seller_country_code.", seller in cee=".$seller_in_cee.", buyer vat number=".$thirdparty_buyer->tva_intra." buyer country=".$buyer_country_code.", buyer in cee=".$buyer_in_cee.", idprod=".$idprod.", idprodfournprice=".$idprodfournprice.", SERVICE_ARE_ECOMMERCE_200238EC=".(!empty($conf->global->SERVICES_ARE_ECOMMERCE_200238EC) ? $conf->global->SERVICES_ARE_ECOMMERCE_200238EC : ''));

	// If services are eServices according to EU Council Directive 2002/38/EC (http://ec.europa.eu/taxation_customs/taxation/vat/traders/e-commerce/article_1610_en.htm)
	// we use the buyer VAT.
	if (!empty($conf->global->SERVICE_ARE_ECOMMERCE_200238EC))
	{
		if ($seller_in_cee && $buyer_in_cee && !$thirdparty_buyer->isACompany())
		{
			//print 'VATRULE 0';
			return get_product_vat_for_country($idprod, $thirdparty_buyer, $idprodfournprice);
		}
	}

	// If seller does not use VAT
	if (!$seller_use_vat)
	{
		//print 'VATRULE 1';
		return 0;
	}

	// Le test ci-dessus ne devrait pas etre necessaire. Me signaler l'exemple du cas juridique concerne si le test suivant n'est pas suffisant.

	// Si le (pays vendeur = pays acheteur) alors la TVA par defaut=TVA du produit vendu. Fin de regle.
	if (($seller_country_code == $buyer_country_code)
	|| (in_array($seller_country_code, array('FR,MC')) && in_array($buyer_country_code, array('FR', 'MC')))) // Warning ->country_code not always defined
	{
		//print 'VATRULE 2';
		return get_product_vat_for_country($idprod, $thirdparty_seller, $idprodfournprice);
	}

	// Si (vendeur et acheteur dans Communaute europeenne) et (bien vendu = moyen de transports neuf comme auto, bateau, avion) alors TVA par defaut=0 (La TVA doit etre paye par l'acheteur au centre d'impots de son pays et non au vendeur). Fin de regle.
	// Not supported

	// Si (vendeur et acheteur dans Communaute europeenne) et (acheteur = entreprise) alors TVA par defaut=0. Fin de regle
	// Si (vendeur et acheteur dans Communaute europeenne) et (acheteur = particulier) alors TVA par defaut=TVA du produit vendu. Fin de regle
	if (($seller_in_cee && $buyer_in_cee))
	{
		$isacompany = $thirdparty_buyer->isACompany();
		if ($isacompany)
		{
			if (!empty($conf->global->MAIN_USE_VAT_OF_PRODUCT_FOR_COMPANIES_IN_EEC_WITH_INVALID_VAT_ID) && !isValidVATID($thirdparty_buyer)) {
				//print 'VATRULE 6';
				return get_product_vat_for_country($idprod, $thirdparty_seller, $idprodfournprice);
			}
			//print 'VATRULE 3';
			return 0;
		} else {
			//print 'VATRULE 4';
			return get_product_vat_for_country($idprod, $thirdparty_seller, $idprodfournprice);
		}
	}

	// Si (vendeur en France et acheteur hors Communaute europeenne et acheteur particulier) alors TVA par defaut=TVA du produit vendu. Fin de regle
	if (!empty($conf->global->MAIN_USE_VAT_OF_PRODUCT_FOR_INDIVIDUAL_CUSTOMER_OUT_OF_EEC) && empty($buyer_in_cee) && !$thirdparty_buyer->isACompany()) {
		return get_product_vat_for_country($idprod, $thirdparty_seller, $idprodfournprice);
	}

	// Sinon la TVA proposee par defaut=0. Fin de regle.
	// Rem: Cela signifie qu'au moins un des 2 est hors Communaute europeenne et que le pays differe
	//print 'VATRULE 5';
	return 0;
}


/**
 *	Fonction qui renvoie si tva doit etre tva percue recuperable
 *
 *	@param	Societe		$thirdparty_seller    	Thirdparty seller
 *	@param  Societe		$thirdparty_buyer   	Thirdparty buyer
 *  @param  int			$idprod                 Id product
 *  @param	int			$idprodfournprice		Id supplier price for product
 *	@return float       			        	0 or 1
 *  @see get_default_tva(), get_default_localtax()
 */
function get_default_npr(Societe $thirdparty_seller, Societe $thirdparty_buyer, $idprod = 0, $idprodfournprice = 0)
{
	global $db;

	if ($idprodfournprice > 0)
	{
		if (!class_exists('ProductFournisseur')) {
			require_once DOL_DOCUMENT_ROOT.'/fourn/class/fournisseur.product.class.php';
		}
		$prodprice = new ProductFournisseur($db);
		$prodprice->fetch_product_fournisseur_price($idprodfournprice);
		return $prodprice->fourn_tva_npr;
	} elseif ($idprod > 0)
	{
		if (!class_exists('Product')) {
			require_once DOL_DOCUMENT_ROOT.'/product/class/product.class.php';
		}
		$prod = new Product($db);
		$prod->fetch($idprod);
		return $prod->tva_npr;
	}

	return 0;
}

/**
 *	Function that return localtax of a product line (according to seller, buyer and product vat rate)
 *   Si vendeur non assujeti a TVA, TVA par defaut=0. Fin de regle.
 *	 Si le (pays vendeur = pays acheteur) alors TVA par defaut=TVA du produit vendu. Fin de regle.
 *	 Sinon TVA proposee par defaut=0. Fin de regle.
 *
 *	@param	Societe		$thirdparty_seller    	Thirdparty seller
 *	@param  Societe		$thirdparty_buyer   	Thirdparty buyer
 *  @param	int			$local					Localtax to process (1 or 2)
 *	@param  int			$idprod					Id product
 *	@return integer        				       	localtax, -1 si ne peut etre determine
 *  @see get_default_tva(), get_default_npr()
 */
function get_default_localtax($thirdparty_seller, $thirdparty_buyer, $local, $idprod = 0)
{
	global $mysoc;

	if (!is_object($thirdparty_seller)) return -1;
	if (!is_object($thirdparty_buyer)) return -1;

	if ($local == 1) // Localtax 1
	{
		if ($mysoc->country_code == 'ES')
		{
			if (is_numeric($thirdparty_buyer->localtax1_assuj) && !$thirdparty_buyer->localtax1_assuj) return 0;
		} else {
			// Si vendeur non assujeti a Localtax1, localtax1 par default=0
			if (is_numeric($thirdparty_seller->localtax1_assuj) && !$thirdparty_seller->localtax1_assuj) return 0;
			if (!is_numeric($thirdparty_seller->localtax1_assuj) && $thirdparty_seller->localtax1_assuj == 'localtax1off') return 0;
		}
	} elseif ($local == 2) //I Localtax 2
	{
		// Si vendeur non assujeti a Localtax2, localtax2 par default=0
		if (is_numeric($thirdparty_seller->localtax2_assuj) && !$thirdparty_seller->localtax2_assuj) return 0;
		if (!is_numeric($thirdparty_seller->localtax2_assuj) && $thirdparty_seller->localtax2_assuj == 'localtax2off') return 0;
	}

	if ($thirdparty_seller->country_code == $thirdparty_buyer->country_code)
	{
		return get_product_localtax_for_country($idprod, $local, $thirdparty_seller);
	}

	return 0;
}

/**
 *	Return yes or no in current language
 *
 *	@param	string|int	$yesno			Value to test (1, 'yes', 'true' or 0, 'no', 'false')
 *	@param	integer		$case			1=Yes/No, 0=yes/no, 2=Disabled checkbox, 3=Disabled checkbox + Yes/No
 *	@param	int			$color			0=texte only, 1=Text is formated with a color font style ('ok' or 'error'), 2=Text is formated with 'ok' color.
 *	@return	string						HTML string
 */
function yn($yesno, $case = 1, $color = 0)
{
	global $langs;
	$result = 'unknown'; $classname = '';
	if ($yesno == 1 || strtolower($yesno) == 'yes' || strtolower($yesno) == 'true') 	// A mettre avant test sur no a cause du == 0
	{
		$result = $langs->trans('yes');
		if ($case == 1 || $case == 3) $result = $langs->trans("Yes");
		if ($case == 2) $result = '<input type="checkbox" value="1" checked disabled>';
		if ($case == 3) $result = '<input type="checkbox" value="1" checked disabled> '.$result;

		$classname = 'ok';
	} elseif ($yesno == 0 || strtolower($yesno) == 'no' || strtolower($yesno) == 'false')
	{
		$result = $langs->trans("no");
		if ($case == 1 || $case == 3) $result = $langs->trans("No");
		if ($case == 2) $result = '<input type="checkbox" value="0" disabled>';
		if ($case == 3) $result = '<input type="checkbox" value="0" disabled> '.$result;

		if ($color == 2) $classname = 'ok';
		else $classname = 'error';
	}
	if ($color) return '<font class="'.$classname.'">'.$result.'</font>';
	return $result;
}

/**
 *	Return a path to have a the directory according to object where files are stored.
 *  New usage:       $conf->module->multidir_output[$object->entity].'/'.get_exdir(0, 0, 0, 1, $object, '').'/'
 *         or:       $conf->module->dir_output.'/'.get_exdir(0, 0, 0, 0, $object, '')     if multidir_output not defined.
 *  Example out with new usage:       $object is invoice -> 'INYYMM-ABCD'
 *  Example out with old usage:       '015' with level 3->"0/1/5/", '015' with level 1->"5/", 'ABC-1' with level 3 ->"0/0/1/"
 *
 *	@param	string|int	$num            Id of object (deprecated, $object will be used in future)
 *	@param  int			$level		    Level of subdirs to return (1, 2 or 3 levels). (deprecated, global option will be used in future)
 * 	@param	int			$alpha		    0=Keep number only to forge path, 1=Use alpha part afer the - (By default, use 0). (deprecated, global option will be used in future)
 *  @param  int			$withoutslash   0=With slash at end (except if '/', we return ''), 1=without slash at end
 *  @param	Object		$object			Object to use to get ref to forge the path.
 *  @param	string		$modulepart		Type of object ('invoice_supplier, 'donation', 'invoice', ...'). Use '' for autodetect from $object.
 *  @return	string						Dir to use ending. Example '' or '1/' or '1/2/'
 */
function get_exdir($num, $level, $alpha, $withoutslash, $object, $modulepart = '')
{
	global $conf;

	if (empty($modulepart) && !empty($object->module)) $modulepart = $object->module;

	$path = '';

	$arrayforoldpath = array('cheque', 'category', 'holiday', 'supplier_invoice', 'invoice_supplier', 'mailing', 'supplier_payment');
	if (!empty($conf->global->PRODUCT_USE_OLD_PATH_FOR_PHOTO)) $arrayforoldpath[] = 'product';
	if (!empty($level) && in_array($modulepart, $arrayforoldpath)) {
		// This part should be removed once all code is using "get_exdir" to forge path, with parameter $object and $modulepart provided.
		if (empty($alpha)) $num = preg_replace('/([^0-9])/i', '', $num);
		else $num = preg_replace('/^.*\-/i', '', $num);
		$num = substr("000".$num, -$level);
		if ($level == 1) $path = substr($num, 0, 1);
		if ($level == 2) $path = substr($num, 1, 1).'/'.substr($num, 0, 1);
		if ($level == 3) $path = substr($num, 2, 1).'/'.substr($num, 1, 1).'/'.substr($num, 0, 1);
	} else {
		// We will enhance here a common way of forging path for document storage.
		// In a future, we may distribute directories on several levels depending on setup and object.
		// Here, $object->id, $object->ref and $modulepart are required.
		//var_dump($modulepart);
		$path = dol_sanitizeFileName(empty($object->ref) ? (string) $object->id : $object->ref);
	}

	if (empty($withoutslash) && !empty($path)) $path .= '/';

	return $path;
}

/**
 *	Creation of a directory (this can create recursive subdir)
 *
 *	@param	string		$dir		Directory to create (Separator must be '/'. Example: '/mydir/mysubdir')
 *	@param	string		$dataroot	Data root directory (To avoid having the data root in the loop. Using this will also lost the warning on first dir PHP has no permission when open_basedir is used)
 *  @param	string|null	$newmask	Mask for new file (Defaults to $conf->global->MAIN_UMASK or 0755 if unavailable). Example: '0444'
 *	@return int         			< 0 if KO, 0 = already exists, > 0 if OK
 */
function dol_mkdir($dir, $dataroot = '', $newmask = null)
{
	global $conf;

	dol_syslog("functions.lib::dol_mkdir: dir=".$dir, LOG_INFO);

	$dir_osencoded = dol_osencode($dir);
	if (@is_dir($dir_osencoded)) return 0;

	$nberr = 0;
	$nbcreated = 0;

	$ccdir = '';
	if (!empty($dataroot)) {
		// Remove data root from loop
		$dir = str_replace($dataroot.'/', '', $dir);
		$ccdir = $dataroot.'/';
	}

	$cdir = explode("/", $dir);
	$num = count($cdir);
	for ($i = 0; $i < $num; $i++)
	{
		if ($i > 0) $ccdir .= '/'.$cdir[$i];
		else $ccdir .= $cdir[$i];
		if (preg_match("/^.:$/", $ccdir, $regs)) continue; // Si chemin Windows incomplet, on poursuit par rep suivant

		// Attention, le is_dir() peut echouer bien que le rep existe.
		// (ex selon config de open_basedir)
		if ($ccdir)
		{
			$ccdir_osencoded = dol_osencode($ccdir);
			if (!@is_dir($ccdir_osencoded))
			{
				dol_syslog("functions.lib::dol_mkdir: Directory '".$ccdir."' does not exists or is outside open_basedir PHP setting.", LOG_DEBUG);

				umask(0);
				$dirmaskdec = octdec($newmask);
				if (empty($newmask)) {
					$dirmaskdec = empty($conf->global->MAIN_UMASK) ? octdec('0755') : octdec($conf->global->MAIN_UMASK);
				}
				$dirmaskdec |= octdec('0111'); // Set x bit required for directories
				if (!@mkdir($ccdir_osencoded, $dirmaskdec))
				{
					// Si le is_dir a renvoye une fausse info, alors on passe ici.
					dol_syslog("functions.lib::dol_mkdir: Fails to create directory '".$ccdir."' or directory already exists.", LOG_WARNING);
					$nberr++;
				} else {
					dol_syslog("functions.lib::dol_mkdir: Directory '".$ccdir."' created", LOG_DEBUG);
					$nberr = 0; // On remet a zero car si on arrive ici, cela veut dire que les echecs precedents peuvent etre ignore
					$nbcreated++;
				}
			} else {
				$nberr = 0; // On remet a zero car si on arrive ici, cela veut dire que les echecs precedents peuvent etre ignores
			}
		}
	}
	return ($nberr ? -$nberr : $nbcreated);
}


/**
 *	Return picto saying a field is required
 *
 *	@return  string		Chaine avec picto obligatoire
 */
function picto_required()
{
	return '<span class="fieldrequired">*</span>';
}


/**
 *	Clean a string from all HTML tags and entities.
 *  This function differs from strip_tags because:
 *  - <br> are replaced with \n if removelinefeed=0 or 1
 *  - if entities are found, they are decoded BEFORE the strip
 *  - you can decide to convert line feed into a space
 *
 *	@param	string	$stringtoclean		String to clean
 *	@param	integer	$removelinefeed		1=Replace all new lines by 1 space, 0=Only ending new lines are removed others are replaced with \n, 2=Ending new lines are removed but others are kept with a same number of \n than nb of <br> when there is both "...<br>\n..."
 *  @param  string	$pagecodeto      	Encoding of input/output string
 *  @param	integer	$strip_tags			0=Use internal strip, 1=Use strip_tags() php function (bugged when text contains a < char that is not for a html tag or when tags is not closed like '<img onload=aaa')
 *  @param	integer	$removedoublespaces	Replace double space into one space
 *	@return string	    				String cleaned
 *
 * 	@see	dol_escape_htmltag() strip_tags() dol_string_onlythesehtmltags() dol_string_neverthesehtmltags(), dolStripPhpCode()
 */
function dol_string_nohtmltag($stringtoclean, $removelinefeed = 1, $pagecodeto = 'UTF-8', $strip_tags = 0, $removedoublespaces = 1)
{
	if ($removelinefeed == 2) $stringtoclean = preg_replace('/<br[^>]*>(\n|\r)+/ims', '<br>', $stringtoclean);
	$temp = preg_replace('/<br[^>]*>/i', "\n", $stringtoclean);

	// We remove entities BEFORE stripping (in case of an open separator char that is entity encoded and not the closing other, the strip will fails)
	$temp = dol_html_entity_decode($temp, ENT_COMPAT | ENT_HTML5, $pagecodeto);

	$temp = str_replace('< ', '__ltspace__', $temp);

	if ($strip_tags) {
		$temp = strip_tags($temp);
	} else {
		$pattern = "/<[^<>]+>/";
		// Example of $temp: <a href="/myurl" title="<u>A title</u>">0000-021</a>
		$temp = preg_replace($pattern, "", $temp); // pass 1 - $temp after pass 1: <a href="/myurl" title="A title">0000-021
		$temp = preg_replace($pattern, "", $temp); // pass 2 - $temp after pass 2: 0000-021
		// Remove '<' into remainging, so non closing html tags like '<abc'. Note: '<123abc' is not a html tag (can be kept), but '<abc123' is (must be removed).
		$temp = preg_replace('/<([a-z]+)/i', '\1', $temp);
	}

	$temp = dol_html_entity_decode($temp, ENT_COMPAT, $pagecodeto);

	// Remove also carriage returns
	if ($removelinefeed == 1) $temp = str_replace(array("\r\n", "\r", "\n"), " ", $temp);

	// And double quotes
	if ($removedoublespaces) {
		while (strpos($temp, "  ")) {
			$temp = str_replace("  ", " ", $temp);
		}
	}

	$temp = str_replace('__ltspace__', '< ', $temp);

	return trim($temp);
}

/**
 *	Clean a string to keep only desirable HTML tags.
 *  WARNING: This also clean HTML comments (used to obfuscate tag name).
 *
 *	@param	string	$stringtoclean			String to clean
 *  @param	int		$cleanalsosomestyles	Remove absolute/fixed positioning from inline styles
 *  @param	int		$removeclassattribute	Remove the class attribute from tags
 *  @param	int		$cleanalsojavascript	Remove also occurence of 'javascript:'.
 *	@return string	    					String cleaned
 *
 * 	@see	dol_escape_htmltag() strip_tags() dol_string_nohtmltag() dol_string_neverthesehtmltags()
 */
function dol_string_onlythesehtmltags($stringtoclean, $cleanalsosomestyles = 1, $removeclassattribute = 1, $cleanalsojavascript = 0)
{
	$allowed_tags = array(
		"html", "head", "meta", "body", "article", "a", "abbr", "b", "blockquote", "br", "cite", "div", "dl", "dd", "dt", "em", "font", "img", "ins", "hr", "i", "li", "link",
		"ol", "p", "q", "s", "section", "span", "strike", "strong", "title", "table", "tr", "th", "td", "u", "ul", "sup", "sub", "blockquote", "pre", "h1", "h2", "h3", "h4", "h5", "h6"
	);

	$allowed_tags_string = join("><", $allowed_tags);
	$allowed_tags_string = '<'.$allowed_tags_string.'>';

	$stringtoclean = str_replace('<!DOCTYPE html>', '__!DOCTYPE_HTML__', $stringtoclean);	// Replace DOCTYPE to avoid to have it removed by the strip_tags

	$stringtoclean = dol_string_nounprintableascii($stringtoclean, 0);
	$stringtoclean = preg_replace('/&colon;/i', ':', $stringtoclean);

	$stringtoclean = preg_replace('/<!--[^>]*-->/', '', $stringtoclean);
	$stringtoclean = preg_replace('/&#58;|&#0000058|&#x3A/i', '', $stringtoclean); // refused string ':' encoded (no reason to have it encoded) to lock 'javascript:...'
	$stringtoclean = preg_replace('/javascript\s*:/i', '', $stringtoclean);

	$temp = strip_tags($stringtoclean, $allowed_tags_string);

	if ($cleanalsosomestyles) {	// Clean for remaining html tags
		$temp = preg_replace('/position\s*:\s*(absolute|fixed)\s*!\s*important/i', '', $temp); // Note: If hacker try to introduce css comment into string to bypass this regex, the string must also be encoded by the dol_htmlentitiesbr during output so it become harmless
	}
	if ($removeclassattribute) {	// Clean for remaining html tags
		$temp = preg_replace('/(<[^>]+)\s+class=((["\']).*?\\3|\\w*)/i', '\\1', $temp);
	}

	// Remove 'javascript:' that we should not find into a text with
	// Warning: This is not reliable to fight against obfuscated javascript, there is a lot of other solution to include js into a common html tag (only filtered by the GETPOST).
	if ($cleanalsojavascript) {
		$temp = preg_replace('/javascript\s*:/i', '', $temp);
	}

	$temp = str_replace('__!DOCTYPE_HTML__', '<!DOCTYPE html>', $temp);	// Restore the DOCTYPE

	return $temp;
}

/**
 *	Clean a string from some undesirable HTML tags.
 *  Note. Not as secured as dol_string_onlythesehtmltags().
 *
 *	@param	string	$stringtoclean			String to clean
 *  @param	array	$disallowed_tags		Array of tags not allowed
 *  @param	string	$cleanalsosomestyles	Clean also some tags
 *	@return string	    					String cleaned
 *
 * 	@see	dol_escape_htmltag() strip_tags() dol_string_nohtmltag() dol_string_onlythesehtmltags()
 */
function dol_string_neverthesehtmltags($stringtoclean, $disallowed_tags = array('textarea'), $cleanalsosomestyles = 0)
{
	$temp = $stringtoclean;
	foreach ($disallowed_tags as $tagtoremove)
	{
		$temp = preg_replace('/<\/?'.$tagtoremove.'>/', '', $temp);
		$temp = preg_replace('/<\/?'.$tagtoremove.'\s+[^>]*>/', '', $temp);
	}

	if ($cleanalsosomestyles) {
		$temp = preg_replace('/position\s*:\s*(absolute|fixed)\s*!\s*important/', '', $temp); // Note: If hacker try to introduce css comment into string to avoid this, string should be encoded by the dol_htmlentitiesbr so be harmless
	}

	return $temp;
}


/**
 * Return first line of text. Cut will depends if content is HTML or not.
 *
 * @param 	string	$text		Input text
 * @param	int		$nboflines  Nb of lines to get (default is 1 = first line only)
 * @param   string  $charset    Charset of $text string (UTF-8 by default)
 * @return	string				Output text
 * @see dol_nboflines_bis(), dol_string_nohtmltag(), dol_escape_htmltag()
 */
function dolGetFirstLineOfText($text, $nboflines = 1, $charset = 'UTF-8')
{
	if ($nboflines == 1)
	{
		if (dol_textishtml($text))
		{
			$firstline = preg_replace('/<br[^>]*>.*$/s', '', $text); // The s pattern modifier means the . can match newline characters
			$firstline = preg_replace('/<div[^>]*>.*$/s', '', $firstline); // The s pattern modifier means the . can match newline characters
		} else {
			$firstline = preg_replace('/[\n\r].*/', '', $text);
		}
		return $firstline.((strlen($firstline) != strlen($text)) ? '...' : '');
	} else {
		$ishtml = 0;
		if (dol_textishtml($text))
		{
			$text = preg_replace('/\n/', '', $text);
			$ishtml = 1;
			$repTable = array("\t" => " ", "\n" => " ", "\r" => " ", "\0" => " ", "\x0B" => " ");
		} else {
			$repTable = array("\t" => " ", "\n" => "<br>", "\r" => " ", "\0" => " ", "\x0B" => " ");
		}

		$text = strtr($text, $repTable);
		if ($charset == 'UTF-8') { $pattern = '/(<br[^>]*>)/Uu'; } // /U is to have UNGREEDY regex to limit to one html tag. /u is for UTF8 support
		else $pattern = '/(<br[^>]*>)/U'; // /U is to have UNGREEDY regex to limit to one html tag.
		$a = preg_split($pattern, $text, -1, PREG_SPLIT_DELIM_CAPTURE | PREG_SPLIT_NO_EMPTY);

		$firstline = '';
		$i = 0;
		$nba = count($a); // 2x nb of lines in $a because $a contains also a line for each new line separator
		while (($i < $nba) && ($i < ($nboflines * 2)))
		{
			if ($i % 2 == 0) $firstline .= $a[$i];
			elseif (($i < (($nboflines * 2) - 1)) && ($i < ($nba - 1))) $firstline .= ($ishtml ? "<br>\n" : "\n");
			$i++;
		}
		unset($a);
		return $firstline.(($i < $nba) ? '...' : '');
	}
}


/**
 * Replace CRLF in string with a HTML BR tag.
 * WARNING: The content after operation contains some HTML tags (the <br>) so be sure to also have encode the special chars of stringtoencode into HTML before.
 *
 * @param	string	$stringtoencode		String to encode
 * @param	int     $nl2brmode			0=Adding br before \n, 1=Replacing \n by br
 * @param   bool	$forxml             false=Use <br>, true=Use <br />
 * @return	string						String encoded
 * @see dol_nboflines(), dolGetFirstLineOfText()
 */
function dol_nl2br($stringtoencode, $nl2brmode = 0, $forxml = false)
{
	if (!$nl2brmode) {
		return nl2br($stringtoencode, $forxml);
	} else {
		$ret = preg_replace('/(\r\n|\r|\n)/i', ($forxml ? '<br />' : '<br>'), $stringtoencode);
		return $ret;
	}
}


/**
 *	This function is called to encode a string into a HTML string but differs from htmlentities because
 * 	a detection is done before to see if text is already HTML or not. Also, all entities but &,<,>," are converted.
 *  This permits to encode special chars to entities with no double encoding for already encoded HTML strings.
 * 	This function also remove last EOL or BR if $removelasteolbr=1 (default).
 *  For PDF usage, you can show text by 2 ways:
 *              - writeHTMLCell -> param must be encoded into HTML.
 *              - MultiCell -> param must not be encoded into HTML.
 *              Because writeHTMLCell convert also \n into <br>, if function
 *              is used to build PDF, nl2brmode must be 1.
 *
 *	@param	string	$stringtoencode		String to encode
 *	@param	int		$nl2brmode			0=Adding br before \n, 1=Replacing \n by br (for use with FPDF writeHTMLCell function for example)
 *  @param  string	$pagecodefrom       Pagecode stringtoencode is encoded
 *  @param	int		$removelasteolbr	1=Remove last br or lasts \n (default), 0=Do nothing
 *  @return	string						String encoded
 */
function dol_htmlentitiesbr($stringtoencode, $nl2brmode = 0, $pagecodefrom = 'UTF-8', $removelasteolbr = 1)
{
	$newstring = $stringtoencode;
	if (dol_textishtml($stringtoencode))	// Check if text is already HTML or not
	{
		$newstring = preg_replace('/<br(\s[\sa-zA-Z_="]*)?\/?>/i', '<br>', $newstring); // Replace "<br type="_moz" />" by "<br>". It's same and avoid pb with FPDF.
		if ($removelasteolbr) $newstring = preg_replace('/<br>$/i', '', $newstring); // Remove last <br> (remove only last one)
		$newstring = strtr($newstring, array('&'=>'__and__', '<'=>'__lt__', '>'=>'__gt__', '"'=>'__dquot__'));
		$newstring = dol_htmlentities($newstring, ENT_COMPAT, $pagecodefrom); // Make entity encoding
		$newstring = strtr($newstring, array('__and__'=>'&', '__lt__'=>'<', '__gt__'=>'>', '__dquot__'=>'"'));
	} else {
		if ($removelasteolbr) $newstring = preg_replace('/(\r\n|\r|\n)$/i', '', $newstring); // Remove last \n (may remove several)
		$newstring = dol_nl2br(dol_htmlentities($newstring, ENT_COMPAT, $pagecodefrom), $nl2brmode);
	}
	// Other substitutions that htmlentities does not do
	//$newstring=str_replace(chr(128),'&euro;',$newstring);	// 128 = 0x80. Not in html entity table.     // Seems useles with TCPDF. Make bug with UTF8 languages
	return $newstring;
}

/**
 *	This function is called to decode a HTML string (it decodes entities and br tags)
 *
 *	@param	string	$stringtodecode		String to decode
 *	@param	string	$pagecodeto			Page code for result
 *	@return	string						String decoded
 */
function dol_htmlentitiesbr_decode($stringtodecode, $pagecodeto = 'UTF-8')
{
	$ret = dol_html_entity_decode($stringtodecode, ENT_COMPAT | ENT_HTML5, $pagecodeto);
	$ret = preg_replace('/'."\r\n".'<br(\s[\sa-zA-Z_="]*)?\/?>/i', "<br>", $ret);
	$ret = preg_replace('/<br(\s[\sa-zA-Z_="]*)?\/?>'."\r\n".'/i', "\r\n", $ret);
	$ret = preg_replace('/<br(\s[\sa-zA-Z_="]*)?\/?>'."\n".'/i', "\n", $ret);
	$ret = preg_replace('/<br(\s[\sa-zA-Z_="]*)?\/?>/i', "\n", $ret);
	return $ret;
}

/**
 *	This function remove all ending \n and br at end
 *
 *	@param	string	$stringtodecode		String to decode
 *	@return	string						String decoded
 */
function dol_htmlcleanlastbr($stringtodecode)
{
	$ret = preg_replace('/(<br>|<br(\s[\sa-zA-Z_="]*)?\/?>|'."\n".'|'."\r".')+$/i', "", $stringtodecode);
	return $ret;
}

/**
 * Replace html_entity_decode functions to manage errors
 *
 * @param   string	$a					Operand a
 * @param   string	$b					Operand b (ENT_QUOTES|ENT_HTML5=convert simple, double quotes, colon, e accent, ...)
 * @param   string	$c					Operand c
 * @param	string	$keepsomeentities	Entities but &, <, >, " are not converted.
 * @return  string						String decoded
 */
function dol_html_entity_decode($a, $b, $c = 'UTF-8', $keepsomeentities = 0)
{
	$newstring = $a;
	if ($keepsomeentities) $newstring = strtr($newstring, array('&amp;'=>'__andamp__', '&lt;'=>'__andlt__', '&gt;'=>'__andgt__', '"'=>'__dquot__'));
	$newstring = html_entity_decode($newstring, $b, $c);
	if ($keepsomeentities) $newstring = strtr($newstring, array('__andamp__'=>'&amp;', '__andlt__'=>'&lt;', '__andgt__'=>'&gt;', '__dquot__'=>'"'));
	return $newstring;
}

/**
 * Replace htmlentities functions.
 * Goal of this function is to be sure to have default values of htmlentities that match what we need.
 *
 * @param   string  $string         The input string to encode
 * @param   int     $flags          Flags (see PHP doc above)
 * @param   string  $encoding       Encoding page code
 * @param   bool    $double_encode  When double_encode is turned off, PHP will not encode existing html entities
 * @return  string  $ret            Encoded string
 */
function dol_htmlentities($string, $flags = null, $encoding = 'UTF-8', $double_encode = false)
{
	return htmlentities($string, $flags, $encoding, $double_encode);
}

/**
 *	Check if a string is a correct iso string
 *	If not, it will we considered not HTML encoded even if it is by FPDF.
 *	Example, if string contains euro symbol that has ascii code 128
 *
 *	@param	string		$s      	String to check
 *  @param	string		$clean		Clean if it is not an ISO. Warning, if file is utf8, you will get a bad formated file.
 *	@return	int|string  	   		0 if bad iso, 1 if good iso, Or the clean string if $clean is 1
 */
function dol_string_is_good_iso($s, $clean = 0)
{
	$len = dol_strlen($s);
	$out = '';
	$ok = 1;
	for ($scursor = 0; $scursor < $len; $scursor++)
	{
		$ordchar = ord($s[$scursor]);
		//print $scursor.'-'.$ordchar.'<br>';
		if ($ordchar < 32 && $ordchar != 13 && $ordchar != 10) { $ok = 0; break; } elseif ($ordchar > 126 && $ordchar < 160) { $ok = 0; break; } elseif ($clean) {
			$out .= $s[$scursor];
		}
	}
	if ($clean) return $out;
	return $ok;
}

/**
 *	Return nb of lines of a clear text
 *
 *	@param	string	$s			String to check
 * 	@param	int     $maxchar	Not yet used
 *	@return	int					Number of lines
 *  @see	dol_nboflines_bis(), dolGetFirstLineOfText()
 */
function dol_nboflines($s, $maxchar = 0)
{
	if ($s == '') return 0;
	$arraystring = explode("\n", $s);
	$nb = count($arraystring);

	return $nb;
}


/**
 *	Return nb of lines of a formated text with \n and <br> (WARNING: string must not have mixed \n and br separators)
 *
 *	@param	string	$text      		Text
 *	@param	int		$maxlinesize  	Largeur de ligne en caracteres (ou 0 si pas de limite - defaut)
 * 	@param	string	$charset		Give the charset used to encode the $text variable in memory.
 *	@return int						Number of lines
 *	@see	dol_nboflines(), dolGetFirstLineOfText()
 */
function dol_nboflines_bis($text, $maxlinesize = 0, $charset = 'UTF-8')
{
	$repTable = array("\t" => " ", "\n" => "<br>", "\r" => " ", "\0" => " ", "\x0B" => " ");
	if (dol_textishtml($text)) $repTable = array("\t" => " ", "\n" => " ", "\r" => " ", "\0" => " ", "\x0B" => " ");

	$text = strtr($text, $repTable);
	if ($charset == 'UTF-8') { $pattern = '/(<br[^>]*>)/Uu'; } // /U is to have UNGREEDY regex to limit to one html tag. /u is for UTF8 support
	else $pattern = '/(<br[^>]*>)/U'; // /U is to have UNGREEDY regex to limit to one html tag.
	$a = preg_split($pattern, $text, -1, PREG_SPLIT_DELIM_CAPTURE | PREG_SPLIT_NO_EMPTY);

	$nblines = (int) floor((count($a) + 1) / 2);
	// count possible auto line breaks
	if ($maxlinesize)
	{
		foreach ($a as $line)
		{
			if (dol_strlen($line) > $maxlinesize)
			{
				//$line_dec = html_entity_decode(strip_tags($line));
				$line_dec = html_entity_decode($line);
				if (dol_strlen($line_dec) > $maxlinesize)
				{
					$line_dec = wordwrap($line_dec, $maxlinesize, '\n', true);
					$nblines += substr_count($line_dec, '\n');
				}
			}
		}
	}

	unset($a);
	return $nblines;
}

/**
 *	Return if a text is a html content
 *
 *	@param	string	$msg		Content to check
 *	@param	int		$option		0=Full detection, 1=Fast check
 *	@return	boolean				true/false
 *	@see	dol_concatdesc()
 */
function dol_textishtml($msg, $option = 0)
{
	if ($option == 1)
	{
		if (preg_match('/<html/i', $msg))				return true;
		elseif (preg_match('/<body/i', $msg))			return true;
		elseif (preg_match('/<\/textarea/i', $msg))	  return true;
		elseif (preg_match('/<br/i', $msg))				return true;
		return false;
	} else {
		if (preg_match('/<html/i', $msg))				return true;
		elseif (preg_match('/<body/i', $msg))			return true;
		elseif (preg_match('/<\/textarea/i', $msg))	  return true;
		elseif (preg_match('/<(b|em|i|u)>/i', $msg))		return true;
		elseif (preg_match('/<br\/>/i', $msg))	  return true;
		elseif (preg_match('/<(br|div|font|li|p|span|strong|table)>/i', $msg)) 	  return true;
		elseif (preg_match('/<(br|div|font|li|p|span|strong|table)\s+[^<>\/]*>/i', $msg)) return true;
		elseif (preg_match('/<(br|div|font|li|p|span|strong|table)\s+[^<>\/]*\/>/i', $msg)) return true;
		elseif (preg_match('/<img\s+[^<>]*src[^<>]*>/i', $msg)) return true; // must accept <img src="http://example.com/aaa.png" />
		elseif (preg_match('/<a\s+[^<>]*href[^<>]*>/i', $msg)) return true; // must accept <a href="http://example.com/aaa.png" />
		elseif (preg_match('/<h[0-9]>/i', $msg))			return true;
		elseif (preg_match('/&[A-Z0-9]{1,6};/i', $msg))	return true; // Html entities names (http://www.w3schools.com/tags/ref_entities.asp)
		elseif (preg_match('/&#[0-9]{2,3};/i', $msg))	return true; // Html entities numbers (http://www.w3schools.com/tags/ref_entities.asp)

		return false;
	}
}

/**
 *  Concat 2 descriptions with a new line between them (second operand after first one with appropriate new line separator)
 *  text1 html + text2 html => text1 + '<br>' + text2
 *  text1 html + text2 txt  => text1 + '<br>' + dol_nl2br(text2)
 *  text1 txt  + text2 html => dol_nl2br(text1) + '<br>' + text2
 *  text1 txt  + text2 txt  => text1 + '\n' + text2
 *
 *  @param  string  $text1          Text 1
 *  @param  string  $text2          Text 2
 *  @param  bool    $forxml         true=Use <br /> instead of <br> if we have to add a br tag
 *  @param  bool    $invert         invert order of description lines (we often use config MAIN_CHANGE_ORDER_CONCAT_DESCRIPTION in this parameter)
 *  @return string                  Text 1 + new line + Text2
 *  @see    dol_textishtml()
 */
function dol_concatdesc($text1, $text2, $forxml = false, $invert = false)
{
	if (!empty($invert))
	{
			$tmp = $text1;
			$text1 = $text2;
			$text2 = $tmp;
	}

	$ret = '';
	$ret .= (!dol_textishtml($text1) && dol_textishtml($text2)) ? dol_nl2br(dol_escape_htmltag($text1, 0, 1, '', 1), 0, $forxml) : $text1;
	$ret .= (!empty($text1) && !empty($text2)) ? ((dol_textishtml($text1) || dol_textishtml($text2)) ? ($forxml ? "<br \>\n" : "<br>\n") : "\n") : "";
	$ret .= (dol_textishtml($text1) && !dol_textishtml($text2)) ? dol_nl2br(dol_escape_htmltag($text2, 0, 1, '', 1), 0, $forxml) : $text2;
	return $ret;
}



/**
 * Return array of possible common substitutions. This includes several families like: 'system', 'mycompany', 'object', 'objectamount', 'date', 'user'
 *
 * @param	Translate	$outputlangs	Output language
 * @param   int         $onlykey        1=Do not calculate some heavy values of keys (performance enhancement when we need only the keys), 2=Values are trunc and html sanitized (to use for help tooltip)
 * @param   array       $exclude        Array of family keys we want to exclude. For example array('system', 'mycompany', 'object', 'objectamount', 'date', 'user', ...)
 * @param   Object      $object         Object for keys on object
 * @return	array						Array of substitutions
 * @see setSubstitFromObject()
 */
function getCommonSubstitutionArray($outputlangs, $onlykey = 0, $exclude = null, $object = null)
{
	global $db, $conf, $mysoc, $user, $extrafields;

	$substitutionarray = array();

	if (empty($exclude) || !in_array('user', $exclude))
	{
		// Add SIGNATURE into substitutionarray first, so, when we will make the substitution,
		// this will include signature content first and then replace var found into content of signature
		$signature = $user->signature;
		$substitutionarray = array_merge($substitutionarray, array(
			'__USER_SIGNATURE__' => (string) (($signature && empty($conf->global->MAIN_MAIL_DO_NOT_USE_SIGN)) ? ($onlykey == 2 ? dol_trunc(dol_string_nohtmltag($signature), 30) : $signature) : '')
		)
			);

		$substitutionarray = array_merge($substitutionarray, array(
		'__USER_ID__' => (string) $user->id,
		'__USER_LOGIN__' => (string) $user->login,
		'__USER_EMAIL__' => (string) $user->email,
		'__USER_LASTNAME__' => (string) $user->lastname,
		'__USER_FIRSTNAME__' => (string) $user->firstname,
		'__USER_FULLNAME__' => (string) $user->getFullName($outputlangs),
		'__USER_SUPERVISOR_ID__' => (string) ($user->fk_user ? $user->fk_user : '0'),
		'__USER_REMOTE_IP__' => (string) getUserRemoteIP()
		)
			);
	}
	if ((empty($exclude) || !in_array('mycompany', $exclude)) && is_object($mysoc))
	{
		$substitutionarray = array_merge($substitutionarray, array(
			'__MYCOMPANY_NAME__'    => $mysoc->name,
			'__MYCOMPANY_EMAIL__'   => $mysoc->email,
			'__MYCOMPANY_PROFID1__' => $mysoc->idprof1,
			'__MYCOMPANY_PROFID2__' => $mysoc->idprof2,
			'__MYCOMPANY_PROFID3__' => $mysoc->idprof3,
			'__MYCOMPANY_PROFID4__' => $mysoc->idprof4,
			'__MYCOMPANY_PROFID5__' => $mysoc->idprof5,
			'__MYCOMPANY_PROFID6__' => $mysoc->idprof6,
			'__MYCOMPANY_CAPITAL__' => $mysoc->capital,
			'__MYCOMPANY_FULLADDRESS__' => $mysoc->getFullAddress(1, ', '),
			'__MYCOMPANY_ADDRESS__' => $mysoc->address,
			'__MYCOMPANY_ZIP__'     => $mysoc->zip,
			'__MYCOMPANY_TOWN__'    => $mysoc->town,
			'__MYCOMPANY_COUNTRY__'    => $mysoc->country,
			'__MYCOMPANY_COUNTRY_ID__' => $mysoc->country_id,
			'__MYCOMPANY_COUNTRY_CODE__' => $mysoc->country_code,
			'__MYCOMPANY_CURRENCY_CODE__' => $conf->currency
		));
	}

	if (($onlykey || is_object($object)) && (empty($exclude) || !in_array('object', $exclude)))
	{
		if ($onlykey)
		{
			$substitutionarray['__ID__'] = '__ID__';
			$substitutionarray['__REF__'] = '__REF__';
			$substitutionarray['__REF_CLIENT__'] = '__REF_CLIENT__';
			$substitutionarray['__REF_SUPPLIER__'] = '__REF_SUPPLIER__';
			$substitutionarray['__NOTE_PUBLIC__'] = '__NOTE_PUBLIC__';
			$substitutionarray['__NOTE_PRIVATE__'] = '__NOTE_PRIVATE__';
			$substitutionarray['__EXTRAFIELD_XXX__'] = '__EXTRAFIELD_XXX__';

			if (!empty($conf->societe->enabled))	// Most objects are concerned
			{
				$substitutionarray['__THIRDPARTY_ID__'] = '__THIRDPARTY_ID__';
				$substitutionarray['__THIRDPARTY_NAME__'] = '__THIRDPARTY_NAME__';
				$substitutionarray['__THIRDPARTY_NAME_ALIAS__'] = '__THIRDPARTY_NAME_ALIAS__';
				$substitutionarray['__THIRDPARTY_CODE_CLIENT__'] = '__THIRDPARTY_CODE_CLIENT__';
				$substitutionarray['__THIRDPARTY_CODE_FOURNISSEUR__'] = '__THIRDPARTY_CODE_FOURNISSEUR__';
				$substitutionarray['__THIRDPARTY_EMAIL__'] = '__THIRDPARTY_EMAIL__';
				$substitutionarray['__THIRDPARTY_PHONE__'] = '__THIRDPARTY_PHONE__';
				$substitutionarray['__THIRDPARTY_FAX__'] = '__THIRDPARTY_FAX__';
				$substitutionarray['__THIRDPARTY_ADDRESS__'] = '__THIRDPARTY_ADDRESS__';
				$substitutionarray['__THIRDPARTY_ZIP__'] = '__THIRDPARTY_ZIP__';
				$substitutionarray['__THIRDPARTY_TOWN__'] = '__THIRDPARTY_TOWN__';
				$substitutionarray['__THIRDPARTY_IDPROF1__'] = '__THIRDPARTY_IDPROF1__';
				$substitutionarray['__THIRDPARTY_IDPROF2__'] = '__THIRDPARTY_IDPROF2__';
				$substitutionarray['__THIRDPARTY_IDPROF3__'] = '__THIRDPARTY_IDPROF3__';
				$substitutionarray['__THIRDPARTY_IDPROF4__'] = '__THIRDPARTY_IDPROF4__';
				$substitutionarray['__THIRDPARTY_IDPROF5__'] = '__THIRDPARTY_IDPROF5__';
				$substitutionarray['__THIRDPARTY_IDPROF6__'] = '__THIRDPARTY_IDPROF6__';
				$substitutionarray['__THIRDPARTY_TVAINTRA__'] = '__THIRDPARTY_TVAINTRA__';
				$substitutionarray['__THIRDPARTY_NOTE_PUBLIC__'] = '__THIRDPARTY_NOTE_PUBLIC__';
				$substitutionarray['__THIRDPARTY_NOTE_PRIVATE__'] = '__THIRDPARTY_NOTE_PRIVATE__';
			}
			if (!empty($conf->adherent->enabled) && (!is_object($object) || $object->element == 'adherent'))
			{
				$substitutionarray['__MEMBER_ID__'] = '__MEMBER_ID__';
				$substitutionarray['__MEMBER_CIVILITY__'] = '__MEMBER_CIVILITY__';
				$substitutionarray['__MEMBER_FIRSTNAME__'] = '__MEMBER_FIRSTNAME__';
				$substitutionarray['__MEMBER_LASTNAME__'] = '__MEMBER_LASTNAME__';
				/*$substitutionarray['__MEMBER_NOTE_PUBLIC__'] = '__MEMBER_NOTE_PUBLIC__';
				$substitutionarray['__MEMBER_NOTE_PRIVATE__'] = '__MEMBER_NOTE_PRIVATE__';*/
			}
			if (!empty($conf->recruitment->enabled) && (!is_object($object) || $object->element == 'candidature'))
			{
				$substitutionarray['__CANDIDATE_FULLNAME__'] = '__CANDIDATE_FULLNAME__';
				$substitutionarray['__CANDIDATE_FIRSTNAME__'] = '__CANDIDATE_FIRSTNAME__';
				$substitutionarray['__CANDIDATE_LASTNAME__'] = '__CANDIDATE_LASTNAME__';
			}
			if (!empty($conf->projet->enabled))		// Most objects
			{
				$substitutionarray['__PROJECT_ID__'] = '__PROJECT_ID__';
				$substitutionarray['__PROJECT_REF__'] = '__PROJECT_REF__';
				$substitutionarray['__PROJECT_NAME__'] = '__PROJECT_NAME__';
				/*$substitutionarray['__PROJECT_NOTE_PUBLIC__'] = '__PROJECT_NOTE_PUBLIC__';
				$substitutionarray['__PROJECT_NOTE_PRIVATE__'] = '__PROJECT_NOTE_PRIVATE__';*/
			}
			if (!empty($conf->contrat->enabled) && (!is_object($object) || $object->element == 'contract'))
			{
				$substitutionarray['__CONTRACT_HIGHEST_PLANNED_START_DATE__'] = 'Highest date planned for a service start';
				$substitutionarray['__CONTRACT_HIGHEST_PLANNED_START_DATETIME__'] = 'Highest date and hour planned for service start';
				$substitutionarray['__CONTRACT_LOWEST_EXPIRATION_DATE__'] = 'Lowest data for planned expiration of service';
				$substitutionarray['__CONTRACT_LOWEST_EXPIRATION_DATETIME__'] = 'Lowest date and hour for planned expiration of service';
			}
			$substitutionarray['__ONLINE_PAYMENT_URL__'] = 'UrlToPayOnlineIfApplicable';
			$substitutionarray['__ONLINE_PAYMENT_TEXT_AND_URL__'] = 'TextAndUrlToPayOnlineIfApplicable';
			$substitutionarray['__SECUREKEYPAYMENT__'] = 'Security key (if key is not unique per record)';
			$substitutionarray['__SECUREKEYPAYMENT_MEMBER__'] = 'Security key for payment on a member subscription (one key per member)';
			$substitutionarray['__SECUREKEYPAYMENT_ORDER__'] = 'Security key for payment on an order';
			$substitutionarray['__SECUREKEYPAYMENT_INVOICE__'] = 'Security key for payment on an invoice';
			$substitutionarray['__SECUREKEYPAYMENT_CONTRACTLINE__'] = 'Security key for payment on a a service';

			$substitutionarray['__DIRECTDOWNLOAD_URL_PROPOSAL__'] = 'Direct download url of a proposal';
			$substitutionarray['__DIRECTDOWNLOAD_URL_ORDER__'] = 'Direct download url of an order';
			$substitutionarray['__DIRECTDOWNLOAD_URL_INVOICE__'] = 'Direct download url of an invoice';

			if (!empty($conf->expedition->enabled) && (!is_object($object) || $object->element == 'shipping'))
			{
				$substitutionarray['__SHIPPINGTRACKNUM__'] = 'Shipping tracking number';
				$substitutionarray['__SHIPPINGTRACKNUMURL__'] = 'Shipping tracking url';
			}
			if (!empty($conf->reception->enabled) && (!is_object($object) || $object->element == 'reception'))
			{
				$substitutionarray['__RECEPTIONTRACKNUM__'] = 'Shippin tracking number of shipment';
				$substitutionarray['__RECEPTIONTRACKNUMURL__'] = 'Shipping tracking url';
			}
		} else {
			$substitutionarray['__ID__'] = $object->id;
			$substitutionarray['__REF__'] = $object->ref;
			$substitutionarray['__REF_CLIENT__'] = (isset($object->ref_client) ? $object->ref_client : (isset($object->ref_customer) ? $object->ref_customer : null));
			$substitutionarray['__REF_SUPPLIER__'] = (isset($object->ref_supplier) ? $object->ref_supplier : null);
			$substitutionarray['__NOTE_PUBLIC__'] = (isset($object->note_public) ? $object->note_public : null);
			$substitutionarray['__NOTE_PRIVATE__'] = (isset($object->note_private) ? $object->note_private : null);

			$substitutionarray['__DATE_DELIVERY__'] = (isset($object->date_livraison) ? dol_print_date($object->date_livraison, 'day', 0, $outputlangs) : '');

			// For backward compatibility
			$substitutionarray['__REFCLIENT__'] = (isset($object->ref_client) ? $object->ref_client : (isset($object->ref_customer) ? $object->ref_customer : null));
			$substitutionarray['__REFSUPPLIER__'] = (isset($object->ref_supplier) ? $object->ref_supplier : null);
			$substitutionarray['__REFCLIENT__'] = (isset($object->ref_client) ? $object->ref_client : (isset($object->ref_customer) ? $object->ref_customer : null));
			$substitutionarray['__REFSUPPLIER__'] = (isset($object->ref_supplier) ? $object->ref_supplier : null);
			$substitutionarray['__SUPPLIER_ORDER_DATE_DELIVERY__'] = (isset($object->date_livraison) ? dol_print_date($object->date_livraison, 'day', 0, $outputlangs) : '');
			$substitutionarray['__SUPPLIER_ORDER_DELAY_DELIVERY__'] = (isset($object->availability_code) ? ($outputlangs->transnoentities("AvailabilityType".$object->availability_code) != ('AvailabilityType'.$object->availability_code) ? $outputlangs->transnoentities("AvailabilityType".$object->availability_code) : $outputlangs->convToOutputCharset(isset($object->availability) ? $object->availability : '')) : '');

			if (is_object($object) && ($object->element == 'adherent' || $object->element == 'member') && $object->id > 0)
			{
				$birthday = (empty($object->birth) ? '' : dol_print_date($object->birth, 'day'));

				$substitutionarray['__MEMBER_ID__'] = (isset($object->id) ? $object->id : '');
				if (method_exists($object, 'getCivilityLabel')) $substitutionarray['__MEMBER_CIVILITY__'] = $object->getCivilityLabel();
				$substitutionarray['__MEMBER_FIRSTNAME__'] = (isset($object->firstname) ? $object->firstname : '');
				$substitutionarray['__MEMBER_LASTNAME__'] = (isset($object->lastname) ? $object->lastname : '');
				if (method_exists($object, 'getFullName')) $substitutionarray['__MEMBER_FULLNAME__'] = $object->getFullName($outputlangs);
				$substitutionarray['__MEMBER_COMPANY__'] = (isset($object->societe) ? $object->societe : '');
				$substitutionarray['__MEMBER_ADDRESS__'] = (isset($object->address) ? $object->address : '');
				$substitutionarray['__MEMBER_ZIP__'] = (isset($object->zip) ? $object->zip : '');
				$substitutionarray['__MEMBER_TOWN__'] = (isset($object->town) ? $object->town : '');
				$substitutionarray['__MEMBER_COUNTRY__'] = (isset($object->country) ? $object->country : '');
				$substitutionarray['__MEMBER_EMAIL__'] = (isset($object->email) ? $object->email : '');
				$substitutionarray['__MEMBER_BIRTH__'] = (isset($birthday) ? $birthday : '');
				$substitutionarray['__MEMBER_PHOTO__'] = (isset($object->photo) ? $object->photo : '');
				$substitutionarray['__MEMBER_LOGIN__'] = (isset($object->login) ? $object->login : '');
				$substitutionarray['__MEMBER_PASSWORD__'] = (isset($object->pass) ? $object->pass : '');
				$substitutionarray['__MEMBER_PHONE__'] = (isset($object->phone) ? $object->phone : '');
				$substitutionarray['__MEMBER_PHONEPRO__'] = (isset($object->phone_perso) ? $object->phone_perso : '');
				$substitutionarray['__MEMBER_PHONEMOBILE__'] = (isset($object->phone_mobile) ? $object->phone_mobile : '');
				$substitutionarray['__MEMBER_TYPE__'] = (isset($object->type) ? $object->type : '');
				$substitutionarray['__MEMBER_FIRST_SUBSCRIPTION_DATE__']       = dol_print_date($object->first_subscription_date, 'dayrfc');
				$substitutionarray['__MEMBER_FIRST_SUBSCRIPTION_DATE_START__'] = dol_print_date($object->first_subscription_date_start, 'dayrfc');
				$substitutionarray['__MEMBER_FIRST_SUBSCRIPTION_DATE_END__']   = dol_print_date($object->first_subscription_date_end, 'dayrfc');
				$substitutionarray['__MEMBER_LAST_SUBSCRIPTION_DATE__']        = dol_print_date($object->last_subscription_date, 'dayrfc');
				$substitutionarray['__MEMBER_LAST_SUBSCRIPTION_DATE_START__']  = dol_print_date($object->last_subscription_date_start, 'dayrfc');
				$substitutionarray['__MEMBER_LAST_SUBSCRIPTION_DATE_END__']    = dol_print_date($object->last_subscription_date_end, 'dayrfc');
			}

			if (is_object($object) && $object->element == 'societe') {
				$substitutionarray['__THIRDPARTY_ID__'] = (is_object($object) ? $object->id : '');
				$substitutionarray['__THIRDPARTY_NAME__'] = (is_object($object) ? $object->name : '');
				$substitutionarray['__THIRDPARTY_NAME_ALIAS__'] = (is_object($object) ? $object->name_alias : '');
				$substitutionarray['__THIRDPARTY_CODE_CLIENT__'] = (is_object($object) ? $object->code_client : '');
				$substitutionarray['__THIRDPARTY_CODE_FOURNISSEUR__'] = (is_object($object) ? $object->code_fournisseur : '');
				$substitutionarray['__THIRDPARTY_EMAIL__'] = (is_object($object) ? $object->email : '');
				$substitutionarray['__THIRDPARTY_PHONE__'] = (is_object($object) ? $object->phone : '');
				$substitutionarray['__THIRDPARTY_FAX__'] = (is_object($object) ? $object->fax : '');
				$substitutionarray['__THIRDPARTY_ADDRESS__'] = (is_object($object) ? $object->address : '');
				$substitutionarray['__THIRDPARTY_ZIP__'] = (is_object($object) ? $object->zip : '');
				$substitutionarray['__THIRDPARTY_TOWN__'] = (is_object($object) ? $object->town : '');
				$substitutionarray['__THIRDPARTY_COUNTRY_ID__'] = (is_object($object) ? $object->country_id : '');
				$substitutionarray['__THIRDPARTY_COUNTRY_CODE__'] = (is_object($object) ? $object->country_code : '');
				$substitutionarray['__THIRDPARTY_IDPROF1__'] = (is_object($object) ? $object->idprof1 : '');
				$substitutionarray['__THIRDPARTY_IDPROF2__'] = (is_object($object) ? $object->idprof2 : '');
				$substitutionarray['__THIRDPARTY_IDPROF3__'] = (is_object($object) ? $object->idprof3 : '');
				$substitutionarray['__THIRDPARTY_IDPROF4__'] = (is_object($object) ? $object->idprof4 : '');
				$substitutionarray['__THIRDPARTY_IDPROF5__'] = (is_object($object) ? $object->idprof5 : '');
				$substitutionarray['__THIRDPARTY_IDPROF6__'] = (is_object($object) ? $object->idprof6 : '');
				$substitutionarray['__THIRDPARTY_TVAINTRA__'] = (is_object($object) ? $object->tva_intra : '');
				$substitutionarray['__THIRDPARTY_NOTE_PUBLIC__'] = (is_object($object) ? dol_htmlentitiesbr($object->note_public) : '');
				$substitutionarray['__THIRDPARTY_NOTE_PRIVATE__'] = (is_object($object) ? dol_htmlentitiesbr($object->note_private) : '');
			} elseif (is_object($object->thirdparty)) {
				$substitutionarray['__THIRDPARTY_ID__'] = (is_object($object->thirdparty) ? $object->thirdparty->id : '');
				$substitutionarray['__THIRDPARTY_NAME__'] = (is_object($object->thirdparty) ? $object->thirdparty->name : '');
				$substitutionarray['__THIRDPARTY_NAME_ALIAS__'] = (is_object($object->thirdparty) ? $object->thirdparty->name_alias : '');
				$substitutionarray['__THIRDPARTY_CODE_CLIENT__'] = (is_object($object->thirdparty) ? $object->thirdparty->code_client : '');
				$substitutionarray['__THIRDPARTY_CODE_FOURNISSEUR__'] = (is_object($object->thirdparty) ? $object->thirdparty->code_fournisseur : '');
				$substitutionarray['__THIRDPARTY_EMAIL__'] = (is_object($object->thirdparty) ? $object->thirdparty->email : '');
				$substitutionarray['__THIRDPARTY_PHONE__'] = (is_object($object->thirdparty) ? $object->thirdparty->phone : '');
				$substitutionarray['__THIRDPARTY_FAX__'] = (is_object($object->thirdparty) ? $object->thirdparty->fax : '');
				$substitutionarray['__THIRDPARTY_ADDRESS__'] = (is_object($object->thirdparty) ? $object->thirdparty->address : '');
				$substitutionarray['__THIRDPARTY_ZIP__'] = (is_object($object->thirdparty) ? $object->thirdparty->zip : '');
				$substitutionarray['__THIRDPARTY_TOWN__'] = (is_object($object->thirdparty) ? $object->thirdparty->town : '');
				$substitutionarray['__THIRDPARTY_COUNTRY_ID__'] = (is_object($object->thirdparty) ? $object->thirdparty->country_id : '');
				$substitutionarray['__THIRDPARTY_COUNTRY_CODE__'] = (is_object($object->thirdparty) ? $object->thirdparty->country_code : '');
				$substitutionarray['__THIRDPARTY_IDPROF1__'] = (is_object($object->thirdparty) ? $object->thirdparty->idprof1 : '');
				$substitutionarray['__THIRDPARTY_IDPROF2__'] = (is_object($object->thirdparty) ? $object->thirdparty->idprof2 : '');
				$substitutionarray['__THIRDPARTY_IDPROF3__'] = (is_object($object->thirdparty) ? $object->thirdparty->idprof3 : '');
				$substitutionarray['__THIRDPARTY_IDPROF4__'] = (is_object($object->thirdparty) ? $object->thirdparty->idprof4 : '');
				$substitutionarray['__THIRDPARTY_IDPROF5__'] = (is_object($object->thirdparty) ? $object->thirdparty->idprof5 : '');
				$substitutionarray['__THIRDPARTY_IDPROF6__'] = (is_object($object->thirdparty) ? $object->thirdparty->idprof6 : '');
				$substitutionarray['__THIRDPARTY_TVAINTRA__'] = (is_object($object->thirdparty) ? $object->thirdparty->tva_intra : '');
				$substitutionarray['__THIRDPARTY_NOTE_PUBLIC__'] = (is_object($object->thirdparty) ? dol_htmlentitiesbr($object->thirdparty->note_public) : '');
				$substitutionarray['__THIRDPARTY_NOTE_PRIVATE__'] = (is_object($object->thirdparty) ? dol_htmlentitiesbr($object->thirdparty->note_private) : '');
			}

			if (is_object($object) && $object->element == 'recruitmentcandidature') {
				$substitutionarray['__CANDIDATE_FULLNAME__'] = $object->getFullName($outputlangs);
				$substitutionarray['__CANDIDATE_FIRSTNAME__'] = $object->firstname;
				$substitutionarray['__CANDIDATE_LASTNAME__'] = $object->lastname;
			}

			if (is_object($object->project))
			{
				$substitutionarray['__PROJECT_ID__'] = (is_object($object->project) ? $object->project->id : '');
				$substitutionarray['__PROJECT_REF__'] = (is_object($object->project) ? $object->project->ref : '');
				$substitutionarray['__PROJECT_NAME__'] = (is_object($object->project) ? $object->project->title : '');
			}
			if (is_object($object->projet))	// Deprecated, for backward compatibility
			{
				$substitutionarray['__PROJECT_ID__'] = (is_object($object->projet) ? $object->projet->id : '');
				$substitutionarray['__PROJECT_REF__'] = (is_object($object->projet) ? $object->projet->ref : '');
				$substitutionarray['__PROJECT_NAME__'] = (is_object($object->projet) ? $object->projet->title : '');
			}

			if (is_object($object) && $object->element == 'shipping')
			{
				$substitutionarray['__SHIPPINGTRACKNUM__'] = $object->tracking_number;
				$substitutionarray['__SHIPPINGTRACKNUMURL__'] = $object->tracking_url;
			}
			if (is_object($object) && $object->element == 'reception')
			{
				$substitutionarray['__RECEPTIONTRACKNUM__'] = $object->tracking_number;
				$substitutionarray['__RECEPTIONTRACKNUMURL__'] = $object->tracking_url;
			}

			if (is_object($object) && $object->element == 'contrat' && $object->id > 0 && is_array($object->lines))
			{
				$dateplannedstart = '';
				$datenextexpiration = '';
				foreach ($object->lines as $line)
				{
					if ($line->date_ouverture_prevue > $dateplannedstart) $dateplannedstart = $line->date_ouverture_prevue;
					if ($line->statut == 4 && $line->date_fin_prevue && (!$datenextexpiration || $line->date_fin_prevue < $datenextexpiration)) $datenextexpiration = $line->date_fin_prevue;
				}
				$substitutionarray['__CONTRACT_HIGHEST_PLANNED_START_DATE__'] = dol_print_date($dateplannedstart, 'dayrfc');
				$substitutionarray['__CONTRACT_HIGHEST_PLANNED_START_DATETIME__'] = dol_print_date($dateplannedstart, 'standard');
				$substitutionarray['__CONTRACT_LOWEST_EXPIRATION_DATE__'] = dol_print_date($datenextexpiration, 'dayrfc');
				$substitutionarray['__CONTRACT_LOWEST_EXPIRATION_DATETIME__'] = dol_print_date($datenextexpiration, 'standard');
			}

			// Create dynamic tags for __EXTRAFIELD_FIELD__
			if ($object->table_element && $object->id > 0)
			{
				if (!is_object($extrafields)) $extrafields = new ExtraFields($db);
				$extrafields->fetch_name_optionals_label($object->table_element, true);

				if ($object->fetch_optionals() > 0)
				{
					if (is_array($extrafields->attributes[$object->table_element]['label']) && count($extrafields->attributes[$object->table_element]['label']) > 0)
					{
						foreach ($extrafields->attributes[$object->table_element]['label'] as $key => $label) {
							$substitutionarray['__EXTRAFIELD_'.strtoupper($key).'__'] = $object->array_options['options_'.$key];
							if ($extrafields->attributes[$object->table_element]['type'][$key] == 'date') {
								$substitutionarray['__EXTRAFIELD_'.strtoupper($key).'__'] = dol_print_date($object->array_options['options_'.$key], 'day');
								$substitutionarray['__EXTRAFIELD_'.strtoupper($key).'_LOCALE__'] = dol_print_date($object->array_options['options_'.$key], 'day', 'tzserver', $outputlangs);
								$substitutionarray['__EXTRAFIELD_'.strtoupper($key).'_RFC__'] = dol_print_date($object->array_options['options_'.$key], 'dayrfc');
							} elseif ($extrafields->attributes[$object->table_element]['type'][$key] == 'datetime') {
								$datetime = $object->array_options['options_'.$key];
								$substitutionarray['__EXTRAFIELD_'.strtoupper($key).'__'] = ($datetime != "0000-00-00 00:00:00" ? dol_print_date($datetime, 'dayhour') : '');
								$substitutionarray['__EXTRAFIELD_'.strtoupper($key).'_LOCALE__'] = ($datetime != "0000-00-00 00:00:00" ? dol_print_date($datetime, 'dayhour', 'tzserver', $outputlangs) : '');
								$substitutionarray['__EXTRAFIELD_'.strtoupper($key).'_DAY_LOCALE__'] = ($datetime != "0000-00-00 00:00:00" ? dol_print_date($datetime, 'day', 'tzserver', $outputlangs) : '');
								$substitutionarray['__EXTRAFIELD_'.strtoupper($key).'_RFC__'] = ($datetime != "0000-00-00 00:00:00" ? dol_print_date($datetime, 'dayhourrfc') : '');
							}
						}
					}
				}
			}

			// Complete substitution array with the url to make online payment
			$paymenturl = '';
			if (empty($substitutionarray['__REF__']))
			{
				$paymenturl = '';
			} else {
				// Set the online payment url link into __ONLINE_PAYMENT_URL__ key
				require_once DOL_DOCUMENT_ROOT.'/core/lib/payments.lib.php';
				$outputlangs->loadLangs(array('paypal', 'other'));
				$typeforonlinepayment = 'free';
				if (is_object($object) && $object->element == 'commande') $typeforonlinepayment = 'order';
				if (is_object($object) && $object->element == 'facture')  $typeforonlinepayment = 'invoice';
				if (is_object($object) && $object->element == 'member')   $typeforonlinepayment = 'member';
				$url = getOnlinePaymentUrl(0, $typeforonlinepayment, $substitutionarray['__REF__']);
				$paymenturl = $url;
			}

			if ($object->id > 0)
			{
				$substitutionarray['__ONLINE_PAYMENT_TEXT_AND_URL__'] = ($paymenturl ?str_replace('\n', "\n", $outputlangs->trans("PredefinedMailContentLink", $paymenturl)) : '');
				$substitutionarray['__ONLINE_PAYMENT_URL__'] = $paymenturl;

				if (!empty($conf->global->PROPOSAL_ALLOW_EXTERNAL_DOWNLOAD) && is_object($object) && $object->element == 'propal')
				{
					$substitutionarray['__DIRECTDOWNLOAD_URL_PROPOSAL__'] = $object->getLastMainDocLink($object->element);
				} else $substitutionarray['__DIRECTDOWNLOAD_URL_PROPOSAL__'] = '';
				if (!empty($conf->global->ORDER_ALLOW_EXTERNAL_DOWNLOAD) && is_object($object) && $object->element == 'commande')
				{
					$substitutionarray['__DIRECTDOWNLOAD_URL_ORDER__'] = $object->getLastMainDocLink($object->element);
				} else $substitutionarray['__DIRECTDOWNLOAD_URL_ORDER__'] = '';
				if (!empty($conf->global->INVOICE_ALLOW_EXTERNAL_DOWNLOAD) && is_object($object) && $object->element == 'facture')
				{
					$substitutionarray['__DIRECTDOWNLOAD_URL_INVOICE__'] = $object->getLastMainDocLink($object->element);
				} else $substitutionarray['__DIRECTDOWNLOAD_URL_INVOICE__'] = '';

				if (is_object($object) && $object->element == 'propal') $substitutionarray['__URL_PROPOSAL__'] = DOL_MAIN_URL_ROOT."/comm/propal/card.php?id=".$object->id;
				if (is_object($object) && $object->element == 'commande') $substitutionarray['__URL_ORDER__'] = DOL_MAIN_URL_ROOT."/commande/card.php?id=".$object->id;
				if (is_object($object) && $object->element == 'facture') $substitutionarray['__URL_INVOICE__'] = DOL_MAIN_URL_ROOT."/compta/facture/card.php?id=".$object->id;
			}

			if (is_object($object) && $object->element == 'action')
			{
				$substitutionarray['__EVENT_LABEL__'] = $object->label;
				$substitutionarray['__EVENT_DATE__'] = dol_print_date($object->datep, '%A %d %b %Y');
				$substitutionarray['__EVENT_TIME__'] = dol_print_date($object->datep, '%H:%M:%S');
			}
		}
	}
	if (empty($exclude) || !in_array('objectamount', $exclude))
	{
		include_once DOL_DOCUMENT_ROOT.'/core/lib/functionsnumtoword.lib.php';

		$substitutionarray['__DATE_YMD__']        = is_object($object) ? (isset($object->date) ? dol_print_date($object->date, 'day', 0, $outputlangs) : null) : '';
		$substitutionarray['__DATE_DUE_YMD__']    = is_object($object) ? (isset($object->date_lim_reglement) ? dol_print_date($object->date_lim_reglement, 'day', 0, $outputlangs) : null) : '';

		$substitutionarray['__AMOUNT__']          = is_object($object) ? $object->total_ttc : '';
		$substitutionarray['__AMOUNT_TEXT__']     = is_object($object) ? dol_convertToWord($object->total_ttc, $outputlangs, '', true) : '';
		$substitutionarray['__AMOUNT_TEXTCURRENCY__'] = is_object($object) ? dol_convertToWord($object->total_ttc, $outputlangs, $conf->currency, true) : '';
		$substitutionarray['__AMOUNT_EXCL_TAX__'] = is_object($object) ? $object->total_ht : '';
		$substitutionarray['__AMOUNT_VAT__']      = is_object($object) ? (isset($object->total_vat) ? $object->total_vat : $object->total_tva) : '';
		$substitutionarray['__AMOUNT_VAT_TEXT__']      = is_object($object) ? (isset($object->total_vat) ? dol_convertToWord($object->total_vat, $outputlangs, '', true) : dol_convertToWord($object->total_tva, $outputlangs, '', true)) : '';
		$substitutionarray['__AMOUNT_VAT_TEXTCURRENCY__']      = is_object($object) ? (isset($object->total_vat) ? dol_convertToWord($object->total_vat, $outputlangs, $conf->currency, true) : dol_convertToWord($object->total_tva, $outputlangs, $conf->currency, true)) : '';
		if ($onlykey != 2 || $mysoc->useLocalTax(1)) $substitutionarray['__AMOUNT_TAX2__']     = is_object($object) ? $object->total_localtax1 : '';
		if ($onlykey != 2 || $mysoc->useLocalTax(2)) $substitutionarray['__AMOUNT_TAX3__']     = is_object($object) ? $object->total_localtax2 : '';

<<<<<<< HEAD
		$substitutionarray['__AMOUNT_FORMATED__']          = is_object($object) ? ($object->total_ttc ? price($object->total_ttc, 0, $outputlangs, 0, 0, -1, $conf->currency) : null) : '';
		$substitutionarray['__AMOUNT_EXCL_TAX_FORMATED__'] = is_object($object) ? ($object->total_ht ? price($object->total_ht, 0, $outputlangs, 0, 0, -1, $conf->currency) : null) : '';
		$substitutionarray['__AMOUNT_VAT_FORMATED__']      = is_object($object) ? (isset($object->total_vat) ? price($object->total_vat, 0, $outputlangs, 0, 0, -1, $conf->currency) : ($object->total_tva ? price($object->total_tva, 0, $outputlangs, 0, 0, -1, $conf->currency) : null)) : '';
		if ($onlykey != 2 || $mysoc->useLocalTax(1)) $substitutionarray['__AMOUNT_TAX2_FORMATED__']     = is_object($object) ? ($object->total_localtax1 ? price($object->total_localtax1, 0, $outputlangs, 0, 0, -1, $conf->currency) : null) : '';
		if ($onlykey != 2 || $mysoc->useLocalTax(2)) $substitutionarray['__AMOUNT_TAX3_FORMATED__']     = is_object($object) ? ($object->total_localtax2 ? price($object->total_localtax2, 0, $outputlangs, 0, 0, -1, $conf->currency) : null) : '';
=======
		$substitutionarray['__AMOUNT_FORMATED__']          = is_object($object) ? ($object->total_ttc ? price($object->total_ttc, 0, $outputlangs, 0, -1, -1, $conf->currency) : null) : '';
		$substitutionarray['__AMOUNT_EXCL_TAX_FORMATED__'] = is_object($object) ? ($object->total_ht ? price($object->total_ht, 0, $outputlangs, 0, -1, -1, $conf->currency) : null) : '';
		$substitutionarray['__AMOUNT_VAT_FORMATED__']      = is_object($object) ? ($object->total_vat ? price($object->total_vat, 0, $outputlangs, 0, -1, -1, $conf->currency) : ($object->total_tva ? price($object->total_tva, 0, $outputlangs, 0, 0, -1, $conf->currency) : null)) : '';
		if ($onlykey != 2 || $mysoc->useLocalTax(1)) $substitutionarray['__AMOUNT_TAX2_FORMATED__']     = is_object($object) ? ($object->total_localtax1 ? price($object->total_localtax1, 0, $outputlangs, 0, -1, -1, $conf->currency) : null) : '';
		if ($onlykey != 2 || $mysoc->useLocalTax(2)) $substitutionarray['__AMOUNT_TAX3_FORMATED__']     = is_object($object) ? ($object->total_localtax2 ? price($object->total_localtax2, 0, $outputlangs, 0, -1, -1, $conf->currency) : null) : '';
>>>>>>> c44a3682

		$substitutionarray['__AMOUNT_MULTICURRENCY__']          = (is_object($object) && isset($object->multicurrency_total_ttc)) ? $object->multicurrency_total_ttc : '';
		$substitutionarray['__AMOUNT_MULTICURRENCY_TEXT__']     = (is_object($object) && isset($object->multicurrency_total_ttc)) ? dol_convertToWord($object->multicurrency_total_ttc, $outputlangs, '', true) : '';
		$substitutionarray['__AMOUNT_MULTICURRENCY_TEXTCURRENCY__'] = (is_object($object) && isset($object->multicurrency_total_ttc)) ? dol_convertToWord($object->multicurrency_total_ttc, $outputlangs, $object->multicurrency_code, true) : '';
		// TODO Add other keys for foreign multicurrency

		// For backward compatibility
		if ($onlykey != 2)
		{
			$substitutionarray['__TOTAL_TTC__']    = is_object($object) ? $object->total_ttc : '';
			$substitutionarray['__TOTAL_HT__']     = is_object($object) ? $object->total_ht : '';
			$substitutionarray['__TOTAL_VAT__']    = is_object($object) ? (isset($object->total_vat) ? $object->total_vat : $object->total_tva) : '';
		}
	}

	//var_dump($substitutionarray['__AMOUNT_FORMATED__']);
	if (empty($exclude) || !in_array('date', $exclude))
	{
		include_once DOL_DOCUMENT_ROOT.'/core/lib/date.lib.php';

		$tmp = dol_getdate(dol_now(), true);
		$tmp2 = dol_get_prev_day($tmp['mday'], $tmp['mon'], $tmp['year']);
		$tmp3 = dol_get_prev_month($tmp['mon'], $tmp['year']);
		$tmp4 = dol_get_next_day($tmp['mday'], $tmp['mon'], $tmp['year']);
		$tmp5 = dol_get_next_month($tmp['mon'], $tmp['year']);

		$daytext = $outputlangs->trans('Day'.$tmp['wday']);

		$substitutionarray = array_merge($substitutionarray, array(
			'__DAY__' => (string) $tmp['mday'],
			'__DAY_TEXT__' => $daytext, // Monday
			'__DAY_TEXT_SHORT__' => dol_trunc($daytext, 3, 'right', 'UTF-8', 1), // Mon
			'__DAY_TEXT_MIN__' => dol_trunc($daytext, 1, 'right', 'UTF-8', 1), // M
			'__MONTH__' => (string) $tmp['mon'],
			'__MONTH_TEXT__' => $outputlangs->trans('Month'.sprintf("%02d", $tmp['mon'])),
			'__MONTH_TEXT_SHORT__' => $outputlangs->trans('MonthShort'.sprintf("%02d", $tmp['mon'])),
			'__MONTH_TEXT_MIN__' => $outputlangs->trans('MonthVeryShort'.sprintf("%02d", $tmp['mon'])),
			'__YEAR__' => (string) $tmp['year'],
			'__PREVIOUS_DAY__' => (string) $tmp2['day'],
			'__PREVIOUS_MONTH__' => (string) $tmp3['month'],
			'__PREVIOUS_YEAR__' => (string) ($tmp['year'] - 1),
			'__NEXT_DAY__' => (string) $tmp4['day'],
			'__NEXT_MONTH__' => (string) $tmp5['month'],
			'__NEXT_YEAR__' => (string) ($tmp['year'] + 1),
		));
	}

	if (!empty($conf->multicompany->enabled))
	{
		$substitutionarray = array_merge($substitutionarray, array('__ENTITY_ID__' => $conf->entity));
	}
	if (empty($exclude) || !in_array('system', $exclude))
	{
		$substitutionarray['__DOL_MAIN_URL_ROOT__'] = DOL_MAIN_URL_ROOT;
		$substitutionarray['__(AnyTranslationKey)__'] = $outputlangs->trans('TranslationOfKey');
		$substitutionarray['__(AnyTranslationKey|langfile)__'] = $outputlangs->trans('TranslationOfKey').' (load also language file before)';
		$substitutionarray['__[AnyConstantKey]__'] = $outputlangs->trans('ValueOfConstantKey');
	}

	return $substitutionarray;
}

/**
 *  Make substitution into a text string, replacing keys with vals from $substitutionarray (oldval=>newval),
 *  and texts like __(TranslationKey|langfile)__ and __[ConstantKey]__ are also replaced.
 *  Example of usage:
 *  $substitutionarray = getCommonSubstitutionArray($langs, 0, null, $thirdparty);
 *  complete_substitutions_array($substitutionarray, $langs, $thirdparty);
 *  $mesg = make_substitutions($mesg, $substitutionarray, $langs);
 *
 *  @param	string		$text	      			Source string in which we must do substitution
 *  @param  array		$substitutionarray		Array with key->val to substitute. Example: array('__MYKEY__' => 'MyVal', ...)
 *  @param	Translate	$outputlangs			Output language
 * 	@return string  		    				Output string after substitutions
 *  @see	complete_substitutions_array(), getCommonSubstitutionArray()
 */
function make_substitutions($text, $substitutionarray, $outputlangs = null)
{
	global $conf, $langs;

	if (!is_array($substitutionarray)) return 'ErrorBadParameterSubstitutionArrayWhenCalling_make_substitutions';

	if (empty($outputlangs)) $outputlangs = $langs;

	// Make substitution for language keys: __(AnyTranslationKey)__ or __(AnyTranslationKey|langfile)__
	if (is_object($outputlangs))
	{
		$reg = array();
		while (preg_match('/__\(([^\)]+)\)__/', $text, $reg))
		{
			$msgishtml = 0;
			if (dol_textishtml($text, 1)) $msgishtml = 1;

			// If key is __(TranslationKey|langfile)__, then force load of langfile.lang
			$tmp = explode('|', $reg[1]);
			if (!empty($tmp[1])) $outputlangs->load($tmp[1]);

			$text = preg_replace('/__\('.preg_quote($reg[1], '/').'\)__/', $msgishtml ?dol_htmlentitiesbr($outputlangs->transnoentitiesnoconv($reg[1])) : $outputlangs->transnoentitiesnoconv($reg[1]), $text);
		}
	}

	// Make substitution for constant keys.
	// Must be after the substitution of translation, so if the text of translation contains a string __[xxx]__, it is also converted.
	$reg = array();
	while (preg_match('/__\[([^\]]+)\]__/', $text, $reg))
	{
		$msgishtml = 0;
		if (dol_textishtml($text, 1)) $msgishtml = 1;

		$keyfound = $reg[1];
		if (isASecretKey($keyfound)) $newval = '*****forbidden*****';
		else $newval = empty($conf->global->$keyfound) ? '' : $conf->global->$keyfound;
		$text = preg_replace('/__\['.preg_quote($keyfound, '/').'\]__/', $msgishtml ?dol_htmlentitiesbr($newval) : $newval, $text);
	}

	// Make substitition for array $substitutionarray
	foreach ($substitutionarray as $key => $value)
	{
		if (!isset($value)) continue; // If value is null, it same than not having substitution key at all into array, we do not replace.

		if ($key == '__USER_SIGNATURE__' && (!empty($conf->global->MAIN_MAIL_DO_NOT_USE_SIGN))) $value = ''; // Protection

		$text = str_replace("$key", "$value", $text); // We must keep the " to work when value is 123.5 for example
	}

	return $text;
}

/**
 *  Complete the $substitutionarray with more entries coming from external module that had set the "substitutions=1" into module_part array.
 *  In this case, method completesubstitutionarray provided by module is called.
 *
 *  @param  array		$substitutionarray		Array substitution old value => new value value
 *  @param  Translate	$outputlangs            Output language
 *  @param  Object		$object                 Source object
 *  @param  mixed		$parameters       		Add more parameters (useful to pass product lines)
 *  @param  string      $callfunc               What is the name of the custom function that will be called? (default: completesubstitutionarray)
 *  @return	void
 *  @see 	make_substitutions()
 */
function complete_substitutions_array(&$substitutionarray, $outputlangs, $object = null, $parameters = null, $callfunc = "completesubstitutionarray")
{
	global $conf, $user;

	require_once DOL_DOCUMENT_ROOT.'/core/lib/files.lib.php';

	// Add a substitution key for each extrafields, using key __EXTRA_XXX__
	// TODO Remove this. Already available into the getCommonSubstitutionArray used to build the substitution array.
	/*if (is_object($object) && is_array($object->array_options))
	{
		foreach($object->array_options as $key => $val)
		{
			$keyshort=preg_replace('/^(options|extra)_/','',$key);
			$substitutionarray['__EXTRAFIELD_'.$keyshort.'__']=$val;
			// For backward compatibiliy
			$substitutionarray['%EXTRA_'.$keyshort.'%']=$val;
		}
	}*/

	// Check if there is external substitution to do, requested by plugins
	$dirsubstitutions = array_merge(array(), (array) $conf->modules_parts['substitutions']);

	foreach ($dirsubstitutions as $reldir)
	{
		$dir = dol_buildpath($reldir, 0);

		// Check if directory exists
		if (!dol_is_dir($dir)) continue;

		$substitfiles = dol_dir_list($dir, 'files', 0, 'functions_');
		foreach ($substitfiles as $substitfile)
		{
			$reg = array();
			if (preg_match('/functions_(.*)\.lib\.php/i', $substitfile['name'], $reg))
			{
				$module = $reg[1];

				dol_syslog("Library ".$substitfile['name']." found into ".$dir);
				// Include the user's functions file
				require_once $dir.$substitfile['name'];
				// Call the user's function, and only if it is defined
				$function_name = $module."_".$callfunc;
				if (function_exists($function_name)) {
					$function_name($substitutionarray, $outputlangs, $object, $parameters);
				}
			}
		}
	}
	if (!empty($conf->global->ODT_ENABLE_ALL_TAGS_IN_SUBSTITUTIONS)) {
		// to list all tags in odt template
		$tags = '';
		foreach ($substitutionarray as $key => $value) {
			$tags .= '{'.$key.'} => '.$value."\n";
		}
		$substitutionarray = array_merge($substitutionarray, array('__ALL_TAGS__' => $tags));
	}
}

/**
 *    Format output for start and end date
 *
 *    @param	int	$date_start    Start date
 *    @param    int	$date_end      End date
 *    @param    string		$format        Output format
 *    @param	Translate	$outputlangs   Output language
 *    @return	void
 */
function print_date_range($date_start, $date_end, $format = '', $outputlangs = '')
{
	print get_date_range($date_start, $date_end, $format, $outputlangs);
}

/**
 *    Format output for start and end date
 *
 *    @param	int			$date_start    		Start date
 *    @param    int			$date_end      		End date
 *    @param    string		$format        		Output format
 *    @param	Translate	$outputlangs   		Output language
 *    @param	integer		$withparenthesis	1=Add parenthesis, 0=non parenthesis
 *    @return	string							String
 */
function get_date_range($date_start, $date_end, $format = '', $outputlangs = '', $withparenthesis = 1)
{
	global $langs;

	$out = '';

	if (!is_object($outputlangs)) $outputlangs = $langs;

	if ($date_start && $date_end)
	{
		$out .= ($withparenthesis ? ' (' : '').$outputlangs->transnoentitiesnoconv('DateFromTo', dol_print_date($date_start, $format, false, $outputlangs), dol_print_date($date_end, $format, false, $outputlangs)).($withparenthesis ? ')' : '');
	}
	if ($date_start && !$date_end)
	{
		$out .= ($withparenthesis ? ' (' : '').$outputlangs->transnoentitiesnoconv('DateFrom', dol_print_date($date_start, $format, false, $outputlangs)).($withparenthesis ? ')' : '');
	}
	if (!$date_start && $date_end)
	{
		$out .= ($withparenthesis ? ' (' : '').$outputlangs->transnoentitiesnoconv('DateUntil', dol_print_date($date_end, $format, false, $outputlangs)).($withparenthesis ? ')' : '');
	}

	return $out;
}

/**
 * Return firstname and lastname in correct order
 *
 * @param	string	$firstname		Firstname
 * @param	string	$lastname		Lastname
 * @param	int		$nameorder		-1=Auto, 0=Lastname+Firstname, 1=Firstname+Lastname, 2=Firstname, 3=Firstname if defined else lastname, 4=Lastname, 5=Lastname if defined else firstname
 * @return	string					Firstname + lastname or Lastname + firstname
 */
function dolGetFirstLastname($firstname, $lastname, $nameorder = -1)
{
	global $conf;

	$ret = '';
	// If order not defined, we use the setup
	if ($nameorder < 0) $nameorder = (empty($conf->global->MAIN_FIRSTNAME_NAME_POSITION) ? 1 : 0);
	if ($nameorder == 1) {
		$ret .= $firstname;
		if ($firstname && $lastname) $ret .= ' ';
		$ret .= $lastname;
	} elseif ($nameorder == 2 || $nameorder == 3) {
		$ret .= $firstname;
		if (empty($ret) && $nameorder == 3) {
			$ret .= $lastname;
		}
	} else {	// 0, 4 or 5
		$ret .= $lastname;
		if (empty($ret) && $nameorder == 5) {
			$ret .= $firstname;
		}
		if ($nameorder == 0) {
			if ($firstname && $lastname) $ret .= ' ';
			$ret .= $firstname;
		}
	}
	return $ret;
}


/**
 *	Set event message in dol_events session object. Will be output by calling dol_htmloutput_events.
 *  Note: Calling dol_htmloutput_events is done into pages by standard llxFooter() function.
 *  Note: Prefer to use setEventMessages instead.
 *
 *	@param	string|string[] $mesgs			Message string or array
 *  @param  string          $style      	Which style to use ('mesgs' by default, 'warnings', 'errors')
 *  @return	void
 *  @see	dol_htmloutput_events()
 */
function setEventMessage($mesgs, $style = 'mesgs')
{
	//dol_syslog(__FUNCTION__ . " is deprecated", LOG_WARNING);		This is not deprecated, it is used by setEventMessages function
	if (!is_array($mesgs)) {
		// If mesgs is a string
		if ($mesgs) $_SESSION['dol_events'][$style][] = $mesgs;
	} else {
		// If mesgs is an array
		foreach ($mesgs as $mesg)
		{
			if ($mesg) $_SESSION['dol_events'][$style][] = $mesg;
		}
	}
}

/**
 *	Set event messages in dol_events session object. Will be output by calling dol_htmloutput_events.
 *  Note: Calling dol_htmloutput_events is done into pages by standard llxFooter() function.
 *
 *	@param	string	$mesg			Message string
 *	@param	array	$mesgs			Message array
 *  @param  string	$style      	Which style to use ('mesgs' by default, 'warnings', 'errors')
 *  @param	string	$messagekey		A key to be used to allow the feature "Never show this message again"
 *  @return	void
 *  @see	dol_htmloutput_events()
 */
function setEventMessages($mesg, $mesgs, $style = 'mesgs', $messagekey = '')
{
	if (empty($mesg) && empty($mesgs))
	{
		dol_syslog("Try to add a message in stack with empty message", LOG_WARNING);
	} else {
		if ($messagekey)
		{
			// Complete message with a js link to set a cookie "DOLHIDEMESSAGE".$messagekey;
			// TODO
			$mesg .= '';
		}
		if (empty($messagekey) || empty($_COOKIE["DOLHIDEMESSAGE".$messagekey]))
		{
			if (!in_array((string) $style, array('mesgs', 'warnings', 'errors'))) dol_print_error('', 'Bad parameter style='.$style.' for setEventMessages');
			if (empty($mesgs)) setEventMessage($mesg, $style);
			else {
				if (!empty($mesg) && !in_array($mesg, $mesgs)) setEventMessage($mesg, $style); // Add message string if not already into array
				setEventMessage($mesgs, $style);
			}
		}
	}
}

/**
 *	Print formated messages to output (Used to show messages on html output).
 *  Note: Calling dol_htmloutput_events is done into pages by standard llxFooter() function, so there is
 *  no need to call it explicitely.
 *
 *  @param	int		$disabledoutputofmessages	Clear all messages stored into session without diplaying them
 *  @return	void
 *  @see    									dol_htmloutput_mesg()
 */
function dol_htmloutput_events($disabledoutputofmessages = 0)
{
	// Show mesgs
	if (isset($_SESSION['dol_events']['mesgs'])) {
		if (empty($disabledoutputofmessages)) dol_htmloutput_mesg('', $_SESSION['dol_events']['mesgs']);
		unset($_SESSION['dol_events']['mesgs']);
	}

	// Show errors
	if (isset($_SESSION['dol_events']['errors'])) {
		if (empty($disabledoutputofmessages)) dol_htmloutput_mesg('', $_SESSION['dol_events']['errors'], 'error');
		unset($_SESSION['dol_events']['errors']);
	}

	// Show warnings
	if (isset($_SESSION['dol_events']['warnings'])) {
		if (empty($disabledoutputofmessages)) dol_htmloutput_mesg('', $_SESSION['dol_events']['warnings'], 'warning');
		unset($_SESSION['dol_events']['warnings']);
	}
}

/**
 *	Get formated messages to output (Used to show messages on html output).
 *  This include also the translation of the message key.
 *
 *	@param	string		$mesgstring		Message string or message key
 *	@param	string[]	$mesgarray      Array of message strings or message keys
 *  @param  string		$style          Style of message output ('ok' or 'error')
 *  @param  int			$keepembedded   Set to 1 in error message must be kept embedded into its html place (this disable jnotify)
 *	@return	string						Return html output
 *
 *  @see    dol_print_error()
 *  @see    dol_htmloutput_errors()
 *  @see    setEventMessages()
 */
function get_htmloutput_mesg($mesgstring = '', $mesgarray = '', $style = 'ok', $keepembedded = 0)
{
	global $conf, $langs;

	$ret = 0; $return = '';
	$out = '';
	$divstart = $divend = '';

	// If inline message with no format, we add it.
	if ((empty($conf->use_javascript_ajax) || !empty($conf->global->MAIN_DISABLE_JQUERY_JNOTIFY) || $keepembedded) && !preg_match('/<div class=".*">/i', $out))
	{
		$divstart = '<div class="'.$style.' clearboth">';
		$divend = '</div>';
	}

	if ((is_array($mesgarray) && count($mesgarray)) || $mesgstring)
	{
		$langs->load("errors");
		$out .= $divstart;
		if (is_array($mesgarray) && count($mesgarray))
		{
			foreach ($mesgarray as $message)
			{
				$ret++;
				$out .= $langs->trans($message);
				if ($ret < count($mesgarray)) $out .= "<br>\n";
			}
		}
		if ($mesgstring)
		{
			$langs->load("errors");
			$ret++;
			$out .= $langs->trans($mesgstring);
		}
		$out .= $divend;
	}

	if ($out)
	{
		if (!empty($conf->use_javascript_ajax) && empty($conf->global->MAIN_DISABLE_JQUERY_JNOTIFY) && empty($keepembedded))
		{
			$return = '<script>
					$(document).ready(function() {
						var block = '.(!empty($conf->global->MAIN_USE_JQUERY_BLOCKUI) ? "true" : "false").'
						if (block) {
							$.dolEventValid("","'.dol_escape_js($out).'");
						} else {
							/* jnotify(message, preset of message type, keepmessage) */
							$.jnotify("'.dol_escape_js($out).'",
							"'.($style == "ok" ? 3000 : $style).'",
							'.($style == "ok" ? "false" : "true").',
							{ remove: function (){} } );
						}
					});
				</script>';
		} else {
			$return = $out;
		}
	}

	return $return;
}

/**
 *  Get formated error messages to output (Used to show messages on html output).
 *
 *  @param  string	$mesgstring         Error message
 *  @param  array	$mesgarray          Error messages array
 *  @param  int		$keepembedded       Set to 1 in error message must be kept embedded into its html place (this disable jnotify)
 *  @return string                		Return html output
 *
 *  @see    dol_print_error()
 *  @see    dol_htmloutput_mesg()
 */
function get_htmloutput_errors($mesgstring = '', $mesgarray = array(), $keepembedded = 0)
{
	return get_htmloutput_mesg($mesgstring, $mesgarray, 'error', $keepembedded);
}

/**
 *	Print formated messages to output (Used to show messages on html output).
 *
 *	@param	string		$mesgstring		Message string or message key
 *	@param	string[]	$mesgarray      Array of message strings or message keys
 *	@param  string      $style          Which style to use ('ok', 'warning', 'error')
 *	@param  int         $keepembedded   Set to 1 if message must be kept embedded into its html place (this disable jnotify)
 *	@return	void
 *
 *	@see    dol_print_error()
 *	@see    dol_htmloutput_errors()
 *	@see    setEventMessages()
 */
function dol_htmloutput_mesg($mesgstring = '', $mesgarray = array(), $style = 'ok', $keepembedded = 0)
{
	if (empty($mesgstring) && (!is_array($mesgarray) || count($mesgarray) == 0)) return;

	$iserror = 0;
	$iswarning = 0;
	if (is_array($mesgarray))
	{
		foreach ($mesgarray as $val)
		{
			if ($val && preg_match('/class="error"/i', $val)) { $iserror++; break; }
			if ($val && preg_match('/class="warning"/i', $val)) { $iswarning++; break; }
		}
	} elseif ($mesgstring && preg_match('/class="error"/i', $mesgstring)) $iserror++;
	elseif ($mesgstring && preg_match('/class="warning"/i', $mesgstring)) $iswarning++;
	if ($style == 'error') $iserror++;
	if ($style == 'warning') $iswarning++;

	if ($iserror || $iswarning)
	{
		// Remove div from texts
		$mesgstring = preg_replace('/<\/div><div class="(error|warning)">/', '<br>', $mesgstring);
		$mesgstring = preg_replace('/<div class="(error|warning)">/', '', $mesgstring);
		$mesgstring = preg_replace('/<\/div>/', '', $mesgstring);
		// Remove div from texts array
		if (is_array($mesgarray))
		{
			$newmesgarray = array();
			foreach ($mesgarray as $val)
			{
				if (is_string($val))
				{
					$tmpmesgstring = preg_replace('/<\/div><div class="(error|warning)">/', '<br>', $val);
					$tmpmesgstring = preg_replace('/<div class="(error|warning)">/', '', $tmpmesgstring);
					$tmpmesgstring = preg_replace('/<\/div>/', '', $tmpmesgstring);
					$newmesgarray[] = $tmpmesgstring;
				} else {
					dol_syslog("Error call of dol_htmloutput_mesg with an array with a value that is not a string", LOG_WARNING);
				}
			}
			$mesgarray = $newmesgarray;
		}
		print get_htmloutput_mesg($mesgstring, $mesgarray, ($iserror ? 'error' : 'warning'), $keepembedded);
	} else print get_htmloutput_mesg($mesgstring, $mesgarray, 'ok', $keepembedded);
}

/**
 *  Print formated error messages to output (Used to show messages on html output).
 *
 *  @param	string	$mesgstring          Error message
 *  @param  array	$mesgarray           Error messages array
 *  @param  int		$keepembedded        Set to 1 in error message must be kept embedded into its html place (this disable jnotify)
 *  @return	void
 *
 *  @see    dol_print_error()
 *  @see    dol_htmloutput_mesg()
 */
function dol_htmloutput_errors($mesgstring = '', $mesgarray = array(), $keepembedded = 0)
{
	dol_htmloutput_mesg($mesgstring, $mesgarray, 'error', $keepembedded);
}

/**
 * 	Advanced sort array by second index function, which produces ascending (default)
 *  or descending output and uses optionally natural case insensitive sorting (which
 *  can be optionally case sensitive as well).
 *
 *  @param      array		$array      		Array to sort (array of array('key1'=>val1,'key2'=>val2,'key3'...) or array of objects)
 *  @param      string		$index				Key in array to use for sorting criteria
 *  @param      int			$order				Sort order ('asc' or 'desc')
 *  @param      int			$natsort			1=use "natural" sort (natsort), 0=use "standard" sort (asort)
 *  @param      int			$case_sensitive		1=sort is case sensitive, 0=not case sensitive
 *  @param		int			$keepindex			If 0 and index key of array to sort is a numeric, than index will be rewrote. If 1 or index key is not numeric, key for index is kept after sorting.
 *  @return     array							Sorted array
 */
function dol_sort_array(&$array, $index, $order = 'asc', $natsort = 0, $case_sensitive = 0, $keepindex = 0)
{
	// Clean parameters
	$order = strtolower($order);

	if (is_array($array))
	{
		$sizearray = count($array);
		if ($sizearray > 0)
		{
			$temp = array();
			foreach (array_keys($array) as $key)
			{
				if (is_object($array[$key])) {
					$temp[$key] = empty($array[$key]->$index) ? 0 : $array[$key]->$index;
				} else {
					$temp[$key] = empty($array[$key][$index]) ? 0 : $array[$key][$index];
				}
			}

			if (!$natsort) {
				($order == 'asc') ? asort($temp) : arsort($temp);
			} else {
				($case_sensitive) ? natsort($temp) : natcasesort($temp);
				if ($order != 'asc') $temp = array_reverse($temp, true);
			}

			$sorted = array();

			foreach (array_keys($temp) as $key)
			{
				(is_numeric($key) && empty($keepindex)) ? $sorted[] = $array[$key] : $sorted[$key] = $array[$key];
			}

			return $sorted;
		}
	}
	return $array;
}


/**
 *      Check if a string is in UTF8
 *
 *      @param	string	$str        String to check
 * 		@return	boolean				True if string is UTF8 or ISO compatible with UTF8, False if not (ISO with special char or Binary)
 */
function utf8_check($str)
{
	$str = (string) $str;	// Sometimes string is an int.

	// We must use here a binary strlen function (so not dol_strlen)
	$strLength = dol_strlen($str);
	for ($i = 0; $i < $strLength; $i++) {
		if (ord($str[$i]) < 0x80) continue; // 0bbbbbbb
		elseif ((ord($str[$i]) & 0xE0) == 0xC0) $n = 1; // 110bbbbb
		elseif ((ord($str[$i]) & 0xF0) == 0xE0) $n = 2; // 1110bbbb
		elseif ((ord($str[$i]) & 0xF8) == 0xF0) $n = 3; // 11110bbb
		elseif ((ord($str[$i]) & 0xFC) == 0xF8) $n = 4; // 111110bb
		elseif ((ord($str[$i]) & 0xFE) == 0xFC) $n = 5; // 1111110b
		else return false; // Does not match any model
		for ($j = 0; $j < $n; $j++) { // n bytes matching 10bbbbbb follow ?
			if ((++$i == strlen($str)) || ((ord($str[$i]) & 0xC0) != 0x80))
			return false;
		}
	}
	return true;
}

/**
 *      Check if a string is in ASCII
 *
 *      @param	string	$str        String to check
 * 		@return	boolean				True if string is ASCII, False if not (byte value > 0x7F)
 */
function ascii_check($str)
{
	if (function_exists('mb_check_encoding')) {
		//if (mb_detect_encoding($str, 'ASCII', true) return false;
		if (!mb_check_encoding($str, 'ASCII')) return false;
	} else {
		if (preg_match('/[^\x00-\x7f]/', $str)) return false; // Contains a byte > 7f
	}

	return true;
}


/**
 *      Return a string encoded into OS filesystem encoding. This function is used to define
 * 	    value to pass to filesystem PHP functions.
 *
 *      @param	string	$str        String to encode (UTF-8)
 * 		@return	string				Encoded string (UTF-8, ISO-8859-1)
 */
function dol_osencode($str)
{
	global $conf;

	$tmp = ini_get("unicode.filesystem_encoding"); // Disponible avec PHP 6.0
	if (empty($tmp) && !empty($_SERVER["WINDIR"])) $tmp = 'iso-8859-1'; // By default for windows
	if (empty($tmp)) $tmp = 'utf-8'; // By default for other
	if (!empty($conf->global->MAIN_FILESYSTEM_ENCODING)) $tmp = $conf->global->MAIN_FILESYSTEM_ENCODING;

	if ($tmp == 'iso-8859-1') return utf8_decode($str);
	return $str;
}


/**
 *      Return an id or code from a code or id.
 *      Store also Code-Id into a cache to speed up next request on same key.
 *
 * 		@param	DoliDB	$db				Database handler
 * 		@param	string	$key			Code or Id to get Id or Code
 * 		@param	string	$tablename		Table name without prefix
 * 		@param	string	$fieldkey		Field to search the key into
 * 		@param	string	$fieldid		Field to get
 *      @param  int		$entityfilter	Filter by entity
 *      @return int						<0 if KO, Id of code if OK
 *      @see $langs->getLabelFromKey
 */
function dol_getIdFromCode($db, $key, $tablename, $fieldkey = 'code', $fieldid = 'id', $entityfilter = 0)
{
	global $cache_codes;

	// If key empty
	if ($key == '') return '';

	// Check in cache
	if (isset($cache_codes[$tablename][$key][$fieldid]))	// Can be defined to 0 or ''
	{
		return $cache_codes[$tablename][$key][$fieldid]; // Found in cache
	}

	dol_syslog('dol_getIdFromCode (value for field '.$fieldid.' from key '.$key.' not found into cache)', LOG_DEBUG);

	$sql = "SELECT ".$fieldid." as valuetoget";
	$sql .= " FROM ".MAIN_DB_PREFIX.$tablename;
	$sql .= " WHERE ".$fieldkey." = '".$db->escape($key)."'";
	if (!empty($entityfilter))
		$sql .= " AND entity IN (".getEntity($tablename).")";

	$resql = $db->query($sql);
	if ($resql)
	{
		$obj = $db->fetch_object($resql);
		if ($obj) $cache_codes[$tablename][$key][$fieldid] = $obj->valuetoget;
		else $cache_codes[$tablename][$key][$fieldid] = '';
		$db->free($resql);
		return $cache_codes[$tablename][$key][$fieldid];
	} else {
		return -1;
	}
}

/**
 * Verify if condition in string is ok or not
 *
 * @param 	string		$strRights		String with condition to check
 * @return 	boolean						True or False. Return True if strRights is ''
 */
function verifCond($strRights)
{
	global $user, $conf, $langs;
	global $leftmenu;
	global $rights; // To export to dol_eval function

	//print $strRights."<br>\n";
	$rights = true;
	if ($strRights != '')
	{
		$str = 'if(!('.$strRights.')) { $rights = false; }';
		dol_eval($str); // The dol_eval must contains all the global $xxx used into a condition
	}
	return $rights;
}

/**
 * Replace eval function to add more security.
 * This function is called by verifCond() or trans() and transnoentitiesnoconv().
 *
 * @param 	string	$s				String to evaluate
 * @param	int		$returnvalue	0=No return (used to execute eval($a=something)). 1=Value of eval is returned (used to eval($something)).
 * @param   int     $hideerrors     1=Hide errors
 * @return	mixed					Nothing or return result of eval
 */
function dol_eval($s, $returnvalue = 0, $hideerrors = 1)
{
	// Only global variables can be changed by eval function and returned to caller
	global $db, $langs, $user, $conf, $website, $websitepage;
	global $action, $mainmenu, $leftmenu;
	global $rights;
	global $object;
	global $mysoc;

	global $obj; // To get $obj used into list when dol_eval is used for computed fields and $obj is not yet $object
	global $soc; // For backward compatibility

	//print $s."<br>\n";
	if ($returnvalue) {
		if ($hideerrors) return @eval('return '.$s.';');
		else return eval('return '.$s.';');
	} else {
		if ($hideerrors) @eval($s);
		else eval($s);
	}
}

/**
 * Return if var element is ok
 *
 * @param   string      $element    Variable to check
 * @return  boolean                 Return true of variable is not empty
 */
function dol_validElement($element)
{
	return (trim($element) != '');
}

/**
 * 	Return img flag of country for a language code or country code
 *
 * 	@param	string	$codelang	Language code ('en_IN', 'fr_CA', ...) or ISO Country code on 2 characters in uppercase ('IN', 'FR')
 *  @param	string	$moreatt	Add more attribute on img tag (For example 'style="float: right"' or 'class="saturatemedium"')
 * 	@return	string				HTML img string with flag.
 */
function picto_from_langcode($codelang, $moreatt = '')
{
	if (empty($codelang)) return '';

	if ($codelang == 'auto')
	{
		return '<span class="fa fa-globe"></span>';
	}

	$langtocountryflag = array(
		'ar_AR' => '',
		'ca_ES' => 'catalonia',
		'da_DA' => 'dk',
		'fr_CA' => 'mq',
		'sv_SV' => 'se',
		'sw_SW' => 'unknown',
		'AQ' => 'unknown',
		'CW' => 'unknown',
		'IM' => 'unknown',
		'JE' => 'unknown',
		'MF' => 'unknown',
		'BL' => 'unknown',
		'SX' => 'unknown'
	);

	if (isset($langtocountryflag[$codelang])) $flagImage = $langtocountryflag[$codelang];
	else {
		$tmparray = explode('_', $codelang);
		$flagImage = empty($tmparray[1]) ? $tmparray[0] : $tmparray[1];
	}

	return img_picto_common($codelang, 'flags/'.strtolower($flagImage).'.png', $moreatt);
}

/**
 * Return default language from country code.
 * Return null if not found.
 *
 * @param 	string 	$countrycode	Country code like 'US', 'FR', 'CA', ...
 * @return	string					Value of locale like 'en_US', 'fr_FR', ...
 */
function getLanguageCodeFromCountryCode($countrycode)
{
	global $mysoc;

	if (empty($countrycode)) return null;

	if (strtoupper($countrycode) == 'MQ') return 'fr_CA';
	if (strtoupper($countrycode) == 'SE') return 'sv_SE'; // se_SE is Sami/Sweden, and we want in priority sv_SE for SE country
	if (strtoupper($countrycode) == 'CH')
	{
		if ($mysoc->country_code == 'FR') return 'fr_CH';
		if ($mysoc->country_code == 'DE') return 'de_CH';
	}

	// Locale list taken from:
	// http://stackoverflow.com/questions/3191664/
	// list-of-all-locales-and-their-short-codes
	$locales = array(
		'af-ZA',
		'am-ET',
		'ar-AE',
		'ar-BH',
		'ar-DZ',
		'ar-EG',
		'ar-IQ',
		'ar-JO',
		'ar-KW',
		'ar-LB',
		'ar-LY',
		'ar-MA',
		'ar-OM',
		'ar-QA',
		'ar-SA',
		'ar-SY',
		'ar-TN',
		'ar-YE',
		'as-IN',
		'ba-RU',
		'be-BY',
		'bg-BG',
		'bn-BD',
		'bn-IN',
		'bo-CN',
		'br-FR',
		'ca-ES',
		'co-FR',
		'cs-CZ',
		'cy-GB',
		'da-DK',
		'de-AT',
		'de-CH',
		'de-DE',
		'de-LI',
		'de-LU',
		'dv-MV',
		'el-GR',
		'en-AU',
		'en-BZ',
		'en-CA',
		'en-GB',
		'en-IE',
		'en-IN',
		'en-JM',
		'en-MY',
		'en-NZ',
		'en-PH',
		'en-SG',
		'en-TT',
		'en-US',
		'en-ZA',
		'en-ZW',
		'es-AR',
		'es-BO',
		'es-CL',
		'es-CO',
		'es-CR',
		'es-DO',
		'es-EC',
		'es-ES',
		'es-GT',
		'es-HN',
		'es-MX',
		'es-NI',
		'es-PA',
		'es-PE',
		'es-PR',
		'es-PY',
		'es-SV',
		'es-US',
		'es-UY',
		'es-VE',
		'et-EE',
		'eu-ES',
		'fa-IR',
		'fi-FI',
		'fo-FO',
		'fr-BE',
		'fr-CA',
		'fr-CH',
		'fr-FR',
		'fr-LU',
		'fr-MC',
		'fy-NL',
		'ga-IE',
		'gd-GB',
		'gl-ES',
		'gu-IN',
		'he-IL',
		'hi-IN',
		'hr-BA',
		'hr-HR',
		'hu-HU',
		'hy-AM',
		'id-ID',
		'ig-NG',
		'ii-CN',
		'is-IS',
		'it-CH',
		'it-IT',
		'ja-JP',
		'ka-GE',
		'kk-KZ',
		'kl-GL',
		'km-KH',
		'kn-IN',
		'ko-KR',
		'ky-KG',
		'lb-LU',
		'lo-LA',
		'lt-LT',
		'lv-LV',
		'mi-NZ',
		'mk-MK',
		'ml-IN',
		'mn-MN',
		'mr-IN',
		'ms-BN',
		'ms-MY',
		'mt-MT',
		'nb-NO',
		'ne-NP',
		'nl-BE',
		'nl-NL',
		'nn-NO',
		'oc-FR',
		'or-IN',
		'pa-IN',
		'pl-PL',
		'ps-AF',
		'pt-BR',
		'pt-PT',
		'rm-CH',
		'ro-RO',
		'ru-RU',
		'rw-RW',
		'sa-IN',
		'se-FI',
		'se-NO',
		'se-SE',
		'si-LK',
		'sk-SK',
		'sl-SI',
		'sq-AL',
		'sv-FI',
		'sv-SE',
		'sw-KE',
		'ta-IN',
		'te-IN',
		'th-TH',
		'tk-TM',
		'tn-ZA',
		'tr-TR',
		'tt-RU',
		'ug-CN',
		'uk-UA',
		'ur-PK',
		'vi-VN',
		'wo-SN',
		'xh-ZA',
		'yo-NG',
		'zh-CN',
		'zh-HK',
		'zh-MO',
		'zh-SG',
		'zh-TW',
		'zu-ZA',
	);

	$buildprimarykeytotest = strtolower($countrycode).'-'.strtoupper($countrycode);
	if (in_array($buildprimarykeytotest, $locales)) return strtolower($countrycode).'_'.strtoupper($countrycode);

	if (function_exists('locale_get_primary_language') && function_exists('locale_get_region'))    // Need extension php-intl
	{
		foreach ($locales as $locale)
		{
			$locale_language = locale_get_primary_language($locale);
			$locale_region = locale_get_region($locale);
			if (strtoupper($countrycode) == $locale_region)
			{
				//var_dump($locale.'-'.$locale_language.'-'.$locale_region);
				return strtolower($locale_language).'_'.strtoupper($locale_region);
			}
		}
	} else {
		dol_syslog("Warning Exention php-intl is not available", LOG_WARNING);
	}

	return null;
}

/**
 *  Complete or removed entries into a head array (used to build tabs).
 *  For example, with value added by external modules. Such values are declared into $conf->modules_parts['tab'].
 *  Or by change using hook completeTabsHead
 *
 *  @param	Conf			$conf           Object conf
 *  @param  Translate		$langs          Object langs
 *  @param  object|null		$object         Object object
 *  @param  array			$head          	Object head
 *  @param  int				$h				New position to fill
 *  @param  string			$type           Value for object where objectvalue can be
 *                              			'thirdparty'       to add a tab in third party view
 *		                        	      	'intervention'     to add a tab in intervention view
 *     		                    	     	'supplier_order'   to add a tab in supplier order view
 *          		            	        'supplier_invoice' to add a tab in supplier invoice view
 *                  		    	        'invoice'          to add a tab in customer invoice view
 *                          			    'order'            to add a tab in customer order view
 *                          				'contract'		   to add a tabl in contract view
 *                      			        'product'          to add a tab in product view
 *                              			'propal'           to add a tab in propal view
 *                              			'user'             to add a tab in user view
 *                              			'group'            to add a tab in group view
 * 		        	               	     	'member'           to add a tab in fundation member view
 *      		                        	'categories_x'	   to add a tab in category view ('x': type of category (0=product, 1=supplier, 2=customer, 3=member)
 *      									'ecm'			   to add a tab for another ecm view
 *                                          'stock'            to add a tab for warehouse view
 *  @param  string		$mode  	        	'add' to complete head, 'remove' to remove entries
 *	@return	void
 */
function complete_head_from_modules($conf, $langs, $object, &$head, &$h, $type, $mode = 'add')
{
	global $hookmanager;

	if (isset($conf->modules_parts['tabs'][$type]) && is_array($conf->modules_parts['tabs'][$type]))
	{
		foreach ($conf->modules_parts['tabs'][$type] as $value)
		{
			$values = explode(':', $value);

			if ($mode == 'add' && !preg_match('/^\-/', $values[1]))
			{
				if (count($values) == 6)       // new declaration with permissions:  $value='objecttype:+tabname1:Title1:langfile@mymodule:$user->rights->mymodule->read:/mymodule/mynewtab1.php?id=__ID__'
				{
					if ($values[0] != $type) continue;

					if (verifCond($values[4]))
					{
						if ($values[3]) $langs->load($values[3]);
						if (preg_match('/SUBSTITUTION_([^_]+)/i', $values[2], $reg))
						{
							$substitutionarray = array();
							complete_substitutions_array($substitutionarray, $langs, $object, array('needforkey'=>$values[2]));
							$label = make_substitutions($reg[1], $substitutionarray);
						} else $label = $langs->trans($values[2]);

						$head[$h][0] = dol_buildpath(preg_replace('/__ID__/i', ((is_object($object) && !empty($object->id)) ? $object->id : ''), $values[5]), 1);
						$head[$h][1] = $label;
						$head[$h][2] = str_replace('+', '', $values[1]);
						$h++;
					}
				} elseif (count($values) == 5)       // deprecated
				{
					dol_syslog('Passing 5 values in tabs module_parts is deprecated. Please update to 6 with permissions.', LOG_WARNING);

					if ($values[0] != $type) continue;
					if ($values[3]) $langs->load($values[3]);
					if (preg_match('/SUBSTITUTION_([^_]+)/i', $values[2], $reg))
					{
						$substitutionarray = array();
						complete_substitutions_array($substitutionarray, $langs, $object, array('needforkey'=>$values[2]));
						$label = make_substitutions($reg[1], $substitutionarray);
					} else $label = $langs->trans($values[2]);

					$head[$h][0] = dol_buildpath(preg_replace('/__ID__/i', ((is_object($object) && !empty($object->id)) ? $object->id : ''), $values[4]), 1);
					$head[$h][1] = $label;
					$head[$h][2] = str_replace('+', '', $values[1]);
					$h++;
				}
			} elseif ($mode == 'remove' && preg_match('/^\-/', $values[1]))
			{
				if ($values[0] != $type) continue;
				$tabname = str_replace('-', '', $values[1]);
				foreach ($head as $key => $val)
				{
					$condition = (!empty($values[3]) ? verifCond($values[3]) : 1);
					//var_dump($key.' - '.$tabname.' - '.$head[$key][2].' - '.$values[3].' - '.$condition);
					if ($head[$key][2] == $tabname && $condition)
					{
						unset($head[$key]);
						break;
					}
				}
			}
		}
	}

	// No need to make a return $head. Var is modified as a reference
	if (!empty($hookmanager))
	{
		$parameters = array('object' => $object, 'mode' => $mode, 'head' => $head);
		$reshook = $hookmanager->executeHooks('completeTabsHead', $parameters);
		if ($reshook > 0)
		{
			$head = $hookmanager->resArray;
			$h = count($head);
		}
	}
}

/**
 * Print common footer :
 * 		conf->global->MAIN_HTML_FOOTER
 *      js for switch of menu hider
 * 		js for conf->global->MAIN_GOOGLE_AN_ID
 * 		js for conf->global->MAIN_SHOW_TUNING_INFO or $_SERVER["MAIN_SHOW_TUNING_INFO"]
 * 		js for conf->logbuffer
 *
 * @param	string	$zone	'private' (for private pages) or 'public' (for public pages)
 * @return	void
 */
function printCommonFooter($zone = 'private')
{
	global $conf, $hookmanager, $user, $debugbar;
	global $action;
	global $micro_start_time;

	if ($zone == 'private') print "\n".'<!-- Common footer for private page -->'."\n";
	else print "\n".'<!-- Common footer for public page -->'."\n";

	// A div to store page_y POST parameter so we can read it using javascript
	print "\n<!-- A div to store page_y POST parameter -->\n";
	print '<div id="page_y" style="display: none;">'.(empty($_POST['page_y']) ? '' : $_POST['page_y']).'</div>'."\n";

	$parameters = array();
	$reshook = $hookmanager->executeHooks('printCommonFooter', $parameters); // Note that $action and $object may have been modified by some hooks
	if (empty($reshook))
	{
		if (!empty($conf->global->MAIN_HTML_FOOTER)) print $conf->global->MAIN_HTML_FOOTER."\n";

		print "\n";
		if (!empty($conf->use_javascript_ajax))
		{
			print '<script>'."\n";
			print 'jQuery(document).ready(function() {'."\n";

			if ($zone == 'private' && empty($conf->dol_use_jmobile))
			{
				print "\n";
				print '/* JS CODE TO ENABLE to manage handler to switch left menu page (menuhider) */'."\n";
				print 'jQuery("li.menuhider").click(function(event) {';
				print '  if (!$( "body" ).hasClass( "sidebar-collapse" )){ event.preventDefault(); }'."\n";
				print '  console.log("We click on .menuhider");'."\n";
				print '  $("body").toggleClass("sidebar-collapse")'."\n";
				print '});'."\n";
			}

			// Management of focus and mandatory for fields
			if ($action == 'create' || $action == 'edit' || (empty($action) && (preg_match('/new\.php/', $_SERVER["PHP_SELF"]))))
			{
				print '/* JS CODE TO ENABLE to manage focus and mandatory form fields */'."\n";
				$relativepathstring = $_SERVER["PHP_SELF"];
				// Clean $relativepathstring
				if (constant('DOL_URL_ROOT')) $relativepathstring = preg_replace('/^'.preg_quote(constant('DOL_URL_ROOT'), '/').'/', '', $relativepathstring);
				$relativepathstring = preg_replace('/^\//', '', $relativepathstring);
				$relativepathstring = preg_replace('/^custom\//', '', $relativepathstring);
				//$tmpqueryarraywehave = explode('&', dol_string_nohtmltag($_SERVER['QUERY_STRING']));
				if (!empty($user->default_values[$relativepathstring]['focus']))
				{
					foreach ($user->default_values[$relativepathstring]['focus'] as $defkey => $defval)
					{
						$qualified = 0;
						if ($defkey != '_noquery_')
						{
							$tmpqueryarraytohave = explode('&', $defkey);
							$foundintru = 0;
							foreach ($tmpqueryarraytohave as $tmpquerytohave)
							{
								$tmpquerytohaveparam = explode('=', $tmpquerytohave);
								//print "console.log('".$tmpquerytohaveparam[0]." ".$tmpquerytohaveparam[1]." ".GETPOST($tmpquerytohaveparam[0])."');";
								if (!GETPOSTISSET($tmpquerytohaveparam[0]) || ($tmpquerytohaveparam[1] != GETPOST($tmpquerytohaveparam[0]))) $foundintru = 1;
							}
							if (!$foundintru) $qualified = 1;
							//var_dump($defkey.'-'.$qualified);
						} else $qualified = 1;

						if ($qualified)
						{
							foreach ($defval as $paramkey => $paramval)
							{
								// Set focus on field
								print 'jQuery("input[name=\''.$paramkey.'\']").focus();'."\n";
								print 'jQuery("textarea[name=\''.$paramkey.'\']").focus();'."\n";
								print 'jQuery("select[name=\''.$paramkey.'\']").focus();'."\n"; // Not really usefull, but we keep it in case of.
							}
						}
					}
				}
				if (!empty($user->default_values[$relativepathstring]['mandatory']))
				{
					foreach ($user->default_values[$relativepathstring]['mandatory'] as $defkey => $defval)
					{
						$qualified = 0;
						if ($defkey != '_noquery_')
						{
							$tmpqueryarraytohave = explode('&', $defkey);
							$foundintru = 0;
							foreach ($tmpqueryarraytohave as $tmpquerytohave)
							{
								$tmpquerytohaveparam = explode('=', $tmpquerytohave);
								//print "console.log('".$tmpquerytohaveparam[0]." ".$tmpquerytohaveparam[1]." ".GETPOST($tmpquerytohaveparam[0])."');";
								if (!GETPOSTISSET($tmpquerytohaveparam[0]) || ($tmpquerytohaveparam[1] != GETPOST($tmpquerytohaveparam[0]))) $foundintru = 1;
							}
							if (!$foundintru) $qualified = 1;
							//var_dump($defkey.'-'.$qualified);
						} else $qualified = 1;

						if ($qualified)
						{
							foreach ($defval as $paramkey => $paramval)
							{
								// Add property 'required' on input
								print 'jQuery("input[name=\''.$paramkey.'\']").prop(\'required\',true);'."\n";
								print 'jQuery("textarea[name=\''.$paramkey.'\']").prop(\'required\',true);'."\n";
								print 'jQuery("select[name=\''.$paramkey.'\']").prop(\'required\',true);'."\n"; // required on a select works only if key is "", this does not happen in Dolibarr
							}
						}
					}
				}
			}

			print '});'."\n";

			// End of tuning
			if (!empty($_SERVER['MAIN_SHOW_TUNING_INFO']) || !empty($conf->global->MAIN_SHOW_TUNING_INFO))
			{
				print "\n";
				print "/* JS CODE TO ENABLE to add memory info */\n";
				print 'window.console && console.log("';
				if (!empty($conf->global->MEMCACHED_SERVER)) print 'MEMCACHED_SERVER='.$conf->global->MEMCACHED_SERVER.' - ';
				print 'MAIN_OPTIMIZE_SPEED='.(isset($conf->global->MAIN_OPTIMIZE_SPEED) ? $conf->global->MAIN_OPTIMIZE_SPEED : 'off');
				if (!empty($micro_start_time))   // Works only if MAIN_SHOW_TUNING_INFO is defined at $_SERVER level. Not in global variable.
				{
					$micro_end_time = microtime(true);
					print ' - Build time: '.ceil(1000 * ($micro_end_time - $micro_start_time)).' ms';
				}

				if (function_exists("memory_get_usage")) {
					print ' - Mem: '.memory_get_usage(); // Do not use true here, it seems it takes the peak amount
				}
				if (function_exists("memory_get_peak_usage")) {
					print ' - Real mem peak: '.memory_get_peak_usage(true);
				}
				if (function_exists("zend_loader_file_encoded"))
				{
					print ' - Zend encoded file: '.(zend_loader_file_encoded() ? 'yes' : 'no');
				}
				print '");'."\n";
			}

			print "\n".'</script>'."\n";

			// Google Analytics
			// TODO Add a hook here
			if (!empty($conf->google->enabled) && !empty($conf->global->MAIN_GOOGLE_AN_ID))
			{
				$tmptagarray = explode(',', $conf->global->MAIN_GOOGLE_AN_ID);
				foreach ($tmptagarray as $tmptag) {
					print "\n";
					print "<!-- JS CODE TO ENABLE for google analtics tag -->\n";
					print "
					<!-- Global site tag (gtag.js) - Google Analytics -->
					<script async src=\"https://www.googletagmanager.com/gtag/js?id=".trim($tmptag)."\"></script>
					<script>
					window.dataLayer = window.dataLayer || [];
					function gtag(){dataLayer.push(arguments);}
					gtag('js', new Date());

					gtag('config', '".trim($tmptag)."');
					</script>";
					print "\n";
				}
			}
		}

		// Add Xdebug coverage of code
		if (defined('XDEBUGCOVERAGE'))
		{
			print_r(xdebug_get_code_coverage());
		}

		// Add DebugBar data
		if (!empty($user->rights->debugbar->read) && is_object($debugbar))
		{
			$debugbar['time']->stopMeasure('pageaftermaster');
			print '<!-- Output debugbar data -->'."\n";
			$renderer = $debugbar->getRenderer();
			print $debugbar->getRenderer()->render();
		} elseif (count($conf->logbuffer))    // If there is some logs in buffer to show
		{
			print "\n";
			print "<!-- Start of log output\n";
			//print '<div class="hidden">'."\n";
			foreach ($conf->logbuffer as $logline)
			{
				print $logline."<br>\n";
			}
			//print '</div>'."\n";
			print "End of log output -->\n";
		}
	}
}

/**
 * Split a string with 2 keys into key array.
 * For example: "A=1;B=2;C=2" is exploded into array('A'=>1,'B'=>2,'C'=>3)
 *
 * @param 	string	$string		String to explode
 * @param 	string	$delimiter	Delimiter between each couple of data
 * @param 	string	$kv			Delimiter between key and value
 * @return	array				Array of data exploded
 */
function dolExplodeIntoArray($string, $delimiter = ';', $kv = '=')
{
	if ($a = explode($delimiter, $string))
	{
		$ka = array();
		foreach ($a as $s) { // each part
			if ($s) {
				if ($pos = strpos($s, $kv)) { // key/value delimiter
					$ka[trim(substr($s, 0, $pos))] = trim(substr($s, $pos + strlen($kv)));
				} else { // key delimiter not found
					$ka[] = trim($s);
				}
			}
		}
		return $ka;
	}
	return array();
}


/**
 * Set focus onto field with selector (similar behaviour of 'autofocus' HTML5 tag)
 *
 * @param 	string	$selector	Selector ('#id' or 'input[name="ref"]') to use to find the HTML input field that must get the autofocus. You must use a CSS selector, so unique id preceding with the '#' char.
 * @return	string				HTML code to set focus
 */
function dol_set_focus($selector)
{
	print "\n".'<!-- Set focus onto a specific field -->'."\n";
	print '<script>jQuery(document).ready(function() { jQuery("'.dol_escape_js($selector).'").focus(); });</script>'."\n";
}


/**
 * Return getmypid() or random PID when function is disabled
 * Some web hosts disable this php function for security reasons
 * and sometimes we can't redeclare function
 *
 * @return	int
 */
function dol_getmypid()
{
	if (!function_exists('getmypid')) {
		return mt_rand(1, 32768);
	} else {
		return getmypid();
	}
}


/**
 * Generate natural SQL search string for a criteria (this criteria can be tested on one or several fields)
 *
 * @param   string|string[]	$fields 	String or array of strings, filled with the name of all fields in the SQL query we must check (combined with a OR). Example: array("p.field1","p.field2")
 * @param   string 			$value 		The value to look for.
 *                          		    If param $mode is 0, can contains several keywords separated with a space or |
 *                                      like "keyword1 keyword2" = We want record field like keyword1 AND field like keyword2
 *                                      or like "keyword1|keyword2" = We want record field like keyword1 OR field like keyword2
 *                             			If param $mode is 1, can contains an operator <, > or = like "<10" or ">=100.5 < 1000"
 *                             			If param $mode is 2, can contains a list of int id separated by comma like "1,3,4"
 *                             			If param $mode is 3, can contains a list of string separated by comma like "a,b,c"
 * @param	integer			$mode		0=value is list of keyword strings, 1=value is a numeric test (Example ">5.5 <10"), 2=value is a list of ID separated with comma (Example '1,3,4')
 * 										3=value is list of string separated with comma (Example 'text 1,text 2'), 4=value is a list of ID separated with comma (Example '2,7') to be used to search into a multiselect string '1,2,3,4'
 * @param	integer			$nofirstand	1=Do not output the first 'AND'
 * @return 	string 			$res 		The statement to append to the SQL query
 */
function natural_search($fields, $value, $mode = 0, $nofirstand = 0)
{
	global $db, $langs;

	$value = trim($value);

	if ($mode == 0)
	{
		$value = preg_replace('/\*/', '%', $value); // Replace * with %
	}
	if ($mode == 1)
	{
		$value = preg_replace('/([<>=]+)\s+([0-9'.preg_quote($langs->trans("DecimalSeparator"), '/').'\-])/', '\1\2', $value); // Clean string '< 10' into '<10' so we can the explode on space to get all tests to do
	}

	$value = preg_replace('/\s*\|\s*/', '|', $value);

	$crits = explode(' ', $value);
	$res = '';
	if (!is_array($fields)) $fields = array($fields);

	$j = 0;
	foreach ($crits as $crit)
	{
		$crit = trim($crit);
		$i = 0; $i2 = 0;
		$newres = '';
		foreach ($fields as $field)
		{
			if ($mode == 1)
			{
				$operator = '=';
				$newcrit = preg_replace('/([<>=]+)/', '', $crit);

				$reg = array();
				preg_match('/([<>=]+)/', $crit, $reg);
				if ($reg[1])
				{
					$operator = $reg[1];
				}
				if ($newcrit != '')
				{
					$numnewcrit = price2num($newcrit);
					if (is_numeric($numnewcrit))
					{
						$newres .= ($i2 > 0 ? ' OR ' : '').$field.' '.$operator.' '.$db->sanitize($numnewcrit); // should be a numeric
					} else {
						$newres .= ($i2 > 0 ? ' OR ' : '').'1 = 2'; // force false
					}
					$i2++; // a criteria was added to string
				}
			} elseif ($mode == 2 || $mode == -2)
			{
				$crit = preg_replace('/[^0-9,]/', '', $crit); // ID are always integer
				$newres .= ($i2 > 0 ? ' OR ' : '').$field." ".($mode == -2 ? 'NOT ' : '');
				$newres .= $crit ? "IN (".$db->sanitize($db->escape($crit)).")" : "IN (0)";
				if ($mode == -2) $newres .= ' OR '.$field.' IS NULL';
				$i2++; // a criteria was added to string
			} elseif ($mode == 3 || $mode == -3)
			{
				$tmparray = explode(',', $crit);
				if (count($tmparray))
				{
					$listofcodes = '';
					foreach ($tmparray as $val)
					{
						$val = trim($val);
						if ($val)
						{
							$listofcodes .= ($listofcodes ? ',' : '');
							$listofcodes .= "'".$db->escape($val)."'";
						}
					}
					$newres .= ($i2 > 0 ? ' OR ' : '').$field." ".($mode == -3 ? 'NOT ' : '')."IN (".$db->sanitize($listofcodes, 1).")";
					$i2++; // a criteria was added to string
				}
				if ($mode == -3) $newres .= ' OR '.$field.' IS NULL';
			} elseif ($mode == 4)
			{
				$tmparray = explode(',', $crit);
				if (count($tmparray))
				{
					$listofcodes = '';
					foreach ($tmparray as $val)
					{
						$val = trim($val);
						if ($val)
						{
							$newres .= ($i2 > 0 ? ' OR (' : '(').$field.' LIKE \''.$db->escape($val).',%\'';
							$newres .= ' OR '.$field.' = \''.$db->escape($val).'\'';
							$newres .= ' OR '.$field.' LIKE \'%,'.$db->escape($val).'\'';
							$newres .= ' OR '.$field.' LIKE \'%,'.$db->escape($val).',%\'';
							$newres .= ')';
							$i2++;
						}
					}
				}
			} else // $mode=0
			{
				$tmpcrits = explode('|', $crit);
				$i3 = 0;
				foreach ($tmpcrits as $tmpcrit)
				{
					if ($tmpcrit !== '0' && empty($tmpcrit)) continue;

					$newres .= (($i2 > 0 || $i3 > 0) ? ' OR ' : '');

					if (preg_match('/\.(id|rowid)$/', $field))	// Special case for rowid that is sometimes a ref so used as a search field
					{
						$newres .= $field." = ".(is_numeric(trim($tmpcrit)) ?trim($tmpcrit) : '0');
					} else {
						$newres .= $field." LIKE '";

						$tmpcrit = trim($tmpcrit);
						$tmpcrit2 = $tmpcrit;
						$tmpbefore = '%'; $tmpafter = '%';
						if (preg_match('/^[\^\$]/', $tmpcrit))
						{
							$tmpbefore = '';
							$tmpcrit2 = preg_replace('/^[\^\$]/', '', $tmpcrit2);
						}
						if (preg_match('/[\^\$]$/', $tmpcrit))
						{
							$tmpafter = '';
							$tmpcrit2 = preg_replace('/[\^\$]$/', '', $tmpcrit2);
						}
						$newres .= $tmpbefore;
						$newres .= $db->escape($tmpcrit2);
						$newres .= $tmpafter;
						$newres .= "'";
						if ($tmpcrit2 == '')
						{
							$newres .= ' OR '.$field." IS NULL";
						}
					}

					$i3++;
				}
				$i2++; // a criteria was added to string
			}
			$i++;
		}
		if ($newres) $res = $res.($res ? ' AND ' : '').($i2 > 1 ? '(' : '').$newres.($i2 > 1 ? ')' : '');
		$j++;
	}
	$res = ($nofirstand ? "" : " AND ")."(".$res.")";
	//print 'xx'.$res.'yy';
	return $res;
}

/**
 * Return string with full Url. The file qualified is the one defined by relative path in $object->last_main_doc
 *
 * @param   Object	$object				Object
 * @return	string						Url string
 */
function showDirectDownloadLink($object)
{
	global $conf, $langs;

	$out = '';
	$url = $object->getLastMainDocLink($object->element);

	if ($url)
	{
		$out .= img_picto('', 'globe').' '.$langs->trans("DirectDownloadLink").'<br>';
		$out .= '<input type="text" id="directdownloadlink" class="quatrevingtpercent" value="'.$url.'">';
		$out .= ajax_autoselect("directdownloadlink", 0);
	}
	return $out;
}

/**
 * Return the filename of file to get the thumbs
 *
 * @param   string  $file           Original filename (full or relative path)
 * @param   string  $extName        Extension to differenciate thumb file name ('', '_small', '_mini')
 * @param   string  $extImgTarget   Force image extension for thumbs. Use '' to keep same extension than original image (default).
 * @return  string                  New file name (full or relative path, including the thumbs/)
 */
function getImageFileNameForSize($file, $extName, $extImgTarget = '')
{
	$dirName = dirname($file);
	if ($dirName == '.') $dirName = '';

	$fileName = preg_replace('/(\.gif|\.jpeg|\.jpg|\.png|\.bmp|\.webp)$/i', '', $file); // We remove extension, whatever is its case
	$fileName = basename($fileName);

	if (empty($extImgTarget)) $extImgTarget = (preg_match('/\.jpg$/i', $file) ? '.jpg' : '');
	if (empty($extImgTarget)) $extImgTarget = (preg_match('/\.jpeg$/i', $file) ? '.jpeg' : '');
	if (empty($extImgTarget)) $extImgTarget = (preg_match('/\.gif$/i', $file) ? '.gif' : '');
	if (empty($extImgTarget)) $extImgTarget = (preg_match('/\.png$/i', $file) ? '.png' : '');
	if (empty($extImgTarget)) $extImgTarget = (preg_match('/\.bmp$/i', $file) ? '.bmp' : '');
	if (empty($extImgTarget)) $extImgTarget = (preg_match('/\.webp$/i', $file) ? '.webp' : '');

	if (!$extImgTarget) return $file;

	$subdir = '';
	if ($extName) $subdir = 'thumbs/';

	return ($dirName ? $dirName.'/' : '').$subdir.$fileName.$extName.$extImgTarget; // New filename for thumb
}


/**
 * Return URL we can use for advanced preview links
 *
 * @param   string    $modulepart     propal, facture, facture_fourn, ...
 * @param   string    $relativepath   Relative path of docs.
 * @param	int		  $alldata		  Return array with all components (1 is recommended, then use a simple a href link with the class, target and mime attribute added. 'documentpreview' css class is handled by jquery code into main.inc.php)
 * @param	string	  $param		  More param on http links
 * @return  string|array              Output string with href link or array with all components of link
 */
function getAdvancedPreviewUrl($modulepart, $relativepath, $alldata = 0, $param = '')
{
	global $conf, $langs;

	if (empty($conf->use_javascript_ajax)) return '';

	$isAllowedForPreview = dolIsAllowedForPreview($relativepath);

	if ($alldata == 1)
	{
		if ($isAllowedForPreview) return array('target'=>'_blank', 'css'=>'documentpreview', 'url'=>DOL_URL_ROOT.'/document.php?modulepart='.$modulepart.'&attachment=0&file='.urlencode($relativepath).($param ? '&'.$param : ''), 'mime'=>dol_mimetype($relativepath));
		else return array();
	}

	// old behavior, return a string
	if ($isAllowedForPreview) return 'javascript:document_preview(\''.dol_escape_js(DOL_URL_ROOT.'/document.php?modulepart='.$modulepart.'&attachment=0&file='.urlencode($relativepath).($param ? '&'.$param : '')).'\', \''.dol_mimetype($relativepath).'\', \''.dol_escape_js($langs->trans('Preview')).'\')';
	else return '';
}


/**
 * Make content of an input box selected when we click into input field.
 *
 * @param string	$htmlname	Id of html object ('#idvalue' or '.classvalue')
 * @param string	$addlink	Add a 'link to' after
 * @return string
 */
function ajax_autoselect($htmlname, $addlink = '')
{
	global $langs;
	$out = '<script>
               jQuery(document).ready(function () {
				    jQuery("'.((strpos($htmlname, '.') === 0 ? '' : '#').$htmlname).'").click(function() { jQuery(this).select(); } );
				});
		    </script>';
	if ($addlink) $out .= ' <a href="'.$addlink.'" target="_blank">'.$langs->trans("Link").'</a>';
	return $out;
}

/**
 *	Return if a file is qualified for preview
 *
 *	@param	string	$file		Filename we looking for information
 *	@return int					1 If allowed, 0 otherwise
 *  @see    dol_mimetype(), image_format_supported() from images.lib.php
 */
function dolIsAllowedForPreview($file)
{
	global $conf;

	// Check .noexe extension in filename
	if (preg_match('/\.noexe$/i', $file)) return 0;

	// Check mime types
	$mime_preview = array('bmp', 'jpeg', 'png', 'gif', 'tiff', 'pdf', 'plain', 'css', 'webp');
	if (!empty($conf->global->MAIN_ALLOW_SVG_FILES_AS_IMAGES)) $mime_preview[] = 'svg+xml';
	//$mime_preview[]='vnd.oasis.opendocument.presentation';
	//$mime_preview[]='archive';
	$num_mime = array_search(dol_mimetype($file, '', 1), $mime_preview);
	if ($num_mime !== false) return 1;

	// By default, not allowed for preview
	return 0;
}


/**
 *	Return mime type of a file
 *
 *	@param	string	$file		Filename we looking for MIME type
 *  @param  string	$default    Default mime type if extension not found in known list
 * 	@param	int		$mode    	0=Return full mime, 1=otherwise short mime string, 2=image for mime type, 3=source language, 4=css of font fa
 *	@return string 		    	Return a mime type family (text/xxx, application/xxx, image/xxx, audio, video, archive)
 *  @see    dolIsAllowedForPreview(), image_format_supported() from images.lib.php
 */
function dol_mimetype($file, $default = 'application/octet-stream', $mode = 0)
{
	$mime = $default;
	$imgmime = 'other.png';
	$famime = 'file-o';
	$srclang = '';

	$tmpfile = preg_replace('/\.noexe$/', '', $file);

	// Plain text files
	if (preg_match('/\.txt$/i', $tmpfile)) { $mime = 'text/plain'; $imgmime = 'text.png'; $famime = 'file-text-o'; }
	if (preg_match('/\.rtx$/i', $tmpfile)) { $mime = 'text/richtext'; $imgmime = 'text.png'; $famime = 'file-text-o'; }
	if (preg_match('/\.csv$/i', $tmpfile)) { $mime = 'text/csv'; $imgmime = 'text.png'; $famime = 'file-text-o'; }
	if (preg_match('/\.tsv$/i', $tmpfile)) { $mime = 'text/tab-separated-values'; $imgmime = 'text.png'; $famime = 'file-text-o'; }
	if (preg_match('/\.(cf|conf|log)$/i', $tmpfile)) { $mime = 'text/plain'; $imgmime = 'text.png'; $famime = 'file-text-o'; }
	if (preg_match('/\.ini$/i', $tmpfile)) { $mime = 'text/plain'; $imgmime = 'text.png'; $srclang = 'ini'; $famime = 'file-text-o'; }
	if (preg_match('/\.md$/i', $tmpfile)) { $mime = 'text/plain'; $imgmime = 'text.png'; $srclang = 'md'; $famime = 'file-text-o'; }
	if (preg_match('/\.css$/i', $tmpfile)) { $mime = 'text/css'; $imgmime = 'css.png'; $srclang = 'css'; $famime = 'file-text-o'; }
	if (preg_match('/\.lang$/i', $tmpfile)) { $mime = 'text/plain'; $imgmime = 'text.png'; $srclang = 'lang'; $famime = 'file-text-o'; }
	// Certificate files
	if (preg_match('/\.(crt|cer|key|pub)$/i', $tmpfile)) { $mime = 'text/plain'; $imgmime = 'text.png'; $famime = 'file-text-o'; }
	// XML based (HTML/XML/XAML)
	if (preg_match('/\.(html|htm|shtml)$/i', $tmpfile)) { $mime = 'text/html'; $imgmime = 'html.png'; $srclang = 'html'; $famime = 'file-text-o'; }
	if (preg_match('/\.(xml|xhtml)$/i', $tmpfile)) { $mime = 'text/xml'; $imgmime = 'other.png'; $srclang = 'xml'; $famime = 'file-text-o'; }
	if (preg_match('/\.xaml$/i', $tmpfile)) { $mime = 'text/xml'; $imgmime = 'other.png'; $srclang = 'xaml'; $famime = 'file-text-o'; }
	// Languages
	if (preg_match('/\.bas$/i', $tmpfile)) { $mime = 'text/plain'; $imgmime = 'text.png'; $srclang = 'bas'; $famime = 'file-code-o'; }
	if (preg_match('/\.(c)$/i', $tmpfile)) { $mime = 'text/plain'; $imgmime = 'text.png'; $srclang = 'c'; $famime = 'file-code-o'; }
	if (preg_match('/\.(cpp)$/i', $tmpfile)) { $mime = 'text/plain'; $imgmime = 'text.png'; $srclang = 'cpp'; $famime = 'file-code-o'; }
	if (preg_match('/\.cs$/i', $tmpfile)) { $mime = 'text/plain'; $imgmime = 'text.png'; $srclang = 'cs'; $famime = 'file-code-o'; }
	if (preg_match('/\.(h)$/i', $tmpfile)) { $mime = 'text/plain'; $imgmime = 'text.png'; $srclang = 'h'; $famime = 'file-code-o'; }
	if (preg_match('/\.(java|jsp)$/i', $tmpfile)) { $mime = 'text/plain'; $imgmime = 'text.png'; $srclang = 'java'; $famime = 'file-code-o'; }
	if (preg_match('/\.php([0-9]{1})?$/i', $tmpfile)) { $mime = 'text/plain'; $imgmime = 'php.png'; $srclang = 'php'; $famime = 'file-code-o'; }
	if (preg_match('/\.phtml$/i', $tmpfile)) { $mime = 'text/plain'; $imgmime = 'php.png'; $srclang = 'php'; $famime = 'file-code-o'; }
	if (preg_match('/\.(pl|pm)$/i', $tmpfile)) { $mime = 'text/plain'; $imgmime = 'pl.png'; $srclang = 'perl'; $famime = 'file-code-o'; }
	if (preg_match('/\.sql$/i', $tmpfile)) { $mime = 'text/plain'; $imgmime = 'text.png'; $srclang = 'sql'; $famime = 'file-code-o'; }
	if (preg_match('/\.js$/i', $tmpfile)) { $mime = 'text/x-javascript'; $imgmime = 'jscript.png'; $srclang = 'js'; $famime = 'file-code-o'; }
	// Open office
	if (preg_match('/\.odp$/i', $tmpfile)) { $mime = 'application/vnd.oasis.opendocument.presentation'; $imgmime = 'ooffice.png'; $famime = 'file-powerpoint-o'; }
	if (preg_match('/\.ods$/i', $tmpfile)) { $mime = 'application/vnd.oasis.opendocument.spreadsheet'; $imgmime = 'ooffice.png'; $famime = 'file-excel-o'; }
	if (preg_match('/\.odt$/i', $tmpfile)) { $mime = 'application/vnd.oasis.opendocument.text'; $imgmime = 'ooffice.png'; $famime = 'file-word-o'; }
	// MS Office
	if (preg_match('/\.mdb$/i', $tmpfile)) { $mime = 'application/msaccess'; $imgmime = 'mdb.png'; $famime = 'file-o'; }
	if (preg_match('/\.doc(x|m)?$/i', $tmpfile)) { $mime = 'application/msword'; $imgmime = 'doc.png'; $famime = 'file-word-o'; }
	if (preg_match('/\.dot(x|m)?$/i', $tmpfile)) { $mime = 'application/msword'; $imgmime = 'doc.png'; $famime = 'file-word-o'; }
	if (preg_match('/\.xlt(x)?$/i', $tmpfile)) { $mime = 'application/vnd.ms-excel'; $imgmime = 'xls.png'; $famime = 'file-excel-o'; }
	if (preg_match('/\.xla(m)?$/i', $tmpfile)) { $mime = 'application/vnd.ms-excel'; $imgmime = 'xls.png'; $famime = 'file-excel-o'; }
	if (preg_match('/\.xls$/i', $tmpfile)) { $mime = 'application/vnd.ms-excel'; $imgmime = 'xls.png'; $famime = 'file-excel-o'; }
	if (preg_match('/\.xls(b|m|x)$/i', $tmpfile)) { $mime = 'application/vnd.openxmlformats-officedocument.spreadsheetml.sheet'; $imgmime = 'xls.png'; $famime = 'file-excel-o'; }
	if (preg_match('/\.pps(m|x)?$/i', $tmpfile)) { $mime = 'application/vnd.ms-powerpoint'; $imgmime = 'ppt.png'; $famime = 'file-powerpoint-o'; }
	if (preg_match('/\.ppt(m|x)?$/i', $tmpfile)) { $mime = 'application/x-mspowerpoint'; $imgmime = 'ppt.png'; $famime = 'file-powerpoint-o'; }
	// Other
	if (preg_match('/\.pdf$/i', $tmpfile)) { $mime = 'application/pdf'; $imgmime = 'pdf.png'; $famime = 'file-pdf-o'; }
	// Scripts
	if (preg_match('/\.bat$/i', $tmpfile)) { $mime = 'text/x-bat'; $imgmime = 'script.png'; $srclang = 'dos'; $famime = 'file-code-o'; }
	if (preg_match('/\.sh$/i', $tmpfile)) { $mime = 'text/x-sh'; $imgmime = 'script.png'; $srclang = 'bash'; $famime = 'file-code-o'; }
	if (preg_match('/\.ksh$/i', $tmpfile)) { $mime = 'text/x-ksh'; $imgmime = 'script.png'; $srclang = 'bash'; $famime = 'file-code-o'; }
	if (preg_match('/\.bash$/i', $tmpfile)) { $mime = 'text/x-bash'; $imgmime = 'script.png'; $srclang = 'bash'; $famime = 'file-code-o'; }
	// Images
	if (preg_match('/\.ico$/i', $tmpfile)) { $mime = 'image/x-icon'; $imgmime = 'image.png'; $famime = 'file-image-o'; }
	if (preg_match('/\.(jpg|jpeg)$/i', $tmpfile)) { $mime = 'image/jpeg'; $imgmime = 'image.png'; $famime = 'file-image-o'; }
	if (preg_match('/\.png$/i', $tmpfile)) { $mime = 'image/png'; $imgmime = 'image.png'; $famime = 'file-image-o'; }
	if (preg_match('/\.gif$/i', $tmpfile)) { $mime = 'image/gif'; $imgmime = 'image.png'; $famime = 'file-image-o'; }
	if (preg_match('/\.bmp$/i', $tmpfile)) { $mime = 'image/bmp'; $imgmime = 'image.png'; $famime = 'file-image-o'; }
	if (preg_match('/\.(tif|tiff)$/i', $tmpfile)) { $mime = 'image/tiff'; $imgmime = 'image.png'; $famime = 'file-image-o'; }
	if (preg_match('/\.svg$/i', $tmpfile)) { $mime = 'image/svg+xml'; $imgmime = 'image.png'; $famime = 'file-image-o'; }
	if (preg_match('/\.webp$/i', $tmpfile)) { $mime = 'image/webp'; $imgmime = 'image.png'; $famime = 'file-image-o'; }
	// Calendar
	if (preg_match('/\.vcs$/i', $tmpfile)) { $mime = 'text/calendar'; $imgmime = 'other.png'; $famime = 'file-text-o'; }
	if (preg_match('/\.ics$/i', $tmpfile)) { $mime = 'text/calendar'; $imgmime = 'other.png'; $famime = 'file-text-o'; }
	// Other
	if (preg_match('/\.torrent$/i', $tmpfile)) { $mime = 'application/x-bittorrent'; $imgmime = 'other.png'; $famime = 'file-o'; }
	// Audio
	if (preg_match('/\.(mp3|ogg|au|wav|wma|mid)$/i', $tmpfile)) { $mime = 'audio'; $imgmime = 'audio.png'; $famime = 'file-audio-o'; }
	// Video
	if (preg_match('/\.mp4$/i', $tmpfile)) { $mime = 'video/mp4'; $imgmime = 'video.png'; $famime = 'file-video-o'; }
	if (preg_match('/\.ogv$/i', $tmpfile)) { $mime = 'video/ogg'; $imgmime = 'video.png'; $famime = 'file-video-o'; }
	if (preg_match('/\.webm$/i', $tmpfile)) { $mime = 'video/webm'; $imgmime = 'video.png'; $famime = 'file-video-o'; }
	if (preg_match('/\.avi$/i', $tmpfile)) { $mime = 'video/x-msvideo'; $imgmime = 'video.png'; $famime = 'file-video-o'; }
	if (preg_match('/\.divx$/i', $tmpfile)) { $mime = 'video/divx'; $imgmime = 'video.png'; $famime = 'file-video-o'; }
	if (preg_match('/\.xvid$/i', $tmpfile)) { $mime = 'video/xvid'; $imgmime = 'video.png'; $famime = 'file-video-o'; }
	if (preg_match('/\.(wmv|mpg|mpeg)$/i', $tmpfile)) { $mime = 'video'; $imgmime = 'video.png'; $famime = 'file-video-o'; }
	// Archive
	if (preg_match('/\.(zip|rar|gz|tgz|z|cab|bz2|7z|tar|lzh)$/i', $tmpfile)) { $mime = 'archive'; $imgmime = 'archive.png'; $famime = 'file-archive-o'; }    // application/xxx where zzz is zip, ...
	// Exe
	if (preg_match('/\.(exe|com)$/i', $tmpfile)) { $mime = 'application/octet-stream'; $imgmime = 'other.png'; $famime = 'file-o'; }
	// Lib
	if (preg_match('/\.(dll|lib|o|so|a)$/i', $tmpfile)) { $mime = 'library'; $imgmime = 'library.png'; $famime = 'file-o'; }
	// Err
	if (preg_match('/\.err$/i', $tmpfile)) { $mime = 'error'; $imgmime = 'error.png'; $famime = 'file-text-o'; }

	// Return string
	if ($mode == 1)
	{
		$tmp = explode('/', $mime);
		return (!empty($tmp[1]) ? $tmp[1] : $tmp[0]);
	}
	if ($mode == 2)
	{
		return $imgmime;
	}
	if ($mode == 3)
	{
		return $srclang;
	}
	if ($mode == 4)
	{
		return $famime;
	}
	return $mime;
}

/**
 * Return value from dictionary
 *
 * @param string	$tablename		name of dictionary
 * @param string	$field			the value to return
 * @param int		$id				id of line
 * @param bool		$checkentity	add filter on entity
 * @param string	$rowidfield		name of the column rowid
 * @return string
 */
function getDictvalue($tablename, $field, $id, $checkentity = false, $rowidfield = 'rowid')
{
	global $dictvalues, $db, $langs;

	if (!isset($dictvalues[$tablename]))
	{
		$dictvalues[$tablename] = array();
		$sql = 'SELECT * FROM '.$tablename.' WHERE 1 = 1'; // Here select * is allowed as it is generic code and we don't have list of fields
		if ($checkentity) $sql .= ' AND entity IN (0,'.getEntity($tablename).')';

		$resql = $db->query($sql);
		if ($resql)
		{
			while ($obj = $db->fetch_object($resql))
			{
				$dictvalues[$tablename][$obj->{$rowidfield}] = $obj;
			}
		} else {
			dol_print_error($db);
		}
	}

	if (!empty($dictvalues[$tablename][$id])) return $dictvalues[$tablename][$id]->{$field}; // Found
	else // Not found
	{
		if ($id > 0) return $id;
		return '';
	}
}

/**
 *	Return true if the color is light
 *
 *  @param	string	$stringcolor		String with hex (FFFFFF) or comma RGB ('255,255,255')
 *  @return	int							-1 : Error with argument passed |0 : color is dark | 1 : color is light
 */
function colorIsLight($stringcolor)
{
	$stringcolor = str_replace('#', '', $stringcolor);
	$res = -1;
	if (!empty($stringcolor))
	{
		$res = 0;
		$tmp = explode(',', $stringcolor);
		if (count($tmp) > 1)   // This is a comma RGB ('255','255','255')
		{
			$r = $tmp[0];
			$g = $tmp[1];
			$b = $tmp[2];
		} else {
			$hexr = $stringcolor[0].$stringcolor[1];
			$hexg = $stringcolor[2].$stringcolor[3];
			$hexb = $stringcolor[4].$stringcolor[5];
			$r = hexdec($hexr);
			$g = hexdec($hexg);
			$b = hexdec($hexb);
		}
		$bright = (max($r, $g, $b) + min($r, $g, $b)) / 510.0; // HSL algorithm
		if ($bright > 0.6) $res = 1;
	}
	return $res;
}

/**
 * Function to test if an entry is enabled or not
 *
 * @param	string		$type_user					0=We test for internal user, 1=We test for external user
 * @param	array		$menuentry					Array for feature entry to test
 * @param	array		$listofmodulesforexternal	Array with list of modules allowed to external users
 * @return	int										0=Hide, 1=Show, 2=Show gray
 */
function isVisibleToUserType($type_user, &$menuentry, &$listofmodulesforexternal)
{
	global $conf;

	//print 'type_user='.$type_user.' module='.$menuentry['module'].' enabled='.$menuentry['enabled'].' perms='.$menuentry['perms'];
	//print 'ok='.in_array($menuentry['module'], $listofmodulesforexternal);
	if (empty($menuentry['enabled'])) return 0; // Entry disabled by condition
	if ($type_user && $menuentry['module'])
	{
		$tmploops = explode('|', $menuentry['module']);
		$found = 0;
		foreach ($tmploops as $tmploop)
		{
			if (in_array($tmploop, $listofmodulesforexternal)) {
				$found++; break;
			}
		}
		if (!$found) return 0; // Entry is for menus all excluded to external users
	}
	if (!$menuentry['perms'] && $type_user) return 0; // No permissions and user is external
	if (!$menuentry['perms'] && !empty($conf->global->MAIN_MENU_HIDE_UNAUTHORIZED))	return 0; // No permissions and option to hide when not allowed, even for internal user, is on
	if (!$menuentry['perms']) return 2; // No permissions and user is external
	return 1;
}

/**
 * Round to next multiple.
 *
 * @param 	double		$n		Number to round up
 * @param 	integer		$x		Multiple. For example 60 to round up to nearest exact minute for a date with seconds.
 * @return 	integer				Value rounded.
 */
function roundUpToNextMultiple($n, $x = 5)
{
	return (ceil($n) % $x === 0) ? ceil($n) : round(($n + $x / 2) / $x) * $x;
}

/**
 * Function dolGetBadge
 *
 * @param   string  $label      label of badge no html : use in alt attribute for accessibility
 * @param   string  $html       optional : label of badge with html
 * @param   string  $type       type of badge : Primary Secondary Success Danger Warning Info Light Dark status0 status1 status2 status3 status4 status5 status6 status7 status8 status9
 * @param   string  $mode       default '' , 'pill', 'dot'
 * @param   string  $url        the url for link
 * @param   array   $params     various params for future : recommended rather than adding more fuction arguments. array('attr'=>array('title'=>'abc'))
 * @return  string              Html badge
 */
function dolGetBadge($label, $html = '', $type = 'primary', $mode = '', $url = '', $params = array())
{
	$attr = array(
		'class'=>'badge '.(!empty($mode) ? ' badge-'.$mode : '').(!empty($type) ? ' badge-'.$type : '').(empty($params['css']) ? '' : ' '.$params['css'])
	);

	if (empty($html)) {
		$html = $label;
	}

	if (!empty($url)) {
		$attr['href'] = $url;
	}

	if ($mode === 'dot') {
		$attr['class'] .= ' classfortooltip';
		$attr['title'] = $html;
		$attr['aria-label'] = $label;
		$html = '';
	}

	// Override attr
	if (!empty($params['attr']) && is_array($params['attr'])) {
		foreach ($params['attr']as $key => $value) {
			if ($key == 'class') {
				$attr['class'] .= ' '.$value;
			} elseif ($key == 'classOverride') {
				$attr['class'] = $value;
			} else {
				$attr[$key] = $value;
			}
		}
	}

	// TODO: add hook

	// escape all attribute
	$attr = array_map('dol_escape_htmltag', $attr);

	$TCompiledAttr = array();
	foreach ($attr as $key => $value) {
		$TCompiledAttr[] = $key.'="'.$value.'"';
	}

	$compiledAttributes = !empty($TCompiledAttr) ?implode(' ', $TCompiledAttr) : '';

	$tag = !empty($url) ? 'a' : 'span';

	return '<'.$tag.' '.$compiledAttributes.'>'.$html.'</'.$tag.'>';
}


/**
 * Output the badge of a status.
 *
 * @param   string  $statusLabel       Label of badge no html : use in alt attribute for accessibility
 * @param   string  $statusLabelShort  Short label of badge no html
 * @param   string  $html              Optional : label of badge with html
 * @param   string  $statusType        status0 status1 status2 status3 status4 status5 status6 status7 status8 status9 : image name or badge name
 * @param   int	    $displayMode       0=Long label, 1=Short label, 2=Picto + Short label, 3=Picto, 4=Picto + Long label, 5=Short label + Picto, 6=Long label + Picto
 * @param   string  $url               The url for link
 * @param   array   $params            Various params. Example: array('tooltip'=>'no|...', 'badgeParams'=>...)
 * @return  string                     Html status string
 */
function dolGetStatus($statusLabel = '', $statusLabelShort = '', $html = '', $statusType = 'status0', $displayMode = 0, $url = '', $params = array())
{
	global $conf;

	$return = '';
	$dolGetBadgeParams = array();

	if (!empty($params['badgeParams'])) {
		$dolGetBadgeParams = $params['badgeParams'];
	}

	// TODO : add a hook
	if ($displayMode == 0) {
		$return = !empty($html) ? $html : (empty($conf->dol_optimize_smallscreen) ? $statusLabel : (empty($statusLabelShort) ? $statusLabel : $statusLabelShort));
	} elseif ($displayMode == 1) {
		$return = !empty($html) ? $html : (empty($statusLabelShort) ? $statusLabel : $statusLabelShort);
	} // Use status with images (for backward compatibility)
	elseif (!empty($conf->global->MAIN_STATUS_USES_IMAGES)) {
		$return = '';
		$htmlLabel      = (in_array($displayMode, array(1, 2, 5)) ? '<span class="hideonsmartphone">' : '').(!empty($html) ? $html : $statusLabel).(in_array($displayMode, array(1, 2, 5)) ? '</span>' : '');
		$htmlLabelShort = (in_array($displayMode, array(1, 2, 5)) ? '<span class="hideonsmartphone">' : '').(!empty($html) ? $html : (!empty($statusLabelShort) ? $statusLabelShort : $statusLabel)).(in_array($displayMode, array(1, 2, 5)) ? '</span>' : '');

		// For small screen, we always use the short label instead of long label.
		if (!empty($conf->dol_optimize_smallscreen))
		{
			if ($displayMode == 0) $displayMode = 1;
			elseif ($displayMode == 4) $displayMode = 2;
			elseif ($displayMode == 6) $displayMode = 5;
		}

		// For backward compatibility. Image's filename are still in French, so we use this array to convert
		$statusImg = array(
			'status0' => 'statut0',
			'status1' => 'statut1',
			'status2' => 'statut2',
			'status3' => 'statut3',
			'status4' => 'statut4',
			'status5' => 'statut5',
			'status6' => 'statut6',
			'status7' => 'statut7',
			'status8' => 'statut8',
			'status9' => 'statut9'
		);

		if (!empty($statusImg[$statusType])) {
			$htmlImg = img_picto($statusLabel, $statusImg[$statusType]);
		} else {
			$htmlImg = img_picto($statusLabel, $statusType);
		}

		if ($displayMode === 2) {
			$return = $htmlImg.' '.$htmlLabelShort;
		} elseif ($displayMode === 3) {
			$return = $htmlImg;
		} elseif ($displayMode === 4) {
			$return = $htmlImg.' '.$htmlLabel;
		} elseif ($displayMode === 5) {
			$return = $htmlLabelShort.' '.$htmlImg;
		} else { // $displayMode >= 6
			$return = $htmlLabel.' '.$htmlImg;
		}
	} // Use new badge
	elseif (empty($conf->global->MAIN_STATUS_USES_IMAGES) && !empty($displayMode)) {
		$statusLabelShort = (empty($statusLabelShort) ? $statusLabel : $statusLabelShort);

		$dolGetBadgeParams['attr']['class'] = 'badge-status';
		$dolGetBadgeParams['attr']['title'] = empty($params['tooltip']) ? $statusLabel : ($params['tooltip'] != 'no' ? $params['tooltip'] : '');

		if ($displayMode == 3) {
			$return = dolGetBadge((empty($conf->dol_optimize_smallscreen) ? $statusLabel : (empty($statusLabelShort) ? $statusLabel : $statusLabelShort)), '', $statusType, 'dot', $url, $dolGetBadgeParams);
		} elseif ($displayMode === 5) {
			$return = dolGetBadge($statusLabelShort, $html, $statusType, '', $url, $dolGetBadgeParams);
		} else {
			$return = dolGetBadge((empty($conf->dol_optimize_smallscreen) ? $statusLabel : (empty($statusLabelShort) ? $statusLabel : $statusLabelShort)), $html, $statusType, '', $url, $dolGetBadgeParams);
		}
	}

	return $return;
}


/**
 * Function dolGetButtonAction
 *
 * @param string    $label      label of button no html : use in alt attribute for accessibility $html is not empty
 * @param string    $html       optional : content with html
 * @param string    $actionType default, delete, danger
 * @param string    $url        the url for link
 * @param string    $id         attribute id of button
 * @param int       $userRight  user action right
 * @param array     $params     various params for future : recommended rather than adding more function arguments
 * @return string               html button
 */
function dolGetButtonAction($label, $html = '', $actionType = 'default', $url = '', $id = '', $userRight = 1, $params = array())
{
	$class = 'butAction';
	if ($actionType == 'danger' || $actionType == 'delete') {
		$class = 'butActionDelete';
		if (strpos($url, 'token=') === false) $url .= '&token='.newToken();
	}

	$attr = array(
		'class' => $class
		,'href' => empty($url) ? '' : $url
	);

	if (empty($html)) {
		$html = $label;
	} else {
		$attr['aria-label'] = $label;
	}

	if (empty($userRight)) {
		$attr['class'] = 'butActionRefused';
		$attr['href'] = '';
	}

	if (!empty($id)) {
		$attr['id'] = $id;
	}

	// Override attr
	if (!empty($params['attr']) && is_array($params['attr'])) {
		foreach ($params['attr'] as $key => $value) {
			if ($key == 'class') {
				$attr['class'] .= ' '.$value;
			} elseif ($key == 'classOverride') {
				$attr['class'] = $value;
			} else {
				$attr[$key] = $value;
			}
		}
	}

	if (isset($attr['href']) && empty($attr['href'])) {
		unset($attr['href']);
	}

	// TODO : add a hook

	// escape all attribute
	$attr = array_map('dol_escape_htmltag', $attr);

	$TCompiledAttr = array();
	foreach ($attr as $key => $value) {
		$TCompiledAttr[] = $key.'="'.$value.'"';
	}

	$compiledAttributes = !empty($TCompiledAttr) ?implode(' ', $TCompiledAttr) : '';

	$tag = !empty($attr['href']) ? 'a' : 'span';

	return '<div class="inline-block divButAction"><'.$tag.' '.$compiledAttributes.'>'.$html.'</'.$tag.'></div>';
}

/**
 * Function dolGetButtonTitle : this kind of buttons are used in title in list
 *
 * @param string    $label      label of button
 * @param string    $helpText   optional : content for help tooltip
 * @param string    $iconClass  class for icon element (Example: 'fa fa-file')
 * @param string    $url        the url for link
 * @param string    $id         attribute id of button
 * @param int       $status     0 no user rights, 1 active, -1 Feature Disabled, -2 disable Other reason use helpText as tooltip
 * @param array     $params     various params for future : recommended rather than adding more function arguments
 * @return string               html button
 */
function dolGetButtonTitle($label, $helpText = '', $iconClass = 'fa fa-file', $url = '', $id = '', $status = 1, $params = array())
{
	global $langs, $conf, $user;

	// Actually this conf is used in css too for external module compatibility and smooth transition to this function
	if (!empty($conf->global->MAIN_BUTTON_HIDE_UNAUTHORIZED) && (!$user->admin) && $status <= 0) {
		return '';
	}

	$class = 'btnTitle';
	if (in_array($iconClass, array('fa fa-plus-circle', 'fa fa-comment-dots'))) $class .= ' btnTitlePlus';
	$useclassfortooltip = 1;

	if (!empty($params['morecss'])) $class .= ' '.$params['morecss'];

	$attr = array(
		'class' => $class,
		'href' => empty($url) ? '' : $url
	);

	if (!empty($helpText)) {
		$attr['title'] = dol_escape_htmltag($helpText);
	} elseif (empty($attr['title']) && $label) {
		$attr['title'] = $label;
		$useclassfortooltip = 0;
	}

	if ($status <= 0) {
		$attr['class'] .= ' refused';

		$attr['href'] = '';

		if ($status == -1) { // disable
			$attr['title'] = dol_escape_htmltag($langs->transnoentitiesnoconv("FeatureDisabled"));
		} elseif ($status == 0) { // Not enough permissions
			$attr['title'] = dol_escape_htmltag($langs->transnoentitiesnoconv("NotEnoughPermissions"));
		}
	}

	if (!empty($attr['title']) && $useclassfortooltip) {
		$attr['class'] .= ' classfortooltip';
	}

	if (!empty($id)) {
		$attr['id'] = $id;
	}

	// Override attr
	if (!empty($params['attr']) && is_array($params['attr'])) {
		foreach ($params['attr'] as $key => $value) {
			if ($key == 'class') {
				$attr['class'] .= ' '.$value;
			} elseif ($key == 'classOverride') {
				$attr['class'] = $value;
			} else {
				$attr[$key] = $value;
			}
		}
	}

	if (isset($attr['href']) && empty($attr['href'])) {
		unset($attr['href']);
	}

	// TODO : add a hook

	// escape all attribute
	$attr = array_map('dol_escape_htmltag', $attr);

	$TCompiledAttr = array();
	foreach ($attr as $key => $value) {
		$TCompiledAttr[] = $key.'="'.$value.'"';
	}

	$compiledAttributes = (empty($TCompiledAttr) ? '' : implode(' ', $TCompiledAttr));

	$tag = (empty($attr['href']) ? 'span' : 'a');

	$button = '<'.$tag.' '.$compiledAttributes.'>';
	$button .= '<span class="'.$iconClass.' valignmiddle btnTitle-icon"></span>';
	if (!empty($params['forcenohideoftext'])) {
		$button .= '<span class="valignmiddle text-plus-circle btnTitle-label'.(empty($params['forcenohideoftext']) ? ' hideonsmartphone' : '').'">'.$label.'</span>';
	}
	$button .= '</'.$tag.'>';

	return $button;
}

/**
 * Get an array with properties of an element.
 * Called by fetchObjectByElement.
 *
 * @param   string 	$element_type 	Element type (Value of $object->element). Example: 'action', 'facture', 'project_task' or 'object@mymodule'...
 * @return  array					(module, classpath, element, subelement, classfile, classname)
 */
function getElementProperties($element_type)
{
	$regs = array();

	$classfile = $classname = $classpath = '';

	// Parse element/subelement (ex: project_task)
	$module = $element_type;
	$element = $element_type;
	$subelement = $element_type;

	// If we ask an resource form external module (instead of default path)
	if (preg_match('/^([^@]+)@([^@]+)$/i', $element_type, $regs)) {
		$element = $subelement = $regs[1];
		$module = $regs[2];
	}

	//print '<br>1. element : '.$element.' - module : '.$module .'<br>';
	if (preg_match('/^([^_]+)_([^_]+)/i', $element, $regs)) {
		$module = $element = $regs[1];
		$subelement = $regs[2];
	}

	// For compat
	if ($element_type == "action") {
		$classpath = 'comm/action/class';
		$subelement = 'Actioncomm';
		$module = 'agenda';
	}

	// To work with non standard path
	if ($element_type == 'facture' || $element_type == 'invoice') {
		$classpath = 'compta/facture/class';
		$module = 'facture';
		$subelement = 'facture';
	}
	if ($element_type == 'commande' || $element_type == 'order') {
		$classpath = 'commande/class';
		$module = 'commande';
		$subelement = 'commande';
	}
	if ($element_type == 'propal') {
		$classpath = 'comm/propal/class';
	}
	if ($element_type == 'supplier_proposal') {
		$classpath = 'supplier_proposal/class';
	}
	if ($element_type == 'shipping') {
		$classpath = 'expedition/class';
		$subelement = 'expedition';
		$module = 'expedition_bon';
	}
	if ($element_type == 'delivery') {
		$classpath = 'delivery/class';
		$subelement = 'delivery';
		$module = 'delivery_note';
	}
	if ($element_type == 'contract') {
		$classpath = 'contrat/class';
		$module = 'contrat';
		$subelement = 'contrat';
	}
	if ($element_type == 'member') {
		$classpath = 'adherents/class';
		$module = 'adherent';
		$subelement = 'adherent';
	}
	if ($element_type == 'cabinetmed_cons') {
		$classpath = 'cabinetmed/class';
		$module = 'cabinetmed';
		$subelement = 'cabinetmedcons';
	}
	if ($element_type == 'fichinter') {
		$classpath = 'fichinter/class';
		$module = 'ficheinter';
		$subelement = 'fichinter';
	}
	if ($element_type == 'dolresource' || $element_type == 'resource') {
		$classpath = 'resource/class';
		$module = 'resource';
		$subelement = 'dolresource';
	}
	if ($element_type == 'propaldet') {
		$classpath = 'comm/propal/class';
		$module = 'propal';
		$subelement = 'propaleligne';
	}
	if ($element_type == 'order_supplier') {
		$classpath = 'fourn/class';
		$module = 'fournisseur';
		$subelement = 'commandefournisseur';
		$classfile = 'fournisseur.commande';
	}
	if ($element_type == 'invoice_supplier') {
		$classpath = 'fourn/class';
		$module = 'fournisseur';
		$subelement = 'facturefournisseur';
		$classfile = 'fournisseur.facture';
	}
	if ($element_type == "service") {
		$classpath = 'product/class';
		$subelement = 'product';
	}

	if (empty($classfile)) $classfile = strtolower($subelement);
	if (empty($classname)) $classname = ucfirst($subelement);
	if (empty($classpath)) $classpath = $module.'/class';

	$element_properties = array(
		'module' => $module,
		'classpath' => $classpath,
		'element' => $element,
		'subelement' => $subelement,
		'classfile' => $classfile,
		'classname' => $classname
	);
	return $element_properties;
}

/**
 * Fetch an object from its id and element_type
 * Inclusion of classes is automatic
 *
 * @param	int     	$element_id 	Element id
 * @param	string  	$element_type 	Element type
 * @param	string     	$element_ref 	Element ref (Use this or element_id but not both)
 * @return 	int|object 					object || 0 || -1 if error
 */
function fetchObjectByElement($element_id, $element_type, $element_ref = '')
{
	global $conf, $db;

	$element_prop = getElementProperties($element_type);
	if (is_array($element_prop) && $conf->{$element_prop['module']}->enabled)
	{
		dol_include_once('/'.$element_prop['classpath'].'/'.$element_prop['classfile'].'.class.php');

		$objecttmp = new $element_prop['classname']($db);
		$ret = $objecttmp->fetch($element_id, $element_ref);
		if ($ret >= 0)
		{
			return $objecttmp;
		}
	}
	return 0;
}

/**
 * Return if a file can contains executable content
 *
 * @param   string  $filename       File name to test
 * @return  boolean                 True if yes, False if no
 */
function isAFileWithExecutableContent($filename)
{
	if (preg_match('/\.(htm|html|js|phar|php|php\d+|phtml|pht|pl|py|cgi|ksh|sh|shtml|bash|bat|cmd|wpk|exe|dmg)$/i', $filename))
	{
		return true;
	}

	return false;
}

/**
 * Return the value of token currently saved into session with name 'newtoken'.
 * This token must be send by any POST as it will be used by next page for comparison with value in session.
 *
 * @return  string
 */
function newToken()
{
	return $_SESSION['newtoken'];
}

/**
 * Return the value of token currently saved into session with name 'token'.
 *
 * @return  string
 */
function currentToken()
{
	return $_SESSION['token'];
}

/**
 * Start a table with headers and a optinal clickable number (don't forget to use "finishSimpleTable()" after the last table row)
 *
 * @param string	$header		The first left header of the table (automatic translated)
 * @param string	$link		(optional) The link to a internal dolibarr page, when click on the number (without the first "/")
 * @param string	$arguments	(optional) Additional arguments for the link (e.g. "search_status=0")
 * @param integer	$emptyRows	(optional) The count of empty rows after the first header
 * @param integer	$number		(optional) The number that is shown right after the first header, when not set the link is shown on the right side of the header as "FullList"
 * @return void
 *
 * @see finishSimpleTable()
 */
function startSimpleTable($header, $link = "", $arguments = "", $emptyRows = 0, $number = -1)
{
	global $langs;

	print '<div class="div-table-responsive-no-min">';
	print '<table class="noborder centpercent">';
	print '<tr class="liste_titre">';

	print $emptyRows < 1 ? '<th>' : '<th colspan="'.($emptyRows + 1).'">';

	print $langs->trans($header);

	// extra space between the first header and the number
	if ($number > -1) {
		print ' ';
	}

	if (!empty($link)) {
		if (!empty($arguments)) {
			print '<a href="'.DOL_URL_ROOT.'/'.$link.'?'.$arguments.'">';
		} else {
			print '<a href="'.DOL_URL_ROOT.'/'.$link.'">';
		}
	}

	if ($number > -1) {
		print '<span class="badge">'.$number.'</span>';
	}

	if (!empty($link)) {
		print '</a>';
	}

	print '</th>';

	if ($number < 0 && !empty($link)) {
		print '<th class="right">';

		if (!empty($arguments)) {
			print '<a class="commonlink" href="'.DOL_URL_ROOT.'/'.$link.'?'.$arguments.'">';
		} else {
			print '<a class="commonlink" href="'.DOL_URL_ROOT.'/'.$link.'">';
		}

		print $langs->trans("FullList");
		print '</a>';
		print '</th>';
	}

	print '</tr>';
}

/**
 * Add the correct HTML close tags for "startSimpleTable(...)" (use after the last table line)
 *
 * @param 	bool 	$addLineBreak	(optional) Add a extra line break after the complete table (\<br\>)
 * @return 	void
 *
 * @see startSimpleTable()
 */
function finishSimpleTable($addLineBreak = false)
{
	print '</table>';
	print '</div>';

	if ($addLineBreak) {
		print '<br>';
	}
}

/**
 * Add a summary line to the current open table ("None", "XMoreLines" or "Total xxx")
 *
 * @param integer	$tableColumnCount		The complete count columns of the table
 * @param integer	$num					The count of the rows of the table, when it is zero (0) the "$noneWord" is shown instead
 * @param integer	$nbofloop				(optional)	The maximum count of rows thaht the table show (when it is zero (0) no summary line will show, expect "$noneWord" when $num === 0)
 * @param integer	$total					(optional)	The total value thaht is shown after when the table has minimum of one entire
 * @param string	$noneWord				(optional)	The word that is shown when the table has no entires ($num === 0)
 * @param boolean	$extraRightColumn		(optional)	Add a addtional column after the summary word and total number
 * @return void
 */
function addSummaryTableLine($tableColumnCount, $num, $nbofloop = 0, $total = 0, $noneWord = "None", $extraRightColumn = false)
{
	global $langs;

	if ($num === 0) {
		print '<tr class="oddeven">';
		print '<td colspan="'.$tableColumnCount.'" class="opacitymedium">'.$langs->trans($noneWord).'</td>';
		print '</tr>';
		return;
	}

	if ($nbofloop === 0)
	{
		// don't show a summary line
		return;
	}

	if ($num === 0) {
		$colspan = $tableColumnCount;
	}
	elseif ($num > $nbofloop) {
		$colspan = $tableColumnCount;
	} else {
		$colspan = $tableColumnCount - 1;
	}

	if ($extraRightColumn) {
		$colspan--;
	}

	print '<tr class="liste_total">';

	if ($nbofloop > 0 && $num > $nbofloop) {
		print '<td colspan="'.$colspan.'" class="right">'.$langs->trans("XMoreLines", ($num - $nbofloop)).'</td>';
	} else {
		print '<td colspan="'.$colspan.'" class="right"> '.$langs->trans("Total").'</td>';
		print '<td class="right" width="100">'.price($total).'</td>';
	}

	if ($extraRightColumn) {
		print '<td></td>';
	}

	print '</tr>';
}

/**
 *  Return a file on output using a low memory. It can return very large files with no need of memory.
 *  WARNING: This close output buffers.
 *
 *  @param	string	$fullpath_original_file_osencoded		Full path of file to return.
 *  @param	int		$method									-1 automatic, 0=readfile, 1=fread, 2=stream_copy_to_stream
 *  @return void
 */
function readfileLowMemory($fullpath_original_file_osencoded, $method = -1)
{
	global $conf;

	if ($method == -1) {
		$method = 0;
		if (!empty($conf->global->MAIN_FORCE_READFILE_WITH_FREAD)) $method = 1;
		if (!empty($conf->global->MAIN_FORCE_READFILE_WITH_STREAM_COPY)) $method = 2;
	}

	// Be sure we don't have output buffering enabled to have readfile working correctly
	while (ob_get_level()) ob_end_flush();

	// Solution 0
	if ($method == 0) {
		readfile($fullpath_original_file_osencoded);
	}
	// Solution 1
	elseif ($method == 1) {
		$handle = fopen($fullpath_original_file_osencoded, "rb");
		while (!feof($handle)) {
			print fread($handle, 8192);
		}
		fclose($handle);
	}
	// Solution 2
	elseif ($method == 2) {
		$handle1 = fopen($fullpath_original_file_osencoded, "rb");
		$handle2 = fopen("php://output", "wb");
		stream_copy_to_stream($handle1, $handle2);
		fclose($handle1);
		fclose($handle2);
	}
}<|MERGE_RESOLUTION|>--- conflicted
+++ resolved
@@ -6615,19 +6615,11 @@
 		if ($onlykey != 2 || $mysoc->useLocalTax(1)) $substitutionarray['__AMOUNT_TAX2__']     = is_object($object) ? $object->total_localtax1 : '';
 		if ($onlykey != 2 || $mysoc->useLocalTax(2)) $substitutionarray['__AMOUNT_TAX3__']     = is_object($object) ? $object->total_localtax2 : '';
 
-<<<<<<< HEAD
-		$substitutionarray['__AMOUNT_FORMATED__']          = is_object($object) ? ($object->total_ttc ? price($object->total_ttc, 0, $outputlangs, 0, 0, -1, $conf->currency) : null) : '';
-		$substitutionarray['__AMOUNT_EXCL_TAX_FORMATED__'] = is_object($object) ? ($object->total_ht ? price($object->total_ht, 0, $outputlangs, 0, 0, -1, $conf->currency) : null) : '';
-		$substitutionarray['__AMOUNT_VAT_FORMATED__']      = is_object($object) ? (isset($object->total_vat) ? price($object->total_vat, 0, $outputlangs, 0, 0, -1, $conf->currency) : ($object->total_tva ? price($object->total_tva, 0, $outputlangs, 0, 0, -1, $conf->currency) : null)) : '';
-		if ($onlykey != 2 || $mysoc->useLocalTax(1)) $substitutionarray['__AMOUNT_TAX2_FORMATED__']     = is_object($object) ? ($object->total_localtax1 ? price($object->total_localtax1, 0, $outputlangs, 0, 0, -1, $conf->currency) : null) : '';
-		if ($onlykey != 2 || $mysoc->useLocalTax(2)) $substitutionarray['__AMOUNT_TAX3_FORMATED__']     = is_object($object) ? ($object->total_localtax2 ? price($object->total_localtax2, 0, $outputlangs, 0, 0, -1, $conf->currency) : null) : '';
-=======
 		$substitutionarray['__AMOUNT_FORMATED__']          = is_object($object) ? ($object->total_ttc ? price($object->total_ttc, 0, $outputlangs, 0, -1, -1, $conf->currency) : null) : '';
 		$substitutionarray['__AMOUNT_EXCL_TAX_FORMATED__'] = is_object($object) ? ($object->total_ht ? price($object->total_ht, 0, $outputlangs, 0, -1, -1, $conf->currency) : null) : '';
-		$substitutionarray['__AMOUNT_VAT_FORMATED__']      = is_object($object) ? ($object->total_vat ? price($object->total_vat, 0, $outputlangs, 0, -1, -1, $conf->currency) : ($object->total_tva ? price($object->total_tva, 0, $outputlangs, 0, 0, -1, $conf->currency) : null)) : '';
+		$substitutionarray['__AMOUNT_VAT_FORMATED__']      = is_object($object) ? (isset($object->total_vat) ? price($object->total_vat, 0, $outputlangs, 0, -1, -1, $conf->currency) : ($object->total_tva ? price($object->total_tva, 0, $outputlangs, 0, -1, -1, $conf->currency) : null)) : '';
 		if ($onlykey != 2 || $mysoc->useLocalTax(1)) $substitutionarray['__AMOUNT_TAX2_FORMATED__']     = is_object($object) ? ($object->total_localtax1 ? price($object->total_localtax1, 0, $outputlangs, 0, -1, -1, $conf->currency) : null) : '';
 		if ($onlykey != 2 || $mysoc->useLocalTax(2)) $substitutionarray['__AMOUNT_TAX3_FORMATED__']     = is_object($object) ? ($object->total_localtax2 ? price($object->total_localtax2, 0, $outputlangs, 0, -1, -1, $conf->currency) : null) : '';
->>>>>>> c44a3682
 
 		$substitutionarray['__AMOUNT_MULTICURRENCY__']          = (is_object($object) && isset($object->multicurrency_total_ttc)) ? $object->multicurrency_total_ttc : '';
 		$substitutionarray['__AMOUNT_MULTICURRENCY_TEXT__']     = (is_object($object) && isset($object->multicurrency_total_ttc)) ? dol_convertToWord($object->multicurrency_total_ttc, $outputlangs, '', true) : '';
