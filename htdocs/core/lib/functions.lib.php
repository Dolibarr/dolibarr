--- conflicted
+++ resolved
@@ -16,7 +16,7 @@
  * Copyright (C) 2018-2021  Frédéric France             <frederic.france@netlogic.fr>
  * Copyright (C) 2019       Thibault Foucart            <support@ptibogxiv.net>
  * Copyright (C) 2020       Open-Dsi         			<support@open-dsi.fr>
- * Copyright (C) 2021       Gauthier VERDOL         <gauthier.verdol@atm-consulting.fr>
+ * Copyright (C) 2021       Gauthier VERDOL         	<gauthier.verdol@atm-consulting.fr>
  *
  * This program is free software; you can redistribute it and/or modify
  * it under the terms of the GNU General Public License as published by
@@ -3537,13 +3537,8 @@
 				'object_salary', 'object_shipment', 'object_share-alt', 'object_supplier_invoice', 'object_supplier_invoicea', 'object_supplier_invoiced', 'object_supplier_order', 'object_supplier_proposal', 'object_service', 'object_stock',
 				'object_technic', 'object_ticket', 'object_trip', 'object_user', 'object_group', 'object_member',
 				'object_phoning', 'object_phoning_mobile', 'object_phoning_fax', 'object_email', 'object_website', 'object_movement',
-<<<<<<< HEAD
 				'off', 'on', 'order', 'copy',
-				'paiment', 'play', 'pdf', 'playdisabled', 'previous', 'poll', 'pos', 'printer', 'product', 'propal', 'stock', 'resize', 'service', 'stats', 'trip',
-=======
-				'off', 'on', 'order',
 				'paiment', 'play', 'pdf', 'phone', 'playdisabled', 'previous', 'poll', 'pos', 'printer', 'product', 'propal', 'stock', 'resize', 'service', 'stats', 'trip',
->>>>>>> 911971c8
 				'setup', 'share-alt', 'sign-out', 'split', 'stripe', 'stripe-s', 'switch_off', 'switch_on', 'tools', 'unlink', 'uparrow', 'user', 'vcard', 'wrench',
 				'github', 'jabber', 'skype', 'twitter', 'facebook', 'linkedin', 'instagram', 'snapchat', 'youtube', 'google-plus-g', 'whatsapp',
 				'chevron-left', 'chevron-right', 'chevron-down', 'chevron-top', 'commercial', 'companies',
