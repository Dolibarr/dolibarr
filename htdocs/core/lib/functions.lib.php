--- conflicted
+++ resolved
@@ -2370,23 +2370,12 @@
 	{
         //Maurice
 		if(dol_strlen($phone) == 11)
-<<<<<<< HEAD
-		{
-            //ex: +230_ABC_DE_FG
-			$newphone = substr($newphone,0,4).$separ.substr($newphone,4,3).$separ.substr($newphone,7,2).$separ.substr($newphone,9,2);
-		}
-		elseif(dol_strlen($phone) == 12)
-		{
-            //ex: +230_ABCD_EF_GH
-			$newphone = substr($newphone,0,4).$separ.substr($newphone,4,4).$separ.substr($newphone,8,2).$separ.substr($newphone,10,2);
-=======
 		{//ex: +230_ABC_DE_FG
 			$newphone = substr($newphone, 0, 4).$separ.substr($newphone, 4, 3).$separ.substr($newphone, 7, 2).$separ.substr($newphone, 9, 2);
 		}
 		elseif(dol_strlen($phone) == 12)
 		{//ex: +230_ABCD_EF_GH
 			$newphone = substr($newphone, 0, 4).$separ.substr($newphone, 4, 4).$separ.substr($newphone, 8, 2).$separ.substr($newphone, 10, 2);
->>>>>>> 57f81217
 		}
 	}
 	elseif (strtoupper($countrycode) == "ZA")
@@ -2526,19 +2515,12 @@
 		}
 	}
 	elseif(strtoupper($countrycode) == "AU")
-<<<<<<< HEAD
 	{
         //Australie
 		if(dol_strlen($phone) == 12)
 		{
             //ex: +61_A_BCDE_FGHI
-			$newphone = substr($newphone,0,3).$separ.substr($newphone,3,1).$separ.substr($newphone,4,4).$separ.substr($newphone,8,4);
-=======
-	{//Australie
-		 if(dol_strlen($phone) == 12)
-		{//ex: +61_A_BCDE_FGHI
 			$newphone = substr($newphone, 0, 3).$separ.substr($newphone, 3, 1).$separ.substr($newphone, 4, 4).$separ.substr($newphone, 8, 4);
->>>>>>> 57f81217
 		}
 	}
 	if (! empty($addlink))	// Link on phone number (+ link to add action if conf->global->AGENDA_ADDACTIONFORPHONE set)
@@ -4025,3898 +4007,4 @@
  *	Show a title with picto
  *
  *	@param	string	$title				Title to show
- *	@param	string	$mesg				Added message to show on right
- *	@param	string	$picto				Icon to use before title (should be a 32x32 transparent png file)
- *	@param	int		$pictoisfullpath	1=Icon name is a full absolute url of image
- * 	@param	int		$id					To force an id on html objects
- * 	@return	void
- *  @deprecated Use print load_fiche_titre instead
- */
-function print_fiche_titre($title, $mesg = '', $picto = 'title_generic.png', $pictoisfullpath = 0, $id = '')
-{
-	print load_fiche_titre($title, $mesg, $picto, $pictoisfullpath, $id);
-}
-
-/**
- *	Load a title with picto
- *
- *	@param	string	$titre				Title to show
- *	@param	string	$morehtmlright		Added message to show on right
- *	@param	string	$picto				Icon to use before title (should be a 32x32 transparent png file)
- *	@param	int		$pictoisfullpath	1=Icon name is a full absolute url of image
- * 	@param	string	$id					To force an id on html objects
- *  @param  string  $morecssontable     More css on table
- *	@param	string	$morehtmlcenter		Added message to show on center
- * 	@return	string
- *  @see print_barre_liste
- */
-function load_fiche_titre($titre, $morehtmlright = '', $picto = 'title_generic.png', $pictoisfullpath = 0, $id = '', $morecssontable = '', $morehtmlcenter = '')
-{
-	global $conf;
-
-	$return='';
-
-	if ($picto == 'setup') $picto='title_generic.png';
-
-	$return.= "\n";
-	$return.= '<table '.($id?'id="'.$id.'" ':'').'class="centpercent notopnoleftnoright'.($morecssontable?' '.$morecssontable:'').'" style="margin-bottom: 6px;"><tr>';	// maring bottom must be same than into print_barre_list
-	if ($picto) $return.= '<td class="nobordernopadding widthpictotitle opacityhigh valignmiddle">'.img_picto('', $picto, 'class="valignmiddle widthpictotitle pictotitle"', $pictoisfullpath).'</td>';
-	$return.= '<td class="nobordernopadding valignmiddle">';
-	$return.= '<div class="titre inline-block">'.$titre.'</div>';
-	$return.= '</td>';
-	if (dol_strlen($morehtmlcenter))
-	{
-		$return.= '<td class="nobordernopadding center valignmiddle>'.$morehtmlcenter.'</td>';
-	}
-	if (dol_strlen($morehtmlright))
-	{
-		$return.= '<td class="nobordernopadding titre_right wordbreak right valignmiddle">'.$morehtmlright.'</td>';
-	}
-	$return.= '</tr></table>'."\n";
-
-	return $return;
-}
-
-/**
- *	Print a title with navigation controls for pagination
- *
- *	@param	string	    $titre				Title to show (required)
- *	@param	int   	    $page				Numero of page to show in navigation links (required)
- *	@param	string	    $file				Url of page (required)
- *	@param	string	    $options         	More parameters for links ('' by default, does not include sortfield neither sortorder). Value must be 'urlencoded' before calling function.
- *	@param	string    	$sortfield       	Field to sort on ('' by default)
- *	@param	string	    $sortorder       	Order to sort ('' by default)
- *	@param	string	    $morehtmlcenter     String in the middle ('' by default). We often find here string $massaction comming from $form->selectMassAction()
- *	@param	int		    $num				Number of records found by select with limit+1
- *	@param	int|string  $totalnboflines		Total number of records/lines for all pages (if known). Use a negative value of number to not show number. Use '' if unknown.
- *	@param	string	    $picto				Icon to use before title (should be a 32x32 transparent png file)
- *	@param	int		    $pictoisfullpath	1=Icon name is a full absolute url of image
- *  @param	string	    $morehtmlright			More html to show
- *  @param  string      $morecss            More css to the table
- *  @param  int         $limit              Max number of lines (-1 = use default, 0 = no limit, > 0 = limit).
- *  @param  int         $hideselectlimit    Force to hide select limit
- *  @param  int         $hidenavigation     Force to hide all navigation tools
- *	@return	void
- */
-function print_barre_liste($titre, $page, $file, $options = '', $sortfield = '', $sortorder = '', $morehtmlcenter = '', $num = -1, $totalnboflines = '', $picto = 'title_generic.png', $pictoisfullpath = 0, $morehtmlright = '', $morecss = '', $limit = -1, $hideselectlimit = 0, $hidenavigation = 0)
-{
-	global $conf,$langs;
-
-	$savlimit = $limit;
-	$savtotalnboflines = $totalnboflines;
-	$totalnboflines=abs($totalnboflines);
-
-	if ($picto == 'setup') $picto='title_setup.png';
-	if (($conf->browser->name == 'ie') && $picto=='title_generic.png') $picto='title.gif';
-	if ($limit < 0) $limit = $conf->liste_limit;
-	if ($savlimit != 0 && (($num > $limit) || ($num == -1) || ($limit == 0)))
-	{
-		$nextpage = 1;
-	}
-	else
-	{
-		$nextpage = 0;
-	}
-	//print 'totalnboflines='.$totalnboflines.'-savlimit='.$savlimit.'-limit='.$limit.'-num='.$num.'-nextpage='.$nextpage;
-
-	print "\n";
-	print "<!-- Begin title '".$titre."' -->\n";
-	print '<table class="centpercent notopnoleftnoright'.($morecss?' '.$morecss:'').'" style="margin-bottom: 6px; border: 0"><tr>';	// maring bottom must be same than into load_fiche_tire
-
-	// Left
-	//if ($picto && $titre) print '<td class="nobordernopadding hideonsmartphone left valignmiddle" style="width: 40px">'.img_picto('', $picto, 'id="pictotitle"', $pictoisfullpath).'</td>';
-	print '<td class="nobordernopadding valignmiddle">';
-	if ($picto && $titre) print img_picto('', $picto, 'class="hideonsmartphone valignmiddle opacityhigh pictotitle widthpictotitle"', $pictoisfullpath);
-	print '<div class="titre inline-block">'.$titre;
-	if (!empty($titre) && $savtotalnboflines >= 0 && (string) $savtotalnboflines != '') print ' ('.$totalnboflines.')';
-	print '</div></td>';
-
-	// Center
-	if ($morehtmlcenter)
-	{
-		print '<td class="nobordernopadding center valignmiddle">'.$morehtmlcenter.'</td>';
-	}
-
-	// Right
-	print '<td class="nobordernopadding valignmiddle right">';
-	if ($sortfield) $options .= "&sortfield=".urlencode($sortfield);
-	if ($sortorder) $options .= "&sortorder=".urlencode($sortorder);
-	// Show navigation bar
-	$pagelist = '';
-	if ($savlimit != 0 && ($page > 0 || $num > $limit))
-	{
-		if ($totalnboflines)	// If we know total nb of lines
-		{
-			// Define nb of extra page links before and after selected page + ... + first or last
-			$maxnbofpage=(empty($conf->dol_optimize_smallscreen) ? 4 : 1);
-
-			if ($limit > 0) $nbpages=ceil($totalnboflines/$limit);
-			else $nbpages=1;
-			$cpt=($page-$maxnbofpage);
-			if ($cpt < 0) { $cpt=0; }
-
-			if ($cpt>=1)
-			{
-				$pagelist.= '<li'.(($conf->dol_use_jmobile != 4)?' class="pagination"':'').'><a href="'.$file.'?page=0'.$options.'">1</a></li>';
-				if ($cpt > 2) $pagelist.='<li'.(($conf->dol_use_jmobile != 4)?' class="pagination"':'').'><span '.(($conf->dol_use_jmobile != 4)?'class="inactive"':'').'>...</span></li>';
-				elseif ($cpt == 2) $pagelist.='<li'.(($conf->dol_use_jmobile != 4)?' class="pagination"':'').'><a href="'.$file.'?page=1'.$options.'">2</a></li>';
-			}
-
-			do
-			{
-				if ($cpt==$page)
-				{
-					$pagelist.= '<li'.(($conf->dol_use_jmobile != 4)?' class="pagination"':'').'><span '.(($conf->dol_use_jmobile != 4)?'class="active"':'').'>'.($page+1).'</span></li>';
-				}
-				else
-				{
-					$pagelist.= '<li'.(($conf->dol_use_jmobile != 4)?' class="pagination"':'').'><a href="'.$file.'?page='.$cpt.$options.'">'.($cpt+1).'</a></li>';
-				}
-				$cpt++;
-			}
-			while ($cpt < $nbpages && $cpt<=$page+$maxnbofpage);
-
-			if ($cpt<$nbpages)
-			{
-				if ($cpt<$nbpages-2) $pagelist.= '<li'.(($conf->dol_use_jmobile != 4)?' class="pagination"':'').'><span '.(($conf->dol_use_jmobile != 4)?'class="inactive"':'').'>...</span></li>';
-				elseif ($cpt == $nbpages-2) $pagelist.= '<li'.(($conf->dol_use_jmobile != 4)?' class="pagination"':'').'><a href="'.$file.'?page='.($nbpages-2).$options.'">'.($nbpages - 1).'</a></li>';
-				$pagelist.= '<li'.(($conf->dol_use_jmobile != 4)?' class="pagination"':'').'><a href="'.$file.'?page='.($nbpages-1).$options.'">'.$nbpages.'</a></li>';
-			}
-		}
-		else
-		{
-			$pagelist.= '<li'.(($conf->dol_use_jmobile != 4)?' class="pagination"':'').'><span '.(($conf->dol_use_jmobile != 4)?'class="active"':'').'>'.($page+1)."</li>";
-		}
-	}
-
-	print_fleche_navigation($page, $file, $options, $nextpage, $pagelist, $morehtmlright, $savlimit, $totalnboflines, $hideselectlimit);		// output the div and ul for previous/last completed with page numbers into $pagelist
-
-	print '</td>';
-
-	print '</tr></table>'."\n";
-	print "<!-- End title -->\n\n";
-}
-
-/**
- *	Function to show navigation arrows into lists
- *
- *	@param	int				$page				Number of page
- *	@param	string			$file				Page URL (in most cases provided with $_SERVER["PHP_SELF"])
- *	@param	string			$options         	Other url paramaters to propagate ("" by default, may include sortfield and sortorder)
- *	@param	integer			$nextpage	    	Do we show a next page button
- *	@param	string			$betweenarrows		HTML content to show between arrows. MUST contains '<li> </li>' tags or '<li><span> </span></li>'.
- *  @param	string			$afterarrows		HTML content to show after arrows. Must NOT contains '<li> </li>' tags.
- *  @param  int             $limit              Max nb of record to show  (-1 = no combo with limit, 0 = no limit, > 0 = limit)
- *	@param	int		        $totalnboflines		Total number of records/lines for all pages (if known)
- *  @param  int             $hideselectlimit    Force to hide select limit
- *	@return	void
- */
-function print_fleche_navigation($page, $file, $options = '', $nextpage = 0, $betweenarrows = '', $afterarrows = '', $limit = -1, $totalnboflines = 0, $hideselectlimit = 0)
-{
-	global $conf, $langs;
-
-	print '<div class="pagination"><ul>';
-	if ((int) $limit >= 0 && empty($hideselectlimit))
-	{
-		$pagesizechoices='10:10,15:15,20:20,30:30,40:40,50:50,100:100,250:250,500:500,1000:1000,5000:5000';
-		//$pagesizechoices.=',0:'.$langs->trans("All");     // Not yet supported
-		//$pagesizechoices.=',2:2';
-		if (! empty($conf->global->MAIN_PAGESIZE_CHOICES)) $pagesizechoices=$conf->global->MAIN_PAGESIZE_CHOICES;
-
-		print '<li class="pagination">';
-		print '<select class="flat selectlimit" name="limit" title="'.dol_escape_htmltag($langs->trans("MaxNbOfRecordPerPage")).'">';
-		$tmpchoice=explode(',', $pagesizechoices);
-		$tmpkey=$limit.':'.$limit;
-		if (! in_array($tmpkey, $tmpchoice)) $tmpchoice[]=$tmpkey;
-		$tmpkey=$conf->liste_limit.':'.$conf->liste_limit;
-		if (! in_array($tmpkey, $tmpchoice)) $tmpchoice[]=$tmpkey;
-		asort($tmpchoice, SORT_NUMERIC);
-		$found=false;
-		foreach($tmpchoice as $val)
-		{
-			$selected='';
-			$tmp=explode(':', $val);
-			$key=$tmp[0];
-			$val=$tmp[1];
-			if ($key != '' && $val != '')
-			{
-				if ((int) $key == (int) $limit)
-				{
-					$selected = ' selected="selected"';
-					$found = true;
-				}
-				print '<option name="'.$key.'"'.$selected.'>'.dol_escape_htmltag($val).'</option>'."\n";
-			}
-		}
-		print '</select>';
-		if ($conf->use_javascript_ajax)
-		{
-			print '<!-- JS CODE TO ENABLE select limit to launch submit of page -->
-            		<script>
-                	jQuery(document).ready(function () {
-            	  		jQuery(".selectlimit").change(function() {
-                            console.log("Change limit. Send submit");
-                            $(this).parents(\'form:first\').submit();
-            	  		});
-                	});
-            		</script>
-                ';
-		}
-		print '</li>';
-	}
-	if ($page > 0)
-	{
-		print '<li class="pagination"><a class="paginationprevious" href="'.$file.'?page='.($page-1).$options.'"><i class="fa fa-chevron-left" title="'.dol_escape_htmltag($langs->trans("Previous")).'"></i></a></li>';
-	}
-	if ($betweenarrows)
-	{
-		print $betweenarrows;
-	}
-	if ($nextpage > 0)
-	{
-		print '<li class="pagination"><a class="paginationnext" href="'.$file.'?page='.($page+1).$options.'"><i class="fa fa-chevron-right" title="'.dol_escape_htmltag($langs->trans("Next")).'"></i></a></li>';
-	}
-	if ($afterarrows)
-	{
-		print '<li class="paginationafterarrows">';
-		print $afterarrows;
-		print '</li>';
-	}
-	print '</ul></div>'."\n";
-}
-
-
-/**
- *	Return a string with VAT rate label formated for view output
- *	Used into pdf and HTML pages
- *
- *	@param	string	$rate			Rate value to format ('19.6', '19,6', '19.6%', '19,6%', '19.6 (CODEX)', ...)
- *  @param	boolean	$addpercent		Add a percent % sign in output
- *	@param	int		$info_bits		Miscellaneous information on vat (0=Default, 1=French NPR vat)
- *	@param	int		$usestarfornpr	-1=Never show, 0 or 1=Use '*' for NPR vat rates
- *  @return	string					String with formated amounts ('19,6' or '19,6%' or '8.5% (NPR)' or '8.5% *' or '19,6 (CODEX)')
- */
-function vatrate($rate, $addpercent = false, $info_bits = 0, $usestarfornpr = 0)
-{
-	$morelabel='';
-
-	if (preg_match('/%/', $rate))
-	{
-		$rate=str_replace('%', '', $rate);
-		$addpercent=true;
-	}
-	if (preg_match('/\((.*)\)/', $rate, $reg))
-	{
-		$morelabel=' ('.$reg[1].')';
-		$rate=preg_replace('/\s*'.preg_quote($morelabel, '/').'/', '', $rate);
-	}
-	if (preg_match('/\*/', $rate))
-	{
-		$rate=str_replace('*', '', $rate);
-		$info_bits |= 1;
-	}
-
-	// If rate is '9/9/9' we don't change it.  If rate is '9.000' we apply price()
-	if (! preg_match('/\//', $rate)) $ret=price($rate, 0, '', 0, 0).($addpercent?'%':'');
-	else
-	{
-		// TODO Split on / and output with a price2num to have clean numbers without ton of 000.
-		$ret=$rate.($addpercent?'%':'');
-	}
-	if (($info_bits & 1) && $usestarfornpr >= 0) $ret.=' *';
-	$ret.=$morelabel;
-	return $ret;
-}
-
-
-/**
- *		Function to format a value into an amount for visual output
- *		Function used into PDF and HTML pages
- *
- *		@param	float		$amount			Amount to format
- *		@param	integer		$form			Type of format, HTML or not (not by default)
- *		@param	Translate	$outlangs		Object langs for output
- *		@param	int			$trunc			1=Truncate if there is more decimals than MAIN_MAX_DECIMALS_SHOWN (default), 0=Does not truncate. Deprecated because amount are rounded (to unit or total amount accurancy) before beeing inserted into database or after a computation, so this parameter should be useless.
- *		@param	int			$rounding		Minimum number of decimal to show. If 0, no change, if -1, we use min($conf->global->MAIN_MAX_DECIMALS_UNIT,$conf->global->MAIN_MAX_DECIMALS_TOT)
- *		@param	int			$forcerounding	Force the number of decimal to forcerounding decimal (-1=do not force)
- *		@param	string		$currency_code	To add currency symbol (''=add nothing, 'auto'=Use default currency, 'XXX'=add currency symbols for XXX currency)
- *		@return	string						Chaine avec montant formate
- *
- *		@see	price2num()					Revert function of price
- */
-function price($amount, $form = 0, $outlangs = '', $trunc = 1, $rounding = -1, $forcerounding = -1, $currency_code = '')
-{
-	global $langs,$conf;
-
-	// Clean parameters
-	if (empty($amount)) $amount=0;	// To have a numeric value if amount not defined or = ''
-	$amount = (is_numeric($amount)?$amount:0); // Check if amount is numeric, for example, an error occured when amount value = o (letter) instead 0 (number)
-	if ($rounding < 0) $rounding=min($conf->global->MAIN_MAX_DECIMALS_UNIT, $conf->global->MAIN_MAX_DECIMALS_TOT);
-	$nbdecimal=$rounding;
-
-	// Output separators by default (french)
-	$dec=','; $thousand=' ';
-
-	// If $outlangs not forced, we use use language
-	if (! is_object($outlangs)) $outlangs=$langs;
-
-	if ($outlangs->transnoentitiesnoconv("SeparatorDecimal") != "SeparatorDecimal")  $dec=$outlangs->transnoentitiesnoconv("SeparatorDecimal");
-	if ($outlangs->transnoentitiesnoconv("SeparatorThousand")!= "SeparatorThousand") $thousand=$outlangs->transnoentitiesnoconv("SeparatorThousand");
-	if ($thousand == 'None') $thousand='';
-	elseif ($thousand == 'Space') $thousand=' ';
-	//print "outlangs=".$outlangs->defaultlang." amount=".$amount." html=".$form." trunc=".$trunc." nbdecimal=".$nbdecimal." dec='".$dec."' thousand='".$thousand."'<br>";
-
-	//print "amount=".$amount."-";
-	$amount = str_replace(',', '.', $amount);	// should be useless
-	//print $amount."-";
-	$datas = explode('.', $amount);
-	$decpart = isset($datas[1])?$datas[1]:'';
-	$decpart = preg_replace('/0+$/i', '', $decpart);	// Supprime les 0 de fin de partie decimale
-	//print "decpart=".$decpart."<br>";
-	$end='';
-
-	// We increase nbdecimal if there is more decimal than asked (to not loose information)
-	if (dol_strlen($decpart) > $nbdecimal) $nbdecimal=dol_strlen($decpart);
-	// Si on depasse max
-	if ($trunc && $nbdecimal > $conf->global->MAIN_MAX_DECIMALS_SHOWN)
-	{
-		$nbdecimal=$conf->global->MAIN_MAX_DECIMALS_SHOWN;
-		if (preg_match('/\.\.\./i', $conf->global->MAIN_MAX_DECIMALS_SHOWN))
-		{
-			// Si un affichage est tronque, on montre des ...
-			$end='...';
-		}
-	}
-
-	// If force rounding
-	if ($forcerounding >= 0) $nbdecimal = $forcerounding;
-
-	// Format number
-	$output=number_format($amount, $nbdecimal, $dec, $thousand);
-	if ($form)
-	{
-		$output=preg_replace('/\s/', '&nbsp;', $output);
-		$output=preg_replace('/\'/', '&#039;', $output);
-	}
-	// Add symbol of currency if requested
-	$cursymbolbefore=$cursymbolafter='';
-	if ($currency_code)
-	{
-		if ($currency_code == 'auto') $currency_code=$conf->currency;
-
-		$listofcurrenciesbefore=array('USD','GBP','AUD','MXN','PEN','CNY');
-		$listoflanguagesbefore=array('nl_NL');
-		if (in_array($currency_code, $listofcurrenciesbefore) || in_array($outlangs->defaultlang, $listoflanguagesbefore))
-		{
-		    $cursymbolbefore.=$outlangs->getCurrencySymbol($currency_code);
-		}
-		else
-		{
-			$tmpcur=$outlangs->getCurrencySymbol($currency_code);
-			$cursymbolafter.=($tmpcur == $currency_code ? ' '.$tmpcur : $tmpcur);
-		}
-	}
-	$output=$cursymbolbefore.$output.$end.($cursymbolafter?' ':'').$cursymbolafter;
-
-	return $output;
-}
-
-/**
- *	Function that return a number with universal decimal format (decimal separator is '.') from an amount typed by a user.
- *	Function to use on each input amount before any numeric test or database insert
- *
- *	@param	float	$amount			Amount to convert/clean
- *	@param	string	$rounding		''=No rounding
- * 									'MU'=Round to Max unit price (MAIN_MAX_DECIMALS_UNIT)
- *									'MT'=Round to Max for totals with Tax (MAIN_MAX_DECIMALS_TOT)
- *									'MS'=Round to Max for stock quantity (MAIN_MAX_DECIMALS_STOCK)
- *									Numeric = Nb of digits for rounding
- * 	@param	int		$alreadysqlnb	Put 1 if you know that content is already universal format number
- *	@return	string					Amount with universal numeric format (Example: '99.99999') or unchanged text if conversion fails. If amount is null or '', it returns ''.
- *
- *	@see    price					Opposite function of price2num
- */
-function price2num($amount, $rounding = '', $alreadysqlnb = 0)
-{
-	global $langs,$conf;
-
-	// Round PHP function does not allow number like '1,234.56' nor '1.234,56' nor '1 234,56'
-	// Numbers must be '1234.56'
-	// Decimal delimiter for PHP and database SQL requests must be '.'
-	$dec=','; $thousand=' ';
-	if ($langs->transnoentitiesnoconv("SeparatorDecimal") != "SeparatorDecimal")  $dec=$langs->transnoentitiesnoconv("SeparatorDecimal");
-	if ($langs->transnoentitiesnoconv("SeparatorThousand")!= "SeparatorThousand") $thousand=$langs->transnoentitiesnoconv("SeparatorThousand");
-	if ($thousand == 'None') $thousand='';
-	elseif ($thousand == 'Space') $thousand=' ';
-	//print "amount=".$amount." html=".$form." trunc=".$trunc." nbdecimal=".$nbdecimal." dec='".$dec."' thousand='".$thousand."'<br>";
-
-	// Convert value to universal number format (no thousand separator, '.' as decimal separator)
-	if ($alreadysqlnb != 1)	// If not a PHP number or unknown, we change format
-	{
-		//print 'PP'.$amount.' - '.$dec.' - '.$thousand.' - '.intval($amount).'<br>';
-
-		// Convert amount to format with dolibarr dec and thousand (this is because PHP convert a number
-		// to format defined by LC_NUMERIC after a calculation and we want source format to be like defined by Dolibarr setup.
-		if (is_numeric($amount))
-		{
-			// We put in temps value of decimal ("0.00001"). Works with 0 and 2.0E-5 and 9999.10
-			$temps=sprintf("%0.10F", $amount-intval($amount));	// temps=0.0000000000 or 0.0000200000 or 9999.1000000000
-			$temps=preg_replace('/([\.1-9])0+$/', '\\1', $temps); // temps=0. or 0.00002 or 9999.1
-			$nbofdec=max(0, dol_strlen($temps)-2);	// -2 to remove "0."
-			$amount=number_format($amount, $nbofdec, $dec, $thousand);
-		}
-		//print "QQ".$amount.'<br>';
-
-		// Now make replace (the main goal of function)
-		if ($thousand != ',' && $thousand != '.') $amount=str_replace(',', '.', $amount);	// To accept 2 notations for french users
-		$amount=str_replace(' ', '', $amount);		// To avoid spaces
-		$amount=str_replace($thousand, '', $amount);	// Replace of thousand before replace of dec to avoid pb if thousand is .
-		$amount=str_replace($dec, '.', $amount);
-	}
-
-	// Now, make a rounding if required
-	if ($rounding)
-	{
-		$nbofdectoround='';
-		if ($rounding == 'MU')     $nbofdectoround=$conf->global->MAIN_MAX_DECIMALS_UNIT;
-		elseif ($rounding == 'MT') $nbofdectoround=$conf->global->MAIN_MAX_DECIMALS_TOT;
-		elseif ($rounding == 'MS') $nbofdectoround=empty($conf->global->MAIN_MAX_DECIMALS_STOCK)?5:$conf->global->MAIN_MAX_DECIMALS_STOCK;
-		elseif (is_numeric($rounding))  $nbofdectoround=$rounding;
-		//print "RR".$amount.' - '.$nbofdectoround.'<br>';
-		if (dol_strlen($nbofdectoround)) $amount = round($amount, $nbofdectoround);	// $nbofdectoround can be 0.
-		else return 'ErrorBadParameterProvidedToFunction';
-		//print 'SS'.$amount.' - '.$nbofdec.' - '.$dec.' - '.$thousand.' - '.$nbofdectoround.'<br>';
-
-		// Convert amount to format with dolibarr dec and thousand (this is because PHP convert a number
-		// to format defined by LC_NUMERIC after a calculation and we want source format to be defined by Dolibarr setup.
-		if (is_numeric($amount))
-		{
-			// We put in temps value of decimal ("0.00001"). Works with 0 and 2.0E-5 and 9999.10
-			$temps=sprintf("%0.10F", $amount-intval($amount));	// temps=0.0000000000 or 0.0000200000 or 9999.1000000000
-			$temps=preg_replace('/([\.1-9])0+$/', '\\1', $temps); // temps=0. or 0.00002 or 9999.1
-			$nbofdec=max(0, dol_strlen($temps)-2);	// -2 to remove "0."
-			$amount=number_format($amount, min($nbofdec, $nbofdectoround), $dec, $thousand);		// Convert amount to format with dolibarr dec and thousand
-		}
-		//print "TT".$amount.'<br>';
-
-		// Always make replace because each math function (like round) replace
-		// with local values and we want a number that has a SQL string format x.y
-		if ($thousand != ',' && $thousand != '.') $amount=str_replace(',', '.', $amount);	// To accept 2 notations for french users
-		$amount=str_replace(' ', '', $amount);		// To avoid spaces
-		$amount=str_replace($thousand, '', $amount);	// Replace of thousand before replace of dec to avoid pb if thousand is .
-		$amount=str_replace($dec, '.', $amount);
-	}
-
-	return $amount;
-}
-
-
-/**
- * Output a dimension with best unit
- *
- * @param   float       $dimension      Dimension
- * @param   int         $unit           Unit of dimension (Example: 0=kg, -3=g, 98=ounce, 99=pound, ...)
- * @param   string      $type           'weight', 'volume', ...
- * @param   Translate   $outputlangs    Translate language object
- * @param   int         $round          -1 = non rounding, x = number of decimal
- * @param   string      $forceunitoutput    'no' or numeric (-3, -6, ...) compared to $unit (In most case, this value is value defined into $conf->global->MAIN_WEIGHT_DEFAULT_UNIT)
- * @return  string                      String to show dimensions
- */
-function showDimensionInBestUnit($dimension, $unit, $type, $outputlangs, $round = -1, $forceunitoutput = 'no')
-{
-	require_once DOL_DOCUMENT_ROOT.'/core/lib/product.lib.php';
-
-	if (($forceunitoutput == 'no' && $dimension < 1/10000 && $unit < 90) || (is_numeric($forceunitoutput) && $forceunitoutput == -6))
-	{
-		$dimension = $dimension * 1000000;
-		$unit = $unit - 6;
-	}
-	elseif (($forceunitoutput == 'no' && $dimension < 1/10 && $unit < 90) || (is_numeric($forceunitoutput) && $forceunitoutput == -3))
-	{
-		$dimension = $dimension * 1000;
-		$unit = $unit - 3;
-	}
-	elseif (($forceunitoutput == 'no' && $dimension > 100000000 && $unit < 90) || (is_numeric($forceunitoutput) && $forceunitoutput == 6))
-	{
-		$dimension = $dimension / 1000000;
-		$unit = $unit + 6;
-	}
-	elseif (($forceunitoutput == 'no' && $dimension > 100000 && $unit < 90) || (is_numeric($forceunitoutput) && $forceunitoutput == 3))
-	{
-		$dimension = $dimension / 1000;
-		$unit = $unit + 3;
-	}
-	// Special case when we want output unit into pound or ounce
-	/* TODO
-	if ($unit < 90 && $type == 'weight' && is_numeric($forceunitoutput) && (($forceunitoutput == 98) || ($forceunitoutput == 99))
-	{
-	    $dimension = // convert dimension from standard unit into ounce or pound
-	    $unit = $forceunitoutput;
-	}
-	if ($unit > 90 && $type == 'weight' && is_numeric($forceunitoutput) && $forceunitoutput < 90)
-	{
-	    $dimension = // convert dimension from standard unit into ounce or pound
-	    $unit = $forceunitoutput;
-	}*/
-
-	$ret=price($dimension, 0, $outputlangs, 0, 0, $round).' '.measuring_units_string($unit, $type);
-
-	return $ret;
-}
-
-
-/**
- *	Return localtax rate for a particular vat, when selling a product with vat $vatrate, from a $thirdparty_buyer to a $thirdparty_seller
- *  Note: This function applies same rules than get_default_tva
- *
- * 	@param	float		$vatrate		        Vat rate. Can be '8.5' or '8.5 (VATCODEX)' for example
- * 	@param  int			$local		         	Local tax to search and return (1 or 2 return only tax rate 1 or tax rate 2)
- *  @param  Societe		$thirdparty_buyer    	Object of buying third party
- *  @param	Societe		$thirdparty_seller		Object of selling third party ($mysoc if not defined)
- *  @param	int			$vatnpr					If vat rate is NPR or not
- * 	@return	mixed			   					0 if not found, localtax rate if found
- *  @see get_default_tva
- */
-function get_localtax($vatrate, $local, $thirdparty_buyer = "", $thirdparty_seller = "", $vatnpr = 0)
-{
-	global $db, $conf, $mysoc;
-
-	if (empty($thirdparty_seller) || ! is_object($thirdparty_seller)) $thirdparty_seller=$mysoc;
-
-	dol_syslog("get_localtax tva=".$vatrate." local=".$local." thirdparty_buyer id=".(is_object($thirdparty_buyer)?$thirdparty_buyer->id:'')."/country_code=".(is_object($thirdparty_buyer)?$thirdparty_buyer->country_code:'')." thirdparty_seller id=".$thirdparty_seller->id."/country_code=".$thirdparty_seller->country_code." thirdparty_seller localtax1_assuj=".$thirdparty_seller->localtax1_assuj."  thirdparty_seller localtax2_assuj=".$thirdparty_seller->localtax2_assuj);
-
-	$vatratecleaned = $vatrate;
-	if (preg_match('/^(.*)\s*\((.*)\)$/', $vatrate, $reg))      // If vat is "xx (yy)"
-	{
-		$vatratecleaned = trim($reg[1]);
-		$vatratecode = $reg[2];
-	}
-
-	/*if ($thirdparty_buyer->country_code != $thirdparty_seller->country_code)
-	{
-		return 0;
-	}*/
-
-	// Some test to guess with no need to make database access
-	if ($mysoc->country_code == 'ES') // For spain localtaxes 1 and 2, tax is qualified if buyer use local tax
-	{
-		if ($local == 1)
-		{
-			if (! $mysoc->localtax1_assuj || (string) $vatratecleaned == "0") return 0;
-			if ($thirdparty_seller->id == $mysoc->id)
-			{
-				if (! $thirdparty_buyer->localtax1_assuj) return 0;
-			}
-			else
-			{
-				if (! $thirdparty_seller->localtax1_assuj) return 0;
-			}
-		}
-
-		if ($local == 2)
-		{
-			//if (! $mysoc->localtax2_assuj || (string) $vatratecleaned == "0") return 0;
-			if (! $mysoc->localtax2_assuj) return 0;		// If main vat is 0, IRPF may be different than 0.
-			if ($thirdparty_seller->id == $mysoc->id)
-			{
-				if (! $thirdparty_buyer->localtax2_assuj) return 0;
-			}
-			else
-			{
-				if (! $thirdparty_seller->localtax2_assuj) return 0;
-			}
-		}
-	}
-	else
-	{
-		if ($local == 1 && ! $thirdparty_seller->localtax1_assuj) return 0;
-		if ($local == 2 && ! $thirdparty_seller->localtax2_assuj) return 0;
-	}
-
-	// For some country MAIN_GET_LOCALTAXES_VALUES_FROM_THIRDPARTY is forced to on.
-	if (in_array($mysoc->country_code, array('ES')))
-	{
-		$conf->global->MAIN_GET_LOCALTAXES_VALUES_FROM_THIRDPARTY = 1;
-	}
-
-	// Search local taxes
-	if (! empty($conf->global->MAIN_GET_LOCALTAXES_VALUES_FROM_THIRDPARTY))
-	{
-		if ($local==1)
-		{
-			if ($thirdparty_seller != $mysoc)
-			{
-				if (!isOnlyOneLocalTax($local))  // TODO We should provide $vatrate to search on correct line and not always on line with highest vat rate
-				{
-					return $thirdparty_seller->localtax1_value;
-				}
-			}
-			else  // i am the seller
-			{
-				if (!isOnlyOneLocalTax($local))  // TODO If seller is me, why not always returning this, even if there is only one locatax vat.
-				{
-					return $conf->global->MAIN_INFO_VALUE_LOCALTAX1;
-				}
-			}
-		}
-		if ($local==2)
-		{
-			if ($thirdparty_seller != $mysoc)
-			{
-				if (!isOnlyOneLocalTax($local))  // TODO We should provide $vatrate to search on correct line and not always on line with highest vat rate
-				// TODO We should also return value defined on thirdparty only if defined
-				{
-					return $thirdparty_seller->localtax2_value;
-				}
-			}
-			else  // i am the seller
-			{
-				if (in_array($mysoc->country_code, array('ES')))
-				{
-					return $thirdparty_buyer->localtax2_value;
-				}
-				else
-				{
-					return $conf->global->MAIN_INFO_VALUE_LOCALTAX2;
-				}
-			}
-		}
-	}
-
-	// By default, search value of local tax on line of common tax
-	$sql  = "SELECT t.localtax1, t.localtax2, t.localtax1_type, t.localtax2_type";
-   	$sql .= " FROM ".MAIN_DB_PREFIX."c_tva as t, ".MAIN_DB_PREFIX."c_country as c";
-   	$sql .= " WHERE t.fk_pays = c.rowid AND c.code = '".$thirdparty_seller->country_code."'";
-   	$sql .= " AND t.taux = ".((float) $vatratecleaned)." AND t.active = 1";
-   	if ($vatratecode) $sql.= " AND t.code ='".$vatratecode."'";		// If we have the code, we use it in priority
-   	else $sql.= " AND t.recuperableonly ='".$vatnpr."'";
-   	dol_syslog("get_localtax", LOG_DEBUG);
-   	$resql=$db->query($sql);
-
-   	if ($resql)
-   	{
-   		$obj = $db->fetch_object($resql);
-   		if ($local==1) return $obj->localtax1;
-   		elseif ($local==2) return $obj->localtax2;
-	}
-
-	return 0;
-}
-
-
-/**
- * Return true if LocalTax (1 or 2) is unique.
- * Example: If localtax1 is 5 on line with highest common vat rate, return true
- * Example: If localtax1 is 5:8:15 on line with highest common vat rate, return false
- *
- * @param   int 	$local	Local tax to test (1 or 2)
- * @return  boolean 		True if LocalTax have multiple values, False if not
- */
-function isOnlyOneLocalTax($local)
-{
-	$tax=get_localtax_by_third($local);
-
-	$valors=explode(":", $tax);
-
-	if (count($valors)>1)
-	{
-		return false;
-	}
-	else
-	{
-		return true;
-	}
-}
-
-/**
- * Get values of localtaxes (1 or 2) for company country for the common vat with the highest value
- *
- * @param	int		$local 	LocalTax to get
- * @return	number			Values of localtax
- */
-function get_localtax_by_third($local)
-{
-	global $db, $mysoc;
-	$sql ="SELECT t.localtax1, t.localtax2 ";
-	$sql.=" FROM ".MAIN_DB_PREFIX."c_tva as t inner join ".MAIN_DB_PREFIX."c_country as c ON c.rowid=t.fk_pays";
-	$sql.=" WHERE c.code = '".$mysoc->country_code."' AND t.active = 1 AND t.taux=(";
-	$sql.="  SELECT max(tt.taux) FROM ".MAIN_DB_PREFIX."c_tva as tt inner join ".MAIN_DB_PREFIX."c_country as c ON c.rowid=tt.fk_pays";
-	$sql.="  WHERE c.code = '".$mysoc->country_code."' AND tt.active = 1";
-	$sql.="  )";
-
-	$resql=$db->query($sql);
-	if ($resql)
-	{
-		$obj = $db->fetch_object($resql);
-		if ($local==1) return $obj->localtax1;
-		elseif ($local==2) return $obj->localtax2;
-	}
-
-	return 0;
-}
-
-
-/**
- *  Get vat main information from Id.
- *  You can call getLocalTaxesFromRate after to get other fields.
- *
- *  @param	int|string  $vatrate		    VAT ID or Rate. Value can be value or the string with code into parenthesis or rowid if $firstparamisid is 1. Example: '8.5' or '8.5 (8.5NPR)' or 123.
- *  @param	Societe	    $buyer         		Company object
- *  @param	Societe	    $seller        		Company object
- *  @param  int         $firstparamisid     1 if first param is id into table (use this if you can)
- *  @return	array       	  				array('rowid'=> , 'code'=> ...)
- *  @see getLocalTaxesFromRate
- */
-function getTaxesFromId($vatrate, $buyer = null, $seller = null, $firstparamisid = 1)
-{
-	global $db, $mysoc;
-
-	dol_syslog("getTaxesFromId vat id or rate = ".$vatrate);
-
-	// Search local taxes
-	$sql = "SELECT t.rowid, t.code, t.taux as rate, t.recuperableonly as npr, t.accountancy_code_sell, t.accountancy_code_buy";
-	$sql.= " FROM ".MAIN_DB_PREFIX."c_tva as t";
-	if ($firstparamisid) $sql.= " WHERE t.rowid = ".(int) $vatrate;
-	else
-	{
-		$vatratecleaned = $vatrate;
-		$vatratecode = '';
-		if (preg_match('/^(.*)\s*\((.*)\)$/', $vatrate, $reg))      // If vat is "xx (yy)"
-		{
-			$vatratecleaned = $reg[1];
-			$vatratecode = $reg[2];
-		}
-
-		$sql.=", ".MAIN_DB_PREFIX."c_country as c";
-		/*if ($mysoc->country_code == 'ES') $sql.= " WHERE t.fk_pays = c.rowid AND c.code = '".$buyer->country_code."'";    // vat in spain use the buyer country ??
-		else $sql.= " WHERE t.fk_pays = c.rowid AND c.code = '".$seller->country_code."'";*/
-		$sql.= " WHERE t.fk_pays = c.rowid AND c.code = '".$seller->country_code."'";
-		$sql.= " AND t.taux = ".((float) $vatratecleaned)." AND t.active = 1";
-		if ($vatratecode) $sql.= " AND t.code = '".$vatratecode."'";
-	}
-
-	$resql=$db->query($sql);
-	if ($resql)
-	{
-		$obj = $db->fetch_object($resql);
-		if ($obj) return array('rowid'=>$obj->rowid, 'code'=>$obj->code, 'rate'=>$obj->rate, 'npr'=>$obj->npr, 'accountancy_code_sell'=>$obj->accountancy_code_sell, 'accountancy_code_buy'=>$obj->accountancy_code_buy);
-		else return array();
-	}
-	else dol_print_error($db);
-
-	return array();
-}
-
-/**
- *  Get type and rate of localtaxes for a particular vat rate/country of a thirdparty.
- *  This does not take into account the seller setup if subject to vat or not, only country.
- *  TODO
- *  This function is ALSO called to retrieve type for building PDF. Such call of function must be removed.
- *  Instead this function must be called when adding a line to get the array of localtax and type, and then
- *  provide it to the function calcul_price_total.
- *
- *  @param	int|string  $vatrate			VAT ID or Rate+Code. Value can be value or the string with code into parenthesis or rowid if $firstparamisid is 1. Example: '8.5' or '8.5 (8.5NPR)' or 123.
- *  @param	int		    $local              Number of localtax (1 or 2, or 0 to return 1 & 2)
- *  @param	Societe	    $buyer         		Company object
- *  @param	Societe	    $seller        		Company object
- *  @param  int         $firstparamisid     1 if first param is ID into table instead of Rate+code (use this if you can)
- *  @return	array    	    				array(localtax_type1(1-6/0 if not found), rate localtax1, localtax_type2, rate localtax2, accountancycodecust, accountancycodesupp)
- *  @see getTaxesFromId
- */
-function getLocalTaxesFromRate($vatrate, $local, $buyer, $seller, $firstparamisid = 0)
-{
-	global $db, $mysoc;
-
-	dol_syslog("getLocalTaxesFromRate vatrate=".$vatrate." local=".$local);
-
-	// Search local taxes
-	$sql  = "SELECT t.localtax1, t.localtax1_type, t.localtax2, t.localtax2_type, t.accountancy_code_sell, t.accountancy_code_buy";
-	$sql .= " FROM ".MAIN_DB_PREFIX."c_tva as t";
-	if ($firstparamisid) $sql.= " WHERE t.rowid = ".(int) $vatrate;
-	else
-	{
-		$vatratecleaned = $vatrate;
-		$vatratecode = '';
-		if (preg_match('/^(.*)\s*\((.*)\)$/', $vatrate, $reg))      // If vat is "x.x (yy)"
-		{
-			$vatratecleaned = $reg[1];
-			$vatratecode = $reg[2];
-		}
-
-		$sql.=", ".MAIN_DB_PREFIX."c_country as c";
-		if ($mysoc->country_code == 'ES') $sql .= " WHERE t.fk_pays = c.rowid AND c.code = '".$buyer->country_code."'";    // local tax in spain use the buyer country ??
-		else $sql .= " WHERE t.fk_pays = c.rowid AND c.code = '".$seller->country_code."'";
-		$sql.= " AND t.taux = ".((float) $vatratecleaned)." AND t.active = 1";
-		if ($vatratecode) $sql.= " AND t.code = '".$vatratecode."'";
-	}
-
-	$resql=$db->query($sql);
-	if ($resql)
-	{
-		$obj = $db->fetch_object($resql);
-		if ($local == 1)
-		{
-			return array($obj->localtax1_type, get_localtax($vatrate, $local, $buyer, $seller), $obj->accountancy_code_sell, $obj->accountancy_code_buy);
-		}
-		elseif ($local == 2)
-		{
-			return array($obj->localtax2_type, get_localtax($vatrate, $local, $buyer, $seller),$obj->accountancy_code_sell, $obj->accountancy_code_buy);
-		}
-		else
-		{
-			return array($obj->localtax1_type, get_localtax($vatrate, 1, $buyer, $seller), $obj->localtax2_type, get_localtax($vatrate, 2, $buyer, $seller), $obj->accountancy_code_sell,$obj->accountancy_code_buy);
-		}
-	}
-
-	return 0;
-}
-
-/**
- *	Return vat rate of a product in a particular selling country or default country vat if product is unknown
- *  Function called by get_default_tva
- *
- *  @param	int			$idprod          	Id of product or 0 if not a predefined product
- *  @param  Societe		$thirdparty_seller  Thirdparty with a ->country_code defined (FR, US, IT, ...)
- *	@param	int			$idprodfournprice	Id product_fournisseur_price (for "supplier" proposal/order/invoice)
- *  @return float|string   				    Vat rate to use with format 5.0 or '5.0 (XXX)'
- *  @see get_product_localtax_for_country
- */
-function get_product_vat_for_country($idprod, $thirdparty_seller, $idprodfournprice = 0)
-{
-	global $db,$conf,$mysoc;
-
-	require_once DOL_DOCUMENT_ROOT . '/product/class/product.class.php';
-
-	$ret=0;
-	$found=0;
-
-	if ($idprod > 0)
-	{
-		// Load product
-		$product=new Product($db);
-		$result=$product->fetch($idprod);
-
-		if ($mysoc->country_code == $thirdparty_seller->country_code) // If selling country is ours
-		{
-			if ($idprodfournprice > 0)     // We want vat for product for a "supplier" object
-			{
-				$product->get_buyprice($idprodfournprice, 0, 0, 0);
-				$ret=$product->vatrate_supplier;
-				if ($product->default_vat_code) $ret.=' ('.$product->default_vat_code.')';
-			}
-			else
-			{
-				$ret=$product->tva_tx;    // Default vat of product we defined
-				if ($product->default_vat_code) $ret.=' ('.$product->default_vat_code.')';
-			}
-			$found=1;
-		}
-		else
-		{
-			// TODO Read default product vat according to countrycode and product. Vat for couple countrycode/product is a feature not implemeted yet.
-			// May be usefull/required if hidden option SERVICE_ARE_ECOMMERCE_200238EC is on
-		}
-	}
-
-	if (! $found)
-	{
-		if (empty($conf->global->MAIN_VAT_DEFAULT_IF_AUTODETECT_FAILS))
-		{
-			// If vat of product for the country not found or not defined, we return the first higher vat of country.
-			$sql = "SELECT t.taux as vat_rate, t.code as default_vat_code";
-			$sql.= " FROM ".MAIN_DB_PREFIX."c_tva as t, ".MAIN_DB_PREFIX."c_country as c";
-			$sql.= " WHERE t.active=1 AND t.fk_pays = c.rowid AND c.code='".$thirdparty_seller->country_code."'";
-			$sql.= " ORDER BY t.taux DESC, t.code ASC, t.recuperableonly ASC";
-			$sql.= $db->plimit(1);
-
-			$resql=$db->query($sql);
-			if ($resql)
-			{
-				$obj=$db->fetch_object($resql);
-				if ($obj)
-				{
-					$ret=$obj->vat_rate;
-					if ($obj->default_vat_code) $ret.=' ('.$obj->default_vat_code.')';
-				}
-				$db->free($sql);
-			}
-			else dol_print_error($db);
-		}
-		else $ret=$conf->global->MAIN_VAT_DEFAULT_IF_AUTODETECT_FAILS;    // Forced value if autodetect fails
-	}
-
-	dol_syslog("get_product_vat_for_country: ret=".$ret);
-	return $ret;
-}
-
-/**
- *	Return localtax vat rate of a product in a particular selling country or default country vat if product is unknown
- *
- *  @param	int		$idprod         		Id of product
- *  @param  int		$local          		1 for localtax1, 2 for localtax 2
- *  @param  Societe	$thirdparty_seller    	Thirdparty with a ->country_code defined (FR, US, IT, ...)
- *  @return int             				<0 if KO, Vat rate if OK
- *  @see get_product_vat_for_country
- */
-function get_product_localtax_for_country($idprod, $local, $thirdparty_seller)
-{
-	global $db,$mysoc;
-
-	if (! class_exists('Product')) {
-		require_once DOL_DOCUMENT_ROOT . '/product/class/product.class.php';
-	}
-
-	$ret=0;
-	$found=0;
-
-	if ($idprod > 0)
-	{
-		// Load product
-		$product=new Product($db);
-		$result=$product->fetch($idprod);
-
-		if ($mysoc->country_code == $thirdparty_seller->country_code) // If selling country is ours
-		{
-			/* Not defined yet, so we don't use this
-			if ($local==1) $ret=$product->localtax1_tx;
-			elseif ($local==2) $ret=$product->localtax2_tx;
-			$found=1;
-			*/
-		}
-		else
-		{
-			// TODO Read default product vat according to countrycode and product
-		}
-	}
-
-	if (! $found)
-	{
-		// If vat of product for the country not found or not defined, we return higher vat of country.
-		$sql = "SELECT taux as vat_rate, localtax1, localtax2";
-		$sql.= " FROM ".MAIN_DB_PREFIX."c_tva as t, ".MAIN_DB_PREFIX."c_country as c";
-		$sql.= " WHERE t.active=1 AND t.fk_pays = c.rowid AND c.code='".$thirdparty_seller->country_code."'";
-		$sql.= " ORDER BY t.taux DESC, t.recuperableonly ASC";
-		$sql.= $db->plimit(1);
-
-		$resql=$db->query($sql);
-		if ($resql)
-		{
-			$obj=$db->fetch_object($resql);
-			if ($obj)
-			{
-				if ($local==1) $ret=$obj->localtax1;
-				elseif ($local==2) $ret=$obj->localtax2;
-			}
-		}
-		else dol_print_error($db);
-	}
-
-	dol_syslog("get_product_localtax_for_country: ret=".$ret);
-	return $ret;
-}
-
-/**
- *	Function that return vat rate of a product line (according to seller, buyer and product vat rate)
- *   Si vendeur non assujeti a TVA, TVA par defaut=0. Fin de regle.
- *	 Si le (pays vendeur = pays acheteur) alors TVA par defaut=TVA du produit vendu. Fin de regle.
- *	 Si (vendeur et acheteur dans Communaute europeenne) et (bien vendu = moyen de transports neuf comme auto, bateau, avion) alors TVA par defaut=0 (La TVA doit etre paye par acheteur au centre d'impots de son pays et non au vendeur). Fin de regle.
- *	 Si (vendeur et acheteur dans Communaute europeenne) et (acheteur = particulier ou entreprise sans num TVA intra) alors TVA par defaut=TVA du produit vendu. Fin de regle
- *	 Si (vendeur et acheteur dans Communaute europeenne) et (acheteur = entreprise avec num TVA) intra alors TVA par defaut=0. Fin de regle
- *	 Sinon TVA proposee par defaut=0. Fin de regle.
- *
- *	@param	Societe		$thirdparty_seller    	Objet societe vendeuse
- *	@param  Societe		$thirdparty_buyer   	Objet societe acheteuse
- *	@param  int			$idprod					Id product
- *	@param	int			$idprodfournprice		Id product_fournisseur_price (for supplier order/invoice)
- *	@return float|string   				      	Vat rate to use with format 5.0 or '5.0 (XXX)', -1 if we can't guess it
- *  @see get_default_npr, get_default_localtax
- */
-function get_default_tva(Societe $thirdparty_seller, Societe $thirdparty_buyer, $idprod = 0, $idprodfournprice = 0)
-{
-	global $conf;
-
-	require_once DOL_DOCUMENT_ROOT.'/core/lib/company.lib.php';
-
-	// Note: possible values for tva_assuj are 0/1 or franchise/reel
-	$seller_use_vat=((is_numeric($thirdparty_seller->tva_assuj) && ! $thirdparty_seller->tva_assuj) || (! is_numeric($thirdparty_seller->tva_assuj) && $thirdparty_seller->tva_assuj=='franchise'))?0:1;
-
-	$seller_country_code = $thirdparty_seller->country_code;
-	$seller_in_cee = isInEEC($thirdparty_seller);
-
-	$buyer_country_code = $thirdparty_buyer->country_code;
-	$buyer_in_cee = isInEEC($thirdparty_buyer);
-
-	dol_syslog("get_default_tva: seller use vat=".$seller_use_vat.", seller country=".$seller_country_code.", seller in cee=".$seller_in_cee.", buyer vat number=".$thirdparty_buyer->tva_intra." buyer country=".$buyer_country_code.", buyer in cee=".$buyer_in_cee.", idprod=".$idprod.", idprodfournprice=".$idprodfournprice.", SERVICE_ARE_ECOMMERCE_200238EC=".(! empty($conf->global->SERVICES_ARE_ECOMMERCE_200238EC)?$conf->global->SERVICES_ARE_ECOMMERCE_200238EC:''));
-
-	// If services are eServices according to EU Council Directive 2002/38/EC (http://ec.europa.eu/taxation_customs/taxation/vat/traders/e-commerce/article_1610_en.htm)
-	// we use the buyer VAT.
-	if (! empty($conf->global->SERVICE_ARE_ECOMMERCE_200238EC))
-	{
-		if ($seller_in_cee && $buyer_in_cee && ! $thirdparty_buyer->isACompany())
-		{
-			//print 'VATRULE 0';
-			return get_product_vat_for_country($idprod, $thirdparty_buyer, $idprodfournprice);
-		}
-	}
-
-	// If seller does not use VAT
-	if (! $seller_use_vat)
-	{
-		//print 'VATRULE 1';
-		return 0;
-	}
-
-	// Le test ci-dessus ne devrait pas etre necessaire. Me signaler l'exemple du cas juridique concerne si le test suivant n'est pas suffisant.
-
-	// Si le (pays vendeur = pays acheteur) alors la TVA par defaut=TVA du produit vendu. Fin de regle.
-	if (($seller_country_code == $buyer_country_code)
-	|| (in_array($seller_country_code, array('FR,MC')) && in_array($buyer_country_code, array('FR','MC')))) // Warning ->country_code not always defined
-	{
-		//print 'VATRULE 2';
-		return get_product_vat_for_country($idprod, $thirdparty_seller, $idprodfournprice);
-	}
-
-	// Si (vendeur et acheteur dans Communaute europeenne) et (bien vendu = moyen de transports neuf comme auto, bateau, avion) alors TVA par defaut=0 (La TVA doit etre paye par l'acheteur au centre d'impots de son pays et non au vendeur). Fin de regle.
-	// Not supported
-
-	// Si (vendeur et acheteur dans Communaute europeenne) et (acheteur = entreprise) alors TVA par defaut=0. Fin de regle
-	// Si (vendeur et acheteur dans Communaute europeenne) et (acheteur = particulier) alors TVA par defaut=TVA du produit vendu. Fin de regle
-	if (($seller_in_cee && $buyer_in_cee))
-	{
-		$isacompany=$thirdparty_buyer->isACompany();
-		if ($isacompany)
-		{
-			//print 'VATRULE 3';
-			return 0;
-		}
-		else
-		{
-			//print 'VATRULE 4';
-			return get_product_vat_for_country($idprod, $thirdparty_seller, $idprodfournprice);
-		}
-	}
-
-	// Si (vendeur en France et acheteur hors Communaute europeenne et acheteur particulier) alors TVA par defaut=TVA du produit vendu. Fin de regle
-	if (! empty($conf->global->MAIN_USE_VAT_OF_PRODUCT_FOR_INDIVIDUAL_CUSTOMER_OUT_OF_EEC) && empty($buyer_in_cee) && !$thirdparty_buyer->isACompany()) {
-		return get_product_vat_for_country($idprod, $thirdparty_seller, $idprodfournprice);
-	}
-
-	// Sinon la TVA proposee par defaut=0. Fin de regle.
-	// Rem: Cela signifie qu'au moins un des 2 est hors Communaute europeenne et que le pays differe
-	//print 'VATRULE 5';
-	return 0;
-}
-
-
-/**
- *	Fonction qui renvoie si tva doit etre tva percue recuperable
- *
- *	@param	Societe		$thirdparty_seller    	Thirdparty seller
- *	@param  Societe		$thirdparty_buyer   	Thirdparty buyer
- *  @param  int			$idprod                 Id product
- *  @param	int			$idprodfournprice		Id supplier price for product
- *	@return float       			        	0 or 1
- *  @see get_default_tva, get_default_localtax
- */
-function get_default_npr(Societe $thirdparty_seller, Societe $thirdparty_buyer, $idprod = 0, $idprodfournprice = 0)
-{
-	global $db;
-
-	if ($idprodfournprice > 0)
-	{
-		if (! class_exists('ProductFournisseur'))
-			require_once DOL_DOCUMENT_ROOT . '/fourn/class/fournisseur.product.class.php';
-		$prodprice = new ProductFournisseur($db);
-		$prodprice->fetch_product_fournisseur_price($idprodfournprice);
-		return $prodprice->fourn_tva_npr;
-	}
-	elseif ($idprod > 0)
-	{
-		if (! class_exists('Product'))
-			require_once DOL_DOCUMENT_ROOT . '/product/class/product.class.php';
-		$prod = new Product($db);
-		$prod->fetch($idprod);
-		return $prod->tva_npr;
-	}
-
-	return 0;
-}
-
-/**
- *	Function that return localtax of a product line (according to seller, buyer and product vat rate)
- *   Si vendeur non assujeti a TVA, TVA par defaut=0. Fin de regle.
- *	 Si le (pays vendeur = pays acheteur) alors TVA par defaut=TVA du produit vendu. Fin de regle.
- *	 Sinon TVA proposee par defaut=0. Fin de regle.
- *
- *	@param	Societe		$thirdparty_seller    	Thirdparty seller
- *	@param  Societe		$thirdparty_buyer   	Thirdparty buyer
- *  @param	int			$local					Localtax to process (1 or 2)
- *	@param  int			$idprod					Id product
- *	@return integer        				       	localtax, -1 si ne peut etre determine
- *  @see get_default_tva, get_default_npr
- */
-function get_default_localtax($thirdparty_seller, $thirdparty_buyer, $local, $idprod = 0)
-{
-	global $mysoc;
-
-	if (!is_object($thirdparty_seller)) return -1;
-	if (!is_object($thirdparty_buyer)) return -1;
-
-	if ($local==1) // Localtax 1
-	{
-		if ($mysoc->country_code == 'ES')
-		{
-			if (is_numeric($thirdparty_buyer->localtax1_assuj) && ! $thirdparty_buyer->localtax1_assuj) return 0;
-		}
-		else
-		{
-			// Si vendeur non assujeti a Localtax1, localtax1 par default=0
-			if (is_numeric($thirdparty_seller->localtax1_assuj) && ! $thirdparty_seller->localtax1_assuj) return 0;
-			if (! is_numeric($thirdparty_seller->localtax1_assuj) && $thirdparty_seller->localtax1_assuj=='localtax1off') return 0;
-		}
-	}
-	elseif ($local==2) //I Localtax 2
-	{
-		// Si vendeur non assujeti a Localtax2, localtax2 par default=0
-		if (is_numeric($thirdparty_seller->localtax2_assuj) && ! $thirdparty_seller->localtax2_assuj) return 0;
-		if (! is_numeric($thirdparty_seller->localtax2_assuj) && $thirdparty_seller->localtax2_assuj=='localtax2off') return 0;
-	}
-
-	if ($thirdparty_seller->country_code == $thirdparty_buyer->country_code)
-	{
-		return get_product_localtax_for_country($idprod, $local, $thirdparty_seller);
-	}
-
-	return 0;
-}
-
-/**
- *	Return yes or no in current language
- *
- *	@param	string	$yesno			Value to test (1, 'yes', 'true' or 0, 'no', 'false')
- *	@param	integer	$case			1=Yes/No, 0=yes/no, 2=Disabled checkbox, 3=Disabled checkbox + Yes/No
- *	@param	int		$color			0=texte only, 1=Text is formated with a color font style ('ok' or 'error'), 2=Text is formated with 'ok' color.
- *	@return	string					HTML string
- */
-function yn($yesno, $case = 1, $color = 0)
-{
-	global $langs;
-	$result='unknown'; $classname='';
-	if ($yesno == 1 || strtolower($yesno) == 'yes' || strtolower($yesno) == 'true') 	// A mettre avant test sur no a cause du == 0
-	{
-		$result=$langs->trans('yes');
-		if ($case == 1 || $case == 3) $result=$langs->trans("Yes");
-		if ($case == 2) $result='<input type="checkbox" value="1" checked disabled>';
-		if ($case == 3) $result='<input type="checkbox" value="1" checked disabled> '.$result;
-
-		$classname='ok';
-	}
-	elseif ($yesno == 0 || strtolower($yesno) == 'no' || strtolower($yesno) == 'false')
-	{
-		$result=$langs->trans("no");
-		if ($case == 1 || $case == 3) $result=$langs->trans("No");
-		if ($case == 2) $result='<input type="checkbox" value="0" disabled>';
-		if ($case == 3) $result='<input type="checkbox" value="0" disabled> '.$result;
-
-		if ($color == 2) $classname='ok';
-		else $classname='error';
-	}
-	if ($color) return '<font class="'.$classname.'">'.$result.'</font>';
-	return $result;
-}
-
-
-/**
- *	Return a path to have a the directory according to object where files are stored.
- *  New usage:       $conf->module->multidir_output[$object->entity].'/'.get_exdir(0, 0, 0, 1, $object, $modulepart)
- *         or:       $conf->module->dir_output.'/'.get_exdir(0, 0, 0, 1, $object, $modulepart)     if multidir_output not defined.
- *  Example our with new usage:       $object is invoice -> 'INYYMM-ABCD'
- *  Example our with old usage:       '015' with level 3->"0/1/5/", '015' with level 1->"5/", 'ABC-1' with level 3 ->"0/0/1/"
- *
- *	@param	string	$num            Id of object (deprecated, $object will be used in future)
- *	@param  int		$level		    Level of subdirs to return (1, 2 or 3 levels). (deprecated, global option will be used in future)
- * 	@param	int		$alpha		    0=Keep number only to forge path, 1=Use alpha part afer the - (By default, use 0). (deprecated, global option will be used in future)
- *  @param  int		$withoutslash   0=With slash at end (except if '/', we return ''), 1=without slash at end
- *  @param	Object	$object			Object
- *  @param	string	$modulepart		Type of object ('invoice_supplier, 'donation', 'invoice', ...')
- *  @return	string					Dir to use ending. Example '' or '1/' or '1/2/'
- */
-function get_exdir($num, $level, $alpha, $withoutslash, $object, $modulepart)
-{
-	global $conf;
-
-	$path = '';
-
-	$arrayforoldpath=array('cheque','user','category','holiday','supplier_invoice','invoice_supplier','mailing','supplier_payment');
-	if (! empty($conf->global->PRODUCT_USE_OLD_PATH_FOR_PHOTO)) $arrayforoldpath[]='product';
-	if (! empty($level) && in_array($modulepart, $arrayforoldpath))
-	{
-		// This part should be removed once all code is using "get_exdir" to forge path, with all parameters provided.
-		if (empty($alpha)) $num = preg_replace('/([^0-9])/i', '', $num);
-		else $num = preg_replace('/^.*\-/i', '', $num);
-		$num = substr("000".$num, -$level);
-		if ($level == 1) $path = substr($num, 0, 1);
-		if ($level == 2) $path = substr($num, 1, 1).'/'.substr($num, 0, 1);
-		if ($level == 3) $path = substr($num, 2, 1).'/'.substr($num, 1, 1).'/'.substr($num, 0, 1);
-	}
-	else
-	{
-		// TODO
-		// We will enhance here a common way of forging path for document storage
-		// Here, object->id, object->ref and modulepart are required.
-		//var_dump($modulepart);
-		if (in_array($modulepart, array('thirdparty','contact','member','propal','proposal','commande','order','facture','invoice',
-			'supplier_order','supplier_proposal','shipment','contract','expensereport')))
-		{
-			$path=($object->ref?$object->ref:$object->id);
-		}
-	}
-
-	if (empty($withoutslash) && ! empty($path)) $path.='/';
-
-	return $path;
-}
-
-/**
- *	Creation of a directory (this can create recursive subdir)
- *
- *	@param	string	$dir		Directory to create (Separator must be '/'. Example: '/mydir/mysubdir')
- *	@param	string	$dataroot	Data root directory (To avoid having the data root in the loop. Using this will also lost the warning on first dir PHP has no permission when open_basedir is used)
- *  @param	int		$newmask	Mask for new file (Defaults to $conf->global->MAIN_UMASK or 0755 if unavailable). Example: '0444'
- *	@return int         		< 0 if KO, 0 = already exists, > 0 if OK
- */
-function dol_mkdir($dir, $dataroot = '', $newmask = null)
-{
-	global $conf;
-
-	dol_syslog("functions.lib::dol_mkdir: dir=".$dir, LOG_INFO);
-
-	$dir_osencoded=dol_osencode($dir);
-	if (@is_dir($dir_osencoded)) return 0;
-
-	$nberr=0;
-	$nbcreated=0;
-
-	$ccdir='';
-	if (! empty($dataroot)) {
-		// Remove data root from loop
-		$dir = str_replace($dataroot.'/', '', $dir);
-		$ccdir = $dataroot.'/';
-	}
-
-	$cdir = explode("/", $dir);
-	$num=count($cdir);
-	for ($i = 0; $i < $num; $i++)
-	{
-		if ($i > 0) $ccdir .= '/'.$cdir[$i];
-		else $ccdir .= $cdir[$i];
-		if (preg_match("/^.:$/", $ccdir, $regs)) continue;	// Si chemin Windows incomplet, on poursuit par rep suivant
-
-		// Attention, le is_dir() peut echouer bien que le rep existe.
-		// (ex selon config de open_basedir)
-		if ($ccdir)
-		{
-			$ccdir_osencoded=dol_osencode($ccdir);
-			if (! @is_dir($ccdir_osencoded))
-			{
-				dol_syslog("functions.lib::dol_mkdir: Directory '".$ccdir."' does not exists or is outside open_basedir PHP setting.", LOG_DEBUG);
-
-				umask(0);
-				$dirmaskdec=octdec($newmask);
-				if (empty($newmask)) {
-					$dirmaskdec = empty( $conf->global->MAIN_UMASK ) ? octdec( '0755' ) : octdec( $conf->global->MAIN_UMASK );
-				}
-				$dirmaskdec |= octdec('0111');  // Set x bit required for directories
-				if (! @mkdir($ccdir_osencoded, $dirmaskdec))
-				{
-					// Si le is_dir a renvoye une fausse info, alors on passe ici.
-					dol_syslog("functions.lib::dol_mkdir: Fails to create directory '".$ccdir."' or directory already exists.", LOG_WARNING);
-					$nberr++;
-				}
-				else
-				{
-					dol_syslog("functions.lib::dol_mkdir: Directory '".$ccdir."' created", LOG_DEBUG);
-					$nberr=0;	// On remet a zero car si on arrive ici, cela veut dire que les echecs precedents peuvent etre ignore
-					$nbcreated++;
-				}
-			}
-			else
-			{
-				$nberr=0;	// On remet a zero car si on arrive ici, cela veut dire que les echecs precedents peuvent etre ignores
-			}
-		}
-	}
-	return ($nberr ? -$nberr : $nbcreated);
-}
-
-
-/**
- *	Return picto saying a field is required
- *
- *	@return  string		Chaine avec picto obligatoire
- */
-function picto_required()
-{
-	return '<span class="fieldrequired">*</span>';
-}
-
-
-/**
- *	Clean a string from all HTML tags and entities.
- *  This function differs from strip_tags because:
- *  - <br> are replaced with \n if removelinefeed=0 or 1
- *  - if entities are found, they are decoded BEFORE the strip
- *  - you can decide to convert line feed into a space
- *
- *	@param	string	$stringtoclean		String to clean
- *	@param	integer	$removelinefeed		1=Replace all new lines by 1 space, 0=Only ending new lines are removed others are replaced with \n, 2=Ending new lines are removed but others are kept with a same number of \n than nb of <br> when there is both "...<br>\n..."
- *  @param  string	$pagecodeto      	Encoding of input/output string
- *  @param	integer	$strip_tags			0=Use internal strip, 1=Use strip_tags() php function (bugged when text contains a < char that is not for a html tag)
- *	@return string	    				String cleaned
- *
- * 	@see	dol_escape_htmltag strip_tags dol_string_onlythesehtmltags dol_string_neverthesehtmltags
- */
-function dol_string_nohtmltag($stringtoclean, $removelinefeed = 1, $pagecodeto = 'UTF-8', $strip_tags = 0)
-{
-	if ($removelinefeed == 2) $stringtoclean = preg_replace('/<br[^>]*>\n+/ims', '<br>', $stringtoclean);
-	$temp = preg_replace('/<br[^>]*>/i', "\n", $stringtoclean);
-
-	if ($strip_tags) {
-		$temp = strip_tags($temp);
-	} else {
-		$pattern = "/<[^<>]+>/";
-		// Exemple of $temp: <a href="/myurl" title="<u>A title</u>">0000-021</a>
-		$temp = preg_replace($pattern, "", $temp);    // pass 1
-		// $temp after pass 1: <a href="/myurl" title="A title">0000-021
-		$temp = preg_replace($pattern, "", $temp);    // pass 2
-		// $temp after pass 2: 0000-021
-	}
-
-	$temp = dol_html_entity_decode($temp, ENT_COMPAT, $pagecodeto);
-
-	// Supprime aussi les retours
-	if ($removelinefeed == 1) $temp=str_replace(array("\r\n","\r","\n"), " ", $temp);
-
-	// et les espaces doubles
-	while (strpos($temp, "  "))
-	{
-		$temp = str_replace("  ", " ", $temp);
-	}
-
-	return trim($temp);
-}
-
-/**
- *	Clean a string to keep only desirable HTML tags.
- *
- *	@param	string	$stringtoclean		String to clean
- *	@return string	    				String cleaned
- *
- * 	@see	dol_escape_htmltag strip_tags dol_string_nohtmltag dol_string_neverthesehtmltags
- */
-function dol_string_onlythesehtmltags($stringtoclean)
-{
-	$allowed_tags = array(
-		"html", "head", "meta", "body", "article", "a", "b", "br", "div", "em", "font", "img", "ins", "hr", "i", "li", "link",
-		"ol", "p", "s", "section", "span", "strong", "title",
-		"table", "tr", "th", "td", "u", "ul"
-	);
-
-	$allowed_tags_string = join("><", $allowed_tags);
-	$allowed_tags_string = preg_replace('/^>/', '', $allowed_tags_string);
-	$allowed_tags_string = preg_replace('/<$/', '', $allowed_tags_string);
-
-	$temp = strip_tags($stringtoclean, $allowed_tags_string);
-
-	return $temp;
-}
-
-/**
- *	Clean a string from some undesirable HTML tags.
- *
- *	@param	string	$stringtoclean		String to clean
- *  @param	array	$disallowed_tags	Array of tags not allowed
- *	@return string	    				String cleaned
- *
- * 	@see	dol_escape_htmltag strip_tags dol_string_nohtmltag dol_string_onlythesehtmltags
- */
-function dol_string_neverthesehtmltags($stringtoclean, $disallowed_tags = array('textarea'))
-{
-	$temp = $stringtoclean;
-	foreach($disallowed_tags as $tagtoremove)
-	{
-		$temp = preg_replace('/<\/?'.$tagtoremove.'>/', '', $temp);
-		$temp = preg_replace('/<\/?'.$tagtoremove.'\s+[^>]*>/', '', $temp);
-	}
-	return $temp;
-}
-
-
-/**
- * Return first line of text. Cut will depends if content is HTML or not.
- *
- * @param 	string	$text		Input text
- * @param	int		$nboflines  Nb of lines to get (default is 1 = first line only)
- * @return	string				Output text
- * @see dol_nboflines_bis, dol_string_nohtmltag, dol_escape_htmltag
- */
-function dolGetFirstLineOfText($text, $nboflines = 1)
-{
-	if ($nboflines == 1)
-	{
-		if (dol_textishtml($text))
-		{
-			$firstline=preg_replace('/<br[^>]*>.*$/s', '', $text);		// The s pattern modifier means the . can match newline characters
-			$firstline=preg_replace('/<div[^>]*>.*$/s', '', $firstline);	// The s pattern modifier means the . can match newline characters
-		}
-		else
-		{
-			$firstline=preg_replace('/[\n\r].*/', '', $text);
-		}
-		return $firstline.((strlen($firstline) != strlen($text))?'...':'');
-	}
-	else
-	{
-		$ishtml=0;
-		if (dol_textishtml($text))
-		{
-			$text=preg_replace('/\n/', '', $text);
-			$ishtml=1;
-			$repTable = array("\t" => " ", "\n" => " ", "\r" => " ", "\0" => " ", "\x0B" => " ");
-		}
-		else
-		{
-			$repTable = array("\t" => " ", "\n" => "<br>", "\r" => " ", "\0" => " ", "\x0B" => " ");
-		}
-
-		$text = strtr($text, $repTable);
-		if ($charset == 'UTF-8') { $pattern = '/(<br[^>]*>)/Uu'; }	// /U is to have UNGREEDY regex to limit to one html tag. /u is for UTF8 support
-		else $pattern = '/(<br[^>]*>)/U';							// /U is to have UNGREEDY regex to limit to one html tag.
-		$a = preg_split($pattern, $text, -1, PREG_SPLIT_DELIM_CAPTURE | PREG_SPLIT_NO_EMPTY);
-
-		$firstline='';
-		$i=0;
-		$nba = count($a);	// 2x nb of lines in $a because $a contains also a line for each new line separator
-		while (($i < $nba) && ($i < ($nboflines * 2)))
-		{
-			if ($i % 2 == 0) $firstline .= $a[$i];
-			elseif (($i < (($nboflines * 2) - 1)) && ($i < ($nba - 1))) $firstline .= ($ishtml?"<br>\n":"\n");
-			$i++;
-		}
-		unset($a);
-		return $firstline.(($i < $nba)?'...':'');
-	}
-}
-
-
-/**
- * Replace CRLF in string with a HTML BR tag
- *
- * @param	string	$stringtoencode		String to encode
- * @param	int     $nl2brmode			0=Adding br before \n, 1=Replacing \n by br
- * @param   bool	$forxml             false=Use <br>, true=Use <br />
- * @return	string						String encoded
- * @see dol_nboflines, dolGetFirstLineOfText
- */
-function dol_nl2br($stringtoencode, $nl2brmode = 0, $forxml = false)
-{
-	if (!$nl2brmode) {
-		return nl2br($stringtoencode, $forxml);
-	} else {
-		$ret=preg_replace('/(\r\n|\r|\n)/i', ($forxml?'<br />':'<br>'), $stringtoencode);
-		return $ret;
-	}
-}
-
-
-/**
- *	This function is called to encode a string into a HTML string but differs from htmlentities because
- * 	a detection is done before to see if text is already HTML or not. Also, all entities but &,<,> are converted.
- *  This permits to encode special chars to entities with no double encoding for already encoded HTML strings.
- * 	This function also remove last EOL or BR if $removelasteolbr=1 (default).
- *  For PDF usage, you can show text by 2 ways:
- *              - writeHTMLCell -> param must be encoded into HTML.
- *              - MultiCell -> param must not be encoded into HTML.
- *              Because writeHTMLCell convert also \n into <br>, if function
- *              is used to build PDF, nl2brmode must be 1.
- *
- *	@param	string	$stringtoencode		String to encode
- *	@param	int		$nl2brmode			0=Adding br before \n, 1=Replacing \n by br (for use with FPDF writeHTMLCell function for example)
- *  @param  string	$pagecodefrom       Pagecode stringtoencode is encoded
- *  @param	int		$removelasteolbr	1=Remove last br or lasts \n (default), 0=Do nothing
- *  @return	string						String encoded
- */
-function dol_htmlentitiesbr($stringtoencode, $nl2brmode = 0, $pagecodefrom = 'UTF-8', $removelasteolbr = 1)
-{
-	$newstring=$stringtoencode;
-	if (dol_textishtml($stringtoencode))	// Check if text is already HTML or not
-	{
-		$newstring=preg_replace('/<br(\s[\sa-zA-Z_="]*)?\/?>/i', '<br>', $newstring);	// Replace "<br type="_moz" />" by "<br>". It's same and avoid pb with FPDF.
-		if ($removelasteolbr) $newstring=preg_replace('/<br>$/i', '', $newstring);	// Remove last <br> (remove only last one)
-		$newstring=strtr($newstring, array('&'=>'__and__','<'=>'__lt__','>'=>'__gt__','"'=>'__dquot__'));
-		$newstring=dol_htmlentities($newstring, ENT_COMPAT, $pagecodefrom);	// Make entity encoding
-		$newstring=strtr($newstring, array('__and__'=>'&','__lt__'=>'<','__gt__'=>'>','__dquot__'=>'"'));
-	}
-	else
-	{
-		if ($removelasteolbr) $newstring=preg_replace('/(\r\n|\r|\n)$/i', '', $newstring);	// Remove last \n (may remove several)
-		$newstring=dol_nl2br(dol_htmlentities($newstring, ENT_COMPAT, $pagecodefrom), $nl2brmode);
-	}
-	// Other substitutions that htmlentities does not do
-	//$newstring=str_replace(chr(128),'&euro;',$newstring);	// 128 = 0x80. Not in html entity table.     // Seems useles with TCPDF. Make bug with UTF8 languages
-	return $newstring;
-}
-
-/**
- *	This function is called to decode a HTML string (it decodes entities and br tags)
- *
- *	@param	string	$stringtodecode		String to decode
- *	@param	string	$pagecodeto			Page code for result
- *	@return	string						String decoded
- */
-function dol_htmlentitiesbr_decode($stringtodecode, $pagecodeto = 'UTF-8')
-{
-	$ret=dol_html_entity_decode($stringtodecode, ENT_COMPAT, $pagecodeto);
-	$ret=preg_replace('/'."\r\n".'<br(\s[\sa-zA-Z_="]*)?\/?>/i', "<br>", $ret);
-	$ret=preg_replace('/<br(\s[\sa-zA-Z_="]*)?\/?>'."\r\n".'/i', "\r\n", $ret);
-	$ret=preg_replace('/<br(\s[\sa-zA-Z_="]*)?\/?>'."\n".'/i', "\n", $ret);
-	$ret=preg_replace('/<br(\s[\sa-zA-Z_="]*)?\/?>/i', "\n", $ret);
-	return $ret;
-}
-
-/**
- *	This function remove all ending \n and br at end
- *
- *	@param	string	$stringtodecode		String to decode
- *	@return	string						String decoded
- */
-function dol_htmlcleanlastbr($stringtodecode)
-{
-	$ret=preg_replace('/(<br>|<br(\s[\sa-zA-Z_="]*)?\/?>|'."\n".'|'."\r".')+$/i', "", $stringtodecode);
-	return $ret;
-}
-
-/**
- * Replace html_entity_decode functions to manage errors
- *
- * @param   string	$a		Operand a
- * @param   string	$b		Operand b (ENT_QUOTES=convert simple and double quotes)
- * @param   string	$c		Operand c
- * @return  string			String decoded
- */
-function dol_html_entity_decode($a, $b, $c = 'UTF-8')
-{
-	return html_entity_decode($a, $b, $c);
-}
-
-/**
- * Replace htmlentities functions.
- * Goal of this function is to be sure to have default values of htmlentities that match what we need.
- *
- * @param   string  $string         The input string to encode
- * @param   int     $flags          Flags (see PHP doc above)
- * @param   string  $encoding       Encoding page code
- * @param   bool    $double_encode  When double_encode is turned off, PHP will not encode existing html entities
- * @return  string  $ret            Encoded string
- */
-function dol_htmlentities($string, $flags = null, $encoding = 'UTF-8', $double_encode = false)
-{
-	return htmlentities($string, $flags, $encoding, $double_encode);
-}
-
-/**
- *	Check if a string is a correct iso string
- *	If not, it will we considered not HTML encoded even if it is by FPDF.
- *	Example, if string contains euro symbol that has ascii code 128
- *
- *	@param	string	$s      String to check
- *	@return	int     		0 if bad iso, 1 if good iso
- */
-function dol_string_is_good_iso($s)
-{
-	$len=dol_strlen($s);
-	$ok=1;
-	for($scursor=0;$scursor<$len;$scursor++)
-	{
-		$ordchar=ord($s{$scursor});
-		//print $scursor.'-'.$ordchar.'<br>';
-		if ($ordchar < 32 && $ordchar != 13 && $ordchar != 10) { $ok=0; break; }
-		if ($ordchar > 126 && $ordchar < 160) { $ok=0; break; }
-	}
-	return $ok;
-}
-
-
-/**
- *	Return nb of lines of a clear text
- *
- *	@param	string	$s			String to check
- * 	@param	int     $maxchar	Not yet used
- *	@return	int					Number of lines
- *  @see	dol_nboflines_bis, dolGetFirstLineOfText
- */
-function dol_nboflines($s, $maxchar = 0)
-{
-	if ($s == '') return 0;
-	$arraystring=explode("\n", $s);
-	$nb=count($arraystring);
-
-	return $nb;
-}
-
-
-/**
- *	Return nb of lines of a formated text with \n and <br> (WARNING: string must not have mixed \n and br separators)
- *
- *	@param	string	$text      		Text
- *	@param	int		$maxlinesize  	Largeur de ligne en caracteres (ou 0 si pas de limite - defaut)
- * 	@param	string	$charset		Give the charset used to encode the $text variable in memory.
- *	@return int						Number of lines
- *	@see	dol_nboflines, dolGetFirstLineOfText
- */
-function dol_nboflines_bis($text, $maxlinesize = 0, $charset = 'UTF-8')
-{
-	$repTable = array("\t" => " ", "\n" => "<br>", "\r" => " ", "\0" => " ", "\x0B" => " ");
-	if (dol_textishtml($text)) $repTable = array("\t" => " ", "\n" => " ", "\r" => " ", "\0" => " ", "\x0B" => " ");
-
-	$text = strtr($text, $repTable);
-	if ($charset == 'UTF-8') { $pattern = '/(<br[^>]*>)/Uu'; }	// /U is to have UNGREEDY regex to limit to one html tag. /u is for UTF8 support
-	else $pattern = '/(<br[^>]*>)/U';							// /U is to have UNGREEDY regex to limit to one html tag.
-	$a = preg_split($pattern, $text, -1, PREG_SPLIT_DELIM_CAPTURE | PREG_SPLIT_NO_EMPTY);
-
-	$nblines = (int) floor((count($a)+1)/2);
-	// count possible auto line breaks
-	if($maxlinesize)
-	{
-		foreach ($a as $line)
-		{
-			if (dol_strlen($line)>$maxlinesize)
-			{
-				//$line_dec = html_entity_decode(strip_tags($line));
-				$line_dec = html_entity_decode($line);
-				if(dol_strlen($line_dec)>$maxlinesize)
-				{
-					$line_dec=wordwrap($line_dec, $maxlinesize, '\n', true);
-					$nblines+=substr_count($line_dec, '\n');
-				}
-			}
-		}
-	}
-
-	unset($a);
-	return $nblines;
-}
-
-/**
- *	 Same function than microtime in PHP 5 but compatible with PHP4
- *
- * @return		float		Time (millisecondes) with microsecondes in decimal part
- * @deprecated Dolibarr does not support PHP4, you should use native function
- * @see microtime()
- */
-function dol_microtime_float()
-{
-	dol_syslog(__FUNCTION__ . " is deprecated", LOG_WARNING);
-
-	return microtime(true);
-}
-
-/**
- *	Return if a text is a html content
- *
- *	@param	string	$msg		Content to check
- *	@param	int		$option		0=Full detection, 1=Fast check
- *	@return	boolean				true/false
- *	@see	dol_concatdesc
- */
-function dol_textishtml($msg, $option = 0)
-{
-	if ($option == 1)
-	{
-		if (preg_match('/<html/i', $msg))				return true;
-		elseif (preg_match('/<body/i', $msg))			return true;
-		elseif (preg_match('/<br/i', $msg))				return true;
-		return false;
-	}
-	else
-	{
-		if (preg_match('/<html/i', $msg))				return true;
-		elseif (preg_match('/<body/i', $msg))			return true;
-		elseif (preg_match('/<(b|em|i|u)>/i', $msg))		return true;
-		elseif (preg_match('/<br\/>/i', $msg))	  return true;
-		elseif (preg_match('/<(br|div|font|li|p|span|strong|table)>/i', $msg)) 	  return true;
-		elseif (preg_match('/<(br|div|font|li|p|span|strong|table)\s+[^<>\/]*>/i', $msg)) return true;
-		elseif (preg_match('/<(br|div|font|li|p|span|strong|table)\s+[^<>\/]*\/>/i', $msg)) return true;
-		elseif (preg_match('/<img\s+[^<>]*src[^<>]*>/i', $msg)) return true;	// must accept <img src="http://example.com/aaa.png" />
-		elseif (preg_match('/<a\s+[^<>]*href[^<>]*>/i', $msg)) return true;	// must accept <a href="http://example.com/aaa.png" />
-		elseif (preg_match('/<h[0-9]>/i', $msg))			return true;
-		elseif (preg_match('/&[A-Z0-9]{1,6};/i', $msg))	return true;    // Html entities names (http://www.w3schools.com/tags/ref_entities.asp)
-		elseif (preg_match('/&#[0-9]{2,3};/i', $msg))	return true;    // Html entities numbers (http://www.w3schools.com/tags/ref_entities.asp)
-
-		return false;
-	}
-}
-
-/**
- *  Concat 2 descriptions with a new line between them (second operand after first one with appropriate new line separator)
- *  text1 html + text2 html => text1 + '<br>' + text2
- *  text1 html + text2 txt  => text1 + '<br>' + dol_nl2br(text2)
- *  text1 txt  + text2 html => dol_nl2br(text1) + '<br>' + text2
- *  text1 txt  + text2 txt  => text1 + '\n' + text2
- *
- *  @param  string  $text1          Text 1
- *  @param  string  $text2          Text 2
- *  @param  bool    $forxml         false=Use <br>instead of \n if html content detected, true=Use <br /> instead of \n if html content detected
- *  @param  bool    $invert         invert order of description lines if CONF CHANGE_ORDER_CONCAT_DESCRIPTION is active
- *  @return string                  Text 1 + new line + Text2
- *  @see    dol_textishtml
- */
-function dol_concatdesc($text1, $text2, $forxml = false, $invert = false)
-{
-        if (!empty($invert))
-        {
-                $tmp = $text1;
-                $text1 = $text2;
-                $text2 = $tmp;
-        }
-
-        $ret='';
-        $ret.= (! dol_textishtml($text1) && dol_textishtml($text2))?dol_nl2br($text1, 0, $forxml):$text1;
-        $ret.= (! empty($text1) && ! empty($text2)) ? ((dol_textishtml($text1) || dol_textishtml($text2))?($forxml?"<br \>\n":"<br>\n") : "\n") : "";
-        $ret.= (dol_textishtml($text1) && ! dol_textishtml($text2))?dol_nl2br($text2, 0, $forxml):$text2;
-        return $ret;
-}
-
-
-
-/**
- * Return array of possible common substitutions. This includes several families like: 'system', 'mycompany', 'object', 'objectamount', 'date', 'user'
- *
- * @param	Translate	$outputlangs	Output language
- * @param   int         $onlykey        1=Do not calculate some heavy values of keys (performance enhancement when we need only the keys), 2=Values are trunc and html sanitized (to use for help tooltip)
- * @param   array       $exclude        Array of family keys we want to exclude. For example array('system', 'mycompany', 'object', 'objectamount', 'date', 'user', ...)
- * @param   Object      $object         Object for keys on object
- * @return	array						Array of substitutions
- * @see setSubstitFromObject
- */
-function getCommonSubstitutionArray($outputlangs, $onlykey = 0, $exclude = null, $object = null)
-{
-	global $db, $conf, $mysoc, $user, $extrafields;
-
-	$substitutionarray=array();
-
-	if (empty($exclude) || ! in_array('user', $exclude))
-	{
-		// Add SIGNATURE into substitutionarray first, so, when we will make the substitution,
-		// this will include signature content first and then replace var found into content of signature
-		$signature = $user->signature;
-		$substitutionarray=array_merge($substitutionarray, array(
-		'__USER_SIGNATURE__' => (string) (($signature && empty($conf->global->MAIN_MAIL_DO_NOT_USE_SIGN)) ? ($onlykey == 2 ? dol_trunc(dol_string_nohtmltag($signature), 30) : $signature) : '')
-		)
-			);
-		// For backward compatibility
-		if ($onlykey != 2)
-		{
-			$substitutionarray['__SIGNATURE__'] = (string) (($signature && empty($conf->global->MAIN_MAIL_DO_NOT_USE_SIGN)) ? ($onlykey == 2 ? dol_trunc(dol_string_nohtmltag($signature), 30) : $signature) : '');
-		}
-
-		$substitutionarray=array_merge($substitutionarray, array(
-		'__USER_ID__' => (string) $user->id,
-		'__USER_LOGIN__' => (string) $user->login,
-		'__USER_LASTNAME__' => (string) $user->lastname,
-		'__USER_FIRSTNAME__' => (string) $user->firstname,
-		'__USER_FULLNAME__' => (string) $user->getFullName($outputlangs),
-		'__USER_SUPERVISOR_ID__' => (string) ($user->fk_user ? $user->fk_user : '0'),
-		'__USER_REMOTE_IP__' => (string) getUserRemoteIP()
-		)
-			);
-	}
-	if ((empty($exclude) || ! in_array('mycompany', $exclude)) && is_object($mysoc))
-	{
-		$substitutionarray=array_merge($substitutionarray, array(
-			'__MYCOMPANY_NAME__'    => $mysoc->name,
-			'__MYCOMPANY_EMAIL__'   => $mysoc->email,
-			'__MYCOMPANY_PROFID1__' => $mysoc->idprof1,
-			'__MYCOMPANY_PROFID2__' => $mysoc->idprof2,
-			'__MYCOMPANY_PROFID3__' => $mysoc->idprof3,
-			'__MYCOMPANY_PROFID4__' => $mysoc->idprof4,
-			'__MYCOMPANY_PROFID5__' => $mysoc->idprof5,
-			'__MYCOMPANY_PROFID6__' => $mysoc->idprof6,
-			'__MYCOMPANY_CAPITAL__' => $mysoc->capital,
-			'__MYCOMPANY_FULLADDRESS__' => $mysoc->getFullAddress(1, ', '),
-			'__MYCOMPANY_ADDRESS__' => $mysoc->address,
-			'__MYCOMPANY_ZIP__'     => $mysoc->zip,
-			'__MYCOMPANY_TOWN__'    => $mysoc->town,
-			'__MYCOMPANY_COUNTRY__'    => $mysoc->country,
-			'__MYCOMPANY_COUNTRY_ID__' => $mysoc->country_id,
-			'__MYCOMPANY_CURRENCY_CODE__' => $conf->currency
-		));
-	}
-
-	if (($onlykey || is_object($object)) && (empty($exclude) || ! in_array('object', $exclude)))
-	{
-		if ($onlykey)
-		{
-			$substitutionarray['__ID__'] = '__ID__';
-			$substitutionarray['__REF__'] = '__REF__';
-			$substitutionarray['__REF_CLIENT__'] = '__REF_CLIENT__';
-			$substitutionarray['__REF_SUPPLIER__'] = '__REF_SUPPLIER__';
-			$substitutionarray['__EXTRAFIELD_XXX__'] = '__EXTRAFIELD_XXX__';
-
-			$substitutionarray['__THIRDPARTY_ID__'] = '__THIRDPARTY_ID__';
-			$substitutionarray['__THIRDPARTY_NAME__'] = '__THIRDPARTY_NAME__';
-			$substitutionarray['__THIRDPARTY_NAME_ALIAS__'] = '__THIRDPARTY_NAME_ALIAS__';
-			$substitutionarray['__THIRDPARTY_EMAIL__'] = '__THIRDPARTY_EMAIL__';
-
-			if (! empty($conf->adherent->enabled))
-			{
-				$substitutionarray['__MEMBER_ID__'] = '__MEMBER_ID__';
-				$substitutionarray['__MEMBER_CIVILITY__'] = '__MEMBER_CIVILITY__';
-				$substitutionarray['__MEMBER_FIRSTNAME__'] = '__MEMBER_FIRSTNAME__';
-				$substitutionarray['__MEMBER_LASTNAME__'] = '__MEMBER_LASTNAME__';
-			}
-			$substitutionarray['__PROJECT_ID__'] = '__PROJECT_ID__';
-			$substitutionarray['__PROJECT_REF__'] = '__PROJECT_REF__';
-			$substitutionarray['__PROJECT_NAME__'] = '__PROJECT_NAME__';
-
-			$substitutionarray['__CONTRACT_HIGHEST_PLANNED_START_DATE__'] = 'Highest date planned for a service start';
-			$substitutionarray['__CONTRACT_HIGHEST_PLANNED_START_DATETIME__'] = 'Highest date and hour planned for service start';
-			$substitutionarray['__CONTRACT_LOWEST_EXPIRATION_DATE__'] = 'Lowest data for planned expiration of service';
-			$substitutionarray['__CONTRACT_LOWEST_EXPIRATION_DATETIME__'] = 'Lowest date and hour for planned expiration of service';
-
-			$substitutionarray['__ONLINE_PAYMENT_URL__'] = 'UrlToPayOnlineIfApplicable';
-			$substitutionarray['__ONLINE_PAYMENT_TEXT_AND_URL__'] = 'TextAndUrlToPayOnlineIfApplicable';
-			$substitutionarray['__SECUREKEYPAYMENT__'] = 'Security key (if key is not unique per record)';
-			$substitutionarray['__SECUREKEYPAYMENT_MEMBER__'] = 'Security key for payment on a member subscription (one key per member)';
-			$substitutionarray['__SECUREKEYPAYMENT_ORDER__'] = 'Security key for payment on an order';
-			$substitutionarray['__SECUREKEYPAYMENT_INVOICE__'] = 'Security key for payment on an invoice';
-			$substitutionarray['__SECUREKEYPAYMENT_CONTRACTLINE__'] = 'Security key for payment on a a service';
-
-			$substitutionarray['__DIRECTDOWNLOAD_URL_PROPOSAL__'] = 'Direct download url of a proposal';
-			$substitutionarray['__DIRECTDOWNLOAD_URL_ORDER__'] = 'Direct download url of an order';
-			$substitutionarray['__DIRECTDOWNLOAD_URL_INVOICE__'] = 'Direct download url of an invoice';
-
-			if (! empty($conf->expedition->enabled))
-			{
-			    $substitutionarray['__SHIPPINGTRACKNUM__']='Shipping tacking number';
-				$substitutionarray['__SHIPPINGTRACKNUMURL__']='Shipping tracking url';
-			}
-		}
-		else
-		{
-			$substitutionarray['__ID__'] = $object->id;
-			$substitutionarray['__REF__'] = $object->ref;
-			$substitutionarray['__REF_CLIENT__'] = (isset($object->ref_client) ? $object->ref_client : (isset($object->ref_customer) ? $object->ref_customer : null));
-			$substitutionarray['__REF_SUPPLIER__'] = (isset($object->ref_supplier) ? $object->ref_supplier : null);
-			// For backward compatibility
-			$substitutionarray['__REFCLIENT__'] = (isset($object->ref_client) ? $object->ref_client : (isset($object->ref_customer) ? $object->ref_customer : null));
-			$substitutionarray['__REFSUPPLIER__'] = (isset($object->ref_supplier) ? $object->ref_supplier : null);
-			$substitutionarray['__SUPPLIER_ORDER_DATE_DELIVERY__'] = (isset($object->date_livraison) ? dol_print_date($object->date_livraison, 'day', 0, $outputlangs): '');
-
-			// TODO Remove this
-			$msgishtml = 0;
-
-			$birthday = dol_print_date($object->birth, 'day');
-
-			if ($object->id > 0)
-			{
-				$substitutionarray['__MEMBER_ID__']=$object->id;
-				if (method_exists($object, 'getCivilityLabel')) $substitutionarray['__MEMBER_CIVILITY__'] = $object->getCivilityLabel();
-				$substitutionarray['__MEMBER_FIRSTNAME__']=$msgishtml?dol_htmlentitiesbr($object->firstname):$object->firstname;
-				$substitutionarray['__MEMBER_LASTNAME__']=$msgishtml?dol_htmlentitiesbr($object->lastname):$object->lastname;
-				if (method_exists($object, 'getFullName')) $substitutionarray['__MEMBER_FULLNAME__']=$msgishtml?dol_htmlentitiesbr($object->getFullName($outputlangs)):$object->getFullName($outputlangs);
-				$substitutionarray['__MEMBER_COMPANY__']=$msgishtml?dol_htmlentitiesbr($object->societe):$object->societe;
-				$substitutionarray['__MEMBER_ADDRESS__']=$msgishtml?dol_htmlentitiesbr($object->address):$object->address;
-				$substitutionarray['__MEMBER_ZIP__']=$msgishtml?dol_htmlentitiesbr($object->zip):$object->zip;
-				$substitutionarray['__MEMBER_TOWN__']=$msgishtml?dol_htmlentitiesbr($object->town):$object->town;
-				$substitutionarray['__MEMBER_COUNTRY__']=$msgishtml?dol_htmlentitiesbr($object->country):$object->country;
-				$substitutionarray['__MEMBER_EMAIL__']=$msgishtml?dol_htmlentitiesbr($object->email):$object->email;
-				$substitutionarray['__MEMBER_BIRTH__']=$msgishtml?dol_htmlentitiesbr($birthday):$birthday;
-				$substitutionarray['__MEMBER_PHOTO__']=$msgishtml?dol_htmlentitiesbr($object->photo):$object->photo;
-				$substitutionarray['__MEMBER_LOGIN__']=$msgishtml?dol_htmlentitiesbr($object->login):$object->login;
-				$substitutionarray['__MEMBER_PASSWORD__']=$msgishtml?dol_htmlentitiesbr($object->pass):$object->pass;
-				$substitutionarray['__MEMBER_PHONE__']=$msgishtml?dol_htmlentitiesbr($object->phone):$object->phone;
-				$substitutionarray['__MEMBER_PHONEPRO__']=$msgishtml?dol_htmlentitiesbr($object->phone_perso):$object->phone_perso;
-				$substitutionarray['__MEMBER_PHONEMOBILE__']=$msgishtml?dol_htmlentitiesbr($object->phone_mobile):$object->phone_mobile;
-				$substitutionarray['__MEMBER_FIRST_SUBSCRIPTION_DATE__']       = dol_print_date($object->first_subscription_date, 'dayrfc');
-				$substitutionarray['__MEMBER_FIRST_SUBSCRIPTION_DATE_START__'] = dol_print_date($object->first_subscription_date_start, 'dayrfc');
-				$substitutionarray['__MEMBER_FIRST_SUBSCRIPTION_DATE_END__']   = dol_print_date($object->first_subscription_date_end, 'dayrfc');
-				$substitutionarray['__MEMBER_LAST_SUBSCRIPTION_DATE__']        = dol_print_date($object->last_subscription_date, 'dayrfc');
-				$substitutionarray['__MEMBER_LAST_SUBSCRIPTION_DATE_START__']  = dol_print_date($object->last_subscription_date_start, 'dayrfc');
-				$substitutionarray['__MEMBER_LAST_SUBSCRIPTION_DATE_END__']    = dol_print_date($object->last_subscription_date_end, 'dayrfc');
-			}
-
-			if (is_object($object) && $object->element == 'societe')
-			{
-				$substitutionarray['__THIRDPARTY_ID__'] = (is_object($object)?$object->id:'');
-				$substitutionarray['__THIRDPARTY_NAME__'] = (is_object($object)?$object->name:'');
-				$substitutionarray['__THIRDPARTY_NAME_ALIAS__'] = (is_object($object)?$object->name_alias:'');
-				$substitutionarray['__THIRDPARTY_EMAIL__'] = (is_object($object)?$object->email:'');
-			}
-			elseif (is_object($object->thirdparty) && $object->thirdparty->id > 0)
-			{
-				$substitutionarray['__THIRDPARTY_ID__'] = (is_object($object->thirdparty)?$object->thirdparty->id:'');
-				$substitutionarray['__THIRDPARTY_NAME__'] = (is_object($object->thirdparty)?$object->thirdparty->name:'');
-				$substitutionarray['__THIRDPARTY_NAME_ALIAS__'] = (is_object($object->thirdparty)?$object->thirdparty->name_alias:'');
-				$substitutionarray['__THIRDPARTY_EMAIL__'] = (is_object($object->thirdparty)?$object->thirdparty->email:'');
-			}
-
-			if (is_object($object->projet) && $object->projet->id > 0)
-			{
-				$substitutionarray['__PROJECT_ID__'] = (is_object($object->projet)?$object->projet->id:'');
-				$substitutionarray['__PROJECT_REF__'] = (is_object($object->projet)?$object->projet->ref:'');
-				$substitutionarray['__PROJECT_NAME__'] = (is_object($object->projet)?$object->projet->title:'');
-			}
-
-			if (is_object($object) && $object->element == 'shipping')
-			{
-				$substitutionarray['__SHIPPINGTRACKNUM__']=$object->tracking_number;
-				$substitutionarray['__SHIPPINGTRACKNUMURL__']=$object->tracking_url;
-			}
-
-			if (is_object($object) && $object->element == 'contrat' && is_array($object->lines))
-			{
-				if ($object->id > 0)
-				{
-					$dateplannedstart='';
-					$datenextexpiration='';
-					foreach($object->lines as $line)
-					{
-						if ($line->date_ouverture_prevue > $dateplannedstart) $dateplannedstart = $line->date_ouverture_prevue;
-						if ($line->statut == 4 && $line->date_fin_prevue && (! $datenextexpiration || $line->date_fin_prevue < $datenextexpiration)) $datenextexpiration = $line->date_fin_prevue;
-					}
-					$substitutionarray['__CONTRACT_HIGHEST_PLANNED_START_DATE__'] = dol_print_date($dateplannedstart, 'dayrfc');
-					$substitutionarray['__CONTRACT_HIGHEST_PLANNED_START_DATETIME__'] = dol_print_date($dateplannedstart, 'standard');
-					$substitutionarray['__CONTRACT_LOWEST_EXPIRATION_DATE__'] = dol_print_date($datenextexpiration, 'dayrfc');
-					$substitutionarray['__CONTRACT_LOWEST_EXPIRATION_DATETIME__'] = dol_print_date($datenextexpiration, 'standard');
-				}
-			}
-
-			// Create dynamic tags for __EXTRAFIELD_FIELD__
-			if ($object->table_element && $object->id > 0)
-			{
-				if (! is_object($extrafields)) $extrafields = new ExtraFields($db);
-				$extrafields->fetch_name_optionals_label($object->table_element, true);
-
-				if ($object->fetch_optionals() > 0)
-				{
-					if (is_array($extrafields->attributes[$object->table_element]['label']) && count($extrafields->attributes[$object->table_element]['label']) > 0)
-					{
-						foreach ($extrafields->attributes[$object->table_element]['label'] as $key => $label) {
-							$substitutionarray['__EXTRAFIELD_' . strtoupper($key) . '__'] = $object->array_options['options_' . $key];
-						}
-					}
-				}
-			}
-
-			// Complete substitution array with the url to make online payment
-			$paymenturl='';
-			if (empty($substitutionarray['__REF__']))
-			{
-				$paymenturl='';
-			}
-			else
-			{
-				// Set the online payment url link into __ONLINE_PAYMENT_URL__ key
-				require_once DOL_DOCUMENT_ROOT.'/core/lib/payments.lib.php';
-				$outputlangs->loadLangs(array('paypal','other'));
-				$typeforonlinepayment='free';
-				if (is_object($object) && $object->element == 'commande') $typeforonlinepayment='order';
-				if (is_object($object) && $object->element == 'facture')  $typeforonlinepayment='invoice';
-				if (is_object($object) && $object->element == 'member')   $typeforonlinepayment='member';
-				$url=getOnlinePaymentUrl(0, $typeforonlinepayment, $substitutionarray['__REF__']);
-				$paymenturl=$url;
-			}
-
-			if ($object->id > 0)
-			{
-				$substitutionarray['__ONLINE_PAYMENT_TEXT_AND_URL__']=($paymenturl?str_replace('\n', "\n", $outputlangs->trans("PredefinedMailContentLink", $paymenturl)):'');
-				$substitutionarray['__ONLINE_PAYMENT_URL__']=$paymenturl;
-
-				if (! empty($conf->global->PROPOSAL_ALLOW_EXTERNAL_DOWNLOAD) && is_object($object) && $object->element == 'propal')
-				{
-					$substitutionarray['__DIRECTDOWNLOAD_URL_PROPOSAL__'] = $object->getLastMainDocLink($object->element);
-				}
-				else $substitutionarray['__DIRECTDOWNLOAD_URL_PROPOSAL__'] = '';
-				if (! empty($conf->global->ORDER_ALLOW_EXTERNAL_DOWNLOAD) && is_object($object) && $object->element == 'commande')
-				{
-					$substitutionarray['__DIRECTDOWNLOAD_URL_ORDER__'] = $object->getLastMainDocLink($object->element);
-				}
-				else $substitutionarray['__DIRECTDOWNLOAD_URL_ORDER__'] = '';
-				if (! empty($conf->global->INVOICE_ALLOW_EXTERNAL_DOWNLOAD) && is_object($object) && $object->element == 'facture')
-				{
-					$substitutionarray['__DIRECTDOWNLOAD_URL_INVOICE__'] = $object->getLastMainDocLink($object->element);
-				}
-				else $substitutionarray['__DIRECTDOWNLOAD_URL_INVOICE__'] = '';
-			}
-		}
-	}
-	if (empty($exclude) || ! in_array('objectamount', $exclude))
-	{
-		$substitutionarray['__DATE_YMD__']        = is_object($object)?(isset($object->date) ? dol_print_date($object->date, 'day', 0, $outputlangs) : null) : '';
-		$substitutionarray['__DATE_DUE_YMD__']    = is_object($object)?(isset($object->date_lim_reglement) ? dol_print_date($object->date_lim_reglement, 'day', 0, $outputlangs) : null) : '';
-
-		$substitutionarray['__AMOUNT__']          = is_object($object)?$object->total_ttc:'';
-		$substitutionarray['__AMOUNT_EXCL_TAX__'] = is_object($object)?$object->total_ht:'';
-		$substitutionarray['__AMOUNT_VAT__']      = is_object($object)?($object->total_vat?$object->total_vat:$object->total_tva):'';
-		if ($onlykey != 2 || $mysoc->useLocalTax(1)) $substitutionarray['__AMOUNT_TAX2__']     = is_object($object)?$object->total_localtax1:'';
-		if ($onlykey != 2 || $mysoc->useLocalTax(2)) $substitutionarray['__AMOUNT_TAX3__']     = is_object($object)?$object->total_localtax2:'';
-
-		$substitutionarray['__AMOUNT_FORMATED__']          = is_object($object)?($object->total_ttc ? price($object->total_ttc, 0, $outputlangs, 0, 0, -1, $conf->currency) : null):'';
-		$substitutionarray['__AMOUNT_EXCL_TAX_FORMATED__'] = is_object($object)?($object->total_ht ? price($object->total_ht, 0, $outputlangs, 0, 0, -1, $conf->currency) : null):'';
-		$substitutionarray['__AMOUNT_VAT_FORMATED__']      = is_object($object)?($object->total_vat ? price($object->total_vat, 0, $outputlangs, 0, 0, -1, $conf->currency): ($object->total_tva ? price($object->total_tva, 0, $outputlangs, 0, 0, -1, $conf->currency) : null)):'';
-		if ($onlykey != 2 || $mysoc->useLocalTax(1)) $substitutionarray['__AMOUNT_TAX2_FORMATED__']     = is_object($object)? ($object->total_localtax1 ? price($object->total_localtax1, 0, $outputlangs, 0, 0, -1, $conf->currency) : null):'';
-		if ($onlykey != 2 || $mysoc->useLocalTax(2)) $substitutionarray['__AMOUNT_TAX3_FORMATED__']     = is_object($object)? ($object->total_localtax2 ? price($object->total_localtax2, 0, $outputlangs, 0, 0, -1, $conf->currency) : null):'';
-
-		// TODO Add keys for foreign multicurrency
-
-		// For backward compatibility
-		if ($onlykey != 2)
-		{
-			$substitutionarray['__TOTAL_TTC__']    = is_object($object)?$object->total_ttc:'';
-			$substitutionarray['__TOTAL_HT__']     = is_object($object)?$object->total_ht:'';
-			$substitutionarray['__TOTAL_VAT__']    = is_object($object)?($object->total_vat?$object->total_vat:$object->total_tva):'';
-		}
-	}
-
-	//var_dump($substitutionarray['__AMOUNT_FORMATED__']);
-	if (empty($exclude) || ! in_array('date', $exclude))
-	{
-		include_once DOL_DOCUMENT_ROOT.'/core/lib/date.lib.php';
-
-		$tmp=dol_getdate(dol_now(), true);
-		$tmp2=dol_get_prev_day($tmp['mday'], $tmp['mon'], $tmp['year']);
-		$tmp3=dol_get_prev_month($tmp['mon'], $tmp['year']);
-		$tmp4=dol_get_next_day($tmp['mday'], $tmp['mon'], $tmp['year']);
-		$tmp5=dol_get_next_month($tmp['mon'], $tmp['year']);
-
-		$substitutionarray=array_merge($substitutionarray, array(
-			'__DAY__' => (string) $tmp['mday'],
-			'__DAY_TEXT__' => $outputlangs->trans('Day'.$tmp['wday']),					// Monday
-			'__DAY_TEXT_SHORT__' => $outputlangs->trans($tmp['weekday'].'Min'),			// Mon
-			'__DAY_TEXT_MIN__' => $outputlangs->trans('Short'.$tmp['weekday']),			// M
-			'__MONTH__' => (string) $tmp['mon'],
-			'__MONTH_TEXT__' => $outputlangs->trans('Month'.sprintf("%02d", $tmp['mon'])),
-			'__MONTH_TEXT_SHORT__' => $outputlangs->trans('MonthShort'.sprintf("%02d", $tmp['mon'])),
-			'__MONTH_TEXT_MIN__' => $outputlangs->trans('MonthVeryShort'.sprintf("%02d", $tmp['mon'])),
-			'__YEAR__' => (string) $tmp['year'],
-			'__PREVIOUS_DAY__' => (string) $tmp2['day'],
-			'__PREVIOUS_MONTH__' => (string) $tmp3['month'],
-			'__PREVIOUS_YEAR__' => (string) ($tmp['year'] - 1),
-			'__NEXT_DAY__' => (string) $tmp4['day'],
-			'__NEXT_MONTH__' => (string) $tmp5['month'],
-			'__NEXT_YEAR__' => (string) ($tmp['year'] + 1),
-		));
-	}
-
-	if (! empty($conf->multicompany->enabled))
-	{
-		$substitutionarray=array_merge($substitutionarray, array('__ENTITY_ID__' => $conf->entity));
-	}
-	if (empty($exclude) || ! in_array('system', $exclude))
-	{
-		$substitutionarray['__DOL_MAIN_URL_ROOT__']=DOL_MAIN_URL_ROOT;
-		$substitutionarray['__(AnyTranslationKey)__']=$outputlangs->trans('TranslationOfKey');
-		$substitutionarray['__[AnyConstantKey]__']=$outputlangs->trans('ValueOfConstantKey');
-	}
-
-	return $substitutionarray;
-}
-
-/**
- *  Make substitution into a text string, replacing keys with vals from $substitutionarray (oldval=>newval),
- *  and texts like __(TranslationKey|langfile)__ and __[ConstantKey]__ are also replaced.
- *  Example of usage:
- *  $substitutionarray = getCommonSubstitutionArray($langs, 0, null, $thirdparty);
- *  complete_substitutions_array($substitutionarray, $langs, $thirdparty);
- *  $mesg = make_substitutions($mesg, $substitutionarray, $langs);
- *
- *  @param	string		$text	      			Source string in which we must do substitution
- *  @param  array		$substitutionarray		Array with key->val to substitute. Example: array('__MYKEY__' => 'MyVal', ...)
- *  @param	Translate	$outputlangs			Output language
- * 	@return string  		    				Output string after substitutions
- *  @see	complete_substitutions_array, getCommonSubstitutionArray
- */
-function make_substitutions($text, $substitutionarray, $outputlangs = null)
-{
-	global $conf, $langs;
-
-	if (! is_array($substitutionarray)) return 'ErrorBadParameterSubstitutionArrayWhenCalling_make_substitutions';
-
-	if (empty($outputlangs)) $outputlangs=$langs;
-
-	// Make substitution for language keys
-	if (is_object($outputlangs))
-	{
-		while (preg_match('/__\(([^\)]+)\)__/', $text, $reg))
-		{
-			$msgishtml = 0;
-			if (dol_textishtml($text, 1)) $msgishtml = 1;
-
-			// If key is __(TranslationKey|langfile)__, then force load of langfile.lang
-			$tmp=explode('|', $reg[1]);
-			if (! empty($tmp[1])) $outputlangs->load($tmp[1]);
-
-			$text = preg_replace('/__\('.preg_quote($reg[1], '/').'\)__/', $msgishtml?dol_htmlentitiesbr($outputlangs->transnoentitiesnoconv($reg[1])):$outputlangs->transnoentitiesnoconv($reg[1]), $text);
-		}
-	}
-
-	// Make substitution for constant keys. Must be after the substitution of translation, so if text of translation contains a constant,
-	// it is also converted.
-	while (preg_match('/__\[([^\]]+)\]__/', $text, $reg))
-	{
-		$msgishtml = 0;
-		if (dol_textishtml($text, 1)) $msgishtml = 1;
-
-		$keyfound = $reg[1];
-		if (preg_match('/(_pass|password|secret|_key|key$)/i', $keyfound)) $newval = '*****forbidden*****';
-		else $newval=empty($conf->global->$keyfound)?'':$conf->global->$keyfound;
-		$text = preg_replace('/__\['.preg_quote($keyfound, '/').'\]__/', $msgishtml?dol_htmlentitiesbr($newval):$newval, $text);
-	}
-
-	// Make substitition for array $substitutionarray
-	foreach ($substitutionarray as $key => $value)
-	{
-		if (! isset($value)) continue;	// If value is null, it same than not having substitution key at all into array, we do not replace.
-
-		if ($key == '__SIGNATURE__' && (! empty($conf->global->MAIN_MAIL_DO_NOT_USE_SIGN))) $value='';		// Protection
-		if ($key == '__USER_SIGNATURE__' && (! empty($conf->global->MAIN_MAIL_DO_NOT_USE_SIGN))) $value='';	// Protection
-
-		$text=str_replace("$key", "$value", $text);	// We must keep the " to work when value is 123.5 for example
-	}
-
-	return $text;
-}
-
-/**
- *  Complete the $substitutionarray with more entries coming from external module that had set the "substitutions=1" into module_part array.
- *  In this case, method completesubstitutionarray provided by module is called.
- *
- *  @param  array		$substitutionarray		Array substitution old value => new value value
- *  @param  Translate	$outputlangs            Output language
- *  @param  Object		$object                 Source object
- *  @param  mixed		$parameters       		Add more parameters (useful to pass product lines)
- *  @param  string      $callfunc               What is the name of the custom function that will be called? (default: completesubstitutionarray)
- *  @return	void
- *  @see 	make_substitutions
- */
-function complete_substitutions_array(&$substitutionarray, $outputlangs, $object = null, $parameters = null, $callfunc = "completesubstitutionarray")
-{
-	global $conf,$user;
-
-	require_once DOL_DOCUMENT_ROOT.'/core/lib/files.lib.php';
-
-	// Add a substitution key for each extrafields, using key __EXTRA_XXX__
-	// TODO Remove this. Already available into the getCommonSubstitutionArray used to build the substitution array.
-	/*if (is_object($object) && is_array($object->array_options))
-	{
-		foreach($object->array_options as $key => $val)
-		{
-			$keyshort=preg_replace('/^(options|extra)_/','',$key);
-			$substitutionarray['__EXTRAFIELD_'.$keyshort.'__']=$val;
-			// For backward compatibiliy
-			$substitutionarray['%EXTRA_'.$keyshort.'%']=$val;
-		}
-	}*/
-
-	// Check if there is external substitution to do, requested by plugins
-	$dirsubstitutions=array_merge(array(), (array) $conf->modules_parts['substitutions']);
-
-	foreach($dirsubstitutions as $reldir)
-	{
-		$dir=dol_buildpath($reldir, 0);
-
-		// Check if directory exists
-		if (! dol_is_dir($dir)) continue;
-
-		$substitfiles=dol_dir_list($dir, 'files', 0, 'functions_');
-		foreach($substitfiles as $substitfile)
-		{
-			if (preg_match('/functions_(.*)\.lib\.php/i', $substitfile['name'], $reg))
-			{
-				$module=$reg[1];
-
-				dol_syslog("Library ".$substitfile['name']." found into ".$dir);
-				// Include the user's functions file
-				require_once $dir.$substitfile['name'];
-				// Call the user's function, and only if it is defined
-				$function_name=$module."_".$callfunc;
-				if (function_exists($function_name)) $function_name($substitutionarray, $outputlangs, $object, $parameters);
-			}
-		}
-	}
-}
-
-/**
- *    Format output for start and end date
- *
- *    @param	int	$date_start    Start date
- *    @param    int	$date_end      End date
- *    @param    string		$format        Output format
- *    @param	Translate	$outputlangs   Output language
- *    @return	void
- */
-function print_date_range($date_start, $date_end, $format = '', $outputlangs = '')
-{
-	print get_date_range($date_start, $date_end, $format, $outputlangs);
-}
-
-/**
- *    Format output for start and end date
- *
- *    @param	int			$date_start    		Start date
- *    @param    int			$date_end      		End date
- *    @param    string		$format        		Output format
- *    @param	Translate	$outputlangs   		Output language
- *    @param	integer		$withparenthesis	1=Add parenthesis, 0=non parenthesis
- *    @return	string							String
- */
-function get_date_range($date_start, $date_end, $format = '', $outputlangs = '', $withparenthesis = 1)
-{
-	global $langs;
-
-	$out='';
-
-	if (! is_object($outputlangs)) $outputlangs=$langs;
-
-	if ($date_start && $date_end)
-	{
-		$out.= ($withparenthesis?' (':'').$outputlangs->transnoentitiesnoconv('DateFromTo', dol_print_date($date_start, $format, false, $outputlangs), dol_print_date($date_end, $format, false, $outputlangs)).($withparenthesis?')':'');
-	}
-	if ($date_start && ! $date_end)
-	{
-		$out.= ($withparenthesis?' (':'').$outputlangs->transnoentitiesnoconv('DateFrom', dol_print_date($date_start, $format, false, $outputlangs)).($withparenthesis?')':'');
-	}
-	if (! $date_start && $date_end)
-	{
-		$out.= ($withparenthesis?' (':'').$outputlangs->transnoentitiesnoconv('DateUntil', dol_print_date($date_end, $format, false, $outputlangs)).($withparenthesis?')':'');
-	}
-
-	return $out;
-}
-
-/**
- * Return firstname and lastname in correct order
- *
- * @param	string	$firstname		Firstname
- * @param	string	$lastname		Lastname
- * @param	int		$nameorder		-1=Auto, 0=Lastname+Firstname, 1=Firstname+Lastname, 2=Firstname, 3=Firstname if defined else lastname
- * @return	string					Firstname + lastname or Lastname + firstname
- */
-function dolGetFirstLastname($firstname, $lastname, $nameorder = -1)
-{
-	global $conf;
-
-	$ret='';
-	// If order not defined, we use the setup
-	if ($nameorder < 0) $nameorder=(empty($conf->global->MAIN_FIRSTNAME_NAME_POSITION)?1:0);
-	if ($nameorder && $nameorder != 2 && $nameorder != 3)
-	{
-		$ret.=$firstname;
-		if ($firstname && $lastname) $ret.=' ';
-		$ret.=$lastname;
-	}
-	elseif ($nameorder == 2 || $nameorder == 3)
-	{
-	   $ret.=$firstname;
-	   if (empty($ret) && $nameorder == 3)
-	   {
-	   		$ret.=$lastname;
-	   }
-	}
-	else
-	{
-		$ret.=$lastname;
-		if ($firstname && $lastname) $ret.=' ';
-		$ret.=$firstname;
-	}
-	return $ret;
-}
-
-
-/**
- *	Set event message in dol_events session object. Will be output by calling dol_htmloutput_events.
- *  Note: Calling dol_htmloutput_events is done into pages by standard llxFooter() function.
- *  Note: Prefer to use setEventMessages instead.
- *
- *	@param	mixed	$mesgs			Message string or array
- *  @param  string	$style      	Which style to use ('mesgs' by default, 'warnings', 'errors')
- *  @return	void
- *  @see	dol_htmloutput_events
- */
-function setEventMessage($mesgs, $style = 'mesgs')
-{
-	//dol_syslog(__FUNCTION__ . " is deprecated", LOG_WARNING);		This is not deprecated, it is used by setEventMessages function
-	if (! is_array($mesgs))		// If mesgs is a string
-	{
-		if ($mesgs) $_SESSION['dol_events'][$style][] = $mesgs;
-	}
-	else						// If mesgs is an array
-	{
-		foreach($mesgs as $mesg)
-		{
-			if ($mesg) $_SESSION['dol_events'][$style][] = $mesg;
-		}
-	}
-}
-
-/**
- *	Set event messages in dol_events session object. Will be output by calling dol_htmloutput_events.
- *  Note: Calling dol_htmloutput_events is done into pages by standard llxFooter() function.
- *
- *	@param	string	$mesg			Message string
- *	@param	array	$mesgs			Message array
- *  @param  string	$style      	Which style to use ('mesgs' by default, 'warnings', 'errors')
- *  @return	void
- *  @see	dol_htmloutput_events
- */
-function setEventMessages($mesg, $mesgs, $style = 'mesgs')
-{
-	if (empty($mesg) && empty($mesgs))
-	{
-		dol_syslog("Try to add a message in stack with empty message", LOG_WARNING);
-	}
-	else
-	{
-		if (! in_array((string) $style, array('mesgs','warnings','errors'))) dol_print_error('', 'Bad parameter style='.$style.' for setEventMessages');
-		if (empty($mesgs)) setEventMessage($mesg, $style);
-		else
-		{
-			if (! empty($mesg) && ! in_array($mesg, $mesgs)) setEventMessage($mesg, $style);	// Add message string if not already into array
-			setEventMessage($mesgs, $style);
-		}
-	}
-}
-
-/**
- *	Print formated messages to output (Used to show messages on html output).
- *  Note: Calling dol_htmloutput_events is done into pages by standard llxFooter() function, so there is
- *  no need to call it explicitely.
- *
- *  @param	int		$disabledoutputofmessages	Clear all messages stored into session without diplaying them
- *  @return	void
- *  @see    									dol_htmloutput_mesg
- */
-function dol_htmloutput_events($disabledoutputofmessages = 0)
-{
-	// Show mesgs
-	if (isset($_SESSION['dol_events']['mesgs'])) {
-		if (empty($disabledoutputofmessages)) dol_htmloutput_mesg('', $_SESSION['dol_events']['mesgs']);
-		unset($_SESSION['dol_events']['mesgs']);
-	}
-
-	// Show errors
-	if (isset($_SESSION['dol_events']['errors'])) {
-		if (empty($disabledoutputofmessages)) dol_htmloutput_mesg('', $_SESSION['dol_events']['errors'], 'error');
-		unset($_SESSION['dol_events']['errors']);
-	}
-
-	// Show warnings
-	if (isset($_SESSION['dol_events']['warnings'])) {
-		if (empty($disabledoutputofmessages)) dol_htmloutput_mesg('', $_SESSION['dol_events']['warnings'], 'warning');
-		unset($_SESSION['dol_events']['warnings']);
-	}
-}
-
-/**
- *	Get formated messages to output (Used to show messages on html output).
- *  This include also the translation of the message key.
- *
- *	@param	string		$mesgstring		Message string or message key
- *	@param	string[]	$mesgarray      Array of message strings or message keys
- *  @param  string		$style          Style of message output ('ok' or 'error')
- *  @param  int			$keepembedded   Set to 1 in error message must be kept embedded into its html place (this disable jnotify)
- *	@return	string						Return html output
- *
- *  @see    dol_print_error
- *  @see    dol_htmloutput_errors
- *  @see    setEventMessages
- */
-function get_htmloutput_mesg($mesgstring = '', $mesgarray = '', $style = 'ok', $keepembedded = 0)
-{
-	global $conf, $langs;
-
-	$ret=0; $return='';
-	$out='';
-	$divstart=$divend='';
-
-	// If inline message with no format, we add it.
-	if ((empty($conf->use_javascript_ajax) || ! empty($conf->global->MAIN_DISABLE_JQUERY_JNOTIFY) || $keepembedded) && ! preg_match('/<div class=".*">/i', $out))
-	{
-		$divstart='<div class="'.$style.' clearboth">';
-		$divend='</div>';
-	}
-
-	if ((is_array($mesgarray) && count($mesgarray)) || $mesgstring)
-	{
-		$langs->load("errors");
-		$out.=$divstart;
-		if (is_array($mesgarray) && count($mesgarray))
-		{
-			foreach($mesgarray as $message)
-			{
-				$ret++;
-				$out.= $langs->trans($message);
-				if ($ret < count($mesgarray)) $out.= "<br>\n";
-			}
-		}
-		if ($mesgstring)
-		{
-			$langs->load("errors");
-			$ret++;
-			$out.= $langs->trans($mesgstring);
-		}
-		$out.=$divend;
-	}
-
-	if ($out)
-	{
-		if (! empty($conf->use_javascript_ajax) && empty($conf->global->MAIN_DISABLE_JQUERY_JNOTIFY) && empty($keepembedded))
-		{
-			$return = '<script>
-					$(document).ready(function() {
-						var block = '.(! empty($conf->global->MAIN_USE_JQUERY_BLOCKUI)?"true":"false").'
-						if (block) {
-							$.dolEventValid("","'.dol_escape_js($out).'");
-						} else {
-							/* jnotify(message, preset of message type, keepmessage) */
-							$.jnotify("'.dol_escape_js($out).'",
-							"'.($style=="ok" ? 3000 : $style).'",
-							'.($style=="ok" ? "false" : "true").',
-							{ remove: function (){} } );
-						}
-					});
-				</script>';
-		}
-		else
-		{
-			$return = $out;
-		}
-	}
-
-	return $return;
-}
-
-/**
- *  Get formated error messages to output (Used to show messages on html output).
- *
- *  @param  string	$mesgstring         Error message
- *  @param  array	$mesgarray          Error messages array
- *  @param  int		$keepembedded       Set to 1 in error message must be kept embedded into its html place (this disable jnotify)
- *  @return string                		Return html output
- *
- *  @see    dol_print_error
- *  @see    dol_htmloutput_mesg
- */
-function get_htmloutput_errors($mesgstring = '', $mesgarray = array(), $keepembedded = 0)
-{
-	return get_htmloutput_mesg($mesgstring, $mesgarray, 'error', $keepembedded);
-}
-
-/**
- *	Print formated messages to output (Used to show messages on html output).
- *
- *	@param	string		$mesgstring		Message string or message key
- *	@param	string[]	$mesgarray      Array of message strings or message keys
- *	@param  string      $style          Which style to use ('ok', 'warning', 'error')
- *	@param  int         $keepembedded   Set to 1 if message must be kept embedded into its html place (this disable jnotify)
- *	@return	void
- *
- *	@see    dol_print_error
- *	@see    dol_htmloutput_errors
- *	@see    setEventMessages
- */
-function dol_htmloutput_mesg($mesgstring = '', $mesgarray = array(), $style = 'ok', $keepembedded = 0)
-{
-	if (empty($mesgstring) && (! is_array($mesgarray) || count($mesgarray) == 0)) return;
-
-	$iserror=0;
-	$iswarning=0;
-	if (is_array($mesgarray))
-	{
-		foreach($mesgarray as $val)
-		{
-			if ($val && preg_match('/class="error"/i', $val)) { $iserror++; break; }
-			if ($val && preg_match('/class="warning"/i', $val)) { $iswarning++; break; }
-		}
-	}
-	elseif ($mesgstring && preg_match('/class="error"/i', $mesgstring)) $iserror++;
-	elseif ($mesgstring && preg_match('/class="warning"/i', $mesgstring)) $iswarning++;
-	if ($style=='error') $iserror++;
-	if ($style=='warning') $iswarning++;
-
-	if ($iserror || $iswarning)
-	{
-		// Remove div from texts
-		$mesgstring=preg_replace('/<\/div><div class="(error|warning)">/', '<br>', $mesgstring);
-		$mesgstring=preg_replace('/<div class="(error|warning)">/', '', $mesgstring);
-		$mesgstring=preg_replace('/<\/div>/', '', $mesgstring);
-		// Remove div from texts array
-		if (is_array($mesgarray))
-		{
-			$newmesgarray=array();
-			foreach($mesgarray as $val)
-			{
-				$tmpmesgstring=preg_replace('/<\/div><div class="(error|warning)">/', '<br>', $val);
-				$tmpmesgstring=preg_replace('/<div class="(error|warning)">/', '', $tmpmesgstring);
-				$tmpmesgstring=preg_replace('/<\/div>/', '', $tmpmesgstring);
-				$newmesgarray[]=$tmpmesgstring;
-			}
-			$mesgarray=$newmesgarray;
-		}
-		print get_htmloutput_mesg($mesgstring, $mesgarray, ($iserror?'error':'warning'), $keepembedded);
-	}
-	else print get_htmloutput_mesg($mesgstring, $mesgarray, 'ok', $keepembedded);
-}
-
-/**
- *  Print formated error messages to output (Used to show messages on html output).
- *
- *  @param	string	$mesgstring          Error message
- *  @param  array	$mesgarray           Error messages array
- *  @param  int		$keepembedded        Set to 1 in error message must be kept embedded into its html place (this disable jnotify)
- *  @return	void
- *
- *  @see    dol_print_error
- *  @see    dol_htmloutput_mesg
- */
-function dol_htmloutput_errors($mesgstring = '', $mesgarray = array(), $keepembedded = 0)
-{
-	dol_htmloutput_mesg($mesgstring, $mesgarray, 'error', $keepembedded);
-}
-
-/**
- * 	Advanced sort array by second index function, which produces ascending (default)
- *  or descending output and uses optionally natural case insensitive sorting (which
- *  can be optionally case sensitive as well).
- *
- *  @param      array		$array      		Array to sort (array of array('key','otherkey1','otherkey2'...))
- *  @param      string		$index				Key in array to use for sorting criteria
- *  @param      int			$order				Sort order ('asc' or 'desc')
- *  @param      int			$natsort			1=use "natural" sort (natsort), 0=use "standard" sort (asort)
- *  @param      int			$case_sensitive		1=sort is case sensitive, 0=not case sensitive
- *  @param		int			$keepindex			If 0 and index key of array to sort is a numeric, than index will be rewrote. If 1 or index key is not numeric, key for index is kept after sorting.
- *  @return     array							Sorted array
- */
-function dol_sort_array(&$array, $index, $order = 'asc', $natsort = 0, $case_sensitive = 0, $keepindex = 0)
-{
-	// Clean parameters
-	$order=strtolower($order);
-
-	if (is_array($array))
-	{
-		$sizearray=count($array);
-		if ($sizearray>0)
-		{
-			$temp = array();
-			foreach(array_keys($array) as $key) $temp[$key]=$array[$key][$index];
-
-			if (!$natsort) ($order=='asc') ? asort($temp) : arsort($temp);
-			else
-			{
-				($case_sensitive) ? natsort($temp) : natcasesort($temp);
-				if($order!='asc') $temp=array_reverse($temp, true);
-			}
-
-			$sorted = array();
-
-			foreach(array_keys($temp) as $key)
-			{
-				(is_numeric($key) && empty($keepindex)) ? $sorted[]=$array[$key] : $sorted[$key]=$array[$key];
-			}
-
-			return $sorted;
-		}
-	}
-	return $array;
-}
-
-
-/**
- *      Check if a string is in UTF8
- *
- *      @param	string	$str        String to check
- * 		@return	boolean				True if string is UTF8 or ISO compatible with UTF8, False if not (ISO with special char or Binary)
- */
-function utf8_check($str)
-{
-	// We must use here a binary strlen function (so not dol_strlen)
-	$strLength = dol_strlen($str);
-	for ($i=0; $i<$strLength; $i++)
-	{
-		if (ord($str[$i]) < 0x80) continue; // 0bbbbbbb
-		elseif ((ord($str[$i]) & 0xE0) == 0xC0) $n=1; // 110bbbbb
-		elseif ((ord($str[$i]) & 0xF0) == 0xE0) $n=2; // 1110bbbb
-		elseif ((ord($str[$i]) & 0xF8) == 0xF0) $n=3; // 11110bbb
-		elseif ((ord($str[$i]) & 0xFC) == 0xF8) $n=4; // 111110bb
-		elseif ((ord($str[$i]) & 0xFE) == 0xFC) $n=5; // 1111110b
-		else return false; // Does not match any model
-		for ($j=0; $j<$n; $j++) { // n bytes matching 10bbbbbb follow ?
-			if ((++$i == strlen($str)) || ((ord($str[$i]) & 0xC0) != 0x80))
-			return false;
-		}
-	}
-	return true;
-}
-
-
-/**
- *      Return a string encoded into OS filesystem encoding. This function is used to define
- * 	    value to pass to filesystem PHP functions.
- *
- *      @param	string	$str        String to encode (UTF-8)
- * 		@return	string				Encoded string (UTF-8, ISO-8859-1)
- */
-function dol_osencode($str)
-{
-	global $conf;
-
-	$tmp=ini_get("unicode.filesystem_encoding");						// Disponible avec PHP 6.0
-	if (empty($tmp) && ! empty($_SERVER["WINDIR"])) $tmp='iso-8859-1';	// By default for windows
-	if (empty($tmp)) $tmp='utf-8';										// By default for other
-	if (! empty($conf->global->MAIN_FILESYSTEM_ENCODING)) $tmp=$conf->global->MAIN_FILESYSTEM_ENCODING;
-
-	if ($tmp == 'iso-8859-1') return utf8_decode($str);
-	return $str;
-}
-
-
-/**
- *      Return an id or code from a code or id.
- *      Store also Code-Id into a cache to speed up next request on same key.
- *
- * 		@param	DoliDB	$db				Database handler
- * 		@param	string	$key			Code or Id to get Id or Code
- * 		@param	string	$tablename		Table name without prefix
- * 		@param	string	$fieldkey		Field to search the key into
- * 		@param	string	$fieldid		Field to get
- *      @param  int		$entityfilter	Filter by entity
- *      @return int						<0 if KO, Id of code if OK
- *      @see $langs->getLabelFromKey
- */
-function dol_getIdFromCode($db, $key, $tablename, $fieldkey = 'code', $fieldid = 'id', $entityfilter = 0)
-{
-	global $cache_codes;
-
-	// If key empty
-	if ($key == '') return '';
-
-	// Check in cache
-	if (isset($cache_codes[$tablename][$key][$fieldid]))	// Can be defined to 0 or ''
-	{
-		return $cache_codes[$tablename][$key][$fieldid];   // Found in cache
-	}
-
-	dol_syslog('dol_getIdFromCode (value not found into cache)', LOG_DEBUG);
-
-	$sql = "SELECT ".$fieldid." as valuetoget";
-	$sql.= " FROM ".MAIN_DB_PREFIX.$tablename;
-	$sql.= " WHERE ".$fieldkey." = '".$db->escape($key)."'";
-	if (! empty($entityfilter))
-		$sql.= " AND entity IN (" . getEntity($tablename) . ")";
-
-	$resql = $db->query($sql);
-	if ($resql)
-	{
-		$obj = $db->fetch_object($resql);
-		if ($obj) $cache_codes[$tablename][$key][$fieldid]=$obj->valuetoget;
-		else $cache_codes[$tablename][$key][$fieldid]='';
-		$db->free($resql);
-		return $cache_codes[$tablename][$key][$fieldid];
-	}
-	else
-	{
-		return -1;
-	}
-}
-
-/**
- * Verify if condition in string is ok or not
- *
- * @param 	string		$strRights		String with condition to check
- * @return 	boolean						True or False. Return True if strRights is ''
- */
-function verifCond($strRights)
-{
-	global $user,$conf,$langs;
-	global $leftmenu;
-	global $rights;    // To export to dol_eval function
-
-	//print $strRights."<br>\n";
-	$rights = true;
-	if ($strRights != '')
-	{
-		$str = 'if(!(' . $strRights . ')) { $rights = false; }';
-		dol_eval($str);		// The dol_eval must contains all the global $xxx used into a condition
-	}
-	return $rights;
-}
-
-/**
- * Replace eval function to add more security.
- * This function is called by verifCond() or trans() and transnoentitiesnoconv().
- *
- * @param 	string	$s				String to evaluate
- * @param	int		$returnvalue	0=No return (used to execute eval($a=something)). 1=Value of eval is returned (used to eval($something)).
- * @param   int     $hideerrors     1=Hide errors
- * @return	mixed					Nothing or return of eval
- */
-function dol_eval($s, $returnvalue = 0, $hideerrors = 1)
-{
-	// Only global variables can be changed by eval function and returned to caller
-	global $db, $langs, $user, $conf, $website, $websitepage;
-	global $action, $mainmenu, $leftmenu;
-	global $rights;
-	global $object;
-	global $mysoc;
-
-	global $obj;       // To get $obj used into list when dol_eval is used for computed fields and $obj is not yet $object
-	global $soc;       // For backward compatibility
-
-	//print $s."<br>\n";
-	if ($returnvalue)
-	{
-		if ($hideerrors) return @eval('return '.$s.';');
-		else return eval('return '.$s.';');
-	}
-	else
-	{
-		if ($hideerrors) @eval($s);
-		else eval($s);
-	}
-}
-
-/**
- * Return if var element is ok
- *
- * @param   string      $element    Variable to check
- * @return  boolean                 Return true of variable is not empty
- */
-function dol_validElement($element)
-{
-	return (trim($element) != '');
-}
-
-/**
- * 	Return img flag of country for a language code or country code
- *
- * 	@param	string	$codelang	Language code (en_IN, fr_CA...) or Country code (IN, FR)
- *  @param	string	$moreatt	Add more attribute on img tag (For example 'style="float: right"')
- * 	@return	string				HTML img string with flag.
- */
-function picto_from_langcode($codelang, $moreatt = '')
-{
-	global $langs;
-
-	if (empty($codelang)) return '';
-
-	if ($codelang == 'auto')
-	{
-		return '<span class="fa fa-globe"></span>';
-	}
-
-	$langtocountryflag = array(
-		'ar_AR' => '',
-		'ca_ES' => 'catalonia',
-		'da_DA' => 'dk',
-		'fr_CA' => 'mq',
-		'sv_SV' => 'se'
-	);
-
-	if (isset($langtocountryflag[$codelang])) $flagImage = $langtocountryflag[$codelang];
-	else
-	{
-		$tmparray = explode('_', $codelang);
-		$flagImage = empty($tmparray[1]) ? $tmparray[0] : $tmparray[1];
-	}
-
-	return img_picto_common($codelang, 'flags/'.strtolower($flagImage).'.png', $moreatt);
-}
-
-/**
- * Return default language from country code
- *
- * @param 	string 	$countrycode	Country code like 'US', 'FR', 'CA', ...
- * @return	string					Value of locale like 'en_US', 'fr_FR', ...
- */
-function getLanguageCodeFromCountryCode($countrycode)
-{
-	global $mysoc;
-
-	if (strtoupper($countrycode) == 'MQ') return 'fr_CA';
-	if (strtoupper($countrycode) == 'SE') return 'sv_SE';	// se_SE is Sami/Sweden, and we want in priority sv_SE for SE country
-	if (strtoupper($countrycode) == 'CH')
-	{
-		if ($mysoc->country_code == 'FR') return 'fr_CH';
-		if ($mysoc->country_code == 'DE') return 'de_CH';
-	}
-
-	// Locale list taken from:
-	// http://stackoverflow.com/questions/3191664/
-	// list-of-all-locales-and-their-short-codes
-	$locales = array(
-		'af-ZA',
-		'am-ET',
-		'ar-AE',
-		'ar-BH',
-		'ar-DZ',
-		'ar-EG',
-		'ar-IQ',
-		'ar-JO',
-		'ar-KW',
-		'ar-LB',
-		'ar-LY',
-		'ar-MA',
-		'ar-OM',
-		'ar-QA',
-		'ar-SA',
-		'ar-SY',
-		'ar-TN',
-		'ar-YE',
-		'as-IN',
-		'ba-RU',
-		'be-BY',
-		'bg-BG',
-		'bn-BD',
-		'bn-IN',
-		'bo-CN',
-		'br-FR',
-		'ca-ES',
-		'co-FR',
-		'cs-CZ',
-		'cy-GB',
-		'da-DK',
-		'de-AT',
-		'de-CH',
-		'de-DE',
-		'de-LI',
-		'de-LU',
-		'dv-MV',
-		'el-GR',
-		'en-AU',
-		'en-BZ',
-		'en-CA',
-		'en-GB',
-		'en-IE',
-		'en-IN',
-		'en-JM',
-		'en-MY',
-		'en-NZ',
-		'en-PH',
-		'en-SG',
-		'en-TT',
-		'en-US',
-		'en-ZA',
-		'en-ZW',
-		'es-AR',
-		'es-BO',
-		'es-CL',
-		'es-CO',
-		'es-CR',
-		'es-DO',
-		'es-EC',
-		'es-ES',
-		'es-GT',
-		'es-HN',
-		'es-MX',
-		'es-NI',
-		'es-PA',
-		'es-PE',
-		'es-PR',
-		'es-PY',
-		'es-SV',
-		'es-US',
-		'es-UY',
-		'es-VE',
-		'et-EE',
-		'eu-ES',
-		'fa-IR',
-		'fi-FI',
-		'fo-FO',
-		'fr-BE',
-		'fr-CA',
-		'fr-CH',
-		'fr-FR',
-		'fr-LU',
-		'fr-MC',
-		'fy-NL',
-		'ga-IE',
-		'gd-GB',
-		'gl-ES',
-		'gu-IN',
-		'he-IL',
-		'hi-IN',
-		'hr-BA',
-		'hr-HR',
-		'hu-HU',
-		'hy-AM',
-		'id-ID',
-		'ig-NG',
-		'ii-CN',
-		'is-IS',
-		'it-CH',
-		'it-IT',
-		'ja-JP',
-		'ka-GE',
-		'kk-KZ',
-		'kl-GL',
-		'km-KH',
-		'kn-IN',
-		'ko-KR',
-		'ky-KG',
-		'lb-LU',
-		'lo-LA',
-		'lt-LT',
-		'lv-LV',
-		'mi-NZ',
-		'mk-MK',
-		'ml-IN',
-		'mn-MN',
-		'mr-IN',
-		'ms-BN',
-		'ms-MY',
-		'mt-MT',
-		'nb-NO',
-		'ne-NP',
-		'nl-BE',
-		'nl-NL',
-		'nn-NO',
-		'oc-FR',
-		'or-IN',
-		'pa-IN',
-		'pl-PL',
-		'ps-AF',
-		'pt-BR',
-		'pt-PT',
-		'rm-CH',
-		'ro-RO',
-		'ru-RU',
-		'rw-RW',
-		'sa-IN',
-		'se-FI',
-		'se-NO',
-		'se-SE',
-		'si-LK',
-		'sk-SK',
-		'sl-SI',
-		'sq-AL',
-		'sv-FI',
-		'sv-SE',
-		'sw-KE',
-		'ta-IN',
-		'te-IN',
-		'th-TH',
-		'tk-TM',
-		'tn-ZA',
-		'tr-TR',
-		'tt-RU',
-		'ug-CN',
-		'uk-UA',
-		'ur-PK',
-		'vi-VN',
-		'wo-SN',
-		'xh-ZA',
-		'yo-NG',
-		'zh-CN',
-		'zh-HK',
-		'zh-MO',
-		'zh-SG',
-		'zh-TW',
-		'zu-ZA',
-	);
-
-	$buildprimarykeytotest = strtolower($countrycode).'-'.strtoupper($countrycode);
-	if (in_array($buildprimarykeytotest, $locales)) return strtolower($countrycode).'_'.strtoupper($countrycode);
-
-	foreach ($locales as $locale)
-	{
-		$locale_language = locale_get_primary_language($locale);
-		$locale_region = locale_get_region($locale);
-		if (strtoupper($countrycode) == $locale_region)
-		{
-			//var_dump($locale.'-'.$locale_language.'-'.$locale_region);
-			return strtolower($locale_language).'_'.strtoupper($locale_region);
-		}
-	}
-
-	return null;
-}
-
-/**
- *  Complete or removed entries into a head array (used to build tabs).
- *  For example, with value added by external modules. Such values are declared into $conf->modules_parts['tab'].
- *  Or by change using hook completeTabsHead
- *
- *  @param	Conf			$conf           Object conf
- *  @param  Translate		$langs          Object langs
- *  @param  object|null		$object         Object object
- *  @param  array			$head          	Object head
- *  @param  int				$h				New position to fill
- *  @param  string			$type           Value for object where objectvalue can be
- *                              			'thirdparty'       to add a tab in third party view
- *		                        	      	'intervention'     to add a tab in intervention view
- *     		                    	     	'supplier_order'   to add a tab in supplier order view
- *          		            	        'supplier_invoice' to add a tab in supplier invoice view
- *                  		    	        'invoice'          to add a tab in customer invoice view
- *                          			    'order'            to add a tab in customer order view
- *                          				'contract'		   to add a tabl in contract view
- *                      			        'product'          to add a tab in product view
- *                              			'propal'           to add a tab in propal view
- *                              			'user'             to add a tab in user view
- *                              			'group'            to add a tab in group view
- * 		        	               	     	'member'           to add a tab in fundation member view
- *      		                        	'categories_x'	   to add a tab in category view ('x': type of category (0=product, 1=supplier, 2=customer, 3=member)
- *      									'ecm'			   to add a tab for another ecm view
- *                                          'stock'            to add a tab for warehouse view
- *  @param  string		$mode  	        	'add' to complete head, 'remove' to remove entries
- *	@return	void
- */
-function complete_head_from_modules($conf, $langs, $object, &$head, &$h, $type, $mode = 'add')
-{
-	global $hookmanager;
-
-	if (isset($conf->modules_parts['tabs'][$type]) && is_array($conf->modules_parts['tabs'][$type]))
-	{
-		foreach ($conf->modules_parts['tabs'][$type] as $value)
-		{
-			$values=explode(':', $value);
-
-			if ($mode == 'add' && ! preg_match('/^\-/', $values[1]))
-			{
-				if (count($values) == 6)       // new declaration with permissions:  $value='objecttype:+tabname1:Title1:langfile@mymodule:$user->rights->mymodule->read:/mymodule/mynewtab1.php?id=__ID__'
-				{
-					if ($values[0] != $type) continue;
-
-					if (verifCond($values[4]))
-					{
-						if ($values[3]) $langs->load($values[3]);
-						if (preg_match('/SUBSTITUTION_([^_]+)/i', $values[2], $reg))
-						{
-							$substitutionarray=array();
-							complete_substitutions_array($substitutionarray, $langs, $object, array('needforkey'=>$values[2]));
-							$label=make_substitutions($reg[1], $substitutionarray);
-						}
-						else $label=$langs->trans($values[2]);
-
-						$head[$h][0] = dol_buildpath(preg_replace('/__ID__/i', ((is_object($object) && ! empty($object->id))?$object->id:''), $values[5]), 1);
-						$head[$h][1] = $label;
-						$head[$h][2] = str_replace('+', '', $values[1]);
-						$h++;
-					}
-				}
-				elseif (count($values) == 5)       // deprecated
-				{
-					dol_syslog('Passing 5 values in tabs module_parts is deprecated. Please update to 6 with permissions.', LOG_WARNING);
-
-					if ($values[0] != $type) continue;
-					if ($values[3]) $langs->load($values[3]);
-					if (preg_match('/SUBSTITUTION_([^_]+)/i', $values[2], $reg))
-					{
-						$substitutionarray=array();
-						complete_substitutions_array($substitutionarray, $langs, $object, array('needforkey'=>$values[2]));
-						$label=make_substitutions($reg[1], $substitutionarray);
-					}
-					else $label=$langs->trans($values[2]);
-
-					$head[$h][0] = dol_buildpath(preg_replace('/__ID__/i', ((is_object($object) && ! empty($object->id))?$object->id:''), $values[4]), 1);
-					$head[$h][1] = $label;
-					$head[$h][2] = str_replace('+', '', $values[1]);
-					$h++;
-				}
-			}
-			elseif ($mode == 'remove' && preg_match('/^\-/', $values[1]))
-			{
-				if ($values[0] != $type) continue;
-				$tabname=str_replace('-', '', $values[1]);
-				foreach($head as $key => $val)
-				{
-					$condition = (! empty($values[3]) ? verifCond($values[3]) : 1);
-					//var_dump($key.' - '.$tabname.' - '.$head[$key][2].' - '.$values[3].' - '.$condition);
-					if ($head[$key][2]==$tabname && $condition)
-					{
-						unset($head[$key]);
-						break;
-					}
-				}
-			}
-		}
-	}
-
-	// No need to make a return $head. Var is modified as a reference
-	if (! empty($hookmanager))
-	{
-		$parameters=array('object' => $object, 'mode' => $mode, 'head' => $head);
-		$reshook=$hookmanager->executeHooks('completeTabsHead', $parameters);
-		if ($reshook > 0)
-		{
-			$head = $hookmanager->resArray;
-            $h = count($head);
-		}
-	}
-}
-
-/**
- * Print common footer :
- * 		conf->global->MAIN_HTML_FOOTER
- *      js for switch of menu hider
- * 		js for conf->global->MAIN_GOOGLE_AN_ID
- * 		js for conf->global->MAIN_SHOW_TUNING_INFO or $_SERVER["MAIN_SHOW_TUNING_INFO"]
- * 		js for conf->logbuffer
- *
- * @param	string	$zone	'private' (for private pages) or 'public' (for public pages)
- * @return	void
- */
-function printCommonFooter($zone = 'private')
-{
-	global $conf, $hookmanager, $user;
-	global $action;
-	global $micro_start_time;
-
-	if ($zone == 'private') print "\n".'<!-- Common footer for private page -->'."\n";
-	else print "\n".'<!-- Common footer for public page -->'."\n";
-
-	// A div to store page_y POST parameter so we can read it using javascript
-	print "\n<!-- A div to store page_y POST paramater -->\n";
-	print '<div id="page_y" style="display: none;">'.$_POST['page_y'].'</div>'."\n";
-
-	$parameters=array();
-	$reshook=$hookmanager->executeHooks('printCommonFooter', $parameters);    // Note that $action and $object may have been modified by some hooks
-	if (empty($reshook))
-	{
-		if (! empty($conf->global->MAIN_HTML_FOOTER)) print $conf->global->MAIN_HTML_FOOTER."\n";
-
-		print "\n";
-		if (! empty($conf->use_javascript_ajax))
-		{
-			print '<script>'."\n";
-			print 'jQuery(document).ready(function() {'."\n";
-
-			if ($zone == 'private' && empty($conf->dol_use_jmobile))
-			{
-				print "\n";
-				print '/* JS CODE TO ENABLE to manage handler to switch left menu page (menuhider) */'."\n";
-				print 'jQuery(".menuhider").click(function() {';
-				print '  console.log("We click on .menuhider");'."\n";
-				//print "  $('.side-nav').animate({width:'toggle'},200);\n";     // OK with eldy theme but not with md
-				print "  $('.side-nav').toggle()\n";
-				print "  $('.login_block').toggle()\n";
-				print '});'."\n";
-			}
-
-			// Management of focus and mandatory for fields
-			if ($action == 'create' || $action == 'edit' || (empty($action) && (preg_match('/new\.php/', $_SERVER["PHP_SELF"]))))
-			{
-				print '/* JS CODE TO ENABLE to manage focus and mandatory form fields */'."\n";
-				$relativepathstring = $_SERVER["PHP_SELF"];
-				// Clean $relativepathstring
-				if (constant('DOL_URL_ROOT')) $relativepathstring = preg_replace('/^'.preg_quote(constant('DOL_URL_ROOT'), '/').'/', '', $relativepathstring);
-				$relativepathstring = preg_replace('/^\//', '', $relativepathstring);
-				$relativepathstring = preg_replace('/^custom\//', '', $relativepathstring);
-				$tmpqueryarraywehave=explode('&', dol_string_nohtmltag($_SERVER['QUERY_STRING']));
-				if (!empty($user->default_values[$relativepathstring]['focus']))
-				{
-					foreach($user->default_values[$relativepathstring]['focus'] as $defkey => $defval)
-					{
-						$qualified = 0;
-						if ($defkey != '_noquery_')
-						{
-							$tmpqueryarraytohave=explode('&', $defkey);
-							$foundintru=0;
-							foreach($tmpqueryarraytohave as $tmpquerytohave)
-							{
-								if (! in_array($tmpquerytohave, $tmpqueryarraywehave)) $foundintru=1;
-							}
-							if (! $foundintru) $qualified=1;
-							//var_dump($defkey.'-'.$qualified);
-						}
-						else $qualified = 1;
-
-						if ($qualified)
-						{
-							foreach($defval as $paramkey => $paramval)
-							{
-								// Set focus on field
-								print 'jQuery("input[name=\''.$paramkey.'\']").focus();'."\n";
-								print 'jQuery("textarea[name=\''.$paramkey.'\']").focus();'."\n";
-								print 'jQuery("select[name=\''.$paramkey.'\']").focus();'."\n";		// Not really usefull, but we keep it in case of.
-							}
-						}
-					}
-				}
-				if (!empty($user->default_values[$relativepathstring]['mandatory']))
-				{
-					foreach($user->default_values[$relativepathstring]['mandatory'] as $defkey => $defval)
-					{
-						$qualified = 0;
-						if ($defkey != '_noquery_')
-						{
-							$tmpqueryarraytohave=explode('&', $defkey);
-							$foundintru=0;
-							foreach($tmpqueryarraytohave as $tmpquerytohave)
-							{
-								if (! in_array($tmpquerytohave, $tmpqueryarraywehave)) $foundintru=1;
-							}
-							if (! $foundintru) $qualified=1;
-							//var_dump($defkey.'-'.$qualified);
-						}
-						else $qualified = 1;
-
-						if ($qualified)
-						{
-							foreach($defval as $paramkey => $paramval)
-							{
-								// Add property 'required' on input
-								print 'jQuery("input[name=\''.$paramkey.'\']").prop(\'required\',true);'."\n";
-								print 'jQuery("textarea[name=\''.$paramkey.'\']").prop(\'required\',true);'."\n";
-								print 'jQuery("select[name=\''.$paramkey.'\']").prop(\'required\',true);'."\n";		// required on a select works only if key is "", this does not happen in Dolibarr
-							}
-						}
-					}
-				}
-			}
-
-			print '});'."\n";
-
-			// Google Analytics
-			// TODO Add a hook here
-			if (! empty($conf->google->enabled) && ! empty($conf->global->MAIN_GOOGLE_AN_ID))
-			{
-				if (($conf->dol_use_jmobile != 4))
-				{
-					print "\n";
-					print "/* JS CODE TO ENABLE for google analtics tag */\n";
-					print '  var _gaq = _gaq || [];'."\n";
-					print '  _gaq.push([\'_setAccount\', \''.$conf->global->MAIN_GOOGLE_AN_ID.'\']);'."\n";
-					print '  _gaq.push([\'_trackPageview\']);'."\n";
-					print ''."\n";
-					print '  (function() {'."\n";
-					print '    var ga = document.createElement(\'script\'); ga.type = \'text/javascript\'; ga.async = true;'."\n";
-					print '    ga.src = (\'https:\' == document.location.protocol ? \'https://ssl\' : \'http://www\') + \'.google-analytics.com/ga.js\';'."\n";
-					print '    var s = document.getElementsByTagName(\'script\')[0]; s.parentNode.insertBefore(ga, s);'."\n";
-					print '  })();'."\n";
-				}
-			}
-
-			// End of tuning
-			if (! empty($_SERVER['MAIN_SHOW_TUNING_INFO']) || ! empty($conf->global->MAIN_SHOW_TUNING_INFO))
-			{
-				print "\n";
-				print "/* JS CODE TO ENABLE to add memory info */\n";
-				print 'window.console && console.log("';
-				if (! empty($conf->global->MEMCACHED_SERVER)) print 'MEMCACHED_SERVER='.$conf->global->MEMCACHED_SERVER.' - ';
-				print 'MAIN_OPTIMIZE_SPEED='.(isset($conf->global->MAIN_OPTIMIZE_SPEED)?$conf->global->MAIN_OPTIMIZE_SPEED:'off');
-				if (! empty($micro_start_time))   // Works only if MAIN_SHOW_TUNING_INFO is defined at $_SERVER level. Not in global variable.
-				{
-					$micro_end_time = microtime(true);
-					print ' - Build time: '.ceil(1000*($micro_end_time-$micro_start_time)).' ms';
-				}
-				if (function_exists("memory_get_usage"))
-				{
-					print ' - Mem: '.memory_get_usage();
-				}
-				if (function_exists("xdebug_memory_usage"))
-				{
-					print ' - XDebug time: '.ceil(1000*xdebug_time_index()).' ms';
-					print ' - XDebug mem: '.xdebug_memory_usage();
-					print ' - XDebug mem peak: '.xdebug_peak_memory_usage();
-				}
-				if (function_exists("zend_loader_file_encoded"))
-				{
-					print ' - Zend encoded file: '.(zend_loader_file_encoded()?'yes':'no');
-				}
-				print '");'."\n";
-			}
-
-			print "\n".'</script>'."\n";
-		}
-
-		// Add Xdebug coverage of code
-		if (defined('XDEBUGCOVERAGE'))
-		{
-			print_r(xdebug_get_code_coverage());
-		}
-
-		// If there is some logs in buffer to show
-		if (count($conf->logbuffer))
-		{
-			print "\n";
-			print "<!-- Start of log output\n";
-			//print '<div class="hidden">'."\n";
-			foreach($conf->logbuffer as $logline)
-			{
-				print $logline."<br>\n";
-			}
-			//print '</div>'."\n";
-			print "End of log output -->\n";
-		}
-	}
-}
-
-/**
- * Split a string with 2 keys into key array.
- * For example: "A=1;B=2;C=2" is exploded into array('A'=>1,'B'=>2,'C'=>3)
- *
- * @param 	string	$string		String to explode
- * @param 	string	$delimiter	Delimiter between each couple of data
- * @param 	string	$kv			Delimiter between key and value
- * @return	array				Array of data exploded
- */
-function dolExplodeIntoArray($string, $delimiter = ';', $kv = '=')
-{
-	if ($a = explode($delimiter, $string))
-	{
-		$ka = array();
-		foreach ($a as $s) { // each part
-			if ($s) {
-				if ($pos = strpos($s, $kv)) { // key/value delimiter
-					$ka[trim(substr($s, 0, $pos))] = trim(substr($s, $pos + strlen($kv)));
-				} else { // key delimiter not found
-					$ka[] = trim($s);
-				}
-			}
-		}
-		return $ka;
-	}
-	return array();
-}
-
-
-/**
- * Set focus onto field with selector (similar behaviour of 'autofocus' HTML5 tag)
- *
- * @param 	string	$selector	Selector ('#id' or 'input[name="ref"]') to use to find the HTML input field that must get the autofocus. You must use a CSS selector, so unique id preceding with the '#' char.
- * @return	string				HTML code to set focus
- */
-function dol_set_focus($selector)
-{
-	print "\n".'<!-- Set focus onto a specific field -->'."\n";
-	print '<script>jQuery(document).ready(function() { jQuery("'.dol_escape_js($selector).'").focus(); });</script>'."\n";
-}
-
-
-/**
- * Return getmypid() or random PID when function is disabled
- * Some web hosts disable this php function for security reasons
- * and sometimes we can't redeclare function
- *
- * @return	int
- */
-function dol_getmypid()
-{
-	if (! function_exists('getmypid')) {
-		return mt_rand(1, 32768);
-	} else {
-		return getmypid();
-	}
-}
-
-
-/**
- * Generate natural SQL search string for a criteria (this criteria can be tested on one or several fields)
- *
- * @param   string|string[]	$fields 	String or array of strings, filled with the name of all fields in the SQL query we must check (combined with a OR). Example: array("p.field1","p.field2")
- * @param   string 			$value 		The value to look for.
- *                          		    If param $mode is 0, can contains several keywords separated with a space or |
- *                                      like "keyword1 keyword2" = We want record field like keyword1 AND field like keyword2
- *                                      or like "keyword1|keyword2" = We want record field like keyword1 OR field like keyword2
- *                             			If param $mode is 1, can contains an operator <, > or = like "<10" or ">=100.5 < 1000"
- *                             			If param $mode is 2, can contains a list of int id separated by comma like "1,3,4"
- *                             			If param $mode is 3, can contains a list of string separated by comma like "a,b,c"
- * @param	integer			$mode		0=value is list of keyword strings, 1=value is a numeric test (Example ">5.5 <10"), 2=value is a list of ID separated with comma (Example '1,3,4')
- * 										3=value is list of string separated with comma (Example 'text 1,text 2'), 4=value is a list of ID separated with comma (Example '1,3,4') for search into a multiselect string ('1,2')
- * @param	integer			$nofirstand	1=Do not output the first 'AND'
- * @return 	string 			$res 		The statement to append to the SQL query
- */
-function natural_search($fields, $value, $mode = 0, $nofirstand = 0)
-{
-	global $db,$langs;
-
-	$value=trim($value);
-
-	if ($mode == 0)
-	{
-		$value=preg_replace('/\*/', '%', $value);	// Replace * with %
-	}
-	if ($mode == 1)
-	{
-		$value=preg_replace('/([<>=]+)\s+([0-9'.preg_quote($langs->trans("DecimalSeparator"), '/').'\-])/', '\1\2', $value);	// Clean string '< 10' into '<10' so we can the explode on space to get all tests to do
-	}
-
-	$value = preg_replace('/\s*\|\s*/', '|', $value);
-
-	$crits = explode(' ', $value);
-	$res = '';
-	if (! is_array($fields)) $fields = array($fields);
-
-	$nboffields = count($fields);
-	$end2 = count($crits);
-	$j = 0;
-	foreach ($crits as $crit)
-	{
-		$i = 0; $i2 = 0;
-		$newres = '';
-		foreach ($fields as $field)
-		{
-			if ($mode == 1)
-			{
-				$operator='=';
-				$newcrit = preg_replace('/([<>=]+)/', '', trim($crit));
-
-				preg_match('/([<>=]+)/', trim($crit), $reg);
-				if ($reg[1])
-				{
-					$operator = $reg[1];
-				}
-				if ($newcrit != '')
-				{
-					$numnewcrit = price2num($newcrit);
-					if (is_numeric($numnewcrit))
-					{
-						$newres .= ($i2 > 0 ? ' OR ' : '') . $field . ' '.$operator.' '.$numnewcrit;
-					}
-					else
-					{
-						$newres .= ($i2 > 0 ? ' OR ' : '') . '1 = 2';	// force false
-					}
-					$i2++;	// a criteria was added to string
-				}
-			}
-			elseif ($mode == 2)
-			{
-				$newres .= ($i2 > 0 ? ' OR ' : '') . $field . " IN (" . $db->escape(trim($crit)) . ")";
-				$i2++;	// a criteria was added to string
-			}
-			elseif ($mode == 3)
-			{
-				$tmparray=explode(',', trim($crit));
-				if (count($tmparray))
-				{
-					$listofcodes='';
-					foreach($tmparray as $val)
-					{
-						if ($val)
-						{
-							$listofcodes.=($listofcodes?',':'');
-							$listofcodes.="'".$db->escape(trim($val))."'";
-						}
-					}
-					$newres .= ($i2 > 0 ? ' OR ' : '') . $field . " IN (" . $listofcodes . ")";
-					$i2++;	// a criteria was added to string
-				}
-			}
-			elseif ($mode == 4)
-			{
-			    $tmparray=explode(',', trim($crit));
-			    if (count($tmparray))
-			    {
-			        $listofcodes='';
-			        foreach($tmparray as $val)
-			        {
-			            if ($val)
-			            {
-			                $newres .= ($i2 > 0 ? ' OR (' : '(') . $field . ' LIKE \'' . $db->escape(trim($val)) . ',%\'';
-			                $newres .= ' OR '. $field . ' = \'' . $db->escape(trim($val)) . '\'';
-			                $newres .= ' OR '. $field . ' LIKE \'%,' . $db->escape(trim($val)) . '\'';
-			                $newres .= ' OR '. $field . ' LIKE \'%,' . $db->escape(trim($val)) . ',%\'';
-			                $newres .= ')';
-			                $i2++;
-			            }
-			        }
-			    }
-			}
-			else    // $mode=0
-			{
-				$textcrit = '';
-				$tmpcrits = explode('|', $crit);
-				$i3 = 0;
-				foreach($tmpcrits as $tmpcrit)
-				{
-					if(empty($tmpcrit)) continue;
-
-					$newres .= (($i2 > 0 || $i3 > 0) ? ' OR ' : '');
-
-					if (preg_match('/\.(id|rowid)$/', $field))	// Special case for rowid that is sometimes a ref so used as a search field
-					{
-						$newres .= $field . " = " . (is_numeric(trim($tmpcrit))?trim($tmpcrit):'0');
-					}
-					else
-					{
-						$newres .= $field . " LIKE '";
-
-						$tmpcrit=trim($tmpcrit);
-						$tmpcrit2=$tmpcrit;
-						$tmpbefore='%'; $tmpafter='%';
-						if (preg_match('/^[\^\$]/', $tmpcrit))
-						{
-							$tmpbefore='';
-							$tmpcrit2 = preg_replace('/^[\^\$]/', '', $tmpcrit2);
-						}
-						if (preg_match('/[\^\$]$/', $tmpcrit))
-						{
-							$tmpafter='';
-							$tmpcrit2 = preg_replace('/[\^\$]$/', '', $tmpcrit2);
-						}
-						$newres .= $tmpbefore;
-						$newres .= $db->escape($tmpcrit2);
-						$newres .= $tmpafter;
-						$newres .= "'";
-						if ($tmpcrit2 == '')
-						{
-							$newres .= ' OR ' . $field . " IS NULL";
-						}
-					}
-
-					$i3++;
-				}
-				$i2++;	// a criteria was added to string
-			}
-			$i++;
-		}
-		if ($newres) $res = $res . ($res ? ' AND ' : '') . ($i2 > 1 ? '(' : '') .$newres . ($i2 > 1 ? ')' : '');
-		$j++;
-	}
-	$res = ($nofirstand?"":" AND ")."(" . $res . ")";
-	//print 'xx'.$res.'yy';
-	return $res;
-}
-
-/**
- * Return string with full Url. The file qualified is the one defined by relative path in $object->last_main_doc
- *
- * @param   Object	$object				Object
- * @return	string						Url string
- */
-function showDirectDownloadLink($object)
-{
-	global $conf, $langs;
-
-	$out='';
-	$url = $object->getLastMainDocLink($object->element);
-
-	if ($url)
-	{
-		$out.= img_picto('', 'object_globe.png').' '.$langs->trans("DirectDownloadLink").'<br>';
-		$out.= '<input type="text" id="directdownloadlink" class="quatrevingtpercent" value="'.$url.'">';
-		$out.= ajax_autoselect("directdownloadlink", 0);
-	}
-	return $out;
-}
-
-/**
- * Return the filename of file to get the thumbs
- *
- * @param   string  $file           Original filename (full or relative path)
- * @param   string  $extName        Extension to differenciate thumb file name ('', '_small', '_mini')
- * @param   string  $extImgTarget   Force image extension for thumbs. Use '' to keep same extension than original image (default).
- * @return  string                  New file name (full or relative path, including the thumbs/)
- */
-function getImageFileNameForSize($file, $extName, $extImgTarget = '')
-{
-	$dirName = dirname($file);
-	if ($dirName == '.') $dirName='';
-
-	$fileName = preg_replace('/(\.gif|\.jpeg|\.jpg|\.png|\.bmp)$/i', '', $file);	// We remove extension, whatever is its case
-	$fileName = basename($fileName);
-
-	if (empty($extImgTarget)) $extImgTarget = (preg_match('/\.jpg$/i', $file)?'.jpg':'');
-	if (empty($extImgTarget)) $extImgTarget = (preg_match('/\.jpeg$/i', $file)?'.jpeg':'');
-	if (empty($extImgTarget)) $extImgTarget = (preg_match('/\.gif$/i', $file)?'.gif':'');
-	if (empty($extImgTarget)) $extImgTarget = (preg_match('/\.png$/i', $file)?'.png':'');
-	if (empty($extImgTarget)) $extImgTarget = (preg_match('/\.bmp$/i', $file)?'.bmp':'');
-
-	if (! $extImgTarget) return $file;
-
-	$subdir='';
-	if ($extName) $subdir = 'thumbs/';
-
-	return ($dirName?$dirName.'/':'').$subdir.$fileName.$extName.$extImgTarget; // New filename for thumb
-}
-
-
-/**
- * Return URL we can use for advanced preview links
- *
- * @param   string    $modulepart     propal, facture, facture_fourn, ...
- * @param   string    $relativepath   Relative path of docs.
- * @param	int		  $alldata		  Return array with all components (1 is recommended, then use a simple a href link with the class, target and mime attribute added. 'documentpreview' css class is handled by jquery code into main.inc.php)
- * @param	string	  $param		  More param on http links
- * @return  string|array              Output string with href link or array with all components of link
- */
-function getAdvancedPreviewUrl($modulepart, $relativepath, $alldata = 0, $param = '')
-{
-	global $conf, $langs;
-
-	if (empty($conf->use_javascript_ajax)) return '';
-
-	$mime_preview = array('bmp', 'jpeg', 'png', 'gif', 'tiff', 'pdf', 'plain', 'css', 'svg+xml');
-	//$mime_preview[]='vnd.oasis.opendocument.presentation';
-	//$mime_preview[]='archive';
-	$num_mime = array_search(dol_mimetype($relativepath, '', 1), $mime_preview);
-
-	if ($alldata == 1)
-	{
-		if ($num_mime !== false) return array('target'=>'_blank', 'css'=>'documentpreview', 'url'=>DOL_URL_ROOT.'/document.php?modulepart='.$modulepart.'&attachment=0&file='.urlencode($relativepath).($param?'&'.$param:''), 'mime'=>dol_mimetype($relativepath), );
-		else return array();
-	}
-
-	// old behavior
-	if ($num_mime !== false) return 'javascript:document_preview(\''.dol_escape_js(DOL_URL_ROOT.'/document.php?modulepart='.$modulepart.'&attachment=0&file='.urlencode($relativepath).($param?'&'.$param:'')).'\', \''.dol_mimetype($relativepath).'\', \''.dol_escape_js($langs->trans('Preview')).'\')';
-	else return '';
-}
-
-
-/**
- * Make content of an input box selected when we click into input field.
- *
- * @param string	$htmlname	Id of html object
- * @param string	$addlink	Add a 'link to' after
- * @return string
- */
-function ajax_autoselect($htmlname, $addlink = '')
-{
-	global $langs;
-	$out = '<script>
-               jQuery(document).ready(function () {
-				    jQuery("#'.$htmlname.'").click(function() { jQuery(this).select(); } );
-				});
-		    </script>';
-	if ($addlink) $out.=' <a href="'.$addlink.'" target="_blank">'.$langs->trans("Link").'</a>';
-	return $out;
-}
-
-
-/**
- *	Return mime type of a file
- *
- *	@param	string	$file		Filename we looking for MIME type
- *  @param  string	$default    Default mime type if extension not found in known list
- * 	@param	int		$mode    	0=Return full mime, 1=otherwise short mime string, 2=image for mime type, 3=source language, 4=css of font fa
- *	@return string 		    	Return a mime type family (text/xxx, application/xxx, image/xxx, audio, video, archive)
- *  @see    image_format_supported (images.lib.php)
- */
-function dol_mimetype($file, $default = 'application/octet-stream', $mode = 0)
-{
-	$mime=$default;
-	$imgmime='other.png';
-	$famime='file-o';
-	$srclang='';
-
-	$tmpfile=preg_replace('/\.noexe$/', '', $file);
-
-	// Text files
-	if (preg_match('/\.txt$/i', $tmpfile))         			   { $mime='text/plain';    $imgmime='text.png'; $famime='file-text-o'; }
-	if (preg_match('/\.rtx$/i', $tmpfile))                      { $mime='text/richtext'; $imgmime='text.png'; $famime='file-text-o'; }
-	if (preg_match('/\.csv$/i', $tmpfile))					   { $mime='text/csv';      $imgmime='text.png'; $famime='file-text-o'; }
-	if (preg_match('/\.tsv$/i', $tmpfile))					   { $mime='text/tab-separated-values'; $imgmime='text.png'; $famime='file-text-o'; }
-	if (preg_match('/\.(cf|conf|log)$/i', $tmpfile))            { $mime='text/plain';    $imgmime='text.png'; $famime='file-text-o'; }
-	if (preg_match('/\.ini$/i', $tmpfile))                      { $mime='text/plain';    $imgmime='text.png'; $srclang='ini'; $famime='file-text-o'; }
-	if (preg_match('/\.css$/i', $tmpfile))                      { $mime='text/css';      $imgmime='css.png'; $srclang='css'; $famime='file-text-o'; }
-	// Certificate files
-	if (preg_match('/\.(crt|cer|key|pub)$/i', $tmpfile))        { $mime='text/plain';    $imgmime='text.png'; $famime='file-text-o'; }
-	// HTML/XML
-	if (preg_match('/\.(html|htm|shtml)$/i', $tmpfile))         { $mime='text/html';     $imgmime='html.png'; $srclang='html'; $famime='file-text-o'; }
-	if (preg_match('/\.(xml|xhtml)$/i', $tmpfile))              { $mime='text/xml';      $imgmime='other.png'; $srclang='xml'; $famime='file-text-o'; }
-	// Languages
-	if (preg_match('/\.bas$/i', $tmpfile))                      { $mime='text/plain'; $imgmime='text.png'; $srclang='bas';  $famime='file-code-o'; }
-	if (preg_match('/\.(c)$/i', $tmpfile))                      { $mime='text/plain'; $imgmime='text.png'; $srclang='c';  $famime='file-code-o'; }
-	if (preg_match('/\.(cpp)$/i', $tmpfile))                    { $mime='text/plain'; $imgmime='text.png'; $srclang='cpp';  $famime='file-code-o'; }
-	if (preg_match('/\.(h)$/i', $tmpfile))                      { $mime='text/plain'; $imgmime='text.png'; $srclang='h';  $famime='file-code-o'; }
-	if (preg_match('/\.(java|jsp)$/i', $tmpfile))               { $mime='text/plain'; $imgmime='text.png'; $srclang='java';  $famime='file-code-o'; }
-	if (preg_match('/\.php([0-9]{1})?$/i', $tmpfile))           { $mime='text/plain'; $imgmime='php.png'; $srclang='php';  $famime='file-code-o'; }
-	if (preg_match('/\.phtml$/i', $tmpfile))                    { $mime='text/plain'; $imgmime='php.png'; $srclang='php';  $famime='file-code-o'; }
-	if (preg_match('/\.(pl|pm)$/i', $tmpfile))                  { $mime='text/plain'; $imgmime='pl.png'; $srclang='perl';  $famime='file-code-o'; }
-	if (preg_match('/\.sql$/i', $tmpfile))                      { $mime='text/plain'; $imgmime='text.png'; $srclang='sql';  $famime='file-code-o'; }
-	if (preg_match('/\.js$/i', $tmpfile))                       { $mime='text/x-javascript'; $imgmime='jscript.png'; $srclang='js';  $famime='file-code-o'; }
-	// Open office
-	if (preg_match('/\.odp$/i', $tmpfile))                      { $mime='application/vnd.oasis.opendocument.presentation'; $imgmime='ooffice.png'; $famime='file-powerpoint-o'; }
-	if (preg_match('/\.ods$/i', $tmpfile))                      { $mime='application/vnd.oasis.opendocument.spreadsheet';  $imgmime='ooffice.png'; $famime='file-excel-o'; }
-	if (preg_match('/\.odt$/i', $tmpfile))                      { $mime='application/vnd.oasis.opendocument.text';         $imgmime='ooffice.png'; $famime='file-word-o'; }
-	// MS Office
-	if (preg_match('/\.mdb$/i', $tmpfile))					   { $mime='application/msaccess'; $imgmime='mdb.png'; $famime='file-o'; }
-	if (preg_match('/\.doc(x|m)?$/i', $tmpfile))				   { $mime='application/msword'; $imgmime='doc.png'; $famime='file-word-o'; }
-	if (preg_match('/\.dot(x|m)?$/i', $tmpfile))				   { $mime='application/msword'; $imgmime='doc.png'; $famime='file-word-o'; }
-	if (preg_match('/\.xlt(x)?$/i', $tmpfile))				   { $mime='application/vnd.ms-excel'; $imgmime='xls.png'; $famime='file-excel-o'; }
-	if (preg_match('/\.xla(m)?$/i', $tmpfile))				   { $mime='application/vnd.ms-excel'; $imgmime='xls.png'; $famime='file-excel-o'; }
-	if (preg_match('/\.xls$/i', $tmpfile))			           { $mime='application/vnd.ms-excel'; $imgmime='xls.png'; $famime='file-excel-o'; }
-	if (preg_match('/\.xls(b|m|x)$/i', $tmpfile))			   { $mime='application/vnd.openxmlformats-officedocument.spreadsheetml.sheet'; $imgmime='xls.png'; $famime='file-excel-o'; }
-	if (preg_match('/\.pps(m|x)?$/i', $tmpfile))				   { $mime='application/vnd.ms-powerpoint'; $imgmime='ppt.png'; $famime='file-powerpoint-o'; }
-	if (preg_match('/\.ppt(m|x)?$/i', $tmpfile))				   { $mime='application/x-mspowerpoint'; $imgmime='ppt.png'; $famime='file-powerpoint-o'; }
-	// Other
-	if (preg_match('/\.pdf$/i', $tmpfile))                      { $mime='application/pdf'; $imgmime='pdf.png'; $famime='file-pdf-o'; }
-	// Scripts
-	if (preg_match('/\.bat$/i', $tmpfile))                      { $mime='text/x-bat';  $imgmime='script.png'; $srclang='dos'; $famime='file-code-o'; }
-	if (preg_match('/\.sh$/i', $tmpfile))                       { $mime='text/x-sh';   $imgmime='script.png'; $srclang='bash'; $famime='file-code-o'; }
-	if (preg_match('/\.ksh$/i', $tmpfile))                      { $mime='text/x-ksh';  $imgmime='script.png'; $srclang='bash'; $famime='file-code-o'; }
-	if (preg_match('/\.bash$/i', $tmpfile))                     { $mime='text/x-bash'; $imgmime='script.png'; $srclang='bash'; $famime='file-code-o'; }
-	// Images
-	if (preg_match('/\.ico$/i', $tmpfile))                      { $mime='image/x-icon'; $imgmime='image.png'; $famime='file-image-o'; }
-	if (preg_match('/\.(jpg|jpeg)$/i', $tmpfile))			   { $mime='image/jpeg';   $imgmime='image.png'; $famime='file-image-o'; }
-	if (preg_match('/\.png$/i', $tmpfile))					   { $mime='image/png';    $imgmime='image.png'; $famime='file-image-o'; }
-	if (preg_match('/\.gif$/i', $tmpfile))					   { $mime='image/gif';    $imgmime='image.png'; $famime='file-image-o'; }
-	if (preg_match('/\.bmp$/i', $tmpfile))					   { $mime='image/bmp';    $imgmime='image.png'; $famime='file-image-o'; }
-	if (preg_match('/\.(tif|tiff)$/i', $tmpfile))			   { $mime='image/tiff';   $imgmime='image.png'; $famime='file-image-o'; }
-	if (preg_match('/\.svg$/i', $tmpfile))					   { $mime='image/svg+xml';$imgmime='image.png'; $famime='file-image-o'; }
-	// Calendar
-	if (preg_match('/\.vcs$/i', $tmpfile))					   { $mime='text/calendar'; $imgmime='other.png'; $famime='file-text-o'; }
-	if (preg_match('/\.ics$/i', $tmpfile))					   { $mime='text/calendar'; $imgmime='other.png'; $famime='file-text-o'; }
-	// Other
-	if (preg_match('/\.torrent$/i', $tmpfile))				   { $mime='application/x-bittorrent'; $imgmime='other.png'; $famime='file-o'; }
-	// Audio
-	if (preg_match('/\.(mp3|ogg|au|wav|wma|mid)$/i', $tmpfile)) { $mime='audio'; $imgmime='audio.png'; $famime='file-audio-o'; }
-	// Video
-	if (preg_match('/\.ogv$/i', $tmpfile))                      { $mime='video/ogg';       $imgmime='video.png'; $famime='file-video-o'; }
-	if (preg_match('/\.webm$/i', $tmpfile))                     { $mime='video/webm';      $imgmime='video.png'; $famime='file-video-o'; }
-	if (preg_match('/\.avi$/i', $tmpfile))                      { $mime='video/x-msvideo'; $imgmime='video.png'; $famime='file-video-o'; }
-	if (preg_match('/\.divx$/i', $tmpfile))                     { $mime='video/divx';      $imgmime='video.png'; $famime='file-video-o'; }
-	if (preg_match('/\.xvid$/i', $tmpfile))                     { $mime='video/xvid';      $imgmime='video.png'; $famime='file-video-o'; }
-	if (preg_match('/\.(wmv|mpg|mpeg)$/i', $tmpfile))           { $mime='video';           $imgmime='video.png'; $famime='file-video-o'; }
-	// Archive
-	if (preg_match('/\.(zip|rar|gz|tgz|z|cab|bz2|7z|tar|lzh)$/i', $tmpfile))   { $mime='archive'; $imgmime='archive.png'; $famime='file-archive-o'; }    // application/xxx where zzz is zip, ...
-	// Exe
-	if (preg_match('/\.(exe|com)$/i', $tmpfile))                { $mime='application/octet-stream'; $imgmime='other.png'; $famime='file-o'; }
-	// Lib
-	if (preg_match('/\.(dll|lib|o|so|a)$/i', $tmpfile))         { $mime='library'; $imgmime='library.png'; $famime='file-o'; }
-	// Err
-	if (preg_match('/\.err$/i', $tmpfile))                      { $mime='error'; $imgmime='error.png'; $famime='file-text-o'; }
-
-	// Return string
-	if ($mode == 1)
-	{
-		$tmp=explode('/', $mime);
-		return (! empty($tmp[1])?$tmp[1]:$tmp[0]);
-	}
-	if ($mode == 2)
-	{
-		return $imgmime;
-	}
-	if ($mode == 3)
-	{
-		return $srclang;
-	}
-	if ($mode == 4)
-	{
-		return $famime;
-	}
-	return $mime;
-}
-
-/**
- * Return value from dictionary
- *
- * @param string	$tablename		name of dictionary
- * @param string	$field			the value to return
- * @param int		$id				id of line
- * @param bool		$checkentity	add filter on entity
- * @param string	$rowidfield		name of the column rowid
- * @return string
- */
-function getDictvalue($tablename, $field, $id, $checkentity = false, $rowidfield = 'rowid')
-{
-	global $dictvalues,$db,$langs;
-
-	if (!isset($dictvalues[$tablename]))
-	{
-		$dictvalues[$tablename] = array();
-		$sql = 'SELECT * FROM '.$tablename.' WHERE 1';
-		if ($checkentity) $sql.= ' AND entity IN (0,'.getEntity($tablename).')';
-
-		$resql = $db->query($sql);
-		if ($resql)
-		{
-			while ($obj = $db->fetch_object($resql))
-			{
-				$dictvalues[$tablename][$obj->{$rowidfield}] = $obj;
-			}
-		}
-		else
-		{
-			dol_print_error($db);
-		}
-	}
-
-	if (!empty($dictvalues[$tablename][$id])) return $dictvalues[$tablename][$id]->{$field}; // Found
-	else // Not found
-	{
-		if ($id > 0) return $id;
-		return '';
-	}
-}
-
-/**
- *	Return true if the color is light
- *
- *  @param	string	$stringcolor		String with hex (FFFFFF) or comma RGB ('255,255,255')
- *  @return	int							-1 : Error with argument passed |0 : color is dark | 1 : color is light
- */
-function colorIsLight($stringcolor)
-{
-	$res = -1;
-	if (!empty($stringcolor))
-	{
-		$res = 0;
-		$tmp=explode(',', $stringcolor);
-		if (count($tmp) > 1)   // This is a comma RGB ('255','255','255')
-		{
-			$r = $tmp[0];
-			$g = $tmp[1];
-			$b = $tmp[2];
-		}
-		else
-		{
-			$hexr=$stringcolor[0].$stringcolor[1];
-			$hexg=$stringcolor[2].$stringcolor[3];
-			$hexb=$stringcolor[4].$stringcolor[5];
-			$r = hexdec($hexr);
-			$g = hexdec($hexg);
-			$b = hexdec($hexb);
-		}
-		$bright = (max($r, $g, $b) + min($r, $g, $b)) / 510.0;    // HSL algorithm
-		if ($bright > 0.6) $res = 1;
-	}
-	return $res;
-}
-
-/**
- * Function to test if an entry is enabled or not
- *
- * @param	string		$type_user					0=We test for internal user, 1=We test for external user
- * @param	array		$menuentry					Array for feature entry to test
- * @param	array		$listofmodulesforexternal	Array with list of modules allowed to external users
- * @return	int										0=Hide, 1=Show, 2=Show gray
- */
-function isVisibleToUserType($type_user, &$menuentry, &$listofmodulesforexternal)
-{
-	global $conf;
-
-	//print 'type_user='.$type_user.' module='.$menuentry['module'].' enabled='.$menuentry['enabled'].' perms='.$menuentry['perms'];
-	//print 'ok='.in_array($menuentry['module'], $listofmodulesforexternal);
-	if (empty($menuentry['enabled'])) return 0;	// Entry disabled by condition
-	if ($type_user && $menuentry['module'])
-	{
-		$tmploops=explode('|', $menuentry['module']);
-		$found=0;
-		foreach($tmploops as $tmploop)
-		{
-			if (in_array($tmploop, $listofmodulesforexternal)) {
-				$found++; break;
-			}
-		}
-		if (! $found) return 0;	// Entry is for menus all excluded to external users
-	}
-	if (! $menuentry['perms'] && $type_user) return 0; 											// No permissions and user is external
-	if (! $menuentry['perms'] && ! empty($conf->global->MAIN_MENU_HIDE_UNAUTHORIZED))	return 0;	// No permissions and option to hide when not allowed, even for internal user, is on
-	if (! $menuentry['perms']) return 2;															// No permissions and user is external
-	return 1;
-}
-
-/**
- * Round to next multiple.
- *
- * @param 	double		$n		Number to round up
- * @param 	integer		$x		Multiple. For example 60 to round up to nearest exact minute for a date with seconds.
- * @return 	integer				Value rounded.
- */
-function roundUpToNextMultiple($n, $x = 5)
-{
-	return (ceil($n)%$x === 0) ? ceil($n) : round(($n+$x/2)/$x)*$x;
-}+ *	@pa