--- conflicted
+++ resolved
@@ -5966,24 +5966,15 @@
 			{
 				if (! is_object($extrafields)) $extrafields = new ExtraFields($db);
 				$extrafields->fetch_name_optionals_label($object->table_element, true);
-<<<<<<< HEAD
-				$object->fetch_optionals();
-				if (is_array($extrafields->attributes[$object->table_element]['label']) && count($extrafields->attributes[$object->table_element]['label']) > 0)
+
+				if ($object->fetch_optionals() > 0)
 				{
-					foreach ($extrafields->attributes[$object->table_element]['label'] as $key => $label) {
-						$substitutionarray['__EXTRAFIELD_' . strtoupper($key) . '__'] = $object->array_options['options_' . $key];
+					if (is_array($extrafields->attributes[$object->table_element]['label']) && count($extrafields->attributes[$object->table_element]['label']) > 0)
+					{
+						foreach ($extrafields->attributes[$object->table_element]['label'] as $key => $label) {
+							$substitutionarray['__EXTRAFIELD_' . strtoupper($key) . '__'] = $object->array_options['options_' . $key];
+						}
 					}
-=======
-				
-        if ($object->fetch_optionals() > 0)
-        {
-  				if (is_array($extrafields->attributes[$object->table_element]['label']) && count($extrafields->attributes[$object->table_element]['label']) > 0)
-  				{
-	  				foreach ($extrafields->attributes[$object->table_element]['label'] as $key => $label) {
-		  				$substitutionarray['__EXTRAFIELD_' . strtoupper($key) . '__'] = $object->array_options['options_' . $key];
-			  		}
-          }
->>>>>>> 53dd3a3e
 				}
 			}
 
