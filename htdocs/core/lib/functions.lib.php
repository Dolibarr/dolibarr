<?php
/* Copyright (C) 2000-2007	Rodolphe Quiedeville			<rodolphe@quiedeville.org>
 * Copyright (C) 2003		Jean-Louis Bergamo			<jlb@j1b.org>
 * Copyright (C) 2004-2018	Laurent Destailleur			<eldy@users.sourceforge.net>
 * Copyright (C) 2004		Sebastien Di Cintio			<sdicintio@ressource-toi.org>
 * Copyright (C) 2004		Benoit Mortier				<benoit.mortier@opensides.be>
 * Copyright (C) 2004		Christophe Combelles			<ccomb@free.fr>
 * Copyright (C) 2005-2019	Regis Houssin				<regis.houssin@inodbox.com>
 * Copyright (C) 2008		Raphael Bertrand (Resultic)	<raphael.bertrand@resultic.fr>
 * Copyright (C) 2010-2018	Juanjo Menent				<jmenent@2byte.es>
 * Copyright (C) 2013		Cédric Salvador				<csalvador@gpcsolutions.fr>
 * Copyright (C) 2013-2017	Alexandre Spangaro			<aspangaro@open-dsi.fr>
 * Copyright (C) 2014		Cédric GROSS					<c.gross@kreiz-it.fr>
 * Copyright (C) 2014-2015	Marcos García				<marcosgdf@gmail.com>
 * Copyright (C) 2015		Jean-François Ferry			<jfefe@aternatik.fr>
 * Copyright (C) 2018-2019  Frédéric France             <frederic.france@netlogic.fr>
 * Copyright (C) 2019       Thibault Foucart            <support@ptibogxiv.net>
 *
 * This program is free software; you can redistribute it and/or modify
 * it under the terms of the GNU General Public License as published by
 * the Free Software Foundation; either version 3 of the License, or
 * (at your option) any later version.
 *
 * This program is distributed in the hope that it will be useful,
 * but WITHOUT ANY WARRANTY; without even the implied warranty of
 * MERCHANTABILITY or FITNESS FOR A PARTICULAR PURPOSE.  See the
 * GNU General Public License for more details.
 *
 * You should have received a copy of the GNU General Public License
 * along with this program. If not, see <https://www.gnu.org/licenses/>.
 * or see https://www.gnu.org/
 */

/**
 *	\file			htdocs/core/lib/functions.lib.php
 *	\brief			A set of functions for Dolibarr
 *					This file contains all frequently used functions.
 */

include_once DOL_DOCUMENT_ROOT .'/core/lib/json.lib.php';


/**
 * Return a DoliDB instance (database handler).
 *
 * @param   string	$type		Type of database (mysql, pgsql...)
 * @param	string	$host		Address of database server
 * @param	string	$user		Nom de l'utilisateur autorise
 * @param	string	$pass		Mot de passe
 * @param	string	$name		Nom de la database
 * @param	int		$port		Port of database server
 * @return	DoliDB				A DoliDB instance
 */
function getDoliDBInstance($type, $host, $user, $pass, $name, $port)
{
	require_once DOL_DOCUMENT_ROOT ."/core/db/".$type.'.class.php';

	$class='DoliDB'.ucfirst($type);
	$dolidb=new $class($type, $host, $user, $pass, $name, $port);
	return $dolidb;
}

/**
 * 	Get list of entity id to use.
 *
 * 	@param	string	$element		Current element
 *									'societe', 'socpeople', 'actioncomm', 'agenda', 'resource',
 *									'product', 'productprice', 'stock',
 *									'propal', 'supplier_proposal', 'invoice', 'facture_fourn', 'payment_various',
 *									'categorie', 'bank_account', 'bank_account', 'adherent', 'user',
 *									'commande', 'commande_fournisseur', 'expedition', 'intervention', 'survey',
 *									'contract', 'tax', 'expensereport', 'holiday', 'multicurrency', 'project',
 *									'email_template', 'event', 'donation'
 *									'c_paiement', 'c_payment_term', ...
 * 	@param	int		$shared			0=Return id of current entity only,
 * 									1=Return id of current entity + shared entities (default)
 *  @param	object	$currentobject	Current object if needed
 * 	@return	mixed					Entity id(s) to use ( eg. entity IN ('.getEntity(elementname).')' )
 */
function getEntity($element, $shared = 1, $currentobject = null)
{
	global $conf, $mc;

	if (is_object($mc))
	{
		return $mc->getEntity($element, $shared, $currentobject);
	}
	else
	{
		$out='';
		$addzero = array('user', 'usergroup', 'c_email_templates', 'email_template', 'default_values');
		if (in_array($element, $addzero)) $out.= '0,';
		$out.= $conf->entity;
		return $out;
	}
}

/**
 * 	Set entity id to use when to create an object
 *
 * 	@param	object	$currentobject	Current object
 * 	@return	mixed					Entity id to use ( eg. entity = '.setEntity($object) )
 */
function setEntity($currentobject)
{
	global $conf, $mc;

	if (is_object($mc) && method_exists($mc, 'setEntity'))
	{
		return $mc->setEntity($currentobject);
	}
	else
	{
		return ((is_object($currentobject) && $currentobject->id > 0 && $currentobject->entity > 0) ? $currentobject->entity : $conf->entity);
	}
}

/**
 * Return information about user browser
 *
 * Returns array with the following format:
 * array(
 *  'browsername' => Browser name (firefox|chrome|iceweasel|epiphany|safari|opera|ie|unknown)
 *  'browserversion' => Browser version. Empty if unknown
 *  'browseros' => Set with mobile OS (android|blackberry|ios|palm|symbian|webos|maemo|windows|unknown)
 *  'layout' => (tablet|phone|classic)
 *  'phone' => empty if not mobile, (android|blackberry|ios|palm|unknown) if mobile
 *  'tablet' => true/false
 * )
 *
 * @param string $user_agent Content of $_SERVER["HTTP_USER_AGENT"] variable
 * @return	array Check function documentation
 */
function getBrowserInfo($user_agent)
{
	include_once DOL_DOCUMENT_ROOT.'/includes/mobiledetect/mobiledetectlib/Mobile_Detect.php';

	$name='unknown';
	$version='';
	$os='unknown';
	$phone = '';

	$detectmobile = new Mobile_Detect(null, $user_agent);
	$tablet = $detectmobile->isTablet();

	if ($detectmobile->isMobile()) {

		$phone = 'unknown';

		// If phone/smartphone, we set phone os name.
		if ($detectmobile->is('AndroidOS')) {
			$os = $phone = 'android';
		} elseif ($detectmobile->is('BlackBerryOS')) {
			$os = $phone = 'blackberry';
		} elseif ($detectmobile->is('iOS')) {
			$os = 'ios';
			$phone = 'iphone';
		} elseif ($detectmobile->is('PalmOS')) {
			$os = $phone = 'palm';
		} elseif ($detectmobile->is('SymbianOS')) {
			$os = 'symbian';
		} elseif ($detectmobile->is('webOS')) {
			$os = 'webos';
		} elseif ($detectmobile->is('MaemoOS')) {
			$os = 'maemo';
		} elseif ($detectmobile->is('WindowsMobileOS') || $detectmobile->is('WindowsPhoneOS')) {
			$os = 'windows';
		}
	}

	// OS
	if (preg_match('/linux/i', $user_agent))			{ $os='linux'; }
	elseif (preg_match('/macintosh/i', $user_agent))	{ $os='macintosh'; }
	elseif (preg_match('/windows/i', $user_agent))		{ $os='windows'; }

	// Name
	if (preg_match('/firefox(\/|\s)([\d\.]*)/i', $user_agent, $reg))      { $name='firefox';   $version=$reg[2]; }
	elseif (preg_match('/edge(\/|\s)([\d\.]*)/i', $user_agent, $reg))     { $name='edge';      $version=$reg[2]; }
	elseif (preg_match('/chrome(\/|\s)([\d\.]+)/i', $user_agent, $reg))   { $name='chrome';    $version=$reg[2]; }    // we can have 'chrome (Mozilla...) chrome x.y' in one string
	elseif (preg_match('/chrome/i', $user_agent, $reg))                   { $name='chrome'; }
	elseif (preg_match('/iceweasel/i', $user_agent))                      { $name='iceweasel'; }
	elseif (preg_match('/epiphany/i', $user_agent))                       { $name='epiphany';  }
	elseif (preg_match('/safari(\/|\s)([\d\.]*)/i', $user_agent, $reg))   { $name='safari';    $version=$reg[2]; }	// Safari is often present in string for mobile but its not.
	elseif (preg_match('/opera(\/|\s)([\d\.]*)/i', $user_agent, $reg))    { $name='opera';     $version=$reg[2]; }
	elseif (preg_match('/(MSIE\s([0-9]+\.[0-9]))|.*(Trident\/[0-9]+.[0-9];.*rv:([0-9]+\.[0-9]+))/i', $user_agent, $reg))  { $name='ie'; $version=end($reg); }    // MS products at end
	elseif (preg_match('/(Windows NT\s([0-9]+\.[0-9])).*(Trident\/[0-9]+.[0-9];.*rv:([0-9]+\.[0-9]+))/i', $user_agent, $reg))  { $name='ie'; $version=end($reg); }    // MS products at end
	elseif (preg_match('/l(i|y)n(x|ks)(\(|\/|\s)*([\d\.]+)/i', $user_agent, $reg)) { $name='lynxlinks'; $version=$reg[4]; }

	if ($tablet) {
		$layout = 'tablet';
	} elseif ($phone) {
		$layout = 'phone';
	} else {
		$layout = 'classic';
	}

	return array(
		'browsername' => $name,
		'browserversion' => $version,
		'browseros' => $os,
		'layout' => $layout,
		'phone' => $phone,
		'tablet' => $tablet
	);
}

/**
 *  Function called at end of web php process
 *
 *  @return	void
 */
function dol_shutdown()
{
	global $conf,$user,$langs,$db;
	$disconnectdone=false; $depth=0;
	if (is_object($db) && ! empty($db->connected)) { $depth=$db->transaction_opened; $disconnectdone=$db->close(); }
	dol_syslog("--- End access to ".$_SERVER["PHP_SELF"].(($disconnectdone && $depth)?' (Warn: db disconnection forced, transaction depth was '.$depth.')':''), (($disconnectdone && $depth)?LOG_WARNING:LOG_INFO));
}

/**
 * Return true if we are in a context of submitting a parameter
 *
 * @param 	string	$paramname		Name or parameter to test
 * @return 	boolean					True if we have just submit a POST or GET request with the parameter provided (even if param is empty)
 */
function GETPOSTISSET($paramname)
{
	return (isset($_POST[$paramname]) || isset($_GET[$paramname]));
}

/**
 *  Return value of a param into GET or POST supervariable.
 *  Use the property $user->default_values[path]['creatform'] and/or $user->default_values[path]['filters'] and/or $user->default_values[path]['sortorder']
 *  Note: The property $user->default_values is loaded by main.php when loading the user.
 *
 *  @param  string  $paramname   Name of parameter to found
 *  @param  string  $check	     Type of check
 *                               ''=no check (deprecated)
 *                               'none'=no check (only for param that should have very rich content)
 *                               'int'=check it's numeric (integer or float)
 *                               'intcomma'=check it's integer+comma ('1,2,3,4...')
 *                               'alpha'=check it's text and sign
 *                               'aZ'=check it's a-z only
 *                               'aZ09'=check it's simple alpha string (recommended for keys)
 *                               'array'=check it's array
 *                               'san_alpha'=Use filter_var with FILTER_SANITIZE_STRING (do not use this for free text string)
 *                               'nohtml', 'alphanohtml'=check there is no html content
 *                               'custom'= custom filter specify $filter and $options)
 *  @param	int		$method	     Type of method (0 = get then post, 1 = only get, 2 = only post, 3 = post then get)
 *  @param  int     $filter      Filter to apply when $check is set to 'custom'. (See http://php.net/manual/en/filter.filters.php for détails)
 *  @param  mixed   $options     Options to pass to filter_var when $check is set to 'custom'
 *  @param	string	$noreplace	 Force disable of replacement of __xxx__ strings.
 *  @return string|string[]      Value found (string or array), or '' if check fails
 */
function GETPOST($paramname, $check = 'none', $method = 0, $filter = null, $options = null, $noreplace = 0)
{
	global $mysoc,$user,$conf;

	if (empty($paramname)) return 'BadFirstParameterForGETPOST';
	if (empty($check))
	{
		dol_syslog("Deprecated use of GETPOST, called with 1st param = ".$paramname." and 2nd param is '', when calling page ".$_SERVER["PHP_SELF"], LOG_WARNING);
		// Enable this line to know who call the GETPOST with '' $check parameter.
		//var_dump(debug_backtrace()[0]);
	}

	if (empty($method)) $out = isset($_GET[$paramname])?$_GET[$paramname]:(isset($_POST[$paramname])?$_POST[$paramname]:'');
	elseif ($method==1) $out = isset($_GET[$paramname])?$_GET[$paramname]:'';
	elseif ($method==2) $out = isset($_POST[$paramname])?$_POST[$paramname]:'';
	elseif ($method==3) $out = isset($_POST[$paramname])?$_POST[$paramname]:(isset($_GET[$paramname])?$_GET[$paramname]:'');
	else return 'BadThirdParameterForGETPOST';

	if (empty($method) || $method == 3 || $method == 4)
	{
		$relativepathstring = $_SERVER["PHP_SELF"];
		// Clean $relativepathstring
		if (constant('DOL_URL_ROOT')) $relativepathstring = preg_replace('/^'.preg_quote(constant('DOL_URL_ROOT'), '/').'/', '', $relativepathstring);
		$relativepathstring = preg_replace('/^\//', '', $relativepathstring);
		$relativepathstring = preg_replace('/^custom\//', '', $relativepathstring);
		//var_dump($relativepathstring);
		//var_dump($user->default_values);

		// Code for search criteria persistence.
		// Retrieve values if restore_lastsearch_values
		if (! empty($_GET['restore_lastsearch_values']))        // Use $_GET here and not GETPOST
		{
			if (! empty($_SESSION['lastsearch_values_'.$relativepathstring]))	// If there is saved values
			{
				$tmp=json_decode($_SESSION['lastsearch_values_'.$relativepathstring], true);
				if (is_array($tmp))
				{
					foreach($tmp as $key => $val)
					{
						if ($key == $paramname)	// We are on the requested parameter
						{
							$out=$val;
							break;
						}
					}
				}
			}
			// If there is saved contextpage, page or limit
			if ($paramname == 'contextpage' && ! empty($_SESSION['lastsearch_contextpage_'.$relativepathstring]))
			{
				$out = $_SESSION['lastsearch_contextpage_'.$relativepathstring];
			}
			elseif ($paramname == 'page' && ! empty($_SESSION['lastsearch_page_'.$relativepathstring]))
			{
				$out = $_SESSION['lastsearch_page_'.$relativepathstring];
			}
			elseif ($paramname == 'limit' && ! empty($_SESSION['lastsearch_limit_'.$relativepathstring]))
			{
				$out = $_SESSION['lastsearch_limit_'.$relativepathstring];
			}
		}
		// Else, retreive default values if we are not doing a sort
		elseif (! isset($_GET['sortfield']))	// If we did a click on a field to sort, we do no apply default values. Same if option MAIN_ENABLE_DEFAULT_VALUES is not set
		{
			if (! empty($_GET['action']) && $_GET['action'] == 'create' && ! isset($_GET[$paramname]) && ! isset($_POST[$paramname]))
			{
				// Search default value from $object->field
				global $object;
				if (is_object($object) && isset($object->fields[$paramname]['default']))
				{
					$out = $object->fields[$paramname]['default'];
				}
			}
			if (! empty($conf->global->MAIN_ENABLE_DEFAULT_VALUES))
			{
			    if (! empty($_GET['action']) && (preg_match('/^create/', $_GET['action']) || preg_match('/^presend/', $_GET['action'])) && ! isset($_GET[$paramname]) && ! isset($_POST[$paramname]))
				{
					// Now search in setup to overwrite default values
					if (! empty($user->default_values))		// $user->default_values defined from menu 'Setup - Default values'
					{
						if (isset($user->default_values[$relativepathstring]['createform']))
						{
							foreach($user->default_values[$relativepathstring]['createform'] as $defkey => $defval)
							{
								$qualified = 0;
								if ($defkey != '_noquery_')
								{
									$tmpqueryarraytohave=explode('&', $defkey);
									$tmpqueryarraywehave=explode('&', dol_string_nohtmltag($_SERVER['QUERY_STRING']));
									$foundintru=0;
									foreach($tmpqueryarraytohave as $tmpquerytohave)
									{
										if (! in_array($tmpquerytohave, $tmpqueryarraywehave)) $foundintru=1;
									}
									if (! $foundintru) $qualified=1;
									//var_dump($defkey.'-'.$qualified);
								}
								else $qualified = 1;

								if ($qualified)
								{
									//var_dump($user->default_values[$relativepathstring][$defkey]['createform']);
									if (isset($user->default_values[$relativepathstring]['createform'][$defkey][$paramname]))
									{
										$out = $user->default_values[$relativepathstring]['createform'][$defkey][$paramname];
										break;
									}
								}
							}
						}
					}
				}
				// Management of default search_filters and sort order
				//elseif (preg_match('/list.php$/', $_SERVER["PHP_SELF"]) && ! empty($paramname) && ! isset($_GET[$paramname]) && ! isset($_POST[$paramname]))
				elseif (! empty($paramname) && ! isset($_GET[$paramname]) && ! isset($_POST[$paramname]))
				{
					if (! empty($user->default_values))		// $user->default_values defined from menu 'Setup - Default values'
					{
						//var_dump($user->default_values[$relativepathstring]);
						if ($paramname == 'sortfield' || $paramname == 'sortorder')			// Sorted on which fields ? ASC or DESC ?
						{
							if (isset($user->default_values[$relativepathstring]['sortorder']))	// Even if paramname is sortfield, data are stored into ['sortorder...']
							{
								foreach($user->default_values[$relativepathstring]['sortorder'] as $defkey => $defval)
								{
									$qualified = 0;
									if ($defkey != '_noquery_')
									{
										$tmpqueryarraytohave=explode('&', $defkey);
										$tmpqueryarraywehave=explode('&', dol_string_nohtmltag($_SERVER['QUERY_STRING']));
										$foundintru=0;
										foreach($tmpqueryarraytohave as $tmpquerytohave)
										{
											if (! in_array($tmpquerytohave, $tmpqueryarraywehave)) $foundintru=1;
										}
										if (! $foundintru) $qualified=1;
										//var_dump($defkey.'-'.$qualified);
									}
									else $qualified = 1;

									if ($qualified)
									{
										$forbidden_chars_to_replace=array(" ","'","/","\\",":","*","?","\"","<",">","|","[","]",";","=");  // we accept _, -, . and ,
										foreach($user->default_values[$relativepathstring]['sortorder'][$defkey] as $key => $val)
										{
											if ($out) $out.=', ';
											if ($paramname == 'sortfield')
											{
												$out.=dol_string_nospecial($key, '', $forbidden_chars_to_replace);
											}
											if ($paramname == 'sortorder')
											{
												$out.=dol_string_nospecial($val, '', $forbidden_chars_to_replace);
											}
										}
										//break;	// No break for sortfield and sortorder so we can cumulate fields (is it realy usefull ?)
									}
								}
							}
						}
						elseif (isset($user->default_values[$relativepathstring]['filters']))
						{
							foreach($user->default_values[$relativepathstring]['filters'] as $defkey => $defval)	// $defkey is a querystring like 'a=b&c=d', $defval is key of user
							{
								$qualified = 0;
								if ($defkey != '_noquery_')
								{
									$tmpqueryarraytohave=explode('&', $defkey);
									$tmpqueryarraywehave=explode('&', dol_string_nohtmltag($_SERVER['QUERY_STRING']));
									$foundintru=0;
									foreach($tmpqueryarraytohave as $tmpquerytohave)
									{
										if (! in_array($tmpquerytohave, $tmpqueryarraywehave)) $foundintru=1;
									}
									if (! $foundintru) $qualified=1;
									//var_dump($defkey.'-'.$qualified);
								}
								else $qualified = 1;

								if ($qualified)
								{
									if (isset($_POST['sall']) || isset($_POST['search_all']) || isset($_GET['sall']) || isset($_GET['search_all']))
									{
										// We made a search from quick search menu, do we still use default filter ?
										if (empty($conf->global->MAIN_DISABLE_DEFAULT_FILTER_FOR_QUICK_SEARCH))
										{
											$forbidden_chars_to_replace=array(" ","'","/","\\",":","*","?","\"","<",">","|","[","]",";","=");  // we accept _, -, . and ,
											$out = dol_string_nospecial($user->default_values[$relativepathstring]['filters'][$defkey][$paramname], '', $forbidden_chars_to_replace);
										}
									}
									else
									{
										$forbidden_chars_to_replace=array(" ","'","/","\\",":","*","?","\"","<",">","|","[","]",";","=");  // we accept _, -, . and ,
										$out = dol_string_nospecial($user->default_values[$relativepathstring]['filters'][$defkey][$paramname], '', $forbidden_chars_to_replace);
									}
									break;
								}
							}
						}
					}
				}
			}
		}
	}

	// Substitution variables for GETPOST (used to get final url with variable parameters or final default value with variable parameters)
	// Example of variables: __DAY__, __MONTH__, __YEAR__, __MYCOMPANY_COUNTRY_ID__, __USER_ID__, ...
	// We do this only if var is a GET. If it is a POST, may be we want to post the text with vars as the setup text.
	if (! is_array($out) && empty($_POST[$paramname]) && empty($noreplace))
	{
		$maxloop=20; $loopnb=0;    // Protection against infinite loop
		while (preg_match('/__([A-Z0-9]+_?[A-Z0-9]+)__/i', $out, $reg) && ($loopnb < $maxloop))    // Detect '__ABCDEF__' as key 'ABCDEF' and '__ABC_DEF__' as key 'ABC_DEF'. Detection is also correct when 2 vars are side by side.
		{
				$loopnb++; $newout = '';

				if ($reg[1] == 'DAY')                { $tmp=dol_getdate(dol_now(), true); $newout = $tmp['mday']; }
				elseif ($reg[1] == 'MONTH')          { $tmp=dol_getdate(dol_now(), true); $newout = $tmp['mon'];  }
				elseif ($reg[1] == 'YEAR')           { $tmp=dol_getdate(dol_now(), true); $newout = $tmp['year']; }
				elseif ($reg[1] == 'PREVIOUS_DAY')   { $tmp=dol_getdate(dol_now(), true); $tmp2=dol_get_prev_day($tmp['mday'], $tmp['mon'], $tmp['year']); $newout = $tmp2['day']; }
				elseif ($reg[1] == 'PREVIOUS_MONTH') { $tmp=dol_getdate(dol_now(), true); $tmp2=dol_get_prev_month($tmp['mon'], $tmp['year']); $newout = $tmp2['month']; }
				elseif ($reg[1] == 'PREVIOUS_YEAR')  { $tmp=dol_getdate(dol_now(), true); $newout = ($tmp['year'] - 1); }
				elseif ($reg[1] == 'NEXT_DAY')       { $tmp=dol_getdate(dol_now(), true); $tmp2=dol_get_next_day($tmp['mday'], $tmp['mon'], $tmp['year']); $newout = $tmp2['day']; }
				elseif ($reg[1] == 'NEXT_MONTH')     { $tmp=dol_getdate(dol_now(), true); $tmp2=dol_get_next_month($tmp['mon'], $tmp['year']); $newout = $tmp2['month']; }
				elseif ($reg[1] == 'NEXT_YEAR')      { $tmp=dol_getdate(dol_now(), true); $newout = ($tmp['year'] + 1); }
				elseif ($reg[1] == 'MYCOMPANY_COUNTRY_ID' || $reg[1] == 'MYCOUNTRY_ID' || $reg[1] == 'MYCOUNTRYID')
				{
					$newout = $mysoc->country_id;
				}
				elseif ($reg[1] == 'USER_ID' || $reg[1] == 'USERID')
				{
					$newout = $user->id;
				}
				elseif ($reg[1] == 'USER_SUPERVISOR_ID' || $reg[1] == 'SUPERVISOR_ID' || $reg[1] == 'SUPERVISORID')
				{
					$newout = $user->fk_user;
				}
				elseif ($reg[1] == 'ENTITY_ID' || $reg[1] == 'ENTITYID')
				{
					$newout = $conf->entity;
				}
				else $newout = '';     // Key not found, we replace with empty string
				//var_dump('__'.$reg[1].'__ -> '.$newout);
				$out = preg_replace('/__'.preg_quote($reg[1], '/').'__/', $newout, $out);
		}
	}

	// Check is done after replacement
	switch ($check)
	{
		case 'none':
			break;
		case 'int':    // Check param is a numeric value (integer but also float or hexadecimal)
			if (! is_numeric($out)) { $out=''; }
			break;
		case 'intcomma':
			if (preg_match('/[^0-9,-]+/i', $out)) $out='';
			break;
		case 'alpha':
			if (! is_array($out))
			{
				$out=trim($out);
				// '"' is dangerous because param in url can close the href= or src= and add javascript functions.
				// '../' is dangerous because it allows dir transversals
				if (preg_match('/"/', $out)) $out='';
				elseif (preg_match('/\.\.\//', $out)) $out='';
			}
			break;
		case 'san_alpha':
			$out=filter_var($out, FILTER_SANITIZE_STRING);
			break;
		case 'aZ':
			if (! is_array($out))
			{
				$out=trim($out);
				if (preg_match('/[^a-z]+/i', $out)) $out='';
			}
			break;
		case 'aZ09':
			if (! is_array($out))
			{
				$out=trim($out);
				if (preg_match('/[^a-z0-9_\-\.]+/i', $out)) $out='';
			}
			break;
		case 'aZ09comma':		// great to sanitize sortfield or sortorder params that can be t.abc,t.def_gh
			if (! is_array($out))
			{
				$out=trim($out);
				if (preg_match('/[^a-z0-9_\-\.,]+/i', $out)) $out='';
			}
			break;
		case 'array':
			if (! is_array($out) || empty($out)) $out=array();
			break;
		case 'nohtml':		// Recommended for most scalar parameters
			$out=dol_string_nohtmltag($out, 0);
			break;
		case 'alphanohtml':	// Recommended for search parameters
			if (! is_array($out))
			{
				$out=trim($out);
				// '"' is dangerous because param in url can close the href= or src= and add javascript functions.
				// '../' is dangerous because it allows dir transversals
				if (preg_match('/"/', $out)) $out='';
				elseif (preg_match('/\.\.\//', $out)) $out='';
				$out=dol_string_nohtmltag($out);
			}
			break;
		case 'restricthtml':		// Recommended for most html textarea
			$out=dol_string_onlythesehtmltags($out, 0);
			break;
		case 'custom':
			if (empty($filter)) return 'BadFourthParameterForGETPOST';
			$out=filter_var($out, $filter, $options);
			break;
	}

	// Code for search criteria persistence.
	// Save data into session if key start with 'search_' or is 'smonth', 'syear', 'month', 'year'
	if (empty($method) || $method == 3 || $method == 4)
	{
		if (preg_match('/^search_/', $paramname) || in_array($paramname, array('sortorder','sortfield')))
		{
			//var_dump($paramname.' - '.$out.' '.$user->default_values[$relativepathstring]['filters'][$paramname]);

			// We save search key only if $out not empty that means:
			// - posted value not empty, or
			// - if posted value is empty and a default value exists that is not empty (it means we did a filter to an empty value when default was not).

			if ($out != '')		// $out = '0' or 'abc', it is a search criteria to keep
			{
				$user->lastsearch_values_tmp[$relativepathstring][$paramname]=$out;
			}
		}
	}

	return $out;
}


if (! function_exists('dol_getprefix'))
{
    /**
     *  Return a prefix to use for this Dolibarr instance, for session/cookie names or email id.
     *  The prefix is unique for instance and avoid conflict between multi-instances, even when having two instances with same root dir
     *  or two instances in same virtual servers.
     *
     *  @param  string  $mode                   '' (prefix for session name) or 'email' (prefix for email id)
     *  @return	string                          A calculated prefix
     */
    function dol_getprefix($mode = '')
    {
        global $conf;

		// If prefix is for email
		if ($mode == 'email')
		{
		    if (! empty($conf->global->MAIL_PREFIX_FOR_EMAIL_ID))	// If MAIL_PREFIX_FOR_EMAIL_ID is set (a value initialized with a random value is recommended)
			{
				if ($conf->global->MAIL_PREFIX_FOR_EMAIL_ID != 'SERVER_NAME') return $conf->global->MAIL_PREFIX_FOR_EMAIL_ID;
				elseif (isset($_SERVER["SERVER_NAME"])) return $_SERVER["SERVER_NAME"];
			}

			// The recommended value (may be not defined for old versions)
			if (! empty($conf->file->instance_unique_id)) return $conf->file->instance_unique_id;

			// For backward compatibility
			return dol_hash(DOL_DOCUMENT_ROOT.DOL_URL_ROOT, '3');
		}

		// The recommended value (may be not defined for old versions)
		if (! empty($conf->file->instance_unique_id)) return $conf->file->instance_unique_id;

		// For backward compatibility
		if (isset($_SERVER["SERVER_NAME"]) && isset($_SERVER["DOCUMENT_ROOT"]))
		{
			return dol_hash($_SERVER["SERVER_NAME"].$_SERVER["DOCUMENT_ROOT"].DOL_DOCUMENT_ROOT.DOL_URL_ROOT, '3');
		}

		return dol_hash(DOL_DOCUMENT_ROOT.DOL_URL_ROOT, '3');
	}
}

/**
 *	Make an include_once using default root and alternate root if it fails.
 *  To link to a core file, use include(DOL_DOCUMENT_ROOT.'/pathtofile')
 *  To link to a module file from a module file, use include './mymodulefile';
 *  To link to a module file from a core file, then this function can be used (call by hook / trigger / speciales pages)
 *
 * 	@param	string	$relpath	Relative path to file (Ie: mydir/myfile, ../myfile, ...)
 * 	@param	string	$classname	Class name (deprecated)
 *  @return bool                True if load is a success, False if it fails
 */
function dol_include_once($relpath, $classname = '')
{
	global $conf,$langs,$user,$mysoc;   // Do not remove this. They must be defined for files we include. Other globals var must be retreived with $GLOBALS['var']

	$fullpath = dol_buildpath($relpath);

	if (!file_exists($fullpath)) {
		dol_syslog('functions::dol_include_once Tried to load unexisting file: '.$relpath, LOG_WARNING);
		return false;
	}

	if (! empty($classname) && ! class_exists($classname)) {
		return include $fullpath;
	} else {
		return include_once $fullpath;
	}
}


/**
 *	Return path of url or filesystem. Can check into alternate dir or alternate dir + main dir depending on value of $returnemptyifnotfound.
 *
 * 	@param	string	$path						Relative path to file (if mode=0) or relative url (if mode=1). Ie: mydir/myfile, ../myfile
 *  @param	int		$type						0=Used for a Filesystem path, 1=Used for an URL path (output relative), 2=Used for an URL path (output full path using same host that current url), 3=Used for an URL path (output full path using host defined into $dolibarr_main_url_root of conf file)
 *  @param	int		$returnemptyifnotfound		0:If $type==0 and if file was not found into alternate dir, return default path into main dir (no test on it)
 *  											1:If $type==0 and if file was not found into alternate dir, return empty string
 *  											2:If $type==0 and if file was not found into alternate dir, test into main dir, return default path if found, empty string if not found
 *  @return string								Full filesystem path (if path=0) or '' if file not found, Full url path (if mode=1)
 */
function dol_buildpath($path, $type = 0, $returnemptyifnotfound = 0)
{
	global $conf;

	$path=preg_replace('/^\//', '', $path);

	if (empty($type))	// For a filesystem path
	{
		$res = DOL_DOCUMENT_ROOT.'/'.$path;		// Standard default path
		if (is_array($conf->file->dol_document_root))
		{
			foreach ($conf->file->dol_document_root as $key => $dirroot)	// ex: array("main"=>"/home/main/htdocs", "alt0"=>"/home/dirmod/htdocs", ...)
			{
				if ($key == 'main')
				{
					continue;
				}
				if (file_exists($dirroot.'/'.$path))
				{
					$res=$dirroot.'/'.$path;
					return $res;
				}
			}
		}
		if ($returnemptyifnotfound)								// Not found into alternate dir
		{
			if ($returnemptyifnotfound == 1 || ! file_exists($res)) return '';
		}
	}
	else				// For an url path
	{
		// We try to get local path of file on filesystem from url
		// Note that trying to know if a file on disk exist by forging path on disk from url
		// works only for some web server and some setup. This is bugged when
		// using proxy, rewriting, virtual path, etc...
		$res='';
		if ($type == 1) $res = DOL_URL_ROOT.'/'.$path;			// Standard value
		if ($type == 2) $res = DOL_MAIN_URL_ROOT.'/'.$path;		// Standard value
		if ($type == 3) $res = DOL_URL_ROOT.'/'.$path;

		foreach ($conf->file->dol_document_root as $key => $dirroot)	// ex: array(["main"]=>"/home/main/htdocs", ["alt0"]=>"/home/dirmod/htdocs", ...)
		{
			if ($key == 'main')
			{
				if ($type == 3)
				{
					global $dolibarr_main_url_root;

					// Define $urlwithroot
					$urlwithouturlroot=preg_replace('/'.preg_quote(DOL_URL_ROOT, '/').'$/i', '', trim($dolibarr_main_url_root));
					$urlwithroot=$urlwithouturlroot.DOL_URL_ROOT;		// This is to use external domain name found into config file
					//$urlwithroot=DOL_MAIN_URL_ROOT;					// This is to use same domain name than current

					$res=(preg_match('/^http/i', $conf->file->dol_url_root[$key])?'':$urlwithroot).'/'.$path;     // Test on start with http is for old conf syntax
				}
				continue;
			}
			preg_match('/^([^\?]+(\.css\.php|\.css|\.js\.php|\.js|\.png|\.jpg|\.php)?)/i', $path, $regs);    // Take part before '?'
			if (! empty($regs[1]))
			{
				//print $key.'-'.$dirroot.'/'.$path.'-'.$conf->file->dol_url_root[$type].'<br>'."\n";
				if (file_exists($dirroot.'/'.$regs[1]))
				{
					if ($type == 1)
					{
						$res=(preg_match('/^http/i', $conf->file->dol_url_root[$key])?'':DOL_URL_ROOT).$conf->file->dol_url_root[$key].'/'.$path;
					}
					if ($type == 2)
					{
						$res=(preg_match('/^http/i', $conf->file->dol_url_root[$key])?'':DOL_MAIN_URL_ROOT).$conf->file->dol_url_root[$key].'/'.$path;
					}
					if ($type == 3)
					{
						global $dolibarr_main_url_root;

						// Define $urlwithroot
						$urlwithouturlroot=preg_replace('/'.preg_quote(DOL_URL_ROOT, '/').'$/i', '', trim($dolibarr_main_url_root));
						$urlwithroot=$urlwithouturlroot.DOL_URL_ROOT;		// This is to use external domain name found into config file
						//$urlwithroot=DOL_MAIN_URL_ROOT;					// This is to use same domain name than current

						$res=(preg_match('/^http/i', $conf->file->dol_url_root[$key])?'':$urlwithroot).$conf->file->dol_url_root[$key].'/'.$path;     // Test on start with http is for old conf syntax
					}
					break;
				}
			}
		}
	}

	return $res;
}

/**
 *	Create a clone of instance of object (new instance with same value for properties)
 *  With native = 0: Property that are reference are also new object (full isolation clone). This means $this->db of new object is not valid.
 *  With native = 1: Use PHP clone. Property that are reference are same pointer. This means $this->db of new object is still valid but point to same this->db than original object.
 *
 * 	@param	object	$object		Object to clone
 *  @param	int		$native		Native method or full isolation method
 *	@return object				Clone object
 *  @see https://php.net/manual/language.oop5.cloning.php
 */
function dol_clone($object, $native = 0)
{
	if (empty($native))
	{
		$myclone=unserialize(serialize($object));
	}
	else
	{
		$myclone = clone $object;     // PHP clone is a shallow copy only, not a real clone, so properties of references will keep references (refer to the same target/variable)
	}

	return $myclone;
}

/**
 *	Optimize a size for some browsers (phone, smarphone, ...)
 *
 * 	@param	int		$size		Size we want
 * 	@param	string	$type		Type of optimizing:
 * 								'' = function used to define a size for truncation
 * 								'width' = function is used to define a width
 *	@return int					New size after optimizing
 */
function dol_size($size, $type = '')
{
	global $conf;
	if (empty($conf->dol_optimize_smallscreen)) return $size;
	if ($type == 'width' && $size > 250) return 250;
	else return 10;
}


/**
 *	Clean a string to use it as a file name
 *
 *	@param	string	$str            String to clean
 * 	@param	string	$newstr			String to replace bad chars with
 *  @param	int	    $unaccent		1=Remove also accent (default), 0 do not remove them
 *	@return string          		String cleaned (a-zA-Z_)
 *
 * 	@see        	dol_string_nospecial(), dol_string_unaccent(), dol_sanitizePathName()
 */
function dol_sanitizeFileName($str, $newstr = '_', $unaccent = 1)
{
	// List of special chars for filenames in windows are defined on page https://docs.microsoft.com/en-us/windows/win32/fileio/naming-a-file
	// Char '>' '<' '|' '$' and ';' are special chars for shells.
	// Char '/' and '\' are file delimiters.
	$filesystem_forbidden_chars = array('<', '>', '/', '\\', '?', '*', '|', '"', ':', '°', '$', ';');
	return dol_string_nospecial($unaccent?dol_string_unaccent($str):$str, $newstr, $filesystem_forbidden_chars);
}

/**
 *	Clean a string to use it as a path name
 *
 *	@param	string	$str            String to clean
 * 	@param	string	$newstr			String to replace bad chars with
 *  @param	int	    $unaccent		1=Remove also accent (default), 0 do not remove them
 *	@return string          		String cleaned (a-zA-Z_)
 *
 * 	@see        	dol_string_nospecial(), dol_string_unaccent(), dol_sanitizeFileName()
 */
function dol_sanitizePathName($str, $newstr = '_', $unaccent = 1)
{
	$filesystem_forbidden_chars = array('<','>','?','*','|','"','°');
	return dol_string_nospecial($unaccent?dol_string_unaccent($str):$str, $newstr, $filesystem_forbidden_chars);
}

/**
 *	Clean a string from all accent characters to be used as ref, login or by dol_sanitizeFileName
 *
 *	@param	string	$str			String to clean
 *	@return string   	       		Cleaned string
 *
 * 	@see    		dol_sanitizeFilename(), dol_string_nospecial()
 */
function dol_string_unaccent($str)
{
	if (utf8_check($str))
	{
		// See http://www.utf8-chartable.de/
		$string = rawurlencode($str);
		$replacements = array(
		'%C3%80' => 'A','%C3%81' => 'A','%C3%82' => 'A','%C3%83' => 'A','%C3%84' => 'A','%C3%85' => 'A',
		'%C3%88' => 'E','%C3%89' => 'E','%C3%8A' => 'E','%C3%8B' => 'E',
		'%C3%8C' => 'I','%C3%8D' => 'I','%C3%8E' => 'I','%C3%8F' => 'I',
		'%C3%92' => 'O','%C3%93' => 'O','%C3%94' => 'O','%C3%95' => 'O','%C3%96' => 'O',
		'%C3%99' => 'U','%C3%9A' => 'U','%C3%9B' => 'U','%C3%9C' => 'U',
		'%C3%A0' => 'a','%C3%A1' => 'a','%C3%A2' => 'a','%C3%A3' => 'a','%C3%A4' => 'a','%C3%A5' => 'a',
		'%C3%A7' => 'c',
		'%C3%A8' => 'e','%C3%A9' => 'e','%C3%AA' => 'e','%C3%AB' => 'e',
		'%C3%AC' => 'i','%C3%AD' => 'i','%C3%AE' => 'i','%C3%AF' => 'i',
		'%C3%B1' => 'n',
		'%C3%B2' => 'o','%C3%B3' => 'o','%C3%B4' => 'o','%C3%B5' => 'o','%C3%B6' => 'o',
		'%C3%B9' => 'u','%C3%BA' => 'u','%C3%BB' => 'u','%C3%BC' => 'u',
		'%C3%BF' => 'y'
		);
		$string=strtr($string, $replacements);
		return rawurldecode($string);
	}
	else
	{
		// See http://www.ascii-code.com/
$string = strtr(
			$str,
			"\xC0\xC1\xC2\xC3\xC4\xC5\xC7
			\xC8\xC9\xCA\xCB\xCC\xCD\xCE\xCF\xD0\xD1
			\xD2\xD3\xD4\xD5\xD8\xD9\xDA\xDB\xDD
			\xE0\xE1\xE2\xE3\xE4\xE5\xE7\xE8\xE9\xEA\xEB
			\xEC\xED\xEE\xEF\xF0\xF1\xF2\xF3\xF4\xF5\xF8
			\xF9\xFA\xFB\xFC\xFD\xFF",
			"AAAAAAC
			EEEEIIIIDN
			OOOOOUUUY
			aaaaaaceeee
			iiiidnooooo
			uuuuyy"
		);
		$string = strtr($string, array("\xC4"=>"Ae", "\xC6"=>"AE", "\xD6"=>"Oe", "\xDC"=>"Ue", "\xDE"=>"TH", "\xDF"=>"ss", "\xE4"=>"ae", "\xE6"=>"ae", "\xF6"=>"oe", "\xFC"=>"ue", "\xFE"=>"th"));
		return $string;
	}
}

/**
 *	Clean a string from all punctuation characters to use it as a ref or login.
 *  This is a more complete function than dol_sanitizeFileName.
 *
 *	@param	string	$str            	String to clean
 * 	@param	string	$newstr				String to replace forbidden chars with
 *  @param  array	$badcharstoreplace  List of forbidden characters
 * 	@return string          			Cleaned string
 *
 * 	@see    		dol_sanitizeFilename(), dol_string_unaccent()
 */
function dol_string_nospecial($str, $newstr = '_', $badcharstoreplace = '')
{
	$forbidden_chars_to_replace=array(" ", "'", "/", "\\", ":", "*", "?", "\"", "<", ">", "|", "[", "]", ",", ";", "=", '°');  // more complete than dol_sanitizeFileName
	$forbidden_chars_to_remove=array();
	if (is_array($badcharstoreplace)) $forbidden_chars_to_replace=$badcharstoreplace;
	//$forbidden_chars_to_remove=array("(",")");

	return str_replace($forbidden_chars_to_replace, $newstr, str_replace($forbidden_chars_to_remove, "", $str));
}


/**
 *  Returns text escaped for inclusion into javascript code
 *
 *  @param      string		$stringtoescape		String to escape
 *  @param		int		$mode				0=Escape also ' and " into ', 1=Escape ' but not " for usage into 'string', 2=Escape " but not ' for usage into "string", 3=Escape ' and " with \
 *  @param		int		$noescapebackslashn	0=Escape also \n. 1=Do not escape \n.
 *  @return     string     		 				Escaped string. Both ' and " are escaped into ' if they are escaped.
 */
function dol_escape_js($stringtoescape, $mode = 0, $noescapebackslashn = 0)
{
	// escape quotes and backslashes, newlines, etc.
	$substitjs=array("&#039;"=>"\\'","\r"=>'\\r');
	//$substitjs['</']='<\/';	// We removed this. Should be useless.
	if (empty($noescapebackslashn)) { $substitjs["\n"]='\\n'; $substitjs['\\']='\\\\'; }
	if (empty($mode)) { $substitjs["'"]="\\'"; $substitjs['"']="\\'"; }
	elseif ($mode == 1) $substitjs["'"]="\\'";
	elseif ($mode == 2) { $substitjs['"']='\\"'; }
	elseif ($mode == 3) { $substitjs["'"]="\\'"; $substitjs['"']="\\\""; }
	return strtr($stringtoescape, $substitjs);
}


/**
 *  Returns text escaped for inclusion in HTML alt or title tags, or into values of HTML input fields.
 *
 *  @param      string		$stringtoescape		String to escape
 *  @param		int			$keepb				1=Preserve b tags (otherwise, remove them)
 *  @param      int         $keepn              1=Preserve \r\n strings (otherwise, replace them with escaped value). Set to 1 when escaping for a <textarea>.
 *  @param		string		$keepmoretags		'' or 'common' or list of tags
 *  @return     string     				 		Escaped string
 *  @see		dol_string_nohtmltag(), dol_string_nospecial(), dol_string_unaccent()
 */
function dol_escape_htmltag($stringtoescape, $keepb = 0, $keepn = 0, $keepmoretags = '')
{
	if ($keepmoretags == 'common') $keepmoretags = 'html,body,a,em,i,u,ul,li,br,div,img,font,p,span,strong,table,tr,td,th,tbody';
	// TODO Implement $keepmoretags

	// escape quotes and backslashes, newlines, etc.
	$tmp=html_entity_decode($stringtoescape, ENT_COMPAT, 'UTF-8');		// TODO Use htmlspecialchars_decode instead, that make only required change for html tags
	if (! $keepb) $tmp=strtr($tmp, array("<b>"=>'','</b>'=>''));
	if (! $keepn) $tmp=strtr($tmp, array("\r"=>'\\r',"\n"=>'\\n'));
	return htmlentities($tmp, ENT_COMPAT, 'UTF-8');						// TODO Use htmlspecialchars instead, that make only required change for html tags
}


/**
 * Convert a string to lower. Never use strtolower because it does not works with UTF8 strings.
 *
 * @param 	string		$utf8_string		String to encode
 * @return 	string							String converted
 */
function dol_strtolower($utf8_string)
{
	return mb_strtolower($utf8_string, "UTF-8");
}

/**
 * Convert a string to upper. Never use strtolower because it does not works with UTF8 strings.
 *
 * @param 	string		$utf8_string		String to encode
 * @return 	string							String converted
 */
function dol_strtoupper($utf8_string)
{
	return mb_strtoupper($utf8_string, "UTF-8");
}


/**
 *	Write log message into outputs. Possible outputs can be:
 *	SYSLOG_HANDLERS = ["mod_syslog_file"]  		file name is then defined by SYSLOG_FILE
 *	SYSLOG_HANDLERS = ["mod_syslog_syslog"]  	facility is then defined by SYSLOG_FACILITY
 *  Warning, syslog functions are bugged on Windows, generating memory protection faults. To solve
 *  this, use logging to files instead of syslog (see setup of module).
 *  Note: If constant 'SYSLOG_FILE_NO_ERROR' defined, we never output any error message when writing to log fails.
 *  Note: You can get log message into html sources by adding parameter &logtohtml=1 (constant MAIN_LOGTOHTML must be set)
 *  This function works only if syslog module is enabled.
 * 	This must not use any call to other function calling dol_syslog (avoid infinite loop).
 *
 * 	@param  string		$message				Line to log. ''=Show nothing
 *  @param  int			$level					Log level
 *												On Windows LOG_ERR=4, LOG_WARNING=5, LOG_NOTICE=LOG_INFO=6, LOG_DEBUG=6 si define_syslog_variables ou PHP 5.3+, 7 si dolibarr
 *												On Linux   LOG_ERR=3, LOG_WARNING=4, LOG_INFO=6, LOG_DEBUG=7
 *  @param	int			$ident					1=Increase ident of 1, -1=Decrease ident of 1
 *  @param	string		$suffixinfilename		When output is a file, append this suffix into default log filename.
 *  @param	string		$restricttologhandler	Force output of log only to this log handler
 *  @param	array|null	$logcontext				If defined, an array with extra informations (can be used by some log handlers)
 *  @return	void
 */
function dol_syslog($message, $level = LOG_INFO, $ident = 0, $suffixinfilename = '', $restricttologhandler = '', $logcontext = null)
{
    global $conf, $user, $debugbar;

	// If syslog module enabled
	if (empty($conf->syslog->enabled)) return;

	if ($ident < 0)
	{
		foreach ($conf->loghandlers as $loghandlerinstance)
		{
			$loghandlerinstance->setIdent($ident);
		}
	}

	if (! empty($message))
	{
		// Test log level
		$logLevels = array(LOG_EMERG=>'EMERG', LOG_ALERT=>'ALERT', LOG_CRIT=>'CRITICAL', LOG_ERR=>'ERR', LOG_WARNING=>'WARN', LOG_NOTICE=>'NOTICE', LOG_INFO=>'INFO', LOG_DEBUG=>'DEBUG');
		if (! array_key_exists($level, $logLevels))
		{
			throw new Exception('Incorrect log level');
		}
		if ($level > $conf->global->SYSLOG_LEVEL) return;

		$message = preg_replace('/password=\'[^\']*\'/', 'password=\'hidden\'', $message);	// protection to avoid to have value of password in log

		// If adding log inside HTML page is required
		if ((! empty($_REQUEST['logtohtml']) && ! empty($conf->global->MAIN_ENABLE_LOG_TO_HTML))
		    || (! empty($user->rights->debugbar->read) && is_object($debugbar)))
		{
		    $conf->logbuffer[] = dol_print_date(time(), "%Y-%m-%d %H:%M:%S")." ".$logLevels[$level]." ".$message;
		}

		//TODO: Remove this. MAIN_ENABLE_LOG_INLINE_HTML should be deprecated and use a log handler dedicated to HTML output
		// If html log tag enabled and url parameter log defined, we show output log on HTML comments
		if (! empty($conf->global->MAIN_ENABLE_LOG_INLINE_HTML) && ! empty($_GET["log"]))
		{
			print "\n\n<!-- Log start\n";
			print $message."\n";
			print "Log end -->\n";
		}

		$data = array(
			'message' => $message,
			'script' => (isset($_SERVER['PHP_SELF'])? basename($_SERVER['PHP_SELF'], '.php') : false),
			'level' => $level,
			'user' => ((is_object($user) && $user->id) ? $user->login : false),
			'ip' => false
		);

		// This is when server run behind a reverse proxy
		if (!empty($_SERVER['HTTP_X_FORWARDED_FOR'])) $data['ip'] = $_SERVER['HTTP_X_FORWARDED_FOR'].(empty($_SERVER["REMOTE_ADDR"])?'':'->'.$_SERVER['REMOTE_ADDR']);
		// This is when server run normally on a server
		elseif (! empty($_SERVER["REMOTE_ADDR"])) $data['ip'] = $_SERVER['REMOTE_ADDR'];
		// This is when PHP session is ran inside a web server but not inside a client request (example: init code of apache)
		elseif (! empty($_SERVER['SERVER_ADDR'])) $data['ip'] = $_SERVER['SERVER_ADDR'];
		// This is when PHP session is ran outside a web server, like from Windows command line (Not always defined, but useful if OS defined it).
		elseif (! empty($_SERVER['COMPUTERNAME'])) $data['ip'] = $_SERVER['COMPUTERNAME'].(empty($_SERVER['USERNAME'])?'':'@'.$_SERVER['USERNAME']);
		// This is when PHP session is ran outside a web server, like from Linux command line (Not always defined, but usefull if OS defined it).
		elseif (! empty($_SERVER['LOGNAME'])) $data['ip'] = '???@'.$_SERVER['LOGNAME'];
		// Loop on each log handler and send output
		foreach ($conf->loghandlers as $loghandlerinstance)
		{
			if ($restricttologhandler && $loghandlerinstance->code != $restricttologhandler) continue;
			$loghandlerinstance->export($data, $suffixinfilename);
		}
		unset($data);
	}

	if ($ident > 0)
	{
		foreach ($conf->loghandlers as $loghandlerinstance)
		{
			$loghandlerinstance->setIdent($ident);
		}
	}
}


/**
 *	Show tab header of a card
 *
 *	@param	array	$links				Array of tabs. Currently initialized by calling a function xxx_admin_prepare_head
 *	@param	string	$active     		Active tab name (document', 'info', 'ldap', ....)
 *	@param  string	$title      		Title
 *	@param  int		$notab				-1 or 0=Add tab header, 1=no tab header (if you set this to 1, using dol_fiche_end() to close tab is not required), -2=Add tab header with no seaparation under tab (to start a tab just after)
 * 	@param	string	$picto				Add a picto on tab title
 *	@param	int		$pictoisfullpath	If 1, image path is a full path. If you set this to 1, you can use url returned by dol_buildpath('/mymodyle/img/myimg.png',1) for $picto.
 *  @param	string	$morehtmlright		Add more html content on right of tabs title
 *  @param	string	$morecss			More Css
 * 	@return	void
 */
function dol_fiche_head($links = array(), $active = '0', $title = '', $notab = 0, $picto = '', $pictoisfullpath = 0, $morehtmlright = '', $morecss = '')
{
	print dol_get_fiche_head($links, $active, $title, $notab, $picto, $pictoisfullpath, $morehtmlright, $morecss);
}

/**
 *  Show tab header of a card
 *
 *	@param	array	$links				Array of tabs
 *	@param	string	$active     		Active tab name
 *	@param  string	$title      		Title
 *	@param  int		$notab				-1 or 0=Add tab header, 1=no tab header (if you set this to 1, using dol_fiche_end() to close tab is not required), -2=Add tab header with no seaparation under tab (to start a tab just after)
 * 	@param	string	$picto				Add a picto on tab title
 *	@param	int		$pictoisfullpath	If 1, image path is a full path. If you set this to 1, you can use url returned by dol_buildpath('/mymodyle/img/myimg.png',1) for $picto.
 *  @param	string	$morehtmlright		Add more html content on right of tabs title
 *  @param	string	$morecss			More Css
 * 	@return	string
 */
function dol_get_fiche_head($links = array(), $active = '', $title = '', $notab = 0, $picto = '', $pictoisfullpath = 0, $morehtmlright = '', $morecss = '')
{
	global $conf, $langs, $hookmanager;

	$out="\n".'<!-- dol_get_fiche_head --><div class="tabs" data-role="controlgroup" data-type="horizontal">'."\n";

	if ($morehtmlright) $out.='<div class="inline-block floatright tabsElem">'.$morehtmlright.'</div>';	// Output right area first so when space is missing, text is in front of tabs and not under.

	// Show title
	$showtitle=1;
	if (! empty($conf->dol_optimize_smallscreen)) $showtitle=0;
	if (! empty($title) && $showtitle)
	{
		$limittitle=30;
		$out.='<a class="tabTitle">';
		if ($picto) $out.=img_picto($title, ($pictoisfullpath?'':'object_').$picto, '', $pictoisfullpath).' ';
		$out.='<span class="tabTitleText">'.dol_trunc($title, $limittitle).'</span>';
		$out.='</a>';
	}

	// Define max of key (max may be higher than sizeof because of hole due to module disabling some tabs).
	$maxkey=-1;
	if (is_array($links) && ! empty($links))
	{
		$keys=array_keys($links);
		if (count($keys)) $maxkey=max($keys);
	}

	if (! empty($conf->dol_optimize_smallscreen)) $conf->global->MAIN_MAXTABS_IN_CARD=2;

	// Show tabs
	$bactive=false;
	// if =0 we don't use the feature
	$limittoshow=(empty($conf->global->MAIN_MAXTABS_IN_CARD)?99:$conf->global->MAIN_MAXTABS_IN_CARD);
	$displaytab=0;
	$nbintab=0;
	$popuptab=0; $outmore='';
	for ($i = 0 ; $i <= $maxkey ; $i++)
	{
		if ((is_numeric($active) && $i == $active) || (! empty($links[$i][2]) && ! is_numeric($active) && $active == $links[$i][2]))
		{
			// If active tab is already present
			if ($i >= $limittoshow) $limittoshow--;
		}
	}

	for ($i = 0 ; $i <= $maxkey ; $i++)
	{
		if ((is_numeric($active) && $i == $active) || (! empty($links[$i][2]) && ! is_numeric($active) && $active == $links[$i][2]))
		{
			$isactive=true;
			$bactive=true;
		}
		else
		{
			$isactive=false;
		}

		if ($i < $limittoshow || $isactive)
		{
			$out.='<div class="inline-block tabsElem'.($isactive ? ' tabsElemActive' : '').((! $isactive && ! empty($conf->global->MAIN_HIDE_INACTIVETAB_ON_PRINT))?' hideonprint':'').'"><!-- id tab = '.(empty($links[$i][2])?'':$links[$i][2]).' -->';
			if (isset($links[$i][2]) && $links[$i][2] == 'image')
			{
				if (!empty($links[$i][0]))
				{
					$out.='<a class="tabimage'.($morecss?' '.$morecss:'').'" href="'.$links[$i][0].'">'.$links[$i][1].'</a>'."\n";
				}
				else
				{
					$out.='<span class="tabspan">'.$links[$i][1].'</span>'."\n";
				}
			}
			elseif (! empty($links[$i][1]))
			{
				//print "x $i $active ".$links[$i][2]." z";
				if ($isactive)
				{
					$out.='<a'.(! empty($links[$i][2])?' id="'.$links[$i][2].'"':'').' class="tabactive tab inline-block'.($morecss?' '.$morecss:'').'" href="'.$links[$i][0].'">';
					$out.=$links[$i][1];
					$out.='</a>'."\n";
				}
				else
				{
					$out.='<a'.(! empty($links[$i][2])?' id="'.$links[$i][2].'"':'').' class="tabunactive tab inline-block'.($morecss?' '.$morecss:'').'" href="'.$links[$i][0].'">';
					$out.=$links[$i][1];
					$out.='</a>'."\n";
				}
			}
			$out.='</div>';
		}
		else
		{
			// The popup with the other tabs
			if (! $popuptab)
			{
				$popuptab=1;
				$outmore.='<div class="popuptabset wordwrap">';	// The css used to hide/show popup
			}
			$outmore.='<div class="popuptab wordwrap" style="display:inherit;">';
			if (isset($links[$i][2]) && $links[$i][2] == 'image')
			{
				if (!empty($links[$i][0]))
					$outmore.='<a class="tabimage'.($morecss?' '.$morecss:'').'" href="'.$links[$i][0].'">'.$links[$i][1].'</a>'."\n";
				else
					$outmore.='<span class="tabspan">'.$links[$i][1].'</span>'."\n";
			}
			elseif (! empty($links[$i][1]))
			{
				$outmore.='<a'.(! empty($links[$i][2])?' id="'.$links[$i][2].'"':'').' class="wordwrap inline-block'.($morecss?' '.$morecss:'').'" href="'.$links[$i][0].'">';
				$outmore.=preg_replace('/([a-z])\/([a-z])/i', '\\1 / \\2', $links[$i][1]);	// Replace x/y with x / y to allow wrap on long composed texts.
				$outmore.='</a>'."\n";
			}
			$outmore.='</div>';

			$nbintab++;
		}
		$displaytab=$i;
	}
	if ($popuptab) $outmore.='</div>';

	if ($popuptab)	// If there is some tabs not shown
	{
		$left=($langs->trans("DIRECTION") == 'rtl'?'right':'left');
		$right=($langs->trans("DIRECTION") == 'rtl'?'left':'right');

		$tabsname=str_replace("@", "", $picto);
		$out.='<div id="moretabs'.$tabsname.'" class="inline-block tabsElem">';
		$out.='<a href="#" class="tab moretab inline-block tabunactive reposition">'.$langs->trans("More").'... ('.$nbintab.')</a>';
		$out.='<div id="moretabsList'.$tabsname.'" style="position: absolute; '.$left.': -999em; text-align: '.$left.'; margin:0px; padding:2px">';
		$out.=$outmore;
		$out.='</div>';
		$out.='<div></div>';
		$out.="</div>\n";

		$out.="<script>";
		$out.="$('#moretabs".$tabsname."').mouseenter( function() { console.log('mouseenter ".$left."'); $('#moretabsList".$tabsname."').css('".$left."','auto');});";
		$out.="$('#moretabs".$tabsname."').mouseleave( function() { console.log('mouseleave ".$left."'); $('#moretabsList".$tabsname."').css('".$left."','-999em');});";
		$out.="</script>";
	}

	$out.="</div>\n";

	if (! $notab || $notab == -1 || $notab == -2) $out.="\n".'<div class="tabBar'.($notab == -1 ? '' : ($notab == -2 ? ' tabBarNoTop' : ' tabBarWithBottom')).'">'."\n";

	$parameters=array('tabname' => $active, 'out' => $out);
	$reshook=$hookmanager->executeHooks('printTabsHead', $parameters);	// This hook usage is called just before output the head of tabs. Take also a look at "completeTabsHead"
	if ($reshook > 0)
	{
		$out = $hookmanager->resPrint;
	}

	return $out;
}

/**
 *  Show tab footer of a card
 *
 *  @param	int		$notab       -1 or 0=Add tab footer, 1=no tab footer
 *  @return	void
 */
function dol_fiche_end($notab = 0)
{
	print dol_get_fiche_end($notab);
}

/**
 *	Return tab footer of a card
 *
 *	@param  int		$notab		-1 or 0=Add tab footer, 1=no tab footer
 *  @return	string
 */
function dol_get_fiche_end($notab = 0)
{
	if (! $notab || $notab == -1) return "\n</div>\n";
	else return '';
}

/**
 *  Show tab footer of a card.
 *  Note: $object->next_prev_filter can be set to restrict select to find next or previous record by $form->showrefnav.
 *
 *  @param	Object	$object			Object to show
 *  @param	string	$paramid   		Name of parameter to use to name the id into the URL next/previous link
 *  @param	string	$morehtml  		More html content to output just before the nav bar
 *  @param	int		$shownav	  	Show Condition (navigation is shown if value is 1)
 *  @param	string	$fieldid   		Nom du champ en base a utiliser pour select next et previous (we make the select max and min on this field). Use 'none' for no prev/next search.
 *  @param	string	$fieldref   	Nom du champ objet ref (object->ref) a utiliser pour select next et previous
 *  @param	string	$morehtmlref  	More html to show after ref
 *  @param	string	$moreparam  	More param to add in nav link url.
 *	@param	int		$nodbprefix		Do not include DB prefix to forge table name
 *	@param	string	$morehtmlleft	More html code to show before ref
 *	@param	string	$morehtmlstatus	More html code to show under navigation arrows
 *  @param  int     $onlybanner     Put this to 1, if the card will contains only a banner (this add css 'arearefnobottom' on div)
 *	@param	string	$morehtmlright	More html code to show before navigation arrows
 *  @return	void
 */
function dol_banner_tab($object, $paramid, $morehtml = '', $shownav = 1, $fieldid = 'rowid', $fieldref = 'ref', $morehtmlref = '', $moreparam = '', $nodbprefix = 0, $morehtmlleft = '', $morehtmlstatus = '', $onlybanner = 0, $morehtmlright = '')
{
	global $conf, $form, $user, $langs;

	$error = 0;

	$maxvisiblephotos=1;
	$showimage=1;
	$entity=(empty($object->entity)?$conf->entity:$object->entity);
	$showbarcode=empty($conf->barcode->enabled)?0:($object->barcode?1:0);
	if (! empty($conf->global->MAIN_USE_ADVANCED_PERMS) && empty($user->rights->barcode->lire_advance)) $showbarcode=0;
	$modulepart='unknown';

	if ($object->element == 'societe')         $modulepart='societe';
	if ($object->element == 'contact')         $modulepart='contact';
	if ($object->element == 'member')          $modulepart='memberphoto';
	if ($object->element == 'user')            $modulepart='userphoto';
	if ($object->element == 'product')         $modulepart='product';
	if ($object->element == 'ticket')          $modulepart='ticket';

	if (class_exists("Imagick"))
	{
		if ($object->element == 'propal')            $modulepart='propal';
		if ($object->element == 'commande')          $modulepart='commande';
		if ($object->element == 'facture')           $modulepart='facture';
		if ($object->element == 'fichinter')         $modulepart='ficheinter';
		if ($object->element == 'contrat')           $modulepart='contract';
		if ($object->element == 'supplier_proposal') $modulepart='supplier_proposal';
		if ($object->element == 'order_supplier')    $modulepart='supplier_order';
		if ($object->element == 'invoice_supplier')  $modulepart='supplier_invoice';
		if ($object->element == 'expensereport')     $modulepart='expensereport';
	}

	if ($object->element == 'product')
	{
		$width=80; $cssclass='photoref';
		$showimage=$object->is_photo_available($conf->product->multidir_output[$entity]);
		$maxvisiblephotos=(isset($conf->global->PRODUCT_MAX_VISIBLE_PHOTO)?$conf->global->PRODUCT_MAX_VISIBLE_PHOTO:5);
		if ($conf->browser->layout == 'phone') $maxvisiblephotos=1;
		if ($showimage) $morehtmlleft.='<div class="floatleft inline-block valignmiddle divphotoref">'.$object->show_photos('product', $conf->product->multidir_output[$entity], 'small', $maxvisiblephotos, 0, 0, 0, $width, 0).'</div>';
		else
		{
			if (!empty($conf->global->PRODUCT_NODISPLAYIFNOPHOTO)) {
				$nophoto='';
				$morehtmlleft.='<div class="floatleft inline-block valignmiddle divphotoref"></div>';
			}
			else {    // Show no photo link
				$nophoto='/public/theme/common/nophoto.png';
				$morehtmlleft.='<div class="floatleft inline-block valignmiddle divphotoref"><img class="photo'.$modulepart.($cssclass?' '.$cssclass:'').'" alt="No photo"'.($width?' style="width: '.$width.'px"':'').' src="'.DOL_URL_ROOT.$nophoto.'"></div>';
			}
		}
	}
	elseif ($object->element == 'ticket')
	{
		$width=80; $cssclass='photoref';
		$showimage=$object->is_photo_available($conf->ticket->multidir_output[$entity].'/'.$object->ref);
		$maxvisiblephotos=(isset($conf->global->TICKET_MAX_VISIBLE_PHOTO)?$conf->global->TICKET_MAX_VISIBLE_PHOTO:2);
		if ($conf->browser->layout == 'phone') $maxvisiblephotos=1;
		if ($showimage)
		{
			$showphoto = $object->show_photos('ticket', $conf->ticket->multidir_output[$entity], 'small', $maxvisiblephotos, 0, 0, 0, $width, 0);
			if ($object->nbphoto > 0)
			{
				$morehtmlleft.='<div class="floatleft inline-block valignmiddle divphotoref">'.$showphoto.'</div>';
			}
			else
			{
				$showimage = 0;
			}
		}
		if (! $showimage)
		{
			if (!empty($conf->global->TICKET_NODISPLAYIFNOPHOTO)) {
				$nophoto='';
				$morehtmlleft.='<div class="floatleft inline-block valignmiddle divphotoref"></div>';
			}
			else {    // Show no photo link
				$nophoto='/public/theme/common/nophoto.png';
				$morehtmlleft.='<div class="floatleft inline-block valignmiddle divphotoref"><img class="photo'.$modulepart.($cssclass?' '.$cssclass:'').'" alt="No photo" border="0"'.($width?' style="width: '.$width.'px"':'').' src="'.DOL_URL_ROOT.$nophoto.'"></div>';
			}
		}
	}
	else
	{
		if ($showimage)
		{
			if ($modulepart != 'unknown')
			{
				$phototoshow='';
				// Check if a preview file is available
				if (in_array($modulepart, array('propal', 'commande', 'facture', 'ficheinter', 'contract', 'supplier_order', 'supplier_proposal', 'supplier_invoice', 'expensereport')) && class_exists("Imagick"))
				{
					$objectref = dol_sanitizeFileName($object->ref);
					$dir_output = (empty($conf->$modulepart->multidir_output[$entity]) ? $conf->$modulepart->dir_output : $conf->$modulepart->multidir_output[$entity]) . "/";
					if (in_array($modulepart, array('invoice_supplier', 'supplier_invoice')))
					{
						$subdir = get_exdir($object->id, 2, 0, 1, $object, $modulepart);
						$subdir.= ((! empty($subdir) && ! preg_match('/\/$/', $subdir))?'/':'').$objectref;		// the objectref dir is not included into get_exdir when used with level=2, so we add it at end
					}
					else
					{
						$subdir = get_exdir($object->id, 0, 0, 1, $object, $modulepart);
					}
					if (empty($subdir)) $subdir = 'errorgettingsubdirofobject';	// Protection to avoid to return empty path

					$filepath = $dir_output . $subdir . "/";

					$filepdf = $filepath . $objectref . ".pdf";
					$relativepath = $subdir.'/'.$objectref.'.pdf';

					// Define path to preview pdf file (preview precompiled "file.ext" are "file.ext_preview.png")
					$fileimage = $filepdf.'_preview.png';
					$relativepathimage = $relativepath.'_preview.png';

					$pdfexists = file_exists($filepdf);

					// If PDF file exists
					if ($pdfexists)
					{
						// Conversion du PDF en image png si fichier png non existant
						if (! file_exists($fileimage) || (filemtime($fileimage) < filemtime($filepdf)))
						{
							if (empty($conf->global->MAIN_DISABLE_PDF_THUMBS))		// If you experience trouble with pdf thumb generation and imagick, you can disable here.
							{
								include_once DOL_DOCUMENT_ROOT.'/core/lib/files.lib.php';
								$ret = dol_convert_file($filepdf, 'png', $fileimage, '0');     // Convert first page of PDF into a file _preview.png
								if ($ret < 0) $error++;
							}
						}
					}

					if ($pdfexists && ! $error)
					{
						$heightforphotref=70;
						if (! empty($conf->dol_optimize_smallscreen)) $heightforphotref=60;
						// If the preview file is found
						if (file_exists($fileimage))
						{
							$phototoshow = '<div class="floatleft inline-block valignmiddle divphotoref"><div class="photoref">';
							$phototoshow.= '<img height="'.$heightforphotref.'" class="photo photowithmargin photowithborder" src="'.DOL_URL_ROOT . '/viewimage.php?modulepart=apercu'.$modulepart.'&amp;file='.urlencode($relativepathimage).'">';
							$phototoshow.= '</div></div>';
						}
					}
				}
				elseif (! $phototoshow)
				{
					$phototoshow.= $form->showphoto($modulepart, $object, 0, 0, 0, 'photoref', 'small', 1, 0, $maxvisiblephotos);
				}

				if ($phototoshow)
				{
					$morehtmlleft.='<div class="floatleft inline-block valignmiddle divphotoref">';
					$morehtmlleft.=$phototoshow;
					$morehtmlleft.='</div>';
				}
			}

			if (! $phototoshow)      // Show No photo link (picto of pbject)
			{
			    $morehtmlleft.='<div class="floatleft inline-block valignmiddle divphotoref">';
				if ($object->element == 'action')
				{
					$width=80;
					$cssclass='photorefcenter';
					$nophoto=img_picto('', 'title_agenda', '', false, 1);
				}
				else
				{
					$width=14; $cssclass='photorefcenter';
					$picto = $object->picto;
					if ($object->element == 'project' && ! $object->public) $picto = 'project'; // instead of projectpub
					$nophoto=img_picto('', 'object_'.$picto, '', false, 1);
				}
				$morehtmlleft.='<!-- No photo to show -->';
				$morehtmlleft.='<div class="floatleft inline-block valignmiddle divphotoref"><div class="photoref"><img class="photo'.$modulepart.($cssclass?' '.$cssclass:'').'" alt="No photo"'.($width?' style="width: '.$width.'px"':'').' src="'.$nophoto.'"></div></div>';

				$morehtmlleft.='</div>';
			}
		}
	}

	if ($showbarcode) $morehtmlleft.='<div class="floatleft inline-block valignmiddle divphotoref">'.$form->showbarcode($object).'</div>';

	if ($object->element == 'societe')
	{
		if (! empty($conf->use_javascript_ajax) && $user->rights->societe->creer && ! empty($conf->global->MAIN_DIRECT_STATUS_UPDATE))
		{
		   	$morehtmlstatus.=ajax_object_onoff($object, 'status', 'status', 'InActivity', 'ActivityCeased');
		}
		else {
			$morehtmlstatus.=$object->getLibStatut(6);
		}
	}
	elseif ($object->element == 'product')
	{
		//$morehtmlstatus.=$langs->trans("Status").' ('.$langs->trans("Sell").') ';
		if (! empty($conf->use_javascript_ajax) && $user->rights->produit->creer && ! empty($conf->global->MAIN_DIRECT_STATUS_UPDATE)) {
			$morehtmlstatus.=ajax_object_onoff($object, 'status', 'tosell', 'ProductStatusOnSell', 'ProductStatusNotOnSell');
		} else {
			$morehtmlstatus.='<span class="statusrefsell">'.$object->getLibStatut(6, 0).'</span>';
		}
		$morehtmlstatus.=' &nbsp; ';
		//$morehtmlstatus.=$langs->trans("Status").' ('.$langs->trans("Buy").') ';
		if (! empty($conf->use_javascript_ajax) && $user->rights->produit->creer && ! empty($conf->global->MAIN_DIRECT_STATUS_UPDATE)) {
			$morehtmlstatus.=ajax_object_onoff($object, 'status_buy', 'tobuy', 'ProductStatusOnBuy', 'ProductStatusNotOnBuy');
		} else {
			$morehtmlstatus.='<span class="statusrefbuy">'.$object->getLibStatut(6, 1).'</span>';
		}
	}
	elseif (in_array($object->element, array('facture', 'invoice', 'invoice_supplier', 'chargesociales', 'loan')))
	{
		$tmptxt=$object->getLibStatut(6, $object->totalpaye);
		if (empty($tmptxt) || $tmptxt == $object->getLibStatut(3)) $tmptxt=$object->getLibStatut(5, $object->totalpaye);
		$morehtmlstatus.=$tmptxt;
	}
	elseif ($object->element == 'contrat' || $object->element == 'contract')
	{
		if ($object->statut == 0) $morehtmlstatus.=$object->getLibStatut(5);
		else $morehtmlstatus.=$object->getLibStatut(4);
	}
	elseif ($object->element == 'facturerec')
	{
		if ($object->frequency == 0) $morehtmlstatus.=$object->getLibStatut(2);
		else $morehtmlstatus.=$object->getLibStatut(5);
	}
	elseif ($object->element == 'project_task')
	{
		$object->fk_statut = 1;
		if ($object->progress > 0) $object->fk_statut = 2;
		if ($object->progress >= 100) $object->fk_statut = 3;
		$tmptxt=$object->getLibStatut(5);
		$morehtmlstatus.=$tmptxt;		// No status on task
	}
	else { // Generic case
		$tmptxt=$object->getLibStatut(6);
		if (empty($tmptxt) || $tmptxt == $object->getLibStatut(3)) $tmptxt=$object->getLibStatut(5);
		$morehtmlstatus.=$tmptxt;
	}

	// Add if object was dispatched "into accountancy"
	if (! empty($conf->accounting->enabled) && in_array($object->element, array('bank', 'facture', 'invoice', 'invoice_supplier', 'expensereport')))
	{
		if (method_exists($object, 'getVentilExportCompta'))
		{
			$accounted = $object->getVentilExportCompta();
			$langs->load("accountancy");
			$morehtmlstatus.='</div><div class="statusref statusrefbis">'.($accounted > 0 ? $langs->trans("Accounted") : '<span class="opacitymedium">'.$langs->trans("NotYetAccounted").'</span>');
		}
	}

	// Add alias for thirdparty
	if (! empty($object->name_alias)) $morehtmlref.='<div class="refidno">'.$object->name_alias.'</div>';

	// Add label
	if ($object->element == 'product' || $object->element == 'bank_account' || $object->element == 'project_task')
	{
		if (! empty($object->label)) $morehtmlref.='<div class="refidno">'.$object->label.'</div>';
	}

	if (method_exists($object, 'getBannerAddress') && $object->element != 'product' && $object->element != 'bookmark' && $object->element != 'ecm_directories' && $object->element != 'ecm_files')
	{
		$morehtmlref.='<div class="refidno">';
		$morehtmlref.=$object->getBannerAddress('refaddress', $object);
		$morehtmlref.='</div>';
	}
	if (! empty($conf->global->MAIN_SHOW_TECHNICAL_ID) && in_array($object->element, array('societe', 'contact', 'member', 'product')))
	{
		$morehtmlref.='<div style="clear: both;"></div><div class="refidno">';
		$morehtmlref.=$langs->trans("TechnicalID").': '.$object->id;
		$morehtmlref.='</div>';
	}

	print '<div class="'.($onlybanner?'arearefnobottom ':'arearef ').'heightref valignmiddle centpercent">';
	print $form->showrefnav($object, $paramid, $morehtml, $shownav, $fieldid, $fieldref, $morehtmlref, $moreparam, $nodbprefix, $morehtmlleft, $morehtmlstatus, $morehtmlright);
	print '</div>';
	print '<div class="underrefbanner clearboth"></div>';
}

/**
 * Show a string with the label tag dedicated to the HTML edit field.
 *
 * @param	string	$langkey		Translation key
 * @param 	string	$fieldkey		Key of the html select field the text refers to
 * @param	int		$fieldrequired	1=Field is mandatory
 * @return string
 * @deprecated Form::editfieldkey
 */
function fieldLabel($langkey, $fieldkey, $fieldrequired = 0)
{
	global $langs;
	$ret='';
	if ($fieldrequired) $ret.='<span class="fieldrequired">';
	$ret.='<label for="'.$fieldkey.'">';
	$ret.=$langs->trans($langkey);
	$ret.='</label>';
	if ($fieldrequired) $ret.='</span>';
	return $ret;
}

/**
 * Return string to add class property on html element with pair/impair.
 *
 * @param	string	$var			0 or 1
 * @param	string	$moreclass		More class to add
 * @return	string					String to add class onto HTML element
 */
function dol_bc($var, $moreclass = '')
{
	global $bc;
	$ret=' '.$bc[$var];
	if ($moreclass) $ret=preg_replace('/class=\"/', 'class="'.$moreclass.' ', $ret);
	return $ret;
}

/**
 *      Return a formated address (part address/zip/town/state) according to country rules
 *
 *      @param  Object		$object			A company or contact object
 * 	    @param	int			$withcountry		1=Add country into address string
 *      @param	string		$sep				Separator to use to build string
 *      @param	Translate	$outputlangs		Object lang that contains language for text translation.
 *      @param	int		$mode		0=Standard output, 1=Remove address
 *      @return string						Formated string
 *      @see dol_print_address()
 */
function dol_format_address($object, $withcountry = 0, $sep = "\n", $outputlangs = '', $mode = 0)
{
	global $conf,$langs;

	$ret='';
	$countriesusingstate=array('AU','CA','US','IN','GB','ES','UK','TR');    // See also MAIN_FORCE_STATE_INTO_ADDRESS

	// Address
	if (empty($mode)) {
		$ret .= $object->address;
	}
	// Zip/Town/State
	if (in_array($object->country_code, array('AU', 'CA', 'US')) || ! empty($conf->global->MAIN_FORCE_STATE_INTO_ADDRESS))   	// US: title firstname name \n address lines \n town, state, zip \n country
	{
		$ret .= ($ret ? $sep : '' ).$object->town;
		if ($object->state)
		{
			$ret.=($ret?", ":'').$object->state;
		}
		if ($object->zip) $ret .= ($ret?", ":'').$object->zip;
	}
	elseif (in_array($object->country_code, array('GB','UK'))) // UK: title firstname name \n address lines \n town state \n zip \n country
	{
		$ret .= ($ret ? $sep : '' ).$object->town;
		if ($object->state)
		{
			$ret.=($ret?", ":'').$object->state;
		}
		if ($object->zip) $ret .= ($ret ? $sep : '' ).$object->zip;
	}
	elseif (in_array($object->country_code, array('ES','TR'))) // ES: title firstname name \n address lines \n zip town \n state \n country
	{
		$ret .= ($ret ? $sep : '' ).$object->zip;
		$ret .= ($object->town?(($object->zip?' ':'').$object->town):'');
		if ($object->state)
		{
			$ret.="\n".$object->state;
		}
	}
	elseif (in_array($object->country_code, array('IT'))) // IT: tile firstname name\n address lines \n zip (Code Departement) \n country
	{
		$ret .= ($ret ? $sep : '' ).$object->zip;
		$ret .= ($object->town?(($object->zip?' ':'').$object->town):'');
		$ret .= ($object->state_id?(' ('.($object->state_id).')'):'');
	}
	else                                        		// Other: title firstname name \n address lines \n zip town \n country
	{
		$ret .= $object->zip ? (($ret ? $sep : '' ).$object->zip) : '';
		$ret .= ($object->town?(($object->zip?' ':($ret ? $sep : '' )).$object->town):'');
		if ($object->state && in_array($object->country_code, $countriesusingstate))
		{
			$ret.=($ret?", ":'').$object->state;
		}
	}
	if (! is_object($outputlangs)) $outputlangs=$langs;
	if ($withcountry)
	{
		$langs->load("dict");
		$ret.=($object->country_code?($ret?$sep:'').$outputlangs->convToOutputCharset($outputlangs->transnoentitiesnoconv("Country".$object->country_code)):'');
	}

	return $ret;
}



/**
 *	Format a string.
 *
 *	@param	string	$fmt		Format of strftime function (http://php.net/manual/fr/function.strftime.php)
 *  @param	int		$ts			Timesamp (If is_gmt is true, timestamp is already includes timezone and daylight saving offset, if is_gmt is false, timestamp is a GMT timestamp and we must compensate with server PHP TZ)
 *  @param	int		$is_gmt		See comment of timestamp parameter
 *	@return	string				A formatted string
 */
function dol_strftime($fmt, $ts = false, $is_gmt = false)
{
	if ((abs($ts) <= 0x7FFFFFFF)) { // check if number in 32-bit signed range
		return ($is_gmt)? @gmstrftime($fmt, $ts): @strftime($fmt, $ts);
	}
	else return 'Error date into a not supported range';
}

/**
 *	Output date in a string format according to outputlangs (or langs if not defined).
 * 	Return charset is always UTF-8, except if encodetoouput is defined. In this case charset is output charset
 *
 *	@param	int			$time			GM Timestamps date
 *	@param	string		$format      	Output date format (tag of strftime function)
 *										"%d %b %Y",
 *										"%d/%m/%Y %H:%M",
 *										"%d/%m/%Y %H:%M:%S",
 *                                      "%B"=Long text of month, "%A"=Long text of day, "%b"=Short text of month, "%a"=Short text of day
 *										"day", "daytext", "dayhour", "dayhourldap", "dayhourtext", "dayrfc", "dayhourrfc", "...reduceformat"
 * 	@param	string		$tzoutput		true or 'gmt' => string is for Greenwich location
 * 										false or 'tzserver' => output string is for local PHP server TZ usage
 * 										'tzuser' => output string is for user TZ (current browser TZ with current dst) => In a future, we should have same behaviour than 'tzuserrel'
 *                                      'tzuserrel' => output string is for user TZ (current browser TZ with dst or not, depending on date position) (TODO not implemented yet)
 *	@param	Translate	$outputlangs	Object lang that contains language for text translation.
 *  @param  boolean		$encodetooutput false=no convert into output pagecode
 * 	@return string      				Formated date or '' if time is null
 *
 *  @see        dol_mktime(), dol_stringtotime(), dol_getdate()
 */
function dol_print_date($time, $format = '', $tzoutput = 'tzserver', $outputlangs = '', $encodetooutput = false)
{
	global $conf,$langs;

	// Clean parameters
	$to_gmt=false;
	$offsettz=$offsetdst=0;
	if ($tzoutput)
	{
		$to_gmt=true;	// For backward compatibility
		if (is_string($tzoutput))
		{
			if ($tzoutput == 'tzserver')
			{
				$to_gmt=false;
				$offsettzstring=@date_default_timezone_get();		// Example 'Europe/Berlin' or 'Indian/Reunion'
				$offsettz=0;
				$offsetdst=0;
			}
			elseif ($tzoutput == 'tzuser' || $tzoutput == 'tzuserrel')
			{
				$to_gmt=true;
				$offsettzstring=(empty($_SESSION['dol_tz_string'])?'UTC':$_SESSION['dol_tz_string']);	// Example 'Europe/Berlin' or 'Indian/Reunion'
				$offsettz=(empty($_SESSION['dol_tz'])?0:$_SESSION['dol_tz'])*60*60;		// Will not be used anymore
				$offsetdst=(empty($_SESSION['dol_dst'])?0:$_SESSION['dol_dst'])*60*60;	// Will not be used anymore
			}
		}
	}
	if (! is_object($outputlangs)) $outputlangs=$langs;
	if (! $format) $format='daytextshort';
	$reduceformat=(! empty($conf->dol_optimize_smallscreen) && in_array($format, array('day','dayhour')))?1:0;
	$formatwithoutreduce = preg_replace('/reduceformat/', '', $format);
	if ($formatwithoutreduce != $format) { $format = $formatwithoutreduce; $reduceformat=1; }  // so format 'dayreduceformat' is processed like day

	// Change predefined format into computer format. If found translation in lang file we use it, otherwise we use default.
	// TODO Add format daysmallyear and dayhoursmallyear
	if ($format == 'day')				$format=($outputlangs->trans("FormatDateShort")!="FormatDateShort"?$outputlangs->trans("FormatDateShort"):$conf->format_date_short);
	elseif ($format == 'hour')			$format=($outputlangs->trans("FormatHourShort")!="FormatHourShort"?$outputlangs->trans("FormatHourShort"):$conf->format_hour_short);
	elseif ($format == 'hourduration')	$format=($outputlangs->trans("FormatHourShortDuration")!="FormatHourShortDuration"?$outputlangs->trans("FormatHourShortDuration"):$conf->format_hour_short_duration);
	elseif ($format == 'daytext')			 $format=($outputlangs->trans("FormatDateText")!="FormatDateText"?$outputlangs->trans("FormatDateText"):$conf->format_date_text);
	elseif ($format == 'daytextshort')	$format=($outputlangs->trans("FormatDateTextShort")!="FormatDateTextShort"?$outputlangs->trans("FormatDateTextShort"):$conf->format_date_text_short);
	elseif ($format == 'dayhour')			 $format=($outputlangs->trans("FormatDateHourShort")!="FormatDateHourShort"?$outputlangs->trans("FormatDateHourShort"):$conf->format_date_hour_short);
	elseif ($format == 'dayhoursec')		 $format=($outputlangs->trans("FormatDateHourSecShort")!="FormatDateHourSecShort"?$outputlangs->trans("FormatDateHourSecShort"):$conf->format_date_hour_sec_short);
	elseif ($format == 'dayhourtext')		 $format=($outputlangs->trans("FormatDateHourText")!="FormatDateHourText"?$outputlangs->trans("FormatDateHourText"):$conf->format_date_hour_text);
	elseif ($format == 'dayhourtextshort') $format=($outputlangs->trans("FormatDateHourTextShort")!="FormatDateHourTextShort"?$outputlangs->trans("FormatDateHourTextShort"):$conf->format_date_hour_text_short);
	// Format not sensitive to language
	elseif ($format == 'dayhourlog')		 $format='%Y%m%d%H%M%S';
	elseif ($format == 'dayhourldap')		 $format='%Y%m%d%H%M%SZ';
	elseif ($format == 'dayhourxcard')	$format='%Y%m%dT%H%M%SZ';
	elseif ($format == 'dayxcard')	 	$format='%Y%m%d';
	elseif ($format == 'dayrfc')			 $format='%Y-%m-%d';             // DATE_RFC3339
	elseif ($format == 'dayhourrfc')		 $format='%Y-%m-%dT%H:%M:%SZ';   // DATETIME RFC3339
	elseif ($format == 'standard')		$format='%Y-%m-%d %H:%M:%S';

	if ($reduceformat)
	{
		$format=str_replace('%Y', '%y', $format);
		$format=str_replace('yyyy', 'yy', $format);
	}

	// If date undefined or "", we return ""
	if (dol_strlen($time) == 0) return '';		// $time=0 allowed (it means 01/01/1970 00:00:00)

	// Clean format
	if (preg_match('/%b/i', $format))		// There is some text to translate
	{
		// We inhibate translation to text made by strftime functions. We will use trans instead later.
		$format=str_replace('%b', '__b__', $format);
		$format=str_replace('%B', '__B__', $format);
	}
	if (preg_match('/%a/i', $format))		// There is some text to translate
	{
		// We inhibate translation to text made by strftime functions. We will use trans instead later.
		$format=str_replace('%a', '__a__', $format);
		$format=str_replace('%A', '__A__', $format);
	}

	// Analyze date
	$reg=array();
	if (preg_match('/^([0-9][0-9][0-9][0-9])([0-9][0-9])([0-9][0-9])([0-9][0-9])([0-9][0-9])([0-9][0-9])$/i', $time, $reg))	// Deprecated. Ex: 1970-01-01, 1970-01-01 01:00:00, 19700101010000
	{
	    dol_print_error("Functions.lib::dol_print_date function called with a bad value from page ".$_SERVER["PHP_SELF"]);
	    return '';
	}
	elseif (preg_match('/^([0-9]+)\-([0-9]+)\-([0-9]+) ?([0-9]+)?:?([0-9]+)?:?([0-9]+)?/i', $time, $reg))    // Still available to solve problems in extrafields of type date
	{
	    // This part of code should not be used.
	    dol_syslog("Functions.lib::dol_print_date function called with a bad value from page ".$_SERVER["PHP_SELF"], LOG_WARNING);
	    //if (function_exists('debug_print_backtrace')) debug_print_backtrace();
	    // Date has format 'YYYY-MM-DD' or 'YYYY-MM-DD HH:MM:SS'
	    $syear	= (! empty($reg[1]) ? $reg[1] : '');
	    $smonth	= (! empty($reg[2]) ? $reg[2] : '');
	    $sday	= (! empty($reg[3]) ? $reg[3] : '');
	    $shour	= (! empty($reg[4]) ? $reg[4] : '');
	    $smin	= (! empty($reg[5]) ? $reg[5] : '');
	    $ssec	= (! empty($reg[6]) ? $reg[6] : '');

	    $time=dol_mktime($shour, $smin, $ssec, $smonth, $sday, $syear, true);
	    $ret=adodb_strftime($format, $time+$offsettz+$offsetdst, $to_gmt);
	}
	else
	{
		// Date is a timestamps
		if ($time < 100000000000)	// Protection against bad date values
		{
			$timetouse = $time+$offsettz+$offsetdst;	// TODO Replace this with function Date PHP. We also should not use anymore offsettz and offsetdst but only offsettzstring.

			$ret=adodb_strftime($format, $timetouse, $to_gmt);
		}
		else $ret='Bad value '.$time.' for date';
	}

	if (preg_match('/__b__/i', $format))
	{
		$timetouse = $time+$offsettz+$offsetdst;	// TODO Replace this with function Date PHP. We also should not use anymore offsettz and offsetdst but only offsettzstring.

		// Here ret is string in PHP setup language (strftime was used). Now we convert to $outputlangs.
		$month=adodb_strftime('%m', $timetouse);
		$month=sprintf("%02d", $month);	// $month may be return with format '06' on some installation and '6' on other, so we force it to '06'.
		if ($encodetooutput)
		{
			$monthtext=$outputlangs->transnoentities('Month'.$month);
			$monthtextshort=$outputlangs->transnoentities('MonthShort'.$month);
		}
		else
		{
			$monthtext=$outputlangs->transnoentitiesnoconv('Month'.$month);
			$monthtextshort=$outputlangs->transnoentitiesnoconv('MonthShort'.$month);
		}
		//print 'monthtext='.$monthtext.' monthtextshort='.$monthtextshort;
		$ret=str_replace('__b__', $monthtextshort, $ret);
		$ret=str_replace('__B__', $monthtext, $ret);
		//print 'x'.$outputlangs->charset_output.'-'.$ret.'x';
		//return $ret;
	}
	if (preg_match('/__a__/i', $format))
	{
		$timetouse = $time+$offsettz+$offsetdst;	// TODO Replace this with function Date PHP. We also should not use anymore offsettz and offsetdst but only offsettzstring.

		$w=adodb_strftime('%w', $timetouse);						// TODO Replace this with function Date PHP. We also should not use anymore offsettz and offsetdst but only offsettzstring.
		$dayweek=$outputlangs->transnoentitiesnoconv('Day'.$w);
		$ret=str_replace('__A__', $dayweek, $ret);
		$ret=str_replace('__a__', dol_substr($dayweek, 0, 3), $ret);
	}

	return $ret;
}


/**
 *	Return an array with locale date info.
 *  PHP getdate is restricted to the years 1901-2038 on Unix and 1970-2038 on Windows
 *  WARNING: This function always use PHP server timezone to return locale informations !!!
 *  Usage must be avoid.
 *  FIXME: Replace this with PHP date function and a parameter $gm
 *
 *	@param	int			$timestamp      Timestamp
 *	@param	boolean		$fast           Fast mode
 *	@return	array						Array of informations
 *										If no fast mode:
 *										'seconds' => $secs,
 *										'minutes' => $min,
 *										'hours' => $hour,
 *										'mday' => $day,
 *										'wday' => $dow,		0=sunday, 6=saturday
 *										'mon' => $month,
 *										'year' => $year,
 *										'yday' => floor($secsInYear/$_day_power),
 *										'weekday' => gmdate('l',$_day_power*(3+$dow)),
 *										'month' => gmdate('F',mktime(0,0,0,$month,2,1971)),
 *										If fast mode:
 *										'seconds' => $secs,
 *										'minutes' => $min,
 *										'hours' => $hour,
 *										'mday' => $day,
 *										'mon' => $month,
 *										'year' => $year,
 *										'yday' => floor($secsInYear/$_day_power),
 *										'leap' => $leaf,
 *										'ndays' => $ndays
 * 	@see 								dol_print_date(), dol_stringtotime(), dol_mktime()
 */
function dol_getdate($timestamp, $fast = false)
{
	global $conf;

	$usealternatemethod=false;
	if ($timestamp <= 0) $usealternatemethod=true;				// <= 1970
	if ($timestamp >= 2145913200) $usealternatemethod=true;		// >= 2038

	if ($usealternatemethod)
	{
		$arrayinfo=adodb_getdate($timestamp, $fast);
	}
	else
	{
		$arrayinfo=getdate($timestamp);
	}

	return $arrayinfo;
}

/**
 *	Return a timestamp date built from detailed informations (by default a local PHP server timestamp)
 * 	Replace function mktime not available under Windows if year < 1970
 *	PHP mktime is restricted to the years 1901-2038 on Unix and 1970-2038 on Windows
 *
 * 	@param	int			$hour			Hour	(can be -1 for undefined)
 *	@param	int			$minute			Minute	(can be -1 for undefined)
 *	@param	int			$second			Second	(can be -1 for undefined)
 *	@param	int			$month			Month (1 to 12)
 *	@param	int			$day			Day (1 to 31)
 *	@param	int			$year			Year
 *	@param	mixed		$gm				True or 1 or 'gmt'=Input informations are GMT values
 *										False or 0 or 'server' = local to server TZ
 *										'user' = local to user TZ
 *										'tz,TimeZone' = use specified timezone
 *	@param	int			$check			0=No check on parameters (Can use day 32, etc...)
 *	@return	int|string					Date as a timestamp, '' or false if error
 * 	@see 								dol_print_date(), dol_stringtotime(), dol_getdate()
 */
function dol_mktime($hour, $minute, $second, $month, $day, $year, $gm = false, $check = 1)
{
	global $conf;
	//print "- ".$hour.",".$minute.",".$second.",".$month.",".$day.",".$year.",".$_SERVER["WINDIR"]." -";

	// Clean parameters
	if ($hour   == -1 || empty($hour)) $hour=0;
	if ($minute == -1 || empty($minute)) $minute=0;
	if ($second == -1 || empty($second)) $second=0;

	// Check parameters
	if ($check)
	{
		if (! $month || ! $day)  return '';
		if ($day   > 31) return '';
		if ($month > 12) return '';
		if ($hour  < 0 || $hour   > 24) return '';
		if ($minute< 0 || $minute > 60) return '';
		if ($second< 0 || $second > 60) return '';
	}

	if (method_exists('DateTime', 'getTimestamp'))
	{
		if (empty($gm) || $gm === 'server')
		{
			$default_timezone=@date_default_timezone_get();		// Example 'Europe/Berlin'
			$localtz = new DateTimeZone($default_timezone);
		}
		elseif ($gm === 'user')
		{
			// We use dol_tz_string first because it is more reliable.
			$default_timezone=(empty($_SESSION["dol_tz_string"])?@date_default_timezone_get():$_SESSION["dol_tz_string"]);		// Example 'Europe/Berlin'
			try {
				$localtz = new DateTimeZone($default_timezone);
			}
			catch(Exception $e)
			{
				dol_syslog("Warning dol_tz_string contains an invalid value ".$_SESSION["dol_tz_string"], LOG_WARNING);
				$default_timezone=@date_default_timezone_get();
			}
		}
		elseif (strrpos($gm, "tz,") !== false)
		{
			$timezone=str_replace("tz,", "", $gm);  // Example 'tz,Europe/Berlin'
			try
			{
				$localtz = new DateTimeZone($timezone);
			}
			catch(Exception $e)
			{
				dol_syslog("Warning passed timezone contains an invalid value ".$timezone, LOG_WARNING);
			}
		}

		if (empty($localtz)) {
			$localtz = new DateTimeZone('UTC');
		}
		//var_dump($localtz);
		//var_dump($year.'-'.$month.'-'.$day.'-'.$hour.'-'.$minute);
		$dt = new DateTime(null, $localtz);
		$dt->setDate((int) $year, (int) $month, (int) $day);
		$dt->setTime((int) $hour, (int) $minute, (int) $second);
		$date=$dt->getTimestamp();	// should include daylight saving time
		//var_dump($date);
		return $date;
	}
	else
	{
		dol_print_error('', 'PHP version must be 5.4+');
		return '';
	}
}


/**
 *	Return date for now. In most cases, we use this function without parameters (that means GMT time).
 *
 * 	@param	string		$mode	'gmt' => we return GMT timestamp,
 * 								'tzserver' => we add the PHP server timezone
 *  							'tzref' => we add the company timezone
 * 								'tzuser' => we add the user timezone
 *	@return int   $date	Timestamp
 */
function dol_now($mode = 'gmt')
{
	$ret=0;

	// Note that gmmktime and mktime return same value (GMT) when used without parameters
	//if ($mode == 'gmt') $ret=gmmktime(); // Strict Standards: gmmktime(): You should be using the time() function instead
	if ($mode == 'gmt') $ret=time();	// Time for now at greenwich.
	elseif ($mode == 'tzserver')		// Time for now with PHP server timezone added
	{
		require_once DOL_DOCUMENT_ROOT.'/core/lib/date.lib.php';
		$tzsecond=getServerTimeZoneInt('now');    // Contains tz+dayling saving time
		$ret=(int) (dol_now('gmt')+($tzsecond*3600));
	}
	/*else if ($mode == 'tzref')				// Time for now with parent company timezone is added
	{
		require_once DOL_DOCUMENT_ROOT.'/core/lib/date.lib.php';
		$tzsecond=getParentCompanyTimeZoneInt();    // Contains tz+dayling saving time
		$ret=dol_now('gmt')+($tzsecond*3600);
	}*/
	elseif ($mode == 'tzuser')				// Time for now with user timezone added
	{
		//print 'time: '.time().'-'.mktime().'-'.gmmktime();
		$offsettz=(empty($_SESSION['dol_tz'])?0:$_SESSION['dol_tz'])*60*60;
		$offsetdst=(empty($_SESSION['dol_dst'])?0:$_SESSION['dol_dst'])*60*60;
		$ret=(int) (dol_now('gmt')+($offsettz+$offsetdst));
	}

	return $ret;
}


/**
 * Return string with formated size
 *
 * @param	int		$size		Size to print
 * @param	int		$shortvalue	Tell if we want long value to use another unit (Ex: 1.5Kb instead of 1500b)
 * @param	int		$shortunit	Use short label of size unit (for example 'b' instead of 'bytes')
 * @return	string				Link
 */
function dol_print_size($size, $shortvalue = 0, $shortunit = 0)
{
	global $conf,$langs;
	$level=1024;

	if (! empty($conf->dol_optimize_smallscreen)) $shortunit=1;

	// Set value text
	if (empty($shortvalue) || $size < ($level*10))
	{
		$ret=$size;
		$textunitshort=$langs->trans("b");
		$textunitlong=$langs->trans("Bytes");
	}
	else
	{
		$ret=round($size/$level, 0);
		$textunitshort=$langs->trans("Kb");
		$textunitlong=$langs->trans("KiloBytes");
	}
	// Use long or short text unit
	if (empty($shortunit)) { $ret.=' '.$textunitlong; }
	else { $ret.=' '.$textunitshort; }

	return $ret;
}

/**
 * Show Url link
 *
 * @param	string		$url		Url to show
 * @param	string		$target		Target for link
 * @param	int			$max		Max number of characters to show
 * @param	int			$withpicto	With picto
 * @return	string					HTML Link
 */
function dol_print_url($url, $target = '_blank', $max = 32, $withpicto = 0)
{
	global $langs;

	if (empty($url)) return '';

	$link='<a href="';
	if (! preg_match('/^http/i', $url)) $link.='http://';
	$link.=$url;
	$link.='"';
	if ($target) $link.=' target="'.$target.'"';
	$link.='>';
	if (! preg_match('/^http/i', $url)) $link.='http://';
	$link.=dol_trunc($url, $max);
	$link.='</a>';
	return '<div class="nospan float" style="margin-right: 10px">'.($withpicto?img_picto($langs->trans("Url"), 'globe').' ':'').$link.'</div>';
}

/**
 * Show EMail link
 *
 * @param	string		$email			EMail to show (only email, without 'Name of recipient' before)
 * @param 	int			$cid 			Id of contact if known
 * @param 	int			$socid 			Id of third party if known
 * @param 	int			$addlink		0=no link, 1=email has a html email link (+ link to create action if constant AGENDA_ADDACTIONFOREMAIL is on)
 * @param	int			$max			Max number of characters to show
 * @param	int			$showinvalid	Show warning if syntax email is wrong
 * @param	int			$withpicto		Show picto
 * @return	string						HTML Link
 */
function dol_print_email($email, $cid = 0, $socid = 0, $addlink = 0, $max = 64, $showinvalid = 1, $withpicto = 0)
{
	global $conf,$user,$langs,$hookmanager;

	$newemail=$email;

	if (empty($email)) return '&nbsp;';

	if (! empty($addlink))
	{
		$newemail='<a style="text-overflow: ellipsis;" href="';
		if (! preg_match('/^mailto:/i', $email)) $newemail.='mailto:';
		$newemail.=$email;
		$newemail.='">';
		$newemail.=dol_trunc($email, $max);
		$newemail.='</a>';
		if ($showinvalid && ! isValidEmail($email))
		{
			$langs->load("errors");
			$newemail.=img_warning($langs->trans("ErrorBadEMail", $email));
		}

		if (($cid || $socid) && ! empty($conf->agenda->enabled) && $user->rights->agenda->myactions->create)
		{
			$type='AC_EMAIL'; $link='';
			if (! empty($conf->global->AGENDA_ADDACTIONFOREMAIL)) $link='<a href="'.DOL_URL_ROOT.'/comm/action/card.php?action=create&amp;backtopage=1&amp;actioncode='.$type.'&amp;contactid='.$cid.'&amp;socid='.$socid.'">'.img_object($langs->trans("AddAction"), "calendar").'</a>';
			if ($link) $newemail='<div>'.$newemail.' '.$link.'</div>';
		}
	}
	else
	{
		if ($showinvalid && ! isValidEmail($email))
		{
			$langs->load("errors");
			$newemail.=img_warning($langs->trans("ErrorBadEMail", $email));
		}
	}

	$rep = '<div class="nospan float" style="margin-right: 10px">'.($withpicto?img_picto($langs->trans("EMail"), 'object_email.png').' ':'').$newemail.'</div>';
	if ($hookmanager) {
		$parameters = array('cid' => $cid, 'socid' => $socid,'addlink' => $addlink, 'picto' => $withpicto);
		$reshook = $hookmanager->executeHooks('printEmail', $parameters, $email);
		$rep.=$hookmanager->resPrint;
	}

	return $rep;
}

/**
 * Get array of social network dictionary
 *
 * @return  array       Array of Social Networks Dictionary
 */
function getArrayOfSocialNetworks()
{
    global $conf, $db;
    $sql = "SELECT rowid, code, label, url, icon, active FROM ".MAIN_DB_PREFIX."c_socialnetworks";
    $sql.= " WHERE entity=".$conf->entity;
    $socialnetworks = array();
    $resql = $db->query($sql);
    if ($resql) {
        while ($obj = $db->fetch_object($resql)) {
            $socialnetworks[$obj->code] = array(
                'rowid' => $obj->rowid,
                'label' => $obj->label,
                'url' => $obj->url,
                'icon' => $obj->icon,
                'active' => $obj->active,
            );
        }
    }
    return $socialnetworks;
}

/**
 * Show social network link
 *
 * @param	string		$value			Skype to show (only skype, without 'Name of recipient' before)
 * @param	int 		$cid 			Id of contact if known
 * @param	int 		$socid 			Id of third party if known
 * @param	string 		$type			'skype','facebook',...
 * @return	string						HTML Link
 */
function dol_print_socialnetworks($value, $cid, $socid, $type)
{
	global $conf,$user,$langs;

	$htmllink=$value;

	if (empty($value)) return '&nbsp;';

	if (! empty($type))
	{
		$htmllink ='<div class="divsocialnetwork inline-block valignmiddle">';
		$htmllink.=img_picto($langs->trans(strtoupper($type)), $type.'.png', '', false, 0, 0, '', 'paddingright');
		$htmllink.=$value;
		if ($type == 'skype')
		{
			$htmllink.= '&nbsp;';
			$htmllink.='<a href="skype:';
			$htmllink.=$value;
			$htmllink.='?call" alt="'.$langs->trans("Call").'&nbsp;'.$value.'" title="'.$langs->trans("Call").'&nbsp;'.$value.'">';
			$htmllink.='<img src="'.DOL_URL_ROOT.'/theme/common/skype_callbutton.png" border="0">';
			$htmllink.='</a><a href="skype:';
			$htmllink.=$value;
			$htmllink.='?chat" alt="'.$langs->trans("Chat").'&nbsp;'.$value.'" title="'.$langs->trans("Chat").'&nbsp;'.$value.'">';
			$htmllink.='<img class="paddingleft" src="'.DOL_URL_ROOT.'/theme/common/skype_chatbutton.png" border="0">';
			$htmllink.='</a>';
		}
		if (($cid || $socid) && ! empty($conf->agenda->enabled) && $user->rights->agenda->myactions->create && $type=='skype')
		{
			$addlink='AC_SKYPE'; $link='';
			if (! empty($conf->global->AGENDA_ADDACTIONFORSKYPE)) $link='<a href="'.DOL_URL_ROOT.'/comm/action/card.php?action=create&amp;backtopage=1&amp;actioncode='.$addlink.'&amp;contactid='.$cid.'&amp;socid='.$socid.'">'.img_object($langs->trans("AddAction"), "calendar").'</a>';
			$htmllink.=($link?' '.$link:'');
		}
		$htmllink.='</div>';
	}
	else
	{
		$langs->load("errors");
		$htmllink.=img_warning($langs->trans("ErrorBadSocialNetworkValue", $value));
	}
	return $htmllink;
}

/**
 * 	Format phone numbers according to country
 *
 * 	@param  string  $phone          Phone number to format
 * 	@param  string  $countrycode    Country code to use for formatting
 * 	@param 	int		$cid 		    Id of contact if known
 * 	@param 	int		$socid          Id of third party if known
 * 	@param 	string	$addlink	    ''=no link to create action, 'AC_TEL'=add link to clicktodial (if module enabled) and add link to create event (if conf->global->AGENDA_ADDACTIONFORPHONE set)
 * 	@param 	string	$separ 		    Separation between numbers for a better visibility example : xx.xx.xx.xx.xx
 *  @param	string  $withpicto      Show picto
 *  @param	string	$titlealt	    Text to show on alt
 *  @param  int     $adddivfloat    Add div float around phone.
 * 	@return string 				    Formated phone number
 */
function dol_print_phone($phone, $countrycode = '', $cid = 0, $socid = 0, $addlink = '', $separ = "&nbsp;", $withpicto = '', $titlealt = '', $adddivfloat = 0)
{
	global $conf, $user, $langs, $mysoc, $hookmanager;

	// Clean phone parameter
	$phone = preg_replace("/[\s.-]/", "", trim($phone));
	if (empty($phone)) { return ''; }
	if (empty($countrycode)) $countrycode=$mysoc->country_code;

	// Short format for small screens
	if ($conf->dol_optimize_smallscreen) $separ='';

	$newphone=$phone;
	if (strtoupper($countrycode) == "FR")
	{
		// France
		if (dol_strlen($phone) == 10) {
			$newphone=substr($newphone, 0, 2).$separ.substr($newphone, 2, 2).$separ.substr($newphone, 4, 2).$separ.substr($newphone, 6, 2).$separ.substr($newphone, 8, 2);
		}
		elseif (dol_strlen($phone) == 7)
		{
			$newphone=substr($newphone, 0, 3).$separ.substr($newphone, 3, 2).$separ.substr($newphone, 5, 2);
		}
		elseif (dol_strlen($phone) == 9)
		{
			$newphone=substr($newphone, 0, 2).$separ.substr($newphone, 2, 3).$separ.substr($newphone, 5, 2).$separ.substr($newphone, 7, 2);
		}
		elseif (dol_strlen($phone) == 11)
		{
			$newphone=substr($newphone, 0, 3).$separ.substr($newphone, 3, 2).$separ.substr($newphone, 5, 2).$separ.substr($newphone, 7, 2).$separ.substr($newphone, 9, 2);
		}
		elseif (dol_strlen($phone) == 12)
		{
			$newphone=substr($newphone, 0, 4).$separ.substr($newphone, 4, 2).$separ.substr($newphone, 6, 2).$separ.substr($newphone, 8, 2).$separ.substr($newphone, 10, 2);
		}
	}

	elseif (strtoupper($countrycode) == "CA")
	{
		if (dol_strlen($phone) == 10) {
			$newphone=($separ!=''?'(':'').substr($newphone, 0, 3).($separ!=''?')':'').$separ.substr($newphone, 3, 3).($separ!=''?'-':'').substr($newphone, 6, 4);
		}
	}
	elseif (strtoupper($countrycode) == "PT" )
	{//Portugal
		if (dol_strlen($phone) == 13)
		{//ex: +351_ABC_DEF_GHI
			$newphone= substr($newphone, 0, 4).$separ.substr($newphone, 4, 3).$separ.substr($newphone, 7, 3).$separ.substr($newphone, 10, 3);
		}
	}
	elseif (strtoupper($countrycode) == "SR" )
	{//Suriname
		if (dol_strlen($phone) == 10)
		{//ex: +597_ABC_DEF
			$newphone= substr($newphone, 0, 4).$separ.substr($newphone, 4, 3).$separ.substr($newphone, 7, 3);
		}
		elseif (dol_strlen($phone) == 11)
		{//ex: +597_ABC_DEFG
			$newphone= substr($newphone, 0, 4).$separ.substr($newphone, 4, 3).$separ.substr($newphone, 7, 4);
		}
	}
	elseif (strtoupper($countrycode) == "DE" )
	{//Allemagne
		if (dol_strlen($phone) == 14)
		{//ex:  +49_ABCD_EFGH_IJK
			$newphone= substr($newphone, 0, 3).$separ.substr($newphone, 3, 4).$separ.substr($newphone, 7, 4).$separ.substr($newphone, 11, 3);
		}
		elseif (dol_strlen($phone) == 13)
		{//ex: +49_ABC_DEFG_HIJ
			$newphone= substr($newphone, 0, 3).$separ.substr($newphone, 3, 3).$separ.substr($newphone, 6, 4).$separ.substr($newphone, 10, 3);
		}
	}
	elseif (strtoupper($countrycode) == "ES")
	{//Espagne
		if (dol_strlen($phone) == 12)
		{//ex:  +34_ABC_DEF_GHI
			$newphone= substr($newphone, 0, 3).$separ.substr($newphone, 3, 3).$separ.substr($newphone, 6, 3).$separ.substr($newphone, 9, 3);
		}
	}
	elseif (strtoupper($countrycode) == "BF")
	{// Burkina Faso
		if (dol_strlen($phone) == 12)
		{//ex :  +22 A BC_DE_FG_HI
			$newphone= substr($newphone, 0, 3).$separ.substr($newphone, 3, 1).$separ.substr($newphone, 4, 2).$separ.substr($newphone, 6, 2).$separ.substr($newphone, 8, 2).$separ.substr($newphone, 10, 2);
		}
	}
	elseif (strtoupper($countrycode) == "RO")
	{// Roumanie
		if (dol_strlen($phone) == 12)
		{//ex :  +40 AB_CDE_FG_HI
			$newphone= substr($newphone, 0, 3).$separ.substr($newphone, 3, 2).$separ.substr($newphone, 5, 3).$separ.substr($newphone, 8, 2).$separ.substr($newphone, 10, 2);
		}
	}
	elseif (strtoupper($countrycode) == "TR")
	{//Turquie
		if (dol_strlen($phone) == 13)
		{//ex :  +90 ABC_DEF_GHIJ
			$newphone= substr($newphone, 0, 3).$separ.substr($newphone, 3, 3).$separ.substr($newphone, 6, 3).$separ.substr($newphone, 9, 4);
		}
	}
	elseif (strtoupper($countrycode) == "US")
	{//Etat-Unis
		if (dol_strlen($phone) == 12)
		{//ex: +1 ABC_DEF_GHIJ
			$newphone= substr($newphone, 0, 2).$separ.substr($newphone, 2, 3).$separ.substr($newphone, 5, 3).$separ.substr($newphone, 8, 4);
		}
	}
	elseif (strtoupper($countrycode) == "MX")
	{//Mexique
		if (dol_strlen($phone) == 12)
		{//ex: +52 ABCD_EFG_HI
			$newphone = substr($newphone, 0, 3).$separ.substr($newphone, 3, 4).$separ.substr($newphone, 7, 3).$separ.substr($newphone, 10, 2);
		}
		elseif (dol_strlen($phone) == 11)
		{//ex: +52 AB_CD_EF_GH
			$newphone = substr($newphone, 0, 3).$separ.substr($newphone, 3, 2).$separ.substr($newphone, 5, 2).$separ.substr($newphone, 7, 2).$separ.substr($newphone, 9, 2);
		}
		elseif (dol_strlen($phone) == 13)
		{//ex: +52 ABC_DEF_GHIJ
			$newphone = substr($newphone, 0, 3).$separ.substr($newphone, 3, 3).$separ.substr($newphone, 6, 3).$separ.substr($newphone, 9, 4);
		}
	}
	elseif (strtoupper($countrycode) == "ML")
	{//Mali
		if(dol_strlen($phone) == 12)
		{//ex: +223 AB_CD_EF_GH
			$newphone = substr($newphone, 0, 4).$separ.substr($newphone, 4, 2).$separ.substr($newphone, 6, 2).$separ.substr($newphone, 8, 2).$separ.substr($newphone, 10, 2);
		}
	}
	elseif (strtoupper($countrycode) == "TH")
	{//Thaïlande
		if(dol_strlen($phone) == 11)
		{//ex: +66_ABC_DE_FGH
			$newphone = substr($newphone, 0, 3).$separ.substr($newphone, 3, 3).$separ.substr($newphone, 6, 2).$separ.substr($newphone, 8, 3);
		}
		elseif(dol_strlen($phone) == 12)
		{//ex: +66_A_BCD_EF_GHI
			$newphone = substr($newphone, 0, 3).$separ.substr($newphone, 3, 1).$separ.substr($newphone, 4, 3).$separ.substr($newphone, 7, 2).$separ.substr($newphone, 9, 3);
		}
	}
	elseif (strtoupper($countrycode) == "MU")
	{
        //Maurice
		if(dol_strlen($phone) == 11)
		{//ex: +230_ABC_DE_FG
			$newphone = substr($newphone, 0, 4).$separ.substr($newphone, 4, 3).$separ.substr($newphone, 7, 2).$separ.substr($newphone, 9, 2);
		}
		elseif(dol_strlen($phone) == 12)
		{//ex: +230_ABCD_EF_GH
			$newphone = substr($newphone, 0, 4).$separ.substr($newphone, 4, 4).$separ.substr($newphone, 8, 2).$separ.substr($newphone, 10, 2);
		}
	}
	elseif (strtoupper($countrycode) == "ZA")
	{//Afrique du sud
		if(dol_strlen($phone) == 12)
		{//ex: +27_AB_CDE_FG_HI
			$newphone = substr($newphone, 0, 3).$separ.substr($newphone, 3, 2).$separ.substr($newphone, 5, 3).$separ.substr($newphone, 8, 2).$separ.substr($newphone, 10, 2);
		}
	}
	elseif (strtoupper($countrycode) == "SY")
	{//Syrie
		if(dol_strlen($phone) == 12)
		{//ex: +963_AB_CD_EF_GH
			$newphone = substr($newphone, 0, 4).$separ.substr($newphone, 4, 2).$separ.substr($newphone, 6, 2).$separ.substr($newphone, 8, 2).$separ.substr($newphone, 10, 2);
		}
		elseif(dol_strlen($phone) == 13)
		{//ex: +963_AB_CD_EF_GHI
			$newphone = substr($newphone, 0, 4).$separ.substr($newphone, 4, 2).$separ.substr($newphone, 6, 2).$separ.substr($newphone, 8, 2).$separ.substr($newphone, 10, 3);
		}
	}
	elseif (strtoupper($countrycode) == "AE")
	{//Emirats Arabes Unis
		if(dol_strlen($phone) == 12)
		{//ex: +971_ABC_DEF_GH
			$newphone = substr($newphone, 0, 4).$separ.substr($newphone, 4, 3).$separ.substr($newphone, 7, 3).$separ.substr($newphone, 10, 2);
		}
		elseif(dol_strlen($phone) == 13)
		{//ex: +971_ABC_DEF_GHI
			$newphone = substr($newphone, 0, 4).$separ.substr($newphone, 4, 3).$separ.substr($newphone, 7, 3).$separ.substr($newphone, 10, 3);
		}
		elseif(dol_strlen($phone) == 14)
		{//ex: +971_ABC_DEF_GHIK
			$newphone = substr($newphone, 0, 4).$separ.substr($newphone, 4, 3).$separ.substr($newphone, 7, 3).$separ.substr($newphone, 10, 4);
		}
	}
	elseif (strtoupper($countrycode) == "DZ")
	{//Algérie
		if(dol_strlen($phone) == 13)
		{//ex: +213_ABC_DEF_GHI
			$newphone = substr($newphone, 0, 4).$separ.substr($newphone, 4, 3).$separ.substr($newphone, 7, 3).$separ.substr($newphone, 10, 3);
		}
	}
	elseif (strtoupper($countrycode) == "BE")
	{//Belgique
		if(dol_strlen($phone) == 11)
		{//ex: +32_ABC_DE_FGH
			$newphone = substr($newphone, 0, 3).$separ.substr($newphone, 3, 3).$separ.substr($newphone, 6, 2).$separ.substr($newphone, 8, 3);
		}
		elseif(dol_strlen($phone) == 12)
		{//ex: +32_ABC_DEF_GHI
			$newphone = substr($newphone, 0, 3).$separ.substr($newphone, 3, 3).$separ.substr($newphone, 6, 3).$separ.substr($newphone, 9, 3);
		}
	}
	elseif (strtoupper($countrycode) == "PF")
	{//Polynésie française
		if(dol_strlen($phone) == 12)
		{//ex: +689_AB_CD_EF_GH
			$newphone = substr($newphone, 0, 4).$separ.substr($newphone, 4, 2).$separ.substr($newphone, 6, 2).$separ.substr($newphone, 8, 2).$separ.substr($newphone, 10, 2);
		}
	}
	elseif (strtoupper($countrycode) == "CO")
	{//Colombie
		if(dol_strlen($phone) == 13)
		{//ex: +57_ABC_DEF_GH_IJ
			$newphone = substr($newphone, 0, 3).$separ.substr($newphone, 3, 3).$separ.substr($newphone, 6, 3).$separ.substr($newphone, 9, 2).$separ.substr($newphone, 11, 2);
		}
	}
	elseif (strtoupper($countrycode) == "JO")
	{//Jordanie
		if(dol_strlen($phone) == 12)
		{//ex: +962_A_BCD_EF_GH
			$newphone = substr($newphone, 0, 4).$separ.substr($newphone, 4, 1).$separ.substr($newphone, 5, 3).$separ.substr($newphone, 7, 2).$separ.substr($newphone, 9, 2);
		}
	}
	elseif (strtoupper($countrycode) == "JM")
	{//Jamaïque
		if(dol_strlen($newphone) == 12)
		{//ex: +1867_ABC_DEFG
			$newphone = substr($newphone, 0, 5).$separ.substr($newphone, 5, 3).$separ.substr($newphone, 8, 4);
		}
	}
	elseif (strtoupper($countrycode) == "MG")
	{//Madagascar
		if(dol_strlen($phone) == 13)
		{//ex: +261_AB_CD_EF_GHI
			$newphone = substr($newphone, 0, 4).$separ.substr($newphone, 4, 2).$separ.substr($newphone, 6, 2).$separ.substr($newphone, 8, 2).$separ.substr($newphone, 10, 3);
		}
	}
	elseif (strtoupper($countrycode) == "GB")
	{//Royaume uni
		if(dol_strlen($phone) == 13)
		{//ex: +44_ABCD_EFG_HIJ
			$newphone = substr($newphone, 0, 3).$separ.substr($newphone, 3, 4).$separ.substr($newphone, 7, 3).$separ.substr($newphone, 10, 3);
		}
	}
	elseif (strtoupper($countrycode) == "CH")
	{//Suisse
		if(dol_strlen($phone) == 12)
		{//ex: +41_AB_CDE_FG_HI
			$newphone = substr($newphone, 0, 3).$separ.substr($newphone, 3, 2).$separ.substr($newphone, 5, 3).$separ.substr($newphone, 8, 2).$separ.substr($newphone, 10, 2);
		}
		elseif(dol_strlen($phone) == 15)
		{// +41_AB_CDE_FGH_IJKL
			$newphone =$newphone = substr($newphone, 0, 3).$separ.substr($newphone, 3, 2).$separ.substr($newphone, 5, 3).$separ.substr($newphone, 8, 3).$separ.substr($newphone, 11, 4);
		}
	}
	elseif (strtoupper($countrycode) == "TN")
	{//Tunisie
		if(dol_strlen($phone) == 12)
		{//ex: +216_AB_CDE_FGH
			$newphone = substr($newphone, 0, 4).$separ.substr($newphone, 4, 2).$separ.substr($newphone, 6, 3).$separ.substr($newphone, 9, 3);
		}
	}
	elseif (strtoupper($countrycode) == "GF")
	{//Guyane francaise
		if(dol_strlen($phone) == 13)
		{//ex: +594_ABC_DE_FG_HI  (ABC=594 de nouveau)
			$newphone = substr($newphone, 0, 4).$separ.substr($newphone, 4, 3).$separ.substr($newphone, 7, 2).$separ.substr($newphone, 9, 2).$separ.substr($newphone, 11, 2);
		}
	}
	elseif (strtoupper($countrycode) == "GP")
	{//Guadeloupe
		if(dol_strlen($phone) == 13)
		{//ex: +590_ABC_DE_FG_HI  (ABC=590 de nouveau)
			$newphone = substr($newphone, 0, 4).$separ.substr($newphone, 4, 3).$separ.substr($newphone, 7, 2).$separ.substr($newphone, 9, 2).$separ.substr($newphone, 11, 2);
		}
	}
	elseif (strtoupper($countrycode) == "MQ")
	{//Martinique
		if(dol_strlen($phone) == 13)
		{//ex: +596_ABC_DE_FG_HI  (ABC=596 de nouveau)
			$newphone = substr($newphone, 0, 4).$separ.substr($newphone, 4, 3).$separ.substr($newphone, 7, 2).$separ.substr($newphone, 9, 2).$separ.substr($newphone, 11, 2);
		}
	}
	elseif (strtoupper($countrycode) == "IT")
	{//Italie
		if(dol_strlen($phone) == 12)
		{//ex: +39_ABC_DEF_GHI
			$newphone = substr($newphone, 0, 3).$separ.substr($newphone, 3, 3).$separ.substr($newphone, 6, 3).$separ.substr($newphone, 9, 3);
		}
		elseif(dol_strlen($phone) == 13)
		{//ex: +39_ABC_DEF_GH_IJ
			$newphone = substr($newphone, 0, 3).$separ.substr($newphone, 3, 3).$separ.substr($newphone, 6, 3).$separ.substr($newphone, 9, 2).$separ.substr($newphone, 11, 2);
		}
	}
	elseif(strtoupper($countrycode) == "AU")
	{
        //Australie
		if(dol_strlen($phone) == 12)
		{
            //ex: +61_A_BCDE_FGHI
			$newphone = substr($newphone, 0, 3).$separ.substr($newphone, 3, 1).$separ.substr($newphone, 4, 4).$separ.substr($newphone, 8, 4);
		}
	}
	if (! empty($addlink))	// Link on phone number (+ link to add action if conf->global->AGENDA_ADDACTIONFORPHONE set)
	{
		if ($conf->browser->layout == 'phone' || (! empty($conf->clicktodial->enabled) && ! empty($conf->global->CLICKTODIAL_USE_TEL_LINK_ON_PHONE_NUMBERS)))	// If phone or option for, we use link of phone
		{
			$newphone ='<a href="tel:'.$phone.'"';
			$newphone.='>'.$phone.'</a>';
		}
		elseif (! empty($conf->clicktodial->enabled) && $addlink == 'AC_TEL')		// If click to dial, we use click to dial url
		{
			if (empty($user->clicktodial_loaded)) $user->fetch_clicktodial();

			// Define urlmask
			$urlmask='ErrorClickToDialModuleNotConfigured';
			if (! empty($conf->global->CLICKTODIAL_URL)) $urlmask=$conf->global->CLICKTODIAL_URL;
			if (! empty($user->clicktodial_url)) $urlmask=$user->clicktodial_url;

			$clicktodial_poste=(! empty($user->clicktodial_poste)?urlencode($user->clicktodial_poste):'');
			$clicktodial_login=(! empty($user->clicktodial_login)?urlencode($user->clicktodial_login):'');
			$clicktodial_password=(! empty($user->clicktodial_password)?urlencode($user->clicktodial_password):'');
			// This line is for backward compatibility
			$url = sprintf($urlmask, urlencode($phone), $clicktodial_poste, $clicktodial_login, $clicktodial_password);
			// Thoose lines are for substitution
			$substitarray=array('__PHONEFROM__'=>$clicktodial_poste,
								'__PHONETO__'=>urlencode($phone),
								'__LOGIN__'=>$clicktodial_login,
								'__PASS__'=>$clicktodial_password);
			$url = make_substitutions($url, $substitarray);
			$newphonesav=$newphone;
			$newphone ='<a href="'.$url.'"';
			if (! empty($conf->global->CLICKTODIAL_FORCENEWTARGET)) $newphone.=' target="_blank"';
			$newphone.='>'.$newphonesav.'</a>';
		}

		//if (($cid || $socid) && ! empty($conf->agenda->enabled) && $user->rights->agenda->myactions->create)
		if (! empty($conf->agenda->enabled) && $user->rights->agenda->myactions->create)
		{
			$type='AC_TEL'; $link='';
			if ($addlink == 'AC_FAX') $type='AC_FAX';
			if (! empty($conf->global->AGENDA_ADDACTIONFORPHONE)) $link='<a href="'.DOL_URL_ROOT.'/comm/action/card.php?action=create&amp;backtopage=1&amp;actioncode='.$type.($cid?'&amp;contactid='.$cid:'').($socid?'&amp;socid='.$socid:'').'">'.img_object($langs->trans("AddAction"), "calendar").'</a>';
			if ($link) $newphone='<div>'.$newphone.' '.$link.'</div>';
		}
	}

	if (empty($titlealt))
	{
		$titlealt=($withpicto=='fax'?$langs->trans("Fax"):$langs->trans("Phone"));
	}
	$rep='';

	if ($hookmanager) {
		$parameters = array('countrycode' => $countrycode, 'cid' => $cid, 'socid' => $socid,'titlealt' => $titlealt, 'picto' => $withpicto);
		$reshook = $hookmanager->executeHooks('printPhone', $parameters, $phone);
		$rep.=$hookmanager->resPrint;
	}
	if (empty($reshook))
	{
		$picto = '';
		if($withpicto){
			if($withpicto=='fax'){
				$picto = 'phoning_fax';
			}elseif($withpicto=='phone'){
				$picto = 'phoning';
			}elseif($withpicto=='mobile'){
				$picto = 'phoning_mobile';
			}else{
				$picto = '';
			}
		}
		if ($adddivfloat) $rep.='<div class="nospan float" style="margin-right: 10px">';
		else $rep.='<span style="margin-right: 10px;">';
		$rep.=($withpicto?img_picto($titlealt, 'object_'.$picto.'.png').' ':'').$newphone;
		if ($adddivfloat) $rep.='</div>';
		else $rep.='</span>';
	}

	return $rep;
}

/**
 * 	Return an IP formated to be shown on screen
 *
 * 	@param	string	$ip			IP
 * 	@param	int		$mode		0=return IP + country/flag, 1=return only country/flag, 2=return only IP
 * 	@return string 				Formated IP, with country if GeoIP module is enabled
 */
function dol_print_ip($ip, $mode = 0)
{
	global $conf,$langs;

	$ret='';

	if (empty($mode)) $ret.=$ip;

	if ($mode != 2)
	{
		$countrycode=dolGetCountryCodeFromIp($ip);
		if ($countrycode)	// If success, countrycode is us, fr, ...
		{
			if (file_exists(DOL_DOCUMENT_ROOT.'/theme/common/flags/'.$countrycode.'.png'))
			{
				$ret.=' '.img_picto($countrycode.' '.$langs->trans("AccordingToGeoIPDatabase"), DOL_URL_ROOT.'/theme/common/flags/'.$countrycode.'.png', '', 1);
			}
			else $ret.=' ('.$countrycode.')';
		}
		else
		{
			// Nothing
		}
	}

	return $ret;
}

/**
 * Return the IP of remote user.
 * Take HTTP_X_FORWARDED_FOR (defined when using proxy)
 * Then HTTP_CLIENT_IP if defined (rare)
 * Then REMOTE_ADDR (no way to be modified by user but may be wrong if user is using a proxy)
 *
 * @return	string		Ip of remote user.
 */
function getUserRemoteIP()
{
	$ip = empty($_SERVER['HTTP_X_FORWARDED_FOR'])? (empty($_SERVER['HTTP_CLIENT_IP'])?(empty($_SERVER['REMOTE_ADDR'])?'':$_SERVER['REMOTE_ADDR']):$_SERVER['HTTP_CLIENT_IP']) : $_SERVER['HTTP_X_FORWARDED_FOR'];
	return $ip;
}

/**
 * 	Return a country code from IP. Empty string if not found.
 *
 * 	@param	string	$ip			IP
 * 	@return string 				Country code ('us', 'fr', ...)
 */
function dolGetCountryCodeFromIp($ip)
{
	global $conf;

	$countrycode='';

	if (! empty($conf->geoipmaxmind->enabled))
	{
		$datafile=$conf->global->GEOIPMAXMIND_COUNTRY_DATAFILE;
		//$ip='24.24.24.24';
		//$datafile='/usr/share/GeoIP/GeoIP.dat';    Note that this must be downloaded datafile (not same than datafile provided with ubuntu packages)
		include_once DOL_DOCUMENT_ROOT.'/core/class/dolgeoip.class.php';
		$geoip=new DolGeoIP('country', $datafile);
		//print 'ip='.$ip.' databaseType='.$geoip->gi->databaseType." GEOIP_CITY_EDITION_REV1=".GEOIP_CITY_EDITION_REV1."\n";
		$countrycode=$geoip->getCountryCodeFromIP($ip);
	}

	return $countrycode;
}


/**
 *  Return country code for current user.
 *  If software is used inside a local network, detection may fails (we need a public ip)
 *
 *  @return     string      Country code (fr, es, it, us, ...)
 */
function dol_user_country()
{
	global $conf,$langs,$user;

	//$ret=$user->xxx;
	$ret='';
	if (! empty($conf->geoipmaxmind->enabled))
	{
		$ip=getUserRemoteIP();
		$datafile=$conf->global->GEOIPMAXMIND_COUNTRY_DATAFILE;
		//$ip='24.24.24.24';
		//$datafile='E:\Mes Sites\Web\Admin1\awstats\maxmind\GeoIP.dat';
		include_once DOL_DOCUMENT_ROOT.'/core/class/dolgeoip.class.php';
		$geoip=new DolGeoIP('country', $datafile);
		$countrycode=$geoip->getCountryCodeFromIP($ip);
		$ret=$countrycode;
	}
	return $ret;
}

/**
 *  Format address string
 *
 *  @param	string	$address    Address
 *  @param  int		$htmlid     Html ID (for example 'gmap')
 *  @param  int		$mode       thirdparty|contact|member|other
 *  @param  int		$id         Id of object
 *  @param	int		$noprint	No output. Result is the function return
 *  @param  string  $charfornl  Char to use instead of nl2br. '' means we use a standad nl2br.
 *  @return string|void			Nothing if noprint is 0, formatted address if noprint is 1
 *  @see dol_format_address()
 */
function dol_print_address($address, $htmlid, $mode, $id, $noprint = 0, $charfornl = '')
{
	global $conf, $user, $langs, $hookmanager;

	$out = '';

	if ($address)
	{
		if ($hookmanager) {
			$parameters = array('element' => $mode, 'id' => $id);
			$reshook = $hookmanager->executeHooks('printAddress', $parameters, $address);
			$out.=$hookmanager->resPrint;
		}
		if (empty($reshook))
		{
			if (empty($charfornl)) $out.=nl2br($address);
			else $out.=preg_replace('/[\r\n]+/', $charfornl, $address);

			$showgmap=$showomap=0;

			// TODO Add a hook here
			if (($mode=='thirdparty' || $mode =='societe') && ! empty($conf->google->enabled) && ! empty($conf->global->GOOGLE_ENABLE_GMAPS)) $showgmap=1;
			if ($mode=='contact' && ! empty($conf->google->enabled) && ! empty($conf->global->GOOGLE_ENABLE_GMAPS_CONTACTS)) $showgmap=1;
			if ($mode=='member' && ! empty($conf->google->enabled) && ! empty($conf->global->GOOGLE_ENABLE_GMAPS_MEMBERS)) $showgmap=1;
			if (($mode=='thirdparty' || $mode =='societe') && ! empty($conf->openstreetmap->enabled) && ! empty($conf->global->OPENSTREETMAP_ENABLE_MAPS)) $showomap=1;
			if ($mode=='contact' && ! empty($conf->openstreetmap->enabled) && ! empty($conf->global->OPENSTREETMAP_ENABLE_MAPS_CONTACTS)) $showomap=1;
			if ($mode=='member' && ! empty($conf->openstreetmap->enabled) && ! empty($conf->global->OPENSTREETMAP_ENABLE_MAPS_MEMBERS)) $showomap=1;

			if ($showgmap)
			{
				$url=dol_buildpath('/google/gmaps.php?mode='.$mode.'&id='.$id, 1);
				$out.=' <a href="'.$url.'" target="_gmaps"><img id="'.$htmlid.'" class="valigntextbottom" src="'.DOL_URL_ROOT.'/theme/common/gmap.png"></a>';
			}
			if ($showomap)
			{
				$url=dol_buildpath('/openstreetmap/maps.php?mode='.$mode.'&id='.$id, 1);
				$out.=' <a href="'.$url.'" target="_gmaps"><img id="'.$htmlid.'_openstreetmap" class="valigntextbottom" src="'.DOL_URL_ROOT.'/theme/common/gmap.png"></a>';
			}
		}
	}
	if ($noprint) return $out;
	else print $out;
}


/**
 *	Return true if email syntax is ok
 *
 *	@param	    string		$address    			email (Ex: "toto@examle.com", "John Do <johndo@example.com>")
 *  @param		int			$acceptsupervisorkey	If 1, the special string '__SUPERVISOREMAIL__' is also accepted as valid
 *	@return     boolean     						true if email syntax is OK, false if KO or empty string
 */
function isValidEmail($address, $acceptsupervisorkey = 0)
{
	if ($acceptsupervisorkey && $address == '__SUPERVISOREMAIL__') return true;
	if (filter_var($address, FILTER_VALIDATE_EMAIL)) return true;

	return false;
}

/**
 *	Return if the domain name has a valid MX record.
 *  WARNING: This need function idn_to_ascii, checkdnsrr and getmxrr
 *
 *	@param	    string		$domain	    			Domain name (Ex: "yahoo.com", "yhaoo.com", "dolibarr.fr")
 *	@return     int     							-1 if error (function not available), 0=Not valid, 1=Valid
 */
function isValidMXRecord($domain)
{
	if (function_exists('idn_to_ascii') && function_exists('checkdnsrr'))
	{
		if (! checkdnsrr(idn_to_ascii($domain), 'MX'))
		{
			return 0;
		}
		if (function_exists('getmxrr'))
		{
			$mxhosts=array();
			$weight=array();
			getmxrr(idn_to_ascii($domain), $mxhosts, $weight);
			if (count($mxhosts) > 1) return 1;
			if (count($mxhosts) == 1 && ! empty($mxhosts[0])) return 1;

			return 0;
		}
	}
	return -1;
}

/**
 *  Return true if phone number syntax is ok
 *  TODO Decide what to do with this
 *
 *  @param	string		$phone		phone (Ex: "0601010101")
 *  @return boolean     			true if phone syntax is OK, false if KO or empty string
 */
function isValidPhone($phone)
{
	return true;
}


/**
 * Make a strlen call. Works even if mbstring module not enabled
 *
 * @param   string		$string				String to calculate length
 * @param   string		$stringencoding		Encoding of string
 * @return  int								Length of string
 */
function dol_strlen($string, $stringencoding = 'UTF-8')
{
	if (function_exists('mb_strlen')) return mb_strlen($string, $stringencoding);
	else return strlen($string);
}

/**
 * Make a substring. Works even if mbstring module is not enabled for better compatibility.
 *
 * @param	string	$string				String to scan
 * @param	string	$start				Start position
 * @param	int		$length				Length (in nb of characters or nb of bytes depending on trunconbytes param)
 * @param   string	$stringencoding		Page code used for input string encoding
 * @param	int		$trunconbytes		1=Length is max of bytes instead of max of characters
 * @return  string						substring
 */
function dol_substr($string, $start, $length, $stringencoding = '', $trunconbytes = 0)
{
	global $langs;

	if (empty($stringencoding)) $stringencoding=$langs->charset_output;

	$ret='';
	if (empty($trunconbytes))
	{
		if (function_exists('mb_substr'))
		{
			$ret=mb_substr($string, $start, $length, $stringencoding);
		}
		else
		{
			$ret=substr($string, $start, $length);
		}
	}
	else
	{
		if (function_exists('mb_strcut'))
		{
			$ret=mb_strcut($string, $start, $length, $stringencoding);
		}
		else
		{
			$ret=substr($string, $start, $length);
		}
	}
	return $ret;
}


/**
 *	Truncate a string to a particular length adding '...' if string larger than length.
 * 	If length = max length+1, we do no truncate to avoid having just 1 char replaced with '...'.
 *  MAIN_DISABLE_TRUNC=1 can disable all truncings
 *
 *	@param	string	$string				String to truncate
 *	@param  int		$size				Max string size visible (excluding ...). 0 for no limit. WARNING: Final string size can have 3 more chars (if we added ..., or if size was max+1 or max+2 or max+3 so it does not worse to replace with ...)
 *	@param	string	$trunc				Where to trunc: right, left, middle (size must be a 2 power), wrap
 * 	@param	string	$stringencoding		Tell what is source string encoding
 *  @param	int		$nodot				Truncation do not add ... after truncation. So it's an exact truncation.
 *  @param  int     $display            Trunc is used to display data and can be changed for small screen. TODO Remove this param (must be dealt with CSS)
 *	@return string						Truncated string. WARNING: length is never higher than $size if $nodot is set, but can be 3 chars higher otherwise.
 */
function dol_trunc($string, $size = 40, $trunc = 'right', $stringencoding = 'UTF-8', $nodot = 0, $display = 0)
{
	global $conf;

	if ($size==0 || ! empty($conf->global->MAIN_DISABLE_TRUNC)) return $string;

	if (empty($stringencoding)) $stringencoding='UTF-8';
	// reduce for small screen
	if ($conf->dol_optimize_smallscreen==1 && $display==1) $size = round($size/3);

	// We go always here
	if ($trunc == 'right')
	{
		$newstring=dol_textishtml($string)?dol_string_nohtmltag($string, 1):$string;
		if (dol_strlen($newstring, $stringencoding) > ($size+($nodot?0:3)))    // If nodot is 0 and size is 1,2 or 3 chars more, we don't trunc and don't add ...
		return dol_substr($newstring, 0, $size, $stringencoding).($nodot?'':'...');
		else
		//return 'u'.$size.'-'.$newstring.'-'.dol_strlen($newstring,$stringencoding).'-'.$string;
		return $string;
	}
	elseif ($trunc == 'middle')
	{
		$newstring=dol_textishtml($string)?dol_string_nohtmltag($string, 1):$string;
		if (dol_strlen($newstring, $stringencoding) > 2 && dol_strlen($newstring, $stringencoding) > ($size+1))
		{
			$size1=round($size/2);
			$size2=round($size/2);
			return dol_substr($newstring, 0, $size1, $stringencoding).'...'.dol_substr($newstring, dol_strlen($newstring, $stringencoding) - $size2, $size2, $stringencoding);
		}
		else
		return $string;
	}
	elseif ($trunc == 'left')
	{
		$newstring=dol_textishtml($string)?dol_string_nohtmltag($string, 1):$string;
		if (dol_strlen($newstring, $stringencoding) > ($size+($nodot?0:3)))    // If nodot is 0 and size is 1,2 or 3 chars more, we don't trunc and don't add ...
		return '...'.dol_substr($newstring, dol_strlen($newstring, $stringencoding) - $size, $size, $stringencoding);
		else
		return $string;
	}
	elseif ($trunc == 'wrap')
	{
		$newstring=dol_textishtml($string)?dol_string_nohtmltag($string, 1):$string;
		if (dol_strlen($newstring, $stringencoding) > ($size+1))
		return dol_substr($newstring, 0, $size, $stringencoding)."\n".dol_trunc(dol_substr($newstring, $size, dol_strlen($newstring, $stringencoding)-$size, $stringencoding), $size, $trunc);
		else
		return $string;
	}
	else return 'BadParam3CallingDolTrunc';
}

/**
 *	Show picto whatever it's its name (generic function)
 *
 *	@param      string		$titlealt         		Text on title tag for tooltip. Not used if param notitle is set to 1.
 *	@param      string		$picto       			Name of image file to show ('filenew', ...)
 *													If no extension provided, we use '.png'. Image must be stored into theme/xxx/img directory.
 *                                  				Example: picto.png                  if picto.png is stored into htdocs/theme/mytheme/img
 *                                  				Example: picto.png@mymodule         if picto.png is stored into htdocs/mymodule/img
 *                                  				Example: /mydir/mysubdir/picto.png  if picto.png is stored into htdocs/mydir/mysubdir (pictoisfullpath must be set to 1)
 *	@param		string		$moreatt				Add more attribute on img tag (For example 'style="float: right"')
 *	@param		boolean|int	$pictoisfullpath		If true or 1, image path is a full path
 *	@param		int			$srconly				Return only content of the src attribute of img.
 *  @param		int			$notitle				1=Disable tag title. Use it if you add js tooltip, to avoid duplicate tooltip.
 *  @param		string		$alt					Force alt for bind people
 *  @param		string		$morecss				Add more class css on img tag (For example 'myclascss'). Work only if $moreatt is empty.
 *  @param		string		$marginleftonlyshort	1 = Add a short left margin on picto, 2 = Add a larger left maring on picto, 0 = No margin left. Works for fontawesome picto only.
 *  @return     string       				    	Return img tag
 *  @see        img_object(), img_picto_common()
 */
function img_picto($titlealt, $picto, $moreatt = '', $pictoisfullpath = false, $srconly = 0, $notitle = 0, $alt = '', $morecss = '', $marginleftonlyshort = 2)
{
	global $conf, $langs;

	// We forge fullpathpicto for image to $path/img/$picto. By default, we take DOL_URL_ROOT/theme/$conf->theme/img/$picto
	$url = DOL_URL_ROOT;
	$theme = $conf->theme;
	$path = 'theme/'.$theme;

	// Define fullpathpicto to use into src
	if ($pictoisfullpath) {
		// Clean parameters
		if (! preg_match('/(\.png|\.gif|\.svg)$/i', $picto)) {
			$picto .= '.png';
		}
		$fullpathpicto = $picto;
		$reg=array();
		if (preg_match('/class="([^"]+)"/', $moreatt, $reg)) {
		    $morecss .= ($morecss ? ' ' : '') . $reg[1];
		    $moreatt = str_replace('class="'.$reg[1].'"', '', $moreatt);
		}
	} else {
		$pictowithouttext = preg_replace('/(\.png|\.gif|\.svg)$/', '', $picto);

		//if (in_array($picto, array('switch_off', 'switch_on', 'off', 'on')))
        if (empty($srconly) && in_array($pictowithouttext, array(
        		'1downarrow', '1uparrow', '1leftarrow', '1rightarrow', '1uparrow_selected', '1downarrow_selected', '1leftarrow_selected', '1rightarrow_selected',
        		'address', 'bank', 'building', 'cash-register', 'close_title', 'cubes', 'delete', 'dolly', 'edit', 'ellipsis-h', 'bookmark', 'filter', 'grip', 'grip_title', 'list', 'listlight', 'note',
        		'object_list','object_calendar', 'object_calendarweek', 'object_calendarmonth', 'object_calendarday', 'object_calendarperuser',
<<<<<<< HEAD
        		'off', 'on', 'play', 'playdisabled', 'printer', 'resize',
				'note', 'setup', 'sign-out', 'split', 'switch_off', 'switch_on', 'tools', 'unlink', 'uparrow', 'user', 'wrench',
				'jabber', 'skype', 'twitter', 'facebook', 'linkedin', 'instagram', 'snapchat', 'youtube', 'google-plus-g','whatsapp',
=======
        		'off', 'on', 'play', 'playdisabled', 'printer', 'resize', 'stats',
				'note', 'setup', 'sign-out', 'split', 'switch_off', 'switch_on', 'tools', 'unlink', 'uparrow', 'user', 'wrench', 'globe',
				'jabber','skype','twitter','facebook','linkedin',
>>>>>>> b41f7274
				'chevron-left','chevron-right','chevron-down','chevron-top',
				'home', 'companies', 'products', 'commercial', 'invoicing', 'accountancy', 'project', 'hrm', 'members', 'ticket', 'generic',
        		'error','warning',
        		'title_setup', 'title_accountancy', 'title_bank', 'title_hrm', 'title_agenda'
			)
		)) {
			$fa='fas';
		    $fakey = $pictowithouttext;
		    $facolor = ''; $fasize = '';
		    $arrayconvpictotofa = array(
		    	'address'=> 'address-book', 'setup'=>'cog', 'companies'=>'building', 'products'=>'cube', 'commercial'=>'suitcase', 'invoicing'=>'coins', 'accountancy'=>'money-check-alt', 'project'=>'sitemap',
		    	'hrm'=>'umbrella-beach', 'members'=>'users', 'ticket'=>'ticket-alt', 'generic'=>'folder-open',
		    	'switch_off'=>'toggle-off', 'switch_on'=>'toggle-on', 'bookmark'=>'star', 'stats' => 'chart-bar',
		    	'bank'=>'university', 'close_title'=>'window-close', 'delete'=>'trash', 'edit'=>'pencil', 'filter'=>'filter', 'split'=>'code-fork',
		    	'object_list'=>'list-alt','object_calendar'=>'calendar-alt', 'object_calendarweek'=>'calendar-week', 'object_calendarmonth'=>'calendar-alt', 'object_calendarday'=>'calendar-day', 'object_calendarperuser'=>'table',
		    	'error'=>'exclamation-triangle', 'warning'=>'exclamation-triangle',
		    	'title_setup'=>'tools', 'title_accountancy'=>'money-check-alt', 'title_bank'=>'university', 'title_hrm'=>'umbrella-beach', 'title_agenda'=>'calendar-alt'
		    );
		    if ($pictowithouttext == 'error' || $pictowithouttext == 'warning') {
		    	$facolor = '';
		    	$fakey = 'fa-'.$arrayconvpictotofa[$pictowithouttext];
		    	$marginleftonlyshort = 0;
		    	$morecss .= ($morecss ? ' ' : '').('picto'.$pictowithouttext);
		    } elseif ($pictowithouttext == 'switch_off') {
				$facolor = '#999';
				$fasize = '2em';
				$fakey = 'fa-'.$arrayconvpictotofa[$pictowithouttext];
			}
			elseif ($pictowithouttext == 'switch_on') {
				$facolor = '#227722';
				$fasize = '2em';
				$fakey = 'fa-'.$arrayconvpictotofa[$pictowithouttext];
			}
			elseif ($pictowithouttext == 'off') {
			    $fakey = 'fa-square';
			    $fa='far';
				$fasize = '1.3em';
			}
			elseif ($pictowithouttext == 'on') {
			    $fakey = 'fa-check-square';
			    $fa='far';
				$fasize = '1.3em';
			}
			elseif ($pictowithouttext == 'bank') {
				$fakey = 'fa-'.$arrayconvpictotofa[$pictowithouttext];
				$facolor = '#444';
			}
			elseif ($pictowithouttext == 'stats') {
				$fakey = 'fa-'.$arrayconvpictotofa[$pictowithouttext];
				$facolor = '#444';
			}
			elseif ($pictowithouttext == 'delete') {
				$fakey = 'fa-'.$arrayconvpictotofa[$pictowithouttext];
				$facolor = '#444';
			}
			elseif ($pictowithouttext == 'edit') {
				$facolor = '#444';
				$fakey = 'fa-pencil-alt';
			}
			elseif ($pictowithouttext == 'grip_title' || $pictowithouttext == 'grip') {
				$fakey = 'fa-arrows-alt';
			}
			elseif ($pictowithouttext == 'bookmark') {
				$fakey = 'fa-'.$arrayconvpictotofa[$pictowithouttext];
				$fa='far';
			}
			elseif ($pictowithouttext == 'listlight') {
				$fakey = 'fa-download';
				$facolor = '#999';
				$marginleftonlyshort=1;
			}
			elseif ($pictowithouttext == 'printer') {
				$fakey = 'fa-print';
				$fasize = '1.2em';
				$facolor = '#444';
			}
			elseif ($pictowithouttext == 'resize') {
				$fakey = 'fa-crop';
				$facolor = '#444';
			}
			elseif ($pictowithouttext == 'note') {
			    $fakey = 'fa-sticky-note';
			    $fa = 'far';
				$facolor = '#999';
				$marginleftonlyshort=1;
			}
			elseif ($pictowithouttext == 'uparrow') {
				$fakey = 'fa-mail-forward';
				$facolor = '#555';
			}
			elseif (in_array($pictowithouttext, array('1uparrow', '1downarrow', '1leftarrow', '1rightarrow', '1uparrow_selected', '1downarrow_selected', '1leftarrow_selected', '1rightarrow_selected'))) {
			    $convertarray=array('1uparrow'=>'caret-up', '1downarrow'=>'caret-down', '1leftarrow'=>'caret-left', '1rightarrow'=>'caret-right', '1uparrow_selected'=>'caret-up', '1downarrow_selected'=>'caret-down', '1leftarrow_selected'=>'caret-left', '1rightarrow_selected'=>'caret-right');
			    $fakey = 'fa-'.$convertarray[$pictowithouttext];
			    if (preg_match('/selected/', $pictowithouttext)) $facolor = '#888';
				$marginleftonlyshort = 1;
			}
			elseif ($pictowithouttext == 'sign-out') {
				$fakey = 'fa-sign-out-alt';
			    $marginleftonlyshort=0;
			}
			elseif ($pictowithouttext == 'unlink') {
				$fakey = 'fa-chain-broken';
				$facolor = '#555';
			}
			elseif ($pictowithouttext == 'playdisabled') {
				$fakey = 'fa-play';
				$facolor = '#ccc';
			}
			elseif ($pictowithouttext == 'play') {
				$fakey = 'fa-play';
				$facolor = '#444';
			}
			elseif ($pictowithouttext == 'jabber') {
				$fakey = 'fa-comment-o';
			}
			elseif (in_array($pictowithouttext, array('skype', 'twitter', 'facebook', 'linkedin', 'instagram','snapchat','youtube','google-plus-g','whatsapp'))) {
			    $fakey = 'fa-'.$pictowithouttext;
			    $fa = 'fab';
			}
			// Img for type of views
			elseif (in_array($pictowithouttext, array('object_list', 'object_calendar', 'object_calendarweek', 'object_calendarmonth', 'object_calendarday', 'object_calendarperuser'))) {
				$fakey = 'imgforviewmode fa-'.$arrayconvpictotofa[$pictowithouttext];
				$marginleftonlyshort=0;
			}
			elseif (! empty($arrayconvpictotofa[$pictowithouttext]))
			{
				$fakey = 'fa-'.$arrayconvpictotofa[$pictowithouttext];
				//$facolor = '#444';
				$marginleftonlyshort=0;
			}
			else {
				$fakey = 'fa-'.$pictowithouttext;
				//$facolor = '#444';
				$marginleftonlyshort=0;
			}
			//this snippet only needed since function img_edit accepts only one additional parameter: no separate one for css only.
            //class/style need to be extracted to avoid duplicate class/style validation errors when $moreatt is added to the end of the attributes
            $reg=array();
			if (preg_match('/class="([^"]+)"/', $moreatt, $reg)) {
                $morecss .= ($morecss ? ' ' : '') . $reg[1];
                $moreatt = str_replace('class="'.$reg[1].'"', '', $moreatt);
            }
            if (preg_match('/style="([^"]+)"/', $moreatt, $reg)) {
                $morestyle = ' '. $reg[1];
                $moreatt = str_replace('style="'.$reg[1].'"', '', $moreatt);
            }
            $moreatt=trim($moreatt);

            $enabledisablehtml = '<span class="' . $fa . ' ' . $fakey . ($marginleftonlyshort ? ($marginleftonlyshort == 1 ? ' marginleftonlyshort' : ' marginleftonly') : '');
            $enabledisablehtml .= ($morecss ? ' ' . $morecss : '') . '" style="' . ($fasize ? ('font-size: ' . $fasize . ';') : '') . ($facolor ? (' color: ' . $facolor . ';') : '') . ($morestyle ? ' ' . $morestyle : '') . '"' . (($notitle || empty($titlealt)) ? '' : ' title="' . dol_escape_htmltag($titlealt) . '"') . ($moreatt ? ' ' . $moreatt : '') . '>';
			if (! empty($conf->global->MAIN_OPTIMIZEFORTEXTBROWSER)) {
				$enabledisablehtml.= $titlealt;
			}
			$enabledisablehtml.= '</span>';

			return $enabledisablehtml;
		}

		if (! empty($conf->global->MAIN_OVERWRITE_THEME_PATH)) {
			$path = $conf->global->MAIN_OVERWRITE_THEME_PATH.'/theme/'.$theme;	// If the theme does not have the same name as the module
		}
		elseif (! empty($conf->global->MAIN_OVERWRITE_THEME_RES)) {
			$path = $conf->global->MAIN_OVERWRITE_THEME_RES.'/theme/'.$conf->global->MAIN_OVERWRITE_THEME_RES;  // To allow an external module to overwrite image resources whatever is activated theme
		}
		elseif (! empty($conf->modules_parts['theme']) && array_key_exists($theme, $conf->modules_parts['theme'])) {
			$path = $theme.'/theme/'.$theme;     // If the theme have the same name as the module
		}

		// If we ask an image into $url/$mymodule/img (instead of default path)
		if (preg_match('/^([^@]+)@([^@]+)$/i', $picto, $regs)) {
			$picto = $regs[1];
			$path = $regs[2];	// $path is $mymodule
		}

		// Clean parameters
		if (! preg_match('/(\.png|\.gif|\.svg)$/i', $picto)) {
			$picto .= '.png';
		}
		// If alt path are defined, define url where img file is, according to physical path
		// ex: array(["main"]=>"/home/maindir/htdocs", ["alt0"]=>"/home/moddir0/htdocs", ...)
		foreach ($conf->file->dol_document_root as $type => $dirroot) {
			if ($type == 'main') {
				continue;
			}
			// This need a lot of time, that's why enabling alternative dir like "custom" dir is not recommanded
			if (file_exists($dirroot.'/'.$path.'/img/'.$picto)) {
				$url = DOL_URL_ROOT.$conf->file->dol_url_root[$type];
				break;
			}
		}

		// $url is '' or '/custom', $path is current theme or
		$fullpathpicto = $url.'/'.$path.'/img/'.$picto;
	}

	if ($srconly) {
		return $fullpathpicto;
	}
		// tag title is used for tooltip on <a>, tag alt can be used with very simple text on image for blind people
    return '<img src="'.$fullpathpicto.'" alt="'.dol_escape_htmltag($alt).'"'.(($notitle || empty($titlealt))?'':' title="'.dol_escape_htmltag($titlealt).'"').($moreatt?' '.$moreatt.($morecss?' class="'.$morecss.'"':''):' class="inline-block'.($morecss?' '.$morecss:'').'"').'>';	// Alt is used for accessibility, title for popup
}

/**
 *	Show a picto called object_picto (generic function)
 *
 *	@param	string	$titlealt			Text on alt and title of image. Alt only if param notitle is set to 1. If text is "TextA:TextB", use Text A on alt and Text B on title.
 *	@param	string	$picto				Name of image to show object_picto (example: user, group, action, bill, contract, propal, product, ...)
 *										For external modules use imagename@mymodule to search into directory "img" of module.
 *	@param	string	$moreatt			Add more attribute on img tag (ie: class="datecallink")
 *	@param	int		$pictoisfullpath	If 1, image path is a full path
 *	@param	int		$srconly			Return only content of the src attribute of img.
 *  @param	int		$notitle			1=Disable tag title. Use it if you add js tooltip, to avoid duplicate tooltip.
 *	@return	string						Return img tag
 *	@see	#img_picto, #img_picto_common
 */
function img_object($titlealt, $picto, $moreatt = '', $pictoisfullpath = false, $srconly = 0, $notitle = 0)
{
	return img_picto($titlealt, 'object_'.$picto, $moreatt, $pictoisfullpath, $srconly, $notitle);
}

/**
 *	Show weather picto
 *
 *	@param      string		$titlealt         	Text on alt and title of image. Alt only if param notitle is set to 1. If text is "TextA:TextB", use Text A on alt and Text B on title.
 *	@param      string|int	$picto       		Name of image file to show (If no extension provided, we use '.png'). Image must be stored into htdocs/theme/common directory. Or level of meteo image (0-4).
 *	@param		string		$moreatt			Add more attribute on img tag
 *	@param		int			$pictoisfullpath	If 1, image path is a full path
 *  @param      string      $morecss            More CSS
 *	@return     string      					Return img tag
 *  @see        #img_object, #img_picto
 */
function img_weather($titlealt, $picto, $moreatt = '', $pictoisfullpath = 0, $morecss = '')
{
	global $conf;

	if (is_numeric($picto))
	{
		$leveltopicto=array(0=>'weather-clear.png', 1=>'weather-few-clouds.png', 2=>'weather-clouds.png', 3=>'weather-many-clouds.png', 4=>'weather-storm.png');
		//return '<i class="fa fa-weather-level'.$picto.'"></i>';
		$picto = $leveltopicto[$picto];
	}
	elseif (! preg_match('/(\.png|\.gif)$/i', $picto)) $picto .= '.png';

	$path = DOL_URL_ROOT.'/theme/'.$conf->theme.'/img/weather/'.$picto;

	return img_picto($titlealt, $path, $moreatt, 1, 0, 0, '', $morecss);
}

/**
 *	Show picto (generic function)
 *
 *	@param      string		$titlealt         	Text on alt and title of image. Alt only if param notitle is set to 1. If text is "TextA:TextB", use Text A on alt and Text B on title.
 *	@param      string		$picto       		Name of image file to show (If no extension provided, we use '.png'). Image must be stored into htdocs/theme/common directory.
 *	@param		string		$moreatt			Add more attribute on img tag
 *	@param		int			$pictoisfullpath	If 1, image path is a full path
 *	@return     string      					Return img tag
 *  @see        #img_object, #img_picto
 */
function img_picto_common($titlealt, $picto, $moreatt = '', $pictoisfullpath = 0)
{
	global $conf;

	if (! preg_match('/(\.png|\.gif)$/i', $picto)) $picto .= '.png';

	if ($pictoisfullpath) $path = $picto;
	else
	{
		$path = DOL_URL_ROOT.'/theme/common/'.$picto;

		if (! empty($conf->global->MAIN_MODULE_CAN_OVERWRITE_COMMONICONS))
		{
			$themepath = DOL_DOCUMENT_ROOT.'/theme/'.$conf->theme.'/img/'.$picto;

			if (file_exists($themepath)) $path = $themepath;
		}
	}

	return img_picto($titlealt, $path, $moreatt, 1);
}

/**
 *	Show logo action
 *
 *	@param	string		$titlealt       Text on alt and title of image. Alt only if param notitle is set to 1. If text is "TextA:TextB", use Text A on alt and Text B on title.
 *	@param  string		$numaction   	Action id or code to show
 *	@return string      				Return an img tag
 */
function img_action($titlealt, $numaction)
{
	global $conf, $langs;

	if (empty($titlealt) || $titlealt == 'default')
	{
		if ($numaction == '-1' || $numaction == 'ST_NO')			{ $numaction = -1; $titlealt = $langs->transnoentitiesnoconv('ChangeDoNotContact'); }
		elseif ($numaction ==  '0' || $numaction == 'ST_NEVER') 	{ $numaction = 0; $titlealt = $langs->transnoentitiesnoconv('ChangeNeverContacted'); }
		elseif ($numaction ==  '1' || $numaction == 'ST_TODO')  	{ $numaction = 1; $titlealt = $langs->transnoentitiesnoconv('ChangeToContact'); }
		elseif ($numaction ==  '2' || $numaction == 'ST_PEND')  	{ $numaction = 2; $titlealt = $langs->transnoentitiesnoconv('ChangeContactInProcess'); }
		elseif ($numaction ==  '3' || $numaction == 'ST_DONE')  	{ $numaction = 3; $titlealt = $langs->transnoentitiesnoconv('ChangeContactDone'); }
		else { $titlealt = $langs->transnoentitiesnoconv('ChangeStatus '.$numaction); $numaction = 0; }
	}
	if (! is_numeric($numaction)) $numaction=0;

	return img_picto($titlealt, 'stcomm'.$numaction.'.png');
}

/**
 *  Show pdf logo
 *
 *  @param	string		$titlealt   Text on alt and title of image. Alt only if param notitle is set to 1. If text is "TextA:TextB", use Text A on alt and Text B on title.
 *  @param  int		    $size       Taille de l'icone : 3 = 16x16px , 2 = 14x14px
 *  @return string      			Retourne tag img
 */
function img_pdf($titlealt = 'default', $size = 3)
{
	global $conf, $langs;

	if ($titlealt == 'default') $titlealt = $langs->trans('Show');

	return img_picto($titlealt, 'pdf'.$size.'.png');
}

/**
 *	Show logo +
 *
 *	@param	string	$titlealt   Text on alt and title of image. Alt only if param notitle is set to 1. If text is "TextA:TextB", use Text A on alt and Text B on title.
 *	@param  string	$other      Add more attributes on img
 *	@return string      		Return tag img
 */
function img_edit_add($titlealt = 'default', $other = '')
{
	global $conf, $langs;

	if ($titlealt == 'default') $titlealt = $langs->trans('Add');

	return img_picto($titlealt, 'edit_add.png', $other);
}
/**
 *	Show logo -
 *
 *	@param	string	$titlealt	Text on alt and title of image. Alt only if param notitle is set to 1. If text is "TextA:TextB", use Text A on alt and Text B on title.
 *	@param  string	$other      Add more attributes on img
 *	@return string      		Return tag img
 */
function img_edit_remove($titlealt = 'default', $other = '')
{
	global $conf, $langs;

	if ($titlealt == 'default') $titlealt = $langs->trans('Remove');

	return img_picto($titlealt, 'edit_remove.png', $other);
}

/**
 *	Show logo editer/modifier fiche
 *
 *	@param  string	$titlealt   Text on alt and title of image. Alt only if param notitle is set to 1. If text is "TextA:TextB", use Text A on alt and Text B on title.
 *	@param  integer	$float      Si il faut y mettre le style "float: right"
 *	@param  string	$other		Add more attributes on img
 *	@return string      		Return tag img
 */
function img_edit($titlealt = 'default', $float = 0, $other = '')
{
	global $conf, $langs;

	if ($titlealt == 'default') $titlealt = $langs->trans('Modify');

	return img_picto($titlealt, 'edit.png', ($float ? 'style="float: '.($langs->tab_translate["DIRECTION"] == 'rtl'?'left':'right').'"' : "") . ($other?' '.$other:''));
}

/**
 *	Show logo view card
 *
 *	@param	string	$titlealt   Text on alt and title of image. Alt only if param notitle is set to 1. If text is "TextA:TextB", use Text A on alt and Text B on title.
 *	@param  integer	$float      Si il faut y mettre le style "float: right"
 *	@param  string	$other		Add more attributes on img
 *	@return string      		Return tag img
 */
function img_view($titlealt = 'default', $float = 0, $other = '')
{
	global $conf, $langs;

	if ($titlealt == 'default') $titlealt = $langs->trans('View');

	$moreatt = ($float ? 'style="float: right" ' : '').$other;

	return img_picto($titlealt, 'view.png', $moreatt);
}

/**
 *  Show delete logo
 *
 *  @param	string	$titlealt   Text on alt and title of image. Alt only if param notitle is set to 1. If text is "TextA:TextB", use Text A on alt and Text B on title.
 *	@param  string	$other      Add more attributes on img
 *  @return string      		Retourne tag img
 */
function img_delete($titlealt = 'default', $other = 'class="pictodelete"')
{
	global $conf, $langs;

	if ($titlealt == 'default') $titlealt = $langs->trans('Delete');

	return img_picto($titlealt, 'delete.png', $other);
	//return '<span class="fa fa-trash fa-2x fa-fw" style="font-size: 1.7em;" title="'.$titlealt.'"></span>';
}

/**
 *  Show printer logo
 *
 *  @param  string  $titlealt   Text on alt and title of image. Alt only if param notitle is set to 1. If text is "TextA:TextB", use Text A on alt and Text B on title.
 *  @param  string  $other      Add more attributes on img
 *  @return string              Retourne tag img
 */
function img_printer($titlealt = "default", $other = '')
{
	global $conf,$langs;
	if ($titlealt=="default") $titlealt=$langs->trans("Print");
	return img_picto($titlealt, 'printer.png', $other);
}

/**
 *  Show split logo
 *
 *  @param	string	$titlealt   Text on alt and title of image. Alt only if param notitle is set to 1. If text is "TextA:TextB", use Text A on alt and Text B on title.
 *	@param  string	$other      Add more attributes on img
 *  @return string      		Retourne tag img
 */
function img_split($titlealt = 'default', $other = 'class="pictosplit"')
{
	global $conf, $langs;

	if ($titlealt == 'default') $titlealt = $langs->trans('Split');

	return img_picto($titlealt, 'split.png', $other);
}

/**
 *	Show help logo with cursor "?"
 *
 * 	@param	int              	$usehelpcursor		1=Use help cursor, 2=Use click pointer cursor, 0=No specific cursor
 * 	@param	int|string	        $usealttitle		Text to use as alt title
 * 	@return string            	           			Return tag img
 */
function img_help($usehelpcursor = 1, $usealttitle = 1)
{
	global $conf, $langs;

	if ($usealttitle)
	{
		if (is_string($usealttitle)) $usealttitle = dol_escape_htmltag($usealttitle);
		else $usealttitle = $langs->trans('Info');
	}

	return img_picto($usealttitle, 'info.png', 'style="vertical-align: middle;'.($usehelpcursor == 1 ? ' cursor: help': ($usehelpcursor == 2 ? ' cursor: pointer':'')).'"');
}

/**
 *	Show info logo
 *
 *	@param	string	$titlealt   Text on alt and title of image. Alt only if param notitle is set to 1. If text is "TextA:TextB", use Text A on alt and Text B on title.
 *	@return string      		Return img tag
 */
function img_info($titlealt = 'default')
{
	global $conf, $langs;

	if ($titlealt == 'default') $titlealt = $langs->trans('Informations');

	return img_picto($titlealt, 'info.png', 'style="vertical-align: middle;"');
}

/**
 *	Show warning logo
 *
 *	@param	string	$titlealt   Text on alt and title of image. Alt only if param notitle is set to 1. If text is "TextA:TextB", use Text A on alt and Text B on title.
 *	@param	string	$moreatt	Add more attribute on img tag (For example 'style="float: right"'). If 1, add float: right. Can't be "class" attribute.
 *  @param	string  $morecss	Add more CSS
 *	@return string      		Return img tag
 */
function img_warning($titlealt = 'default', $moreatt = '', $morecss = 'pictowarning')
{
	global $conf, $langs;

	if ($titlealt == 'default') $titlealt = $langs->trans('Warning');

	//return '<div class="imglatecoin">'.img_picto($titlealt, 'warning_white.png', 'class="pictowarning valignmiddle"'.($moreatt ? ($moreatt == '1' ? ' style="float: right"' : ' '.$moreatt): '')).'</div>';
	return img_picto($titlealt, 'warning.png', 'class="'.$morecss.'"'.($moreatt ? ($moreatt == '1' ? ' style="float: right"' : ' '.$moreatt): ''));
}

/**
 *  Show error logo
 *
 *	@param	string	$titlealt   Text on alt and title of image. Alt only if param notitle is set to 1. If text is "TextA:TextB", use Text A on alt and Text B on title.
 *	@return string      		Return img tag
 */
function img_error($titlealt = 'default')
{
	global $conf, $langs;

	if ($titlealt == 'default') $titlealt = $langs->trans('Error');

	return img_picto($titlealt, 'error.png', 'class="valigntextbottom"');
}

/**
 *	Show next logo
 *
 *	@param	string	$titlealt   Text on alt and title of image. Alt only if param notitle is set to 1. If text is "TextA:TextB", use Text A on alt and Text B on title.
*	@param	string	$moreatt	Add more attribute on img tag (For example 'style="float: right"')
 *	@return string      		Return img tag
 */
function img_next($titlealt = 'default', $moreatt = '')
{
	global $conf, $langs;

	if ($titlealt == 'default') $titlealt = $langs->trans('Next');

	//return img_picto($titlealt, 'next.png', $moreatt);
	return '<span class="fa fa-chevron-right paddingright paddingleft" title="'.dol_escape_htmltag($titlealt).'"></span>';
}

/**
 *	Show previous logo
 *
 *	@param	string	$titlealt   Text on alt and title of image. Alt only if param notitle is set to 1. If text is "TextA:TextB", use Text A on alt and Text B on title.
 *	@param	string	$moreatt	Add more attribute on img tag (For example 'style="float: right"')
 *	@return string      		Return img tag
 */
function img_previous($titlealt = 'default', $moreatt = '')
{
	global $conf, $langs;

	if ($titlealt == 'default') $titlealt = $langs->trans('Previous');

	//return img_picto($titlealt, 'previous.png', $moreatt);
	return '<span class="fa fa-chevron-left paddingright paddingleft" title="'.dol_escape_htmltag($titlealt).'"></span>';
}

/**
 *	Show down arrow logo
 *
 *	@param	string	$titlealt   Text on alt and title of image. Alt only if param notitle is set to 1. If text is "TextA:TextB", use Text A on alt and Text B on title.
 *	@param  int		$selected   Selected
 *  @param	string	$moreclass	Add more CSS classes
 *	@return string      		Return img tag
 */
function img_down($titlealt = 'default', $selected = 0, $moreclass = '')
{
	global $conf, $langs;

	if ($titlealt == 'default') $titlealt = $langs->trans('Down');

	return img_picto($titlealt, ($selected ? '1downarrow_selected.png' : '1downarrow.png'), 'class="imgdown'.($moreclass?" ".$moreclass:"").'"');
}

/**
 *	Show top arrow logo
 *
 *	@param	string	$titlealt   Text on alt and title of image. Alt only if param notitle is set to 1. If text is "TextA:TextB", use Text A on alt and Text B on title.
 *	@param  int		$selected	Selected
 *  @param	string	$moreclass	Add more CSS classes
 *	@return string      		Return img tag
 */
function img_up($titlealt = 'default', $selected = 0, $moreclass = '')
{
	global $conf, $langs;

	if ($titlealt == 'default') $titlealt = $langs->trans('Up');

	return img_picto($titlealt, ($selected ? '1uparrow_selected.png' : '1uparrow.png'), 'class="imgup'.($moreclass?" ".$moreclass:"").'"');
}

/**
 *	Show left arrow logo
 *
 *	@param	string	$titlealt   Text on alt and title of image. Alt only if param notitle is set to 1. If text is "TextA:TextB", use Text A on alt and Text B on title.
 *	@param  int		$selected	Selected
 *	@param	string	$moreatt	Add more attribute on img tag (For example 'style="float: right"')
 *	@return string      		Return img tag
 */
function img_left($titlealt = 'default', $selected = 0, $moreatt = '')
{
	global $conf, $langs;

	if ($titlealt == 'default') $titlealt = $langs->trans('Left');

	return img_picto($titlealt, ($selected ? '1leftarrow_selected.png' : '1leftarrow.png'), $moreatt);
}

/**
 *	Show right arrow logo
 *
 *	@param	string	$titlealt   Text on alt and title of image. Alt only if param notitle is set to 1. If text is "TextA:TextB", use Text A on alt and Text B on title.
 *	@param  int		$selected	Selected
 *	@param	string	$moreatt	Add more attribute on img tag (For example 'style="float: right"')
 *	@return string      		Return img tag
 */
function img_right($titlealt = 'default', $selected = 0, $moreatt = '')
{
	global $conf, $langs;

	if ($titlealt == 'default') $titlealt = $langs->trans('Right');

	return img_picto($titlealt, ($selected ? '1rightarrow_selected.png' : '1rightarrow.png'), $moreatt);
}

/**
 *	Show tick logo if allowed
 *
 *	@param	string	$allow		Allow
 *	@param	string	$titlealt   Text on alt and title of image. Alt only if param notitle is set to 1. If text is "TextA:TextB", use Text A on alt and Text B on title.
 *	@return string      		Return img tag
 */
function img_allow($allow, $titlealt = 'default')
{
	global $conf, $langs;

	if ($titlealt == 'default') $titlealt = $langs->trans('Active');

	if ($allow == 1) return img_picto($titlealt, 'tick.png');

	return '-';
}

/**
 *	Return image of a credit card according to its brand name
 *
 *	@param	string	$brand		Brand name of credit card
 *	@return string     			Return img tag
 */
function img_credit_card($brand)
{
	if ($brand == 'visa' || $brand == 'Visa') {$brand='cc-visa';}
	elseif ($brand == 'mastercard' || $brand == 'MasterCard') {$brand='cc-mastercard';}
	elseif ($brand == 'amex' || $brand == 'American Express') {$brand='cc-amex';}
	elseif ($brand == 'discover' || $brand == 'Discover') {$brand='cc-discover';}
	elseif ($brand == 'jcb' || $brand == 'JCB') {$brand='cc-jcb';}
	elseif ($brand == 'diners' || $brand == 'Diners club') {$brand='cc-diners-club';}
	elseif (! in_array($brand, array('cc-visa','cc-mastercard','cc-amex','cc-discover','cc-jcb','cc-diners-club'))) {$brand='credit-card';}

	return '<span class="fa fa-'.$brand.' fa-2x fa-fw"></span>';
}

/**
 *	Show MIME img of a file
 *
 *	@param	string	$file		Filename
 * 	@param	string	$titlealt	Text on alt and title of image. Alt only if param notitle is set to 1. If text is "TextA:TextB", use Text A on alt and Text B on title.
 *  @param	string	$morecss	More css
 *	@return string     			Return img tag
 */
function img_mime($file, $titlealt = '', $morecss = '')
{
	require_once DOL_DOCUMENT_ROOT.'/core/lib/files.lib.php';

	$mimetype = dol_mimetype($file, '', 1);
	$mimeimg = dol_mimetype($file, '', 2);
	$mimefa = dol_mimetype($file, '', 4);

	if (empty($titlealt)) $titlealt = 'Mime type: '.$mimetype;

	//return img_picto_common($titlealt, 'mime/'.$mimeimg, 'class="'.$morecss.'"');
	return '<i class="fa fa-'.$mimefa.' paddingright"'.($titlealt ? ' title="'.$titlealt.'"' : '').'></i>';
}


/**
 *  Show search logo
 *
 *  @param	string	$titlealt   Text on alt and title of image. Alt only if param notitle is set to 1. If text is "TextA:TextB", use Text A on alt and Text B on title.
 *	@param  string	$other      Add more attributes on img
 *  @return string      		Retourne tag img
 */
function img_search($titlealt = 'default', $other = '')
{
	global $conf, $langs;

	if ($titlealt == 'default') $titlealt = $langs->trans('Search');

	$img = img_picto($titlealt, 'search.png', $other, false, 1);

	$input = '<input type="image" class="liste_titre" name="button_search" src="'.$img.'" ';
	$input.= 'value="'.dol_escape_htmltag($titlealt).'" title="'.dol_escape_htmltag($titlealt).'" >';

	return $input;
}

/**
 *  Show search logo
 *
 *  @param	string	$titlealt   Text on alt and title of image. Alt only if param notitle is set to 1. If text is "TextA:TextB", use Text A on alt and Text B on title.
 *	@param  string	$other      Add more attributes on img
 *  @return string      		Retourne tag img
 */
function img_searchclear($titlealt = 'default', $other = '')
{
	global $conf, $langs;

	if ($titlealt == 'default') $titlealt = $langs->trans('Search');

	$img = img_picto($titlealt, 'searchclear.png', $other, false, 1);

	$input = '<input type="image" class="liste_titre" name="button_removefilter" src="'.$img.'" ';
	$input.= 'value="'.dol_escape_htmltag($titlealt).'" title="'.dol_escape_htmltag($titlealt).'" >';

	return $input;
}

/**
 *	Show information for admin users or standard users
 *
 *	@param	string	$text			Text info
 *	@param  integer	$infoonimgalt	Info is shown only on alt of star picto, otherwise it is show on output after the star picto
 *	@param	int		$nodiv			No div
 *  @param  string  $admin          '1'=Info for admin users. '0'=Info for standard users (change only the look), 'error','xxx'=Other
 *  @param	string	$morecss		More CSS
 *	@return	string					String with info text
 */
function info_admin($text, $infoonimgalt = 0, $nodiv = 0, $admin = '1', $morecss = '')
{
	global $conf, $langs;

	if ($infoonimgalt)
	{
		return img_picto($text, 'info', 'class="hideonsmartphone'.($morecss?' '.$morecss:'').'"');
	}

	return ($nodiv?'':'<div class="'.(empty($admin)?'':($admin=='1'?'info':$admin)).' hideonsmartphone'.($morecss?' '.$morecss:'').'">').'<span class="fa fa-info-circle" title="'.dol_escape_htmltag($admin?$langs->trans('InfoAdmin'):$langs->trans('Note')).'"></span> '.$text.($nodiv?'':'</div>');
}


/**
 *	Affiche message erreur system avec toutes les informations pour faciliter le diagnostic et la remontee des bugs.
 *	On doit appeler cette fonction quand une erreur technique bloquante est rencontree.
 *	Toutefois, il faut essayer de ne l'appeler qu'au sein de pages php, les classes devant
 *	renvoyer leur erreur par l'intermediaire de leur propriete "error".
 *
 *	@param	 	DoliDB	$db      	Database handler
 *	@param  	mixed	$error		String or array of errors strings to show
 *  @param		array	$errors		Array of errors
 *	@return 	void
 *  @see    	dol_htmloutput_errors()
 */
function dol_print_error($db = '', $error = '', $errors = null)
{
	global $conf,$langs,$argv;
	global $dolibarr_main_prod;

	$out = '';
	$syslog = '';

	// Si erreur intervenue avant chargement langue
	if (! $langs)
	{
		require_once DOL_DOCUMENT_ROOT .'/core/class/translate.class.php';
		$langs = new Translate('', $conf);
		$langs->load("main");
	}
	// Load translation files required by the page
    $langs->loadLangs(array('main', 'errors'));

	if ($_SERVER['DOCUMENT_ROOT'])    // Mode web
	{
		$out.=$langs->trans("DolibarrHasDetectedError").".<br>\n";
		if (! empty($conf->global->MAIN_FEATURES_LEVEL)) $out.="You use an experimental or develop level of features, so please do NOT report any bugs, except if problem is confirmed moving option MAIN_FEATURES_LEVEL back to 0.<br>\n";
		$out.=$langs->trans("InformationToHelpDiagnose").":<br>\n";

		$out.="<b>".$langs->trans("Date").":</b> ".dol_print_date(time(), 'dayhourlog')."<br>\n";
		$out.="<b>".$langs->trans("Dolibarr").":</b> ".DOL_VERSION."<br>\n";
		if (isset($conf->global->MAIN_FEATURES_LEVEL)) $out.="<b>".$langs->trans("LevelOfFeature").":</b> ".$conf->global->MAIN_FEATURES_LEVEL."<br>\n";
		if (function_exists("phpversion"))
		{
			$out.="<b>".$langs->trans("PHP").":</b> ".phpversion()."<br>\n";
		}
		$out.="<b>".$langs->trans("Server").":</b> ".$_SERVER["SERVER_SOFTWARE"]."<br>\n";
		if (function_exists("php_uname"))
		{
			$out.="<b>".$langs->trans("OS").":</b> ".php_uname()."<br>\n";
		}
		$out.="<b>".$langs->trans("UserAgent").":</b> ".$_SERVER["HTTP_USER_AGENT"]."<br>\n";
		$out.="<br>\n";
		$out.="<b>".$langs->trans("RequestedUrl").":</b> ".dol_htmlentities($_SERVER["REQUEST_URI"], ENT_COMPAT, 'UTF-8')."<br>\n";
		$out.="<b>".$langs->trans("Referer").":</b> ".(isset($_SERVER["HTTP_REFERER"])?dol_htmlentities($_SERVER["HTTP_REFERER"], ENT_COMPAT, 'UTF-8'):'')."<br>\n";
		$out.="<b>".$langs->trans("MenuManager").":</b> ".(isset($conf->standard_menu)?$conf->standard_menu:'')."<br>\n";
		$out.="<br>\n";
		$syslog.="url=".dol_escape_htmltag($_SERVER["REQUEST_URI"]);
		$syslog.=", query_string=".dol_escape_htmltag($_SERVER["QUERY_STRING"]);
	}
	else                              // Mode CLI
	{
		$out.='> '.$langs->transnoentities("ErrorInternalErrorDetected").":\n".$argv[0]."\n";
		$syslog.="pid=".dol_getmypid();
	}

	if (! empty($conf->modules))
	{
	   $out.="<b>".$langs->trans("Modules").":</b> ".join(', ', $conf->modules)."<br>\n";
	}

	if (is_object($db))
	{
		if ($_SERVER['DOCUMENT_ROOT'])  // Mode web
		{
			$out.="<b>".$langs->trans("DatabaseTypeManager").":</b> ".$db->type."<br>\n";
			$out.="<b>".$langs->trans("RequestLastAccessInError").":</b> ".($db->lastqueryerror()?dol_escape_htmltag($db->lastqueryerror()):$langs->trans("ErrorNoRequestInError"))."<br>\n";
			$out.="<b>".$langs->trans("ReturnCodeLastAccessInError").":</b> ".($db->lasterrno()?dol_escape_htmltag($db->lasterrno()):$langs->trans("ErrorNoRequestInError"))."<br>\n";
			$out.="<b>".$langs->trans("InformationLastAccessInError").":</b> ".($db->lasterror()?dol_escape_htmltag($db->lasterror()):$langs->trans("ErrorNoRequestInError"))."<br>\n";
			$out.="<br>\n";
		}
		else                            // Mode CLI
		{
			// No dol_escape_htmltag for output, we are in CLI mode
			$out.='> '.$langs->transnoentities("DatabaseTypeManager").":\n".$db->type."\n";
			$out.='> '.$langs->transnoentities("RequestLastAccessInError").":\n".($db->lastqueryerror()?$db->lastqueryerror():$langs->transnoentities("ErrorNoRequestInError"))."\n";
			$out.='> '.$langs->transnoentities("ReturnCodeLastAccessInError").":\n".($db->lasterrno()?$db->lasterrno():$langs->transnoentities("ErrorNoRequestInError"))."\n";
			$out.='> '.$langs->transnoentities("InformationLastAccessInError").":\n".($db->lasterror()?$db->lasterror():$langs->transnoentities("ErrorNoRequestInError"))."\n";
		}
		$syslog.=", sql=".$db->lastquery();
		$syslog.=", db_error=".$db->lasterror();
	}

	if ($error || $errors)
	{
		$langs->load("errors");

		// Merge all into $errors array
		if (is_array($error) && is_array($errors)) $errors=array_merge($error, $errors);
		elseif (is_array($error)) $errors=$error;
		elseif (is_array($errors)) $errors=array_merge(array($error), $errors);
		else $errors=array_merge(array($error));

		foreach($errors as $msg)
		{
			if (empty($msg)) continue;
			if ($_SERVER['DOCUMENT_ROOT'])  // Mode web
			{
				$out.="<b>".$langs->trans("Message").":</b> ".dol_escape_htmltag($msg)."<br>\n" ;
			}
			else                        // Mode CLI
			{
				$out.='> '.$langs->transnoentities("Message").":\n".$msg."\n" ;
			}
			$syslog.=", msg=".$msg;
		}
	}
	if (empty($dolibarr_main_prod) && $_SERVER['DOCUMENT_ROOT'] && function_exists('xdebug_print_function_stack') && function_exists('xdebug_call_file'))
	{
		xdebug_print_function_stack();
		$out.='<b>XDebug informations:</b>'."<br>\n";
		$out.='File: '.xdebug_call_file()."<br>\n";
		$out.='Line: '.xdebug_call_line()."<br>\n";
		$out.='Function: '.xdebug_call_function()."<br>\n";
		$out.="<br>\n";
	}

	if (empty($dolibarr_main_prod)) print $out;
	else
	{
		print 'This website is currently temporarly offline. This may be due to a maintenance operation. Current status of operation are on next line...<br><br>'."\n";
		$langs->load("errors");
		print $langs->trans("DolibarrHasDetectedError").'. ';
		print $langs->trans("YouCanSetOptionDolibarrMainProdToZero");
		define("MAIN_CORE_ERROR", 1);
	}
	//else print 'Sorry, an error occured but the parameter $dolibarr_main_prod is defined in conf file so no message is reported to your browser. Please read the log file for error message.';
	dol_syslog("Error ".$syslog, LOG_ERR);
}

/**
 * Show a public email and error code to contact if technical error
 *
 * @param	string	$prefixcode		Prefix of public error code
 * @param   string  $errormessage   Complete error message
 * @param	array	$errormessages	Array of error messages
 * @param	string	$morecss		More css
 * @param	string	$email			Email
 * @return	void
 */
function dol_print_error_email($prefixcode, $errormessage = '', $errormessages = array(), $morecss = 'error', $email = '')
{
	global $langs,$conf;

	if (empty($email)) $email=$conf->global->MAIN_INFO_SOCIETE_MAIL;

	$langs->load("errors");
	$now=dol_now();

	print '<br><div class="center login_main_message"><div class="'.$morecss.'">';
	print $langs->trans("ErrorContactEMail", $email, $prefixcode.dol_print_date($now, '%Y%m%d%H%M%S'));
	if ($errormessage) print '<br><br>'.$errormessage;
	if (is_array($errormessages) && count($errormessages))
	{
		foreach($errormessages as $mesgtoshow)
		{
			print '<br><br>'.$mesgtoshow;
		}
	}
	print '</div></div>';
}

/**
 *	Show title line of an array
 *
 *	@param	string	$name        Label of field
 *	@param	string	$file        Url used when we click on sort picto
 *	@param	string	$field       Field to use for new sorting
 *	@param	string	$begin       ("" by defaut)
 *	@param	string	$moreparam   Add more parameters on sort url links ("" by default)
 *	@param  string	$moreattrib  Options of attribute td ("" by defaut, example: 'align="center"')
 *	@param  string	$sortfield   Current field used to sort
 *	@param  string	$sortorder   Current sort order
 *  @param	string	$prefix		 Prefix for css. Use space after prefix to add your own CSS tag.
 *  @param	string	$tooltip	 Tooltip
 *	@return	void
 */
function print_liste_field_titre($name, $file = "", $field = "", $begin = "", $moreparam = "", $moreattrib = "", $sortfield = "", $sortorder = "", $prefix = "", $tooltip = "")
{
	print getTitleFieldOfList($name, 0, $file, $field, $begin, $moreparam, $moreattrib, $sortfield, $sortorder, $prefix, 0, $tooltip);
}

/**
 *	Get title line of an array
 *
 *	@param	string	$name        		Translation key of field
 *	@param	int		$thead		 		0=To use with standard table format, 1=To use inside <thead><tr>, 2=To use with <div>
 *	@param	string	$file        		Url used when we click on sort picto
 *	@param	string	$field       		Field to use for new sorting. Empty if this field is not sortable. Example "t.abc" or "t.abc,t.def"
 *	@param	string	$begin       		("" by defaut)
 *	@param	string	$moreparam   		Add more parameters on sort url links ("" by default)
 *	@param  string	$moreattrib  		Add more attributes on th ("" by defaut, example: 'align="center"'). To add more css class, use param $prefix.
 *	@param  string	$sortfield   		Current field used to sort (Ex: 'd.datep,d.id')
 *	@param  string	$sortorder   		Current sort order (Ex: 'asc,desc')
 *  @param	string	$prefix		 		Prefix for css. Use space after prefix to add your own CSS tag, for example 'mycss '.
 *  @param	string	$disablesortlink	1=Disable sort link
 *  @param	string	$tooltip	 		Tooltip
 *	@return	string
 */
function getTitleFieldOfList($name, $thead = 0, $file = "", $field = "", $begin = "", $moreparam = "", $moreattrib = "", $sortfield = "", $sortorder = "", $prefix = "", $disablesortlink = 0, $tooltip = '')
{
	global $conf, $langs, $form;
	//print "$name, $file, $field, $begin, $options, $moreattrib, $sortfield, $sortorder<br>\n";

	if ($moreattrib == 'class="right"') $prefix.='right '; // For backward compatibility

	$sortorder=strtoupper($sortorder);
	$out='';
	$sortimg='';

	$tag='th';
	if ($thead==2) $tag='div';

	$tmpsortfield=explode(',', $sortfield);
	$sortfield1=trim($tmpsortfield[0]);    // If $sortfield is 'd.datep,d.id', it becomes 'd.datep'
	$tmpfield=explode(',', $field);
	$field1=trim($tmpfield[0]);            // If $field is 'd.datep,d.id', it becomes 'd.datep'

	//var_dump('field='.$field.' field1='.$field1.' sortfield='.$sortfield.' sortfield1='.$sortfield1);
	// If field is used as sort criteria we use a specific css class liste_titre_sel
	// Example if (sortfield,field)=("nom","xxx.nom") or (sortfield,field)=("nom","nom")
	if ($field1 && ($sortfield1 == $field1 || $sortfield1 == preg_replace("/^[^\.]+\./", "", $field1))) $out.= '<'.$tag.' class="'.$prefix.'liste_titre_sel" '. $moreattrib.'>';
	else $out.= '<'.$tag.' class="'.$prefix.'liste_titre" '. $moreattrib.'>';

	if (empty($thead) && $field && empty($disablesortlink))    // If this is a sort field
	{
		$options=preg_replace('/sortfield=([a-zA-Z0-9,\s\.]+)/i', '', $moreparam);
		$options=preg_replace('/sortorder=([a-zA-Z0-9,\s\.]+)/i', '', $options);
		$options=preg_replace('/&+/i', '&', $options);
		if (! preg_match('/^&/', $options)) $options='&'.$options;

		$sortordertouseinlink='';
		if ($field1 != $sortfield1) // We are on another field than current sorted field
		{
			if (preg_match('/^DESC/i', $sortorder))
			{
				$sortordertouseinlink.=str_repeat('desc,', count(explode(',', $field)));
			}
			else		// We reverse the var $sortordertouseinlink
			{
				$sortordertouseinlink.=str_repeat('asc,', count(explode(',', $field)));
			}
		}
		else                        // We are on field that is the first current sorting criteria
		{
			if (preg_match('/^ASC/i', $sortorder))	// We reverse the var $sortordertouseinlink
			{
				$sortordertouseinlink.=str_repeat('desc,', count(explode(',', $field)));
			}
			else
			{
				$sortordertouseinlink.=str_repeat('asc,', count(explode(',', $field)));
			}
		}
		$sortordertouseinlink=preg_replace('/,$/', '', $sortordertouseinlink);
		$out.= '<a class="reposition" href="'.$file.'?sortfield='.$field.'&sortorder='.$sortordertouseinlink.'&begin='.$begin.$options.'">';
	}

	if ($tooltip) $out.=$form->textwithpicto($langs->trans($name), $langs->trans($tooltip));
	else $out.=$langs->trans($name);

	if (empty($thead) && $field && empty($disablesortlink))    // If this is a sort field
	{
		$out.='</a>';
	}

	if (empty($thead) && $field)    // If this is a sort field
	{
		$options=preg_replace('/sortfield=([a-zA-Z0-9,\s\.]+)/i', '', $moreparam);
		$options=preg_replace('/sortorder=([a-zA-Z0-9,\s\.]+)/i', '', $options);
		$options=preg_replace('/&+/i', '&', $options);
		if (! preg_match('/^&/', $options)) $options='&'.$options;

		if (! $sortorder || $field1 != $sortfield1)
		{
			//$out.= '<a href="'.$file.'?sortfield='.$field.'&sortorder=asc&begin='.$begin.$options.'">'.img_down("A-Z",0).'</a>';
			//$out.= '<a href="'.$file.'?sortfield='.$field.'&sortorder=desc&begin='.$begin.$options.'">'.img_up("Z-A",0).'</a>';
		}
		else
		{
			if (preg_match('/^DESC/', $sortorder)) {
				//$out.= '<a href="'.$file.'?sortfield='.$field.'&sortorder=asc&begin='.$begin.$options.'">'.img_down("A-Z",0).'</a>';
				//$out.= '<a href="'.$file.'?sortfield='.$field.'&sortorder=desc&begin='.$begin.$options.'">'.img_up("Z-A",1).'</a>';
				$sortimg.= '<span class="nowrap">'.img_up("Z-A", 0).'</span>';
			}
			if (preg_match('/^ASC/', $sortorder)) {
				//$out.= '<a href="'.$file.'?sortfield='.$field.'&sortorder=asc&begin='.$begin.$options.'">'.img_down("A-Z",1).'</a>';
				//$out.= '<a href="'.$file.'?sortfield='.$field.'&sortorder=desc&begin='.$begin.$options.'">'.img_up("Z-A",0).'</a>';
				$sortimg.= '<span class="nowrap">'.img_down("A-Z", 0).'</span>';
			}
		}
	}

	$out.=$sortimg;

	$out.='</'.$tag.'>';

	return $out;
}

/**
 *	Show a title.
 *
 *	@param	string	$title			Title to show
 *	@return	string					Title to show
 *  @deprecated						Use load_fiche_titre instead
 *  @see load_fiche_titre()
 */
function print_titre($title)
{
	dol_syslog(__FUNCTION__ . " is deprecated", LOG_WARNING);

	print '<div class="titre">'.$title.'</div>';
}

/**
 *	Show a title with picto
 *
 *	@param	string	$title				Title to show
 *	@param	string	$mesg				Added message to show on right
 *	@param	string	$picto				Icon to use before title (should be a 32x32 transparent png file)
 *	@param	int		$pictoisfullpath	1=Icon name is a full absolute url of image
 * 	@param	int		$id					To force an id on html objects
 * 	@return	void
 *  @deprecated Use print load_fiche_titre instead
 */
function print_fiche_titre($title, $mesg = '', $picto = 'generic', $pictoisfullpath = 0, $id = '')
{
	print load_fiche_titre($title, $mesg, $picto, $pictoisfullpath, $id);
}

/**
 *	Load a title with picto
 *
 *	@param	string	$titre				Title to show
 *	@param	string	$morehtmlright		Added message to show on right
 *	@param	string	$picto				Icon to use before title (should be a 32x32 transparent png file)
 *	@param	int		$pictoisfullpath	1=Icon name is a full absolute url of image
 * 	@param	string	$id					To force an id on html objects
 *  @param  string  $morecssontable     More css on table
 *	@param	string	$morehtmlcenter		Added message to show on center
 * 	@return	string
 *  @see print_barre_liste()
 */
function load_fiche_titre($titre, $morehtmlright = '', $picto = 'generic', $pictoisfullpath = 0, $id = '', $morecssontable = '', $morehtmlcenter = '')
{
	global $conf;

	$return='';

	if ($picto == 'setup') $picto='generic';

	$return.= "\n";
	$return.= '<table '.($id?'id="'.$id.'" ':'').'class="centpercent notopnoleftnoright'.($morecssontable?' '.$morecssontable:'').'" style="margin-bottom: 6px;"><tr>';	// maring bottom must be same than into print_barre_list
	if ($picto) $return.= '<td class="nobordernopadding widthpictotitle opacityhigh valignmiddle">'.img_picto('', $picto, 'class="valignmiddle widthpictotitle pictotitle"', $pictoisfullpath).'</td>';
	$return.= '<td class="nobordernopadding valignmiddle">';
	$return.= '<div class="titre inline-block">'.$titre.'</div>';
	$return.= '</td>';
	if (dol_strlen($morehtmlcenter))
	{
		$return.= '<td class="nobordernopadding center valignmiddle">'.$morehtmlcenter.'</td>';
	}
	if (dol_strlen($morehtmlright))
	{
		$return.= '<td class="nobordernopadding titre_right wordbreakimp right valignmiddle">'.$morehtmlright.'</td>';
	}
	$return.= '</tr></table>'."\n";

	return $return;
}

/**
 *	Print a title with navigation controls for pagination
 *
 *	@param	string	    $titre				Title to show (required)
 *	@param	int   	    $page				Numero of page to show in navigation links (required)
 *	@param	string	    $file				Url of page (required)
 *	@param	string	    $options         	More parameters for links ('' by default, does not include sortfield neither sortorder). Value must be 'urlencoded' before calling function.
 *	@param	string    	$sortfield       	Field to sort on ('' by default)
 *	@param	string	    $sortorder       	Order to sort ('' by default)
 *	@param	string	    $morehtmlcenter     String in the middle ('' by default). We often find here string $massaction comming from $form->selectMassAction()
 *	@param	int		    $num				Number of records found by select with limit+1
 *	@param	int|string  $totalnboflines		Total number of records/lines for all pages (if known). Use a negative value of number to not show number. Use '' if unknown.
 *	@param	string	    $picto				Icon to use before title (should be a 32x32 transparent png file)
 *	@param	int		    $pictoisfullpath	1=Icon name is a full absolute url of image
 *  @param	string	    $morehtmlright			More html to show
 *  @param  string      $morecss            More css to the table
 *  @param  int         $limit              Max number of lines (-1 = use default, 0 = no limit, > 0 = limit).
 *  @param  int         $hideselectlimit    Force to hide select limit
 *  @param  int         $hidenavigation     Force to hide all navigation tools
 *	@return	void
 */
function print_barre_liste($titre, $page, $file, $options = '', $sortfield = '', $sortorder = '', $morehtmlcenter = '', $num = -1, $totalnboflines = '', $picto = 'generic', $pictoisfullpath = 0, $morehtmlright = '', $morecss = '', $limit = -1, $hideselectlimit = 0, $hidenavigation = 0)
{
	global $conf,$langs;

	$savlimit = $limit;
	$savtotalnboflines = $totalnboflines;
	$totalnboflines=abs($totalnboflines);

	if ($picto == 'setup') $picto='title_setup.png';
	if (($conf->browser->name == 'ie') && $picto=='generic') $picto='title.gif';
	if ($limit < 0) $limit = $conf->liste_limit;
	if ($savlimit != 0 && (($num > $limit) || ($num == -1) || ($limit == 0)))
	{
		$nextpage = 1;
	}
	else
	{
		$nextpage = 0;
	}
	//print 'totalnboflines='.$totalnboflines.'-savlimit='.$savlimit.'-limit='.$limit.'-num='.$num.'-nextpage='.$nextpage;

	print "\n";
	print "<!-- Begin title '".$titre."' -->\n";
	print '<table class="centpercent notopnoleftnoright'.($morecss?' '.$morecss:'').'" style="margin-bottom: 6px; border: 0"><tr>';	// maring bottom must be same than into load_fiche_tire

	// Left
	//if ($picto && $titre) print '<td class="nobordernopadding hideonsmartphone left valignmiddle" style="width: 40px">'.img_picto('', $picto, 'id="pictotitle"', $pictoisfullpath).'</td>';
	print '<td class="nobordernopadding valignmiddle">';
	if ($picto && $titre) print img_picto('', $picto, 'class="hideonsmartphone valignmiddle opacityhigh pictotitle widthpictotitle"', $pictoisfullpath);
	print '<div class="titre inline-block">'.$titre;
	if (!empty($titre) && $savtotalnboflines >= 0 && (string) $savtotalnboflines != '') print ' ('.$totalnboflines.')';
	print '</div></td>';

	// Center
	if ($morehtmlcenter)
	{
		print '<td class="nobordernopadding center valignmiddle">'.$morehtmlcenter.'</td>';
	}

	// Right
	print '<td class="nobordernopadding valignmiddle right">';
	if ($sortfield) $options .= "&sortfield=".urlencode($sortfield);
	if ($sortorder) $options .= "&sortorder=".urlencode($sortorder);
	// Show navigation bar
	$pagelist = '';
	if ($savlimit != 0 && ($page > 0 || $num > $limit))
	{
		if ($totalnboflines)	// If we know total nb of lines
		{
			// Define nb of extra page links before and after selected page + ... + first or last
			$maxnbofpage=(empty($conf->dol_optimize_smallscreen) ? 4 : 1);

			if ($limit > 0) $nbpages=ceil($totalnboflines/$limit);
			else $nbpages=1;
			$cpt=($page-$maxnbofpage);
			if ($cpt < 0) { $cpt=0; }

			if ($cpt>=1)
			{
				$pagelist.= '<li class="pagination"><a href="'.$file.'?page=0'.$options.'">1</a></li>';
				if ($cpt > 2) $pagelist.='<li class="pagination"><span class="inactive">...</span></li>';
				elseif ($cpt == 2) $pagelist.='<li class="pagination"><a href="'.$file.'?page=1'.$options.'">2</a></li>';
			}

			do
			{
				if ($cpt==$page)
				{
					$pagelist.= '<li class="pagination"><span class="active">'.($page+1).'</span></li>';
				}
				else
				{
					$pagelist.= '<li class="pagination"><a href="'.$file.'?page='.$cpt.$options.'">'.($cpt+1).'</a></li>';
				}
				$cpt++;
			}
			while ($cpt < $nbpages && $cpt<=$page+$maxnbofpage);

			if ($cpt<$nbpages)
			{
				if ($cpt<$nbpages-2) $pagelist.= '<li class="pagination"><span class="inactive">...</span></li>';
				elseif ($cpt == $nbpages-2) $pagelist.= '<li class="pagination"><a href="'.$file.'?page='.($nbpages-2).$options.'">'.($nbpages - 1).'</a></li>';
				$pagelist.= '<li class="pagination"><a href="'.$file.'?page='.($nbpages-1).$options.'">'.$nbpages.'</a></li>';
			}
		}
		else
		{
			$pagelist.= '<li class="pagination"><span class="active">'.($page+1)."</li>";
		}
	}

	print_fleche_navigation($page, $file, $options, $nextpage, $pagelist, $morehtmlright, $savlimit, $totalnboflines, $hideselectlimit);		// output the div and ul for previous/last completed with page numbers into $pagelist

	print '</td>';

	print '</tr></table>'."\n";
	print "<!-- End title -->\n\n";
}

/**
 *	Function to show navigation arrows into lists
 *
 *	@param	int				$page				Number of page
 *	@param	string			$file				Page URL (in most cases provided with $_SERVER["PHP_SELF"])
 *	@param	string			$options         	Other url parameters to propagate ("" by default, may include sortfield and sortorder)
 *	@param	integer			$nextpage	    	Do we show a next page button
 *	@param	string			$betweenarrows		HTML content to show between arrows. MUST contains '<li> </li>' tags or '<li><span> </span></li>'.
 *  @param	string			$afterarrows		HTML content to show after arrows. Must NOT contains '<li> </li>' tags.
 *  @param  int             $limit              Max nb of record to show  (-1 = no combo with limit, 0 = no limit, > 0 = limit)
 *	@param	int		        $totalnboflines		Total number of records/lines for all pages (if known)
 *  @param  int             $hideselectlimit    Force to hide select limit
 *	@return	void
 */
function print_fleche_navigation($page, $file, $options = '', $nextpage = 0, $betweenarrows = '', $afterarrows = '', $limit = -1, $totalnboflines = 0, $hideselectlimit = 0)
{
	global $conf, $langs;

	print '<div class="pagination"><ul>';
	if ((int) $limit >= 0 && empty($hideselectlimit))
	{
		$pagesizechoices='10:10,15:15,20:20,30:30,40:40,50:50,100:100,250:250,500:500,1000:1000,5000:5000';
		//$pagesizechoices.=',0:'.$langs->trans("All");     // Not yet supported
		//$pagesizechoices.=',2:2';
		if (! empty($conf->global->MAIN_PAGESIZE_CHOICES)) $pagesizechoices=$conf->global->MAIN_PAGESIZE_CHOICES;

		print '<li class="pagination">';
		print '<select class="flat selectlimit" name="limit" title="'.dol_escape_htmltag($langs->trans("MaxNbOfRecordPerPage")).'">';
		$tmpchoice=explode(',', $pagesizechoices);
		$tmpkey=$limit.':'.$limit;
		if (! in_array($tmpkey, $tmpchoice)) $tmpchoice[]=$tmpkey;
		$tmpkey=$conf->liste_limit.':'.$conf->liste_limit;
		if (! in_array($tmpkey, $tmpchoice)) $tmpchoice[]=$tmpkey;
		asort($tmpchoice, SORT_NUMERIC);
		$found=false;
		foreach($tmpchoice as $val)
		{
			$selected='';
			$tmp=explode(':', $val);
			$key=$tmp[0];
			$val=$tmp[1];
			if ($key != '' && $val != '')
			{
				if ((int) $key == (int) $limit)
				{
					$selected = ' selected="selected"';
					$found = true;
				}
				print '<option name="'.$key.'"'.$selected.'>'.dol_escape_htmltag($val).'</option>'."\n";
			}
		}
		print '</select>';
		if ($conf->use_javascript_ajax)
		{
			print '<!-- JS CODE TO ENABLE select limit to launch submit of page -->
            		<script>
                	jQuery(document).ready(function () {
            	  		jQuery(".selectlimit").change(function() {
                            console.log("Change limit. Send submit");
                            $(this).parents(\'form:first\').submit();
            	  		});
                	});
            		</script>
                ';
		}
		print '</li>';
	}
	if ($page > 0)
	{
		print '<li class="pagination"><a class="paginationprevious" href="'.$file.'?page='.($page-1).$options.'"><i class="fa fa-chevron-left" title="'.dol_escape_htmltag($langs->trans("Previous")).'"></i></a></li>';
	}
	if ($betweenarrows)
	{
		print $betweenarrows;
	}
	if ($nextpage > 0)
	{
		print '<li class="pagination"><a class="paginationnext" href="'.$file.'?page='.($page+1).$options.'"><i class="fa fa-chevron-right" title="'.dol_escape_htmltag($langs->trans("Next")).'"></i></a></li>';
	}
	if ($afterarrows)
	{
		print '<li class="paginationafterarrows">';
		print $afterarrows;
		print '</li>';
	}
	print '</ul></div>'."\n";
}


/**
 *	Return a string with VAT rate label formated for view output
 *	Used into pdf and HTML pages
 *
 *	@param	string	$rate			Rate value to format ('19.6', '19,6', '19.6%', '19,6%', '19.6 (CODEX)', ...)
 *  @param	boolean	$addpercent		Add a percent % sign in output
 *	@param	int		$info_bits		Miscellaneous information on vat (0=Default, 1=French NPR vat)
 *	@param	int		$usestarfornpr	-1=Never show, 0 or 1=Use '*' for NPR vat rates
 *  @return	string					String with formated amounts ('19,6' or '19,6%' or '8.5% (NPR)' or '8.5% *' or '19,6 (CODEX)')
 */
function vatrate($rate, $addpercent = false, $info_bits = 0, $usestarfornpr = 0)
{
	$morelabel='';

	if (preg_match('/%/', $rate))
	{
		$rate=str_replace('%', '', $rate);
		$addpercent=true;
	}
	if (preg_match('/\((.*)\)/', $rate, $reg))
	{
		$morelabel=' ('.$reg[1].')';
		$rate=preg_replace('/\s*'.preg_quote($morelabel, '/').'/', '', $rate);
	}
	if (preg_match('/\*/', $rate))
	{
		$rate=str_replace('*', '', $rate);
		$info_bits |= 1;
	}

	// If rate is '9/9/9' we don't change it.  If rate is '9.000' we apply price()
	if (! preg_match('/\//', $rate)) $ret=price($rate, 0, '', 0, 0).($addpercent?'%':'');
	else
	{
		// TODO Split on / and output with a price2num to have clean numbers without ton of 000.
		$ret=$rate.($addpercent?'%':'');
	}
	if (($info_bits & 1) && $usestarfornpr >= 0) $ret.=' *';
	$ret.=$morelabel;
	return $ret;
}


/**
 *		Function to format a value into an amount for visual output
 *		Function used into PDF and HTML pages
 *
 *		@param	float		$amount			Amount to format
 *		@param	integer		$form			Type of format, HTML or not (not by default)
 *		@param	Translate	$outlangs		Object langs for output
 *		@param	int			$trunc			1=Truncate if there is more decimals than MAIN_MAX_DECIMALS_SHOWN (default), 0=Does not truncate. Deprecated because amount are rounded (to unit or total amount accurancy) before beeing inserted into database or after a computation, so this parameter should be useless.
 *		@param	int			$rounding		Minimum number of decimal to show. If 0, no change, if -1, we use min($conf->global->MAIN_MAX_DECIMALS_UNIT,$conf->global->MAIN_MAX_DECIMALS_TOT)
 *		@param	int			$forcerounding	Force the number of decimal to forcerounding decimal (-1=do not force)
 *		@param	string		$currency_code	To add currency symbol (''=add nothing, 'auto'=Use default currency, 'XXX'=add currency symbols for XXX currency)
 *		@return	string						Chaine avec montant formate
 *
 *		@see	price2num()					Revert function of price
 */
function price($amount, $form = 0, $outlangs = '', $trunc = 1, $rounding = -1, $forcerounding = -1, $currency_code = '')
{
	global $langs,$conf;

	// Clean parameters
	if (empty($amount)) $amount=0;	// To have a numeric value if amount not defined or = ''
	$amount = (is_numeric($amount)?$amount:0); // Check if amount is numeric, for example, an error occured when amount value = o (letter) instead 0 (number)
	if ($rounding < 0) $rounding=min($conf->global->MAIN_MAX_DECIMALS_UNIT, $conf->global->MAIN_MAX_DECIMALS_TOT);
	$nbdecimal=$rounding;

	// Output separators by default (french)
	$dec=','; $thousand=' ';

	// If $outlangs not forced, we use use language
	if (! is_object($outlangs)) $outlangs=$langs;

	if ($outlangs->transnoentitiesnoconv("SeparatorDecimal") != "SeparatorDecimal")  $dec=$outlangs->transnoentitiesnoconv("SeparatorDecimal");
	if ($outlangs->transnoentitiesnoconv("SeparatorThousand")!= "SeparatorThousand") $thousand=$outlangs->transnoentitiesnoconv("SeparatorThousand");
	if ($thousand == 'None') $thousand='';
	elseif ($thousand == 'Space') $thousand=' ';
	//print "outlangs=".$outlangs->defaultlang." amount=".$amount." html=".$form." trunc=".$trunc." nbdecimal=".$nbdecimal." dec='".$dec."' thousand='".$thousand."'<br>";

	//print "amount=".$amount."-";
	$amount = str_replace(',', '.', $amount);	// should be useless
	//print $amount."-";
	$datas = explode('.', $amount);
	$decpart = isset($datas[1])?$datas[1]:'';
	$decpart = preg_replace('/0+$/i', '', $decpart);	// Supprime les 0 de fin de partie decimale
	//print "decpart=".$decpart."<br>";
	$end='';

	// We increase nbdecimal if there is more decimal than asked (to not loose information)
	if (dol_strlen($decpart) > $nbdecimal) $nbdecimal=dol_strlen($decpart);
	// Si on depasse max
	if ($trunc && $nbdecimal > $conf->global->MAIN_MAX_DECIMALS_SHOWN)
	{
		$nbdecimal=$conf->global->MAIN_MAX_DECIMALS_SHOWN;
		if (preg_match('/\.\.\./i', $conf->global->MAIN_MAX_DECIMALS_SHOWN))
		{
			// Si un affichage est tronque, on montre des ...
			$end='...';
		}
	}

	// If force rounding
	if ($forcerounding >= 0) $nbdecimal = $forcerounding;

	// Format number
	$output=number_format($amount, $nbdecimal, $dec, $thousand);
	if ($form)
	{
		$output=preg_replace('/\s/', '&nbsp;', $output);
		$output=preg_replace('/\'/', '&#039;', $output);
	}
	// Add symbol of currency if requested
	$cursymbolbefore=$cursymbolafter='';
	if ($currency_code)
	{
		if ($currency_code == 'auto') $currency_code=$conf->currency;

		$listofcurrenciesbefore=array('USD','GBP','AUD','HKD','MXN','PEN','CNY','CAD');
		$listoflanguagesbefore=array('nl_NL');
		if (in_array($currency_code, $listofcurrenciesbefore) || in_array($outlangs->defaultlang, $listoflanguagesbefore))
		{
		    $cursymbolbefore.=$outlangs->getCurrencySymbol($currency_code);
		}
		else
		{
			$tmpcur=$outlangs->getCurrencySymbol($currency_code);
			$cursymbolafter.=($tmpcur == $currency_code ? ' '.$tmpcur : $tmpcur);
		}
	}
	$output=$cursymbolbefore.$output.$end.($cursymbolafter?' ':'').$cursymbolafter;

	return $output;
}

/**
 *	Function that return a number with universal decimal format (decimal separator is '.') from an amount typed by a user.
 *	Function to use on each input amount before any numeric test or database insert
 *
 *	@param	float	$amount			Amount to convert/clean
 *	@param	string	$rounding		''=No rounding
 * 									'MU'=Round to Max unit price (MAIN_MAX_DECIMALS_UNIT)
 *									'MT'=Round to Max for totals with Tax (MAIN_MAX_DECIMALS_TOT)
 *									'MS'=Round to Max for stock quantity (MAIN_MAX_DECIMALS_STOCK)
 *									Numeric = Nb of digits for rounding
 * 	@param	int		$alreadysqlnb	Put 1 if you know that content is already universal format number
 *	@return	string					Amount with universal numeric format (Example: '99.99999').
 *									If conversion fails, it return text unchanged if $rounding = '' or '0' if $rounding is defined.
 *									If amount is null or '', it returns '' if $rounding = '' or '0' if $rounding is defined..
 *
 *	@see    price()					Opposite function of price2num
 */
function price2num($amount, $rounding = '', $alreadysqlnb = 0)
{
	global $langs,$conf;

	// Round PHP function does not allow number like '1,234.56' nor '1.234,56' nor '1 234,56'
	// Numbers must be '1234.56'
	// Decimal delimiter for PHP and database SQL requests must be '.'
	$dec=','; $thousand=' ';
	if ($langs->transnoentitiesnoconv("SeparatorDecimal") != "SeparatorDecimal")  $dec=$langs->transnoentitiesnoconv("SeparatorDecimal");
	if ($langs->transnoentitiesnoconv("SeparatorThousand")!= "SeparatorThousand") $thousand=$langs->transnoentitiesnoconv("SeparatorThousand");
	if ($thousand == 'None') $thousand='';
	elseif ($thousand == 'Space') $thousand=' ';
	//print "amount=".$amount." html=".$form." trunc=".$trunc." nbdecimal=".$nbdecimal." dec='".$dec."' thousand='".$thousand."'<br>";

	// Convert value to universal number format (no thousand separator, '.' as decimal separator)
	if ($alreadysqlnb != 1)	// If not a PHP number or unknown, we change format
	{
		//print 'PP'.$amount.' - '.$dec.' - '.$thousand.' - '.intval($amount).'<br>';

		// Convert amount to format with dolibarr dec and thousand (this is because PHP convert a number
		// to format defined by LC_NUMERIC after a calculation and we want source format to be like defined by Dolibarr setup.
		if (is_numeric($amount))
		{
			// We put in temps value of decimal ("0.00001"). Works with 0 and 2.0E-5 and 9999.10
			$temps=sprintf("%0.10F", $amount-intval($amount));	// temps=0.0000000000 or 0.0000200000 or 9999.1000000000
			$temps=preg_replace('/([\.1-9])0+$/', '\\1', $temps); // temps=0. or 0.00002 or 9999.1
			$nbofdec=max(0, dol_strlen($temps)-2);	// -2 to remove "0."
			$amount=number_format($amount, $nbofdec, $dec, $thousand);
		}
		//print "QQ".$amount.'<br>';

		// Now make replace (the main goal of function)
		if ($thousand != ',' && $thousand != '.') $amount=str_replace(',', '.', $amount);	// To accept 2 notations for french users
		$amount=str_replace(' ', '', $amount);		// To avoid spaces
		$amount=str_replace($thousand, '', $amount);	// Replace of thousand before replace of dec to avoid pb if thousand is .
		$amount=str_replace($dec, '.', $amount);
	}

	// Now, make a rounding if required
	if ($rounding)
	{
		$nbofdectoround='';
		if ($rounding == 'MU')     $nbofdectoround=$conf->global->MAIN_MAX_DECIMALS_UNIT;
		elseif ($rounding == 'MT') $nbofdectoround=$conf->global->MAIN_MAX_DECIMALS_TOT;
		elseif ($rounding == 'MS') $nbofdectoround=empty($conf->global->MAIN_MAX_DECIMALS_STOCK)?5:$conf->global->MAIN_MAX_DECIMALS_STOCK;
		elseif (is_numeric($rounding))  $nbofdectoround=$rounding;
		//print "RR".$amount.' - '.$nbofdectoround.'<br>';
		if (dol_strlen($nbofdectoround)) $amount = round($amount, $nbofdectoround);	// $nbofdectoround can be 0.
		else return 'ErrorBadParameterProvidedToFunction';
		//print 'SS'.$amount.' - '.$nbofdec.' - '.$dec.' - '.$thousand.' - '.$nbofdectoround.'<br>';

		// Convert amount to format with dolibarr dec and thousand (this is because PHP convert a number
		// to format defined by LC_NUMERIC after a calculation and we want source format to be defined by Dolibarr setup.
		if (is_numeric($amount))
		{
			// We put in temps value of decimal ("0.00001"). Works with 0 and 2.0E-5 and 9999.10
			$temps=sprintf("%0.10F", $amount-intval($amount));	// temps=0.0000000000 or 0.0000200000 or 9999.1000000000
			$temps=preg_replace('/([\.1-9])0+$/', '\\1', $temps); // temps=0. or 0.00002 or 9999.1
			$nbofdec=max(0, dol_strlen($temps)-2);	// -2 to remove "0."
			$amount=number_format($amount, min($nbofdec, $nbofdectoround), $dec, $thousand);		// Convert amount to format with dolibarr dec and thousand
		}
		//print "TT".$amount.'<br>';

		// Always make replace because each math function (like round) replace
		// with local values and we want a number that has a SQL string format x.y
		if ($thousand != ',' && $thousand != '.') $amount=str_replace(',', '.', $amount);	// To accept 2 notations for french users
		$amount=str_replace(' ', '', $amount);		// To avoid spaces
		$amount=str_replace($thousand, '', $amount);	// Replace of thousand before replace of dec to avoid pb if thousand is .
		$amount=str_replace($dec, '.', $amount);
	}

	return $amount;
}


/**
 * Output a dimension with best unit
 *
 * @param   float       $dimension      Dimension
 * @param   int         $unit           Unit scale of dimension (Example: 0=kg, -3=g, -6=mg, 98=ounce, 99=pound, ...)
 * @param   string      $type           'weight', 'volume', ...
 * @param   Translate   $outputlangs    Translate language object
 * @param   int         $round          -1 = non rounding, x = number of decimal
 * @param   string      $forceunitoutput    'no' or numeric (-3, -6, ...) compared to $unit (In most case, this value is value defined into $conf->global->MAIN_WEIGHT_DEFAULT_UNIT)
 * @return  string                      String to show dimensions
 */
function showDimensionInBestUnit($dimension, $unit, $type, $outputlangs, $round = -1, $forceunitoutput = 'no')
{
	require_once DOL_DOCUMENT_ROOT.'/core/lib/product.lib.php';

	if (($forceunitoutput == 'no' && $dimension < 1/10000 && $unit < 90) || (is_numeric($forceunitoutput) && $forceunitoutput == -6))
	{
		$dimension = $dimension * 1000000;
		$unit = $unit - 6;
	}
	elseif (($forceunitoutput == 'no' && $dimension < 1/10 && $unit < 90) || (is_numeric($forceunitoutput) && $forceunitoutput == -3))
	{
		$dimension = $dimension * 1000;
		$unit = $unit - 3;
	}
	elseif (($forceunitoutput == 'no' && $dimension > 100000000 && $unit < 90) || (is_numeric($forceunitoutput) && $forceunitoutput == 6))
	{
		$dimension = $dimension / 1000000;
		$unit = $unit + 6;
	}
	elseif (($forceunitoutput == 'no' && $dimension > 100000 && $unit < 90) || (is_numeric($forceunitoutput) && $forceunitoutput == 3))
	{
		$dimension = $dimension / 1000;
		$unit = $unit + 3;
	}
	// Special case when we want output unit into pound or ounce
	/* TODO
	if ($unit < 90 && $type == 'weight' && is_numeric($forceunitoutput) && (($forceunitoutput == 98) || ($forceunitoutput == 99))
	{
	    $dimension = // convert dimension from standard unit into ounce or pound
	    $unit = $forceunitoutput;
	}
	if ($unit > 90 && $type == 'weight' && is_numeric($forceunitoutput) && $forceunitoutput < 90)
	{
	    $dimension = // convert dimension from standard unit into ounce or pound
	    $unit = $forceunitoutput;
	}*/

	$ret=price($dimension, 0, $outputlangs, 0, 0, $round).' '.measuring_units_string(0, $type, $unit);

	return $ret;
}


/**
 *	Return localtax rate for a particular vat, when selling a product with vat $vatrate, from a $thirdparty_buyer to a $thirdparty_seller
 *  Note: This function applies same rules than get_default_tva
 *
 * 	@param	float		$vatrate		        Vat rate. Can be '8.5' or '8.5 (VATCODEX)' for example
 * 	@param  int			$local		         	Local tax to search and return (1 or 2 return only tax rate 1 or tax rate 2)
 *  @param  Societe		$thirdparty_buyer    	Object of buying third party
 *  @param	Societe		$thirdparty_seller		Object of selling third party ($mysoc if not defined)
 *  @param	int			$vatnpr					If vat rate is NPR or not
 * 	@return	mixed			   					0 if not found, localtax rate if found
 *  @see get_default_tva()
 */
function get_localtax($vatrate, $local, $thirdparty_buyer = "", $thirdparty_seller = "", $vatnpr = 0)
{
	global $db, $conf, $mysoc;

	if (empty($thirdparty_seller) || ! is_object($thirdparty_seller)) $thirdparty_seller=$mysoc;

	dol_syslog("get_localtax tva=".$vatrate." local=".$local." thirdparty_buyer id=".(is_object($thirdparty_buyer)?$thirdparty_buyer->id:'')."/country_code=".(is_object($thirdparty_buyer)?$thirdparty_buyer->country_code:'')." thirdparty_seller id=".$thirdparty_seller->id."/country_code=".$thirdparty_seller->country_code." thirdparty_seller localtax1_assuj=".$thirdparty_seller->localtax1_assuj."  thirdparty_seller localtax2_assuj=".$thirdparty_seller->localtax2_assuj);

	$vatratecleaned = $vatrate;
	if (preg_match('/^(.*)\s*\((.*)\)$/', $vatrate, $reg))      // If vat is "xx (yy)"
	{
		$vatratecleaned = trim($reg[1]);
		$vatratecode = $reg[2];
	}

	/*if ($thirdparty_buyer->country_code != $thirdparty_seller->country_code)
	{
		return 0;
	}*/

	// Some test to guess with no need to make database access
	if ($mysoc->country_code == 'ES') // For spain localtaxes 1 and 2, tax is qualified if buyer use local tax
	{
		if ($local == 1)
		{
			if (! $mysoc->localtax1_assuj || (string) $vatratecleaned == "0") return 0;
			if ($thirdparty_seller->id == $mysoc->id)
			{
				if (! $thirdparty_buyer->localtax1_assuj) return 0;
			}
			else
			{
				if (! $thirdparty_seller->localtax1_assuj) return 0;
			}
		}

		if ($local == 2)
		{
			//if (! $mysoc->localtax2_assuj || (string) $vatratecleaned == "0") return 0;
			if (! $mysoc->localtax2_assuj) return 0;		// If main vat is 0, IRPF may be different than 0.
			if ($thirdparty_seller->id == $mysoc->id)
			{
				if (! $thirdparty_buyer->localtax2_assuj) return 0;
			}
			else
			{
				if (! $thirdparty_seller->localtax2_assuj) return 0;
			}
		}
	}
	else
	{
		if ($local == 1 && ! $thirdparty_seller->localtax1_assuj) return 0;
		if ($local == 2 && ! $thirdparty_seller->localtax2_assuj) return 0;
	}

	// For some country MAIN_GET_LOCALTAXES_VALUES_FROM_THIRDPARTY is forced to on.
	if (in_array($mysoc->country_code, array('ES')))
	{
		$conf->global->MAIN_GET_LOCALTAXES_VALUES_FROM_THIRDPARTY = 1;
	}

	// Search local taxes
	if (! empty($conf->global->MAIN_GET_LOCALTAXES_VALUES_FROM_THIRDPARTY))
	{
		if ($local==1)
		{
			if ($thirdparty_seller != $mysoc)
			{
				if (!isOnlyOneLocalTax($local))  // TODO We should provide $vatrate to search on correct line and not always on line with highest vat rate
				{
					return $thirdparty_seller->localtax1_value;
				}
			}
			else  // i am the seller
			{
				if (!isOnlyOneLocalTax($local))  // TODO If seller is me, why not always returning this, even if there is only one locatax vat.
				{
					return $conf->global->MAIN_INFO_VALUE_LOCALTAX1;
				}
			}
		}
		if ($local==2)
		{
			if ($thirdparty_seller != $mysoc)
			{
				if (!isOnlyOneLocalTax($local))  // TODO We should provide $vatrate to search on correct line and not always on line with highest vat rate
				// TODO We should also return value defined on thirdparty only if defined
				{
					return $thirdparty_seller->localtax2_value;
				}
			}
			else  // i am the seller
			{
				if (in_array($mysoc->country_code, array('ES')))
				{
					return $thirdparty_buyer->localtax2_value;
				}
				else
				{
					return $conf->global->MAIN_INFO_VALUE_LOCALTAX2;
				}
			}
		}
	}

	// By default, search value of local tax on line of common tax
	$sql  = "SELECT t.localtax1, t.localtax2, t.localtax1_type, t.localtax2_type";
   	$sql .= " FROM ".MAIN_DB_PREFIX."c_tva as t, ".MAIN_DB_PREFIX."c_country as c";
   	$sql .= " WHERE t.fk_pays = c.rowid AND c.code = '".$thirdparty_seller->country_code."'";
   	$sql .= " AND t.taux = ".((float) $vatratecleaned)." AND t.active = 1";
   	if ($vatratecode) $sql.= " AND t.code ='".$vatratecode."'";		// If we have the code, we use it in priority
   	else $sql.= " AND t.recuperableonly ='".$vatnpr."'";
   	dol_syslog("get_localtax", LOG_DEBUG);
   	$resql=$db->query($sql);

   	if ($resql)
   	{
   		$obj = $db->fetch_object($resql);
   		if ($local==1) return $obj->localtax1;
   		elseif ($local==2) return $obj->localtax2;
	}

	return 0;
}


/**
 * Return true if LocalTax (1 or 2) is unique.
 * Example: If localtax1 is 5 on line with highest common vat rate, return true
 * Example: If localtax1 is 5:8:15 on line with highest common vat rate, return false
 *
 * @param   int 	$local	Local tax to test (1 or 2)
 * @return  boolean 		True if LocalTax have multiple values, False if not
 */
function isOnlyOneLocalTax($local)
{
	$tax=get_localtax_by_third($local);

	$valors=explode(":", $tax);

	if (count($valors)>1)
	{
		return false;
	}
	else
	{
		return true;
	}
}

/**
 * Get values of localtaxes (1 or 2) for company country for the common vat with the highest value
 *
 * @param	int		$local 	LocalTax to get
 * @return	number			Values of localtax
 */
function get_localtax_by_third($local)
{
	global $db, $mysoc;
	$sql ="SELECT t.localtax1, t.localtax2 ";
	$sql.=" FROM ".MAIN_DB_PREFIX."c_tva as t inner join ".MAIN_DB_PREFIX."c_country as c ON c.rowid=t.fk_pays";
	$sql.=" WHERE c.code = '".$mysoc->country_code."' AND t.active = 1 AND t.taux=(";
	$sql.="  SELECT max(tt.taux) FROM ".MAIN_DB_PREFIX."c_tva as tt inner join ".MAIN_DB_PREFIX."c_country as c ON c.rowid=tt.fk_pays";
	$sql.="  WHERE c.code = '".$mysoc->country_code."' AND tt.active = 1";
	$sql.="  )";

	$resql=$db->query($sql);
	if ($resql)
	{
		$obj = $db->fetch_object($resql);
		if ($local==1) return $obj->localtax1;
		elseif ($local==2) return $obj->localtax2;
	}

	return 0;
}


/**
 *  Get vat main information from Id.
 *  You can call getLocalTaxesFromRate after to get other fields.
 *
 *  @param	int|string  $vatrate		    VAT ID or Rate. Value can be value or the string with code into parenthesis or rowid if $firstparamisid is 1. Example: '8.5' or '8.5 (8.5NPR)' or 123.
 *  @param	Societe	    $buyer         		Company object
 *  @param	Societe	    $seller        		Company object
 *  @param  int         $firstparamisid     1 if first param is id into table (use this if you can)
 *  @return	array       	  				array('rowid'=> , 'code'=> ...)
 *  @see getLocalTaxesFromRate()
 */
function getTaxesFromId($vatrate, $buyer = null, $seller = null, $firstparamisid = 1)
{
	global $db, $mysoc;

	dol_syslog("getTaxesFromId vat id or rate = ".$vatrate);

	// Search local taxes
	$sql = "SELECT t.rowid, t.code, t.taux as rate, t.recuperableonly as npr, t.accountancy_code_sell, t.accountancy_code_buy";
	$sql.= " FROM ".MAIN_DB_PREFIX."c_tva as t";
	if ($firstparamisid) $sql.= " WHERE t.rowid = ".(int) $vatrate;
	else
	{
		$vatratecleaned = $vatrate;
		$vatratecode = '';
		if (preg_match('/^(.*)\s*\((.*)\)$/', $vatrate, $reg))      // If vat is "xx (yy)"
		{
			$vatratecleaned = $reg[1];
			$vatratecode = $reg[2];
		}

		$sql.=", ".MAIN_DB_PREFIX."c_country as c";
		/*if ($mysoc->country_code == 'ES') $sql.= " WHERE t.fk_pays = c.rowid AND c.code = '".$buyer->country_code."'";    // vat in spain use the buyer country ??
		else $sql.= " WHERE t.fk_pays = c.rowid AND c.code = '".$seller->country_code."'";*/
		$sql.= " WHERE t.fk_pays = c.rowid AND c.code = '".$seller->country_code."'";
		$sql.= " AND t.taux = ".((float) $vatratecleaned)." AND t.active = 1";
		if ($vatratecode) $sql.= " AND t.code = '".$vatratecode."'";
	}

	$resql=$db->query($sql);
	if ($resql)
	{
		$obj = $db->fetch_object($resql);
		if ($obj) return array('rowid'=>$obj->rowid, 'code'=>$obj->code, 'rate'=>$obj->rate, 'npr'=>$obj->npr, 'accountancy_code_sell'=>$obj->accountancy_code_sell, 'accountancy_code_buy'=>$obj->accountancy_code_buy);
		else return array();
	}
	else dol_print_error($db);

	return array();
}

/**
 *  Get type and rate of localtaxes for a particular vat rate/country of a thirdparty.
 *  This does not take into account the seller setup if subject to vat or not, only country.
 *  TODO
 *  This function is ALSO called to retrieve type for building PDF. Such call of function must be removed.
 *  Instead this function must be called when adding a line to get the array of localtax and type, and then
 *  provide it to the function calcul_price_total.
 *
 *  @param	int|string  $vatrate			VAT ID or Rate+Code. Value can be value or the string with code into parenthesis or rowid if $firstparamisid is 1. Example: '8.5' or '8.5 (8.5NPR)' or 123.
 *  @param	int		    $local              Number of localtax (1 or 2, or 0 to return 1 & 2)
 *  @param	Societe	    $buyer         		Company object
 *  @param	Societe	    $seller        		Company object
 *  @param  int         $firstparamisid     1 if first param is ID into table instead of Rate+code (use this if you can)
 *  @return	array    	    				array(localtax_type1(1-6/0 if not found), rate localtax1, localtax_type2, rate localtax2, accountancycodecust, accountancycodesupp)
 *  @see getTaxesFromId()
 */
function getLocalTaxesFromRate($vatrate, $local, $buyer, $seller, $firstparamisid = 0)
{
	global $db, $mysoc;

	dol_syslog("getLocalTaxesFromRate vatrate=".$vatrate." local=".$local);

	// Search local taxes
	$sql  = "SELECT t.localtax1, t.localtax1_type, t.localtax2, t.localtax2_type, t.accountancy_code_sell, t.accountancy_code_buy";
	$sql .= " FROM ".MAIN_DB_PREFIX."c_tva as t";
	if ($firstparamisid) $sql.= " WHERE t.rowid = ".(int) $vatrate;
	else
	{
		$vatratecleaned = $vatrate;
		$vatratecode = '';
		if (preg_match('/^(.*)\s*\((.*)\)$/', $vatrate, $reg))      // If vat is "x.x (yy)"
		{
			$vatratecleaned = $reg[1];
			$vatratecode = $reg[2];
		}

		$sql.=", ".MAIN_DB_PREFIX."c_country as c";
		if ($mysoc->country_code == 'ES') $sql .= " WHERE t.fk_pays = c.rowid AND c.code = '".$buyer->country_code."'";    // local tax in spain use the buyer country ??
		else $sql .= " WHERE t.fk_pays = c.rowid AND c.code = '".$seller->country_code."'";
		$sql.= " AND t.taux = ".((float) $vatratecleaned)." AND t.active = 1";
		if ($vatratecode) $sql.= " AND t.code = '".$vatratecode."'";
	}

	$resql=$db->query($sql);
	if ($resql)
	{
		$obj = $db->fetch_object($resql);
		if ($local == 1)
		{
			return array($obj->localtax1_type, get_localtax($vatrate, $local, $buyer, $seller), $obj->accountancy_code_sell, $obj->accountancy_code_buy);
		}
		elseif ($local == 2)
		{
			return array($obj->localtax2_type, get_localtax($vatrate, $local, $buyer, $seller),$obj->accountancy_code_sell, $obj->accountancy_code_buy);
		}
		else
		{
			return array($obj->localtax1_type, get_localtax($vatrate, 1, $buyer, $seller), $obj->localtax2_type, get_localtax($vatrate, 2, $buyer, $seller), $obj->accountancy_code_sell,$obj->accountancy_code_buy);
		}
	}

	return 0;
}

/**
 *	Return vat rate of a product in a particular selling country or default country vat if product is unknown
 *  Function called by get_default_tva
 *
 *  @param	int			$idprod          	Id of product or 0 if not a predefined product
 *  @param  Societe		$thirdparty_seller  Thirdparty with a ->country_code defined (FR, US, IT, ...)
 *	@param	int			$idprodfournprice	Id product_fournisseur_price (for "supplier" proposal/order/invoice)
 *  @return float|string   				    Vat rate to use with format 5.0 or '5.0 (XXX)'
 *  @see get_product_localtax_for_country()
 */
function get_product_vat_for_country($idprod, $thirdparty_seller, $idprodfournprice = 0)
{
	global $db,$conf,$mysoc;

	require_once DOL_DOCUMENT_ROOT . '/product/class/product.class.php';

	$ret=0;
	$found=0;

	if ($idprod > 0)
	{
		// Load product
		$product=new Product($db);
		$result=$product->fetch($idprod);

		if ($mysoc->country_code == $thirdparty_seller->country_code) // If selling country is ours
		{
			if ($idprodfournprice > 0)     // We want vat for product for a "supplier" object
			{
				$product->get_buyprice($idprodfournprice, 0, 0, 0);
				$ret=$product->vatrate_supplier;
				if ($product->default_vat_code) $ret.=' ('.$product->default_vat_code.')';
			}
			else
			{
				$ret=$product->tva_tx;    // Default vat of product we defined
				if ($product->default_vat_code) $ret.=' ('.$product->default_vat_code.')';
			}
			$found=1;
		}
		else
		{
			// TODO Read default product vat according to countrycode and product. Vat for couple countrycode/product is a feature not implemeted yet.
			// May be usefull/required if hidden option SERVICE_ARE_ECOMMERCE_200238EC is on
		}
	}

	if (! $found)
	{
		if (empty($conf->global->MAIN_VAT_DEFAULT_IF_AUTODETECT_FAILS))
		{
			// If vat of product for the country not found or not defined, we return the first higher vat of country.
			$sql = "SELECT t.taux as vat_rate, t.code as default_vat_code";
			$sql.= " FROM ".MAIN_DB_PREFIX."c_tva as t, ".MAIN_DB_PREFIX."c_country as c";
			$sql.= " WHERE t.active=1 AND t.fk_pays = c.rowid AND c.code='".$thirdparty_seller->country_code."'";
			$sql.= " ORDER BY t.taux DESC, t.code ASC, t.recuperableonly ASC";
			$sql.= $db->plimit(1);

			$resql=$db->query($sql);
			if ($resql)
			{
				$obj=$db->fetch_object($resql);
				if ($obj)
				{
					$ret=$obj->vat_rate;
					if ($obj->default_vat_code) $ret.=' ('.$obj->default_vat_code.')';
				}
				$db->free($sql);
			}
			else dol_print_error($db);
		}
		else $ret=$conf->global->MAIN_VAT_DEFAULT_IF_AUTODETECT_FAILS;    // Forced value if autodetect fails
	}

	dol_syslog("get_product_vat_for_country: ret=".$ret);
	return $ret;
}

/**
 *	Return localtax vat rate of a product in a particular selling country or default country vat if product is unknown
 *
 *  @param	int		$idprod         		Id of product
 *  @param  int		$local          		1 for localtax1, 2 for localtax 2
 *  @param  Societe	$thirdparty_seller    	Thirdparty with a ->country_code defined (FR, US, IT, ...)
 *  @return int             				<0 if KO, Vat rate if OK
 *  @see get_product_vat_for_country()
 */
function get_product_localtax_for_country($idprod, $local, $thirdparty_seller)
{
	global $db,$mysoc;

	if (! class_exists('Product')) {
		require_once DOL_DOCUMENT_ROOT . '/product/class/product.class.php';
	}

	$ret=0;
	$found=0;

	if ($idprod > 0)
	{
		// Load product
		$product=new Product($db);
		$result=$product->fetch($idprod);

		if ($mysoc->country_code == $thirdparty_seller->country_code) // If selling country is ours
		{
			/* Not defined yet, so we don't use this
			if ($local==1) $ret=$product->localtax1_tx;
			elseif ($local==2) $ret=$product->localtax2_tx;
			$found=1;
			*/
		}
		else
		{
			// TODO Read default product vat according to countrycode and product
		}
	}

	if (! $found)
	{
		// If vat of product for the country not found or not defined, we return higher vat of country.
		$sql = "SELECT taux as vat_rate, localtax1, localtax2";
		$sql.= " FROM ".MAIN_DB_PREFIX."c_tva as t, ".MAIN_DB_PREFIX."c_country as c";
		$sql.= " WHERE t.active=1 AND t.fk_pays = c.rowid AND c.code='".$thirdparty_seller->country_code."'";
		$sql.= " ORDER BY t.taux DESC, t.recuperableonly ASC";
		$sql.= $db->plimit(1);

		$resql=$db->query($sql);
		if ($resql)
		{
			$obj=$db->fetch_object($resql);
			if ($obj)
			{
				if ($local==1) $ret=$obj->localtax1;
				elseif ($local==2) $ret=$obj->localtax2;
			}
		}
		else dol_print_error($db);
	}

	dol_syslog("get_product_localtax_for_country: ret=".$ret);
	return $ret;
}

/**
 *	Function that return vat rate of a product line (according to seller, buyer and product vat rate)
 *   Si vendeur non assujeti a TVA, TVA par defaut=0. Fin de regle.
 *	 Si le (pays vendeur = pays acheteur) alors TVA par defaut=TVA du produit vendu. Fin de regle.
 *	 Si (vendeur et acheteur dans Communaute europeenne) et (bien vendu = moyen de transports neuf comme auto, bateau, avion) alors TVA par defaut=0 (La TVA doit etre paye par acheteur au centre d'impots de son pays et non au vendeur). Fin de regle.
 *	 Si (vendeur et acheteur dans Communaute europeenne) et (acheteur = particulier ou entreprise sans num TVA intra) alors TVA par defaut=TVA du produit vendu. Fin de regle
 *	 Si (vendeur et acheteur dans Communaute europeenne) et (acheteur = entreprise avec num TVA) intra alors TVA par defaut=0. Fin de regle
 *	 Sinon TVA proposee par defaut=0. Fin de regle.
 *
 *	@param	Societe		$thirdparty_seller    	Objet societe vendeuse
 *	@param  Societe		$thirdparty_buyer   	Objet societe acheteuse
 *	@param  int			$idprod					Id product
 *	@param	int			$idprodfournprice		Id product_fournisseur_price (for supplier order/invoice)
 *	@return float|string   				      	Vat rate to use with format 5.0 or '5.0 (XXX)', -1 if we can't guess it
 *  @see get_default_npr(), get_default_localtax()
 */
function get_default_tva(Societe $thirdparty_seller, Societe $thirdparty_buyer, $idprod = 0, $idprodfournprice = 0)
{
	global $conf;

	require_once DOL_DOCUMENT_ROOT.'/core/lib/company.lib.php';

	// Note: possible values for tva_assuj are 0/1 or franchise/reel
	$seller_use_vat=((is_numeric($thirdparty_seller->tva_assuj) && ! $thirdparty_seller->tva_assuj) || (! is_numeric($thirdparty_seller->tva_assuj) && $thirdparty_seller->tva_assuj=='franchise'))?0:1;

	$seller_country_code = $thirdparty_seller->country_code;
	$seller_in_cee = isInEEC($thirdparty_seller);

	$buyer_country_code = $thirdparty_buyer->country_code;
	$buyer_in_cee = isInEEC($thirdparty_buyer);

	dol_syslog("get_default_tva: seller use vat=".$seller_use_vat.", seller country=".$seller_country_code.", seller in cee=".$seller_in_cee.", buyer vat number=".$thirdparty_buyer->tva_intra." buyer country=".$buyer_country_code.", buyer in cee=".$buyer_in_cee.", idprod=".$idprod.", idprodfournprice=".$idprodfournprice.", SERVICE_ARE_ECOMMERCE_200238EC=".(! empty($conf->global->SERVICES_ARE_ECOMMERCE_200238EC)?$conf->global->SERVICES_ARE_ECOMMERCE_200238EC:''));

	// If services are eServices according to EU Council Directive 2002/38/EC (http://ec.europa.eu/taxation_customs/taxation/vat/traders/e-commerce/article_1610_en.htm)
	// we use the buyer VAT.
	if (! empty($conf->global->SERVICE_ARE_ECOMMERCE_200238EC))
	{
		if ($seller_in_cee && $buyer_in_cee && ! $thirdparty_buyer->isACompany())
		{
			//print 'VATRULE 0';
			return get_product_vat_for_country($idprod, $thirdparty_buyer, $idprodfournprice);
		}
	}

	// If seller does not use VAT
	if (! $seller_use_vat)
	{
		//print 'VATRULE 1';
		return 0;
	}

	// Le test ci-dessus ne devrait pas etre necessaire. Me signaler l'exemple du cas juridique concerne si le test suivant n'est pas suffisant.

	// Si le (pays vendeur = pays acheteur) alors la TVA par defaut=TVA du produit vendu. Fin de regle.
	if (($seller_country_code == $buyer_country_code)
	|| (in_array($seller_country_code, array('FR,MC')) && in_array($buyer_country_code, array('FR','MC')))) // Warning ->country_code not always defined
	{
		//print 'VATRULE 2';
		return get_product_vat_for_country($idprod, $thirdparty_seller, $idprodfournprice);
	}

	// Si (vendeur et acheteur dans Communaute europeenne) et (bien vendu = moyen de transports neuf comme auto, bateau, avion) alors TVA par defaut=0 (La TVA doit etre paye par l'acheteur au centre d'impots de son pays et non au vendeur). Fin de regle.
	// Not supported

	// Si (vendeur et acheteur dans Communaute europeenne) et (acheteur = entreprise) alors TVA par defaut=0. Fin de regle
	// Si (vendeur et acheteur dans Communaute europeenne) et (acheteur = particulier) alors TVA par defaut=TVA du produit vendu. Fin de regle
	if (($seller_in_cee && $buyer_in_cee))
	{
		$isacompany=$thirdparty_buyer->isACompany();
		if ($isacompany)
		{
			//print 'VATRULE 3';
			return 0;
		}
		else
		{
			//print 'VATRULE 4';
			return get_product_vat_for_country($idprod, $thirdparty_seller, $idprodfournprice);
		}
	}

	// Si (vendeur en France et acheteur hors Communaute europeenne et acheteur particulier) alors TVA par defaut=TVA du produit vendu. Fin de regle
	if (! empty($conf->global->MAIN_USE_VAT_OF_PRODUCT_FOR_INDIVIDUAL_CUSTOMER_OUT_OF_EEC) && empty($buyer_in_cee) && !$thirdparty_buyer->isACompany()) {
		return get_product_vat_for_country($idprod, $thirdparty_seller, $idprodfournprice);
	}

	// Sinon la TVA proposee par defaut=0. Fin de regle.
	// Rem: Cela signifie qu'au moins un des 2 est hors Communaute europeenne et que le pays differe
	//print 'VATRULE 5';
	return 0;
}


/**
 *	Fonction qui renvoie si tva doit etre tva percue recuperable
 *
 *	@param	Societe		$thirdparty_seller    	Thirdparty seller
 *	@param  Societe		$thirdparty_buyer   	Thirdparty buyer
 *  @param  int			$idprod                 Id product
 *  @param	int			$idprodfournprice		Id supplier price for product
 *	@return float       			        	0 or 1
 *  @see get_default_tva(), get_default_localtax()
 */
function get_default_npr(Societe $thirdparty_seller, Societe $thirdparty_buyer, $idprod = 0, $idprodfournprice = 0)
{
	global $db;

	if ($idprodfournprice > 0)
	{
		if (! class_exists('ProductFournisseur'))
			require_once DOL_DOCUMENT_ROOT . '/fourn/class/fournisseur.product.class.php';
		$prodprice = new ProductFournisseur($db);
		$prodprice->fetch_product_fournisseur_price($idprodfournprice);
		return $prodprice->fourn_tva_npr;
	}
	elseif ($idprod > 0)
	{
		if (! class_exists('Product'))
			require_once DOL_DOCUMENT_ROOT . '/product/class/product.class.php';
		$prod = new Product($db);
		$prod->fetch($idprod);
		return $prod->tva_npr;
	}

	return 0;
}

/**
 *	Function that return localtax of a product line (according to seller, buyer and product vat rate)
 *   Si vendeur non assujeti a TVA, TVA par defaut=0. Fin de regle.
 *	 Si le (pays vendeur = pays acheteur) alors TVA par defaut=TVA du produit vendu. Fin de regle.
 *	 Sinon TVA proposee par defaut=0. Fin de regle.
 *
 *	@param	Societe		$thirdparty_seller    	Thirdparty seller
 *	@param  Societe		$thirdparty_buyer   	Thirdparty buyer
 *  @param	int			$local					Localtax to process (1 or 2)
 *	@param  int			$idprod					Id product
 *	@return integer        				       	localtax, -1 si ne peut etre determine
 *  @see get_default_tva(), get_default_npr()
 */
function get_default_localtax($thirdparty_seller, $thirdparty_buyer, $local, $idprod = 0)
{
	global $mysoc;

	if (!is_object($thirdparty_seller)) return -1;
	if (!is_object($thirdparty_buyer)) return -1;

	if ($local==1) // Localtax 1
	{
		if ($mysoc->country_code == 'ES')
		{
			if (is_numeric($thirdparty_buyer->localtax1_assuj) && ! $thirdparty_buyer->localtax1_assuj) return 0;
		}
		else
		{
			// Si vendeur non assujeti a Localtax1, localtax1 par default=0
			if (is_numeric($thirdparty_seller->localtax1_assuj) && ! $thirdparty_seller->localtax1_assuj) return 0;
			if (! is_numeric($thirdparty_seller->localtax1_assuj) && $thirdparty_seller->localtax1_assuj=='localtax1off') return 0;
		}
	}
	elseif ($local==2) //I Localtax 2
	{
		// Si vendeur non assujeti a Localtax2, localtax2 par default=0
		if (is_numeric($thirdparty_seller->localtax2_assuj) && ! $thirdparty_seller->localtax2_assuj) return 0;
		if (! is_numeric($thirdparty_seller->localtax2_assuj) && $thirdparty_seller->localtax2_assuj=='localtax2off') return 0;
	}

	if ($thirdparty_seller->country_code == $thirdparty_buyer->country_code)
	{
		return get_product_localtax_for_country($idprod, $local, $thirdparty_seller);
	}

	return 0;
}

/**
 *	Return yes or no in current language
 *
 *	@param	string	$yesno			Value to test (1, 'yes', 'true' or 0, 'no', 'false')
 *	@param	integer	$case			1=Yes/No, 0=yes/no, 2=Disabled checkbox, 3=Disabled checkbox + Yes/No
 *	@param	int		$color			0=texte only, 1=Text is formated with a color font style ('ok' or 'error'), 2=Text is formated with 'ok' color.
 *	@return	string					HTML string
 */
function yn($yesno, $case = 1, $color = 0)
{
	global $langs;
	$result='unknown'; $classname='';
	if ($yesno == 1 || strtolower($yesno) == 'yes' || strtolower($yesno) == 'true') 	// A mettre avant test sur no a cause du == 0
	{
		$result=$langs->trans('yes');
		if ($case == 1 || $case == 3) $result=$langs->trans("Yes");
		if ($case == 2) $result='<input type="checkbox" value="1" checked disabled>';
		if ($case == 3) $result='<input type="checkbox" value="1" checked disabled> '.$result;

		$classname='ok';
	}
	elseif ($yesno == 0 || strtolower($yesno) == 'no' || strtolower($yesno) == 'false')
	{
		$result=$langs->trans("no");
		if ($case == 1 || $case == 3) $result=$langs->trans("No");
		if ($case == 2) $result='<input type="checkbox" value="0" disabled>';
		if ($case == 3) $result='<input type="checkbox" value="0" disabled> '.$result;

		if ($color == 2) $classname='ok';
		else $classname='error';
	}
	if ($color) return '<font class="'.$classname.'">'.$result.'</font>';
	return $result;
}

/**
 *	Return a path to have a the directory according to object where files are stored.
 *  New usage:       $conf->module->multidir_output[$object->entity].'/'.get_exdir(0, 0, 0, 1, $object, $modulepart)
 *         or:       $conf->module->dir_output.'/'.get_exdir(0, 0, 0, 1, $object, $modulepart)     if multidir_output not defined.
 *  Example our with new usage:       $object is invoice -> 'INYYMM-ABCD'
 *  Example our with old usage:       '015' with level 3->"0/1/5/", '015' with level 1->"5/", 'ABC-1' with level 3 ->"0/0/1/"
 *
 *	@param	string	$num            Id of object (deprecated, $object will be used in future)
 *	@param  int		$level		    Level of subdirs to return (1, 2 or 3 levels). (deprecated, global option will be used in future)
 * 	@param	int		$alpha		    0=Keep number only to forge path, 1=Use alpha part afer the - (By default, use 0). (deprecated, global option will be used in future)
 *  @param  int		$withoutslash   0=With slash at end (except if '/', we return ''), 1=without slash at end
 *  @param	Object	$object			Object
 *  @param	string	$modulepart		Type of object ('invoice_supplier, 'donation', 'invoice', ...')
 *  @return	string					Dir to use ending. Example '' or '1/' or '1/2/'
 */
function get_exdir($num, $level, $alpha, $withoutslash, $object, $modulepart)
{
	global $conf;

	$path = '';

	$arrayforoldpath=array('cheque','user','category','holiday','supplier_invoice','invoice_supplier','mailing','supplier_payment');
	if (! empty($conf->global->PRODUCT_USE_OLD_PATH_FOR_PHOTO)) $arrayforoldpath[]='product';
	if (! empty($level) && in_array($modulepart, $arrayforoldpath))
	{
		// This part should be removed once all code is using "get_exdir" to forge path, with all parameters provided.
		if (empty($alpha)) $num = preg_replace('/([^0-9])/i', '', $num);
		else $num = preg_replace('/^.*\-/i', '', $num);
		$num = substr("000".$num, -$level);
		if ($level == 1) $path = substr($num, 0, 1);
		if ($level == 2) $path = substr($num, 1, 1).'/'.substr($num, 0, 1);
		if ($level == 3) $path = substr($num, 2, 1).'/'.substr($num, 1, 1).'/'.substr($num, 0, 1);
	}
	else
	{
		// TODO
		// We will enhance here a common way of forging path for document storage
		// Here, object->id, object->ref and modulepart are required.
		//var_dump($modulepart);
        if (in_array($modulepart, array('thirdparty','contact','member','propal','proposal','commande','order','facture','invoice',
			'supplier_order','supplier_proposal','shipment','contract','expensereport','ficheinter')))
		{
			$path=($object->ref?$object->ref:$object->id);
		}
	}

	if (empty($withoutslash) && ! empty($path)) $path.='/';

	return $path;
}

/**
 *	Creation of a directory (this can create recursive subdir)
 *
 *	@param	string		$dir		Directory to create (Separator must be '/'. Example: '/mydir/mysubdir')
 *	@param	string		$dataroot	Data root directory (To avoid having the data root in the loop. Using this will also lost the warning on first dir PHP has no permission when open_basedir is used)
 *  @param	string|null	$newmask	Mask for new file (Defaults to $conf->global->MAIN_UMASK or 0755 if unavailable). Example: '0444'
 *	@return int         			< 0 if KO, 0 = already exists, > 0 if OK
 */
function dol_mkdir($dir, $dataroot = '', $newmask = null)
{
	global $conf;

	dol_syslog("functions.lib::dol_mkdir: dir=".$dir, LOG_INFO);

	$dir_osencoded=dol_osencode($dir);
	if (@is_dir($dir_osencoded)) return 0;

	$nberr=0;
	$nbcreated=0;

	$ccdir='';
	if (! empty($dataroot)) {
		// Remove data root from loop
		$dir = str_replace($dataroot.'/', '', $dir);
		$ccdir = $dataroot.'/';
	}

	$cdir = explode("/", $dir);
	$num=count($cdir);
	for ($i = 0; $i < $num; $i++)
	{
		if ($i > 0) $ccdir .= '/'.$cdir[$i];
		else $ccdir .= $cdir[$i];
		if (preg_match("/^.:$/", $ccdir, $regs)) continue;	// Si chemin Windows incomplet, on poursuit par rep suivant

		// Attention, le is_dir() peut echouer bien que le rep existe.
		// (ex selon config de open_basedir)
		if ($ccdir)
		{
			$ccdir_osencoded=dol_osencode($ccdir);
			if (! @is_dir($ccdir_osencoded))
			{
				dol_syslog("functions.lib::dol_mkdir: Directory '".$ccdir."' does not exists or is outside open_basedir PHP setting.", LOG_DEBUG);

				umask(0);
				$dirmaskdec=octdec($newmask);
				if (empty($newmask)) {
					$dirmaskdec = empty($conf->global->MAIN_UMASK) ? octdec('0755') : octdec($conf->global->MAIN_UMASK);
				}
				$dirmaskdec |= octdec('0111');  // Set x bit required for directories
				if (! @mkdir($ccdir_osencoded, $dirmaskdec))
				{
					// Si le is_dir a renvoye une fausse info, alors on passe ici.
					dol_syslog("functions.lib::dol_mkdir: Fails to create directory '".$ccdir."' or directory already exists.", LOG_WARNING);
					$nberr++;
				}
				else
				{
					dol_syslog("functions.lib::dol_mkdir: Directory '".$ccdir."' created", LOG_DEBUG);
					$nberr=0;	// On remet a zero car si on arrive ici, cela veut dire que les echecs precedents peuvent etre ignore
					$nbcreated++;
				}
			}
			else
			{
				$nberr=0;	// On remet a zero car si on arrive ici, cela veut dire que les echecs precedents peuvent etre ignores
			}
		}
	}
	return ($nberr ? -$nberr : $nbcreated);
}


/**
 *	Return picto saying a field is required
 *
 *	@return  string		Chaine avec picto obligatoire
 */
function picto_required()
{
	return '<span class="fieldrequired">*</span>';
}


/**
 *	Clean a string from all HTML tags and entities.
 *  This function differs from strip_tags because:
 *  - <br> are replaced with \n if removelinefeed=0 or 1
 *  - if entities are found, they are decoded BEFORE the strip
 *  - you can decide to convert line feed into a space
 *
 *	@param	string	$stringtoclean		String to clean
 *	@param	integer	$removelinefeed		1=Replace all new lines by 1 space, 0=Only ending new lines are removed others are replaced with \n, 2=Ending new lines are removed but others are kept with a same number of \n than nb of <br> when there is both "...<br>\n..."
 *  @param  string	$pagecodeto      	Encoding of input/output string
 *  @param	integer	$strip_tags			0=Use internal strip, 1=Use strip_tags() php function (bugged when text contains a < char that is not for a html tag)
 *	@return string	    				String cleaned
 *
 * 	@see	dol_escape_htmltag() strip_tags() dol_string_onlythesehtmltags() dol_string_neverthesehtmltags()
 */
function dol_string_nohtmltag($stringtoclean, $removelinefeed = 1, $pagecodeto = 'UTF-8', $strip_tags = 0)
{
	if ($removelinefeed == 2) $stringtoclean = preg_replace('/<br[^>]*>\n+/ims', '<br>', $stringtoclean);
	$temp = preg_replace('/<br[^>]*>/i', "\n", $stringtoclean);

	if ($strip_tags) {
		$temp = strip_tags($temp);
	} else {
		$pattern = "/<[^<>]+>/";
		// Exemple of $temp: <a href="/myurl" title="<u>A title</u>">0000-021</a>
		$temp = preg_replace($pattern, "", $temp);    // pass 1
		// $temp after pass 1: <a href="/myurl" title="A title">0000-021
		$temp = preg_replace($pattern, "", $temp);    // pass 2
		// $temp after pass 2: 0000-021
	}

	$temp = dol_html_entity_decode($temp, ENT_COMPAT, $pagecodeto);

	// Supprime aussi les retours
	if ($removelinefeed == 1) $temp=str_replace(array("\r\n","\r","\n"), " ", $temp);

	// et les espaces doubles
	while (strpos($temp, "  "))
	{
		$temp = str_replace("  ", " ", $temp);
	}

	return trim($temp);
}

/**
 *	Clean a string to keep only desirable HTML tags.
 *
 *	@param	string	$stringtoclean		String to clean
 *	@return string	    				String cleaned
 *
 * 	@see	dol_escape_htmltag() strip_tags() dol_string_nohtmltag() dol_string_neverthesehtmltags()
 */
function dol_string_onlythesehtmltags($stringtoclean)
{
	$allowed_tags = array(
		"html", "head", "meta", "body", "article", "a", "b", "br", "div", "em", "font", "img", "ins", "hr", "i", "li", "link",
		"ol", "p", "s", "section", "span", "strong", "title",
		"table", "tr", "th", "td", "u", "ul"
	);

	$allowed_tags_string = join("><", $allowed_tags);
	$allowed_tags_string = preg_replace('/^>/', '', $allowed_tags_string);
	$allowed_tags_string = preg_replace('/<$/', '', $allowed_tags_string);

	$temp = strip_tags($stringtoclean, $allowed_tags_string);

	return $temp;
}

/**
 *	Clean a string from some undesirable HTML tags.
 *
 *	@param	string	$stringtoclean		String to clean
 *  @param	array	$disallowed_tags	Array of tags not allowed
 *	@return string	    				String cleaned
 *
 * 	@see	dol_escape_htmltag() strip_tags() dol_string_nohtmltag() dol_string_onlythesehtmltags()
 */
function dol_string_neverthesehtmltags($stringtoclean, $disallowed_tags = array('textarea'))
{
	$temp = $stringtoclean;
	foreach($disallowed_tags as $tagtoremove)
	{
		$temp = preg_replace('/<\/?'.$tagtoremove.'>/', '', $temp);
		$temp = preg_replace('/<\/?'.$tagtoremove.'\s+[^>]*>/', '', $temp);
	}
	return $temp;
}


/**
 * Return first line of text. Cut will depends if content is HTML or not.
 *
 * @param 	string	$text		Input text
 * @param	int		$nboflines  Nb of lines to get (default is 1 = first line only)
 * @param   string  $charset    Charset of $text string (UTF-8 by default)
 * @return	string				Output text
 * @see dol_nboflines_bis(), dol_string_nohtmltag(), dol_escape_htmltag()
 */
function dolGetFirstLineOfText($text, $nboflines = 1, $charset = 'UTF-8')
{
	if ($nboflines == 1)
	{
		if (dol_textishtml($text))
		{
			$firstline=preg_replace('/<br[^>]*>.*$/s', '', $text);		// The s pattern modifier means the . can match newline characters
			$firstline=preg_replace('/<div[^>]*>.*$/s', '', $firstline);	// The s pattern modifier means the . can match newline characters
		}
		else
		{
			$firstline=preg_replace('/[\n\r].*/', '', $text);
		}
		return $firstline.((strlen($firstline) != strlen($text))?'...':'');
	}
	else
	{
		$ishtml=0;
		if (dol_textishtml($text))
		{
			$text=preg_replace('/\n/', '', $text);
			$ishtml=1;
			$repTable = array("\t" => " ", "\n" => " ", "\r" => " ", "\0" => " ", "\x0B" => " ");
		}
		else
		{
			$repTable = array("\t" => " ", "\n" => "<br>", "\r" => " ", "\0" => " ", "\x0B" => " ");
		}

		$text = strtr($text, $repTable);
		if ($charset == 'UTF-8') { $pattern = '/(<br[^>]*>)/Uu'; }	// /U is to have UNGREEDY regex to limit to one html tag. /u is for UTF8 support
		else $pattern = '/(<br[^>]*>)/U';							// /U is to have UNGREEDY regex to limit to one html tag.
		$a = preg_split($pattern, $text, -1, PREG_SPLIT_DELIM_CAPTURE | PREG_SPLIT_NO_EMPTY);

		$firstline='';
		$i=0;
		$nba = count($a);	// 2x nb of lines in $a because $a contains also a line for each new line separator
		while (($i < $nba) && ($i < ($nboflines * 2)))
		{
			if ($i % 2 == 0) $firstline .= $a[$i];
			elseif (($i < (($nboflines * 2) - 1)) && ($i < ($nba - 1))) $firstline .= ($ishtml?"<br>\n":"\n");
			$i++;
		}
		unset($a);
		return $firstline.(($i < $nba)?'...':'');
	}
}


/**
 * Replace CRLF in string with a HTML BR tag
 *
 * @param	string	$stringtoencode		String to encode
 * @param	int     $nl2brmode			0=Adding br before \n, 1=Replacing \n by br
 * @param   bool	$forxml             false=Use <br>, true=Use <br />
 * @return	string						String encoded
 * @see dol_nboflines(), dolGetFirstLineOfText()
 */
function dol_nl2br($stringtoencode, $nl2brmode = 0, $forxml = false)
{
	if (!$nl2brmode) {
		return nl2br($stringtoencode, $forxml);
	} else {
		$ret=preg_replace('/(\r\n|\r|\n)/i', ($forxml?'<br />':'<br>'), $stringtoencode);
		return $ret;
	}
}


/**
 *	This function is called to encode a string into a HTML string but differs from htmlentities because
 * 	a detection is done before to see if text is already HTML or not. Also, all entities but &,<,>," are converted.
 *  This permits to encode special chars to entities with no double encoding for already encoded HTML strings.
 * 	This function also remove last EOL or BR if $removelasteolbr=1 (default).
 *  For PDF usage, you can show text by 2 ways:
 *              - writeHTMLCell -> param must be encoded into HTML.
 *              - MultiCell -> param must not be encoded into HTML.
 *              Because writeHTMLCell convert also \n into <br>, if function
 *              is used to build PDF, nl2brmode must be 1.
 *
 *	@param	string	$stringtoencode		String to encode
 *	@param	int		$nl2brmode			0=Adding br before \n, 1=Replacing \n by br (for use with FPDF writeHTMLCell function for example)
 *  @param  string	$pagecodefrom       Pagecode stringtoencode is encoded
 *  @param	int		$removelasteolbr	1=Remove last br or lasts \n (default), 0=Do nothing
 *  @return	string						String encoded
 */
function dol_htmlentitiesbr($stringtoencode, $nl2brmode = 0, $pagecodefrom = 'UTF-8', $removelasteolbr = 1)
{
	$newstring=$stringtoencode;
	if (dol_textishtml($stringtoencode))	// Check if text is already HTML or not
	{
		$newstring=preg_replace('/<br(\s[\sa-zA-Z_="]*)?\/?>/i', '<br>', $newstring);	// Replace "<br type="_moz" />" by "<br>". It's same and avoid pb with FPDF.
		if ($removelasteolbr) $newstring=preg_replace('/<br>$/i', '', $newstring);	// Remove last <br> (remove only last one)
		$newstring=strtr($newstring, array('&'=>'__and__','<'=>'__lt__','>'=>'__gt__','"'=>'__dquot__'));
		$newstring=dol_htmlentities($newstring, ENT_COMPAT, $pagecodefrom);	// Make entity encoding
		$newstring=strtr($newstring, array('__and__'=>'&','__lt__'=>'<','__gt__'=>'>','__dquot__'=>'"'));
	}
	else
	{
		if ($removelasteolbr) $newstring=preg_replace('/(\r\n|\r|\n)$/i', '', $newstring);	// Remove last \n (may remove several)
		$newstring=dol_nl2br(dol_htmlentities($newstring, ENT_COMPAT, $pagecodefrom), $nl2brmode);
	}
	// Other substitutions that htmlentities does not do
	//$newstring=str_replace(chr(128),'&euro;',$newstring);	// 128 = 0x80. Not in html entity table.     // Seems useles with TCPDF. Make bug with UTF8 languages
	return $newstring;
}

/**
 *	This function is called to decode a HTML string (it decodes entities and br tags)
 *
 *	@param	string	$stringtodecode		String to decode
 *	@param	string	$pagecodeto			Page code for result
 *	@return	string						String decoded
 */
function dol_htmlentitiesbr_decode($stringtodecode, $pagecodeto = 'UTF-8')
{
	$ret=dol_html_entity_decode($stringtodecode, ENT_COMPAT, $pagecodeto);
	$ret=preg_replace('/'."\r\n".'<br(\s[\sa-zA-Z_="]*)?\/?>/i', "<br>", $ret);
	$ret=preg_replace('/<br(\s[\sa-zA-Z_="]*)?\/?>'."\r\n".'/i', "\r\n", $ret);
	$ret=preg_replace('/<br(\s[\sa-zA-Z_="]*)?\/?>'."\n".'/i', "\n", $ret);
	$ret=preg_replace('/<br(\s[\sa-zA-Z_="]*)?\/?>/i', "\n", $ret);
	return $ret;
}

/**
 *	This function remove all ending \n and br at end
 *
 *	@param	string	$stringtodecode		String to decode
 *	@return	string						String decoded
 */
function dol_htmlcleanlastbr($stringtodecode)
{
	$ret=preg_replace('/(<br>|<br(\s[\sa-zA-Z_="]*)?\/?>|'."\n".'|'."\r".')+$/i', "", $stringtodecode);
	return $ret;
}

/**
 * Replace html_entity_decode functions to manage errors
 *
 * @param   string	$a		Operand a
 * @param   string	$b		Operand b (ENT_QUOTES=convert simple and double quotes)
 * @param   string	$c		Operand c
 * @return  string			String decoded
 */
function dol_html_entity_decode($a, $b, $c = 'UTF-8')
{
	return html_entity_decode($a, $b, $c);
}

/**
 * Replace htmlentities functions.
 * Goal of this function is to be sure to have default values of htmlentities that match what we need.
 *
 * @param   string  $string         The input string to encode
 * @param   int     $flags          Flags (see PHP doc above)
 * @param   string  $encoding       Encoding page code
 * @param   bool    $double_encode  When double_encode is turned off, PHP will not encode existing html entities
 * @return  string  $ret            Encoded string
 */
function dol_htmlentities($string, $flags = null, $encoding = 'UTF-8', $double_encode = false)
{
	return htmlentities($string, $flags, $encoding, $double_encode);
}

/**
 *	Check if a string is a correct iso string
 *	If not, it will we considered not HTML encoded even if it is by FPDF.
 *	Example, if string contains euro symbol that has ascii code 128
 *
 *	@param	string		$s      	String to check
 *  @param	string		$clean		Clean if it is not an ISO. Warning, if file is utf8, you will get a bad formated file.
 *	@return	int|string  	   		0 if bad iso, 1 if good iso, Or the clean string if $clean is 1
 */
function dol_string_is_good_iso($s, $clean = 0)
{
	$len=dol_strlen($s);
	$out= '';
	$ok=1;
	for($scursor = 0; $scursor < $len; $scursor++)
	{
		$ordchar=ord($s[$scursor]);
		//print $scursor.'-'.$ordchar.'<br>';
		if ($ordchar < 32 && $ordchar != 13 && $ordchar != 10) { $ok=0; break; }
		elseif ($ordchar > 126 && $ordchar < 160) { $ok=0; break; }
		elseif ($clean) {
			$out.= $s[$scursor];
		}
	}
	if ($clean) return $out;
	return $ok;
}

/**
 *	Return nb of lines of a clear text
 *
 *	@param	string	$s			String to check
 * 	@param	int     $maxchar	Not yet used
 *	@return	int					Number of lines
 *  @see	dol_nboflines_bis(), dolGetFirstLineOfText()
 */
function dol_nboflines($s, $maxchar = 0)
{
	if ($s == '') return 0;
	$arraystring=explode("\n", $s);
	$nb=count($arraystring);

	return $nb;
}


/**
 *	Return nb of lines of a formated text with \n and <br> (WARNING: string must not have mixed \n and br separators)
 *
 *	@param	string	$text      		Text
 *	@param	int		$maxlinesize  	Largeur de ligne en caracteres (ou 0 si pas de limite - defaut)
 * 	@param	string	$charset		Give the charset used to encode the $text variable in memory.
 *	@return int						Number of lines
 *	@see	dol_nboflines(), dolGetFirstLineOfText()
 */
function dol_nboflines_bis($text, $maxlinesize = 0, $charset = 'UTF-8')
{
	$repTable = array("\t" => " ", "\n" => "<br>", "\r" => " ", "\0" => " ", "\x0B" => " ");
	if (dol_textishtml($text)) $repTable = array("\t" => " ", "\n" => " ", "\r" => " ", "\0" => " ", "\x0B" => " ");

	$text = strtr($text, $repTable);
	if ($charset == 'UTF-8') { $pattern = '/(<br[^>]*>)/Uu'; }	// /U is to have UNGREEDY regex to limit to one html tag. /u is for UTF8 support
	else $pattern = '/(<br[^>]*>)/U';							// /U is to have UNGREEDY regex to limit to one html tag.
	$a = preg_split($pattern, $text, -1, PREG_SPLIT_DELIM_CAPTURE | PREG_SPLIT_NO_EMPTY);

	$nblines = (int) floor((count($a)+1)/2);
	// count possible auto line breaks
	if($maxlinesize)
	{
		foreach ($a as $line)
		{
			if (dol_strlen($line)>$maxlinesize)
			{
				//$line_dec = html_entity_decode(strip_tags($line));
				$line_dec = html_entity_decode($line);
				if(dol_strlen($line_dec)>$maxlinesize)
				{
					$line_dec=wordwrap($line_dec, $maxlinesize, '\n', true);
					$nblines+=substr_count($line_dec, '\n');
				}
			}
		}
	}

	unset($a);
	return $nblines;
}

/**
 *	Return if a text is a html content
 *
 *	@param	string	$msg		Content to check
 *	@param	int		$option		0=Full detection, 1=Fast check
 *	@return	boolean				true/false
 *	@see	dol_concatdesc()
 */
function dol_textishtml($msg, $option = 0)
{
	if ($option == 1)
	{
		if (preg_match('/<html/i', $msg))				return true;
		elseif (preg_match('/<body/i', $msg))			return true;
		elseif (preg_match('/<br/i', $msg))				return true;
		return false;
	}
	else
	{
		if (preg_match('/<html/i', $msg))				return true;
		elseif (preg_match('/<body/i', $msg))			return true;
		elseif (preg_match('/<(b|em|i|u)>/i', $msg))		return true;
		elseif (preg_match('/<br\/>/i', $msg))	  return true;
		elseif (preg_match('/<(br|div|font|li|p|span|strong|table)>/i', $msg)) 	  return true;
		elseif (preg_match('/<(br|div|font|li|p|span|strong|table)\s+[^<>\/]*>/i', $msg)) return true;
		elseif (preg_match('/<(br|div|font|li|p|span|strong|table)\s+[^<>\/]*\/>/i', $msg)) return true;
		elseif (preg_match('/<img\s+[^<>]*src[^<>]*>/i', $msg)) return true;	// must accept <img src="http://example.com/aaa.png" />
		elseif (preg_match('/<a\s+[^<>]*href[^<>]*>/i', $msg)) return true;	// must accept <a href="http://example.com/aaa.png" />
		elseif (preg_match('/<h[0-9]>/i', $msg))			return true;
		elseif (preg_match('/&[A-Z0-9]{1,6};/i', $msg))	return true;    // Html entities names (http://www.w3schools.com/tags/ref_entities.asp)
		elseif (preg_match('/&#[0-9]{2,3};/i', $msg))	return true;    // Html entities numbers (http://www.w3schools.com/tags/ref_entities.asp)

		return false;
	}
}

/**
 *  Concat 2 descriptions with a new line between them (second operand after first one with appropriate new line separator)
 *  text1 html + text2 html => text1 + '<br>' + text2
 *  text1 html + text2 txt  => text1 + '<br>' + dol_nl2br(text2)
 *  text1 txt  + text2 html => dol_nl2br(text1) + '<br>' + text2
 *  text1 txt  + text2 txt  => text1 + '\n' + text2
 *
 *  @param  string  $text1          Text 1
 *  @param  string  $text2          Text 2
 *  @param  bool    $forxml         false=Use <br>instead of \n if html content detected, true=Use <br /> instead of \n if html content detected
 *  @param  bool    $invert         invert order of description lines (we often use config MAIN_CHANGE_ORDER_CONCAT_DESCRIPTION in this parameter)
 *  @return string                  Text 1 + new line + Text2
 *  @see    dol_textishtml()
 */
function dol_concatdesc($text1, $text2, $forxml = false, $invert = false)
{
    if (!empty($invert))
    {
            $tmp = $text1;
            $text1 = $text2;
            $text2 = $tmp;
    }

    $ret='';
    $ret.= (! dol_textishtml($text1) && dol_textishtml($text2))?dol_nl2br($text1, 0, $forxml):$text1;
    $ret.= (! empty($text1) && ! empty($text2)) ? ((dol_textishtml($text1) || dol_textishtml($text2))?($forxml?"<br \>\n":"<br>\n") : "\n") : "";
    $ret.= (dol_textishtml($text1) && ! dol_textishtml($text2))?dol_nl2br($text2, 0, $forxml):$text2;
    return $ret;
}



/**
 * Return array of possible common substitutions. This includes several families like: 'system', 'mycompany', 'object', 'objectamount', 'date', 'user'
 *
 * @param	Translate	$outputlangs	Output language
 * @param   int         $onlykey        1=Do not calculate some heavy values of keys (performance enhancement when we need only the keys), 2=Values are trunc and html sanitized (to use for help tooltip)
 * @param   array       $exclude        Array of family keys we want to exclude. For example array('system', 'mycompany', 'object', 'objectamount', 'date', 'user', ...)
 * @param   Object      $object         Object for keys on object
 * @return	array						Array of substitutions
 * @see setSubstitFromObject()
 */
function getCommonSubstitutionArray($outputlangs, $onlykey = 0, $exclude = null, $object = null)
{
	global $db, $conf, $mysoc, $user, $extrafields;

	$substitutionarray=array();

	if (empty($exclude) || ! in_array('user', $exclude))
	{
		// Add SIGNATURE into substitutionarray first, so, when we will make the substitution,
		// this will include signature content first and then replace var found into content of signature
		$signature = $user->signature;
$substitutionarray=array_merge($substitutionarray, array(
		'__USER_SIGNATURE__' => (string) (($signature && empty($conf->global->MAIN_MAIL_DO_NOT_USE_SIGN)) ? ($onlykey == 2 ? dol_trunc(dol_string_nohtmltag($signature), 30) : $signature) : '')
		)
			);
		// For backward compatibility
		if ($onlykey != 2)
		{
			$substitutionarray['__SIGNATURE__'] = (string) (($signature && empty($conf->global->MAIN_MAIL_DO_NOT_USE_SIGN)) ? ($onlykey == 2 ? dol_trunc(dol_string_nohtmltag($signature), 30) : $signature) : '');
		}

$substitutionarray=array_merge($substitutionarray, array(
		'__USER_ID__' => (string) $user->id,
		'__USER_LOGIN__' => (string) $user->login,
		'__USER_LASTNAME__' => (string) $user->lastname,
		'__USER_FIRSTNAME__' => (string) $user->firstname,
		'__USER_FULLNAME__' => (string) $user->getFullName($outputlangs),
		'__USER_SUPERVISOR_ID__' => (string) ($user->fk_user ? $user->fk_user : '0'),
		'__USER_REMOTE_IP__' => (string) getUserRemoteIP()
		)
			);
	}
	if ((empty($exclude) || ! in_array('mycompany', $exclude)) && is_object($mysoc))
	{
$substitutionarray=array_merge($substitutionarray, array(
			'__MYCOMPANY_NAME__'    => $mysoc->name,
			'__MYCOMPANY_EMAIL__'   => $mysoc->email,
			'__MYCOMPANY_PROFID1__' => $mysoc->idprof1,
			'__MYCOMPANY_PROFID2__' => $mysoc->idprof2,
			'__MYCOMPANY_PROFID3__' => $mysoc->idprof3,
			'__MYCOMPANY_PROFID4__' => $mysoc->idprof4,
			'__MYCOMPANY_PROFID5__' => $mysoc->idprof5,
			'__MYCOMPANY_PROFID6__' => $mysoc->idprof6,
			'__MYCOMPANY_CAPITAL__' => $mysoc->capital,
			'__MYCOMPANY_FULLADDRESS__' => $mysoc->getFullAddress(1, ', '),
			'__MYCOMPANY_ADDRESS__' => $mysoc->address,
			'__MYCOMPANY_ZIP__'     => $mysoc->zip,
			'__MYCOMPANY_TOWN__'    => $mysoc->town,
			'__MYCOMPANY_COUNTRY__'    => $mysoc->country,
			'__MYCOMPANY_COUNTRY_ID__' => $mysoc->country_id,
			'__MYCOMPANY_CURRENCY_CODE__' => $conf->currency
		));
	}

	if (($onlykey || is_object($object)) && (empty($exclude) || ! in_array('object', $exclude)))
	{
		if ($onlykey)
		{
			$substitutionarray['__ID__'] = '__ID__';
			$substitutionarray['__REF__'] = '__REF__';
			$substitutionarray['__REF_CLIENT__'] = '__REF_CLIENT__';
			$substitutionarray['__REF_SUPPLIER__'] = '__REF_SUPPLIER__';
			$substitutionarray['__EXTRAFIELD_XXX__'] = '__EXTRAFIELD_XXX__';

			if (! empty($conf->societe->enabled))
			{
				$substitutionarray['__THIRDPARTY_ID__'] = '__THIRDPARTY_ID__';
				$substitutionarray['__THIRDPARTY_NAME__'] = '__THIRDPARTY_NAME__';
				$substitutionarray['__THIRDPARTY_NAME_ALIAS__'] = '__THIRDPARTY_NAME_ALIAS__';
				$substitutionarray['__THIRDPARTY_EMAIL__'] = '__THIRDPARTY_EMAIL__';
			}
			if (! empty($conf->adherent->enabled))
			{
				$substitutionarray['__MEMBER_ID__'] = '__MEMBER_ID__';
				$substitutionarray['__MEMBER_CIVILITY__'] = '__MEMBER_CIVILITY__';
				$substitutionarray['__MEMBER_FIRSTNAME__'] = '__MEMBER_FIRSTNAME__';
				$substitutionarray['__MEMBER_LASTNAME__'] = '__MEMBER_LASTNAME__';
			}
			if (! empty($conf->projet->enabled))
			{
				$substitutionarray['__PROJECT_ID__'] = '__PROJECT_ID__';
				$substitutionarray['__PROJECT_REF__'] = '__PROJECT_REF__';
				$substitutionarray['__PROJECT_NAME__'] = '__PROJECT_NAME__';
			}
			if (! empty($conf->contrat->enabled))
			{
				$substitutionarray['__CONTRACT_HIGHEST_PLANNED_START_DATE__'] = 'Highest date planned for a service start';
				$substitutionarray['__CONTRACT_HIGHEST_PLANNED_START_DATETIME__'] = 'Highest date and hour planned for service start';
				$substitutionarray['__CONTRACT_LOWEST_EXPIRATION_DATE__'] = 'Lowest data for planned expiration of service';
				$substitutionarray['__CONTRACT_LOWEST_EXPIRATION_DATETIME__'] = 'Lowest date and hour for planned expiration of service';
			}
			$substitutionarray['__ONLINE_PAYMENT_URL__'] = 'UrlToPayOnlineIfApplicable';
			$substitutionarray['__ONLINE_PAYMENT_TEXT_AND_URL__'] = 'TextAndUrlToPayOnlineIfApplicable';
			$substitutionarray['__SECUREKEYPAYMENT__'] = 'Security key (if key is not unique per record)';
			$substitutionarray['__SECUREKEYPAYMENT_MEMBER__'] = 'Security key for payment on a member subscription (one key per member)';
			$substitutionarray['__SECUREKEYPAYMENT_ORDER__'] = 'Security key for payment on an order';
			$substitutionarray['__SECUREKEYPAYMENT_INVOICE__'] = 'Security key for payment on an invoice';
			$substitutionarray['__SECUREKEYPAYMENT_CONTRACTLINE__'] = 'Security key for payment on a a service';

			$substitutionarray['__DIRECTDOWNLOAD_URL_PROPOSAL__'] = 'Direct download url of a proposal';
			$substitutionarray['__DIRECTDOWNLOAD_URL_ORDER__'] = 'Direct download url of an order';
			$substitutionarray['__DIRECTDOWNLOAD_URL_INVOICE__'] = 'Direct download url of an invoice';

			if (! empty($conf->expedition->enabled))
			{
			    $substitutionarray['__SHIPPINGTRACKNUM__']='Shipping tacking number';
				$substitutionarray['__SHIPPINGTRACKNUMURL__']='Shipping tracking url';
			}
		}
		else
		{
			$substitutionarray['__ID__'] = $object->id;
			$substitutionarray['__REF__'] = $object->ref;
			$substitutionarray['__REF_CLIENT__'] = (isset($object->ref_client) ? $object->ref_client : (isset($object->ref_customer) ? $object->ref_customer : null));
			$substitutionarray['__REF_SUPPLIER__'] = (isset($object->ref_supplier) ? $object->ref_supplier : null);
			$substitutionarray['__SUPPLIER_ORDER_DATE_DELIVERY__'] = (isset($object->date_livraison) ? dol_print_date($object->date_livraison, 'day', 0, $outputlangs): '');
			// For backward compatibility
			$substitutionarray['__REFCLIENT__'] = (isset($object->ref_client) ? $object->ref_client : (isset($object->ref_customer) ? $object->ref_customer : null));
			$substitutionarray['__REFSUPPLIER__'] = (isset($object->ref_supplier) ? $object->ref_supplier : null);

			// TODO Remove this
			$msgishtml = 0;

			$birthday = dol_print_date($object->birth, 'day');

			if ($object->id > 0)
			{
				$substitutionarray['__MEMBER_ID__']=$object->id;
				if (method_exists($object, 'getCivilityLabel')) $substitutionarray['__MEMBER_CIVILITY__'] = $object->getCivilityLabel();
				$substitutionarray['__MEMBER_FIRSTNAME__']=$msgishtml?dol_htmlentitiesbr($object->firstname):$object->firstname;
				$substitutionarray['__MEMBER_LASTNAME__']=$msgishtml?dol_htmlentitiesbr($object->lastname):$object->lastname;
				if (method_exists($object, 'getFullName')) $substitutionarray['__MEMBER_FULLNAME__']=$msgishtml?dol_htmlentitiesbr($object->getFullName($outputlangs)):$object->getFullName($outputlangs);
				$substitutionarray['__MEMBER_COMPANY__']=$msgishtml?dol_htmlentitiesbr($object->societe):$object->societe;
				$substitutionarray['__MEMBER_ADDRESS__']=$msgishtml?dol_htmlentitiesbr($object->address):$object->address;
				$substitutionarray['__MEMBER_ZIP__']=$msgishtml?dol_htmlentitiesbr($object->zip):$object->zip;
				$substitutionarray['__MEMBER_TOWN__']=$msgishtml?dol_htmlentitiesbr($object->town):$object->town;
				$substitutionarray['__MEMBER_COUNTRY__']=$msgishtml?dol_htmlentitiesbr($object->country):$object->country;
				$substitutionarray['__MEMBER_EMAIL__']=$msgishtml?dol_htmlentitiesbr($object->email):$object->email;
				$substitutionarray['__MEMBER_BIRTH__']=$msgishtml?dol_htmlentitiesbr($birthday):$birthday;
				$substitutionarray['__MEMBER_PHOTO__']=$msgishtml?dol_htmlentitiesbr($object->photo):$object->photo;
				$substitutionarray['__MEMBER_LOGIN__']=$msgishtml?dol_htmlentitiesbr($object->login):$object->login;
				$substitutionarray['__MEMBER_PASSWORD__']=$msgishtml?dol_htmlentitiesbr($object->pass):$object->pass;
				$substitutionarray['__MEMBER_PHONE__']=$msgishtml?dol_htmlentitiesbr($object->phone):$object->phone;
				$substitutionarray['__MEMBER_PHONEPRO__']=$msgishtml?dol_htmlentitiesbr($object->phone_perso):$object->phone_perso;
				$substitutionarray['__MEMBER_PHONEMOBILE__']=$msgishtml?dol_htmlentitiesbr($object->phone_mobile):$object->phone_mobile;
				$substitutionarray['__MEMBER_FIRST_SUBSCRIPTION_DATE__']       = dol_print_date($object->first_subscription_date, 'dayrfc');
				$substitutionarray['__MEMBER_FIRST_SUBSCRIPTION_DATE_START__'] = dol_print_date($object->first_subscription_date_start, 'dayrfc');
				$substitutionarray['__MEMBER_FIRST_SUBSCRIPTION_DATE_END__']   = dol_print_date($object->first_subscription_date_end, 'dayrfc');
				$substitutionarray['__MEMBER_LAST_SUBSCRIPTION_DATE__']        = dol_print_date($object->last_subscription_date, 'dayrfc');
				$substitutionarray['__MEMBER_LAST_SUBSCRIPTION_DATE_START__']  = dol_print_date($object->last_subscription_date_start, 'dayrfc');
				$substitutionarray['__MEMBER_LAST_SUBSCRIPTION_DATE_END__']    = dol_print_date($object->last_subscription_date_end, 'dayrfc');
			}

			if (is_object($object) && $object->element == 'societe')
			{
				$substitutionarray['__THIRDPARTY_ID__'] = (is_object($object)?$object->id:'');
				$substitutionarray['__THIRDPARTY_NAME__'] = (is_object($object)?$object->name:'');
				$substitutionarray['__THIRDPARTY_NAME_ALIAS__'] = (is_object($object)?$object->name_alias:'');
				$substitutionarray['__THIRDPARTY_EMAIL__'] = (is_object($object)?$object->email:'');
			}
			elseif (is_object($object->thirdparty) && $object->thirdparty->id > 0)
			{
				$substitutionarray['__THIRDPARTY_ID__'] = (is_object($object->thirdparty)?$object->thirdparty->id:'');
				$substitutionarray['__THIRDPARTY_NAME__'] = (is_object($object->thirdparty)?$object->thirdparty->name:'');
				$substitutionarray['__THIRDPARTY_NAME_ALIAS__'] = (is_object($object->thirdparty)?$object->thirdparty->name_alias:'');
				$substitutionarray['__THIRDPARTY_EMAIL__'] = (is_object($object->thirdparty)?$object->thirdparty->email:'');
			}

			if (is_object($object->project) && $object->project->id > 0)
			{
				$substitutionarray['__PROJECT_ID__'] = (is_object($object->project)?$object->project->id:'');
				$substitutionarray['__PROJECT_REF__'] = (is_object($object->project)?$object->project->ref:'');
				$substitutionarray['__PROJECT_NAME__'] = (is_object($object->project)?$object->project->title:'');
			}
			if (is_object($object->projet) && $object->projet->id > 0)	// Deprecated, for backward compatibility
			{
				$substitutionarray['__PROJECT_ID__'] = (is_object($object->projet)?$object->projet->id:'');
				$substitutionarray['__PROJECT_REF__'] = (is_object($object->projet)?$object->projet->ref:'');
				$substitutionarray['__PROJECT_NAME__'] = (is_object($object->projet)?$object->projet->title:'');
			}

			if (is_object($object) && $object->element == 'shipping')
			{
				$substitutionarray['__SHIPPINGTRACKNUM__']=$object->tracking_number;
				$substitutionarray['__SHIPPINGTRACKNUMURL__']=$object->tracking_url;
			}

			if (is_object($object) && $object->element == 'contrat' && is_array($object->lines))
			{
				if ($object->id > 0)
				{
					$dateplannedstart='';
					$datenextexpiration='';
					foreach($object->lines as $line)
					{
						if ($line->date_ouverture_prevue > $dateplannedstart) $dateplannedstart = $line->date_ouverture_prevue;
						if ($line->statut == 4 && $line->date_fin_prevue && (! $datenextexpiration || $line->date_fin_prevue < $datenextexpiration)) $datenextexpiration = $line->date_fin_prevue;
					}
					$substitutionarray['__CONTRACT_HIGHEST_PLANNED_START_DATE__'] = dol_print_date($dateplannedstart, 'dayrfc');
					$substitutionarray['__CONTRACT_HIGHEST_PLANNED_START_DATETIME__'] = dol_print_date($dateplannedstart, 'standard');
					$substitutionarray['__CONTRACT_LOWEST_EXPIRATION_DATE__'] = dol_print_date($datenextexpiration, 'dayrfc');
					$substitutionarray['__CONTRACT_LOWEST_EXPIRATION_DATETIME__'] = dol_print_date($datenextexpiration, 'standard');
				}
			}

			// Create dynamic tags for __EXTRAFIELD_FIELD__
			if ($object->table_element && $object->id > 0)
			{
				if (! is_object($extrafields)) $extrafields = new ExtraFields($db);
				$extrafields->fetch_name_optionals_label($object->table_element, true);

				if ($object->fetch_optionals() > 0)
				{
					if (is_array($extrafields->attributes[$object->table_element]['label']) && count($extrafields->attributes[$object->table_element]['label']) > 0)
					{
						foreach ($extrafields->attributes[$object->table_element]['label'] as $key => $label) {
							$substitutionarray['__EXTRAFIELD_' . strtoupper($key) . '__'] = $object->array_options['options_' . $key];
						}
					}
				}
			}

			// Complete substitution array with the url to make online payment
			$paymenturl='';
			if (empty($substitutionarray['__REF__']))
			{
				$paymenturl='';
			}
			else
			{
				// Set the online payment url link into __ONLINE_PAYMENT_URL__ key
				require_once DOL_DOCUMENT_ROOT.'/core/lib/payments.lib.php';
				$outputlangs->loadLangs(array('paypal','other'));
				$typeforonlinepayment='free';
				if (is_object($object) && $object->element == 'commande') $typeforonlinepayment='order';
				if (is_object($object) && $object->element == 'facture')  $typeforonlinepayment='invoice';
				if (is_object($object) && $object->element == 'member')   $typeforonlinepayment='member';
				$url=getOnlinePaymentUrl(0, $typeforonlinepayment, $substitutionarray['__REF__']);
				$paymenturl=$url;
			}

			if ($object->id > 0)
			{
				$substitutionarray['__ONLINE_PAYMENT_TEXT_AND_URL__']=($paymenturl?str_replace('\n', "\n", $outputlangs->trans("PredefinedMailContentLink", $paymenturl)):'');
				$substitutionarray['__ONLINE_PAYMENT_URL__']=$paymenturl;

				if (! empty($conf->global->PROPOSAL_ALLOW_EXTERNAL_DOWNLOAD) && is_object($object) && $object->element == 'propal')
				{
					$substitutionarray['__DIRECTDOWNLOAD_URL_PROPOSAL__'] = $object->getLastMainDocLink($object->element);
				}
				else $substitutionarray['__DIRECTDOWNLOAD_URL_PROPOSAL__'] = '';
				if (! empty($conf->global->ORDER_ALLOW_EXTERNAL_DOWNLOAD) && is_object($object) && $object->element == 'commande')
				{
					$substitutionarray['__DIRECTDOWNLOAD_URL_ORDER__'] = $object->getLastMainDocLink($object->element);
				}
				else $substitutionarray['__DIRECTDOWNLOAD_URL_ORDER__'] = '';
				if (! empty($conf->global->INVOICE_ALLOW_EXTERNAL_DOWNLOAD) && is_object($object) && $object->element == 'facture')
				{
					$substitutionarray['__DIRECTDOWNLOAD_URL_INVOICE__'] = $object->getLastMainDocLink($object->element);
				}
				else $substitutionarray['__DIRECTDOWNLOAD_URL_INVOICE__'] = '';
			}
		}
	}
	if (empty($exclude) || ! in_array('objectamount', $exclude))
	{
		$substitutionarray['__DATE_YMD__']        = is_object($object)?(isset($object->date) ? dol_print_date($object->date, 'day', 0, $outputlangs) : null) : '';
		$substitutionarray['__DATE_DUE_YMD__']    = is_object($object)?(isset($object->date_lim_reglement) ? dol_print_date($object->date_lim_reglement, 'day', 0, $outputlangs) : null) : '';

		$substitutionarray['__AMOUNT__']          = is_object($object)?$object->total_ttc:'';
		$substitutionarray['__AMOUNT_EXCL_TAX__'] = is_object($object)?$object->total_ht:'';
		$substitutionarray['__AMOUNT_VAT__']      = is_object($object)?($object->total_vat?$object->total_vat:$object->total_tva):'';
		if ($onlykey != 2 || $mysoc->useLocalTax(1)) $substitutionarray['__AMOUNT_TAX2__']     = is_object($object)?$object->total_localtax1:'';
		if ($onlykey != 2 || $mysoc->useLocalTax(2)) $substitutionarray['__AMOUNT_TAX3__']     = is_object($object)?$object->total_localtax2:'';

		$substitutionarray['__AMOUNT_FORMATED__']          = is_object($object)?($object->total_ttc ? price($object->total_ttc, 0, $outputlangs, 0, 0, -1, $conf->currency) : null):'';
		$substitutionarray['__AMOUNT_EXCL_TAX_FORMATED__'] = is_object($object)?($object->total_ht ? price($object->total_ht, 0, $outputlangs, 0, 0, -1, $conf->currency) : null):'';
		$substitutionarray['__AMOUNT_VAT_FORMATED__']      = is_object($object)?($object->total_vat ? price($object->total_vat, 0, $outputlangs, 0, 0, -1, $conf->currency): ($object->total_tva ? price($object->total_tva, 0, $outputlangs, 0, 0, -1, $conf->currency) : null)):'';
		if ($onlykey != 2 || $mysoc->useLocalTax(1)) $substitutionarray['__AMOUNT_TAX2_FORMATED__']     = is_object($object)? ($object->total_localtax1 ? price($object->total_localtax1, 0, $outputlangs, 0, 0, -1, $conf->currency) : null):'';
		if ($onlykey != 2 || $mysoc->useLocalTax(2)) $substitutionarray['__AMOUNT_TAX3_FORMATED__']     = is_object($object)? ($object->total_localtax2 ? price($object->total_localtax2, 0, $outputlangs, 0, 0, -1, $conf->currency) : null):'';

		// TODO Add keys for foreign multicurrency

		// For backward compatibility
		if ($onlykey != 2)
		{
			$substitutionarray['__TOTAL_TTC__']    = is_object($object)?$object->total_ttc:'';
			$substitutionarray['__TOTAL_HT__']     = is_object($object)?$object->total_ht:'';
			$substitutionarray['__TOTAL_VAT__']    = is_object($object)?($object->total_vat?$object->total_vat:$object->total_tva):'';
		}
	}

	//var_dump($substitutionarray['__AMOUNT_FORMATED__']);
	if (empty($exclude) || ! in_array('date', $exclude))
	{
		include_once DOL_DOCUMENT_ROOT.'/core/lib/date.lib.php';

		$tmp=dol_getdate(dol_now(), true);
		$tmp2=dol_get_prev_day($tmp['mday'], $tmp['mon'], $tmp['year']);
		$tmp3=dol_get_prev_month($tmp['mon'], $tmp['year']);
		$tmp4=dol_get_next_day($tmp['mday'], $tmp['mon'], $tmp['year']);
		$tmp5=dol_get_next_month($tmp['mon'], $tmp['year']);

        $substitutionarray=array_merge($substitutionarray, array(
			'__DAY__' => (string) $tmp['mday'],
			'__DAY_TEXT__' => $outputlangs->trans('Day'.$tmp['wday']),					// Monday
			'__DAY_TEXT_SHORT__' => $outputlangs->trans($tmp['weekday'].'Min'),			// Mon
			'__DAY_TEXT_MIN__' => $outputlangs->trans('Short'.$tmp['weekday']),			// M
			'__MONTH__' => (string) $tmp['mon'],
			'__MONTH_TEXT__' => $outputlangs->trans('Month'.sprintf("%02d", $tmp['mon'])),
			'__MONTH_TEXT_SHORT__' => $outputlangs->trans('MonthShort'.sprintf("%02d", $tmp['mon'])),
			'__MONTH_TEXT_MIN__' => $outputlangs->trans('MonthVeryShort'.sprintf("%02d", $tmp['mon'])),
			'__YEAR__' => (string) $tmp['year'],
			'__PREVIOUS_DAY__' => (string) $tmp2['day'],
			'__PREVIOUS_MONTH__' => (string) $tmp3['month'],
			'__PREVIOUS_YEAR__' => (string) ($tmp['year'] - 1),
			'__NEXT_DAY__' => (string) $tmp4['day'],
			'__NEXT_MONTH__' => (string) $tmp5['month'],
			'__NEXT_YEAR__' => (string) ($tmp['year'] + 1),
		));
	}

	if (! empty($conf->multicompany->enabled))
	{
		$substitutionarray=array_merge($substitutionarray, array('__ENTITY_ID__' => $conf->entity));
	}
	if (empty($exclude) || ! in_array('system', $exclude))
	{
		$substitutionarray['__DOL_MAIN_URL_ROOT__']=DOL_MAIN_URL_ROOT;
		$substitutionarray['__(AnyTranslationKey)__']=$outputlangs->trans('TranslationOfKey');
		$substitutionarray['__(AnyTranslationKey|langfile)__']=$outputlangs->trans('TranslationOfKey').' (load also language file before)';
		$substitutionarray['__[AnyConstantKey]__']=$outputlangs->trans('ValueOfConstantKey');
	}

	return $substitutionarray;
}

/**
 *  Make substitution into a text string, replacing keys with vals from $substitutionarray (oldval=>newval),
 *  and texts like __(TranslationKey|langfile)__ and __[ConstantKey]__ are also replaced.
 *  Example of usage:
 *  $substitutionarray = getCommonSubstitutionArray($langs, 0, null, $thirdparty);
 *  complete_substitutions_array($substitutionarray, $langs, $thirdparty);
 *  $mesg = make_substitutions($mesg, $substitutionarray, $langs);
 *
 *  @param	string		$text	      			Source string in which we must do substitution
 *  @param  array		$substitutionarray		Array with key->val to substitute. Example: array('__MYKEY__' => 'MyVal', ...)
 *  @param	Translate	$outputlangs			Output language
 * 	@return string  		    				Output string after substitutions
 *  @see	complete_substitutions_array(), getCommonSubstitutionArray()
 */
function make_substitutions($text, $substitutionarray, $outputlangs = null)
{
	global $conf, $langs;

	if (! is_array($substitutionarray)) return 'ErrorBadParameterSubstitutionArrayWhenCalling_make_substitutions';

	if (empty($outputlangs)) $outputlangs=$langs;

	// Make substitution for language keys: __(AnyTranslationKey)__ or __(AnyTranslationKey|langfile)__
	if (is_object($outputlangs))
	{
		while (preg_match('/__\(([^\)]+)\)__/', $text, $reg))
		{
			$msgishtml = 0;
			if (dol_textishtml($text, 1)) $msgishtml = 1;

			// If key is __(TranslationKey|langfile)__, then force load of langfile.lang
			$tmp=explode('|', $reg[1]);
			if (! empty($tmp[1])) $outputlangs->load($tmp[1]);

			$text = preg_replace('/__\('.preg_quote($reg[1], '/').'\)__/', $msgishtml?dol_htmlentitiesbr($outputlangs->transnoentitiesnoconv($reg[1])):$outputlangs->transnoentitiesnoconv($reg[1]), $text);
		}
	}

	// Make substitution for constant keys.
	// Must be after the substitution of translation, so if the text of translation contains a string __[xxx]__, it is also converted.
	while (preg_match('/__\[([^\]]+)\]__/', $text, $reg))
	{
		$msgishtml = 0;
		if (dol_textishtml($text, 1)) $msgishtml = 1;

		$keyfound = $reg[1];
		if (preg_match('/(_pass|password|secret|_key|key$)/i', $keyfound)) $newval = '*****forbidden*****';
		else $newval=empty($conf->global->$keyfound)?'':$conf->global->$keyfound;
		$text = preg_replace('/__\['.preg_quote($keyfound, '/').'\]__/', $msgishtml?dol_htmlentitiesbr($newval):$newval, $text);
	}

	// Make substitition for array $substitutionarray
	foreach ($substitutionarray as $key => $value)
	{
		if (! isset($value)) continue;	// If value is null, it same than not having substitution key at all into array, we do not replace.

		if ($key == '__SIGNATURE__' && (! empty($conf->global->MAIN_MAIL_DO_NOT_USE_SIGN))) $value='';		// Protection
		if ($key == '__USER_SIGNATURE__' && (! empty($conf->global->MAIN_MAIL_DO_NOT_USE_SIGN))) $value='';	// Protection

		$text=str_replace("$key", "$value", $text);	// We must keep the " to work when value is 123.5 for example
	}

	return $text;
}

/**
 *  Complete the $substitutionarray with more entries coming from external module that had set the "substitutions=1" into module_part array.
 *  In this case, method completesubstitutionarray provided by module is called.
 *
 *  @param  array		$substitutionarray		Array substitution old value => new value value
 *  @param  Translate	$outputlangs            Output language
 *  @param  Object		$object                 Source object
 *  @param  mixed		$parameters       		Add more parameters (useful to pass product lines)
 *  @param  string      $callfunc               What is the name of the custom function that will be called? (default: completesubstitutionarray)
 *  @return	void
 *  @see 	make_substitutions()
 */
function complete_substitutions_array(&$substitutionarray, $outputlangs, $object = null, $parameters = null, $callfunc = "completesubstitutionarray")
{
	global $conf,$user;

	require_once DOL_DOCUMENT_ROOT.'/core/lib/files.lib.php';

	// Add a substitution key for each extrafields, using key __EXTRA_XXX__
	// TODO Remove this. Already available into the getCommonSubstitutionArray used to build the substitution array.
	/*if (is_object($object) && is_array($object->array_options))
	{
		foreach($object->array_options as $key => $val)
		{
			$keyshort=preg_replace('/^(options|extra)_/','',$key);
			$substitutionarray['__EXTRAFIELD_'.$keyshort.'__']=$val;
			// For backward compatibiliy
			$substitutionarray['%EXTRA_'.$keyshort.'%']=$val;
		}
	}*/

	// Check if there is external substitution to do, requested by plugins
	$dirsubstitutions=array_merge(array(), (array) $conf->modules_parts['substitutions']);

	foreach($dirsubstitutions as $reldir)
	{
		$dir=dol_buildpath($reldir, 0);

		// Check if directory exists
		if (! dol_is_dir($dir)) continue;

		$substitfiles=dol_dir_list($dir, 'files', 0, 'functions_');
		foreach($substitfiles as $substitfile)
		{
			if (preg_match('/functions_(.*)\.lib\.php/i', $substitfile['name'], $reg))
			{
				$module=$reg[1];

				dol_syslog("Library ".$substitfile['name']." found into ".$dir);
				// Include the user's functions file
				require_once $dir.$substitfile['name'];
				// Call the user's function, and only if it is defined
				$function_name=$module."_".$callfunc;
				if (function_exists($function_name)) $function_name($substitutionarray, $outputlangs, $object, $parameters);
			}
		}
	}
}

/**
 *    Format output for start and end date
 *
 *    @param	int	$date_start    Start date
 *    @param    int	$date_end      End date
 *    @param    string		$format        Output format
 *    @param	Translate	$outputlangs   Output language
 *    @return	void
 */
function print_date_range($date_start, $date_end, $format = '', $outputlangs = '')
{
	print get_date_range($date_start, $date_end, $format, $outputlangs);
}

/**
 *    Format output for start and end date
 *
 *    @param	int			$date_start    		Start date
 *    @param    int			$date_end      		End date
 *    @param    string		$format        		Output format
 *    @param	Translate	$outputlangs   		Output language
 *    @param	integer		$withparenthesis	1=Add parenthesis, 0=non parenthesis
 *    @return	string							String
 */
function get_date_range($date_start, $date_end, $format = '', $outputlangs = '', $withparenthesis = 1)
{
	global $langs;

	$out='';

	if (! is_object($outputlangs)) $outputlangs=$langs;

	if ($date_start && $date_end)
	{
		$out.= ($withparenthesis?' (':'').$outputlangs->transnoentitiesnoconv('DateFromTo', dol_print_date($date_start, $format, false, $outputlangs), dol_print_date($date_end, $format, false, $outputlangs)).($withparenthesis?')':'');
	}
	if ($date_start && ! $date_end)
	{
		$out.= ($withparenthesis?' (':'').$outputlangs->transnoentitiesnoconv('DateFrom', dol_print_date($date_start, $format, false, $outputlangs)).($withparenthesis?')':'');
	}
	if (! $date_start && $date_end)
	{
		$out.= ($withparenthesis?' (':'').$outputlangs->transnoentitiesnoconv('DateUntil', dol_print_date($date_end, $format, false, $outputlangs)).($withparenthesis?')':'');
	}

	return $out;
}

/**
 * Return firstname and lastname in correct order
 *
 * @param	string	$firstname		Firstname
 * @param	string	$lastname		Lastname
 * @param	int		$nameorder		-1=Auto, 0=Lastname+Firstname, 1=Firstname+Lastname, 2=Firstname, 3=Firstname if defined else lastname
 * @return	string					Firstname + lastname or Lastname + firstname
 */
function dolGetFirstLastname($firstname, $lastname, $nameorder = -1)
{
	global $conf;

	$ret='';
	// If order not defined, we use the setup
	if ($nameorder < 0) $nameorder=(empty($conf->global->MAIN_FIRSTNAME_NAME_POSITION)?1:0);
	if ($nameorder && $nameorder != 2 && $nameorder != 3)
	{
		$ret.=$firstname;
		if ($firstname && $lastname) $ret.=' ';
		$ret.=$lastname;
	}
	elseif ($nameorder == 2 || $nameorder == 3)
	{
	   $ret.=$firstname;
	   if (empty($ret) && $nameorder == 3)
	   {
	   		$ret.=$lastname;
	   }
	}
	else
	{
		$ret.=$lastname;
		if ($firstname && $lastname) $ret.=' ';
		$ret.=$firstname;
	}
	return $ret;
}


/**
 *	Set event message in dol_events session object. Will be output by calling dol_htmloutput_events.
 *  Note: Calling dol_htmloutput_events is done into pages by standard llxFooter() function.
 *  Note: Prefer to use setEventMessages instead.
 *
 *	@param	mixed	$mesgs			Message string or array
 *  @param  string	$style      	Which style to use ('mesgs' by default, 'warnings', 'errors')
 *  @return	void
 *  @see	dol_htmloutput_events()
 */
function setEventMessage($mesgs, $style = 'mesgs')
{
	//dol_syslog(__FUNCTION__ . " is deprecated", LOG_WARNING);		This is not deprecated, it is used by setEventMessages function
	if (! is_array($mesgs))		// If mesgs is a string
	{
		if ($mesgs) $_SESSION['dol_events'][$style][] = $mesgs;
	}
	else						// If mesgs is an array
	{
		foreach($mesgs as $mesg)
		{
			if ($mesg) $_SESSION['dol_events'][$style][] = $mesg;
		}
	}
}

/**
 *	Set event messages in dol_events session object. Will be output by calling dol_htmloutput_events.
 *  Note: Calling dol_htmloutput_events is done into pages by standard llxFooter() function.
 *
 *	@param	string	$mesg			Message string
 *	@param	array	$mesgs			Message array
 *  @param  string	$style      	Which style to use ('mesgs' by default, 'warnings', 'errors')
 *  @param	string	$messagekey		A key to be used to allow the feature "Never show this message again"
 *  @return	void
 *  @see	dol_htmloutput_events()
 */
function setEventMessages($mesg, $mesgs, $style = 'mesgs', $messagekey = '')
{
	if (empty($mesg) && empty($mesgs))
	{
		dol_syslog("Try to add a message in stack with empty message", LOG_WARNING);
	}
	else
	{
		if ($messagekey)
		{
			// Complete message with a js link to set a cookie "DOLHIDEMESSAGE".$messagekey;
			// TODO
			$mesg.='';
		}
		if (empty($messagekey) || empty($_COOKIE["DOLHIDEMESSAGE".$messagekey]))
		{
			if (! in_array((string) $style, array('mesgs','warnings','errors'))) dol_print_error('', 'Bad parameter style='.$style.' for setEventMessages');
			if (empty($mesgs)) setEventMessage($mesg, $style);
			else
			{
				if (! empty($mesg) && ! in_array($mesg, $mesgs)) setEventMessage($mesg, $style);	// Add message string if not already into array
				setEventMessage($mesgs, $style);
			}
		}
	}
}

/**
 *	Print formated messages to output (Used to show messages on html output).
 *  Note: Calling dol_htmloutput_events is done into pages by standard llxFooter() function, so there is
 *  no need to call it explicitely.
 *
 *  @param	int		$disabledoutputofmessages	Clear all messages stored into session without diplaying them
 *  @return	void
 *  @see    									dol_htmloutput_mesg()
 */
function dol_htmloutput_events($disabledoutputofmessages = 0)
{
	// Show mesgs
	if (isset($_SESSION['dol_events']['mesgs'])) {
		if (empty($disabledoutputofmessages)) dol_htmloutput_mesg('', $_SESSION['dol_events']['mesgs']);
		unset($_SESSION['dol_events']['mesgs']);
	}

	// Show errors
	if (isset($_SESSION['dol_events']['errors'])) {
		if (empty($disabledoutputofmessages)) dol_htmloutput_mesg('', $_SESSION['dol_events']['errors'], 'error');
		unset($_SESSION['dol_events']['errors']);
	}

	// Show warnings
	if (isset($_SESSION['dol_events']['warnings'])) {
		if (empty($disabledoutputofmessages)) dol_htmloutput_mesg('', $_SESSION['dol_events']['warnings'], 'warning');
		unset($_SESSION['dol_events']['warnings']);
	}
}

/**
 *	Get formated messages to output (Used to show messages on html output).
 *  This include also the translation of the message key.
 *
 *	@param	string		$mesgstring		Message string or message key
 *	@param	string[]	$mesgarray      Array of message strings or message keys
 *  @param  string		$style          Style of message output ('ok' or 'error')
 *  @param  int			$keepembedded   Set to 1 in error message must be kept embedded into its html place (this disable jnotify)
 *	@return	string						Return html output
 *
 *  @see    dol_print_error()
 *  @see    dol_htmloutput_errors()
 *  @see    setEventMessages()
 */
function get_htmloutput_mesg($mesgstring = '', $mesgarray = '', $style = 'ok', $keepembedded = 0)
{
	global $conf, $langs;

	$ret=0; $return='';
	$out='';
	$divstart=$divend='';

	// If inline message with no format, we add it.
	if ((empty($conf->use_javascript_ajax) || ! empty($conf->global->MAIN_DISABLE_JQUERY_JNOTIFY) || $keepembedded) && ! preg_match('/<div class=".*">/i', $out))
	{
		$divstart='<div class="'.$style.' clearboth">';
		$divend='</div>';
	}

	if ((is_array($mesgarray) && count($mesgarray)) || $mesgstring)
	{
		$langs->load("errors");
		$out.=$divstart;
		if (is_array($mesgarray) && count($mesgarray))
		{
			foreach($mesgarray as $message)
			{
				$ret++;
				$out.= $langs->trans($message);
				if ($ret < count($mesgarray)) $out.= "<br>\n";
			}
		}
		if ($mesgstring)
		{
			$langs->load("errors");
			$ret++;
			$out.= $langs->trans($mesgstring);
		}
		$out.=$divend;
	}

	if ($out)
	{
		if (! empty($conf->use_javascript_ajax) && empty($conf->global->MAIN_DISABLE_JQUERY_JNOTIFY) && empty($keepembedded))
		{
			$return = '<script>
					$(document).ready(function() {
						var block = '.(! empty($conf->global->MAIN_USE_JQUERY_BLOCKUI)?"true":"false").'
						if (block) {
							$.dolEventValid("","'.dol_escape_js($out).'");
						} else {
							/* jnotify(message, preset of message type, keepmessage) */
							$.jnotify("'.dol_escape_js($out).'",
							"'.($style=="ok" ? 3000 : $style).'",
							'.($style=="ok" ? "false" : "true").',
							{ remove: function (){} } );
						}
					});
				</script>';
		}
		else
		{
			$return = $out;
		}
	}

	return $return;
}

/**
 *  Get formated error messages to output (Used to show messages on html output).
 *
 *  @param  string	$mesgstring         Error message
 *  @param  array	$mesgarray          Error messages array
 *  @param  int		$keepembedded       Set to 1 in error message must be kept embedded into its html place (this disable jnotify)
 *  @return string                		Return html output
 *
 *  @see    dol_print_error()
 *  @see    dol_htmloutput_mesg()
 */
function get_htmloutput_errors($mesgstring = '', $mesgarray = array(), $keepembedded = 0)
{
	return get_htmloutput_mesg($mesgstring, $mesgarray, 'error', $keepembedded);
}

/**
 *	Print formated messages to output (Used to show messages on html output).
 *
 *	@param	string		$mesgstring		Message string or message key
 *	@param	string[]	$mesgarray      Array of message strings or message keys
 *	@param  string      $style          Which style to use ('ok', 'warning', 'error')
 *	@param  int         $keepembedded   Set to 1 if message must be kept embedded into its html place (this disable jnotify)
 *	@return	void
 *
 *	@see    dol_print_error()
 *	@see    dol_htmloutput_errors()
 *	@see    setEventMessages()
 */
function dol_htmloutput_mesg($mesgstring = '', $mesgarray = array(), $style = 'ok', $keepembedded = 0)
{
	if (empty($mesgstring) && (! is_array($mesgarray) || count($mesgarray) == 0)) return;

	$iserror=0;
	$iswarning=0;
	if (is_array($mesgarray))
	{
		foreach($mesgarray as $val)
		{
			if ($val && preg_match('/class="error"/i', $val)) { $iserror++; break; }
			if ($val && preg_match('/class="warning"/i', $val)) { $iswarning++; break; }
		}
	}
	elseif ($mesgstring && preg_match('/class="error"/i', $mesgstring)) $iserror++;
	elseif ($mesgstring && preg_match('/class="warning"/i', $mesgstring)) $iswarning++;
	if ($style=='error') $iserror++;
	if ($style=='warning') $iswarning++;

	if ($iserror || $iswarning)
	{
		// Remove div from texts
		$mesgstring=preg_replace('/<\/div><div class="(error|warning)">/', '<br>', $mesgstring);
		$mesgstring=preg_replace('/<div class="(error|warning)">/', '', $mesgstring);
		$mesgstring=preg_replace('/<\/div>/', '', $mesgstring);
		// Remove div from texts array
		if (is_array($mesgarray))
		{
			$newmesgarray=array();
			foreach($mesgarray as $val)
			{
				if (is_string($val))
				{
					$tmpmesgstring=preg_replace('/<\/div><div class="(error|warning)">/', '<br>', $val);
					$tmpmesgstring=preg_replace('/<div class="(error|warning)">/', '', $tmpmesgstring);
					$tmpmesgstring=preg_replace('/<\/div>/', '', $tmpmesgstring);
					$newmesgarray[]=$tmpmesgstring;
				}
				else
				{
					dol_syslog("Error call of dol_htmloutput_mesg with an array with a value that is not a string", LOG_WARNING);
				}
			}
			$mesgarray=$newmesgarray;
		}
		print get_htmloutput_mesg($mesgstring, $mesgarray, ($iserror?'error':'warning'), $keepembedded);
	}
	else print get_htmloutput_mesg($mesgstring, $mesgarray, 'ok', $keepembedded);
}

/**
 *  Print formated error messages to output (Used to show messages on html output).
 *
 *  @param	string	$mesgstring          Error message
 *  @param  array	$mesgarray           Error messages array
 *  @param  int		$keepembedded        Set to 1 in error message must be kept embedded into its html place (this disable jnotify)
 *  @return	void
 *
 *  @see    dol_print_error()
 *  @see    dol_htmloutput_mesg()
 */
function dol_htmloutput_errors($mesgstring = '', $mesgarray = array(), $keepembedded = 0)
{
	dol_htmloutput_mesg($mesgstring, $mesgarray, 'error', $keepembedded);
}

/**
 * 	Advanced sort array by second index function, which produces ascending (default)
 *  or descending output and uses optionally natural case insensitive sorting (which
 *  can be optionally case sensitive as well).
 *
 *  @param      array		$array      		Array to sort (array of array('key1'=>val1,'key2'=>val2,'key3'...) or array of objects)
 *  @param      string		$index				Key in array to use for sorting criteria
 *  @param      int			$order				Sort order ('asc' or 'desc')
 *  @param      int			$natsort			1=use "natural" sort (natsort), 0=use "standard" sort (asort)
 *  @param      int			$case_sensitive		1=sort is case sensitive, 0=not case sensitive
 *  @param		int			$keepindex			If 0 and index key of array to sort is a numeric, than index will be rewrote. If 1 or index key is not numeric, key for index is kept after sorting.
 *  @return     array							Sorted array
 */
function dol_sort_array(&$array, $index, $order = 'asc', $natsort = 0, $case_sensitive = 0, $keepindex = 0)
{
	// Clean parameters
	$order=strtolower($order);

	if (is_array($array))
	{
		$sizearray=count($array);
		if ($sizearray>0)
		{
			$temp = array();
			foreach(array_keys($array) as $key)
			{
				if (is_object($array[$key]))
				{
					$temp[$key]=$array[$key]->$index;
				}
				else
				{
					$temp[$key]=$array[$key][$index];
				}
			}

            if (! $natsort) {
                ($order=='asc') ? asort($temp) : arsort($temp);
            } else {
                ($case_sensitive) ? natsort($temp) : natcasesort($temp);
                if($order!='asc') $temp=array_reverse($temp, true);
            }

			$sorted = array();

			foreach(array_keys($temp) as $key)
			{
				(is_numeric($key) && empty($keepindex)) ? $sorted[]=$array[$key] : $sorted[$key]=$array[$key];
			}

			return $sorted;
		}
	}
	return $array;
}


/**
 *      Check if a string is in UTF8
 *
 *      @param	string	$str        String to check
 * 		@return	boolean				True if string is UTF8 or ISO compatible with UTF8, False if not (ISO with special char or Binary)
 */
function utf8_check($str)
{
	// We must use here a binary strlen function (so not dol_strlen)
	$strLength = dol_strlen($str);
	for ($i=0; $i<$strLength; $i++)
	{
		if (ord($str[$i]) < 0x80) continue; // 0bbbbbbb
		elseif ((ord($str[$i]) & 0xE0) == 0xC0) $n=1; // 110bbbbb
		elseif ((ord($str[$i]) & 0xF0) == 0xE0) $n=2; // 1110bbbb
		elseif ((ord($str[$i]) & 0xF8) == 0xF0) $n=3; // 11110bbb
		elseif ((ord($str[$i]) & 0xFC) == 0xF8) $n=4; // 111110bb
		elseif ((ord($str[$i]) & 0xFE) == 0xFC) $n=5; // 1111110b
		else return false; // Does not match any model
		for ($j=0; $j<$n; $j++) { // n bytes matching 10bbbbbb follow ?
			if ((++$i == strlen($str)) || ((ord($str[$i]) & 0xC0) != 0x80))
			return false;
		}
	}
	return true;
}


/**
 *      Return a string encoded into OS filesystem encoding. This function is used to define
 * 	    value to pass to filesystem PHP functions.
 *
 *      @param	string	$str        String to encode (UTF-8)
 * 		@return	string				Encoded string (UTF-8, ISO-8859-1)
 */
function dol_osencode($str)
{
	global $conf;

	$tmp=ini_get("unicode.filesystem_encoding");						// Disponible avec PHP 6.0
	if (empty($tmp) && ! empty($_SERVER["WINDIR"])) $tmp='iso-8859-1';	// By default for windows
	if (empty($tmp)) $tmp='utf-8';										// By default for other
	if (! empty($conf->global->MAIN_FILESYSTEM_ENCODING)) $tmp=$conf->global->MAIN_FILESYSTEM_ENCODING;

	if ($tmp == 'iso-8859-1') return utf8_decode($str);
	return $str;
}


/**
 *      Return an id or code from a code or id.
 *      Store also Code-Id into a cache to speed up next request on same key.
 *
 * 		@param	DoliDB	$db				Database handler
 * 		@param	string	$key			Code or Id to get Id or Code
 * 		@param	string	$tablename		Table name without prefix
 * 		@param	string	$fieldkey		Field to search the key into
 * 		@param	string	$fieldid		Field to get
 *      @param  int		$entityfilter	Filter by entity
 *      @return int						<0 if KO, Id of code if OK
 *      @see $langs->getLabelFromKey
 */
function dol_getIdFromCode($db, $key, $tablename, $fieldkey = 'code', $fieldid = 'id', $entityfilter = 0)
{
	global $cache_codes;

	// If key empty
	if ($key == '') return '';

	// Check in cache
	if (isset($cache_codes[$tablename][$key][$fieldid]))	// Can be defined to 0 or ''
	{
		return $cache_codes[$tablename][$key][$fieldid];   // Found in cache
	}

	dol_syslog('dol_getIdFromCode (value for field '.$fieldid.' from key '.$key.' not found into cache)', LOG_DEBUG);

	$sql = "SELECT ".$fieldid." as valuetoget";
	$sql.= " FROM ".MAIN_DB_PREFIX.$tablename;
	$sql.= " WHERE ".$fieldkey." = '".$db->escape($key)."'";
	if (! empty($entityfilter))
		$sql.= " AND entity IN (" . getEntity($tablename) . ")";

	$resql = $db->query($sql);
	if ($resql)
	{
		$obj = $db->fetch_object($resql);
		if ($obj) $cache_codes[$tablename][$key][$fieldid]=$obj->valuetoget;
		else $cache_codes[$tablename][$key][$fieldid]='';
		$db->free($resql);
		return $cache_codes[$tablename][$key][$fieldid];
	}
	else
	{
		return -1;
	}
}

/**
 * Verify if condition in string is ok or not
 *
 * @param 	string		$strRights		String with condition to check
 * @return 	boolean						True or False. Return True if strRights is ''
 */
function verifCond($strRights)
{
	global $user,$conf,$langs;
	global $leftmenu;
	global $rights;    // To export to dol_eval function

	//print $strRights."<br>\n";
	$rights = true;
	if ($strRights != '')
	{
		$str = 'if(!(' . $strRights . ')) { $rights = false; }';
		dol_eval($str);		// The dol_eval must contains all the global $xxx used into a condition
	}
	return $rights;
}

/**
 * Replace eval function to add more security.
 * This function is called by verifCond() or trans() and transnoentitiesnoconv().
 *
 * @param 	string	$s				String to evaluate
 * @param	int		$returnvalue	0=No return (used to execute eval($a=something)). 1=Value of eval is returned (used to eval($something)).
 * @param   int     $hideerrors     1=Hide errors
 * @return	mixed					Nothing or return of eval
 */
function dol_eval($s, $returnvalue = 0, $hideerrors = 1)
{
	// Only global variables can be changed by eval function and returned to caller
	global $db, $langs, $user, $conf, $website, $websitepage;
	global $action, $mainmenu, $leftmenu;
	global $rights;
	global $object;
	global $mysoc;

	global $obj;       // To get $obj used into list when dol_eval is used for computed fields and $obj is not yet $object
	global $soc;       // For backward compatibility

	//print $s."<br>\n";
	if ($returnvalue)
	{
		if ($hideerrors) return @eval('return '.$s.';');
		else return eval('return '.$s.';');
	}
	else
	{
		if ($hideerrors) @eval($s);
		else eval($s);
	}
}

/**
 * Return if var element is ok
 *
 * @param   string      $element    Variable to check
 * @return  boolean                 Return true of variable is not empty
 */
function dol_validElement($element)
{
	return (trim($element) != '');
}

/**
 * 	Return img flag of country for a language code or country code
 *
 * 	@param	string	$codelang	Language code (en_IN, fr_CA...) or Country code (IN, FR)
 *  @param	string	$moreatt	Add more attribute on img tag (For example 'style="float: right"')
 * 	@return	string				HTML img string with flag.
 */
function picto_from_langcode($codelang, $moreatt = '')
{
	global $langs;

	if (empty($codelang)) return '';

	if ($codelang == 'auto')
	{
		return '<span class="fa fa-globe"></span>';
	}

	$langtocountryflag = array(
		'ar_AR' => '',
		'ca_ES' => 'catalonia',
		'da_DA' => 'dk',
		'fr_CA' => 'mq',
		'sv_SV' => 'se'
	);

	if (isset($langtocountryflag[$codelang])) $flagImage = $langtocountryflag[$codelang];
	else
	{
		$tmparray = explode('_', $codelang);
		$flagImage = empty($tmparray[1]) ? $tmparray[0] : $tmparray[1];
	}

	return img_picto_common($codelang, 'flags/'.strtolower($flagImage).'.png', $moreatt);
}

/**
 * Return default language from country code.
 * Return null if not found.
 *
 * @param 	string 	$countrycode	Country code like 'US', 'FR', 'CA', ...
 * @return	string					Value of locale like 'en_US', 'fr_FR', ...
 */
function getLanguageCodeFromCountryCode($countrycode)
{
	global $mysoc;

	if (empty($countrycode)) return null;

	if (strtoupper($countrycode) == 'MQ') return 'fr_CA';
	if (strtoupper($countrycode) == 'SE') return 'sv_SE';	// se_SE is Sami/Sweden, and we want in priority sv_SE for SE country
	if (strtoupper($countrycode) == 'CH')
	{
		if ($mysoc->country_code == 'FR') return 'fr_CH';
		if ($mysoc->country_code == 'DE') return 'de_CH';
	}

	// Locale list taken from:
	// http://stackoverflow.com/questions/3191664/
	// list-of-all-locales-and-their-short-codes
	$locales = array(
		'af-ZA',
		'am-ET',
		'ar-AE',
		'ar-BH',
		'ar-DZ',
		'ar-EG',
		'ar-IQ',
		'ar-JO',
		'ar-KW',
		'ar-LB',
		'ar-LY',
		'ar-MA',
		'ar-OM',
		'ar-QA',
		'ar-SA',
		'ar-SY',
		'ar-TN',
		'ar-YE',
		'as-IN',
		'ba-RU',
		'be-BY',
		'bg-BG',
		'bn-BD',
		'bn-IN',
		'bo-CN',
		'br-FR',
		'ca-ES',
		'co-FR',
		'cs-CZ',
		'cy-GB',
		'da-DK',
		'de-AT',
		'de-CH',
		'de-DE',
		'de-LI',
		'de-LU',
		'dv-MV',
		'el-GR',
		'en-AU',
		'en-BZ',
		'en-CA',
		'en-GB',
		'en-IE',
		'en-IN',
		'en-JM',
		'en-MY',
		'en-NZ',
		'en-PH',
		'en-SG',
		'en-TT',
		'en-US',
		'en-ZA',
		'en-ZW',
		'es-AR',
		'es-BO',
		'es-CL',
		'es-CO',
		'es-CR',
		'es-DO',
		'es-EC',
		'es-ES',
		'es-GT',
		'es-HN',
		'es-MX',
		'es-NI',
		'es-PA',
		'es-PE',
		'es-PR',
		'es-PY',
		'es-SV',
		'es-US',
		'es-UY',
		'es-VE',
		'et-EE',
		'eu-ES',
		'fa-IR',
		'fi-FI',
		'fo-FO',
		'fr-BE',
		'fr-CA',
		'fr-CH',
		'fr-FR',
		'fr-LU',
		'fr-MC',
		'fy-NL',
		'ga-IE',
		'gd-GB',
		'gl-ES',
		'gu-IN',
		'he-IL',
		'hi-IN',
		'hr-BA',
		'hr-HR',
		'hu-HU',
		'hy-AM',
		'id-ID',
		'ig-NG',
		'ii-CN',
		'is-IS',
		'it-CH',
		'it-IT',
		'ja-JP',
		'ka-GE',
		'kk-KZ',
		'kl-GL',
		'km-KH',
		'kn-IN',
		'ko-KR',
		'ky-KG',
		'lb-LU',
		'lo-LA',
		'lt-LT',
		'lv-LV',
		'mi-NZ',
		'mk-MK',
		'ml-IN',
		'mn-MN',
		'mr-IN',
		'ms-BN',
		'ms-MY',
		'mt-MT',
		'nb-NO',
		'ne-NP',
		'nl-BE',
		'nl-NL',
		'nn-NO',
		'oc-FR',
		'or-IN',
		'pa-IN',
		'pl-PL',
		'ps-AF',
		'pt-BR',
		'pt-PT',
		'rm-CH',
		'ro-RO',
		'ru-RU',
		'rw-RW',
		'sa-IN',
		'se-FI',
		'se-NO',
		'se-SE',
		'si-LK',
		'sk-SK',
		'sl-SI',
		'sq-AL',
		'sv-FI',
		'sv-SE',
		'sw-KE',
		'ta-IN',
		'te-IN',
		'th-TH',
		'tk-TM',
		'tn-ZA',
		'tr-TR',
		'tt-RU',
		'ug-CN',
		'uk-UA',
		'ur-PK',
		'vi-VN',
		'wo-SN',
		'xh-ZA',
		'yo-NG',
		'zh-CN',
		'zh-HK',
		'zh-MO',
		'zh-SG',
		'zh-TW',
		'zu-ZA',
	);

	$buildprimarykeytotest = strtolower($countrycode).'-'.strtoupper($countrycode);
	if (in_array($buildprimarykeytotest, $locales)) return strtolower($countrycode).'_'.strtoupper($countrycode);

	if (function_exists('locale_get_primary_language') && function_exists('locale_get_region'))    // Need extension php-intl
	{
	    foreach ($locales as $locale)
    	{
    		$locale_language = locale_get_primary_language($locale);
    		$locale_region = locale_get_region($locale);
    		if (strtoupper($countrycode) == $locale_region)
    		{
    			//var_dump($locale.'-'.$locale_language.'-'.$locale_region);
    			return strtolower($locale_language).'_'.strtoupper($locale_region);
    		}
    	}
	}
	else
	{
        dol_syslog("Warning Exention php-intl is not available", LOG_WARNING);
	}

	return null;
}

/**
 *  Complete or removed entries into a head array (used to build tabs).
 *  For example, with value added by external modules. Such values are declared into $conf->modules_parts['tab'].
 *  Or by change using hook completeTabsHead
 *
 *  @param	Conf			$conf           Object conf
 *  @param  Translate		$langs          Object langs
 *  @param  object|null		$object         Object object
 *  @param  array			$head          	Object head
 *  @param  int				$h				New position to fill
 *  @param  string			$type           Value for object where objectvalue can be
 *                              			'thirdparty'       to add a tab in third party view
 *		                        	      	'intervention'     to add a tab in intervention view
 *     		                    	     	'supplier_order'   to add a tab in supplier order view
 *          		            	        'supplier_invoice' to add a tab in supplier invoice view
 *                  		    	        'invoice'          to add a tab in customer invoice view
 *                          			    'order'            to add a tab in customer order view
 *                          				'contract'		   to add a tabl in contract view
 *                      			        'product'          to add a tab in product view
 *                              			'propal'           to add a tab in propal view
 *                              			'user'             to add a tab in user view
 *                              			'group'            to add a tab in group view
 * 		        	               	     	'member'           to add a tab in fundation member view
 *      		                        	'categories_x'	   to add a tab in category view ('x': type of category (0=product, 1=supplier, 2=customer, 3=member)
 *      									'ecm'			   to add a tab for another ecm view
 *                                          'stock'            to add a tab for warehouse view
 *  @param  string		$mode  	        	'add' to complete head, 'remove' to remove entries
 *	@return	void
 */
function complete_head_from_modules($conf, $langs, $object, &$head, &$h, $type, $mode = 'add')
{
	global $hookmanager;

	if (isset($conf->modules_parts['tabs'][$type]) && is_array($conf->modules_parts['tabs'][$type]))
	{
		foreach ($conf->modules_parts['tabs'][$type] as $value)
		{
			$values=explode(':', $value);

			if ($mode == 'add' && ! preg_match('/^\-/', $values[1]))
			{
				if (count($values) == 6)       // new declaration with permissions:  $value='objecttype:+tabname1:Title1:langfile@mymodule:$user->rights->mymodule->read:/mymodule/mynewtab1.php?id=__ID__'
				{
					if ($values[0] != $type) continue;

					if (verifCond($values[4]))
					{
						if ($values[3]) $langs->load($values[3]);
						if (preg_match('/SUBSTITUTION_([^_]+)/i', $values[2], $reg))
						{
							$substitutionarray=array();
							complete_substitutions_array($substitutionarray, $langs, $object, array('needforkey'=>$values[2]));
							$label=make_substitutions($reg[1], $substitutionarray);
						}
						else $label=$langs->trans($values[2]);

						$head[$h][0] = dol_buildpath(preg_replace('/__ID__/i', ((is_object($object) && ! empty($object->id))?$object->id:''), $values[5]), 1);
						$head[$h][1] = $label;
						$head[$h][2] = str_replace('+', '', $values[1]);
						$h++;
					}
				}
				elseif (count($values) == 5)       // deprecated
				{
					dol_syslog('Passing 5 values in tabs module_parts is deprecated. Please update to 6 with permissions.', LOG_WARNING);

					if ($values[0] != $type) continue;
					if ($values[3]) $langs->load($values[3]);
					if (preg_match('/SUBSTITUTION_([^_]+)/i', $values[2], $reg))
					{
						$substitutionarray=array();
						complete_substitutions_array($substitutionarray, $langs, $object, array('needforkey'=>$values[2]));
						$label=make_substitutions($reg[1], $substitutionarray);
					}
					else $label=$langs->trans($values[2]);

					$head[$h][0] = dol_buildpath(preg_replace('/__ID__/i', ((is_object($object) && ! empty($object->id))?$object->id:''), $values[4]), 1);
					$head[$h][1] = $label;
					$head[$h][2] = str_replace('+', '', $values[1]);
					$h++;
				}
			}
			elseif ($mode == 'remove' && preg_match('/^\-/', $values[1]))
			{
				if ($values[0] != $type) continue;
				$tabname=str_replace('-', '', $values[1]);
				foreach($head as $key => $val)
				{
					$condition = (! empty($values[3]) ? verifCond($values[3]) : 1);
					//var_dump($key.' - '.$tabname.' - '.$head[$key][2].' - '.$values[3].' - '.$condition);
					if ($head[$key][2]==$tabname && $condition)
					{
						unset($head[$key]);
						break;
					}
				}
			}
		}
	}

	// No need to make a return $head. Var is modified as a reference
	if (! empty($hookmanager))
	{
		$parameters=array('object' => $object, 'mode' => $mode, 'head' => $head);
		$reshook=$hookmanager->executeHooks('completeTabsHead', $parameters);
		if ($reshook > 0)
		{
			$head = $hookmanager->resArray;
            $h = count($head);
		}
	}
}

/**
 * Print common footer :
 * 		conf->global->MAIN_HTML_FOOTER
 *      js for switch of menu hider
 * 		js for conf->global->MAIN_GOOGLE_AN_ID
 * 		js for conf->global->MAIN_SHOW_TUNING_INFO or $_SERVER["MAIN_SHOW_TUNING_INFO"]
 * 		js for conf->logbuffer
 *
 * @param	string	$zone	'private' (for private pages) or 'public' (for public pages)
 * @return	void
 */
function printCommonFooter($zone = 'private')
{
	global $conf, $hookmanager, $user, $debugbar;
	global $action;
	global $micro_start_time;

	if ($zone == 'private') print "\n".'<!-- Common footer for private page -->'."\n";
	else print "\n".'<!-- Common footer for public page -->'."\n";

	// A div to store page_y POST parameter so we can read it using javascript
	print "\n<!-- A div to store page_y POST parameter -->\n";
	print '<div id="page_y" style="display: none;">'.$_POST['page_y'].'</div>'."\n";

	$parameters=array();
	$reshook=$hookmanager->executeHooks('printCommonFooter', $parameters);    // Note that $action and $object may have been modified by some hooks
	if (empty($reshook))
	{
		if (! empty($conf->global->MAIN_HTML_FOOTER)) print $conf->global->MAIN_HTML_FOOTER."\n";

		print "\n";
		if (! empty($conf->use_javascript_ajax))
		{
			print '<script>'."\n";
			print 'jQuery(document).ready(function() {'."\n";

			if ($zone == 'private' && empty($conf->dol_use_jmobile))
			{
				print "\n";
				print '/* JS CODE TO ENABLE to manage handler to switch left menu page (menuhider) */'."\n";
				print 'jQuery("li.menuhider").click(function(event) {';
				print '  if (!$( "body" ).hasClass( "sidebar-collapse" )){ event.preventDefault(); }'."\n";
				print '  console.log("We click on .menuhider");'."\n";
				print '  $("body").toggleClass("sidebar-collapse")'."\n";
				print '});'."\n";
			}

			// Management of focus and mandatory for fields
			if ($action == 'create' || $action == 'edit' || (empty($action) && (preg_match('/new\.php/', $_SERVER["PHP_SELF"]))))
			{
				print '/* JS CODE TO ENABLE to manage focus and mandatory form fields */'."\n";
				$relativepathstring = $_SERVER["PHP_SELF"];
				// Clean $relativepathstring
				if (constant('DOL_URL_ROOT')) $relativepathstring = preg_replace('/^'.preg_quote(constant('DOL_URL_ROOT'), '/').'/', '', $relativepathstring);
				$relativepathstring = preg_replace('/^\//', '', $relativepathstring);
				$relativepathstring = preg_replace('/^custom\//', '', $relativepathstring);
				$tmpqueryarraywehave=explode('&', dol_string_nohtmltag($_SERVER['QUERY_STRING']));
				if (!empty($user->default_values[$relativepathstring]['focus']))
				{
					foreach($user->default_values[$relativepathstring]['focus'] as $defkey => $defval)
					{
						$qualified = 0;
						if ($defkey != '_noquery_')
						{
							$tmpqueryarraytohave=explode('&', $defkey);
							$foundintru=0;
							foreach($tmpqueryarraytohave as $tmpquerytohave)
							{
								if (! in_array($tmpquerytohave, $tmpqueryarraywehave)) $foundintru=1;
							}
							if (! $foundintru) $qualified=1;
							//var_dump($defkey.'-'.$qualified);
						}
						else $qualified = 1;

						if ($qualified)
						{
							foreach($defval as $paramkey => $paramval)
							{
								// Set focus on field
								print 'jQuery("input[name=\''.$paramkey.'\']").focus();'."\n";
								print 'jQuery("textarea[name=\''.$paramkey.'\']").focus();'."\n";
								print 'jQuery("select[name=\''.$paramkey.'\']").focus();'."\n";		// Not really usefull, but we keep it in case of.
							}
						}
					}
				}
				if (!empty($user->default_values[$relativepathstring]['mandatory']))
				{
					foreach($user->default_values[$relativepathstring]['mandatory'] as $defkey => $defval)
					{
						$qualified = 0;
						if ($defkey != '_noquery_')
						{
							$tmpqueryarraytohave=explode('&', $defkey);
							$foundintru=0;
							foreach($tmpqueryarraytohave as $tmpquerytohave)
							{
								if (! in_array($tmpquerytohave, $tmpqueryarraywehave)) $foundintru=1;
							}
							if (! $foundintru) $qualified=1;
							//var_dump($defkey.'-'.$qualified);
						}
						else $qualified = 1;

						if ($qualified)
						{
							foreach($defval as $paramkey => $paramval)
							{
								// Add property 'required' on input
								print 'jQuery("input[name=\''.$paramkey.'\']").prop(\'required\',true);'."\n";
								print 'jQuery("textarea[name=\''.$paramkey.'\']").prop(\'required\',true);'."\n";
								print 'jQuery("select[name=\''.$paramkey.'\']").prop(\'required\',true);'."\n";		// required on a select works only if key is "", this does not happen in Dolibarr
							}
						}
					}
				}
			}

			print '});'."\n";

			// Google Analytics
			// TODO Add a hook here
			if (! empty($conf->google->enabled) && ! empty($conf->global->MAIN_GOOGLE_AN_ID))
			{
				print "\n";
				print "/* JS CODE TO ENABLE for google analtics tag */\n";
				print '  var _gaq = _gaq || [];'."\n";
				print '  _gaq.push([\'_setAccount\', \''.$conf->global->MAIN_GOOGLE_AN_ID.'\']);'."\n";
				print '  _gaq.push([\'_trackPageview\']);'."\n";
				print ''."\n";
				print '  (function() {'."\n";
				print '    var ga = document.createElement(\'script\'); ga.type = \'text/javascript\'; ga.async = true;'."\n";
				print '    ga.src = (\'https:\' == document.location.protocol ? \'https://ssl\' : \'http://www\') + \'.google-analytics.com/ga.js\';'."\n";
				print '    var s = document.getElementsByTagName(\'script\')[0]; s.parentNode.insertBefore(ga, s);'."\n";
				print '  })();'."\n";
			}

			// End of tuning
			if (! empty($_SERVER['MAIN_SHOW_TUNING_INFO']) || ! empty($conf->global->MAIN_SHOW_TUNING_INFO))
			{
				print "\n";
				print "/* JS CODE TO ENABLE to add memory info */\n";
				print 'window.console && console.log("';
				if (! empty($conf->global->MEMCACHED_SERVER)) print 'MEMCACHED_SERVER='.$conf->global->MEMCACHED_SERVER.' - ';
				print 'MAIN_OPTIMIZE_SPEED='.(isset($conf->global->MAIN_OPTIMIZE_SPEED)?$conf->global->MAIN_OPTIMIZE_SPEED:'off');
				if (! empty($micro_start_time))   // Works only if MAIN_SHOW_TUNING_INFO is defined at $_SERVER level. Not in global variable.
				{
					$micro_end_time = microtime(true);
					print ' - Build time: '.ceil(1000*($micro_end_time-$micro_start_time)).' ms';
				}
				if (function_exists("memory_get_usage"))
				{
					print ' - Mem: '.memory_get_usage();
				}
				if (function_exists("xdebug_memory_usage"))
				{
					print ' - XDebug time: '.ceil(1000*xdebug_time_index()).' ms';
					print ' - XDebug mem: '.xdebug_memory_usage();
					print ' - XDebug mem peak: '.xdebug_peak_memory_usage();
				}
				if (function_exists("zend_loader_file_encoded"))
				{
					print ' - Zend encoded file: '.(zend_loader_file_encoded()?'yes':'no');
				}
				print '");'."\n";
			}

			print "\n".'</script>'."\n";
		}

		// Add Xdebug coverage of code
		if (defined('XDEBUGCOVERAGE'))
		{
		    print_r(xdebug_get_code_coverage());
		}

		// Add DebugBar data
	    if (! empty($user->rights->debugbar->read) && is_object($debugbar))
	    {
	        $debugbar['time']->stopMeasure('pageaftermaster');
	        print '<!-- Output debugbar data -->'."\n";
		    print $debugbar->getRenderer()->render();
		}
		elseif (count($conf->logbuffer))    // If there is some logs in buffer to show
		{
			print "\n";
			print "<!-- Start of log output\n";
			//print '<div class="hidden">'."\n";
			foreach($conf->logbuffer as $logline)
			{
				print $logline."<br>\n";
			}
			//print '</div>'."\n";
			print "End of log output -->\n";
		}
	}
}

/**
 * Split a string with 2 keys into key array.
 * For example: "A=1;B=2;C=2" is exploded into array('A'=>1,'B'=>2,'C'=>3)
 *
 * @param 	string	$string		String to explode
 * @param 	string	$delimiter	Delimiter between each couple of data
 * @param 	string	$kv			Delimiter between key and value
 * @return	array				Array of data exploded
 */
function dolExplodeIntoArray($string, $delimiter = ';', $kv = '=')
{
	if ($a = explode($delimiter, $string))
	{
		$ka = array();
		foreach ($a as $s) { // each part
			if ($s) {
				if ($pos = strpos($s, $kv)) { // key/value delimiter
					$ka[trim(substr($s, 0, $pos))] = trim(substr($s, $pos + strlen($kv)));
				} else { // key delimiter not found
					$ka[] = trim($s);
				}
			}
		}
		return $ka;
	}
	return array();
}


/**
 * Set focus onto field with selector (similar behaviour of 'autofocus' HTML5 tag)
 *
 * @param 	string	$selector	Selector ('#id' or 'input[name="ref"]') to use to find the HTML input field that must get the autofocus. You must use a CSS selector, so unique id preceding with the '#' char.
 * @return	string				HTML code to set focus
 */
function dol_set_focus($selector)
{
	print "\n".'<!-- Set focus onto a specific field -->'."\n";
	print '<script>jQuery(document).ready(function() { jQuery("'.dol_escape_js($selector).'").focus(); });</script>'."\n";
}


/**
 * Return getmypid() or random PID when function is disabled
 * Some web hosts disable this php function for security reasons
 * and sometimes we can't redeclare function
 *
 * @return	int
 */
function dol_getmypid()
{
	if (! function_exists('getmypid')) {
		return mt_rand(1, 32768);
	} else {
		return getmypid();
	}
}


/**
 * Generate natural SQL search string for a criteria (this criteria can be tested on one or several fields)
 *
 * @param   string|string[]	$fields 	String or array of strings, filled with the name of all fields in the SQL query we must check (combined with a OR). Example: array("p.field1","p.field2")
 * @param   string 			$value 		The value to look for.
 *                          		    If param $mode is 0, can contains several keywords separated with a space or |
 *                                      like "keyword1 keyword2" = We want record field like keyword1 AND field like keyword2
 *                                      or like "keyword1|keyword2" = We want record field like keyword1 OR field like keyword2
 *                             			If param $mode is 1, can contains an operator <, > or = like "<10" or ">=100.5 < 1000"
 *                             			If param $mode is 2, can contains a list of int id separated by comma like "1,3,4"
 *                             			If param $mode is 3, can contains a list of string separated by comma like "a,b,c"
 * @param	integer			$mode		0=value is list of keyword strings, 1=value is a numeric test (Example ">5.5 <10"), 2=value is a list of ID separated with comma (Example '1,3,4')
 * 										3=value is list of string separated with comma (Example 'text 1,text 2'), 4=value is a list of ID separated with comma (Example '1,3,4') for search into a multiselect string ('1,2')
 * @param	integer			$nofirstand	1=Do not output the first 'AND'
 * @return 	string 			$res 		The statement to append to the SQL query
 */
function natural_search($fields, $value, $mode = 0, $nofirstand = 0)
{
	global $db,$langs;

	$value=trim($value);

	if ($mode == 0)
	{
		$value=preg_replace('/\*/', '%', $value);	// Replace * with %
	}
	if ($mode == 1)
	{
		$value=preg_replace('/([<>=]+)\s+([0-9'.preg_quote($langs->trans("DecimalSeparator"), '/').'\-])/', '\1\2', $value);	// Clean string '< 10' into '<10' so we can the explode on space to get all tests to do
	}

	$value = preg_replace('/\s*\|\s*/', '|', $value);

	$crits = explode(' ', $value);
	$res = '';
	if (! is_array($fields)) $fields = array($fields);

	$nboffields = count($fields);
	$end2 = count($crits);
	$j = 0;
	foreach ($crits as $crit)
	{
		$i = 0; $i2 = 0;
		$newres = '';
		foreach ($fields as $field)
		{
			if ($mode == 1)
			{
				$operator='=';
				$newcrit = preg_replace('/([<>=]+)/', '', trim($crit));

				preg_match('/([<>=]+)/', trim($crit), $reg);
				if ($reg[1])
				{
					$operator = $reg[1];
				}
				if ($newcrit != '')
				{
					$numnewcrit = price2num($newcrit);
					if (is_numeric($numnewcrit))
					{
						$newres .= ($i2 > 0 ? ' OR ' : '') . $field . ' '.$operator.' '.$numnewcrit;
					}
					else
					{
						$newres .= ($i2 > 0 ? ' OR ' : '') . '1 = 2';	// force false
					}
					$i2++;	// a criteria was added to string
				}
			}
			elseif ($mode == 2 || $mode == -2)
			{
				$newres .= ($i2 > 0 ? ' OR ' : '') . $field . " ".($mode == -2 ? 'NOT ' : '')."IN (" . $db->escape(trim($crit)) . ")";
				if ($mode == -2) $newres .= ' OR '.$field.' IS NULL';
				$i2++;	// a criteria was added to string
			}
			elseif ($mode == 3 || $mode == -3)
			{
				$tmparray=explode(',', trim($crit));
				if (count($tmparray))
				{
					$listofcodes='';
					foreach($tmparray as $val)
					{
						if ($val)
						{
							$listofcodes.=($listofcodes?',':'');
							$listofcodes.="'".$db->escape(trim($val))."'";
						}
					}
					$newres .= ($i2 > 0 ? ' OR ' : '') . $field . " ".($mode == -3 ? 'NOT ' : '')."IN (" . $listofcodes . ")";
					$i2++;	// a criteria was added to string
				}
				if ($mode == -3) $newres .= ' OR '.$field.' IS NULL';
			}
			elseif ($mode == 4)
			{
			    $tmparray=explode(',', trim($crit));
			    if (count($tmparray))
			    {
			        $listofcodes='';
			        foreach($tmparray as $val)
			        {
			            if ($val)
			            {
			                $newres .= ($i2 > 0 ? ' OR (' : '(') . $field . ' LIKE \'' . $db->escape(trim($val)) . ',%\'';
			                $newres .= ' OR '. $field . ' = \'' . $db->escape(trim($val)) . '\'';
			                $newres .= ' OR '. $field . ' LIKE \'%,' . $db->escape(trim($val)) . '\'';
			                $newres .= ' OR '. $field . ' LIKE \'%,' . $db->escape(trim($val)) . ',%\'';
			                $newres .= ')';
			                $i2++;
			            }
			        }
			    }
			}
			else    // $mode=0
			{
				$textcrit = '';
				$tmpcrits = explode('|', $crit);
				$i3 = 0;
				foreach($tmpcrits as $tmpcrit)
				{
					if(empty($tmpcrit)) continue;

					$newres .= (($i2 > 0 || $i3 > 0) ? ' OR ' : '');

					if (preg_match('/\.(id|rowid)$/', $field))	// Special case for rowid that is sometimes a ref so used as a search field
					{
						$newres .= $field . " = " . (is_numeric(trim($tmpcrit))?trim($tmpcrit):'0');
					}
					else
					{
						$newres .= $field . " LIKE '";

						$tmpcrit=trim($tmpcrit);
						$tmpcrit2=$tmpcrit;
						$tmpbefore='%'; $tmpafter='%';
						if (preg_match('/^[\^\$]/', $tmpcrit))
						{
							$tmpbefore='';
							$tmpcrit2 = preg_replace('/^[\^\$]/', '', $tmpcrit2);
						}
						if (preg_match('/[\^\$]$/', $tmpcrit))
						{
							$tmpafter='';
							$tmpcrit2 = preg_replace('/[\^\$]$/', '', $tmpcrit2);
						}
						$newres .= $tmpbefore;
						$newres .= $db->escape($tmpcrit2);
						$newres .= $tmpafter;
						$newres .= "'";
						if ($tmpcrit2 == '')
						{
							$newres .= ' OR ' . $field . " IS NULL";
						}
					}

					$i3++;
				}
				$i2++;	// a criteria was added to string
			}
			$i++;
		}
		if ($newres) $res = $res . ($res ? ' AND ' : '') . ($i2 > 1 ? '(' : '') .$newres . ($i2 > 1 ? ')' : '');
		$j++;
	}
	$res = ($nofirstand?"":" AND ")."(" . $res . ")";
	//print 'xx'.$res.'yy';
	return $res;
}

/**
 * Return string with full Url. The file qualified is the one defined by relative path in $object->last_main_doc
 *
 * @param   Object	$object				Object
 * @return	string						Url string
 */
function showDirectDownloadLink($object)
{
	global $conf, $langs;

	$out='';
	$url = $object->getLastMainDocLink($object->element);

	if ($url)
	{
		$out.= img_picto('', 'globe').' '.$langs->trans("DirectDownloadLink").'<br>';
		$out.= '<input type="text" id="directdownloadlink" class="quatrevingtpercent" value="'.$url.'">';
		$out.= ajax_autoselect("directdownloadlink", 0);
	}
	return $out;
}

/**
 * Return the filename of file to get the thumbs
 *
 * @param   string  $file           Original filename (full or relative path)
 * @param   string  $extName        Extension to differenciate thumb file name ('', '_small', '_mini')
 * @param   string  $extImgTarget   Force image extension for thumbs. Use '' to keep same extension than original image (default).
 * @return  string                  New file name (full or relative path, including the thumbs/)
 */
function getImageFileNameForSize($file, $extName, $extImgTarget = '')
{
	$dirName = dirname($file);
	if ($dirName == '.') $dirName='';

	$fileName = preg_replace('/(\.gif|\.jpeg|\.jpg|\.png|\.bmp)$/i', '', $file);	// We remove extension, whatever is its case
	$fileName = basename($fileName);

	if (empty($extImgTarget)) $extImgTarget = (preg_match('/\.jpg$/i', $file)?'.jpg':'');
	if (empty($extImgTarget)) $extImgTarget = (preg_match('/\.jpeg$/i', $file)?'.jpeg':'');
	if (empty($extImgTarget)) $extImgTarget = (preg_match('/\.gif$/i', $file)?'.gif':'');
	if (empty($extImgTarget)) $extImgTarget = (preg_match('/\.png$/i', $file)?'.png':'');
	if (empty($extImgTarget)) $extImgTarget = (preg_match('/\.bmp$/i', $file)?'.bmp':'');

	if (! $extImgTarget) return $file;

	$subdir='';
	if ($extName) $subdir = 'thumbs/';

	return ($dirName?$dirName.'/':'').$subdir.$fileName.$extName.$extImgTarget; // New filename for thumb
}


/**
 * Return URL we can use for advanced preview links
 *
 * @param   string    $modulepart     propal, facture, facture_fourn, ...
 * @param   string    $relativepath   Relative path of docs.
 * @param	int		  $alldata		  Return array with all components (1 is recommended, then use a simple a href link with the class, target and mime attribute added. 'documentpreview' css class is handled by jquery code into main.inc.php)
 * @param	string	  $param		  More param on http links
 * @return  string|array              Output string with href link or array with all components of link
 */
function getAdvancedPreviewUrl($modulepart, $relativepath, $alldata = 0, $param = '')
{
	global $conf, $langs;

	if (empty($conf->use_javascript_ajax)) return '';

	$mime_preview = array('bmp', 'jpeg', 'png', 'gif', 'tiff', 'pdf', 'plain', 'css', 'svg+xml');
	//$mime_preview[]='vnd.oasis.opendocument.presentation';
	//$mime_preview[]='archive';
	$num_mime = array_search(dol_mimetype($relativepath, '', 1), $mime_preview);

	if ($alldata == 1)
	{
		if ($num_mime !== false) return array('target'=>'_blank', 'css'=>'documentpreview', 'url'=>DOL_URL_ROOT.'/document.php?modulepart='.$modulepart.'&attachment=0&file='.urlencode($relativepath).($param?'&'.$param:''), 'mime'=>dol_mimetype($relativepath), );
		else return array();
	}

	// old behavior
	if ($num_mime !== false) return 'javascript:document_preview(\''.dol_escape_js(DOL_URL_ROOT.'/document.php?modulepart='.$modulepart.'&attachment=0&file='.urlencode($relativepath).($param?'&'.$param:'')).'\', \''.dol_mimetype($relativepath).'\', \''.dol_escape_js($langs->trans('Preview')).'\')';
	else return '';
}


/**
 * Make content of an input box selected when we click into input field.
 *
 * @param string	$htmlname	Id of html object
 * @param string	$addlink	Add a 'link to' after
 * @return string
 */
function ajax_autoselect($htmlname, $addlink = '')
{
	global $langs;
	$out = '<script>
               jQuery(document).ready(function () {
				    jQuery("#'.$htmlname.'").click(function() { jQuery(this).select(); } );
				});
		    </script>';
	if ($addlink) $out.=' <a href="'.$addlink.'" target="_blank">'.$langs->trans("Link").'</a>';
	return $out;
}


/**
 *	Return mime type of a file
 *
 *	@param	string	$file		Filename we looking for MIME type
 *  @param  string	$default    Default mime type if extension not found in known list
 * 	@param	int		$mode    	0=Return full mime, 1=otherwise short mime string, 2=image for mime type, 3=source language, 4=css of font fa
 *	@return string 		    	Return a mime type family (text/xxx, application/xxx, image/xxx, audio, video, archive)
 *  @see    image_format_supported() from images.lib.php
 */
function dol_mimetype($file, $default = 'application/octet-stream', $mode = 0)
{
	$mime=$default;
	$imgmime='other.png';
	$famime='file-o';
	$srclang='';

	$tmpfile=preg_replace('/\.noexe$/', '', $file);

	// Text files
	if (preg_match('/\.txt$/i', $tmpfile))         			   { $mime='text/plain';    $imgmime='text.png'; $famime='file-text-o'; }
	if (preg_match('/\.rtx$/i', $tmpfile))                      { $mime='text/richtext'; $imgmime='text.png'; $famime='file-text-o'; }
	if (preg_match('/\.csv$/i', $tmpfile))					   { $mime='text/csv';      $imgmime='text.png'; $famime='file-text-o'; }
	if (preg_match('/\.tsv$/i', $tmpfile))					   { $mime='text/tab-separated-values'; $imgmime='text.png'; $famime='file-text-o'; }
	if (preg_match('/\.(cf|conf|log)$/i', $tmpfile))            { $mime='text/plain';    $imgmime='text.png'; $famime='file-text-o'; }
	if (preg_match('/\.ini$/i', $tmpfile))                      { $mime='text/plain';    $imgmime='text.png'; $srclang='ini'; $famime='file-text-o'; }
	if (preg_match('/\.css$/i', $tmpfile))                      { $mime='text/css';      $imgmime='css.png'; $srclang='css'; $famime='file-text-o'; }
	// Certificate files
	if (preg_match('/\.(crt|cer|key|pub)$/i', $tmpfile))        { $mime='text/plain';    $imgmime='text.png'; $famime='file-text-o'; }
	// HTML/XML
	if (preg_match('/\.(html|htm|shtml)$/i', $tmpfile))         { $mime='text/html';     $imgmime='html.png'; $srclang='html'; $famime='file-text-o'; }
	if (preg_match('/\.(xml|xhtml)$/i', $tmpfile))              { $mime='text/xml';      $imgmime='other.png'; $srclang='xml'; $famime='file-text-o'; }
	// Languages
	if (preg_match('/\.bas$/i', $tmpfile))                      { $mime='text/plain'; $imgmime='text.png'; $srclang='bas';  $famime='file-code-o'; }
	if (preg_match('/\.(c)$/i', $tmpfile))                      { $mime='text/plain'; $imgmime='text.png'; $srclang='c';  $famime='file-code-o'; }
	if (preg_match('/\.(cpp)$/i', $tmpfile))                    { $mime='text/plain'; $imgmime='text.png'; $srclang='cpp';  $famime='file-code-o'; }
	if (preg_match('/\.(h)$/i', $tmpfile))                      { $mime='text/plain'; $imgmime='text.png'; $srclang='h';  $famime='file-code-o'; }
	if (preg_match('/\.(java|jsp)$/i', $tmpfile))               { $mime='text/plain'; $imgmime='text.png'; $srclang='java';  $famime='file-code-o'; }
	if (preg_match('/\.php([0-9]{1})?$/i', $tmpfile))           { $mime='text/plain'; $imgmime='php.png'; $srclang='php';  $famime='file-code-o'; }
	if (preg_match('/\.phtml$/i', $tmpfile))                    { $mime='text/plain'; $imgmime='php.png'; $srclang='php';  $famime='file-code-o'; }
	if (preg_match('/\.(pl|pm)$/i', $tmpfile))                  { $mime='text/plain'; $imgmime='pl.png'; $srclang='perl';  $famime='file-code-o'; }
	if (preg_match('/\.sql$/i', $tmpfile))                      { $mime='text/plain'; $imgmime='text.png'; $srclang='sql';  $famime='file-code-o'; }
	if (preg_match('/\.js$/i', $tmpfile))                       { $mime='text/x-javascript'; $imgmime='jscript.png'; $srclang='js';  $famime='file-code-o'; }
	// Open office
	if (preg_match('/\.odp$/i', $tmpfile))                      { $mime='application/vnd.oasis.opendocument.presentation'; $imgmime='ooffice.png'; $famime='file-powerpoint-o'; }
	if (preg_match('/\.ods$/i', $tmpfile))                      { $mime='application/vnd.oasis.opendocument.spreadsheet';  $imgmime='ooffice.png'; $famime='file-excel-o'; }
	if (preg_match('/\.odt$/i', $tmpfile))                      { $mime='application/vnd.oasis.opendocument.text';         $imgmime='ooffice.png'; $famime='file-word-o'; }
	// MS Office
	if (preg_match('/\.mdb$/i', $tmpfile))					   { $mime='application/msaccess'; $imgmime='mdb.png'; $famime='file-o'; }
	if (preg_match('/\.doc(x|m)?$/i', $tmpfile))				   { $mime='application/msword'; $imgmime='doc.png'; $famime='file-word-o'; }
	if (preg_match('/\.dot(x|m)?$/i', $tmpfile))				   { $mime='application/msword'; $imgmime='doc.png'; $famime='file-word-o'; }
	if (preg_match('/\.xlt(x)?$/i', $tmpfile))				   { $mime='application/vnd.ms-excel'; $imgmime='xls.png'; $famime='file-excel-o'; }
	if (preg_match('/\.xla(m)?$/i', $tmpfile))				   { $mime='application/vnd.ms-excel'; $imgmime='xls.png'; $famime='file-excel-o'; }
	if (preg_match('/\.xls$/i', $tmpfile))			           { $mime='application/vnd.ms-excel'; $imgmime='xls.png'; $famime='file-excel-o'; }
	if (preg_match('/\.xls(b|m|x)$/i', $tmpfile))			   { $mime='application/vnd.openxmlformats-officedocument.spreadsheetml.sheet'; $imgmime='xls.png'; $famime='file-excel-o'; }
	if (preg_match('/\.pps(m|x)?$/i', $tmpfile))				   { $mime='application/vnd.ms-powerpoint'; $imgmime='ppt.png'; $famime='file-powerpoint-o'; }
	if (preg_match('/\.ppt(m|x)?$/i', $tmpfile))				   { $mime='application/x-mspowerpoint'; $imgmime='ppt.png'; $famime='file-powerpoint-o'; }
	// Other
	if (preg_match('/\.pdf$/i', $tmpfile))                      { $mime='application/pdf'; $imgmime='pdf.png'; $famime='file-pdf-o'; }
	// Scripts
	if (preg_match('/\.bat$/i', $tmpfile))                      { $mime='text/x-bat';  $imgmime='script.png'; $srclang='dos'; $famime='file-code-o'; }
	if (preg_match('/\.sh$/i', $tmpfile))                       { $mime='text/x-sh';   $imgmime='script.png'; $srclang='bash'; $famime='file-code-o'; }
	if (preg_match('/\.ksh$/i', $tmpfile))                      { $mime='text/x-ksh';  $imgmime='script.png'; $srclang='bash'; $famime='file-code-o'; }
	if (preg_match('/\.bash$/i', $tmpfile))                     { $mime='text/x-bash'; $imgmime='script.png'; $srclang='bash'; $famime='file-code-o'; }
	// Images
	if (preg_match('/\.ico$/i', $tmpfile))                      { $mime='image/x-icon'; $imgmime='image.png'; $famime='file-image-o'; }
	if (preg_match('/\.(jpg|jpeg)$/i', $tmpfile))			   { $mime='image/jpeg';   $imgmime='image.png'; $famime='file-image-o'; }
	if (preg_match('/\.png$/i', $tmpfile))					   { $mime='image/png';    $imgmime='image.png'; $famime='file-image-o'; }
	if (preg_match('/\.gif$/i', $tmpfile))					   { $mime='image/gif';    $imgmime='image.png'; $famime='file-image-o'; }
	if (preg_match('/\.bmp$/i', $tmpfile))					   { $mime='image/bmp';    $imgmime='image.png'; $famime='file-image-o'; }
	if (preg_match('/\.(tif|tiff)$/i', $tmpfile))			   { $mime='image/tiff';   $imgmime='image.png'; $famime='file-image-o'; }
	if (preg_match('/\.svg$/i', $tmpfile))					   { $mime='image/svg+xml';$imgmime='image.png'; $famime='file-image-o'; }
	// Calendar
	if (preg_match('/\.vcs$/i', $tmpfile))					   { $mime='text/calendar'; $imgmime='other.png'; $famime='file-text-o'; }
	if (preg_match('/\.ics$/i', $tmpfile))					   { $mime='text/calendar'; $imgmime='other.png'; $famime='file-text-o'; }
	// Other
	if (preg_match('/\.torrent$/i', $tmpfile))				   { $mime='application/x-bittorrent'; $imgmime='other.png'; $famime='file-o'; }
	// Audio
	if (preg_match('/\.(mp3|ogg|au|wav|wma|mid)$/i', $tmpfile)) { $mime='audio'; $imgmime='audio.png'; $famime='file-audio-o'; }
	// Video
	if (preg_match('/\.ogv$/i', $tmpfile))                      { $mime='video/ogg';       $imgmime='video.png'; $famime='file-video-o'; }
	if (preg_match('/\.webm$/i', $tmpfile))                     { $mime='video/webm';      $imgmime='video.png'; $famime='file-video-o'; }
	if (preg_match('/\.avi$/i', $tmpfile))                      { $mime='video/x-msvideo'; $imgmime='video.png'; $famime='file-video-o'; }
	if (preg_match('/\.divx$/i', $tmpfile))                     { $mime='video/divx';      $imgmime='video.png'; $famime='file-video-o'; }
	if (preg_match('/\.xvid$/i', $tmpfile))                     { $mime='video/xvid';      $imgmime='video.png'; $famime='file-video-o'; }
	if (preg_match('/\.(wmv|mpg|mpeg)$/i', $tmpfile))           { $mime='video';           $imgmime='video.png'; $famime='file-video-o'; }
	// Archive
	if (preg_match('/\.(zip|rar|gz|tgz|z|cab|bz2|7z|tar|lzh)$/i', $tmpfile))   { $mime='archive'; $imgmime='archive.png'; $famime='file-archive-o'; }    // application/xxx where zzz is zip, ...
	// Exe
	if (preg_match('/\.(exe|com)$/i', $tmpfile))                { $mime='application/octet-stream'; $imgmime='other.png'; $famime='file-o'; }
	// Lib
	if (preg_match('/\.(dll|lib|o|so|a)$/i', $tmpfile))         { $mime='library'; $imgmime='library.png'; $famime='file-o'; }
	// Err
	if (preg_match('/\.err$/i', $tmpfile))                      { $mime='error'; $imgmime='error.png'; $famime='file-text-o'; }

	// Return string
	if ($mode == 1)
	{
		$tmp=explode('/', $mime);
		return (! empty($tmp[1])?$tmp[1]:$tmp[0]);
	}
	if ($mode == 2)
	{
		return $imgmime;
	}
	if ($mode == 3)
	{
		return $srclang;
	}
	if ($mode == 4)
	{
		return $famime;
	}
	return $mime;
}

/**
 * Return value from dictionary
 *
 * @param string	$tablename		name of dictionary
 * @param string	$field			the value to return
 * @param int		$id				id of line
 * @param bool		$checkentity	add filter on entity
 * @param string	$rowidfield		name of the column rowid
 * @return string
 */
function getDictvalue($tablename, $field, $id, $checkentity = false, $rowidfield = 'rowid')
{
	global $dictvalues,$db,$langs;

	if (!isset($dictvalues[$tablename]))
	{
		$dictvalues[$tablename] = array();
		$sql = 'SELECT * FROM '.$tablename.' WHERE 1';
		if ($checkentity) $sql.= ' AND entity IN (0,'.getEntity($tablename).')';

		$resql = $db->query($sql);
		if ($resql)
		{
			while ($obj = $db->fetch_object($resql))
			{
				$dictvalues[$tablename][$obj->{$rowidfield}] = $obj;
			}
		}
		else
		{
			dol_print_error($db);
		}
	}

	if (!empty($dictvalues[$tablename][$id])) return $dictvalues[$tablename][$id]->{$field}; // Found
	else // Not found
	{
		if ($id > 0) return $id;
		return '';
	}
}

/**
 *	Return true if the color is light
 *
 *  @param	string	$stringcolor		String with hex (FFFFFF) or comma RGB ('255,255,255')
 *  @return	int							-1 : Error with argument passed |0 : color is dark | 1 : color is light
 */
function colorIsLight($stringcolor)
{
    $stringcolor = str_replace('#', '', $stringcolor);
	$res = -1;
	if (!empty($stringcolor))
	{
		$res = 0;
		$tmp=explode(',', $stringcolor);
		if (count($tmp) > 1)   // This is a comma RGB ('255','255','255')
		{
			$r = $tmp[0];
			$g = $tmp[1];
			$b = $tmp[2];
		}
		else
		{
			$hexr=$stringcolor[0].$stringcolor[1];
			$hexg=$stringcolor[2].$stringcolor[3];
			$hexb=$stringcolor[4].$stringcolor[5];
			$r = hexdec($hexr);
			$g = hexdec($hexg);
			$b = hexdec($hexb);
		}
		$bright = (max($r, $g, $b) + min($r, $g, $b)) / 510.0;    // HSL algorithm
		if ($bright > 0.6) $res = 1;
	}
	return $res;
}

/**
 * Function to test if an entry is enabled or not
 *
 * @param	string		$type_user					0=We test for internal user, 1=We test for external user
 * @param	array		$menuentry					Array for feature entry to test
 * @param	array		$listofmodulesforexternal	Array with list of modules allowed to external users
 * @return	int										0=Hide, 1=Show, 2=Show gray
 */
function isVisibleToUserType($type_user, &$menuentry, &$listofmodulesforexternal)
{
	global $conf;

	//print 'type_user='.$type_user.' module='.$menuentry['module'].' enabled='.$menuentry['enabled'].' perms='.$menuentry['perms'];
	//print 'ok='.in_array($menuentry['module'], $listofmodulesforexternal);
	if (empty($menuentry['enabled'])) return 0;	// Entry disabled by condition
	if ($type_user && $menuentry['module'])
	{
		$tmploops=explode('|', $menuentry['module']);
		$found=0;
		foreach($tmploops as $tmploop)
		{
			if (in_array($tmploop, $listofmodulesforexternal)) {
				$found++; break;
			}
		}
		if (! $found) return 0;	// Entry is for menus all excluded to external users
	}
	if (! $menuentry['perms'] && $type_user) return 0; 											// No permissions and user is external
	if (! $menuentry['perms'] && ! empty($conf->global->MAIN_MENU_HIDE_UNAUTHORIZED))	return 0;	// No permissions and option to hide when not allowed, even for internal user, is on
	if (! $menuentry['perms']) return 2;															// No permissions and user is external
	return 1;
}

/**
 * Round to next multiple.
 *
 * @param 	double		$n		Number to round up
 * @param 	integer		$x		Multiple. For example 60 to round up to nearest exact minute for a date with seconds.
 * @return 	integer				Value rounded.
 */
function roundUpToNextMultiple($n, $x = 5)
{
	return (ceil($n)%$x === 0) ? ceil($n) : round(($n+$x/2)/$x)*$x;
}

/**
 * Function dolGetBadge
 *
 * @param   string  $label      label of badge no html : use in alt attribute for accessibility
 * @param   string  $html       optional : label of badge with html
 * @param   string  $type       type of badge : Primary Secondary Success Danger Warning Info Light Dark status0 status1 status2 status3 status4 status5 status6 status7 status8 status9
 * @param   string  $mode       default '' , pill, dot
 * @param   string  $url        the url for link
 * @param   array   $params     various params for future : recommended rather than adding more fuction arguments
 * @return  string              Html badge
 */
function dolGetBadge($label, $html = '', $type = 'primary', $mode = '', $url = '', $params = array())
{
    $attr=array(
        'class'=>'badge'.(!empty($mode)?' badge-'.$mode:'').(!empty($type)?' badge-'.$type:'')
    );

    if(empty($html)){
        $html = $label;
    }

    if(!empty($url)){
        $attr['href'] = $url;
    }

    if($mode==='dot')
    {
        $attr['class'].= ' classfortooltip';
        $attr['title'] = $html;
        $attr['aria-label'] = $label;
        $html='';
    }

    // Override attr
    if(!empty($params['attr']) && is_array($params['attr'])){
        foreach($params['attr']as $key => $value){
            $attr[$key] = $value;
        }
    }

    // TODO: add hook

    // escape all attribute
    $attr = array_map('dol_escape_htmltag', $attr);

    $TCompiledAttr = array();
    foreach($attr as $key => $value){
        $TCompiledAttr[] = $key.'="'.$value.'"';
    }

    $compiledAttributes = !empty($TCompiledAttr)?implode(' ', $TCompiledAttr):'';

    $tag = !empty($url)?'a':'span';

    return '<'.$tag.' '.$compiledAttributes.'>'.$html.'</'.$tag.'>';
}


/**
 * Function dolGetStatus
 *
 * @param   string  $statusLabel       Label of badge no html : use in alt attribute for accessibility
 * @param   string  $statusLabelShort  Short label of badge no html
 * @param   string  $html              Optional : label of badge with html
 * @param   string  $statusType        status0 status1 status2 status3 status4 status5 status6 status7 status8 status9 : image name or badge name
 * @param   int	    $displayMode       0=Long label, 1=Short label, 2=Picto + Short label, 3=Picto, 4=Picto + Long label, 5=Short label + Picto, 6=Long label + Picto
 * @param   string  $url               The url for link
 * @param   array   $params            Various params for future : recommended rather than adding more function arguments
 * @return  string                     Html status string
 */
function dolGetStatus($statusLabel = '', $statusLabelShort = '', $html = '', $statusType = 'status0', $displayMode = 0, $url = '', $params = array())
{
    global $conf;

    $return = '';

    $dolGetBadgeParams = array();
    if(!empty($params['badgeParams'])){
        $dolGetBadgeParams = $params['badgeParams'];
    }

    // image's filename are still in French
    $statusImg=array(
        'status0' => 'statut0'
        ,'status1' => 'statut1'
        ,'status2' => 'statut2'
        ,'status3' => 'statut3'
        ,'status4' => 'statut4'
        ,'status5' => 'statut5'
        ,'status6' => 'statut6'
        ,'status7' => 'statut7'
        ,'status8' => 'statut8'
        ,'status9' => 'statut9'
    );

    // TODO : add a hook

    if ($displayMode == 0) {
        $return = !empty($html)?$html:$statusLabel;
    }
    elseif ($displayMode == 1) {
        $return = !empty($html)?$html:(!empty($statusLabelShort)?$statusLabelShort:$statusLabel);
    }
    // use status with images
    elseif (empty($conf->global->MAIN_STATUS_USES_CSS)){
        $return = '';
        $htmlLabel      = (in_array($displayMode, array(1,2,5))?'<span class="hideonsmartphone">':'').(!empty($html)?$html:$statusLabel).(in_array($displayMode, array(1,2,5))?'</span>':'');
        $htmlLabelShort = (in_array($displayMode, array(1,2,5))?'<span class="hideonsmartphone">':'').(!empty($html)?$html:(!empty($statusLabelShort)?$statusLabelShort:$statusLabel)).(in_array($displayMode, array(1,2,5))?'</span>':'');

        if(!empty($statusImg[$statusType])){
            $htmlImg = img_picto($statusLabel, $statusImg[$statusType]);
        }else{
            $htmlImg = img_picto($statusLabel, $statusType);
        }

        if ($displayMode === 2) {
            $return =  $htmlImg .' '. $htmlLabelShort;
        }
        elseif ($displayMode === 3) {
            $return = $htmlImg;
        }
        elseif ($displayMode === 4) {
            $return =  $htmlImg .' '. $htmlLabel;
        }
        elseif ($displayMode === 5) {
            $return = $htmlLabelShort .' '. $htmlImg;
        }
        else { // $displayMode >= 6
            $return = $htmlLabel .' '. $htmlImg;
        }
    }
    // Use new badge
    elseif (!empty($conf->global->MAIN_STATUS_USES_CSS) && !empty($displayMode)) {
        $statusLabelShort = !empty($statusLabelShort)?$statusLabelShort:$statusLabel;

        if ($displayMode == 3) {
            $return = dolGetBadge($statusLabel, '', $statusType, 'dot', $url, $dolGetBadgeParams);
        }
        elseif ($displayMode === 5) {
            $return = dolGetBadge($statusLabelShort, $html, $statusType, '', $url, $dolGetBadgeParams);
        }
        else {
            $return = dolGetBadge($statusLabel, $html, $statusType, '', $url, $dolGetBadgeParams);
        }
    }

    return $return;
}


/**
 * Function dolGetButtonAction
 *
 * @param string    $label      label of button no html : use in alt attribute for accessibility $html is not empty
 * @param string    $html       optional : content with html
 * @param string    $actionType default, delete, danger
 * @param string    $url        the url for link
 * @param string    $id         attribute id of button
 * @param int       $userRight  user action right
 * @param array     $params     various params for future : recommended rather than adding more function arguments
 * @return string               html button
 */
function dolGetButtonAction($label, $html = '', $actionType = 'default', $url = '', $id = '', $userRight = 1, $params = array())
{
    $class = 'butAction' ;
    if($actionType == 'danger' || $actionType == 'delete'){
        $class = 'butActionDelete' ;
    }

    $attr=array(
        'class' => $class
        ,'href' => empty($url)?'':$url
    );

    if(empty($html)){
        $html = $label;
    }else{
        $attr['aria-label'] = $label;
    }

    if(empty($userRight)){
        $attr['class'] = 'butActionRefused';
        $attr['href'] = '';
    }

    if(!empty($id)){
        $attr['id'] = $id;
    }

    // Override attr
    if(!empty($params['attr']) && is_array($params['attr'])){
        foreach($params['attr'] as $key => $value){
            if($key == 'class'){
                $attr['class'].= ' '.$value;
            }
            elseif($key == 'classOverride'){
                $attr['class'] = $value;
            }
            else{
                $attr[$key] = $value;
            }
        }
    }

    if(isset($attr['href']) && empty($attr['href'])){
        unset($attr['href']);
    }

    // TODO : add a hook

    // escape all attribute
    $attr = array_map('dol_escape_htmltag', $attr);

    $TCompiledAttr = array();
    foreach($attr as $key => $value){
        $TCompiledAttr[] = $key.'="'.$value.'"';
    }

    $compiledAttributes = !empty($TCompiledAttr)?implode(' ', $TCompiledAttr):'';

    $tag = !empty($attr['href'])?'a':'span';

    return '<div class="inline-block divButAction"><'.$tag.' '.$compiledAttributes.'>'.$html.'</'.$tag.'></div>';
}

/**
 * Function dolGetButtonTitle : this kind of buttons are used in title in list
 *
 * @param string    $label      label of button
 * @param string    $helpText   optional : content for help tooltip
 * @param string    $iconClass  class for icon element (Example: 'fa fa-file')
 * @param string    $url        the url for link
 * @param string    $id         attribute id of button
 * @param int       $status     0 no user rights, 1 active, -1 Feature Disabled, -2 disable Other reason use helpText as tooltip
 * @param array     $params     various params for future : recommended rather than adding more function arguments
 * @return string               html button
 */
function dolGetButtonTitle($label, $helpText = '', $iconClass = 'fa fa-file', $url = '', $id = '', $status = 1, $params = array())
{
    global $langs, $conf, $user;

    // Actually this conf is used in css too for external module compatibility and smooth transition to this function
    if (! empty($conf->global->MAIN_BUTTON_HIDE_UNAUTHORIZED) && (! $user->admin) && $status <= 0) {
        return '';
    }

    $class = 'btnTitle';
    // hidden conf keep during button transition TODO: remove this block
    if (empty($conf->global->MAIN_USE_NEW_TITLE_BUTTON)) {
        $class = 'butActionNew';
    }
    if (! empty($params['morecss'])) $class.=' '.$params['morecss'];

    $attr=array(
        'class' => $class
        ,'href' => empty($url)?'':$url
    );

    if(!empty($helpText)){
        $attr['title'] = dol_escape_htmltag($helpText);
    }

    if($status <= 0){
        $attr['class'] .= ' refused';

        // hidden conf keep during button transition TODO: remove this block
        if(empty($conf->global->MAIN_USE_NEW_TITLE_BUTTON)){
            $attr['class'] = 'butActionNewRefused';
        }

        $attr['href'] = '';

        if($status == -1){ // disable
            $attr['title'] = dol_escape_htmltag($langs->transnoentitiesnoconv("FeatureDisabled"));
        }
        elseif($status == 0){ // Not enough permissions
            $attr['title'] = dol_escape_htmltag($langs->transnoentitiesnoconv("NotEnoughPermissions"));
        }
    }

    if(!empty($attr['title'])){
        $attr['class'] .= ' classfortooltip';
    }

    if(empty($id)){
        $attr['id'] = $id;
    }

    // Override attr
    if(!empty($params['attr']) && is_array($params['attr'])){
        foreach($params['attr'] as $key => $value){
            if($key == 'class'){
                $attr['class'].= ' '.$value;
            }
            elseif($key == 'classOverride'){
                $attr['class'] = $value;
            }
            else{
                $attr[$key] = $value;
            }
        }
    }

    if(isset($attr['href']) && empty($attr['href'])){
        unset($attr['href']);
    }

    // TODO : add a hook

    // escape all attribute
    $attr = array_map('dol_escape_htmltag', $attr);

    $TCompiledAttr = array();
    foreach($attr as $key => $value){
        $TCompiledAttr[] = $key.'="'.$value.'"';
    }

    $compiledAttributes = (empty($TCompiledAttr) ? '' : implode(' ', $TCompiledAttr));

    $tag = (empty($attr['href']) ? 'span' : 'a');


    $button ='<'.$tag.' '.$compiledAttributes.' >';
    $button.= '<span class="'.$iconClass.' valignmiddle btnTitle-icon"></span>';
    $button.= '<span class="valignmiddle text-plus-circle btnTitle-label">'.$label.'</span>';
    $button.= '</'.$tag.'>';

    // hidden conf keep during button transition TODO: remove this block
    if(empty($conf->global->MAIN_USE_NEW_TITLE_BUTTON)){
        $button='<'.$tag.' '.$compiledAttributes.' ><span class="text-plus-circle">'.$label.'</span>';
        $button.= '<span class="'.$iconClass.' valignmiddle"></span>';
        $button.= '</'.$tag.'>';
    }

    return $button;
}

/**
 * Return if a file can contains executable content
 *
 * @param   string  $filename       File NamedRange
 * @return  boolean                 True if yes, False if no
 */
function isAFileWithExecutableContent($filename)
{
    if (preg_match('/\.(htm|html|js|php|phtml|pl|py|cgi|ksh|sh|bash|bat|cmd|wpk|exe|dmg)$/i', $filename))
    {
        return true;
    }
    return false;
}<|MERGE_RESOLUTION|>--- conflicted
+++ resolved
@@ -3057,15 +3057,10 @@
         		'1downarrow', '1uparrow', '1leftarrow', '1rightarrow', '1uparrow_selected', '1downarrow_selected', '1leftarrow_selected', '1rightarrow_selected',
         		'address', 'bank', 'building', 'cash-register', 'close_title', 'cubes', 'delete', 'dolly', 'edit', 'ellipsis-h', 'bookmark', 'filter', 'grip', 'grip_title', 'list', 'listlight', 'note',
         		'object_list','object_calendar', 'object_calendarweek', 'object_calendarmonth', 'object_calendarday', 'object_calendarperuser',
-<<<<<<< HEAD
-        		'off', 'on', 'play', 'playdisabled', 'printer', 'resize',
-				'note', 'setup', 'sign-out', 'split', 'switch_off', 'switch_on', 'tools', 'unlink', 'uparrow', 'user', 'wrench',
-				'jabber', 'skype', 'twitter', 'facebook', 'linkedin', 'instagram', 'snapchat', 'youtube', 'google-plus-g','whatsapp',
-=======
         		'off', 'on', 'play', 'playdisabled', 'printer', 'resize', 'stats',
 				'note', 'setup', 'sign-out', 'split', 'switch_off', 'switch_on', 'tools', 'unlink', 'uparrow', 'user', 'wrench', 'globe',
 				'jabber','skype','twitter','facebook','linkedin',
->>>>>>> b41f7274
+				'instagram', 'snapchat', 'youtube', 'google-plus-g','whatsapp',
 				'chevron-left','chevron-right','chevron-down','chevron-top',
 				'home', 'companies', 'products', 'commercial', 'invoicing', 'accountancy', 'project', 'hrm', 'members', 'ticket', 'generic',
         		'error','warning',
