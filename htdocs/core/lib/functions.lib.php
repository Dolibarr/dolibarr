--- conflicted
+++ resolved
@@ -4156,22 +4156,13 @@
  *  Instead this function must be called when adding a line to get the array of localtax and type, and then
  *  provide it to the function calcul_price_total.
  *
-<<<<<<< HEAD
  *  @param	int|string  $vatrate			VAT ID or Rate. Value can be value or the string with code into parenthesis or rowid if $firstparamisid is 1. Example: '8.5' or '8.5 (8.5NPR)' or 123.
  *  @param	int		    $local              Number of localtax (1 or 2, or 0 to return 1 & 2)
  *  @param	Societe	    $buyer         		Company object
  *  @param	Societe	    $seller        		Company object
  *  @param  int         $firstparamisid     1 if first param is id into table (use this if you can)
- *  @return	array    	    				array(localtax_type1(1-6/0 if not found), rate localtax1, localtax_type1, rate localtax2, accountancycodecust, accountancycodesupp)
+ *  @return	array    	    				array(localtax_type1(1-6/0 if not found), rate localtax1, localtax_type2, rate localtax2, accountancycodecust, accountancycodesupp)
  *  @see getTaxesFromId
-=======
- *  @param	string  $vatrate			VAT Rate. Value can be value or the string with code into parenthesis or rowid if $firstparamisid is 1. Example: '8.5' or '8.5 (8.5NPR)' or 123.
- *  @param	int		$local              Number of localtax (1 or 2, or 0 to return 1 & 2)
- *  @param	Societe	$buyer         		Company object
- *  @param	Societe	$seller        		Company object
- *  @param  int     $firstparamisid     1 if first param is id into table (use this if you can)
- *  @return	array    	  				array(localtax_type1(1-6/0 if not found), rate localtax1, localtax_type2, rate localtax2, accountancycodecust, accountancycodesupp)
->>>>>>> 4290be7e
  */
 function getLocalTaxesFromRate($vatrate, $local, $buyer, $seller, $firstparamisid=0)
 {
