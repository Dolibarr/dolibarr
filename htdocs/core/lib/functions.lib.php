--- conflicted
+++ resolved
@@ -6792,7 +6792,6 @@
  */
 function getLanguageCodeFromCountryCode($countrycode)
 {
-<<<<<<< HEAD
 	global $mysoc;
 
 	if (strtoupper($countrycode) == 'MQ') return 'fr_CA';
@@ -6802,15 +6801,6 @@
 		if ($mysoc->country_code == 'FR') return 'fr_CH';
 		if ($mysoc->country_code == 'DE') return 'de_CH';
 	}
-=======
-	$countrycodetolanguage = array(
-		'SA' => 'ar_AR',
-		'DK' => 'da_DA',
-		'CA' => 'en_CA',
-		'SE' => 'sv_SV'
-	);
-	if (! empty($countrycodetolanguage[$countrycode])) return $countrycodetolanguage[$countrycode];
->>>>>>> b5c136bc
 
 	// Locale list taken from:
 	// http://stackoverflow.com/questions/3191664/
@@ -6828,10 +6818,6 @@
 		'ar-LB',
 		'ar-LY',
 		'ar-MA',
-<<<<<<< HEAD
-=======
-		'arn-CL',
->>>>>>> b5c136bc
 		'ar-OM',
 		'ar-QA',
 		'ar-SA',
@@ -6839,11 +6825,6 @@
 		'ar-TN',
 		'ar-YE',
 		'as-IN',
-<<<<<<< HEAD
-=======
-		'az-Cyrl-AZ',
-		'az-Latn-AZ',
->>>>>>> b5c136bc
 		'ba-RU',
 		'be-BY',
 		'bg-BG',
@@ -6851,11 +6832,6 @@
 		'bn-IN',
 		'bo-CN',
 		'br-FR',
-<<<<<<< HEAD
-=======
-		'bs-Cyrl-BA',
-		'bs-Latn-BA',
->>>>>>> b5c136bc
 		'ca-ES',
 		'co-FR',
 		'cs-CZ',
@@ -6866,15 +6842,8 @@
 		'de-DE',
 		'de-LI',
 		'de-LU',
-<<<<<<< HEAD
 		'dv-MV',
 		'el-GR',
-=======
-		'dsb-DE',
-		'dv-MV',
-		'el-GR',
-		'en-029',
->>>>>>> b5c136bc
 		'en-AU',
 		'en-BZ',
 		'en-CA',
@@ -6914,10 +6883,6 @@
 		'eu-ES',
 		'fa-IR',
 		'fi-FI',
-<<<<<<< HEAD
-=======
-		'fil-PH',
->>>>>>> b5c136bc
 		'fo-FO',
 		'fr-BE',
 		'fr-CA',
@@ -6929,21 +6894,11 @@
 		'ga-IE',
 		'gd-GB',
 		'gl-ES',
-<<<<<<< HEAD
 		'gu-IN',
-=======
-		'gsw-FR',
-		'gu-IN',
-		'ha-Latn-NG',
->>>>>>> b5c136bc
 		'he-IL',
 		'hi-IN',
 		'hr-BA',
 		'hr-HR',
-<<<<<<< HEAD
-=======
-		'hsb-DE',
->>>>>>> b5c136bc
 		'hu-HU',
 		'hy-AM',
 		'id-ID',
@@ -6952,21 +6907,12 @@
 		'is-IS',
 		'it-CH',
 		'it-IT',
-<<<<<<< HEAD
-=======
-		'iu-Cans-CA',
-		'iu-Latn-CA',
->>>>>>> b5c136bc
 		'ja-JP',
 		'ka-GE',
 		'kk-KZ',
 		'kl-GL',
 		'km-KH',
 		'kn-IN',
-<<<<<<< HEAD
-=======
-		'kok-IN',
->>>>>>> b5c136bc
 		'ko-KR',
 		'ky-KG',
 		'lb-LU',
@@ -6977,11 +6923,6 @@
 		'mk-MK',
 		'ml-IN',
 		'mn-MN',
-<<<<<<< HEAD
-=======
-		'mn-Mong-CN',
-		'moh-CA',
->>>>>>> b5c136bc
 		'mr-IN',
 		'ms-BN',
 		'ms-MY',
@@ -6991,36 +6932,17 @@
 		'nl-BE',
 		'nl-NL',
 		'nn-NO',
-<<<<<<< HEAD
-=======
-		'nso-ZA',
->>>>>>> b5c136bc
 		'oc-FR',
 		'or-IN',
 		'pa-IN',
 		'pl-PL',
-<<<<<<< HEAD
 		'ps-AF',
 		'pt-BR',
 		'pt-PT',
-=======
-		'prs-AF',
-		'ps-AF',
-		'pt-BR',
-		'pt-PT',
-		'qut-GT',
-		'quz-BO',
-		'quz-EC',
-		'quz-PE',
->>>>>>> b5c136bc
 		'rm-CH',
 		'ro-RO',
 		'ru-RU',
 		'rw-RW',
-<<<<<<< HEAD
-=======
-		'sah-RU',
->>>>>>> b5c136bc
 		'sa-IN',
 		'se-FI',
 		'se-NO',
@@ -7028,52 +6950,20 @@
 		'si-LK',
 		'sk-SK',
 		'sl-SI',
-<<<<<<< HEAD
 		'sq-AL',
-=======
-		'sma-NO',
-		'sma-SE',
-		'smj-NO',
-		'smj-SE',
-		'smn-FI',
-		'sms-FI',
-		'sq-AL',
-		'sr-Cyrl-BA',
-		'sr-Cyrl-CS',
-		'sr-Cyrl-ME',
-		'sr-Cyrl-RS',
-		'sr-Latn-BA',
-		'sr-Latn-CS',
-		'sr-Latn-ME',
-		'sr-Latn-RS',
->>>>>>> b5c136bc
 		'sv-FI',
 		'sv-SE',
 		'sw-KE',
-		'syr-SY',
 		'ta-IN',
 		'te-IN',
-<<<<<<< HEAD
-=======
-		'tg-Cyrl-TJ',
->>>>>>> b5c136bc
 		'th-TH',
 		'tk-TM',
 		'tn-ZA',
 		'tr-TR',
 		'tt-RU',
-<<<<<<< HEAD
 		'ug-CN',
 		'uk-UA',
 		'ur-PK',
-=======
-		'tzm-Latn-DZ',
-		'ug-CN',
-		'uk-UA',
-		'ur-PK',
-		'uz-Cyrl-UZ',
-		'uz-Latn-UZ',
->>>>>>> b5c136bc
 		'vi-VN',
 		'wo-SN',
 		'xh-ZA',
@@ -7086,7 +6976,6 @@
 		'zu-ZA',
 	);
 
-<<<<<<< HEAD
 	$buildprimarykeytotest = strtolower($countrycode).'-'.strtoupper($countrycode);
 	if (in_array($buildprimarykeytotest, $locales)) return strtolower($countrycode).'_'.strtoupper($countrycode);
 
@@ -7098,16 +6987,6 @@
 		{
 			//var_dump($locale.'-'.$locale_language.'-'.$locale_region);
 			return strtolower($locale_language).'_'.strtoupper($locale_region);
-=======
-	foreach ($locales as $locale)
-	{
-		$locale_region = locale_get_region($locale);
-		$locale_language = locale_get_primary_language($locale);
-		$locale_array = array('language' => $locale_language, 'region' => $locale_region);
-		if (strtoupper($countrycode) == $locale_region)
-		{
-			return locale_compose($locale_array);
->>>>>>> b5c136bc
 		}
 	}
 
