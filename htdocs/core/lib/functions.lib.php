--- conflicted
+++ resolved
@@ -9386,15 +9386,11 @@
 
 	if (!isset($dictvalues[$tablename])) {
 		$dictvalues[$tablename] = array();
-<<<<<<< HEAD
-		$sql = 'SELECT * FROM '.$tablename.' WHERE 1'; // Here select * is allowed as it is generic code and we don't have list of fields
+
+		$sql = 'SELECT * FROM '.$tablename.' WHERE 1 = 1'; // Here select * is allowed as it is generic code and we don't have list of fields
 		if ($checkentity) {
 			$sql .= ' AND entity IN (0,'.getEntity($tablename).')';
 		}
-=======
-		$sql = 'SELECT * FROM '.$tablename.' WHERE 1 = 1'; // Here select * is allowed as it is generic code and we don't have list of fields
-		if ($checkentity) $sql .= ' AND entity IN (0,'.getEntity($tablename).')';
->>>>>>> 3090c124
 
 		$resql = $db->query($sql);
 		if ($resql) {
