--- conflicted
+++ resolved
@@ -3114,15 +3114,9 @@
 
 
 	$sql  = "SELECT t.localtax1, t.localtax2, t.localtax1_type, t.localtax2_type";
-<<<<<<< HEAD
 	$sql .= " FROM ".MAIN_DB_PREFIX."c_tva as t, ".MAIN_DB_PREFIX."c_country as c";
 	$sql .= " WHERE t.fk_pays = c.rowid AND c.code = '".$thirdparty_seller->country_code."'";
-	$sql .= " AND t.taux = ".$tva." AND t.active = 1";
-=======
-	$sql .= " FROM ".MAIN_DB_PREFIX."c_tva as t, ".MAIN_DB_PREFIX."c_pays as p";
-	$sql .= " WHERE t.fk_pays = p.rowid AND p.code = '".$thirdparty_seller->country_code."'";
-	$sql .= " AND t.taux = ".(float)$tva." AND t.active = 1";
->>>>>>> e7d95f55
+	$sql .= " AND t.taux = ".((float) $tva)." AND t.active = 1";
 
 	dol_syslog("get_localtax", LOG_DEBUG);
 	$resql=$db->query($sql);
@@ -3208,15 +3202,9 @@
 
 	// Search local taxes
 	$sql  = "SELECT t.localtax1, t.localtax1_type, t.localtax2, t.localtax2_type, t.accountancy_code_sell, t.accountancy_code_buy";
-<<<<<<< HEAD
 	$sql .= " FROM ".MAIN_DB_PREFIX."c_tva as t, ".MAIN_DB_PREFIX."c_country as c";
 	$sql .= " WHERE t.fk_pays = c.rowid AND c.code = '".$buyer->country_code."'";
-	$sql .= " AND t.taux = ".$vatrate." AND t.active = 1";
-=======
-	$sql .= " FROM ".MAIN_DB_PREFIX."c_tva as t, ".MAIN_DB_PREFIX."c_pays as p";
-	$sql .= " WHERE t.fk_pays = p.rowid AND p.code = '".$thirdparty->country_code."'";
-	$sql .= " AND t.taux = ".(float)$vatrate." AND t.active = 1";
->>>>>>> e7d95f55
+	$sql .= " AND t.taux = ".((float) $vatrate)." AND t.active = 1";
 
 	$resql=$db->query($sql);
 	if ($resql)
