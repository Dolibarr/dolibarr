<?php
/* Copyright (C) 2000-2007	Rodolphe Quiedeville		<rodolphe@quiedeville.org>
 * Copyright (C) 2003		Jean-Louis Bergamo			<jlb@j1b.org>
 * Copyright (C) 2004-2018	Laurent Destailleur			<eldy@users.sourceforge.net>
 * Copyright (C) 2004		Sebastien Di Cintio			<sdicintio@ressource-toi.org>
 * Copyright (C) 2004		Benoit Mortier				<benoit.mortier@opensides.be>
 * Copyright (C) 2004		Christophe Combelles		<ccomb@free.fr>
 * Copyright (C) 2005-2019	Regis Houssin				<regis.houssin@inodbox.com>
 * Copyright (C) 2008		Raphael Bertrand (Resultic)	<raphael.bertrand@resultic.fr>
 * Copyright (C) 2010-2018	Juanjo Menent				<jmenent@2byte.es>
 * Copyright (C) 2013		Cédric Salvador				<csalvador@gpcsolutions.fr>
 * Copyright (C) 2013-2017	Alexandre Spangaro			<aspangaro@open-dsi.fr>
 * Copyright (C) 2014		Cédric GROSS				<c.gross@kreiz-it.fr>
 * Copyright (C) 2014-2015	Marcos García				<marcosgdf@gmail.com>
 * Copyright (C) 2015		Jean-François Ferry			<jfefe@aternatik.fr>
 * Copyright (C) 2018-2021  Frédéric France             <frederic.france@netlogic.fr>
 * Copyright (C) 2019       Thibault Foucart            <support@ptibogxiv.net>
 * Copyright (C) 2020       Open-Dsi         			<support@open-dsi.fr>
 * Copyright (C) 2021       Gauthier VERDOL         <gauthier.verdol@atm-consulting.fr>
 *
 * This program is free software; you can redistribute it and/or modify
 * it under the terms of the GNU General Public License as published by
 * the Free Software Foundation; either version 3 of the License, or
 * (at your option) any later version.
 *
 * This program is distributed in the hope that it will be useful,
 * but WITHOUT ANY WARRANTY; without even the implied warranty of
 * MERCHANTABILITY or FITNESS FOR A PARTICULAR PURPOSE.  See the
 * GNU General Public License for more details.
 *
 * You should have received a copy of the GNU General Public License
 * along with this program. If not, see <https://www.gnu.org/licenses/>.
 * or see https://www.gnu.org/
 */

/**
 *	\file			htdocs/core/lib/functions.lib.php
 *	\brief			A set of functions for Dolibarr
 *					This file contains all frequently used functions.
 */

include_once DOL_DOCUMENT_ROOT.'/core/lib/json.lib.php';


/**
 * Return a DoliDB instance (database handler).
 *
 * @param   string	$type		Type of database (mysql, pgsql...)
 * @param	string	$host		Address of database server
 * @param	string	$user		Authorized username
 * @param	string	$pass		Password
 * @param	string	$name		Name of database
 * @param	int		$port		Port of database server
 * @return	DoliDB				A DoliDB instance
 */
function getDoliDBInstance($type, $host, $user, $pass, $name, $port)
{
	require_once DOL_DOCUMENT_ROOT."/core/db/".$type.'.class.php';

	$class = 'DoliDB'.ucfirst($type);
	$dolidb = new $class($type, $host, $user, $pass, $name, $port);
	return $dolidb;
}

/**
 * 	Get list of entity id to use.
 *
 * 	@param	string	$element		Current element
 *									'societe', 'socpeople', 'actioncomm', 'agenda', 'resource',
 *									'product', 'productprice', 'stock', 'bom', 'mo',
 *									'propal', 'supplier_proposal', 'invoice', 'supplier_invoice', 'payment_various',
 *									'categorie', 'bank_account', 'bank_account', 'adherent', 'user',
 *									'commande', 'supplier_order', 'expedition', 'intervention', 'survey',
 *									'contract', 'tax', 'expensereport', 'holiday', 'multicurrency', 'project',
 *									'email_template', 'event', 'donation'
 *									'c_paiement', 'c_payment_term', ...
 * 	@param	int		$shared			0=Return id of current entity only,
 * 									1=Return id of current entity + shared entities (default)
 *  @param	object	$currentobject	Current object if needed
 * 	@return	mixed					Entity id(s) to use ( eg. entity IN ('.getEntity(elementname).')' )
 */
function getEntity($element, $shared = 1, $currentobject = null)
{
	global $conf, $mc;

	// fix different element names (France to English)
	switch ($element) {
		case 'contrat':			$element = 'contract'; break; // "/contrat/class/contrat.class.php"
		case 'order_supplier':	$element = 'supplier_order'; break; // "/fourn/class/fournisseur.commande.class.php"
	}

	if (is_object($mc))
	{
		return $mc->getEntity($element, $shared, $currentobject);
	} else {
		$out = '';
		$addzero = array('user', 'usergroup', 'c_email_templates', 'email_template', 'default_values');
		if (in_array($element, $addzero)) $out .= '0,';
		$out .= ((int) $conf->entity);
		return $out;
	}
}

/**
 * 	Set entity id to use when to create an object
 *
 * 	@param	object	$currentobject	Current object
 * 	@return	mixed					Entity id to use ( eg. entity = '.setEntity($object) )
 */
function setEntity($currentobject)
{
	global $conf, $mc;

	if (is_object($mc) && method_exists($mc, 'setEntity'))
	{
		return $mc->setEntity($currentobject);
	} else {
		return ((is_object($currentobject) && $currentobject->id > 0 && $currentobject->entity > 0) ? $currentobject->entity : $conf->entity);
	}
}

/**
 * 	Return if string has a name dedicated to store a secret
 *
 * 	@param	string	$keyname	Name of key to test
 * 	@return	boolean				True if key is used to store a secret
 */
function isASecretKey($keyname)
{
	return preg_match('/(_pass|password|_pw|_key|securekey|serverkey|secret\d?|p12key|exportkey|_PW_[a-z]+|token)$/i', $keyname);
}

/**
 * Return information about user browser
 *
 * Returns array with the following format:
 * array(
 *  'browsername' => Browser name (firefox|chrome|iceweasel|epiphany|safari|opera|ie|unknown)
 *  'browserversion' => Browser version. Empty if unknown
 *  'browseros' => Set with mobile OS (android|blackberry|ios|palm|symbian|webos|maemo|windows|unknown)
 *  'layout' => (tablet|phone|classic)
 *  'phone' => empty if not mobile, (android|blackberry|ios|palm|unknown) if mobile
 *  'tablet' => true/false
 * )
 *
 * @param string $user_agent Content of $_SERVER["HTTP_USER_AGENT"] variable
 * @return	array Check function documentation
 */
function getBrowserInfo($user_agent)
{
	include_once DOL_DOCUMENT_ROOT.'/includes/mobiledetect/mobiledetectlib/Mobile_Detect.php';

	$name = 'unknown';
	$version = '';
	$os = 'unknown';
	$phone = '';

	$user_agent = substr($user_agent, 0, 512);	// Avoid to process too large user agent

	$detectmobile = new Mobile_Detect(null, $user_agent);
	$tablet = $detectmobile->isTablet();

	if ($detectmobile->isMobile()) {
		$phone = 'unknown';

		// If phone/smartphone, we set phone os name.
		if ($detectmobile->is('AndroidOS')) {
			$os = $phone = 'android';
		} elseif ($detectmobile->is('BlackBerryOS')) {
			$os = $phone = 'blackberry';
		} elseif ($detectmobile->is('iOS')) {
			$os = 'ios';
			$phone = 'iphone';
		} elseif ($detectmobile->is('PalmOS')) {
			$os = $phone = 'palm';
		} elseif ($detectmobile->is('SymbianOS')) {
			$os = 'symbian';
		} elseif ($detectmobile->is('webOS')) {
			$os = 'webos';
		} elseif ($detectmobile->is('MaemoOS')) {
			$os = 'maemo';
		} elseif ($detectmobile->is('WindowsMobileOS') || $detectmobile->is('WindowsPhoneOS')) {
			$os = 'windows';
		}
	}

	// OS
	if (preg_match('/linux/i', $user_agent)) { $os = 'linux'; } elseif (preg_match('/macintosh/i', $user_agent)) { $os = 'macintosh'; } elseif (preg_match('/windows/i', $user_agent)) { $os = 'windows'; }

	// Name
	$reg = array();
	if (preg_match('/firefox(\/|\s)([\d\.]*)/i', $user_agent, $reg)) { $name = 'firefox'; $version = $reg[2]; } elseif (preg_match('/edge(\/|\s)([\d\.]*)/i', $user_agent, $reg)) { $name = 'edge'; $version = $reg[2]; } elseif (preg_match('/chrome(\/|\s)([\d\.]+)/i', $user_agent, $reg)) { $name = 'chrome'; $version = $reg[2]; } // we can have 'chrome (Mozilla...) chrome x.y' in one string
	elseif (preg_match('/chrome/i', $user_agent, $reg)) { $name = 'chrome'; } elseif (preg_match('/iceweasel/i', $user_agent)) { $name = 'iceweasel'; } elseif (preg_match('/epiphany/i', $user_agent)) { $name = 'epiphany'; } elseif (preg_match('/safari(\/|\s)([\d\.]*)/i', $user_agent, $reg)) { $name = 'safari'; $version = $reg[2]; } // Safari is often present in string for mobile but its not.
	elseif (preg_match('/opera(\/|\s)([\d\.]*)/i', $user_agent, $reg)) { $name = 'opera'; $version = $reg[2]; } elseif (preg_match('/(MSIE\s([0-9]+\.[0-9]))|.*(Trident\/[0-9]+.[0-9];.*rv:([0-9]+\.[0-9]+))/i', $user_agent, $reg)) { $name = 'ie'; $version = end($reg); } // MS products at end
	elseif (preg_match('/(Windows NT\s([0-9]+\.[0-9])).*(Trident\/[0-9]+.[0-9];.*rv:([0-9]+\.[0-9]+))/i', $user_agent, $reg)) { $name = 'ie'; $version = end($reg); } // MS products at end
	elseif (preg_match('/l(i|y)n(x|ks)(\(|\/|\s)*([\d\.]+)/i', $user_agent, $reg)) { $name = 'lynxlinks'; $version = $reg[4]; }

	if ($tablet) {
		$layout = 'tablet';
	} elseif ($phone) {
		$layout = 'phone';
	} else {
		$layout = 'classic';
	}

	return array(
		'browsername' => $name,
		'browserversion' => $version,
		'browseros' => $os,
		'layout' => $layout,
		'phone' => $phone,
		'tablet' => $tablet
	);
}

/**
 *  Function called at end of web php process
 *
 *  @return	void
 */
function dol_shutdown()
{
	global $conf, $user, $langs, $db;
	$disconnectdone = false; $depth = 0;
	if (is_object($db) && !empty($db->connected)) { $depth = $db->transaction_opened; $disconnectdone = $db->close(); }
	dol_syslog("--- End access to ".$_SERVER["PHP_SELF"].(($disconnectdone && $depth) ? ' (Warn: db disconnection forced, transaction depth was '.$depth.')' : ''), (($disconnectdone && $depth) ?LOG_WARNING:LOG_INFO));
}

/**
 * Return true if we are in a context of submitting the parameter $paramname
 *
 * @param 	string	$paramname		Name or parameter to test
 * @return 	boolean					True if we have just submit a POST or GET request with the parameter provided (even if param is empty)
 */
function GETPOSTISSET($paramname)
{
	$isset = false;

	$relativepathstring = $_SERVER["PHP_SELF"];
	// Clean $relativepathstring
	if (constant('DOL_URL_ROOT')) $relativepathstring = preg_replace('/^'.preg_quote(constant('DOL_URL_ROOT'), '/').'/', '', $relativepathstring);
	$relativepathstring = preg_replace('/^\//', '', $relativepathstring);
	$relativepathstring = preg_replace('/^custom\//', '', $relativepathstring);
	//var_dump($relativepathstring);
	//var_dump($user->default_values);

	// Code for search criteria persistence.
	// Retrieve values if restore_lastsearch_values
	if (!empty($_GET['restore_lastsearch_values']))        // Use $_GET here and not GETPOST
	{
		if (!empty($_SESSION['lastsearch_values_'.$relativepathstring]))	// If there is saved values
		{
			$tmp = json_decode($_SESSION['lastsearch_values_'.$relativepathstring], true);
			if (is_array($tmp))
			{
				foreach ($tmp as $key => $val)
				{
					if ($key == $paramname)	// We are on the requested parameter
					{
						$isset = true;
						break;
					}
				}
			}
		}
		// If there is saved contextpage, page or limit
		if ($paramname == 'contextpage' && !empty($_SESSION['lastsearch_contextpage_'.$relativepathstring]))
		{
			$isset = true;
		} elseif ($paramname == 'page' && !empty($_SESSION['lastsearch_page_'.$relativepathstring]))
		{
			$isset = true;
		} elseif ($paramname == 'limit' && !empty($_SESSION['lastsearch_limit_'.$relativepathstring]))
		{
			$isset = true;
		}
	} else {
		$isset = (isset($_POST[$paramname]) || isset($_GET[$paramname])); // We must keep $_POST and $_GET here
	}

	return $isset;
}

/**
 *  Return value of a param into GET or POST supervariable.
 *  Use the property $user->default_values[path]['creatform'] and/or $user->default_values[path]['filters'] and/or $user->default_values[path]['sortorder']
 *  Note: The property $user->default_values is loaded by main.php when loading the user.
 *
 *  @param  string  $paramname   Name of parameter to found
 *  @param  string  $check	     Type of check
 *                               ''=no check (deprecated)
 *                               'none'=no check (only for param that should have very rich content)
 *                               'array', 'array:restricthtml' or 'array:aZ09' to check it's an array
 *                               'int'=check it's numeric (integer or float)
 *                               'intcomma'=check it's integer+comma ('1,2,3,4...')
 *                               'alpha'=Same than alphanohtml since v13
 *                               'alphanohtml'=check there is no html content and no " and no ../
 *                               'aZ'=check it's a-z only
 *                               'aZ09'=check it's simple alpha string (recommended for keys)
 *                               'san_alpha'=Use filter_var with FILTER_SANITIZE_STRING (do not use this for free text string)
 *                               'nohtml'=check there is no html content and no " and no ../
 *                               'restricthtml'=check html content is restricted to some tags only
 *                               'custom'= custom filter specify $filter and $options)
 *  @param	int		$method	     Type of method (0 = get then post, 1 = only get, 2 = only post, 3 = post then get)
 *  @param  int     $filter      Filter to apply when $check is set to 'custom'. (See http://php.net/manual/en/filter.filters.php for détails)
 *  @param  mixed   $options     Options to pass to filter_var when $check is set to 'custom'
 *  @param	string	$noreplace	 Force disable of replacement of __xxx__ strings.
 *  @return string|array         Value found (string or array), or '' if check fails
 */
function GETPOST($paramname, $check = 'alphanohtml', $method = 0, $filter = null, $options = null, $noreplace = 0)
{
	global $mysoc, $user, $conf;

	if (empty($paramname)) return 'BadFirstParameterForGETPOST';
	if (empty($check))
	{
		dol_syslog("Deprecated use of GETPOST, called with 1st param = ".$paramname." and 2nd param is '', when calling page ".$_SERVER["PHP_SELF"], LOG_WARNING);
		// Enable this line to know who call the GETPOST with '' $check parameter.
		//var_dump(debug_backtrace()[0]);
	}

	if (empty($method)) $out = isset($_GET[$paramname]) ? $_GET[$paramname] : (isset($_POST[$paramname]) ? $_POST[$paramname] : '');
	elseif ($method == 1) $out = isset($_GET[$paramname]) ? $_GET[$paramname] : '';
	elseif ($method == 2) $out = isset($_POST[$paramname]) ? $_POST[$paramname] : '';
	elseif ($method == 3) $out = isset($_POST[$paramname]) ? $_POST[$paramname] : (isset($_GET[$paramname]) ? $_GET[$paramname] : '');
	else return 'BadThirdParameterForGETPOST';

	if (empty($method) || $method == 3 || $method == 4)
	{
		$relativepathstring = $_SERVER["PHP_SELF"];
		// Clean $relativepathstring
		if (constant('DOL_URL_ROOT')) $relativepathstring = preg_replace('/^'.preg_quote(constant('DOL_URL_ROOT'), '/').'/', '', $relativepathstring);
		$relativepathstring = preg_replace('/^\//', '', $relativepathstring);
		$relativepathstring = preg_replace('/^custom\//', '', $relativepathstring);
		//var_dump($relativepathstring);
		//var_dump($user->default_values);

		// Code for search criteria persistence.
		// Retrieve values if restore_lastsearch_values
		if (!empty($_GET['restore_lastsearch_values']))        // Use $_GET here and not GETPOST
		{
			if (!empty($_SESSION['lastsearch_values_'.$relativepathstring]))	// If there is saved values
			{
				$tmp = json_decode($_SESSION['lastsearch_values_'.$relativepathstring], true);
				if (is_array($tmp))
				{
					foreach ($tmp as $key => $val)
					{
						if ($key == $paramname)	// We are on the requested parameter
						{
							$out = $val;
							break;
						}
					}
				}
			}
			// If there is saved contextpage, page or limit
			if ($paramname == 'contextpage' && !empty($_SESSION['lastsearch_contextpage_'.$relativepathstring]))
			{
				$out = $_SESSION['lastsearch_contextpage_'.$relativepathstring];
			} elseif ($paramname == 'page' && !empty($_SESSION['lastsearch_page_'.$relativepathstring]))
			{
				$out = $_SESSION['lastsearch_page_'.$relativepathstring];
			} elseif ($paramname == 'limit' && !empty($_SESSION['lastsearch_limit_'.$relativepathstring]))
			{
				$out = $_SESSION['lastsearch_limit_'.$relativepathstring];
			}
		} // Else, retrieve default values if we are not doing a sort
		elseif (!isset($_GET['sortfield']))	// If we did a click on a field to sort, we do no apply default values. Same if option MAIN_ENABLE_DEFAULT_VALUES is not set
		{
			if (!empty($_GET['action']) && $_GET['action'] == 'create' && !isset($_GET[$paramname]) && !isset($_POST[$paramname]))
			{
				// Search default value from $object->field
				global $object;
				if (is_object($object) && isset($object->fields[$paramname]['default']))
				{
					$out = $object->fields[$paramname]['default'];
				}
			}
			if (!empty($conf->global->MAIN_ENABLE_DEFAULT_VALUES))
			{
				if (!empty($_GET['action']) && (preg_match('/^create/', $_GET['action']) || preg_match('/^presend/', $_GET['action'])) && !isset($_GET[$paramname]) && !isset($_POST[$paramname]))
				{
					// Now search in setup to overwrite default values
					if (!empty($user->default_values))		// $user->default_values defined from menu 'Setup - Default values'
					{
						if (isset($user->default_values[$relativepathstring]['createform']))
						{
							foreach ($user->default_values[$relativepathstring]['createform'] as $defkey => $defval)
							{
								$qualified = 0;
								if ($defkey != '_noquery_')
								{
									$tmpqueryarraytohave = explode('&', $defkey);
									$tmpqueryarraywehave = explode('&', dol_string_nohtmltag($_SERVER['QUERY_STRING']));
									$foundintru = 0;
									foreach ($tmpqueryarraytohave as $tmpquerytohave)
									{
										if (!in_array($tmpquerytohave, $tmpqueryarraywehave)) $foundintru = 1;
									}
									if (!$foundintru) $qualified = 1;
									//var_dump($defkey.'-'.$qualified);
								} else $qualified = 1;

								if ($qualified)
								{
									if (isset($user->default_values[$relativepathstring]['createform'][$defkey][$paramname]))
									{
										$out = $user->default_values[$relativepathstring]['createform'][$defkey][$paramname];
										break;
									}
								}
							}
						}
					}
				} // Management of default search_filters and sort order
				elseif (!empty($paramname) && !isset($_GET[$paramname]) && !isset($_POST[$paramname]))
				{
					if (!empty($user->default_values))		// $user->default_values defined from menu 'Setup - Default values'
					{
						//var_dump($user->default_values[$relativepathstring]);
						if ($paramname == 'sortfield' || $paramname == 'sortorder')			// Sorted on which fields ? ASC or DESC ?
						{
							if (isset($user->default_values[$relativepathstring]['sortorder']))	// Even if paramname is sortfield, data are stored into ['sortorder...']
							{
								foreach ($user->default_values[$relativepathstring]['sortorder'] as $defkey => $defval)
								{
									$qualified = 0;
									if ($defkey != '_noquery_')
									{
										$tmpqueryarraytohave = explode('&', $defkey);
										$tmpqueryarraywehave = explode('&', dol_string_nohtmltag($_SERVER['QUERY_STRING']));
										$foundintru = 0;
										foreach ($tmpqueryarraytohave as $tmpquerytohave)
										{
											if (!in_array($tmpquerytohave, $tmpqueryarraywehave)) $foundintru = 1;
										}
										if (!$foundintru) $qualified = 1;
										//var_dump($defkey.'-'.$qualified);
									} else $qualified = 1;

									if ($qualified)
									{
										$forbidden_chars_to_replace = array(" ", "'", "/", "\\", ":", "*", "?", "\"", "<", ">", "|", "[", "]", ";", "="); // we accept _, -, . and ,
										foreach ($user->default_values[$relativepathstring]['sortorder'][$defkey] as $key => $val)
										{
											if ($out) $out .= ', ';
											if ($paramname == 'sortfield')
											{
												$out .= dol_string_nospecial($key, '', $forbidden_chars_to_replace);
											}
											if ($paramname == 'sortorder')
											{
												$out .= dol_string_nospecial($val, '', $forbidden_chars_to_replace);
											}
										}
										//break;	// No break for sortfield and sortorder so we can cumulate fields (is it realy usefull ?)
									}
								}
							}
						} elseif (isset($user->default_values[$relativepathstring]['filters']))
						{
							foreach ($user->default_values[$relativepathstring]['filters'] as $defkey => $defval)	// $defkey is a querystring like 'a=b&c=d', $defval is key of user
							{
								$qualified = 0;
								if ($defkey != '_noquery_')
								{
									$tmpqueryarraytohave = explode('&', $defkey);
									$tmpqueryarraywehave = explode('&', dol_string_nohtmltag($_SERVER['QUERY_STRING']));
									$foundintru = 0;
									foreach ($tmpqueryarraytohave as $tmpquerytohave)
									{
										if (!in_array($tmpquerytohave, $tmpqueryarraywehave)) $foundintru = 1;
									}
									if (!$foundintru) $qualified = 1;
									//var_dump($defkey.'-'.$qualified);
								} else $qualified = 1;

								if ($qualified)
								{
									// We must keep $_POST and $_GET here
									if (isset($_POST['sall']) || isset($_POST['search_all']) || isset($_GET['sall']) || isset($_GET['search_all']))
									{
										// We made a search from quick search menu, do we still use default filter ?
										if (empty($conf->global->MAIN_DISABLE_DEFAULT_FILTER_FOR_QUICK_SEARCH))
										{
											$forbidden_chars_to_replace = array(" ", "'", "/", "\\", ":", "*", "?", "\"", "<", ">", "|", "[", "]", ";", "="); // we accept _, -, . and ,
											$out = dol_string_nospecial($user->default_values[$relativepathstring]['filters'][$defkey][$paramname], '', $forbidden_chars_to_replace);
										}
									} else {
										$forbidden_chars_to_replace = array(" ", "'", "/", "\\", ":", "*", "?", "\"", "<", ">", "|", "[", "]", ";", "="); // we accept _, -, . and ,
										$out = dol_string_nospecial($user->default_values[$relativepathstring]['filters'][$defkey][$paramname], '', $forbidden_chars_to_replace);
									}
									break;
								}
							}
						}
					}
				}
			}
		}
	}

	// Substitution variables for GETPOST (used to get final url with variable parameters or final default value with variable parameters)
	// Example of variables: __DAY__, __MONTH__, __YEAR__, __MYCOMPANY_COUNTRY_ID__, __USER_ID__, ...
	// We do this only if var is a GET. If it is a POST, may be we want to post the text with vars as the setup text.
	if (!is_array($out) && empty($_POST[$paramname]) && empty($noreplace))
	{
		$reg = array();
		$maxloop = 20; $loopnb = 0; // Protection against infinite loop
		while (preg_match('/__([A-Z0-9]+_?[A-Z0-9]+)__/i', $out, $reg) && ($loopnb < $maxloop))    // Detect '__ABCDEF__' as key 'ABCDEF' and '__ABC_DEF__' as key 'ABC_DEF'. Detection is also correct when 2 vars are side by side.
		{
			$loopnb++; $newout = '';

			if ($reg[1] == 'DAY') {
				$tmp = dol_getdate(dol_now(), true);
				$newout = $tmp['mday'];
			} elseif ($reg[1] == 'MONTH') {
				$tmp = dol_getdate(dol_now(), true);
				$newout = $tmp['mon'];
			} elseif ($reg[1] == 'YEAR') {
				$tmp = dol_getdate(dol_now(), true);
				$newout = $tmp['year'];
			} elseif ($reg[1] == 'PREVIOUS_DAY') {
				$tmp = dol_getdate(dol_now(), true);
				$tmp2 = dol_get_prev_day($tmp['mday'], $tmp['mon'], $tmp['year']);
				$newout = $tmp2['day'];
			} elseif ($reg[1] == 'PREVIOUS_MONTH') {
				$tmp = dol_getdate(dol_now(), true);
				$tmp2 = dol_get_prev_month($tmp['mon'], $tmp['year']);
				$newout = $tmp2['month'];
			} elseif ($reg[1] == 'PREVIOUS_YEAR') {
				$tmp = dol_getdate(dol_now(), true);
				$newout = ($tmp['year'] - 1);
			} elseif ($reg[1] == 'NEXT_DAY') {
				$tmp = dol_getdate(dol_now(), true);
				$tmp2 = dol_get_next_day($tmp['mday'], $tmp['mon'], $tmp['year']);
				$newout = $tmp2['day'];
			} elseif ($reg[1] == 'NEXT_MONTH') {
				$tmp = dol_getdate(dol_now(), true);
				$tmp2 = dol_get_next_month($tmp['mon'], $tmp['year']);
				$newout = $tmp2['month'];
			} elseif ($reg[1] == 'NEXT_YEAR') {
				$tmp = dol_getdate(dol_now(), true);
				$newout = ($tmp['year'] + 1);
			} elseif ($reg[1] == 'MYCOMPANY_COUNTRY_ID' || $reg[1] == 'MYCOUNTRY_ID' || $reg[1] == 'MYCOUNTRYID') {
				$newout = $mysoc->country_id;
			} elseif ($reg[1] == 'USER_ID' || $reg[1] == 'USERID') {
				$newout = $user->id;
			} elseif ($reg[1] == 'USER_SUPERVISOR_ID' || $reg[1] == 'SUPERVISOR_ID' || $reg[1] == 'SUPERVISORID') {
				$newout = $user->fk_user;
			} elseif ($reg[1] == 'ENTITY_ID' || $reg[1] == 'ENTITYID') {
				$newout = $conf->entity;
			} else {
				$newout = ''; // Key not found, we replace with empty string
			}
			//var_dump('__'.$reg[1].'__ -> '.$newout);
			$out = preg_replace('/__'.preg_quote($reg[1], '/').'__/', $newout, $out);
		}
	}

	// Check rule
	if (preg_match('/^array/', $check)) {	// If 'array' or 'array:restricthtml' or 'array:aZ09'
		if (!is_array($out) || empty($out)) {
			$out = array();
		} else {
			$tmparray = explode(':', $check);
			if (!empty($tmparray[1])) {
				$tmpcheck = $tmparray[1];
			} else {
				$tmpcheck = 'alphanohtml';
			}
			foreach ($out as $outkey => $outval) {
				$out[$outkey] = checkVal($outval, $tmpcheck, $filter, $options);
			}
		}
	}
	else {
		$out = checkVal($out, $check, $filter, $options);
	}

	// Sanitizing for special parameters. There is no reason to allow the backtopage parameter to contains an external URL.
	if ($paramname == 'backtopage') {
		$out = str_replace('\\', '/', $out);
		$out = preg_replace(array('/^\/\/+/', '/^[a-z]*:/i'), '', $out);
	}

	// Code for search criteria persistence.
	// Save data into session if key start with 'search_' or is 'smonth', 'syear', 'month', 'year'
	if (empty($method) || $method == 3 || $method == 4)
	{
		if (preg_match('/^search_/', $paramname) || in_array($paramname, array('sortorder', 'sortfield')))
		{
			//var_dump($paramname.' - '.$out.' '.$user->default_values[$relativepathstring]['filters'][$paramname]);

			// We save search key only if $out not empty that means:
			// - posted value not empty, or
			// - if posted value is empty and a default value exists that is not empty (it means we did a filter to an empty value when default was not).

			if ($out != '')		// $out = '0' or 'abc', it is a search criteria to keep
			{
				$user->lastsearch_values_tmp[$relativepathstring][$paramname] = $out;
			}
		}
	}

	return $out;
}

/**
 *  Return value of a param into GET or POST supervariable.
 *  Use the property $user->default_values[path]['creatform'] and/or $user->default_values[path]['filters'] and/or $user->default_values[path]['sortorder']
 *  Note: The property $user->default_values is loaded by main.php when loading the user.
 *
 *  @param  string  $paramname   Name of parameter to found
 *  @param	int		$method	     Type of method (0 = get then post, 1 = only get, 2 = only post, 3 = post then get)
 *  @param  int     $filter      Filter to apply when $check is set to 'custom'. (See http://php.net/manual/en/filter.filters.php for détails)
 *  @param  mixed   $options     Options to pass to filter_var when $check is set to 'custom'
 *  @param	string	$noreplace   Force disable of replacement of __xxx__ strings.
 *  @return int                  Value found (int)
 */
function GETPOSTINT($paramname, $method = 0, $filter = null, $options = null, $noreplace = 0)
{
	return (int) GETPOST($paramname, 'int', $method, $filter, $options, $noreplace);
}

/**
 *  Return a value after checking on a rule.
 *
 *  @param  string  $out	     Value to get/check
 *  @param  string  $check	     Type of check
 *  @param  int     $filter      Filter to apply when $check is set to 'custom'. (See http://php.net/manual/en/filter.filters.php for détails)
 *  @param  mixed   $options     Options to pass to filter_var when $check is set to 'custom'
 *  @return string|array         Value found (string or array), or '' if check fails
 */
function checkVal($out = '', $check = 'alphanohtml', $filter = null, $options = null)
{
	// Check is done after replacement
	switch ($check)
	{
		case 'none':
			break;
		case 'int':    // Check param is a numeric value (integer but also float or hexadecimal)
			if (!is_numeric($out)) { $out = ''; }
			break;
		case 'intcomma':
			if (preg_match('/[^0-9,-]+/i', $out)) $out = '';
			break;
		case 'san_alpha':
			$out = filter_var($out, FILTER_SANITIZE_STRING);
			break;
		case 'email':
			$out = filter_var($out, FILTER_SANITIZE_EMAIL);
			break;
		case 'aZ':
			if (!is_array($out))
			{
				$out = trim($out);
				if (preg_match('/[^a-z]+/i', $out)) $out = '';
			}
			break;
		case 'aZ09':
			if (!is_array($out))
			{
				$out = trim($out);
				if (preg_match('/[^a-z0-9_\-\.]+/i', $out)) $out = '';
			}
			break;
		case 'aZ09comma':		// great to sanitize sortfield or sortorder params that can be t.abc,t.def_gh
			if (!is_array($out))
			{
				$out = trim($out);
				if (preg_match('/[^a-z0-9_\-\.,]+/i', $out)) $out = '';
			}
			break;
		case 'nohtml':		// No html
			$out = dol_string_nohtmltag($out, 0);
			break;
		case 'alpha':		// No html and no ../ and "
		case 'alphanohtml':	// Recommended for most scalar parameters and search parameters
			if (!is_array($out)) {
				// '"' is dangerous because param in url can close the href= or src= and add javascript functions.
				// '../' is dangerous because it allows dir transversals
				$out = str_replace(array('&quot;', '"'), '', trim($out));
				$out = str_replace(array('../'), '', $out);
				// keep lines feed
				$out = dol_string_nohtmltag($out, 0);
			}
			break;
		case 'alphawithlgt':		// No " and no ../ but we keep balanced < > tags with no special chars inside. Can be used for email string like "Name <email>"
			if (!is_array($out)) {
				// '"' is dangerous because param in url can close the href= or src= and add javascript functions.
				// '../' is dangerous because it allows dir transversals
				$out = str_replace(array('&quot;', '"'), '', trim($out));
				$out = str_replace(array('../'), '', $out);
			}
			break;
		case 'restricthtml':		// Recommended for most html textarea
			$out = dol_string_onlythesehtmltags($out, 0, 1, 1);
			break;
		case 'custom':
			if (empty($filter)) return 'BadFourthParameterForGETPOST';
			$out = filter_var($out, $filter, $options);
			break;
	}

	return $out;
}



if (!function_exists('dol_getprefix'))
{
	/**
	 *  Return a prefix to use for this Dolibarr instance, for session/cookie names or email id.
	 *  The prefix is unique for instance and avoid conflict between multi-instances, even when having two instances with same root dir
	 *  or two instances in same virtual servers.
	 *
	 *  @param  string  $mode                   '' (prefix for session name) or 'email' (prefix for email id)
	 *  @return	string                          A calculated prefix
	 */
	function dol_getprefix($mode = '')
	{
		// If prefix is for email (we need to have $conf alreayd loaded for this case)
		if ($mode == 'email')
		{
			global $conf;

			if (!empty($conf->global->MAIL_PREFIX_FOR_EMAIL_ID))	// If MAIL_PREFIX_FOR_EMAIL_ID is set (a value initialized with a random value is recommended)
			{
				if ($conf->global->MAIL_PREFIX_FOR_EMAIL_ID != 'SERVER_NAME') return $conf->global->MAIL_PREFIX_FOR_EMAIL_ID;
				elseif (isset($_SERVER["SERVER_NAME"])) return $_SERVER["SERVER_NAME"];
			}

			// The recommended value (may be not defined for old versions)
			if (!empty($conf->file->instance_unique_id)) return $conf->file->instance_unique_id;

			// For backward compatibility
			return dol_hash(DOL_DOCUMENT_ROOT.DOL_URL_ROOT, '3');
		}

		// If prefix is for session (no need to have $conf loaded)
		global $dolibarr_main_instance_unique_id, $dolibarr_main_cookie_cryptkey;	// This is loaded by filefunc.inc.php
		$tmp_instance_unique_id = empty($dolibarr_main_instance_unique_id) ? (empty($dolibarr_main_cookie_cryptkey) ? '' : $dolibarr_main_cookie_cryptkey) : $dolibarr_main_instance_unique_id; // Unique id of instance

		// The recommended value (may be not defined for old versions)
		if (!empty($tmp_instance_unique_id)) {
			return $tmp_instance_unique_id;
		}

		// For backward compatibility
		if (isset($_SERVER["SERVER_NAME"]) && isset($_SERVER["DOCUMENT_ROOT"])) {
			return dol_hash($_SERVER["SERVER_NAME"].$_SERVER["DOCUMENT_ROOT"].DOL_DOCUMENT_ROOT.DOL_URL_ROOT, '3');
		}

		return dol_hash(DOL_DOCUMENT_ROOT.DOL_URL_ROOT, '3');
	}
}

/**
 *	Make an include_once using default root and alternate root if it fails.
 *  To link to a core file, use include(DOL_DOCUMENT_ROOT.'/pathtofile')
 *  To link to a module file from a module file, use include './mymodulefile';
 *  To link to a module file from a core file, then this function can be used (call by hook / trigger / speciales pages)
 *
 * 	@param	string	$relpath	Relative path to file (Ie: mydir/myfile, ../myfile, ...)
 * 	@param	string	$classname	Class name (deprecated)
 *  @return bool                True if load is a success, False if it fails
 */
function dol_include_once($relpath, $classname = '')
{
	global $conf, $langs, $user, $mysoc; // Do not remove this. They must be defined for files we include. Other globals var must be retrieved with $GLOBALS['var']

	$fullpath = dol_buildpath($relpath);

	if (!file_exists($fullpath)) {
		dol_syslog('functions::dol_include_once Tried to load unexisting file: '.$relpath, LOG_WARNING);
		return false;
	}

	if (!empty($classname) && !class_exists($classname)) {
		return include $fullpath;
	} else {
		return include_once $fullpath;
	}
}


/**
 *	Return path of url or filesystem. Can check into alternate dir or alternate dir + main dir depending on value of $returnemptyifnotfound.
 *
 * 	@param	string	$path						Relative path to file (if mode=0) or relative url (if mode=1). Ie: mydir/myfile, ../myfile
 *  @param	int		$type						0=Used for a Filesystem path, 1=Used for an URL path (output relative), 2=Used for an URL path (output full path using same host that current url), 3=Used for an URL path (output full path using host defined into $dolibarr_main_url_root of conf file)
 *  @param	int		$returnemptyifnotfound		0:If $type==0 and if file was not found into alternate dir, return default path into main dir (no test on it)
 *  											1:If $type==0 and if file was not found into alternate dir, return empty string
 *  											2:If $type==0 and if file was not found into alternate dir, test into main dir, return default path if found, empty string if not found
 *  @return string								Full filesystem path (if path=0) or '' if file not found, Full url path (if mode=1)
 */
function dol_buildpath($path, $type = 0, $returnemptyifnotfound = 0)
{
	global $conf;

	$path = preg_replace('/^\//', '', $path);

	if (empty($type))	// For a filesystem path
	{
		$res = DOL_DOCUMENT_ROOT.'/'.$path; // Standard default path
		if (is_array($conf->file->dol_document_root))
		{
			foreach ($conf->file->dol_document_root as $key => $dirroot)	// ex: array("main"=>"/home/main/htdocs", "alt0"=>"/home/dirmod/htdocs", ...)
			{
				if ($key == 'main')
				{
					continue;
				}
				if (file_exists($dirroot.'/'.$path))
				{
					$res = $dirroot.'/'.$path;
					return $res;
				}
			}
		}
		if ($returnemptyifnotfound)								// Not found into alternate dir
		{
			if ($returnemptyifnotfound == 1 || !file_exists($res)) return '';
		}
	} else // For an url path
	{
		// We try to get local path of file on filesystem from url
		// Note that trying to know if a file on disk exist by forging path on disk from url
		// works only for some web server and some setup. This is bugged when
		// using proxy, rewriting, virtual path, etc...
		$res = '';
		if ($type == 1) $res = DOL_URL_ROOT.'/'.$path; // Standard value
		if ($type == 2) $res = DOL_MAIN_URL_ROOT.'/'.$path; // Standard value
		if ($type == 3) $res = DOL_URL_ROOT.'/'.$path;

		foreach ($conf->file->dol_document_root as $key => $dirroot)	// ex: array(["main"]=>"/home/main/htdocs", ["alt0"]=>"/home/dirmod/htdocs", ...)
		{
			if ($key == 'main')
			{
				if ($type == 3)
				{
					global $dolibarr_main_url_root;

					// Define $urlwithroot
					$urlwithouturlroot = preg_replace('/'.preg_quote(DOL_URL_ROOT, '/').'$/i', '', trim($dolibarr_main_url_root));
					$urlwithroot = $urlwithouturlroot.DOL_URL_ROOT; // This is to use external domain name found into config file
					//$urlwithroot=DOL_MAIN_URL_ROOT;					// This is to use same domain name than current

					$res = (preg_match('/^http/i', $conf->file->dol_url_root[$key]) ? '' : $urlwithroot).'/'.$path; // Test on start with http is for old conf syntax
				}
				continue;
			}
			preg_match('/^([^\?]+(\.css\.php|\.css|\.js\.php|\.js|\.png|\.jpg|\.php)?)/i', $path, $regs); // Take part before '?'
			if (!empty($regs[1]))
			{
				//print $key.'-'.$dirroot.'/'.$path.'-'.$conf->file->dol_url_root[$type].'<br>'."\n";
				if (file_exists($dirroot.'/'.$regs[1]))
				{
					if ($type == 1)
					{
						$res = (preg_match('/^http/i', $conf->file->dol_url_root[$key]) ? '' : DOL_URL_ROOT).$conf->file->dol_url_root[$key].'/'.$path;
					}
					if ($type == 2)
					{
						$res = (preg_match('/^http/i', $conf->file->dol_url_root[$key]) ? '' : DOL_MAIN_URL_ROOT).$conf->file->dol_url_root[$key].'/'.$path;
					}
					if ($type == 3)
					{
						global $dolibarr_main_url_root;

						// Define $urlwithroot
						$urlwithouturlroot = preg_replace('/'.preg_quote(DOL_URL_ROOT, '/').'$/i', '', trim($dolibarr_main_url_root));
						$urlwithroot = $urlwithouturlroot.DOL_URL_ROOT; // This is to use external domain name found into config file
						//$urlwithroot=DOL_MAIN_URL_ROOT;					// This is to use same domain name than current

						$res = (preg_match('/^http/i', $conf->file->dol_url_root[$key]) ? '' : $urlwithroot).$conf->file->dol_url_root[$key].'/'.$path; // Test on start with http is for old conf syntax
					}
					break;
				}
			}
		}
	}

	return $res;
}

/**
 *	Create a clone of instance of object (new instance with same value for properties)
 *  With native = 0: Property that are reference are also new object (full isolation clone). This means $this->db of new object is not valid.
 *  With native = 1: Use PHP clone. Property that are reference are same pointer. This means $this->db of new object is still valid but point to same this->db than original object.
 *
 * 	@param	object	$object		Object to clone
 *  @param	int		$native		0=Full isolation method, 1=Native PHP method
 *	@return object				Clone object
 *  @see https://php.net/manual/language.oop5.cloning.php
 */
function dol_clone($object, $native = 0)
{
	if (empty($native))
	{
		$myclone = unserialize(serialize($object));
	} else {
		$myclone = clone $object; // PHP clone is a shallow copy only, not a real clone, so properties of references will keep the reference (refering to the same target/variable)
	}

	return $myclone;
}

/**
 *	Optimize a size for some browsers (phone, smarphone, ...)
 *
 * 	@param	int		$size		Size we want
 * 	@param	string	$type		Type of optimizing:
 * 								'' = function used to define a size for truncation
 * 								'width' = function is used to define a width
 *	@return int					New size after optimizing
 */
function dol_size($size, $type = '')
{
	global $conf;
	if (empty($conf->dol_optimize_smallscreen)) return $size;
	if ($type == 'width' && $size > 250) return 250;
	else return 10;
}


/**
 *	Clean a string to use it as a file name
 *
 *	@param	string	$str            String to clean
 * 	@param	string	$newstr			String to replace bad chars with
 *  @param	int	    $unaccent		1=Remove also accent (default), 0 do not remove them
 *	@return string          		String cleaned (a-zA-Z_)
 *
 * 	@see        	dol_string_nospecial(), dol_string_unaccent(), dol_sanitizePathName()
 */
function dol_sanitizeFileName($str, $newstr = '_', $unaccent = 1)
{
	// List of special chars for filenames in windows are defined on page https://docs.microsoft.com/en-us/windows/win32/fileio/naming-a-file
	// Char '>' '<' '|' '$' and ';' are special chars for shells.
	// Char '/' and '\' are file delimiters.
	// -- car can be used into filename to inject special paramaters like --use-compress-program to make command with file as parameter making remote execution of command
	$filesystem_forbidden_chars = array('<', '>', '/', '\\', '?', '*', '|', '"', ':', '°', '$', ';', '--');
	return dol_string_nospecial($unaccent ? dol_string_unaccent($str) : $str, $newstr, $filesystem_forbidden_chars);
}

/**
 *	Clean a string to use it as a path name
 *
 *	@param	string	$str            String to clean
 * 	@param	string	$newstr			String to replace bad chars with
 *  @param	int	    $unaccent		1=Remove also accent (default), 0 do not remove them
 *	@return string          		String cleaned (a-zA-Z_)
 *
 * 	@see        	dol_string_nospecial(), dol_string_unaccent(), dol_sanitizeFileName()
 */
function dol_sanitizePathName($str, $newstr = '_', $unaccent = 1)
{
	$filesystem_forbidden_chars = array('<', '>', '?', '*', '|', '"', '°');
	return dol_string_nospecial($unaccent ? dol_string_unaccent($str) : $str, $newstr, $filesystem_forbidden_chars);
}

/**
 *	Clean a string from all accent characters to be used as ref, login or by dol_sanitizeFileName
 *
 *	@param	string	$str			String to clean
 *	@return string   	       		Cleaned string
 *
 * 	@see    		dol_sanitizeFilename(), dol_string_nospecial()
 */
function dol_string_unaccent($str)
{
	if (utf8_check($str))
	{
		// See http://www.utf8-chartable.de/
		$string = rawurlencode($str);
		$replacements = array(
		'%C3%80' => 'A', '%C3%81' => 'A', '%C3%82' => 'A', '%C3%83' => 'A', '%C3%84' => 'A', '%C3%85' => 'A',
		'%C3%88' => 'E', '%C3%89' => 'E', '%C3%8A' => 'E', '%C3%8B' => 'E',
		'%C3%8C' => 'I', '%C3%8D' => 'I', '%C3%8E' => 'I', '%C3%8F' => 'I',
		'%C3%92' => 'O', '%C3%93' => 'O', '%C3%94' => 'O', '%C3%95' => 'O', '%C3%96' => 'O',
		'%C3%99' => 'U', '%C3%9A' => 'U', '%C3%9B' => 'U', '%C3%9C' => 'U',
		'%C3%A0' => 'a', '%C3%A1' => 'a', '%C3%A2' => 'a', '%C3%A3' => 'a', '%C3%A4' => 'a', '%C3%A5' => 'a',
		'%C3%A7' => 'c',
		'%C3%A8' => 'e', '%C3%A9' => 'e', '%C3%AA' => 'e', '%C3%AB' => 'e',
		'%C3%AC' => 'i', '%C3%AD' => 'i', '%C3%AE' => 'i', '%C3%AF' => 'i',
		'%C3%B1' => 'n',
		'%C3%B2' => 'o', '%C3%B3' => 'o', '%C3%B4' => 'o', '%C3%B5' => 'o', '%C3%B6' => 'o',
		'%C3%B9' => 'u', '%C3%BA' => 'u', '%C3%BB' => 'u', '%C3%BC' => 'u',
		'%C3%BF' => 'y'
		);
		$string = strtr($string, $replacements);
		return rawurldecode($string);
	} else {
		// See http://www.ascii-code.com/
		$string = strtr(
			$str,
			"\xC0\xC1\xC2\xC3\xC4\xC5\xC7
			\xC8\xC9\xCA\xCB\xCC\xCD\xCE\xCF\xD0\xD1
			\xD2\xD3\xD4\xD5\xD8\xD9\xDA\xDB\xDD
			\xE0\xE1\xE2\xE3\xE4\xE5\xE7\xE8\xE9\xEA\xEB
			\xEC\xED\xEE\xEF\xF0\xF1\xF2\xF3\xF4\xF5\xF8
			\xF9\xFA\xFB\xFC\xFD\xFF",
			"AAAAAAC
			EEEEIIIIDN
			OOOOOUUUY
			aaaaaaceeee
			iiiidnooooo
			uuuuyy"
		);
		$string = strtr($string, array("\xC4"=>"Ae", "\xC6"=>"AE", "\xD6"=>"Oe", "\xDC"=>"Ue", "\xDE"=>"TH", "\xDF"=>"ss", "\xE4"=>"ae", "\xE6"=>"ae", "\xF6"=>"oe", "\xFC"=>"ue", "\xFE"=>"th"));
		return $string;
	}
}

/**
 *	Clean a string from all punctuation characters to use it as a ref or login.
 *  This is a more complete function than dol_sanitizeFileName.
 *
 *	@param	string	$str            	String to clean
 * 	@param	string	$newstr				String to replace forbidden chars with
 *  @param  array	$badcharstoreplace  List of forbidden characters
 * 	@return string          			Cleaned string
 *
 * 	@see    		dol_sanitizeFilename(), dol_string_unaccent(), dol_string_nounprintableascii()
 */
function dol_string_nospecial($str, $newstr = '_', $badcharstoreplace = '')
{
	$forbidden_chars_to_replace = array(" ", "'", "/", "\\", ":", "*", "?", "\"", "<", ">", "|", "[", "]", ",", ";", "=", '°'); // more complete than dol_sanitizeFileName
	$forbidden_chars_to_remove = array();
	if (is_array($badcharstoreplace)) $forbidden_chars_to_replace = $badcharstoreplace;
	//$forbidden_chars_to_remove=array("(",")");

	return str_replace($forbidden_chars_to_replace, $newstr, str_replace($forbidden_chars_to_remove, "", $str));
}


/**
 *	Clean a string from all non printable ASCII chars (0x00-0x1F and 0x7F). It can also removes also Tab-CR-LF. UTF8 chars remains.
 *  This can be used to sanitize a string and view its real content. Some hacks try to obfuscate attacks by inserting non printable chars.
 *  Note, for information: UTF8 on 1 byte are: \x00-\7F
 *                                 2 bytes are: byte 1 \xc0-\xdf, byte 2 = \x80-\xbf
 *                                 3 bytes are: byte 1 \xe0-\xef, byte 2 = \x80-\xbf, byte 3 = \x80-\xbf
 *                                 4 bytes are: byte 1 \xf0-\xf7, byte 2 = \x80-\xbf, byte 3 = \x80-\xbf, byte 4 = \x80-\xbf
 *	@param	string	$str            	String to clean
 *  @param	int		$removetabcrlf		Remove also CR-LF
 * 	@return string          			Cleaned string
 *
 * 	@see    		dol_sanitizeFilename(), dol_string_unaccent(), dol_string_nospecial()
 */
function dol_string_nounprintableascii($str, $removetabcrlf = 1)
{
	if ($removetabcrlf) {
		return preg_replace('/[\x00-\x1F\x7F]/u', '', $str); // /u operator makes UTF8 valid characters being ignored so are not included into the replace
	} else {
		return preg_replace('/[\x00-\x08\x11-\x12\x14-\x1F\x7F]/u', '', $str); // /u operator should make UTF8 valid characters being ignored so are not included into the replace
	}
}


/**
 *  Returns text escaped for inclusion into javascript code
 *
 *  @param      string		$stringtoescape		String to escape
 *  @param		int		$mode				0=Escape also ' and " into ', 1=Escape ' but not " for usage into 'string', 2=Escape " but not ' for usage into "string", 3=Escape ' and " with \
 *  @param		int		$noescapebackslashn	0=Escape also \n. 1=Do not escape \n.
 *  @return     string     		 				Escaped string. Both ' and " are escaped into ' if they are escaped.
 */
function dol_escape_js($stringtoescape, $mode = 0, $noescapebackslashn = 0)
{
	// escape quotes and backslashes, newlines, etc.
	$substitjs = array("&#039;"=>"\\'", "\r"=>'\\r');
	//$substitjs['</']='<\/';	// We removed this. Should be useless.
	if (empty($noescapebackslashn)) { $substitjs["\n"] = '\\n'; $substitjs['\\'] = '\\\\'; }
	if (empty($mode)) { $substitjs["'"] = "\\'"; $substitjs['"'] = "\\'"; } elseif ($mode == 1) $substitjs["'"] = "\\'";
	elseif ($mode == 2) { $substitjs['"'] = '\\"'; } elseif ($mode == 3) { $substitjs["'"] = "\\'"; $substitjs['"'] = "\\\""; }
	return strtr($stringtoescape, $substitjs);
}

/**
 *  Returns text escaped for inclusion into javascript code
 *
 *  @param      string		$stringtoescape		String to escape
 *  @return     string     		 				Escaped string for json content.
 */
function dol_escape_json($stringtoescape)
{
	return str_replace('"', '\"', $stringtoescape);
}

/**
 *  Returns text escaped for inclusion in HTML alt or title tags, or into values of HTML input fields.
 *
 *  @param      string		$stringtoescape			String to escape
 *  @param		int			$keepb					1=Keep b tags and escape them, 0=remove them
 *  @param      int         $keepn              	1=Preserve \r\n strings (otherwise, replace them with escaped value). Set to 1 when escaping for a <textarea>.
 *  @param		string		$keepmoretags			'' or 'common' or list of tags
 *  @param		int			$escapeonlyhtmltags		1=Escape only html tags, not the special chars like accents.
 *  @return     string     				 			Escaped string
 *  @see		dol_string_nohtmltag(), dol_string_nospecial(), dol_string_unaccent()
 */
function dol_escape_htmltag($stringtoescape, $keepb = 0, $keepn = 0, $keepmoretags = '', $escapeonlyhtmltags = 0)
{
	if ($keepmoretags == 'common') $keepmoretags = 'html,body,a,b,em,i,u,ul,li,br,div,img,font,p,span,strong,table,tr,td,th,tbody';
	// TODO Implement $keepmoretags

	// escape quotes and backslashes, newlines, etc.
	if ($escapeonlyhtmltags) {
		$tmp = htmlspecialchars_decode($stringtoescape, ENT_COMPAT);
	} else {
		$tmp = html_entity_decode($stringtoescape, ENT_COMPAT, 'UTF-8');
	}
	if (!$keepb) $tmp = strtr($tmp, array("<b>"=>'', '</b>'=>''));
	if (!$keepn) $tmp = strtr($tmp, array("\r"=>'\\r', "\n"=>'\\n'));
	if ($escapeonlyhtmltags) {
		return htmlspecialchars($tmp, ENT_COMPAT, 'UTF-8');
	} else {
		return htmlentities($tmp, ENT_COMPAT, 'UTF-8');
	}
}

/**
 * Convert a string to lower. Never use strtolower because it does not works with UTF8 strings.
 *
 * @param 	string		$string		        String to encode
 * @param   string      $encoding           Character set encoding
 * @return 	string							String converted
 */
function dol_strtolower($string, $encoding = "UTF-8")
{
	if (function_exists('mb_strtolower')) {
		return mb_strtolower($string, $encoding);
	} else {
		return strtolower($string);
	}
}

/**
 * Convert a string to upper. Never use strtolower because it does not works with UTF8 strings.
 *
 * @param 	string		$string		        String to encode
 * @param   string      $encoding           Character set encoding
 * @return 	string							String converted
 */
function dol_strtoupper($string, $encoding = "UTF-8")
{
	if (function_exists('mb_strtoupper')) {
		return mb_strtoupper($string, $encoding);
	} else {
		return strtoupper($string);
	}
}

/**
 * Convert first character of the first word of a string to upper. Never use ucfirst because it does not works with UTF8 strings.
 *
 * @param   string      $string         String to encode
 * @param   string      $encoding       Character set encodign
 * @return  string                      String converted
 */
function dol_ucfirst($string, $encoding = "UTF-8")
{
	if (function_exists('mb_substr')) {
		return mb_strtoupper(mb_substr($string, 0, 1, $encoding), $encoding).mb_substr($string, 1, null, $encoding);
	} else {
		return ucfirst($string);
	}
}

/**
 * Convert first character of all the words of a string to upper. Never use ucfirst because it does not works with UTF8 strings.
 *
 * @param   string      $string         String to encode
 * @param   string      $encoding       Character set encodign
 * @return  string                      String converted
 */
function dol_ucwords($string, $encoding = "UTF-8")
{
	if (function_exists('mb_convert_case')) {
		return mb_convert_case($string, MB_CASE_TITLE, $encoding);
	} else {
		return ucwords($string);
	}
}

/**
 *	Write log message into outputs. Possible outputs can be:
 *	SYSLOG_HANDLERS = ["mod_syslog_file"]  		file name is then defined by SYSLOG_FILE
 *	SYSLOG_HANDLERS = ["mod_syslog_syslog"]  	facility is then defined by SYSLOG_FACILITY
 *  Warning, syslog functions are bugged on Windows, generating memory protection faults. To solve
 *  this, use logging to files instead of syslog (see setup of module).
 *  Note: If constant 'SYSLOG_FILE_NO_ERROR' defined, we never output any error message when writing to log fails.
 *  Note: You can get log message into html sources by adding parameter &logtohtml=1 (constant MAIN_LOGTOHTML must be set)
 *  This function works only if syslog module is enabled.
 * 	This must not use any call to other function calling dol_syslog (avoid infinite loop).
 *
 * 	@param  string		$message				Line to log. ''=Show nothing
 *  @param  int			$level					Log level
 *												On Windows LOG_ERR=4, LOG_WARNING=5, LOG_NOTICE=LOG_INFO=6, LOG_DEBUG=6 si define_syslog_variables ou PHP 5.3+, 7 si dolibarr
 *												On Linux   LOG_ERR=3, LOG_WARNING=4, LOG_INFO=6, LOG_DEBUG=7
 *  @param	int			$ident					1=Increase ident of 1, -1=Decrease ident of 1
 *  @param	string		$suffixinfilename		When output is a file, append this suffix into default log filename.
 *  @param	string		$restricttologhandler	Force output of log only to this log handler
 *  @param	array|null	$logcontext				If defined, an array with extra informations (can be used by some log handlers)
 *  @return	void
 */
function dol_syslog($message, $level = LOG_INFO, $ident = 0, $suffixinfilename = '', $restricttologhandler = '', $logcontext = null)
{
	global $conf, $user, $debugbar;

	// If syslog module enabled
	if (empty($conf->syslog->enabled)) return;

	// Check if we are into execution of code of a website
	if (defined('USEEXTERNALSERVER') && !defined('USEDOLIBARRSERVER') && !defined('USEDOLIBARREDITOR')) {
		global $website, $websitekey;
		if (is_object($website) && !empty($website->ref)) $suffixinfilename .= '_website_'.$website->ref;
		elseif (!empty($websitekey)) $suffixinfilename .= '_website_'.$websitekey;
	}

	if ($ident < 0)
	{
		foreach ($conf->loghandlers as $loghandlerinstance)
		{
			$loghandlerinstance->setIdent($ident);
		}
	}

	if (!empty($message))
	{
		// Test log level
		$logLevels = array(LOG_EMERG=>'EMERG', LOG_ALERT=>'ALERT', LOG_CRIT=>'CRITICAL', LOG_ERR=>'ERR', LOG_WARNING=>'WARN', LOG_NOTICE=>'NOTICE', LOG_INFO=>'INFO', LOG_DEBUG=>'DEBUG');
		if (!array_key_exists($level, $logLevels))
		{
			throw new Exception('Incorrect log level');
		}
		if ($level > $conf->global->SYSLOG_LEVEL) return;

		$message = preg_replace('/password=\'[^\']*\'/', 'password=\'hidden\'', $message); // protection to avoid to have value of password in log

		// If adding log inside HTML page is required
		if ((!empty($_REQUEST['logtohtml']) && !empty($conf->global->MAIN_ENABLE_LOG_TO_HTML))
			|| (!empty($user->rights->debugbar->read) && is_object($debugbar)))
		{
			$conf->logbuffer[] = dol_print_date(time(), "%Y-%m-%d %H:%M:%S")." ".$logLevels[$level]." ".$message;
		}

		//TODO: Remove this. MAIN_ENABLE_LOG_INLINE_HTML should be deprecated and use a log handler dedicated to HTML output
		// If html log tag enabled and url parameter log defined, we show output log on HTML comments
		if (!empty($conf->global->MAIN_ENABLE_LOG_INLINE_HTML) && !empty($_GET["log"]))
		{
			print "\n\n<!-- Log start\n";
			print $message."\n";
			print "Log end -->\n";
		}

		$data = array(
			'message' => $message,
			'script' => (isset($_SERVER['PHP_SELF']) ? basename($_SERVER['PHP_SELF'], '.php') : false),
			'level' => $level,
			'user' => ((is_object($user) && $user->id) ? $user->login : false),
			'ip' => false
		);

		$remoteip = getUserRemoteIP(); // Get ip when page run on a web server
		if (!empty($remoteip)) {
			$data['ip'] = $remoteip;
			// This is when server run behind a reverse proxy
			if (!empty($_SERVER['HTTP_X_FORWARDED_FOR']) && $_SERVER['HTTP_X_FORWARDED_FOR'] != $remoteip) $data['ip'] = $_SERVER['HTTP_X_FORWARDED_FOR'].' -> '.$data['ip'];
			elseif (!empty($_SERVER['HTTP_CLIENT_IP']) && $_SERVER['HTTP_CLIENT_IP'] != $remoteip) $data['ip'] = $_SERVER['HTTP_CLIENT_IP'].' -> '.$data['ip'];
		} // This is when PHP session is ran inside a web server but not inside a client request (example: init code of apache)
		elseif (!empty($_SERVER['SERVER_ADDR'])) $data['ip'] = $_SERVER['SERVER_ADDR'];
		// This is when PHP session is ran outside a web server, like from Windows command line (Not always defined, but useful if OS defined it).
		elseif (!empty($_SERVER['COMPUTERNAME'])) $data['ip'] = $_SERVER['COMPUTERNAME'].(empty($_SERVER['USERNAME']) ? '' : '@'.$_SERVER['USERNAME']);
		// This is when PHP session is ran outside a web server, like from Linux command line (Not always defined, but usefull if OS defined it).
		elseif (!empty($_SERVER['LOGNAME'])) $data['ip'] = '???@'.$_SERVER['LOGNAME'];
		// Loop on each log handler and send output
		foreach ($conf->loghandlers as $loghandlerinstance)
		{
			if ($restricttologhandler && $loghandlerinstance->code != $restricttologhandler) continue;
			$loghandlerinstance->export($data, $suffixinfilename);
		}
		unset($data);
	}

	if ($ident > 0)
	{
		foreach ($conf->loghandlers as $loghandlerinstance)
		{
			$loghandlerinstance->setIdent($ident);
		}
	}
}

/**
 *	Return HTML code to output a button to open a dialog popup box.
 *  Such buttons must be included inside a HTML form.
 *
 *	@param	string	$name				A name for the html component
 *	@param	string	$label 	    		Label of button
 *	@param  string	$buttonstring  		button string
 *	@param  string	$url				Url to open
 *  @param	string	$disabled			Disabled text
 * 	@return	string						HTML component with button
 */
function dolButtonToOpenUrlInDialogPopup($name, $label, $buttonstring, $url, $disabled = '')
{
	if (strpos($url, '?') > 0) {
		$url .= '&dol_hide_topmenu=1&dol_hide_leftmenu=1&dol_openinpopup=1';
	} else {
		$url .= '?dol_hide_menuinpopup=1&dol_hide_leftmenu=1&dol_openinpopup=1';
	}

	//print '<input type="submit" class="button bordertransp"'.$disabled.' value="'.dol_escape_htmltag($langs->trans("MediaFiles")).'" name="file_manager">';
	$out = '<a class="button bordertransp button_'.$name.'"'.$disabled.' title="'.dol_escape_htmltag($label).'">'.$buttonstring.'</a>';
	$out .= '<script language="javascript">
				 jQuery(document).ready(function () {
					 jQuery(".button_'.$name.'").click(function () {
						 var $dialog = $(\'<div></div>\').html(\'<iframe class="iframedialog" style="border: 0px;" src="'.DOL_URL_ROOT.$url.'" width="100%" height="98%"></iframe>\')
						 .dialog({
						 	autoOpen: false,
						 	modal: true,
						 	height: (window.innerHeight - 150),
						 	width: \'80%\',
						 	title: "'.dol_escape_js($label).'"
						 });
						 $dialog.dialog(\'open\');
					 });
				 });
				 </script>';
	return $out;
}

/**
 *	Show tab header of a card
 *
 *	@param	array	$links				Array of tabs. Currently initialized by calling a function xxx_admin_prepare_head
 *	@param	string	$active     		Active tab name (document', 'info', 'ldap', ....)
 *	@param  string	$title      		Title
 *	@param  int		$notab				-1 or 0=Add tab header, 1=no tab header (if you set this to 1, using print dol_get_fiche_end() to close tab is not required), -2=Add tab header with no seaparation under tab (to start a tab just after)
 * 	@param	string	$picto				Add a picto on tab title
 *	@param	int		$pictoisfullpath	If 1, image path is a full path. If you set this to 1, you can use url returned by dol_buildpath('/mymodyle/img/myimg.png',1) for $picto.
 *  @param	string	$morehtmlright		Add more html content on right of tabs title
 *  @param	string	$morecss			More Css
 *  @param	int		$limittoshow		Limit number of tabs to show. Use 0 to use automatic default value.
 *  @param	string	$moretabssuffix		A suffix to use when you have several dol_get_fiche_head() in same page
 * 	@return	void
 *  @deprecated Use print dol_get_fiche_head() instead
 */
function dol_fiche_head($links = array(), $active = '0', $title = '', $notab = 0, $picto = '', $pictoisfullpath = 0, $morehtmlright = '', $morecss = '', $limittoshow = 0, $moretabssuffix = '')
{
	print dol_get_fiche_head($links, $active, $title, $notab, $picto, $pictoisfullpath, $morehtmlright, $morecss, $limittoshow, $moretabssuffix);
}

/**
 *  Show tabs of a record
 *
 *	@param	array	$links				Array of tabs
 *	@param	string	$active     		Active tab name
 *	@param  string	$title      		Title
 *	@param  int		$notab				-1 or 0=Add tab header, 1=no tab header (if you set this to 1, using print dol_get_fiche_end() to close tab is not required), -2=Add tab header with no seaparation under tab (to start a tab just after)
 * 	@param	string	$picto				Add a picto on tab title
 *	@param	int		$pictoisfullpath	If 1, image path is a full path. If you set this to 1, you can use url returned by dol_buildpath('/mymodyle/img/myimg.png',1) for $picto.
 *  @param	string	$morehtmlright		Add more html content on right of tabs title
 *  @param	string	$morecss			More Css
 *  @param	int		$limittoshow		Limit number of tabs to show. Use 0 to use automatic default value.
 *  @param	string	$moretabssuffix		A suffix to use when you have several dol_get_fiche_head() in same page
 * 	@return	string
 */
function dol_get_fiche_head($links = array(), $active = '', $title = '', $notab = 0, $picto = '', $pictoisfullpath = 0, $morehtmlright = '', $morecss = '', $limittoshow = 0, $moretabssuffix = '')
{
	global $conf, $langs, $hookmanager;

	// Show title
	$showtitle = 1;
	if (!empty($conf->dol_optimize_smallscreen)) $showtitle = 0;

	$out = "\n".'<!-- dol_fiche_head - dol_get_fiche_head -->';

	if ((!empty($title) && $showtitle) || $morehtmlright || !empty($links)) {
		$out .= '<div class="tabs'.($picto ? '' : ' nopaddingleft').'" data-role="controlgroup" data-type="horizontal">'."\n";
	}

	// Show right part
	if ($morehtmlright) $out .= '<div class="inline-block floatright tabsElem">'.$morehtmlright.'</div>'; // Output right area first so when space is missing, text is in front of tabs and not under.

	// Show title
	if (!empty($title) && $showtitle && empty($conf->global->MAIN_OPTIMIZEFORTEXTBROWSER))
	{
		$limittitle = 30;
		$out .= '<a class="tabTitle">';
		if ($picto) $out .= img_picto($title, ($pictoisfullpath ? '' : 'object_').$picto, '', $pictoisfullpath, 0, 0, '', 'imgTabTitle').' ';
		$out .= '<span class="tabTitleText">'.dol_trunc($title, $limittitle).'</span>';
		$out .= '</a>';
	}

	// Show tabs

	// Define max of key (max may be higher than sizeof because of hole due to module disabling some tabs).
	$maxkey = -1;
	if (is_array($links) && !empty($links))
	{
		$keys = array_keys($links);
		if (count($keys)) $maxkey = max($keys);
	}

	// Show tabs
	// if =0 we don't use the feature
	if (empty($limittoshow)) {
		$limittoshow = (empty($conf->global->MAIN_MAXTABS_IN_CARD) ? 99 : $conf->global->MAIN_MAXTABS_IN_CARD);
	}
	if (!empty($conf->dol_optimize_smallscreen)) $limittoshow = 2;

	$displaytab = 0;
	$nbintab = 0;
	$popuptab = 0;
	$outmore = '';
	for ($i = 0; $i <= $maxkey; $i++)
	{
		if ((is_numeric($active) && $i == $active) || (!empty($links[$i][2]) && !is_numeric($active) && $active == $links[$i][2])) {
			// If active tab is already present
			if ($i >= $limittoshow) $limittoshow--;
		}
	}

	for ($i = 0; $i <= $maxkey; $i++)
	{
		if ((is_numeric($active) && $i == $active) || (!empty($links[$i][2]) && !is_numeric($active) && $active == $links[$i][2])) {
			$isactive = true;
		} else {
			$isactive = false;
		}

		if ($i < $limittoshow || $isactive)
		{
			$out .= '<div class="inline-block tabsElem'.($isactive ? ' tabsElemActive' : '').((!$isactive && !empty($conf->global->MAIN_HIDE_INACTIVETAB_ON_PRINT)) ? ' hideonprint' : '').'"><!-- id tab = '.(empty($links[$i][2]) ? '' : $links[$i][2]).' -->';
			if (isset($links[$i][2]) && $links[$i][2] == 'image')
			{
				if (!empty($links[$i][0]))
				{
					$out .= '<a class="tabimage'.($morecss ? ' '.$morecss : '').'" href="'.$links[$i][0].'">'.$links[$i][1].'</a>'."\n";
				} else {
					$out .= '<span class="tabspan">'.$links[$i][1].'</span>'."\n";
				}
			} elseif (!empty($links[$i][1]))
			{
				//print "x $i $active ".$links[$i][2]." z";
				if ($isactive)
				{
					$out .= '<a'.(!empty($links[$i][2]) ? ' id="'.$links[$i][2].'"' : '').' class="tabactive tab inline-block'.($morecss ? ' '.$morecss : '').'" href="'.$links[$i][0].'">';
					$out .= $links[$i][1];
					$out .= '</a>'."\n";
				} else {
					$out .= '<a'.(!empty($links[$i][2]) ? ' id="'.$links[$i][2].'"' : '').' class="tabunactive tab inline-block'.($morecss ? ' '.$morecss : '').'" href="'.$links[$i][0].'">';
					$out .= $links[$i][1];
					$out .= '</a>'."\n";
				}
			}
			$out .= '</div>';
		} else {
			// The popup with the other tabs
			if (!$popuptab)
			{
				$popuptab = 1;
				$outmore .= '<div class="popuptabset wordwrap">'; // The css used to hide/show popup
			}
			$outmore .= '<div class="popuptab wordwrap" style="display:inherit;">';
			if (isset($links[$i][2]) && $links[$i][2] == 'image')
			{
				if (!empty($links[$i][0]))
					$outmore .= '<a class="tabimage'.($morecss ? ' '.$morecss : '').'" href="'.$links[$i][0].'">'.$links[$i][1].'</a>'."\n";
				else $outmore .= '<span class="tabspan">'.$links[$i][1].'</span>'."\n";
			} elseif (!empty($links[$i][1]))
			{
				$outmore .= '<a'.(!empty($links[$i][2]) ? ' id="'.$links[$i][2].'"' : '').' class="wordwrap inline-block'.($morecss ? ' '.$morecss : '').'" href="'.$links[$i][0].'">';
				$outmore .= preg_replace('/([a-z])\/([a-z])/i', '\\1 / \\2', $links[$i][1]); // Replace x/y with x / y to allow wrap on long composed texts.
				$outmore .= '</a>'."\n";
			}
			$outmore .= '</div>';

			$nbintab++;
		}
		$displaytab = $i;
	}
	if ($popuptab) $outmore .= '</div>';

	if ($popuptab)	// If there is some tabs not shown
	{
		$left = ($langs->trans("DIRECTION") == 'rtl' ? 'right' : 'left');
		$right = ($langs->trans("DIRECTION") == 'rtl' ? 'left' : 'right');
		$widthofpopup = 200;

		$tabsname = $moretabssuffix;
		if (empty($tabsname)) { $tabsname = str_replace("@", "", $picto); }
		$out .= '<div id="moretabs'.$tabsname.'" class="inline-block tabsElem">';
		$out .= '<a href="#" class="tab moretab inline-block tabunactive">'.$langs->trans("More").'... ('.$nbintab.')</a>'; // Do not use "reposition" class in the "More".
		$out .= '<div id="moretabsList'.$tabsname.'" style="width: '.$widthofpopup.'px; position: absolute; '.$left.': -999em; text-align: '.$left.'; margin:0px; padding:2px; z-index:10;">';
		$out .= $outmore;
		$out .= '</div>';
		$out .= '<div></div>';
		$out .= "</div>\n";

		$out .= "<script>";
		$out .= "$('#moretabs".$tabsname."').mouseenter( function() {
			var x = this.offsetLeft, y = this.offsetTop;
			console.log('mouseenter ".$left." x='+x+' y='+y+' window.innerWidth='+window.innerWidth);
			if ((window.innerWidth - x) < ".($widthofpopup + 10).") {
				$('#moretabsList".$tabsname."').css('".$right."','8px');
			}
			$('#moretabsList".$tabsname."').css('".$left."','auto');
			});
		";
		$out .= "$('#moretabs".$tabsname."').mouseleave( function() { console.log('mouseleave ".$left."'); $('#moretabsList".$tabsname."').css('".$left."','-999em');});";
		$out .= "</script>";
	}

	if ((!empty($title) && $showtitle) || $morehtmlright || !empty($links)) {
		$out .= "</div>\n";
	}

	if (!$notab || $notab == -1 || $notab == -2) $out .= "\n".'<div class="tabBar'.($notab == -1 ? '' : ($notab == -2 ? ' tabBarNoTop' : ' tabBarWithBottom')).'">'."\n";

	$parameters = array('tabname' => $active, 'out' => $out);
	$reshook = $hookmanager->executeHooks('printTabsHead', $parameters); // This hook usage is called just before output the head of tabs. Take also a look at "completeTabsHead"
	if ($reshook > 0)
	{
		$out = $hookmanager->resPrint;
	}

	return $out;
}

/**
 *  Show tab footer of a card
 *
 *  @param	int		$notab       -1 or 0=Add tab footer, 1=no tab footer
 *  @return	void
 *  @deprecated Use print dol_get_fiche_end() instead
 */
function dol_fiche_end($notab = 0)
{
	print dol_get_fiche_end($notab);
}

/**
 *	Return tab footer of a card
 *
 *	@param  int		$notab		-1 or 0=Add tab footer, 1=no tab footer
 *  @return	string
 */
function dol_get_fiche_end($notab = 0)
{
	if (!$notab || $notab == -1) return "\n</div>\n";
	else return '';
}

/**
 *  Show tab footer of a card.
 *  Note: $object->next_prev_filter can be set to restrict select to find next or previous record by $form->showrefnav.
 *
 *  @param	Object	$object			Object to show
 *  @param	string	$paramid   		Name of parameter to use to name the id into the URL next/previous link
 *  @param	string	$morehtml  		More html content to output just before the nav bar
 *  @param	int		$shownav	  	Show Condition (navigation is shown if value is 1)
 *  @param	string	$fieldid   		Nom du champ en base a utiliser pour select next et previous (we make the select max and min on this field). Use 'none' for no prev/next search.
 *  @param	string	$fieldref   	Nom du champ objet ref (object->ref) a utiliser pour select next et previous
 *  @param	string	$morehtmlref  	More html to show after ref
 *  @param	string	$moreparam  	More param to add in nav link url.
 *	@param	int		$nodbprefix		Do not include DB prefix to forge table name
 *	@param	string	$morehtmlleft	More html code to show before ref
 *	@param	string	$morehtmlstatus	More html code to show under navigation arrows
 *  @param  int     $onlybanner     Put this to 1, if the card will contains only a banner (this add css 'arearefnobottom' on div)
 *	@param	string	$morehtmlright	More html code to show before navigation arrows
 *  @return	void
 */
function dol_banner_tab($object, $paramid, $morehtml = '', $shownav = 1, $fieldid = 'rowid', $fieldref = 'ref', $morehtmlref = '', $moreparam = '', $nodbprefix = 0, $morehtmlleft = '', $morehtmlstatus = '', $onlybanner = 0, $morehtmlright = '')
{
	global $conf, $form, $user, $langs;

	$error = 0;

	$maxvisiblephotos = 1;
	$showimage = 1;
	$entity = (empty($object->entity) ? $conf->entity : $object->entity);
	$showbarcode = empty($conf->barcode->enabled) ? 0 : ($object->barcode ? 1 : 0);
	if (!empty($conf->global->MAIN_USE_ADVANCED_PERMS) && empty($user->rights->barcode->lire_advance)) $showbarcode = 0;
	$modulepart = 'unknown';

	if ($object->element == 'societe')         $modulepart = 'societe';
	if ($object->element == 'contact')         $modulepart = 'contact';
	if ($object->element == 'member')          $modulepart = 'memberphoto';
	if ($object->element == 'user')            $modulepart = 'userphoto';
	if ($object->element == 'product')         $modulepart = 'product';
	if ($object->element == 'ticket')          $modulepart = 'ticket';

	if (class_exists("Imagick"))
	{
		if ($object->element == 'propal')            $modulepart = 'propal';
		if ($object->element == 'commande')          $modulepart = 'commande';
		if ($object->element == 'facture')           $modulepart = 'facture';
		if ($object->element == 'fichinter')         $modulepart = 'ficheinter';
		if ($object->element == 'contrat')           $modulepart = 'contract';
		if ($object->element == 'supplier_proposal') $modulepart = 'supplier_proposal';
		if ($object->element == 'order_supplier')    $modulepart = 'supplier_order';
		if ($object->element == 'invoice_supplier')  $modulepart = 'supplier_invoice';
		if ($object->element == 'expensereport')     $modulepart = 'expensereport';
	}

	if ($object->element == 'product')
	{
		$width = 80; $cssclass = 'photoref';
		$showimage = $object->is_photo_available($conf->product->multidir_output[$entity]);
		$maxvisiblephotos = (isset($conf->global->PRODUCT_MAX_VISIBLE_PHOTO) ? $conf->global->PRODUCT_MAX_VISIBLE_PHOTO : 5);
		if ($conf->browser->layout == 'phone') $maxvisiblephotos = 1;
		if ($showimage) {
			$morehtmlleft .= '<div class="floatleft inline-block valignmiddle divphotoref">'.$object->show_photos('product', $conf->product->multidir_output[$entity], 'small', $maxvisiblephotos, 0, 0, 0, $width, 0).'</div>';
		} else {
			if (!empty($conf->global->PRODUCT_NODISPLAYIFNOPHOTO)) {
				$nophoto = '';
				$morehtmlleft .= '<div class="floatleft inline-block valignmiddle divphotoref"></div>';
			} else {    // Show no photo link
				$nophoto = '/public/theme/common/nophoto.png';
				$morehtmlleft .= '<div class="floatleft inline-block valignmiddle divphotoref"><img class="photo'.$modulepart.($cssclass ? ' '.$cssclass : '').'" alt="No photo"'.($width ? ' style="width: '.$width.'px"' : '').' src="'.DOL_URL_ROOT.$nophoto.'"></div>';
			}
		}
	} elseif ($object->element == 'ticket') {
		$width = 80; $cssclass = 'photoref';
		$showimage = $object->is_photo_available($conf->ticket->multidir_output[$entity].'/'.$object->ref);
		$maxvisiblephotos = (isset($conf->global->TICKET_MAX_VISIBLE_PHOTO) ? $conf->global->TICKET_MAX_VISIBLE_PHOTO : 2);
		if ($conf->browser->layout == 'phone') $maxvisiblephotos = 1;

		if ($showimage)
		{
			$showphoto = $object->show_photos('ticket', $conf->ticket->multidir_output[$entity], 'small', $maxvisiblephotos, 0, 0, 0, $width, 0);
			if ($object->nbphoto > 0)
			{
				$morehtmlleft .= '<div class="floatleft inline-block valignmiddle divphotoref">'.$showphoto.'</div>';
			} else {
				$showimage = 0;
			}
		}
		if (!$showimage)
		{
			if (!empty($conf->global->TICKET_NODISPLAYIFNOPHOTO)) {
				$nophoto = '';
				$morehtmlleft .= '<div class="floatleft inline-block valignmiddle divphotoref"></div>';
			} else {    // Show no photo link
				$nophoto = img_picto('No photo', 'object_ticket');
				$morehtmlleft .= '<!-- No photo to show -->';
				$morehtmlleft .= '<div class="floatleft inline-block valignmiddle divphotoref"><div class="photoref">';
				$morehtmlleft .= $nophoto;
				$morehtmlleft .= '</div></div>';
			}
		}
	} else {
		if ($showimage)
		{
			if ($modulepart != 'unknown')
			{
				$phototoshow = '';
				// Check if a preview file is available
				if (in_array($modulepart, array('propal', 'commande', 'facture', 'ficheinter', 'contract', 'supplier_order', 'supplier_proposal', 'supplier_invoice', 'expensereport')) && class_exists("Imagick"))
				{
					$objectref = dol_sanitizeFileName($object->ref);
					$dir_output = (empty($conf->$modulepart->multidir_output[$entity]) ? $conf->$modulepart->dir_output : $conf->$modulepart->multidir_output[$entity])."/";
					if (in_array($modulepart, array('invoice_supplier', 'supplier_invoice')))
					{
						$subdir = get_exdir($object->id, 2, 0, 1, $object, $modulepart);
						$subdir .= ((!empty($subdir) && !preg_match('/\/$/', $subdir)) ? '/' : '').$objectref; // the objectref dir is not included into get_exdir when used with level=2, so we add it at end
					} else {
						$subdir = get_exdir($object->id, 0, 0, 1, $object, $modulepart);
					}
					if (empty($subdir)) $subdir = 'errorgettingsubdirofobject'; // Protection to avoid to return empty path

					$filepath = $dir_output.$subdir."/";

					$filepdf = $filepath.$objectref.".pdf";
					$relativepath = $subdir.'/'.$objectref.'.pdf';

					// Define path to preview pdf file (preview precompiled "file.ext" are "file.ext_preview.png")
					$fileimage = $filepdf.'_preview.png';
					$relativepathimage = $relativepath.'_preview.png';

					$pdfexists = file_exists($filepdf);

					// If PDF file exists
					if ($pdfexists)
					{
						// Conversion du PDF en image png si fichier png non existant
						if (!file_exists($fileimage) || (filemtime($fileimage) < filemtime($filepdf)))
						{
							if (empty($conf->global->MAIN_DISABLE_PDF_THUMBS))		// If you experience trouble with pdf thumb generation and imagick, you can disable here.
							{
								include_once DOL_DOCUMENT_ROOT.'/core/lib/files.lib.php';
								$ret = dol_convert_file($filepdf, 'png', $fileimage, '0'); // Convert first page of PDF into a file _preview.png
								if ($ret < 0) $error++;
							}
						}
					}

					if ($pdfexists && !$error)
					{
						$heightforphotref = 80;
						if (!empty($conf->dol_optimize_smallscreen)) $heightforphotref = 60;
						// If the preview file is found
						if (file_exists($fileimage))
						{
							$phototoshow = '<div class="photoref">';
							$phototoshow .= '<img height="'.$heightforphotref.'" class="photo photowithmargin photowithborder" src="'.DOL_URL_ROOT.'/viewimage.php?modulepart=apercu'.$modulepart.'&amp;file='.urlencode($relativepathimage).'">';
							$phototoshow .= '</div>';
						}
					}
				} elseif (!$phototoshow) { // example if modulepart = 'photo'
					$phototoshow .= $form->showphoto($modulepart, $object, 0, 0, 0, 'photoref', 'small', 1, 0, $maxvisiblephotos);
				}

				if ($phototoshow) {
					$morehtmlleft .= '<div class="floatleft inline-block valignmiddle divphotoref">';
					$morehtmlleft .= $phototoshow;
					$morehtmlleft .= '</div>';
				}
			}

			if (!$phototoshow)      // Show No photo link (picto of object)
			{
				$morehtmlleft .= '<div class="floatleft inline-block valignmiddle divphotoref">';
				if ($object->element == 'action')
				{
					$width = 80;
					$cssclass = 'photorefcenter';
					$nophoto = img_picto('No photo', 'title_agenda');
				} else {
					$width = 14; $cssclass = 'photorefcenter';
					$picto = $object->picto;
					if ($object->element == 'project' && !$object->public) $picto = 'project'; // instead of projectpub
					$nophoto = img_picto('No photo', 'object_'.$picto);
				}
				$morehtmlleft .= '<!-- No photo to show -->';
				$morehtmlleft .= '<div class="floatleft inline-block valignmiddle divphotoref"><div class="photoref">';
				$morehtmlleft .= $nophoto;
				$morehtmlleft .= '</div></div>';

				$morehtmlleft .= '</div>';
			}
		}
	}

	if ($showbarcode) $morehtmlleft .= '<div class="floatleft inline-block valignmiddle divphotoref">'.$form->showbarcode($object).'</div>';

	if ($object->element == 'societe')
	{
		if (!empty($conf->use_javascript_ajax) && $user->rights->societe->creer && !empty($conf->global->MAIN_DIRECT_STATUS_UPDATE))
		{
		   	$morehtmlstatus .= ajax_object_onoff($object, 'status', 'status', 'InActivity', 'ActivityCeased');
		} else {
			$morehtmlstatus .= $object->getLibStatut(6);
		}
	} elseif ($object->element == 'product')
	{
		//$morehtmlstatus.=$langs->trans("Status").' ('.$langs->trans("Sell").') ';
		if (!empty($conf->use_javascript_ajax) && $user->rights->produit->creer && !empty($conf->global->MAIN_DIRECT_STATUS_UPDATE)) {
			$morehtmlstatus .= ajax_object_onoff($object, 'status', 'tosell', 'ProductStatusOnSell', 'ProductStatusNotOnSell');
		} else {
			$morehtmlstatus .= '<span class="statusrefsell">'.$object->getLibStatut(6, 0).'</span>';
		}
		$morehtmlstatus .= ' &nbsp; ';
		//$morehtmlstatus.=$langs->trans("Status").' ('.$langs->trans("Buy").') ';
		if (!empty($conf->use_javascript_ajax) && $user->rights->produit->creer && !empty($conf->global->MAIN_DIRECT_STATUS_UPDATE)) {
			$morehtmlstatus .= ajax_object_onoff($object, 'status_buy', 'tobuy', 'ProductStatusOnBuy', 'ProductStatusNotOnBuy');
		} else {
			$morehtmlstatus .= '<span class="statusrefbuy">'.$object->getLibStatut(6, 1).'</span>';
		}
	} elseif (in_array($object->element, array('facture', 'invoice', 'invoice_supplier', 'chargesociales', 'loan', 'tva'))) {
		$tmptxt = $object->getLibStatut(6, $object->totalpaye);
		if (empty($tmptxt) || $tmptxt == $object->getLibStatut(3)) $tmptxt = $object->getLibStatut(5, $object->totalpaye);
		$morehtmlstatus .= $tmptxt;
	} elseif ($object->element == 'contrat' || $object->element == 'contract') {
		if ($object->statut == 0) $morehtmlstatus .= $object->getLibStatut(5);
		else $morehtmlstatus .= $object->getLibStatut(4);
	} elseif ($object->element == 'facturerec') {
		if ($object->frequency == 0) $morehtmlstatus .= $object->getLibStatut(2);
		else $morehtmlstatus .= $object->getLibStatut(5);
	} elseif ($object->element == 'project_task') {
		$object->fk_statut = 1;
		if ($object->progress > 0) $object->fk_statut = 2;
		if ($object->progress >= 100) $object->fk_statut = 3;
		$tmptxt = $object->getLibStatut(5);
		$morehtmlstatus .= $tmptxt; // No status on task
	} else { // Generic case
		$tmptxt = $object->getLibStatut(6);
		if (empty($tmptxt) || $tmptxt == $object->getLibStatut(3)) $tmptxt = $object->getLibStatut(5);
		$morehtmlstatus .= $tmptxt;
	}

	// Add if object was dispatched "into accountancy"
	if (!empty($conf->accounting->enabled) && in_array($object->element, array('bank', 'paiementcharge', 'facture', 'invoice', 'invoice_supplier', 'expensereport', 'payment_various')))
	{
		// Note: For 'chargesociales', 'salaries'... this is the payments that are dispatched (so element = 'bank')
		if (method_exists($object, 'getVentilExportCompta'))
		{
			$accounted = $object->getVentilExportCompta();
			$langs->load("accountancy");
			$morehtmlstatus .= '</div><div class="statusref statusrefbis"><span class="opacitymedium">'.($accounted > 0 ? $langs->trans("Accounted") : $langs->trans("NotYetAccounted")).'</span>';
		}
	}

	// Add alias for thirdparty
	if (!empty($object->name_alias)) $morehtmlref .= '<div class="refidno">'.$object->name_alias.'</div>';

	// Add label
	if (in_array($object->element, array('product', 'bank_account', 'project_task')))
	{
		if (!empty($object->label)) $morehtmlref .= '<div class="refidno">'.$object->label.'</div>';
	}

	if (method_exists($object, 'getBannerAddress') && !in_array($object->element, array('product', 'bookmark', 'ecm_directories', 'ecm_files')))
	{
		$moreaddress = $object->getBannerAddress('refaddress', $object);
		if ($moreaddress) {
			$morehtmlref .= '<div class="refidno">';
			$morehtmlref .= $moreaddress;
			$morehtmlref .= '</div>';
		}
	}
	if (!empty($conf->global->MAIN_SHOW_TECHNICAL_ID) && ($conf->global->MAIN_SHOW_TECHNICAL_ID == '1' || preg_match('/'.preg_quote($object->element, '/').'/i', $conf->global->MAIN_SHOW_TECHNICAL_ID)) && !empty($object->id))
	{
		$morehtmlref .= '<div style="clear: both;"></div>';
		$morehtmlref .= '<div class="refidno">';
		$morehtmlref .= $langs->trans("TechnicalID").': '.$object->id;
		$morehtmlref .= '</div>';
	}

	print '<div class="'.($onlybanner ? 'arearefnobottom ' : 'arearef ').'heightref valignmiddle centpercent">';
	print $form->showrefnav($object, $paramid, $morehtml, $shownav, $fieldid, $fieldref, $morehtmlref, $moreparam, $nodbprefix, $morehtmlleft, $morehtmlstatus, $morehtmlright);
	print '</div>';
	print '<div class="underrefbanner clearboth"></div>';
}

/**
 * Show a string with the label tag dedicated to the HTML edit field.
 *
 * @param	string	$langkey		Translation key
 * @param 	string	$fieldkey		Key of the html select field the text refers to
 * @param	int		$fieldrequired	1=Field is mandatory
 * @return string
 * @deprecated Form::editfieldkey
 */
function fieldLabel($langkey, $fieldkey, $fieldrequired = 0)
{
	global $langs;
	$ret = '';
	if ($fieldrequired) $ret .= '<span class="fieldrequired">';
	$ret .= '<label for="'.$fieldkey.'">';
	$ret .= $langs->trans($langkey);
	$ret .= '</label>';
	if ($fieldrequired) $ret .= '</span>';
	return $ret;
}

/**
 * Return string to add class property on html element with pair/impair.
 *
 * @param	string	$var			0 or 1
 * @param	string	$moreclass		More class to add
 * @return	string					String to add class onto HTML element
 */
function dol_bc($var, $moreclass = '')
{
	global $bc;
	$ret = ' '.$bc[$var];
	if ($moreclass) $ret = preg_replace('/class=\"/', 'class="'.$moreclass.' ', $ret);
	return $ret;
}

/**
 *      Return a formated address (part address/zip/town/state) according to country rules.
 *      See https://en.wikipedia.org/wiki/Address
 *
 *      @param  Object		$object			A company or contact object
 * 	    @param	int			$withcountry	1=Add country into address string
 *      @param	string		$sep			Separator to use to build string
 *      @param	Translate	$outputlangs	Object lang that contains language for text translation.
 *      @param	int			$mode			0=Standard output, 1=Remove address
 *  	@param	string		$extralangcode	User extralanguage $langcode as values for address, town
 *      @return string						Formated string
 *      @see dol_print_address()
 */
function dol_format_address($object, $withcountry = 0, $sep = "\n", $outputlangs = '', $mode = 0, $extralangcode = '')
{
	global $conf, $langs;

	$ret = '';
	$countriesusingstate = array('AU', 'CA', 'US', 'IN', 'GB', 'ES', 'UK', 'TR'); // See also MAIN_FORCE_STATE_INTO_ADDRESS

	// See format of addresses on https://en.wikipedia.org/wiki/Address
	// Address
	if (empty($mode)) {
		$ret .= ($extralangcode ? $object->array_languages['address'][$extralangcode] : $object->address);
	}
	// Zip/Town/State
	if (isset($object->country_code) && in_array($object->country_code, array('AU', 'CA', 'US')) || !empty($conf->global->MAIN_FORCE_STATE_INTO_ADDRESS)) {  	// US: title firstname name \n address lines \n town, state, zip \n country
		$town = ($extralangcode ? $object->array_languages['town'][$extralangcode] : $object->town);
		$ret .= ($ret ? $sep : '').$town;
		if (!empty($object->state))	{
			$ret .= ($ret ? ", " : '').$object->state;
		}
		if ($object->zip) $ret .= ($ret ? ", " : '').$object->zip;
	} elseif (isset($object->country_code) && in_array($object->country_code, array('GB', 'UK'))) { // UK: title firstname name \n address lines \n town state \n zip \n country
		$town = ($extralangcode ? $object->array_languages['town'][$extralangcode] : $object->town);
		$ret .= ($ret ? $sep : '').$town;
		if (!empty($object->state)) {
			$ret .= ($ret ? ", " : '').$object->state;
		}
		if ($object->zip) $ret .= ($ret ? $sep : '').$object->zip;
	} elseif (isset($object->country_code) && in_array($object->country_code, array('ES', 'TR'))) { // ES: title firstname name \n address lines \n zip town \n state \n country
		$ret .= ($ret ? $sep : '').$object->zip;
		$town = ($extralangcode ? $object->array_languages['town'][$extralangcode] : $object->town);
		$ret .= ($town ? (($object->zip ? ' ' : '').$town) : '');
		if (!empty($object->state)) {
			$ret .= "\n".$object->state;
		}
	} elseif (isset($object->country_code) && in_array($object->country_code, array('IT'))) { // IT: tile firstname name\n address lines \n zip (Code Departement) \n country
		$ret .= ($ret ? $sep : '').$object->zip;
		$town = ($extralangcode ? $object->array_languages['town'][$extralangcode] : $object->town);
		$ret .= ($town ? (($object->zip ? ' ' : '').$town) : '');
		$ret .= (empty($object->state_code) ? '' : (' '.$object->state_code));
	} else { // Other: title firstname name \n address lines \n zip town \n country
		$town = ($extralangcode ? $object->array_languages['town'][$extralangcode] : $object->town);
		$ret .= $object->zip ? (($ret ? $sep : '').$object->zip) : '';
		$ret .= ($town ? (($object->zip ? ' ' : ($ret ? $sep : '')).$town) : '');
		if (!empty($object->state) && in_array($object->country_code, $countriesusingstate)) {
			$ret .= ($ret ? ", " : '').$object->state;
		}
	}
	if (!is_object($outputlangs)) $outputlangs = $langs;
	if ($withcountry) {
		$langs->load("dict");
		$ret .= (empty($object->country_code) ? '' : ($ret ? $sep : '').$outputlangs->convToOutputCharset($outputlangs->transnoentitiesnoconv("Country".$object->country_code)));
	}

	return $ret;
}



/**
 *	Format a string.
 *
 *	@param	string	$fmt		Format of strftime function (http://php.net/manual/fr/function.strftime.php)
 *  @param	int		$ts			Timesamp (If is_gmt is true, timestamp is already includes timezone and daylight saving offset, if is_gmt is false, timestamp is a GMT timestamp and we must compensate with server PHP TZ)
 *  @param	int		$is_gmt		See comment of timestamp parameter
 *	@return	string				A formatted string
 */
function dol_strftime($fmt, $ts = false, $is_gmt = false)
{
	if ((abs($ts) <= 0x7FFFFFFF)) { // check if number in 32-bit signed range
		return ($is_gmt) ? @gmstrftime($fmt, $ts) : @strftime($fmt, $ts);
	} else return 'Error date into a not supported range';
}

/**
 *	Output date in a string format according to outputlangs (or langs if not defined).
 * 	Return charset is always UTF-8, except if encodetoouput is defined. In this case charset is output charset
 *
 *	@param	int			$time			GM Timestamps date
 *	@param	string		$format      	Output date format (tag of strftime function)
 *										"%d %b %Y",
 *										"%d/%m/%Y %H:%M",
 *										"%d/%m/%Y %H:%M:%S",
 *                                      "%B"=Long text of month, "%A"=Long text of day, "%b"=Short text of month, "%a"=Short text of day
 *										"day", "daytext", "dayhour", "dayhourldap", "dayhourtext", "dayrfc", "dayhourrfc", "...reduceformat"
 * 	@param	string		$tzoutput		true or 'gmt' => string is for Greenwich location
 * 										false or 'tzserver' => output string is for local PHP server TZ usage
 * 										'tzuser' => output string is for user TZ (current browser TZ with current dst) => In a future, we should have same behaviour than 'tzuserrel'
 *                                      'tzuserrel' => output string is for user TZ (current browser TZ with dst or not, depending on date position) (TODO not implemented yet)
 *	@param	Translate	$outputlangs	Object lang that contains language for text translation.
 *  @param  boolean		$encodetooutput false=no convert into output pagecode
 * 	@return string      				Formated date or '' if time is null
 *
 *  @see        dol_mktime(), dol_stringtotime(), dol_getdate()
 */
function dol_print_date($time, $format = '', $tzoutput = 'auto', $outputlangs = '', $encodetooutput = false)
{
	global $conf, $langs;

	if ($tzoutput === 'auto') {
		$tzoutput = (empty($conf) ? 'tzserver' : $conf->tzuserinputkey);
	}

	// Clean parameters
	$to_gmt = false;
	$offsettz = $offsetdst = 0;
	if ($tzoutput)
	{
		$to_gmt = true; // For backward compatibility
		if (is_string($tzoutput))
		{
			if ($tzoutput == 'tzserver')
			{
				$to_gmt = false;
				$offsettzstring = @date_default_timezone_get(); // Example 'Europe/Berlin' or 'Indian/Reunion'
				$offsettz = 0;
				$offsetdst = 0;
			} elseif ($tzoutput == 'tzuser' || $tzoutput == 'tzuserrel')
			{
				$to_gmt = true;
				$offsettzstring = (empty($_SESSION['dol_tz_string']) ? 'UTC' : $_SESSION['dol_tz_string']); // Example 'Europe/Berlin' or 'Indian/Reunion'
				$offsettz = (empty($_SESSION['dol_tz']) ? 0 : $_SESSION['dol_tz']) * 60 * 60; // Will not be used anymore
				$offsetdst = (empty($_SESSION['dol_dst']) ? 0 : $_SESSION['dol_dst']) * 60 * 60; // Will not be used anymore
			}
		}
	}
	if (!is_object($outputlangs)) $outputlangs = $langs;
	if (!$format) $format = 'daytextshort';
	$reduceformat = (!empty($conf->dol_optimize_smallscreen) && in_array($format, array('day', 'dayhour'))) ? 1 : 0;
	$formatwithoutreduce = preg_replace('/reduceformat/', '', $format);
	if ($formatwithoutreduce != $format) { $format = $formatwithoutreduce; $reduceformat = 1; }  // so format 'dayreduceformat' is processed like day

	// Change predefined format into computer format. If found translation in lang file we use it, otherwise we use default.
	// TODO Add format daysmallyear and dayhoursmallyear
	if ($format == 'day')				$format = ($outputlangs->trans("FormatDateShort") != "FormatDateShort" ? $outputlangs->trans("FormatDateShort") : $conf->format_date_short);
	elseif ($format == 'hour')			$format = ($outputlangs->trans("FormatHourShort") != "FormatHourShort" ? $outputlangs->trans("FormatHourShort") : $conf->format_hour_short);
	elseif ($format == 'hourduration')	$format = ($outputlangs->trans("FormatHourShortDuration") != "FormatHourShortDuration" ? $outputlangs->trans("FormatHourShortDuration") : $conf->format_hour_short_duration);
	elseif ($format == 'daytext')			 $format = ($outputlangs->trans("FormatDateText") != "FormatDateText" ? $outputlangs->trans("FormatDateText") : $conf->format_date_text);
	elseif ($format == 'daytextshort')	$format = ($outputlangs->trans("FormatDateTextShort") != "FormatDateTextShort" ? $outputlangs->trans("FormatDateTextShort") : $conf->format_date_text_short);
	elseif ($format == 'dayhour')			 $format = ($outputlangs->trans("FormatDateHourShort") != "FormatDateHourShort" ? $outputlangs->trans("FormatDateHourShort") : $conf->format_date_hour_short);
	elseif ($format == 'dayhoursec')		 $format = ($outputlangs->trans("FormatDateHourSecShort") != "FormatDateHourSecShort" ? $outputlangs->trans("FormatDateHourSecShort") : $conf->format_date_hour_sec_short);
	elseif ($format == 'dayhourtext')		 $format = ($outputlangs->trans("FormatDateHourText") != "FormatDateHourText" ? $outputlangs->trans("FormatDateHourText") : $conf->format_date_hour_text);
	elseif ($format == 'dayhourtextshort') $format = ($outputlangs->trans("FormatDateHourTextShort") != "FormatDateHourTextShort" ? $outputlangs->trans("FormatDateHourTextShort") : $conf->format_date_hour_text_short);
	// Format not sensitive to language
	elseif ($format == 'dayhourlog')		 $format = '%Y%m%d%H%M%S';
	elseif ($format == 'dayhourldap')		 $format = '%Y%m%d%H%M%SZ';
	elseif ($format == 'dayhourxcard')	$format = '%Y%m%dT%H%M%SZ';
	elseif ($format == 'dayxcard')	 	$format = '%Y%m%d';
	elseif ($format == 'dayrfc')			 $format = '%Y-%m-%d'; // DATE_RFC3339
	elseif ($format == 'dayhourrfc')		 $format = '%Y-%m-%dT%H:%M:%SZ'; // DATETIME RFC3339
	elseif ($format == 'standard')		$format = '%Y-%m-%d %H:%M:%S';

	if ($reduceformat)
	{
		$format = str_replace('%Y', '%y', $format);
		$format = str_replace('yyyy', 'yy', $format);
	}

	// If date undefined or "", we return ""
	if (dol_strlen($time) == 0) return ''; // $time=0 allowed (it means 01/01/1970 00:00:00)

	// Clean format
	if (preg_match('/%b/i', $format))		// There is some text to translate
	{
		// We inhibate translation to text made by strftime functions. We will use trans instead later.
		$format = str_replace('%b', '__b__', $format);
		$format = str_replace('%B', '__B__', $format);
	}
	if (preg_match('/%a/i', $format))		// There is some text to translate
	{
		// We inhibate translation to text made by strftime functions. We will use trans instead later.
		$format = str_replace('%a', '__a__', $format);
		$format = str_replace('%A', '__A__', $format);
	}


	// Analyze date
	$reg = array();
	if (preg_match('/^([0-9][0-9][0-9][0-9])([0-9][0-9])([0-9][0-9])([0-9][0-9])([0-9][0-9])([0-9][0-9])$/i', $time, $reg))	// Deprecated. Ex: 1970-01-01, 1970-01-01 01:00:00, 19700101010000
	{
		dol_print_error("Functions.lib::dol_print_date function called with a bad value from page ".$_SERVER["PHP_SELF"]);
		return '';
	} elseif (preg_match('/^([0-9]+)\-([0-9]+)\-([0-9]+) ?([0-9]+)?:?([0-9]+)?:?([0-9]+)?/i', $time, $reg))    // Still available to solve problems in extrafields of type date
	{
		// This part of code should not be used.
		dol_syslog("Functions.lib::dol_print_date function called with a bad value from page ".$_SERVER["PHP_SELF"], LOG_WARNING);
		//if (function_exists('debug_print_backtrace')) debug_print_backtrace();
		// Date has format 'YYYY-MM-DD' or 'YYYY-MM-DD HH:MM:SS'
		$syear	= (!empty($reg[1]) ? $reg[1] : '');
		$smonth = (!empty($reg[2]) ? $reg[2] : '');
		$sday	= (!empty($reg[3]) ? $reg[3] : '');
		$shour	= (!empty($reg[4]) ? $reg[4] : '');
		$smin	= (!empty($reg[5]) ? $reg[5] : '');
		$ssec	= (!empty($reg[6]) ? $reg[6] : '');

		$time = dol_mktime($shour, $smin, $ssec, $smonth, $sday, $syear, true);
		$ret = adodb_strftime($format, $time + $offsettz + $offsetdst, $to_gmt);
	} else {
		// Date is a timestamps
		if ($time < 100000000000)	// Protection against bad date values
		{
			$timetouse = $time + $offsettz + $offsetdst; // TODO Replace this with function Date PHP. We also should not use anymore offsettz and offsetdst but only offsettzstring.

			$ret = adodb_strftime($format, $timetouse, $to_gmt);
		} else $ret = 'Bad value '.$time.' for date';
	}

	if (preg_match('/__b__/i', $format))
	{
		$timetouse = $time + $offsettz + $offsetdst; // TODO Replace this with function Date PHP. We also should not use anymore offsettz and offsetdst but only offsettzstring.

		// Here ret is string in PHP setup language (strftime was used). Now we convert to $outputlangs.
		$month = adodb_strftime('%m', $timetouse);
		$month = sprintf("%02d", $month); // $month may be return with format '06' on some installation and '6' on other, so we force it to '06'.
		if ($encodetooutput)
		{
			$monthtext = $outputlangs->transnoentities('Month'.$month);
			$monthtextshort = $outputlangs->transnoentities('MonthShort'.$month);
		} else {
			$monthtext = $outputlangs->transnoentitiesnoconv('Month'.$month);
			$monthtextshort = $outputlangs->transnoentitiesnoconv('MonthShort'.$month);
		}
		//print 'monthtext='.$monthtext.' monthtextshort='.$monthtextshort;
		$ret = str_replace('__b__', $monthtextshort, $ret);
		$ret = str_replace('__B__', $monthtext, $ret);
		//print 'x'.$outputlangs->charset_output.'-'.$ret.'x';
		//return $ret;
	}
	if (preg_match('/__a__/i', $format))
	{
		$timetouse = $time + $offsettz + $offsetdst; // TODO Replace this with function Date PHP. We also should not use anymore offsettz and offsetdst but only offsettzstring.

		$w = adodb_strftime('%w', $timetouse); // TODO Replace this with function Date PHP. We also should not use anymore offsettz and offsetdst but only offsettzstring.
		$dayweek = $outputlangs->transnoentitiesnoconv('Day'.$w);
		$ret = str_replace('__A__', $dayweek, $ret);
		$ret = str_replace('__a__', dol_substr($dayweek, 0, 3), $ret);
	}

	return $ret;
}


/**
 *  Return an array with locale date info.
 *  WARNING: This function use PHP server timezone by default to return locale informations.
 *  Be aware to add the third parameter to "UTC" if you need to work on UTC.
 *
 *	@param	int			$timestamp      Timestamp
 *	@param	boolean		$fast           Fast mode. deprecated.
 *  @param	string		$forcetimezone	'' to use the PHP server timezone. Or use a form like 'Europe/Paris' or '+0200' to force timezone.
 *	@return	array						Array of informations
 *										'seconds' => $secs,
 *										'minutes' => $min,
 *										'hours' => $hour,
 *										'mday' => $day,
 *										'wday' => $dow,		0=sunday, 6=saturday
 *										'mon' => $month,
 *										'year' => $year,
 *										'yday' => floor($secsInYear/$_day_power)
 *										'0' => original timestamp
 * 	@see 								dol_print_date(), dol_stringtotime(), dol_mktime()
 */
function dol_getdate($timestamp, $fast = false, $forcetimezone = '')
{
	global $conf;

	if (empty($conf->global->MAIN_USE_OLD_FUNCTIONS_FOR_GETDATE)) {
		//$datetimeobj = new DateTime('@'.$timestamp);
		$datetimeobj = new DateTime();
		$datetimeobj->setTimestamp($timestamp); // Use local PHP server timezone
		if ($forcetimezone) $datetimeobj->setTimezone(new DateTimeZone($forcetimezone)); //  (add timezone relative to the date entered)
		$arrayinfo = array(
			'year'=>((int) date_format($datetimeobj, 'Y')),
			'mon'=>((int) date_format($datetimeobj, 'm')),
			'mday'=>((int) date_format($datetimeobj, 'd')),
			'wday'=>((int) date_format($datetimeobj, 'w')),
			'yday'=>((int) date_format($datetimeobj, 'z')),
			'hours'=>((int) date_format($datetimeobj, 'H')),
			'minutes'=>((int) date_format($datetimeobj, 'i')),
			'seconds'=>((int) date_format($datetimeobj, 's')),
			'0'=>$timestamp
		);
	} else {
		// PHP getdate is restricted to the years 1901-2038 on Unix and 1970-2038 on Windows
		$usealternatemethod = false;
		if ($timestamp <= 0) $usealternatemethod = true; // <= 1970
		if ($timestamp >= 2145913200) $usealternatemethod = true; // >= 2038

		if ($usealternatemethod)
		{
			$arrayinfo = adodb_getdate($timestamp, $fast);
		} else {
			$arrayinfo = getdate($timestamp);
		}
	}

	return $arrayinfo;
}

/**
 *	Return a timestamp date built from detailed informations (by default a local PHP server timestamp)
 * 	Replace function mktime not available under Windows if year < 1970
 *	PHP mktime is restricted to the years 1901-2038 on Unix and 1970-2038 on Windows
 *
 * 	@param	int			$hour			Hour	(can be -1 for undefined)
 *	@param	int			$minute			Minute	(can be -1 for undefined)
 *	@param	int			$second			Second	(can be -1 for undefined)
 *	@param	int			$month			Month (1 to 12)
 *	@param	int			$day			Day (1 to 31)
 *	@param	int			$year			Year
 *	@param	mixed		$gm				True or 1 or 'gmt'=Input informations are GMT values
 *										False or 0 or 'tzserver' = local to server TZ
 *										'auto'
 *										'tzuser' = local to user TZ taking dst into account at the current date. Not yet implemented.
 *										'tzuserrel' = local to user TZ taking dst into account at the given date. Use this one to convert date input from user.
 *										'tz,TimeZone' = use specified timezone
 *	@param	int			$check			0=No check on parameters (Can use day 32, etc...)
 *	@return	int|string					Date as a timestamp, '' or false if error
 * 	@see 								dol_print_date(), dol_stringtotime(), dol_getdate()
 */
function dol_mktime($hour, $minute, $second, $month, $day, $year, $gm = 'auto', $check = 1)
{
	global $conf;
	//print "- ".$hour.",".$minute.",".$second.",".$month.",".$day.",".$year.",".$_SERVER["WINDIR"]." -";
	//print 'gm:'.$gm.' gm==auto:'.($gm == 'auto').'<br>';

	if ($gm === 'auto') {
		$gm = (empty($conf) ? 'tzserver' : $conf->tzuserinputkey);
	}

	// Clean parameters
	if ($hour == -1 || empty($hour)) $hour = 0;
	if ($minute == -1 || empty($minute)) $minute = 0;
	if ($second == -1 || empty($second)) $second = 0;

	// Check parameters
	if ($check)
	{
		if (!$month || !$day)  return '';
		if ($day > 31) return '';
		if ($month > 12) return '';
		if ($hour < 0 || $hour > 24) return '';
		if ($minute < 0 || $minute > 60) return '';
		if ($second < 0 || $second > 60) return '';
	}

	if (empty($gm) || ($gm === 'server' || $gm === 'tzserver'))
	{
		$default_timezone = @date_default_timezone_get(); // Example 'Europe/Berlin'
		$localtz = new DateTimeZone($default_timezone);
	} elseif ($gm === 'user' || $gm === 'tzuser' || $gm === 'tzuserrel')
	{
		// We use dol_tz_string first because it is more reliable.
		$default_timezone = (empty($_SESSION["dol_tz_string"]) ? @date_default_timezone_get() : $_SESSION["dol_tz_string"]); // Example 'Europe/Berlin'
		try {
			$localtz = new DateTimeZone($default_timezone);
		} catch (Exception $e)
		{
			dol_syslog("Warning dol_tz_string contains an invalid value ".$_SESSION["dol_tz_string"], LOG_WARNING);
			$default_timezone = @date_default_timezone_get();
		}
	} elseif (strrpos($gm, "tz,") !== false)
	{
		$timezone = str_replace("tz,", "", $gm); // Example 'tz,Europe/Berlin'
		try {
			$localtz = new DateTimeZone($timezone);
		} catch (Exception $e)
		{
			dol_syslog("Warning passed timezone contains an invalid value ".$timezone, LOG_WARNING);
		}
	}

	if (empty($localtz)) {
		$localtz = new DateTimeZone('UTC');
	}
	//var_dump($localtz);
	//var_dump($year.'-'.$month.'-'.$day.'-'.$hour.'-'.$minute);
	$dt = new DateTime(null, $localtz);
	$dt->setDate((int) $year, (int) $month, (int) $day);
	$dt->setTime((int) $hour, (int) $minute, (int) $second);
	$date = $dt->getTimestamp(); // should include daylight saving time
	//var_dump($date);
	return $date;
}


/**
 *  Return date for now. In most cases, we use this function without parameters (that means GMT time).
 *
 *  @param	string		$mode	'auto' => for backward compatibility (avoid this),
 *  							'gmt' => we return GMT timestamp,
 * 								'tzserver' => we add the PHP server timezone
 *  							'tzref' => we add the company timezone. Not implemented.
 * 								'tzuser' or 'tzuserrel' => we add the user timezone
 *	@return int   $date	Timestamp
 */
function dol_now($mode = 'auto')
{
	$ret = 0;

	if ($mode === 'auto') {
		$mode = 'gmt';
	}

	if ($mode == 'gmt') $ret = time(); // Time for now at greenwich.
	elseif ($mode == 'tzserver')		// Time for now with PHP server timezone added
	{
		require_once DOL_DOCUMENT_ROOT.'/core/lib/date.lib.php';
		$tzsecond = getServerTimeZoneInt('now'); // Contains tz+dayling saving time
		$ret = (int) (dol_now('gmt') + ($tzsecond * 3600));
	} /*elseif ($mode == 'tzref')				// Time for now with parent company timezone is added
	{
		require_once DOL_DOCUMENT_ROOT.'/core/lib/date.lib.php';
		$tzsecond=getParentCompanyTimeZoneInt();    // Contains tz+dayling saving time
		$ret=dol_now('gmt')+($tzsecond*3600);
	}*/
	elseif ($mode == 'tzuser' || $mode == 'tzuserrel')				// Time for now with user timezone added
	{
		//print 'time: '.time();
		$offsettz = (empty($_SESSION['dol_tz']) ? 0 : $_SESSION['dol_tz']) * 60 * 60;
		$offsetdst = (empty($_SESSION['dol_dst']) ? 0 : $_SESSION['dol_dst']) * 60 * 60;
		$ret = (int) (dol_now('gmt') + ($offsettz + $offsetdst));
	}

	return $ret;
}


/**
 * Return string with formated size
 *
 * @param	int		$size		Size to print
 * @param	int		$shortvalue	Tell if we want long value to use another unit (Ex: 1.5Kb instead of 1500b)
 * @param	int		$shortunit	Use short label of size unit (for example 'b' instead of 'bytes')
 * @return	string				Link
 */
function dol_print_size($size, $shortvalue = 0, $shortunit = 0)
{
	global $conf, $langs;
	$level = 1024;

	if (!empty($conf->dol_optimize_smallscreen)) $shortunit = 1;

	// Set value text
	if (empty($shortvalue) || $size < ($level * 10))
	{
		$ret = $size;
		$textunitshort = $langs->trans("b");
		$textunitlong = $langs->trans("Bytes");
	} else {
		$ret = round($size / $level, 0);
		$textunitshort = $langs->trans("Kb");
		$textunitlong = $langs->trans("KiloBytes");
	}
	// Use long or short text unit
	if (empty($shortunit)) { $ret .= ' '.$textunitlong; } else { $ret .= ' '.$textunitshort; }

	return $ret;
}

/**
 * Show Url link
 *
 * @param	string		$url		Url to show
 * @param	string		$target		Target for link
 * @param	int			$max		Max number of characters to show
 * @param	int			$withpicto	With picto
 * @return	string					HTML Link
 */
function dol_print_url($url, $target = '_blank', $max = 32, $withpicto = 0)
{
	global $langs;

	if (empty($url)) return '';

	$link = '<a href="';
	if (!preg_match('/^http/i', $url)) $link .= 'http://';
	$link .= $url;
	$link .= '"';
	if ($target) $link .= ' target="'.$target.'"';
	$link .= '>';
	if (!preg_match('/^http/i', $url)) $link .= 'http://';
	$link .= dol_trunc($url, $max);
	$link .= '</a>';
	return '<div class="nospan float" style="margin-right: 10px">'.($withpicto ?img_picto($langs->trans("Url"), 'globe').' ' : '').$link.'</div>';
}

/**
 * Show EMail link formatted for HTML output.
 *
 * @param	string		$email			EMail to show (only email, without 'Name of recipient' before)
 * @param 	int			$cid 			Id of contact if known
 * @param 	int			$socid 			Id of third party if known
 * @param 	int			$addlink		0=no link, 1=email has a html email link (+ link to create action if constant AGENDA_ADDACTIONFOREMAIL is on)
 * @param	int			$max			Max number of characters to show
 * @param	int			$showinvalid	1=Show warning if syntax email is wrong
 * @param	int			$withpicto		Show picto
 * @return	string						HTML Link
 */
function dol_print_email($email, $cid = 0, $socid = 0, $addlink = 0, $max = 64, $showinvalid = 1, $withpicto = 0)
{
	global $conf, $user, $langs, $hookmanager;

	$newemail = dol_escape_htmltag($email);

	if (!empty($conf->global->MAIN_OPTIMIZEFORTEXTBROWSER) && $withpicto) $withpicto = 0;

	if (empty($email)) return '&nbsp;';

	if (!empty($addlink))
	{
		$newemail = '<a style="text-overflow: ellipsis;" href="';
		if (!preg_match('/^mailto:/i', $email)) $newemail .= 'mailto:';
		$newemail .= $email;
		$newemail .= '">';
		$newemail .= dol_trunc($email, $max);
		$newemail .= '</a>';
		if ($showinvalid && !isValidEmail($email))
		{
			$langs->load("errors");
			$newemail .= img_warning($langs->trans("ErrorBadEMail", $email));
		}

		if (($cid || $socid) && !empty($conf->agenda->enabled) && $user->rights->agenda->myactions->create)
		{
			$type = 'AC_EMAIL'; $link = '';
			if (!empty($conf->global->AGENDA_ADDACTIONFOREMAIL)) $link = '<a href="'.DOL_URL_ROOT.'/comm/action/card.php?action=create&amp;backtopage=1&amp;actioncode='.$type.'&amp;contactid='.$cid.'&amp;socid='.$socid.'">'.img_object($langs->trans("AddAction"), "calendar").'</a>';
			if ($link) $newemail = '<div>'.$newemail.' '.$link.'</div>';
		}
	} else {
		if ($showinvalid && !isValidEmail($email))
		{
			$langs->load("errors");
			$newemail .= img_warning($langs->trans("ErrorBadEMail", $email));
		}
	}

	//$rep = '<div class="nospan" style="margin-right: 10px">';
	$rep = ($withpicto ? img_picto($langs->trans("EMail").' : '.$email, 'object_email.png').' ' : '').$newemail;
	//$rep .= '</div>';
	if ($hookmanager) {
		$parameters = array('cid' => $cid, 'socid' => $socid, 'addlink' => $addlink, 'picto' => $withpicto);
		$reshook = $hookmanager->executeHooks('printEmail', $parameters, $email);
		if ($reshook > 0) {
			$rep = '';
		}
		$rep .= $hookmanager->resPrint;
	}

	return $rep;
}

/**
 * Get array of social network dictionary
 *
 * @return  array       Array of Social Networks Dictionary
 */
function getArrayOfSocialNetworks()
{
	global $conf, $db;
	$sql = "SELECT rowid, code, label, url, icon, active FROM ".MAIN_DB_PREFIX."c_socialnetworks";
	$sql .= " WHERE entity=".$conf->entity;
	$socialnetworks = array();
	$resql = $db->query($sql);
	if ($resql) {
		while ($obj = $db->fetch_object($resql)) {
			$socialnetworks[$obj->code] = array(
				'rowid' => $obj->rowid,
				'label' => $obj->label,
				'url' => $obj->url,
				'icon' => $obj->icon,
				'active' => $obj->active,
			);
		}
	}
	return $socialnetworks;
}

/**
 * Show social network link
 *
 * @param	string		$value				Skype to show (only skype, without 'Name of recipient' before)
 * @param	int 		$cid 				Id of contact if known
 * @param	int 		$socid 				Id of third party if known
 * @param	string 		$type				'skype','facebook',...
 * @param	array		$dictsocialnetworks socialnetworks availables
 * @return	string							HTML Link
 */
function dol_print_socialnetworks($value, $cid, $socid, $type, $dictsocialnetworks = array())
{
	global $conf, $user, $langs;

	$htmllink = $value;

	if (empty($value)) {
		return '&nbsp;';
	}

	if (!empty($type)) {
		$htmllink = '<div class="divsocialnetwork inline-block valignmiddle">';
		// Use dictionary definition for picto $dictsocialnetworks[$type]['icon']
		$htmllink .= '<span class="fa paddingright '.($dictsocialnetworks[$type]['icon'] ? $dictsocialnetworks[$type]['icon'] : 'fa-link').'"></span>';
		if ($type == 'skype') {
			$htmllink .= $value;
			$htmllink .= '&nbsp;';
			$htmllink .= '<a href="skype:';
			$htmllink .= $value;
			$htmllink .= '?call" alt="'.$langs->trans("Call").'&nbsp;'.$value.'" title="'.$langs->trans("Call").'&nbsp;'.$value.'">';
			$htmllink .= '<img src="'.DOL_URL_ROOT.'/theme/common/skype_callbutton.png" border="0">';
			$htmllink .= '</a><a href="skype:';
			$htmllink .= $value;
			$htmllink .= '?chat" alt="'.$langs->trans("Chat").'&nbsp;'.$value.'" title="'.$langs->trans("Chat").'&nbsp;'.$value.'">';
			$htmllink .= '<img class="paddingleft" src="'.DOL_URL_ROOT.'/theme/common/skype_chatbutton.png" border="0">';
			$htmllink .= '</a>';
			if (($cid || $socid) && !empty($conf->agenda->enabled) && $user->rights->agenda->myactions->create) {
				$addlink = 'AC_SKYPE';
				$link = '';
				if (!empty($conf->global->AGENDA_ADDACTIONFORSKYPE)) {
					$link = '<a href="'.DOL_URL_ROOT.'/comm/action/card.php?action=create&amp;backtopage=1&amp;actioncode='.$addlink.'&amp;contactid='.$cid.'&amp;socid='.$socid.'">'.img_object($langs->trans("AddAction"), "calendar").'</a>';
				}
				$htmllink .= ($link ? ' '.$link : '');
			}
		} else {
			if (!empty($dictsocialnetworks[$type]['url'])) {
				$link = str_replace('{socialid}', $value, $dictsocialnetworks[$type]['url']);
				$htmllink .= '&nbsp;<a href="'.$link.'" target="_blank">'.$value.'</a>';
			} else {
				$htmllink .= $value;
			}
		}
		$htmllink .= '</div>';
	} else {
		$langs->load("errors");
		$htmllink .= img_warning($langs->trans("ErrorBadSocialNetworkValue", $value));
	}
	return $htmllink;
}

/**
 * 	Format phone numbers according to country
 *
 * 	@param  string  $phone          Phone number to format
 * 	@param  string  $countrycode    Country code to use for formatting
 * 	@param 	int		$cid 		    Id of contact if known
 * 	@param 	int		$socid          Id of third party if known
 * 	@param 	string	$addlink	    ''=no link to create action, 'AC_TEL'=add link to clicktodial (if module enabled) and add link to create event (if conf->global->AGENDA_ADDACTIONFORPHONE set)
 * 	@param 	string	$separ 		    Separation between numbers for a better visibility example : xx.xx.xx.xx.xx
 *  @param	string  $withpicto      Show picto
 *  @param	string	$titlealt	    Text to show on alt
 *  @param  int     $adddivfloat    Add div float around phone.
 * 	@return string 				    Formated phone number
 */
function dol_print_phone($phone, $countrycode = '', $cid = 0, $socid = 0, $addlink = '', $separ = "&nbsp;", $withpicto = '', $titlealt = '', $adddivfloat = 0)
{
	global $conf, $user, $langs, $mysoc, $hookmanager;

	// Clean phone parameter
	$phone = preg_replace("/[\s.-]/", "", trim($phone));
	if (empty($phone)) { return ''; }
	if (!empty($conf->global->MAIN_PHONE_SEPAR)) $separ = $conf->global->MAIN_PHONE_SEPAR;
	if (empty($countrycode)) $countrycode = $mysoc->country_code;

	// Short format for small screens
	if ($conf->dol_optimize_smallscreen) $separ = '';

	$newphone = $phone;
	if (strtoupper($countrycode) == "FR")
	{
		// France
		if (dol_strlen($phone) == 10) {
			$newphone = substr($newphone, 0, 2).$separ.substr($newphone, 2, 2).$separ.substr($newphone, 4, 2).$separ.substr($newphone, 6, 2).$separ.substr($newphone, 8, 2);
		} elseif (dol_strlen($phone) == 7)
		{
			$newphone = substr($newphone, 0, 3).$separ.substr($newphone, 3, 2).$separ.substr($newphone, 5, 2);
		} elseif (dol_strlen($phone) == 9)
		{
			$newphone = substr($newphone, 0, 2).$separ.substr($newphone, 2, 3).$separ.substr($newphone, 5, 2).$separ.substr($newphone, 7, 2);
		} elseif (dol_strlen($phone) == 11)
		{
			$newphone = substr($newphone, 0, 3).$separ.substr($newphone, 3, 2).$separ.substr($newphone, 5, 2).$separ.substr($newphone, 7, 2).$separ.substr($newphone, 9, 2);
		} elseif (dol_strlen($phone) == 12)
		{
			$newphone = substr($newphone, 0, 4).$separ.substr($newphone, 4, 2).$separ.substr($newphone, 6, 2).$separ.substr($newphone, 8, 2).$separ.substr($newphone, 10, 2);
		}
	} elseif (strtoupper($countrycode) == "CA")
	{
		if (dol_strlen($phone) == 10) {
			$newphone = ($separ != '' ? '(' : '').substr($newphone, 0, 3).($separ != '' ? ')' : '').$separ.substr($newphone, 3, 3).($separ != '' ? '-' : '').substr($newphone, 6, 4);
		}
	} elseif (strtoupper($countrycode) == "PT")
	{//Portugal
		if (dol_strlen($phone) == 13)
		{//ex: +351_ABC_DEF_GHI
			$newphone = substr($newphone, 0, 4).$separ.substr($newphone, 4, 3).$separ.substr($newphone, 7, 3).$separ.substr($newphone, 10, 3);
		}
	} elseif (strtoupper($countrycode) == "SR")
	{//Suriname
		if (dol_strlen($phone) == 10)
		{//ex: +597_ABC_DEF
			$newphone = substr($newphone, 0, 4).$separ.substr($newphone, 4, 3).$separ.substr($newphone, 7, 3);
		} elseif (dol_strlen($phone) == 11)
		{//ex: +597_ABC_DEFG
			$newphone = substr($newphone, 0, 4).$separ.substr($newphone, 4, 3).$separ.substr($newphone, 7, 4);
		}
	} elseif (strtoupper($countrycode) == "DE")
	{//Allemagne
		if (dol_strlen($phone) == 14)
		{//ex:  +49_ABCD_EFGH_IJK
			$newphone = substr($newphone, 0, 3).$separ.substr($newphone, 3, 4).$separ.substr($newphone, 7, 4).$separ.substr($newphone, 11, 3);
		} elseif (dol_strlen($phone) == 13)
		{//ex: +49_ABC_DEFG_HIJ
			$newphone = substr($newphone, 0, 3).$separ.substr($newphone, 3, 3).$separ.substr($newphone, 6, 4).$separ.substr($newphone, 10, 3);
		}
	} elseif (strtoupper($countrycode) == "ES")
	{//Espagne
		if (dol_strlen($phone) == 12)
		{//ex:  +34_ABC_DEF_GHI
			$newphone = substr($newphone, 0, 3).$separ.substr($newphone, 3, 3).$separ.substr($newphone, 6, 3).$separ.substr($newphone, 9, 3);
		}
	} elseif (strtoupper($countrycode) == "BF")
	{// Burkina Faso
		if (dol_strlen($phone) == 12)
		{//ex :  +22 A BC_DE_FG_HI
			$newphone = substr($newphone, 0, 3).$separ.substr($newphone, 3, 1).$separ.substr($newphone, 4, 2).$separ.substr($newphone, 6, 2).$separ.substr($newphone, 8, 2).$separ.substr($newphone, 10, 2);
		}
	} elseif (strtoupper($countrycode) == "RO")
	{// Roumanie
		if (dol_strlen($phone) == 12)
		{//ex :  +40 AB_CDE_FG_HI
			$newphone = substr($newphone, 0, 3).$separ.substr($newphone, 3, 2).$separ.substr($newphone, 5, 3).$separ.substr($newphone, 8, 2).$separ.substr($newphone, 10, 2);
		}
	} elseif (strtoupper($countrycode) == "TR")
	{//Turquie
		if (dol_strlen($phone) == 13)
		{//ex :  +90 ABC_DEF_GHIJ
			$newphone = substr($newphone, 0, 3).$separ.substr($newphone, 3, 3).$separ.substr($newphone, 6, 3).$separ.substr($newphone, 9, 4);
		}
	} elseif (strtoupper($countrycode) == "US")
	{//Etat-Unis
		if (dol_strlen($phone) == 12)
		{//ex: +1 ABC_DEF_GHIJ
			$newphone = substr($newphone, 0, 2).$separ.substr($newphone, 2, 3).$separ.substr($newphone, 5, 3).$separ.substr($newphone, 8, 4);
		}
	} elseif (strtoupper($countrycode) == "MX")
	{//Mexique
		if (dol_strlen($phone) == 12)
		{//ex: +52 ABCD_EFG_HI
			$newphone = substr($newphone, 0, 3).$separ.substr($newphone, 3, 4).$separ.substr($newphone, 7, 3).$separ.substr($newphone, 10, 2);
		} elseif (dol_strlen($phone) == 11)
		{//ex: +52 AB_CD_EF_GH
			$newphone = substr($newphone, 0, 3).$separ.substr($newphone, 3, 2).$separ.substr($newphone, 5, 2).$separ.substr($newphone, 7, 2).$separ.substr($newphone, 9, 2);
		} elseif (dol_strlen($phone) == 13)
		{//ex: +52 ABC_DEF_GHIJ
			$newphone = substr($newphone, 0, 3).$separ.substr($newphone, 3, 3).$separ.substr($newphone, 6, 3).$separ.substr($newphone, 9, 4);
		}
	} elseif (strtoupper($countrycode) == "ML")
	{//Mali
		if (dol_strlen($phone) == 12)
		{//ex: +223 AB_CD_EF_GH
			$newphone = substr($newphone, 0, 4).$separ.substr($newphone, 4, 2).$separ.substr($newphone, 6, 2).$separ.substr($newphone, 8, 2).$separ.substr($newphone, 10, 2);
		}
	} elseif (strtoupper($countrycode) == "TH")
	{//Thaïlande
		if (dol_strlen($phone) == 11)
		{//ex: +66_ABC_DE_FGH
			$newphone = substr($newphone, 0, 3).$separ.substr($newphone, 3, 3).$separ.substr($newphone, 6, 2).$separ.substr($newphone, 8, 3);
		} elseif (dol_strlen($phone) == 12)
		{//ex: +66_A_BCD_EF_GHI
			$newphone = substr($newphone, 0, 3).$separ.substr($newphone, 3, 1).$separ.substr($newphone, 4, 3).$separ.substr($newphone, 7, 2).$separ.substr($newphone, 9, 3);
		}
	} elseif (strtoupper($countrycode) == "MU")
	{
		//Maurice
		if (dol_strlen($phone) == 11)
		{//ex: +230_ABC_DE_FG
			$newphone = substr($newphone, 0, 4).$separ.substr($newphone, 4, 3).$separ.substr($newphone, 7, 2).$separ.substr($newphone, 9, 2);
		} elseif (dol_strlen($phone) == 12)
		{//ex: +230_ABCD_EF_GH
			$newphone = substr($newphone, 0, 4).$separ.substr($newphone, 4, 4).$separ.substr($newphone, 8, 2).$separ.substr($newphone, 10, 2);
		}
	} elseif (strtoupper($countrycode) == "ZA")
	{//Afrique du sud
		if (dol_strlen($phone) == 12)
		{//ex: +27_AB_CDE_FG_HI
			$newphone = substr($newphone, 0, 3).$separ.substr($newphone, 3, 2).$separ.substr($newphone, 5, 3).$separ.substr($newphone, 8, 2).$separ.substr($newphone, 10, 2);
		}
	} elseif (strtoupper($countrycode) == "SY")
	{//Syrie
		if (dol_strlen($phone) == 12)
		{//ex: +963_AB_CD_EF_GH
			$newphone = substr($newphone, 0, 4).$separ.substr($newphone, 4, 2).$separ.substr($newphone, 6, 2).$separ.substr($newphone, 8, 2).$separ.substr($newphone, 10, 2);
		} elseif (dol_strlen($phone) == 13)
		{//ex: +963_AB_CD_EF_GHI
			$newphone = substr($newphone, 0, 4).$separ.substr($newphone, 4, 2).$separ.substr($newphone, 6, 2).$separ.substr($newphone, 8, 2).$separ.substr($newphone, 10, 3);
		}
	} elseif (strtoupper($countrycode) == "AE")
	{//Emirats Arabes Unis
		if (dol_strlen($phone) == 12)
		{//ex: +971_ABC_DEF_GH
			$newphone = substr($newphone, 0, 4).$separ.substr($newphone, 4, 3).$separ.substr($newphone, 7, 3).$separ.substr($newphone, 10, 2);
		} elseif (dol_strlen($phone) == 13)
		{//ex: +971_ABC_DEF_GHI
			$newphone = substr($newphone, 0, 4).$separ.substr($newphone, 4, 3).$separ.substr($newphone, 7, 3).$separ.substr($newphone, 10, 3);
		} elseif (dol_strlen($phone) == 14)
		{//ex: +971_ABC_DEF_GHIK
			$newphone = substr($newphone, 0, 4).$separ.substr($newphone, 4, 3).$separ.substr($newphone, 7, 3).$separ.substr($newphone, 10, 4);
		}
	} elseif (strtoupper($countrycode) == "DZ")
	{//Algérie
		if (dol_strlen($phone) == 13)
		{//ex: +213_ABC_DEF_GHI
			$newphone = substr($newphone, 0, 4).$separ.substr($newphone, 4, 3).$separ.substr($newphone, 7, 3).$separ.substr($newphone, 10, 3);
		}
	} elseif (strtoupper($countrycode) == "BE")
	{//Belgique
		if (dol_strlen($phone) == 11)
		{//ex: +32_ABC_DE_FGH
			$newphone = substr($newphone, 0, 3).$separ.substr($newphone, 3, 3).$separ.substr($newphone, 6, 2).$separ.substr($newphone, 8, 3);
		} elseif (dol_strlen($phone) == 12)
		{//ex: +32_ABC_DEF_GHI
			$newphone = substr($newphone, 0, 3).$separ.substr($newphone, 3, 3).$separ.substr($newphone, 6, 3).$separ.substr($newphone, 9, 3);
		}
	} elseif (strtoupper($countrycode) == "PF")
	{//Polynésie française
		if (dol_strlen($phone) == 12)
		{//ex: +689_AB_CD_EF_GH
			$newphone = substr($newphone, 0, 4).$separ.substr($newphone, 4, 2).$separ.substr($newphone, 6, 2).$separ.substr($newphone, 8, 2).$separ.substr($newphone, 10, 2);
		}
	} elseif (strtoupper($countrycode) == "CO")
	{//Colombie
		if (dol_strlen($phone) == 13)
		{//ex: +57_ABC_DEF_GH_IJ
			$newphone = substr($newphone, 0, 3).$separ.substr($newphone, 3, 3).$separ.substr($newphone, 6, 3).$separ.substr($newphone, 9, 2).$separ.substr($newphone, 11, 2);
		}
	} elseif (strtoupper($countrycode) == "JO")
	{//Jordanie
		if (dol_strlen($phone) == 12)
		{//ex: +962_A_BCD_EF_GH
			$newphone = substr($newphone, 0, 4).$separ.substr($newphone, 4, 1).$separ.substr($newphone, 5, 3).$separ.substr($newphone, 7, 2).$separ.substr($newphone, 9, 2);
		}
	} elseif (strtoupper($countrycode) == "JM")
	{//Jamaïque
		if (dol_strlen($newphone) == 12)
		{//ex: +1867_ABC_DEFG
			$newphone = substr($newphone, 0, 5).$separ.substr($newphone, 5, 3).$separ.substr($newphone, 8, 4);
		}
	} elseif (strtoupper($countrycode) == "MG")
	{//Madagascar
		if (dol_strlen($phone) == 13)
		{//ex: +261_AB_CD_EF_GHI
			$newphone = substr($newphone, 0, 4).$separ.substr($newphone, 4, 2).$separ.substr($newphone, 6, 2).$separ.substr($newphone, 8, 2).$separ.substr($newphone, 10, 3);
		}
	} elseif (strtoupper($countrycode) == "GB")
	{//Royaume uni
		if (dol_strlen($phone) == 13)
		{//ex: +44_ABCD_EFG_HIJ
			$newphone = substr($newphone, 0, 3).$separ.substr($newphone, 3, 4).$separ.substr($newphone, 7, 3).$separ.substr($newphone, 10, 3);
		}
	} elseif (strtoupper($countrycode) == "CH")
	{//Suisse
		if (dol_strlen($phone) == 12)
		{//ex: +41_AB_CDE_FG_HI
			$newphone = substr($newphone, 0, 3).$separ.substr($newphone, 3, 2).$separ.substr($newphone, 5, 3).$separ.substr($newphone, 8, 2).$separ.substr($newphone, 10, 2);
		} elseif (dol_strlen($phone) == 15)
		{// +41_AB_CDE_FGH_IJKL
			$newphone = $newphone = substr($newphone, 0, 3).$separ.substr($newphone, 3, 2).$separ.substr($newphone, 5, 3).$separ.substr($newphone, 8, 3).$separ.substr($newphone, 11, 4);
		}
	} elseif (strtoupper($countrycode) == "TN")
	{//Tunisie
		if (dol_strlen($phone) == 12)
		{//ex: +216_AB_CDE_FGH
			$newphone = substr($newphone, 0, 4).$separ.substr($newphone, 4, 2).$separ.substr($newphone, 6, 3).$separ.substr($newphone, 9, 3);
		}
	} elseif (strtoupper($countrycode) == "GF")
	{//Guyane francaise
		if (dol_strlen($phone) == 13)
		{//ex: +594_ABC_DE_FG_HI  (ABC=594 de nouveau)
			$newphone = substr($newphone, 0, 4).$separ.substr($newphone, 4, 3).$separ.substr($newphone, 7, 2).$separ.substr($newphone, 9, 2).$separ.substr($newphone, 11, 2);
		}
	} elseif (strtoupper($countrycode) == "GP")
	{//Guadeloupe
		if (dol_strlen($phone) == 13)
		{//ex: +590_ABC_DE_FG_HI  (ABC=590 de nouveau)
			$newphone = substr($newphone, 0, 4).$separ.substr($newphone, 4, 3).$separ.substr($newphone, 7, 2).$separ.substr($newphone, 9, 2).$separ.substr($newphone, 11, 2);
		}
	} elseif (strtoupper($countrycode) == "MQ")
	{//Martinique
		if (dol_strlen($phone) == 13)
		{//ex: +596_ABC_DE_FG_HI  (ABC=596 de nouveau)
			$newphone = substr($newphone, 0, 4).$separ.substr($newphone, 4, 3).$separ.substr($newphone, 7, 2).$separ.substr($newphone, 9, 2).$separ.substr($newphone, 11, 2);
		}
	} elseif (strtoupper($countrycode) == "IT")
	{//Italie
		if (dol_strlen($phone) == 12)
		{//ex: +39_ABC_DEF_GHI
			$newphone = substr($newphone, 0, 3).$separ.substr($newphone, 3, 3).$separ.substr($newphone, 6, 3).$separ.substr($newphone, 9, 3);
		} elseif (dol_strlen($phone) == 13)
		{//ex: +39_ABC_DEF_GH_IJ
			$newphone = substr($newphone, 0, 3).$separ.substr($newphone, 3, 3).$separ.substr($newphone, 6, 3).$separ.substr($newphone, 9, 2).$separ.substr($newphone, 11, 2);
		}
	} elseif (strtoupper($countrycode) == "AU")
	{
		//Australie
		if (dol_strlen($phone) == 12)
		{
			//ex: +61_A_BCDE_FGHI
			$newphone = substr($newphone, 0, 3).$separ.substr($newphone, 3, 1).$separ.substr($newphone, 4, 4).$separ.substr($newphone, 8, 4);
		}
	}
	if (!empty($addlink))	// Link on phone number (+ link to add action if conf->global->AGENDA_ADDACTIONFORPHONE set)
	{
		if ($conf->browser->layout == 'phone' || (!empty($conf->clicktodial->enabled) && !empty($conf->global->CLICKTODIAL_USE_TEL_LINK_ON_PHONE_NUMBERS)))	// If phone or option for, we use link of phone
		{
			$newphoneform = $newphone;
			$newphone = '<a href="tel:'.$phone.'"';
			$newphone .= '>'.$newphoneform.'</a>';
		} elseif (!empty($conf->clicktodial->enabled) && $addlink == 'AC_TEL')		// If click to dial, we use click to dial url
		{
			if (empty($user->clicktodial_loaded)) $user->fetch_clicktodial();

			// Define urlmask
			$urlmask = 'ErrorClickToDialModuleNotConfigured';
			if (!empty($conf->global->CLICKTODIAL_URL)) $urlmask = $conf->global->CLICKTODIAL_URL;
			if (!empty($user->clicktodial_url)) $urlmask = $user->clicktodial_url;

			$clicktodial_poste = (!empty($user->clicktodial_poste) ?urlencode($user->clicktodial_poste) : '');
			$clicktodial_login = (!empty($user->clicktodial_login) ?urlencode($user->clicktodial_login) : '');
			$clicktodial_password = (!empty($user->clicktodial_password) ?urlencode($user->clicktodial_password) : '');
			// This line is for backward compatibility
			$url = sprintf($urlmask, urlencode($phone), $clicktodial_poste, $clicktodial_login, $clicktodial_password);
			// Thoose lines are for substitution
			$substitarray = array('__PHONEFROM__'=>$clicktodial_poste,
								'__PHONETO__'=>urlencode($phone),
								'__LOGIN__'=>$clicktodial_login,
								'__PASS__'=>$clicktodial_password);
			$url = make_substitutions($url, $substitarray);
			$newphonesav = $newphone;
			$newphone = '<a href="'.$url.'"';
			if (!empty($conf->global->CLICKTODIAL_FORCENEWTARGET)) $newphone .= ' target="_blank"';
			$newphone .= '>'.$newphonesav.'</a>';
		}

		//if (($cid || $socid) && ! empty($conf->agenda->enabled) && $user->rights->agenda->myactions->create)
		if (!empty($conf->agenda->enabled) && $user->rights->agenda->myactions->create)
		{
			$type = 'AC_TEL'; $link = '';
			if ($addlink == 'AC_FAX') $type = 'AC_FAX';
			if (!empty($conf->global->AGENDA_ADDACTIONFORPHONE)) $link = '<a href="'.DOL_URL_ROOT.'/comm/action/card.php?action=create&amp;backtopage=1&amp;actioncode='.$type.($cid ? '&amp;contactid='.$cid : '').($socid ? '&amp;socid='.$socid : '').'">'.img_object($langs->trans("AddAction"), "calendar").'</a>';
			if ($link) $newphone = '<div>'.$newphone.' '.$link.'</div>';
		}
	}

	if (empty($titlealt))
	{
		$titlealt = ($withpicto == 'fax' ? $langs->trans("Fax") : $langs->trans("Phone"));
	}
	$rep = '';

	if ($hookmanager) {
		$parameters = array('countrycode' => $countrycode, 'cid' => $cid, 'socid' => $socid, 'titlealt' => $titlealt, 'picto' => $withpicto);
		$reshook = $hookmanager->executeHooks('printPhone', $parameters, $phone);
		$rep .= $hookmanager->resPrint;
	}
	if (empty($reshook))
	{
		$picto = '';
		if ($withpicto) {
			if ($withpicto == 'fax') {
				$picto = 'phoning_fax';
			} elseif ($withpicto == 'phone') {
				$picto = 'phoning';
			} elseif ($withpicto == 'mobile') {
				$picto = 'phoning_mobile';
			} else {
				$picto = '';
			}
		}
		if ($adddivfloat) $rep .= '<div class="nospan float" style="margin-right: 10px">';
		else $rep .= '<span style="margin-right: 10px;">';
		$rep .= ($withpicto ?img_picto($titlealt, 'object_'.$picto.'.png').' ' : '').$newphone;
		if ($adddivfloat) $rep .= '</div>';
		else $rep .= '</span>';
	}

	return $rep;
}

/**
 * 	Return an IP formated to be shown on screen
 *
 * 	@param	string	$ip			IP
 * 	@param	int		$mode		0=return IP + country/flag, 1=return only country/flag, 2=return only IP
 * 	@return string 				Formated IP, with country if GeoIP module is enabled
 */
function dol_print_ip($ip, $mode = 0)
{
	global $conf, $langs;

	$ret = '';

	if (empty($mode)) $ret .= $ip;

	if ($mode != 2)
	{
		$countrycode = dolGetCountryCodeFromIp($ip);
		if ($countrycode)	// If success, countrycode is us, fr, ...
		{
			if (file_exists(DOL_DOCUMENT_ROOT.'/theme/common/flags/'.$countrycode.'.png'))
			{
				$ret .= ' '.img_picto($countrycode.' '.$langs->trans("AccordingToGeoIPDatabase"), DOL_URL_ROOT.'/theme/common/flags/'.$countrycode.'.png', '', 1);
			} else $ret .= ' ('.$countrycode.')';
		} else {
			// Nothing
		}
	}

	return $ret;
}

/**
 * Return the IP of remote user.
 * Take HTTP_X_FORWARDED_FOR (defined when using proxy)
 * Then HTTP_CLIENT_IP if defined (rare)
 * Then REMOTE_ADDR (no way to be modified by user but may be wrong if user is using a proxy)
 *
 * @return	string		Ip of remote user.
 */
function getUserRemoteIP()
{
	if (empty($_SERVER['HTTP_X_FORWARDED_FOR']) || preg_match('/[^0-9\.\:,\[\]]/', $_SERVER['HTTP_X_FORWARDED_FOR'])) {
		if (empty($_SERVER['HTTP_CLIENT_IP']) || preg_match('/[^0-9\.\:,\[\]]/', $_SERVER['HTTP_CLIENT_IP'])) {
			if (empty($_SERVER["HTTP_CF_CONNECTING_IP"])) {
				$ip = (empty($_SERVER['REMOTE_ADDR']) ? '' : $_SERVER['REMOTE_ADDR']);	// value may have been forged by client
			} else {
				$ip = $_SERVER["HTTP_CF_CONNECTING_IP"];	// value here may have been forged by client
			}
		} else {
			$ip = $_SERVER['HTTP_CLIENT_IP']; // value is clean here but may have been forged by proxy
		}
	} else {
		$ip = $_SERVER['HTTP_X_FORWARDED_FOR']; // value is clean here but may have been forged by proxy
	}
	return $ip;
}

/**
 * Return if we are using a HTTPS connexion
 * Check HTTPS (no way to be modified by user but may be empty or wrong if user is using a proxy)
 * Take HTTP_X_FORWARDED_PROTO (defined when using proxy)
 * Then HTTP_X_FORWARDED_SSL
 *
 * @return	boolean		True if user is using HTTPS
 */
function isHTTPS()
{
	$isSecure = false;
	if (isset($_SERVER['HTTPS']) && $_SERVER['HTTPS'] == 'on') {
		$isSecure = true;
	}
	elseif (!empty($_SERVER['HTTP_X_FORWARDED_PROTO']) && $_SERVER['HTTP_X_FORWARDED_PROTO'] == 'https' || !empty($_SERVER['HTTP_X_FORWARDED_SSL']) && $_SERVER['HTTP_X_FORWARDED_SSL'] == 'on') {
		$isSecure = true;
	}
	return $isSecure;
}

/**
 * 	Return a country code from IP. Empty string if not found.
 *
 * 	@param	string	$ip			IP
 * 	@return string 				Country code ('us', 'fr', ...)
 */
function dolGetCountryCodeFromIp($ip)
{
	global $conf;

	$countrycode = '';

	if (!empty($conf->geoipmaxmind->enabled))
	{
		$datafile = $conf->global->GEOIPMAXMIND_COUNTRY_DATAFILE;
		//$ip='24.24.24.24';
		//$datafile='/usr/share/GeoIP/GeoIP.dat';    Note that this must be downloaded datafile (not same than datafile provided with ubuntu packages)
		include_once DOL_DOCUMENT_ROOT.'/core/class/dolgeoip.class.php';
		$geoip = new DolGeoIP('country', $datafile);
		//print 'ip='.$ip.' databaseType='.$geoip->gi->databaseType." GEOIP_CITY_EDITION_REV1=".GEOIP_CITY_EDITION_REV1."\n";
		$countrycode = $geoip->getCountryCodeFromIP($ip);
	}

	return $countrycode;
}


/**
 *  Return country code for current user.
 *  If software is used inside a local network, detection may fails (we need a public ip)
 *
 *  @return     string      Country code (fr, es, it, us, ...)
 */
function dol_user_country()
{
	global $conf, $langs, $user;

	//$ret=$user->xxx;
	$ret = '';
	if (!empty($conf->geoipmaxmind->enabled))
	{
		$ip = getUserRemoteIP();
		$datafile = $conf->global->GEOIPMAXMIND_COUNTRY_DATAFILE;
		//$ip='24.24.24.24';
		//$datafile='E:\Mes Sites\Web\Admin1\awstats\maxmind\GeoIP.dat';
		include_once DOL_DOCUMENT_ROOT.'/core/class/dolgeoip.class.php';
		$geoip = new DolGeoIP('country', $datafile);
		$countrycode = $geoip->getCountryCodeFromIP($ip);
		$ret = $countrycode;
	}
	return $ret;
}

/**
 *  Format address string
 *
 *  @param	string	$address    Address string, already formatted with dol_format_address()
 *  @param  int		$htmlid     Html ID (for example 'gmap')
 *  @param  int		$element    'thirdparty'|'contact'|'member'|'other'
 *  @param  int		$id         Id of object
 *  @param	int		$noprint	No output. Result is the function return
 *  @param  string  $charfornl  Char to use instead of nl2br. '' means we use a standad nl2br.
 *  @return string|void			Nothing if noprint is 0, formatted address if noprint is 1
 *  @see dol_format_address()
 */
function dol_print_address($address, $htmlid, $element, $id, $noprint = 0, $charfornl = '')
{
	global $conf, $user, $langs, $hookmanager;

	$out = '';

	if ($address)
	{
		if ($hookmanager) {
			$parameters = array('element' => $element, 'id' => $id);
			$reshook = $hookmanager->executeHooks('printAddress', $parameters, $address);
			$out .= $hookmanager->resPrint;
		}
		if (empty($reshook))
		{
			if (empty($charfornl)) $out .= nl2br($address);
			else $out .= preg_replace('/[\r\n]+/', $charfornl, $address);

			// TODO Remove this block, we can add this using the hook now
			$showgmap = $showomap = 0;
			if (($element == 'thirdparty' || $element == 'societe') && !empty($conf->google->enabled) && !empty($conf->global->GOOGLE_ENABLE_GMAPS)) $showgmap = 1;
			if ($element == 'contact' && !empty($conf->google->enabled) && !empty($conf->global->GOOGLE_ENABLE_GMAPS_CONTACTS)) $showgmap = 1;
			if ($element == 'member' && !empty($conf->google->enabled) && !empty($conf->global->GOOGLE_ENABLE_GMAPS_MEMBERS)) $showgmap = 1;
			if (($element == 'thirdparty' || $element == 'societe') && !empty($conf->openstreetmap->enabled) && !empty($conf->global->OPENSTREETMAP_ENABLE_MAPS)) $showomap = 1;
			if ($element == 'contact' && !empty($conf->openstreetmap->enabled) && !empty($conf->global->OPENSTREETMAP_ENABLE_MAPS_CONTACTS)) $showomap = 1;
			if ($element == 'member' && !empty($conf->openstreetmap->enabled) && !empty($conf->global->OPENSTREETMAP_ENABLE_MAPS_MEMBERS)) $showomap = 1;
			if ($showgmap)
			{
				$url = dol_buildpath('/google/gmaps.php?mode='.$element.'&id='.$id, 1);
				$out .= ' <a href="'.$url.'" target="_gmaps"><img id="'.$htmlid.'" class="valigntextbottom" src="'.DOL_URL_ROOT.'/theme/common/gmap.png"></a>';
			}
			if ($showomap)
			{
				$url = dol_buildpath('/openstreetmap/maps.php?mode='.$element.'&id='.$id, 1);
				$out .= ' <a href="'.$url.'" target="_gmaps"><img id="'.$htmlid.'_openstreetmap" class="valigntextbottom" src="'.DOL_URL_ROOT.'/theme/common/gmap.png"></a>';
			}
		}
	}
	if ($noprint) return $out;
	else print $out;
}


/**
 *	Return true if email syntax is ok.
 *
 *	@param	    string		$address    			email (Ex: "toto@examle.com". Long form "John Do <johndo@example.com>" will be false)
 *  @param		int			$acceptsupervisorkey	If 1, the special string '__SUPERVISOREMAIL__' is also accepted as valid
 *	@return     boolean     						true if email syntax is OK, false if KO or empty string
 *  @see isValidMXRecord()
 */
function isValidEmail($address, $acceptsupervisorkey = 0)
{
	if ($acceptsupervisorkey && $address == '__SUPERVISOREMAIL__') return true;
	if (filter_var($address, FILTER_VALIDATE_EMAIL)) return true;

	return false;
}

/**
 *	Return if the domain name has a valid MX record.
 *  WARNING: This need function idn_to_ascii, checkdnsrr and getmxrr
 *
 *	@param	    string		$domain	    			Domain name (Ex: "yahoo.com", "yhaoo.com", "dolibarr.fr")
 *	@return     int     							-1 if error (function not available), 0=Not valid, 1=Valid
 *  @see isValidEmail()
 */
function isValidMXRecord($domain)
{
	if (function_exists('idn_to_ascii') && function_exists('checkdnsrr'))
	{
		if (!checkdnsrr(idn_to_ascii($domain), 'MX'))
		{
			return 0;
		}
		if (function_exists('getmxrr'))
		{
			$mxhosts = array();
			$weight = array();
			getmxrr(idn_to_ascii($domain), $mxhosts, $weight);
			if (count($mxhosts) > 1) return 1;
			if (count($mxhosts) == 1 && !empty($mxhosts[0])) return 1;

			return 0;
		}
	}
	return -1;
}

/**
 *  Return true if phone number syntax is ok
 *  TODO Decide what to do with this
 *
 *  @param	string		$phone		phone (Ex: "0601010101")
 *  @return boolean     			true if phone syntax is OK, false if KO or empty string
 */
function isValidPhone($phone)
{
	return true;
}


/**
 * Make a strlen call. Works even if mbstring module not enabled
 *
 * @param   string		$string				String to calculate length
 * @param   string		$stringencoding		Encoding of string
 * @return  int								Length of string
 */
function dol_strlen($string, $stringencoding = 'UTF-8')
{
	if (function_exists('mb_strlen')) return mb_strlen($string, $stringencoding);
	else return strlen($string);
}

/**
 * Make a substring. Works even if mbstring module is not enabled for better compatibility.
 *
 * @param	string	$string				String to scan
 * @param	string	$start				Start position
 * @param	int		$length				Length (in nb of characters or nb of bytes depending on trunconbytes param)
 * @param   string	$stringencoding		Page code used for input string encoding
 * @param	int		$trunconbytes		1=Length is max of bytes instead of max of characters
 * @return  string						substring
 */
function dol_substr($string, $start, $length, $stringencoding = '', $trunconbytes = 0)
{
	global $langs;

	if (empty($stringencoding)) $stringencoding = $langs->charset_output;

	$ret = '';
	if (empty($trunconbytes))
	{
		if (function_exists('mb_substr'))
		{
			$ret = mb_substr($string, $start, $length, $stringencoding);
		} else {
			$ret = substr($string, $start, $length);
		}
	} else {
		if (function_exists('mb_strcut'))
		{
			$ret = mb_strcut($string, $start, $length, $stringencoding);
		} else {
			$ret = substr($string, $start, $length);
		}
	}
	return $ret;
}


/**
 *	Truncate a string to a particular length adding '...' if string larger than length.
 * 	If length = max length+1, we do no truncate to avoid having just 1 char replaced with '...'.
 *  MAIN_DISABLE_TRUNC=1 can disable all truncings
 *
 *	@param	string	$string				String to truncate
 *	@param  int		$size				Max string size visible (excluding ...). 0 for no limit. WARNING: Final string size can have 3 more chars (if we added ..., or if size was max+1 or max+2 or max+3 so it does not worse to replace with ...)
 *	@param	string	$trunc				Where to trunc: 'right', 'left', 'middle' (size must be a 2 power), 'wrap'
 * 	@param	string	$stringencoding		Tell what is source string encoding
 *  @param	int		$nodot				Truncation do not add ... after truncation. So it's an exact truncation.
 *  @param  int     $display            Trunc is used to display data and can be changed for small screen. TODO Remove this param (must be dealt with CSS)
 *	@return string						Truncated string. WARNING: length is never higher than $size if $nodot is set, but can be 3 chars higher otherwise.
 */
function dol_trunc($string, $size = 40, $trunc = 'right', $stringencoding = 'UTF-8', $nodot = 0, $display = 0)
{
	global $conf;

	if ($size == 0 || !empty($conf->global->MAIN_DISABLE_TRUNC)) return $string;

	if (empty($stringencoding)) $stringencoding = 'UTF-8';
	// reduce for small screen
	if ($conf->dol_optimize_smallscreen == 1 && $display == 1) $size = round($size / 3);

	// We go always here
	if ($trunc == 'right')
	{
		$newstring = dol_textishtml($string) ?dol_string_nohtmltag($string, 1) : $string;
		if (dol_strlen($newstring, $stringencoding) > ($size + ($nodot ? 0 : 3)))    // If nodot is 0 and size is 1,2 or 3 chars more, we don't trunc and don't add ...
		return dol_substr($newstring, 0, $size, $stringencoding).($nodot ? '' : '...');
		else //return 'u'.$size.'-'.$newstring.'-'.dol_strlen($newstring,$stringencoding).'-'.$string;
		return $string;
	} elseif ($trunc == 'middle')
	{
		$newstring = dol_textishtml($string) ?dol_string_nohtmltag($string, 1) : $string;
		if (dol_strlen($newstring, $stringencoding) > 2 && dol_strlen($newstring, $stringencoding) > ($size + 1))
		{
			$size1 = round($size / 2);
			$size2 = round($size / 2);
			return dol_substr($newstring, 0, $size1, $stringencoding).'...'.dol_substr($newstring, dol_strlen($newstring, $stringencoding) - $size2, $size2, $stringencoding);
		} else return $string;
	} elseif ($trunc == 'left')
	{
		$newstring = dol_textishtml($string) ?dol_string_nohtmltag($string, 1) : $string;
		if (dol_strlen($newstring, $stringencoding) > ($size + ($nodot ? 0 : 3)))    // If nodot is 0 and size is 1,2 or 3 chars more, we don't trunc and don't add ...
		return '...'.dol_substr($newstring, dol_strlen($newstring, $stringencoding) - $size, $size, $stringencoding);
		else return $string;
	} elseif ($trunc == 'wrap')
	{
		$newstring = dol_textishtml($string) ?dol_string_nohtmltag($string, 1) : $string;
		if (dol_strlen($newstring, $stringencoding) > ($size + 1))
		return dol_substr($newstring, 0, $size, $stringencoding)."\n".dol_trunc(dol_substr($newstring, $size, dol_strlen($newstring, $stringencoding) - $size, $stringencoding), $size, $trunc);
		else return $string;
	} else return 'BadParam3CallingDolTrunc';
}

/**
 *	Show picto whatever it's its name (generic function)
 *
 *	@param      string		$titlealt         		Text on title tag for tooltip. Not used if param notitle is set to 1.
 *	@param      string		$picto       			Name of image file to show ('filenew', ...)
 *													If no extension provided, we use '.png'. Image must be stored into theme/xxx/img directory.
 *                                  				Example: picto.png                  if picto.png is stored into htdocs/theme/mytheme/img
 *                                  				Example: picto.png@mymodule         if picto.png is stored into htdocs/mymodule/img
 *                                  				Example: /mydir/mysubdir/picto.png  if picto.png is stored into htdocs/mydir/mysubdir (pictoisfullpath must be set to 1)
 *	@param		string		$moreatt				Add more attribute on img tag (For example 'style="float: right"')
 *	@param		boolean|int	$pictoisfullpath		If true or 1, image path is a full path
 *	@param		int			$srconly				Return only content of the src attribute of img.
 *  @param		int			$notitle				1=Disable tag title. Use it if you add js tooltip, to avoid duplicate tooltip.
 *  @param		string		$alt					Force alt for bind people
 *  @param		string		$morecss				Add more class css on img tag (For example 'myclascss').
 *  @param		string		$marginleftonlyshort	1 = Add a short left margin on picto, 2 = Add a larger left margin on picto, 0 = No margin left. Works for fontawesome picto only.
 *  @return     string       				    	Return img tag
 *  @see        img_object(), img_picto_common()
 */
function img_picto($titlealt, $picto, $moreatt = '', $pictoisfullpath = false, $srconly = 0, $notitle = 0, $alt = '', $morecss = '', $marginleftonlyshort = 2)
{
	global $conf, $langs;
	// We forge fullpathpicto for image to $path/img/$picto. By default, we take DOL_URL_ROOT/theme/$conf->theme/img/$picto
	$url = DOL_URL_ROOT;
	$theme = isset($conf->theme) ? $conf->theme : null;
	$path = 'theme/'.$theme;
	// Define fullpathpicto to use into src
	if ($pictoisfullpath) {
		// Clean parameters
		if (!preg_match('/(\.png|\.gif|\.svg)$/i', $picto)) {
			$picto .= '.png';
		}
		$fullpathpicto = $picto;
		$reg = array();
		if (preg_match('/class="([^"]+)"/', $moreatt, $reg)) {
			$morecss .= ($morecss ? ' ' : '').$reg[1];
			$moreatt = str_replace('class="'.$reg[1].'"', '', $moreatt);
		}
	} else {
		$pictowithouttext = preg_replace('/(\.png|\.gif|\.svg)$/', '', $picto);
		if (empty($srconly) && in_array($pictowithouttext, array(
				'1downarrow', '1uparrow', '1leftarrow', '1rightarrow', '1uparrow_selected', '1downarrow_selected', '1leftarrow_selected', '1rightarrow_selected',
				'accountancy', 'account', 'accountline', 'action', 'add', 'address', 'bank_account', 'barcode', 'bank', 'bill', 'billa', 'billr', 'billd', 'bookmark', 'bom', 'building',
				'cash-register', 'category', 'check', 'clock', 'close_title', 'cog', 'company', 'contact', 'contract', 'cron', 'cubes',
				'delete', 'dolly', 'dollyrevert', 'donation', 'download', 'edit', 'ellipsis-h', 'email', 'eraser', 'external-link-alt', 'external-link-square-alt',
				'filter', 'file-code', 'file-export', 'file-import', 'file-upload', 'folder', 'folder-open', 'globe', 'globe-americas', 'grip', 'grip_title', 'group',
				'help', 'holiday',
				'intervention', 'label', 'language', 'link', 'list', 'listlight', 'loan', 'lot',
				'margin', 'map-marker-alt', 'member', 'meeting', 'money-bill-alt', 'mrp', 'note', 'next',
				'object_accounting', 'object_account', 'object_accountline', 'object_action', 'object_barcode', 'object_bill', 'object_billa', 'object_billd', 'object_bom',
				'object_category', 'object_conversation', 'object_bookmark', 'object_bug', 'object_clock', 'object_dolly', 'object_dollyrevert', 'object_generic', 'object_folder',
				'object_list-alt', 'object_calendar', 'object_calendarweek', 'object_calendarmonth', 'object_calendarday', 'object_calendarperuser',
				'object_cash-register', 'object_company', 'object_contact', 'object_contract', 'object_donation', 'object_dynamicprice',
				'object_globe', 'object_holiday', 'object_hrm', 'object_invoice', 'object_intervention', 'object_label',
				'object_margin', 'object_money-bill-alt', 'object_multicurrency', 'object_order', 'object_payment',
				'object_lot', 'object_mrp', 'object_other',
				'object_payment', 'object_pdf', 'object_product', 'object_propal',
				'object_paragraph', 'object_poll', 'object_printer', 'object_project', 'object_projectpub', 'object_propal', 'object_resource', 'object_rss', 'object_projecttask',
				'object_recruitmentjobposition', 'object_recruitmentcandidature',
				'object_salary', 'object_shipment', 'object_share-alt', 'object_supplier_invoice', 'object_supplier_invoicea', 'object_supplier_invoiced', 'object_supplier_order', 'object_supplier_proposal', 'object_service', 'object_stock',
				'object_technic', 'object_ticket', 'object_trip', 'object_user', 'object_group', 'object_member',
				'object_phoning', 'object_phoning_mobile', 'object_phoning_fax', 'object_email', 'object_website', 'object_movement',
				'off', 'on', 'order',
				'paiment', 'play', 'pdf', 'playdisabled', 'previous', 'poll', 'printer', 'product', 'propal', 'projecttask', 'stock', 'resize', 'service', 'stats', 'trip',
				'setup', 'share-alt', 'sign-out', 'split', 'stripe-s', 'switch_off', 'switch_on', 'tools', 'unlink', 'uparrow', 'user', 'vcard', 'wrench',
				'jabber', 'skype', 'twitter', 'facebook', 'linkedin', 'instagram', 'snapchat', 'youtube', 'google-plus-g', 'whatsapp',
				'chevron-left', 'chevron-right', 'chevron-down', 'chevron-top', 'commercial', 'companies',
				'generic', 'home', 'hrm', 'members', 'products', 'invoicing',
				'payment', 'pencil-ruler', 'preview', 'project', 'projectpub', 'refresh', 'salary', 'supplier_invoice', 'ticket',
				'error', 'warning',
				'recruitmentcandidature', 'recruitmentjobposition', 'resource',
<<<<<<< HEAD
				'shapes', 'supplier_proposal', 'supplier_order', 'supplier_invoice',
				'title_setup', 'title_accountancy', 'title_bank', 'title_hrm', 'title_agenda',
				'eventorganization', 'object_eventorganization'
=======
				'shapes', 'supplier_proposal', 'supplier_order', 'supplier_invoice', 'user-cog',
				'title_setup', 'title_accountancy', 'title_bank', 'title_hrm', 'title_agenda'
>>>>>>> 4d526569
			)
		)) {
			$pictowithouttext = str_replace('object_', '', $pictowithouttext);

			$fakey = $pictowithouttext;
			$facolor = ''; $fasize = '';
			$fa = 'fas';
			if (in_array($pictowithouttext, array('clock', 'generic', 'minus-square', 'object_generic', 'pdf', 'plus-square', 'note', 'off', 'on', 'object_bookmark', 'bookmark', 'vcard'))) {
				$fa = 'far';
			}
			if (in_array($pictowithouttext, array('black-tie', 'skype', 'twitter', 'facebook', 'linkedin', 'instagram', 'snapchat', 'stripe-s', 'youtube', 'google-plus-g', 'whatsapp'))) {
				$fa = 'fab';
			}

			$arrayconvpictotofa = array(
				'account'=>'university', 'accountline'=>'receipt', 'accountancy'=>'money-check-alt', 'action'=>'calendar-alt', 'add'=>'plus-circle', 'address'=> 'address-book',
				'bank_account'=>'university', 'bill'=>'file-invoice-dollar', 'billa'=>'file-excel', 'supplier_invoicea'=>'file-excel', 'billd'=>'file-medical', 'supplier_invoiced'=>'file-medical',
				'bom'=>'shapes',
				'company'=>'building', 'contact'=>'address-book', 'contract'=>'suitcase', 'conversation'=>'comments', 'donation'=>'file-alt', 'dynamicprice'=>'hand-holding-usd',
				'setup'=>'cog', 'companies'=>'building', 'products'=>'cube', 'commercial'=>'suitcase', 'invoicing'=>'coins',
				'accounting'=>'chart-line', 'category'=>'tag', 'dollyrevert'=>'dolly',
				'hrm'=>'user-tie', 'margin'=>'calculator', 'members'=>'users', 'ticket'=>'ticket-alt', 'globe'=>'external-link-alt', 'lot'=>'barcode',
				'email'=>'at',
				'edit'=>'pencil-alt', 'grip_title'=>'arrows-alt', 'grip'=>'arrows-alt', 'help'=>'question-circle',
				'generic'=>'file', 'holiday'=>'umbrella-beach', 'label'=>'layer-group', 'loan'=>'money-bill-alt',
				'member'=>'users', 'meeting'=>'chalkboard-teacher', 'mrp'=>'cubes', 'next'=>'arrow-alt-circle-right',
				'trip'=>'wallet', 'group'=>'users', 'movement'=>'people-carry',
				'sign-out'=>'sign-out-alt',
				'switch_off'=>'toggle-off', 'switch_on'=>'toggle-on', 'check'=>'check', 'bookmark'=>'star', 'bookmark'=>'star',
				'bank'=>'university', 'close_title'=>'times', 'delete'=>'trash', 'edit'=>'pencil-alt', 'filter'=>'filter',
				'list-alt'=>'list-alt', 'calendar'=>'calendar-alt', 'calendarweek'=>'calendar-week', 'calendarmonth'=>'calendar-alt', 'calendarday'=>'calendar-day', 'calendarperuser'=>'table',
				'intervention'=>'ambulance', 'invoice'=>'file-invoice-dollar', 'multicurrency'=>'dollar-sign', 'order'=>'file-invoice',
				'error'=>'exclamation-triangle', 'warning'=>'exclamation-triangle',
				'other'=>'square',
				'playdisabled'=>'play', 'pdf'=>'file-pdf',  'poll'=>'check-double', 'preview'=>'binoculars', 'project'=>'sitemap', 'projectpub'=>'sitemap', 'projecttask'=>'tasks', 'propal'=>'file-signature',
				'payment'=>'money-check-alt', 'phoning'=>'phone', 'phoning_mobile'=>'mobile-alt', 'phoning_fax'=>'fax', 'previous'=>'arrow-alt-circle-left', 'printer'=>'print', 'product'=>'cube', 'service'=>'concierge-bell',
				'recruitmentjobposition'=>'id-card-alt', 'recruitmentcandidature'=>'id-badge',
				'resize'=>'crop', 'supplier_order'=>'dol-order_supplier', 'supplier_proposal'=>'file-signature',
				'refresh'=>'redo', 'resource'=>'laptop-house',
				'salary'=>'wallet', 'shipment'=>'dolly', 'stock'=>'box-open', 'stats' => 'chart-bar', 'split'=>'code-branch', 'supplier_invoice'=>'file-invoice-dollar', 'technic'=>'cogs', 'ticket'=>'ticket-alt',
				'title_setup'=>'tools', 'title_accountancy'=>'money-check-alt', 'title_bank'=>'university', 'title_hrm'=>'umbrella-beach',
				'title_agenda'=>'calendar-alt',
				'uparrow'=>'mail-forward', 'vcard'=>'address-card',
				'jabber'=>'comment-o',
				'website'=>'globe-americas',
				'eventorganization'=>'id-badge'
			);
			if ($pictowithouttext == 'off') {
				$fakey = 'fa-square';
				$fasize = '1.3em';
			} elseif ($pictowithouttext == 'on') {
				$fakey = 'fa-check-square';
				$fasize = '1.3em';
			} elseif ($pictowithouttext == 'listlight') {
				$fakey = 'fa-download';
				$marginleftonlyshort = 1;
			} elseif ($pictowithouttext == 'printer') {
				$fakey = 'fa-print';
				$fasize = '1.2em';
			} elseif ($pictowithouttext == 'note') {
				$fakey = 'fa-sticky-note';
				$marginleftonlyshort = 1;
			} elseif (in_array($pictowithouttext, array('1uparrow', '1downarrow', '1leftarrow', '1rightarrow', '1uparrow_selected', '1downarrow_selected', '1leftarrow_selected', '1rightarrow_selected'))) {
				$convertarray = array('1uparrow'=>'caret-up', '1downarrow'=>'caret-down', '1leftarrow'=>'caret-left', '1rightarrow'=>'caret-right', '1uparrow_selected'=>'caret-up', '1downarrow_selected'=>'caret-down', '1leftarrow_selected'=>'caret-left', '1rightarrow_selected'=>'caret-right');
				$fakey = 'fa-'.$convertarray[$pictowithouttext];
				if (preg_match('/selected/', $pictowithouttext)) $facolor = '#888';
				$marginleftonlyshort = 1;
			} elseif (!empty($arrayconvpictotofa[$pictowithouttext])) {
				$fakey = 'fa-'.$arrayconvpictotofa[$pictowithouttext];
			} else {
				$fakey = 'fa-'.$pictowithouttext;
			}

			if (in_array($pictowithouttext, array('member', 'contract'))) {
				$fasize = '0.92em';
			}
			if (in_array($pictowithouttext, array('intervention', 'payment', 'loan'))) {
				$fasize = '0.80em';
			}

			// Define $marginleftonlyshort
			$arrayconvpictotomarginleftonly = array(
				'bank', 'check', 'delete', 'generic', 'grip', 'grip_title', 'jabber',
				'grip_title', 'grip', 'listlight', 'note', 'on', 'off', 'playdisabled', 'printer', 'resize', 'sign-out', 'stats', 'switch_on', 'switch_off',
				'uparrow', '1uparrow', '1downarrow', '1leftarrow', '1rightarrow', '1uparrow_selected', '1downarrow_selected', '1leftarrow_selected', '1rightarrow_selected'
			);
			if (!isset($arrayconvpictotomarginleftonly[$pictowithouttext])) {
				$marginleftonlyshort = 0;
			}

			// Add CSS
			$arrayconvpictotomorcess = array(
				'action'=>'infobox-action', 'account'=>'infobox-bank_account', 'accountline'=>'infobox-bank_account', 'accountancy'=>'infobox-bank_account',
				'bank_account'=>'bg-infobox-bank_account',
				'bill'=>'infobox-commande', 'billa'=>'infobox-commande', 'billd'=>'infobox-commande',
				'cash-register'=>'infobox-bank_account', 'contract'=>'infobox-contrat', 'check'=>'font-status4', 'conversation'=>'infobox-contrat',
				'donation'=>'infobox-commande', 'dollyrevert'=>'flip', 'ecm'=>'infobox-action',
				'hrm'=>'infobox-adherent', 'group'=>'infobox-adherent', 'intervention'=>'infobox-contrat',
				'multicurrency'=>'infobox-bank_account',
				'members'=>'infobox-adherent', 'member'=>'infobox-adherent', 'money-bill-alt'=>'infobox-bank_account',
				'order'=>'infobox-commande',
				'user'=>'infobox-adherent', 'users'=>'infobox-adherent',
				'error'=>'pictoerror', 'warning'=>'pictowarning', 'switch_on'=>'font-status4',
				'holiday'=>'infobox-holiday', 'invoice'=>'infobox-commande', 'loan'=>'infobox-bank_account',
				'payment'=>'infobox-bank_account', 'poll'=>'infobox-adherent', 'project'=>'infobox-project', 'projecttask'=>'infobox-project', 'propal'=>'infobox-propal',
				'recruitmentjobposition'=>'infobox-adherent', 'recruitmentcandidature'=>'infobox-adherent',
				'resource'=>'infobox-action',
				'salary'=>'infobox-bank_account', 'supplier_invoice'=>'infobox-order_supplier', 'supplier_invoicea'=>'infobox-order_supplier', 'supplier_invoiced'=>'infobox-order_supplier',
				'supplier_order'=>'infobox-order_supplier', 'supplier_proposal'=>'infobox-supplier_proposal',
				'ticket'=>'infobox-contrat', 'title_accountancy'=>'infobox-bank_account', 'title_hrm'=>'infobox-holiday', 'trip'=>'infobox-expensereport', 'title_agenda'=>'infobox-action',
				//'title_setup'=>'infobox-action', 'tools'=>'infobox-action',
				'list-alt'=>'imgforviewmode', 'calendar'=>'imgforviewmode', 'calendarweek'=>'imgforviewmode', 'calendarmonth'=>'imgforviewmode', 'calendarday'=>'imgforviewmode', 'calendarperuser'=>'imgforviewmode'
			);
			if (!empty($arrayconvpictotomorcess[$pictowithouttext])) {
				$morecss .= ($morecss ? ' ' : '').$arrayconvpictotomorcess[$pictowithouttext];
			}

			// Define $color
			$arrayconvpictotocolor = array(
				'address'=>'#6c6aa8', 'building'=>'#6c6aa8', 'bom'=>'#a69944',
				'cog'=>'#999', 'companies'=>'#6c6aa8', 'company'=>'#6c6aa8', 'contact'=>'#6c6aa8', 'dynamicprice'=>'#a69944',
				'edit'=>'#444', 'note'=>'#999', 'error'=>'', 'help'=>'#bbb', 'listlight'=>'#999',
				'dolly'=>'#a69944', 'dollyrevert'=>'#a69944', 'lot'=>'#a69944',
				'map-marker-alt'=>'#aaa', 'mrp'=>'#a69944', 'product'=>'#a69944', 'service'=>'#a69944', 'stock'=>'#a69944', 'movement'=>'#a69944',
				'other'=>'#ddd',
				'playdisabled'=>'#ccc', 'printer'=>'#444', 'projectpub'=>'#986c6a', 'resize'=>'#444', 'rss'=>'#cba',
				'shipment'=>'#a69944', 'stats'=>'#444', 'switch_off'=>'#999', 'uparrow'=>'#555', 'user-cog'=>'#999', 'globe-americas'=>'#aaa',
				'website'=>'#304'
			);
			if (isset($arrayconvpictotocolor[$pictowithouttext])) {
				$facolor = $arrayconvpictotocolor[$pictowithouttext];
			}

			// This snippet only needed since function img_edit accepts only one additional parameter: no separate one for css only.
			// class/style need to be extracted to avoid duplicate class/style validation errors when $moreatt is added to the end of the attributes.
			$morestyle = '';
			$reg = array();
			if (preg_match('/class="([^"]+)"/', $moreatt, $reg)) {
				$morecss .= ($morecss ? ' ' : '').$reg[1];
				$moreatt = str_replace('class="'.$reg[1].'"', '', $moreatt);
			}
			if (preg_match('/style="([^"]+)"/', $moreatt, $reg)) {
				$morestyle = $reg[1];
				$moreatt = str_replace('style="'.$reg[1].'"', '', $moreatt);
			}
			$moreatt = trim($moreatt);

			$enabledisablehtml = '<span class="'.$fa.' '.$fakey.($marginleftonlyshort ? ($marginleftonlyshort == 1 ? ' marginleftonlyshort' : ' marginleftonly') : '');
			$enabledisablehtml .= ($morecss ? ' '.$morecss : '').'" style="'.($fasize ? ('font-size: '.$fasize.';') : '').($facolor ? (' color: '.$facolor.';') : '').($morestyle ? ' '.$morestyle : '').'"'.(($notitle || empty($titlealt)) ? '' : ' title="'.dol_escape_htmltag($titlealt).'"').($moreatt ? ' '.$moreatt : '').'>';
			/*if (!empty($conf->global->MAIN_OPTIMIZEFORTEXTBROWSER)) {
				$enabledisablehtml .= $titlealt;
			}*/
			$enabledisablehtml .= '</span>';

			return $enabledisablehtml;
		}

		if (!empty($conf->global->MAIN_OVERWRITE_THEME_PATH)) {
			$path = $conf->global->MAIN_OVERWRITE_THEME_PATH.'/theme/'.$theme; // If the theme does not have the same name as the module
		} elseif (!empty($conf->global->MAIN_OVERWRITE_THEME_RES)) {
			$path = $conf->global->MAIN_OVERWRITE_THEME_RES.'/theme/'.$conf->global->MAIN_OVERWRITE_THEME_RES; // To allow an external module to overwrite image resources whatever is activated theme
		} elseif (!empty($conf->modules_parts['theme']) && array_key_exists($theme, $conf->modules_parts['theme'])) {
			$path = $theme.'/theme/'.$theme; // If the theme have the same name as the module
		}

		// If we ask an image into $url/$mymodule/img (instead of default path)
		$regs = array();
		if (preg_match('/^([^@]+)@([^@]+)$/i', $picto, $regs)) {
			$picto = $regs[1];
			$path = $regs[2]; // $path is $mymodule
		}

		// Clean parameters
		if (!preg_match('/(\.png|\.gif|\.svg)$/i', $picto)) {
			$picto .= '.png';
		}
		// If alt path are defined, define url where img file is, according to physical path
		// ex: array(["main"]=>"/home/maindir/htdocs", ["alt0"]=>"/home/moddir0/htdocs", ...)
		foreach ($conf->file->dol_document_root as $type => $dirroot) {
			if ($type == 'main') {
				continue;
			}
			// This need a lot of time, that's why enabling alternative dir like "custom" dir is not recommanded
			if (file_exists($dirroot.'/'.$path.'/img/'.$picto)) {
				$url = DOL_URL_ROOT.$conf->file->dol_url_root[$type];
				break;
			}
		}

		// $url is '' or '/custom', $path is current theme or
		$fullpathpicto = $url.'/'.$path.'/img/'.$picto;
	}

	if ($srconly) {
		return $fullpathpicto;
	}
		// tag title is used for tooltip on <a>, tag alt can be used with very simple text on image for blind people
	return '<img src="'.$fullpathpicto.'" alt="'.dol_escape_htmltag($alt).'"'.(($notitle || empty($titlealt)) ? '' : ' title="'.dol_escape_htmltag($titlealt).'"').($moreatt ? ' '.$moreatt.($morecss ? ' class="'.$morecss.'"' : '') : ' class="inline-block'.($morecss ? ' '.$morecss : '').'"').'>'; // Alt is used for accessibility, title for popup
}

/**
 *	Show a picto called object_picto (generic function)
 *
 *	@param	string	$titlealt			Text on alt and title of image. Alt only if param notitle is set to 1. If text is "TextA:TextB", use Text A on alt and Text B on title.
 *	@param	string	$picto				Name of image to show object_picto (example: user, group, action, bill, contract, propal, product, ...)
 *										For external modules use imagename@mymodule to search into directory "img" of module.
 *	@param	string	$moreatt			Add more attribute on img tag (ie: class="datecallink")
 *	@param	int		$pictoisfullpath	If 1, image path is a full path
 *	@param	int		$srconly			Return only content of the src attribute of img.
 *  @param	int		$notitle			1=Disable tag title. Use it if you add js tooltip, to avoid duplicate tooltip.
 *	@return	string						Return img tag
 *	@see	img_picto(), img_picto_common()
 */
function img_object($titlealt, $picto, $moreatt = '', $pictoisfullpath = false, $srconly = 0, $notitle = 0)
{
	if (strpos($picto, '^') === 0) return img_picto($titlealt, str_replace('^', '', $picto), $moreatt, $pictoisfullpath, $srconly, $notitle);
	else return img_picto($titlealt, 'object_'.$picto, $moreatt, $pictoisfullpath, $srconly, $notitle);
}

/**
 *	Show weather picto
 *
 *	@param      string		$titlealt         	Text on alt and title of image. Alt only if param notitle is set to 1. If text is "TextA:TextB", use Text A on alt and Text B on title.
 *	@param      string|int	$picto       		Name of image file to show (If no extension provided, we use '.png'). Image must be stored into htdocs/theme/common directory. Or level of meteo image (0-4).
 *	@param		string		$moreatt			Add more attribute on img tag
 *	@param		int			$pictoisfullpath	If 1, image path is a full path
 *  @param      string      $morecss            More CSS
 *	@return     string      					Return img tag
 *  @see        img_object(), img_picto()
 */
function img_weather($titlealt, $picto, $moreatt = '', $pictoisfullpath = 0, $morecss = '')
{
	global $conf;

	if (is_numeric($picto)) {
		//$leveltopicto = array(0=>'weather-clear.png', 1=>'weather-few-clouds.png', 2=>'weather-clouds.png', 3=>'weather-many-clouds.png', 4=>'weather-storm.png');
		//$picto = $leveltopicto[$picto];
		return '<i class="fa fa-weather-level'.$picto.'"></i>';
	} elseif (!preg_match('/(\.png|\.gif)$/i', $picto)) {
		$picto .= '.png';
	}

	$path = DOL_URL_ROOT.'/theme/'.$conf->theme.'/img/weather/'.$picto;

	return img_picto($titlealt, $path, $moreatt, 1, 0, 0, '', $morecss);
}

/**
 *	Show picto (generic function)
 *
 *	@param      string		$titlealt         	Text on alt and title of image. Alt only if param notitle is set to 1. If text is "TextA:TextB", use Text A on alt and Text B on title.
 *	@param      string		$picto       		Name of image file to show (If no extension provided, we use '.png'). Image must be stored into htdocs/theme/common directory.
 *	@param		string		$moreatt			Add more attribute on img tag
 *	@param		int			$pictoisfullpath	If 1, image path is a full path
 *	@return     string      					Return img tag
 *  @see        img_object(), img_picto()
 */
function img_picto_common($titlealt, $picto, $moreatt = '', $pictoisfullpath = 0)
{
	global $conf;

	if (!preg_match('/(\.png|\.gif)$/i', $picto)) $picto .= '.png';

	if ($pictoisfullpath) $path = $picto;
	else {
		$path = DOL_URL_ROOT.'/theme/common/'.$picto;

		if (!empty($conf->global->MAIN_MODULE_CAN_OVERWRITE_COMMONICONS))
		{
			$themepath = DOL_DOCUMENT_ROOT.'/theme/'.$conf->theme.'/img/'.$picto;

			if (file_exists($themepath)) $path = $themepath;
		}
	}

	return img_picto($titlealt, $path, $moreatt, 1);
}

/**
 *	Show logo action
 *
 *	@param	string		$titlealt       Text on alt and title of image. Alt only if param notitle is set to 1. If text is "TextA:TextB", use Text A on alt and Text B on title.
 *	@param  string		$numaction   	Action id or code to show
 *	@param 	string		$picto      	Name of image file to show ('filenew', ...)
 *                                      If no extension provided, we use '.png'. Image must be stored into theme/xxx/img directory.
 *                                      Example: picto.png                  if picto.png is stored into htdocs/theme/mytheme/img
 *                                      Example: picto.png@mymodule         if picto.png is stored into htdocs/mymodule/img
 *                                      Example: /mydir/mysubdir/picto.png  if picto.png is stored into htdocs/mydir/mysubdir (pictoisfullpath must be set to 1)
 *	@return string      				Return an img tag
 */
function img_action($titlealt, $numaction, $picto = '')
{
	global $langs;

	if (empty($titlealt) || $titlealt == 'default')
	{
		if ($numaction == '-1' || $numaction == 'ST_NO') {
			$numaction = -1;
			$titlealt = $langs->transnoentitiesnoconv('ChangeDoNotContact');
		} elseif ($numaction == '0' || $numaction == 'ST_NEVER') {
			$numaction = 0;
			$titlealt = $langs->transnoentitiesnoconv('ChangeNeverContacted');
		} elseif ($numaction == '1' || $numaction == 'ST_TODO') {
			$numaction = 1;
			$titlealt = $langs->transnoentitiesnoconv('ChangeToContact');
		} elseif ($numaction == '2' || $numaction == 'ST_PEND') {
			$numaction = 2;
			$titlealt = $langs->transnoentitiesnoconv('ChangeContactInProcess');
		} elseif ($numaction == '3' || $numaction == 'ST_DONE') {
			$numaction = 3;
			$titlealt = $langs->transnoentitiesnoconv('ChangeContactDone');
		} else {
			$titlealt = $langs->transnoentitiesnoconv('ChangeStatus '.$numaction);
			$numaction = 0;
		}
	}
	if (!is_numeric($numaction)) $numaction = 0;

	return img_picto($titlealt, !empty($picto) ? $picto : 'stcomm'.$numaction.'.png');
}

/**
 *  Show pdf logo
 *
 *  @param	string		$titlealt   Text on alt and title of image. Alt only if param notitle is set to 1. If text is "TextA:TextB", use Text A on alt and Text B on title.
 *  @param  int		    $size       Taille de l'icone : 3 = 16x16px , 2 = 14x14px
 *  @return string      			Retourne tag img
 */
function img_pdf($titlealt = 'default', $size = 3)
{
	global $langs;

	if ($titlealt == 'default') $titlealt = $langs->trans('Show');

	return img_picto($titlealt, 'pdf'.$size.'.png');
}

/**
 *	Show logo +
 *
 *	@param	string	$titlealt   Text on alt and title of image. Alt only if param notitle is set to 1. If text is "TextA:TextB", use Text A on alt and Text B on title.
 *	@param  string	$other      Add more attributes on img
 *	@return string      		Return tag img
 */
function img_edit_add($titlealt = 'default', $other = '')
{
	global $langs;

	if ($titlealt == 'default') $titlealt = $langs->trans('Add');

	return img_picto($titlealt, 'edit_add.png', $other);
}
/**
 *	Show logo -
 *
 *	@param	string	$titlealt	Text on alt and title of image. Alt only if param notitle is set to 1. If text is "TextA:TextB", use Text A on alt and Text B on title.
 *	@param  string	$other      Add more attributes on img
 *	@return string      		Return tag img
 */
function img_edit_remove($titlealt = 'default', $other = '')
{
	global $langs;

	if ($titlealt == 'default') $titlealt = $langs->trans('Remove');

	return img_picto($titlealt, 'edit_remove.png', $other);
}

/**
 *	Show logo editer/modifier fiche
 *
 *	@param  string	$titlealt   Text on alt and title of image. Alt only if param notitle is set to 1. If text is "TextA:TextB", use Text A on alt and Text B on title.
 *	@param  integer	$float      If you have to put the style "float: right"
 *	@param  string	$other		Add more attributes on img
 *	@return string      		Return tag img
 */
function img_edit($titlealt = 'default', $float = 0, $other = '')
{
	global $langs;

	if ($titlealt == 'default') $titlealt = $langs->trans('Modify');

	return img_picto($titlealt, 'edit.png', ($float ? 'style="float: '.($langs->tab_translate["DIRECTION"] == 'rtl' ? 'left' : 'right').'"' : "").($other ? ' '.$other : ''));
}

/**
 *	Show logo view card
 *
 *	@param	string	$titlealt   Text on alt and title of image. Alt only if param notitle is set to 1. If text is "TextA:TextB", use Text A on alt and Text B on title.
 *	@param  integer	$float      If you have to put the style "float: right"
 *	@param  string	$other		Add more attributes on img
 *	@return string      		Return tag img
 */
function img_view($titlealt = 'default', $float = 0, $other = '')
{
	global $langs;

	if ($titlealt == 'default') $titlealt = $langs->trans('View');

	$moreatt = ($float ? 'style="float: right" ' : '').$other;

	return img_picto($titlealt, 'view.png', $moreatt);
}

/**
 *  Show delete logo
 *
 *  @param	string	$titlealt   Text on alt and title of image. Alt only if param notitle is set to 1. If text is "TextA:TextB", use Text A on alt and Text B on title.
 *	@param  string	$other      Add more attributes on img
 *  @param	string	$morecss	More CSS
 *  @return string      		Retourne tag img
 */
function img_delete($titlealt = 'default', $other = 'class="pictodelete"', $morecss = '')
{
	global $langs;

	if ($titlealt == 'default') $titlealt = $langs->trans('Delete');

	return img_picto($titlealt, 'delete.png', $other, false, 0, 0, '', $morecss);
}

/**
 *  Show printer logo
 *
 *  @param  string  $titlealt   Text on alt and title of image. Alt only if param notitle is set to 1. If text is "TextA:TextB", use Text A on alt and Text B on title.
 *  @param  string  $other      Add more attributes on img
 *  @return string              Retourne tag img
 */
function img_printer($titlealt = "default", $other = '')
{
	global $langs;
	if ($titlealt == "default") $titlealt = $langs->trans("Print");
	return img_picto($titlealt, 'printer.png', $other);
}

/**
 *  Show split logo
 *
 *  @param	string	$titlealt   Text on alt and title of image. Alt only if param notitle is set to 1. If text is "TextA:TextB", use Text A on alt and Text B on title.
 *	@param  string	$other      Add more attributes on img
 *  @return string      		Retourne tag img
 */
function img_split($titlealt = 'default', $other = 'class="pictosplit"')
{
	global $langs;

	if ($titlealt == 'default') $titlealt = $langs->trans('Split');

	return img_picto($titlealt, 'split.png', $other);
}

/**
 *	Show help logo with cursor "?"
 *
 * 	@param	int              	$usehelpcursor		1=Use help cursor, 2=Use click pointer cursor, 0=No specific cursor
 * 	@param	int|string	        $usealttitle		Text to use as alt title
 * 	@return string            	           			Return tag img
 */
function img_help($usehelpcursor = 1, $usealttitle = 1)
{
	global $langs;

	if ($usealttitle)
	{
		if (is_string($usealttitle)) $usealttitle = dol_escape_htmltag($usealttitle);
		else $usealttitle = $langs->trans('Info');
	}

	return img_picto($usealttitle, 'info.png', 'style="vertical-align: middle;'.($usehelpcursor == 1 ? ' cursor: help' : ($usehelpcursor == 2 ? ' cursor: pointer' : '')).'"');
}

/**
 *	Show info logo
 *
 *	@param	string	$titlealt   Text on alt and title of image. Alt only if param notitle is set to 1. If text is "TextA:TextB", use Text A on alt and Text B on title.
 *	@return string      		Return img tag
 */
function img_info($titlealt = 'default')
{
	global $langs;

	if ($titlealt == 'default') $titlealt = $langs->trans('Informations');

	return img_picto($titlealt, 'info.png', 'style="vertical-align: middle;"');
}

/**
 *	Show warning logo
 *
 *	@param	string	$titlealt   Text on alt and title of image. Alt only if param notitle is set to 1. If text is "TextA:TextB", use Text A on alt and Text B on title.
 *	@param	string	$moreatt	Add more attribute on img tag (For example 'style="float: right"'). If 1, add float: right. Can't be "class" attribute.
 *  @param	string  $morecss	Add more CSS
 *	@return string      		Return img tag
 */
function img_warning($titlealt = 'default', $moreatt = '', $morecss = 'pictowarning')
{
	global $langs;

	if ($titlealt == 'default') $titlealt = $langs->trans('Warning');

	//return '<div class="imglatecoin">'.img_picto($titlealt, 'warning_white.png', 'class="pictowarning valignmiddle"'.($moreatt ? ($moreatt == '1' ? ' style="float: right"' : ' '.$moreatt): '')).'</div>';
	return img_picto($titlealt, 'warning.png', 'class="'.$morecss.'"'.($moreatt ? ($moreatt == '1' ? ' style="float: right"' : ' '.$moreatt) : ''));
}

/**
 *  Show error logo
 *
 *	@param	string	$titlealt   Text on alt and title of image. Alt only if param notitle is set to 1. If text is "TextA:TextB", use Text A on alt and Text B on title.
 *	@return string      		Return img tag
 */
function img_error($titlealt = 'default')
{
	global $langs;

	if ($titlealt == 'default') $titlealt = $langs->trans('Error');

	return img_picto($titlealt, 'error.png');
}

/**
 *	Show next logo
 *
 *	@param	string	$titlealt   Text on alt and title of image. Alt only if param notitle is set to 1. If text is "TextA:TextB", use Text A on alt and Text B on title.
*	@param	string	$moreatt	Add more attribute on img tag (For example 'style="float: right"')
 *	@return string      		Return img tag
 */
function img_next($titlealt = 'default', $moreatt = '')
{
	global $langs;

	if ($titlealt == 'default') $titlealt = $langs->trans('Next');

	//return img_picto($titlealt, 'next.png', $moreatt);
	return '<span class="fa fa-chevron-right paddingright paddingleft" title="'.dol_escape_htmltag($titlealt).'"></span>';
}

/**
 *	Show previous logo
 *
 *	@param	string	$titlealt   Text on alt and title of image. Alt only if param notitle is set to 1. If text is "TextA:TextB", use Text A on alt and Text B on title.
 *	@param	string	$moreatt	Add more attribute on img tag (For example 'style="float: right"')
 *	@return string      		Return img tag
 */
function img_previous($titlealt = 'default', $moreatt = '')
{
	global $langs;

	if ($titlealt == 'default') $titlealt = $langs->trans('Previous');

	//return img_picto($titlealt, 'previous.png', $moreatt);
	return '<span class="fa fa-chevron-left paddingright paddingleft" title="'.dol_escape_htmltag($titlealt).'"></span>';
}

/**
 *	Show down arrow logo
 *
 *	@param	string	$titlealt   Text on alt and title of image. Alt only if param notitle is set to 1. If text is "TextA:TextB", use Text A on alt and Text B on title.
 *	@param  int		$selected   Selected
 *  @param	string	$moreclass	Add more CSS classes
 *	@return string      		Return img tag
 */
function img_down($titlealt = 'default', $selected = 0, $moreclass = '')
{
	global $langs;

	if ($titlealt == 'default') $titlealt = $langs->trans('Down');

	return img_picto($titlealt, ($selected ? '1downarrow_selected.png' : '1downarrow.png'), 'class="imgdown'.($moreclass ? " ".$moreclass : "").'"');
}

/**
 *	Show top arrow logo
 *
 *	@param	string	$titlealt   Text on alt and title of image. Alt only if param notitle is set to 1. If text is "TextA:TextB", use Text A on alt and Text B on title.
 *	@param  int		$selected	Selected
 *  @param	string	$moreclass	Add more CSS classes
 *	@return string      		Return img tag
 */
function img_up($titlealt = 'default', $selected = 0, $moreclass = '')
{
	global $langs;

	if ($titlealt == 'default') $titlealt = $langs->trans('Up');

	return img_picto($titlealt, ($selected ? '1uparrow_selected.png' : '1uparrow.png'), 'class="imgup'.($moreclass ? " ".$moreclass : "").'"');
}

/**
 *	Show left arrow logo
 *
 *	@param	string	$titlealt   Text on alt and title of image. Alt only if param notitle is set to 1. If text is "TextA:TextB", use Text A on alt and Text B on title.
 *	@param  int		$selected	Selected
 *	@param	string	$moreatt	Add more attribute on img tag (For example 'style="float: right"')
 *	@return string      		Return img tag
 */
function img_left($titlealt = 'default', $selected = 0, $moreatt = '')
{
	global $langs;

	if ($titlealt == 'default') {
		$titlealt = $langs->trans('Left');
	}

	return img_picto($titlealt, ($selected ? '1leftarrow_selected.png' : '1leftarrow.png'), $moreatt);
}

/**
 *	Show right arrow logo
 *
 *	@param	string	$titlealt   Text on alt and title of image. Alt only if param notitle is set to 1. If text is "TextA:TextB", use Text A on alt and Text B on title.
 *	@param  int		$selected	Selected
 *	@param	string	$moreatt	Add more attribute on img tag (For example 'style="float: right"')
 *	@return string      		Return img tag
 */
function img_right($titlealt = 'default', $selected = 0, $moreatt = '')
{
	global $langs;

	if ($titlealt == 'default') $titlealt = $langs->trans('Right');

	return img_picto($titlealt, ($selected ? '1rightarrow_selected.png' : '1rightarrow.png'), $moreatt);
}

/**
 *	Show tick logo if allowed
 *
 *	@param	string	$allow		Allow
 *	@param	string	$titlealt   Text on alt and title of image. Alt only if param notitle is set to 1. If text is "TextA:TextB", use Text A on alt and Text B on title.
 *	@return string      		Return img tag
 */
function img_allow($allow, $titlealt = 'default')
{
	global $langs;

	if ($titlealt == 'default') $titlealt = $langs->trans('Active');

	if ($allow == 1) return img_picto($titlealt, 'tick.png');

	return '-';
}

/**
 *	Return image of a credit card according to its brand name
 *
 *	@param  string	$brand		Brand name of credit card
 *  @param  string	$morecss	More CSS
 *	@return string     			Return img tag
 */
function img_credit_card($brand, $morecss = null)
{
	if (is_null($morecss)) $morecss = 'fa-2x';

	if ($brand == 'visa' || $brand == 'Visa') {
		$brand = 'cc-visa';
	} elseif ($brand == 'mastercard' || $brand == 'MasterCard') {
		$brand = 'cc-mastercard';
	} elseif ($brand == 'amex' || $brand == 'American Express') {
		$brand = 'cc-amex';
	} elseif ($brand == 'discover' || $brand == 'Discover') {
		$brand = 'cc-discover';
	} elseif ($brand == 'jcb' || $brand == 'JCB') {
		$brand = 'cc-jcb';
	} elseif ($brand == 'diners' || $brand == 'Diners club') {
		$brand = 'cc-diners-club';
	} elseif (!in_array($brand, array('cc-visa', 'cc-mastercard', 'cc-amex', 'cc-discover', 'cc-jcb', 'cc-diners-club'))) {
		$brand = 'credit-card';
	}

	return '<span class="fa fa-'.$brand.' fa-fw'.($morecss ? ' '.$morecss : '').'"></span>';
}

/**
 *	Show MIME img of a file
 *
 *	@param	string	$file		Filename
 * 	@param	string	$titlealt	Text on alt and title of image. Alt only if param notitle is set to 1. If text is "TextA:TextB", use Text A on alt and Text B on title.
 *  @param	string	$morecss	More css
 *	@return string     			Return img tag
 */
function img_mime($file, $titlealt = '', $morecss = '')
{
	require_once DOL_DOCUMENT_ROOT.'/core/lib/files.lib.php';

	$mimetype = dol_mimetype($file, '', 1);
	$mimeimg = dol_mimetype($file, '', 2);
	$mimefa = dol_mimetype($file, '', 4);

	if (empty($titlealt)) $titlealt = 'Mime type: '.$mimetype;

	//return img_picto_common($titlealt, 'mime/'.$mimeimg, 'class="'.$morecss.'"');
	return '<i class="fa fa-'.$mimefa.' paddingright"'.($titlealt ? ' title="'.$titlealt.'"' : '').'></i>';
}


/**
 *  Show search logo
 *
 *  @param	string	$titlealt   Text on alt and title of image. Alt only if param notitle is set to 1. If text is "TextA:TextB", use Text A on alt and Text B on title.
 *	@param  string	$other      Add more attributes on img
 *  @return string      		Retourne tag img
 */
function img_search($titlealt = 'default', $other = '')
{
	global $conf, $langs;

	if ($titlealt == 'default') $titlealt = $langs->trans('Search');

	$img = img_picto($titlealt, 'search.png', $other, false, 1);

	$input = '<input type="image" class="liste_titre" name="button_search" src="'.$img.'" ';
	$input .= 'value="'.dol_escape_htmltag($titlealt).'" title="'.dol_escape_htmltag($titlealt).'" >';

	return $input;
}

/**
 *  Show search logo
 *
 *  @param	string	$titlealt   Text on alt and title of image. Alt only if param notitle is set to 1. If text is "TextA:TextB", use Text A on alt and Text B on title.
 *	@param  string	$other      Add more attributes on img
 *  @return string      		Retourne tag img
 */
function img_searchclear($titlealt = 'default', $other = '')
{
	global $conf, $langs;

	if ($titlealt == 'default') $titlealt = $langs->trans('Search');

	$img = img_picto($titlealt, 'searchclear.png', $other, false, 1);

	$input = '<input type="image" class="liste_titre" name="button_removefilter" src="'.$img.'" ';
	$input .= 'value="'.dol_escape_htmltag($titlealt).'" title="'.dol_escape_htmltag($titlealt).'" >';

	return $input;
}

/**
 *	Show information for admin users or standard users
 *
 *	@param	string	$text				Text info
 *	@param  integer	$infoonimgalt		Info is shown only on alt of star picto, otherwise it is show on output after the star picto
 *	@param	int		$nodiv				No div
 *  @param  string  $admin      	    '1'=Info for admin users. '0'=Info for standard users (change only the look), 'error','xxx'=Other
 *  @param	string	$morecss			More CSS ('', 'warning', 'error')
 *  @param	string	$textfordropdown	Show a text to click to dropdown the info box.
 *	@return	string						String with info text
 */
function info_admin($text, $infoonimgalt = 0, $nodiv = 0, $admin = '1', $morecss = '', $textfordropdown = '')
{
	global $conf, $langs;

	if ($infoonimgalt)
	{
		$result = img_picto($text, 'info', 'class="hideonsmartphone'.($morecss ? ' '.$morecss : '').'"');
	} else {
		if (empty($conf->use_javascript_ajax)) $textfordropdown = '';

		$class = (empty($admin) ? 'undefined' : ($admin == '1' ? 'info' : $admin));
		$result = ($nodiv ? '' : '<div class="'.$class.' hideonsmartphone'.($morecss ? ' '.$morecss : '').($textfordropdown ? ' hidden' : '').'">').'<span class="fa fa-info-circle" title="'.dol_escape_htmltag($admin ? $langs->trans('InfoAdmin') : $langs->trans('Note')).'"></span> '.$text.($nodiv ? '' : '</div>');

		if ($textfordropdown) {
			$tmpresult .= '<span class="'.$class.'text opacitymedium cursorpointer">'.$langs->trans($textfordropdown).' '.img_picto($langs->trans($textfordropdown), '1downarrow').'</span>';
			$tmpresult .= '<script type="text/javascript" language="javascript">
				jQuery(document).ready(function() {
					jQuery(".'.$class.'text").click(function() {
						console.log("toggle text");
						jQuery(".'.$class.'").toggle();
					});
				});
				</script>';

			$result = $tmpresult.$result;
		}
	}

	return $result;
}


/**
 *  Displays error message system with all the information to facilitate the diagnosis and the escalation of the bugs.
 *  This function must be called when a blocking technical error is encountered.
 *  However, one must try to call it only within php pages, classes must return their error through their property "error".
 *
 *	@param	 	DoliDB          $db      	Database handler
 *	@param  	string|string[] $error		String or array of errors strings to show
 *  @param		array           $errors		Array of errors
 *	@return 	void
 *  @see    	dol_htmloutput_errors()
 */
function dol_print_error($db = '', $error = '', $errors = null)
{
	global $conf, $langs, $argv;
	global $dolibarr_main_prod;

	$out = '';
	$syslog = '';

	// If error occurs before the $lang object was loaded
	if (!$langs)
	{
		require_once DOL_DOCUMENT_ROOT.'/core/class/translate.class.php';
		$langs = new Translate('', $conf);
		$langs->load("main");
	}

	// Load translation files required by the error messages
	$langs->loadLangs(array('main', 'errors'));

	if ($_SERVER['DOCUMENT_ROOT'])    // Mode web
	{
		$out .= $langs->trans("DolibarrHasDetectedError").".<br>\n";
		if (!empty($conf->global->MAIN_FEATURES_LEVEL)) $out .= "You use an experimental or develop level of features, so please do NOT report any bugs or vulnerability, except if problem is confirmed after moving option MAIN_FEATURES_LEVEL back to 0.<br>\n";
		$out .= $langs->trans("InformationToHelpDiagnose").":<br>\n";

		$out .= "<b>".$langs->trans("Date").":</b> ".dol_print_date(time(), 'dayhourlog')."<br>\n";
		$out .= "<b>".$langs->trans("Dolibarr").":</b> ".DOL_VERSION." - https://www.dolibarr.org<br>\n";
		if (isset($conf->global->MAIN_FEATURES_LEVEL)) $out .= "<b>".$langs->trans("LevelOfFeature").":</b> ".dol_htmlentities($conf->global->MAIN_FEATURES_LEVEL, ENT_COMPAT)."<br>\n";
		if (function_exists("phpversion"))
		{
			$out .= "<b>".$langs->trans("PHP").":</b> ".phpversion()."<br>\n";
		}
		$out .= "<b>".$langs->trans("Server").":</b> ".(isset($_SERVER["SERVER_SOFTWARE"]) ? dol_htmlentities($_SERVER["SERVER_SOFTWARE"], ENT_COMPAT) : '')."<br>\n";
		if (function_exists("php_uname"))
		{
			$out .= "<b>".$langs->trans("OS").":</b> ".php_uname()."<br>\n";
		}
		$out .= "<b>".$langs->trans("UserAgent").":</b> ".(isset($_SERVER["HTTP_USER_AGENT"]) ? dol_htmlentities($_SERVER["HTTP_USER_AGENT"], ENT_COMPAT) : '')."<br>\n";
		$out .= "<br>\n";
		$out .= "<b>".$langs->trans("RequestedUrl").":</b> ".dol_htmlentities($_SERVER["REQUEST_URI"], ENT_COMPAT)."<br>\n";
		$out .= "<b>".$langs->trans("Referer").":</b> ".(isset($_SERVER["HTTP_REFERER"]) ? dol_htmlentities($_SERVER["HTTP_REFERER"], ENT_COMPAT) : '')."<br>\n";
		$out .= "<b>".$langs->trans("MenuManager").":</b> ".(isset($conf->standard_menu) ? dol_htmlentities($conf->standard_menu, ENT_COMPAT) : '')."<br>\n";
		$out .= "<br>\n";
		$syslog .= "url=".dol_escape_htmltag($_SERVER["REQUEST_URI"]);
		$syslog .= ", query_string=".dol_escape_htmltag($_SERVER["QUERY_STRING"]);
	} else // Mode CLI
	{
		$out .= '> '.$langs->transnoentities("ErrorInternalErrorDetected").":\n".$argv[0]."\n";
		$syslog .= "pid=".dol_getmypid();
	}

	if (!empty($conf->modules))
	{
		$out .= "<b>".$langs->trans("Modules").":</b> ".join(', ', $conf->modules)."<br>\n";
	}

	if (is_object($db))
	{
		if ($_SERVER['DOCUMENT_ROOT'])  // Mode web
		{
			$out .= "<b>".$langs->trans("DatabaseTypeManager").":</b> ".$db->type."<br>\n";
			$out .= "<b>".$langs->trans("RequestLastAccessInError").":</b> ".($db->lastqueryerror() ? dol_escape_htmltag($db->lastqueryerror()) : $langs->trans("ErrorNoRequestInError"))."<br>\n";
			$out .= "<b>".$langs->trans("ReturnCodeLastAccessInError").":</b> ".($db->lasterrno() ? dol_escape_htmltag($db->lasterrno()) : $langs->trans("ErrorNoRequestInError"))."<br>\n";
			$out .= "<b>".$langs->trans("InformationLastAccessInError").":</b> ".($db->lasterror() ? dol_escape_htmltag($db->lasterror()) : $langs->trans("ErrorNoRequestInError"))."<br>\n";
			$out .= "<br>\n";
		} else // Mode CLI
		{
			// No dol_escape_htmltag for output, we are in CLI mode
			$out .= '> '.$langs->transnoentities("DatabaseTypeManager").":\n".$db->type."\n";
			$out .= '> '.$langs->transnoentities("RequestLastAccessInError").":\n".($db->lastqueryerror() ? $db->lastqueryerror() : $langs->transnoentities("ErrorNoRequestInError"))."\n";
			$out .= '> '.$langs->transnoentities("ReturnCodeLastAccessInError").":\n".($db->lasterrno() ? $db->lasterrno() : $langs->transnoentities("ErrorNoRequestInError"))."\n";
			$out .= '> '.$langs->transnoentities("InformationLastAccessInError").":\n".($db->lasterror() ? $db->lasterror() : $langs->transnoentities("ErrorNoRequestInError"))."\n";
		}
		$syslog .= ", sql=".$db->lastquery();
		$syslog .= ", db_error=".$db->lasterror();
	}

	if ($error || $errors)
	{
		$langs->load("errors");

		// Merge all into $errors array
		if (is_array($error) && is_array($errors)) $errors = array_merge($error, $errors);
		elseif (is_array($error)) $errors = $error;
		elseif (is_array($errors)) $errors = array_merge(array($error), $errors);
		else $errors = array_merge(array($error));

		foreach ($errors as $msg)
		{
			if (empty($msg)) continue;
			if ($_SERVER['DOCUMENT_ROOT'])  // Mode web
			{
				$out .= "<b>".$langs->trans("Message").":</b> ".dol_escape_htmltag($msg)."<br>\n";
			} else // Mode CLI
			{
				$out .= '> '.$langs->transnoentities("Message").":\n".$msg."\n";
			}
			$syslog .= ", msg=".$msg;
		}
	}
	if (empty($dolibarr_main_prod) && $_SERVER['DOCUMENT_ROOT'] && function_exists('xdebug_print_function_stack') && function_exists('xdebug_call_file'))
	{
		xdebug_print_function_stack();
		$out .= '<b>XDebug informations:</b>'."<br>\n";
		$out .= 'File: '.xdebug_call_file()."<br>\n";
		$out .= 'Line: '.xdebug_call_line()."<br>\n";
		$out .= 'Function: '.xdebug_call_function()."<br>\n";
		$out .= "<br>\n";
	}

	// Return a http error code if possible
	if (!headers_sent()) {
		http_response_code(500);
	}

	if (empty($dolibarr_main_prod)) {
		print $out;
	} else {
		if (empty($langs->defaultlang)) $langs->setDefaultLang();
		$langs->loadLangs(array("main", "errors")); // Reload main because language may have been set only on previous line so we have to reload files we need.
		// This should not happen, except if there is a bug somewhere. Enabled and check log in such case.
		print 'This website or feature is currently temporarly not available or failed after a technical error.<br><br>This may be due to a maintenance operation. Current status of operation are on next line...<br><br>'."\n";
		print $langs->trans("DolibarrHasDetectedError").'. ';
		print $langs->trans("YouCanSetOptionDolibarrMainProdToZero");
		define("MAIN_CORE_ERROR", 1);
	}

	dol_syslog("Error ".$syslog, LOG_ERR);
}

/**
 * Show a public email and error code to contact if technical error
 *
 * @param	string	$prefixcode		Prefix of public error code
 * @param   string  $errormessage   Complete error message
 * @param	array	$errormessages	Array of error messages
 * @param	string	$morecss		More css
 * @param	string	$email			Email
 * @return	void
 */
function dol_print_error_email($prefixcode, $errormessage = '', $errormessages = array(), $morecss = 'error', $email = '')
{
	global $langs, $conf;

	if (empty($email)) $email = $conf->global->MAIN_INFO_SOCIETE_MAIL;

	$langs->load("errors");
	$now = dol_now();

	print '<br><div class="center login_main_message"><div class="'.$morecss.'">';
	print $langs->trans("ErrorContactEMail", $email, $prefixcode.dol_print_date($now, '%Y%m%d%H%M%S'));
	if ($errormessage) print '<br><br>'.$errormessage;
	if (is_array($errormessages) && count($errormessages))
	{
		foreach ($errormessages as $mesgtoshow)
		{
			print '<br><br>'.$mesgtoshow;
		}
	}
	print '</div></div>';
}

/**
 *	Show title line of an array
 *
 *	@param	string	$name        Label of field
 *	@param	string	$file        Url used when we click on sort picto
 *	@param	string	$field       Field to use for new sorting
 *	@param	string	$begin       ("" by defaut)
 *	@param	string	$moreparam   Add more parameters on sort url links ("" by default)
 *	@param  string	$moreattrib  Options of attribute td ("" by defaut, example: 'align="center"')
 *	@param  string	$sortfield   Current field used to sort
 *	@param  string	$sortorder   Current sort order
 *  @param	string	$prefix		 Prefix for css. Use space after prefix to add your own CSS tag.
 *  @param	string	$tooltip	 Tooltip
 *  @param	string	$forcenowrapcolumntitle		No need for use 'wrapcolumntitle' css style
 *	@return	void
 */
function print_liste_field_titre($name, $file = "", $field = "", $begin = "", $moreparam = "", $moreattrib = "", $sortfield = "", $sortorder = "", $prefix = "", $tooltip = "", $forcenowrapcolumntitle = 0)
{
	print getTitleFieldOfList($name, 0, $file, $field, $begin, $moreparam, $moreattrib, $sortfield, $sortorder, $prefix, 0, $tooltip, $forcenowrapcolumntitle);
}

/**
 *	Get title line of an array
 *
 *	@param	string	$name        		Translation key of field to show or complete HTML string to show
 *	@param	int		$thead		 		0=To use with standard table format, 1=To use inside <thead><tr>, 2=To use with <div>
 *	@param	string	$file        		Url used when we click on sort picto
 *	@param	string	$field       		Field to use for new sorting. Empty if this field is not sortable. Example "t.abc" or "t.abc,t.def"
 *	@param	string	$begin       		("" by defaut)
 *	@param	string	$moreparam   		Add more parameters on sort url links ("" by default)
 *	@param  string	$moreattrib  		Add more attributes on th ("" by defaut, example: 'align="center"'). To add more css class, use param $prefix.
 *	@param  string	$sortfield   		Current field used to sort (Ex: 'd.datep,d.id')
 *	@param  string	$sortorder   		Current sort order (Ex: 'asc,desc')
 *  @param	string	$prefix		 		Prefix for css. Use space after prefix to add your own CSS tag, for example 'mycss '.
 *  @param	string	$disablesortlink	1=Disable sort link
 *  @param	string	$tooltip	 		Tooltip
 *  @param	string	$forcenowrapcolumntitle		No need for use 'wrapcolumntitle' css style
 *	@return	string
 */
function getTitleFieldOfList($name, $thead = 0, $file = "", $field = "", $begin = "", $moreparam = "", $moreattrib = "", $sortfield = "", $sortorder = "", $prefix = "", $disablesortlink = 0, $tooltip = '', $forcenowrapcolumntitle = 0)
{
	global $conf, $langs, $form;
	//print "$name, $file, $field, $begin, $options, $moreattrib, $sortfield, $sortorder<br>\n";

	if ($moreattrib == 'class="right"') $prefix .= 'right '; // For backward compatibility

	$sortorder = strtoupper($sortorder);
	$out = '';
	$sortimg = '';

	$tag = 'th';
	if ($thead == 2) $tag = 'div';

	$tmpsortfield = explode(',', $sortfield);
	$sortfield1 = trim($tmpsortfield[0]); // If $sortfield is 'd.datep,d.id', it becomes 'd.datep'
	$tmpfield = explode(',', $field);
	$field1 = trim($tmpfield[0]); // If $field is 'd.datep,d.id', it becomes 'd.datep'

	if (empty($conf->global->MAIN_DISABLE_WRAPPING_ON_COLUMN_TITLE) && empty($forcenowrapcolumntitle)) {
		$prefix = 'wrapcolumntitle '.$prefix;
	}

	//var_dump('field='.$field.' field1='.$field1.' sortfield='.$sortfield.' sortfield1='.$sortfield1);
	// If field is used as sort criteria we use a specific css class liste_titre_sel
	// Example if (sortfield,field)=("nom","xxx.nom") or (sortfield,field)=("nom","nom")
	$liste_titre = 'liste_titre';
	if ($field1 && ($sortfield1 == $field1 || $sortfield1 == preg_replace("/^[^\.]+\./", "", $field1))) {
		$liste_titre = 'liste_titre_sel';
	}
	$out .= '<'.$tag.' class="'.$prefix.$liste_titre.'" '.$moreattrib;
	//$out .= (($field && empty($conf->global->MAIN_DISABLE_WRAPPING_ON_COLUMN_TITLE) && preg_match('/^[a-zA-Z_0-9\s\.\-:&;]*$/', $name)) ? ' title="'.dol_escape_htmltag($langs->trans($name)).'"' : '');
	$out .= ($name && empty($conf->global->MAIN_DISABLE_WRAPPING_ON_COLUMN_TITLE) && empty($forcenowrapcolumntitle) && !dol_textishtml($name)) ? ' title="'.dol_escape_htmltag($langs->trans($name)).'"' : '';
	$out .= '>';

	if (empty($thead) && $field && empty($disablesortlink))    // If this is a sort field
	{
		$options = preg_replace('/sortfield=([a-zA-Z0-9,\s\.]+)/i', '', (is_scalar($moreparam) ? $moreparam : ''));
		$options = preg_replace('/sortorder=([a-zA-Z0-9,\s\.]+)/i', '', $options);
		$options = preg_replace('/&+/i', '&', $options);
		if (!preg_match('/^&/', $options)) $options = '&'.$options;

		$sortordertouseinlink = '';
		if ($field1 != $sortfield1) // We are on another field than current sorted field
		{
			if (preg_match('/^DESC/i', $sortorder))
			{
				$sortordertouseinlink .= str_repeat('desc,', count(explode(',', $field)));
			} else // We reverse the var $sortordertouseinlink
			{
				$sortordertouseinlink .= str_repeat('asc,', count(explode(',', $field)));
			}
		} else // We are on field that is the first current sorting criteria
		{
			if (preg_match('/^ASC/i', $sortorder))	// We reverse the var $sortordertouseinlink
			{
				$sortordertouseinlink .= str_repeat('desc,', count(explode(',', $field)));
			} else {
				$sortordertouseinlink .= str_repeat('asc,', count(explode(',', $field)));
			}
		}
		$sortordertouseinlink = preg_replace('/,$/', '', $sortordertouseinlink);
		$out .= '<a class="reposition" href="'.$file.'?sortfield='.$field.'&sortorder='.$sortordertouseinlink.'&begin='.$begin.$options.'"';
		//$out .= (empty($conf->global->MAIN_DISABLE_WRAPPING_ON_COLUMN_TITLE) ? ' title="'.dol_escape_htmltag($langs->trans($name)).'"' : '');
		$out .= '>';
	}

	if ($tooltip) {
		// You can also use 'TranslationString:keyfortooltiponlick' for a tooltip on click.
		$tmptooltip = explode(':', $tooltip);
		$out .= $form->textwithpicto($langs->trans($name), $langs->trans($tmptooltip[0]), 1, 'help', '', 0, 3, (empty($tmptooltip[1]) ? '' : 'extra_'.str_replace('.', '_', $field).'_'.$tmptooltip[1]));
	}
	else $out .= $langs->trans($name);

	if (empty($thead) && $field && empty($disablesortlink))    // If this is a sort field
	{
		$out .= '</a>';
	}

	if (empty($thead) && $field)    // If this is a sort field
	{
		$options = preg_replace('/sortfield=([a-zA-Z0-9,\s\.]+)/i', '', (is_scalar($moreparam) ? $moreparam : ''));
		$options = preg_replace('/sortorder=([a-zA-Z0-9,\s\.]+)/i', '', $options);
		$options = preg_replace('/&+/i', '&', $options);
		if (!preg_match('/^&/', $options)) $options = '&'.$options;

		if (!$sortorder || $field1 != $sortfield1)
		{
			//$out.= '<a href="'.$file.'?sortfield='.$field.'&sortorder=asc&begin='.$begin.$options.'">'.img_down("A-Z",0).'</a>';
			//$out.= '<a href="'.$file.'?sortfield='.$field.'&sortorder=desc&begin='.$begin.$options.'">'.img_up("Z-A",0).'</a>';
		} else {
			if (preg_match('/^DESC/', $sortorder)) {
				//$out.= '<a href="'.$file.'?sortfield='.$field.'&sortorder=asc&begin='.$begin.$options.'">'.img_down("A-Z",0).'</a>';
				//$out.= '<a href="'.$file.'?sortfield='.$field.'&sortorder=desc&begin='.$begin.$options.'">'.img_up("Z-A",1).'</a>';
				$sortimg .= '<span class="nowrap">'.img_up("Z-A", 0, 'paddingleft').'</span>';
			}
			if (preg_match('/^ASC/', $sortorder)) {
				//$out.= '<a href="'.$file.'?sortfield='.$field.'&sortorder=asc&begin='.$begin.$options.'">'.img_down("A-Z",1).'</a>';
				//$out.= '<a href="'.$file.'?sortfield='.$field.'&sortorder=desc&begin='.$begin.$options.'">'.img_up("Z-A",0).'</a>';
				$sortimg .= '<span class="nowrap">'.img_down("A-Z", 0, 'paddingleft').'</span>';
			}
		}
	}

	$out .= $sortimg;

	$out .= '</'.$tag.'>';

	return $out;
}

/**
 *	Show a title.
 *
 *	@param	string	$title			Title to show
 *	@return	string					Title to show
 *  @deprecated						Use load_fiche_titre instead
 *  @see load_fiche_titre()
 */
function print_titre($title)
{
	dol_syslog(__FUNCTION__." is deprecated", LOG_WARNING);

	print '<div class="titre">'.$title.'</div>';
}

/**
 *	Show a title with picto
 *
 *	@param	string	$title				Title to show
 *	@param	string	$mesg				Added message to show on right
 *	@param	string	$picto				Icon to use before title (should be a 32x32 transparent png file)
 *	@param	int		$pictoisfullpath	1=Icon name is a full absolute url of image
 * 	@param	int		$id					To force an id on html objects
 * 	@return	void
 *  @deprecated Use print load_fiche_titre instead
 */
function print_fiche_titre($title, $mesg = '', $picto = 'generic', $pictoisfullpath = 0, $id = '')
{
	print load_fiche_titre($title, $mesg, $picto, $pictoisfullpath, $id);
}

/**
 *	Load a title with picto
 *
 *	@param	string	$titre				Title to show
 *	@param	string	$morehtmlright		Added message to show on right
 *	@param	string	$picto				Icon to use before title (should be a 32x32 transparent png file)
 *	@param	int		$pictoisfullpath	1=Icon name is a full absolute url of image
 * 	@param	string	$id					To force an id on html objects
 *  @param  string  $morecssontable     More css on table
 *	@param	string	$morehtmlcenter		Added message to show on center
 * 	@return	string
 *  @see print_barre_liste()
 */
function load_fiche_titre($titre, $morehtmlright = '', $picto = 'generic', $pictoisfullpath = 0, $id = '', $morecssontable = '', $morehtmlcenter = '')
{
	global $conf;

	$return = '';

	if ($picto == 'setup') $picto = 'generic';

	$return .= "\n";
	$return .= '<table '.($id ? 'id="'.$id.'" ' : '').'class="centpercent notopnoleftnoright table-fiche-title'.($morecssontable ? ' '.$morecssontable : '').'">'; // maring bottom must be same than into print_barre_list
	$return .= '<tr class="titre">';
	if ($picto) $return .= '<td class="nobordernopadding widthpictotitle valignmiddle col-picto">'.img_picto('', $picto, 'class="valignmiddle widthpictotitle pictotitle"', $pictoisfullpath).'</td>';
	$return .= '<td class="nobordernopadding valignmiddle col-title">';
	$return .= '<div class="titre inline-block">'.$titre.'</div>';
	$return .= '</td>';
	if (dol_strlen($morehtmlcenter))
	{
		$return .= '<td class="nobordernopadding center valignmiddle">'.$morehtmlcenter.'</td>';
	}
	if (dol_strlen($morehtmlright))
	{
		$return .= '<td class="nobordernopadding titre_right wordbreakimp right valignmiddle">'.$morehtmlright.'</td>';
	}
	$return .= '</tr></table>'."\n";

	return $return;
}

/**
 *	Print a title with navigation controls for pagination
 *
 *	@param	string	    $titre				Title to show (required)
 *	@param	int   	    $page				Numero of page to show in navigation links (required)
 *	@param	string	    $file				Url of page (required)
 *	@param	string	    $options         	More parameters for links ('' by default, does not include sortfield neither sortorder). Value must be 'urlencoded' before calling function.
 *	@param	string    	$sortfield       	Field to sort on ('' by default)
 *	@param	string	    $sortorder       	Order to sort ('' by default)
 *	@param	string	    $morehtmlcenter     String in the middle ('' by default). We often find here string $massaction comming from $form->selectMassAction()
 *	@param	int		    $num				Number of records found by select with limit+1
 *	@param	int|string  $totalnboflines		Total number of records/lines for all pages (if known). Use a negative value of number to not show number. Use '' if unknown.
 *	@param	string	    $picto				Icon to use before title (should be a 32x32 transparent png file)
 *	@param	int		    $pictoisfullpath	1=Icon name is a full absolute url of image
 *  @param	string	    $morehtmlright		More html to show (after arrows)
 *  @param  string      $morecss            More css to the table
 *  @param  int         $limit              Max number of lines (-1 = use default, 0 = no limit, > 0 = limit).
 *  @param  int         $hideselectlimit    Force to hide select limit
 *  @param  int         $hidenavigation     Force to hide all navigation tools
 *  @param  int			$pagenavastextinput 1=Do not suggest list of pages to navigate but suggest the page number into an input field.
 *  @param	string		$morehtmlrightbeforearrow	More html to show (before arrows)
 *	@return	void
 */
function print_barre_liste($titre, $page, $file, $options = '', $sortfield = '', $sortorder = '', $morehtmlcenter = '', $num = -1, $totalnboflines = '', $picto = 'generic', $pictoisfullpath = 0, $morehtmlright = '', $morecss = '', $limit = -1, $hideselectlimit = 0, $hidenavigation = 0, $pagenavastextinput = 0, $morehtmlrightbeforearrow = '')
{
	global $conf, $langs;

	$savlimit = $limit;
	$savtotalnboflines = $totalnboflines;
	$totalnboflines = abs((int) $totalnboflines);

	if ($picto == 'setup') $picto = 'title_setup.png';
	if (($conf->browser->name == 'ie') && $picto == 'generic') $picto = 'title.gif';
	if ($limit < 0) $limit = $conf->liste_limit;
	if ($savlimit != 0 && (($num > $limit) || ($num == -1) || ($limit == 0)))
	{
		$nextpage = 1;
	} else {
		$nextpage = 0;
	}
	//print 'totalnboflines='.$totalnboflines.'-savlimit='.$savlimit.'-limit='.$limit.'-num='.$num.'-nextpage='.$nextpage;

	print "\n";
	print "<!-- Begin title -->\n";
	print '<table class="centpercent notopnoleftnoright table-fiche-title'.($morecss ? ' '.$morecss : '').'"><tr>'; // maring bottom must be same than into load_fiche_tire

	// Left

	if ($picto && $titre) print '<td class="nobordernopadding widthpictotitle valignmiddle col-picto">'.img_picto('', $picto, 'class="valignmiddle pictotitle widthpictotitle"', $pictoisfullpath).'</td>';
	print '<td class="nobordernopadding valignmiddle col-title">';
	print '<div class="titre inline-block">'.$titre;
	if (!empty($titre) && $savtotalnboflines >= 0 && (string) $savtotalnboflines != '') print '<span class="opacitymedium colorblack paddingleft">('.$totalnboflines.')</span>';
	print '</div></td>';

	// Center
	if ($morehtmlcenter)
	{
		print '<td class="nobordernopadding center valignmiddle">'.$morehtmlcenter.'</td>';
	}

	// Right
	print '<td class="nobordernopadding valignmiddle right">';
	print '<input type="hidden" name="pageplusoneold" value="'.((int) $page + 1).'">';
	if ($sortfield) $options .= "&sortfield=".urlencode($sortfield);
	if ($sortorder) $options .= "&sortorder=".urlencode($sortorder);
	// Show navigation bar
	$pagelist = '';
	if ($savlimit != 0 && ($page > 0 || $num > $limit))
	{
		if ($totalnboflines)	// If we know total nb of lines
		{
			// Define nb of extra page links before and after selected page + ... + first or last
			$maxnbofpage = (empty($conf->dol_optimize_smallscreen) ? 4 : 0);

			if ($limit > 0) $nbpages = ceil($totalnboflines / $limit);
			else $nbpages = 1;
			$cpt = ($page - $maxnbofpage);
			if ($cpt < 0) { $cpt = 0; }

			if ($cpt >= 1)
			{
				if (empty($pagenavastextinput)) {
					$pagelist .= '<li class="pagination"><a href="'.$file.'?page=0'.$options.'">1</a></li>';
					if ($cpt > 2) $pagelist .= '<li class="pagination"><span class="inactive">...</span></li>';
					elseif ($cpt == 2) $pagelist .= '<li class="pagination"><a href="'.$file.'?page=1'.$options.'">2</a></li>';
				}
			}

			do {
				if ($pagenavastextinput) {
					if ($cpt == $page)
					{
						$pagelist .= '<li class="pagination"><input type="text" class="width25 center pageplusone" name="pageplusone" value="'.($page + 1).'"></li>';
						$pagelist .= '/';
						//if (($cpt + 1) < $nbpages) $pagelist .= '/';
					}
				} else {
					if ($cpt == $page)
					{
						$pagelist .= '<li class="pagination"><span class="active">'.($page + 1).'</span></li>';
					} else {
						$pagelist .= '<li class="pagination"><a href="'.$file.'?page='.$cpt.$options.'">'.($cpt + 1).'</a></li>';
					}
				}
				$cpt++;
			} while ($cpt < $nbpages && $cpt <= ($page + $maxnbofpage));

			if (empty($pagenavastextinput)) {
				if ($cpt < $nbpages)
				{
					if ($cpt < $nbpages - 2) $pagelist .= '<li class="pagination"><span class="inactive">...</span></li>';
					elseif ($cpt == $nbpages - 2) $pagelist .= '<li class="pagination"><a href="'.$file.'?page='.($nbpages - 2).$options.'">'.($nbpages - 1).'</a></li>';
					$pagelist .= '<li class="pagination"><a href="'.$file.'?page='.($nbpages - 1).$options.'">'.$nbpages.'</a></li>';
				}
			} else {
				//var_dump($page.' '.$cpt.' '.$nbpages);
				//if (($page + 1) < $nbpages) {
					$pagelist .= '<li class="pagination"><a href="'.$file.'?page='.($nbpages - 1).$options.'">'.$nbpages.'</a></li>';
				//}
			}
		} else {
			$pagelist .= '<li class="pagination"><span class="active">'.($page + 1)."</li>";
		}
	}

	if ($savlimit || $morehtmlright || $morehtmlrightbeforearrow) {
		print_fleche_navigation($page, $file, $options, $nextpage, $pagelist, $morehtmlright, $savlimit, $totalnboflines, $hideselectlimit, $morehtmlrightbeforearrow); // output the div and ul for previous/last completed with page numbers into $pagelist
	}

	// js to autoselect page field on focus
	if ($pagenavastextinput) {
		print ajax_autoselect('.pageplusone');
	}

	print '</td>';

	print '</tr></table>'."\n";
	print "<!-- End title -->\n\n";
}

/**
 *	Function to show navigation arrows into lists
 *
 *	@param	int				$page				Number of page
 *	@param	string			$file				Page URL (in most cases provided with $_SERVER["PHP_SELF"])
 *	@param	string			$options         	Other url parameters to propagate ("" by default, may include sortfield and sortorder)
 *	@param	integer			$nextpage	    	Do we show a next page button
 *	@param	string			$betweenarrows		HTML content to show between arrows. MUST contains '<li> </li>' tags or '<li><span> </span></li>'.
 *  @param	string			$afterarrows		HTML content to show after arrows. Must NOT contains '<li> </li>' tags.
 *  @param  int             $limit              Max nb of record to show  (-1 = no combo with limit, 0 = no limit, > 0 = limit)
 *	@param	int		        $totalnboflines		Total number of records/lines for all pages (if known)
 *  @param  int             $hideselectlimit    Force to hide select limit
 *  @param	string			$beforearrows		HTML content to show before arrows. Must NOT contains '<li> </li>' tags.
 *	@return	void
 */
function print_fleche_navigation($page, $file, $options = '', $nextpage = 0, $betweenarrows = '', $afterarrows = '', $limit = -1, $totalnboflines = 0, $hideselectlimit = 0, $beforearrows = '')
{
	global $conf, $langs;

	print '<div class="pagination"><ul>';
	if ($beforearrows)
	{
		print '<li class="paginationbeforearrows">';
		print $beforearrows;
		print '</li>';
	}
	if ((int) $limit > 0 && empty($hideselectlimit))
	{
		$pagesizechoices = '10:10,15:15,20:20,30:30,40:40,50:50,100:100,250:250,500:500,1000:1000,5000:5000,25000:25000';
		//$pagesizechoices.=',0:'.$langs->trans("All");     // Not yet supported
		//$pagesizechoices.=',2:2';
		if (!empty($conf->global->MAIN_PAGESIZE_CHOICES)) $pagesizechoices = $conf->global->MAIN_PAGESIZE_CHOICES;

		print '<li class="pagination">';
		print '<select class="flat selectlimit" name="limit" title="'.dol_escape_htmltag($langs->trans("MaxNbOfRecordPerPage")).'">';
		$tmpchoice = explode(',', $pagesizechoices);
		$tmpkey = $limit.':'.$limit;
		if (!in_array($tmpkey, $tmpchoice)) $tmpchoice[] = $tmpkey;
		$tmpkey = $conf->liste_limit.':'.$conf->liste_limit;
		if (!in_array($tmpkey, $tmpchoice)) $tmpchoice[] = $tmpkey;
		asort($tmpchoice, SORT_NUMERIC);
		foreach ($tmpchoice as $val)
		{
			$selected = '';
			$tmp = explode(':', $val);
			$key = $tmp[0];
			$val = $tmp[1];
			if ($key != '' && $val != '')
			{
				if ((int) $key == (int) $limit)
				{
					$selected = ' selected="selected"';
				}
				print '<option name="'.$key.'"'.$selected.'>'.dol_escape_htmltag($val).'</option>'."\n";
			}
		}
		print '</select>';
		if ($conf->use_javascript_ajax)
		{
			print '<!-- JS CODE TO ENABLE select limit to launch submit of page -->
            		<script>
                	jQuery(document).ready(function () {
            	  		jQuery(".selectlimit").change(function() {
                            console.log("Change limit. Send submit");
                            $(this).parents(\'form:first\').submit();
            	  		});
                	});
            		</script>
                ';
		}
		print '</li>';
	}
	if ($page > 0)
	{
		print '<li class="pagination paginationpage paginationpageleft"><a class="paginationprevious" href="'.$file.'?page='.($page - 1).$options.'"><i class="fa fa-chevron-left" title="'.dol_escape_htmltag($langs->trans("Previous")).'"></i></a></li>';
	}
	if ($betweenarrows)
	{
		print '<!--<div class="betweenarrows nowraponall inline-block">-->';
		print $betweenarrows;
		print '<!--</div>-->';
	}
	if ($nextpage > 0)
	{
		print '<li class="pagination paginationpage paginationpageright"><a class="paginationnext" href="'.$file.'?page='.($page + 1).$options.'"><i class="fa fa-chevron-right" title="'.dol_escape_htmltag($langs->trans("Next")).'"></i></a></li>';
	}
	if ($afterarrows)
	{
		print '<li class="paginationafterarrows">';
		print $afterarrows;
		print '</li>';
	}
	print '</ul></div>'."\n";
}


/**
 *	Return a string with VAT rate label formated for view output
 *	Used into pdf and HTML pages
 *
 *	@param	string	$rate			Rate value to format ('19.6', '19,6', '19.6%', '19,6%', '19.6 (CODEX)', ...)
 *  @param	boolean	$addpercent		Add a percent % sign in output
 *	@param	int		$info_bits		Miscellaneous information on vat (0=Default, 1=French NPR vat)
 *	@param	int		$usestarfornpr	-1=Never show, 0 or 1=Use '*' for NPR vat rates
 *  @return	string					String with formated amounts ('19,6' or '19,6%' or '8.5% (NPR)' or '8.5% *' or '19,6 (CODEX)')
 */
function vatrate($rate, $addpercent = false, $info_bits = 0, $usestarfornpr = 0)
{
	$morelabel = '';

	if (preg_match('/%/', $rate))
	{
		$rate = str_replace('%', '', $rate);
		$addpercent = true;
	}
	if (preg_match('/\((.*)\)/', $rate, $reg))
	{
		$morelabel = ' ('.$reg[1].')';
		$rate = preg_replace('/\s*'.preg_quote($morelabel, '/').'/', '', $rate);
	}
	if (preg_match('/\*/', $rate))
	{
		$rate = str_replace('*', '', $rate);
		$info_bits |= 1;
	}

	// If rate is '9/9/9' we don't change it.  If rate is '9.000' we apply price()
	if (!preg_match('/\//', $rate)) $ret = price($rate, 0, '', 0, 0).($addpercent ? '%' : '');
	else {
		// TODO Split on / and output with a price2num to have clean numbers without ton of 000.
		$ret = $rate.($addpercent ? '%' : '');
	}
	if (($info_bits & 1) && $usestarfornpr >= 0) $ret .= ' *';
	$ret .= $morelabel;
	return $ret;
}


/**
 *		Function to format a value into an amount for visual output
 *		Function used into PDF and HTML pages
 *
 *		@param	float		$amount			Amount to format
 *		@param	integer		$form			Type of format, HTML or not (not by default)
 *		@param	Translate	$outlangs		Object langs for output
 *		@param	int			$trunc			1=Truncate if there is more decimals than MAIN_MAX_DECIMALS_SHOWN (default), 0=Does not truncate. Deprecated because amount are rounded (to unit or total amount accurancy) before beeing inserted into database or after a computation, so this parameter should be useless.
 *		@param	int			$rounding		Minimum number of decimal to show. If 0, no change, if -1, we use min($conf->global->MAIN_MAX_DECIMALS_UNIT,$conf->global->MAIN_MAX_DECIMALS_TOT)
 *		@param	int			$forcerounding	Force the number of decimal to forcerounding decimal (-1=do not force)
 *		@param	string		$currency_code	To add currency symbol (''=add nothing, 'auto'=Use default currency, 'XXX'=add currency symbols for XXX currency)
 *		@return	string						Chaine avec montant formate
 *
 *		@see	price2num()					Revert function of price
 */
function price($amount, $form = 0, $outlangs = '', $trunc = 1, $rounding = -1, $forcerounding = -1, $currency_code = '')
{
	global $langs, $conf;

	// Clean parameters
	if (empty($amount)) $amount = 0; // To have a numeric value if amount not defined or = ''
	$amount = (is_numeric($amount) ? $amount : 0); // Check if amount is numeric, for example, an error occured when amount value = o (letter) instead 0 (number)
	if ($rounding < 0) $rounding = min($conf->global->MAIN_MAX_DECIMALS_UNIT, $conf->global->MAIN_MAX_DECIMALS_TOT);
	$nbdecimal = $rounding;

	// Output separators by default (french)
	$dec = ','; $thousand = ' ';

	// If $outlangs not forced, we use use language
	if (!is_object($outlangs)) $outlangs = $langs;

	if ($outlangs->transnoentitiesnoconv("SeparatorDecimal") != "SeparatorDecimal")  $dec = $outlangs->transnoentitiesnoconv("SeparatorDecimal");
	if ($outlangs->transnoentitiesnoconv("SeparatorThousand") != "SeparatorThousand") $thousand = $outlangs->transnoentitiesnoconv("SeparatorThousand");
	if ($thousand == 'None') $thousand = '';
	elseif ($thousand == 'Space') $thousand = ' ';
	//print "outlangs=".$outlangs->defaultlang." amount=".$amount." html=".$form." trunc=".$trunc." nbdecimal=".$nbdecimal." dec='".$dec."' thousand='".$thousand."'<br>";

	//print "amount=".$amount."-";
	$amount = str_replace(',', '.', $amount); // should be useless
	//print $amount."-";
	$datas = explode('.', $amount);
	$decpart = isset($datas[1]) ? $datas[1] : '';
	$decpart = preg_replace('/0+$/i', '', $decpart); // Supprime les 0 de fin de partie decimale
	//print "decpart=".$decpart."<br>";
	$end = '';

	// We increase nbdecimal if there is more decimal than asked (to not loose information)
	if (dol_strlen($decpart) > $nbdecimal) $nbdecimal = dol_strlen($decpart);
	// Si on depasse max
	if ($trunc && $nbdecimal > $conf->global->MAIN_MAX_DECIMALS_SHOWN)
	{
		$nbdecimal = $conf->global->MAIN_MAX_DECIMALS_SHOWN;
		if (preg_match('/\.\.\./i', $conf->global->MAIN_MAX_DECIMALS_SHOWN))
		{
			// Si un affichage est tronque, on montre des ...
			$end = '...';
		}
	}

	// If force rounding
	if ($forcerounding >= 0) $nbdecimal = $forcerounding;

	// Format number
	$output = number_format($amount, $nbdecimal, $dec, $thousand);
	if ($form)
	{
		$output = preg_replace('/\s/', '&nbsp;', $output);
		$output = preg_replace('/\'/', '&#039;', $output);
	}
	// Add symbol of currency if requested
	$cursymbolbefore = $cursymbolafter = '';
	if ($currency_code)
	{
		if ($currency_code == 'auto') $currency_code = $conf->currency;

		$listofcurrenciesbefore = array('AUD', 'CAD', 'CNY', 'COP', 'CLP', 'GBP', 'HKD', 'MXN', 'PEN', 'USD');
		$listoflanguagesbefore = array('nl_NL');
		if (in_array($currency_code, $listofcurrenciesbefore) || in_array($outlangs->defaultlang, $listoflanguagesbefore))
		{
			$cursymbolbefore .= $outlangs->getCurrencySymbol($currency_code);
		} else {
			$tmpcur = $outlangs->getCurrencySymbol($currency_code);
			$cursymbolafter .= ($tmpcur == $currency_code ? ' '.$tmpcur : $tmpcur);
		}
	}
	$output = $cursymbolbefore.$output.$end.($cursymbolafter ? ' ' : '').$cursymbolafter;

	return $output;
}

/**
 *	Function that return a number with universal decimal format (decimal separator is '.') from an amount typed by a user.
 *	Function to use on each input amount before any numeric test or database insert. A better name for this function
 *  should be roundtext2num().
 *
 *	@param	string|float	$amount			Amount to convert/clean or round
 *	@param	string|int		$rounding		''=No rounding
 * 											'MU'=Round to Max unit price (MAIN_MAX_DECIMALS_UNIT)
 *											'MT'=Round to Max for totals with Tax (MAIN_MAX_DECIMALS_TOT)
 *											'MS'=Round to Max for stock quantity (MAIN_MAX_DECIMALS_STOCK)
 *      		                            'CU'=Round to Max unit price of foreign currency accuracy
 *      		                            'CT'=Round to Max for totals with Tax of foreign currency accuracy
 *											Numeric = Nb of digits for rounding (For example 2 for a percentage)
 * 	@param	int				$option			Put 1 if you know that content is already universal format number (so no correction on decimal will be done)
 * 											Put 2 if you know that number is a user input (so we know we don't have to fix decimal separator).
 *	@return	string							Amount with universal numeric format (Example: '99.99999').
 *											If conversion fails, it return text unchanged if $rounding = '' or '0' if $rounding is defined.
 *											If amount is null or '', it returns '' if $rounding = '' or '0' if $rounding is defined..
 *
 *	@see    price()							Opposite function of price2num
 */
function price2num($amount, $rounding = '', $option = 0)
{
	global $langs, $conf;

	// Round PHP function does not allow number like '1,234.56' nor '1.234,56' nor '1 234,56'
	// Numbers must be '1234.56'
	// Decimal delimiter for PHP and database SQL requests must be '.'
	$dec = ','; $thousand = ' ';
	if ($langs->transnoentitiesnoconv("SeparatorDecimal") != "SeparatorDecimal")  $dec = $langs->transnoentitiesnoconv("SeparatorDecimal");
	if ($langs->transnoentitiesnoconv("SeparatorThousand") != "SeparatorThousand") $thousand = $langs->transnoentitiesnoconv("SeparatorThousand");
	if ($thousand == 'None') $thousand = '';
	elseif ($thousand == 'Space') $thousand = ' ';
	//print "amount=".$amount." html=".$form." trunc=".$trunc." nbdecimal=".$nbdecimal." dec='".$dec."' thousand='".$thousand."'<br>";

	// Convert value to universal number format (no thousand separator, '.' as decimal separator)
	if ($option != 1) {	// If not a PHP number or unknown, we change or clean format
		//print 'PP'.$amount.' - '.$dec.' - '.$thousand.' - '.intval($amount).'<br>';
		if (!is_numeric($amount)) {
			$amount = preg_replace('/[a-zA-Z\/\\\*\(\)\<\>\_]/', '', $amount);
		}

		if ($option == 2 && $thousand == '.' && preg_match('/\.(\d\d\d)$/', (string) $amount)) {	// It means the . is used as a thousand separator and string come frominput data, so 1.123 is 1123
			$amount = str_replace($thousand, '', $amount);
		}

		// Convert amount to format with dolibarr dec and thousand (this is because PHP convert a number
		// to format defined by LC_NUMERIC after a calculation and we want source format to be like defined by Dolibarr setup.
		// So if number was already a good number, it is converted into local Dolibarr setup.
		if (is_numeric($amount))
		{
			// We put in temps value of decimal ("0.00001"). Works with 0 and 2.0E-5 and 9999.10
			$temps = sprintf("%0.10F", $amount - intval($amount)); // temps=0.0000000000 or 0.0000200000 or 9999.1000000000
			$temps = preg_replace('/([\.1-9])0+$/', '\\1', $temps); // temps=0. or 0.00002 or 9999.1
			$nbofdec = max(0, dol_strlen($temps) - 2); // -2 to remove "0."
			$amount = number_format($amount, $nbofdec, $dec, $thousand);
		}
		//print "QQ".$amount."<br>\n";

		// Now make replace (the main goal of function)
		if ($thousand != ',' && $thousand != '.') {
			$amount = str_replace(',', '.', $amount); // To accept 2 notations for french users
		}
		$amount = str_replace(' ', '', $amount); // To avoid spaces
		$amount = str_replace($thousand, '', $amount); // Replace of thousand before replace of dec to avoid pb if thousand is .
		$amount = str_replace($dec, '.', $amount);
	}

	// Now, make a rounding if required
	if ($rounding)
	{
		$nbofdectoround = '';
		if ($rounding == 'MU') {
			$nbofdectoround = $conf->global->MAIN_MAX_DECIMALS_UNIT;
		}
		elseif ($rounding == 'MT') {
			$nbofdectoround = $conf->global->MAIN_MAX_DECIMALS_TOT;
		}
		elseif ($rounding == 'MS') {
			$nbofdectoround = empty($conf->global->MAIN_MAX_DECIMALS_STOCK) ? 5 : $conf->global->MAIN_MAX_DECIMALS_STOCK;
		}
		elseif ($rounding == 'CU') {
			$nbofdectoround = max($conf->global->MAIN_MAX_DECIMALS_UNIT, 8);	// TODO Use param of currency
		}
		elseif ($rounding == 'CT') {
			$nbofdectoround = max($conf->global->MAIN_MAX_DECIMALS_TOT, 8);		// TODO Use param of currency
		}
		elseif (is_numeric($rounding))  $nbofdectoround = (int) $rounding;
		//print "RR".$amount.' - '.$nbofdectoround.'<br>';
		if (dol_strlen($nbofdectoround)) $amount = round(is_string($amount) ? (float) $amount : $amount, $nbofdectoround); // $nbofdectoround can be 0.
		else return 'ErrorBadParameterProvidedToFunction';
		//print 'SS'.$amount.' - '.$nbofdec.' - '.$dec.' - '.$thousand.' - '.$nbofdectoround.'<br>';

		// Convert amount to format with dolibarr dec and thousand (this is because PHP convert a number
		// to format defined by LC_NUMERIC after a calculation and we want source format to be defined by Dolibarr setup.
		if (is_numeric($amount))
		{
			// We put in temps value of decimal ("0.00001"). Works with 0 and 2.0E-5 and 9999.10
			$temps = sprintf("%0.10F", $amount - intval($amount)); // temps=0.0000000000 or 0.0000200000 or 9999.1000000000
			$temps = preg_replace('/([\.1-9])0+$/', '\\1', $temps); // temps=0. or 0.00002 or 9999.1
			$nbofdec = max(0, dol_strlen($temps) - 2); // -2 to remove "0."
			$amount = number_format($amount, min($nbofdec, $nbofdectoround), $dec, $thousand); // Convert amount to format with dolibarr dec and thousand
		}
		//print "TT".$amount.'<br>';

		// Always make replace because each math function (like round) replace
		// with local values and we want a number that has a SQL string format x.y
		if ($thousand != ',' && $thousand != '.') $amount = str_replace(',', '.', $amount); // To accept 2 notations for french users
		$amount = str_replace(' ', '', $amount); // To avoid spaces
		$amount = str_replace($thousand, '', $amount); // Replace of thousand before replace of dec to avoid pb if thousand is .
		$amount = str_replace($dec, '.', $amount);
	}

	return $amount;
}

/**
 * Output a dimension with best unit
 *
 * @param   float       $dimension      Dimension
 * @param   int         $unit           Unit scale of dimension (Example: 0=kg, -3=g, -6=mg, 98=ounce, 99=pound, ...)
 * @param   string      $type           'weight', 'volume', ...
 * @param   Translate   $outputlangs    Translate language object
 * @param   int         $round          -1 = non rounding, x = number of decimal
 * @param   string      $forceunitoutput    'no' or numeric (-3, -6, ...) compared to $unit (In most case, this value is value defined into $conf->global->MAIN_WEIGHT_DEFAULT_UNIT)
 * @return  string                      String to show dimensions
 */
function showDimensionInBestUnit($dimension, $unit, $type, $outputlangs, $round = -1, $forceunitoutput = 'no')
{
	require_once DOL_DOCUMENT_ROOT.'/core/lib/product.lib.php';

	if (($forceunitoutput == 'no' && $dimension < 1 / 10000 && $unit < 90) || (is_numeric($forceunitoutput) && $forceunitoutput == -6))
	{
		$dimension = $dimension * 1000000;
		$unit = $unit - 6;
	} elseif (($forceunitoutput == 'no' && $dimension < 1 / 10 && $unit < 90) || (is_numeric($forceunitoutput) && $forceunitoutput == -3))
	{
		$dimension = $dimension * 1000;
		$unit = $unit - 3;
	} elseif (($forceunitoutput == 'no' && $dimension > 100000000 && $unit < 90) || (is_numeric($forceunitoutput) && $forceunitoutput == 6))
	{
		$dimension = $dimension / 1000000;
		$unit = $unit + 6;
	} elseif (($forceunitoutput == 'no' && $dimension > 100000 && $unit < 90) || (is_numeric($forceunitoutput) && $forceunitoutput == 3))
	{
		$dimension = $dimension / 1000;
		$unit = $unit + 3;
	}
	// Special case when we want output unit into pound or ounce
	/* TODO
	if ($unit < 90 && $type == 'weight' && is_numeric($forceunitoutput) && (($forceunitoutput == 98) || ($forceunitoutput == 99))
	{
	    $dimension = // convert dimension from standard unit into ounce or pound
	    $unit = $forceunitoutput;
	}
	if ($unit > 90 && $type == 'weight' && is_numeric($forceunitoutput) && $forceunitoutput < 90)
	{
	    $dimension = // convert dimension from standard unit into ounce or pound
	    $unit = $forceunitoutput;
	}*/

	$ret = price($dimension, 0, $outputlangs, 0, 0, $round).' '.measuringUnitString(0, $type, $unit);

	return $ret;
}


/**
 *	Return localtax rate for a particular vat, when selling a product with vat $vatrate, from a $thirdparty_buyer to a $thirdparty_seller
 *  Note: This function applies same rules than get_default_tva
 *
 * 	@param	float		$vatrate		        Vat rate. Can be '8.5' or '8.5 (VATCODEX)' for example
 * 	@param  int			$local		         	Local tax to search and return (1 or 2 return only tax rate 1 or tax rate 2)
 *  @param  Societe		$thirdparty_buyer    	Object of buying third party
 *  @param	Societe		$thirdparty_seller		Object of selling third party ($mysoc if not defined)
 *  @param	int			$vatnpr					If vat rate is NPR or not
 * 	@return	mixed			   					0 if not found, localtax rate if found
 *  @see get_default_tva()
 */
function get_localtax($vatrate, $local, $thirdparty_buyer = "", $thirdparty_seller = "", $vatnpr = 0)
{
	global $db, $conf, $mysoc;

	if (empty($thirdparty_seller) || !is_object($thirdparty_seller)) $thirdparty_seller = $mysoc;

	dol_syslog("get_localtax tva=".$vatrate." local=".$local." thirdparty_buyer id=".(is_object($thirdparty_buyer) ? $thirdparty_buyer->id : '')."/country_code=".(is_object($thirdparty_buyer) ? $thirdparty_buyer->country_code : '')." thirdparty_seller id=".$thirdparty_seller->id."/country_code=".$thirdparty_seller->country_code." thirdparty_seller localtax1_assuj=".$thirdparty_seller->localtax1_assuj."  thirdparty_seller localtax2_assuj=".$thirdparty_seller->localtax2_assuj);

	$vatratecleaned = $vatrate;
	$reg = array();
	if (preg_match('/^(.*)\s*\((.*)\)$/', $vatrate, $reg)) {     // If vat is "xx (yy)"
		$vatratecleaned = trim($reg[1]);
		$vatratecode = $reg[2];
	}

	/*if ($thirdparty_buyer->country_code != $thirdparty_seller->country_code)
	{
		return 0;
	}*/

	// Some test to guess with no need to make database access
	if ($mysoc->country_code == 'ES') { // For spain localtaxes 1 and 2, tax is qualified if buyer use local tax
		if ($local == 1) {
			if (!$mysoc->localtax1_assuj || (string) $vatratecleaned == "0") return 0;
			if ($thirdparty_seller->id == $mysoc->id) {
				if (!$thirdparty_buyer->localtax1_assuj) return 0;
			} else {
				if (!$thirdparty_seller->localtax1_assuj) return 0;
			}
		}

		if ($local == 2) {
			//if (! $mysoc->localtax2_assuj || (string) $vatratecleaned == "0") return 0;
			if (!$mysoc->localtax2_assuj) return 0; // If main vat is 0, IRPF may be different than 0.
			if ($thirdparty_seller->id == $mysoc->id) {
				if (!$thirdparty_buyer->localtax2_assuj) return 0;
			} else {
				if (!$thirdparty_seller->localtax2_assuj) return 0;
			}
		}
	} else {
		if ($local == 1 && !$thirdparty_seller->localtax1_assuj) return 0;
		if ($local == 2 && !$thirdparty_seller->localtax2_assuj) return 0;
	}

	// For some country MAIN_GET_LOCALTAXES_VALUES_FROM_THIRDPARTY is forced to on.
	if (in_array($mysoc->country_code, array('ES'))) {
		$conf->global->MAIN_GET_LOCALTAXES_VALUES_FROM_THIRDPARTY = 1;
	}

	// Search local taxes
	if (!empty($conf->global->MAIN_GET_LOCALTAXES_VALUES_FROM_THIRDPARTY))
	{
		if ($local == 1) {
			if ($thirdparty_seller != $mysoc) {
				if (!isOnlyOneLocalTax($local))  // TODO We should provide $vatrate to search on correct line and not always on line with highest vat rate
				{
					return $thirdparty_seller->localtax1_value;
				}
			} else { // i am the seller
				if (!isOnlyOneLocalTax($local)) { // TODO If seller is me, why not always returning this, even if there is only one locatax vat.
					return $conf->global->MAIN_INFO_VALUE_LOCALTAX1;
				}
			}
		}
		if ($local == 2) {
			if ($thirdparty_seller != $mysoc) {
				if (!isOnlyOneLocalTax($local))  // TODO We should provide $vatrate to search on correct line and not always on line with highest vat rate
				// TODO We should also return value defined on thirdparty only if defined
				{
					return $thirdparty_seller->localtax2_value;
				}
			} else { // i am the seller
				if (in_array($mysoc->country_code, array('ES'))) {
					return $thirdparty_buyer->localtax2_value;
				} else {
					return $conf->global->MAIN_INFO_VALUE_LOCALTAX2;
				}
			}
		}
	}

	// By default, search value of local tax on line of common tax
	$sql = "SELECT t.localtax1, t.localtax2, t.localtax1_type, t.localtax2_type";
   	$sql .= " FROM ".MAIN_DB_PREFIX."c_tva as t, ".MAIN_DB_PREFIX."c_country as c";
   	$sql .= " WHERE t.fk_pays = c.rowid AND c.code = '".$db->escape($thirdparty_seller->country_code)."'";
   	$sql .= " AND t.taux = ".((float) $vatratecleaned)." AND t.active = 1";
   	if (!empty($vatratecode)) $sql .= " AND t.code ='".$db->escape($vatratecode)."'"; // If we have the code, we use it in priority
   	else $sql .= " AND t.recuperableonly = '".$db->escape($vatnpr)."'";
   	dol_syslog("get_localtax", LOG_DEBUG);
   	$resql = $db->query($sql);

   	if ($resql)
   	{
   		$obj = $db->fetch_object($resql);
   		if ($obj) {
	   		if ($local == 1) return $obj->localtax1;
   			elseif ($local == 2) return $obj->localtax2;
   		}
	}

	return 0;
}


/**
 * Return true if LocalTax (1 or 2) is unique.
 * Example: If localtax1 is 5 on line with highest common vat rate, return true
 * Example: If localtax1 is 5:8:15 on line with highest common vat rate, return false
 *
 * @param   int 	$local	Local tax to test (1 or 2)
 * @return  boolean 		True if LocalTax have multiple values, False if not
 */
function isOnlyOneLocalTax($local)
{
	$tax = get_localtax_by_third($local);

	$valors = explode(":", $tax);

	if (count($valors) > 1) {
		return false;
	} else {
		return true;
	}
}

/**
 * Get values of localtaxes (1 or 2) for company country for the common vat with the highest value
 *
 * @param	int		$local 	LocalTax to get
 * @return	number			Values of localtax
 */
function get_localtax_by_third($local)
{
	global $db, $mysoc;
	$sql = "SELECT t.localtax1, t.localtax2 ";
	$sql .= " FROM ".MAIN_DB_PREFIX."c_tva as t inner join ".MAIN_DB_PREFIX."c_country as c ON c.rowid=t.fk_pays";
	$sql .= " WHERE c.code = '".$db->escape($mysoc->country_code)."' AND t.active = 1 AND t.taux=(";
	$sql .= "  SELECT max(tt.taux) FROM ".MAIN_DB_PREFIX."c_tva as tt inner join ".MAIN_DB_PREFIX."c_country as c ON c.rowid=tt.fk_pays";
	$sql .= "  WHERE c.code = '".$db->escape($mysoc->country_code)."' AND tt.active = 1";
	$sql .= "  )";

	$resql = $db->query($sql);
	if ($resql)
	{
		$obj = $db->fetch_object($resql);
		if ($local == 1) return $obj->localtax1;
		elseif ($local == 2) return $obj->localtax2;
	}

	return 0;
}


/**
 *  Get tax (VAT) main information from Id.
 *  You can also call getLocalTaxesFromRate() after to get only localtax fields.
 *
 *  @param	int|string  $vatrate		    VAT ID or Rate. Value can be value or the string with code into parenthesis or rowid if $firstparamisid is 1. Example: '8.5' or '8.5 (8.5NPR)' or 123.
 *  @param	Societe	    $buyer         		Company object
 *  @param	Societe	    $seller        		Company object
 *  @param  int         $firstparamisid     1 if first param is id into table (use this if you can)
 *  @return	array       	  				array('rowid'=> , 'code'=> ...)
 *  @see getLocalTaxesFromRate()
 */
function getTaxesFromId($vatrate, $buyer = null, $seller = null, $firstparamisid = 1)
{
	global $db, $mysoc;

	dol_syslog("getTaxesFromId vat id or rate = ".$vatrate);

	// Search local taxes
	$sql = "SELECT t.rowid, t.code, t.taux as rate, t.recuperableonly as npr, t.accountancy_code_sell, t.accountancy_code_buy,";
	$sql .= " t.localtax1, t.localtax1_type, t.localtax2, t.localtax2_type";
	$sql .= " FROM ".MAIN_DB_PREFIX."c_tva as t";
	if ($firstparamisid) {
		$sql .= " WHERE t.rowid = ".(int) $vatrate;
	} else {
		$vatratecleaned = $vatrate;
		$vatratecode = '';
		$reg = array();
		if (preg_match('/^(.*)\s*\((.*)\)$/', $vatrate, $reg))      // If vat is "xx (yy)"
		{
			$vatratecleaned = $reg[1];
			$vatratecode = $reg[2];
		}

		$sql .= ", ".MAIN_DB_PREFIX."c_country as c";
		/*if ($mysoc->country_code == 'ES') $sql.= " WHERE t.fk_pays = c.rowid AND c.code = '".$db->escape($buyer->country_code)."'";    // vat in spain use the buyer country ??
		else $sql.= " WHERE t.fk_pays = c.rowid AND c.code = '".$db->escape($seller->country_code)."'";*/
		$sql .= " WHERE t.fk_pays = c.rowid AND c.code = '".$db->escape($seller->country_code)."'";
		$sql .= " AND t.taux = ".((float) $vatratecleaned)." AND t.active = 1";
		if ($vatratecode) $sql .= " AND t.code = '".$db->escape($vatratecode)."'";
	}

	$resql = $db->query($sql);
	if ($resql) {
		$obj = $db->fetch_object($resql);
		if ($obj) return array(
			'rowid'=>$obj->rowid,
			'code'=>$obj->code,
			'rate'=>$obj->rate,
			'localtax1'=>$obj->localtax1,
			'localtax1_type'=>$obj->localtax1_type,
			'localtax2'=>$obj->localtax2,
			'localtax2_type'=>$obj->localtax2_type,
			'npr'=>$obj->npr,
			'accountancy_code_sell'=>$obj->accountancy_code_sell,
			'accountancy_code_buy'=>$obj->accountancy_code_buy
		);
		else return array();
	} else dol_print_error($db);

	return array();
}

/**
 *  Get type and rate of localtaxes for a particular vat rate/country of a thirdparty.
 *  This does not take into account the seller setup if subject to vat or not, only country.
 *
 *  TODO This function is ALSO called to retrieve type for building PDF. Such call of function must be removed.
 *  Instead this function must be called when adding a line to get the array of possible values for localtax and type, and then
 *  provide the selected value to the function calcul_price_total.
 *
 *  @param	int|string  $vatrate			VAT ID or Rate+Code. Value can be value or the string with code into parenthesis or rowid if $firstparamisid is 1. Example: '8.5' or '8.5 (8.5NPR)' or 123.
 *  @param	int		    $local              Number of localtax (1 or 2, or 0 to return 1 & 2)
 *  @param	Societe	    $buyer         		Company object
 *  @param	Societe	    $seller        		Company object
 *  @param  int         $firstparamisid     1 if first param is ID into table instead of Rate+code (use this if you can)
 *  @return	array    	    				array(localtax_type1(1-6 or 0 if not found), rate localtax1, localtax_type2, rate localtax2, accountancycodecust, accountancycodesupp)
 *  @see getTaxesFromId()
 */
function getLocalTaxesFromRate($vatrate, $local, $buyer, $seller, $firstparamisid = 0)
{
	global $db, $mysoc;

	dol_syslog("getLocalTaxesFromRate vatrate=".$vatrate." local=".$local);

	// Search local taxes
	$sql  = "SELECT t.taux as rate, t.code, t.localtax1, t.localtax1_type, t.localtax2, t.localtax2_type, t.accountancy_code_sell, t.accountancy_code_buy";
	$sql .= " FROM ".MAIN_DB_PREFIX."c_tva as t";
	if ($firstparamisid) {
		$sql .= " WHERE t.rowid = ".(int) $vatrate;
	} else {
		$vatratecleaned = $vatrate;
		$vatratecode = '';
		$reg = array();
		if (preg_match('/^(.*)\s*\((.*)\)$/', $vatrate, $reg)) {     // If vat is "x.x (yy)"
			$vatratecleaned = $reg[1];
			$vatratecode = $reg[2];
		}

		$sql .= ", ".MAIN_DB_PREFIX."c_country as c";
		if ($mysoc->country_code == 'ES') $sql .= " WHERE t.fk_pays = c.rowid AND c.code = '".$db->escape($buyer->country_code)."'"; // local tax in spain use the buyer country ??
		else $sql .= " WHERE t.fk_pays = c.rowid AND c.code = '".$db->escape(empty($seller->country_code) ? $mysoc->country_code : $seller->country_code)."'";
		$sql .= " AND t.taux = ".((float) $vatratecleaned)." AND t.active = 1";
		if ($vatratecode) $sql .= " AND t.code = '".$db->escape($vatratecode)."'";
	}

	$resql = $db->query($sql);
	if ($resql) {
		$obj = $db->fetch_object($resql);

		if ($obj) {
			$vateratestring = $obj->rate.($obj->code ? ' ('.$obj->code.')' : '');

			if ($local == 1) {
				return array($obj->localtax1_type, get_localtax($vateratestring, $local, $buyer, $seller), $obj->accountancy_code_sell, $obj->accountancy_code_buy);
			} elseif ($local == 2) {
				return array($obj->localtax2_type, get_localtax($vateratestring, $local, $buyer, $seller), $obj->accountancy_code_sell, $obj->accountancy_code_buy);
			} else {
				return array($obj->localtax1_type, get_localtax($vateratestring, 1, $buyer, $seller), $obj->localtax2_type, get_localtax($vateratestring, 2, $buyer, $seller), $obj->accountancy_code_sell, $obj->accountancy_code_buy);
			}
		}
	}

	return array();
}

/**
 *	Return vat rate of a product in a particular selling country or default country vat if product is unknown
 *  Function called by get_default_tva
 *
 *  @param	int			$idprod          	Id of product or 0 if not a predefined product
 *  @param  Societe		$thirdparty_seller  Thirdparty with a ->country_code defined (FR, US, IT, ...)
 *	@param	int			$idprodfournprice	Id product_fournisseur_price (for "supplier" proposal/order/invoice)
 *  @return float|string   				    Vat rate to use with format 5.0 or '5.0 (XXX)'
 *  @see get_product_localtax_for_country()
 */
function get_product_vat_for_country($idprod, $thirdparty_seller, $idprodfournprice = 0)
{
	global $db, $conf, $mysoc;

	require_once DOL_DOCUMENT_ROOT.'/product/class/product.class.php';

	$ret = 0;
	$found = 0;

	if ($idprod > 0)
	{
		// Load product
		$product = new Product($db);
		$result = $product->fetch($idprod);

		if ($mysoc->country_code == $thirdparty_seller->country_code) // If selling country is ours
		{
			if ($idprodfournprice > 0)     // We want vat for product for a "supplier" object
			{
				$product->get_buyprice($idprodfournprice, 0, 0, 0);
				$ret = $product->vatrate_supplier;
				if ($product->default_vat_code) $ret .= ' ('.$product->default_vat_code.')';
			} else {
				$ret = $product->tva_tx; // Default vat of product we defined
				if ($product->default_vat_code) $ret .= ' ('.$product->default_vat_code.')';
			}
			$found = 1;
		} else {
			// TODO Read default product vat according to countrycode and product. Vat for couple countrycode/product is a feature not implemeted yet.
			// May be usefull/required if hidden option SERVICE_ARE_ECOMMERCE_200238EC is on
		}
	}

	if (!$found)
	{
		if (empty($conf->global->MAIN_VAT_DEFAULT_IF_AUTODETECT_FAILS))
		{
			// If vat of product for the country not found or not defined, we return the first higher vat of country.
			$sql = "SELECT t.taux as vat_rate, t.code as default_vat_code";
			$sql .= " FROM ".MAIN_DB_PREFIX."c_tva as t, ".MAIN_DB_PREFIX."c_country as c";
			$sql .= " WHERE t.active=1 AND t.fk_pays = c.rowid AND c.code='".$db->escape($thirdparty_seller->country_code)."'";
			$sql .= " ORDER BY t.taux DESC, t.code ASC, t.recuperableonly ASC";
			$sql .= $db->plimit(1);

			$resql = $db->query($sql);
			if ($resql)
			{
				$obj = $db->fetch_object($resql);
				if ($obj)
				{
					$ret = $obj->vat_rate;
					if ($obj->default_vat_code) $ret .= ' ('.$obj->default_vat_code.')';
				}
				$db->free($sql);
			} else dol_print_error($db);
		} else $ret = $conf->global->MAIN_VAT_DEFAULT_IF_AUTODETECT_FAILS; // Forced value if autodetect fails
	}

	dol_syslog("get_product_vat_for_country: ret=".$ret);
	return $ret;
}

/**
 *	Return localtax vat rate of a product in a particular selling country or default country vat if product is unknown
 *
 *  @param	int		$idprod         		Id of product
 *  @param  int		$local          		1 for localtax1, 2 for localtax 2
 *  @param  Societe	$thirdparty_seller    	Thirdparty with a ->country_code defined (FR, US, IT, ...)
 *  @return int             				<0 if KO, Vat rate if OK
 *  @see get_product_vat_for_country()
 */
function get_product_localtax_for_country($idprod, $local, $thirdparty_seller)
{
	global $db, $mysoc;

	if (!class_exists('Product')) {
		require_once DOL_DOCUMENT_ROOT.'/product/class/product.class.php';
	}

	$ret = 0;
	$found = 0;

	if ($idprod > 0)
	{
		// Load product
		$product = new Product($db);
		$result = $product->fetch($idprod);

		if ($mysoc->country_code == $thirdparty_seller->country_code) // If selling country is ours
		{
			/* Not defined yet, so we don't use this
			if ($local==1) $ret=$product->localtax1_tx;
			elseif ($local==2) $ret=$product->localtax2_tx;
			$found=1;
			*/
		} else {
			// TODO Read default product vat according to countrycode and product
		}
	}

	if (!$found)
	{
		// If vat of product for the country not found or not defined, we return higher vat of country.
		$sql = "SELECT taux as vat_rate, localtax1, localtax2";
		$sql .= " FROM ".MAIN_DB_PREFIX."c_tva as t, ".MAIN_DB_PREFIX."c_country as c";
		$sql .= " WHERE t.active=1 AND t.fk_pays = c.rowid AND c.code='".$db->escape($thirdparty_seller->country_code)."'";
		$sql .= " ORDER BY t.taux DESC, t.recuperableonly ASC";
		$sql .= $db->plimit(1);

		$resql = $db->query($sql);
		if ($resql)
		{
			$obj = $db->fetch_object($resql);
			if ($obj)
			{
				if ($local == 1) $ret = $obj->localtax1;
				elseif ($local == 2) $ret = $obj->localtax2;
			}
		} else dol_print_error($db);
	}

	dol_syslog("get_product_localtax_for_country: ret=".$ret);
	return $ret;
}

/**
 *	Function that return vat rate of a product line (according to seller, buyer and product vat rate)
 *   Si vendeur non assujeti a TVA, TVA par defaut=0. Fin de regle.
 *	 Si le (pays vendeur = pays acheteur) alors TVA par defaut=TVA du produit vendu. Fin de regle.
 *	 Si (vendeur et acheteur dans Communaute europeenne) et (bien vendu = moyen de transports neuf comme auto, bateau, avion) alors TVA par defaut=0 (La TVA doit etre paye par acheteur au centre d'impots de son pays et non au vendeur). Fin de regle.
 *	 Si (vendeur et acheteur dans Communaute europeenne) et (acheteur = particulier ou entreprise sans num TVA intra) alors TVA par defaut=TVA du produit vendu. Fin de regle
 *	 Si (vendeur et acheteur dans Communaute europeenne) et (acheteur = entreprise avec num TVA) intra alors TVA par defaut=0. Fin de regle
 *	 Sinon TVA proposee par defaut=0. Fin de regle.
 *
 *	@param	Societe		$thirdparty_seller    	Objet societe vendeuse
 *	@param  Societe		$thirdparty_buyer   	Objet societe acheteuse
 *	@param  int			$idprod					Id product
 *	@param	int			$idprodfournprice		Id product_fournisseur_price (for supplier order/invoice)
 *	@return float|string   				      	Vat rate to use with format 5.0 or '5.0 (XXX)', -1 if we can't guess it
 *  @see get_default_npr(), get_default_localtax()
 */
function get_default_tva(Societe $thirdparty_seller, Societe $thirdparty_buyer, $idprod = 0, $idprodfournprice = 0)
{
	global $conf;

	require_once DOL_DOCUMENT_ROOT.'/core/lib/company.lib.php';

	// Note: possible values for tva_assuj are 0/1 or franchise/reel
	$seller_use_vat = ((is_numeric($thirdparty_seller->tva_assuj) && !$thirdparty_seller->tva_assuj) || (!is_numeric($thirdparty_seller->tva_assuj) && $thirdparty_seller->tva_assuj == 'franchise')) ? 0 : 1;

	$seller_country_code = $thirdparty_seller->country_code;
	$seller_in_cee = isInEEC($thirdparty_seller);

	$buyer_country_code = $thirdparty_buyer->country_code;
	$buyer_in_cee = isInEEC($thirdparty_buyer);

	dol_syslog("get_default_tva: seller use vat=".$seller_use_vat.", seller country=".$seller_country_code.", seller in cee=".$seller_in_cee.", buyer vat number=".$thirdparty_buyer->tva_intra." buyer country=".$buyer_country_code.", buyer in cee=".$buyer_in_cee.", idprod=".$idprod.", idprodfournprice=".$idprodfournprice.", SERVICE_ARE_ECOMMERCE_200238EC=".(!empty($conf->global->SERVICES_ARE_ECOMMERCE_200238EC) ? $conf->global->SERVICES_ARE_ECOMMERCE_200238EC : ''));

	// If services are eServices according to EU Council Directive 2002/38/EC (http://ec.europa.eu/taxation_customs/taxation/vat/traders/e-commerce/article_1610_en.htm)
	// we use the buyer VAT.
	if (!empty($conf->global->SERVICE_ARE_ECOMMERCE_200238EC))
	{
		if ($seller_in_cee && $buyer_in_cee && !$thirdparty_buyer->isACompany())
		{
			//print 'VATRULE 0';
			return get_product_vat_for_country($idprod, $thirdparty_buyer, $idprodfournprice);
		}
	}

	// If seller does not use VAT
	if (!$seller_use_vat)
	{
		//print 'VATRULE 1';
		return 0;
	}

	// Le test ci-dessus ne devrait pas etre necessaire. Me signaler l'exemple du cas juridique concerne si le test suivant n'est pas suffisant.

	// Si le (pays vendeur = pays acheteur) alors la TVA par defaut=TVA du produit vendu. Fin de regle.
	if (($seller_country_code == $buyer_country_code)
	|| (in_array($seller_country_code, array('FR,MC')) && in_array($buyer_country_code, array('FR', 'MC')))) // Warning ->country_code not always defined
	{
		//print 'VATRULE 2';
		return get_product_vat_for_country($idprod, $thirdparty_seller, $idprodfournprice);
	}

	// Si (vendeur et acheteur dans Communaute europeenne) et (bien vendu = moyen de transports neuf comme auto, bateau, avion) alors TVA par defaut=0 (La TVA doit etre paye par l'acheteur au centre d'impots de son pays et non au vendeur). Fin de regle.
	// Not supported

	// Si (vendeur et acheteur dans Communaute europeenne) et (acheteur = entreprise) alors TVA par defaut=0. Fin de regle
	// Si (vendeur et acheteur dans Communaute europeenne) et (acheteur = particulier) alors TVA par defaut=TVA du produit vendu. Fin de regle
	if (($seller_in_cee && $buyer_in_cee))
	{
		$isacompany = $thirdparty_buyer->isACompany();
		if ($isacompany)
		{
			if (!empty($conf->global->MAIN_USE_VAT_OF_PRODUCT_FOR_COMPANIES_IN_EEC_WITH_INVALID_VAT_ID) && !isValidVATID($thirdparty_buyer)) {
				//print 'VATRULE 6';
				return get_product_vat_for_country($idprod, $thirdparty_seller, $idprodfournprice);
			}
			//print 'VATRULE 3';
			return 0;
		} else {
			//print 'VATRULE 4';
			return get_product_vat_for_country($idprod, $thirdparty_seller, $idprodfournprice);
		}
	}

	// Si (vendeur en France et acheteur hors Communaute europeenne et acheteur particulier) alors TVA par defaut=TVA du produit vendu. Fin de regle
	if (!empty($conf->global->MAIN_USE_VAT_OF_PRODUCT_FOR_INDIVIDUAL_CUSTOMER_OUT_OF_EEC) && empty($buyer_in_cee) && !$thirdparty_buyer->isACompany()) {
		return get_product_vat_for_country($idprod, $thirdparty_seller, $idprodfournprice);
	}

	// Sinon la TVA proposee par defaut=0. Fin de regle.
	// Rem: Cela signifie qu'au moins un des 2 est hors Communaute europeenne et que le pays differe
	//print 'VATRULE 5';
	return 0;
}


/**
 *	Fonction qui renvoie si tva doit etre tva percue recuperable
 *
 *	@param	Societe		$thirdparty_seller    	Thirdparty seller
 *	@param  Societe		$thirdparty_buyer   	Thirdparty buyer
 *  @param  int			$idprod                 Id product
 *  @param	int			$idprodfournprice		Id supplier price for product
 *	@return float       			        	0 or 1
 *  @see get_default_tva(), get_default_localtax()
 */
function get_default_npr(Societe $thirdparty_seller, Societe $thirdparty_buyer, $idprod = 0, $idprodfournprice = 0)
{
	global $db;

	if ($idprodfournprice > 0)
	{
		if (!class_exists('ProductFournisseur')) {
			require_once DOL_DOCUMENT_ROOT.'/fourn/class/fournisseur.product.class.php';
		}
		$prodprice = new ProductFournisseur($db);
		$prodprice->fetch_product_fournisseur_price($idprodfournprice);
		return $prodprice->fourn_tva_npr;
	} elseif ($idprod > 0)
	{
		if (!class_exists('Product')) {
			require_once DOL_DOCUMENT_ROOT.'/product/class/product.class.php';
		}
		$prod = new Product($db);
		$prod->fetch($idprod);
		return $prod->tva_npr;
	}

	return 0;
}

/**
 *	Function that return localtax of a product line (according to seller, buyer and product vat rate)
 *   Si vendeur non assujeti a TVA, TVA par defaut=0. Fin de regle.
 *	 Si le (pays vendeur = pays acheteur) alors TVA par defaut=TVA du produit vendu. Fin de regle.
 *	 Sinon TVA proposee par defaut=0. Fin de regle.
 *
 *	@param	Societe		$thirdparty_seller    	Thirdparty seller
 *	@param  Societe		$thirdparty_buyer   	Thirdparty buyer
 *  @param	int			$local					Localtax to process (1 or 2)
 *	@param  int			$idprod					Id product
 *	@return integer        				       	localtax, -1 si ne peut etre determine
 *  @see get_default_tva(), get_default_npr()
 */
function get_default_localtax($thirdparty_seller, $thirdparty_buyer, $local, $idprod = 0)
{
	global $mysoc;

	if (!is_object($thirdparty_seller)) return -1;
	if (!is_object($thirdparty_buyer)) return -1;

	if ($local == 1) // Localtax 1
	{
		if ($mysoc->country_code == 'ES')
		{
			if (is_numeric($thirdparty_buyer->localtax1_assuj) && !$thirdparty_buyer->localtax1_assuj) return 0;
		} else {
			// Si vendeur non assujeti a Localtax1, localtax1 par default=0
			if (is_numeric($thirdparty_seller->localtax1_assuj) && !$thirdparty_seller->localtax1_assuj) return 0;
			if (!is_numeric($thirdparty_seller->localtax1_assuj) && $thirdparty_seller->localtax1_assuj == 'localtax1off') return 0;
		}
	} elseif ($local == 2) //I Localtax 2
	{
		// Si vendeur non assujeti a Localtax2, localtax2 par default=0
		if (is_numeric($thirdparty_seller->localtax2_assuj) && !$thirdparty_seller->localtax2_assuj) return 0;
		if (!is_numeric($thirdparty_seller->localtax2_assuj) && $thirdparty_seller->localtax2_assuj == 'localtax2off') return 0;
	}

	if ($thirdparty_seller->country_code == $thirdparty_buyer->country_code)
	{
		return get_product_localtax_for_country($idprod, $local, $thirdparty_seller);
	}

	return 0;
}

/**
 *	Return yes or no in current language
 *
 *	@param	string|int	$yesno			Value to test (1, 'yes', 'true' or 0, 'no', 'false')
 *	@param	integer		$case			1=Yes/No, 0=yes/no, 2=Disabled checkbox, 3=Disabled checkbox + Yes/No
 *	@param	int			$color			0=texte only, 1=Text is formated with a color font style ('ok' or 'error'), 2=Text is formated with 'ok' color.
 *	@return	string						HTML string
 */
function yn($yesno, $case = 1, $color = 0)
{
	global $langs;
	$result = 'unknown'; $classname = '';
	if ($yesno == 1 || strtolower($yesno) == 'yes' || strtolower($yesno) == 'true') 	// A mettre avant test sur no a cause du == 0
	{
		$result = $langs->trans('yes');
		if ($case == 1 || $case == 3) $result = $langs->trans("Yes");
		if ($case == 2) $result = '<input type="checkbox" value="1" checked disabled>';
		if ($case == 3) $result = '<input type="checkbox" value="1" checked disabled> '.$result;

		$classname = 'ok';
	} elseif ($yesno == 0 || strtolower($yesno) == 'no' || strtolower($yesno) == 'false')
	{
		$result = $langs->trans("no");
		if ($case == 1 || $case == 3) $result = $langs->trans("No");
		if ($case == 2) $result = '<input type="checkbox" value="0" disabled>';
		if ($case == 3) $result = '<input type="checkbox" value="0" disabled> '.$result;

		if ($color == 2) $classname = 'ok';
		else $classname = 'error';
	}
	if ($color) return '<font class="'.$classname.'">'.$result.'</font>';
	return $result;
}

/**
 *	Return a path to have a the directory according to object where files are stored.
 *  New usage:       $conf->module->multidir_output[$object->entity].'/'.get_exdir(0, 0, 0, 1, $object, '').'/'
 *         or:       $conf->module->dir_output.'/'.get_exdir(0, 0, 0, 0, $object, '')     if multidir_output not defined.
 *  Example out with new usage:       $object is invoice -> 'INYYMM-ABCD'
 *  Example out with old usage:       '015' with level 3->"0/1/5/", '015' with level 1->"5/", 'ABC-1' with level 3 ->"0/0/1/"
 *
 *	@param	string|int	$num            Id of object (deprecated, $object will be used in future)
 *	@param  int			$level		    Level of subdirs to return (1, 2 or 3 levels). (deprecated, global option will be used in future)
 * 	@param	int			$alpha		    0=Keep number only to forge path, 1=Use alpha part afer the - (By default, use 0). (deprecated, global option will be used in future)
 *  @param  int			$withoutslash   0=With slash at end (except if '/', we return ''), 1=without slash at end
 *  @param	Object		$object			Object to use to get ref to forge the path.
 *  @param	string		$modulepart		Type of object ('invoice_supplier, 'donation', 'invoice', ...'). Use '' for autodetect from $object.
 *  @return	string						Dir to use ending. Example '' or '1/' or '1/2/'
 */
function get_exdir($num, $level, $alpha, $withoutslash, $object, $modulepart = '')
{
	global $conf;

	if (empty($modulepart) && !empty($object->module)) $modulepart = $object->module;

	$path = '';

	$arrayforoldpath = array('cheque', 'category', 'holiday', 'supplier_invoice', 'invoice_supplier', 'mailing', 'supplier_payment');
	if (!empty($conf->global->PRODUCT_USE_OLD_PATH_FOR_PHOTO)) $arrayforoldpath[] = 'product';
	if (!empty($level) && in_array($modulepart, $arrayforoldpath)) {
		// This part should be removed once all code is using "get_exdir" to forge path, with parameter $object and $modulepart provided.
		if (empty($alpha)) $num = preg_replace('/([^0-9])/i', '', $num);
		else $num = preg_replace('/^.*\-/i', '', $num);
		$num = substr("000".$num, -$level);
		if ($level == 1) $path = substr($num, 0, 1);
		if ($level == 2) $path = substr($num, 1, 1).'/'.substr($num, 0, 1);
		if ($level == 3) $path = substr($num, 2, 1).'/'.substr($num, 1, 1).'/'.substr($num, 0, 1);
	} else {
		// We will enhance here a common way of forging path for document storage.
		// In a future, we may distribute directories on several levels depending on setup and object.
		// Here, $object->id, $object->ref and $modulepart are required.
		//var_dump($modulepart);
		$path = dol_sanitizeFileName(empty($object->ref) ? (string) $object->id : $object->ref);
	}

	if (empty($withoutslash) && !empty($path)) $path .= '/';

	return $path;
}

/**
 *	Creation of a directory (this can create recursive subdir)
 *
 *	@param	string		$dir		Directory to create (Separator must be '/'. Example: '/mydir/mysubdir')
 *	@param	string		$dataroot	Data root directory (To avoid having the data root in the loop. Using this will also lost the warning on first dir PHP has no permission when open_basedir is used)
 *  @param	string|null	$newmask	Mask for new file (Defaults to $conf->global->MAIN_UMASK or 0755 if unavailable). Example: '0444'
 *	@return int         			< 0 if KO, 0 = already exists, > 0 if OK
 */
function dol_mkdir($dir, $dataroot = '', $newmask = null)
{
	global $conf;

	dol_syslog("functions.lib::dol_mkdir: dir=".$dir, LOG_INFO);

	$dir_osencoded = dol_osencode($dir);
	if (@is_dir($dir_osencoded)) return 0;

	$nberr = 0;
	$nbcreated = 0;

	$ccdir = '';
	if (!empty($dataroot)) {
		// Remove data root from loop
		$dir = str_replace($dataroot.'/', '', $dir);
		$ccdir = $dataroot.'/';
	}

	$cdir = explode("/", $dir);
	$num = count($cdir);
	for ($i = 0; $i < $num; $i++)
	{
		if ($i > 0) $ccdir .= '/'.$cdir[$i];
		else $ccdir .= $cdir[$i];
		if (preg_match("/^.:$/", $ccdir, $regs)) continue; // Si chemin Windows incomplet, on poursuit par rep suivant

		// Attention, le is_dir() peut echouer bien que le rep existe.
		// (ex selon config de open_basedir)
		if ($ccdir)
		{
			$ccdir_osencoded = dol_osencode($ccdir);
			if (!@is_dir($ccdir_osencoded))
			{
				dol_syslog("functions.lib::dol_mkdir: Directory '".$ccdir."' does not exists or is outside open_basedir PHP setting.", LOG_DEBUG);

				umask(0);
				$dirmaskdec = octdec($newmask);
				if (empty($newmask)) {
					$dirmaskdec = empty($conf->global->MAIN_UMASK) ? octdec('0755') : octdec($conf->global->MAIN_UMASK);
				}
				$dirmaskdec |= octdec('0111'); // Set x bit required for directories
				if (!@mkdir($ccdir_osencoded, $dirmaskdec))
				{
					// Si le is_dir a renvoye une fausse info, alors on passe ici.
					dol_syslog("functions.lib::dol_mkdir: Fails to create directory '".$ccdir."' or directory already exists.", LOG_WARNING);
					$nberr++;
				} else {
					dol_syslog("functions.lib::dol_mkdir: Directory '".$ccdir."' created", LOG_DEBUG);
					$nberr = 0; // On remet a zero car si on arrive ici, cela veut dire que les echecs precedents peuvent etre ignore
					$nbcreated++;
				}
			} else {
				$nberr = 0; // On remet a zero car si on arrive ici, cela veut dire que les echecs precedents peuvent etre ignores
			}
		}
	}
	return ($nberr ? -$nberr : $nbcreated);
}


/**
 *	Return picto saying a field is required
 *
 *	@return  string		Chaine avec picto obligatoire
 */
function picto_required()
{
	return '<span class="fieldrequired">*</span>';
}


/**
 *	Clean a string from all HTML tags and entities.
 *  This function differs from strip_tags because:
 *  - <br> are replaced with \n if removelinefeed=0 or 1
 *  - if entities are found, they are decoded BEFORE the strip
 *  - you can decide to convert line feed into a space
 *
 *	@param	string	$stringtoclean		String to clean
 *	@param	integer	$removelinefeed		1=Replace all new lines by 1 space, 0=Only ending new lines are removed others are replaced with \n, 2=Ending new lines are removed but others are kept with a same number of \n than nb of <br> when there is both "...<br>\n..."
 *  @param  string	$pagecodeto      	Encoding of input/output string
 *  @param	integer	$strip_tags			0=Use internal strip, 1=Use strip_tags() php function (bugged when text contains a < char that is not for a html tag or when tags is not closed like '<img onload=aaa')
 *  @param	integer	$removedoublespaces	Replace double space into one space
 *	@return string	    				String cleaned
 *
 * 	@see	dol_escape_htmltag() strip_tags() dol_string_onlythesehtmltags() dol_string_neverthesehtmltags(), dolStripPhpCode()
 */
function dol_string_nohtmltag($stringtoclean, $removelinefeed = 1, $pagecodeto = 'UTF-8', $strip_tags = 0, $removedoublespaces = 1)
{
	if ($removelinefeed == 2) $stringtoclean = preg_replace('/<br[^>]*>(\n|\r)+/ims', '<br>', $stringtoclean);
	$temp = preg_replace('/<br[^>]*>/i', "\n", $stringtoclean);

	// We remove entities BEFORE stripping (in case of an open separator char that is entity encoded and not the closing other, the strip will fails)
	$temp = dol_html_entity_decode($temp, ENT_COMPAT | ENT_HTML5, $pagecodeto);

	$temp = str_replace('< ', '__ltspace__', $temp);

	if ($strip_tags) {
		$temp = strip_tags($temp);
	} else {
		$pattern = "/<[^<>]+>/";
		// Example of $temp: <a href="/myurl" title="<u>A title</u>">0000-021</a>
		$temp = preg_replace($pattern, "", $temp); // pass 1 - $temp after pass 1: <a href="/myurl" title="A title">0000-021
		$temp = preg_replace($pattern, "", $temp); // pass 2 - $temp after pass 2: 0000-021
		// Remove '<' into remainging, so non closing html tags like '<abc'. Note: '<123abc' is not a html tag (can be kept), but '<abc123' is (must be removed).
		$temp = preg_replace('/<([a-z]+)/i', '\1', $temp);
	}

	$temp = dol_html_entity_decode($temp, ENT_COMPAT, $pagecodeto);

	// Remove also carriage returns
	if ($removelinefeed == 1) $temp = str_replace(array("\r\n", "\r", "\n"), " ", $temp);

	// And double quotes
	if ($removedoublespaces) {
		while (strpos($temp, "  ")) {
			$temp = str_replace("  ", " ", $temp);
		}
	}

	$temp = str_replace('__ltspace__', '< ', $temp);

	return trim($temp);
}

/**
 *	Clean a string to keep only desirable HTML tags.
 *  WARNING: This also clean HTML comments (used to obfuscate tag name).
 *
 *	@param	string	$stringtoclean			String to clean
 *  @param	int		$cleanalsosomestyles	Remove absolute/fixed positioning from inline styles
 *  @param	int		$removeclassattribute	Remove the class attribute from tags
 *  @param	int		$cleanalsojavascript	Remove also occurence of 'javascript:'.
 *	@return string	    					String cleaned
 *
 * 	@see	dol_escape_htmltag() strip_tags() dol_string_nohtmltag() dol_string_neverthesehtmltags()
 */
function dol_string_onlythesehtmltags($stringtoclean, $cleanalsosomestyles = 1, $removeclassattribute = 1, $cleanalsojavascript = 0)
{
	$allowed_tags = array(
		"html", "head", "meta", "body", "article", "a", "abbr", "b", "blockquote", "br", "cite", "div", "dl", "dd", "dt", "em", "font", "img", "ins", "hr", "i", "li", "link",
		"ol", "p", "q", "s", "section", "span", "strike", "strong", "title", "table", "tr", "th", "td", "u", "ul", "sup", "sub", "blockquote", "pre", "h1", "h2", "h3", "h4", "h5", "h6"
	);

	$allowed_tags_string = join("><", $allowed_tags);
	$allowed_tags_string = '<'.$allowed_tags_string.'>';

	$stringtoclean = dol_string_nounprintableascii($stringtoclean, 0);
	$stringtoclean = preg_replace('/&colon;/i', ':', $stringtoclean);

	$stringtoclean = preg_replace('/<!--[^>]*-->/', '', $stringtoclean);
	$stringtoclean = preg_replace('/&#58;|&#0000058|&#x3A/i', '', $stringtoclean); // refused string ':' encoded (no reason to have it encoded) to lock 'javascript:...'
	$stringtoclean = preg_replace('/javascript\s*:/i', '', $stringtoclean);

	$temp = strip_tags($stringtoclean, $allowed_tags_string);

	if ($cleanalsosomestyles) {	// Clean for remaining html tags
		$temp = preg_replace('/position\s*:\s*(absolute|fixed)\s*!\s*important/i', '', $temp); // Note: If hacker try to introduce css comment into string to bypass this regex, the string must also be encoded by the dol_htmlentitiesbr during output so it become harmless
	}
	if ($removeclassattribute) {	// Clean for remaining html tags
		$temp = preg_replace('/(<[^>]+)\s+class=((["\']).*?\\3|\\w*)/i', '\\1', $temp);
	}

	// Remove 'javascript:' that we should not find into a text with
	// Warning: This is not reliable to fight against obfuscated javascript, there is a lot of other solution to include js into a common html tag (only filtered by the GETPOST).
	if ($cleanalsojavascript) {
		$temp = preg_replace('/javascript\s*:/i', '', $temp);
	}

	return $temp;
}

/**
 *	Clean a string from some undesirable HTML tags.
 *  Note. Not as secured as dol_string_onlythesehtmltags().
 *
 *	@param	string	$stringtoclean			String to clean
 *  @param	array	$disallowed_tags		Array of tags not allowed
 *  @param	string	$cleanalsosomestyles	Clean also some tags
 *	@return string	    					String cleaned
 *
 * 	@see	dol_escape_htmltag() strip_tags() dol_string_nohtmltag() dol_string_onlythesehtmltags()
 */
function dol_string_neverthesehtmltags($stringtoclean, $disallowed_tags = array('textarea'), $cleanalsosomestyles = 0)
{
	$temp = $stringtoclean;
	foreach ($disallowed_tags as $tagtoremove)
	{
		$temp = preg_replace('/<\/?'.$tagtoremove.'>/', '', $temp);
		$temp = preg_replace('/<\/?'.$tagtoremove.'\s+[^>]*>/', '', $temp);
	}

	if ($cleanalsosomestyles) {
		$temp = preg_replace('/position\s*:\s*(absolute|fixed)\s*!\s*important/', '', $temp); // Note: If hacker try to introduce css comment into string to avoid this, string should be encoded by the dol_htmlentitiesbr so be harmless
	}

	return $temp;
}


/**
 * Return first line of text. Cut will depends if content is HTML or not.
 *
 * @param 	string	$text		Input text
 * @param	int		$nboflines  Nb of lines to get (default is 1 = first line only)
 * @param   string  $charset    Charset of $text string (UTF-8 by default)
 * @return	string				Output text
 * @see dol_nboflines_bis(), dol_string_nohtmltag(), dol_escape_htmltag()
 */
function dolGetFirstLineOfText($text, $nboflines = 1, $charset = 'UTF-8')
{
	if ($nboflines == 1)
	{
		if (dol_textishtml($text))
		{
			$firstline = preg_replace('/<br[^>]*>.*$/s', '', $text); // The s pattern modifier means the . can match newline characters
			$firstline = preg_replace('/<div[^>]*>.*$/s', '', $firstline); // The s pattern modifier means the . can match newline characters
		} else {
			$firstline = preg_replace('/[\n\r].*/', '', $text);
		}
		return $firstline.((strlen($firstline) != strlen($text)) ? '...' : '');
	} else {
		$ishtml = 0;
		if (dol_textishtml($text))
		{
			$text = preg_replace('/\n/', '', $text);
			$ishtml = 1;
			$repTable = array("\t" => " ", "\n" => " ", "\r" => " ", "\0" => " ", "\x0B" => " ");
		} else {
			$repTable = array("\t" => " ", "\n" => "<br>", "\r" => " ", "\0" => " ", "\x0B" => " ");
		}

		$text = strtr($text, $repTable);
		if ($charset == 'UTF-8') { $pattern = '/(<br[^>]*>)/Uu'; } // /U is to have UNGREEDY regex to limit to one html tag. /u is for UTF8 support
		else $pattern = '/(<br[^>]*>)/U'; // /U is to have UNGREEDY regex to limit to one html tag.
		$a = preg_split($pattern, $text, -1, PREG_SPLIT_DELIM_CAPTURE | PREG_SPLIT_NO_EMPTY);

		$firstline = '';
		$i = 0;
		$nba = count($a); // 2x nb of lines in $a because $a contains also a line for each new line separator
		while (($i < $nba) && ($i < ($nboflines * 2)))
		{
			if ($i % 2 == 0) $firstline .= $a[$i];
			elseif (($i < (($nboflines * 2) - 1)) && ($i < ($nba - 1))) $firstline .= ($ishtml ? "<br>\n" : "\n");
			$i++;
		}
		unset($a);
		return $firstline.(($i < $nba) ? '...' : '');
	}
}


/**
 * Replace CRLF in string with a HTML BR tag.
 * WARNING: The content after operation contains some HTML tags (the <br>) so be sure to also have encode the special chars of stringtoencode into HTML before.
 *
 * @param	string	$stringtoencode		String to encode
 * @param	int     $nl2brmode			0=Adding br before \n, 1=Replacing \n by br
 * @param   bool	$forxml             false=Use <br>, true=Use <br />
 * @return	string						String encoded
 * @see dol_nboflines(), dolGetFirstLineOfText()
 */
function dol_nl2br($stringtoencode, $nl2brmode = 0, $forxml = false)
{
	if (!$nl2brmode) {
		return nl2br($stringtoencode, $forxml);
	} else {
		$ret = preg_replace('/(\r\n|\r|\n)/i', ($forxml ? '<br />' : '<br>'), $stringtoencode);
		return $ret;
	}
}


/**
 *	This function is called to encode a string into a HTML string but differs from htmlentities because
 * 	a detection is done before to see if text is already HTML or not. Also, all entities but &,<,>," are converted.
 *  This permits to encode special chars to entities with no double encoding for already encoded HTML strings.
 * 	This function also remove last EOL or BR if $removelasteolbr=1 (default).
 *  For PDF usage, you can show text by 2 ways:
 *              - writeHTMLCell -> param must be encoded into HTML.
 *              - MultiCell -> param must not be encoded into HTML.
 *              Because writeHTMLCell convert also \n into <br>, if function
 *              is used to build PDF, nl2brmode must be 1.
 *
 *	@param	string	$stringtoencode		String to encode
 *	@param	int		$nl2brmode			0=Adding br before \n, 1=Replacing \n by br (for use with FPDF writeHTMLCell function for example)
 *  @param  string	$pagecodefrom       Pagecode stringtoencode is encoded
 *  @param	int		$removelasteolbr	1=Remove last br or lasts \n (default), 0=Do nothing
 *  @return	string						String encoded
 */
function dol_htmlentitiesbr($stringtoencode, $nl2brmode = 0, $pagecodefrom = 'UTF-8', $removelasteolbr = 1)
{
	$newstring = $stringtoencode;
	if (dol_textishtml($stringtoencode))	// Check if text is already HTML or not
	{
		$newstring = preg_replace('/<br(\s[\sa-zA-Z_="]*)?\/?>/i', '<br>', $newstring); // Replace "<br type="_moz" />" by "<br>". It's same and avoid pb with FPDF.
		if ($removelasteolbr) $newstring = preg_replace('/<br>$/i', '', $newstring); // Remove last <br> (remove only last one)
		$newstring = strtr($newstring, array('&'=>'__and__', '<'=>'__lt__', '>'=>'__gt__', '"'=>'__dquot__'));
		$newstring = dol_htmlentities($newstring, ENT_COMPAT, $pagecodefrom); // Make entity encoding
		$newstring = strtr($newstring, array('__and__'=>'&', '__lt__'=>'<', '__gt__'=>'>', '__dquot__'=>'"'));
	} else {
		if ($removelasteolbr) $newstring = preg_replace('/(\r\n|\r|\n)$/i', '', $newstring); // Remove last \n (may remove several)
		$newstring = dol_nl2br(dol_htmlentities($newstring, ENT_COMPAT, $pagecodefrom), $nl2brmode);
	}
	// Other substitutions that htmlentities does not do
	//$newstring=str_replace(chr(128),'&euro;',$newstring);	// 128 = 0x80. Not in html entity table.     // Seems useles with TCPDF. Make bug with UTF8 languages
	return $newstring;
}

/**
 *	This function is called to decode a HTML string (it decodes entities and br tags)
 *
 *	@param	string	$stringtodecode		String to decode
 *	@param	string	$pagecodeto			Page code for result
 *	@return	string						String decoded
 */
function dol_htmlentitiesbr_decode($stringtodecode, $pagecodeto = 'UTF-8')
{
	$ret = dol_html_entity_decode($stringtodecode, ENT_COMPAT | ENT_HTML5, $pagecodeto);
	$ret = preg_replace('/'."\r\n".'<br(\s[\sa-zA-Z_="]*)?\/?>/i', "<br>", $ret);
	$ret = preg_replace('/<br(\s[\sa-zA-Z_="]*)?\/?>'."\r\n".'/i', "\r\n", $ret);
	$ret = preg_replace('/<br(\s[\sa-zA-Z_="]*)?\/?>'."\n".'/i', "\n", $ret);
	$ret = preg_replace('/<br(\s[\sa-zA-Z_="]*)?\/?>/i', "\n", $ret);
	return $ret;
}

/**
 *	This function remove all ending \n and br at end
 *
 *	@param	string	$stringtodecode		String to decode
 *	@return	string						String decoded
 */
function dol_htmlcleanlastbr($stringtodecode)
{
	$ret = preg_replace('/(<br>|<br(\s[\sa-zA-Z_="]*)?\/?>|'."\n".'|'."\r".')+$/i', "", $stringtodecode);
	return $ret;
}

/**
 * Replace html_entity_decode functions to manage errors
 *
 * @param   string	$a					Operand a
 * @param   string	$b					Operand b (ENT_QUOTES|ENT_HTML5=convert simple, double quotes, colon, e accent, ...)
 * @param   string	$c					Operand c
 * @param	string	$keepsomeentities	Entities but &, <, >, " are not converted.
 * @return  string						String decoded
 */
function dol_html_entity_decode($a, $b, $c = 'UTF-8', $keepsomeentities = 0)
{
	$newstring = $a;
	if ($keepsomeentities) $newstring = strtr($newstring, array('&amp;'=>'__andamp__', '&lt;'=>'__andlt__', '&gt;'=>'__andgt__', '"'=>'__dquot__'));
	$newstring = html_entity_decode($newstring, $b, $c);
	if ($keepsomeentities) $newstring = strtr($newstring, array('__andamp__'=>'&amp;', '__andlt__'=>'&lt;', '__andgt__'=>'&gt;', '__dquot__'=>'"'));
	return $newstring;
}

/**
 * Replace htmlentities functions.
 * Goal of this function is to be sure to have default values of htmlentities that match what we need.
 *
 * @param   string  $string         The input string to encode
 * @param   int     $flags          Flags (see PHP doc above)
 * @param   string  $encoding       Encoding page code
 * @param   bool    $double_encode  When double_encode is turned off, PHP will not encode existing html entities
 * @return  string  $ret            Encoded string
 */
function dol_htmlentities($string, $flags = null, $encoding = 'UTF-8', $double_encode = false)
{
	return htmlentities($string, $flags, $encoding, $double_encode);
}

/**
 *	Check if a string is a correct iso string
 *	If not, it will we considered not HTML encoded even if it is by FPDF.
 *	Example, if string contains euro symbol that has ascii code 128
 *
 *	@param	string		$s      	String to check
 *  @param	string		$clean		Clean if it is not an ISO. Warning, if file is utf8, you will get a bad formated file.
 *	@return	int|string  	   		0 if bad iso, 1 if good iso, Or the clean string if $clean is 1
 */
function dol_string_is_good_iso($s, $clean = 0)
{
	$len = dol_strlen($s);
	$out = '';
	$ok = 1;
	for ($scursor = 0; $scursor < $len; $scursor++)
	{
		$ordchar = ord($s[$scursor]);
		//print $scursor.'-'.$ordchar.'<br>';
		if ($ordchar < 32 && $ordchar != 13 && $ordchar != 10) { $ok = 0; break; } elseif ($ordchar > 126 && $ordchar < 160) { $ok = 0; break; } elseif ($clean) {
			$out .= $s[$scursor];
		}
	}
	if ($clean) return $out;
	return $ok;
}

/**
 *	Return nb of lines of a clear text
 *
 *	@param	string	$s			String to check
 * 	@param	int     $maxchar	Not yet used
 *	@return	int					Number of lines
 *  @see	dol_nboflines_bis(), dolGetFirstLineOfText()
 */
function dol_nboflines($s, $maxchar = 0)
{
	if ($s == '') return 0;
	$arraystring = explode("\n", $s);
	$nb = count($arraystring);

	return $nb;
}


/**
 *	Return nb of lines of a formated text with \n and <br> (WARNING: string must not have mixed \n and br separators)
 *
 *	@param	string	$text      		Text
 *	@param	int		$maxlinesize  	Largeur de ligne en caracteres (ou 0 si pas de limite - defaut)
 * 	@param	string	$charset		Give the charset used to encode the $text variable in memory.
 *	@return int						Number of lines
 *	@see	dol_nboflines(), dolGetFirstLineOfText()
 */
function dol_nboflines_bis($text, $maxlinesize = 0, $charset = 'UTF-8')
{
	$repTable = array("\t" => " ", "\n" => "<br>", "\r" => " ", "\0" => " ", "\x0B" => " ");
	if (dol_textishtml($text)) $repTable = array("\t" => " ", "\n" => " ", "\r" => " ", "\0" => " ", "\x0B" => " ");

	$text = strtr($text, $repTable);
	if ($charset == 'UTF-8') { $pattern = '/(<br[^>]*>)/Uu'; } // /U is to have UNGREEDY regex to limit to one html tag. /u is for UTF8 support
	else $pattern = '/(<br[^>]*>)/U'; // /U is to have UNGREEDY regex to limit to one html tag.
	$a = preg_split($pattern, $text, -1, PREG_SPLIT_DELIM_CAPTURE | PREG_SPLIT_NO_EMPTY);

	$nblines = (int) floor((count($a) + 1) / 2);
	// count possible auto line breaks
	if ($maxlinesize)
	{
		foreach ($a as $line)
		{
			if (dol_strlen($line) > $maxlinesize)
			{
				//$line_dec = html_entity_decode(strip_tags($line));
				$line_dec = html_entity_decode($line);
				if (dol_strlen($line_dec) > $maxlinesize)
				{
					$line_dec = wordwrap($line_dec, $maxlinesize, '\n', true);
					$nblines += substr_count($line_dec, '\n');
				}
			}
		}
	}

	unset($a);
	return $nblines;
}

/**
 *	Return if a text is a html content
 *
 *	@param	string	$msg		Content to check
 *	@param	int		$option		0=Full detection, 1=Fast check
 *	@return	boolean				true/false
 *	@see	dol_concatdesc()
 */
function dol_textishtml($msg, $option = 0)
{
	if ($option == 1)
	{
		if (preg_match('/<html/i', $msg))				return true;
		elseif (preg_match('/<body/i', $msg))			return true;
		elseif (preg_match('/<\/textarea/i', $msg))	  return true;
		elseif (preg_match('/<br/i', $msg))				return true;
		return false;
	} else {
		if (preg_match('/<html/i', $msg))				return true;
		elseif (preg_match('/<body/i', $msg))			return true;
		elseif (preg_match('/<\/textarea/i', $msg))	  return true;
		elseif (preg_match('/<(b|em|i|u)>/i', $msg))		return true;
		elseif (preg_match('/<br\/>/i', $msg))	  return true;
		elseif (preg_match('/<(br|div|font|li|p|span|strong|table)>/i', $msg)) 	  return true;
		elseif (preg_match('/<(br|div|font|li|p|span|strong|table)\s+[^<>\/]*>/i', $msg)) return true;
		elseif (preg_match('/<(br|div|font|li|p|span|strong|table)\s+[^<>\/]*\/>/i', $msg)) return true;
		elseif (preg_match('/<img\s+[^<>]*src[^<>]*>/i', $msg)) return true; // must accept <img src="http://example.com/aaa.png" />
		elseif (preg_match('/<a\s+[^<>]*href[^<>]*>/i', $msg)) return true; // must accept <a href="http://example.com/aaa.png" />
		elseif (preg_match('/<h[0-9]>/i', $msg))			return true;
		elseif (preg_match('/&[A-Z0-9]{1,6};/i', $msg))	return true; // Html entities names (http://www.w3schools.com/tags/ref_entities.asp)
		elseif (preg_match('/&#[0-9]{2,3};/i', $msg))	return true; // Html entities numbers (http://www.w3schools.com/tags/ref_entities.asp)

		return false;
	}
}

/**
 *  Concat 2 descriptions with a new line between them (second operand after first one with appropriate new line separator)
 *  text1 html + text2 html => text1 + '<br>' + text2
 *  text1 html + text2 txt  => text1 + '<br>' + dol_nl2br(text2)
 *  text1 txt  + text2 html => dol_nl2br(text1) + '<br>' + text2
 *  text1 txt  + text2 txt  => text1 + '\n' + text2
 *
 *  @param  string  $text1          Text 1
 *  @param  string  $text2          Text 2
 *  @param  bool    $forxml         true=Use <br /> instead of <br> if we have to add a br tag
 *  @param  bool    $invert         invert order of description lines (we often use config MAIN_CHANGE_ORDER_CONCAT_DESCRIPTION in this parameter)
 *  @return string                  Text 1 + new line + Text2
 *  @see    dol_textishtml()
 */
function dol_concatdesc($text1, $text2, $forxml = false, $invert = false)
{
	if (!empty($invert))
	{
			$tmp = $text1;
			$text1 = $text2;
			$text2 = $tmp;
	}

	$ret = '';
	$ret .= (!dol_textishtml($text1) && dol_textishtml($text2)) ? dol_nl2br(dol_escape_htmltag($text1, 0, 1, '', 1), 0, $forxml) : $text1;
	$ret .= (!empty($text1) && !empty($text2)) ? ((dol_textishtml($text1) || dol_textishtml($text2)) ? ($forxml ? "<br \>\n" : "<br>\n") : "\n") : "";
	$ret .= (dol_textishtml($text1) && !dol_textishtml($text2)) ? dol_nl2br(dol_escape_htmltag($text2, 0, 1, '', 1), 0, $forxml) : $text2;
	return $ret;
}



/**
 * Return array of possible common substitutions. This includes several families like: 'system', 'mycompany', 'object', 'objectamount', 'date', 'user'
 *
 * @param	Translate	$outputlangs	Output language
 * @param   int         $onlykey        1=Do not calculate some heavy values of keys (performance enhancement when we need only the keys), 2=Values are trunc and html sanitized (to use for help tooltip)
 * @param   array       $exclude        Array of family keys we want to exclude. For example array('system', 'mycompany', 'object', 'objectamount', 'date', 'user', ...)
 * @param   Object      $object         Object for keys on object
 * @return	array						Array of substitutions
 * @see setSubstitFromObject()
 */
function getCommonSubstitutionArray($outputlangs, $onlykey = 0, $exclude = null, $object = null)
{
	global $db, $conf, $mysoc, $user, $extrafields;

	$substitutionarray = array();

	if (empty($exclude) || !in_array('user', $exclude))
	{
		// Add SIGNATURE into substitutionarray first, so, when we will make the substitution,
		// this will include signature content first and then replace var found into content of signature
		$signature = $user->signature;
		$substitutionarray = array_merge($substitutionarray, array(
			'__USER_SIGNATURE__' => (string) (($signature && empty($conf->global->MAIN_MAIL_DO_NOT_USE_SIGN)) ? ($onlykey == 2 ? dol_trunc(dol_string_nohtmltag($signature), 30) : $signature) : '')
		)
			);

		$substitutionarray = array_merge($substitutionarray, array(
		'__USER_ID__' => (string) $user->id,
		'__USER_LOGIN__' => (string) $user->login,
		'__USER_EMAIL__' => (string) $user->email,
		'__USER_LASTNAME__' => (string) $user->lastname,
		'__USER_FIRSTNAME__' => (string) $user->firstname,
		'__USER_FULLNAME__' => (string) $user->getFullName($outputlangs),
		'__USER_SUPERVISOR_ID__' => (string) ($user->fk_user ? $user->fk_user : '0'),
		'__USER_REMOTE_IP__' => (string) getUserRemoteIP()
		)
			);
	}
	if ((empty($exclude) || !in_array('mycompany', $exclude)) && is_object($mysoc))
	{
		$substitutionarray = array_merge($substitutionarray, array(
			'__MYCOMPANY_NAME__'    => $mysoc->name,
			'__MYCOMPANY_EMAIL__'   => $mysoc->email,
			'__MYCOMPANY_PROFID1__' => $mysoc->idprof1,
			'__MYCOMPANY_PROFID2__' => $mysoc->idprof2,
			'__MYCOMPANY_PROFID3__' => $mysoc->idprof3,
			'__MYCOMPANY_PROFID4__' => $mysoc->idprof4,
			'__MYCOMPANY_PROFID5__' => $mysoc->idprof5,
			'__MYCOMPANY_PROFID6__' => $mysoc->idprof6,
			'__MYCOMPANY_CAPITAL__' => $mysoc->capital,
			'__MYCOMPANY_FULLADDRESS__' => $mysoc->getFullAddress(1, ', '),
			'__MYCOMPANY_ADDRESS__' => $mysoc->address,
			'__MYCOMPANY_ZIP__'     => $mysoc->zip,
			'__MYCOMPANY_TOWN__'    => $mysoc->town,
			'__MYCOMPANY_COUNTRY__'    => $mysoc->country,
			'__MYCOMPANY_COUNTRY_ID__' => $mysoc->country_id,
			'__MYCOMPANY_COUNTRY_CODE__' => $mysoc->country_code,
			'__MYCOMPANY_CURRENCY_CODE__' => $conf->currency
		));
	}

	if (($onlykey || is_object($object)) && (empty($exclude) || !in_array('object', $exclude)))
	{
		if ($onlykey)
		{
			$substitutionarray['__ID__'] = '__ID__';
			$substitutionarray['__REF__'] = '__REF__';
			$substitutionarray['__REF_CLIENT__'] = '__REF_CLIENT__';
			$substitutionarray['__REF_SUPPLIER__'] = '__REF_SUPPLIER__';
			$substitutionarray['__NOTE_PUBLIC__'] = '__NOTE_PUBLIC__';
			$substitutionarray['__NOTE_PRIVATE__'] = '__NOTE_PRIVATE__';
			$substitutionarray['__EXTRAFIELD_XXX__'] = '__EXTRAFIELD_XXX__';

			if (!empty($conf->societe->enabled))	// Most objects are concerned
			{
				$substitutionarray['__THIRDPARTY_ID__'] = '__THIRDPARTY_ID__';
				$substitutionarray['__THIRDPARTY_NAME__'] = '__THIRDPARTY_NAME__';
				$substitutionarray['__THIRDPARTY_NAME_ALIAS__'] = '__THIRDPARTY_NAME_ALIAS__';
				$substitutionarray['__THIRDPARTY_CODE_CLIENT__'] = '__THIRDPARTY_CODE_CLIENT__';
				$substitutionarray['__THIRDPARTY_CODE_FOURNISSEUR__'] = '__THIRDPARTY_CODE_FOURNISSEUR__';
				$substitutionarray['__THIRDPARTY_EMAIL__'] = '__THIRDPARTY_EMAIL__';
				$substitutionarray['__THIRDPARTY_PHONE__'] = '__THIRDPARTY_PHONE__';
				$substitutionarray['__THIRDPARTY_FAX__'] = '__THIRDPARTY_FAX__';
				$substitutionarray['__THIRDPARTY_ADDRESS__'] = '__THIRDPARTY_ADDRESS__';
				$substitutionarray['__THIRDPARTY_ZIP__'] = '__THIRDPARTY_ZIP__';
				$substitutionarray['__THIRDPARTY_TOWN__'] = '__THIRDPARTY_TOWN__';
				$substitutionarray['__THIRDPARTY_IDPROF1__'] = '__THIRDPARTY_IDPROF1__';
				$substitutionarray['__THIRDPARTY_IDPROF2__'] = '__THIRDPARTY_IDPROF2__';
				$substitutionarray['__THIRDPARTY_IDPROF3__'] = '__THIRDPARTY_IDPROF3__';
				$substitutionarray['__THIRDPARTY_IDPROF4__'] = '__THIRDPARTY_IDPROF4__';
				$substitutionarray['__THIRDPARTY_IDPROF5__'] = '__THIRDPARTY_IDPROF5__';
				$substitutionarray['__THIRDPARTY_IDPROF6__'] = '__THIRDPARTY_IDPROF6__';
				$substitutionarray['__THIRDPARTY_TVAINTRA__'] = '__THIRDPARTY_TVAINTRA__';
				$substitutionarray['__THIRDPARTY_NOTE_PUBLIC__'] = '__THIRDPARTY_NOTE_PUBLIC__';
				$substitutionarray['__THIRDPARTY_NOTE_PRIVATE__'] = '__THIRDPARTY_NOTE_PRIVATE__';
			}
			if (!empty($conf->adherent->enabled) && (!is_object($object) || $object->element == 'adherent'))
			{
				$substitutionarray['__MEMBER_ID__'] = '__MEMBER_ID__';
				$substitutionarray['__MEMBER_CIVILITY__'] = '__MEMBER_CIVILITY__';
				$substitutionarray['__MEMBER_FIRSTNAME__'] = '__MEMBER_FIRSTNAME__';
				$substitutionarray['__MEMBER_LASTNAME__'] = '__MEMBER_LASTNAME__';
				/*$substitutionarray['__MEMBER_NOTE_PUBLIC__'] = '__MEMBER_NOTE_PUBLIC__';
				$substitutionarray['__MEMBER_NOTE_PRIVATE__'] = '__MEMBER_NOTE_PRIVATE__';*/
			}
			if (!empty($conf->recruitment->enabled) && (!is_object($object) || $object->element == 'candidature'))
			{
				$substitutionarray['__CANDIDATE_FULLNAME__'] = '__CANDIDATE_FULLNAME__';
				$substitutionarray['__CANDIDATE_FIRSTNAME__'] = '__CANDIDATE_FIRSTNAME__';
				$substitutionarray['__CANDIDATE_LASTNAME__'] = '__CANDIDATE_LASTNAME__';
			}
			if (!empty($conf->projet->enabled))		// Most objects
			{
				$substitutionarray['__PROJECT_ID__'] = '__PROJECT_ID__';
				$substitutionarray['__PROJECT_REF__'] = '__PROJECT_REF__';
				$substitutionarray['__PROJECT_NAME__'] = '__PROJECT_NAME__';
				/*$substitutionarray['__PROJECT_NOTE_PUBLIC__'] = '__PROJECT_NOTE_PUBLIC__';
				$substitutionarray['__PROJECT_NOTE_PRIVATE__'] = '__PROJECT_NOTE_PRIVATE__';*/
			}
			if (!empty($conf->contrat->enabled) && (!is_object($object) || $object->element == 'contract'))
			{
				$substitutionarray['__CONTRACT_HIGHEST_PLANNED_START_DATE__'] = 'Highest date planned for a service start';
				$substitutionarray['__CONTRACT_HIGHEST_PLANNED_START_DATETIME__'] = 'Highest date and hour planned for service start';
				$substitutionarray['__CONTRACT_LOWEST_EXPIRATION_DATE__'] = 'Lowest data for planned expiration of service';
				$substitutionarray['__CONTRACT_LOWEST_EXPIRATION_DATETIME__'] = 'Lowest date and hour for planned expiration of service';
			}
			$substitutionarray['__ONLINE_PAYMENT_URL__'] = 'UrlToPayOnlineIfApplicable';
			$substitutionarray['__ONLINE_PAYMENT_TEXT_AND_URL__'] = 'TextAndUrlToPayOnlineIfApplicable';
			$substitutionarray['__SECUREKEYPAYMENT__'] = 'Security key (if key is not unique per record)';
			$substitutionarray['__SECUREKEYPAYMENT_MEMBER__'] = 'Security key for payment on a member subscription (one key per member)';
			$substitutionarray['__SECUREKEYPAYMENT_ORDER__'] = 'Security key for payment on an order';
			$substitutionarray['__SECUREKEYPAYMENT_INVOICE__'] = 'Security key for payment on an invoice';
			$substitutionarray['__SECUREKEYPAYMENT_CONTRACTLINE__'] = 'Security key for payment on a a service';

			$substitutionarray['__DIRECTDOWNLOAD_URL_PROPOSAL__'] = 'Direct download url of a proposal';
			$substitutionarray['__DIRECTDOWNLOAD_URL_ORDER__'] = 'Direct download url of an order';
			$substitutionarray['__DIRECTDOWNLOAD_URL_INVOICE__'] = 'Direct download url of an invoice';

			if (!empty($conf->expedition->enabled) && (!is_object($object) || $object->element == 'shipping'))
			{
				$substitutionarray['__SHIPPINGTRACKNUM__'] = 'Shipping tracking number';
				$substitutionarray['__SHIPPINGTRACKNUMURL__'] = 'Shipping tracking url';
			}
			if (!empty($conf->reception->enabled) && (!is_object($object) || $object->element == 'reception'))
			{
				$substitutionarray['__RECEPTIONTRACKNUM__'] = 'Shippin tracking number of shipment';
				$substitutionarray['__RECEPTIONTRACKNUMURL__'] = 'Shipping tracking url';
			}
		} else {
			$substitutionarray['__ID__'] = $object->id;
			$substitutionarray['__REF__'] = $object->ref;
			$substitutionarray['__REF_CLIENT__'] = (isset($object->ref_client) ? $object->ref_client : (isset($object->ref_customer) ? $object->ref_customer : null));
			$substitutionarray['__REF_SUPPLIER__'] = (isset($object->ref_supplier) ? $object->ref_supplier : null);
			$substitutionarray['__NOTE_PUBLIC__'] = (isset($object->note_public) ? $object->note_public : null);
			$substitutionarray['__NOTE_PRIVATE__'] = (isset($object->note_private) ? $object->note_private : null);

			$substitutionarray['__DATE_DELIVERY__'] = (isset($object->date_livraison) ? dol_print_date($object->date_livraison, 'day', 0, $outputlangs) : '');

			// For backward compatibility
			$substitutionarray['__REFCLIENT__'] = (isset($object->ref_client) ? $object->ref_client : (isset($object->ref_customer) ? $object->ref_customer : null));
			$substitutionarray['__REFSUPPLIER__'] = (isset($object->ref_supplier) ? $object->ref_supplier : null);
			$substitutionarray['__REFCLIENT__'] = (isset($object->ref_client) ? $object->ref_client : (isset($object->ref_customer) ? $object->ref_customer : null));
			$substitutionarray['__REFSUPPLIER__'] = (isset($object->ref_supplier) ? $object->ref_supplier : null);
			$substitutionarray['__SUPPLIER_ORDER_DATE_DELIVERY__'] = (isset($object->date_livraison) ? dol_print_date($object->date_livraison, 'day', 0, $outputlangs) : '');
			$substitutionarray['__SUPPLIER_ORDER_DELAY_DELIVERY__'] = (isset($object->availability_code) ? ($outputlangs->transnoentities("AvailabilityType".$object->availability_code) != ('AvailabilityType'.$object->availability_code) ? $outputlangs->transnoentities("AvailabilityType".$object->availability_code) : $outputlangs->convToOutputCharset(isset($object->availability) ? $object->availability : '')) : '');

			if (is_object($object) && ($object->element == 'adherent' || $object->element == 'member') && $object->id > 0)
			{
				$birthday = (empty($object->birth) ? '' : dol_print_date($object->birth, 'day'));

				$substitutionarray['__MEMBER_ID__'] = (isset($object->id) ? $object->id : '');
				if (method_exists($object, 'getCivilityLabel')) $substitutionarray['__MEMBER_CIVILITY__'] = $object->getCivilityLabel();
				$substitutionarray['__MEMBER_FIRSTNAME__'] = (isset($object->firstname) ? $object->firstname : '');
				$substitutionarray['__MEMBER_LASTNAME__'] = (isset($object->lastname) ? $object->lastname : '');
				if (method_exists($object, 'getFullName')) $substitutionarray['__MEMBER_FULLNAME__'] = $object->getFullName($outputlangs);
				$substitutionarray['__MEMBER_COMPANY__'] = (isset($object->societe) ? $object->societe : '');
				$substitutionarray['__MEMBER_ADDRESS__'] = (isset($object->address) ? $object->address : '');
				$substitutionarray['__MEMBER_ZIP__'] = (isset($object->zip) ? $object->zip : '');
				$substitutionarray['__MEMBER_TOWN__'] = (isset($object->town) ? $object->town : '');
				$substitutionarray['__MEMBER_COUNTRY__'] = (isset($object->country) ? $object->country : '');
				$substitutionarray['__MEMBER_EMAIL__'] = (isset($object->email) ? $object->email : '');
				$substitutionarray['__MEMBER_BIRTH__'] = (isset($birthday) ? $birthday : '');
				$substitutionarray['__MEMBER_PHOTO__'] = (isset($object->photo) ? $object->photo : '');
				$substitutionarray['__MEMBER_LOGIN__'] = (isset($object->login) ? $object->login : '');
				$substitutionarray['__MEMBER_PASSWORD__'] = (isset($object->pass) ? $object->pass : '');
				$substitutionarray['__MEMBER_PHONE__'] = (isset($object->phone) ? $object->phone : '');
				$substitutionarray['__MEMBER_PHONEPRO__'] = (isset($object->phone_perso) ? $object->phone_perso : '');
				$substitutionarray['__MEMBER_PHONEMOBILE__'] = (isset($object->phone_mobile) ? $object->phone_mobile : '');
				$substitutionarray['__MEMBER_TYPE__'] = (isset($object->type) ? $object->type : '');
				$substitutionarray['__MEMBER_FIRST_SUBSCRIPTION_DATE__']       = dol_print_date($object->first_subscription_date, 'dayrfc');
				$substitutionarray['__MEMBER_FIRST_SUBSCRIPTION_DATE_START__'] = dol_print_date($object->first_subscription_date_start, 'dayrfc');
				$substitutionarray['__MEMBER_FIRST_SUBSCRIPTION_DATE_END__']   = dol_print_date($object->first_subscription_date_end, 'dayrfc');
				$substitutionarray['__MEMBER_LAST_SUBSCRIPTION_DATE__']        = dol_print_date($object->last_subscription_date, 'dayrfc');
				$substitutionarray['__MEMBER_LAST_SUBSCRIPTION_DATE_START__']  = dol_print_date($object->last_subscription_date_start, 'dayrfc');
				$substitutionarray['__MEMBER_LAST_SUBSCRIPTION_DATE_END__']    = dol_print_date($object->last_subscription_date_end, 'dayrfc');
			}

			if (is_object($object) && $object->element == 'societe') {
				$substitutionarray['__THIRDPARTY_ID__'] = (is_object($object) ? $object->id : '');
				$substitutionarray['__THIRDPARTY_NAME__'] = (is_object($object) ? $object->name : '');
				$substitutionarray['__THIRDPARTY_NAME_ALIAS__'] = (is_object($object) ? $object->name_alias : '');
				$substitutionarray['__THIRDPARTY_CODE_CLIENT__'] = (is_object($object) ? $object->code_client : '');
				$substitutionarray['__THIRDPARTY_CODE_FOURNISSEUR__'] = (is_object($object) ? $object->code_fournisseur : '');
				$substitutionarray['__THIRDPARTY_EMAIL__'] = (is_object($object) ? $object->email : '');
				$substitutionarray['__THIRDPARTY_PHONE__'] = (is_object($object) ? $object->phone : '');
				$substitutionarray['__THIRDPARTY_FAX__'] = (is_object($object) ? $object->fax : '');
				$substitutionarray['__THIRDPARTY_ADDRESS__'] = (is_object($object) ? $object->address : '');
				$substitutionarray['__THIRDPARTY_ZIP__'] = (is_object($object) ? $object->zip : '');
				$substitutionarray['__THIRDPARTY_TOWN__'] = (is_object($object) ? $object->town : '');
				$substitutionarray['__THIRDPARTY_COUNTRY_ID__'] = (is_object($object) ? $object->country_id : '');
				$substitutionarray['__THIRDPARTY_COUNTRY_CODE__'] = (is_object($object) ? $object->country_code : '');
				$substitutionarray['__THIRDPARTY_IDPROF1__'] = (is_object($object) ? $object->idprof1 : '');
				$substitutionarray['__THIRDPARTY_IDPROF2__'] = (is_object($object) ? $object->idprof2 : '');
				$substitutionarray['__THIRDPARTY_IDPROF3__'] = (is_object($object) ? $object->idprof3 : '');
				$substitutionarray['__THIRDPARTY_IDPROF4__'] = (is_object($object) ? $object->idprof4 : '');
				$substitutionarray['__THIRDPARTY_IDPROF5__'] = (is_object($object) ? $object->idprof5 : '');
				$substitutionarray['__THIRDPARTY_IDPROF6__'] = (is_object($object) ? $object->idprof6 : '');
				$substitutionarray['__THIRDPARTY_TVAINTRA__'] = (is_object($object) ? $object->tva_intra : '');
				$substitutionarray['__THIRDPARTY_NOTE_PUBLIC__'] = (is_object($object) ? dol_htmlentitiesbr($object->note_public) : '');
				$substitutionarray['__THIRDPARTY_NOTE_PRIVATE__'] = (is_object($object) ? dol_htmlentitiesbr($object->note_private) : '');
			} elseif (is_object($object->thirdparty)) {
				$substitutionarray['__THIRDPARTY_ID__'] = (is_object($object->thirdparty) ? $object->thirdparty->id : '');
				$substitutionarray['__THIRDPARTY_NAME__'] = (is_object($object->thirdparty) ? $object->thirdparty->name : '');
				$substitutionarray['__THIRDPARTY_NAME_ALIAS__'] = (is_object($object->thirdparty) ? $object->thirdparty->name_alias : '');
				$substitutionarray['__THIRDPARTY_CODE_CLIENT__'] = (is_object($object->thirdparty) ? $object->thirdparty->code_client : '');
				$substitutionarray['__THIRDPARTY_CODE_FOURNISSEUR__'] = (is_object($object->thirdparty) ? $object->thirdparty->code_fournisseur : '');
				$substitutionarray['__THIRDPARTY_EMAIL__'] = (is_object($object->thirdparty) ? $object->thirdparty->email : '');
				$substitutionarray['__THIRDPARTY_PHONE__'] = (is_object($object->thirdparty) ? $object->thirdparty->phone : '');
				$substitutionarray['__THIRDPARTY_FAX__'] = (is_object($object->thirdparty) ? $object->thirdparty->fax : '');
				$substitutionarray['__THIRDPARTY_ADDRESS__'] = (is_object($object->thirdparty) ? $object->thirdparty->address : '');
				$substitutionarray['__THIRDPARTY_ZIP__'] = (is_object($object->thirdparty) ? $object->thirdparty->zip : '');
				$substitutionarray['__THIRDPARTY_TOWN__'] = (is_object($object->thirdparty) ? $object->thirdparty->town : '');
				$substitutionarray['__THIRDPARTY_COUNTRY_ID__'] = (is_object($object->thirdparty) ? $object->thirdparty->country_id : '');
				$substitutionarray['__THIRDPARTY_COUNTRY_CODE__'] = (is_object($object->thirdparty) ? $object->thirdparty->country_code : '');
				$substitutionarray['__THIRDPARTY_IDPROF1__'] = (is_object($object->thirdparty) ? $object->thirdparty->idprof1 : '');
				$substitutionarray['__THIRDPARTY_IDPROF2__'] = (is_object($object->thirdparty) ? $object->thirdparty->idprof2 : '');
				$substitutionarray['__THIRDPARTY_IDPROF3__'] = (is_object($object->thirdparty) ? $object->thirdparty->idprof3 : '');
				$substitutionarray['__THIRDPARTY_IDPROF4__'] = (is_object($object->thirdparty) ? $object->thirdparty->idprof4 : '');
				$substitutionarray['__THIRDPARTY_IDPROF5__'] = (is_object($object->thirdparty) ? $object->thirdparty->idprof5 : '');
				$substitutionarray['__THIRDPARTY_IDPROF6__'] = (is_object($object->thirdparty) ? $object->thirdparty->idprof6 : '');
				$substitutionarray['__THIRDPARTY_TVAINTRA__'] = (is_object($object->thirdparty) ? $object->thirdparty->tva_intra : '');
				$substitutionarray['__THIRDPARTY_NOTE_PUBLIC__'] = (is_object($object->thirdparty) ? dol_htmlentitiesbr($object->thirdparty->note_public) : '');
				$substitutionarray['__THIRDPARTY_NOTE_PRIVATE__'] = (is_object($object->thirdparty) ? dol_htmlentitiesbr($object->thirdparty->note_private) : '');
			}

			if (is_object($object) && $object->element == 'recruitmentcandidature') {
				$substitutionarray['__CANDIDATE_FULLNAME__'] = $object->getFullName($outputlangs);
				$substitutionarray['__CANDIDATE_FIRSTNAME__'] = $object->firstname;
				$substitutionarray['__CANDIDATE_LASTNAME__'] = $object->lastname;
			}

			if (is_object($object->project))
			{
				$substitutionarray['__PROJECT_ID__'] = (is_object($object->project) ? $object->project->id : '');
				$substitutionarray['__PROJECT_REF__'] = (is_object($object->project) ? $object->project->ref : '');
				$substitutionarray['__PROJECT_NAME__'] = (is_object($object->project) ? $object->project->title : '');
			}
			if (is_object($object->projet))	// Deprecated, for backward compatibility
			{
				$substitutionarray['__PROJECT_ID__'] = (is_object($object->projet) ? $object->projet->id : '');
				$substitutionarray['__PROJECT_REF__'] = (is_object($object->projet) ? $object->projet->ref : '');
				$substitutionarray['__PROJECT_NAME__'] = (is_object($object->projet) ? $object->projet->title : '');
			}

			if (is_object($object) && $object->element == 'shipping')
			{
				$substitutionarray['__SHIPPINGTRACKNUM__'] = $object->tracking_number;
				$substitutionarray['__SHIPPINGTRACKNUMURL__'] = $object->tracking_url;
			}
			if (is_object($object) && $object->element == 'reception')
			{
				$substitutionarray['__RECEPTIONTRACKNUM__'] = $object->tracking_number;
				$substitutionarray['__RECEPTIONTRACKNUMURL__'] = $object->tracking_url;
			}

			if (is_object($object) && $object->element == 'contrat' && $object->id > 0 && is_array($object->lines))
			{
				$dateplannedstart = '';
				$datenextexpiration = '';
				foreach ($object->lines as $line)
				{
					if ($line->date_ouverture_prevue > $dateplannedstart) $dateplannedstart = $line->date_ouverture_prevue;
					if ($line->statut == 4 && $line->date_fin_prevue && (!$datenextexpiration || $line->date_fin_prevue < $datenextexpiration)) $datenextexpiration = $line->date_fin_prevue;
				}
				$substitutionarray['__CONTRACT_HIGHEST_PLANNED_START_DATE__'] = dol_print_date($dateplannedstart, 'dayrfc');
				$substitutionarray['__CONTRACT_HIGHEST_PLANNED_START_DATETIME__'] = dol_print_date($dateplannedstart, 'standard');
				$substitutionarray['__CONTRACT_LOWEST_EXPIRATION_DATE__'] = dol_print_date($datenextexpiration, 'dayrfc');
				$substitutionarray['__CONTRACT_LOWEST_EXPIRATION_DATETIME__'] = dol_print_date($datenextexpiration, 'standard');
			}

			// Create dynamic tags for __EXTRAFIELD_FIELD__
			if ($object->table_element && $object->id > 0)
			{
				if (!is_object($extrafields)) $extrafields = new ExtraFields($db);
				$extrafields->fetch_name_optionals_label($object->table_element, true);

				if ($object->fetch_optionals() > 0)
				{
					if (is_array($extrafields->attributes[$object->table_element]['label']) && count($extrafields->attributes[$object->table_element]['label']) > 0)
					{
						foreach ($extrafields->attributes[$object->table_element]['label'] as $key => $label) {
							$substitutionarray['__EXTRAFIELD_'.strtoupper($key).'__'] = $object->array_options['options_'.$key];
							if ($extrafields->attributes[$object->table_element]['type'][$key] == 'date') {
								$substitutionarray['__EXTRAFIELD_'.strtoupper($key).'__'] = dol_print_date($object->array_options['options_'.$key], 'day');
								$substitutionarray['__EXTRAFIELD_'.strtoupper($key).'_LOCALE__'] = dol_print_date($object->array_options['options_'.$key], 'day', 'tzserver', $outputlangs);
								$substitutionarray['__EXTRAFIELD_'.strtoupper($key).'_RFC__'] = dol_print_date($object->array_options['options_'.$key], 'dayrfc');
							} elseif ($extrafields->attributes[$object->table_element]['type'][$key] == 'datetime') {
								$datetime = $object->array_options['options_'.$key];
								$substitutionarray['__EXTRAFIELD_'.strtoupper($key).'__'] = ($datetime != "0000-00-00 00:00:00" ? dol_print_date($datetime, 'dayhour') : '');
								$substitutionarray['__EXTRAFIELD_'.strtoupper($key).'_LOCALE__'] = ($datetime != "0000-00-00 00:00:00" ? dol_print_date($datetime, 'dayhour', 'tzserver', $outputlangs) : '');
								$substitutionarray['__EXTRAFIELD_'.strtoupper($key).'_DAY_LOCALE__'] = ($datetime != "0000-00-00 00:00:00" ? dol_print_date($datetime, 'day', 'tzserver', $outputlangs) : '');
								$substitutionarray['__EXTRAFIELD_'.strtoupper($key).'_RFC__'] = ($datetime != "0000-00-00 00:00:00" ? dol_print_date($datetime, 'dayhourrfc') : '');
							}
						}
					}
				}
			}

			// Complete substitution array with the url to make online payment
			$paymenturl = '';
			if (empty($substitutionarray['__REF__']))
			{
				$paymenturl = '';
			} else {
				// Set the online payment url link into __ONLINE_PAYMENT_URL__ key
				require_once DOL_DOCUMENT_ROOT.'/core/lib/payments.lib.php';
				$outputlangs->loadLangs(array('paypal', 'other'));
				$typeforonlinepayment = 'free';
				if (is_object($object) && $object->element == 'commande') $typeforonlinepayment = 'order';
				if (is_object($object) && $object->element == 'facture')  $typeforonlinepayment = 'invoice';
				if (is_object($object) && $object->element == 'member')   $typeforonlinepayment = 'member';
				$url = getOnlinePaymentUrl(0, $typeforonlinepayment, $substitutionarray['__REF__']);
				$paymenturl = $url;
			}

			if ($object->id > 0)
			{
				$substitutionarray['__ONLINE_PAYMENT_TEXT_AND_URL__'] = ($paymenturl ?str_replace('\n', "\n", $outputlangs->trans("PredefinedMailContentLink", $paymenturl)) : '');
				$substitutionarray['__ONLINE_PAYMENT_URL__'] = $paymenturl;

				if (!empty($conf->global->PROPOSAL_ALLOW_EXTERNAL_DOWNLOAD) && is_object($object) && $object->element == 'propal')
				{
					$substitutionarray['__DIRECTDOWNLOAD_URL_PROPOSAL__'] = $object->getLastMainDocLink($object->element);
				} else $substitutionarray['__DIRECTDOWNLOAD_URL_PROPOSAL__'] = '';
				if (!empty($conf->global->ORDER_ALLOW_EXTERNAL_DOWNLOAD) && is_object($object) && $object->element == 'commande')
				{
					$substitutionarray['__DIRECTDOWNLOAD_URL_ORDER__'] = $object->getLastMainDocLink($object->element);
				} else $substitutionarray['__DIRECTDOWNLOAD_URL_ORDER__'] = '';
				if (!empty($conf->global->INVOICE_ALLOW_EXTERNAL_DOWNLOAD) && is_object($object) && $object->element == 'facture')
				{
					$substitutionarray['__DIRECTDOWNLOAD_URL_INVOICE__'] = $object->getLastMainDocLink($object->element);
				} else $substitutionarray['__DIRECTDOWNLOAD_URL_INVOICE__'] = '';

				if (is_object($object) && $object->element == 'propal') $substitutionarray['__URL_PROPOSAL__'] = DOL_MAIN_URL_ROOT."/comm/propal/card.php?id=".$object->id;
				if (is_object($object) && $object->element == 'commande') $substitutionarray['__URL_ORDER__'] = DOL_MAIN_URL_ROOT."/commande/card.php?id=".$object->id;
				if (is_object($object) && $object->element == 'facture') $substitutionarray['__URL_INVOICE__'] = DOL_MAIN_URL_ROOT."/compta/facture/card.php?id=".$object->id;
			}

			if (is_object($object) && $object->element == 'action')
			{
				$substitutionarray['__EVENT_LABEL__'] = $object->label;
				$substitutionarray['__EVENT_DATE__'] = dol_print_date($object->datep, '%A %d %b %Y');
				$substitutionarray['__EVENT_TIME__'] = dol_print_date($object->datep, '%H:%M:%S');
			}
		}
	}
	if (empty($exclude) || !in_array('objectamount', $exclude))
	{
		include_once DOL_DOCUMENT_ROOT.'/core/lib/functionsnumtoword.lib.php';

		$substitutionarray['__DATE_YMD__']        = is_object($object) ? (isset($object->date) ? dol_print_date($object->date, 'day', 0, $outputlangs) : null) : '';
		$substitutionarray['__DATE_DUE_YMD__']    = is_object($object) ? (isset($object->date_lim_reglement) ? dol_print_date($object->date_lim_reglement, 'day', 0, $outputlangs) : null) : '';

		$substitutionarray['__AMOUNT__']          = is_object($object) ? $object->total_ttc : '';
		$substitutionarray['__AMOUNT_TEXT__']     = is_object($object) ? dol_convertToWord($object->total_ttc, $outputlangs, '', true) : '';
		$substitutionarray['__AMOUNT_TEXTCURRENCY__'] = is_object($object) ? dol_convertToWord($object->total_ttc, $outputlangs, $conf->currency, true) : '';
		$substitutionarray['__AMOUNT_EXCL_TAX__'] = is_object($object) ? $object->total_ht : '';
		$substitutionarray['__AMOUNT_VAT__']      = is_object($object) ? (isset($object->total_vat) ? $object->total_vat : $object->total_tva) : '';
		$substitutionarray['__AMOUNT_VAT_TEXT__']      = is_object($object) ? (isset($object->total_vat) ? dol_convertToWord($object->total_vat, $outputlangs, '', true) : dol_convertToWord($object->total_tva, $outputlangs, '', true)) : '';
		$substitutionarray['__AMOUNT_VAT_TEXTCURRENCY__']      = is_object($object) ? (isset($object->total_vat) ? dol_convertToWord($object->total_vat, $outputlangs, $conf->currency, true) : dol_convertToWord($object->total_tva, $outputlangs, $conf->currency, true)) : '';
		if ($onlykey != 2 || $mysoc->useLocalTax(1)) $substitutionarray['__AMOUNT_TAX2__']     = is_object($object) ? $object->total_localtax1 : '';
		if ($onlykey != 2 || $mysoc->useLocalTax(2)) $substitutionarray['__AMOUNT_TAX3__']     = is_object($object) ? $object->total_localtax2 : '';

		$substitutionarray['__AMOUNT_FORMATED__']          = is_object($object) ? ($object->total_ttc ? price($object->total_ttc, 0, $outputlangs, 0, 0, -1, $conf->currency) : null) : '';
		$substitutionarray['__AMOUNT_EXCL_TAX_FORMATED__'] = is_object($object) ? ($object->total_ht ? price($object->total_ht, 0, $outputlangs, 0, 0, -1, $conf->currency) : null) : '';
		$substitutionarray['__AMOUNT_VAT_FORMATED__']      = is_object($object) ? (isset($object->total_vat) ? price($object->total_vat, 0, $outputlangs, 0, 0, -1, $conf->currency) : ($object->total_tva ? price($object->total_tva, 0, $outputlangs, 0, 0, -1, $conf->currency) : null)) : '';
		if ($onlykey != 2 || $mysoc->useLocalTax(1)) $substitutionarray['__AMOUNT_TAX2_FORMATED__']     = is_object($object) ? ($object->total_localtax1 ? price($object->total_localtax1, 0, $outputlangs, 0, 0, -1, $conf->currency) : null) : '';
		if ($onlykey != 2 || $mysoc->useLocalTax(2)) $substitutionarray['__AMOUNT_TAX3_FORMATED__']     = is_object($object) ? ($object->total_localtax2 ? price($object->total_localtax2, 0, $outputlangs, 0, 0, -1, $conf->currency) : null) : '';

		$substitutionarray['__AMOUNT_MULTICURRENCY__']          = (is_object($object) && isset($object->multicurrency_total_ttc)) ? $object->multicurrency_total_ttc : '';
		$substitutionarray['__AMOUNT_MULTICURRENCY_TEXT__']     = (is_object($object) && isset($object->multicurrency_total_ttc)) ? dol_convertToWord($object->multicurrency_total_ttc, $outputlangs, '', true) : '';
		$substitutionarray['__AMOUNT_MULTICURRENCY_TEXTCURRENCY__'] = (is_object($object) && isset($object->multicurrency_total_ttc)) ? dol_convertToWord($object->multicurrency_total_ttc, $outputlangs, $object->multicurrency_code, true) : '';
		// TODO Add other keys for foreign multicurrency

		// For backward compatibility
		if ($onlykey != 2)
		{
			$substitutionarray['__TOTAL_TTC__']    = is_object($object) ? $object->total_ttc : '';
			$substitutionarray['__TOTAL_HT__']     = is_object($object) ? $object->total_ht : '';
			$substitutionarray['__TOTAL_VAT__']    = is_object($object) ? (isset($object->total_vat) ? $object->total_vat : $object->total_tva) : '';
		}
	}

	//var_dump($substitutionarray['__AMOUNT_FORMATED__']);
	if (empty($exclude) || !in_array('date', $exclude))
	{
		include_once DOL_DOCUMENT_ROOT.'/core/lib/date.lib.php';

		$tmp = dol_getdate(dol_now(), true);
		$tmp2 = dol_get_prev_day($tmp['mday'], $tmp['mon'], $tmp['year']);
		$tmp3 = dol_get_prev_month($tmp['mon'], $tmp['year']);
		$tmp4 = dol_get_next_day($tmp['mday'], $tmp['mon'], $tmp['year']);
		$tmp5 = dol_get_next_month($tmp['mon'], $tmp['year']);

		$daytext = $outputlangs->trans('Day'.$tmp['wday']);

		$substitutionarray = array_merge($substitutionarray, array(
			'__DAY__' => (string) $tmp['mday'],
			'__DAY_TEXT__' => $daytext, // Monday
			'__DAY_TEXT_SHORT__' => dol_trunc($daytext, 3, 'right', 'UTF-8', 1), // Mon
			'__DAY_TEXT_MIN__' => dol_trunc($daytext, 1, 'right', 'UTF-8', 1), // M
			'__MONTH__' => (string) $tmp['mon'],
			'__MONTH_TEXT__' => $outputlangs->trans('Month'.sprintf("%02d", $tmp['mon'])),
			'__MONTH_TEXT_SHORT__' => $outputlangs->trans('MonthShort'.sprintf("%02d", $tmp['mon'])),
			'__MONTH_TEXT_MIN__' => $outputlangs->trans('MonthVeryShort'.sprintf("%02d", $tmp['mon'])),
			'__YEAR__' => (string) $tmp['year'],
			'__PREVIOUS_DAY__' => (string) $tmp2['day'],
			'__PREVIOUS_MONTH__' => (string) $tmp3['month'],
			'__PREVIOUS_YEAR__' => (string) ($tmp['year'] - 1),
			'__NEXT_DAY__' => (string) $tmp4['day'],
			'__NEXT_MONTH__' => (string) $tmp5['month'],
			'__NEXT_YEAR__' => (string) ($tmp['year'] + 1),
		));
	}

	if (!empty($conf->multicompany->enabled))
	{
		$substitutionarray = array_merge($substitutionarray, array('__ENTITY_ID__' => $conf->entity));
	}
	if (empty($exclude) || !in_array('system', $exclude))
	{
		$substitutionarray['__DOL_MAIN_URL_ROOT__'] = DOL_MAIN_URL_ROOT;
		$substitutionarray['__(AnyTranslationKey)__'] = $outputlangs->trans('TranslationOfKey');
		$substitutionarray['__(AnyTranslationKey|langfile)__'] = $outputlangs->trans('TranslationOfKey').' (load also language file before)';
		$substitutionarray['__[AnyConstantKey]__'] = $outputlangs->trans('ValueOfConstantKey');
	}

	return $substitutionarray;
}

/**
 *  Make substitution into a text string, replacing keys with vals from $substitutionarray (oldval=>newval),
 *  and texts like __(TranslationKey|langfile)__ and __[ConstantKey]__ are also replaced.
 *  Example of usage:
 *  $substitutionarray = getCommonSubstitutionArray($langs, 0, null, $thirdparty);
 *  complete_substitutions_array($substitutionarray, $langs, $thirdparty);
 *  $mesg = make_substitutions($mesg, $substitutionarray, $langs);
 *
 *  @param	string		$text	      			Source string in which we must do substitution
 *  @param  array		$substitutionarray		Array with key->val to substitute. Example: array('__MYKEY__' => 'MyVal', ...)
 *  @param	Translate	$outputlangs			Output language
 * 	@return string  		    				Output string after substitutions
 *  @see	complete_substitutions_array(), getCommonSubstitutionArray()
 */
function make_substitutions($text, $substitutionarray, $outputlangs = null)
{
	global $conf, $langs;

	if (!is_array($substitutionarray)) return 'ErrorBadParameterSubstitutionArrayWhenCalling_make_substitutions';

	if (empty($outputlangs)) $outputlangs = $langs;

	// Make substitution for language keys: __(AnyTranslationKey)__ or __(AnyTranslationKey|langfile)__
	if (is_object($outputlangs))
	{
		$reg = array();
		while (preg_match('/__\(([^\)]+)\)__/', $text, $reg))
		{
			$msgishtml = 0;
			if (dol_textishtml($text, 1)) $msgishtml = 1;

			// If key is __(TranslationKey|langfile)__, then force load of langfile.lang
			$tmp = explode('|', $reg[1]);
			if (!empty($tmp[1])) $outputlangs->load($tmp[1]);

			$text = preg_replace('/__\('.preg_quote($reg[1], '/').'\)__/', $msgishtml ?dol_htmlentitiesbr($outputlangs->transnoentitiesnoconv($reg[1])) : $outputlangs->transnoentitiesnoconv($reg[1]), $text);
		}
	}

	// Make substitution for constant keys.
	// Must be after the substitution of translation, so if the text of translation contains a string __[xxx]__, it is also converted.
	$reg = array();
	while (preg_match('/__\[([^\]]+)\]__/', $text, $reg))
	{
		$msgishtml = 0;
		if (dol_textishtml($text, 1)) $msgishtml = 1;

		$keyfound = $reg[1];
		if (isASecretKey($keyfound)) $newval = '*****forbidden*****';
		else $newval = empty($conf->global->$keyfound) ? '' : $conf->global->$keyfound;
		$text = preg_replace('/__\['.preg_quote($keyfound, '/').'\]__/', $msgishtml ?dol_htmlentitiesbr($newval) : $newval, $text);
	}

	// Make substitition for array $substitutionarray
	foreach ($substitutionarray as $key => $value)
	{
		if (!isset($value)) continue; // If value is null, it same than not having substitution key at all into array, we do not replace.

		if ($key == '__USER_SIGNATURE__' && (!empty($conf->global->MAIN_MAIL_DO_NOT_USE_SIGN))) $value = ''; // Protection

		$text = str_replace("$key", "$value", $text); // We must keep the " to work when value is 123.5 for example
	}

	return $text;
}

/**
 *  Complete the $substitutionarray with more entries coming from external module that had set the "substitutions=1" into module_part array.
 *  In this case, method completesubstitutionarray provided by module is called.
 *
 *  @param  array		$substitutionarray		Array substitution old value => new value value
 *  @param  Translate	$outputlangs            Output language
 *  @param  Object		$object                 Source object
 *  @param  mixed		$parameters       		Add more parameters (useful to pass product lines)
 *  @param  string      $callfunc               What is the name of the custom function that will be called? (default: completesubstitutionarray)
 *  @return	void
 *  @see 	make_substitutions()
 */
function complete_substitutions_array(&$substitutionarray, $outputlangs, $object = null, $parameters = null, $callfunc = "completesubstitutionarray")
{
	global $conf, $user;

	require_once DOL_DOCUMENT_ROOT.'/core/lib/files.lib.php';

	// Add a substitution key for each extrafields, using key __EXTRA_XXX__
	// TODO Remove this. Already available into the getCommonSubstitutionArray used to build the substitution array.
	/*if (is_object($object) && is_array($object->array_options))
	{
		foreach($object->array_options as $key => $val)
		{
			$keyshort=preg_replace('/^(options|extra)_/','',$key);
			$substitutionarray['__EXTRAFIELD_'.$keyshort.'__']=$val;
			// For backward compatibiliy
			$substitutionarray['%EXTRA_'.$keyshort.'%']=$val;
		}
	}*/

	// Check if there is external substitution to do, requested by plugins
	$dirsubstitutions = array_merge(array(), (array) $conf->modules_parts['substitutions']);

	foreach ($dirsubstitutions as $reldir)
	{
		$dir = dol_buildpath($reldir, 0);

		// Check if directory exists
		if (!dol_is_dir($dir)) continue;

		$substitfiles = dol_dir_list($dir, 'files', 0, 'functions_');
		foreach ($substitfiles as $substitfile)
		{
			$reg = array();
			if (preg_match('/functions_(.*)\.lib\.php/i', $substitfile['name'], $reg))
			{
				$module = $reg[1];

				dol_syslog("Library ".$substitfile['name']." found into ".$dir);
				// Include the user's functions file
				require_once $dir.$substitfile['name'];
				// Call the user's function, and only if it is defined
				$function_name = $module."_".$callfunc;
				if (function_exists($function_name)) {
					$function_name($substitutionarray, $outputlangs, $object, $parameters);
				}
			}
		}
	}
	if (!empty($conf->global->ODT_ENABLE_ALL_TAGS_IN_SUBSTITUTIONS)) {
		// to list all tags in odt template
		$tags = '';
		foreach ($substitutionarray as $key => $value) {
			$tags .= '{'.$key.'} => '.$value."\n";
		}
		$substitutionarray = array_merge($substitutionarray, array('__ALL_TAGS__' => $tags));
	}
}

/**
 *    Format output for start and end date
 *
 *    @param	int	$date_start    Start date
 *    @param    int	$date_end      End date
 *    @param    string		$format        Output format
 *    @param	Translate	$outputlangs   Output language
 *    @return	void
 */
function print_date_range($date_start, $date_end, $format = '', $outputlangs = '')
{
	print get_date_range($date_start, $date_end, $format, $outputlangs);
}

/**
 *    Format output for start and end date
 *
 *    @param	int			$date_start    		Start date
 *    @param    int			$date_end      		End date
 *    @param    string		$format        		Output format
 *    @param	Translate	$outputlangs   		Output language
 *    @param	integer		$withparenthesis	1=Add parenthesis, 0=non parenthesis
 *    @return	string							String
 */
function get_date_range($date_start, $date_end, $format = '', $outputlangs = '', $withparenthesis = 1)
{
	global $langs;

	$out = '';

	if (!is_object($outputlangs)) $outputlangs = $langs;

	if ($date_start && $date_end)
	{
		$out .= ($withparenthesis ? ' (' : '').$outputlangs->transnoentitiesnoconv('DateFromTo', dol_print_date($date_start, $format, false, $outputlangs), dol_print_date($date_end, $format, false, $outputlangs)).($withparenthesis ? ')' : '');
	}
	if ($date_start && !$date_end)
	{
		$out .= ($withparenthesis ? ' (' : '').$outputlangs->transnoentitiesnoconv('DateFrom', dol_print_date($date_start, $format, false, $outputlangs)).($withparenthesis ? ')' : '');
	}
	if (!$date_start && $date_end)
	{
		$out .= ($withparenthesis ? ' (' : '').$outputlangs->transnoentitiesnoconv('DateUntil', dol_print_date($date_end, $format, false, $outputlangs)).($withparenthesis ? ')' : '');
	}

	return $out;
}

/**
 * Return firstname and lastname in correct order
 *
 * @param	string	$firstname		Firstname
 * @param	string	$lastname		Lastname
 * @param	int		$nameorder		-1=Auto, 0=Lastname+Firstname, 1=Firstname+Lastname, 2=Firstname, 3=Firstname if defined else lastname, 4=Lastname, 5=Lastname if defined else firstname
 * @return	string					Firstname + lastname or Lastname + firstname
 */
function dolGetFirstLastname($firstname, $lastname, $nameorder = -1)
{
	global $conf;

	$ret = '';
	// If order not defined, we use the setup
	if ($nameorder < 0) $nameorder = (empty($conf->global->MAIN_FIRSTNAME_NAME_POSITION) ? 1 : 0);
	if ($nameorder == 1) {
		$ret .= $firstname;
		if ($firstname && $lastname) $ret .= ' ';
		$ret .= $lastname;
	} elseif ($nameorder == 2 || $nameorder == 3) {
		$ret .= $firstname;
		if (empty($ret) && $nameorder == 3) {
			$ret .= $lastname;
		}
	} else {	// 0, 4 or 5
		$ret .= $lastname;
		if (empty($ret) && $nameorder == 5) {
			$ret .= $firstname;
		}
		if ($nameorder == 0) {
			if ($firstname && $lastname) $ret .= ' ';
			$ret .= $firstname;
		}
	}
	return $ret;
}


/**
 *	Set event message in dol_events session object. Will be output by calling dol_htmloutput_events.
 *  Note: Calling dol_htmloutput_events is done into pages by standard llxFooter() function.
 *  Note: Prefer to use setEventMessages instead.
 *
 *	@param	string|string[] $mesgs			Message string or array
 *  @param  string          $style      	Which style to use ('mesgs' by default, 'warnings', 'errors')
 *  @return	void
 *  @see	dol_htmloutput_events()
 */
function setEventMessage($mesgs, $style = 'mesgs')
{
	//dol_syslog(__FUNCTION__ . " is deprecated", LOG_WARNING);		This is not deprecated, it is used by setEventMessages function
	if (!is_array($mesgs)) {
		// If mesgs is a string
		if ($mesgs) $_SESSION['dol_events'][$style][] = $mesgs;
	} else {
		// If mesgs is an array
		foreach ($mesgs as $mesg)
		{
			if ($mesg) $_SESSION['dol_events'][$style][] = $mesg;
		}
	}
}

/**
 *	Set event messages in dol_events session object. Will be output by calling dol_htmloutput_events.
 *  Note: Calling dol_htmloutput_events is done into pages by standard llxFooter() function.
 *
 *	@param	string	$mesg			Message string
 *	@param	array	$mesgs			Message array
 *  @param  string	$style      	Which style to use ('mesgs' by default, 'warnings', 'errors')
 *  @param	string	$messagekey		A key to be used to allow the feature "Never show this message again"
 *  @return	void
 *  @see	dol_htmloutput_events()
 */
function setEventMessages($mesg, $mesgs, $style = 'mesgs', $messagekey = '')
{
	if (empty($mesg) && empty($mesgs))
	{
		dol_syslog("Try to add a message in stack with empty message", LOG_WARNING);
	} else {
		if ($messagekey)
		{
			// Complete message with a js link to set a cookie "DOLHIDEMESSAGE".$messagekey;
			// TODO
			$mesg .= '';
		}
		if (empty($messagekey) || empty($_COOKIE["DOLHIDEMESSAGE".$messagekey]))
		{
			if (!in_array((string) $style, array('mesgs', 'warnings', 'errors'))) dol_print_error('', 'Bad parameter style='.$style.' for setEventMessages');
			if (empty($mesgs)) setEventMessage($mesg, $style);
			else {
				if (!empty($mesg) && !in_array($mesg, $mesgs)) setEventMessage($mesg, $style); // Add message string if not already into array
				setEventMessage($mesgs, $style);
			}
		}
	}
}

/**
 *	Print formated messages to output (Used to show messages on html output).
 *  Note: Calling dol_htmloutput_events is done into pages by standard llxFooter() function, so there is
 *  no need to call it explicitely.
 *
 *  @param	int		$disabledoutputofmessages	Clear all messages stored into session without diplaying them
 *  @return	void
 *  @see    									dol_htmloutput_mesg()
 */
function dol_htmloutput_events($disabledoutputofmessages = 0)
{
	// Show mesgs
	if (isset($_SESSION['dol_events']['mesgs'])) {
		if (empty($disabledoutputofmessages)) dol_htmloutput_mesg('', $_SESSION['dol_events']['mesgs']);
		unset($_SESSION['dol_events']['mesgs']);
	}

	// Show errors
	if (isset($_SESSION['dol_events']['errors'])) {
		if (empty($disabledoutputofmessages)) dol_htmloutput_mesg('', $_SESSION['dol_events']['errors'], 'error');
		unset($_SESSION['dol_events']['errors']);
	}

	// Show warnings
	if (isset($_SESSION['dol_events']['warnings'])) {
		if (empty($disabledoutputofmessages)) dol_htmloutput_mesg('', $_SESSION['dol_events']['warnings'], 'warning');
		unset($_SESSION['dol_events']['warnings']);
	}
}

/**
 *	Get formated messages to output (Used to show messages on html output).
 *  This include also the translation of the message key.
 *
 *	@param	string		$mesgstring		Message string or message key
 *	@param	string[]	$mesgarray      Array of message strings or message keys
 *  @param  string		$style          Style of message output ('ok' or 'error')
 *  @param  int			$keepembedded   Set to 1 in error message must be kept embedded into its html place (this disable jnotify)
 *	@return	string						Return html output
 *
 *  @see    dol_print_error()
 *  @see    dol_htmloutput_errors()
 *  @see    setEventMessages()
 */
function get_htmloutput_mesg($mesgstring = '', $mesgarray = '', $style = 'ok', $keepembedded = 0)
{
	global $conf, $langs;

	$ret = 0; $return = '';
	$out = '';
	$divstart = $divend = '';

	// If inline message with no format, we add it.
	if ((empty($conf->use_javascript_ajax) || !empty($conf->global->MAIN_DISABLE_JQUERY_JNOTIFY) || $keepembedded) && !preg_match('/<div class=".*">/i', $out))
	{
		$divstart = '<div class="'.$style.' clearboth">';
		$divend = '</div>';
	}

	if ((is_array($mesgarray) && count($mesgarray)) || $mesgstring)
	{
		$langs->load("errors");
		$out .= $divstart;
		if (is_array($mesgarray) && count($mesgarray))
		{
			foreach ($mesgarray as $message)
			{
				$ret++;
				$out .= $langs->trans($message);
				if ($ret < count($mesgarray)) $out .= "<br>\n";
			}
		}
		if ($mesgstring)
		{
			$langs->load("errors");
			$ret++;
			$out .= $langs->trans($mesgstring);
		}
		$out .= $divend;
	}

	if ($out)
	{
		if (!empty($conf->use_javascript_ajax) && empty($conf->global->MAIN_DISABLE_JQUERY_JNOTIFY) && empty($keepembedded))
		{
			$return = '<script>
					$(document).ready(function() {
						var block = '.(!empty($conf->global->MAIN_USE_JQUERY_BLOCKUI) ? "true" : "false").'
						if (block) {
							$.dolEventValid("","'.dol_escape_js($out).'");
						} else {
							/* jnotify(message, preset of message type, keepmessage) */
							$.jnotify("'.dol_escape_js($out).'",
							"'.($style == "ok" ? 3000 : $style).'",
							'.($style == "ok" ? "false" : "true").',
							{ remove: function (){} } );
						}
					});
				</script>';
		} else {
			$return = $out;
		}
	}

	return $return;
}

/**
 *  Get formated error messages to output (Used to show messages on html output).
 *
 *  @param  string	$mesgstring         Error message
 *  @param  array	$mesgarray          Error messages array
 *  @param  int		$keepembedded       Set to 1 in error message must be kept embedded into its html place (this disable jnotify)
 *  @return string                		Return html output
 *
 *  @see    dol_print_error()
 *  @see    dol_htmloutput_mesg()
 */
function get_htmloutput_errors($mesgstring = '', $mesgarray = array(), $keepembedded = 0)
{
	return get_htmloutput_mesg($mesgstring, $mesgarray, 'error', $keepembedded);
}

/**
 *	Print formated messages to output (Used to show messages on html output).
 *
 *	@param	string		$mesgstring		Message string or message key
 *	@param	string[]	$mesgarray      Array of message strings or message keys
 *	@param  string      $style          Which style to use ('ok', 'warning', 'error')
 *	@param  int         $keepembedded   Set to 1 if message must be kept embedded into its html place (this disable jnotify)
 *	@return	void
 *
 *	@see    dol_print_error()
 *	@see    dol_htmloutput_errors()
 *	@see    setEventMessages()
 */
function dol_htmloutput_mesg($mesgstring = '', $mesgarray = array(), $style = 'ok', $keepembedded = 0)
{
	if (empty($mesgstring) && (!is_array($mesgarray) || count($mesgarray) == 0)) return;

	$iserror = 0;
	$iswarning = 0;
	if (is_array($mesgarray))
	{
		foreach ($mesgarray as $val)
		{
			if ($val && preg_match('/class="error"/i', $val)) { $iserror++; break; }
			if ($val && preg_match('/class="warning"/i', $val)) { $iswarning++; break; }
		}
	} elseif ($mesgstring && preg_match('/class="error"/i', $mesgstring)) $iserror++;
	elseif ($mesgstring && preg_match('/class="warning"/i', $mesgstring)) $iswarning++;
	if ($style == 'error') $iserror++;
	if ($style == 'warning') $iswarning++;

	if ($iserror || $iswarning)
	{
		// Remove div from texts
		$mesgstring = preg_replace('/<\/div><div class="(error|warning)">/', '<br>', $mesgstring);
		$mesgstring = preg_replace('/<div class="(error|warning)">/', '', $mesgstring);
		$mesgstring = preg_replace('/<\/div>/', '', $mesgstring);
		// Remove div from texts array
		if (is_array($mesgarray))
		{
			$newmesgarray = array();
			foreach ($mesgarray as $val)
			{
				if (is_string($val))
				{
					$tmpmesgstring = preg_replace('/<\/div><div class="(error|warning)">/', '<br>', $val);
					$tmpmesgstring = preg_replace('/<div class="(error|warning)">/', '', $tmpmesgstring);
					$tmpmesgstring = preg_replace('/<\/div>/', '', $tmpmesgstring);
					$newmesgarray[] = $tmpmesgstring;
				} else {
					dol_syslog("Error call of dol_htmloutput_mesg with an array with a value that is not a string", LOG_WARNING);
				}
			}
			$mesgarray = $newmesgarray;
		}
		print get_htmloutput_mesg($mesgstring, $mesgarray, ($iserror ? 'error' : 'warning'), $keepembedded);
	} else print get_htmloutput_mesg($mesgstring, $mesgarray, 'ok', $keepembedded);
}

/**
 *  Print formated error messages to output (Used to show messages on html output).
 *
 *  @param	string	$mesgstring          Error message
 *  @param  array	$mesgarray           Error messages array
 *  @param  int		$keepembedded        Set to 1 in error message must be kept embedded into its html place (this disable jnotify)
 *  @return	void
 *
 *  @see    dol_print_error()
 *  @see    dol_htmloutput_mesg()
 */
function dol_htmloutput_errors($mesgstring = '', $mesgarray = array(), $keepembedded = 0)
{
	dol_htmloutput_mesg($mesgstring, $mesgarray, 'error', $keepembedded);
}

/**
 * 	Advanced sort array by second index function, which produces ascending (default)
 *  or descending output and uses optionally natural case insensitive sorting (which
 *  can be optionally case sensitive as well).
 *
 *  @param      array		$array      		Array to sort (array of array('key1'=>val1,'key2'=>val2,'key3'...) or array of objects)
 *  @param      string		$index				Key in array to use for sorting criteria
 *  @param      int			$order				Sort order ('asc' or 'desc')
 *  @param      int			$natsort			1=use "natural" sort (natsort) for a search criteria thats is strings or unknown, 0=use "standard" sort (asort) for numbers
 *  @param      int			$case_sensitive		1=sort is case sensitive, 0=not case sensitive
 *  @param		int			$keepindex			If 0 and index key of array to sort is a numeric, than index will be rewrote. If 1 or index key is not numeric, key for index is kept after sorting.
 *  @return     array							Sorted array
 */
function dol_sort_array(&$array, $index, $order = 'asc', $natsort = 0, $case_sensitive = 0, $keepindex = 0)
{
	// Clean parameters
	$order = strtolower($order);

	if (is_array($array))
	{
		$sizearray = count($array);
		if ($sizearray > 0)
		{
			$temp = array();
			foreach (array_keys($array) as $key)
			{
				if (is_object($array[$key])) {
					$temp[$key] = empty($array[$key]->$index) ? 0 : $array[$key]->$index;
				} else {
					$temp[$key] = empty($array[$key][$index]) ? 0 : $array[$key][$index];
				}
			}

			if (!$natsort) {
				if ($order == 'asc') {
					asort($temp);
				} else {
					arsort($temp);
				}
			} else {
				if ($case_sensitive) {
					natsort($temp);
				} else {
					natcasesort($temp);	// natecasesort is not sensible to case
				}
				if ($order != 'asc') $temp = array_reverse($temp, true);
			}

			$sorted = array();

			foreach (array_keys($temp) as $key)
			{
				(is_numeric($key) && empty($keepindex)) ? $sorted[] = $array[$key] : $sorted[$key] = $array[$key];
			}

			return $sorted;
		}
	}
	return $array;
}


/**
 *      Check if a string is in UTF8
 *
 *      @param	string	$str        String to check
 * 		@return	boolean				True if string is UTF8 or ISO compatible with UTF8, False if not (ISO with special char or Binary)
 */
function utf8_check($str)
{
	$str = (string) $str;	// Sometimes string is an int.

	// We must use here a binary strlen function (so not dol_strlen)
	$strLength = dol_strlen($str);
	for ($i = 0; $i < $strLength; $i++) {
		if (ord($str[$i]) < 0x80) continue; // 0bbbbbbb
		elseif ((ord($str[$i]) & 0xE0) == 0xC0) $n = 1; // 110bbbbb
		elseif ((ord($str[$i]) & 0xF0) == 0xE0) $n = 2; // 1110bbbb
		elseif ((ord($str[$i]) & 0xF8) == 0xF0) $n = 3; // 11110bbb
		elseif ((ord($str[$i]) & 0xFC) == 0xF8) $n = 4; // 111110bb
		elseif ((ord($str[$i]) & 0xFE) == 0xFC) $n = 5; // 1111110b
		else return false; // Does not match any model
		for ($j = 0; $j < $n; $j++) { // n bytes matching 10bbbbbb follow ?
			if ((++$i == strlen($str)) || ((ord($str[$i]) & 0xC0) != 0x80))
			return false;
		}
	}
	return true;
}

/**
 *      Check if a string is in ASCII
 *
 *      @param	string	$str        String to check
 * 		@return	boolean				True if string is ASCII, False if not (byte value > 0x7F)
 */
function ascii_check($str)
{
	if (function_exists('mb_check_encoding')) {
		//if (mb_detect_encoding($str, 'ASCII', true) return false;
		if (!mb_check_encoding($str, 'ASCII')) return false;
	} else {
		if (preg_match('/[^\x00-\x7f]/', $str)) return false; // Contains a byte > 7f
	}

	return true;
}


/**
 *      Return a string encoded into OS filesystem encoding. This function is used to define
 * 	    value to pass to filesystem PHP functions.
 *
 *      @param	string	$str        String to encode (UTF-8)
 * 		@return	string				Encoded string (UTF-8, ISO-8859-1)
 */
function dol_osencode($str)
{
	global $conf;

	$tmp = ini_get("unicode.filesystem_encoding"); // Disponible avec PHP 6.0
	if (empty($tmp) && !empty($_SERVER["WINDIR"])) $tmp = 'iso-8859-1'; // By default for windows
	if (empty($tmp)) $tmp = 'utf-8'; // By default for other
	if (!empty($conf->global->MAIN_FILESYSTEM_ENCODING)) $tmp = $conf->global->MAIN_FILESYSTEM_ENCODING;

	if ($tmp == 'iso-8859-1') return utf8_decode($str);
	return $str;
}


/**
 *      Return an id or code from a code or id.
 *      Store also Code-Id into a cache to speed up next request on same key.
 *
 * 		@param	DoliDB	$db				Database handler
 * 		@param	string	$key			Code or Id to get Id or Code
 * 		@param	string	$tablename		Table name without prefix
 * 		@param	string	$fieldkey		Field to search the key into
 * 		@param	string	$fieldid		Field to get
 *      @param  int		$entityfilter	Filter by entity
 *      @return int						<0 if KO, Id of code if OK
 *      @see $langs->getLabelFromKey
 */
function dol_getIdFromCode($db, $key, $tablename, $fieldkey = 'code', $fieldid = 'id', $entityfilter = 0)
{
	global $cache_codes;

	// If key empty
	if ($key == '') return '';

	// Check in cache
	if (isset($cache_codes[$tablename][$key][$fieldid]))	// Can be defined to 0 or ''
	{
		return $cache_codes[$tablename][$key][$fieldid]; // Found in cache
	}

	dol_syslog('dol_getIdFromCode (value for field '.$fieldid.' from key '.$key.' not found into cache)', LOG_DEBUG);

	$sql = "SELECT ".$fieldid." as valuetoget";
	$sql .= " FROM ".MAIN_DB_PREFIX.$tablename;
	$sql .= " WHERE ".$fieldkey." = '".$db->escape($key)."'";
	if (!empty($entityfilter))
		$sql .= " AND entity IN (".getEntity($tablename).")";

	$resql = $db->query($sql);
	if ($resql)
	{
		$obj = $db->fetch_object($resql);
		if ($obj) $cache_codes[$tablename][$key][$fieldid] = $obj->valuetoget;
		else $cache_codes[$tablename][$key][$fieldid] = '';
		$db->free($resql);
		return $cache_codes[$tablename][$key][$fieldid];
	} else {
		return -1;
	}
}

/**
 * Verify if condition in string is ok or not
 *
 * @param 	string		$strRights		String with condition to check
 * @return 	boolean						True or False. Return True if strRights is ''
 */
function verifCond($strRights)
{
	global $user, $conf, $langs;
	global $leftmenu;
	global $rights; // To export to dol_eval function

	//print $strRights."<br>\n";
	$rights = true;
	if ($strRights != '')
	{
		$str = 'if(!('.$strRights.')) { $rights = false; }';
		dol_eval($str); // The dol_eval must contains all the global $xxx used into a condition
	}
	return $rights;
}

/**
 * Replace eval function to add more security.
 * This function is called by verifCond() or trans() and transnoentitiesnoconv().
 *
 * @param 	string	$s				String to evaluate
 * @param	int		$returnvalue	0=No return (used to execute eval($a=something)). 1=Value of eval is returned (used to eval($something)).
 * @param   int     $hideerrors     1=Hide errors
 * @return	mixed					Nothing or return result of eval
 */
function dol_eval($s, $returnvalue = 0, $hideerrors = 1)
{
	// Only global variables can be changed by eval function and returned to caller
	global $db, $langs, $user, $conf, $website, $websitepage;
	global $action, $mainmenu, $leftmenu;
	global $rights;
	global $object;
	global $mysoc;

	global $obj; // To get $obj used into list when dol_eval is used for computed fields and $obj is not yet $object
	global $soc; // For backward compatibility

	//print $s."<br>\n";
	if ($returnvalue) {
		if ($hideerrors) return @eval('return '.$s.';');
		else return eval('return '.$s.';');
	} else {
		if ($hideerrors) @eval($s);
		else eval($s);
	}
}

/**
 * Return if var element is ok
 *
 * @param   string      $element    Variable to check
 * @return  boolean                 Return true of variable is not empty
 */
function dol_validElement($element)
{
	return (trim($element) != '');
}

/**
 * 	Return img flag of country for a language code or country code
 *
 * 	@param	string	$codelang	Language code ('en_IN', 'fr_CA', ...) or ISO Country code on 2 characters in uppercase ('IN', 'FR')
 *  @param	string	$moreatt	Add more attribute on img tag (For example 'style="float: right"' or 'class="saturatemedium"')
 * 	@return	string				HTML img string with flag.
 */
function picto_from_langcode($codelang, $moreatt = '')
{
	if (empty($codelang)) return '';

	if ($codelang == 'auto')
	{
		return '<span class="fa fa-globe"></span>';
	}

	$langtocountryflag = array(
		'ar_AR' => '',
		'ca_ES' => 'catalonia',
		'da_DA' => 'dk',
		'fr_CA' => 'mq',
		'sv_SV' => 'se',
		'sw_SW' => 'unknown',
		'AQ' => 'unknown',
		'CW' => 'unknown',
		'IM' => 'unknown',
		'JE' => 'unknown',
		'MF' => 'unknown',
		'BL' => 'unknown',
		'SX' => 'unknown'
	);

	if (isset($langtocountryflag[$codelang])) $flagImage = $langtocountryflag[$codelang];
	else {
		$tmparray = explode('_', $codelang);
		$flagImage = empty($tmparray[1]) ? $tmparray[0] : $tmparray[1];
	}

	return img_picto_common($codelang, 'flags/'.strtolower($flagImage).'.png', $moreatt);
}

/**
 * Return default language from country code.
 * Return null if not found.
 *
 * @param 	string 	$countrycode	Country code like 'US', 'FR', 'CA', ...
 * @return	string					Value of locale like 'en_US', 'fr_FR', ...
 */
function getLanguageCodeFromCountryCode($countrycode)
{
	global $mysoc;

	if (empty($countrycode)) return null;

	if (strtoupper($countrycode) == 'MQ') return 'fr_CA';
	if (strtoupper($countrycode) == 'SE') return 'sv_SE'; // se_SE is Sami/Sweden, and we want in priority sv_SE for SE country
	if (strtoupper($countrycode) == 'CH')
	{
		if ($mysoc->country_code == 'FR') return 'fr_CH';
		if ($mysoc->country_code == 'DE') return 'de_CH';
	}

	// Locale list taken from:
	// http://stackoverflow.com/questions/3191664/
	// list-of-all-locales-and-their-short-codes
	$locales = array(
		'af-ZA',
		'am-ET',
		'ar-AE',
		'ar-BH',
		'ar-DZ',
		'ar-EG',
		'ar-IQ',
		'ar-JO',
		'ar-KW',
		'ar-LB',
		'ar-LY',
		'ar-MA',
		'ar-OM',
		'ar-QA',
		'ar-SA',
		'ar-SY',
		'ar-TN',
		'ar-YE',
		'as-IN',
		'ba-RU',
		'be-BY',
		'bg-BG',
		'bn-BD',
		'bn-IN',
		'bo-CN',
		'br-FR',
		'ca-ES',
		'co-FR',
		'cs-CZ',
		'cy-GB',
		'da-DK',
		'de-AT',
		'de-CH',
		'de-DE',
		'de-LI',
		'de-LU',
		'dv-MV',
		'el-GR',
		'en-AU',
		'en-BZ',
		'en-CA',
		'en-GB',
		'en-IE',
		'en-IN',
		'en-JM',
		'en-MY',
		'en-NZ',
		'en-PH',
		'en-SG',
		'en-TT',
		'en-US',
		'en-ZA',
		'en-ZW',
		'es-AR',
		'es-BO',
		'es-CL',
		'es-CO',
		'es-CR',
		'es-DO',
		'es-EC',
		'es-ES',
		'es-GT',
		'es-HN',
		'es-MX',
		'es-NI',
		'es-PA',
		'es-PE',
		'es-PR',
		'es-PY',
		'es-SV',
		'es-US',
		'es-UY',
		'es-VE',
		'et-EE',
		'eu-ES',
		'fa-IR',
		'fi-FI',
		'fo-FO',
		'fr-BE',
		'fr-CA',
		'fr-CH',
		'fr-FR',
		'fr-LU',
		'fr-MC',
		'fy-NL',
		'ga-IE',
		'gd-GB',
		'gl-ES',
		'gu-IN',
		'he-IL',
		'hi-IN',
		'hr-BA',
		'hr-HR',
		'hu-HU',
		'hy-AM',
		'id-ID',
		'ig-NG',
		'ii-CN',
		'is-IS',
		'it-CH',
		'it-IT',
		'ja-JP',
		'ka-GE',
		'kk-KZ',
		'kl-GL',
		'km-KH',
		'kn-IN',
		'ko-KR',
		'ky-KG',
		'lb-LU',
		'lo-LA',
		'lt-LT',
		'lv-LV',
		'mi-NZ',
		'mk-MK',
		'ml-IN',
		'mn-MN',
		'mr-IN',
		'ms-BN',
		'ms-MY',
		'mt-MT',
		'nb-NO',
		'ne-NP',
		'nl-BE',
		'nl-NL',
		'nn-NO',
		'oc-FR',
		'or-IN',
		'pa-IN',
		'pl-PL',
		'ps-AF',
		'pt-BR',
		'pt-PT',
		'rm-CH',
		'ro-RO',
		'ru-RU',
		'rw-RW',
		'sa-IN',
		'se-FI',
		'se-NO',
		'se-SE',
		'si-LK',
		'sk-SK',
		'sl-SI',
		'sq-AL',
		'sv-FI',
		'sv-SE',
		'sw-KE',
		'ta-IN',
		'te-IN',
		'th-TH',
		'tk-TM',
		'tn-ZA',
		'tr-TR',
		'tt-RU',
		'ug-CN',
		'uk-UA',
		'ur-PK',
		'vi-VN',
		'wo-SN',
		'xh-ZA',
		'yo-NG',
		'zh-CN',
		'zh-HK',
		'zh-MO',
		'zh-SG',
		'zh-TW',
		'zu-ZA',
	);

	$buildprimarykeytotest = strtolower($countrycode).'-'.strtoupper($countrycode);
	if (in_array($buildprimarykeytotest, $locales)) return strtolower($countrycode).'_'.strtoupper($countrycode);

	if (function_exists('locale_get_primary_language') && function_exists('locale_get_region'))    // Need extension php-intl
	{
		foreach ($locales as $locale)
		{
			$locale_language = locale_get_primary_language($locale);
			$locale_region = locale_get_region($locale);
			if (strtoupper($countrycode) == $locale_region)
			{
				//var_dump($locale.'-'.$locale_language.'-'.$locale_region);
				return strtolower($locale_language).'_'.strtoupper($locale_region);
			}
		}
	} else {
		dol_syslog("Warning Exention php-intl is not available", LOG_WARNING);
	}

	return null;
}

/**
 *  Complete or removed entries into a head array (used to build tabs).
 *  For example, with value added by external modules. Such values are declared into $conf->modules_parts['tab'].
 *  Or by change using hook completeTabsHead
 *
 *  @param	Conf			$conf           Object conf
 *  @param  Translate		$langs          Object langs
 *  @param  object|null		$object         Object object
 *  @param  array			$head          	Object head
 *  @param  int				$h				New position to fill
 *  @param  string			$type           Value for object where objectvalue can be
 *                              			'thirdparty'       to add a tab in third party view
 *		                        	      	'intervention'     to add a tab in intervention view
 *     		                    	     	'supplier_order'   to add a tab in supplier order view
 *          		            	        'supplier_invoice' to add a tab in supplier invoice view
 *                  		    	        'invoice'          to add a tab in customer invoice view
 *                          			    'order'            to add a tab in customer order view
 *                          				'contract'		   to add a tabl in contract view
 *                      			        'product'          to add a tab in product view
 *                              			'propal'           to add a tab in propal view
 *                              			'user'             to add a tab in user view
 *                              			'group'            to add a tab in group view
 * 		        	               	     	'member'           to add a tab in fundation member view
 *      		                        	'categories_x'	   to add a tab in category view ('x': type of category (0=product, 1=supplier, 2=customer, 3=member)
 *      									'ecm'			   to add a tab for another ecm view
 *                                          'stock'            to add a tab for warehouse view
 *  @param  string		$mode  	        	'add' to complete head, 'remove' to remove entries
 *	@return	void
 */
function complete_head_from_modules($conf, $langs, $object, &$head, &$h, $type, $mode = 'add')
{
	global $hookmanager;

	if (isset($conf->modules_parts['tabs'][$type]) && is_array($conf->modules_parts['tabs'][$type]))
	{
		foreach ($conf->modules_parts['tabs'][$type] as $value)
		{
			$values = explode(':', $value);

			if ($mode == 'add' && !preg_match('/^\-/', $values[1]))
			{
				if (count($values) == 6)       // new declaration with permissions:  $value='objecttype:+tabname1:Title1:langfile@mymodule:$user->rights->mymodule->read:/mymodule/mynewtab1.php?id=__ID__'
				{
					if ($values[0] != $type) continue;

					if (verifCond($values[4]))
					{
						if ($values[3]) $langs->load($values[3]);
						if (preg_match('/SUBSTITUTION_([^_]+)/i', $values[2], $reg))
						{
							$substitutionarray = array();
							complete_substitutions_array($substitutionarray, $langs, $object, array('needforkey'=>$values[2]));
							$label = make_substitutions($reg[1], $substitutionarray);
						} else $label = $langs->trans($values[2]);

						$head[$h][0] = dol_buildpath(preg_replace('/__ID__/i', ((is_object($object) && !empty($object->id)) ? $object->id : ''), $values[5]), 1);
						$head[$h][1] = $label;
						$head[$h][2] = str_replace('+', '', $values[1]);
						$h++;
					}
				} elseif (count($values) == 5)       // deprecated
				{
					dol_syslog('Passing 5 values in tabs module_parts is deprecated. Please update to 6 with permissions.', LOG_WARNING);

					if ($values[0] != $type) continue;
					if ($values[3]) $langs->load($values[3]);
					if (preg_match('/SUBSTITUTION_([^_]+)/i', $values[2], $reg))
					{
						$substitutionarray = array();
						complete_substitutions_array($substitutionarray, $langs, $object, array('needforkey'=>$values[2]));
						$label = make_substitutions($reg[1], $substitutionarray);
					} else $label = $langs->trans($values[2]);

					$head[$h][0] = dol_buildpath(preg_replace('/__ID__/i', ((is_object($object) && !empty($object->id)) ? $object->id : ''), $values[4]), 1);
					$head[$h][1] = $label;
					$head[$h][2] = str_replace('+', '', $values[1]);
					$h++;
				}
			} elseif ($mode == 'remove' && preg_match('/^\-/', $values[1]))
			{
				if ($values[0] != $type) continue;
				$tabname = str_replace('-', '', $values[1]);
				foreach ($head as $key => $val)
				{
					$condition = (!empty($values[3]) ? verifCond($values[3]) : 1);
					//var_dump($key.' - '.$tabname.' - '.$head[$key][2].' - '.$values[3].' - '.$condition);
					if ($head[$key][2] == $tabname && $condition)
					{
						unset($head[$key]);
						break;
					}
				}
			}
		}
	}

	// No need to make a return $head. Var is modified as a reference
	if (!empty($hookmanager))
	{
		$parameters = array('object' => $object, 'mode' => $mode, 'head' => $head);
		$reshook = $hookmanager->executeHooks('completeTabsHead', $parameters);
		if ($reshook > 0)
		{
			$head = $hookmanager->resArray;
			$h = count($head);
		}
	}
}

/**
 * Print common footer :
 * 		conf->global->MAIN_HTML_FOOTER
 *      js for switch of menu hider
 * 		js for conf->global->MAIN_GOOGLE_AN_ID
 * 		js for conf->global->MAIN_SHOW_TUNING_INFO or $_SERVER["MAIN_SHOW_TUNING_INFO"]
 * 		js for conf->logbuffer
 *
 * @param	string	$zone	'private' (for private pages) or 'public' (for public pages)
 * @return	void
 */
function printCommonFooter($zone = 'private')
{
	global $conf, $hookmanager, $user, $debugbar;
	global $action;
	global $micro_start_time;

	if ($zone == 'private') print "\n".'<!-- Common footer for private page -->'."\n";
	else print "\n".'<!-- Common footer for public page -->'."\n";

	// A div to store page_y POST parameter so we can read it using javascript
	print "\n<!-- A div to store page_y POST parameter -->\n";
	print '<div id="page_y" style="display: none;">'.(empty($_POST['page_y']) ? '' : $_POST['page_y']).'</div>'."\n";

	$parameters = array();
	$reshook = $hookmanager->executeHooks('printCommonFooter', $parameters); // Note that $action and $object may have been modified by some hooks
	if (empty($reshook))
	{
		if (!empty($conf->global->MAIN_HTML_FOOTER)) print $conf->global->MAIN_HTML_FOOTER."\n";

		print "\n";
		if (!empty($conf->use_javascript_ajax))
		{
			print '<script>'."\n";
			print 'jQuery(document).ready(function() {'."\n";

			if ($zone == 'private' && empty($conf->dol_use_jmobile))
			{
				print "\n";
				print '/* JS CODE TO ENABLE to manage handler to switch left menu page (menuhider) */'."\n";
				print 'jQuery("li.menuhider").click(function(event) {';
				print '  if (!$( "body" ).hasClass( "sidebar-collapse" )){ event.preventDefault(); }'."\n";
				print '  console.log("We click on .menuhider");'."\n";
				print '  $("body").toggleClass("sidebar-collapse")'."\n";
				print '});'."\n";
			}

			// Management of focus and mandatory for fields
			if ($action == 'create' || $action == 'edit' || (empty($action) && (preg_match('/new\.php/', $_SERVER["PHP_SELF"]))))
			{
				print '/* JS CODE TO ENABLE to manage focus and mandatory form fields */'."\n";
				$relativepathstring = $_SERVER["PHP_SELF"];
				// Clean $relativepathstring
				if (constant('DOL_URL_ROOT')) $relativepathstring = preg_replace('/^'.preg_quote(constant('DOL_URL_ROOT'), '/').'/', '', $relativepathstring);
				$relativepathstring = preg_replace('/^\//', '', $relativepathstring);
				$relativepathstring = preg_replace('/^custom\//', '', $relativepathstring);
				//$tmpqueryarraywehave = explode('&', dol_string_nohtmltag($_SERVER['QUERY_STRING']));
				if (!empty($user->default_values[$relativepathstring]['focus']))
				{
					foreach ($user->default_values[$relativepathstring]['focus'] as $defkey => $defval)
					{
						$qualified = 0;
						if ($defkey != '_noquery_')
						{
							$tmpqueryarraytohave = explode('&', $defkey);
							$foundintru = 0;
							foreach ($tmpqueryarraytohave as $tmpquerytohave)
							{
								$tmpquerytohaveparam = explode('=', $tmpquerytohave);
								//print "console.log('".$tmpquerytohaveparam[0]." ".$tmpquerytohaveparam[1]." ".GETPOST($tmpquerytohaveparam[0])."');";
								if (!GETPOSTISSET($tmpquerytohaveparam[0]) || ($tmpquerytohaveparam[1] != GETPOST($tmpquerytohaveparam[0]))) $foundintru = 1;
							}
							if (!$foundintru) $qualified = 1;
							//var_dump($defkey.'-'.$qualified);
						} else $qualified = 1;

						if ($qualified)
						{
							foreach ($defval as $paramkey => $paramval)
							{
								// Set focus on field
								print 'jQuery("input[name=\''.$paramkey.'\']").focus();'."\n";
								print 'jQuery("textarea[name=\''.$paramkey.'\']").focus();'."\n";
								print 'jQuery("select[name=\''.$paramkey.'\']").focus();'."\n"; // Not really usefull, but we keep it in case of.
							}
						}
					}
				}
				if (!empty($user->default_values[$relativepathstring]['mandatory']))
				{
					foreach ($user->default_values[$relativepathstring]['mandatory'] as $defkey => $defval)
					{
						$qualified = 0;
						if ($defkey != '_noquery_')
						{
							$tmpqueryarraytohave = explode('&', $defkey);
							$foundintru = 0;
							foreach ($tmpqueryarraytohave as $tmpquerytohave)
							{
								$tmpquerytohaveparam = explode('=', $tmpquerytohave);
								//print "console.log('".$tmpquerytohaveparam[0]." ".$tmpquerytohaveparam[1]." ".GETPOST($tmpquerytohaveparam[0])."');";
								if (!GETPOSTISSET($tmpquerytohaveparam[0]) || ($tmpquerytohaveparam[1] != GETPOST($tmpquerytohaveparam[0]))) $foundintru = 1;
							}
							if (!$foundintru) $qualified = 1;
							//var_dump($defkey.'-'.$qualified);
						} else $qualified = 1;

						if ($qualified)
						{
							foreach ($defval as $paramkey => $paramval)
							{
								// Add property 'required' on input
								print 'jQuery("input[name=\''.$paramkey.'\']").prop(\'required\',true);'."\n";
								print 'jQuery("textarea[name=\''.$paramkey.'\']").prop(\'required\',true);'."\n";
								print 'jQuery("select[name=\''.$paramkey.'\']").prop(\'required\',true);'."\n"; // required on a select works only if key is "", this does not happen in Dolibarr
							}
						}
					}
				}
			}

			print '});'."\n";

			// End of tuning
			if (!empty($_SERVER['MAIN_SHOW_TUNING_INFO']) || !empty($conf->global->MAIN_SHOW_TUNING_INFO))
			{
				print "\n";
				print "/* JS CODE TO ENABLE to add memory info */\n";
				print 'window.console && console.log("';
				if (!empty($conf->global->MEMCACHED_SERVER)) print 'MEMCACHED_SERVER='.$conf->global->MEMCACHED_SERVER.' - ';
				print 'MAIN_OPTIMIZE_SPEED='.(isset($conf->global->MAIN_OPTIMIZE_SPEED) ? $conf->global->MAIN_OPTIMIZE_SPEED : 'off');
				if (!empty($micro_start_time))   // Works only if MAIN_SHOW_TUNING_INFO is defined at $_SERVER level. Not in global variable.
				{
					$micro_end_time = microtime(true);
					print ' - Build time: '.ceil(1000 * ($micro_end_time - $micro_start_time)).' ms';
				}

				if (function_exists("memory_get_usage")) {
					print ' - Mem: '.memory_get_usage(); // Do not use true here, it seems it takes the peak amount
				}
				if (function_exists("memory_get_peak_usage")) {
					print ' - Real mem peak: '.memory_get_peak_usage(true);
				}
				if (function_exists("zend_loader_file_encoded"))
				{
					print ' - Zend encoded file: '.(zend_loader_file_encoded() ? 'yes' : 'no');
				}
				print '");'."\n";
			}

			print "\n".'</script>'."\n";

			// Google Analytics
			// TODO Add a hook here
			if (!empty($conf->google->enabled) && !empty($conf->global->MAIN_GOOGLE_AN_ID))
			{
				$tmptagarray = explode(',', $conf->global->MAIN_GOOGLE_AN_ID);
				foreach ($tmptagarray as $tmptag) {
					print "\n";
					print "<!-- JS CODE TO ENABLE for google analtics tag -->\n";
					print "
					<!-- Global site tag (gtag.js) - Google Analytics -->
					<script async src=\"https://www.googletagmanager.com/gtag/js?id=".trim($tmptag)."\"></script>
					<script>
					window.dataLayer = window.dataLayer || [];
					function gtag(){dataLayer.push(arguments);}
					gtag('js', new Date());

					gtag('config', '".trim($tmptag)."');
					</script>";
					print "\n";
				}
			}
		}

		// Add Xdebug coverage of code
		if (defined('XDEBUGCOVERAGE'))
		{
			print_r(xdebug_get_code_coverage());
		}

		// Add DebugBar data
		if (!empty($user->rights->debugbar->read) && is_object($debugbar))
		{
			$debugbar['time']->stopMeasure('pageaftermaster');
			print '<!-- Output debugbar data -->'."\n";
			$renderer = $debugbar->getRenderer();
			print $debugbar->getRenderer()->render();
		} elseif (count($conf->logbuffer))    // If there is some logs in buffer to show
		{
			print "\n";
			print "<!-- Start of log output\n";
			//print '<div class="hidden">'."\n";
			foreach ($conf->logbuffer as $logline)
			{
				print $logline."<br>\n";
			}
			//print '</div>'."\n";
			print "End of log output -->\n";
		}
	}
}

/**
 * Split a string with 2 keys into key array.
 * For example: "A=1;B=2;C=2" is exploded into array('A'=>1,'B'=>2,'C'=>3)
 *
 * @param 	string	$string		String to explode
 * @param 	string	$delimiter	Delimiter between each couple of data
 * @param 	string	$kv			Delimiter between key and value
 * @return	array				Array of data exploded
 */
function dolExplodeIntoArray($string, $delimiter = ';', $kv = '=')
{
	if ($a = explode($delimiter, $string))
	{
		$ka = array();
		foreach ($a as $s) { // each part
			if ($s) {
				if ($pos = strpos($s, $kv)) { // key/value delimiter
					$ka[trim(substr($s, 0, $pos))] = trim(substr($s, $pos + strlen($kv)));
				} else { // key delimiter not found
					$ka[] = trim($s);
				}
			}
		}
		return $ka;
	}
	return array();
}


/**
 * Set focus onto field with selector (similar behaviour of 'autofocus' HTML5 tag)
 *
 * @param 	string	$selector	Selector ('#id' or 'input[name="ref"]') to use to find the HTML input field that must get the autofocus. You must use a CSS selector, so unique id preceding with the '#' char.
 * @return	string				HTML code to set focus
 */
function dol_set_focus($selector)
{
	print "\n".'<!-- Set focus onto a specific field -->'."\n";
	print '<script>jQuery(document).ready(function() { jQuery("'.dol_escape_js($selector).'").focus(); });</script>'."\n";
}


/**
 * Return getmypid() or random PID when function is disabled
 * Some web hosts disable this php function for security reasons
 * and sometimes we can't redeclare function
 *
 * @return	int
 */
function dol_getmypid()
{
	if (!function_exists('getmypid')) {
		return mt_rand(1, 32768);
	} else {
		return getmypid();
	}
}


/**
 * Generate natural SQL search string for a criteria (this criteria can be tested on one or several fields)
 *
 * @param   string|string[]	$fields 	String or array of strings, filled with the name of all fields in the SQL query we must check (combined with a OR). Example: array("p.field1","p.field2")
 * @param   string 			$value 		The value to look for.
 *                          		    If param $mode is 0, can contains several keywords separated with a space or |
 *                                      like "keyword1 keyword2" = We want record field like keyword1 AND field like keyword2
 *                                      or like "keyword1|keyword2" = We want record field like keyword1 OR field like keyword2
 *                             			If param $mode is 1, can contains an operator <, > or = like "<10" or ">=100.5 < 1000"
 *                             			If param $mode is 2, can contains a list of int id separated by comma like "1,3,4"
 *                             			If param $mode is 3, can contains a list of string separated by comma like "a,b,c"
 * @param	integer			$mode		0=value is list of keyword strings, 1=value is a numeric test (Example ">5.5 <10"), 2=value is a list of ID separated with comma (Example '1,3,4')
 * 										3=value is list of string separated with comma (Example 'text 1,text 2'), 4=value is a list of ID separated with comma (Example '2,7') to be used to search into a multiselect string '1,2,3,4'
 * @param	integer			$nofirstand	1=Do not output the first 'AND'
 * @return 	string 			$res 		The statement to append to the SQL query
 */
function natural_search($fields, $value, $mode = 0, $nofirstand = 0)
{
	global $db, $langs;

	$value = trim($value);

	if ($mode == 0)
	{
		$value = preg_replace('/\*/', '%', $value); // Replace * with %
	}
	if ($mode == 1)
	{
		$value = preg_replace('/([<>=]+)\s+([0-9'.preg_quote($langs->trans("DecimalSeparator"), '/').'\-])/', '\1\2', $value); // Clean string '< 10' into '<10' so we can the explode on space to get all tests to do
	}

	$value = preg_replace('/\s*\|\s*/', '|', $value);

	$crits = explode(' ', $value);
	$res = '';
	if (!is_array($fields)) $fields = array($fields);

	$j = 0;
	foreach ($crits as $crit)
	{
		$crit = trim($crit);
		$i = 0; $i2 = 0;
		$newres = '';
		foreach ($fields as $field)
		{
			if ($mode == 1)
			{
				$operator = '=';
				$newcrit = preg_replace('/([<>=]+)/', '', $crit);

				$reg = array();
				preg_match('/([<>=]+)/', $crit, $reg);
				if ($reg[1])
				{
					$operator = $reg[1];
				}
				if ($newcrit != '')
				{
					$numnewcrit = price2num($newcrit);
					if (is_numeric($numnewcrit))
					{
						$newres .= ($i2 > 0 ? ' OR ' : '').$field.' '.$operator.' '.$db->sanitize($numnewcrit); // should be a numeric
					} else {
						$newres .= ($i2 > 0 ? ' OR ' : '').'1 = 2'; // force false
					}
					$i2++; // a criteria was added to string
				}
			} elseif ($mode == 2 || $mode == -2)
			{
				$crit = preg_replace('/[^0-9,]/', '', $crit); // ID are always integer
				$newres .= ($i2 > 0 ? ' OR ' : '').$field." ".($mode == -2 ? 'NOT ' : '');
				$newres .= $crit ? "IN (".$db->sanitize($db->escape($crit)).")" : "IN (0)";
				if ($mode == -2) $newres .= ' OR '.$field.' IS NULL';
				$i2++; // a criteria was added to string
			} elseif ($mode == 3 || $mode == -3)
			{
				$tmparray = explode(',', $crit);
				if (count($tmparray))
				{
					$listofcodes = '';
					foreach ($tmparray as $val)
					{
						$val = trim($val);
						if ($val)
						{
							$listofcodes .= ($listofcodes ? ',' : '');
							$listofcodes .= "'".$db->escape($val)."'";
						}
					}
					$newres .= ($i2 > 0 ? ' OR ' : '').$field." ".($mode == -3 ? 'NOT ' : '')."IN (".$db->sanitize($listofcodes, 1).")";
					$i2++; // a criteria was added to string
				}
				if ($mode == -3) $newres .= ' OR '.$field.' IS NULL';
			} elseif ($mode == 4)
			{
				$tmparray = explode(',', $crit);
				if (count($tmparray))
				{
					$listofcodes = '';
					foreach ($tmparray as $val)
					{
						$val = trim($val);
						if ($val)
						{
							$newres .= ($i2 > 0 ? ' OR (' : '(').$field.' LIKE \''.$db->escape($val).',%\'';
							$newres .= ' OR '.$field.' = \''.$db->escape($val).'\'';
							$newres .= ' OR '.$field.' LIKE \'%,'.$db->escape($val).'\'';
							$newres .= ' OR '.$field.' LIKE \'%,'.$db->escape($val).',%\'';
							$newres .= ')';
							$i2++;
						}
					}
				}
			} else // $mode=0
			{
				$tmpcrits = explode('|', $crit);
				$i3 = 0;
				foreach ($tmpcrits as $tmpcrit)
				{
					if ($tmpcrit !== '0' && empty($tmpcrit)) continue;

					$newres .= (($i2 > 0 || $i3 > 0) ? ' OR ' : '');

					if (preg_match('/\.(id|rowid)$/', $field))	// Special case for rowid that is sometimes a ref so used as a search field
					{
						$newres .= $field." = ".(is_numeric(trim($tmpcrit)) ?trim($tmpcrit) : '0');
					} else {
						$newres .= $field." LIKE '";

						$tmpcrit = trim($tmpcrit);
						$tmpcrit2 = $tmpcrit;
						$tmpbefore = '%'; $tmpafter = '%';
						if (preg_match('/^[\^\$]/', $tmpcrit))
						{
							$tmpbefore = '';
							$tmpcrit2 = preg_replace('/^[\^\$]/', '', $tmpcrit2);
						}
						if (preg_match('/[\^\$]$/', $tmpcrit))
						{
							$tmpafter = '';
							$tmpcrit2 = preg_replace('/[\^\$]$/', '', $tmpcrit2);
						}
						$newres .= $tmpbefore;
						$newres .= $db->escape($tmpcrit2);
						$newres .= $tmpafter;
						$newres .= "'";
						if ($tmpcrit2 == '')
						{
							$newres .= ' OR '.$field." IS NULL";
						}
					}

					$i3++;
				}
				$i2++; // a criteria was added to string
			}
			$i++;
		}
		if ($newres) $res = $res.($res ? ' AND ' : '').($i2 > 1 ? '(' : '').$newres.($i2 > 1 ? ')' : '');
		$j++;
	}
	$res = ($nofirstand ? "" : " AND ")."(".$res.")";
	//print 'xx'.$res.'yy';
	return $res;
}

/**
 * Return string with full Url. The file qualified is the one defined by relative path in $object->last_main_doc
 *
 * @param   Object	$object				Object
 * @return	string						Url string
 */
function showDirectDownloadLink($object)
{
	global $conf, $langs;

	$out = '';
	$url = $object->getLastMainDocLink($object->element);

	if ($url)
	{
		$out .= img_picto('', 'globe').' '.$langs->trans("DirectDownloadLink").'<br>';
		$out .= '<input type="text" id="directdownloadlink" class="quatrevingtpercent" value="'.$url.'">';
		$out .= ajax_autoselect("directdownloadlink", 0);
	}
	return $out;
}

/**
 * Return the filename of file to get the thumbs
 *
 * @param   string  $file           Original filename (full or relative path)
 * @param   string  $extName        Extension to differenciate thumb file name ('', '_small', '_mini')
 * @param   string  $extImgTarget   Force image extension for thumbs. Use '' to keep same extension than original image (default).
 * @return  string                  New file name (full or relative path, including the thumbs/)
 */
function getImageFileNameForSize($file, $extName, $extImgTarget = '')
{
	$dirName = dirname($file);
	if ($dirName == '.') $dirName = '';

	$fileName = preg_replace('/(\.gif|\.jpeg|\.jpg|\.png|\.bmp|\.webp)$/i', '', $file); // We remove extension, whatever is its case
	$fileName = basename($fileName);

	if (empty($extImgTarget)) $extImgTarget = (preg_match('/\.jpg$/i', $file) ? '.jpg' : '');
	if (empty($extImgTarget)) $extImgTarget = (preg_match('/\.jpeg$/i', $file) ? '.jpeg' : '');
	if (empty($extImgTarget)) $extImgTarget = (preg_match('/\.gif$/i', $file) ? '.gif' : '');
	if (empty($extImgTarget)) $extImgTarget = (preg_match('/\.png$/i', $file) ? '.png' : '');
	if (empty($extImgTarget)) $extImgTarget = (preg_match('/\.bmp$/i', $file) ? '.bmp' : '');
	if (empty($extImgTarget)) $extImgTarget = (preg_match('/\.webp$/i', $file) ? '.webp' : '');

	if (!$extImgTarget) return $file;

	$subdir = '';
	if ($extName) $subdir = 'thumbs/';

	return ($dirName ? $dirName.'/' : '').$subdir.$fileName.$extName.$extImgTarget; // New filename for thumb
}


/**
 * Return URL we can use for advanced preview links
 *
 * @param   string    $modulepart     propal, facture, facture_fourn, ...
 * @param   string    $relativepath   Relative path of docs.
 * @param	int		  $alldata		  Return array with all components (1 is recommended, then use a simple a href link with the class, target and mime attribute added. 'documentpreview' css class is handled by jquery code into main.inc.php)
 * @param	string	  $param		  More param on http links
 * @return  string|array              Output string with href link or array with all components of link
 */
function getAdvancedPreviewUrl($modulepart, $relativepath, $alldata = 0, $param = '')
{
	global $conf, $langs;

	if (empty($conf->use_javascript_ajax)) return '';

	$isAllowedForPreview = dolIsAllowedForPreview($relativepath);

	if ($alldata == 1)
	{
		if ($isAllowedForPreview) return array('target'=>'_blank', 'css'=>'documentpreview', 'url'=>DOL_URL_ROOT.'/document.php?modulepart='.$modulepart.'&attachment=0&file='.urlencode($relativepath).($param ? '&'.$param : ''), 'mime'=>dol_mimetype($relativepath));
		else return array();
	}

	// old behavior, return a string
	if ($isAllowedForPreview) return 'javascript:document_preview(\''.dol_escape_js(DOL_URL_ROOT.'/document.php?modulepart='.$modulepart.'&attachment=0&file='.urlencode($relativepath).($param ? '&'.$param : '')).'\', \''.dol_mimetype($relativepath).'\', \''.dol_escape_js($langs->trans('Preview')).'\')';
	else return '';
}


/**
 * Make content of an input box selected when we click into input field.
 *
 * @param string	$htmlname	Id of html object ('#idvalue' or '.classvalue')
 * @param string	$addlink	Add a 'link to' after
 * @return string
 */
function ajax_autoselect($htmlname, $addlink = '')
{
	global $langs;
	$out = '<script>
               jQuery(document).ready(function () {
				    jQuery("'.((strpos($htmlname, '.') === 0 ? '' : '#').$htmlname).'").click(function() { jQuery(this).select(); } );
				});
		    </script>';
	if ($addlink) $out .= ' <a href="'.$addlink.'" target="_blank">'.$langs->trans("Link").'</a>';
	return $out;
}

/**
 *	Return if a file is qualified for preview
 *
 *	@param	string	$file		Filename we looking for information
 *	@return int					1 If allowed, 0 otherwise
 *  @see    dol_mimetype(), image_format_supported() from images.lib.php
 */
function dolIsAllowedForPreview($file)
{
	global $conf;

	// Check .noexe extension in filename
	if (preg_match('/\.noexe$/i', $file)) return 0;

	// Check mime types
	$mime_preview = array('bmp', 'jpeg', 'png', 'gif', 'tiff', 'pdf', 'plain', 'css', 'webp');
	if (!empty($conf->global->MAIN_ALLOW_SVG_FILES_AS_IMAGES)) $mime_preview[] = 'svg+xml';
	//$mime_preview[]='vnd.oasis.opendocument.presentation';
	//$mime_preview[]='archive';
	$num_mime = array_search(dol_mimetype($file, '', 1), $mime_preview);
	if ($num_mime !== false) return 1;

	// By default, not allowed for preview
	return 0;
}


/**
 *	Return mime type of a file
 *
 *	@param	string	$file		Filename we looking for MIME type
 *  @param  string	$default    Default mime type if extension not found in known list
 * 	@param	int		$mode    	0=Return full mime, 1=otherwise short mime string, 2=image for mime type, 3=source language, 4=css of font fa
 *	@return string 		    	Return a mime type family (text/xxx, application/xxx, image/xxx, audio, video, archive)
 *  @see    dolIsAllowedForPreview(), image_format_supported() from images.lib.php
 */
function dol_mimetype($file, $default = 'application/octet-stream', $mode = 0)
{
	$mime = $default;
	$imgmime = 'other.png';
	$famime = 'file-o';
	$srclang = '';

	$tmpfile = preg_replace('/\.noexe$/', '', $file);

	// Plain text files
	if (preg_match('/\.txt$/i', $tmpfile)) { $mime = 'text/plain'; $imgmime = 'text.png'; $famime = 'file-text-o'; }
	if (preg_match('/\.rtx$/i', $tmpfile)) { $mime = 'text/richtext'; $imgmime = 'text.png'; $famime = 'file-text-o'; }
	if (preg_match('/\.csv$/i', $tmpfile)) { $mime = 'text/csv'; $imgmime = 'text.png'; $famime = 'file-text-o'; }
	if (preg_match('/\.tsv$/i', $tmpfile)) { $mime = 'text/tab-separated-values'; $imgmime = 'text.png'; $famime = 'file-text-o'; }
	if (preg_match('/\.(cf|conf|log)$/i', $tmpfile)) { $mime = 'text/plain'; $imgmime = 'text.png'; $famime = 'file-text-o'; }
	if (preg_match('/\.ini$/i', $tmpfile)) { $mime = 'text/plain'; $imgmime = 'text.png'; $srclang = 'ini'; $famime = 'file-text-o'; }
	if (preg_match('/\.md$/i', $tmpfile)) { $mime = 'text/plain'; $imgmime = 'text.png'; $srclang = 'md'; $famime = 'file-text-o'; }
	if (preg_match('/\.css$/i', $tmpfile)) { $mime = 'text/css'; $imgmime = 'css.png'; $srclang = 'css'; $famime = 'file-text-o'; }
	if (preg_match('/\.lang$/i', $tmpfile)) { $mime = 'text/plain'; $imgmime = 'text.png'; $srclang = 'lang'; $famime = 'file-text-o'; }
	// Certificate files
	if (preg_match('/\.(crt|cer|key|pub)$/i', $tmpfile)) { $mime = 'text/plain'; $imgmime = 'text.png'; $famime = 'file-text-o'; }
	// XML based (HTML/XML/XAML)
	if (preg_match('/\.(html|htm|shtml)$/i', $tmpfile)) { $mime = 'text/html'; $imgmime = 'html.png'; $srclang = 'html'; $famime = 'file-text-o'; }
	if (preg_match('/\.(xml|xhtml)$/i', $tmpfile)) { $mime = 'text/xml'; $imgmime = 'other.png'; $srclang = 'xml'; $famime = 'file-text-o'; }
	if (preg_match('/\.xaml$/i', $tmpfile)) { $mime = 'text/xml'; $imgmime = 'other.png'; $srclang = 'xaml'; $famime = 'file-text-o'; }
	// Languages
	if (preg_match('/\.bas$/i', $tmpfile)) { $mime = 'text/plain'; $imgmime = 'text.png'; $srclang = 'bas'; $famime = 'file-code-o'; }
	if (preg_match('/\.(c)$/i', $tmpfile)) { $mime = 'text/plain'; $imgmime = 'text.png'; $srclang = 'c'; $famime = 'file-code-o'; }
	if (preg_match('/\.(cpp)$/i', $tmpfile)) { $mime = 'text/plain'; $imgmime = 'text.png'; $srclang = 'cpp'; $famime = 'file-code-o'; }
	if (preg_match('/\.cs$/i', $tmpfile)) { $mime = 'text/plain'; $imgmime = 'text.png'; $srclang = 'cs'; $famime = 'file-code-o'; }
	if (preg_match('/\.(h)$/i', $tmpfile)) { $mime = 'text/plain'; $imgmime = 'text.png'; $srclang = 'h'; $famime = 'file-code-o'; }
	if (preg_match('/\.(java|jsp)$/i', $tmpfile)) { $mime = 'text/plain'; $imgmime = 'text.png'; $srclang = 'java'; $famime = 'file-code-o'; }
	if (preg_match('/\.php([0-9]{1})?$/i', $tmpfile)) { $mime = 'text/plain'; $imgmime = 'php.png'; $srclang = 'php'; $famime = 'file-code-o'; }
	if (preg_match('/\.phtml$/i', $tmpfile)) { $mime = 'text/plain'; $imgmime = 'php.png'; $srclang = 'php'; $famime = 'file-code-o'; }
	if (preg_match('/\.(pl|pm)$/i', $tmpfile)) { $mime = 'text/plain'; $imgmime = 'pl.png'; $srclang = 'perl'; $famime = 'file-code-o'; }
	if (preg_match('/\.sql$/i', $tmpfile)) { $mime = 'text/plain'; $imgmime = 'text.png'; $srclang = 'sql'; $famime = 'file-code-o'; }
	if (preg_match('/\.js$/i', $tmpfile)) { $mime = 'text/x-javascript'; $imgmime = 'jscript.png'; $srclang = 'js'; $famime = 'file-code-o'; }
	// Open office
	if (preg_match('/\.odp$/i', $tmpfile)) { $mime = 'application/vnd.oasis.opendocument.presentation'; $imgmime = 'ooffice.png'; $famime = 'file-powerpoint-o'; }
	if (preg_match('/\.ods$/i', $tmpfile)) { $mime = 'application/vnd.oasis.opendocument.spreadsheet'; $imgmime = 'ooffice.png'; $famime = 'file-excel-o'; }
	if (preg_match('/\.odt$/i', $tmpfile)) { $mime = 'application/vnd.oasis.opendocument.text'; $imgmime = 'ooffice.png'; $famime = 'file-word-o'; }
	// MS Office
	if (preg_match('/\.mdb$/i', $tmpfile)) { $mime = 'application/msaccess'; $imgmime = 'mdb.png'; $famime = 'file-o'; }
	if (preg_match('/\.doc(x|m)?$/i', $tmpfile)) { $mime = 'application/msword'; $imgmime = 'doc.png'; $famime = 'file-word-o'; }
	if (preg_match('/\.dot(x|m)?$/i', $tmpfile)) { $mime = 'application/msword'; $imgmime = 'doc.png'; $famime = 'file-word-o'; }
	if (preg_match('/\.xlt(x)?$/i', $tmpfile)) { $mime = 'application/vnd.ms-excel'; $imgmime = 'xls.png'; $famime = 'file-excel-o'; }
	if (preg_match('/\.xla(m)?$/i', $tmpfile)) { $mime = 'application/vnd.ms-excel'; $imgmime = 'xls.png'; $famime = 'file-excel-o'; }
	if (preg_match('/\.xls$/i', $tmpfile)) { $mime = 'application/vnd.ms-excel'; $imgmime = 'xls.png'; $famime = 'file-excel-o'; }
	if (preg_match('/\.xls(b|m|x)$/i', $tmpfile)) { $mime = 'application/vnd.openxmlformats-officedocument.spreadsheetml.sheet'; $imgmime = 'xls.png'; $famime = 'file-excel-o'; }
	if (preg_match('/\.pps(m|x)?$/i', $tmpfile)) { $mime = 'application/vnd.ms-powerpoint'; $imgmime = 'ppt.png'; $famime = 'file-powerpoint-o'; }
	if (preg_match('/\.ppt(m|x)?$/i', $tmpfile)) { $mime = 'application/x-mspowerpoint'; $imgmime = 'ppt.png'; $famime = 'file-powerpoint-o'; }
	// Other
	if (preg_match('/\.pdf$/i', $tmpfile)) { $mime = 'application/pdf'; $imgmime = 'pdf.png'; $famime = 'file-pdf-o'; }
	// Scripts
	if (preg_match('/\.bat$/i', $tmpfile)) { $mime = 'text/x-bat'; $imgmime = 'script.png'; $srclang = 'dos'; $famime = 'file-code-o'; }
	if (preg_match('/\.sh$/i', $tmpfile)) { $mime = 'text/x-sh'; $imgmime = 'script.png'; $srclang = 'bash'; $famime = 'file-code-o'; }
	if (preg_match('/\.ksh$/i', $tmpfile)) { $mime = 'text/x-ksh'; $imgmime = 'script.png'; $srclang = 'bash'; $famime = 'file-code-o'; }
	if (preg_match('/\.bash$/i', $tmpfile)) { $mime = 'text/x-bash'; $imgmime = 'script.png'; $srclang = 'bash'; $famime = 'file-code-o'; }
	// Images
	if (preg_match('/\.ico$/i', $tmpfile)) { $mime = 'image/x-icon'; $imgmime = 'image.png'; $famime = 'file-image-o'; }
	if (preg_match('/\.(jpg|jpeg)$/i', $tmpfile)) { $mime = 'image/jpeg'; $imgmime = 'image.png'; $famime = 'file-image-o'; }
	if (preg_match('/\.png$/i', $tmpfile)) { $mime = 'image/png'; $imgmime = 'image.png'; $famime = 'file-image-o'; }
	if (preg_match('/\.gif$/i', $tmpfile)) { $mime = 'image/gif'; $imgmime = 'image.png'; $famime = 'file-image-o'; }
	if (preg_match('/\.bmp$/i', $tmpfile)) { $mime = 'image/bmp'; $imgmime = 'image.png'; $famime = 'file-image-o'; }
	if (preg_match('/\.(tif|tiff)$/i', $tmpfile)) { $mime = 'image/tiff'; $imgmime = 'image.png'; $famime = 'file-image-o'; }
	if (preg_match('/\.svg$/i', $tmpfile)) { $mime = 'image/svg+xml'; $imgmime = 'image.png'; $famime = 'file-image-o'; }
	if (preg_match('/\.webp$/i', $tmpfile)) { $mime = 'image/webp'; $imgmime = 'image.png'; $famime = 'file-image-o'; }
	// Calendar
	if (preg_match('/\.vcs$/i', $tmpfile)) { $mime = 'text/calendar'; $imgmime = 'other.png'; $famime = 'file-text-o'; }
	if (preg_match('/\.ics$/i', $tmpfile)) { $mime = 'text/calendar'; $imgmime = 'other.png'; $famime = 'file-text-o'; }
	// Other
	if (preg_match('/\.torrent$/i', $tmpfile)) { $mime = 'application/x-bittorrent'; $imgmime = 'other.png'; $famime = 'file-o'; }
	// Audio
	if (preg_match('/\.(mp3|ogg|au|wav|wma|mid)$/i', $tmpfile)) { $mime = 'audio'; $imgmime = 'audio.png'; $famime = 'file-audio-o'; }
	// Video
	if (preg_match('/\.ogv$/i', $tmpfile)) { $mime = 'video/ogg'; $imgmime = 'video.png'; $famime = 'file-video-o'; }
	if (preg_match('/\.webm$/i', $tmpfile)) { $mime = 'video/webm'; $imgmime = 'video.png'; $famime = 'file-video-o'; }
	if (preg_match('/\.avi$/i', $tmpfile)) { $mime = 'video/x-msvideo'; $imgmime = 'video.png'; $famime = 'file-video-o'; }
	if (preg_match('/\.divx$/i', $tmpfile)) { $mime = 'video/divx'; $imgmime = 'video.png'; $famime = 'file-video-o'; }
	if (preg_match('/\.xvid$/i', $tmpfile)) { $mime = 'video/xvid'; $imgmime = 'video.png'; $famime = 'file-video-o'; }
	if (preg_match('/\.(wmv|mpg|mpeg)$/i', $tmpfile)) { $mime = 'video'; $imgmime = 'video.png'; $famime = 'file-video-o'; }
	// Archive
	if (preg_match('/\.(zip|rar|gz|tgz|z|cab|bz2|7z|tar|lzh)$/i', $tmpfile)) { $mime = 'archive'; $imgmime = 'archive.png'; $famime = 'file-archive-o'; }    // application/xxx where zzz is zip, ...
	// Exe
	if (preg_match('/\.(exe|com)$/i', $tmpfile)) { $mime = 'application/octet-stream'; $imgmime = 'other.png'; $famime = 'file-o'; }
	// Lib
	if (preg_match('/\.(dll|lib|o|so|a)$/i', $tmpfile)) { $mime = 'library'; $imgmime = 'library.png'; $famime = 'file-o'; }
	// Err
	if (preg_match('/\.err$/i', $tmpfile)) { $mime = 'error'; $imgmime = 'error.png'; $famime = 'file-text-o'; }

	// Return string
	if ($mode == 1)
	{
		$tmp = explode('/', $mime);
		return (!empty($tmp[1]) ? $tmp[1] : $tmp[0]);
	}
	if ($mode == 2)
	{
		return $imgmime;
	}
	if ($mode == 3)
	{
		return $srclang;
	}
	if ($mode == 4)
	{
		return $famime;
	}
	return $mime;
}

/**
 * Return value from dictionary
 *
 * @param string	$tablename		name of dictionary
 * @param string	$field			the value to return
 * @param int		$id				id of line
 * @param bool		$checkentity	add filter on entity
 * @param string	$rowidfield		name of the column rowid
 * @return string
 */
function getDictvalue($tablename, $field, $id, $checkentity = false, $rowidfield = 'rowid')
{
	global $dictvalues, $db, $langs;

	if (!isset($dictvalues[$tablename]))
	{
		$dictvalues[$tablename] = array();
		$sql = 'SELECT * FROM '.$tablename.' WHERE 1'; // Here select * is allowed as it is generic code and we don't have list of fields
		if ($checkentity) $sql .= ' AND entity IN (0,'.getEntity($tablename).')';

		$resql = $db->query($sql);
		if ($resql)
		{
			while ($obj = $db->fetch_object($resql))
			{
				$dictvalues[$tablename][$obj->{$rowidfield}] = $obj;
			}
		} else {
			dol_print_error($db);
		}
	}

	if (!empty($dictvalues[$tablename][$id])) return $dictvalues[$tablename][$id]->{$field}; // Found
	else // Not found
	{
		if ($id > 0) return $id;
		return '';
	}
}

/**
 *	Return true if the color is light
 *
 *  @param	string	$stringcolor		String with hex (FFFFFF) or comma RGB ('255,255,255')
 *  @return	int							-1 : Error with argument passed |0 : color is dark | 1 : color is light
 */
function colorIsLight($stringcolor)
{
	$stringcolor = str_replace('#', '', $stringcolor);
	$res = -1;
	if (!empty($stringcolor))
	{
		$res = 0;
		$tmp = explode(',', $stringcolor);
		if (count($tmp) > 1)   // This is a comma RGB ('255','255','255')
		{
			$r = $tmp[0];
			$g = $tmp[1];
			$b = $tmp[2];
		} else {
			$hexr = $stringcolor[0].$stringcolor[1];
			$hexg = $stringcolor[2].$stringcolor[3];
			$hexb = $stringcolor[4].$stringcolor[5];
			$r = hexdec($hexr);
			$g = hexdec($hexg);
			$b = hexdec($hexb);
		}
		$bright = (max($r, $g, $b) + min($r, $g, $b)) / 510.0; // HSL algorithm
		if ($bright > 0.6) $res = 1;
	}
	return $res;
}

/**
 * Function to test if an entry is enabled or not
 *
 * @param	string		$type_user					0=We test for internal user, 1=We test for external user
 * @param	array		$menuentry					Array for feature entry to test
 * @param	array		$listofmodulesforexternal	Array with list of modules allowed to external users
 * @return	int										0=Hide, 1=Show, 2=Show gray
 */
function isVisibleToUserType($type_user, &$menuentry, &$listofmodulesforexternal)
{
	global $conf;

	//print 'type_user='.$type_user.' module='.$menuentry['module'].' enabled='.$menuentry['enabled'].' perms='.$menuentry['perms'];
	//print 'ok='.in_array($menuentry['module'], $listofmodulesforexternal);
	if (empty($menuentry['enabled'])) return 0; // Entry disabled by condition
	if ($type_user && $menuentry['module'])
	{
		$tmploops = explode('|', $menuentry['module']);
		$found = 0;
		foreach ($tmploops as $tmploop)
		{
			if (in_array($tmploop, $listofmodulesforexternal)) {
				$found++; break;
			}
		}
		if (!$found) return 0; // Entry is for menus all excluded to external users
	}
	if (!$menuentry['perms'] && $type_user) return 0; // No permissions and user is external
	if (!$menuentry['perms'] && !empty($conf->global->MAIN_MENU_HIDE_UNAUTHORIZED))	return 0; // No permissions and option to hide when not allowed, even for internal user, is on
	if (!$menuentry['perms']) return 2; // No permissions and user is external
	return 1;
}

/**
 * Round to next multiple.
 *
 * @param 	double		$n		Number to round up
 * @param 	integer		$x		Multiple. For example 60 to round up to nearest exact minute for a date with seconds.
 * @return 	integer				Value rounded.
 */
function roundUpToNextMultiple($n, $x = 5)
{
	return (ceil($n) % $x === 0) ? ceil($n) : round(($n + $x / 2) / $x) * $x;
}

/**
 * Function dolGetBadge
 *
 * @param   string  $label      label of badge no html : use in alt attribute for accessibility
 * @param   string  $html       optional : label of badge with html
 * @param   string  $type       type of badge : Primary Secondary Success Danger Warning Info Light Dark status0 status1 status2 status3 status4 status5 status6 status7 status8 status9
 * @param   string  $mode       default '' , 'pill', 'dot'
 * @param   string  $url        the url for link
 * @param   array   $params     various params for future : recommended rather than adding more fuction arguments. array('attr'=>array('title'=>'abc'))
 * @return  string              Html badge
 */
function dolGetBadge($label, $html = '', $type = 'primary', $mode = '', $url = '', $params = array())
{
	$attr = array(
		'class'=>'badge '.(!empty($mode) ? ' badge-'.$mode : '').(!empty($type) ? ' badge-'.$type : '').(empty($params['css']) ? '' : ' '.$params['css'])
	);

	if (empty($html)) {
		$html = $label;
	}

	if (!empty($url)) {
		$attr['href'] = $url;
	}

	if ($mode === 'dot') {
		$attr['class'] .= ' classfortooltip';
		$attr['title'] = $html;
		$attr['aria-label'] = $label;
		$html = '';
	}

	// Override attr
	if (!empty($params['attr']) && is_array($params['attr'])) {
		foreach ($params['attr']as $key => $value) {
			if ($key == 'class') {
				$attr['class'] .= ' '.$value;
			} elseif ($key == 'classOverride') {
				$attr['class'] = $value;
			} else {
				$attr[$key] = $value;
			}
		}
	}

	// TODO: add hook

	// escape all attribute
	$attr = array_map('dol_escape_htmltag', $attr);

	$TCompiledAttr = array();
	foreach ($attr as $key => $value) {
		$TCompiledAttr[] = $key.'="'.$value.'"';
	}

	$compiledAttributes = !empty($TCompiledAttr) ?implode(' ', $TCompiledAttr) : '';

	$tag = !empty($url) ? 'a' : 'span';

	return '<'.$tag.' '.$compiledAttributes.'>'.$html.'</'.$tag.'>';
}


/**
 * Output the badge of a status.
 *
 * @param   string  $statusLabel       Label of badge no html : use in alt attribute for accessibility
 * @param   string  $statusLabelShort  Short label of badge no html
 * @param   string  $html              Optional : label of badge with html
 * @param   string  $statusType        status0 status1 status2 status3 status4 status5 status6 status7 status8 status9 : image name or badge name
 * @param   int	    $displayMode       0=Long label, 1=Short label, 2=Picto + Short label, 3=Picto, 4=Picto + Long label, 5=Short label + Picto, 6=Long label + Picto
 * @param   string  $url               The url for link
 * @param   array   $params            Various params. Example: array('tooltip'=>'no|...', 'badgeParams'=>...)
 * @return  string                     Html status string
 */
function dolGetStatus($statusLabel = '', $statusLabelShort = '', $html = '', $statusType = 'status0', $displayMode = 0, $url = '', $params = array())
{
	global $conf;

	$return = '';
	$dolGetBadgeParams = array();

	if (!empty($params['badgeParams'])) {
		$dolGetBadgeParams = $params['badgeParams'];
	}

	// TODO : add a hook
	if ($displayMode == 0) {
		$return = !empty($html) ? $html : (empty($conf->dol_optimize_smallscreen) ? $statusLabel : (empty($statusLabelShort) ? $statusLabel : $statusLabelShort));
	} elseif ($displayMode == 1) {
		$return = !empty($html) ? $html : (empty($statusLabelShort) ? $statusLabel : $statusLabelShort);
	} // Use status with images (for backward compatibility)
	elseif (!empty($conf->global->MAIN_STATUS_USES_IMAGES)) {
		$return = '';
		$htmlLabel      = (in_array($displayMode, array(1, 2, 5)) ? '<span class="hideonsmartphone">' : '').(!empty($html) ? $html : $statusLabel).(in_array($displayMode, array(1, 2, 5)) ? '</span>' : '');
		$htmlLabelShort = (in_array($displayMode, array(1, 2, 5)) ? '<span class="hideonsmartphone">' : '').(!empty($html) ? $html : (!empty($statusLabelShort) ? $statusLabelShort : $statusLabel)).(in_array($displayMode, array(1, 2, 5)) ? '</span>' : '');

		// For small screen, we always use the short label instead of long label.
		if (!empty($conf->dol_optimize_smallscreen))
		{
			if ($displayMode == 0) $displayMode = 1;
			elseif ($displayMode == 4) $displayMode = 2;
			elseif ($displayMode == 6) $displayMode = 5;
		}

		// For backward compatibility. Image's filename are still in French, so we use this array to convert
		$statusImg = array(
			'status0' => 'statut0',
			'status1' => 'statut1',
			'status2' => 'statut2',
			'status3' => 'statut3',
			'status4' => 'statut4',
			'status5' => 'statut5',
			'status6' => 'statut6',
			'status7' => 'statut7',
			'status8' => 'statut8',
			'status9' => 'statut9'
		);

		if (!empty($statusImg[$statusType])) {
			$htmlImg = img_picto($statusLabel, $statusImg[$statusType]);
		} else {
			$htmlImg = img_picto($statusLabel, $statusType);
		}

		if ($displayMode === 2) {
			$return = $htmlImg.' '.$htmlLabelShort;
		} elseif ($displayMode === 3) {
			$return = $htmlImg;
		} elseif ($displayMode === 4) {
			$return = $htmlImg.' '.$htmlLabel;
		} elseif ($displayMode === 5) {
			$return = $htmlLabelShort.' '.$htmlImg;
		} else { // $displayMode >= 6
			$return = $htmlLabel.' '.$htmlImg;
		}
	} // Use new badge
	elseif (empty($conf->global->MAIN_STATUS_USES_IMAGES) && !empty($displayMode)) {
		$statusLabelShort = (empty($statusLabelShort) ? $statusLabel : $statusLabelShort);

		$dolGetBadgeParams['attr']['class'] = 'badge-status';
		$dolGetBadgeParams['attr']['title'] = empty($params['tooltip']) ? $statusLabel : ($params['tooltip'] != 'no' ? $params['tooltip'] : '');

		if ($displayMode == 3) {
			$return = dolGetBadge((empty($conf->dol_optimize_smallscreen) ? $statusLabel : (empty($statusLabelShort) ? $statusLabel : $statusLabelShort)), '', $statusType, 'dot', $url, $dolGetBadgeParams);
		} elseif ($displayMode === 5) {
			$return = dolGetBadge($statusLabelShort, $html, $statusType, '', $url, $dolGetBadgeParams);
		} else {
			$return = dolGetBadge((empty($conf->dol_optimize_smallscreen) ? $statusLabel : (empty($statusLabelShort) ? $statusLabel : $statusLabelShort)), $html, $statusType, '', $url, $dolGetBadgeParams);
		}
	}

	return $return;
}


/**
 * Function dolGetButtonAction
 *
 * @param string    $label      label of button no html : use in alt attribute for accessibility $html is not empty
 * @param string    $html       optional : content with html
 * @param string    $actionType default, delete, danger
 * @param string    $url        the url for link
 * @param string    $id         attribute id of button
 * @param int       $userRight  user action right
 * @param array     $params     various params for future : recommended rather than adding more function arguments
 * @return string               html button
 */
function dolGetButtonAction($label, $html = '', $actionType = 'default', $url = '', $id = '', $userRight = 1, $params = array())
{
	$class = 'butAction';
	if ($actionType == 'danger' || $actionType == 'delete') {
		$class = 'butActionDelete';
	}

	$attr = array(
		'class' => $class
		,'href' => empty($url) ? '' : $url
	);

	if (empty($html)) {
		$html = $label;
	} else {
		$attr['aria-label'] = $label;
	}

	if (empty($userRight)) {
		$attr['class'] = 'butActionRefused';
		$attr['href'] = '';
	}

	if (!empty($id)) {
		$attr['id'] = $id;
	}

	// Override attr
	if (!empty($params['attr']) && is_array($params['attr'])) {
		foreach ($params['attr'] as $key => $value) {
			if ($key == 'class') {
				$attr['class'] .= ' '.$value;
			} elseif ($key == 'classOverride') {
				$attr['class'] = $value;
			} else {
				$attr[$key] = $value;
			}
		}
	}

	if (isset($attr['href']) && empty($attr['href'])) {
		unset($attr['href']);
	}

	// TODO : add a hook

	// escape all attribute
	$attr = array_map('dol_escape_htmltag', $attr);

	$TCompiledAttr = array();
	foreach ($attr as $key => $value) {
		$TCompiledAttr[] = $key.'="'.$value.'"';
	}

	$compiledAttributes = !empty($TCompiledAttr) ?implode(' ', $TCompiledAttr) : '';

	$tag = !empty($attr['href']) ? 'a' : 'span';

	return '<div class="inline-block divButAction"><'.$tag.' '.$compiledAttributes.'>'.$html.'</'.$tag.'></div>';
}

/**
 * Function dolGetButtonTitle : this kind of buttons are used in title in list
 *
 * @param string    $label      label of button
 * @param string    $helpText   optional : content for help tooltip
 * @param string    $iconClass  class for icon element (Example: 'fa fa-file')
 * @param string    $url        the url for link
 * @param string    $id         attribute id of button
 * @param int       $status     0 no user rights, 1 active, -1 Feature Disabled, -2 disable Other reason use helpText as tooltip
 * @param array     $params     various params for future : recommended rather than adding more function arguments
 * @return string               html button
 */
function dolGetButtonTitle($label, $helpText = '', $iconClass = 'fa fa-file', $url = '', $id = '', $status = 1, $params = array())
{
	global $langs, $conf, $user;

	// Actually this conf is used in css too for external module compatibility and smooth transition to this function
	if (!empty($conf->global->MAIN_BUTTON_HIDE_UNAUTHORIZED) && (!$user->admin) && $status <= 0) {
		return '';
	}

	$class = 'btnTitle';
	if (in_array($iconClass, array('fa fa-plus-circle', 'fa fa-comment-dots'))) $class .= ' btnTitlePlus';
	$useclassfortooltip = 1;

	if (!empty($params['morecss'])) $class .= ' '.$params['morecss'];

	$attr = array(
		'class' => $class,
		'href' => empty($url) ? '' : $url
	);

	if (!empty($helpText)) {
		$attr['title'] = dol_escape_htmltag($helpText);
	} elseif (empty($attr['title']) && $label) {
		$attr['title'] = $label;
		$useclassfortooltip = 0;
	}

	if ($status <= 0) {
		$attr['class'] .= ' refused';

		$attr['href'] = '';

		if ($status == -1) { // disable
			$attr['title'] = dol_escape_htmltag($langs->transnoentitiesnoconv("FeatureDisabled"));
		} elseif ($status == 0) { // Not enough permissions
			$attr['title'] = dol_escape_htmltag($langs->transnoentitiesnoconv("NotEnoughPermissions"));
		}
	}

	if (!empty($attr['title']) && $useclassfortooltip) {
		$attr['class'] .= ' classfortooltip';
	}

	if (!empty($id)) {
		$attr['id'] = $id;
	}

	// Override attr
	if (!empty($params['attr']) && is_array($params['attr'])) {
		foreach ($params['attr'] as $key => $value) {
			if ($key == 'class') {
				$attr['class'] .= ' '.$value;
			} elseif ($key == 'classOverride') {
				$attr['class'] = $value;
			} else {
				$attr[$key] = $value;
			}
		}
	}

	if (isset($attr['href']) && empty($attr['href'])) {
		unset($attr['href']);
	}

	// TODO : add a hook

	// escape all attribute
	$attr = array_map('dol_escape_htmltag', $attr);

	$TCompiledAttr = array();
	foreach ($attr as $key => $value) {
		$TCompiledAttr[] = $key.'="'.$value.'"';
	}

	$compiledAttributes = (empty($TCompiledAttr) ? '' : implode(' ', $TCompiledAttr));

	$tag = (empty($attr['href']) ? 'span' : 'a');

	$button = '<'.$tag.' '.$compiledAttributes.'>';
	$button .= '<span class="'.$iconClass.' valignmiddle btnTitle-icon"></span>';
	if (!empty($params['forcenohideoftext'])) {
		$button .= '<span class="valignmiddle text-plus-circle btnTitle-label'.(empty($params['forcenohideoftext']) ? ' hideonsmartphone' : '').'">'.$label.'</span>';
	}
	$button .= '</'.$tag.'>';

	return $button;
}

/**
 * Get an array with properties of an element.
 * Called by fetchObjectByElement.
 *
 * @param   string 	$element_type 	Element type (Value of $object->element). Example: 'action', 'facture', 'project_task' or 'object@mymodule'...
 * @return  array					(module, classpath, element, subelement, classfile, classname)
 */
function getElementProperties($element_type)
{
	$regs = array();

	$classfile = $classname = $classpath = '';

	// Parse element/subelement (ex: project_task)
	$module = $element_type;
	$element = $element_type;
	$subelement = $element_type;

	// If we ask an resource form external module (instead of default path)
	if (preg_match('/^([^@]+)@([^@]+)$/i', $element_type, $regs)) {
		$element = $subelement = $regs[1];
		$module = $regs[2];
	}

	//print '<br>1. element : '.$element.' - module : '.$module .'<br>';
	if (preg_match('/^([^_]+)_([^_]+)/i', $element, $regs)) {
		$module = $element = $regs[1];
		$subelement = $regs[2];
	}

	// For compat
	if ($element_type == "action") {
		$classpath = 'comm/action/class';
		$subelement = 'Actioncomm';
		$module = 'agenda';
	}

	// To work with non standard path
	if ($element_type == 'facture' || $element_type == 'invoice') {
		$classpath = 'compta/facture/class';
		$module = 'facture';
		$subelement = 'facture';
	}
	if ($element_type == 'commande' || $element_type == 'order') {
		$classpath = 'commande/class';
		$module = 'commande';
		$subelement = 'commande';
	}
	if ($element_type == 'propal') {
		$classpath = 'comm/propal/class';
	}
	if ($element_type == 'supplier_proposal') {
		$classpath = 'supplier_proposal/class';
	}
	if ($element_type == 'shipping') {
		$classpath = 'expedition/class';
		$subelement = 'expedition';
		$module = 'expedition_bon';
	}
	if ($element_type == 'delivery') {
		$classpath = 'delivery/class';
		$subelement = 'delivery';
		$module = 'delivery_note';
	}
	if ($element_type == 'contract') {
		$classpath = 'contrat/class';
		$module = 'contrat';
		$subelement = 'contrat';
	}
	if ($element_type == 'member') {
		$classpath = 'adherents/class';
		$module = 'adherent';
		$subelement = 'adherent';
	}
	if ($element_type == 'cabinetmed_cons') {
		$classpath = 'cabinetmed/class';
		$module = 'cabinetmed';
		$subelement = 'cabinetmedcons';
	}
	if ($element_type == 'fichinter') {
		$classpath = 'fichinter/class';
		$module = 'ficheinter';
		$subelement = 'fichinter';
	}
	if ($element_type == 'dolresource' || $element_type == 'resource') {
		$classpath = 'resource/class';
		$module = 'resource';
		$subelement = 'dolresource';
	}
	if ($element_type == 'propaldet') {
		$classpath = 'comm/propal/class';
		$module = 'propal';
		$subelement = 'propaleligne';
	}
	if ($element_type == 'order_supplier') {
		$classpath = 'fourn/class';
		$module = 'fournisseur';
		$subelement = 'commandefournisseur';
		$classfile = 'fournisseur.commande';
	}
	if ($element_type == 'invoice_supplier') {
		$classpath = 'fourn/class';
		$module = 'fournisseur';
		$subelement = 'facturefournisseur';
		$classfile = 'fournisseur.facture';
	}
	if ($element_type == "service") {
		$classpath = 'product/class';
		$subelement = 'product';
	}

	if (empty($classfile)) $classfile = strtolower($subelement);
	if (empty($classname)) $classname = ucfirst($subelement);
	if (empty($classpath)) $classpath = $module.'/class';

	$element_properties = array(
		'module' => $module,
		'classpath' => $classpath,
		'element' => $element,
		'subelement' => $subelement,
		'classfile' => $classfile,
		'classname' => $classname
	);
	return $element_properties;
}

/**
 * Fetch an object from its id and element_type
 * Inclusion of classes is automatic
 *
 * @param	int     	$element_id 	Element id
 * @param	string  	$element_type 	Element type
 * @param	string     	$element_ref 	Element ref (Use this or element_id but not both)
 * @return 	int|object 					object || 0 || -1 if error
 */
function fetchObjectByElement($element_id, $element_type, $element_ref = '')
{
	global $conf, $db;

	$element_prop = getElementProperties($element_type);
	if (is_array($element_prop) && $conf->{$element_prop['module']}->enabled)
	{
		dol_include_once('/'.$element_prop['classpath'].'/'.$element_prop['classfile'].'.class.php');

		$objecttmp = new $element_prop['classname']($db);
		$ret = $objecttmp->fetch($element_id, $element_ref);
		if ($ret >= 0)
		{
			return $objecttmp;
		}
	}
	return 0;
}

/**
 * Return if a file can contains executable content
 *
 * @param   string  $filename       File name to test
 * @return  boolean                 True if yes, False if no
 */
function isAFileWithExecutableContent($filename)
{
	if (preg_match('/\.(htm|html|js|phar|php|php\d+|phtml|pht|pl|py|cgi|ksh|sh|shtml|bash|bat|cmd|wpk|exe|dmg)$/i', $filename))
	{
		return true;
	}

	return false;
}

/**
 * Return the value of token currently saved into session with name 'newtoken'.
 * This token must be send by any POST as it will be used by next page for comparison with value in session.
 *
 * @return  string
 */
function newToken()
{
	return $_SESSION['newtoken'];
}

/**
 * Return the value of token currently saved into session with name 'token'.
 *
 * @return  string
 */
function currentToken()
{
	return $_SESSION['token'];
}

/**
 * Start a table with headers and a optinal clickable number (don't forget to use "finishSimpleTable()" after the last table row)
 *
 * @param string	$header		The first left header of the table (automatic translated)
 * @param string	$link		(optional) The link to a internal dolibarr page, when click on the number (without the first "/")
 * @param string	$arguments	(optional) Additional arguments for the link (e.g. "search_status=0")
 * @param integer	$emptyRows	(optional) The count of empty rows after the first header
 * @param integer	$number		(optional) The number that is shown right after the first header, when not set the link is shown on the right side of the header as "FullList"
 * @return void
 *
 * @see finishSimpleTable()
 */
function startSimpleTable($header, $link = "", $arguments = "", $emptyRows = 0, $number = -1)
{
	global $langs;

	print '<div class="div-table-responsive-no-min">';
	print '<table class="noborder centpercent">';
	print '<tr class="liste_titre">';

	print $emptyRows < 1 ? '<th>' : '<th colspan="'.($emptyRows + 1).'">';

	print $langs->trans($header);

	// extra space between the first header and the number
	if ($number > -1) {
		print ' ';
	}

	if (!empty($link)) {
		if (!empty($arguments)) {
			print '<a href="'.DOL_URL_ROOT.'/'.$link.'?'.$arguments.'">';
		} else {
			print '<a href="'.DOL_URL_ROOT.'/'.$link.'">';
		}
	}

	if ($number > -1) {
		print '<span class="badge">'.$number.'</span>';
	}

	if (!empty($link)) {
		print '</a>';
	}

	print '</th>';

	if ($number < 0 && !empty($link)) {
		print '<th class="right">';

		if (!empty($arguments)) {
			print '<a class="commonlink" href="'.DOL_URL_ROOT.'/'.$link.'?'.$arguments.'">';
		} else {
			print '<a class="commonlink" href="'.DOL_URL_ROOT.'/'.$link.'">';
		}

		print $langs->trans("FullList");
		print '</a>';
		print '</th>';
	}

	print '</tr>';
}

/**
 * Add the correct HTML close tags for "startSimpleTable(...)" (use after the last table line)
 *
 * @param 	bool 	$addLineBreak	(optional) Add a extra line break after the complete table (\<br\>)
 * @return 	void
 *
 * @see startSimpleTable()
 */
function finishSimpleTable($addLineBreak = false)
{
	print '</table>';
	print '</div>';

	if ($addLineBreak) {
		print '<br>';
	}
}

/**
 * Add a summary line to the current open table ("None", "XMoreLines" or "Total xxx")
 *
 * @param integer	$tableColumnCount		The complete count columns of the table
 * @param integer	$num					The count of the rows of the table, when it is zero (0) the "$noneWord" is shown instead
 * @param integer	$nbofloop				(optional)	The maximum count of rows thaht the table show (when it is zero (0) no summary line will show, expect "$noneWord" when $num === 0)
 * @param integer	$total					(optional)	The total value thaht is shown after when the table has minimum of one entire
 * @param string	$noneWord				(optional)	The word that is shown when the table has no entires ($num === 0)
 * @param boolean	$extraRightColumn		(optional)	Add a addtional column after the summary word and total number
 * @return void
 */
function addSummaryTableLine($tableColumnCount, $num, $nbofloop = 0, $total = 0, $noneWord = "None", $extraRightColumn = false)
{
	global $langs;

	if ($num === 0) {
		print '<tr class="oddeven">';
		print '<td colspan="'.$tableColumnCount.'" class="opacitymedium">'.$langs->trans($noneWord).'</td>';
		print '</tr>';
		return;
	}

	if ($nbofloop === 0)
	{
		// don't show a summary line
		return;
	}

	if ($num === 0) {
		$colspan = $tableColumnCount;
	}
	elseif ($num > $nbofloop) {
		$colspan = $tableColumnCount;
	} else {
		$colspan = $tableColumnCount - 1;
	}

	if ($extraRightColumn) {
		$colspan--;
	}

	print '<tr class="liste_total">';

	if ($nbofloop > 0 && $num > $nbofloop) {
		print '<td colspan="'.$colspan.'" class="right">'.$langs->trans("XMoreLines", ($num - $nbofloop)).'</td>';
	} else {
		print '<td colspan="'.$colspan.'" class="right"> '.$langs->trans("Total").'</td>';
		print '<td class="right" width="100">'.price($total).'</td>';
	}

	if ($extraRightColumn) {
		print '<td></td>';
	}

	print '</tr>';
}

/**
 *  Return a file on output using a low memory. It can return very large files with no need of memory.
 *  WARNING: This close output buffers.
 *
 *  @param	string	$fullpath_original_file_osencoded		Full path of file to return.
 *  @param	int		$method									-1 automatic, 0=readfile, 1=fread, 2=stream_copy_to_stream
 *  @return void
 */
function readfileLowMemory($fullpath_original_file_osencoded, $method = -1)
{
	global $conf;

	if ($method == -1) {
		$method = 0;
		if (!empty($conf->global->MAIN_FORCE_READFILE_WITH_FREAD)) $method = 1;
		if (!empty($conf->global->MAIN_FORCE_READFILE_WITH_STREAM_COPY)) $method = 2;
	}

	// Be sure we don't have output buffering enabled to have readfile working correctly
	while (ob_get_level()) ob_end_flush();

	// Solution 0
	if ($method == 0) {
		readfile($fullpath_original_file_osencoded);
	}
	// Solution 1
	elseif ($method == 1) {
		$handle = fopen($fullpath_original_file_osencoded, "rb");
		while (!feof($handle)) {
			print fread($handle, 8192);
		}
		fclose($handle);
	}
	// Solution 2
	elseif ($method == 2) {
		$handle1 = fopen($fullpath_original_file_osencoded, "rb");
		$handle2 = fopen("php://output", "wb");
		stream_copy_to_stream($handle1, $handle2);
		fclose($handle1);
		fclose($handle2);
	}
}

/**
 * Create a button to copy $valuetoprint in the clipboard
 *
 * @param 	string 	$valuetoprint 		The value to print
 * @param	int		$showonlyonhover	Show the copypaste button only on hover
 * @return 	string 						The string to print for the button
 */
function showValueWithClipboardCPButton($valuetoprint, $showonlyonhover = 1)
{
	$result = '<span class="clipboardCP'.($showonlyonhover ? ' clipboardCPShowOnHover' : '').'"><span class="clipboardCPValue">'.$valuetoprint.'</span><span class="clipboardCPButton far fa-clipboard opacitymedium paddingleft paddingright"></span><span class="clipboardCPText opacitymedium"></span></span>';
	return $result;
}<|MERGE_RESOLUTION|>--- conflicted
+++ resolved
@@ -3294,14 +3294,9 @@
 				'payment', 'pencil-ruler', 'preview', 'project', 'projectpub', 'refresh', 'salary', 'supplier_invoice', 'ticket',
 				'error', 'warning',
 				'recruitmentcandidature', 'recruitmentjobposition', 'resource',
-<<<<<<< HEAD
-				'shapes', 'supplier_proposal', 'supplier_order', 'supplier_invoice',
+				'shapes', 'supplier_proposal', 'supplier_order', 'supplier_invoice', 'user-cog',
 				'title_setup', 'title_accountancy', 'title_bank', 'title_hrm', 'title_agenda',
 				'eventorganization', 'object_eventorganization'
-=======
-				'shapes', 'supplier_proposal', 'supplier_order', 'supplier_invoice', 'user-cog',
-				'title_setup', 'title_accountancy', 'title_bank', 'title_hrm', 'title_agenda'
->>>>>>> 4d526569
 			)
 		)) {
 			$pictowithouttext = str_replace('object_', '', $pictowithouttext);
