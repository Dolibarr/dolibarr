--- conflicted
+++ resolved
@@ -1065,11 +1065,7 @@
 	    if (empty($tmptxt) || $tmptxt == $object->getLibStatut(3) || $conf->browser->layout=='phone') $tmptxt=$object->getLibStatut(5, $object->totalpaye);
 		$morehtmlstatus.=$tmptxt;
 	}
-<<<<<<< HEAD
 	elseif ($object->element == 'chargesociales')
-=======
-	elseif ($object->element == 'facturerec')
->>>>>>> 44aa6018
 	{
 	    $tmptxt=$object->getLibStatut(6, $object->totalpaye);
 	    if (empty($tmptxt) || $tmptxt == $object->getLibStatut(3) || $conf->browser->layout=='phone') $tmptxt=$object->getLibStatut(5, $object->totalpaye); 
@@ -1092,14 +1088,9 @@
 		$morehtmlstatus.=$tmptxt;
 	}
 	if (! empty($object->name_alias)) $morehtmlref.='<div class="refidno">'.$object->name_alias.'</div>';      // For thirdparty
-<<<<<<< HEAD
 	if ($object->element == 'product' && ! empty($object->label)) $morehtmlref.='<div class="refidno">'.$object->label.'</div>';
 
 	if ($object->element != 'product') 
-=======
-	if (! empty($object->label))      $morehtmlref.='<div class="refidno">'.$object->label.'</div>';           // For product
-	if ($object->element != 'product')
->>>>>>> 44aa6018
 	{
     	$morehtmlref.='<div class="refidno">';
     	$morehtmlref.=$object->getBannerAddress('refaddress',$object);
@@ -1111,13 +1102,8 @@
 		$morehtmlref.=$langs->trans("TechnicalID").': '.$object->id;
 		$morehtmlref.='</div>';
 	}
-<<<<<<< HEAD
 	
 	print '<div class="'.($onlybanner?'arearefnobottom ':'arearef ').'heightref valignmiddle" width="100%">';
-=======
-
-	print '<div class="'.($onlybanner?'':'arearef ').'heightref valignmiddle" width="100%">';
->>>>>>> 44aa6018
 	print $form->showrefnav($object, $paramid, $morehtml, $shownav, $fieldid, $fieldref, $morehtmlref, $moreparam, $nodbprefix, $morehtmlleft, $morehtmlstatus, $morehtmlright);
 	print '</div>';
 	print '<div class="underrefbanner clearboth"></div>';
@@ -3196,11 +3182,7 @@
  *	@param	string	    $options         	More parameters for links ('' by default, does not include sortfield neither sortorder)
  *	@param	string    	$sortfield       	Field to sort on ('' by default)
  *	@param	string	    $sortorder       	Order to sort ('' by default)
-<<<<<<< HEAD
  *	@param	string	    $center          	String in the middle ('' by default). We often find here string $massaction comming from $form->selectMassAction() 
-=======
- *	@param	string	    $center          	Strin gin the middle ('' by default). We often find here string $massaction comming from $form->selectMassAction()
->>>>>>> 44aa6018
  *	@param	int		    $num				Number of records found by select with limit+1
  *	@param	int		    $totalnboflines		Total number of records/lines for all pages (if known). Use a negative value to not show number.
  *	@param	string	    $picto				Icon to use before title (should be a 32x32 transparent png file)
@@ -5539,7 +5521,6 @@
     	           this.href=this.href+\'&page_y=\'+page_y;
     	           });'."\n";
     	print '});'."\n";
-<<<<<<< HEAD
     	
     	if (empty($conf->dol_use_jmobile))
     	{
@@ -5550,15 +5531,6 @@
         	print '});'."\n";
     	}
     	
-=======
-
-    	print '<!-- Set handler to switch left menu page -->'."\n";
-    	print 'jQuery(".menuhider").click(function() {';
-    	print "  $('.side-nav').toggle();";
-    	if ($conf->theme == 'md') print "  $('.login_block').toggle();";
-    	print '});'."\n";
-
->>>>>>> 44aa6018
     	print '</script>'."\n";
 	}
 
