<?php
/* Copyright (C) 2000-2007	Rodolphe Quiedeville			<rodolphe@quiedeville.org>
 * Copyright (C) 2003		Jean-Louis Bergamo			<jlb@j1b.org>
 * Copyright (C) 2004-2018	Laurent Destailleur			<eldy@users.sourceforge.net>
 * Copyright (C) 2004		Sebastien Di Cintio			<sdicintio@ressource-toi.org>
 * Copyright (C) 2004		Benoit Mortier				<benoit.mortier@opensides.be>
 * Copyright (C) 2004		Christophe Combelles			<ccomb@free.fr>
 * Copyright (C) 2005-2017	Regis Houssin				<regis.houssin@inodbox.com>
 * Copyright (C) 2008		Raphael Bertrand (Resultic)	<raphael.bertrand@resultic.fr>
 * Copyright (C) 2010-2018	Juanjo Menent				<jmenent@2byte.es>
 * Copyright (C) 2013		Cédric Salvador				<csalvador@gpcsolutions.fr>
 * Copyright (C) 2013-2017	Alexandre Spangaro			<aspangaro@open-dsi.fr>
 * Copyright (C) 2014		Cédric GROSS					<c.gross@kreiz-it.fr>
 * Copyright (C) 2014-2015	Marcos García				<marcosgdf@gmail.com>
 * Copyright (C) 2015		Jean-François Ferry			<jfefe@aternatik.fr>
 * Copyright (C) 2018-2019  Frédéric France             <frederic.france@netlogic.fr>
 * Copyright (C) 2019       Thibault Foucart            <support@ptibogxiv.net>
 *
 * This program is free software; you can redistribute it and/or modify
 * it under the terms of the GNU General Public License as published by
 * the Free Software Foundation; either version 3 of the License, or
 * (at your option) any later version.
 *
 * This program is distributed in the hope that it will be useful,
 * but WITHOUT ANY WARRANTY; without even the implied warranty of
 * MERCHANTABILITY or FITNESS FOR A PARTICULAR PURPOSE.  See the
 * GNU General Public License for more details.
 *
 * You should have received a copy of the GNU General Public License
 * along with this program. If not, see <http://www.gnu.org/licenses/>.
 * or see http://www.gnu.org/
 */

/**
 *	\file			htdocs/core/lib/functions.lib.php
 *	\brief			A set of functions for Dolibarr
 *					This file contains all frequently used functions.
 */

include_once DOL_DOCUMENT_ROOT .'/core/lib/json.lib.php';


/**
 * Return a DoliDB instance (database handler).
 *
 * @param   string	$type		Type of database (mysql, pgsql...)
 * @param	string	$host		Address of database server
 * @param	string	$user		Nom de l'utilisateur autorise
 * @param	string	$pass		Mot de passe
 * @param	string	$name		Nom de la database
 * @param	int		$port		Port of database server
 * @return	DoliDB				A DoliDB instance
 */
function getDoliDBInstance($type, $host, $user, $pass, $name, $port)
{
	require_once DOL_DOCUMENT_ROOT ."/core/db/".$type.'.class.php';

	$class='DoliDB'.ucfirst($type);
	$dolidb=new $class($type, $host, $user, $pass, $name, $port);
	return $dolidb;
}

/**
 * 	Get list of entity id to use.
 *
 * 	@param	string	$element		Current element
 *									'societe', 'socpeople', 'actioncomm', 'agenda', 'resource',
 *									'product', 'productprice', 'stock',
 *									'propal', 'supplier_proposal', 'invoice', 'facture_fourn', 'payment_various',
 *									'categorie', 'bank_account', 'bank_account', 'adherent', 'user',
 *									'commande', 'commande_fournisseur', 'expedition', 'intervention', 'survey',
 *									'contract', 'tax', 'expensereport', 'holiday', 'multicurrency', 'project',
 *									'email_template', 'event', 'donation'
 *									'c_paiement', 'c_payment_term', ...
 * 	@param	int		$shared			0=Return id of current entity only,
 * 									1=Return id of current entity + shared entities (default)
 *  @param	object	$currentobject	Current object if needed
 * 	@return	mixed				Entity id(s) to use
 */
function getEntity($element, $shared = 1, $currentobject = null)
{
	global $conf, $mc;

	if (is_object($mc))
	{
		return $mc->getEntity($element, $shared, $currentobject);
	}
	else
	{
		$out='';
		$addzero = array('user', 'usergroup', 'c_email_templates', 'email_template', 'default_values');
		if (in_array($element, $addzero)) $out.= '0,';
		$out.= $conf->entity;
		return $out;
	}
}

/**
 * Return information about user browser
 *
 * Returns array with the following format:
 * array(
 *  'browsername' => Browser name (firefox|chrome|iceweasel|epiphany|safari|opera|ie|unknown)
 *  'browserversion' => Browser version. Empty if unknown
 *  'browseros' => Set with mobile OS (android|blackberry|ios|palm|symbian|webos|maemo|windows|unknown)
 *  'layout' => (tablet|phone|classic)
 *  'phone' => empty if not mobile, (android|blackberry|ios|palm|unknown) if mobile
 *  'tablet' => true/false
 * )
 *
 * @param string $user_agent Content of $_SERVER["HTTP_USER_AGENT"] variable
 * @return	array Check function documentation
 */
function getBrowserInfo($user_agent)
{
	include_once DOL_DOCUMENT_ROOT.'/includes/mobiledetect/mobiledetectlib/Mobile_Detect.php';

	$name='unknown';
	$version='';
	$os='unknown';
	$phone = '';

	$detectmobile = new Mobile_Detect(null, $user_agent);
	$tablet = $detectmobile->isTablet();

	if ($detectmobile->isMobile()) {

		$phone = 'unknown';

		// If phone/smartphone, we set phone os name.
		if ($detectmobile->is('AndroidOS')) {
			$os = $phone = 'android';
		} elseif ($detectmobile->is('BlackBerryOS')) {
			$os = $phone = 'blackberry';
		} elseif ($detectmobile->is('iOS')) {
			$os = 'ios';
			$phone = 'iphone';
		} elseif ($detectmobile->is('PalmOS')) {
			$os = $phone = 'palm';
		} elseif ($detectmobile->is('SymbianOS')) {
			$os = 'symbian';
		} elseif ($detectmobile->is('webOS')) {
			$os = 'webos';
		} elseif ($detectmobile->is('MaemoOS')) {
			$os = 'maemo';
		} elseif ($detectmobile->is('WindowsMobileOS') || $detectmobile->is('WindowsPhoneOS')) {
			$os = 'windows';
		}
	}

	// OS
	if (preg_match('/linux/i', $user_agent))			{ $os='linux'; }
	elseif (preg_match('/macintosh/i', $user_agent))	{ $os='macintosh'; }
	elseif (preg_match('/windows/i', $user_agent))		{ $os='windows'; }

	// Name
	if (preg_match('/firefox(\/|\s)([\d\.]*)/i', $user_agent, $reg))      { $name='firefox';   $version=$reg[2]; }
	elseif (preg_match('/edge(\/|\s)([\d\.]*)/i', $user_agent, $reg))     { $name='edge';      $version=$reg[2]; }
	elseif (preg_match('/chrome(\/|\s)([\d\.]+)/i', $user_agent, $reg))   { $name='chrome';    $version=$reg[2]; }    // we can have 'chrome (Mozilla...) chrome x.y' in one string
	elseif (preg_match('/chrome/i', $user_agent, $reg))                   { $name='chrome'; }
	elseif (preg_match('/iceweasel/i', $user_agent))                      { $name='iceweasel'; }
	elseif (preg_match('/epiphany/i', $user_agent))                       { $name='epiphany';  }
	elseif (preg_match('/safari(\/|\s)([\d\.]*)/i', $user_agent, $reg))   { $name='safari';    $version=$reg[2]; }	// Safari is often present in string for mobile but its not.
	elseif (preg_match('/opera(\/|\s)([\d\.]*)/i', $user_agent, $reg))    { $name='opera';     $version=$reg[2]; }
	elseif (preg_match('/(MSIE\s([0-9]+\.[0-9]))|.*(Trident\/[0-9]+.[0-9];.*rv:([0-9]+\.[0-9]+))/i', $user_agent, $reg))  { $name='ie'; $version=end($reg); }    // MS products at end
	elseif (preg_match('/(Windows NT\s([0-9]+\.[0-9])).*(Trident\/[0-9]+.[0-9];.*rv:([0-9]+\.[0-9]+))/i', $user_agent, $reg))  { $name='ie'; $version=end($reg); }    // MS products at end
	elseif (preg_match('/l(i|y)n(x|ks)(\(|\/|\s)*([\d\.]+)/i', $user_agent, $reg)) { $name='lynxlinks'; $version=$reg[4]; }

	if ($tablet) {
		$layout = 'tablet';
	} elseif ($phone) {
		$layout = 'phone';
	} else {
		$layout = 'classic';
	}

	return array(
		'browsername' => $name,
		'browserversion' => $version,
		'browseros' => $os,
		'layout' => $layout,
		'phone' => $phone,
		'tablet' => $tablet
	);
}

/**
 *  Function called at end of web php process
 *
 *  @return	void
 */
function dol_shutdown()
{
	global $conf,$user,$langs,$db;
	$disconnectdone=false; $depth=0;
	if (is_object($db) && ! empty($db->connected)) { $depth=$db->transaction_opened; $disconnectdone=$db->close(); }
	dol_syslog("--- End access to ".$_SERVER["PHP_SELF"].(($disconnectdone && $depth)?' (Warn: db disconnection forced, transaction depth was '.$depth.')':''), (($disconnectdone && $depth)?LOG_WARNING:LOG_INFO));
}

/**
 * Return true if we are in a context of submitting a parameter
 *
 * @param 	string	$paramname		Name or parameter to test
 * @return 	boolean					True if we have just submit a POST or GET request with the parameter provided (even if param is empty)
 */
function GETPOSTISSET($paramname)
{
	return (isset($_POST[$paramname]) || isset($_GET[$paramname]));
}

/**
 *  Return value of a param into GET or POST supervariable.
 *  Use the property $user->default_values[path]['creatform'] and/or $user->default_values[path]['filters'] and/or $user->default_values[path]['sortorder']
 *  Note: The property $user->default_values is loaded by main.php when loading the user.
 *
 *  @param  string  $paramname   Name of parameter to found
 *  @param  string  $check	     Type of check
 *                               ''=no check (deprecated)
 *                               'none'=no check (only for param that should have very rich content)
 *                               'int'=check it's numeric (integer or float)
 *                               'intcomma'=check it's integer+comma ('1,2,3,4...')
 *                               'alpha'=check it's text and sign
 *                               'aZ'=check it's a-z only
 *                               'aZ09'=check it's simple alpha string (recommended for keys)
 *                               'array'=check it's array
 *                               'san_alpha'=Use filter_var with FILTER_SANITIZE_STRING (do not use this for free text string)
 *                               'nohtml', 'alphanohtml'=check there is no html content
 *                               'custom'= custom filter specify $filter and $options)
 *  @param	int		$method	     Type of method (0 = get then post, 1 = only get, 2 = only post, 3 = post then get)
 *  @param  int     $filter      Filter to apply when $check is set to 'custom'. (See http://php.net/manual/en/filter.filters.php for détails)
 *  @param  mixed   $options     Options to pass to filter_var when $check is set to 'custom'
 *  @param	string	$noreplace	 Force disable of replacement of __xxx__ strings.
 *  @return string|string[]      Value found (string or array), or '' if check fails
 */
function GETPOST($paramname, $check = 'none', $method = 0, $filter = null, $options = null, $noreplace = 0)
{
	global $mysoc,$user,$conf;

	if (empty($paramname)) return 'BadFirstParameterForGETPOST';
	if (empty($check))
	{
		dol_syslog("Deprecated use of GETPOST, called with 1st param = ".$paramname." and 2nd param is '', when calling page ".$_SERVER["PHP_SELF"], LOG_WARNING);
		// Enable this line to know who call the GETPOST with '' $check parameter.
		//var_dump(debug_backtrace()[0]);
	}

	if (empty($method)) $out = isset($_GET[$paramname])?$_GET[$paramname]:(isset($_POST[$paramname])?$_POST[$paramname]:'');
	elseif ($method==1) $out = isset($_GET[$paramname])?$_GET[$paramname]:'';
	elseif ($method==2) $out = isset($_POST[$paramname])?$_POST[$paramname]:'';
	elseif ($method==3) $out = isset($_POST[$paramname])?$_POST[$paramname]:(isset($_GET[$paramname])?$_GET[$paramname]:'');
	else return 'BadThirdParameterForGETPOST';

	if (empty($method) || $method == 3 || $method == 4)
	{
		$relativepathstring = $_SERVER["PHP_SELF"];
		// Clean $relativepathstring
		if (constant('DOL_URL_ROOT')) $relativepathstring = preg_replace('/^'.preg_quote(constant('DOL_URL_ROOT'), '/').'/', '', $relativepathstring);
		$relativepathstring = preg_replace('/^\//', '', $relativepathstring);
		$relativepathstring = preg_replace('/^custom\//', '', $relativepathstring);
		//var_dump($relativepathstring);
		//var_dump($user->default_values);

		// Code for search criteria persistence.
		// Retrieve values if restore_lastsearch_values
		if (! empty($_GET['restore_lastsearch_values']))        // Use $_GET here and not GETPOST
		{
			if (! empty($_SESSION['lastsearch_values_'.$relativepathstring]))	// If there is saved values
			{
				$tmp=json_decode($_SESSION['lastsearch_values_'.$relativepathstring], true);
				if (is_array($tmp))
				{
					foreach($tmp as $key => $val)
					{
						if ($key == $paramname)	// We are on the requested parameter
						{
							$out=$val;
							break;
						}
					}
				}
			}
			// If there is saved contextpage, page or limit
			if ($paramname == 'contextpage' && ! empty($_SESSION['lastsearch_contextpage_'.$relativepathstring]))
			{
				$out = $_SESSION['lastsearch_contextpage_'.$relativepathstring];
			}
			elseif ($paramname == 'page' && ! empty($_SESSION['lastsearch_page_'.$relativepathstring]))
			{
				$out = $_SESSION['lastsearch_page_'.$relativepathstring];
			}
			elseif ($paramname == 'limit' && ! empty($_SESSION['lastsearch_limit_'.$relativepathstring]))
			{
				$out = $_SESSION['lastsearch_limit_'.$relativepathstring];
			}
		}
		// Else, retreive default values if we are not doing a sort
		elseif (! isset($_GET['sortfield']))	// If we did a click on a field to sort, we do no apply default values. Same if option MAIN_ENABLE_DEFAULT_VALUES is not set
		{
			if (! empty($_GET['action']) && $_GET['action'] == 'create' && ! isset($_GET[$paramname]) && ! isset($_POST[$paramname]))
			{
				// Search default value from $object->field
				global $object;
				if (is_object($object) && isset($object->fields[$paramname]['default']))
				{
					$out = $object->fields[$paramname]['default'];
				}
			}
			if (! empty($conf->global->MAIN_ENABLE_DEFAULT_VALUES))
			{
			    if (! empty($_GET['action']) && (preg_match('/^create/', $_GET['action']) || preg_match('/^presend/', $_GET['action'])) && ! isset($_GET[$paramname]) && ! isset($_POST[$paramname]))
				{
					// Now search in setup to overwrite default values
					if (! empty($user->default_values))		// $user->default_values defined from menu 'Setup - Default values'
					{
						if (isset($user->default_values[$relativepathstring]['createform']))
						{
							foreach($user->default_values[$relativepathstring]['createform'] as $defkey => $defval)
							{
								$qualified = 0;
								if ($defkey != '_noquery_')
								{
									$tmpqueryarraytohave=explode('&', $defkey);
									$tmpqueryarraywehave=explode('&', dol_string_nohtmltag($_SERVER['QUERY_STRING']));
									$foundintru=0;
									foreach($tmpqueryarraytohave as $tmpquerytohave)
									{
										if (! in_array($tmpquerytohave, $tmpqueryarraywehave)) $foundintru=1;
									}
									if (! $foundintru) $qualified=1;
									//var_dump($defkey.'-'.$qualified);
								}
								else $qualified = 1;

								if ($qualified)
								{
									//var_dump($user->default_values[$relativepathstring][$defkey]['createform']);
									if (isset($user->default_values[$relativepathstring]['createform'][$defkey][$paramname]))
									{
										$out = $user->default_values[$relativepathstring]['createform'][$defkey][$paramname];
										break;
									}
								}
							}
						}
					}
				}
				// Management of default search_filters and sort order
				//elseif (preg_match('/list.php$/', $_SERVER["PHP_SELF"]) && ! empty($paramname) && ! isset($_GET[$paramname]) && ! isset($_POST[$paramname]))
				elseif (! empty($paramname) && ! isset($_GET[$paramname]) && ! isset($_POST[$paramname]))
				{
					if (! empty($user->default_values))		// $user->default_values defined from menu 'Setup - Default values'
					{
						//var_dump($user->default_values[$relativepathstring]);
						if ($paramname == 'sortfield' || $paramname == 'sortorder')			// Sorted on which fields ? ASC or DESC ?
						{
							if (isset($user->default_values[$relativepathstring]['sortorder']))	// Even if paramname is sortfield, data are stored into ['sortorder...']
							{
								foreach($user->default_values[$relativepathstring]['sortorder'] as $defkey => $defval)
								{
									$qualified = 0;
									if ($defkey != '_noquery_')
									{
										$tmpqueryarraytohave=explode('&', $defkey);
										$tmpqueryarraywehave=explode('&', dol_string_nohtmltag($_SERVER['QUERY_STRING']));
										$foundintru=0;
										foreach($tmpqueryarraytohave as $tmpquerytohave)
										{
											if (! in_array($tmpquerytohave, $tmpqueryarraywehave)) $foundintru=1;
										}
										if (! $foundintru) $qualified=1;
										//var_dump($defkey.'-'.$qualified);
									}
									else $qualified = 1;

									if ($qualified)
									{
										$forbidden_chars_to_replace=array(" ","'","/","\\",":","*","?","\"","<",">","|","[","]",";","=");  // we accept _, -, . and ,
										foreach($user->default_values[$relativepathstring]['sortorder'][$defkey] as $key => $val)
										{
											if ($out) $out.=', ';
											if ($paramname == 'sortfield')
											{
												$out.=dol_string_nospecial($key, '', $forbidden_chars_to_replace);
											}
											if ($paramname == 'sortorder')
											{
												$out.=dol_string_nospecial($val, '', $forbidden_chars_to_replace);
											}
										}
										//break;	// No break for sortfield and sortorder so we can cumulate fields (is it realy usefull ?)
									}
								}
							}
						}
						elseif (isset($user->default_values[$relativepathstring]['filters']))
						{
							foreach($user->default_values[$relativepathstring]['filters'] as $defkey => $defval)	// $defkey is a querystring like 'a=b&c=d', $defval is key of user
							{
								$qualified = 0;
								if ($defkey != '_noquery_')
								{
									$tmpqueryarraytohave=explode('&', $defkey);
									$tmpqueryarraywehave=explode('&', dol_string_nohtmltag($_SERVER['QUERY_STRING']));
									$foundintru=0;
									foreach($tmpqueryarraytohave as $tmpquerytohave)
									{
										if (! in_array($tmpquerytohave, $tmpqueryarraywehave)) $foundintru=1;
									}
									if (! $foundintru) $qualified=1;
									//var_dump($defkey.'-'.$qualified);
								}
								else $qualified = 1;

								if ($qualified)
								{
									if (isset($_POST['sall']) || isset($_POST['search_all']) || isset($_GET['sall']) || isset($_GET['search_all']))
									{
										// We made a search from quick search menu, do we still use default filter ?
										if (empty($conf->global->MAIN_DISABLE_DEFAULT_FILTER_FOR_QUICK_SEARCH))
										{
											$forbidden_chars_to_replace=array(" ","'","/","\\",":","*","?","\"","<",">","|","[","]",";","=");  // we accept _, -, . and ,
											$out = dol_string_nospecial($user->default_values[$relativepathstring]['filters'][$defkey][$paramname], '', $forbidden_chars_to_replace);
										}
									}
									else
									{
										$forbidden_chars_to_replace=array(" ","'","/","\\",":","*","?","\"","<",">","|","[","]",";","=");  // we accept _, -, . and ,
										$out = dol_string_nospecial($user->default_values[$relativepathstring]['filters'][$defkey][$paramname], '', $forbidden_chars_to_replace);
									}
									break;
								}
							}
						}
					}
				}
			}
		}
	}

	// Substitution variables for GETPOST (used to get final url with variable parameters or final default value with variable parameters)
	// Example of variables: __DAY__, __MONTH__, __YEAR__, __MYCOMPANY_COUNTRY_ID__, __USER_ID__, ...
	// We do this only if var is a GET. If it is a POST, may be we want to post the text with vars as the setup text.
	if (! is_array($out) && empty($_POST[$paramname]) && empty($noreplace))
	{
		$maxloop=20; $loopnb=0;    // Protection against infinite loop
		while (preg_match('/__([A-Z0-9]+_?[A-Z0-9]+)__/i', $out, $reg) && ($loopnb < $maxloop))    // Detect '__ABCDEF__' as key 'ABCDEF' and '__ABC_DEF__' as key 'ABC_DEF'. Detection is also correct when 2 vars are side by side.
		{
				$loopnb++; $newout = '';

				if ($reg[1] == 'DAY')                { $tmp=dol_getdate(dol_now(), true); $newout = $tmp['mday']; }
				elseif ($reg[1] == 'MONTH')          { $tmp=dol_getdate(dol_now(), true); $newout = $tmp['mon'];  }
				elseif ($reg[1] == 'YEAR')           { $tmp=dol_getdate(dol_now(), true); $newout = $tmp['year']; }
				elseif ($reg[1] == 'PREVIOUS_DAY')   { $tmp=dol_getdate(dol_now(), true); $tmp2=dol_get_prev_day($tmp['mday'], $tmp['mon'], $tmp['year']); $newout = $tmp2['day']; }
				elseif ($reg[1] == 'PREVIOUS_MONTH') { $tmp=dol_getdate(dol_now(), true); $tmp2=dol_get_prev_month($tmp['mon'], $tmp['year']); $newout = $tmp2['month']; }
				elseif ($reg[1] == 'PREVIOUS_YEAR')  { $tmp=dol_getdate(dol_now(), true); $newout = ($tmp['year'] - 1); }
				elseif ($reg[1] == 'NEXT_DAY')       { $tmp=dol_getdate(dol_now(), true); $tmp2=dol_get_next_day($tmp['mday'], $tmp['mon'], $tmp['year']); $newout = $tmp2['day']; }
				elseif ($reg[1] == 'NEXT_MONTH')     { $tmp=dol_getdate(dol_now(), true); $tmp2=dol_get_next_month($tmp['mon'], $tmp['year']); $newout = $tmp2['month']; }
				elseif ($reg[1] == 'NEXT_YEAR')      { $tmp=dol_getdate(dol_now(), true); $newout = ($tmp['year'] + 1); }
				elseif ($reg[1] == 'MYCOMPANY_COUNTRY_ID' || $reg[1] == 'MYCOUNTRY_ID' || $reg[1] == 'MYCOUNTRYID')
				{
					$newout = $mysoc->country_id;
				}
				elseif ($reg[1] == 'USER_ID' || $reg[1] == 'USERID')
				{
					$newout = $user->id;
				}
				elseif ($reg[1] == 'USER_SUPERVISOR_ID' || $reg[1] == 'SUPERVISOR_ID' || $reg[1] == 'SUPERVISORID')
				{
					$newout = $user->fk_user;
				}
				elseif ($reg[1] == 'ENTITY_ID' || $reg[1] == 'ENTITYID')
				{
					$newout = $conf->entity;
				}
				else $newout = '';     // Key not found, we replace with empty string
				//var_dump('__'.$reg[1].'__ -> '.$newout);
				$out = preg_replace('/__'.preg_quote($reg[1], '/').'__/', $newout, $out);
		}
	}

	// Check is done after replacement
	switch ($check)
	{
		case 'none':
			break;
		case 'int':    // Check param is a numeric value (integer but also float or hexadecimal)
			if (! is_numeric($out)) { $out=''; }
			break;
		case 'intcomma':
			if (preg_match('/[^0-9,-]+/i', $out)) $out='';
			break;
		case 'alpha':
			if (! is_array($out))
			{
				$out=trim($out);
				// '"' is dangerous because param in url can close the href= or src= and add javascript functions.
				// '../' is dangerous because it allows dir transversals
				if (preg_match('/"/', $out)) $out='';
				elseif (preg_match('/\.\.\//', $out)) $out='';
			}
			break;
		case 'san_alpha':
			$out=filter_var($out, FILTER_SANITIZE_STRING);
			break;
		case 'aZ':
			if (! is_array($out))
			{
				$out=trim($out);
				if (preg_match('/[^a-z]+/i', $out)) $out='';
			}
			break;
		case 'aZ09':
			if (! is_array($out))
			{
				$out=trim($out);
				if (preg_match('/[^a-z0-9_\-\.]+/i', $out)) $out='';
			}
			break;
		case 'aZ09comma':		// great to sanitize sortfield or sortorder params that can be t.abc,t.def_gh
			if (! is_array($out))
			{
				$out=trim($out);
				if (preg_match('/[^a-z0-9_\-\.,]+/i', $out)) $out='';
			}
			break;
		case 'array':
			if (! is_array($out) || empty($out)) $out=array();
			break;
		case 'nohtml':		// Recommended for most scalar parameters
			$out=dol_string_nohtmltag($out, 0);
			break;
		case 'alphanohtml':	// Recommended for search parameters
			if (! is_array($out))
			{
				$out=trim($out);
				// '"' is dangerous because param in url can close the href= or src= and add javascript functions.
				// '../' is dangerous because it allows dir transversals
				if (preg_match('/"/', $out)) $out='';
				elseif (preg_match('/\.\.\//', $out)) $out='';
				$out=dol_string_nohtmltag($out);
			}
			break;
		case 'restricthtml':		// Recommended for most html textarea
			$out=dol_string_onlythesehtmltags($out, 0);
			break;
		case 'custom':
			if (empty($filter)) return 'BadFourthParameterForGETPOST';
			$out=filter_var($out, $filter, $options);
			break;
	}

	// Code for search criteria persistence.
	// Save data into session if key start with 'search_' or is 'smonth', 'syear', 'month', 'year'
	if (empty($method) || $method == 3 || $method == 4)
	{
		if (preg_match('/^search_/', $paramname) || in_array($paramname, array('sortorder','sortfield')))
		{
			//var_dump($paramname.' - '.$out.' '.$user->default_values[$relativepathstring]['filters'][$paramname]);

			// We save search key only if $out not empty that means:
			// - posted value not empty, or
			// - if posted value is empty and a default value exists that is not empty (it means we did a filter to an empty value when default was not).

			if ($out != '')		// $out = '0' or 'abc', it is a search criteria to keep
			{
				$user->lastsearch_values_tmp[$relativepathstring][$paramname]=$out;
			}
		}
	}

	return $out;
}


if (! function_exists('dol_getprefix'))
{
    /**
     *  Return a prefix to use for this Dolibarr instance, for session/cookie names or email id.
     *  The prefix is unique for instance and avoid conflict between multi-instances, even when having two instances with same root dir
     *  or two instances in same virtual servers.
     *
     *  @param  string  $mode                   '' (prefix for session name) or 'email' (prefix for email id)
     *  @return	string                          A calculated prefix
     */
    function dol_getprefix($mode = '')
    {
        global $conf;

		// If prefix is for email
		if ($mode == 'email')
		{
		    if (! empty($conf->global->MAIL_PREFIX_FOR_EMAIL_ID))	// If MAIL_PREFIX_FOR_EMAIL_ID is set (a value initialized with a random value is recommended)
			{
				if ($conf->global->MAIL_PREFIX_FOR_EMAIL_ID != 'SERVER_NAME') return $conf->global->MAIL_PREFIX_FOR_EMAIL_ID;
				elseif (isset($_SERVER["SERVER_NAME"])) return $_SERVER["SERVER_NAME"];
			}

			// The recommended value (may be not defined for old versions)
			if (! empty($conf->file->instance_unique_id)) return $conf->file->instance_unique_id;

			// For backward compatibility
			return dol_hash(DOL_DOCUMENT_ROOT.DOL_URL_ROOT, '3');
		}

		// The recommended value (may be not defined for old versions)
		if (! empty($conf->file->instance_unique_id)) return $conf->file->instance_unique_id;

		// For backward compatibility
		if (isset($_SERVER["SERVER_NAME"]) && isset($_SERVER["DOCUMENT_ROOT"]))
		{
			return dol_hash($_SERVER["SERVER_NAME"].$_SERVER["DOCUMENT_ROOT"].DOL_DOCUMENT_ROOT.DOL_URL_ROOT, '3');
		}

		return dol_hash(DOL_DOCUMENT_ROOT.DOL_URL_ROOT, '3');
	}
}

/**
 *	Make an include_once using default root and alternate root if it fails.
 *  To link to a core file, use include(DOL_DOCUMENT_ROOT.'/pathtofile')
 *  To link to a module file from a module file, use include './mymodulefile';
 *  To link to a module file from a core file, then this function can be used (call by hook / trigger / speciales pages)
 *
 * 	@param	string	$relpath	Relative path to file (Ie: mydir/myfile, ../myfile, ...)
 * 	@param	string	$classname	Class name (deprecated)
 *  @return bool                True if load is a success, False if it fails
 */
function dol_include_once($relpath, $classname = '')
{
	global $conf,$langs,$user,$mysoc;   // Do not remove this. They must be defined for files we include. Other globals var must be retreived with $GLOBALS['var']

	$fullpath = dol_buildpath($relpath);

	if (!file_exists($fullpath)) {
		dol_syslog('functions::dol_include_once Tried to load unexisting file: '.$relpath, LOG_WARNING);
		return false;
	}

	if (! empty($classname) && ! class_exists($classname)) {
		return include $fullpath;
	} else {
		return include_once $fullpath;
	}
}


/**
 *	Return path of url or filesystem. Can check into alternate dir or alternate dir + main dir depending on value of $returnemptyifnotfound.
 *
 * 	@param	string	$path						Relative path to file (if mode=0) or relative url (if mode=1). Ie: mydir/myfile, ../myfile
 *  @param	int		$type						0=Used for a Filesystem path, 1=Used for an URL path (output relative), 2=Used for an URL path (output full path using same host that current url), 3=Used for an URL path (output full path using host defined into $dolibarr_main_url_root of conf file)
 *  @param	int		$returnemptyifnotfound		0:If $type==0 and if file was not found into alternate dir, return default path into main dir (no test on it)
 *  											1:If $type==0 and if file was not found into alternate dir, return empty string
 *  											2:If $type==0 and if file was not found into alternate dir, test into main dir, return default path if found, empty string if not found
 *  @return string								Full filesystem path (if path=0) or '' if file not found, Full url path (if mode=1)
 */
function dol_buildpath($path, $type = 0, $returnemptyifnotfound = 0)
{
	global $conf;

	$path=preg_replace('/^\//', '', $path);

	if (empty($type))	// For a filesystem path
	{
		$res = DOL_DOCUMENT_ROOT.'/'.$path;		// Standard default path
		if (is_array($conf->file->dol_document_root))
		{
			foreach ($conf->file->dol_document_root as $key => $dirroot)	// ex: array("main"=>"/home/main/htdocs", "alt0"=>"/home/dirmod/htdocs", ...)
			{
				if ($key == 'main')
				{
					continue;
				}
				if (file_exists($dirroot.'/'.$path))
				{
					$res=$dirroot.'/'.$path;
					return $res;
				}
			}
		}
		if ($returnemptyifnotfound)								// Not found into alternate dir
		{
			if ($returnemptyifnotfound == 1 || ! file_exists($res)) return '';
		}
	}
	else				// For an url path
	{
		// We try to get local path of file on filesystem from url
		// Note that trying to know if a file on disk exist by forging path on disk from url
		// works only for some web server and some setup. This is bugged when
		// using proxy, rewriting, virtual path, etc...
		$res='';
		if ($type == 1) $res = DOL_URL_ROOT.'/'.$path;			// Standard value
		if ($type == 2) $res = DOL_MAIN_URL_ROOT.'/'.$path;		// Standard value
		if ($type == 3) $res = DOL_URL_ROOT.'/'.$path;

		foreach ($conf->file->dol_document_root as $key => $dirroot)	// ex: array(["main"]=>"/home/main/htdocs", ["alt0"]=>"/home/dirmod/htdocs", ...)
		{
			if ($key == 'main')
			{
				if ($type == 3)
				{
					global $dolibarr_main_url_root;

					// Define $urlwithroot
					$urlwithouturlroot=preg_replace('/'.preg_quote(DOL_URL_ROOT, '/').'$/i', '', trim($dolibarr_main_url_root));
					$urlwithroot=$urlwithouturlroot.DOL_URL_ROOT;		// This is to use external domain name found into config file
					//$urlwithroot=DOL_MAIN_URL_ROOT;					// This is to use same domain name than current

					$res=(preg_match('/^http/i', $conf->file->dol_url_root[$key])?'':$urlwithroot).'/'.$path;     // Test on start with http is for old conf syntax
				}
				continue;
			}
			preg_match('/^([^\?]+(\.css\.php|\.css|\.js\.php|\.js|\.png|\.jpg|\.php)?)/i', $path, $regs);    // Take part before '?'
			if (! empty($regs[1]))
			{
				//print $key.'-'.$dirroot.'/'.$path.'-'.$conf->file->dol_url_root[$type].'<br>'."\n";
				if (file_exists($dirroot.'/'.$regs[1]))
				{
					if ($type == 1)
					{
						$res=(preg_match('/^http/i', $conf->file->dol_url_root[$key])?'':DOL_URL_ROOT).$conf->file->dol_url_root[$key].'/'.$path;
					}
					if ($type == 2)
					{
						$res=(preg_match('/^http/i', $conf->file->dol_url_root[$key])?'':DOL_MAIN_URL_ROOT).$conf->file->dol_url_root[$key].'/'.$path;
					}
					if ($type == 3)
					{
						global $dolibarr_main_url_root;

						// Define $urlwithroot
						$urlwithouturlroot=preg_replace('/'.preg_quote(DOL_URL_ROOT, '/').'$/i', '', trim($dolibarr_main_url_root));
						$urlwithroot=$urlwithouturlroot.DOL_URL_ROOT;		// This is to use external domain name found into config file
						//$urlwithroot=DOL_MAIN_URL_ROOT;					// This is to use same domain name than current

						$res=(preg_match('/^http/i', $conf->file->dol_url_root[$key])?'':$urlwithroot).$conf->file->dol_url_root[$key].'/'.$path;     // Test on start with http is for old conf syntax
					}
					break;
				}
			}
		}
	}

	return $res;
}

/**
 *	Create a clone of instance of object (new instance with same value for properties)
 *  With native = 0: Property that are reference are also new object (full isolation clone). This means $this->db of new object is not valid.
 *  With native = 1: Use PHP clone. Property that are reference are same pointer. This means $this->db of new object is still valid but point to same this->db than original object.
 *
 * 	@param	object	$object		Object to clone
 *  @param	int		$native		Native method or full isolation method
 *	@return object				Clone object
 *  @see https://php.net/manual/language.oop5.cloning.php
 */
function dol_clone($object, $native = 0)
{
	if (empty($native))
	{
		$myclone=unserialize(serialize($object));
	}
	else
	{
		$myclone = clone $object;     // PHP clone is a shallow copy only, not a real clone, so properties of references will keep references (refer to the same target/variable)
	}

	return $myclone;
}

/**
 *	Optimize a size for some browsers (phone, smarphone, ...)
 *
 * 	@param	int		$size		Size we want
 * 	@param	string	$type		Type of optimizing:
 * 								'' = function used to define a size for truncation
 * 								'width' = function is used to define a width
 *	@return int					New size after optimizing
 */
function dol_size($size, $type = '')
{
	global $conf;
	if (empty($conf->dol_optimize_smallscreen)) return $size;
	if ($type == 'width' && $size > 250) return 250;
	else return 10;
}


/**
 *	Clean a string to use it as a file name
 *
 *	@param	string	$str            String to clean
 * 	@param	string	$newstr			String to replace bad chars with
 *  @param	int	    $unaccent		1=Remove also accent (default), 0 do not remove them
 *	@return string          		String cleaned (a-zA-Z_)
 *
 * 	@see        	dol_string_nospecial(), dol_string_unaccent(), dol_sanitizePathName()
 */
function dol_sanitizeFileName($str, $newstr = '_', $unaccent = 1)
{
	// List of special chars for filenames in windows are defined on page https://docs.microsoft.com/en-us/windows/win32/fileio/naming-a-file
	// Char '>' '<' '|' '$' and ';' are special chars for shells.
	// Char '/' and '\' are file delimiters.
	$filesystem_forbidden_chars = array('<', '>', '/', '\\', '?', '*', '|', '"', ':', '°', '$', ';');
	return dol_string_nospecial($unaccent?dol_string_unaccent($str):$str, $newstr, $filesystem_forbidden_chars);
}

/**
 *	Clean a string to use it as a path name
 *
 *	@param	string	$str            String to clean
 * 	@param	string	$newstr			String to replace bad chars with
 *  @param	int	    $unaccent		1=Remove also accent (default), 0 do not remove them
 *	@return string          		String cleaned (a-zA-Z_)
 *
 * 	@see        	dol_string_nospecial(), dol_string_unaccent(), dol_sanitizeFileName()
 */
function dol_sanitizePathName($str, $newstr = '_', $unaccent = 1)
{
	$filesystem_forbidden_chars = array('<','>','?','*','|','"','°');
	return dol_string_nospecial($unaccent?dol_string_unaccent($str):$str, $newstr, $filesystem_forbidden_chars);
}

/**
 *	Clean a string from all accent characters to be used as ref, login or by dol_sanitizeFileName
 *
 *	@param	string	$str			String to clean
 *	@return string   	       		Cleaned string
 *
 * 	@see    		dol_sanitizeFilename(), dol_string_nospecial()
 */
function dol_string_unaccent($str)
{
	if (utf8_check($str))
	{
		// See http://www.utf8-chartable.de/
		$string = rawurlencode($str);
		$replacements = array(
		'%C3%80' => 'A','%C3%81' => 'A','%C3%82' => 'A','%C3%83' => 'A','%C3%84' => 'A','%C3%85' => 'A',
		'%C3%88' => 'E','%C3%89' => 'E','%C3%8A' => 'E','%C3%8B' => 'E',
		'%C3%8C' => 'I','%C3%8D' => 'I','%C3%8E' => 'I','%C3%8F' => 'I',
		'%C3%92' => 'O','%C3%93' => 'O','%C3%94' => 'O','%C3%95' => 'O','%C3%96' => 'O',
		'%C3%99' => 'U','%C3%9A' => 'U','%C3%9B' => 'U','%C3%9C' => 'U',
		'%C3%A0' => 'a','%C3%A1' => 'a','%C3%A2' => 'a','%C3%A3' => 'a','%C3%A4' => 'a','%C3%A5' => 'a',
		'%C3%A7' => 'c',
		'%C3%A8' => 'e','%C3%A9' => 'e','%C3%AA' => 'e','%C3%AB' => 'e',
		'%C3%AC' => 'i','%C3%AD' => 'i','%C3%AE' => 'i','%C3%AF' => 'i',
		'%C3%B1' => 'n',
		'%C3%B2' => 'o','%C3%B3' => 'o','%C3%B4' => 'o','%C3%B5' => 'o','%C3%B6' => 'o',
		'%C3%B9' => 'u','%C3%BA' => 'u','%C3%BB' => 'u','%C3%BC' => 'u',
		'%C3%BF' => 'y'
		);
		$string=strtr($string, $replacements);
		return rawurldecode($string);
	}
	else
	{
		// See http://www.ascii-code.com/
$string = strtr(
			$str,
			"\xC0\xC1\xC2\xC3\xC4\xC5\xC7
			\xC8\xC9\xCA\xCB\xCC\xCD\xCE\xCF\xD0\xD1
			\xD2\xD3\xD4\xD5\xD8\xD9\xDA\xDB\xDD
			\xE0\xE1\xE2\xE3\xE4\xE5\xE7\xE8\xE9\xEA\xEB
			\xEC\xED\xEE\xEF\xF0\xF1\xF2\xF3\xF4\xF5\xF8
			\xF9\xFA\xFB\xFC\xFD\xFF",
			"AAAAAAC
			EEEEIIIIDN
			OOOOOUUUY
			aaaaaaceeee
			iiiidnooooo
			uuuuyy"
		);
		$string = strtr($string, array("\xC4"=>"Ae", "\xC6"=>"AE", "\xD6"=>"Oe", "\xDC"=>"Ue", "\xDE"=>"TH", "\xDF"=>"ss", "\xE4"=>"ae", "\xE6"=>"ae", "\xF6"=>"oe", "\xFC"=>"ue", "\xFE"=>"th"));
		return $string;
	}
}

/**
 *	Clean a string from all punctuation characters to use it as a ref or login.
 *  This is a more complete function than dol_sanitizeFileName.
 *
 *	@param	string	$str            	String to clean
 * 	@param	string	$newstr				String to replace forbidden chars with
 *  @param  array	$badcharstoreplace  List of forbidden characters
 * 	@return string          			Cleaned string
 *
 * 	@see    		dol_sanitizeFilename(), dol_string_unaccent()
 */
function dol_string_nospecial($str, $newstr = '_', $badcharstoreplace = '')
{
	$forbidden_chars_to_replace=array(" ", "'", "/", "\\", ":", "*", "?", "\"", "<", ">", "|", "[", "]", ",", ";", "=", '°');  // more complete than dol_sanitizeFileName
	$forbidden_chars_to_remove=array();
	if (is_array($badcharstoreplace)) $forbidden_chars_to_replace=$badcharstoreplace;
	//$forbidden_chars_to_remove=array("(",")");

	return str_replace($forbidden_chars_to_replace, $newstr, str_replace($forbidden_chars_to_remove, "", $str));
}


/**
 *  Returns text escaped for inclusion into javascript code
 *
 *  @param      string		$stringtoescape		String to escape
 *  @param		int		$mode				0=Escape also ' and " into ', 1=Escape ' but not " for usage into 'string', 2=Escape " but not ' for usage into "string", 3=Escape ' and " with \
 *  @param		int		$noescapebackslashn	0=Escape also \n. 1=Do not escape \n.
 *  @return     string     		 				Escaped string. Both ' and " are escaped into ' if they are escaped.
 */
function dol_escape_js($stringtoescape, $mode = 0, $noescapebackslashn = 0)
{
	// escape quotes and backslashes, newlines, etc.
	$substitjs=array("&#039;"=>"\\'","\r"=>'\\r');
	//$substitjs['</']='<\/';	// We removed this. Should be useless.
	if (empty($noescapebackslashn)) { $substitjs["\n"]='\\n'; $substitjs['\\']='\\\\'; }
	if (empty($mode)) { $substitjs["'"]="\\'"; $substitjs['"']="\\'"; }
	elseif ($mode == 1) $substitjs["'"]="\\'";
	elseif ($mode == 2) { $substitjs['"']='\\"'; }
	elseif ($mode == 3) { $substitjs["'"]="\\'"; $substitjs['"']="\\\""; }
	return strtr($stringtoescape, $substitjs);
}


/**
 *  Returns text escaped for inclusion in HTML alt or title tags, or into values of HTML input fields.
 *
 *  @param      string		$stringtoescape		String to escape
 *  @param		int			$keepb				1=Preserve b tags (otherwise, remove them)
 *  @param      int         $keepn              1=Preserve \r\n strings (otherwise, replace them with escaped value). Set to 1 when escaping for a <textarea>.
 *  @param		string		$keepmoretags		'' or 'common' or list of tags
 *  @return     string     				 		Escaped string
 *  @see		dol_string_nohtmltag(), dol_string_nospecial(), dol_string_unaccent()
 */
function dol_escape_htmltag($stringtoescape, $keepb = 0, $keepn = 0, $keepmoretags = '')
{
	if ($keepmoretags == 'common') $keepmoretags = 'html,body,a,em,i,u,ul,li,br,div,img,font,p,span,strong,table,tr,td,th,tbody';
	// TODO Implement $keepmoretags

	// escape quotes and backslashes, newlines, etc.
	$tmp=html_entity_decode($stringtoescape, ENT_COMPAT, 'UTF-8');		// TODO Use htmlspecialchars_decode instead, that make only required change for html tags
	if (! $keepb) $tmp=strtr($tmp, array("<b>"=>'','</b>'=>''));
	if (! $keepn) $tmp=strtr($tmp, array("\r"=>'\\r',"\n"=>'\\n'));
	return htmlentities($tmp, ENT_COMPAT, 'UTF-8');						// TODO Use htmlspecialchars instead, that make only required change for html tags
}


/**
 * Convert a string to lower. Never use strtolower because it does not works with UTF8 strings.
 *
 * @param 	string		$utf8_string		String to encode
 * @return 	string							String converted
 */
function dol_strtolower($utf8_string)
{
	return mb_strtolower($utf8_string, "UTF-8");
}

/**
 * Convert a string to upper. Never use strtolower because it does not works with UTF8 strings.
 *
 * @param 	string		$utf8_string		String to encode
 * @return 	string							String converted
 */
function dol_strtoupper($utf8_string)
{
	return mb_strtoupper($utf8_string, "UTF-8");
}


/**
 *	Write log message into outputs. Possible outputs can be:
 *	SYSLOG_HANDLERS = ["mod_syslog_file"]  		file name is then defined by SYSLOG_FILE
 *	SYSLOG_HANDLERS = ["mod_syslog_syslog"]  	facility is then defined by SYSLOG_FACILITY
 *  Warning, syslog functions are bugged on Windows, generating memory protection faults. To solve
 *  this, use logging to files instead of syslog (see setup of module).
 *  Note: If constant 'SYSLOG_FILE_NO_ERROR' defined, we never output any error message when writing to log fails.
 *  Note: You can get log message into html sources by adding parameter &logtohtml=1 (constant MAIN_LOGTOHTML must be set)
 *  This function works only if syslog module is enabled.
 * 	This must not use any call to other function calling dol_syslog (avoid infinite loop).
 *
 * 	@param  string		$message				Line to log. ''=Show nothing
 *  @param  int			$level					Log level
 *												On Windows LOG_ERR=4, LOG_WARNING=5, LOG_NOTICE=LOG_INFO=6, LOG_DEBUG=6 si define_syslog_variables ou PHP 5.3+, 7 si dolibarr
 *												On Linux   LOG_ERR=3, LOG_WARNING=4, LOG_INFO=6, LOG_DEBUG=7
 *  @param	int			$ident					1=Increase ident of 1, -1=Decrease ident of 1
 *  @param	string		$suffixinfilename		When output is a file, append this suffix into default log filename.
 *  @param	string		$restricttologhandler	Output log only for this log handler
 *  @return	void
 */
function dol_syslog($message, $level = LOG_INFO, $ident = 0, $suffixinfilename = '', $restricttologhandler = '')
{
    global $conf, $user, $debugbar;

	// If syslog module enabled
	if (empty($conf->syslog->enabled)) return;

	if ($ident < 0)
	{
		foreach ($conf->loghandlers as $loghandlerinstance)
		{
			$loghandlerinstance->setIdent($ident);
		}
	}

	if (! empty($message))
	{
		// Test log level
		$logLevels = array(LOG_EMERG=>'EMERG', LOG_ALERT=>'ALERT', LOG_CRIT=>'CRITICAL', LOG_ERR=>'ERR', LOG_WARNING=>'WARN', LOG_NOTICE=>'NOTICE', LOG_INFO=>'INFO', LOG_DEBUG=>'DEBUG');
		if (! array_key_exists($level, $logLevels))
		{
			throw new Exception('Incorrect log level');
		}
		if ($level > $conf->global->SYSLOG_LEVEL) return;

		$message = preg_replace('/password=\'[^\']*\'/', 'password=\'hidden\'', $message);	// protection to avoid to have value of password in log

		// If adding log inside HTML page is required
		if ((! empty($_REQUEST['logtohtml']) && ! empty($conf->global->MAIN_ENABLE_LOG_TO_HTML))
		    || (! empty($user->rights->debugbar->read) && is_object($debugbar)))
		{
		    $conf->logbuffer[] = dol_print_date(time(), "%Y-%m-%d %H:%M:%S")." ".$logLevels[$level]." ".$message;
		}

		//TODO: Remove this. MAIN_ENABLE_LOG_INLINE_HTML should be deprecated and use a log handler dedicated to HTML output
		// If html log tag enabled and url parameter log defined, we show output log on HTML comments
		if (! empty($conf->global->MAIN_ENABLE_LOG_INLINE_HTML) && ! empty($_GET["log"]))
		{
			print "\n\n<!-- Log start\n";
			print $message."\n";
			print "Log end -->\n";
		}

		$data = array(
			'message' => $message,
			'script' => (isset($_SERVER['PHP_SELF'])? basename($_SERVER['PHP_SELF'], '.php') : false),
			'level' => $level,
			'user' => ((is_object($user) && $user->id) ? $user->login : false),
			'ip' => false
		);

		// This is when server run behind a reverse proxy
		if (!empty($_SERVER['HTTP_X_FORWARDED_FOR'])) $data['ip'] = $_SERVER['HTTP_X_FORWARDED_FOR'].(empty($_SERVER["REMOTE_ADDR"])?'':'->'.$_SERVER['REMOTE_ADDR']);
		// This is when server run normally on a server
		elseif (! empty($_SERVER["REMOTE_ADDR"])) $data['ip'] = $_SERVER['REMOTE_ADDR'];
		// This is when PHP session is ran inside a web server but not inside a client request (example: init code of apache)
		elseif (! empty($_SERVER['SERVER_ADDR'])) $data['ip'] = $_SERVER['SERVER_ADDR'];
		// This is when PHP session is ran outside a web server, like from Windows command line (Not always defined, but useful if OS defined it).
		elseif (! empty($_SERVER['COMPUTERNAME'])) $data['ip'] = $_SERVER['COMPUTERNAME'].(empty($_SERVER['USERNAME'])?'':'@'.$_SERVER['USERNAME']);
		// This is when PHP session is ran outside a web server, like from Linux command line (Not always defined, but usefull if OS defined it).
		elseif (! empty($_SERVER['LOGNAME'])) $data['ip'] = '???@'.$_SERVER['LOGNAME'];
		// Loop on each log handler and send output
		foreach ($conf->loghandlers as $loghandlerinstance)
		{
			if ($restricttologhandler && $loghandlerinstance->code != $restricttologhandler) continue;
			$loghandlerinstance->export($data, $suffixinfilename);
		}
		unset($data);
	}

	if ($ident > 0)
	{
		foreach ($conf->loghandlers as $loghandlerinstance)
		{
			$loghandlerinstance->setIdent($ident);
		}
	}
}


/**
 *	Show tab header of a card
 *
 *	@param	array	$links				Array of tabs. Currently initialized by calling a function xxx_admin_prepare_head
 *	@param	string	$active     		Active tab name (document', 'info', 'ldap', ....)
 *	@param  string	$title      		Title
 *	@param  int		$notab				-1 or 0=Add tab header, 1=no tab header (if you set this to 1, using dol_fiche_end() to close tab is not required), -2=Add tab header with no seaparation under tab (to start a tab just after)
 * 	@param	string	$picto				Add a picto on tab title
 *	@param	int		$pictoisfullpath	If 1, image path is a full path. If you set this to 1, you can use url returned by dol_buildpath('/mymodyle/img/myimg.png',1) for $picto.
 *  @param	string	$morehtmlright		Add more html content on right of tabs title
 *  @param	string	$morecss			More Css
 * 	@return	void
 */
function dol_fiche_head($links = array(), $active = '0', $title = '', $notab = 0, $picto = '', $pictoisfullpath = 0, $morehtmlright = '', $morecss = '')
{
	print dol_get_fiche_head($links, $active, $title, $notab, $picto, $pictoisfullpath, $morehtmlright, $morecss);
}

/**
 *  Show tab header of a card
 *
 *	@param	array	$links				Array of tabs
 *	@param	string	$active     		Active tab name
 *	@param  string	$title      		Title
 *	@param  int		$notab				-1 or 0=Add tab header, 1=no tab header (if you set this to 1, using dol_fiche_end() to close tab is not required), -2=Add tab header with no seaparation under tab (to start a tab just after)
 * 	@param	string	$picto				Add a picto on tab title
 *	@param	int		$pictoisfullpath	If 1, image path is a full path. If you set this to 1, you can use url returned by dol_buildpath('/mymodyle/img/myimg.png',1) for $picto.
 *  @param	string	$morehtmlright		Add more html content on right of tabs title
 *  @param	string	$morecss			More Css
 * 	@return	string
 */
function dol_get_fiche_head($links = array(), $active = '', $title = '', $notab = 0, $picto = '', $pictoisfullpath = 0, $morehtmlright = '', $morecss = '')
{
	global $conf, $langs, $hookmanager;

	$out="\n".'<!-- dol_get_fiche_head --><div class="tabs" data-role="controlgroup" data-type="horizontal">'."\n";

	if ($morehtmlright) $out.='<div class="inline-block floatright tabsElem">'.$morehtmlright.'</div>';	// Output right area first so when space is missing, text is in front of tabs and not under.

	// Show title
	$showtitle=1;
	if (! empty($conf->dol_optimize_smallscreen)) $showtitle=0;
	if (! empty($title) && $showtitle)
	{
		$limittitle=30;
		$out.='<a class="tabTitle">';
		if ($picto) $out.=img_picto($title, ($pictoisfullpath?'':'object_').$picto, '', $pictoisfullpath).' ';
		$out.='<span class="tabTitleText">'.dol_trunc($title, $limittitle).'</span>';
		$out.='</a>';
	}

	// Define max of key (max may be higher than sizeof because of hole due to module disabling some tabs).
	$maxkey=-1;
	if (is_array($links) && ! empty($links))
	{
		$keys=array_keys($links);
		if (count($keys)) $maxkey=max($keys);
	}

	if (! empty($conf->dol_optimize_smallscreen)) $conf->global->MAIN_MAXTABS_IN_CARD=2;

	// Show tabs
	$bactive=false;
	// if =0 we don't use the feature
	$limittoshow=(empty($conf->global->MAIN_MAXTABS_IN_CARD)?99:$conf->global->MAIN_MAXTABS_IN_CARD);
	$displaytab=0;
	$nbintab=0;
	$popuptab=0; $outmore='';
	for ($i = 0 ; $i <= $maxkey ; $i++)
	{
		if ((is_numeric($active) && $i == $active) || (! empty($links[$i][2]) && ! is_numeric($active) && $active == $links[$i][2]))
		{
			// If active tab is already present
			if ($i >= $limittoshow) $limittoshow--;
		}
	}

	for ($i = 0 ; $i <= $maxkey ; $i++)
	{
		if ((is_numeric($active) && $i == $active) || (! empty($links[$i][2]) && ! is_numeric($active) && $active == $links[$i][2]))
		{
			$isactive=true;
			$bactive=true;
		}
		else
		{
			$isactive=false;
		}

		if ($i < $limittoshow || $isactive)
		{
			$out.='<div class="inline-block tabsElem'.($isactive ? ' tabsElemActive' : '').((! $isactive && ! empty($conf->global->MAIN_HIDE_INACTIVETAB_ON_PRINT))?' hideonprint':'').'"><!-- id tab = '.(empty($links[$i][2])?'':$links[$i][2]).' -->';
			if (isset($links[$i][2]) && $links[$i][2] == 'image')
			{
				if (!empty($links[$i][0]))
				{
					$out.='<a class="tabimage'.($morecss?' '.$morecss:'').'" href="'.$links[$i][0].'">'.$links[$i][1].'</a>'."\n";
				}
				else
				{
					$out.='<span class="tabspan">'.$links[$i][1].'</span>'."\n";
				}
			}
			elseif (! empty($links[$i][1]))
			{
				//print "x $i $active ".$links[$i][2]." z";
				if ($isactive)
				{
					$out.='<a'.(! empty($links[$i][2])?' id="'.$links[$i][2].'"':'').' class="tabactive tab inline-block'.($morecss?' '.$morecss:'').'" href="'.$links[$i][0].'">';
					$out.=$links[$i][1];
					$out.='</a>'."\n";
				}
				else
				{
					$out.='<a'.(! empty($links[$i][2])?' id="'.$links[$i][2].'"':'').' class="tabunactive tab inline-block'.($morecss?' '.$morecss:'').'" href="'.$links[$i][0].'">';
					$out.=$links[$i][1];
					$out.='</a>'."\n";
				}
			}
			$out.='</div>';
		}
		else
		{
			// The popup with the other tabs
			if (! $popuptab)
			{
				$popuptab=1;
				$outmore.='<div class="popuptabset wordwrap">';	// The css used to hide/show popup
			}
			$outmore.='<div class="popuptab wordwrap" style="display:inherit;">';
			if (isset($links[$i][2]) && $links[$i][2] == 'image')
			{
				if (!empty($links[$i][0]))
					$outmore.='<a class="tabimage'.($morecss?' '.$morecss:'').'" href="'.$links[$i][0].'">'.$links[$i][1].'</a>'."\n";
				else
					$outmore.='<span class="tabspan">'.$links[$i][1].'</span>'."\n";
			}
			elseif (! empty($links[$i][1]))
			{
				$outmore.='<a'.(! empty($links[$i][2])?' id="'.$links[$i][2].'"':'').' class="wordwrap inline-block'.($morecss?' '.$morecss:'').'" href="'.$links[$i][0].'">';
				$outmore.=preg_replace('/([a-z])\/([a-z])/i', '\\1 / \\2', $links[$i][1]);	// Replace x/y with x / y to allow wrap on long composed texts.
				$outmore.='</a>'."\n";
			}
			$outmore.='</div>';

			$nbintab++;
		}
		$displaytab=$i;
	}
	if ($popuptab) $outmore.='</div>';

	if ($popuptab)	// If there is some tabs not shown
	{
		$left=($langs->trans("DIRECTION") == 'rtl'?'right':'left');
		$right=($langs->trans("DIRECTION") == 'rtl'?'left':'right');

		$tabsname=str_replace("@", "", $picto);
		$out.='<div id="moretabs'.$tabsname.'" class="inline-block tabsElem">';
		$out.='<a href="#" class="tab moretab inline-block tabunactive reposition">'.$langs->trans("More").'... ('.$nbintab.')</a>';
		$out.='<div id="moretabsList'.$tabsname.'" style="position: absolute; '.$left.': -999em; text-align: '.$left.'; margin:0px; padding:2px; z-index:10;">';
		$out.=$outmore;
		$out.='</div>';
		$out.='<div></div>';
		$out.="</div>\n";

		$out.="<script>";
		$out.="$('#moretabs".$tabsname."').mouseenter( function() { console.log('mouseenter ".$left."'); $('#moretabsList".$tabsname."').css('".$left."','auto');});";
		$out.="$('#moretabs".$tabsname."').mouseleave( function() { console.log('mouseleave ".$left."'); $('#moretabsList".$tabsname."').css('".$left."','-999em');});";
		$out.="</script>";
	}

	$out.="</div>\n";

	if (! $notab || $notab == -1 || $notab == -2) $out.="\n".'<div class="tabBar'.($notab == -1 ? '' : ($notab == -2 ? ' tabBarNoTop' : ' tabBarWithBottom')).'">'."\n";

	$parameters=array('tabname' => $active, 'out' => $out);
	$reshook=$hookmanager->executeHooks('printTabsHead', $parameters);	// This hook usage is called just before output the head of tabs. Take also a look at "completeTabsHead"
	if ($reshook > 0)
	{
		$out = $hookmanager->resPrint;
	}

	return $out;
}

/**
 *  Show tab footer of a card
 *
 *  @param	int		$notab       -1 or 0=Add tab footer, 1=no tab footer
 *  @return	void
 */
function dol_fiche_end($notab = 0)
{
	print dol_get_fiche_end($notab);
}

/**
 *	Return tab footer of a card
 *
 *	@param  int		$notab		-1 or 0=Add tab footer, 1=no tab footer
 *  @return	string
 */
function dol_get_fiche_end($notab = 0)
{
	if (! $notab || $notab == -1) return "\n</div>\n";
	else return '';
}

/**
 *  Show tab footer of a card.
 *  Note: $object->next_prev_filter can be set to restrict select to find next or previous record by $form->showrefnav.
 *
 *  @param	Object	$object			Object to show
 *  @param	string	$paramid   		Name of parameter to use to name the id into the URL next/previous link
 *  @param	string	$morehtml  		More html content to output just before the nav bar
 *  @param	int		$shownav	  	Show Condition (navigation is shown if value is 1)
 *  @param	string	$fieldid   		Nom du champ en base a utiliser pour select next et previous (we make the select max and min on this field). Use 'none' for no prev/next search.
 *  @param	string	$fieldref   	Nom du champ objet ref (object->ref) a utiliser pour select next et previous
 *  @param	string	$morehtmlref  	More html to show after ref
 *  @param	string	$moreparam  	More param to add in nav link url.
 *	@param	int		$nodbprefix		Do not include DB prefix to forge table name
 *	@param	string	$morehtmlleft	More html code to show before ref
 *	@param	string	$morehtmlstatus	More html code to show under navigation arrows
 *  @param  int     $onlybanner     Put this to 1, if the card will contains only a banner (this add css 'arearefnobottom' on div)
 *	@param	string	$morehtmlright	More html code to show before navigation arrows
 *  @return	void
 */
function dol_banner_tab($object, $paramid, $morehtml = '', $shownav = 1, $fieldid = 'rowid', $fieldref = 'ref', $morehtmlref = '', $moreparam = '', $nodbprefix = 0, $morehtmlleft = '', $morehtmlstatus = '', $onlybanner = 0, $morehtmlright = '')
{
	global $conf, $form, $user, $langs;

	$error = 0;

	$maxvisiblephotos=1;
	$showimage=1;
	$entity=(empty($object->entity)?$conf->entity:$object->entity);
	$showbarcode=empty($conf->barcode->enabled)?0:($object->barcode?1:0);
	if (! empty($conf->global->MAIN_USE_ADVANCED_PERMS) && empty($user->rights->barcode->lire_advance)) $showbarcode=0;
	$modulepart='unknown';

	if ($object->element == 'societe')         $modulepart='societe';
	if ($object->element == 'contact')         $modulepart='contact';
	if ($object->element == 'member')          $modulepart='memberphoto';
	if ($object->element == 'user')            $modulepart='userphoto';
	if ($object->element == 'product')         $modulepart='product';
	if ($object->element == 'ticket')          $modulepart='ticket';

	if (class_exists("Imagick"))
	{
		if ($object->element == 'propal')            $modulepart='propal';
		if ($object->element == 'commande')          $modulepart='commande';
		if ($object->element == 'facture')           $modulepart='facture';
		if ($object->element == 'fichinter')         $modulepart='ficheinter';
		if ($object->element == 'contrat')           $modulepart='contract';
		if ($object->element == 'supplier_proposal') $modulepart='supplier_proposal';
		if ($object->element == 'order_supplier')    $modulepart='supplier_order';
		if ($object->element == 'invoice_supplier')  $modulepart='supplier_invoice';
		if ($object->element == 'expensereport')     $modulepart='expensereport';
	}

	if ($object->element == 'product')
	{
		$width=80; $cssclass='photoref';
		$showimage=$object->is_photo_available($conf->product->multidir_output[$entity]);
		$maxvisiblephotos=(isset($conf->global->PRODUCT_MAX_VISIBLE_PHOTO)?$conf->global->PRODUCT_MAX_VISIBLE_PHOTO:5);
		if ($conf->browser->layout == 'phone') $maxvisiblephotos=1;
		if ($showimage) $morehtmlleft.='<div class="floatleft inline-block valignmiddle divphotoref">'.$object->show_photos('product', $conf->product->multidir_output[$entity], 'small', $maxvisiblephotos, 0, 0, 0, $width, 0).'</div>';
		else
		{
			if (!empty($conf->global->PRODUCT_NODISPLAYIFNOPHOTO)) {
				$nophoto='';
				$morehtmlleft.='<div class="floatleft inline-block valignmiddle divphotoref"></div>';
			}
			else {    // Show no photo link
				$nophoto='/public/theme/common/nophoto.png';
				$morehtmlleft.='<div class="floatleft inline-block valignmiddle divphotoref"><img class="photo'.$modulepart.($cssclass?' '.$cssclass:'').'" alt="No photo"'.($width?' style="width: '.$width.'px"':'').' src="'.DOL_URL_ROOT.$nophoto.'"></div>';
			}
		}
	}
	elseif ($object->element == 'ticket')
	{
		$width=80; $cssclass='photoref';
		$showimage=$object->is_photo_available($conf->ticket->multidir_output[$entity].'/'.$object->ref);
		$maxvisiblephotos=(isset($conf->global->TICKET_MAX_VISIBLE_PHOTO)?$conf->global->TICKET_MAX_VISIBLE_PHOTO:2);
		if ($conf->browser->layout == 'phone') $maxvisiblephotos=1;
		if ($showimage) $morehtmlleft.='<div class="floatleft inline-block valignmiddle divphotoref">'.$object->show_photos('ticket', $conf->ticket->multidir_output[$entity], 'small', $maxvisiblephotos, 0, 0, 0, $width, 0).'</div>';
		else
		{
			if (!empty($conf->global->TICKET_NODISPLAYIFNOPHOTO)) {
				$nophoto='';
				$morehtmlleft.='<div class="floatleft inline-block valignmiddle divphotoref"></div>';
			}
			else {    // Show no photo link
				$nophoto='/public/theme/common/nophoto.png';
				$morehtmlleft.='<div class="floatleft inline-block valignmiddle divphotoref"><img class="photo'.$modulepart.($cssclass?' '.$cssclass:'').'" alt="No photo" border="0"'.($width?' style="width: '.$width.'px"':'').' src="'.DOL_URL_ROOT.$nophoto.'"></div>';
			}
		}
	}
	else
	{
		if ($showimage)
		{
			if ($modulepart != 'unknown')
			{
				$phototoshow='';
				// Check if a preview file is available
				if (in_array($modulepart, array('propal', 'commande', 'facture', 'ficheinter', 'contract', 'supplier_order', 'supplier_proposal', 'supplier_invoice', 'expensereport')) && class_exists("Imagick"))
				{
					$objectref = dol_sanitizeFileName($object->ref);
					$dir_output = (empty($conf->$modulepart->multidir_output[$entity]) ? $conf->$modulepart->dir_output : $conf->$modulepart->multidir_output[$entity]) . "/";
					if (in_array($modulepart, array('invoice_supplier', 'supplier_invoice')))
					{
						$subdir = get_exdir($object->id, 2, 0, 1, $object, $modulepart);
						$subdir.= ((! empty($subdir) && ! preg_match('/\/$/', $subdir))?'/':'').$objectref;		// the objectref dir is not included into get_exdir when used with level=2, so we add it at end
					}
					else
					{
						$subdir = get_exdir($object->id, 0, 0, 1, $object, $modulepart);
					}
					if (empty($subdir)) $subdir = 'errorgettingsubdirofobject';	// Protection to avoid to return empty path

					$filepath = $dir_output . $subdir . "/";

					$filepdf = $filepath . $objectref . ".pdf";
					$relativepath = $subdir.'/'.$objectref.'.pdf';

					// Define path to preview pdf file (preview precompiled "file.ext" are "file.ext_preview.png")
					$fileimage = $filepdf.'_preview.png';
					$relativepathimage = $relativepath.'_preview.png';

					$pdfexists = file_exists($filepdf);

					// If PDF file exists
					if ($pdfexists)
					{
						// Conversion du PDF en image png si fichier png non existant
						if (! file_exists($fileimage) || (filemtime($fileimage) < filemtime($filepdf)))
						{
							if (empty($conf->global->MAIN_DISABLE_PDF_THUMBS))		// If you experience trouble with pdf thumb generation and imagick, you can disable here.
							{
								include_once DOL_DOCUMENT_ROOT.'/core/lib/files.lib.php';
								$ret = dol_convert_file($filepdf, 'png', $fileimage, '0');     // Convert first page of PDF into a file _preview.png
								if ($ret < 0) $error++;
							}
						}
					}

					if ($pdfexists && ! $error)
					{
						$heightforphotref=70;
						if (! empty($conf->dol_optimize_smallscreen)) $heightforphotref=60;
						// If the preview file is found
						if (file_exists($fileimage))
						{
							$phototoshow = '<div class="floatleft inline-block valignmiddle divphotoref"><div class="photoref">';
							$phototoshow.= '<img height="'.$heightforphotref.'" class="photo photowithmargin photowithborder" src="'.DOL_URL_ROOT . '/viewimage.php?modulepart=apercu'.$modulepart.'&amp;file='.urlencode($relativepathimage).'">';
							$phototoshow.= '</div></div>';
						}
					}
				}
				elseif (! $phototoshow)
				{
					$phototoshow.= $form->showphoto($modulepart, $object, 0, 0, 0, 'photoref', 'small', 1, 0, $maxvisiblephotos);
				}

				if ($phototoshow)
				{
					$morehtmlleft.='<div class="floatleft inline-block valignmiddle divphotoref">';
					$morehtmlleft.=$phototoshow;
					$morehtmlleft.='</div>';
				}
			}

			if (! $phototoshow)      // Show No photo link (picto of pbject)
			{
			    $morehtmlleft.='<div class="floatleft inline-block valignmiddle divphotoref">';
				if ($object->element == 'action')
				{
					$width=80;
					$cssclass='photorefcenter';
					$nophoto=img_picto('', 'title_agenda', '', false, 1);
				}
				else
				{
					$width=14; $cssclass='photorefcenter';
					$picto = $object->picto;
					if ($object->element == 'project' && ! $object->public) $picto = 'project'; // instead of projectpub
					$nophoto=img_picto('', 'object_'.$picto, '', false, 1);
				}
				$morehtmlleft.='<!-- No photo to show -->';
				$morehtmlleft.='<div class="floatleft inline-block valignmiddle divphotoref"><div class="photoref"><img class="photo'.$modulepart.($cssclass?' '.$cssclass:'').'" alt="No photo"'.($width?' style="width: '.$width.'px"':'').' src="'.$nophoto.'"></div></div>';

				$morehtmlleft.='</div>';
			}
		}
	}

	if ($showbarcode) $morehtmlleft.='<div class="floatleft inline-block valignmiddle divphotoref">'.$form->showbarcode($object).'</div>';

	if ($object->element == 'societe')
	{
		if (! empty($conf->use_javascript_ajax) && $user->rights->societe->creer && ! empty($conf->global->MAIN_DIRECT_STATUS_UPDATE))
		{
		   	$morehtmlstatus.=ajax_object_onoff($object, 'status', 'status', 'InActivity', 'ActivityCeased');
		}
		else {
			$morehtmlstatus.=$object->getLibStatut(6);
		}
	}
	elseif ($object->element == 'product')
	{
		//$morehtmlstatus.=$langs->trans("Status").' ('.$langs->trans("Sell").') ';
		if (! empty($conf->use_javascript_ajax) && $user->rights->produit->creer && ! empty($conf->global->MAIN_DIRECT_STATUS_UPDATE)) {
			$morehtmlstatus.=ajax_object_onoff($object, 'status', 'tosell', 'ProductStatusOnSell', 'ProductStatusNotOnSell');
		} else {
			$morehtmlstatus.='<span class="statusrefsell">'.$object->getLibStatut(6, 0).'</span>';
		}
		$morehtmlstatus.=' &nbsp; ';
		//$morehtmlstatus.=$langs->trans("Status").' ('.$langs->trans("Buy").') ';
		if (! empty($conf->use_javascript_ajax) && $user->rights->produit->creer && ! empty($conf->global->MAIN_DIRECT_STATUS_UPDATE)) {
			$morehtmlstatus.=ajax_object_onoff($object, 'status_buy', 'tobuy', 'ProductStatusOnBuy', 'ProductStatusNotOnBuy');
		} else {
			$morehtmlstatus.='<span class="statusrefbuy">'.$object->getLibStatut(6, 1).'</span>';
		}
	}
	elseif (in_array($object->element, array('facture', 'invoice', 'invoice_supplier', 'chargesociales', 'loan')))
	{
		$tmptxt=$object->getLibStatut(6, $object->totalpaye);
		if (empty($tmptxt) || $tmptxt == $object->getLibStatut(3)) $tmptxt=$object->getLibStatut(5, $object->totalpaye);
		$morehtmlstatus.=$tmptxt;
	}
	elseif ($object->element == 'contrat' || $object->element == 'contract')
	{
		if ($object->statut == 0) $morehtmlstatus.=$object->getLibStatut(5);
		else $morehtmlstatus.=$object->getLibStatut(4);
	}
	elseif ($object->element == 'facturerec')
	{
		if ($object->frequency == 0) $morehtmlstatus.=$object->getLibStatut(2);
		else $morehtmlstatus.=$object->getLibStatut(5);
	}
	elseif ($object->element == 'project_task')
	{
		$object->fk_statut = 1;
		if ($object->progress > 0) $object->fk_statut = 2;
		if ($object->progress >= 100) $object->fk_statut = 3;
		$tmptxt=$object->getLibStatut(5);
		$morehtmlstatus.=$tmptxt;		// No status on task
	}
	else { // Generic case
		$tmptxt=$object->getLibStatut(6);
		if (empty($tmptxt) || $tmptxt == $object->getLibStatut(3)) $tmptxt=$object->getLibStatut(5);
		$morehtmlstatus.=$tmptxt;
	}

	// Add if object was dispatched "into accountancy"
	if (! empty($conf->accounting->enabled) && in_array($object->element, array('bank', 'facture', 'invoice', 'invoice_supplier', 'expensereport')))
	{
		if (method_exists($object, 'getVentilExportCompta'))
		{
			$accounted = $object->getVentilExportCompta();
			$langs->load("accountancy");
			$morehtmlstatus.='</div><div class="statusref statusrefbis">'.($accounted > 0 ? $langs->trans("Accounted") : '<span class="opacitymedium">'.$langs->trans("NotYetAccounted").'</span>');
		}
	}

	// Add alias for thirdparty
	if (! empty($object->name_alias)) $morehtmlref.='<div class="refidno">'.$object->name_alias.'</div>';

	// Add label
	if ($object->element == 'product' || $object->element == 'bank_account' || $object->element == 'project_task')
	{
		if (! empty($object->label)) $morehtmlref.='<div class="refidno">'.$object->label.'</div>';
	}

	if (method_exists($object, 'getBannerAddress') && $object->element != 'product' && $object->element != 'bookmark' && $object->element != 'ecm_directories' && $object->element != 'ecm_files')
	{
		$morehtmlref.='<div class="refidno">';
		$morehtmlref.=$object->getBannerAddress('refaddress', $object);
		$morehtmlref.='</div>';
	}
	if (! empty($conf->global->MAIN_SHOW_TECHNICAL_ID) && in_array($object->element, array('societe', 'contact', 'member', 'product')))
	{
		$morehtmlref.='<div style="clear: both;"></div><div class="refidno">';
		$morehtmlref.=$langs->trans("TechnicalID").': '.$object->id;
		$morehtmlref.='</div>';
	}

	print '<div class="'.($onlybanner?'arearefnobottom ':'arearef ').'heightref valignmiddle centpercent">';
	print $form->showrefnav($object, $paramid, $morehtml, $shownav, $fieldid, $fieldref, $morehtmlref, $moreparam, $nodbprefix, $morehtmlleft, $morehtmlstatus, $morehtmlright);
	print '</div>';
	print '<div class="underrefbanner clearboth"></div>';
}

/**
 * Show a string with the label tag dedicated to the HTML edit field.
 *
 * @param	string	$langkey		Translation key
 * @param 	string	$fieldkey		Key of the html select field the text refers to
 * @param	int		$fieldrequired	1=Field is mandatory
 * @return string
 * @deprecated Form::editfieldkey
 */
function fieldLabel($langkey, $fieldkey, $fieldrequired = 0)
{
	global $conf, $langs;
	$ret='';
	if ($fieldrequired) $ret.='<span class="fieldrequired">';
	if (($conf->dol_use_jmobile != 4)) $ret.='<label for="'.$fieldkey.'">';
	$ret.=$langs->trans($langkey);
	if (($conf->dol_use_jmobile != 4)) $ret.='</label>';
	if ($fieldrequired) $ret.='</span>';
	return $ret;
}

/**
 * Return string to add class property on html element with pair/impair.
 *
 * @param	string	$var			0 or 1
 * @param	string	$moreclass		More class to add
 * @return	string					String to add class onto HTML element
 */
function dol_bc($var, $moreclass = '')
{
	global $bc;
	$ret=' '.$bc[$var];
	if ($moreclass) $ret=preg_replace('/class=\"/', 'class="'.$moreclass.' ', $ret);
	return $ret;
}

/**
 *      Return a formated address (part address/zip/town/state) according to country rules
 *
 *      @param  Object		$object			A company or contact object
 * 	    @param	int			$withcountry		1=Add country into address string
 *      @param	string		$sep				Separator to use to build string
 *      @param	Translate	$outputlangs		Object lang that contains language for text translation.
 *      @param	int		$mode		0=Standard output, 1=Remove address
 *      @return string						Formated string
 *      @see dol_print_address()
 */
function dol_format_address($object, $withcountry = 0, $sep = "\n", $outputlangs = '', $mode = 0)
{
	global $conf,$langs;

	$ret='';
	$countriesusingstate=array('AU','CA','US','IN','GB','ES','UK','TR');    // See also MAIN_FORCE_STATE_INTO_ADDRESS

	// Address
	if (empty($mode)) {
		$ret .= $object->address;
	}
	// Zip/Town/State
	if (in_array($object->country_code, array('AU', 'CA', 'US')) || ! empty($conf->global->MAIN_FORCE_STATE_INTO_ADDRESS))   	// US: title firstname name \n address lines \n town, state, zip \n country
	{
		$ret .= ($ret ? $sep : '' ).$object->town;
		if ($object->state)
		{
			$ret.=($ret?", ":'').$object->state;
		}
		if ($object->zip) $ret .= ($ret?", ":'').$object->zip;
	}
	elseif (in_array($object->country_code, array('GB','UK'))) // UK: title firstname name \n address lines \n town state \n zip \n country
	{
		$ret .= ($ret ? $sep : '' ).$object->town;
		if ($object->state)
		{
			$ret.=($ret?", ":'').$object->state;
		}
		if ($object->zip) $ret .= ($ret ? $sep : '' ).$object->zip;
	}
	elseif (in_array($object->country_code, array('ES','TR'))) // ES: title firstname name \n address lines \n zip town \n state \n country
	{
		$ret .= ($ret ? $sep : '' ).$object->zip;
		$ret .= ($object->town?(($object->zip?' ':'').$object->town):'');
		if ($object->state)
		{
			$ret.="\n".$object->state;
		}
	}
	elseif (in_array($object->country_code, array('IT'))) // IT: tile firstname name\n address lines \n zip (Code Departement) \n country
	{
		$ret .= ($ret ? $sep : '' ).$object->zip;
		$ret .= ($object->town?(($object->zip?' ':'').$object->town):'');
		$ret .= ($object->state_code?(' ('.($object->state_code).')'):'');
	}
	else                                        		// Other: title firstname name \n address lines \n zip town \n country
	{
		$ret .= $object->zip ? (($ret ? $sep : '' ).$object->zip) : '';
		$ret .= ($object->town?(($object->zip?' ':($ret ? $sep : '' )).$object->town):'');
		if ($object->state && in_array($object->country_code, $countriesusingstate))
		{
			$ret.=($ret?", ":'').$object->state;
		}
	}
	if (! is_object($outputlangs)) $outputlangs=$langs;
	if ($withcountry)
	{
		$langs->load("dict");
		$ret.=($object->country_code?($ret?$sep:'').$outputlangs->convToOutputCharset($outputlangs->transnoentitiesnoconv("Country".$object->country_code)):'');
	}

	return $ret;
}



/**
 *	Format a string.
 *
 *	@param	string	$fmt		Format of strftime function (http://php.net/manual/fr/function.strftime.php)
 *  @param	int		$ts			Timesamp (If is_gmt is true, timestamp is already includes timezone and daylight saving offset, if is_gmt is false, timestamp is a GMT timestamp and we must compensate with server PHP TZ)
 *  @param	int		$is_gmt		See comment of timestamp parameter
 *	@return	string				A formatted string
 */
function dol_strftime($fmt, $ts = false, $is_gmt = false)
{
	if ((abs($ts) <= 0x7FFFFFFF)) { // check if number in 32-bit signed range
		return ($is_gmt)? @gmstrftime($fmt, $ts): @strftime($fmt, $ts);
	}
	else return 'Error date into a not supported range';
}

/**
 *	Output date in a string format according to outputlangs (or langs if not defined).
 * 	Return charset is always UTF-8, except if encodetoouput is defined. In this case charset is output charset
 *
 *	@param	int			$time			GM Timestamps date
 *	@param	string		$format      	Output date format (tag of strftime function)
 *										"%d %b %Y",
 *										"%d/%m/%Y %H:%M",
 *										"%d/%m/%Y %H:%M:%S",
 *                                      "%B"=Long text of month, "%A"=Long text of day, "%b"=Short text of month, "%a"=Short text of day
 *										"day", "daytext", "dayhour", "dayhourldap", "dayhourtext", "dayrfc", "dayhourrfc", "...reduceformat"
 * 	@param	string		$tzoutput		true or 'gmt' => string is for Greenwich location
 * 										false or 'tzserver' => output string is for local PHP server TZ usage
 * 										'tzuser' => output string is for user TZ (current browser TZ with current dst) => In a future, we should have same behaviour than 'tzuserrel'
 *                                      'tzuserrel' => output string is for user TZ (current browser TZ with dst or not, depending on date position) (TODO not implemented yet)
 *	@param	Translate	$outputlangs	Object lang that contains language for text translation.
 *  @param  boolean		$encodetooutput false=no convert into output pagecode
 * 	@return string      				Formated date or '' if time is null
 *
 *  @see        dol_mktime(), dol_stringtotime(), dol_getdate()
 */
function dol_print_date($time, $format = '', $tzoutput = 'tzserver', $outputlangs = '', $encodetooutput = false)
{
	global $conf,$langs;

	// Clean parameters
	$to_gmt=false;
	$offsettz=$offsetdst=0;
	if ($tzoutput)
	{
		$to_gmt=true;	// For backward compatibility
		if (is_string($tzoutput))
		{
			if ($tzoutput == 'tzserver')
			{
				$to_gmt=false;
				$offsettzstring=@date_default_timezone_get();		// Example 'Europe/Berlin' or 'Indian/Reunion'
				$offsettz=0;
				$offsetdst=0;
			}
			elseif ($tzoutput == 'tzuser' || $tzoutput == 'tzuserrel')
			{
				$to_gmt=true;
				$offsettzstring=(empty($_SESSION['dol_tz_string'])?'UTC':$_SESSION['dol_tz_string']);	// Example 'Europe/Berlin' or 'Indian/Reunion'
				$offsettz=(empty($_SESSION['dol_tz'])?0:$_SESSION['dol_tz'])*60*60;		// Will not be used anymore
				$offsetdst=(empty($_SESSION['dol_dst'])?0:$_SESSION['dol_dst'])*60*60;	// Will not be used anymore
			}
		}
	}
	if (! is_object($outputlangs)) $outputlangs=$langs;
	if (! $format) $format='daytextshort';
	$reduceformat=(! empty($conf->dol_optimize_smallscreen) && in_array($format, array('day','dayhour')))?1:0;
	$formatwithoutreduce = preg_replace('/reduceformat/', '', $format);
	if ($formatwithoutreduce != $format) { $format = $formatwithoutreduce; $reduceformat=1; }  // so format 'dayreduceformat' is processed like day

	// Change predefined format into computer format. If found translation in lang file we use it, otherwise we use default.
	// TODO Add format daysmallyear and dayhoursmallyear
	if ($format == 'day')				$format=($outputlangs->trans("FormatDateShort")!="FormatDateShort"?$outputlangs->trans("FormatDateShort"):$conf->format_date_short);
	elseif ($format == 'hour')			$format=($outputlangs->trans("FormatHourShort")!="FormatHourShort"?$outputlangs->trans("FormatHourShort"):$conf->format_hour_short);
	elseif ($format == 'hourduration')	$format=($outputlangs->trans("FormatHourShortDuration")!="FormatHourShortDuration"?$outputlangs->trans("FormatHourShortDuration"):$conf->format_hour_short_duration);
	elseif ($format == 'daytext')			 $format=($outputlangs->trans("FormatDateText")!="FormatDateText"?$outputlangs->trans("FormatDateText"):$conf->format_date_text);
	elseif ($format == 'daytextshort')	$format=($outputlangs->trans("FormatDateTextShort")!="FormatDateTextShort"?$outputlangs->trans("FormatDateTextShort"):$conf->format_date_text_short);
	elseif ($format == 'dayhour')			 $format=($outputlangs->trans("FormatDateHourShort")!="FormatDateHourShort"?$outputlangs->trans("FormatDateHourShort"):$conf->format_date_hour_short);
	elseif ($format == 'dayhoursec')		 $format=($outputlangs->trans("FormatDateHourSecShort")!="FormatDateHourSecShort"?$outputlangs->trans("FormatDateHourSecShort"):$conf->format_date_hour_sec_short);
	elseif ($format == 'dayhourtext')		 $format=($outputlangs->trans("FormatDateHourText")!="FormatDateHourText"?$outputlangs->trans("FormatDateHourText"):$conf->format_date_hour_text);
	elseif ($format == 'dayhourtextshort') $format=($outputlangs->trans("FormatDateHourTextShort")!="FormatDateHourTextShort"?$outputlangs->trans("FormatDateHourTextShort"):$conf->format_date_hour_text_short);
	// Format not sensitive to language
	elseif ($format == 'dayhourlog')		 $format='%Y%m%d%H%M%S';
	elseif ($format == 'dayhourldap')		 $format='%Y%m%d%H%M%SZ';
	elseif ($format == 'dayhourxcard')	$format='%Y%m%dT%H%M%SZ';
	elseif ($format == 'dayxcard')	 	$format='%Y%m%d';
	elseif ($format == 'dayrfc')			 $format='%Y-%m-%d';             // DATE_RFC3339
	elseif ($format == 'dayhourrfc')		 $format='%Y-%m-%dT%H:%M:%SZ';   // DATETIME RFC3339
	elseif ($format == 'standard')		$format='%Y-%m-%d %H:%M:%S';

	if ($reduceformat)
	{
		$format=str_replace('%Y', '%y', $format);
		$format=str_replace('yyyy', 'yy', $format);
	}

	// If date undefined or "", we return ""
	if (dol_strlen($time) == 0) return '';		// $time=0 allowed (it means 01/01/1970 00:00:00)

	// Clean format
	if (preg_match('/%b/i', $format))		// There is some text to translate
	{
		// We inhibate translation to text made by strftime functions. We will use trans instead later.
		$format=str_replace('%b', '__b__', $format);
		$format=str_replace('%B', '__B__', $format);
	}
	if (preg_match('/%a/i', $format))		// There is some text to translate
	{
		// We inhibate translation to text made by strftime functions. We will use trans instead later.
		$format=str_replace('%a', '__a__', $format);
		$format=str_replace('%A', '__A__', $format);
	}


	// Analyze date
	$reg=array();
	if (preg_match('/^([0-9][0-9][0-9][0-9])([0-9][0-9])([0-9][0-9])([0-9][0-9])([0-9][0-9])([0-9][0-9])$/i', $time, $reg))	// Deprecated. Ex: 1970-01-01, 1970-01-01 01:00:00, 19700101010000
	{
	    dol_print_error("Functions.lib::dol_print_date function called with a bad value from page ".$_SERVER["PHP_SELF"]);
	    return '';
	}
	elseif (preg_match('/^([0-9]+)\-([0-9]+)\-([0-9]+) ?([0-9]+)?:?([0-9]+)?:?([0-9]+)?/i', $time, $reg))    // Still available to solve problems in extrafields of type date
	{
	    // This part of code should not be used.
	    dol_syslog("Functions.lib::dol_print_date function called with a bad value from page ".$_SERVER["PHP_SELF"], LOG_WARNING);
	    //if (function_exists('debug_print_backtrace')) debug_print_backtrace();
	    // Date has format 'YYYY-MM-DD' or 'YYYY-MM-DD HH:MM:SS'
	    $syear	= (! empty($reg[1]) ? $reg[1] : '');
	    $smonth	= (! empty($reg[2]) ? $reg[2] : '');
	    $sday	= (! empty($reg[3]) ? $reg[3] : '');
	    $shour	= (! empty($reg[4]) ? $reg[4] : '');
	    $smin	= (! empty($reg[5]) ? $reg[5] : '');
	    $ssec	= (! empty($reg[6]) ? $reg[6] : '');

	    $time=dol_mktime($shour, $smin, $ssec, $smonth, $sday, $syear, true);
	    $ret=adodb_strftime($format, $time+$offsettz+$offsetdst, $to_gmt);
	}
	else
	{
		// Date is a timestamps
		if ($time < 100000000000)	// Protection against bad date values
		{
			$timetouse = $time+$offsettz+$offsetdst;	// TODO Replace this with function Date PHP. We also should not use anymore offsettz and offsetdst but only offsettzstring.

			$ret=adodb_strftime($format, $timetouse, $to_gmt);
		}
		else $ret='Bad value '.$time.' for date';
	}

	if (preg_match('/__b__/i', $format))
	{
		$timetouse = $time+$offsettz+$offsetdst;	// TODO Replace this with function Date PHP. We also should not use anymore offsettz and offsetdst but only offsettzstring.

		// Here ret is string in PHP setup language (strftime was used). Now we convert to $outputlangs.
		$month=adodb_strftime('%m', $timetouse);
		$month=sprintf("%02d", $month);	// $month may be return with format '06' on some installation and '6' on other, so we force it to '06'.
		if ($encodetooutput)
		{
			$monthtext=$outputlangs->transnoentities('Month'.$month);
			$monthtextshort=$outputlangs->transnoentities('MonthShort'.$month);
		}
		else
		{
			$monthtext=$outputlangs->transnoentitiesnoconv('Month'.$month);
			$monthtextshort=$outputlangs->transnoentitiesnoconv('MonthShort'.$month);
		}
		//print 'monthtext='.$monthtext.' monthtextshort='.$monthtextshort;
		$ret=str_replace('__b__', $monthtextshort, $ret);
		$ret=str_replace('__B__', $monthtext, $ret);
		//print 'x'.$outputlangs->charset_output.'-'.$ret.'x';
		//return $ret;
	}
	if (preg_match('/__a__/i', $format))
	{
		$timetouse = $time+$offsettz+$offsetdst;	// TODO Replace this with function Date PHP. We also should not use anymore offsettz and offsetdst but only offsettzstring.

		$w=adodb_strftime('%w', $timetouse);						// TODO Replace this with function Date PHP. We also should not use anymore offsettz and offsetdst but only offsettzstring.
		$dayweek=$outputlangs->transnoentitiesnoconv('Day'.$w);
		$ret=str_replace('__A__', $dayweek, $ret);
		$ret=str_replace('__a__', dol_substr($dayweek, 0, 3), $ret);
	}

	return $ret;
}


/**
 *	Return an array with locale date info.
 *  PHP getdate is restricted to the years 1901-2038 on Unix and 1970-2038 on Windows
 *  WARNING: This function always use PHP server timezone to return locale informations !!!
 *  Usage must be avoid.
 *  FIXME: Replace this with PHP date function and a parameter $gm
 *
 *	@param	int			$timestamp      Timestamp
 *	@param	boolean		$fast           Fast mode
 *	@return	array						Array of informations
 *										If no fast mode:
 *										'seconds' => $secs,
 *										'minutes' => $min,
 *										'hours' => $hour,
 *										'mday' => $day,
 *										'wday' => $dow,		0=sunday, 6=saturday
 *										'mon' => $month,
 *										'year' => $year,
 *										'yday' => floor($secsInYear/$_day_power),
 *										'weekday' => gmdate('l',$_day_power*(3+$dow)),
 *										'month' => gmdate('F',mktime(0,0,0,$month,2,1971)),
 *										If fast mode:
 *										'seconds' => $secs,
 *										'minutes' => $min,
 *										'hours' => $hour,
 *										'mday' => $day,
 *										'mon' => $month,
 *										'year' => $year,
 *										'yday' => floor($secsInYear/$_day_power),
 *										'leap' => $leaf,
 *										'ndays' => $ndays
 * 	@see 								dol_print_date(), dol_stringtotime(), dol_mktime()
 */
function dol_getdate($timestamp, $fast = false)
{
	global $conf;

	$usealternatemethod=false;
	if ($timestamp <= 0) $usealternatemethod=true;				// <= 1970
	if ($timestamp >= 2145913200) $usealternatemethod=true;		// >= 2038

	if ($usealternatemethod)
	{
		$arrayinfo=adodb_getdate($timestamp, $fast);
	}
	else
	{
		$arrayinfo=getdate($timestamp);
	}

	return $arrayinfo;
}

/**
 *	Return a timestamp date built from detailed informations (by default a local PHP server timestamp)
 * 	Replace function mktime not available under Windows if year < 1970
 *	PHP mktime is restricted to the years 1901-2038 on Unix and 1970-2038 on Windows
 *
 * 	@param	int			$hour			Hour	(can be -1 for undefined)
 *	@param	int			$minute			Minute	(can be -1 for undefined)
 *	@param	int			$second			Second	(can be -1 for undefined)
 *	@param	int			$month			Month (1 to 12)
 *	@param	int			$day			Day (1 to 31)
 *	@param	int			$year			Year
 *	@param	mixed		$gm				True or 1 or 'gmt'=Input informations are GMT values
 *										False or 0 or 'server' = local to server TZ
 *										'user' = local to user TZ
 *										'tz,TimeZone' = use specified timezone
 *	@param	int			$check			0=No check on parameters (Can use day 32, etc...)
 *	@return	int|string					Date as a timestamp, '' or false if error
 * 	@see 								dol_print_date(), dol_stringtotime(), dol_getdate()
 */
function dol_mktime($hour, $minute, $second, $month, $day, $year, $gm = false, $check = 1)
{
	global $conf;
	//print "- ".$hour.",".$minute.",".$second.",".$month.",".$day.",".$year.",".$_SERVER["WINDIR"]." -";

	// Clean parameters
	if ($hour   == -1 || empty($hour)) $hour=0;
	if ($minute == -1 || empty($minute)) $minute=0;
	if ($second == -1 || empty($second)) $second=0;

	// Check parameters
	if ($check)
	{
		if (! $month || ! $day)  return '';
		if ($day   > 31) return '';
		if ($month > 12) return '';
		if ($hour  < 0 || $hour   > 24) return '';
		if ($minute< 0 || $minute > 60) return '';
		if ($second< 0 || $second > 60) return '';
	}

	if (method_exists('DateTime', 'getTimestamp'))
	{
		if (empty($gm) || $gm === 'server')
		{
			$default_timezone=@date_default_timezone_get();		// Example 'Europe/Berlin'
			$localtz = new DateTimeZone($default_timezone);
		}
		elseif ($gm === 'user')
		{
			// We use dol_tz_string first because it is more reliable.
			$default_timezone=(empty($_SESSION["dol_tz_string"])?@date_default_timezone_get():$_SESSION["dol_tz_string"]);		// Example 'Europe/Berlin'
			try {
				$localtz = new DateTimeZone($default_timezone);
			}
			catch(Exception $e)
			{
				dol_syslog("Warning dol_tz_string contains an invalid value ".$_SESSION["dol_tz_string"], LOG_WARNING);
				$default_timezone=@date_default_timezone_get();
			}
		}
		elseif (strrpos($gm, "tz,") !== false)
		{
			$timezone=str_replace("tz,", "", $gm);  // Example 'tz,Europe/Berlin'
			try
			{
				$localtz = new DateTimeZone($timezone);
			}
			catch(Exception $e)
			{
				dol_syslog("Warning passed timezone contains an invalid value ".$timezone, LOG_WARNING);
			}
		}

		if (empty($localtz)) {
			$localtz = new DateTimeZone('UTC');
		}
		//var_dump($localtz);
		//var_dump($year.'-'.$month.'-'.$day.'-'.$hour.'-'.$minute);
		$dt = new DateTime(null, $localtz);
		$dt->setDate((int) $year, (int) $month, (int) $day);
		$dt->setTime((int) $hour, (int) $minute, (int) $second);
		$date=$dt->getTimestamp();	// should include daylight saving time
		//var_dump($date);
		return $date;
	}
	else
	{
		dol_print_error('', 'PHP version must be 5.4+');
		return '';
	}
}


/**
 *	Return date for now. In most cases, we use this function without parameters (that means GMT time).
 *
 * 	@param	string		$mode	'gmt' => we return GMT timestamp,
 * 								'tzserver' => we add the PHP server timezone
 *  							'tzref' => we add the company timezone
 * 								'tzuser' => we add the user timezone
 *	@return int   $date	Timestamp
 */
function dol_now($mode = 'gmt')
{
	$ret=0;

	// Note that gmmktime and mktime return same value (GMT) when used without parameters
	//if ($mode == 'gmt') $ret=gmmktime(); // Strict Standards: gmmktime(): You should be using the time() function instead
	if ($mode == 'gmt') $ret=time();	// Time for now at greenwich.
	elseif ($mode == 'tzserver')		// Time for now with PHP server timezone added
	{
		require_once DOL_DOCUMENT_ROOT.'/core/lib/date.lib.php';
		$tzsecond=getServerTimeZoneInt('now');    // Contains tz+dayling saving time
		$ret=(int) (dol_now('gmt')+($tzsecond*3600));
	}
	/*else if ($mode == 'tzref')				// Time for now with parent company timezone is added
	{
		require_once DOL_DOCUMENT_ROOT.'/core/lib/date.lib.php';
		$tzsecond=getParentCompanyTimeZoneInt();    // Contains tz+dayling saving time
		$ret=dol_now('gmt')+($tzsecond*3600);
	}*/
	elseif ($mode == 'tzuser')				// Time for now with user timezone added
	{
		//print 'time: '.time().'-'.mktime().'-'.gmmktime();
		$offsettz=(empty($_SESSION['dol_tz'])?0:$_SESSION['dol_tz'])*60*60;
		$offsetdst=(empty($_SESSION['dol_dst'])?0:$_SESSION['dol_dst'])*60*60;
		$ret=(int) (dol_now('gmt')+($offsettz+$offsetdst));
	}

	return $ret;
}


/**
 * Return string with formated size
 *
 * @param	int		$size		Size to print
 * @param	int		$shortvalue	Tell if we want long value to use another unit (Ex: 1.5Kb instead of 1500b)
 * @param	int		$shortunit	Use short label of size unit (for example 'b' instead of 'bytes')
 * @return	string				Link
 */
function dol_print_size($size, $shortvalue = 0, $shortunit = 0)
{
	global $conf,$langs;
	$level=1024;

	if (! empty($conf->dol_optimize_smallscreen)) $shortunit=1;

	// Set value text
	if (empty($shortvalue) || $size < ($level*10))
	{
		$ret=$size;
		$textunitshort=$langs->trans("b");
		$textunitlong=$langs->trans("Bytes");
	}
	else
	{
		$ret=round($size/$level, 0);
		$textunitshort=$langs->trans("Kb");
		$textunitlong=$langs->trans("KiloBytes");
	}
	// Use long or short text unit
	if (empty($shortunit)) { $ret.=' '.$textunitlong; }
	else { $ret.=' '.$textunitshort; }

	return $ret;
}

/**
 * Show Url link
 *
 * @param	string		$url		Url to show
 * @param	string		$target		Target for link
 * @param	int			$max		Max number of characters to show
 * @param	int			$withpicto	With picto
 * @return	string					HTML Link
 */
function dol_print_url($url, $target = '_blank', $max = 32, $withpicto = 0)
{
	global $langs;

	if (empty($url)) return '';

	$link='<a href="';
	if (! preg_match('/^http/i', $url)) $link.='http://';
	$link.=$url;
	$link.='"';
	if ($target) $link.=' target="'.$target.'"';
	$link.='>';
	if (! preg_match('/^http/i', $url)) $link.='http://';
	$link.=dol_trunc($url, $max);
	$link.='</a>';
	return '<div class="nospan float" style="margin-right: 10px">'.($withpicto?img_picto($langs->trans("Url"), 'object_globe.png').' ':'').$link.'</div>';
}

/**
 * Show EMail link
 *
 * @param	string		$email			EMail to show (only email, without 'Name of recipient' before)
 * @param 	int			$cid 			Id of contact if known
 * @param 	int			$socid 			Id of third party if known
 * @param 	int			$addlink		0=no link, 1=email has a html email link (+ link to create action if constant AGENDA_ADDACTIONFOREMAIL is on)
 * @param	int			$max			Max number of characters to show
 * @param	int			$showinvalid	Show warning if syntax email is wrong
 * @param	int			$withpicto		Show picto
 * @return	string						HTML Link
 */
function dol_print_email($email, $cid = 0, $socid = 0, $addlink = 0, $max = 64, $showinvalid = 1, $withpicto = 0)
{
	global $conf,$user,$langs,$hookmanager;

	$newemail=$email;

	if (empty($email)) return '&nbsp;';

	if (! empty($addlink))
	{
		$newemail='<a style="text-overflow: ellipsis;" href="';
		if (! preg_match('/^mailto:/i', $email)) $newemail.='mailto:';
		$newemail.=$email;
		$newemail.='">';
		$newemail.=dol_trunc($email, $max);
		$newemail.='</a>';
		if ($showinvalid && ! isValidEmail($email))
		{
			$langs->load("errors");
			$newemail.=img_warning($langs->trans("ErrorBadEMail", $email));
		}

		if (($cid || $socid) && ! empty($conf->agenda->enabled) && $user->rights->agenda->myactions->create)
		{
			$type='AC_EMAIL'; $link='';
			if (! empty($conf->global->AGENDA_ADDACTIONFOREMAIL)) $link='<a href="'.DOL_URL_ROOT.'/comm/action/card.php?action=create&amp;backtopage=1&amp;actioncode='.$type.'&amp;contactid='.$cid.'&amp;socid='.$socid.'">'.img_object($langs->trans("AddAction"), "calendar").'</a>';
			if ($link) $newemail='<div>'.$newemail.' '.$link.'</div>';
		}
	}
	else
	{
		if ($showinvalid && ! isValidEmail($email))
		{
			$langs->load("errors");
			$newemail.=img_warning($langs->trans("ErrorBadEMail", $email));
		}
	}

	$rep = '<div class="nospan float" style="margin-right: 10px">'.($withpicto?img_picto($langs->trans("EMail"), 'object_email.png').' ':'').$newemail.'</div>';
	if ($hookmanager) {
		$parameters = array('cid' => $cid, 'socid' => $socid,'addlink' => $addlink, 'picto' => $withpicto);
		$reshook = $hookmanager->executeHooks('printEmail', $parameters, $email);
		$rep.=$hookmanager->resPrint;
	}

	return $rep;
}

/**
 * Show social network link
 *
 * @param	string		$value			Skype to show (only skype, without 'Name of recipient' before)
 * @param	int 		$cid 			Id of contact if known
 * @param	int 		$socid 			Id of third party if known
 * @param	string 		$type			'skype','facebook',...
 * @return	string						HTML Link
 */
function dol_print_socialnetworks($value, $cid, $socid, $type)
{
	global $conf,$user,$langs;

	$newskype=$value;

	if (empty($value)) return '&nbsp;';

	if (! empty($type))
	{
		$newskype ='<div class="divsocialnetwork inline-block valignmiddle">';
		$newskype.=img_picto($langs->trans(strtoupper($type)), $type.'.png', '', false, 0, 0, '', 'paddingright');
		$newskype.=$value;
		if ($type == 'skype')
		{
			$newskype.= '&nbsp;';
			$newskype.='<a href="skype:';
			$newskype.=$value;
			$newskype.='?call" alt="'.$langs->trans("Call").'&nbsp;'.$value.'" title="'.$langs->trans("Call").'&nbsp;'.$value.'">';
			$newskype.='<img src="'.DOL_URL_ROOT.'/theme/common/skype_callbutton.png" border="0">';
			$newskype.='</a><a href="skype:';
			$newskype.=$value;
			$newskype.='?chat" alt="'.$langs->trans("Chat").'&nbsp;'.$value.'" title="'.$langs->trans("Chat").'&nbsp;'.$value.'">';
			$newskype.='<img class="paddingleft" src="'.DOL_URL_ROOT.'/theme/common/skype_chatbutton.png" border="0">';
			$newskype.='</a>';
		}
		if (($cid || $socid) && ! empty($conf->agenda->enabled) && $user->rights->agenda->myactions->create && $type=='skype')
		{
			$addlink='AC_SKYPE'; $link='';
			if (! empty($conf->global->AGENDA_ADDACTIONFORSKYPE)) $link='<a href="'.DOL_URL_ROOT.'/comm/action/card.php?action=create&amp;backtopage=1&amp;actioncode='.$addlink.'&amp;contactid='.$cid.'&amp;socid='.$socid.'">'.img_object($langs->trans("AddAction"), "calendar").'</a>';
			$newskype.=($link?' '.$link:'');
		}
		$newskype.='</div>';
	}
	else
	{
		$langs->load("errors");
		$newskype.=img_warning($langs->trans("ErrorBadSocialNetworkValue", $value));
	}
	return $newskype;
}

/**
 * 	Format phone numbers according to country
 *
 * 	@param  string  $phone          Phone number to format
 * 	@param  string  $countrycode    Country code to use for formatting
 * 	@param 	int		$cid 		    Id of contact if known
 * 	@param 	int		$socid          Id of third party if known
 * 	@param 	string	$addlink	    ''=no link to create action, 'AC_TEL'=add link to clicktodial (if module enabled) and add link to create event (if conf->global->AGENDA_ADDACTIONFORPHONE set)
 * 	@param 	string	$separ 		    Separation between numbers for a better visibility example : xx.xx.xx.xx.xx
 *  @param	string  $withpicto      Show picto
 *  @param	string	$titlealt	    Text to show on alt
 *  @param  int     $adddivfloat    Add div float around phone.
 * 	@return string 				    Formated phone number
 */
function dol_print_phone($phone, $countrycode = '', $cid = 0, $socid = 0, $addlink = '', $separ = "&nbsp;", $withpicto = '', $titlealt = '', $adddivfloat = 0)
{
	global $conf, $user, $langs, $mysoc, $hookmanager;

	// Clean phone parameter
	$phone = preg_replace("/[\s.-]/", "", trim($phone));
	if (empty($phone)) { return ''; }
	if (empty($countrycode)) $countrycode=$mysoc->country_code;

	// Short format for small screens
	if ($conf->dol_optimize_smallscreen) $separ='';

	$newphone=$phone;
	if (strtoupper($countrycode) == "FR")
	{
		// France
		if (dol_strlen($phone) == 10) {
			$newphone=substr($newphone, 0, 2).$separ.substr($newphone, 2, 2).$separ.substr($newphone, 4, 2).$separ.substr($newphone, 6, 2).$separ.substr($newphone, 8, 2);
		}
		elseif (dol_strlen($phone) == 7)
		{
			$newphone=substr($newphone, 0, 3).$separ.substr($newphone, 3, 2).$separ.substr($newphone, 5, 2);
		}
		elseif (dol_strlen($phone) == 9)
		{
			$newphone=substr($newphone, 0, 2).$separ.substr($newphone, 2, 3).$separ.substr($newphone, 5, 2).$separ.substr($newphone, 7, 2);
		}
		elseif (dol_strlen($phone) == 11)
		{
			$newphone=substr($newphone, 0, 3).$separ.substr($newphone, 3, 2).$separ.substr($newphone, 5, 2).$separ.substr($newphone, 7, 2).$separ.substr($newphone, 9, 2);
		}
		elseif (dol_strlen($phone) == 12)
		{
			$newphone=substr($newphone, 0, 4).$separ.substr($newphone, 4, 2).$separ.substr($newphone, 6, 2).$separ.substr($newphone, 8, 2).$separ.substr($newphone, 10, 2);
		}
	}

	elseif (strtoupper($countrycode) == "CA")
	{
		if (dol_strlen($phone) == 10) {
			$newphone=($separ!=''?'(':'').substr($newphone, 0, 3).($separ!=''?')':'').$separ.substr($newphone, 3, 3).($separ!=''?'-':'').substr($newphone, 6, 4);
		}
	}
	elseif (strtoupper($countrycode) == "PT" )
	{//Portugal
		if (dol_strlen($phone) == 13)
		{//ex: +351_ABC_DEF_GHI
			$newphone= substr($newphone, 0, 4).$separ.substr($newphone, 4, 3).$separ.substr($newphone, 7, 3).$separ.substr($newphone, 10, 3);
		}
	}
	elseif (strtoupper($countrycode) == "SR" )
	{//Suriname
		if (dol_strlen($phone) == 10)
		{//ex: +597_ABC_DEF
			$newphone= substr($newphone, 0, 4).$separ.substr($newphone, 4, 3).$separ.substr($newphone, 7, 3);
		}
		elseif (dol_strlen($phone) == 11)
		{//ex: +597_ABC_DEFG
			$newphone= substr($newphone, 0, 4).$separ.substr($newphone, 4, 3).$separ.substr($newphone, 7, 4);
		}
	}
	elseif (strtoupper($countrycode) == "DE" )
	{//Allemagne
		if (dol_strlen($phone) == 14)
		{//ex:  +49_ABCD_EFGH_IJK
			$newphone= substr($newphone, 0, 3).$separ.substr($newphone, 3, 4).$separ.substr($newphone, 7, 4).$separ.substr($newphone, 11, 3);
		}
		elseif (dol_strlen($phone) == 13)
		{//ex: +49_ABC_DEFG_HIJ
			$newphone= substr($newphone, 0, 3).$separ.substr($newphone, 3, 3).$separ.substr($newphone, 6, 4).$separ.substr($newphone, 10, 3);
		}
	}
	elseif (strtoupper($countrycode) == "ES")
	{//Espagne
		if (dol_strlen($phone) == 12)
		{//ex:  +34_ABC_DEF_GHI
			$newphone= substr($newphone, 0, 3).$separ.substr($newphone, 3, 3).$separ.substr($newphone, 6, 3).$separ.substr($newphone, 9, 3);
		}
	}
	elseif (strtoupper($countrycode) == "BF")
	{// Burkina Faso
		if (dol_strlen($phone) == 12)
		{//ex :  +22 A BC_DE_FG_HI
			$newphone= substr($newphone, 0, 3).$separ.substr($newphone, 3, 1).$separ.substr($newphone, 4, 2).$separ.substr($newphone, 6, 2).$separ.substr($newphone, 8, 2).$separ.substr($newphone, 10, 2);
		}
	}
	elseif (strtoupper($countrycode) == "RO")
	{// Roumanie
		if (dol_strlen($phone) == 12)
		{//ex :  +40 AB_CDE_FG_HI
			$newphone= substr($newphone, 0, 3).$separ.substr($newphone, 3, 2).$separ.substr($newphone, 5, 3).$separ.substr($newphone, 8, 2).$separ.substr($newphone, 10, 2);
		}
	}
	elseif (strtoupper($countrycode) == "TR")
	{//Turquie
		if (dol_strlen($phone) == 13)
		{//ex :  +90 ABC_DEF_GHIJ
			$newphone= substr($newphone, 0, 3).$separ.substr($newphone, 3, 3).$separ.substr($newphone, 6, 3).$separ.substr($newphone, 9, 4);
		}
	}
	elseif (strtoupper($countrycode) == "US")
	{//Etat-Unis
		if (dol_strlen($phone) == 12)
		{//ex: +1 ABC_DEF_GHIJ
			$newphone= substr($newphone, 0, 2).$separ.substr($newphone, 2, 3).$separ.substr($newphone, 5, 3).$separ.substr($newphone, 8, 4);
		}
	}
	elseif (strtoupper($countrycode) == "MX")
	{//Mexique
		if (dol_strlen($phone) == 12)
		{//ex: +52 ABCD_EFG_HI
			$newphone = substr($newphone, 0, 3).$separ.substr($newphone, 3, 4).$separ.substr($newphone, 7, 3).$separ.substr($newphone, 10, 2);
		}
		elseif (dol_strlen($phone) == 11)
		{//ex: +52 AB_CD_EF_GH
			$newphone = substr($newphone, 0, 3).$separ.substr($newphone, 3, 2).$separ.substr($newphone, 5, 2).$separ.substr($newphone, 7, 2).$separ.substr($newphone, 9, 2);
		}
		elseif (dol_strlen($phone) == 13)
		{//ex: +52 ABC_DEF_GHIJ
			$newphone = substr($newphone, 0, 3).$separ.substr($newphone, 3, 3).$separ.substr($newphone, 6, 3).$separ.substr($newphone, 9, 4);
		}
	}
	elseif (strtoupper($countrycode) == "ML")
	{//Mali
		if(dol_strlen($phone) == 12)
		{//ex: +223 AB_CD_EF_GH
			$newphone = substr($newphone, 0, 4).$separ.substr($newphone, 4, 2).$separ.substr($newphone, 6, 2).$separ.substr($newphone, 8, 2).$separ.substr($newphone, 10, 2);
		}
	}
	elseif (strtoupper($countrycode) == "TH")
	{//Thaïlande
		if(dol_strlen($phone) == 11)
		{//ex: +66_ABC_DE_FGH
			$newphone = substr($newphone, 0, 3).$separ.substr($newphone, 3, 3).$separ.substr($newphone, 6, 2).$separ.substr($newphone, 8, 3);
		}
		elseif(dol_strlen($phone) == 12)
		{//ex: +66_A_BCD_EF_GHI
			$newphone = substr($newphone, 0, 3).$separ.substr($newphone, 3, 1).$separ.substr($newphone, 4, 3).$separ.substr($newphone, 7, 2).$separ.substr($newphone, 9, 3);
		}
	}
	elseif (strtoupper($countrycode) == "MU")
	{
        //Maurice
		if(dol_strlen($phone) == 11)
		{//ex: +230_ABC_DE_FG
			$newphone = substr($newphone, 0, 4).$separ.substr($newphone, 4, 3).$separ.substr($newphone, 7, 2).$separ.substr($newphone, 9, 2);
		}
		elseif(dol_strlen($phone) == 12)
		{//ex: +230_ABCD_EF_GH
			$newphone = substr($newphone, 0, 4).$separ.substr($newphone, 4, 4).$separ.substr($newphone, 8, 2).$separ.substr($newphone, 10, 2);
		}
	}
	elseif (strtoupper($countrycode) == "ZA")
	{//Afrique du sud
		if(dol_strlen($phone) == 12)
		{//ex: +27_AB_CDE_FG_HI
			$newphone = substr($newphone, 0, 3).$separ.substr($newphone, 3, 2).$separ.substr($newphone, 5, 3).$separ.substr($newphone, 8, 2).$separ.substr($newphone, 10, 2);
		}
	}
	elseif (strtoupper($countrycode) == "SY")
	{//Syrie
		if(dol_strlen($phone) == 12)
		{//ex: +963_AB_CD_EF_GH
			$newphone = substr($newphone, 0, 4).$separ.substr($newphone, 4, 2).$separ.substr($newphone, 6, 2).$separ.substr($newphone, 8, 2).$separ.substr($newphone, 10, 2);
		}
		elseif(dol_strlen($phone) == 13)
		{//ex: +963_AB_CD_EF_GHI
			$newphone = substr($newphone, 0, 4).$separ.substr($newphone, 4, 2).$separ.substr($newphone, 6, 2).$separ.substr($newphone, 8, 2).$separ.substr($newphone, 10, 3);
		}
	}
	elseif (strtoupper($countrycode) == "AE")
	{//Emirats Arabes Unis
		if(dol_strlen($phone) == 12)
		{//ex: +971_ABC_DEF_GH
			$newphone = substr($newphone, 0, 4).$separ.substr($newphone, 4, 3).$separ.substr($newphone, 7, 3).$separ.substr($newphone, 10, 2);
		}
		elseif(dol_strlen($phone) == 13)
		{//ex: +971_ABC_DEF_GHI
			$newphone = substr($newphone, 0, 4).$separ.substr($newphone, 4, 3).$separ.substr($newphone, 7, 3).$separ.substr($newphone, 10, 3);
		}
		elseif(dol_strlen($phone) == 14)
		{//ex: +971_ABC_DEF_GHIK
			$newphone = substr($newphone, 0, 4).$separ.substr($newphone, 4, 3).$separ.substr($newphone, 7, 3).$separ.substr($newphone, 10, 4);
		}
	}
	elseif (strtoupper($countrycode) == "DZ")
	{//Algérie
		if(dol_strlen($phone) == 13)
		{//ex: +213_ABC_DEF_GHI
			$newphone = substr($newphone, 0, 4).$separ.substr($newphone, 4, 3).$separ.substr($newphone, 7, 3).$separ.substr($newphone, 10, 3);
		}
	}
	elseif (strtoupper($countrycode) == "BE")
	{//Belgique
		if(dol_strlen($phone) == 11)
		{//ex: +32_ABC_DE_FGH
			$newphone = substr($newphone, 0, 3).$separ.substr($newphone, 3, 3).$separ.substr($newphone, 6, 2).$separ.substr($newphone, 8, 3);
		}
		elseif(dol_strlen($phone) == 12)
		{//ex: +32_ABC_DEF_GHI
			$newphone = substr($newphone, 0, 3).$separ.substr($newphone, 3, 3).$separ.substr($newphone, 6, 3).$separ.substr($newphone, 9, 3);
		}
	}
	elseif (strtoupper($countrycode) == "PF")
	{//Polynésie française
		if(dol_strlen($phone) == 12)
		{//ex: +689_AB_CD_EF_GH
			$newphone = substr($newphone, 0, 4).$separ.substr($newphone, 4, 2).$separ.substr($newphone, 6, 2).$separ.substr($newphone, 8, 2).$separ.substr($newphone, 10, 2);
		}
	}
	elseif (strtoupper($countrycode) == "CO")
	{//Colombie
		if(dol_strlen($phone) == 13)
		{//ex: +57_ABC_DEF_GH_IJ
			$newphone = substr($newphone, 0, 3).$separ.substr($newphone, 3, 3).$separ.substr($newphone, 6, 3).$separ.substr($newphone, 9, 2).$separ.substr($newphone, 11, 2);
		}
	}
	elseif (strtoupper($countrycode) == "JO")
	{//Jordanie
		if(dol_strlen($phone) == 12)
		{//ex: +962_A_BCD_EF_GH
			$newphone = substr($newphone, 0, 4).$separ.substr($newphone, 4, 1).$separ.substr($newphone, 5, 3).$separ.substr($newphone, 7, 2).$separ.substr($newphone, 9, 2);
		}
	}
	elseif (strtoupper($countrycode) == "MG")
	{//Madagascar
		if(dol_strlen($phone) == 13)
		{//ex: +261_AB_CD_EF_GHI
			$newphone = substr($newphone, 0, 4).$separ.substr($newphone, 4, 2).$separ.substr($newphone, 6, 2).$separ.substr($newphone, 8, 2).$separ.substr($newphone, 10, 3);
		}
	}
	elseif (strtoupper($countrycode) == "GB")
	{//Royaume uni
		if(dol_strlen($phone) == 13)
		{//ex: +44_ABCD_EFG_HIJ
			$newphone = substr($newphone, 0, 3).$separ.substr($newphone, 3, 4).$separ.substr($newphone, 7, 3).$separ.substr($newphone, 10, 3);
		}
	}
	elseif (strtoupper($countrycode) == "CH")
	{//Suisse
		if(dol_strlen($phone) == 12)
		{//ex: +41_AB_CDE_FG_HI
			$newphone = substr($newphone, 0, 3).$separ.substr($newphone, 3, 2).$separ.substr($newphone, 5, 3).$separ.substr($newphone, 8, 2).$separ.substr($newphone, 10, 2);
		}
		elseif(dol_strlen($phone) == 15)
		{// +41_AB_CDE_FGH_IJKL
			$newphone =$newphone = substr($newphone, 0, 3).$separ.substr($newphone, 3, 2).$separ.substr($newphone, 5, 3).$separ.substr($newphone, 8, 3).$separ.substr($newphone, 11, 4);
		}
	}
	elseif (strtoupper($countrycode) == "TN")
	{//Tunisie
		if(dol_strlen($phone) == 12)
		{//ex: +216_AB_CDE_FGH
			$newphone = substr($newphone, 0, 4).$separ.substr($newphone, 4, 2).$separ.substr($newphone, 6, 3).$separ.substr($newphone, 9, 3);
		}
	}
	elseif (strtoupper($countrycode) == "GF")
	{//Guyane francaise
		if(dol_strlen($phone) == 13)
		{//ex: +594_ABC_DE_FG_HI  (ABC=594 de nouveau)
			$newphone = substr($newphone, 0, 4).$separ.substr($newphone, 4, 3).$separ.substr($newphone, 7, 2).$separ.substr($newphone, 9, 2).$separ.substr($newphone, 11, 2);
		}
	}
	elseif (strtoupper($countrycode) == "GP")
	{//Guadeloupe
		if(dol_strlen($phone) == 13)
		{//ex: +590_ABC_DE_FG_HI  (ABC=590 de nouveau)
			$newphone = substr($newphone, 0, 4).$separ.substr($newphone, 4, 3).$separ.substr($newphone, 7, 2).$separ.substr($newphone, 9, 2).$separ.substr($newphone, 11, 2);
		}
	}
	elseif (strtoupper($countrycode) == "MQ")
	{//Martinique
		if(dol_strlen($phone) == 13)
		{//ex: +596_ABC_DE_FG_HI  (ABC=596 de nouveau)
			$newphone = substr($newphone, 0, 4).$separ.substr($newphone, 4, 3).$separ.substr($newphone, 7, 2).$separ.substr($newphone, 9, 2).$separ.substr($newphone, 11, 2);
		}
	}
	elseif (strtoupper($countrycode) == "IT")
	{//Italie
		if(dol_strlen($phone) == 12)
		{//ex: +39_ABC_DEF_GHI
			$newphone = substr($newphone, 0, 3).$separ.substr($newphone, 3, 3).$separ.substr($newphone, 6, 3).$separ.substr($newphone, 9, 3);
		}
		elseif(dol_strlen($phone) == 13)
		{//ex: +39_ABC_DEF_GH_IJ
			$newphone = substr($newphone, 0, 3).$separ.substr($newphone, 3, 3).$separ.substr($newphone, 6, 3).$separ.substr($newphone, 9, 2).$separ.substr($newphone, 11, 2);
		}
	}
	elseif(strtoupper($countrycode) == "AU")
	{
        //Australie
		if(dol_strlen($phone) == 12)
		{
            //ex: +61_A_BCDE_FGHI
			$newphone = substr($newphone, 0, 3).$separ.substr($newphone, 3, 1).$separ.substr($newphone, 4, 4).$separ.substr($newphone, 8, 4);
		}
	}
	if (! empty($addlink))	// Link on phone number (+ link to add action if conf->global->AGENDA_ADDACTIONFORPHONE set)
	{
		if ($conf->browser->layout == 'phone' || (! empty($conf->clicktodial->enabled) && ! empty($conf->global->CLICKTODIAL_USE_TEL_LINK_ON_PHONE_NUMBERS)))	// If phone or option for, we use link of phone
		{
			$newphone ='<a href="tel:'.$phone.'"';
			$newphone.='>'.$phone.'</a>';
		}
		elseif (! empty($conf->clicktodial->enabled) && $addlink == 'AC_TEL')		// If click to dial, we use click to dial url
		{
			if (empty($user->clicktodial_loaded)) $user->fetch_clicktodial();

			// Define urlmask
			$urlmask='ErrorClickToDialModuleNotConfigured';
			if (! empty($conf->global->CLICKTODIAL_URL)) $urlmask=$conf->global->CLICKTODIAL_URL;
			if (! empty($user->clicktodial_url)) $urlmask=$user->clicktodial_url;

			$clicktodial_poste=(! empty($user->clicktodial_poste)?urlencode($user->clicktodial_poste):'');
			$clicktodial_login=(! empty($user->clicktodial_login)?urlencode($user->clicktodial_login):'');
			$clicktodial_password=(! empty($user->clicktodial_password)?urlencode($user->clicktodial_password):'');
			// This line is for backward compatibility
			$url = sprintf($urlmask, urlencode($phone), $clicktodial_poste, $clicktodial_login, $clicktodial_password);
			// Thoose lines are for substitution
			$substitarray=array('__PHONEFROM__'=>$clicktodial_poste,
								'__PHONETO__'=>urlencode($phone),
								'__LOGIN__'=>$clicktodial_login,
								'__PASS__'=>$clicktodial_password);
			$url = make_substitutions($url, $substitarray);
			$newphonesav=$newphone;
			$newphone ='<a href="'.$url.'"';
			if (! empty($conf->global->CLICKTODIAL_FORCENEWTARGET)) $newphone.=' target="_blank"';
			$newphone.='>'.$newphonesav.'</a>';
		}

		//if (($cid || $socid) && ! empty($conf->agenda->enabled) && $user->rights->agenda->myactions->create)
		if (! empty($conf->agenda->enabled) && $user->rights->agenda->myactions->create)
		{
			$type='AC_TEL'; $link='';
			if ($addlink == 'AC_FAX') $type='AC_FAX';
			if (! empty($conf->global->AGENDA_ADDACTIONFORPHONE)) $link='<a href="'.DOL_URL_ROOT.'/comm/action/card.php?action=create&amp;backtopage=1&amp;actioncode='.$type.($cid?'&amp;contactid='.$cid:'').($socid?'&amp;socid='.$socid:'').'">'.img_object($langs->trans("AddAction"), "calendar").'</a>';
			if ($link) $newphone='<div>'.$newphone.' '.$link.'</div>';
		}
	}

	if (empty($titlealt))
	{
		$titlealt=($withpicto=='fax'?$langs->trans("Fax"):$langs->trans("Phone"));
	}
	$rep='';

	if ($hookmanager) {
		$parameters = array('countrycode' => $countrycode, 'cid' => $cid, 'socid' => $socid,'titlealt' => $titlealt, 'picto' => $withpicto);
		$reshook = $hookmanager->executeHooks('printPhone', $parameters, $phone);
		$rep.=$hookmanager->resPrint;
	}
	if (empty($reshook))
	{
		$picto = '';
		if($withpicto){
			if($withpicto=='fax'){
				$picto = 'phoning_fax';
			}elseif($withpicto=='phone'){
				$picto = 'phoning';
			}elseif($withpicto=='mobile'){
				$picto = 'phoning_mobile';
			}else{
				$picto = '';
			}
		}
		if ($adddivfloat) $rep.='<div class="nospan float" style="margin-right: 10px">';
		else $rep.='<span style="margin-right: 10px;">';
		$rep.=($withpicto?img_picto($titlealt, 'object_'.$picto.'.png').' ':'').$newphone;
		if ($adddivfloat) $rep.='</div>';
		else $rep.='</span>';
	}

	return $rep;
}

/**
 * 	Return an IP formated to be shown on screen
 *
 * 	@param	string	$ip			IP
 * 	@param	int		$mode		0=return IP + country/flag, 1=return only country/flag, 2=return only IP
 * 	@return string 				Formated IP, with country if GeoIP module is enabled
 */
function dol_print_ip($ip, $mode = 0)
{
	global $conf,$langs;

	$ret='';

	if (empty($mode)) $ret.=$ip;

	if ($mode != 2)
	{
		$countrycode=dolGetCountryCodeFromIp($ip);
		if ($countrycode)	// If success, countrycode is us, fr, ...
		{
			if (file_exists(DOL_DOCUMENT_ROOT.'/theme/common/flags/'.$countrycode.'.png'))
			{
				$ret.=' '.img_picto($countrycode.' '.$langs->trans("AccordingToGeoIPDatabase"), DOL_URL_ROOT.'/theme/common/flags/'.$countrycode.'.png', '', 1);
			}
			else $ret.=' ('.$countrycode.')';
		}
	}

	return $ret;
}

/**
 * Return the IP of remote user.
 * Take HTTP_X_FORWARDED_FOR (defined when using proxy)
 * Then HTTP_CLIENT_IP if defined (rare)
 * Then REMOTE_ADDR (no way to be modified by user but may be wrong if user is using a proxy)
 *
 * @return	string		Ip of remote user.
 */
function getUserRemoteIP()
{
	$ip = empty($_SERVER['HTTP_X_FORWARDED_FOR'])? (empty($_SERVER['HTTP_CLIENT_IP'])?(empty($_SERVER['REMOTE_ADDR'])?'':$_SERVER['REMOTE_ADDR']):$_SERVER['HTTP_CLIENT_IP']) : $_SERVER['HTTP_X_FORWARDED_FOR'];
	return $ip;
}

/**
 * 	Return a country code from IP. Empty string if not found.
 *
 * 	@param	string	$ip			IP
 * 	@return string 				Country code ('us', 'fr', ...)
 */
function dolGetCountryCodeFromIp($ip)
{
	global $conf;

	$countrycode='';

	if (! empty($conf->geoipmaxmind->enabled))
	{
		$datafile=$conf->global->GEOIPMAXMIND_COUNTRY_DATAFILE;
		//$ip='24.24.24.24';
		//$datafile='E:\Mes Sites\Web\Admin1\awstats\maxmind\GeoIP.dat';    Note that this must be downloaded datafile (not same than datafile provided with ubuntu packages)

		include_once DOL_DOCUMENT_ROOT.'/core/class/dolgeoip.class.php';
		$geoip=new DolGeoIP('country', $datafile);
		//print 'ip='.$ip.' databaseType='.$geoip->gi->databaseType." GEOIP_CITY_EDITION_REV1=".GEOIP_CITY_EDITION_REV1."\n";
		//print "geoip_country_id_by_addr=".geoip_country_id_by_addr($geoip->gi,$ip)."\n";
		$countrycode=$geoip->getCountryCodeFromIP($ip);
	}

	return $countrycode;
}


/**
 *  Return country code for current user.
 *  If software is used inside a local network, detection may fails (we need a public ip)
 *
 *  @return     string      Country code (fr, es, it, us, ...)
 */
function dol_user_country()
{
	global $conf,$langs,$user;

	//$ret=$user->xxx;
	$ret='';
	if (! empty($conf->geoipmaxmind->enabled))
	{
		$ip=getUserRemoteIP();
		$datafile=$conf->global->GEOIPMAXMIND_COUNTRY_DATAFILE;
		//$ip='24.24.24.24';
		//$datafile='E:\Mes Sites\Web\Admin1\awstats\maxmind\GeoIP.dat';
		include_once DOL_DOCUMENT_ROOT.'/core/class/dolgeoip.class.php';
		$geoip=new DolGeoIP('country', $datafile);
		$countrycode=$geoip->getCountryCodeFromIP($ip);
		$ret=$countrycode;
	}
	return $ret;
}

/**
 *  Format address string
 *
 *  @param	string	$address    Address
 *  @param  int		$htmlid     Html ID (for example 'gmap')
 *  @param  int		$mode       thirdparty|contact|member|other
 *  @param  int		$id         Id of object
 *  @param	int		$noprint	No output. Result is the function return
 *  @param  string  $charfornl  Char to use instead of nl2br. '' means we use a standad nl2br.
 *  @return string|void			Nothing if noprint is 0, formatted address if noprint is 1
 *  @see dol_format_address()
 */
function dol_print_address($address, $htmlid, $mode, $id, $noprint = 0, $charfornl = '')
{
	global $conf, $user, $langs, $hookmanager;

	$out = '';

	if ($address)
	{
		if ($hookmanager) {
			$parameters = array('element' => $mode, 'id' => $id);
			$reshook = $hookmanager->executeHooks('printAddress', $parameters, $address);
			$out.=$hookmanager->resPrint;
		}
		if (empty($reshook))
		{
			if (empty($charfornl)) $out.=nl2br($address);
			else $out.=preg_replace('/[\r\n]+/', $charfornl, $address);

			$showgmap=$showomap=0;

			// TODO Add a hook here
			if (($mode=='thirdparty' || $mode =='societe') && ! empty($conf->google->enabled) && ! empty($conf->global->GOOGLE_ENABLE_GMAPS)) $showgmap=1;
			if ($mode=='contact' && ! empty($conf->google->enabled) && ! empty($conf->global->GOOGLE_ENABLE_GMAPS_CONTACTS)) $showgmap=1;
			if ($mode=='member' && ! empty($conf->google->enabled) && ! empty($conf->global->GOOGLE_ENABLE_GMAPS_MEMBERS)) $showgmap=1;
			if (($mode=='thirdparty' || $mode =='societe') && ! empty($conf->openstreetmap->enabled) && ! empty($conf->global->OPENSTREETMAP_ENABLE_MAPS)) $showomap=1;
			if ($mode=='contact' && ! empty($conf->openstreetmap->enabled) && ! empty($conf->global->OPENSTREETMAP_ENABLE_MAPS_CONTACTS)) $showomap=1;
			if ($mode=='member' && ! empty($conf->openstreetmap->enabled) && ! empty($conf->global->OPENSTREETMAP_ENABLE_MAPS_MEMBERS)) $showomap=1;

			if ($showgmap)
			{
				$url=dol_buildpath('/google/gmaps.php?mode='.$mode.'&id='.$id, 1);
				$out.=' <a href="'.$url.'" target="_gmaps"><img id="'.$htmlid.'" class="valigntextbottom" src="'.DOL_URL_ROOT.'/theme/common/gmap.png"></a>';
			}
			if ($showomap)
			{
				$url=dol_buildpath('/openstreetmap/maps.php?mode='.$mode.'&id='.$id, 1);
				$out.=' <a href="'.$url.'" target="_gmaps"><img id="'.$htmlid.'_openstreetmap" class="valigntextbottom" src="'.DOL_URL_ROOT.'/theme/common/gmap.png"></a>';
			}
		}
	}
	if ($noprint) return $out;
	else print $out;
}


/**
 *	Return true if email syntax is ok
 *
 *	@param	    string		$address    			email (Ex: "toto@examle.com", "John Do <johndo@example.com>")
 *  @param		int			$acceptsupervisorkey	If 1, the special string '__SUPERVISOREMAIL__' is also accepted as valid
 *	@return     boolean     						true if email syntax is OK, false if KO or empty string
 */
function isValidEmail($address, $acceptsupervisorkey = 0)
{
	if ($acceptsupervisorkey && $address == '__SUPERVISOREMAIL__') return true;
	if (filter_var($address, FILTER_VALIDATE_EMAIL)) return true;

	return false;
}

/**
 *	Return if the domain name has a valid MX record.
 *  WARNING: This need function idn_to_ascii, checkdnsrr and getmxrr
 *
 *	@param	    string		$domain	    			Domain name (Ex: "yahoo.com", "yhaoo.com", "dolibarr.fr")
 *	@return     int     							-1 if error (function not available), 0=Not valid, 1=Valid
 */
function isValidMXRecord($domain)
{
	if (function_exists('idn_to_ascii') && function_exists('checkdnsrr'))
	{
		if (! checkdnsrr(idn_to_ascii($domain), 'MX'))
		{
			return 0;
		}
		if (function_exists('getmxrr'))
		{
			$mxhosts=array();
			$weight=array();
			getmxrr(idn_to_ascii($domain), $mxhosts, $weight);
			if (count($mxhosts) > 1) return 1;
			if (count($mxhosts) == 1 && ! empty($mxhosts[0])) return 1;

			return 0;
		}
	}
	return -1;
}

/**
 *  Return true if phone number syntax is ok
 *  TODO Decide what to do with this
 *
 *  @param	string		$phone		phone (Ex: "0601010101")
 *  @return boolean     			true if phone syntax is OK, false if KO or empty string
 */
function isValidPhone($phone)
{
	return true;
}


/**
 * Make a strlen call. Works even if mbstring module not enabled
 *
 * @param   string		$string				String to calculate length
 * @param   string		$stringencoding		Encoding of string
 * @return  int								Length of string
 */
function dol_strlen($string, $stringencoding = 'UTF-8')
{
	if (function_exists('mb_strlen')) return mb_strlen($string, $stringencoding);
	else return strlen($string);
}

/**
 * Make a substring. Works even if mbstring module is not enabled for better compatibility.
 *
 * @param	string	$string				String to scan
 * @param	string	$start				Start position
 * @param	int		$length				Length (in nb of characters or nb of bytes depending on trunconbytes param)
 * @param   string	$stringencoding		Page code used for input string encoding
 * @param	int		$trunconbytes		1=Length is max of bytes instead of max of characters
 * @return  string						substring
 */
function dol_substr($string, $start, $length, $stringencoding = '', $trunconbytes = 0)
{
	global $langs;

	if (empty($stringencoding)) $stringencoding=$langs->charset_output;

	$ret='';
	if (empty($trunconbytes))
	{
		if (function_exists('mb_substr'))
		{
			$ret=mb_substr($string, $start, $length, $stringencoding);
		}
		else
		{
			$ret=substr($string, $start, $length);
		}
	}
	else
	{
		if (function_exists('mb_strcut'))
		{
			$ret=mb_strcut($string, $start, $length, $stringencoding);
		}
		else
		{
			$ret=substr($string, $start, $length);
		}
	}
	return $ret;
}


/**
 *	Truncate a string to a particular length adding '...' if string larger than length.
 * 	If length = max length+1, we do no truncate to avoid having just 1 char replaced with '...'.
 *  MAIN_DISABLE_TRUNC=1 can disable all truncings
 *
 *	@param	string	$string				String to truncate
 *	@param  int		$size				Max string size visible (excluding ...). 0 for no limit. WARNING: Final string size can have 3 more chars (if we added ..., or if size was max+1 or max+2 or max+3 so it does not worse to replace with ...)
 *	@param	string	$trunc				Where to trunc: right, left, middle (size must be a 2 power), wrap
 * 	@param	string	$stringencoding		Tell what is source string encoding
 *  @param	int		$nodot				Truncation do not add ... after truncation. So it's an exact truncation.
 *  @param  int     $display            Trunc is used to display data and can be changed for small screen. TODO Remove this param (must be dealt with CSS)
 *	@return string						Truncated string. WARNING: length is never higher than $size if $nodot is set, but can be 3 chars higher otherwise.
 */
function dol_trunc($string, $size = 40, $trunc = 'right', $stringencoding = 'UTF-8', $nodot = 0, $display = 0)
{
	global $conf;

	if ($size==0 || ! empty($conf->global->MAIN_DISABLE_TRUNC)) return $string;

	if (empty($stringencoding)) $stringencoding='UTF-8';
	// reduce for small screen
	if ($conf->dol_optimize_smallscreen==1 && $display==1) $size = round($size/3);

	// We go always here
	if ($trunc == 'right')
	{
		$newstring=dol_textishtml($string)?dol_string_nohtmltag($string, 1):$string;
		if (dol_strlen($newstring, $stringencoding) > ($size+($nodot?0:3)))    // If nodot is 0 and size is 1,2 or 3 chars more, we don't trunc and don't add ...
		return dol_substr($newstring, 0, $size, $stringencoding).($nodot?'':'...');
		else
		//return 'u'.$size.'-'.$newstring.'-'.dol_strlen($newstring,$stringencoding).'-'.$string;
		return $string;
	}
	elseif ($trunc == 'middle')
	{
		$newstring=dol_textishtml($string)?dol_string_nohtmltag($string, 1):$string;
		if (dol_strlen($newstring, $stringencoding) > 2 && dol_strlen($newstring, $stringencoding) > ($size+1))
		{
			$size1=round($size/2);
			$size2=round($size/2);
			return dol_substr($newstring, 0, $size1, $stringencoding).'...'.dol_substr($newstring, dol_strlen($newstring, $stringencoding) - $size2, $size2, $stringencoding);
		}
		else
		return $string;
	}
	elseif ($trunc == 'left')
	{
		$newstring=dol_textishtml($string)?dol_string_nohtmltag($string, 1):$string;
		if (dol_strlen($newstring, $stringencoding) > ($size+($nodot?0:3)))    // If nodot is 0 and size is 1,2 or 3 chars more, we don't trunc and don't add ...
		return '...'.dol_substr($newstring, dol_strlen($newstring, $stringencoding) - $size, $size, $stringencoding);
		else
		return $string;
	}
	elseif ($trunc == 'wrap')
	{
		$newstring=dol_textishtml($string)?dol_string_nohtmltag($string, 1):$string;
		if (dol_strlen($newstring, $stringencoding) > ($size+1))
		return dol_substr($newstring, 0, $size, $stringencoding)."\n".dol_trunc(dol_substr($newstring, $size, dol_strlen($newstring, $stringencoding)-$size, $stringencoding), $size, $trunc);
		else
		return $string;
	}
	else return 'BadParam3CallingDolTrunc';
}

/**
 *	Show picto whatever it's its name (generic function)
 *
 *	@param      string		$titlealt         		Text on title tag for tooltip. Not used if param notitle is set to 1.
 *	@param      string		$picto       			Name of image file to show ('filenew', ...)
 *													If no extension provided, we use '.png'. Image must be stored into theme/xxx/img directory.
 *                                  				Example: picto.png                  if picto.png is stored into htdocs/theme/mytheme/img
 *                                  				Example: picto.png@mymodule         if picto.png is stored into htdocs/mymodule/img
 *                                  				Example: /mydir/mysubdir/picto.png  if picto.png is stored into htdocs/mydir/mysubdir (pictoisfullpath must be set to 1)
 *	@param		string		$moreatt				Add more attribute on img tag (For example 'style="float: right"')
 *	@param		boolean|int	$pictoisfullpath		If true or 1, image path is a full path
 *	@param		int			$srconly				Return only content of the src attribute of img.
 *  @param		int			$notitle				1=Disable tag title. Use it if you add js tooltip, to avoid duplicate tooltip.
 *  @param		string		$alt					Force alt for bind people
 *  @param		string		$morecss				Add more class css on img tag (For example 'myclascss'). Work only if $moreatt is empty.
 *  @param		string		$marginleftonlyshort	1 = Add a short left margin on picto, 2 = Add a larger left maring on picto, 0 = No margin left. Works for fontawesome picto only.
 *  @return     string       				    	Return img tag
 *  @see        img_object(), img_picto_common()
 */
function img_picto($titlealt, $picto, $moreatt = '', $pictoisfullpath = false, $srconly = 0, $notitle = 0, $alt = '', $morecss = '', $marginleftonlyshort = 2)
{
	global $conf, $langs;

	// We forge fullpathpicto for image to $path/img/$picto. By default, we take DOL_URL_ROOT/theme/$conf->theme/img/$picto
	$url = DOL_URL_ROOT;
	$theme = $conf->theme;
	$path = 'theme/'.$theme;

	// Define fullpathpicto to use into src
	if ($pictoisfullpath) {
		// Clean parameters
		if (! preg_match('/(\.png|\.gif|\.svg)$/i', $picto)) {
			$picto .= '.png';
		}
		$fullpathpicto = $picto;
		$reg=array();
		if (preg_match('/class="([^"]+)"/', $moreatt, $reg)) {
		    $morecss .= ($morecss ? ' ' : '') . $reg[1];
		    $moreatt = str_replace('class="'.$reg[1].'"', '', $moreatt);
		}
	} else {
		$pictowithoutext = preg_replace('/(\.png|\.gif|\.svg)$/', '', $picto);

		//if (in_array($picto, array('switch_off', 'switch_on', 'off', 'on')))
        if (empty($srconly) && in_array($pictowithoutext, array(
				'bank', 'close_title', 'delete', 'edit', 'ellipsis-h', 'filter', 'grip', 'grip_title', 'list', 'listlight', 'note', 'off', 'on', 'play', 'playdisabled', 'printer', 'resize',
                'note', 'setup', 'sign-out', 'split', 'switch_off', 'switch_on', 'unlink', 'uparrow', '1downarrow', '1uparrow', '1leftarrow', '1rightarrow',
				'jabber','skype','twitter','facebook','linkedin',
                'chevron-left','chevron-right','chevron-down','chevron-top'
			)
		)) {
		    $fa='fa';
		    if (empty($conf->global->MAIN_DISABLE_FONT_AWESOME_5)) $fa='fas';
		    $fakey = $pictowithoutext;
			$facolor = ''; $fasize = '';

			if ($pictowithoutext == 'setup') {
			    $fakey = 'fa-cog';
			    $fasize = '1.4em';
			}
			elseif ($pictowithoutext == 'switch_off') {
				$fakey = 'fa-toggle-off';
				$facolor = '#999';
				$fasize = '2em';
			}
			elseif ($pictowithoutext == 'switch_on') {
				$fakey = 'fa-toggle-on';
				$facolor = '#227722';
				$fasize = '2em';
			}
			elseif ($pictowithoutext == 'off') {
				$fakey = 'fa-square-o';
				if (empty($conf->global->MAIN_DISABLE_FONT_AWESOME_5))
				{
				    $fakey = 'fa-square';
				    $fa='far';
				}
				$fasize = '1.3em';
			}
			elseif ($pictowithoutext == 'on') {
				$fakey = 'fa-check-square-o';
				if (empty($conf->global->MAIN_DISABLE_FONT_AWESOME_5))
				{
				    $fakey = 'fa-check-square';
				    $fa='far';
				}
				$fasize = '1.3em';
			}
			elseif ($pictowithoutext == 'bank') {
				$fakey = 'fa-bank';
				$facolor = '#444';
			}
			elseif ($pictowithoutext == 'close_title') {
				$fakey = 'fa-window-close';
			}
			elseif ($pictowithoutext == 'delete') {
				$fakey = 'fa-trash';
				$facolor = '#444';
			}
			elseif ($pictowithoutext == 'edit') {
				$fakey = 'fa-pencil';
				$facolor = '#444';
				if (empty($conf->global->MAIN_DISABLE_FONT_AWESOME_5)) $fakey = 'fa-pencil-alt';
			}
			elseif ($pictowithoutext == 'filter') {
				$fakey = 'fa-'.$pictowithoutext;
			}
			elseif ($pictowithoutext == 'grip_title' || $pictowithoutext == 'grip') {
				$fakey = 'fa-arrows';
				if (empty($conf->global->MAIN_DISABLE_FONT_AWESOME_5)) $fakey = 'fa-arrows-alt';
			}
			elseif ($pictowithoutext == 'listlight') {
				$fakey = 'fa-download';
				$facolor = '#999';
				$marginleftonlyshort=1;
			}
			elseif ($pictowithoutext == 'printer') {
				$fakey = 'fa-print';
				$fasize = '1.2em';
				$facolor = '#444';
			}
			elseif ($pictowithoutext == 'resize') {
				$fakey = 'fa-crop';
				$facolor = '#444';
			}
			elseif ($pictowithoutext == 'note') {
				$fakey = 'fa-sticky-note-o';
				if (empty($conf->global->MAIN_DISABLE_FONT_AWESOME_5))
				{
				    $fakey = 'fa-sticky-note'; $fa = 'far';
				}
				$facolor = '#999';
				$marginleftonlyshort=1;
			}
			elseif ($pictowithoutext == 'uparrow') {
				$fakey = 'fa-mail-forward';
				$facolor = '#555';
			}
			elseif (in_array($pictowithoutext, array('1uparrow', '1downarrow', '1leftarrow', '1rightarrow', '1uparrow_selected', '1downarrow_selected', '1leftarrow_selected', '1rightarrow_selected'))) {
			    $convertarray=array('1uparrow'=>'caret-up', '1downarrow'=>'caret-down', '1leftarrow'=>'caret-left', '1rightarrow'=>'caret-right', '1uparrow_selected'=>'caret-up', '1downarrow_selected'=>'caret-down', '1leftarrow_selected'=>'caret-left', '1rightarrow_selected'=>'caret-right');
			    $fakey = 'fa-'.$convertarray[$pictowithoutext];
			    if (preg_match('/selected/', $pictowithoutext)) $facolor = '#888';
				$marginleftonlyshort = 1;
			}
			elseif ($pictowithoutext == 'sign-out')     {
                $fakey = 'fa-sign-out';
			    $marginleftonlyshort=0;
			    if (empty($conf->global->MAIN_DISABLE_FONT_AWESOME_5)) $fakey = 'fa-sign-out-alt';
			}
			elseif ($pictowithoutext == 'unlink')     {
				$fakey = 'fa-chain-broken';
				$facolor = '#555';
			}
			elseif ($pictowithoutext == 'playdisabled') {
				$fakey = 'fa-play';
				$facolor = '#ccc';
			}
			elseif ($pictowithoutext == 'play') {
				$fakey = 'fa-play';
				$facolor = '#444';
			}
			elseif ($pictowithoutext == 'jabber') {
				$fakey = 'fa-comment-o';
			}
			elseif (in_array($pictowithoutext, array('skype', 'twitter', 'facebook', 'linkedin'))) {
			    $fakey = 'fa-'.$pictowithoutext;
			    if (empty($conf->global->MAIN_DISABLE_FONT_AWESOME_5)) $fa = 'fab';
			}
			elseif ($pictowithoutext == 'split') {
			    $fakey = 'fa-code-fork';
			}
			else {
				$fakey = 'fa-'.$pictowithoutext;
				$facolor = '#444';
				$marginleftonlyshort=0;
			}
			//this snippet only needed since function img_edit accepts only one additional parameter: no separate one for css only.
            //class/style need to be extracted to avoid duplicate class/style validation errors when $moreatt is added to the end of the attributes
            $reg=array();
			if (preg_match('/class="([^"]+)"/', $moreatt, $reg)) {
                $morecss .= ($morecss ? ' ' : '') . $reg[1];
                $moreatt = str_replace('class="'.$reg[1].'"', '', $moreatt);
            }
            if (preg_match('/style="([^"]+)"/', $moreatt, $reg)) {
                $morestyle = ' '. $reg[1];
                $moreatt = str_replace('style="'.$reg[1].'"', '', $moreatt);
            }
            $moreatt=trim($moreatt);

            $enabledisablehtml = '<span class="' . $fa . ' ' . $fakey . ($marginleftonlyshort ? ($marginleftonlyshort == 1 ? ' marginleftonlyshort' : ' marginleftonly') : '');
            $enabledisablehtml .= ' valignmiddle' . ($morecss ? ' ' . $morecss : '') . '" style="' . ($fasize ? ('font-size: ' . $fasize . ';') : '') . ($facolor ? (' color: ' . $facolor . ';') : '') . ($morestyle ? ' ' . $morestyle : '') . '"' . (($notitle || empty($titlealt)) ? '' : ' title="' . dol_escape_htmltag($titlealt) . '"') . ($moreatt ? ' ' . $moreatt : '') . '>';
			if (! empty($conf->global->MAIN_OPTIMIZEFORTEXTBROWSER)) {
				$enabledisablehtml.= $titlealt;
			}
			$enabledisablehtml.= '</span>';

			return $enabledisablehtml;
		}

		if (! empty($conf->global->MAIN_OVERWRITE_THEME_PATH)) {
			$path = $conf->global->MAIN_OVERWRITE_THEME_PATH.'/theme/'.$theme;	// If the theme does not have the same name as the module
		}
		elseif (! empty($conf->global->MAIN_OVERWRITE_THEME_RES)) {
			$path = $conf->global->MAIN_OVERWRITE_THEME_RES.'/theme/'.$conf->global->MAIN_OVERWRITE_THEME_RES;  // To allow an external module to overwrite image resources whatever is activated theme
		}
		elseif (! empty($conf->modules_parts['theme']) && array_key_exists($theme, $conf->modules_parts['theme'])) {
			$path = $theme.'/theme/'.$theme;     // If the theme have the same name as the module
		}

		// If we ask an image into $url/$mymodule/img (instead of default path)
		if (preg_match('/^([^@]+)@([^@]+)$/i', $picto, $regs)) {
			$picto = $regs[1];
			$path = $regs[2];	// $path is $mymodule
		}

		// Clean parameters
		if (! preg_match('/(\.png|\.gif|\.svg)$/i', $picto)) {
			$picto .= '.png';
		}
		// If alt path are defined, define url where img file is, according to physical path
		// ex: array(["main"]=>"/home/maindir/htdocs", ["alt0"]=>"/home/moddir0/htdocs", ...)
		foreach ($conf->file->dol_document_root as $type => $dirroot) {
			if ($type == 'main') {
				continue;
			}
			// This need a lot of time, that's why enabling alternative dir like "custom" dir is not recommanded
			if (file_exists($dirroot.'/'.$path.'/img/'.$picto)) {
				$url = DOL_URL_ROOT.$conf->file->dol_url_root[$type];
				break;
			}
		}

		// $url is '' or '/custom', $path is current theme or
		$fullpathpicto = $url.'/'.$path.'/img/'.$picto;
	}

	if ($srconly) {
		return $fullpathpicto;
	}
		// tag title is used for tooltip on <a>, tag alt can be used with very simple text on image for blind people
    return '<img src="'.$fullpathpicto.'" alt="'.dol_escape_htmltag($alt).'"'.(($notitle || empty($titlealt))?'':' title="'.dol_escape_htmltag($titlealt).'"').($moreatt?' '.$moreatt.($morecss?' class="'.$morecss.'"':''):' class="inline-block'.($morecss?' '.$morecss:'').'"').'>';	// Alt is used for accessibility, title for popup
}

/**
 *	Show a picto called object_picto (generic function)
 *
 *	@param	string	$titlealt			Text on alt and title of image. Alt only if param notitle is set to 1. If text is "TextA:TextB", use Text A on alt and Text B on title.
 *	@param	string	$picto				Name of image to show object_picto (example: user, group, action, bill, contract, propal, product, ...)
 *										For external modules use imagename@mymodule to search into directory "img" of module.
 *	@param	string	$moreatt			Add more attribute on img tag (ie: class="datecallink")
 *	@param	int		$pictoisfullpath	If 1, image path is a full path
 *	@param	int		$srconly			Return only content of the src attribute of img.
 *  @param	int		$notitle			1=Disable tag title. Use it if you add js tooltip, to avoid duplicate tooltip.
 *	@return	string						Return img tag
 *	@see	#img_picto, #img_picto_common
 */
function img_object($titlealt, $picto, $moreatt = '', $pictoisfullpath = false, $srconly = 0, $notitle = 0)
{
	return img_picto($titlealt, 'object_'.$picto, $moreatt, $pictoisfullpath, $srconly, $notitle);
}

/**
 *	Show weather picto
 *
 *	@param      string		$titlealt         	Text on alt and title of image. Alt only if param notitle is set to 1. If text is "TextA:TextB", use Text A on alt and Text B on title.
 *	@param      string		$picto       		Name of image file to show (If no extension provided, we use '.png'). Image must be stored into htdocs/theme/common directory.
 *	@param		string		$moreatt			Add more attribute on img tag
 *	@param		int			$pictoisfullpath	If 1, image path is a full path
 *  @param      string      $morecss            More CSS
 *	@return     string      					Return img tag
 *  @see        #img_object, #img_picto
 */
function img_weather($titlealt, $picto, $moreatt = '', $pictoisfullpath = 0, $morecss = '')
{
	global $conf;

	if (! preg_match('/(\.png|\.gif)$/i', $picto)) $picto .= '.png';

	$path = DOL_URL_ROOT.'/theme/'.$conf->theme.'/img/weather/'.$picto;

	return img_picto($titlealt, $path, $moreatt, 1, 0, 0, '', $morecss);
}

/**
 *	Show picto (generic function)
 *
 *	@param      string		$titlealt         	Text on alt and title of image. Alt only if param notitle is set to 1. If text is "TextA:TextB", use Text A on alt and Text B on title.
 *	@param      string		$picto       		Name of image file to show (If no extension provided, we use '.png'). Image must be stored into htdocs/theme/common directory.
 *	@param		string		$moreatt			Add more attribute on img tag
 *	@param		int			$pictoisfullpath	If 1, image path is a full path
 *	@return     string      					Return img tag
 *  @see        #img_object, #img_picto
 */
function img_picto_common($titlealt, $picto, $moreatt = '', $pictoisfullpath = 0)
{
	global $conf;

	if (! preg_match('/(\.png|\.gif)$/i', $picto)) $picto .= '.png';

	if ($pictoisfullpath) $path = $picto;
	else
	{
		$path = DOL_URL_ROOT.'/theme/common/'.$picto;

		if (! empty($conf->global->MAIN_MODULE_CAN_OVERWRITE_COMMONICONS))
		{
			$themepath = DOL_DOCUMENT_ROOT.'/theme/'.$conf->theme.'/img/'.$picto;

			if (file_exists($themepath)) $path = $themepath;
		}
	}

	return img_picto($titlealt, $path, $moreatt, 1);
}

/**
 *	Show logo action
 *
 *	@param	string		$titlealt       Text on alt and title of image. Alt only if param notitle is set to 1. If text is "TextA:TextB", use Text A on alt and Text B on title.
 *	@param  string		$numaction   	Action id or code to show
 *	@return string      				Return an img tag
 */
function img_action($titlealt, $numaction)
{
	global $conf, $langs;

	if (empty($titlealt) || $titlealt == 'default')
	{
		if ($numaction == '-1' || $numaction == 'ST_NO')			{ $numaction = -1; $titlealt = $langs->transnoentitiesnoconv('ChangeDoNotContact'); }
		elseif ($numaction ==  '0' || $numaction == 'ST_NEVER') 	{ $numaction = 0; $titlealt = $langs->transnoentitiesnoconv('ChangeNeverContacted'); }
		elseif ($numaction ==  '1' || $numaction == 'ST_TODO')  	{ $numaction = 1; $titlealt = $langs->transnoentitiesnoconv('ChangeToContact'); }
		elseif ($numaction ==  '2' || $numaction == 'ST_PEND')  	{ $numaction = 2; $titlealt = $langs->transnoentitiesnoconv('ChangeContactInProcess'); }
		elseif ($numaction ==  '3' || $numaction == 'ST_DONE')  	{ $numaction = 3; $titlealt = $langs->transnoentitiesnoconv('ChangeContactDone'); }
		else { $titlealt = $langs->transnoentitiesnoconv('ChangeStatus '.$numaction); $numaction = 0; }
	}
	if (! is_numeric($numaction)) $numaction=0;

	return img_picto($titlealt, 'stcomm'.$numaction.'.png');
}

/**
 *  Show pdf logo
 *
 *  @param	string		$titlealt   Text on alt and title of image. Alt only if param notitle is set to 1. If text is "TextA:TextB", use Text A on alt and Text B on title.
 *  @param  int		    $size       Taille de l'icone : 3 = 16x16px , 2 = 14x14px
 *  @return string      			Retourne tag img
 */
function img_pdf($titlealt = 'default', $size = 3)
{
	global $conf, $langs;

	if ($titlealt == 'default') $titlealt = $langs->trans('Show');

	return img_picto($titlealt, 'pdf'.$size.'.png');
}

/**
 *	Show logo +
 *
 *	@param	string	$titlealt   Text on alt and title of image. Alt only if param notitle is set to 1. If text is "TextA:TextB", use Text A on alt and Text B on title.
 *	@param  string	$other      Add more attributes on img
 *	@return string      		Return tag img
 */
function img_edit_add($titlealt = 'default', $other = '')
{
	global $conf, $langs;

	if ($titlealt == 'default') $titlealt = $langs->trans('Add');

	return img_picto($titlealt, 'edit_add.png', $other);
}
/**
 *	Show logo -
 *
 *	@param	string	$titlealt	Text on alt and title of image. Alt only if param notitle is set to 1. If text is "TextA:TextB", use Text A on alt and Text B on title.
 *	@param  string	$other      Add more attributes on img
 *	@return string      		Return tag img
 */
function img_edit_remove($titlealt = 'default', $other = '')
{
	global $conf, $langs;

	if ($titlealt == 'default') $titlealt = $langs->trans('Remove');

	return img_picto($titlealt, 'edit_remove.png', $other);
}

/**
 *	Show logo editer/modifier fiche
 *
 *	@param  string	$titlealt   Text on alt and title of image. Alt only if param notitle is set to 1. If text is "TextA:TextB", use Text A on alt and Text B on title.
 *	@param  integer	$float      Si il faut y mettre le style "float: right"
 *	@param  string	$other		Add more attributes on img
 *	@return string      		Return tag img
 */
function img_edit($titlealt = 'default', $float = 0, $other = '')
{
	global $conf, $langs;

	if ($titlealt == 'default') $titlealt = $langs->trans('Modify');

	return img_picto($titlealt, 'edit.png', ($float ? 'style="float: '.($langs->tab_translate["DIRECTION"] == 'rtl'?'left':'right').'"' : "") . ($other?' '.$other:''));
}

/**
 *	Show logo view card
 *
 *	@param	string	$titlealt   Text on alt and title of image. Alt only if param notitle is set to 1. If text is "TextA:TextB", use Text A on alt and Text B on title.
 *	@param  integer	$float      Si il faut y mettre le style "float: right"
 *	@param  string	$other		Add more attributes on img
 *	@return string      		Return tag img
 */
function img_view($titlealt = 'default', $float = 0, $other = '')
{
	global $conf, $langs;

	if ($titlealt == 'default') $titlealt = $langs->trans('View');

	$moreatt = ($float ? 'style="float: right" ' : '').$other;

	return img_picto($titlealt, 'view.png', $moreatt);
}

/**
 *  Show delete logo
 *
 *  @param	string	$titlealt   Text on alt and title of image. Alt only if param notitle is set to 1. If text is "TextA:TextB", use Text A on alt and Text B on title.
 *	@param  string	$other      Add more attributes on img
 *  @return string      		Retourne tag img
 */
function img_delete($titlealt = 'default', $other = 'class="pictodelete"')
{
	global $conf, $langs;

	if ($titlealt == 'default') $titlealt = $langs->trans('Delete');

	return img_picto($titlealt, 'delete.png', $other);
	//return '<span class="fa fa-trash fa-2x fa-fw" style="font-size: 1.7em;" title="'.$titlealt.'"></span>';
}

/**
 *  Show printer logo
 *
 *  @param  string  $titlealt   Text on alt and title of image. Alt only if param notitle is set to 1. If text is "TextA:TextB", use Text A on alt and Text B on title.
 *  @param  string  $other      Add more attributes on img
 *  @return string              Retourne tag img
 */
function img_printer($titlealt = "default", $other = '')
{
	global $conf,$langs;
	if ($titlealt=="default") $titlealt=$langs->trans("Print");
	return img_picto($titlealt, 'printer.png', $other);
}

/**
 *  Show split logo
 *
 *  @param	string	$titlealt   Text on alt and title of image. Alt only if param notitle is set to 1. If text is "TextA:TextB", use Text A on alt and Text B on title.
 *	@param  string	$other      Add more attributes on img
 *  @return string      		Retourne tag img
 */
function img_split($titlealt = 'default', $other = 'class="pictosplit"')
{
	global $conf, $langs;

	if ($titlealt == 'default') $titlealt = $langs->trans('Split');

	return img_picto($titlealt, 'split.png', $other);
}

/**
 *	Show help logo with cursor "?"
 *
 * 	@param	int              	$usehelpcursor		1=Use help cursor, 2=Use click pointer cursor, 0=No specific cursor
 * 	@param	int|string	        $usealttitle		Text to use as alt title
 * 	@return string            	           			Return tag img
 */
function img_help($usehelpcursor = 1, $usealttitle = 1)
{
	global $conf, $langs;

	if ($usealttitle)
	{
		if (is_string($usealttitle)) $usealttitle = dol_escape_htmltag($usealttitle);
		else $usealttitle = $langs->trans('Info');
	}

	return img_picto($usealttitle, 'info.png', 'style="vertical-align: middle;'.($usehelpcursor == 1 ? ' cursor: help': ($usehelpcursor == 2 ? ' cursor: pointer':'')).'"');
}

/**
 *	Show info logo
 *
 *	@param	string	$titlealt   Text on alt and title of image. Alt only if param notitle is set to 1. If text is "TextA:TextB", use Text A on alt and Text B on title.
 *	@return string      		Return img tag
 */
function img_info($titlealt = 'default')
{
	global $conf, $langs;

	if ($titlealt == 'default') $titlealt = $langs->trans('Informations');

	return img_picto($titlealt, 'info.png', 'style="vertical-align: middle;"');
}

/**
 *	Show warning logo
 *
 *	@param	string	$titlealt   Text on alt and title of image. Alt only if param notitle is set to 1. If text is "TextA:TextB", use Text A on alt and Text B on title.
 *	@param	string	$moreatt	Add more attribute on img tag (For example 'style="float: right"'). If 1, add float: right. Can't be "class" attribute.
 *  @param	string  $morecss	Add more CSS
 *	@return string      		Return img tag
 */
function img_warning($titlealt = 'default', $moreatt = '', $morecss = 'pictowarning')
{
	global $conf, $langs;

	if ($titlealt == 'default') $titlealt = $langs->trans('Warning');

	//return '<div class="imglatecoin">'.img_picto($titlealt, 'warning_white.png', 'class="pictowarning valignmiddle"'.($moreatt ? ($moreatt == '1' ? ' style="float: right"' : ' '.$moreatt): '')).'</div>';
	return img_picto($titlealt, 'warning.png', 'class="valignmiddle'.($morecss?' '.$morecss:'').'"'.($moreatt ? ($moreatt == '1' ? ' style="float: right"' : ' '.$moreatt): ''));
}

/**
 *  Show error logo
 *
 *	@param	string	$titlealt   Text on alt and title of image. Alt only if param notitle is set to 1. If text is "TextA:TextB", use Text A on alt and Text B on title.
 *	@return string      		Return img tag
 */
function img_error($titlealt = 'default')
{
	global $conf, $langs;

	if ($titlealt == 'default') $titlealt = $langs->trans('Error');

	return img_picto($titlealt, 'error.png', 'class="valigntextbottom"');
}

/**
 *	Show next logo
 *
 *	@param	string	$titlealt   Text on alt and title of image. Alt only if param notitle is set to 1. If text is "TextA:TextB", use Text A on alt and Text B on title.
*	@param	string	$moreatt	Add more attribute on img tag (For example 'style="float: right"')
 *	@return string      		Return img tag
 */
function img_next($titlealt = 'default', $moreatt = '')
{
	global $conf, $langs;

	if ($titlealt == 'default') $titlealt = $langs->trans('Next');

	//return img_picto($titlealt, 'next.png', $moreatt);
	return '<span class="fa fa-chevron-right paddingright paddingleft" title="'.dol_escape_htmltag($titlealt).'"></span>';
}

/**
 *	Show previous logo
 *
 *	@param	string	$titlealt   Text on alt and title of image. Alt only if param notitle is set to 1. If text is "TextA:TextB", use Text A on alt and Text B on title.
 *	@param	string	$moreatt	Add more attribute on img tag (For example 'style="float: right"')
 *	@return string      		Return img tag
 */
function img_previous($titlealt = 'default', $moreatt = '')
{
	global $conf, $langs;

	if ($titlealt == 'default') $titlealt = $langs->trans('Previous');

	//return img_picto($titlealt, 'previous.png', $moreatt);
	return '<span class="fa fa-chevron-left paddingright paddingleft" title="'.dol_escape_htmltag($titlealt).'"></span>';
}

/**
 *	Show down arrow logo
 *
 *	@param	string	$titlealt   Text on alt and title of image. Alt only if param notitle is set to 1. If text is "TextA:TextB", use Text A on alt and Text B on title.
 *	@param  int		$selected   Selected
 *  @param	string	$moreclass	Add more CSS classes
 *	@return string      		Return img tag
 */
function img_down($titlealt = 'default', $selected = 0, $moreclass = '')
{
	global $conf, $langs;

	if ($titlealt == 'default') $titlealt = $langs->trans('Down');

	return img_picto($titlealt, ($selected ? '1downarrow_selected.png' : '1downarrow.png'), 'class="imgdown'.($moreclass?" ".$moreclass:"").'"');
}

/**
 *	Show top arrow logo
 *
 *	@param	string	$titlealt   Text on alt and title of image. Alt only if param notitle is set to 1. If text is "TextA:TextB", use Text A on alt and Text B on title.
 *	@param  int		$selected	Selected
 *  @param	string	$moreclass	Add more CSS classes
 *	@return string      		Return img tag
 */
function img_up($titlealt = 'default', $selected = 0, $moreclass = '')
{
	global $conf, $langs;

	if ($titlealt == 'default') $titlealt = $langs->trans('Up');

	return img_picto($titlealt, ($selected ? '1uparrow_selected.png' : '1uparrow.png'), 'class="imgup'.($moreclass?" ".$moreclass:"").'"');
}

/**
 *	Show left arrow logo
 *
 *	@param	string	$titlealt   Text on alt and title of image. Alt only if param notitle is set to 1. If text is "TextA:TextB", use Text A on alt and Text B on title.
 *	@param  int		$selected	Selected
 *	@param	string	$moreatt	Add more attribute on img tag (For example 'style="float: right"')
 *	@return string      		Return img tag
 */
function img_left($titlealt = 'default', $selected = 0, $moreatt = '')
{
	global $conf, $langs;

	if ($titlealt == 'default') $titlealt = $langs->trans('Left');

	return img_picto($titlealt, ($selected ? '1leftarrow_selected.png' : '1leftarrow.png'), $moreatt);
}

/**
 *	Show right arrow logo
 *
 *	@param	string	$titlealt   Text on alt and title of image. Alt only if param notitle is set to 1. If text is "TextA:TextB", use Text A on alt and Text B on title.
 *	@param  int		$selected	Selected
 *	@param	string	$moreatt	Add more attribute on img tag (For example 'style="float: right"')
 *	@return string      		Return img tag
 */
function img_right($titlealt = 'default', $selected = 0, $moreatt = '')
{
	global $conf, $langs;

	if ($titlealt == 'default') $titlealt = $langs->trans('Right');

	return img_picto($titlealt, ($selected ? '1rightarrow_selected.png' : '1rightarrow.png'), $moreatt);
}

/**
 *	Show tick logo if allowed
 *
 *	@param	string	$allow		Allow
 *	@param	string	$titlealt   Text on alt and title of image. Alt only if param notitle is set to 1. If text is "TextA:TextB", use Text A on alt and Text B on title.
 *	@return string      		Return img tag
 */
function img_allow($allow, $titlealt = 'default')
{
	global $conf, $langs;

	if ($titlealt == 'default') $titlealt = $langs->trans('Active');

	if ($allow == 1) return img_picto($titlealt, 'tick.png');

	return '-';
}

/**
 *	Return image of a credit card according to its brand name
 *
 *	@param	string	$brand		Brand name of credit card
 *	@return string     			Return img tag
 */
function img_credit_card($brand)
{
	if ($brand == 'visa' || $brand == 'Visa') {$brand='cc-visa';}
	elseif ($brand == 'mastercard' || $brand == 'MasterCard') {$brand='cc-mastercard';}
	elseif ($brand == 'amex' || $brand == 'American Express') {$brand='cc-amex';}
	elseif ($brand == 'discover' || $brand == 'Discover') {$brand='cc-discover';}
	elseif ($brand == 'jcb' || $brand == 'JCB') {$brand='cc-jcb';}
	elseif ($brand == 'diners' || $brand == 'Diners club') {$brand='cc-diners-club';}
	elseif (! in_array($brand, array('cc-visa','cc-mastercard','cc-amex','cc-discover','cc-jcb','cc-diners-club'))) {$brand='credit-card';}

	return '<span class="fa fa-'.$brand.' fa-2x fa-fw"></span>';
}

/**
 *	Show MIME img of a file
 *
 *	@param	string	$file		Filename
 * 	@param	string	$titlealt	Text on alt and title of image. Alt only if param notitle is set to 1. If text is "TextA:TextB", use Text A on alt and Text B on title.
 *  @param	string	$morecss	More css
 *	@return string     			Return img tag
 */
function img_mime($file, $titlealt = '', $morecss = '')
{
	require_once DOL_DOCUMENT_ROOT.'/core/lib/files.lib.php';

	$mimetype = dol_mimetype($file, '', 1);
	$mimeimg = dol_mimetype($file, '', 2);
	$mimefa = dol_mimetype($file, '', 4);

	if (empty($titlealt)) $titlealt = 'Mime type: '.$mimetype;

	//return img_picto_common($titlealt, 'mime/'.$mimeimg, 'class="'.$morecss.'"');
	return '<i class="fa fa-'.$mimefa.' paddingright"'.($titlealt ? ' title="'.$titlealt.'"' : '').'></i>';
}


/**
 *  Show search logo
 *
 *  @param	string	$titlealt   Text on alt and title of image. Alt only if param notitle is set to 1. If text is "TextA:TextB", use Text A on alt and Text B on title.
 *	@param  string	$other      Add more attributes on img
 *  @return string      		Retourne tag img
 */
function img_search($titlealt = 'default', $other = '')
{
	global $conf, $langs;

	if ($titlealt == 'default') $titlealt = $langs->trans('Search');

	$img = img_picto($titlealt, 'search.png', $other, false, 1);

	$input = '<input type="image" class="liste_titre" name="button_search" src="'.$img.'" ';
	$input.= 'value="'.dol_escape_htmltag($titlealt).'" title="'.dol_escape_htmltag($titlealt).'" >';

	return $input;
}

/**
 *  Show search logo
 *
 *  @param	string	$titlealt   Text on alt and title of image. Alt only if param notitle is set to 1. If text is "TextA:TextB", use Text A on alt and Text B on title.
 *	@param  string	$other      Add more attributes on img
 *  @return string      		Retourne tag img
 */
function img_searchclear($titlealt = 'default', $other = '')
{
	global $conf, $langs;

	if ($titlealt == 'default') $titlealt = $langs->trans('Search');

	$img = img_picto($titlealt, 'searchclear.png', $other, false, 1);

	$input = '<input type="image" class="liste_titre" name="button_removefilter" src="'.$img.'" ';
	$input.= 'value="'.dol_escape_htmltag($titlealt).'" title="'.dol_escape_htmltag($titlealt).'" >';

	return $input;
}

/**
 *	Show information for admin users or standard users
 *
 *	@param	string	$text			Text info
 *	@param  integer	$infoonimgalt	Info is shown only on alt of star picto, otherwise it is show on output after the star picto
 *	@param	int		$nodiv			No div
 *  @param  string  $admin          '1'=Info for admin users. '0'=Info for standard users (change only the look), 'error','xxx'=Other
 *  @param	string	$morecss		More CSS
 *	@return	string					String with info text
 */
function info_admin($text, $infoonimgalt = 0, $nodiv = 0, $admin = '1', $morecss = '')
{
	global $conf, $langs;

	if ($infoonimgalt)
	{
		return img_picto($text, 'info', 'class="hideonsmartphone'.($morecss?' '.$morecss:'').'"');
	}

	return ($nodiv?'':'<div class="'.(empty($admin)?'':($admin=='1'?'info':$admin)).' hideonsmartphone'.($morecss?' '.$morecss:'').'">').'<span class="fa fa-info-circle" title="'.dol_escape_htmltag($admin?$langs->trans('InfoAdmin'):$langs->trans('Note')).'"></span> '.$text.($nodiv?'':'</div>');
}


/**
 *	Affiche message erreur system avec toutes les informations pour faciliter le diagnostic et la remontee des bugs.
 *	On doit appeler cette fonction quand une erreur technique bloquante est rencontree.
 *	Toutefois, il faut essayer de ne l'appeler qu'au sein de pages php, les classes devant
 *	renvoyer leur erreur par l'intermediaire de leur propriete "error".
 *
 *	@param	 	DoliDB	$db      	Database handler
 *	@param  	mixed	$error		String or array of errors strings to show
 *  @param		array	$errors		Array of errors
 *	@return 	void
 *  @see    	dol_htmloutput_errors()
 */
function dol_print_error($db = '', $error = '', $errors = null)
{
	global $conf,$langs,$argv;
	global $dolibarr_main_prod;

	$out = '';
	$syslog = '';

	// Si erreur intervenue avant chargement langue
	if (! $langs)
	{
		require_once DOL_DOCUMENT_ROOT .'/core/class/translate.class.php';
		$langs = new Translate('', $conf);
		$langs->load("main");
	}
	// Load translation files required by the page
    $langs->loadLangs(array('main', 'errors'));

	if ($_SERVER['DOCUMENT_ROOT'])    // Mode web
	{
		$out.=$langs->trans("DolibarrHasDetectedError").".<br>\n";
		if (! empty($conf->global->MAIN_FEATURES_LEVEL)) $out.="You use an experimental or develop level of features, so please do NOT report any bugs, except if problem is confirmed moving option MAIN_FEATURES_LEVEL back to 0.<br>\n";
		$out.=$langs->trans("InformationToHelpDiagnose").":<br>\n";

		$out.="<b>".$langs->trans("Date").":</b> ".dol_print_date(time(), 'dayhourlog')."<br>\n";
		$out.="<b>".$langs->trans("Dolibarr").":</b> ".DOL_VERSION."<br>\n";
		if (isset($conf->global->MAIN_FEATURES_LEVEL)) $out.="<b>".$langs->trans("LevelOfFeature").":</b> ".$conf->global->MAIN_FEATURES_LEVEL."<br>\n";
		if (function_exists("phpversion"))
		{
			$out.="<b>".$langs->trans("PHP").":</b> ".phpversion()."<br>\n";
		}
		$out.="<b>".$langs->trans("Server").":</b> ".$_SERVER["SERVER_SOFTWARE"]."<br>\n";
		if (function_exists("php_uname"))
		{
			$out.="<b>".$langs->trans("OS").":</b> ".php_uname()."<br>\n";
		}
		$out.="<b>".$langs->trans("UserAgent").":</b> ".$_SERVER["HTTP_USER_AGENT"]."<br>\n";
		$out.="<br>\n";
		$out.="<b>".$langs->trans("RequestedUrl").":</b> ".dol_htmlentities($_SERVER["REQUEST_URI"], ENT_COMPAT, 'UTF-8')."<br>\n";
		$out.="<b>".$langs->trans("Referer").":</b> ".(isset($_SERVER["HTTP_REFERER"])?dol_htmlentities($_SERVER["HTTP_REFERER"], ENT_COMPAT, 'UTF-8'):'')."<br>\n";
		$out.="<b>".$langs->trans("MenuManager").":</b> ".(isset($conf->standard_menu)?$conf->standard_menu:'')."<br>\n";
		$out.="<br>\n";
		$syslog.="url=".dol_escape_htmltag($_SERVER["REQUEST_URI"]);
		$syslog.=", query_string=".dol_escape_htmltag($_SERVER["QUERY_STRING"]);
	}
	else                              // Mode CLI
	{
		$out.='> '.$langs->transnoentities("ErrorInternalErrorDetected").":\n".$argv[0]."\n";
		$syslog.="pid=".dol_getmypid();
	}

	if (! empty($conf->modules))
	{
	   $out.="<b>".$langs->trans("Modules").":</b> ".join(', ', $conf->modules)."<br>\n";
	}

	if (is_object($db))
	{
		if ($_SERVER['DOCUMENT_ROOT'])  // Mode web
		{
			$out.="<b>".$langs->trans("DatabaseTypeManager").":</b> ".$db->type."<br>\n";
			$out.="<b>".$langs->trans("RequestLastAccessInError").":</b> ".($db->lastqueryerror()?dol_escape_htmltag($db->lastqueryerror()):$langs->trans("ErrorNoRequestInError"))."<br>\n";
			$out.="<b>".$langs->trans("ReturnCodeLastAccessInError").":</b> ".($db->lasterrno()?dol_escape_htmltag($db->lasterrno()):$langs->trans("ErrorNoRequestInError"))."<br>\n";
			$out.="<b>".$langs->trans("InformationLastAccessInError").":</b> ".($db->lasterror()?dol_escape_htmltag($db->lasterror()):$langs->trans("ErrorNoRequestInError"))."<br>\n";
			$out.="<br>\n";
		}
		else                            // Mode CLI
		{
			// No dol_escape_htmltag for output, we are in CLI mode
			$out.='> '.$langs->transnoentities("DatabaseTypeManager").":\n".$db->type."\n";
			$out.='> '.$langs->transnoentities("RequestLastAccessInError").":\n".($db->lastqueryerror()?$db->lastqueryerror():$langs->transnoentities("ErrorNoRequestInError"))."\n";
			$out.='> '.$langs->transnoentities("ReturnCodeLastAccessInError").":\n".($db->lasterrno()?$db->lasterrno():$langs->transnoentities("ErrorNoRequestInError"))."\n";
			$out.='> '.$langs->transnoentities("InformationLastAccessInError").":\n".($db->lasterror()?$db->lasterror():$langs->transnoentities("ErrorNoRequestInError"))."\n";
		}
		$syslog.=", sql=".$db->lastquery();
		$syslog.=", db_error=".$db->lasterror();
	}

	if ($error || $errors)
	{
		$langs->load("errors");

		// Merge all into $errors array
		if (is_array($error) && is_array($errors)) $errors=array_merge($error, $errors);
		elseif (is_array($error)) $errors=$error;
		elseif (is_array($errors)) $errors=array_merge(array($error), $errors);
		else $errors=array_merge(array($error));

		foreach($errors as $msg)
		{
			if (empty($msg)) continue;
			if ($_SERVER['DOCUMENT_ROOT'])  // Mode web
			{
				$out.="<b>".$langs->trans("Message").":</b> ".dol_escape_htmltag($msg)."<br>\n" ;
			}
			else                        // Mode CLI
			{
				$out.='> '.$langs->transnoentities("Message").":\n".$msg."\n" ;
			}
			$syslog.=", msg=".$msg;
		}
	}
	if (empty($dolibarr_main_prod) && $_SERVER['DOCUMENT_ROOT'] && function_exists('xdebug_print_function_stack') && function_exists('xdebug_call_file'))
	{
		xdebug_print_function_stack();
		$out.='<b>XDebug informations:</b>'."<br>\n";
		$out.='File: '.xdebug_call_file()."<br>\n";
		$out.='Line: '.xdebug_call_line()."<br>\n";
		$out.='Function: '.xdebug_call_function()."<br>\n";
		$out.="<br>\n";
	}

	if (empty($dolibarr_main_prod)) print $out;
	else
	{
		print 'This website is currently temporarly offline. This may be due to a maintenance operation. Current status of operation are on next line...<br><br>'."\n";
		$langs->load("errors");
		print $langs->trans("DolibarrHasDetectedError").'. ';
		print $langs->trans("YouCanSetOptionDolibarrMainProdToZero");
		define("MAIN_CORE_ERROR", 1);
	}
	//else print 'Sorry, an error occured but the parameter $dolibarr_main_prod is defined in conf file so no message is reported to your browser. Please read the log file for error message.';
	dol_syslog("Error ".$syslog, LOG_ERR);
}

/**
 * Show a public email and error code to contact if technical error
 *
 * @param	string	$prefixcode		Prefix of public error code
 * @param   string  $errormessage   Complete error message
 * @param	array	$errormessages	Array of error messages
 * @param	string	$morecss		More css
 * @param	string	$email			Email
 * @return	void
 */
function dol_print_error_email($prefixcode, $errormessage = '', $errormessages = array(), $morecss = 'error', $email = '')
{
	global $langs,$conf;

	if (empty($email)) $email=$conf->global->MAIN_INFO_SOCIETE_MAIL;

	$langs->load("errors");
	$now=dol_now();

	print '<br><div class="center login_main_message"><div class="'.$morecss.'">';
	print $langs->trans("ErrorContactEMail", $email, $prefixcode.dol_print_date($now, '%Y%m%d%H%M%S'));
	if ($errormessage) print '<br><br>'.$errormessage;
	if (is_array($errormessages) && count($errormessages))
	{
		foreach($errormessages as $mesgtoshow)
		{
			print '<br><br>'.$mesgtoshow;
		}
	}
	print '</div></div>';
}

/**
 *	Show title line of an array
 *
 *	@param	string	$name        Label of field
 *	@param	string	$file        Url used when we click on sort picto
 *	@param	string	$field       Field to use for new sorting
 *	@param	string	$begin       ("" by defaut)
 *	@param	string	$moreparam   Add more parameters on sort url links ("" by default)
 *	@param  string	$moreattrib  Options of attribute td ("" by defaut, example: 'align="center"')
 *	@param  string	$sortfield   Current field used to sort
 *	@param  string	$sortorder   Current sort order
 *  @param	string	$prefix		 Prefix for css. Use space after prefix to add your own CSS tag.
 *  @param	string	$tooltip	 Tooltip
 *	@return	void
 */
function print_liste_field_titre($name, $file = "", $field = "", $begin = "", $moreparam = "", $moreattrib = "", $sortfield = "", $sortorder = "", $prefix = "", $tooltip = "")
{
	print getTitleFieldOfList($name, 0, $file, $field, $begin, $moreparam, $moreattrib, $sortfield, $sortorder, $prefix, 0, $tooltip);
}

/**
 *	Get title line of an array
 *
 *	@param	string	$name        		Translation key of field
 *	@param	int		$thead		 		0=To use with standard table format, 1=To use inside <thead><tr>, 2=To use with <div>
 *	@param	string	$file        		Url used when we click on sort picto
 *	@param	string	$field       		Field to use for new sorting. Empty if this field is not sortable. Example "t.abc" or "t.abc,t.def"
 *	@param	string	$begin       		("" by defaut)
 *	@param	string	$moreparam   		Add more parameters on sort url links ("" by default)
 *	@param  string	$moreattrib  		Add more attributes on th ("" by defaut, example: 'align="center"'). To add more css class, use param $prefix.
 *	@param  string	$sortfield   		Current field used to sort (Ex: 'd.datep,d.id')
 *	@param  string	$sortorder   		Current sort order (Ex: 'asc,desc')
 *  @param	string	$prefix		 		Prefix for css. Use space after prefix to add your own CSS tag, for example 'mycss '.
 *  @param	string	$disablesortlink	1=Disable sort link
 *  @param	string	$tooltip	 		Tooltip
 *	@return	string
 */
function getTitleFieldOfList($name, $thead = 0, $file = "", $field = "", $begin = "", $moreparam = "", $moreattrib = "", $sortfield = "", $sortorder = "", $prefix = "", $disablesortlink = 0, $tooltip = '')
{
	global $conf, $langs, $form;
	//print "$name, $file, $field, $begin, $options, $moreattrib, $sortfield, $sortorder<br>\n";

	if ($moreattrib == 'class="right"') $prefix.='right '; // For backward compatibility

	$sortorder=strtoupper($sortorder);
	$out='';
	$sortimg='';

	$tag='th';
	if ($thead==2) $tag='div';

	$tmpsortfield=explode(',', $sortfield);
	$sortfield1=trim($tmpsortfield[0]);    // If $sortfield is 'd.datep,d.id', it becomes 'd.datep'
	$tmpfield=explode(',', $field);
	$field1=trim($tmpfield[0]);            // If $field is 'd.datep,d.id', it becomes 'd.datep'

	//var_dump('field='.$field.' field1='.$field1.' sortfield='.$sortfield.' sortfield1='.$sortfield1);
	// If field is used as sort criteria we use a specific css class liste_titre_sel
	// Example if (sortfield,field)=("nom","xxx.nom") or (sortfield,field)=("nom","nom")
	if ($field1 && ($sortfield1 == $field1 || $sortfield1 == preg_replace("/^[^\.]+\./", "", $field1))) $out.= '<'.$tag.' class="'.$prefix.'liste_titre_sel" '. $moreattrib.'>';
	else $out.= '<'.$tag.' class="'.$prefix.'liste_titre" '. $moreattrib.'>';

	if (empty($thead) && $field && empty($disablesortlink))    // If this is a sort field
	{
		$options=preg_replace('/sortfield=([a-zA-Z0-9,\s\.]+)/i', '', $moreparam);
		$options=preg_replace('/sortorder=([a-zA-Z0-9,\s\.]+)/i', '', $options);
		$options=preg_replace('/&+/i', '&', $options);
		if (! preg_match('/^&/', $options)) $options='&'.$options;

		$sortordertouseinlink='';
		if ($field1 != $sortfield1) // We are on another field than current sorted field
		{
			if (preg_match('/^DESC/i', $sortorder))
			{
				$sortordertouseinlink.=str_repeat('desc,', count(explode(',', $field)));
			}
			else		// We reverse the var $sortordertouseinlink
			{
				$sortordertouseinlink.=str_repeat('asc,', count(explode(',', $field)));
			}
		}
		else                        // We are on field that is the first current sorting criteria
		{
			if (preg_match('/^ASC/i', $sortorder))	// We reverse the var $sortordertouseinlink
			{
				$sortordertouseinlink.=str_repeat('desc,', count(explode(',', $field)));
			}
			else
			{
				$sortordertouseinlink.=str_repeat('asc,', count(explode(',', $field)));
			}
		}
		$sortordertouseinlink=preg_replace('/,$/', '', $sortordertouseinlink);
		$out.= '<a class="reposition" href="'.$file.'?sortfield='.$field.'&sortorder='.$sortordertouseinlink.'&begin='.$begin.$options.'">';
	}

	if ($tooltip) $out.=$form->textwithpicto($langs->trans($name), $langs->trans($tooltip));
	else $out.=$langs->trans($name);

	if (empty($thead) && $field && empty($disablesortlink))    // If this is a sort field
	{
		$out.='</a>';
	}

	if (empty($thead) && $field)    // If this is a sort field
	{
		$options=preg_replace('/sortfield=([a-zA-Z0-9,\s\.]+)/i', '', $moreparam);
		$options=preg_replace('/sortorder=([a-zA-Z0-9,\s\.]+)/i', '', $options);
		$options=preg_replace('/&+/i', '&', $options);
		if (! preg_match('/^&/', $options)) $options='&'.$options;

		if (! $sortorder || $field1 != $sortfield1)
		{
			//$out.= '<a href="'.$file.'?sortfield='.$field.'&sortorder=asc&begin='.$begin.$options.'">'.img_down("A-Z",0).'</a>';
			//$out.= '<a href="'.$file.'?sortfield='.$field.'&sortorder=desc&begin='.$begin.$options.'">'.img_up("Z-A",0).'</a>';
		}
		else
		{
			if (preg_match('/^DESC/', $sortorder)) {
				//$out.= '<a href="'.$file.'?sortfield='.$field.'&sortorder=asc&begin='.$begin.$options.'">'.img_down("A-Z",0).'</a>';
				//$out.= '<a href="'.$file.'?sortfield='.$field.'&sortorder=desc&begin='.$begin.$options.'">'.img_up("Z-A",1).'</a>';
				$sortimg.= '<span class="nowrap">'.img_up("Z-A", 0).'</span>';
			}
			if (preg_match('/^ASC/', $sortorder)) {
				//$out.= '<a href="'.$file.'?sortfield='.$field.'&sortorder=asc&begin='.$begin.$options.'">'.img_down("A-Z",1).'</a>';
				//$out.= '<a href="'.$file.'?sortfield='.$field.'&sortorder=desc&begin='.$begin.$options.'">'.img_up("Z-A",0).'</a>';
				$sortimg.= '<span class="nowrap">'.img_down("A-Z", 0).'</span>';
			}
		}
	}

	$out.=$sortimg;

	$out.='</'.$tag.'>';

	return $out;
}

/**
 *	Show a title.
 *
 *	@param	string	$title			Title to show
 *	@return	string					Title to show
 *  @deprecated						Use load_fiche_titre instead
 *  @see load_fiche_titre()
 */
function print_titre($title)
{
	dol_syslog(__FUNCTION__ . " is deprecated", LOG_WARNING);

	print '<div class="titre">'.$title.'</div>';
}

/**
 *	Show a title with picto
 *
 *	@param	string	$title				Title to show
 *	@param	string	$mesg				Added message to show on right
 *	@param	string	$picto				Icon to use before title (should be a 32x32 transparent png file)
 *	@param	int		$pictoisfullpath	1=Icon name is a full absolute url of image
 * 	@param	int		$id					To force an id on html objects
 * 	@return	void
 *  @deprecated Use print load_fiche_titre instead
 */
function print_fiche_titre($title, $mesg = '', $picto = 'title_generic.png', $pictoisfullpath = 0, $id = '')
{
	print load_fiche_titre($title, $mesg, $picto, $pictoisfullpath, $id);
}

/**
 *	Load a title with picto
 *
 *	@param	string	$titre				Title to show
 *	@param	string	$morehtmlright		Added message to show on right
 *	@param	string	$picto				Icon to use before title (should be a 32x32 transparent png file)
 *	@param	int		$pictoisfullpath	1=Icon name is a full absolute url of image
 * 	@param	string	$id					To force an id on html objects
 *  @param  string  $morecssontable     More css on table
 *	@param	string	$morehtmlcenter		Added message to show on center
 * 	@return	string
 *  @see print_barre_liste()
 */
function load_fiche_titre($titre, $morehtmlright = '', $picto = 'title_generic.png', $pictoisfullpath = 0, $id = '', $morecssontable = '', $morehtmlcenter = '')
{
	global $conf;

	$return='';

	if ($picto == 'setup') $picto='title_generic.png';

	$return.= "\n";
	$return.= '<table '.($id?'id="'.$id.'" ':'').'class="centpercent notopnoleftnoright'.($morecssontable?' '.$morecssontable:'').'" style="margin-bottom: 6px;"><tr>';	// maring bottom must be same than into print_barre_list
	if ($picto) $return.= '<td class="nobordernopadding widthpictotitle opacityhigh valignmiddle">'.img_picto('', $picto, 'class="valignmiddle widthpictotitle pictotitle"', $pictoisfullpath).'</td>';
	$return.= '<td class="nobordernopadding valignmiddle">';
	$return.= '<div class="titre inline-block">'.$titre.'</div>';
	$return.= '</td>';
	if (dol_strlen($morehtmlcenter))
	{
		$return.= '<td class="nobordernopadding center valignmiddle">'.$morehtmlcenter.'</td>';
	}
	if (dol_strlen($morehtmlright))
	{
		$return.= '<td class="nobordernopadding titre_right wordbreak right valignmiddle">'.$morehtmlright.'</td>';
	}
	$return.= '</tr></table>'."\n";

	return $return;
}

/**
 *	Print a title with navigation controls for pagination
 *
 *	@param	string	    $titre				Title to show (required)
 *	@param	int   	    $page				Numero of page to show in navigation links (required)
 *	@param	string	    $file				Url of page (required)
 *	@param	string	    $options         	More parameters for links ('' by default, does not include sortfield neither sortorder). Value must be 'urlencoded' before calling function.
 *	@param	string    	$sortfield       	Field to sort on ('' by default)
 *	@param	string	    $sortorder       	Order to sort ('' by default)
 *	@param	string	    $morehtmlcenter     String in the middle ('' by default). We often find here string $massaction comming from $form->selectMassAction()
 *	@param	int		    $num				Number of records found by select with limit+1
 *	@param	int|string  $totalnboflines		Total number of records/lines for all pages (if known). Use a negative value of number to not show number. Use '' if unknown.
 *	@param	string	    $picto				Icon to use before title (should be a 32x32 transparent png file)
 *	@param	int		    $pictoisfullpath	1=Icon name is a full absolute url of image
 *  @param	string	    $morehtmlright			More html to show
 *  @param  string      $morecss            More css to the table
 *  @param  int         $limit              Max number of lines (-1 = use default, 0 = no limit, > 0 = limit).
 *  @param  int         $hideselectlimit    Force to hide select limit
 *  @param  int         $hidenavigation     Force to hide all navigation tools
 *	@return	void
 */
function print_barre_liste($titre, $page, $file, $options = '', $sortfield = '', $sortorder = '', $morehtmlcenter = '', $num = -1, $totalnboflines = '', $picto = 'title_generic.png', $pictoisfullpath = 0, $morehtmlright = '', $morecss = '', $limit = -1, $hideselectlimit = 0, $hidenavigation = 0)
{
	global $conf,$langs;

	$savlimit = $limit;
	$savtotalnboflines = $totalnboflines;
	$totalnboflines=abs($totalnboflines);

	if ($picto == 'setup') $picto='title_setup.png';
	if (($conf->browser->name == 'ie') && $picto=='title_generic.png') $picto='title.gif';
	if ($limit < 0) $limit = $conf->liste_limit;
	if ($savlimit != 0 && (($num > $limit) || ($num == -1) || ($limit == 0)))
	{
		$nextpage = 1;
	}
	else
	{
		$nextpage = 0;
	}
	//print 'totalnboflines='.$totalnboflines.'-savlimit='.$savlimit.'-limit='.$limit.'-num='.$num.'-nextpage='.$nextpage;

	print "\n";
	print "<!-- Begin title '".$titre."' -->\n";
	print '<table class="centpercent notopnoleftnoright'.($morecss?' '.$morecss:'').'" style="margin-bottom: 6px; border: 0"><tr>';	// maring bottom must be same than into load_fiche_tire

	// Left
	//if ($picto && $titre) print '<td class="nobordernopadding hideonsmartphone left valignmiddle" style="width: 40px">'.img_picto('', $picto, 'id="pictotitle"', $pictoisfullpath).'</td>';
	print '<td class="nobordernopadding valignmiddle">';
	if ($picto && $titre) print img_picto('', $picto, 'class="hideonsmartphone valignmiddle opacityhigh pictotitle widthpictotitle"', $pictoisfullpath);
	print '<div class="titre inline-block">'.$titre;
	if (!empty($titre) && $savtotalnboflines >= 0 && (string) $savtotalnboflines != '') print ' ('.$totalnboflines.')';
	print '</div></td>';

	// Center
	if ($morehtmlcenter)
	{
		print '<td class="nobordernopadding center valignmiddle">'.$morehtmlcenter.'</td>';
	}

	// Right
	print '<td class="nobordernopadding valignmiddle right">';
	if ($sortfield) $options .= "&sortfield=".urlencode($sortfield);
	if ($sortorder) $options .= "&sortorder=".urlencode($sortorder);
	// Show navigation bar
	$pagelist = '';
	if ($savlimit != 0 && ($page > 0 || $num > $limit))
	{
		if ($totalnboflines)	// If we know total nb of lines
		{
			// Define nb of extra page links before and after selected page + ... + first or last
			$maxnbofpage=(empty($conf->dol_optimize_smallscreen) ? 4 : 1);

			if ($limit > 0) $nbpages=ceil($totalnboflines/$limit);
			else $nbpages=1;
			$cpt=($page-$maxnbofpage);
			if ($cpt < 0) { $cpt=0; }

			if ($cpt>=1)
			{
				$pagelist.= '<li'.(($conf->dol_use_jmobile != 4)?' class="pagination"':'').'><a href="'.$file.'?page=0'.$options.'">1</a></li>';
				if ($cpt > 2) $pagelist.='<li'.(($conf->dol_use_jmobile != 4)?' class="pagination"':'').'><span '.(($conf->dol_use_jmobile != 4)?'class="inactive"':'').'>...</span></li>';
				elseif ($cpt == 2) $pagelist.='<li'.(($conf->dol_use_jmobile != 4)?' class="pagination"':'').'><a href="'.$file.'?page=1'.$options.'">2</a></li>';
			}

			do
			{
				if ($cpt==$page)
				{
					$pagelist.= '<li'.(($conf->dol_use_jmobile != 4)?' class="pagination"':'').'><span '.(($conf->dol_use_jmobile != 4)?'class="active"':'').'>'.($page+1).'</span></li>';
				}
				else
				{
					$pagelist.= '<li'.(($conf->dol_use_jmobile != 4)?' class="pagination"':'').'><a href="'.$file.'?page='.$cpt.$options.'">'.($cpt+1).'</a></li>';
				}
				$cpt++;
			}
			while ($cpt < $nbpages && $cpt<=$page+$maxnbofpage);

			if ($cpt<$nbpages)
			{
				if ($cpt<$nbpages-2) $pagelist.= '<li'.(($conf->dol_use_jmobile != 4)?' class="pagination"':'').'><span '.(($conf->dol_use_jmobile != 4)?'class="inactive"':'').'>...</span></li>';
				elseif ($cpt == $nbpages-2) $pagelist.= '<li'.(($conf->dol_use_jmobile != 4)?' class="pagination"':'').'><a href="'.$file.'?page='.($nbpages-2).$options.'">'.($nbpages - 1).'</a></li>';
				$pagelist.= '<li'.(($conf->dol_use_jmobile != 4)?' class="pagination"':'').'><a href="'.$file.'?page='.($nbpages-1).$options.'">'.$nbpages.'</a></li>';
			}
		}
		else
		{
			$pagelist.= '<li'.(($conf->dol_use_jmobile != 4)?' class="pagination"':'').'><span '.(($conf->dol_use_jmobile != 4)?'class="active"':'').'>'.($page+1)."</li>";
		}
	}

	print_fleche_navigation($page, $file, $options, $nextpage, $pagelist, $morehtmlright, $savlimit, $totalnboflines, $hideselectlimit);		// output the div and ul for previous/last completed with page numbers into $pagelist

	print '</td>';

	print '</tr></table>'."\n";
	print "<!-- End title -->\n\n";
}

/**
 *	Function to show navigation arrows into lists
 *
 *	@param	int				$page				Number of page
 *	@param	string			$file				Page URL (in most cases provided with $_SERVER["PHP_SELF"])
 *	@param	string			$options         	Other url parameters to propagate ("" by default, may include sortfield and sortorder)
 *	@param	integer			$nextpage	    	Do we show a next page button
 *	@param	string			$betweenarrows		HTML content to show between arrows. MUST contains '<li> </li>' tags or '<li><span> </span></li>'.
 *  @param	string			$afterarrows		HTML content to show after arrows. Must NOT contains '<li> </li>' tags.
 *  @param  int             $limit              Max nb of record to show  (-1 = no combo with limit, 0 = no limit, > 0 = limit)
 *	@param	int		        $totalnboflines		Total number of records/lines for all pages (if known)
 *  @param  int             $hideselectlimit    Force to hide select limit
 *	@return	void
 */
function print_fleche_navigation($page, $file, $options = '', $nextpage = 0, $betweenarrows = '', $afterarrows = '', $limit = -1, $totalnboflines = 0, $hideselectlimit = 0)
{
	global $conf, $langs;

	print '<div class="pagination"><ul>';
	if ((int) $limit >= 0 && empty($hideselectlimit))
	{
		$pagesizechoices='10:10,15:15,20:20,30:30,40:40,50:50,100:100,250:250,500:500,1000:1000,5000:5000';
		//$pagesizechoices.=',0:'.$langs->trans("All");     // Not yet supported
		//$pagesizechoices.=',2:2';
		if (! empty($conf->global->MAIN_PAGESIZE_CHOICES)) $pagesizechoices=$conf->global->MAIN_PAGESIZE_CHOICES;

		print '<li class="pagination">';
		print '<select class="flat selectlimit" name="limit" title="'.dol_escape_htmltag($langs->trans("MaxNbOfRecordPerPage")).'">';
		$tmpchoice=explode(',', $pagesizechoices);
		$tmpkey=$limit.':'.$limit;
		if (! in_array($tmpkey, $tmpchoice)) $tmpchoice[]=$tmpkey;
		$tmpkey=$conf->liste_limit.':'.$conf->liste_limit;
		if (! in_array($tmpkey, $tmpchoice)) $tmpchoice[]=$tmpkey;
		asort($tmpchoice, SORT_NUMERIC);
		$found=false;
		foreach($tmpchoice as $val)
		{
			$selected='';
			$tmp=explode(':', $val);
			$key=$tmp[0];
			$val=$tmp[1];
			if ($key != '' && $val != '')
			{
				if ((int) $key == (int) $limit)
				{
					$selected = ' selected="selected"';
					$found = true;
				}
				print '<option name="'.$key.'"'.$selected.'>'.dol_escape_htmltag($val).'</option>'."\n";
			}
		}
		print '</select>';
		if ($conf->use_javascript_ajax)
		{
			print '<!-- JS CODE TO ENABLE select limit to launch submit of page -->
            		<script>
                	jQuery(document).ready(function () {
            	  		jQuery(".selectlimit").change(function() {
                            console.log("Change limit. Send submit");
                            $(this).parents(\'form:first\').submit();
            	  		});
                	});
            		</script>
                ';
		}
		print '</li>';
	}
	if ($page > 0)
	{
		print '<li class="pagination"><a class="paginationprevious" href="'.$file.'?page='.($page-1).$options.'"><i class="fa fa-chevron-left" title="'.dol_escape_htmltag($langs->trans("Previous")).'"></i></a></li>';
	}
	if ($betweenarrows)
	{
		print $betweenarrows;
	}
	if ($nextpage > 0)
	{
		print '<li class="pagination"><a class="paginationnext" href="'.$file.'?page='.($page+1).$options.'"><i class="fa fa-chevron-right" title="'.dol_escape_htmltag($langs->trans("Next")).'"></i></a></li>';
	}
	if ($afterarrows)
	{
		print '<li class="paginationafterarrows">';
		print $afterarrows;
		print '</li>';
	}
	print '</ul></div>'."\n";
}


/**
 *	Return a string with VAT rate label formated for view output
 *	Used into pdf and HTML pages
 *
 *	@param	string	$rate			Rate value to format ('19.6', '19,6', '19.6%', '19,6%', '19.6 (CODEX)', ...)
 *  @param	boolean	$addpercent		Add a percent % sign in output
 *	@param	int		$info_bits		Miscellaneous information on vat (0=Default, 1=French NPR vat)
 *	@param	int		$usestarfornpr	-1=Never show, 0 or 1=Use '*' for NPR vat rates
 *  @return	string					String with formated amounts ('19,6' or '19,6%' or '8.5% (NPR)' or '8.5% *' or '19,6 (CODEX)')
 */
function vatrate($rate, $addpercent = false, $info_bits = 0, $usestarfornpr = 0)
{
	$morelabel='';

	if (preg_match('/%/', $rate))
	{
		$rate=str_replace('%', '', $rate);
		$addpercent=true;
	}
	if (preg_match('/\((.*)\)/', $rate, $reg))
	{
		$morelabel=' ('.$reg[1].')';
		$rate=preg_replace('/\s*'.preg_quote($morelabel, '/').'/', '', $rate);
	}
	if (preg_match('/\*/', $rate))
	{
		$rate=str_replace('*', '', $rate);
		$info_bits |= 1;
	}

	// If rate is '9/9/9' we don't change it.  If rate is '9.000' we apply price()
	if (! preg_match('/\//', $rate)) $ret=price($rate, 0, '', 0, 0).($addpercent?'%':'');
	else
	{
		// TODO Split on / and output with a price2num to have clean numbers without ton of 000.
		$ret=$rate.($addpercent?'%':'');
	}
	if (($info_bits & 1) && $usestarfornpr >= 0) $ret.=' *';
	$ret.=$morelabel;
	return $ret;
}


/**
 *		Function to format a value into an amount for visual output
 *		Function used into PDF and HTML pages
 *
 *		@param	float		$amount			Amount to format
 *		@param	integer		$form			Type of format, HTML or not (not by default)
 *		@param	Translate	$outlangs		Object langs for output
 *		@param	int			$trunc			1=Truncate if there is more decimals than MAIN_MAX_DECIMALS_SHOWN (default), 0=Does not truncate. Deprecated because amount are rounded (to unit or total amount accurancy) before beeing inserted into database or after a computation, so this parameter should be useless.
 *		@param	int			$rounding		Minimum number of decimal to show. If 0, no change, if -1, we use min($conf->global->MAIN_MAX_DECIMALS_UNIT,$conf->global->MAIN_MAX_DECIMALS_TOT)
 *		@param	int			$forcerounding	Force the number of decimal to forcerounding decimal (-1=do not force)
 *		@param	string		$currency_code	To add currency symbol (''=add nothing, 'auto'=Use default currency, 'XXX'=add currency symbols for XXX currency)
 *		@return	string						Chaine avec montant formate
 *
 *		@see	price2num()					Revert function of price
 */
function price($amount, $form = 0, $outlangs = '', $trunc = 1, $rounding = -1, $forcerounding = -1, $currency_code = '')
{
	global $langs,$conf;

	// Clean parameters
	if (empty($amount)) $amount=0;	// To have a numeric value if amount not defined or = ''
	$amount = (is_numeric($amount)?$amount:0); // Check if amount is numeric, for example, an error occured when amount value = o (letter) instead 0 (number)
	if ($rounding < 0) $rounding=min($conf->global->MAIN_MAX_DECIMALS_UNIT, $conf->global->MAIN_MAX_DECIMALS_TOT);
	$nbdecimal=$rounding;

	// Output separators by default (french)
	$dec=','; $thousand=' ';

	// If $outlangs not forced, we use use language
	if (! is_object($outlangs)) $outlangs=$langs;

	if ($outlangs->transnoentitiesnoconv("SeparatorDecimal") != "SeparatorDecimal")  $dec=$outlangs->transnoentitiesnoconv("SeparatorDecimal");
	if ($outlangs->transnoentitiesnoconv("SeparatorThousand")!= "SeparatorThousand") $thousand=$outlangs->transnoentitiesnoconv("SeparatorThousand");
	if ($thousand == 'None') $thousand='';
	elseif ($thousand == 'Space') $thousand=' ';
	//print "outlangs=".$outlangs->defaultlang." amount=".$amount." html=".$form." trunc=".$trunc." nbdecimal=".$nbdecimal." dec='".$dec."' thousand='".$thousand."'<br>";

	//print "amount=".$amount."-";
	$amount = str_replace(',', '.', $amount);	// should be useless
	//print $amount."-";
	$datas = explode('.', $amount);
	$decpart = isset($datas[1])?$datas[1]:'';
	$decpart = preg_replace('/0+$/i', '', $decpart);	// Supprime les 0 de fin de partie decimale
	//print "decpart=".$decpart."<br>";
	$end='';

	// We increase nbdecimal if there is more decimal than asked (to not loose information)
	if (dol_strlen($decpart) > $nbdecimal) $nbdecimal=dol_strlen($decpart);
	// Si on depasse max
	if ($trunc && $nbdecimal > $conf->global->MAIN_MAX_DECIMALS_SHOWN)
	{
		$nbdecimal=$conf->global->MAIN_MAX_DECIMALS_SHOWN;
		if (preg_match('/\.\.\./i', $conf->global->MAIN_MAX_DECIMALS_SHOWN))
		{
			// Si un affichage est tronque, on montre des ...
			$end='...';
		}
	}

	// If force rounding
	if ($forcerounding >= 0) $nbdecimal = $forcerounding;

	// Format number
	$output=number_format($amount, $nbdecimal, $dec, $thousand);
	if ($form)
	{
		$output=preg_replace('/\s/', '&nbsp;', $output);
		$output=preg_replace('/\'/', '&#039;', $output);
	}
	// Add symbol of currency if requested
	$cursymbolbefore=$cursymbolafter='';
	if ($currency_code)
	{
		if ($currency_code == 'auto') $currency_code=$conf->currency;

		$listofcurrenciesbefore=array('USD','GBP','AUD','HKD','MXN','PEN','CNY','CAD');
		$listoflanguagesbefore=array('nl_NL');
		if (in_array($currency_code, $listofcurrenciesbefore) || in_array($outlangs->defaultlang, $listoflanguagesbefore))
		{
		    $cursymbolbefore.=$outlangs->getCurrencySymbol($currency_code);
		}
		else
		{
			$tmpcur=$outlangs->getCurrencySymbol($currency_code);
			$cursymbolafter.=($tmpcur == $currency_code ? ' '.$tmpcur : $tmpcur);
		}
	}
	$output=$cursymbolbefore.$output.$end.($cursymbolafter?' ':'').$cursymbolafter;

	return $output;
}

/**
 *	Function that return a number with universal decimal format (decimal separator is '.') from an amount typed by a user.
 *	Function to use on each input amount before any numeric test or database insert
 *
 *	@param	float	$amount			Amount to convert/clean
 *	@param	string	$rounding		''=No rounding
 * 									'MU'=Round to Max unit price (MAIN_MAX_DECIMALS_UNIT)
 *									'MT'=Round to Max for totals with Tax (MAIN_MAX_DECIMALS_TOT)
 *									'MS'=Round to Max for stock quantity (MAIN_MAX_DECIMALS_STOCK)
 *									Numeric = Nb of digits for rounding
 * 	@param	int		$alreadysqlnb	Put 1 if you know that content is already universal format number
 *	@return	string					Amount with universal numeric format (Example: '99.99999').
 *									If conversion fails, it return text unchanged if $rounding = '' or '0' if $rounding is defined.
 *									If amount is null or '', it returns '' if $rounding = '' or '0' if $rounding is defined..
 *
 *	@see    price()					Opposite function of price2num
 */
function price2num($amount, $rounding = '', $alreadysqlnb = 0)
{
	global $langs,$conf;

	// Round PHP function does not allow number like '1,234.56' nor '1.234,56' nor '1 234,56'
	// Numbers must be '1234.56'
	// Decimal delimiter for PHP and database SQL requests must be '.'
	$dec=','; $thousand=' ';
	if ($langs->transnoentitiesnoconv("SeparatorDecimal") != "SeparatorDecimal")  $dec=$langs->transnoentitiesnoconv("SeparatorDecimal");
	if ($langs->transnoentitiesnoconv("SeparatorThousand")!= "SeparatorThousand") $thousand=$langs->transnoentitiesnoconv("SeparatorThousand");
	if ($thousand == 'None') $thousand='';
	elseif ($thousand == 'Space') $thousand=' ';
	//print "amount=".$amount." html=".$form." trunc=".$trunc." nbdecimal=".$nbdecimal." dec='".$dec."' thousand='".$thousand."'<br>";

	// Convert value to universal number format (no thousand separator, '.' as decimal separator)
	if ($alreadysqlnb != 1)	// If not a PHP number or unknown, we change format
	{
		//print 'PP'.$amount.' - '.$dec.' - '.$thousand.' - '.intval($amount).'<br>';

		// Convert amount to format with dolibarr dec and thousand (this is because PHP convert a number
		// to format defined by LC_NUMERIC after a calculation and we want source format to be like defined by Dolibarr setup.
		if (is_numeric($amount))
		{
			// We put in temps value of decimal ("0.00001"). Works with 0 and 2.0E-5 and 9999.10
			$temps=sprintf("%0.10F", $amount-intval($amount));	// temps=0.0000000000 or 0.0000200000 or 9999.1000000000
			$temps=preg_replace('/([\.1-9])0+$/', '\\1', $temps); // temps=0. or 0.00002 or 9999.1
			$nbofdec=max(0, dol_strlen($temps)-2);	// -2 to remove "0."
			$amount=number_format($amount, $nbofdec, $dec, $thousand);
		}
		//print "QQ".$amount.'<br>';

		// Now make replace (the main goal of function)
		if ($thousand != ',' && $thousand != '.') $amount=str_replace(',', '.', $amount);	// To accept 2 notations for french users
		$amount=str_replace(' ', '', $amount);		// To avoid spaces
		$amount=str_replace($thousand, '', $amount);	// Replace of thousand before replace of dec to avoid pb if thousand is .
		$amount=str_replace($dec, '.', $amount);
	}

	// Now, make a rounding if required
	if ($rounding)
	{
		$nbofdectoround='';
		if ($rounding == 'MU')     $nbofdectoround=$conf->global->MAIN_MAX_DECIMALS_UNIT;
		elseif ($rounding == 'MT') $nbofdectoround=$conf->global->MAIN_MAX_DECIMALS_TOT;
		elseif ($rounding == 'MS') $nbofdectoround=empty($conf->global->MAIN_MAX_DECIMALS_STOCK)?5:$conf->global->MAIN_MAX_DECIMALS_STOCK;
		elseif (is_numeric($rounding))  $nbofdectoround=$rounding;
		//print "RR".$amount.' - '.$nbofdectoround.'<br>';
		if (dol_strlen($nbofdectoround)) $amount = round($amount, $nbofdectoround);	// $nbofdectoround can be 0.
		else return 'ErrorBadParameterProvidedToFunction';
		//print 'SS'.$amount.' - '.$nbofdec.' - '.$dec.' - '.$thousand.' - '.$nbofdectoround.'<br>';

		// Convert amount to format with dolibarr dec and thousand (this is because PHP convert a number
		// to format defined by LC_NUMERIC after a calculation and we want source format to be defined by Dolibarr setup.
		if (is_numeric($amount))
		{
			// We put in temps value of decimal ("0.00001"). Works with 0 and 2.0E-5 and 9999.10
			$temps=sprintf("%0.10F", $amount-intval($amount));	// temps=0.0000000000 or 0.0000200000 or 9999.1000000000
			$temps=preg_replace('/([\.1-9])0+$/', '\\1', $temps); // temps=0. or 0.00002 or 9999.1
			$nbofdec=max(0, dol_strlen($temps)-2);	// -2 to remove "0."
			$amount=number_format($amount, min($nbofdec, $nbofdectoround), $dec, $thousand);		// Convert amount to format with dolibarr dec and thousand
		}
		//print "TT".$amount.'<br>';

		// Always make replace because each math function (like round) replace
		// with local values and we want a number that has a SQL string format x.y
		if ($thousand != ',' && $thousand != '.') $amount=str_replace(',', '.', $amount);	// To accept 2 notations for french users
		$amount=str_replace(' ', '', $amount);		// To avoid spaces
		$amount=str_replace($thousand, '', $amount);	// Replace of thousand before replace of dec to avoid pb if thousand is .
		$amount=str_replace($dec, '.', $amount);
	}

	return $amount;
}

/**
 * Output a dimension with best unit
 *
 * @param   float       $dimension      Dimension
 * @param   int         $unit           Unit scale of dimension (Example: 0=kg, -3=g, -6=mg, 98=ounce, 99=pound, ...)
 * @param   string      $type           'weight', 'volume', ...
 * @param   Translate   $outputlangs    Translate language object
 * @param   int         $round          -1 = non rounding, x = number of decimal
 * @param   string      $forceunitoutput    'no' or numeric (-3, -6, ...) compared to $unit (In most case, this value is value defined into $conf->global->MAIN_WEIGHT_DEFAULT_UNIT)
 * @return  string                      String to show dimensions
 */
function showDimensionInBestUnit($dimension, $unit, $type, $outputlangs, $round = -1, $forceunitoutput = 'no')
{
	require_once DOL_DOCUMENT_ROOT.'/core/lib/product.lib.php';

	if (($forceunitoutput == 'no' && $dimension < 1/10000 && $unit < 90) || (is_numeric($forceunitoutput) && $forceunitoutput == -6))
	{
		$dimension = $dimension * 1000000;
		$unit = $unit - 6;
	}
	elseif (($forceunitoutput == 'no' && $dimension < 1/10 && $unit < 90) || (is_numeric($forceunitoutput) && $forceunitoutput == -3))
	{
		$dimension = $dimension * 1000;
		$unit = $unit - 3;
	}
	elseif (($forceunitoutput == 'no' && $dimension > 100000000 && $unit < 90) || (is_numeric($forceunitoutput) && $forceunitoutput == 6))
	{
		$dimension = $dimension / 1000000;
		$unit = $unit + 6;
	}
	elseif (($forceunitoutput == 'no' && $dimension > 100000 && $unit < 90) || (is_numeric($forceunitoutput) && $forceunitoutput == 3))
	{
		$dimension = $dimension / 1000;
		$unit = $unit + 3;
	}
	// Special case when we want output unit into pound or ounce
	/* TODO
	if ($unit < 90 && $type == 'weight' && is_numeric($forceunitoutput) && (($forceunitoutput == 98) || ($forceunitoutput == 99))
	{
	    $dimension = // convert dimension from standard unit into ounce or pound
	    $unit = $forceunitoutput;
	}
	if ($unit > 90 && $type == 'weight' && is_numeric($forceunitoutput) && $forceunitoutput < 90)
	{
	    $dimension = // convert dimension from standard unit into ounce or pound
	    $unit = $forceunitoutput;
	}*/

	$ret=price($dimension, 0, $outputlangs, 0, 0, $round).' '.measuringUnitString(0, $type, $unit);

	return $ret;
}


/**
 *	Return localtax rate for a particular vat, when selling a product with vat $vatrate, from a $thirdparty_buyer to a $thirdparty_seller
 *  Note: This function applies same rules than get_default_tva
 *
 * 	@param	float		$vatrate		        Vat rate. Can be '8.5' or '8.5 (VATCODEX)' for example
 * 	@param  int			$local		         	Local tax to search and return (1 or 2 return only tax rate 1 or tax rate 2)
 *  @param  Societe		$thirdparty_buyer    	Object of buying third party
 *  @param	Societe		$thirdparty_seller		Object of selling third party ($mysoc if not defined)
 *  @param	int			$vatnpr					If vat rate is NPR or not
 * 	@return	mixed			   					0 if not found, localtax rate if found
 *  @see get_default_tva()
 */
function get_localtax($vatrate, $local, $thirdparty_buyer = "", $thirdparty_seller = "", $vatnpr = 0)
{
	global $db, $conf, $mysoc;

	if (empty($thirdparty_seller) || ! is_object($thirdparty_seller)) $thirdparty_seller=$mysoc;

	dol_syslog("get_localtax tva=".$vatrate." local=".$local." thirdparty_buyer id=".(is_object($thirdparty_buyer)?$thirdparty_buyer->id:'')."/country_code=".(is_object($thirdparty_buyer)?$thirdparty_buyer->country_code:'')." thirdparty_seller id=".$thirdparty_seller->id."/country_code=".$thirdparty_seller->country_code." thirdparty_seller localtax1_assuj=".$thirdparty_seller->localtax1_assuj."  thirdparty_seller localtax2_assuj=".$thirdparty_seller->localtax2_assuj);

	$vatratecleaned = $vatrate;
	if (preg_match('/^(.*)\s*\((.*)\)$/', $vatrate, $reg))      // If vat is "xx (yy)"
	{
		$vatratecleaned = trim($reg[1]);
		$vatratecode = $reg[2];
	}

	/*if ($thirdparty_buyer->country_code != $thirdparty_seller->country_code)
	{
		return 0;
	}*/

	// Some test to guess with no need to make database access
	if ($mysoc->country_code == 'ES') // For spain localtaxes 1 and 2, tax is qualified if buyer use local tax
	{
		if ($local == 1)
		{
			if (! $mysoc->localtax1_assuj || (string) $vatratecleaned == "0") return 0;
			if ($thirdparty_seller->id == $mysoc->id)
			{
				if (! $thirdparty_buyer->localtax1_assuj) return 0;
			}
			else
			{
				if (! $thirdparty_seller->localtax1_assuj) return 0;
			}
		}

		if ($local == 2)
		{
			//if (! $mysoc->localtax2_assuj || (string) $vatratecleaned == "0") return 0;
			if (! $mysoc->localtax2_assuj) return 0;		// If main vat is 0, IRPF may be different than 0.
			if ($thirdparty_seller->id == $mysoc->id)
			{
				if (! $thirdparty_buyer->localtax2_assuj) return 0;
			}
			else
			{
				if (! $thirdparty_seller->localtax2_assuj) return 0;
			}
		}
	}
	else
	{
		if ($local == 1 && ! $thirdparty_seller->localtax1_assuj) return 0;
		if ($local == 2 && ! $thirdparty_seller->localtax2_assuj) return 0;
	}

	// For some country MAIN_GET_LOCALTAXES_VALUES_FROM_THIRDPARTY is forced to on.
	if (in_array($mysoc->country_code, array('ES')))
	{
		$conf->global->MAIN_GET_LOCALTAXES_VALUES_FROM_THIRDPARTY = 1;
	}

	// Search local taxes
	if (! empty($conf->global->MAIN_GET_LOCALTAXES_VALUES_FROM_THIRDPARTY))
	{
		if ($local==1)
		{
			if ($thirdparty_seller != $mysoc)
			{
				if (!isOnlyOneLocalTax($local))  // TODO We should provide $vatrate to search on correct line and not always on line with highest vat rate
				{
					return $thirdparty_seller->localtax1_value;
				}
			}
			else  // i am the seller
			{
				if (!isOnlyOneLocalTax($local))  // TODO If seller is me, why not always returning this, even if there is only one locatax vat.
				{
					return $conf->global->MAIN_INFO_VALUE_LOCALTAX1;
				}
			}
		}
		if ($local==2)
		{
			if ($thirdparty_seller != $mysoc)
			{
				if (!isOnlyOneLocalTax($local))  // TODO We should provide $vatrate to search on correct line and not always on line with highest vat rate
				// TODO We should also return value defined on thirdparty only if defined
				{
					return $thirdparty_seller->localtax2_value;
				}
			}
			else  // i am the seller
			{
				if (in_array($mysoc->country_code, array('ES')))
				{
					return $thirdparty_buyer->localtax2_value;
				}
				else
				{
					return $conf->global->MAIN_INFO_VALUE_LOCALTAX2;
				}
			}
		}
	}

	// By default, search value of local tax on line of common tax
	$sql  = "SELECT t.localtax1, t.localtax2, t.localtax1_type, t.localtax2_type";
   	$sql .= " FROM ".MAIN_DB_PREFIX."c_tva as t, ".MAIN_DB_PREFIX."c_country as c";
   	$sql .= " WHERE t.fk_pays = c.rowid AND c.code = '".$thirdparty_seller->country_code."'";
   	$sql .= " AND t.taux = ".((float) $vatratecleaned)." AND t.active = 1";
   	if ($vatratecode) $sql.= " AND t.code ='".$vatratecode."'";		// If we have the code, we use it in priority
   	else $sql.= " AND t.recuperableonly ='".$vatnpr."'";
   	dol_syslog("get_localtax", LOG_DEBUG);
   	$resql=$db->query($sql);

   	if ($resql)
   	{
   		$obj = $db->fetch_object($resql);
   		if ($local==1) return $obj->localtax1;
   		elseif ($local==2) return $obj->localtax2;
	}

	return 0;
}


/**
 * Return true if LocalTax (1 or 2) is unique.
 * Example: If localtax1 is 5 on line with highest common vat rate, return true
 * Example: If localtax1 is 5:8:15 on line with highest common vat rate, return false
 *
 * @param   int 	$local	Local tax to test (1 or 2)
 * @return  boolean 		True if LocalTax have multiple values, False if not
 */
function isOnlyOneLocalTax($local)
{
	$tax=get_localtax_by_third($local);

	$valors=explode(":", $tax);

	if (count($valors)>1)
	{
		return false;
	}
	else
	{
		return true;
	}
}

/**
 * Get values of localtaxes (1 or 2) for company country for the common vat with the highest value
 *
 * @param	int		$local 	LocalTax to get
 * @return	number			Values of localtax
 */
function get_localtax_by_third($local)
{
	global $db, $mysoc;
	$sql ="SELECT t.localtax1, t.localtax2 ";
	$sql.=" FROM ".MAIN_DB_PREFIX."c_tva as t inner join ".MAIN_DB_PREFIX."c_country as c ON c.rowid=t.fk_pays";
	$sql.=" WHERE c.code = '".$mysoc->country_code."' AND t.active = 1 AND t.taux=(";
	$sql.="  SELECT max(tt.taux) FROM ".MAIN_DB_PREFIX."c_tva as tt inner join ".MAIN_DB_PREFIX."c_country as c ON c.rowid=tt.fk_pays";
	$sql.="  WHERE c.code = '".$mysoc->country_code."' AND tt.active = 1";
	$sql.="  )";

	$resql=$db->query($sql);
	if ($resql)
	{
		$obj = $db->fetch_object($resql);
		if ($local==1) return $obj->localtax1;
		elseif ($local==2) return $obj->localtax2;
	}

	return 0;
}


/**
 *  Get vat main information from Id.
 *  You can call getLocalTaxesFromRate after to get other fields.
 *
 *  @param	int|string  $vatrate		    VAT ID or Rate. Value can be value or the string with code into parenthesis or rowid if $firstparamisid is 1. Example: '8.5' or '8.5 (8.5NPR)' or 123.
 *  @param	Societe	    $buyer         		Company object
 *  @param	Societe	    $seller        		Company object
 *  @param  int         $firstparamisid     1 if first param is id into table (use this if you can)
 *  @return	array       	  				array('rowid'=> , 'code'=> ...)
 *  @see getLocalTaxesFromRate()
 */
function getTaxesFromId($vatrate, $buyer = null, $seller = null, $firstparamisid = 1)
{
	global $db, $mysoc;

	dol_syslog("getTaxesFromId vat id or rate = ".$vatrate);

	// Search local taxes
	$sql = "SELECT t.rowid, t.code, t.taux as rate, t.recuperableonly as npr, t.accountancy_code_sell, t.accountancy_code_buy";
	$sql.= " FROM ".MAIN_DB_PREFIX."c_tva as t";
	if ($firstparamisid) $sql.= " WHERE t.rowid = ".(int) $vatrate;
	else
	{
		$vatratecleaned = $vatrate;
		$vatratecode = '';
		if (preg_match('/^(.*)\s*\((.*)\)$/', $vatrate, $reg))      // If vat is "xx (yy)"
		{
			$vatratecleaned = $reg[1];
			$vatratecode = $reg[2];
		}

		$sql.=", ".MAIN_DB_PREFIX."c_country as c";
		/*if ($mysoc->country_code == 'ES') $sql.= " WHERE t.fk_pays = c.rowid AND c.code = '".$buyer->country_code."'";    // vat in spain use the buyer country ??
		else $sql.= " WHERE t.fk_pays = c.rowid AND c.code = '".$seller->country_code."'";*/
		$sql.= " WHERE t.fk_pays = c.rowid AND c.code = '".$seller->country_code."'";
		$sql.= " AND t.taux = ".((float) $vatratecleaned)." AND t.active = 1";
		if ($vatratecode) $sql.= " AND t.code = '".$vatratecode."'";
	}

	$resql=$db->query($sql);
	if ($resql)
	{
		$obj = $db->fetch_object($resql);
		if ($obj) return array('rowid'=>$obj->rowid, 'code'=>$obj->code, 'rate'=>$obj->rate, 'npr'=>$obj->npr, 'accountancy_code_sell'=>$obj->accountancy_code_sell, 'accountancy_code_buy'=>$obj->accountancy_code_buy);
		else return array();
	}
	else dol_print_error($db);

	return array();
}

/**
 *  Get type and rate of localtaxes for a particular vat rate/country of a thirdparty.
 *  This does not take into account the seller setup if subject to vat or not, only country.
 *  TODO
 *  This function is ALSO called to retrieve type for building PDF. Such call of function must be removed.
 *  Instead this function must be called when adding a line to get the array of localtax and type, and then
 *  provide it to the function calcul_price_total.
 *
 *  @param	int|string  $vatrate			VAT ID or Rate+Code. Value can be value or the string with code into parenthesis or rowid if $firstparamisid is 1. Example: '8.5' or '8.5 (8.5NPR)' or 123.
 *  @param	int		    $local              Number of localtax (1 or 2, or 0 to return 1 & 2)
 *  @param	Societe	    $buyer         		Company object
 *  @param	Societe	    $seller        		Company object
 *  @param  int         $firstparamisid     1 if first param is ID into table instead of Rate+code (use this if you can)
 *  @return	array    	    				array(localtax_type1(1-6/0 if not found), rate localtax1, localtax_type2, rate localtax2, accountancycodecust, accountancycodesupp)
 *  @see getTaxesFromId()
 */
function getLocalTaxesFromRate($vatrate, $local, $buyer, $seller, $firstparamisid = 0)
{
	global $db, $mysoc;

	dol_syslog("getLocalTaxesFromRate vatrate=".$vatrate." local=".$local);

	// Search local taxes
	$sql  = "SELECT t.localtax1, t.localtax1_type, t.localtax2, t.localtax2_type, t.accountancy_code_sell, t.accountancy_code_buy";
	$sql .= " FROM ".MAIN_DB_PREFIX."c_tva as t";
	if ($firstparamisid) $sql.= " WHERE t.rowid = ".(int) $vatrate;
	else
	{
		$vatratecleaned = $vatrate;
		$vatratecode = '';
		if (preg_match('/^(.*)\s*\((.*)\)$/', $vatrate, $reg))      // If vat is "x.x (yy)"
		{
			$vatratecleaned = $reg[1];
			$vatratecode = $reg[2];
		}

		$sql.=", ".MAIN_DB_PREFIX."c_country as c";
		if ($mysoc->country_code == 'ES') $sql .= " WHERE t.fk_pays = c.rowid AND c.code = '".$buyer->country_code."'";    // local tax in spain use the buyer country ??
		else $sql .= " WHERE t.fk_pays = c.rowid AND c.code = '".$seller->country_code."'";
		$sql.= " AND t.taux = ".((float) $vatratecleaned)." AND t.active = 1";
		if ($vatratecode) $sql.= " AND t.code = '".$vatratecode."'";
	}

	$resql=$db->query($sql);
	if ($resql)
	{
		$obj = $db->fetch_object($resql);
		if ($local == 1)
		{
			return array($obj->localtax1_type, get_localtax($vatrate, $local, $buyer, $seller), $obj->accountancy_code_sell, $obj->accountancy_code_buy);
		}
		elseif ($local == 2)
		{
			return array($obj->localtax2_type, get_localtax($vatrate, $local, $buyer, $seller),$obj->accountancy_code_sell, $obj->accountancy_code_buy);
		}
		else
		{
			return array($obj->localtax1_type, get_localtax($vatrate, 1, $buyer, $seller), $obj->localtax2_type, get_localtax($vatrate, 2, $buyer, $seller), $obj->accountancy_code_sell,$obj->accountancy_code_buy);
		}
	}

	return 0;
}

/**
 *	Return vat rate of a product in a particular selling country or default country vat if product is unknown
 *  Function called by get_default_tva
 *
 *  @param	int			$idprod          	Id of product or 0 if not a predefined product
 *  @param  Societe		$thirdparty_seller  Thirdparty with a ->country_code defined (FR, US, IT, ...)
 *	@param	int			$idprodfournprice	Id product_fournisseur_price (for "supplier" proposal/order/invoice)
 *  @return float|string   				    Vat rate to use with format 5.0 or '5.0 (XXX)'
 *  @see get_product_localtax_for_country()
 */
function get_product_vat_for_country($idprod, $thirdparty_seller, $idprodfournprice = 0)
{
	global $db,$conf,$mysoc;

	require_once DOL_DOCUMENT_ROOT . '/product/class/product.class.php';

	$ret=0;
	$found=0;

	if ($idprod > 0)
	{
		// Load product
		$product=new Product($db);
		$result=$product->fetch($idprod);

		if ($mysoc->country_code == $thirdparty_seller->country_code) // If selling country is ours
		{
			if ($idprodfournprice > 0)     // We want vat for product for a "supplier" object
			{
				$product->get_buyprice($idprodfournprice, 0, 0, 0);
				$ret=$product->vatrate_supplier;
				if ($product->default_vat_code) $ret.=' ('.$product->default_vat_code.')';
			}
			else
			{
				$ret=$product->tva_tx;    // Default vat of product we defined
				if ($product->default_vat_code) $ret.=' ('.$product->default_vat_code.')';
			}
			$found=1;
		}
		else
		{
			// TODO Read default product vat according to countrycode and product. Vat for couple countrycode/product is a feature not implemeted yet.
			// May be usefull/required if hidden option SERVICE_ARE_ECOMMERCE_200238EC is on
		}
	}

	if (! $found)
	{
		if (empty($conf->global->MAIN_VAT_DEFAULT_IF_AUTODETECT_FAILS))
		{
			// If vat of product for the country not found or not defined, we return the first higher vat of country.
			$sql = "SELECT t.taux as vat_rate, t.code as default_vat_code";
			$sql.= " FROM ".MAIN_DB_PREFIX."c_tva as t, ".MAIN_DB_PREFIX."c_country as c";
			$sql.= " WHERE t.active=1 AND t.fk_pays = c.rowid AND c.code='".$thirdparty_seller->country_code."'";
			$sql.= " ORDER BY t.taux DESC, t.code ASC, t.recuperableonly ASC";
			$sql.= $db->plimit(1);

			$resql=$db->query($sql);
			if ($resql)
			{
				$obj=$db->fetch_object($resql);
				if ($obj)
				{
					$ret=$obj->vat_rate;
					if ($obj->default_vat_code) $ret.=' ('.$obj->default_vat_code.')';
				}
				$db->free($sql);
			}
			else dol_print_error($db);
		}
		else $ret=$conf->global->MAIN_VAT_DEFAULT_IF_AUTODETECT_FAILS;    // Forced value if autodetect fails
	}

	dol_syslog("get_product_vat_for_country: ret=".$ret);
	return $ret;
}

/**
 *	Return localtax vat rate of a product in a particular selling country or default country vat if product is unknown
 *
 *  @param	int		$idprod         		Id of product
 *  @param  int		$local          		1 for localtax1, 2 for localtax 2
 *  @param  Societe	$thirdparty_seller    	Thirdparty with a ->country_code defined (FR, US, IT, ...)
 *  @return int             				<0 if KO, Vat rate if OK
 *  @see get_product_vat_for_country()
 */
function get_product_localtax_for_country($idprod, $local, $thirdparty_seller)
{
	global $db,$mysoc;

	if (! class_exists('Product')) {
		require_once DOL_DOCUMENT_ROOT . '/product/class/product.class.php';
	}

	$ret=0;
	$found=0;

	if ($idprod > 0)
	{
		// Load product
		$product=new Product($db);
		$result=$product->fetch($idprod);

		if ($mysoc->country_code == $thirdparty_seller->country_code) // If selling country is ours
		{
			/* Not defined yet, so we don't use this
			if ($local==1) $ret=$product->localtax1_tx;
			elseif ($local==2) $ret=$product->localtax2_tx;
			$found=1;
			*/
		}
		else
		{
			// TODO Read default product vat according to countrycode and product
		}
	}

	if (! $found)
	{
		// If vat of product for the country not found or not defined, we return higher vat of country.
		$sql = "SELECT taux as vat_rate, localtax1, localtax2";
		$sql.= " FROM ".MAIN_DB_PREFIX."c_tva as t, ".MAIN_DB_PREFIX."c_country as c";
		$sql.= " WHERE t.active=1 AND t.fk_pays = c.rowid AND c.code='".$thirdparty_seller->country_code."'";
		$sql.= " ORDER BY t.taux DESC, t.recuperableonly ASC";
		$sql.= $db->plimit(1);

		$resql=$db->query($sql);
		if ($resql)
		{
			$obj=$db->fetch_object($resql);
			if ($obj)
			{
				if ($local==1) $ret=$obj->localtax1;
				elseif ($local==2) $ret=$obj->localtax2;
			}
		}
		else dol_print_error($db);
	}

	dol_syslog("get_product_localtax_for_country: ret=".$ret);
	return $ret;
}

/**
 *	Function that return vat rate of a product line (according to seller, buyer and product vat rate)
 *   Si vendeur non assujeti a TVA, TVA par defaut=0. Fin de regle.
 *	 Si le (pays vendeur = pays acheteur) alors TVA par defaut=TVA du produit vendu. Fin de regle.
 *	 Si (vendeur et acheteur dans Communaute europeenne) et (bien vendu = moyen de transports neuf comme auto, bateau, avion) alors TVA par defaut=0 (La TVA doit etre paye par acheteur au centre d'impots de son pays et non au vendeur). Fin de regle.
 *	 Si (vendeur et acheteur dans Communaute europeenne) et (acheteur = particulier ou entreprise sans num TVA intra) alors TVA par defaut=TVA du produit vendu. Fin de regle
 *	 Si (vendeur et acheteur dans Communaute europeenne) et (acheteur = entreprise avec num TVA) intra alors TVA par defaut=0. Fin de regle
 *	 Sinon TVA proposee par defaut=0. Fin de regle.
 *
 *	@param	Societe		$thirdparty_seller    	Objet societe vendeuse
 *	@param  Societe		$thirdparty_buyer   	Objet societe acheteuse
 *	@param  int			$idprod					Id product
 *	@param	int			$idprodfournprice		Id product_fournisseur_price (for supplier order/invoice)
 *	@return float|string   				      	Vat rate to use with format 5.0 or '5.0 (XXX)', -1 if we can't guess it
 *  @see get_default_npr(), get_default_localtax()
 */
function get_default_tva(Societe $thirdparty_seller, Societe $thirdparty_buyer, $idprod = 0, $idprodfournprice = 0)
{
	global $conf;

	require_once DOL_DOCUMENT_ROOT.'/core/lib/company.lib.php';

	// Note: possible values for tva_assuj are 0/1 or franchise/reel
	$seller_use_vat=((is_numeric($thirdparty_seller->tva_assuj) && ! $thirdparty_seller->tva_assuj) || (! is_numeric($thirdparty_seller->tva_assuj) && $thirdparty_seller->tva_assuj=='franchise'))?0:1;

	$seller_country_code = $thirdparty_seller->country_code;
	$seller_in_cee = isInEEC($thirdparty_seller);

	$buyer_country_code = $thirdparty_buyer->country_code;
	$buyer_in_cee = isInEEC($thirdparty_buyer);

	dol_syslog("get_default_tva: seller use vat=".$seller_use_vat.", seller country=".$seller_country_code.", seller in cee=".$seller_in_cee.", buyer vat number=".$thirdparty_buyer->tva_intra." buyer country=".$buyer_country_code.", buyer in cee=".$buyer_in_cee.", idprod=".$idprod.", idprodfournprice=".$idprodfournprice.", SERVICE_ARE_ECOMMERCE_200238EC=".(! empty($conf->global->SERVICES_ARE_ECOMMERCE_200238EC)?$conf->global->SERVICES_ARE_ECOMMERCE_200238EC:''));

	// If services are eServices according to EU Council Directive 2002/38/EC (http://ec.europa.eu/taxation_customs/taxation/vat/traders/e-commerce/article_1610_en.htm)
	// we use the buyer VAT.
	if (! empty($conf->global->SERVICE_ARE_ECOMMERCE_200238EC))
	{
		if ($seller_in_cee && $buyer_in_cee && ! $thirdparty_buyer->isACompany())
		{
			//print 'VATRULE 0';
			return get_product_vat_for_country($idprod, $thirdparty_buyer, $idprodfournprice);
		}
	}

	// If seller does not use VAT
	if (! $seller_use_vat)
	{
		//print 'VATRULE 1';
		return 0;
	}

	// Le test ci-dessus ne devrait pas etre necessaire. Me signaler l'exemple du cas juridique concerne si le test suivant n'est pas suffisant.

	// Si le (pays vendeur = pays acheteur) alors la TVA par defaut=TVA du produit vendu. Fin de regle.
	if (($seller_country_code == $buyer_country_code)
	|| (in_array($seller_country_code, array('FR,MC')) && in_array($buyer_country_code, array('FR','MC')))) // Warning ->country_code not always defined
	{
		//print 'VATRULE 2';
		return get_product_vat_for_country($idprod, $thirdparty_seller, $idprodfournprice);
	}

	// Si (vendeur et acheteur dans Communaute europeenne) et (bien vendu = moyen de transports neuf comme auto, bateau, avion) alors TVA par defaut=0 (La TVA doit etre paye par l'acheteur au centre d'impots de son pays et non au vendeur). Fin de regle.
	// Not supported

	// Si (vendeur et acheteur dans Communaute europeenne) et (acheteur = entreprise) alors TVA par defaut=0. Fin de regle
	// Si (vendeur et acheteur dans Communaute europeenne) et (acheteur = particulier) alors TVA par defaut=TVA du produit vendu. Fin de regle
	if (($seller_in_cee && $buyer_in_cee))
	{
		$isacompany=$thirdparty_buyer->isACompany();
		if ($isacompany)
		{
			//print 'VATRULE 3';
			return 0;
		}
		else
		{
			//print 'VATRULE 4';
			return get_product_vat_for_country($idprod, $thirdparty_seller, $idprodfournprice);
		}
	}

	// Si (vendeur en France et acheteur hors Communaute europeenne et acheteur particulier) alors TVA par defaut=TVA du produit vendu. Fin de regle
	if (! empty($conf->global->MAIN_USE_VAT_OF_PRODUCT_FOR_INDIVIDUAL_CUSTOMER_OUT_OF_EEC) && empty($buyer_in_cee) && !$thirdparty_buyer->isACompany()) {
		return get_product_vat_for_country($idprod, $thirdparty_seller, $idprodfournprice);
	}

	// Sinon la TVA proposee par defaut=0. Fin de regle.
	// Rem: Cela signifie qu'au moins un des 2 est hors Communaute europeenne et que le pays differe
	//print 'VATRULE 5';
	return 0;
}


/**
 *	Fonction qui renvoie si tva doit etre tva percue recuperable
 *
 *	@param	Societe		$thirdparty_seller    	Thirdparty seller
 *	@param  Societe		$thirdparty_buyer   	Thirdparty buyer
 *  @param  int			$idprod                 Id product
 *  @param	int			$idprodfournprice		Id supplier price for product
 *	@return float       			        	0 or 1
 *  @see get_default_tva(), get_default_localtax()
 */
function get_default_npr(Societe $thirdparty_seller, Societe $thirdparty_buyer, $idprod = 0, $idprodfournprice = 0)
{
	global $db;

	if ($idprodfournprice > 0)
	{
		if (! class_exists('ProductFournisseur')) {
			require_once DOL_DOCUMENT_ROOT . '/fourn/class/fournisseur.product.class.php';
		}
		$prodprice = new ProductFournisseur($db);
		$prodprice->fetch_product_fournisseur_price($idprodfournprice);
		return $prodprice->fourn_tva_npr;
	}
	elseif ($idprod > 0)
	{
		if (! class_exists('Product')) {
			require_once DOL_DOCUMENT_ROOT . '/product/class/product.class.php';
		}
		$prod = new Product($db);
		$prod->fetch($idprod);
		return $prod->tva_npr;
	}

	return 0;
}

/**
 *	Function that return localtax of a product line (according to seller, buyer and product vat rate)
 *   Si vendeur non assujeti a TVA, TVA par defaut=0. Fin de regle.
 *	 Si le (pays vendeur = pays acheteur) alors TVA par defaut=TVA du produit vendu. Fin de regle.
 *	 Sinon TVA proposee par defaut=0. Fin de regle.
 *
 *	@param	Societe		$thirdparty_seller    	Thirdparty seller
 *	@param  Societe		$thirdparty_buyer   	Thirdparty buyer
 *  @param	int			$local					Localtax to process (1 or 2)
 *	@param  int			$idprod					Id product
 *	@return integer        				       	localtax, -1 si ne peut etre determine
 *  @see get_default_tva(), get_default_npr()
 */
function get_default_localtax($thirdparty_seller, $thirdparty_buyer, $local, $idprod = 0)
{
	global $mysoc;

	if (!is_object($thirdparty_seller)) return -1;
	if (!is_object($thirdparty_buyer)) return -1;

	if ($local==1) // Localtax 1
	{
		if ($mysoc->country_code == 'ES')
		{
			if (is_numeric($thirdparty_buyer->localtax1_assuj) && ! $thirdparty_buyer->localtax1_assuj) return 0;
		}
		else
		{
			// Si vendeur non assujeti a Localtax1, localtax1 par default=0
			if (is_numeric($thirdparty_seller->localtax1_assuj) && ! $thirdparty_seller->localtax1_assuj) return 0;
			if (! is_numeric($thirdparty_seller->localtax1_assuj) && $thirdparty_seller->localtax1_assuj=='localtax1off') return 0;
		}
	}
	elseif ($local==2) //I Localtax 2
	{
		// Si vendeur non assujeti a Localtax2, localtax2 par default=0
		if (is_numeric($thirdparty_seller->localtax2_assuj) && ! $thirdparty_seller->localtax2_assuj) return 0;
		if (! is_numeric($thirdparty_seller->localtax2_assuj) && $thirdparty_seller->localtax2_assuj=='localtax2off') return 0;
	}

	if ($thirdparty_seller->country_code == $thirdparty_buyer->country_code)
	{
		return get_product_localtax_for_country($idprod, $local, $thirdparty_seller);
	}

	return 0;
}

/**
 *	Return yes or no in current language
 *
 *	@param	string	$yesno			Value to test (1, 'yes', 'true' or 0, 'no', 'false')
 *	@param	integer	$case			1=Yes/No, 0=yes/no, 2=Disabled checkbox, 3=Disabled checkbox + Yes/No
 *	@param	int		$color			0=texte only, 1=Text is formated with a color font style ('ok' or 'error'), 2=Text is formated with 'ok' color.
 *	@return	string					HTML string
 */
function yn($yesno, $case = 1, $color = 0)
{
	global $langs;
	$result='unknown'; $classname='';
	if ($yesno == 1 || strtolower($yesno) == 'yes' || strtolower($yesno) == 'true') 	// A mettre avant test sur no a cause du == 0
	{
		$result=$langs->trans('yes');
		if ($case == 1 || $case == 3) $result=$langs->trans("Yes");
		if ($case == 2) $result='<input type="checkbox" value="1" checked disabled>';
		if ($case == 3) $result='<input type="checkbox" value="1" checked disabled> '.$result;

		$classname='ok';
	}
	elseif ($yesno == 0 || strtolower($yesno) == 'no' || strtolower($yesno) == 'false')
	{
		$result=$langs->trans("no");
		if ($case == 1 || $case == 3) $result=$langs->trans("No");
		if ($case == 2) $result='<input type="checkbox" value="0" disabled>';
		if ($case == 3) $result='<input type="checkbox" value="0" disabled> '.$result;

		if ($color == 2) $classname='ok';
		else $classname='error';
	}
	if ($color) return '<font class="'.$classname.'">'.$result.'</font>';
	return $result;
}

/**
 *	Return a path to have a the directory according to object where files are stored.
 *  New usage:       $conf->module->multidir_output[$object->entity].'/'.get_exdir(0, 0, 0, 1, $object, $modulepart)
 *         or:       $conf->module->dir_output.'/'.get_exdir(0, 0, 0, 1, $object, $modulepart)     if multidir_output not defined.
 *  Example our with new usage:       $object is invoice -> 'INYYMM-ABCD'
 *  Example our with old usage:       '015' with level 3->"0/1/5/", '015' with level 1->"5/", 'ABC-1' with level 3 ->"0/0/1/"
 *
 *	@param	string	$num            Id of object (deprecated, $object will be used in future)
 *	@param  int		$level		    Level of subdirs to return (1, 2 or 3 levels). (deprecated, global option will be used in future)
 * 	@param	int		$alpha		    0=Keep number only to forge path, 1=Use alpha part afer the - (By default, use 0). (deprecated, global option will be used in future)
 *  @param  int		$withoutslash   0=With slash at end (except if '/', we return ''), 1=without slash at end
 *  @param	Object	$object			Object
 *  @param	string	$modulepart		Type of object ('invoice_supplier, 'donation', 'invoice', ...')
 *  @return	string					Dir to use ending. Example '' or '1/' or '1/2/'
 */
function get_exdir($num, $level, $alpha, $withoutslash, $object, $modulepart)
{
	global $conf;

	$path = '';

	$arrayforoldpath=array('cheque','user','category','holiday','supplier_invoice','invoice_supplier','mailing','supplier_payment');
	if (! empty($conf->global->PRODUCT_USE_OLD_PATH_FOR_PHOTO)) $arrayforoldpath[]='product';
	if (! empty($level) && in_array($modulepart, $arrayforoldpath))
	{
		// This part should be removed once all code is using "get_exdir" to forge path, with all parameters provided.
		if (empty($alpha)) $num = preg_replace('/([^0-9])/i', '', $num);
		else $num = preg_replace('/^.*\-/i', '', $num);
		$num = substr("000".$num, -$level);
		if ($level == 1) $path = substr($num, 0, 1);
		if ($level == 2) $path = substr($num, 1, 1).'/'.substr($num, 0, 1);
		if ($level == 3) $path = substr($num, 2, 1).'/'.substr($num, 1, 1).'/'.substr($num, 0, 1);
	}
	else
	{
		// TODO
		// We will enhance here a common way of forging path for document storage
		// Here, object->id, object->ref and modulepart are required.
		//var_dump($modulepart);
        if (in_array($modulepart, array('thirdparty','contact','member','propal','proposal','commande','order','facture','invoice',
			'supplier_order','supplier_proposal','shipment','contract','expensereport','ficheinter')))
		{
			$path=($object->ref?$object->ref:$object->id);
		}
	}

	if (empty($withoutslash) && ! empty($path)) $path.='/';

	return $path;
}

/**
 *	Creation of a directory (this can create recursive subdir)
 *
 *	@param	string		$dir		Directory to create (Separator must be '/'. Example: '/mydir/mysubdir')
 *	@param	string		$dataroot	Data root directory (To avoid having the data root in the loop. Using this will also lost the warning on first dir PHP has no permission when open_basedir is used)
 *  @param	string|null	$newmask	Mask for new file (Defaults to $conf->global->MAIN_UMASK or 0755 if unavailable). Example: '0444'
 *	@return int         			< 0 if KO, 0 = already exists, > 0 if OK
 */
function dol_mkdir($dir, $dataroot = '', $newmask = null)
{
	global $conf;

	dol_syslog("functions.lib::dol_mkdir: dir=".$dir, LOG_INFO);

	$dir_osencoded=dol_osencode($dir);
	if (@is_dir($dir_osencoded)) return 0;

	$nberr=0;
	$nbcreated=0;

	$ccdir='';
	if (! empty($dataroot)) {
		// Remove data root from loop
		$dir = str_replace($dataroot.'/', '', $dir);
		$ccdir = $dataroot.'/';
	}

	$cdir = explode("/", $dir);
	$num=count($cdir);
	for ($i = 0; $i < $num; $i++)
	{
		if ($i > 0) $ccdir .= '/'.$cdir[$i];
		else $ccdir .= $cdir[$i];
		if (preg_match("/^.:$/", $ccdir, $regs)) continue;	// Si chemin Windows incomplet, on poursuit par rep suivant

		// Attention, le is_dir() peut echouer bien que le rep existe.
		// (ex selon config de open_basedir)
		if ($ccdir)
		{
			$ccdir_osencoded=dol_osencode($ccdir);
			if (! @is_dir($ccdir_osencoded))
			{
				dol_syslog("functions.lib::dol_mkdir: Directory '".$ccdir."' does not exists or is outside open_basedir PHP setting.", LOG_DEBUG);

				umask(0);
				$dirmaskdec=octdec($newmask);
				if (empty($newmask)) {
					$dirmaskdec = empty($conf->global->MAIN_UMASK) ? octdec('0755') : octdec($conf->global->MAIN_UMASK);
				}
				$dirmaskdec |= octdec('0111');  // Set x bit required for directories
				if (! @mkdir($ccdir_osencoded, $dirmaskdec))
				{
					// Si le is_dir a renvoye une fausse info, alors on passe ici.
					dol_syslog("functions.lib::dol_mkdir: Fails to create directory '".$ccdir."' or directory already exists.", LOG_WARNING);
					$nberr++;
				}
				else
				{
					dol_syslog("functions.lib::dol_mkdir: Directory '".$ccdir."' created", LOG_DEBUG);
					$nberr=0;	// On remet a zero car si on arrive ici, cela veut dire que les echecs precedents peuvent etre ignore
					$nbcreated++;
				}
			}
			else
			{
				$nberr=0;	// On remet a zero car si on arrive ici, cela veut dire que les echecs precedents peuvent etre ignores
			}
		}
	}
	return ($nberr ? -$nberr : $nbcreated);
}


/**
 *	Return picto saying a field is required
 *
 *	@return  string		Chaine avec picto obligatoire
 */
function picto_required()
{
	return '<span class="fieldrequired">*</span>';
}


/**
 *	Clean a string from all HTML tags and entities.
 *  This function differs from strip_tags because:
 *  - <br> are replaced with \n if removelinefeed=0 or 1
 *  - if entities are found, they are decoded BEFORE the strip
 *  - you can decide to convert line feed into a space
 *
 *	@param	string	$stringtoclean		String to clean
 *	@param	integer	$removelinefeed		1=Replace all new lines by 1 space, 0=Only ending new lines are removed others are replaced with \n, 2=Ending new lines are removed but others are kept with a same number of \n than nb of <br> when there is both "...<br>\n..."
 *  @param  string	$pagecodeto      	Encoding of input/output string
 *  @param	integer	$strip_tags			0=Use internal strip, 1=Use strip_tags() php function (bugged when text contains a < char that is not for a html tag)
 *	@return string	    				String cleaned
 *
 * 	@see	dol_escape_htmltag() strip_tags() dol_string_onlythesehtmltags() dol_string_neverthesehtmltags()
 */
function dol_string_nohtmltag($stringtoclean, $removelinefeed = 1, $pagecodeto = 'UTF-8', $strip_tags = 0)
{
	if ($removelinefeed == 2) $stringtoclean = preg_replace('/<br[^>]*>(\n|\r)+/ims', '<br>', $stringtoclean);
	$temp = preg_replace('/<br[^>]*>/i', "\n", $stringtoclean);

	if ($strip_tags) {
		$temp = strip_tags($temp);
	} else {
		$pattern = "/<[^<>]+>/";
		// Exemple of $temp: <a href="/myurl" title="<u>A title</u>">0000-021</a>
		$temp = preg_replace($pattern, "", $temp);    // pass 1
		// $temp after pass 1: <a href="/myurl" title="A title">0000-021
		$temp = preg_replace($pattern, "", $temp);    // pass 2
		// $temp after pass 2: 0000-021
	}

	$temp = dol_html_entity_decode($temp, ENT_COMPAT, $pagecodeto);

	// Supprime aussi les retours
	if ($removelinefeed == 1) $temp=str_replace(array("\r\n","\r","\n"), " ", $temp);

	// et les espaces doubles
	while (strpos($temp, "  "))
	{
		$temp = str_replace("  ", " ", $temp);
	}

	return trim($temp);
}

/**
 *	Clean a string to keep only desirable HTML tags.
 *
 *	@param	string	$stringtoclean		String to clean
 *	@return string	    				String cleaned
 *
 * 	@see	dol_escape_htmltag() strip_tags() dol_string_nohtmltag() dol_string_neverthesehtmltags()
 */
function dol_string_onlythesehtmltags($stringtoclean)
{
	$allowed_tags = array(
		"html", "head", "meta", "body", "article", "a", "b", "br", "div", "em", "font", "img", "ins", "hr", "i", "li", "link",
		"ol", "p", "s", "section", "span", "strong", "title",
		"table", "tr", "th", "td", "u", "ul"
	);

	$allowed_tags_string = join("><", $allowed_tags);
	$allowed_tags_string = preg_replace('/^>/', '', $allowed_tags_string);
	$allowed_tags_string = preg_replace('/<$/', '', $allowed_tags_string);

	$temp = strip_tags($stringtoclean, $allowed_tags_string);

	return $temp;
}

/**
 *	Clean a string from some undesirable HTML tags.
 *
 *	@param	string	$stringtoclean		String to clean
 *  @param	array	$disallowed_tags	Array of tags not allowed
 *	@return string	    				String cleaned
 *
 * 	@see	dol_escape_htmltag() strip_tags() dol_string_nohtmltag() dol_string_onlythesehtmltags()
 */
function dol_string_neverthesehtmltags($stringtoclean, $disallowed_tags = array('textarea'))
{
	$temp = $stringtoclean;
	foreach($disallowed_tags as $tagtoremove)
	{
		$temp = preg_replace('/<\/?'.$tagtoremove.'>/', '', $temp);
		$temp = preg_replace('/<\/?'.$tagtoremove.'\s+[^>]*>/', '', $temp);
	}
	return $temp;
}


/**
 * Return first line of text. Cut will depends if content is HTML or not.
 *
 * @param 	string	$text		Input text
 * @param	int		$nboflines  Nb of lines to get (default is 1 = first line only)
 * @param   string  $charset    Charset of $text string (UTF-8 by default)
 * @return	string				Output text
 * @see dol_nboflines_bis(), dol_string_nohtmltag(), dol_escape_htmltag()
 */
function dolGetFirstLineOfText($text, $nboflines = 1, $charset = 'UTF-8')
{
	if ($nboflines == 1)
	{
		if (dol_textishtml($text))
		{
			$firstline=preg_replace('/<br[^>]*>.*$/s', '', $text);		// The s pattern modifier means the . can match newline characters
			$firstline=preg_replace('/<div[^>]*>.*$/s', '', $firstline);	// The s pattern modifier means the . can match newline characters
		}
		else
		{
			$firstline=preg_replace('/[\n\r].*/', '', $text);
		}
		return $firstline.((strlen($firstline) != strlen($text))?'...':'');
	}
	else
	{
		$ishtml=0;
		if (dol_textishtml($text))
		{
			$text=preg_replace('/\n/', '', $text);
			$ishtml=1;
			$repTable = array("\t" => " ", "\n" => " ", "\r" => " ", "\0" => " ", "\x0B" => " ");
		}
		else
		{
			$repTable = array("\t" => " ", "\n" => "<br>", "\r" => " ", "\0" => " ", "\x0B" => " ");
		}

		$text = strtr($text, $repTable);
		if ($charset == 'UTF-8') { $pattern = '/(<br[^>]*>)/Uu'; }	// /U is to have UNGREEDY regex to limit to one html tag. /u is for UTF8 support
		else $pattern = '/(<br[^>]*>)/U';							// /U is to have UNGREEDY regex to limit to one html tag.
		$a = preg_split($pattern, $text, -1, PREG_SPLIT_DELIM_CAPTURE | PREG_SPLIT_NO_EMPTY);

		$firstline='';
		$i=0;
		$nba = count($a);	// 2x nb of lines in $a because $a contains also a line for each new line separator
		while (($i < $nba) && ($i < ($nboflines * 2)))
		{
			if ($i % 2 == 0) $firstline .= $a[$i];
			elseif (($i < (($nboflines * 2) - 1)) && ($i < ($nba - 1))) $firstline .= ($ishtml?"<br>\n":"\n");
			$i++;
		}
		unset($a);
		return $firstline.(($i < $nba)?'...':'');
	}
}


/**
 * Replace CRLF in string with a HTML BR tag
 *
 * @param	string	$stringtoencode		String to encode
 * @param	int     $nl2brmode			0=Adding br before \n, 1=Replacing \n by br
 * @param   bool	$forxml             false=Use <br>, true=Use <br />
 * @return	string						String encoded
 * @see dol_nboflines(), dolGetFirstLineOfText()
 */
function dol_nl2br($stringtoencode, $nl2brmode = 0, $forxml = false)
{
	if (!$nl2brmode) {
		return nl2br($stringtoencode, $forxml);
	} else {
		$ret=preg_replace('/(\r\n|\r|\n)/i', ($forxml?'<br />':'<br>'), $stringtoencode);
		return $ret;
	}
}


/**
 *	This function is called to encode a string into a HTML string but differs from htmlentities because
 * 	a detection is done before to see if text is already HTML or not. Also, all entities but &,<,>," are converted.
 *  This permits to encode special chars to entities with no double encoding for already encoded HTML strings.
 * 	This function also remove last EOL or BR if $removelasteolbr=1 (default).
 *  For PDF usage, you can show text by 2 ways:
 *              - writeHTMLCell -> param must be encoded into HTML.
 *              - MultiCell -> param must not be encoded into HTML.
 *              Because writeHTMLCell convert also \n into <br>, if function
 *              is used to build PDF, nl2brmode must be 1.
 *
 *	@param	string	$stringtoencode		String to encode
 *	@param	int		$nl2brmode			0=Adding br before \n, 1=Replacing \n by br (for use with FPDF writeHTMLCell function for example)
 *  @param  string	$pagecodefrom       Pagecode stringtoencode is encoded
 *  @param	int		$removelasteolbr	1=Remove last br or lasts \n (default), 0=Do nothing
 *  @return	string						String encoded
 */
function dol_htmlentitiesbr($stringtoencode, $nl2brmode = 0, $pagecodefrom = 'UTF-8', $removelasteolbr = 1)
{
	$newstring=$stringtoencode;
	if (dol_textishtml($stringtoencode))	// Check if text is already HTML or not
	{
		$newstring=preg_replace('/<br(\s[\sa-zA-Z_="]*)?\/?>/i', '<br>', $newstring);	// Replace "<br type="_moz" />" by "<br>". It's same and avoid pb with FPDF.
		if ($removelasteolbr) $newstring=preg_replace('/<br>$/i', '', $newstring);	// Remove last <br> (remove only last one)
		$newstring=strtr($newstring, array('&'=>'__and__','<'=>'__lt__','>'=>'__gt__','"'=>'__dquot__'));
		$newstring=dol_htmlentities($newstring, ENT_COMPAT, $pagecodefrom);	// Make entity encoding
		$newstring=strtr($newstring, array('__and__'=>'&','__lt__'=>'<','__gt__'=>'>','__dquot__'=>'"'));
	}
	else
	{
		if ($removelasteolbr) $newstring=preg_replace('/(\r\n|\r|\n)$/i', '', $newstring);	// Remove last \n (may remove several)
		$newstring=dol_nl2br(dol_htmlentities($newstring, ENT_COMPAT, $pagecodefrom), $nl2brmode);
	}
	// Other substitutions that htmlentities does not do
	//$newstring=str_replace(chr(128),'&euro;',$newstring);	// 128 = 0x80. Not in html entity table.     // Seems useles with TCPDF. Make bug with UTF8 languages
	return $newstring;
}

/**
 *	This function is called to decode a HTML string (it decodes entities and br tags)
 *
 *	@param	string	$stringtodecode		String to decode
 *	@param	string	$pagecodeto			Page code for result
 *	@return	string						String decoded
 */
function dol_htmlentitiesbr_decode($stringtodecode, $pagecodeto = 'UTF-8')
{
	$ret=dol_html_entity_decode($stringtodecode, ENT_COMPAT, $pagecodeto);
	$ret=preg_replace('/'."\r\n".'<br(\s[\sa-zA-Z_="]*)?\/?>/i', "<br>", $ret);
	$ret=preg_replace('/<br(\s[\sa-zA-Z_="]*)?\/?>'."\r\n".'/i', "\r\n", $ret);
	$ret=preg_replace('/<br(\s[\sa-zA-Z_="]*)?\/?>'."\n".'/i', "\n", $ret);
	$ret=preg_replace('/<br(\s[\sa-zA-Z_="]*)?\/?>/i', "\n", $ret);
	return $ret;
}

/**
 *	This function remove all ending \n and br at end
 *
 *	@param	string	$stringtodecode		String to decode
 *	@return	string						String decoded
 */
function dol_htmlcleanlastbr($stringtodecode)
{
	$ret=preg_replace('/(<br>|<br(\s[\sa-zA-Z_="]*)?\/?>|'."\n".'|'."\r".')+$/i', "", $stringtodecode);
	return $ret;
}

/**
 * Replace html_entity_decode functions to manage errors
 *
 * @param   string	$a		Operand a
 * @param   string	$b		Operand b (ENT_QUOTES=convert simple and double quotes)
 * @param   string	$c		Operand c
 * @return  string			String decoded
 */
function dol_html_entity_decode($a, $b, $c = 'UTF-8')
{
	return html_entity_decode($a, $b, $c);
}

/**
 * Replace htmlentities functions.
 * Goal of this function is to be sure to have default values of htmlentities that match what we need.
 *
 * @param   string  $string         The input string to encode
 * @param   int     $flags          Flags (see PHP doc above)
 * @param   string  $encoding       Encoding page code
 * @param   bool    $double_encode  When double_encode is turned off, PHP will not encode existing html entities
 * @return  string  $ret            Encoded string
 */
function dol_htmlentities($string, $flags = null, $encoding = 'UTF-8', $double_encode = false)
{
	return htmlentities($string, $flags, $encoding, $double_encode);
}

/**
 *	Check if a string is a correct iso string
 *	If not, it will we considered not HTML encoded even if it is by FPDF.
 *	Example, if string contains euro symbol that has ascii code 128
 *
 *	@param	string	$s      String to check
 *	@return	int     		0 if bad iso, 1 if good iso
 */
function dol_string_is_good_iso($s)
{
	$len=dol_strlen($s);
	$ok=1;
	for($scursor=0;$scursor<$len;$scursor++)
	{
		$ordchar=ord($s[$scursor]);
		//print $scursor.'-'.$ordchar.'<br>';
		if ($ordchar < 32 && $ordchar != 13 && $ordchar != 10) { $ok=0; break; }
		if ($ordchar > 126 && $ordchar < 160) { $ok=0; break; }
	}
	return $ok;
}


/**
 *	Return nb of lines of a clear text
 *
 *	@param	string	$s			String to check
 * 	@param	int     $maxchar	Not yet used
 *	@return	int					Number of lines
 *  @see	dol_nboflines_bis(), dolGetFirstLineOfText()
 */
function dol_nboflines($s, $maxchar = 0)
{
	if ($s == '') return 0;
	$arraystring=explode("\n", $s);
	$nb=count($arraystring);

	return $nb;
}


/**
 *	Return nb of lines of a formated text with \n and <br> (WARNING: string must not have mixed \n and br separators)
 *
 *	@param	string	$text      		Text
 *	@param	int		$maxlinesize  	Largeur de ligne en caracteres (ou 0 si pas de limite - defaut)
 * 	@param	string	$charset		Give the charset used to encode the $text variable in memory.
 *	@return int						Number of lines
 *	@see	dol_nboflines(), dolGetFirstLineOfText()
 */
function dol_nboflines_bis($text, $maxlinesize = 0, $charset = 'UTF-8')
{
	$repTable = array("\t" => " ", "\n" => "<br>", "\r" => " ", "\0" => " ", "\x0B" => " ");
	if (dol_textishtml($text)) $repTable = array("\t" => " ", "\n" => " ", "\r" => " ", "\0" => " ", "\x0B" => " ");

	$text = strtr($text, $repTable);
	if ($charset == 'UTF-8') { $pattern = '/(<br[^>]*>)/Uu'; }	// /U is to have UNGREEDY regex to limit to one html tag. /u is for UTF8 support
	else $pattern = '/(<br[^>]*>)/U';							// /U is to have UNGREEDY regex to limit to one html tag.
	$a = preg_split($pattern, $text, -1, PREG_SPLIT_DELIM_CAPTURE | PREG_SPLIT_NO_EMPTY);

	$nblines = (int) floor((count($a)+1)/2);
	// count possible auto line breaks
	if($maxlinesize)
	{
		foreach ($a as $line)
		{
			if (dol_strlen($line)>$maxlinesize)
			{
				//$line_dec = html_entity_decode(strip_tags($line));
				$line_dec = html_entity_decode($line);
				if(dol_strlen($line_dec)>$maxlinesize)
				{
					$line_dec=wordwrap($line_dec, $maxlinesize, '\n', true);
					$nblines+=substr_count($line_dec, '\n');
				}
			}
		}
	}

	unset($a);
	return $nblines;
}

/**
 *	 Same function than microtime in PHP 5 but compatible with PHP4
 *
 * @return		float		Time (millisecondes) with microsecondes in decimal part
 * @deprecated Dolibarr does not support PHP4, you should use native function
 * @see microtime()
 */
function dol_microtime_float()
{
	dol_syslog(__FUNCTION__ . " is deprecated", LOG_WARNING);

	return microtime(true);
}

/**
 *	Return if a text is a html content
 *
 *	@param	string	$msg		Content to check
 *	@param	int		$option		0=Full detection, 1=Fast check
 *	@return	boolean				true/false
 *	@see	dol_concatdesc()
 */
function dol_textishtml($msg, $option = 0)
{
	if ($option == 1)
	{
		if (preg_match('/<html/i', $msg))				return true;
		elseif (preg_match('/<body/i', $msg))			return true;
		elseif (preg_match('/<br/i', $msg))				return true;
		return false;
	}
	else
	{
		if (preg_match('/<html/i', $msg))				return true;
		elseif (preg_match('/<body/i', $msg))			return true;
		elseif (preg_match('/<(b|em|i|u)>/i', $msg))		return true;
		elseif (preg_match('/<br\/>/i', $msg))	  return true;
		elseif (preg_match('/<(br|div|font|li|p|span|strong|table|s)>/i', $msg)) 	  return true;
		elseif (preg_match('/<(br|div|font|li|p|span|strong|table|s)\s+[^<>\/]*>/i', $msg)) return true;
		elseif (preg_match('/<(br|div|font|li|p|span|strong|table|s)\s+[^<>\/]*\/>/i', $msg)) return true;
		elseif (preg_match('/<img\s+[^<>]*src[^<>]*>/i', $msg)) return true;	// must accept <img src="http://example.com/aaa.png" />
		elseif (preg_match('/<a\s+[^<>]*href[^<>]*>/i', $msg)) return true;	// must accept <a href="http://example.com/aaa.png" />
		elseif (preg_match('/<h[0-9]>/i', $msg))			return true;
		elseif (preg_match('/&[A-Z0-9]{1,6};/i', $msg))	return true;    // Html entities names (http://www.w3schools.com/tags/ref_entities.asp)
		elseif (preg_match('/&#[0-9]{2,3};/i', $msg))	return true;    // Html entities numbers (http://www.w3schools.com/tags/ref_entities.asp)

		return false;
	}
}

/**
 *  Concat 2 descriptions with a new line between them (second operand after first one with appropriate new line separator)
 *  text1 html + text2 html => text1 + '<br>' + text2
 *  text1 html + text2 txt  => text1 + '<br>' + dol_nl2br(text2)
 *  text1 txt  + text2 html => dol_nl2br(text1) + '<br>' + text2
 *  text1 txt  + text2 txt  => text1 + '\n' + text2
 *
 *  @param  string  $text1          Text 1
 *  @param  string  $text2          Text 2
 *  @param  bool    $forxml         false=Use <br>instead of \n if html content detected, true=Use <br /> instead of \n if html content detected
 *  @param  bool    $invert         invert order of description lines (we often use config MAIN_CHANGE_ORDER_CONCAT_DESCRIPTION in this parameter)
 *  @return string                  Text 1 + new line + Text2
 *  @see    dol_textishtml()
 */
function dol_concatdesc($text1, $text2, $forxml = false, $invert = false)
{
    if (!empty($invert))
    {
            $tmp = $text1;
            $text1 = $text2;
            $text2 = $tmp;
    }

    $ret='';
    $ret.= (! dol_textishtml($text1) && dol_textishtml($text2))?dol_nl2br($text1, 0, $forxml):$text1;
    $ret.= (! empty($text1) && ! empty($text2)) ? ((dol_textishtml($text1) || dol_textishtml($text2))?($forxml?"<br \>\n":"<br>\n") : "\n") : "";
    $ret.= (dol_textishtml($text1) && ! dol_textishtml($text2))?dol_nl2br($text2, 0, $forxml):$text2;
    return $ret;
}



/**
 * Return array of possible common substitutions. This includes several families like: 'system', 'mycompany', 'object', 'objectamount', 'date', 'user'
 *
 * @param	Translate	$outputlangs	Output language
 * @param   int         $onlykey        1=Do not calculate some heavy values of keys (performance enhancement when we need only the keys), 2=Values are trunc and html sanitized (to use for help tooltip)
 * @param   array       $exclude        Array of family keys we want to exclude. For example array('system', 'mycompany', 'object', 'objectamount', 'date', 'user', ...)
 * @param   Object      $object         Object for keys on object
 * @return	array						Array of substitutions
 * @see setSubstitFromObject()
 */
function getCommonSubstitutionArray($outputlangs, $onlykey = 0, $exclude = null, $object = null)
{
	global $db, $conf, $mysoc, $user, $extrafields;

	$substitutionarray=array();

	if (empty($exclude) || ! in_array('user', $exclude))
	{
		// Add SIGNATURE into substitutionarray first, so, when we will make the substitution,
		// this will include signature content first and then replace var found into content of signature
		$signature = $user->signature;
$substitutionarray=array_merge($substitutionarray, array(
		'__USER_SIGNATURE__' => (string) (($signature && empty($conf->global->MAIN_MAIL_DO_NOT_USE_SIGN)) ? ($onlykey == 2 ? dol_trunc(dol_string_nohtmltag($signature), 30) : $signature) : '')
		)
			);
		// For backward compatibility
		if ($onlykey != 2)
		{
			$substitutionarray['__SIGNATURE__'] = (string) (($signature && empty($conf->global->MAIN_MAIL_DO_NOT_USE_SIGN)) ? ($onlykey == 2 ? dol_trunc(dol_string_nohtmltag($signature), 30) : $signature) : '');
		}

$substitutionarray=array_merge($substitutionarray, array(
		'__USER_ID__' => (string) $user->id,
		'__USER_LOGIN__' => (string) $user->login,
		'__USER_LASTNAME__' => (string) $user->lastname,
		'__USER_FIRSTNAME__' => (string) $user->firstname,
		'__USER_FULLNAME__' => (string) $user->getFullName($outputlangs),
		'__USER_SUPERVISOR_ID__' => (string) ($user->fk_user ? $user->fk_user : '0'),
		'__USER_REMOTE_IP__' => (string) getUserRemoteIP()
		)
			);
	}
	if ((empty($exclude) || ! in_array('mycompany', $exclude)) && is_object($mysoc))
	{
$substitutionarray=array_merge($substitutionarray, array(
			'__MYCOMPANY_NAME__'    => $mysoc->name,
			'__MYCOMPANY_EMAIL__'   => $mysoc->email,
			'__MYCOMPANY_PROFID1__' => $mysoc->idprof1,
			'__MYCOMPANY_PROFID2__' => $mysoc->idprof2,
			'__MYCOMPANY_PROFID3__' => $mysoc->idprof3,
			'__MYCOMPANY_PROFID4__' => $mysoc->idprof4,
			'__MYCOMPANY_PROFID5__' => $mysoc->idprof5,
			'__MYCOMPANY_PROFID6__' => $mysoc->idprof6,
			'__MYCOMPANY_CAPITAL__' => $mysoc->capital,
			'__MYCOMPANY_FULLADDRESS__' => $mysoc->getFullAddress(1, ', '),
			'__MYCOMPANY_ADDRESS__' => $mysoc->address,
			'__MYCOMPANY_ZIP__'     => $mysoc->zip,
			'__MYCOMPANY_TOWN__'    => $mysoc->town,
			'__MYCOMPANY_COUNTRY__'    => $mysoc->country,
			'__MYCOMPANY_COUNTRY_ID__' => $mysoc->country_id,
			'__MYCOMPANY_CURRENCY_CODE__' => $conf->currency
		));
	}

	if (($onlykey || is_object($object)) && (empty($exclude) || ! in_array('object', $exclude)))
	{
		if ($onlykey)
		{
			$substitutionarray['__ID__'] = '__ID__';
			$substitutionarray['__REF__'] = '__REF__';
			$substitutionarray['__REF_CLIENT__'] = '__REF_CLIENT__';
			$substitutionarray['__REF_SUPPLIER__'] = '__REF_SUPPLIER__';
			$substitutionarray['__EXTRAFIELD_XXX__'] = '__EXTRAFIELD_XXX__';

			if (! empty($conf->societe->enabled))
			{
				$substitutionarray['__THIRDPARTY_ID__'] = '__THIRDPARTY_ID__';
				$substitutionarray['__THIRDPARTY_NAME__'] = '__THIRDPARTY_NAME__';
				$substitutionarray['__THIRDPARTY_NAME_ALIAS__'] = '__THIRDPARTY_NAME_ALIAS__';
				$substitutionarray['__THIRDPARTY_EMAIL__'] = '__THIRDPARTY_EMAIL__';
			}
			if (! empty($conf->adherent->enabled))
			{
				$substitutionarray['__MEMBER_ID__'] = '__MEMBER_ID__';
				$substitutionarray['__MEMBER_CIVILITY__'] = '__MEMBER_CIVILITY__';
				$substitutionarray['__MEMBER_FIRSTNAME__'] = '__MEMBER_FIRSTNAME__';
				$substitutionarray['__MEMBER_LASTNAME__'] = '__MEMBER_LASTNAME__';
			}
			if (! empty($conf->projet->enabled))
			{
				$substitutionarray['__PROJECT_ID__'] = '__PROJECT_ID__';
				$substitutionarray['__PROJECT_REF__'] = '__PROJECT_REF__';
				$substitutionarray['__PROJECT_NAME__'] = '__PROJECT_NAME__';
			}
			if (! empty($conf->contrat->enabled))
			{
				$substitutionarray['__CONTRACT_HIGHEST_PLANNED_START_DATE__'] = 'Highest date planned for a service start';
				$substitutionarray['__CONTRACT_HIGHEST_PLANNED_START_DATETIME__'] = 'Highest date and hour planned for service start';
				$substitutionarray['__CONTRACT_LOWEST_EXPIRATION_DATE__'] = 'Lowest data for planned expiration of service';
				$substitutionarray['__CONTRACT_LOWEST_EXPIRATION_DATETIME__'] = 'Lowest date and hour for planned expiration of service';
			}
			$substitutionarray['__ONLINE_PAYMENT_URL__'] = 'UrlToPayOnlineIfApplicable';
			$substitutionarray['__ONLINE_PAYMENT_TEXT_AND_URL__'] = 'TextAndUrlToPayOnlineIfApplicable';
			$substitutionarray['__SECUREKEYPAYMENT__'] = 'Security key (if key is not unique per record)';
			$substitutionarray['__SECUREKEYPAYMENT_MEMBER__'] = 'Security key for payment on a member subscription (one key per member)';
			$substitutionarray['__SECUREKEYPAYMENT_ORDER__'] = 'Security key for payment on an order';
			$substitutionarray['__SECUREKEYPAYMENT_INVOICE__'] = 'Security key for payment on an invoice';
			$substitutionarray['__SECUREKEYPAYMENT_CONTRACTLINE__'] = 'Security key for payment on a a service';

			$substitutionarray['__DIRECTDOWNLOAD_URL_PROPOSAL__'] = 'Direct download url of a proposal';
			$substitutionarray['__DIRECTDOWNLOAD_URL_ORDER__'] = 'Direct download url of an order';
			$substitutionarray['__DIRECTDOWNLOAD_URL_INVOICE__'] = 'Direct download url of an invoice';

			if (! empty($conf->expedition->enabled))
			{
			    $substitutionarray['__SHIPPINGTRACKNUM__']='Shipping tacking number';
				$substitutionarray['__SHIPPINGTRACKNUMURL__']='Shipping tracking url';
			}
		}
		else
		{
			$substitutionarray['__ID__'] = $object->id;
			$substitutionarray['__REF__'] = $object->ref;
			$substitutionarray['__REF_CLIENT__'] = (isset($object->ref_client) ? $object->ref_client : (isset($object->ref_customer) ? $object->ref_customer : null));
			$substitutionarray['__REF_SUPPLIER__'] = (isset($object->ref_supplier) ? $object->ref_supplier : null);
			$substitutionarray['__SUPPLIER_ORDER_DATE_DELIVERY__'] = (isset($object->date_livraison) ? dol_print_date($object->date_livraison, 'day', 0, $outputlangs): '');
			// For backward compatibility
			$substitutionarray['__REFCLIENT__'] = (isset($object->ref_client) ? $object->ref_client : (isset($object->ref_customer) ? $object->ref_customer : null));
			$substitutionarray['__REFSUPPLIER__'] = (isset($object->ref_supplier) ? $object->ref_supplier : null);

			// TODO Remove this
			$msgishtml = 0;

			$birthday = dol_print_date($object->birth, 'day');

			if ($object->id > 0)
			{
				$substitutionarray['__MEMBER_ID__']=$object->id;
				if (method_exists($object, 'getCivilityLabel')) $substitutionarray['__MEMBER_CIVILITY__'] = $object->getCivilityLabel();
				$substitutionarray['__MEMBER_FIRSTNAME__']=$msgishtml?dol_htmlentitiesbr($object->firstname):$object->firstname;
				$substitutionarray['__MEMBER_LASTNAME__']=$msgishtml?dol_htmlentitiesbr($object->lastname):$object->lastname;
				if (method_exists($object, 'getFullName')) $substitutionarray['__MEMBER_FULLNAME__']=$msgishtml?dol_htmlentitiesbr($object->getFullName($outputlangs)):$object->getFullName($outputlangs);
				$substitutionarray['__MEMBER_COMPANY__']=$msgishtml?dol_htmlentitiesbr($object->societe):$object->societe;
				$substitutionarray['__MEMBER_ADDRESS__']=$msgishtml?dol_htmlentitiesbr($object->address):$object->address;
				$substitutionarray['__MEMBER_ZIP__']=$msgishtml?dol_htmlentitiesbr($object->zip):$object->zip;
				$substitutionarray['__MEMBER_TOWN__']=$msgishtml?dol_htmlentitiesbr($object->town):$object->town;
				$substitutionarray['__MEMBER_COUNTRY__']=$msgishtml?dol_htmlentitiesbr($object->country):$object->country;
				$substitutionarray['__MEMBER_EMAIL__']=$msgishtml?dol_htmlentitiesbr($object->email):$object->email;
				$substitutionarray['__MEMBER_BIRTH__']=$msgishtml?dol_htmlentitiesbr($birthday):$birthday;
				$substitutionarray['__MEMBER_PHOTO__']=$msgishtml?dol_htmlentitiesbr($object->photo):$object->photo;
				$substitutionarray['__MEMBER_LOGIN__']=$msgishtml?dol_htmlentitiesbr($object->login):$object->login;
				$substitutionarray['__MEMBER_PASSWORD__']=$msgishtml?dol_htmlentitiesbr($object->pass):$object->pass;
				$substitutionarray['__MEMBER_PHONE__']=$msgishtml?dol_htmlentitiesbr($object->phone):$object->phone;
				$substitutionarray['__MEMBER_PHONEPRO__']=$msgishtml?dol_htmlentitiesbr($object->phone_perso):$object->phone_perso;
				$substitutionarray['__MEMBER_PHONEMOBILE__']=$msgishtml?dol_htmlentitiesbr($object->phone_mobile):$object->phone_mobile;
				$substitutionarray['__MEMBER_FIRST_SUBSCRIPTION_DATE__']       = dol_print_date($object->first_subscription_date, 'dayrfc');
				$substitutionarray['__MEMBER_FIRST_SUBSCRIPTION_DATE_START__'] = dol_print_date($object->first_subscription_date_start, 'dayrfc');
				$substitutionarray['__MEMBER_FIRST_SUBSCRIPTION_DATE_END__']   = dol_print_date($object->first_subscription_date_end, 'dayrfc');
				$substitutionarray['__MEMBER_LAST_SUBSCRIPTION_DATE__']        = dol_print_date($object->last_subscription_date, 'dayrfc');
				$substitutionarray['__MEMBER_LAST_SUBSCRIPTION_DATE_START__']  = dol_print_date($object->last_subscription_date_start, 'dayrfc');
				$substitutionarray['__MEMBER_LAST_SUBSCRIPTION_DATE_END__']    = dol_print_date($object->last_subscription_date_end, 'dayrfc');
			}

			if (is_object($object) && $object->element == 'societe')
			{
				$substitutionarray['__THIRDPARTY_ID__'] = (is_object($object)?$object->id:'');
				$substitutionarray['__THIRDPARTY_NAME__'] = (is_object($object)?$object->name:'');
				$substitutionarray['__THIRDPARTY_NAME_ALIAS__'] = (is_object($object)?$object->name_alias:'');
				$substitutionarray['__THIRDPARTY_EMAIL__'] = (is_object($object)?$object->email:'');
			}
			elseif (is_object($object->thirdparty) && $object->thirdparty->id > 0)
			{
				$substitutionarray['__THIRDPARTY_ID__'] = (is_object($object->thirdparty)?$object->thirdparty->id:'');
				$substitutionarray['__THIRDPARTY_NAME__'] = (is_object($object->thirdparty)?$object->thirdparty->name:'');
				$substitutionarray['__THIRDPARTY_NAME_ALIAS__'] = (is_object($object->thirdparty)?$object->thirdparty->name_alias:'');
				$substitutionarray['__THIRDPARTY_EMAIL__'] = (is_object($object->thirdparty)?$object->thirdparty->email:'');
			}

			if (is_object($object->project) && $object->project->id > 0)
			{
				$substitutionarray['__PROJECT_ID__'] = (is_object($object->project)?$object->project->id:'');
				$substitutionarray['__PROJECT_REF__'] = (is_object($object->project)?$object->project->ref:'');
				$substitutionarray['__PROJECT_NAME__'] = (is_object($object->project)?$object->project->title:'');
			}
			if (is_object($object->projet) && $object->projet->id > 0)	// Deprecated, for backward compatibility
			{
				$substitutionarray['__PROJECT_ID__'] = (is_object($object->projet)?$object->projet->id:'');
				$substitutionarray['__PROJECT_REF__'] = (is_object($object->projet)?$object->projet->ref:'');
				$substitutionarray['__PROJECT_NAME__'] = (is_object($object->projet)?$object->projet->title:'');
			}

			if (is_object($object) && $object->element == 'shipping')
			{
				$substitutionarray['__SHIPPINGTRACKNUM__']=$object->tracking_number;
				$substitutionarray['__SHIPPINGTRACKNUMURL__']=$object->tracking_url;
			}

			if (is_object($object) && $object->element == 'contrat' && is_array($object->lines))
			{
				if ($object->id > 0)
				{
					$dateplannedstart='';
					$datenextexpiration='';
					foreach($object->lines as $line)
					{
						if ($line->date_ouverture_prevue > $dateplannedstart) $dateplannedstart = $line->date_ouverture_prevue;
						if ($line->statut == 4 && $line->date_fin_prevue && (! $datenextexpiration || $line->date_fin_prevue < $datenextexpiration)) $datenextexpiration = $line->date_fin_prevue;
					}
					$substitutionarray['__CONTRACT_HIGHEST_PLANNED_START_DATE__'] = dol_print_date($dateplannedstart, 'dayrfc');
					$substitutionarray['__CONTRACT_HIGHEST_PLANNED_START_DATETIME__'] = dol_print_date($dateplannedstart, 'standard');
					$substitutionarray['__CONTRACT_LOWEST_EXPIRATION_DATE__'] = dol_print_date($datenextexpiration, 'dayrfc');
					$substitutionarray['__CONTRACT_LOWEST_EXPIRATION_DATETIME__'] = dol_print_date($datenextexpiration, 'standard');
				}
			}

			// Create dynamic tags for __EXTRAFIELD_FIELD__
			if ($object->table_element && $object->id > 0)
			{
				if (! is_object($extrafields)) $extrafields = new ExtraFields($db);
				$extrafields->fetch_name_optionals_label($object->table_element, true);

				if ($object->fetch_optionals() > 0)
				{
					if (is_array($extrafields->attributes[$object->table_element]['label']) && count($extrafields->attributes[$object->table_element]['label']) > 0)
					{
						foreach ($extrafields->attributes[$object->table_element]['label'] as $key => $label) {
							$substitutionarray['__EXTRAFIELD_' . strtoupper($key) . '__'] = $object->array_options['options_' . $key];
						}
					}
				}
			}

			// Complete substitution array with the url to make online payment
			$paymenturl='';
			if (empty($substitutionarray['__REF__']))
			{
				$paymenturl='';
			}
			else
			{
				// Set the online payment url link into __ONLINE_PAYMENT_URL__ key
				require_once DOL_DOCUMENT_ROOT.'/core/lib/payments.lib.php';
				$outputlangs->loadLangs(array('paypal','other'));
				$typeforonlinepayment='free';
				if (is_object($object) && $object->element == 'commande') $typeforonlinepayment='order';
				if (is_object($object) && $object->element == 'facture')  $typeforonlinepayment='invoice';
				if (is_object($object) && $object->element == 'member')   $typeforonlinepayment='member';
				$url=getOnlinePaymentUrl(0, $typeforonlinepayment, $substitutionarray['__REF__']);
				$paymenturl=$url;
			}

			if ($object->id > 0)
			{
				$substitutionarray['__ONLINE_PAYMENT_TEXT_AND_URL__']=($paymenturl?str_replace('\n', "\n", $outputlangs->trans("PredefinedMailContentLink", $paymenturl)):'');
				$substitutionarray['__ONLINE_PAYMENT_URL__']=$paymenturl;

				if (! empty($conf->global->PROPOSAL_ALLOW_EXTERNAL_DOWNLOAD) && is_object($object) && $object->element == 'propal')
				{
					$substitutionarray['__DIRECTDOWNLOAD_URL_PROPOSAL__'] = $object->getLastMainDocLink($object->element);
				}
				else $substitutionarray['__DIRECTDOWNLOAD_URL_PROPOSAL__'] = '';
				if (! empty($conf->global->ORDER_ALLOW_EXTERNAL_DOWNLOAD) && is_object($object) && $object->element == 'commande')
				{
					$substitutionarray['__DIRECTDOWNLOAD_URL_ORDER__'] = $object->getLastMainDocLink($object->element);
				}
				else $substitutionarray['__DIRECTDOWNLOAD_URL_ORDER__'] = '';
				if (! empty($conf->global->INVOICE_ALLOW_EXTERNAL_DOWNLOAD) && is_object($object) && $object->element == 'facture')
				{
					$substitutionarray['__DIRECTDOWNLOAD_URL_INVOICE__'] = $object->getLastMainDocLink($object->element);
				}
				else $substitutionarray['__DIRECTDOWNLOAD_URL_INVOICE__'] = '';
			}
		}
	}
	if (empty($exclude) || ! in_array('objectamount', $exclude))
	{
		$substitutionarray['__DATE_YMD__']        = is_object($object)?(isset($object->date) ? dol_print_date($object->date, 'day', 0, $outputlangs) : null) : '';
		$substitutionarray['__DATE_DUE_YMD__']    = is_object($object)?(isset($object->date_lim_reglement) ? dol_print_date($object->date_lim_reglement, 'day', 0, $outputlangs) : null) : '';

		$substitutionarray['__AMOUNT__']          = is_object($object)?$object->total_ttc:'';
		$substitutionarray['__AMOUNT_EXCL_TAX__'] = is_object($object)?$object->total_ht:'';
		$substitutionarray['__AMOUNT_VAT__']      = is_object($object)?($object->total_vat?$object->total_vat:$object->total_tva):'';
		if ($onlykey != 2 || $mysoc->useLocalTax(1)) $substitutionarray['__AMOUNT_TAX2__']     = is_object($object)?$object->total_localtax1:'';
		if ($onlykey != 2 || $mysoc->useLocalTax(2)) $substitutionarray['__AMOUNT_TAX3__']     = is_object($object)?$object->total_localtax2:'';

		$substitutionarray['__AMOUNT_FORMATED__']          = is_object($object)?($object->total_ttc ? price($object->total_ttc, 0, $outputlangs, 0, 0, -1, $conf->currency) : null):'';
		$substitutionarray['__AMOUNT_EXCL_TAX_FORMATED__'] = is_object($object)?($object->total_ht ? price($object->total_ht, 0, $outputlangs, 0, 0, -1, $conf->currency) : null):'';
		$substitutionarray['__AMOUNT_VAT_FORMATED__']      = is_object($object)?($object->total_vat ? price($object->total_vat, 0, $outputlangs, 0, 0, -1, $conf->currency): ($object->total_tva ? price($object->total_tva, 0, $outputlangs, 0, 0, -1, $conf->currency) : null)):'';
		if ($onlykey != 2 || $mysoc->useLocalTax(1)) $substitutionarray['__AMOUNT_TAX2_FORMATED__']     = is_object($object)? ($object->total_localtax1 ? price($object->total_localtax1, 0, $outputlangs, 0, 0, -1, $conf->currency) : null):'';
		if ($onlykey != 2 || $mysoc->useLocalTax(2)) $substitutionarray['__AMOUNT_TAX3_FORMATED__']     = is_object($object)? ($object->total_localtax2 ? price($object->total_localtax2, 0, $outputlangs, 0, 0, -1, $conf->currency) : null):'';

		// TODO Add keys for foreign multicurrency

		// For backward compatibility
		if ($onlykey != 2)
		{
			$substitutionarray['__TOTAL_TTC__']    = is_object($object)?$object->total_ttc:'';
			$substitutionarray['__TOTAL_HT__']     = is_object($object)?$object->total_ht:'';
			$substitutionarray['__TOTAL_VAT__']    = is_object($object)?($object->total_vat?$object->total_vat:$object->total_tva):'';
		}
	}

	//var_dump($substitutionarray['__AMOUNT_FORMATED__']);
	if (empty($exclude) || ! in_array('date', $exclude))
	{
		include_once DOL_DOCUMENT_ROOT.'/core/lib/date.lib.php';

		$tmp=dol_getdate(dol_now(), true);
		$tmp2=dol_get_prev_day($tmp['mday'], $tmp['mon'], $tmp['year']);
		$tmp3=dol_get_prev_month($tmp['mon'], $tmp['year']);
		$tmp4=dol_get_next_day($tmp['mday'], $tmp['mon'], $tmp['year']);
		$tmp5=dol_get_next_month($tmp['mon'], $tmp['year']);

        $substitutionarray=array_merge($substitutionarray, array(
			'__DAY__' => (string) $tmp['mday'],
			'__DAY_TEXT__' => $outputlangs->trans('Day'.$tmp['wday']),					// Monday
			'__DAY_TEXT_SHORT__' => $outputlangs->trans($tmp['weekday'].'Min'),			// Mon
			'__DAY_TEXT_MIN__' => $outputlangs->trans('Short'.$tmp['weekday']),			// M
			'__MONTH__' => (string) $tmp['mon'],
			'__MONTH_TEXT__' => $outputlangs->trans('Month'.sprintf("%02d", $tmp['mon'])),
			'__MONTH_TEXT_SHORT__' => $outputlangs->trans('MonthShort'.sprintf("%02d", $tmp['mon'])),
			'__MONTH_TEXT_MIN__' => $outputlangs->trans('MonthVeryShort'.sprintf("%02d", $tmp['mon'])),
			'__YEAR__' => (string) $tmp['year'],
			'__PREVIOUS_DAY__' => (string) $tmp2['day'],
			'__PREVIOUS_MONTH__' => (string) $tmp3['month'],
			'__PREVIOUS_YEAR__' => (string) ($tmp['year'] - 1),
			'__NEXT_DAY__' => (string) $tmp4['day'],
			'__NEXT_MONTH__' => (string) $tmp5['month'],
			'__NEXT_YEAR__' => (string) ($tmp['year'] + 1),
		));
	}

	if (! empty($conf->multicompany->enabled))
	{
		$substitutionarray=array_merge($substitutionarray, array('__ENTITY_ID__' => $conf->entity));
	}
	if (empty($exclude) || ! in_array('system', $exclude))
	{
		$substitutionarray['__DOL_MAIN_URL_ROOT__']=DOL_MAIN_URL_ROOT;
		$substitutionarray['__(AnyTranslationKey)__']=$outputlangs->trans('TranslationOfKey');
		$substitutionarray['__(AnyTranslationKey|langfile)__']=$outputlangs->trans('TranslationOfKey').' (load also language file before)';
		$substitutionarray['__[AnyConstantKey]__']=$outputlangs->trans('ValueOfConstantKey');
	}

	return $substitutionarray;
}

/**
 *  Make substitution into a text string, replacing keys with vals from $substitutionarray (oldval=>newval),
 *  and texts like __(TranslationKey|langfile)__ and __[ConstantKey]__ are also replaced.
 *  Example of usage:
 *  $substitutionarray = getCommonSubstitutionArray($langs, 0, null, $thirdparty);
 *  complete_substitutions_array($substitutionarray, $langs, $thirdparty);
 *  $mesg = make_substitutions($mesg, $substitutionarray, $langs);
 *
 *  @param	string		$text	      			Source string in which we must do substitution
 *  @param  array		$substitutionarray		Array with key->val to substitute. Example: array('__MYKEY__' => 'MyVal', ...)
 *  @param	Translate	$outputlangs			Output language
 * 	@return string  		    				Output string after substitutions
 *  @see	complete_substitutions_array(), getCommonSubstitutionArray()
 */
function make_substitutions($text, $substitutionarray, $outputlangs = null)
{
	global $conf, $langs;

	if (! is_array($substitutionarray)) return 'ErrorBadParameterSubstitutionArrayWhenCalling_make_substitutions';

	if (empty($outputlangs)) $outputlangs=$langs;

	// Make substitution for language keys: __(AnyTranslationKey)__ or __(AnyTranslationKey|langfile)__
	if (is_object($outputlangs))
	{
		while (preg_match('/__\(([^\)]+)\)__/', $text, $reg))
		{
			$msgishtml = 0;
			if (dol_textishtml($text, 1)) $msgishtml = 1;

			// If key is __(TranslationKey|langfile)__, then force load of langfile.lang
			$tmp=explode('|', $reg[1]);
			if (! empty($tmp[1])) $outputlangs->load($tmp[1]);

			$text = preg_replace('/__\('.preg_quote($reg[1], '/').'\)__/', $msgishtml?dol_htmlentitiesbr($outputlangs->transnoentitiesnoconv($reg[1])):$outputlangs->transnoentitiesnoconv($reg[1]), $text);
		}
	}

	// Make substitution for constant keys.
	// Must be after the substitution of translation, so if the text of translation contains a string __[xxx]__, it is also converted.
	while (preg_match('/__\[([^\]]+)\]__/', $text, $reg))
	{
		$msgishtml = 0;
		if (dol_textishtml($text, 1)) $msgishtml = 1;

		$keyfound = $reg[1];
		if (preg_match('/(_pass|password|secret|_key|key$)/i', $keyfound)) $newval = '*****forbidden*****';
		else $newval=empty($conf->global->$keyfound)?'':$conf->global->$keyfound;
		$text = preg_replace('/__\['.preg_quote($keyfound, '/').'\]__/', $msgishtml?dol_htmlentitiesbr($newval):$newval, $text);
	}

	// Make substitition for array $substitutionarray
	foreach ($substitutionarray as $key => $value)
	{
		if (! isset($value)) continue;	// If value is null, it same than not having substitution key at all into array, we do not replace.

		if ($key == '__SIGNATURE__' && (! empty($conf->global->MAIN_MAIL_DO_NOT_USE_SIGN))) $value='';		// Protection
		if ($key == '__USER_SIGNATURE__' && (! empty($conf->global->MAIN_MAIL_DO_NOT_USE_SIGN))) $value='';	// Protection

		$text=str_replace("$key", "$value", $text);	// We must keep the " to work when value is 123.5 for example
	}

	return $text;
}

/**
 *  Complete the $substitutionarray with more entries coming from external module that had set the "substitutions=1" into module_part array.
 *  In this case, method completesubstitutionarray provided by module is called.
 *
 *  @param  array		$substitutionarray		Array substitution old value => new value value
 *  @param  Translate	$outputlangs            Output language
 *  @param  Object		$object                 Source object
 *  @param  mixed		$parameters       		Add more parameters (useful to pass product lines)
 *  @param  string      $callfunc               What is the name of the custom function that will be called? (default: completesubstitutionarray)
 *  @return	void
 *  @see 	make_substitutions()
 */
function complete_substitutions_array(&$substitutionarray, $outputlangs, $object = null, $parameters = null, $callfunc = "completesubstitutionarray")
{
	global $conf,$user;

	require_once DOL_DOCUMENT_ROOT.'/core/lib/files.lib.php';

	// Add a substitution key for each extrafields, using key __EXTRA_XXX__
	// TODO Remove this. Already available into the getCommonSubstitutionArray used to build the substitution array.
	/*if (is_object($object) && is_array($object->array_options))
	{
		foreach($object->array_options as $key => $val)
		{
			$keyshort=preg_replace('/^(options|extra)_/','',$key);
			$substitutionarray['__EXTRAFIELD_'.$keyshort.'__']=$val;
			// For backward compatibiliy
			$substitutionarray['%EXTRA_'.$keyshort.'%']=$val;
		}
	}*/

	// Check if there is external substitution to do, requested by plugins
	$dirsubstitutions=array_merge(array(), (array) $conf->modules_parts['substitutions']);

	foreach($dirsubstitutions as $reldir)
	{
		$dir=dol_buildpath($reldir, 0);

		// Check if directory exists
		if (! dol_is_dir($dir)) continue;

		$substitfiles=dol_dir_list($dir, 'files', 0, 'functions_');
		foreach($substitfiles as $substitfile)
		{
			if (preg_match('/functions_(.*)\.lib\.php/i', $substitfile['name'], $reg))
			{
				$module=$reg[1];

				dol_syslog("Library ".$substitfile['name']." found into ".$dir);
				// Include the user's functions file
				require_once $dir.$substitfile['name'];
				// Call the user's function, and only if it is defined
				$function_name=$module."_".$callfunc;
				if (function_exists($function_name)) $function_name($substitutionarray, $outputlangs, $object, $parameters);
			}
		}
	}
}

/**
 *    Format output for start and end date
 *
 *    @param	int	$date_start    Start date
 *    @param    int	$date_end      End date
 *    @param    string		$format        Output format
 *    @param	Translate	$outputlangs   Output language
 *    @return	void
 */
function print_date_range($date_start, $date_end, $format = '', $outputlangs = '')
{
	print get_date_range($date_start, $date_end, $format, $outputlangs);
}

/**
 *    Format output for start and end date
 *
 *    @param	int			$date_start    		Start date
 *    @param    int			$date_end      		End date
 *    @param    string		$format        		Output format
 *    @param	Translate	$outputlangs   		Output language
 *    @param	integer		$withparenthesis	1=Add parenthesis, 0=non parenthesis
 *    @return	string							String
 */
function get_date_range($date_start, $date_end, $format = '', $outputlangs = '', $withparenthesis = 1)
{
	global $langs;

	$out='';

	if (! is_object($outputlangs)) $outputlangs=$langs;

	if ($date_start && $date_end)
	{
		$out.= ($withparenthesis?' (':'').$outputlangs->transnoentitiesnoconv('DateFromTo', dol_print_date($date_start, $format, false, $outputlangs), dol_print_date($date_end, $format, false, $outputlangs)).($withparenthesis?')':'');
	}
	if ($date_start && ! $date_end)
	{
		$out.= ($withparenthesis?' (':'').$outputlangs->transnoentitiesnoconv('DateFrom', dol_print_date($date_start, $format, false, $outputlangs)).($withparenthesis?')':'');
	}
	if (! $date_start && $date_end)
	{
		$out.= ($withparenthesis?' (':'').$outputlangs->transnoentitiesnoconv('DateUntil', dol_print_date($date_end, $format, false, $outputlangs)).($withparenthesis?')':'');
	}

	return $out;
}

/**
 * Return firstname and lastname in correct order
 *
 * @param	string	$firstname		Firstname
 * @param	string	$lastname		Lastname
 * @param	int		$nameorder		-1=Auto, 0=Lastname+Firstname, 1=Firstname+Lastname, 2=Firstname, 3=Firstname if defined else lastname
 * @return	string					Firstname + lastname or Lastname + firstname
 */
function dolGetFirstLastname($firstname, $lastname, $nameorder = -1)
{
	global $conf;

	$ret='';
	// If order not defined, we use the setup
	if ($nameorder < 0) $nameorder=(empty($conf->global->MAIN_FIRSTNAME_NAME_POSITION)?1:0);
	if ($nameorder && $nameorder != 2 && $nameorder != 3)
	{
		$ret.=$firstname;
		if ($firstname && $lastname) $ret.=' ';
		$ret.=$lastname;
	}
	elseif ($nameorder == 2 || $nameorder == 3)
	{
	   $ret.=$firstname;
	   if (empty($ret) && $nameorder == 3)
	   {
	   		$ret.=$lastname;
	   }
	}
	else
	{
		$ret.=$lastname;
		if ($firstname && $lastname) $ret.=' ';
		$ret.=$firstname;
	}
	return $ret;
}


/**
 *	Set event message in dol_events session object. Will be output by calling dol_htmloutput_events.
 *  Note: Calling dol_htmloutput_events is done into pages by standard llxFooter() function.
 *  Note: Prefer to use setEventMessages instead.
 *
 *	@param	mixed	$mesgs			Message string or array
 *  @param  string	$style      	Which style to use ('mesgs' by default, 'warnings', 'errors')
 *  @return	void
 *  @see	dol_htmloutput_events()
 */
function setEventMessage($mesgs, $style = 'mesgs')
{
	//dol_syslog(__FUNCTION__ . " is deprecated", LOG_WARNING);		This is not deprecated, it is used by setEventMessages function
	if (! is_array($mesgs))		// If mesgs is a string
	{
		if ($mesgs) $_SESSION['dol_events'][$style][] = $mesgs;
	}
	else						// If mesgs is an array
	{
		foreach($mesgs as $mesg)
		{
			if ($mesg) $_SESSION['dol_events'][$style][] = $mesg;
		}
	}
}

/**
 *	Set event messages in dol_events session object. Will be output by calling dol_htmloutput_events.
 *  Note: Calling dol_htmloutput_events is done into pages by standard llxFooter() function.
 *
 *	@param	string	$mesg			Message string
 *	@param	array	$mesgs			Message array
 *  @param  string	$style      	Which style to use ('mesgs' by default, 'warnings', 'errors')
 *  @return	void
 *  @see	dol_htmloutput_events()
 */
function setEventMessages($mesg, $mesgs, $style = 'mesgs')
{
	if (empty($mesg) && empty($mesgs))
	{
		dol_syslog("Try to add a message in stack with empty message", LOG_WARNING);
	}
	else
	{
		if (! in_array((string) $style, array('mesgs','warnings','errors'))) dol_print_error('', 'Bad parameter style='.$style.' for setEventMessages');
		if (empty($mesgs)) setEventMessage($mesg, $style);
		else
		{
			if (! empty($mesg) && ! in_array($mesg, $mesgs)) setEventMessage($mesg, $style);	// Add message string if not already into array
			setEventMessage($mesgs, $style);
		}
	}
}

/**
 *	Print formated messages to output (Used to show messages on html output).
 *  Note: Calling dol_htmloutput_events is done into pages by standard llxFooter() function, so there is
 *  no need to call it explicitely.
 *
 *  @param	int		$disabledoutputofmessages	Clear all messages stored into session without diplaying them
 *  @return	void
 *  @see    									dol_htmloutput_mesg()
 */
function dol_htmloutput_events($disabledoutputofmessages = 0)
{
	// Show mesgs
	if (isset($_SESSION['dol_events']['mesgs'])) {
		if (empty($disabledoutputofmessages)) dol_htmloutput_mesg('', $_SESSION['dol_events']['mesgs']);
		unset($_SESSION['dol_events']['mesgs']);
	}

	// Show errors
	if (isset($_SESSION['dol_events']['errors'])) {
		if (empty($disabledoutputofmessages)) dol_htmloutput_mesg('', $_SESSION['dol_events']['errors'], 'error');
		unset($_SESSION['dol_events']['errors']);
	}

	// Show warnings
	if (isset($_SESSION['dol_events']['warnings'])) {
		if (empty($disabledoutputofmessages)) dol_htmloutput_mesg('', $_SESSION['dol_events']['warnings'], 'warning');
		unset($_SESSION['dol_events']['warnings']);
	}
}

/**
 *	Get formated messages to output (Used to show messages on html output).
 *  This include also the translation of the message key.
 *
 *	@param	string		$mesgstring		Message string or message key
 *	@param	string[]	$mesgarray      Array of message strings or message keys
 *  @param  string		$style          Style of message output ('ok' or 'error')
 *  @param  int			$keepembedded   Set to 1 in error message must be kept embedded into its html place (this disable jnotify)
 *	@return	string						Return html output
 *
 *  @see    dol_print_error()
 *  @see    dol_htmloutput_errors()
 *  @see    setEventMessages()
 */
function get_htmloutput_mesg($mesgstring = '', $mesgarray = '', $style = 'ok', $keepembedded = 0)
{
	global $conf, $langs;

	$ret=0; $return='';
	$out='';
	$divstart=$divend='';

	// If inline message with no format, we add it.
	if ((empty($conf->use_javascript_ajax) || ! empty($conf->global->MAIN_DISABLE_JQUERY_JNOTIFY) || $keepembedded) && ! preg_match('/<div class=".*">/i', $out))
	{
		$divstart='<div class="'.$style.' clearboth">';
		$divend='</div>';
	}

	if ((is_array($mesgarray) && count($mesgarray)) || $mesgstring)
	{
		$langs->load("errors");
		$out.=$divstart;
		if (is_array($mesgarray) && count($mesgarray))
		{
			foreach($mesgarray as $message)
			{
				$ret++;
				$out.= $langs->trans($message);
				if ($ret < count($mesgarray)) $out.= "<br>\n";
			}
		}
		if ($mesgstring)
		{
			$langs->load("errors");
			$ret++;
			$out.= $langs->trans($mesgstring);
		}
		$out.=$divend;
	}

	if ($out)
	{
		if (! empty($conf->use_javascript_ajax) && empty($conf->global->MAIN_DISABLE_JQUERY_JNOTIFY) && empty($keepembedded))
		{
			$return = '<script>
					$(document).ready(function() {
						var block = '.(! empty($conf->global->MAIN_USE_JQUERY_BLOCKUI)?"true":"false").'
						if (block) {
							$.dolEventValid("","'.dol_escape_js($out).'");
						} else {
							/* jnotify(message, preset of message type, keepmessage) */
							$.jnotify("'.dol_escape_js($out).'",
							"'.($style=="ok" ? 3000 : $style).'",
							'.($style=="ok" ? "false" : "true").',
							{ remove: function (){} } );
						}
					});
				</script>';
		}
		else
		{
			$return = $out;
		}
	}

	return $return;
}

/**
 *  Get formated error messages to output (Used to show messages on html output).
 *
 *  @param  string	$mesgstring         Error message
 *  @param  array	$mesgarray          Error messages array
 *  @param  int		$keepembedded       Set to 1 in error message must be kept embedded into its html place (this disable jnotify)
 *  @return string                		Return html output
 *
 *  @see    dol_print_error()
 *  @see    dol_htmloutput_mesg()
 */
function get_htmloutput_errors($mesgstring = '', $mesgarray = array(), $keepembedded = 0)
{
	return get_htmloutput_mesg($mesgstring, $mesgarray, 'error', $keepembedded);
}

/**
 *	Print formated messages to output (Used to show messages on html output).
 *
 *	@param	string		$mesgstring		Message string or message key
 *	@param	string[]	$mesgarray      Array of message strings or message keys
 *	@param  string      $style          Which style to use ('ok', 'warning', 'error')
 *	@param  int         $keepembedded   Set to 1 if message must be kept embedded into its html place (this disable jnotify)
 *	@return	void
 *
 *	@see    dol_print_error()
 *	@see    dol_htmloutput_errors()
 *	@see    setEventMessages()
 */
function dol_htmloutput_mesg($mesgstring = '', $mesgarray = array(), $style = 'ok', $keepembedded = 0)
{
	if (empty($mesgstring) && (! is_array($mesgarray) || count($mesgarray) == 0)) return;

	$iserror=0;
	$iswarning=0;
	if (is_array($mesgarray))
	{
		foreach($mesgarray as $val)
		{
			if ($val && preg_match('/class="error"/i', $val)) { $iserror++; break; }
			if ($val && preg_match('/class="warning"/i', $val)) { $iswarning++; break; }
		}
	}
	elseif ($mesgstring && preg_match('/class="error"/i', $mesgstring)) $iserror++;
	elseif ($mesgstring && preg_match('/class="warning"/i', $mesgstring)) $iswarning++;
	if ($style=='error') $iserror++;
	if ($style=='warning') $iswarning++;

	if ($iserror || $iswarning)
	{
		// Remove div from texts
		$mesgstring=preg_replace('/<\/div><div class="(error|warning)">/', '<br>', $mesgstring);
		$mesgstring=preg_replace('/<div class="(error|warning)">/', '', $mesgstring);
		$mesgstring=preg_replace('/<\/div>/', '', $mesgstring);
		// Remove div from texts array
		if (is_array($mesgarray))
		{
			$newmesgarray=array();
			foreach($mesgarray as $val)
			{
				if (is_string($val))
				{
					$tmpmesgstring=preg_replace('/<\/div><div class="(error|warning)">/', '<br>', $val);
					$tmpmesgstring=preg_replace('/<div class="(error|warning)">/', '', $tmpmesgstring);
					$tmpmesgstring=preg_replace('/<\/div>/', '', $tmpmesgstring);
					$newmesgarray[]=$tmpmesgstring;
				}
				else
				{
					dol_syslog("Error call of dol_htmloutput_mesg with an array with a value that is not a string", LOG_WARNING);
				}
			}
			$mesgarray=$newmesgarray;
		}
		print get_htmloutput_mesg($mesgstring, $mesgarray, ($iserror?'error':'warning'), $keepembedded);
	}
	else print get_htmloutput_mesg($mesgstring, $mesgarray, 'ok', $keepembedded);
}

/**
 *  Print formated error messages to output (Used to show messages on html output).
 *
 *  @param	string	$mesgstring          Error message
 *  @param  array	$mesgarray           Error messages array
 *  @param  int		$keepembedded        Set to 1 in error message must be kept embedded into its html place (this disable jnotify)
 *  @return	void
 *
 *  @see    dol_print_error()
 *  @see    dol_htmloutput_mesg()
 */
function dol_htmloutput_errors($mesgstring = '', $mesgarray = array(), $keepembedded = 0)
{
	dol_htmloutput_mesg($mesgstring, $mesgarray, 'error', $keepembedded);
}

/**
 * 	Advanced sort array by second index function, which produces ascending (default)
 *  or descending output and uses optionally natural case insensitive sorting (which
 *  can be optionally case sensitive as well).
 *
 *  @param      array		$array      		Array to sort (array of array('key1'=>val1,'key2'=>val2,'key3'...) or array of objects)
 *  @param      string		$index				Key in array to use for sorting criteria
 *  @param      int			$order				Sort order ('asc' or 'desc')
 *  @param      int			$natsort			1=use "natural" sort (natsort), 0=use "standard" sort (asort)
 *  @param      int			$case_sensitive		1=sort is case sensitive, 0=not case sensitive
 *  @param		int			$keepindex			If 0 and index key of array to sort is a numeric, than index will be rewrote. If 1 or index key is not numeric, key for index is kept after sorting.
 *  @return     array							Sorted array
 */
function dol_sort_array(&$array, $index, $order = 'asc', $natsort = 0, $case_sensitive = 0, $keepindex = 0)
{
	// Clean parameters
	$order=strtolower($order);

	if (is_array($array))
	{
		$sizearray=count($array);
		if ($sizearray>0)
		{
			$temp = array();
			foreach(array_keys($array) as $key)
			{
				if (is_object($array[$key]))
				{
					$temp[$key]=$array[$key]->$index;
				}
				else
				{
					$temp[$key]=$array[$key][$index];
				}
			}

            if (! $natsort) {
                ($order=='asc') ? asort($temp) : arsort($temp);
            } else {
                ($case_sensitive) ? natsort($temp) : natcasesort($temp);
                if($order!='asc') $temp=array_reverse($temp, true);
            }

			$sorted = array();

			foreach(array_keys($temp) as $key)
			{
				(is_numeric($key) && empty($keepindex)) ? $sorted[]=$array[$key] : $sorted[$key]=$array[$key];
			}

			return $sorted;
		}
	}
	return $array;
}


/**
 *      Check if a string is in UTF8
 *
 *      @param	string	$str        String to check
 * 		@return	boolean				True if string is UTF8 or ISO compatible with UTF8, False if not (ISO with special char or Binary)
 */
function utf8_check($str)
{
	// We must use here a binary strlen function (so not dol_strlen)
	$strLength = dol_strlen($str);
	for ($i=0; $i<$strLength; $i++)
	{
		if (ord($str[$i]) < 0x80) continue; // 0bbbbbbb
		elseif ((ord($str[$i]) & 0xE0) == 0xC0) $n=1; // 110bbbbb
		elseif ((ord($str[$i]) & 0xF0) == 0xE0) $n=2; // 1110bbbb
		elseif ((ord($str[$i]) & 0xF8) == 0xF0) $n=3; // 11110bbb
		elseif ((ord($str[$i]) & 0xFC) == 0xF8) $n=4; // 111110bb
		elseif ((ord($str[$i]) & 0xFE) == 0xFC) $n=5; // 1111110b
		else return false; // Does not match any model
		for ($j=0; $j<$n; $j++) { // n bytes matching 10bbbbbb follow ?
			if ((++$i == strlen($str)) || ((ord($str[$i]) & 0xC0) != 0x80))
			return false;
		}
	}
	return true;
}


/**
 *      Return a string encoded into OS filesystem encoding. This function is used to define
 * 	    value to pass to filesystem PHP functions.
 *
 *      @param	string	$str        String to encode (UTF-8)
 * 		@return	string				Encoded string (UTF-8, ISO-8859-1)
 */
function dol_osencode($str)
{
	global $conf;

	$tmp=ini_get("unicode.filesystem_encoding");						// Disponible avec PHP 6.0
	if (empty($tmp) && ! empty($_SERVER["WINDIR"])) $tmp='iso-8859-1';	// By default for windows
	if (empty($tmp)) $tmp='utf-8';										// By default for other
	if (! empty($conf->global->MAIN_FILESYSTEM_ENCODING)) $tmp=$conf->global->MAIN_FILESYSTEM_ENCODING;

	if ($tmp == 'iso-8859-1') return utf8_decode($str);
	return $str;
}


/**
 *      Return an id or code from a code or id.
 *      Store also Code-Id into a cache to speed up next request on same key.
 *
 * 		@param	DoliDB	$db				Database handler
 * 		@param	string	$key			Code or Id to get Id or Code
 * 		@param	string	$tablename		Table name without prefix
 * 		@param	string	$fieldkey		Field to search the key into
 * 		@param	string	$fieldid		Field to get
 *      @param  int		$entityfilter	Filter by entity
 *      @return int						<0 if KO, Id of code if OK
 *      @see $langs->getLabelFromKey
 */
function dol_getIdFromCode($db, $key, $tablename, $fieldkey = 'code', $fieldid = 'id', $entityfilter = 0)
{
	global $cache_codes;

	// If key empty
	if ($key == '') return '';

	// Check in cache
	if (isset($cache_codes[$tablename][$key][$fieldid]))	// Can be defined to 0 or ''
	{
		return $cache_codes[$tablename][$key][$fieldid];   // Found in cache
	}

	dol_syslog('dol_getIdFromCode (value for field '.$fieldid.' from key '.$key.' not found into cache)', LOG_DEBUG);

	$sql = "SELECT ".$fieldid." as valuetoget";
	$sql.= " FROM ".MAIN_DB_PREFIX.$tablename;
	$sql.= " WHERE ".$fieldkey." = '".$db->escape($key)."'";
	if (! empty($entityfilter))
		$sql.= " AND entity IN (" . getEntity($tablename) . ")";

	$resql = $db->query($sql);
	if ($resql)
	{
		$obj = $db->fetch_object($resql);
		if ($obj) $cache_codes[$tablename][$key][$fieldid]=$obj->valuetoget;
		else $cache_codes[$tablename][$key][$fieldid]='';
		$db->free($resql);
		return $cache_codes[$tablename][$key][$fieldid];
	}
	else
	{
		return -1;
	}
}

/**
 * Verify if condition in string is ok or not
 *
 * @param 	string		$strRights		String with condition to check
 * @return 	boolean						True or False. Return True if strRights is ''
 */
function verifCond($strRights)
{
	global $user,$conf,$langs;
	global $leftmenu;
	global $rights;    // To export to dol_eval function

	//print $strRights."<br>\n";
	$rights = true;
	if ($strRights != '')
	{
		$str = 'if(!(' . $strRights . ')) { $rights = false; }';
		dol_eval($str);		// The dol_eval must contains all the global $xxx used into a condition
	}
	return $rights;
}

/**
 * Replace eval function to add more security.
 * This function is called by verifCond() or trans() and transnoentitiesnoconv().
 *
 * @param 	string	$s				String to evaluate
 * @param	int		$returnvalue	0=No return (used to execute eval($a=something)). 1=Value of eval is returned (used to eval($something)).
 * @param   int     $hideerrors     1=Hide errors
 * @return	mixed					Nothing or return of eval
 */
function dol_eval($s, $returnvalue = 0, $hideerrors = 1)
{
	// Only global variables can be changed by eval function and returned to caller
	global $db, $langs, $user, $conf, $website, $websitepage;
	global $action, $mainmenu, $leftmenu;
	global $rights;
	global $object;
	global $mysoc;

	global $obj;       // To get $obj used into list when dol_eval is used for computed fields and $obj is not yet $object
	global $soc;       // For backward compatibility

	//print $s."<br>\n";
	if ($returnvalue)
	{
		if ($hideerrors) return @eval('return '.$s.';');
		else return eval('return '.$s.';');
	}
	else
	{
		if ($hideerrors) @eval($s);
		else eval($s);
	}
}

/**
 * Return if var element is ok
 *
 * @param   string      $element    Variable to check
 * @return  boolean                 Return true of variable is not empty
 */
function dol_validElement($element)
{
	return (trim($element) != '');
}

/**
 * 	Return img flag of country for a language code or country code
 *
 * 	@param	string	$codelang	Language code (en_IN, fr_CA...) or Country code (IN, FR)
 *  @param	string	$moreatt	Add more attribute on img tag (For example 'style="float: right"')
 * 	@return	string				HTML img string with flag.
 */
function picto_from_langcode($codelang, $moreatt = '')
{
	global $langs;

	if (empty($codelang)) return '';

	if ($codelang == 'auto')
	{
		return '<span class="fa fa-globe"></span>';
	}

	$langtocountryflag = array(
		'ar_AR' => '',
		'ca_ES' => 'catalonia',
		'da_DA' => 'dk',
		'fr_CA' => 'mq',
		'sv_SV' => 'se'
	);

	if (isset($langtocountryflag[$codelang])) $flagImage = $langtocountryflag[$codelang];
	else
	{
		$tmparray = explode('_', $codelang);
		$flagImage = empty($tmparray[1]) ? $tmparray[0] : $tmparray[1];
	}

	return img_picto_common($codelang, 'flags/'.strtolower($flagImage).'.png', $moreatt);
}

/**
 * Return default language from country code.
 * Return null if not found.
 *
 * @param 	string 	$countrycode	Country code like 'US', 'FR', 'CA', ...
 * @return	string					Value of locale like 'en_US', 'fr_FR', ...
 */
function getLanguageCodeFromCountryCode($countrycode)
{
	global $mysoc;

	if (empty($countrycode)) return null;

	if (strtoupper($countrycode) == 'MQ') return 'fr_CA';
	if (strtoupper($countrycode) == 'SE') return 'sv_SE';	// se_SE is Sami/Sweden, and we want in priority sv_SE for SE country
	if (strtoupper($countrycode) == 'CH')
	{
		if ($mysoc->country_code == 'FR') return 'fr_CH';
		if ($mysoc->country_code == 'DE') return 'de_CH';
	}

	// Locale list taken from:
	// http://stackoverflow.com/questions/3191664/
	// list-of-all-locales-and-their-short-codes
	$locales = array(
		'af-ZA',
		'am-ET',
		'ar-AE',
		'ar-BH',
		'ar-DZ',
		'ar-EG',
		'ar-IQ',
		'ar-JO',
		'ar-KW',
		'ar-LB',
		'ar-LY',
		'ar-MA',
		'ar-OM',
		'ar-QA',
		'ar-SA',
		'ar-SY',
		'ar-TN',
		'ar-YE',
		'as-IN',
		'ba-RU',
		'be-BY',
		'bg-BG',
		'bn-BD',
		'bn-IN',
		'bo-CN',
		'br-FR',
		'ca-ES',
		'co-FR',
		'cs-CZ',
		'cy-GB',
		'da-DK',
		'de-AT',
		'de-CH',
		'de-DE',
		'de-LI',
		'de-LU',
		'dv-MV',
		'el-GR',
		'en-AU',
		'en-BZ',
		'en-CA',
		'en-GB',
		'en-IE',
		'en-IN',
		'en-JM',
		'en-MY',
		'en-NZ',
		'en-PH',
		'en-SG',
		'en-TT',
		'en-US',
		'en-ZA',
		'en-ZW',
		'es-AR',
		'es-BO',
		'es-CL',
		'es-CO',
		'es-CR',
		'es-DO',
		'es-EC',
		'es-ES',
		'es-GT',
		'es-HN',
		'es-MX',
		'es-NI',
		'es-PA',
		'es-PE',
		'es-PR',
		'es-PY',
		'es-SV',
		'es-US',
		'es-UY',
		'es-VE',
		'et-EE',
		'eu-ES',
		'fa-IR',
		'fi-FI',
		'fo-FO',
		'fr-BE',
		'fr-CA',
		'fr-CH',
		'fr-FR',
		'fr-LU',
		'fr-MC',
		'fy-NL',
		'ga-IE',
		'gd-GB',
		'gl-ES',
		'gu-IN',
		'he-IL',
		'hi-IN',
		'hr-BA',
		'hr-HR',
		'hu-HU',
		'hy-AM',
		'id-ID',
		'ig-NG',
		'ii-CN',
		'is-IS',
		'it-CH',
		'it-IT',
		'ja-JP',
		'ka-GE',
		'kk-KZ',
		'kl-GL',
		'km-KH',
		'kn-IN',
		'ko-KR',
		'ky-KG',
		'lb-LU',
		'lo-LA',
		'lt-LT',
		'lv-LV',
		'mi-NZ',
		'mk-MK',
		'ml-IN',
		'mn-MN',
		'mr-IN',
		'ms-BN',
		'ms-MY',
		'mt-MT',
		'nb-NO',
		'ne-NP',
		'nl-BE',
		'nl-NL',
		'nn-NO',
		'oc-FR',
		'or-IN',
		'pa-IN',
		'pl-PL',
		'ps-AF',
		'pt-BR',
		'pt-PT',
		'rm-CH',
		'ro-RO',
		'ru-RU',
		'rw-RW',
		'sa-IN',
		'se-FI',
		'se-NO',
		'se-SE',
		'si-LK',
		'sk-SK',
		'sl-SI',
		'sq-AL',
		'sv-FI',
		'sv-SE',
		'sw-KE',
		'ta-IN',
		'te-IN',
		'th-TH',
		'tk-TM',
		'tn-ZA',
		'tr-TR',
		'tt-RU',
		'ug-CN',
		'uk-UA',
		'ur-PK',
		'vi-VN',
		'wo-SN',
		'xh-ZA',
		'yo-NG',
		'zh-CN',
		'zh-HK',
		'zh-MO',
		'zh-SG',
		'zh-TW',
		'zu-ZA',
	);

	$buildprimarykeytotest = strtolower($countrycode).'-'.strtoupper($countrycode);
	if (in_array($buildprimarykeytotest, $locales)) return strtolower($countrycode).'_'.strtoupper($countrycode);

	if (function_exists('locale_get_primary_language') && function_exists('locale_get_region'))    // Need extension php-intl
	{
	    foreach ($locales as $locale)
    	{
    		$locale_language = locale_get_primary_language($locale);
    		$locale_region = locale_get_region($locale);
    		if (strtoupper($countrycode) == $locale_region)
    		{
    			//var_dump($locale.'-'.$locale_language.'-'.$locale_region);
    			return strtolower($locale_language).'_'.strtoupper($locale_region);
    		}
    	}
	}
	else
	{
        dol_syslog("Warning Exention php-intl is not available", LOG_WARNING);
	}

	return null;
}

/**
 *  Complete or removed entries into a head array (used to build tabs).
 *  For example, with value added by external modules. Such values are declared into $conf->modules_parts['tab'].
 *  Or by change using hook completeTabsHead
 *
 *  @param	Conf			$conf           Object conf
 *  @param  Translate		$langs          Object langs
 *  @param  object|null		$object         Object object
 *  @param  array			$head          	Object head
 *  @param  int				$h				New position to fill
 *  @param  string			$type           Value for object where objectvalue can be
 *                              			'thirdparty'       to add a tab in third party view
 *		                        	      	'intervention'     to add a tab in intervention view
 *     		                    	     	'supplier_order'   to add a tab in supplier order view
 *          		            	        'supplier_invoice' to add a tab in supplier invoice view
 *                  		    	        'invoice'          to add a tab in customer invoice view
 *                          			    'order'            to add a tab in customer order view
 *                          				'contract'		   to add a tabl in contract view
 *                      			        'product'          to add a tab in product view
 *                              			'propal'           to add a tab in propal view
 *                              			'user'             to add a tab in user view
 *                              			'group'            to add a tab in group view
 * 		        	               	     	'member'           to add a tab in fundation member view
 *      		                        	'categories_x'	   to add a tab in category view ('x': type of category (0=product, 1=supplier, 2=customer, 3=member)
 *      									'ecm'			   to add a tab for another ecm view
 *                                          'stock'            to add a tab for warehouse view
 *  @param  string		$mode  	        	'add' to complete head, 'remove' to remove entries
 *	@return	void
 */
function complete_head_from_modules($conf, $langs, $object, &$head, &$h, $type, $mode = 'add')
{
	global $hookmanager;

	if (isset($conf->modules_parts['tabs'][$type]) && is_array($conf->modules_parts['tabs'][$type]))
	{
		foreach ($conf->modules_parts['tabs'][$type] as $value)
		{
			$values=explode(':', $value);

			if ($mode == 'add' && ! preg_match('/^\-/', $values[1]))
			{
				if (count($values) == 6)       // new declaration with permissions:  $value='objecttype:+tabname1:Title1:langfile@mymodule:$user->rights->mymodule->read:/mymodule/mynewtab1.php?id=__ID__'
				{
					if ($values[0] != $type) continue;

					if (verifCond($values[4]))
					{
						if ($values[3]) $langs->load($values[3]);
						if (preg_match('/SUBSTITUTION_([^_]+)/i', $values[2], $reg))
						{
							$substitutionarray=array();
							complete_substitutions_array($substitutionarray, $langs, $object, array('needforkey'=>$values[2]));
							$label=make_substitutions($reg[1], $substitutionarray);
						}
						else $label=$langs->trans($values[2]);

						$head[$h][0] = dol_buildpath(preg_replace('/__ID__/i', ((is_object($object) && ! empty($object->id))?$object->id:''), $values[5]), 1);
						$head[$h][1] = $label;
						$head[$h][2] = str_replace('+', '', $values[1]);
						$h++;
					}
				}
				elseif (count($values) == 5)       // deprecated
				{
					dol_syslog('Passing 5 values in tabs module_parts is deprecated. Please update to 6 with permissions.', LOG_WARNING);

					if ($values[0] != $type) continue;
					if ($values[3]) $langs->load($values[3]);
					if (preg_match('/SUBSTITUTION_([^_]+)/i', $values[2], $reg))
					{
						$substitutionarray=array();
						complete_substitutions_array($substitutionarray, $langs, $object, array('needforkey'=>$values[2]));
						$label=make_substitutions($reg[1], $substitutionarray);
					}
					else $label=$langs->trans($values[2]);

					$head[$h][0] = dol_buildpath(preg_replace('/__ID__/i', ((is_object($object) && ! empty($object->id))?$object->id:''), $values[4]), 1);
					$head[$h][1] = $label;
					$head[$h][2] = str_replace('+', '', $values[1]);
					$h++;
				}
			}
			elseif ($mode == 'remove' && preg_match('/^\-/', $values[1]))
			{
				if ($values[0] != $type) continue;
				$tabname=str_replace('-', '', $values[1]);
				foreach($head as $key => $val)
				{
					$condition = (! empty($values[3]) ? verifCond($values[3]) : 1);
					//var_dump($key.' - '.$tabname.' - '.$head[$key][2].' - '.$values[3].' - '.$condition);
					if ($head[$key][2]==$tabname && $condition)
					{
						unset($head[$key]);
						break;
					}
				}
			}
		}
	}

	// No need to make a return $head. Var is modified as a reference
	if (! empty($hookmanager))
	{
		$parameters=array('object' => $object, 'mode' => $mode, 'head' => $head);
		$reshook=$hookmanager->executeHooks('completeTabsHead', $parameters);
		if ($reshook > 0)
		{
			$head = $hookmanager->resArray;
            $h = count($head);
		}
	}
}

/**
 * Print common footer :
 * 		conf->global->MAIN_HTML_FOOTER
 *      js for switch of menu hider
 * 		js for conf->global->MAIN_GOOGLE_AN_ID
 * 		js for conf->global->MAIN_SHOW_TUNING_INFO or $_SERVER["MAIN_SHOW_TUNING_INFO"]
 * 		js for conf->logbuffer
 *
 * @param	string	$zone	'private' (for private pages) or 'public' (for public pages)
 * @return	void
 */
function printCommonFooter($zone = 'private')
{
	global $conf, $hookmanager, $user, $debugbar;
	global $action;
	global $micro_start_time;

	if ($zone == 'private') print "\n".'<!-- Common footer for private page -->'."\n";
	else print "\n".'<!-- Common footer for public page -->'."\n";

	// A div to store page_y POST parameter so we can read it using javascript
	print "\n<!-- A div to store page_y POST parameter -->\n";
	print '<div id="page_y" style="display: none;">'.$_POST['page_y'].'</div>'."\n";

	$parameters=array();
	$reshook=$hookmanager->executeHooks('printCommonFooter', $parameters);    // Note that $action and $object may have been modified by some hooks
	if (empty($reshook))
	{
		if (! empty($conf->global->MAIN_HTML_FOOTER)) print $conf->global->MAIN_HTML_FOOTER."\n";

		print "\n";
		if (! empty($conf->use_javascript_ajax))
		{
			print '<script>'."\n";
			print 'jQuery(document).ready(function() {'."\n";

			if ($zone == 'private' && empty($conf->dol_use_jmobile))
			{
				print "\n";
				print '/* JS CODE TO ENABLE to manage handler to switch left menu page (menuhider) */'."\n";
				print 'jQuery("li.menuhider").click(function(event) {';
				print '  if (!$( "body" ).hasClass( "sidebar-collapse" )){ event.preventDefault(); }'."\n";
				print '  console.log("We click on .menuhider");'."\n";
				print '  $("body").toggleClass("sidebar-collapse")'."\n";
				print '});'."\n";
			}

			// Management of focus and mandatory for fields
			if ($action == 'create' || $action == 'edit' || (empty($action) && (preg_match('/new\.php/', $_SERVER["PHP_SELF"]))))
			{
				print '/* JS CODE TO ENABLE to manage focus and mandatory form fields */'."\n";
				$relativepathstring = $_SERVER["PHP_SELF"];
				// Clean $relativepathstring
				if (constant('DOL_URL_ROOT')) $relativepathstring = preg_replace('/^'.preg_quote(constant('DOL_URL_ROOT'), '/').'/', '', $relativepathstring);
				$relativepathstring = preg_replace('/^\//', '', $relativepathstring);
				$relativepathstring = preg_replace('/^custom\//', '', $relativepathstring);
				$tmpqueryarraywehave=explode('&', dol_string_nohtmltag($_SERVER['QUERY_STRING']));
				if (!empty($user->default_values[$relativepathstring]['focus']))
				{
					foreach($user->default_values[$relativepathstring]['focus'] as $defkey => $defval)
					{
						$qualified = 0;
						if ($defkey != '_noquery_')
						{
							$tmpqueryarraytohave=explode('&', $defkey);
							$foundintru=0;
							foreach($tmpqueryarraytohave as $tmpquerytohave)
							{
								if (! in_array($tmpquerytohave, $tmpqueryarraywehave)) $foundintru=1;
							}
							if (! $foundintru) $qualified=1;
							//var_dump($defkey.'-'.$qualified);
						}
						else $qualified = 1;

						if ($qualified)
						{
							foreach($defval as $paramkey => $paramval)
							{
								// Set focus on field
								print 'jQuery("input[name=\''.$paramkey.'\']").focus();'."\n";
								print 'jQuery("textarea[name=\''.$paramkey.'\']").focus();'."\n";
								print 'jQuery("select[name=\''.$paramkey.'\']").focus();'."\n";		// Not really usefull, but we keep it in case of.
							}
						}
					}
				}
				if (!empty($user->default_values[$relativepathstring]['mandatory']))
				{
					foreach($user->default_values[$relativepathstring]['mandatory'] as $defkey => $defval)
					{
						$qualified = 0;
						if ($defkey != '_noquery_')
						{
							$tmpqueryarraytohave=explode('&', $defkey);
							$foundintru=0;
							foreach($tmpqueryarraytohave as $tmpquerytohave)
							{
								if (! in_array($tmpquerytohave, $tmpqueryarraywehave)) $foundintru=1;
							}
							if (! $foundintru) $qualified=1;
							//var_dump($defkey.'-'.$qualified);
						}
						else $qualified = 1;

						if ($qualified)
						{
							foreach($defval as $paramkey => $paramval)
							{
								// Add property 'required' on input
								print 'jQuery("input[name=\''.$paramkey.'\']").prop(\'required\',true);'."\n";
								print 'jQuery("textarea[name=\''.$paramkey.'\']").prop(\'required\',true);'."\n";
								print 'jQuery("select[name=\''.$paramkey.'\']").prop(\'required\',true);'."\n";		// required on a select works only if key is "", this does not happen in Dolibarr
							}
						}
					}
				}
			}

			print '});'."\n";

			// Google Analytics
			// TODO Add a hook here
			if (! empty($conf->google->enabled) && ! empty($conf->global->MAIN_GOOGLE_AN_ID))
			{
				if (($conf->dol_use_jmobile != 4))
				{
					print "\n";
					print "/* JS CODE TO ENABLE for google analtics tag */\n";
					print '  var _gaq = _gaq || [];'."\n";
					print '  _gaq.push([\'_setAccount\', \''.$conf->global->MAIN_GOOGLE_AN_ID.'\']);'."\n";
					print '  _gaq.push([\'_trackPageview\']);'."\n";
					print ''."\n";
					print '  (function() {'."\n";
					print '    var ga = document.createElement(\'script\'); ga.type = \'text/javascript\'; ga.async = true;'."\n";
					print '    ga.src = (\'https:\' == document.location.protocol ? \'https://ssl\' : \'http://www\') + \'.google-analytics.com/ga.js\';'."\n";
					print '    var s = document.getElementsByTagName(\'script\')[0]; s.parentNode.insertBefore(ga, s);'."\n";
					print '  })();'."\n";
				}
			}

			// End of tuning
			if (! empty($_SERVER['MAIN_SHOW_TUNING_INFO']) || ! empty($conf->global->MAIN_SHOW_TUNING_INFO))
			{
				print "\n";
				print "/* JS CODE TO ENABLE to add memory info */\n";
				print 'window.console && console.log("';
				if (! empty($conf->global->MEMCACHED_SERVER)) print 'MEMCACHED_SERVER='.$conf->global->MEMCACHED_SERVER.' - ';
				print 'MAIN_OPTIMIZE_SPEED='.(isset($conf->global->MAIN_OPTIMIZE_SPEED)?$conf->global->MAIN_OPTIMIZE_SPEED:'off');
				if (! empty($micro_start_time))   // Works only if MAIN_SHOW_TUNING_INFO is defined at $_SERVER level. Not in global variable.
				{
					$micro_end_time = microtime(true);
					print ' - Build time: '.ceil(1000*($micro_end_time-$micro_start_time)).' ms';
				}
				if (function_exists("memory_get_usage"))
				{
					print ' - Mem: '.memory_get_usage();
				}
				if (function_exists("xdebug_memory_usage"))
				{
					print ' - XDebug time: '.ceil(1000*xdebug_time_index()).' ms';
					print ' - XDebug mem: '.xdebug_memory_usage();
					print ' - XDebug mem peak: '.xdebug_peak_memory_usage();
				}
				if (function_exists("zend_loader_file_encoded"))
				{
					print ' - Zend encoded file: '.(zend_loader_file_encoded()?'yes':'no');
				}
				print '");'."\n";
			}

			print "\n".'</script>'."\n";
		}

		// Add Xdebug coverage of code
		if (defined('XDEBUGCOVERAGE'))
		{
		    print_r(xdebug_get_code_coverage());
		}

		// Add DebugBar data
	    if (! empty($user->rights->debugbar->read) && is_object($debugbar))
	    {
	        $debugbar['time']->stopMeasure('pageaftermaster');
	        print '<!-- Output debugbar data -->'."\n";
		    print $debugbar->getRenderer()->render();
		}
		elseif (count($conf->logbuffer))    // If there is some logs in buffer to show
		{
			print "\n";
			print "<!-- Start of log output\n";
			//print '<div class="hidden">'."\n";
			foreach($conf->logbuffer as $logline)
			{
				print $logline."<br>\n";
			}
			//print '</div>'."\n";
			print "End of log output -->\n";
		}
	}
}

/**
 * Split a string with 2 keys into key array.
 * For example: "A=1;B=2;C=2" is exploded into array('A'=>1,'B'=>2,'C'=>3)
 *
 * @param 	string	$string		String to explode
 * @param 	string	$delimiter	Delimiter between each couple of data
 * @param 	string	$kv			Delimiter between key and value
 * @return	array				Array of data exploded
 */
function dolExplodeIntoArray($string, $delimiter = ';', $kv = '=')
{
	if ($a = explode($delimiter, $string))
	{
		$ka = array();
		foreach ($a as $s) { // each part
			if ($s) {
				if ($pos = strpos($s, $kv)) { // key/value delimiter
					$ka[trim(substr($s, 0, $pos))] = trim(substr($s, $pos + strlen($kv)));
				} else { // key delimiter not found
					$ka[] = trim($s);
				}
			}
		}
		return $ka;
	}
	return array();
}


/**
 * Set focus onto field with selector (similar behaviour of 'autofocus' HTML5 tag)
 *
 * @param 	string	$selector	Selector ('#id' or 'input[name="ref"]') to use to find the HTML input field that must get the autofocus. You must use a CSS selector, so unique id preceding with the '#' char.
 * @return	string				HTML code to set focus
 */
function dol_set_focus($selector)
{
	print "\n".'<!-- Set focus onto a specific field -->'."\n";
	print '<script>jQuery(document).ready(function() { jQuery("'.dol_escape_js($selector).'").focus(); });</script>'."\n";
}


/**
 * Return getmypid() or random PID when function is disabled
 * Some web hosts disable this php function for security reasons
 * and sometimes we can't redeclare function
 *
 * @return	int
 */
function dol_getmypid()
{
	if (! function_exists('getmypid')) {
		return mt_rand(1, 32768);
	} else {
		return getmypid();
	}
}


/**
 * Generate natural SQL search string for a criteria (this criteria can be tested on one or several fields)
 *
 * @param   string|string[]	$fields 	String or array of strings, filled with the name of all fields in the SQL query we must check (combined with a OR). Example: array("p.field1","p.field2")
 * @param   string 			$value 		The value to look for.
 *                          		    If param $mode is 0, can contains several keywords separated with a space or |
 *                                      like "keyword1 keyword2" = We want record field like keyword1 AND field like keyword2
 *                                      or like "keyword1|keyword2" = We want record field like keyword1 OR field like keyword2
 *                             			If param $mode is 1, can contains an operator <, > or = like "<10" or ">=100.5 < 1000"
 *                             			If param $mode is 2, can contains a list of int id separated by comma like "1,3,4"
 *                             			If param $mode is 3, can contains a list of string separated by comma like "a,b,c"
 * @param	integer			$mode		0=value is list of keyword strings, 1=value is a numeric test (Example ">5.5 <10"), 2=value is a list of ID separated with comma (Example '1,3,4')
 * 										3=value is list of string separated with comma (Example 'text 1,text 2'), 4=value is a list of ID separated with comma (Example '1,3,4') for search into a multiselect string ('1,2')
 * @param	integer			$nofirstand	1=Do not output the first 'AND'
 * @return 	string 			$res 		The statement to append to the SQL query
 */
function natural_search($fields, $value, $mode = 0, $nofirstand = 0)
{
	global $db,$langs;

	$value=trim($value);

	if ($mode == 0)
	{
		$value=preg_replace('/\*/', '%', $value);	// Replace * with %
	}
	if ($mode == 1)
	{
		$value=preg_replace('/([<>=]+)\s+([0-9'.preg_quote($langs->trans("DecimalSeparator"), '/').'\-])/', '\1\2', $value);	// Clean string '< 10' into '<10' so we can the explode on space to get all tests to do
	}

	$value = preg_replace('/\s*\|\s*/', '|', $value);

	$crits = explode(' ', $value);
	$res = '';
	if (! is_array($fields)) $fields = array($fields);

	$nboffields = count($fields);
	$end2 = count($crits);
	$j = 0;
	foreach ($crits as $crit)
	{
		$i = 0; $i2 = 0;
		$newres = '';
		foreach ($fields as $field)
		{
			if ($mode == 1)
			{
				$operator='=';
				$newcrit = preg_replace('/([<>=]+)/', '', trim($crit));

				preg_match('/([<>=]+)/', trim($crit), $reg);
				if ($reg[1])
				{
					$operator = $reg[1];
				}
				if ($newcrit != '')
				{
					$numnewcrit = price2num($newcrit);
					if (is_numeric($numnewcrit))
					{
						$newres .= ($i2 > 0 ? ' OR ' : '') . $field . ' '.$operator.' '.$numnewcrit;
					}
					else
					{
						$newres .= ($i2 > 0 ? ' OR ' : '') . '1 = 2';	// force false
					}
					$i2++;	// a criteria was added to string
				}
			}
			elseif ($mode == 2)
			{
				$newres .= ($i2 > 0 ? ' OR ' : '') . $field . " IN (" . $db->escape(trim($crit)) . ")";
				$i2++;	// a criteria was added to string
			}
			elseif ($mode == 3)
			{
				$tmparray=explode(',', trim($crit));
				if (count($tmparray))
				{
					$listofcodes='';
					foreach($tmparray as $val)
					{
						if ($val)
						{
							$listofcodes.=($listofcodes?',':'');
							$listofcodes.="'".$db->escape(trim($val))."'";
						}
					}
					$newres .= ($i2 > 0 ? ' OR ' : '') . $field . " IN (" . $listofcodes . ")";
					$i2++;	// a criteria was added to string
				}
			}
			elseif ($mode == 4)
			{
			    $tmparray=explode(',', trim($crit));
			    if (count($tmparray))
			    {
			        $listofcodes='';
			        foreach($tmparray as $val)
			        {
			            if ($val)
			            {
			                $newres .= ($i2 > 0 ? ' OR (' : '(') . $field . ' LIKE \'' . $db->escape(trim($val)) . ',%\'';
			                $newres .= ' OR '. $field . ' = \'' . $db->escape(trim($val)) . '\'';
			                $newres .= ' OR '. $field . ' LIKE \'%,' . $db->escape(trim($val)) . '\'';
			                $newres .= ' OR '. $field . ' LIKE \'%,' . $db->escape(trim($val)) . ',%\'';
			                $newres .= ')';
			                $i2++;
			            }
			        }
			    }
			}
			else    // $mode=0
			{
				$textcrit = '';
				$tmpcrits = explode('|', $crit);
				$i3 = 0;
				foreach($tmpcrits as $tmpcrit)
				{
                    if($tmpcrit !== '0' && empty($tmpcrit)) continue;

					$newres .= (($i2 > 0 || $i3 > 0) ? ' OR ' : '');

					if (preg_match('/\.(id|rowid)$/', $field))	// Special case for rowid that is sometimes a ref so used as a search field
					{
						$newres .= $field . " = " . (is_numeric(trim($tmpcrit))?trim($tmpcrit):'0');
					}
					else
					{
						$newres .= $field . " LIKE '";

						$tmpcrit=trim($tmpcrit);
						$tmpcrit2=$tmpcrit;
						$tmpbefore='%'; $tmpafter='%';
						if (preg_match('/^[\^\$]/', $tmpcrit))
						{
							$tmpbefore='';
							$tmpcrit2 = preg_replace('/^[\^\$]/', '', $tmpcrit2);
						}
						if (preg_match('/[\^\$]$/', $tmpcrit))
						{
							$tmpafter='';
							$tmpcrit2 = preg_replace('/[\^\$]$/', '', $tmpcrit2);
						}
						$newres .= $tmpbefore;
						$newres .= $db->escape($tmpcrit2);
						$newres .= $tmpafter;
						$newres .= "'";
						if ($tmpcrit2 == '')
						{
							$newres .= ' OR ' . $field . " IS NULL";
						}
					}

					$i3++;
				}
				$i2++;	// a criteria was added to string
			}
			$i++;
		}
		if ($newres) $res = $res . ($res ? ' AND ' : '') . ($i2 > 1 ? '(' : '') .$newres . ($i2 > 1 ? ')' : '');
		$j++;
	}
	$res = ($nofirstand?"":" AND ")."(" . $res . ")";
	//print 'xx'.$res.'yy';
	return $res;
}

/**
 * Return string with full Url. The file qualified is the one defined by relative path in $object->last_main_doc
 *
 * @param   Object	$object				Object
 * @return	string						Url string
 */
function showDirectDownloadLink($object)
{
	global $conf, $langs;

	$out='';
	$url = $object->getLastMainDocLink($object->element);

	if ($url)
	{
		$out.= img_picto('', 'object_globe.png').' '.$langs->trans("DirectDownloadLink").'<br>';
		$out.= '<input type="text" id="directdownloadlink" class="quatrevingtpercent" value="'.$url.'">';
		$out.= ajax_autoselect("directdownloadlink", 0);
	}
	return $out;
}

/**
 * Return the filename of file to get the thumbs
 *
 * @param   string  $file           Original filename (full or relative path)
 * @param   string  $extName        Extension to differenciate thumb file name ('', '_small', '_mini')
 * @param   string  $extImgTarget   Force image extension for thumbs. Use '' to keep same extension than original image (default).
 * @return  string                  New file name (full or relative path, including the thumbs/)
 */
function getImageFileNameForSize($file, $extName, $extImgTarget = '')
{
	$dirName = dirname($file);
	if ($dirName == '.') $dirName='';

	$fileName = preg_replace('/(\.gif|\.jpeg|\.jpg|\.png|\.bmp)$/i', '', $file);	// We remove extension, whatever is its case
	$fileName = basename($fileName);

	if (empty($extImgTarget)) $extImgTarget = (preg_match('/\.jpg$/i', $file)?'.jpg':'');
	if (empty($extImgTarget)) $extImgTarget = (preg_match('/\.jpeg$/i', $file)?'.jpeg':'');
	if (empty($extImgTarget)) $extImgTarget = (preg_match('/\.gif$/i', $file)?'.gif':'');
	if (empty($extImgTarget)) $extImgTarget = (preg_match('/\.png$/i', $file)?'.png':'');
	if (empty($extImgTarget)) $extImgTarget = (preg_match('/\.bmp$/i', $file)?'.bmp':'');

	if (! $extImgTarget) return $file;

	$subdir='';
	if ($extName) $subdir = 'thumbs/';

	return ($dirName?$dirName.'/':'').$subdir.$fileName.$extName.$extImgTarget; // New filename for thumb
}


/**
 * Return URL we can use for advanced preview links
 *
 * @param   string    $modulepart     propal, facture, facture_fourn, ...
 * @param   string    $relativepath   Relative path of docs.
 * @param	int		  $alldata		  Return array with all components (1 is recommended, then use a simple a href link with the class, target and mime attribute added. 'documentpreview' css class is handled by jquery code into main.inc.php)
 * @param	string	  $param		  More param on http links
 * @return  string|array              Output string with href link or array with all components of link
 */
function getAdvancedPreviewUrl($modulepart, $relativepath, $alldata = 0, $param = '')
{
	global $conf, $langs;

	if (empty($conf->use_javascript_ajax)) return '';

	$mime_preview = array('bmp', 'jpeg', 'png', 'gif', 'tiff', 'pdf', 'plain', 'css', 'svg+xml');
	//$mime_preview[]='vnd.oasis.opendocument.presentation';
	//$mime_preview[]='archive';
	$num_mime = array_search(dol_mimetype($relativepath, '', 1), $mime_preview);

	if ($alldata == 1)
	{
		if ($num_mime !== false) return array('target'=>'_blank', 'css'=>'documentpreview', 'url'=>DOL_URL_ROOT.'/document.php?modulepart='.$modulepart.'&attachment=0&file='.urlencode($relativepath).($param?'&'.$param:''), 'mime'=>dol_mimetype($relativepath), );
		else return array();
	}

	// old behavior
	if ($num_mime !== false) return 'javascript:document_preview(\''.dol_escape_js(DOL_URL_ROOT.'/document.php?modulepart='.$modulepart.'&attachment=0&file='.urlencode($relativepath).($param?'&'.$param:'')).'\', \''.dol_mimetype($relativepath).'\', \''.dol_escape_js($langs->trans('Preview')).'\')';
	else return '';
}


/**
 * Make content of an input box selected when we click into input field.
 *
 * @param string	$htmlname	Id of html object
 * @param string	$addlink	Add a 'link to' after
 * @return string
 */
function ajax_autoselect($htmlname, $addlink = '')
{
	global $langs;
	$out = '<script>
               jQuery(document).ready(function () {
				    jQuery("#'.$htmlname.'").click(function() { jQuery(this).select(); } );
				});
		    </script>';
	if ($addlink) $out.=' <a href="'.$addlink.'" target="_blank">'.$langs->trans("Link").'</a>';
	return $out;
}

<<<<<<< HEAD
=======
/**
 *	Return if a file is qualified for preview
 *
 *	@param	string	$file		Filename we looking for information
 *	@return int					1 If allowed, 0 otherwise
 *  @see    dol_mimetype(), image_format_supported() from images.lib.php
 */
function dolIsAllowedForPreview($file)
{
	global $conf;

	// Check .noexe extension in filename
	if (preg_match('/\.noexe$/i', $file)) return 0;

	// Check mime types
	$mime_preview = array('bmp', 'jpeg', 'png', 'gif', 'tiff', 'pdf', 'plain', 'css', 'webp');
	if (!empty($conf->global->MAIN_ALLOW_SVG_FILES_AS_IMAGES)) $mime_preview[] = 'svg+xml';
	//$mime_preview[]='vnd.oasis.opendocument.presentation';
	//$mime_preview[]='archive';
	$num_mime = array_search(dol_mimetype($file, '', 1), $mime_preview);
	if ($num_mime !== false) return 1;

	// By default, not allowed for preview
	return 0;
}
>>>>>>> 142a27d4

/**
 *	Return mime type of a file
 *
 *	@param	string	$file		Filename we looking for MIME type
 *  @param  string	$default    Default mime type if extension not found in known list
 * 	@param	int		$mode    	0=Return full mime, 1=otherwise short mime string, 2=image for mime type, 3=source language, 4=css of font fa
 *	@return string 		    	Return a mime type family (text/xxx, application/xxx, image/xxx, audio, video, archive)
 *  @see    image_format_supported() from images.lib.php
 */
function dol_mimetype($file, $default = 'application/octet-stream', $mode = 0)
{
	$mime=$default;
	$imgmime='other.png';
	$famime='file-o';
	$srclang='';

	$tmpfile=preg_replace('/\.noexe$/', '', $file);

	// Text files
	if (preg_match('/\.txt$/i', $tmpfile))         			   { $mime='text/plain';    $imgmime='text.png'; $famime='file-text-o'; }
	if (preg_match('/\.rtx$/i', $tmpfile))                      { $mime='text/richtext'; $imgmime='text.png'; $famime='file-text-o'; }
	if (preg_match('/\.csv$/i', $tmpfile))					   { $mime='text/csv';      $imgmime='text.png'; $famime='file-text-o'; }
	if (preg_match('/\.tsv$/i', $tmpfile))					   { $mime='text/tab-separated-values'; $imgmime='text.png'; $famime='file-text-o'; }
	if (preg_match('/\.(cf|conf|log)$/i', $tmpfile))            { $mime='text/plain';    $imgmime='text.png'; $famime='file-text-o'; }
	if (preg_match('/\.ini$/i', $tmpfile))                      { $mime='text/plain';    $imgmime='text.png'; $srclang='ini'; $famime='file-text-o'; }
	if (preg_match('/\.css$/i', $tmpfile))                      { $mime='text/css';      $imgmime='css.png'; $srclang='css'; $famime='file-text-o'; }
	// Certificate files
	if (preg_match('/\.(crt|cer|key|pub)$/i', $tmpfile))        { $mime='text/plain';    $imgmime='text.png'; $famime='file-text-o'; }
	// HTML/XML
	if (preg_match('/\.(html|htm|shtml)$/i', $tmpfile))         { $mime='text/html';     $imgmime='html.png'; $srclang='html'; $famime='file-text-o'; }
	if (preg_match('/\.(xml|xhtml)$/i', $tmpfile))              { $mime='text/xml';      $imgmime='other.png'; $srclang='xml'; $famime='file-text-o'; }
	// Languages
	if (preg_match('/\.bas$/i', $tmpfile))                      { $mime='text/plain'; $imgmime='text.png'; $srclang='bas';  $famime='file-code-o'; }
	if (preg_match('/\.(c)$/i', $tmpfile))                      { $mime='text/plain'; $imgmime='text.png'; $srclang='c';  $famime='file-code-o'; }
	if (preg_match('/\.(cpp)$/i', $tmpfile))                    { $mime='text/plain'; $imgmime='text.png'; $srclang='cpp';  $famime='file-code-o'; }
	if (preg_match('/\.(h)$/i', $tmpfile))                      { $mime='text/plain'; $imgmime='text.png'; $srclang='h';  $famime='file-code-o'; }
	if (preg_match('/\.(java|jsp)$/i', $tmpfile))               { $mime='text/plain'; $imgmime='text.png'; $srclang='java';  $famime='file-code-o'; }
	if (preg_match('/\.php([0-9]{1})?$/i', $tmpfile))           { $mime='text/plain'; $imgmime='php.png'; $srclang='php';  $famime='file-code-o'; }
	if (preg_match('/\.phtml$/i', $tmpfile))                    { $mime='text/plain'; $imgmime='php.png'; $srclang='php';  $famime='file-code-o'; }
	if (preg_match('/\.(pl|pm)$/i', $tmpfile))                  { $mime='text/plain'; $imgmime='pl.png'; $srclang='perl';  $famime='file-code-o'; }
	if (preg_match('/\.sql$/i', $tmpfile))                      { $mime='text/plain'; $imgmime='text.png'; $srclang='sql';  $famime='file-code-o'; }
	if (preg_match('/\.js$/i', $tmpfile))                       { $mime='text/x-javascript'; $imgmime='jscript.png'; $srclang='js';  $famime='file-code-o'; }
	// Open office
	if (preg_match('/\.odp$/i', $tmpfile))                      { $mime='application/vnd.oasis.opendocument.presentation'; $imgmime='ooffice.png'; $famime='file-powerpoint-o'; }
	if (preg_match('/\.ods$/i', $tmpfile))                      { $mime='application/vnd.oasis.opendocument.spreadsheet';  $imgmime='ooffice.png'; $famime='file-excel-o'; }
	if (preg_match('/\.odt$/i', $tmpfile))                      { $mime='application/vnd.oasis.opendocument.text';         $imgmime='ooffice.png'; $famime='file-word-o'; }
	// MS Office
	if (preg_match('/\.mdb$/i', $tmpfile))					   { $mime='application/msaccess'; $imgmime='mdb.png'; $famime='file-o'; }
	if (preg_match('/\.doc(x|m)?$/i', $tmpfile))				   { $mime='application/msword'; $imgmime='doc.png'; $famime='file-word-o'; }
	if (preg_match('/\.dot(x|m)?$/i', $tmpfile))				   { $mime='application/msword'; $imgmime='doc.png'; $famime='file-word-o'; }
	if (preg_match('/\.xlt(x)?$/i', $tmpfile))				   { $mime='application/vnd.ms-excel'; $imgmime='xls.png'; $famime='file-excel-o'; }
	if (preg_match('/\.xla(m)?$/i', $tmpfile))				   { $mime='application/vnd.ms-excel'; $imgmime='xls.png'; $famime='file-excel-o'; }
	if (preg_match('/\.xls$/i', $tmpfile))			           { $mime='application/vnd.ms-excel'; $imgmime='xls.png'; $famime='file-excel-o'; }
	if (preg_match('/\.xls(b|m|x)$/i', $tmpfile))			   { $mime='application/vnd.openxmlformats-officedocument.spreadsheetml.sheet'; $imgmime='xls.png'; $famime='file-excel-o'; }
	if (preg_match('/\.pps(m|x)?$/i', $tmpfile))				   { $mime='application/vnd.ms-powerpoint'; $imgmime='ppt.png'; $famime='file-powerpoint-o'; }
	if (preg_match('/\.ppt(m|x)?$/i', $tmpfile))				   { $mime='application/x-mspowerpoint'; $imgmime='ppt.png'; $famime='file-powerpoint-o'; }
	// Other
	if (preg_match('/\.pdf$/i', $tmpfile))                      { $mime='application/pdf'; $imgmime='pdf.png'; $famime='file-pdf-o'; }
	// Scripts
	if (preg_match('/\.bat$/i', $tmpfile))                      { $mime='text/x-bat';  $imgmime='script.png'; $srclang='dos'; $famime='file-code-o'; }
	if (preg_match('/\.sh$/i', $tmpfile))                       { $mime='text/x-sh';   $imgmime='script.png'; $srclang='bash'; $famime='file-code-o'; }
	if (preg_match('/\.ksh$/i', $tmpfile))                      { $mime='text/x-ksh';  $imgmime='script.png'; $srclang='bash'; $famime='file-code-o'; }
	if (preg_match('/\.bash$/i', $tmpfile))                     { $mime='text/x-bash'; $imgmime='script.png'; $srclang='bash'; $famime='file-code-o'; }
	// Images
	if (preg_match('/\.ico$/i', $tmpfile))                      { $mime='image/x-icon'; $imgmime='image.png'; $famime='file-image-o'; }
	if (preg_match('/\.(jpg|jpeg)$/i', $tmpfile))			   { $mime='image/jpeg';   $imgmime='image.png'; $famime='file-image-o'; }
	if (preg_match('/\.png$/i', $tmpfile))					   { $mime='image/png';    $imgmime='image.png'; $famime='file-image-o'; }
	if (preg_match('/\.gif$/i', $tmpfile))					   { $mime='image/gif';    $imgmime='image.png'; $famime='file-image-o'; }
	if (preg_match('/\.bmp$/i', $tmpfile))					   { $mime='image/bmp';    $imgmime='image.png'; $famime='file-image-o'; }
	if (preg_match('/\.(tif|tiff)$/i', $tmpfile))			   { $mime='image/tiff';   $imgmime='image.png'; $famime='file-image-o'; }
	if (preg_match('/\.svg$/i', $tmpfile))					   { $mime='image/svg+xml';$imgmime='image.png'; $famime='file-image-o'; }
	// Calendar
	if (preg_match('/\.vcs$/i', $tmpfile))					   { $mime='text/calendar'; $imgmime='other.png'; $famime='file-text-o'; }
	if (preg_match('/\.ics$/i', $tmpfile))					   { $mime='text/calendar'; $imgmime='other.png'; $famime='file-text-o'; }
	// Other
	if (preg_match('/\.torrent$/i', $tmpfile))				   { $mime='application/x-bittorrent'; $imgmime='other.png'; $famime='file-o'; }
	// Audio
	if (preg_match('/\.(mp3|ogg|au|wav|wma|mid)$/i', $tmpfile)) { $mime='audio'; $imgmime='audio.png'; $famime='file-audio-o'; }
	// Video
	if (preg_match('/\.ogv$/i', $tmpfile))                      { $mime='video/ogg';       $imgmime='video.png'; $famime='file-video-o'; }
	if (preg_match('/\.webm$/i', $tmpfile))                     { $mime='video/webm';      $imgmime='video.png'; $famime='file-video-o'; }
	if (preg_match('/\.avi$/i', $tmpfile))                      { $mime='video/x-msvideo'; $imgmime='video.png'; $famime='file-video-o'; }
	if (preg_match('/\.divx$/i', $tmpfile))                     { $mime='video/divx';      $imgmime='video.png'; $famime='file-video-o'; }
	if (preg_match('/\.xvid$/i', $tmpfile))                     { $mime='video/xvid';      $imgmime='video.png'; $famime='file-video-o'; }
	if (preg_match('/\.(wmv|mpg|mpeg)$/i', $tmpfile))           { $mime='video';           $imgmime='video.png'; $famime='file-video-o'; }
	// Archive
	if (preg_match('/\.(zip|rar|gz|tgz|z|cab|bz2|7z|tar|lzh)$/i', $tmpfile))   { $mime='archive'; $imgmime='archive.png'; $famime='file-archive-o'; }    // application/xxx where zzz is zip, ...
	// Exe
	if (preg_match('/\.(exe|com)$/i', $tmpfile))                { $mime='application/octet-stream'; $imgmime='other.png'; $famime='file-o'; }
	// Lib
	if (preg_match('/\.(dll|lib|o|so|a)$/i', $tmpfile))         { $mime='library'; $imgmime='library.png'; $famime='file-o'; }
	// Err
	if (preg_match('/\.err$/i', $tmpfile))                      { $mime='error'; $imgmime='error.png'; $famime='file-text-o'; }

	// Return string
	if ($mode == 1)
	{
		$tmp=explode('/', $mime);
		return (! empty($tmp[1])?$tmp[1]:$tmp[0]);
	}
	if ($mode == 2)
	{
		return $imgmime;
	}
	if ($mode == 3)
	{
		return $srclang;
	}
	if ($mode == 4)
	{
		return $famime;
	}
	return $mime;
}

/**
 * Return value from dictionary
 *
 * @param string	$tablename		name of dictionary
 * @param string	$field			the value to return
 * @param int		$id				id of line
 * @param bool		$checkentity	add filter on entity
 * @param string	$rowidfield		name of the column rowid
 * @return string
 */
function getDictvalue($tablename, $field, $id, $checkentity = false, $rowidfield = 'rowid')
{
	global $dictvalues,$db,$langs;

	if (!isset($dictvalues[$tablename]))
	{
		$dictvalues[$tablename] = array();
		$sql = 'SELECT * FROM '.$tablename.' WHERE 1';
		if ($checkentity) $sql.= ' AND entity IN (0,'.getEntity($tablename).')';

		$resql = $db->query($sql);
		if ($resql)
		{
			while ($obj = $db->fetch_object($resql))
			{
				$dictvalues[$tablename][$obj->{$rowidfield}] = $obj;
			}
		}
		else
		{
			dol_print_error($db);
		}
	}

	if (!empty($dictvalues[$tablename][$id])) return $dictvalues[$tablename][$id]->{$field}; // Found
	else // Not found
	{
		if ($id > 0) return $id;
		return '';
	}
}

/**
 *	Return true if the color is light
 *
 *  @param	string	$stringcolor		String with hex (FFFFFF) or comma RGB ('255,255,255')
 *  @return	int							-1 : Error with argument passed |0 : color is dark | 1 : color is light
 */
function colorIsLight($stringcolor)
{
    $stringcolor = str_replace('#', '', $stringcolor);
	$res = -1;
	if (!empty($stringcolor))
	{
		$res = 0;
		$tmp=explode(',', $stringcolor);
		if (count($tmp) > 1)   // This is a comma RGB ('255','255','255')
		{
			$r = $tmp[0];
			$g = $tmp[1];
			$b = $tmp[2];
		}
		else
		{
			$hexr=$stringcolor[0].$stringcolor[1];
			$hexg=$stringcolor[2].$stringcolor[3];
			$hexb=$stringcolor[4].$stringcolor[5];
			$r = hexdec($hexr);
			$g = hexdec($hexg);
			$b = hexdec($hexb);
		}
		$bright = (max($r, $g, $b) + min($r, $g, $b)) / 510.0;    // HSL algorithm
		if ($bright > 0.6) $res = 1;
	}
	return $res;
}

/**
 * Function to test if an entry is enabled or not
 *
 * @param	string		$type_user					0=We test for internal user, 1=We test for external user
 * @param	array		$menuentry					Array for feature entry to test
 * @param	array		$listofmodulesforexternal	Array with list of modules allowed to external users
 * @return	int										0=Hide, 1=Show, 2=Show gray
 */
function isVisibleToUserType($type_user, &$menuentry, &$listofmodulesforexternal)
{
	global $conf;

	//print 'type_user='.$type_user.' module='.$menuentry['module'].' enabled='.$menuentry['enabled'].' perms='.$menuentry['perms'];
	//print 'ok='.in_array($menuentry['module'], $listofmodulesforexternal);
	if (empty($menuentry['enabled'])) return 0;	// Entry disabled by condition
	if ($type_user && $menuentry['module'])
	{
		$tmploops=explode('|', $menuentry['module']);
		$found=0;
		foreach($tmploops as $tmploop)
		{
			if (in_array($tmploop, $listofmodulesforexternal)) {
				$found++; break;
			}
		}
		if (! $found) return 0;	// Entry is for menus all excluded to external users
	}
	if (! $menuentry['perms'] && $type_user) return 0; 											// No permissions and user is external
	if (! $menuentry['perms'] && ! empty($conf->global->MAIN_MENU_HIDE_UNAUTHORIZED))	return 0;	// No permissions and option to hide when not allowed, even for internal user, is on
	if (! $menuentry['perms']) return 2;															// No permissions and user is external
	return 1;
}

/**
 * Round to next multiple.
 *
 * @param 	double		$n		Number to round up
 * @param 	integer		$x		Multiple. For example 60 to round up to nearest exact minute for a date with seconds.
 * @return 	integer				Value rounded.
 */
function roundUpToNextMultiple($n, $x = 5)
{
	return (ceil($n)%$x === 0) ? ceil($n) : round(($n+$x/2)/$x)*$x;
}

/**
 * Function dolGetBadge
 *
 * @param   string  $label      label of badge no html : use in alt attribute for accessibility
 * @param   string  $html       optional : label of badge with html
 * @param   string  $type       type of badge : Primary Secondary Success Danger Warning Info Light Dark status0 status1 status2 status3 status4 status5 status6 status7 status8 status9
 * @param   string  $mode       default '' , pill, dot
 * @param   string  $url        the url for link
 * @param   array   $params     various params for future : recommended rather than adding more fuction arguments
 * @return  string              Html badge
 */
function dolGetBadge($label, $html = '', $type = 'primary', $mode = '', $url = '', $params = array())
{
    $attr=array(
        'class'=>'badge'.(!empty($mode)?' badge-'.$mode:'').(!empty($type)?' badge-'.$type:'')
    );

    if(empty($html)){
        $html = $label;
    }

    if(!empty($url)){
        $attr['href'] = $url;
    }

    if($mode==='dot')
    {
        $attr['class'].= ' classfortooltip';
        $attr['title'] = $html;
        $attr['aria-label'] = $label;
        $html='';
    }

    // Override attr
    if(!empty($params['attr']) && is_array($params['attr'])){
        foreach($params['attr']as $key => $value){
            $attr[$key] = $value;
        }
    }

    // TODO: add hook

    // escape all attribute
    $attr = array_map('dol_escape_htmltag', $attr);

    $TCompiledAttr = array();
    foreach($attr as $key => $value){
        $TCompiledAttr[] = $key.'="'.$value.'"';
    }

    $compiledAttributes = !empty($TCompiledAttr)?implode(' ', $TCompiledAttr):'';

    $tag = !empty($url)?'a':'span';

    return '<'.$tag.' '.$compiledAttributes.'>'.$html.'</'.$tag.'>';
}


/**
 * Function dolGetStatus
 *
 * @param   string  $statusLabel       Label of badge no html : use in alt attribute for accessibility
 * @param   string  $statusLabelShort  Short label of badge no html
 * @param   string  $html              Optional : label of badge with html
 * @param   string  $statusType        status0 status1 status2 status3 status4 status5 status6 status7 status8 status9 : image name or badge name
 * @param   int	    $displayMode       0=Long label, 1=Short label, 2=Picto + Short label, 3=Picto, 4=Picto + Long label, 5=Short label + Picto, 6=Long label + Picto
 * @param   string  $url               The url for link
 * @param   array   $params            Various params for future : recommended rather than adding more function arguments
 * @return  string                     Html status string
 */
function dolGetStatus($statusLabel = '', $statusLabelShort = '', $html = '', $statusType = 'status0', $displayMode = 0, $url = '', $params = array())
{
    global $conf;

    $return = '';

    // image's filename are still in French
    $statusImg=array(
        'status0' => 'statut0'
        ,'status1' => 'statut1'
        ,'status2' => 'statut2'
        ,'status3' => 'statut3'
        ,'status4' => 'statut4'
        ,'status5' => 'statut5'
        ,'status6' => 'statut6'
        ,'status7' => 'statut7'
        ,'status8' => 'statut8'
        ,'status9' => 'statut9'
    );

    // TODO : add a hook

    if ($displayMode == 0) {
        $return = !empty($html)?$html:$statusLabel;
    }
    elseif ($displayMode == 1) {
        $return = !empty($html)?$html:(!empty($statusLabelShort)?$statusLabelShort:$statusLabel);
    }
    // use status with images
    elseif (empty($conf->global->MAIN_STATUS_USES_CSS)){
        $return = '';
        $htmlLabel      = (in_array($displayMode, array(1,2,5))?'<span class="hideonsmartphone">':'').(!empty($html)?$html:$statusLabel).(in_array($displayMode, array(1,2,5))?'</span>':'');
        $htmlLabelShort = (in_array($displayMode, array(1,2,5))?'<span class="hideonsmartphone">':'').(!empty($html)?$html:(!empty($statusLabelShort)?$statusLabelShort:$statusLabel)).(in_array($displayMode, array(1,2,5))?'</span>':'');

        if(!empty($statusImg[$statusType])){
            $htmlImg = img_picto($statusLabel, $statusImg[$statusType]);
        }else{
            $htmlImg = img_picto($statusLabel, $statusType);
        }

        if ($displayMode === 2) {
            $return =  $htmlImg .' '. $htmlLabelShort;
        }
        elseif ($displayMode === 3) {
            $return = $htmlImg;
        }
        elseif ($displayMode === 4) {
            $return =  $htmlImg .' '. $htmlLabel;
        }
        elseif ($displayMode === 5) {
            $return = $htmlLabelShort .' '. $htmlImg;
        }
        else { // $displayMode >= 6
            $return = $htmlLabel .' '. $htmlImg;
        }
    }
    // Use new badge
    elseif (!empty($conf->global->MAIN_STATUS_USES_CSS) && !empty($displayMode)) {
        $statusLabelShort = !empty($statusLabelShort)?$statusLabelShort:$statusLabel;

        if ($displayMode == 3) {
            $return = dolGetBadge($statusLabel, '', $statusType, 'dot');
        }
        elseif ($displayMode === 5) {
            $return = dolGetBadge($statusLabelShort, $html, $statusType);
        }
        else {
            $return = dolGetBadge($statusLabel, $html, $statusType);
        }
    }

    return $return;
}


/**
 * Function dolGetButtonAction
 *
 * @param string    $label      label of button no html : use in alt attribute for accessibility $html is not empty
 * @param string    $html       optional : content with html
 * @param string    $actionType default, delete, danger
 * @param string    $url        the url for link
 * @param string    $id         attribute id of button
 * @param int       $userRight  user action right
 * @param array     $params     various params for future : recommended rather than adding more function arguments
 * @return string               html button
 */
function dolGetButtonAction($label, $html = '', $actionType = 'default', $url = '', $id = '', $userRight = 1, $params = array())
{
    $class = 'butAction' ;
    if($actionType == 'danger' || $actionType == 'delete'){
        $class = 'butActionDelete' ;
    }

    $attr=array(
        'class' => $class
        ,'href' => empty($url)?'':$url
    );

    if(empty($html)){
        $html = $label;
    }else{
        $attr['aria-label'] = $label;
    }

    if(empty($userRight)){
        $attr['class'] = 'butActionRefused';
        $attr['href'] = '';
    }

    if(!empty($id)){
        $attr['id'] = $id;
    }

    // Override attr
    if(!empty($params['attr']) && is_array($params['attr'])){
        foreach($params['attr'] as $key => $value){
            if($key == 'class'){
                $attr['class'].= ' '.$value;
            }
            elseif($key == 'classOverride'){
                $attr['class'] = $value;
            }
            else{
                $attr[$key] = $value;
            }
        }
    }

    if(isset($attr['href']) && empty($attr['href'])){
        unset($attr['href']);
    }

    // TODO : add a hook

    // escape all attribute
    $attr = array_map('dol_escape_htmltag', $attr);

    $TCompiledAttr = array();
    foreach($attr as $key => $value){
        $TCompiledAttr[] = $key.'="'.$value.'"';
    }

    $compiledAttributes = !empty($TCompiledAttr)?implode(' ', $TCompiledAttr):'';

    $tag = !empty($attr['href'])?'a':'span';

    return '<div class="inline-block divButAction"><'.$tag.' '.$compiledAttributes.'>'.$html.'</'.$tag.'></div>';
}

/**
 * Function dolGetButtonTitle : this kind of buttons are used in title in list
 *
 * @param string    $label      label of button
 * @param string    $helpText   optional : content for help tooltip
 * @param string    $iconClass  class for icon element
 * @param string    $url        the url for link
 * @param string    $id         attribute id of button
 * @param int       $status     0 no user rights, 1 active, -1 Feature Disabled, -2 disable Other reason use helpText as tooltip
 * @param array     $params     various params for future : recommended rather than adding more function arguments
 * @return string               html button
 */
function dolGetButtonTitle($label, $helpText = '', $iconClass = 'fa fa-file', $url = '', $id = '', $status = 1, $params = array())
{
    global $langs, $conf, $user;

    // Actually this conf is used in css too for external module compatibility and smooth transition to this function
    if (! empty($conf->global->MAIN_BUTTON_HIDE_UNAUTHORIZED) && (! $user->admin) && $status <= 0) {
        return '';
    }

    $class = 'btnTitle' ;

    // hidden conf keep during button transition TODO: remove this block
    if(empty($conf->global->MAIN_USE_NEW_TITLE_BUTTON)){
        $class = 'butActionNew';
    }

    $attr=array(
        'class' => $class
        ,'href' => empty($url)?'':$url
    );

    if(!empty($helpText)){
        $attr['title'] = dol_escape_htmltag($helpText);
    }

    if($status <= 0){
        $attr['class'] .= ' refused';

        // hidden conf keep during button transition TODO: remove this block
        if(empty($conf->global->MAIN_USE_NEW_TITLE_BUTTON)){
            $attr['class'] = 'butActionNewRefused';
        }

        $attr['href'] = '';

        if($status == -1){ // disable
            $attr['title'] = dol_escape_htmltag($langs->transnoentitiesnoconv("FeatureDisabled"));
        }
        elseif($status == 0){ // Not enough permissions
            $attr['title'] = dol_escape_htmltag($langs->transnoentitiesnoconv("NotEnoughPermissions"));
        }
    }

    if(!empty($attr['title'])){
        $attr['class'] .= ' classfortooltip';
    }

    if(!empty($id)){
        $attr['id'] = $id;
    }

    // Override attr
    if(!empty($params['attr']) && is_array($params['attr'])){
        foreach($params['attr'] as $key => $value){
            if($key == 'class'){
                $attr['class'].= ' '.$value;
            }
            elseif($key == 'classOverride'){
                $attr['class'] = $value;
            }
            else{
                $attr[$key] = $value;
            }
        }
    }

    if(isset($attr['href']) && empty($attr['href'])){
        unset($attr['href']);
    }

    // TODO : add a hook

    // escape all attribute
    $attr = array_map('dol_escape_htmltag', $attr);

    $TCompiledAttr = array();
    foreach($attr as $key => $value){
        $TCompiledAttr[] = $key.'="'.$value.'"';
    }

    $compiledAttributes = !empty($TCompiledAttr)?implode(' ', $TCompiledAttr):'';

    $tag = !empty($attr['href'])?'a':'span';


    $button ='<'.$tag.' '.$compiledAttributes.' >';
    $button.= '<span class="'.$iconClass.' valignmiddle btnTitle-icon"></span>';
    $button.= '<span class="valignmiddle text-plus-circle btnTitle-label">'.$label.'</span>';
    $button.= '</'.$tag.'>';

    // hidden conf keep during button transition TODO: remove this block
    if(empty($conf->global->MAIN_USE_NEW_TITLE_BUTTON)){
        $button='<'.$tag.' '.$compiledAttributes.' ><span class="text-plus-circle">'.$label.'</span>';
        $button.= '<span class="'.$iconClass.' valignmiddle"></span>';
        $button.= '</'.$tag.'>';
    }

    return $button;
}

/**
 * Return if a file can contains executable content
 *
 * @param   string  $filename       File NamedRange
 * @return  boolean                 True if yes, False if no
 */
function isAFileWithExecutableContent($filename)
{
    if (preg_match('/\.(htm|html|js|php|phtml|pl|py|cgi|ksh|sh|bash|bat|cmd|wpk|exe|dmg)$/i', $filename))
    {
        return true;
    }
    return false;
}

/**
 * Return the value of token currently saved into session with name 'newtoken'.
 * This token must be send by any POST as it will be used by next page for comparison with value in session.
 *
 * @return  string
 */
function newToken()
{
	return $_SESSION['newtoken'];
}

/**
 * Return the value of token currently saved into session with name 'token'.
 *
 * @return  string
 */
function currentToken()
{
	return $_SESSION['token'];
}<|MERGE_RESOLUTION|>--- conflicted
+++ resolved
@@ -7705,19 +7705,16 @@
 
 	if (empty($conf->use_javascript_ajax)) return '';
 
-	$mime_preview = array('bmp', 'jpeg', 'png', 'gif', 'tiff', 'pdf', 'plain', 'css', 'svg+xml');
-	//$mime_preview[]='vnd.oasis.opendocument.presentation';
-	//$mime_preview[]='archive';
-	$num_mime = array_search(dol_mimetype($relativepath, '', 1), $mime_preview);
+	$isAllowedForPreview = dolIsAllowedForPreview($relativepath);
 
 	if ($alldata == 1)
 	{
-		if ($num_mime !== false) return array('target'=>'_blank', 'css'=>'documentpreview', 'url'=>DOL_URL_ROOT.'/document.php?modulepart='.$modulepart.'&attachment=0&file='.urlencode($relativepath).($param?'&'.$param:''), 'mime'=>dol_mimetype($relativepath), );
+		if (isAllowedForPreview) return array('target'=>'_blank', 'css'=>'documentpreview', 'url'=>DOL_URL_ROOT.'/document.php?modulepart='.$modulepart.'&attachment=0&file='.urlencode($relativepath).($param?'&'.$param:''), 'mime'=>dol_mimetype($relativepath), );
 		else return array();
 	}
 
-	// old behavior
-	if ($num_mime !== false) return 'javascript:document_preview(\''.dol_escape_js(DOL_URL_ROOT.'/document.php?modulepart='.$modulepart.'&attachment=0&file='.urlencode($relativepath).($param?'&'.$param:'')).'\', \''.dol_mimetype($relativepath).'\', \''.dol_escape_js($langs->trans('Preview')).'\')';
+	// old behavior, return a string
+	if ($isAllowedForPreview) return 'javascript:document_preview(\''.dol_escape_js(DOL_URL_ROOT.'/document.php?modulepart='.$modulepart.'&attachment=0&file='.urlencode($relativepath).($param?'&'.$param:'')).'\', \''.dol_mimetype($relativepath).'\', \''.dol_escape_js($langs->trans('Preview')).'\')';
 	else return '';
 }
 
@@ -7741,8 +7738,6 @@
 	return $out;
 }
 
-<<<<<<< HEAD
-=======
 /**
  *	Return if a file is qualified for preview
  *
@@ -7768,7 +7763,6 @@
 	// By default, not allowed for preview
 	return 0;
 }
->>>>>>> 142a27d4
 
 /**
  *	Return mime type of a file
@@ -7777,7 +7771,7 @@
  *  @param  string	$default    Default mime type if extension not found in known list
  * 	@param	int		$mode    	0=Return full mime, 1=otherwise short mime string, 2=image for mime type, 3=source language, 4=css of font fa
  *	@return string 		    	Return a mime type family (text/xxx, application/xxx, image/xxx, audio, video, archive)
- *  @see    image_format_supported() from images.lib.php
+ *  @see    dolIsAllowedForPreview(), image_format_supported() from images.lib.php
  */
 function dol_mimetype($file, $default = 'application/octet-stream', $mode = 0)
 {
