<?php
/* Copyright (C) 2000-2007	Rodolphe Quiedeville			<rodolphe@quiedeville.org>
 * Copyright (C) 2003		Jean-Louis Bergamo			<jlb@j1b.org>
 * Copyright (C) 2004-2013	Laurent Destailleur			<eldy@users.sourceforge.net>
 * Copyright (C) 2004		Sebastien Di Cintio			<sdicintio@ressource-toi.org>
 * Copyright (C) 2004		Benoit Mortier				<benoit.mortier@opensides.be>
 * Copyright (C) 2004		Christophe Combelles			<ccomb@free.fr>
 * Copyright (C) 2005-2017	Regis Houssin				<regis.houssin@capnetworks.com>
 * Copyright (C) 2008		Raphael Bertrand (Resultic)	<raphael.bertrand@resultic.fr>
 * Copyright (C) 2010-2016	Juanjo Menent				<jmenent@2byte.es>
 * Copyright (C) 2013		Cédric Salvador				<csalvador@gpcsolutions.fr>
 * Copyright (C) 2013-2017	Alexandre Spangaro			<aspangaro@zendsi.com>
 * Copyright (C) 2014		Cédric GROSS					<c.gross@kreiz-it.fr>
 * Copyright (C) 2014-2015	Marcos García				<marcosgdf@gmail.com>
 * Copyright (C) 2015		Jean-François Ferry			<jfefe@aternatik.fr>
 *
 * This program is free software; you can redistribute it and/or modify
 * it under the terms of the GNU General Public License as published by
 * the Free Software Foundation; either version 3 of the License, or
 * (at your option) any later version.
 *
 * This program is distributed in the hope that it will be useful,
 * but WITHOUT ANY WARRANTY; without even the implied warranty of
 * MERCHANTABILITY or FITNESS FOR A PARTICULAR PURPOSE.  See the
 * GNU General Public License for more details.
 *
 * You should have received a copy of the GNU General Public License
 * along with this program. If not, see <http://www.gnu.org/licenses/>.
 * or see http://www.gnu.org/
 */

/**
 *	\file			htdocs/core/lib/functions.lib.php
 *	\brief			A set of functions for Dolibarr
 *					This file contains all frequently used functions.
 */

include_once DOL_DOCUMENT_ROOT .'/core/lib/json.lib.php';

/**
 * Function to return value of a static property when class
 * name is dynamically defined (not hard coded).
 * This is because $myclass::$myvar works from PHP 5.3.0+ only
 *
 * @param	string 	$class		Class name
 * @param 	string 	$member		Name of property
 * @return 	mixed				Return value of static property
 * @deprecated Dolibarr now requires 5.3.0+, use $class::$property syntax
 * @see https://php.net/manual/language.oop5.static.php
 */
function getStaticMember($class, $member)
{
	dol_syslog(__FUNCTION__ . " is deprecated", LOG_WARNING);

	// This part is deprecated. Uncomment if for php 5.2.*, and comment next isset class::member
	/*if (version_compare(phpversion(), '5.3.0', '<'))
	{
		if (is_object($class)) $class = get_class($class);
		$classObj = new ReflectionClass($class);
		$result = null;

		$found=0;
		foreach($classObj->getStaticProperties() as $prop => $value)
		{
			if ($prop == $member)
			{
				$result = $value;
				$found++;
				break;
			}
		}

		if ($found) return $result;
	}*/

	if (isset($class::$member)) return $class::$member;
	dol_print_error('','Try to get a static member "'.$member.'" in class "'.$class.'" that does not exists or is not static.');
	return null;
}


/**
 * Return a DoliDB instance (database handler).
 *
 * @param   string	$type		Type of database (mysql, pgsql...)
 * @param	string	$host		Address of database server
 * @param	string	$user		Nom de l'utilisateur autorise
 * @param	string	$pass		Mot de passe
 * @param	string	$name		Nom de la database
 * @param	int		$port		Port of database server
 * @return	DoliDB				A DoliDB instance
 */
function getDoliDBInstance($type, $host, $user, $pass, $name, $port)
{
	require_once DOL_DOCUMENT_ROOT ."/core/db/".$type.'.class.php';

	$class='DoliDB'.ucfirst($type);
	$dolidb=new $class($type, $host, $user, $pass, $name, $port);
	return $dolidb;
}

/**
 * 	Get list of entity id to use.
 *
 * 	@param	string	$element		Current element
 *									'societe', 'socpeople', 'actioncomm', 'agenda', 'resource',
 *									'product', 'productprice', 'stock',
 *									'propal', 'supplier_proposal', 'facture', 'facture_fourn',
 *									'categorie', 'bank_account', 'bank_account', 'adherent', 'user',
 *									'commande', 'commande_fournisseur', 'expedition', 'intervention', 'survey',
 *									'contract', 'tax', 'expensereport', 'holiday', 'multicurrency', 'project',
 *									'email_template', 'event',
 * 	@param	int		$shared			0=Return id of current entity only,
 * 									1=Return id of current entity + shared entities (default),
 * 									2=Return id of current entity OR master entity 1 value (eg. dictionnary share)
 *  @param	int		$forceentity	Entity id
 * 	@return	mixed				Entity id(s) to use
 */
function getEntity($element, $shared=1, $forceentity=null)
{
	global $conf, $mc;

	// For backward compatibilty
	if ($element == 'actioncomm') $element='agenda';
	if ($element == 'fichinter')  $element='intervention';
	if ($element == 'categorie')  $element='category';

	if (is_object($mc))
	{
		return $mc->getEntity($element, $shared, $forceentity);
	}
	else
	{
		$out='';
		$addzero = array('user', 'usergroup', 'email_template', 'default_values');
		if (in_array($element, $addzero)) $out.= '0,';
		$out.= $conf->entity;
		return $out;
	}
}

/**
 * Return information about user browser
 *
 * Returns array with the following format:
 * array(
 *  'browsername' => Browser name (firefox|chrome|iceweasel|epiphany|safari|opera|ie|unknown)
 *  'browserversion' => Browser version. Empty if unknown
 *  'browseros' => Set with mobile OS (android|blackberry|ios|palm|symbian|webos|maemo|windows|unknown)
 *  'layout' => (tablet|phone|classic)
 *  'phone' => empty if not mobile, (android|blackberry|ios|palm|unknown) if mobile
 *  'tablet' => true/false
 * )
 *
 * @param string $user_agent Content of $_SERVER["HTTP_USER_AGENT"] variable
 * @return	array Check function documentation
 */
function getBrowserInfo($user_agent)
{
	include_once DOL_DOCUMENT_ROOT.'/includes/mobiledetect/mobiledetectlib/Mobile_Detect.php';

	$name='unknown';
	$version='';
	$os='unknown';
	$phone = '';

	$detectmobile = new Mobile_Detect(null, $user_agent);
	$tablet = $detectmobile->isTablet();

	if ($detectmobile->isMobile()) {

		$phone = 'unknown';

		// If phone/smartphone, we set phone os name.
		if ($detectmobile->is('AndroidOS')) {
			$os = $phone = 'android';
		} elseif ($detectmobile->is('BlackBerryOS')) {
			$os = $phone = 'blackberry';
		} elseif ($detectmobile->is('iOS')) {
			$os = 'ios';
			$phone = 'iphone';
		} elseif ($detectmobile->is('PalmOS')) {
			$os = $phone = 'palm';
		} elseif ($detectmobile->is('SymbianOS')) {
			$os = 'symbian';
		} elseif ($detectmobile->is('webOS')) {
			$os = 'webos';
		} elseif ($detectmobile->is('MaemoOS')) {
			$os = 'maemo';
		} elseif ($detectmobile->is('WindowsMobileOS') || $detectmobile->is('WindowsPhoneOS')) {
			$os = 'windows';
		}
	}

	// OS
	if (preg_match('/linux/i', $user_agent))			{ $os='linux'; }
	elseif (preg_match('/macintosh/i', $user_agent))	{ $os='macintosh'; }
	elseif (preg_match('/windows/i', $user_agent))		{ $os='windows'; }

	// Name
	if (preg_match('/firefox(\/|\s)([\d\.]*)/i', $user_agent, $reg))      { $name='firefox';   $version=$reg[2]; }
	elseif (preg_match('/chrome(\/|\s)([\d\.]+)/i', $user_agent, $reg))   { $name='chrome';    $version=$reg[2]; }    // we can have 'chrome (Mozilla...) chrome x.y' in one string
	elseif (preg_match('/chrome/i', $user_agent, $reg))                   { $name='chrome'; }
	elseif (preg_match('/iceweasel/i', $user_agent))                      { $name='iceweasel'; }
	elseif (preg_match('/epiphany/i', $user_agent))                       { $name='epiphany';  }
	elseif (preg_match('/safari(\/|\s)([\d\.]*)/i', $user_agent, $reg))   { $name='safari';    $version=$reg[2]; }	// Safari is often present in string for mobile but its not.
	elseif (preg_match('/opera(\/|\s)([\d\.]*)/i', $user_agent, $reg))    { $name='opera';     $version=$reg[2]; }
	elseif (preg_match('/(MSIE\s([0-9]+\.[0-9]))|.*(Trident\/[0-9]+.[0-9];.*rv:([0-9]+\.[0-9]+))/i', $user_agent, $reg))  { $name='ie'; $version=end($reg); }    // MS products at end
	elseif (preg_match('/(Windows NT\s([0-9]+\.[0-9])).*(Trident\/[0-9]+.[0-9];.*rv:([0-9]+\.[0-9]+))/i', $user_agent, $reg))  { $name='ie'; $version=end($reg); }    // MS products at end
	elseif (preg_match('/l(i|y)n(x|ks)(\(|\/|\s)*([\d\.]+)/i', $user_agent, $reg)) { $name='lynxlinks'; $version=$reg[4]; }

	if ($tablet) {
		$layout = 'tablet';
	} elseif ($phone) {
		$layout = 'phone';
	} else {
		$layout = 'classic';
	}

	return array(
		'browsername' => $name,
		'browserversion' => $version,
		'browseros' => $os,
		'layout' => $layout,
		'phone' => $phone,
		'tablet' => $tablet
	);
}

/**
 *  Function called at end of web php process
 *
 *  @return	void
 */
function dol_shutdown()
{
	global $conf,$user,$langs,$db;
	$disconnectdone=false; $depth=0;
	if (is_object($db) && ! empty($db->connected)) { $depth=$db->transaction_opened; $disconnectdone=$db->close(); }
	dol_syslog("--- End access to ".$_SERVER["PHP_SELF"].(($disconnectdone && $depth)?' (Warn: db disconnection forced, transaction depth was '.$depth.')':''), (($disconnectdone && $depth)?LOG_WARNING:LOG_INFO));
}


/**
 *  Return value of a param into GET or POST supervariable.
 *  Use the property $user->default_values[path]['creatform'] and/or $user->default_values[path]['filters'] and/or $user->default_values[path]['sortorder']
 *  Note: The property $user->default_values is loaded by main.php when loading the user.
 *
 *  @param	string	$paramname   Name of parameter to found
 *  @param	string	$check	     Type of check
 *                                  ''=no check (deprecated)
 *                                  'none'=no check (only for param that should have very rich content)
 *                                  'int'=check it's numeric (integer or float)
 *                                  'alpha'=check it's text and sign
 *                                  'aZ'=check it's a-z only
 *                                  'aZ09'=check it's simple alpha string (recommended for keys)
 *                                  'array'=check it's array
 *                                  'san_alpha'=Use filter_var with FILTER_SANITIZE_STRING (do not use this for free text string)
 *                                  'nohtml', 'alphanohtml'=check there is no html content
 *                                  'custom'= custom filter specify $filter and $options)
 *  @param	int		$method	     Type of method (0 = get then post, 1 = only get, 2 = only post, 3 = post then get, 4 = post then get then cookie)
 *  @param  int     $filter      Filter to apply when $check is set to 'custom'. (See http://php.net/manual/en/filter.filters.php for détails)
 *  @param  mixed   $options     Options to pass to filter_var when $check is set to 'custom'.
 *  @return string|string[]      Value found (string or array), or '' if check fails
 *
 *  @TODO Set default value for check to alpha. Check all WYSIWYG edition (email and description...) is still ok with rich text.
 */
function GETPOST($paramname, $check='', $method=0, $filter=NULL, $options=NULL)
{
    global $mysoc,$user,$conf;

    if (empty($paramname)) return 'BadFirstParameterForGETPOST';

    if (empty($method)) $out = isset($_GET[$paramname])?$_GET[$paramname]:(isset($_POST[$paramname])?$_POST[$paramname]:'');
	elseif ($method==1) $out = isset($_GET[$paramname])?$_GET[$paramname]:'';
	elseif ($method==2) $out = isset($_POST[$paramname])?$_POST[$paramname]:'';
	elseif ($method==3) $out = isset($_POST[$paramname])?$_POST[$paramname]:(isset($_GET[$paramname])?$_GET[$paramname]:'');
	elseif ($method==4) $out = isset($_POST[$paramname])?$_POST[$paramname]:(isset($_GET[$paramname])?$_GET[$paramname]:(isset($_COOKIE[$paramname])?$_COOKIE[$paramname]:''));
	else return 'BadThirdParameterForGETPOST';

	if (empty($method) || $method == 3 || $method == 4)
	{
    	$relativepathstring = $_SERVER["PHP_SELF"];
    	// Clean $relativepathstring
    	if (constant('DOL_URL_ROOT')) $relativepathstring = preg_replace('/^'.preg_quote(constant('DOL_URL_ROOT'),'/').'/', '', $relativepathstring);
    	$relativepathstring = preg_replace('/^\//', '', $relativepathstring);
    	$relativepathstring = preg_replace('/^custom\//', '', $relativepathstring);
    	//var_dump($relativepathstring);

        // Code for search criteria persistence.
    	// Retrieve values if restore_lastsearch_values is set and there is saved values
    	if (! empty($_GET['restore_lastsearch_values']) && ! empty($_SESSION['lastsearch_values_'.$relativepathstring]))        // Keep $_GET here
    	{
	        $tmp=json_decode($_SESSION['lastsearch_values_'.$relativepathstring], true);
	        if (is_array($tmp))
	        {
	            foreach($tmp as $key => $val)
	            {
	                if ($key == $paramname)
	                {
	                    $out=$val;
	                    break;
	                }
	            }
	        }
    	}
	    // Else, retreive default values if we are not doing a sort
	    elseif (! isset($_GET['sortfield']) && ! empty($conf->global->MAIN_ENABLE_DEFAULT_VALUES))	// If we did a click on a field to sort, we do no apply default values. Same if option MAIN_ENABLE_DEFAULT_VALUES is not set
	    {
	        if (! empty($_GET['action']) && $_GET['action'] == 'create' && ! isset($_GET[$paramname]) && ! isset($_POST[$paramname]))
	        {
	            if (! empty($user->default_values))		// $user->default_values defined from menu default values
	            {
	                //var_dump($user->default_values[$relativepathstring]['createform']);
	                if (isset($user->default_values[$relativepathstring]['createform'][$paramname])) $out = $user->default_values[$relativepathstring]['createform'][$paramname];
	            }
	        }
	        // Management of default search_filters and sort order
	        //elseif (preg_match('/list.php$/', $_SERVER["PHP_SELF"]) && ! empty($paramname) && ! isset($_GET[$paramname]) && ! isset($_POST[$paramname]))
	        elseif (! empty($paramname) && ! isset($_GET[$paramname]) && ! isset($_POST[$paramname]))
	        {
	            if (! empty($user->default_values))		// $user->default_values defined from menu default values
	            {
	                //var_dump($user->default_values[$relativepathstring]);
	                if ($paramname == 'sortfield')
	                {
	                    if (isset($user->default_values[$relativepathstring]['sortorder']))    // We will use the key of $user->default_values[path][sortorder]
	                    {
	                        $forbidden_chars_to_replace=array(" ","'","/","\\",":","*","?","\"","<",">","|","[","]",";","=");  // we accept _, -, . and ,
	                        foreach($user->default_values[$relativepathstring]['sortorder'] as $key => $val)
	                        {
	                            if ($out) $out.=', ';
	                            $out.=dol_string_nospecial($key, '', $forbidden_chars_to_replace);
	                        }
	                    }
	                }
	                elseif ($paramname == 'sortorder')
	                {
	                    if (isset($user->default_values[$relativepathstring]['sortorder']))    // We will use the val of $user->default_values[path][sortorder]
	                    {
	                        $forbidden_chars_to_replace=array(" ","'","/","\\",":","*","?","\"","<",">","|","[","]",";","=");  // we accept _, -, . and ,
	                        foreach($user->default_values[$relativepathstring]['sortorder'] as $key => $val)
	                        {
	                            if ($out) $out.=', ';
	                            $out.=dol_string_nospecial($val, '', $forbidden_chars_to_replace);
	                        }
	                    }
	                }
	                elseif (isset($user->default_values[$relativepathstring]['filters'][$paramname]))
	                {
	                	if (isset($_POST['sall']) || isset($_POST['search_all']) || isset($_GET['sall']) || isset($_GET['search_all']))
	                	{
	                		// We made a search from quick search menu, do we still use default filter ?
	                		if (empty($conf->global->MAIN_DISABLE_DEFAULT_FILTER_FOR_QUICK_SEARCH))
	                		{
	                    		$forbidden_chars_to_replace=array(" ","'","/","\\",":","*","?","\"","<",">","|","[","]",";","=");  // we accept _, -, . and ,
	                    		$out = dol_string_nospecial($user->default_values[$relativepathstring]['filters'][$paramname], '', $forbidden_chars_to_replace);
	                		}
	                	}
	                	else
	                	{
	                    	$forbidden_chars_to_replace=array(" ","'","/","\\",":","*","?","\"","<",">","|","[","]",";","=");  // we accept _, -, . and ,
	                    	$out = dol_string_nospecial($user->default_values[$relativepathstring]['filters'][$paramname], '', $forbidden_chars_to_replace);
	                	}
	                }
	            }
	        }
	    }

	}

	if (empty($check) && ! empty($conf->global->MAIN_FEATURES_LEVEL) && $conf->global->MAIN_FEATURES_LEVEL >= 2)
	{
	   dol_syslog("Deprecated use of GETPOST, called with 1st param = ".$paramname." and 2nd param not defined, when calling page ".$_SERVER["PHP_SELF"], LOG_WARNING);
	   // Enable this line to know who call the GETPOST with empty $check parameter.
	   //var_dump(debug_backtrace()[0]);
	}

	if (! empty($check))
	{
	    // Substitution variables for GETPOST (used to get final url with variable parameters or final default value with variable paramaters)
	    // Example of variables: __DAY__, __MONTH__, __YEAR__, __MYCOUNTRYID__, __USERID__, __ENTITYID__, ...
	    // We do this only if var is a GET. If it is a POST, may be we want to post the text with vars as the setup text.
	    if (! is_array($out) && empty($_POST[$paramname]))
	    {
	        $maxloop=20; $loopnb=0;    // Protection against infinite loop
	        while (preg_match('/__([A-Z0-9]+_?[A-Z0-9]+)__/i', $out, $reg) && ($loopnb < $maxloop))    // Detect '__ABCDEF__' as key 'ABCDEF' and '__ABC_DEF__' as key 'ABC_DEF'. Detection is also correct when 2 vars are side by side.
	        {
	            $loopnb++; $newout = '';

    	        if ($reg[1] == 'DAY')                { $tmp=dol_getdate(dol_now(), true); $newout = $tmp['mday']; }
    	        elseif ($reg[1] == 'MONTH')          { $tmp=dol_getdate(dol_now(), true); $newout = $tmp['mon'];  }
    	        elseif ($reg[1] == 'YEAR')           { $tmp=dol_getdate(dol_now(), true); $newout = $tmp['year']; }
    	    	elseif ($reg[1] == 'PREVIOUS_DAY')   { $tmp=dol_getdate(dol_now(), true); $tmp2=dol_get_prev_day($tmp['mday'], $tmp['mon'], $tmp['year']); $newout = $tmp2['day']; }
    	        elseif ($reg[1] == 'PREVIOUS_MONTH') { $tmp=dol_getdate(dol_now(), true); $tmp2=dol_get_prev_month($tmp['mday'], $tmp['mon'], $tmp['year']); $newout = $tmp2['month']; }
    	        elseif ($reg[1] == 'PREVIOUS_YEAR')  { $tmp=dol_getdate(dol_now(), true); $newout = ($tmp['year'] - 1); }
    	    	elseif ($reg[1] == 'NEXT_DAY')       { $tmp=dol_getdate(dol_now(), true); $tmp2=dol_get_next_day($tmp['mday'], $tmp['mon'], $tmp['year']); $newout = $tmp2['day']; }
    	        elseif ($reg[1] == 'NEXT_MONTH')     { $tmp=dol_getdate(dol_now(), true); $tmp2=dol_get_next_month($tmp['mday'], $tmp['mon'], $tmp['year']); $newout = $tmp2['month']; }
    	        elseif ($reg[1] == 'NEXT_YEAR')      { $tmp=dol_getdate(dol_now(), true); $newout = ($tmp['year'] + 1); }
    	        elseif ($reg[1] == 'MYCOUNTRY_ID' || $reg[1] == 'MYCOUNTRYID')
    	        {
    	            $newout = $mysoc->country_id;
    	        }
    	        elseif ($reg[1] == 'USER_ID' || $reg[1] == 'USERID')
    	        {
    	            $newout = $user->id;
    	        }
    	    	elseif ($reg[1] == 'SUPERVISOR_ID' || $reg[1] == 'SUPERVISORID')
    	        {
    	            $newout = $user->fk_user;
    	        }
    	        elseif ($reg[1] == 'ENTITYID')
    	        {
    	            $newout = $conf->entity;
    	        }
    	        else $newout = '';     // Key not found, we replace with empty string
    	        //var_dump('__'.$reg[1].'__ -> '.$newout);
    	        $out = preg_replace('/__'.preg_quote($reg[1],'/').'__/', $newout, $out);
	        }
	    }

	    // Check is done after replacement
	    switch ($check)
	    {
	        case 'none':
	            break;
	        case 'int':    // Check param is a numeric value (integer but also float or hexadecimal)
	            if (! is_numeric($out)) { $out=''; }
	            break;
	        case 'intcomma':
	            if (preg_match('/[^0-9,]+/i',$out)) $out='';
	            break;
	        case 'alpha':
	            $out=trim($out);
	            // '"' is dangerous because param in url can close the href= or src= and add javascript functions.
	            // '../' is dangerous because it allows dir transversals
	            if (preg_match('/"/',$out)) $out='';
	            else if (preg_match('/\.\.\//',$out)) $out='';
	            break;
	        case 'san_alpha':
	            $out=filter_var($out,FILTER_SANITIZE_STRING);
	            break;
	        case 'aZ':
	            $out=trim($out);
	            if (preg_match('/[^a-z]+/i',$out)) $out='';
	            break;
	        case 'aZ09':
	            $out=trim($out);
	            if (preg_match('/[^a-z0-9_\-\.]+/i',$out)) $out='';
	            break;
	        case 'array':
	            if (! is_array($out) || empty($out)) $out=array();
	            break;
			case 'nohtml':
			    $out=dol_string_nohtmltag($out);
				break;
			case 'alphanohtml':	// Recommended for search params
	            $out=trim($out);
	            // '"' is dangerous because param in url can close the href= or src= and add javascript functions.
	            // '../' is dangerous because it allows dir transversals
	            if (preg_match('/"/',$out)) $out='';
	            else if (preg_match('/\.\.\//',$out)) $out='';
			    $out=dol_string_nohtmltag($out);
				break;
			case 'custom':
	            if (empty($filter)) return 'BadFourthParameterForGETPOST';
	            $out=filter_var($out, $filter, $options);
	            break;
	    }
	}

    // Code for search criteria persistence.
	// Save data into session if key start with 'search_' or is 'smonth', 'syear', 'month', 'year'
	if (empty($method) || $method == 3 || $method == 4)
	{
	    //if (preg_match('/^search_/', $paramname) || in_array($paramname, array('sortorder', 'sortfield", 'smonth', 'syear', 'month', 'year')))
	    if (preg_match('/^search_/', $paramname) || in_array($paramname, array('sortorder','sortfield')))
	    {
	        //var_dump($paramname.' - '.$out.' '.$user->default_values[$relativepathstring]['filters'][$paramname]);

	        // We save search key only if:
	        // - not empty, or
	        // - if value is empty and a default value exists that is not empty (it means we did a filter to an empty value when default was not).

	        //if (! empty($out) || ! empty($user->default_values[$relativepathstring]['filters'][$paramname]))
	        if (! empty($out))
	        {
                $user->lastsearch_values_tmp[$relativepathstring][$paramname]=$out;
	        }
	    }
	}

	return $out;
}


/**
 *  Return a prefix to use for this Dolibarr instance, for session/cookie names or email id.
 *  This prefix is unique for instance and avoid conflict between multi-instances,
 *  even when having two instances with one root dir or two instances in virtual servers.
 *
 *  @param  string  $mode       '' (prefix for session name) or 'email' (prefix for email id)
 *  @return	string      		A calculated prefix
 */
function dol_getprefix($mode='')
{
    global $conf;

    // If MAIL_PREFIX_FOR_EMAIL_ID is set and prefix is for email
    if ($mode == 'email' && ! empty($conf->global->MAIL_PREFIX_FOR_EMAIL_ID))
    {
        if ($conf->global->MAIL_PREFIX_FOR_EMAIL_ID != 'SERVER_NAME') return $conf->global->MAIL_PREFIX_FOR_EMAIL_ID;
        else if (isset($_SERVER["SERVER_NAME"])) return $_SERVER["SERVER_NAME"];
    }

	if (isset($_SERVER["SERVER_NAME"]) && isset($_SERVER["DOCUMENT_ROOT"]))
	{
		return dol_hash($_SERVER["SERVER_NAME"].$_SERVER["DOCUMENT_ROOT"].DOL_DOCUMENT_ROOT.DOL_URL_ROOT);
		// Use this for a "clear" cookie name
		//return dol_sanitizeFileName($_SERVER["SERVER_NAME"].$_SERVER["DOCUMENT_ROOT"].DOL_DOCUMENT_ROOT.DOL_URL_ROOT);
	}
	else return dol_hash(DOL_DOCUMENT_ROOT.DOL_URL_ROOT);
}

/**
 *	Make an include_once using default root and alternate root if it fails.
 *  To link to a core file, use include(DOL_DOCUMENT_ROOT.'/pathtofile')
 *  To link to a module file from a module file, use include './mymodulefile';
 *  To link to a module file from a core file, then this function can be used (call by hook / trigger / speciales pages)
 *
 * 	@param	string	$relpath	Relative path to file (Ie: mydir/myfile, ../myfile, ...)
 * 	@param	string	$classname	Class name (deprecated)
 *  @return bool                True if load is a success, False if it fails
 */
function dol_include_once($relpath, $classname='')
{
	global $conf,$langs,$user,$mysoc;   // Do not remove this. They must be defined for files we include. Other globals var must be retreived with $GLOBALS['var']

	$fullpath = dol_buildpath($relpath);

	if (!file_exists($fullpath)) {
		dol_syslog('functions::dol_include_once Tried to load unexisting file: '.$relpath, LOG_ERR);
		return false;
	}

	if (! empty($classname) && ! class_exists($classname)) {
		return include $fullpath;
	} else {
		return include_once $fullpath;
	}
}


/**
 *	Return path of url or filesystem. Return alternate root if exists.
 *
 * 	@param	string	$path		Relative path to file (if mode=0) or relative url (if mode=1). Ie: mydir/myfile, ../myfile
 *  @param	int		$type		0=Used for a Filesystem path, 1=Used for an URL path (output relative), 2=Used for an URL path (output full path using same host that current url), 3=Used for an URL path (output full path using host defined into $dolibarr_main_url_root of conf file)
 *  @return string				Full filesystem path (if mode=0), Full url path (if mode=1)
 */
function dol_buildpath($path, $type=0)
{
	global $conf;

	$path=preg_replace('/^\//','',$path);

	if (empty($type))	// For a filesystem path
	{
		$res = DOL_DOCUMENT_ROOT.'/'.$path;	// Standard value
		foreach ($conf->file->dol_document_root as $key => $dirroot)	// ex: array(["main"]=>"/home/main/htdocs", ["alt0"]=>"/home/dirmod/htdocs", ...)
		{
			if ($key == 'main') continue;
			if (file_exists($dirroot.'/'.$path))
			{
				$res=$dirroot.'/'.$path;
				break;
			}
		}
	}
	else				// For an url path
	{
		// We try to get local path of file on filesystem from url
		// Note that trying to know if a file on disk exist by forging path on disk from url
		// works only for some web server and some setup. This is bugged when
		// using proxy, rewriting, virtual path, etc...
		$res='';
		if ($type == 1) $res = DOL_URL_ROOT.'/'.$path;			// Standard value
		if ($type == 2) $res = DOL_MAIN_URL_ROOT.'/'.$path;		// Standard value
		if ($type == 3) $res = DOL_URL_ROOT.'/'.$path;

		foreach ($conf->file->dol_document_root as $key => $dirroot)	// ex: array(["main"]=>"/home/main/htdocs", ["alt0"]=>"/home/dirmod/htdocs", ...)
		{
			if ($key == 'main')
			{
			    if ($type == 3)
			    {
			        global $dolibarr_main_url_root;

			        // Define $urlwithroot
			        $urlwithouturlroot=preg_replace('/'.preg_quote(DOL_URL_ROOT,'/').'$/i','',trim($dolibarr_main_url_root));
			        $urlwithroot=$urlwithouturlroot.DOL_URL_ROOT;		// This is to use external domain name found into config file
			        //$urlwithroot=DOL_MAIN_URL_ROOT;					// This is to use same domain name than current

			        $res=(preg_match('/^http/i',$conf->file->dol_url_root[$key])?'':$urlwithroot).'/'.$path;     // Test on start with http is for old conf syntax
			    }
			    continue;
			}
			preg_match('/^([^\?]+(\.css\.php|\.css|\.js\.php|\.js|\.png|\.jpg|\.php)?)/i',$path,$regs);    // Take part before '?'
			if (! empty($regs[1]))
			{
				//print $key.'-'.$dirroot.'/'.$path.'-'.$conf->file->dol_url_root[$type].'<br>'."\n";
				if (file_exists($dirroot.'/'.$regs[1]))
				{
					if ($type == 1)
					{
						$res=(preg_match('/^http/i',$conf->file->dol_url_root[$key])?'':DOL_URL_ROOT).$conf->file->dol_url_root[$key].'/'.$path;
					}
					if ($type == 2)
					{
					    $res=(preg_match('/^http/i',$conf->file->dol_url_root[$key])?'':DOL_MAIN_URL_ROOT).$conf->file->dol_url_root[$key].'/'.$path;
					}
					if ($type == 3)
					{
					    global $dolibarr_main_url_root;

					    // Define $urlwithroot
					    $urlwithouturlroot=preg_replace('/'.preg_quote(DOL_URL_ROOT,'/').'$/i','',trim($dolibarr_main_url_root));
					    $urlwithroot=$urlwithouturlroot.DOL_URL_ROOT;		// This is to use external domain name found into config file
					    //$urlwithroot=DOL_MAIN_URL_ROOT;					// This is to use same domain name than current

					    $res=(preg_match('/^http/i',$conf->file->dol_url_root[$key])?'':$urlwithroot).$conf->file->dol_url_root[$key].'/'.$path;     // Test on start with http is for old conf syntax
					}
					break;
				}
			}
		}
	}

	return $res;
}

/**
 *	Create a clone of instance of object (new instance with same value for properties)
 *  With native = 0: Property that are reference are also new object (true clone). This means $this->db is not valid.
 *  With native = 1: Use PHP clone. Property that are reference are same pointer. This means $this->db is still valid.
 *
 * 	@param	object	$object		Object to clone
 *  @param	int		$native		Native method or true method
 *	@return object				Object clone
 *  @see https://php.net/manual/language.oop5.cloning.php
 */
function dol_clone($object, $native=0)
{
	//dol_syslog(__FUNCTION__ . " is deprecated", LOG_WARNING);

	if (empty($native))
	{
		$myclone=unserialize(serialize($object));
	}
	else
	{
		$myclone = clone $object;     // PHP clone is a shallow copy only, not a real clone, so properties of references will keep references (refer to the same target/variable)
	}

	return $myclone;
}

/**
 *	Optimize a size for some browsers (phone, smarphone, ...)
 *
 * 	@param	int		$size		Size we want
 * 	@param	string	$type		Type of optimizing:
 * 								'' = function used to define a size for truncation
 * 								'width' = function is used to define a width
 *	@return int					New size after optimizing
 */
function dol_size($size,$type='')
{
	global $conf;
	if (empty($conf->dol_optimize_smallscreen)) return $size;
	if ($type == 'width' && $size > 250) return 250;
	else return 10;
}


/**
 *	Clean a string to use it as a file name
 *
 *	@param	string	$str            String to clean
 * 	@param	string	$newstr			String to replace bad chars with
 *  @param	int	    $unaccent		1=Remove also accent (default), 0 do not remove them
 *	@return string          		String cleaned (a-zA-Z_)
 *
 * 	@see        	dol_string_nospecial, dol_string_unaccent, dol_sanitizePathName
 */
function dol_sanitizeFileName($str,$newstr='_',$unaccent=1)
{
	$filesystem_forbidden_chars = array('<','>',':','/','\\','?','*','|','"','°');
	return dol_string_nospecial($unaccent?dol_string_unaccent($str):$str, $newstr, $filesystem_forbidden_chars);
}

/**
 *	Clean a string to use it as a path name
 *
 *	@param	string	$str            String to clean
 * 	@param	string	$newstr			String to replace bad chars with
 *  @param	int	    $unaccent		1=Remove also accent (default), 0 do not remove them
 *	@return string          		String cleaned (a-zA-Z_)
 *
 * 	@see        	dol_string_nospecial, dol_string_unaccent, dol_sanitizeFileName
 */
function dol_sanitizePathName($str,$newstr='_',$unaccent=1)
{
    $filesystem_forbidden_chars = array('<','>','?','*','|','"','°');
    return dol_string_nospecial($unaccent?dol_string_unaccent($str):$str, $newstr, $filesystem_forbidden_chars);
}

/**
 *	Clean a string from all accent characters to be used as ref, login or by dol_sanitizeFileName
 *
 *	@param	string	$str			String to clean
 *	@return string   	       		Cleaned string
 *
 * 	@see    		dol_sanitizeFilename, dol_string_nospecial
 */
function dol_string_unaccent($str)
{
	if (utf8_check($str))
	{
		// See http://www.utf8-chartable.de/
		$string = rawurlencode($str);
		$replacements = array(
		'%C3%80' => 'A','%C3%81' => 'A','%C3%82' => 'A','%C3%83' => 'A','%C3%84' => 'A','%C3%85' => 'A',
		'%C3%88' => 'E','%C3%89' => 'E','%C3%8A' => 'E','%C3%8B' => 'E',
		'%C3%8C' => 'I','%C3%8D' => 'I','%C3%8E' => 'I','%C3%8F' => 'I',
		'%C3%92' => 'O','%C3%93' => 'O','%C3%94' => 'O','%C3%95' => 'O','%C3%96' => 'O',
		'%C3%99' => 'U','%C3%9A' => 'U','%C3%9B' => 'U','%C3%9C' => 'U',
		'%C3%A0' => 'a','%C3%A1' => 'a','%C3%A2' => 'a','%C3%A3' => 'a','%C3%A4' => 'a','%C3%A5' => 'a',
		'%C3%A7' => 'c',
		'%C3%A8' => 'e','%C3%A9' => 'e','%C3%AA' => 'e','%C3%AB' => 'e',
		'%C3%AC' => 'i','%C3%AD' => 'i','%C3%AE' => 'i','%C3%AF' => 'i',
		'%C3%B1' => 'n',
		'%C3%B2' => 'o','%C3%B3' => 'o','%C3%B4' => 'o','%C3%B5' => 'o','%C3%B6' => 'o',
		'%C3%B9' => 'u','%C3%BA' => 'u','%C3%BB' => 'u','%C3%BC' => 'u',
		'%C3%BF' => 'y'
		);
		$string=strtr($string, $replacements);
		return rawurldecode($string);
	}
	else
	{
		// See http://www.ascii-code.com/
		$string = strtr(
			$str,
			"\xC0\xC1\xC2\xC3\xC4\xC5\xC7
			\xC8\xC9\xCA\xCB\xCC\xCD\xCE\xCF\xD0\xD1
			\xD2\xD3\xD4\xD5\xD8\xD9\xDA\xDB\xDD
			\xE0\xE1\xE2\xE3\xE4\xE5\xE7\xE8\xE9\xEA\xEB
			\xEC\xED\xEE\xEF\xF0\xF1\xF2\xF3\xF4\xF5\xF8
			\xF9\xFA\xFB\xFC\xFD\xFF",
			"AAAAAAC
			EEEEIIIIDN
			OOOOOUUUY
			aaaaaaceeee
			iiiidnooooo
			uuuuyy"
		);
		$string = strtr($string, array("\xC4"=>"Ae", "\xC6"=>"AE", "\xD6"=>"Oe", "\xDC"=>"Ue", "\xDE"=>"TH", "\xDF"=>"ss", "\xE4"=>"ae", "\xE6"=>"ae", "\xF6"=>"oe", "\xFC"=>"ue", "\xFE"=>"th"));
		return $string;
	}
}

/**
 *	Clean a string from all punctuation characters to use it as a ref or login.
 *  This is a more complete function than dol_sanitizeFileName.
 *
 *	@param	string	$str            	String to clean
 * 	@param	string	$newstr				String to replace forbidden chars with
 *  @param  array	$badcharstoreplace  List of forbidden characters
 * 	@return string          			Cleaned string
 *
 * 	@see    		dol_sanitizeFilename, dol_string_unaccent
 */
function dol_string_nospecial($str,$newstr='_',$badcharstoreplace='')
{
	$forbidden_chars_to_replace=array(" ", "'", "/", "\\", ":", "*", "?", "\"", "<", ">", "|", "[", "]", ",", ";", "=", '°');  // more complete than dol_sanitizeFileName
	$forbidden_chars_to_remove=array();
	if (is_array($badcharstoreplace)) $forbidden_chars_to_replace=$badcharstoreplace;
	//$forbidden_chars_to_remove=array("(",")");

	return str_replace($forbidden_chars_to_replace,$newstr,str_replace($forbidden_chars_to_remove,"",$str));
}


/**
 * Encode string for xml usage
 *
 * @param 	string	$string		String to encode
 * @return	string				String encoded
 */
function dolEscapeXML($string)
{
	return strtr($string, array('\''=>'&apos;','"'=>'&quot;','&'=>'&amp;','<'=>'&lt;','>'=>'&gt;'));
}

/**
 *  Returns text escaped for inclusion into javascript code
 *
 *  @param      string		$stringtoescape		String to escape
 *  @param		int		$mode				0=Escape also ' and " into ', 1=Escape ' but not " for usage into 'string', 2=Escape " but not ' for usage into "string", 3=Escape ' and " with \
 *  @param		int		$noescapebackslashn	0=Escape also \n. 1=Do not escape \n.
 *  @return     string     		 				Escaped string. Both ' and " are escaped into ' if they are escaped.
 */
function dol_escape_js($stringtoescape, $mode=0, $noescapebackslashn=0)
{
	// escape quotes and backslashes, newlines, etc.
	$substitjs=array("&#039;"=>"\\'","\r"=>'\\r');
	//$substitjs['</']='<\/';	// We removed this. Should be useless.
	if (empty($noescapebackslashn)) { $substitjs["\n"]='\\n'; $substitjs['\\']='\\\\'; }
	if (empty($mode)) { $substitjs["'"]="\\'"; $substitjs['"']="\\'"; }
	else if ($mode == 1) $substitjs["'"]="\\'";
	else if ($mode == 2) { $substitjs['"']='\\"'; }
	else if ($mode == 3) { $substitjs["'"]="\\'"; $substitjs['"']="\\\""; }
	return strtr($stringtoescape, $substitjs);
}


/**
 *  Returns text escaped for inclusion in HTML alt or title tags, or into values of HTML input fields.
 *
 *  @param      string		$stringtoescape		String to escape
 *  @param		int			$keepb				1=Preserve b tags (otherwise, remove them)
 *  @param      int         $keepn              1=Preserve \r\n strings (otherwise, remove them)
 *  @return     string     				 		Escaped string
 *
 *  @see		dol_string_nohtmltag
 */
function dol_escape_htmltag($stringtoescape, $keepb=0, $keepn=0)
{
	// escape quotes and backslashes, newlines, etc.
	$tmp=dol_html_entity_decode($stringtoescape,ENT_COMPAT,'UTF-8');
	if (! $keepb) $tmp=strtr($tmp, array("<b>"=>'','</b>'=>''));
	if (! $keepn) $tmp=strtr($tmp, array("\r"=>'\\r',"\n"=>'\\n'));
	return dol_htmlentities($tmp,ENT_COMPAT,'UTF-8');
}


/**
 * Convert a string to lower. Never use strtolower because it does not works with UTF8 strings.
 *
 * @param 	string		$utf8_string		String to encode
 * @return 	string							String converted
 */
function dol_strtolower($utf8_string)
{
	return mb_strtolower($utf8_string, "UTF-8");
}

/**
 * Convert a string to upper. Never use strtolower because it does not works with UTF8 strings.
 *
 * @param 	string		$utf8_string		String to encode
 * @return 	string							String converted
 */
function dol_strtoupper($utf8_string)
{
	return mb_strtoupper($utf8_string, "UTF-8");
}


/**
 *	Write log message into outputs. Possible outputs can be:
 *	SYSLOG_HANDLERS = ["mod_syslog_file"]  		file name is then defined by SYSLOG_FILE
 *	SYSLOG_HANDLERS = ["mod_syslog_syslog"]  	facility is then defined by SYSLOG_FACILITY
 *  Warning, syslog functions are bugged on Windows, generating memory protection faults. To solve
 *  this, use logging to files instead of syslog (see setup of module).
 *  Note: If constant 'SYSLOG_FILE_NO_ERROR' defined, we never output any error message when writing to log fails.
 *  Note: You can get log message into html sources by adding parameter &logtohtml=1 (constant MAIN_LOGTOHTML must be set)
 *  This function works only if syslog module is enabled.
 * 	This must not use any call to other function calling dol_syslog (avoid infinite loop).
 *
 * 	@param  string		$message				Line to log. ''=Show nothing
 *  @param  int			$level					Log level
 *												On Windows LOG_ERR=4, LOG_WARNING=5, LOG_NOTICE=LOG_INFO=6, LOG_DEBUG=6 si define_syslog_variables ou PHP 5.3+, 7 si dolibarr
 *												On Linux   LOG_ERR=3, LOG_WARNING=4, LOG_INFO=6, LOG_DEBUG=7
 *  @param	int			$ident					1=Increase ident of 1, -1=Decrease ident of 1
 *  @param	string		$suffixinfilename		When output is a file, append this suffix into default log filename.
 *  @param	string		$restricttologhandler	Output log only for this log handler
 *  @return	void
 */
function dol_syslog($message, $level = LOG_INFO, $ident = 0, $suffixinfilename='', $restricttologhandler='')
{
	global $conf, $user;

	// If syslog module enabled
	if (empty($conf->syslog->enabled)) return;

	if (! empty($message))
	{
    	// Test log level
    	$logLevels = array(LOG_EMERG, LOG_ALERT, LOG_CRIT, LOG_ERR, LOG_WARNING, LOG_NOTICE, LOG_INFO, LOG_DEBUG);
    	if (!in_array($level, $logLevels, true))
    	{
    		throw new Exception('Incorrect log level');
    	}
    	if ($level > $conf->global->SYSLOG_LEVEL) return;

    	// If adding log inside HTML page is required
    	if (! empty($_REQUEST['logtohtml']) && (! empty($conf->global->MAIN_ENABLE_LOG_TO_HTML) || ! empty($conf->global->MAIN_LOGTOHTML)))   // MAIN_LOGTOHTML kept for backward compatibility
    	{
    		$conf->logbuffer[] = dol_print_date(time(),"%Y-%m-%d %H:%M:%S")." ".$message;
    	}

    	//TODO: Remove this. MAIN_ENABLE_LOG_INLINE_HTML should be deprecated and use a log handler dedicated to HTML output
    	// If enable html log tag enabled and url parameter log defined, we show output log on HTML comments
    	if (! empty($conf->global->MAIN_ENABLE_LOG_INLINE_HTML) && ! empty($_GET["log"]))
    	{
    		print "\n\n<!-- Log start\n";
    		print $message."\n";
    		print "Log end -->\n";
    	}

    	$data = array(
    		'message' => $message,
    		'script' => (isset($_SERVER['PHP_SELF'])? basename($_SERVER['PHP_SELF'],'.php') : false),
    		'level' => $level,
    		'user' => ((is_object($user) && $user->id) ? $user->login : false),
    		'ip' => false
    	);

    	// This is when server run behind a reverse proxy
    	if (!empty($_SERVER['HTTP_X_FORWARDED_FOR'])) $data['ip'] = $_SERVER['HTTP_X_FORWARDED_FOR'].(empty($_SERVER["REMOTE_ADDR"])?'':'->'.$_SERVER['REMOTE_ADDR']);
    	// This is when server run normally on a server
    	else if (! empty($_SERVER["REMOTE_ADDR"])) $data['ip'] = $_SERVER['REMOTE_ADDR'];
    	// This is when PHP session is ran inside a web server but not inside a client request (example: init code of apache)
    	else if (! empty($_SERVER['SERVER_ADDR'])) $data['ip'] = $_SERVER['SERVER_ADDR'];
    	// This is when PHP session is ran outside a web server, like from Windows command line (Not always defined, but useful if OS defined it).
    	else if (! empty($_SERVER['COMPUTERNAME'])) $data['ip'] = $_SERVER['COMPUTERNAME'].(empty($_SERVER['USERNAME'])?'':'@'.$_SERVER['USERNAME']);
    	// This is when PHP session is ran outside a web server, like from Linux command line (Not always defined, but usefull if OS defined it).
    	else if (! empty($_SERVER['LOGNAME'])) $data['ip'] = '???@'.$_SERVER['LOGNAME'];
    	// Loop on each log handler and send output
    	foreach ($conf->loghandlers as $loghandlerinstance)
    	{
    		if ($restricttologhandler && $loghandlerinstance->code != $restricttologhandler) continue;
    		$loghandlerinstance->export($data,$suffixinfilename);
    	}
    	unset($data);
	}

	if (! empty($ident))
	{
		foreach ($conf->loghandlers as $loghandlerinstance)
		{
			$loghandlerinstance->setIdent($ident);
		}
	}
}


/**
 *	Show tab header of a card
 *
 *	@param	array	$links				Array of tabs. Currently initialized by calling a function xxx_admin_prepare_head
 *	@param	string	$active     		Active tab name (document', 'info', 'ldap', ....)
 *	@param  string	$title      		Title
 *	@param  int		$notab				-1 or 0=Add tab header, 1=no tab header. If you set this to 1, using dol_fiche_end() to close tab is not required.
 * 	@param	string	$picto				Add a picto on tab title
 *	@param	int		$pictoisfullpath	If 1, image path is a full path. If you set this to 1, you can use url returned by dol_buildpath('/mymodyle/img/myimg.png',1) for $picto.
 * 	@return	void
 */
function dol_fiche_head($links=array(), $active='0', $title='', $notab=0, $picto='', $pictoisfullpath=0)
{
	print dol_get_fiche_head($links, $active, $title, $notab, $picto, $pictoisfullpath);
}

/**
 *  Show tab header of a card
 *
 *	@param	array	$links				Array of tabs
 *	@param	string	$active     		Active tab name
 *	@param  string	$title      		Title
 *	@param  int		$notab				-1 or 0=Add tab header, 1=no tab header. If you set this to 1, using dol_fiche_end() to close tab is not required.
 * 	@param	string	$picto				Add a picto on tab title
 *	@param	int		$pictoisfullpath	If 1, image path is a full path. If you set this to 1, you can use url returned by dol_buildpath('/mymodyle/img/myimg.png',1) for $picto.
 * 	@return	string
 */
function dol_get_fiche_head($links=array(), $active='', $title='', $notab=0, $picto='', $pictoisfullpath=0)
{
	global $conf, $langs, $hookmanager;

	$out="\n".'<div class="tabs" data-role="controlgroup" data-type="horizontal">'."\n";

	// Show title
	$showtitle=1;
	if (! empty($conf->dol_optimize_smallscreen)) $showtitle=0;
	if (! empty($title) && $showtitle)
	{
		$limittitle=30;
		$out.='<a class="tabTitle">';
		if ($picto) $out.=img_picto($title,($pictoisfullpath?'':'object_').$picto,'',$pictoisfullpath).' ';
		$out.='<span class="tabTitleText">'.dol_trunc($title,$limittitle).'</span>';
		$out.='</a>';
	}

	// Define max of key (max may be higher than sizeof because of hole due to module disabling some tabs).
	$maxkey=-1;
	if (is_array($links) && ! empty($links))
	{
		$keys=array_keys($links);
		if (count($keys)) $maxkey=max($keys);
	}

	// Show tabs
	$bactive=false;
	// if =0 we don't use the feature
	$limittoshow=(empty($conf->global->MAIN_MAXTABS_IN_CARD)?99:$conf->global->MAIN_MAXTABS_IN_CARD);
	$displaytab=0;
	$nbintab=0;
    $popuptab=0; $outmore='';
	for ($i = 0 ; $i <= $maxkey ; $i++)
	{
		if ((is_numeric($active) && $i == $active) || (! empty($links[$i][2]) && ! is_numeric($active) && $active == $links[$i][2]))
		{
			// si l'active est présent dans la box
			if ($i >= $limittoshow)
				$limittoshow--;
		}
	}

	for ($i = 0 ; $i <= $maxkey ; $i++)
	{
		if ((is_numeric($active) && $i == $active) || (! empty($links[$i][2]) && ! is_numeric($active) && $active == $links[$i][2]))
		{
			$isactive=true;
			$bactive=true;
		}
		else
			$isactive=false;

		if ($i < $limittoshow || $isactive)
		{
			$out.='<div class="inline-block tabsElem'.($isactive ? ' tabsElemActive' : '').((! $isactive && ! empty($conf->global->MAIN_HIDE_INACTIVETAB_ON_PRINT))?' hideonprint':'').'"><!-- id tab = '.(empty($links[$i][2])?'':$links[$i][2]).' -->';
			if (isset($links[$i][2]) && $links[$i][2] == 'image')
			{
				if (!empty($links[$i][0]))
				{
					$out.='<a data-role="button" class="tabimage" href="'.$links[$i][0].'">'.$links[$i][1].'</a>'."\n";
				}
				else
				{
					$out.='<span data-role="button" class="tabspan">'.$links[$i][1].'</span>'."\n";
				}
			}
			else if (! empty($links[$i][1]))
			{
				//print "x $i $active ".$links[$i][2]." z";
				if ($isactive)
				{
					$out.='<a data-role="button"'.(! empty($links[$i][2])?' id="'.$links[$i][2].'"':'').' class="tabactive tab inline-block" href="'.$links[$i][0].'">'.$links[$i][1].'</a>'."\n";
				}
				else
				{
					$out.='<a data-role="button"'.(! empty($links[$i][2])?' id="'.$links[$i][2].'"':'').' class="tabunactive tab inline-block" href="'.$links[$i][0].'">'.$links[$i][1].'</a>'."\n";
				}
			}
			$out.='</div>';
		}
		else
		{
		    // The popup with the other tabs
			if (! $popuptab)
			{
			    $popuptab=1;
			    $outmore.='<div class="popuptabset">';
			}
		    $outmore.='<div class="popuptab" style="display:inherit;">';
			if (isset($links[$i][2]) && $links[$i][2] == 'image')
			{
				if (!empty($links[$i][0]))
					$outmore.='<a class="tabimage" href="'.$links[$i][0].'">'.$links[$i][1].'</a>'."\n";
				else
					$outmore.='<span class="tabspan">'.$links[$i][1].'</span>'."\n";

			}
			else if (! empty($links[$i][1]))
				$outmore.='<a'.(! empty($links[$i][2])?' id="'.$links[$i][2].'"':'').' class="inline-block" href="'.$links[$i][0].'">'.$links[$i][1].'</a>'."\n";

			$outmore.='</div>';

			$nbintab++;
		}
		$displaytab=$i;
	}
	if ($popuptab) $outmore.='</div>';

	if ($displaytab > $limittoshow)
	{
		$tabsname=str_replace("@", "", $picto);
		$out.='<div id="moretabs'.$tabsname.'" class="inline-block tabsElem">';
		$out.='<a href="#" data-role="button" class="tab moretab inline-block">'.$langs->trans("More").'... ('.$nbintab.')</a>';
		$out.='<div id="moretabsList'.$tabsname.'" style="position: absolute; left: -999em;text-align: left;margin:0px;padding:2px">'.$outmore.'</div>';
		$out.="</div>\n";

		$out.="<script>";
		$out.="$('#moretabs".$tabsname."').mouseenter( function() { $('#moretabsList".$tabsname."').css('left','auto');});";
		$out.="$('#moretabs".$tabsname."').mouseleave( function() { $('#moretabsList".$tabsname."').css('left','-999em');});";
		$out.="</script>";
	}

	$out.="</div>\n";

	if (! $notab || $notab == -1) $out.="\n".'<div class="tabBar'.($notab == -1 ? '' : ' tabBarWithBottom').'">'."\n";

	$parameters=array('tabname' => $active, 'out' => $out);
	$reshook=$hookmanager->executeHooks('printTabsHead',$parameters);	// This hook usage is called just before output the head of tabs. Take also a look at "completeTabsHead"
	if ($reshook > 0)
	{
		$out = $hookmanager->resPrint;
	}

	return $out;
}

/**
 *  Show tab footer of a card
 *
 *  @param	int		$notab       -1 or 0=Add tab footer, 1=no tab footer
 *  @return	void
 */
function dol_fiche_end($notab=0)
{
	print dol_get_fiche_end($notab);
}

/**
 *	Return tab footer of a card
 *
 *	@param  int		$notab		-1 or 0=Add tab footer, 1=no tab footer
 *  @return	string
 */
function dol_get_fiche_end($notab=0)
{
	if (! $notab || $notab == -1) return "\n</div>\n";
	else return '';
}

/**
 *  Show tab footer of a card.
 *  Note: $object->next_prev_filter can be set to restrict select to find next or previous record by $form->showrefnav.
 *
 *  @param	object	$object			Object to show
 *  @param	string	$paramid   		Name of parameter to use to name the id into the URL next/previous link
 *  @param	string	$morehtml  		More html content to output just before the nav bar
 *  @param	int		$shownav	  	Show Condition (navigation is shown if value is 1)
 *  @param	string	$fieldid   		Nom du champ en base a utiliser pour select next et previous (we make the select max and min on this field). Use 'none' for no prev/next search.
 *  @param	string	$fieldref   	Nom du champ objet ref (object->ref) a utiliser pour select next et previous
 *  @param	string	$morehtmlref  	More html to show after ref
 *  @param	string	$moreparam  	More param to add in nav link url.
 *	@param	int		$nodbprefix		Do not include DB prefix to forge table name
 *	@param	string	$morehtmlleft	More html code to show before ref
 *	@param	string	$morehtmlstatus	More html code to show under navigation arrows
 *  @param  int     $onlybanner     Put this to 1, if the card will contains only a banner (add css 'arearefnobottom' on div)
 *	@param	string	$morehtmlright	More html code to show before navigation arrows
 *  @return	void
 */
function dol_banner_tab($object, $paramid, $morehtml='', $shownav=1, $fieldid='rowid', $fieldref='ref', $morehtmlref='', $moreparam='', $nodbprefix=0, $morehtmlleft='', $morehtmlstatus='', $onlybanner=0, $morehtmlright='')
{
	global $conf, $form, $user, $langs;

	$error = 0;

	$maxvisiblephotos=1;
	$showimage=1;
	$showbarcode=empty($conf->barcode->enabled)?0:($object->barcode?1:0);
	if (! empty($conf->global->MAIN_USE_ADVANCED_PERMS) && empty($user->rights->barcode->lire_advance)) $showbarcode=0;
	$modulepart='unknown';

	if ($object->element == 'societe')         $modulepart='societe';
	if ($object->element == 'contact')         $modulepart='contact';
	if ($object->element == 'member')          $modulepart='memberphoto';
	if ($object->element == 'user')            $modulepart='userphoto';
	if ($object->element == 'product')         $modulepart='product';

	if (class_exists("Imagick"))
	{
	    if ($object->element == 'propal')            $modulepart='propal';
		if ($object->element == 'commande')          $modulepart='commande';
		if ($object->element == 'facture')           $modulepart='facture';
		if ($object->element == 'fichinter')         $modulepart='ficheinter';
		if ($object->element == 'contrat')           $modulepart='contract';
	    if ($object->element == 'supplier_proposal') $modulepart='supplier_proposal';
		if ($object->element == 'order_supplier')    $modulepart='supplier_order';
	    if ($object->element == 'invoice_supplier')  $modulepart='supplier_invoice';
		if ($object->element == 'expensereport')     $modulepart='expensereport';
	}

	if ($object->element == 'product')
	{
	    $width=80; $cssclass='photoref';
        $showimage=$object->is_photo_available($conf->product->multidir_output[$object->entity]);
	    $maxvisiblephotos=(isset($conf->global->PRODUCT_MAX_VISIBLE_PHOTO)?$conf->global->PRODUCT_MAX_VISIBLE_PHOTO:5);
		if ($conf->browser->phone) $maxvisiblephotos=1;
		if ($showimage) $morehtmlleft.='<div class="floatleft inline-block valignmiddle divphotoref">'.$object->show_photos($conf->product->multidir_output[$object->entity],'small',$maxvisiblephotos,0,0,0,$width,0).'</div>';
        else
        {
			if (!empty($conf->global->PRODUCT_NODISPLAYIFNOPHOTO)) {
				$nophoto='';
				$morehtmlleft.='<div class="floatleft inline-block valignmiddle divphotoref"></div>';
			}
			//elseif ($conf->browser->layout != 'phone') {    // Show no photo link
				$nophoto='/public/theme/common/nophoto.png';
				$morehtmlleft.='<div class="floatleft inline-block valignmiddle divphotoref"><img class="photo'.$modulepart.($cssclass?' '.$cssclass:'').'" alt="No photo" border="0"'.($width?' width="'.$width.'"':'').' src="'.DOL_URL_ROOT.$nophoto.'"></div>';
			//}
        }
	}
	else
	{
		if ($showimage)
        {
            if ($modulepart != 'unknown')
            {
                $phototoshow='';
                // Check if a preview file is available
                if (in_array($modulepart, array('propal', 'commande', 'facture', 'ficheinter', 'contract', 'supplier_order', 'supplier_proposal', 'supplier_invoice', 'expensereport')) && class_exists("Imagick"))
                {
                    $objectref = dol_sanitizeFileName($object->ref);
                    $dir_output = $conf->$modulepart->dir_output . "/";
                    if (in_array($modulepart, array('invoice_supplier', 'supplier_invoice')))
                    {
                        $subdir = get_exdir($object->id, 2, 0, 0, $object, $modulepart).$objectref;
                    }
                    else
                    {
                        $subdir = get_exdir($object->id, 0, 0, 0, $object, $modulepart).$objectref;
                    }
                    $filepath = $dir_output . $subdir . "/";
                    $file = $filepath . $objectref . ".pdf";
                    $relativepath = $subdir.'/'.$objectref.'.pdf';

                    // Define path to preview pdf file (preview precompiled "file.ext" are "file.ext_preview.png")
                    $fileimage = $file.'_preview.png';              // If PDF has 1 page
                    $fileimagebis = $file.'_preview-0.png';         // If PDF has more than one page
                    $relativepathimage = $relativepath.'_preview.png';

                    // Si fichier PDF existe
                    if (file_exists($file))
                    {
                        $encfile = urlencode($file);
                        // Conversion du PDF en image png si fichier png non existant
                        if ( (! file_exists($fileimage) || (filemtime($fileimage) < filemtime($file)))
                          && (! file_exists($fileimagebis) || (filemtime($fileimagebis) < filemtime($file)))
                           )
                        {
                        	if (empty($conf->global->MAIN_DISABLE_PDF_THUMBS))		// If you experienc trouble with pdf thumb generation and imagick, you can disable here.
                        	{
                            	$ret = dol_convert_file($file, 'png', $fileimage);
                            	if ($ret < 0) $error++;
                        	}
                        }

                        $heightforphotref=70;
                        if (! empty($conf->dol_optimize_smallscreen)) $heightforphotref=60;
                        // Si fichier png PDF d'1 page trouve
                        if (file_exists($fileimage))
                        {
                            $phototoshow = '<div class="floatleft inline-block valignmiddle divphotoref"><div class="photoref">';
                            $phototoshow.= '<img height="'.$heightforphotref.'" class="photo photowithmargin photowithborder" src="'.DOL_URL_ROOT . '/viewimage.php?modulepart=apercu'.$modulepart.'&amp;file='.urlencode($relativepathimage).'">';
                            $phototoshow.= '</div></div>';
                        }
                        // Si fichier png PDF de plus d'1 page trouve
                        elseif (file_exists($fileimagebis))
                        {
                            $preview = preg_replace('/\.png/','',$relativepathimage) . "-0.png";
                            $phototoshow = '<div class="floatleft inline-block valignmiddle divphotoref"><div class="photoref">';
                            $phototoshow.= '<img height="'.$heightforphotref.'" class="photo photowithmargin photowithborder" src="'.DOL_URL_ROOT . '/viewimage.php?modulepart=apercu'.$modulepart.'&amp;file='.urlencode($preview).'"><p>';
                            $phototoshow.= '</div></div>';
                        }
                    }
                }
                else if (! $phototoshow)
                {
                    $phototoshow = $form->showphoto($modulepart,$object,0,0,0,'photoref','small',1,0,$maxvisiblephotos);
                }

                if ($phototoshow)
                {
                    $morehtmlleft.='<div class="floatleft inline-block valignmiddle divphotoref">';
                    $morehtmlleft.=$phototoshow;
                    $morehtmlleft.='</div>';
                }
            }

            if (! $phototoshow)      // Show No photo link (picto of pbject)
            {
                $morehtmlleft.='<div class="floatleft inline-block valignmiddle divphotoref">';
                if ($object->element == 'action')
                {
                    $width=80;
                    $cssclass='photorefcenter';
                    $nophoto=img_picto('', 'title_agenda', '', false, 1);
                }
                else
                {
                    $width=14; $cssclass='photorefcenter';
                    $picto = $object->picto;
                    if ($object->element == 'project' && ! $object->public) $picto = 'project'; // instead of projectpub
    				$nophoto=img_picto('', 'object_'.$picto, '', false, 1);
                }
                $morehtmlleft.='<!-- No photo to show -->';
                $morehtmlleft.='<div class="floatleft inline-block valignmiddle divphotoref"><div class="photoref"><img class="photo'.$modulepart.($cssclass?' '.$cssclass:'').'" alt="No photo" border="0"'.($width?' width="'.$width.'"':'').' src="'.$nophoto.'"></div></div>';

                $morehtmlleft.='</div>';
            }
        }
	}

	if ($showbarcode) $morehtmlleft.='<div class="floatleft inline-block valignmiddle divphotoref">'.$form->showbarcode($object).'</div>';

	if ($object->element == 'societe')
	{
	    if (! empty($conf->use_javascript_ajax) && $user->rights->societe->creer && ! empty($conf->global->MAIN_DIRECT_STATUS_UPDATE))
    	{
	       	$morehtmlstatus.=ajax_object_onoff($object, 'status', 'status', 'InActivity', 'ActivityCeased');
    	}
	}
	elseif ($object->element == 'product')
	{
	    //$morehtmlstatus.=$langs->trans("Status").' ('.$langs->trans("Sell").') ';
        if (! empty($conf->use_javascript_ajax) && $user->rights->produit->creer && ! empty($conf->global->MAIN_DIRECT_STATUS_UPDATE)) {
            $morehtmlstatus.=ajax_object_onoff($object, 'status', 'tosell', 'ProductStatusOnSell', 'ProductStatusNotOnSell');
        } else {
            $morehtmlstatus.='<span class="statusrefsell">'.$object->getLibStatut(5,0).'</span>';
        }
        $morehtmlstatus.=' &nbsp; ';
        //$morehtmlstatus.=$langs->trans("Status").' ('.$langs->trans("Buy").') ';
	    if (! empty($conf->use_javascript_ajax) && $user->rights->produit->creer && ! empty($conf->global->MAIN_DIRECT_STATUS_UPDATE)) {
            $morehtmlstatus.=ajax_object_onoff($object, 'status_buy', 'tobuy', 'ProductStatusOnBuy', 'ProductStatusNotOnBuy');
        } else {
            $morehtmlstatus.='<span class="statusrefbuy">'.$object->getLibStatut(5,1).'</span>';
        }
	}
	elseif (in_array($object->element, array('facture', 'invoice', 'invoice_supplier', 'chargesociales', 'loan')))
	{
	    $tmptxt=$object->getLibStatut(6, $object->totalpaye);
	    if (empty($tmptxt) || $tmptxt == $object->getLibStatut(3) || $conf->browser->layout=='phone') $tmptxt=$object->getLibStatut(5, $object->totalpaye);
		$morehtmlstatus.=$tmptxt;
	}
	elseif ($object->element == 'contrat' || $object->element == 'contract')
	{
        if ($object->statut==0) $morehtmlstatus.=$object->getLibStatut(2);
        else $morehtmlstatus.=$object->getLibStatut(4);
	}
	else { // Generic case
	    $tmptxt=$object->getLibStatut(6);
	    if (empty($tmptxt) || $tmptxt == $object->getLibStatut(3) || $conf->browser->layout=='phone') $tmptxt=$object->getLibStatut(5);
		$morehtmlstatus.=$tmptxt;
	}
	if (! empty($object->name_alias)) $morehtmlref.='<div class="refidno">'.$object->name_alias.'</div>';      // For thirdparty

	// Add label
	if ($object->element == 'product' || $object->element == 'bank_account' || $object->element == 'project_task')
	{
		if (! empty($object->label)) $morehtmlref.='<div class="refidno">'.$object->label.'</div>';
	}

	if ($object->element != 'product' && $object->element != 'bookmark' && $object->element != 'ecm_directories')
	{
    	$morehtmlref.='<div class="refidno">';
    	$morehtmlref.=$object->getBannerAddress('refaddress',$object);
    	$morehtmlref.='</div>';
	}
	if (! empty($conf->global->MAIN_SHOW_TECHNICAL_ID) && in_array($object->element, array('societe', 'contact', 'member', 'product')))
	{
		$morehtmlref.='<div style="clear: both;"></div><div class="refidno">';
		$morehtmlref.=$langs->trans("TechnicalID").': '.$object->id;
		$morehtmlref.='</div>';
	}

	print '<div class="'.($onlybanner?'arearefnobottom ':'arearef ').'heightref valignmiddle" width="100%">';
	print $form->showrefnav($object, $paramid, $morehtml, $shownav, $fieldid, $fieldref, $morehtmlref, $moreparam, $nodbprefix, $morehtmlleft, $morehtmlstatus, $morehtmlright);
	print '</div>';
	print '<div class="underrefbanner clearboth"></div>';
}

/**
 * Show a string with the label tag dedicated to the HTML edit field.
 *
 * @param	string	$langkey		Translation key
 * @param 	string	$fieldkey		Key of the html select field the text refers to
 * @param	int		$fieldrequired	1=Field is mandatory
 * @deprecated Form::editfieldkey
 */
function fieldLabel($langkey, $fieldkey, $fieldrequired=0)
{
	global $conf, $langs;
	$ret='';
	if ($fieldrequired) $ret.='<span class="fieldrequired">';
	if (($conf->dol_use_jmobile != 4)) $ret.='<label for="'.$fieldkey.'">';
	$ret.=$langs->trans($langkey);
	if (($conf->dol_use_jmobile != 4)) $ret.='</label>';
	if ($fieldrequired) $ret.='</span>';
	return $ret;
}

/**
 * Return string to add class property on html element with pair/impair.
 *
 * @param	string	$var			0 or 1
 * @param	string	$moreclass		More class to add
 * @return	string					String to add class onto HTML element
 */
function dol_bc($var,$moreclass='')
{
	global $bc;
	$ret=' '.$bc[$var];
	if ($moreclass) $ret=preg_replace('/class=\"/','class="'.$moreclass.' ',$ret);
	return $ret;
}

/**
 *      Return a formated address (part address/zip/town/state) according to country rules
 *
 *      @param  Object		$object         A company or contact object
 * 	    @param	int			$withcountry	1=Add country into address string
 *      @param	string		$sep			Separator to use to build string
 *      @param	Translate	$outputlangs	Object lang that contains language for text translation.
 *      @return string          			Formated string
 *      @see dol_print_address
 */
function dol_format_address($object,$withcountry=0,$sep="\n",$outputlangs='')
{
	global $conf,$langs;

	$ret='';
	$countriesusingstate=array('AU','CA','US','IN','GB','ES','UK','TR');    // See also MAIN_FORCE_STATE_INTO_ADDRESS

	// Address
	$ret .= $object->address;
	// Zip/Town/State
	if (in_array($object->country_code,array('AU', 'CA', 'US')) || ! empty($conf->global->MAIN_FORCE_STATE_INTO_ADDRESS))   	// US: title firstname name \n address lines \n town, state, zip \n country
	{
		$ret .= ($ret ? $sep : '' ).$object->town;
		if ($object->state)
		{
			$ret.=($ret?", ":'').$object->state;
		}
		if ($object->zip) $ret .= ($ret?", ":'').$object->zip;
	}
	else if (in_array($object->country_code,array('GB','UK'))) // UK: title firstname name \n address lines \n town state \n zip \n country
	{
		$ret .= ($ret ? $sep : '' ).$object->town;
		if ($object->state)
		{
			$ret.=($ret?", ":'').$object->state;
		}
		if ($object->zip) $ret .= ($ret ? $sep : '' ).$object->zip;
	}
	else if (in_array($object->country_code,array('ES','TR'))) // ES: title firstname name \n address lines \n zip town \n state \n country
	{
		$ret .= ($ret ? $sep : '' ).$object->zip;
		$ret .= ($object->town?(($object->zip?' ':'').$object->town):'');
		if ($object->state)
		{
			$ret.="\n".$object->state;
		}
	}
	else                                        		// Other: title firstname name \n address lines \n zip town \n country
	{
		$ret .= $object->zip ? (($ret ? $sep : '' ).$object->zip) : '';
		$ret .= ($object->town?(($object->zip?' ':($ret ? $sep : '' )).$object->town):'');
		if ($object->state && in_array($object->country_code,$countriesusingstate))
		{
			$ret.=($ret?", ":'').$object->state;
		}
	}
	if (! is_object($outputlangs)) $outputlangs=$langs;
	if ($withcountry) $ret.=($object->country_code?($ret?$sep:'').$outputlangs->convToOutputCharset($outputlangs->transnoentitiesnoconv("Country".$object->country_code)):'');

	return $ret;
}



/**
 *	Format a string.
 *
 *	@param	string	$fmt		Format of strftime function (http://php.net/manual/fr/function.strftime.php)
 *  @param	int		$ts			Timesamp (If is_gmt is true, timestamp is already includes timezone and daylight saving offset, if is_gmt is false, timestamp is a GMT timestamp and we must compensate with server PHP TZ)
 *  @param	int		$is_gmt		See comment of timestamp parameter
 *	@return	string				A formatted string
 */
function dol_strftime($fmt, $ts=false, $is_gmt=false)
{
	if ((abs($ts) <= 0x7FFFFFFF)) { // check if number in 32-bit signed range
		return ($is_gmt)? @gmstrftime($fmt,$ts): @strftime($fmt,$ts);
	}
	else return 'Error date into a not supported range';
}

/**
 *	Output date in a string format according to outputlangs (or langs if not defined).
 * 	Return charset is always UTF-8, except if encodetoouput is defined. In this case charset is output charset
 *
 *	@param	int			$time			GM Timestamps date
 *	@param	string		$format      	Output date format (tag of strftime function)
 *										"%d %b %Y",
 *										"%d/%m/%Y %H:%M",
 *										"%d/%m/%Y %H:%M:%S",
 *                                      "%B"=Long text of month, "%A"=Long text of day, "%b"=Short text of month, "%a"=Short text of day
 *										"day", "daytext", "dayhour", "dayhourldap", "dayhourtext", "dayrfc", "dayhourrfc", "...reduceformat"
 * 	@param	string		$tzoutput		true or 'gmt' => string is for Greenwich location
 * 										false or 'tzserver' => output string is for local PHP server TZ usage
 * 										'tzuser' => output string is for user TZ (current browser TZ with current dst)
 *                                      'tzuserrel' => output string is for user TZ (current browser TZ with dst or not, depending on date position)
 *	@param	Translate	$outputlangs	Object lang that contains language for text translation.
 *  @param  boolean		$encodetooutput false=no convert into output pagecode
 * 	@return string      				Formated date or '' if time is null
 *
 *  @see        dol_mktime, dol_stringtotime, dol_getdate
 */
function dol_print_date($time,$format='',$tzoutput='tzserver',$outputlangs='',$encodetooutput=false)
{
	global $conf,$langs;

	// Clean parameters
	$to_gmt=false;
	$offsettz=$offsetdst=0;
	if ($tzoutput)
	{
		$to_gmt=true;	// For backward compatibility
		if (is_string($tzoutput))
		{
			if ($tzoutput == 'tzserver')
			{
				$to_gmt=false;
				$offsettzstring=@date_default_timezone_get();		// Example 'Europe/Berlin' or 'Indian/Reunion'
				$offsettz=0;
				$offsetdst=0;
			}
			elseif ($tzoutput == 'tzuser')
			{
				$to_gmt=true;
				$offsettzstring=(empty($_SESSION['dol_tz_string'])?'UTC':$_SESSION['dol_tz_string']);	// Example 'Europe/Berlin' or 'Indian/Reunion'
				$offsettz=(empty($_SESSION['dol_tz'])?0:$_SESSION['dol_tz'])*60*60;
				$offsetdst=(empty($_SESSION['dol_dst'])?0:$_SESSION['dol_dst'])*60*60;
			}
		}
	}
	if (! is_object($outputlangs)) $outputlangs=$langs;
	if (! $format) $format='daytextshort';
	$reduceformat=(! empty($conf->dol_optimize_smallscreen) && in_array($format,array('day','dayhour')))?1:0;
	$formatwithoutreduce = preg_replace('/reduceformat/','',$format);
	if ($formatwithoutreduce != $format) { $format = $formatwithoutreduce; $reduceformat=1; }  // so format 'dayreduceformat' is processed like day

	// Change predefined format into computer format. If found translation in lang file we use it, otherwise we use default.
	// TODO Add format daysmallyear and dayhoursmallyear
	if ($format == 'day')				$format=($outputlangs->trans("FormatDateShort")!="FormatDateShort"?$outputlangs->trans("FormatDateShort"):$conf->format_date_short);
	else if ($format == 'hour')			$format=($outputlangs->trans("FormatHourShort")!="FormatHourShort"?$outputlangs->trans("FormatHourShort"):$conf->format_hour_short);
	else if ($format == 'hourduration')	$format=($outputlangs->trans("FormatHourShortDuration")!="FormatHourShortDuration"?$outputlangs->trans("FormatHourShortDuration"):$conf->format_hour_short_duration);
	else if ($format == 'daytext')			 $format=($outputlangs->trans("FormatDateText")!="FormatDateText"?$outputlangs->trans("FormatDateText"):$conf->format_date_text);
	else if ($format == 'daytextshort')	$format=($outputlangs->trans("FormatDateTextShort")!="FormatDateTextShort"?$outputlangs->trans("FormatDateTextShort"):$conf->format_date_text_short);
	else if ($format == 'dayhour')			 $format=($outputlangs->trans("FormatDateHourShort")!="FormatDateHourShort"?$outputlangs->trans("FormatDateHourShort"):$conf->format_date_hour_short);
	else if ($format == 'dayhoursec')		 $format=($outputlangs->trans("FormatDateHourSecShort")!="FormatDateHourSecShort"?$outputlangs->trans("FormatDateHourSecShort"):$conf->format_date_hour_sec_short);
	else if ($format == 'dayhourtext')		 $format=($outputlangs->trans("FormatDateHourText")!="FormatDateHourText"?$outputlangs->trans("FormatDateHourText"):$conf->format_date_hour_text);
	else if ($format == 'dayhourtextshort') $format=($outputlangs->trans("FormatDateHourTextShort")!="FormatDateHourTextShort"?$outputlangs->trans("FormatDateHourTextShort"):$conf->format_date_hour_text_short);
	// Format not sensitive to language
	else if ($format == 'dayhourlog')		 $format='%Y%m%d%H%M%S';
	else if ($format == 'dayhourldap')		 $format='%Y%m%d%H%M%SZ';
	else if ($format == 'dayhourxcard')	$format='%Y%m%dT%H%M%SZ';
	else if ($format == 'dayxcard')	 	$format='%Y%m%d';
	else if ($format == 'dayrfc')			 $format='%Y-%m-%d';             // DATE_RFC3339
	else if ($format == 'dayhourrfc')		 $format='%Y-%m-%dT%H:%M:%SZ';   // DATETIME RFC3339
	else if ($format == 'standard')		$format='%Y-%m-%d %H:%M:%S';

	if ($reduceformat)
	{
		$format=str_replace('%Y','%y',$format);
		$format=str_replace('yyyy','yy',$format);
	}

	// If date undefined or "", we return ""
	if (dol_strlen($time) == 0) return '';		// $time=0 allowed (it means 01/01/1970 00:00:00)

	// Clean format
	if (preg_match('/%b/i',$format))		// There is some text to translate
	{
		// We inhibate translation to text made by strftime functions. We will use trans instead later.
		$format=str_replace('%b','__b__',$format);
		$format=str_replace('%B','__B__',$format);
	}
	if (preg_match('/%a/i',$format))		// There is some text to translate
	{
		// We inhibate translation to text made by strftime functions. We will use trans instead later.
		$format=str_replace('%a','__a__',$format);
		$format=str_replace('%A','__A__',$format);
	}

	// Analyze date
	if (preg_match('/^([0-9]+)\-([0-9]+)\-([0-9]+) ?([0-9]+)?:?([0-9]+)?:?([0-9]+)?/i',$time,$reg)
	|| preg_match('/^([0-9][0-9][0-9][0-9])([0-9][0-9])([0-9][0-9])([0-9][0-9])([0-9][0-9])([0-9][0-9])$/i',$time,$reg))	// Deprecated. Ex: 1970-01-01, 1970-01-01 01:00:00, 19700101010000
	{
		// This part of code should not be used. TODO Remove this.
		dol_syslog("Functions.lib::dol_print_date function call with deprecated value of time in page ".$_SERVER["PHP_SELF"], LOG_WARNING);
		// Date has format 'YYYY-MM-DD' or 'YYYY-MM-DD HH:MM:SS' or 'YYYYMMDDHHMMSS'
		$syear	= (! empty($reg[1]) ? $reg[1] : '');
		$smonth	= (! empty($reg[2]) ? $reg[2] : '');
		$sday	= (! empty($reg[3]) ? $reg[3] : '');
		$shour	= (! empty($reg[4]) ? $reg[4] : '');
		$smin	= (! empty($reg[5]) ? $reg[5] : '');
		$ssec	= (! empty($reg[6]) ? $reg[6] : '');

		$time=dol_mktime($shour,$smin,$ssec,$smonth,$sday,$syear,true);
		$ret=adodb_strftime($format,$time+$offsettz+$offsetdst,$to_gmt);
	}
	else
	{
		// Date is a timestamps
		if ($time < 100000000000)	// Protection against bad date values
		{
			$ret=adodb_strftime($format,$time+$offsettz+$offsetdst,$to_gmt);	// TODO Replace this with function Date PHP. We also should not use anymore offsettz and offsetdst but only offsettzstring.
		}
		else $ret='Bad value '.$time.' for date';
	}

	if (preg_match('/__b__/i',$format))
	{
		// Here ret is string in PHP setup language (strftime was used). Now we convert to $outputlangs.
		$month=adodb_strftime('%m',$time+$offsettz+$offsetdst);					// TODO Replace this with function Date PHP. We also should not use anymore offsettz and offsetdst but only offsettzstring.
        $month=sprintf("%02d", $month);                             // $month may be return with format '06' on some installation and '6' on other, so we force it to '06'.
		if ($encodetooutput)
		{
			$monthtext=$outputlangs->transnoentities('Month'.$month);
			$monthtextshort=$outputlangs->transnoentities('MonthShort'.$month);
		}
		else
		{
			$monthtext=$outputlangs->transnoentitiesnoconv('Month'.$month);
			$monthtextshort=$outputlangs->transnoentitiesnoconv('MonthShort'.$month);
		}
		//print 'monthtext='.$monthtext.' monthtextshort='.$monthtextshort;
		$ret=str_replace('__b__',$monthtextshort,$ret);
		$ret=str_replace('__B__',$monthtext,$ret);
		//print 'x'.$outputlangs->charset_output.'-'.$ret.'x';
		//return $ret;
	}
	if (preg_match('/__a__/i',$format))
	{
		$w=adodb_strftime('%w',$time+$offsettz+$offsetdst);						// TODO Remove this
		$dayweek=$outputlangs->transnoentitiesnoconv('Day'.$w);
		$ret=str_replace('__A__',$dayweek,$ret);
		$ret=str_replace('__a__',dol_substr($dayweek,0,3),$ret);
	}

	return $ret;
}


/**
 *	Return an array with locale date info.
 *  PHP getdate is restricted to the years 1901-2038 on Unix and 1970-2038 on Windows
 *  WARNING: This function always use PHP server timezone to return locale informations !!!
 *  Usage must be avoid.
 *  FIXME: Replace this with PHP date function and a parameter $gm
 *
 *	@param	int			$timestamp      Timestamp
 *	@param	boolean		$fast           Fast mode
 *	@return	array						Array of informations
 *										If no fast mode:
 *										'seconds' => $secs,
 *										'minutes' => $min,
 *										'hours' => $hour,
 *										'mday' => $day,
 *										'wday' => $dow,		0=sunday, 6=saturday
 *										'mon' => $month,
 *										'year' => $year,
 *										'yday' => floor($secsInYear/$_day_power),
 *										'weekday' => gmdate('l',$_day_power*(3+$dow)),
 *										'month' => gmdate('F',mktime(0,0,0,$month,2,1971)),
 *										If fast mode:
 *										'seconds' => $secs,
 *										'minutes' => $min,
 *										'hours' => $hour,
 *										'mday' => $day,
 *										'mon' => $month,
 *										'year' => $year,
 *										'yday' => floor($secsInYear/$_day_power),
 *										'leap' => $leaf,
 *										'ndays' => $ndays
 * 	@see 								dol_print_date, dol_stringtotime, dol_mktime
 */
function dol_getdate($timestamp,$fast=false)
{
	global $conf;

	$usealternatemethod=false;
	if ($timestamp <= 0) $usealternatemethod=true;				// <= 1970
	if ($timestamp >= 2145913200) $usealternatemethod=true;		// >= 2038

	if ($usealternatemethod)
	{
		$arrayinfo=adodb_getdate($timestamp,$fast);
	}
	else
	{
		$arrayinfo=getdate($timestamp);
	}

	return $arrayinfo;
}

/**
 *	Return a timestamp date built from detailed informations (by default a local PHP server timestamp)
 * 	Replace function mktime not available under Windows if year < 1970
 *	PHP mktime is restricted to the years 1901-2038 on Unix and 1970-2038 on Windows
 *
 * 	@param	int			$hour			Hour	(can be -1 for undefined)
 *	@param	int			$minute			Minute	(can be -1 for undefined)
 *	@param	int			$second			Second	(can be -1 for undefined)
 *	@param	int			$month			Month (1 to 12)
 *	@param	int			$day			Day (1 to 31)
 *	@param	int			$year			Year
 *	@param	mixed		$gm				True or 1 or 'gmt'=Input informations are GMT values
 *										False or 0 or 'server' = local to server TZ
 *										'user' = local to user TZ
 *										'tz,TimeZone' = use specified timezone
 *	@param	int			$check			0=No check on parameters (Can use day 32, etc...)
 *	@return	int|string					Date as a timestamp, '' or false if error
 * 	@see 								dol_print_date, dol_stringtotime, dol_getdate
 */
function dol_mktime($hour,$minute,$second,$month,$day,$year,$gm=false,$check=1)
{
	global $conf;
	//print "- ".$hour.",".$minute.",".$second.",".$month.",".$day.",".$year.",".$_SERVER["WINDIR"]." -";

	// Clean parameters
	if ($hour   == -1 || empty($hour)) $hour=0;
	if ($minute == -1 || empty($minute)) $minute=0;
	if ($second == -1 || empty($second)) $second=0;

	// Check parameters
	if ($check)
	{
		if (! $month || ! $day)  return '';
		if ($day   > 31) return '';
		if ($month > 12) return '';
		if ($hour  < 0 || $hour   > 24) return '';
		if ($minute< 0 || $minute > 60) return '';
		if ($second< 0 || $second > 60) return '';
	}

	if (method_exists('DateTime','getTimestamp'))
	{
		if (empty($gm) || $gm === 'server')
		{
			$default_timezone=@date_default_timezone_get();		// Example 'Europe/Berlin'
			$localtz = new DateTimeZone($default_timezone);
		}
		else if ($gm === 'user')
		{
			// We use dol_tz_string first because it is more reliable.
			$default_timezone=(empty($_SESSION["dol_tz_string"])?@date_default_timezone_get():$_SESSION["dol_tz_string"]);		// Example 'Europe/Berlin'
			try {
				$localtz = new DateTimeZone($default_timezone);
			}
			catch(Exception $e)
			{
				dol_syslog("Warning dol_tz_string contains an invalid value ".$_SESSION["dol_tz_string"], LOG_WARNING);
				$default_timezone=@date_default_timezone_get();
			}
		}
		else if (strrpos($gm, "tz,") !== false)
		{
			$timezone=str_replace("tz,", "", $gm);  // Example 'tz,Europe/Berlin'
			try
			{
				$localtz = new DateTimeZone($timezone);
			}
			catch(Exception $e)
			{
				dol_syslog("Warning passed timezone contains an invalid value ".$timezone, LOG_WARNING);
			}
		}

		if (empty($localtz)) {
			$localtz = new DateTimeZone('UTC');
		}

		$dt = new DateTime(null,$localtz);
		$dt->setDate($year,$month,$day);
		$dt->setTime((int) $hour, (int) $minute, (int) $second);
		$date=$dt->getTimestamp();	// should include daylight saving time
		return $date;
	}
	else
	{
		dol_print_error('','PHP version must be 5.3+');
		return '';
	}
}


/**
 *	Return date for now. In mot cases, we use this function without parameters (that means GMT time).
 *
 * 	@param	string		$mode	'gmt' => we return GMT timestamp,
 * 								'tzserver' => we add the PHP server timezone
 *  							'tzref' => we add the company timezone
 * 								'tzuser' => we add the user timezone
 *	@return int   $date	Timestamp
 */
function dol_now($mode='gmt')
{
    $ret='';
	// Note that gmmktime and mktime return same value (GMT) when used without parameters
	//if ($mode == 'gmt') $ret=gmmktime(); // Strict Standards: gmmktime(): You should be using the time() function instead
	if ($mode == 'gmt') $ret=time();	// Time for now at greenwich.
	else if ($mode == 'tzserver')		// Time for now with PHP server timezone added
	{
		require_once DOL_DOCUMENT_ROOT.'/core/lib/date.lib.php';
		$tzsecond=getServerTimeZoneInt('now');    // Contains tz+dayling saving time
		$ret=dol_now('gmt')+($tzsecond*3600);
	}
	/*else if ($mode == 'tzref')				// Time for now with parent company timezone is added
	{
		require_once DOL_DOCUMENT_ROOT.'/core/lib/date.lib.php';
		$tzsecond=getParentCompanyTimeZoneInt();    // Contains tz+dayling saving time
		$ret=dol_now('gmt')+($tzsecond*3600);
	}*/
	else if ($mode == 'tzuser')				// Time for now with user timezone added
	{
		//print 'eeee'.time().'-'.mktime().'-'.gmmktime();
		$offsettz=(empty($_SESSION['dol_tz'])?0:$_SESSION['dol_tz'])*60*60;
		$offsetdst=(empty($_SESSION['dol_dst'])?0:$_SESSION['dol_dst'])*60*60;
		$ret=dol_now('gmt')+($offsettz+$offsetdst);
	}
	return $ret;
}


/**
 * Return string with formated size
 *
 * @param	int		$size		Size to print
 * @param	int		$shortvalue	Tell if we want long value to use another unit (Ex: 1.5Kb instead of 1500b)
 * @param	int		$shortunit	Use short value of size unit
 * @return	string				Link
 */
function dol_print_size($size,$shortvalue=0,$shortunit=0)
{
	global $conf,$langs;
	$level=1024;

	if (! empty($conf->dol_optimize_smallscreen)) $shortunit=1;

	// Set value text
	if (empty($shortvalue) || $size < ($level*10))
	{
		$ret=$size;
		$textunitshort=$langs->trans("b");
		$textunitlong=$langs->trans("Bytes");
	}
	else
	{
		$ret=round($size/$level,0);
		$textunitshort=$langs->trans("Kb");
		$textunitlong=$langs->trans("KiloBytes");
	}
	// Use long or short text unit
	if (empty($shortunit)) { $ret.=' '.$textunitlong; }
	else { $ret.=' '.$textunitshort; }

	return $ret;
}

/**
 * Show Url link
 *
 * @param	string		$url		Url to show
 * @param	string		$target		Target for link
 * @param	int			$max		Max number of characters to show
 * @param	int			$withpicto	With picto
 * @return	string					HTML Link
 */
function dol_print_url($url,$target='_blank',$max=32,$withpicto=0)
{
	global $langs;

	if (empty($url)) return '';

	$link='<a href="';
	if (! preg_match('/^http/i',$url)) $link.='http://';
	$link.=$url;
	$link.='"';
	if ($target) $link.=' target="'.$target.'"';
	$link.='>';
	if (! preg_match('/^http/i',$url)) $link.='http://';
	$link.=dol_trunc($url,$max);
	$link.='</a>';
	return '<div class="nospan float" style="margin-right: 10px">'.($withpicto?img_picto($langs->trans("Url"), 'object_globe.png').' ':'').$link.'</div>';
}

/**
 * Show EMail link
 *
 * @param	string		$email			EMail to show (only email, without 'Name of recipient' before)
 * @param 	int			$cid 			Id of contact if known
 * @param 	int			$socid 			Id of third party if known
 * @param 	int			$addlink		0=no link, 1=email has a html email link (+ link to create action if constant AGENDA_ADDACTIONFOREMAIL is on)
 * @param	int			$max			Max number of characters to show
 * @param	int			$showinvalid	Show warning if syntax email is wrong
 * @param	int			$withpicto		Show picto
 * @return	string						HTML Link
 */
function dol_print_email($email,$cid=0,$socid=0,$addlink=0,$max=64,$showinvalid=1,$withpicto=0)
{
	global $conf,$user,$langs;

	$newemail=$email;

	if (empty($email)) return '&nbsp;';

	if (! empty($addlink))
	{
		$newemail='<a style="text-overflow: ellipsis;" href="';
		if (! preg_match('/^mailto:/i',$email)) $newemail.='mailto:';
		$newemail.=$email;
		$newemail.='">';
		$newemail.=dol_trunc($email,$max);
		$newemail.='</a>';
		if ($showinvalid && ! isValidEmail($email))
		{
			$langs->load("errors");
			$newemail.=img_warning($langs->trans("ErrorBadEMail",$email));
		}

		if (($cid || $socid) && ! empty($conf->agenda->enabled) && $user->rights->agenda->myactions->create)
		{
			$type='AC_EMAIL'; $link='';
			if (! empty($conf->global->AGENDA_ADDACTIONFOREMAIL)) $link='<a href="'.DOL_URL_ROOT.'/comm/action/card.php?action=create&amp;backtopage=1&amp;actioncode='.$type.'&amp;contactid='.$cid.'&amp;socid='.$socid.'">'.img_object($langs->trans("AddAction"),"calendar").'</a>';
			if ($link) $newemail='<div>'.$newemail.' '.$link.'</div>';
		}
	}
	else
	{
		if ($showinvalid && ! isValidEmail($email))
		{
			$langs->load("errors");
			$newemail.=img_warning($langs->trans("ErrorBadEMail",$email));
		}
	}
	return '<div class="nospan float" style="margin-right: 10px">'.($withpicto?img_picto($langs->trans("EMail"), 'object_email.png').' ':'').$newemail.'</div>';
}

/**
 * Show Skype link
 *
 * @param	string		$skype			Skype to show (only skype, without 'Name of recipient' before)
 * @param	int 		$cid 			Id of contact if known
 * @param	int 		$socid 			Id of third party if known
 * @param	int 		$addlink		0=no link to create action
 * @param	int			$max			Max number of characters to show
 * @return	string						HTML Link
 */
function dol_print_skype($skype,$cid=0,$socid=0,$addlink=0,$max=64)
{
	global $conf,$user,$langs;

	$newskype=$skype;

	if (empty($skype)) return '&nbsp;';

	if (! empty($addlink))
	{
		$newskype =img_picto($langs->trans("Skype"), 'object_skype.png');
		$newskype.= '&nbsp;';
		$newskype.=dol_trunc($skype,$max);
		$newskype.= '&nbsp;';
		$newskype.='<a href="skype:';
		$newskype.=dol_trunc($skype,$max);
		$newskype.='?call" alt="'.$langs->trans("Call").'&nbsp;'.$skype.'" title="'.$langs->trans("Call").'&nbsp;'.$skype.'">';
		$newskype.='<img src="'.DOL_URL_ROOT.'/theme/common/skype_callbutton.png" border="0">';
		$newskype.='</a>&nbsp;&nbsp;&nbsp;<a href="skype:';
		$newskype.=dol_trunc($skype,$max);
		$newskype.='?chat" alt="'.$langs->trans("Chat").'&nbsp;'.$skype.'" title="'.$langs->trans("Chat").'&nbsp;'.$skype.'">';
		$newskype.='<img src="'.DOL_URL_ROOT.'/theme/common/skype_chatbutton.png" border="0">';
		$newskype.='</a>';

		if (($cid || $socid) && ! empty($conf->agenda->enabled) && $user->rights->agenda->myactions->create)
		{
			$type='AC_SKYPE'; $link='';
			if (! empty($conf->global->AGENDA_ADDACTIONFORSKYPE)) $link='<a href="'.DOL_URL_ROOT.'/comm/action/card.php?action=create&amp;backtopage=1&amp;actioncode='.$type.'&amp;contactid='.$cid.'&amp;socid='.$socid.'">'.img_object($langs->trans("AddAction"),"calendar").'</a>';
			$newskype='<div class="divskype nowrap">'.$newskype.($link?' '.$link:'').'</div>';
		}
	}
	else
	{
		$langs->load("errors");
		$newskype.=img_warning($langs->trans("ErrorBadSkype",$skype));
	}
	return $newskype;
}

/**
 * 	Format phone numbers according to country
 *
 * 	@param  string  $phone          Phone number to format
 * 	@param  string  $countrycode    Country code to use for formatting
 * 	@param 	int		$cid 		    Id of contact if known
 * 	@param 	int		$socid          Id of third party if known
 * 	@param 	string	$addlink	    ''=no link to create action, 'AC_TEL'=add link to clicktodial (if module enabled) and add link to create event (if conf->global->AGENDA_ADDACTIONFORPHONE set)
 * 	@param 	string	$separ 		    Separation between numbers for a better visibility example : xx.xx.xx.xx.xx
 *  @param	string  $withpicto      Show picto
 *  @param	string	$titlealt	    Text to show on alt
 *  @param  int     $adddivfloat    Add div float around phone.
 * 	@return string 				    Formated phone number
 */
function dol_print_phone($phone,$countrycode='',$cid=0,$socid=0,$addlink='',$separ="&nbsp;",$withpicto='',$titlealt='',$adddivfloat=0)
{
	global $conf,$user,$langs,$mysoc;

	// Clean phone parameter
	$phone = preg_replace("/[\s.-]/","",trim($phone));
	if (empty($phone)) { return ''; }
	if (empty($countrycode)) $countrycode=$mysoc->country_code;

	// Short format for small screens
	if ($conf->dol_optimize_smallscreen) $separ='';

	$newphone=$phone;
	if (strtoupper($countrycode) == "FR")
	{
		// France
		if (dol_strlen($phone) == 10) {
			$newphone=substr($newphone,0,2).$separ.substr($newphone,2,2).$separ.substr($newphone,4,2).$separ.substr($newphone,6,2).$separ.substr($newphone,8,2);
		}
		elseif (dol_strlen($newphone) == 7)
		{
			$newphone=substr($newphone,0,3).$separ.substr($newphone,3,2).$separ.substr($newphone,5,2);
		}
		elseif (dol_strlen($newphone) == 9)
		{
			$newphone=substr($newphone,0,2).$separ.substr($newphone,2,3).$separ.substr($newphone,5,2).$separ.substr($newphone,7,2);
		}
		elseif (dol_strlen($newphone) == 11)
		{
			$newphone=substr($newphone,0,3).$separ.substr($newphone,3,2).$separ.substr($newphone,5,2).$separ.substr($newphone,7,2).$separ.substr($newphone,9,2);
		}
		elseif (dol_strlen($newphone) == 12)
		{
			$newphone=substr($newphone,0,4).$separ.substr($newphone,4,2).$separ.substr($newphone,6,2).$separ.substr($newphone,8,2).$separ.substr($newphone,10,2);
		}
	}

	if (strtoupper($countrycode) == "CA")
	{
	    if (dol_strlen($phone) == 10) {
	        $newphone=($separ!=''?'(':'').substr($newphone,0,3).($separ!=''?')':'').$separ.substr($newphone,3,3).($separ!=''?'-':'').substr($newphone,6,4);
	    }
	}

	if (! empty($addlink))	// Link on phone number (+ link to add action if conf->global->AGENDA_ADDACTIONFORPHONE set)
	{
		if (! empty($conf->browser->phone) || (! empty($conf->clicktodial->enabled) && ! empty($conf->global->CLICKTODIAL_USE_TEL_LINK_ON_PHONE_NUMBERS)))	// If phone or option for, we use link of phone
		{
			$newphone ='<a href="tel:'.$phone.'"';
			$newphone.='>'.$phone.'</a>';
		}
		else if (! empty($conf->clicktodial->enabled) && $addlink == 'AC_TEL')		// If click to dial, we use click to dial url
		{
			if (empty($user->clicktodial_loaded)) $user->fetch_clicktodial();

			// Define urlmask
			$urlmask='ErrorClickToDialModuleNotConfigured';
			if (! empty($conf->global->CLICKTODIAL_URL)) $urlmask=$conf->global->CLICKTODIAL_URL;
			if (! empty($user->clicktodial_url)) $urlmask=$user->clicktodial_url;

			$clicktodial_poste=(! empty($user->clicktodial_poste)?urlencode($user->clicktodial_poste):'');
			$clicktodial_login=(! empty($user->clicktodial_login)?urlencode($user->clicktodial_login):'');
			$clicktodial_password=(! empty($user->clicktodial_password)?urlencode($user->clicktodial_password):'');
			// This line is for backward compatibility
			$url = sprintf($urlmask, urlencode($phone), $clicktodial_poste, $clicktodial_login, $clicktodial_password);
			// Thoose lines are for substitution
			$substitarray=array('__PHONEFROM__'=>$clicktodial_poste,
								'__PHONETO__'=>urlencode($phone),
								'__LOGIN__'=>$clicktodial_login,
								'__PASS__'=>$clicktodial_password);
			$url = make_substitutions($url, $substitarray);
			$newphonesav=$newphone;
			$newphone ='<a href="'.$url.'"';
			if (! empty($conf->global->CLICKTODIAL_FORCENEWTARGET)) $newphone.=' target="_blank"';
			$newphone.='>'.$newphonesav.'</a>';
		}

		//if (($cid || $socid) && ! empty($conf->agenda->enabled) && $user->rights->agenda->myactions->create)
		if (! empty($conf->agenda->enabled) && $user->rights->agenda->myactions->create)
		{
			$type='AC_TEL'; $link='';
			if ($addlink == 'AC_FAX') $type='AC_FAX';
			if (! empty($conf->global->AGENDA_ADDACTIONFORPHONE)) $link='<a href="'.DOL_URL_ROOT.'/comm/action/card.php?action=create&amp;backtopage=1&amp;actioncode='.$type.($cid?'&amp;contactid='.$cid:'').($socid?'&amp;socid='.$socid:'').'">'.img_object($langs->trans("AddAction"),"calendar").'</a>';
			if ($link) $newphone='<div>'.$newphone.' '.$link.'</div>';
		}
	}

	if (empty($titlealt))
	{
		$titlealt=($withpicto=='fax'?$langs->trans("Fax"):$langs->trans("Phone"));
	}
	$rep='';
	if ($adddivfloat) $rep.='<div class="nospan float" style="margin-right: 10px">';
	else $rep.='<span style="margin-right: 10px;">';
	$rep.=($withpicto?img_picto($titlealt, 'object_'.($withpicto=='fax'?'phoning_fax':'phoning').'.png').' ':'').$newphone;
	if ($adddivfloat) $rep.='</div>';
	else $rep.='</span>';
	return $rep;
}

/**
 * 	Return an IP formated to be shown on screen
 *
 * 	@param	string	$ip			IP
 * 	@param	int		$mode		0=return IP + country/flag, 1=return only country/flag, 2=return only IP
 * 	@return string 				Formated IP, with country if GeoIP module is enabled
 */
function dol_print_ip($ip,$mode=0)
{
	global $conf,$langs;

	$ret='';

	if (empty($mode)) $ret.=$ip;

	if (! empty($conf->geoipmaxmind->enabled) && $mode != 2)
	{
		$datafile=$conf->global->GEOIPMAXMIND_COUNTRY_DATAFILE;
		//$ip='24.24.24.24';
		//$datafile='E:\Mes Sites\Web\Admin1\awstats\maxmind\GeoIP.dat';    Note that this must be downloaded datafile (not same than datafile provided with ubuntu packages)

		include_once DOL_DOCUMENT_ROOT.'/core/class/dolgeoip.class.php';
		$geoip=new DolGeoIP('country',$datafile);
		//print 'ip='.$ip.' databaseType='.$geoip->gi->databaseType." GEOIP_CITY_EDITION_REV1=".GEOIP_CITY_EDITION_REV1."\n";
		//print "geoip_country_id_by_addr=".geoip_country_id_by_addr($geoip->gi,$ip)."\n";
		$countrycode=$geoip->getCountryCodeFromIP($ip);
		if ($countrycode)	// If success, countrycode is us, fr, ...
		{
			if (file_exists(DOL_DOCUMENT_ROOT.'/theme/common/flags/'.$countrycode.'.png'))
			{
				$ret.=' '.img_picto($countrycode.' '.$langs->trans("AccordingToGeoIPDatabase"),DOL_URL_ROOT.'/theme/common/flags/'.$countrycode.'.png','',1);
			}
			else $ret.=' ('.$countrycode.')';
		}
	}

	return $ret;
}

/**
 *  Return country code for current user.
 *  If software is used inside a local network, detection may fails (we need a public ip)
 *
 *  @return     string      Country code (fr, es, it, us, ...)
 */
function dol_user_country()
{
	global $conf,$langs,$user;

	//$ret=$user->xxx;
	$ret='';
	if (! empty($conf->geoipmaxmind->enabled))
	{
		$ip=$_SERVER["REMOTE_ADDR"];
		$datafile=$conf->global->GEOIPMAXMIND_COUNTRY_DATAFILE;
		//$ip='24.24.24.24';
		//$datafile='E:\Mes Sites\Web\Admin1\awstats\maxmind\GeoIP.dat';
		include_once DOL_DOCUMENT_ROOT.'/core/class/dolgeoip.class.php';
		$geoip=new DolGeoIP('country',$datafile);
		$countrycode=$geoip->getCountryCodeFromIP($ip);
		$ret=$countrycode;
	}
	return $ret;
}

/**
 *  Format address string
 *
 *  @param	string	$address    Address
 *  @param  int		$htmlid     Html ID (for example 'gmap')
 *  @param  int		$mode       thirdparty|contact|member|other
 *  @param  int		$id         Id of object
 *  @param	int		$noprint	No output. Result is the function return
 *  @param  string  $charfornl  Char to use instead of nl2br. '' means we use a standad nl2br.
 *  @return string|void			Nothing if noprint is 0, formatted address if noprint is 1
 *  @see dol_format_address
 */
function dol_print_address($address, $htmlid, $mode, $id, $noprint=0, $charfornl='')
{
	global $conf, $user, $langs, $hookmanager;

	$out = '';

	if ($address)
	{
        if ($hookmanager) {
            $parameters = array('element' => $mode, 'id' => $id);
            $reshook = $hookmanager->executeHooks('printAddress', $parameters, $address);
            $out.=$hookmanager->resPrint;
        }
        if (empty($reshook))
        {
            if (empty($charfornl)) $out.=nl2br($address);
            else $out.=preg_replace('/[\r\n]+/', $charfornl, $address);

            $showgmap=$showomap=0;

            // TODO Add a hook here
            if (($mode=='thirdparty' || $mode =='societe') && ! empty($conf->google->enabled) && ! empty($conf->global->GOOGLE_ENABLE_GMAPS)) $showgmap=1;
            if ($mode=='contact' && ! empty($conf->google->enabled) && ! empty($conf->global->GOOGLE_ENABLE_GMAPS_CONTACTS)) $showgmap=1;
            if ($mode=='member' && ! empty($conf->google->enabled) && ! empty($conf->global->GOOGLE_ENABLE_GMAPS_MEMBERS)) $showgmap=1;
            if (($mode=='thirdparty' || $mode =='societe') && ! empty($conf->openstreetmap->enabled) && ! empty($conf->global->OPENSTREETMAP_ENABLE_MAPS)) $showomap=1;
            if ($mode=='contact' && ! empty($conf->openstreetmap->enabled) && ! empty($conf->global->OPENSTREETMAP_ENABLE_MAPS_CONTACTS)) $showomap=1;
            if ($mode=='member' && ! empty($conf->openstreetmap->enabled) && ! empty($conf->global->OPENSTREETMAP_ENABLE_MAPS_MEMBERS)) $showomap=1;

            if ($showgmap)
            {
                $url=dol_buildpath('/google/gmaps.php?mode='.$mode.'&id='.$id,1);
                $out.=' <a href="'.$url.'" target="_gmaps"><img id="'.$htmlid.'" class="valigntextbottom" src="'.DOL_URL_ROOT.'/theme/common/gmap.png"></a>';
            }
            if ($showomap)
            {
                $url=dol_buildpath('/openstreetmap/maps.php?mode='.$mode.'&id='.$id,1);
                $out.=' <a href="'.$url.'" target="_gmaps"><img id="'.$htmlid.'_openstreetmap" class="valigntextbottom" src="'.DOL_URL_ROOT.'/theme/common/gmap.png"></a>';
            }
        }
	}
	if ($noprint) return $out;
	else print $out;
}


/**
 *	Return true if email syntax is ok
 *
 *	@param	    string		$address    			email (Ex: "toto@examle.com", "John Do <johndo@example.com>")
 *  @param		int			$acceptsupervisorkey	If 1, the special string '__SUPERVISOREMAIL__' is also accepted as valid
 *	@return     boolean     						true if email syntax is OK, false if KO or empty string
 */
function isValidEmail($address, $acceptsupervisorkey=0)
{
	if ($acceptsupervisorkey && $address == '__SUPERVISOREMAIL__') return true;
	if (filter_var($address, FILTER_VALIDATE_EMAIL)) return true;

	return false;
}

/**
 *  Return true if phone number syntax is ok
 *  TODO Decide what to do with this
 *
 *  @param	string		$phone		phone (Ex: "0601010101")
 *  @return boolean     			true if phone syntax is OK, false if KO or empty string
 */
function isValidPhone($phone)
{
	return true;
}


/**
 * Make a strlen call. Works even if mbstring module not enabled
 *
 * @param   string		$string				String to calculate length
 * @param   string		$stringencoding		Encoding of string
 * @return  int								Length of string
 */
function dol_strlen($string,$stringencoding='UTF-8')
{
	if (function_exists('mb_strlen')) return mb_strlen($string,$stringencoding);
	else return strlen($string);
}

/**
 * Make a substring. Works even in mbstring module is not enabled.
 *
 * @param	string	$string				String to scan
 * @param	string	$start				Start position
 * @param	int		$length				Length
 * @param   string	$stringencoding		Page code used for input string encoding
 * @return  string						substring
 */
function dol_substr($string,$start,$length,$stringencoding='')
{
	global $langs;

	if (empty($stringencoding)) $stringencoding=$langs->charset_output;

	$ret='';
	if (function_exists('mb_substr'))
	{
		$ret=mb_substr($string,$start,$length,$stringencoding);
	}
	else
	{
		$ret=substr($string,$start,$length);
	}
	return $ret;
}


/**
 *  Show a javascript graph.
 *  Do not use this function anymore. Use DolGraph class instead.
 *
 *  @param		string	$htmlid			Html id name
 *  @param		int		$width			Width in pixel
 *  @param		int		$height			Height in pixel
 *  @param		array	$data			Data array
 *  @param		int		$showlegend		1 to show legend, 0 otherwise
 *  @param		string	$type			Type of graph ('pie', 'barline')
 *  @param		int		$showpercent	Show percent (with type='pie' only)
 *  @param		string	$url			Param to add an url to click values
 *  @param		int		$combineother	0=No combine, 0.05=Combine if lower than 5%
 *  @param      int     $shownographyet Show graph to say there is not enough data
 *  @return		void
 *  @deprecated
 *  @see DolGraph
 */
function dol_print_graph($htmlid,$width,$height,$data,$showlegend=0,$type='pie',$showpercent=0,$url='',$combineother=0.05,$shownographyet=0)
{
	dol_syslog(__FUNCTION__ . " is deprecated", LOG_WARNING);

	global $conf,$langs;
	global $theme_datacolor;    // To have var kept when function is called several times

	if ($shownographyet)
	{
	    print '<div class="nographyet" style="width:'.$width.'px;height:'.$height.'px;"></div>';
	    print '<div class="nographyettext">'.$langs->trans("NotEnoughDataYet").'</div>';
	    return;
	}

	if (empty($conf->use_javascript_ajax)) return;
	$jsgraphlib='flot';
	$datacolor=array();

	// Load colors of theme into $datacolor array
	$color_file = DOL_DOCUMENT_ROOT."/theme/".$conf->theme."/graph-color.php";
	if (is_readable($color_file))
	{
		include_once $color_file;
		if (isset($theme_datacolor))
		{
			$datacolor=array();
			foreach($theme_datacolor as $val)
			{
				$datacolor[]="#".sprintf("%02x",$val[0]).sprintf("%02x",$val[1]).sprintf("%02x",$val[2]);
			}
		}
	}
	print '<div id="'.$htmlid.'" style="width:'.$width.'px;height:'.$height.'px;"></div>';

	// We use Flot js lib
	if ($jsgraphlib == 'flot')
	{
		if ($type == 'pie')
		{
			// data is   array('series'=>array(serie1,serie2,...),
			//                 'seriestype'=>array('bar','line',...),
			//                 'seriescolor'=>array(0=>'#999999',1=>'#999999',...)
			//                 'xlabel'=>array(0=>labelx1,1=>labelx2,...));
			// serieX is array('label'=>'label', data=>val)
			print '
			<script type="text/javascript">
			$(function () {
				var data = '.json_encode($data['series']).';

				function plotWithOptions() {
					$.plot($("#'.$htmlid.'"), data,
					{
						series: {
							pie: {
								show: true,
								radius: 0.8,';
			if ($combineother)
			{
				print '
								combine: {
								 	threshold: '.$combineother.'
								},';
			}
			print '
								label: {
									show: true,
									radius: 0.9,
									formatter: function(label, series) {
										var percent=Math.round(series.percent);
										var number=series.data[0][1];
										return \'';
										print '<div style="font-size:8pt;text-align:center;padding:2px;color:black;">';
										if ($url) print '<a style="color: #FFFFFF;" border="0" href="'.$url.'=">';
										print '\'+'.($showlegend?'number':'label+\' \'+number');
										if (! empty($showpercent)) print '+\'<br/>\'+percent+\'%\'';
										print '+\'';
										if ($url) print '</a>';
										print '</div>\';
									},
									background: {
										opacity: 0.0,
										color: \'#000000\'
									},
								}
							}
						},
						zoom: {
							interactive: true
						},
						pan: {
							interactive: true
						},';
						if (count($datacolor))
						{
							print 'colors: '.(! empty($data['seriescolor']) ? json_encode($data['seriescolor']) : json_encode($datacolor)).',';
						}
						print 'legend: {show: '.($showlegend?'true':'false').', position: \'ne\' }
					});
				}
				plotWithOptions();
			});
			</script>';
		}
		else if ($type == 'barline')
		{
			// data is   array('series'=>array(serie1,serie2,...),
			//                 'seriestype'=>array('bar','line',...),
			//                 'seriescolor'=>array(0=>'#999999',1=>'#999999',...)
			//                 'xlabel'=>array(0=>labelx1,1=>labelx2,...));
			// serieX is array('label'=>'label', data=>array(0=>y1,1=>y2,...)) with same nb of value than into xlabel
			print '
			<script type="text/javascript">
			$(function () {
				var data = [';
				$i=0; $outputserie=0;
				foreach($data['series'] as $serie)
				{
					if ($data['seriestype'][$i]=='line') { $i++; continue; };
					if ($outputserie > 0) print ',';
					print '{ bars: { stack: 0, show: true, barWidth: 0.9, align: \'center\' }, label: \''.dol_escape_js($serie['label']).'\', data: '.json_encode($serie['data']).'}'."\n";
					$outputserie++; $i++;
				}
				if ($outputserie) print ', ';
				//print '];
				//var datalines = [';
				$i=0; $outputserie=0;
				foreach($data['series'] as $serie)
				{
					if (empty($data['seriestype'][$i]) || $data['seriestype'][$i]=='bar') { $i++; continue; };
					if ($outputserie > 0) print ',';
					print '{ lines: { show: true }, label: \''.dol_escape_js($serie['label']).'\', data: '.json_encode($serie['data']).'}'."\n";
					$outputserie++; $i++;
				}
				print '];
				var dataticks = '.json_encode($data['xlabel']).'

				function plotWithOptions() {
					$.plot(jQuery("#'.$htmlid.'"), data,
					{
						series: {
							stack: 0
						},
						zoom: {
							interactive: true
						},
						pan: {
							interactive: true
						},';
						if (count($datacolor))
						{
							print 'colors: '.json_encode($datacolor).',';
						}
						print 'legend: {show: '.($showlegend?'true':'false').'},
						xaxis: {ticks: dataticks}
					});
				}
				plotWithOptions();
			});
			</script>';
		}
		else print 'BadValueForParameterType';
	}
}

/**
 *	Truncate a string to a particular length adding '...' if string larger than length.
 * 	If length = max length+1, we do no truncate to avoid having just 1 char replaced with '...'.
 *  MAIN_DISABLE_TRUNC=1 can disable all truncings
 *
 *	@param	string	$string				String to truncate
 *	@param  int		$size				Max string size visible (excluding ...). 0 for no limit. WARNING: Final string size can have 3 more chars (if we added ..., or if size was max+1 or max+2 or max+3 so it does not worse to replace with ...)
 *	@param	string	$trunc				Where to trunc: right, left, middle (size must be a 2 power), wrap
 * 	@param	string	$stringencoding		Tell what is source string encoding
 *  @param	int		$nodot				Truncation do not add ... after truncation. So it's an exact truncation.
 *  @param  int     $display            Trunc is use to display and can be changed for small screen. TODO Remove this param (must be dealt with CSS)
 *	@return string						Truncated string. WARNING: length is never higher than $size if $nodot is set, but can be 3 chars higher otherwise.
 */
function dol_trunc($string,$size=40,$trunc='right',$stringencoding='UTF-8',$nodot=0, $display=0)
{
	global $conf;

	if ($size==0 || ! empty($conf->global->MAIN_DISABLE_TRUNC)) return $string;

	if (empty($stringencoding)) $stringencoding='UTF-8';
	// reduce for small screen
	if ($conf->dol_optimize_smallscreen==1 && $display==1) $size = round($size/3);

	// We go always here
	if ($trunc == 'right')
	{
		$newstring=dol_textishtml($string)?dol_string_nohtmltag($string,1):$string;
		if (dol_strlen($newstring,$stringencoding) > ($size+($nodot?0:3)))    // If nodot is 0 and size is 1,2 or 3 chars more, we don't trunc and don't add ...
		return dol_substr($newstring,0,$size,$stringencoding).($nodot?'':'...');
		else
		//return 'u'.$size.'-'.$newstring.'-'.dol_strlen($newstring,$stringencoding).'-'.$string;
		return $string;
	}
	elseif ($trunc == 'middle')
	{
		$newstring=dol_textishtml($string)?dol_string_nohtmltag($string,1):$string;
		if (dol_strlen($newstring,$stringencoding) > 2 && dol_strlen($newstring,$stringencoding) > ($size+1))
		{
			$size1=round($size/2);
			$size2=round($size/2);
			return dol_substr($newstring,0,$size1,$stringencoding).'...'.dol_substr($newstring,dol_strlen($newstring,$stringencoding) - $size2,$size2,$stringencoding);
		}
		else
		return $string;
	}
	elseif ($trunc == 'left')
	{
		$newstring=dol_textishtml($string)?dol_string_nohtmltag($string,1):$string;
		if (dol_strlen($newstring,$stringencoding) > ($size+($nodot?0:3)))    // If nodot is 0 and size is 1,2 or 3 chars more, we don't trunc and don't add ...
		return '...'.dol_substr($newstring,dol_strlen($newstring,$stringencoding) - $size,$size,$stringencoding);
		else
		return $string;
	}
	elseif ($trunc == 'wrap')
	{
		$newstring=dol_textishtml($string)?dol_string_nohtmltag($string,1):$string;
		if (dol_strlen($newstring,$stringencoding) > ($size+1))
		return dol_substr($newstring,0,$size,$stringencoding)."\n".dol_trunc(dol_substr($newstring,$size,dol_strlen($newstring,$stringencoding)-$size,$stringencoding),$size,$trunc);
		else
		return $string;
	}
	else return 'BadParam3CallingDolTrunc';
}

/**
 *	Show picto whatever it's its name (generic function)
 *
 *	@param      string		$titlealt         	Text on title and alt. If text is "TextA:TextB", use Text A on alt and Text B on title. Alt only if param notitle is set to 1.
 *	@param      string		$picto       		Name of image file to show ('filenew', ...)
 *												If no extension provided, we use '.png'. Image must be stored into theme/xxx/img directory.
 *                                  			Example: picto.png                  if picto.png is stored into htdocs/theme/mytheme/img
 *                                  			Example: picto.png@mymodule         if picto.png is stored into htdocs/mymodule/img
 *                                  			Example: /mydir/mysubdir/picto.png  if picto.png is stored into htdocs/mydir/mysubdir (pictoisfullpath must be set to 1)
 *	@param		string		$moreatt			Add more attribute on img tag (For example 'style="float: right"')
 *	@param		int			$pictoisfullpath	If 1, image path is a full path
 *	@param		int			$srconly			Return only content of the src attribute of img.
 *  @param		int			$notitle			1=Disable tag title. Use it if you add js tooltip, to avoid duplicate tooltip.
 *  @return     string       				    Return img tag
 *  @see        #img_object, #img_picto_common
 */
function img_picto($titlealt, $picto, $moreatt = '', $pictoisfullpath = false, $srconly=0, $notitle=0)
{
	global $conf;

	// Define fullpathpicto to use into src
	if ($pictoisfullpath)
	{
		// Clean parameters
		if (! preg_match('/(\.png|\.gif|\.svg)$/i',$picto)) $picto .= '.png';
		$fullpathpicto = $picto;
	}
	else
	{
		// We forge fullpathpicto for image to $path/img/$picto. By default, we take DOL_URL_ROOT/theme/$conf->theme/img/$picto
		$url = DOL_URL_ROOT;
		$theme = $conf->theme;

		$path = 'theme/'.$theme;
		if (! empty($conf->global->MAIN_OVERWRITE_THEME_PATH)) $path = $conf->global->MAIN_OVERWRITE_THEME_PATH.'/theme/'.$theme;	// If the theme does not have the same name as the module
		else if (! empty($conf->global->MAIN_OVERWRITE_THEME_RES)) $path = $conf->global->MAIN_OVERWRITE_THEME_RES.'/theme/'.$conf->global->MAIN_OVERWRITE_THEME_RES;  // To allow an external module to overwrite image resources whatever is activated theme
		else if (! empty($conf->modules_parts['theme']) && array_key_exists($theme, $conf->modules_parts['theme'])) $path = $theme.'/theme/'.$theme;	// If the theme have the same name as the module

		// If we ask an image into $url/$mymodule/img (instead of default path)
		if (preg_match('/^([^@]+)@([^@]+)$/i',$picto,$regs))
		{
			$picto = $regs[1];
			$path = $regs[2];	// $path is $mymodule
		}

		// Clean parameters
		if (! preg_match('/(\.png|\.gif|\.svg)$/i',$picto)) $picto .= '.png';
		// If alt path are defined, define url where img file is, according to physical path
		foreach ($conf->file->dol_document_root as $type => $dirroot)	// ex: array(["main"]=>"/home/maindir/htdocs", ["alt0"]=>"/home/moddir0/htdocs", ...)
		{
			if ($type == 'main') continue;
			if (file_exists($dirroot.'/'.$path.'/img/'.$picto))	// This need a lot of time, that's why enabling alternative dir like "custom" dir is not recommanded
			{
				$url=DOL_URL_ROOT.$conf->file->dol_url_root[$type];
				break;
			}
		}

		// $url is '' or '/custom', $path is current theme or
		$fullpathpicto = $url.'/'.$path.'/img/'.$picto;
	}

	if ($srconly) return $fullpathpicto;
	else
	{
		$tmparray=array(0=>$titlealt);
		if (preg_match('/:[^\s0-9]/',$titlealt)) $tmparray=explode(':',$titlealt);		// We explode if we have TextA:TextB. Not if we have TextA: TextB
		$title=$tmparray[0];
		$alt=empty($tmparray[1])?'':$tmparray[1];
		return '<img src="'.$fullpathpicto.'" alt="'.dol_escape_htmltag($alt).'"'.($notitle?'':' title="'.dol_escape_htmltag($title).'"').($moreatt?' '.$moreatt:' class="inline-block valigntextbottom"').'>';	// Alt is used for accessibility, title for popup
	}
}

/**
 *	Show a picto called object_picto (generic function)
 *
 *	@param	string	$titlealt			Text on alt and title of image. Alt only if param notitle is set to 1. If text is "TextA:TextB", use Text A on alt and Text B on title.
 *	@param	string	$picto				Name of image to show object_picto (example: user, group, action, bill, contract, propal, product, ...)
 *										For external modules use imagename@mymodule to search into directory "img" of module.
 *	@param	string	$moreatt			Add more attribute on img tag (ie: class="datecallink")
 *	@param	int		$pictoisfullpath	If 1, image path is a full path
 *	@param	int		$srconly			Return only content of the src attribute of img.
 *  @param	int		$notitle			1=Disable tag title. Use it if you add js tooltip, to avoid duplicate tooltip.
 *	@return	string						Return img tag
 *	@see	#img_picto, #img_picto_common
 */
function img_object($titlealt, $picto, $moreatt = '', $pictoisfullpath = false, $srconly=0, $notitle=0)
{
	return img_picto($titlealt, 'object_'.$picto, $moreatt, $pictoisfullpath, $srconly, $notitle);
}

/**
 *	Show weather picto
 *
 *	@param      string		$titlealt         	Text on alt and title of image. Alt only if param notitle is set to 1. If text is "TextA:TextB", use Text A on alt and Text B on title.
 *	@param      string		$picto       		Name of image file to show (If no extension provided, we use '.png'). Image must be stored into htdocs/theme/common directory.
 *	@param		string		$moreatt			Add more attribute on img tag
 *	@param		int			$pictoisfullpath	If 1, image path is a full path
 *	@return     string      					Return img tag
 *  @see        #img_object, #img_picto
 */
function img_weather($titlealt, $picto, $moreatt = '', $pictoisfullpath = 0)
{
	global $conf;

	if (! preg_match('/(\.png|\.gif)$/i', $picto)) $picto .= '.png';

	$path = DOL_URL_ROOT.'/theme/'.$conf->theme.'/img/weather/'.$picto;

	return img_picto($titlealt, $path, $moreatt, 1);
}

/**
 *	Show picto (generic function)
 *
 *	@param      string		$titlealt         	Text on alt and title of image. Alt only if param notitle is set to 1. If text is "TextA:TextB", use Text A on alt and Text B on title.
 *	@param      string		$picto       		Name of image file to show (If no extension provided, we use '.png'). Image must be stored into htdocs/theme/common directory.
 *	@param		string		$moreatt			Add more attribute on img tag
 *	@param		int			$pictoisfullpath	If 1, image path is a full path
 *	@return     string      					Return img tag
 *  @see        #img_object, #img_picto
 */
function img_picto_common($titlealt, $picto, $moreatt = '', $pictoisfullpath = 0)
{
	global $conf;

	if (! preg_match('/(\.png|\.gif)$/i', $picto)) $picto .= '.png';

	if ($pictoisfullpath) $path = $picto;
	else
	{
		$path = DOL_URL_ROOT.'/theme/common/'.$picto;

		if (! empty($conf->global->MAIN_MODULE_CAN_OVERWRITE_COMMONICONS))
		{
			$themepath = DOL_DOCUMENT_ROOT.'/theme/'.$conf->theme.'/img/'.$picto;

			if (file_exists($themepath)) $path = $themepath;
		}
	}

	return img_picto($titlealt, $path, $moreatt, 1);
}

/**
 *	Show logo action
 *
 *	@param	string		$titlealt       Text on alt and title of image. Alt only if param notitle is set to 1. If text is "TextA:TextB", use Text A on alt and Text B on title.
 *	@param  string		$numaction   	Action id or code to show
 *	@return string      				Return an img tag
 */
function img_action($titlealt, $numaction)
{
	global $conf, $langs;

	if (empty($titlealt) || $titlealt == 'default')
	{
		if ($numaction == '-1' || $numaction == 'ST_NO')			{ $numaction = -1; $titlealt = $langs->transnoentitiesnoconv('ChangeDoNotContact'); }
		elseif ($numaction ==  '0' || $numaction == 'ST_NEVER') 	{ $numaction = 0; $titlealt = $langs->transnoentitiesnoconv('ChangeNeverContacted'); }
		elseif ($numaction ==  '1' || $numaction == 'ST_TODO')  	{ $numaction = 1; $titlealt = $langs->transnoentitiesnoconv('ChangeToContact'); }
		elseif ($numaction ==  '2' || $numaction == 'ST_PEND')  	{ $numaction = 2; $titlealt = $langs->transnoentitiesnoconv('ChangeContactInProcess'); }
		elseif ($numaction ==  '3' || $numaction == 'ST_DONE')  	{ $numaction = 3; $titlealt = $langs->transnoentitiesnoconv('ChangeContactDone'); }
		else { $titlealt = $langs->transnoentitiesnoconv('ChangeStatus '.$numaction); $numaction = 0; }
	}
	if (! is_numeric($numaction)) $numaction=0;

	return img_picto($titlealt, 'stcomm'.$numaction.'.png');
}

/**
 *  Show pdf logo
 *
 *  @param	string		$titlealt   Text on alt and title of image. Alt only if param notitle is set to 1. If text is "TextA:TextB", use Text A on alt and Text B on title.
 *  @param  int		    $size       Taille de l'icone : 3 = 16x16px , 2 = 14x14px
 *  @return string      			Retourne tag img
 */
function img_pdf($titlealt = 'default', $size = 3)
{
	global $conf, $langs;

	if ($titlealt == 'default') $titlealt = $langs->trans('Show');

	return img_picto($titlealt, 'pdf'.$size.'.png');
}

/**
 *	Show logo +
 *
 *	@param	string	$titlealt   Text on alt and title of image. Alt only if param notitle is set to 1. If text is "TextA:TextB", use Text A on alt and Text B on title.
 *	@param  string	$other      Add more attributes on img
 *	@return string      		Return tag img
 */
function img_edit_add($titlealt = 'default', $other = '')
{
	global $conf, $langs;

	if ($titlealt == 'default') $titlealt = $langs->trans('Add');

	return img_picto($titlealt, 'edit_add.png', $other);
}
/**
 *	Show logo -
 *
 *	@param	string	$titlealt	Text on alt and title of image. Alt only if param notitle is set to 1. If text is "TextA:TextB", use Text A on alt and Text B on title.
 *	@param  string	$other      Add more attributes on img
 *	@return string      		Return tag img
 */
function img_edit_remove($titlealt = 'default', $other='')
{
	global $conf, $langs;

	if ($titlealt == 'default') $titlealt = $langs->trans('Remove');

	return img_picto($titlealt, 'edit_remove.png', $other);
}

/**
 *	Show logo editer/modifier fiche
 *
 *	@param  string	$titlealt   Text on alt and title of image. Alt only if param notitle is set to 1. If text is "TextA:TextB", use Text A on alt and Text B on title.
 *	@param  integer	$float      Si il faut y mettre le style "float: right"
 *	@param  string	$other		Add more attributes on img
 *	@return string      		Return tag img
 */
function img_edit($titlealt = 'default', $float = 0, $other = 'class="pictoedit"')
{
	global $conf, $langs;

	if ($titlealt == 'default') $titlealt = $langs->trans('Modify');

	return img_picto($titlealt, 'edit.png', ($float ? 'style="float: '.($langs->tab_translate["DIRECTION"] == 'rtl'?'left':'right').'"' : "") . ($other?' '.$other:''));
}

/**
 *	Show logo view card
 *
 *	@param	string	$titlealt   Text on alt and title of image. Alt only if param notitle is set to 1. If text is "TextA:TextB", use Text A on alt and Text B on title.
 *	@param  integer	$float      Si il faut y mettre le style "float: right"
 *	@param  string	$other		Add more attributes on img
 *	@return string      		Return tag img
 */
function img_view($titlealt = 'default', $float = 0, $other = '')
{
	global $conf, $langs;

	if ($titlealt == 'default') $titlealt = $langs->trans('View');

	$moreatt = ($float ? 'style="float: right" ' : '').$other;

	return img_picto($titlealt, 'view.png', $moreatt);
}

/**
 *  Show delete logo
 *
 *  @param	string	$titlealt   Text on alt and title of image. Alt only if param notitle is set to 1. If text is "TextA:TextB", use Text A on alt and Text B on title.
 *	@param  string	$other      Add more attributes on img
 *  @return string      		Retourne tag img
 */
function img_delete($titlealt = 'default', $other = 'class="pictodelete"')
{
	global $conf, $langs;

	if ($titlealt == 'default') $titlealt = $langs->trans('Delete');

	return img_picto($titlealt, 'delete.png', $other);
}

/**
 *  Show printer logo
 *
 *  @param  string  $titlealt   Text on alt and title of image. Alt only if param notitle is set to 1. If text is "TextA:TextB", use Text A on alt and Text B on title.
 *  @param  string  $other      Add more attributes on img
 *  @return string              Retourne tag img
 */
function img_printer($titlealt = "default", $other='')
{
    global $conf,$langs;
    if ($titlealt=="default") $titlealt=$langs->trans("Print");
    return img_picto($titlealt,'printer.png',$other);
}

/**
 *  Show split logo
 *
 *  @param	string	$titlealt   Text on alt and title of image. Alt only if param notitle is set to 1. If text is "TextA:TextB", use Text A on alt and Text B on title.
 *	@param  string	$other      Add more attributes on img
 *  @return string      		Retourne tag img
 */
function img_split($titlealt = 'default', $other = 'class="pictosplit"')
{
	global $conf, $langs;

	if ($titlealt == 'default') $titlealt = $langs->trans('Split');

	return img_picto($titlealt, 'split.png', $other);
}

/**
 *	Show help logo with cursor "?"
 *
 * 	@param	int              	$usehelpcursor		1=Use help cursor, 2=Use click pointer cursor, 0=No specific cursor
 * 	@param	int|string	        $usealttitle		Text to use as alt title
 * 	@return string            	           			Return tag img
 */
function img_help($usehelpcursor = 1, $usealttitle = 1)
{
	global $conf, $langs;

	if ($usealttitle)
	{
		if (is_string($usealttitle)) $usealttitle = dol_escape_htmltag($usealttitle);
		else $usealttitle = $langs->trans('Info');
	}

	return img_picto($usealttitle, 'info.png', 'style="vertical-align: middle;'.($usehelpcursor == 1 ? ' cursor: help': ($usehelpcursor == 2 ? ' cursor: pointer':'')).'"');
}

/**
 *	Show info logo
 *
 *	@param	string	$titlealt   Text on alt and title of image. Alt only if param notitle is set to 1. If text is "TextA:TextB", use Text A on alt and Text B on title.
 *	@return string      		Return img tag
 */
function img_info($titlealt = 'default')
{
	global $conf, $langs;

	if ($titlealt == 'default') $titlealt = $langs->trans('Informations');

	return img_picto($titlealt, 'info.png', 'style="vertical-align: middle;"');
}

/**
 *	Show warning logo
 *
 *	@param	string	$titlealt   Text on alt and title of image. Alt only if param notitle is set to 1. If text is "TextA:TextB", use Text A on alt and Text B on title.
 *	@param	string	$moreatt	Add more attribute on img tag (For example 'style="float: right"'). If 1
 *	@return string      		Return img tag
 */
function img_warning($titlealt = 'default', $moreatt = '')
{
	global $conf, $langs;

	if ($titlealt == 'default') $titlealt = $langs->trans('Warning');

	//return '<div class="imglatecoin">'.img_picto($titlealt, 'warning_white.png', 'class="pictowarning valignmiddle"'.($moreatt ? ($moreatt == '1' ? ' style="float: right"' : ' '.$moreatt): '')).'</div>';
	return img_picto($titlealt, 'warning.png', 'class="pictowarning valignmiddle"'.($moreatt ? ($moreatt == '1' ? ' style="float: right"' : ' '.$moreatt): ''));
}

/**
 *  Show error logo
 *
 *	@param	string	$titlealt   Text on alt and title of image. Alt only if param notitle is set to 1. If text is "TextA:TextB", use Text A on alt and Text B on title.
 *	@return string      		Return img tag
 */
function img_error($titlealt = 'default')
{
	global $conf, $langs;

	if ($titlealt == 'default') $titlealt = $langs->trans('Error');

	return img_picto($titlealt, 'error.png', 'class="valigntextbottom"');
}

/**
 *	Show next logo
 *
 *	@param	string	$titlealt   Text on alt and title of image. Alt only if param notitle is set to 1. If text is "TextA:TextB", use Text A on alt and Text B on title.
*	@param	string	$moreatt	Add more attribute on img tag (For example 'style="float: right"')
  *	@return string      		Return img tag
 */
function img_next($titlealt = 'default', $moreatt='')
{
	global $conf, $langs;

	if ($titlealt == 'default') $titlealt = $langs->trans('Next');

	//return img_picto($titlealt, 'next.png', $moreatt);
	return '<span class="fa fa-chevron-right paddingright paddingleft" title="'.dol_escape_htmltag($titlealt).'"></span>';
}

/**
 *	Show previous logo
 *
 *	@param	string	$titlealt   Text on alt and title of image. Alt only if param notitle is set to 1. If text is "TextA:TextB", use Text A on alt and Text B on title.
 *	@param	string	$moreatt	Add more attribute on img tag (For example 'style="float: right"')
 *	@return string      		Return img tag
 */
function img_previous($titlealt = 'default', $moreatt='')
{
	global $conf, $langs;

	if ($titlealt == 'default') $titlealt = $langs->trans('Previous');

	//return img_picto($titlealt, 'previous.png', $moreatt);
	return '<span class="fa fa-chevron-left paddingright paddingleft" title="'.dol_escape_htmltag($titlealt).'"></span>';
}

/**
 *	Show down arrow logo
 *
 *	@param	string	$titlealt   Text on alt and title of image. Alt only if param notitle is set to 1. If text is "TextA:TextB", use Text A on alt and Text B on title.
 *	@param  int		$selected   Selected
 *  @param	string	$moreclass	Add more CSS classes
 *	@return string      		Return img tag
 */
function img_down($titlealt = 'default', $selected = 0, $moreclass='')
{
	global $conf, $langs;

	if ($titlealt == 'default') $titlealt = $langs->trans('Down');

	return img_picto($titlealt, ($selected ? '1downarrow_selected.png' : '1downarrow.png'), 'class="imgdown'.($moreclass?" ".$moreclass:"").'"');
}

/**
 *	Show top arrow logo
 *
 *	@param	string	$titlealt   Text on alt and title of image. Alt only if param notitle is set to 1. If text is "TextA:TextB", use Text A on alt and Text B on title.
 *	@param  int		$selected	Selected
 *  @param	string	$moreclass	Add more CSS classes
 *	@return string      		Return img tag
 */
function img_up($titlealt = 'default', $selected = 0, $moreclass='')
{
	global $conf, $langs;

	if ($titlealt == 'default') $titlealt = $langs->trans('Up');

	return img_picto($titlealt, ($selected ? '1uparrow_selected.png' : '1uparrow.png'), 'class="imgup'.($moreclass?" ".$moreclass:"").'"');
}

/**
 *	Show left arrow logo
 *
 *	@param	string	$titlealt   Text on alt and title of image. Alt only if param notitle is set to 1. If text is "TextA:TextB", use Text A on alt and Text B on title.
 *	@param  int		$selected	Selected
 *	@param	string	$moreatt	Add more attribute on img tag (For example 'style="float: right"')
 *	@return string      		Return img tag
 */
function img_left($titlealt = 'default', $selected = 0, $moreatt='')
{
	global $conf, $langs;

	if ($titlealt == 'default') $titlealt = $langs->trans('Left');

	return img_picto($titlealt, ($selected ? '1leftarrow_selected.png' : '1leftarrow.png'), $moreatt);
}

/**
 *	Show right arrow logo
 *
 *	@param	string	$titlealt   Text on alt and title of image. Alt only if param notitle is set to 1. If text is "TextA:TextB", use Text A on alt and Text B on title.
 *	@param  int		$selected	Selected
 *	@param	string	$moreatt	Add more attribute on img tag (For example 'style="float: right"')
 *	@return string      		Return img tag
 */
function img_right($titlealt = 'default', $selected = 0, $moreatt='')
{
	global $conf, $langs;

	if ($titlealt == 'default') $titlealt = $langs->trans('Right');

	return img_picto($titlealt, ($selected ? '1rightarrow_selected.png' : '1rightarrow.png'), $moreatt);
}

/**
 *	Show tick logo if allowed
 *
 *	@param	string	$allow		Allow
 *	@param	string	$titlealt   Text on alt and title of image. Alt only if param notitle is set to 1. If text is "TextA:TextB", use Text A on alt and Text B on title.
 *	@return string      		Return img tag
 */
function img_allow($allow, $titlealt = 'default')
{
	global $conf, $langs;

	if ($titlealt == 'default') $titlealt = $langs->trans('Active');

	if ($allow == 1) return img_picto($titlealt, 'tick.png');

	return '-';
}


/**
 *	Show MIME img of a file
 *
 *	@param	string	$file		Filename
 * 	@param	string	$titlealt	Text on alt and title of image. Alt only if param notitle is set to 1. If text is "TextA:TextB", use Text A on alt and Text B on title.
 *	@return string     			Return img tag
 */
function img_mime($file, $titlealt = '')
{
	require_once DOL_DOCUMENT_ROOT.'/core/lib/files.lib.php';

	$mimetype = dol_mimetype($file, '', 1);
	$mimeimg = dol_mimetype($file, '', 2);

	if (empty($titlealt)) $titlealt = 'Mime type: '.$mimetype;

	return img_picto_common($titlealt, 'mime/'.$mimeimg);
}


/**
 *	Show phone logo.
 *  Use img_picto instead.
 *
 *	@param	string	$titlealt   Text on alt and title of image. Alt only if param notitle is set to 1. If text is "TextA:TextB", use Text A on alt and Text B on title.
 *	@param  int		$option		Option
 *	@return string      		Return img tag
 *  @deprecated
 *  @see img_picto
 */
function img_phone($titlealt = 'default', $option = 0)
{
	dol_syslog(__FUNCTION__ . " is deprecated", LOG_WARNING);

	global $conf,$langs;

	if ($titlealt == 'default') $titlealt = $langs->trans('Call');

	if ($option == 1) $img = 'call';
	else $img = 'call_out';

	return img_picto($titlealt, $img);
}

/**
 *  Show search logo
 *
 *  @param	string	$titlealt   Text on alt and title of image. Alt only if param notitle is set to 1. If text is "TextA:TextB", use Text A on alt and Text B on title.
 *	@param  string	$other      Add more attributes on img
 *  @return string      		Retourne tag img
 */
function img_search($titlealt = 'default', $other = '')
{
	global $conf, $langs;

	if ($titlealt == 'default') $titlealt = $langs->trans('Search');

	$img = img_picto($titlealt, 'search.png', $other, false, 1);

	$input = '<input type="image" class="liste_titre" name="button_search" src="'.$img.'" ';
	$input.= 'value="'.dol_escape_htmltag($titlealt).'" title="'.dol_escape_htmltag($titlealt).'" >';

	return $input;
}

/**
 *  Show search logo
 *
 *  @param	string	$titlealt   Text on alt and title of image. Alt only if param notitle is set to 1. If text is "TextA:TextB", use Text A on alt and Text B on title.
 *	@param  string	$other      Add more attributes on img
 *  @return string      		Retourne tag img
 */
function img_searchclear($titlealt = 'default', $other = '')
{
	global $conf, $langs;

	if ($titlealt == 'default') $titlealt = $langs->trans('Search');

	$img = img_picto($titlealt, 'searchclear.png', $other, false, 1);

	$input = '<input type="image" class="liste_titre" name="button_removefilter" src="'.$img.'" ';
	$input.= 'value="'.dol_escape_htmltag($titlealt).'" title="'.dol_escape_htmltag($titlealt).'" >';

	return $input;
}

/**
 *	Show information for admin users or standard users
 *
 *	@param	string	$text			Text info
 *	@param  integer	$infoonimgalt	Info is shown only on alt of star picto, otherwise it is show on output after the star picto
 *	@param	int		$nodiv			No div
 *  @param  string  $admin          '1'=Info for admin users. '0'=Info for standard users (change only the look), 'xxx'=Other
 *	@return	string					String with info text
 */
function info_admin($text, $infoonimgalt = 0, $nodiv=0, $admin='1')
{
	global $conf, $langs;

	if ($infoonimgalt)
	{
		return img_picto($text, 'info', 'class="hideonsmartphone"');
	}

	return ($nodiv?'':'<div class="'.(empty($admin)?'':($admin=='1'?'info':$admin)).' hideonsmartphone">').'<span class="fa fa-info-circle" title="'.dol_escape_htmltag($admin?$langs->trans('InfoAdmin'):$langs->trans('Note')).'"></span> '.$text.($nodiv?'':'</div>');
}


/**
 *	Affiche message erreur system avec toutes les informations pour faciliter le diagnostic et la remontee des bugs.
 *	On doit appeler cette fonction quand une erreur technique bloquante est rencontree.
 *	Toutefois, il faut essayer de ne l'appeler qu'au sein de pages php, les classes devant
 *	renvoyer leur erreur par l'intermediaire de leur propriete "error".
 *
 *	@param	 	DoliDB	$db      	Database handler
 *	@param  	mixed	$error		String or array of errors strings to show
 *  @param		array	$errors		Array of errors
 *	@return 	void
 *  @see    	dol_htmloutput_errors
 */
function dol_print_error($db='',$error='',$errors=null)
{
	global $conf,$langs,$argv;
	global $dolibarr_main_prod;

	$out = '';
	$syslog = '';

	// Si erreur intervenue avant chargement langue
	if (! $langs)
	{
		require_once DOL_DOCUMENT_ROOT .'/core/class/translate.class.php';
		$langs = new Translate('', $conf);
		$langs->load("main");
	}
	$langs->load("main");
	$langs->load("errors");

	if ($_SERVER['DOCUMENT_ROOT'])    // Mode web
	{
		$out.=$langs->trans("DolibarrHasDetectedError").".<br>\n";
		if (! empty($conf->global->MAIN_FEATURES_LEVEL)) $out.="You use an experimental or develop level of features, so please do NOT report any bugs, except if problem is confirmed moving option MAIN_FEATURES_LEVEL back to 0.<br>\n";
		$out.=$langs->trans("InformationToHelpDiagnose").":<br>\n";

		$out.="<b>".$langs->trans("Date").":</b> ".dol_print_date(time(),'dayhourlog')."<br>\n";
		$out.="<b>".$langs->trans("Dolibarr").":</b> ".DOL_VERSION."<br>\n";
		if (isset($conf->global->MAIN_FEATURES_LEVEL)) $out.="<b>".$langs->trans("LevelOfFeature").":</b> ".$conf->global->MAIN_FEATURES_LEVEL."<br>\n";
		if (function_exists("phpversion"))
		{
			$out.="<b>".$langs->trans("PHP").":</b> ".phpversion()."<br>\n";
		}
		$out.="<b>".$langs->trans("Server").":</b> ".$_SERVER["SERVER_SOFTWARE"]."<br>\n";
		if (function_exists("php_uname"))
		{
			$out.="<b>".$langs->trans("OS").":</b> ".php_uname()."<br>\n";
		}
		$out.="<b>".$langs->trans("UserAgent").":</b> ".$_SERVER["HTTP_USER_AGENT"]."<br>\n";
		$out.="<br>\n";
		$out.="<b>".$langs->trans("RequestedUrl").":</b> ".dol_htmlentities($_SERVER["REQUEST_URI"],ENT_COMPAT,'UTF-8')."<br>\n";
		$out.="<b>".$langs->trans("Referer").":</b> ".(isset($_SERVER["HTTP_REFERER"])?dol_htmlentities($_SERVER["HTTP_REFERER"],ENT_COMPAT,'UTF-8'):'')."<br>\n";
		$out.="<b>".$langs->trans("MenuManager").":</b> ".(isset($conf->standard_menu)?$conf->standard_menu:'')."<br>\n";
		$out.="<br>\n";
		$syslog.="url=".dol_escape_htmltag($_SERVER["REQUEST_URI"]);
		$syslog.=", query_string=".dol_escape_htmltag($_SERVER["QUERY_STRING"]);
	}
	else                              // Mode CLI
	{
		$out.='> '.$langs->transnoentities("ErrorInternalErrorDetected").":\n".$argv[0]."\n";
		$syslog.="pid=".dol_getmypid();
	}

	if (is_object($db))
	{
		if ($_SERVER['DOCUMENT_ROOT'])  // Mode web
		{
			$out.="<b>".$langs->trans("DatabaseTypeManager").":</b> ".$db->type."<br>\n";
			$out.="<b>".$langs->trans("RequestLastAccessInError").":</b> ".($db->lastqueryerror()?dol_escape_htmltag($db->lastqueryerror()):$langs->trans("ErrorNoRequestInError"))."<br>\n";
			$out.="<b>".$langs->trans("ReturnCodeLastAccessInError").":</b> ".($db->lasterrno()?dol_escape_htmltag($db->lasterrno()):$langs->trans("ErrorNoRequestInError"))."<br>\n";
			$out.="<b>".$langs->trans("InformationLastAccessInError").":</b> ".($db->lasterror()?dol_escape_htmltag($db->lasterror()):$langs->trans("ErrorNoRequestInError"))."<br>\n";
			$out.="<br>\n";
		}
		else                            // Mode CLI
		{
		    // No dol_escape_htmltag for output, we are in CLI mode
		    $out.='> '.$langs->transnoentities("DatabaseTypeManager").":\n".$db->type."\n";
			$out.='> '.$langs->transnoentities("RequestLastAccessInError").":\n".($db->lastqueryerror()?$db->lastqueryerror():$langs->transnoentities("ErrorNoRequestInError"))."\n";
			$out.='> '.$langs->transnoentities("ReturnCodeLastAccessInError").":\n".($db->lasterrno()?$db->lasterrno():$langs->transnoentities("ErrorNoRequestInError"))."\n";
			$out.='> '.$langs->transnoentities("InformationLastAccessInError").":\n".($db->lasterror()?$db->lasterror():$langs->transnoentities("ErrorNoRequestInError"))."\n";

		}
		$syslog.=", sql=".$db->lastquery();
		$syslog.=", db_error=".$db->lasterror();
	}

	if ($error || $errors)
	{
		$langs->load("errors");

		// Merge all into $errors array
		if (is_array($error) && is_array($errors)) $errors=array_merge($error,$errors);
		elseif (is_array($error)) $errors=$error;
		elseif (is_array($errors)) $errors=array_merge(array($error),$errors);
		else $errors=array_merge(array($error));

		foreach($errors as $msg)
		{
			if (empty($msg)) continue;
			if ($_SERVER['DOCUMENT_ROOT'])  // Mode web
			{
				$out.="<b>".$langs->trans("Message").":</b> ".dol_escape_htmltag($msg)."<br>\n" ;
			}
			else                        // Mode CLI
			{
				$out.='> '.$langs->transnoentities("Message").":\n".$msg."\n" ;
			}
			$syslog.=", msg=".$msg;
		}
	}
	if (empty($dolibarr_main_prod) && $_SERVER['DOCUMENT_ROOT'] && function_exists('xdebug_print_function_stack') && function_exists('xdebug_call_file'))
	{
		xdebug_print_function_stack();
		$out.='<b>XDebug informations:</b>'."<br>\n";
		$out.='File: '.xdebug_call_file()."<br>\n";
		$out.='Line: '.xdebug_call_line()."<br>\n";
		$out.='Function: '.xdebug_call_function()."<br>\n";
		$out.="<br>\n";
	}

	if (empty($dolibarr_main_prod)) print $out;
	else
	{
		print $langs->trans("DolibarrHasDetectedError").'. ';
		print $langs->trans("YouCanSetOptionDolibarrMainProdToZero");
		define("MAIN_CORE_ERROR", 1);
	}
	//else print 'Sorry, an error occured but the parameter $dolibarr_main_prod is defined in conf file so no message is reported to your browser. Please read the log file for error message.';
	dol_syslog("Error ".$syslog, LOG_ERR);
}

/**
 * Show a public email and error code to contact if technical error
 *
 * @param	string	$prefixcode		Prefix of public error code
 * @param   string  $errormessage   Complete error message
 * @return	void
 */
function dol_print_error_email($prefixcode, $errormessage='')
{
	global $langs,$conf;

	$langs->load("errors");
	$now=dol_now();
	print '<br><div class="center login_main_message"><div class="error">';
	print $langs->trans("ErrorContactEMail", $conf->global->MAIN_INFO_SOCIETE_MAIL, $prefixcode.dol_print_date($now,'%Y%m%d'));
	if ($errormessage) print '<br><br>'.$errormessage;
	print '</div></div>';
}

/**
 *	Show title line of an array
 *
 *	@param	string	$name        Label of field
 *	@param	string	$file        Url used when we click on sort picto
 *	@param	string	$field       Field to use for new sorting
 *	@param	string	$begin       ("" by defaut)
 *	@param	string	$moreparam   Add more parameters on sort url links ("" by default)
 *	@param  string	$td          Options of attribute td ("" by defaut, example: 'align="center"')
 *	@param  string	$sortfield   Current field used to sort
 *	@param  string	$sortorder   Current sort order
 *  @param	string	$prefix		 Prefix for css. Use space after prefix to add your own CSS tag.
 *  @param	string	$tooltip	 Tooltip
 *	@return	void
 */
function print_liste_field_titre($name, $file="", $field="", $begin="", $moreparam="", $td="", $sortfield="", $sortorder="", $prefix="", $tooltip="")
{
	print getTitleFieldOfList($name, 0, $file, $field, $begin, $moreparam, $td, $sortfield, $sortorder, $prefix, 0, $tooltip);
}

/**
 *	Get title line of an array
 *
 *	@param	string	$name        		Translation key of field
 *	@param	int		$thead		 		0=To use with standard table format, 1=To use inside <thead><tr>, 2=To use with <div>
 *	@param	string	$file        		Url used when we click on sort picto
 *	@param	string	$field       		Field to use for new sorting. Empty if this field is not sortable.
 *	@param	string	$begin       		("" by defaut)
 *	@param	string	$moreparam   		Add more parameters on sort url links ("" by default)
 *	@param  string	$moreattrib  		Add more attributes on th ("" by defaut, example: 'align="center"'). To add more css class, use param $prefix.
 *	@param  string	$sortfield   		Current field used to sort (Ex: 'd.datep,d.id')
 *	@param  string	$sortorder   		Current sort order (Ex: 'asc,desc')
 *  @param	string	$prefix		 		Prefix for css. Use space after prefix to add your own CSS tag, for example 'mycss '.
 *  @param	string	$disablesortlink	1=Disable sort link
 *  @param	string	$tooltip	 		Tooltip
 *	@return	string
 */
function getTitleFieldOfList($name, $thead=0, $file="", $field="", $begin="", $moreparam="", $moreattrib="", $sortfield="", $sortorder="", $prefix="", $disablesortlink=0, $tooltip='')
{
	global $conf, $langs, $form;
	//print "$name, $file, $field, $begin, $options, $moreattrib, $sortfield, $sortorder<br>\n";

	$sortorder=strtoupper($sortorder);
	$out='';
    $sortimg='';

	$tag='th';
	if ($thead==2) $tag='div';

	$tmpsortfield=explode(',',$sortfield);
	$sortfield1=trim($tmpsortfield[0]);    // If $sortfield is 'd.datep,d.id', it becomes 'd.datep'
	$tmpfield=explode(',',$field);
	$field1=trim($tmpfield[0]);            // If $field is 'd.datep,d.id', it becomes 'd.datep'

	//var_dump('field='.$field.' field1='.$field1.' sortfield='.$sortfield.' sortfield1='.$sortfield1);
	// If field is used as sort criteria we use a specific css class liste_titre_sel
	// Example if (sortfield,field)=("nom","xxx.nom") or (sortfield,field)=("nom","nom")
	if ($field1 && ($sortfield1 == $field1 || $sortfield1 == preg_replace("/^[^\.]+\./","",$field1))) $out.= '<'.$tag.' class="'.$prefix.'liste_titre_sel" '. $moreattrib.'>';
	else $out.= '<'.$tag.' class="'.$prefix.'liste_titre" '. $moreattrib.'>';

	if (empty($thead) && $field && empty($disablesortlink))    // If this is a sort field
	{
		$options=preg_replace('/sortfield=([a-zA-Z0-9,\s\.]+)/i','',$moreparam);
		$options=preg_replace('/sortorder=([a-zA-Z0-9,\s\.]+)/i','',$options);
		$options=preg_replace('/&+/i','&',$options);
		if (! preg_match('/^&/',$options)) $options='&'.$options;

		if ($field1 != $sortfield1) // We are on another field
		{
            if (preg_match('/^DESC/', $sortorder)) $out.= '<a href="'.$file.'?sortfield='.$field.'&sortorder=desc&begin='.$begin.$options.'">';
            else $out.= '<a href="'.$file.'?sortfield='.$field.'&sortorder=asc&begin='.$begin.$options.'">';
		}
		else                      // We are of first sorting criteria
		{
            if (preg_match('/^ASC/', $sortorder)) $out.= '<a href="'.$file.'?sortfield='.$sortfield.'&sortorder=desc&begin='.$begin.$options.'">';
		    else $out.= '<a href="'.$file.'?sortfield='.$sortfield.'&sortorder=asc&begin='.$begin.$options.'">';
		}
	}

	if ($tooltip) $out.=$form->textwithpicto($langs->trans($name), $langs->trans($tooltip));
	else $out.=$langs->trans($name);

	if (empty($thead) && $field && empty($disablesortlink))    // If this is a sort field
	{
		$out.='</a>';
	}

	if (empty($thead) && $field)    // If this is a sort field
	{
		$options=preg_replace('/sortfield=([a-zA-Z0-9,\s\.]+)/i','',$moreparam);
		$options=preg_replace('/sortorder=([a-zA-Z0-9,\s\.]+)/i','',$options);
		$options=preg_replace('/&+/i','&',$options);
		if (! preg_match('/^&/',$options)) $options='&'.$options;

		//print "&nbsp;";
		//$sortimg.= '<img width="2" src="'.DOL_URL_ROOT.'/theme/common/transparent.png" alt="">';
		//$sortimg.= '<span class="nowrap">';

		if (! $sortorder || $field1 != $sortfield1)
		{
			//$out.= '<a href="'.$file.'?sortfield='.$field.'&sortorder=asc&begin='.$begin.$options.'">'.img_down("A-Z",0).'</a>';
			//$out.= '<a href="'.$file.'?sortfield='.$field.'&sortorder=desc&begin='.$begin.$options.'">'.img_up("Z-A",0).'</a>';
		}
		else
		{
			if (preg_match('/^DESC/', $sortorder)) {
				//$out.= '<a href="'.$file.'?sortfield='.$field.'&sortorder=asc&begin='.$begin.$options.'">'.img_down("A-Z",0).'</a>';
				//$out.= '<a href="'.$file.'?sortfield='.$field.'&sortorder=desc&begin='.$begin.$options.'">'.img_up("Z-A",1).'</a>';
				$sortimg.= '<span class="nowrap">'.img_up("Z-A",0).'</span>';
			}
			if (preg_match('/^ASC/', $sortorder)) {
				//$out.= '<a href="'.$file.'?sortfield='.$field.'&sortorder=asc&begin='.$begin.$options.'">'.img_down("A-Z",1).'</a>';
				//$out.= '<a href="'.$file.'?sortfield='.$field.'&sortorder=desc&begin='.$begin.$options.'">'.img_up("Z-A",0).'</a>';
				$sortimg.= '<span class="nowrap">'.img_down("A-Z",0).'</span>';
			}
		}

		//$sortimg.= '</span>';
	}

	$out.=$sortimg;

	$out.='</'.$tag.'>';

	return $out;
}

/**
 *	Show a title.
 *
 *	@param	string	$title			Title to show
 *	@return	string					Title to show
 *  @deprecated						Use load_fiche_titre instead
 *  @see load_fiche_titre
 */
function print_titre($title)
{
	dol_syslog(__FUNCTION__ . " is deprecated", LOG_WARNING);

	print '<div class="titre">'.$title.'</div>';
}

/**
 *	Show a title with picto
 *
 *	@param	string	$title				Title to show
 *	@param	string	$mesg				Added message to show on right
 *	@param	string	$picto				Icon to use before title (should be a 32x32 transparent png file)
 *	@param	int		$pictoisfullpath	1=Icon name is a full absolute url of image
 * 	@param	int		$id					To force an id on html objects
 * 	@return	void
 *  @deprecated Use print load_fiche_titre instead
 */
function print_fiche_titre($title, $mesg='', $picto='title_generic.png', $pictoisfullpath=0, $id='')
{
	print load_fiche_titre($title, $mesg, $picto, $pictoisfullpath, $id);
}

/**
 *	Load a title with picto
 *
 *	@param	string	$titre				Title to show
 *	@param	string	$morehtmlright		Added message to show on right
 *	@param	string	$picto				Icon to use before title (should be a 32x32 transparent png file)
 *	@param	int		$pictoisfullpath	1=Icon name is a full absolute url of image
 * 	@param	int		$id					To force an id on html objects
 *  @param  string  $morecssontable     More css on table
 * 	@return	string
 *  @see print_barre_liste
 */
function load_fiche_titre($titre, $morehtmlright='', $picto='title_generic.png', $pictoisfullpath=0, $id=0, $morecssontable='')
{
	global $conf;

	$return='';

	if ($picto == 'setup') $picto='title.png';
	if (($conf->browser->name == 'ie') && $picto=='title.png') $picto='title.gif';

	$return.= "\n";
	$return.= '<table '.($id?'id="'.$id.'" ':'').'summary="" class="centpercent notopnoleftnoright'.($morecssontable?' '.$morecssontable:'').'" style="margin-bottom: 2px;"><tr>';
	if ($picto) $return.= '<td class="nobordernopadding widthpictotitle" valign="middle">'.img_picto('',$picto, 'class="valignmiddle" id="pictotitle"', $pictoisfullpath).'</td>';
	$return.= '<td class="nobordernopadding" valign="middle">';
	$return.= '<div class="titre">'.$titre.'</div>';
	$return.= '</td>';
	if (dol_strlen($morehtmlright))
	{
		$return.= '<td class="nobordernopadding titre_right" align="right" valign="middle">'.$morehtmlright.'</td>';
	}
	$return.= '</tr></table>'."\n";

	return $return;
}

/**
 *	Print a title with navigation controls for pagination
 *
 *	@param	string	    $titre				Title to show (required)
 *	@param	int   	    $page				Numero of page to show in navigation links (required)
 *	@param	string	    $file				Url of page (required)
 *	@param	string	    $options         	More parameters for links ('' by default, does not include sortfield neither sortorder). Value must be 'urlencoded' before calling function.
 *	@param	string    	$sortfield       	Field to sort on ('' by default)
 *	@param	string	    $sortorder       	Order to sort ('' by default)
 *	@param	string	    $center          	String in the middle ('' by default). We often find here string $massaction comming from $form->selectMassAction()
 *	@param	int		    $num				Number of records found by select with limit+1
 *	@param	int|string  $totalnboflines		Total number of records/lines for all pages (if known). Use a negative value of number to not show number. Use '' if unknown.
 *	@param	string	    $picto				Icon to use before title (should be a 32x32 transparent png file)
 *	@param	int		    $pictoisfullpath	1=Icon name is a full absolute url of image
 *  @param	string	    $morehtml			More html to show
 *  @param  string      $morecss            More css to the table
 *  @param  int         $limit              Max number of lines (-1 = use default, 0 = no limit, > 0 = limit).
 *  @param  int         $hideselectlimit    Force to hide select limit
 *	@return	void
 */
function print_barre_liste($titre, $page, $file, $options='', $sortfield='', $sortorder='', $center='', $num=-1, $totalnboflines='', $picto='title_generic.png', $pictoisfullpath=0, $morehtml='', $morecss='', $limit=-1, $hideselectlimit=0)
{
	global $conf,$langs;

	$savlimit = $limit;
    $savtotalnboflines = $totalnboflines;
    $totalnboflines=abs($totalnboflines);

	if ($picto == 'setup') $picto='title_setup.png';
	if (($conf->browser->name == 'ie') && $picto=='title_generic.png') $picto='title.gif';
	if ($limit < 0) $limit = $conf->liste_limit;
	if ($savlimit != 0 && (($num > $limit) || ($num == -1) || ($limit == 0)))
	{
		$nextpage = 1;
	}
	else
	{
		$nextpage = 0;
	}
	//print 'totalnboflines='.$totalnboflines.'-savlimit='.$savlimit.'-limit='.$limit.'-num='.$num.'-nextpage='.$nextpage;

	print "\n";
	print "<!-- Begin title '".$titre."' -->\n";
	print '<table width="100%" border="0" class="notopnoleftnoright'.($morecss?' '.$morecss:'').'" style="margin-bottom: 6px;"><tr>';

	// Left
	//if ($picto && $titre) print '<td class="nobordernopadding hideonsmartphone" width="40" align="left" valign="middle">'.img_picto('', $picto, 'id="pictotitle"', $pictoisfullpath).'</td>';
	print '<td class="nobordernopadding valignmiddle">';
	if ($picto && $titre) print img_picto('', $picto, 'class="hideonsmartphone valignmiddle" id="pictotitle"', $pictoisfullpath);
	print '<div class="titre inline-block">'.$titre;
	if (!empty($titre) && $savtotalnboflines >= 0 && (string) $savtotalnboflines != '') print ' ('.$totalnboflines.')';
	print '</div></td>';

	// Center
	if ($center)
	{
		print '<td class="nobordernopadding center valignmiddle">'.$center.'</td>';
	}

	// Right
	print '<td class="nobordernopadding valignmiddle" align="right">';
	if ($sortfield) $options .= "&amp;sortfield=".$sortfield;
	if ($sortorder) $options .= "&amp;sortorder=".$sortorder;
	// Show navigation bar
	$pagelist = '';
	if ($savlimit != 0 && ($page > 0 || $num > $limit))
	{
		if ($totalnboflines)	// If we know total nb of lines
		{
			$maxnbofpage=(empty($conf->dol_optimize_smallscreen) ? 4 : 1);		// page nb before and after selected page + ... + first or last

			if ($limit > 0) $nbpages=ceil($totalnboflines/$limit);
			else $nbpages=1;
			$cpt=($page-$maxnbofpage);
			if ($cpt < 0) { $cpt=0; }

			if ($cpt>=1)
			{
				$pagelist.= '<li'.(($conf->dol_use_jmobile != 4)?' class="pagination"':'').'><a href="'.$file.'?page=0'.$options.'">1</a></li>';
				if ($cpt > 2) $pagelist.='<li'.(($conf->dol_use_jmobile != 4)?' class="pagination"':'').'><span '.(($conf->dol_use_jmobile != 4)?'class="inactive"':'').'>...</span></li>';
				else if ($cpt == 2) $pagelist.='<li'.(($conf->dol_use_jmobile != 4)?' class="pagination"':'').'><a href="'.$file.'?page=1'.$options.'">2</a></li>';
			}

			do
			{
				if ($cpt==$page)
				{
					$pagelist.= '<li'.(($conf->dol_use_jmobile != 4)?' class="pagination"':'').'><span '.(($conf->dol_use_jmobile != 4)?'class="active"':'').'>'.($page+1).'</span></li>';
				}
				else
				{
					$pagelist.= '<li'.(($conf->dol_use_jmobile != 4)?' class="pagination"':'').'><a href="'.$file.'?page='.$cpt.$options.'">'.($cpt+1).'</a></li>';
				}
				$cpt++;
			}
			while ($cpt < $nbpages && $cpt<=$page+$maxnbofpage);

			if ($cpt<$nbpages)
			{
				if ($cpt<$nbpages-2) $pagelist.= '<li'.(($conf->dol_use_jmobile != 4)?' class="pagination"':'').'><span '.(($conf->dol_use_jmobile != 4)?'class="inactive"':'').'>...</span></li>';
				else if ($cpt == $nbpages-2) $pagelist.= '<li'.(($conf->dol_use_jmobile != 4)?' class="pagination"':'').'><a href="'.$file.'?page='.($nbpages-2).$options.'">'.($nbpages - 1).'</a></li>';
				$pagelist.= '<li'.(($conf->dol_use_jmobile != 4)?' class="pagination"':'').'><a href="'.$file.'?page='.($nbpages-1).$options.'">'.$nbpages.'</a></li>';
			}
		}
		else
		{
			$pagelist.= '<li'.(($conf->dol_use_jmobile != 4)?' class="pagination"':'').'><span '.(($conf->dol_use_jmobile != 4)?'class="active"':'').'>'.($page+1)."</li>";
		}
	}

	print_fleche_navigation($page, $file, $options, $nextpage, $pagelist, $morehtml, $savlimit, $totalnboflines, $hideselectlimit);		// output the div and ul for previous/last completed with page numbers into $pagelist

	print '</td>';

	print '</tr></table>'."\n";
	print "<!-- End title -->\n\n";
}

/**
 *	Function to show navigation arrows into lists
 *
 *	@param	int				$page				Number of page
 *	@param	string			$file				Page URL (in most cases provided with $_SERVER["PHP_SELF"])
 *	@param	string			$options         	Other url paramaters to propagate ("" by default, may include sortfield and sortorder)
 *	@param	integer			$nextpage	    	Do we show a next page button
 *	@param	string			$betweenarrows		HTML content to show between arrows. MUST contains '<li> </li>' tags or '<li><span> </span></li>'.
 *  @param	string			$afterarrows		HTML content to show after arrows. Must NOT contains '<li> </li>' tags.
 *  @param  int             $limit              Max nb of record to show  (-1 = no combo with limit, 0 = no limit, > 0 = limit)
 *	@param	int		        $totalnboflines		Total number of records/lines for all pages (if known)
 *  @param  int             $hideselectlimit    Force to hide select limit
 *	@return	void
 */
function print_fleche_navigation($page, $file, $options='', $nextpage=0, $betweenarrows='', $afterarrows='', $limit=-1, $totalnboflines=0, $hideselectlimit=0)
{
	global $conf, $langs;

	print '<div class="pagination"><ul>';
	if ((int) $limit >= 0 && empty($hideselectlimit))
	{
	    $pagesizechoices='10:10,20:20,30:30,40:40,50:50,100:100,250:250,500:500,1000:1000,5000:5000';
	    //$pagesizechoices.=',0:'.$langs->trans("All");     // Not yet supported
	    //$pagesizechoices.=',2:2';
	    if (! empty($conf->global->MAIN_PAGESIZE_CHOICES)) $pagesizechoices=$conf->global->MAIN_PAGESIZE_CHOICES;

        print '<li class="pagination">';
        print '<select class="flat selectlimit" name="limit" title="'.dol_escape_htmltag($langs->trans("MaxNbOfRecordPerPage")).'">';
        $tmpchoice=explode(',',$pagesizechoices);
        $tmpkey=$limit.':'.$limit;
        if (! in_array($tmpkey, $tmpchoice)) $tmpchoice[]=$tmpkey;
        $tmpkey=$conf->liste_limit.':'.$conf->liste_limit;
        if (! in_array($tmpkey, $tmpchoice)) $tmpchoice[]=$tmpkey;
        asort($tmpchoice, SORT_NUMERIC);
        $found=false;
        foreach($tmpchoice as $val)
        {
            $selected='';
            $tmp=explode(':',$val);
            $key=$tmp[0];
            $val=$tmp[1];
            if ($key != '' && $val != '')
            {
                if ((int) $key == (int) $limit)
                {
                    $selected = ' selected="selected"';
                    $found = true;
                }
                print '<option name="'.$key.'"'.$selected.'>'.dol_escape_htmltag($val).'</option>'."\n";
            }
        }
        print '</select>';
        if ($conf->use_javascript_ajax)
        {
            print '<!-- JS CODE TO ENABLE select limit to launch submit of page -->
            		<script type="text/javascript">
                	jQuery(document).ready(function () {
            	  		jQuery(".selectlimit").change(function() {
                            console.log("Change limit. Send submit");
                            $(this).parents(\'form:first\').submit();
            	  		});
                	});
            		</script>
                ';
        }
        print '</li>';
	}
	if ($page > 0)
	{
		print '<li class="pagination"><a class="paginationprevious" href="'.$file.'?page='.($page-1).$options.'"><i class="fa fa-chevron-left" title="'.dol_escape_htmltag($langs->trans("Previous")).'"></i></a></li>';
	}
	if ($betweenarrows)
	{
		print $betweenarrows;
	}
	if ($nextpage > 0)
	{
		print '<li class="pagination"><a class="paginationnext" href="'.$file.'?page='.($page+1).$options.'"><i class="fa fa-chevron-right" title="'.dol_escape_htmltag($langs->trans("Next")).'"></i></a></li>';
	}
	if ($afterarrows)
	{
		print '<li class="paginationafterarrows">';
		print $afterarrows;
		print '</li>';
	}
	print '</ul></div>'."\n";
}


/**
 *	Return a string with VAT rate label formated for view output
 *	Used into pdf and HTML pages
 *
 *	@param	string	$rate			Rate value to format ('19.6', '19,6', '19.6%', '19,6%', '19.6 (CODEX)', ...)
 *  @param	boolean	$addpercent		Add a percent % sign in output
 *	@param	int		$info_bits		Miscellaneous information on vat (0=Default, 1=French NPR vat)
 *	@param	int		$usestarfornpr	1=Use '*' for NPR vat rate intead of MAIN_LABEL_MENTION_NPR
 *  @return	string					String with formated amounts ('19,6' or '19,6%' or '8.5% (NPR)' or '8.5% *' or '19,6 (CODEX)')
 */
function vatrate($rate, $addpercent=false, $info_bits=0, $usestarfornpr=0)
{
    $morelabel='';

    if (preg_match('/%/',$rate))
	{
		$rate=str_replace('%','',$rate);
		$addpercent=true;
	}
	if (preg_match('/\((.*)\)/',$rate,$reg))
	{
	    $morelabel=' ('.$reg[1].')';
	    $rate=preg_replace('/\s*'.preg_quote($morelabel,'/').'/','',$rate);
	}
	if (preg_match('/\*/',$rate))
	{
		$rate=str_replace('*','',$rate);
		$info_bits |= 1;
	}

	// If rate is '9/9/9' we don't change it.  If rate is '9.000' we apply price()
	if (! preg_match('/\//', $rate)) $ret=price($rate,0,'',0,0).($addpercent?'%':'');
	else
	{
		// TODO Split on / and output with a price2num to have clean numbers with ton of 000.
		$ret=$rate.($addpercent?'%':'');
	}
	if ($info_bits & 1) $ret.=' *';
	$ret.=$morelabel;
	return $ret;
}


/**
 *		Function to format a value into an amount for visual output
 *		Function used into PDF and HTML pages
 *
 *		@param	float		$amount			Amount to format
 *		@param	integer		$form			Type of format, HTML or not (not by default)
 *		@param	Translate	$outlangs		Object langs for output
 *		@param	int			$trunc			1=Truncate if there is more decimals than MAIN_MAX_DECIMALS_SHOWN (default), 0=Does not truncate. Deprecated because amount are rounded (to unit or total amount accurancy) before inserted into database or after a computation, so this parameter should be useless.
 *		@param	int			$rounding		Minimum number of decimal to show. If 0, no change, if -1, we use min($conf->global->MAIN_MAX_DECIMALS_UNIT,$conf->global->MAIN_MAX_DECIMALS_TOTAL)
 *		@param	int			$forcerounding	Force the number of decimal to forcerounding decimal (-1=do not force)
 *		@param	string		$currency_code	To add currency symbol (''=add nothing, 'auto'=Use default currency, 'XXX'=add currency symbols for XXX currency)
 *		@return	string						Chaine avec montant formate
 *
 *		@see	price2num					Revert function of price
 */
function price($amount, $form=0, $outlangs='', $trunc=1, $rounding=-1, $forcerounding=-1, $currency_code='')
{
	global $langs,$conf;

	// Clean parameters
	if (empty($amount)) $amount=0;	// To have a numeric value if amount not defined or = ''
	$amount = (is_numeric($amount)?$amount:0); // Check if amount is numeric, for example, an error occured when amount value = o (letter) instead 0 (number)
	if ($rounding < 0) $rounding=min($conf->global->MAIN_MAX_DECIMALS_UNIT,$conf->global->MAIN_MAX_DECIMALS_TOT);
	$nbdecimal=$rounding;

	// Output separators by default (french)
	$dec=','; $thousand=' ';

	// If $outlangs not forced, we use use language
	if (! is_object($outlangs)) $outlangs=$langs;

	if ($outlangs->transnoentitiesnoconv("SeparatorDecimal") != "SeparatorDecimal")  $dec=$outlangs->transnoentitiesnoconv("SeparatorDecimal");
	if ($outlangs->transnoentitiesnoconv("SeparatorThousand")!= "SeparatorThousand") $thousand=$outlangs->transnoentitiesnoconv("SeparatorThousand");
	if ($thousand == 'None') $thousand='';
	else if ($thousand == 'Space') $thousand=' ';
	//print "outlangs=".$outlangs->defaultlang." amount=".$amount." html=".$form." trunc=".$trunc." nbdecimal=".$nbdecimal." dec='".$dec."' thousand='".$thousand."'<br>";

	//print "amount=".$amount."-";
	$amount = str_replace(',','.',$amount);	// should be useless
	//print $amount."-";
	$datas = explode('.',$amount);
	$decpart = isset($datas[1])?$datas[1]:'';
	$decpart = preg_replace('/0+$/i','',$decpart);	// Supprime les 0 de fin de partie decimale
	//print "decpart=".$decpart."<br>";
	$end='';

	// We increase nbdecimal if there is more decimal than asked (to not loose information)
	if (dol_strlen($decpart) > $nbdecimal) $nbdecimal=dol_strlen($decpart);
	// Si on depasse max
	if ($trunc && $nbdecimal > $conf->global->MAIN_MAX_DECIMALS_SHOWN)
	{
		$nbdecimal=$conf->global->MAIN_MAX_DECIMALS_SHOWN;
		if (preg_match('/\.\.\./i',$conf->global->MAIN_MAX_DECIMALS_SHOWN))
		{
			// Si un affichage est tronque, on montre des ...
			$end='...';
		}
	}

	// If force rounding
	if ($forcerounding >= 0) $nbdecimal = $forcerounding;

	// Format number
	$output=number_format($amount, $nbdecimal, $dec, $thousand);
	if ($form)
	{
		$output=preg_replace('/\s/','&nbsp;',$output);
		$output=preg_replace('/\'/','&#039;',$output);
	}
	// Add symbol of currency if requested
	$cursymbolbefore=$cursymbolafter='';
	if ($currency_code)
	{
		if ($currency_code == 'auto') $currency_code=$conf->currency;

		$listofcurrenciesbefore=array('USD','GBP','AUD','MXN','PEN');
		if (in_array($currency_code,$listofcurrenciesbefore)) $cursymbolbefore.=$outlangs->getCurrencySymbol($currency_code);
		else
		{
			$tmpcur=$outlangs->getCurrencySymbol($currency_code);
			$cursymbolafter.=($tmpcur == $currency_code ? ' '.$tmpcur : $tmpcur);
		}
	}
	$output=$cursymbolbefore.$output.$end.($cursymbolafter?' ':'').$cursymbolafter;

	return $output;
}

/**
 *	Function that return a number with universal decimal format (decimal separator is '.') from an amount typed by a user.
 *	Function to use on each input amount before any numeric test or database insert
 *
 *	@param	float	$amount			Amount to convert/clean
 *	@param	string	$rounding		''=No rounding
 * 									'MU'=Round to Max unit price (MAIN_MAX_DECIMALS_UNIT)
 *									'MT'=Round to Max for totals with Tax (MAIN_MAX_DECIMALS_TOT)
 *									'MS'=Round to Max for stock quantity (MAIN_MAX_DECIMALS_STOCK)
 * 	@param	int		$alreadysqlnb	Put 1 if you know that content is already universal format number
 *	@return	string					Amount with universal numeric format (Example: '99.99999') or unchanged text if conversion fails.
 *
 *	@see    price					Opposite function of price2num
 */
function price2num($amount,$rounding='',$alreadysqlnb=0)
{
	global $langs,$conf;

	// Round PHP function does not allow number like '1,234.56' nor '1.234,56' nor '1 234,56'
	// Numbers must be '1234.56'
	// Decimal delimiter for PHP and database SQL requests must be '.'
	$dec=','; $thousand=' ';
	if ($langs->transnoentitiesnoconv("SeparatorDecimal") != "SeparatorDecimal")  $dec=$langs->transnoentitiesnoconv("SeparatorDecimal");
	if ($langs->transnoentitiesnoconv("SeparatorThousand")!= "SeparatorThousand") $thousand=$langs->transnoentitiesnoconv("SeparatorThousand");
	if ($thousand == 'None') $thousand='';
	elseif ($thousand == 'Space') $thousand=' ';
	//print "amount=".$amount." html=".$form." trunc=".$trunc." nbdecimal=".$nbdecimal." dec='".$dec."' thousand='".$thousand."'<br>";

	// Convert value to universal number format (no thousand separator, '.' as decimal separator)
	if ($alreadysqlnb != 1)	// If not a PHP number or unknown, we change format
	{
		//print 'PP'.$amount.' - '.$dec.' - '.$thousand.' - '.intval($amount).'<br>';

		// Convert amount to format with dolibarr dec and thousand (this is because PHP convert a number
		// to format defined by LC_NUMERIC after a calculation and we want source format to be like defined by Dolibarr setup.
		if (is_numeric($amount))
		{
			// We put in temps value of decimal ("0.00001"). Works with 0 and 2.0E-5 and 9999.10
			$temps=sprintf("%0.10F",$amount-intval($amount));	// temps=0.0000000000 or 0.0000200000 or 9999.1000000000
			$temps=preg_replace('/([\.1-9])0+$/','\\1',$temps); // temps=0. or 0.00002 or 9999.1
			$nbofdec=max(0,dol_strlen($temps)-2);	// -2 to remove "0."
			$amount=number_format($amount,$nbofdec,$dec,$thousand);
		}
		//print "QQ".$amount.'<br>';

		// Now make replace (the main goal of function)
		if ($thousand != ',' && $thousand != '.') $amount=str_replace(',','.',$amount);	// To accept 2 notations for french users
		$amount=str_replace(' ','',$amount);		// To avoid spaces
		$amount=str_replace($thousand,'',$amount);	// Replace of thousand before replace of dec to avoid pb if thousand is .
		$amount=str_replace($dec,'.',$amount);
	}

	// Now, make a rounding if required
	if ($rounding)
	{
		$nbofdectoround='';
		if ($rounding == 'MU')     $nbofdectoround=$conf->global->MAIN_MAX_DECIMALS_UNIT;
		elseif ($rounding == 'MT') $nbofdectoround=$conf->global->MAIN_MAX_DECIMALS_TOT;
		elseif ($rounding == 'MS') $nbofdectoround=empty($conf->global->MAIN_MAX_DECIMALS_STOCK)?5:$conf->global->MAIN_MAX_DECIMALS_STOCK;
		elseif (is_numeric($rounding))  $nbofdectoround=$rounding; 	// For admin info page
		//print "RR".$amount.' - '.$nbofdectoround.'<br>';
		if (dol_strlen($nbofdectoround)) $amount = round($amount,$nbofdectoround);	// $nbofdectoround can be 0.
		else return 'ErrorBadParameterProvidedToFunction';
		//print 'SS'.$amount.' - '.$nbofdec.' - '.$dec.' - '.$thousand.' - '.$nbofdectoround.'<br>';

		// Convert amount to format with dolibarr dec and thousand (this is because PHP convert a number
		// to format defined by LC_NUMERIC after a calculation and we want source format to be defined by Dolibarr setup.
		if (is_numeric($amount))
		{
			// We put in temps value of decimal ("0.00001"). Works with 0 and 2.0E-5 and 9999.10
			$temps=sprintf("%0.10F",$amount-intval($amount));	// temps=0.0000000000 or 0.0000200000 or 9999.1000000000
			$temps=preg_replace('/([\.1-9])0+$/','\\1',$temps); // temps=0. or 0.00002 or 9999.1
			$nbofdec=max(0,dol_strlen($temps)-2);	// -2 to remove "0."
			$amount=number_format($amount,min($nbofdec,$nbofdectoround),$dec,$thousand);		// Convert amount to format with dolibarr dec and thousand
		}
		//print "TT".$amount.'<br>';

		// Always make replace because each math function (like round) replace
		// with local values and we want a number that has a SQL string format x.y
		if ($thousand != ',' && $thousand != '.') $amount=str_replace(',','.',$amount);	// To accept 2 notations for french users
		$amount=str_replace(' ','',$amount);		// To avoid spaces
		$amount=str_replace($thousand,'',$amount);	// Replace of thousand before replace of dec to avoid pb if thousand is .
		$amount=str_replace($dec,'.',$amount);
	}

	return $amount;
}


/**
 * Output a dimension with best unit
 *
 * @param   float       $dimension      Dimension
 * @param   int         $unit           Unit of dimension (0, -3, ...)
 * @param   string      $type           'weight', 'volume', ...
 * @param   Translate   $outputlangs    Translate language object
 * @param   int         $round          -1 = non rounding, x = number of decimal
 * @param   string      $forceunitoutput    'no' or numeric (-3, -6, ...) compared to $unit
 * @return  string                      String to show dimensions
 */
function showDimensionInBestUnit($dimension, $unit, $type, $outputlangs, $round=-1, $forceunitoutput='no')
{
    require_once DOL_DOCUMENT_ROOT.'/core/lib/product.lib.php';

    if (($forceunitoutput == 'no' && $dimension < 1/10000) || (is_numeric($forceunitoutput) && $forceunitoutput == -6))
    {
        $dimension = $dimension * 1000000;
        $unit = $unit - 6;
    }
    elseif (($forceunitoutput == 'no' && $dimension < 1/10) || (is_numeric($forceunitoutput) && $forceunitoutput == -3))
    {
        $dimension = $dimension * 1000;
        $unit = $unit - 3;
    }
    elseif (($forceunitoutput == 'no' && $dimension > 100000000) || (is_numeric($forceunitoutput) && $forceunitoutput == 6))
    {
        $dimension = $dimension / 1000000;
        $unit = $unit + 6;
    }
    elseif (($forceunitoutput == 'no' && $dimension > 100000) || (is_numeric($forceunitoutput) && $forceunitoutput == 3))
    {
        $dimension = $dimension / 1000;
        $unit = $unit + 3;
    }

    $ret=price($dimension, 0, $outputlangs, 0, 0, $round).' '.measuring_units_string($unit, $type);

    return $ret;
}


/**
 *	Return localtax rate for a particular vat, when selling a product with vat $vatrate, from a $thirdparty_buyer to a $thirdparty_seller
 *  Note: This function applies same rules than get_default_tva
 *
 * 	@param	float		$vatrate		        Vat rate. Can be '8.5' or '8.5 (VATCODEX)' for example
 * 	@param  int			$local		         	Local tax to search and return (1 or 2 return only tax rate 1 or tax rate 2)
 *  @param  Societe		$thirdparty_buyer    	Object of buying third party
 *  @param	Societe		$thirdparty_seller		Object of selling third party ($mysoc if not defined)
 *  @param	int			$vatnpr					If vat rate is NPR or not
 * 	@return	mixed			   					0 if not found, localtax rate if found
 *  @see get_default_tva
 */
function get_localtax($vatrate, $local, $thirdparty_buyer="", $thirdparty_seller="", $vatnpr=0)
{
	global $db, $conf, $mysoc;

	if (empty($thirdparty_seller) || ! is_object($thirdparty_seller)) $thirdparty_seller=$mysoc;

	dol_syslog("get_localtax tva=".$vatrate." local=".$local." thirdparty_buyer id=".(is_object($thirdparty_buyer)?$thirdparty_buyer->id:'')."/country_code=".(is_object($thirdparty_buyer)?$thirdparty_buyer->country_code:'')." thirdparty_seller id=".$thirdparty_seller->id."/country_code=".$thirdparty_seller->country_code." thirdparty_seller localtax1_assuj=".$thirdparty_seller->localtax1_assuj."  thirdparty_seller localtax2_assuj=".$thirdparty_seller->localtax2_assuj);

	$vatratecleaned = $vatrate;
	if (preg_match('/^(.*)\s*\((.*)\)$/', $vatrate, $reg))      // If vat is "xx (yy)"
	{
        $vatratecleaned = trim($reg[1]);
	    $vatratecode = $reg[2];
	}

	/*if ($thirdparty_buyer->country_code != $thirdparty_seller->country_code)
	{
		return 0;
	}*/

	// Some test to guess with no need to make database access
	if ($mysoc->country_code == 'ES') // For spain localtaxes 1 and 2, tax is qualified if buyer use local taxe
	{
		if ($local == 1)
		{
			if (! $mysoc->localtax1_assuj || (string) $vatratecleaned == "0") return 0;
			if ($thirdparty_seller->id == $mysoc->id)
			{
				if (! $thirdparty_buyer->localtax1_assuj) return 0;
			}
			else
			{
				if (! $thirdparty_seller->localtax1_assuj) return 0;
			}
		}

		if ($local == 2)
		{
			if (! $mysoc->localtax2_assuj || (string) $vatratecleaned == "0") return 0;
			if ($thirdparty_seller->id == $mysoc->id)
			{
				if (! $thirdparty_buyer->localtax2_assuj) return 0;
			}
			else
			{
				if (! $thirdparty_seller->localtax2_assuj) return 0;
			}
		}
	}
	else
	{
		if ($local == 1 && ! $thirdparty_seller->localtax1_assuj) return 0;
		if ($local == 2 && ! $thirdparty_seller->localtax2_assuj) return 0;
	}

	// For some country MAIN_GET_LOCALTAXES_VALUES_FROM_THIRDPARTY is forced to on.
	if (in_array($mysoc->country_code, array('ES')))
	{
	    $conf->global->MAIN_GET_LOCALTAXES_VALUES_FROM_THIRDPARTY = 1;
	}

	// Search local taxes
	if (! empty($conf->global->MAIN_GET_LOCALTAXES_VALUES_FROM_THIRDPARTY))
	{
    	if ($local==1)
    	{
    		if ($thirdparty_seller != $mysoc)
    		{
    			if (!isOnlyOneLocalTax($local))  // TODO We should provide $vatrate to search on correct line and not always on line with highest vat rate
    			{
    				return $thirdparty_seller->localtax1_value;
    			}
    		}
    		else  // i am the seller
    		{
    			if (!isOnlyOneLocalTax($local))  // TODO If seller is me, why not always returning this, even if there is only one locatax vat.
    			{
    				return $conf->global->MAIN_INFO_VALUE_LOCALTAX1;
    			}
    		}
    	}
    	if ($local==2)
    	{
    		if ($thirdparty_seller != $mysoc)
    		{
    			if (!isOnlyOneLocalTax($local))  // TODO We should provide $vatrate to search on correct line and not always on line with highest vat rate
    			// TODO We should also return value defined on thirdparty only if defined
    			{
    				return $thirdparty_seller->localtax2_value;
    			}
    		}
    		else  // i am the seller
    		{
    			if (!isOnlyOneLocalTax($local))  // This is for spain only, we don't return value found into datbase even if there is only one locatax vat.
    			{
    				return $conf->global->MAIN_INFO_VALUE_LOCALTAX2;
    			}
    		}
    	}
	}

	// By default, search value of local tax on line of common tax
	$sql  = "SELECT t.localtax1, t.localtax2, t.localtax1_type, t.localtax2_type";
   	$sql .= " FROM ".MAIN_DB_PREFIX."c_tva as t, ".MAIN_DB_PREFIX."c_country as c";
   	$sql .= " WHERE t.fk_pays = c.rowid AND c.code = '".$thirdparty_seller->country_code."'";
   	$sql .= " AND t.taux = ".((float) $vatratecleaned)." AND t.active = 1";
   	if ($vatratecode) $sql.= " AND t.code ='".$vatratecode."'";		// If we have the code, we use it in priority
   	else $sql.= " AND t.recuperableonly ='".$vatnpr."'";
   	dol_syslog("get_localtax", LOG_DEBUG);
   	$resql=$db->query($sql);

   	if ($resql)
   	{
   		$obj = $db->fetch_object($resql);
   		if ($local==1) return $obj->localtax1;
   		elseif ($local==2) return $obj->localtax2;
	}

	return 0;
}


/**
 * Return true if LocalTax (1 or 2) is unique.
 * Example: If localtax1 is 5 on line with highest common vat rate, return true
 * Example: If localtax1 is 5:8:15 on line with highest common vat rate, return false
 *
 * @param   int 	$local	Local tax to test (1 or 2)
 * @return  boolean 		True if LocalTax have multiple values, False if not
 */
function isOnlyOneLocalTax($local)
{
	$tax=get_localtax_by_third($local);

	$valors=explode(":", $tax);

	if (count($valors)>1)
	{
		return false;
	}
	else
	{
		return true;
	}
}

/**
 * Get values of localtaxes (1 or 2) for company country for the common vat with the highest value
 *
 * @param	int		$local 	LocalTax to get
 * @return	number			Values of localtax
 */
function get_localtax_by_third($local)
{
	global $db, $mysoc;
	$sql ="SELECT t.localtax1, t.localtax2 ";
	$sql.=" FROM ".MAIN_DB_PREFIX."c_tva as t inner join ".MAIN_DB_PREFIX."c_country as c ON c.rowid=t.fk_pays";
	$sql.=" WHERE c.code = '".$mysoc->country_code."' AND t.active = 1 AND t.taux=(";
	$sql.="  SELECT max(tt.taux) FROM ".MAIN_DB_PREFIX."c_tva as tt inner join ".MAIN_DB_PREFIX."c_country as c ON c.rowid=tt.fk_pays";
	$sql.="  WHERE c.code = '".$mysoc->country_code."' AND tt.active = 1";
	$sql.="  )";

	$resql=$db->query($sql);
	if ($resql)
	{
		$obj = $db->fetch_object($resql);
		if ($local==1) return $obj->localtax1;
		elseif ($local==2) return $obj->localtax2;
	}

	return 0;

}


/**
 *  Get vat main information from Id.
 *  You can call getLocalTaxesFromRate after to get other fields.
 *
 *  @param	int|string  $vatrate		    VAT ID or Rate. Value can be value or the string with code into parenthesis or rowid if $firstparamisid is 1. Example: '8.5' or '8.5 (8.5NPR)' or 123.
 *  @param	Societe	    $buyer         		Company object
 *  @param	Societe	    $seller        		Company object
 *  @param  int         $firstparamisid     1 if first param is id into table (use this if you can)
 *  @return	array       	  				array('rowid'=> , 'code'=> ...)
 *  @see getLocalTaxesFromRate
 */
function getTaxesFromId($vatrate, $buyer=null, $seller=null, $firstparamisid=1)
{
    global $db, $mysoc;

    dol_syslog("getTaxesFromId vatrowid=".$vatrate);

    // Search local taxes
    $sql = "SELECT t.rowid, t.code, t.taux as rate, t.recuperableonly as npr, t.accountancy_code_sell, t.accountancy_code_buy";
    $sql.= " FROM ".MAIN_DB_PREFIX."c_tva as t";
    if ($firstparamisid) $sql.= " WHERE t.rowid = ".(int) $vatrate;
    else
    {
        $vatratecleaned = $vatrate;
        $vatratecode = '';
        if (preg_match('/^(.*)\s*\((.*)\)$/', $vatrate, $reg))      // If vat is "xx (yy)"
        {
            $vatratecleaned = $reg[1];
            $vatratecode = $reg[2];
        }

        $sql.=", ".MAIN_DB_PREFIX."c_country as c";
        if ($mysoc->country_code == 'ES') $sql .= " WHERE t.fk_pays = c.rowid AND c.code = '".$buyer->country_code."'";    // local tax in spain use the buyer country ??
        else $sql .= " WHERE t.fk_pays = c.rowid AND c.code = '".$seller->country_code."'";
        $sql.= " AND t.taux = ".((float) $vatratecleaned)." AND t.active = 1";
        if ($vatratecode) $sql.= " AND t.code = '".$vatratecode."'";
    }

    $resql=$db->query($sql);
    if ($resql)
    {
        $obj = $db->fetch_object($resql);
        if ($obj) return array('rowid'=>$obj->rowid, 'code'=>$obj->code, 'rate'=>$obj->rate, 'npr'=>$obj->npr, 'accountancy_code_sell'=>$obj->accountancy_code_sell, 'accountancy_code_buy'=>$obj->accountancy_code_buy);
        else return array();
    }
    else dol_print_error($db);

    return array();
}

/**
 *  Get type and rate of localtaxes for a particular vat rate/country fo thirdparty
 *  TODO
 *  This function is ALSO called to retrieve type for building PDF. Such call of function must be removed.
 *  Instead this function must be called when adding a line to get the array of localtax and type, and then
 *  provide it to the function calcul_price_total.
 *
 *  @param	int|string  $vatrate			VAT ID or Rate. Value can be value or the string with code into parenthesis or rowid if $firstparamisid is 1. Example: '8.5' or '8.5 (8.5NPR)' or 123.
 *  @param	int		    $local              Number of localtax (1 or 2, or 0 to return 1 & 2)
 *  @param	Societe	    $buyer         		Company object
 *  @param	Societe	    $seller        		Company object
 *  @param  int         $firstparamisid     1 if first param is id into table (use this if you can)
 *  @return	array    	    				array(localtax_type1(1-6/0 if not found), rate localtax1, localtax_type2, rate localtax2, accountancycodecust, accountancycodesupp)
 *  @see getTaxesFromId
 */
function getLocalTaxesFromRate($vatrate, $local, $buyer, $seller, $firstparamisid=0)
{
	global $db, $mysoc;

	dol_syslog("getLocalTaxesFromRate vatrate=".$vatrate." local=".$local);

	// Search local taxes
	$sql  = "SELECT t.localtax1, t.localtax1_type, t.localtax2, t.localtax2_type, t.accountancy_code_sell, t.accountancy_code_buy";
	$sql .= " FROM ".MAIN_DB_PREFIX."c_tva as t";
	if ($firstparamisid) $sql.= " WHERE t.rowid = ".(int) $vatrate;
	else
	{
	    $vatratecleaned = $vatrate;
	    $vatratecode = '';
	    if (preg_match('/^(.*)\s*\((.*)\)$/', $vatrate, $reg))      // If vat is "xx (yy)"
	    {
	        $vatratecleaned = $reg[1];
	        $vatratecode = $reg[2];
	    }

	    $sql.=", ".MAIN_DB_PREFIX."c_country as c";
    	if ($mysoc->country_code == 'ES') $sql .= " WHERE t.fk_pays = c.rowid AND c.code = '".$buyer->country_code."'";    // local tax in spain use the buyer country ??
    	else $sql .= " WHERE t.fk_pays = c.rowid AND c.code = '".$seller->country_code."'";
    	$sql.= " AND t.taux = ".((float) $vatratecleaned)." AND t.active = 1";
    	if ($vatratecode) $sql.= " AND t.code = '".$vatratecode."'";
	}

	$resql=$db->query($sql);
	if ($resql)
	{
		$obj = $db->fetch_object($resql);
		if ($local == 1)
		{
			if (! isOnlyOneLocalTax(1))
			{
				return array($obj->localtax1_type, get_localtax($vatrate, $local, $buyer, $seller), $obj->accountancy_code_sell, $obj->accountancy_code_buy);
			}
			else
			{
				return array($obj->localtax1_type, $obj->localtax1,$obj->accountancy_code_sell, $obj->accountancy_code_buy);
			}
		}
		elseif ($local == 2)
		{
			if (! isOnlyOneLocalTax(2))
			{
				return array($obj->localtax2_type, get_localtax($vatrate, $local, $buyer, $seller),$obj->accountancy_code_sell, $obj->accountancy_code_buy);
			}
			else
			{
				return array($obj->localtax2_type, $obj->localtax2,$obj->accountancy_code_sell, $obj->accountancy_code_buy);
			}
		}
		else
		{
			if(! isOnlyOneLocalTax(1))
			{
				if(! isOnlyOneLocalTax(2))
				{
					return array($obj->localtax1_type, get_localtax($vatrate, 1, $buyer, $seller), $obj->localtax2_type, get_localtax($vatrate, 2, $buyer, $seller), $obj->accountancy_code_sell,$obj->accountancy_code_buy);
				}
				else
				{
					return array($obj->localtax1_type, get_localtax($vatrate, 1, $buyer, $seller), $obj->localtax2_type, $obj->localtax2, $obj->accountancy_code_sell, $obj->accountancy_code_buy);
				}
			}
			else
			{
				if(! isOnlyOneLocalTax(2))
				{
					return array($obj->localtax1_type, $obj->localtax1, $obj->localtax2_type, get_localtax($vatrate, 2, $buyer, $seller), $obj->accountancy_code_sell, $obj->accountancy_code_buy);
				}
				else
				{
					return array($obj->localtax1_type, $obj->localtax1, $obj->localtax2_type, $obj->localtax2, $obj->accountancy_code_sell, $obj->accountancy_code_buy);
				}
			}
		}
	}

	return 0;
}

/**
 *	Return vat rate of a product in a particular selling country or default country vat if product is unknown
 *  Function called by get_default_tva
 *
 *  @param	int			$idprod          	Id of product or 0 if not a predefined product
 *  @param  Societe		$thirdparty_seller  Thirdparty with a ->country_code defined (FR, US, IT, ...)
 *	@param	int			$idprodfournprice	Id product_fournisseur_price (for "supplier" order/invoice)
 *  @return float|string   				    Vat rate to use with format 5.0 or '5.0 (XXX)'
 *  @see get_product_localtax_for_country
 */
function get_product_vat_for_country($idprod, $thirdparty_seller, $idprodfournprice=0)
{
	global $db,$conf,$mysoc;

	require_once DOL_DOCUMENT_ROOT . '/product/class/product.class.php';

	$ret=0;
	$found=0;

	if ($idprod > 0)
	{
		// Load product
		$product=new Product($db);
		$result=$product->fetch($idprod);

		if ($mysoc->country_code == $thirdparty_seller->country_code) // If selling country is ours
		{
			if ($idprodfournprice > 0)     // We want vat for product for a "supplier" order or invoice
			{
				$product->get_buyprice($idprodfournprice,0,0,0);
				$ret=$product->vatrate_supplier;
			}
			else
			{
				$ret=$product->tva_tx;    // Default vat of product we defined
				if ($product->default_vat_code) $ret.=' ('.$product->default_vat_code.')';
			}
			$found=1;
		}
		else
		{
			// TODO Read default product vat according to countrycode and product. Vat for couple countrycode/product is a feature not implemeted yet.
			// May be usefull/required if hidden option SERVICE_ARE_ECOMMERCE_200238EC is on
		}
	}

	if (! $found)
	{
		if (empty($conf->global->MAIN_VAT_DEFAULT_IF_AUTODETECT_FAILS))
		{
			// If vat of product for the country not found or not defined, we return the first higher vat of country.
			$sql = "SELECT taux as vat_rate";
			$sql.= " FROM ".MAIN_DB_PREFIX."c_tva as t, ".MAIN_DB_PREFIX."c_country as c";
			$sql.= " WHERE t.active=1 AND t.fk_pays = c.rowid AND c.code='".$thirdparty_seller->country_code."'";
			$sql.= " ORDER BY t.taux DESC, t.code ASC, t.recuperableonly ASC";
			$sql.= $db->plimit(1);

			$resql=$db->query($sql);
			if ($resql)
			{
				$obj=$db->fetch_object($resql);
				if ($obj)
				{
					$ret=$obj->vat_rate;
				}
				$db->free($sql);
			}
			else dol_print_error($db);
		}
		else $ret=$conf->global->MAIN_VAT_DEFAULT_IF_AUTODETECT_FAILS;    // Forced value if autodetect fails
	}

	dol_syslog("get_product_vat_for_country: ret=".$ret);
	return $ret;
}

/**
 *	Return localtax vat rate of a product in a particular selling country or default country vat if product is unknown
 *
 *  @param	int		$idprod         		Id of product
 *  @param  int		$local          		1 for localtax1, 2 for localtax 2
 *  @param  Societe	$thirdparty_seller    	Thirdparty with a ->country_code defined (FR, US, IT, ...)
 *  @return int             				<0 if KO, Vat rate if OK
 *  @see get_product_vat_for_country
 */
function get_product_localtax_for_country($idprod, $local, $thirdparty_seller)
{
	global $db,$mysoc;

	if (! class_exists('Product')) {
		require_once DOL_DOCUMENT_ROOT . '/product/class/product.class.php';
	}

	$ret=0;
	$found=0;

	if ($idprod > 0)
	{
		// Load product
		$product=new Product($db);
		$result=$product->fetch($idprod);

		if ($mysoc->country_code == $thirdparty_seller->country_code) // If selling country is ours
		{
			/* Not defined yet, so we don't use this
			if ($local==1) $ret=$product->localtax1_tx;
			elseif ($local==2) $ret=$product->localtax2_tx;
			$found=1;
			*/
		}
		else
		{
			// TODO Read default product vat according to countrycode and product


		}
	}

	if (! $found)
	{
		// If vat of product for the country not found or not defined, we return higher vat of country.
		$sql = "SELECT taux as vat_rate, localtax1, localtax2";
		$sql.= " FROM ".MAIN_DB_PREFIX."c_tva as t, ".MAIN_DB_PREFIX."c_country as c";
		$sql.= " WHERE t.active=1 AND t.fk_pays = c.rowid AND c.code='".$thirdparty_seller->country_code."'";
		$sql.= " ORDER BY t.taux DESC, t.recuperableonly ASC";
		$sql.= $db->plimit(1);

		$resql=$db->query($sql);
		if ($resql)
		{
			$obj=$db->fetch_object($resql);
			if ($obj)
			{
				if ($local==1) $ret=$obj->localtax1;
				elseif ($local==2) $ret=$obj->localtax2;
			}
		}
		else dol_print_error($db);
	}

	dol_syslog("get_product_localtax_for_country: ret=".$ret);
	return $ret;
}

/**
 *	Function that return vat rate of a product line (according to seller, buyer and product vat rate)
 *   Si vendeur non assujeti a TVA, TVA par defaut=0. Fin de regle.
 *	 Si le (pays vendeur = pays acheteur) alors TVA par defaut=TVA du produit vendu. Fin de regle.
 *	 Si (vendeur et acheteur dans Communaute europeenne) et (bien vendu = moyen de transports neuf comme auto, bateau, avion) alors TVA par defaut=0 (La TVA doit etre paye par acheteur au centre d'impots de son pays et non au vendeur). Fin de regle.
 *	 Si (vendeur et acheteur dans Communaute europeenne) et (acheteur = particulier ou entreprise sans num TVA intra) alors TVA par defaut=TVA du produit vendu. Fin de regle
 *	 Si (vendeur et acheteur dans Communaute europeenne) et (acheteur = entreprise avec num TVA) intra alors TVA par defaut=0. Fin de regle
 *	 Sinon TVA proposee par defaut=0. Fin de regle.
 *
 *	@param	Societe		$thirdparty_seller    	Objet societe vendeuse
 *	@param  Societe		$thirdparty_buyer   	Objet societe acheteuse
 *	@param  int			$idprod					Id product
 *	@param	int			$idprodfournprice		Id product_fournisseur_price (for supplier order/invoice)
 *	@return float|string   				      	Vat rate to use with format 5.0 or '5.0 (XXX)', -1 if we can't guess it
 *  @see get_default_npr, get_default_localtax
 */
function get_default_tva(Societe $thirdparty_seller, Societe $thirdparty_buyer, $idprod=0, $idprodfournprice=0)
{
	global $conf;

	// Note: possible values for tva_assuj are 0/1 or franchise/reel
	$seller_use_vat=((is_numeric($thirdparty_seller->tva_assuj) && ! $thirdparty_seller->tva_assuj) || (! is_numeric($thirdparty_seller->tva_assuj) && $thirdparty_seller->tva_assuj=='franchise'))?0:1;

	$seller_country_code=$thirdparty_seller->country_code;
	$seller_in_cee=$thirdparty_seller->isInEEC();

	$buyer_country_code=$thirdparty_buyer->country_code;
	$buyer_in_cee=$thirdparty_buyer->isInEEC();

	dol_syslog("get_default_tva: seller use vat=".$seller_use_vat.", seller country=".$seller_country_code.", seller in cee=".$seller_in_cee.", buyer country=".$buyer_country_code.", buyer in cee=".$buyer_in_cee.", idprod=".$idprod.", idprodfournprice=".$idprodfournprice.", SERVICE_ARE_ECOMMERCE_200238EC=".(! empty($conf->global->SERVICES_ARE_ECOMMERCE_200238EC)?$conf->global->SERVICES_ARE_ECOMMERCE_200238EC:''));

	// If services are eServices according to EU Council Directive 2002/38/EC (http://ec.europa.eu/taxation_customs/taxation/vat/traders/e-commerce/article_1610_en.htm)
	// we use the buyer VAT.
	if (! empty($conf->global->SERVICE_ARE_ECOMMERCE_200238EC))
	{
		if ($seller_in_cee && $buyer_in_cee && ! $thirdparty_buyer->isACompany())
		{
			//print 'VATRULE 0';
			return get_product_vat_for_country($idprod,$thirdparty_buyer,$idprodfournprice);
		}
	}

	// If seller does not use VAT
	if (! $seller_use_vat)
	{
		//print 'VATRULE 1';
		return 0;
	}

	// Le test ci-dessus ne devrait pas etre necessaire. Me signaler l'exemple du cas juridique concerne si le test suivant n'est pas suffisant.

	// Si le (pays vendeur = pays acheteur) alors la TVA par defaut=TVA du produit vendu. Fin de regle.
	if (($seller_country_code == $buyer_country_code)
	|| (in_array($seller_country_code,array('FR,MC')) && in_array($buyer_country_code,array('FR','MC')))) // Warning ->country_code not always defined
	{
		//print 'VATRULE 2';
		return get_product_vat_for_country($idprod,$thirdparty_seller,$idprodfournprice);
	}

	// Si (vendeur et acheteur dans Communaute europeenne) et (bien vendu = moyen de transports neuf comme auto, bateau, avion) alors TVA par defaut=0 (La TVA doit etre paye par l'acheteur au centre d'impots de son pays et non au vendeur). Fin de regle.
	// Not supported

	// Si (vendeur et acheteur dans Communaute europeenne) et (acheteur = entreprise) alors TVA par defaut=0. Fin de regle
	// Si (vendeur et acheteur dans Communaute europeenne) et (acheteur = particulier) alors TVA par defaut=TVA du produit vendu. Fin de regle
	if (($seller_in_cee && $buyer_in_cee))
	{
		$isacompany=$thirdparty_buyer->isACompany();
		if ($isacompany)
		{
			//print 'VATRULE 3';
			return 0;
		}
		else
		{
			//print 'VATRULE 4';
			return get_product_vat_for_country($idprod,$thirdparty_seller,$idprodfournprice);
		}
	}

	// Sinon la TVA proposee par defaut=0. Fin de regle.
	// Rem: Cela signifie qu'au moins un des 2 est hors Communaute europeenne et que le pays differe
	//print 'VATRULE 5';
	return 0;
}


/**
 *	Fonction qui renvoie si tva doit etre tva percue recuperable
 *
 *	@param	Societe		$thirdparty_seller    	Thirdparty seller
 *	@param  Societe		$thirdparty_buyer   	Thirdparty buyer
 *  @param  int			$idprod                 Id product
 *  @param	int			$idprodfournprice		Id supplier price for product
 *	@return float       			        	0 or 1
 *  @see get_default_tva, get_default_localtax
 */
function get_default_npr(Societe $thirdparty_seller, Societe $thirdparty_buyer, $idprod=0, $idprodfournprice=0)
{
	global $db;

	if ($idprodfournprice > 0)
	{
		if (! class_exists('ProductFournisseur'))
			require_once DOL_DOCUMENT_ROOT . '/fourn/class/fournisseur.product.class.php';
		$prodprice = new ProductFournisseur($db);
		$prodprice->fetch_product_fournisseur_price($idprodfournprice);
		return $prodprice->fourn_tva_npr;
	}
	elseif ($idprod > 0)
	{
		if (! class_exists('Product'))
			require_once DOL_DOCUMENT_ROOT . '/product/class/product.class.php';
		$prod = new Product($db);
		$prod->fetch($idprod);
		return $prod->tva_npr;
	}

	return 0;
}

/**
 *	Function that return localtax of a product line (according to seller, buyer and product vat rate)
 *   Si vendeur non assujeti a TVA, TVA par defaut=0. Fin de regle.
 *	 Si le (pays vendeur = pays acheteur) alors TVA par defaut=TVA du produit vendu. Fin de regle.
 *	 Sinon TVA proposee par defaut=0. Fin de regle.
 *
 *	@param	Societe		$thirdparty_seller    	Thirdparty seller
 *	@param  Societe		$thirdparty_buyer   	Thirdparty buyer
 *  @param	int			$local					Localtax to process (1 or 2)
 *	@param  int			$idprod					Id product
 *	@return integer        				       	localtax, -1 si ne peut etre determine
 *  @see get_default_tva, get_default_npr
 */
function get_default_localtax($thirdparty_seller, $thirdparty_buyer, $local, $idprod=0)
{
	global $mysoc;

	if (!is_object($thirdparty_seller)) return -1;
	if (!is_object($thirdparty_buyer)) return -1;

	if ($local==1) // Localtax 1
	{
		if ($mysoc->country_code == 'ES')
		{
			if (is_numeric($thirdparty_buyer->localtax1_assuj) && ! $thirdparty_buyer->localtax1_assuj) return 0;
		}
		else
		{
			// Si vendeur non assujeti a Localtax1, localtax1 par default=0
			if (is_numeric($thirdparty_seller->localtax1_assuj) && ! $thirdparty_seller->localtax1_assuj) return 0;
			if (! is_numeric($thirdparty_seller->localtax1_assuj) && $thirdparty_seller->localtax1_assuj=='localtax1off') return 0;
		}
	}
	elseif ($local==2) //I Localtax 2
	{
		// Si vendeur non assujeti a Localtax2, localtax2 par default=0
		if (is_numeric($thirdparty_seller->localtax2_assuj) && ! $thirdparty_seller->localtax2_assuj) return 0;
		if (! is_numeric($thirdparty_seller->localtax2_assuj) && $thirdparty_seller->localtax2_assuj=='localtax2off') return 0;
	}

	if ($thirdparty_seller->country_code == $thirdparty_buyer->country_code)
	{
		return get_product_localtax_for_country($idprod, $local, $thirdparty_seller);
	}

	return 0;
}

/**
 *	Return yes or no in current language
 *
 *	@param	string	$yesno			Value to test (1, 'yes', 'true' or 0, 'no', 'false')
 *	@param	integer	$case			1=Yes/No, 0=yes/no, 2=Disabled checkbox, 3=Disabled checkbox + Yes/No
 *	@param	int		$color			0=texte only, 1=Text is formated with a color font style ('ok' or 'error'), 2=Text is formated with 'ok' color.
 *	@return	string					HTML string
 */
function yn($yesno, $case=1, $color=0)
{
	global $langs;
	$result='unknown'; $classname='';
	if ($yesno == 1 || strtolower($yesno) == 'yes' || strtolower($yesno) == 'true') 	// A mettre avant test sur no a cause du == 0
	{
		$result=$langs->trans('yes');
		if ($case == 1 || $case == 3) $result=$langs->trans("Yes");
		if ($case == 2) $result='<input type="checkbox" value="1" checked disabled>';
		if ($case == 3) $result='<input type="checkbox" value="1" checked disabled> '.$result;

		$classname='ok';
	}
	elseif ($yesno == 0 || strtolower($yesno) == 'no' || strtolower($yesno) == 'false')
	{
		$result=$langs->trans("no");
		if ($case == 1 || $case == 3) $result=$langs->trans("No");
		if ($case == 2) $result='<input type="checkbox" value="0" disabled>';
		if ($case == 3) $result='<input type="checkbox" value="0" disabled> '.$result;

		if ($color == 2) $classname='ok';
		else $classname='error';
	}
	if ($color) return '<font class="'.$classname.'">'.$result.'</font>';
	return $result;
}


/**
 *	Return a path to have a directory according to object.
 *  New usage:       $conf->module->multidir_output[$object->entity].'/'.get_exdir(0, 0, 0, 1, $object, $modulepart)
 *         or:       $conf->module->dir_output.'/'.get_exdir(0, 0, 0, 1, $object, $modulepart)     if multidir_output not defined.
 *  Old usage:       '015' with level 3->"0/1/5/", '015' with level 1->"5/", 'ABC-1' with level 3 ->"0/0/1/"
 *
 *	@param	string	$num            Id of object (deprecated, $object will be used in future)
 *	@param  int		$level		    Level of subdirs to return (1, 2 or 3 levels). (deprecated, global option will be used in future)
 * 	@param	int		$alpha		    0=Keep number only to forge path, 1=Use alpha part afer the - (By default, use 0). (deprecated, global option will be used in future)
 *  @param  int		$withoutslash   0=With slash at end (except if '/', we return ''), 1=without slash at end
 *  @param	Object	$object			Object
 *  @param	string	$modulepart		Type of object ('invoice_supplier, 'donation', 'invoice', ...')
 *  @return	string					Dir to use ending. Example '' or '1/' or '1/2/'
 */
function get_exdir($num, $level, $alpha, $withoutslash, $object, $modulepart)
{
	global $conf;

	$path = '';

	$arrayforoldpath=array('cheque','user','category','holiday','shipment','supplier_invoice','invoice_supplier','mailing','supplier_payment');
	if (! empty($conf->global->PRODUCT_USE_OLD_PATH_FOR_PHOTO)) $arrayforoldpath[]='product';
	if (! empty($level) && in_array($modulepart, $arrayforoldpath))
	{
		// This part should be removed once all code is using "get_exdir" to forge path, with all parameters provided.
		if (empty($alpha)) $num = preg_replace('/([^0-9])/i','',$num);
		else $num = preg_replace('/^.*\-/i','',$num);
		$num = substr("000".$num, -$level);
		if ($level == 1) $path = substr($num,0,1);
		if ($level == 2) $path = substr($num,1,1).'/'.substr($num,0,1);
		if ($level == 3) $path = substr($num,2,1).'/'.substr($num,1,1).'/'.substr($num,0,1);
	}
	else
	{
		// TODO
		// We will enhance here a common way of forging path for document storage
		// Here, object->id, object->ref and object->modulepart are required.
        if (in_array($modulepart, array('thirdparty','contact','member')))
        {
            $path=$object->ref?$object->ref:$object->id;
        }
	}

	if (empty($withoutslash) && ! empty($path)) $path.='/';
	return $path;
}

/**
 *	Creation of a directory (this can create recursive subdir)
 *
 *	@param	string	$dir		Directory to create (Separator must be '/'. Example: '/mydir/mysubdir')
 *	@param	string	$dataroot	Data root directory (To avoid having the data root in the loop. Using this will also lost the warning on first dir PHP has no permission when open_basedir is used)
 *  @param	int		$newmask	Mask for new file (Defaults to $conf->global->MAIN_UMASK or 0755 if unavailable). Example: '0444'
 *	@return int         		< 0 if KO, 0 = already exists, > 0 if OK
 */
function dol_mkdir($dir, $dataroot='', $newmask=null)
{
	global $conf;

	dol_syslog("functions.lib::dol_mkdir: dir=".$dir,LOG_INFO);

	$dir_osencoded=dol_osencode($dir);
	if (@is_dir($dir_osencoded)) return 0;

	$nberr=0;
	$nbcreated=0;

	$ccdir='';
	if (! empty($dataroot)) {
		// Remove data root from loop
		$dir = str_replace($dataroot.'/', '', $dir);
		$ccdir = $dataroot.'/';
	}

	$cdir = explode("/", $dir);
	$num=count($cdir);
	for ($i = 0; $i < $num; $i++)
	{
		if ($i > 0) $ccdir .= '/'.$cdir[$i];
		else $ccdir .= $cdir[$i];
		if (preg_match("/^.:$/",$ccdir,$regs)) continue;	// Si chemin Windows incomplet, on poursuit par rep suivant

		// Attention, le is_dir() peut echouer bien que le rep existe.
		// (ex selon config de open_basedir)
		if ($ccdir)
		{
			$ccdir_osencoded=dol_osencode($ccdir);
			if (! @is_dir($ccdir_osencoded))
			{
				dol_syslog("functions.lib::dol_mkdir: Directory '".$ccdir."' does not exists or is outside open_basedir PHP setting.",LOG_DEBUG);

				umask(0);
				$dirmaskdec=octdec($newmask);
				if (empty($newmask)) {
					$dirmaskdec = empty( $conf->global->MAIN_UMASK ) ? octdec( '0755' ) : octdec( $conf->global->MAIN_UMASK );
				}
				$dirmaskdec |= octdec('0111');  // Set x bit required for directories
				if (! @mkdir($ccdir_osencoded, $dirmaskdec))
				{
					// Si le is_dir a renvoye une fausse info, alors on passe ici.
					dol_syslog("functions.lib::dol_mkdir: Fails to create directory '".$ccdir."' or directory already exists.",LOG_WARNING);
					$nberr++;
				}
				else
				{
					dol_syslog("functions.lib::dol_mkdir: Directory '".$ccdir."' created",LOG_DEBUG);
					$nberr=0;	// On remet a zero car si on arrive ici, cela veut dire que les echecs precedents peuvent etre ignore
					$nbcreated++;
				}
			}
			else
			{
				$nberr=0;	// On remet a zero car si on arrive ici, cela veut dire que les echecs precedents peuvent etre ignores
			}
		}
	}
	return ($nberr ? -$nberr : $nbcreated);
}


/**
 *	Return picto saying a field is required
 *
 *	@return  string		Chaine avec picto obligatoire
 */
function picto_required()
{
	return '<span class="fieldrequired">*</span>';
}


/**
 *	Clean a string from all HTML tags and entities
 *
 *	@param	string	$StringHtml			String to clean
 *	@param	integer	$removelinefeed		1=Replace also new lines by a space, 0=Only last one are removed
 *  @param  string	$pagecodeto      	Encoding of input/output string
 *	@return string	    				String cleaned
 *
 * 	@see		dol_escape_htmltag
 */
function dol_string_nohtmltag($StringHtml,$removelinefeed=1,$pagecodeto='UTF-8')
{
	$pattern = "/<[^<>]+>/";
	$StringHtml = preg_replace('/<br[^>]*>/', "\n", $StringHtml);
	$temp = dol_html_entity_decode($StringHtml,ENT_COMPAT,$pagecodeto);

    // Exemple of $temp: <a href="/myurl" title="<u>A title</u>">0000-021</a>
    $temp = preg_replace($pattern,"",$temp);    // pass 1
    // $temp after pass 1: <a href="/myurl" title="A title">0000-021
    $temp = preg_replace($pattern,"",$temp);    // pass 2
    // $temp after pass 2: 0000-021

	// Supprime aussi les retours
	if ($removelinefeed) $temp=str_replace(array("\r\n","\r","\n")," ",$temp);

	// et les espaces doubles
	while(strpos($temp,"  "))
	{
		$temp = str_replace("  "," ",$temp);
	}
	$CleanString = trim($temp);
	return $CleanString;
}


/**
 * Return first line of text. Cut will depends if content is HTML or not.
 *
 * @param 	string	$text		Input text
 * @param	int		$nboflines  Nb of lines to get (default is 1 = first line only)
 * @return	string				Output text
 * @see dol_nboflines_bis, dol_string_nohtmltag, dol_escape_htmltag
 */
function dolGetFirstLineOfText($text, $nboflines=1)
{
	if ($nboflines == 1)
	{
		if (dol_textishtml($text))
		{
			$firstline=preg_replace('/<br[^>]*>.*$/s','',$text);		// The s pattern modifier means the . can match newline characters
			$firstline=preg_replace('/<div[^>]*>.*$/s','',$firstline);	// The s pattern modifier means the . can match newline characters

		}
		else
		{
	    	$firstline=preg_replace('/[\n\r].*/','',$text);
		}
    	return $firstline.((strlen($firstline) != strlen($text))?'...':'');
	}
	else
	{
		$ishtml=0;
		if (dol_textishtml($text))
		{
			$text=preg_replace('/\n/','',$text);
			$ishtml=1;
			$repTable = array("\t" => " ", "\n" => " ", "\r" => " ", "\0" => " ", "\x0B" => " ");
		}
		else
		{
			$repTable = array("\t" => " ", "\n" => "<br>", "\r" => " ", "\0" => " ", "\x0B" => " ");
		}

		$text = strtr($text, $repTable);
		if ($charset == 'UTF-8') { $pattern = '/(<br[^>]*>)/Uu'; }	// /U is to have UNGREEDY regex to limit to one html tag. /u is for UTF8 support
		else $pattern = '/(<br[^>]*>)/U';							// /U is to have UNGREEDY regex to limit to one html tag.
		$a = preg_split($pattern, $text, -1, PREG_SPLIT_DELIM_CAPTURE | PREG_SPLIT_NO_EMPTY);

		$firstline='';
		$i=0;
		$nba = count($a);	// 2x nb of lines in $a because $a contains also a line for each new line separator
		while (($i < $nba) && ($i < ($nboflines * 2)))
		{
			if ($i % 2 == 0) $firstline .= $a[$i];
			elseif (($i < (($nboflines * 2) - 1)) && ($i < ($nba - 1))) $firstline .= ($ishtml?"<br>\n":"\n");
			$i++;
		}
		unset($a);
    	return $firstline.(($i < $nba)?'...':'');
	}
}


/**
 * Replace CRLF in string with a HTML BR tag
 *
 * @param	string	$stringtoencode		String to encode
 * @param	int     $nl2brmode			0=Adding br before \n, 1=Replacing \n by br
 * @param   bool	$forxml             false=Use <br>, true=Use <br />
 * @return	string						String encoded
 * @see dol_nboflines, dolGetFirstLineOfText
 */
function dol_nl2br($stringtoencode,$nl2brmode=0,$forxml=false)
{
	if (!$nl2brmode) {
		return nl2br($stringtoencode, $forxml);
	} else {
		$ret=preg_replace('/(\r\n|\r|\n)/i', ($forxml?'<br />':'<br>'), $stringtoencode);
		return $ret;
	}
}


/**
 *	This function is called to encode a string into a HTML string but differs from htmlentities because
 * 	a detection is done before to see if text is already HTML or not. Also, all entities but &,<,> are converted.
 *  This permits to encode special chars to entities with no double encoding for already encoded HTML strings.
 * 	This function also remove last EOL or BR if $removelasteolbr=1 (default).
 *  For PDF usage, you can show text by 2 ways:
 *              - writeHTMLCell -> param must be encoded into HTML.
 *              - MultiCell -> param must not be encoded into HTML.
 *              Because writeHTMLCell convert also \n into <br>, if function
 *              is used to build PDF, nl2brmode must be 1.
 *
 *	@param	string	$stringtoencode		String to encode
 *	@param	int		$nl2brmode			0=Adding br before \n, 1=Replacing \n by br (for use with FPDF writeHTMLCell function for example)
 *  @param  string	$pagecodefrom       Pagecode stringtoencode is encoded
 *  @param	int		$removelasteolbr	1=Remove last br or lasts \n (default), 0=Do nothing
 *  @return	string						String encoded
 */
function dol_htmlentitiesbr($stringtoencode,$nl2brmode=0,$pagecodefrom='UTF-8',$removelasteolbr=1)
{
	$newstring=$stringtoencode;
	if (dol_textishtml($stringtoencode))	// Check if text is already HTML or not
	{
		$newstring=preg_replace('/<br(\s[\sa-zA-Z_="]*)?\/?>/i','<br>',$newstring);	// Replace "<br type="_moz" />" by "<br>". It's same and avoid pb with FPDF.
		if ($removelasteolbr) $newstring=preg_replace('/<br>$/i','',$newstring);	// Remove last <br> (remove only last one)
		$newstring=strtr($newstring,array('&'=>'__and__','<'=>'__lt__','>'=>'__gt__','"'=>'__dquot__'));
		$newstring=dol_htmlentities($newstring,ENT_COMPAT,$pagecodefrom);	// Make entity encoding
		$newstring=strtr($newstring,array('__and__'=>'&','__lt__'=>'<','__gt__'=>'>','__dquot__'=>'"'));
	}
	else
	{
		if ($removelasteolbr) $newstring=preg_replace('/(\r\n|\r|\n)$/i','',$newstring);	// Remove last \n (may remove several)
		$newstring=dol_nl2br(dol_htmlentities($newstring,ENT_COMPAT,$pagecodefrom),$nl2brmode);
	}
	// Other substitutions that htmlentities does not do
	//$newstring=str_replace(chr(128),'&euro;',$newstring);	// 128 = 0x80. Not in html entity table.     // Seems useles with TCPDF. Make bug with UTF8 languages
	return $newstring;
}

/**
 *	This function is called to decode a HTML string (it decodes entities and br tags)
 *
 *	@param	string	$stringtodecode		String to decode
 *	@param	string	$pagecodeto			Page code for result
 *	@return	string						String decoded
 */
function dol_htmlentitiesbr_decode($stringtodecode,$pagecodeto='UTF-8')
{
	$ret=dol_html_entity_decode($stringtodecode,ENT_COMPAT,$pagecodeto);
	$ret=preg_replace('/'."\r\n".'<br(\s[\sa-zA-Z_="]*)?\/?>/i',"<br>",$ret);
	$ret=preg_replace('/<br(\s[\sa-zA-Z_="]*)?\/?>'."\r\n".'/i',"\r\n",$ret);
	$ret=preg_replace('/<br(\s[\sa-zA-Z_="]*)?\/?>'."\n".'/i',"\n",$ret);
	$ret=preg_replace('/<br(\s[\sa-zA-Z_="]*)?\/?>/i',"\n",$ret);
	return $ret;
}

/**
 *	This function remove all ending \n and br at end
 *
 *	@param	string	$stringtodecode		String to decode
 *	@return	string						String decoded
 */
function dol_htmlcleanlastbr($stringtodecode)
{
	$ret=preg_replace('/(<br>|<br(\s[\sa-zA-Z_="]*)?\/?>|'."\n".'|'."\r".')+$/i',"",$stringtodecode);
	return $ret;
}

/**
 * Replace html_entity_decode functions to manage errors
 *
 * @param   string	$a		Operand a
 * @param   string	$b		Operand b (ENT_QUOTES=convert simple and double quotes)
 * @param   string	$c		Operand c
 * @return  string			String decoded
 */
function dol_html_entity_decode($a,$b,$c='UTF-8')
{
	return html_entity_decode($a,$b,$c);
}

/**
 * Replace htmlentities functions to manage errors http://php.net/manual/en/function.htmlentities.php
 * Goal of this function is to be sure to have default values of htmlentities that match what we need.
 *
 * @param   string  $string         The input string.
 * @param   int     $flags          Flags(see PHP doc above)
 * @param   string  $encoding       Encoding
 * @param   bool    $double_encode  When double_encode is turned off PHP will not encode existing html entities
 * @return  string  $ret            Encoded string
 */
function dol_htmlentities($string, $flags=null, $encoding='UTF-8', $double_encode=false)
{
	return htmlentities($string, $flags, $encoding, $double_encode);
}


/**
 *	Check if a string is a correct iso string
 *	If not, it will we considered not HTML encoded even if it is by FPDF.
 *	Example, if string contains euro symbol that has ascii code 128
 *
 *	@param	string	$s      String to check
 *	@return	int     		0 if bad iso, 1 if good iso
 */
function dol_string_is_good_iso($s)
{
	$len=dol_strlen($s);
	$ok=1;
	for($scursor=0;$scursor<$len;$scursor++)
	{
		$ordchar=ord($s{$scursor});
		//print $scursor.'-'.$ordchar.'<br>';
		if ($ordchar < 32 && $ordchar != 13 && $ordchar != 10) { $ok=0; break; }
		if ($ordchar > 126 && $ordchar < 160) { $ok=0; break; }
	}
	return $ok;
}


/**
 *	Return nb of lines of a clear text
 *
 *	@param	string	$s			String to check
 * 	@param	int     $maxchar	Not yet used
 *	@return	int					Number of lines
 *  @see	dol_nboflines_bis, dolGetFirstLineOfText
 */
function dol_nboflines($s,$maxchar=0)
{
	if ($s == '') return 0;
	$arraystring=explode("\n",$s);
	$nb=count($arraystring);

	return $nb;
}


/**
 *	Return nb of lines of a formated text with \n and <br> (WARNING: string must not have mixed \n and br separators)
 *
 *	@param	string	$text      		Text
 *	@param	int		$maxlinesize  	Largeur de ligne en caracteres (ou 0 si pas de limite - defaut)
 * 	@param	string	$charset		Give the charset used to encode the $text variable in memory.
 *	@return int						Number of lines
 *	@see	dol_nboflines, dolGetFirstLineOfText
 */
function dol_nboflines_bis($text,$maxlinesize=0,$charset='UTF-8')
{
	$repTable = array("\t" => " ", "\n" => "<br>", "\r" => " ", "\0" => " ", "\x0B" => " ");
	if (dol_textishtml($text)) $repTable = array("\t" => " ", "\n" => " ", "\r" => " ", "\0" => " ", "\x0B" => " ");

	$text = strtr($text, $repTable);
	if ($charset == 'UTF-8') { $pattern = '/(<br[^>]*>)/Uu'; }	// /U is to have UNGREEDY regex to limit to one html tag. /u is for UTF8 support
	else $pattern = '/(<br[^>]*>)/U';							// /U is to have UNGREEDY regex to limit to one html tag.
	$a = preg_split($pattern, $text, -1, PREG_SPLIT_DELIM_CAPTURE | PREG_SPLIT_NO_EMPTY);

	$nblines = (int) floor((count($a)+1)/2);
	// count possible auto line breaks
	if($maxlinesize)
	{
		foreach ($a as $line)
		{
			if (dol_strlen($line)>$maxlinesize)
			{
				//$line_dec = html_entity_decode(strip_tags($line));
				$line_dec = html_entity_decode($line);
				if(dol_strlen($line_dec)>$maxlinesize)
				{
					$line_dec=wordwrap($line_dec,$maxlinesize,'\n',true);
					$nblines+=substr_count($line_dec,'\n');
				}
			}
		}
	}

	unset($a);
	return $nblines;
}

/**
 *	 Same function than microtime in PHP 5 but compatible with PHP4
 *
 * @return		float		Time (millisecondes) with microsecondes in decimal part
 * @deprecated Dolibarr does not support PHP4, you should use native function
 * @see microtime()
 */
function dol_microtime_float()
{
	dol_syslog(__FUNCTION__ . " is deprecated", LOG_WARNING);

	return microtime(true);
}

/**
 *	Return if a text is a html content
 *
 *	@param	string	$msg		Content to check
 *	@param	int		$option		0=Full detection, 1=Fast check
 *	@return	boolean				true/false
 *	@see	dol_concatdesc
 */
function dol_textishtml($msg,$option=0)
{
	if ($option == 1)
	{
		if (preg_match('/<html/i',$msg))				return true;
		elseif (preg_match('/<body/i',$msg))			return true;
		elseif (preg_match('/<br/i',$msg))				return true;
		return false;
	}
	else
	{
		if (preg_match('/<html/i',$msg))				return true;
		elseif (preg_match('/<body/i',$msg))			return true;
		elseif (preg_match('/<(b|em|i|u)>/i',$msg))		return true;
		elseif (preg_match('/<(br|div|font|li|p|span|strong|table)>/i',$msg)) 	  return true;
		elseif (preg_match('/<(br|div|font|li|p|span|strong|table)\s+[^<>\/]*>/i',$msg)) return true;
		elseif (preg_match('/<(br|div|font|li|p|span|strong|table)\s+[^<>\/]*\/>/i',$msg)) return true;
		elseif (preg_match('/<img\s+[^<>]*src[^<>]*>/i',$msg)) return true;	// must accept <img src="http://example.com/aaa.png" />
		elseif (preg_match('/<a\s+[^<>]*href[^<>]*>/i',$msg)) return true;	// must accept <a href="http://example.com/aaa.png" />
		elseif (preg_match('/<h[0-9]>/i',$msg))			return true;
		elseif (preg_match('/&[A-Z0-9]{1,6};/i',$msg))	return true;    // Html entities names (http://www.w3schools.com/tags/ref_entities.asp)
		elseif (preg_match('/&#[0-9]{2,3};/i',$msg))	return true;    // Html entities numbers (http://www.w3schools.com/tags/ref_entities.asp)
		return false;
	}
}

/**
 *  Concat 2 descriptions with a new line between them (second operand after first one with appropriate new line separator)
 *  text1 html + text2 html => text1 + '<br>' + text2
 *  text1 html + text2 txt  => text1 + '<br>' + dol_nl2br(text2)
 *  text1 txt  + text2 html => dol_nl2br(text1) + '<br>' + text2
 *  text1 txt  + text2 txt  => text1 + '\n' + text2
 *
 *  @param	string	$text1		Text 1
 *  @param	string	$text2		Text 2
 *  @param  bool	$forxml     false=Use <br>, true=Use <br />
 *  @return	string				Text 1 + new line + Text2
 *  @see    dol_textishtml
 */
function dol_concatdesc($text1,$text2,$forxml=false)
{
	$ret='';
	$ret.= (! dol_textishtml($text1) && dol_textishtml($text2))?dol_nl2br($text1, 0, $forxml):$text1;
	$ret.= (! empty($text1) && ! empty($text2)) ? ((dol_textishtml($text1) || dol_textishtml($text2))?($forxml?"<br \>\n":"<br>\n") : "\n") : "";
	$ret.= (dol_textishtml($text1) && ! dol_textishtml($text2))?dol_nl2br($text2, 0, $forxml):$text2;
	return $ret;
}


/**
 * Return array of possible common substitutions.
 *
 * @param	Translate	$outputlangs	Output language
 * @param   int         $onlykey        Do not calculate heavy values of keys (performance enhancement when we need only the keys)
 * @param   array       $exclude        Array of family keys we want to exclude. For example array('mycompany', 'objectamount', 'date', 'user', ...)
 * @param   Object      $object         Object for keys on object
 * @return	array						Array of substitutions
 */
function getCommonSubstitutionArray($outputlangs, $onlykey=0, $exclude=null, $object=null)
{
    global $conf, $mysoc, $user;

    $substitutionarray=array();

    if (empty($exclude) || ! in_array('mycompany', $exclude))
    {
        $substitutionarray=array_merge($substitutionarray, array(
            '__MYCOMPANY_NAME__' => $mysoc->name,
            '__MYCOMPANY_EMAIL__' => $mysoc->email,
            '__MYCOMPANY_PROFID1__' => $mysoc->idprof1,
            '__MYCOMPANY_PROFID2__' => $mysoc->idprof2,
            '__MYCOMPANY_PROFID3__' => $mysoc->idprof3,
            '__MYCOMPANY_PROFID4__' => $mysoc->idprof4,
            '__MYCOMPANY_PROFID5__' => $mysoc->idprof5,
            '__MYCOMPANY_PROFID6__' => $mysoc->idprof6,
            '__MYCOMPANY_CAPITAL__' => $mysoc->capital,
            '__MYCOMPANY_COUNTRY_ID__' => $mysoc->country_id
        ));
    }
    if (empty($exclude) || ! in_array('objectamount', $exclude))
    {
        if (is_object($object))       // For backward compatibility
        {
            $substitutionarray['__TOTAL_TTC__']    =is_object($object)?$object->total_ttc:'';
            $substitutionarray['__TOTAL_HT__']     =is_object($object)?$object->total_ht:'';
            $substitutionarray['__TOTAL_VAT__']    =is_object($object)?($object->total_vat?$object->total_vat:$object->total_tva):'';
        }
        $substitutionarray['__AMOUNT__']       =is_object($object)?$object->total_ttc:'';
        $substitutionarray['__AMOUNT_WO_TAX__']=is_object($object)?$object->total_ht:'';
        $substitutionarray['__AMOUNT_VAT__']   =is_object($object)?($object->total_vat?$object->total_vat:$object->total_tva):'';
    }

    if (empty($exclude) || ! in_array('date', $exclude))
    {
        include_once DOL_DOCUMENT_ROOT.'/core/lib/date.lib.php';

        if (! empty($onlykey))
        {
            $tmp=$tmp2=$tmp3=$tmp4=$tmp5=array();
        }
        else
        {
            $tmp=dol_getdate(dol_now(), true);
            $tmp2=dol_get_prev_day($tmp['mday'], $tmp['mon'], $tmp['year']);
            $tmp3=dol_get_prev_month($tmp['mday'], $tmp['mon'], $tmp['year']);
            $tmp4=dol_get_next_day($tmp['mday'], $tmp['mon'], $tmp['year']);
            $tmp5=dol_get_next_month($tmp['mday'], $tmp['mon'], $tmp['year']);
        }
        $substitutionarray=array_merge($substitutionarray, array(
            '__DAY__' => $tmp['mday'],
            '__MONTH__' => $tmp['mon'],
            '__YEAR__' => $tmp['year'],
            '__PREVIOUS_DAY__' => $tmp2['day'],
            '__PREVIOUS_MONTH__' => $tmp3['month'],
            '__PREVIOUS_YEAR__' => ($tmp['year'] - 1),
            '__NEXT_DAY__' => $tmp4['day'],
            '__NEXT_MONTH__' => $tmp5['month'],
            '__NEXT_YEAR__' => ($tmp['year'] + 1),
        ));
    }

    if (empty($exclude) || ! in_array('user', $exclude))
    {
        $substitutionarray=array_merge($substitutionarray, array(
            '__USER_ID__' => $user->id,
            '__USER_LOGIN__' => $user->login,
            '__USER_LASTNAME__' => $user->lastname,
            '__USER_FIRSTNAME__' => $user->firstname,
            '__USER_FULLNAME__' => $user->getFullName($outputlangs),
            '__USER_SUPERVISOR_ID__' => $user->fk_user
        ));
    }
    if (! empty($conf->multicompany->enabled))
    {
        $substitutionarray=array_merge($substitutionarray, array('__ENTITY_ID__' => $conf->entity));
    }

    return $substitutionarray;
}

/**
 *  Make substition into a text string, replacing keys with vals from $substitutionarray (oldval=>newval).
 *
 *  @param	string		$text	      			Source string in which we must do substitution
 *  @param  array		$substitutionarray		Array with key->val to substitute
 *  @param	Translate	$outputlangs			Output language
 * 	@return string  		    				Output string after substitutions
 *  @see	complete_substitutions_array
 */
function make_substitutions($text, $substitutionarray, $outputlangs=null)
{
	global $conf, $langs;

	if (! is_array($substitutionarray)) return 'ErrorBadParameterSubstitutionArrayWhenCalling_make_substitutions';

	if (empty($outputlangs)) $outputlangs=$langs;

	// Make substitution for language keys
	if (is_object($outputlangs))
	{
		while (preg_match('/__\(([^\)]*)\)__/', $text, $reg))
		{
		    // If key is __(TranslationKey|langfile)__, then force load of langfile.lang
			$tmp=explode('|',$reg[1]);
			if (! empty($tmp[1])) $outputlangs->load($tmp[1]);

			$msgishtml = 0;
			if (dol_textishtml($text,1)) $msgishtml = 1;

			$text = preg_replace('/__\('.preg_quote($reg[1], '/').'\)__/', $msgishtml?dol_htmlentitiesbr($outputlangs->transnoentitiesnoconv($reg[1])):$outputlangs->transnoentitiesnoconv($reg[1]), $text);
		}
	}

	// Make substitition for array $substitutionarray
	foreach ($substitutionarray as $key => $value)
	{
		if ($key == '__SIGNATURE__' && (! empty($conf->global->MAIN_MAIL_DO_NOT_USE_SIGN))) $value='';
		$text=str_replace("$key","$value",$text);	// We must keep the " to work when value is 123.5 for example
	}

	return $text;
}

/**
 *  Complete the $substitutionarray with more entries.
 *  Can also add substitution keys coming from external module that had set the "substitutions=1" into module_part array. In this case, method completesubstitutionarray provided by module is called.
 *
 *  @param  array		$substitutionarray		Array substitution old value => new value value
 *  @param  Translate	$outputlangs            Output language
 *  @param  Object		$object                 Source object
 *  @param  mixed		$parameters       		Add more parameters (useful to pass product lines)
 *  @param  string      $callfunc               What is the name of the custom function that will be called? (default: completesubstitutionarray)
 *  @return	void
 *  @see 	make_substitutions
 */
function complete_substitutions_array(&$substitutionarray, $outputlangs, $object=null, $parameters=null, $callfunc="completesubstitutionarray")
{
	global $conf,$user;

	require_once DOL_DOCUMENT_ROOT.'/core/lib/files.lib.php';

	// Add a substitution key for each object property
	if (is_object($object))
	{
		// TODO
	}

	// Add a substitution key for each extrafields, using key __EXTRA_XXX__
	if (is_object($object) && is_array($object->array_options))
	{
		foreach($object->array_options as $key => $val)
		{
			$keyshort=preg_replace('/^(options|extra)_/','',$key);
			$substitutionarray['__EXTRA_'.$keyshort.'__']=$val;
			// For backward compatibiliy
			$substitutionarray['%EXTRA_'.$keyshort.'%']=$val;
		}
	}

	// Check if there is external substitution to do, requested by plugins
	$dirsubstitutions=array_merge(array(),(array) $conf->modules_parts['substitutions']);

	foreach($dirsubstitutions as $reldir)
	{
		$dir=dol_buildpath($reldir,0);

		// Check if directory exists
		if (! dol_is_dir($dir)) continue;

		$substitfiles=dol_dir_list($dir,'files',0,'functions_');
		foreach($substitfiles as $substitfile)
		{
			if (preg_match('/functions_(.*)\.lib\.php/i',$substitfile['name'],$reg))
			{
				$module=$reg[1];

				dol_syslog("Library functions_".$substitfile['name']." found into ".$dir);
				// Include the user's functions file
				require_once $dir.$substitfile['name'];
				// Call the user's function, and only if it is defined
				$function_name=$module."_".$callfunc;
				if (function_exists($function_name)) $function_name($substitutionarray,$outputlangs,$object,$parameters);
			}
		}
	}
}

/**
 *    Format output for start and end date
 *
 *    @param	int	$date_start    Start date
 *    @param    int	$date_end      End date
 *    @param    string		$format        Output format
 *    @param	Translate	$outputlangs   Output language
 *    @return	void
 */
function print_date_range($date_start,$date_end,$format = '',$outputlangs='')
{
	print get_date_range($date_start,$date_end,$format,$outputlangs);
}

/**
 *    Format output for start and end date
 *
 *    @param	int			$date_start    		Start date
 *    @param    int			$date_end      		End date
 *    @param    string		$format        		Output format
 *    @param	Translate	$outputlangs   		Output language
 *    @param	integer		$withparenthesis	1=Add parenthesis, 0=non parenthesis
 *    @return	string							String
 */
function get_date_range($date_start,$date_end,$format = '',$outputlangs='', $withparenthesis=1)
{
	global $langs;

	$out='';

	if (! is_object($outputlangs)) $outputlangs=$langs;

	if ($date_start && $date_end)
	{
		$out.= ($withparenthesis?' (':'').$outputlangs->transnoentitiesnoconv('DateFromTo',dol_print_date($date_start, $format, false, $outputlangs),dol_print_date($date_end, $format, false, $outputlangs)).($withparenthesis?')':'');
	}
	if ($date_start && ! $date_end)
	{
		$out.= ($withparenthesis?' (':'').$outputlangs->transnoentitiesnoconv('DateFrom',dol_print_date($date_start, $format, false, $outputlangs)).($withparenthesis?')':'');
	}
	if (! $date_start && $date_end)
	{
		$out.= ($withparenthesis?' (':'').$outputlangs->transnoentitiesnoconv('DateUntil',dol_print_date($date_end, $format, false, $outputlangs)).($withparenthesis?')':'');
	}

	return $out;
}

/**
 * Return firstname and lastname in correct order
 *
 * @param	string	$firstname		Firstname
 * @param	string	$lastname		Lastname
 * @param	int		$nameorder		-1=Auto, 0=Lastname+Firstname, 1=Firstname+Lastname, 2=Firstname
 * @return	string					Firstname + lastname or Lastname + firstname
 */
function dolGetFirstLastname($firstname,$lastname,$nameorder=-1)
{
	global $conf;

	$ret='';
	// If order not defined, we use the setup
	if ($nameorder < 0) $nameorder=(empty($conf->global->MAIN_FIRSTNAME_NAME_POSITION));
	if ($nameorder && ((string) $nameorder != '2'))
	{
        $ret.=$firstname;
		if ($firstname && $lastname) $ret.=' ';
		$ret.=$lastname;
	}
	else if ($nameorder == 2)
	{
	   $ret.=$firstname;
	}
	else
	{
		$ret.=$lastname;
		if ($firstname && $lastname) $ret.=' ';
		$ret.=$firstname;
	}
	return $ret;
}


/**
 *	Set event message in dol_events session object. Will be output by calling dol_htmloutput_events.
 *  Note: Calling dol_htmloutput_events is done into pages by standard llxFooter() function.
 *  Note: Prefer to use setEventMessages instead.
 *
 *	@param	mixed	$mesgs			Message string or array
 *  @param  string	$style      	Which style to use ('mesgs' by default, 'warnings', 'errors')
 *  @return	void
 *  @see	dol_htmloutput_events
 */
function setEventMessage($mesgs, $style='mesgs')
{
	//dol_syslog(__FUNCTION__ . " is deprecated", LOG_WARNING);		This is not deprecated, it is used by setEventMessages function
	if (! is_array($mesgs))		// If mesgs is a string
	{
		if ($mesgs) $_SESSION['dol_events'][$style][] = $mesgs;
	}
	else						// If mesgs is an array
	{
		foreach($mesgs as $mesg)
		{
			if ($mesg) $_SESSION['dol_events'][$style][] = $mesg;
		}
	}
}

/**
 *	Set event messages in dol_events session object. Will be output by calling dol_htmloutput_events.
 *  Note: Calling dol_htmloutput_events is done into pages by standard llxFooter() function.
 *
 *	@param	string	$mesg			Message string
 *	@param	array	$mesgs			Message array
 *  @param  string	$style      	Which style to use ('mesgs' by default, 'warnings', 'errors')
 *  @return	void
 *  @see	dol_htmloutput_events
 */
function setEventMessages($mesg, $mesgs, $style='mesgs')
{
	if (! in_array((string) $style, array('mesgs','warnings','errors'))) dol_print_error('','Bad parameter style='.$style.' for setEventMessages');
	if (empty($mesgs)) setEventMessage($mesg, $style);
	else
	{
		if (! empty($mesg) && ! in_array($mesg, $mesgs)) setEventMessage($mesg, $style);	// Add message string if not already into array
		setEventMessage($mesgs, $style);
	}
}

/**
 *	Print formated messages to output (Used to show messages on html output).
 *  Note: Calling dol_htmloutput_events is done into pages by standard llxFooter() function, so there is
 *  no need to call it explicitely.
 *
 *  @return	void
 *  @see    dol_htmloutput_mesg
 */
function dol_htmloutput_events()
{
	// Show mesgs
	if (isset($_SESSION['dol_events']['mesgs'])) {
		dol_htmloutput_mesg('', $_SESSION['dol_events']['mesgs']);
		unset($_SESSION['dol_events']['mesgs']);
	}

	// Show errors
	if (isset($_SESSION['dol_events']['errors'])) {
		dol_htmloutput_mesg('', $_SESSION['dol_events']['errors'], 'error');
		unset($_SESSION['dol_events']['errors']);
	}

	// Show warnings
	if (isset($_SESSION['dol_events']['warnings'])) {
		dol_htmloutput_mesg('', $_SESSION['dol_events']['warnings'], 'warning');
		unset($_SESSION['dol_events']['warnings']);
	}
}

/**
 *	Get formated messages to output (Used to show messages on html output).
 *  This include also the translation of the message key.
 *
 *	@param	string		$mesgstring		Message string or message key
 *	@param	string[]	$mesgarray      Array of message strings or message keys
 *  @param  string		$style          Style of message output ('ok' or 'error')
 *  @param  int			$keepembedded   Set to 1 in error message must be kept embedded into its html place (this disable jnotify)
 *	@return	string						Return html output
 *
 *  @see    dol_print_error
 *  @see    dol_htmloutput_errors
 *  @see    setEventMessages
 */
function get_htmloutput_mesg($mesgstring='',$mesgarray='', $style='ok', $keepembedded=0)
{
	global $conf, $langs;

	$ret=0; $return='';
	$out='';
	$divstart=$divend='';

	// If inline message with no format, we add it.
	if ((empty($conf->use_javascript_ajax) || ! empty($conf->global->MAIN_DISABLE_JQUERY_JNOTIFY) || $keepembedded) && ! preg_match('/<div class=".*">/i',$out))
	{
		$divstart='<div class="'.$style.'">';
		$divend='</div>';
	}

	if ((is_array($mesgarray) && count($mesgarray)) || $mesgstring)
	{
		$langs->load("errors");
		$out.=$divstart;
		if (is_array($mesgarray) && count($mesgarray))
		{
			foreach($mesgarray as $message)
			{
				$ret++;
				$out.= $langs->trans($message);
				if ($ret < count($mesgarray)) $out.= "<br>\n";
			}
		}
		if ($mesgstring)
		{
			$langs->load("errors");
			$ret++;
			$out.= $langs->trans($mesgstring);
		}
		$out.=$divend;
	}

	if ($out)
	{
		if (! empty($conf->use_javascript_ajax) && empty($conf->global->MAIN_DISABLE_JQUERY_JNOTIFY) && empty($keepembedded))
		{
			$return = '<script type="text/javascript">
					$(document).ready(function() {
						var block = '.(! empty($conf->global->MAIN_USE_JQUERY_BLOCKUI)?"true":"false").'
						if (block) {
							$.dolEventValid("","'.dol_escape_js($out).'");
						} else {
							/* jnotify(message, preset of message type, keepmessage) */
							$.jnotify("'.dol_escape_js($out).'",
							"'.($style=="ok" ? 3000 : $style).'",
							'.($style=="ok" ? "false" : "true").',
							{ remove: function (){} } );
						}
					});
				</script>';
		}
		else
		{
			$return = $out;
		}
	}

	return $return;
}

/**
 *  Get formated error messages to output (Used to show messages on html output).
 *
 *  @param	string	$mesgstring         Error message
 *  @param  array	$mesgarray          Error messages array
 *  @param  int		$keepembedded       Set to 1 in error message must be kept embedded into its html place (this disable jnotify)
 *  @return string                		Return html output
 *
 *  @see    dol_print_error
 *  @see    dol_htmloutput_mesg
 */
function get_htmloutput_errors($mesgstring='', $mesgarray='', $keepembedded=0)
{
	return get_htmloutput_mesg($mesgstring, $mesgarray,'error',$keepembedded);
}

/**
 *	Print formated messages to output (Used to show messages on html output).
 *
 *	@param	string		$mesgstring		Message string or message key
 *	@param	string[]	$mesgarray      Array of message strings or message keys
 *  @param  string      $style          Which style to use ('ok', 'warning', 'error')
 *  @param  int         $keepembedded   Set to 1 if message must be kept embedded into its html place (this disable jnotify)
 *  @return	void
 *
 *  @see    dol_print_error
 *  @see    dol_htmloutput_errors
 *  @see    setEventMessages
 */
function dol_htmloutput_mesg($mesgstring='',$mesgarray='', $style='ok', $keepembedded=0)
{
	if (empty($mesgstring) && (! is_array($mesgarray) || count($mesgarray) == 0)) return;

	$iserror=0;
	$iswarning=0;
	if (is_array($mesgarray))
	{
		foreach($mesgarray as $val)
		{
			if ($val && preg_match('/class="error"/i',$val)) { $iserror++; break; }
			if ($val && preg_match('/class="warning"/i',$val)) { $iswarning++; break; }
		}
	}
	else if ($mesgstring && preg_match('/class="error"/i',$mesgstring)) $iserror++;
	else if ($mesgstring && preg_match('/class="warning"/i',$mesgstring)) $iswarning++;
	if ($style=='error') $iserror++;
	if ($style=='warning') $iswarning++;

	if ($iserror || $iswarning)
	{
		// Remove div from texts
		$mesgstring=preg_replace('/<\/div><div class="(error|warning)">/','<br>',$mesgstring);
		$mesgstring=preg_replace('/<div class="(error|warning)">/','',$mesgstring);
		$mesgstring=preg_replace('/<\/div>/','',$mesgstring);
		// Remove div from texts array
		if (is_array($mesgarray))
		{
			$newmesgarray=array();
			foreach($mesgarray as $val)
			{
				$tmpmesgstring=preg_replace('/<\/div><div class="(error|warning)">/','<br>',$val);
				$tmpmesgstring=preg_replace('/<div class="(error|warning)">/','',$tmpmesgstring);
				$tmpmesgstring=preg_replace('/<\/div>/','',$tmpmesgstring);
				$newmesgarray[]=$tmpmesgstring;
			}
			$mesgarray=$newmesgarray;
		}
		print get_htmloutput_mesg($mesgstring,$mesgarray,($iserror?'error':'warning'),$keepembedded);
	}
	else print get_htmloutput_mesg($mesgstring,$mesgarray,'ok',$keepembedded);
}

/**
 *  Print formated error messages to output (Used to show messages on html output).
 *
 *  @param	string	$mesgstring          Error message
 *  @param  array	$mesgarray           Error messages array
 *  @param  int		$keepembedded        Set to 1 in error message must be kept embedded into its html place (this disable jnotify)
 *  @return	void
 *
 *  @see    dol_print_error
 *  @see    dol_htmloutput_mesg
 */
function dol_htmloutput_errors($mesgstring='', $mesgarray='', $keepembedded=0)
{
	dol_htmloutput_mesg($mesgstring, $mesgarray, 'error', $keepembedded);
}

/**
 * 	Advanced sort array by second index function, which produces ascending (default)
 *  or descending output and uses optionally natural case insensitive sorting (which
 *  can be optionally case sensitive as well).
 *
 *  @param      array		$array      		Array to sort (array of array('key','otherkey1','otherkey2'...))
 *  @param      string		$index				Key in array to use for sorting criteria
 *  @param      int			$order				Sort order ('asc' or 'desc')
 *  @param      int			$natsort			1=use "natural" sort (natsort), 0=use "standard" sort (asort)
 *  @param      int			$case_sensitive		1=sort is case sensitive, 0=not case sensitive
 *  @param		int			$keepindex			If 0 and index key of array to sort is a numeric, than index will be rewrote. If 1 or index key is not numeric, key for index is kept after sorting.
 *  @return     array							Sorted array
 */
function dol_sort_array(&$array, $index, $order='asc', $natsort=0, $case_sensitive=0, $keepindex=0)
{
	// Clean parameters
	$order=strtolower($order);

	$sizearray=count($array);
	if (is_array($array) && $sizearray>0)
	{
        $temp = array();
        foreach(array_keys($array) as $key) $temp[$key]=$array[$key][$index];

		if (!$natsort) ($order=='asc') ? asort($temp) : arsort($temp);
		else
		{
			($case_sensitive) ? natsort($temp) : natcasesort($temp);
			if($order!='asc') $temp=array_reverse($temp,TRUE);
		}

		$sorted = array();

		foreach(array_keys($temp) as $key)
		{
			(is_numeric($key) && empty($keepindex)) ? $sorted[]=$array[$key] : $sorted[$key]=$array[$key];
		}

		return $sorted;
	}
	return $array;
}


/**
 *      Check if a string is in UTF8
 *
 *      @param	string	$str        String to check
 * 		@return	boolean				True if string is UTF8 or ISO compatible with UTF8, False if not (ISO with special char or Binary)
 */
function utf8_check($str)
{
	// We must use here a binary strlen function (so not dol_strlen)
	$strLength = dol_strlen($str);
	for ($i=0; $i<$strLength; $i++)
	{
		if (ord($str[$i]) < 0x80) continue; // 0bbbbbbb
		elseif ((ord($str[$i]) & 0xE0) == 0xC0) $n=1; // 110bbbbb
		elseif ((ord($str[$i]) & 0xF0) == 0xE0) $n=2; // 1110bbbb
		elseif ((ord($str[$i]) & 0xF8) == 0xF0) $n=3; // 11110bbb
		elseif ((ord($str[$i]) & 0xFC) == 0xF8) $n=4; // 111110bb
		elseif ((ord($str[$i]) & 0xFE) == 0xFC) $n=5; // 1111110b
		else return false; // Does not match any model
		for ($j=0; $j<$n; $j++) { // n bytes matching 10bbbbbb follow ?
			if ((++$i == strlen($str)) || ((ord($str[$i]) & 0xC0) != 0x80))
			return false;
		}
	}
	return true;
}


/**
 *      Return a string encoded into OS filesystem encoding. This function is used to define
 * 	    value to pass to filesystem PHP functions.
 *
 *      @param	string	$str        String to encode (UTF-8)
 * 		@return	string				Encoded string (UTF-8, ISO-8859-1)
 */
function dol_osencode($str)
{
	global $conf;

	$tmp=ini_get("unicode.filesystem_encoding");						// Disponible avec PHP 6.0
	if (empty($tmp) && ! empty($_SERVER["WINDIR"])) $tmp='iso-8859-1';	// By default for windows
	if (empty($tmp)) $tmp='utf-8';										// By default for other
	if (! empty($conf->global->MAIN_FILESYSTEM_ENCODING)) $tmp=$conf->global->MAIN_FILESYSTEM_ENCODING;

	if ($tmp == 'iso-8859-1') return utf8_decode($str);
	return $str;
}


/**
 *      Return an id or code from a code or id.
 *      Store also Code-Id into a cache to speed up next request on same key.
 *
 * 		@param	DoliDB	$db			Database handler
 * 		@param	string	$key		Code or Id to get Id or Code
 * 		@param	string	$tablename	Table name without prefix
<<<<<<< HEAD
 * 		@param	string	$fieldkey	Field for code
 * 		@param	string	$fieldid	Field for id
 *      @param  int		$entity		Field for filter by entity
=======
 * 		@param	string	$fieldkey	Field for search ('code' or 'id')
 * 		@param	string	$fieldid	Field to get ('id' or 'code')
>>>>>>> 53a2ef45
 *      @return int					<0 if KO, Id of code if OK
 *      @see $langs->getLabelFromKey
 */
function dol_getIdFromCode($db,$key,$tablename,$fieldkey='code',$fieldid='id',$entity=null)
{
	global $cache_codes;

	// If key empty
	if ($key == '') return '';

	// Check in cache
	if (isset($cache_codes[$tablename][$key]))	// Can be defined to 0 or ''
	{
		return $cache_codes[$tablename][$key];   // Found in cache
	}

	$sql = "SELECT ".$fieldid." as valuetoget";
	$sql.= " FROM ".MAIN_DB_PREFIX.$tablename;
	$sql.= " WHERE ".$fieldkey." = '".$db->escape($key)."'";
	if (! is_null($entity))
		$sql.= " AND entity = " . (int) $entity;
	dol_syslog('dol_getIdFromCode', LOG_DEBUG);
	$resql = $db->query($sql);
	if ($resql)
	{
		$obj = $db->fetch_object($resql);
		if ($obj) $cache_codes[$tablename][$key]=$obj->valuetoget;
		else $cache_codes[$tablename][$key]='';
		$db->free($resql);
		return $cache_codes[$tablename][$key];
	}
	else
	{
		return -1;
	}
}

/**
 * Verify if condition in string is ok or not
 *
 * @param 	string		$strRights		String with condition to check
 * @return 	boolean						True or False. Return true if strRights is ''
 */
function verifCond($strRights)
{
	global $user,$conf,$langs;
	global $leftmenu;
	global $rights;    // To export to dol_eval function

	//print $strRights."<br>\n";
	$rights = true;
	if ($strRights != '')
	{
		//$tab_rights = explode('&&', $strRights);
		//$i = 0;
		//while (($i < count($tab_rights)) && ($rights == true)) {
		$str = 'if(!(' . $strRights . ')) { $rights = false; }';
		dol_eval($str);
		//	$i++;
		//}
	}
	return $rights;
}

/**
 * Replace eval function to add more security.
 * This function is called by verifCond() or trans() and transnoentitiesnoconv().
 *
 * @param 	string	$s				String to evaluate
 * @param	int		$returnvalue	0=No return (used to execute eval($a=something)). 1=Value of eval is returned (used to eval($something)).
 * @param   int     $hideerrors     1=Hide errors
 * @return	mixed					Nothing or return of eval
 */
function dol_eval($s, $returnvalue=0, $hideerrors=1)
{
	// Only global variables can be changed by eval function and returned to caller
	global $db, $langs, $user, $conf;
	global $mainmenu, $leftmenu;
	global $rights;
	global $object;
	global $mysoc;

	global $obj;       // To get $obj used into list when dol_eval is used for computed fields and $obj is not yet $object
	global $soc;       // For backward compatibility

	//print $s."<br>\n";
	if ($returnvalue)
	{
	    if ($hideerrors) return @eval('return '.$s.';');
	    else return eval('return '.$s.';');
	}
	else
	{
	    if ($hideerrors) @eval($s);
	    else eval($s);
	}
}

/**
 * Return if var element is ok
 *
 * @param   string      $element    Variable to check
 * @return  boolean                 Return true of variable is not empty
 */
function dol_validElement($element)
{
	return (trim($element) != '');
}

/**
 * 	Return img flag of country for a language code or country code
 *
 * 	@param	string	$codelang	Language code (en_IN, fr_CA...) or Country code (IN, FR)
 * 	@return	string				HTML img string with flag.
 */
function picto_from_langcode($codelang)
{
	global $langs;

	if (empty($codelang)) return '';

	if (empty($codelang)) return '';

	if ($codelang == 'auto')
	{
		return img_picto_common($langs->trans('AutoDetectLang'), 'flags/int.png');
	}

	$langtocountryflag = array(
		'ar_AR' => '',
		'ca_ES' => 'catalonia',
		'da_DA' => 'dk',
		'fr_CA' => 'mq',
		'sv_SV' => 'se'
	);

	if (isset($langtocountryflag[$codelang])) $flagImage = $langtocountryflag[$codelang];
	else
	{
		$tmparray = explode('_', $codelang);
		$flagImage = empty($tmparray[1]) ? $tmparray[0] : $tmparray[1];
	}

	return img_picto_common($codelang, 'flags/'.strtolower($flagImage).'.png');
}

/**
 *  Complete or removed entries into a head array (used to build tabs).
 *  For example, with value added by external modules. Such values are declared into $conf->modules_parts['tab'].
 *  Or by change using hook completeTabsHead
 *
 *  @param	Conf			$conf           Object conf
 *  @param  Translate		$langs          Object langs
 *  @param  object|null		$object         Object object
 *  @param  array			$head          	Object head
 *  @param  int				$h				New position to fill
 *  @param  string			$type           Value for object where objectvalue can be
 *                              			'thirdparty'       to add a tab in third party view
 *		                        	      	'intervention'     to add a tab in intervention view
 *     		                    	     	'supplier_order'   to add a tab in supplier order view
 *          		            	        'supplier_invoice' to add a tab in supplier invoice view
 *                  		    	        'invoice'          to add a tab in customer invoice view
 *                          			    'order'            to add a tab in customer order view
 *                          				'contract'		   to add a tabl in contract view
 *                      			        'product'          to add a tab in product view
 *                              			'propal'           to add a tab in propal view
 *                              			'user'             to add a tab in user view
 *                              			'group'            to add a tab in group view
 * 		        	               	     	'member'           to add a tab in fundation member view
 *      		                        	'categories_x'	   to add a tab in category view ('x': type of category (0=product, 1=supplier, 2=customer, 3=member)
 *      									'ecm'			   to add a tab for another ecm view
 *                                          'stock'            to add a tab for warehouse view
 *  @param  string		$mode  	        	'add' to complete head, 'remove' to remove entries
 *	@return	void
 */
function complete_head_from_modules($conf,$langs,$object,&$head,&$h,$type,$mode='add')
{
	global $hookmanager;

	if (isset($conf->modules_parts['tabs'][$type]) && is_array($conf->modules_parts['tabs'][$type]))
	{
		foreach ($conf->modules_parts['tabs'][$type] as $value)
		{
			$values=explode(':',$value);

			if ($mode == 'add' && ! preg_match('/^\-/',$values[1]))
			{
				if (count($values) == 6)       // new declaration with permissions:  $value='objecttype:+tabname1:Title1:langfile@mymodule:$user->rights->mymodule->read:/mymodule/mynewtab1.php?id=__ID__'
				{
					if ($values[0] != $type) continue;

					if (verifCond($values[4]))
					{
						if ($values[3]) $langs->load($values[3]);
						if (preg_match('/SUBSTITUTION_([^_]+)/i',$values[2],$reg))
						{
							$substitutionarray=array();
							complete_substitutions_array($substitutionarray,$langs,$object,array('needforkey'=>$values[2]));
							$label=make_substitutions($reg[1], $substitutionarray);
						}
						else $label=$langs->trans($values[2]);

						$head[$h][0] = dol_buildpath(preg_replace('/__ID__/i', ((is_object($object) && ! empty($object->id))?$object->id:''), $values[5]), 1);
						$head[$h][1] = $label;
						$head[$h][2] = str_replace('+','',$values[1]);
						$h++;
					}
				}
				else if (count($values) == 5)       // deprecated
				{
					dol_syslog('Passing 5 values in tabs module_parts is deprecated. Please update to 6 with permissions.', LOG_WARNING);

					if ($values[0] != $type) continue;
					if ($values[3]) $langs->load($values[3]);
					if (preg_match('/SUBSTITUTION_([^_]+)/i',$values[2],$reg))
					{
						$substitutionarray=array();
						complete_substitutions_array($substitutionarray,$langs,$object,array('needforkey'=>$values[2]));
						$label=make_substitutions($reg[1], $substitutionarray);
					}
					else $label=$langs->trans($values[2]);

					$head[$h][0] = dol_buildpath(preg_replace('/__ID__/i', ((is_object($object) && ! empty($object->id))?$object->id:''), $values[4]), 1);
					$head[$h][1] = $label;
					$head[$h][2] = str_replace('+','',$values[1]);
					$h++;
				}
			}
			else if ($mode == 'remove' && preg_match('/^\-/',$values[1]))
			{
				if ($values[0] != $type) continue;
				$tabname=str_replace('-','',$values[1]);
				foreach($head as $key => $val)
				{
					$condition = (! empty($values[3]) ? verifCond($values[3]) : 1);
					if ($head[$key][2]==$tabname && $condition)
					{
						unset($head[$key]);
						break;
					}
				}
			}
		}
	}

	// No need to make a return $head. Var is modified as a reference
	if (! empty($hookmanager))
	{
		$parameters=array('object' => $object, 'mode' => $mode, 'head'=>$head);
		$reshook=$hookmanager->executeHooks('completeTabsHead',$parameters);
		if ($reshook > 0)
		{
			$head = $hookmanager->resArray;
		}
	}
}

/**
 * Print common footer :
 * 		conf->global->MAIN_HTML_FOOTER
 * 		conf->global->MAIN_GOOGLE_AN_ID
 * 		conf->global->MAIN_SHOW_TUNING_INFO or $_SERVER["MAIN_SHOW_TUNING_INFO"]
 * 		conf->logbuffer
 *
 * @param	string	$zone	'private' (for private pages) or 'public' (for public pages)
 * @return	void
 */
function printCommonFooter($zone='private')
{
	global $conf, $hookmanager;
	global $micro_start_time;

	if ($zone == 'private') print "\n".'<!-- Common footer for private page -->'."\n";
	else print "\n".'<!-- Common footer for public page -->'."\n";

	if (! empty($conf->global->MAIN_HTML_FOOTER)) print $conf->global->MAIN_HTML_FOOTER."\n";

	print "\n";
	if (! empty($conf->use_javascript_ajax))
	{
		print '<!-- Reposition management (does not work if a redirect is done after action of submission) -->'."\n";
    	print '<script type="text/javascript" language="javascript">jQuery(document).ready(function() {'."\n";

    	print '<!-- If page_y set, we set scollbar with it -->'."\n";
    	print "page_y=getParameterByName('page_y', 0);";
    	print "if (page_y > 0) $('html, body').scrollTop(page_y);\n";

    	print '<!-- Set handler to add page_y param on some a href links -->'."\n";
    	print 'jQuery(".reposition").click(function() {
    	           var page_y = $(document).scrollTop();
    	           /*alert(page_y);*/
    	           this.href=this.href+\'&page_y=\'+page_y;
    	           });'."\n";
    	print '});'."\n";

    	if (empty($conf->dol_use_jmobile))
    	{
        	print '<!-- Set handler to switch left menu page (menuhider) -->'."\n";
        	print 'jQuery(".menuhider").click(function() {';
        	print '  console.log("We click on .menuhider");'."\n";
        	//print "  $('.side-nav').animate({width:'toggle'},200);\n";     // OK with eldy theme but not with md
        	print "  $('.side-nav').toggle()\n";
        	print "  $('.login_block').toggle()\n";
        	print '});'."\n";
    	}

    	print '</script>'."\n";
	}

	// Google Analytics (need Google module)
	if (! empty($conf->google->enabled) && ! empty($conf->global->MAIN_GOOGLE_AN_ID))
	{
		if (($conf->dol_use_jmobile != 4))
		{
			print "\n";
			print '<script type="text/javascript">'."\n";
			print '  var _gaq = _gaq || [];'."\n";
			print '  _gaq.push([\'_setAccount\', \''.$conf->global->MAIN_GOOGLE_AN_ID.'\']);'."\n";
			print '  _gaq.push([\'_trackPageview\']);'."\n";
			print ''."\n";
			print '  (function() {'."\n";
			print '    var ga = document.createElement(\'script\'); ga.type = \'text/javascript\'; ga.async = true;'."\n";
			print '    ga.src = (\'https:\' == document.location.protocol ? \'https://ssl\' : \'http://www\') + \'.google-analytics.com/ga.js\';'."\n";
			print '    var s = document.getElementsByTagName(\'script\')[0]; s.parentNode.insertBefore(ga, s);'."\n";
			print '  })();'."\n";
			print '</script>'."\n";
		}
	}

	// End of tuning
	if (! empty($_SERVER['MAIN_SHOW_TUNING_INFO']) || ! empty($conf->global->MAIN_SHOW_TUNING_INFO))
	{
		print "\n".'<script type="text/javascript">'."\n";
		print 'window.console && console.log("';
		if (! empty($conf->global->MEMCACHED_SERVER)) print 'MEMCACHED_SERVER='.$conf->global->MEMCACHED_SERVER.' - ';
		print 'MAIN_OPTIMIZE_SPEED='.(isset($conf->global->MAIN_OPTIMIZE_SPEED)?$conf->global->MAIN_OPTIMIZE_SPEED:'off');
		if (! empty($micro_start_time))   // Works only if MAIN_SHOW_TUNING_INFO is defined at $_SERVER level. Not in global variable.
		{
			$micro_end_time = microtime(true);
			print ' - Build time: '.ceil(1000*($micro_end_time-$micro_start_time)).' ms';
		}
		if (function_exists("memory_get_usage"))
		{
			print ' - Mem: '.memory_get_usage();
		}
		if (function_exists("xdebug_memory_usage"))
		{
			print ' - XDebug time: '.ceil(1000*xdebug_time_index()).' ms';
			print ' - XDebug mem: '.xdebug_memory_usage();
			print ' - XDebug mem peak: '.xdebug_peak_memory_usage();
		}
		if (function_exists("zend_loader_file_encoded"))
		{
			print ' - Zend encoded file: '.(zend_loader_file_encoded()?'yes':'no');
		}
		print '");'."\n";
		print '</script>'."\n";

		// Add Xdebug coverage of code
		if (defined('XDEBUGCOVERAGE'))
		{
			print_r(xdebug_get_code_coverage());
		}
	}

	// If there is some logs in buffer to show
	if (count($conf->logbuffer))
	{
		print "\n";
		print "<!-- Start of log output\n";
		//print '<div class="hidden">'."\n";
		foreach($conf->logbuffer as $logline)
		{
			print $logline."<br>\n";
		}
		//print '</div>'."\n";
		print "End of log output -->\n";
	}

	$parameters=array();
	$reshook=$hookmanager->executeHooks('printCommonFooter',$parameters);    // Note that $action and $object may have been modified by some hooks
}

/**
 * Split a string with 2 keys into key array.
 * For example: "A=1;B=2;C=2" is exploded into array('A'=>1,'B'=>2,'C'=>3)
 *
 * @param 	string	$string		String to explode
 * @param 	string	$delimiter	Delimiter between each couple of data
 * @param 	string	$kv			Delimiter between key and value
 * @return	array				Array of data exploded
 */
function dolExplodeIntoArray($string, $delimiter = ';', $kv = '=')
{
	if ($a = explode($delimiter, $string))
	{
	    $ka = array();
		foreach ($a as $s) { // each part
			if ($s) {
				if ($pos = strpos($s, $kv)) { // key/value delimiter
					$ka[trim(substr($s, 0, $pos))] = trim(substr($s, $pos + strlen($kv)));
				} else { // key delimiter not found
					$ka[] = trim($s);
				}
			}
		}
		return $ka;
	}
	return array();
}


/**
 * Set focus onto field with selector
 *
 * @param 	string	$selector	Selector ('#id' or 'input[name="ref"]') to use to find the HTML input field that must get the autofocus. You must use a CSS selector, so unique id preceding with the '#' char.
 * @return	string				HTML code to set focus
 */
function dol_set_focus($selector)
{
	print "\n".'<!-- Set focus onto a specific field -->'."\n";
	print '<script type="text/javascript" language="javascript">jQuery(document).ready(function() { jQuery("'.dol_escape_js($selector).'").focus(); });</script>'."\n";
}


/**
 * Return getmypid() or random PID when function is disabled
 * Some web hosts disable this php function for security reasons
 * and sometimes we can't redeclare function
 *
 * @return	int
 */
function dol_getmypid()
{
    if (! function_exists('getmypid')) {
        return mt_rand(1,32768);
    } else {
        return getmypid();
    }
}


/**
 * Generate natural SQL search string for a criteria (this criteria can be tested on one or several fields)
 *
 * @param 	string|string[]	$fields 	String or array of strings, filled with the name of all fields in the SQL query we must check (combined with a OR)
 * @param 	string 			$value 		The value to look for.
 *                          		    If param $mode is 0, can contains several keywords separated with a space or |
 *                                         like "keyword1 keyword2" = We want record field like keyword1 AND field like keyword2
 *                                         or like "keyword1|keyword2" = We want record field like keyword1 OR field like keyword2
 *                             			If param $mode is 1, can contains an operator <, > or = like "<10" or ">=100.5 < 1000"
 *                             			If param $mode is 2, can contains a list of id separated by comma like "1,3,4"
 * @param	integer			$mode		0=value is list of keyword strings, 1=value is a numeric test (Example ">5.5 <10"), 2=value is a list of id separated with comma (Example '1,3,4')
 * @param	integer			$nofirstand	1=Do not output the first 'AND'
 * @return 	string 			$res 		The statement to append to the SQL query
 */
function natural_search($fields, $value, $mode=0, $nofirstand=0)
{
    global $db,$langs;

    $value=trim($value);

    if ($mode == 0)
    {
    	$value=preg_replace('/\*/','%',$value);	// Replace * with %
    }
    if ($mode == 1)
    {
    	$value=preg_replace('/([<>=]+)\s+([0-9'.preg_quote($langs->trans("DecimalSeparator"),'/').'\-])/','\1\2',$value);	// Clean string '< 10' into '<10' so we can the explode on space to get all tests to do
    }

    $value = preg_replace('/\s*\|\s*/','|', $value);

    $crits = explode(' ', $value);
    $res = '';
    if (! is_array($fields)) $fields = array($fields);

    $nboffields = count($fields);
    $end2 = count($crits);
    $j = 0;
    foreach ($crits as $crit)
    {
        $i = 0; $i2 = 0;
        $newres = '';
        foreach ($fields as $field)
        {
            if ($mode == 1)
            {
            	$operator='=';
            	$newcrit = preg_replace('/([<>=]+)/','',trim($crit));

            	preg_match('/([<>=]+)/',trim($crit), $reg);
            	if ($reg[1])
            	{
            		$operator = $reg[1];
            	}
            	if ($newcrit != '')
            	{
            		$numnewcrit = price2num($newcrit);
            		if (is_numeric($numnewcrit))
            		{
            			$newres .= ($i2 > 0 ? ' OR ' : '') . $field . ' '.$operator.' '.$numnewcrit;
            		}
            		else
            		{
            			$newres .= ($i2 > 0 ? ' OR ' : '') . '1 = 2';	// force false
            		}
            		$i2++;	// a criteria was added to string
            	}
            }
            else if ($mode == 2)
            {
				$newres .= ($i2 > 0 ? ' OR ' : '') . $field . " IN (" . $db->escape(trim($crit)) . ")";
            	$i2++;	// a criteria was added to string
            }
            else    // $mode=0
			{
				$textcrit = '';
				$tmpcrits = explode('|',$crit);
				$i3 = 0;
				foreach($tmpcrits as $tmpcrit)
				{
	            	$newres .= (($i2 > 0 || $i3 > 0) ? ' OR ' : '') . $field . " LIKE '";

	            	$tmpcrit=trim($tmpcrit);
	            	$tmpcrit2=$tmpcrit;
	            	$tmpbefore='%'; $tmpafter='%';
	            	if (preg_match('/^[\^\$]/', $tmpcrit))
	            	{
	            	    $tmpbefore='';
	            	    $tmpcrit2 = preg_replace('/^[\^\$]/', '', $tmpcrit2);
	            	}
					if (preg_match('/[\^\$]$/', $tmpcrit))
	            	{
	            	    $tmpafter='';
	            	    $tmpcrit2 = preg_replace('/[\^\$]$/', '', $tmpcrit2);
	            	}
	            	$newres .= $tmpbefore;
	            	$newres .= $db->escape($tmpcrit2);
	            	$newres .= $tmpafter;
	            	$newres .= "'";
	            	if ($tmpcrit2 == '')
	            	{
	            	    $newres .= ' OR ' . $field . " IS NULL";
	            	}
	            	$i3++;
				}
				$i2++;	// a criteria was added to string
            }
            $i++;
        }
        if ($newres) $res = $res . ($res ? ' AND ' : '') . ($i2 > 1 ? '(' : '') .$newres . ($i2 > 1 ? ')' : '');
        $j++;
    }
    $res = ($nofirstand?"":" AND ")."(" . $res . ")";
    //print 'xx'.$res.'yy';
    return $res;
}

/**
 * Return the filename of file to get the thumbs
 *
 * @param   string  $file           Original filename (full or relative path)
 * @param   string  $extName        Extension to differenciate thumb file name ('', '_small', '_mini')
 * @param   string  $extImgTarget   Force image extension for thumbs. Use '' to keep same extension than original image (default).
 * @return  string                  New file name (full or relative path, including the thumbs/)
 */
function getImageFileNameForSize($file, $extName, $extImgTarget='')
{
	$dirName = dirname($file);
	if ($dirName == '.') $dirName='';

    $fileName = preg_replace('/(\.gif|\.jpeg|\.jpg|\.png|\.bmp)$/i','',$file);	// We remove extension, whatever is its case
	$fileName = basename($fileName);

	if (empty($extImgTarget)) $extImgTarget = (preg_match('/\.jpg$/i',$file)?'.jpg':'');
    if (empty($extImgTarget)) $extImgTarget = (preg_match('/\.jpeg$/i',$file)?'.jpeg':'');
    if (empty($extImgTarget)) $extImgTarget = (preg_match('/\.gif$/i',$file)?'.gif':'');
    if (empty($extImgTarget)) $extImgTarget = (preg_match('/\.png$/i',$file)?'.png':'');
    if (empty($extImgTarget)) $extImgTarget = (preg_match('/\.bmp$/i',$file)?'.bmp':'');

    if (! $extImgTarget) return $file;

    $subdir='';
    if ($extName) $subdir = 'thumbs/';

    return ($dirName?$dirName.'/':'').$subdir.$fileName.$extName.$extImgTarget; // New filename for thumb
}


/**
 * Return URL we can use for advanced preview links
 *
 * @param   string    $modulepart     propal, facture, facture_fourn, ...
 * @param   string    $relativepath   Relative path of docs.
 * @param	int		  $alldata		  Return array with all components (1 is recommended, then use a simple a href link with the class, target and mime attribute added. 'documentpreview' css class is handled by jquery code into main.inc.php)
 * @param	string	  $param		  More param on http links
 * @return  string|array              Output string with href link or array with all components of link
 */
function getAdvancedPreviewUrl($modulepart, $relativepath, $alldata=0, $param='')
{
    global $conf, $langs;

    if (empty($conf->use_javascript_ajax)) return '';

    $mime_preview = array('bmp', 'jpeg', 'png', 'gif', 'tiff', 'pdf', 'plain', 'css');
    //$mime_preview[]='vnd.oasis.opendocument.presentation';
    //$mime_preview[]='archive';
    $num_mime = array_search(dol_mimetype($relativepath, '', 1), $mime_preview);

    if ($alldata == 1)
    {
    	if ($num_mime !== false) return array('target'=>'_blank', 'css'=>'documentpreview', 'url'=>DOL_URL_ROOT.'/document.php?modulepart='.$modulepart.'&attachment=0&file='.urlencode($relativepath), 'mime'=>dol_mimetype($relativepath), );
    	else return array();
    }

    // old behavior
    if ($num_mime !== false) return 'javascript:document_preview(\''.dol_escape_js(DOL_URL_ROOT.'/document.php?modulepart='.$modulepart.'&attachment=0&file='.urlencode($relativepath).($param?'&'.$param:'')).'\', \''.dol_mimetype($relativepath).'\', \''.dol_escape_js($langs->trans('Preview')).'\')';
    else return '';
}


/**
 *	Return mime type of a file
 *
 *	@param	string	$file		Filename we looking for MIME type
 *  @param  string	$default    Default mime type if extension not found in known list
 * 	@param	int		$mode    	0=Return full mime, 1=otherwise short mime string, 2=image for mime type, 3=source language
 *	@return string 		    	Return a mime type family (text/xxx, application/xxx, image/xxx, audio, video, archive)
 *  @see    image_format_supported (images.lib.php)
 */
function dol_mimetype($file,$default='application/octet-stream',$mode=0)
{
    $mime=$default;
    $imgmime='other.png';
    $srclang='';

    $tmpfile=preg_replace('/\.noexe$/','',$file);

    // Text files
    if (preg_match('/\.txt$/i',$tmpfile))         			   { $mime='text/plain'; $imgmime='text.png'; }
    if (preg_match('/\.rtx$/i',$tmpfile))                      { $mime='text/richtext'; $imgmime='text.png'; }
    if (preg_match('/\.csv$/i',$tmpfile))					   { $mime='text/csv'; $imgmime='text.png'; }
    if (preg_match('/\.tsv$/i',$tmpfile))					   { $mime='text/tab-separated-values'; $imgmime='text.png'; }
    if (preg_match('/\.(cf|conf|log)$/i',$tmpfile))            { $mime='text/plain'; $imgmime='text.png'; }
    if (preg_match('/\.ini$/i',$tmpfile))                      { $mime='text/plain'; $imgmime='text.png'; $srclang='ini'; }
    if (preg_match('/\.css$/i',$tmpfile))                      { $mime='text/css'; $imgmime='css.png'; $srclang='css'; }
    // Certificate files
    if (preg_match('/\.(crt|cer|key|pub)$/i',$tmpfile))        { $mime='text/plain'; $imgmime='text.png'; }
    // HTML/XML
    if (preg_match('/\.(html|htm|shtml)$/i',$tmpfile))         { $mime='text/html'; $imgmime='html.png'; $srclang='html'; }
    if (preg_match('/\.(xml|xhtml)$/i',$tmpfile))              { $mime='text/xml'; $imgmime='other.png'; $srclang='xml'; }
    // Languages
    if (preg_match('/\.bas$/i',$tmpfile))                      { $mime='text/plain'; $imgmime='text.png'; $srclang='bas'; }
    if (preg_match('/\.(c)$/i',$tmpfile))                      { $mime='text/plain'; $imgmime='text.png'; $srclang='c'; }
    if (preg_match('/\.(cpp)$/i',$tmpfile))                    { $mime='text/plain'; $imgmime='text.png'; $srclang='cpp'; }
    if (preg_match('/\.(h)$/i',$tmpfile))                      { $mime='text/plain'; $imgmime='text.png'; $srclang='h'; }
    if (preg_match('/\.(java|jsp)$/i',$tmpfile))               { $mime='text/plain'; $imgmime='text.png'; $srclang='java'; }
    if (preg_match('/\.php([0-9]{1})?$/i',$tmpfile))           { $mime='text/plain'; $imgmime='php.png'; $srclang='php'; }
    if (preg_match('/\.phtml$/i',$tmpfile))                    { $mime='text/plain'; $imgmime='php.png'; $srclang='php'; }
    if (preg_match('/\.(pl|pm)$/i',$tmpfile))                  { $mime='text/plain'; $imgmime='pl.png'; $srclang='perl'; }
    if (preg_match('/\.sql$/i',$tmpfile))                      { $mime='text/plain'; $imgmime='text.png'; $srclang='sql'; }
    if (preg_match('/\.js$/i',$tmpfile))                       { $mime='text/x-javascript'; $imgmime='jscript.png'; $srclang='js'; }
    // Open office
    if (preg_match('/\.odp$/i',$tmpfile))                      { $mime='application/vnd.oasis.opendocument.presentation'; $imgmime='ooffice.png'; }
    if (preg_match('/\.ods$/i',$tmpfile))                      { $mime='application/vnd.oasis.opendocument.spreadsheet'; $imgmime='ooffice.png'; }
    if (preg_match('/\.odt$/i',$tmpfile))                      { $mime='application/vnd.oasis.opendocument.text'; $imgmime='ooffice.png'; }
    // MS Office
    if (preg_match('/\.mdb$/i',$tmpfile))					   { $mime='application/msaccess'; $imgmime='mdb.png'; }
    if (preg_match('/\.doc(x|m)?$/i',$tmpfile))				   { $mime='application/msword'; $imgmime='doc.png'; }
    if (preg_match('/\.dot(x|m)?$/i',$tmpfile))				   { $mime='application/msword'; $imgmime='doc.png'; }
    if (preg_match('/\.xlt(x)?$/i',$tmpfile))				   { $mime='application/vnd.ms-excel'; $imgmime='xls.png'; }
    if (preg_match('/\.xla(m)?$/i',$tmpfile))				   { $mime='application/vnd.ms-excel'; $imgmime='xls.png'; }
    if (preg_match('/\.xls$/i',$tmpfile))			           { $mime='application/vnd.ms-excel'; $imgmime='xls.png'; }
    if (preg_match('/\.xls(b|m|x)$/i',$tmpfile))			   { $mime='application/vnd.openxmlformats-officedocument.spreadsheetml.sheet'; $imgmime='xls.png'; }
    if (preg_match('/\.pps(m|x)?$/i',$tmpfile))				   { $mime='application/vnd.ms-powerpoint'; $imgmime='ppt.png'; }
    if (preg_match('/\.ppt(m|x)?$/i',$tmpfile))				   { $mime='application/x-mspowerpoint'; $imgmime='ppt.png'; }
    // Other
    if (preg_match('/\.pdf$/i',$tmpfile))                      { $mime='application/pdf'; $imgmime='pdf.png'; }
    // Scripts
    if (preg_match('/\.bat$/i',$tmpfile))                      { $mime='text/x-bat'; $imgmime='script.png'; $srclang='dos'; }
    if (preg_match('/\.sh$/i',$tmpfile))                       { $mime='text/x-sh'; $imgmime='script.png'; $srclang='bash'; }
    if (preg_match('/\.ksh$/i',$tmpfile))                      { $mime='text/x-ksh'; $imgmime='script.png'; $srclang='bash'; }
    if (preg_match('/\.bash$/i',$tmpfile))                     { $mime='text/x-bash'; $imgmime='script.png'; $srclang='bash'; }
    // Images
    if (preg_match('/\.ico$/i',$tmpfile))                      { $mime='image/x-icon'; $imgmime='image.png'; }
    if (preg_match('/\.(jpg|jpeg)$/i',$tmpfile))			   { $mime='image/jpeg'; $imgmime='image.png'; }
    if (preg_match('/\.png$/i',$tmpfile))					   { $mime='image/png'; $imgmime='image.png'; }
    if (preg_match('/\.gif$/i',$tmpfile))					   { $mime='image/gif'; $imgmime='image.png'; }
    if (preg_match('/\.bmp$/i',$tmpfile))					   { $mime='image/bmp'; $imgmime='image.png'; }
    if (preg_match('/\.(tif|tiff)$/i',$tmpfile))			   { $mime='image/tiff'; $imgmime='image.png'; }
    // Calendar
    if (preg_match('/\.vcs$/i',$tmpfile))					   { $mime='text/calendar'; $imgmime='other.png'; }
    if (preg_match('/\.ics$/i',$tmpfile))					   { $mime='text/calendar'; $imgmime='other.png'; }
    // Other
    if (preg_match('/\.torrent$/i',$tmpfile))				   { $mime='application/x-bittorrent'; $imgmime='other.png'; }
    // Audio
    if (preg_match('/\.(mp3|ogg|au|wav|wma|mid)$/i',$tmpfile)) { $mime='audio'; $imgmime='audio.png'; }
    // Video
    if (preg_match('/\.ogv$/i',$tmpfile))                      { $mime='video/ogg'; $imgmime='video.png'; }
    if (preg_match('/\.webm$/i',$tmpfile))                     { $mime='video/webm'; $imgmime='video.png'; }
    if (preg_match('/\.avi$/i',$tmpfile))                      { $mime='video/x-msvideo'; $imgmime='video.png'; }
    if (preg_match('/\.divx$/i',$tmpfile))                     { $mime='video/divx'; $imgmime='video.png'; }
    if (preg_match('/\.xvid$/i',$tmpfile))                     { $mime='video/xvid'; $imgmime='video.png'; }
    if (preg_match('/\.(wmv|mpg|mpeg)$/i',$tmpfile))           { $mime='video'; $imgmime='video.png'; }
    // Archive
    if (preg_match('/\.(zip|rar|gz|tgz|z|cab|bz2|7z|tar|lzh)$/i',$tmpfile))   { $mime='archive'; $imgmime='archive.png'; }    // application/xxx where zzz is zip, ...
    // Exe
    if (preg_match('/\.(exe|com)$/i',$tmpfile))                { $mime='application/octet-stream'; $imgmime='other.png'; }
    // Lib
    if (preg_match('/\.(dll|lib|o|so|a)$/i',$tmpfile))         { $mime='library'; $imgmime='library.png'; }
    // Err
    if (preg_match('/\.err$/i',$tmpfile))                      { $mime='error'; $imgmime='error.png'; }

    // Return string
    if ($mode == 1)
    {
        $tmp=explode('/',$mime);
        return (! empty($tmp[1])?$tmp[1]:$tmp[0]);
    }
    if ($mode == 2)
    {
        return $imgmime;
    }
    if ($mode == 3)
    {
        return $srclang;
    }

    return $mime;
}

/**
 * Return value from dictionary
 *
 * @param string	$tablename		name of dictionary
 * @param string	$field			the value to return
 * @param int		$id				id of line
 * @param bool		$checkentity	add filter on entity
 * @param string	$rowidfield		name of the column rowid
 */
function getDictvalue($tablename, $field, $id, $checkentity=false, $rowidfield='rowid')
{
	global $dictvalues,$db,$langs;

	if (!isset($dictvalues[$tablename]))
	{
		$dictvalues[$tablename] = array();
		$sql = 'SELECT * FROM '.$tablename.' WHERE 1';
		if ($checkentity) $sql.= ' entity IN (0,'.getEntity('').')';

		$resql = $db->query($sql);
		if ($resql)
		{
			while ($obj = $db->fetch_object($resql))
			{
				$dictvalues[$tablename][$obj->{$rowidfield}] = $obj;
			}
		}
		else
		{
			dol_print_error($db);
		}
	}

	if (!empty($dictvalues[$tablename][$id])) return $dictvalues[$tablename][$id]->{$field}; // Found
	else // Not found
	{
		if ($id > 0) return $id;
		return '';
	}
}<|MERGE_RESOLUTION|>--- conflicted
+++ resolved
@@ -5759,14 +5759,9 @@
  * 		@param	DoliDB	$db			Database handler
  * 		@param	string	$key		Code or Id to get Id or Code
  * 		@param	string	$tablename	Table name without prefix
-<<<<<<< HEAD
  * 		@param	string	$fieldkey	Field for code
  * 		@param	string	$fieldid	Field for id
  *      @param  int		$entity		Field for filter by entity
-=======
- * 		@param	string	$fieldkey	Field for search ('code' or 'id')
- * 		@param	string	$fieldid	Field to get ('id' or 'code')
->>>>>>> 53a2ef45
  *      @return int					<0 if KO, Id of code if OK
  *      @see $langs->getLabelFromKey
  */
