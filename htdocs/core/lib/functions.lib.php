--- conflicted
+++ resolved
@@ -4287,7 +4287,6 @@
 	// Search local taxes
 	if (! empty($conf->global->MAIN_GET_LOCALTAXES_VALUES_FROM_THIRDPARTY))
 	{
-<<<<<<< HEAD
 		if ($local==1)
 		{
 			if ($thirdparty_seller != $mysoc)
@@ -4317,42 +4316,6 @@
 			}
 			else  // i am the seller
 			{
-				if (!isOnlyOneLocalTax($local))  // This is for spain only, we don't return value found into datbase even if there is only one locatax vat.
-				{
-					return $conf->global->MAIN_INFO_VALUE_LOCALTAX2;
-				}
-			}
-		}
-=======
-    	if ($local==1)
-    	{
-    		if ($thirdparty_seller != $mysoc)
-    		{
-    			if (!isOnlyOneLocalTax($local))  // TODO We should provide $vatrate to search on correct line and not always on line with highest vat rate
-    			{
-    				return $thirdparty_seller->localtax1_value;
-    			}
-    		}
-    		else  // i am the seller
-    		{
-    			if (!isOnlyOneLocalTax($local))  // TODO If seller is me, why not always returning this, even if there is only one locatax vat.
-    			{
-    				return $conf->global->MAIN_INFO_VALUE_LOCALTAX1;
-    			}
-    		}
-    	}
-    	if ($local==2)
-    	{
-    		if ($thirdparty_seller != $mysoc)
-    		{
-    			if (!isOnlyOneLocalTax($local))  // TODO We should provide $vatrate to search on correct line and not always on line with highest vat rate
-    			// TODO We should also return value defined on thirdparty only if defined
-    			{
-    				return $thirdparty_seller->localtax2_value;
-    			}
-    		}
-    		else  // i am the seller
-    		{
 				if (in_array($mysoc->country_code, array('ES')))
 				{
 					return $thirdparty_buyer->localtax2_value;
@@ -4361,9 +4324,8 @@
 				{
 					return $conf->global->MAIN_INFO_VALUE_LOCALTAX2;
 				}
-    		}
-    	}
->>>>>>> 64dafbc3
+			}
+		}
 	}
 
 	// By default, search value of local tax on line of common tax
