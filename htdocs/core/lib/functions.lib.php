--- conflicted
+++ resolved
@@ -6039,13 +6039,6 @@
 			// Create dynamic tags for __EXTRAFIELD_FIELD__
 			if ($object->table_element && $object->id > 0)
 			{
-<<<<<<< HEAD
-				$extrafieldstmp = new ExtraFields($db);
-				$extralabels = $extrafieldstmp->fetch_name_optionals_label($object->table_element, true);
-				$object->fetch_optionals($object->id);
-				foreach ($extrafieldstmp->attribute_label as $key => $label) {
-					$substitutionarray['__EXTRAFIELD_' . strtoupper($key) . '__'] = $object->array_options['options_' . $key];
-=======
 				if (! is_object($extrafields)) $extrafields = new ExtraFields($db);
 				$extrafields->fetch_name_optionals_label($object->table_element, true);
 
@@ -6057,7 +6050,6 @@
 							$substitutionarray['__EXTRAFIELD_' . strtoupper($key) . '__'] = $object->array_options['options_' . $key];
 						}
 					}
->>>>>>> f146572b
 				}
 			}
 
