<?php
/* Copyright (C) 2000-2007 Rodolphe Quiedeville <rodolphe@quiedeville.org>
 * Copyright (C) 2003      Jean-Louis Bergamo   <jlb@j1b.org>
 * Copyright (C) 2004-2013 Laurent Destailleur  <eldy@users.sourceforge.net>
 * Copyright (C) 2004      Sebastien Di Cintio  <sdicintio@ressource-toi.org>
 * Copyright (C) 2004      Benoit Mortier       <benoit.mortier@opensides.be>
 * Copyright (C) 2004      Christophe Combelles <ccomb@free.fr>
 * Copyright (C) 2005-2012 Regis Houssin        <regis.houssin@capnetworks.com>
 * Copyright (C) 2008      Raphael Bertrand (Resultic)       <raphael.bertrand@resultic.fr>
 * Copyright (C) 2010-2016 Juanjo Menent        <jmenent@2byte.es>
 * Copyright (C) 2013      Cédric Salvador      <csalvador@gpcsolutions.fr>
 * Copyright (C) 2013      Alexandre Spangaro   <aspangaro.dolibarr@gmail.com>
 * Copyright (C) 2014      Cédric GROSS         <c.gross@kreiz-it.fr>
 * Copyright (C) 2014-2015 Marcos García        <marcosgdf@gmail.com>
 * Copyright (C) 2015       Jean-François Ferry		<jfefe@aternatik.fr>
 *
 * This program is free software; you can redistribute it and/or modify
 * it under the terms of the GNU General Public License as published by
 * the Free Software Foundation; either version 3 of the License, or
 * (at your option) any later version.
 *
 * This program is distributed in the hope that it will be useful,
 * but WITHOUT ANY WARRANTY; without even the implied warranty of
 * MERCHANTABILITY or FITNESS FOR A PARTICULAR PURPOSE.  See the
 * GNU General Public License for more details.
 *
 * You should have received a copy of the GNU General Public License
 * along with this program. If not, see <http://www.gnu.org/licenses/>.
 * or see http://www.gnu.org/
 */

/**
 *	\file			htdocs/core/lib/functions.lib.php
 *	\brief			A set of functions for Dolibarr
 *					This file contains all frequently used functions.
 */

include_once DOL_DOCUMENT_ROOT .'/core/lib/json.lib.php';

/**
 * Function to return value of a static property when class
 * name is dynamically defined (not hard coded).
 * This is because $myclass::$myvar works from PHP 5.3.0+ only
 *
 * @param	string 	$class		Class name
 * @param 	string 	$member		Name of property
 * @return 	mixed				Return value of static property
 * @deprecated Dolibarr now requires 5.3.0+, use $class::$property syntax
 * @see https://php.net/manual/language.oop5.static.php
 */
function getStaticMember($class, $member)
{
	dol_syslog(__FUNCTION__ . " is deprecated", LOG_WARNING);

	// This part is deprecated. Uncomment if for php 5.2.*, and comment next isset class::member
	/*if (version_compare(phpversion(), '5.3.0', '<'))
	{
		if (is_object($class)) $class = get_class($class);
		$classObj = new ReflectionClass($class);
		$result = null;

		$found=0;
		foreach($classObj->getStaticProperties() as $prop => $value)
		{
			if ($prop == $member)
			{
				$result = $value;
				$found++;
				break;
			}
		}

		if ($found) return $result;
	}*/

	if (isset($class::$member)) return $class::$member;
	dol_print_error('','Try to get a static member "'.$member.'" in class "'.$class.'" that does not exists or is not static.');
	return null;
}


/**
 * Return a DoliDB instance (database handler).
 *
 * @param   string	$type		Type of database (mysql, pgsql...)
 * @param	string	$host		Address of database server
 * @param	string	$user		Nom de l'utilisateur autorise
 * @param	string	$pass		Mot de passe
 * @param	string	$name		Nom de la database
 * @param	int		$port		Port of database server
 * @return	DoliDB				A DoliDB instance
 */
function getDoliDBInstance($type, $host, $user, $pass, $name, $port)
{
	require_once DOL_DOCUMENT_ROOT ."/core/db/".$type.'.class.php';

	$class='DoliDB'.ucfirst($type);
	$dolidb=new $class($type, $host, $user, $pass, $name, $port);
	return $dolidb;
}

/**
 * 	Get list of entity id to use
 *
 * 	@param	string	$element	Current element
 * 	@param	int		$shared		0=Return id of entity, 1=Return id entity + shared entities
 * 	@return	mixed				Entity id(s) to use
 */
function getEntity($element=false, $shared=0)
{
	global $conf, $mc;

	if (is_object($mc))
	{
		return $mc->getEntity($element, $shared);
	}
	else
	{
		$out='';
		$addzero = array('user', 'usergroup');
		if (in_array($element, $addzero)) $out.= '0,';
		$out.= $conf->entity;
		return $out;
	}
}

/**
 * Return information about user browser
 *
 * Returns array with the following format:
 * array(
 *  'browsername' => Browser name (firefox|chrome|iceweasel|epiphany|safari|opera|ie|unknown)
 *  'browserversion' => Browser version. Empty if unknown
 *  'browseros' => Set with mobile OS (android|blackberry|ios|palm|symbian|webos|maemo|windows|unknown)
 *  'layout' => (tablet|phone|classic)
 *  'phone' => empty if not mobile, (android|blackberry|ios|palm|unknown) if mobile
 *  'tablet' => true/false
 * )
 *
 * @param string $user_agent Content of $_SERVER["HTTP_USER_AGENT"] variable
 * @return	array Check function documentation
 */
function getBrowserInfo($user_agent)
{
	include_once DOL_DOCUMENT_ROOT.'/includes/mobiledetect/mobiledetectlib/Mobile_Detect.php';

	$name='unknown';
	$version='';
	$os='unknown';
	$phone = '';

	$detectmobile = new Mobile_Detect(null, $user_agent);
	$tablet = $detectmobile->isTablet();

	if ($detectmobile->isMobile()) {

		$phone = 'unknown';

		// If phone/smartphone, we set phone os name.
		if ($detectmobile->is('AndroidOS')) {
			$os = $phone = 'android';
		} elseif ($detectmobile->is('BlackBerryOS')) {
			$os = $phone = 'blackberry';
		} elseif ($detectmobile->is('iOS')) {
			$os = 'ios';
			$phone = 'iphone';
		} elseif ($detectmobile->is('PalmOS')) {
			$os = $phone = 'palm';
		} elseif ($detectmobile->is('SymbianOS')) {
			$os = 'symbian';
		} elseif ($detectmobile->is('webOS')) {
			$os = 'webos';
		} elseif ($detectmobile->is('MaemoOS')) {
			$os = 'maemo';
		} elseif ($detectmobile->is('WindowsMobileOS') || $detectmobile->is('WindowsPhoneOS')) {
			$os = 'windows';
		}
	}

	// OS
	if (preg_match('/linux/i', $user_agent))	{ $os='linux'; }
	elseif (preg_match('/macintosh/i', $user_agent))	{ $os='macintosh'; }

	// Name
	if (preg_match('/firefox(\/|\s)([\d\.]*)/i', $user_agent, $reg))  { $name='firefox';   $version=$reg[2]; }
	elseif (preg_match('/chrome(\/|\s)([\d\.]+)/i', $user_agent, $reg))  { $name='chrome';    $version=$reg[2]; }    // we can have 'chrome (Mozilla...) chrome x.y' in one string
	elseif (preg_match('/chrome/i', $user_agent, $reg))  { $name='chrome'; }
	elseif (preg_match('/iceweasel/i', $user_agent))                      { $name='iceweasel'; $version=$reg[2]; }
	elseif (preg_match('/epiphany/i', $user_agent))                       { $name='epiphany';  $version=$reg[2]; }
	elseif (preg_match('/safari(\/|\s)([\d\.]*)/i', $user_agent, $reg)) { $name='safari'; $version=$reg[2]; }	// Safari is often present in string for mobile but its not.
	elseif (preg_match('/opera(\/|\s)([\d\.]*)/i', $user_agent, $reg))  { $name='opera';     $version=$reg[2]; }
	elseif (preg_match('/(MSIE\s([0-9]+\.[0-9]))|.*(Trident\/[0-9]+.[0-9];\srv:([0-9]+\.[0-9]+))/i', $user_agent, $reg))  { $name='ie';        $version=end($reg); }    // MS products at end

	if ($tablet) {
		$layout = 'tablet';
	} elseif ($phone) {
		$layout = 'phone';
	} else {
		$layout = 'classic';
	}

	return array(
		'browsername' => $name,
		'browserversion' => $version,
		'browseros' => $os,
		'layout' => $layout,
		'phone' => $phone,
		'tablet' => $tablet
	);
}

/**
 *  Function called at end of web php process
 *
 *  @return	void
 */
function dol_shutdown()
{
	global $conf,$user,$langs,$db;
	$disconnectdone=false; $depth=0;
	if (is_object($db) && ! empty($db->connected)) { $depth=$db->transaction_opened; $disconnectdone=$db->close(); }
	dol_syslog("--- End access to ".$_SERVER["PHP_SELF"].(($disconnectdone && $depth)?' (Warn: db disconnection forced, transaction depth was '.$depth.')':''), (($disconnectdone && $depth)?LOG_WARNING:LOG_INFO));
}


/**
 *  Return value of a param into GET or POST supervariable
 *
 *  @param	string	$paramname   Name of parameter to found
 *  @param	string	$check	     Type of check (''=no check,  'int'=check it's numeric, 'alpha'=check it's text and sign, 'aZ'=check it's a-z only, 'array'=check it's array, 'san_alpha'=Use filter_var with FILTER_SANITIZE_STRING (do not use this for free text string), 'custom'= custom filter specify $filter and $options)
 *  @param	int		$method	     Type of method (0 = get then post, 1 = only get, 2 = only post, 3 = post then get, 4 = post then get then cookie)
 *  @param  int     $filter      Filter to apply when $check is set to custom. (See http://php.net/manual/en/filter.filters.php for détails)
 *  @param  mixed   $options     Options to pass to filter_var when $check is set to custom
 *  @return string|string[]      Value found (string or array), or '' if check fails
 */
function GETPOST($paramname,$check='',$method=0,$filter=NULL,$options=NULL)
{
	if (empty($method)) $out = isset($_GET[$paramname])?$_GET[$paramname]:(isset($_POST[$paramname])?$_POST[$paramname]:'');
	elseif ($method==1) $out = isset($_GET[$paramname])?$_GET[$paramname]:'';
	elseif ($method==2) $out = isset($_POST[$paramname])?$_POST[$paramname]:'';
	elseif ($method==3) $out = isset($_POST[$paramname])?$_POST[$paramname]:(isset($_GET[$paramname])?$_GET[$paramname]:'');
	elseif ($method==4) $out = isset($_POST[$paramname])?$_POST[$paramname]:(isset($_GET[$paramname])?$_GET[$paramname]:(isset($_COOKIE[$paramname])?$_COOKIE[$paramname]:''));
	else return 'BadThirdParameterForGETPOST';

	if (! empty($check))
	{
	    switch ($check)
	    {
	        case 'int':
	            if (! is_numeric($out)) { $out=''; }
	            break;
	        case 'alpha':
	            $out=trim($out);
	            // '"' is dangerous because param in url can close the href= or src= and add javascript functions.
	            // '../' is dangerous because it allows dir transversals
	            if (preg_match('/"/',$out)) $out='';
	            else if (preg_match('/\.\.\//',$out)) $out='';
	            break;
	        case 'san_alpha':
	            $out=filter_var($out,FILTER_SANITIZE_STRING);
	            break;
	        case 'aZ':
	            $out=trim($out);
	            if (preg_match('/[^a-z]+/i',$out)) $out='';
	            break;
	        case 'aZ09':
	            $out=trim($out);
	            if (preg_match('/[^a-z0-9]+/i',$out)) $out='';
	            break;
	        case 'array':
	            if (! is_array($out) || empty($out)) $out=array();
	            break;
	        case 'custom':
	            if (empty($filter)) return 'BadFourthParameterForGETPOST';
	            $out=filter_var($out, $filter, $options);
	            break;
	    }
	}

	return $out;
}


/**
 *  Return a prefix to use for this Dolibarr instance for session or cookie names.
 *  This prefix is unique for instance and avoid conflict between multi-instances,
 *  even when having two instances with one root dir or two instances in virtual servers
 *
 *  @return	string      		A calculated prefix
 */
function dol_getprefix()
{
	if (isset($_SERVER["SERVER_NAME"]) && isset($_SERVER["DOCUMENT_ROOT"]))
	{
		return dol_hash($_SERVER["SERVER_NAME"].$_SERVER["DOCUMENT_ROOT"].DOL_DOCUMENT_ROOT.DOL_URL_ROOT);
		// Use this for a "clear" cookie name
		//return dol_sanitizeFileName($_SERVER["SERVER_NAME"].$_SERVER["DOCUMENT_ROOT"].DOL_DOCUMENT_ROOT.DOL_URL_ROOT);
	}
	else return dol_hash(DOL_DOCUMENT_ROOT.DOL_URL_ROOT);
}

/**
 *	Make an include_once using default root and alternate root if it fails.
 *  To link to a core file, use include(DOL_DOCUMENT_ROOT.'/pathtofile')
 *  To link to a module file from a module file, use include './mymodulefile';
 *  To link to a module file from a core file, then this function can be used (call by hook / trigger / speciales pages)
 *
 * 	@param	string	$relpath	Relative path to file (Ie: mydir/myfile, ../myfile, ...)
 * 	@param	string	$classname	Class name
 *  @return bool                True if load is a success, False if it fails
 */
function dol_include_once($relpath, $classname='')
{
	global $conf,$langs,$user,$mysoc;   // Do not remove this. They must be defined for files we include. Other globals var must be retreived with $GLOBALS['var']

	$fullpath = dol_buildpath($relpath);

	if (!file_exists($fullpath)) {
		dol_syslog('functions::dol_include_once Tried to load unexisting file: '.$relpath, LOG_ERR);
		return false;
	}

	if (! empty($classname) && ! class_exists($classname)) {
		return include $fullpath;
	} else {
		return include_once $fullpath;
	}
}


/**
 *	Return path of url or filesystem. Return alternate root if exists
 *
 * 	@param	string	$path		Relative path to file (if mode=0) or relative url (if mode=1). Ie: mydir/myfile, ../myfile
 *  @param	int		$type		0=Used for a Filesystem path, 1=Used for an URL path (output relative), 2=Used for an URL path (output full path)
 *  @return string				Full filesystem path (if mode=0), Full url path (if mode=1)
 */
function dol_buildpath($path, $type=0)
{
	global $conf;

	$path=preg_replace('/^\//','',$path);

	if (empty($type))	// For a filesystem path
	{
		$res = DOL_DOCUMENT_ROOT.'/'.$path;	// Standard value
		foreach ($conf->file->dol_document_root as $key => $dirroot)	// ex: array(["main"]=>"/home/main/htdocs", ["alt0"]=>"/home/dirmod/htdocs", ...)
		{
			if ($key == 'main') continue;
			if (file_exists($dirroot.'/'.$path))
			{
				$res=$dirroot.'/'.$path;
				break;
			}
		}
	}
	else				// For an url path
	{
		// We try to get local path of file on filesystem from url
		// Note that trying to know if a file on disk exist by forging path on disk from url
		// works only for some web server and some setup. This is bugged when
		// using proxy, rewriting, virtual path, etc...
		$res='';
		if ($type == 1) $res = DOL_URL_ROOT.'/'.$path;			// Standard value
		if ($type == 2) $res = DOL_MAIN_URL_ROOT.'/'.$path;		// Standard value
		foreach ($conf->file->dol_document_root as $key => $dirroot)	// ex: array(["main"]=>"/home/main/htdocs", ["alt0"]=>"/home/dirmod/htdocs", ...)
		{
			if ($key == 'main') continue;
			preg_match('/^([^\?]+(\.css\.php|\.css|\.js\.php|\.js|\.png|\.jpg|\.php)?)/i',$path,$regs);    // Take part before '?'
			if (! empty($regs[1]))
			{
				//print $key.'-'.$dirroot.'/'.$path.'-'.$conf->file->dol_url_root[$type].'<br>'."\n";
				if (file_exists($dirroot.'/'.$regs[1]))
				{
					if ($type == 1)
					{
						$res=(preg_match('/^http/i',$conf->file->dol_url_root[$key])?'':DOL_URL_ROOT).$conf->file->dol_url_root[$key].'/'.$path;
					}
					if ($type == 2)
					{
						$res=(preg_match('/^http/i',$conf->file->dol_url_root[$key])?'':DOL_MAIN_URL_ROOT).$conf->file->dol_url_root[$key].'/'.$path;
					}
					break;
				}
			}
		}
	}

	return $res;
}

/**
 *	Create a clone of instance of object (new instance with same properties)
 * 	This function works for both PHP4 and PHP5
 *
 * 	@param	object	$object		Object to clone
 *	@return object				Object clone
 *  @deprecated Dolibarr no longer supports PHP4, use PHP5 native clone construct
 *  @see https://php.net/manual/language.oop5.cloning.php
 */
function dol_clone($object)
{
	dol_syslog(__FUNCTION__ . " is deprecated", LOG_WARNING);

	$myclone = clone $object;
	return $myclone;
}

/**
 *	Optimize a size for some browsers (phone, smarphone, ...)
 *
 * 	@param	int		$size		Size we want
 * 	@param	string	$type		Type of optimizing:
 * 								'' = function used to define a size for truncation
 * 								'width' = function is used to define a width
 *	@return int					New size after optimizing
 */
function dol_size($size,$type='')
{
	global $conf;
	if (empty($conf->dol_optimize_smallscreen)) return $size;
	if ($type == 'width' && $size > 250) return 250;
	else return 10;
}


/**
 *	Clean a string to use it as a file name
 *
 *	@param	string	$str            String to clean
 * 	@param	string	$newstr			String to replace bad chars with
 *  @param	int	$unaccent		1=Remove also accent (default), 0 do not remove them
 *	@return string          		String cleaned (a-zA-Z_)
 *
 * 	@see        	dol_string_nospecial, dol_string_unaccent
 */
function dol_sanitizeFileName($str,$newstr='_',$unaccent=1)
{
	$filesystem_forbidden_chars = array('<','>',':','/','\\','?','*','|','"','°');
	return dol_string_nospecial($unaccent?dol_string_unaccent($str):$str, $newstr, $filesystem_forbidden_chars);
}

/**
 *	Clean a string from all accent characters to be used as ref, login or by dol_sanitizeFileName
 *
 *	@param	string	$str			String to clean
 *	@return string   	       		Cleaned string
 *
 * 	@see    		dol_sanitizeFilename, dol_string_nospecial
 */
function dol_string_unaccent($str)
{
	if (utf8_check($str))
	{
		// See http://www.utf8-chartable.de/
		$string = rawurlencode($str);
		$replacements = array(
		'%C3%80' => 'A','%C3%81' => 'A','%C3%82' => 'A','%C3%83' => 'A','%C3%84' => 'A','%C3%85' => 'A',
		'%C3%88' => 'E','%C3%89' => 'E','%C3%8A' => 'E','%C3%8B' => 'E',
		'%C3%8C' => 'I','%C3%8D' => 'I','%C3%8E' => 'I','%C3%8F' => 'I',
		'%C3%92' => 'O','%C3%93' => 'O','%C3%94' => 'O','%C3%95' => 'O','%C3%96' => 'O',
		'%C3%99' => 'U','%C3%9A' => 'U','%C3%9B' => 'U','%C3%9C' => 'U',
		'%C3%A0' => 'a','%C3%A1' => 'a','%C3%A2' => 'a','%C3%A3' => 'a','%C3%A4' => 'a','%C3%A5' => 'a',
		'%C3%A7' => 'c',
		'%C3%A8' => 'e','%C3%A9' => 'e','%C3%AA' => 'e','%C3%AB' => 'e',
		'%C3%AC' => 'i','%C3%AD' => 'i','%C3%AE' => 'i','%C3%AF' => 'i',
		'%C3%B1' => 'n',
		'%C3%B2' => 'o','%C3%B3' => 'o','%C3%B4' => 'o','%C3%B5' => 'o','%C3%B6' => 'o',
		'%C3%B9' => 'u','%C3%BA' => 'u','%C3%BB' => 'u','%C3%BC' => 'u',
		'%C3%BF' => 'y'
		);
		$string=strtr($string, $replacements);
		return rawurldecode($string);
	}
	else
	{
		// See http://www.ascii-code.com/
		$string = strtr(
			$str,
			"\xC0\xC1\xC2\xC3\xC4\xC5\xC7
			\xC8\xC9\xCA\xCB\xCC\xCD\xCE\xCF\xD0\xD1
			\xD2\xD3\xD4\xD5\xD8\xD9\xDA\xDB\xDD
			\xE0\xE1\xE2\xE3\xE4\xE5\xE7\xE8\xE9\xEA\xEB
			\xEC\xED\xEE\xEF\xF0\xF1\xF2\xF3\xF4\xF5\xF8
			\xF9\xFA\xFB\xFC\xFD\xFF",
			"AAAAAAC
			EEEEIIIIDN
			OOOOOUUUY
			aaaaaaceeee
			iiiidnooooo
			uuuuyy"
		);
		$string = strtr($string, array("\xC4"=>"Ae", "\xC6"=>"AE", "\xD6"=>"Oe", "\xDC"=>"Ue", "\xDE"=>"TH", "\xDF"=>"ss", "\xE4"=>"ae", "\xE6"=>"ae", "\xF6"=>"oe", "\xFC"=>"ue", "\xFE"=>"th"));
		return $string;
	}
}

/**
 *	Clean a string from all punctuation characters to use it as a ref or login
 *
 *	@param	string	$str            	String to clean
 * 	@param	string	$newstr				String to replace forbidden chars with
 *  @param  array	$badcharstoreplace  List of forbidden characters
 * 	@return string          			Cleaned string
 *
 * 	@see    		dol_sanitizeFilename, dol_string_unaccent
 */
function dol_string_nospecial($str,$newstr='_',$badcharstoreplace='')
{
	$forbidden_chars_to_replace=array(" ","'","/","\\",":","*","?","\"","<",">","|","[","]",",",";","=");
	$forbidden_chars_to_remove=array();
	if (is_array($badcharstoreplace)) $forbidden_chars_to_replace=$badcharstoreplace;
	//$forbidden_chars_to_remove=array("(",")");

	return str_replace($forbidden_chars_to_replace,$newstr,str_replace($forbidden_chars_to_remove,"",$str));
}


/**
 * Encode string for xml usage
 *
 * @param 	string	$string		String to encode
 * @return	string				String encoded
 */
function dolEscapeXML($string)
{
	return strtr($string, array('\''=>'&apos;','"'=>'&quot;','&'=>'&amp;','<'=>'&lt;','>'=>'&gt;'));
}

/**
 *  Returns text escaped for inclusion into javascript code
 *
 *  @param      string		$stringtoescape		String to escape
 *  @param		int		$mode				0=Escape also ' and " into ', 1=Escape ' but not " for usage into 'string', 2=Escape " but not ' for usage into "string", 3=Escape ' and " with \
 *  @param		int		$noescapebackslashn	0=Escape also \n. 1=Do not escape \n.
 *  @return     string     		 				Escaped string. Both ' and " are escaped into ' if they are escaped.
 */
function dol_escape_js($stringtoescape, $mode=0, $noescapebackslashn=0)
{
	// escape quotes and backslashes, newlines, etc.
	$substitjs=array("&#039;"=>"\\'","\r"=>'\\r');
	//$substitjs['</']='<\/';	// We removed this. Should be useless.
	if (empty($noescapebackslashn)) { $substitjs["\n"]='\\n'; $substitjs['\\']='\\\\'; }
	if (empty($mode)) { $substitjs["'"]="\\'"; $substitjs['"']="\\'"; }
	else if ($mode == 1) $substitjs["'"]="\\'";
	else if ($mode == 2) { $substitjs['"']='\\"'; }
	else if ($mode == 3) { $substitjs["'"]="\\'"; $substitjs['"']="\\\""; }
	return strtr($stringtoescape, $substitjs);
}


/**
 *  Returns text escaped for inclusion in HTML alt or title tags, or into values of HTML input fields.
 *
 *  @param      string		$stringtoescape		String to escape
 *  @param		int			$keepb				Do not clean b tags
 *  @return     string     				 		Escaped string
 *
 *  @see		dol_string_nohtmltag
 */
function dol_escape_htmltag($stringtoescape,$keepb=0)
{
	// escape quotes and backslashes, newlines, etc.
	$tmp=dol_html_entity_decode($stringtoescape,ENT_COMPAT,'UTF-8');
	if ($keepb) $tmp=strtr($tmp, array("\r"=>'\\r',"\n"=>'\\n'));
	else $tmp=strtr($tmp, array("\r"=>'\\r',"\n"=>'\\n',"<b>"=>'','</b>'=>''));
	return dol_htmlentities($tmp,ENT_COMPAT,'UTF-8');
}


/**
 * Convert a string to lower. Never use strtolower because it does not works with UTF8 strings.
 *
 * @param 	string		$utf8_string		String to encode
 * @return 	string							String converted
 */
function dol_strtolower($utf8_string)
{
	return mb_strtolower($utf8_string, "UTF-8");
}

/**
 * Convert a string to upper. Never use strtolower because it does not works with UTF8 strings.
 *
 * @param 	string		$utf8_string		String to encode
 * @return 	string							String converted
 */
function dol_strtoupper($utf8_string)
{
	return mb_strtoupper($utf8_string, "UTF-8");
}


/**
 *	Write log message into outputs. Possible outputs can be:
 *	SYSLOG_HANDLERS = ["mod_syslog_file"]  		file name is then defined by SYSLOG_FILE
 *	SYSLOG_HANDLERS = ["mod_syslog_syslog"]  	facility is then defined by SYSLOG_FACILITY
 *  Warning, syslog functions are bugged on Windows, generating memory protection faults. To solve
 *  this, use logging to files instead of syslog (see setup of module).
 *  Note: If SYSLOG_FILE_NO_ERROR defined, we never output any error message when writing to log fails.
 *  Note: You can get log message into html sources by adding parameter &logtohtml=1 (constant MAIN_LOGTOHTML must be set)
 *  This function works only if syslog module is enabled.
 * 	This must not use any call to other function calling dol_syslog (avoid infinite loop).
 *
 * 	@param  string		$message				Line to log.
 *  @param  int			$level					Log level
 *                                  			0=Show nothing
 *												On Windows LOG_ERR=4, LOG_WARNING=5, LOG_NOTICE=LOG_INFO=6, LOG_DEBUG=6 si define_syslog_variables ou PHP 5.3+, 7 si dolibarr
 *												On Linux   LOG_ERR=3, LOG_WARNING=4, LOG_INFO=6, LOG_DEBUG=7
 *  @param	int			$ident					1=Increase ident of 1, -1=Decrease ident of 1
 *  @param	string		$suffixinfilename		When output is a file, append this suffix into default log filename.
 *  @param	string		$restricttologhandler	Output log only for this log handler
 *  @return	void
 */
function dol_syslog($message, $level = LOG_INFO, $ident = 0, $suffixinfilename='', $restricttologhandler='')
{
	global $conf, $user;

	// If syslog module enabled
	if (empty($conf->syslog->enabled)) return;

	if (! empty($level))
	{
		// Test log level
		$logLevels = array(	LOG_EMERG, LOG_ALERT, LOG_CRIT, LOG_ERR, LOG_WARNING, LOG_NOTICE, LOG_INFO, LOG_DEBUG);
		if (!in_array($level, $logLevels))
		{
			throw new Exception('Incorrect log level');
		}
		if ($level > $conf->global->SYSLOG_LEVEL) return;

		// If adding log inside HTML page is required
		if (! empty($_REQUEST['logtohtml']) && (! empty($conf->global->MAIN_ENABLE_LOG_TO_HTML) || ! empty($conf->global->MAIN_LOGTOHTML)))   // MAIN_LOGTOHTML kept for backward compatibility
		{
			$conf->logbuffer[] = dol_print_date(time(),"%Y-%m-%d %H:%M:%S")." ".$message;
		}

		//TODO: Remove this. MAIN_ENABLE_LOG_INLINE_HTML should be deprecated and use a log handler dedicated to HTML output
		// If enable html log tag enabled and url parameter log defined, we show output log on HTML comments
		if (! empty($conf->global->MAIN_ENABLE_LOG_INLINE_HTML) && ! empty($_GET["log"]))
		{
			print "\n\n<!-- Log start\n";
			print $message."\n";
			print "Log end -->\n";
		}

		$data = array(
			'message' => $message,
			'script' => (isset($_SERVER['PHP_SELF'])? basename($_SERVER['PHP_SELF'],'.php') : false),
			'level' => $level,
			'user' => ((is_object($user) && $user->id) ? $user->login : false),
			'ip' => false
		);

		if (! empty($_SERVER["REMOTE_ADDR"])) $data['ip'] = $_SERVER['REMOTE_ADDR'];
		// This is when PHP session is ran inside a web server but not inside a client request (example: init code of apache)
		else if (! empty($_SERVER['SERVER_ADDR'])) $data['ip'] = $_SERVER['SERVER_ADDR'];
		// This is when PHP session is ran outside a web server, like from Windows command line (Not always defined, but useful if OS defined it).
		else if (! empty($_SERVER['COMPUTERNAME'])) $data['ip'] = $_SERVER['COMPUTERNAME'].(empty($_SERVER['USERNAME'])?'':'@'.$_SERVER['USERNAME']);
		// This is when PHP session is ran outside a web server, like from Linux command line (Not always defined, but usefull if OS defined it).
		else if (! empty($_SERVER['LOGNAME'])) $data['ip'] = '???@'.$_SERVER['LOGNAME'];
		// Loop on each log handler and send output
		foreach ($conf->loghandlers as $loghandlerinstance)
		{
			if ($restricttologhandler && $loghandlerinstance->code != $restricttologhandler) continue;
			$loghandlerinstance->export($data,$suffixinfilename);
		}
		unset($data);
	}

	if (! empty($ident))
	{
		foreach ($conf->loghandlers as $loghandlerinstance)
		{
			$loghandlerinstance->setIdent($ident);
		}
	}
}


/**
 *	Show tab header of a card
 *
 *	@param	array	$links				Array of tabs
 *	@param	string	$active     		Active tab name (document', 'info', 'ldap', ....)
 *	@param  string	$title      		Title
 *	@param  int		$notab				0=Add tab header, 1=no tab header. If you set this to 1, using dol_fiche_end() to close tab is not required.
 * 	@param	string	$picto				Add a picto on tab title
 *	@param	int		$pictoisfullpath	If 1, image path is a full path. If you set this to 1, you can use url returned by dol_buildpath('/mymodyle/img/myimg.png',1) for $picto.
 * 	@return	void
 */
function dol_fiche_head($links=array(), $active='0', $title='', $notab=0, $picto='', $pictoisfullpath=0)
{
	print dol_get_fiche_head($links, $active, $title, $notab, $picto, $pictoisfullpath);
}

/**
 *  Show tab header of a card
 *
 *	@param	array	$links				Array of tabs
 *	@param	string	$active     		Active tab name
 *	@param  string	$title      		Title
 *	@param  int		$notab				0=Add tab header, 1=no tab header. If you set this to 1, using dol_fiche_end() to close tab is not required.
 * 	@param	string	$picto				Add a picto on tab title
 *	@param	int		$pictoisfullpath	If 1, image path is a full path. If you set this to 1, you can use url returned by dol_buildpath('/mymodyle/img/myimg.png',1) for $picto.
 * 	@return	string
 */
function dol_get_fiche_head($links=array(), $active='', $title='', $notab=0, $picto='', $pictoisfullpath=0)
{
	global $conf,$langs, $hookmanager;

	$out="\n".'<div class="tabs" data-role="controlgroup" data-type="horizontal">'."\n";

	// Show title
	$showtitle=1;
	if (! empty($conf->dol_optimize_smallscreen)) $showtitle=0;
	if (! empty($title) && $showtitle)
	{
		$limittitle=30;
		$out.='<a class="tabTitle">';
		if ($picto) $out.=img_picto('',($pictoisfullpath?'':'object_').$picto,'',$pictoisfullpath).' ';
		$out.=dol_trunc($title,$limittitle);
		$out.='</a>';
	}

	// Define max of key (max may be higher than sizeof because of hole due to module disabling some tabs).
	$maxkey=-1;
	if (is_array($links) && ! empty($links))
	{
		$keys=array_keys($links);
		if (count($keys)) $maxkey=max($keys);
	}

	// Show tabs
	$bactive=false;
	// if =0 we don't use the feature
	$limittoshow=(empty($conf->global->MAIN_MAXTABS_IN_CARD)?99:$conf->global->MAIN_MAXTABS_IN_CARD);
	$displaytab=0;
	$nbintab=0;
    $popuptab=0;
	for ($i = 0 ; $i <= $maxkey ; $i++)
	{
		if ((is_numeric($active) && $i == $active) || (! empty($links[$i][2]) && ! is_numeric($active) && $active == $links[$i][2]))
		{
			// si l'active est présent dans la box
			if ($i >= $limittoshow)
				$limittoshow--;
		}
	}

	for ($i = 0 ; $i <= $maxkey ; $i++)
	{
		if ((is_numeric($active) && $i == $active) || (! empty($links[$i][2]) && ! is_numeric($active) && $active == $links[$i][2]))
		{
			$isactive=true;
			$bactive=true;
		}
		else
			$isactive=false;

		if ($i < $limittoshow || $isactive)
		{
			$out.='<div class="inline-block tabsElem'.($isactive ? ' tabsElemActive' : '').((! $isactive && ! empty($conf->global->MAIN_HIDE_INACTIVETAB_ON_PRINT))?' hideonprint':'').'"><!-- id tab = '.(empty($links[$i][2])?'':$links[$i][2]).' -->';
			if (isset($links[$i][2]) && $links[$i][2] == 'image')
			{
				if (!empty($links[$i][0]))
				{
					$out.='<a data-role="button" class="tabimage" href="'.$links[$i][0].'">'.$links[$i][1].'</a>'."\n";
				}
				else
				{
					$out.='<span data-role="button" class="tabspan">'.$links[$i][1].'</span>'."\n";
				}
			}
			else if (! empty($links[$i][1]))
			{
				//print "x $i $active ".$links[$i][2]." z";
				if ($isactive)
				{
					$out.='<a data-role="button"'.(! empty($links[$i][2])?' id="'.$links[$i][2].'"':'').' class="tabactive tab inline-block" href="'.$links[$i][0].'">'.$links[$i][1].'</a>'."\n";
				}
				else
				{
					$out.='<a data-role="button"'.(! empty($links[$i][2])?' id="'.$links[$i][2].'"':'').' class="tabunactive tab inline-block" href="'.$links[$i][0].'">'.$links[$i][1].'</a>'."\n";
				}
			}
			$out.='</div>';
		}
		else
		{
		    // The popup with the other tabs
			if (! $popuptab)
			{
			    $popuptab=1;
			    $outmore.='<div class="popuptabset">';
			}
		    $outmore.='<div class="popuptab" style="display:inherit;">';
			if (isset($links[$i][2]) && $links[$i][2] == 'image')
			{
				if (!empty($links[$i][0]))
					$outmore.='<a class="tabimage" href="'.$links[$i][0].'">'.$links[$i][1].'</a>'."\n";
				else
					$outmore.='<span class="tabspan">'.$links[$i][1].'</span>'."\n";

			}
			else if (! empty($links[$i][1]))
				$outmore.='<a'.(! empty($links[$i][2])?' id="'.$links[$i][2].'"':'').' class="inline-block" href="'.$links[$i][0].'">'.$links[$i][1].'</a>'."\n";

			$outmore.='</div>';

			$nbintab++;
		}
		$displaytab=$i;
	}
	if ($popuptab) $outmore.='</div>';

	if ($displaytab > $limittoshow)
	{
		$tabsname=str_replace("@", "", $picto);
		$out.='<div id="moretabs'.$tabsname.'" class="inline-block tabsElem">';
		$out.='<a href="#" data-role="button" class="tab moretab inline-block">'.$langs->trans("More").'... ('.$nbintab.')</a>';
		$out.='<div id="moretabsList'.$tabsname.'" style="position: absolute; left: -999em;text-align: left;margin:0px;padding:2px">'.$outmore.'</div>';
		$out.="</div>\n";

		$out.="<script>";
		$out.="$('#moretabs".$tabsname."').mouseenter( function() { $('#moretabsList".$tabsname."').css('left','auto');});";
		$out.="$('#moretabs".$tabsname."').mouseleave( function() { $('#moretabsList".$tabsname."').css('left','-999em');});";
		$out.="</script>";
	}

	$out.="</div>\n";

	if (! $notab) $out.="\n".'<div class="tabBar">'."\n";

	$parameters=array('tabname' => $active);
	$reshook=$hookmanager->executeHooks('printTabsHead',$parameters);    // Note that $action and $object may have been modified by some hooks

	return $out;
}

/**
 *  Show tab footer of a card
 *
 *  @param	int		$notab       0=Add tab footer, 1=no tab footer
 *  @return	void
 */
function dol_fiche_end($notab=0)
{
	print dol_get_fiche_end($notab);
}

/**
 *	Return tab footer of a card
 *
 *	@param  int		$notab		0=Add tab footer, 1=no tab footer
 *  @return	string
 */
function dol_get_fiche_end($notab=0)
{
	if (! $notab) return "\n</div>\n";
	else return '';
}

/**
 *  Show tab footer of a card
 *
 *  @param	object	$object			Object to show
 *  @param	string	$paramid   		Name of parameter to use to name the id into the URL next/previous link
 *  @param	string	$morehtml  		More html content to output just before the nav bar
 *  @param	int		$shownav	  	Show Condition (navigation is shown if value is 1)
 *  @param	string	$fieldid   		Nom du champ en base a utiliser pour select next et previous (we make the select max and min on this field)
 *  @param	string	$fieldref   	Nom du champ objet ref (object->ref) a utiliser pour select next et previous
 *  @param	string	$morehtmlref  	More html to show after ref
 *  @param	string	$moreparam  	More param to add in nav link url.
 *	@param	int		$nodbprefix		Do not include DB prefix to forge table name
 *	@param	string	$morehtmlleft	More html code to show before ref
 *	@param	string	$morehtmlright	More html code to show before navigation arrows
 *  @return	void
 */
function dol_banner_tab($object, $paramid, $morehtml='', $shownav=1, $fieldid='rowid', $fieldref='ref', $morehtmlref='', $moreparam='', $nodbprefix=0, $morehtmlleft='', $morehtmlright='')
{
	global $conf, $form, $user, $langs;

	$maxvisiblephotos=1;
	$showimage=1;
	$showbarcode=empty($conf->barcode->enabled)?0:($object->barcode?1:0);
	if (! empty($conf->global->MAIN_USE_ADVANCED_PERMS) && empty($user->rights->barcode->lire_advance)) $showbarcode=0;
	$modulepart='unknown';
	if ($object->element == 'societe') $modulepart='societe';
	if ($object->element == 'contact') $modulepart='contact';
	if ($object->element == 'member') $modulepart='memberphoto';
	if ($object->element == 'user') $modulepart='userphoto';
	if ($object->element == 'product') $modulepart='product';

	print '<div class="arearef heightref valignmiddle" width="100%">';
	if ($object->element == 'product')
	{
	    $width=80; $cssclass='photoref';
        $showimage=$object->is_photo_available($conf->product->multidir_output[$object->entity]);
	    $maxvisiblephotos=(isset($conf->global->PRODUCT_MAX_VISIBLE_PHOTO)?$conf->global->PRODUCT_MAX_VISIBLE_PHOTO:5);
		if ($conf->browser->phone) $maxvisiblephotos=1;
		if ($showimage) $morehtmlleft.='<div class="floatleft inline-block valignmiddle divphotoref">'.$object->show_photos($conf->product->multidir_output[$object->entity],'small',-$maxvisiblephotos,0,0,0,$width,0).'</div>';
        else 
        {
			$nophoto='/public/theme/common/nophoto.png';
            $morehtmlleft.='<div class="floatleft inline-block valignmiddle divphotoref"><img class="photo'.$modulepart.($cssclass?' '.$cssclass:'').'" alt="No photo" border="0"'.($width?' width="'.$width.'"':'').($height?' height="'.$height.'"':'').' src="'.DOL_URL_ROOT.$nophoto.'"></div>';
        }
	}
	else 
	{
        if ($showimage) $morehtmlleft.='<div class="floatleft inline-block valignmiddle divphotoref">'.$form->showphoto($modulepart,$object,0,0,0,'photoref','small',1,0,$maxvisiblephotos).'</div>';
	}
	if ($showbarcode) $morehtmlleft.='<div class="floatleft inline-block valignmiddle divphotoref">'.$form->showbarcode($object).'</div>';
	if ($object->element == 'societe' && ! empty($conf->use_javascript_ajax) && $user->rights->societe->creer && ! empty($conf->global->MAIN_DIRECT_STATUS_UPDATE)) {
		$morehtmlright.=ajax_object_onoff($object, 'status', 'status', 'InActivity', 'ActivityCeased');
	} 
	elseif ($object->element == 'product')
	{
	    //$morehtmlright.=$langs->trans("Status").' ('.$langs->trans("Sell").') ';
        if (! empty($conf->use_javascript_ajax) && $user->rights->produit->creer && ! empty($conf->global->MAIN_DIRECT_STATUS_UPDATE)) {
            $morehtmlright.=ajax_object_onoff($object, 'status', 'tosell', 'ProductStatusOnSell', 'ProductStatusNotOnSell');
        } else {
            $morehtmlright.=$object->getLibStatut(2,0);
        }
        $morehtmlright.=' &nbsp; ';
        //$morehtmlright.=$langs->trans("Status").' ('.$langs->trans("Buy").') ';
	    if (! empty($conf->use_javascript_ajax) && $user->rights->produit->creer && ! empty($conf->global->MAIN_DIRECT_STATUS_UPDATE)) {
            $morehtmlright.=ajax_object_onoff($object, 'status_buy', 'tobuy', 'ProductStatusOnBuy', 'ProductStatusNotOnBuy');
        } else {
            $morehtmlright.=$object->getLibStatut(2,1);
        }
	}
	else {
		$morehtmlright.=$object->getLibStatut(2);
	}
	if (! empty($object->name_alias)) $morehtmlref.='<div class="refidno">'.$object->name_alias.'</div>';      // For thirdparty
	if (! empty($object->label))      $morehtmlref.='<div class="refidno">'.$object->label.'</div>';           // For product
	if ($object->element != 'product') 
	{
    	$morehtmlref.='<div class="refidno">';
    	$morehtmlref.=$object->getBannerAddress('refaddress',$object);
    	$morehtmlref.='</div>';
	}
	if (! empty($conf->global->MAIN_SHOW_TECHNICAL_ID) && in_array($object->element, array('societe', 'contact', 'member', 'product')))
	{
		$morehtmlref.='<div style="clear: both;"></div><div class="refidno">';
		$morehtmlref.=$langs->trans("TechnicalID").': '.$object->id;
		$morehtmlref.='</div>';
	}
	print $form->showrefnav($object, $paramid, $morehtml, $shownav, $fieldid, $fieldref, $morehtmlref, $moreparam, $nodbprefix, $morehtmlleft, $morehtmlright);
	print '</div>';
	print '<div class="underrefbanner clearboth"></div>';
}

/**
 * Show a string with the label tag dedicated to the HTML edit field.
 *
 * @param	string	$langkey		Translation key
 * @param 	string	$fieldkey		Key of the html select field the text refers to
 * @param	int		$fieldrequired	1=Field is mandatory
 */
function fieldLabel($langkey, $fieldkey, $fieldrequired=0)
{
	global $conf, $langs;
	$ret='';
	if ($fieldrequired) $ret.='<span class="fieldrequired">';
	if (empty($conf->dol_use_jmobile)) $ret.='<label for="'.$fieldkey.'">';
	$ret.=$langs->trans($langkey);
	if (empty($conf->dol_use_jmobile)) $ret.='</label>';
	if ($fieldrequired) $ret.='</span>';
	return $ret;
}

/**
 * Return string to add class property on html element with pair/impair.
 *
 * @param	string	$var			0 or 1
 * @param	string	$moreclass		More class to add
 * @return	string					String to add class onto HTML element
 */
function dol_bc($var,$moreclass='')
{
	global $bc;
	$ret=' '.$bc[$var];
	if ($moreclass) $ret=preg_replace('/class=\"/','class="'.$moreclass.' ',$ret);
	return $ret;
}

/**
 *      Return a formated address (part address/zip/town/state) according to country rules
 *
 *      @param  Object		$object         A company or contact object
 * 	    @param	int			$withcountry	1=Add country into address string
 *      @param	string		$sep			Separator to use to build string
 *      @param	Translate	$outputlangs	Object lang that contains language for text translation.
 *      @return string          			Formated string
 *      @see dol_print_address
 */
function dol_format_address($object,$withcountry=0,$sep="\n",$outputlangs='')
{
	global $conf,$langs;

	$ret='';
	$countriesusingstate=array('AU','US','IN','GB','ES','UK','TR');    // See also MAIN_FORCE_STATE_INTO_ADDRESS

	// Address
	$ret .= $object->address;
	// Zip/Town/State
	if (in_array($object->country_code,array('US','AU')) || ! empty($conf->global->MAIN_FORCE_STATE_INTO_ADDRESS))   	// US: title firstname name \n address lines \n town, state, zip \n country
	{
		$ret .= ($ret ? $sep : '' ).$object->town;
		if ($object->state)
		{
			$ret.=", ".$object->state;
		}
		if ($object->zip) $ret .= ', '.$object->zip;
	}
	else if (in_array($object->country_code,array('GB','UK'))) // UK: title firstname name \n address lines \n town state \n zip \n country
	{
		$ret .= ($ret ? $sep : '' ).$object->town;
		if ($object->state)
		{
			$ret.=", ".$object->state;
		}
		if ($object->zip) $ret .= ($ret ? $sep : '' ).$object->zip;
	}
	else if (in_array($object->country_code,array('ES','TR'))) // ES: title firstname name \n address lines \n zip town \n state \n country
	{
		$ret .= ($ret ? $sep : '' ).$object->zip;
		$ret .= ($object->town?(($object->zip?' ':'').$object->town):'');
		if ($object->state)
		{
			$ret.="\n".$object->state;
		}
	}
	else                                        		// Other: title firstname name \n address lines \n zip town \n country
	{
		$ret .= $object->zip ? (($ret ? $sep : '' ).$object->zip) : '';
		$ret .= ($object->town?(($object->zip?' ':$sep).$object->town):'');
		if ($object->state && in_array($object->country_code,$countriesusingstate))
		{
			$ret.=($ret?", ":'').$object->state;
		}
	}
	if (! is_object($outputlangs)) $outputlangs=$langs;
	if ($withcountry) $ret.=($object->country_code?($ret?$sep:'').$outputlangs->convToOutputCharset($outputlangs->transnoentitiesnoconv("Country".$object->country_code)):'');

	return $ret;
}



/**
 *	Format a string.
 *
 *	@param	string	$fmt		Format of strftime function (http://php.net/manual/fr/function.strftime.php)
 *  @param	int		$ts			Timesamp (If is_gmt is true, timestamp is already includes timezone and daylight saving offset, if is_gmt is false, timestamp is a GMT timestamp and we must compensate with server PHP TZ)
 *  @param	int		$is_gmt		See comment of timestamp parameter
 *	@return	string				A formatted string
 */
function dol_strftime($fmt, $ts=false, $is_gmt=false)
{
	if ((abs($ts) <= 0x7FFFFFFF)) { // check if number in 32-bit signed range
		return ($is_gmt)? @gmstrftime($fmt,$ts): @strftime($fmt,$ts);
	}
	else return 'Error date into a not supported range';
}

/**
 *	Output date in a string format according to outputlangs (or langs if not defined).
 * 	Return charset is always UTF-8, except if encodetoouput is defined. In this case charset is output charset
 *
 *	@param	int			$time			GM Timestamps date
 *	@param	string		$format      	Output date format (tag of strftime function)
 *										"%d %b %Y",
 *										"%d/%m/%Y %H:%M",
 *										"%d/%m/%Y %H:%M:%S",
 *										"day", "daytext", "dayhour", "dayhourldap", "dayhourtext", "dayrfc", "dayhourrfc"
 * 	@param	string		$tzoutput		true or 'gmt' => string is for Greenwich location
 * 										false or 'tzserver' => output string is for local PHP server TZ usage
 * 										'tzuser' => output string is for user TZ (current browser TZ with current dst)
 *                                      'tzuserrel' => output string is for user TZ (current browser TZ with dst or not, depending on date position)
 *	@param	Translate	$outputlangs	Object lang that contains language for text translation.
 *  @param  boolean		$encodetooutput false=no convert into output pagecode
 * 	@return string      				Formated date or '' if time is null
 *
 *  @see        dol_mktime, dol_stringtotime, dol_getdate
 */
function dol_print_date($time,$format='',$tzoutput='tzserver',$outputlangs='',$encodetooutput=false)
{
	global $conf,$langs;

	// Clean parameters
	$to_gmt=false;
	$offsettz=$offsetdst=0;
	if ($tzoutput)
	{
		$to_gmt=true;	// For backward compatibility
		if (is_string($tzoutput))
		{
			if ($tzoutput == 'tzserver')
			{
				$to_gmt=false;
				$offsettzstring=@date_default_timezone_get();		// Example 'Europe/Berlin' or 'Indian/Reunion'
				$offsettz=0;
				$offsetdst=0;
			}
			elseif ($tzoutput == 'tzuser')
			{
				$to_gmt=true;
				$offsettzstring=(empty($_SESSION['dol_tz_string'])?'UTC':$_SESSION['dol_tz_string']);	// Example 'Europe/Berlin' or 'Indian/Reunion'
				$offsettz=(empty($_SESSION['dol_tz'])?0:$_SESSION['dol_tz'])*60*60;
				$offsetdst=(empty($_SESSION['dol_dst'])?0:$_SESSION['dol_dst'])*60*60;
			}
		}
	}
	if (! is_object($outputlangs)) $outputlangs=$langs;
	if (! $format) $format='daytextshort';
	$reduceformat=(! empty($conf->dol_optimize_smallscreen) && in_array($format,array('day','dayhour')))?1:0;
	$formatwithoutreduce = preg_replace('/reduceformat/','',$format);
	if ($formatwithoutreduce != $format) { $format = $formatwithoutreduce; $reduceformat=1; }  // so format 'dayreduceformat' is processed like day
    
	// Change predefined format into computer format. If found translation in lang file we use it, otherwise we use default.
	if ($format == 'day')				$format=($outputlangs->trans("FormatDateShort")!="FormatDateShort"?$outputlangs->trans("FormatDateShort"):$conf->format_date_short);
	else if ($format == 'hour')			$format=($outputlangs->trans("FormatHourShort")!="FormatHourShort"?$outputlangs->trans("FormatHourShort"):$conf->format_hour_short);
	else if ($format == 'hourduration')	$format=($outputlangs->trans("FormatHourShortDuration")!="FormatHourShortDuration"?$outputlangs->trans("FormatHourShortDuration"):$conf->format_hour_short_duration);
	else if ($format == 'daytext')			 $format=($outputlangs->trans("FormatDateText")!="FormatDateText"?$outputlangs->trans("FormatDateText"):$conf->format_date_text);
	else if ($format == 'daytextshort')	$format=($outputlangs->trans("FormatDateTextShort")!="FormatDateTextShort"?$outputlangs->trans("FormatDateTextShort"):$conf->format_date_text_short);
	else if ($format == 'dayhour')			 $format=($outputlangs->trans("FormatDateHourShort")!="FormatDateHourShort"?$outputlangs->trans("FormatDateHourShort"):$conf->format_date_hour_short);
	else if ($format == 'dayhoursec')		 $format=($outputlangs->trans("FormatDateHourSecShort")!="FormatDateHourSecShort"?$outputlangs->trans("FormatDateHourSecShort"):$conf->format_date_hour_sec_short);
	else if ($format == 'dayhourtext')		 $format=($outputlangs->trans("FormatDateHourText")!="FormatDateHourText"?$outputlangs->trans("FormatDateHourText"):$conf->format_date_hour_text);
	else if ($format == 'dayhourtextshort') $format=($outputlangs->trans("FormatDateHourTextShort")!="FormatDateHourTextShort"?$outputlangs->trans("FormatDateHourTextShort"):$conf->format_date_hour_text_short);
	// Format not sensitive to language
	else if ($format == 'dayhourlog')		 $format='%Y%m%d%H%M%S';
	else if ($format == 'dayhourldap')		 $format='%Y%m%d%H%M%SZ';
	else if ($format == 'dayhourxcard')	$format='%Y%m%dT%H%M%SZ';
	else if ($format == 'dayxcard')	 	$format='%Y%m%d';
	else if ($format == 'dayrfc')			 $format='%Y-%m-%d';             // DATE_RFC3339
	else if ($format == 'dayhourrfc')		 $format='%Y-%m-%dT%H:%M:%SZ';   // DATETIME RFC3339
	else if ($format == 'standard')		$format='%Y-%m-%d %H:%M:%S';

	if ($reduceformat)
	{
		$format=str_replace('%Y','%y',$format);
		$format=str_replace('yyyy','yy',$format);
	}

	// If date undefined or "", we return ""
	if (dol_strlen($time) == 0) return '';		// $time=0 allowed (it means 01/01/1970 00:00:00)

	// Clean format
	if (preg_match('/%b/i',$format))		// There is some text to translate
	{
		// We inhibate translation to text made by strftime functions. We will use trans instead later.
		$format=str_replace('%b','__b__',$format);
		$format=str_replace('%B','__B__',$format);
	}
	if (preg_match('/%a/i',$format))		// There is some text to translate
	{
		// We inhibate translation to text made by strftime functions. We will use trans instead later.
		$format=str_replace('%a','__a__',$format);
		$format=str_replace('%A','__A__',$format);
	}

	// Analyze date
	if (preg_match('/^([0-9]+)\-([0-9]+)\-([0-9]+) ?([0-9]+)?:?([0-9]+)?:?([0-9]+)?/i',$time,$reg)
	|| preg_match('/^([0-9][0-9][0-9][0-9])([0-9][0-9])([0-9][0-9])([0-9][0-9])([0-9][0-9])([0-9][0-9])$/i',$time,$reg))	// Deprecated. Ex: 1970-01-01, 1970-01-01 01:00:00, 19700101010000
	{
		// This part of code should not be used. TODO Remove this.
		dol_syslog("Functions.lib::dol_print_date function call with deprecated value of time in page ".$_SERVER["PHP_SELF"], LOG_WARNING);
		// Date has format 'YYYY-MM-DD' or 'YYYY-MM-DD HH:MM:SS' or 'YYYYMMDDHHMMSS'
		$syear	= (! empty($reg[1]) ? $reg[1] : '');
		$smonth	= (! empty($reg[2]) ? $reg[2] : '');
		$sday	= (! empty($reg[3]) ? $reg[3] : '');
		$shour	= (! empty($reg[4]) ? $reg[4] : '');
		$smin	= (! empty($reg[5]) ? $reg[5] : '');
		$ssec	= (! empty($reg[6]) ? $reg[6] : '');

		$time=dol_mktime($shour,$smin,$ssec,$smonth,$sday,$syear,true);
		$ret=adodb_strftime($format,$time+$offsettz+$offsetdst,$to_gmt);
	}
	else
	{
		// Date is a timestamps
		if ($time < 100000000000)	// Protection against bad date values
		{
			$ret=adodb_strftime($format,$time+$offsettz+$offsetdst,$to_gmt);	// TODO Replace this with function Date PHP. We also should not use anymore offsettz and offsetdst but only offsettzstring.
		}
		else $ret='Bad value '.$time.' for date';
	}

	if (preg_match('/__b__/i',$format))
	{
		// Here ret is string in PHP setup language (strftime was used). Now we convert to $outputlangs.
		$month=adodb_strftime('%m',$time+$offsettz+$offsetdst);					// TODO Remove this
		if ($encodetooutput)
		{
			$monthtext=$outputlangs->transnoentities('Month'.$month);
			$monthtextshort=$outputlangs->transnoentities('MonthShort'.$month);
		}
		else
		{
			$monthtext=$outputlangs->transnoentitiesnoconv('Month'.$month);
			$monthtextshort=$outputlangs->transnoentitiesnoconv('MonthShort'.$month);
		}
		//print 'monthtext='.$monthtext.' monthtextshort='.$monthtextshort;
		$ret=str_replace('__b__',$monthtextshort,$ret);
		$ret=str_replace('__B__',$monthtext,$ret);
		//print 'x'.$outputlangs->charset_output.'-'.$ret.'x';
		//return $ret;
	}
	if (preg_match('/__a__/i',$format))
	{
		$w=adodb_strftime('%w',$time+$offsettz+$offsetdst);						// TODO Remove this
		$dayweek=$outputlangs->transnoentitiesnoconv('Day'.$w);
		$ret=str_replace('__A__',$dayweek,$ret);
		$ret=str_replace('__a__',dol_substr($dayweek,0,3),$ret);
	}

	return $ret;
}


/**
 *	Return an array with locale date info.
 *  PHP getdate is restricted to the years 1901-2038 on Unix and 1970-2038 on Windows
 *  WARNING: This function always use PHP server timezone to return locale informations !!!
 *  Usage must be avoid.
 *  FIXME: Replace this with PHP date function and a parameter $gm
 *
 *	@param	int			$timestamp      Timestamp
 *	@param	boolean		$fast           Fast mode
 *	@return	array						Array of informations
 *										If no fast mode:
 *										'seconds' => $secs,
 *										'minutes' => $min,
 *										'hours' => $hour,
 *										'mday' => $day,
 *										'wday' => $dow,		0=sunday, 6=saturday
 *										'mon' => $month,
 *										'year' => $year,
 *										'yday' => floor($secsInYear/$_day_power),
 *										'weekday' => gmdate('l',$_day_power*(3+$dow)),
 *										'month' => gmdate('F',mktime(0,0,0,$month,2,1971)),
 *										If fast mode:
 *										'seconds' => $secs,
 *										'minutes' => $min,
 *										'hours' => $hour,
 *										'mday' => $day,
 *										'mon' => $month,
 *										'year' => $year,
 *										'yday' => floor($secsInYear/$_day_power),
 *										'leap' => $leaf,
 *										'ndays' => $ndays
 * 	@see 								dol_print_date, dol_stringtotime, dol_mktime
 */
function dol_getdate($timestamp,$fast=false)
{
	global $conf;

	$usealternatemethod=false;
	if ($timestamp <= 0) $usealternatemethod=true;				// <= 1970
	if ($timestamp >= 2145913200) $usealternatemethod=true;		// >= 2038

	if ($usealternatemethod)
	{
		$arrayinfo=adodb_getdate($timestamp,$fast);
	}
	else
	{
		$arrayinfo=getdate($timestamp);
	}

	return $arrayinfo;
}

/**
 *	Return a timestamp date built from detailed informations (by default a local PHP server timestamp)
 * 	Replace function mktime not available under Windows if year < 1970
 *	PHP mktime is restricted to the years 1901-2038 on Unix and 1970-2038 on Windows
 *
 * 	@param	int			$hour			Hour	(can be -1 for undefined)
 *	@param	int			$minute			Minute	(can be -1 for undefined)
 *	@param	int			$second			Second	(can be -1 for undefined)
 *	@param	int			$month			Month (1 to 12)
 *	@param	int			$day			Day (1 to 31)
 *	@param	int			$year			Year
 *	@param	mixed		$gm				True or 1 or 'gmt'=Input informations are GMT values, False or 0 or 'server' = local to server TZ, 'user' = local to user TZ
 *	@param	int			$check			0=No check on parameters (Can use day 32, etc...)
 *	@return	int|string					Date as a timestamp, '' or false if error
 * 	@see 								dol_print_date, dol_stringtotime, dol_getdate
 */
function dol_mktime($hour,$minute,$second,$month,$day,$year,$gm=false,$check=1)
{
	global $conf;
	//print "- ".$hour.",".$minute.",".$second.",".$month.",".$day.",".$year.",".$_SERVER["WINDIR"]." -";

	// Clean parameters
	if ($hour   == -1 || empty($hour)) $hour=0;
	if ($minute == -1 || empty($minute)) $minute=0;
	if ($second == -1 || empty($second)) $second=0;

	// Check parameters
	if ($check)
	{
		if (! $month || ! $day)  return '';
		if ($day   > 31) return '';
		if ($month > 12) return '';
		if ($hour  < 0 || $hour   > 24) return '';
		if ($minute< 0 || $minute > 60) return '';
		if ($second< 0 || $second > 60) return '';
	}

	if (method_exists('DateTime','getTimestamp'))
	{
		if (empty($gm) || $gm === 'server')
		{
			$default_timezone=@date_default_timezone_get();		// Example 'Europe/Berlin'
			$localtz = new DateTimeZone($default_timezone);
		}
		else if ($gm === 'user')
		{
			// We use dol_tz_string first because it is more reliable.
			$default_timezone=(empty($_SESSION["dol_tz_string"])?@date_default_timezone_get():$_SESSION["dol_tz_string"]);		// Example 'Europe/Berlin'
			try {
				$localtz = new DateTimeZone($default_timezone);
			}
			catch(Exception $e)
			{
				dol_syslog("Warning dol_tz_string contains an invalid value ".$_SESSION["dol_tz_string"], LOG_WARNING);
				$default_timezone=@date_default_timezone_get();
			}
		}

		if (empty($localtz)) {
			$localtz = new DateTimeZone('UTC');
		}

		$dt = new DateTime(null,$localtz);
		$dt->setDate($year,$month,$day);
		$dt->setTime((int) $hour, (int) $minute, (int) $second);
		$date=$dt->getTimestamp();	// should include daylight saving time
		return $date;
	}
	else
	{
		dol_print_error('','PHP version must be 5.3+');
		return '';
	}
}


/**
 *	Return date for now. In mot cases, we use this function without parameters (that means GMT time).
 *
 * 	@param	string		$mode	'gmt' => we return GMT timestamp,
 * 								'tzserver' => we add the PHP server timezone
 *  							'tzref' => we add the company timezone
 * 								'tzuser' => we add the user timezone
 *	@return int   $date	Timestamp
 */
function dol_now($mode='gmt')
{
	// Note that gmmktime and mktime return same value (GMT) when used without parameters
	//if ($mode == 'gmt') $ret=gmmktime(); // Strict Standards: gmmktime(): You should be using the time() function instead
	if ($mode == 'gmt') $ret=time();	// Time for now at greenwich.
	else if ($mode == 'tzserver')		// Time for now with PHP server timezone added
	{
		require_once DOL_DOCUMENT_ROOT.'/core/lib/date.lib.php';
		$tzsecond=getServerTimeZoneInt('now');    // Contains tz+dayling saving time
		$ret=dol_now('gmt')+($tzsecond*3600);
	}
	/*else if ($mode == 'tzref')				// Time for now with parent company timezone is added
	{
		require_once DOL_DOCUMENT_ROOT.'/core/lib/date.lib.php';
		$tzsecond=getParentCompanyTimeZoneInt();    // Contains tz+dayling saving time
		$ret=dol_now('gmt')+($tzsecond*3600);
	}*/
	else if ($mode == 'tzuser')				// Time for now with user timezone added
	{
		//print 'eeee'.time().'-'.mktime().'-'.gmmktime();
		$offsettz=(empty($_SESSION['dol_tz'])?0:$_SESSION['dol_tz'])*60*60;
		$offsetdst=(empty($_SESSION['dol_dst'])?0:$_SESSION['dol_dst'])*60*60;
		$ret=dol_now('gmt')+($offsettz+$offsetdst);
	}
	return $ret;
}


/**
 * Return string with formated size
 *
 * @param	int		$size		Size to print
 * @param	int		$shortvalue	Tell if we want long value to use another unit (Ex: 1.5Kb instead of 1500b)
 * @param	int		$shortunit	Use short value of size unit
 * @return	string				Link
 */
function dol_print_size($size,$shortvalue=0,$shortunit=0)
{
	global $conf,$langs;
	$level=1024;

	if (! empty($conf->dol_optimize_smallscreen)) $shortunit=1;

	// Set value text
	if (empty($shortvalue) || $size < ($level*10))
	{
		$ret=$size;
		$textunitshort=$langs->trans("b");
		$textunitlong=$langs->trans("Bytes");
	}
	else
	{
		$ret=round($size/$level,0);
		$textunitshort=$langs->trans("Kb");
		$textunitlong=$langs->trans("KiloBytes");
	}
	// Use long or short text unit
	if (empty($shortunit)) { $ret.=' '.$textunitlong; }
	else { $ret.=' '.$textunitshort; }

	return $ret;
}

/**
 * Show Url link
 *
 * @param	string		$url		Url to show
 * @param	string		$target		Target for link
 * @param	int			$max		Max number of characters to show
 * @param	int			$withpicto	With picto
 * @return	string					HTML Link
 */
function dol_print_url($url,$target='_blank',$max=32,$withpicto=0)
{
	global $langs;

	if (empty($url)) return '';

	$link='<a href="';
	if (! preg_match('/^http/i',$url)) $link.='http://';
	$link.=$url;
	$link.='"';
	if ($target) $link.=' target="'.$target.'"';
	$link.='>';
	if (! preg_match('/^http/i',$url)) $link.='http://';
	$link.=dol_trunc($url,$max);
	$link.='</a>';
	return '<div class="nospan float" style="margin-right: 10px">'.($withpicto?img_picto($langs->trans("Url"), 'object_globe.png').' ':'').$link.'</div>';
}

/**
 * Show EMail link
 *
 * @param	string		$email			EMail to show (only email, without 'Name of recipient' before)
 * @param 	int			$cid 			Id of contact if known
 * @param 	int			$socid 			Id of third party if known
 * @param 	int			$addlink		0=no link, 1=email has a html email link (+ link to create action if constant AGENDA_ADDACTIONFOREMAIL is on)
 * @param	int			$max			Max number of characters to show
 * @param	int			$showinvalid	Show warning if syntax email is wrong
 * @param	int			$withpicto		Show picto
 * @return	string						HTML Link
 */
function dol_print_email($email,$cid=0,$socid=0,$addlink=0,$max=64,$showinvalid=1,$withpicto=0)
{
	global $conf,$user,$langs;

	$newemail=$email;

	if (empty($email)) return '&nbsp;';

	if (! empty($addlink))
	{
		$newemail='<a style="text-overflow: ellipsis;" href="';
		if (! preg_match('/^mailto:/i',$email)) $newemail.='mailto:';
		$newemail.=$email;
		$newemail.='">';
		$newemail.=dol_trunc($email,$max);
		$newemail.='</a>';
		if ($showinvalid && ! isValidEmail($email))
		{
			$langs->load("errors");
			$newemail.=img_warning($langs->trans("ErrorBadEMail",$email));
		}

		if (($cid || $socid) && ! empty($conf->agenda->enabled) && $user->rights->agenda->myactions->create)
		{
			$type='AC_EMAIL'; $link='';
			if (! empty($conf->global->AGENDA_ADDACTIONFOREMAIL)) $link='<a href="'.DOL_URL_ROOT.'/comm/action/card.php?action=create&amp;backtopage=1&amp;actioncode='.$type.'&amp;contactid='.$cid.'&amp;socid='.$socid.'">'.img_object($langs->trans("AddAction"),"calendar").'</a>';
			if ($link) $newemail='<div>'.$newemail.' '.$link.'</div>';
		}
	}
	else
	{
		if ($showinvalid && ! isValidEmail($email))
		{
			$langs->load("errors");
			$newemail.=img_warning($langs->trans("ErrorBadEMail",$email));
		}
	}
	return '<div class="nospan float" style="margin-right: 10px">'.($withpicto?img_picto($langs->trans("EMail"), 'object_email.png').' ':'').$newemail.'</div>';
}

/**
 * Show Skype link
 *
 * @param	string		$skype			Skype to show (only skype, without 'Name of recipient' before)
 * @param	int 		$cid 			Id of contact if known
 * @param	int 		$socid 			Id of third party if known
 * @param	int 		$addlink		0=no link to create action
 * @param	int			$max			Max number of characters to show
 * @return	string						HTML Link
 */
function dol_print_skype($skype,$cid=0,$socid=0,$addlink=0,$max=64)
{
	global $conf,$user,$langs;

	$newskype=$skype;

	if (empty($skype)) return '&nbsp;';

	if (! empty($addlink))
	{
		$newskype =img_picto($langs->trans("Skype"), 'object_skype.png');
		$newskype.= '&nbsp;';
		$newskype.=dol_trunc($skype,$max);
		$newskype.= '&nbsp;';
		$newskype.='<a href="skype:';
		$newskype.=dol_trunc($skype,$max);
		$newskype.='?call" alt="'.$langs->trans("Call").'&nbsp;'.$skype.'" title="'.$langs->trans("Call").'&nbsp;'.$skype.'">';
		$newskype.='<img src="'.DOL_URL_ROOT.'/theme/common/skype_callbutton.png" border="0">';
		$newskype.='</a>&nbsp;&nbsp;&nbsp;<a href="skype:';
		$newskype.=dol_trunc($skype,$max);
		$newskype.='?chat" alt="'.$langs->trans("Chat").'&nbsp;'.$skype.'" title="'.$langs->trans("Chat").'&nbsp;'.$skype.'">';
		$newskype.='<img src="'.DOL_URL_ROOT.'/theme/common/skype_chatbutton.png" border="0">';
		$newskype.='</a>';

		if (($cid || $socid) && ! empty($conf->agenda->enabled) && $user->rights->agenda->myactions->create)
		{
			$type='AC_SKYPE'; $link='';
			if (! empty($conf->global->AGENDA_ADDACTIONFORSKYPE)) $link='<a href="'.DOL_URL_ROOT.'/comm/action/card.php?action=create&amp;backtopage=1&amp;actioncode='.$type.'&amp;contactid='.$cid.'&amp;socid='.$socid.'">'.img_object($langs->trans("AddAction"),"calendar").'</a>';
			$newskype='<div class="divskype nowrap">'.$newskype.($link?' '.$link:'').'</div>';
		}
	}
	else
	{
		$langs->load("errors");
		$newskype.=img_warning($langs->trans("ErrorBadSkype",$skype));
	}
	return $newskype;
}

/**
 * 	Format phone numbers according to country
 *
 * 	@param  string  $phone          Phone number to format
 * 	@param  string  $countrycode    Country code to use for formatting
 * 	@param 	int		$cid 		    Id of contact if known
 * 	@param 	int		$socid          Id of third party if known
 * 	@param 	string	$addlink	    ''=no link to create action, 'AC_TEL'=add link to clicktodial (if module enabled) and add link to create event (if conf->global->AGENDA_ADDACTIONFORPHONE set)
 * 	@param 	string	$separ 		    Separation between numbers for a better visibility example : xx.xx.xx.xx.xx
 *  @param	string  $withpicto      Show picto
 *  @param	string	$titlealt	    Text to show on alt
 *  @param  int     $adddivfloat    Add div float around phone.
 * 	@return string 				    Formated phone number
 */
function dol_print_phone($phone,$countrycode='',$cid=0,$socid=0,$addlink='',$separ="&nbsp;",$withpicto='',$titlealt='',$adddivfloat=0)
{
	global $conf,$user,$langs,$mysoc;

	// Clean phone parameter
	$phone = preg_replace("/[\s.-]/","",trim($phone));
	if (empty($phone)) { return ''; }
	if (empty($countrycode)) $countrycode=$mysoc->country_code;

	// Short format for small screens
	if ($conf->dol_optimize_smallscreen) $separ='';

	$newphone=$phone;
	if (strtoupper($countrycode) == "FR")
	{
		// France
		if (dol_strlen($phone) == 10) {
			$newphone=substr($newphone,0,2).$separ.substr($newphone,2,2).$separ.substr($newphone,4,2).$separ.substr($newphone,6,2).$separ.substr($newphone,8,2);
		}
		elseif (dol_strlen($newphone) == 7)
		{
			$newphone=substr($newphone,0,3).$separ.substr($newphone,3,2).$separ.substr($newphone,5,2);
		}
		elseif (dol_strlen($newphone) == 9)
		{
			$newphone=substr($newphone,0,2).$separ.substr($newphone,2,3).$separ.substr($newphone,5,2).$separ.substr($newphone,7,2);
		}
		elseif (dol_strlen($newphone) == 11)
		{
			$newphone=substr($newphone,0,3).$separ.substr($newphone,3,2).$separ.substr($newphone,5,2).$separ.substr($newphone,7,2).$separ.substr($newphone,9,2);
		}
		elseif (dol_strlen($newphone) == 12)
		{
			$newphone=substr($newphone,0,4).$separ.substr($newphone,4,2).$separ.substr($newphone,6,2).$separ.substr($newphone,8,2).$separ.substr($newphone,10,2);
		}
	}

	if (! empty($addlink))	// Link on phone number (+ link to add action if conf->global->AGENDA_ADDACTIONFORPHONE set)
	{
		if (! empty($conf->browser->phone) || (! empty($conf->clicktodial->enabled) && ! empty($conf->global->CLICKTODIAL_USE_TEL_LINK_ON_PHONE_NUMBERS)))	// If phone or option for, we use link of phone
		{
			$newphone ='<a href="tel:'.$phone.'"';
			$newphone.='>'.$phone.'</a>';
		}
		else if (! empty($conf->clicktodial->enabled) && $addlink == 'AC_TEL')		// If click to dial, we use click to dial url
		{
			if (empty($user->clicktodial_loaded)) $user->fetch_clicktodial();

			// Define urlmask
			$urlmask='ErrorClickToDialModuleNotConfigured';
			if (! empty($conf->global->CLICKTODIAL_URL)) $urlmask=$conf->global->CLICKTODIAL_URL;
			if (! empty($user->clicktodial_url)) $urlmask=$user->clicktodial_url;

			$clicktodial_poste=(! empty($user->clicktodial_poste)?urlencode($user->clicktodial_poste):'');
			$clicktodial_login=(! empty($user->clicktodial_login)?urlencode($user->clicktodial_login):'');
			$clicktodial_password=(! empty($user->clicktodial_password)?urlencode($user->clicktodial_password):'');
			// This line is for backward compatibility
			$url = sprintf($urlmask, urlencode($phone), $clicktodial_poste, $clicktodial_login, $clicktodial_password);
			// Thoose lines are for substitution
			$substitarray=array('__PHONEFROM__'=>$clicktodial_poste,
								'__PHONETO__'=>urlencode($phone),
								'__LOGIN__'=>$clicktodial_login,
								'__PASS__'=>$clicktodial_password);
			$url = make_substitutions($url, $substitarray);
			$newphonesav=$newphone;
			$newphone ='<a href="'.$url.'"';
			if (! empty($conf->global->CLICKTODIAL_FORCENEWTARGET)) $newphone.=' target="_blank"';
			$newphone.='>'.$newphonesav.'</a>';
		}

		//if (($cid || $socid) && ! empty($conf->agenda->enabled) && $user->rights->agenda->myactions->create)
		if (! empty($conf->agenda->enabled) && $user->rights->agenda->myactions->create)
		{
			$type='AC_TEL'; $link='';
			if ($addlink == 'AC_FAX') $type='AC_FAX';
			if (! empty($conf->global->AGENDA_ADDACTIONFORPHONE)) $link='<a href="'.DOL_URL_ROOT.'/comm/action/card.php?action=create&amp;backtopage=1&amp;actioncode='.$type.($cid?'&amp;contactid='.$cid:'').($socid?'&amp;socid='.$socid:'').'">'.img_object($langs->trans("AddAction"),"calendar").'</a>';
			if ($link) $newphone='<div>'.$newphone.' '.$link.'</div>';
		}
	}

	if (empty($titlealt))
	{
		$titlealt=($withpicto=='fax'?$langs->trans("Fax"):$langs->trans("Phone"));
	}
	$rep='';
	if ($adddivfloat) $rep.='<div class="nospan float" style="margin-right: 10px">';
	else $rep.='<span style="margin-right: 10px;">';
	$rep.=($withpicto?img_picto($titlealt, 'object_'.($withpicto=='fax'?'phoning_fax':'phoning').'.png').' ':'').$newphone;
	if ($adddivfloat) $rep.='</div>';
	else $rep.='</span>';
	return $rep;
}

/**
 * 	Return an IP formated to be shown on screen
 *
 * 	@param	string	$ip			IP
 * 	@param	int		$mode		0=return IP + country/flag, 1=return only country/flag, 2=return only IP
 * 	@return string 				Formated IP, with country if GeoIP module is enabled
 */
function dol_print_ip($ip,$mode=0)
{
	global $conf,$langs;

	$ret='';

	if (empty($mode)) $ret.=$ip;

	if (! empty($conf->geoipmaxmind->enabled) && $mode != 2)
	{
		$datafile=$conf->global->GEOIPMAXMIND_COUNTRY_DATAFILE;
		//$ip='24.24.24.24';
		//$datafile='E:\Mes Sites\Web\Admin1\awstats\maxmind\GeoIP.dat';    Note that this must be downloaded datafile (not same than datafile provided with ubuntu packages)

		include_once DOL_DOCUMENT_ROOT.'/core/class/dolgeoip.class.php';
		$geoip=new DolGeoIP('country',$datafile);
		//print 'ip='.$ip.' databaseType='.$geoip->gi->databaseType." GEOIP_CITY_EDITION_REV1=".GEOIP_CITY_EDITION_REV1."\n";
		//print "geoip_country_id_by_addr=".geoip_country_id_by_addr($geoip->gi,$ip)."\n";
		$countrycode=$geoip->getCountryCodeFromIP($ip);
		if ($countrycode)	// If success, countrycode is us, fr, ...
		{
			if (file_exists(DOL_DOCUMENT_ROOT.'/theme/common/flags/'.$countrycode.'.png'))
			{
				$ret.=' '.img_picto($countrycode.' '.$langs->trans("AccordingToGeoIPDatabase"),DOL_URL_ROOT.'/theme/common/flags/'.$countrycode.'.png','',1);
			}
			else $ret.=' ('.$countrycode.')';
		}
	}

	return $ret;
}

/**
 *  Return country code for current user.
 *  If software is used inside a local network, detection may fails (we need a public ip)
 *
 *  @return     string      Country code (fr, es, it, us, ...)
 */
function dol_user_country()
{
	global $conf,$langs,$user;

	//$ret=$user->xxx;
	$ret='';
	if (! empty($conf->geoipmaxmind->enabled))
	{
		$ip=$_SERVER["REMOTE_ADDR"];
		$datafile=$conf->global->GEOIPMAXMIND_COUNTRY_DATAFILE;
		//$ip='24.24.24.24';
		//$datafile='E:\Mes Sites\Web\Admin1\awstats\maxmind\GeoIP.dat';
		include_once DOL_DOCUMENT_ROOT.'/core/class/dolgeoip.class.php';
		$geoip=new DolGeoIP('country',$datafile);
		$countrycode=$geoip->getCountryCodeFromIP($ip);
		$ret=$countrycode;
	}
	return $ret;
}

/**
 *  Format address string
 *
 *  @param	string	$address    Address
 *  @param  int		$htmlid     Html ID (for example 'gmap')
 *  @param  int		$mode       thirdparty|contact|member|other
 *  @param  int		$id         Id of object
 *  @param	int		$noprint	No output. Result is the function return
 *  @return string|void			Nothing if noprint is 0, formatted address if noprint is 1
 *  @see dol_format_address
 */
function dol_print_address($address, $htmlid, $mode, $id, $noprint=0)
{
	global $conf, $user, $langs, $hookmanager;

	$out = '';

	if ($address)
	{
        if ($hookmanager) {
            $parameters = array('element' => $mode, 'id' => $id);
            $reshook = $hookmanager->executeHooks('printAddress', $parameters, $address);
            $out.=$hookmanager->resPrint;
        }
        if (empty($reshook))
        {
            $out.=nl2br($address);
            $showgmap=$showomap=0;

            // TODO Add a hook here
            if (($mode=='thirdparty' || $mode =='societe') && ! empty($conf->google->enabled) && ! empty($conf->global->GOOGLE_ENABLE_GMAPS)) $showgmap=1;
            if ($mode=='contact' && ! empty($conf->google->enabled) && ! empty($conf->global->GOOGLE_ENABLE_GMAPS_CONTACTS)) $showgmap=1;
            if ($mode=='member' && ! empty($conf->google->enabled) && ! empty($conf->global->GOOGLE_ENABLE_GMAPS_MEMBERS)) $showgmap=1;
            if (($mode=='thirdparty' || $mode =='societe') && ! empty($conf->openstreetmap->enabled) && ! empty($conf->global->OPENSTREETMAP_ENABLE_MAPS)) $showomap=1;
            if ($mode=='contact' && ! empty($conf->openstreetmap->enabled) && ! empty($conf->global->OPENSTREETMAP_ENABLE_MAPS_CONTACTS)) $showomap=1;
            if ($mode=='member' && ! empty($conf->openstreetmap->enabled) && ! empty($conf->global->OPENSTREETMAP_ENABLE_MAPS_MEMBERS)) $showomap=1;

            if ($showgmap)
            {
                $url=dol_buildpath('/google/gmaps.php?mode='.$mode.'&id='.$id,1);
                $out.=' <a href="'.$url.'" target="_gmaps"><img id="'.$htmlid.'" border="0" src="'.DOL_URL_ROOT.'/theme/common/gmap.png"></a>';
            }
            if ($showomap)
            {
                $url=dol_buildpath('/openstreetmap/maps.php?mode='.$mode.'&id='.$id,1);
                $out.=' <a href="'.$url.'" target="_gmaps"><img id="'.$htmlid.'_openstreetmap" border="0" src="'.DOL_URL_ROOT.'/theme/common/gmap.png"></a>';
            }
        }
	}
	if ($noprint) return $out;
	else print $out;
}


/**
 *	Return true if email syntax is ok
 *
 *	@param	    string		$address    			email (Ex: "toto@examle.com", "John Do <johndo@example.com>")
 *  @param		int			$acceptsupervisorkey	If 1, the special string '__SUPERVISOREMAIL__' is also accepted as valid
 *	@return     boolean     						true if email syntax is OK, false if KO or empty string
 */
function isValidEmail($address, $acceptsupervisorkey=0)
{
	if ($acceptsupervisorkey && $address == '__SUPERVISOREMAIL__') return true;
	if (filter_var($address, FILTER_VALIDATE_EMAIL)) return true;

	return false;
}

/**
 *  Return true if phone number syntax is ok
 *  TODO Decide what to do with this
 *
 *  @param	string		$phone		phone (Ex: "0601010101")
 *  @return boolean     			true if phone syntax is OK, false if KO or empty string
 */
function isValidPhone($phone)
{
	return true;
}


/**
 * Make a strlen call. Works even if mbstring module not enabled
 *
 * @param   string		$string				String to calculate length
 * @param   string		$stringencoding		Encoding of string
 * @return  int								Length of string
 */
function dol_strlen($string,$stringencoding='UTF-8')
{
	if (function_exists('mb_strlen')) return mb_strlen($string,$stringencoding);
	else return strlen($string);
}

/**
 * Make a substring. Works even in mbstring module is not enabled.
 *
 * @param	string	$string				String to scan
 * @param	string	$start				Start position
 * @param	int		$length				Length
 * @param   string	$stringencoding		Page code used for input string encoding
 * @return  string						substring
 */
function dol_substr($string,$start,$length,$stringencoding='')
{
	global $langs;

	if (empty($stringencoding)) $stringencoding=$langs->charset_output;

	$ret='';
	if (function_exists('mb_substr'))
	{
		$ret=mb_substr($string,$start,$length,$stringencoding);
	}
	else
	{
		$ret=substr($string,$start,$length);
	}
	return $ret;
}


/**
 *  Show a javascript graph.
 *  Do not use this function anymore. Use DolGraph class instead.
 *
 *  @param		string	$htmlid			Html id name
 *  @param		int		$width			Width in pixel
 *  @param		int		$height			Height in pixel
 *  @param		array	$data			Data array
 *  @param		int		$showlegend		1 to show legend, 0 otherwise
 *  @param		string	$type			Type of graph ('pie', 'barline')
 *  @param		int		$showpercent	Show percent (with type='pie' only)
 *  @param		string	$url			Param to add an url to click values
 *  @param		int		$combineother	0=No combine, 0.05=Combine if lower than 5%
 *  @return		void
 *  @deprecated
 *  @see DolGraph
 */
function dol_print_graph($htmlid,$width,$height,$data,$showlegend=0,$type='pie',$showpercent=0,$url='',$combineother=0.05)
{
	dol_syslog(__FUNCTION__ . " is deprecated", LOG_WARNING);

	global $conf,$langs;
	global $theme_datacolor;    // To have var kept when function is called several times

	if (empty($conf->use_javascript_ajax)) return;
	$jsgraphlib='flot';
	$datacolor=array();

	// Load colors of theme into $datacolor array
	$color_file = DOL_DOCUMENT_ROOT."/theme/".$conf->theme."/graph-color.php";
	if (is_readable($color_file))
	{
		include_once $color_file;
		if (isset($theme_datacolor))
		{
			$datacolor=array();
			foreach($theme_datacolor as $val)
			{
				$datacolor[]="#".sprintf("%02x",$val[0]).sprintf("%02x",$val[1]).sprintf("%02x",$val[2]);
			}
		}
	}
	print '<div id="'.$htmlid.'" style="width:'.$width.'px;height:'.$height.'px;"></div>';

	// We use Flot js lib
	if ($jsgraphlib == 'flot')
	{
		if ($type == 'pie')
		{
			// data is   array('series'=>array(serie1,serie2,...),
			//                 'seriestype'=>array('bar','line',...),
			//                 'seriescolor'=>array(0=>'#999999',1=>'#999999',...)
			//                 'xlabel'=>array(0=>labelx1,1=>labelx2,...));
			// serieX is array('label'=>'label', data=>val)
			print '
			<script type="text/javascript">
			$(function () {
				var data = '.json_encode($data['series']).';

				function plotWithOptions() {
					$.plot($("#'.$htmlid.'"), data,
					{
						series: {
							pie: {
								show: true,
								radius: 0.8,';
			if ($combineother)
			{
				print '
								combine: {
								 	threshold: '.$combineother.'
								},';
			}
			print '
								label: {
									show: true,
									radius: 0.9,
									formatter: function(label, series) {
										var percent=Math.round(series.percent);
										var number=series.data[0][1];
										return \'';
										print '<div style="font-size:8pt;text-align:center;padding:2px;color:black;">';
										if ($url) print '<a style="color: #FFFFFF;" border="0" href="'.$url.'=">';
										print '\'+'.($showlegend?'number':'label+\' \'+number');
										if (! empty($showpercent)) print '+\'<br/>\'+percent+\'%\'';
										print '+\'';
										if ($url) print '</a>';
										print '</div>\';
									},
									background: {
										opacity: 0.0,
										color: \'#000000\'
									},
								}
							}
						},
						zoom: {
							interactive: true
						},
						pan: {
							interactive: true
						},';
						if (count($datacolor))
						{
							print 'colors: '.(! empty($data['seriescolor']) ? json_encode($data['seriescolor']) : json_encode($datacolor)).',';
						}
						print 'legend: {show: '.($showlegend?'true':'false').', position: \'ne\' }
					});
				}
				plotWithOptions();
			});
			</script>';
		}
		else if ($type == 'barline')
		{
			// data is   array('series'=>array(serie1,serie2,...),
			//                 'seriestype'=>array('bar','line',...),
			//                 'seriescolor'=>array(0=>'#999999',1=>'#999999',...)
			//                 'xlabel'=>array(0=>labelx1,1=>labelx2,...));
			// serieX is array('label'=>'label', data=>array(0=>y1,1=>y2,...)) with same nb of value than into xlabel
			print '
			<script type="text/javascript">
			$(function () {
				var data = [';
				$i=0; $outputserie=0;
				foreach($data['series'] as $serie)
				{
					if ($data['seriestype'][$i]=='line') { $i++; continue; };
					if ($outputserie > 0) print ',';
					print '{ bars: { stack: 0, show: true, barWidth: 0.9, align: \'center\' }, label: \''.dol_escape_js($serie['label']).'\', data: '.json_encode($serie['data']).'}'."\n";
					$outputserie++; $i++;
				}
				if ($outputserie) print ', ';
				//print '];
				//var datalines = [';
				$i=0; $outputserie=0;
				foreach($data['series'] as $serie)
				{
					if (empty($data['seriestype'][$i]) || $data['seriestype'][$i]=='bar') { $i++; continue; };
					if ($outputserie > 0) print ',';
					print '{ lines: { show: true }, label: \''.dol_escape_js($serie['label']).'\', data: '.json_encode($serie['data']).'}'."\n";
					$outputserie++; $i++;
				}
				print '];
				var dataticks = '.json_encode($data['xlabel']).'

				function plotWithOptions() {
					$.plot(jQuery("#'.$htmlid.'"), data,
					{
						series: {
							stack: 0
						},
						zoom: {
							interactive: true
						},
						pan: {
							interactive: true
						},';
						if (count($datacolor))
						{
							print 'colors: '.json_encode($datacolor).',';
						}
						print 'legend: {show: '.($showlegend?'true':'false').'},
						xaxis: {ticks: dataticks}
					});
				}
				plotWithOptions();
			});
			</script>';
		}
		else print 'BadValueForPArameterType';
	}
}

/**
 *	Truncate a string to a particular length adding '...' if string larger than length.
 * 	If length = max length+1, we do no truncate to avoid having just 1 char replaced with '...'.
 *  MAIN_DISABLE_TRUNC=1 can disable all truncings
 *
 *	@param	string	$string				String to truncate
 *	@param  int		$size				Max string size visible. 0 for no limit. Final string size can be 1 more (if size was max+1) or 3 more (if we added ...)
 *	@param	string	$trunc				Where to trunc: right, left, middle (size must be a 2 power), wrap
 * 	@param	string	$stringencoding		Tell what is source string encoding
 *  @param	int		$nodot				Truncation do not add ... after truncation. So it's an exact truncation.
 *  @param  int     $display            Trunc is use to display and can be changed for small screen
 *	@return string						Truncated string
 */
function dol_trunc($string,$size=40,$trunc='right',$stringencoding='UTF-8',$nodot=0, $display=0)
{
	global $conf;

	if ($size==0 || ! empty($conf->global->MAIN_DISABLE_TRUNC)) return $string;
	
	if (empty($stringencoding)) $stringencoding='UTF-8';
	// reduce for small screen
	if ($conf->dol_optimize_smallscreen==1 && $display==1) $size = round($size/3);

	// We go always here
	if ($trunc == 'right')
	{
		$newstring=dol_textishtml($string)?dol_string_nohtmltag($string,1):$string;
		if (dol_strlen($newstring,$stringencoding) > ($size+($nodot?0:1)))
		return dol_substr($newstring,0,$size,$stringencoding).($nodot?'':'...');
		else
		return $string;
	}
	elseif ($trunc == 'middle')
	{
		$newstring=dol_textishtml($string)?dol_string_nohtmltag($string,1):$string;
		if (dol_strlen($newstring,$stringencoding) > 2 && dol_strlen($newstring,$stringencoding) > ($size+1))
		{
			$size1=round($size/2);
			$size2=round($size/2);
			return dol_substr($newstring,0,$size1,$stringencoding).'...'.dol_substr($newstring,dol_strlen($newstring,$stringencoding) - $size2,$size2,$stringencoding);
		}
		else
		return $string;
	}
	elseif ($trunc == 'left')
	{
		$newstring=dol_textishtml($string)?dol_string_nohtmltag($string,1):$string;
		if (dol_strlen($newstring,$stringencoding) > ($size+1))
		return '...'.dol_substr($newstring,dol_strlen($newstring,$stringencoding) - $size,$size,$stringencoding);
		else
		return $string;
	}
	elseif ($trunc == 'wrap')
	{
		$newstring=dol_textishtml($string)?dol_string_nohtmltag($string,1):$string;
		if (dol_strlen($newstring,$stringencoding) > ($size+1))
		return dol_substr($newstring,0,$size,$stringencoding)."\n".dol_trunc(dol_substr($newstring,$size,dol_strlen($newstring,$stringencoding)-$size,$stringencoding),$size,$trunc);
		else
		return $string;
	}
	else return 'BadParam3CallingDolTrunc';
}

/**
 *	Show picto whatever it's its name (generic function)
 *
 *	@param      string		$titlealt         	Text on title and alt. If text is "TextA:TextB", use Text A on alt and Text B on title. Alt only if param notitle is set to 1.
 *	@param      string		$picto       		Name of image file to show ('filenew', ...)
 *												If no extension provided, we use '.png'. Image must be stored into theme/xxx/img directory.
 *                                  			Example: picto.png                  if picto.png is stored into htdocs/theme/mytheme/img
 *                                  			Example: picto.png@mymodule         if picto.png is stored into htdocs/mymodule/img
 *                                  			Example: /mydir/mysubdir/picto.png  if picto.png is stored into htdocs/mydir/mysubdir (pictoisfullpath must be set to 1)
 *	@param		string		$options			Add more attribute on img tag (For example 'style="float: right"')
 *	@param		int			$pictoisfullpath	If 1, image path is a full path
 *	@param		int			$srconly			Return only content of the src attribute of img.
 *  @param		int			$notitle			1=Disable tag title. Use it if you add js tooltip, to avoid duplicate tooltip.
 *  @return     string       				    Return img tag
 *  @see        #img_object, #img_picto_common
 */
function img_picto($titlealt, $picto, $options = '', $pictoisfullpath = false, $srconly=0, $notitle=0)
{
	global $conf;

	// Define fullpathpicto to use into src
	if ($pictoisfullpath)
	{
		// Clean parameters
		if (! preg_match('/(\.png|\.gif)$/i',$picto)) $picto .= '.png';
		$fullpathpicto = $picto;
	}
	else
	{
		// We forge fullpathpicto for image to $path/img/$picto. By default, we take DOL_URL_ROOT/theme/$conf->theme/img/$picto
		$url = DOL_URL_ROOT;
		$theme = $conf->theme;

		$path = 'theme/'.$theme;
		if (! empty($conf->global->MAIN_OVERWRITE_THEME_PATH)) $path = $conf->global->MAIN_OVERWRITE_THEME_PATH.'/theme/'.$theme;	// If the theme does not have the same name as the module
		else if (! empty($conf->global->MAIN_OVERWRITE_THEME_RES)) $path = $conf->global->MAIN_OVERWRITE_THEME_RES.'/theme/'.$conf->global->MAIN_OVERWRITE_THEME_RES;  // To allow an external module to overwrite image resources whatever is activated theme
		else if (! empty($conf->modules_parts['theme']) && array_key_exists($theme, $conf->modules_parts['theme'])) $path = $theme.'/theme/'.$theme;	// If the theme have the same name as the module

		// If we ask an image into $url/$mymodule/img (instead of default path)
		if (preg_match('/^([^@]+)@([^@]+)$/i',$picto,$regs))
		{
			$picto = $regs[1];
			$path = $regs[2];	// $path is $mymodule
		}
		// Clean parameters
		if (! preg_match('/(\.png|\.gif)$/i',$picto)) $picto .= '.png';
		// If alt path are defined, define url where img file is, according to physical path
		foreach ($conf->file->dol_document_root as $type => $dirroot)	// ex: array(["main"]=>"/home/maindir/htdocs", ["alt0"]=>"/home/moddir0/htdocs", ...)
		{
			if ($type == 'main') continue;
			if (file_exists($dirroot.'/'.$path.'/img/'.$picto))	// This need a lot of time, that's why enabling alternative dir like "custom" dir is not recommanded
			{
				$url=DOL_URL_ROOT.$conf->file->dol_url_root[$type];
				break;
			}
		}

		// $url is '' or '/custom', $path is current theme or
		$fullpathpicto = $url.'/'.$path.'/img/'.$picto;
	}

	if ($srconly) return $fullpathpicto;
	else
	{
		$tmparray=array(0=>$titlealt);
		if (preg_match('/:[^\s]/',$titlealt)) $tmparray=explode(':',$titlealt);		// We explode if we have TextA:TextB. Not if we have TextA: TextB
		$title=$tmparray[0];
		$alt=empty($tmparray[1])?'':$tmparray[1];
		return '<img src="'.$fullpathpicto.'" border="0" alt="'.dol_escape_htmltag($alt).'"'.($notitle?'':' title="'.dol_escape_htmltag($title).'"').($options?' '.$options:'').'>';	// Alt is used for accessibility, title for popup
	}
}

/**
 *	Show a picto called object_picto (generic function)
 *
 *	@param	string	$titlealt			Text on alt and title of image. Alt only if param notitle is set to 1. If text is "TextA:TextB", use Text A on alt and Text B on title.
 *	@param	string	$picto				Name of image to show object_picto (example: user, group, action, bill, contract, propal, product, ...)
 *										For external modules use imagename@mymodule to search into directory "img" of module.
 *	@param	string	$options			Add more attribute on img tag (ie: class="datecallink")
 *	@param	int		$pictoisfullpath	If 1, image path is a full path
 *	@return	string						Return img tag
 *	@see	#img_picto, #img_picto_common
 */
function img_object($titlealt, $picto, $options = '', $pictoisfullpath = false)
{
	return img_picto($titlealt, 'object_'.$picto, $options, $pictoisfullpath);
}

/**
 *	Show picto (generic function)
 *
 *	@param      string		$titlealt         	Text on alt and title of image. Alt only if param notitle is set to 1. If text is "TextA:TextB", use Text A on alt and Text B on title.
 *	@param      string		$picto       		Name of image file to show (If no extension provided, we use '.png'). Image must be stored into htdocs/theme/common directory.
 *	@param		string		$options			Add more attribute on img tag
 *	@param		int			$pictoisfullpath	If 1, image path is a full path
 *	@return     string      					Return img tag
 *  @see        #img_object, #img_picto
 */
function img_picto_common($titlealt, $picto, $options = '', $pictoisfullpath = 0)
{
	global $conf;

	if (! preg_match('/(\.png|\.gif)$/i', $picto)) $picto .= '.png';

	if ($pictoisfullpath) $path = $picto;
	else
	{
		$path = DOL_URL_ROOT.'/theme/common/'.$picto;

		if (! empty($conf->global->MAIN_MODULE_CAN_OVERWRITE_COMMONICONS))
		{
			$themepath = DOL_DOCUMENT_ROOT.'/theme/'.$conf->theme.'/img/'.$picto;

			if (file_exists($themepath)) $path = $themepath;
		}
	}

	return img_picto($titlealt, $path, $options, 1);
}

/**
 *	Show logo action
 *
 *	@param	string		$titlealt       Text on alt and title of image. Alt only if param notitle is set to 1. If text is "TextA:TextB", use Text A on alt and Text B on title.
 *	@param  string		$numaction   	Action id or code to show
 *	@return string      				Return an img tag
 */
function img_action($titlealt, $numaction)
{
	global $conf, $langs;

	if (empty($titlealt) || $titlealt == 'default')
	{
		if ($numaction == '-1' || $numaction == 'ST_NO')			{ $numaction = -1; $titlealt = $langs->transnoentitiesnoconv('ChangeDoNotContact'); }
		elseif ($numaction ==  '0' || $numaction == 'ST_NEVER') 	{ $numaction = 0; $titlealt = $langs->transnoentitiesnoconv('ChangeNeverContacted'); }
		elseif ($numaction ==  '1' || $numaction == 'ST_TODO')  	{ $numaction = 1; $titlealt = $langs->transnoentitiesnoconv('ChangeToContact'); }
		elseif ($numaction ==  '2' || $numaction == 'ST_PEND')  	{ $numaction = 2; $titlealt = $langs->transnoentitiesnoconv('ChangeContactInProcess'); }
		elseif ($numaction ==  '3' || $numaction == 'ST_DONE')  	{ $numaction = 3; $titlealt = $langs->transnoentitiesnoconv('ChangeContactDone'); }
		else { $titlealt = $langs->transnoentitiesnoconv('ChangeStatus '.$numaction); $numaction = 0; }
	}
	if (! is_numeric($numaction)) $numaction=0;

	return img_picto($titlealt, 'stcomm'.$numaction.'.png');
}

/**
 *  Show pdf logo
 *
 *  @param	string		$titlealt   Text on alt and title of image. Alt only if param notitle is set to 1. If text is "TextA:TextB", use Text A on alt and Text B on title.
 *  @param  int		    $size       Taille de l'icone : 3 = 16x16px , 2 = 14x14px
 *  @return string      			Retourne tag img
 */
function img_pdf($titlealt = 'default', $size = 3)
{
	global $conf, $langs;

	if ($titlealt == 'default') $titlealt = $langs->trans('Show');

	return img_picto($titlealt, 'pdf'.$size.'.png');
}

/**
 *	Show logo +
 *
 *	@param	string	$titlealt   Text on alt and title of image. Alt only if param notitle is set to 1. If text is "TextA:TextB", use Text A on alt and Text B on title.
 *	@param  string	$other      Add more attributes on img
 *	@return string      		Return tag img
 */
function img_edit_add($titlealt = 'default', $other = '')
{
	global $conf, $langs;

	if ($titlealt == 'default') $titlealt = $langs->trans('Add');

	return img_picto($titlealt, 'edit_add.png', $other);
}
/**
 *	Show logo -
 *
 *	@param	string	$titlealt	Text on alt and title of image. Alt only if param notitle is set to 1. If text is "TextA:TextB", use Text A on alt and Text B on title.
 *	@param  string	$other      Add more attributes on img
 *	@return string      		Return tag img
 */
function img_edit_remove($titlealt = 'default', $other='')
{
	global $conf, $langs;

	if ($titlealt == 'default') $titlealt = $langs->trans('Remove');

	return img_picto($titlealt, 'edit_remove.png', $other);
}

/**
 *	Show logo editer/modifier fiche
 *
 *	@param  string	$titlealt   Text on alt and title of image. Alt only if param notitle is set to 1. If text is "TextA:TextB", use Text A on alt and Text B on title.
 *	@param  integer	$float      Si il faut y mettre le style "float: right"
 *	@param  string	$other		Add more attributes on img
 *	@return string      		Return tag img
 */
function img_edit($titlealt = 'default', $float = 0, $other = '')
{
	global $conf, $langs;

	if ($titlealt == 'default') $titlealt = $langs->trans('Modify');

	return img_picto($titlealt, 'edit.png', ($float ? 'style="float: right"' : $other));
}

/**
 *	Show logo view card
 *
 *	@param	string	$titlealt   Text on alt and title of image. Alt only if param notitle is set to 1. If text is "TextA:TextB", use Text A on alt and Text B on title.
 *	@param  integer	$float      Si il faut y mettre le style "float: right"
 *	@param  string	$other		Add more attributes on img
 *	@return string      		Return tag img
 */
function img_view($titlealt = 'default', $float = 0, $other = '')
{
	global $conf, $langs;

	if ($titlealt == 'default') $titlealt = $langs->trans('View');

	$options = ($float ? 'style="float: right" ' : '').$other;

	return img_picto($titlealt, 'view.png', $options);
}

/**
 *  Show delete logo
 *
 *  @param	string	$titlealt   Text on alt and title of image. Alt only if param notitle is set to 1. If text is "TextA:TextB", use Text A on alt and Text B on title.
 *	@param  string	$other      Add more attributes on img
 *  @return string      		Retourne tag img
 */
function img_delete($titlealt = 'default', $other = '')
{
	global $conf, $langs;

	if ($titlealt == 'default') $titlealt = $langs->trans('Delete');

	return img_picto($titlealt, 'delete.png', $other);
}

/**
 *  Show printer logo
 *
 *  @param  string  $titlealt   Text on alt and title of image. Alt only if param notitle is set to 1. If text is "TextA:TextB", use Text A on alt and Text B on title.
 *  @param  string  $other      Add more attributes on img
 *  @return string              Retourne tag img
 */
function img_printer($titlealt = "default", $other='')
{
    global $conf,$langs;
    if ($titlealt=="default") $titlealt=$langs->trans("Print");
    return img_picto($titlealt,'printer.png',$other);
}

/**
 *	Show help logo with cursor "?"
 *
 * 	@param	string	$usehelpcursor		Use help cursor
 * 	@param	string	$usealttitle		Text to use as alt title
 * 	@return string      				Retourne tag img
 */
function img_help($usehelpcursor = 1, $usealttitle = 1)
{
	global $conf, $langs;

	if ($usealttitle)
	{
		if (is_string($usealttitle)) $usealttitle = dol_escape_htmltag($usealttitle);
		else $usealttitle = $langs->trans('Info');
	}

	return img_picto($usealttitle, 'info.png', ($usehelpcursor ? 'style="vertical-align: middle; cursor: help"' : 'style="vertical-align: middle;"'));
}

/**
 *	Show info logo
 *
 *	@param	string	$titlealt   Text on alt and title of image. Alt only if param notitle is set to 1. If text is "TextA:TextB", use Text A on alt and Text B on title.
 *	@return string      		Return img tag
 */
function img_info($titlealt = 'default')
{
	global $conf, $langs;

	if ($titlealt == 'default') $titlealt = $langs->trans('Informations');

	return img_picto($titlealt, 'info.png', 'style="vertical-align: middle;"');
}

/**
 *	Show warning logo
 *
 *	@param	string	$titlealt   Text on alt and title of image. Alt only if param notitle is set to 1. If text is "TextA:TextB", use Text A on alt and Text B on title.
 *	@param  int		$float      If we must add style "float: right"
 *	@return string      		Return img tag
 */
function img_warning($titlealt = 'default', $float = 0)
{
	global $conf, $langs;

	if ($titlealt == 'default') $titlealt = $langs->trans('Warning');

	return img_picto($titlealt, 'warning.png', 'class="pictowarning"'.($float ? ' style="float: right"' : ''));
}

/**
 *  Show error logo
 *
 *	@param	string	$titlealt   Text on alt and title of image. Alt only if param notitle is set to 1. If text is "TextA:TextB", use Text A on alt and Text B on title.
 *	@return string      		Return img tag
 */
function img_error($titlealt = 'default')
{
	global $conf, $langs;

	if ($titlealt == 'default') $titlealt = $langs->trans('Error');

	return img_picto($titlealt, 'error.png');
}

/**
 *	Show next logo
 *
 *	@param	string	$titlealt   Text on alt and title of image. Alt only if param notitle is set to 1. If text is "TextA:TextB", use Text A on alt and Text B on title.
*	@param	string	$options	Add more attribute on img tag (For example 'style="float: right"')
  *	@return string      		Return img tag
 */
function img_next($titlealt = 'default', $options='')
{
	global $conf, $langs;

	if ($titlealt == 'default') $titlealt = $langs->trans('Next');

	return img_picto($titlealt, 'next.png', $options);
}

/**
 *	Show previous logo
 *
 *	@param	string	$titlealt   Text on alt and title of image. Alt only if param notitle is set to 1. If text is "TextA:TextB", use Text A on alt and Text B on title.
 *	@param	string	$options	Add more attribute on img tag (For example 'style="float: right"')
 *	@return string      		Return img tag
 */
function img_previous($titlealt = 'default', $options='')
{
	global $conf, $langs;

	if ($titlealt == 'default') $titlealt = $langs->trans('Previous');

	return img_picto($titlealt, 'previous.png', $options);
}

/**
 *	Show down arrow logo
 *
 *	@param	string	$titlealt   Text on alt and title of image. Alt only if param notitle is set to 1. If text is "TextA:TextB", use Text A on alt and Text B on title.
 *	@param  int		$selected   Selected
 *  @param	string	$moreclass	Add more CSS classes
 *	@return string      		Return img tag
 */
function img_down($titlealt = 'default', $selected = 0, $moreclass='')
{
	global $conf, $langs;

	if ($titlealt == 'default') $titlealt = $langs->trans('Down');

	return img_picto($titlealt, ($selected ? '1downarrow_selected.png' : '1downarrow.png'), 'class="imgdown'.($moreclass?" ".$moreclass:"").'"');
}

/**
 *	Show top arrow logo
 *
 *	@param	string	$titlealt   Text on alt and title of image. Alt only if param notitle is set to 1. If text is "TextA:TextB", use Text A on alt and Text B on title.
 *	@param  int		$selected	Selected
 *  @param	string	$moreclass	Add more CSS classes
 *	@return string      		Return img tag
 */
function img_up($titlealt = 'default', $selected = 0, $moreclass='')
{
	global $conf, $langs;

	if ($titlealt == 'default') $titlealt = $langs->trans('Up');

	return img_picto($titlealt, ($selected ? '1uparrow_selected.png' : '1uparrow.png'), 'class="imgup'.($moreclass?" ".$moreclass:"").'"');
}

/**
 *	Show left arrow logo
 *
 *	@param	string	$titlealt   Text on alt and title of image. Alt only if param notitle is set to 1. If text is "TextA:TextB", use Text A on alt and Text B on title.
 *	@param  int		$selected	Selected
 *	@param	string	$options	Add more attribute on img tag (For example 'style="float: right"')
 *	@return string      		Return img tag
 */
function img_left($titlealt = 'default', $selected = 0, $options='')
{
	global $conf, $langs;

	if ($titlealt == 'default') $titlealt = $langs->trans('Left');

	return img_picto($titlealt, ($selected ? '1leftarrow_selected.png' : '1leftarrow.png'), $options);
}

/**
 *	Show right arrow logo
 *
 *	@param	string	$titlealt   Text on alt and title of image. Alt only if param notitle is set to 1. If text is "TextA:TextB", use Text A on alt and Text B on title.
 *	@param  int		$selected	Selected
 *	@param	string	$options	Add more attribute on img tag (For example 'style="float: right"')
 *	@return string      		Return img tag
 */
function img_right($titlealt = 'default', $selected = 0, $options='')
{
	global $conf, $langs;

	if ($titlealt == 'default') $titlealt = $langs->trans('Right');

	return img_picto($titlealt, ($selected ? '1rightarrow_selected.png' : '1rightarrow.png'), $options);
}

/**
 *	Show tick logo if allowed
 *
 *	@param	string	$allow		Allow
 *	@param	string	$titlealt   Text on alt and title of image. Alt only if param notitle is set to 1. If text is "TextA:TextB", use Text A on alt and Text B on title.
 *	@return string      		Return img tag
 */
function img_allow($allow, $titlealt = 'default')
{
	global $conf, $langs;

	if ($titlealt == 'default') $titlealt = $langs->trans('Active');

	if ($allow == 1) return img_picto($titlealt, 'tick.png');

	return '-';
}


/**
 *	Show MIME img of a file
 *
 *	@param	string	$file		Filename
 * 	@param	string	$titlealt	Text on alt and title of image. Alt only if param notitle is set to 1. If text is "TextA:TextB", use Text A on alt and Text B on title.
 *	@return string     			Return img tag
 */
function img_mime($file, $titlealt = '')
{
	require_once DOL_DOCUMENT_ROOT.'/core/lib/files.lib.php';

	$mimetype = dol_mimetype($file, '', 1);
	$mimeimg = dol_mimetype($file, '', 2);

	if (empty($titlealt)) $titlealt = 'Mime type: '.$mimetype;

	return img_picto_common($titlealt, 'mime/'.$mimeimg);
}


/**
 *	Show phone logo.
 *  Use img_picto instead.
 *
 *	@param	string	$titlealt   Text on alt and title of image. Alt only if param notitle is set to 1. If text is "TextA:TextB", use Text A on alt and Text B on title.
 *	@param  int		$option		Option
 *	@return string      		Return img tag
 *  @deprecated
 *  @see img_picto
 */
function img_phone($titlealt = 'default', $option = 0)
{
	dol_syslog(__FUNCTION__ . " is deprecated", LOG_WARNING);

	global $conf,$langs;

	if ($titlealt == 'default') $titlealt = $langs->trans('Call');

	if ($option == 1) $img = 'call';
	else $img = 'call_out';

	return img_picto($titlealt, $img);
}

/**
 *  Show search logo
 *
 *  @param	string	$titlealt   Text on alt and title of image. Alt only if param notitle is set to 1. If text is "TextA:TextB", use Text A on alt and Text B on title.
 *	@param  string	$other      Add more attributes on img
 *  @return string      		Retourne tag img
 */
function img_search($titlealt = 'default', $other = '')
{
	global $conf, $langs;

	if ($titlealt == 'default') $titlealt = $langs->trans('Search');

	$img = img_picto($titlealt, 'search.png', $other, false, 1);

	$input = '<input type="image" class="liste_titre" name="button_search" src="'.$img.'" ';
	$input.= 'value="'.dol_escape_htmltag($titlealt).'" title="'.dol_escape_htmltag($titlealt).'" >';

	return $input;
}

/**
 *  Show search logo
 *
 *  @param	string	$titlealt   Text on alt and title of image. Alt only if param notitle is set to 1. If text is "TextA:TextB", use Text A on alt and Text B on title.
 *	@param  string	$other      Add more attributes on img
 *  @return string      		Retourne tag img
 */
function img_searchclear($titlealt = 'default', $other = '')
{
	global $conf, $langs;

	if ($titlealt == 'default') $titlealt = $langs->trans('Search');

	$img = img_picto($titlealt, 'searchclear.png', $other, false, 1);

	$input = '<input type="image" class="liste_titre" name="button_removefilter" src="'.$img.'" ';
	$input.= 'value="'.dol_escape_htmltag($titlealt).'" title="'.dol_escape_htmltag($titlealt).'" >';

	return $input;
}

/**
 *	Show information for admin users
 *
 *	@param	string	$text			Text info
 *	@param  integer	$infoonimgalt	Info is shown only on alt of star picto, otherwise it is show on output after the star picto
 *	@param	int		$nodiv			No div
 *	@return	string					String with info text
 */
function info_admin($text, $infoonimgalt = 0, $nodiv=0)
{
	global $conf, $langs;

	if ($infoonimgalt)
	{
		return img_picto($text, 'info', 'class="hideonsmartphone"');
	}

	return ($nodiv?'':'<div class="info hideonsmartphone">').img_picto($langs->trans('InfoAdmin'), ($nodiv?'info':'info_black'), 'class="hideonsmartphone"').' '.$text.($nodiv?'':'</div>');
}


/**
 *	Affiche message erreur system avec toutes les informations pour faciliter le diagnostic et la remontee des bugs.
 *	On doit appeler cette fonction quand une erreur technique bloquante est rencontree.
 *	Toutefois, il faut essayer de ne l'appeler qu'au sein de pages php, les classes devant
 *	renvoyer leur erreur par l'intermediaire de leur propriete "error".
 *
 *	@param	 	DoliDB	$db      	Database handler
 *	@param  	mixed	$error		String or array of errors strings to show
 *  @param		array	$errors		Array of errors
 *	@return 	void
 *  @see    	dol_htmloutput_errors
 */
function dol_print_error($db='',$error='',$errors=null)
{
	global $conf,$langs,$argv;
	global $dolibarr_main_prod;

	$out = '';
	$syslog = '';

	// Si erreur intervenue avant chargement langue
	if (! $langs)
	{
		require_once DOL_DOCUMENT_ROOT .'/core/class/translate.class.php';
		$langs = new Translate('', $conf);
		$langs->load("main");
	}
	$langs->load("main");
	$langs->load("errors");

	if ($_SERVER['DOCUMENT_ROOT'])    // Mode web
	{
		$out.=$langs->trans("DolibarrHasDetectedError").".<br>\n";
		if (! empty($conf->global->MAIN_FEATURES_LEVEL)) $out.="You use an experimental or develop level of features, so please do NOT report any bugs, except if problem is confirmed moving option MAIN_FEATURES_LEVEL back to 0.<br>\n";
		$out.=$langs->trans("InformationToHelpDiagnose").":<br>\n";

		$out.="<b>".$langs->trans("Date").":</b> ".dol_print_date(time(),'dayhourlog')."<br>\n";
		$out.="<b>".$langs->trans("Dolibarr").":</b> ".DOL_VERSION."<br>\n";
		if (isset($conf->global->MAIN_FEATURES_LEVEL)) $out.="<b>".$langs->trans("LevelOfFeature").":</b> ".$conf->global->MAIN_FEATURES_LEVEL."<br>\n";
		if (function_exists("phpversion"))
		{
			$out.="<b>".$langs->trans("PHP").":</b> ".phpversion()."<br>\n";
		}
		$out.="<b>".$langs->trans("Server").":</b> ".$_SERVER["SERVER_SOFTWARE"]."<br>\n";
		if (function_exists("php_uname"))
		{
			$out.="<b>".$langs->trans("OS").":</b> ".php_uname()."<br>\n";
		}
		$out.="<b>".$langs->trans("UserAgent").":</b> ".$_SERVER["HTTP_USER_AGENT"]."<br>\n";
		$out.="<br>\n";
		$out.="<b>".$langs->trans("RequestedUrl").":</b> ".dol_htmlentities($_SERVER["REQUEST_URI"],ENT_COMPAT,'UTF-8')."<br>\n";
		$out.="<b>".$langs->trans("Referer").":</b> ".(isset($_SERVER["HTTP_REFERER"])?dol_htmlentities($_SERVER["HTTP_REFERER"],ENT_COMPAT,'UTF-8'):'')."<br>\n";
		$out.="<b>".$langs->trans("MenuManager").":</b> ".(isset($conf->standard_menu)?$conf->standard_menu:'')."<br>\n";
		$out.="<br>\n";
		$syslog.="url=".$_SERVER["REQUEST_URI"];
		$syslog.=", query_string=".$_SERVER["QUERY_STRING"];
	}
	else                              // Mode CLI
	{
		$out.='> '.$langs->transnoentities("ErrorInternalErrorDetected").":\n".$argv[0]."\n";
		$syslog.="pid=".dol_getmypid();
	}

	if (is_object($db))
	{
		if ($_SERVER['DOCUMENT_ROOT'])  // Mode web
		{
			$out.="<b>".$langs->trans("DatabaseTypeManager").":</b> ".$db->type."<br>\n";
			$out.="<b>".$langs->trans("RequestLastAccessInError").":</b> ".($db->lastqueryerror()?$db->lastqueryerror():$langs->trans("ErrorNoRequestInError"))."<br>\n";
			$out.="<b>".$langs->trans("ReturnCodeLastAccessInError").":</b> ".($db->lasterrno()?$db->lasterrno():$langs->trans("ErrorNoRequestInError"))."<br>\n";
			$out.="<b>".$langs->trans("InformationLastAccessInError").":</b> ".($db->lasterror()?$db->lasterror():$langs->trans("ErrorNoRequestInError"))."<br>\n";
			$out.="<br>\n";
		}
		else                            // Mode CLI
		{
			$out.='> '.$langs->transnoentities("DatabaseTypeManager").":\n".$db->type."\n";
			$out.='> '.$langs->transnoentities("RequestLastAccessInError").":\n".($db->lastqueryerror()?$db->lastqueryerror():$langs->trans("ErrorNoRequestInError"))."\n";
			$out.='> '.$langs->transnoentities("ReturnCodeLastAccessInError").":\n".($db->lasterrno()?$db->lasterrno():$langs->trans("ErrorNoRequestInError"))."\n";
			$out.='> '.$langs->transnoentities("InformationLastAccessInError").":\n".($db->lasterror()?$db->lasterror():$langs->trans("ErrorNoRequestInError"))."\n";

		}
		$syslog.=", sql=".$db->lastquery();
		$syslog.=", db_error=".$db->lasterror();
	}

	if ($error || $errors)
	{
		$langs->load("errors");

		// Merge all into $errors array
		if (is_array($error) && is_array($errors)) $errors=array_merge($error,$errors);
		elseif (is_array($error)) $errors=$error;
		elseif (is_array($errors)) $errors=array_merge(array($error),$errors);
		else $errors=array_merge(array($error));

		foreach($errors as $msg)
		{
			$msg=$langs->trans($msg);
			if ($_SERVER['DOCUMENT_ROOT'])  // Mode web
			{
				$out.="<b>".$langs->trans("Message").":</b> ".$msg."<br>\n" ;
			}
			else                        // Mode CLI
			{
				$out.='> '.$langs->transnoentities("Message").":\n".$msg."\n" ;
			}
			$syslog.=", msg=".$msg;
		}
	}
	if (empty($dolibarr_main_prod) && $_SERVER['DOCUMENT_ROOT'] && function_exists('xdebug_print_function_stack') && function_exists('xdebug_call_file'))
	{
		xdebug_print_function_stack();
		$out.='<b>XDebug informations:</b>'."<br>\n";
		$out.='File: '.xdebug_call_file()."<br>\n";
		$out.='Line: '.xdebug_call_line()."<br>\n";
		$out.='Function: '.xdebug_call_function()."<br>\n";
		$out.="<br>\n";
	}

	if (empty($dolibarr_main_prod)) print $out;
	else define("MAIN_CORE_ERROR", 1);
	//else print 'Sorry, an error occured but the parameter $dolibarr_main_prod is defined in conf file so no message is reported to your browser. Please read the log file for error message.';
	dol_syslog("Error ".$syslog, LOG_ERR);
}

/**
 * Show a public email and error code to contact if technical error
 *
 * @param	string	$prefixcode		Prefix of public error code
 * @return	void
 */
function dol_print_error_email($prefixcode)
{
	global $langs,$conf;

	$langs->load("errors");
	$now=dol_now();
	print '<br><div class="error">'.$langs->trans("ErrorContactEMail", $conf->global->MAIN_INFO_SOCIETE_MAIL, $prefixcode.dol_print_date($now,'%Y%m%d')).'</div>';
}

/**
 *	Show title line of an array
 *
 *	@param	string	$name        Label of field
 *	@param	string	$file        Url used when we click on sort picto
 *	@param	string	$field       Field to use for new sorting
 *	@param	string	$begin       ("" by defaut)
 *	@param	string	$moreparam   Add more parameters on sort url links ("" by default)
 *	@param  string	$td          Options of attribute td ("" by defaut, example: 'align="center"')
 *	@param  string	$sortfield   Current field used to sort
 *	@param  string	$sortorder   Current sort order
 *  @param	string	$prefix		 Prefix for css. Use space after prefix to add your own CSS tag.
 *	@return	void
 */
function print_liste_field_titre($name, $file="", $field="", $begin="", $moreparam="", $td="", $sortfield="", $sortorder="", $prefix="")
{
	print getTitleFieldOfList($name, 0, $file, $field, $begin, $moreparam, $td, $sortfield, $sortorder, $prefix);
}

/**
 *	Get title line of an array
 *
 *	@param	string	$name        Label of field
 *	@param	int		$thead		 0=To use with standard table format, 1=To use inside <thead><tr>, 2=To use with <div>
 *	@param	string	$file        Url used when we click on sort picto
 *	@param	string	$field       Field to use for new sorting. Empty if this field is not sortable.
 *	@param	string	$begin       ("" by defaut)
 *	@param	string	$moreparam   Add more parameters on sort url links ("" by default)
 *	@param  string	$moreattrib  Add more attributes on th ("" by defaut)
 *	@param  string	$sortfield   Current field used to sort
 *	@param  string	$sortorder   Current sort order
 *  @param	string	$prefix		 Prefix for css. Use space after prefix to add your own CSS tag.
 *	@return	string
 */
function getTitleFieldOfList($name, $thead=0, $file="", $field="", $begin="", $moreparam="", $moreattrib="", $sortfield="", $sortorder="", $prefix="")
{
	global $conf;
	//print "$name, $file, $field, $begin, $options, $moreattrib, $sortfield, $sortorder<br>\n";

	$sortorder=strtoupper($sortorder);
	$out='';
    $sortimg='';

	$tag='th';
	if ($thead==2) $tag='div';

	// If field is used as sort criteria we use a specific class
	// Example if (sortfield,field)=("nom","xxx.nom") or (sortfield,field)=("nom","nom")
	if ($field && ($sortfield == $field || $sortfield == preg_replace("/^[^\.]+\./","",$field))) $out.= '<'.$tag.' class="'.$prefix.'liste_titre_sel" '. $moreattrib.'>';
	else $out.= '<'.$tag.' class="'.$prefix.'liste_titre" '. $moreattrib.'>';

	if (empty($thead) && $field)    // If this is a sort field
	{
		$options=preg_replace('/sortfield=([a-zA-Z0-9,\s\.]+)/i','',$moreparam);
		$options=preg_replace('/sortorder=([a-zA-Z0-9,\s\.]+)/i','',$options);
		$options=preg_replace('/&+/i','&',$options);
		if (! preg_match('/^&/',$options)) $options='&'.$options;

		if ($field != $sortfield)
		{
            if ($sortorder == 'DESC') $out.= '<a href="'.$file.'?sortfield='.$field.'&sortorder=desc&begin='.$begin.$options.'">';
            if ($sortorder == 'ASC' || ! $sortorder) $out.= '<a href="'.$file.'?sortfield='.$field.'&sortorder=asc&begin='.$begin.$options.'">';
		}
		else
		{
            if ($sortorder == 'DESC' || ! $sortorder) $out.= '<a href="'.$file.'?sortfield='.$field.'&sortorder=asc&begin='.$begin.$options.'">';
            if ($sortorder == 'ASC') $out.= '<a href="'.$file.'?sortfield='.$field.'&sortorder=desc&begin='.$begin.$options.'">';
		}
	}

	$out.=$name;

	if (empty($thead) && $field)    // If this is a sort field
	{
		$out.='</a>';
	}

	if (empty($thead) && $field)    // If this is a sort field
	{
		$options=preg_replace('/sortfield=([a-zA-Z0-9,\s\.]+)/i','',$moreparam);
		$options=preg_replace('/sortorder=([a-zA-Z0-9,\s\.]+)/i','',$options);
		$options=preg_replace('/&+/i','&',$options);
		if (! preg_match('/^&/',$options)) $options='&'.$options;

		//print "&nbsp;";
		$sortimg.= '<img width="2" src="'.DOL_URL_ROOT.'/theme/common/transparent.png" alt="">';
		$sortimg.= '<span class="nowrap">';

		if (! $sortorder || $field != $sortfield)
		{
			//$out.= '<a href="'.$file.'?sortfield='.$field.'&sortorder=asc&begin='.$begin.$options.'">'.img_down("A-Z",0).'</a>';
			//$out.= '<a href="'.$file.'?sortfield='.$field.'&sortorder=desc&begin='.$begin.$options.'">'.img_up("Z-A",0).'</a>';
		}
		else
		{
			if ($sortorder == 'DESC' ) {
				//$out.= '<a href="'.$file.'?sortfield='.$field.'&sortorder=asc&begin='.$begin.$options.'">'.img_down("A-Z",0).'</a>';
				//$out.= '<a href="'.$file.'?sortfield='.$field.'&sortorder=desc&begin='.$begin.$options.'">'.img_up("Z-A",1).'</a>';
				$sortimg.= img_up("Z-A",0);
			}
			if ($sortorder == 'ASC' ) {
				//$out.= '<a href="'.$file.'?sortfield='.$field.'&sortorder=asc&begin='.$begin.$options.'">'.img_down("A-Z",1).'</a>';
				//$out.= '<a href="'.$file.'?sortfield='.$field.'&sortorder=desc&begin='.$begin.$options.'">'.img_up("Z-A",0).'</a>';
				$sortimg.= img_down("A-Z",0);
			}
		}

		$sortimg.= '</span>';
	}

	$out.=$sortimg;

	$out.='</'.$tag.'>';

	return $out;
}

/**
 *	Show a title.
 *
 *	@param	string	$title			Title to show
 *	@return	string					Title to show
 *  @deprecated						Use load_fiche_titre instead
 *  @see load_fiche_titre
 */
function print_titre($title)
{
	dol_syslog(__FUNCTION__ . " is deprecated", LOG_WARNING);

	print '<div class="titre">'.$title.'</div>';
}

/**
 *	Show a title with picto
 *
 *	@param	string	$title				Title to show
 *	@param	string	$mesg				Added message to show on right
 *	@param	string	$picto				Icon to use before title (should be a 32x32 transparent png file)
 *	@param	int		$pictoisfullpath	1=Icon name is a full absolute url of image
 * 	@param	int		$id					To force an id on html objects
 * 	@return	void
 *  @deprecated Use print load_fiche_titre instead
 */
function print_fiche_titre($title, $mesg='', $picto='title_generic.png', $pictoisfullpath=0, $id='')
{
	print load_fiche_titre($title, $mesg, $picto, $pictoisfullpath, $id);
}

/**
 *	Load a title with picto
 *
 *	@param	string	$titre				Title to show
 *	@param	string	$mesg				Added message to show on right
 *	@param	string	$picto				Icon to use before title (should be a 32x32 transparent png file)
 *	@param	int		$pictoisfullpath	1=Icon name is a full absolute url of image
 * 	@param	int		$id					To force an id on html objects
 * 	@return	string
 */
function load_fiche_titre($titre, $mesg='', $picto='title_generic.png', $pictoisfullpath=0, $id=0)
{
	global $conf;

	$return='';

	if ($picto == 'setup') $picto='title.png';
	if (($conf->browser->name == 'ie') && $picto=='title.png') $picto='title.gif';

	$return.= "\n";
	$return.= '<table '.($id?'id="'.$id.'" ':'').'summary="" width="100%" border="0" class="notopnoleftnoright" style="margin-bottom: 2px;"><tr>';
	if ($picto) $return.= '<td class="nobordernopadding hideonsmartphone" width="40" align="left" valign="middle">'.img_picto('',$picto, 'id="pictotitle"', $pictoisfullpath).'</td>';
	$return.= '<td class="nobordernopadding" valign="middle">';
	$return.= '<div class="titre">'.$titre.'</div>';
	$return.= '</td>';
	if (dol_strlen($mesg))
	{
		$return.= '<td class="nobordernopadding titre_right" align="right" valign="middle">'.$mesg.'</td>';
	}
	$return.= '</tr></table>'."\n";

	return $return;
}

/**
 *	Print a title with navigation controls for pagination
 *
 *	@param	string	$titre				Title to show (required)
 *	@param	string	$page				Numero of page to show in navigation links (required)
 *	@param	string	$file				Url of page (required)
 *	@param	string	$options         	parametres complementaires lien ('' par defaut)
 *	@param	string	$sortfield       	champ de tri ('' par defaut)
 *	@param	string	$sortorder       	ordre de tri ('' par defaut)
 *	@param	string	$center          	chaine du centre ('' par defaut)
 *	@param	int		$num				number of records found by select with limit+1
 *	@param	int		$totalnboflines		Total number of records/lines for all pages (if known)
 *	@param	string	$picto				Icon to use before title (should be a 32x32 transparent png file)
 *	@param	int		$pictoisfullpath	1=Icon name is a full absolute url of image
 *  @param	string	$morehtml			More html to show
 *  @param  string  $morecss            More css to the table
 *  @param  int     $limit              Limit ofnumber of lines on each page
 *	@return	void
 */
function print_barre_liste($titre, $page, $file, $options='', $sortfield='', $sortorder='', $center='', $num=-1, $totalnboflines=0, $picto='title_generic.png', $pictoisfullpath=0, $morehtml='', $morecss='', $limit=0)
{
	global $conf,$langs;

	if ($picto == 'setup') $picto='title_setup.png';
	if (($conf->browser->name == 'ie') && $picto=='title_generic.png') $picto='title.gif';
	if ($limit < 1) $limit = $conf->liste_limit;
	
	if (($num > $limit) || ($num == -1))
	{
		$nextpage = 1;
	}
	else
	{
		$nextpage = 0;
	}

	print "\n";
	print "<!-- Begin title '".$titre."' -->\n";
	print '<table width="100%" border="0" class="notopnoleftnoright'.($morecss?' '.$morecss:'').'" style="margin-bottom: 6px;"><tr>';

	// Left
	if ($picto && $titre) print '<td class="nobordernopadding hideonsmartphone" width="40" align="left" valign="middle">'.img_picto('', $picto, '', $pictoisfullpath).'</td>';
	print '<td class="nobordernopadding"><div class="titre">'.$titre.'</div></td>';

	// Center
	if ($center)
	{
		print '<td class="nobordernopadding" align="left" valign="middle">'.$center.'</td>';
	}

	// Right
	print '<td class="nobordernopadding" align="right" valign="middle">';
	if ($sortfield) $options .= "&amp;sortfield=".$sortfield;
	if ($sortorder) $options .= "&amp;sortorder=".$sortorder;
	// Show navigation bar
	$pagelist = '';
	if ($page > 0 || $num > $limit)
	{
		if ($totalnboflines)	// If we know total nb of lines
		{
			$maxnbofpage=(empty($conf->dol_optimize_smallscreen) ? 6 : 3);		// nb before and after selected page + ... + first or last

			$nbpages=ceil($totalnboflines/$limit);
			$cpt=($page-$maxnbofpage);
			if ($cpt < 0) { $cpt=0; }

			if ($cpt>=1)
			{
				$pagelist.= '<li'.(empty($conf->dol_use_jmobile)?' class="pagination"':'').'><a '.(empty($conf->dol_use_jmobile)?'':'data-role="button" ').'href="'.$file.'?page=0'.$options.'&amp;sortfield='.$sortfield.'&amp;sortorder='.$sortorder.'">1</a></li>';
				if ($cpt > 2) $pagelist.='<li'.(empty($conf->dol_use_jmobile)?' class="pagination"':'').'><span '.(empty($conf->dol_use_jmobile)?'class="inactive"':'data-role="button"').'>...</span></li>';
				else if ($cpt == 2) $pagelist.='<li'.(empty($conf->dol_use_jmobile)?' class="pagination"':'').'><a '.(empty($conf->dol_use_jmobile)?'':'data-role="button" ').'href="'.$file.'?page=1'.$options.'&amp;sortfield='.$sortfield.'&amp;sortorder='.$sortorder.'">2</a></li>';
			}

			do
			{
				if ($cpt==$page)
				{
					$pagelist.= '<li'.(empty($conf->dol_use_jmobile)?' class="pagination"':'').'><span '.(empty($conf->dol_use_jmobile)?'class="active"':'data-role="button"').'>'.($page+1).'</span></li>';
				}
				else
				{
					$pagelist.= '<li'.(empty($conf->dol_use_jmobile)?' class="pagination"':'').'><a '.(empty($conf->dol_use_jmobile)?'':'data-role="button" ').'href="'.$file.'?page='.$cpt.$options.'&amp;sortfield='.$sortfield.'&amp;sortorder='.$sortorder.'">'.($cpt+1).'</a></li>';
				}
				$cpt++;
			}
			while ($cpt < $nbpages && $cpt<=$page+$maxnbofpage);

			if ($cpt<$nbpages)
			{
				if ($cpt<$nbpages-2) $pagelist.= '<li'.(empty($conf->dol_use_jmobile)?' class="pagination"':'').'><span '.(empty($conf->dol_use_jmobile)?'class="inactive"':'data-role="button"').'>...</span></li>';
				else if ($cpt == $nbpages-2) $pagelist.= '<li'.(empty($conf->dol_use_jmobile)?' class="pagination"':'').'><a '.(empty($conf->dol_use_jmobile)?'':'data-role="button" ').'href="'.$file.'?page='.($nbpages-2).$options.'&amp;sortfield='.$sortfield.'&amp;sortorder='.$sortorder.'">'.($nbpages - 1).'</a></li>';
				$pagelist.= '<li'.(empty($conf->dol_use_jmobile)?' class="pagination"':'').'><a '.(empty($conf->dol_use_jmobile)?'':'data-role="button" ').'href="'.$file.'?page='.($nbpages-1).$options.'&amp;sortfield='.$sortfield.'&amp;sortorder='.$sortorder.'">'.$nbpages.'</a></li>';
			}
		}
		else
		{
			$pagelist.= '<li'.(empty($conf->dol_use_jmobile)?' class="pagination"':'').'><span '.(empty($conf->dol_use_jmobile)?'class="active"':'data-role="button"').'>'.($page+1)."</li>";
		}
	}
	print_fleche_navigation($page,$file,$options,$nextpage,$pagelist,$morehtml);		// output the div and ul for previous/last completed with page numbers into $pagelist
	print '</td>';

	print '</tr></table>'."\n";
	print "<!-- End title -->\n\n";
}

/**
 *	Function to show navigation arrows into lists
 *
 *	@param	int				$page				Number of page
 *	@param	string			$file				Page URL (in most cases provided with $_SERVER["PHP_SELF"])
 *	@param	string			$options         	Other url paramaters to propagate ("" by default)
 *	@param	integer			$nextpage	    	Do we show a next page button
 *	@param	string			$betweenarrows		HTML content to show between arrows. MUST contains '<li> </li>' tags or '<li><span> </span></li>'.
 *  @param	string			$afterarrows		HTML content to show after arrows. Must NOT contains '<li> </li>' tags.
 *	@return	void
 */
function print_fleche_navigation($page, $file, $options='', $nextpage=0, $betweenarrows='', $afterarrows='')
{
	global $conf, $langs;

	print '<div class="pagination"><ul>';
	if ($page > 0)
	{
		if (empty($conf->dol_use_jmobile)) print '<li class="pagination"><a class="paginationprevious" href="'.$file.'?page='.($page-1).$options.'"><</a></li>';
		else print '<li><a data-role="button" data-icon="arrow-l" data-iconpos="left" href="'.$file.'?page='.($page-1).$options.'">'.$langs->trans("Previous").'</a></li>';
	}
	if ($betweenarrows)
	{
		print $betweenarrows;
	}
	if ($nextpage > 0)
	{
		if (empty($conf->dol_use_jmobile)) print '<li class="pagination"><a class="paginationnext" href="'.$file.'?page='.($page+1).$options.'">></a></li>';
		else print '<li><a data-role="button" data-icon="arrow-r" data-iconpos="right" href="'.$file.'?page='.($page+1).$options.'">'.$langs->trans("Next").'</a></li>';
	}
	if ($afterarrows)
	{
		print '<li class="paginationafterarrows">';
		print $afterarrows;
		print '</li>';
	}
	print '</ul></div>'."\n";
}


/**
 *	Return a string with VAT rate label formated for view output
 *	Used into pdf and HTML pages
 *
 *	@param	float	$rate			Rate value to format (19.6 19,6 19.6% 19,6%,...)
 *  @param	boolean	$addpercent		Add a percent % sign in output
 *	@param	int		$info_bits		Miscellaneous information on vat (0=Default, 1=French NPR vat)
 *	@param	int		$usestarfornpr	1=Use '*' for NPR vat rate intead of MAIN_LABEL_MENTION_NPR
 *  @return	string					String with formated amounts (19,6 or 19,6% or 8.5% NPR or 8.5% *)
 */
function vatrate($rate,$addpercent=false,$info_bits=0,$usestarfornpr=0)
{
    $morelabel='';
    
    if (preg_match('/%/',$rate))
	{
		$rate=str_replace('%','',$rate);
		$addpercent=true;
	}
	if (preg_match('/\((.*)\)/',$rate,$reg))
	{
	    $morelabel=' ('.$reg[1].')';
	    $rate=preg_replace('/'.preg_quote($morelabel,'/').'/','',$rate);
	}
	if (preg_match('/\*/',$rate) || preg_match('/'.constant('MAIN_LABEL_MENTION_NPR').'/i',$rate))
	{
		$rate=str_replace('*','',$rate);
		$info_bits |= 1;
	}

	$ret=price($rate,0,'',0,0).($addpercent?'%':'');
	if ($info_bits & 1) $ret.=' '.($usestarfornpr?'*':constant('MAIN_LABEL_MENTION_NPR'));
	$ret.=$morelabel;
	return $ret;
}


/**
 *		Function to format a value into an amount for visual output
 *		Function used into PDF and HTML pages
 *
 *		@param	float		$amount			Amount to format
 *		@param	integer		$form			Type of format, HTML or not (not by default)
 *		@param	Translate	$outlangs		Object langs for output
 *		@param	int			$trunc			1=Truncate if there is too much decimals (default), 0=Does not truncate
 *		@param	int			$rounding		Minimum number of decimal to show. If 0, no change, if -1, we use min($conf->global->MAIN_MAX_DECIMALS_UNIT,$conf->global->MAIN_MAX_DECIMALS_TOTAL)
 *		@param	int			$forcerounding	Force the number of decimal to forcerounding decimal (-1=do not force)
 *		@param	string		$currency_code	To add currency symbol (''=add nothing, 'auto'=Use default currency, 'XXX'=add currency symbols for XXX currency)
 *		@return	string						Chaine avec montant formate
 *
 *		@see	price2num					Revert function of price
 */
function price($amount, $form=0, $outlangs='', $trunc=1, $rounding=-1, $forcerounding=-1, $currency_code='')
{
	global $langs,$conf;

	// Clean parameters
	if (empty($amount)) $amount=0;	// To have a numeric value if amount not defined or = ''
	$amount = (is_numeric($amount)?$amount:0); // Check if amount is numeric, for example, an error occured when amount value = o (letter) instead 0 (number)
	if ($rounding < 0) $rounding=min($conf->global->MAIN_MAX_DECIMALS_UNIT,$conf->global->MAIN_MAX_DECIMALS_TOT);
	$nbdecimal=$rounding;

	// Output separators by default (french)
	$dec=','; $thousand=' ';

	// If $outlangs not forced, we use use language
	if (! is_object($outlangs)) $outlangs=$langs;

	if ($outlangs->transnoentitiesnoconv("SeparatorDecimal") != "SeparatorDecimal")  $dec=$outlangs->transnoentitiesnoconv("SeparatorDecimal");
	if ($outlangs->transnoentitiesnoconv("SeparatorThousand")!= "SeparatorThousand") $thousand=$outlangs->transnoentitiesnoconv("SeparatorThousand");
	if ($thousand == 'None') $thousand='';
	else if ($thousand == 'Space') $thousand=' ';
	//print "outlangs=".$outlangs->defaultlang." amount=".$amount." html=".$form." trunc=".$trunc." nbdecimal=".$nbdecimal." dec='".$dec."' thousand='".$thousand."'<br>";

	//print "amount=".$amount."-";
	$amount = str_replace(',','.',$amount);	// should be useless
	//print $amount."-";
	$datas = explode('.',$amount);
	$decpart = isset($datas[1])?$datas[1]:'';
	$decpart = preg_replace('/0+$/i','',$decpart);	// Supprime les 0 de fin de partie decimale
	//print "decpart=".$decpart."<br>";
	$end='';

	// We increase nbdecimal if there is more decimal than asked (to not loose information)
	if (dol_strlen($decpart) > $nbdecimal) $nbdecimal=dol_strlen($decpart);
	// Si on depasse max
	if ($trunc && $nbdecimal > $conf->global->MAIN_MAX_DECIMALS_SHOWN)
	{
		$nbdecimal=$conf->global->MAIN_MAX_DECIMALS_SHOWN;
		if (preg_match('/\.\.\./i',$conf->global->MAIN_MAX_DECIMALS_SHOWN))
		{
			// Si un affichage est tronque, on montre des ...
			$end='...';
		}
	}

	// If force rounding
	if ($forcerounding >= 0) $nbdecimal = $forcerounding;

	// Format number
	$output=number_format($amount, $nbdecimal, $dec, $thousand);
	if ($form)
	{
		$output=preg_replace('/\s/','&nbsp;',$output);
		$output=preg_replace('/\'/','&#039;',$output);
	}
	// Add symbol of currency if requested
	$cursymbolbefore=$cursymbolafter='';
	if ($currency_code)
	{
		if ($currency_code == 'auto') $currency_code=$conf->currency;

		$listofcurrenciesbefore=array('USD','GBP','AUD','MXN');
		if (in_array($currency_code,$listofcurrenciesbefore)) $cursymbolbefore.=$outlangs->getCurrencySymbol($currency_code);
		else
		{
			$tmpcur=$outlangs->getCurrencySymbol($currency_code);
			$cursymbolafter.=($tmpcur == $currency_code ? ' '.$tmpcur : $tmpcur);
		}
	}
	$output=$cursymbolbefore.$output.$end.($cursymbolafter?' ':'').$cursymbolafter;

	return $output;
}

/**
 *	Function that return a number with universal decimal format (decimal separator is '.') from an amount typed by a user.
 *	Function to use on each input amount before any numeric test or database insert
 *
 *	@param	float	$amount			Amount to convert/clean
 *	@param	string	$rounding		''=No rounding
 * 									'MU'=Round to Max unit price (MAIN_MAX_DECIMALS_UNIT)
 *									'MT'=Round to Max for totals with Tax (MAIN_MAX_DECIMALS_TOT)
 *									'MS'=Round to Max Shown (MAIN_MAX_DECIMALS_SHOWN)
 * 	@param	int		$alreadysqlnb	Put 1 if you know that content is already universal format number
 *	@return	string					Amount with universal numeric format (Example: '99.99999') or unchanged text if conversion fails.
 *
 *	@see    price					Opposite function of price2num
 */
function price2num($amount,$rounding='',$alreadysqlnb=0)
{
	global $langs,$conf;

	// Round PHP function does not allow number like '1,234.56' nor '1.234,56' nor '1 234,56'
	// Numbers must be '1234.56'
	// Decimal delimiter for PHP and database SQL requests must be '.'
	$dec=','; $thousand=' ';
	if ($langs->transnoentitiesnoconv("SeparatorDecimal") != "SeparatorDecimal")  $dec=$langs->transnoentitiesnoconv("SeparatorDecimal");
	if ($langs->transnoentitiesnoconv("SeparatorThousand")!= "SeparatorThousand") $thousand=$langs->transnoentitiesnoconv("SeparatorThousand");
	if ($thousand == 'None') $thousand='';
	elseif ($thousand == 'Space') $thousand=' ';
	//print "amount=".$amount." html=".$form." trunc=".$trunc." nbdecimal=".$nbdecimal." dec='".$dec."' thousand='".$thousand."'<br>";

	// Convert value to universal number format (no thousand separator, '.' as decimal separator)
	if ($alreadysqlnb != 1)	// If not a PHP number or unknown, we change format
	{
		//print 'PP'.$amount.' - '.$dec.' - '.$thousand.' - '.intval($amount).'<br>';

		// Convert amount to format with dolibarr dec and thousand (this is because PHP convert a number
		// to format defined by LC_NUMERIC after a calculation and we want source format to be like defined by Dolibarr setup.
		if (is_numeric($amount))
		{
			// We put in temps value of decimal ("0.00001"). Works with 0 and 2.0E-5 and 9999.10
			$temps=sprintf("%0.10F",$amount-intval($amount));	// temps=0.0000000000 or 0.0000200000 or 9999.1000000000
			$temps=preg_replace('/([\.1-9])0+$/','\\1',$temps); // temps=0. or 0.00002 or 9999.1
			$nbofdec=max(0,dol_strlen($temps)-2);	// -2 to remove "0."
			$amount=number_format($amount,$nbofdec,$dec,$thousand);
		}
		//print "QQ".$amount.'<br>';

		// Now make replace (the main goal of function)
		if ($thousand != ',' && $thousand != '.') $amount=str_replace(',','.',$amount);	// To accept 2 notations for french users
		$amount=str_replace(' ','',$amount);		// To avoid spaces
		$amount=str_replace($thousand,'',$amount);	// Replace of thousand before replace of dec to avoid pb if thousand is .
		$amount=str_replace($dec,'.',$amount);
	}

	// Now, make a rounding if required
	if ($rounding)
	{
		$nbofdectoround='';
		if ($rounding == 'MU')     $nbofdectoround=$conf->global->MAIN_MAX_DECIMALS_UNIT;
		elseif ($rounding == 'MT') $nbofdectoround=$conf->global->MAIN_MAX_DECIMALS_TOT;
		elseif ($rounding == 'MS') $nbofdectoround=$conf->global->MAIN_MAX_DECIMALS_SHOWN;
		elseif (is_numeric($rounding))  $nbofdectoround=$rounding; 	// For admin info page
		//print "RR".$amount.' - '.$nbofdectoround.'<br>';
		if (dol_strlen($nbofdectoround)) $amount = round($amount,$nbofdectoround);	// $nbofdectoround can be 0.
		else return 'ErrorBadParameterProvidedToFunction';
		//print 'SS'.$amount.' - '.$nbofdec.' - '.$dec.' - '.$thousand.' - '.$nbofdectoround.'<br>';

		// Convert amount to format with dolibarr dec and thousand (this is because PHP convert a number
		// to format defined by LC_NUMERIC after a calculation and we want source format to be defined by Dolibarr setup.
		if (is_numeric($amount))
		{
			// We put in temps value of decimal ("0.00001"). Works with 0 and 2.0E-5 and 9999.10
			$temps=sprintf("%0.10F",$amount-intval($amount));	// temps=0.0000000000 or 0.0000200000 or 9999.1000000000
			$temps=preg_replace('/([\.1-9])0+$/','\\1',$temps); // temps=0. or 0.00002 or 9999.1
			$nbofdec=max(0,dol_strlen($temps)-2);	// -2 to remove "0."
			$amount=number_format($amount,min($nbofdec,$nbofdectoround),$dec,$thousand);		// Convert amount to format with dolibarr dec and thousand
		}
		//print "TT".$amount.'<br>';

		// Always make replace because each math function (like round) replace
		// with local values and we want a number that has a SQL string format x.y
		if ($thousand != ',' && $thousand != '.') $amount=str_replace(',','.',$amount);	// To accept 2 notations for french users
		$amount=str_replace(' ','',$amount);		// To avoid spaces
		$amount=str_replace($thousand,'',$amount);	// Replace of thousand before replace of dec to avoid pb if thousand is .
		$amount=str_replace($dec,'.',$amount);
	}

	return $amount;
}

/**
 *	Return localtax rate for a particular vat, when selling a product with vat $vatrate, from a $thirdparty_buyer to a $thirdparty_seller
 *  Note: This function applies same rules than get_default_tva
 *
 * 	@param	float		$vatrate		        Vat rate. Can be '8.5' or '8.5 (VATCODEX)' for example
 * 	@param  int			$local		         	Local tax to search and return (1 or 2 return only tax rate 1 or tax rate 2)
 *  @param  Societe		$thirdparty_buyer    	Object of buying third party
 *  @param	Societe		$thirdparty_seller		Object of selling third party
 *  @param	int			$vatnpr					If vat rate is NPR or not
 * 	@return	mixed			   					0 if not found, localtax rate if found
 *  @see get_default_tva
 */
function get_localtax($vatrate, $local, $thirdparty_buyer="", $thirdparty_seller="", $vatnpr=0)
{
	global $db, $conf, $mysoc;

	if (empty($thirdparty_seller) || ! is_object($thirdparty_seller)) $thirdparty_seller=$mysoc;

	dol_syslog("get_localtax tva=".$vatrate." local=".$local." thirdparty_buyer id=".(is_object($thirdparty_buyer)?$thirdparty_buyer->id:'')."/country_code=".(is_object($thirdparty_buyer)?$thirdparty_buyer->country_code:'')." thirdparty_seller id=".$thirdparty_seller->id."/country_code=".$thirdparty_seller->country_code." thirdparty_seller localtax1_assuj=".$thirdparty_seller->localtax1_assuj."  thirdparty_seller localtax2_assuj=".$thirdparty_seller->localtax2_assuj);

	$vatratecleaned = $vatrate;
	if (preg_match('/^(.*)\s*\((.*)\)$/', $vatrate, $reg))      // If vat is "xx (yy)"
	{
        $vatratecleaned = $reg[1];
	    $vatratecode = $reg[2];
	}
	
	/*if ($thirdparty_buyer->country_code != $thirdparty_seller->country_code)
	{
		return 0;
	}*/
	
	// Some test to guess with no need to make database access
	if ($mysoc->country_code == 'ES') // For spain localtaxes 1 and 2, tax is qualified if buyer use local taxe
	{
		if ($local == 1)
		{
<<<<<<< HEAD
			if (! $mysoc->localtax1_assuj) return 0;
			if ($thirdparty_seller->id == $mysoc->id)
=======
			if(! $mysoc->localtax1_assuj || $tva=="0") return 0;
			if ($thirdparty_seller->id==$mysoc->id)
>>>>>>> fe71c0cb
			{
				if (! $thirdparty_buyer->localtax1_assuj) return 0;
			}
			else
			{
				if (! $thirdparty_seller->localtax1_assuj) return 0;
			}
		}

		if ($local == 2)
		{
<<<<<<< HEAD
			if (! $mysoc->localtax2_assuj) return 0;
			if ($thirdparty_seller->id == $mysoc->id)
=======
			if(! $mysoc->localtax2_assuj  || $tva=="0") return 0;
			if ($thirdparty_seller->id==$mysoc->id )
>>>>>>> fe71c0cb
			{
				if (! $thirdparty_buyer->localtax2_assuj) return 0;
			}
			else
			{
				if (! $thirdparty_seller->localtax2_assuj) return 0;
			}
		}
	}
	else
	{
		if ($local == 1 && ! $thirdparty_seller->localtax1_assuj) return 0;
		if ($local == 2 && ! $thirdparty_seller->localtax2_assuj) return 0;
	}
	//if ($local == 0 && ! $thirdparty_seller->localtax1_assuj && ! $thirdparty_seller->localtax2_assuj) return array('localtax1'=>0,'localtax2'=>0);

	// Do not enabled this. We want localtax that match the vat rate.
	// If we forced a vat, we must also force local tax
	/*
	if (is_object($thirdparty_buyer))
	{
		if ($thirdparty_seller->country_code != $thirdparty_buyer->country_code) return 0;
	}*/

	// Search local taxes
	if ($mysoc->country_code == 'ES' || ! empty($conf->global->MAIN_GET_LOCALTAXES_VALUES_FROM_THIRDPARTY))
	{
    	if ($local==1)
    	{
    		if ($thirdparty_seller != $mysoc)
    		{
    			if (!isOnlyOneLocalTax($local))  // TODO We should provide $vatrate to search on correct line and not always on line with highest vat rate
    			{
    				return $thirdparty_seller->localtax1_value;
    			}
    		}
    		else  // i am the seller
    		{
    			if (!isOnlyOneLocalTax($local))  // TODO If seller is me, why not always returning this, even if there is only one locatax vat.
    			{
    				return $conf->global->MAIN_INFO_VALUE_LOCALTAX1;
    			}
    		}
    	}
    	if ($local==2)
    	{
    		if ($thirdparty_seller != $mysoc)
    		{
    			if (!isOnlyOneLocalTax($local))  // TODO We should provide $vatrate to search on correct line and not always on line with highest vat rate
    			// TODO We should also return value defined on thirdparty only if defined
    			{
    				return $thirdparty_seller->localtax2_value;
    			}
    		}
    		else  // i am the seller
    		{
    			if (!isOnlyOneLocalTax($local))  // This is for spain only, we don't return value found into datbase even if there is only one locatax vat.
    			{
    				return $conf->global->MAIN_INFO_VALUE_LOCALTAX2;
    			}
    		}
    	}
	}

	// By default, search value of local tax on line of common tax
	$sql  = "SELECT t.localtax1, t.localtax2, t.localtax1_type, t.localtax2_type";
   	$sql .= " FROM ".MAIN_DB_PREFIX."c_tva as t, ".MAIN_DB_PREFIX."c_country as c";
   	$sql .= " WHERE t.fk_pays = c.rowid AND c.code = '".$thirdparty_seller->country_code."'";
   	$sql .= " AND t.taux = ".((float) $vatratecleaned)." AND t.active = 1";
   	if ($vatratecode) $sql.= " AND t.code ='".$vatratecode."'";		// If we have the code, we use it in priority
   	else $sql.= " AND t.recuperableonly ='".$npr."'";
   	dol_syslog("get_localtax", LOG_DEBUG);
   	$resql=$db->query($sql);

   	if ($resql)
   	{
   		$obj = $db->fetch_object($resql);
   		if ($local==1) return $obj->localtax1;
   		elseif ($local==2) return $obj->localtax2;
	}
	
	return 0;
}


/**
 * Return true if LocalTax (1 or 2) is unique.
 * Example: If localtax1 is 5 on line with highest common vat rate, return true
 * Example: If localtax1 is 5:8:15 on line with highest common vat rate, return false
 *
 * @param   int 	$local	Local tax to test (1 or 2)
 * @return  boolean 		True if LocalTax have multiple values, False if not
 */
function isOnlyOneLocalTax($local)
{
	$tax=get_localtax_by_third($local);

	$valors=explode(":", $tax);

	if (count($valors)>1)
	{
		return false;
	}
	else
	{
		return true;
	}
}

/**
 * Get values of localtaxes (1 or 2) for company country for the common vat with the highest value
 *
 * @param	int		$local 	LocalTax to get
 * @return	number			Values of localtax
 */
function get_localtax_by_third($local)
{
	global $db, $mysoc;
	$sql ="SELECT t.localtax1, t.localtax2 ";
	$sql.=" FROM ".MAIN_DB_PREFIX."c_tva as t inner join ".MAIN_DB_PREFIX."c_country as c ON c.rowid=t.fk_pays";
	$sql.=" WHERE c.code = '".$mysoc->country_code."' AND t.active = 1 AND t.taux=(";
	$sql.="  SELECT max(tt.taux) FROM ".MAIN_DB_PREFIX."c_tva as tt inner join ".MAIN_DB_PREFIX."c_country as c ON c.rowid=tt.fk_pays";
	$sql.="  WHERE c.code = '".$mysoc->country_code."' AND tt.active = 1";
	$sql.="  )";

	$resql=$db->query($sql);
	if ($resql)
	{
		$obj = $db->fetch_object($resql);
		if ($local==1) return $obj->localtax1;
		elseif ($local==2) return $obj->localtax2;
	}

	return 0;

}


/**
 *  Get vat rate and npr from id.
 *  You can call getLocalTaxesFromRate after to get other fields 
 *
 *  @param	int      $vatrowid			Line ID into vat rate table.
 *  @return	array    	  				array(localtax_type1(1-6 / 0 if not found), rate of localtax1, ...)
 */
function getTaxesFromId($vatrowid)
{
    global $db, $mysoc;

    dol_syslog("getTaxesFromId vatrowid=".$vatrowid);

    // Search local taxes
    $sql = "SELECT t.rowid, t.code, t.taux as rate, t.recuperableonly as npr";
    $sql.= " FROM ".MAIN_DB_PREFIX."c_tva as t";
    $sql.= " WHERE t.rowid ='".$vatrowid."'";

    $resql=$db->query($sql);
    if ($resql)
    {
        $obj = $db->fetch_object($resql);

        return array('rowid'=>$obj->rowid, 'code'=>$obj->code, 'rate'=>$obj->rate, 'npr'=>$obj->npr);
    }
    else dol_print_error($db);

    return array();
}

/**
 *  Get type and rate of localtaxes for a particular vat rate/country fo thirdparty
 *  TODO
 *  This function is ALSO called to retrieve type for building PDF. Such call of function must be removed.
 *  Instead this function must be called when adding a line to get the array of localtax and type, and then
 *  provide it to the function calcul_price_total.
 *
 *  @param	string  $vatrate			VAT Rate. Value can be value or the string with code into parenthesis or rowid if $firstparamisid is 1. Example: '8.5' or '8.5 (8.5NPR)' or 123.
 *  @param	int		$local              Number of localtax (1 or 2, or 0 to return 1 & 2)
 *  @param	Societe	$buyer         		Company object
 *  @param	Societe	$seller        		Company object
 *  @param  int     $firstparamisid     1 if first param is id into table (use this if you can)
 *  @return	array    	  				array(localtax_type1(1-6 / 0 if not found), rate of localtax1, ...)
 */
function getLocalTaxesFromRate($vatrate, $local, $buyer, $seller, $firstparamisid=0)
{
	global $db, $mysoc;

	dol_syslog("getLocalTaxesFromRate vatrate=".$vatrate." local=".$local);

	$vatratecleaned = $vatrate;
	if (preg_match('/^(.*)\s*\((.*)\)$/', $vatrate, $reg))      // If vat is "xx (yy)"
	{
	    $vatratecleaned = $reg[1];
	    $vatratecode = $reg[2];
	}
	
	// Search local taxes
	$sql  = "SELECT t.localtax1, t.localtax1_type, t.localtax2, t.localtax2_type, t.accountancy_code_sell, t.accountancy_code_buy";
	$sql .= " FROM ".MAIN_DB_PREFIX."c_tva as t";
	if ($firstparamisid) $sql.= " WHERE t.rowid ='".$vatrate."'";
	else
	{
	    $sql.=", ".MAIN_DB_PREFIX."c_country as c";
    	if ($mysoc->country_code == 'ES') $sql .= " WHERE t.fk_pays = c.rowid AND c.code = '".$buyer->country_code."'";    // local tax in spain use the buyer country ??
    	else $sql .= " WHERE t.fk_pays = c.rowid AND c.code = '".$seller->country_code."'";
    	$sql.= " AND t.taux = ".((float) $vatratecleaned)." AND t.active = 1";
    	if ($vatratecode) $sql.= " AND t.code ='".$vatratecode."'";
	}
	
	$resql=$db->query($sql);
	if ($resql)
	{
		$obj = $db->fetch_object($resql);
		if ($local == 1)
		{
			if (! isOnlyOneLocalTax(1))
			{
				return array($obj->localtax1_type, get_localtax($vatrate, $local, $buyer, $seller), $obj->accountancy_code_sell,$obj->accountancy_code_buy);
			}
			else
			{
				return array($obj->localtax1_type, $obj->localtax1,$obj->accountancy_code_sell,$obj->accountancy_code_buy);
			}
		}
		elseif ($local == 2)
		{
			if (! isOnlyOneLocalTax(2))
			{
				return array($obj->localtax2_type, get_localtax($vatrate, $local, $buyer, $seller),$obj->accountancy_code_sell,$obj->accountancy_code_buy);
			}
			else
			{
				return array($obj->localtax2_type, $obj->localtax2,$obj->accountancy_code_sell,$obj->accountancy_code_buy);
			}
		}
		else
		{
			if(! isOnlyOneLocalTax(1))
			{
				if(! isOnlyOneLocalTax(2))
				{
					return array($obj->localtax1_type, get_localtax($vatrate, 1, $buyer, $seller), $obj->localtax2_type, get_localtax($vatrate, 2, $buyer, $seller),$obj->accountancy_code_sell,$obj->accountancy_code_buy);
				}
				else
				{
					return array($obj->localtax1_type, get_localtax($vatrate, 1, $buyer, $seller), $obj->localtax2_type, $obj->localtax2,$obj->accountancy_code_sell,$obj->accountancy_code_buy);
				}
			}
			else
			{
				if(! isOnlyOneLocalTax(2))
				{
					return array($obj->localtax1_type, $obj->localtax1, $obj->localtax2_type,get_localtax($vatrate, 2, $buyer, $seller) ,$obj->accountancy_code_sell,$obj->accountancy_code_buy);
				}
				else
				{
					return array($obj->localtax1_type, $obj->localtax1, $obj->localtax2_type, $obj->localtax2,$obj->accountancy_code_sell,$obj->accountancy_code_buy);
				}
			}
		}
	}

	return 0;
}

/**
 *	Return vat rate of a product in a particular selling country or default country vat if product is unknown
 *
 *  @param	int			$idprod          	Id of product or 0 if not a predefined product
 *  @param  Societe		$thirdparty_seller  Thirdparty with a ->country_code defined (FR, US, IT, ...)
 *	@param	int			$idprodfournprice	Id product_fournisseur_price (for "supplier" order/invoice)
 *  @return int					         	<0 if KO, Vat rate if OK
 *  @see get_product_localtax_for_country
 */
function get_product_vat_for_country($idprod, $thirdparty_seller, $idprodfournprice=0)
{
	global $db,$conf,$mysoc;

	require_once DOL_DOCUMENT_ROOT . '/product/class/product.class.php';

	$ret=0;
	$found=0;

	if ($idprod > 0)
	{
		// Load product
		$product=new Product($db);
		$result=$product->fetch($idprod);

		if ($mysoc->country_code == $thirdparty_seller->country_code) // If selling country is ours
		{
			if ($idprodfournprice > 0)     // We want vat for product for a "supplier" order or invoice
			{
				$product->get_buyprice($idprodfournprice,0,0,0);
				$ret=$product->vatrate_supplier;
			}
			else
			{
				$ret=$product->tva_tx;    // Default vat of product we defined
			}
			$found=1;
		}
		else
		{
			// TODO Read default product vat according to countrycode and product


		}
	}

	if (! $found)
	{
		if (empty($conf->global->MAIN_VAT_DEFAULT_IF_AUTODETECT_FAILS))
		{
			// If vat of product for the country not found or not defined, we return higher vat of country.
			$sql = "SELECT taux as vat_rate";
			$sql.= " FROM ".MAIN_DB_PREFIX."c_tva as t, ".MAIN_DB_PREFIX."c_country as c";
			$sql.= " WHERE t.active=1 AND t.fk_pays = c.rowid AND c.code='".$thirdparty_seller->country_code."'";
			$sql.= " ORDER BY t.taux DESC, t.recuperableonly ASC";
			$sql.= $db->plimit(1);

			$resql=$db->query($sql);
			if ($resql)
			{
				$obj=$db->fetch_object($resql);
				if ($obj)
				{
					$ret=$obj->vat_rate;
				}
				$db->free($sql);
			}
			else dol_print_error($db);
		}
		else $ret=$conf->global->MAIN_VAT_DEFAULT_IF_AUTODETECT_FAILS;    // Forced value if autodetect fails
	}

	dol_syslog("get_product_vat_for_country: ret=".$ret);
	return $ret;
}

/**
 *	Return localtax vat rate of a product in a particular selling country or default country vat if product is unknown
 *
 *  @param	int		$idprod         		Id of product
 *  @param  int		$local          		1 for localtax1, 2 for localtax 2
 *  @param  Societe	$thirdparty_seller    	Thirdparty with a ->country_code defined (FR, US, IT, ...)
 *  @return int             				<0 if KO, Vat rate if OK
 *  @see get_product_vat_for_country
 */
function get_product_localtax_for_country($idprod, $local, $thirdparty_seller)
{
	global $db,$mysoc;

	if (! class_exists('Product')) {
		require DOL_DOCUMENT_ROOT . '/product/class/product.class.php';
	}

	$ret=0;
	$found=0;

	if ($idprod > 0)
	{
		// Load product
		$product=new Product($db);
		$result=$product->fetch($idprod);

		if ($mysoc->country_code == $thirdparty_seller->country_code) // If selling country is ours
		{
			/* Not defined yet, so we don't use this
			if ($local==1) $ret=$product->localtax1_tx;
			elseif ($local==2) $ret=$product->localtax2_tx;
			$found=1;
			*/
		}
		else
		{
			// TODO Read default product vat according to countrycode and product


		}
	}

	if (! $found)
	{
		// If vat of product for the country not found or not defined, we return higher vat of country.
		$sql = "SELECT taux as vat_rate, localtax1, localtax2";
		$sql.= " FROM ".MAIN_DB_PREFIX."c_tva as t, ".MAIN_DB_PREFIX."c_country as c";
		$sql.= " WHERE t.active=1 AND t.fk_pays = c.rowid AND c.code='".$thirdparty_seller->country_code."'";
		$sql.= " ORDER BY t.taux DESC, t.recuperableonly ASC";
		$sql.= $db->plimit(1);

		$resql=$db->query($sql);
		if ($resql)
		{
			$obj=$db->fetch_object($resql);
			if ($obj)
			{
				if ($local==1) $ret=$obj->localtax1;
				elseif ($local==2) $ret=$obj->localtax2;
			}
		}
		else dol_print_error($db);
	}

	dol_syslog("get_product_localtax_for_country: ret=".$ret);
	return $ret;
}

/**
 *	Function that return vat rate of a product line (according to seller, buyer and product vat rate)
 *   Si vendeur non assujeti a TVA, TVA par defaut=0. Fin de regle.
 *	 Si le (pays vendeur = pays acheteur) alors TVA par defaut=TVA du produit vendu. Fin de regle.
 *	 Si (vendeur et acheteur dans Communaute europeenne) et (bien vendu = moyen de transports neuf comme auto, bateau, avion) alors TVA par defaut=0 (La TVA doit etre paye par acheteur au centre d'impots de son pays et non au vendeur). Fin de regle.
 *	 Si (vendeur et acheteur dans Communaute europeenne) et (acheteur = particulier ou entreprise sans num TVA intra) alors TVA par defaut=TVA du produit vendu. Fin de regle
 *	 Si (vendeur et acheteur dans Communaute europeenne) et (acheteur = entreprise avec num TVA) intra alors TVA par defaut=0. Fin de regle
 *	 Sinon TVA proposee par defaut=0. Fin de regle.
 *
 *	@param	Societe		$thirdparty_seller    	Objet societe vendeuse
 *	@param  Societe		$thirdparty_buyer   	Objet societe acheteuse
 *	@param  int			$idprod					Id product
 *	@param	int			$idprodfournprice		Id product_fournisseur_price (for supplier order/invoice)
 *	@return float         				      	Taux de tva a appliquer, -1 si ne peut etre determine
 *  @see get_default_npr, get_default_localtax
 */
function get_default_tva($thirdparty_seller, $thirdparty_buyer, $idprod=0, $idprodfournprice=0)
{
	global $conf;

	if (!is_object($thirdparty_seller)) return -1;
	if (!is_object($thirdparty_buyer)) return -1;

	// Note: possible values for tva_assuj are 0/1 or franchise/reel
	$seller_use_vat=((is_numeric($thirdparty_seller->tva_assuj) && ! $thirdparty_seller->tva_assuj) || (! is_numeric($thirdparty_seller->tva_assuj) && $thirdparty_seller->tva_assuj=='franchise'))?0:1;

	$seller_country_code=$thirdparty_seller->country_code;
	$seller_in_cee=$thirdparty_seller->isInEEC();

	$buyer_country_code=$thirdparty_buyer->country_code;
	$buyer_in_cee=$thirdparty_buyer->isInEEC();

	dol_syslog("get_default_tva: seller use vat=".$seller_use_vat.", seller country=".$seller_country_code.", seller in cee=".$seller_in_cee.", buyer country=".$buyer_country_code.", buyer in cee=".$buyer_in_cee.", idprod=".$idprod.", idprodfournprice=".$idprodfournprice.", SERVICE_ARE_ECOMMERCE_200238EC=".(! empty($conf->global->SERVICES_ARE_ECOMMERCE_200238EC)?$conf->global->SERVICES_ARE_ECOMMERCE_200238EC:''));

	// If services are eServices according to EU Council Directive 2002/38/EC (http://ec.europa.eu/taxation_customs/taxation/vat/traders/e-commerce/article_1610_en.htm)
	// we use the buyer VAT.
	if (! empty($conf->global->SERVICE_ARE_ECOMMERCE_200238EC))
	{
		if ($seller_in_cee && $buyer_in_cee && ! $thirdparty_buyer->isACompany())
		{
			//print 'VATRULE 0';
			return get_product_vat_for_country($idprod,$thirdparty_buyer,$idprodfournprice);
		}
	}

	// If seller does not use VAT
	if (! $seller_use_vat)
	{
		//print 'VATRULE 1';
		return 0;
	}

	// Le test ci-dessus ne devrait pas etre necessaire. Me signaler l'exemple du cas juridique concerne si le test suivant n'est pas suffisant.

	// Si le (pays vendeur = pays acheteur) alors la TVA par defaut=TVA du produit vendu. Fin de regle.
	if (($seller_country_code == $buyer_country_code)
	|| (in_array($seller_country_code,array('FR,MC')) && in_array($buyer_country_code,array('FR','MC')))) // Warning ->country_code not always defined
	{
		//print 'VATRULE 2';
		return get_product_vat_for_country($idprod,$thirdparty_seller,$idprodfournprice);
	}

	// Si (vendeur et acheteur dans Communaute europeenne) et (bien vendu = moyen de transports neuf comme auto, bateau, avion) alors TVA par defaut=0 (La TVA doit etre paye par l'acheteur au centre d'impots de son pays et non au vendeur). Fin de regle.
	// Not supported

	// Si (vendeur et acheteur dans Communaute europeenne) et (acheteur = entreprise) alors TVA par defaut=0. Fin de regle
	// Si (vendeur et acheteur dans Communaute europeenne) et (acheteur = particulier) alors TVA par defaut=TVA du produit vendu. Fin de regle
	if (($seller_in_cee && $buyer_in_cee))
	{
		$isacompany=$thirdparty_buyer->isACompany();
		if ($isacompany)
		{
			//print 'VATRULE 3';
			return 0;
		}
		else
		{
			//print 'VATRULE 4';
			return get_product_vat_for_country($idprod,$thirdparty_seller,$idprodfournprice);
		}
	}

	// Sinon la TVA proposee par defaut=0. Fin de regle.
	// Rem: Cela signifie qu'au moins un des 2 est hors Communaute europeenne et que le pays differe
	//print 'VATRULE 5';
	return 0;
}


/**
 *	Fonction qui renvoie si tva doit etre tva percue recuperable
 *
 *	@param	Societe		$thirdparty_seller    	Thirdparty seller
 *	@param  Societe		$thirdparty_buyer   	Thirdparty buyer
 *  @param  int			$idprod                 Id product
 *  @param	int			$idprodfournprice		Id supplier price for product
 *	@return float       			        	0 or 1
 *  @see get_default_tva, get_default_localtax
 */
function get_default_npr($thirdparty_seller, $thirdparty_buyer, $idprod=0, $idprodfournprice=0)
{
	global $db;

	if ($idprodfournprice > 0)
	{
		if (! class_exists('ProductFournisseur'))
			require DOL_DOCUMENT_ROOT . '/fourn/class/fournisseur.product.class.php';
		$prodprice = new ProductFournisseur($db);
		$prodprice->fetch_product_fournisseur_price($idprodfournprice);
		return $prodprice->fourn_tva_npr;
	}
	elseif ($idprod > 0)
	{
		if (! class_exists('Product'))
			require DOL_DOCUMENT_ROOT . '/product/class/product.class.php';
		$prod = new Product($db);
		$prod->fetch($idprod);
		return $prod->tva_npr;
	}

	return 0;
}

/**
 *	Function that return localtax of a product line (according to seller, buyer and product vat rate)
 *   Si vendeur non assujeti a TVA, TVA par defaut=0. Fin de regle.
 *	 Si le (pays vendeur = pays acheteur) alors TVA par defaut=TVA du produit vendu. Fin de regle.
 *	 Sinon TVA proposee par defaut=0. Fin de regle.
 *
 *	@param	Societe		$thirdparty_seller    	Thirdparty seller
 *	@param  Societe		$thirdparty_buyer   	Thirdparty buyer
 *  @param	int			$local					Localtax to process (1 or 2)
 *	@param  int			$idprod					Id product
 *	@return integer        				       	localtax, -1 si ne peut etre determine
 *  @see get_default_tva, get_default_npr
 */
function get_default_localtax($thirdparty_seller, $thirdparty_buyer, $local, $idprod=0)
{
	global $mysoc;

	if (!is_object($thirdparty_seller)) return -1;
	if (!is_object($thirdparty_buyer)) return -1;

	if ($local==1) // Localtax 1
	{
		if ($mysoc->country_code == 'ES')
		{
			if (is_numeric($thirdparty_buyer->localtax1_assuj) && ! $thirdparty_buyer->localtax1_assuj) return 0;
		}
		else
		{
			// Si vendeur non assujeti a Localtax1, localtax1 par default=0
			if (is_numeric($thirdparty_seller->localtax1_assuj) && ! $thirdparty_seller->localtax1_assuj) return 0;
			if (! is_numeric($thirdparty_seller->localtax1_assuj) && $thirdparty_seller->localtax1_assuj=='localtax1off') return 0;
		}
	}
	elseif ($local==2) //I Localtax 2
	{
		// Si vendeur non assujeti a Localtax2, localtax2 par default=0
		if (is_numeric($thirdparty_seller->localtax2_assuj) && ! $thirdparty_seller->localtax2_assuj) return 0;
		if (! is_numeric($thirdparty_seller->localtax2_assuj) && $thirdparty_seller->localtax2_assuj=='localtax2off') return 0;
	}

	if ($thirdparty_seller->country_code == $thirdparty_buyer->country_code)
	{
		return get_product_localtax_for_country($idprod, $local, $thirdparty_seller);
	}

	return 0;
}

/**
 *	Return yes or no in current language
 *
 *	@param	string	$yesno			Value to test (1, 'yes', 'true' or 0, 'no', 'false')
 *	@param	integer	$case			1=Yes/No, 0=yes/no, 2=Disabled checkbox, 3=Disabled checkbox + Yes/No
 *	@param	int		$color			0=texte only, 1=Text is formated with a color font style ('ok' or 'error'), 2=Text is formated with 'ok' color.
 *	@return	string					HTML string
 */
function yn($yesno, $case=1, $color=0)
{
	global $langs;
	$result='unknown';
	if ($yesno == 1 || strtolower($yesno) == 'yes' || strtolower($yesno) == 'true') 	// A mettre avant test sur no a cause du == 0
	{
		$result=$langs->trans('yes');
		if ($case == 1 || $case == 3) $result=$langs->trans("Yes");
		if ($case == 2) $result='<input type="checkbox" value="1" checked disabled>';
		if ($case == 3) $result='<input type="checkbox" value="1" checked disabled> '.$result;

		$classname='ok';
	}
	elseif ($yesno == 0 || strtolower($yesno) == 'no' || strtolower($yesno) == 'false')
	{
		$result=$langs->trans("no");
		if ($case == 1 || $case == 3) $result=$langs->trans("No");
		if ($case == 2) $result='<input type="checkbox" value="0" disabled>';
		if ($case == 3) $result='<input type="checkbox" value="0" disabled> '.$result;

		if ($color == 2) $classname='ok';
		else $classname='error';
	}
	if ($color) return '<font class="'.$classname.'">'.$result.'</font>';
	return $result;
}


/**
 *	Return a path to have a directory according to object.
 *  New usage:       $conf->product->multidir_output[$object->entity].'/'.get_exdir(0, 0, 0, 1, $object, 'modulepart')
 *  Old usage:       '001' with level 3->"0/0/1/", '015' with level 3->"0/1/5/"
 *  Old usage:       'ABC-1' with level 3 ->"0/0/1/", '015' with level 1->"5/"
 *
 *	@param	string	$num            Id of object (deprecated, $object will be used in future)
 *	@param  int		$level		    Level of subdirs to return (1, 2 or 3 levels). (deprecated, global option will be used in future)
 * 	@param	int		$alpha		    0=Keep number only to forge path, 1=Use alpha part afer the - (By default, use 0). (deprecated, global option will be used in future)
 *  @param  int		$withoutslash   0=With slash at end (except if '/', we return ''), 1=without slash at end
 *  @param	Object	$object			Object
 *  @param	string	$modulepart		Type of object ('invoice_supplier, 'donation', 'invoice', ...')
 *  @return	string					Dir to use ending. Example '' or '1/' or '1/2/'
 */
function get_exdir($num,$level,$alpha,$withoutslash,$object,$modulepart)
{
	global $conf;

	$path = '';

	$arrayforoldpath=array('cheque','user','category','holiday','shipment', 'member','don','donation','supplier_invoice','invoice_supplier','mailing');
	if (! empty($conf->global->PRODUCT_USE_OLD_PATH_FOR_PHOTO)) $arrayforoldpath[]='product';	
	if (! empty($level) && in_array($modulepart, $arrayforoldpath))
	{
		// This part should be removed once all code is using "get_exdir" to forge path, with all parameters provided
		if (empty($alpha)) $num = preg_replace('/([^0-9])/i','',$num);
		else $num = preg_replace('/^.*\-/i','',$num);
		$num = substr("000".$num, -$level);
		if ($level == 1) $path = substr($num,0,1);
		if ($level == 2) $path = substr($num,1,1).'/'.substr($num,0,1);
		if ($level == 3) $path = substr($num,2,1).'/'.substr($num,1,1).'/'.substr($num,0,1);
	}
	else
	{
		// TODO
		// We will enhance here a common way of forging path for document storage
		// Here, object->id, object->ref and object->modulepart are required.
        if (in_array($modulepart, array('thirdparty','contact')))
        {
            $path=$object->ref?$object->ref:$object->id;
        }
	}

	if (empty($withoutslash) && ! empty($path)) $path.='/';
	return $path;
}

/**
 *	Creation of a directory (this can create recursive subdir)
 *
 *	@param	string	$dir		Directory to create (Separator must be '/'. Example: '/mydir/mysubdir')
 *	@param	string	$dataroot	Data root directory (To avoid having the data root in the loop. Using this will also lost the warning on first dir PHP has no permission when open_basedir is used)
 *  @param	int		$newmask	Mask for new file (Defaults to $conf->global->MAIN_UMASK or 0755 if unavailable). Example: '0444'
 *	@return int         		< 0 if KO, 0 = already exists, > 0 if OK
 */
function dol_mkdir($dir, $dataroot='', $newmask=null)
{
	global $conf;

	dol_syslog("functions.lib::dol_mkdir: dir=".$dir,LOG_INFO);

	$dir_osencoded=dol_osencode($dir);
	if (@is_dir($dir_osencoded)) return 0;

	$nberr=0;
	$nbcreated=0;

	$ccdir='';
	if (! empty($dataroot)) {
		// Remove data root from loop
		$dir = str_replace($dataroot.'/', '', $dir);
		$ccdir = $dataroot.'/';
	}

	$cdir = explode("/", $dir);
	$num=count($cdir);
	for ($i = 0; $i < $num; $i++)
	{
		if ($i > 0) $ccdir .= '/'.$cdir[$i];
		else $ccdir .= $cdir[$i];
		if (preg_match("/^.:$/",$ccdir,$regs)) continue;	// Si chemin Windows incomplet, on poursuit par rep suivant

		// Attention, le is_dir() peut echouer bien que le rep existe.
		// (ex selon config de open_basedir)
		if ($ccdir)
		{
			$ccdir_osencoded=dol_osencode($ccdir);
			if (! @is_dir($ccdir_osencoded))
			{
				dol_syslog("functions.lib::dol_mkdir: Directory '".$ccdir."' does not exists or is outside open_basedir PHP setting.",LOG_DEBUG);

				umask(0);
				$dirmaskdec=octdec($newmask);
				if (empty($newmask)) {
					$dirmaskdec = empty( $conf->global->MAIN_UMASK ) ? octdec( '0755' ) : octdec( $conf->global->MAIN_UMASK );
				}
				$dirmaskdec |= octdec('0111');  // Set x bit required for directories
				if (! @mkdir($ccdir_osencoded, $dirmaskdec))
				{
					// Si le is_dir a renvoye une fausse info, alors on passe ici.
					dol_syslog("functions.lib::dol_mkdir: Fails to create directory '".$ccdir."' or directory already exists.",LOG_WARNING);
					$nberr++;
				}
				else
				{
					dol_syslog("functions.lib::dol_mkdir: Directory '".$ccdir."' created",LOG_DEBUG);
					$nberr=0;	// On remet a zero car si on arrive ici, cela veut dire que les echecs precedents peuvent etre ignore
					$nbcreated++;
				}
			}
			else
			{
				$nberr=0;	// On remet a zero car si on arrive ici, cela veut dire que les echecs precedents peuvent etre ignores
			}
		}
	}
	return ($nberr ? -$nberr : $nbcreated);
}


/**
 *	Return picto saying a field is required
 *
 *	@return  string		Chaine avec picto obligatoire
 */
function picto_required()
{
	return '<span class="fieldrequired">*</span>';
}


/**
 *	Clean a string from all HTML tags and entities
 *
 *	@param	string	$StringHtml			String to clean
 *	@param	integer	$removelinefeed		Replace also all lines feeds by a space, otherwise only last one are removed
 *  @param  string	$pagecodeto      	Encoding of input/output string
 *	@return string	    				String cleaned
 *
 * 	@see		dol_escape_htmltag
 */
function dol_string_nohtmltag($StringHtml,$removelinefeed=1,$pagecodeto='UTF-8')
{
	$pattern = "/<[^<>]+>/";
	$temp = dol_html_entity_decode($StringHtml,ENT_COMPAT,$pagecodeto);
	$temp = preg_replace($pattern,"",$temp);

	// Supprime aussi les retours
	if ($removelinefeed) $temp=str_replace(array("\r\n","\r","\n")," ",$temp);

	// et les espaces doubles
	while(strpos($temp,"  "))
	{
		$temp = str_replace("  "," ",$temp);
	}
	$CleanString = trim($temp);
	return $CleanString;
}


/**
 * Replace CRLF in string with a HTML BR tag
 *
 * @param	string	$stringtoencode		String to encode
 * @param	int     $nl2brmode			0=Adding br before \n, 1=Replacing \n by br
 * @param   bool	$forxml             false=Use <br>, true=Use <br />
 * @return	string						String encoded
 */
function dol_nl2br($stringtoencode,$nl2brmode=0,$forxml=false)
{
	if (!$nl2brmode) {
		return nl2br($stringtoencode, $forxml);
	} else {
		$ret=preg_replace('/(\r\n|\r|\n)/i', ($forxml?'<br />':'<br>'), $stringtoencode);
		return $ret;
	}
}


/**
 *	This function is called to encode a string into a HTML string but differs from htmlentities because
 * 	a detection is done before to see if text is already HTML or not. Also, all entities but &,<,> are converted.
 *  This permits to encode special chars to entities with no double encoding for already encoded HTML strings.
 * 	This function also remove last EOL or BR if $removelasteolbr=1 (default).
 *  For PDF usage, you can show text by 2 ways:
 *              - writeHTMLCell -> param must be encoded into HTML.
 *              - MultiCell -> param must not be encoded into HTML.
 *              Because writeHTMLCell convert also \n into <br>, if function
 *              is used to build PDF, nl2brmode must be 1.
 *
 *	@param	string	$stringtoencode		String to encode
 *	@param	int		$nl2brmode			0=Adding br before \n, 1=Replacing \n by br (for use with FPDF writeHTMLCell function for example)
 *  @param  string	$pagecodefrom       Pagecode stringtoencode is encoded
 *  @param	int		$removelasteolbr	1=Remove last br or lasts \n (default), 0=Do nothing
 *  @return	string						String encoded
 */
function dol_htmlentitiesbr($stringtoencode,$nl2brmode=0,$pagecodefrom='UTF-8',$removelasteolbr=1)
{
	$newstring=$stringtoencode;
	if (dol_textishtml($stringtoencode))	// Check if text is already HTML or not
	{
		$newstring=preg_replace('/<br(\s[\sa-zA-Z_="]*)?\/?>/i','<br>',$newstring);	// Replace "<br type="_moz" />" by "<br>". It's same and avoid pb with FPDF.
		if ($removelasteolbr) $newstring=preg_replace('/<br>$/i','',$newstring);	// Remove last <br> (remove only last one)
		$newstring=strtr($newstring,array('&'=>'__and__','<'=>'__lt__','>'=>'__gt__','"'=>'__dquot__'));
		$newstring=dol_htmlentities($newstring,ENT_COMPAT,$pagecodefrom);	// Make entity encoding
		$newstring=strtr($newstring,array('__and__'=>'&','__lt__'=>'<','__gt__'=>'>','__dquot__'=>'"'));
	}
	else
	{
		if ($removelasteolbr) $newstring=preg_replace('/(\r\n|\r|\n)$/i','',$newstring);	// Remove last \n (may remove several)
		$newstring=dol_nl2br(dol_htmlentities($newstring,ENT_COMPAT,$pagecodefrom),$nl2brmode);
	}
	// Other substitutions that htmlentities does not do
	//$newstring=str_replace(chr(128),'&euro;',$newstring);	// 128 = 0x80. Not in html entity table.     // Seems useles with TCPDF. Make bug with UTF8 languages
	return $newstring;
}

/**
 *	This function is called to decode a HTML string (it decodes entities and br tags)
 *
 *	@param	string	$stringtodecode		String to decode
 *	@param	string	$pagecodeto			Page code for result
 *	@return	string						String decoded
 */
function dol_htmlentitiesbr_decode($stringtodecode,$pagecodeto='UTF-8')
{
	$ret=dol_html_entity_decode($stringtodecode,ENT_COMPAT,$pagecodeto);
	$ret=preg_replace('/'."\r\n".'<br(\s[\sa-zA-Z_="]*)?\/?>/i',"<br>",$ret);
	$ret=preg_replace('/<br(\s[\sa-zA-Z_="]*)?\/?>'."\r\n".'/i',"\r\n",$ret);
	$ret=preg_replace('/<br(\s[\sa-zA-Z_="]*)?\/?>'."\n".'/i',"\n",$ret);
	$ret=preg_replace('/<br(\s[\sa-zA-Z_="]*)?\/?>/i',"\n",$ret);
	return $ret;
}

/**
 *	This function remove all ending \n and br at end
 *
 *	@param	string	$stringtodecode		String to decode
 *	@return	string						String decoded
 */
function dol_htmlcleanlastbr($stringtodecode)
{
	$ret=preg_replace('/(<br>|<br(\s[\sa-zA-Z_="]*)?\/?>|'."\n".'|'."\r".')+$/i',"",$stringtodecode);
	return $ret;
}

/**
 * Replace html_entity_decode functions to manage errors
 *
 * @param   string	$a		Operand a
 * @param   string	$b		Operand b (ENT_QUOTES=convert simple and double quotes)
 * @param   string	$c		Operand c
 * @return  string			String decoded
 */
function dol_html_entity_decode($a,$b,$c='UTF-8')
{
	return html_entity_decode($a,$b,$c);
}

/**
 * Replace htmlentities functions to manage errors http://php.net/manual/en/function.htmlentities.php
 * Goal of this function is to be sure to have default values of htmlentities that match what we need.
 *
 * @param   string  $string         The input string.
 * @param   int     $flags          Flags(see PHP doc above)
 * @param   string  $encoding       Encoding
 * @param   bool    $double_encode  When double_encode is turned off PHP will not encode existing html entities
 * @return  string  $ret            Encoded string
 */
function dol_htmlentities($string, $flags=null, $encoding='UTF-8', $double_encode=false)
{
	return htmlentities($string, $flags, $encoding, $double_encode);
}


/**
 *	Check if a string is a correct iso string
 *	If not, it will we considered not HTML encoded even if it is by FPDF.
 *	Example, if string contains euro symbol that has ascii code 128
 *
 *	@param	string	$s      String to check
 *	@return	int     		0 if bad iso, 1 if good iso
 */
function dol_string_is_good_iso($s)
{
	$len=dol_strlen($s);
	$ok=1;
	for($scursor=0;$scursor<$len;$scursor++)
	{
		$ordchar=ord($s{$scursor});
		//print $scursor.'-'.$ordchar.'<br>';
		if ($ordchar < 32 && $ordchar != 13 && $ordchar != 10) { $ok=0; break; }
		if ($ordchar > 126 && $ordchar < 160) { $ok=0; break; }
	}
	return $ok;
}


/**
 *	Return nb of lines of a clear text
 *
 *	@param	string	$s			String to check
 * 	@param	int     $maxchar	Not yet used
 *	@return	int					Number of lines
 *  @see	dol_nboflines_bis
 */
function dol_nboflines($s,$maxchar=0)
{
	if ($s == '') return 0;
	$arraystring=explode("\n",$s);
	$nb=count($arraystring);

	return $nb;
}


/**
 *	Return nb of lines of a formated text with \n and <br> (we can't have both \n and br)
 *
 *	@param	string	$text      		Text
 *	@param	int		$maxlinesize  	Largeur de ligne en caracteres (ou 0 si pas de limite - defaut)
 * 	@param	string	$charset		Give the charset used to encode the $text variable in memory.
 *	@return int						Number of lines
 *	@see	dol_nboflines, dolGetFirstLineOfText
 */
function dol_nboflines_bis($text,$maxlinesize=0,$charset='UTF-8')
{
	$repTable = array("\t" => " ", "\n" => "<br>", "\r" => " ", "\0" => " ", "\x0B" => " ");
	if (dol_textishtml($text)) $repTable = array("\t" => " ", "\n" => " ", "\r" => " ", "\0" => " ", "\x0B" => " ");

	$text = strtr($text, $repTable);
	if ($charset == 'UTF-8') { $pattern = '/(<br[^>]*>)/Uu'; }	// /U is to have UNGREEDY regex to limit to one html tag. /u is for UTF8 support
	else $pattern = '/(<br[^>]*>)/U';							// /U is to have UNGREEDY regex to limit to one html tag.
	$a = preg_split($pattern, $text, -1, PREG_SPLIT_DELIM_CAPTURE | PREG_SPLIT_NO_EMPTY);

	$nblines = floor((count($a)+1)/2);
	// count possible auto line breaks
	if($maxlinesize)
	{
		foreach ($a as $line)
		{
			if (dol_strlen($line)>$maxlinesize)
			{
				//$line_dec = html_entity_decode(strip_tags($line));
				$line_dec = html_entity_decode($line);
				if(dol_strlen($line_dec)>$maxlinesize)
				{
					$line_dec=wordwrap($line_dec,$maxlinesize,'\n',true);
					$nblines+=substr_count($line_dec,'\n');
				}
			}
		}
	}
	return $nblines;
}

/**
 *	 Same function than microtime in PHP 5 but compatible with PHP4
 *
 * @return		float		Time (millisecondes) with microsecondes in decimal part
 * @deprecated Dolibarr does not support PHP4, you should use native function
 * @see microtime()
 */
function dol_microtime_float()
{
	dol_syslog(__FUNCTION__ . " is deprecated", LOG_WARNING);

	return microtime(true);
}

/**
 *	Return if a text is a html content
 *
 *	@param	string	$msg		Content to check
 *	@param	int		$option		0=Full detection, 1=Fast check
 *	@return	boolean				true/false
 *	@see	dol_concatdesc
 */
function dol_textishtml($msg,$option=0)
{
	if ($option == 1)
	{
		if (preg_match('/<html/i',$msg))				return true;
		elseif (preg_match('/<body/i',$msg))			return true;
		elseif (preg_match('/<br/i',$msg))				return true;
		return false;
	}
	else
	{
		if (preg_match('/<html/i',$msg))				return true;
		elseif (preg_match('/<body/i',$msg))			return true;
		elseif (preg_match('/<(b|em|i)>/i',$msg))		return true;
		elseif (preg_match('/<(br|div|font|li|span|strong|table)>/i',$msg)) 	  return true;
		elseif (preg_match('/<(br|div|font|li|span|strong|table)\s+[^<>\/]*>/i',$msg)) return true;
		elseif (preg_match('/<(br|div|font|li|span|strong|table)\s+[^<>\/]*\/>/i',$msg)) return true;
		elseif (preg_match('/<img\s+[^<>]*src[^<>]*>/i',$msg)) return true;	// must accept <img src="http://example.com/aaa.png" />
		elseif (preg_match('/<a\s+[^<>]*href[^<>]*>/i',$msg)) return true;	// must accept <a href="http://example.com/aaa.png" />
		elseif (preg_match('/<h[0-9]>/i',$msg))			return true;
		elseif (preg_match('/&[A-Z0-9]{1,6};/i',$msg))	return true;    // Html entities names (http://www.w3schools.com/tags/ref_entities.asp)
		elseif (preg_match('/&#[0-9]{2,3};/i',$msg))	return true;    // Html entities numbers (http://www.w3schools.com/tags/ref_entities.asp)
		return false;
	}
}

/**
 *  Concat 2 descriptions (second one after first one with a new line separator if required)
 *  text1 html + text2 html => text1 + '<br>' + text2
 *  text1 html + text2 txt  => text1 + '<br>' + dol_nl2br(text2)
 *  text1 txt  + text2 html => dol_nl2br(text1) + '<br>' + text2
 *  text1 txt  + text2 txt  => text1 + '\n' + text2
 *
 *  @param	string	$text1		Text 1
 *  @param	string	$text2		Text 2
 *  @param  bool	$forxml     false=Use <br>, true=Use <br />
 *  @return	string				Text 1 + new line + Text2
 *  @see    dol_textishtml
 */
function dol_concatdesc($text1,$text2,$forxml=false)
{
	$ret='';
	$ret.= (! dol_textishtml($text1) && dol_textishtml($text2))?dol_nl2br($text1, 0, $forxml):$text1;
	$ret.= (! empty($text1) && ! empty($text2)) ? ((dol_textishtml($text1) || dol_textishtml($text2))?($forxml?"<br \>\n":"<br>\n") : "\n") : "";
	$ret.= (dol_textishtml($text1) && ! dol_textishtml($text2))?dol_nl2br($text2, 0, $forxml):$text2;
	return $ret;
}

/**
 *  Make substition into a string replacing key with vals from $substitutionarray (oldval=>newval)
 *
 *  @param	string	$chaine      			Source string in which we must do substitution
 *  @param  array	$substitutionarray		Array with key->val to substitute
 * 	@return string  		    			Output string after subsitutions
 *  @see	complete_substitutions_array
 */
function make_substitutions($chaine,$substitutionarray)
{
	global $conf;

	if (! is_array($substitutionarray)) return 'ErrorBadParameterSubstitutionArrayWhenCalling_make_substitutions';

	// Make substitition
	foreach ($substitutionarray as $key => $value)
	{
		if ($key == '__SIGNATURE__' && (! empty($conf->global->MAIN_MAIL_DO_NOT_USE_SIGN))) $value='';
		$chaine=str_replace("$key","$value",$chaine);	// We must keep the " to work when value is 123.5 for example
	}

	return $chaine;
}

/**
 *  Complete the $substitutionarray with more entries
 *
 *  @param  array		$substitutionarray		Array substitution old value => new value value
 *  @param  Translate	$outputlangs            If we want substitution from special constants, we provide a language
 *  @param  object		$object                 If we want substitution from special constants, we provide data in a source object
 *  @param  Mixed		$parameters       		Add more parameters (useful to pass product lines)
 *  @param  string      $callfunc               What is the name of the custom function that will be called? (default: completesubstitutionarray)
 *  @return	void
 *  @see 	make_substitutions
 */
function complete_substitutions_array(&$substitutionarray,$outputlangs,$object='',$parameters=null,$callfunc="completesubstitutionarray")
{
	global $conf,$user;

	require_once DOL_DOCUMENT_ROOT.'/core/lib/files.lib.php';

	// Check if there is external substitution to do asked by plugins
	$dirsubstitutions=array_merge(array(),(array) $conf->modules_parts['substitutions']);

	foreach($dirsubstitutions as $reldir)
	{
		$dir=dol_buildpath($reldir,0);

		// Check if directory exists
		if (! dol_is_dir($dir)) continue;

		$substitfiles=dol_dir_list($dir,'files',0,'functions_');
		foreach($substitfiles as $substitfile)
		{
			if (preg_match('/functions_(.*)\.lib\.php/i',$substitfile['name'],$reg))
			{
				$module=$reg[1];

				dol_syslog("Library functions_".$substitfile['name']." found into ".$dir);
				// Include the user's functions file
				require_once $dir.$substitfile['name'];
				// Call the user's function, and only if it is defined
				$function_name=$module."_".$callfunc;
				if (function_exists($function_name)) $function_name($substitutionarray,$outputlangs,$object,$parameters);
			}
		}
	}
}

/**
 *    Format output for start and end date
 *
 *    @param	int	$date_start    Start date
 *    @param    int	$date_end      End date
 *    @param    string		$format        Output format
 *    @param	Translate	$outputlangs   Output language
 *    @return	void
 */
function print_date_range($date_start,$date_end,$format = '',$outputlangs='')
{
	print get_date_range($date_start,$date_end,$format,$outputlangs);
}

/**
 *    Format output for start and end date
 *
 *    @param	int			$date_start    		Start date
 *    @param    int			$date_end      		End date
 *    @param    string		$format        		Output format
 *    @param	Translate	$outputlangs   		Output language
 *    @param	integer		$withparenthesis	1=Add parenthesis, 0=non parenthesis
 *    @return	string							String
 */
function get_date_range($date_start,$date_end,$format = '',$outputlangs='', $withparenthesis=1)
{
	global $langs;

	$out='';

	if (! is_object($outputlangs)) $outputlangs=$langs;

	if ($date_start && $date_end)
	{
		$out.= ($withparenthesis?' (':'').$outputlangs->transnoentitiesnoconv('DateFromTo',dol_print_date($date_start, $format, false, $outputlangs),dol_print_date($date_end, $format, false, $outputlangs)).($withparenthesis?')':'');
	}
	if ($date_start && ! $date_end)
	{
		$out.= ($withparenthesis?' (':'').$outputlangs->transnoentitiesnoconv('DateFrom',dol_print_date($date_start, $format, false, $outputlangs)).($withparenthesis?')':'');
	}
	if (! $date_start && $date_end)
	{
		$out.= ($withparenthesis?' (':'').$outputlangs->transnoentitiesnoconv('DateUntil',dol_print_date($date_end, $format, false, $outputlangs)).($withparenthesis?')':'');
	}

	return $out;
}

/**
 * Return firstname and lastname in correct order
 *
 * @param	string	$firstname		Firstname
 * @param	string	$lastname		Lastname
 * @param	int		$nameorder		-1=Auto, 0=Lastname+Firstname, 1=Firstname+Lastname, 2=Firstname
 * @return	string					Firstname + lastname or Lastname + firstname
 */
function dolGetFirstLastname($firstname,$lastname,$nameorder=-1)
{
	global $conf;

	$ret='';
	// If order not defined, we use the setup
	if ($nameorder < 0) $nameorder=(empty($conf->global->MAIN_FIRSTNAME_NAME_POSITION));
	if ($nameorder && ((string) $nameorder != '2'))
	{
        $ret.=$firstname;
		if ($firstname && $lastname) $ret.=' ';
		$ret.=$lastname;
	}
	else if ($nameorder == 2)
	{
	   $ret.=$firstname;
	}
	else
	{
		$ret.=$lastname;
		if ($firstname && $lastname) $ret.=' ';
		$ret.=$firstname;
	}
	return $ret;
}


/**
 *	Set event message in dol_events session object. Will be output by calling dol_htmloutput_events.
 *  Note: Calling dol_htmloutput_events is done into pages by standard llxFooter() function.
 *  Note: Prefer to use setEventMessages instead.
 *
 *	@param	mixed	$mesgs			Message string or array
 *  @param  string	$style      	Which style to use ('mesgs' by default, 'warnings', 'errors')
 *  @return	void
 *  @see	dol_htmloutput_events
 */
function setEventMessage($mesgs, $style='mesgs')
{
	//dol_syslog(__FUNCTION__ . " is deprecated", LOG_WARNING);		This is not deprecated, it is used by setEventMessages function
	if (! is_array($mesgs))		// If mesgs is a string
	{
		if ($mesgs) $_SESSION['dol_events'][$style][] = $mesgs;
	}
	else						// If mesgs is an array
	{
		foreach($mesgs as $mesg)
		{
			if ($mesg) $_SESSION['dol_events'][$style][] = $mesg;
		}
	}
}

/**
 *	Set event messages in dol_events session object. Will be output by calling dol_htmloutput_events.
 *  Note: Calling dol_htmloutput_events is done into pages by standard llxFooter() function.
 *
 *	@param	string	$mesg			Message string
 *	@param	array	$mesgs			Message array
 *  @param  string	$style      	Which style to use ('mesgs' by default, 'warnings', 'errors')
 *  @return	void
 *  @see	dol_htmloutput_events
 */
function setEventMessages($mesg, $mesgs, $style='mesgs')
{
	if (! in_array((string) $style, array('mesgs','warnings','errors'))) dol_print_error('','Bad parameter style='.$style.' for setEventMessages');
	if (empty($mesgs)) setEventMessage($mesg, $style);
	else
	{
		if (! empty($mesg) && ! in_array($mesg, $mesgs)) setEventMessage($mesg, $style);	// Add message string if not already into array
		setEventMessage($mesgs, $style);
	}
}

/**
 *	Print formated messages to output (Used to show messages on html output).
 *  Note: Calling dol_htmloutput_events is done into pages by standard llxFooter() function, so there is
 *  no need to call it explicitely.
 *
 *  @return	void
 *  @see    dol_htmloutput_mesg
 */
function dol_htmloutput_events()
{
	// Show mesgs
	if (isset($_SESSION['dol_events']['mesgs'])) {
		dol_htmloutput_mesg('', $_SESSION['dol_events']['mesgs']);
		unset($_SESSION['dol_events']['mesgs']);
	}

	// Show errors
	if (isset($_SESSION['dol_events']['errors'])) {
		dol_htmloutput_mesg('', $_SESSION['dol_events']['errors'], 'error');
		unset($_SESSION['dol_events']['errors']);
	}

	// Show warnings
	if (isset($_SESSION['dol_events']['warnings'])) {
		dol_htmloutput_mesg('', $_SESSION['dol_events']['warnings'], 'warning');
		unset($_SESSION['dol_events']['warnings']);
	}
}

/**
 *	Get formated messages to output (Used to show messages on html output).
 *  This include also the translation of the message key.
 *
 *	@param	string		$mesgstring		Message string or message key
 *	@param	string[]	$mesgarray      Array of message strings or message keys
 *  @param  string		$style          Style of message output ('ok' or 'error')
 *  @param  int			$keepembedded   Set to 1 in error message must be kept embedded into its html place (this disable jnotify)
 *	@return	string						Return html output
 *
 *  @see    dol_print_error
 *  @see    dol_htmloutput_errors
 *  @see    setEventMessages
 */
function get_htmloutput_mesg($mesgstring='',$mesgarray='', $style='ok', $keepembedded=0)
{
	global $conf, $langs;

	$ret='';
	$out='';
	$divstart=$divend='';

	// If inline message with no format, we add it.
	if ((empty($conf->use_javascript_ajax) || ! empty($conf->global->MAIN_DISABLE_JQUERY_JNOTIFY) || $keepembedded) && ! preg_match('/<div class=".*">/i',$out))
	{
		$divstart='<div class="'.$style.'">';
		$divend='</div>';
	}

	if ((is_array($mesgarray) && count($mesgarray)) || $mesgstring)
	{
		$langs->load("errors");
		$out.=$divstart;
		if (is_array($mesgarray) && count($mesgarray))
		{
			foreach($mesgarray as $message)
			{
				$ret++;
				$out.= $langs->trans($message);
				if ($ret < count($mesgarray)) $out.= "<br>\n";
			}
		}
		if ($mesgstring)
		{
			$langs->load("errors");
			$ret++;
			$out.= $langs->trans($mesgstring);
		}
		$out.=$divend;
	}

	if ($out)
	{
		if (! empty($conf->use_javascript_ajax) && empty($conf->global->MAIN_DISABLE_JQUERY_JNOTIFY) && empty($keepembedded))
		{
			$return = '<script type="text/javascript">
					$(document).ready(function() {
						var block = '.(! empty($conf->global->MAIN_USE_JQUERY_BLOCKUI)?"true":"false").'
						if (block) {
							$.dolEventValid("","'.dol_escape_js($out).'");
						} else {
							$.jnotify("'.dol_escape_js($out).'",
							"'.($style=="ok" ? 3000 : $style).'",
							'.($style=="ok" ? "false" : "true").',
							{ remove: function (){} } );
						}
					});
				</script>';
		}
		else
		{
			$return = $out;
		}
	}

	return $return;
}

/**
 *  Get formated error messages to output (Used to show messages on html output).
 *
 *  @param	string	$mesgstring         Error message
 *  @param  array	$mesgarray          Error messages array
 *  @param  int		$keepembedded       Set to 1 in error message must be kept embedded into its html place (this disable jnotify)
 *  @return string                		Return html output
 *
 *  @see    dol_print_error
 *  @see    dol_htmloutput_mesg
 */
function get_htmloutput_errors($mesgstring='', $mesgarray='', $keepembedded=0)
{
	return get_htmloutput_mesg($mesgstring, $mesgarray,'error',$keepembedded);
}

/**
 *	Print formated messages to output (Used to show messages on html output).
 *
 *	@param	string		$mesgstring		Message string or message key
 *	@param	string[]	$mesgarray      Array of message strings or message keys
 *  @param  string      $style          Which style to use ('ok', 'warning', 'error')
 *  @param  int         $keepembedded   Set to 1 if message must be kept embedded into its html place (this disable jnotify)
 *  @return	void
 *
 *  @see    dol_print_error
 *  @see    dol_htmloutput_errors
 *  @see    setEventMessages
 */
function dol_htmloutput_mesg($mesgstring='',$mesgarray='', $style='ok', $keepembedded=0)
{
	if (empty($mesgstring) && (! is_array($mesgarray) || count($mesgarray) == 0)) return;

	$iserror=0;
	$iswarning=0;
	if (is_array($mesgarray))
	{
		foreach($mesgarray as $val)
		{
			if ($val && preg_match('/class="error"/i',$val)) { $iserror++; break; }
			if ($val && preg_match('/class="warning"/i',$val)) { $iswarning++; break; }
		}
	}
	else if ($mesgstring && preg_match('/class="error"/i',$mesgstring)) $iserror++;
	else if ($mesgstring && preg_match('/class="warning"/i',$mesgstring)) $iswarning++;
	if ($style=='error') $iserror++;
	if ($style=='warning') $iswarning++;

	if ($iserror || $iswarning)
	{
		// Remove div from texts
		$mesgstring=preg_replace('/<\/div><div class="(error|warning)">/','<br>',$mesgstring);
		$mesgstring=preg_replace('/<div class="(error|warning)">/','',$mesgstring);
		$mesgstring=preg_replace('/<\/div>/','',$mesgstring);
		// Remove div from texts array
		if (is_array($mesgarray))
		{
			$newmesgarray=array();
			foreach($mesgarray as $val)
			{
				$tmpmesgstring=preg_replace('/<\/div><div class="(error|warning)">/','<br>',$val);
				$tmpmesgstring=preg_replace('/<div class="(error|warning)">/','',$tmpmesgstring);
				$tmpmesgstring=preg_replace('/<\/div>/','',$tmpmesgstring);
				$newmesgarray[]=$tmpmesgstring;
			}
			$mesgarray=$newmesgarray;
		}
		print get_htmloutput_mesg($mesgstring,$mesgarray,($iserror?'error':'warning'),$keepembedded);
	}
	else print get_htmloutput_mesg($mesgstring,$mesgarray,'ok',$keepembedded);
}

/**
 *  Print formated error messages to output (Used to show messages on html output).
 *
 *  @param	string	$mesgstring          Error message
 *  @param  array	$mesgarray           Error messages array
 *  @param  int		$keepembedded        Set to 1 in error message must be kept embedded into its html place (this disable jnotify)
 *  @return	void
 *
 *  @see    dol_print_error
 *  @see    dol_htmloutput_mesg
 */
function dol_htmloutput_errors($mesgstring='', $mesgarray='', $keepembedded=0)
{
	dol_htmloutput_mesg($mesgstring, $mesgarray, 'error', $keepembedded);
}

/**
 * 	Advanced sort array by second index function, which produces ascending (default)
 *  or descending output and uses optionally natural case insensitive sorting (which
 *  can be optionally case sensitive as well).
 *
 *  @param      array		$array      		Array to sort (array of array('key','otherkey1','otherkey2'...))
 *  @param      string		$index				Key in array to use for sorting criteria
 *  @param      int			$order				Sort order ('asc' or 'desc')
 *  @param      int			$natsort			1=use "natural" sort (natsort), 0=use "standard" sort (asort)
 *  @param      int			$case_sensitive		1=sort is case sensitive, 0=not case sensitive
 *  @param		int			$keepindex			If 0 and index key of array to sort is a numeric, than index will be rewrote. If 1 or index key is not numeric, key for index is kept after sorting.
 *  @return     array							Sorted array
 */
function dol_sort_array(&$array, $index, $order='asc', $natsort=0, $case_sensitive=0, $keepindex=0)
{
	// Clean parameters
	$order=strtolower($order);

	$sizearray=count($array);
	if (is_array($array) && $sizearray>0)
	{
		foreach(array_keys($array) as $key) $temp[$key]=$array[$key][$index];

		if (!$natsort) ($order=='asc') ? asort($temp) : arsort($temp);
		else
		{
			($case_sensitive) ? natsort($temp) : natcasesort($temp);
			if($order!='asc') $temp=array_reverse($temp,TRUE);
		}

		$sorted = array();

		foreach(array_keys($temp) as $key)
		{
			(is_numeric($key) && empty($keepindex)) ? $sorted[]=$array[$key] : $sorted[$key]=$array[$key];
		}

		return $sorted;
	}
	return $array;
}


/**
 *      Check if a string is in UTF8
 *
 *      @param	string	$str        String to check
 * 		@return	boolean				True if string is UTF8 or ISO compatible with UTF8, False if not (ISO with special char or Binary)
 */
function utf8_check($str)
{
	// We must use here a binary strlen function (so not dol_strlen)
	$strLength = dol_strlen($str);
	for ($i=0; $i<$strLength; $i++)
	{
		if (ord($str[$i]) < 0x80) continue; // 0bbbbbbb
		elseif ((ord($str[$i]) & 0xE0) == 0xC0) $n=1; // 110bbbbb
		elseif ((ord($str[$i]) & 0xF0) == 0xE0) $n=2; // 1110bbbb
		elseif ((ord($str[$i]) & 0xF8) == 0xF0) $n=3; // 11110bbb
		elseif ((ord($str[$i]) & 0xFC) == 0xF8) $n=4; // 111110bb
		elseif ((ord($str[$i]) & 0xFE) == 0xFC) $n=5; // 1111110b
		else return false; // Does not match any model
		for ($j=0; $j<$n; $j++) { // n bytes matching 10bbbbbb follow ?
			if ((++$i == strlen($str)) || ((ord($str[$i]) & 0xC0) != 0x80))
			return false;
		}
	}
	return true;
}


/**
 *      Return a string encoded into OS filesystem encoding. This function is used to define
 * 	    value to pass to filesystem PHP functions.
 *
 *      @param	string	$str        String to encode (UTF-8)
 * 		@return	string				Encoded string (UTF-8, ISO-8859-1)
 */
function dol_osencode($str)
{
	global $conf;

	$tmp=ini_get("unicode.filesystem_encoding");						// Disponible avec PHP 6.0
	if (empty($tmp) && ! empty($_SERVER["WINDIR"])) $tmp='iso-8859-1';	// By default for windows
	if (empty($tmp)) $tmp='utf-8';										// By default for other
	if (! empty($conf->global->MAIN_FILESYSTEM_ENCODING)) $tmp=$conf->global->MAIN_FILESYSTEM_ENCODING;

	if ($tmp == 'iso-8859-1') return utf8_decode($str);
	return $str;
}


/**
 *      Return an id or code from a code or id.
 *      Store also Code-Id into a cache to speed up next request on same key.
 *
 * 		@param	DoliDB	$db			Database handler
 * 		@param	string	$key		Code to get Id
 * 		@param	string	$tablename	Table name without prefix
 * 		@param	string	$fieldkey	Field for code
 * 		@param	string	$fieldid	Field for id
 *      @return int					<0 if KO, Id of code if OK
 *      @see $langs->getLabelFromKey
 */
function dol_getIdFromCode($db,$key,$tablename,$fieldkey='code',$fieldid='id')
{
	global $cache_codes;

	// If key empty
	if ($key == '') return '';

	// Check in cache
	if (isset($cache_codes[$tablename][$key]))	// Can be defined to 0 or ''
	{
		return $cache_codes[$tablename][$key];   // Found in cache
	}

	$sql = "SELECT ".$fieldid." as valuetoget";
	$sql.= " FROM ".MAIN_DB_PREFIX.$tablename;
	$sql.= " WHERE ".$fieldkey." = '".$key."'";
	dol_syslog('dol_getIdFromCode', LOG_DEBUG);
	$resql = $db->query($sql);
	if ($resql)
	{
		$obj = $db->fetch_object($resql);
		if ($obj) $cache_codes[$tablename][$key]=$obj->valuetoget;
		else $cache_codes[$tablename][$key]='';
		$db->free($resql);
		return $cache_codes[$tablename][$key];
	}
	else
	{
		return -1;
	}
}

/**
 * Verify if condition in string is ok or not
 *
 * @param 	string		$strRights		String with condition to check
 * @return 	boolean						True or False. Return true if strRights is ''
 */
function verifCond($strRights)
{
	global $user,$conf,$langs;
	global $leftmenu;
	global $rights;    // To export to dol_eval function

	//print $strRights."<br>\n";
	$rights = true;
	if ($strRights != '')
	{
		//$tab_rights = explode('&&', $strRights);
		//$i = 0;
		//while (($i < count($tab_rights)) && ($rights == true)) {
		$str = 'if(!(' . $strRights . ')) { $rights = false; }';
		dol_eval($str);
		//	$i++;
		//}
	}
	return $rights;
}

/**
 * Replace eval function to add more security.
 * This function is called by verifCond() or trans() and transnoentitiesnoconv().
 *
 * @param 	string	$s				String to evaluate
 * @param	int		$returnvalue	0=No return (used to execute eval($a=something)). 1=Value of eval is returned (used to eval($something)).
 * @return	mixed					Nothing or return of eval
 */
function dol_eval($s,$returnvalue=0)
{
	// Only global variables can be changed by eval function and returned to caller
	global $langs, $user, $conf;
	global $leftmenu;
	global $rights;
	global $object;
    global $soc;

	//print $s."<br>\n";
	if ($returnvalue) return @eval('return '.$s.';');
	else @eval($s);
}

/**
 * Return if var element is ok
 *
 * @param   string      $element    Variable to check
 * @return  boolean                 Return true of variable is not empty
 */
function dol_validElement($element)
{
	return (trim($element) != '');
}

/**
 * 	Return img flag of country for a language code or country code
 *
 * 	@param	string	$codelang	Language code (en_IN, fr_CA...) or Country code (IN, FR)
 * 	@return	string				HTML img string with flag.
 */
function picto_from_langcode($codelang)
{
	global $langs;

	if (empty($codelang)) return '';

	if (empty($codelang)) return '';

	if ($codelang == 'auto')
	{
		return img_picto_common($langs->trans('AutoDetectLang'), 'flags/int.png');
	}

	$langtocountryflag = array(
		'ar_AR' => '',
		'ca_ES' => 'catalonia',
		'da_DA' => 'dk',
		'fr_CA' => 'mq',
		'sv_SV' => 'se'
	);

	if (isset($langtocountryflag[$codelang])) $flagImage = $langtocountryflag[$codelang];
	else
	{
		$tmparray = explode('_', $codelang);
		$flagImage = empty($tmparray[1]) ? $tmparray[0] : $tmparray[1];
	}

	return img_picto_common($codelang, 'flags/'.strtolower($flagImage).'.png');
}

/**
 *  Complete or removed entries into a head array (used to build tabs) with value added by external modules.
 *  Such values are declared into $conf->modules_parts['tab'].
 *
 *  @param	Conf			$conf           Object conf
 *  @param  Translate		$langs          Object langs
 *  @param  object|null		$object         Object object
 *  @param  array			$head          	Object head
 *  @param  int				$h				New position to fill
 *  @param  string			$type           Value for object where objectvalue can be
 *                              			'thirdparty'       to add a tab in third party view
 *		                        	      	'intervention'     to add a tab in intervention view
 *     		                    	     	'supplier_order'   to add a tab in supplier order view
 *          		            	        'supplier_invoice' to add a tab in supplier invoice view
 *                  		    	        'invoice'          to add a tab in customer invoice view
 *                          			    'order'            to add a tab in customer order view
 *                      			        'product'          to add a tab in product view
 *                              			'propal'           to add a tab in propal view
 *                              			'user'             to add a tab in user view
 *                              			'group'            to add a tab in group view
 * 		        	               	     	'member'           to add a tab in fundation member view
 *      		                        	'categories_x'	   to add a tab in category view ('x': type of category (0=product, 1=supplier, 2=customer, 3=member)
 *      									'ecm'			   to add a tab for another ecm view
 *                                          'stock'            to add a tab for warehouse view
 *  @param  string		$mode  	        	'add' to complete head, 'remove' to remove entries
 *	@return	void
 */
function complete_head_from_modules($conf,$langs,$object,&$head,&$h,$type,$mode='add')
{
	if (isset($conf->modules_parts['tabs'][$type]) && is_array($conf->modules_parts['tabs'][$type]))
	{
		foreach ($conf->modules_parts['tabs'][$type] as $value)
		{
			$values=explode(':',$value);

			if ($mode == 'add' && ! preg_match('/^\-/',$values[1]))
			{
				if (count($values) == 6)       // new declaration with permissions:  $value='objecttype:+tabname1:Title1:langfile@mymodule:$user->rights->mymodule->read:/mymodule/mynewtab1.php?id=__ID__'
				{
					if ($values[0] != $type) continue;

					if (verifCond($values[4]))
					{
						if ($values[3]) $langs->load($values[3]);
						if (preg_match('/SUBSTITUTION_([^_]+)/i',$values[2],$reg))
						{
							$substitutionarray=array();
							complete_substitutions_array($substitutionarray,$langs,$object,array('needforkey'=>$values[2]));
							$label=make_substitutions($reg[1], $substitutionarray);
						}
						else $label=$langs->trans($values[2]);

						$head[$h][0] = dol_buildpath(preg_replace('/__ID__/i', ((is_object($object) && ! empty($object->id))?$object->id:''), $values[5]), 1);
						$head[$h][1] = $label;
						$head[$h][2] = str_replace('+','',$values[1]);
						$h++;
					}
				}
				else if (count($values) == 5)       // deprecated
				{
					dol_syslog('Passing 5 values in tabs module_parts is deprecated. Please update to 6 with permissions.', LOG_WARNING);

					if ($values[0] != $type) continue;
					if ($values[3]) $langs->load($values[3]);
					if (preg_match('/SUBSTITUTION_([^_]+)/i',$values[2],$reg))
					{
						$substitutionarray=array();
						complete_substitutions_array($substitutionarray,$langs,$object,array('needforkey'=>$values[2]));
						$label=make_substitutions($reg[1], $substitutionarray);
					}
					else $label=$langs->trans($values[2]);

					$head[$h][0] = dol_buildpath(preg_replace('/__ID__/i', ((is_object($object) && ! empty($object->id))?$object->id:''), $values[4]), 1);
					$head[$h][1] = $label;
					$head[$h][2] = str_replace('+','',$values[1]);
					$h++;
				}
			}
			else if ($mode == 'remove' && preg_match('/^\-/',$values[1]))
			{
				if ($values[0] != $type) continue;
				$tabname=str_replace('-','',$values[1]);
				foreach($head as $key => $val)
				{
					$condition = (! empty($values[3]) ? verifCond($values[3]) : 1);
					if ($head[$key][2]==$tabname && $condition)
					{
						unset($head[$key]);
						break;
					}
				}
			}
		}
	}
}

/**
 * Print common footer :
 * 		conf->global->MAIN_HTML_FOOTER
 * 		conf->global->MAIN_GOOGLE_AN_ID
 * 		conf->global->MAIN_SHOW_TUNING_INFO or $_SERVER["MAIN_SHOW_TUNING_INFO"]
 * 		conf->logbuffer
 *
 * @param	string	$zone	'private' (for private pages) or 'public' (for public pages)
 * @return	void
 */
function printCommonFooter($zone='private')
{
	global $conf, $hookmanager;
	global $micro_start_time;

	if ($zone == 'private') print "\n".'<!-- Common footer for private page -->'."\n";
	else print "\n".'<!-- Common footer for public page -->'."\n";

	if (! empty($conf->global->MAIN_HTML_FOOTER)) print $conf->global->MAIN_HTML_FOOTER."\n";

	print "\n";
	if (! empty($conf->use_javascript_ajax))
	{
    	print '<script type="text/javascript" language="javascript">jQuery(document).ready(function() {'."\n";
    	
    	print '<!-- If page_y set, we set scollbar with it -->'."\n";
    	print "page_y=getParameterByName('page_y', 0);";
    	print "if (page_y > 0) $('html, body').scrollTop(page_y);";
    	
    	print '<!-- Set handler to add page_y param on some a href links -->'."\n";
    	print 'jQuery(".reposition").click(function() {
    	           var page_y = $(document).scrollTop();
    	           /* alert(page_y); */
    	           this.href=this.href+\'&page_y=\'+page_y;
    	           });'."\n";
    	print '});'."\n";
    	
    	print '</script>'."\n";
	}
	
	// Google Analytics (need Google module)
	if (! empty($conf->google->enabled) && ! empty($conf->global->MAIN_GOOGLE_AN_ID))
	{
		if (empty($conf->dol_use_jmobile))
		{
			print "\n";
			print '<script type="text/javascript">'."\n";
			print '  var _gaq = _gaq || [];'."\n";
			print '  _gaq.push([\'_setAccount\', \''.$conf->global->MAIN_GOOGLE_AN_ID.'\']);'."\n";
			print '  _gaq.push([\'_trackPageview\']);'."\n";
			print ''."\n";
			print '  (function() {'."\n";
			print '    var ga = document.createElement(\'script\'); ga.type = \'text/javascript\'; ga.async = true;'."\n";
			print '    ga.src = (\'https:\' == document.location.protocol ? \'https://ssl\' : \'http://www\') + \'.google-analytics.com/ga.js\';'."\n";
			print '    var s = document.getElementsByTagName(\'script\')[0]; s.parentNode.insertBefore(ga, s);'."\n";
			print '  })();'."\n";
			print '</script>'."\n";
		}
	}

	// End of tuning
	if (! empty($_SERVER['MAIN_SHOW_TUNING_INFO']) || ! empty($conf->global->MAIN_SHOW_TUNING_INFO))
	{
		print "\n".'<script type="text/javascript">'."\n";
		print 'window.console && console.log("';
		if (! empty($conf->global->MEMCACHED_SERVER)) print 'MEMCACHED_SERVER='.$conf->global->MEMCACHED_SERVER.' - ';
		print 'MAIN_OPTIMIZE_SPEED='.(isset($conf->global->MAIN_OPTIMIZE_SPEED)?$conf->global->MAIN_OPTIMIZE_SPEED:'off');
		if (! empty($micro_start_time))   // Works only if MAIN_SHOW_TUNING_INFO is defined at $_SERVER level. Not in global variable.
		{
			$micro_end_time = microtime(true);
			print ' - Build time: '.ceil(1000*($micro_end_time-$micro_start_time)).' ms';
		}
		if (function_exists("memory_get_usage"))
		{
			print ' - Mem: '.memory_get_usage();
		}
		if (function_exists("xdebug_memory_usage"))
		{
			print ' - XDebug time: '.ceil(1000*xdebug_time_index()).' ms';
			print ' - XDebug mem: '.xdebug_memory_usage();
			print ' - XDebug mem peak: '.xdebug_peak_memory_usage();
		}
		if (function_exists("zend_loader_file_encoded"))
		{
			print ' - Zend encoded file: '.(zend_loader_file_encoded()?'yes':'no');
		}
		print '");'."\n";
		print '</script>'."\n";

		// Add Xdebug coverage of code
		if (defined('XDEBUGCOVERAGE'))
		{
			print_r(xdebug_get_code_coverage());
		}
	}

	// If there is some logs in buffer to show
	if (count($conf->logbuffer))
	{
		print "\n";
		print "<!-- Start of log output\n";
		//print '<div class="hidden">'."\n";
		foreach($conf->logbuffer as $logline)
		{
			print $logline."<br>\n";
		}
		//print '</div>'."\n";
		print "End of log output -->\n";
	}

	$parameters=array();
	$reshook=$hookmanager->executeHooks('printCommonFooter',$parameters);    // Note that $action and $object may have been modified by some hooks
}

/**
 * Split a string with 2 keys into key array.
 * For example: "A=1;B=2;C=2" is exploded into array('A'=>1,'B'=>2,'C'=>3)
 *
 * @param 	string	$string		String to explode
 * @param 	string	$delimiter	Delimiter between each couple of data
 * @param 	string	$kv			Delimiter between key and value
 * @return	array				Array of data exploded
 */
function dolExplodeIntoArray($string, $delimiter = ';', $kv = '=')
{
	if ($a = explode($delimiter, $string))
	{
		foreach ($a as $s) { // each part
			if ($s) {
				if ($pos = strpos($s, $kv)) { // key/value delimiter
					$ka[trim(substr($s, 0, $pos))] = trim(substr($s, $pos + strlen($kv)));
				} else { // key delimiter not found
					$ka[] = trim($s);
				}
			}
		}
		return $ka;
	}
	return array();
}


/**
 * Set focus onto field with selector
 *
 * @param 	string	$selector	Selector ('#id')
 * @return	string				HTML code to set focus
 */
function dol_set_focus($selector)
{
	print '<!-- Set focus onto a specific field -->'."\n";
	print '<script type="text/javascript" language="javascript">jQuery(document).ready(function() { jQuery("'.$selector.'").focus(); });</script>'."\n";
}


/**
 * Return getmypid() or random PID when function is disabled
 * Some web hosts disable this php function for security reasons
 * and sometimes we can't redeclare function
 *
 * @return	int
 */
function dol_getmypid()
{
    if (! function_exists('getmypid')) {
        return rand(1,32768);
    } else {
        return getmypid();
    }
}


/**
 * Generate natural SQL search string for a criteria (this criteria can be tested on one or several fields)
 *
 * @param 	string|string[]	$fields 	String or array of strings, filled with the name of all fields in the SQL query we must check (combined with a OR)
 * @param 	string 			$value 		The value to look for.
 *                          		    If param $mode is 0, can contains several keywords separated with a space or |
 *                                         like "keyword1 keyword2" = We want record field like keyword1 AND field like keyword2
 *                                         or like "keyword1|keyword2" = We want record field like keyword1 OR field like keyword2
 *                             			If param $mode is 1, can contains an operator <, > or = like "<10" or ">=100.5 < 1000"
 *                             			If param $mode is 2, can contains a list of id separated by comma like "1,3,4"
 * @param	integer			$mode		0=value is list of keywords, 1=value is a numeric test (Example ">5.5 <10"), 2=value is a list of id separated with comma (Example '1,3,4')
 * @param	integer			$nofirstand	1=Do now output the first 'AND'
 * @return 	string 			$res 		The statement to append to the SQL query
 */
function natural_search($fields, $value, $mode=0, $nofirstand=0)
{
    global $db,$langs;

    if ($mode == 0)
    {
    	$value=preg_replace('/\*/','%',$value);	// Replace * with %
    }
    if ($mode == 1)
    {
    	$value=preg_replace('/([<>=]+)\s+([0-9'.preg_quote($langs->trans("DecimalSeparator"),'/').'\-])/','\1\2',$value);	// Clean string '< 10' into '<10' so we can the explode on space to get all tests to do
    }
    $crits = explode(' ', $value);
    $res = '';
    if (! is_array($fields)) $fields = array($fields);

    $nboffields = count($fields);
    $end2 = count($crits);
    $j = 0;
    foreach ($crits as $crit)
    {
        $i = 0; $i2 = 0;
        $newres = '';
        foreach ($fields as $field)
        {
            if ($mode == 1)
            {
            	$operator='=';
            	$newcrit = preg_replace('/([<>=]+)/','',trim($crit));

            	preg_match('/([<>=]+)/',trim($crit), $reg);
            	if ($reg[1])
            	{
            		$operator = $reg[1];
            	}
            	if ($newcrit != '')
            	{
            		$numnewcrit = price2num($newcrit);
            		if (is_numeric($numnewcrit))
            		{
            			$newres .= ($i2 > 0 ? ' OR ' : '') . $field . ' '.$operator.' '.$numnewcrit;
            		}
            		else
            		{
            			$newres .= ($i2 > 0 ? ' OR ' : '') . '1 = 2';	// force false
            		}
            		$i2++;	// a criteria was added to string
            	}
            }
            else if ($mode == 2)
            {
				$newres .= ($i2 > 0 ? ' OR ' : '') . $field . " IN (" . $db->escape(trim($crit)) . ")";
            	$i2++;	// a criteria was added to string
            }
            else
			{
				$textcrit = '';
				$tmpcrits = explode('|',$crit);
				$i3 = 0;
				foreach($tmpcrits as $tmpcrit)
				{
	            	$newres .= (($i2 > 0 || $i3 > 0) ? ' OR ' : '') . $field . " LIKE '%" . $db->escape(trim($tmpcrit)) . "%'";
	            	$i3++;
				}
				$i2++;	// a criteria was added to string
            }
            $i++;
        }
        if ($newres) $res = $res . ($res ? ' AND ' : '') . ($i2 > 1 ? '(' : '') .$newres . ($i2 > 1 ? ')' : '');
        $j++;
    }
    $res = ($nofirstand?"":" AND ")."(" . $res . ")";
    //print 'xx'.$res.'yy';
    return $res;
}

/**
 * Return the filename of file to get the thumbs
 *
 * @param   string  $file           Original filename (full or relative path)
 * @param   string  $extName        Extension to differenciate thumb file name ('', '_small', '_mini')
 * @param   string  $extImgTarget   Force image extension for thumbs. Use '' to keep same extension than original image. Use '.png' for generated thumb files.
 * @return  string                  New file name (full or relative path, including the thumbs/)
 */
function getImageFileNameForSize($file, $extName, $extImgTarget='')
{
	$dirName = dirname($file);
	if ($dirName == '.') $dirName='';

    $fileName = preg_replace('/(\.gif|\.jpeg|\.jpg|\.png|\.bmp)$/i','',$file);	// We remove extension, whatever is its case
	$fileName = basename($fileName);

	if (empty($extImgTarget)) $extImgTarget = (preg_match('/\.jpg$/i',$file)?'.jpg':'');
    if (empty($extImgTarget)) $extImgTarget = (preg_match('/\.jpeg$/i',$file)?'.jpeg':'');
    if (empty($extImgTarget)) $extImgTarget = (preg_match('/\.gif$/i',$file)?'.gif':'');
    if (empty($extImgTarget)) $extImgTarget = (preg_match('/\.png$/i',$file)?'.png':'');
    if (empty($extImgTarget)) $extImgTarget = (preg_match('/\.bmp$/i',$file)?'.bmp':'');

    if (! $extImgTarget) return $file;

    $subdir='';
    if ($extName) $subdir = 'thumbs/';

    return ($dirName?$dirName.'/':'').$subdir.$fileName.$extName.$extImgTarget; // New filename for thumb
}<|MERGE_RESOLUTION|>--- conflicted
+++ resolved
@@ -3350,13 +3350,8 @@
 	{
 		if ($local == 1)
 		{
-<<<<<<< HEAD
-			if (! $mysoc->localtax1_assuj) return 0;
+			if (! $mysoc->localtax1_assuj || $tva=="0") return 0;
 			if ($thirdparty_seller->id == $mysoc->id)
-=======
-			if(! $mysoc->localtax1_assuj || $tva=="0") return 0;
-			if ($thirdparty_seller->id==$mysoc->id)
->>>>>>> fe71c0cb
 			{
 				if (! $thirdparty_buyer->localtax1_assuj) return 0;
 			}
@@ -3368,13 +3363,8 @@
 
 		if ($local == 2)
 		{
-<<<<<<< HEAD
-			if (! $mysoc->localtax2_assuj) return 0;
+			if (! $mysoc->localtax2_assuj  || $tva=="0") return 0;
 			if ($thirdparty_seller->id == $mysoc->id)
-=======
-			if(! $mysoc->localtax2_assuj  || $tva=="0") return 0;
-			if ($thirdparty_seller->id==$mysoc->id )
->>>>>>> fe71c0cb
 			{
 				if (! $thirdparty_buyer->localtax2_assuj) return 0;
 			}
