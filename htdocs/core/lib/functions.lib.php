<?php
/* Copyright (C) 2000-2007	Rodolphe Quiedeville		<rodolphe@quiedeville.org>
 * Copyright (C) 2003		Jean-Louis Bergamo			<jlb@j1b.org>
 * Copyright (C) 2004-2013	Laurent Destailleur			<eldy@users.sourceforge.net>
 * Copyright (C) 2004		Sebastien Di Cintio			<sdicintio@ressource-toi.org>
 * Copyright (C) 2004		Benoit Mortier				<benoit.mortier@opensides.be>
 * Copyright (C) 2004		Christophe Combelles		<ccomb@free.fr>
 * Copyright (C) 2005-2012	Regis Houssin				<regis.houssin@capnetworks.com>
 * Copyright (C) 2008		Raphael Bertrand (Resultic)	<raphael.bertrand@resultic.fr>
 * Copyright (C) 2010-2016	Juanjo Menent				<jmenent@2byte.es>
 * Copyright (C) 2013		Cédric Salvador				<csalvador@gpcsolutions.fr>
 * Copyright (C) 2013-2017	Alexandre Spangaro			<aspangaro@zendsi.com>
 * Copyright (C) 2014		Cédric GROSS				<c.gross@kreiz-it.fr>
 * Copyright (C) 2014-2015	Marcos García				<marcosgdf@gmail.com>
 * Copyright (C) 2015		Jean-François Ferry			<jfefe@aternatik.fr>
 *
 * This program is free software; you can redistribute it and/or modify
 * it under the terms of the GNU General Public License as published by
 * the Free Software Foundation; either version 3 of the License, or
 * (at your option) any later version.
 *
 * This program is distributed in the hope that it will be useful,
 * but WITHOUT ANY WARRANTY; without even the implied warranty of
 * MERCHANTABILITY or FITNESS FOR A PARTICULAR PURPOSE.  See the
 * GNU General Public License for more details.
 *
 * You should have received a copy of the GNU General Public License
 * along with this program. If not, see <http://www.gnu.org/licenses/>.
 * or see http://www.gnu.org/
 */

/**
 *	\file			htdocs/core/lib/functions.lib.php
 *	\brief			A set of functions for Dolibarr
 *					This file contains all frequently used functions.
 */

include_once DOL_DOCUMENT_ROOT .'/core/lib/json.lib.php';

/**
 * Function to return value of a static property when class
 * name is dynamically defined (not hard coded).
 * This is because $myclass::$myvar works from PHP 5.3.0+ only
 *
 * @param	string 	$class		Class name
 * @param 	string 	$member		Name of property
 * @return 	mixed				Return value of static property
 * @deprecated Dolibarr now requires 5.3.0+, use $class::$property syntax
 * @see https://php.net/manual/language.oop5.static.php
 */
function getStaticMember($class, $member)
{
	dol_syslog(__FUNCTION__ . " is deprecated", LOG_WARNING);

	// This part is deprecated. Uncomment if for php 5.2.*, and comment next isset class::member
	/*if (version_compare(phpversion(), '5.3.0', '<'))
	{
		if (is_object($class)) $class = get_class($class);
		$classObj = new ReflectionClass($class);
		$result = null;

		$found=0;
		foreach($classObj->getStaticProperties() as $prop => $value)
		{
			if ($prop == $member)
			{
				$result = $value;
				$found++;
				break;
			}
		}

		if ($found) return $result;
	}*/

	if (isset($class::$member)) return $class::$member;
	dol_print_error('','Try to get a static member "'.$member.'" in class "'.$class.'" that does not exists or is not static.');
	return null;
}


/**
 * Return a DoliDB instance (database handler).
 *
 * @param   string	$type		Type of database (mysql, pgsql...)
 * @param	string	$host		Address of database server
 * @param	string	$user		Nom de l'utilisateur autorise
 * @param	string	$pass		Mot de passe
 * @param	string	$name		Nom de la database
 * @param	int		$port		Port of database server
 * @return	DoliDB				A DoliDB instance
 */
function getDoliDBInstance($type, $host, $user, $pass, $name, $port)
{
	require_once DOL_DOCUMENT_ROOT ."/core/db/".$type.'.class.php';

	$class='DoliDB'.ucfirst($type);
	$dolidb=new $class($type, $host, $user, $pass, $name, $port);
	return $dolidb;
}

/**
 * 	Get list of entity id to use
 *
 * 	@param	string	$element	Current element 
 *                              'societe', 'socpeople', 'actioncomm', 'agenda', 'resource', 
 *                              'product', 'productprice', 'stock',
 *                              'propal', 'facture', 'facture_fourn',
 *                              'categorie', 'bank_account', 'bank_account', 'adherent', 'user',  
 *                              'commande', 'commande_fournisseur', 'expedition', 'intervention', 'survey',
 *                              'contract', 'tax', 'expensereport', 'holiday', 'multicurrency', 'project',
 *                              'email_template', 'event',  
 * 	@param	int		$shared		0=Return id of entity, 1=Return id entity + shared entities
 * 	@return	mixed				Entity id(s) to use
 */
function getEntity($element=false, $shared=0)
{
	global $conf, $mc;

	// For backward compatibilty
	if ($element == 'actioncomm') $element='agenda';
	if ($element == 'fichinter')  $element='intervention';
	if ($element == 'categorie')  $element='category';
	
	if (is_object($mc))
	{
		return $mc->getEntity($element, $shared);
	}
	else
	{
		$out='';
		$addzero = array('user', 'usergroup');
		if (in_array($element, $addzero)) $out.= '0,';
		$out.= $conf->entity;
		return $out;
	}
}

/**
 * Return information about user browser
 *
 * Returns array with the following format:
 * array(
 *  'browsername' => Browser name (firefox|chrome|iceweasel|epiphany|safari|opera|ie|unknown)
 *  'browserversion' => Browser version. Empty if unknown
 *  'browseros' => Set with mobile OS (android|blackberry|ios|palm|symbian|webos|maemo|windows|unknown)
 *  'layout' => (tablet|phone|classic)
 *  'phone' => empty if not mobile, (android|blackberry|ios|palm|unknown) if mobile
 *  'tablet' => true/false
 * )
 *
 * @param string $user_agent Content of $_SERVER["HTTP_USER_AGENT"] variable
 * @return	array Check function documentation
 */
function getBrowserInfo($user_agent)
{
	include_once DOL_DOCUMENT_ROOT.'/includes/mobiledetect/mobiledetectlib/Mobile_Detect.php';

	$name='unknown';
	$version='';
	$os='unknown';
	$phone = '';

	$detectmobile = new Mobile_Detect(null, $user_agent);
	$tablet = $detectmobile->isTablet();

	if ($detectmobile->isMobile()) {

		$phone = 'unknown';

		// If phone/smartphone, we set phone os name.
		if ($detectmobile->is('AndroidOS')) {
			$os = $phone = 'android';
		} elseif ($detectmobile->is('BlackBerryOS')) {
			$os = $phone = 'blackberry';
		} elseif ($detectmobile->is('iOS')) {
			$os = 'ios';
			$phone = 'iphone';
		} elseif ($detectmobile->is('PalmOS')) {
			$os = $phone = 'palm';
		} elseif ($detectmobile->is('SymbianOS')) {
			$os = 'symbian';
		} elseif ($detectmobile->is('webOS')) {
			$os = 'webos';
		} elseif ($detectmobile->is('MaemoOS')) {
			$os = 'maemo';
		} elseif ($detectmobile->is('WindowsMobileOS') || $detectmobile->is('WindowsPhoneOS')) {
			$os = 'windows';
		}
	}

	// OS
	if (preg_match('/linux/i', $user_agent))	{ $os='linux'; }
	elseif (preg_match('/macintosh/i', $user_agent))	{ $os='macintosh'; }

	// Name
	if (preg_match('/firefox(\/|\s)([\d\.]*)/i', $user_agent, $reg))      { $name='firefox';   $version=$reg[2]; }
	elseif (preg_match('/chrome(\/|\s)([\d\.]+)/i', $user_agent, $reg))   { $name='chrome';    $version=$reg[2]; }    // we can have 'chrome (Mozilla...) chrome x.y' in one string
	elseif (preg_match('/chrome/i', $user_agent, $reg))                   { $name='chrome'; }
	elseif (preg_match('/iceweasel/i', $user_agent))                      { $name='iceweasel'; }
	elseif (preg_match('/epiphany/i', $user_agent))                       { $name='epiphany';  }
	elseif (preg_match('/safari(\/|\s)([\d\.]*)/i', $user_agent, $reg))   { $name='safari';    $version=$reg[2]; }	// Safari is often present in string for mobile but its not.
	elseif (preg_match('/opera(\/|\s)([\d\.]*)/i', $user_agent, $reg))    { $name='opera';     $version=$reg[2]; }
	elseif (preg_match('/(MSIE\s([0-9]+\.[0-9]))|.*(Trident\/[0-9]+.[0-9];\srv:([0-9]+\.[0-9]+))/i', $user_agent, $reg))  { $name='ie'; $version=end($reg); }    // MS products at end
	elseif (preg_match('/l(i|y)n(x|ks)(\(|\/|\s)*([\d\.]+)/i', $user_agent, $reg)) { $name='lynxlinks'; $version=$reg[4]; }
	
	if ($tablet) {
		$layout = 'tablet';
	} elseif ($phone) {
		$layout = 'phone';
	} else {
		$layout = 'classic';
	}

	return array(
		'browsername' => $name,
		'browserversion' => $version,
		'browseros' => $os,
		'layout' => $layout,
		'phone' => $phone,
		'tablet' => $tablet
	);
}

/**
 *  Function called at end of web php process
 *
 *  @return	void
 */
function dol_shutdown()
{
	global $conf,$user,$langs,$db;
	$disconnectdone=false; $depth=0;
	if (is_object($db) && ! empty($db->connected)) { $depth=$db->transaction_opened; $disconnectdone=$db->close(); }
	dol_syslog("--- End access to ".$_SERVER["PHP_SELF"].(($disconnectdone && $depth)?' (Warn: db disconnection forced, transaction depth was '.$depth.')':''), (($disconnectdone && $depth)?LOG_WARNING:LOG_INFO));
}


/**
 *  Return value of a param into GET or POST supervariable
 *
 *  @param	string	$paramname   Name of parameter to found
 *  @param	string	$check	     Type of check (''=no check,  'int'=check it's numeric, 'alpha'=check it's text and sign, 'aZ'=check it's a-z only, 'array'=check it's array, 'san_alpha'=Use filter_var with FILTER_SANITIZE_STRING (do not use this for free text string), 'day', 'month', 'year', 'custom'= custom filter specify $filter and $options)
 *  @param	int		$method	     Type of method (0 = get then post, 1 = only get, 2 = only post, 3 = post then get, 4 = post then get then cookie)
 *  @param  int     $filter      Filter to apply when $check is set to custom. (See http://php.net/manual/en/filter.filters.php for détails)
 *  @param  mixed   $options     Options to pass to filter_var when $check is set to custom
 *  @return string|string[]      Value found (string or array), or '' if check fails
 */
function GETPOST($paramname,$check='',$method=0,$filter=NULL,$options=NULL)
{
	if (empty($method)) $out = isset($_GET[$paramname])?$_GET[$paramname]:(isset($_POST[$paramname])?$_POST[$paramname]:'');
	elseif ($method==1) $out = isset($_GET[$paramname])?$_GET[$paramname]:'';
	elseif ($method==2) $out = isset($_POST[$paramname])?$_POST[$paramname]:'';
	elseif ($method==3) $out = isset($_POST[$paramname])?$_POST[$paramname]:(isset($_GET[$paramname])?$_GET[$paramname]:'');
	elseif ($method==4) $out = isset($_POST[$paramname])?$_POST[$paramname]:(isset($_GET[$paramname])?$_GET[$paramname]:(isset($_COOKIE[$paramname])?$_COOKIE[$paramname]:''));
	else return 'BadThirdParameterForGETPOST';

	if (! empty($check))
	{
	    if (! is_array($out) && preg_match('/^__([a-z0-9]+)__$/i', $out, $reg))
	    {
	        if ($reg[1] == 'DAY')
	        {
    	        $tmp=dol_getdate(dol_now(), true);
    	        $out = $tmp['mday'];
	        }
	        elseif ($reg[1] == 'MONTH')
	        {
    	        $tmp=dol_getdate(dol_now(), true);
    	        $out = $tmp['mon'];
	        }	         
	        elseif ($reg[1] == 'YEAR')
	        {
	            $tmp=dol_getdate(dol_now(), true);
	            $out = $tmp['year'];
	        }
	        elseif ($reg[1] == 'MYCOUNTRYID')
	        {
	            global $mysoc;
	            $out = $mysoc->country_id;
	        }
	    }
	     
	    switch ($check)
	    {
	        case 'int':
	            if (! is_numeric($out)) { $out=''; }
	            break;
	        case 'alpha':
	            $out=trim($out);
	            // '"' is dangerous because param in url can close the href= or src= and add javascript functions.
	            // '../' is dangerous because it allows dir transversals
	            if (preg_match('/"/',$out)) $out='';
	            else if (preg_match('/\.\.\//',$out)) $out='';
	            break;
	        case 'san_alpha':
	            $out=filter_var($out,FILTER_SANITIZE_STRING);
	            break;
	        case 'aZ':
	            $out=trim($out);
	            if (preg_match('/[^a-z]+/i',$out)) $out='';
	            break;
	        case 'aZ09':
	            $out=trim($out);
	            if (preg_match('/[^a-z0-9]+/i',$out)) $out='';
	            break;
	        case 'array':
	            if (! is_array($out) || empty($out)) $out=array();
	            break;
			case 'nohtml':
				$out=dol_string_nohtmltag($out);
				break;
	        case 'custom':
	            if (empty($filter)) return 'BadFourthParameterForGETPOST';
	            $out=filter_var($out, $filter, $options);
	            break;
	    }
	}

	return $out;
}


/**
 *  Return a prefix to use for this Dolibarr instance for session or cookie names.
 *  This prefix is unique for instance and avoid conflict between multi-instances,
 *  even when having two instances with one root dir or two instances in virtual servers
 *
 *  @param  string  $mode       '' or 'email'              
 *  @return	string      		A calculated prefix
 */
function dol_getprefix($mode='')
{
    global $conf;
    
    // If MAIL_PREFIX_FOR_EMAIL_ID is set and prefix is for email
    if ($mode == 'email' && ! empty($conf->global->MAIL_PREFIX_FOR_EMAIL_ID))
    {
        if ($conf->global->MAIL_PREFIX_FOR_EMAIL_ID != 'SERVER_NAME') return $conf->global->MAIL_PREFIX_FOR_EMAIL_ID;
        else if (isset($_SERVER["SERVER_NAME"])) return $_SERVER["SERVER_NAME"];
    }

	if (isset($_SERVER["SERVER_NAME"]) && isset($_SERVER["DOCUMENT_ROOT"]))
	{
		return dol_hash($_SERVER["SERVER_NAME"].$_SERVER["DOCUMENT_ROOT"].DOL_DOCUMENT_ROOT.DOL_URL_ROOT);
		// Use this for a "clear" cookie name
		//return dol_sanitizeFileName($_SERVER["SERVER_NAME"].$_SERVER["DOCUMENT_ROOT"].DOL_DOCUMENT_ROOT.DOL_URL_ROOT);
	}
	else return dol_hash(DOL_DOCUMENT_ROOT.DOL_URL_ROOT);
}

/**
 *	Make an include_once using default root and alternate root if it fails.
 *  To link to a core file, use include(DOL_DOCUMENT_ROOT.'/pathtofile')
 *  To link to a module file from a module file, use include './mymodulefile';
 *  To link to a module file from a core file, then this function can be used (call by hook / trigger / speciales pages)
 *
 * 	@param	string	$relpath	Relative path to file (Ie: mydir/myfile, ../myfile, ...)
 * 	@param	string	$classname	Class name (deprecated)
 *  @return bool                True if load is a success, False if it fails
 */
function dol_include_once($relpath, $classname='')
{
	global $conf,$langs,$user,$mysoc;   // Do not remove this. They must be defined for files we include. Other globals var must be retreived with $GLOBALS['var']

	$fullpath = dol_buildpath($relpath);

	if (!file_exists($fullpath)) {
		dol_syslog('functions::dol_include_once Tried to load unexisting file: '.$relpath, LOG_ERR);
		return false;
	}

	if (! empty($classname) && ! class_exists($classname)) {
		return include $fullpath;
	} else {
		return include_once $fullpath;
	}
}


/**
 *	Return path of url or filesystem. Return alternate root if exists.
 *
 * 	@param	string	$path		Relative path to file (if mode=0) or relative url (if mode=1). Ie: mydir/myfile, ../myfile
 *  @param	int		$type		0=Used for a Filesystem path, 1=Used for an URL path (output relative), 2=Used for an URL path (output full path using same host that current url), 3=Used for an URL path (output full path using host defined into $dolibarr_main_url_root of conf file)
 *  @return string				Full filesystem path (if mode=0), Full url path (if mode=1)
 */
function dol_buildpath($path, $type=0)
{
	global $conf;

	$path=preg_replace('/^\//','',$path);

	if (empty($type))	// For a filesystem path
	{
		$res = DOL_DOCUMENT_ROOT.'/'.$path;	// Standard value
		foreach ($conf->file->dol_document_root as $key => $dirroot)	// ex: array(["main"]=>"/home/main/htdocs", ["alt0"]=>"/home/dirmod/htdocs", ...)
		{
			if ($key == 'main') continue;
			if (file_exists($dirroot.'/'.$path))
			{
				$res=$dirroot.'/'.$path;
				break;
			}
		}
	}
	else				// For an url path
	{
		// We try to get local path of file on filesystem from url
		// Note that trying to know if a file on disk exist by forging path on disk from url
		// works only for some web server and some setup. This is bugged when
		// using proxy, rewriting, virtual path, etc...
		$res='';
		if ($type == 1) $res = DOL_URL_ROOT.'/'.$path;			// Standard value
		if ($type == 2) $res = DOL_MAIN_URL_ROOT.'/'.$path;		// Standard value
		if ($type == 3) $res = DOL_URL_ROOT.'/'.$path;
		
		foreach ($conf->file->dol_document_root as $key => $dirroot)	// ex: array(["main"]=>"/home/main/htdocs", ["alt0"]=>"/home/dirmod/htdocs", ...)
		{
			if ($key == 'main') 
			{
			    if ($type == 3)
			    {
			        global $dolibarr_main_url_root;
			        	
			        // Define $urlwithroot
			        $urlwithouturlroot=preg_replace('/'.preg_quote(DOL_URL_ROOT,'/').'$/i','',trim($dolibarr_main_url_root));
			        $urlwithroot=$urlwithouturlroot.DOL_URL_ROOT;		// This is to use external domain name found into config file
			        //$urlwithroot=DOL_MAIN_URL_ROOT;					// This is to use same domain name than current

			        $res=(preg_match('/^http/i',$conf->file->dol_url_root[$key])?'':$urlwithroot).'/'.$path;     // Test on start with http is for old conf syntax
			    }
			    continue;
			}
			preg_match('/^([^\?]+(\.css\.php|\.css|\.js\.php|\.js|\.png|\.jpg|\.php)?)/i',$path,$regs);    // Take part before '?'
			if (! empty($regs[1]))
			{
				//print $key.'-'.$dirroot.'/'.$path.'-'.$conf->file->dol_url_root[$type].'<br>'."\n";
				if (file_exists($dirroot.'/'.$regs[1]))
				{
					if ($type == 1)
					{
						$res=(preg_match('/^http/i',$conf->file->dol_url_root[$key])?'':DOL_URL_ROOT).$conf->file->dol_url_root[$key].'/'.$path;
					}
					if ($type == 2)
					{
					    $res=(preg_match('/^http/i',$conf->file->dol_url_root[$key])?'':DOL_MAIN_URL_ROOT).$conf->file->dol_url_root[$key].'/'.$path;
					}
					if ($type == 3)
					{
					    global $dolibarr_main_url_root;
					    
					    // Define $urlwithroot
					    $urlwithouturlroot=preg_replace('/'.preg_quote(DOL_URL_ROOT,'/').'$/i','',trim($dolibarr_main_url_root));
					    $urlwithroot=$urlwithouturlroot.DOL_URL_ROOT;		// This is to use external domain name found into config file
					    //$urlwithroot=DOL_MAIN_URL_ROOT;					// This is to use same domain name than current
					    					
					    $res=(preg_match('/^http/i',$conf->file->dol_url_root[$key])?'':$urlwithroot).$conf->file->dol_url_root[$key].'/'.$path;     // Test on start with http is for old conf syntax
					}
					break;
				}
			}
		}
	}

	return $res;
}

/**
 *	Create a clone of instance of object (new instance with same properties)
 * 	This function works for both PHP4 and PHP5
 *
 * 	@param	object	$object		Object to clone
 *	@return object				Object clone
 *  @deprecated Dolibarr no longer supports PHP4, use PHP5 native clone construct
 *  @see https://php.net/manual/language.oop5.cloning.php
 */
function dol_clone($object)
{
	dol_syslog(__FUNCTION__ . " is deprecated", LOG_WARNING);

	$myclone = clone $object;
	return $myclone;
}

/**
 *	Optimize a size for some browsers (phone, smarphone, ...)
 *
 * 	@param	int		$size		Size we want
 * 	@param	string	$type		Type of optimizing:
 * 								'' = function used to define a size for truncation
 * 								'width' = function is used to define a width
 *	@return int					New size after optimizing
 */
function dol_size($size,$type='')
{
	global $conf;
	if (empty($conf->dol_optimize_smallscreen)) return $size;
	if ($type == 'width' && $size > 250) return 250;
	else return 10;
}


/**
 *	Clean a string to use it as a file name
 *
 *	@param	string	$str            String to clean
 * 	@param	string	$newstr			String to replace bad chars with
 *  @param	int	    $unaccent		1=Remove also accent (default), 0 do not remove them
 *	@return string          		String cleaned (a-zA-Z_)
 *
 * 	@see        	dol_string_nospecial, dol_string_unaccent, dol_sanitizePathName
 */
function dol_sanitizeFileName($str,$newstr='_',$unaccent=1)
{
	$filesystem_forbidden_chars = array('<','>',':','/','\\','?','*','|','"','°');
	return dol_string_nospecial($unaccent?dol_string_unaccent($str):$str, $newstr, $filesystem_forbidden_chars);
}

/**
 *	Clean a string to use it as a path name
 *
 *	@param	string	$str            String to clean
 * 	@param	string	$newstr			String to replace bad chars with
 *  @param	int	    $unaccent		1=Remove also accent (default), 0 do not remove them
 *	@return string          		String cleaned (a-zA-Z_)
 *
 * 	@see        	dol_string_nospecial, dol_string_unaccent, dol_sanitizeFileName
 */
function dol_sanitizePathName($str,$newstr='_',$unaccent=1)
{
    $filesystem_forbidden_chars = array('<','>','?','*','|','"','°');
    return dol_string_nospecial($unaccent?dol_string_unaccent($str):$str, $newstr, $filesystem_forbidden_chars);
}

/**
 *	Clean a string from all accent characters to be used as ref, login or by dol_sanitizeFileName
 *
 *	@param	string	$str			String to clean
 *	@return string   	       		Cleaned string
 *
 * 	@see    		dol_sanitizeFilename, dol_string_nospecial
 */
function dol_string_unaccent($str)
{
	if (utf8_check($str))
	{
		// See http://www.utf8-chartable.de/
		$string = rawurlencode($str);
		$replacements = array(
		'%C3%80' => 'A','%C3%81' => 'A','%C3%82' => 'A','%C3%83' => 'A','%C3%84' => 'A','%C3%85' => 'A',
		'%C3%88' => 'E','%C3%89' => 'E','%C3%8A' => 'E','%C3%8B' => 'E',
		'%C3%8C' => 'I','%C3%8D' => 'I','%C3%8E' => 'I','%C3%8F' => 'I',
		'%C3%92' => 'O','%C3%93' => 'O','%C3%94' => 'O','%C3%95' => 'O','%C3%96' => 'O',
		'%C3%99' => 'U','%C3%9A' => 'U','%C3%9B' => 'U','%C3%9C' => 'U',
		'%C3%A0' => 'a','%C3%A1' => 'a','%C3%A2' => 'a','%C3%A3' => 'a','%C3%A4' => 'a','%C3%A5' => 'a',
		'%C3%A7' => 'c',
		'%C3%A8' => 'e','%C3%A9' => 'e','%C3%AA' => 'e','%C3%AB' => 'e',
		'%C3%AC' => 'i','%C3%AD' => 'i','%C3%AE' => 'i','%C3%AF' => 'i',
		'%C3%B1' => 'n',
		'%C3%B2' => 'o','%C3%B3' => 'o','%C3%B4' => 'o','%C3%B5' => 'o','%C3%B6' => 'o',
		'%C3%B9' => 'u','%C3%BA' => 'u','%C3%BB' => 'u','%C3%BC' => 'u',
		'%C3%BF' => 'y'
		);
		$string=strtr($string, $replacements);
		return rawurldecode($string);
	}
	else
	{
		// See http://www.ascii-code.com/
		$string = strtr(
			$str,
			"\xC0\xC1\xC2\xC3\xC4\xC5\xC7
			\xC8\xC9\xCA\xCB\xCC\xCD\xCE\xCF\xD0\xD1
			\xD2\xD3\xD4\xD5\xD8\xD9\xDA\xDB\xDD
			\xE0\xE1\xE2\xE3\xE4\xE5\xE7\xE8\xE9\xEA\xEB
			\xEC\xED\xEE\xEF\xF0\xF1\xF2\xF3\xF4\xF5\xF8
			\xF9\xFA\xFB\xFC\xFD\xFF",
			"AAAAAAC
			EEEEIIIIDN
			OOOOOUUUY
			aaaaaaceeee
			iiiidnooooo
			uuuuyy"
		);
		$string = strtr($string, array("\xC4"=>"Ae", "\xC6"=>"AE", "\xD6"=>"Oe", "\xDC"=>"Ue", "\xDE"=>"TH", "\xDF"=>"ss", "\xE4"=>"ae", "\xE6"=>"ae", "\xF6"=>"oe", "\xFC"=>"ue", "\xFE"=>"th"));
		return $string;
	}
}

/**
 *	Clean a string from all punctuation characters to use it as a ref or login
 *
 *	@param	string	$str            	String to clean
 * 	@param	string	$newstr				String to replace forbidden chars with
 *  @param  array	$badcharstoreplace  List of forbidden characters
 * 	@return string          			Cleaned string
 *
 * 	@see    		dol_sanitizeFilename, dol_string_unaccent
 */
function dol_string_nospecial($str,$newstr='_',$badcharstoreplace='')
{
	$forbidden_chars_to_replace=array(" ","'","/","\\",":","*","?","\"","<",">","|","[","]",",",";","=");
	$forbidden_chars_to_remove=array();
	if (is_array($badcharstoreplace)) $forbidden_chars_to_replace=$badcharstoreplace;
	//$forbidden_chars_to_remove=array("(",")");

	return str_replace($forbidden_chars_to_replace,$newstr,str_replace($forbidden_chars_to_remove,"",$str));
}


/**
 * Encode string for xml usage
 *
 * @param 	string	$string		String to encode
 * @return	string				String encoded
 */
function dolEscapeXML($string)
{
	return strtr($string, array('\''=>'&apos;','"'=>'&quot;','&'=>'&amp;','<'=>'&lt;','>'=>'&gt;'));
}

/**
 *  Returns text escaped for inclusion into javascript code
 *
 *  @param      string		$stringtoescape		String to escape
 *  @param		int		$mode				0=Escape also ' and " into ', 1=Escape ' but not " for usage into 'string', 2=Escape " but not ' for usage into "string", 3=Escape ' and " with \
 *  @param		int		$noescapebackslashn	0=Escape also \n. 1=Do not escape \n.
 *  @return     string     		 				Escaped string. Both ' and " are escaped into ' if they are escaped.
 */
function dol_escape_js($stringtoescape, $mode=0, $noescapebackslashn=0)
{
	// escape quotes and backslashes, newlines, etc.
	$substitjs=array("&#039;"=>"\\'","\r"=>'\\r');
	//$substitjs['</']='<\/';	// We removed this. Should be useless.
	if (empty($noescapebackslashn)) { $substitjs["\n"]='\\n'; $substitjs['\\']='\\\\'; }
	if (empty($mode)) { $substitjs["'"]="\\'"; $substitjs['"']="\\'"; }
	else if ($mode == 1) $substitjs["'"]="\\'";
	else if ($mode == 2) { $substitjs['"']='\\"'; }
	else if ($mode == 3) { $substitjs["'"]="\\'"; $substitjs['"']="\\\""; }
	return strtr($stringtoescape, $substitjs);
}


/**
 *  Returns text escaped for inclusion in HTML alt or title tags, or into values of HTML input fields.
 *
 *  @param      string		$stringtoescape		String to escape
 *  @param		int			$keepb				1=Preserve b tags (otherwise, remove them)
 *  @param      int         $keepn              1=Preserve \r\n strings (otherwise, remove them)
 *  @return     string     				 		Escaped string
 *
 *  @see		dol_string_nohtmltag
 */
function dol_escape_htmltag($stringtoescape, $keepb=0, $keepn=0)
{
	// escape quotes and backslashes, newlines, etc.
	$tmp=dol_html_entity_decode($stringtoescape,ENT_COMPAT,'UTF-8');
	if (! $keepb) $tmp=strtr($tmp, array("<b>"=>'','</b>'=>''));
	if (! $keepn) $tmp=strtr($tmp, array("\r"=>'\\r',"\n"=>'\\n'));
	return dol_htmlentities($tmp,ENT_COMPAT,'UTF-8');
}


/**
 * Convert a string to lower. Never use strtolower because it does not works with UTF8 strings.
 *
 * @param 	string		$utf8_string		String to encode
 * @return 	string							String converted
 */
function dol_strtolower($utf8_string)
{
	return mb_strtolower($utf8_string, "UTF-8");
}

/**
 * Convert a string to upper. Never use strtolower because it does not works with UTF8 strings.
 *
 * @param 	string		$utf8_string		String to encode
 * @return 	string							String converted
 */
function dol_strtoupper($utf8_string)
{
	return mb_strtoupper($utf8_string, "UTF-8");
}


/**
 *	Write log message into outputs. Possible outputs can be:
 *	SYSLOG_HANDLERS = ["mod_syslog_file"]  		file name is then defined by SYSLOG_FILE
 *	SYSLOG_HANDLERS = ["mod_syslog_syslog"]  	facility is then defined by SYSLOG_FACILITY
 *  Warning, syslog functions are bugged on Windows, generating memory protection faults. To solve
 *  this, use logging to files instead of syslog (see setup of module).
 *  Note: If SYSLOG_FILE_NO_ERROR defined, we never output any error message when writing to log fails.
 *  Note: You can get log message into html sources by adding parameter &logtohtml=1 (constant MAIN_LOGTOHTML must be set)
 *  This function works only if syslog module is enabled.
 * 	This must not use any call to other function calling dol_syslog (avoid infinite loop).
 *
 * 	@param  string		$message				Line to log. ''=Show nothing
 *  @param  int			$level					Log level
 *												On Windows LOG_ERR=4, LOG_WARNING=5, LOG_NOTICE=LOG_INFO=6, LOG_DEBUG=6 si define_syslog_variables ou PHP 5.3+, 7 si dolibarr
 *												On Linux   LOG_ERR=3, LOG_WARNING=4, LOG_INFO=6, LOG_DEBUG=7
 *  @param	int			$ident					1=Increase ident of 1, -1=Decrease ident of 1
 *  @param	string		$suffixinfilename		When output is a file, append this suffix into default log filename.
 *  @param	string		$restricttologhandler	Output log only for this log handler
 *  @return	void
 */
function dol_syslog($message, $level = LOG_INFO, $ident = 0, $suffixinfilename='', $restricttologhandler='')
{
	global $conf, $user;

	// If syslog module enabled
	if (empty($conf->syslog->enabled)) return;

	if (! empty($message))
	{
    	// Test log level
    	$logLevels = array(LOG_EMERG, LOG_ALERT, LOG_CRIT, LOG_ERR, LOG_WARNING, LOG_NOTICE, LOG_INFO, LOG_DEBUG);
    	if (!in_array($level, $logLevels, true))
    	{
    		throw new Exception('Incorrect log level');
    	}
    	if ($level > $conf->global->SYSLOG_LEVEL) return;
    
    	// If adding log inside HTML page is required
    	if (! empty($_REQUEST['logtohtml']) && (! empty($conf->global->MAIN_ENABLE_LOG_TO_HTML) || ! empty($conf->global->MAIN_LOGTOHTML)))   // MAIN_LOGTOHTML kept for backward compatibility
    	{
    		$conf->logbuffer[] = dol_print_date(time(),"%Y-%m-%d %H:%M:%S")." ".$message;
    	}
    
    	//TODO: Remove this. MAIN_ENABLE_LOG_INLINE_HTML should be deprecated and use a log handler dedicated to HTML output
    	// If enable html log tag enabled and url parameter log defined, we show output log on HTML comments
    	if (! empty($conf->global->MAIN_ENABLE_LOG_INLINE_HTML) && ! empty($_GET["log"]))
    	{
    		print "\n\n<!-- Log start\n";
    		print $message."\n";
    		print "Log end -->\n";
    	}
    
    	$data = array(
    		'message' => $message,
    		'script' => (isset($_SERVER['PHP_SELF'])? basename($_SERVER['PHP_SELF'],'.php') : false),
    		'level' => $level,
    		'user' => ((is_object($user) && $user->id) ? $user->login : false),
    		'ip' => false
    	);
    
    	if (! empty($_SERVER["REMOTE_ADDR"])) $data['ip'] = $_SERVER['REMOTE_ADDR'];
    	// This is when PHP session is ran inside a web server but not inside a client request (example: init code of apache)
    	else if (! empty($_SERVER['SERVER_ADDR'])) $data['ip'] = $_SERVER['SERVER_ADDR'];
    	// This is when PHP session is ran outside a web server, like from Windows command line (Not always defined, but useful if OS defined it).
    	else if (! empty($_SERVER['COMPUTERNAME'])) $data['ip'] = $_SERVER['COMPUTERNAME'].(empty($_SERVER['USERNAME'])?'':'@'.$_SERVER['USERNAME']);
    	// This is when PHP session is ran outside a web server, like from Linux command line (Not always defined, but usefull if OS defined it).
    	else if (! empty($_SERVER['LOGNAME'])) $data['ip'] = '???@'.$_SERVER['LOGNAME'];
    	// Loop on each log handler and send output
    	foreach ($conf->loghandlers as $loghandlerinstance)
    	{
    		if ($restricttologhandler && $loghandlerinstance->code != $restricttologhandler) continue;
    		$loghandlerinstance->export($data,$suffixinfilename);
    	}
    	unset($data);
	}

	if (! empty($ident))
	{
		foreach ($conf->loghandlers as $loghandlerinstance)
		{
			$loghandlerinstance->setIdent($ident);
		}
	}
}


/**
 *	Show tab header of a card
 *
 *	@param	array	$links				Array of tabs. Currently initialized by calling a function xxx_admin_prepare_head
 *	@param	string	$active     		Active tab name (document', 'info', 'ldap', ....)
 *	@param  string	$title      		Title
 *	@param  int		$notab				0=Add tab header, 1=no tab header. If you set this to 1, using dol_fiche_end() to close tab is not required.
 * 	@param	string	$picto				Add a picto on tab title
 *	@param	int		$pictoisfullpath	If 1, image path is a full path. If you set this to 1, you can use url returned by dol_buildpath('/mymodyle/img/myimg.png',1) for $picto.
 * 	@return	void
 */
function dol_fiche_head($links=array(), $active='0', $title='', $notab=0, $picto='', $pictoisfullpath=0)
{
	print dol_get_fiche_head($links, $active, $title, $notab, $picto, $pictoisfullpath);
}

/**
 *  Show tab header of a card
 *
 *	@param	array	$links				Array of tabs
 *	@param	string	$active     		Active tab name
 *	@param  string	$title      		Title
 *	@param  int		$notab				0=Add tab header, 1=no tab header. If you set this to 1, using dol_fiche_end() to close tab is not required.
 * 	@param	string	$picto				Add a picto on tab title
 *	@param	int		$pictoisfullpath	If 1, image path is a full path. If you set this to 1, you can use url returned by dol_buildpath('/mymodyle/img/myimg.png',1) for $picto.
 * 	@return	string
 */
function dol_get_fiche_head($links=array(), $active='', $title='', $notab=0, $picto='', $pictoisfullpath=0)
{
	global $conf, $langs, $hookmanager;

	$out="\n".'<div class="tabs" data-role="controlgroup" data-type="horizontal">'."\n";

	// Show title
	$showtitle=1;
	if (! empty($conf->dol_optimize_smallscreen)) $showtitle=0;
	if (! empty($title) && $showtitle)
	{
		$limittitle=30;
		$out.='<a class="tabTitle">';
		if ($picto) $out.=img_picto($title,($pictoisfullpath?'':'object_').$picto,'',$pictoisfullpath).' ';
		$out.='<span class="tabTitleText">'.dol_trunc($title,$limittitle).'</span>';
		$out.='</a>';
	}

	// Define max of key (max may be higher than sizeof because of hole due to module disabling some tabs).
	$maxkey=-1;
	if (is_array($links) && ! empty($links))
	{
		$keys=array_keys($links);
		if (count($keys)) $maxkey=max($keys);
	}

	// Show tabs
	$bactive=false;
	// if =0 we don't use the feature
	$limittoshow=(empty($conf->global->MAIN_MAXTABS_IN_CARD)?99:$conf->global->MAIN_MAXTABS_IN_CARD);
	$displaytab=0;
	$nbintab=0;
    $popuptab=0;
	for ($i = 0 ; $i <= $maxkey ; $i++)
	{
		if ((is_numeric($active) && $i == $active) || (! empty($links[$i][2]) && ! is_numeric($active) && $active == $links[$i][2]))
		{
			// si l'active est présent dans la box
			if ($i >= $limittoshow)
				$limittoshow--;
		}
	}

	for ($i = 0 ; $i <= $maxkey ; $i++)
	{
		if ((is_numeric($active) && $i == $active) || (! empty($links[$i][2]) && ! is_numeric($active) && $active == $links[$i][2]))
		{
			$isactive=true;
			$bactive=true;
		}
		else
			$isactive=false;

		if ($i < $limittoshow || $isactive)
		{
			$out.='<div class="inline-block tabsElem'.($isactive ? ' tabsElemActive' : '').((! $isactive && ! empty($conf->global->MAIN_HIDE_INACTIVETAB_ON_PRINT))?' hideonprint':'').'"><!-- id tab = '.(empty($links[$i][2])?'':$links[$i][2]).' -->';
			if (isset($links[$i][2]) && $links[$i][2] == 'image')
			{
				if (!empty($links[$i][0]))
				{
					$out.='<a data-role="button" class="tabimage" href="'.$links[$i][0].'">'.$links[$i][1].'</a>'."\n";
				}
				else
				{
					$out.='<span data-role="button" class="tabspan">'.$links[$i][1].'</span>'."\n";
				}
			}
			else if (! empty($links[$i][1]))
			{
				//print "x $i $active ".$links[$i][2]." z";
				if ($isactive)
				{
					$out.='<a data-role="button"'.(! empty($links[$i][2])?' id="'.$links[$i][2].'"':'').' class="tabactive tab inline-block" href="'.$links[$i][0].'">'.$links[$i][1].'</a>'."\n";
				}
				else
				{
					$out.='<a data-role="button"'.(! empty($links[$i][2])?' id="'.$links[$i][2].'"':'').' class="tabunactive tab inline-block" href="'.$links[$i][0].'">'.$links[$i][1].'</a>'."\n";
				}
			}
			$out.='</div>';
		}
		else
		{
		    // The popup with the other tabs
			if (! $popuptab)
			{
			    $popuptab=1;
			    $outmore.='<div class="popuptabset">';
			}
		    $outmore.='<div class="popuptab" style="display:inherit;">';
			if (isset($links[$i][2]) && $links[$i][2] == 'image')
			{
				if (!empty($links[$i][0]))
					$outmore.='<a class="tabimage" href="'.$links[$i][0].'">'.$links[$i][1].'</a>'."\n";
				else
					$outmore.='<span class="tabspan">'.$links[$i][1].'</span>'."\n";

			}
			else if (! empty($links[$i][1]))
				$outmore.='<a'.(! empty($links[$i][2])?' id="'.$links[$i][2].'"':'').' class="inline-block" href="'.$links[$i][0].'">'.$links[$i][1].'</a>'."\n";

			$outmore.='</div>';

			$nbintab++;
		}
		$displaytab=$i;
	}
	if ($popuptab) $outmore.='</div>';

	if ($displaytab > $limittoshow)
	{
		$tabsname=str_replace("@", "", $picto);
		$out.='<div id="moretabs'.$tabsname.'" class="inline-block tabsElem">';
		$out.='<a href="#" data-role="button" class="tab moretab inline-block">'.$langs->trans("More").'... ('.$nbintab.')</a>';
		$out.='<div id="moretabsList'.$tabsname.'" style="position: absolute; left: -999em;text-align: left;margin:0px;padding:2px">'.$outmore.'</div>';
		$out.="</div>\n";

		$out.="<script>";
		$out.="$('#moretabs".$tabsname."').mouseenter( function() { $('#moretabsList".$tabsname."').css('left','auto');});";
		$out.="$('#moretabs".$tabsname."').mouseleave( function() { $('#moretabsList".$tabsname."').css('left','-999em');});";
		$out.="</script>";
	}

	$out.="</div>\n";

	if (! $notab) $out.="\n".'<div class="tabBar">'."\n";

	$parameters=array('tabname' => $active, 'out' => $out);
	$reshook=$hookmanager->executeHooks('printTabsHead',$parameters);	// This hook usage is called just before output the head of tabs. Take also a look at "completeTabsHead"
	if ($reshook > 0)
	{
		$out = $hookmanager->resPrint;
	}
	
	return $out;
}

/**
 *  Show tab footer of a card
 *
 *  @param	int		$notab       0=Add tab footer, 1=no tab footer
 *  @return	void
 */
function dol_fiche_end($notab=0)
{
	print dol_get_fiche_end($notab);
}

/**
 *	Return tab footer of a card
 *
 *	@param  int		$notab		0=Add tab footer, 1=no tab footer
 *  @return	string
 */
function dol_get_fiche_end($notab=0)
{
	if (! $notab) return "\n</div>\n";
	else return '';
}

/**
 *  Show tab footer of a card
 *
 *  @param	object	$object			Object to show
 *  @param	string	$paramid   		Name of parameter to use to name the id into the URL next/previous link
 *  @param	string	$morehtml  		More html content to output just before the nav bar
 *  @param	int		$shownav	  	Show Condition (navigation is shown if value is 1)
 *  @param	string	$fieldid   		Nom du champ en base a utiliser pour select next et previous (we make the select max and min on this field)
 *  @param	string	$fieldref   	Nom du champ objet ref (object->ref) a utiliser pour select next et previous
 *  @param	string	$morehtmlref  	More html to show after ref
 *  @param	string	$moreparam  	More param to add in nav link url.
 *	@param	int		$nodbprefix		Do not include DB prefix to forge table name
 *	@param	string	$morehtmlleft	More html code to show before ref
 *	@param	string	$morehtmlstatus	More html code to show under navigation arrows
 *  @param  int     $onlybanner     Put this to 1, if the card will contains only a banner (add css 'arearefnobottom' on div)
 *	@param	string	$morehtmlright	More html code to show before navigation arrows
 *  @return	void
 */
function dol_banner_tab($object, $paramid, $morehtml='', $shownav=1, $fieldid='rowid', $fieldref='ref', $morehtmlref='', $moreparam='', $nodbprefix=0, $morehtmlleft='', $morehtmlstatus='', $onlybanner=0, $morehtmlright='')
{
	global $conf, $form, $user, $langs;

	$maxvisiblephotos=1;
	$showimage=1;
	$showbarcode=empty($conf->barcode->enabled)?0:($object->barcode?1:0);
	if (! empty($conf->global->MAIN_USE_ADVANCED_PERMS) && empty($user->rights->barcode->lire_advance)) $showbarcode=0;
	$modulepart='unknown';
	if ($object->element == 'societe')		$modulepart='societe';
	if ($object->element == 'contact')		$modulepart='contact';
	if ($object->element == 'member')		$modulepart='memberphoto';
	if ($object->element == 'user')			$modulepart='userphoto';
	if ($object->element == 'product')		$modulepart='product';
	
	if ($object->element == 'product')
	{
	    $width=80; $cssclass='photoref';
        $showimage=$object->is_photo_available($conf->product->multidir_output[$object->entity]);
	    $maxvisiblephotos=(isset($conf->global->PRODUCT_MAX_VISIBLE_PHOTO)?$conf->global->PRODUCT_MAX_VISIBLE_PHOTO:5);
		if ($conf->browser->phone) $maxvisiblephotos=1;
		if ($showimage) $morehtmlleft.='<div class="floatleft inline-block valignmiddle divphotoref">'.$object->show_photos($conf->product->multidir_output[$object->entity],'small',$maxvisiblephotos,0,0,0,$width,0).'</div>';
        else 
        {
			if (!empty($conf->global->PRODUCT_NODISPLAYIFNOPHOTO)) {
				$nophoto='';
				$morehtmlleft.='<div class="floatleft inline-block valignmiddle divphotoref"></div>';
			}
			elseif ($conf->browser->layout != 'phone') {    // Show no photo link
				$nophoto='/public/theme/common/nophoto.png';
				$morehtmlleft.='<div class="floatleft inline-block valignmiddle divphotoref"><img class="photo'.$modulepart.($cssclass?' '.$cssclass:'').'" alt="No photo" border="0"'.($width?' width="'.$width.'"':'').($height?' height="'.$height.'"':'').' src="'.DOL_URL_ROOT.$nophoto.'"></div>';
			}
        }
	}
	else 
	{
        if ($showimage) 
        {
            if ($modulepart != 'unknown') 
            {
                $phototoshow = $form->showphoto($modulepart,$object,0,0,0,'photoref','small',1,0,$maxvisiblephotos);
                if ($phototoshow)
                {
                    $morehtmlleft.='<div class="floatleft inline-block valignmiddle divphotoref">';
                    $morehtmlleft.=$phototoshow;
                    $morehtmlleft.='</div>';
                }
            }
<<<<<<< HEAD
            elseif ($conf->browser->layout != 'phone')      // Show no photo link
=======
            elseif ($conf->browser->layout != 'phone')      // Show No photo link (picto of pbject)
>>>>>>> ee8112dd
            {
                $morehtmlleft.='<div class="floatleft inline-block valignmiddle divphotoref">';
                if ($object->element == 'action') 
                {
                    $cssclass='photorefcenter';
                    $nophoto=img_picto('', 'title_agenda', '', false, 1);
                    $morehtmlleft.='<div class="floatleft inline-block valignmiddle divphotoref"><div class="photoref"><img class="photo'.$modulepart.($cssclass?' '.$cssclass:'').'" alt="No photo" border="0"'.($width?' width="'.$width.'"':'').($height?' height="'.$height.'"':'').' src="'.$nophoto.'"></div></div>';
                }
                else
                {
                    $width=14; $cssclass='photorefcenter';
<<<<<<< HEAD
    				$nophoto=img_picto('', 'object_'.$object->picto, '', false, 1);
=======
                    $picto = $object->picto;
                    if ($object->element == 'project' && ! $object->public) $picto = 'project'; // instead of projectpub
    				$nophoto=img_picto('', 'object_'.$picto, '', false, 1);
>>>>>>> ee8112dd
    				$morehtmlleft.='<div class="floatleft inline-block valignmiddle divphotoref"><div class="photoref"><img class="photo'.$modulepart.($cssclass?' '.$cssclass:'').'" alt="No photo" border="0"'.($width?' width="'.$width.'"':'').($height?' height="'.$height.'"':'').' src="'.$nophoto.'"></div></div>';
                }
                $morehtmlleft.='</div>';
            }
        }
	}
	if ($showbarcode) $morehtmlleft.='<div class="floatleft inline-block valignmiddle divphotoref">'.$form->showbarcode($object).'</div>';
	if ($object->element == 'societe' && ! empty($conf->use_javascript_ajax) && $user->rights->societe->creer && ! empty($conf->global->MAIN_DIRECT_STATUS_UPDATE)) {
		$morehtmlstatus.=ajax_object_onoff($object, 'status', 'status', 'InActivity', 'ActivityCeased');
	} 
	elseif ($object->element == 'product')
	{
	    //$morehtmlstatus.=$langs->trans("Status").' ('.$langs->trans("Sell").') ';
        if (! empty($conf->use_javascript_ajax) && $user->rights->produit->creer && ! empty($conf->global->MAIN_DIRECT_STATUS_UPDATE)) {
            $morehtmlstatus.=ajax_object_onoff($object, 'status', 'tosell', 'ProductStatusOnSell', 'ProductStatusNotOnSell');
        } else {
            $morehtmlstatus.=$object->getLibStatut(5,0);
        }
        $morehtmlstatus.=' &nbsp; ';
        //$morehtmlstatus.=$langs->trans("Status").' ('.$langs->trans("Buy").') ';
	    if (! empty($conf->use_javascript_ajax) && $user->rights->produit->creer && ! empty($conf->global->MAIN_DIRECT_STATUS_UPDATE)) {
            $morehtmlstatus.=ajax_object_onoff($object, 'status_buy', 'tobuy', 'ProductStatusOnBuy', 'ProductStatusNotOnBuy');
        } else {
            $morehtmlstatus.=$object->getLibStatut(5,1);
        }
	}
	elseif ($object->element == 'facture' || $object->element == 'invoice' || $object->element == 'invoice_supplier')
	{
	    $tmptxt=$object->getLibStatut(6, $object->totalpaye);
	    if (empty($tmptxt) || $tmptxt == $object->getLibStatut(3) || $conf->browser->layout=='phone') $tmptxt=$object->getLibStatut(5, $object->totalpaye); 
		$morehtmlstatus.=$tmptxt;
	}
	elseif ($object->element == 'chargesociales')
	{
	    $tmptxt=$object->getLibStatut(6, $object->totalpaye);
	    if (empty($tmptxt) || $tmptxt == $object->getLibStatut(3) || $conf->browser->layout=='phone') $tmptxt=$object->getLibStatut(5, $object->totalpaye); 
		$morehtmlstatus.=$tmptxt;
	}
	elseif ($object->element == 'loan')
	{
	    $tmptxt=$object->getLibStatut(6, $object->totalpaye);
	    if (empty($tmptxt) || $tmptxt == $object->getLibStatut(3) || $conf->browser->layout=='phone') $tmptxt=$object->getLibStatut(5, $object->totalpaye); 
		$morehtmlstatus.=$tmptxt;
	}
	elseif ($object->element == 'contrat') 
	{
        if ($object->statut==0) $morehtmlstatus.=$object->getLibStatut(2);
        else $morehtmlstatus.=$object->getLibStatut(4);
	}
	else { // Generic case
	    $tmptxt=$object->getLibStatut(6);
	    if (empty($tmptxt) || $tmptxt == $object->getLibStatut(3) || $conf->browser->layout=='phone') $tmptxt=$object->getLibStatut(5); 
		$morehtmlstatus.=$tmptxt;
	}
	if (! empty($object->name_alias)) $morehtmlref.='<div class="refidno">'.$object->name_alias.'</div>';      // For thirdparty
	
	if ($object->element == 'product' || $object->element == 'bank_account')
	{
		if(! empty($object->label)) $morehtmlref.='<div class="refidno">'.$object->label.'</div>';
	}

	if ($object->element != 'product' && $object->element != 'bookmark') 
	{
    	$morehtmlref.='<div class="refidno">';
    	$morehtmlref.=$object->getBannerAddress('refaddress',$object);
    	$morehtmlref.='</div>';
	}
	if (! empty($conf->global->MAIN_SHOW_TECHNICAL_ID) && in_array($object->element, array('societe', 'contact', 'member', 'product')))
	{
		$morehtmlref.='<div style="clear: both;"></div><div class="refidno">';
		$morehtmlref.=$langs->trans("TechnicalID").': '.$object->id;
		$morehtmlref.='</div>';
	}
	
	print '<div class="'.($onlybanner?'arearefnobottom ':'arearef ').'heightref valignmiddle" width="100%">';
	print $form->showrefnav($object, $paramid, $morehtml, $shownav, $fieldid, $fieldref, $morehtmlref, $moreparam, $nodbprefix, $morehtmlleft, $morehtmlstatus, $morehtmlright);
	print '</div>';
	print '<div class="underrefbanner clearboth"></div>';
}

/**
 * Show a string with the label tag dedicated to the HTML edit field.
 *
 * @param	string	$langkey		Translation key
 * @param 	string	$fieldkey		Key of the html select field the text refers to
 * @param	int		$fieldrequired	1=Field is mandatory
 * @deprecated Form::editfieldkey
 */
function fieldLabel($langkey, $fieldkey, $fieldrequired=0)
{
	global $conf, $langs;
	$ret='';
	if ($fieldrequired) $ret.='<span class="fieldrequired">';
	if (($conf->dol_use_jmobile != 4)) $ret.='<label for="'.$fieldkey.'">';
	$ret.=$langs->trans($langkey);
	if (($conf->dol_use_jmobile != 4)) $ret.='</label>';
	if ($fieldrequired) $ret.='</span>';
	return $ret;
}

/**
 * Return string to add class property on html element with pair/impair.
 *
 * @param	string	$var			0 or 1
 * @param	string	$moreclass		More class to add
 * @return	string					String to add class onto HTML element
 */
function dol_bc($var,$moreclass='')
{
	global $bc;
	$ret=' '.$bc[$var];
	if ($moreclass) $ret=preg_replace('/class=\"/','class="'.$moreclass.' ',$ret);
	return $ret;
}

/**
 *      Return a formated address (part address/zip/town/state) according to country rules
 *
 *      @param  Object		$object         A company or contact object
 * 	    @param	int			$withcountry	1=Add country into address string
 *      @param	string		$sep			Separator to use to build string
 *      @param	Translate	$outputlangs	Object lang that contains language for text translation.
 *      @return string          			Formated string
 *      @see dol_print_address
 */
function dol_format_address($object,$withcountry=0,$sep="\n",$outputlangs='')
{
	global $conf,$langs;

	$ret='';
	$countriesusingstate=array('AU','CA','US','IN','GB','ES','UK','TR');    // See also MAIN_FORCE_STATE_INTO_ADDRESS

	// Address
	$ret .= $object->address;
	// Zip/Town/State
	if (in_array($object->country_code,array('AU', 'CA', 'US')) || ! empty($conf->global->MAIN_FORCE_STATE_INTO_ADDRESS))   	// US: title firstname name \n address lines \n town, state, zip \n country
	{
		$ret .= ($ret ? $sep : '' ).$object->town;
		if ($object->state)
		{
			$ret.=($ret?", ":'').$object->state;
		}
		if ($object->zip) $ret .= ($ret?", ":'').$object->zip;
	}
	else if (in_array($object->country_code,array('GB','UK'))) // UK: title firstname name \n address lines \n town state \n zip \n country
	{
		$ret .= ($ret ? $sep : '' ).$object->town;
		if ($object->state)
		{
			$ret.=($ret?", ":'').$object->state;
		}
		if ($object->zip) $ret .= ($ret ? $sep : '' ).$object->zip;
	}
	else if (in_array($object->country_code,array('ES','TR'))) // ES: title firstname name \n address lines \n zip town \n state \n country
	{
		$ret .= ($ret ? $sep : '' ).$object->zip;
		$ret .= ($object->town?(($object->zip?' ':'').$object->town):'');
		if ($object->state)
		{
			$ret.="\n".$object->state;
		}
	}
	else                                        		// Other: title firstname name \n address lines \n zip town \n country
	{
		$ret .= $object->zip ? (($ret ? $sep : '' ).$object->zip) : '';
		$ret .= ($object->town?(($object->zip?' ':($ret ? $sep : '' )).$object->town):'');
		if ($object->state && in_array($object->country_code,$countriesusingstate))
		{
			$ret.=($ret?", ":'').$object->state;
		}
	}
	if (! is_object($outputlangs)) $outputlangs=$langs;
	if ($withcountry) $ret.=($object->country_code?($ret?$sep:'').$outputlangs->convToOutputCharset($outputlangs->transnoentitiesnoconv("Country".$object->country_code)):'');

	return $ret;
}



/**
 *	Format a string.
 *
 *	@param	string	$fmt		Format of strftime function (http://php.net/manual/fr/function.strftime.php)
 *  @param	int		$ts			Timesamp (If is_gmt is true, timestamp is already includes timezone and daylight saving offset, if is_gmt is false, timestamp is a GMT timestamp and we must compensate with server PHP TZ)
 *  @param	int		$is_gmt		See comment of timestamp parameter
 *	@return	string				A formatted string
 */
function dol_strftime($fmt, $ts=false, $is_gmt=false)
{
	if ((abs($ts) <= 0x7FFFFFFF)) { // check if number in 32-bit signed range
		return ($is_gmt)? @gmstrftime($fmt,$ts): @strftime($fmt,$ts);
	}
	else return 'Error date into a not supported range';
}

/**
 *	Output date in a string format according to outputlangs (or langs if not defined).
 * 	Return charset is always UTF-8, except if encodetoouput is defined. In this case charset is output charset
 *
 *	@param	int			$time			GM Timestamps date
 *	@param	string		$format      	Output date format (tag of strftime function)
 *										"%d %b %Y",
 *										"%d/%m/%Y %H:%M",
 *										"%d/%m/%Y %H:%M:%S",
 *                                      "%B"=Long text of month, "%A"=Long text of day, "%b"=Short text of month, "%a"=Short text of day
 *										"day", "daytext", "dayhour", "dayhourldap", "dayhourtext", "dayrfc", "dayhourrfc", "...reduceformat"
 * 	@param	string		$tzoutput		true or 'gmt' => string is for Greenwich location
 * 										false or 'tzserver' => output string is for local PHP server TZ usage
 * 										'tzuser' => output string is for user TZ (current browser TZ with current dst)
 *                                      'tzuserrel' => output string is for user TZ (current browser TZ with dst or not, depending on date position)
 *	@param	Translate	$outputlangs	Object lang that contains language for text translation.
 *  @param  boolean		$encodetooutput false=no convert into output pagecode
 * 	@return string      				Formated date or '' if time is null
 *
 *  @see        dol_mktime, dol_stringtotime, dol_getdate
 */
function dol_print_date($time,$format='',$tzoutput='tzserver',$outputlangs='',$encodetooutput=false)
{
	global $conf,$langs;

	// Clean parameters
	$to_gmt=false;
	$offsettz=$offsetdst=0;
	if ($tzoutput)
	{
		$to_gmt=true;	// For backward compatibility
		if (is_string($tzoutput))
		{
			if ($tzoutput == 'tzserver')
			{
				$to_gmt=false;
				$offsettzstring=@date_default_timezone_get();		// Example 'Europe/Berlin' or 'Indian/Reunion'
				$offsettz=0;
				$offsetdst=0;
			}
			elseif ($tzoutput == 'tzuser')
			{
				$to_gmt=true;
				$offsettzstring=(empty($_SESSION['dol_tz_string'])?'UTC':$_SESSION['dol_tz_string']);	// Example 'Europe/Berlin' or 'Indian/Reunion'
				$offsettz=(empty($_SESSION['dol_tz'])?0:$_SESSION['dol_tz'])*60*60;
				$offsetdst=(empty($_SESSION['dol_dst'])?0:$_SESSION['dol_dst'])*60*60;
			}
		}
	}
	if (! is_object($outputlangs)) $outputlangs=$langs;
	if (! $format) $format='daytextshort';
	$reduceformat=(! empty($conf->dol_optimize_smallscreen) && in_array($format,array('day','dayhour')))?1:0;
	$formatwithoutreduce = preg_replace('/reduceformat/','',$format);
	if ($formatwithoutreduce != $format) { $format = $formatwithoutreduce; $reduceformat=1; }  // so format 'dayreduceformat' is processed like day
    
	// Change predefined format into computer format. If found translation in lang file we use it, otherwise we use default.
	// TODO Add format daysmallyear and dayhoursmallyear 
	if ($format == 'day')				$format=($outputlangs->trans("FormatDateShort")!="FormatDateShort"?$outputlangs->trans("FormatDateShort"):$conf->format_date_short);
	else if ($format == 'hour')			$format=($outputlangs->trans("FormatHourShort")!="FormatHourShort"?$outputlangs->trans("FormatHourShort"):$conf->format_hour_short);
	else if ($format == 'hourduration')	$format=($outputlangs->trans("FormatHourShortDuration")!="FormatHourShortDuration"?$outputlangs->trans("FormatHourShortDuration"):$conf->format_hour_short_duration);
	else if ($format == 'daytext')			 $format=($outputlangs->trans("FormatDateText")!="FormatDateText"?$outputlangs->trans("FormatDateText"):$conf->format_date_text);
	else if ($format == 'daytextshort')	$format=($outputlangs->trans("FormatDateTextShort")!="FormatDateTextShort"?$outputlangs->trans("FormatDateTextShort"):$conf->format_date_text_short);
	else if ($format == 'dayhour')			 $format=($outputlangs->trans("FormatDateHourShort")!="FormatDateHourShort"?$outputlangs->trans("FormatDateHourShort"):$conf->format_date_hour_short);
	else if ($format == 'dayhoursec')		 $format=($outputlangs->trans("FormatDateHourSecShort")!="FormatDateHourSecShort"?$outputlangs->trans("FormatDateHourSecShort"):$conf->format_date_hour_sec_short);
	else if ($format == 'dayhourtext')		 $format=($outputlangs->trans("FormatDateHourText")!="FormatDateHourText"?$outputlangs->trans("FormatDateHourText"):$conf->format_date_hour_text);
	else if ($format == 'dayhourtextshort') $format=($outputlangs->trans("FormatDateHourTextShort")!="FormatDateHourTextShort"?$outputlangs->trans("FormatDateHourTextShort"):$conf->format_date_hour_text_short);
	// Format not sensitive to language
	else if ($format == 'dayhourlog')		 $format='%Y%m%d%H%M%S';
	else if ($format == 'dayhourldap')		 $format='%Y%m%d%H%M%SZ';
	else if ($format == 'dayhourxcard')	$format='%Y%m%dT%H%M%SZ';
	else if ($format == 'dayxcard')	 	$format='%Y%m%d';
	else if ($format == 'dayrfc')			 $format='%Y-%m-%d';             // DATE_RFC3339
	else if ($format == 'dayhourrfc')		 $format='%Y-%m-%dT%H:%M:%SZ';   // DATETIME RFC3339
	else if ($format == 'standard')		$format='%Y-%m-%d %H:%M:%S';

	if ($reduceformat)
	{
		$format=str_replace('%Y','%y',$format);
		$format=str_replace('yyyy','yy',$format);
	}

	// If date undefined or "", we return ""
	if (dol_strlen($time) == 0) return '';		// $time=0 allowed (it means 01/01/1970 00:00:00)

	// Clean format
	if (preg_match('/%b/i',$format))		// There is some text to translate
	{
		// We inhibate translation to text made by strftime functions. We will use trans instead later.
		$format=str_replace('%b','__b__',$format);
		$format=str_replace('%B','__B__',$format);
	}
	if (preg_match('/%a/i',$format))		// There is some text to translate
	{
		// We inhibate translation to text made by strftime functions. We will use trans instead later.
		$format=str_replace('%a','__a__',$format);
		$format=str_replace('%A','__A__',$format);
	}

	// Analyze date
	if (preg_match('/^([0-9]+)\-([0-9]+)\-([0-9]+) ?([0-9]+)?:?([0-9]+)?:?([0-9]+)?/i',$time,$reg)
	|| preg_match('/^([0-9][0-9][0-9][0-9])([0-9][0-9])([0-9][0-9])([0-9][0-9])([0-9][0-9])([0-9][0-9])$/i',$time,$reg))	// Deprecated. Ex: 1970-01-01, 1970-01-01 01:00:00, 19700101010000
	{
		// This part of code should not be used. TODO Remove this.
		dol_syslog("Functions.lib::dol_print_date function call with deprecated value of time in page ".$_SERVER["PHP_SELF"], LOG_WARNING);
		// Date has format 'YYYY-MM-DD' or 'YYYY-MM-DD HH:MM:SS' or 'YYYYMMDDHHMMSS'
		$syear	= (! empty($reg[1]) ? $reg[1] : '');
		$smonth	= (! empty($reg[2]) ? $reg[2] : '');
		$sday	= (! empty($reg[3]) ? $reg[3] : '');
		$shour	= (! empty($reg[4]) ? $reg[4] : '');
		$smin	= (! empty($reg[5]) ? $reg[5] : '');
		$ssec	= (! empty($reg[6]) ? $reg[6] : '');

		$time=dol_mktime($shour,$smin,$ssec,$smonth,$sday,$syear,true);
		$ret=adodb_strftime($format,$time+$offsettz+$offsetdst,$to_gmt);
	}
	else
	{
		// Date is a timestamps
		if ($time < 100000000000)	// Protection against bad date values
		{
			$ret=adodb_strftime($format,$time+$offsettz+$offsetdst,$to_gmt);	// TODO Replace this with function Date PHP. We also should not use anymore offsettz and offsetdst but only offsettzstring.
		}
		else $ret='Bad value '.$time.' for date';
	}

	if (preg_match('/__b__/i',$format))
	{
		// Here ret is string in PHP setup language (strftime was used). Now we convert to $outputlangs.
		$month=adodb_strftime('%m',$time+$offsettz+$offsetdst);					// TODO Remove this
		if ($encodetooutput)
		{
			$monthtext=$outputlangs->transnoentities('Month'.$month);
			$monthtextshort=$outputlangs->transnoentities('MonthShort'.$month);
		}
		else
		{
			$monthtext=$outputlangs->transnoentitiesnoconv('Month'.$month);
			$monthtextshort=$outputlangs->transnoentitiesnoconv('MonthShort'.$month);
		}
		//print 'monthtext='.$monthtext.' monthtextshort='.$monthtextshort;
		$ret=str_replace('__b__',$monthtextshort,$ret);
		$ret=str_replace('__B__',$monthtext,$ret);
		//print 'x'.$outputlangs->charset_output.'-'.$ret.'x';
		//return $ret;
	}
	if (preg_match('/__a__/i',$format))
	{
		$w=adodb_strftime('%w',$time+$offsettz+$offsetdst);						// TODO Remove this
		$dayweek=$outputlangs->transnoentitiesnoconv('Day'.$w);
		$ret=str_replace('__A__',$dayweek,$ret);
		$ret=str_replace('__a__',dol_substr($dayweek,0,3),$ret);
	}

	return $ret;
}


/**
 *	Return an array with locale date info.
 *  PHP getdate is restricted to the years 1901-2038 on Unix and 1970-2038 on Windows
 *  WARNING: This function always use PHP server timezone to return locale informations !!!
 *  Usage must be avoid.
 *  FIXME: Replace this with PHP date function and a parameter $gm
 *
 *	@param	int			$timestamp      Timestamp
 *	@param	boolean		$fast           Fast mode
 *	@return	array						Array of informations
 *										If no fast mode:
 *										'seconds' => $secs,
 *										'minutes' => $min,
 *										'hours' => $hour,
 *										'mday' => $day,
 *										'wday' => $dow,		0=sunday, 6=saturday
 *										'mon' => $month,
 *										'year' => $year,
 *										'yday' => floor($secsInYear/$_day_power),
 *										'weekday' => gmdate('l',$_day_power*(3+$dow)),
 *										'month' => gmdate('F',mktime(0,0,0,$month,2,1971)),
 *										If fast mode:
 *										'seconds' => $secs,
 *										'minutes' => $min,
 *										'hours' => $hour,
 *										'mday' => $day,
 *										'mon' => $month,
 *										'year' => $year,
 *										'yday' => floor($secsInYear/$_day_power),
 *										'leap' => $leaf,
 *										'ndays' => $ndays
 * 	@see 								dol_print_date, dol_stringtotime, dol_mktime
 */
function dol_getdate($timestamp,$fast=false)
{
	global $conf;

	$usealternatemethod=false;
	if ($timestamp <= 0) $usealternatemethod=true;				// <= 1970
	if ($timestamp >= 2145913200) $usealternatemethod=true;		// >= 2038

	if ($usealternatemethod)
	{
		$arrayinfo=adodb_getdate($timestamp,$fast);
	}
	else
	{
		$arrayinfo=getdate($timestamp);
	}

	return $arrayinfo;
}

/**
 *	Return a timestamp date built from detailed informations (by default a local PHP server timestamp)
 * 	Replace function mktime not available under Windows if year < 1970
 *	PHP mktime is restricted to the years 1901-2038 on Unix and 1970-2038 on Windows
 *
 * 	@param	int			$hour			Hour	(can be -1 for undefined)
 *	@param	int			$minute			Minute	(can be -1 for undefined)
 *	@param	int			$second			Second	(can be -1 for undefined)
 *	@param	int			$month			Month (1 to 12)
 *	@param	int			$day			Day (1 to 31)
 *	@param	int			$year			Year
 *	@param	mixed		$gm				True or 1 or 'gmt'=Input informations are GMT values
 *										False or 0 or 'server' = local to server TZ
 *										'user' = local to user TZ
 *										'tz,TimeZone' = use specified timezone
 *	@param	int			$check			0=No check on parameters (Can use day 32, etc...)
 *	@return	int|string					Date as a timestamp, '' or false if error
 * 	@see 								dol_print_date, dol_stringtotime, dol_getdate
 */
function dol_mktime($hour,$minute,$second,$month,$day,$year,$gm=false,$check=1)
{
	global $conf;
	//print "- ".$hour.",".$minute.",".$second.",".$month.",".$day.",".$year.",".$_SERVER["WINDIR"]." -";

	// Clean parameters
	if ($hour   == -1 || empty($hour)) $hour=0;
	if ($minute == -1 || empty($minute)) $minute=0;
	if ($second == -1 || empty($second)) $second=0;

	// Check parameters
	if ($check)
	{
		if (! $month || ! $day)  return '';
		if ($day   > 31) return '';
		if ($month > 12) return '';
		if ($hour  < 0 || $hour   > 24) return '';
		if ($minute< 0 || $minute > 60) return '';
		if ($second< 0 || $second > 60) return '';
	}

	if (method_exists('DateTime','getTimestamp'))
	{
		if (empty($gm) || $gm === 'server')
		{
			$default_timezone=@date_default_timezone_get();		// Example 'Europe/Berlin'
			$localtz = new DateTimeZone($default_timezone);
		}
		else if ($gm === 'user')
		{
			// We use dol_tz_string first because it is more reliable.
			$default_timezone=(empty($_SESSION["dol_tz_string"])?@date_default_timezone_get():$_SESSION["dol_tz_string"]);		// Example 'Europe/Berlin'
			try {
				$localtz = new DateTimeZone($default_timezone);
			}
			catch(Exception $e)
			{
				dol_syslog("Warning dol_tz_string contains an invalid value ".$_SESSION["dol_tz_string"], LOG_WARNING);
				$default_timezone=@date_default_timezone_get();
			}
		}
		else if (strrpos($gm, "tz,") !== false)
		{
			$timezone=str_replace("tz,", "", $gm);  // Example 'tz,Europe/Berlin'
			try
			{
				$localtz = new DateTimeZone($timezone);
			}
			catch(Exception $e)
			{
				dol_syslog("Warning passed timezone contains an invalid value ".$timezone, LOG_WARNING);
			}
		}

		if (empty($localtz)) {
			$localtz = new DateTimeZone('UTC');
		}

		$dt = new DateTime(null,$localtz);
		$dt->setDate($year,$month,$day);
		$dt->setTime((int) $hour, (int) $minute, (int) $second);
		$date=$dt->getTimestamp();	// should include daylight saving time
		return $date;
	}
	else
	{
		dol_print_error('','PHP version must be 5.3+');
		return '';
	}
}


/**
 *	Return date for now. In mot cases, we use this function without parameters (that means GMT time).
 *
 * 	@param	string		$mode	'gmt' => we return GMT timestamp,
 * 								'tzserver' => we add the PHP server timezone
 *  							'tzref' => we add the company timezone
 * 								'tzuser' => we add the user timezone
 *	@return int   $date	Timestamp
 */
function dol_now($mode='gmt')
{
	// Note that gmmktime and mktime return same value (GMT) when used without parameters
	//if ($mode == 'gmt') $ret=gmmktime(); // Strict Standards: gmmktime(): You should be using the time() function instead
	if ($mode == 'gmt') $ret=time();	// Time for now at greenwich.
	else if ($mode == 'tzserver')		// Time for now with PHP server timezone added
	{
		require_once DOL_DOCUMENT_ROOT.'/core/lib/date.lib.php';
		$tzsecond=getServerTimeZoneInt('now');    // Contains tz+dayling saving time
		$ret=dol_now('gmt')+($tzsecond*3600);
	}
	/*else if ($mode == 'tzref')				// Time for now with parent company timezone is added
	{
		require_once DOL_DOCUMENT_ROOT.'/core/lib/date.lib.php';
		$tzsecond=getParentCompanyTimeZoneInt();    // Contains tz+dayling saving time
		$ret=dol_now('gmt')+($tzsecond*3600);
	}*/
	else if ($mode == 'tzuser')				// Time for now with user timezone added
	{
		//print 'eeee'.time().'-'.mktime().'-'.gmmktime();
		$offsettz=(empty($_SESSION['dol_tz'])?0:$_SESSION['dol_tz'])*60*60;
		$offsetdst=(empty($_SESSION['dol_dst'])?0:$_SESSION['dol_dst'])*60*60;
		$ret=dol_now('gmt')+($offsettz+$offsetdst);
	}
	return $ret;
}


/**
 * Return string with formated size
 *
 * @param	int		$size		Size to print
 * @param	int		$shortvalue	Tell if we want long value to use another unit (Ex: 1.5Kb instead of 1500b)
 * @param	int		$shortunit	Use short value of size unit
 * @return	string				Link
 */
function dol_print_size($size,$shortvalue=0,$shortunit=0)
{
	global $conf,$langs;
	$level=1024;

	if (! empty($conf->dol_optimize_smallscreen)) $shortunit=1;

	// Set value text
	if (empty($shortvalue) || $size < ($level*10))
	{
		$ret=$size;
		$textunitshort=$langs->trans("b");
		$textunitlong=$langs->trans("Bytes");
	}
	else
	{
		$ret=round($size/$level,0);
		$textunitshort=$langs->trans("Kb");
		$textunitlong=$langs->trans("KiloBytes");
	}
	// Use long or short text unit
	if (empty($shortunit)) { $ret.=' '.$textunitlong; }
	else { $ret.=' '.$textunitshort; }

	return $ret;
}

/**
 * Show Url link
 *
 * @param	string		$url		Url to show
 * @param	string		$target		Target for link
 * @param	int			$max		Max number of characters to show
 * @param	int			$withpicto	With picto
 * @return	string					HTML Link
 */
function dol_print_url($url,$target='_blank',$max=32,$withpicto=0)
{
	global $langs;

	if (empty($url)) return '';

	$link='<a href="';
	if (! preg_match('/^http/i',$url)) $link.='http://';
	$link.=$url;
	$link.='"';
	if ($target) $link.=' target="'.$target.'"';
	$link.='>';
	if (! preg_match('/^http/i',$url)) $link.='http://';
	$link.=dol_trunc($url,$max);
	$link.='</a>';
	return '<div class="nospan float" style="margin-right: 10px">'.($withpicto?img_picto($langs->trans("Url"), 'object_globe.png').' ':'').$link.'</div>';
}

/**
 * Show EMail link
 *
 * @param	string		$email			EMail to show (only email, without 'Name of recipient' before)
 * @param 	int			$cid 			Id of contact if known
 * @param 	int			$socid 			Id of third party if known
 * @param 	int			$addlink		0=no link, 1=email has a html email link (+ link to create action if constant AGENDA_ADDACTIONFOREMAIL is on)
 * @param	int			$max			Max number of characters to show
 * @param	int			$showinvalid	Show warning if syntax email is wrong
 * @param	int			$withpicto		Show picto
 * @return	string						HTML Link
 */
function dol_print_email($email,$cid=0,$socid=0,$addlink=0,$max=64,$showinvalid=1,$withpicto=0)
{
	global $conf,$user,$langs;

	$newemail=$email;

	if (empty($email)) return '&nbsp;';

	if (! empty($addlink))
	{
		$newemail='<a style="text-overflow: ellipsis;" href="';
		if (! preg_match('/^mailto:/i',$email)) $newemail.='mailto:';
		$newemail.=$email;
		$newemail.='">';
		$newemail.=dol_trunc($email,$max);
		$newemail.='</a>';
		if ($showinvalid && ! isValidEmail($email))
		{
			$langs->load("errors");
			$newemail.=img_warning($langs->trans("ErrorBadEMail",$email));
		}

		if (($cid || $socid) && ! empty($conf->agenda->enabled) && $user->rights->agenda->myactions->create)
		{
			$type='AC_EMAIL'; $link='';
			if (! empty($conf->global->AGENDA_ADDACTIONFOREMAIL)) $link='<a href="'.DOL_URL_ROOT.'/comm/action/card.php?action=create&amp;backtopage=1&amp;actioncode='.$type.'&amp;contactid='.$cid.'&amp;socid='.$socid.'">'.img_object($langs->trans("AddAction"),"calendar").'</a>';
			if ($link) $newemail='<div>'.$newemail.' '.$link.'</div>';
		}
	}
	else
	{
		if ($showinvalid && ! isValidEmail($email))
		{
			$langs->load("errors");
			$newemail.=img_warning($langs->trans("ErrorBadEMail",$email));
		}
	}
	return '<div class="nospan float" style="margin-right: 10px">'.($withpicto?img_picto($langs->trans("EMail"), 'object_email.png').' ':'').$newemail.'</div>';
}

/**
 * Show Skype link
 *
 * @param	string		$skype			Skype to show (only skype, without 'Name of recipient' before)
 * @param	int 		$cid 			Id of contact if known
 * @param	int 		$socid 			Id of third party if known
 * @param	int 		$addlink		0=no link to create action
 * @param	int			$max			Max number of characters to show
 * @return	string						HTML Link
 */
function dol_print_skype($skype,$cid=0,$socid=0,$addlink=0,$max=64)
{
	global $conf,$user,$langs;

	$newskype=$skype;

	if (empty($skype)) return '&nbsp;';

	if (! empty($addlink))
	{
		$newskype =img_picto($langs->trans("Skype"), 'object_skype.png');
		$newskype.= '&nbsp;';
		$newskype.=dol_trunc($skype,$max);
		$newskype.= '&nbsp;';
		$newskype.='<a href="skype:';
		$newskype.=dol_trunc($skype,$max);
		$newskype.='?call" alt="'.$langs->trans("Call").'&nbsp;'.$skype.'" title="'.$langs->trans("Call").'&nbsp;'.$skype.'">';
		$newskype.='<img src="'.DOL_URL_ROOT.'/theme/common/skype_callbutton.png" border="0">';
		$newskype.='</a>&nbsp;&nbsp;&nbsp;<a href="skype:';
		$newskype.=dol_trunc($skype,$max);
		$newskype.='?chat" alt="'.$langs->trans("Chat").'&nbsp;'.$skype.'" title="'.$langs->trans("Chat").'&nbsp;'.$skype.'">';
		$newskype.='<img src="'.DOL_URL_ROOT.'/theme/common/skype_chatbutton.png" border="0">';
		$newskype.='</a>';

		if (($cid || $socid) && ! empty($conf->agenda->enabled) && $user->rights->agenda->myactions->create)
		{
			$type='AC_SKYPE'; $link='';
			if (! empty($conf->global->AGENDA_ADDACTIONFORSKYPE)) $link='<a href="'.DOL_URL_ROOT.'/comm/action/card.php?action=create&amp;backtopage=1&amp;actioncode='.$type.'&amp;contactid='.$cid.'&amp;socid='.$socid.'">'.img_object($langs->trans("AddAction"),"calendar").'</a>';
			$newskype='<div class="divskype nowrap">'.$newskype.($link?' '.$link:'').'</div>';
		}
	}
	else
	{
		$langs->load("errors");
		$newskype.=img_warning($langs->trans("ErrorBadSkype",$skype));
	}
	return $newskype;
}

/**
 * 	Format phone numbers according to country
 *
 * 	@param  string  $phone          Phone number to format
 * 	@param  string  $countrycode    Country code to use for formatting
 * 	@param 	int		$cid 		    Id of contact if known
 * 	@param 	int		$socid          Id of third party if known
 * 	@param 	string	$addlink	    ''=no link to create action, 'AC_TEL'=add link to clicktodial (if module enabled) and add link to create event (if conf->global->AGENDA_ADDACTIONFORPHONE set)
 * 	@param 	string	$separ 		    Separation between numbers for a better visibility example : xx.xx.xx.xx.xx
 *  @param	string  $withpicto      Show picto
 *  @param	string	$titlealt	    Text to show on alt
 *  @param  int     $adddivfloat    Add div float around phone.
 * 	@return string 				    Formated phone number
 */
function dol_print_phone($phone,$countrycode='',$cid=0,$socid=0,$addlink='',$separ="&nbsp;",$withpicto='',$titlealt='',$adddivfloat=0)
{
	global $conf,$user,$langs,$mysoc;

	// Clean phone parameter
	$phone = preg_replace("/[\s.-]/","",trim($phone));
	if (empty($phone)) { return ''; }
	if (empty($countrycode)) $countrycode=$mysoc->country_code;

	// Short format for small screens
	if ($conf->dol_optimize_smallscreen) $separ='';

	$newphone=$phone;
	if (strtoupper($countrycode) == "FR")
	{
		// France
		if (dol_strlen($phone) == 10) {
			$newphone=substr($newphone,0,2).$separ.substr($newphone,2,2).$separ.substr($newphone,4,2).$separ.substr($newphone,6,2).$separ.substr($newphone,8,2);
		}
		elseif (dol_strlen($newphone) == 7)
		{
			$newphone=substr($newphone,0,3).$separ.substr($newphone,3,2).$separ.substr($newphone,5,2);
		}
		elseif (dol_strlen($newphone) == 9)
		{
			$newphone=substr($newphone,0,2).$separ.substr($newphone,2,3).$separ.substr($newphone,5,2).$separ.substr($newphone,7,2);
		}
		elseif (dol_strlen($newphone) == 11)
		{
			$newphone=substr($newphone,0,3).$separ.substr($newphone,3,2).$separ.substr($newphone,5,2).$separ.substr($newphone,7,2).$separ.substr($newphone,9,2);
		}
		elseif (dol_strlen($newphone) == 12)
		{
			$newphone=substr($newphone,0,4).$separ.substr($newphone,4,2).$separ.substr($newphone,6,2).$separ.substr($newphone,8,2).$separ.substr($newphone,10,2);
		}
	}

	if (strtoupper($countrycode) == "CA")
	{
	    if (dol_strlen($phone) == 10) {
	        $newphone=($separ!=''?'(':'').substr($newphone,0,3).($separ!=''?')':'').$separ.substr($newphone,3,3).($separ!=''?'-':'').substr($newphone,6,4);
	    }
	}
	
	if (! empty($addlink))	// Link on phone number (+ link to add action if conf->global->AGENDA_ADDACTIONFORPHONE set)
	{
		if (! empty($conf->browser->phone) || (! empty($conf->clicktodial->enabled) && ! empty($conf->global->CLICKTODIAL_USE_TEL_LINK_ON_PHONE_NUMBERS)))	// If phone or option for, we use link of phone
		{
			$newphone ='<a href="tel:'.$phone.'"';
			$newphone.='>'.$phone.'</a>';
		}
		else if (! empty($conf->clicktodial->enabled) && $addlink == 'AC_TEL')		// If click to dial, we use click to dial url
		{
			if (empty($user->clicktodial_loaded)) $user->fetch_clicktodial();

			// Define urlmask
			$urlmask='ErrorClickToDialModuleNotConfigured';
			if (! empty($conf->global->CLICKTODIAL_URL)) $urlmask=$conf->global->CLICKTODIAL_URL;
			if (! empty($user->clicktodial_url)) $urlmask=$user->clicktodial_url;

			$clicktodial_poste=(! empty($user->clicktodial_poste)?urlencode($user->clicktodial_poste):'');
			$clicktodial_login=(! empty($user->clicktodial_login)?urlencode($user->clicktodial_login):'');
			$clicktodial_password=(! empty($user->clicktodial_password)?urlencode($user->clicktodial_password):'');
			// This line is for backward compatibility
			$url = sprintf($urlmask, urlencode($phone), $clicktodial_poste, $clicktodial_login, $clicktodial_password);
			// Thoose lines are for substitution
			$substitarray=array('__PHONEFROM__'=>$clicktodial_poste,
								'__PHONETO__'=>urlencode($phone),
								'__LOGIN__'=>$clicktodial_login,
								'__PASS__'=>$clicktodial_password);
			$url = make_substitutions($url, $substitarray);
			$newphonesav=$newphone;
			$newphone ='<a href="'.$url.'"';
			if (! empty($conf->global->CLICKTODIAL_FORCENEWTARGET)) $newphone.=' target="_blank"';
			$newphone.='>'.$newphonesav.'</a>';
		}

		//if (($cid || $socid) && ! empty($conf->agenda->enabled) && $user->rights->agenda->myactions->create)
		if (! empty($conf->agenda->enabled) && $user->rights->agenda->myactions->create)
		{
			$type='AC_TEL'; $link='';
			if ($addlink == 'AC_FAX') $type='AC_FAX';
			if (! empty($conf->global->AGENDA_ADDACTIONFORPHONE)) $link='<a href="'.DOL_URL_ROOT.'/comm/action/card.php?action=create&amp;backtopage=1&amp;actioncode='.$type.($cid?'&amp;contactid='.$cid:'').($socid?'&amp;socid='.$socid:'').'">'.img_object($langs->trans("AddAction"),"calendar").'</a>';
			if ($link) $newphone='<div>'.$newphone.' '.$link.'</div>';
		}
	}

	if (empty($titlealt))
	{
		$titlealt=($withpicto=='fax'?$langs->trans("Fax"):$langs->trans("Phone"));
	}
	$rep='';
	if ($adddivfloat) $rep.='<div class="nospan float" style="margin-right: 10px">';
	else $rep.='<span style="margin-right: 10px;">';
	$rep.=($withpicto?img_picto($titlealt, 'object_'.($withpicto=='fax'?'phoning_fax':'phoning').'.png').' ':'').$newphone;
	if ($adddivfloat) $rep.='</div>';
	else $rep.='</span>';
	return $rep;
}

/**
 * 	Return an IP formated to be shown on screen
 *
 * 	@param	string	$ip			IP
 * 	@param	int		$mode		0=return IP + country/flag, 1=return only country/flag, 2=return only IP
 * 	@return string 				Formated IP, with country if GeoIP module is enabled
 */
function dol_print_ip($ip,$mode=0)
{
	global $conf,$langs;

	$ret='';

	if (empty($mode)) $ret.=$ip;

	if (! empty($conf->geoipmaxmind->enabled) && $mode != 2)
	{
		$datafile=$conf->global->GEOIPMAXMIND_COUNTRY_DATAFILE;
		//$ip='24.24.24.24';
		//$datafile='E:\Mes Sites\Web\Admin1\awstats\maxmind\GeoIP.dat';    Note that this must be downloaded datafile (not same than datafile provided with ubuntu packages)

		include_once DOL_DOCUMENT_ROOT.'/core/class/dolgeoip.class.php';
		$geoip=new DolGeoIP('country',$datafile);
		//print 'ip='.$ip.' databaseType='.$geoip->gi->databaseType." GEOIP_CITY_EDITION_REV1=".GEOIP_CITY_EDITION_REV1."\n";
		//print "geoip_country_id_by_addr=".geoip_country_id_by_addr($geoip->gi,$ip)."\n";
		$countrycode=$geoip->getCountryCodeFromIP($ip);
		if ($countrycode)	// If success, countrycode is us, fr, ...
		{
			if (file_exists(DOL_DOCUMENT_ROOT.'/theme/common/flags/'.$countrycode.'.png'))
			{
				$ret.=' '.img_picto($countrycode.' '.$langs->trans("AccordingToGeoIPDatabase"),DOL_URL_ROOT.'/theme/common/flags/'.$countrycode.'.png','',1);
			}
			else $ret.=' ('.$countrycode.')';
		}
	}

	return $ret;
}

/**
 *  Return country code for current user.
 *  If software is used inside a local network, detection may fails (we need a public ip)
 *
 *  @return     string      Country code (fr, es, it, us, ...)
 */
function dol_user_country()
{
	global $conf,$langs,$user;

	//$ret=$user->xxx;
	$ret='';
	if (! empty($conf->geoipmaxmind->enabled))
	{
		$ip=$_SERVER["REMOTE_ADDR"];
		$datafile=$conf->global->GEOIPMAXMIND_COUNTRY_DATAFILE;
		//$ip='24.24.24.24';
		//$datafile='E:\Mes Sites\Web\Admin1\awstats\maxmind\GeoIP.dat';
		include_once DOL_DOCUMENT_ROOT.'/core/class/dolgeoip.class.php';
		$geoip=new DolGeoIP('country',$datafile);
		$countrycode=$geoip->getCountryCodeFromIP($ip);
		$ret=$countrycode;
	}
	return $ret;
}

/**
 *  Format address string
 *
 *  @param	string	$address    Address
 *  @param  int		$htmlid     Html ID (for example 'gmap')
 *  @param  int		$mode       thirdparty|contact|member|other
 *  @param  int		$id         Id of object
 *  @param	int		$noprint	No output. Result is the function return
 *  @param  string  $charfornl  Char to use instead of nl2br. '' means we use a standad nl2br.  
 *  @return string|void			Nothing if noprint is 0, formatted address if noprint is 1
 *  @see dol_format_address
 */
function dol_print_address($address, $htmlid, $mode, $id, $noprint=0, $charfornl='')
{
	global $conf, $user, $langs, $hookmanager;

	$out = '';

	if ($address)
	{
        if ($hookmanager) {
            $parameters = array('element' => $mode, 'id' => $id);
            $reshook = $hookmanager->executeHooks('printAddress', $parameters, $address);
            $out.=$hookmanager->resPrint;
        }
        if (empty($reshook))
        {
            if (empty($charfornl)) $out.=nl2br($address);
            else $out.=preg_replace('/[\r\n]+/', $charfornl, $address);
            
            $showgmap=$showomap=0;

            // TODO Add a hook here
            if (($mode=='thirdparty' || $mode =='societe') && ! empty($conf->google->enabled) && ! empty($conf->global->GOOGLE_ENABLE_GMAPS)) $showgmap=1;
            if ($mode=='contact' && ! empty($conf->google->enabled) && ! empty($conf->global->GOOGLE_ENABLE_GMAPS_CONTACTS)) $showgmap=1;
            if ($mode=='member' && ! empty($conf->google->enabled) && ! empty($conf->global->GOOGLE_ENABLE_GMAPS_MEMBERS)) $showgmap=1;
            if (($mode=='thirdparty' || $mode =='societe') && ! empty($conf->openstreetmap->enabled) && ! empty($conf->global->OPENSTREETMAP_ENABLE_MAPS)) $showomap=1;
            if ($mode=='contact' && ! empty($conf->openstreetmap->enabled) && ! empty($conf->global->OPENSTREETMAP_ENABLE_MAPS_CONTACTS)) $showomap=1;
            if ($mode=='member' && ! empty($conf->openstreetmap->enabled) && ! empty($conf->global->OPENSTREETMAP_ENABLE_MAPS_MEMBERS)) $showomap=1;

            if ($showgmap)
            {
                $url=dol_buildpath('/google/gmaps.php?mode='.$mode.'&id='.$id,1);
                $out.=' <a href="'.$url.'" target="_gmaps"><img id="'.$htmlid.'" border="0" src="'.DOL_URL_ROOT.'/theme/common/gmap.png"></a>';
            }
            if ($showomap)
            {
                $url=dol_buildpath('/openstreetmap/maps.php?mode='.$mode.'&id='.$id,1);
                $out.=' <a href="'.$url.'" target="_gmaps"><img id="'.$htmlid.'_openstreetmap" border="0" src="'.DOL_URL_ROOT.'/theme/common/gmap.png"></a>';
            }
        }
	}
	if ($noprint) return $out;
	else print $out;
}


/**
 *	Return true if email syntax is ok
 *
 *	@param	    string		$address    			email (Ex: "toto@examle.com", "John Do <johndo@example.com>")
 *  @param		int			$acceptsupervisorkey	If 1, the special string '__SUPERVISOREMAIL__' is also accepted as valid
 *	@return     boolean     						true if email syntax is OK, false if KO or empty string
 */
function isValidEmail($address, $acceptsupervisorkey=0)
{
	if ($acceptsupervisorkey && $address == '__SUPERVISOREMAIL__') return true;
	if (filter_var($address, FILTER_VALIDATE_EMAIL)) return true;

	return false;
}

/**
 *  Return true if phone number syntax is ok
 *  TODO Decide what to do with this
 *
 *  @param	string		$phone		phone (Ex: "0601010101")
 *  @return boolean     			true if phone syntax is OK, false if KO or empty string
 */
function isValidPhone($phone)
{
	return true;
}


/**
 * Make a strlen call. Works even if mbstring module not enabled
 *
 * @param   string		$string				String to calculate length
 * @param   string		$stringencoding		Encoding of string
 * @return  int								Length of string
 */
function dol_strlen($string,$stringencoding='UTF-8')
{
	if (function_exists('mb_strlen')) return mb_strlen($string,$stringencoding);
	else return strlen($string);
}

/**
 * Make a substring. Works even in mbstring module is not enabled.
 *
 * @param	string	$string				String to scan
 * @param	string	$start				Start position
 * @param	int		$length				Length
 * @param   string	$stringencoding		Page code used for input string encoding
 * @return  string						substring
 */
function dol_substr($string,$start,$length,$stringencoding='')
{
	global $langs;

	if (empty($stringencoding)) $stringencoding=$langs->charset_output;

	$ret='';
	if (function_exists('mb_substr'))
	{
		$ret=mb_substr($string,$start,$length,$stringencoding);
	}
	else
	{
		$ret=substr($string,$start,$length);
	}
	return $ret;
}


/**
 *  Show a javascript graph.
 *  Do not use this function anymore. Use DolGraph class instead.
 *
 *  @param		string	$htmlid			Html id name
 *  @param		int		$width			Width in pixel
 *  @param		int		$height			Height in pixel
 *  @param		array	$data			Data array
 *  @param		int		$showlegend		1 to show legend, 0 otherwise
 *  @param		string	$type			Type of graph ('pie', 'barline')
 *  @param		int		$showpercent	Show percent (with type='pie' only)
 *  @param		string	$url			Param to add an url to click values
 *  @param		int		$combineother	0=No combine, 0.05=Combine if lower than 5%
 *  @param      int     $shownographyet Show graph to say there is not enough data
 *  @return		void
 *  @deprecated
 *  @see DolGraph
 */
function dol_print_graph($htmlid,$width,$height,$data,$showlegend=0,$type='pie',$showpercent=0,$url='',$combineother=0.05,$shownographyet=0)
{
	dol_syslog(__FUNCTION__ . " is deprecated", LOG_WARNING);

	global $conf,$langs;
	global $theme_datacolor;    // To have var kept when function is called several times

	if ($shownographyet)
	{
	    print '<div class="nographyet" style="width:'.$width.'px;height:'.$height.'px;"></div>';
	    print '<div class="nographyettext">'.$langs->trans("NotEnoughDataYet").'</div>';
	    return;
	}
	
	if (empty($conf->use_javascript_ajax)) return;
	$jsgraphlib='flot';
	$datacolor=array();

	// Load colors of theme into $datacolor array
	$color_file = DOL_DOCUMENT_ROOT."/theme/".$conf->theme."/graph-color.php";
	if (is_readable($color_file))
	{
		include_once $color_file;
		if (isset($theme_datacolor))
		{
			$datacolor=array();
			foreach($theme_datacolor as $val)
			{
				$datacolor[]="#".sprintf("%02x",$val[0]).sprintf("%02x",$val[1]).sprintf("%02x",$val[2]);
			}
		}
	}
	print '<div id="'.$htmlid.'" style="width:'.$width.'px;height:'.$height.'px;"></div>';

	// We use Flot js lib
	if ($jsgraphlib == 'flot')
	{
		if ($type == 'pie')
		{
			// data is   array('series'=>array(serie1,serie2,...),
			//                 'seriestype'=>array('bar','line',...),
			//                 'seriescolor'=>array(0=>'#999999',1=>'#999999',...)
			//                 'xlabel'=>array(0=>labelx1,1=>labelx2,...));
			// serieX is array('label'=>'label', data=>val)
			print '
			<script type="text/javascript">
			$(function () {
				var data = '.json_encode($data['series']).';

				function plotWithOptions() {
					$.plot($("#'.$htmlid.'"), data,
					{
						series: {
							pie: {
								show: true,
								radius: 0.8,';
			if ($combineother)
			{
				print '
								combine: {
								 	threshold: '.$combineother.'
								},';
			}
			print '
								label: {
									show: true,
									radius: 0.9,
									formatter: function(label, series) {
										var percent=Math.round(series.percent);
										var number=series.data[0][1];
										return \'';
										print '<div style="font-size:8pt;text-align:center;padding:2px;color:black;">';
										if ($url) print '<a style="color: #FFFFFF;" border="0" href="'.$url.'=">';
										print '\'+'.($showlegend?'number':'label+\' \'+number');
										if (! empty($showpercent)) print '+\'<br/>\'+percent+\'%\'';
										print '+\'';
										if ($url) print '</a>';
										print '</div>\';
									},
									background: {
										opacity: 0.0,
										color: \'#000000\'
									},
								}
							}
						},
						zoom: {
							interactive: true
						},
						pan: {
							interactive: true
						},';
						if (count($datacolor))
						{
							print 'colors: '.(! empty($data['seriescolor']) ? json_encode($data['seriescolor']) : json_encode($datacolor)).',';
						}
						print 'legend: {show: '.($showlegend?'true':'false').', position: \'ne\' }
					});
				}
				plotWithOptions();
			});
			</script>';
		}
		else if ($type == 'barline')
		{
			// data is   array('series'=>array(serie1,serie2,...),
			//                 'seriestype'=>array('bar','line',...),
			//                 'seriescolor'=>array(0=>'#999999',1=>'#999999',...)
			//                 'xlabel'=>array(0=>labelx1,1=>labelx2,...));
			// serieX is array('label'=>'label', data=>array(0=>y1,1=>y2,...)) with same nb of value than into xlabel
			print '
			<script type="text/javascript">
			$(function () {
				var data = [';
				$i=0; $outputserie=0;
				foreach($data['series'] as $serie)
				{
					if ($data['seriestype'][$i]=='line') { $i++; continue; };
					if ($outputserie > 0) print ',';
					print '{ bars: { stack: 0, show: true, barWidth: 0.9, align: \'center\' }, label: \''.dol_escape_js($serie['label']).'\', data: '.json_encode($serie['data']).'}'."\n";
					$outputserie++; $i++;
				}
				if ($outputserie) print ', ';
				//print '];
				//var datalines = [';
				$i=0; $outputserie=0;
				foreach($data['series'] as $serie)
				{
					if (empty($data['seriestype'][$i]) || $data['seriestype'][$i]=='bar') { $i++; continue; };
					if ($outputserie > 0) print ',';
					print '{ lines: { show: true }, label: \''.dol_escape_js($serie['label']).'\', data: '.json_encode($serie['data']).'}'."\n";
					$outputserie++; $i++;
				}
				print '];
				var dataticks = '.json_encode($data['xlabel']).'

				function plotWithOptions() {
					$.plot(jQuery("#'.$htmlid.'"), data,
					{
						series: {
							stack: 0
						},
						zoom: {
							interactive: true
						},
						pan: {
							interactive: true
						},';
						if (count($datacolor))
						{
							print 'colors: '.json_encode($datacolor).',';
						}
						print 'legend: {show: '.($showlegend?'true':'false').'},
						xaxis: {ticks: dataticks}
					});
				}
				plotWithOptions();
			});
			</script>';
		}
		else print 'BadValueForParameterType';
	}
}

/**
 *	Truncate a string to a particular length adding '...' if string larger than length.
 * 	If length = max length+1, we do no truncate to avoid having just 1 char replaced with '...'.
 *  MAIN_DISABLE_TRUNC=1 can disable all truncings
 *
 *	@param	string	$string				String to truncate
 *	@param  int		$size				Max string size visible. 0 for no limit. Final string size can be 1 more (if size was max+1) or 3 more (if we added ...)
 *	@param	string	$trunc				Where to trunc: right, left, middle (size must be a 2 power), wrap
 * 	@param	string	$stringencoding		Tell what is source string encoding
 *  @param	int		$nodot				Truncation do not add ... after truncation. So it's an exact truncation.
 *  @param  int     $display            Trunc is use to display and can be changed for small screen. TODO Remove this param (must be dealt with CSS)
 *	@return string						Truncated string
 */
function dol_trunc($string,$size=40,$trunc='right',$stringencoding='UTF-8',$nodot=0, $display=0)
{
	global $conf;

	if ($size==0 || ! empty($conf->global->MAIN_DISABLE_TRUNC)) return $string;
	
	if (empty($stringencoding)) $stringencoding='UTF-8';
	// reduce for small screen
	if ($conf->dol_optimize_smallscreen==1 && $display==1) $size = round($size/3);

	// We go always here
	if ($trunc == 'right')
	{
		$newstring=dol_textishtml($string)?dol_string_nohtmltag($string,1):$string;
		if (dol_strlen($newstring,$stringencoding) > ($size+($nodot?0:1)))
		return dol_substr($newstring,0,$size,$stringencoding).($nodot?'':'...');
		else
		return $string;
	}
	elseif ($trunc == 'middle')
	{
		$newstring=dol_textishtml($string)?dol_string_nohtmltag($string,1):$string;
		if (dol_strlen($newstring,$stringencoding) > 2 && dol_strlen($newstring,$stringencoding) > ($size+1))
		{
			$size1=round($size/2);
			$size2=round($size/2);
			return dol_substr($newstring,0,$size1,$stringencoding).'...'.dol_substr($newstring,dol_strlen($newstring,$stringencoding) - $size2,$size2,$stringencoding);
		}
		else
		return $string;
	}
	elseif ($trunc == 'left')
	{
		$newstring=dol_textishtml($string)?dol_string_nohtmltag($string,1):$string;
		if (dol_strlen($newstring,$stringencoding) > ($size+1))
		return '...'.dol_substr($newstring,dol_strlen($newstring,$stringencoding) - $size,$size,$stringencoding);
		else
		return $string;
	}
	elseif ($trunc == 'wrap')
	{
		$newstring=dol_textishtml($string)?dol_string_nohtmltag($string,1):$string;
		if (dol_strlen($newstring,$stringencoding) > ($size+1))
		return dol_substr($newstring,0,$size,$stringencoding)."\n".dol_trunc(dol_substr($newstring,$size,dol_strlen($newstring,$stringencoding)-$size,$stringencoding),$size,$trunc);
		else
		return $string;
	}
	else return 'BadParam3CallingDolTrunc';
}

/**
 *	Show picto whatever it's its name (generic function)
 *
 *	@param      string		$titlealt         	Text on title and alt. If text is "TextA:TextB", use Text A on alt and Text B on title. Alt only if param notitle is set to 1.
 *	@param      string		$picto       		Name of image file to show ('filenew', ...)
 *												If no extension provided, we use '.png'. Image must be stored into theme/xxx/img directory.
 *                                  			Example: picto.png                  if picto.png is stored into htdocs/theme/mytheme/img
 *                                  			Example: picto.png@mymodule         if picto.png is stored into htdocs/mymodule/img
 *                                  			Example: /mydir/mysubdir/picto.png  if picto.png is stored into htdocs/mydir/mysubdir (pictoisfullpath must be set to 1)
 *	@param		string		$morealt			Add more attribute on img tag (For example 'style="float: right"')
 *	@param		int			$pictoisfullpath	If 1, image path is a full path
 *	@param		int			$srconly			Return only content of the src attribute of img.
 *  @param		int			$notitle			1=Disable tag title. Use it if you add js tooltip, to avoid duplicate tooltip.
 *  @return     string       				    Return img tag
 *  @see        #img_object, #img_picto_common
 */
function img_picto($titlealt, $picto, $morealt = '', $pictoisfullpath = false, $srconly=0, $notitle=0)
{
	global $conf;

	// Define fullpathpicto to use into src
	if ($pictoisfullpath)
	{
		// Clean parameters
		if (! preg_match('/(\.png|\.gif)$/i',$picto)) $picto .= '.png';
		$fullpathpicto = $picto;
	}
	else
	{
		// We forge fullpathpicto for image to $path/img/$picto. By default, we take DOL_URL_ROOT/theme/$conf->theme/img/$picto
		$url = DOL_URL_ROOT;
		$theme = $conf->theme;

		$path = 'theme/'.$theme;
		if (! empty($conf->global->MAIN_OVERWRITE_THEME_PATH)) $path = $conf->global->MAIN_OVERWRITE_THEME_PATH.'/theme/'.$theme;	// If the theme does not have the same name as the module
		else if (! empty($conf->global->MAIN_OVERWRITE_THEME_RES)) $path = $conf->global->MAIN_OVERWRITE_THEME_RES.'/theme/'.$conf->global->MAIN_OVERWRITE_THEME_RES;  // To allow an external module to overwrite image resources whatever is activated theme
		else if (! empty($conf->modules_parts['theme']) && array_key_exists($theme, $conf->modules_parts['theme'])) $path = $theme.'/theme/'.$theme;	// If the theme have the same name as the module

		// If we ask an image into $url/$mymodule/img (instead of default path)
		if (preg_match('/^([^@]+)@([^@]+)$/i',$picto,$regs))
		{
			$picto = $regs[1];
			$path = $regs[2];	// $path is $mymodule
		}
		// Clean parameters
		if (! preg_match('/(\.png|\.gif)$/i',$picto)) $picto .= '.png';
		// If alt path are defined, define url where img file is, according to physical path
		foreach ($conf->file->dol_document_root as $type => $dirroot)	// ex: array(["main"]=>"/home/maindir/htdocs", ["alt0"]=>"/home/moddir0/htdocs", ...)
		{
			if ($type == 'main') continue;
			if (file_exists($dirroot.'/'.$path.'/img/'.$picto))	// This need a lot of time, that's why enabling alternative dir like "custom" dir is not recommanded
			{
				$url=DOL_URL_ROOT.$conf->file->dol_url_root[$type];
				break;
			}
		}

		// $url is '' or '/custom', $path is current theme or
		$fullpathpicto = $url.'/'.$path.'/img/'.$picto;
	}

	if ($srconly) return $fullpathpicto;
	else
	{
		$tmparray=array(0=>$titlealt);
		if (preg_match('/:[^\s0-9]/',$titlealt)) $tmparray=explode(':',$titlealt);		// We explode if we have TextA:TextB. Not if we have TextA: TextB
		$title=$tmparray[0];
		$alt=empty($tmparray[1])?'':$tmparray[1];
		return '<img src="'.$fullpathpicto.'" border="0" alt="'.dol_escape_htmltag($alt).'"'.($notitle?'':' title="'.dol_escape_htmltag($title).'"').($morealt?' '.$morealt:'').'>';	// Alt is used for accessibility, title for popup
	}
}

/**
 *	Show a picto called object_picto (generic function)
 *
 *	@param	string	$titlealt			Text on alt and title of image. Alt only if param notitle is set to 1. If text is "TextA:TextB", use Text A on alt and Text B on title.
 *	@param	string	$picto				Name of image to show object_picto (example: user, group, action, bill, contract, propal, product, ...)
 *										For external modules use imagename@mymodule to search into directory "img" of module.
 *	@param	string	$morealt			Add more attribute on img tag (ie: class="datecallink")
 *	@param	int		$pictoisfullpath	If 1, image path is a full path
 *	@param	int		$srconly			Return only content of the src attribute of img.
 *  @param	int		$notitle			1=Disable tag title. Use it if you add js tooltip, to avoid duplicate tooltip.
 *	@return	string						Return img tag
 *	@see	#img_picto, #img_picto_common
 */
function img_object($titlealt, $picto, $morealt = '', $pictoisfullpath = false, $srconly=0, $notitle=0)
{
	return img_picto($titlealt, 'object_'.$picto, $morealt, $pictoisfullpath, $srconly, $notitle);
}

/**
 *	Show weather picto
 *
 *	@param      string		$titlealt         	Text on alt and title of image. Alt only if param notitle is set to 1. If text is "TextA:TextB", use Text A on alt and Text B on title.
 *	@param      string		$picto       		Name of image file to show (If no extension provided, we use '.png'). Image must be stored into htdocs/theme/common directory.
 *	@param		string		$morealt			Add more attribute on img tag
 *	@param		int			$pictoisfullpath	If 1, image path is a full path
 *	@return     string      					Return img tag
 *  @see        #img_object, #img_picto
 */
function img_weather($titlealt, $picto, $morealt = '', $pictoisfullpath = 0)
{
	global $conf;

	if (! preg_match('/(\.png|\.gif)$/i', $picto)) $picto .= '.png';

	$path = DOL_URL_ROOT.'/theme/'.$conf->theme.'/img/weather/'.$picto;

	return img_picto($titlealt, $path, $morealt, 1);
}

/**
 *	Show picto (generic function)
 *
 *	@param      string		$titlealt         	Text on alt and title of image. Alt only if param notitle is set to 1. If text is "TextA:TextB", use Text A on alt and Text B on title.
 *	@param      string		$picto       		Name of image file to show (If no extension provided, we use '.png'). Image must be stored into htdocs/theme/common directory.
 *	@param		string		$morealt			Add more attribute on img tag
 *	@param		int			$pictoisfullpath	If 1, image path is a full path
 *	@return     string      					Return img tag
 *  @see        #img_object, #img_picto
 */
function img_picto_common($titlealt, $picto, $morealt = '', $pictoisfullpath = 0)
{
	global $conf;

	if (! preg_match('/(\.png|\.gif)$/i', $picto)) $picto .= '.png';

	if ($pictoisfullpath) $path = $picto;
	else
	{
		$path = DOL_URL_ROOT.'/theme/common/'.$picto;

		if (! empty($conf->global->MAIN_MODULE_CAN_OVERWRITE_COMMONICONS))
		{
			$themepath = DOL_DOCUMENT_ROOT.'/theme/'.$conf->theme.'/img/'.$picto;

			if (file_exists($themepath)) $path = $themepath;
		}
	}

	return img_picto($titlealt, $path, $morealt, 1);
}

/**
 *	Show logo action
 *
 *	@param	string		$titlealt       Text on alt and title of image. Alt only if param notitle is set to 1. If text is "TextA:TextB", use Text A on alt and Text B on title.
 *	@param  string		$numaction   	Action id or code to show
 *	@return string      				Return an img tag
 */
function img_action($titlealt, $numaction)
{
	global $conf, $langs;

	if (empty($titlealt) || $titlealt == 'default')
	{
		if ($numaction == '-1' || $numaction == 'ST_NO')			{ $numaction = -1; $titlealt = $langs->transnoentitiesnoconv('ChangeDoNotContact'); }
		elseif ($numaction ==  '0' || $numaction == 'ST_NEVER') 	{ $numaction = 0; $titlealt = $langs->transnoentitiesnoconv('ChangeNeverContacted'); }
		elseif ($numaction ==  '1' || $numaction == 'ST_TODO')  	{ $numaction = 1; $titlealt = $langs->transnoentitiesnoconv('ChangeToContact'); }
		elseif ($numaction ==  '2' || $numaction == 'ST_PEND')  	{ $numaction = 2; $titlealt = $langs->transnoentitiesnoconv('ChangeContactInProcess'); }
		elseif ($numaction ==  '3' || $numaction == 'ST_DONE')  	{ $numaction = 3; $titlealt = $langs->transnoentitiesnoconv('ChangeContactDone'); }
		else { $titlealt = $langs->transnoentitiesnoconv('ChangeStatus '.$numaction); $numaction = 0; }
	}
	if (! is_numeric($numaction)) $numaction=0;

	return img_picto($titlealt, 'stcomm'.$numaction.'.png');
}

/**
 *  Show pdf logo
 *
 *  @param	string		$titlealt   Text on alt and title of image. Alt only if param notitle is set to 1. If text is "TextA:TextB", use Text A on alt and Text B on title.
 *  @param  int		    $size       Taille de l'icone : 3 = 16x16px , 2 = 14x14px
 *  @return string      			Retourne tag img
 */
function img_pdf($titlealt = 'default', $size = 3)
{
	global $conf, $langs;

	if ($titlealt == 'default') $titlealt = $langs->trans('Show');

	return img_picto($titlealt, 'pdf'.$size.'.png');
}

/**
 *	Show logo +
 *
 *	@param	string	$titlealt   Text on alt and title of image. Alt only if param notitle is set to 1. If text is "TextA:TextB", use Text A on alt and Text B on title.
 *	@param  string	$other      Add more attributes on img
 *	@return string      		Return tag img
 */
function img_edit_add($titlealt = 'default', $other = '')
{
	global $conf, $langs;

	if ($titlealt == 'default') $titlealt = $langs->trans('Add');

	return img_picto($titlealt, 'edit_add.png', $other);
}
/**
 *	Show logo -
 *
 *	@param	string	$titlealt	Text on alt and title of image. Alt only if param notitle is set to 1. If text is "TextA:TextB", use Text A on alt and Text B on title.
 *	@param  string	$other      Add more attributes on img
 *	@return string      		Return tag img
 */
function img_edit_remove($titlealt = 'default', $other='')
{
	global $conf, $langs;

	if ($titlealt == 'default') $titlealt = $langs->trans('Remove');

	return img_picto($titlealt, 'edit_remove.png', $other);
}

/**
 *	Show logo editer/modifier fiche
 *
 *	@param  string	$titlealt   Text on alt and title of image. Alt only if param notitle is set to 1. If text is "TextA:TextB", use Text A on alt and Text B on title.
 *	@param  integer	$float      Si il faut y mettre le style "float: right"
 *	@param  string	$other		Add more attributes on img
 *	@return string      		Return tag img
 */
function img_edit($titlealt = 'default', $float = 0, $other = '')
{
	global $conf, $langs;

	if ($titlealt == 'default') $titlealt = $langs->trans('Modify');

	return img_picto($titlealt, 'edit.png', ($float ? 'style="float: '.($langs->tab_translate["DIRECTION"] == 'rtl'?'left':'right').'"' : $other));
}

/**
 *	Show logo view card
 *
 *	@param	string	$titlealt   Text on alt and title of image. Alt only if param notitle is set to 1. If text is "TextA:TextB", use Text A on alt and Text B on title.
 *	@param  integer	$float      Si il faut y mettre le style "float: right"
 *	@param  string	$other		Add more attributes on img
 *	@return string      		Return tag img
 */
function img_view($titlealt = 'default', $float = 0, $other = '')
{
	global $conf, $langs;

	if ($titlealt == 'default') $titlealt = $langs->trans('View');

	$morealt = ($float ? 'style="float: right" ' : '').$other;

	return img_picto($titlealt, 'view.png', $morealt);
}

/**
 *  Show delete logo
 *
 *  @param	string	$titlealt   Text on alt and title of image. Alt only if param notitle is set to 1. If text is "TextA:TextB", use Text A on alt and Text B on title.
 *	@param  string	$other      Add more attributes on img
 *  @return string      		Retourne tag img
 */
function img_delete($titlealt = 'default', $other = '')
{
	global $conf, $langs;

	if ($titlealt == 'default') $titlealt = $langs->trans('Delete');

	return img_picto($titlealt, 'delete.png', $other);
}

/**
 *  Show printer logo
 *
 *  @param  string  $titlealt   Text on alt and title of image. Alt only if param notitle is set to 1. If text is "TextA:TextB", use Text A on alt and Text B on title.
 *  @param  string  $other      Add more attributes on img
 *  @return string              Retourne tag img
 */
function img_printer($titlealt = "default", $other='')
{
    global $conf,$langs;
    if ($titlealt=="default") $titlealt=$langs->trans("Print");
    return img_picto($titlealt,'printer.png',$other);
}

/**
 *	Show help logo with cursor "?"
 *
 * 	@param	int              	$usehelpcursor		Use help cursor
 * 	@param	int|string	        $usealttitle		Text to use as alt title
 * 	@return string            	           			Return tag img
 */
function img_help($usehelpcursor = 1, $usealttitle = 1)
{
	global $conf, $langs;

	if ($usealttitle)
	{
		if (is_string($usealttitle)) $usealttitle = dol_escape_htmltag($usealttitle);
		else $usealttitle = $langs->trans('Info');
	}

	return img_picto($usealttitle, 'info.png', ($usehelpcursor ? 'style="vertical-align: middle; cursor: help"' : 'style="vertical-align: middle;"'));
}

/**
 *	Show info logo
 *
 *	@param	string	$titlealt   Text on alt and title of image. Alt only if param notitle is set to 1. If text is "TextA:TextB", use Text A on alt and Text B on title.
 *	@return string      		Return img tag
 */
function img_info($titlealt = 'default')
{
	global $conf, $langs;

	if ($titlealt == 'default') $titlealt = $langs->trans('Informations');

	return img_picto($titlealt, 'info.png', 'style="vertical-align: middle;"');
}

/**
 *	Show warning logo
 *
 *	@param	string	$titlealt   Text on alt and title of image. Alt only if param notitle is set to 1. If text is "TextA:TextB", use Text A on alt and Text B on title.
 *	@param	string	$morealt	Add more attribute on img tag (For example 'style="float: right"'). If 1
 *	@return string      		Return img tag
 */
function img_warning($titlealt = 'default', $morealt = '')
{
	global $conf, $langs;

	if ($titlealt == 'default') $titlealt = $langs->trans('Warning');

	return img_picto($titlealt, 'warning.png', 'class="pictowarning valignmiddle"'.($morealt ? ($morealt == '1' ? ' style="float: right"' : ' '.$morealt): ''));
}

/**
 *  Show error logo
 *
 *	@param	string	$titlealt   Text on alt and title of image. Alt only if param notitle is set to 1. If text is "TextA:TextB", use Text A on alt and Text B on title.
 *	@return string      		Return img tag
 */
function img_error($titlealt = 'default')
{
	global $conf, $langs;

	if ($titlealt == 'default') $titlealt = $langs->trans('Error');

	return img_picto($titlealt, 'error.png');
}

/**
 *	Show next logo
 *
 *	@param	string	$titlealt   Text on alt and title of image. Alt only if param notitle is set to 1. If text is "TextA:TextB", use Text A on alt and Text B on title.
*	@param	string	$morealt	Add more attribute on img tag (For example 'style="float: right"')
  *	@return string      		Return img tag
 */
function img_next($titlealt = 'default', $morealt='')
{
	global $conf, $langs;

	if ($titlealt == 'default') $titlealt = $langs->trans('Next');

	return img_picto($titlealt, 'next.png', $morealt);
}

/**
 *	Show previous logo
 *
 *	@param	string	$titlealt   Text on alt and title of image. Alt only if param notitle is set to 1. If text is "TextA:TextB", use Text A on alt and Text B on title.
 *	@param	string	$morealt	Add more attribute on img tag (For example 'style="float: right"')
 *	@return string      		Return img tag
 */
function img_previous($titlealt = 'default', $morealt='')
{
	global $conf, $langs;

	if ($titlealt == 'default') $titlealt = $langs->trans('Previous');

	return img_picto($titlealt, 'previous.png', $morealt);
}

/**
 *	Show down arrow logo
 *
 *	@param	string	$titlealt   Text on alt and title of image. Alt only if param notitle is set to 1. If text is "TextA:TextB", use Text A on alt and Text B on title.
 *	@param  int		$selected   Selected
 *  @param	string	$moreclass	Add more CSS classes
 *	@return string      		Return img tag
 */
function img_down($titlealt = 'default', $selected = 0, $moreclass='')
{
	global $conf, $langs;

	if ($titlealt == 'default') $titlealt = $langs->trans('Down');

	return img_picto($titlealt, ($selected ? '1downarrow_selected.png' : '1downarrow.png'), 'class="imgdown'.($moreclass?" ".$moreclass:"").'"');
}

/**
 *	Show top arrow logo
 *
 *	@param	string	$titlealt   Text on alt and title of image. Alt only if param notitle is set to 1. If text is "TextA:TextB", use Text A on alt and Text B on title.
 *	@param  int		$selected	Selected
 *  @param	string	$moreclass	Add more CSS classes
 *	@return string      		Return img tag
 */
function img_up($titlealt = 'default', $selected = 0, $moreclass='')
{
	global $conf, $langs;

	if ($titlealt == 'default') $titlealt = $langs->trans('Up');

	return img_picto($titlealt, ($selected ? '1uparrow_selected.png' : '1uparrow.png'), 'class="imgup'.($moreclass?" ".$moreclass:"").'"');
}

/**
 *	Show left arrow logo
 *
 *	@param	string	$titlealt   Text on alt and title of image. Alt only if param notitle is set to 1. If text is "TextA:TextB", use Text A on alt and Text B on title.
 *	@param  int		$selected	Selected
 *	@param	string	$morealt	Add more attribute on img tag (For example 'style="float: right"')
 *	@return string      		Return img tag
 */
function img_left($titlealt = 'default', $selected = 0, $morealt='')
{
	global $conf, $langs;

	if ($titlealt == 'default') $titlealt = $langs->trans('Left');

	return img_picto($titlealt, ($selected ? '1leftarrow_selected.png' : '1leftarrow.png'), $morealt);
}

/**
 *	Show right arrow logo
 *
 *	@param	string	$titlealt   Text on alt and title of image. Alt only if param notitle is set to 1. If text is "TextA:TextB", use Text A on alt and Text B on title.
 *	@param  int		$selected	Selected
 *	@param	string	$morealt	Add more attribute on img tag (For example 'style="float: right"')
 *	@return string      		Return img tag
 */
function img_right($titlealt = 'default', $selected = 0, $morealt='')
{
	global $conf, $langs;

	if ($titlealt == 'default') $titlealt = $langs->trans('Right');

	return img_picto($titlealt, ($selected ? '1rightarrow_selected.png' : '1rightarrow.png'), $morealt);
}

/**
 *	Show tick logo if allowed
 *
 *	@param	string	$allow		Allow
 *	@param	string	$titlealt   Text on alt and title of image. Alt only if param notitle is set to 1. If text is "TextA:TextB", use Text A on alt and Text B on title.
 *	@return string      		Return img tag
 */
function img_allow($allow, $titlealt = 'default')
{
	global $conf, $langs;

	if ($titlealt == 'default') $titlealt = $langs->trans('Active');

	if ($allow == 1) return img_picto($titlealt, 'tick.png');

	return '-';
}


/**
 *	Show MIME img of a file
 *
 *	@param	string	$file		Filename
 * 	@param	string	$titlealt	Text on alt and title of image. Alt only if param notitle is set to 1. If text is "TextA:TextB", use Text A on alt and Text B on title.
 *	@return string     			Return img tag
 */
function img_mime($file, $titlealt = '')
{
	require_once DOL_DOCUMENT_ROOT.'/core/lib/files.lib.php';

	$mimetype = dol_mimetype($file, '', 1);
	$mimeimg = dol_mimetype($file, '', 2);

	if (empty($titlealt)) $titlealt = 'Mime type: '.$mimetype;

	return img_picto_common($titlealt, 'mime/'.$mimeimg);
}


/**
 *	Show phone logo.
 *  Use img_picto instead.
 *
 *	@param	string	$titlealt   Text on alt and title of image. Alt only if param notitle is set to 1. If text is "TextA:TextB", use Text A on alt and Text B on title.
 *	@param  int		$option		Option
 *	@return string      		Return img tag
 *  @deprecated
 *  @see img_picto
 */
function img_phone($titlealt = 'default', $option = 0)
{
	dol_syslog(__FUNCTION__ . " is deprecated", LOG_WARNING);

	global $conf,$langs;

	if ($titlealt == 'default') $titlealt = $langs->trans('Call');

	if ($option == 1) $img = 'call';
	else $img = 'call_out';

	return img_picto($titlealt, $img);
}

/**
 *  Show search logo
 *
 *  @param	string	$titlealt   Text on alt and title of image. Alt only if param notitle is set to 1. If text is "TextA:TextB", use Text A on alt and Text B on title.
 *	@param  string	$other      Add more attributes on img
 *  @return string      		Retourne tag img
 */
function img_search($titlealt = 'default', $other = '')
{
	global $conf, $langs;

	if ($titlealt == 'default') $titlealt = $langs->trans('Search');

	$img = img_picto($titlealt, 'search.png', $other, false, 1);

	$input = '<input type="image" class="liste_titre" name="button_search" src="'.$img.'" ';
	$input.= 'value="'.dol_escape_htmltag($titlealt).'" title="'.dol_escape_htmltag($titlealt).'" >';

	return $input;
}

/**
 *  Show search logo
 *
 *  @param	string	$titlealt   Text on alt and title of image. Alt only if param notitle is set to 1. If text is "TextA:TextB", use Text A on alt and Text B on title.
 *	@param  string	$other      Add more attributes on img
 *  @return string      		Retourne tag img
 */
function img_searchclear($titlealt = 'default', $other = '')
{
	global $conf, $langs;

	if ($titlealt == 'default') $titlealt = $langs->trans('Search');

	$img = img_picto($titlealt, 'searchclear.png', $other, false, 1);

	$input = '<input type="image" class="liste_titre" name="button_removefilter" src="'.$img.'" ';
	$input.= 'value="'.dol_escape_htmltag($titlealt).'" title="'.dol_escape_htmltag($titlealt).'" >';

	return $input;
}

/**
 *	Show information for admin users or standard users
 *
 *	@param	string	$text			Text info
 *	@param  integer	$infoonimgalt	Info is shown only on alt of star picto, otherwise it is show on output after the star picto
 *	@param	int		$nodiv			No div
 *  @param  string  $admin          '1'=Info for admin users. '0'=Info for standard users (change only the look), 'xxx'=Other
 *	@return	string					String with info text
 */
function info_admin($text, $infoonimgalt = 0, $nodiv=0, $admin='1')
{
	global $conf, $langs;

	if ($infoonimgalt)
	{
		return img_picto($text, 'info', 'class="hideonsmartphone"');
	}

	return ($nodiv?'':'<div class="'.(empty($admin)?'':($admin=='1'?'info':$admin)).' hideonsmartphone">').img_picto($admin?$langs->trans('InfoAdmin'):$langs->trans('Note'), ($nodiv?'info':'info_black'), 'class="hideonsmartphone"').' '.$text.($nodiv?'':'</div>');
}


/**
 *	Affiche message erreur system avec toutes les informations pour faciliter le diagnostic et la remontee des bugs.
 *	On doit appeler cette fonction quand une erreur technique bloquante est rencontree.
 *	Toutefois, il faut essayer de ne l'appeler qu'au sein de pages php, les classes devant
 *	renvoyer leur erreur par l'intermediaire de leur propriete "error".
 *
 *	@param	 	DoliDB	$db      	Database handler
 *	@param  	mixed	$error		String or array of errors strings to show
 *  @param		array	$errors		Array of errors
 *	@return 	void
 *  @see    	dol_htmloutput_errors
 */
function dol_print_error($db='',$error='',$errors=null)
{
	global $conf,$langs,$argv;
	global $dolibarr_main_prod;

	$out = '';
	$syslog = '';

	// Si erreur intervenue avant chargement langue
	if (! $langs)
	{
		require_once DOL_DOCUMENT_ROOT .'/core/class/translate.class.php';
		$langs = new Translate('', $conf);
		$langs->load("main");
	}
	$langs->load("main");
	$langs->load("errors");

	if ($_SERVER['DOCUMENT_ROOT'])    // Mode web
	{
		$out.=$langs->trans("DolibarrHasDetectedError").".<br>\n";
		if (! empty($conf->global->MAIN_FEATURES_LEVEL)) $out.="You use an experimental or develop level of features, so please do NOT report any bugs, except if problem is confirmed moving option MAIN_FEATURES_LEVEL back to 0.<br>\n";
		$out.=$langs->trans("InformationToHelpDiagnose").":<br>\n";

		$out.="<b>".$langs->trans("Date").":</b> ".dol_print_date(time(),'dayhourlog')."<br>\n";
		$out.="<b>".$langs->trans("Dolibarr").":</b> ".DOL_VERSION."<br>\n";
		if (isset($conf->global->MAIN_FEATURES_LEVEL)) $out.="<b>".$langs->trans("LevelOfFeature").":</b> ".$conf->global->MAIN_FEATURES_LEVEL."<br>\n";
		if (function_exists("phpversion"))
		{
			$out.="<b>".$langs->trans("PHP").":</b> ".phpversion()."<br>\n";
		}
		$out.="<b>".$langs->trans("Server").":</b> ".$_SERVER["SERVER_SOFTWARE"]."<br>\n";
		if (function_exists("php_uname"))
		{
			$out.="<b>".$langs->trans("OS").":</b> ".php_uname()."<br>\n";
		}
		$out.="<b>".$langs->trans("UserAgent").":</b> ".$_SERVER["HTTP_USER_AGENT"]."<br>\n";
		$out.="<br>\n";
		$out.="<b>".$langs->trans("RequestedUrl").":</b> ".dol_htmlentities($_SERVER["REQUEST_URI"],ENT_COMPAT,'UTF-8')."<br>\n";
		$out.="<b>".$langs->trans("Referer").":</b> ".(isset($_SERVER["HTTP_REFERER"])?dol_htmlentities($_SERVER["HTTP_REFERER"],ENT_COMPAT,'UTF-8'):'')."<br>\n";
		$out.="<b>".$langs->trans("MenuManager").":</b> ".(isset($conf->standard_menu)?$conf->standard_menu:'')."<br>\n";
		$out.="<br>\n";
		$syslog.="url=".$_SERVER["REQUEST_URI"];
		$syslog.=", query_string=".$_SERVER["QUERY_STRING"];
	}
	else                              // Mode CLI
	{
		$out.='> '.$langs->transnoentities("ErrorInternalErrorDetected").":\n".$argv[0]."\n";
		$syslog.="pid=".dol_getmypid();
	}

	if (is_object($db))
	{
		if ($_SERVER['DOCUMENT_ROOT'])  // Mode web
		{
			$out.="<b>".$langs->trans("DatabaseTypeManager").":</b> ".$db->type."<br>\n";
			$out.="<b>".$langs->trans("RequestLastAccessInError").":</b> ".($db->lastqueryerror()?$db->lastqueryerror():$langs->trans("ErrorNoRequestInError"))."<br>\n";
			$out.="<b>".$langs->trans("ReturnCodeLastAccessInError").":</b> ".($db->lasterrno()?$db->lasterrno():$langs->trans("ErrorNoRequestInError"))."<br>\n";
			$out.="<b>".$langs->trans("InformationLastAccessInError").":</b> ".($db->lasterror()?$db->lasterror():$langs->trans("ErrorNoRequestInError"))."<br>\n";
			$out.="<br>\n";
		}
		else                            // Mode CLI
		{
			$out.='> '.$langs->transnoentities("DatabaseTypeManager").":\n".$db->type."\n";
			$out.='> '.$langs->transnoentities("RequestLastAccessInError").":\n".($db->lastqueryerror()?$db->lastqueryerror():$langs->trans("ErrorNoRequestInError"))."\n";
			$out.='> '.$langs->transnoentities("ReturnCodeLastAccessInError").":\n".($db->lasterrno()?$db->lasterrno():$langs->trans("ErrorNoRequestInError"))."\n";
			$out.='> '.$langs->transnoentities("InformationLastAccessInError").":\n".($db->lasterror()?$db->lasterror():$langs->trans("ErrorNoRequestInError"))."\n";

		}
		$syslog.=", sql=".$db->lastquery();
		$syslog.=", db_error=".$db->lasterror();
	}

	if ($error || $errors)
	{
		$langs->load("errors");

		// Merge all into $errors array
		if (is_array($error) && is_array($errors)) $errors=array_merge($error,$errors);
		elseif (is_array($error)) $errors=$error;
		elseif (is_array($errors)) $errors=array_merge(array($error),$errors);
		else $errors=array_merge(array($error));

		foreach($errors as $msg)
		{
			if (empty($msg)) continue;
			if ($_SERVER['DOCUMENT_ROOT'])  // Mode web
			{
				$out.="<b>".$langs->trans("Message").":</b> ".dol_escape_htmltag($msg)."<br>\n" ;
			}
			else                        // Mode CLI
			{
				$out.='> '.$langs->transnoentities("Message").":\n".$msg."\n" ;
			}
			$syslog.=", msg=".$msg;
		}
	}
	if (empty($dolibarr_main_prod) && $_SERVER['DOCUMENT_ROOT'] && function_exists('xdebug_print_function_stack') && function_exists('xdebug_call_file'))
	{
		xdebug_print_function_stack();
		$out.='<b>XDebug informations:</b>'."<br>\n";
		$out.='File: '.xdebug_call_file()."<br>\n";
		$out.='Line: '.xdebug_call_line()."<br>\n";
		$out.='Function: '.xdebug_call_function()."<br>\n";
		$out.="<br>\n";
	}

	if (empty($dolibarr_main_prod)) print $out;
	else define("MAIN_CORE_ERROR", 1);
	//else print 'Sorry, an error occured but the parameter $dolibarr_main_prod is defined in conf file so no message is reported to your browser. Please read the log file for error message.';
	dol_syslog("Error ".$syslog, LOG_ERR);
}

/**
 * Show a public email and error code to contact if technical error
 *
 * @param	string	$prefixcode		Prefix of public error code
 * @return	void
 */
function dol_print_error_email($prefixcode)
{
	global $langs,$conf;

	$langs->load("errors");
	$now=dol_now();
	print '<br><div class="error">'.$langs->trans("ErrorContactEMail", $conf->global->MAIN_INFO_SOCIETE_MAIL, $prefixcode.dol_print_date($now,'%Y%m%d')).'</div>';
}

/**
 *	Show title line of an array
 *
 *	@param	string	$name        Label of field
 *	@param	string	$file        Url used when we click on sort picto
 *	@param	string	$field       Field to use for new sorting
 *	@param	string	$begin       ("" by defaut)
 *	@param	string	$moreparam   Add more parameters on sort url links ("" by default)
 *	@param  string	$td          Options of attribute td ("" by defaut, example: 'align="center"')
 *	@param  string	$sortfield   Current field used to sort
 *	@param  string	$sortorder   Current sort order
 *  @param	string	$prefix		 Prefix for css. Use space after prefix to add your own CSS tag.
 *	@return	void
 */
function print_liste_field_titre($name, $file="", $field="", $begin="", $moreparam="", $td="", $sortfield="", $sortorder="", $prefix="")
{
	print getTitleFieldOfList($name, 0, $file, $field, $begin, $moreparam, $td, $sortfield, $sortorder, $prefix);
}

/**
 *	Get title line of an array
 *
 *	@param	string	$name        Label of field
 *	@param	int		$thead		 0=To use with standard table format, 1=To use inside <thead><tr>, 2=To use with <div>
 *	@param	string	$file        Url used when we click on sort picto
 *	@param	string	$field       Field to use for new sorting. Empty if this field is not sortable.
 *	@param	string	$begin       ("" by defaut)
 *	@param	string	$moreparam   Add more parameters on sort url links ("" by default)
 *	@param  string	$moreattrib  Add more attributes on th ("" by defaut)
 *	@param  string	$sortfield   Current field used to sort
 *	@param  string	$sortorder   Current sort order
 *  @param	string	$prefix		 Prefix for css. Use space after prefix to add your own CSS tag.
 *	@return	string
 */
function getTitleFieldOfList($name, $thead=0, $file="", $field="", $begin="", $moreparam="", $moreattrib="", $sortfield="", $sortorder="", $prefix="")
{
	global $conf;
	//print "$name, $file, $field, $begin, $options, $moreattrib, $sortfield, $sortorder<br>\n";

	$sortorder=strtoupper($sortorder);
	$out='';
    $sortimg='';

	$tag='th';
	if ($thead==2) $tag='div';

	// If field is used as sort criteria we use a specific class
	// Example if (sortfield,field)=("nom","xxx.nom") or (sortfield,field)=("nom","nom")
	if ($field && ($sortfield == $field || $sortfield == preg_replace("/^[^\.]+\./","",$field))) $out.= '<'.$tag.' class="'.$prefix.'liste_titre_sel" '. $moreattrib.'>';
	else $out.= '<'.$tag.' class="'.$prefix.'liste_titre" '. $moreattrib.'>';

	if (empty($thead) && $field)    // If this is a sort field
	{
		$options=preg_replace('/sortfield=([a-zA-Z0-9,\s\.]+)/i','',$moreparam);
		$options=preg_replace('/sortorder=([a-zA-Z0-9,\s\.]+)/i','',$options);
		$options=preg_replace('/&+/i','&',$options);
		if (! preg_match('/^&/',$options)) $options='&'.$options;

		if ($field != $sortfield)
		{
            if ($sortorder == 'DESC') $out.= '<a href="'.$file.'?sortfield='.$field.'&sortorder=desc&begin='.$begin.$options.'">';
            if ($sortorder == 'ASC' || ! $sortorder) $out.= '<a href="'.$file.'?sortfield='.$field.'&sortorder=asc&begin='.$begin.$options.'">';
		}
		else
		{
            if ($sortorder == 'DESC' || ! $sortorder) $out.= '<a href="'.$file.'?sortfield='.$field.'&sortorder=asc&begin='.$begin.$options.'">';
            if ($sortorder == 'ASC') $out.= '<a href="'.$file.'?sortfield='.$field.'&sortorder=desc&begin='.$begin.$options.'">';
		}
	}

	$out.=$name;

	if (empty($thead) && $field)    // If this is a sort field
	{
		$out.='</a>';
	}

	if (empty($thead) && $field)    // If this is a sort field
	{
		$options=preg_replace('/sortfield=([a-zA-Z0-9,\s\.]+)/i','',$moreparam);
		$options=preg_replace('/sortorder=([a-zA-Z0-9,\s\.]+)/i','',$options);
		$options=preg_replace('/&+/i','&',$options);
		if (! preg_match('/^&/',$options)) $options='&'.$options;

		//print "&nbsp;";
		//$sortimg.= '<img width="2" src="'.DOL_URL_ROOT.'/theme/common/transparent.png" alt="">';
		//$sortimg.= '<span class="nowrap">';

		if (! $sortorder || $field != $sortfield)
		{
			//$out.= '<a href="'.$file.'?sortfield='.$field.'&sortorder=asc&begin='.$begin.$options.'">'.img_down("A-Z",0).'</a>';
			//$out.= '<a href="'.$file.'?sortfield='.$field.'&sortorder=desc&begin='.$begin.$options.'">'.img_up("Z-A",0).'</a>';
		}
		else
		{
			if ($sortorder == 'DESC' ) {
				//$out.= '<a href="'.$file.'?sortfield='.$field.'&sortorder=asc&begin='.$begin.$options.'">'.img_down("A-Z",0).'</a>';
				//$out.= '<a href="'.$file.'?sortfield='.$field.'&sortorder=desc&begin='.$begin.$options.'">'.img_up("Z-A",1).'</a>';
				$sortimg.= '<span class="nowrap">'.img_up("Z-A",0).'</span>';
			}
			if ($sortorder == 'ASC' ) {
				//$out.= '<a href="'.$file.'?sortfield='.$field.'&sortorder=asc&begin='.$begin.$options.'">'.img_down("A-Z",1).'</a>';
				//$out.= '<a href="'.$file.'?sortfield='.$field.'&sortorder=desc&begin='.$begin.$options.'">'.img_up("Z-A",0).'</a>';
				$sortimg.= '<span class="nowrap">'.img_down("A-Z",0).'</span>';
			}
		}

		//$sortimg.= '</span>';
	}

	$out.=$sortimg;

	$out.='</'.$tag.'>';

	return $out;
}

/**
 *	Show a title.
 *
 *	@param	string	$title			Title to show
 *	@return	string					Title to show
 *  @deprecated						Use load_fiche_titre instead
 *  @see load_fiche_titre
 */
function print_titre($title)
{
	dol_syslog(__FUNCTION__ . " is deprecated", LOG_WARNING);

	print '<div class="titre">'.$title.'</div>';
}

/**
 *	Show a title with picto
 *
 *	@param	string	$title				Title to show
 *	@param	string	$mesg				Added message to show on right
 *	@param	string	$picto				Icon to use before title (should be a 32x32 transparent png file)
 *	@param	int		$pictoisfullpath	1=Icon name is a full absolute url of image
 * 	@param	int		$id					To force an id on html objects
 * 	@return	void
 *  @deprecated Use print load_fiche_titre instead
 */
function print_fiche_titre($title, $mesg='', $picto='title_generic.png', $pictoisfullpath=0, $id='')
{
	print load_fiche_titre($title, $mesg, $picto, $pictoisfullpath, $id);
}

/**
 *	Load a title with picto
 *
 *	@param	string	$titre				Title to show
 *	@param	string	$morehtmlright		Added message to show on right
 *	@param	string	$picto				Icon to use before title (should be a 32x32 transparent png file)
 *	@param	int		$pictoisfullpath	1=Icon name is a full absolute url of image
 * 	@param	int		$id					To force an id on html objects
 *  @param  string  $morecssontable     More css on table
 * 	@return	string
 *  @see print_barre_liste
 */
function load_fiche_titre($titre, $morehtmlright='', $picto='title_generic.png', $pictoisfullpath=0, $id=0, $morecssontable='')
{
	global $conf;

	$return='';

	if ($picto == 'setup') $picto='title.png';
	if (($conf->browser->name == 'ie') && $picto=='title.png') $picto='title.gif';

	$return.= "\n";
	$return.= '<table '.($id?'id="'.$id.'" ':'').'summary="" class="centpercent notopnoleftnoright'.($morecssontable?' '.$morecssontable:'').'" style="margin-bottom: 2px;"><tr>';
	if ($picto) $return.= '<td class="nobordernopadding widthpictotitle" valign="middle">'.img_picto('',$picto, 'id="pictotitle"', $pictoisfullpath).'</td>';
	$return.= '<td class="nobordernopadding" valign="middle">';
	$return.= '<div class="titre">'.$titre.'</div>';
	$return.= '</td>';
	if (dol_strlen($morehtmlright))
	{
		$return.= '<td class="nobordernopadding titre_right" align="right" valign="middle">'.$morehtmlright.'</td>';
	}
	$return.= '</tr></table>'."\n";

	return $return;
}

/**
 *	Print a title with navigation controls for pagination
 *
 *	@param	string	    $titre				Title to show (required)
 *	@param	int   	    $page				Numero of page to show in navigation links (required)
 *	@param	string	    $file				Url of page (required)
 *	@param	string	    $options         	More parameters for links ('' by default, does not include sortfield neither sortorder)
 *	@param	string    	$sortfield       	Field to sort on ('' by default)
 *	@param	string	    $sortorder       	Order to sort ('' by default)
 *	@param	string	    $center          	String in the middle ('' by default). We often find here string $massaction comming from $form->selectMassAction() 
 *	@param	int		    $num				Number of records found by select with limit+1
 *	@param	int|string  $totalnboflines		Total number of records/lines for all pages (if known). Use a negative value of number to not show number. Use '' if unknown.
 *	@param	string	    $picto				Icon to use before title (should be a 32x32 transparent png file)
 *	@param	int		    $pictoisfullpath	1=Icon name is a full absolute url of image
 *  @param	string	    $morehtml			More html to show
 *  @param  string      $morecss            More css to the table
 *  @param  int         $limit              Max number of lines (-1 = use default, 0 = no limit, > 0 = limit).
 *  @param  int         $hideselectlimit    Force to hide select limit
 *	@return	void
 */
function print_barre_liste($titre, $page, $file, $options='', $sortfield='', $sortorder='', $center='', $num=-1, $totalnboflines='', $picto='title_generic.png', $pictoisfullpath=0, $morehtml='', $morecss='', $limit=-1, $hideselectlimit=0)
{
	global $conf,$langs;
	
	$savlimit = $limit;
    $savtotalnboflines = $totalnboflines;
    $totalnboflines=abs($totalnboflines);
    
	if ($picto == 'setup') $picto='title_setup.png';
	if (($conf->browser->name == 'ie') && $picto=='title_generic.png') $picto='title.gif';
	if ($limit < 0) $limit = $conf->liste_limit;
	if ($savlimit != 0 && (($num > $limit) || ($num == -1) || ($limit == 0)))
	{
		$nextpage = 1;
	}
	else
	{
		$nextpage = 0;
	}
	//print 'totalnboflines='.$totalnboflines.'-savlimit='.$savlimit.'-limit='.$limit.'-num='.$num.'-nextpage='.$nextpage;
	
	print "\n";
	print "<!-- Begin title '".$titre."' -->\n";
	print '<table width="100%" border="0" class="notopnoleftnoright'.($morecss?' '.$morecss:'').'" style="margin-bottom: 6px;"><tr>';

	// Left
	//if ($picto && $titre) print '<td class="nobordernopadding hideonsmartphone" width="40" align="left" valign="middle">'.img_picto('', $picto, 'id="pictotitle"', $pictoisfullpath).'</td>';
	print '<td class="nobordernopadding valignmiddle">';
	if ($picto && $titre) print img_picto('', $picto, 'class="hideonsmartphone valignmiddle" id="pictotitle"', $pictoisfullpath);
	print '<div class="titre inline-block">'.$titre;
	if (!empty($titre) && $savtotalnboflines >= 0 && (string) $savtotalnboflines != '') print ' ('.$totalnboflines.')';
	print '</div></td>';

	// Center
	if ($center)
	{
		print '<td class="nobordernopadding center valignmiddle">'.$center.'</td>';
	}

	// Right
	print '<td class="nobordernopadding valignmiddle" align="right">';
	if ($sortfield) $options .= "&amp;sortfield=".$sortfield;
	if ($sortorder) $options .= "&amp;sortorder=".$sortorder;
	// Show navigation bar
	$pagelist = '';
	if ($savlimit != 0 && ($page > 0 || $num > $limit))
	{
		if ($totalnboflines)	// If we know total nb of lines
		{
			$maxnbofpage=(empty($conf->dol_optimize_smallscreen) ? 4 : 1);		// page nb before and after selected page + ... + first or last

			if ($limit > 0) $nbpages=ceil($totalnboflines/$limit);
			else $nbpages=1;
			$cpt=($page-$maxnbofpage);
			if ($cpt < 0) { $cpt=0; }

			if ($cpt>=1)
			{
				$pagelist.= '<li'.(($conf->dol_use_jmobile != 4)?' class="pagination"':'').'><a '.(($conf->dol_use_jmobile != 4)?'':'data-role="button" ').'href="'.$file.'?page=0'.$options.'">1</a></li>';
				if ($cpt > 2) $pagelist.='<li'.(($conf->dol_use_jmobile != 4)?' class="pagination"':'').'><span '.(($conf->dol_use_jmobile != 4)?'class="inactive"':'data-role="button"').'>...</span></li>';
				else if ($cpt == 2) $pagelist.='<li'.(($conf->dol_use_jmobile != 4)?' class="pagination"':'').'><a '.(($conf->dol_use_jmobile != 4)?'':'data-role="button" ').'href="'.$file.'?page=1'.$options.'">2</a></li>';
			}

			do
			{
				if ($cpt==$page)
				{
					$pagelist.= '<li'.(($conf->dol_use_jmobile != 4)?' class="pagination"':'').'><span '.(($conf->dol_use_jmobile != 4)?'class="active"':'data-role="button"').'>'.($page+1).'</span></li>';
				}
				else
				{
					$pagelist.= '<li'.(($conf->dol_use_jmobile != 4)?' class="pagination"':'').'><a '.(($conf->dol_use_jmobile != 4)?'':'data-role="button" ').'href="'.$file.'?page='.$cpt.$options.'">'.($cpt+1).'</a></li>';
				}
				$cpt++;
			}
			while ($cpt < $nbpages && $cpt<=$page+$maxnbofpage);

			if ($cpt<$nbpages)
			{
				if ($cpt<$nbpages-2) $pagelist.= '<li'.(($conf->dol_use_jmobile != 4)?' class="pagination"':'').'><span '.(($conf->dol_use_jmobile != 4)?'class="inactive"':'data-role="button"').'>...</span></li>';
				else if ($cpt == $nbpages-2) $pagelist.= '<li'.(($conf->dol_use_jmobile != 4)?' class="pagination"':'').'><a '.(($conf->dol_use_jmobile != 4)?'':'data-role="button" ').'href="'.$file.'?page='.($nbpages-2).$options.'">'.($nbpages - 1).'</a></li>';
				$pagelist.= '<li'.(($conf->dol_use_jmobile != 4)?' class="pagination"':'').'><a '.(($conf->dol_use_jmobile != 4)?'':'data-role="button" ').'href="'.$file.'?page='.($nbpages-1).$options.'">'.$nbpages.'</a></li>';
			}
		}
		else
		{
			$pagelist.= '<li'.(($conf->dol_use_jmobile != 4)?' class="pagination"':'').'><span '.(($conf->dol_use_jmobile != 4)?'class="active"':'data-role="button"').'>'.($page+1)."</li>";
		}
	}
	print_fleche_navigation($page, $file, $options, $nextpage, $pagelist, $morehtml, $savlimit, $totalnboflines, $hideselectlimit);		// output the div and ul for previous/last completed with page numbers into $pagelist
	print '</td>';

	print '</tr></table>'."\n";
	print "<!-- End title -->\n\n";
}

/**
 *	Function to show navigation arrows into lists
 *
 *	@param	int				$page				Number of page
 *	@param	string			$file				Page URL (in most cases provided with $_SERVER["PHP_SELF"])
 *	@param	string			$options         	Other url paramaters to propagate ("" by default, may include sortfield and sortorder)
 *	@param	integer			$nextpage	    	Do we show a next page button
 *	@param	string			$betweenarrows		HTML content to show between arrows. MUST contains '<li> </li>' tags or '<li><span> </span></li>'.
 *  @param	string			$afterarrows		HTML content to show after arrows. Must NOT contains '<li> </li>' tags.
 *  @param  int             $limit              Max nb of record to show  (-1 = no combo with limit, 0 = no limit, > 0 = limit)
 *	@param	int		        $totalnboflines		Total number of records/lines for all pages (if known)
 *  @param  int             $hideselectlimit    Force to hide select limit
 *	@return	void
 */
function print_fleche_navigation($page, $file, $options='', $nextpage=0, $betweenarrows='', $afterarrows='', $limit=-1, $totalnboflines=0, $hideselectlimit=0)
{
	global $conf, $langs;

	print '<div class="pagination"><ul>';
	if ((int) $limit >= 0 && empty($hideselectlimit))
	{
	    $pagesizechoices='10:10,20:20,30:30,40:40,50:50,100:100,250:250,500:500,1000:1000,5000:5000';
	    //$pagesizechoices.=',0:'.$langs->trans("All");     // Not yet supported
	    //$pagesizechoices.=',2:2';
	    if (! empty($conf->global->MAIN_PAGESIZE_CHOICES)) $pagesizechoices=$conf->global->MAIN_PAGESIZE_CHOICES;
	     
        print '<li class="pagination">';
        print '<select class="flat selectlimit" name="limit" title="'.dol_escape_htmltag($langs->trans("MaxNbOfRecordPerPage")).'">';
        $tmpchoice=explode(',',$pagesizechoices);
        $tmpkey=$limit.':'.$limit;
        if (! in_array($tmpkey, $tmpchoice)) $tmpchoice[]=$tmpkey;
        $tmpkey=$conf->liste_limit.':'.$conf->liste_limit;
        if (! in_array($tmpkey, $tmpchoice)) $tmpchoice[]=$tmpkey;
        asort($tmpchoice, SORT_NUMERIC);
        $found=false;
        foreach($tmpchoice as $val)
        {
            $selected='';
            $tmp=explode(':',$val);
            $key=$tmp[0];
            $val=$tmp[1];
            if ($key != '' && $val != '')
            {
                if ((int) $key == (int) $limit)
                {
                    $selected = ' selected="selected"';
                    $found = true;
                }
                print '<option name="'.$key.'"'.$selected.'>'.dol_escape_htmltag($val).'</option>'."\n";
            }
        }
        print '</select>';
        if ($conf->use_javascript_ajax)
        {
            print '<!-- JS CODE TO ENABLE select limit to launch submit of page -->
            		<script type="text/javascript">
                	jQuery(document).ready(function () {
            	  		jQuery(".selectlimit").change(function() {
                            console.log("Change limit. Send submit");
                            $(this).parents(\'form:first\').submit();
            	  		});
                	});
            		</script>
                ';
        }
        print '</li>';	    
	}
	if ($page > 0)
	{
		if (($conf->dol_use_jmobile != 4)) print '<li class="pagination"><a class="paginationprevious" href="'.$file.'?page='.($page-1).$options.'"><</a></li>';
		else print '<li><a data-role="button" data-icon="arrow-l" data-iconpos="left" href="'.$file.'?page='.($page-1).$options.'">'.$langs->trans("Previous").'</a></li>';
	}
	if ($betweenarrows)
	{
		print $betweenarrows;
	}
	if ($nextpage > 0)
	{
		if (($conf->dol_use_jmobile != 4)) print '<li class="pagination"><a class="paginationnext" href="'.$file.'?page='.($page+1).$options.'">></a></li>';
		else print '<li><a data-role="button" data-icon="arrow-r" data-iconpos="right" href="'.$file.'?page='.($page+1).$options.'">'.$langs->trans("Next").'</a></li>';
	}
	if ($afterarrows)
	{
		print '<li class="paginationafterarrows">';
		print $afterarrows;
		print '</li>';
	}
	print '</ul></div>'."\n";
}


/**
 *	Return a string with VAT rate label formated for view output
 *	Used into pdf and HTML pages
 *
 *	@param	string	$rate			Rate value to format ('19.6', '19,6', '19.6%', '19,6%', '19.6 (CODEX)', ...)
 *  @param	boolean	$addpercent		Add a percent % sign in output
 *	@param	int		$info_bits		Miscellaneous information on vat (0=Default, 1=French NPR vat)
 *	@param	int		$usestarfornpr	1=Use '*' for NPR vat rate intead of MAIN_LABEL_MENTION_NPR
 *  @return	string					String with formated amounts ('19,6' or '19,6%' or '8.5% (NPR)' or '8.5% *' or '19,6 (CODEX)')
 */
function vatrate($rate, $addpercent=false, $info_bits=0, $usestarfornpr=0)
{
    $morelabel='';
    
    if (preg_match('/%/',$rate))
	{
		$rate=str_replace('%','',$rate);
		$addpercent=true;
	}
	if (preg_match('/\((.*)\)/',$rate,$reg))
	{
	    $morelabel=' ('.$reg[1].')';
	    $rate=preg_replace('/\s*'.preg_quote($morelabel,'/').'/','',$rate);
	}
	if (preg_match('/\*/',$rate) || preg_match('/'.constant('MAIN_LABEL_MENTION_NPR').'/i',$rate))
	{
		$rate=str_replace('*','',$rate);
		$info_bits |= 1;
	}

	$ret=price($rate,0,'',0,0).($addpercent?'%':'');
	if ($info_bits & 1) $ret.=' '.($usestarfornpr?'*':constant('MAIN_LABEL_MENTION_NPR'));
	$ret.=$morelabel;
	return $ret;
}


/**
 *		Function to format a value into an amount for visual output
 *		Function used into PDF and HTML pages
 *
 *		@param	float		$amount			Amount to format
 *		@param	integer		$form			Type of format, HTML or not (not by default)
 *		@param	Translate	$outlangs		Object langs for output
 *		@param	int			$trunc			1=Truncate if there is too much decimals (default), 0=Does not truncate. Deprecated because amount are rounded (to unit or total amount accurancy) before inserted into database or after a computation, so this parameter should be useless.
 *		@param	int			$rounding		Minimum number of decimal to show. If 0, no change, if -1, we use min($conf->global->MAIN_MAX_DECIMALS_UNIT,$conf->global->MAIN_MAX_DECIMALS_TOTAL)
 *		@param	int			$forcerounding	Force the number of decimal to forcerounding decimal (-1=do not force)
 *		@param	string		$currency_code	To add currency symbol (''=add nothing, 'auto'=Use default currency, 'XXX'=add currency symbols for XXX currency)
 *		@return	string						Chaine avec montant formate
 *
 *		@see	price2num					Revert function of price
 */
function price($amount, $form=0, $outlangs='', $trunc=1, $rounding=-1, $forcerounding=-1, $currency_code='')
{
	global $langs,$conf;

	// Clean parameters
	if (empty($amount)) $amount=0;	// To have a numeric value if amount not defined or = ''
	$amount = (is_numeric($amount)?$amount:0); // Check if amount is numeric, for example, an error occured when amount value = o (letter) instead 0 (number)
	if ($rounding < 0) $rounding=min($conf->global->MAIN_MAX_DECIMALS_UNIT,$conf->global->MAIN_MAX_DECIMALS_TOT);
	$nbdecimal=$rounding;

	// Output separators by default (french)
	$dec=','; $thousand=' ';

	// If $outlangs not forced, we use use language
	if (! is_object($outlangs)) $outlangs=$langs;

	if ($outlangs->transnoentitiesnoconv("SeparatorDecimal") != "SeparatorDecimal")  $dec=$outlangs->transnoentitiesnoconv("SeparatorDecimal");
	if ($outlangs->transnoentitiesnoconv("SeparatorThousand")!= "SeparatorThousand") $thousand=$outlangs->transnoentitiesnoconv("SeparatorThousand");
	if ($thousand == 'None') $thousand='';
	else if ($thousand == 'Space') $thousand=' ';
	//print "outlangs=".$outlangs->defaultlang." amount=".$amount." html=".$form." trunc=".$trunc." nbdecimal=".$nbdecimal." dec='".$dec."' thousand='".$thousand."'<br>";

	//print "amount=".$amount."-";
	$amount = str_replace(',','.',$amount);	// should be useless
	//print $amount."-";
	$datas = explode('.',$amount);
	$decpart = isset($datas[1])?$datas[1]:'';
	$decpart = preg_replace('/0+$/i','',$decpart);	// Supprime les 0 de fin de partie decimale
	//print "decpart=".$decpart."<br>";
	$end='';

	// We increase nbdecimal if there is more decimal than asked (to not loose information)
	if (dol_strlen($decpart) > $nbdecimal) $nbdecimal=dol_strlen($decpart);
	// Si on depasse max
	if ($trunc && $nbdecimal > $conf->global->MAIN_MAX_DECIMALS_SHOWN)
	{
		$nbdecimal=$conf->global->MAIN_MAX_DECIMALS_SHOWN;
		if (preg_match('/\.\.\./i',$conf->global->MAIN_MAX_DECIMALS_SHOWN))
		{
			// Si un affichage est tronque, on montre des ...
			$end='...';
		}
	}

	// If force rounding
	if ($forcerounding >= 0) $nbdecimal = $forcerounding;

	// Format number
	$output=number_format($amount, $nbdecimal, $dec, $thousand);
	if ($form)
	{
		$output=preg_replace('/\s/','&nbsp;',$output);
		$output=preg_replace('/\'/','&#039;',$output);
	}
	// Add symbol of currency if requested
	$cursymbolbefore=$cursymbolafter='';
	if ($currency_code)
	{
		if ($currency_code == 'auto') $currency_code=$conf->currency;

		$listofcurrenciesbefore=array('USD','GBP','AUD','MXN');
		if (in_array($currency_code,$listofcurrenciesbefore)) $cursymbolbefore.=$outlangs->getCurrencySymbol($currency_code);
		else
		{
			$tmpcur=$outlangs->getCurrencySymbol($currency_code);
			$cursymbolafter.=($tmpcur == $currency_code ? ' '.$tmpcur : $tmpcur);
		}
	}
	$output=$cursymbolbefore.$output.$end.($cursymbolafter?' ':'').$cursymbolafter;

	return $output;
}

/**
 *	Function that return a number with universal decimal format (decimal separator is '.') from an amount typed by a user.
 *	Function to use on each input amount before any numeric test or database insert
 *
 *	@param	float	$amount			Amount to convert/clean
 *	@param	string	$rounding		''=No rounding
 * 									'MU'=Round to Max unit price (MAIN_MAX_DECIMALS_UNIT)
 *									'MT'=Round to Max for totals with Tax (MAIN_MAX_DECIMALS_TOT)
 *									'MS'=Round to Max for stock quantity (MAIN_MAX_DECIMALS_STOCK)
 * 	@param	int		$alreadysqlnb	Put 1 if you know that content is already universal format number
 *	@return	string					Amount with universal numeric format (Example: '99.99999') or unchanged text if conversion fails.
 *
 *	@see    price					Opposite function of price2num
 */
function price2num($amount,$rounding='',$alreadysqlnb=0)
{
	global $langs,$conf;

	// Round PHP function does not allow number like '1,234.56' nor '1.234,56' nor '1 234,56'
	// Numbers must be '1234.56'
	// Decimal delimiter for PHP and database SQL requests must be '.'
	$dec=','; $thousand=' ';
	if ($langs->transnoentitiesnoconv("SeparatorDecimal") != "SeparatorDecimal")  $dec=$langs->transnoentitiesnoconv("SeparatorDecimal");
	if ($langs->transnoentitiesnoconv("SeparatorThousand")!= "SeparatorThousand") $thousand=$langs->transnoentitiesnoconv("SeparatorThousand");
	if ($thousand == 'None') $thousand='';
	elseif ($thousand == 'Space') $thousand=' ';
	//print "amount=".$amount." html=".$form." trunc=".$trunc." nbdecimal=".$nbdecimal." dec='".$dec."' thousand='".$thousand."'<br>";

	// Convert value to universal number format (no thousand separator, '.' as decimal separator)
	if ($alreadysqlnb != 1)	// If not a PHP number or unknown, we change format
	{
		//print 'PP'.$amount.' - '.$dec.' - '.$thousand.' - '.intval($amount).'<br>';

		// Convert amount to format with dolibarr dec and thousand (this is because PHP convert a number
		// to format defined by LC_NUMERIC after a calculation and we want source format to be like defined by Dolibarr setup.
		if (is_numeric($amount))
		{
			// We put in temps value of decimal ("0.00001"). Works with 0 and 2.0E-5 and 9999.10
			$temps=sprintf("%0.10F",$amount-intval($amount));	// temps=0.0000000000 or 0.0000200000 or 9999.1000000000
			$temps=preg_replace('/([\.1-9])0+$/','\\1',$temps); // temps=0. or 0.00002 or 9999.1
			$nbofdec=max(0,dol_strlen($temps)-2);	// -2 to remove "0."
			$amount=number_format($amount,$nbofdec,$dec,$thousand);
		}
		//print "QQ".$amount.'<br>';

		// Now make replace (the main goal of function)
		if ($thousand != ',' && $thousand != '.') $amount=str_replace(',','.',$amount);	// To accept 2 notations for french users
		$amount=str_replace(' ','',$amount);		// To avoid spaces
		$amount=str_replace($thousand,'',$amount);	// Replace of thousand before replace of dec to avoid pb if thousand is .
		$amount=str_replace($dec,'.',$amount);
	}

	// Now, make a rounding if required
	if ($rounding)
	{
		$nbofdectoround='';
		if ($rounding == 'MU')     $nbofdectoround=$conf->global->MAIN_MAX_DECIMALS_UNIT;
		elseif ($rounding == 'MT') $nbofdectoround=$conf->global->MAIN_MAX_DECIMALS_TOT;
		elseif ($rounding == 'MS') $nbofdectoround=empty($conf->global->MAIN_MAX_DECIMALS_STOCK)?5:$conf->global->MAIN_MAX_DECIMALS_STOCK;
		elseif (is_numeric($rounding))  $nbofdectoround=$rounding; 	// For admin info page
		//print "RR".$amount.' - '.$nbofdectoround.'<br>';
		if (dol_strlen($nbofdectoround)) $amount = round($amount,$nbofdectoround);	// $nbofdectoround can be 0.
		else return 'ErrorBadParameterProvidedToFunction';
		//print 'SS'.$amount.' - '.$nbofdec.' - '.$dec.' - '.$thousand.' - '.$nbofdectoround.'<br>';

		// Convert amount to format with dolibarr dec and thousand (this is because PHP convert a number
		// to format defined by LC_NUMERIC after a calculation and we want source format to be defined by Dolibarr setup.
		if (is_numeric($amount))
		{
			// We put in temps value of decimal ("0.00001"). Works with 0 and 2.0E-5 and 9999.10
			$temps=sprintf("%0.10F",$amount-intval($amount));	// temps=0.0000000000 or 0.0000200000 or 9999.1000000000
			$temps=preg_replace('/([\.1-9])0+$/','\\1',$temps); // temps=0. or 0.00002 or 9999.1
			$nbofdec=max(0,dol_strlen($temps)-2);	// -2 to remove "0."
			$amount=number_format($amount,min($nbofdec,$nbofdectoround),$dec,$thousand);		// Convert amount to format with dolibarr dec and thousand
		}
		//print "TT".$amount.'<br>';

		// Always make replace because each math function (like round) replace
		// with local values and we want a number that has a SQL string format x.y
		if ($thousand != ',' && $thousand != '.') $amount=str_replace(',','.',$amount);	// To accept 2 notations for french users
		$amount=str_replace(' ','',$amount);		// To avoid spaces
		$amount=str_replace($thousand,'',$amount);	// Replace of thousand before replace of dec to avoid pb if thousand is .
		$amount=str_replace($dec,'.',$amount);
	}

	return $amount;
}


/**
 * Output a dimension with best unit
 *  
 * @param   float       $dimension      Dimension
 * @param   int         $unit           Unit of dimension (0, -3, ...)
 * @param   string      $type           'weight', 'volume', ...
 * @param   Translate   $outputlangs    Translate language object
 * @param   int         $round          -1 = non rounding, x = number of decimal
 * @param   string      $forceunitoutput    'no' or numeric (-3, -6, ...) compared to $unit
 * @return  string                      String to show dimensions
 */
function showDimensionInBestUnit($dimension, $unit, $type, $outputlangs, $round=-1, $forceunitoutput='no')
{
    require_once DOL_DOCUMENT_ROOT.'/core/lib/product.lib.php';
    
    if (($forceunitoutput == 'no' && $dimension < 1/10000) || (is_numeric($forceunitoutput) && $forceunitoutput == -6)) 
    {
        $dimension = $dimension * 1000000;
        $unit = $unit - 6; 
    }
    elseif (($forceunitoutput == 'no' && $dimension < 1/10) || (is_numeric($forceunitoutput) && $forceunitoutput == -3))
    {
        $dimension = $dimension * 1000;
        $unit = $unit - 3; 
    }
    elseif (($forceunitoutput == 'no' && $dimension > 100000000) || (is_numeric($forceunitoutput) && $forceunitoutput == 6))
    {
        $dimension = $dimension / 1000000;
        $unit = $unit + 6;
    }
    elseif (($forceunitoutput == 'no' && $dimension > 100000) || (is_numeric($forceunitoutput) && $forceunitoutput == 3))
    {
        $dimension = $dimension / 1000;
        $unit = $unit + 3;
    }
    
    $ret=price($dimension, 0, $outputlangs, 0, 0, $round).' '.measuring_units_string($unit, $type);
    
    return $ret;
}


/**
 *	Return localtax rate for a particular vat, when selling a product with vat $vatrate, from a $thirdparty_buyer to a $thirdparty_seller
 *  Note: This function applies same rules than get_default_tva
 *
 * 	@param	float		$vatrate		        Vat rate. Can be '8.5' or '8.5 (VATCODEX)' for example
 * 	@param  int			$local		         	Local tax to search and return (1 or 2 return only tax rate 1 or tax rate 2)
 *  @param  Societe		$thirdparty_buyer    	Object of buying third party
 *  @param	Societe		$thirdparty_seller		Object of selling third party ($mysoc if not defined)
 *  @param	int			$vatnpr					If vat rate is NPR or not
 * 	@return	mixed			   					0 if not found, localtax rate if found
 *  @see get_default_tva
 */
function get_localtax($vatrate, $local, $thirdparty_buyer="", $thirdparty_seller="", $vatnpr=0)
{
	global $db, $conf, $mysoc;

	if (empty($thirdparty_seller) || ! is_object($thirdparty_seller)) $thirdparty_seller=$mysoc;

	dol_syslog("get_localtax tva=".$vatrate." local=".$local." thirdparty_buyer id=".(is_object($thirdparty_buyer)?$thirdparty_buyer->id:'')."/country_code=".(is_object($thirdparty_buyer)?$thirdparty_buyer->country_code:'')." thirdparty_seller id=".$thirdparty_seller->id."/country_code=".$thirdparty_seller->country_code." thirdparty_seller localtax1_assuj=".$thirdparty_seller->localtax1_assuj."  thirdparty_seller localtax2_assuj=".$thirdparty_seller->localtax2_assuj);

	$vatratecleaned = $vatrate;
	if (preg_match('/^(.*)\s*\((.*)\)$/', $vatrate, $reg))      // If vat is "xx (yy)"
	{
        $vatratecleaned = trim($reg[1]);
	    $vatratecode = $reg[2];
	}
	
	/*if ($thirdparty_buyer->country_code != $thirdparty_seller->country_code)
	{
		return 0;
	}*/
	
	// Some test to guess with no need to make database access
	if ($mysoc->country_code == 'ES') // For spain localtaxes 1 and 2, tax is qualified if buyer use local taxe
	{
		if ($local == 1)
		{
			if (! $mysoc->localtax1_assuj || (string) $vatratecleaned == "0") return 0;
			if ($thirdparty_seller->id == $mysoc->id)
			{
				if (! $thirdparty_buyer->localtax1_assuj) return 0;
			}
			else
			{
				if (! $thirdparty_seller->localtax1_assuj) return 0;
			}
		}

		if ($local == 2)
		{
			if (! $mysoc->localtax2_assuj || (string) $vatratecleaned == "0") return 0;
			if ($thirdparty_seller->id == $mysoc->id)
			{
				if (! $thirdparty_buyer->localtax2_assuj) return 0;
			}
			else
			{
				if (! $thirdparty_seller->localtax2_assuj) return 0;
			}
		}
	}
	else
	{
		if ($local == 1 && ! $thirdparty_seller->localtax1_assuj) return 0;
		if ($local == 2 && ! $thirdparty_seller->localtax2_assuj) return 0;
	}

	// For some country MAIN_GET_LOCALTAXES_VALUES_FROM_THIRDPARTY is forced to on.
	if (in_array($mysoc->country_code, array('ES')))
	{
	    $conf->global->MAIN_GET_LOCALTAXES_VALUES_FROM_THIRDPARTY = 1;
	}
	    
	// Search local taxes
	if (! empty($conf->global->MAIN_GET_LOCALTAXES_VALUES_FROM_THIRDPARTY))
	{
    	if ($local==1)
    	{
    		if ($thirdparty_seller != $mysoc)
    		{
    			if (!isOnlyOneLocalTax($local))  // TODO We should provide $vatrate to search on correct line and not always on line with highest vat rate
    			{
    				return $thirdparty_seller->localtax1_value;
    			}
    		}
    		else  // i am the seller
    		{
    			if (!isOnlyOneLocalTax($local))  // TODO If seller is me, why not always returning this, even if there is only one locatax vat.
    			{
    				return $conf->global->MAIN_INFO_VALUE_LOCALTAX1;
    			}
    		}
    	}
    	if ($local==2)
    	{
    		if ($thirdparty_seller != $mysoc)
    		{
    			if (!isOnlyOneLocalTax($local))  // TODO We should provide $vatrate to search on correct line and not always on line with highest vat rate
    			// TODO We should also return value defined on thirdparty only if defined
    			{
    				return $thirdparty_seller->localtax2_value;
    			}
    		}
    		else  // i am the seller
    		{
    			if (!isOnlyOneLocalTax($local))  // This is for spain only, we don't return value found into datbase even if there is only one locatax vat.
    			{
    				return $conf->global->MAIN_INFO_VALUE_LOCALTAX2;
    			}
    		}
    	}
	}

	// By default, search value of local tax on line of common tax
	$sql  = "SELECT t.localtax1, t.localtax2, t.localtax1_type, t.localtax2_type";
   	$sql .= " FROM ".MAIN_DB_PREFIX."c_tva as t, ".MAIN_DB_PREFIX."c_country as c";
   	$sql .= " WHERE t.fk_pays = c.rowid AND c.code = '".$thirdparty_seller->country_code."'";
   	$sql .= " AND t.taux = ".((float) $vatratecleaned)." AND t.active = 1";
   	if ($vatratecode) $sql.= " AND t.code ='".$vatratecode."'";		// If we have the code, we use it in priority
   	else $sql.= " AND t.recuperableonly ='".$npr."'";
   	dol_syslog("get_localtax", LOG_DEBUG);
   	$resql=$db->query($sql);

   	if ($resql)
   	{
   		$obj = $db->fetch_object($resql);
   		if ($local==1) return $obj->localtax1;
   		elseif ($local==2) return $obj->localtax2;
	}
	
	return 0;
}


/**
 * Return true if LocalTax (1 or 2) is unique.
 * Example: If localtax1 is 5 on line with highest common vat rate, return true
 * Example: If localtax1 is 5:8:15 on line with highest common vat rate, return false
 *
 * @param   int 	$local	Local tax to test (1 or 2)
 * @return  boolean 		True if LocalTax have multiple values, False if not
 */
function isOnlyOneLocalTax($local)
{
	$tax=get_localtax_by_third($local);

	$valors=explode(":", $tax);

	if (count($valors)>1)
	{
		return false;
	}
	else
	{
		return true;
	}
}

/**
 * Get values of localtaxes (1 or 2) for company country for the common vat with the highest value
 *
 * @param	int		$local 	LocalTax to get
 * @return	number			Values of localtax
 */
function get_localtax_by_third($local)
{
	global $db, $mysoc;
	$sql ="SELECT t.localtax1, t.localtax2 ";
	$sql.=" FROM ".MAIN_DB_PREFIX."c_tva as t inner join ".MAIN_DB_PREFIX."c_country as c ON c.rowid=t.fk_pays";
	$sql.=" WHERE c.code = '".$mysoc->country_code."' AND t.active = 1 AND t.taux=(";
	$sql.="  SELECT max(tt.taux) FROM ".MAIN_DB_PREFIX."c_tva as tt inner join ".MAIN_DB_PREFIX."c_country as c ON c.rowid=tt.fk_pays";
	$sql.="  WHERE c.code = '".$mysoc->country_code."' AND tt.active = 1";
	$sql.="  )";

	$resql=$db->query($sql);
	if ($resql)
	{
		$obj = $db->fetch_object($resql);
		if ($local==1) return $obj->localtax1;
		elseif ($local==2) return $obj->localtax2;
	}

	return 0;

}


/**
 *  Get vat rate and npr from id.
 *  You can call getLocalTaxesFromRate after to get other fields 
 *
 *  @param	int      $vatrowid			Line ID into vat rate table.
 *  @return	array    	  				array(localtax_type1(1-6 / 0 if not found), rate of localtax1, ...)
 */
function getTaxesFromId($vatrowid)
{
    global $db, $mysoc;

    dol_syslog("getTaxesFromId vatrowid=".$vatrowid);

    // Search local taxes
    $sql = "SELECT t.rowid, t.code, t.taux as rate, t.recuperableonly as npr";
    $sql.= " FROM ".MAIN_DB_PREFIX."c_tva as t";
    $sql.= " WHERE t.rowid ='".$vatrowid."'";

    $resql=$db->query($sql);
    if ($resql)
    {
        $obj = $db->fetch_object($resql);

        return array('rowid'=>$obj->rowid, 'code'=>$obj->code, 'rate'=>$obj->rate, 'npr'=>$obj->npr);
    }
    else dol_print_error($db);

    return array();
}

/**
 *  Get type and rate of localtaxes for a particular vat rate/country fo thirdparty
 *  TODO
 *  This function is ALSO called to retrieve type for building PDF. Such call of function must be removed.
 *  Instead this function must be called when adding a line to get the array of localtax and type, and then
 *  provide it to the function calcul_price_total.
 *
 *  @param	string  $vatrate			VAT Rate. Value can be value or the string with code into parenthesis or rowid if $firstparamisid is 1. Example: '8.5' or '8.5 (8.5NPR)' or 123.
 *  @param	int		$local              Number of localtax (1 or 2, or 0 to return 1 & 2)
 *  @param	Societe	$buyer         		Company object
 *  @param	Societe	$seller        		Company object
 *  @param  int     $firstparamisid     1 if first param is id into table (use this if you can)
 *  @return	array    	  				array(localtax_type1(1-6 / 0 if not found), rate of localtax1, ...)
 */
function getLocalTaxesFromRate($vatrate, $local, $buyer, $seller, $firstparamisid=0)
{
	global $db, $mysoc;

	dol_syslog("getLocalTaxesFromRate vatrate=".$vatrate." local=".$local);

	$vatratecleaned = $vatrate;
	if (preg_match('/^(.*)\s*\((.*)\)$/', $vatrate, $reg))      // If vat is "xx (yy)"
	{
	    $vatratecleaned = $reg[1];
	    $vatratecode = $reg[2];
	}
	
	// Search local taxes
	$sql  = "SELECT t.localtax1, t.localtax1_type, t.localtax2, t.localtax2_type, t.accountancy_code_sell, t.accountancy_code_buy";
	$sql .= " FROM ".MAIN_DB_PREFIX."c_tva as t";
	if ($firstparamisid) $sql.= " WHERE t.rowid ='".$vatrate."'";
	else
	{
	    $sql.=", ".MAIN_DB_PREFIX."c_country as c";
    	if ($mysoc->country_code == 'ES') $sql .= " WHERE t.fk_pays = c.rowid AND c.code = '".$buyer->country_code."'";    // local tax in spain use the buyer country ??
    	else $sql .= " WHERE t.fk_pays = c.rowid AND c.code = '".$seller->country_code."'";
    	$sql.= " AND t.taux = ".((float) $vatratecleaned)." AND t.active = 1";
    	if ($vatratecode) $sql.= " AND t.code ='".$vatratecode."'";
	}

	$resql=$db->query($sql);
	if ($resql)
	{
		$obj = $db->fetch_object($resql);
		if ($local == 1)
		{
			if (! isOnlyOneLocalTax(1))
			{
				return array($obj->localtax1_type, get_localtax($vatrate, $local, $buyer, $seller), $obj->accountancy_code_sell,$obj->accountancy_code_buy);
			}
			else
			{
				return array($obj->localtax1_type, $obj->localtax1,$obj->accountancy_code_sell,$obj->accountancy_code_buy);
			}
		}
		elseif ($local == 2)
		{
			if (! isOnlyOneLocalTax(2))
			{
				return array($obj->localtax2_type, get_localtax($vatrate, $local, $buyer, $seller),$obj->accountancy_code_sell,$obj->accountancy_code_buy);
			}
			else
			{
				return array($obj->localtax2_type, $obj->localtax2,$obj->accountancy_code_sell,$obj->accountancy_code_buy);
			}
		}
		else
		{
			if(! isOnlyOneLocalTax(1))
			{
				if(! isOnlyOneLocalTax(2))
				{
					return array($obj->localtax1_type, get_localtax($vatrate, 1, $buyer, $seller), $obj->localtax2_type, get_localtax($vatrate, 2, $buyer, $seller),$obj->accountancy_code_sell,$obj->accountancy_code_buy);
				}
				else
				{
					return array($obj->localtax1_type, get_localtax($vatrate, 1, $buyer, $seller), $obj->localtax2_type, $obj->localtax2,$obj->accountancy_code_sell,$obj->accountancy_code_buy);
				}
			}
			else
			{
				if(! isOnlyOneLocalTax(2))
				{
					return array($obj->localtax1_type, $obj->localtax1, $obj->localtax2_type,get_localtax($vatrate, 2, $buyer, $seller) ,$obj->accountancy_code_sell,$obj->accountancy_code_buy);
				}
				else
				{
					return array($obj->localtax1_type, $obj->localtax1, $obj->localtax2_type, $obj->localtax2,$obj->accountancy_code_sell,$obj->accountancy_code_buy);
				}
			}
		}
	}

	return 0;
}

/**
 *	Return vat rate of a product in a particular selling country or default country vat if product is unknown
 *  Function called by get_default_tva
 *  
 *  @param	int			$idprod          	Id of product or 0 if not a predefined product
 *  @param  Societe		$thirdparty_seller  Thirdparty with a ->country_code defined (FR, US, IT, ...)
 *	@param	int			$idprodfournprice	Id product_fournisseur_price (for "supplier" order/invoice)
 *  @return float|string   				    Vat rate to use with format 5.0 or '5.0 (XXX)'
 *  @see get_product_localtax_for_country
 */
function get_product_vat_for_country($idprod, $thirdparty_seller, $idprodfournprice=0)
{
	global $db,$conf,$mysoc;

	require_once DOL_DOCUMENT_ROOT . '/product/class/product.class.php';

	$ret=0;
	$found=0;

	if ($idprod > 0)
	{
		// Load product
		$product=new Product($db);
		$result=$product->fetch($idprod);

		if ($mysoc->country_code == $thirdparty_seller->country_code) // If selling country is ours
		{
			if ($idprodfournprice > 0)     // We want vat for product for a "supplier" order or invoice
			{
				$product->get_buyprice($idprodfournprice,0,0,0);
				$ret=$product->vatrate_supplier;
			}
			else
			{
				$ret=$product->tva_tx;    // Default vat of product we defined
				if ($product->default_vat_code) $ret.=' ('.$product->default_vat_code.')';
			}
			$found=1;
		}
		else
		{
			// TODO Read default product vat according to countrycode and product. Vat for couple countrycode/product is a feature not implemeted yet. 
			// May be usefull/required if hidden option SERVICE_ARE_ECOMMERCE_200238EC is on
		}
	}

	if (! $found)
	{
		if (empty($conf->global->MAIN_VAT_DEFAULT_IF_AUTODETECT_FAILS))
		{
			// If vat of product for the country not found or not defined, we return the first higher vat of country.
			$sql = "SELECT taux as vat_rate";
			$sql.= " FROM ".MAIN_DB_PREFIX."c_tva as t, ".MAIN_DB_PREFIX."c_country as c";
			$sql.= " WHERE t.active=1 AND t.fk_pays = c.rowid AND c.code='".$thirdparty_seller->country_code."'";
			$sql.= " ORDER BY t.taux DESC, t.code ASC, t.recuperableonly ASC";
			$sql.= $db->plimit(1);

			$resql=$db->query($sql);
			if ($resql)
			{
				$obj=$db->fetch_object($resql);
				if ($obj)
				{
					$ret=$obj->vat_rate;
				}
				$db->free($sql);
			}
			else dol_print_error($db);
		}
		else $ret=$conf->global->MAIN_VAT_DEFAULT_IF_AUTODETECT_FAILS;    // Forced value if autodetect fails
	}

	dol_syslog("get_product_vat_for_country: ret=".$ret);
	return $ret;
}

/**
 *	Return localtax vat rate of a product in a particular selling country or default country vat if product is unknown
 *
 *  @param	int		$idprod         		Id of product
 *  @param  int		$local          		1 for localtax1, 2 for localtax 2
 *  @param  Societe	$thirdparty_seller    	Thirdparty with a ->country_code defined (FR, US, IT, ...)
 *  @return int             				<0 if KO, Vat rate if OK
 *  @see get_product_vat_for_country
 */
function get_product_localtax_for_country($idprod, $local, $thirdparty_seller)
{
	global $db,$mysoc;

	if (! class_exists('Product')) {
		require_once DOL_DOCUMENT_ROOT . '/product/class/product.class.php';
	}

	$ret=0;
	$found=0;

	if ($idprod > 0)
	{
		// Load product
		$product=new Product($db);
		$result=$product->fetch($idprod);

		if ($mysoc->country_code == $thirdparty_seller->country_code) // If selling country is ours
		{
			/* Not defined yet, so we don't use this
			if ($local==1) $ret=$product->localtax1_tx;
			elseif ($local==2) $ret=$product->localtax2_tx;
			$found=1;
			*/
		}
		else
		{
			// TODO Read default product vat according to countrycode and product


		}
	}

	if (! $found)
	{
		// If vat of product for the country not found or not defined, we return higher vat of country.
		$sql = "SELECT taux as vat_rate, localtax1, localtax2";
		$sql.= " FROM ".MAIN_DB_PREFIX."c_tva as t, ".MAIN_DB_PREFIX."c_country as c";
		$sql.= " WHERE t.active=1 AND t.fk_pays = c.rowid AND c.code='".$thirdparty_seller->country_code."'";
		$sql.= " ORDER BY t.taux DESC, t.recuperableonly ASC";
		$sql.= $db->plimit(1);

		$resql=$db->query($sql);
		if ($resql)
		{
			$obj=$db->fetch_object($resql);
			if ($obj)
			{
				if ($local==1) $ret=$obj->localtax1;
				elseif ($local==2) $ret=$obj->localtax2;
			}
		}
		else dol_print_error($db);
	}

	dol_syslog("get_product_localtax_for_country: ret=".$ret);
	return $ret;
}

/**
 *	Function that return vat rate of a product line (according to seller, buyer and product vat rate)
 *   Si vendeur non assujeti a TVA, TVA par defaut=0. Fin de regle.
 *	 Si le (pays vendeur = pays acheteur) alors TVA par defaut=TVA du produit vendu. Fin de regle.
 *	 Si (vendeur et acheteur dans Communaute europeenne) et (bien vendu = moyen de transports neuf comme auto, bateau, avion) alors TVA par defaut=0 (La TVA doit etre paye par acheteur au centre d'impots de son pays et non au vendeur). Fin de regle.
 *	 Si (vendeur et acheteur dans Communaute europeenne) et (acheteur = particulier ou entreprise sans num TVA intra) alors TVA par defaut=TVA du produit vendu. Fin de regle
 *	 Si (vendeur et acheteur dans Communaute europeenne) et (acheteur = entreprise avec num TVA) intra alors TVA par defaut=0. Fin de regle
 *	 Sinon TVA proposee par defaut=0. Fin de regle.
 *
 *	@param	Societe		$thirdparty_seller    	Objet societe vendeuse
 *	@param  Societe		$thirdparty_buyer   	Objet societe acheteuse
 *	@param  int			$idprod					Id product
 *	@param	int			$idprodfournprice		Id product_fournisseur_price (for supplier order/invoice)
 *	@return float|string   				      	Vat rate to use with format 5.0 or '5.0 (XXX)', -1 if we can't guess it
 *  @see get_default_npr, get_default_localtax
 */
function get_default_tva(Societe $thirdparty_seller, Societe $thirdparty_buyer, $idprod=0, $idprodfournprice=0)
{
	global $conf;

	// Note: possible values for tva_assuj are 0/1 or franchise/reel
	$seller_use_vat=((is_numeric($thirdparty_seller->tva_assuj) && ! $thirdparty_seller->tva_assuj) || (! is_numeric($thirdparty_seller->tva_assuj) && $thirdparty_seller->tva_assuj=='franchise'))?0:1;

	$seller_country_code=$thirdparty_seller->country_code;
	$seller_in_cee=$thirdparty_seller->isInEEC();

	$buyer_country_code=$thirdparty_buyer->country_code;
	$buyer_in_cee=$thirdparty_buyer->isInEEC();

	dol_syslog("get_default_tva: seller use vat=".$seller_use_vat.", seller country=".$seller_country_code.", seller in cee=".$seller_in_cee.", buyer country=".$buyer_country_code.", buyer in cee=".$buyer_in_cee.", idprod=".$idprod.", idprodfournprice=".$idprodfournprice.", SERVICE_ARE_ECOMMERCE_200238EC=".(! empty($conf->global->SERVICES_ARE_ECOMMERCE_200238EC)?$conf->global->SERVICES_ARE_ECOMMERCE_200238EC:''));

	// If services are eServices according to EU Council Directive 2002/38/EC (http://ec.europa.eu/taxation_customs/taxation/vat/traders/e-commerce/article_1610_en.htm)
	// we use the buyer VAT.
	if (! empty($conf->global->SERVICE_ARE_ECOMMERCE_200238EC))
	{
		if ($seller_in_cee && $buyer_in_cee && ! $thirdparty_buyer->isACompany())
		{
			//print 'VATRULE 0';
			return get_product_vat_for_country($idprod,$thirdparty_buyer,$idprodfournprice);
		}
	}

	// If seller does not use VAT
	if (! $seller_use_vat)
	{
		//print 'VATRULE 1';
		return 0;
	}

	// Le test ci-dessus ne devrait pas etre necessaire. Me signaler l'exemple du cas juridique concerne si le test suivant n'est pas suffisant.

	// Si le (pays vendeur = pays acheteur) alors la TVA par defaut=TVA du produit vendu. Fin de regle.
	if (($seller_country_code == $buyer_country_code)
	|| (in_array($seller_country_code,array('FR,MC')) && in_array($buyer_country_code,array('FR','MC')))) // Warning ->country_code not always defined
	{
		//print 'VATRULE 2';
		return get_product_vat_for_country($idprod,$thirdparty_seller,$idprodfournprice);
	}

	// Si (vendeur et acheteur dans Communaute europeenne) et (bien vendu = moyen de transports neuf comme auto, bateau, avion) alors TVA par defaut=0 (La TVA doit etre paye par l'acheteur au centre d'impots de son pays et non au vendeur). Fin de regle.
	// Not supported

	// Si (vendeur et acheteur dans Communaute europeenne) et (acheteur = entreprise) alors TVA par defaut=0. Fin de regle
	// Si (vendeur et acheteur dans Communaute europeenne) et (acheteur = particulier) alors TVA par defaut=TVA du produit vendu. Fin de regle
	if (($seller_in_cee && $buyer_in_cee))
	{
		$isacompany=$thirdparty_buyer->isACompany();
		if ($isacompany)
		{
			//print 'VATRULE 3';
			return 0;
		}
		else
		{
			//print 'VATRULE 4';
			return get_product_vat_for_country($idprod,$thirdparty_seller,$idprodfournprice);
		}
	}

	// Sinon la TVA proposee par defaut=0. Fin de regle.
	// Rem: Cela signifie qu'au moins un des 2 est hors Communaute europeenne et que le pays differe
	//print 'VATRULE 5';
	return 0;
}


/**
 *	Fonction qui renvoie si tva doit etre tva percue recuperable
 *
 *	@param	Societe		$thirdparty_seller    	Thirdparty seller
 *	@param  Societe		$thirdparty_buyer   	Thirdparty buyer
 *  @param  int			$idprod                 Id product
 *  @param	int			$idprodfournprice		Id supplier price for product
 *	@return float       			        	0 or 1
 *  @see get_default_tva, get_default_localtax
 */
function get_default_npr(Societe $thirdparty_seller, Societe $thirdparty_buyer, $idprod=0, $idprodfournprice=0)
{
	global $db;

	if ($idprodfournprice > 0)
	{
		if (! class_exists('ProductFournisseur'))
			require_once DOL_DOCUMENT_ROOT . '/fourn/class/fournisseur.product.class.php';
		$prodprice = new ProductFournisseur($db);
		$prodprice->fetch_product_fournisseur_price($idprodfournprice);
		return $prodprice->fourn_tva_npr;
	}
	elseif ($idprod > 0)
	{
		if (! class_exists('Product'))
			require_once DOL_DOCUMENT_ROOT . '/product/class/product.class.php';
		$prod = new Product($db);
		$prod->fetch($idprod);
		return $prod->tva_npr;
	}

	return 0;
}

/**
 *	Function that return localtax of a product line (according to seller, buyer and product vat rate)
 *   Si vendeur non assujeti a TVA, TVA par defaut=0. Fin de regle.
 *	 Si le (pays vendeur = pays acheteur) alors TVA par defaut=TVA du produit vendu. Fin de regle.
 *	 Sinon TVA proposee par defaut=0. Fin de regle.
 *
 *	@param	Societe		$thirdparty_seller    	Thirdparty seller
 *	@param  Societe		$thirdparty_buyer   	Thirdparty buyer
 *  @param	int			$local					Localtax to process (1 or 2)
 *	@param  int			$idprod					Id product
 *	@return integer        				       	localtax, -1 si ne peut etre determine
 *  @see get_default_tva, get_default_npr
 */
function get_default_localtax($thirdparty_seller, $thirdparty_buyer, $local, $idprod=0)
{
	global $mysoc;

	if (!is_object($thirdparty_seller)) return -1;
	if (!is_object($thirdparty_buyer)) return -1;

	if ($local==1) // Localtax 1
	{
		if ($mysoc->country_code == 'ES')
		{
			if (is_numeric($thirdparty_buyer->localtax1_assuj) && ! $thirdparty_buyer->localtax1_assuj) return 0;
		}
		else
		{
			// Si vendeur non assujeti a Localtax1, localtax1 par default=0
			if (is_numeric($thirdparty_seller->localtax1_assuj) && ! $thirdparty_seller->localtax1_assuj) return 0;
			if (! is_numeric($thirdparty_seller->localtax1_assuj) && $thirdparty_seller->localtax1_assuj=='localtax1off') return 0;
		}
	}
	elseif ($local==2) //I Localtax 2
	{
		// Si vendeur non assujeti a Localtax2, localtax2 par default=0
		if (is_numeric($thirdparty_seller->localtax2_assuj) && ! $thirdparty_seller->localtax2_assuj) return 0;
		if (! is_numeric($thirdparty_seller->localtax2_assuj) && $thirdparty_seller->localtax2_assuj=='localtax2off') return 0;
	}

	if ($thirdparty_seller->country_code == $thirdparty_buyer->country_code)
	{
		return get_product_localtax_for_country($idprod, $local, $thirdparty_seller);
	}

	return 0;
}

/**
 *	Return yes or no in current language
 *
 *	@param	string	$yesno			Value to test (1, 'yes', 'true' or 0, 'no', 'false')
 *	@param	integer	$case			1=Yes/No, 0=yes/no, 2=Disabled checkbox, 3=Disabled checkbox + Yes/No
 *	@param	int		$color			0=texte only, 1=Text is formated with a color font style ('ok' or 'error'), 2=Text is formated with 'ok' color.
 *	@return	string					HTML string
 */
function yn($yesno, $case=1, $color=0)
{
	global $langs;
	$result='unknown';
	if ($yesno == 1 || strtolower($yesno) == 'yes' || strtolower($yesno) == 'true') 	// A mettre avant test sur no a cause du == 0
	{
		$result=$langs->trans('yes');
		if ($case == 1 || $case == 3) $result=$langs->trans("Yes");
		if ($case == 2) $result='<input type="checkbox" value="1" checked disabled>';
		if ($case == 3) $result='<input type="checkbox" value="1" checked disabled> '.$result;

		$classname='ok';
	}
	elseif ($yesno == 0 || strtolower($yesno) == 'no' || strtolower($yesno) == 'false')
	{
		$result=$langs->trans("no");
		if ($case == 1 || $case == 3) $result=$langs->trans("No");
		if ($case == 2) $result='<input type="checkbox" value="0" disabled>';
		if ($case == 3) $result='<input type="checkbox" value="0" disabled> '.$result;

		if ($color == 2) $classname='ok';
		else $classname='error';
	}
	if ($color) return '<font class="'.$classname.'">'.$result.'</font>';
	return $result;
}


/**
 *	Return a path to have a directory according to object.
 *  New usage:       $conf->product->multidir_output[$object->entity].'/'.get_exdir(0, 0, 0, 1, $object, 'modulepart')
 *  Old usage:       '015' with level 3->"0/1/5/", '015' with level 1->"5/", 'ABC-1' with level 3 ->"0/0/1/" 
 *
 *	@param	string	$num            Id of object (deprecated, $object will be used in future)
 *	@param  int		$level		    Level of subdirs to return (1, 2 or 3 levels). (deprecated, global option will be used in future)
 * 	@param	int		$alpha		    0=Keep number only to forge path, 1=Use alpha part afer the - (By default, use 0). (deprecated, global option will be used in future)
 *  @param  int		$withoutslash   0=With slash at end (except if '/', we return ''), 1=without slash at end
 *  @param	Object	$object			Object
 *  @param	string	$modulepart		Type of object ('invoice_supplier, 'donation', 'invoice', ...')
 *  @return	string					Dir to use ending. Example '' or '1/' or '1/2/'
 */
function get_exdir($num, $level, $alpha, $withoutslash, $object, $modulepart)
{
	global $conf;

	$path = '';

	$arrayforoldpath=array('cheque','user','category','holiday','shipment','supplier_invoice','invoice_supplier','mailing');
	if (! empty($conf->global->PRODUCT_USE_OLD_PATH_FOR_PHOTO)) $arrayforoldpath[]='product';	
	if (! empty($level) && in_array($modulepart, $arrayforoldpath))
	{
		// This part should be removed once all code is using "get_exdir" to forge path, with all parameters provided
		if (empty($alpha)) $num = preg_replace('/([^0-9])/i','',$num);
		else $num = preg_replace('/^.*\-/i','',$num);
		$num = substr("000".$num, -$level);
		if ($level == 1) $path = substr($num,0,1);
		if ($level == 2) $path = substr($num,1,1).'/'.substr($num,0,1);
		if ($level == 3) $path = substr($num,2,1).'/'.substr($num,1,1).'/'.substr($num,0,1);
	}
	else
	{
		// TODO
		// We will enhance here a common way of forging path for document storage
		// Here, object->id, object->ref and object->modulepart are required.
        if (in_array($modulepart, array('thirdparty','contact','member')))
        {
            $path=$object->ref?$object->ref:$object->id;
        }
	}

	if (empty($withoutslash) && ! empty($path)) $path.='/';
	return $path;
}

/**
 *	Creation of a directory (this can create recursive subdir)
 *
 *	@param	string	$dir		Directory to create (Separator must be '/'. Example: '/mydir/mysubdir')
 *	@param	string	$dataroot	Data root directory (To avoid having the data root in the loop. Using this will also lost the warning on first dir PHP has no permission when open_basedir is used)
 *  @param	int		$newmask	Mask for new file (Defaults to $conf->global->MAIN_UMASK or 0755 if unavailable). Example: '0444'
 *	@return int         		< 0 if KO, 0 = already exists, > 0 if OK
 */
function dol_mkdir($dir, $dataroot='', $newmask=null)
{
	global $conf;

	dol_syslog("functions.lib::dol_mkdir: dir=".$dir,LOG_INFO);

	$dir_osencoded=dol_osencode($dir);
	if (@is_dir($dir_osencoded)) return 0;

	$nberr=0;
	$nbcreated=0;

	$ccdir='';
	if (! empty($dataroot)) {
		// Remove data root from loop
		$dir = str_replace($dataroot.'/', '', $dir);
		$ccdir = $dataroot.'/';
	}

	$cdir = explode("/", $dir);
	$num=count($cdir);
	for ($i = 0; $i < $num; $i++)
	{
		if ($i > 0) $ccdir .= '/'.$cdir[$i];
		else $ccdir .= $cdir[$i];
		if (preg_match("/^.:$/",$ccdir,$regs)) continue;	// Si chemin Windows incomplet, on poursuit par rep suivant

		// Attention, le is_dir() peut echouer bien que le rep existe.
		// (ex selon config de open_basedir)
		if ($ccdir)
		{
			$ccdir_osencoded=dol_osencode($ccdir);
			if (! @is_dir($ccdir_osencoded))
			{
				dol_syslog("functions.lib::dol_mkdir: Directory '".$ccdir."' does not exists or is outside open_basedir PHP setting.",LOG_DEBUG);

				umask(0);
				$dirmaskdec=octdec($newmask);
				if (empty($newmask)) {
					$dirmaskdec = empty( $conf->global->MAIN_UMASK ) ? octdec( '0755' ) : octdec( $conf->global->MAIN_UMASK );
				}
				$dirmaskdec |= octdec('0111');  // Set x bit required for directories
				if (! @mkdir($ccdir_osencoded, $dirmaskdec))
				{
					// Si le is_dir a renvoye une fausse info, alors on passe ici.
					dol_syslog("functions.lib::dol_mkdir: Fails to create directory '".$ccdir."' or directory already exists.",LOG_WARNING);
					$nberr++;
				}
				else
				{
					dol_syslog("functions.lib::dol_mkdir: Directory '".$ccdir."' created",LOG_DEBUG);
					$nberr=0;	// On remet a zero car si on arrive ici, cela veut dire que les echecs precedents peuvent etre ignore
					$nbcreated++;
				}
			}
			else
			{
				$nberr=0;	// On remet a zero car si on arrive ici, cela veut dire que les echecs precedents peuvent etre ignores
			}
		}
	}
	return ($nberr ? -$nberr : $nbcreated);
}


/**
 *	Return picto saying a field is required
 *
 *	@return  string		Chaine avec picto obligatoire
 */
function picto_required()
{
	return '<span class="fieldrequired">*</span>';
}


/**
 *	Clean a string from all HTML tags and entities
 *
 *	@param	string	$StringHtml			String to clean
 *	@param	integer	$removelinefeed		1=Replace also new lines by a space, 0=Only last one are removed
 *  @param  string	$pagecodeto      	Encoding of input/output string
 *	@return string	    				String cleaned
 *
 * 	@see		dol_escape_htmltag
 */
function dol_string_nohtmltag($StringHtml,$removelinefeed=1,$pagecodeto='UTF-8')
{
	$pattern = "/<[^<>]+>/";
	$StringHtml = preg_replace('/<br[^>]*>/', "\n", $StringHtml);
	$temp = dol_html_entity_decode($StringHtml,ENT_COMPAT,$pagecodeto);
	$temp = preg_replace($pattern,"",$temp);

	// Supprime aussi les retours
	if ($removelinefeed) $temp=str_replace(array("\r\n","\r","\n")," ",$temp);

	// et les espaces doubles
	while(strpos($temp,"  "))
	{
		$temp = str_replace("  "," ",$temp);
	}
	$CleanString = trim($temp);
	return $CleanString;
}


/**
 * Return first line of text. Cut will depends if content is HTML or not.
 *
 * @param 	string	$text		Input text
 * @return	string				Output text
 * @see dol_nboflines_bis, dol_string_nohtmltag, dol_escape_htmltag
 */
function dolGetFirstLineOfText($text)
{
	if (dol_textishtml($text))
	{
		$firstline=preg_replace('/<br[^>]*>.*$/s','',$text);		// The s pattern modifier means the . can match newline characters
		$firstline=preg_replace('/<div[^>]*>.*$/s','',$firstline);	// The s pattern modifier means the . can match newline characters
		
	}
	else
	{
    	$firstline=preg_replace('/[\n\r].*/','',$text);
	}
    return $firstline.((strlen($firstline) != strlen($text))?'...':'');
}


/**
 * Replace CRLF in string with a HTML BR tag
 *
 * @param	string	$stringtoencode		String to encode
 * @param	int     $nl2brmode			0=Adding br before \n, 1=Replacing \n by br
 * @param   bool	$forxml             false=Use <br>, true=Use <br />
 * @return	string						String encoded
 * @see dol_nboflines, dolGetFirstLineOfText
 */
function dol_nl2br($stringtoencode,$nl2brmode=0,$forxml=false)
{
	if (!$nl2brmode) {
		return nl2br($stringtoencode, $forxml);
	} else {
		$ret=preg_replace('/(\r\n|\r|\n)/i', ($forxml?'<br />':'<br>'), $stringtoencode);
		return $ret;
	}
}


/**
 *	This function is called to encode a string into a HTML string but differs from htmlentities because
 * 	a detection is done before to see if text is already HTML or not. Also, all entities but &,<,> are converted.
 *  This permits to encode special chars to entities with no double encoding for already encoded HTML strings.
 * 	This function also remove last EOL or BR if $removelasteolbr=1 (default).
 *  For PDF usage, you can show text by 2 ways:
 *              - writeHTMLCell -> param must be encoded into HTML.
 *              - MultiCell -> param must not be encoded into HTML.
 *              Because writeHTMLCell convert also \n into <br>, if function
 *              is used to build PDF, nl2brmode must be 1.
 *
 *	@param	string	$stringtoencode		String to encode
 *	@param	int		$nl2brmode			0=Adding br before \n, 1=Replacing \n by br (for use with FPDF writeHTMLCell function for example)
 *  @param  string	$pagecodefrom       Pagecode stringtoencode is encoded
 *  @param	int		$removelasteolbr	1=Remove last br or lasts \n (default), 0=Do nothing
 *  @return	string						String encoded
 */
function dol_htmlentitiesbr($stringtoencode,$nl2brmode=0,$pagecodefrom='UTF-8',$removelasteolbr=1)
{
	$newstring=$stringtoencode;
	if (dol_textishtml($stringtoencode))	// Check if text is already HTML or not
	{
		$newstring=preg_replace('/<br(\s[\sa-zA-Z_="]*)?\/?>/i','<br>',$newstring);	// Replace "<br type="_moz" />" by "<br>". It's same and avoid pb with FPDF.
		if ($removelasteolbr) $newstring=preg_replace('/<br>$/i','',$newstring);	// Remove last <br> (remove only last one)
		$newstring=strtr($newstring,array('&'=>'__and__','<'=>'__lt__','>'=>'__gt__','"'=>'__dquot__'));
		$newstring=dol_htmlentities($newstring,ENT_COMPAT,$pagecodefrom);	// Make entity encoding
		$newstring=strtr($newstring,array('__and__'=>'&','__lt__'=>'<','__gt__'=>'>','__dquot__'=>'"'));
	}
	else
	{
		if ($removelasteolbr) $newstring=preg_replace('/(\r\n|\r|\n)$/i','',$newstring);	// Remove last \n (may remove several)
		$newstring=dol_nl2br(dol_htmlentities($newstring,ENT_COMPAT,$pagecodefrom),$nl2brmode);
	}
	// Other substitutions that htmlentities does not do
	//$newstring=str_replace(chr(128),'&euro;',$newstring);	// 128 = 0x80. Not in html entity table.     // Seems useles with TCPDF. Make bug with UTF8 languages
	return $newstring;
}

/**
 *	This function is called to decode a HTML string (it decodes entities and br tags)
 *
 *	@param	string	$stringtodecode		String to decode
 *	@param	string	$pagecodeto			Page code for result
 *	@return	string						String decoded
 */
function dol_htmlentitiesbr_decode($stringtodecode,$pagecodeto='UTF-8')
{
	$ret=dol_html_entity_decode($stringtodecode,ENT_COMPAT,$pagecodeto);
	$ret=preg_replace('/'."\r\n".'<br(\s[\sa-zA-Z_="]*)?\/?>/i',"<br>",$ret);
	$ret=preg_replace('/<br(\s[\sa-zA-Z_="]*)?\/?>'."\r\n".'/i',"\r\n",$ret);
	$ret=preg_replace('/<br(\s[\sa-zA-Z_="]*)?\/?>'."\n".'/i',"\n",$ret);
	$ret=preg_replace('/<br(\s[\sa-zA-Z_="]*)?\/?>/i',"\n",$ret);
	return $ret;
}

/**
 *	This function remove all ending \n and br at end
 *
 *	@param	string	$stringtodecode		String to decode
 *	@return	string						String decoded
 */
function dol_htmlcleanlastbr($stringtodecode)
{
	$ret=preg_replace('/(<br>|<br(\s[\sa-zA-Z_="]*)?\/?>|'."\n".'|'."\r".')+$/i',"",$stringtodecode);
	return $ret;
}

/**
 * Replace html_entity_decode functions to manage errors
 *
 * @param   string	$a		Operand a
 * @param   string	$b		Operand b (ENT_QUOTES=convert simple and double quotes)
 * @param   string	$c		Operand c
 * @return  string			String decoded
 */
function dol_html_entity_decode($a,$b,$c='UTF-8')
{
	return html_entity_decode($a,$b,$c);
}

/**
 * Replace htmlentities functions to manage errors http://php.net/manual/en/function.htmlentities.php
 * Goal of this function is to be sure to have default values of htmlentities that match what we need.
 *
 * @param   string  $string         The input string.
 * @param   int     $flags          Flags(see PHP doc above)
 * @param   string  $encoding       Encoding
 * @param   bool    $double_encode  When double_encode is turned off PHP will not encode existing html entities
 * @return  string  $ret            Encoded string
 */
function dol_htmlentities($string, $flags=null, $encoding='UTF-8', $double_encode=false)
{
	return htmlentities($string, $flags, $encoding, $double_encode);
}


/**
 *	Check if a string is a correct iso string
 *	If not, it will we considered not HTML encoded even if it is by FPDF.
 *	Example, if string contains euro symbol that has ascii code 128
 *
 *	@param	string	$s      String to check
 *	@return	int     		0 if bad iso, 1 if good iso
 */
function dol_string_is_good_iso($s)
{
	$len=dol_strlen($s);
	$ok=1;
	for($scursor=0;$scursor<$len;$scursor++)
	{
		$ordchar=ord($s{$scursor});
		//print $scursor.'-'.$ordchar.'<br>';
		if ($ordchar < 32 && $ordchar != 13 && $ordchar != 10) { $ok=0; break; }
		if ($ordchar > 126 && $ordchar < 160) { $ok=0; break; }
	}
	return $ok;
}


/**
 *	Return nb of lines of a clear text
 *
 *	@param	string	$s			String to check
 * 	@param	int     $maxchar	Not yet used
 *	@return	int					Number of lines
 *  @see	dol_nboflines_bis, dolGetFirstLineOfText
 */
function dol_nboflines($s,$maxchar=0)
{
	if ($s == '') return 0;
	$arraystring=explode("\n",$s);
	$nb=count($arraystring);

	return $nb;
}


/**
 *	Return nb of lines of a formated text with \n and <br> (we can't have both \n and br)
 *
 *	@param	string	$text      		Text
 *	@param	int		$maxlinesize  	Largeur de ligne en caracteres (ou 0 si pas de limite - defaut)
 * 	@param	string	$charset		Give the charset used to encode the $text variable in memory.
 *	@return int						Number of lines
 *	@see	dol_nboflines, dolGetFirstLineOfText
 */
function dol_nboflines_bis($text,$maxlinesize=0,$charset='UTF-8')
{
	$repTable = array("\t" => " ", "\n" => "<br>", "\r" => " ", "\0" => " ", "\x0B" => " ");
	if (dol_textishtml($text)) $repTable = array("\t" => " ", "\n" => " ", "\r" => " ", "\0" => " ", "\x0B" => " ");

	$text = strtr($text, $repTable);
	if ($charset == 'UTF-8') { $pattern = '/(<br[^>]*>)/Uu'; }	// /U is to have UNGREEDY regex to limit to one html tag. /u is for UTF8 support
	else $pattern = '/(<br[^>]*>)/U';							// /U is to have UNGREEDY regex to limit to one html tag.
	$a = preg_split($pattern, $text, -1, PREG_SPLIT_DELIM_CAPTURE | PREG_SPLIT_NO_EMPTY);

	$nblines = (int) floor((count($a)+1)/2);
	// count possible auto line breaks
	if($maxlinesize)
	{
		foreach ($a as $line)
		{
			if (dol_strlen($line)>$maxlinesize)
			{
				//$line_dec = html_entity_decode(strip_tags($line));
				$line_dec = html_entity_decode($line);
				if(dol_strlen($line_dec)>$maxlinesize)
				{
					$line_dec=wordwrap($line_dec,$maxlinesize,'\n',true);
					$nblines+=substr_count($line_dec,'\n');
				}
			}
		}
	}
	return $nblines;
}

/**
 *	 Same function than microtime in PHP 5 but compatible with PHP4
 *
 * @return		float		Time (millisecondes) with microsecondes in decimal part
 * @deprecated Dolibarr does not support PHP4, you should use native function
 * @see microtime()
 */
function dol_microtime_float()
{
	dol_syslog(__FUNCTION__ . " is deprecated", LOG_WARNING);

	return microtime(true);
}

/**
 *	Return if a text is a html content
 *
 *	@param	string	$msg		Content to check
 *	@param	int		$option		0=Full detection, 1=Fast check
 *	@return	boolean				true/false
 *	@see	dol_concatdesc
 */
function dol_textishtml($msg,$option=0)
{
	if ($option == 1)
	{
		if (preg_match('/<html/i',$msg))				return true;
		elseif (preg_match('/<body/i',$msg))			return true;
		elseif (preg_match('/<br/i',$msg))				return true;
		return false;
	}
	else
	{
		if (preg_match('/<html/i',$msg))				return true;
		elseif (preg_match('/<body/i',$msg))			return true;
		elseif (preg_match('/<(b|em|i|u)>/i',$msg))		return true;
		elseif (preg_match('/<(br|div|font|li|p|span|strong|table)>/i',$msg)) 	  return true;
		elseif (preg_match('/<(br|div|font|li|p|span|strong|table)\s+[^<>\/]*>/i',$msg)) return true;
		elseif (preg_match('/<(br|div|font|li|p|span|strong|table)\s+[^<>\/]*\/>/i',$msg)) return true;
		elseif (preg_match('/<img\s+[^<>]*src[^<>]*>/i',$msg)) return true;	// must accept <img src="http://example.com/aaa.png" />
		elseif (preg_match('/<a\s+[^<>]*href[^<>]*>/i',$msg)) return true;	// must accept <a href="http://example.com/aaa.png" />
		elseif (preg_match('/<h[0-9]>/i',$msg))			return true;
		elseif (preg_match('/&[A-Z0-9]{1,6};/i',$msg))	return true;    // Html entities names (http://www.w3schools.com/tags/ref_entities.asp)
		elseif (preg_match('/&#[0-9]{2,3};/i',$msg))	return true;    // Html entities numbers (http://www.w3schools.com/tags/ref_entities.asp)
		return false;
	}
}

/**
 *  Concat 2 descriptions with a new line between them (second operand after first one with appropriate new line separator)
 *  text1 html + text2 html => text1 + '<br>' + text2
 *  text1 html + text2 txt  => text1 + '<br>' + dol_nl2br(text2)
 *  text1 txt  + text2 html => dol_nl2br(text1) + '<br>' + text2
 *  text1 txt  + text2 txt  => text1 + '\n' + text2
 *
 *  @param	string	$text1		Text 1
 *  @param	string	$text2		Text 2
 *  @param  bool	$forxml     false=Use <br>, true=Use <br />
 *  @return	string				Text 1 + new line + Text2
 *  @see    dol_textishtml
 */
function dol_concatdesc($text1,$text2,$forxml=false)
{
	$ret='';
	$ret.= (! dol_textishtml($text1) && dol_textishtml($text2))?dol_nl2br($text1, 0, $forxml):$text1;
	$ret.= (! empty($text1) && ! empty($text2)) ? ((dol_textishtml($text1) || dol_textishtml($text2))?($forxml?"<br \>\n":"<br>\n") : "\n") : "";
	$ret.= (dol_textishtml($text1) && ! dol_textishtml($text2))?dol_nl2br($text2, 0, $forxml):$text2;
	return $ret;
}

/**
 *  Make substition into a string replacing key with vals from $substitutionarray (oldval=>newval)
 *
 *  @param	string	$chaine      			Source string in which we must do substitution
 *  @param  array	$substitutionarray		Array with key->val to substitute
 * 	@return string  		    			Output string after subsitutions
 *  @see	complete_substitutions_array
 */
function make_substitutions($chaine,$substitutionarray)
{
	global $conf;

	if (! is_array($substitutionarray)) return 'ErrorBadParameterSubstitutionArrayWhenCalling_make_substitutions';

	// Make substitition
	foreach ($substitutionarray as $key => $value)
	{
		if ($key == '__SIGNATURE__' && (! empty($conf->global->MAIN_MAIL_DO_NOT_USE_SIGN))) $value='';
		$chaine=str_replace("$key","$value",$chaine);	// We must keep the " to work when value is 123.5 for example
	}

	return $chaine;
}

/**
 *  Complete the $substitutionarray with more entries
 *
 *  @param  array		$substitutionarray		Array substitution old value => new value value
 *  @param  Translate	$outputlangs            If we want substitution from special constants, we provide a language
 *  @param  object		$object                 If we want substitution from special constants, we provide data in a source object
 *  @param  Mixed		$parameters       		Add more parameters (useful to pass product lines)
 *  @param  string      $callfunc               What is the name of the custom function that will be called? (default: completesubstitutionarray)
 *  @return	void
 *  @see 	make_substitutions
 */
function complete_substitutions_array(&$substitutionarray,$outputlangs,$object='',$parameters=null,$callfunc="completesubstitutionarray")
{
	global $conf,$user;

	require_once DOL_DOCUMENT_ROOT.'/core/lib/files.lib.php';

	// Check if there is external substitution to do asked by plugins
	$dirsubstitutions=array_merge(array(),(array) $conf->modules_parts['substitutions']);

	foreach($dirsubstitutions as $reldir)
	{
		$dir=dol_buildpath($reldir,0);

		// Check if directory exists
		if (! dol_is_dir($dir)) continue;

		$substitfiles=dol_dir_list($dir,'files',0,'functions_');
		foreach($substitfiles as $substitfile)
		{
			if (preg_match('/functions_(.*)\.lib\.php/i',$substitfile['name'],$reg))
			{
				$module=$reg[1];

				dol_syslog("Library functions_".$substitfile['name']." found into ".$dir);
				// Include the user's functions file
				require_once $dir.$substitfile['name'];
				// Call the user's function, and only if it is defined
				$function_name=$module."_".$callfunc;
				if (function_exists($function_name)) $function_name($substitutionarray,$outputlangs,$object,$parameters);
			}
		}
	}
}

/**
 *    Format output for start and end date
 *
 *    @param	int	$date_start    Start date
 *    @param    int	$date_end      End date
 *    @param    string		$format        Output format
 *    @param	Translate	$outputlangs   Output language
 *    @return	void
 */
function print_date_range($date_start,$date_end,$format = '',$outputlangs='')
{
	print get_date_range($date_start,$date_end,$format,$outputlangs);
}

/**
 *    Format output for start and end date
 *
 *    @param	int			$date_start    		Start date
 *    @param    int			$date_end      		End date
 *    @param    string		$format        		Output format
 *    @param	Translate	$outputlangs   		Output language
 *    @param	integer		$withparenthesis	1=Add parenthesis, 0=non parenthesis
 *    @return	string							String
 */
function get_date_range($date_start,$date_end,$format = '',$outputlangs='', $withparenthesis=1)
{
	global $langs;

	$out='';

	if (! is_object($outputlangs)) $outputlangs=$langs;

	if ($date_start && $date_end)
	{
		$out.= ($withparenthesis?' (':'').$outputlangs->transnoentitiesnoconv('DateFromTo',dol_print_date($date_start, $format, false, $outputlangs),dol_print_date($date_end, $format, false, $outputlangs)).($withparenthesis?')':'');
	}
	if ($date_start && ! $date_end)
	{
		$out.= ($withparenthesis?' (':'').$outputlangs->transnoentitiesnoconv('DateFrom',dol_print_date($date_start, $format, false, $outputlangs)).($withparenthesis?')':'');
	}
	if (! $date_start && $date_end)
	{
		$out.= ($withparenthesis?' (':'').$outputlangs->transnoentitiesnoconv('DateUntil',dol_print_date($date_end, $format, false, $outputlangs)).($withparenthesis?')':'');
	}

	return $out;
}

/**
 * Return firstname and lastname in correct order
 *
 * @param	string	$firstname		Firstname
 * @param	string	$lastname		Lastname
 * @param	int		$nameorder		-1=Auto, 0=Lastname+Firstname, 1=Firstname+Lastname, 2=Firstname
 * @return	string					Firstname + lastname or Lastname + firstname
 */
function dolGetFirstLastname($firstname,$lastname,$nameorder=-1)
{
	global $conf;

	$ret='';
	// If order not defined, we use the setup
	if ($nameorder < 0) $nameorder=(empty($conf->global->MAIN_FIRSTNAME_NAME_POSITION));
	if ($nameorder && ((string) $nameorder != '2'))
	{
        $ret.=$firstname;
		if ($firstname && $lastname) $ret.=' ';
		$ret.=$lastname;
	}
	else if ($nameorder == 2)
	{
	   $ret.=$firstname;
	}
	else
	{
		$ret.=$lastname;
		if ($firstname && $lastname) $ret.=' ';
		$ret.=$firstname;
	}
	return $ret;
}


/**
 *	Set event message in dol_events session object. Will be output by calling dol_htmloutput_events.
 *  Note: Calling dol_htmloutput_events is done into pages by standard llxFooter() function.
 *  Note: Prefer to use setEventMessages instead.
 *
 *	@param	mixed	$mesgs			Message string or array
 *  @param  string	$style      	Which style to use ('mesgs' by default, 'warnings', 'errors')
 *  @return	void
 *  @see	dol_htmloutput_events
 */
function setEventMessage($mesgs, $style='mesgs')
{
	//dol_syslog(__FUNCTION__ . " is deprecated", LOG_WARNING);		This is not deprecated, it is used by setEventMessages function
	if (! is_array($mesgs))		// If mesgs is a string
	{
		if ($mesgs) $_SESSION['dol_events'][$style][] = $mesgs;
	}
	else						// If mesgs is an array
	{
		foreach($mesgs as $mesg)
		{
			if ($mesg) $_SESSION['dol_events'][$style][] = $mesg;
		}
	}
}

/**
 *	Set event messages in dol_events session object. Will be output by calling dol_htmloutput_events.
 *  Note: Calling dol_htmloutput_events is done into pages by standard llxFooter() function.
 *
 *	@param	string	$mesg			Message string
 *	@param	array	$mesgs			Message array
 *  @param  string	$style      	Which style to use ('mesgs' by default, 'warnings', 'errors')
 *  @return	void
 *  @see	dol_htmloutput_events
 */
function setEventMessages($mesg, $mesgs, $style='mesgs')
{
	if (! in_array((string) $style, array('mesgs','warnings','errors'))) dol_print_error('','Bad parameter style='.$style.' for setEventMessages');
	if (empty($mesgs)) setEventMessage($mesg, $style);
	else
	{
		if (! empty($mesg) && ! in_array($mesg, $mesgs)) setEventMessage($mesg, $style);	// Add message string if not already into array
		setEventMessage($mesgs, $style);
	}
}

/**
 *	Print formated messages to output (Used to show messages on html output).
 *  Note: Calling dol_htmloutput_events is done into pages by standard llxFooter() function, so there is
 *  no need to call it explicitely.
 *
 *  @return	void
 *  @see    dol_htmloutput_mesg
 */
function dol_htmloutput_events()
{
	// Show mesgs
	if (isset($_SESSION['dol_events']['mesgs'])) {
		dol_htmloutput_mesg('', $_SESSION['dol_events']['mesgs']);
		unset($_SESSION['dol_events']['mesgs']);
	}

	// Show errors
	if (isset($_SESSION['dol_events']['errors'])) {
		dol_htmloutput_mesg('', $_SESSION['dol_events']['errors'], 'error');
		unset($_SESSION['dol_events']['errors']);
	}

	// Show warnings
	if (isset($_SESSION['dol_events']['warnings'])) {
		dol_htmloutput_mesg('', $_SESSION['dol_events']['warnings'], 'warning');
		unset($_SESSION['dol_events']['warnings']);
	}
}

/**
 *	Get formated messages to output (Used to show messages on html output).
 *  This include also the translation of the message key.
 *
 *	@param	string		$mesgstring		Message string or message key
 *	@param	string[]	$mesgarray      Array of message strings or message keys
 *  @param  string		$style          Style of message output ('ok' or 'error')
 *  @param  int			$keepembedded   Set to 1 in error message must be kept embedded into its html place (this disable jnotify)
 *	@return	string						Return html output
 *
 *  @see    dol_print_error
 *  @see    dol_htmloutput_errors
 *  @see    setEventMessages
 */
function get_htmloutput_mesg($mesgstring='',$mesgarray='', $style='ok', $keepembedded=0)
{
	global $conf, $langs;

	$ret='';
	$out='';
	$divstart=$divend='';

	// If inline message with no format, we add it.
	if ((empty($conf->use_javascript_ajax) || ! empty($conf->global->MAIN_DISABLE_JQUERY_JNOTIFY) || $keepembedded) && ! preg_match('/<div class=".*">/i',$out))
	{
		$divstart='<div class="'.$style.'">';
		$divend='</div>';
	}

	if ((is_array($mesgarray) && count($mesgarray)) || $mesgstring)
	{
		$langs->load("errors");
		$out.=$divstart;
		if (is_array($mesgarray) && count($mesgarray))
		{
			foreach($mesgarray as $message)
			{
				$ret++;
				$out.= $langs->trans($message);
				if ($ret < count($mesgarray)) $out.= "<br>\n";
			}
		}
		if ($mesgstring)
		{
			$langs->load("errors");
			$ret++;
			$out.= $langs->trans($mesgstring);
		}
		$out.=$divend;
	}

	if ($out)
	{
		if (! empty($conf->use_javascript_ajax) && empty($conf->global->MAIN_DISABLE_JQUERY_JNOTIFY) && empty($keepembedded))
		{
			$return = '<script type="text/javascript">
					$(document).ready(function() {
						var block = '.(! empty($conf->global->MAIN_USE_JQUERY_BLOCKUI)?"true":"false").'
						if (block) {
							$.dolEventValid("","'.dol_escape_js($out).'");
						} else {
							/* jnotify(message, preset of message type, keepmessage) */
							$.jnotify("'.dol_escape_js($out).'",
							"'.($style=="ok" ? 3000 : $style).'",
							'.($style=="ok" ? "false" : "true").',
							{ remove: function (){} } );
						}
					});
				</script>';
		}
		else
		{
			$return = $out;
		}
	}

	return $return;
}

/**
 *  Get formated error messages to output (Used to show messages on html output).
 *
 *  @param	string	$mesgstring         Error message
 *  @param  array	$mesgarray          Error messages array
 *  @param  int		$keepembedded       Set to 1 in error message must be kept embedded into its html place (this disable jnotify)
 *  @return string                		Return html output
 *
 *  @see    dol_print_error
 *  @see    dol_htmloutput_mesg
 */
function get_htmloutput_errors($mesgstring='', $mesgarray='', $keepembedded=0)
{
	return get_htmloutput_mesg($mesgstring, $mesgarray,'error',$keepembedded);
}

/**
 *	Print formated messages to output (Used to show messages on html output).
 *
 *	@param	string		$mesgstring		Message string or message key
 *	@param	string[]	$mesgarray      Array of message strings or message keys
 *  @param  string      $style          Which style to use ('ok', 'warning', 'error')
 *  @param  int         $keepembedded   Set to 1 if message must be kept embedded into its html place (this disable jnotify)
 *  @return	void
 *
 *  @see    dol_print_error
 *  @see    dol_htmloutput_errors
 *  @see    setEventMessages
 */
function dol_htmloutput_mesg($mesgstring='',$mesgarray='', $style='ok', $keepembedded=0)
{
	if (empty($mesgstring) && (! is_array($mesgarray) || count($mesgarray) == 0)) return;

	$iserror=0;
	$iswarning=0;
	if (is_array($mesgarray))
	{
		foreach($mesgarray as $val)
		{
			if ($val && preg_match('/class="error"/i',$val)) { $iserror++; break; }
			if ($val && preg_match('/class="warning"/i',$val)) { $iswarning++; break; }
		}
	}
	else if ($mesgstring && preg_match('/class="error"/i',$mesgstring)) $iserror++;
	else if ($mesgstring && preg_match('/class="warning"/i',$mesgstring)) $iswarning++;
	if ($style=='error') $iserror++;
	if ($style=='warning') $iswarning++;

	if ($iserror || $iswarning)
	{
		// Remove div from texts
		$mesgstring=preg_replace('/<\/div><div class="(error|warning)">/','<br>',$mesgstring);
		$mesgstring=preg_replace('/<div class="(error|warning)">/','',$mesgstring);
		$mesgstring=preg_replace('/<\/div>/','',$mesgstring);
		// Remove div from texts array
		if (is_array($mesgarray))
		{
			$newmesgarray=array();
			foreach($mesgarray as $val)
			{
				$tmpmesgstring=preg_replace('/<\/div><div class="(error|warning)">/','<br>',$val);
				$tmpmesgstring=preg_replace('/<div class="(error|warning)">/','',$tmpmesgstring);
				$tmpmesgstring=preg_replace('/<\/div>/','',$tmpmesgstring);
				$newmesgarray[]=$tmpmesgstring;
			}
			$mesgarray=$newmesgarray;
		}
		print get_htmloutput_mesg($mesgstring,$mesgarray,($iserror?'error':'warning'),$keepembedded);
	}
	else print get_htmloutput_mesg($mesgstring,$mesgarray,'ok',$keepembedded);
}

/**
 *  Print formated error messages to output (Used to show messages on html output).
 *
 *  @param	string	$mesgstring          Error message
 *  @param  array	$mesgarray           Error messages array
 *  @param  int		$keepembedded        Set to 1 in error message must be kept embedded into its html place (this disable jnotify)
 *  @return	void
 *
 *  @see    dol_print_error
 *  @see    dol_htmloutput_mesg
 */
function dol_htmloutput_errors($mesgstring='', $mesgarray='', $keepembedded=0)
{
	dol_htmloutput_mesg($mesgstring, $mesgarray, 'error', $keepembedded);
}

/**
 * 	Advanced sort array by second index function, which produces ascending (default)
 *  or descending output and uses optionally natural case insensitive sorting (which
 *  can be optionally case sensitive as well).
 *
 *  @param      array		$array      		Array to sort (array of array('key','otherkey1','otherkey2'...))
 *  @param      string		$index				Key in array to use for sorting criteria
 *  @param      int			$order				Sort order ('asc' or 'desc')
 *  @param      int			$natsort			1=use "natural" sort (natsort), 0=use "standard" sort (asort)
 *  @param      int			$case_sensitive		1=sort is case sensitive, 0=not case sensitive
 *  @param		int			$keepindex			If 0 and index key of array to sort is a numeric, than index will be rewrote. If 1 or index key is not numeric, key for index is kept after sorting.
 *  @return     array							Sorted array
 */
function dol_sort_array(&$array, $index, $order='asc', $natsort=0, $case_sensitive=0, $keepindex=0)
{
	// Clean parameters
	$order=strtolower($order);

	$sizearray=count($array);
	if (is_array($array) && $sizearray>0)
	{
		foreach(array_keys($array) as $key) $temp[$key]=$array[$key][$index];

		if (!$natsort) ($order=='asc') ? asort($temp) : arsort($temp);
		else
		{
			($case_sensitive) ? natsort($temp) : natcasesort($temp);
			if($order!='asc') $temp=array_reverse($temp,TRUE);
		}

		$sorted = array();

		foreach(array_keys($temp) as $key)
		{
			(is_numeric($key) && empty($keepindex)) ? $sorted[]=$array[$key] : $sorted[$key]=$array[$key];
		}

		return $sorted;
	}
	return $array;
}


/**
 *      Check if a string is in UTF8
 *
 *      @param	string	$str        String to check
 * 		@return	boolean				True if string is UTF8 or ISO compatible with UTF8, False if not (ISO with special char or Binary)
 */
function utf8_check($str)
{
	// We must use here a binary strlen function (so not dol_strlen)
	$strLength = dol_strlen($str);
	for ($i=0; $i<$strLength; $i++)
	{
		if (ord($str[$i]) < 0x80) continue; // 0bbbbbbb
		elseif ((ord($str[$i]) & 0xE0) == 0xC0) $n=1; // 110bbbbb
		elseif ((ord($str[$i]) & 0xF0) == 0xE0) $n=2; // 1110bbbb
		elseif ((ord($str[$i]) & 0xF8) == 0xF0) $n=3; // 11110bbb
		elseif ((ord($str[$i]) & 0xFC) == 0xF8) $n=4; // 111110bb
		elseif ((ord($str[$i]) & 0xFE) == 0xFC) $n=5; // 1111110b
		else return false; // Does not match any model
		for ($j=0; $j<$n; $j++) { // n bytes matching 10bbbbbb follow ?
			if ((++$i == strlen($str)) || ((ord($str[$i]) & 0xC0) != 0x80))
			return false;
		}
	}
	return true;
}


/**
 *      Return a string encoded into OS filesystem encoding. This function is used to define
 * 	    value to pass to filesystem PHP functions.
 *
 *      @param	string	$str        String to encode (UTF-8)
 * 		@return	string				Encoded string (UTF-8, ISO-8859-1)
 */
function dol_osencode($str)
{
	global $conf;

	$tmp=ini_get("unicode.filesystem_encoding");						// Disponible avec PHP 6.0
	if (empty($tmp) && ! empty($_SERVER["WINDIR"])) $tmp='iso-8859-1';	// By default for windows
	if (empty($tmp)) $tmp='utf-8';										// By default for other
	if (! empty($conf->global->MAIN_FILESYSTEM_ENCODING)) $tmp=$conf->global->MAIN_FILESYSTEM_ENCODING;

	if ($tmp == 'iso-8859-1') return utf8_decode($str);
	return $str;
}


/**
 *      Return an id or code from a code or id.
 *      Store also Code-Id into a cache to speed up next request on same key.
 *
 * 		@param	DoliDB	$db			Database handler
 * 		@param	string	$key		Code or Id to get Id or Code
 * 		@param	string	$tablename	Table name without prefix
 * 		@param	string	$fieldkey	Field for code
 * 		@param	string	$fieldid	Field for id
 *      @return int					<0 if KO, Id of code if OK
 *      @see $langs->getLabelFromKey
 */
function dol_getIdFromCode($db,$key,$tablename,$fieldkey='code',$fieldid='id')
{
	global $cache_codes;

	// If key empty
	if ($key == '') return '';

	// Check in cache
	if (isset($cache_codes[$tablename][$key]))	// Can be defined to 0 or ''
	{
		return $cache_codes[$tablename][$key];   // Found in cache
	}

	$sql = "SELECT ".$fieldid." as valuetoget";
	$sql.= " FROM ".MAIN_DB_PREFIX.$tablename;
	$sql.= " WHERE ".$fieldkey." = '".$db->escape($key)."'";
	dol_syslog('dol_getIdFromCode', LOG_DEBUG);
	$resql = $db->query($sql);
	if ($resql)
	{
		$obj = $db->fetch_object($resql);
		if ($obj) $cache_codes[$tablename][$key]=$obj->valuetoget;
		else $cache_codes[$tablename][$key]='';
		$db->free($resql);
		return $cache_codes[$tablename][$key];
	}
	else
	{
		return -1;
	}
}

/**
 * Verify if condition in string is ok or not
 *
 * @param 	string		$strRights		String with condition to check
 * @return 	boolean						True or False. Return true if strRights is ''
 */
function verifCond($strRights)
{
	global $user,$conf,$langs;
	global $leftmenu;
	global $rights;    // To export to dol_eval function

	//print $strRights."<br>\n";
	$rights = true;
	if ($strRights != '')
	{
		//$tab_rights = explode('&&', $strRights);
		//$i = 0;
		//while (($i < count($tab_rights)) && ($rights == true)) {
		$str = 'if(!(' . $strRights . ')) { $rights = false; }';
		dol_eval($str);
		//	$i++;
		//}
	}
	return $rights;
}

/**
 * Replace eval function to add more security.
 * This function is called by verifCond() or trans() and transnoentitiesnoconv().
 *
 * @param 	string	$s				String to evaluate
 * @param	int		$returnvalue	0=No return (used to execute eval($a=something)). 1=Value of eval is returned (used to eval($something)).
 * @return	mixed					Nothing or return of eval
 */
function dol_eval($s,$returnvalue=0)
{
	// Only global variables can be changed by eval function and returned to caller
	global $langs, $user, $conf;
	global $leftmenu;
	global $rights;
	global $object;
    global $soc;

	//print $s."<br>\n";
	if ($returnvalue) return @eval('return '.$s.';');
	else @eval($s);
}

/**
 * Return if var element is ok
 *
 * @param   string      $element    Variable to check
 * @return  boolean                 Return true of variable is not empty
 */
function dol_validElement($element)
{
	return (trim($element) != '');
}

/**
 * 	Return img flag of country for a language code or country code
 *
 * 	@param	string	$codelang	Language code (en_IN, fr_CA...) or Country code (IN, FR)
 * 	@return	string				HTML img string with flag.
 */
function picto_from_langcode($codelang)
{
	global $langs;

	if (empty($codelang)) return '';

	if (empty($codelang)) return '';

	if ($codelang == 'auto')
	{
		return img_picto_common($langs->trans('AutoDetectLang'), 'flags/int.png');
	}

	$langtocountryflag = array(
		'ar_AR' => '',
		'ca_ES' => 'catalonia',
		'da_DA' => 'dk',
		'fr_CA' => 'mq',
		'sv_SV' => 'se'
	);

	if (isset($langtocountryflag[$codelang])) $flagImage = $langtocountryflag[$codelang];
	else
	{
		$tmparray = explode('_', $codelang);
		$flagImage = empty($tmparray[1]) ? $tmparray[0] : $tmparray[1];
	}

	return img_picto_common($codelang, 'flags/'.strtolower($flagImage).'.png');
}

/**
 *  Complete or removed entries into a head array (used to build tabs). 
 *  For example, with value added by external modules. Such values are declared into $conf->modules_parts['tab'].
 *  Or by change using hook completeTabsHead
 *
 *  @param	Conf			$conf           Object conf
 *  @param  Translate		$langs          Object langs
 *  @param  object|null		$object         Object object
 *  @param  array			$head          	Object head
 *  @param  int				$h				New position to fill
 *  @param  string			$type           Value for object where objectvalue can be
 *                              			'thirdparty'       to add a tab in third party view
 *		                        	      	'intervention'     to add a tab in intervention view
 *     		                    	     	'supplier_order'   to add a tab in supplier order view
 *          		            	        'supplier_invoice' to add a tab in supplier invoice view
 *                  		    	        'invoice'          to add a tab in customer invoice view
 *                          			    'order'            to add a tab in customer order view
 *                      			        'product'          to add a tab in product view
 *                              			'propal'           to add a tab in propal view
 *                              			'user'             to add a tab in user view
 *                              			'group'            to add a tab in group view
 * 		        	               	     	'member'           to add a tab in fundation member view
 *      		                        	'categories_x'	   to add a tab in category view ('x': type of category (0=product, 1=supplier, 2=customer, 3=member)
 *      									'ecm'			   to add a tab for another ecm view
 *                                          'stock'            to add a tab for warehouse view
 *  @param  string		$mode  	        	'add' to complete head, 'remove' to remove entries
 *	@return	void
 */
function complete_head_from_modules($conf,$langs,$object,&$head,&$h,$type,$mode='add')
{
	global $hookmanager;
	
	if (isset($conf->modules_parts['tabs'][$type]) && is_array($conf->modules_parts['tabs'][$type]))
	{
		foreach ($conf->modules_parts['tabs'][$type] as $value)
		{
			$values=explode(':',$value);

			if ($mode == 'add' && ! preg_match('/^\-/',$values[1]))
			{
				if (count($values) == 6)       // new declaration with permissions:  $value='objecttype:+tabname1:Title1:langfile@mymodule:$user->rights->mymodule->read:/mymodule/mynewtab1.php?id=__ID__'
				{
					if ($values[0] != $type) continue;

					if (verifCond($values[4]))
					{
						if ($values[3]) $langs->load($values[3]);
						if (preg_match('/SUBSTITUTION_([^_]+)/i',$values[2],$reg))
						{
							$substitutionarray=array();
							complete_substitutions_array($substitutionarray,$langs,$object,array('needforkey'=>$values[2]));
							$label=make_substitutions($reg[1], $substitutionarray);
						}
						else $label=$langs->trans($values[2]);

						$head[$h][0] = dol_buildpath(preg_replace('/__ID__/i', ((is_object($object) && ! empty($object->id))?$object->id:''), $values[5]), 1);
						$head[$h][1] = $label;
						$head[$h][2] = str_replace('+','',$values[1]);
						$h++;
					}
				}
				else if (count($values) == 5)       // deprecated
				{
					dol_syslog('Passing 5 values in tabs module_parts is deprecated. Please update to 6 with permissions.', LOG_WARNING);

					if ($values[0] != $type) continue;
					if ($values[3]) $langs->load($values[3]);
					if (preg_match('/SUBSTITUTION_([^_]+)/i',$values[2],$reg))
					{
						$substitutionarray=array();
						complete_substitutions_array($substitutionarray,$langs,$object,array('needforkey'=>$values[2]));
						$label=make_substitutions($reg[1], $substitutionarray);
					}
					else $label=$langs->trans($values[2]);

					$head[$h][0] = dol_buildpath(preg_replace('/__ID__/i', ((is_object($object) && ! empty($object->id))?$object->id:''), $values[4]), 1);
					$head[$h][1] = $label;
					$head[$h][2] = str_replace('+','',$values[1]);
					$h++;
				}
			}
			else if ($mode == 'remove' && preg_match('/^\-/',$values[1]))
			{
				if ($values[0] != $type) continue;
				$tabname=str_replace('-','',$values[1]);
				foreach($head as $key => $val)
				{
					$condition = (! empty($values[3]) ? verifCond($values[3]) : 1);
					if ($head[$key][2]==$tabname && $condition)
					{
						unset($head[$key]);
						break;
					}
				}
			}
		}
	}
	
	// No need to make a return $head. Var is modified as a reference
	if (! empty($hookmanager))
	{
		$parameters=array('object' => $object, 'mode' => $mode, 'head'=>$head);
		$reshook=$hookmanager->executeHooks('completeTabsHead',$parameters);
		if ($reshook > 0)
		{
			$head = $hookmanager->resArray;
		}
	}
}

/**
 * Print common footer :
 * 		conf->global->MAIN_HTML_FOOTER
 * 		conf->global->MAIN_GOOGLE_AN_ID
 * 		conf->global->MAIN_SHOW_TUNING_INFO or $_SERVER["MAIN_SHOW_TUNING_INFO"]
 * 		conf->logbuffer
 *
 * @param	string	$zone	'private' (for private pages) or 'public' (for public pages)
 * @return	void
 */
function printCommonFooter($zone='private')
{
	global $conf, $hookmanager;
	global $micro_start_time;

	if ($zone == 'private') print "\n".'<!-- Common footer for private page -->'."\n";
	else print "\n".'<!-- Common footer for public page -->'."\n";

	if (! empty($conf->global->MAIN_HTML_FOOTER)) print $conf->global->MAIN_HTML_FOOTER."\n";

	print "\n";
	if (! empty($conf->use_javascript_ajax))
	{
		print '<!-- Reposition management (does not work if a redirect is done after action of submission) -->'."\n";
    	print '<script type="text/javascript" language="javascript">jQuery(document).ready(function() {'."\n";
    	
    	print '<!-- If page_y set, we set scollbar with it -->'."\n";
    	print "page_y=getParameterByName('page_y', 0);";
    	print "if (page_y > 0) $('html, body').scrollTop(page_y);\n";
    	
    	print '<!-- Set handler to add page_y param on some a href links -->'."\n";
    	print 'jQuery(".reposition").click(function() {
    	           var page_y = $(document).scrollTop();
    	           /*alert(page_y);*/
    	           this.href=this.href+\'&page_y=\'+page_y;
    	           });'."\n";
    	print '});'."\n";
    	
    	if (empty($conf->dol_use_jmobile))
    	{
        	print '<!-- Set handler to switch left menu page -->'."\n";
        	print 'jQuery(".menuhider").click(function() {';
        	print "  $('.side-nav').toggle();";
        	if ($conf->theme == 'md') print "  $('.login_block').toggle();";
        	print '});'."\n";
    	}
    	
    	print '</script>'."\n";
	}
	
	// Google Analytics (need Google module)
	if (! empty($conf->google->enabled) && ! empty($conf->global->MAIN_GOOGLE_AN_ID))
	{
		if (($conf->dol_use_jmobile != 4))
		{
			print "\n";
			print '<script type="text/javascript">'."\n";
			print '  var _gaq = _gaq || [];'."\n";
			print '  _gaq.push([\'_setAccount\', \''.$conf->global->MAIN_GOOGLE_AN_ID.'\']);'."\n";
			print '  _gaq.push([\'_trackPageview\']);'."\n";
			print ''."\n";
			print '  (function() {'."\n";
			print '    var ga = document.createElement(\'script\'); ga.type = \'text/javascript\'; ga.async = true;'."\n";
			print '    ga.src = (\'https:\' == document.location.protocol ? \'https://ssl\' : \'http://www\') + \'.google-analytics.com/ga.js\';'."\n";
			print '    var s = document.getElementsByTagName(\'script\')[0]; s.parentNode.insertBefore(ga, s);'."\n";
			print '  })();'."\n";
			print '</script>'."\n";
		}
	}

	// End of tuning
	if (! empty($_SERVER['MAIN_SHOW_TUNING_INFO']) || ! empty($conf->global->MAIN_SHOW_TUNING_INFO))
	{
		print "\n".'<script type="text/javascript">'."\n";
		print 'window.console && console.log("';
		if (! empty($conf->global->MEMCACHED_SERVER)) print 'MEMCACHED_SERVER='.$conf->global->MEMCACHED_SERVER.' - ';
		print 'MAIN_OPTIMIZE_SPEED='.(isset($conf->global->MAIN_OPTIMIZE_SPEED)?$conf->global->MAIN_OPTIMIZE_SPEED:'off');
		if (! empty($micro_start_time))   // Works only if MAIN_SHOW_TUNING_INFO is defined at $_SERVER level. Not in global variable.
		{
			$micro_end_time = microtime(true);
			print ' - Build time: '.ceil(1000*($micro_end_time-$micro_start_time)).' ms';
		}
		if (function_exists("memory_get_usage"))
		{
			print ' - Mem: '.memory_get_usage();
		}
		if (function_exists("xdebug_memory_usage"))
		{
			print ' - XDebug time: '.ceil(1000*xdebug_time_index()).' ms';
			print ' - XDebug mem: '.xdebug_memory_usage();
			print ' - XDebug mem peak: '.xdebug_peak_memory_usage();
		}
		if (function_exists("zend_loader_file_encoded"))
		{
			print ' - Zend encoded file: '.(zend_loader_file_encoded()?'yes':'no');
		}
		print '");'."\n";
		print '</script>'."\n";

		// Add Xdebug coverage of code
		if (defined('XDEBUGCOVERAGE'))
		{
			print_r(xdebug_get_code_coverage());
		}
	}

	// If there is some logs in buffer to show
	if (count($conf->logbuffer))
	{
		print "\n";
		print "<!-- Start of log output\n";
		//print '<div class="hidden">'."\n";
		foreach($conf->logbuffer as $logline)
		{
			print $logline."<br>\n";
		}
		//print '</div>'."\n";
		print "End of log output -->\n";
	}

	$parameters=array();
	$reshook=$hookmanager->executeHooks('printCommonFooter',$parameters);    // Note that $action and $object may have been modified by some hooks
}

/**
 * Split a string with 2 keys into key array.
 * For example: "A=1;B=2;C=2" is exploded into array('A'=>1,'B'=>2,'C'=>3)
 *
 * @param 	string	$string		String to explode
 * @param 	string	$delimiter	Delimiter between each couple of data
 * @param 	string	$kv			Delimiter between key and value
 * @return	array				Array of data exploded
 */
function dolExplodeIntoArray($string, $delimiter = ';', $kv = '=')
{
	if ($a = explode($delimiter, $string))
	{
		foreach ($a as $s) { // each part
			if ($s) {
				if ($pos = strpos($s, $kv)) { // key/value delimiter
					$ka[trim(substr($s, 0, $pos))] = trim(substr($s, $pos + strlen($kv)));
				} else { // key delimiter not found
					$ka[] = trim($s);
				}
			}
		}
		return $ka;
	}
	return array();
}


/**
 * Set focus onto field with selector
 *
 * @param 	string	$selector	Selector ('#id')
 * @return	string				HTML code to set focus
 */
function dol_set_focus($selector)
{
	print '<!-- Set focus onto a specific field -->'."\n";
	print '<script type="text/javascript" language="javascript">jQuery(document).ready(function() { jQuery("'.$selector.'").focus(); });</script>'."\n";
}


/**
 * Return getmypid() or random PID when function is disabled
 * Some web hosts disable this php function for security reasons
 * and sometimes we can't redeclare function
 *
 * @return	int
 */
function dol_getmypid()
{
    if (! function_exists('getmypid')) {
        return mt_rand(1,32768);
    } else {
        return getmypid();
    }
}


/**
 * Generate natural SQL search string for a criteria (this criteria can be tested on one or several fields)
 *
 * @param 	string|string[]	$fields 	String or array of strings, filled with the name of all fields in the SQL query we must check (combined with a OR)
 * @param 	string 			$value 		The value to look for.
 *                          		    If param $mode is 0, can contains several keywords separated with a space or |
 *                                         like "keyword1 keyword2" = We want record field like keyword1 AND field like keyword2
 *                                         or like "keyword1|keyword2" = We want record field like keyword1 OR field like keyword2
 *                             			If param $mode is 1, can contains an operator <, > or = like "<10" or ">=100.5 < 1000"
 *                             			If param $mode is 2, can contains a list of id separated by comma like "1,3,4"
 * @param	integer			$mode		0=value is list of keywords, 1=value is a numeric test (Example ">5.5 <10"), 2=value is a list of id separated with comma (Example '1,3,4')
 * @param	integer			$nofirstand	1=Do not output the first 'AND'
 * @return 	string 			$res 		The statement to append to the SQL query
 */
function natural_search($fields, $value, $mode=0, $nofirstand=0)
{
    global $db,$langs;

    if ($mode == 0)
    {
    	$value=preg_replace('/\*/','%',$value);	// Replace * with %
    }
    if ($mode == 1)
    {
    	$value=preg_replace('/([<>=]+)\s+([0-9'.preg_quote($langs->trans("DecimalSeparator"),'/').'\-])/','\1\2',$value);	// Clean string '< 10' into '<10' so we can the explode on space to get all tests to do
    }
    
    $value = preg_replace('/\s*\|\s*/','|', $value);
    
    $crits = explode(' ', $value);
    $res = '';
    if (! is_array($fields)) $fields = array($fields);

    $nboffields = count($fields);
    $end2 = count($crits);
    $j = 0;
    foreach ($crits as $crit)
    {
        $i = 0; $i2 = 0;
        $newres = '';
        foreach ($fields as $field)
        {
            if ($mode == 1)
            {
            	$operator='=';
            	$newcrit = preg_replace('/([<>=]+)/','',trim($crit));

            	preg_match('/([<>=]+)/',trim($crit), $reg);
            	if ($reg[1])
            	{
            		$operator = $reg[1];
            	}
            	if ($newcrit != '')
            	{
            		$numnewcrit = price2num($newcrit);
            		if (is_numeric($numnewcrit))
            		{
            			$newres .= ($i2 > 0 ? ' OR ' : '') . $field . ' '.$operator.' '.$numnewcrit;
            		}
            		else
            		{
            			$newres .= ($i2 > 0 ? ' OR ' : '') . '1 = 2';	// force false
            		}
            		$i2++;	// a criteria was added to string
            	}
            }
            else if ($mode == 2)
            {
				$newres .= ($i2 > 0 ? ' OR ' : '') . $field . " IN (" . $db->escape(trim($crit)) . ")";
            	$i2++;	// a criteria was added to string
            }
            else    // $mode=0
			{
				$textcrit = '';
				$tmpcrits = explode('|',$crit);
				$i3 = 0;
				foreach($tmpcrits as $tmpcrit)
				{
	            	$newres .= (($i2 > 0 || $i3 > 0) ? ' OR ' : '') . $field . " LIKE '";

	            	$tmpcrit=trim($tmpcrit);
	            	$tmpcrit2=$tmpcrit;
	            	$tmpbefore='%'; $tmpafter='%';
	            	if (preg_match('/^[\^\$]/', $tmpcrit)) 
	            	{ 
	            	    $tmpbefore='';
	            	    $tmpcrit2 = preg_replace('/^[\^\$]/', '', $tmpcrit2); 
	            	}
					if (preg_match('/[\^\$]$/', $tmpcrit)) 
	            	{ 
	            	    $tmpafter='';
	            	    $tmpcrit2 = preg_replace('/[\^\$]$/', '', $tmpcrit2); 
	            	}
	            	$newres .= $tmpbefore;
	            	$newres .= $db->escape($tmpcrit2);
	            	$newres .= $tmpafter;
	            	$newres .= "'";
	            	if (empty($tmpcrit2))
	            	{
	            	    $newres .= ' OR ' . $field . " IS NULL";
	            	}
	            	$i3++;
				}
				$i2++;	// a criteria was added to string
            }
            $i++;
        }
        if ($newres) $res = $res . ($res ? ' AND ' : '') . ($i2 > 1 ? '(' : '') .$newres . ($i2 > 1 ? ')' : '');
        $j++;
    }
    $res = ($nofirstand?"":" AND ")."(" . $res . ")";
    //print 'xx'.$res.'yy';
    return $res;
}

/**
 * Return the filename of file to get the thumbs
 *
 * @param   string  $file           Original filename (full or relative path)
 * @param   string  $extName        Extension to differenciate thumb file name ('', '_small', '_mini')
 * @param   string  $extImgTarget   Force image extension for thumbs. Use '' to keep same extension than original image (default).
 * @return  string                  New file name (full or relative path, including the thumbs/)
 */
function getImageFileNameForSize($file, $extName, $extImgTarget='')
{
	$dirName = dirname($file);
	if ($dirName == '.') $dirName='';

    $fileName = preg_replace('/(\.gif|\.jpeg|\.jpg|\.png|\.bmp)$/i','',$file);	// We remove extension, whatever is its case
	$fileName = basename($fileName);

	if (empty($extImgTarget)) $extImgTarget = (preg_match('/\.jpg$/i',$file)?'.jpg':'');
    if (empty($extImgTarget)) $extImgTarget = (preg_match('/\.jpeg$/i',$file)?'.jpeg':'');
    if (empty($extImgTarget)) $extImgTarget = (preg_match('/\.gif$/i',$file)?'.gif':'');
    if (empty($extImgTarget)) $extImgTarget = (preg_match('/\.png$/i',$file)?'.png':'');
    if (empty($extImgTarget)) $extImgTarget = (preg_match('/\.bmp$/i',$file)?'.bmp':'');

    if (! $extImgTarget) return $file;

    $subdir='';
    if ($extName) $subdir = 'thumbs/';

    return ($dirName?$dirName.'/':'').$subdir.$fileName.$extName.$extImgTarget; // New filename for thumb
}


/**
 * Return URL we can use for advanced preview links
 *
 * @param   string    $modulepart     propal, facture, facture_fourn, ...
 * @param   string    $relativepath   Relative path of docs
 * @return  string                    Output string with HTML
 */
function getAdvancedPreviewUrl($modulepart, $relativepath)
{
    global $conf;
    
    if (empty($conf->use_javascript_ajax)) return '';

    $mime_preview = array('bmp', 'jpeg', 'png', 'gif', 'tiff', 'pdf', 'plain', 'css');
    //$mime_preview[]='vnd.oasis.opendocument.presentation';
    //$mime_preview[]='archive';
    $num_mime = array_search(dol_mimetype($relativepath, '', 1), $mime_preview);

    if ($num_mime !== false) return 'javascript:document_preview(\''.dol_escape_js(DOL_URL_ROOT.'/document.php?modulepart='.$modulepart.'&amp;attachment=0&amp;file='.$relativepath).'\', \''.dol_mimetype($relativepath).'\', \''.dol_escape_js('Preview').'\')';
    else return '';
}


/**
 *	Return mime type of a file
 *
 *	@param	string	$file		Filename we looking for MIME type
 *  @param  string	$default    Default mime type if extension not found in known list
 * 	@param	int		$mode    	0=Return full mime, 1=otherwise short mime string, 2=image for mime type, 3=source language
 *	@return string 		    	Return a mime type family (text/xxx, application/xxx, image/xxx, audio, video, archive)
 *  @see    image_format_supported (images.lib.php)
 */
function dol_mimetype($file,$default='application/octet-stream',$mode=0)
{
    $mime=$default;
    $imgmime='other.png';
    $srclang='';

    $tmpfile=preg_replace('/\.noexe$/','',$file);

    // Text files
    if (preg_match('/\.txt$/i',$tmpfile))         			   { $mime='text/plain'; $imgmime='text.png'; }
    if (preg_match('/\.rtx$/i',$tmpfile))                      { $mime='text/richtext'; $imgmime='text.png'; }
    if (preg_match('/\.csv$/i',$tmpfile))					   { $mime='text/csv'; $imgmime='text.png'; }
    if (preg_match('/\.tsv$/i',$tmpfile))					   { $mime='text/tab-separated-values'; $imgmime='text.png'; }
    if (preg_match('/\.(cf|conf|log)$/i',$tmpfile))            { $mime='text/plain'; $imgmime='text.png'; }
    if (preg_match('/\.ini$/i',$tmpfile))                      { $mime='text/plain'; $imgmime='text.png'; $srclang='ini'; }
    if (preg_match('/\.css$/i',$tmpfile))                      { $mime='text/css'; $imgmime='css.png'; $srclang='css'; }
    // Certificate files
    if (preg_match('/\.(crt|cer|key|pub)$/i',$tmpfile))        { $mime='text/plain'; $imgmime='text.png'; }
    // HTML/XML
    if (preg_match('/\.(html|htm|shtml)$/i',$tmpfile))         { $mime='text/html'; $imgmime='html.png'; $srclang='html'; }
    if (preg_match('/\.(xml|xhtml)$/i',$tmpfile))              { $mime='text/xml'; $imgmime='other.png'; $srclang='xml'; }
    // Languages
    if (preg_match('/\.bas$/i',$tmpfile))                      { $mime='text/plain'; $imgmime='text.png'; $srclang='bas'; }
    if (preg_match('/\.(c)$/i',$tmpfile))                      { $mime='text/plain'; $imgmime='text.png'; $srclang='c'; }
    if (preg_match('/\.(cpp)$/i',$tmpfile))                    { $mime='text/plain'; $imgmime='text.png'; $srclang='cpp'; }
    if (preg_match('/\.(h)$/i',$tmpfile))                      { $mime='text/plain'; $imgmime='text.png'; $srclang='h'; }
    if (preg_match('/\.(java|jsp)$/i',$tmpfile))               { $mime='text/plain'; $imgmime='text.png'; $srclang='java'; }
    if (preg_match('/\.php([0-9]{1})?$/i',$tmpfile))           { $mime='text/plain'; $imgmime='php.png'; $srclang='php'; }
    if (preg_match('/\.phtml$/i',$tmpfile))                    { $mime='text/plain'; $imgmime='php.png'; $srclang='php'; }
    if (preg_match('/\.(pl|pm)$/i',$tmpfile))                  { $mime='text/plain'; $imgmime='pl.png'; $srclang='perl'; }
    if (preg_match('/\.sql$/i',$tmpfile))                      { $mime='text/plain'; $imgmime='text.png'; $srclang='sql'; }
    if (preg_match('/\.js$/i',$tmpfile))                       { $mime='text/x-javascript'; $imgmime='jscript.png'; $srclang='js'; }
    // Open office
    if (preg_match('/\.odp$/i',$tmpfile))                      { $mime='application/vnd.oasis.opendocument.presentation'; $imgmime='ooffice.png'; }
    if (preg_match('/\.ods$/i',$tmpfile))                      { $mime='application/vnd.oasis.opendocument.spreadsheet'; $imgmime='ooffice.png'; }
    if (preg_match('/\.odt$/i',$tmpfile))                      { $mime='application/vnd.oasis.opendocument.text'; $imgmime='ooffice.png'; }
    // MS Office
    if (preg_match('/\.mdb$/i',$tmpfile))					   { $mime='application/msaccess'; $imgmime='mdb.png'; }
    if (preg_match('/\.doc(x|m)?$/i',$tmpfile))				   { $mime='application/msword'; $imgmime='doc.png'; }
    if (preg_match('/\.dot(x|m)?$/i',$tmpfile))				   { $mime='application/msword'; $imgmime='doc.png'; }
    if (preg_match('/\.xlt(x)?$/i',$tmpfile))				   { $mime='application/vnd.ms-excel'; $imgmime='xls.png'; }
    if (preg_match('/\.xla(m)?$/i',$tmpfile))				   { $mime='application/vnd.ms-excel'; $imgmime='xls.png'; }
    if (preg_match('/\.xls$/i',$tmpfile))			           { $mime='application/vnd.ms-excel'; $imgmime='xls.png'; }
    if (preg_match('/\.xls(b|m|x)$/i',$tmpfile))			   { $mime='application/vnd.openxmlformats-officedocument.spreadsheetml.sheet'; $imgmime='xls.png'; }
    if (preg_match('/\.pps(m|x)?$/i',$tmpfile))				   { $mime='application/vnd.ms-powerpoint'; $imgmime='ppt.png'; }
    if (preg_match('/\.ppt(m|x)?$/i',$tmpfile))				   { $mime='application/x-mspowerpoint'; $imgmime='ppt.png'; }
    // Other
    if (preg_match('/\.pdf$/i',$tmpfile))                      { $mime='application/pdf'; $imgmime='pdf.png'; }
    // Scripts
    if (preg_match('/\.bat$/i',$tmpfile))                      { $mime='text/x-bat'; $imgmime='script.png'; $srclang='dos'; }
    if (preg_match('/\.sh$/i',$tmpfile))                       { $mime='text/x-sh'; $imgmime='script.png'; $srclang='bash'; }
    if (preg_match('/\.ksh$/i',$tmpfile))                      { $mime='text/x-ksh'; $imgmime='script.png'; $srclang='bash'; }
    if (preg_match('/\.bash$/i',$tmpfile))                     { $mime='text/x-bash'; $imgmime='script.png'; $srclang='bash'; }
    // Images
    if (preg_match('/\.ico$/i',$tmpfile))                      { $mime='image/x-icon'; $imgmime='image.png'; }
    if (preg_match('/\.(jpg|jpeg)$/i',$tmpfile))			   { $mime='image/jpeg'; $imgmime='image.png'; }
    if (preg_match('/\.png$/i',$tmpfile))					   { $mime='image/png'; $imgmime='image.png'; }
    if (preg_match('/\.gif$/i',$tmpfile))					   { $mime='image/gif'; $imgmime='image.png'; }
    if (preg_match('/\.bmp$/i',$tmpfile))					   { $mime='image/bmp'; $imgmime='image.png'; }
    if (preg_match('/\.(tif|tiff)$/i',$tmpfile))			   { $mime='image/tiff'; $imgmime='image.png'; }
    // Calendar
    if (preg_match('/\.vcs$/i',$tmpfile))					   { $mime='text/calendar'; $imgmime='other.png'; }
    if (preg_match('/\.ics$/i',$tmpfile))					   { $mime='text/calendar'; $imgmime='other.png'; }
    // Other
    if (preg_match('/\.torrent$/i',$tmpfile))				   { $mime='application/x-bittorrent'; $imgmime='other.png'; }
    // Audio
    if (preg_match('/\.(mp3|ogg|au|wav|wma|mid)$/i',$tmpfile)) { $mime='audio'; $imgmime='audio.png'; }
    // Video
    if (preg_match('/\.ogv$/i',$tmpfile))                      { $mime='video/ogg'; $imgmime='video.png'; }
    if (preg_match('/\.webm$/i',$tmpfile))                     { $mime='video/webm'; $imgmime='video.png'; }
    if (preg_match('/\.avi$/i',$tmpfile))                      { $mime='video/x-msvideo'; $imgmime='video.png'; }
    if (preg_match('/\.divx$/i',$tmpfile))                     { $mime='video/divx'; $imgmime='video.png'; }
    if (preg_match('/\.xvid$/i',$tmpfile))                     { $mime='video/xvid'; $imgmime='video.png'; }
    if (preg_match('/\.(wmv|mpg|mpeg)$/i',$tmpfile))           { $mime='video'; $imgmime='video.png'; }
    // Archive
    if (preg_match('/\.(zip|rar|gz|tgz|z|cab|bz2|7z|tar|lzh)$/i',$tmpfile))   { $mime='archive'; $imgmime='archive.png'; }    // application/xxx where zzz is zip, ...
    // Exe
    if (preg_match('/\.(exe|com)$/i',$tmpfile))                { $mime='application/octet-stream'; $imgmime='other.png'; }
    // Lib
    if (preg_match('/\.(dll|lib|o|so|a)$/i',$tmpfile))         { $mime='library'; $imgmime='library.png'; }
    // Err
    if (preg_match('/\.err$/i',$tmpfile))                      { $mime='error'; $imgmime='error.png'; }

    // Return string
    if ($mode == 1)
    {
        $tmp=explode('/',$mime);
        return (! empty($tmp[1])?$tmp[1]:$tmp[0]);
    }
    if ($mode == 2)
    {
        return $imgmime;
    }
    if ($mode == 3)
    {
        return $srclang;
    }

    return $mime;
}
<|MERGE_RESOLUTION|>--- conflicted
+++ resolved
@@ -1024,11 +1024,7 @@
                     $morehtmlleft.='</div>';
                 }
             }
-<<<<<<< HEAD
-            elseif ($conf->browser->layout != 'phone')      // Show no photo link
-=======
             elseif ($conf->browser->layout != 'phone')      // Show No photo link (picto of pbject)
->>>>>>> ee8112dd
             {
                 $morehtmlleft.='<div class="floatleft inline-block valignmiddle divphotoref">';
                 if ($object->element == 'action') 
@@ -1040,13 +1036,9 @@
                 else
                 {
                     $width=14; $cssclass='photorefcenter';
-<<<<<<< HEAD
-    				$nophoto=img_picto('', 'object_'.$object->picto, '', false, 1);
-=======
                     $picto = $object->picto;
                     if ($object->element == 'project' && ! $object->public) $picto = 'project'; // instead of projectpub
     				$nophoto=img_picto('', 'object_'.$picto, '', false, 1);
->>>>>>> ee8112dd
     				$morehtmlleft.='<div class="floatleft inline-block valignmiddle divphotoref"><div class="photoref"><img class="photo'.$modulepart.($cssclass?' '.$cssclass:'').'" alt="No photo" border="0"'.($width?' width="'.$width.'"':'').($height?' height="'.$height.'"':'').' src="'.$nophoto.'"></div></div>';
                 }
                 $morehtmlleft.='</div>';
