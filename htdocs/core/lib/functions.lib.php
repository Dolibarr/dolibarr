--- conflicted
+++ resolved
@@ -5491,11 +5491,7 @@
 function dol_string_onlythesehtmltags($stringtoclean)
 {
 	$allowed_tags = array(
-<<<<<<< HEAD
-		"html", "head", "meta", "body", "b", "br", "div", "em", "font", "img", "ins", "hr", "i", "li", "link",
-=======
 		"html", "head", "meta", "body", "article", "a", "b", "br", "div", "em", "font", "img", "ins", "hr", "i", "li", "link",
->>>>>>> e1877625
 		"ol", "p", "s", "section", "span", "strong", "title",
 		"table", "tr", "th", "td", "u", "ul"
 	);
