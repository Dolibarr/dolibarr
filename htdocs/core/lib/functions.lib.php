--- conflicted
+++ resolved
@@ -16,11 +16,7 @@
  * Copyright (C) 2018-2020  Frédéric France             <frederic.france@netlogic.fr>
  * Copyright (C) 2019       Thibault Foucart            <support@ptibogxiv.net>
  * Copyright (C) 2020       Open-Dsi         			<support@open-dsi.fr>
-<<<<<<< HEAD
- * Copyright (C) 2021		Gauthier VERDOL         	<gauthier.verdol@atm-consulting.fr>
-=======
  * Copyright (C) 2021       Gauthier VERDOL         <gauthier.verdol@atm-consulting.fr>
->>>>>>> c9f34cc0
  *
  * This program is free software; you can redistribute it and/or modify
  * it under the terms of the GNU General Public License as published by
@@ -1776,11 +1772,7 @@
 		} else {
 			$morehtmlstatus .= '<span class="statusrefbuy">'.$object->getLibStatut(6, 1).'</span>';
 		}
-<<<<<<< HEAD
-	} elseif (in_array($object->element, array('facture', 'invoice', 'invoice_supplier', 'chargesociales', 'loan', 'salary'))) {
-=======
-	} elseif (in_array($object->element, array('facture', 'invoice', 'invoice_supplier', 'chargesociales', 'loan', 'tva'))) {
->>>>>>> c9f34cc0
+	} elseif (in_array($object->element, array('facture', 'invoice', 'invoice_supplier', 'chargesociales', 'loan', 'tva', 'salary'))) {
 		$tmptxt = $object->getLibStatut(6, $object->totalpaye);
 		if (empty($tmptxt) || $tmptxt == $object->getLibStatut(3)) $tmptxt = $object->getLibStatut(5, $object->totalpaye);
 		$morehtmlstatus .= $tmptxt;
