--- conflicted
+++ resolved
@@ -8159,15 +8159,10 @@
 	global $leftmenu;
 	global $rights; // To export to dol_eval function
 
-	//print $strRights."<br>\n";
+	//print $strToEvaluate."<br>\n";
 	$rights = true;
-<<<<<<< HEAD
-	if ($strToEvaluate !== '') {
+	if (isset($strToEvaluate) && $strToEvaluate !== '') {
 		$str = 'if(!('.$strToEvaluate.')) { $rights = false; }';
-=======
-	if (isset($strRights) && $strRights !== '') {
-		$str = 'if(!('.$strRights.')) { $rights = false; }';
->>>>>>> 3de3adad
 		dol_eval($str); // The dol_eval must contains all the global $xxx used into a condition
 	}
 	return $rights;
