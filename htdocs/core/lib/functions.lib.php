--- conflicted
+++ resolved
@@ -4664,33 +4664,6 @@
  */
 function showDimensionInBestUnit($dimension, $unit, $type, $outputlangs, $round=-1, $forceunitoutput='no')
 {
-<<<<<<< HEAD
-    require_once DOL_DOCUMENT_ROOT.'/core/lib/product.lib.php';
-
-    if (($forceunitoutput == 'no' && $dimension < 1/10000) || (is_numeric($forceunitoutput) && $forceunitoutput == -6))
-    {
-        $dimension = $dimension * 1000000;
-        $unit = $unit - 6;
-    }
-    elseif (($forceunitoutput == 'no' && $dimension < 1/10) || (is_numeric($forceunitoutput) && $forceunitoutput == -3))
-    {
-        $dimension = $dimension * 1000;
-        $unit = $unit - 3;
-    }
-    elseif (($forceunitoutput == 'no' && $dimension > 100000000) || (is_numeric($forceunitoutput) && $forceunitoutput == 6))
-    {
-        $dimension = $dimension / 1000000;
-        $unit = $unit + 6;
-    }
-    elseif (($forceunitoutput == 'no' && $dimension > 100000) || (is_numeric($forceunitoutput) && $forceunitoutput == 3))
-    {
-        $dimension = $dimension / 1000;
-        $unit = $unit + 3;
-    }
-	
-    $ret=price($dimension, 0, $outputlangs, 0, 0, $round).' '.measuring_units_string($unit, $type);
-
-=======
 	require_once DOL_DOCUMENT_ROOT.'/core/lib/product.lib.php';
 
 	if (($forceunitoutput == 'no' && $dimension < 1/10000) || (is_numeric($forceunitoutput) && $forceunitoutput == -6))
@@ -4716,7 +4689,6 @@
 
 	$ret=price($dimension, 0, $outputlangs, 0, 0, $round).' '.measuring_units_string($unit, $type);
 
->>>>>>> f65df9e5
 	return $ret;
 }
 
