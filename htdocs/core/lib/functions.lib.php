<?php
/* Copyright (C) 2000-2007	Rodolphe Quiedeville			<rodolphe@quiedeville.org>
 * Copyright (C) 2003		Jean-Louis Bergamo			<jlb@j1b.org>
 * Copyright (C) 2004-2018	Laurent Destailleur			<eldy@users.sourceforge.net>
 * Copyright (C) 2004		Sebastien Di Cintio			<sdicintio@ressource-toi.org>
 * Copyright (C) 2004		Benoit Mortier				<benoit.mortier@opensides.be>
 * Copyright (C) 2004		Christophe Combelles			<ccomb@free.fr>
 * Copyright (C) 2005-2017	Regis Houssin				<regis.houssin@capnetworks.com>
 * Copyright (C) 2008		Raphael Bertrand (Resultic)	<raphael.bertrand@resultic.fr>
 * Copyright (C) 2010-2018	Juanjo Menent				<jmenent@2byte.es>
 * Copyright (C) 2013		Cédric Salvador				<csalvador@gpcsolutions.fr>
 * Copyright (C) 2013-2017	Alexandre Spangaro			<aspangaro@zendsi.com>
 * Copyright (C) 2014		Cédric GROSS					<c.gross@kreiz-it.fr>
 * Copyright (C) 2014-2015	Marcos García				<marcosgdf@gmail.com>
 * Copyright (C) 2015		Jean-François Ferry			<jfefe@aternatik.fr>
 *
 * This program is free software; you can redistribute it and/or modify
 * it under the terms of the GNU General Public License as published by
 * the Free Software Foundation; either version 3 of the License, or
 * (at your option) any later version.
 *
 * This program is distributed in the hope that it will be useful,
 * but WITHOUT ANY WARRANTY; without even the implied warranty of
 * MERCHANTABILITY or FITNESS FOR A PARTICULAR PURPOSE.  See the
 * GNU General Public License for more details.
 *
 * You should have received a copy of the GNU General Public License
 * along with this program. If not, see <http://www.gnu.org/licenses/>.
 * or see http://www.gnu.org/
 */

/**
 *	\file			htdocs/core/lib/functions.lib.php
 *	\brief			A set of functions for Dolibarr
 *					This file contains all frequently used functions.
 */

include_once DOL_DOCUMENT_ROOT .'/core/lib/json.lib.php';


/**
 * Function to return value of a static property when class
 * name is dynamically defined (not hard coded).
 * This is because $myclass::$myvar works from PHP 5.3.0+ only
 *
 * @param	string 	$class		Class name
 * @param 	string 	$member		Name of property
 * @return 	mixed				Return value of static property
 * @deprecated Dolibarr now requires 5.3.0+, use $class::$property syntax
 * @see https://php.net/manual/language.oop5.static.php
 */
function getStaticMember($class, $member)
{
	dol_syslog(__FUNCTION__ . " is deprecated", LOG_WARNING);

	// This part is deprecated. Uncomment if for php 5.2.*, and comment next isset class::member
	/*if (version_compare(phpversion(), '5.3.0', '<'))
	{
		if (is_object($class)) $class = get_class($class);
		$classObj = new ReflectionClass($class);
		$result = null;

		$found=0;
		foreach($classObj->getStaticProperties() as $prop => $value)
		{
			if ($prop == $member)
			{
				$result = $value;
				$found++;
				break;
			}
		}

		if ($found) return $result;
	}*/

	if (isset($class::$member)) return $class::$member;
	dol_print_error('','Try to get a static member "'.$member.'" in class "'.$class.'" that does not exists or is not static.');
	return null;
}


/**
 * Return a DoliDB instance (database handler).
 *
 * @param   string	$type		Type of database (mysql, pgsql...)
 * @param	string	$host		Address of database server
 * @param	string	$user		Nom de l'utilisateur autorise
 * @param	string	$pass		Mot de passe
 * @param	string	$name		Nom de la database
 * @param	int		$port		Port of database server
 * @return	DoliDB				A DoliDB instance
 */
function getDoliDBInstance($type, $host, $user, $pass, $name, $port)
{
	require_once DOL_DOCUMENT_ROOT ."/core/db/".$type.'.class.php';

	$class='DoliDB'.ucfirst($type);
	$dolidb=new $class($type, $host, $user, $pass, $name, $port);
	return $dolidb;
}

/**
 * 	Get list of entity id to use.
 *
 * 	@param	string	$element		Current element
 *									'societe', 'socpeople', 'actioncomm', 'agenda', 'resource',
 *									'product', 'productprice', 'stock',
 *									'propal', 'supplier_proposal', 'facture', 'facture_fourn', 'payment_various',
 *									'categorie', 'bank_account', 'bank_account', 'adherent', 'user',
 *									'commande', 'commande_fournisseur', 'expedition', 'intervention', 'survey',
 *									'contract', 'tax', 'expensereport', 'holiday', 'multicurrency', 'project',
 *									'email_template', 'event', 'donation'
 *									'c_paiement', 'c_payment_term', ...
 * 	@param	int		$shared			0=Return id of current entity only,
 * 									1=Return id of current entity + shared entities (default)
 *  @param	int		$forceentity	Entity id
 * 	@return	mixed				Entity id(s) to use
 */
function getEntity($element, $shared=1, $forceentity=null)
{
	global $conf, $mc;

	// For backward compatibilty
	if ($element == 'actioncomm') $element='agenda';
	if ($element == 'fichinter')  $element='intervention';
	if ($element == 'categorie')  $element='category';

	if (is_object($mc))
	{
		return $mc->getEntity($element, $shared, $forceentity);
	}
	else
	{
		$out='';
		$addzero = array('user', 'usergroup', 'c_email_templates', 'email_template', 'default_values');
		if (in_array($element, $addzero)) $out.= '0,';
		$out.= $conf->entity;
		return $out;
	}
}

/**
 * Return information about user browser
 *
 * Returns array with the following format:
 * array(
 *  'browsername' => Browser name (firefox|chrome|iceweasel|epiphany|safari|opera|ie|unknown)
 *  'browserversion' => Browser version. Empty if unknown
 *  'browseros' => Set with mobile OS (android|blackberry|ios|palm|symbian|webos|maemo|windows|unknown)
 *  'layout' => (tablet|phone|classic)
 *  'phone' => empty if not mobile, (android|blackberry|ios|palm|unknown) if mobile
 *  'tablet' => true/false
 * )
 *
 * @param string $user_agent Content of $_SERVER["HTTP_USER_AGENT"] variable
 * @return	array Check function documentation
 */
function getBrowserInfo($user_agent)
{
	include_once DOL_DOCUMENT_ROOT.'/includes/mobiledetect/mobiledetectlib/Mobile_Detect.php';

	$name='unknown';
	$version='';
	$os='unknown';
	$phone = '';

	$detectmobile = new Mobile_Detect(null, $user_agent);
	$tablet = $detectmobile->isTablet();

	if ($detectmobile->isMobile()) {

		$phone = 'unknown';

		// If phone/smartphone, we set phone os name.
		if ($detectmobile->is('AndroidOS')) {
			$os = $phone = 'android';
		} elseif ($detectmobile->is('BlackBerryOS')) {
			$os = $phone = 'blackberry';
		} elseif ($detectmobile->is('iOS')) {
			$os = 'ios';
			$phone = 'iphone';
		} elseif ($detectmobile->is('PalmOS')) {
			$os = $phone = 'palm';
		} elseif ($detectmobile->is('SymbianOS')) {
			$os = 'symbian';
		} elseif ($detectmobile->is('webOS')) {
			$os = 'webos';
		} elseif ($detectmobile->is('MaemoOS')) {
			$os = 'maemo';
		} elseif ($detectmobile->is('WindowsMobileOS') || $detectmobile->is('WindowsPhoneOS')) {
			$os = 'windows';
		}
	}

	// OS
	if (preg_match('/linux/i', $user_agent))			{ $os='linux'; }
	elseif (preg_match('/macintosh/i', $user_agent))	{ $os='macintosh'; }
	elseif (preg_match('/windows/i', $user_agent))		{ $os='windows'; }

	// Name
	if (preg_match('/firefox(\/|\s)([\d\.]*)/i', $user_agent, $reg))      { $name='firefox';   $version=$reg[2]; }
	elseif (preg_match('/edge(\/|\s)([\d\.]*)/i', $user_agent, $reg))     { $name='edge';      $version=$reg[2]; }
	elseif (preg_match('/chrome(\/|\s)([\d\.]+)/i', $user_agent, $reg))   { $name='chrome';    $version=$reg[2]; }    // we can have 'chrome (Mozilla...) chrome x.y' in one string
	elseif (preg_match('/chrome/i', $user_agent, $reg))                   { $name='chrome'; }
	elseif (preg_match('/iceweasel/i', $user_agent))                      { $name='iceweasel'; }
	elseif (preg_match('/epiphany/i', $user_agent))                       { $name='epiphany';  }
	elseif (preg_match('/safari(\/|\s)([\d\.]*)/i', $user_agent, $reg))   { $name='safari';    $version=$reg[2]; }	// Safari is often present in string for mobile but its not.
	elseif (preg_match('/opera(\/|\s)([\d\.]*)/i', $user_agent, $reg))    { $name='opera';     $version=$reg[2]; }
	elseif (preg_match('/(MSIE\s([0-9]+\.[0-9]))|.*(Trident\/[0-9]+.[0-9];.*rv:([0-9]+\.[0-9]+))/i', $user_agent, $reg))  { $name='ie'; $version=end($reg); }    // MS products at end
	elseif (preg_match('/(Windows NT\s([0-9]+\.[0-9])).*(Trident\/[0-9]+.[0-9];.*rv:([0-9]+\.[0-9]+))/i', $user_agent, $reg))  { $name='ie'; $version=end($reg); }    // MS products at end
	elseif (preg_match('/l(i|y)n(x|ks)(\(|\/|\s)*([\d\.]+)/i', $user_agent, $reg)) { $name='lynxlinks'; $version=$reg[4]; }

	if ($tablet) {
		$layout = 'tablet';
	} elseif ($phone) {
		$layout = 'phone';
	} else {
		$layout = 'classic';
	}

	return array(
		'browsername' => $name,
		'browserversion' => $version,
		'browseros' => $os,
		'layout' => $layout,
		'phone' => $phone,
		'tablet' => $tablet
	);
}

/**
 *  Function called at end of web php process
 *
 *  @return	void
 */
function dol_shutdown()
{
	global $conf,$user,$langs,$db;
	$disconnectdone=false; $depth=0;
	if (is_object($db) && ! empty($db->connected)) { $depth=$db->transaction_opened; $disconnectdone=$db->close(); }
	dol_syslog("--- End access to ".$_SERVER["PHP_SELF"].(($disconnectdone && $depth)?' (Warn: db disconnection forced, transaction depth was '.$depth.')':''), (($disconnectdone && $depth)?LOG_WARNING:LOG_INFO));
}

/**
 * Return true if we are in a context of submitting a parameter
 *
 * @param 	string	$paramname		Name or parameter to test
 * @return 	boolean					True if we have just submit a POST or GET request with the parameter provided (even if param is empty)
 */
function GETPOSTISSET($paramname)
{
	return (isset($_POST[$paramname]) || isset($_GET[$paramname]));
}

/**
 *  Return value of a param into GET or POST supervariable.
 *  Use the property $user->default_values[path]['creatform'] and/or $user->default_values[path]['filters'] and/or $user->default_values[path]['sortorder']
 *  Note: The property $user->default_values is loaded by main.php when loading the user.
 *
 *  @param	string	$paramname   Name of parameter to found
 *  @param	string	$check	     Type of check
 *                                  ''=no check (deprecated)
 *                                  'none'=no check (only for param that should have very rich content)
 *                                  'int'=check it's numeric (integer or float)
 *                                  'alpha'=check it's text and sign
 *                                  'aZ'=check it's a-z only
 *                                  'aZ09'=check it's simple alpha string (recommended for keys)
 *                                  'array'=check it's array
 *                                  'san_alpha'=Use filter_var with FILTER_SANITIZE_STRING (do not use this for free text string)
 *                                  'nohtml', 'alphanohtml'=check there is no html content
 *                                  'custom'= custom filter specify $filter and $options)
 *  @param	int		$method	     Type of method (0 = get then post, 1 = only get, 2 = only post, 3 = post then get, 4 = post then get then cookie)
 *  @param  int     $filter      Filter to apply when $check is set to 'custom'. (See http://php.net/manual/en/filter.filters.php for détails)
 *  @param  mixed   $options     Options to pass to filter_var when $check is set to 'custom'
 *  @param	string	$noreplace	 Force disable of replacement of __xxx__ strings.
 *  @return string|string[]      Value found (string or array), or '' if check fails
 */
function GETPOST($paramname, $check='none', $method=0, $filter=null, $options=null, $noreplace=0)
{
	global $mysoc,$user,$conf;

	if (empty($paramname)) return 'BadFirstParameterForGETPOST';
	if (empty($check))
	{
		dol_syslog("Deprecated use of GETPOST, called with 1st param = ".$paramname." and 2nd param is '', when calling page ".$_SERVER["PHP_SELF"], LOG_WARNING);
		// Enable this line to know who call the GETPOST with '' $check parameter.
		//var_dump(debug_backtrace()[0]);
	}

	if (empty($method)) $out = isset($_GET[$paramname])?$_GET[$paramname]:(isset($_POST[$paramname])?$_POST[$paramname]:'');
	elseif ($method==1) $out = isset($_GET[$paramname])?$_GET[$paramname]:'';
	elseif ($method==2) $out = isset($_POST[$paramname])?$_POST[$paramname]:'';
	elseif ($method==3) $out = isset($_POST[$paramname])?$_POST[$paramname]:(isset($_GET[$paramname])?$_GET[$paramname]:'');
	elseif ($method==4) $out = isset($_POST[$paramname])?$_POST[$paramname]:(isset($_GET[$paramname])?$_GET[$paramname]:(isset($_COOKIE[$paramname])?$_COOKIE[$paramname]:''));
	else return 'BadThirdParameterForGETPOST';

	if (empty($method) || $method == 3 || $method == 4)
	{

		$relativepathstring = $_SERVER["PHP_SELF"];
		// Clean $relativepathstring
		if (constant('DOL_URL_ROOT')) $relativepathstring = preg_replace('/^'.preg_quote(constant('DOL_URL_ROOT'),'/').'/', '', $relativepathstring);
		$relativepathstring = preg_replace('/^\//', '', $relativepathstring);
		$relativepathstring = preg_replace('/^custom\//', '', $relativepathstring);
		//var_dump($relativepathstring);
		//var_dump($user->default_values);

		// Code for search criteria persistence.
		// Retrieve values if restore_lastsearch_values is set and there is saved values
		if (! empty($_GET['restore_lastsearch_values']) && ! empty($_SESSION['lastsearch_values_'.$relativepathstring]))        // Keep $_GET here
		{
			$tmp=json_decode($_SESSION['lastsearch_values_'.$relativepathstring], true);
			if (is_array($tmp))
			{
				foreach($tmp as $key => $val)
				{
					if ($key == $paramname)
					{
						$out=$val;
						break;
					}
				}
			}
		}
		// Else, retreive default values if we are not doing a sort
		elseif (! isset($_GET['sortfield']))	// If we did a click on a field to sort, we do no apply default values. Same if option MAIN_ENABLE_DEFAULT_VALUES is not set
		{
			if (! empty($_GET['action']) && $_GET['action'] == 'create' && ! isset($_GET[$paramname]) && ! isset($_POST[$paramname]))
			{
				// Search default value from $object->field
				global $object;
				if (is_object($object) && isset($object->fields[$paramname]['default']))
				{
					$out = $object->fields[$paramname]['default'];
				}
			}
			if (! empty($conf->global->MAIN_ENABLE_DEFAULT_VALUES))
			{
				if (! empty($_GET['action']) && $_GET['action'] == 'create' && ! isset($_GET[$paramname]) && ! isset($_POST[$paramname]))
				{
					// Now search in setup to overwrite default values
					if (! empty($user->default_values))		// $user->default_values defined from menu 'Setup - Default values'
					{
						if (isset($user->default_values[$relativepathstring]['createform']))
						{
							foreach($user->default_values[$relativepathstring]['createform'] as $defkey => $defval)
							{
								$qualified = 0;
								if ($defkey != '_noquery_')
								{
									$tmpqueryarraytohave=explode('&', $defkey);
									$tmpqueryarraywehave=explode('&', dol_string_nohtmltag($_SERVER['QUERY_STRING']));
									$foundintru=0;
									foreach($tmpqueryarraytohave as $tmpquerytohave)
									{
										if (! in_array($tmpquerytohave, $tmpqueryarraywehave)) $foundintru=1;
									}
									if (! $foundintru) $qualified=1;
									//var_dump($defkey.'-'.$qualified);
								}
								else $qualified = 1;

								if ($qualified)
								{
									//var_dump($user->default_values[$relativepathstring][$defkey]['createform']);
									if (isset($user->default_values[$relativepathstring]['createform'][$defkey][$paramname]))
									{
										$out = $user->default_values[$relativepathstring]['createform'][$defkey][$paramname];
										break;
									}
								}
							}
						}
					}
				}
				// Management of default search_filters and sort order
				//elseif (preg_match('/list.php$/', $_SERVER["PHP_SELF"]) && ! empty($paramname) && ! isset($_GET[$paramname]) && ! isset($_POST[$paramname]))
				elseif (! empty($paramname) && ! isset($_GET[$paramname]) && ! isset($_POST[$paramname]))
				{
					if (! empty($user->default_values))		// $user->default_values defined from menu 'Setup - Default values'
					{
						//var_dump($user->default_values[$relativepathstring]);
						if ($paramname == 'sortfield' || $paramname == 'sortorder')			// Sorted on which fields ? ASC or DESC ?
						{
							if (isset($user->default_values[$relativepathstring]['sortorder']))	// Even if paramname is sortfield, data are stored into ['sortorder...']
							{
								foreach($user->default_values[$relativepathstring]['sortorder'] as $defkey => $defval)
								{
									$qualified = 0;
									if ($defkey != '_noquery_')
									{
										$tmpqueryarraytohave=explode('&', $defkey);
										$tmpqueryarraywehave=explode('&', dol_string_nohtmltag($_SERVER['QUERY_STRING']));
										$foundintru=0;
										foreach($tmpqueryarraytohave as $tmpquerytohave)
										{
											if (! in_array($tmpquerytohave, $tmpqueryarraywehave)) $foundintru=1;
										}
										if (! $foundintru) $qualified=1;
										//var_dump($defkey.'-'.$qualified);
									}
									else $qualified = 1;

									if ($qualified)
									{
										$forbidden_chars_to_replace=array(" ","'","/","\\",":","*","?","\"","<",">","|","[","]",";","=");  // we accept _, -, . and ,
										foreach($user->default_values[$relativepathstring]['sortorder'][$defkey] as $key => $val)
										{
											if ($out) $out.=', ';
											if ($paramname == 'sortfield')
											{
												$out.=dol_string_nospecial($key, '', $forbidden_chars_to_replace);
											}
											if ($paramname == 'sortorder')
											{
												$out.=dol_string_nospecial($val, '', $forbidden_chars_to_replace);
											}
										}
										//break;	// No break for sortfield and sortorder so we can cumulate fields (is it realy usefull ?)
									}
								}
							}
						}
						elseif (isset($user->default_values[$relativepathstring]['filters']))
						{
							foreach($user->default_values[$relativepathstring]['filters'] as $defkey => $defval)
							{
								$qualified = 0;
								if ($defkey != '_noquery_')
								{
									$tmpqueryarraytohave=explode('&', $defkey);
									$tmpqueryarraywehave=explode('&', dol_string_nohtmltag($_SERVER['QUERY_STRING']));
									$foundintru=0;
									foreach($tmpqueryarraytohave as $tmpquerytohave)
									{
										if (! in_array($tmpquerytohave, $tmpqueryarraywehave)) $foundintru=1;
									}
									if (! $foundintru) $qualified=1;
									//var_dump($defkey.'-'.$qualified);
								}
								else $qualified = 1;

								if ($qualified)
								{
									if (isset($_POST['sall']) || isset($_POST['search_all']) || isset($_GET['sall']) || isset($_GET['search_all']))
									{
										// We made a search from quick search menu, do we still use default filter ?
										if (empty($conf->global->MAIN_DISABLE_DEFAULT_FILTER_FOR_QUICK_SEARCH))
										{
											$forbidden_chars_to_replace=array(" ","'","/","\\",":","*","?","\"","<",">","|","[","]",";","=");  // we accept _, -, . and ,
											$out = dol_string_nospecial($user->default_values[$relativepathstring]['filters'][$defkey][$paramname], '', $forbidden_chars_to_replace);
										}
									}
									else
									{
										$forbidden_chars_to_replace=array(" ","'","/","\\",":","*","?","\"","<",">","|","[","]",";","=");  // we accept _, -, . and ,
										$out = dol_string_nospecial($user->default_values[$relativepathstring]['filters'][$defkey][$paramname], '', $forbidden_chars_to_replace);
									}
									break;
								}
							}
						}
					}
				}
			}
		}
	}

	// Substitution variables for GETPOST (used to get final url with variable parameters or final default value with variable paramaters)
	// Example of variables: __DAY__, __MONTH__, __YEAR__, __MYCOMPANY_COUNTRY_ID__, __USER_ID__, ...
	// We do this only if var is a GET. If it is a POST, may be we want to post the text with vars as the setup text.
	if (! is_array($out) && empty($_POST[$paramname]) && empty($noreplace))
	{
		$maxloop=20; $loopnb=0;    // Protection against infinite loop
		while (preg_match('/__([A-Z0-9]+_?[A-Z0-9]+)__/i', $out, $reg) && ($loopnb < $maxloop))    // Detect '__ABCDEF__' as key 'ABCDEF' and '__ABC_DEF__' as key 'ABC_DEF'. Detection is also correct when 2 vars are side by side.
		{
				$loopnb++; $newout = '';

				if ($reg[1] == 'DAY')                { $tmp=dol_getdate(dol_now(), true); $newout = $tmp['mday']; }
				elseif ($reg[1] == 'MONTH')          { $tmp=dol_getdate(dol_now(), true); $newout = $tmp['mon'];  }
				elseif ($reg[1] == 'YEAR')           { $tmp=dol_getdate(dol_now(), true); $newout = $tmp['year']; }
				elseif ($reg[1] == 'PREVIOUS_DAY')   { $tmp=dol_getdate(dol_now(), true); $tmp2=dol_get_prev_day($tmp['mday'], $tmp['mon'], $tmp['year']); $newout = $tmp2['day']; }
				elseif ($reg[1] == 'PREVIOUS_MONTH') { $tmp=dol_getdate(dol_now(), true); $tmp2=dol_get_prev_month($tmp['mday'], $tmp['mon'], $tmp['year']); $newout = $tmp2['month']; }
				elseif ($reg[1] == 'PREVIOUS_YEAR')  { $tmp=dol_getdate(dol_now(), true); $newout = ($tmp['year'] - 1); }
				elseif ($reg[1] == 'NEXT_DAY')       { $tmp=dol_getdate(dol_now(), true); $tmp2=dol_get_next_day($tmp['mday'], $tmp['mon'], $tmp['year']); $newout = $tmp2['day']; }
				elseif ($reg[1] == 'NEXT_MONTH')     { $tmp=dol_getdate(dol_now(), true); $tmp2=dol_get_next_month($tmp['mday'], $tmp['mon'], $tmp['year']); $newout = $tmp2['month']; }
				elseif ($reg[1] == 'NEXT_YEAR')      { $tmp=dol_getdate(dol_now(), true); $newout = ($tmp['year'] + 1); }
				elseif ($reg[1] == 'MYCOMPANY_COUNTRY_ID' || $reg[1] == 'MYCOUNTRY_ID' || $reg[1] == 'MYCOUNTRYID')
				{
					$newout = $mysoc->country_id;
				}
				elseif ($reg[1] == 'USER_ID' || $reg[1] == 'USERID')
				{
					$newout = $user->id;
				}
				elseif ($reg[1] == 'USER_SUPERVISOR_ID' || $reg[1] == 'SUPERVISOR_ID' || $reg[1] == 'SUPERVISORID')
				{
					$newout = $user->fk_user;
				}
				elseif ($reg[1] == 'ENTITY_ID' || $reg[1] == 'ENTITYID')
				{
					$newout = $conf->entity;
				}
				else $newout = '';     // Key not found, we replace with empty string
				//var_dump('__'.$reg[1].'__ -> '.$newout);
				$out = preg_replace('/__'.preg_quote($reg[1],'/').'__/', $newout, $out);
		}
	}

	// Check is done after replacement
	switch ($check)
	{
		case 'none':
			break;
		case 'int':    // Check param is a numeric value (integer but also float or hexadecimal)
			if (! is_numeric($out)) { $out=''; }
			break;
		case 'intcomma':
			if (preg_match('/[^0-9,-]+/i',$out)) $out='';
			break;
		case 'alpha':
			if (! is_array($out))
			{
				$out=trim($out);
				// '"' is dangerous because param in url can close the href= or src= and add javascript functions.
				// '../' is dangerous because it allows dir transversals
				if (preg_match('/"/',$out)) $out='';
				else if (preg_match('/\.\.\//',$out)) $out='';
			}
			break;
		case 'san_alpha':
			$out=filter_var($out,FILTER_SANITIZE_STRING);
			break;
		case 'aZ':
			if (! is_array($out))
			{
				$out=trim($out);
				if (preg_match('/[^a-z]+/i',$out)) $out='';
			}
			break;
		case 'aZ09':
			if (! is_array($out))
			{
				$out=trim($out);
				if (preg_match('/[^a-z0-9_\-\.]+/i',$out)) $out='';
			}
			break;
		case 'array':
			if (! is_array($out) || empty($out)) $out=array();
			break;
		case 'nohtml':		// Recommended for most scalar parameters
			$out=dol_string_nohtmltag($out, 0);
			break;
		case 'alphanohtml':	// Recommended for search parameters
			if (! is_array($out))
			{
				$out=trim($out);
				// '"' is dangerous because param in url can close the href= or src= and add javascript functions.
				// '../' is dangerous because it allows dir transversals
				if (preg_match('/"/',$out)) $out='';
				else if (preg_match('/\.\.\//',$out)) $out='';
				$out=dol_string_nohtmltag($out);
			}
			break;
		case 'custom':
			if (empty($filter)) return 'BadFourthParameterForGETPOST';
			$out=filter_var($out, $filter, $options);
			break;
	}

	// Code for search criteria persistence.
	// Save data into session if key start with 'search_' or is 'smonth', 'syear', 'month', 'year'
	if (empty($method) || $method == 3 || $method == 4)
	{
		//if (preg_match('/^search_/', $paramname) || in_array($paramname, array('sortorder', 'sortfield", 'smonth', 'syear', 'month', 'year')))
		if (preg_match('/^search_/', $paramname) || in_array($paramname, array('sortorder','sortfield')))
		{
			//var_dump($paramname.' - '.$out.' '.$user->default_values[$relativepathstring]['filters'][$paramname]);

			// We save search key only if $out not empty that means:
			// - posted value not empty, or
			// - if posted value is empty and a default value exists that is not empty (it means we did a filter to an empty value when default was not).

			//if (! empty($out) || ! empty($user->default_values[$relativepathstring]['filters'][$paramname]))
			if ($out != '')		// $out = '0' like 'abc' is a search criteria to keep
			{
				$user->lastsearch_values_tmp[$relativepathstring][$paramname]=$out;
			}
		}
	}

	return $out;
}


/**
 *  Return a prefix to use for this Dolibarr instance, for session/cookie names or email id.
 *  This prefix is valid in a web context only and is unique for instance and avoid conflict
 *  between multi-instances, even when having two instances with one root dir or two instances
 *  in virtual servers.
 *
 *  @param  string  $mode       			'' (prefix for session name) or 'email' (prefix for email id)
 *  @return	string      					A calculated prefix
 */
if (! function_exists('dol_getprefix'))
{
	function dol_getprefix($mode='')
	{
		global $conf;

		// If MAIL_PREFIX_FOR_EMAIL_ID is set and prefix is for email
		if ($mode == 'email' && ! empty($conf->global->MAIL_PREFIX_FOR_EMAIL_ID))
		{
			if ($conf->global->MAIL_PREFIX_FOR_EMAIL_ID != 'SERVER_NAME') return $conf->global->MAIL_PREFIX_FOR_EMAIL_ID;
			else if (isset($_SERVER["SERVER_NAME"])) return $_SERVER["SERVER_NAME"];
		}

		if (isset($_SERVER["SERVER_NAME"]) && isset($_SERVER["DOCUMENT_ROOT"]))
		{
			return dol_hash($_SERVER["SERVER_NAME"].$_SERVER["DOCUMENT_ROOT"].DOL_DOCUMENT_ROOT.DOL_URL_ROOT);
			// Use this for a "readable" cookie name
			//return dol_sanitizeFileName($_SERVER["SERVER_NAME"].$_SERVER["DOCUMENT_ROOT"].DOL_DOCUMENT_ROOT.DOL_URL_ROOT);
		}
		else return dol_hash(DOL_DOCUMENT_ROOT.DOL_URL_ROOT);
	}
}

/**
 *	Make an include_once using default root and alternate root if it fails.
 *  To link to a core file, use include(DOL_DOCUMENT_ROOT.'/pathtofile')
 *  To link to a module file from a module file, use include './mymodulefile';
 *  To link to a module file from a core file, then this function can be used (call by hook / trigger / speciales pages)
 *
 * 	@param	string	$relpath	Relative path to file (Ie: mydir/myfile, ../myfile, ...)
 * 	@param	string	$classname	Class name (deprecated)
 *  @return bool                True if load is a success, False if it fails
 */
function dol_include_once($relpath, $classname='')
{
	global $conf,$langs,$user,$mysoc;   // Do not remove this. They must be defined for files we include. Other globals var must be retreived with $GLOBALS['var']

	$fullpath = dol_buildpath($relpath);

	if (!file_exists($fullpath)) {
		dol_syslog('functions::dol_include_once Tried to load unexisting file: '.$relpath, LOG_ERR);
		return false;
	}

	if (! empty($classname) && ! class_exists($classname)) {
		return include $fullpath;
	} else {
		return include_once $fullpath;
	}
}


/**
 *	Return path of url or filesystem. Return alternate root if exists.
 *
 * 	@param	string	$path						Relative path to file (if mode=0) or relative url (if mode=1). Ie: mydir/myfile, ../myfile
 *  @param	int		$type						0=Used for a Filesystem path, 1=Used for an URL path (output relative), 2=Used for an URL path (output full path using same host that current url), 3=Used for an URL path (output full path using host defined into $dolibarr_main_url_root of conf file)
 *  @param	int		$returnemptyifnotfound		0:If $type==0 and if file was not found into alternate dir, return default path into main dir (no test on it)
 *  											1:If $type==0 and if file was not found into alternate dir, return empty string
 *  											2:If $type==0 and if file was not found into alternate dir, test into main dir, return default path if found, empty string if not found
 *  @return string								Full filesystem path (if path=0), Full url path (if mode=1)
 */
function dol_buildpath($path, $type=0, $returnemptyifnotfound=0)
{
	global $conf;

	$path=preg_replace('/^\//','',$path);

	if (empty($type))	// For a filesystem path
	{
		$res = DOL_DOCUMENT_ROOT.'/'.$path;		// Standard default path
		foreach ($conf->file->dol_document_root as $key => $dirroot)	// ex: array(["main"]=>"/home/main/htdocs", ["alt0"]=>"/home/dirmod/htdocs", ...)
		{
			if ($key == 'main') continue;
			if (file_exists($dirroot.'/'.$path))
			{
				$res=$dirroot.'/'.$path;
				return $res;
			}
		}
		if ($returnemptyifnotfound)								// Not found into alternate dir
		{
			if ($returnemptyifnotfound == 1 || ! file_exists($res)) return '';
		}
	}
	else				// For an url path
	{
		// We try to get local path of file on filesystem from url
		// Note that trying to know if a file on disk exist by forging path on disk from url
		// works only for some web server and some setup. This is bugged when
		// using proxy, rewriting, virtual path, etc...
		$res='';
		if ($type == 1) $res = DOL_URL_ROOT.'/'.$path;			// Standard value
		if ($type == 2) $res = DOL_MAIN_URL_ROOT.'/'.$path;		// Standard value
		if ($type == 3) $res = DOL_URL_ROOT.'/'.$path;

		foreach ($conf->file->dol_document_root as $key => $dirroot)	// ex: array(["main"]=>"/home/main/htdocs", ["alt0"]=>"/home/dirmod/htdocs", ...)
		{
			if ($key == 'main')
			{
				if ($type == 3)
				{
					global $dolibarr_main_url_root;

					// Define $urlwithroot
					$urlwithouturlroot=preg_replace('/'.preg_quote(DOL_URL_ROOT,'/').'$/i','',trim($dolibarr_main_url_root));
					$urlwithroot=$urlwithouturlroot.DOL_URL_ROOT;		// This is to use external domain name found into config file
					//$urlwithroot=DOL_MAIN_URL_ROOT;					// This is to use same domain name than current

					$res=(preg_match('/^http/i',$conf->file->dol_url_root[$key])?'':$urlwithroot).'/'.$path;     // Test on start with http is for old conf syntax
				}
				continue;
			}
			preg_match('/^([^\?]+(\.css\.php|\.css|\.js\.php|\.js|\.png|\.jpg|\.php)?)/i',$path,$regs);    // Take part before '?'
			if (! empty($regs[1]))
			{
				//print $key.'-'.$dirroot.'/'.$path.'-'.$conf->file->dol_url_root[$type].'<br>'."\n";
				if (file_exists($dirroot.'/'.$regs[1]))
				{
					if ($type == 1)
					{
						$res=(preg_match('/^http/i',$conf->file->dol_url_root[$key])?'':DOL_URL_ROOT).$conf->file->dol_url_root[$key].'/'.$path;
					}
					if ($type == 2)
					{
						$res=(preg_match('/^http/i',$conf->file->dol_url_root[$key])?'':DOL_MAIN_URL_ROOT).$conf->file->dol_url_root[$key].'/'.$path;
					}
					if ($type == 3)
					{
						global $dolibarr_main_url_root;

						// Define $urlwithroot
						$urlwithouturlroot=preg_replace('/'.preg_quote(DOL_URL_ROOT,'/').'$/i','',trim($dolibarr_main_url_root));
						$urlwithroot=$urlwithouturlroot.DOL_URL_ROOT;		// This is to use external domain name found into config file
						//$urlwithroot=DOL_MAIN_URL_ROOT;					// This is to use same domain name than current

						$res=(preg_match('/^http/i',$conf->file->dol_url_root[$key])?'':$urlwithroot).$conf->file->dol_url_root[$key].'/'.$path;     // Test on start with http is for old conf syntax
					}
					break;
				}
			}
		}
	}

	return $res;
}

/**
 *	Create a clone of instance of object (new instance with same value for properties)
 *  With native = 0: Property that are reference are also new object (true clone). This means $this->db is not valid.
 *  With native = 1: Use PHP clone. Property that are reference are same pointer. This means $this->db is still valid.
 *
 * 	@param	object	$object		Object to clone
 *  @param	int		$native		Native method or true method
 *	@return object				Object clone
 *  @see https://php.net/manual/language.oop5.cloning.php
 */
function dol_clone($object, $native=0)
{
	//dol_syslog(__FUNCTION__ . " is deprecated", LOG_WARNING);

	if (empty($native))
	{
		$myclone=unserialize(serialize($object));
	}
	else
	{
		$myclone = clone $object;     // PHP clone is a shallow copy only, not a real clone, so properties of references will keep references (refer to the same target/variable)
	}

	return $myclone;
}

/**
 *	Optimize a size for some browsers (phone, smarphone, ...)
 *
 * 	@param	int		$size		Size we want
 * 	@param	string	$type		Type of optimizing:
 * 								'' = function used to define a size for truncation
 * 								'width' = function is used to define a width
 *	@return int					New size after optimizing
 */
function dol_size($size,$type='')
{
	global $conf;
	if (empty($conf->dol_optimize_smallscreen)) return $size;
	if ($type == 'width' && $size > 250) return 250;
	else return 10;
}


/**
 *	Clean a string to use it as a file name
 *
 *	@param	string	$str            String to clean
 * 	@param	string	$newstr			String to replace bad chars with
 *  @param	int	    $unaccent		1=Remove also accent (default), 0 do not remove them
 *	@return string          		String cleaned (a-zA-Z_)
 *
 * 	@see        	dol_string_nospecial, dol_string_unaccent, dol_sanitizePathName
 */
function dol_sanitizeFileName($str,$newstr='_',$unaccent=1)
{
	$filesystem_forbidden_chars = array('<','>','/','\\','?','*','|','"','°');
	return dol_string_nospecial($unaccent?dol_string_unaccent($str):$str, $newstr, $filesystem_forbidden_chars);
}

/**
 *	Clean a string to use it as a path name
 *
 *	@param	string	$str            String to clean
 * 	@param	string	$newstr			String to replace bad chars with
 *  @param	int	    $unaccent		1=Remove also accent (default), 0 do not remove them
 *	@return string          		String cleaned (a-zA-Z_)
 *
 * 	@see        	dol_string_nospecial, dol_string_unaccent, dol_sanitizeFileName
 */
function dol_sanitizePathName($str,$newstr='_',$unaccent=1)
{
	$filesystem_forbidden_chars = array('<','>','?','*','|','"','°');
	return dol_string_nospecial($unaccent?dol_string_unaccent($str):$str, $newstr, $filesystem_forbidden_chars);
}

/**
 *	Clean a string from all accent characters to be used as ref, login or by dol_sanitizeFileName
 *
 *	@param	string	$str			String to clean
 *	@return string   	       		Cleaned string
 *
 * 	@see    		dol_sanitizeFilename, dol_string_nospecial
 */
function dol_string_unaccent($str)
{
	if (utf8_check($str))
	{
		// See http://www.utf8-chartable.de/
		$string = rawurlencode($str);
		$replacements = array(
		'%C3%80' => 'A','%C3%81' => 'A','%C3%82' => 'A','%C3%83' => 'A','%C3%84' => 'A','%C3%85' => 'A',
		'%C3%88' => 'E','%C3%89' => 'E','%C3%8A' => 'E','%C3%8B' => 'E',
		'%C3%8C' => 'I','%C3%8D' => 'I','%C3%8E' => 'I','%C3%8F' => 'I',
		'%C3%92' => 'O','%C3%93' => 'O','%C3%94' => 'O','%C3%95' => 'O','%C3%96' => 'O',
		'%C3%99' => 'U','%C3%9A' => 'U','%C3%9B' => 'U','%C3%9C' => 'U',
		'%C3%A0' => 'a','%C3%A1' => 'a','%C3%A2' => 'a','%C3%A3' => 'a','%C3%A4' => 'a','%C3%A5' => 'a',
		'%C3%A7' => 'c',
		'%C3%A8' => 'e','%C3%A9' => 'e','%C3%AA' => 'e','%C3%AB' => 'e',
		'%C3%AC' => 'i','%C3%AD' => 'i','%C3%AE' => 'i','%C3%AF' => 'i',
		'%C3%B1' => 'n',
		'%C3%B2' => 'o','%C3%B3' => 'o','%C3%B4' => 'o','%C3%B5' => 'o','%C3%B6' => 'o',
		'%C3%B9' => 'u','%C3%BA' => 'u','%C3%BB' => 'u','%C3%BC' => 'u',
		'%C3%BF' => 'y'
		);
		$string=strtr($string, $replacements);
		return rawurldecode($string);
	}
	else
	{
		// See http://www.ascii-code.com/
		$string = strtr(
			$str,
			"\xC0\xC1\xC2\xC3\xC4\xC5\xC7
			\xC8\xC9\xCA\xCB\xCC\xCD\xCE\xCF\xD0\xD1
			\xD2\xD3\xD4\xD5\xD8\xD9\xDA\xDB\xDD
			\xE0\xE1\xE2\xE3\xE4\xE5\xE7\xE8\xE9\xEA\xEB
			\xEC\xED\xEE\xEF\xF0\xF1\xF2\xF3\xF4\xF5\xF8
			\xF9\xFA\xFB\xFC\xFD\xFF",
			"AAAAAAC
			EEEEIIIIDN
			OOOOOUUUY
			aaaaaaceeee
			iiiidnooooo
			uuuuyy"
		);
		$string = strtr($string, array("\xC4"=>"Ae", "\xC6"=>"AE", "\xD6"=>"Oe", "\xDC"=>"Ue", "\xDE"=>"TH", "\xDF"=>"ss", "\xE4"=>"ae", "\xE6"=>"ae", "\xF6"=>"oe", "\xFC"=>"ue", "\xFE"=>"th"));
		return $string;
	}
}

/**
 *	Clean a string from all punctuation characters to use it as a ref or login.
 *  This is a more complete function than dol_sanitizeFileName.
 *
 *	@param	string	$str            	String to clean
 * 	@param	string	$newstr				String to replace forbidden chars with
 *  @param  array	$badcharstoreplace  List of forbidden characters
 * 	@return string          			Cleaned string
 *
 * 	@see    		dol_sanitizeFilename, dol_string_unaccent
 */
function dol_string_nospecial($str,$newstr='_',$badcharstoreplace='')
{
	$forbidden_chars_to_replace=array(" ", "'", "/", "\\", ":", "*", "?", "\"", "<", ">", "|", "[", "]", ",", ";", "=", '°');  // more complete than dol_sanitizeFileName
	$forbidden_chars_to_remove=array();
	if (is_array($badcharstoreplace)) $forbidden_chars_to_replace=$badcharstoreplace;
	//$forbidden_chars_to_remove=array("(",")");

	return str_replace($forbidden_chars_to_replace,$newstr,str_replace($forbidden_chars_to_remove,"",$str));
}


/**
 * Encode string for xml usage
 *
 * @param 	string	$string		String to encode
 * @return	string				String encoded
 */
function dolEscapeXML($string)
{
	return strtr($string, array('\''=>'&apos;','"'=>'&quot;','&'=>'&amp;','<'=>'&lt;','>'=>'&gt;'));
}

/**
 *  Returns text escaped for inclusion into javascript code
 *
 *  @param      string		$stringtoescape		String to escape
 *  @param		int		$mode				0=Escape also ' and " into ', 1=Escape ' but not " for usage into 'string', 2=Escape " but not ' for usage into "string", 3=Escape ' and " with \
 *  @param		int		$noescapebackslashn	0=Escape also \n. 1=Do not escape \n.
 *  @return     string     		 				Escaped string. Both ' and " are escaped into ' if they are escaped.
 */
function dol_escape_js($stringtoescape, $mode=0, $noescapebackslashn=0)
{
	// escape quotes and backslashes, newlines, etc.
	$substitjs=array("&#039;"=>"\\'","\r"=>'\\r');
	//$substitjs['</']='<\/';	// We removed this. Should be useless.
	if (empty($noescapebackslashn)) { $substitjs["\n"]='\\n'; $substitjs['\\']='\\\\'; }
	if (empty($mode)) { $substitjs["'"]="\\'"; $substitjs['"']="\\'"; }
	else if ($mode == 1) $substitjs["'"]="\\'";
	else if ($mode == 2) { $substitjs['"']='\\"'; }
	else if ($mode == 3) { $substitjs["'"]="\\'"; $substitjs['"']="\\\""; }
	return strtr($stringtoescape, $substitjs);
}


/**
 *  Returns text escaped for inclusion in HTML alt or title tags, or into values of HTML input fields.
 *
 *  @param      string		$stringtoescape		String to escape
 *  @param		int			$keepb				1=Preserve b tags (otherwise, remove them)
 *  @param      int         $keepn              1=Preserve \r\n strings (otherwise, replace them with escaped value)
 *  @return     string     				 		Escaped string
 *  @see		dol_string_nohtmltag
 */
function dol_escape_htmltag($stringtoescape, $keepb=0, $keepn=0)
{
	// escape quotes and backslashes, newlines, etc.
	$tmp=html_entity_decode($stringtoescape, ENT_COMPAT, 'UTF-8');		// TODO Use htmlspecialchars_decode instead, that make only required change for html tags
	if (! $keepb) $tmp=strtr($tmp, array("<b>"=>'','</b>'=>''));
	if (! $keepn) $tmp=strtr($tmp, array("\r"=>'\\r',"\n"=>'\\n'));
	return htmlentities($tmp, ENT_COMPAT, 'UTF-8');						// TODO Use htmlspecialchars instead, that make only required change for html tags
}


/**
 * Convert a string to lower. Never use strtolower because it does not works with UTF8 strings.
 *
 * @param 	string		$utf8_string		String to encode
 * @return 	string							String converted
 */
function dol_strtolower($utf8_string)
{
	return mb_strtolower($utf8_string, "UTF-8");
}

/**
 * Convert a string to upper. Never use strtolower because it does not works with UTF8 strings.
 *
 * @param 	string		$utf8_string		String to encode
 * @return 	string							String converted
 */
function dol_strtoupper($utf8_string)
{
	return mb_strtoupper($utf8_string, "UTF-8");
}


/**
 *	Write log message into outputs. Possible outputs can be:
 *	SYSLOG_HANDLERS = ["mod_syslog_file"]  		file name is then defined by SYSLOG_FILE
 *	SYSLOG_HANDLERS = ["mod_syslog_syslog"]  	facility is then defined by SYSLOG_FACILITY
 *  Warning, syslog functions are bugged on Windows, generating memory protection faults. To solve
 *  this, use logging to files instead of syslog (see setup of module).
 *  Note: If constant 'SYSLOG_FILE_NO_ERROR' defined, we never output any error message when writing to log fails.
 *  Note: You can get log message into html sources by adding parameter &logtohtml=1 (constant MAIN_LOGTOHTML must be set)
 *  This function works only if syslog module is enabled.
 * 	This must not use any call to other function calling dol_syslog (avoid infinite loop).
 *
 * 	@param  string		$message				Line to log. ''=Show nothing
 *  @param  int			$level					Log level
 *												On Windows LOG_ERR=4, LOG_WARNING=5, LOG_NOTICE=LOG_INFO=6, LOG_DEBUG=6 si define_syslog_variables ou PHP 5.3+, 7 si dolibarr
 *												On Linux   LOG_ERR=3, LOG_WARNING=4, LOG_INFO=6, LOG_DEBUG=7
 *  @param	int			$ident					1=Increase ident of 1, -1=Decrease ident of 1
 *  @param	string		$suffixinfilename		When output is a file, append this suffix into default log filename.
 *  @param	string		$restricttologhandler	Output log only for this log handler
 *  @return	void
 */
function dol_syslog($message, $level = LOG_INFO, $ident = 0, $suffixinfilename='', $restricttologhandler='')
{
	global $conf, $user;

	// If syslog module enabled
	if (empty($conf->syslog->enabled)) return;

	if (! empty($message))
	{
		// Test log level
		$logLevels = array(LOG_EMERG, LOG_ALERT, LOG_CRIT, LOG_ERR, LOG_WARNING, LOG_NOTICE, LOG_INFO, LOG_DEBUG);
		if (!in_array($level, $logLevels, true))
		{
			throw new Exception('Incorrect log level');
		}
		if ($level > $conf->global->SYSLOG_LEVEL) return;

		// If adding log inside HTML page is required
		if (! empty($_REQUEST['logtohtml']) && (! empty($conf->global->MAIN_ENABLE_LOG_TO_HTML) || ! empty($conf->global->MAIN_LOGTOHTML)))   // MAIN_LOGTOHTML kept for backward compatibility
		{
			$conf->logbuffer[] = dol_print_date(time(),"%Y-%m-%d %H:%M:%S")." ".$message;
		}

		//TODO: Remove this. MAIN_ENABLE_LOG_INLINE_HTML should be deprecated and use a log handler dedicated to HTML output
		// If enable html log tag enabled and url parameter log defined, we show output log on HTML comments
		if (! empty($conf->global->MAIN_ENABLE_LOG_INLINE_HTML) && ! empty($_GET["log"]))
		{
			print "\n\n<!-- Log start\n";
			print $message."\n";
			print "Log end -->\n";
		}

		$data = array(
			'message' => $message,
			'script' => (isset($_SERVER['PHP_SELF'])? basename($_SERVER['PHP_SELF'],'.php') : false),
			'level' => $level,
			'user' => ((is_object($user) && $user->id) ? $user->login : false),
			'ip' => false
		);

		// This is when server run behind a reverse proxy
		if (!empty($_SERVER['HTTP_X_FORWARDED_FOR'])) $data['ip'] = $_SERVER['HTTP_X_FORWARDED_FOR'].(empty($_SERVER["REMOTE_ADDR"])?'':'->'.$_SERVER['REMOTE_ADDR']);
		// This is when server run normally on a server
		else if (! empty($_SERVER["REMOTE_ADDR"])) $data['ip'] = $_SERVER['REMOTE_ADDR'];
		// This is when PHP session is ran inside a web server but not inside a client request (example: init code of apache)
		else if (! empty($_SERVER['SERVER_ADDR'])) $data['ip'] = $_SERVER['SERVER_ADDR'];
		// This is when PHP session is ran outside a web server, like from Windows command line (Not always defined, but useful if OS defined it).
		else if (! empty($_SERVER['COMPUTERNAME'])) $data['ip'] = $_SERVER['COMPUTERNAME'].(empty($_SERVER['USERNAME'])?'':'@'.$_SERVER['USERNAME']);
		// This is when PHP session is ran outside a web server, like from Linux command line (Not always defined, but usefull if OS defined it).
		else if (! empty($_SERVER['LOGNAME'])) $data['ip'] = '???@'.$_SERVER['LOGNAME'];
		// Loop on each log handler and send output
		foreach ($conf->loghandlers as $loghandlerinstance)
		{
			if ($restricttologhandler && $loghandlerinstance->code != $restricttologhandler) continue;
			$loghandlerinstance->export($data,$suffixinfilename);
		}
		unset($data);
	}

	if (! empty($ident))
	{
		foreach ($conf->loghandlers as $loghandlerinstance)
		{
			$loghandlerinstance->setIdent($ident);
		}
	}
}


/**
 *	Show tab header of a card
 *
 *	@param	array	$links				Array of tabs. Currently initialized by calling a function xxx_admin_prepare_head
 *	@param	string	$active     		Active tab name (document', 'info', 'ldap', ....)
 *	@param  string	$title      		Title
 *	@param  int		$notab				-1 or 0=Add tab header, 1=no tab header. If you set this to 1, using dol_fiche_end() to close tab is not required.
 * 	@param	string	$picto				Add a picto on tab title
 *	@param	int		$pictoisfullpath	If 1, image path is a full path. If you set this to 1, you can use url returned by dol_buildpath('/mymodyle/img/myimg.png',1) for $picto.
 *  @param	string	$morehtmlright		Add more html content on right of tabs title
 *  @param	string	$morecss			More Css
 * 	@return	void
 */
function dol_fiche_head($links=array(), $active='0', $title='', $notab=0, $picto='', $pictoisfullpath=0, $morehtmlright='', $morecss='')
{
	print dol_get_fiche_head($links, $active, $title, $notab, $picto, $pictoisfullpath, $morehtmlright, $morecss);
}

/**
 *  Show tab header of a card
 *
 *	@param	array	$links				Array of tabs
 *	@param	string	$active     		Active tab name
 *	@param  string	$title      		Title
 *	@param  int		$notab				-1 or 0=Add tab header, 1=no tab header. If you set this to 1, using dol_fiche_end() to close tab is not required.
 * 	@param	string	$picto				Add a picto on tab title
 *	@param	int		$pictoisfullpath	If 1, image path is a full path. If you set this to 1, you can use url returned by dol_buildpath('/mymodyle/img/myimg.png',1) for $picto.
 *  @param	string	$morehtmlright		Add more html content on right of tabs title
 *  @param	string	$morecss			More Css
 * 	@return	string
 */
function dol_get_fiche_head($links=array(), $active='', $title='', $notab=0, $picto='', $pictoisfullpath=0, $morehtmlright='', $morecss='')
{
	global $conf, $langs, $hookmanager;

	$out="\n".'<div class="tabs" data-role="controlgroup" data-type="horizontal">'."\n";

	if ($morehtmlright) $out.='<div class="inline-block floatright tabsElem">'.$morehtmlright.'</div>';	// Output right area first so when space is missing, text is in front of tabs and not under.

	// Show title
	$showtitle=1;
	if (! empty($conf->dol_optimize_smallscreen)) $showtitle=0;
	if (! empty($title) && $showtitle)
	{
		$limittitle=30;
		$out.='<a class="tabTitle">';
		if ($picto) $out.=img_picto($title,($pictoisfullpath?'':'object_').$picto,'',$pictoisfullpath).' ';
		$out.='<span class="tabTitleText">'.dol_trunc($title,$limittitle).'</span>';
		$out.='</a>';
	}

	// Define max of key (max may be higher than sizeof because of hole due to module disabling some tabs).
	$maxkey=-1;
	if (is_array($links) && ! empty($links))
	{
		$keys=array_keys($links);
		if (count($keys)) $maxkey=max($keys);
	}

	if (! empty($conf->dol_optimize_smallscreen)) $conf->global->MAIN_MAXTABS_IN_CARD=2;

	// Show tabs
	$bactive=false;
	// if =0 we don't use the feature
	$limittoshow=(empty($conf->global->MAIN_MAXTABS_IN_CARD)?99:$conf->global->MAIN_MAXTABS_IN_CARD);
	$displaytab=0;
	$nbintab=0;
	$popuptab=0; $outmore='';
	for ($i = 0 ; $i <= $maxkey ; $i++)
	{
		if ((is_numeric($active) && $i == $active) || (! empty($links[$i][2]) && ! is_numeric($active) && $active == $links[$i][2]))
		{
			// If active tab is already present
			if ($i >= $limittoshow) $limittoshow--;
		}
	}

	for ($i = 0 ; $i <= $maxkey ; $i++)
	{
		if ((is_numeric($active) && $i == $active) || (! empty($links[$i][2]) && ! is_numeric($active) && $active == $links[$i][2]))
		{
			$isactive=true;
			$bactive=true;
		}
		else
		{
			$isactive=false;
		}

		if ($i < $limittoshow || $isactive)
		{
			$out.='<div class="inline-block tabsElem'.($isactive ? ' tabsElemActive' : '').((! $isactive && ! empty($conf->global->MAIN_HIDE_INACTIVETAB_ON_PRINT))?' hideonprint':'').'"><!-- id tab = '.(empty($links[$i][2])?'':$links[$i][2]).' -->';
			if (isset($links[$i][2]) && $links[$i][2] == 'image')
			{
				if (!empty($links[$i][0]))
				{
					$out.='<a class="tabimage'.($morecss?' '.$morecss:'').'" href="'.$links[$i][0].'">'.$links[$i][1].'</a>'."\n";
				}
				else
				{
					$out.='<span class="tabspan">'.$links[$i][1].'</span>'."\n";
				}
			}
			else if (! empty($links[$i][1]))
			{
				//print "x $i $active ".$links[$i][2]." z";
				if ($isactive)
				{
					$out.='<a'.(! empty($links[$i][2])?' id="'.$links[$i][2].'"':'').' class="tabactive tab inline-block'.($morecss?' '.$morecss:'').'" href="'.$links[$i][0].'">';
					$out.=$links[$i][1];
					$out.='</a>'."\n";
				}
				else
				{
					$out.='<a'.(! empty($links[$i][2])?' id="'.$links[$i][2].'"':'').' class="tabunactive tab inline-block'.($morecss?' '.$morecss:'').'" href="'.$links[$i][0].'">';
					$out.=$links[$i][1];
					$out.='</a>'."\n";
				}
			}
			$out.='</div>';
		}
		else
		{
			// The popup with the other tabs
			if (! $popuptab)
			{
				$popuptab=1;
				$outmore.='<div class="popuptabset wordwrap">';	// The css used to hide/show popup
			}
			$outmore.='<div class="popuptab wordwrap" style="display:inherit;">';
			if (isset($links[$i][2]) && $links[$i][2] == 'image')
			{
				if (!empty($links[$i][0]))
					$outmore.='<a class="tabimage'.($morecss?' '.$morecss:'').'" href="'.$links[$i][0].'">'.$links[$i][1].'</a>'."\n";
				else
					$outmore.='<span class="tabspan">'.$links[$i][1].'</span>'."\n";

			}
			else if (! empty($links[$i][1]))
			{
				$outmore.='<a'.(! empty($links[$i][2])?' id="'.$links[$i][2].'"':'').' class="wordwrap inline-block'.($morecss?' '.$morecss:'').'" href="'.$links[$i][0].'">';
				$outmore.=preg_replace('/([a-z])\/([a-z])/i', '\\1 / \\2', $links[$i][1]);	// Replace x/y with x / y to allow wrap on long composed texts.
				$outmore.='</a>'."\n";
			}
			$outmore.='</div>';

			$nbintab++;
		}
		$displaytab=$i;
	}
	if ($popuptab) $outmore.='</div>';

	if ($displaytab > $limittoshow)
	{
		$left=($langs->trans("DIRECTION") == 'rtl'?'right':'left');
		$right=($langs->trans("DIRECTION") == 'rtl'?'left':'right');

		$tabsname=str_replace("@", "", $picto);
		$out.='<div id="moretabs'.$tabsname.'" class="inline-block tabsElem">';
		$out.='<a href="#" class="tab moretab inline-block tabunactive reposition">'.$langs->trans("More").'... ('.$nbintab.')</a>';
		$out.='<div id="moretabsList'.$tabsname.'" style="position: absolute; '.$left.': -999em; text-align: '.$left.'; margin:0px; padding:2px">';
		$out.=$outmore;
		$out.='</div>';
		$out.='<div></div>';
		$out.="</div>\n";

		$out.="<script>";
		$out.="$('#moretabs".$tabsname."').mouseenter( function() { console.log('mouseenter ".$left."'); $('#moretabsList".$tabsname."').css('".$left."','auto');});";
		$out.="$('#moretabs".$tabsname."').mouseleave( function() { console.log('mouseleave ".$left."'); $('#moretabsList".$tabsname."').css('".$left."','-999em');});";
		$out.="</script>";
	}

	$out.="</div>\n";

	if (! $notab || $notab == -1) $out.="\n".'<div class="tabBar'.($notab == -1 ? '' : ' tabBarWithBottom').'">'."\n";

	$parameters=array('tabname' => $active, 'out' => $out);
	$reshook=$hookmanager->executeHooks('printTabsHead',$parameters);	// This hook usage is called just before output the head of tabs. Take also a look at "completeTabsHead"
	if ($reshook > 0)
	{
		$out = $hookmanager->resPrint;
	}

	return $out;
}

/**
 *  Show tab footer of a card
 *
 *  @param	int		$notab       -1 or 0=Add tab footer, 1=no tab footer
 *  @return	void
 */
function dol_fiche_end($notab=0)
{
	print dol_get_fiche_end($notab);
}

/**
 *	Return tab footer of a card
 *
 *	@param  int		$notab		-1 or 0=Add tab footer, 1=no tab footer
 *  @return	string
 */
function dol_get_fiche_end($notab=0)
{
	if (! $notab || $notab == -1) return "\n</div>\n";
	else return '';
}

/**
 *  Show tab footer of a card.
 *  Note: $object->next_prev_filter can be set to restrict select to find next or previous record by $form->showrefnav.
 *
 *  @param	Object	$object			Object to show
 *  @param	string	$paramid   		Name of parameter to use to name the id into the URL next/previous link
 *  @param	string	$morehtml  		More html content to output just before the nav bar
 *  @param	int		$shownav	  	Show Condition (navigation is shown if value is 1)
 *  @param	string	$fieldid   		Nom du champ en base a utiliser pour select next et previous (we make the select max and min on this field). Use 'none' for no prev/next search.
 *  @param	string	$fieldref   	Nom du champ objet ref (object->ref) a utiliser pour select next et previous
 *  @param	string	$morehtmlref  	More html to show after ref
 *  @param	string	$moreparam  	More param to add in nav link url.
 *	@param	int		$nodbprefix		Do not include DB prefix to forge table name
 *	@param	string	$morehtmlleft	More html code to show before ref
 *	@param	string	$morehtmlstatus	More html code to show under navigation arrows
 *  @param  int     $onlybanner     Put this to 1, if the card will contains only a banner (this add css 'arearefnobottom' on div)
 *	@param	string	$morehtmlright	More html code to show before navigation arrows
 *  @return	void
 */
function dol_banner_tab($object, $paramid, $morehtml='', $shownav=1, $fieldid='rowid', $fieldref='ref', $morehtmlref='', $moreparam='', $nodbprefix=0, $morehtmlleft='', $morehtmlstatus='', $onlybanner=0, $morehtmlright='')
{
	global $conf, $form, $user, $langs;

	$error = 0;

	$maxvisiblephotos=1;
	$showimage=1;
	$showbarcode=empty($conf->barcode->enabled)?0:($object->barcode?1:0);
	if (! empty($conf->global->MAIN_USE_ADVANCED_PERMS) && empty($user->rights->barcode->lire_advance)) $showbarcode=0;
	$modulepart='unknown';

	if ($object->element == 'societe')         $modulepart='societe';
	if ($object->element == 'contact')         $modulepart='contact';
	if ($object->element == 'member')          $modulepart='memberphoto';
	if ($object->element == 'user')            $modulepart='userphoto';
	if ($object->element == 'product')         $modulepart='product';

	if (class_exists("Imagick"))
	{
		if ($object->element == 'propal')            $modulepart='propal';
		if ($object->element == 'commande')          $modulepart='commande';
		if ($object->element == 'facture')           $modulepart='facture';
		if ($object->element == 'fichinter')         $modulepart='ficheinter';
		if ($object->element == 'contrat')           $modulepart='contract';
		if ($object->element == 'supplier_proposal') $modulepart='supplier_proposal';
		if ($object->element == 'order_supplier')    $modulepart='supplier_order';
		if ($object->element == 'invoice_supplier')  $modulepart='supplier_invoice';
		if ($object->element == 'expensereport')     $modulepart='expensereport';
	}

	if ($object->element == 'product')
	{
		$width=80; $cssclass='photoref';
		$showimage=$object->is_photo_available($conf->product->multidir_output[$object->entity]);
		$maxvisiblephotos=(isset($conf->global->PRODUCT_MAX_VISIBLE_PHOTO)?$conf->global->PRODUCT_MAX_VISIBLE_PHOTO:5);
		if ($conf->browser->phone) $maxvisiblephotos=1;
		if ($showimage) $morehtmlleft.='<div class="floatleft inline-block valignmiddle divphotoref">'.$object->show_photos($conf->product->multidir_output[$object->entity],'small',$maxvisiblephotos,0,0,0,$width,0).'</div>';
		else
		{
			if (!empty($conf->global->PRODUCT_NODISPLAYIFNOPHOTO)) {
				$nophoto='';
				$morehtmlleft.='<div class="floatleft inline-block valignmiddle divphotoref"></div>';
			}
			//elseif ($conf->browser->layout != 'phone') {    // Show no photo link
				$nophoto='/public/theme/common/nophoto.png';
				$morehtmlleft.='<div class="floatleft inline-block valignmiddle divphotoref"><img class="photo'.$modulepart.($cssclass?' '.$cssclass:'').'" alt="No photo" border="0"'.($width?' width="'.$width.'"':'').' src="'.DOL_URL_ROOT.$nophoto.'"></div>';
			//}
		}
	}
	else
	{
		if ($showimage)
		{
			if ($modulepart != 'unknown')
			{
				$phototoshow='';
				// Check if a preview file is available
				if (in_array($modulepart, array('propal', 'commande', 'facture', 'ficheinter', 'contract', 'supplier_order', 'supplier_proposal', 'supplier_invoice', 'expensereport')) && class_exists("Imagick"))
				{
					$objectref = dol_sanitizeFileName($object->ref);
					$dir_output = $conf->$modulepart->dir_output . "/";
					if (in_array($modulepart, array('invoice_supplier', 'supplier_invoice')))
					{
						$subdir = get_exdir($object->id, 2, 0, 0, $object, $modulepart).$objectref;		// the objectref dir is not include into get_exdir when used with level=2, so we add it here
					}
					else
					{
						$subdir = get_exdir($object->id, 0, 0, 0, $object, $modulepart);
					}

					$filepath = $dir_output . $subdir . "/";
					$file = $filepath . $objectref . ".pdf";
					$relativepath = $subdir.'/'.$objectref.'.pdf';

					// Define path to preview pdf file (preview precompiled "file.ext" are "file.ext_preview.png")
					$fileimage = $file.'_preview.png';              // If PDF has 1 page
					$fileimagebis = $file.'_preview-0.png';         // If PDF has more than one page
					$relativepathimage = $relativepath.'_preview.png';

					// Si fichier PDF existe
					if (file_exists($file))
					{
						$encfile = urlencode($file);
						// Conversion du PDF en image png si fichier png non existant
						if ( (! file_exists($fileimage) || (filemtime($fileimage) < filemtime($file)))
						  && (! file_exists($fileimagebis) || (filemtime($fileimagebis) < filemtime($file)))
						   )
						{
							if (empty($conf->global->MAIN_DISABLE_PDF_THUMBS))		// If you experienc trouble with pdf thumb generation and imagick, you can disable here.
							{
								$ret = dol_convert_file($file, 'png', $fileimage);
								if ($ret < 0) $error++;
							}
						}

						$heightforphotref=70;
						if (! empty($conf->dol_optimize_smallscreen)) $heightforphotref=60;
						// Si fichier png PDF d'1 page trouve
						if (file_exists($fileimage))
						{
							$phototoshow = '<div class="floatleft inline-block valignmiddle divphotoref"><div class="photoref">';
							$phototoshow.= '<img height="'.$heightforphotref.'" class="photo photowithmargin photowithborder" src="'.DOL_URL_ROOT . '/viewimage.php?modulepart=apercu'.$modulepart.'&amp;file='.urlencode($relativepathimage).'">';
							$phototoshow.= '</div></div>';
						}
						// Si fichier png PDF de plus d'1 page trouve
						elseif (file_exists($fileimagebis))
						{
							$preview = preg_replace('/\.png/','',$relativepathimage) . "-0.png";
							$phototoshow = '<div class="floatleft inline-block valignmiddle divphotoref"><div class="photoref">';
							$phototoshow.= '<img height="'.$heightforphotref.'" class="photo photowithmargin photowithborder" src="'.DOL_URL_ROOT . '/viewimage.php?modulepart=apercu'.$modulepart.'&amp;file='.urlencode($preview).'"><p>';
							$phototoshow.= '</div></div>';
						}
					}
				}
				else if (! $phototoshow)
				{
					$phototoshow = $form->showphoto($modulepart,$object,0,0,0,'photoref','small',1,0,$maxvisiblephotos);
				}

				if ($phototoshow)
				{
					$morehtmlleft.='<div class="floatleft inline-block valignmiddle divphotoref">';
					$morehtmlleft.=$phototoshow;
					$morehtmlleft.='</div>';
				}
			}

			if (! $phototoshow)      // Show No photo link (picto of pbject)
			{
				$morehtmlleft.='<div class="floatleft inline-block valignmiddle divphotoref">';
				if ($object->element == 'action')
				{
					$width=80;
					$cssclass='photorefcenter';
					$nophoto=img_picto('', 'title_agenda', '', false, 1);
				}
				else
				{
					$width=14; $cssclass='photorefcenter';
					$picto = $object->picto;
					if ($object->element == 'project' && ! $object->public) $picto = 'project'; // instead of projectpub
					$nophoto=img_picto('', 'object_'.$picto, '', false, 1);
				}
				$morehtmlleft.='<!-- No photo to show -->';
				$morehtmlleft.='<div class="floatleft inline-block valignmiddle divphotoref"><div class="photoref"><img class="photo'.$modulepart.($cssclass?' '.$cssclass:'').'" alt="No photo" border="0"'.($width?' width="'.$width.'"':'').' src="'.$nophoto.'"></div></div>';

				$morehtmlleft.='</div>';
			}
		}
	}

	if ($showbarcode) $morehtmlleft.='<div class="floatleft inline-block valignmiddle divphotoref">'.$form->showbarcode($object).'</div>';

	if ($object->element == 'societe')
	{
		if (! empty($conf->use_javascript_ajax) && $user->rights->societe->creer && ! empty($conf->global->MAIN_DIRECT_STATUS_UPDATE))
		{
		   	$morehtmlstatus.=ajax_object_onoff($object, 'status', 'status', 'InActivity', 'ActivityCeased');
		}
		else {
			$morehtmlstatus.=$object->getLibStatut(6);
		}
	}
	elseif ($object->element == 'product')
	{
		//$morehtmlstatus.=$langs->trans("Status").' ('.$langs->trans("Sell").') ';
		if (! empty($conf->use_javascript_ajax) && $user->rights->produit->creer && ! empty($conf->global->MAIN_DIRECT_STATUS_UPDATE)) {
			$morehtmlstatus.=ajax_object_onoff($object, 'status', 'tosell', 'ProductStatusOnSell', 'ProductStatusNotOnSell');
		} else {
			$morehtmlstatus.='<span class="statusrefsell">'.$object->getLibStatut(5,0).'</span>';
		}
		$morehtmlstatus.=' &nbsp; ';
		//$morehtmlstatus.=$langs->trans("Status").' ('.$langs->trans("Buy").') ';
		if (! empty($conf->use_javascript_ajax) && $user->rights->produit->creer && ! empty($conf->global->MAIN_DIRECT_STATUS_UPDATE)) {
			$morehtmlstatus.=ajax_object_onoff($object, 'status_buy', 'tobuy', 'ProductStatusOnBuy', 'ProductStatusNotOnBuy');
		} else {
			$morehtmlstatus.='<span class="statusrefbuy">'.$object->getLibStatut(5,1).'</span>';
		}
	}
	elseif (in_array($object->element, array('facture', 'invoice', 'invoice_supplier', 'chargesociales', 'loan')))
	{
		$tmptxt=$object->getLibStatut(6, $object->totalpaye);
		if (empty($tmptxt) || $tmptxt == $object->getLibStatut(3) || $conf->browser->layout=='phone') $tmptxt=$object->getLibStatut(5, $object->totalpaye);
		$morehtmlstatus.=$tmptxt;
	}
	elseif ($object->element == 'contrat' || $object->element == 'contract')
	{
		if ($object->statut == 0) $morehtmlstatus.=$object->getLibStatut(5);
		else $morehtmlstatus.=$object->getLibStatut(4);
	}
	elseif ($object->element == 'facturerec')
	{
		if ($object->frequency == 0) $morehtmlstatus.=$object->getLibStatut(2);
		else $morehtmlstatus.=$object->getLibStatut(5);
	}
	elseif ($object->element == 'project_task')
	{
		$object->fk_statut = 1;
		if ($object->progress > 0) $object->fk_statut = 2;
		if ($object->progress >= 100) $object->fk_statut = 3;
		$tmptxt=$object->getLibStatut(5);
		$morehtmlstatus.=$tmptxt;		// No status on task
	}
	else { // Generic case
		$tmptxt=$object->getLibStatut(6);
		if (empty($tmptxt) || $tmptxt == $object->getLibStatut(3) || $conf->browser->layout=='phone') $tmptxt=$object->getLibStatut(5);
		$morehtmlstatus.=$tmptxt;
	}

	// Add if object was dispatched "into accountancy"
	if (! empty($conf->accounting->enabled) && in_array($object->element, array('bank', 'facture', 'invoice', 'invoice_supplier', 'expensereport')))
	{
		if (method_exists($object, 'getVentilExportCompta'))
		{
			$accounted = $object->getVentilExportCompta();
			$langs->load("accountancy");
			$morehtmlstatus.='</div><div class="statusref statusrefbis">'.($accounted > 0 ? $langs->trans("Accounted") : $langs->trans("NotYetAccounted"));
		}
	}

	// Add alias for thirdparty
	if (! empty($object->name_alias)) $morehtmlref.='<div class="refidno">'.$object->name_alias.'</div>';

	// Add label
	if ($object->element == 'product' || $object->element == 'bank_account' || $object->element == 'project_task')
	{
		if (! empty($object->label)) $morehtmlref.='<div class="refidno">'.$object->label.'</div>';
	}

	if (method_exists($object, 'getBannerAddress') && $object->element != 'product' && $object->element != 'bookmark' && $object->element != 'ecm_directories' && $object->element != 'ecm_files')
	{
		$morehtmlref.='<div class="refidno">';
		$morehtmlref.=$object->getBannerAddress('refaddress',$object);
		$morehtmlref.='</div>';
	}
	if (! empty($conf->global->MAIN_SHOW_TECHNICAL_ID) && in_array($object->element, array('societe', 'contact', 'member', 'product')))
	{
		$morehtmlref.='<div style="clear: both;"></div><div class="refidno">';
		$morehtmlref.=$langs->trans("TechnicalID").': '.$object->id;
		$morehtmlref.='</div>';
	}

	print '<div class="'.($onlybanner?'arearefnobottom ':'arearef ').'heightref valignmiddle" width="100%">';
	print $form->showrefnav($object, $paramid, $morehtml, $shownav, $fieldid, $fieldref, $morehtmlref, $moreparam, $nodbprefix, $morehtmlleft, $morehtmlstatus, $morehtmlright);
	print '</div>';
	print '<div class="underrefbanner clearboth"></div>';
}

/**
 * Show a string with the label tag dedicated to the HTML edit field.
 *
 * @param	string	$langkey		Translation key
 * @param 	string	$fieldkey		Key of the html select field the text refers to
 * @param	int		$fieldrequired	1=Field is mandatory
 * @deprecated Form::editfieldkey
 */
function fieldLabel($langkey, $fieldkey, $fieldrequired=0)
{
	global $conf, $langs;
	$ret='';
	if ($fieldrequired) $ret.='<span class="fieldrequired">';
	if (($conf->dol_use_jmobile != 4)) $ret.='<label for="'.$fieldkey.'">';
	$ret.=$langs->trans($langkey);
	if (($conf->dol_use_jmobile != 4)) $ret.='</label>';
	if ($fieldrequired) $ret.='</span>';
	return $ret;
}

/**
 * Return string to add class property on html element with pair/impair.
 *
 * @param	string	$var			0 or 1
 * @param	string	$moreclass		More class to add
 * @return	string					String to add class onto HTML element
 */
function dol_bc($var,$moreclass='')
{
	global $bc;
	$ret=' '.$bc[$var];
	if ($moreclass) $ret=preg_replace('/class=\"/','class="'.$moreclass.' ',$ret);
	return $ret;
}

/**
 *      Return a formated address (part address/zip/town/state) according to country rules
 *
 *      @param  Object		$object			A company or contact object
 * 	    @param	int			$withcountry		1=Add country into address string
 *      @param	string		$sep				Separator to use to build string
 *      @param	Translate	$outputlangs		Object lang that contains language for text translation.
 *      @param	int		$mode		0=Standard output, 1=Remove address
 *      @return string						Formated string
 *      @see dol_print_address
 */
function dol_format_address($object, $withcountry=0, $sep="\n", $outputlangs='', $mode=0)
{
	global $conf,$langs;

	$ret='';
	$countriesusingstate=array('AU','CA','US','IN','GB','ES','UK','TR');    // See also MAIN_FORCE_STATE_INTO_ADDRESS

	// Address
	if (empty($mode)) {
		$ret .= $object->address;
	}
	// Zip/Town/State
	if (in_array($object->country_code,array('AU', 'CA', 'US')) || ! empty($conf->global->MAIN_FORCE_STATE_INTO_ADDRESS))   	// US: title firstname name \n address lines \n town, state, zip \n country
	{
		$ret .= ($ret ? $sep : '' ).$object->town;
		if ($object->state)
		{
			$ret.=($ret?", ":'').$object->state;
		}
		if ($object->zip) $ret .= ($ret?", ":'').$object->zip;
	}
	else if (in_array($object->country_code,array('GB','UK'))) // UK: title firstname name \n address lines \n town state \n zip \n country
	{
		$ret .= ($ret ? $sep : '' ).$object->town;
		if ($object->state)
		{
			$ret.=($ret?", ":'').$object->state;
		}
		if ($object->zip) $ret .= ($ret ? $sep : '' ).$object->zip;
	}
	else if (in_array($object->country_code,array('ES','TR'))) // ES: title firstname name \n address lines \n zip town \n state \n country
	{
		$ret .= ($ret ? $sep : '' ).$object->zip;
		$ret .= ($object->town?(($object->zip?' ':'').$object->town):'');
		if ($object->state)
		{
			$ret.="\n".$object->state;
		}
	}
	else if (in_array($object->country_code,array('IT'))) // IT: tile firstname name\n address lines \n zip (Code Departement) \n country
	{
                $ret .= ($ret ? $sep : '' ).$object->zip;
                $ret .= ($object->town?(($object->zip?' ':'').$object->town):'');
                $ret .= ($object->departement_id?(' ('.($object->departement_id).')'):'');
	}
	else                                        		// Other: title firstname name \n address lines \n zip town \n country
	{
		$ret .= $object->zip ? (($ret ? $sep : '' ).$object->zip) : '';
		$ret .= ($object->town?(($object->zip?' ':($ret ? $sep : '' )).$object->town):'');
		if ($object->state && in_array($object->country_code,$countriesusingstate))
		{
			$ret.=($ret?", ":'').$object->state;
		}
	}
	if (! is_object($outputlangs)) $outputlangs=$langs;
	if ($withcountry) $ret.=($object->country_code?($ret?$sep:'').$outputlangs->convToOutputCharset($outputlangs->transnoentitiesnoconv("Country".$object->country_code)):'');

	return $ret;
}



/**
 *	Format a string.
 *
 *	@param	string	$fmt		Format of strftime function (http://php.net/manual/fr/function.strftime.php)
 *  @param	int		$ts			Timesamp (If is_gmt is true, timestamp is already includes timezone and daylight saving offset, if is_gmt is false, timestamp is a GMT timestamp and we must compensate with server PHP TZ)
 *  @param	int		$is_gmt		See comment of timestamp parameter
 *	@return	string				A formatted string
 */
function dol_strftime($fmt, $ts=false, $is_gmt=false)
{
	if ((abs($ts) <= 0x7FFFFFFF)) { // check if number in 32-bit signed range
		return ($is_gmt)? @gmstrftime($fmt,$ts): @strftime($fmt,$ts);
	}
	else return 'Error date into a not supported range';
}

/**
 *	Output date in a string format according to outputlangs (or langs if not defined).
 * 	Return charset is always UTF-8, except if encodetoouput is defined. In this case charset is output charset
 *
 *	@param	int			$time			GM Timestamps date
 *	@param	string		$format      	Output date format (tag of strftime function)
 *										"%d %b %Y",
 *										"%d/%m/%Y %H:%M",
 *										"%d/%m/%Y %H:%M:%S",
 *                                      "%B"=Long text of month, "%A"=Long text of day, "%b"=Short text of month, "%a"=Short text of day
 *										"day", "daytext", "dayhour", "dayhourldap", "dayhourtext", "dayrfc", "dayhourrfc", "...reduceformat"
 * 	@param	string		$tzoutput		true or 'gmt' => string is for Greenwich location
 * 										false or 'tzserver' => output string is for local PHP server TZ usage
 * 										'tzuser' => output string is for user TZ (current browser TZ with current dst) => In a future, we should have same behaviour than 'tzuserrel'
 *                                      'tzuserrel' => output string is for user TZ (current browser TZ with dst or not, depending on date position) (TODO not implemented yet)
 *	@param	Translate	$outputlangs	Object lang that contains language for text translation.
 *  @param  boolean		$encodetooutput false=no convert into output pagecode
 * 	@return string      				Formated date or '' if time is null
 *
 *  @see        dol_mktime, dol_stringtotime, dol_getdate
 */
function dol_print_date($time,$format='',$tzoutput='tzserver',$outputlangs='',$encodetooutput=false)
{
	global $conf,$langs;

	// Clean parameters
	$to_gmt=false;
	$offsettz=$offsetdst=0;
	if ($tzoutput)
	{
		$to_gmt=true;	// For backward compatibility
		if (is_string($tzoutput))
		{
			if ($tzoutput == 'tzserver')
			{
				$to_gmt=false;
				$offsettzstring=@date_default_timezone_get();		// Example 'Europe/Berlin' or 'Indian/Reunion'
				$offsettz=0;
				$offsetdst=0;
			}
			elseif ($tzoutput == 'tzuser' || $tzoutput == 'tzuserrel')
			{
				$to_gmt=true;
				$offsettzstring=(empty($_SESSION['dol_tz_string'])?'UTC':$_SESSION['dol_tz_string']);	// Example 'Europe/Berlin' or 'Indian/Reunion'
				$offsettz=(empty($_SESSION['dol_tz'])?0:$_SESSION['dol_tz'])*60*60;		// Will not be used anymore
				$offsetdst=(empty($_SESSION['dol_dst'])?0:$_SESSION['dol_dst'])*60*60;	// Will not be used anymore
			}
		}
	}
	if (! is_object($outputlangs)) $outputlangs=$langs;
	if (! $format) $format='daytextshort';
	$reduceformat=(! empty($conf->dol_optimize_smallscreen) && in_array($format,array('day','dayhour')))?1:0;
	$formatwithoutreduce = preg_replace('/reduceformat/','',$format);
	if ($formatwithoutreduce != $format) { $format = $formatwithoutreduce; $reduceformat=1; }  // so format 'dayreduceformat' is processed like day

	// Change predefined format into computer format. If found translation in lang file we use it, otherwise we use default.
	// TODO Add format daysmallyear and dayhoursmallyear
	if ($format == 'day')				$format=($outputlangs->trans("FormatDateShort")!="FormatDateShort"?$outputlangs->trans("FormatDateShort"):$conf->format_date_short);
	else if ($format == 'hour')			$format=($outputlangs->trans("FormatHourShort")!="FormatHourShort"?$outputlangs->trans("FormatHourShort"):$conf->format_hour_short);
	else if ($format == 'hourduration')	$format=($outputlangs->trans("FormatHourShortDuration")!="FormatHourShortDuration"?$outputlangs->trans("FormatHourShortDuration"):$conf->format_hour_short_duration);
	else if ($format == 'daytext')			 $format=($outputlangs->trans("FormatDateText")!="FormatDateText"?$outputlangs->trans("FormatDateText"):$conf->format_date_text);
	else if ($format == 'daytextshort')	$format=($outputlangs->trans("FormatDateTextShort")!="FormatDateTextShort"?$outputlangs->trans("FormatDateTextShort"):$conf->format_date_text_short);
	else if ($format == 'dayhour')			 $format=($outputlangs->trans("FormatDateHourShort")!="FormatDateHourShort"?$outputlangs->trans("FormatDateHourShort"):$conf->format_date_hour_short);
	else if ($format == 'dayhoursec')		 $format=($outputlangs->trans("FormatDateHourSecShort")!="FormatDateHourSecShort"?$outputlangs->trans("FormatDateHourSecShort"):$conf->format_date_hour_sec_short);
	else if ($format == 'dayhourtext')		 $format=($outputlangs->trans("FormatDateHourText")!="FormatDateHourText"?$outputlangs->trans("FormatDateHourText"):$conf->format_date_hour_text);
	else if ($format == 'dayhourtextshort') $format=($outputlangs->trans("FormatDateHourTextShort")!="FormatDateHourTextShort"?$outputlangs->trans("FormatDateHourTextShort"):$conf->format_date_hour_text_short);
	// Format not sensitive to language
	else if ($format == 'dayhourlog')		 $format='%Y%m%d%H%M%S';
	else if ($format == 'dayhourldap')		 $format='%Y%m%d%H%M%SZ';
	else if ($format == 'dayhourxcard')	$format='%Y%m%dT%H%M%SZ';
	else if ($format == 'dayxcard')	 	$format='%Y%m%d';
	else if ($format == 'dayrfc')			 $format='%Y-%m-%d';             // DATE_RFC3339
	else if ($format == 'dayhourrfc')		 $format='%Y-%m-%dT%H:%M:%SZ';   // DATETIME RFC3339
	else if ($format == 'standard')		$format='%Y-%m-%d %H:%M:%S';

	if ($reduceformat)
	{
		$format=str_replace('%Y','%y',$format);
		$format=str_replace('yyyy','yy',$format);
	}

	// If date undefined or "", we return ""
	if (dol_strlen($time) == 0) return '';		// $time=0 allowed (it means 01/01/1970 00:00:00)

	// Clean format
	if (preg_match('/%b/i',$format))		// There is some text to translate
	{
		// We inhibate translation to text made by strftime functions. We will use trans instead later.
		$format=str_replace('%b','__b__',$format);
		$format=str_replace('%B','__B__',$format);
	}
	if (preg_match('/%a/i',$format))		// There is some text to translate
	{
		// We inhibate translation to text made by strftime functions. We will use trans instead later.
		$format=str_replace('%a','__a__',$format);
		$format=str_replace('%A','__A__',$format);
	}

	// Analyze date
	if (preg_match('/^([0-9]+)\-([0-9]+)\-([0-9]+) ?([0-9]+)?:?([0-9]+)?:?([0-9]+)?/i',$time,$reg)
	|| preg_match('/^([0-9][0-9][0-9][0-9])([0-9][0-9])([0-9][0-9])([0-9][0-9])([0-9][0-9])([0-9][0-9])$/i',$time,$reg))	// Deprecated. Ex: 1970-01-01, 1970-01-01 01:00:00, 19700101010000
	{
		// TODO Remove this.
		// This part of code should not be used.
		dol_syslog("Functions.lib::dol_print_date function call with deprecated value of time in page ".$_SERVER["PHP_SELF"], LOG_ERR);
		// Date has format 'YYYY-MM-DD' or 'YYYY-MM-DD HH:MM:SS' or 'YYYYMMDDHHMMSS'
		$syear	= (! empty($reg[1]) ? $reg[1] : '');
		$smonth	= (! empty($reg[2]) ? $reg[2] : '');
		$sday	= (! empty($reg[3]) ? $reg[3] : '');
		$shour	= (! empty($reg[4]) ? $reg[4] : '');
		$smin	= (! empty($reg[5]) ? $reg[5] : '');
		$ssec	= (! empty($reg[6]) ? $reg[6] : '');

		$time=dol_mktime($shour,$smin,$ssec,$smonth,$sday,$syear,true);
		$ret=adodb_strftime($format, $time+$offsettz+$offsetdst, $to_gmt);
	}
	else
	{
		// Date is a timestamps
		if ($time < 100000000000)	// Protection against bad date values
		{
			$timetouse = $time+$offsettz+$offsetdst;	// TODO Replace this with function Date PHP. We also should not use anymore offsettz and offsetdst but only offsettzstring.

			$ret=adodb_strftime($format, $timetouse, $to_gmt);
		}
		else $ret='Bad value '.$time.' for date';
	}

	if (preg_match('/__b__/i',$format))
	{
		$timetouse = $time+$offsettz+$offsetdst;	// TODO Replace this with function Date PHP. We also should not use anymore offsettz and offsetdst but only offsettzstring.

		// Here ret is string in PHP setup language (strftime was used). Now we convert to $outputlangs.
		$month=adodb_strftime('%m', $timetouse);
		$month=sprintf("%02d", $month);	// $month may be return with format '06' on some installation and '6' on other, so we force it to '06'.
		if ($encodetooutput)
		{
			$monthtext=$outputlangs->transnoentities('Month'.$month);
			$monthtextshort=$outputlangs->transnoentities('MonthShort'.$month);
		}
		else
		{
			$monthtext=$outputlangs->transnoentitiesnoconv('Month'.$month);
			$monthtextshort=$outputlangs->transnoentitiesnoconv('MonthShort'.$month);
		}
		//print 'monthtext='.$monthtext.' monthtextshort='.$monthtextshort;
		$ret=str_replace('__b__',$monthtextshort,$ret);
		$ret=str_replace('__B__',$monthtext,$ret);
		//print 'x'.$outputlangs->charset_output.'-'.$ret.'x';
		//return $ret;
	}
	if (preg_match('/__a__/i',$format))
	{
		$timetouse = $time+$offsettz+$offsetdst;	// TODO Replace this with function Date PHP. We also should not use anymore offsettz and offsetdst but only offsettzstring.

		$w=adodb_strftime('%w', $timetouse);						// TODO Replace this with function Date PHP. We also should not use anymore offsettz and offsetdst but only offsettzstring.
		$dayweek=$outputlangs->transnoentitiesnoconv('Day'.$w);
		$ret=str_replace('__A__',$dayweek,$ret);
		$ret=str_replace('__a__',dol_substr($dayweek,0,3),$ret);
	}

	return $ret;
}


/**
 *	Return an array with locale date info.
 *  PHP getdate is restricted to the years 1901-2038 on Unix and 1970-2038 on Windows
 *  WARNING: This function always use PHP server timezone to return locale informations !!!
 *  Usage must be avoid.
 *  FIXME: Replace this with PHP date function and a parameter $gm
 *
 *	@param	int			$timestamp      Timestamp
 *	@param	boolean		$fast           Fast mode
 *	@return	array						Array of informations
 *										If no fast mode:
 *										'seconds' => $secs,
 *										'minutes' => $min,
 *										'hours' => $hour,
 *										'mday' => $day,
 *										'wday' => $dow,		0=sunday, 6=saturday
 *										'mon' => $month,
 *										'year' => $year,
 *										'yday' => floor($secsInYear/$_day_power),
 *										'weekday' => gmdate('l',$_day_power*(3+$dow)),
 *										'month' => gmdate('F',mktime(0,0,0,$month,2,1971)),
 *										If fast mode:
 *										'seconds' => $secs,
 *										'minutes' => $min,
 *										'hours' => $hour,
 *										'mday' => $day,
 *										'mon' => $month,
 *										'year' => $year,
 *										'yday' => floor($secsInYear/$_day_power),
 *										'leap' => $leaf,
 *										'ndays' => $ndays
 * 	@see 								dol_print_date, dol_stringtotime, dol_mktime
 */
function dol_getdate($timestamp,$fast=false)
{
	global $conf;

	$usealternatemethod=false;
	if ($timestamp <= 0) $usealternatemethod=true;				// <= 1970
	if ($timestamp >= 2145913200) $usealternatemethod=true;		// >= 2038

	if ($usealternatemethod)
	{
		$arrayinfo=adodb_getdate($timestamp,$fast);
	}
	else
	{
		$arrayinfo=getdate($timestamp);
	}

	return $arrayinfo;
}

/**
 *	Return a timestamp date built from detailed informations (by default a local PHP server timestamp)
 * 	Replace function mktime not available under Windows if year < 1970
 *	PHP mktime is restricted to the years 1901-2038 on Unix and 1970-2038 on Windows
 *
 * 	@param	int			$hour			Hour	(can be -1 for undefined)
 *	@param	int			$minute			Minute	(can be -1 for undefined)
 *	@param	int			$second			Second	(can be -1 for undefined)
 *	@param	int			$month			Month (1 to 12)
 *	@param	int			$day			Day (1 to 31)
 *	@param	int			$year			Year
 *	@param	mixed		$gm				True or 1 or 'gmt'=Input informations are GMT values
 *										False or 0 or 'server' = local to server TZ
 *										'user' = local to user TZ
 *										'tz,TimeZone' = use specified timezone
 *	@param	int			$check			0=No check on parameters (Can use day 32, etc...)
 *	@return	int|string					Date as a timestamp, '' or false if error
 * 	@see 								dol_print_date, dol_stringtotime, dol_getdate
 */
function dol_mktime($hour,$minute,$second,$month,$day,$year,$gm=false,$check=1)
{
	global $conf;
	//print "- ".$hour.",".$minute.",".$second.",".$month.",".$day.",".$year.",".$_SERVER["WINDIR"]." -";

	// Clean parameters
	if ($hour   == -1 || empty($hour)) $hour=0;
	if ($minute == -1 || empty($minute)) $minute=0;
	if ($second == -1 || empty($second)) $second=0;

	// Check parameters
	if ($check)
	{
		if (! $month || ! $day)  return '';
		if ($day   > 31) return '';
		if ($month > 12) return '';
		if ($hour  < 0 || $hour   > 24) return '';
		if ($minute< 0 || $minute > 60) return '';
		if ($second< 0 || $second > 60) return '';
	}

	if (method_exists('DateTime','getTimestamp'))
	{
		if (empty($gm) || $gm === 'server')
		{
			$default_timezone=@date_default_timezone_get();		// Example 'Europe/Berlin'
			$localtz = new DateTimeZone($default_timezone);
		}
		else if ($gm === 'user')
		{
			// We use dol_tz_string first because it is more reliable.
			$default_timezone=(empty($_SESSION["dol_tz_string"])?@date_default_timezone_get():$_SESSION["dol_tz_string"]);		// Example 'Europe/Berlin'
			try {
				$localtz = new DateTimeZone($default_timezone);
			}
			catch(Exception $e)
			{
				dol_syslog("Warning dol_tz_string contains an invalid value ".$_SESSION["dol_tz_string"], LOG_WARNING);
				$default_timezone=@date_default_timezone_get();
			}
		}
		else if (strrpos($gm, "tz,") !== false)
		{
			$timezone=str_replace("tz,", "", $gm);  // Example 'tz,Europe/Berlin'
			try
			{
				$localtz = new DateTimeZone($timezone);
			}
			catch(Exception $e)
			{
				dol_syslog("Warning passed timezone contains an invalid value ".$timezone, LOG_WARNING);
			}
		}

		if (empty($localtz)) {
			$localtz = new DateTimeZone('UTC');
		}
		//var_dump($localtz);
		//var_dump($year.'-'.$month.'-'.$day.'-'.$hour.'-'.$minute);
		$dt = new DateTime(null,$localtz);
		$dt->setDate($year,$month,$day);
		$dt->setTime((int) $hour, (int) $minute, (int) $second);
		$date=$dt->getTimestamp();	// should include daylight saving time
		//var_dump($date);
		return $date;
	}
	else
	{
		dol_print_error('','PHP version must be 5.3+');
		return '';
	}
}


/**
 *	Return date for now. In most cases, we use this function without parameters (that means GMT time).
 *
 * 	@param	string		$mode	'gmt' => we return GMT timestamp,
 * 								'tzserver' => we add the PHP server timezone
 *  							'tzref' => we add the company timezone
 * 								'tzuser' => we add the user timezone
 *	@return int   $date	Timestamp
 */
function dol_now($mode='gmt')
{
	$ret=0;

	// Note that gmmktime and mktime return same value (GMT) when used without parameters
	//if ($mode == 'gmt') $ret=gmmktime(); // Strict Standards: gmmktime(): You should be using the time() function instead
	if ($mode == 'gmt') $ret=time();	// Time for now at greenwich.
	else if ($mode == 'tzserver')		// Time for now with PHP server timezone added
	{
		require_once DOL_DOCUMENT_ROOT.'/core/lib/date.lib.php';
		$tzsecond=getServerTimeZoneInt('now');    // Contains tz+dayling saving time
		$ret=(int) dol_now('gmt')+($tzsecond*3600);
	}
	/*else if ($mode == 'tzref')				// Time for now with parent company timezone is added
	{
		require_once DOL_DOCUMENT_ROOT.'/core/lib/date.lib.php';
		$tzsecond=getParentCompanyTimeZoneInt();    // Contains tz+dayling saving time
		$ret=dol_now('gmt')+($tzsecond*3600);
	}*/
	else if ($mode == 'tzuser')				// Time for now with user timezone added
	{
		//print 'eeee'.time().'-'.mktime().'-'.gmmktime();
		$offsettz=(empty($_SESSION['dol_tz'])?0:$_SESSION['dol_tz'])*60*60;
		$offsetdst=(empty($_SESSION['dol_dst'])?0:$_SESSION['dol_dst'])*60*60;
		$ret=(int) dol_now('gmt')+($offsettz+$offsetdst);
	}

	return $ret;
}


/**
 * Return string with formated size
 *
 * @param	int		$size		Size to print
 * @param	int		$shortvalue	Tell if we want long value to use another unit (Ex: 1.5Kb instead of 1500b)
 * @param	int		$shortunit	Use short value of size unit
 * @return	string				Link
 */
function dol_print_size($size,$shortvalue=0,$shortunit=0)
{
	global $conf,$langs;
	$level=1024;

	if (! empty($conf->dol_optimize_smallscreen)) $shortunit=1;

	// Set value text
	if (empty($shortvalue) || $size < ($level*10))
	{
		$ret=$size;
		$textunitshort=$langs->trans("b");
		$textunitlong=$langs->trans("Bytes");
	}
	else
	{
		$ret=round($size/$level,0);
		$textunitshort=$langs->trans("Kb");
		$textunitlong=$langs->trans("KiloBytes");
	}
	// Use long or short text unit
	if (empty($shortunit)) { $ret.=' '.$textunitlong; }
	else { $ret.=' '.$textunitshort; }

	return $ret;
}

/**
 * Show Url link
 *
 * @param	string		$url		Url to show
 * @param	string		$target		Target for link
 * @param	int			$max		Max number of characters to show
 * @param	int			$withpicto	With picto
 * @return	string					HTML Link
 */
function dol_print_url($url,$target='_blank',$max=32,$withpicto=0)
{
	global $langs;

	if (empty($url)) return '';

	$link='<a href="';
	if (! preg_match('/^http/i',$url)) $link.='http://';
	$link.=$url;
	$link.='"';
	if ($target) $link.=' target="'.$target.'"';
	$link.='>';
	if (! preg_match('/^http/i',$url)) $link.='http://';
	$link.=dol_trunc($url,$max);
	$link.='</a>';
	return '<div class="nospan float" style="margin-right: 10px">'.($withpicto?img_picto($langs->trans("Url"), 'object_globe.png').' ':'').$link.'</div>';
}

/**
 * Show EMail link
 *
 * @param	string		$email			EMail to show (only email, without 'Name of recipient' before)
 * @param 	int			$cid 			Id of contact if known
 * @param 	int			$socid 			Id of third party if known
 * @param 	int			$addlink		0=no link, 1=email has a html email link (+ link to create action if constant AGENDA_ADDACTIONFOREMAIL is on)
 * @param	int			$max			Max number of characters to show
 * @param	int			$showinvalid	Show warning if syntax email is wrong
 * @param	int			$withpicto		Show picto
 * @return	string						HTML Link
 */
function dol_print_email($email,$cid=0,$socid=0,$addlink=0,$max=64,$showinvalid=1,$withpicto=0)
{
	global $conf,$user,$langs;

	$newemail=$email;

	if (empty($email)) return '&nbsp;';

	if (! empty($addlink))
	{
		$newemail='<a style="text-overflow: ellipsis;" href="';
		if (! preg_match('/^mailto:/i',$email)) $newemail.='mailto:';
		$newemail.=$email;
		$newemail.='">';
		$newemail.=dol_trunc($email,$max);
		$newemail.='</a>';
		if ($showinvalid && ! isValidEmail($email))
		{
			$langs->load("errors");
			$newemail.=img_warning($langs->trans("ErrorBadEMail",$email));
		}

		if (($cid || $socid) && ! empty($conf->agenda->enabled) && $user->rights->agenda->myactions->create)
		{
			$type='AC_EMAIL'; $link='';
			if (! empty($conf->global->AGENDA_ADDACTIONFOREMAIL)) $link='<a href="'.DOL_URL_ROOT.'/comm/action/card.php?action=create&amp;backtopage=1&amp;actioncode='.$type.'&amp;contactid='.$cid.'&amp;socid='.$socid.'">'.img_object($langs->trans("AddAction"),"calendar").'</a>';
			if ($link) $newemail='<div>'.$newemail.' '.$link.'</div>';
		}
	}
	else
	{
		if ($showinvalid && ! isValidEmail($email))
		{
			$langs->load("errors");
			$newemail.=img_warning($langs->trans("ErrorBadEMail",$email));
		}
	}
	return '<div class="nospan float" style="margin-right: 10px">'.($withpicto?img_picto($langs->trans("EMail"), 'object_email.png').' ':'').$newemail.'</div>';
}

/**
 * Show Skype link
 *
 * @param	string		$skype			Skype to show (only skype, without 'Name of recipient' before)
 * @param	int 		$cid 			Id of contact if known
 * @param	int 		$socid 			Id of third party if known
 * @param	int 		$addlink		0=no link to create action
 * @param	int			$max			Max number of characters to show
 * @return	string						HTML Link
 */
function dol_print_skype($skype,$cid=0,$socid=0,$addlink=0,$max=64)
{
	global $conf,$user,$langs;

	$newskype=$skype;

	if (empty($skype)) return '&nbsp;';

	if (! empty($addlink))
	{
		$newskype =img_picto($langs->trans("Skype"), 'object_skype.png');
		$newskype.= '&nbsp;';
		$newskype.=dol_trunc($skype,$max);
		$newskype.= '&nbsp;';
		$newskype.='<a href="skype:';
		$newskype.=dol_trunc($skype,$max);
		$newskype.='?call" alt="'.$langs->trans("Call").'&nbsp;'.$skype.'" title="'.$langs->trans("Call").'&nbsp;'.$skype.'">';
		$newskype.='<img src="'.DOL_URL_ROOT.'/theme/common/skype_callbutton.png" border="0">';
		$newskype.='</a>&nbsp;&nbsp;&nbsp;<a href="skype:';
		$newskype.=dol_trunc($skype,$max);
		$newskype.='?chat" alt="'.$langs->trans("Chat").'&nbsp;'.$skype.'" title="'.$langs->trans("Chat").'&nbsp;'.$skype.'">';
		$newskype.='<img src="'.DOL_URL_ROOT.'/theme/common/skype_chatbutton.png" border="0">';
		$newskype.='</a>';

		if (($cid || $socid) && ! empty($conf->agenda->enabled) && $user->rights->agenda->myactions->create)
		{
			$type='AC_SKYPE'; $link='';
			if (! empty($conf->global->AGENDA_ADDACTIONFORSKYPE)) $link='<a href="'.DOL_URL_ROOT.'/comm/action/card.php?action=create&amp;backtopage=1&amp;actioncode='.$type.'&amp;contactid='.$cid.'&amp;socid='.$socid.'">'.img_object($langs->trans("AddAction"),"calendar").'</a>';
			$newskype='<div class="divskype nowrap">'.$newskype.($link?' '.$link:'').'</div>';
		}
	}
	else
	{
		$langs->load("errors");
		$newskype.=img_warning($langs->trans("ErrorBadSkype",$skype));
	}
	return $newskype;
}

/**
 * 	Format phone numbers according to country
 *
 * 	@param  string  $phone          Phone number to format
 * 	@param  string  $countrycode    Country code to use for formatting
 * 	@param 	int		$cid 		    Id of contact if known
 * 	@param 	int		$socid          Id of third party if known
 * 	@param 	string	$addlink	    ''=no link to create action, 'AC_TEL'=add link to clicktodial (if module enabled) and add link to create event (if conf->global->AGENDA_ADDACTIONFORPHONE set)
 * 	@param 	string	$separ 		    Separation between numbers for a better visibility example : xx.xx.xx.xx.xx
 *  @param	string  $withpicto      Show picto
 *  @param	string	$titlealt	    Text to show on alt
 *  @param  int     $adddivfloat    Add div float around phone.
 * 	@return string 				    Formated phone number
 */
function dol_print_phone($phone,$countrycode='',$cid=0,$socid=0,$addlink='',$separ="&nbsp;",$withpicto='',$titlealt='',$adddivfloat=0)
{
	global $conf,$user,$langs,$mysoc;

	// Clean phone parameter
	$phone = preg_replace("/[\s.-]/","",trim($phone));
	if (empty($phone)) { return ''; }
	if (empty($countrycode)) $countrycode=$mysoc->country_code;

	// Short format for small screens
	if ($conf->dol_optimize_smallscreen) $separ='';

	$newphone=$phone;
	if (strtoupper($countrycode) == "FR")
	{
		// France
		if (dol_strlen($phone) == 10) {
			$newphone=substr($newphone,0,2).$separ.substr($newphone,2,2).$separ.substr($newphone,4,2).$separ.substr($newphone,6,2).$separ.substr($newphone,8,2);
		}
		elseif (dol_strlen($newphone) == 7)
		{
			$newphone=substr($newphone,0,3).$separ.substr($newphone,3,2).$separ.substr($newphone,5,2);
		}
		elseif (dol_strlen($newphone) == 9)
		{
			$newphone=substr($newphone,0,2).$separ.substr($newphone,2,3).$separ.substr($newphone,5,2).$separ.substr($newphone,7,2);
		}
		elseif (dol_strlen($newphone) == 11)
		{
			$newphone=substr($newphone,0,3).$separ.substr($newphone,3,2).$separ.substr($newphone,5,2).$separ.substr($newphone,7,2).$separ.substr($newphone,9,2);
		}
		elseif (dol_strlen($newphone) == 12)
		{
			$newphone=substr($newphone,0,4).$separ.substr($newphone,4,2).$separ.substr($newphone,6,2).$separ.substr($newphone,8,2).$separ.substr($newphone,10,2);
		}
	}

	if (strtoupper($countrycode) == "CA")
	{
		if (dol_strlen($phone) == 10) {
			$newphone=($separ!=''?'(':'').substr($newphone,0,3).($separ!=''?')':'').$separ.substr($newphone,3,3).($separ!=''?'-':'').substr($newphone,6,4);
		}
	}

	if (! empty($addlink))	// Link on phone number (+ link to add action if conf->global->AGENDA_ADDACTIONFORPHONE set)
	{
		if (! empty($conf->browser->phone) || (! empty($conf->clicktodial->enabled) && ! empty($conf->global->CLICKTODIAL_USE_TEL_LINK_ON_PHONE_NUMBERS)))	// If phone or option for, we use link of phone
		{
			$newphone ='<a href="tel:'.$phone.'"';
			$newphone.='>'.$phone.'</a>';
		}
		else if (! empty($conf->clicktodial->enabled) && $addlink == 'AC_TEL')		// If click to dial, we use click to dial url
		{
			if (empty($user->clicktodial_loaded)) $user->fetch_clicktodial();

			// Define urlmask
			$urlmask='ErrorClickToDialModuleNotConfigured';
			if (! empty($conf->global->CLICKTODIAL_URL)) $urlmask=$conf->global->CLICKTODIAL_URL;
			if (! empty($user->clicktodial_url)) $urlmask=$user->clicktodial_url;

			$clicktodial_poste=(! empty($user->clicktodial_poste)?urlencode($user->clicktodial_poste):'');
			$clicktodial_login=(! empty($user->clicktodial_login)?urlencode($user->clicktodial_login):'');
			$clicktodial_password=(! empty($user->clicktodial_password)?urlencode($user->clicktodial_password):'');
			// This line is for backward compatibility
			$url = sprintf($urlmask, urlencode($phone), $clicktodial_poste, $clicktodial_login, $clicktodial_password);
			// Thoose lines are for substitution
			$substitarray=array('__PHONEFROM__'=>$clicktodial_poste,
								'__PHONETO__'=>urlencode($phone),
								'__LOGIN__'=>$clicktodial_login,
								'__PASS__'=>$clicktodial_password);
			$url = make_substitutions($url, $substitarray);
			$newphonesav=$newphone;
			$newphone ='<a href="'.$url.'"';
			if (! empty($conf->global->CLICKTODIAL_FORCENEWTARGET)) $newphone.=' target="_blank"';
			$newphone.='>'.$newphonesav.'</a>';
		}

		//if (($cid || $socid) && ! empty($conf->agenda->enabled) && $user->rights->agenda->myactions->create)
		if (! empty($conf->agenda->enabled) && $user->rights->agenda->myactions->create)
		{
			$type='AC_TEL'; $link='';
			if ($addlink == 'AC_FAX') $type='AC_FAX';
			if (! empty($conf->global->AGENDA_ADDACTIONFORPHONE)) $link='<a href="'.DOL_URL_ROOT.'/comm/action/card.php?action=create&amp;backtopage=1&amp;actioncode='.$type.($cid?'&amp;contactid='.$cid:'').($socid?'&amp;socid='.$socid:'').'">'.img_object($langs->trans("AddAction"),"calendar").'</a>';
			if ($link) $newphone='<div>'.$newphone.' '.$link.'</div>';
		}
	}

	if (empty($titlealt))
	{
		$titlealt=($withpicto=='fax'?$langs->trans("Fax"):$langs->trans("Phone"));
	}
	$rep='';
	$picto = '';
	if($withpicto){
		if($withpicto=='fax'){
			$picto = 'phoning_fax';
		}elseif($withpicto=='phone'){
			$picto = 'phoning';
		}elseif($withpicto=='mobile'){
			$picto = 'phoning_mobile';
		}else{
			$picto = '';
		}
	}
	if ($adddivfloat) $rep.='<div class="nospan float" style="margin-right: 10px">';
	else $rep.='<span style="margin-right: 10px;">';
	$rep.=($withpicto?img_picto($titlealt, 'object_'.$picto.'.png').' ':'').$newphone;
	if ($adddivfloat) $rep.='</div>';
	else $rep.='</span>';
	return $rep;
}

/**
 * 	Return an IP formated to be shown on screen
 *
 * 	@param	string	$ip			IP
 * 	@param	int		$mode		0=return IP + country/flag, 1=return only country/flag, 2=return only IP
 * 	@return string 				Formated IP, with country if GeoIP module is enabled
 */
function dol_print_ip($ip,$mode=0)
{
	global $conf,$langs;

	$ret='';

	if (empty($mode)) $ret.=$ip;

	if ($mode != 2)
	{
		$countrycode=dolGetCountryCodeFromIp($ip);
		if ($countrycode)	// If success, countrycode is us, fr, ...
		{
			if (file_exists(DOL_DOCUMENT_ROOT.'/theme/common/flags/'.$countrycode.'.png'))
			{
				$ret.=' '.img_picto($countrycode.' '.$langs->trans("AccordingToGeoIPDatabase"),DOL_URL_ROOT.'/theme/common/flags/'.$countrycode.'.png','',1);
			}
			else $ret.=' ('.$countrycode.')';
		}
	}

	return $ret;
}

/**
 * 	Return a country code from IP. Empty string if not found.
 *
 * 	@param	string	$ip			IP
 * 	@return string 				Country code ('us', 'fr', ...)
 */
function dolGetCountryCodeFromIp($ip)
{
	global $conf;

	$countrycode='';

	if (! empty($conf->geoipmaxmind->enabled))
	{
		$datafile=$conf->global->GEOIPMAXMIND_COUNTRY_DATAFILE;
		//$ip='24.24.24.24';
		//$datafile='E:\Mes Sites\Web\Admin1\awstats\maxmind\GeoIP.dat';    Note that this must be downloaded datafile (not same than datafile provided with ubuntu packages)

		include_once DOL_DOCUMENT_ROOT.'/core/class/dolgeoip.class.php';
		$geoip=new DolGeoIP('country',$datafile);
		//print 'ip='.$ip.' databaseType='.$geoip->gi->databaseType." GEOIP_CITY_EDITION_REV1=".GEOIP_CITY_EDITION_REV1."\n";
		//print "geoip_country_id_by_addr=".geoip_country_id_by_addr($geoip->gi,$ip)."\n";
		$countrycode=$geoip->getCountryCodeFromIP($ip);
	}

	return $countrycode;
}


/**
 *  Return country code for current user.
 *  If software is used inside a local network, detection may fails (we need a public ip)
 *
 *  @return     string      Country code (fr, es, it, us, ...)
 */
function dol_user_country()
{
	global $conf,$langs,$user;

	//$ret=$user->xxx;
	$ret='';
	if (! empty($conf->geoipmaxmind->enabled))
	{
		$ip=$_SERVER["REMOTE_ADDR"];
		$datafile=$conf->global->GEOIPMAXMIND_COUNTRY_DATAFILE;
		//$ip='24.24.24.24';
		//$datafile='E:\Mes Sites\Web\Admin1\awstats\maxmind\GeoIP.dat';
		include_once DOL_DOCUMENT_ROOT.'/core/class/dolgeoip.class.php';
		$geoip=new DolGeoIP('country',$datafile);
		$countrycode=$geoip->getCountryCodeFromIP($ip);
		$ret=$countrycode;
	}
	return $ret;
}

/**
 *  Format address string
 *
 *  @param	string	$address    Address
 *  @param  int		$htmlid     Html ID (for example 'gmap')
 *  @param  int		$mode       thirdparty|contact|member|other
 *  @param  int		$id         Id of object
 *  @param	int		$noprint	No output. Result is the function return
 *  @param  string  $charfornl  Char to use instead of nl2br. '' means we use a standad nl2br.
 *  @return string|void			Nothing if noprint is 0, formatted address if noprint is 1
 *  @see dol_format_address
 */
function dol_print_address($address, $htmlid, $mode, $id, $noprint=0, $charfornl='')
{
	global $conf, $user, $langs, $hookmanager;

	$out = '';

	if ($address)
	{
		if ($hookmanager) {
			$parameters = array('element' => $mode, 'id' => $id);
			$reshook = $hookmanager->executeHooks('printAddress', $parameters, $address);
			$out.=$hookmanager->resPrint;
		}
		if (empty($reshook))
		{
			if (empty($charfornl)) $out.=nl2br($address);
			else $out.=preg_replace('/[\r\n]+/', $charfornl, $address);

			$showgmap=$showomap=0;

			// TODO Add a hook here
			if (($mode=='thirdparty' || $mode =='societe') && ! empty($conf->google->enabled) && ! empty($conf->global->GOOGLE_ENABLE_GMAPS)) $showgmap=1;
			if ($mode=='contact' && ! empty($conf->google->enabled) && ! empty($conf->global->GOOGLE_ENABLE_GMAPS_CONTACTS)) $showgmap=1;
			if ($mode=='member' && ! empty($conf->google->enabled) && ! empty($conf->global->GOOGLE_ENABLE_GMAPS_MEMBERS)) $showgmap=1;
			if (($mode=='thirdparty' || $mode =='societe') && ! empty($conf->openstreetmap->enabled) && ! empty($conf->global->OPENSTREETMAP_ENABLE_MAPS)) $showomap=1;
			if ($mode=='contact' && ! empty($conf->openstreetmap->enabled) && ! empty($conf->global->OPENSTREETMAP_ENABLE_MAPS_CONTACTS)) $showomap=1;
			if ($mode=='member' && ! empty($conf->openstreetmap->enabled) && ! empty($conf->global->OPENSTREETMAP_ENABLE_MAPS_MEMBERS)) $showomap=1;

			if ($showgmap)
			{
				$url=dol_buildpath('/google/gmaps.php?mode='.$mode.'&id='.$id,1);
				$out.=' <a href="'.$url.'" target="_gmaps"><img id="'.$htmlid.'" class="valigntextbottom" src="'.DOL_URL_ROOT.'/theme/common/gmap.png"></a>';
			}
			if ($showomap)
			{
				$url=dol_buildpath('/openstreetmap/maps.php?mode='.$mode.'&id='.$id,1);
				$out.=' <a href="'.$url.'" target="_gmaps"><img id="'.$htmlid.'_openstreetmap" class="valigntextbottom" src="'.DOL_URL_ROOT.'/theme/common/gmap.png"></a>';
			}
		}
	}
	if ($noprint) return $out;
	else print $out;
}


/**
 *	Return true if email syntax is ok
 *
 *	@param	    string		$address    			email (Ex: "toto@examle.com", "John Do <johndo@example.com>")
 *  @param		int			$acceptsupervisorkey	If 1, the special string '__SUPERVISOREMAIL__' is also accepted as valid
 *	@return     boolean     						true if email syntax is OK, false if KO or empty string
 */
function isValidEmail($address, $acceptsupervisorkey=0)
{
	if ($acceptsupervisorkey && $address == '__SUPERVISOREMAIL__') return true;
	if (filter_var($address, FILTER_VALIDATE_EMAIL)) return true;

	return false;
}

/**
 *  Return true if phone number syntax is ok
 *  TODO Decide what to do with this
 *
 *  @param	string		$phone		phone (Ex: "0601010101")
 *  @return boolean     			true if phone syntax is OK, false if KO or empty string
 */
function isValidPhone($phone)
{
	return true;
}


/**
 * Make a strlen call. Works even if mbstring module not enabled
 *
 * @param   string		$string				String to calculate length
 * @param   string		$stringencoding		Encoding of string
 * @return  int								Length of string
 */
function dol_strlen($string,$stringencoding='UTF-8')
{
	if (function_exists('mb_strlen')) return mb_strlen($string,$stringencoding);
	else return strlen($string);
}

/**
 * Make a substring. Works even in mbstring module is not enabled.
 *
 * @param	string	$string				String to scan
 * @param	string	$start				Start position
 * @param	int		$length				Length
 * @param   string	$stringencoding		Page code used for input string encoding
 * @return  string						substring
 */
function dol_substr($string,$start,$length,$stringencoding='')
{
	global $langs;

	if (empty($stringencoding)) $stringencoding=$langs->charset_output;

	$ret='';
	if (function_exists('mb_substr'))
	{
		$ret=mb_substr($string,$start,$length,$stringencoding);
	}
	else
	{
		$ret=substr($string,$start,$length);
	}
	return $ret;
}


/**
 *  Show a javascript graph.
 *  Do not use this function anymore. Use DolGraph class instead.
 *
 *  @param		string	$htmlid			Html id name
 *  @param		int		$width			Width in pixel
 *  @param		int		$height			Height in pixel
 *  @param		array	$data			Data array
 *  @param		int		$showlegend		1 to show legend, 0 otherwise
 *  @param		string	$type			Type of graph ('pie', 'barline')
 *  @param		int		$showpercent	Show percent (with type='pie' only)
 *  @param		string	$url			Param to add an url to click values
 *  @param		int		$combineother	0=No combine, 0.05=Combine if lower than 5%
 *  @param      int     $shownographyet Show graph to say there is not enough data
 *  @return		void
 *  @deprecated
 *  @see DolGraph
 */
function dol_print_graph($htmlid,$width,$height,$data,$showlegend=0,$type='pie',$showpercent=0,$url='',$combineother=0.05,$shownographyet=0)
{
	dol_syslog(__FUNCTION__ . " is deprecated", LOG_WARNING);

	global $conf,$langs;
	global $theme_datacolor;    // To have var kept when function is called several times

	if ($shownographyet)
	{
		print '<div class="nographyet" style="width:'.$width.'px;height:'.$height.'px;"></div>';
		print '<div class="nographyettext">'.$langs->trans("NotEnoughDataYet").'</div>';
		return;
	}

	if (empty($conf->use_javascript_ajax)) return;
	$jsgraphlib='flot';
	$datacolor=array();

	// Load colors of theme into $datacolor array
	$color_file = DOL_DOCUMENT_ROOT."/theme/".$conf->theme."/graph-color.php";
	if (is_readable($color_file))
	{
		include_once $color_file;
		if (isset($theme_datacolor))
		{
			$datacolor=array();
			foreach($theme_datacolor as $val)
			{
				$datacolor[]="#".sprintf("%02x",$val[0]).sprintf("%02x",$val[1]).sprintf("%02x",$val[2]);
			}
		}
	}
	print '<div id="'.$htmlid.'" style="width:'.$width.'px;height:'.$height.'px;"></div>';

	// We use Flot js lib
	if ($jsgraphlib == 'flot')
	{
		if ($type == 'pie')
		{
			// data is   array('series'=>array(serie1,serie2,...),
			//                 'seriestype'=>array('bar','line',...),
			//                 'seriescolor'=>array(0=>'#999999',1=>'#999999',...)
			//                 'xlabel'=>array(0=>labelx1,1=>labelx2,...));
			// serieX is array('label'=>'label', data=>val)
			print '
			<script type="text/javascript">
			$(function () {
				var data = '.json_encode($data['series']).';

				function plotWithOptions() {
					$.plot($("#'.$htmlid.'"), data,
					{
						series: {
							pie: {
								show: true,
								radius: 0.8,';
			if ($combineother)
			{
				print '
								combine: {
								 	threshold: '.$combineother.'
								},';
			}
			print '
								label: {
									show: true,
									radius: 0.9,
									formatter: function(label, series) {
										var percent=Math.round(series.percent);
										var number=series.data[0][1];
										return \'';
										print '<div style="font-size:8pt;text-align:center;padding:2px;color:black;">';
										if ($url) print '<a style="color: #FFFFFF;" border="0" href="'.$url.'">';
										print '\'+'.($showlegend?'number':'label+\' \'+number');
										if (! empty($showpercent)) print '+\'<br/>\'+percent+\'%\'';
										print '+\'';
										if ($url) print '</a>';
										print '</div>\';
									},
									background: {
										opacity: 0.0,
										color: \'#000000\'
									},
								}
							}
						},
						zoom: {
							interactive: true
						},
						pan: {
							interactive: true
						},';
						if (count($datacolor))
						{
							print 'colors: '.(! empty($data['seriescolor']) ? json_encode($data['seriescolor']) : json_encode($datacolor)).',';
						}
						print 'legend: {show: '.($showlegend?'true':'false').', position: \'ne\' }
					});
				}
				plotWithOptions();
			});
			</script>';
		}
		else if ($type == 'barline')
		{
			// data is   array('series'=>array(serie1,serie2,...),
			//                 'seriestype'=>array('bar','line',...),
			//                 'seriescolor'=>array(0=>'#999999',1=>'#999999',...)
			//                 'xlabel'=>array(0=>labelx1,1=>labelx2,...));
			// serieX is array('label'=>'label', data=>array(0=>y1,1=>y2,...)) with same nb of value than into xlabel
			print '
			<script type="text/javascript">
			$(function () {
				var data = [';
				$i=0; $outputserie=0;
				foreach($data['series'] as $serie)
				{
					if ($data['seriestype'][$i]=='line') { $i++; continue; };
					if ($outputserie > 0) print ',';
					print '{ bars: { stack: 0, show: true, barWidth: 0.9, align: \'center\' }, label: \''.dol_escape_js($serie['label']).'\', data: '.json_encode($serie['data']).'}'."\n";
					$outputserie++; $i++;
				}
				if ($outputserie) print ', ';
				//print '];
				//var datalines = [';
				$i=0; $outputserie=0;
				foreach($data['series'] as $serie)
				{
					if (empty($data['seriestype'][$i]) || $data['seriestype'][$i]=='bar') { $i++; continue; };
					if ($outputserie > 0) print ',';
					print '{ lines: { show: true }, label: \''.dol_escape_js($serie['label']).'\', data: '.json_encode($serie['data']).'}'."\n";
					$outputserie++; $i++;
				}
				print '];
				var dataticks = '.json_encode($data['xlabel']).'

				function plotWithOptions() {
					$.plot(jQuery("#'.$htmlid.'"), data,
					{
						series: {
							stack: 0
						},
						zoom: {
							interactive: true
						},
						pan: {
							interactive: true
						},';
						if (count($datacolor))
						{
							print 'colors: '.json_encode($datacolor).',';
						}
						print 'legend: {show: '.($showlegend?'true':'false').'},
						xaxis: {ticks: dataticks}
					});
				}
				plotWithOptions();
			});
			</script>';
		}
		else print 'BadValueForParameterType';
	}
}

/**
 *	Truncate a string to a particular length adding '...' if string larger than length.
 * 	If length = max length+1, we do no truncate to avoid having just 1 char replaced with '...'.
 *  MAIN_DISABLE_TRUNC=1 can disable all truncings
 *
 *	@param	string	$string				String to truncate
 *	@param  int		$size				Max string size visible (excluding ...). 0 for no limit. WARNING: Final string size can have 3 more chars (if we added ..., or if size was max+1 or max+2 or max+3 so it does not worse to replace with ...)
 *	@param	string	$trunc				Where to trunc: right, left, middle (size must be a 2 power), wrap
 * 	@param	string	$stringencoding		Tell what is source string encoding
 *  @param	int		$nodot				Truncation do not add ... after truncation. So it's an exact truncation.
 *  @param  int     $display            Trunc is use to display and can be changed for small screen. TODO Remove this param (must be dealt with CSS)
 *	@return string						Truncated string. WARNING: length is never higher than $size if $nodot is set, but can be 3 chars higher otherwise.
 */
function dol_trunc($string,$size=40,$trunc='right',$stringencoding='UTF-8',$nodot=0, $display=0)
{
	global $conf;

	if ($size==0 || ! empty($conf->global->MAIN_DISABLE_TRUNC)) return $string;

	if (empty($stringencoding)) $stringencoding='UTF-8';
	// reduce for small screen
	if ($conf->dol_optimize_smallscreen==1 && $display==1) $size = round($size/3);

	// We go always here
	if ($trunc == 'right')
	{
		$newstring=dol_textishtml($string)?dol_string_nohtmltag($string,1):$string;
		if (dol_strlen($newstring,$stringencoding) > ($size+($nodot?0:3)))    // If nodot is 0 and size is 1,2 or 3 chars more, we don't trunc and don't add ...
		return dol_substr($newstring,0,$size,$stringencoding).($nodot?'':'...');
		else
		//return 'u'.$size.'-'.$newstring.'-'.dol_strlen($newstring,$stringencoding).'-'.$string;
		return $string;
	}
	elseif ($trunc == 'middle')
	{
		$newstring=dol_textishtml($string)?dol_string_nohtmltag($string,1):$string;
		if (dol_strlen($newstring,$stringencoding) > 2 && dol_strlen($newstring,$stringencoding) > ($size+1))
		{
			$size1=round($size/2);
			$size2=round($size/2);
			return dol_substr($newstring,0,$size1,$stringencoding).'...'.dol_substr($newstring,dol_strlen($newstring,$stringencoding) - $size2,$size2,$stringencoding);
		}
		else
		return $string;
	}
	elseif ($trunc == 'left')
	{
		$newstring=dol_textishtml($string)?dol_string_nohtmltag($string,1):$string;
		if (dol_strlen($newstring,$stringencoding) > ($size+($nodot?0:3)))    // If nodot is 0 and size is 1,2 or 3 chars more, we don't trunc and don't add ...
		return '...'.dol_substr($newstring,dol_strlen($newstring,$stringencoding) - $size,$size,$stringencoding);
		else
		return $string;
	}
	elseif ($trunc == 'wrap')
	{
		$newstring=dol_textishtml($string)?dol_string_nohtmltag($string,1):$string;
		if (dol_strlen($newstring,$stringencoding) > ($size+1))
		return dol_substr($newstring,0,$size,$stringencoding)."\n".dol_trunc(dol_substr($newstring,$size,dol_strlen($newstring,$stringencoding)-$size,$stringencoding),$size,$trunc);
		else
		return $string;
	}
	else return 'BadParam3CallingDolTrunc';
}

/**
 *	Show picto whatever it's its name (generic function)
 *
 *	@param      string		$titlealt         	Text on title tag for tooltip. Not used if param notitle is set to 1.
 *	@param      string		$picto       		Name of image file to show ('filenew', ...)
 *												If no extension provided, we use '.png'. Image must be stored into theme/xxx/img directory.
 *                                  			Example: picto.png                  if picto.png is stored into htdocs/theme/mytheme/img
 *                                  			Example: picto.png@mymodule         if picto.png is stored into htdocs/mymodule/img
 *                                  			Example: /mydir/mysubdir/picto.png  if picto.png is stored into htdocs/mydir/mysubdir (pictoisfullpath must be set to 1)
 *	@param		string		$moreatt			Add more attribute on img tag (For example 'style="float: right"')
 *	@param		int			$pictoisfullpath	If 1, image path is a full path
 *	@param		int			$srconly			Return only content of the src attribute of img.
 *  @param		int			$notitle			1=Disable tag title. Use it if you add js tooltip, to avoid duplicate tooltip.
 *  @param		string		$alt				Force alt for bind peoplae
 *  @param		string		$morecss			Add more class css on img tag (For example 'myclascss')
 *  @return     string       				    Return img tag
 *  @see        #img_object, #img_picto_common
 */
function img_picto($titlealt, $picto, $moreatt = '', $pictoisfullpath = false, $srconly=0, $notitle=0, $alt='', $morecss='')
{
	global $conf, $langs;

	// Define fullpathpicto to use into src
	if ($pictoisfullpath)
	{
		// Clean parameters
		if (! preg_match('/(\.png|\.gif|\.svg)$/i',$picto)) $picto .= '.png';
		$fullpathpicto = $picto;
	}
	else
	{
		//if (in_array($picto, array('switch_off', 'switch_on', 'off', 'on')))
		if (in_array($picto, array('switch_off', 'switch_on', 'off', 'on')))
		{
			$fakey = $picto; $facolor=''; $fasize='';
			if ($picto == 'switch_off') { $fakey = 'fa-toggle-off'; $facolor='#999';    $fasize='2em'; }
			if ($picto == 'switch_on')  { $fakey = 'fa-toggle-on';  $facolor='#227722'; $fasize='2em'; }
			if ($picto == 'off') { $fakey = 'fa-square-o'; $fasize='1.3em'; }
			if ($picto == 'on')  { $fakey = 'fa-check-square-o'; $fasize='1.3em'; }
			$enabledisablehtml='';
			$enabledisablehtml.='<span class="fa '.$fakey.' valignmiddle'.($morecss?' '.$morecss:'').'" style="'.($fasize?('font-size: '.$fasize.';'):'').($facolor?(' color: '.$facolor.';'):'').'" alt="'.dol_escape_htmltag($titlealt).'" title="'.dol_escape_htmltag($titlealt).'"'.($moreatt?' '.$moreatt:'').'">';
			if (! empty($conf->global->MAIN_OPTIMIZEFORTEXTBROWSER)) $enabledisablehtml.=$titlealt;
			$enabledisablehtml.='</span>';
			return $enabledisablehtml;
		}

		// We forge fullpathpicto for image to $path/img/$picto. By default, we take DOL_URL_ROOT/theme/$conf->theme/img/$picto
		$url = DOL_URL_ROOT;
		$theme = $conf->theme;

		$path = 'theme/'.$theme;
		if (! empty($conf->global->MAIN_OVERWRITE_THEME_PATH)) $path = $conf->global->MAIN_OVERWRITE_THEME_PATH.'/theme/'.$theme;	// If the theme does not have the same name as the module
		else if (! empty($conf->global->MAIN_OVERWRITE_THEME_RES)) $path = $conf->global->MAIN_OVERWRITE_THEME_RES.'/theme/'.$conf->global->MAIN_OVERWRITE_THEME_RES;  // To allow an external module to overwrite image resources whatever is activated theme
		else if (! empty($conf->modules_parts['theme']) && array_key_exists($theme, $conf->modules_parts['theme'])) $path = $theme.'/theme/'.$theme;	// If the theme have the same name as the module

		// If we ask an image into $url/$mymodule/img (instead of default path)
		if (preg_match('/^([^@]+)@([^@]+)$/i',$picto,$regs))
		{
			$picto = $regs[1];
			$path = $regs[2];	// $path is $mymodule
		}

		// Clean parameters
		if (! preg_match('/(\.png|\.gif|\.svg)$/i',$picto)) $picto .= '.png';
		// If alt path are defined, define url where img file is, according to physical path
		foreach ($conf->file->dol_document_root as $type => $dirroot)	// ex: array(["main"]=>"/home/maindir/htdocs", ["alt0"]=>"/home/moddir0/htdocs", ...)
		{
			if ($type == 'main') continue;
			if (file_exists($dirroot.'/'.$path.'/img/'.$picto))	// This need a lot of time, that's why enabling alternative dir like "custom" dir is not recommanded
			{
				$url=DOL_URL_ROOT.$conf->file->dol_url_root[$type];
				break;
			}
		}

		// $url is '' or '/custom', $path is current theme or
		$fullpathpicto = $url.'/'.$path.'/img/'.$picto;
	}

	if ($srconly) return $fullpathpicto;
	else
	{
		// tag title is used for tooltip on <a>, tag alt can be used with very simple text on image for bind people
		//$tmparray=array(0=>$titlealt);
		//if (empty($notitle) && preg_match('/:[^\s0-9]/',$titlealt)) $tmparray=explode(':',$titlealt);		// We explode if we have TextA:TextB. Not if we have TextA: TextB
		//$title=$tmparray[0];
		//$alt=empty($tmparray[1])?'':$tmparray[1];
		$title=$titlealt;
		return '<img src="'.$fullpathpicto.'" alt="'.dol_escape_htmltag($alt).'"'.(($notitle || empty($title))?'':' title="'.dol_escape_htmltag($title).'"').($moreatt?' '.$moreatt:' class="inline-block"').'>';	// Alt is used for accessibility, title for popup
	}
}

/**
 *	Show a picto called object_picto (generic function)
 *
 *	@param	string	$titlealt			Text on alt and title of image. Alt only if param notitle is set to 1. If text is "TextA:TextB", use Text A on alt and Text B on title.
 *	@param	string	$picto				Name of image to show object_picto (example: user, group, action, bill, contract, propal, product, ...)
 *										For external modules use imagename@mymodule to search into directory "img" of module.
 *	@param	string	$moreatt			Add more attribute on img tag (ie: class="datecallink")
 *	@param	int		$pictoisfullpath	If 1, image path is a full path
 *	@param	int		$srconly			Return only content of the src attribute of img.
 *  @param	int		$notitle			1=Disable tag title. Use it if you add js tooltip, to avoid duplicate tooltip.
 *	@return	string						Return img tag
 *	@see	#img_picto, #img_picto_common
 */
function img_object($titlealt, $picto, $moreatt = '', $pictoisfullpath = false, $srconly=0, $notitle=0)
{
	return img_picto($titlealt, 'object_'.$picto, $moreatt, $pictoisfullpath, $srconly, $notitle);
}

/**
 *	Show weather picto
 *
 *	@param      string		$titlealt         	Text on alt and title of image. Alt only if param notitle is set to 1. If text is "TextA:TextB", use Text A on alt and Text B on title.
 *	@param      string		$picto       		Name of image file to show (If no extension provided, we use '.png'). Image must be stored into htdocs/theme/common directory.
 *	@param		string		$moreatt			Add more attribute on img tag
 *	@param		int			$pictoisfullpath	If 1, image path is a full path
 *	@return     string      					Return img tag
 *  @see        #img_object, #img_picto
 */
function img_weather($titlealt, $picto, $moreatt = '', $pictoisfullpath = 0)
{
	global $conf;

	if (! preg_match('/(\.png|\.gif)$/i', $picto)) $picto .= '.png';

	$path = DOL_URL_ROOT.'/theme/'.$conf->theme.'/img/weather/'.$picto;

	return img_picto($titlealt, $path, $moreatt, 1);
}

/**
 *	Show picto (generic function)
 *
 *	@param      string		$titlealt         	Text on alt and title of image. Alt only if param notitle is set to 1. If text is "TextA:TextB", use Text A on alt and Text B on title.
 *	@param      string		$picto       		Name of image file to show (If no extension provided, we use '.png'). Image must be stored into htdocs/theme/common directory.
 *	@param		string		$moreatt			Add more attribute on img tag
 *	@param		int			$pictoisfullpath	If 1, image path is a full path
 *	@return     string      					Return img tag
 *  @see        #img_object, #img_picto
 */
function img_picto_common($titlealt, $picto, $moreatt = '', $pictoisfullpath = 0)
{
	global $conf;

	if (! preg_match('/(\.png|\.gif)$/i', $picto)) $picto .= '.png';

	if ($pictoisfullpath) $path = $picto;
	else
	{
		$path = DOL_URL_ROOT.'/theme/common/'.$picto;

		if (! empty($conf->global->MAIN_MODULE_CAN_OVERWRITE_COMMONICONS))
		{
			$themepath = DOL_DOCUMENT_ROOT.'/theme/'.$conf->theme.'/img/'.$picto;

			if (file_exists($themepath)) $path = $themepath;
		}
	}

	return img_picto($titlealt, $path, $moreatt, 1);
}

/**
 *	Show logo action
 *
 *	@param	string		$titlealt       Text on alt and title of image. Alt only if param notitle is set to 1. If text is "TextA:TextB", use Text A on alt and Text B on title.
 *	@param  string		$numaction   	Action id or code to show
 *	@return string      				Return an img tag
 */
function img_action($titlealt, $numaction)
{
	global $conf, $langs;

	if (empty($titlealt) || $titlealt == 'default')
	{
		if ($numaction == '-1' || $numaction == 'ST_NO')			{ $numaction = -1; $titlealt = $langs->transnoentitiesnoconv('ChangeDoNotContact'); }
		elseif ($numaction ==  '0' || $numaction == 'ST_NEVER') 	{ $numaction = 0; $titlealt = $langs->transnoentitiesnoconv('ChangeNeverContacted'); }
		elseif ($numaction ==  '1' || $numaction == 'ST_TODO')  	{ $numaction = 1; $titlealt = $langs->transnoentitiesnoconv('ChangeToContact'); }
		elseif ($numaction ==  '2' || $numaction == 'ST_PEND')  	{ $numaction = 2; $titlealt = $langs->transnoentitiesnoconv('ChangeContactInProcess'); }
		elseif ($numaction ==  '3' || $numaction == 'ST_DONE')  	{ $numaction = 3; $titlealt = $langs->transnoentitiesnoconv('ChangeContactDone'); }
		else { $titlealt = $langs->transnoentitiesnoconv('ChangeStatus '.$numaction); $numaction = 0; }
	}
	if (! is_numeric($numaction)) $numaction=0;

	return img_picto($titlealt, 'stcomm'.$numaction.'.png');
}

/**
 *  Show pdf logo
 *
 *  @param	string		$titlealt   Text on alt and title of image. Alt only if param notitle is set to 1. If text is "TextA:TextB", use Text A on alt and Text B on title.
 *  @param  int		    $size       Taille de l'icone : 3 = 16x16px , 2 = 14x14px
 *  @return string      			Retourne tag img
 */
function img_pdf($titlealt = 'default', $size = 3)
{
	global $conf, $langs;

	if ($titlealt == 'default') $titlealt = $langs->trans('Show');

	return img_picto($titlealt, 'pdf'.$size.'.png');
}

/**
 *	Show logo +
 *
 *	@param	string	$titlealt   Text on alt and title of image. Alt only if param notitle is set to 1. If text is "TextA:TextB", use Text A on alt and Text B on title.
 *	@param  string	$other      Add more attributes on img
 *	@return string      		Return tag img
 */
function img_edit_add($titlealt = 'default', $other = '')
{
	global $conf, $langs;

	if ($titlealt == 'default') $titlealt = $langs->trans('Add');

	return img_picto($titlealt, 'edit_add.png', $other);
}
/**
 *	Show logo -
 *
 *	@param	string	$titlealt	Text on alt and title of image. Alt only if param notitle is set to 1. If text is "TextA:TextB", use Text A on alt and Text B on title.
 *	@param  string	$other      Add more attributes on img
 *	@return string      		Return tag img
 */
function img_edit_remove($titlealt = 'default', $other='')
{
	global $conf, $langs;

	if ($titlealt == 'default') $titlealt = $langs->trans('Remove');

	return img_picto($titlealt, 'edit_remove.png', $other);
}

/**
 *	Show logo editer/modifier fiche
 *
 *	@param  string	$titlealt   Text on alt and title of image. Alt only if param notitle is set to 1. If text is "TextA:TextB", use Text A on alt and Text B on title.
 *	@param  integer	$float      Si il faut y mettre le style "float: right"
 *	@param  string	$other		Add more attributes on img
 *	@return string      		Return tag img
 */
function img_edit($titlealt = 'default', $float = 0, $other = 'class="pictoedit"')
{
	global $conf, $langs;

	if ($titlealt == 'default') $titlealt = $langs->trans('Modify');

	return img_picto($titlealt, 'edit.png', ($float ? 'style="float: '.($langs->tab_translate["DIRECTION"] == 'rtl'?'left':'right').'"' : "") . ($other?' '.$other:''));
}

/**
 *	Show logo view card
 *
 *	@param	string	$titlealt   Text on alt and title of image. Alt only if param notitle is set to 1. If text is "TextA:TextB", use Text A on alt and Text B on title.
 *	@param  integer	$float      Si il faut y mettre le style "float: right"
 *	@param  string	$other		Add more attributes on img
 *	@return string      		Return tag img
 */
function img_view($titlealt = 'default', $float = 0, $other = '')
{
	global $conf, $langs;

	if ($titlealt == 'default') $titlealt = $langs->trans('View');

	$moreatt = ($float ? 'style="float: right" ' : '').$other;

	return img_picto($titlealt, 'view.png', $moreatt);
}

/**
 *  Show delete logo
 *
 *  @param	string	$titlealt   Text on alt and title of image. Alt only if param notitle is set to 1. If text is "TextA:TextB", use Text A on alt and Text B on title.
 *	@param  string	$other      Add more attributes on img
 *  @return string      		Retourne tag img
 */
function img_delete($titlealt = 'default', $other = 'class="pictodelete"')
{
	global $conf, $langs;

	if ($titlealt == 'default') $titlealt = $langs->trans('Delete');

	return img_picto($titlealt, 'delete.png', $other);
}

/**
 *  Show printer logo
 *
 *  @param  string  $titlealt   Text on alt and title of image. Alt only if param notitle is set to 1. If text is "TextA:TextB", use Text A on alt and Text B on title.
 *  @param  string  $other      Add more attributes on img
 *  @return string              Retourne tag img
 */
function img_printer($titlealt = "default", $other='')
{
	global $conf,$langs;
	if ($titlealt=="default") $titlealt=$langs->trans("Print");
	return img_picto($titlealt,'printer.png',$other);
}

/**
 *  Show split logo
 *
 *  @param	string	$titlealt   Text on alt and title of image. Alt only if param notitle is set to 1. If text is "TextA:TextB", use Text A on alt and Text B on title.
 *	@param  string	$other      Add more attributes on img
 *  @return string      		Retourne tag img
 */
function img_split($titlealt = 'default', $other = 'class="pictosplit"')
{
	global $conf, $langs;

	if ($titlealt == 'default') $titlealt = $langs->trans('Split');

	return img_picto($titlealt, 'split.png', $other);
}

/**
 *	Show help logo with cursor "?"
 *
 * 	@param	int              	$usehelpcursor		1=Use help cursor, 2=Use click pointer cursor, 0=No specific cursor
 * 	@param	int|string	        $usealttitle		Text to use as alt title
 * 	@return string            	           			Return tag img
 */
function img_help($usehelpcursor = 1, $usealttitle = 1)
{
	global $conf, $langs;

	if ($usealttitle)
	{
		if (is_string($usealttitle)) $usealttitle = dol_escape_htmltag($usealttitle);
		else $usealttitle = $langs->trans('Info');
	}

	return img_picto($usealttitle, 'info.png', 'style="vertical-align: middle;'.($usehelpcursor == 1 ? ' cursor: help': ($usehelpcursor == 2 ? ' cursor: pointer':'')).'"');
}

/**
 *	Show info logo
 *
 *	@param	string	$titlealt   Text on alt and title of image. Alt only if param notitle is set to 1. If text is "TextA:TextB", use Text A on alt and Text B on title.
 *	@return string      		Return img tag
 */
function img_info($titlealt = 'default')
{
	global $conf, $langs;

	if ($titlealt == 'default') $titlealt = $langs->trans('Informations');

	return img_picto($titlealt, 'info.png', 'style="vertical-align: middle;"');
}

/**
 *	Show warning logo
 *
 *	@param	string	$titlealt   Text on alt and title of image. Alt only if param notitle is set to 1. If text is "TextA:TextB", use Text A on alt and Text B on title.
 *	@param	string	$moreatt	Add more attribute on img tag (For example 'style="float: right"'). If 1, add float: right. Can't be "class" attribute.
 *	@return string      		Return img tag
 */
function img_warning($titlealt = 'default', $moreatt = '')
{
	global $conf, $langs;

	if ($titlealt == 'default') $titlealt = $langs->trans('Warning');

	//return '<div class="imglatecoin">'.img_picto($titlealt, 'warning_white.png', 'class="pictowarning valignmiddle"'.($moreatt ? ($moreatt == '1' ? ' style="float: right"' : ' '.$moreatt): '')).'</div>';
	return img_picto($titlealt, 'warning.png', 'class="pictowarning valignmiddle"'.($moreatt ? ($moreatt == '1' ? ' style="float: right"' : ' '.$moreatt): ''));
}

/**
 *  Show error logo
 *
 *	@param	string	$titlealt   Text on alt and title of image. Alt only if param notitle is set to 1. If text is "TextA:TextB", use Text A on alt and Text B on title.
 *	@return string      		Return img tag
 */
function img_error($titlealt = 'default')
{
	global $conf, $langs;

	if ($titlealt == 'default') $titlealt = $langs->trans('Error');

	return img_picto($titlealt, 'error.png', 'class="valigntextbottom"');
}

/**
 *	Show next logo
 *
 *	@param	string	$titlealt   Text on alt and title of image. Alt only if param notitle is set to 1. If text is "TextA:TextB", use Text A on alt and Text B on title.
*	@param	string	$moreatt	Add more attribute on img tag (For example 'style="float: right"')
 *	@return string      		Return img tag
 */
function img_next($titlealt = 'default', $moreatt='')
{
	global $conf, $langs;

	if ($titlealt == 'default') $titlealt = $langs->trans('Next');

	//return img_picto($titlealt, 'next.png', $moreatt);
	return '<span class="fa fa-chevron-right paddingright paddingleft" title="'.dol_escape_htmltag($titlealt).'"></span>';
}

/**
 *	Show previous logo
 *
 *	@param	string	$titlealt   Text on alt and title of image. Alt only if param notitle is set to 1. If text is "TextA:TextB", use Text A on alt and Text B on title.
 *	@param	string	$moreatt	Add more attribute on img tag (For example 'style="float: right"')
 *	@return string      		Return img tag
 */
function img_previous($titlealt = 'default', $moreatt='')
{
	global $conf, $langs;

	if ($titlealt == 'default') $titlealt = $langs->trans('Previous');

	//return img_picto($titlealt, 'previous.png', $moreatt);
	return '<span class="fa fa-chevron-left paddingright paddingleft" title="'.dol_escape_htmltag($titlealt).'"></span>';
}

/**
 *	Show down arrow logo
 *
 *	@param	string	$titlealt   Text on alt and title of image. Alt only if param notitle is set to 1. If text is "TextA:TextB", use Text A on alt and Text B on title.
 *	@param  int		$selected   Selected
 *  @param	string	$moreclass	Add more CSS classes
 *	@return string      		Return img tag
 */
function img_down($titlealt = 'default', $selected = 0, $moreclass='')
{
	global $conf, $langs;

	if ($titlealt == 'default') $titlealt = $langs->trans('Down');

	return img_picto($titlealt, ($selected ? '1downarrow_selected.png' : '1downarrow.png'), 'class="imgdown'.($moreclass?" ".$moreclass:"").'"');
}

/**
 *	Show top arrow logo
 *
 *	@param	string	$titlealt   Text on alt and title of image. Alt only if param notitle is set to 1. If text is "TextA:TextB", use Text A on alt and Text B on title.
 *	@param  int		$selected	Selected
 *  @param	string	$moreclass	Add more CSS classes
 *	@return string      		Return img tag
 */
function img_up($titlealt = 'default', $selected = 0, $moreclass='')
{
	global $conf, $langs;

	if ($titlealt == 'default') $titlealt = $langs->trans('Up');

	return img_picto($titlealt, ($selected ? '1uparrow_selected.png' : '1uparrow.png'), 'class="imgup'.($moreclass?" ".$moreclass:"").'"');
}

/**
 *	Show left arrow logo
 *
 *	@param	string	$titlealt   Text on alt and title of image. Alt only if param notitle is set to 1. If text is "TextA:TextB", use Text A on alt and Text B on title.
 *	@param  int		$selected	Selected
 *	@param	string	$moreatt	Add more attribute on img tag (For example 'style="float: right"')
 *	@return string      		Return img tag
 */
function img_left($titlealt = 'default', $selected = 0, $moreatt='')
{
	global $conf, $langs;

	if ($titlealt == 'default') $titlealt = $langs->trans('Left');

	return img_picto($titlealt, ($selected ? '1leftarrow_selected.png' : '1leftarrow.png'), $moreatt);
}

/**
 *	Show right arrow logo
 *
 *	@param	string	$titlealt   Text on alt and title of image. Alt only if param notitle is set to 1. If text is "TextA:TextB", use Text A on alt and Text B on title.
 *	@param  int		$selected	Selected
 *	@param	string	$moreatt	Add more attribute on img tag (For example 'style="float: right"')
 *	@return string      		Return img tag
 */
function img_right($titlealt = 'default', $selected = 0, $moreatt='')
{
	global $conf, $langs;

	if ($titlealt == 'default') $titlealt = $langs->trans('Right');

	return img_picto($titlealt, ($selected ? '1rightarrow_selected.png' : '1rightarrow.png'), $moreatt);
}

/**
 *	Show tick logo if allowed
 *
 *	@param	string	$allow		Allow
 *	@param	string	$titlealt   Text on alt and title of image. Alt only if param notitle is set to 1. If text is "TextA:TextB", use Text A on alt and Text B on title.
 *	@return string      		Return img tag
 */
function img_allow($allow, $titlealt = 'default')
{
	global $conf, $langs;

	if ($titlealt == 'default') $titlealt = $langs->trans('Active');

	if ($allow == 1) return img_picto($titlealt, 'tick.png');

	return '-';
}


/**
 *	Show MIME img of a file
 *
 *	@param	string	$file		Filename
 * 	@param	string	$titlealt	Text on alt and title of image. Alt only if param notitle is set to 1. If text is "TextA:TextB", use Text A on alt and Text B on title.
 *  @param	string	$morecss	More css
 *	@return string     			Return img tag
 */
function img_mime($file, $titlealt = '', $morecss='')
{
	require_once DOL_DOCUMENT_ROOT.'/core/lib/files.lib.php';

	$mimetype = dol_mimetype($file, '', 1);
	$mimeimg = dol_mimetype($file, '', 2);
	$mimefa = dol_mimetype($file, '', 4);

	if (empty($titlealt)) $titlealt = 'Mime type: '.$mimetype;

	//return img_picto_common($titlealt, 'mime/'.$mimeimg, 'class="'.$morecss.'"');
	return '<i class="fa fa-'.$mimefa.' paddingright"></i>';
}


/**
 *	Show phone logo.
 *  Use img_picto instead.
 *
 *	@param	string	$titlealt   Text on alt and title of image. Alt only if param notitle is set to 1. If text is "TextA:TextB", use Text A on alt and Text B on title.
 *	@param  int		$option		Option
 *	@return string      		Return img tag
 *  @deprecated
 *  @see img_picto
 */
function img_phone($titlealt = 'default', $option = 0)
{
	dol_syslog(__FUNCTION__ . " is deprecated", LOG_WARNING);

	global $conf,$langs;

	if ($titlealt == 'default') $titlealt = $langs->trans('Call');

	if ($option == 1) $img = 'call';
	else $img = 'call_out';

	return img_picto($titlealt, $img);
}

/**
 *  Show search logo
 *
 *  @param	string	$titlealt   Text on alt and title of image. Alt only if param notitle is set to 1. If text is "TextA:TextB", use Text A on alt and Text B on title.
 *	@param  string	$other      Add more attributes on img
 *  @return string      		Retourne tag img
 */
function img_search($titlealt = 'default', $other = '')
{
	global $conf, $langs;

	if ($titlealt == 'default') $titlealt = $langs->trans('Search');

	$img = img_picto($titlealt, 'search.png', $other, false, 1);

	$input = '<input type="image" class="liste_titre" name="button_search" src="'.$img.'" ';
	$input.= 'value="'.dol_escape_htmltag($titlealt).'" title="'.dol_escape_htmltag($titlealt).'" >';

	return $input;
}

/**
 *  Show search logo
 *
 *  @param	string	$titlealt   Text on alt and title of image. Alt only if param notitle is set to 1. If text is "TextA:TextB", use Text A on alt and Text B on title.
 *	@param  string	$other      Add more attributes on img
 *  @return string      		Retourne tag img
 */
function img_searchclear($titlealt = 'default', $other = '')
{
	global $conf, $langs;

	if ($titlealt == 'default') $titlealt = $langs->trans('Search');

	$img = img_picto($titlealt, 'searchclear.png', $other, false, 1);

	$input = '<input type="image" class="liste_titre" name="button_removefilter" src="'.$img.'" ';
	$input.= 'value="'.dol_escape_htmltag($titlealt).'" title="'.dol_escape_htmltag($titlealt).'" >';

	return $input;
}

/**
 *	Show information for admin users or standard users
 *
 *	@param	string	$text			Text info
 *	@param  integer	$infoonimgalt	Info is shown only on alt of star picto, otherwise it is show on output after the star picto
 *	@param	int		$nodiv			No div
 *  @param  string  $admin          '1'=Info for admin users. '0'=Info for standard users (change only the look), 'xxx'=Other
 *  @param	string	$morecss		More CSS
 *	@return	string					String with info text
 */
function info_admin($text, $infoonimgalt = 0, $nodiv=0, $admin='1', $morecss='')
{
	global $conf, $langs;

	if ($infoonimgalt)
	{
		return img_picto($text, 'info', 'class="hideonsmartphone'.($morecss?' '.$morecss:'').'"');
	}

	return ($nodiv?'':'<div class="'.(empty($admin)?'':($admin=='1'?'info':$admin)).' hideonsmartphone'.($morecss?' '.$morecss:'').'">').'<span class="fa fa-info-circle" title="'.dol_escape_htmltag($admin?$langs->trans('InfoAdmin'):$langs->trans('Note')).'"></span> '.$text.($nodiv?'':'</div>');
}


/**
 *	Affiche message erreur system avec toutes les informations pour faciliter le diagnostic et la remontee des bugs.
 *	On doit appeler cette fonction quand une erreur technique bloquante est rencontree.
 *	Toutefois, il faut essayer de ne l'appeler qu'au sein de pages php, les classes devant
 *	renvoyer leur erreur par l'intermediaire de leur propriete "error".
 *
 *	@param	 	DoliDB	$db      	Database handler
 *	@param  	mixed	$error		String or array of errors strings to show
 *  @param		array	$errors		Array of errors
 *	@return 	void
 *  @see    	dol_htmloutput_errors
 */
function dol_print_error($db='',$error='',$errors=null)
{
	global $conf,$langs,$argv;
	global $dolibarr_main_prod;

	$out = '';
	$syslog = '';

	// Si erreur intervenue avant chargement langue
	if (! $langs)
	{
		require_once DOL_DOCUMENT_ROOT .'/core/class/translate.class.php';
		$langs = new Translate('', $conf);
		$langs->load("main");
	}
	$langs->load("main");
	$langs->load("errors");

	if ($_SERVER['DOCUMENT_ROOT'])    // Mode web
	{
		$out.=$langs->trans("DolibarrHasDetectedError").".<br>\n";
		if (! empty($conf->global->MAIN_FEATURES_LEVEL)) $out.="You use an experimental or develop level of features, so please do NOT report any bugs, except if problem is confirmed moving option MAIN_FEATURES_LEVEL back to 0.<br>\n";
		$out.=$langs->trans("InformationToHelpDiagnose").":<br>\n";

		$out.="<b>".$langs->trans("Date").":</b> ".dol_print_date(time(),'dayhourlog')."<br>\n";
		$out.="<b>".$langs->trans("Dolibarr").":</b> ".DOL_VERSION."<br>\n";
		if (isset($conf->global->MAIN_FEATURES_LEVEL)) $out.="<b>".$langs->trans("LevelOfFeature").":</b> ".$conf->global->MAIN_FEATURES_LEVEL."<br>\n";
		if (function_exists("phpversion"))
		{
			$out.="<b>".$langs->trans("PHP").":</b> ".phpversion()."<br>\n";
		}
		$out.="<b>".$langs->trans("Server").":</b> ".$_SERVER["SERVER_SOFTWARE"]."<br>\n";
		if (function_exists("php_uname"))
		{
			$out.="<b>".$langs->trans("OS").":</b> ".php_uname()."<br>\n";
		}
		$out.="<b>".$langs->trans("UserAgent").":</b> ".$_SERVER["HTTP_USER_AGENT"]."<br>\n";
		$out.="<br>\n";
		$out.="<b>".$langs->trans("RequestedUrl").":</b> ".dol_htmlentities($_SERVER["REQUEST_URI"],ENT_COMPAT,'UTF-8')."<br>\n";
		$out.="<b>".$langs->trans("Referer").":</b> ".(isset($_SERVER["HTTP_REFERER"])?dol_htmlentities($_SERVER["HTTP_REFERER"],ENT_COMPAT,'UTF-8'):'')."<br>\n";
		$out.="<b>".$langs->trans("MenuManager").":</b> ".(isset($conf->standard_menu)?$conf->standard_menu:'')."<br>\n";
		$out.="<br>\n";
		$syslog.="url=".dol_escape_htmltag($_SERVER["REQUEST_URI"]);
		$syslog.=", query_string=".dol_escape_htmltag($_SERVER["QUERY_STRING"]);
	}
	else                              // Mode CLI
	{
		$out.='> '.$langs->transnoentities("ErrorInternalErrorDetected").":\n".$argv[0]."\n";
		$syslog.="pid=".dol_getmypid();
	}

	if (is_object($db))
	{
		if ($_SERVER['DOCUMENT_ROOT'])  // Mode web
		{
			$out.="<b>".$langs->trans("DatabaseTypeManager").":</b> ".$db->type."<br>\n";
			$out.="<b>".$langs->trans("RequestLastAccessInError").":</b> ".($db->lastqueryerror()?dol_escape_htmltag($db->lastqueryerror()):$langs->trans("ErrorNoRequestInError"))."<br>\n";
			$out.="<b>".$langs->trans("ReturnCodeLastAccessInError").":</b> ".($db->lasterrno()?dol_escape_htmltag($db->lasterrno()):$langs->trans("ErrorNoRequestInError"))."<br>\n";
			$out.="<b>".$langs->trans("InformationLastAccessInError").":</b> ".($db->lasterror()?dol_escape_htmltag($db->lasterror()):$langs->trans("ErrorNoRequestInError"))."<br>\n";
			$out.="<br>\n";
		}
		else                            // Mode CLI
		{
			// No dol_escape_htmltag for output, we are in CLI mode
			$out.='> '.$langs->transnoentities("DatabaseTypeManager").":\n".$db->type."\n";
			$out.='> '.$langs->transnoentities("RequestLastAccessInError").":\n".($db->lastqueryerror()?$db->lastqueryerror():$langs->transnoentities("ErrorNoRequestInError"))."\n";
			$out.='> '.$langs->transnoentities("ReturnCodeLastAccessInError").":\n".($db->lasterrno()?$db->lasterrno():$langs->transnoentities("ErrorNoRequestInError"))."\n";
			$out.='> '.$langs->transnoentities("InformationLastAccessInError").":\n".($db->lasterror()?$db->lasterror():$langs->transnoentities("ErrorNoRequestInError"))."\n";

		}
		$syslog.=", sql=".$db->lastquery();
		$syslog.=", db_error=".$db->lasterror();
	}

	if ($error || $errors)
	{
		$langs->load("errors");

		// Merge all into $errors array
		if (is_array($error) && is_array($errors)) $errors=array_merge($error,$errors);
		elseif (is_array($error)) $errors=$error;
		elseif (is_array($errors)) $errors=array_merge(array($error),$errors);
		else $errors=array_merge(array($error));

		foreach($errors as $msg)
		{
			if (empty($msg)) continue;
			if ($_SERVER['DOCUMENT_ROOT'])  // Mode web
			{
				$out.="<b>".$langs->trans("Message").":</b> ".dol_escape_htmltag($msg)."<br>\n" ;
			}
			else                        // Mode CLI
			{
				$out.='> '.$langs->transnoentities("Message").":\n".$msg."\n" ;
			}
			$syslog.=", msg=".$msg;
		}
	}
	if (empty($dolibarr_main_prod) && $_SERVER['DOCUMENT_ROOT'] && function_exists('xdebug_print_function_stack') && function_exists('xdebug_call_file'))
	{
		xdebug_print_function_stack();
		$out.='<b>XDebug informations:</b>'."<br>\n";
		$out.='File: '.xdebug_call_file()."<br>\n";
		$out.='Line: '.xdebug_call_line()."<br>\n";
		$out.='Function: '.xdebug_call_function()."<br>\n";
		$out.="<br>\n";
	}

	if (empty($dolibarr_main_prod)) print $out;
	else
	{
		print $langs->trans("DolibarrHasDetectedError").'. ';
		print $langs->trans("YouCanSetOptionDolibarrMainProdToZero");
		define("MAIN_CORE_ERROR", 1);
	}
	//else print 'Sorry, an error occured but the parameter $dolibarr_main_prod is defined in conf file so no message is reported to your browser. Please read the log file for error message.';
	dol_syslog("Error ".$syslog, LOG_ERR);
}

/**
 * Show a public email and error code to contact if technical error
 *
 * @param	string	$prefixcode		Prefix of public error code
 * @param   string  $errormessage   Complete error message
 * @param	array	$errormessages	Array of error messages
 * @return	void
 */
function dol_print_error_email($prefixcode, $errormessage='', $errormessages=array())
{
	global $langs,$conf;

	$langs->load("errors");
	$now=dol_now();
	print '<br><div class="center login_main_message"><div class="error">';
	print $langs->trans("ErrorContactEMail", $conf->global->MAIN_INFO_SOCIETE_MAIL, $prefixcode.dol_print_date($now,'%Y%m%d'));
	if ($errormessage) print '<br><br>'.$errormessage;
	if (is_array($errormessages) && count($errormessages))
	{
		foreach($errormessages as $mesgtoshow)
		{
			print '<br><br>'.$mesgtoshow;
		}
	}
	print '</div></div>';
}

/**
 *	Show title line of an array
 *
 *	@param	string	$name        Label of field
 *	@param	string	$file        Url used when we click on sort picto
 *	@param	string	$field       Field to use for new sorting
 *	@param	string	$begin       ("" by defaut)
 *	@param	string	$moreparam   Add more parameters on sort url links ("" by default)
 *	@param  string	$moreattrib  Options of attribute td ("" by defaut, example: 'align="center"')
 *	@param  string	$sortfield   Current field used to sort
 *	@param  string	$sortorder   Current sort order
 *  @param	string	$prefix		 Prefix for css. Use space after prefix to add your own CSS tag.
 *  @param	string	$tooltip	 Tooltip
 *	@return	void
 */
function print_liste_field_titre($name, $file="", $field="", $begin="", $moreparam="", $moreattrib="", $sortfield="", $sortorder="", $prefix="", $tooltip="")
{
	print getTitleFieldOfList($name, 0, $file, $field, $begin, $moreparam, $moreattrib, $sortfield, $sortorder, $prefix, 0, $tooltip);
}

/**
 *	Get title line of an array
 *
 *	@param	string	$name        		Translation key of field
 *	@param	int		$thead		 		0=To use with standard table format, 1=To use inside <thead><tr>, 2=To use with <div>
 *	@param	string	$file        		Url used when we click on sort picto
 *	@param	string	$field       		Field to use for new sorting. Empty if this field is not sortable.
 *	@param	string	$begin       		("" by defaut)
 *	@param	string	$moreparam   		Add more parameters on sort url links ("" by default)
 *	@param  string	$moreattrib  		Add more attributes on th ("" by defaut, example: 'align="center"'). To add more css class, use param $prefix.
 *	@param  string	$sortfield   		Current field used to sort (Ex: 'd.datep,d.id')
 *	@param  string	$sortorder   		Current sort order (Ex: 'asc,desc')
 *  @param	string	$prefix		 		Prefix for css. Use space after prefix to add your own CSS tag, for example 'mycss '.
 *  @param	string	$disablesortlink	1=Disable sort link
 *  @param	string	$tooltip	 		Tooltip
 *	@return	string
 */
function getTitleFieldOfList($name, $thead=0, $file="", $field="", $begin="", $moreparam="", $moreattrib="", $sortfield="", $sortorder="", $prefix="", $disablesortlink=0, $tooltip='')
{
	global $conf, $langs, $form;
	//print "$name, $file, $field, $begin, $options, $moreattrib, $sortfield, $sortorder<br>\n";

	$sortorder=strtoupper($sortorder);
	$out='';
	$sortimg='';

	$tag='th';
	if ($thead==2) $tag='div';

	$tmpsortfield=explode(',',$sortfield);
	$sortfield1=trim($tmpsortfield[0]);    // If $sortfield is 'd.datep,d.id', it becomes 'd.datep'
	$tmpfield=explode(',',$field);
	$field1=trim($tmpfield[0]);            // If $field is 'd.datep,d.id', it becomes 'd.datep'

	//var_dump('field='.$field.' field1='.$field1.' sortfield='.$sortfield.' sortfield1='.$sortfield1);
	// If field is used as sort criteria we use a specific css class liste_titre_sel
	// Example if (sortfield,field)=("nom","xxx.nom") or (sortfield,field)=("nom","nom")
	if ($field1 && ($sortfield1 == $field1 || $sortfield1 == preg_replace("/^[^\.]+\./","",$field1))) $out.= '<'.$tag.' class="'.$prefix.'liste_titre_sel" '. $moreattrib.'>';
	else $out.= '<'.$tag.' class="'.$prefix.'liste_titre" '. $moreattrib.'>';

	if (empty($thead) && $field && empty($disablesortlink))    // If this is a sort field
	{
		$options=preg_replace('/sortfield=([a-zA-Z0-9,\s\.]+)/i','',$moreparam);
		$options=preg_replace('/sortorder=([a-zA-Z0-9,\s\.]+)/i','',$options);
		$options=preg_replace('/&+/i','&',$options);
		if (! preg_match('/^&/',$options)) $options='&'.$options;

		if ($field1 != $sortfield1) // We are on another field
		{
			if (preg_match('/^DESC/', $sortorder)) $out.= '<a class="reposition" href="'.$file.'?sortfield='.$field.'&sortorder=desc&begin='.$begin.$options.'">';
			else $out.= '<a class="reposition" href="'.$file.'?sortfield='.$field.'&sortorder=asc&begin='.$begin.$options.'">';
		}
		else                      // We are of first sorting criteria
		{
			if (preg_match('/^ASC/', $sortorder)) $out.= '<a class="reposition" href="'.$file.'?sortfield='.$sortfield.'&sortorder=desc&begin='.$begin.$options.'">';
			else $out.= '<a class="reposition" href="'.$file.'?sortfield='.$sortfield.'&sortorder=asc&begin='.$begin.$options.'">';
		}
	}

	if ($tooltip) $out.=$form->textwithpicto($langs->trans($name), $langs->trans($tooltip));
	else $out.=$langs->trans($name);

	if (empty($thead) && $field && empty($disablesortlink))    // If this is a sort field
	{
		$out.='</a>';
	}

	if (empty($thead) && $field)    // If this is a sort field
	{
		$options=preg_replace('/sortfield=([a-zA-Z0-9,\s\.]+)/i','',$moreparam);
		$options=preg_replace('/sortorder=([a-zA-Z0-9,\s\.]+)/i','',$options);
		$options=preg_replace('/&+/i','&',$options);
		if (! preg_match('/^&/',$options)) $options='&'.$options;

		//print "&nbsp;";
		//$sortimg.= '<img width="2" src="'.DOL_URL_ROOT.'/theme/common/transparent.png" alt="">';
		//$sortimg.= '<span class="nowrap">';

		if (! $sortorder || $field1 != $sortfield1)
		{
			//$out.= '<a href="'.$file.'?sortfield='.$field.'&sortorder=asc&begin='.$begin.$options.'">'.img_down("A-Z",0).'</a>';
			//$out.= '<a href="'.$file.'?sortfield='.$field.'&sortorder=desc&begin='.$begin.$options.'">'.img_up("Z-A",0).'</a>';
		}
		else
		{
			if (preg_match('/^DESC/', $sortorder)) {
				//$out.= '<a href="'.$file.'?sortfield='.$field.'&sortorder=asc&begin='.$begin.$options.'">'.img_down("A-Z",0).'</a>';
				//$out.= '<a href="'.$file.'?sortfield='.$field.'&sortorder=desc&begin='.$begin.$options.'">'.img_up("Z-A",1).'</a>';
				$sortimg.= '<span class="nowrap">'.img_up("Z-A",0).'</span>';
			}
			if (preg_match('/^ASC/', $sortorder)) {
				//$out.= '<a href="'.$file.'?sortfield='.$field.'&sortorder=asc&begin='.$begin.$options.'">'.img_down("A-Z",1).'</a>';
				//$out.= '<a href="'.$file.'?sortfield='.$field.'&sortorder=desc&begin='.$begin.$options.'">'.img_up("Z-A",0).'</a>';
				$sortimg.= '<span class="nowrap">'.img_down("A-Z",0).'</span>';
			}
		}

		//$sortimg.= '</span>';
	}

	$out.=$sortimg;

	$out.='</'.$tag.'>';

	return $out;
}

/**
 *	Show a title.
 *
 *	@param	string	$title			Title to show
 *	@return	string					Title to show
 *  @deprecated						Use load_fiche_titre instead
 *  @see load_fiche_titre
 */
function print_titre($title)
{
	dol_syslog(__FUNCTION__ . " is deprecated", LOG_WARNING);

	print '<div class="titre">'.$title.'</div>';
}

/**
 *	Show a title with picto
 *
 *	@param	string	$title				Title to show
 *	@param	string	$mesg				Added message to show on right
 *	@param	string	$picto				Icon to use before title (should be a 32x32 transparent png file)
 *	@param	int		$pictoisfullpath	1=Icon name is a full absolute url of image
 * 	@param	int		$id					To force an id on html objects
 * 	@return	void
 *  @deprecated Use print load_fiche_titre instead
 */
function print_fiche_titre($title, $mesg='', $picto='title_generic.png', $pictoisfullpath=0, $id='')
{
	print load_fiche_titre($title, $mesg, $picto, $pictoisfullpath, $id);
}

/**
 *	Load a title with picto
 *
 *	@param	string	$titre				Title to show
 *	@param	string	$morehtmlright		Added message to show on right
 *	@param	string	$picto				Icon to use before title (should be a 32x32 transparent png file)
 *	@param	int		$pictoisfullpath	1=Icon name is a full absolute url of image
 * 	@param	int		$id					To force an id on html objects
 *  @param  string  $morecssontable     More css on table
 *	@param	string	$morehtmlcenter		Added message to show on center
 * 	@return	string
 *  @see print_barre_liste
 */
function load_fiche_titre($titre, $morehtmlright='', $picto='title_generic.png', $pictoisfullpath=0, $id=0, $morecssontable='', $morehtmlcenter='')
{
	global $conf;

	$return='';

	if ($picto == 'setup') $picto='title.png';
	if (($conf->browser->name == 'ie') && $picto=='title.png') $picto='title.gif';

	$return.= "\n";
	$return.= '<table '.($id?'id="'.$id.'" ':'').'summary="" class="centpercent notopnoleftnoright'.($morecssontable?' '.$morecssontable:'').'" style="margin-bottom: 2px;"><tr>';
	if ($picto) $return.= '<td class="nobordernopadding widthpictotitle" valign="middle">'.img_picto('',$picto, 'class="valignmiddle widthpictotitle" id="pictotitle"', $pictoisfullpath).'</td>';
	$return.= '<td class="nobordernopadding" valign="middle">';
	$return.= '<div class="titre">'.$titre.'</div>';
	$return.= '</td>';
	if (dol_strlen($morehtmlcenter))
	{
		$return.= '<td class="nobordernopadding" align="center" valign="middle">'.$morehtmlcenter.'</td>';
	}
	if (dol_strlen($morehtmlright))
	{
		$return.= '<td class="nobordernopadding titre_right wordbreak" align="right" valign="middle">'.$morehtmlright.'</td>';
	}
	$return.= '</tr></table>'."\n";

	return $return;
}

/**
 *	Print a title with navigation controls for pagination
 *
 *	@param	string	    $titre				Title to show (required)
 *	@param	int   	    $page				Numero of page to show in navigation links (required)
 *	@param	string	    $file				Url of page (required)
 *	@param	string	    $options         	More parameters for links ('' by default, does not include sortfield neither sortorder). Value must be 'urlencoded' before calling function.
 *	@param	string    	$sortfield       	Field to sort on ('' by default)
 *	@param	string	    $sortorder       	Order to sort ('' by default)
 *	@param	string	    $morehtmlcenter     String in the middle ('' by default). We often find here string $massaction comming from $form->selectMassAction()
 *	@param	int		    $num				Number of records found by select with limit+1
 *	@param	int|string  $totalnboflines		Total number of records/lines for all pages (if known). Use a negative value of number to not show number. Use '' if unknown.
 *	@param	string	    $picto				Icon to use before title (should be a 32x32 transparent png file)
 *	@param	int		    $pictoisfullpath	1=Icon name is a full absolute url of image
 *  @param	string	    $morehtmlright			More html to show
 *  @param  string      $morecss            More css to the table
 *  @param  int         $limit              Max number of lines (-1 = use default, 0 = no limit, > 0 = limit).
 *  @param  int         $hideselectlimit    Force to hide select limit
 *  @param  int         $hidenavigation     Force to hide all navigation tools
 *	@return	void
 */
function print_barre_liste($titre, $page, $file, $options='', $sortfield='', $sortorder='', $morehtmlcenter='', $num=-1, $totalnboflines='', $picto='title_generic.png', $pictoisfullpath=0, $morehtmlright='', $morecss='', $limit=-1, $hideselectlimit=0, $hidenavigation=0)
{
	global $conf,$langs;

	$savlimit = $limit;
	$savtotalnboflines = $totalnboflines;
	$totalnboflines=abs($totalnboflines);

	if ($picto == 'setup') $picto='title_setup.png';
	if (($conf->browser->name == 'ie') && $picto=='title_generic.png') $picto='title.gif';
	if ($limit < 0) $limit = $conf->liste_limit;
	if ($savlimit != 0 && (($num > $limit) || ($num == -1) || ($limit == 0)))
	{
		$nextpage = 1;
	}
	else
	{
		$nextpage = 0;
	}
	//print 'totalnboflines='.$totalnboflines.'-savlimit='.$savlimit.'-limit='.$limit.'-num='.$num.'-nextpage='.$nextpage;

	print "\n";
	print "<!-- Begin title '".$titre."' -->\n";
	print '<table width="100%" border="0" class="notopnoleftnoright'.($morecss?' '.$morecss:'').'" style="margin-bottom: 6px;"><tr>';

	// Left
	//if ($picto && $titre) print '<td class="nobordernopadding hideonsmartphone" width="40" align="left" valign="middle">'.img_picto('', $picto, 'id="pictotitle"', $pictoisfullpath).'</td>';
	print '<td class="nobordernopadding valignmiddle">';
	if ($picto && $titre) print img_picto('', $picto, 'class="hideonsmartphone valignmiddle" id="pictotitle"', $pictoisfullpath);
	print '<div class="titre inline-block">'.$titre;
	if (!empty($titre) && $savtotalnboflines >= 0 && (string) $savtotalnboflines != '') print ' ('.$totalnboflines.')';
	print '</div></td>';

	// Center
	if ($morehtmlcenter)
	{
		print '<td class="nobordernopadding center valignmiddle">'.$morehtmlcenter.'</td>';
	}

	// Right
	print '<td class="nobordernopadding valignmiddle" align="right">';
	if ($sortfield) $options .= "&sortfield=".urlencode($sortfield);
	if ($sortorder) $options .= "&sortorder=".urlencode($sortorder);
	// Show navigation bar
	$pagelist = '';
	if ($savlimit != 0 && ($page > 0 || $num > $limit))
	{
		if ($totalnboflines)	// If we know total nb of lines
		{
			// Define nb of extra page links before and after selected page + ... + first or last
			$maxnbofpage=(empty($conf->dol_optimize_smallscreen) ? 4 : 1);

			if ($limit > 0) $nbpages=ceil($totalnboflines/$limit);
			else $nbpages=1;
			$cpt=($page-$maxnbofpage);
			if ($cpt < 0) { $cpt=0; }

			if ($cpt>=1)
			{
				$pagelist.= '<li'.(($conf->dol_use_jmobile != 4)?' class="pagination"':'').'><a href="'.$file.'?page=0'.$options.'">1</a></li>';
				if ($cpt > 2) $pagelist.='<li'.(($conf->dol_use_jmobile != 4)?' class="pagination"':'').'><span '.(($conf->dol_use_jmobile != 4)?'class="inactive"':'').'>...</span></li>';
				else if ($cpt == 2) $pagelist.='<li'.(($conf->dol_use_jmobile != 4)?' class="pagination"':'').'><a href="'.$file.'?page=1'.$options.'">2</a></li>';
			}

			do
			{
				if ($cpt==$page)
				{
					$pagelist.= '<li'.(($conf->dol_use_jmobile != 4)?' class="pagination"':'').'><span '.(($conf->dol_use_jmobile != 4)?'class="active"':'').'>'.($page+1).'</span></li>';
				}
				else
				{
					$pagelist.= '<li'.(($conf->dol_use_jmobile != 4)?' class="pagination"':'').'><a href="'.$file.'?page='.$cpt.$options.'">'.($cpt+1).'</a></li>';
				}
				$cpt++;
			}
			while ($cpt < $nbpages && $cpt<=$page+$maxnbofpage);

			if ($cpt<$nbpages)
			{
				if ($cpt<$nbpages-2) $pagelist.= '<li'.(($conf->dol_use_jmobile != 4)?' class="pagination"':'').'><span '.(($conf->dol_use_jmobile != 4)?'class="inactive"':'').'>...</span></li>';
				else if ($cpt == $nbpages-2) $pagelist.= '<li'.(($conf->dol_use_jmobile != 4)?' class="pagination"':'').'><a href="'.$file.'?page='.($nbpages-2).$options.'">'.($nbpages - 1).'</a></li>';
				$pagelist.= '<li'.(($conf->dol_use_jmobile != 4)?' class="pagination"':'').'><a href="'.$file.'?page='.($nbpages-1).$options.'">'.$nbpages.'</a></li>';
			}
		}
		else
		{
			$pagelist.= '<li'.(($conf->dol_use_jmobile != 4)?' class="pagination"':'').'><span '.(($conf->dol_use_jmobile != 4)?'class="active"':'').'>'.($page+1)."</li>";
		}
	}

	print_fleche_navigation($page, $file, $options, $nextpage, $pagelist, $morehtmlright, $savlimit, $totalnboflines, $hideselectlimit);		// output the div and ul for previous/last completed with page numbers into $pagelist

	print '</td>';

	print '</tr></table>'."\n";
	print "<!-- End title -->\n\n";
}

/**
 *	Function to show navigation arrows into lists
 *
 *	@param	int				$page				Number of page
 *	@param	string			$file				Page URL (in most cases provided with $_SERVER["PHP_SELF"])
 *	@param	string			$options         	Other url paramaters to propagate ("" by default, may include sortfield and sortorder)
 *	@param	integer			$nextpage	    	Do we show a next page button
 *	@param	string			$betweenarrows		HTML content to show between arrows. MUST contains '<li> </li>' tags or '<li><span> </span></li>'.
 *  @param	string			$afterarrows		HTML content to show after arrows. Must NOT contains '<li> </li>' tags.
 *  @param  int             $limit              Max nb of record to show  (-1 = no combo with limit, 0 = no limit, > 0 = limit)
 *	@param	int		        $totalnboflines		Total number of records/lines for all pages (if known)
 *  @param  int             $hideselectlimit    Force to hide select limit
 *	@return	void
 */
function print_fleche_navigation($page, $file, $options='', $nextpage=0, $betweenarrows='', $afterarrows='', $limit=-1, $totalnboflines=0, $hideselectlimit=0)
{
	global $conf, $langs;

	print '<div class="pagination"><ul>';
	if ((int) $limit >= 0 && empty($hideselectlimit))
	{
		$pagesizechoices='10:10,20:20,30:30,40:40,50:50,100:100,250:250,500:500,1000:1000,5000:5000';
		//$pagesizechoices.=',0:'.$langs->trans("All");     // Not yet supported
		//$pagesizechoices.=',2:2';
		if (! empty($conf->global->MAIN_PAGESIZE_CHOICES)) $pagesizechoices=$conf->global->MAIN_PAGESIZE_CHOICES;

		print '<li class="pagination">';
		print '<select class="flat selectlimit" name="limit" title="'.dol_escape_htmltag($langs->trans("MaxNbOfRecordPerPage")).'">';
		$tmpchoice=explode(',',$pagesizechoices);
		$tmpkey=$limit.':'.$limit;
		if (! in_array($tmpkey, $tmpchoice)) $tmpchoice[]=$tmpkey;
		$tmpkey=$conf->liste_limit.':'.$conf->liste_limit;
		if (! in_array($tmpkey, $tmpchoice)) $tmpchoice[]=$tmpkey;
		asort($tmpchoice, SORT_NUMERIC);
		$found=false;
		foreach($tmpchoice as $val)
		{
			$selected='';
			$tmp=explode(':',$val);
			$key=$tmp[0];
			$val=$tmp[1];
			if ($key != '' && $val != '')
			{
				if ((int) $key == (int) $limit)
				{
					$selected = ' selected="selected"';
					$found = true;
				}
				print '<option name="'.$key.'"'.$selected.'>'.dol_escape_htmltag($val).'</option>'."\n";
			}
		}
		print '</select>';
		if ($conf->use_javascript_ajax)
		{
			print '<!-- JS CODE TO ENABLE select limit to launch submit of page -->
            		<script type="text/javascript">
                	jQuery(document).ready(function () {
            	  		jQuery(".selectlimit").change(function() {
                            console.log("Change limit. Send submit");
                            $(this).parents(\'form:first\').submit();
            	  		});
                	});
            		</script>
                ';
		}
		print '</li>';
	}
	if ($page > 0)
	{
		print '<li class="pagination"><a class="paginationprevious" href="'.$file.'?page='.($page-1).$options.'"><i class="fa fa-chevron-left" title="'.dol_escape_htmltag($langs->trans("Previous")).'"></i></a></li>';
	}
	if ($betweenarrows)
	{
		print $betweenarrows;
	}
	if ($nextpage > 0)
	{
		print '<li class="pagination"><a class="paginationnext" href="'.$file.'?page='.($page+1).$options.'"><i class="fa fa-chevron-right" title="'.dol_escape_htmltag($langs->trans("Next")).'"></i></a></li>';
	}
	if ($afterarrows)
	{
		print '<li class="paginationafterarrows">';
		print $afterarrows;
		print '</li>';
	}
	print '</ul></div>'."\n";
}


/**
 *	Return a string with VAT rate label formated for view output
 *	Used into pdf and HTML pages
 *
 *	@param	string	$rate			Rate value to format ('19.6', '19,6', '19.6%', '19,6%', '19.6 (CODEX)', ...)
 *  @param	boolean	$addpercent		Add a percent % sign in output
 *	@param	int		$info_bits		Miscellaneous information on vat (0=Default, 1=French NPR vat)
 *	@param	int		$usestarfornpr	-1=Never show, 0 or 1=Use '*' for NPR vat rates
 *  @return	string					String with formated amounts ('19,6' or '19,6%' or '8.5% (NPR)' or '8.5% *' or '19,6 (CODEX)')
 */
function vatrate($rate, $addpercent=false, $info_bits=0, $usestarfornpr=0)
{
	$morelabel='';

	if (preg_match('/%/',$rate))
	{
		$rate=str_replace('%','',$rate);
		$addpercent=true;
	}
	if (preg_match('/\((.*)\)/',$rate,$reg))
	{
		$morelabel=' ('.$reg[1].')';
		$rate=preg_replace('/\s*'.preg_quote($morelabel,'/').'/','',$rate);
	}
	if (preg_match('/\*/',$rate))
	{
		$rate=str_replace('*','',$rate);
		$info_bits |= 1;
	}

	// If rate is '9/9/9' we don't change it.  If rate is '9.000' we apply price()
	if (! preg_match('/\//', $rate)) $ret=price($rate,0,'',0,0).($addpercent?'%':'');
	else
	{
		// TODO Split on / and output with a price2num to have clean numbers without ton of 000.
		$ret=$rate.($addpercent?'%':'');
	}
	if (($info_bits & 1) && $usestarfornpr >= 0) $ret.=' *';
	$ret.=$morelabel;
	return $ret;
}


/**
 *		Function to format a value into an amount for visual output
 *		Function used into PDF and HTML pages
 *
 *		@param	float		$amount			Amount to format
 *		@param	integer		$form			Type of format, HTML or not (not by default)
 *		@param	Translate	$outlangs		Object langs for output
 *		@param	int			$trunc			1=Truncate if there is more decimals than MAIN_MAX_DECIMALS_SHOWN (default), 0=Does not truncate. Deprecated because amount are rounded (to unit or total amount accurancy) before beeing inserted into database or after a computation, so this parameter should be useless.
 *		@param	int			$rounding		Minimum number of decimal to show. If 0, no change, if -1, we use min($conf->global->MAIN_MAX_DECIMALS_UNIT,$conf->global->MAIN_MAX_DECIMALS_TOTAL)
 *		@param	int			$forcerounding	Force the number of decimal to forcerounding decimal (-1=do not force)
 *		@param	string		$currency_code	To add currency symbol (''=add nothing, 'auto'=Use default currency, 'XXX'=add currency symbols for XXX currency)
 *		@return	string						Chaine avec montant formate
 *
 *		@see	price2num					Revert function of price
 */
function price($amount, $form=0, $outlangs='', $trunc=1, $rounding=-1, $forcerounding=-1, $currency_code='')
{
	global $langs,$conf;

	// Clean parameters
	if (empty($amount)) $amount=0;	// To have a numeric value if amount not defined or = ''
	$amount = (is_numeric($amount)?$amount:0); // Check if amount is numeric, for example, an error occured when amount value = o (letter) instead 0 (number)
	if ($rounding < 0) $rounding=min($conf->global->MAIN_MAX_DECIMALS_UNIT,$conf->global->MAIN_MAX_DECIMALS_TOT);
	$nbdecimal=$rounding;

	// Output separators by default (french)
	$dec=','; $thousand=' ';

	// If $outlangs not forced, we use use language
	if (! is_object($outlangs)) $outlangs=$langs;

	if ($outlangs->transnoentitiesnoconv("SeparatorDecimal") != "SeparatorDecimal")  $dec=$outlangs->transnoentitiesnoconv("SeparatorDecimal");
	if ($outlangs->transnoentitiesnoconv("SeparatorThousand")!= "SeparatorThousand") $thousand=$outlangs->transnoentitiesnoconv("SeparatorThousand");
	if ($thousand == 'None') $thousand='';
	else if ($thousand == 'Space') $thousand=' ';
	//print "outlangs=".$outlangs->defaultlang." amount=".$amount." html=".$form." trunc=".$trunc." nbdecimal=".$nbdecimal." dec='".$dec."' thousand='".$thousand."'<br>";

	//print "amount=".$amount."-";
	$amount = str_replace(',','.',$amount);	// should be useless
	//print $amount."-";
	$datas = explode('.',$amount);
	$decpart = isset($datas[1])?$datas[1]:'';
	$decpart = preg_replace('/0+$/i','',$decpart);	// Supprime les 0 de fin de partie decimale
	//print "decpart=".$decpart."<br>";
	$end='';

	// We increase nbdecimal if there is more decimal than asked (to not loose information)
	if (dol_strlen($decpart) > $nbdecimal) $nbdecimal=dol_strlen($decpart);
	// Si on depasse max
	if ($trunc && $nbdecimal > $conf->global->MAIN_MAX_DECIMALS_SHOWN)
	{
		$nbdecimal=$conf->global->MAIN_MAX_DECIMALS_SHOWN;
		if (preg_match('/\.\.\./i',$conf->global->MAIN_MAX_DECIMALS_SHOWN))
		{
			// Si un affichage est tronque, on montre des ...
			$end='...';
		}
	}

	// If force rounding
	if ($forcerounding >= 0) $nbdecimal = $forcerounding;

	// Format number
	$output=number_format($amount, $nbdecimal, $dec, $thousand);
	if ($form)
	{
		$output=preg_replace('/\s/','&nbsp;',$output);
		$output=preg_replace('/\'/','&#039;',$output);
	}
	// Add symbol of currency if requested
	$cursymbolbefore=$cursymbolafter='';
	if ($currency_code)
	{
		if ($currency_code == 'auto') $currency_code=$conf->currency;

		$listofcurrenciesbefore=array('USD','GBP','AUD','MXN','PEN','CNY');
		if (in_array($currency_code,$listofcurrenciesbefore)) $cursymbolbefore.=$outlangs->getCurrencySymbol($currency_code);
		else
		{
			$tmpcur=$outlangs->getCurrencySymbol($currency_code);
			$cursymbolafter.=($tmpcur == $currency_code ? ' '.$tmpcur : $tmpcur);
		}
	}
	$output=$cursymbolbefore.$output.$end.($cursymbolafter?' ':'').$cursymbolafter;

	return $output;
}

/**
 *	Function that return a number with universal decimal format (decimal separator is '.') from an amount typed by a user.
 *	Function to use on each input amount before any numeric test or database insert
 *
 *	@param	float	$amount			Amount to convert/clean
 *	@param	string	$rounding		''=No rounding
 * 									'MU'=Round to Max unit price (MAIN_MAX_DECIMALS_UNIT)
 *									'MT'=Round to Max for totals with Tax (MAIN_MAX_DECIMALS_TOT)
 *									'MS'=Round to Max for stock quantity (MAIN_MAX_DECIMALS_STOCK)
 * 	@param	int		$alreadysqlnb	Put 1 if you know that content is already universal format number
 *	@return	string					Amount with universal numeric format (Example: '99.99999') or unchanged text if conversion fails. If amount is null or '', it returns ''.
 *
 *	@see    price					Opposite function of price2num
 */
function price2num($amount,$rounding='',$alreadysqlnb=0)
{
	global $langs,$conf;

	// Round PHP function does not allow number like '1,234.56' nor '1.234,56' nor '1 234,56'
	// Numbers must be '1234.56'
	// Decimal delimiter for PHP and database SQL requests must be '.'
	$dec=','; $thousand=' ';
	if ($langs->transnoentitiesnoconv("SeparatorDecimal") != "SeparatorDecimal")  $dec=$langs->transnoentitiesnoconv("SeparatorDecimal");
	if ($langs->transnoentitiesnoconv("SeparatorThousand")!= "SeparatorThousand") $thousand=$langs->transnoentitiesnoconv("SeparatorThousand");
	if ($thousand == 'None') $thousand='';
	elseif ($thousand == 'Space') $thousand=' ';
	//print "amount=".$amount." html=".$form." trunc=".$trunc." nbdecimal=".$nbdecimal." dec='".$dec."' thousand='".$thousand."'<br>";

	// Convert value to universal number format (no thousand separator, '.' as decimal separator)
	if ($alreadysqlnb != 1)	// If not a PHP number or unknown, we change format
	{
		//print 'PP'.$amount.' - '.$dec.' - '.$thousand.' - '.intval($amount).'<br>';

		// Convert amount to format with dolibarr dec and thousand (this is because PHP convert a number
		// to format defined by LC_NUMERIC after a calculation and we want source format to be like defined by Dolibarr setup.
		if (is_numeric($amount))
		{
			// We put in temps value of decimal ("0.00001"). Works with 0 and 2.0E-5 and 9999.10
			$temps=sprintf("%0.10F",$amount-intval($amount));	// temps=0.0000000000 or 0.0000200000 or 9999.1000000000
			$temps=preg_replace('/([\.1-9])0+$/','\\1',$temps); // temps=0. or 0.00002 or 9999.1
			$nbofdec=max(0,dol_strlen($temps)-2);	// -2 to remove "0."
			$amount=number_format($amount,$nbofdec,$dec,$thousand);
		}
		//print "QQ".$amount.'<br>';

		// Now make replace (the main goal of function)
		if ($thousand != ',' && $thousand != '.') $amount=str_replace(',','.',$amount);	// To accept 2 notations for french users
		$amount=str_replace(' ','',$amount);		// To avoid spaces
		$amount=str_replace($thousand,'',$amount);	// Replace of thousand before replace of dec to avoid pb if thousand is .
		$amount=str_replace($dec,'.',$amount);
	}

	// Now, make a rounding if required
	if ($rounding)
	{
		$nbofdectoround='';
		if ($rounding == 'MU')     $nbofdectoround=$conf->global->MAIN_MAX_DECIMALS_UNIT;
		elseif ($rounding == 'MT') $nbofdectoround=$conf->global->MAIN_MAX_DECIMALS_TOT;
		elseif ($rounding == 'MS') $nbofdectoround=empty($conf->global->MAIN_MAX_DECIMALS_STOCK)?5:$conf->global->MAIN_MAX_DECIMALS_STOCK;
		elseif (is_numeric($rounding))  $nbofdectoround=$rounding; 	// For admin info page
		//print "RR".$amount.' - '.$nbofdectoround.'<br>';
		if (dol_strlen($nbofdectoround)) $amount = round($amount,$nbofdectoround);	// $nbofdectoround can be 0.
		else return 'ErrorBadParameterProvidedToFunction';
		//print 'SS'.$amount.' - '.$nbofdec.' - '.$dec.' - '.$thousand.' - '.$nbofdectoround.'<br>';

		// Convert amount to format with dolibarr dec and thousand (this is because PHP convert a number
		// to format defined by LC_NUMERIC after a calculation and we want source format to be defined by Dolibarr setup.
		if (is_numeric($amount))
		{
			// We put in temps value of decimal ("0.00001"). Works with 0 and 2.0E-5 and 9999.10
			$temps=sprintf("%0.10F",$amount-intval($amount));	// temps=0.0000000000 or 0.0000200000 or 9999.1000000000
			$temps=preg_replace('/([\.1-9])0+$/','\\1',$temps); // temps=0. or 0.00002 or 9999.1
			$nbofdec=max(0,dol_strlen($temps)-2);	// -2 to remove "0."
			$amount=number_format($amount,min($nbofdec,$nbofdectoround),$dec,$thousand);		// Convert amount to format with dolibarr dec and thousand
		}
		//print "TT".$amount.'<br>';

		// Always make replace because each math function (like round) replace
		// with local values and we want a number that has a SQL string format x.y
		if ($thousand != ',' && $thousand != '.') $amount=str_replace(',','.',$amount);	// To accept 2 notations for french users
		$amount=str_replace(' ','',$amount);		// To avoid spaces
		$amount=str_replace($thousand,'',$amount);	// Replace of thousand before replace of dec to avoid pb if thousand is .
		$amount=str_replace($dec,'.',$amount);
	}

	return $amount;
}


/**
 * Output a dimension with best unit
 *
 * @param   float       $dimension      Dimension
 * @param   int         $unit           Unit of dimension (0, -3, ...)
 * @param   string      $type           'weight', 'volume', ...
 * @param   Translate   $outputlangs    Translate language object
 * @param   int         $round          -1 = non rounding, x = number of decimal
 * @param   string      $forceunitoutput    'no' or numeric (-3, -6, ...) compared to $unit
 * @return  string                      String to show dimensions
 */
function showDimensionInBestUnit($dimension, $unit, $type, $outputlangs, $round=-1, $forceunitoutput='no')
{
	require_once DOL_DOCUMENT_ROOT.'/core/lib/product.lib.php';

	if (($forceunitoutput == 'no' && $dimension < 1/10000) || (is_numeric($forceunitoutput) && $forceunitoutput == -6))
	{
		$dimension = $dimension * 1000000;
		$unit = $unit - 6;
	}
	elseif (($forceunitoutput == 'no' && $dimension < 1/10) || (is_numeric($forceunitoutput) && $forceunitoutput == -3))
	{
		$dimension = $dimension * 1000;
		$unit = $unit - 3;
	}
	elseif (($forceunitoutput == 'no' && $dimension > 100000000) || (is_numeric($forceunitoutput) && $forceunitoutput == 6))
	{
		$dimension = $dimension / 1000000;
		$unit = $unit + 6;
	}
	elseif (($forceunitoutput == 'no' && $dimension > 100000) || (is_numeric($forceunitoutput) && $forceunitoutput == 3))
	{
		$dimension = $dimension / 1000;
		$unit = $unit + 3;
	}

	$ret=price($dimension, 0, $outputlangs, 0, 0, $round).' '.measuring_units_string($unit, $type);

	return $ret;
}


/**
 *	Return localtax rate for a particular vat, when selling a product with vat $vatrate, from a $thirdparty_buyer to a $thirdparty_seller
 *  Note: This function applies same rules than get_default_tva
 *
 * 	@param	float		$vatrate		        Vat rate. Can be '8.5' or '8.5 (VATCODEX)' for example
 * 	@param  int			$local		         	Local tax to search and return (1 or 2 return only tax rate 1 or tax rate 2)
 *  @param  Societe		$thirdparty_buyer    	Object of buying third party
 *  @param	Societe		$thirdparty_seller		Object of selling third party ($mysoc if not defined)
 *  @param	int			$vatnpr					If vat rate is NPR or not
 * 	@return	mixed			   					0 if not found, localtax rate if found
 *  @see get_default_tva
 */
function get_localtax($vatrate, $local, $thirdparty_buyer="", $thirdparty_seller="", $vatnpr=0)
{
	global $db, $conf, $mysoc;

	if (empty($thirdparty_seller) || ! is_object($thirdparty_seller)) $thirdparty_seller=$mysoc;

	dol_syslog("get_localtax tva=".$vatrate." local=".$local." thirdparty_buyer id=".(is_object($thirdparty_buyer)?$thirdparty_buyer->id:'')."/country_code=".(is_object($thirdparty_buyer)?$thirdparty_buyer->country_code:'')." thirdparty_seller id=".$thirdparty_seller->id."/country_code=".$thirdparty_seller->country_code." thirdparty_seller localtax1_assuj=".$thirdparty_seller->localtax1_assuj."  thirdparty_seller localtax2_assuj=".$thirdparty_seller->localtax2_assuj);

	$vatratecleaned = $vatrate;
	if (preg_match('/^(.*)\s*\((.*)\)$/', $vatrate, $reg))      // If vat is "xx (yy)"
	{
		$vatratecleaned = trim($reg[1]);
		$vatratecode = $reg[2];
	}

	/*if ($thirdparty_buyer->country_code != $thirdparty_seller->country_code)
	{
		return 0;
	}*/

	// Some test to guess with no need to make database access
	if ($mysoc->country_code == 'ES') // For spain localtaxes 1 and 2, tax is qualified if buyer use local tax
	{
		if ($local == 1)
		{
			if (! $mysoc->localtax1_assuj || (string) $vatratecleaned == "0") return 0;
			if ($thirdparty_seller->id == $mysoc->id)
			{
				if (! $thirdparty_buyer->localtax1_assuj) return 0;
			}
			else
			{
				if (! $thirdparty_seller->localtax1_assuj) return 0;
			}
		}

		if ($local == 2)
		{
			//if (! $mysoc->localtax2_assuj || (string) $vatratecleaned == "0") return 0;
			if (! $mysoc->localtax2_assuj) return 0;		// If main vat is 0, IRPF may be different than 0.
			if ($thirdparty_seller->id == $mysoc->id)
			{
				if (! $thirdparty_buyer->localtax2_assuj) return 0;
			}
			else
			{
				if (! $thirdparty_seller->localtax2_assuj) return 0;
			}
		}
	}
	else
	{
		if ($local == 1 && ! $thirdparty_seller->localtax1_assuj) return 0;
		if ($local == 2 && ! $thirdparty_seller->localtax2_assuj) return 0;
	}

	// For some country MAIN_GET_LOCALTAXES_VALUES_FROM_THIRDPARTY is forced to on.
	if (in_array($mysoc->country_code, array('ES')))
	{
		$conf->global->MAIN_GET_LOCALTAXES_VALUES_FROM_THIRDPARTY = 1;
	}

	// Search local taxes
	if (! empty($conf->global->MAIN_GET_LOCALTAXES_VALUES_FROM_THIRDPARTY))
	{
		if ($local==1)
		{
			if ($thirdparty_seller != $mysoc)
			{
				if (!isOnlyOneLocalTax($local))  // TODO We should provide $vatrate to search on correct line and not always on line with highest vat rate
				{
					return $thirdparty_seller->localtax1_value;
				}
			}
			else  // i am the seller
			{
				if (!isOnlyOneLocalTax($local))  // TODO If seller is me, why not always returning this, even if there is only one locatax vat.
				{
					return $conf->global->MAIN_INFO_VALUE_LOCALTAX1;
				}
			}
		}
		if ($local==2)
		{
			if ($thirdparty_seller != $mysoc)
			{
				if (!isOnlyOneLocalTax($local))  // TODO We should provide $vatrate to search on correct line and not always on line with highest vat rate
				// TODO We should also return value defined on thirdparty only if defined
				{
					return $thirdparty_seller->localtax2_value;
				}
			}
			else  // i am the seller
			{
				if (in_array($mysoc->country_code, array('ES')))
				{
					return $thirdparty_buyer->localtax2_value;
				}
				else
				{
					return $conf->global->MAIN_INFO_VALUE_LOCALTAX2;
				}
			}
		}
	}

	// By default, search value of local tax on line of common tax
	$sql  = "SELECT t.localtax1, t.localtax2, t.localtax1_type, t.localtax2_type";
   	$sql .= " FROM ".MAIN_DB_PREFIX."c_tva as t, ".MAIN_DB_PREFIX."c_country as c";
   	$sql .= " WHERE t.fk_pays = c.rowid AND c.code = '".$thirdparty_seller->country_code."'";
   	$sql .= " AND t.taux = ".((float) $vatratecleaned)." AND t.active = 1";
   	if ($vatratecode) $sql.= " AND t.code ='".$vatratecode."'";		// If we have the code, we use it in priority
   	else $sql.= " AND t.recuperableonly ='".$vatnpr."'";
   	dol_syslog("get_localtax", LOG_DEBUG);
   	$resql=$db->query($sql);

   	if ($resql)
   	{
   		$obj = $db->fetch_object($resql);
   		if ($local==1) return $obj->localtax1;
   		elseif ($local==2) return $obj->localtax2;
	}

	return 0;
}


/**
 * Return true if LocalTax (1 or 2) is unique.
 * Example: If localtax1 is 5 on line with highest common vat rate, return true
 * Example: If localtax1 is 5:8:15 on line with highest common vat rate, return false
 *
 * @param   int 	$local	Local tax to test (1 or 2)
 * @return  boolean 		True if LocalTax have multiple values, False if not
 */
function isOnlyOneLocalTax($local)
{
	$tax=get_localtax_by_third($local);

	$valors=explode(":", $tax);

	if (count($valors)>1)
	{
		return false;
	}
	else
	{
		return true;
	}
}

/**
 * Get values of localtaxes (1 or 2) for company country for the common vat with the highest value
 *
 * @param	int		$local 	LocalTax to get
 * @return	number			Values of localtax
 */
function get_localtax_by_third($local)
{
	global $db, $mysoc;
	$sql ="SELECT t.localtax1, t.localtax2 ";
	$sql.=" FROM ".MAIN_DB_PREFIX."c_tva as t inner join ".MAIN_DB_PREFIX."c_country as c ON c.rowid=t.fk_pays";
	$sql.=" WHERE c.code = '".$mysoc->country_code."' AND t.active = 1 AND t.taux=(";
	$sql.="  SELECT max(tt.taux) FROM ".MAIN_DB_PREFIX."c_tva as tt inner join ".MAIN_DB_PREFIX."c_country as c ON c.rowid=tt.fk_pays";
	$sql.="  WHERE c.code = '".$mysoc->country_code."' AND tt.active = 1";
	$sql.="  )";

	$resql=$db->query($sql);
	if ($resql)
	{
		$obj = $db->fetch_object($resql);
		if ($local==1) return $obj->localtax1;
		elseif ($local==2) return $obj->localtax2;
	}

	return 0;

}


/**
 *  Get vat main information from Id.
 *  You can call getLocalTaxesFromRate after to get other fields.
 *
 *  @param	int|string  $vatrate		    VAT ID or Rate. Value can be value or the string with code into parenthesis or rowid if $firstparamisid is 1. Example: '8.5' or '8.5 (8.5NPR)' or 123.
 *  @param	Societe	    $buyer         		Company object
 *  @param	Societe	    $seller        		Company object
 *  @param  int         $firstparamisid     1 if first param is id into table (use this if you can)
 *  @return	array       	  				array('rowid'=> , 'code'=> ...)
 *  @see getLocalTaxesFromRate
 */
function getTaxesFromId($vatrate, $buyer=null, $seller=null, $firstparamisid=1)
{
	global $db, $mysoc;

	dol_syslog("getTaxesFromId vatrowid=".$vatrate);

	// Search local taxes
	$sql = "SELECT t.rowid, t.code, t.taux as rate, t.recuperableonly as npr, t.accountancy_code_sell, t.accountancy_code_buy";
	$sql.= " FROM ".MAIN_DB_PREFIX."c_tva as t";
	if ($firstparamisid) $sql.= " WHERE t.rowid = ".(int) $vatrate;
	else
	{
		$vatratecleaned = $vatrate;
		$vatratecode = '';
		if (preg_match('/^(.*)\s*\((.*)\)$/', $vatrate, $reg))      // If vat is "xx (yy)"
		{
			$vatratecleaned = $reg[1];
			$vatratecode = $reg[2];
		}

		$sql.=", ".MAIN_DB_PREFIX."c_country as c";
		if ($mysoc->country_code == 'ES') $sql .= " WHERE t.fk_pays = c.rowid AND c.code = '".$buyer->country_code."'";    // local tax in spain use the buyer country ??
		else $sql .= " WHERE t.fk_pays = c.rowid AND c.code = '".$seller->country_code."'";
		$sql.= " AND t.taux = ".((float) $vatratecleaned)." AND t.active = 1";
		if ($vatratecode) $sql.= " AND t.code = '".$vatratecode."'";
	}

	$resql=$db->query($sql);
	if ($resql)
	{
		$obj = $db->fetch_object($resql);
		if ($obj) return array('rowid'=>$obj->rowid, 'code'=>$obj->code, 'rate'=>$obj->rate, 'npr'=>$obj->npr, 'accountancy_code_sell'=>$obj->accountancy_code_sell, 'accountancy_code_buy'=>$obj->accountancy_code_buy);
		else return array();
	}
	else dol_print_error($db);

	return array();
}

/**
 *  Get type and rate of localtaxes for a particular vat rate/country of a thirdparty.
 *  This does not take into account the seller setup if subject to vat or not, only country.
 *  TODO
 *  This function is ALSO called to retrieve type for building PDF. Such call of function must be removed.
 *  Instead this function must be called when adding a line to get the array of localtax and type, and then
 *  provide it to the function calcul_price_total.
 *
 *  @param	int|string  $vatrate			VAT ID or Rate+Code. Value can be value or the string with code into parenthesis or rowid if $firstparamisid is 1. Example: '8.5' or '8.5 (8.5NPR)' or 123.
 *  @param	int		    $local              Number of localtax (1 or 2, or 0 to return 1 & 2)
 *  @param	Societe	    $buyer         		Company object
 *  @param	Societe	    $seller        		Company object
 *  @param  int         $firstparamisid     1 if first param is ID into table instead of Rate+code (use this if you can)
 *  @return	array    	    				array(localtax_type1(1-6/0 if not found), rate localtax1, localtax_type2, rate localtax2, accountancycodecust, accountancycodesupp)
 *  @see getTaxesFromId
 */
function getLocalTaxesFromRate($vatrate, $local, $buyer, $seller, $firstparamisid=0)
{
	global $db, $mysoc;

	dol_syslog("getLocalTaxesFromRate vatrate=".$vatrate." local=".$local);

	// Search local taxes
	$sql  = "SELECT t.localtax1, t.localtax1_type, t.localtax2, t.localtax2_type, t.accountancy_code_sell, t.accountancy_code_buy";
	$sql .= " FROM ".MAIN_DB_PREFIX."c_tva as t";
	if ($firstparamisid) $sql.= " WHERE t.rowid = ".(int) $vatrate;
	else
	{
		$vatratecleaned = $vatrate;
		$vatratecode = '';
		if (preg_match('/^(.*)\s*\((.*)\)$/', $vatrate, $reg))      // If vat is "xx (yy)"
		{
			$vatratecleaned = $reg[1];
			$vatratecode = $reg[2];
		}

		$sql.=", ".MAIN_DB_PREFIX."c_country as c";
		if ($mysoc->country_code == 'ES') $sql .= " WHERE t.fk_pays = c.rowid AND c.code = '".$buyer->country_code."'";    // local tax in spain use the buyer country ??
		else $sql .= " WHERE t.fk_pays = c.rowid AND c.code = '".$seller->country_code."'";
		$sql.= " AND t.taux = ".((float) $vatratecleaned)." AND t.active = 1";
		if ($vatratecode) $sql.= " AND t.code = '".$vatratecode."'";
	}

	$resql=$db->query($sql);
	if ($resql)
	{
		$obj = $db->fetch_object($resql);
		if ($local == 1)
		{
			return array($obj->localtax1_type, get_localtax($vatrate, $local, $buyer, $seller), $obj->accountancy_code_sell, $obj->accountancy_code_buy);
		}
		elseif ($local == 2)
		{
			return array($obj->localtax2_type, get_localtax($vatrate, $local, $buyer, $seller),$obj->accountancy_code_sell, $obj->accountancy_code_buy);
		}
		else
		{
			return array($obj->localtax1_type, get_localtax($vatrate, 1, $buyer, $seller), $obj->localtax2_type, get_localtax($vatrate, 2, $buyer, $seller), $obj->accountancy_code_sell,$obj->accountancy_code_buy);

		}
	}

	return 0;
}

/**
 *	Return vat rate of a product in a particular selling country or default country vat if product is unknown
 *  Function called by get_default_tva
 *
 *  @param	int			$idprod          	Id of product or 0 if not a predefined product
 *  @param  Societe		$thirdparty_seller  Thirdparty with a ->country_code defined (FR, US, IT, ...)
 *	@param	int			$idprodfournprice	Id product_fournisseur_price (for "supplier" order/invoice)
 *  @return float|string   				    Vat rate to use with format 5.0 or '5.0 (XXX)'
 *  @see get_product_localtax_for_country
 */
function get_product_vat_for_country($idprod, $thirdparty_seller, $idprodfournprice=0)
{
	global $db,$conf,$mysoc;

	require_once DOL_DOCUMENT_ROOT . '/product/class/product.class.php';

	$ret=0;
	$found=0;

	if ($idprod > 0)
	{
		// Load product
		$product=new Product($db);
		$result=$product->fetch($idprod);

		if ($mysoc->country_code == $thirdparty_seller->country_code) // If selling country is ours
		{
			if ($idprodfournprice > 0)     // We want vat for product for a "supplier" order or invoice
			{
				$product->get_buyprice($idprodfournprice,0,0,0);
				$ret=$product->vatrate_supplier;
				if ($product->default_vat_code) $ret.=' ('.$product->default_vat_code.')';
			}
			else
			{
				$ret=$product->tva_tx;    // Default vat of product we defined
				if ($product->default_vat_code) $ret.=' ('.$product->default_vat_code.')';
			}
			$found=1;
		}
		else
		{
			// TODO Read default product vat according to countrycode and product. Vat for couple countrycode/product is a feature not implemeted yet.
			// May be usefull/required if hidden option SERVICE_ARE_ECOMMERCE_200238EC is on
		}
	}

	if (! $found)
	{
		if (empty($conf->global->MAIN_VAT_DEFAULT_IF_AUTODETECT_FAILS))
		{
			// If vat of product for the country not found or not defined, we return the first higher vat of country.
			$sql = "SELECT taux as vat_rate";
			$sql.= " FROM ".MAIN_DB_PREFIX."c_tva as t, ".MAIN_DB_PREFIX."c_country as c";
			$sql.= " WHERE t.active=1 AND t.fk_pays = c.rowid AND c.code='".$thirdparty_seller->country_code."'";
			$sql.= " ORDER BY t.taux DESC, t.code ASC, t.recuperableonly ASC";
			$sql.= $db->plimit(1);

			$resql=$db->query($sql);
			if ($resql)
			{
				$obj=$db->fetch_object($resql);
				if ($obj)
				{
					$ret=$obj->vat_rate;
				}
				$db->free($sql);
			}
			else dol_print_error($db);
		}
		else $ret=$conf->global->MAIN_VAT_DEFAULT_IF_AUTODETECT_FAILS;    // Forced value if autodetect fails
	}

	dol_syslog("get_product_vat_for_country: ret=".$ret);
	return $ret;
}

/**
 *	Return localtax vat rate of a product in a particular selling country or default country vat if product is unknown
 *
 *  @param	int		$idprod         		Id of product
 *  @param  int		$local          		1 for localtax1, 2 for localtax 2
 *  @param  Societe	$thirdparty_seller    	Thirdparty with a ->country_code defined (FR, US, IT, ...)
 *  @return int             				<0 if KO, Vat rate if OK
 *  @see get_product_vat_for_country
 */
function get_product_localtax_for_country($idprod, $local, $thirdparty_seller)
{
	global $db,$mysoc;

	if (! class_exists('Product')) {
		require_once DOL_DOCUMENT_ROOT . '/product/class/product.class.php';
	}

	$ret=0;
	$found=0;

	if ($idprod > 0)
	{
		// Load product
		$product=new Product($db);
		$result=$product->fetch($idprod);

		if ($mysoc->country_code == $thirdparty_seller->country_code) // If selling country is ours
		{
			/* Not defined yet, so we don't use this
			if ($local==1) $ret=$product->localtax1_tx;
			elseif ($local==2) $ret=$product->localtax2_tx;
			$found=1;
			*/
		}
		else
		{
			// TODO Read default product vat according to countrycode and product


		}
	}

	if (! $found)
	{
		// If vat of product for the country not found or not defined, we return higher vat of country.
		$sql = "SELECT taux as vat_rate, localtax1, localtax2";
		$sql.= " FROM ".MAIN_DB_PREFIX."c_tva as t, ".MAIN_DB_PREFIX."c_country as c";
		$sql.= " WHERE t.active=1 AND t.fk_pays = c.rowid AND c.code='".$thirdparty_seller->country_code."'";
		$sql.= " ORDER BY t.taux DESC, t.recuperableonly ASC";
		$sql.= $db->plimit(1);

		$resql=$db->query($sql);
		if ($resql)
		{
			$obj=$db->fetch_object($resql);
			if ($obj)
			{
				if ($local==1) $ret=$obj->localtax1;
				elseif ($local==2) $ret=$obj->localtax2;
			}
		}
		else dol_print_error($db);
	}

	dol_syslog("get_product_localtax_for_country: ret=".$ret);
	return $ret;
}

/**
 *	Function that return vat rate of a product line (according to seller, buyer and product vat rate)
 *   Si vendeur non assujeti a TVA, TVA par defaut=0. Fin de regle.
 *	 Si le (pays vendeur = pays acheteur) alors TVA par defaut=TVA du produit vendu. Fin de regle.
 *	 Si (vendeur et acheteur dans Communaute europeenne) et (bien vendu = moyen de transports neuf comme auto, bateau, avion) alors TVA par defaut=0 (La TVA doit etre paye par acheteur au centre d'impots de son pays et non au vendeur). Fin de regle.
 *	 Si (vendeur et acheteur dans Communaute europeenne) et (acheteur = particulier ou entreprise sans num TVA intra) alors TVA par defaut=TVA du produit vendu. Fin de regle
 *	 Si (vendeur et acheteur dans Communaute europeenne) et (acheteur = entreprise avec num TVA) intra alors TVA par defaut=0. Fin de regle
 *	 Sinon TVA proposee par defaut=0. Fin de regle.
 *
 *	@param	Societe		$thirdparty_seller    	Objet societe vendeuse
 *	@param  Societe		$thirdparty_buyer   	Objet societe acheteuse
 *	@param  int			$idprod					Id product
 *	@param	int			$idprodfournprice		Id product_fournisseur_price (for supplier order/invoice)
 *	@return float|string   				      	Vat rate to use with format 5.0 or '5.0 (XXX)', -1 if we can't guess it
 *  @see get_default_npr, get_default_localtax
 */
function get_default_tva(Societe $thirdparty_seller, Societe $thirdparty_buyer, $idprod=0, $idprodfournprice=0)
{
	global $conf;

	require_once DOL_DOCUMENT_ROOT.'/core/lib/company.lib.php';

	// Note: possible values for tva_assuj are 0/1 or franchise/reel
	$seller_use_vat=((is_numeric($thirdparty_seller->tva_assuj) && ! $thirdparty_seller->tva_assuj) || (! is_numeric($thirdparty_seller->tva_assuj) && $thirdparty_seller->tva_assuj=='franchise'))?0:1;

	$seller_country_code = $thirdparty_seller->country_code;
	$seller_in_cee = isInEEC($thirdparty_seller);

	$buyer_country_code = $thirdparty_buyer->country_code;
	$buyer_in_cee = isInEEC($thirdparty_buyer);

	dol_syslog("get_default_tva: seller use vat=".$seller_use_vat.", seller country=".$seller_country_code.", seller in cee=".$seller_in_cee.", buyer country=".$buyer_country_code.", buyer in cee=".$buyer_in_cee.", idprod=".$idprod.", idprodfournprice=".$idprodfournprice.", SERVICE_ARE_ECOMMERCE_200238EC=".(! empty($conf->global->SERVICES_ARE_ECOMMERCE_200238EC)?$conf->global->SERVICES_ARE_ECOMMERCE_200238EC:''));

	// If services are eServices according to EU Council Directive 2002/38/EC (http://ec.europa.eu/taxation_customs/taxation/vat/traders/e-commerce/article_1610_en.htm)
	// we use the buyer VAT.
	if (! empty($conf->global->SERVICE_ARE_ECOMMERCE_200238EC))
	{
		if ($seller_in_cee && $buyer_in_cee && ! $thirdparty_buyer->isACompany())
		{
			//print 'VATRULE 0';
			return get_product_vat_for_country($idprod,$thirdparty_buyer,$idprodfournprice);
		}
	}

	// If seller does not use VAT
	if (! $seller_use_vat)
	{
		//print 'VATRULE 1';
		return 0;
	}

	// Le test ci-dessus ne devrait pas etre necessaire. Me signaler l'exemple du cas juridique concerne si le test suivant n'est pas suffisant.

	// Si le (pays vendeur = pays acheteur) alors la TVA par defaut=TVA du produit vendu. Fin de regle.
	if (($seller_country_code == $buyer_country_code)
	|| (in_array($seller_country_code,array('FR,MC')) && in_array($buyer_country_code,array('FR','MC')))) // Warning ->country_code not always defined
	{
		//print 'VATRULE 2';
		return get_product_vat_for_country($idprod,$thirdparty_seller,$idprodfournprice);
	}

	// Si (vendeur et acheteur dans Communaute europeenne) et (bien vendu = moyen de transports neuf comme auto, bateau, avion) alors TVA par defaut=0 (La TVA doit etre paye par l'acheteur au centre d'impots de son pays et non au vendeur). Fin de regle.
	// Not supported

	// Si (vendeur et acheteur dans Communaute europeenne) et (acheteur = entreprise) alors TVA par defaut=0. Fin de regle
	// Si (vendeur et acheteur dans Communaute europeenne) et (acheteur = particulier) alors TVA par defaut=TVA du produit vendu. Fin de regle
	if (($seller_in_cee && $buyer_in_cee))
	{
		$isacompany=$thirdparty_buyer->isACompany();
		if ($isacompany)
		{
			//print 'VATRULE 3';
			return 0;
		}
		else
		{
			//print 'VATRULE 4';
			return get_product_vat_for_country($idprod,$thirdparty_seller,$idprodfournprice);
		}
	}

	// Sinon la TVA proposee par defaut=0. Fin de regle.
	// Rem: Cela signifie qu'au moins un des 2 est hors Communaute europeenne et que le pays differe
	//print 'VATRULE 5';
	return 0;
}


/**
 *	Fonction qui renvoie si tva doit etre tva percue recuperable
 *
 *	@param	Societe		$thirdparty_seller    	Thirdparty seller
 *	@param  Societe		$thirdparty_buyer   	Thirdparty buyer
 *  @param  int			$idprod                 Id product
 *  @param	int			$idprodfournprice		Id supplier price for product
 *	@return float       			        	0 or 1
 *  @see get_default_tva, get_default_localtax
 */
function get_default_npr(Societe $thirdparty_seller, Societe $thirdparty_buyer, $idprod=0, $idprodfournprice=0)
{
	global $db;

	if ($idprodfournprice > 0)
	{
		if (! class_exists('ProductFournisseur'))
			require_once DOL_DOCUMENT_ROOT . '/fourn/class/fournisseur.product.class.php';
		$prodprice = new ProductFournisseur($db);
		$prodprice->fetch_product_fournisseur_price($idprodfournprice);
		return $prodprice->fourn_tva_npr;
	}
	elseif ($idprod > 0)
	{
		if (! class_exists('Product'))
			require_once DOL_DOCUMENT_ROOT . '/product/class/product.class.php';
		$prod = new Product($db);
		$prod->fetch($idprod);
		return $prod->tva_npr;
	}

	return 0;
}

/**
 *	Function that return localtax of a product line (according to seller, buyer and product vat rate)
 *   Si vendeur non assujeti a TVA, TVA par defaut=0. Fin de regle.
 *	 Si le (pays vendeur = pays acheteur) alors TVA par defaut=TVA du produit vendu. Fin de regle.
 *	 Sinon TVA proposee par defaut=0. Fin de regle.
 *
 *	@param	Societe		$thirdparty_seller    	Thirdparty seller
 *	@param  Societe		$thirdparty_buyer   	Thirdparty buyer
 *  @param	int			$local					Localtax to process (1 or 2)
 *	@param  int			$idprod					Id product
 *	@return integer        				       	localtax, -1 si ne peut etre determine
 *  @see get_default_tva, get_default_npr
 */
function get_default_localtax($thirdparty_seller, $thirdparty_buyer, $local, $idprod=0)
{
	global $mysoc;

	if (!is_object($thirdparty_seller)) return -1;
	if (!is_object($thirdparty_buyer)) return -1;

	if ($local==1) // Localtax 1
	{
		if ($mysoc->country_code == 'ES')
		{
			if (is_numeric($thirdparty_buyer->localtax1_assuj) && ! $thirdparty_buyer->localtax1_assuj) return 0;
		}
		else
		{
			// Si vendeur non assujeti a Localtax1, localtax1 par default=0
			if (is_numeric($thirdparty_seller->localtax1_assuj) && ! $thirdparty_seller->localtax1_assuj) return 0;
			if (! is_numeric($thirdparty_seller->localtax1_assuj) && $thirdparty_seller->localtax1_assuj=='localtax1off') return 0;
		}
	}
	elseif ($local==2) //I Localtax 2
	{
		// Si vendeur non assujeti a Localtax2, localtax2 par default=0
		if (is_numeric($thirdparty_seller->localtax2_assuj) && ! $thirdparty_seller->localtax2_assuj) return 0;
		if (! is_numeric($thirdparty_seller->localtax2_assuj) && $thirdparty_seller->localtax2_assuj=='localtax2off') return 0;
	}

	if ($thirdparty_seller->country_code == $thirdparty_buyer->country_code)
	{
		return get_product_localtax_for_country($idprod, $local, $thirdparty_seller);
	}

	return 0;
}

/**
 *	Return yes or no in current language
 *
 *	@param	string	$yesno			Value to test (1, 'yes', 'true' or 0, 'no', 'false')
 *	@param	integer	$case			1=Yes/No, 0=yes/no, 2=Disabled checkbox, 3=Disabled checkbox + Yes/No
 *	@param	int		$color			0=texte only, 1=Text is formated with a color font style ('ok' or 'error'), 2=Text is formated with 'ok' color.
 *	@return	string					HTML string
 */
function yn($yesno, $case=1, $color=0)
{
	global $langs;
	$result='unknown'; $classname='';
	if ($yesno == 1 || strtolower($yesno) == 'yes' || strtolower($yesno) == 'true') 	// A mettre avant test sur no a cause du == 0
	{
		$result=$langs->trans('yes');
		if ($case == 1 || $case == 3) $result=$langs->trans("Yes");
		if ($case == 2) $result='<input type="checkbox" value="1" checked disabled>';
		if ($case == 3) $result='<input type="checkbox" value="1" checked disabled> '.$result;

		$classname='ok';
	}
	elseif ($yesno == 0 || strtolower($yesno) == 'no' || strtolower($yesno) == 'false')
	{
		$result=$langs->trans("no");
		if ($case == 1 || $case == 3) $result=$langs->trans("No");
		if ($case == 2) $result='<input type="checkbox" value="0" disabled>';
		if ($case == 3) $result='<input type="checkbox" value="0" disabled> '.$result;

		if ($color == 2) $classname='ok';
		else $classname='error';
	}
	if ($color) return '<font class="'.$classname.'">'.$result.'</font>';
	return $result;
}


/**
 *	Return a path to have a the directory according to object where files are stored.
 *  New usage:       $conf->module->multidir_output[$object->entity].'/'.get_exdir(0, 0, 0, 1, $object, $modulepart)
 *         or:       $conf->module->dir_output.'/'.get_exdir(0, 0, 0, 1, $object, $modulepart)     if multidir_output not defined.
 *  Example our with new usage:       $object is invoice -> 'INYYMM-ABCD'
 *  Example our with old usage:       '015' with level 3->"0/1/5/", '015' with level 1->"5/", 'ABC-1' with level 3 ->"0/0/1/"
 *
 *	@param	string	$num            Id of object (deprecated, $object will be used in future)
 *	@param  int		$level		    Level of subdirs to return (1, 2 or 3 levels). (deprecated, global option will be used in future)
 * 	@param	int		$alpha		    0=Keep number only to forge path, 1=Use alpha part afer the - (By default, use 0). (deprecated, global option will be used in future)
 *  @param  int		$withoutslash   0=With slash at end (except if '/', we return ''), 1=without slash at end
 *  @param	Object	$object			Object
 *  @param	string	$modulepart		Type of object ('invoice_supplier, 'donation', 'invoice', ...')
 *  @return	string					Dir to use ending. Example '' or '1/' or '1/2/'
 */
function get_exdir($num, $level, $alpha, $withoutslash, $object, $modulepart)
{
	global $conf;

	$path = '';

	$arrayforoldpath=array('cheque','user','category','holiday','supplier_invoice','invoice_supplier','mailing','supplier_payment');
	if (! empty($conf->global->PRODUCT_USE_OLD_PATH_FOR_PHOTO)) $arrayforoldpath[]='product';
	if (! empty($level) && in_array($modulepart, $arrayforoldpath))
	{
		// This part should be removed once all code is using "get_exdir" to forge path, with all parameters provided.
		if (empty($alpha)) $num = preg_replace('/([^0-9])/i','',$num);
		else $num = preg_replace('/^.*\-/i','',$num);
		$num = substr("000".$num, -$level);
		if ($level == 1) $path = substr($num,0,1);
		if ($level == 2) $path = substr($num,1,1).'/'.substr($num,0,1);
		if ($level == 3) $path = substr($num,2,1).'/'.substr($num,1,1).'/'.substr($num,0,1);
	}
	else
	{
		// TODO
		// We will enhance here a common way of forging path for document storage
		// Here, object->id, object->ref and modulepart are required.
		if (in_array($modulepart, array('thirdparty','contact','member','propal','proposal','commande','order','facture','invoice','shipment')))
		{
			$path=($object->ref?$object->ref:$object->id);
		}
	}

	if (empty($withoutslash) && ! empty($path)) $path.='/';

	return $path;
}

/**
 *	Creation of a directory (this can create recursive subdir)
 *
 *	@param	string	$dir		Directory to create (Separator must be '/'. Example: '/mydir/mysubdir')
 *	@param	string	$dataroot	Data root directory (To avoid having the data root in the loop. Using this will also lost the warning on first dir PHP has no permission when open_basedir is used)
 *  @param	int		$newmask	Mask for new file (Defaults to $conf->global->MAIN_UMASK or 0755 if unavailable). Example: '0444'
 *	@return int         		< 0 if KO, 0 = already exists, > 0 if OK
 */
function dol_mkdir($dir, $dataroot='', $newmask=null)
{
	global $conf;

	dol_syslog("functions.lib::dol_mkdir: dir=".$dir,LOG_INFO);

	$dir_osencoded=dol_osencode($dir);
	if (@is_dir($dir_osencoded)) return 0;

	$nberr=0;
	$nbcreated=0;

	$ccdir='';
	if (! empty($dataroot)) {
		// Remove data root from loop
		$dir = str_replace($dataroot.'/', '', $dir);
		$ccdir = $dataroot.'/';
	}

	$cdir = explode("/", $dir);
	$num=count($cdir);
	for ($i = 0; $i < $num; $i++)
	{
		if ($i > 0) $ccdir .= '/'.$cdir[$i];
		else $ccdir .= $cdir[$i];
		if (preg_match("/^.:$/",$ccdir,$regs)) continue;	// Si chemin Windows incomplet, on poursuit par rep suivant

		// Attention, le is_dir() peut echouer bien que le rep existe.
		// (ex selon config de open_basedir)
		if ($ccdir)
		{
			$ccdir_osencoded=dol_osencode($ccdir);
			if (! @is_dir($ccdir_osencoded))
			{
				dol_syslog("functions.lib::dol_mkdir: Directory '".$ccdir."' does not exists or is outside open_basedir PHP setting.",LOG_DEBUG);

				umask(0);
				$dirmaskdec=octdec($newmask);
				if (empty($newmask)) {
					$dirmaskdec = empty( $conf->global->MAIN_UMASK ) ? octdec( '0755' ) : octdec( $conf->global->MAIN_UMASK );
				}
				$dirmaskdec |= octdec('0111');  // Set x bit required for directories
				if (! @mkdir($ccdir_osencoded, $dirmaskdec))
				{
					// Si le is_dir a renvoye une fausse info, alors on passe ici.
					dol_syslog("functions.lib::dol_mkdir: Fails to create directory '".$ccdir."' or directory already exists.",LOG_WARNING);
					$nberr++;
				}
				else
				{
					dol_syslog("functions.lib::dol_mkdir: Directory '".$ccdir."' created",LOG_DEBUG);
					$nberr=0;	// On remet a zero car si on arrive ici, cela veut dire que les echecs precedents peuvent etre ignore
					$nbcreated++;
				}
			}
			else
			{
				$nberr=0;	// On remet a zero car si on arrive ici, cela veut dire que les echecs precedents peuvent etre ignores
			}
		}
	}
	return ($nberr ? -$nberr : $nbcreated);
}


/**
 *	Return picto saying a field is required
 *
 *	@return  string		Chaine avec picto obligatoire
 */
function picto_required()
{
	return '<span class="fieldrequired">*</span>';
}


/**
 *	Clean a string from all HTML tags and entities.
 *  This function differs from strip_tags because:
 *  - <br> are replace with \n
 *  - if entities are found, they are decoded before the strip
 *  - you can decide to convert line feed into spaces
 *
 *	@param	string	$stringtoclean		String to clean
 *	@param	integer	$removelinefeed		1=Replace also new lines by a space, 0=Only last one are removed
 *  @param  string	$pagecodeto      	Encoding of input/output string
 *	@return string	    				String cleaned
 *
 * 	@see	dol_escape_htmltag strip_tags dol_string_onlythesehtmltags dol_string_neverthesehtmltags
 */
function dol_string_nohtmltag($stringtoclean,$removelinefeed=1,$pagecodeto='UTF-8')
{
	// TODO Try to replace with  strip_tags($stringtoclean)
	$pattern = "/<[^<>]+>/";
	$stringtoclean = preg_replace('/<br[^>]*>/', "\n", $stringtoclean);
	$temp = dol_html_entity_decode($stringtoclean,ENT_COMPAT,$pagecodeto);

	// Exemple of $temp: <a href="/myurl" title="<u>A title</u>">0000-021</a>
	$temp = preg_replace($pattern,"",$temp);    // pass 1
	// $temp after pass 1: <a href="/myurl" title="A title">0000-021
	$temp = preg_replace($pattern,"",$temp);    // pass 2
	// $temp after pass 2: 0000-021

	// Supprime aussi les retours
	if ($removelinefeed) $temp=str_replace(array("\r\n","\r","\n")," ",$temp);

	// et les espaces doubles
	while(strpos($temp,"  "))
	{
		$temp = str_replace("  "," ",$temp);
	}

	return trim($temp);
}

/**
 *	Clean a string to keep only desirable HTML tags.
 *
 *	@param	string	$stringtoclean		String to clean
 *	@return string	    				String cleaned
 *
 * 	@see	dol_escape_htmltag strip_tags dol_string_nohtmltag dol_string_neverthesehtmltags
 */
function dol_string_onlythesehtmltags($stringtoclean)
{
	$allowed_tags = array(
		"html", "head", "meta", "body", "b", "br", "div", "em", "font", "img", "hr", "i", "li", "link",
		"ol", "p", "s", "section", "span", "strong", "title",
		"table", "tr", "th", "td", "u", "ul"
	);

	$allowed_tags_string = join("><", $allowed_tags);
	$allowed_tags_string = preg_replace('/^>/','',$allowed_tags_string);
	$allowed_tags_string = preg_replace('/<$/','',$allowed_tags_string);

	$temp = strip_tags($stringtoclean, $allowed_tags_string);

	return $temp;
}

/**
 *	Clean a string from some undesirable HTML tags.
 *
 *	@param	string	$stringtoclean		String to clean
 *  @param	array	$disallowed_tags	Array of tags not allowed
 *	@return string	    				String cleaned
 *
 * 	@see	dol_escape_htmltag strip_tags dol_string_nohtmltag dol_string_onlythesehtmltags
 */
function dol_string_neverthesehtmltags($stringtoclean, $disallowed_tags=array('textarea'))
{
	$temp = $stringtoclean;
	foreach($disallowed_tags as $tagtoremove)
	{
		$temp = preg_replace('/<\/?'.$tagtoremove.'>/', '', $temp);
		$temp = preg_replace('/<\/?'.$tagtoremove.'\s+[^>]*>/', '', $temp);
	}
	return $temp;
}


/**
 * Return first line of text. Cut will depends if content is HTML or not.
 *
 * @param 	string	$text		Input text
 * @param	int		$nboflines  Nb of lines to get (default is 1 = first line only)
 * @return	string				Output text
 * @see dol_nboflines_bis, dol_string_nohtmltag, dol_escape_htmltag
 */
function dolGetFirstLineOfText($text, $nboflines=1)
{
	if ($nboflines == 1)
	{
		if (dol_textishtml($text))
		{
			$firstline=preg_replace('/<br[^>]*>.*$/s','',$text);		// The s pattern modifier means the . can match newline characters
			$firstline=preg_replace('/<div[^>]*>.*$/s','',$firstline);	// The s pattern modifier means the . can match newline characters

		}
		else
		{
			$firstline=preg_replace('/[\n\r].*/','',$text);
		}
		return $firstline.((strlen($firstline) != strlen($text))?'...':'');
	}
	else
	{
		$ishtml=0;
		if (dol_textishtml($text))
		{
			$text=preg_replace('/\n/','',$text);
			$ishtml=1;
			$repTable = array("\t" => " ", "\n" => " ", "\r" => " ", "\0" => " ", "\x0B" => " ");
		}
		else
		{
			$repTable = array("\t" => " ", "\n" => "<br>", "\r" => " ", "\0" => " ", "\x0B" => " ");
		}

		$text = strtr($text, $repTable);
		if ($charset == 'UTF-8') { $pattern = '/(<br[^>]*>)/Uu'; }	// /U is to have UNGREEDY regex to limit to one html tag. /u is for UTF8 support
		else $pattern = '/(<br[^>]*>)/U';							// /U is to have UNGREEDY regex to limit to one html tag.
		$a = preg_split($pattern, $text, -1, PREG_SPLIT_DELIM_CAPTURE | PREG_SPLIT_NO_EMPTY);

		$firstline='';
		$i=0;
		$nba = count($a);	// 2x nb of lines in $a because $a contains also a line for each new line separator
		while (($i < $nba) && ($i < ($nboflines * 2)))
		{
			if ($i % 2 == 0) $firstline .= $a[$i];
			elseif (($i < (($nboflines * 2) - 1)) && ($i < ($nba - 1))) $firstline .= ($ishtml?"<br>\n":"\n");
			$i++;
		}
		unset($a);
		return $firstline.(($i < $nba)?'...':'');
	}
}


/**
 * Replace CRLF in string with a HTML BR tag
 *
 * @param	string	$stringtoencode		String to encode
 * @param	int     $nl2brmode			0=Adding br before \n, 1=Replacing \n by br
 * @param   bool	$forxml             false=Use <br>, true=Use <br />
 * @return	string						String encoded
 * @see dol_nboflines, dolGetFirstLineOfText
 */
function dol_nl2br($stringtoencode,$nl2brmode=0,$forxml=false)
{
	if (!$nl2brmode) {
		return nl2br($stringtoencode, $forxml);
	} else {
		$ret=preg_replace('/(\r\n|\r|\n)/i', ($forxml?'<br />':'<br>'), $stringtoencode);
		return $ret;
	}
}


/**
 *	This function is called to encode a string into a HTML string but differs from htmlentities because
 * 	a detection is done before to see if text is already HTML or not. Also, all entities but &,<,> are converted.
 *  This permits to encode special chars to entities with no double encoding for already encoded HTML strings.
 * 	This function also remove last EOL or BR if $removelasteolbr=1 (default).
 *  For PDF usage, you can show text by 2 ways:
 *              - writeHTMLCell -> param must be encoded into HTML.
 *              - MultiCell -> param must not be encoded into HTML.
 *              Because writeHTMLCell convert also \n into <br>, if function
 *              is used to build PDF, nl2brmode must be 1.
 *
 *	@param	string	$stringtoencode		String to encode
 *	@param	int		$nl2brmode			0=Adding br before \n, 1=Replacing \n by br (for use with FPDF writeHTMLCell function for example)
 *  @param  string	$pagecodefrom       Pagecode stringtoencode is encoded
 *  @param	int		$removelasteolbr	1=Remove last br or lasts \n (default), 0=Do nothing
 *  @return	string						String encoded
 */
function dol_htmlentitiesbr($stringtoencode, $nl2brmode=0, $pagecodefrom='UTF-8', $removelasteolbr=1)
{
	$newstring=$stringtoencode;
	if (dol_textishtml($stringtoencode))	// Check if text is already HTML or not
	{
		$newstring=preg_replace('/<br(\s[\sa-zA-Z_="]*)?\/?>/i','<br>',$newstring);	// Replace "<br type="_moz" />" by "<br>". It's same and avoid pb with FPDF.
		if ($removelasteolbr) $newstring=preg_replace('/<br>$/i','',$newstring);	// Remove last <br> (remove only last one)
		$newstring=strtr($newstring,array('&'=>'__and__','<'=>'__lt__','>'=>'__gt__','"'=>'__dquot__'));
		$newstring=dol_htmlentities($newstring,ENT_COMPAT,$pagecodefrom);	// Make entity encoding
		$newstring=strtr($newstring,array('__and__'=>'&','__lt__'=>'<','__gt__'=>'>','__dquot__'=>'"'));
	}
	else
	{
		if ($removelasteolbr) $newstring=preg_replace('/(\r\n|\r|\n)$/i','',$newstring);	// Remove last \n (may remove several)
		$newstring=dol_nl2br(dol_htmlentities($newstring,ENT_COMPAT,$pagecodefrom),$nl2brmode);
	}
	// Other substitutions that htmlentities does not do
	//$newstring=str_replace(chr(128),'&euro;',$newstring);	// 128 = 0x80. Not in html entity table.     // Seems useles with TCPDF. Make bug with UTF8 languages
	return $newstring;
}

/**
 *	This function is called to decode a HTML string (it decodes entities and br tags)
 *
 *	@param	string	$stringtodecode		String to decode
 *	@param	string	$pagecodeto			Page code for result
 *	@return	string						String decoded
 */
function dol_htmlentitiesbr_decode($stringtodecode,$pagecodeto='UTF-8')
{
	$ret=dol_html_entity_decode($stringtodecode,ENT_COMPAT,$pagecodeto);
	$ret=preg_replace('/'."\r\n".'<br(\s[\sa-zA-Z_="]*)?\/?>/i',"<br>",$ret);
	$ret=preg_replace('/<br(\s[\sa-zA-Z_="]*)?\/?>'."\r\n".'/i',"\r\n",$ret);
	$ret=preg_replace('/<br(\s[\sa-zA-Z_="]*)?\/?>'."\n".'/i',"\n",$ret);
	$ret=preg_replace('/<br(\s[\sa-zA-Z_="]*)?\/?>/i',"\n",$ret);
	return $ret;
}

/**
 *	This function remove all ending \n and br at end
 *
 *	@param	string	$stringtodecode		String to decode
 *	@return	string						String decoded
 */
function dol_htmlcleanlastbr($stringtodecode)
{
	$ret=preg_replace('/(<br>|<br(\s[\sa-zA-Z_="]*)?\/?>|'."\n".'|'."\r".')+$/i',"",$stringtodecode);
	return $ret;
}

/**
 * Replace html_entity_decode functions to manage errors
 *
 * @param   string	$a		Operand a
 * @param   string	$b		Operand b (ENT_QUOTES=convert simple and double quotes)
 * @param   string	$c		Operand c
 * @return  string			String decoded
 */
function dol_html_entity_decode($a,$b,$c='UTF-8')
{
	return html_entity_decode($a,$b,$c);
}

/**
 * Replace htmlentities functions.
 * Goal of this function is to be sure to have default values of htmlentities that match what we need.
 *
 * @param   string  $string         The input string to encode
 * @param   int     $flags          Flags (see PHP doc above)
 * @param   string  $encoding       Encoding page code
 * @param   bool    $double_encode  When double_encode is turned off, PHP will not encode existing html entities
 * @return  string  $ret            Encoded string
 */
function dol_htmlentities($string, $flags=null, $encoding='UTF-8', $double_encode=false)
{
	return htmlentities($string, $flags, $encoding, $double_encode);
}

/**
 *	Check if a string is a correct iso string
 *	If not, it will we considered not HTML encoded even if it is by FPDF.
 *	Example, if string contains euro symbol that has ascii code 128
 *
 *	@param	string	$s      String to check
 *	@return	int     		0 if bad iso, 1 if good iso
 */
function dol_string_is_good_iso($s)
{
	$len=dol_strlen($s);
	$ok=1;
	for($scursor=0;$scursor<$len;$scursor++)
	{
		$ordchar=ord($s{$scursor});
		//print $scursor.'-'.$ordchar.'<br>';
		if ($ordchar < 32 && $ordchar != 13 && $ordchar != 10) { $ok=0; break; }
		if ($ordchar > 126 && $ordchar < 160) { $ok=0; break; }
	}
	return $ok;
}


/**
 *	Return nb of lines of a clear text
 *
 *	@param	string	$s			String to check
 * 	@param	int     $maxchar	Not yet used
 *	@return	int					Number of lines
 *  @see	dol_nboflines_bis, dolGetFirstLineOfText
 */
function dol_nboflines($s,$maxchar=0)
{
	if ($s == '') return 0;
	$arraystring=explode("\n",$s);
	$nb=count($arraystring);

	return $nb;
}


/**
 *	Return nb of lines of a formated text with \n and <br> (WARNING: string must not have mixed \n and br separators)
 *
 *	@param	string	$text      		Text
 *	@param	int		$maxlinesize  	Largeur de ligne en caracteres (ou 0 si pas de limite - defaut)
 * 	@param	string	$charset		Give the charset used to encode the $text variable in memory.
 *	@return int						Number of lines
 *	@see	dol_nboflines, dolGetFirstLineOfText
 */
function dol_nboflines_bis($text,$maxlinesize=0,$charset='UTF-8')
{
	$repTable = array("\t" => " ", "\n" => "<br>", "\r" => " ", "\0" => " ", "\x0B" => " ");
	if (dol_textishtml($text)) $repTable = array("\t" => " ", "\n" => " ", "\r" => " ", "\0" => " ", "\x0B" => " ");

	$text = strtr($text, $repTable);
	if ($charset == 'UTF-8') { $pattern = '/(<br[^>]*>)/Uu'; }	// /U is to have UNGREEDY regex to limit to one html tag. /u is for UTF8 support
	else $pattern = '/(<br[^>]*>)/U';							// /U is to have UNGREEDY regex to limit to one html tag.
	$a = preg_split($pattern, $text, -1, PREG_SPLIT_DELIM_CAPTURE | PREG_SPLIT_NO_EMPTY);

	$nblines = (int) floor((count($a)+1)/2);
	// count possible auto line breaks
	if($maxlinesize)
	{
		foreach ($a as $line)
		{
			if (dol_strlen($line)>$maxlinesize)
			{
				//$line_dec = html_entity_decode(strip_tags($line));
				$line_dec = html_entity_decode($line);
				if(dol_strlen($line_dec)>$maxlinesize)
				{
					$line_dec=wordwrap($line_dec,$maxlinesize,'\n',true);
					$nblines+=substr_count($line_dec,'\n');
				}
			}
		}
	}

	unset($a);
	return $nblines;
}

/**
 *	 Same function than microtime in PHP 5 but compatible with PHP4
 *
 * @return		float		Time (millisecondes) with microsecondes in decimal part
 * @deprecated Dolibarr does not support PHP4, you should use native function
 * @see microtime()
 */
function dol_microtime_float()
{
	dol_syslog(__FUNCTION__ . " is deprecated", LOG_WARNING);

	return microtime(true);
}

/**
 *	Return if a text is a html content
 *
 *	@param	string	$msg		Content to check
 *	@param	int		$option		0=Full detection, 1=Fast check
 *	@return	boolean				true/false
 *	@see	dol_concatdesc
 */
function dol_textishtml($msg,$option=0)
{
	if ($option == 1)
	{
		if (preg_match('/<html/i',$msg))				return true;
		elseif (preg_match('/<body/i',$msg))			return true;
		elseif (preg_match('/<br/i',$msg))				return true;
		return false;
	}
	else
	{
		if (preg_match('/<html/i',$msg))				return true;
		elseif (preg_match('/<body/i',$msg))			return true;
		elseif (preg_match('/<(b|em|i|u)>/i',$msg))		return true;
		elseif (preg_match('/<br\/>/i',$msg))	  return true;
		elseif (preg_match('/<(br|div|font|li|p|span|strong|table)>/i',$msg)) 	  return true;
		elseif (preg_match('/<(br|div|font|li|p|span|strong|table)\s+[^<>\/]*>/i',$msg)) return true;
		elseif (preg_match('/<(br|div|font|li|p|span|strong|table)\s+[^<>\/]*\/>/i',$msg)) return true;
		elseif (preg_match('/<img\s+[^<>]*src[^<>]*>/i',$msg)) return true;	// must accept <img src="http://example.com/aaa.png" />
		elseif (preg_match('/<a\s+[^<>]*href[^<>]*>/i',$msg)) return true;	// must accept <a href="http://example.com/aaa.png" />
		elseif (preg_match('/<h[0-9]>/i',$msg))			return true;
		elseif (preg_match('/&[A-Z0-9]{1,6};/i',$msg))	return true;    // Html entities names (http://www.w3schools.com/tags/ref_entities.asp)
		elseif (preg_match('/&#[0-9]{2,3};/i',$msg))	return true;    // Html entities numbers (http://www.w3schools.com/tags/ref_entities.asp)
		return false;
	}
}

/**
 *  Concat 2 descriptions with a new line between them (second operand after first one with appropriate new line separator)
 *  text1 html + text2 html => text1 + '<br>' + text2
 *  text1 html + text2 txt  => text1 + '<br>' + dol_nl2br(text2)
 *  text1 txt  + text2 html => dol_nl2br(text1) + '<br>' + text2
 *  text1 txt  + text2 txt  => text1 + '\n' + text2
 *
 *  @param	string	$text1		Text 1
 *  @param	string	$text2		Text 2
 *  @param  bool	$forxml     false=Use <br>, true=Use <br />
 *  @return	string				Text 1 + new line + Text2
 *  @see    dol_textishtml
 */
function dol_concatdesc($text1,$text2,$forxml=false)
{
	$ret='';
	$ret.= (! dol_textishtml($text1) && dol_textishtml($text2))?dol_nl2br($text1, 0, $forxml):$text1;
	$ret.= (! empty($text1) && ! empty($text2)) ? ((dol_textishtml($text1) || dol_textishtml($text2))?($forxml?"<br \>\n":"<br>\n") : "\n") : "";
	$ret.= (dol_textishtml($text1) && ! dol_textishtml($text2))?dol_nl2br($text2, 0, $forxml):$text2;
	return $ret;
}


/**
 * Return array of possible common substitutions. This includes several families like: 'system', 'mycompany', 'object', 'objectamount', 'date', 'user'
 *
 * @param	Translate	$outputlangs	Output language
 * @param   int         $onlykey        1=Do not calculate some heavy values of keys (performance enhancement when we need only the keys), 2=Values are trunc and html sanitized (to use for help tooltip)
 * @param   array       $exclude        Array of family keys we want to exclude. For example array('system', 'mycompany', 'object', 'objectamount', 'date', 'user', ...)
 * @param   Object      $object         Object for keys on object
 * @return	array						Array of substitutions
 * @see setSubstitFromObject
 */
function getCommonSubstitutionArray($outputlangs, $onlykey=0, $exclude=null, $object=null)
{
<<<<<<< HEAD
	global $db, $conf, $mysoc, $user;

	$substitutionarray=array();

	if (empty($exclude) || ! in_array('system', $exclude))
	{
		$substitutionarray['__(AnyTranslationKey)__']=$outputlangs->trans('TranslationOfKey');
		$substitutionarray['__[AnyConstantKey]__']=$outputlangs->trans('ValueOfConstant');
		$substitutionarray['__DOL_MAIN_URL_ROOT__']=DOL_MAIN_URL_ROOT;
	}
	if ((empty($exclude) || ! in_array('mycompany', $exclude)) && is_object($mysoc))
	{
		$substitutionarray=array_merge($substitutionarray, array(
			'__MYCOMPANY_NAME__'    => $mysoc->name,
			'__MYCOMPANY_EMAIL__'   => $mysoc->email,
			'__MYCOMPANY_PROFID1__' => $mysoc->idprof1,
			'__MYCOMPANY_PROFID2__' => $mysoc->idprof2,
			'__MYCOMPANY_PROFID3__' => $mysoc->idprof3,
			'__MYCOMPANY_PROFID4__' => $mysoc->idprof4,
			'__MYCOMPANY_PROFID5__' => $mysoc->idprof5,
			'__MYCOMPANY_PROFID6__' => $mysoc->idprof6,
			'__MYCOMPANY_CAPITAL__' => $mysoc->capital,
			'__MYCOMPANY_FULLADDRESS__' => $mysoc->getFullAddress(1, ', '),
			'__MYCOMPANY_ADDRESS__' => $mysoc->address,
			'__MYCOMPANY_ZIP__'     => $mysoc->zip,
			'__MYCOMPANY_TOWN__'    => $mysoc->town,
			'__MYCOMPANY_COUNTRY__'    => $mysoc->country,
			'__MYCOMPANY_COUNTRY_ID__' => $mysoc->country_id
		));
	}
	if (($onlykey || is_object($object)) && (empty($exclude) || ! in_array('object', $exclude)))
	{
		if ($onlykey)
		{
			$substitutionarray['__ID__'] = '__ID__';
			$substitutionarray['__REF__'] = '__REF__';
			$substitutionarray['__REFCLIENT__'] = '__REFCLIENT__';
			$substitutionarray['__REFSUPPLIER__'] = '__REFSUPPLIER__';
			$substitutionarray['__EXTRAFIELD_XXX__'] = '__EXTRAFIELD_XXX__';

			$substitutionarray['__THIRDPARTY_ID__'] = '__THIRDPARTY_ID__';
			$substitutionarray['__THIRDPARTY_NAME__'] = '__THIRDPARTY_NAME__';
			$substitutionarray['__THIRDPARTY_EMAIL__'] = '__THIRDPARTY_EMAIL__';

			if (is_object($object) && $object->element == 'shipping')
			{
				$substitutionarray['__MEMBER_CIVILITY__'] = '__MEMBER_CIVILITY__';
				$substitutionarray['__MEMBER_FIRSTNAME__'] = '__MEMBER_FIRSTNAME__';
				$substitutionarray['__MEMBER_LASTNAME__'] = '__MEMBER_LASTNAME__';
			}
			$substitutionarray['__PROJECT_ID__'] = '__PROJECT_ID__';
			$substitutionarray['__PROJECT_REF__'] = '__PROJECT_REF__';
			$substitutionarray['__PROJECT_NAME__'] = '__PROJECT_NAME__';

			$substitutionarray['__CONTRACT_HIGHEST_PLANNED_START_DATE__'] = 'Highest date planned for a service start';
			$substitutionarray['__CONTRACT_HIGHEST_PLANNED_START_DATETIME__'] = 'Highest date and hour planned for service start';
			$substitutionarray['__CONTRACT_LOWEST_EXPIRATION_DATE__'] = 'Lowest data for planned expiration of service';
			$substitutionarray['__CONTRACT_LOWEST_EXPIRATION_DATETIME__'] = 'Lowest date and hour for planned expiration of service';

			$substitutionarray['__ONLINE_PAYMENT_URL__'] = 'LinkToPayOnlineIfApplicable';
			$substitutionarray['__SECUREKEYPAYMENT__'] = 'Security key (if key is not unique per record)';
			$substitutionarray['__SECUREKEYPAYMENT_MEMBER__'] = 'Security key for payment on a member subscription (one key per member)';
			$substitutionarray['__SECUREKEYPAYMENT_ORDER__'] = 'Security key for payment on an order';
			$substitutionarray['__SECUREKEYPAYMENT_INVOICE__'] = 'Security key for payment on an invoice';
			$substitutionarray['__SECUREKEYPAYMENT_CONTRACTLINE__'] = 'Security key for payment on a a service';

			if (is_object($object) && $object->element == 'shipping')
			{
				$substitutionarray['__SHIPPINGTRACKNUM__']='Shipping tacking number';
				$substitutionarray['__SHIPPINGTRACKNUMURL__']='Shipping tracking url';
			}
		}
		else
		{
			$substitutionarray['__ID__'] = $object->id;
			$substitutionarray['__REF__'] = $object->ref;
			$substitutionarray['__REFCLIENT__'] = (isset($object->ref_client) ? $object->ref_client : (isset($object->ref_customer) ? $object->ref_customer : ''));
			$substitutionarray['__REFSUPPLIER__'] = (isset($object->ref_supplier) ? $object->ref_supplier : '');

			// TODO USe this ?
			$msgishtml = 0;

			$birthday = dol_print_date($object->birth,'day');

			if (method_exists($object, 'getCivilityLabel')) $substitutionarray['__MEMBER_CIVILITY__'] = $object->getCivilityLabel();
			$substitutionarray['__MEMBER_FIRSTNAME__']=$msgishtml?dol_htmlentitiesbr($object->firstname):$object->firstname;
			$substitutionarray['__MEMBER_LASTNAME__']=$msgishtml?dol_htmlentitiesbr($object->lastname):$object->lastname;
			if (method_exists($object, 'getFullName')) $substitutionarray['__MEMBER_FULLNAME__']=$msgishtml?dol_htmlentitiesbr($object->getFullName($outputlangs)):$object->getFullName($outputlangs);
			$substitutionarray['__MEMBER_COMPANY__']=$msgishtml?dol_htmlentitiesbr($object->societe):$object->societe;
			$substitutionarray['__MEMBER_ADDRESS__']=$msgishtml?dol_htmlentitiesbr($object->address):$object->address;
			$substitutionarray['__MEMBER_ZIP__']=$msgishtml?dol_htmlentitiesbr($object->zip):$object->zip;
			$substitutionarray['__MEMBER_TOWN__']=$msgishtml?dol_htmlentitiesbr($object->town):$object->town;
			$substitutionarray['__MEMBER_COUNTRY__']=$msgishtml?dol_htmlentitiesbr($object->country):$object->country;
			$substitutionarray['__MEMBER_EMAIL__']=$msgishtml?dol_htmlentitiesbr($object->email):$object->email;
			$substitutionarray['__MEMBER_BIRTH__']=$msgishtml?dol_htmlentitiesbr($birthday):$birthday;
			$substitutionarray['__MEMBER_PHOTO__']=$msgishtml?dol_htmlentitiesbr($object->photo):$object->photo;
			$substitutionarray['__MEMBER_LOGIN__']=$msgishtml?dol_htmlentitiesbr($object->login):$object->login;
			$substitutionarray['__MEMBER_PASSWORD__']=$msgishtml?dol_htmlentitiesbr($object->pass):$object->pass;
			$substitutionarray['__MEMBER_PHONE__']=$msgishtml?dol_htmlentitiesbr($object->phone):$object->phone;
			$substitutionarray['__MEMBER_PHONEPRO__']=$msgishtml?dol_htmlentitiesbr($object->phone_perso):$object->phone_perso;
			$substitutionarray['__MEMBER_PHONEMOBILE__']=$msgishtml?dol_htmlentitiesbr($object->phone_mobile):$object->phone_mobile;

			if (is_object($object) && $object->element == 'societe')
			{
				$substitutionarray['__THIRDPARTY_ID__'] = (is_object($object)?$object->id:'');
				$substitutionarray['__THIRDPARTY_NAME__'] = (is_object($object)?$object->name:'');
				$substitutionarray['__THIRDPARTY_NAME_ALIAS__'] = (is_object($object)?$object->name_alias:'');
				$substitutionarray['__THIRDPARTY_EMAIL__'] = (is_object($object)?$object->email:'');
			}
			elseif (is_object($object->thirdparty) && $object->thirdparty->id > 0)
			{
				$substitutionarray['__THIRDPARTY_ID__'] = (is_object($object->thirdparty)?$object->thirdparty->id:'');
				$substitutionarray['__THIRDPARTY_NAME__'] = (is_object($object->thirdparty)?$object->thirdparty->name:'');
				$substitutionarray['__THIRDPARTY_NAME_ALIAS__'] = (is_object($object->thirdparty)?$object->thirdparty->name_alias:'');
				$substitutionarray['__THIRDPARTY_EMAIL__'] = (is_object($object->thirdparty)?$object->thirdparty->email:'');
			}

			if (is_object($object->projet) && $object->projet->id > 0)
			{
				$substitutionarray['__PROJECT_ID__'] = (is_object($object->projet)?$object->projet->id:'');
				$substitutionarray['__PROJECT_REF__'] = (is_object($object->projet)?$object->projet->ref:'');
				$substitutionarray['__PROJECT_NAME__'] = (is_object($object->projet)?$object->projet->title:'');
			}

			if (is_object($object) && $object->element == 'shipping')
			{
				$substitutionarray['__SHIPPINGTRACKNUM__']=$object->tracking_number;
				$substitutionarray['__SHIPPINGTRACKNUMURL__']=$object->tracking_url;
			}

			if (is_object($object) && $object->element == 'contrat' && is_array($object->lines))
			{
				$dateplannedstart='';
				$datenextexpiration='';
				foreach($object->lines as $line)
				{
					if ($line->date_ouverture_prevue > $dateplannedstart) $dateplannedstart = $line->date_ouverture_prevue;
					if ($line->statut == 4 && $line->date_fin_prevue && (! $datenextexpiration || $line->date_fin_prevue < $datenextexpiration)) $datenextexpiration = $line->date_fin_prevue;
				}
				$substitutionarray['__CONTRACT_HIGHEST_PLANNED_START_DATE__'] = dol_print_date($dateplannedstart, 'dayrfc');
				$substitutionarray['__CONTRACT_HIGHEST_PLANNED_START_DATETIME__'] = dol_print_date($dateplannedstart, 'standard');
				$substitutionarray['__CONTRACT_LOWEST_EXPIRATION_DATE__'] = dol_print_date($datenextexpiration, 'dayrfc');
				$substitutionarray['__CONTRACT_LOWEST_EXPIRATION_DATETIME__'] = dol_print_date($datenextexpiration, 'standard');
			}

			// Create dynamic tags for __EXTRAFIELD_FIELD__
			if ($object->table_element && $object->id > 0)
			{
				$extrafieldstmp = new ExtraFields($db);
				$extralabels = $extrafieldstmp->fetch_name_optionals_label($object->table_element, true);
				$object->fetch_optionals($object->id, $extralabels);
				foreach ($extrafieldstmp->attribute_label as $key => $label) {
					$substitutionarray['__EXTRAFIELD_' . strtoupper($key) . '__'] = $object->array_options['options_' . $key];
				}
			}

			$substitutionarray['__ONLINE_PAYMENT_URL__'] = 'TODO';
		}
	}
	if (empty($exclude) || ! in_array('objectamount', $exclude))
	{
		$substitutionarray['__DATE_YMD__']        = is_object($object)?(isset($object->date) ? dol_print_date($object->date, 'day', 0, $outputlangs) : '') : '';
		$substitutionarray['__DATE_DUE_YMD__']    = is_object($object)?(isset($object->date_lim_reglement)? dol_print_date($object->date_lim_reglement, 'day', 0, $outputlangs) : '') : '';
		$substitutionarray['__AMOUNT__']          = is_object($object)?$object->total_ttc:'';
		$substitutionarray['__AMOUNT_EXCL_TAX__'] = is_object($object)?$object->total_ht:'';
		$substitutionarray['__AMOUNT_VAT__']      = is_object($object)?($object->total_vat?$object->total_vat:$object->total_tva):'';
 		if ($onlykey != 2 || $mysoc->useLocalTax(1)) $substitutionarray['__AMOUNT_TAX2__']     = is_object($object)?($object->total_localtax1?$object->total_localtax1:$object->total_localtax1):'';
		if ($onlykey != 2 || $mysoc->useLocalTax(2)) $substitutionarray['__AMOUNT_TAX3__']     = is_object($object)?($object->total_localtax2?$object->total_localtax2:$object->total_localtax2):'';
		$substitutionarray['__AMOUNT_FORMATED__']          = is_object($object)?price($object->total_ttc, 0, $outputlangs, 0, 0, -1, $conf->currency_code):'';
		$substitutionarray['__AMOUNT_EXCL_TAX_FORMATED__'] = is_object($object)?price($object->total_ht, 0, $outputlangs, 0, 0, -1, $conf->currency_code):'';
		$substitutionarray['__AMOUNT_VAT_FORMATED__']      = is_object($object)?($object->total_vat?price($object->total_vat, 0, $outputlangs, 0, 0, -1, $conf->currency_code):price($object->total_tva, 0, $outputlangs, 0, 0, -1, $conf->currency_code)):'';
		if ($onlykey != 2 || $mysoc->useLocalTax(1)) $substitutionarray['__AMOUNT_TAX2_FORMATED__']     = is_object($object)?price($object->total_localtax1, 0, $outputlangs, 0, 0, -1, $conf->currency_code):'';
		if ($onlykey != 2 || $mysoc->useLocalTax(2)) $substitutionarray['__AMOUNT_TAX3_FORMATED__']     = is_object($object)?price($object->total_localtax2, 0, $outputlangs, 0, 0, -1, $conf->currency_code):'';

		/* TODO Add key for multicurrency
    	$substitutionarray['__AMOUNT_FORMATED__']          = is_object($object)?price($object->total_ttc, 0, $outputlangs, 0, 0, -1, $conf->currency_code):'';
		$substitutionarray['__AMOUNT_EXCL_TAX_FORMATED__'] = is_object($object)?price($object->total_ht, 0, $outputlangs, 0, 0, -1, $conf->currency_code):'';
        $substitutionarray['__AMOUNT_VAT_FORMATED__']      = is_object($object)?($object->total_vat?price($object->total_vat, 0, $outputlangs, 0, 0, -1, $conf->currency_code):price($object->total_tva, 0, $outputlangs, 0, 0, -1, $conf->currency_code)):'';
		*/
		// For backward compatibility
		if ($onlykey != 2)
		{
			$substitutionarray['__TOTAL_TTC__']    = is_object($object)?$object->total_ttc:'';
			$substitutionarray['__TOTAL_HT__']     = is_object($object)?$object->total_ht:'';
			$substitutionarray['__TOTAL_VAT__']    = is_object($object)?($object->total_vat?$object->total_vat:$object->total_tva):'';
		}
	}

	if (empty($exclude) || ! in_array('date', $exclude))
	{
		include_once DOL_DOCUMENT_ROOT.'/core/lib/date.lib.php';

		$tmp=dol_getdate(dol_now(), true);
		$tmp2=dol_get_prev_day($tmp['mday'], $tmp['mon'], $tmp['year']);
		$tmp3=dol_get_prev_month($tmp['mday'], $tmp['mon'], $tmp['year']);
		$tmp4=dol_get_next_day($tmp['mday'], $tmp['mon'], $tmp['year']);
		$tmp5=dol_get_next_month($tmp['mday'], $tmp['mon'], $tmp['year']);

		$substitutionarray=array_merge($substitutionarray, array(
			'__DAY__' => (string) $tmp['mday'],
			'__MONTH__' => (string) $tmp['mon'],
			'__YEAR__' => (string) $tmp['year'],
			'__PREVIOUS_DAY__' => (string) $tmp2['day'],
			'__PREVIOUS_MONTH__' => (string) $tmp3['month'],
			'__PREVIOUS_YEAR__' => (string) ($tmp['year'] - 1),
			'__NEXT_DAY__' => (string) $tmp4['day'],
			'__NEXT_MONTH__' => (string) $tmp5['month'],
			'__NEXT_YEAR__' => (string) ($tmp['year'] + 1),
		));
	}

	if (empty($exclude) || ! in_array('user', $exclude))
	{
		// Add SIGNATURE into substitutionarray first, so, when we will make the substitution,
		// this will also replace var found into content of signature
		$signature = $user->signature;
		$substitutionarray=array_merge($substitutionarray, array(
			'__USER_SIGNATURE__' => (string) (($signature && empty($conf->global->MAIN_MAIL_DO_NOT_USE_SIGN)) ? ($onlykey == 2 ? dol_trunc(dol_string_nohtmltag($signature), 30) : $signature) : '')
		)
			);
		// For backward compatibility
		if ($onlykey != 2)
		{
			$substitutionarray['__SIGNATURE__'] = (string) (($signature && empty($conf->global->MAIN_MAIL_DO_NOT_USE_SIGN)) ? ($onlykey == 2 ? dol_trunc(dol_string_nohtmltag($signature), 30) : $signature) : '');
		}

		$substitutionarray=array_merge($substitutionarray, array(
			'__USER_ID__' => (string) $user->id,
			'__USER_LOGIN__' => (string) $user->login,
			'__USER_LASTNAME__' => (string) $user->lastname,
			'__USER_FIRSTNAME__' => (string) $user->firstname,
			'__USER_FULLNAME__' => (string) $user->getFullName($outputlangs),
			'__USER_SUPERVISOR_ID__' => (string) ($user->fk_user ? $user->fk_user : '0')
			)
		);
	}
	if (! empty($conf->multicompany->enabled))
	{
		$substitutionarray=array_merge($substitutionarray, array('__ENTITY_ID__' => $conf->entity));
	}

	return $substitutionarray;
}

/**
 *  Make substitution into a text string, replacing keys with vals from $substitutionarray (oldval=>newval),
 *  and texts like __(TranslationKey|langfile)__ and __[ConstantKey]__ are also replaced.
 *  Example of usage:
 *  $substitutionarray = getCommonSubstitutionArray($langs, 0, null, $thirdparty);
 *  complete_substitutions_array($substitutionarray, $langs, $thirdparty);
 *  $mesg = make_substitutions($mesg, $substitutionarray, $langs);
=======
    global $conf, $mysoc, $user;

    $substitutionarray=array();

    if (empty($exclude) || ! in_array('mycompany', $exclude))
    {
        $substitutionarray=array_merge($substitutionarray, array(
            '__MYCOMPANY_NAME__' => $mysoc->name,
            '__MYCOMPANY_EMAIL__' => $mysoc->email,
            '__MYCOMPANY_PROFID1__' => $mysoc->idprof1,
            '__MYCOMPANY_PROFID2__' => $mysoc->idprof2,
            '__MYCOMPANY_PROFID3__' => $mysoc->idprof3,
            '__MYCOMPANY_PROFID4__' => $mysoc->idprof4,
            '__MYCOMPANY_PROFID5__' => $mysoc->idprof5,
            '__MYCOMPANY_PROFID6__' => $mysoc->idprof6,
            '__MYCOMPANY_CAPITAL__' => $mysoc->capital,
            '__MYCOMPANY_COUNTRY_ID__' => $mysoc->country_id
        ));
    }
    if (empty($exclude) || ! in_array('objectamount', $exclude))
    {
        if (is_object($object))       // For backward compatibility
        {
            $substitutionarray['__TOTAL_TTC__']    =is_object($object)?$object->total_ttc:'';
            $substitutionarray['__TOTAL_HT__']     =is_object($object)?$object->total_ht:'';
            $substitutionarray['__TOTAL_VAT__']    =is_object($object)?($object->total_vat?$object->total_vat:$object->total_tva):'';
        }
        $substitutionarray['__AMOUNT__']       =is_object($object)?$object->total_ttc:'';
        $substitutionarray['__AMOUNT_WO_TAX__']=is_object($object)?$object->total_ht:'';
        $substitutionarray['__AMOUNT_VAT__']   =is_object($object)?($object->total_vat?$object->total_vat:$object->total_tva):'';
    }

    if (empty($exclude) || ! in_array('date', $exclude))
    {
        include_once DOL_DOCUMENT_ROOT.'/core/lib/date.lib.php';

        if (! empty($onlykey))
        {
            $tmp=$tmp2=$tmp3=$tmp4=$tmp5=array();
        }
        else
        {
            $tmp=dol_getdate(dol_now(), true);
            $tmp2=dol_get_prev_day($tmp['mday'], $tmp['mon'], $tmp['year']);
            $tmp3=dol_get_prev_month($tmp['mon'], $tmp['year']);
            $tmp4=dol_get_next_day($tmp['mday'], $tmp['mon'], $tmp['year']);
            $tmp5=dol_get_next_month($tmp['mon'], $tmp['year']);
        }
        $substitutionarray=array_merge($substitutionarray, array(
            '__DAY__' => $tmp['mday'],
            '__MONTH__' => $tmp['mon'],
            '__YEAR__' => $tmp['year'],
            '__PREVIOUS_DAY__' => $tmp2['day'],
            '__PREVIOUS_MONTH__' => $tmp3['month'],
            '__PREVIOUS_YEAR__' => ($tmp['year'] - 1),
            '__NEXT_DAY__' => $tmp4['day'],
            '__NEXT_MONTH__' => $tmp5['month'],
            '__NEXT_YEAR__' => ($tmp['year'] + 1),
        ));
    }

    if (empty($exclude) || ! in_array('user', $exclude))
    {
        $substitutionarray=array_merge($substitutionarray, array(
            '__USER_ID__' => $user->id,
            '__USER_LOGIN__' => $user->login,
            '__USER_LASTNAME__' => $user->lastname,
            '__USER_FIRSTNAME__' => $user->firstname,
            '__USER_FULLNAME__' => $user->getFullName($outputlangs),
            '__USER_SUPERVISOR_ID__' => $user->fk_user
        ));
    }
    if (! empty($conf->multicompany->enabled))
    {
        $substitutionarray=array_merge($substitutionarray, array('__ENTITY_ID__' => $conf->entity));
    }

    return $substitutionarray;
}

/**
 *  Make substition into a text string, replacing keys with vals from $substitutionarray (oldval=>newval).
>>>>>>> c7f54439
 *
 *  @param	string		$text	      			Source string in which we must do substitution
 *  @param  array		$substitutionarray		Array with key->val to substitute. Example: array('__MYKEY__' => 'MyVal', ...)
 *  @param	Translate	$outputlangs			Output language
 * 	@return string  		    				Output string after substitutions
 *  @see	complete_substitutions_array
 */
function make_substitutions($text, $substitutionarray, $outputlangs=null)
{
	global $conf, $langs;

	if (! is_array($substitutionarray)) return 'ErrorBadParameterSubstitutionArrayWhenCalling_make_substitutions';

	if (empty($outputlangs)) $outputlangs=$langs;

	// Make substitution for language keys
	if (is_object($outputlangs))
	{
		while (preg_match('/__\(([^\)]+)\)__/', $text, $reg))
		{
			$msgishtml = 0;
			if (dol_textishtml($text,1)) $msgishtml = 1;

			// If key is __(TranslationKey|langfile)__, then force load of langfile.lang
			$tmp=explode('|',$reg[1]);
			if (! empty($tmp[1])) $outputlangs->load($tmp[1]);

			$text = preg_replace('/__\('.preg_quote($reg[1], '/').'\)__/', $msgishtml?dol_htmlentitiesbr($outputlangs->transnoentitiesnoconv($reg[1])):$outputlangs->transnoentitiesnoconv($reg[1]), $text);
		}
	}

	// Make substitution for constant keys. Must be after the substitution of translation, so if text of translation contains a constant,
	// it is also converted.
	while (preg_match('/__\[([^\]]+)\]__/', $text, $reg))
	{
		$msgishtml = 0;
		if (dol_textishtml($text,1)) $msgishtml = 1;

		$keyfound = $reg[1];
		if (preg_match('/(_pass|password|secret|_key|key$)/i', $keyfound)) $newval = '*****forbidden*****';
		else $newval=empty($conf->global->$keyfound)?'':$conf->global->$keyfound;
		$text = preg_replace('/__\['.preg_quote($keyfound, '/').'\]__/', $msgishtml?dol_htmlentitiesbr($newval):$newval, $text);
	}

	// Make substitition for array $substitutionarray
	foreach ($substitutionarray as $key => $value)
	{
		if ($key == '__SIGNATURE__' && (! empty($conf->global->MAIN_MAIL_DO_NOT_USE_SIGN))) $value='';		// Protection
		if ($key == '__USER_SIGNATURE__' && (! empty($conf->global->MAIN_MAIL_DO_NOT_USE_SIGN))) $value='';	// Protection

		$text=str_replace("$key","$value",$text);	// We must keep the " to work when value is 123.5 for example
	}

	return $text;
}

/**
 *  Complete the $substitutionarray with more entries coming from external module that had set the "substitutions=1" into module_part array.
 *  In this case, method completesubstitutionarray provided by module is called.
 *
 *  @param  array		$substitutionarray		Array substitution old value => new value value
 *  @param  Translate	$outputlangs            Output language
 *  @param  Object		$object                 Source object
 *  @param  mixed		$parameters       		Add more parameters (useful to pass product lines)
 *  @param  string      $callfunc               What is the name of the custom function that will be called? (default: completesubstitutionarray)
 *  @return	void
 *  @see 	make_substitutions
 */
function complete_substitutions_array(&$substitutionarray, $outputlangs, $object=null, $parameters=null, $callfunc="completesubstitutionarray")
{
	global $conf,$user;

	require_once DOL_DOCUMENT_ROOT.'/core/lib/files.lib.php';

	// Add a substitution key for each extrafields, using key __EXTRA_XXX__
	// TODO Remove this. Already available into the getCommonSubstitutionArray used to build the substitution array.
	/*if (is_object($object) && is_array($object->array_options))
	{
		foreach($object->array_options as $key => $val)
		{
			$keyshort=preg_replace('/^(options|extra)_/','',$key);
			$substitutionarray['__EXTRAFIELD_'.$keyshort.'__']=$val;
			// For backward compatibiliy
			$substitutionarray['%EXTRA_'.$keyshort.'%']=$val;
		}
	}*/

	// Check if there is external substitution to do, requested by plugins
	$dirsubstitutions=array_merge(array(),(array) $conf->modules_parts['substitutions']);

	foreach($dirsubstitutions as $reldir)
	{
		$dir=dol_buildpath($reldir,0);

		// Check if directory exists
		if (! dol_is_dir($dir)) continue;

		$substitfiles=dol_dir_list($dir,'files',0,'functions_');
		foreach($substitfiles as $substitfile)
		{
			if (preg_match('/functions_(.*)\.lib\.php/i',$substitfile['name'],$reg))
			{
				$module=$reg[1];

				dol_syslog("Library functions_".$substitfile['name']." found into ".$dir);
				// Include the user's functions file
				require_once $dir.$substitfile['name'];
				// Call the user's function, and only if it is defined
				$function_name=$module."_".$callfunc;
				if (function_exists($function_name)) $function_name($substitutionarray,$outputlangs,$object,$parameters);
			}
		}
	}
}

/**
 *    Format output for start and end date
 *
 *    @param	int	$date_start    Start date
 *    @param    int	$date_end      End date
 *    @param    string		$format        Output format
 *    @param	Translate	$outputlangs   Output language
 *    @return	void
 */
function print_date_range($date_start,$date_end,$format = '',$outputlangs='')
{
	print get_date_range($date_start,$date_end,$format,$outputlangs);
}

/**
 *    Format output for start and end date
 *
 *    @param	int			$date_start    		Start date
 *    @param    int			$date_end      		End date
 *    @param    string		$format        		Output format
 *    @param	Translate	$outputlangs   		Output language
 *    @param	integer		$withparenthesis	1=Add parenthesis, 0=non parenthesis
 *    @return	string							String
 */
function get_date_range($date_start,$date_end,$format = '',$outputlangs='', $withparenthesis=1)
{
	global $langs;

	$out='';

	if (! is_object($outputlangs)) $outputlangs=$langs;

	if ($date_start && $date_end)
	{
		$out.= ($withparenthesis?' (':'').$outputlangs->transnoentitiesnoconv('DateFromTo',dol_print_date($date_start, $format, false, $outputlangs),dol_print_date($date_end, $format, false, $outputlangs)).($withparenthesis?')':'');
	}
	if ($date_start && ! $date_end)
	{
		$out.= ($withparenthesis?' (':'').$outputlangs->transnoentitiesnoconv('DateFrom',dol_print_date($date_start, $format, false, $outputlangs)).($withparenthesis?')':'');
	}
	if (! $date_start && $date_end)
	{
		$out.= ($withparenthesis?' (':'').$outputlangs->transnoentitiesnoconv('DateUntil',dol_print_date($date_end, $format, false, $outputlangs)).($withparenthesis?')':'');
	}

	return $out;
}

/**
 * Return firstname and lastname in correct order
 *
 * @param	string	$firstname		Firstname
 * @param	string	$lastname		Lastname
 * @param	int		$nameorder		-1=Auto, 0=Lastname+Firstname, 1=Firstname+Lastname, 2=Firstname
 * @return	string					Firstname + lastname or Lastname + firstname
 */
function dolGetFirstLastname($firstname,$lastname,$nameorder=-1)
{
	global $conf;

	$ret='';
	// If order not defined, we use the setup
	if ($nameorder < 0) $nameorder=$conf->global->MAIN_FIRSTNAME_NAME_POSITION;
	if ($nameorder && ((string) $nameorder != '2'))
	{
		$ret.=$firstname;
		if ($firstname && $lastname) $ret.=' ';
		$ret.=$lastname;
	}
	else if ($nameorder == 2)
	{
	   $ret.=$firstname;
	}
	else
	{
		$ret.=$lastname;
		if ($firstname && $lastname) $ret.=' ';
		$ret.=$firstname;
	}
	return $ret;
}


/**
 *	Set event message in dol_events session object. Will be output by calling dol_htmloutput_events.
 *  Note: Calling dol_htmloutput_events is done into pages by standard llxFooter() function.
 *  Note: Prefer to use setEventMessages instead.
 *
 *	@param	mixed	$mesgs			Message string or array
 *  @param  string	$style      	Which style to use ('mesgs' by default, 'warnings', 'errors')
 *  @return	void
 *  @see	dol_htmloutput_events
 */
function setEventMessage($mesgs, $style='mesgs')
{
	//dol_syslog(__FUNCTION__ . " is deprecated", LOG_WARNING);		This is not deprecated, it is used by setEventMessages function
	if (! is_array($mesgs))		// If mesgs is a string
	{
		if ($mesgs) $_SESSION['dol_events'][$style][] = $mesgs;
	}
	else						// If mesgs is an array
	{
		foreach($mesgs as $mesg)
		{
			if ($mesg) $_SESSION['dol_events'][$style][] = $mesg;
		}
	}
}

/**
 *	Set event messages in dol_events session object. Will be output by calling dol_htmloutput_events.
 *  Note: Calling dol_htmloutput_events is done into pages by standard llxFooter() function.
 *
 *	@param	string	$mesg			Message string
 *	@param	array	$mesgs			Message array
 *  @param  string	$style      	Which style to use ('mesgs' by default, 'warnings', 'errors')
 *  @return	void
 *  @see	dol_htmloutput_events
 */
function setEventMessages($mesg, $mesgs, $style='mesgs')
{
	if (! in_array((string) $style, array('mesgs','warnings','errors'))) dol_print_error('','Bad parameter style='.$style.' for setEventMessages');
	if (empty($mesgs)) setEventMessage($mesg, $style);
	else
	{
		if (! empty($mesg) && ! in_array($mesg, $mesgs)) setEventMessage($mesg, $style);	// Add message string if not already into array
		setEventMessage($mesgs, $style);
	}
}

/**
 *	Print formated messages to output (Used to show messages on html output).
 *  Note: Calling dol_htmloutput_events is done into pages by standard llxFooter() function, so there is
 *  no need to call it explicitely.
 *
 *  @param	int		$disabledoutputofmessages	Clear all messages stored into session without diplaying them
 *  @return	void
 *  @see    									dol_htmloutput_mesg
 */
function dol_htmloutput_events($disabledoutputofmessages=0)
{
	// Show mesgs
	if (isset($_SESSION['dol_events']['mesgs'])) {
		if (empty($disabledoutputofmessages)) dol_htmloutput_mesg('', $_SESSION['dol_events']['mesgs']);
		unset($_SESSION['dol_events']['mesgs']);
	}

	// Show errors
	if (isset($_SESSION['dol_events']['errors'])) {
		if (empty($disabledoutputofmessages)) dol_htmloutput_mesg('', $_SESSION['dol_events']['errors'], 'error');
		unset($_SESSION['dol_events']['errors']);
	}

	// Show warnings
	if (isset($_SESSION['dol_events']['warnings'])) {
		if (empty($disabledoutputofmessages)) dol_htmloutput_mesg('', $_SESSION['dol_events']['warnings'], 'warning');
		unset($_SESSION['dol_events']['warnings']);
	}
}

/**
 *	Get formated messages to output (Used to show messages on html output).
 *  This include also the translation of the message key.
 *
 *	@param	string		$mesgstring		Message string or message key
 *	@param	string[]	$mesgarray      Array of message strings or message keys
 *  @param  string		$style          Style of message output ('ok' or 'error')
 *  @param  int			$keepembedded   Set to 1 in error message must be kept embedded into its html place (this disable jnotify)
 *	@return	string						Return html output
 *
 *  @see    dol_print_error
 *  @see    dol_htmloutput_errors
 *  @see    setEventMessages
 */
function get_htmloutput_mesg($mesgstring='',$mesgarray='', $style='ok', $keepembedded=0)
{
	global $conf, $langs;

	$ret=0; $return='';
	$out='';
	$divstart=$divend='';

	// If inline message with no format, we add it.
	if ((empty($conf->use_javascript_ajax) || ! empty($conf->global->MAIN_DISABLE_JQUERY_JNOTIFY) || $keepembedded) && ! preg_match('/<div class=".*">/i',$out))
	{
		$divstart='<div class="'.$style.' clearboth">';
		$divend='</div>';
	}

	if ((is_array($mesgarray) && count($mesgarray)) || $mesgstring)
	{
		$langs->load("errors");
		$out.=$divstart;
		if (is_array($mesgarray) && count($mesgarray))
		{
			foreach($mesgarray as $message)
			{
				$ret++;
				$out.= $langs->trans($message);
				if ($ret < count($mesgarray)) $out.= "<br>\n";
			}
		}
		if ($mesgstring)
		{
			$langs->load("errors");
			$ret++;
			$out.= $langs->trans($mesgstring);
		}
		$out.=$divend;
	}

	if ($out)
	{
		if (! empty($conf->use_javascript_ajax) && empty($conf->global->MAIN_DISABLE_JQUERY_JNOTIFY) && empty($keepembedded))
		{
			$return = '<script type="text/javascript">
					$(document).ready(function() {
						var block = '.(! empty($conf->global->MAIN_USE_JQUERY_BLOCKUI)?"true":"false").'
						if (block) {
							$.dolEventValid("","'.dol_escape_js($out).'");
						} else {
							/* jnotify(message, preset of message type, keepmessage) */
							$.jnotify("'.dol_escape_js($out).'",
							"'.($style=="ok" ? 3000 : $style).'",
							'.($style=="ok" ? "false" : "true").',
							{ remove: function (){} } );
						}
					});
				</script>';
		}
		else
		{
			$return = $out;
		}
	}

	return $return;
}

/**
 *  Get formated error messages to output (Used to show messages on html output).
 *
 *  @param	string	$mesgstring         Error message
 *  @param  array	$mesgarray          Error messages array
 *  @param  int		$keepembedded       Set to 1 in error message must be kept embedded into its html place (this disable jnotify)
 *  @return string                		Return html output
 *
 *  @see    dol_print_error
 *  @see    dol_htmloutput_mesg
 */
function get_htmloutput_errors($mesgstring='', $mesgarray='', $keepembedded=0)
{
	return get_htmloutput_mesg($mesgstring, $mesgarray,'error',$keepembedded);
}

/**
 *	Print formated messages to output (Used to show messages on html output).
 *
 *	@param	string		$mesgstring		Message string or message key
 *	@param	string[]	$mesgarray      Array of message strings or message keys
 *  @param  string      $style          Which style to use ('ok', 'warning', 'error')
 *  @param  int         $keepembedded   Set to 1 if message must be kept embedded into its html place (this disable jnotify)
 *  @return	void
 *
 *  @see    dol_print_error
 *  @see    dol_htmloutput_errors
 *  @see    setEventMessages
 */
function dol_htmloutput_mesg($mesgstring='',$mesgarray='', $style='ok', $keepembedded=0)
{
	if (empty($mesgstring) && (! is_array($mesgarray) || count($mesgarray) == 0)) return;

	$iserror=0;
	$iswarning=0;
	if (is_array($mesgarray))
	{
		foreach($mesgarray as $val)
		{
			if ($val && preg_match('/class="error"/i',$val)) { $iserror++; break; }
			if ($val && preg_match('/class="warning"/i',$val)) { $iswarning++; break; }
		}
	}
	else if ($mesgstring && preg_match('/class="error"/i',$mesgstring)) $iserror++;
	else if ($mesgstring && preg_match('/class="warning"/i',$mesgstring)) $iswarning++;
	if ($style=='error') $iserror++;
	if ($style=='warning') $iswarning++;

	if ($iserror || $iswarning)
	{
		// Remove div from texts
		$mesgstring=preg_replace('/<\/div><div class="(error|warning)">/','<br>',$mesgstring);
		$mesgstring=preg_replace('/<div class="(error|warning)">/','',$mesgstring);
		$mesgstring=preg_replace('/<\/div>/','',$mesgstring);
		// Remove div from texts array
		if (is_array($mesgarray))
		{
			$newmesgarray=array();
			foreach($mesgarray as $val)
			{
				$tmpmesgstring=preg_replace('/<\/div><div class="(error|warning)">/','<br>',$val);
				$tmpmesgstring=preg_replace('/<div class="(error|warning)">/','',$tmpmesgstring);
				$tmpmesgstring=preg_replace('/<\/div>/','',$tmpmesgstring);
				$newmesgarray[]=$tmpmesgstring;
			}
			$mesgarray=$newmesgarray;
		}
		print get_htmloutput_mesg($mesgstring,$mesgarray,($iserror?'error':'warning'),$keepembedded);
	}
	else print get_htmloutput_mesg($mesgstring,$mesgarray,'ok',$keepembedded);
}

/**
 *  Print formated error messages to output (Used to show messages on html output).
 *
 *  @param	string	$mesgstring          Error message
 *  @param  array	$mesgarray           Error messages array
 *  @param  int		$keepembedded        Set to 1 in error message must be kept embedded into its html place (this disable jnotify)
 *  @return	void
 *
 *  @see    dol_print_error
 *  @see    dol_htmloutput_mesg
 */
function dol_htmloutput_errors($mesgstring='', $mesgarray='', $keepembedded=0)
{
	dol_htmloutput_mesg($mesgstring, $mesgarray, 'error', $keepembedded);
}

/**
 * 	Advanced sort array by second index function, which produces ascending (default)
 *  or descending output and uses optionally natural case insensitive sorting (which
 *  can be optionally case sensitive as well).
 *
 *  @param      array		$array      		Array to sort (array of array('key','otherkey1','otherkey2'...))
 *  @param      string		$index				Key in array to use for sorting criteria
 *  @param      int			$order				Sort order ('asc' or 'desc')
 *  @param      int			$natsort			1=use "natural" sort (natsort), 0=use "standard" sort (asort)
 *  @param      int			$case_sensitive		1=sort is case sensitive, 0=not case sensitive
 *  @param		int			$keepindex			If 0 and index key of array to sort is a numeric, than index will be rewrote. If 1 or index key is not numeric, key for index is kept after sorting.
 *  @return     array							Sorted array
 */
function dol_sort_array(&$array, $index, $order='asc', $natsort=0, $case_sensitive=0, $keepindex=0)
{
	// Clean parameters
	$order=strtolower($order);

	$sizearray=count($array);
	if (is_array($array) && $sizearray>0)
	{
		$temp = array();
		foreach(array_keys($array) as $key) $temp[$key]=$array[$key][$index];

		if (!$natsort) ($order=='asc') ? asort($temp) : arsort($temp);
		else
		{
			($case_sensitive) ? natsort($temp) : natcasesort($temp);
			if($order!='asc') $temp=array_reverse($temp,true);
		}

		$sorted = array();

		foreach(array_keys($temp) as $key)
		{
			(is_numeric($key) && empty($keepindex)) ? $sorted[]=$array[$key] : $sorted[$key]=$array[$key];
		}

		return $sorted;
	}
	return $array;
}


/**
 *      Check if a string is in UTF8
 *
 *      @param	string	$str        String to check
 * 		@return	boolean				True if string is UTF8 or ISO compatible with UTF8, False if not (ISO with special char or Binary)
 */
function utf8_check($str)
{
	// We must use here a binary strlen function (so not dol_strlen)
	$strLength = dol_strlen($str);
	for ($i=0; $i<$strLength; $i++)
	{
		if (ord($str[$i]) < 0x80) continue; // 0bbbbbbb
		elseif ((ord($str[$i]) & 0xE0) == 0xC0) $n=1; // 110bbbbb
		elseif ((ord($str[$i]) & 0xF0) == 0xE0) $n=2; // 1110bbbb
		elseif ((ord($str[$i]) & 0xF8) == 0xF0) $n=3; // 11110bbb
		elseif ((ord($str[$i]) & 0xFC) == 0xF8) $n=4; // 111110bb
		elseif ((ord($str[$i]) & 0xFE) == 0xFC) $n=5; // 1111110b
		else return false; // Does not match any model
		for ($j=0; $j<$n; $j++) { // n bytes matching 10bbbbbb follow ?
			if ((++$i == strlen($str)) || ((ord($str[$i]) & 0xC0) != 0x80))
			return false;
		}
	}
	return true;
}


/**
 *      Return a string encoded into OS filesystem encoding. This function is used to define
 * 	    value to pass to filesystem PHP functions.
 *
 *      @param	string	$str        String to encode (UTF-8)
 * 		@return	string				Encoded string (UTF-8, ISO-8859-1)
 */
function dol_osencode($str)
{
	global $conf;

	$tmp=ini_get("unicode.filesystem_encoding");						// Disponible avec PHP 6.0
	if (empty($tmp) && ! empty($_SERVER["WINDIR"])) $tmp='iso-8859-1';	// By default for windows
	if (empty($tmp)) $tmp='utf-8';										// By default for other
	if (! empty($conf->global->MAIN_FILESYSTEM_ENCODING)) $tmp=$conf->global->MAIN_FILESYSTEM_ENCODING;

	if ($tmp == 'iso-8859-1') return utf8_decode($str);
	return $str;
}


/**
 *      Return an id or code from a code or id.
 *      Store also Code-Id into a cache to speed up next request on same key.
 *
 * 		@param	DoliDB	$db				Database handler
 * 		@param	string	$key			Code or Id to get Id or Code
 * 		@param	string	$tablename		Table name without prefix
 * 		@param	string	$fieldkey		Field to search the key into
 * 		@param	string	$fieldid		Field to get
 *      @param  int		$entityfilter	Filter by entity
 *      @return int						<0 if KO, Id of code if OK
 *      @see $langs->getLabelFromKey
 */
function dol_getIdFromCode($db, $key, $tablename, $fieldkey='code', $fieldid='id', $entityfilter=0)
{
	global $cache_codes;

	// If key empty
	if ($key == '') return '';

	// Check in cache
	if (isset($cache_codes[$tablename][$key]))	// Can be defined to 0 or ''
	{
		return $cache_codes[$tablename][$key];   // Found in cache
	}

	$sql = "SELECT ".$fieldid." as valuetoget";
	$sql.= " FROM ".MAIN_DB_PREFIX.$tablename;
	$sql.= " WHERE ".$fieldkey." = '".$db->escape($key)."'";
	if (! empty($entityfilter))
		$sql.= " AND entity IN (" . getEntity($tablename) . ")";

	dol_syslog('dol_getIdFromCode', LOG_DEBUG);
	$resql = $db->query($sql);
	if ($resql)
	{
		$obj = $db->fetch_object($resql);
		if ($obj) $cache_codes[$tablename][$key]=$obj->valuetoget;
		else $cache_codes[$tablename][$key]='';
		$db->free($resql);
		return $cache_codes[$tablename][$key];
	}
	else
	{
		return -1;
	}
}

/**
 * Verify if condition in string is ok or not
 *
 * @param 	string		$strRights		String with condition to check
 * @return 	boolean						True or False. Return true if strRights is ''
 */
function verifCond($strRights)
{
	global $user,$conf,$langs;
	global $leftmenu;
	global $rights;    // To export to dol_eval function

	//print $strRights."<br>\n";
	$rights = true;
	if ($strRights != '')
	{
		//$tab_rights = explode('&&', $strRights);
		//$i = 0;
		//while (($i < count($tab_rights)) && ($rights == true)) {
		$str = 'if(!(' . $strRights . ')) { $rights = false; }';
		dol_eval($str);
		//	$i++;
		//}
	}
	return $rights;
}

/**
 * Replace eval function to add more security.
 * This function is called by verifCond() or trans() and transnoentitiesnoconv().
 *
 * @param 	string	$s				String to evaluate
 * @param	int		$returnvalue	0=No return (used to execute eval($a=something)). 1=Value of eval is returned (used to eval($something)).
 * @param   int     $hideerrors     1=Hide errors
 * @return	mixed					Nothing or return of eval
 */
function dol_eval($s, $returnvalue=0, $hideerrors=1)
{
	// Only global variables can be changed by eval function and returned to caller
	global $db, $langs, $user, $conf;
	global $mainmenu, $leftmenu;
	global $rights;
	global $object;
	global $mysoc;

	global $obj;       // To get $obj used into list when dol_eval is used for computed fields and $obj is not yet $object
	global $soc;       // For backward compatibility

	//print $s."<br>\n";
	if ($returnvalue)
	{
		if ($hideerrors) return @eval('return '.$s.';');
		else return eval('return '.$s.';');
	}
	else
	{
		if ($hideerrors) @eval($s);
		else eval($s);
	}
}

/**
 * Return if var element is ok
 *
 * @param   string      $element    Variable to check
 * @return  boolean                 Return true of variable is not empty
 */
function dol_validElement($element)
{
	return (trim($element) != '');
}

/**
 * 	Return img flag of country for a language code or country code
 *
 * 	@param	string	$codelang	Language code (en_IN, fr_CA...) or Country code (IN, FR)
 *  @param	string	$moreatt		Add more attribute on img tag (For example 'style="float: right"')
 * 	@return	string				HTML img string with flag.
 */
function picto_from_langcode($codelang, $moreatt = '')
{
	global $langs;

	if (empty($codelang)) return '';

	if (empty($codelang)) return '';

	if ($codelang == 'auto')
	{
		return img_picto_common($langs->trans('AutoDetectLang'), 'flags/int.png', $moreatt);
	}

	$langtocountryflag = array(
		'ar_AR' => '',
		'ca_ES' => 'catalonia',
		'da_DA' => 'dk',
		'fr_CA' => 'mq',
		'sv_SV' => 'se'
	);

	if (isset($langtocountryflag[$codelang])) $flagImage = $langtocountryflag[$codelang];
	else
	{
		$tmparray = explode('_', $codelang);
		$flagImage = empty($tmparray[1]) ? $tmparray[0] : $tmparray[1];
	}

	return img_picto_common($codelang, 'flags/'.strtolower($flagImage).'.png', $moreatt);
}

/**
 *  Complete or removed entries into a head array (used to build tabs).
 *  For example, with value added by external modules. Such values are declared into $conf->modules_parts['tab'].
 *  Or by change using hook completeTabsHead
 *
 *  @param	Conf			$conf           Object conf
 *  @param  Translate		$langs          Object langs
 *  @param  object|null		$object         Object object
 *  @param  array			$head          	Object head
 *  @param  int				$h				New position to fill
 *  @param  string			$type           Value for object where objectvalue can be
 *                              			'thirdparty'       to add a tab in third party view
 *		                        	      	'intervention'     to add a tab in intervention view
 *     		                    	     	'supplier_order'   to add a tab in supplier order view
 *          		            	        'supplier_invoice' to add a tab in supplier invoice view
 *                  		    	        'invoice'          to add a tab in customer invoice view
 *                          			    'order'            to add a tab in customer order view
 *                          				'contract'		   to add a tabl in contract view
 *                      			        'product'          to add a tab in product view
 *                              			'propal'           to add a tab in propal view
 *                              			'user'             to add a tab in user view
 *                              			'group'            to add a tab in group view
 * 		        	               	     	'member'           to add a tab in fundation member view
 *      		                        	'categories_x'	   to add a tab in category view ('x': type of category (0=product, 1=supplier, 2=customer, 3=member)
 *      									'ecm'			   to add a tab for another ecm view
 *                                          'stock'            to add a tab for warehouse view
 *  @param  string		$mode  	        	'add' to complete head, 'remove' to remove entries
 *	@return	void
 */
function complete_head_from_modules($conf,$langs,$object,&$head,&$h,$type,$mode='add')
{
	global $hookmanager;

	if (isset($conf->modules_parts['tabs'][$type]) && is_array($conf->modules_parts['tabs'][$type]))
	{
		foreach ($conf->modules_parts['tabs'][$type] as $value)
		{
			$values=explode(':',$value);

			if ($mode == 'add' && ! preg_match('/^\-/',$values[1]))
			{
				if (count($values) == 6)       // new declaration with permissions:  $value='objecttype:+tabname1:Title1:langfile@mymodule:$user->rights->mymodule->read:/mymodule/mynewtab1.php?id=__ID__'
				{
					if ($values[0] != $type) continue;

					if (verifCond($values[4]))
					{
						if ($values[3]) $langs->load($values[3]);
						if (preg_match('/SUBSTITUTION_([^_]+)/i',$values[2],$reg))
						{
							$substitutionarray=array();
							complete_substitutions_array($substitutionarray,$langs,$object,array('needforkey'=>$values[2]));
							$label=make_substitutions($reg[1], $substitutionarray);
						}
						else $label=$langs->trans($values[2]);

						$head[$h][0] = dol_buildpath(preg_replace('/__ID__/i', ((is_object($object) && ! empty($object->id))?$object->id:''), $values[5]), 1);
						$head[$h][1] = $label;
						$head[$h][2] = str_replace('+','',$values[1]);
						$h++;
					}
				}
				else if (count($values) == 5)       // deprecated
				{
					dol_syslog('Passing 5 values in tabs module_parts is deprecated. Please update to 6 with permissions.', LOG_WARNING);

					if ($values[0] != $type) continue;
					if ($values[3]) $langs->load($values[3]);
					if (preg_match('/SUBSTITUTION_([^_]+)/i',$values[2],$reg))
					{
						$substitutionarray=array();
						complete_substitutions_array($substitutionarray,$langs,$object,array('needforkey'=>$values[2]));
						$label=make_substitutions($reg[1], $substitutionarray);
					}
					else $label=$langs->trans($values[2]);

					$head[$h][0] = dol_buildpath(preg_replace('/__ID__/i', ((is_object($object) && ! empty($object->id))?$object->id:''), $values[4]), 1);
					$head[$h][1] = $label;
					$head[$h][2] = str_replace('+','',$values[1]);
					$h++;
				}
			}
			else if ($mode == 'remove' && preg_match('/^\-/',$values[1]))
			{
				if ($values[0] != $type) continue;
				$tabname=str_replace('-','',$values[1]);
				foreach($head as $key => $val)
				{
					$condition = (! empty($values[3]) ? verifCond($values[3]) : 1);
					//var_dump($key.' - '.$tabname.' - '.$head[$key][2].' - '.$condition);
					if ($head[$key][2]==$tabname && $condition)
					{
						unset($head[$key]);
						break;
					}
				}
			}
		}
	}

	// No need to make a return $head. Var is modified as a reference
	if (! empty($hookmanager))
	{
		$parameters=array('object' => $object, 'mode' => $mode, 'head'=>$head);
		$reshook=$hookmanager->executeHooks('completeTabsHead',$parameters);
		if ($reshook > 0)
		{
			$head = $hookmanager->resArray;
		}
	}
}

/**
 * Print common footer :
 * 		conf->global->MAIN_HTML_FOOTER
 *      js for switch of menu hider
 * 		js for conf->global->MAIN_GOOGLE_AN_ID
 * 		js for conf->global->MAIN_SHOW_TUNING_INFO or $_SERVER["MAIN_SHOW_TUNING_INFO"]
 * 		js for conf->logbuffer
 *
 * @param	string	$zone	'private' (for private pages) or 'public' (for public pages)
 * @return	void
 */
function printCommonFooter($zone='private')
{
	global $conf, $hookmanager;
	global $micro_start_time;

	if ($zone == 'private') print "\n".'<!-- Common footer for private page -->'."\n";
	else print "\n".'<!-- Common footer for public page -->'."\n";

	$parameters=array();
	$reshook=$hookmanager->executeHooks('printCommonFooter',$parameters);    // Note that $action and $object may have been modified by some hooks
	if (empty($reshook))
	{
		if (! empty($conf->global->MAIN_HTML_FOOTER)) print $conf->global->MAIN_HTML_FOOTER."\n";

		print "\n";
		if (! empty($conf->use_javascript_ajax))
		{
			print '<script type="text/javascript" language="javascript">'."\n";

			if ($zone == 'private' && empty($conf->dol_use_jmobile))
			{
				print "\n";
				print '/* JS CODE TO ENABLE to enable handler to switch left menu page (menuhider) */'."\n";
				print 'jQuery(".menuhider").click(function() {';
				print '  console.log("We click on .menuhider");'."\n";
				//print "  $('.side-nav').animate({width:'toggle'},200);\n";     // OK with eldy theme but not with md
				print "  $('.side-nav').toggle()\n";
				print "  $('.login_block').toggle()\n";
				print '});'."\n";
			}

			// Google Analytics (need Google module)
			if (! empty($conf->google->enabled) && ! empty($conf->global->MAIN_GOOGLE_AN_ID))
			{
				if (($conf->dol_use_jmobile != 4))
				{
					print "\n";
					print "/* JS CODE TO ENABLE for google analtics tag */\n";
					print '  var _gaq = _gaq || [];'."\n";
					print '  _gaq.push([\'_setAccount\', \''.$conf->global->MAIN_GOOGLE_AN_ID.'\']);'."\n";
					print '  _gaq.push([\'_trackPageview\']);'."\n";
					print ''."\n";
					print '  (function() {'."\n";
					print '    var ga = document.createElement(\'script\'); ga.type = \'text/javascript\'; ga.async = true;'."\n";
					print '    ga.src = (\'https:\' == document.location.protocol ? \'https://ssl\' : \'http://www\') + \'.google-analytics.com/ga.js\';'."\n";
					print '    var s = document.getElementsByTagName(\'script\')[0]; s.parentNode.insertBefore(ga, s);'."\n";
					print '  })();'."\n";
				}
			}

			// End of tuning
			if (! empty($_SERVER['MAIN_SHOW_TUNING_INFO']) || ! empty($conf->global->MAIN_SHOW_TUNING_INFO))
			{
				print "\n";
				print "/* JS CODE TO ENABLE to add memory info */\n";
				print 'window.console && console.log("';
				if (! empty($conf->global->MEMCACHED_SERVER)) print 'MEMCACHED_SERVER='.$conf->global->MEMCACHED_SERVER.' - ';
				print 'MAIN_OPTIMIZE_SPEED='.(isset($conf->global->MAIN_OPTIMIZE_SPEED)?$conf->global->MAIN_OPTIMIZE_SPEED:'off');
				if (! empty($micro_start_time))   // Works only if MAIN_SHOW_TUNING_INFO is defined at $_SERVER level. Not in global variable.
				{
					$micro_end_time = microtime(true);
					print ' - Build time: '.ceil(1000*($micro_end_time-$micro_start_time)).' ms';
				}
				if (function_exists("memory_get_usage"))
				{
					print ' - Mem: '.memory_get_usage();
				}
				if (function_exists("xdebug_memory_usage"))
				{
					print ' - XDebug time: '.ceil(1000*xdebug_time_index()).' ms';
					print ' - XDebug mem: '.xdebug_memory_usage();
					print ' - XDebug mem peak: '.xdebug_peak_memory_usage();
				}
				if (function_exists("zend_loader_file_encoded"))
				{
					print ' - Zend encoded file: '.(zend_loader_file_encoded()?'yes':'no');
				}
				print '");'."\n";
			}

			print "\n".'</script>'."\n";
		}

		// Add Xdebug coverage of code
		if (defined('XDEBUGCOVERAGE'))
		{
			print_r(xdebug_get_code_coverage());
		}

		// If there is some logs in buffer to show
		if (count($conf->logbuffer))
		{
			print "\n";
			print "<!-- Start of log output\n";
			//print '<div class="hidden">'."\n";
			foreach($conf->logbuffer as $logline)
			{
				print $logline."<br>\n";
			}
			//print '</div>'."\n";
			print "End of log output -->\n";
		}
	}
}

/**
 * Split a string with 2 keys into key array.
 * For example: "A=1;B=2;C=2" is exploded into array('A'=>1,'B'=>2,'C'=>3)
 *
 * @param 	string	$string		String to explode
 * @param 	string	$delimiter	Delimiter between each couple of data
 * @param 	string	$kv			Delimiter between key and value
 * @return	array				Array of data exploded
 */
function dolExplodeIntoArray($string, $delimiter = ';', $kv = '=')
{
	if ($a = explode($delimiter, $string))
	{
		$ka = array();
		foreach ($a as $s) { // each part
			if ($s) {
				if ($pos = strpos($s, $kv)) { // key/value delimiter
					$ka[trim(substr($s, 0, $pos))] = trim(substr($s, $pos + strlen($kv)));
				} else { // key delimiter not found
					$ka[] = trim($s);
				}
			}
		}
		return $ka;
	}
	return array();
}


/**
 * Set focus onto field with selector (similar behaviour of 'autofocus' HTML5 tag)
 *
 * @param 	string	$selector	Selector ('#id' or 'input[name="ref"]') to use to find the HTML input field that must get the autofocus. You must use a CSS selector, so unique id preceding with the '#' char.
 * @return	string				HTML code to set focus
 */
function dol_set_focus($selector)
{
	print "\n".'<!-- Set focus onto a specific field -->'."\n";
	print '<script type="text/javascript" language="javascript">jQuery(document).ready(function() { jQuery("'.dol_escape_js($selector).'").focus(); });</script>'."\n";
}


/**
 * Return getmypid() or random PID when function is disabled
 * Some web hosts disable this php function for security reasons
 * and sometimes we can't redeclare function
 *
 * @return	int
 */
function dol_getmypid()
{
	if (! function_exists('getmypid')) {
		return mt_rand(1,32768);
	} else {
		return getmypid();
	}
}


/**
 * Generate natural SQL search string for a criteria (this criteria can be tested on one or several fields)
 *
 * @param 	string|string[]	$fields 	String or array of strings, filled with the name of all fields in the SQL query we must check (combined with a OR). Example: array("p.field1","p.field2")
 * @param 	string 			$value 		The value to look for.
 *                          		    If param $mode is 0, can contains several keywords separated with a space or |
 *                                         like "keyword1 keyword2" = We want record field like keyword1 AND field like keyword2
 *                                         or like "keyword1|keyword2" = We want record field like keyword1 OR field like keyword2
 *                             			If param $mode is 1, can contains an operator <, > or = like "<10" or ">=100.5 < 1000"
 *                             			If param $mode is 2, can contains a list of int id separated by comma like "1,3,4"
 *                             			If param $mode is 3, can contains a list of string separated by comma like "a,b,c"
 * @param	integer			$mode		0=value is list of keyword strings, 1=value is a numeric test (Example ">5.5 <10"), 2=value is a list of id separated with comma (Example '1,3,4')
 * @param	integer			$nofirstand	1=Do not output the first 'AND'
 * @return 	string 			$res 		The statement to append to the SQL query
 */
function natural_search($fields, $value, $mode=0, $nofirstand=0)
{
	global $db,$langs;

	$value=trim($value);

	if ($mode == 0)
	{
		$value=preg_replace('/\*/','%',$value);	// Replace * with %
	}
	if ($mode == 1)
	{
		$value=preg_replace('/([<>=]+)\s+([0-9'.preg_quote($langs->trans("DecimalSeparator"),'/').'\-])/','\1\2',$value);	// Clean string '< 10' into '<10' so we can the explode on space to get all tests to do
	}

	$value = preg_replace('/\s*\|\s*/','|', $value);

	$crits = explode(' ', $value);
	$res = '';
	if (! is_array($fields)) $fields = array($fields);

	$nboffields = count($fields);
	$end2 = count($crits);
	$j = 0;
	foreach ($crits as $crit)
	{
		$i = 0; $i2 = 0;
		$newres = '';
		foreach ($fields as $field)
		{
			if ($mode == 1)
			{
				$operator='=';
				$newcrit = preg_replace('/([<>=]+)/','',trim($crit));

				preg_match('/([<>=]+)/',trim($crit), $reg);
				if ($reg[1])
				{
					$operator = $reg[1];
				}
				if ($newcrit != '')
				{
					$numnewcrit = price2num($newcrit);
					if (is_numeric($numnewcrit))
					{
						$newres .= ($i2 > 0 ? ' OR ' : '') . $field . ' '.$operator.' '.$numnewcrit;
					}
					else
					{
						$newres .= ($i2 > 0 ? ' OR ' : '') . '1 = 2';	// force false
					}
					$i2++;	// a criteria was added to string
				}
			}
			else if ($mode == 2)
			{
				$newres .= ($i2 > 0 ? ' OR ' : '') . $field . " IN (" . $db->escape(trim($crit)) . ")";
				$i2++;	// a criteria was added to string
			}
			else if ($mode == 3)
			{
				$tmparray=explode(',',trim($crit));
				if (count($tmparray))
				{
					$listofcodes='';
					foreach($tmparray as $val)
					{
						if ($val)
						{
							$listofcodes.=($listofcodes?',':'');
							$listofcodes.="'".$db->escape(trim($val))."'";
						}
					}
					$newres .= ($i2 > 0 ? ' OR ' : '') . $field . " IN (" . $listofcodes . ")";
					$i2++;	// a criteria was added to string
				}
			}
			else    // $mode=0
			{
				$textcrit = '';
				$tmpcrits = explode('|',$crit);
				$i3 = 0;
				foreach($tmpcrits as $tmpcrit)
				{
					if(empty($tmpcrit)) continue;

					$newres .= (($i2 > 0 || $i3 > 0) ? ' OR ' : '');

					if (preg_match('/\.(id|rowid)$/', $field))	// Special case for rowid that is sometimes a ref so used as a search field
					{
						$newres .= $field . " = " . (is_numeric(trim($tmpcrit))?trim($tmpcrit):'0');
					}
					else
					{
						$newres .= $field . " LIKE '";

						$tmpcrit=trim($tmpcrit);
						$tmpcrit2=$tmpcrit;
						$tmpbefore='%'; $tmpafter='%';
						if (preg_match('/^[\^\$]/', $tmpcrit))
						{
							$tmpbefore='';
							$tmpcrit2 = preg_replace('/^[\^\$]/', '', $tmpcrit2);
						}
						if (preg_match('/[\^\$]$/', $tmpcrit))
						{
							$tmpafter='';
							$tmpcrit2 = preg_replace('/[\^\$]$/', '', $tmpcrit2);
						}
						$newres .= $tmpbefore;
						$newres .= $db->escape($tmpcrit2);
						$newres .= $tmpafter;
						$newres .= "'";
						if ($tmpcrit2 == '')
						{
							$newres .= ' OR ' . $field . " IS NULL";
						}
					}

					$i3++;
				}
				$i2++;	// a criteria was added to string
			}
			$i++;
		}
		if ($newres) $res = $res . ($res ? ' AND ' : '') . ($i2 > 1 ? '(' : '') .$newres . ($i2 > 1 ? ')' : '');
		$j++;
	}
	$res = ($nofirstand?"":" AND ")."(" . $res . ")";
	//print 'xx'.$res.'yy';
	return $res;
}

/**
 * Return string with full Url
 *
 * @param   Object	$object		Object
 * @return	string				Url string
 */
function showDirectDownloadLink($object)
{
	global $conf, $langs;

	$out='';
	$url = $object->getLastMainDocLink($object->element);

	if ($url)
	{
		$out.= img_picto('','object_globe.png').' '.$langs->trans("DirectDownloadLink").'<br>';
		$out.= '<input type="text" id="directdownloadlink" class="quatrevingtpercent" value="'.$url.'">';
		$out.= ajax_autoselect("directdownloadlink", 0);
	}
	return $out;
}

/**
 * Return the filename of file to get the thumbs
 *
 * @param   string  $file           Original filename (full or relative path)
 * @param   string  $extName        Extension to differenciate thumb file name ('', '_small', '_mini')
 * @param   string  $extImgTarget   Force image extension for thumbs. Use '' to keep same extension than original image (default).
 * @return  string                  New file name (full or relative path, including the thumbs/)
 */
function getImageFileNameForSize($file, $extName, $extImgTarget='')
{
	$dirName = dirname($file);
	if ($dirName == '.') $dirName='';

	$fileName = preg_replace('/(\.gif|\.jpeg|\.jpg|\.png|\.bmp)$/i','',$file);	// We remove extension, whatever is its case
	$fileName = basename($fileName);

	if (empty($extImgTarget)) $extImgTarget = (preg_match('/\.jpg$/i',$file)?'.jpg':'');
	if (empty($extImgTarget)) $extImgTarget = (preg_match('/\.jpeg$/i',$file)?'.jpeg':'');
	if (empty($extImgTarget)) $extImgTarget = (preg_match('/\.gif$/i',$file)?'.gif':'');
	if (empty($extImgTarget)) $extImgTarget = (preg_match('/\.png$/i',$file)?'.png':'');
	if (empty($extImgTarget)) $extImgTarget = (preg_match('/\.bmp$/i',$file)?'.bmp':'');

	if (! $extImgTarget) return $file;

	$subdir='';
	if ($extName) $subdir = 'thumbs/';

	return ($dirName?$dirName.'/':'').$subdir.$fileName.$extName.$extImgTarget; // New filename for thumb
}


/**
 * Return URL we can use for advanced preview links
 *
 * @param   string    $modulepart     propal, facture, facture_fourn, ...
 * @param   string    $relativepath   Relative path of docs.
 * @param	int		  $alldata		  Return array with all components (1 is recommended, then use a simple a href link with the class, target and mime attribute added. 'documentpreview' css class is handled by jquery code into main.inc.php)
 * @param	string	  $param		  More param on http links
 * @return  string|array              Output string with href link or array with all components of link
 */
function getAdvancedPreviewUrl($modulepart, $relativepath, $alldata=0, $param='')
{
	global $conf, $langs;

	if (empty($conf->use_javascript_ajax)) return '';

	$mime_preview = array('bmp', 'jpeg', 'png', 'gif', 'tiff', 'pdf', 'plain', 'css', 'svg+xml');
	//$mime_preview[]='vnd.oasis.opendocument.presentation';
	//$mime_preview[]='archive';
	$num_mime = array_search(dol_mimetype($relativepath, '', 1), $mime_preview);

	if ($alldata == 1)
	{
		if ($num_mime !== false) return array('target'=>'_blank', 'css'=>'documentpreview', 'url'=>DOL_URL_ROOT.'/document.php?modulepart='.$modulepart.'&attachment=0&file='.urlencode($relativepath), 'mime'=>dol_mimetype($relativepath), );
		else return array();
	}

	// old behavior
	if ($num_mime !== false) return 'javascript:document_preview(\''.dol_escape_js(DOL_URL_ROOT.'/document.php?modulepart='.$modulepart.'&attachment=0&file='.urlencode($relativepath).($param?'&'.$param:'')).'\', \''.dol_mimetype($relativepath).'\', \''.dol_escape_js($langs->trans('Preview')).'\')';
	else return '';
}


/**
 *	Return mime type of a file
 *
 *	@param	string	$file		Filename we looking for MIME type
 *  @param  string	$default    Default mime type if extension not found in known list
 * 	@param	int		$mode    	0=Return full mime, 1=otherwise short mime string, 2=image for mime type, 3=source language, 4=css of font fa
 *	@return string 		    	Return a mime type family (text/xxx, application/xxx, image/xxx, audio, video, archive)
 *  @see    image_format_supported (images.lib.php)
 */
function dol_mimetype($file, $default='application/octet-stream', $mode=0)
{
	$mime=$default;
	$imgmime='other.png';
	$famime='file-o';
	$srclang='';

	$tmpfile=preg_replace('/\.noexe$/','',$file);

	// Text files
	if (preg_match('/\.txt$/i',$tmpfile))         			   { $mime='text/plain';    $imgmime='text.png'; $famime='file-text-o'; }
	if (preg_match('/\.rtx$/i',$tmpfile))                      { $mime='text/richtext'; $imgmime='text.png'; $famime='file-text-o'; }
	if (preg_match('/\.csv$/i',$tmpfile))					   { $mime='text/csv';      $imgmime='text.png'; $famime='file-text-o'; }
	if (preg_match('/\.tsv$/i',$tmpfile))					   { $mime='text/tab-separated-values'; $imgmime='text.png'; $famime='file-text-o'; }
	if (preg_match('/\.(cf|conf|log)$/i',$tmpfile))            { $mime='text/plain';    $imgmime='text.png'; $famime='file-text-o'; }
	if (preg_match('/\.ini$/i',$tmpfile))                      { $mime='text/plain';    $imgmime='text.png'; $srclang='ini'; $famime='file-text-o'; }
	if (preg_match('/\.css$/i',$tmpfile))                      { $mime='text/css';      $imgmime='css.png'; $srclang='css'; $famime='file-text-o'; }
	// Certificate files
	if (preg_match('/\.(crt|cer|key|pub)$/i',$tmpfile))        { $mime='text/plain';    $imgmime='text.png'; $famime='file-text-o'; }
	// HTML/XML
	if (preg_match('/\.(html|htm|shtml)$/i',$tmpfile))         { $mime='text/html';     $imgmime='html.png'; $srclang='html'; $famime='file-text-o'; }
	if (preg_match('/\.(xml|xhtml)$/i',$tmpfile))              { $mime='text/xml';      $imgmime='other.png'; $srclang='xml'; $famime='file-text-o'; }
	// Languages
	if (preg_match('/\.bas$/i',$tmpfile))                      { $mime='text/plain'; $imgmime='text.png'; $srclang='bas';  $famime='file-code-o'; }
	if (preg_match('/\.(c)$/i',$tmpfile))                      { $mime='text/plain'; $imgmime='text.png'; $srclang='c';  $famime='file-code-o'; }
	if (preg_match('/\.(cpp)$/i',$tmpfile))                    { $mime='text/plain'; $imgmime='text.png'; $srclang='cpp';  $famime='file-code-o'; }
	if (preg_match('/\.(h)$/i',$tmpfile))                      { $mime='text/plain'; $imgmime='text.png'; $srclang='h';  $famime='file-code-o'; }
	if (preg_match('/\.(java|jsp)$/i',$tmpfile))               { $mime='text/plain'; $imgmime='text.png'; $srclang='java';  $famime='file-code-o'; }
	if (preg_match('/\.php([0-9]{1})?$/i',$tmpfile))           { $mime='text/plain'; $imgmime='php.png'; $srclang='php';  $famime='file-code-o'; }
	if (preg_match('/\.phtml$/i',$tmpfile))                    { $mime='text/plain'; $imgmime='php.png'; $srclang='php';  $famime='file-code-o'; }
	if (preg_match('/\.(pl|pm)$/i',$tmpfile))                  { $mime='text/plain'; $imgmime='pl.png'; $srclang='perl';  $famime='file-code-o'; }
	if (preg_match('/\.sql$/i',$tmpfile))                      { $mime='text/plain'; $imgmime='text.png'; $srclang='sql';  $famime='file-code-o'; }
	if (preg_match('/\.js$/i',$tmpfile))                       { $mime='text/x-javascript'; $imgmime='jscript.png'; $srclang='js';  $famime='file-code-o'; }
	// Open office
	if (preg_match('/\.odp$/i',$tmpfile))                      { $mime='application/vnd.oasis.opendocument.presentation'; $imgmime='ooffice.png'; $famime='file-powerpoint-o'; }
	if (preg_match('/\.ods$/i',$tmpfile))                      { $mime='application/vnd.oasis.opendocument.spreadsheet';  $imgmime='ooffice.png'; $famime='file-excel-o'; }
	if (preg_match('/\.odt$/i',$tmpfile))                      { $mime='application/vnd.oasis.opendocument.text';         $imgmime='ooffice.png'; $famime='file-word-o'; }
	// MS Office
	if (preg_match('/\.mdb$/i',$tmpfile))					   { $mime='application/msaccess'; $imgmime='mdb.png'; $famime='file-o'; }
	if (preg_match('/\.doc(x|m)?$/i',$tmpfile))				   { $mime='application/msword'; $imgmime='doc.png'; $famime='file-word-o'; }
	if (preg_match('/\.dot(x|m)?$/i',$tmpfile))				   { $mime='application/msword'; $imgmime='doc.png'; $famime='file-word-o'; }
	if (preg_match('/\.xlt(x)?$/i',$tmpfile))				   { $mime='application/vnd.ms-excel'; $imgmime='xls.png'; $famime='file-excel-o'; }
	if (preg_match('/\.xla(m)?$/i',$tmpfile))				   { $mime='application/vnd.ms-excel'; $imgmime='xls.png'; $famime='file-excel-o'; }
	if (preg_match('/\.xls$/i',$tmpfile))			           { $mime='application/vnd.ms-excel'; $imgmime='xls.png'; $famime='file-excel-o'; }
	if (preg_match('/\.xls(b|m|x)$/i',$tmpfile))			   { $mime='application/vnd.openxmlformats-officedocument.spreadsheetml.sheet'; $imgmime='xls.png'; $famime='file-excel-o'; }
	if (preg_match('/\.pps(m|x)?$/i',$tmpfile))				   { $mime='application/vnd.ms-powerpoint'; $imgmime='ppt.png'; $famime='file-powerpoint-o'; }
	if (preg_match('/\.ppt(m|x)?$/i',$tmpfile))				   { $mime='application/x-mspowerpoint'; $imgmime='ppt.png'; $famime='file-powerpoint-o'; }
	// Other
	if (preg_match('/\.pdf$/i',$tmpfile))                      { $mime='application/pdf'; $imgmime='pdf.png'; $famime='file-pdf-o'; }
	// Scripts
	if (preg_match('/\.bat$/i',$tmpfile))                      { $mime='text/x-bat';  $imgmime='script.png'; $srclang='dos'; $famime='file-code-o'; }
	if (preg_match('/\.sh$/i',$tmpfile))                       { $mime='text/x-sh';   $imgmime='script.png'; $srclang='bash'; $famime='file-code-o'; }
	if (preg_match('/\.ksh$/i',$tmpfile))                      { $mime='text/x-ksh';  $imgmime='script.png'; $srclang='bash'; $famime='file-code-o'; }
	if (preg_match('/\.bash$/i',$tmpfile))                     { $mime='text/x-bash'; $imgmime='script.png'; $srclang='bash'; $famime='file-code-o'; }
	// Images
	if (preg_match('/\.ico$/i',$tmpfile))                      { $mime='image/x-icon'; $imgmime='image.png'; $famime='file-image-o'; }
	if (preg_match('/\.(jpg|jpeg)$/i',$tmpfile))			   { $mime='image/jpeg';   $imgmime='image.png'; $famime='file-image-o'; }
	if (preg_match('/\.png$/i',$tmpfile))					   { $mime='image/png';    $imgmime='image.png'; $famime='file-image-o'; }
	if (preg_match('/\.gif$/i',$tmpfile))					   { $mime='image/gif';    $imgmime='image.png'; $famime='file-image-o'; }
	if (preg_match('/\.bmp$/i',$tmpfile))					   { $mime='image/bmp';    $imgmime='image.png'; $famime='file-image-o'; }
	if (preg_match('/\.(tif|tiff)$/i',$tmpfile))			   { $mime='image/tiff';   $imgmime='image.png'; $famime='file-image-o'; }
	if (preg_match('/\.svg$/i',$tmpfile))					   { $mime='image/svg+xml';$imgmime='image.png'; $famime='file-image-o'; }
	// Calendar
	if (preg_match('/\.vcs$/i',$tmpfile))					   { $mime='text/calendar'; $imgmime='other.png'; $famime='file-text-o'; }
	if (preg_match('/\.ics$/i',$tmpfile))					   { $mime='text/calendar'; $imgmime='other.png'; $famime='file-text-o'; }
	// Other
	if (preg_match('/\.torrent$/i',$tmpfile))				   { $mime='application/x-bittorrent'; $imgmime='other.png'; $famime='file-o'; }
	// Audio
	if (preg_match('/\.(mp3|ogg|au|wav|wma|mid)$/i',$tmpfile)) { $mime='audio'; $imgmime='audio.png'; $famime='file-audio-o'; }
	// Video
	if (preg_match('/\.ogv$/i',$tmpfile))                      { $mime='video/ogg';       $imgmime='video.png'; $famime='file-video-o'; }
	if (preg_match('/\.webm$/i',$tmpfile))                     { $mime='video/webm';      $imgmime='video.png'; $famime='file-video-o'; }
	if (preg_match('/\.avi$/i',$tmpfile))                      { $mime='video/x-msvideo'; $imgmime='video.png'; $famime='file-video-o'; }
	if (preg_match('/\.divx$/i',$tmpfile))                     { $mime='video/divx';      $imgmime='video.png'; $famime='file-video-o'; }
	if (preg_match('/\.xvid$/i',$tmpfile))                     { $mime='video/xvid';      $imgmime='video.png'; $famime='file-video-o'; }
	if (preg_match('/\.(wmv|mpg|mpeg)$/i',$tmpfile))           { $mime='video';           $imgmime='video.png'; $famime='file-video-o'; }
	// Archive
	if (preg_match('/\.(zip|rar|gz|tgz|z|cab|bz2|7z|tar|lzh)$/i',$tmpfile))   { $mime='archive'; $imgmime='archive.png'; $famime='file-archive-o'; }    // application/xxx where zzz is zip, ...
	// Exe
	if (preg_match('/\.(exe|com)$/i',$tmpfile))                { $mime='application/octet-stream'; $imgmime='other.png'; $famime='file-o'; }
	// Lib
	if (preg_match('/\.(dll|lib|o|so|a)$/i',$tmpfile))         { $mime='library'; $imgmime='library.png'; $famime='file-o'; }
	// Err
	if (preg_match('/\.err$/i',$tmpfile))                      { $mime='error'; $imgmime='error.png'; $famime='file-text-o'; }

	// Return string
	if ($mode == 1)
	{
		$tmp=explode('/',$mime);
		return (! empty($tmp[1])?$tmp[1]:$tmp[0]);
	}
	if ($mode == 2)
	{
		return $imgmime;
	}
	if ($mode == 3)
	{
		return $srclang;
	}
	if ($mode == 4)
	{
		return $famime;
	}
	return $mime;
}

/**
 * Return value from dictionary
 *
 * @param string	$tablename		name of dictionary
 * @param string	$field			the value to return
 * @param int		$id				id of line
 * @param bool		$checkentity	add filter on entity
 * @param string	$rowidfield		name of the column rowid
 */
function getDictvalue($tablename, $field, $id, $checkentity=false, $rowidfield='rowid')
{
	global $dictvalues,$db,$langs;

	if (!isset($dictvalues[$tablename]))
	{
		$dictvalues[$tablename] = array();
		$sql = 'SELECT * FROM '.$tablename.' WHERE 1';
		if ($checkentity) $sql.= ' entity IN (0,'.getEntity('').')';

		$resql = $db->query($sql);
		if ($resql)
		{
			while ($obj = $db->fetch_object($resql))
			{
				$dictvalues[$tablename][$obj->{$rowidfield}] = $obj;
			}
		}
		else
		{
			dol_print_error($db);
		}
	}

	if (!empty($dictvalues[$tablename][$id])) return $dictvalues[$tablename][$id]->{$field}; // Found
	else // Not found
	{
		if ($id > 0) return $id;
		return '';
	}
}

/**
 *	Return true if the color is light
 *
 *  @param	string	$stringcolor		String with hex (FFFFFF) or comma RGB ('255,255,255')
 *  @return	int							-1 : Error with argument passed |0 : color is dark | 1 : color is light
 */
function colorIsLight($stringcolor)
{
	$res = -1;
	if (!empty($stringcolor))
	{
		$res = 0;
		$tmp=explode(',', $stringcolor);
		if (count($tmp) > 1)   // This is a comma RGB ('255','255','255')
		{
			$r = $tmp[0];
			$g = $tmp[1];
			$b = $tmp[2];
		}
		else
		{
			$hexr=$stringcolor[0].$stringcolor[1];
			$hexg=$stringcolor[2].$stringcolor[3];
			$hexb=$stringcolor[4].$stringcolor[5];
			$r = hexdec($hexr);
			$g = hexdec($hexg);
			$b = hexdec($hexb);
		}
		$bright = (max($r, $g, $b) + min($r, $g, $b)) / 510.0;    // HSL algorithm
		if ($bright > 0.6) $res = 1;
	}
	return $res;
}

/**
 * Function to test if an entry is enabled or not
 *
 * @param	string		$type_user					0=We test for internal user, 1=We test for external user
 * @param	array		$menuentry					Array for feature entry to test
 * @param	array		$listofmodulesforexternal	Array with list of modules allowed to external users
 * @return	int										0=Hide, 1=Show, 2=Show gray
 */
function isVisibleToUserType($type_user, &$menuentry, &$listofmodulesforexternal)
{
	global $conf;

	//print 'type_user='.$type_user.' module='.$menuentry['module'].' enabled='.$menuentry['enabled'].' perms='.$menuentry['perms'];
	//print 'ok='.in_array($menuentry['module'], $listofmodulesforexternal);
	if (empty($menuentry['enabled'])) return 0;	// Entry disabled by condition
	if ($type_user && $menuentry['module'])
	{
		$tmploops=explode('|',$menuentry['module']);
		$found=0;
		foreach($tmploops as $tmploop)
		{
			if (in_array($tmploop, $listofmodulesforexternal)) {
				$found++; break;
			}
		}
		if (! $found) return 0;	// Entry is for menus all excluded to external users
	}
	if (! $menuentry['perms'] && $type_user) return 0; 											// No permissions and user is external
	if (! $menuentry['perms'] && ! empty($conf->global->MAIN_MENU_HIDE_UNAUTHORIZED))	return 0;	// No permissions and option to hide when not allowed, even for internal user, is on
	if (! $menuentry['perms']) return 2;															// No permissions and user is external
	return 1;
}<|MERGE_RESOLUTION|>--- conflicted
+++ resolved
@@ -481,10 +481,10 @@
 				elseif ($reg[1] == 'MONTH')          { $tmp=dol_getdate(dol_now(), true); $newout = $tmp['mon'];  }
 				elseif ($reg[1] == 'YEAR')           { $tmp=dol_getdate(dol_now(), true); $newout = $tmp['year']; }
 				elseif ($reg[1] == 'PREVIOUS_DAY')   { $tmp=dol_getdate(dol_now(), true); $tmp2=dol_get_prev_day($tmp['mday'], $tmp['mon'], $tmp['year']); $newout = $tmp2['day']; }
-				elseif ($reg[1] == 'PREVIOUS_MONTH') { $tmp=dol_getdate(dol_now(), true); $tmp2=dol_get_prev_month($tmp['mday'], $tmp['mon'], $tmp['year']); $newout = $tmp2['month']; }
+				elseif ($reg[1] == 'PREVIOUS_MONTH') { $tmp=dol_getdate(dol_now(), true); $tmp2=dol_get_prev_month($tmp['mon'], $tmp['year']); $newout = $tmp2['month']; }
 				elseif ($reg[1] == 'PREVIOUS_YEAR')  { $tmp=dol_getdate(dol_now(), true); $newout = ($tmp['year'] - 1); }
 				elseif ($reg[1] == 'NEXT_DAY')       { $tmp=dol_getdate(dol_now(), true); $tmp2=dol_get_next_day($tmp['mday'], $tmp['mon'], $tmp['year']); $newout = $tmp2['day']; }
-				elseif ($reg[1] == 'NEXT_MONTH')     { $tmp=dol_getdate(dol_now(), true); $tmp2=dol_get_next_month($tmp['mday'], $tmp['mon'], $tmp['year']); $newout = $tmp2['month']; }
+				elseif ($reg[1] == 'NEXT_MONTH')     { $tmp=dol_getdate(dol_now(), true); $tmp2=dol_get_next_month($tmp['mon'], $tmp['year']); $newout = $tmp2['month']; }
 				elseif ($reg[1] == 'NEXT_YEAR')      { $tmp=dol_getdate(dol_now(), true); $newout = ($tmp['year'] + 1); }
 				elseif ($reg[1] == 'MYCOMPANY_COUNTRY_ID' || $reg[1] == 'MYCOUNTRY_ID' || $reg[1] == 'MYCOUNTRYID')
 				{
@@ -5427,7 +5427,6 @@
  */
 function getCommonSubstitutionArray($outputlangs, $onlykey=0, $exclude=null, $object=null)
 {
-<<<<<<< HEAD
 	global $db, $conf, $mysoc, $user;
 
 	$substitutionarray=array();
@@ -5622,9 +5621,9 @@
 
 		$tmp=dol_getdate(dol_now(), true);
 		$tmp2=dol_get_prev_day($tmp['mday'], $tmp['mon'], $tmp['year']);
-		$tmp3=dol_get_prev_month($tmp['mday'], $tmp['mon'], $tmp['year']);
+		$tmp3=dol_get_prev_month($tmp['mon'], $tmp['year']);
 		$tmp4=dol_get_next_day($tmp['mday'], $tmp['mon'], $tmp['year']);
-		$tmp5=dol_get_next_month($tmp['mday'], $tmp['mon'], $tmp['year']);
+		$tmp5=dol_get_next_month($tmp['mon'], $tmp['year']);
 
 		$substitutionarray=array_merge($substitutionarray, array(
 			'__DAY__' => (string) $tmp['mday'],
@@ -5679,90 +5678,6 @@
  *  $substitutionarray = getCommonSubstitutionArray($langs, 0, null, $thirdparty);
  *  complete_substitutions_array($substitutionarray, $langs, $thirdparty);
  *  $mesg = make_substitutions($mesg, $substitutionarray, $langs);
-=======
-    global $conf, $mysoc, $user;
-
-    $substitutionarray=array();
-
-    if (empty($exclude) || ! in_array('mycompany', $exclude))
-    {
-        $substitutionarray=array_merge($substitutionarray, array(
-            '__MYCOMPANY_NAME__' => $mysoc->name,
-            '__MYCOMPANY_EMAIL__' => $mysoc->email,
-            '__MYCOMPANY_PROFID1__' => $mysoc->idprof1,
-            '__MYCOMPANY_PROFID2__' => $mysoc->idprof2,
-            '__MYCOMPANY_PROFID3__' => $mysoc->idprof3,
-            '__MYCOMPANY_PROFID4__' => $mysoc->idprof4,
-            '__MYCOMPANY_PROFID5__' => $mysoc->idprof5,
-            '__MYCOMPANY_PROFID6__' => $mysoc->idprof6,
-            '__MYCOMPANY_CAPITAL__' => $mysoc->capital,
-            '__MYCOMPANY_COUNTRY_ID__' => $mysoc->country_id
-        ));
-    }
-    if (empty($exclude) || ! in_array('objectamount', $exclude))
-    {
-        if (is_object($object))       // For backward compatibility
-        {
-            $substitutionarray['__TOTAL_TTC__']    =is_object($object)?$object->total_ttc:'';
-            $substitutionarray['__TOTAL_HT__']     =is_object($object)?$object->total_ht:'';
-            $substitutionarray['__TOTAL_VAT__']    =is_object($object)?($object->total_vat?$object->total_vat:$object->total_tva):'';
-        }
-        $substitutionarray['__AMOUNT__']       =is_object($object)?$object->total_ttc:'';
-        $substitutionarray['__AMOUNT_WO_TAX__']=is_object($object)?$object->total_ht:'';
-        $substitutionarray['__AMOUNT_VAT__']   =is_object($object)?($object->total_vat?$object->total_vat:$object->total_tva):'';
-    }
-
-    if (empty($exclude) || ! in_array('date', $exclude))
-    {
-        include_once DOL_DOCUMENT_ROOT.'/core/lib/date.lib.php';
-
-        if (! empty($onlykey))
-        {
-            $tmp=$tmp2=$tmp3=$tmp4=$tmp5=array();
-        }
-        else
-        {
-            $tmp=dol_getdate(dol_now(), true);
-            $tmp2=dol_get_prev_day($tmp['mday'], $tmp['mon'], $tmp['year']);
-            $tmp3=dol_get_prev_month($tmp['mon'], $tmp['year']);
-            $tmp4=dol_get_next_day($tmp['mday'], $tmp['mon'], $tmp['year']);
-            $tmp5=dol_get_next_month($tmp['mon'], $tmp['year']);
-        }
-        $substitutionarray=array_merge($substitutionarray, array(
-            '__DAY__' => $tmp['mday'],
-            '__MONTH__' => $tmp['mon'],
-            '__YEAR__' => $tmp['year'],
-            '__PREVIOUS_DAY__' => $tmp2['day'],
-            '__PREVIOUS_MONTH__' => $tmp3['month'],
-            '__PREVIOUS_YEAR__' => ($tmp['year'] - 1),
-            '__NEXT_DAY__' => $tmp4['day'],
-            '__NEXT_MONTH__' => $tmp5['month'],
-            '__NEXT_YEAR__' => ($tmp['year'] + 1),
-        ));
-    }
-
-    if (empty($exclude) || ! in_array('user', $exclude))
-    {
-        $substitutionarray=array_merge($substitutionarray, array(
-            '__USER_ID__' => $user->id,
-            '__USER_LOGIN__' => $user->login,
-            '__USER_LASTNAME__' => $user->lastname,
-            '__USER_FIRSTNAME__' => $user->firstname,
-            '__USER_FULLNAME__' => $user->getFullName($outputlangs),
-            '__USER_SUPERVISOR_ID__' => $user->fk_user
-        ));
-    }
-    if (! empty($conf->multicompany->enabled))
-    {
-        $substitutionarray=array_merge($substitutionarray, array('__ENTITY_ID__' => $conf->entity));
-    }
-
-    return $substitutionarray;
-}
-
-/**
- *  Make substition into a text string, replacing keys with vals from $substitutionarray (oldval=>newval).
->>>>>>> c7f54439
  *
  *  @param	string		$text	      			Source string in which we must do substitution
  *  @param  array		$substitutionarray		Array with key->val to substitute. Example: array('__MYKEY__' => 'MyVal', ...)
