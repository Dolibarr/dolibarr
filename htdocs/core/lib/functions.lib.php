<?php
/* Copyright (C) 2008-2021 Laurent Destailleur  <eldy@users.sourceforge.net>
 * Copyright (C) 2008-2021 Regis Houssin        <regis.houssin@inodbox.com>
 * Copyright (C) 2020	   Ferran Marcet        <fmarcet@2byte.es>
 *
 * This program is free software; you can redistribute it and/or modify
 * it under the terms of the GNU General Public License as published by
 * the Free Software Foundation; either version 3 of the License, or
 * (at your option) any later version.
 *
 * This program is distributed in the hope that it will be useful,
 * but WITHOUT ANY WARRANTY; without even the implied warranty of
 * MERCHANTABILITY or FITNESS FOR A PARTICULAR PURPOSE.  See the
 * GNU General Public License for more details.
 *
 * You should have received a copy of the GNU General Public License
 * along with this program. If not, see <https://www.gnu.org/licenses/>.
 * or see https://www.gnu.org/
 */

/**
 *  \file		htdocs/core/lib/security.lib.php
 *  \ingroup    core
 *  \brief		Set of function used for dolibarr security (common function included into filefunc.inc.php)
 *  			Warning, this file must not depends on other library files, except function.lib.php
 *  			because it is used at low code level.
 */

include_once DOL_DOCUMENT_ROOT.'/core/lib/json.lib.php';

/**
 * Return a string of random bytes (hexa string) with length = $length fro cryptographic purposes.
 *
 * @param 	int			$length		Length of random string
 * @return	string					Random string
 */
function dolGetRandomBytes($length)
{
	if (function_exists('random_bytes')) {	// Available with PHP 7 only.
		return bin2hex(random_bytes((int) floor($length / 2)));	// the bin2hex will double the number of bytes so we take length / 2
	}

	return bin2hex(openssl_random_pseudo_bytes((int) floor($length / 2)));		// the bin2hex will double the number of bytes so we take length / 2. May be very slow on Windows.
}

/**
 * Return dolibarr global constant string value
 * @param string $key key to return value, return '' if not set
 * @param string $default value to return
 * @return string
 */
// Easya 2022 - PR19649 - FontAwesome - Add constant to define your own directory and font family
// Code annulé
/*
function getDolGlobalString($key)
{
	global $conf;
	// return $conf->global->$key ?? '';
	return (string) (empty($conf->global->$key) ? '' : $conf->global->$key);
}
*/
// Code remplacé
function getDolGlobalString($key, $default = '')
{
	global $conf;
	// return $conf->global->$key ?? $default;
	return (string) (empty($conf->global->$key) ? $default : $conf->global->$key);
}
// Easya 2022 - PR19649 - Fin

/**
* Return dolibarr global constant int value
* @param string $key key to return value, return 0 if not set
* @return int
*/
function getDolGlobalInt($key)
{
	global $conf;
	// return $conf->global->$key ?? 0;
	return (int) (empty($conf->global->$key) ? 0 : $conf->global->$key);
}

/**
 * Is Dolibarr module enabled
<<<<<<< HEAD
 *
=======
>>>>>>> 785c8520
 * @param string $module module name to check
 * @return int
 */
function isModEnabled($module)
{
	global $conf;
	return !empty($conf->$module->enabled);
}

/**
 * Return a DoliDB instance (database handler).
 *
 * @param   string	$type		Type of database (mysql, pgsql...)
 * @param	string	$host		Address of database server
 * @param	string	$user		Authorized username
 * @param	string	$pass		Password
 * @param	string	$name		Name of database
 * @param	int		$port		Port of database server
 * @return	DoliDB				A DoliDB instance
 */
function getDoliDBInstance($type, $host, $user, $pass, $name, $port)
{
	require_once DOL_DOCUMENT_ROOT."/core/db/".$type.'.class.php';

	$class = 'DoliDB'.ucfirst($type);
	$dolidb = new $class($type, $host, $user, $pass, $name, $port);
	return $dolidb;
}

/**
 * 	Get list of entity id to use.
 *
 * 	@param	string	$element		Current element
 *									'societe', 'socpeople', 'actioncomm', 'agenda', 'resource',
 *									'product', 'productprice', 'stock', 'bom', 'mo',
 *									'propal', 'supplier_proposal', 'invoice', 'supplier_invoice', 'payment_various',
 *									'categorie', 'bank_account', 'bank_account', 'adherent', 'user',
 *									'commande', 'supplier_order', 'expedition', 'intervention', 'survey',
 *									'contract', 'tax', 'expensereport', 'holiday', 'multicurrency', 'project',
 *									'email_template', 'event', 'donation'
 *									'c_paiement', 'c_payment_term', ...
 * 	@param	int		$shared			0=Return id of current entity only,
 * 									1=Return id of current entity + shared entities (default)
 *  @param	object	$currentobject	Current object if needed
 * 	@return	mixed					Entity id(s) to use ( eg. entity IN ('.getEntity(elementname).')' )
 */
function getEntity($element, $shared = 1, $currentobject = null)
{
	global $conf, $mc;

	// fix different element names (France to English)
	switch ($element) {
		case 'contrat':
			$element = 'contract';
			break; // "/contrat/class/contrat.class.php"
		case 'order_supplier':
			$element = 'supplier_order';
			break; // "/fourn/class/fournisseur.commande.class.php"
	}

	if (is_object($mc)) {
		return $mc->getEntity($element, $shared, $currentobject);
	} else {
		$out = '';
		$addzero = array('user', 'usergroup', 'c_email_templates', 'email_template', 'default_values');
		if (in_array($element, $addzero)) {
			$out .= '0,';
		}
		$out .= ((int) $conf->entity);
		return $out;
	}
}

/**
 * 	Set entity id to use when to create an object
 *
 * 	@param	object	$currentobject	Current object
 * 	@return	mixed					Entity id to use ( eg. entity = '.setEntity($object) )
 */
function setEntity($currentobject)
{
	global $conf, $mc;

	if (is_object($mc) && method_exists($mc, 'setEntity')) {
		return $mc->setEntity($currentobject);
	} else {
		return ((is_object($currentobject) && $currentobject->id > 0 && $currentobject->entity > 0) ? $currentobject->entity : $conf->entity);
	}
}

/**
 * 	Return if string has a name dedicated to store a secret
 *
 * 	@param	string	$keyname	Name of key to test
 * 	@return	boolean				True if key is used to store a secret
 */
function isASecretKey($keyname)
{
	return preg_match('/(_pass|password|_pw|_key|securekey|serverkey|secret\d?|p12key|exportkey|_PW_[a-z]+|token)$/i', $keyname);
}

/**
 * Return information about user browser
 *
 * Returns array with the following format:
 * array(
 *  'browsername' => Browser name (firefox|chrome|iceweasel|epiphany|safari|opera|ie|unknown)
 *  'browserversion' => Browser version. Empty if unknown
 *  'browseros' => Set with mobile OS (android|blackberry|ios|palm|symbian|webos|maemo|windows|unknown)
 *  'layout' => (tablet|phone|classic)
 *  'phone' => empty if not mobile, (android|blackberry|ios|palm|unknown) if mobile
 *  'tablet' => true/false
 * )
 *
 * @param string $user_agent Content of $_SERVER["HTTP_USER_AGENT"] variable
 * @return	array Check function documentation
 */
function getBrowserInfo($user_agent)
{
	include_once DOL_DOCUMENT_ROOT.'/includes/mobiledetect/mobiledetectlib/Mobile_Detect.php';

	$name = 'unknown';
	$version = '';
	$os = 'unknown';
	$phone = '';

	$user_agent = substr($user_agent, 0, 512);	// Avoid to process too large user agent

	$detectmobile = new Mobile_Detect(null, $user_agent);
	$tablet = $detectmobile->isTablet();

	if ($detectmobile->isMobile()) {
		$phone = 'unknown';

		// If phone/smartphone, we set phone os name.
		if ($detectmobile->is('AndroidOS')) {
			$os = $phone = 'android';
		} elseif ($detectmobile->is('BlackBerryOS')) {
			$os = $phone = 'blackberry';
		} elseif ($detectmobile->is('iOS')) {
			$os = 'ios';
			$phone = 'iphone';
		} elseif ($detectmobile->is('PalmOS')) {
			$os = $phone = 'palm';
		} elseif ($detectmobile->is('SymbianOS')) {
			$os = 'symbian';
		} elseif ($detectmobile->is('webOS')) {
			$os = 'webos';
		} elseif ($detectmobile->is('MaemoOS')) {
			$os = 'maemo';
		} elseif ($detectmobile->is('WindowsMobileOS') || $detectmobile->is('WindowsPhoneOS')) {
			$os = 'windows';
		}
	}

	// OS
	if (preg_match('/linux/i', $user_agent)) {
		$os = 'linux';
	} elseif (preg_match('/macintosh/i', $user_agent)) {
		$os = 'macintosh';
	} elseif (preg_match('/windows/i', $user_agent)) {
		$os = 'windows';
	}

	// Name
	$reg = array();
	if (preg_match('/firefox(\/|\s)([\d\.]*)/i', $user_agent, $reg)) {
		$name = 'firefox';
		$version = $reg[2];
	} elseif (preg_match('/edge(\/|\s)([\d\.]*)/i', $user_agent, $reg)) {
		$name = 'edge';
		$version = $reg[2];
	} elseif (preg_match('/chrome(\/|\s)([\d\.]+)/i', $user_agent, $reg)) {
		$name = 'chrome';
		$version = $reg[2];
	} elseif (preg_match('/chrome/i', $user_agent, $reg)) {
		// we can have 'chrome (Mozilla...) chrome x.y' in one string
		$name = 'chrome';
	} elseif (preg_match('/iceweasel/i', $user_agent)) {
		$name = 'iceweasel';
	} elseif (preg_match('/epiphany/i', $user_agent)) {
		$name = 'epiphany';
	} elseif (preg_match('/safari(\/|\s)([\d\.]*)/i', $user_agent, $reg)) {
		$name = 'safari';
		$version = $reg[2];
	} elseif (preg_match('/opera(\/|\s)([\d\.]*)/i', $user_agent, $reg)) {
		// Safari is often present in string for mobile but its not.
		$name = 'opera';
		$version = $reg[2];
	} elseif (preg_match('/(MSIE\s([0-9]+\.[0-9]))|.*(Trident\/[0-9]+.[0-9];.*rv:([0-9]+\.[0-9]+))/i', $user_agent, $reg)) {
		$name = 'ie';
		$version = end($reg);
	} elseif (preg_match('/(Windows NT\s([0-9]+\.[0-9])).*(Trident\/[0-9]+.[0-9];.*rv:([0-9]+\.[0-9]+))/i', $user_agent, $reg)) {
		// MS products at end
		$name = 'ie';
		$version = end($reg);
	} elseif (preg_match('/l(i|y)n(x|ks)(\(|\/|\s)*([\d\.]+)/i', $user_agent, $reg)) {
		// MS products at end
		$name = 'lynxlinks';
		$version = $reg[4];
	}

	if ($tablet) {
		$layout = 'tablet';
	} elseif ($phone) {
		$layout = 'phone';
	} else {
		$layout = 'classic';
	}

	return array(
		'browsername' => $name,
		'browserversion' => $version,
		'browseros' => $os,
		'layout' => $layout,
		'phone' => $phone,
		'tablet' => $tablet
	);
}

/**
 *  Function called at end of web php process
 *
 *  @return	void
 */
function dol_shutdown()
{
	global $conf, $user, $langs, $db;
	$disconnectdone = false;
	$depth = 0;
	if (is_object($db) && !empty($db->connected)) {
		$depth = $db->transaction_opened;
		$disconnectdone = $db->close();
	}
	dol_syslog("--- End access to ".$_SERVER["PHP_SELF"].(($disconnectdone && $depth) ? ' (Warn: db disconnection forced, transaction depth was '.$depth.')' : ''), (($disconnectdone && $depth) ? LOG_WARNING : LOG_INFO));
}

/**
 * Return true if we are in a context of submitting the parameter $paramname from a POST of a form.
 *
 * @param 	string	$paramname		Name or parameter to test
 * @return 	boolean					True if we have just submit a POST or GET request with the parameter provided (even if param is empty)
 */
function GETPOSTISSET($paramname)
{
	$isset = false;

	$relativepathstring = $_SERVER["PHP_SELF"];
	// Clean $relativepathstring
	if (constant('DOL_URL_ROOT')) {
		$relativepathstring = preg_replace('/^'.preg_quote(constant('DOL_URL_ROOT'), '/').'/', '', $relativepathstring);
	}
	$relativepathstring = preg_replace('/^\//', '', $relativepathstring);
	$relativepathstring = preg_replace('/^custom\//', '', $relativepathstring);
	//var_dump($relativepathstring);
	//var_dump($user->default_values);

	// Code for search criteria persistence.
	// Retrieve values if restore_lastsearch_values
	if (!empty($_GET['restore_lastsearch_values'])) {        // Use $_GET here and not GETPOST
		if (!empty($_SESSION['lastsearch_values_'.$relativepathstring])) {	// If there is saved values
			$tmp = json_decode($_SESSION['lastsearch_values_'.$relativepathstring], true);
			if (is_array($tmp)) {
				foreach ($tmp as $key => $val) {
					if ($key == $paramname) {	// We are on the requested parameter
						$isset = true;
						break;
					}
				}
			}
		}
		// If there is saved contextpage, page or limit
		if ($paramname == 'contextpage' && !empty($_SESSION['lastsearch_contextpage_'.$relativepathstring])) {
			$isset = true;
		} elseif ($paramname == 'page' && !empty($_SESSION['lastsearch_page_'.$relativepathstring])) {
			$isset = true;
		} elseif ($paramname == 'limit' && !empty($_SESSION['lastsearch_limit_'.$relativepathstring])) {
			$isset = true;
		}
	} else {
		$isset = (isset($_POST[$paramname]) || isset($_GET[$paramname])); // We must keep $_POST and $_GET here
	}

	return $isset;
}

/**
 *  Return value of a param into GET or POST supervariable.
 *  Use the property $user->default_values[path]['createform'] and/or $user->default_values[path]['filters'] and/or $user->default_values[path]['sortorder']
 *  Note: The property $user->default_values is loaded by main.php when loading the user.
 *
 *  @param  string  $paramname   Name of parameter to found
 *  @param  string  $check	     Type of check
 *                               ''=no check (deprecated)
 *                               'none'=no check (only for param that should have very rich content)
 *                               'array', 'array:restricthtml' or 'array:aZ09' to check it's an array
 *                               'int'=check it's numeric (integer or float)
 *                               'intcomma'=check it's integer+comma ('1,2,3,4...')
 *                               'alpha'=Same than alphanohtml since v13
 *                               'alphawithlgt'=alpha with lgt
 *                               'alphanohtml'=check there is no html content and no " and no ../
 *                               'aZ'=check it's a-z only
 *                               'aZ09'=check it's simple alpha string (recommended for keys)
 *                               'san_alpha'=Use filter_var with FILTER_SANITIZE_STRING (do not use this for free text string)
 *                               'nohtml'=check there is no html content and no " and no ../
 *                               'restricthtml'=check html content is restricted to some tags only
 *                               'custom'= custom filter specify $filter and $options)
 *  @param	int		$method	     Type of method (0 = get then post, 1 = only get, 2 = only post, 3 = post then get)
 *  @param  int     $filter      Filter to apply when $check is set to 'custom'. (See http://php.net/manual/en/filter.filters.php for détails)
 *  @param  mixed   $options     Options to pass to filter_var when $check is set to 'custom'
 *  @param	string	$noreplace	 Force disable of replacement of __xxx__ strings.
 *  @return string|array         Value found (string or array), or '' if check fails
 */
function GETPOST($paramname, $check = 'alphanohtml', $method = 0, $filter = null, $options = null, $noreplace = 0)
{
	global $mysoc, $user, $conf;

	if (empty($paramname)) {
		return 'BadFirstParameterForGETPOST';
	}
	if (empty($check)) {
		dol_syslog("Deprecated use of GETPOST, called with 1st param = ".$paramname." and 2nd param is '', when calling page ".$_SERVER["PHP_SELF"], LOG_WARNING);
		// Enable this line to know who call the GETPOST with '' $check parameter.
		//var_dump(debug_backtrace()[0]);
	}

	if (empty($method)) {
		$out = isset($_GET[$paramname]) ? $_GET[$paramname] : (isset($_POST[$paramname]) ? $_POST[$paramname] : '');
	} elseif ($method == 1) {
		$out = isset($_GET[$paramname]) ? $_GET[$paramname] : '';
	} elseif ($method == 2) {
		$out = isset($_POST[$paramname]) ? $_POST[$paramname] : '';
	} elseif ($method == 3) {
		$out = isset($_POST[$paramname]) ? $_POST[$paramname] : (isset($_GET[$paramname]) ? $_GET[$paramname] : '');
	} else {
		return 'BadThirdParameterForGETPOST';
	}

	if (empty($method) || $method == 3 || $method == 4) {
		$relativepathstring = $_SERVER["PHP_SELF"];
		// Clean $relativepathstring
		if (constant('DOL_URL_ROOT')) {
			$relativepathstring = preg_replace('/^'.preg_quote(constant('DOL_URL_ROOT'), '/').'/', '', $relativepathstring);
		}
		$relativepathstring = preg_replace('/^\//', '', $relativepathstring);
		$relativepathstring = preg_replace('/^custom\//', '', $relativepathstring);
		//var_dump($relativepathstring);
		//var_dump($user->default_values);

		// Code for search criteria persistence.
		// Retrieve values if restore_lastsearch_values
		if (!empty($_GET['restore_lastsearch_values'])) {        // Use $_GET here and not GETPOST
			if (!empty($_SESSION['lastsearch_values_'.$relativepathstring])) {	// If there is saved values
				$tmp = json_decode($_SESSION['lastsearch_values_'.$relativepathstring], true);
				if (is_array($tmp)) {
					foreach ($tmp as $key => $val) {
						if ($key == $paramname) {	// We are on the requested parameter
							$out = $val;
							break;
						}
					}
				}
			}
			// If there is saved contextpage, page or limit
			if ($paramname == 'contextpage' && !empty($_SESSION['lastsearch_contextpage_'.$relativepathstring])) {
				$out = $_SESSION['lastsearch_contextpage_'.$relativepathstring];
			} elseif ($paramname == 'page' && !empty($_SESSION['lastsearch_page_'.$relativepathstring])) {
				$out = $_SESSION['lastsearch_page_'.$relativepathstring];
			} elseif ($paramname == 'limit' && !empty($_SESSION['lastsearch_limit_'.$relativepathstring])) {
				$out = $_SESSION['lastsearch_limit_'.$relativepathstring];
			}
		} elseif (!isset($_GET['sortfield'])) {
			// Else, retrieve default values if we are not doing a sort
			// If we did a click on a field to sort, we do no apply default values. Same if option MAIN_ENABLE_DEFAULT_VALUES is not set
			if (!empty($_GET['action']) && $_GET['action'] == 'create' && !isset($_GET[$paramname]) && !isset($_POST[$paramname])) {
				// Search default value from $object->field
				global $object;
				if (is_object($object) && isset($object->fields[$paramname]['default'])) {
					$out = $object->fields[$paramname]['default'];
				}
			}
			if (!empty($conf->global->MAIN_ENABLE_DEFAULT_VALUES)) {
				if (!empty($_GET['action']) && (preg_match('/^create/', $_GET['action']) || preg_match('/^presend/', $_GET['action'])) && !isset($_GET[$paramname]) && !isset($_POST[$paramname])) {
					// Now search in setup to overwrite default values
					if (!empty($user->default_values)) {		// $user->default_values defined from menu 'Setup - Default values'
						if (isset($user->default_values[$relativepathstring]['createform'])) {
							foreach ($user->default_values[$relativepathstring]['createform'] as $defkey => $defval) {
								$qualified = 0;
								if ($defkey != '_noquery_') {
									$tmpqueryarraytohave = explode('&', $defkey);
									$tmpqueryarraywehave = explode('&', dol_string_nohtmltag($_SERVER['QUERY_STRING']));
									$foundintru = 0;
									foreach ($tmpqueryarraytohave as $tmpquerytohave) {
										if (!in_array($tmpquerytohave, $tmpqueryarraywehave)) {
											$foundintru = 1;
										}
									}
									if (!$foundintru) {
										$qualified = 1;
									}
									//var_dump($defkey.'-'.$qualified);
								} else {
									$qualified = 1;
								}

								if ($qualified) {
									if (isset($user->default_values[$relativepathstring]['createform'][$defkey][$paramname])) {
										$out = $user->default_values[$relativepathstring]['createform'][$defkey][$paramname];
										break;
									}
								}
							}
						}
					}
				} elseif (!empty($paramname) && !isset($_GET[$paramname]) && !isset($_POST[$paramname])) {
					// Management of default search_filters and sort order
					if (!empty($user->default_values)) {
						// $user->default_values defined from menu 'Setup - Default values'
						//var_dump($user->default_values[$relativepathstring]);
						if ($paramname == 'sortfield' || $paramname == 'sortorder') {
							// Sorted on which fields ? ASC or DESC ?
							if (isset($user->default_values[$relativepathstring]['sortorder'])) {
								// Even if paramname is sortfield, data are stored into ['sortorder...']
								foreach ($user->default_values[$relativepathstring]['sortorder'] as $defkey => $defval) {
									$qualified = 0;
									if ($defkey != '_noquery_') {
										$tmpqueryarraytohave = explode('&', $defkey);
										$tmpqueryarraywehave = explode('&', dol_string_nohtmltag($_SERVER['QUERY_STRING']));
										$foundintru = 0;
										foreach ($tmpqueryarraytohave as $tmpquerytohave) {
											if (!in_array($tmpquerytohave, $tmpqueryarraywehave)) {
												$foundintru = 1;
											}
										}
										if (!$foundintru) {
											$qualified = 1;
										}
										//var_dump($defkey.'-'.$qualified);
									} else {
										$qualified = 1;
									}

									if ($qualified) {
										$forbidden_chars_to_replace = array(" ", "'", "/", "\\", ":", "*", "?", "\"", "<", ">", "|", "[", "]", ";", "="); // we accept _, -, . and ,
										foreach ($user->default_values[$relativepathstring]['sortorder'][$defkey] as $key => $val) {
											if ($out) {
												$out .= ', ';
											}
											if ($paramname == 'sortfield') {
												$out .= dol_string_nospecial($key, '', $forbidden_chars_to_replace);
											}
											if ($paramname == 'sortorder') {
												$out .= dol_string_nospecial($val, '', $forbidden_chars_to_replace);
											}
										}
										//break;	// No break for sortfield and sortorder so we can cumulate fields (is it realy usefull ?)
									}
								}
							}
						} elseif (isset($user->default_values[$relativepathstring]['filters'])) {
							foreach ($user->default_values[$relativepathstring]['filters'] as $defkey => $defval) {	// $defkey is a querystring like 'a=b&c=d', $defval is key of user
								$qualified = 0;
								if ($defkey != '_noquery_') {
									$tmpqueryarraytohave = explode('&', $defkey);
									$tmpqueryarraywehave = explode('&', dol_string_nohtmltag($_SERVER['QUERY_STRING']));
									$foundintru = 0;
									foreach ($tmpqueryarraytohave as $tmpquerytohave) {
										if (!in_array($tmpquerytohave, $tmpqueryarraywehave)) {
											$foundintru = 1;
										}
									}
									if (!$foundintru) {
										$qualified = 1;
									}
									//var_dump($defkey.'-'.$qualified);
								} else {
									$qualified = 1;
								}

								if ($qualified) {
									// We must keep $_POST and $_GET here
									if (isset($_POST['sall']) || isset($_POST['search_all']) || isset($_GET['sall']) || isset($_GET['search_all'])) {
										// We made a search from quick search menu, do we still use default filter ?
										if (empty($conf->global->MAIN_DISABLE_DEFAULT_FILTER_FOR_QUICK_SEARCH)) {
											$forbidden_chars_to_replace = array(" ", "'", "/", "\\", ":", "*", "?", "\"", "<", ">", "|", "[", "]", ";", "="); // we accept _, -, . and ,
											$out = dol_string_nospecial($user->default_values[$relativepathstring]['filters'][$defkey][$paramname], '', $forbidden_chars_to_replace);
										}
									} else {
										$forbidden_chars_to_replace = array(" ", "'", "/", "\\", ":", "*", "?", "\"", "<", ">", "|", "[", "]", ";", "="); // we accept _, -, . and ,
										$out = dol_string_nospecial($user->default_values[$relativepathstring]['filters'][$defkey][$paramname], '', $forbidden_chars_to_replace);
									}
									break;
								}
							}
						}
					}
				}
			}
		}
	}

	// Substitution variables for GETPOST (used to get final url with variable parameters or final default value with variable parameters)
	// Example of variables: __DAY__, __MONTH__, __YEAR__, __MYCOMPANY_COUNTRY_ID__, __USER_ID__, ...
	// We do this only if var is a GET. If it is a POST, may be we want to post the text with vars as the setup text.
	if (!is_array($out) && empty($_POST[$paramname]) && empty($noreplace)) {
		$reg = array();
		$maxloop = 20;
		$loopnb = 0; // Protection against infinite loop
		while (preg_match('/__([A-Z0-9]+_?[A-Z0-9]+)__/i', $out, $reg) && ($loopnb < $maxloop)) {    // Detect '__ABCDEF__' as key 'ABCDEF' and '__ABC_DEF__' as key 'ABC_DEF'. Detection is also correct when 2 vars are side by side.
			$loopnb++;
			$newout = '';

			if ($reg[1] == 'DAY') {
				$tmp = dol_getdate(dol_now(), true);
				$newout = $tmp['mday'];
			} elseif ($reg[1] == 'MONTH') {
				$tmp = dol_getdate(dol_now(), true);
				$newout = $tmp['mon'];
			} elseif ($reg[1] == 'YEAR') {
				$tmp = dol_getdate(dol_now(), true);
				$newout = $tmp['year'];
			} elseif ($reg[1] == 'PREVIOUS_DAY') {
				$tmp = dol_getdate(dol_now(), true);
				$tmp2 = dol_get_prev_day($tmp['mday'], $tmp['mon'], $tmp['year']);
				$newout = $tmp2['day'];
			} elseif ($reg[1] == 'PREVIOUS_MONTH') {
				$tmp = dol_getdate(dol_now(), true);
				$tmp2 = dol_get_prev_month($tmp['mon'], $tmp['year']);
				$newout = $tmp2['month'];
			} elseif ($reg[1] == 'PREVIOUS_YEAR') {
				$tmp = dol_getdate(dol_now(), true);
				$newout = ($tmp['year'] - 1);
			} elseif ($reg[1] == 'NEXT_DAY') {
				$tmp = dol_getdate(dol_now(), true);
				$tmp2 = dol_get_next_day($tmp['mday'], $tmp['mon'], $tmp['year']);
				$newout = $tmp2['day'];
			} elseif ($reg[1] == 'NEXT_MONTH') {
				$tmp = dol_getdate(dol_now(), true);
				$tmp2 = dol_get_next_month($tmp['mon'], $tmp['year']);
				$newout = $tmp2['month'];
			} elseif ($reg[1] == 'NEXT_YEAR') {
				$tmp = dol_getdate(dol_now(), true);
				$newout = ($tmp['year'] + 1);
			} elseif ($reg[1] == 'MYCOMPANY_COUNTRY_ID' || $reg[1] == 'MYCOUNTRY_ID' || $reg[1] == 'MYCOUNTRYID') {
				$newout = $mysoc->country_id;
			} elseif ($reg[1] == 'USER_ID' || $reg[1] == 'USERID') {
				$newout = $user->id;
			} elseif ($reg[1] == 'USER_SUPERVISOR_ID' || $reg[1] == 'SUPERVISOR_ID' || $reg[1] == 'SUPERVISORID') {
				$newout = $user->fk_user;
			} elseif ($reg[1] == 'ENTITY_ID' || $reg[1] == 'ENTITYID') {
				$newout = $conf->entity;
			} else {
				$newout = ''; // Key not found, we replace with empty string
			}
			//var_dump('__'.$reg[1].'__ -> '.$newout);
			$out = preg_replace('/__'.preg_quote($reg[1], '/').'__/', $newout, $out);
		}
	}

	// Check rule
	if (preg_match('/^array/', $check)) {	// If 'array' or 'array:restricthtml' or 'array:aZ09'
		if (!is_array($out) || empty($out)) {
			$out = array();
		} else {
			$tmparray = explode(':', $check);
			if (!empty($tmparray[1])) {
				$tmpcheck = $tmparray[1];
			} else {
				$tmpcheck = 'alphanohtml';
			}
			foreach ($out as $outkey => $outval) {
				$out[$outkey] = checkVal($outval, $tmpcheck, $filter, $options);
			}
		}
	} else {
		$out = checkVal($out, $check, $filter, $options);
	}

	// Sanitizing for special parameters.
	// Note: There is no reason to allow the backtopage, backtolist or backtourl parameter to contains an external URL.
	if ($paramname == 'backtopage' || $paramname == 'backtolist' || $paramname == 'backtourl') {
		$out = str_replace('\\', '/', $out);					// Can be before the loop because only 1 char is replaced. No risk to get it after other replacements.
		$out = str_replace(array(':', ';', '@'), '', $out);		// Can be before the loop because only 1 char is replaced. No risk to get it after other replacements.
		do {
			$oldstringtoclean = $out;
			$out = str_ireplace(array('javascript', 'vbscript', '&colon', '&#'), '', $out);
		} while ($oldstringtoclean != $out);

		$out = preg_replace(array('/^[a-z]*\/\/+/i'), '', $out);	// We remove schema*// to remove external URL
	}

	// Code for search criteria persistence.
	// Save data into session if key start with 'search_' or is 'smonth', 'syear', 'month', 'year'
	if (empty($method) || $method == 3 || $method == 4) {
		if (preg_match('/^search_/', $paramname) || in_array($paramname, array('sortorder', 'sortfield'))) {
			//var_dump($paramname.' - '.$out.' '.$user->default_values[$relativepathstring]['filters'][$paramname]);

			// We save search key only if $out not empty that means:
			// - posted value not empty, or
			// - if posted value is empty and a default value exists that is not empty (it means we did a filter to an empty value when default was not).

			if ($out != '') {		// $out = '0' or 'abc', it is a search criteria to keep
				$user->lastsearch_values_tmp[$relativepathstring][$paramname] = $out;
			}
		}
	}

	return $out;
}

/**
 *  Return value of a param into GET or POST supervariable.
 *  Use the property $user->default_values[path]['creatform'] and/or $user->default_values[path]['filters'] and/or $user->default_values[path]['sortorder']
 *  Note: The property $user->default_values is loaded by main.php when loading the user.
 *
 *  @param  string  $paramname   Name of parameter to found
 *  @param	int		$method	     Type of method (0 = get then post, 1 = only get, 2 = only post, 3 = post then get)
 *  @param  int     $filter      Filter to apply when $check is set to 'custom'. (See http://php.net/manual/en/filter.filters.php for détails)
 *  @param  mixed   $options     Options to pass to filter_var when $check is set to 'custom'
 *  @param	string	$noreplace   Force disable of replacement of __xxx__ strings.
 *  @return int                  Value found (int)
 */
function GETPOSTINT($paramname, $method = 0, $filter = null, $options = null, $noreplace = 0)
{
	return (int) GETPOST($paramname, 'int', $method, $filter, $options, $noreplace);
}

/**
 *  Return a value after checking on a rule. A sanitization may also have been done.
 *
 *  @param  string  $out	     Value to check/clear.
 *  @param  string  $check	     Type of check/sanitizing
 *  @param  int     $filter      Filter to apply when $check is set to 'custom'. (See http://php.net/manual/en/filter.filters.php for détails)
 *  @param  mixed   $options     Options to pass to filter_var when $check is set to 'custom'
 *  @return string|array         Value sanitized (string or array). It may be '' if format check fails.
 */
function checkVal($out = '', $check = 'alphanohtml', $filter = null, $options = null)
{
	global $conf;

	// Check is done after replacement
	switch ($check) {
		case 'none':
			break;
		case 'int':    // Check param is a numeric value (integer but also float or hexadecimal)
			if (!is_numeric($out)) {
				$out = '';
			}
			break;
		case 'intcomma':
			if (preg_match('/[^0-9,-]+/i', $out)) {
				$out = '';
			}
			break;
		case 'san_alpha':
			$out = filter_var($out, FILTER_SANITIZE_STRING);
			break;
		case 'email':
			$out = filter_var($out, FILTER_SANITIZE_EMAIL);
			break;
		case 'aZ':
			if (!is_array($out)) {
				$out = trim($out);
				if (preg_match('/[^a-z]+/i', $out)) {
					$out = '';
				}
			}
			break;
		case 'aZ09':
			if (!is_array($out)) {
				$out = trim($out);
				if (preg_match('/[^a-z0-9_\-\.]+/i', $out)) {
					$out = '';
				}
			}
			break;
		case 'aZ09comma':		// great to sanitize sortfield or sortorder params that can be t.abc,t.def_gh
			if (!is_array($out)) {
				$out = trim($out);
				if (preg_match('/[^a-z0-9_\-\.,]+/i', $out)) {
					$out = '';
				}
			}
			break;
		case 'nohtml':		// No html
			$out = dol_string_nohtmltag($out, 0);
			break;
		case 'alpha':		// No html and no ../ and "
		case 'alphanohtml':	// Recommended for most scalar parameters and search parameters
			if (!is_array($out)) {
				$out = trim($out);
				do {
					$oldstringtoclean = $out;
					// Remove html tags
					$out = dol_string_nohtmltag($out, 0);
					// Remove also other dangerous string sequences
					// '"' is dangerous because param in url can close the href= or src= and add javascript functions.
					// '../' or '..\' is dangerous because it allows dir transversals
					// Note &#38, '&#0000038', '&#x26'... is a simple char like '&' alone but there is no reason to accept such way to encode input data.
					$out = str_ireplace(array('&#38', '&#0000038', '&#x26', '&quot', '&#34', '&#0000034', '&#x22', '"', '&#47', '&#0000047', '&#92', '&#0000092', '&#x2F', '../', '..\\'), '', $out);
				} while ($oldstringtoclean != $out);
				// keep lines feed
			}
			break;
		case 'alphawithlgt':		// No " and no ../ but we keep balanced < > tags with no special chars inside. Can be used for email string like "Name <email>"
			if (!is_array($out)) {
				$out = trim($out);
				do {
					$oldstringtoclean = $out;
					// Remove html tags
					$out = dol_html_entity_decode($out, ENT_COMPAT | ENT_HTML5, 'UTF-8');
					// '"' is dangerous because param in url can close the href= or src= and add javascript functions.
					// '../' or '..\' is dangerous because it allows dir transversals
					// Note &#38, '&#0000038', '&#x26'... is a simple char like '&' alone but there is no reason to accept such way to encode input data.
					$out = str_ireplace(array('&#38', '&#0000038', '&#x26', '&quot', '&#34', '&#0000034', '&#x22', '"', '&#47', '&#0000047', '&#92', '&#0000092', '&#x2F', '../', '..\\'), '', $out);
				} while ($oldstringtoclean != $out);
			}
			break;
		case 'restricthtml':		// Recommended for most html textarea
		case 'restricthtmlallowunvalid':
			do {
				$oldstringtoclean = $out;

				if (!empty($out) && !empty($conf->global->MAIN_RESTRICTHTML_ONLY_VALID_HTML) && $check != 'restricthtmlallowunvalid') {
					try {
						$dom = new DOMDocument;
						// Add a trick to solve pb with text without parent tag
						// like '<h1>Foo</h1><p>bar</p>' that ends up with '<h1>Foo<p>bar</p></h1>'
						// like 'abc' that ends up with '<p>abc</p>'
						$out = '<div class="tricktoremove">'.$out.'</div>';

						$dom->loadHTML($out, LIBXML_ERR_NONE|LIBXML_HTML_NOIMPLIED|LIBXML_HTML_NODEFDTD|LIBXML_NONET|LIBXML_NOWARNING|LIBXML_NOXMLDECL);
						$out = trim($dom->saveHTML());

						// Remove the trick added to solve pb with text without parent tag
						$out = preg_replace('/^<div class="tricktoremove">/', '', $out);
						$out = preg_replace('/<\/div>$/', '', $out);
					} catch (Exception $e) {
						//print $e->getMessage();
						return 'InvalidHTMLString';
					}
				}

				// Ckeditor use the numeric entitic for apostrophe so we force it to text entity (all other special chars are
				// encoded using text entities) so we can then exclude all numeric entities.
				$out = preg_replace('/&#39;/i', '&apos;', $out);

				// We replace chars from a/A to z/Z encoded with numeric HTML entities with the real char so we won't loose the chars at the next step (preg_replace).
				// No need to use a loop here, this step is not to sanitize (this is done at next step, this is to try to save chars, even if they are
				// using a non coventionnel way to be encoded, to not have them sanitized just after)
				$out = preg_replace_callback('/&#(x?[0-9][0-9a-f]+;?)/i', 'realCharForNumericEntities', $out);
				//$out = preg_replace_callback('/&#(x?[0-9][0-9a-f]+;?)/i', function ($m) { return realCharForNumericEntities($m); }, $out);


				// Now we remove all remaining HTML entities starting with a number. We don't want such entities.
				$out = preg_replace('/&#x?[0-9]+/i', '', $out);	// For example if we have j&#x61vascript with an entities without the ; to hide the 'a' of 'javascript'.

				$out = dol_string_onlythesehtmltags($out, 0, 1, 1);

				// We should also exclude non expected attributes
				if (!empty($conf->global->MAIN_RESTRICTHTML_REMOVE_ALSO_BAD_ATTRIBUTES)) {
					// Warning, the function may add a LF so we are forced to trim to compare with old $out without having always a difference and an infinit loop.
					$out = trim(dol_string_onlythesehtmlattributes($out));
				}

				// Restore entity &apos; into &#39; (restricthtml is for html content so we can use html entity)
				$out = preg_replace('/&apos;/i', "&#39;", $out);
			} while ($oldstringtoclean != $out);
			break;
		case 'custom':
			if (empty($filter)) {
				return 'BadFourthParameterForGETPOST';
			}
			$out = filter_var($out, $filter, $options);
			break;
	}

	return $out;
}


if (!function_exists('dol_getprefix')) {
	/**
	 *  Return a prefix to use for this Dolibarr instance, for session/cookie names or email id.
	 *  The prefix is unique for instance and avoid conflict between multi-instances, even when having two instances with same root dir
	 *  or two instances in same virtual servers.
	 *
	 *  @param  string  $mode                   '' (prefix for session name) or 'email' (prefix for email id)
	 *  @return	string                          A calculated prefix
	 */
	function dol_getprefix($mode = '')
	{
		// If prefix is for email (we need to have $conf alreayd loaded for this case)
		if ($mode == 'email') {
			global $conf;

			if (!empty($conf->global->MAIL_PREFIX_FOR_EMAIL_ID)) {	// If MAIL_PREFIX_FOR_EMAIL_ID is set (a value initialized with a random value is recommended)
				if ($conf->global->MAIL_PREFIX_FOR_EMAIL_ID != 'SERVER_NAME') {
					return $conf->global->MAIL_PREFIX_FOR_EMAIL_ID;
				} elseif (isset($_SERVER["SERVER_NAME"])) {
					return $_SERVER["SERVER_NAME"];
				}
			}

			// The recommended value (may be not defined for old versions)
			if (!empty($conf->file->instance_unique_id)) {
				return $conf->file->instance_unique_id;
			}

			// For backward compatibility
			return dol_hash(DOL_DOCUMENT_ROOT.DOL_URL_ROOT, '3');
		}

		// If prefix is for session (no need to have $conf loaded)
		global $dolibarr_main_instance_unique_id, $dolibarr_main_cookie_cryptkey;	// This is loaded by filefunc.inc.php
		$tmp_instance_unique_id = empty($dolibarr_main_instance_unique_id) ? (empty($dolibarr_main_cookie_cryptkey) ? '' : $dolibarr_main_cookie_cryptkey) : $dolibarr_main_instance_unique_id; // Unique id of instance

		// The recommended value (may be not defined for old versions)
		if (!empty($tmp_instance_unique_id)) {
			return $tmp_instance_unique_id;
		}

		// For backward compatibility
		if (isset($_SERVER["SERVER_NAME"]) && isset($_SERVER["DOCUMENT_ROOT"])) {
			return dol_hash($_SERVER["SERVER_NAME"].$_SERVER["DOCUMENT_ROOT"].DOL_DOCUMENT_ROOT.DOL_URL_ROOT, '3');
		}

		return dol_hash(DOL_DOCUMENT_ROOT.DOL_URL_ROOT, '3');
	}
}

/**
 *	Make an include_once using default root and alternate root if it fails.
 *  To link to a core file, use include(DOL_DOCUMENT_ROOT.'/pathtofile')
 *  To link to a module file from a module file, use include './mymodulefile';
 *  To link to a module file from a core file, then this function can be used (call by hook / trigger / speciales pages)
 *
 * 	@param	string	$relpath	Relative path to file (Ie: mydir/myfile, ../myfile, ...)
 * 	@param	string	$classname	Class name (deprecated)
 *  @return bool                True if load is a success, False if it fails
 */
function dol_include_once($relpath, $classname = '')
{
	global $conf, $langs, $user, $mysoc; // Do not remove this. They must be defined for files we include. Other globals var must be retrieved with $GLOBALS['var']

	$fullpath = dol_buildpath($relpath);

	if (!file_exists($fullpath)) {
		dol_syslog('functions::dol_include_once Tried to load unexisting file: '.$relpath, LOG_WARNING);
		return false;
	}

	if (!empty($classname) && !class_exists($classname)) {
		return include $fullpath;
	} else {
		return include_once $fullpath;
	}
}


/**
 *	Return path of url or filesystem. Can check into alternate dir or alternate dir + main dir depending on value of $returnemptyifnotfound.
 *
 * 	@param	string	$path						Relative path to file (if mode=0) or relative url (if mode=1). Ie: mydir/myfile, ../myfile
 *  @param	int		$type						0=Used for a Filesystem path, 1=Used for an URL path (output relative), 2=Used for an URL path (output full path using same host that current url), 3=Used for an URL path (output full path using host defined into $dolibarr_main_url_root of conf file)
 *  @param	int		$returnemptyifnotfound		0:If $type==0 and if file was not found into alternate dir, return default path into main dir (no test on it)
 *  											1:If $type==0 and if file was not found into alternate dir, return empty string
 *  											2:If $type==0 and if file was not found into alternate dir, test into main dir, return default path if found, empty string if not found
 *  @return string								Full filesystem path (if path=0) or '' if file not found, Full url path (if mode=1)
 */
function dol_buildpath($path, $type = 0, $returnemptyifnotfound = 0)
{
	global $conf;

	$path = preg_replace('/^\//', '', $path);

	if (empty($type)) {	// For a filesystem path
		$res = DOL_DOCUMENT_ROOT.'/'.$path; // Standard default path
		if (is_array($conf->file->dol_document_root)) {
			foreach ($conf->file->dol_document_root as $key => $dirroot) {	// ex: array("main"=>"/home/main/htdocs", "alt0"=>"/home/dirmod/htdocs", ...)
				if ($key == 'main') {
					continue;
				}
				if (file_exists($dirroot.'/'.$path)) {
					$res = $dirroot.'/'.$path;
					return $res;
				}
			}
		}
		if ($returnemptyifnotfound) {
			// Not found into alternate dir
			if ($returnemptyifnotfound == 1 || !file_exists($res)) {
				return '';
			}
		}
	} else {
		// For an url path
		// We try to get local path of file on filesystem from url
		// Note that trying to know if a file on disk exist by forging path on disk from url
		// works only for some web server and some setup. This is bugged when
		// using proxy, rewriting, virtual path, etc...
		$res = '';
		if ($type == 1) {
			$res = DOL_URL_ROOT.'/'.$path; // Standard value
		}
		if ($type == 2) {
			$res = DOL_MAIN_URL_ROOT.'/'.$path; // Standard value
		}
		if ($type == 3) {
			$res = DOL_URL_ROOT.'/'.$path;
		}

		foreach ($conf->file->dol_document_root as $key => $dirroot) {	// ex: array(["main"]=>"/home/main/htdocs", ["alt0"]=>"/home/dirmod/htdocs", ...)
			if ($key == 'main') {
				if ($type == 3) {
					global $dolibarr_main_url_root;

					// Define $urlwithroot
					$urlwithouturlroot = preg_replace('/'.preg_quote(DOL_URL_ROOT, '/').'$/i', '', trim($dolibarr_main_url_root));
					$urlwithroot = $urlwithouturlroot.DOL_URL_ROOT; // This is to use external domain name found into config file
					//$urlwithroot=DOL_MAIN_URL_ROOT;					// This is to use same domain name than current

					$res = (preg_match('/^http/i', $conf->file->dol_url_root[$key]) ? '' : $urlwithroot).'/'.$path; // Test on start with http is for old conf syntax
				}
				continue;
			}
			preg_match('/^([^\?]+(\.css\.php|\.css|\.js\.php|\.js|\.png|\.jpg|\.php)?)/i', $path, $regs); // Take part before '?'
			if (!empty($regs[1])) {
				//print $key.'-'.$dirroot.'/'.$path.'-'.$conf->file->dol_url_root[$type].'<br>'."\n";
				if (file_exists($dirroot.'/'.$regs[1])) {
					if ($type == 1) {
						$res = (preg_match('/^http/i', $conf->file->dol_url_root[$key]) ? '' : DOL_URL_ROOT).$conf->file->dol_url_root[$key].'/'.$path;
					}
					if ($type == 2) {
						$res = (preg_match('/^http/i', $conf->file->dol_url_root[$key]) ? '' : DOL_MAIN_URL_ROOT).$conf->file->dol_url_root[$key].'/'.$path;
					}
					if ($type == 3) {
						global $dolibarr_main_url_root;

						// Define $urlwithroot
						$urlwithouturlroot = preg_replace('/'.preg_quote(DOL_URL_ROOT, '/').'$/i', '', trim($dolibarr_main_url_root));
						$urlwithroot = $urlwithouturlroot.DOL_URL_ROOT; // This is to use external domain name found into config file
						//$urlwithroot=DOL_MAIN_URL_ROOT;					// This is to use same domain name than current

						$res = (preg_match('/^http/i', $conf->file->dol_url_root[$key]) ? '' : $urlwithroot).$conf->file->dol_url_root[$key].'/'.$path; // Test on start with http is for old conf syntax
					}
					break;
				}
			}
		}
	}

	return $res;
}

/**
 *	Create a clone of instance of object (new instance with same value for properties)
 *  With native = 0: Property that are reference are also new object (full isolation clone). This means $this->db of new object is not valid.
 *  With native = 1: Use PHP clone. Property that are reference are same pointer. This means $this->db of new object is still valid but point to same this->db than original object.
 *
 * 	@param	object	$object		Object to clone
 *  @param	int		$native		0=Full isolation method, 1=Native PHP method
 *	@return object				Clone object
 *  @see https://php.net/manual/language.oop5.cloning.php
 */
function dol_clone($object, $native = 0)
{
	if (empty($native)) {
		$myclone = unserialize(serialize($object));	// serialize then unserialize is hack to be sure to have a new object for all fields
	} else {
		$myclone = clone $object; // PHP clone is a shallow copy only, not a real clone, so properties of references will keep the reference (refering to the same target/variable)
	}

	return $myclone;
}

/**
 *	Optimize a size for some browsers (phone, smarphone, ...)
 *
 * 	@param	int		$size		Size we want
 * 	@param	string	$type		Type of optimizing:
 * 								'' = function used to define a size for truncation
 * 								'width' = function is used to define a width
 *	@return int					New size after optimizing
 */
function dol_size($size, $type = '')
{
	global $conf;
	if (empty($conf->dol_optimize_smallscreen)) {
		return $size;
	}
	if ($type == 'width' && $size > 250) {
		return 250;
	} else {
		return 10;
	}
}


/**
 *	Clean a string to use it as a file name.
 *  Replace also '--' and ' -' strings, they are used for parameters separation (Note: ' - ' is allowed).
 *
 *	@param	string	$str            String to clean
 * 	@param	string	$newstr			String to replace bad chars with.
 *  @param	int	    $unaccent		1=Remove also accent (default), 0 do not remove them
 *	@return string          		String cleaned (a-zA-Z_)
 *
 * 	@see        	dol_string_nospecial(), dol_string_unaccent(), dol_sanitizePathName()
 */
function dol_sanitizeFileName($str, $newstr = '_', $unaccent = 1)
{
	// List of special chars for filenames in windows are defined on page https://docs.microsoft.com/en-us/windows/win32/fileio/naming-a-file
	// Char '>' '<' '|' '$' and ';' are special chars for shells.
	// Char '/' and '\' are file delimiters.
	// -- car can be used into filename to inject special paramaters like --use-compress-program to make command with file as parameter making remote execution of command
	$filesystem_forbidden_chars = array('<', '>', '/', '\\', '?', '*', '|', '"', ':', '°', '$', ';');
	$tmp = dol_string_nospecial($unaccent ? dol_string_unaccent($str) : $str, $newstr, $filesystem_forbidden_chars);
	$tmp = preg_replace('/\-\-+/', '_', $tmp);
	$tmp = preg_replace('/\s+\-([^\s])/', ' _$1', $tmp);
	return $tmp;
}

/**
 *	Clean a string to use it as a path name.
 *  Replace also '--' and ' -' strings, they are used for parameters separation (Note: ' - ' is allowed).
 *
 *	@param	string	$str            String to clean
 * 	@param	string	$newstr			String to replace bad chars with
 *  @param	int	    $unaccent		1=Remove also accent (default), 0 do not remove them
 *	@return string          		String cleaned (a-zA-Z_)
 *
 * 	@see        	dol_string_nospecial(), dol_string_unaccent(), dol_sanitizeFileName()
 */
function dol_sanitizePathName($str, $newstr = '_', $unaccent = 1)
{
	$filesystem_forbidden_chars = array('<', '>', '?', '*', '|', '"', '°');
	$tmp = dol_string_nospecial($unaccent ? dol_string_unaccent($str) : $str, $newstr, $filesystem_forbidden_chars);
	$tmp = preg_replace('/\-\-+/', '_', $tmp);
	$tmp = preg_replace('/\s+\-([^\s])/', ' _$1', $tmp);
	return $tmp;
}

/**
 *  Clean a string to use it as an URL (into a href or src attribute)
 *
 *  @param      string		$stringtoclean		String to clean
 *  @param		int			$type				0=Accept all Url, 1=Clean external Url (keep only relative Url)
 *  @return     string     		 				Escaped string.
 */
function dol_sanitizeUrl($stringtoclean, $type = 1)
{
	// We clean string because some hacks try to obfuscate evil strings by inserting non printable chars. Example: 'java(ascci09)scr(ascii00)ipt' is processed like 'javascript' (whatever is place of evil ascii char)
	// We should use dol_string_nounprintableascii but function may not be yet loaded/available
	$stringtoclean = preg_replace('/[\x00-\x1F\x7F]/u', '', $stringtoclean); // /u operator makes UTF8 valid characters being ignored so are not included into the replace
	// We clean html comments because some hacks try to obfuscate evil strings by inserting HTML comments. Example: on<!-- -->error=alert(1)
	$stringtoclean = preg_replace('/<!--[^>]*-->/', '', $stringtoclean);

	$stringtoclean = str_replace('\\', '/', $stringtoclean);
	if ($type == 1) {
		// removing : should disable links to external url like http:aaa)
		// removing ';' should disable "named" html entities encode into an url (we should not have this into an url)
		$stringtoclean = str_replace(array(':', ';', '@'), '', $stringtoclean);
	}

	do {
		$oldstringtoclean = $stringtoclean;
		// removing '&colon' should disable links to external url like http:aaa)
		// removing '&#' should disable "numeric" html entities encode into an url (we should not have this into an url)
		$stringtoclean = str_ireplace(array('javascript', 'vbscript', '&colon', '&#'), '', $stringtoclean);
	} while ($oldstringtoclean != $stringtoclean);

	if ($type == 1) {
		// removing '//' should disable links to external url like //aaa or http//)
		$stringtoclean = preg_replace(array('/^[a-z]*\/\/+/i'), '', $stringtoclean);
	}

	return $stringtoclean;
}

/**
 *	Clean a string from all accent characters to be used as ref, login or by dol_sanitizeFileName
 *
 *	@param	string	$str			String to clean
 *	@return string   	       		Cleaned string
 *
 * 	@see    		dol_sanitizeFilename(), dol_string_nospecial()
 */
function dol_string_unaccent($str)
{
	if (utf8_check($str)) {
		// See http://www.utf8-chartable.de/
		$string = rawurlencode($str);
		$replacements = array(
		'%C3%80' => 'A', '%C3%81' => 'A', '%C3%82' => 'A', '%C3%83' => 'A', '%C3%84' => 'A', '%C3%85' => 'A',
		'%C3%88' => 'E', '%C3%89' => 'E', '%C3%8A' => 'E', '%C3%8B' => 'E',
		'%C3%8C' => 'I', '%C3%8D' => 'I', '%C3%8E' => 'I', '%C3%8F' => 'I',
		'%C3%92' => 'O', '%C3%93' => 'O', '%C3%94' => 'O', '%C3%95' => 'O', '%C3%96' => 'O',
		'%C3%99' => 'U', '%C3%9A' => 'U', '%C3%9B' => 'U', '%C3%9C' => 'U',
		'%C3%A0' => 'a', '%C3%A1' => 'a', '%C3%A2' => 'a', '%C3%A3' => 'a', '%C3%A4' => 'a', '%C3%A5' => 'a',
		'%C3%A7' => 'c',
		'%C3%A8' => 'e', '%C3%A9' => 'e', '%C3%AA' => 'e', '%C3%AB' => 'e',
		'%C3%AC' => 'i', '%C3%AD' => 'i', '%C3%AE' => 'i', '%C3%AF' => 'i',
		'%C3%B1' => 'n',
		'%C3%B2' => 'o', '%C3%B3' => 'o', '%C3%B4' => 'o', '%C3%B5' => 'o', '%C3%B6' => 'o',
		'%C3%B9' => 'u', '%C3%BA' => 'u', '%C3%BB' => 'u', '%C3%BC' => 'u',
		'%C3%BF' => 'y'
		);
		$string = strtr($string, $replacements);
		return rawurldecode($string);
	} else {
		// See http://www.ascii-code.com/
		$string = strtr(
			$str,
			"\xC0\xC1\xC2\xC3\xC4\xC5\xC7
			\xC8\xC9\xCA\xCB\xCC\xCD\xCE\xCF\xD0\xD1
			\xD2\xD3\xD4\xD5\xD8\xD9\xDA\xDB\xDD
			\xE0\xE1\xE2\xE3\xE4\xE5\xE7\xE8\xE9\xEA\xEB
			\xEC\xED\xEE\xEF\xF0\xF1\xF2\xF3\xF4\xF5\xF8
			\xF9\xFA\xFB\xFC\xFD\xFF",
			"AAAAAAC
			EEEEIIIIDN
			OOOOOUUUY
			aaaaaaceeee
			iiiidnooooo
			uuuuyy"
		);
		$string = strtr($string, array("\xC4"=>"Ae", "\xC6"=>"AE", "\xD6"=>"Oe", "\xDC"=>"Ue", "\xDE"=>"TH", "\xDF"=>"ss", "\xE4"=>"ae", "\xE6"=>"ae", "\xF6"=>"oe", "\xFC"=>"ue", "\xFE"=>"th"));
		return $string;
	}
}

/**
 *	Clean a string from all punctuation characters to use it as a ref or login.
 *  This is a more complete function than dol_sanitizeFileName.
 *
 *	@param	string			$str            	String to clean
 * 	@param	string			$newstr				String to replace forbidden chars with
 *  @param  array|string	$badcharstoreplace  List of forbidden characters to replace
 *  @param  array|string	$badcharstoremove   List of forbidden characters to remove
 * 	@return string          					Cleaned string
 *
 * 	@see    		dol_sanitizeFilename(), dol_string_unaccent(), dol_string_nounprintableascii()
 */
function dol_string_nospecial($str, $newstr = '_', $badcharstoreplace = '', $badcharstoremove = '')
{
	$forbidden_chars_to_replace = array(" ", "'", "/", "\\", ":", "*", "?", "\"", "<", ">", "|", "[", "]", ",", ";", "=", '°'); // more complete than dol_sanitizeFileName
	$forbidden_chars_to_remove = array();
	//$forbidden_chars_to_remove=array("(",")");

	if (is_array($badcharstoreplace)) {
		$forbidden_chars_to_replace = $badcharstoreplace;
	}
	if (is_array($badcharstoremove)) {
		$forbidden_chars_to_remove = $badcharstoremove;
	}

	return str_replace($forbidden_chars_to_replace, $newstr, str_replace($forbidden_chars_to_remove, "", $str));
}


/**
 *	Clean a string from all non printable ASCII chars (0x00-0x1F and 0x7F). It can also removes also Tab-CR-LF. UTF8 chars remains.
 *  This can be used to sanitize a string and view its real content. Some hacks try to obfuscate attacks by inserting non printable chars.
 *  Note, for information: UTF8 on 1 byte are: \x00-\7F
 *                                 2 bytes are: byte 1 \xc0-\xdf, byte 2 = \x80-\xbf
 *                                 3 bytes are: byte 1 \xe0-\xef, byte 2 = \x80-\xbf, byte 3 = \x80-\xbf
 *                                 4 bytes are: byte 1 \xf0-\xf7, byte 2 = \x80-\xbf, byte 3 = \x80-\xbf, byte 4 = \x80-\xbf
 *	@param	string	$str            	String to clean
 *  @param	int		$removetabcrlf		Remove also CR-LF
 * 	@return string          			Cleaned string
 *
 * 	@see    		dol_sanitizeFilename(), dol_string_unaccent(), dol_string_nospecial()
 */
function dol_string_nounprintableascii($str, $removetabcrlf = 1)
{
	if ($removetabcrlf) {
		return preg_replace('/[\x00-\x1F\x7F]/u', '', $str); // /u operator makes UTF8 valid characters being ignored so are not included into the replace
	} else {
		return preg_replace('/[\x00-\x08\x11-\x12\x14-\x1F\x7F]/u', '', $str); // /u operator should make UTF8 valid characters being ignored so are not included into the replace
	}
}

/**
 *  Returns text escaped for inclusion into javascript code
 *
 *  @param      string		$stringtoescape		String to escape
 *  @param		int		$mode				0=Escape also ' and " into ', 1=Escape ' but not " for usage into 'string', 2=Escape " but not ' for usage into "string", 3=Escape ' and " with \
 *  @param		int		$noescapebackslashn	0=Escape also \n. 1=Do not escape \n.
 *  @return     string     		 				Escaped string. Both ' and " are escaped into ' if they are escaped.
 */
function dol_escape_js($stringtoescape, $mode = 0, $noescapebackslashn = 0)
{
	// escape quotes and backslashes, newlines, etc.
	$substitjs = array("&#039;"=>"\\'", "\r"=>'\\r');
	//$substitjs['</']='<\/';	// We removed this. Should be useless.
	if (empty($noescapebackslashn)) {
		$substitjs["\n"] = '\\n';
		$substitjs['\\'] = '\\\\';
	}
	if (empty($mode)) {
		$substitjs["'"] = "\\'";
		$substitjs['"'] = "\\'";
	} elseif ($mode == 1) {
		$substitjs["'"] = "\\'";
	} elseif ($mode == 2) {
		$substitjs['"'] = '\\"';
	} elseif ($mode == 3) {
		$substitjs["'"] = "\\'";
		$substitjs['"'] = "\\\"";
	}
	return strtr($stringtoescape, $substitjs);
}

/**
 *  Returns text escaped for inclusion into javascript code
 *
 *  @param      string		$stringtoescape		String to escape
 *  @return     string     		 				Escaped string for json content.
 */
function dol_escape_json($stringtoescape)
{
	return str_replace('"', '\"', $stringtoescape);
}

/**
 *  Returns text escaped for inclusion in HTML alt or title tags, or into values of HTML input fields.
 *
 *  @param      string		$stringtoescape			String to escape
 *  @param		int			$keepb					1=Keep b tags, 0=remove them completeley
 *  @param      int         $keepn              	1=Preserve \r\n strings (otherwise, replace them with escaped value). Set to 1 when escaping for a <textarea>.
 *  @param		string		$noescapetags			'' or 'common' or list of tags to not escape
 *  @param		int			$escapeonlyhtmltags		1=Escape only html tags, not the special chars like accents.
 *  @return     string     				 			Escaped string
 *  @see		dol_string_nohtmltag(), dol_string_nospecial(), dol_string_unaccent()
 */
function dol_escape_htmltag($stringtoescape, $keepb = 0, $keepn = 0, $noescapetags = '', $escapeonlyhtmltags = 0)
{
	if ($noescapetags == 'common') {
		$noescapetags = 'html,body,a,b,em,i,u,ul,li,br,div,img,font,p,span,strong,table,tr,td,th,tbody';
	}

	// escape quotes and backslashes, newlines, etc.
	if ($escapeonlyhtmltags) {
		$tmp = htmlspecialchars_decode($stringtoescape, ENT_COMPAT);
	} else {
		$tmp = html_entity_decode($stringtoescape, ENT_COMPAT, 'UTF-8');
	}
	if (!$keepb) {
		$tmp = strtr($tmp, array("<b>"=>'', '</b>'=>''));
	}
	if (!$keepn) {
		$tmp = strtr($tmp, array("\r"=>'\\r', "\n"=>'\\n'));
	}

	if ($escapeonlyhtmltags) {
		return htmlspecialchars($tmp, ENT_COMPAT, 'UTF-8');
	} else {
		// Escape tags to keep
		$tmparrayoftags = array();
		if ($noescapetags) {
			$tmparrayoftags = explode(',', $noescapetags);
		}

		if (count($tmparrayoftags)) {
			foreach ($tmparrayoftags as $tagtoreplace) {
				$tmp = str_ireplace('<'.$tagtoreplace.'>', '__BEGINTAGTOREPLACE'.$tagtoreplace.'__', $tmp);
				$tmp = str_ireplace('</'.$tagtoreplace.'>', '__ENDTAGTOREPLACE'.$tagtoreplace.'__', $tmp);
			}
		}

		$result = htmlentities($tmp, ENT_COMPAT, 'UTF-8');

		if (count($tmparrayoftags)) {
			foreach ($tmparrayoftags as $tagtoreplace) {
				$result = str_ireplace('__BEGINTAGTOREPLACE'.$tagtoreplace.'__', '<'.$tagtoreplace.'>', $result);
				$result = str_ireplace('__ENDTAGTOREPLACE'.$tagtoreplace.'__', '</'.$tagtoreplace.'>', $result);
			}
		}

		return $result;
	}
}

/**
 * Convert a string to lower. Never use strtolower because it does not works with UTF8 strings.
 *
 * @param 	string		$string		        String to encode
 * @param   string      $encoding           Character set encoding
 * @return 	string							String converted
 */
function dol_strtolower($string, $encoding = "UTF-8")
{
	if (function_exists('mb_strtolower')) {
		return mb_strtolower($string, $encoding);
	} else {
		return strtolower($string);
	}
}

/**
 * Convert a string to upper. Never use strtolower because it does not works with UTF8 strings.
 *
 * @param 	string		$string		        String to encode
 * @param   string      $encoding           Character set encoding
 * @return 	string							String converted
 */
function dol_strtoupper($string, $encoding = "UTF-8")
{
	if (function_exists('mb_strtoupper')) {
		return mb_strtoupper($string, $encoding);
	} else {
		return strtoupper($string);
	}
}

/**
 * Convert first character of the first word of a string to upper. Never use ucfirst because it does not works with UTF8 strings.
 *
 * @param   string      $string         String to encode
 * @param   string      $encoding       Character set encodign
 * @return  string                      String converted
 */
function dol_ucfirst($string, $encoding = "UTF-8")
{
	if (function_exists('mb_substr')) {
		return mb_strtoupper(mb_substr($string, 0, 1, $encoding), $encoding).mb_substr($string, 1, null, $encoding);
	} else {
		return ucfirst($string);
	}
}

/**
 * Convert first character of all the words of a string to upper. Never use ucfirst because it does not works with UTF8 strings.
 *
 * @param   string      $string         String to encode
 * @param   string      $encoding       Character set encodign
 * @return  string                      String converted
 */
function dol_ucwords($string, $encoding = "UTF-8")
{
	if (function_exists('mb_convert_case')) {
		return mb_convert_case($string, MB_CASE_TITLE, $encoding);
	} else {
		return ucwords($string);
	}
}

/**
 *	Write log message into outputs. Possible outputs can be:
 *	SYSLOG_HANDLERS = ["mod_syslog_file"]  		file name is then defined by SYSLOG_FILE
 *	SYSLOG_HANDLERS = ["mod_syslog_syslog"]  	facility is then defined by SYSLOG_FACILITY
 *  Warning, syslog functions are bugged on Windows, generating memory protection faults. To solve
 *  this, use logging to files instead of syslog (see setup of module).
 *  Note: If constant 'SYSLOG_FILE_NO_ERROR' defined, we never output any error message when writing to log fails.
 *  Note: You can get log message into html sources by adding parameter &logtohtml=1 (constant MAIN_LOGTOHTML must be set)
 *  This function works only if syslog module is enabled.
 * 	This must not use any call to other function calling dol_syslog (avoid infinite loop).
 *
 * 	@param  string		$message				Line to log. ''=Show nothing
 *  @param  int			$level					Log level
 *												On Windows LOG_ERR=4, LOG_WARNING=5, LOG_NOTICE=LOG_INFO=6, LOG_DEBUG=6 si define_syslog_variables ou PHP 5.3+, 7 si dolibarr
 *												On Linux   LOG_ERR=3, LOG_WARNING=4, LOG_NOTICE=5, LOG_INFO=6, LOG_DEBUG=7
 *  @param	int			$ident					1=Increase ident of 1, -1=Decrease ident of 1
 *  @param	string		$suffixinfilename		When output is a file, append this suffix into default log filename.
 *  @param	string		$restricttologhandler	Force output of log only to this log handler
 *  @param	array|null	$logcontext				If defined, an array with extra informations (can be used by some log handlers)
 *  @return	void
 */
function dol_syslog($message, $level = LOG_INFO, $ident = 0, $suffixinfilename = '', $restricttologhandler = '', $logcontext = null)
{
	global $conf, $user, $debugbar;

	// If syslog module enabled
	if (empty($conf->syslog->enabled)) {
		return;
	}

	// Check if we are into execution of code of a website
	if (defined('USEEXTERNALSERVER') && !defined('USEDOLIBARRSERVER') && !defined('USEDOLIBARREDITOR')) {
		global $website, $websitekey;
		if (is_object($website) && !empty($website->ref)) {
			$suffixinfilename .= '_website_'.$website->ref;
		} elseif (!empty($websitekey)) {
			$suffixinfilename .= '_website_'.$websitekey;
		}
	}

	if ($ident < 0) {
		foreach ($conf->loghandlers as $loghandlerinstance) {
			$loghandlerinstance->setIdent($ident);
		}
	}

	if (!empty($message)) {
		// Test log level
		$logLevels = array(LOG_EMERG=>'EMERG', LOG_ALERT=>'ALERT', LOG_CRIT=>'CRITICAL', LOG_ERR=>'ERR', LOG_WARNING=>'WARN', LOG_NOTICE=>'NOTICE', LOG_INFO=>'INFO', LOG_DEBUG=>'DEBUG');
		if (!array_key_exists($level, $logLevels)) {
			throw new Exception('Incorrect log level');
		}
		if ($level > $conf->global->SYSLOG_LEVEL) {
			return;
		}

		if (empty($conf->global->MAIN_SHOW_PASSWORD_INTO_LOG)) {
			$message = preg_replace('/password=\'[^\']*\'/', 'password=\'hidden\'', $message); // protection to avoid to have value of password in log
		}

		// If adding log inside HTML page is required
		if ((!empty($_REQUEST['logtohtml']) && !empty($conf->global->MAIN_ENABLE_LOG_TO_HTML))
			|| (!empty($user->rights->debugbar->read) && is_object($debugbar))) {
			$conf->logbuffer[] = dol_print_date(time(), "%Y-%m-%d %H:%M:%S")." ".$logLevels[$level]." ".$message;
		}

		//TODO: Remove this. MAIN_ENABLE_LOG_INLINE_HTML should be deprecated and use a log handler dedicated to HTML output
		// If html log tag enabled and url parameter log defined, we show output log on HTML comments
		if (!empty($conf->global->MAIN_ENABLE_LOG_INLINE_HTML) && !empty($_GET["log"])) {
			print "\n\n<!-- Log start\n";
			print dol_escape_htmltag($message)."\n";
			print "Log end -->\n";
		}

		$data = array(
			'message' => $message,
			'script' => (isset($_SERVER['PHP_SELF']) ? basename($_SERVER['PHP_SELF'], '.php') : false),
			'level' => $level,
			'user' => ((is_object($user) && $user->id) ? $user->login : false),
			'ip' => false
		);

		$remoteip = getUserRemoteIP(); // Get ip when page run on a web server
		if (!empty($remoteip)) {
			$data['ip'] = $remoteip;
			// This is when server run behind a reverse proxy
			if (!empty($_SERVER['HTTP_X_FORWARDED_FOR']) && $_SERVER['HTTP_X_FORWARDED_FOR'] != $remoteip) {
				$data['ip'] = $_SERVER['HTTP_X_FORWARDED_FOR'].' -> '.$data['ip'];
			} elseif (!empty($_SERVER['HTTP_CLIENT_IP']) && $_SERVER['HTTP_CLIENT_IP'] != $remoteip) {
				$data['ip'] = $_SERVER['HTTP_CLIENT_IP'].' -> '.$data['ip'];
			}
		} elseif (!empty($_SERVER['SERVER_ADDR'])) {
			// This is when PHP session is ran inside a web server but not inside a client request (example: init code of apache)
			$data['ip'] = $_SERVER['SERVER_ADDR'];
		} elseif (!empty($_SERVER['COMPUTERNAME'])) {
			// This is when PHP session is ran outside a web server, like from Windows command line (Not always defined, but useful if OS defined it).
			$data['ip'] = $_SERVER['COMPUTERNAME'].(empty($_SERVER['USERNAME']) ? '' : '@'.$_SERVER['USERNAME']);
		} elseif (!empty($_SERVER['LOGNAME'])) {
			// This is when PHP session is ran outside a web server, like from Linux command line (Not always defined, but usefull if OS defined it).
			$data['ip'] = '???@'.$_SERVER['LOGNAME'];
		}
		// Loop on each log handler and send output
		foreach ($conf->loghandlers as $loghandlerinstance) {
			if ($restricttologhandler && $loghandlerinstance->code != $restricttologhandler) {
				continue;
			}
			$loghandlerinstance->export($data, $suffixinfilename);
		}
		unset($data);
	}

	if ($ident > 0) {
		foreach ($conf->loghandlers as $loghandlerinstance) {
			$loghandlerinstance->setIdent($ident);
		}
	}
}

/**
 *	Return HTML code to output a button to open a dialog popup box.
 *  Such buttons must be included inside a HTML form.
 *
 *	@param	string	$name				A name for the html component
 *	@param	string	$label 	    		Label of button
 *	@param  string	$buttonstring  		button string
 *	@param  string	$url				Url to open
 *  @param	string	$disabled			Disabled text
 * 	@return	string						HTML component with button
 */
function dolButtonToOpenUrlInDialogPopup($name, $label, $buttonstring, $url, $disabled = '')
{
	if (strpos($url, '?') > 0) {
		$url .= '&dol_hide_topmenu=1&dol_hide_leftmenu=1&dol_openinpopup=1';
	} else {
		$url .= '?dol_hide_menuinpopup=1&dol_hide_leftmenu=1&dol_openinpopup=1';
	}

	//print '<input type="submit" class="button bordertransp"'.$disabled.' value="'.dol_escape_htmltag($langs->trans("MediaFiles")).'" name="file_manager">';
	$out = '<a class="button bordertransp button_'.$name.'"'.$disabled.' title="'.dol_escape_htmltag($label).'">'.$buttonstring.'</a>';
	$out .= '<!-- Add js code to open dialog popup on dialog -->';
	$out .= '<script language="javascript">
				jQuery(document).ready(function () {
					jQuery(".button_'.$name.'").click(function () {
						console.log("Open popup with jQuery(...).dialog() on URL '.dol_escape_js(DOL_URL_ROOT.$url).'")
						var $dialog = $(\'<div></div>\').html(\'<iframe class="iframedialog" style="border: 0px;" src="'.DOL_URL_ROOT.$url.'" width="100%" height="98%"></iframe>\')
							.dialog({
								autoOpen: false,
							 	modal: true,
							 	height: (window.innerHeight - 150),
							 	width: \'80%\',
							 	title: "'.dol_escape_js($label).'"
							});
						$dialog.dialog(\'open\');
					});
				});
			</script>';
	return $out;
}

/**
 *	Show tab header of a card
 *
 *	@param	array	$links				Array of tabs. Currently initialized by calling a function xxx_admin_prepare_head
 *	@param	string	$active     		Active tab name (document', 'info', 'ldap', ....)
 *	@param  string	$title      		Title
 *	@param  int		$notab				-1 or 0=Add tab header, 1=no tab header (if you set this to 1, using print dol_get_fiche_end() to close tab is not required), -2=Add tab header with no seaparation under tab (to start a tab just after)
 * 	@param	string	$picto				Add a picto on tab title
 *	@param	int		$pictoisfullpath	If 1, image path is a full path. If you set this to 1, you can use url returned by dol_buildpath('/mymodyle/img/myimg.png',1) for $picto.
 *  @param	string	$morehtmlright		Add more html content on right of tabs title
 *  @param	string	$morecss			More Css
 *  @param	int		$limittoshow		Limit number of tabs to show. Use 0 to use automatic default value.
 *  @param	string	$moretabssuffix		A suffix to use when you have several dol_get_fiche_head() in same page
 * 	@return	void
 *  @deprecated Use print dol_get_fiche_head() instead
 */
function dol_fiche_head($links = array(), $active = '0', $title = '', $notab = 0, $picto = '', $pictoisfullpath = 0, $morehtmlright = '', $morecss = '', $limittoshow = 0, $moretabssuffix = '')
{
	print dol_get_fiche_head($links, $active, $title, $notab, $picto, $pictoisfullpath, $morehtmlright, $morecss, $limittoshow, $moretabssuffix);
}

/**
 *  Show tabs of a record
 *
 *	@param	array	$links				Array of tabs
 *	@param	string	$active     		Active tab name
 *	@param  string	$title      		Title
 *	@param  int		$notab				-1 or 0=Add tab header, 1=no tab header (if you set this to 1, using print dol_get_fiche_end() to close tab is not required), -2=Add tab header with no seaparation under tab (to start a tab just after)
 * 	@param	string	$picto				Add a picto on tab title
 *	@param	int		$pictoisfullpath	If 1, image path is a full path. If you set this to 1, you can use url returned by dol_buildpath('/mymodyle/img/myimg.png',1) for $picto.
 *  @param	string	$morehtmlright		Add more html content on right of tabs title
 *  @param	string	$morecss			More Css
 *  @param	int		$limittoshow		Limit number of tabs to show. Use 0 to use automatic default value.
 *  @param	string	$moretabssuffix		A suffix to use when you have several dol_get_fiche_head() in same page
 * 	@return	string
 */
function dol_get_fiche_head($links = array(), $active = '', $title = '', $notab = 0, $picto = '', $pictoisfullpath = 0, $morehtmlright = '', $morecss = '', $limittoshow = 0, $moretabssuffix = '')
{
	global $conf, $langs, $hookmanager;

	// Show title
	$showtitle = 1;
	if (!empty($conf->dol_optimize_smallscreen)) {
		$showtitle = 0;
	}

	$out = "\n".'<!-- dol_fiche_head - dol_get_fiche_head -->';

	if ((!empty($title) && $showtitle) || $morehtmlright || !empty($links)) {
		$out .= '<div class="tabs'.($picto ? '' : ' nopaddingleft').'" data-role="controlgroup" data-type="horizontal">'."\n";
	}

	// Show right part
	if ($morehtmlright) {
		$out .= '<div class="inline-block floatright tabsElem">'.$morehtmlright.'</div>'; // Output right area first so when space is missing, text is in front of tabs and not under.
	}

	// Show title
	if (!empty($title) && $showtitle && empty($conf->global->MAIN_OPTIMIZEFORTEXTBROWSER)) {
		$limittitle = 30;
		$out .= '<a class="tabTitle">';
		if ($picto) {
			$out .= img_picto($title, ($pictoisfullpath ? '' : 'object_').$picto, '', $pictoisfullpath, 0, 0, '', 'imgTabTitle').' ';
		}
		$out .= '<span class="tabTitleText">'.dol_escape_htmltag(dol_trunc($title, $limittitle)).'</span>';
		$out .= '</a>';
	}

	// Show tabs

	// Define max of key (max may be higher than sizeof because of hole due to module disabling some tabs).
	$maxkey = -1;
	if (is_array($links) && !empty($links)) {
		$keys = array_keys($links);
		if (count($keys)) {
			$maxkey = max($keys);
		}
	}

	// Show tabs
	// if =0 we don't use the feature
	if (empty($limittoshow)) {
		$limittoshow = (empty($conf->global->MAIN_MAXTABS_IN_CARD) ? 99 : $conf->global->MAIN_MAXTABS_IN_CARD);
	}
	if (!empty($conf->dol_optimize_smallscreen)) {
		$limittoshow = 2;
	}

	$displaytab = 0;
	$nbintab = 0;
	$popuptab = 0;
	$outmore = '';
	for ($i = 0; $i <= $maxkey; $i++) {
		if ((is_numeric($active) && $i == $active) || (!empty($links[$i][2]) && !is_numeric($active) && $active == $links[$i][2])) {
			// If active tab is already present
			if ($i >= $limittoshow) {
				$limittoshow--;
			}
		}
	}

	for ($i = 0; $i <= $maxkey; $i++) {
		if ((is_numeric($active) && $i == $active) || (!empty($links[$i][2]) && !is_numeric($active) && $active == $links[$i][2])) {
			$isactive = true;
		} else {
			$isactive = false;
		}

		if ($i < $limittoshow || $isactive) {
			// Add a new entry
			$out .= '<div class="inline-block tabsElem'.($isactive ? ' tabsElemActive' : '').((!$isactive && !empty($conf->global->MAIN_HIDE_INACTIVETAB_ON_PRINT)) ? ' hideonprint' : '').'"><!-- id tab = '.(empty($links[$i][2]) ? '' : $links[$i][2]).' -->';

			if (isset($links[$i][2]) && $links[$i][2] == 'image') {
				if (!empty($links[$i][0])) {
					$out .= '<a class="tabimage'.($morecss ? ' '.$morecss : '').'" href="'.$links[$i][0].'">'.$links[$i][1].'</a>'."\n";
				} else {
					$out .= '<span class="tabspan">'.$links[$i][1].'</span>'."\n";
				}
			} elseif (!empty($links[$i][1])) {
				//print "x $i $active ".$links[$i][2]." z";
				$out .= '<div class="tab tab'.($isactive?'active':'unactive').'" style="margin: 0 !important">';
				if (!empty($links[$i][0])) {
					$out .= '<a'.(!empty($links[$i][2]) ? ' id="'.$links[$i][2].'"' : '').' class="tab inline-block'.($morecss ? ' '.$morecss : '').'" href="'.$links[$i][0].'">';
				}
				$out .= $links[$i][1];
				if (!empty($links[$i][0])) {
					$out .= '</a>'."\n";
				}
				$out .= empty($links[$i][4]) ? '' : $links[$i][4];
				$out .= '</div>';
			}

			$out .= '</div>';
		} else {
			// The popup with the other tabs
			if (!$popuptab) {
				$popuptab = 1;
				$outmore .= '<div class="popuptabset wordwrap">'; // The css used to hide/show popup
			}
			$outmore .= '<div class="popuptab wordwrap" style="display:inherit;">';
			if (isset($links[$i][2]) && $links[$i][2] == 'image') {
				if (!empty($links[$i][0])) {
					$outmore .= '<a class="tabimage'.($morecss ? ' '.$morecss : '').'" href="'.$links[$i][0].'">'.$links[$i][1].'</a>'."\n";
				} else {
					$outmore .= '<span class="tabspan">'.$links[$i][1].'</span>'."\n";
				}
			} elseif (!empty($links[$i][1])) {
				$outmore .= '<a'.(!empty($links[$i][2]) ? ' id="'.$links[$i][2].'"' : '').' class="wordwrap inline-block'.($morecss ? ' '.$morecss : '').'" href="'.$links[$i][0].'">';
				$outmore .= preg_replace('/([a-z])\/([a-z])/i', '\\1 / \\2', $links[$i][1]); // Replace x/y with x / y to allow wrap on long composed texts.
				$outmore .= '</a>'."\n";
			}
			$outmore .= '</div>';

			$nbintab++;
		}
		$displaytab = $i;
	}
	if ($popuptab) {
		$outmore .= '</div>';
	}

	if ($popuptab) {	// If there is some tabs not shown
		$left = ($langs->trans("DIRECTION") == 'rtl' ? 'right' : 'left');
		$right = ($langs->trans("DIRECTION") == 'rtl' ? 'left' : 'right');
		$widthofpopup = 200;

		$tabsname = $moretabssuffix;
		if (empty($tabsname)) {
			$tabsname = str_replace("@", "", $picto);
		}
		$out .= '<div id="moretabs'.$tabsname.'" class="inline-block tabsElem">';
		$out .= '<a href="#" class="tab moretab inline-block tabunactive"><span class="hideonsmartphone">'.$langs->trans("More").'</span>... ('.$nbintab.')</a>'; // Do not use "reposition" class in the "More".
		$out .= '<div id="moretabsList'.$tabsname.'" style="width: '.$widthofpopup.'px; position: absolute; '.$left.': -999em; text-align: '.$left.'; margin:0px; padding:2px; z-index:10;">';
		$out .= $outmore;
		$out .= '</div>';
		$out .= '<div></div>';
		$out .= "</div>\n";

		$out .= "<script>";
		$out .= "$('#moretabs".$tabsname."').mouseenter( function() {
			var x = this.offsetLeft, y = this.offsetTop;
			console.log('mouseenter ".$left." x='+x+' y='+y+' window.innerWidth='+window.innerWidth);
			if ((window.innerWidth - x) < ".($widthofpopup + 10).") {
				$('#moretabsList".$tabsname."').css('".$right."','8px');
			}
			$('#moretabsList".$tabsname."').css('".$left."','auto');
			});
		";
		$out .= "$('#moretabs".$tabsname."').mouseleave( function() { console.log('mouseleave ".$left."'); $('#moretabsList".$tabsname."').css('".$left."','-999em');});";
		$out .= "</script>";
	}

	if ((!empty($title) && $showtitle) || $morehtmlright || !empty($links)) {
		$out .= "</div>\n";
	}

	if (!$notab || $notab == -1 || $notab == -2) {
		$out .= "\n".'<div class="tabBar'.($notab == -1 ? '' : ($notab == -2 ? ' tabBarNoTop' : ' tabBarWithBottom')).'">'."\n";
	}

	$parameters = array('tabname' => $active, 'out' => $out);
	$reshook = $hookmanager->executeHooks('printTabsHead', $parameters); // This hook usage is called just before output the head of tabs. Take also a look at "completeTabsHead"
	if ($reshook > 0) {
		$out = $hookmanager->resPrint;
	}

	return $out;
}

/**
 *  Show tab footer of a card
 *
 *  @param	int		$notab       -1 or 0=Add tab footer, 1=no tab footer
 *  @return	void
 *  @deprecated Use print dol_get_fiche_end() instead
 */
function dol_fiche_end($notab = 0)
{
	print dol_get_fiche_end($notab);
}

/**
 *	Return tab footer of a card
 *
 *	@param  int		$notab		-1 or 0=Add tab footer, 1=no tab footer
 *  @return	string
 */
function dol_get_fiche_end($notab = 0)
{
	if (!$notab || $notab == -1) {
		return "\n</div>\n";
	} else {
		return '';
	}
}

/**
 *  Show tab footer of a card.
 *  Note: $object->next_prev_filter can be set to restrict select to find next or previous record by $form->showrefnav.
 *
 *  @param	Object	$object			Object to show
 *  @param	string	$paramid   		Name of parameter to use to name the id into the URL next/previous link
 *  @param	string	$morehtml  		More html content to output just before the nav bar
 *  @param	int		$shownav	  	Show Condition (navigation is shown if value is 1)
 *  @param	string	$fieldid   		Nom du champ en base a utiliser pour select next et previous (we make the select max and min on this field). Use 'none' for no prev/next search.
 *  @param	string	$fieldref   	Nom du champ objet ref (object->ref) a utiliser pour select next et previous
 *  @param	string	$morehtmlref  	More html to show after the ref (see $morehtmlleft for before)
 *  @param	string	$moreparam  	More param to add in nav link url.
 *	@param	int		$nodbprefix		Do not include DB prefix to forge table name
 *	@param	string	$morehtmlleft	More html code to show before the ref (see $morehtmlref for after)
 *	@param	string	$morehtmlstatus	More html code to show under navigation arrows
 *  @param  int     $onlybanner     Put this to 1, if the card will contains only a banner (this add css 'arearefnobottom' on div)
 *	@param	string	$morehtmlright	More html code to show before navigation arrows
 *  @return	void
 */
function dol_banner_tab($object, $paramid, $morehtml = '', $shownav = 1, $fieldid = 'rowid', $fieldref = 'ref', $morehtmlref = '', $moreparam = '', $nodbprefix = 0, $morehtmlleft = '', $morehtmlstatus = '', $onlybanner = 0, $morehtmlright = '')
{
	global $conf, $form, $user, $langs;

	$error = 0;

	$maxvisiblephotos = 1;
	$showimage = 1;
	$entity = (empty($object->entity) ? $conf->entity : $object->entity);
	$showbarcode = empty($conf->barcode->enabled) ? 0 : (empty($object->barcode) ? 0 : 1);
	if (!empty($conf->global->MAIN_USE_ADVANCED_PERMS) && empty($user->rights->barcode->lire_advance)) {
		$showbarcode = 0;
	}
	$modulepart = 'unknown';

	if ($object->element == 'societe' || $object->element == 'contact' || $object->element == 'product' || $object->element == 'ticket') {
		$modulepart = $object->element;
	} elseif ($object->element == 'member') {
		$modulepart = 'memberphoto';
	} elseif ($object->element == 'user') {
		$modulepart = 'userphoto';
	}

	if (class_exists("Imagick")) {
		if ($object->element == 'expensereport' || $object->element == 'propal' || $object->element == 'commande' || $object->element == 'facture' || $object->element == 'supplier_proposal') {
			$modulepart = $object->element;
		} elseif ($object->element == 'fichinter') {
			$modulepart = 'ficheinter';
		} elseif ($object->element == 'contrat') {
			$modulepart = 'contract';
		} elseif ($object->element == 'order_supplier') {
			$modulepart = 'supplier_order';
		} elseif ($object->element == 'invoice_supplier') {
			$modulepart = 'supplier_invoice';
		}
	}

	if ($object->element == 'product') {
		$width = 80;
		$cssclass = 'photoref';
		$showimage = $object->is_photo_available($conf->product->multidir_output[$entity]);
		$maxvisiblephotos = (isset($conf->global->PRODUCT_MAX_VISIBLE_PHOTO) ? $conf->global->PRODUCT_MAX_VISIBLE_PHOTO : 5);
		if ($conf->browser->layout == 'phone') {
			$maxvisiblephotos = 1;
		}
		if ($showimage) {
			$morehtmlleft .= '<div class="floatleft inline-block valignmiddle divphotoref">'.$object->show_photos('product', $conf->product->multidir_output[$entity], 'small', $maxvisiblephotos, 0, 0, 0, $width, 0).'</div>';
		} else {
			if (!empty($conf->global->PRODUCT_NODISPLAYIFNOPHOTO)) {
				$nophoto = '';
				$morehtmlleft .= '<div class="floatleft inline-block valignmiddle divphotoref"></div>';
			} else {    // Show no photo link
				$nophoto = '/public/theme/common/nophoto.png';
				$morehtmlleft .= '<div class="floatleft inline-block valignmiddle divphotoref"><img class="photo'.$modulepart.($cssclass ? ' '.$cssclass : '').'" alt="No photo"'.($width ? ' style="width: '.$width.'px"' : '').' src="'.DOL_URL_ROOT.$nophoto.'"></div>';
			}
		}
	} elseif ($object->element == 'ticket') {
		$width = 80;
		$cssclass = 'photoref';
		$showimage = $object->is_photo_available($conf->ticket->multidir_output[$entity].'/'.$object->ref);
		$maxvisiblephotos = (isset($conf->global->TICKET_MAX_VISIBLE_PHOTO) ? $conf->global->TICKET_MAX_VISIBLE_PHOTO : 2);
		if ($conf->browser->layout == 'phone') {
			$maxvisiblephotos = 1;
		}

		if ($showimage) {
			$showphoto = $object->show_photos('ticket', $conf->ticket->multidir_output[$entity], 'small', $maxvisiblephotos, 0, 0, 0, $width, 0);
			if ($object->nbphoto > 0) {
				$morehtmlleft .= '<div class="floatleft inline-block valignmiddle divphotoref">'.$showphoto.'</div>';
			} else {
				$showimage = 0;
			}
		}
		if (!$showimage) {
			if (!empty($conf->global->TICKET_NODISPLAYIFNOPHOTO)) {
				$nophoto = '';
				$morehtmlleft .= '<div class="floatleft inline-block valignmiddle divphotoref"></div>';
			} else {    // Show no photo link
				$nophoto = img_picto('No photo', 'object_ticket');
				$morehtmlleft .= '<!-- No photo to show -->';
				$morehtmlleft .= '<div class="floatleft inline-block valignmiddle divphotoref"><div class="photoref">';
				$morehtmlleft .= $nophoto;
				$morehtmlleft .= '</div></div>';
			}
		}
	} else {
		if ($showimage) {
			if ($modulepart != 'unknown') {
				$phototoshow = '';
				// Check if a preview file is available
				if (in_array($modulepart, array('propal', 'commande', 'facture', 'ficheinter', 'contract', 'supplier_order', 'supplier_proposal', 'supplier_invoice', 'expensereport')) && class_exists("Imagick")) {
					$objectref = dol_sanitizeFileName($object->ref);
					$dir_output = (empty($conf->$modulepart->multidir_output[$entity]) ? $conf->$modulepart->dir_output : $conf->$modulepart->multidir_output[$entity])."/";
					if (in_array($modulepart, array('invoice_supplier', 'supplier_invoice'))) {
						$subdir = get_exdir($object->id, 2, 0, 1, $object, $modulepart);
						$subdir .= ((!empty($subdir) && !preg_match('/\/$/', $subdir)) ? '/' : '').$objectref; // the objectref dir is not included into get_exdir when used with level=2, so we add it at end
					} else {
						$subdir = get_exdir($object->id, 0, 0, 1, $object, $modulepart);
					}
					if (empty($subdir)) {
						$subdir = 'errorgettingsubdirofobject'; // Protection to avoid to return empty path
					}

					$filepath = $dir_output.$subdir."/";

					$filepdf = $filepath.$objectref.".pdf";
					$relativepath = $subdir.'/'.$objectref.'.pdf';

					// Define path to preview pdf file (preview precompiled "file.ext" are "file.ext_preview.png")
					$fileimage = $filepdf.'_preview.png';
					$relativepathimage = $relativepath.'_preview.png';

					$pdfexists = file_exists($filepdf);

					// If PDF file exists
					if ($pdfexists) {
						// Conversion du PDF en image png si fichier png non existant
						if (!file_exists($fileimage) || (filemtime($fileimage) < filemtime($filepdf))) {
							if (empty($conf->global->MAIN_DISABLE_PDF_THUMBS)) {		// If you experience trouble with pdf thumb generation and imagick, you can disable here.
								include_once DOL_DOCUMENT_ROOT.'/core/lib/files.lib.php';
								$ret = dol_convert_file($filepdf, 'png', $fileimage, '0'); // Convert first page of PDF into a file _preview.png
								if ($ret < 0) {
									$error++;
								}
							}
						}
					}

					if ($pdfexists && !$error) {
						$heightforphotref = 80;
						if (!empty($conf->dol_optimize_smallscreen)) {
							$heightforphotref = 60;
						}
						// If the preview file is found
						if (file_exists($fileimage)) {
							$phototoshow = '<div class="photoref">';
							$phototoshow .= '<img height="'.$heightforphotref.'" class="photo photowithmargin photowithborder" src="'.DOL_URL_ROOT.'/viewimage.php?modulepart=apercu'.$modulepart.'&amp;file='.urlencode($relativepathimage).'">';
							$phototoshow .= '</div>';
						}
					}
				} elseif (!$phototoshow) { // example if modulepart = 'societe' or 'photo'
					$phototoshow .= $form->showphoto($modulepart, $object, 0, 0, 0, 'photoref', 'small', 1, 0, $maxvisiblephotos);
				}

				if ($phototoshow) {
					$morehtmlleft .= '<div class="floatleft inline-block valignmiddle divphotoref">';
					$morehtmlleft .= $phototoshow;
					$morehtmlleft .= '</div>';
				}
			}

			if (empty($phototoshow)) {      // Show No photo link (picto of object)
				$morehtmlleft .= '<div class="floatleft inline-block valignmiddle divphotoref">';
				if ($object->element == 'action') {
					$width = 80;
					$cssclass = 'photorefcenter';
					$nophoto = img_picto('No photo', 'title_agenda');
				} else {
					$width = 14;
					$cssclass = 'photorefcenter';
					$picto = $object->picto;
					if ($object->element == 'project' && !$object->public) {
						$picto = 'project'; // instead of projectpub
					}
					$nophoto = img_picto('No photo', 'object_'.$picto);
				}
				$morehtmlleft .= '<!-- No photo to show -->';
				$morehtmlleft .= '<div class="floatleft inline-block valignmiddle divphotoref"><div class="photoref">';
				$morehtmlleft .= $nophoto;
				$morehtmlleft .= '</div></div>';

				$morehtmlleft .= '</div>';
			}
		}
	}

	if ($showbarcode) {
		$morehtmlleft .= '<div class="floatleft inline-block valignmiddle divphotoref">'.$form->showbarcode($object, 100, 'photoref').'</div>';
	}

	if ($object->element == 'societe') {
		if (!empty($conf->use_javascript_ajax) && $user->rights->societe->creer && !empty($conf->global->MAIN_DIRECT_STATUS_UPDATE)) {
			$morehtmlstatus .= ajax_object_onoff($object, 'status', 'status', 'InActivity', 'ActivityCeased');
		} else {
			$morehtmlstatus .= $object->getLibStatut(6);
		}
	} elseif ($object->element == 'product') {
		//$morehtmlstatus.=$langs->trans("Status").' ('.$langs->trans("Sell").') ';
		if (!empty($conf->use_javascript_ajax) && $user->rights->produit->creer && !empty($conf->global->MAIN_DIRECT_STATUS_UPDATE)) {
			$morehtmlstatus .= ajax_object_onoff($object, 'status', 'tosell', 'ProductStatusOnSell', 'ProductStatusNotOnSell');
		} else {
			$morehtmlstatus .= '<span class="statusrefsell">'.$object->getLibStatut(6, 0).'</span>';
		}
		$morehtmlstatus .= ' &nbsp; ';
		//$morehtmlstatus.=$langs->trans("Status").' ('.$langs->trans("Buy").') ';
		if (!empty($conf->use_javascript_ajax) && $user->rights->produit->creer && !empty($conf->global->MAIN_DIRECT_STATUS_UPDATE)) {
			$morehtmlstatus .= ajax_object_onoff($object, 'status_buy', 'tobuy', 'ProductStatusOnBuy', 'ProductStatusNotOnBuy');
		} else {
			$morehtmlstatus .= '<span class="statusrefbuy">'.$object->getLibStatut(6, 1).'</span>';
		}
	} elseif (in_array($object->element, array('facture', 'invoice', 'invoice_supplier', 'chargesociales', 'loan', 'tva', 'salary'))) {
		$tmptxt = $object->getLibStatut(6, $object->totalpaye);
		if (empty($tmptxt) || $tmptxt == $object->getLibStatut(3)) {
			$tmptxt = $object->getLibStatut(5, $object->totalpaye);
		}
		$morehtmlstatus .= $tmptxt;
	} elseif ($object->element == 'contrat' || $object->element == 'contract') {
		if ($object->statut == 0) {
			$morehtmlstatus .= $object->getLibStatut(5);
		} else {
			$morehtmlstatus .= $object->getLibStatut(4);
		}
	} elseif ($object->element == 'facturerec') {
		if ($object->frequency == 0) {
			$morehtmlstatus .= $object->getLibStatut(2);
		} else {
			$morehtmlstatus .= $object->getLibStatut(5);
		}
	} elseif ($object->element == 'project_task') {
		$object->fk_statut = 1;
		if ($object->progress > 0) {
			$object->fk_statut = 2;
		}
		if ($object->progress >= 100) {
			$object->fk_statut = 3;
		}
		$tmptxt = $object->getLibStatut(5);
		$morehtmlstatus .= $tmptxt; // No status on task
	} else { // Generic case
		$tmptxt = $object->getLibStatut(6);
		if (empty($tmptxt) || $tmptxt == $object->getLibStatut(3)) {
			$tmptxt = $object->getLibStatut(5);
		}
		$morehtmlstatus .= $tmptxt;
	}

	// Add if object was dispatched "into accountancy"
	if (!empty($conf->accounting->enabled) && in_array($object->element, array('bank', 'paiementcharge', 'facture', 'invoice', 'invoice_supplier', 'expensereport', 'payment_various'))) {
		// Note: For 'chargesociales', 'salaries'... this is the payments that are dispatched (so element = 'bank')
		if (method_exists($object, 'getVentilExportCompta')) {
			$accounted = $object->getVentilExportCompta();
			$langs->load("accountancy");
			$morehtmlstatus .= '</div><div class="statusref statusrefbis"><span class="opacitymedium">'.($accounted > 0 ? $langs->trans("Accounted") : $langs->trans("NotYetAccounted")).'</span>';
		}
	}

	// Add alias for thirdparty
	if (!empty($object->name_alias)) {
		$morehtmlref .= '<div class="refidno">'.$object->name_alias.'</div>';
	}

	// Add label
	if (in_array($object->element, array('product', 'bank_account', 'project_task'))) {
		if (!empty($object->label)) {
			$morehtmlref .= '<div class="refidno">'.$object->label.'</div>';
		}
	}

	if (method_exists($object, 'getBannerAddress') && !in_array($object->element, array('product', 'bookmark', 'ecm_directories', 'ecm_files'))) {
		$moreaddress = $object->getBannerAddress('refaddress', $object);
		if ($moreaddress) {
			$morehtmlref .= '<div class="refidno">';
			$morehtmlref .= $moreaddress;
			$morehtmlref .= '</div>';
		}
	}
	if (!empty($conf->global->MAIN_SHOW_TECHNICAL_ID) && ($conf->global->MAIN_SHOW_TECHNICAL_ID == '1' || preg_match('/'.preg_quote($object->element, '/').'/i', $conf->global->MAIN_SHOW_TECHNICAL_ID)) && !empty($object->id)) {
		$morehtmlref .= '<div style="clear: both;"></div>';
		$morehtmlref .= '<div class="refidno">';
		$morehtmlref .= $langs->trans("TechnicalID").': '.$object->id;
		$morehtmlref .= '</div>';
	}

	print '<div class="'.($onlybanner ? 'arearefnobottom ' : 'arearef ').'heightref valignmiddle centpercent">';
	print $form->showrefnav($object, $paramid, $morehtml, $shownav, $fieldid, $fieldref, $morehtmlref, $moreparam, $nodbprefix, $morehtmlleft, $morehtmlstatus, $morehtmlright);
	print '</div>';
	print '<div class="underrefbanner clearboth"></div>';
}

/**
 * Show a string with the label tag dedicated to the HTML edit field.
 *
 * @param	string	$langkey		Translation key
 * @param 	string	$fieldkey		Key of the html select field the text refers to
 * @param	int		$fieldrequired	1=Field is mandatory
 * @return string
 * @deprecated Form::editfieldkey
 */
function fieldLabel($langkey, $fieldkey, $fieldrequired = 0)
{
	global $langs;
	$ret = '';
	if ($fieldrequired) {
		$ret .= '<span class="fieldrequired">';
	}
	$ret .= '<label for="'.$fieldkey.'">';
	$ret .= $langs->trans($langkey);
	$ret .= '</label>';
	if ($fieldrequired) {
		$ret .= '</span>';
	}
	return $ret;
}

/**
 * Return string to add class property on html element with pair/impair.
 *
 * @param	string	$var			0 or 1
 * @param	string	$moreclass		More class to add
 * @return	string					String to add class onto HTML element
 */
function dol_bc($var, $moreclass = '')
{
	global $bc;
	$ret = ' '.$bc[$var];
	if ($moreclass) {
		$ret = preg_replace('/class=\"/', 'class="'.$moreclass.' ', $ret);
	}
	return $ret;
}

/**
 *      Return a formated address (part address/zip/town/state) according to country rules.
 *      See https://en.wikipedia.org/wiki/Address
 *
 *      @param  Object		$object			A company or contact object
 * 	    @param	int			$withcountry	1=Add country into address string
 *      @param	string		$sep			Separator to use to build string
 *      @param	Translate	$outputlangs	Object lang that contains language for text translation.
 *      @param	int			$mode			0=Standard output, 1=Remove address
 *  	@param	string		$extralangcode	User extralanguage $langcode as values for address, town
 *      @return string						Formated string
 *      @see dol_print_address()
 */
function dol_format_address($object, $withcountry = 0, $sep = "\n", $outputlangs = '', $mode = 0, $extralangcode = '')
{
	global $conf, $langs, $hookmanager;

	$ret = '';
	$countriesusingstate = array('AU', 'CA', 'US', 'IN', 'GB', 'ES', 'UK', 'TR'); // See also MAIN_FORCE_STATE_INTO_ADDRESS

	// See format of addresses on https://en.wikipedia.org/wiki/Address
	// Address
	if (empty($mode)) {
		$ret .= ($extralangcode ? $object->array_languages['address'][$extralangcode] : (empty($object->address) ? '' : $object->address));
	}
	// Zip/Town/State
	if (isset($object->country_code) && in_array($object->country_code, array('AU', 'CA', 'US')) || !empty($conf->global->MAIN_FORCE_STATE_INTO_ADDRESS)) {
		// US: title firstname name \n address lines \n town, state, zip \n country
		$town = ($extralangcode ? $object->array_languages['town'][$extralangcode] : (empty($object->town) ? '' : $object->town));
		$ret .= ($ret ? $sep : '').$town;
		if (!empty($object->state))	{
			$ret .= ($ret ? ", " : '').$object->state;
		}
		if (!empty($object->zip)) {
			$ret .= ($ret ? ", " : '').$object->zip;
		}
	} elseif (isset($object->country_code) && in_array($object->country_code, array('GB', 'UK'))) {
		// UK: title firstname name \n address lines \n town state \n zip \n country
		$town = ($extralangcode ? $object->array_languages['town'][$extralangcode] : (empty($object->town) ? '' : $object->town));
		$ret .= ($ret ? $sep : '').$town;
		if (!empty($object->state)) {
			$ret .= ($ret ? ", " : '').$object->state;
		}
		if (!empty($object->zip)) {
			$ret .= ($ret ? $sep : '').$object->zip;
		}
	} elseif (isset($object->country_code) && in_array($object->country_code, array('ES', 'TR'))) {
		// ES: title firstname name \n address lines \n zip town \n state \n country
		$ret .= ($ret ? $sep : '').$object->zip;
		$town = ($extralangcode ? $object->array_languages['town'][$extralangcode] : (empty($object->town) ? '' : $object->town));
		$ret .= ($town ? (($object->zip ? ' ' : '').$town) : '');
		if (!empty($object->state)) {
			$ret .= "\n".$object->state;
		}
	} elseif (isset($object->country_code) && in_array($object->country_code, array('JP'))) {
		// JP: In romaji, title firstname name\n address lines \n [state,] town zip \n country
		// See https://www.sljfaq.org/afaq/addresses.html
		$town = ($extralangcode ? $object->array_languages['town'][$extralangcode] : (empty($object->town) ? '' : $object->town));
		$ret .= ($ret ? $sep : '').($object->state ? $object->state.', ' : '').$town.($object->zip ? ' ' : '').$object->zip;
	} elseif (isset($object->country_code) && in_array($object->country_code, array('IT'))) {
		// IT: title firstname name\n address lines \n zip town state_code \n country
		$ret .= ($ret ? $sep : '').$object->zip;
		$town = ($extralangcode ? $object->array_languages['town'][$extralangcode] : (empty($object->town) ? '' : $object->town));
		$ret .= ($town ? (($object->zip ? ' ' : '').$town) : '');
		$ret .= (empty($object->state_code) ? '' : (' '.$object->state_code));
	} else {
		// Other: title firstname name \n address lines \n zip town[, state] \n country
		$town = ($extralangcode ? $object->array_languages['town'][$extralangcode] : (empty($object->town) ? '' : $object->town));
		$ret .= !empty($object->zip) ? (($ret ? $sep : '').$object->zip) : '';
		$ret .= ($town ? (($object->zip ? ' ' : ($ret ? $sep : '')).$town) : '');
		if (!empty($object->state) && in_array($object->country_code, $countriesusingstate)) {
			$ret .= ($ret ? ", " : '').$object->state;
		}
	}
	if (!is_object($outputlangs)) {
		$outputlangs = $langs;
	}
	if ($withcountry) {
		$langs->load("dict");
		$ret .= (empty($object->country_code) ? '' : ($ret ? $sep : '').$outputlangs->convToOutputCharset($outputlangs->transnoentitiesnoconv("Country".$object->country_code)));
	}
	if ($hookmanager) {
		$parameters = array('withcountry' => $withcountry, 'sep' => $sep, 'outputlangs' => $outputlangs,'mode' => $mode, 'extralangcode' => $extralangcode);
		$reshook = $hookmanager->executeHooks('formatAddress', $parameters, $object);
		if ($reshook > 0) {
			$ret = '';
		}
		$ret .= $hookmanager->resPrint;
	}

	return $ret;
}



/**
 *	Format a string.
 *
 *	@param	string	$fmt		Format of strftime function (http://php.net/manual/fr/function.strftime.php)
 *  @param	int		$ts			Timesamp (If is_gmt is true, timestamp is already includes timezone and daylight saving offset, if is_gmt is false, timestamp is a GMT timestamp and we must compensate with server PHP TZ)
 *  @param	int		$is_gmt		See comment of timestamp parameter
 *	@return	string				A formatted string
 */
function dol_strftime($fmt, $ts = false, $is_gmt = false)
{
	if ((abs($ts) <= 0x7FFFFFFF)) { // check if number in 32-bit signed range
		return ($is_gmt) ? @gmstrftime($fmt, $ts) : @strftime($fmt, $ts);
	} else {
		return 'Error date into a not supported range';
	}
}

/**
 *	Output date in a string format according to outputlangs (or langs if not defined).
 * 	Return charset is always UTF-8, except if encodetoouput is defined. In this case charset is output charset
 *
 *	@param	int			$time			GM Timestamps date
 *	@param	string		$format      	Output date format (tag of strftime function)
 *										"%d %b %Y",
 *										"%d/%m/%Y %H:%M",
 *										"%d/%m/%Y %H:%M:%S",
 *                                      "%B"=Long text of month, "%A"=Long text of day, "%b"=Short text of month, "%a"=Short text of day
 *										"day", "daytext", "dayhour", "dayhourldap", "dayhourtext", "dayrfc", "dayhourrfc", "...inputnoreduce", "...reduceformat"
 * 	@param	string		$tzoutput		true or 'gmt' => string is for Greenwich location
 * 										false or 'tzserver' => output string is for local PHP server TZ usage
 * 										'tzuser' => output string is for user TZ (current browser TZ with current dst) => In a future, we should have same behaviour than 'tzuserrel'
 *                                      'tzuserrel' => output string is for user TZ (current browser TZ with dst or not, depending on date position) (TODO not implemented yet)
 *	@param	Translate	$outputlangs	Object lang that contains language for text translation.
 *  @param  boolean		$encodetooutput false=no convert into output pagecode
 * 	@return string      				Formated date or '' if time is null
 *
 *  @see        dol_mktime(), dol_stringtotime(), dol_getdate()
 */
function dol_print_date($time, $format = '', $tzoutput = 'auto', $outputlangs = '', $encodetooutput = false)
{
	global $conf, $langs;

	// If date undefined or "", we return ""
	if (dol_strlen($time) == 0) {
		return ''; // $time=0 allowed (it means 01/01/1970 00:00:00)
	}

	if ($tzoutput === 'auto') {
		$tzoutput = (empty($conf) ? 'tzserver' : (isset($conf->tzuserinputkey) ? $conf->tzuserinputkey : 'tzserver'));
	}

	// Clean parameters
	$to_gmt = false;
	$offsettz = $offsetdst = 0;
	if ($tzoutput) {
		$to_gmt = true; // For backward compatibility
		if (is_string($tzoutput)) {
			if ($tzoutput == 'tzserver') {
				$to_gmt = false;
				$offsettzstring = @date_default_timezone_get(); // Example 'Europe/Berlin' or 'Indian/Reunion'
				$offsettz = 0;	// Timezone offset with server timezone, so 0
				$offsetdst = 0;	// Dst offset with server timezone, so 0
			} elseif ($tzoutput == 'tzuser' || $tzoutput == 'tzuserrel') {
				$to_gmt = true;
				$offsettzstring = (empty($_SESSION['dol_tz_string']) ? 'UTC' : $_SESSION['dol_tz_string']); // Example 'Europe/Berlin' or 'Indian/Reunion'

				if (class_exists('DateTimeZone')) {
					$user_date_tz = new DateTimeZone($offsettzstring);
					$user_dt = new DateTime();
					$user_dt->setTimezone($user_date_tz);
					$user_dt->setTimestamp($tzoutput == 'tzuser' ? dol_now() : (int) $time);
					$offsettz = $user_dt->getOffset();
				} else {	// old method (The 'tzuser' was processed like the 'tzuserrel')
					$offsettz = (empty($_SESSION['dol_tz']) ? 0 : $_SESSION['dol_tz']) * 60 * 60; // Will not be used anymore
					$offsetdst = (empty($_SESSION['dol_dst']) ? 0 : $_SESSION['dol_dst']) * 60 * 60; // Will not be used anymore
				}
			}
		}
	}
	if (!is_object($outputlangs)) {
		$outputlangs = $langs;
	}
	if (!$format) {
		$format = 'daytextshort';
	}

	// Do we have to reduce the length of date (year on 2 chars) to save space.
	// Note: dayinputnoreduce is same than day but no reduction of year length will be done
	$reduceformat = (!empty($conf->dol_optimize_smallscreen) && in_array($format, array('day', 'dayhour'))) ? 1 : 0;	// Test on original $format param.
	$format = preg_replace('/inputnoreduce/', '', $format);	// so format 'dayinputnoreduce' is processed like day
	$formatwithoutreduce = preg_replace('/reduceformat/', '', $format);
	if ($formatwithoutreduce != $format) {
		$format = $formatwithoutreduce;
		$reduceformat = 1;
	}  // so format 'dayreduceformat' is processed like day

	// Change predefined format into computer format. If found translation in lang file we use it, otherwise we use default.
	// TODO Add format daysmallyear and dayhoursmallyear
	if ($format == 'day') {
		$format = ($outputlangs->trans("FormatDateShort") != "FormatDateShort" ? $outputlangs->trans("FormatDateShort") : $conf->format_date_short);
	} elseif ($format == 'hour') {
		$format = ($outputlangs->trans("FormatHourShort") != "FormatHourShort" ? $outputlangs->trans("FormatHourShort") : $conf->format_hour_short);
	} elseif ($format == 'hourduration') {
		$format = ($outputlangs->trans("FormatHourShortDuration") != "FormatHourShortDuration" ? $outputlangs->trans("FormatHourShortDuration") : $conf->format_hour_short_duration);
	} elseif ($format == 'daytext') {
		$format = ($outputlangs->trans("FormatDateText") != "FormatDateText" ? $outputlangs->trans("FormatDateText") : $conf->format_date_text);
	} elseif ($format == 'daytextshort') {
		$format = ($outputlangs->trans("FormatDateTextShort") != "FormatDateTextShort" ? $outputlangs->trans("FormatDateTextShort") : $conf->format_date_text_short);
	} elseif ($format == 'dayhour') {
		$format = ($outputlangs->trans("FormatDateHourShort") != "FormatDateHourShort" ? $outputlangs->trans("FormatDateHourShort") : $conf->format_date_hour_short);
	} elseif ($format == 'dayhoursec') {
		$format = ($outputlangs->trans("FormatDateHourSecShort") != "FormatDateHourSecShort" ? $outputlangs->trans("FormatDateHourSecShort") : $conf->format_date_hour_sec_short);
	} elseif ($format == 'dayhourtext') {
		$format = ($outputlangs->trans("FormatDateHourText") != "FormatDateHourText" ? $outputlangs->trans("FormatDateHourText") : $conf->format_date_hour_text);
	} elseif ($format == 'dayhourtextshort') {
		$format = ($outputlangs->trans("FormatDateHourTextShort") != "FormatDateHourTextShort" ? $outputlangs->trans("FormatDateHourTextShort") : $conf->format_date_hour_text_short);
	} elseif ($format == 'dayhourlog') {
		// Format not sensitive to language
		$format = '%Y%m%d%H%M%S';
	} elseif ($format == 'dayhourldap') {
		$format = '%Y%m%d%H%M%SZ';
	} elseif ($format == 'dayhourxcard') {
		$format = '%Y%m%dT%H%M%SZ';
	} elseif ($format == 'dayxcard') {
		$format = '%Y%m%d';
	} elseif ($format == 'dayrfc') {
		$format = '%Y-%m-%d'; // DATE_RFC3339
	} elseif ($format == 'dayhourrfc') {
		$format = '%Y-%m-%dT%H:%M:%SZ'; // DATETIME RFC3339
	} elseif ($format == 'standard') {
		$format = '%Y-%m-%d %H:%M:%S';
	}

	if ($reduceformat) {
		$format = str_replace('%Y', '%y', $format);
		$format = str_replace('yyyy', 'yy', $format);
	}

	// Clean format
	if (preg_match('/%b/i', $format)) {		// There is some text to translate
		// We inhibate translation to text made by strftime functions. We will use trans instead later.
		$format = str_replace('%b', '__b__', $format);
		$format = str_replace('%B', '__B__', $format);
	}
	if (preg_match('/%a/i', $format)) {		// There is some text to translate
		// We inhibate translation to text made by strftime functions. We will use trans instead later.
		$format = str_replace('%a', '__a__', $format);
		$format = str_replace('%A', '__A__', $format);
	}


	// Analyze date
	$reg = array();
	if (preg_match('/^([0-9][0-9][0-9][0-9])([0-9][0-9])([0-9][0-9])([0-9][0-9])([0-9][0-9])([0-9][0-9])$/i', $time, $reg)) {	// Deprecated. Ex: 1970-01-01, 1970-01-01 01:00:00, 19700101010000
		dol_print_error("Functions.lib::dol_print_date function called with a bad value from page ".$_SERVER["PHP_SELF"]);
		return '';
	} elseif (preg_match('/^([0-9]+)\-([0-9]+)\-([0-9]+) ?([0-9]+)?:?([0-9]+)?:?([0-9]+)?/i', $time, $reg)) {    // Still available to solve problems in extrafields of type date
		// This part of code should not be used anymore.
		dol_syslog("Functions.lib::dol_print_date function called with a bad value from page ".$_SERVER["PHP_SELF"], LOG_WARNING);
		//if (function_exists('debug_print_backtrace')) debug_print_backtrace();
		// Date has format 'YYYY-MM-DD' or 'YYYY-MM-DD HH:MM:SS'
		$syear	= (!empty($reg[1]) ? $reg[1] : '');
		$smonth = (!empty($reg[2]) ? $reg[2] : '');
		$sday	= (!empty($reg[3]) ? $reg[3] : '');
		$shour	= (!empty($reg[4]) ? $reg[4] : '');
		$smin	= (!empty($reg[5]) ? $reg[5] : '');
		$ssec	= (!empty($reg[6]) ? $reg[6] : '');

		$time = dol_mktime($shour, $smin, $ssec, $smonth, $sday, $syear, true);
		$ret = adodb_strftime($format, $time + $offsettz + $offsetdst, $to_gmt);
	} else {
		// Date is a timestamps
		if ($time < 100000000000) {	// Protection against bad date values
			$timetouse = $time + $offsettz + $offsetdst; // TODO Replace this with function Date PHP. We also should not use anymore offsettz and offsetdst but only offsettzstring.

			$ret = adodb_strftime($format, $timetouse, $to_gmt);	// If to_gmt = false then adodb_strftime use TZ of server
		} else {
			$ret = 'Bad value '.$time.' for date';
		}
	}

	if (preg_match('/__b__/i', $format)) {
		$timetouse = $time + $offsettz + $offsetdst; // TODO Replace this with function Date PHP. We also should not use anymore offsettz and offsetdst but only offsettzstring.

		// Here ret is string in PHP setup language (strftime was used). Now we convert to $outputlangs.
		$month = adodb_strftime('%m', $timetouse, $to_gmt);		// If to_gmt = false then adodb_strftime use TZ of server
		$month = sprintf("%02d", $month); // $month may be return with format '06' on some installation and '6' on other, so we force it to '06'.
		if ($encodetooutput) {
			$monthtext = $outputlangs->transnoentities('Month'.$month);
			$monthtextshort = $outputlangs->transnoentities('MonthShort'.$month);
		} else {
			$monthtext = $outputlangs->transnoentitiesnoconv('Month'.$month);
			$monthtextshort = $outputlangs->transnoentitiesnoconv('MonthShort'.$month);
		}
		//print 'monthtext='.$monthtext.' monthtextshort='.$monthtextshort;
		$ret = str_replace('__b__', $monthtextshort, $ret);
		$ret = str_replace('__B__', $monthtext, $ret);
		//print 'x'.$outputlangs->charset_output.'-'.$ret.'x';
		//return $ret;
	}
	if (preg_match('/__a__/i', $format)) {
		//print "time=$time offsettz=$offsettz offsetdst=$offsetdst offsettzstring=$offsettzstring";
		$timetouse = $time + $offsettz + $offsetdst; // TODO Replace this with function Date PHP. We also should not use anymore offsettz and offsetdst but only offsettzstring.

		$w = adodb_strftime('%w', $timetouse, $to_gmt);		// If to_gmt = false then adodb_strftime use TZ of server
		$dayweek = $outputlangs->transnoentitiesnoconv('Day'.$w);
		$ret = str_replace('__A__', $dayweek, $ret);
		$ret = str_replace('__a__', dol_substr($dayweek, 0, 3), $ret);
	}

	return $ret;
}


/**
 *  Return an array with locale date info.
 *  WARNING: This function use PHP server timezone by default to return locale informations.
 *  Be aware to add the third parameter to "UTC" if you need to work on UTC.
 *
 *	@param	int			$timestamp      Timestamp
 *	@param	boolean		$fast           Fast mode. deprecated.
 *  @param	string		$forcetimezone	'' to use the PHP server timezone. Or use a form like 'gmt', 'Europe/Paris' or '+0200' to force timezone.
 *	@return	array						Array of informations
 *										'seconds' => $secs,
 *										'minutes' => $min,
 *										'hours' => $hour,
 *										'mday' => $day,
 *										'wday' => $dow,		0=sunday, 6=saturday
 *										'mon' => $month,
 *										'year' => $year,
 *										'yday' => floor($secsInYear/$_day_power)
 *										'0' => original timestamp
 * 	@see 								dol_print_date(), dol_stringtotime(), dol_mktime()
 */
function dol_getdate($timestamp, $fast = false, $forcetimezone = '')
{
	//$datetimeobj = new DateTime('@'.$timestamp);
	$datetimeobj = new DateTime();
	$datetimeobj->setTimestamp($timestamp); // Use local PHP server timezone
	if ($forcetimezone) {
		$datetimeobj->setTimezone(new DateTimeZone($forcetimezone == 'gmt' ? 'UTC' : $forcetimezone)); //  (add timezone relative to the date entered)
	}
	$arrayinfo = array(
		'year'=>((int) date_format($datetimeobj, 'Y')),
		'mon'=>((int) date_format($datetimeobj, 'm')),
		'mday'=>((int) date_format($datetimeobj, 'd')),
		'wday'=>((int) date_format($datetimeobj, 'w')),
		'yday'=>((int) date_format($datetimeobj, 'z')),
		'hours'=>((int) date_format($datetimeobj, 'H')),
		'minutes'=>((int) date_format($datetimeobj, 'i')),
		'seconds'=>((int) date_format($datetimeobj, 's')),
		'0'=>$timestamp
	);

	return $arrayinfo;
}

/**
 *	Return a timestamp date built from detailed informations (by default a local PHP server timestamp)
 * 	Replace function mktime not available under Windows if year < 1970
 *	PHP mktime is restricted to the years 1901-2038 on Unix and 1970-2038 on Windows
 *
 * 	@param	int			$hour			Hour	(can be -1 for undefined)
 *	@param	int			$minute			Minute	(can be -1 for undefined)
 *	@param	int			$second			Second	(can be -1 for undefined)
 *	@param	int			$month			Month (1 to 12)
 *	@param	int			$day			Day (1 to 31)
 *	@param	int			$year			Year
 *	@param	mixed		$gm				True or 1 or 'gmt'=Input informations are GMT values
 *										False or 0 or 'tzserver' = local to server TZ
 *										'auto'
 *										'tzuser' = local to user TZ taking dst into account at the current date. Not yet implemented.
 *										'tzuserrel' = local to user TZ taking dst into account at the given date. Use this one to convert date input from user into a GMT date.
 *										'tz,TimeZone' = use specified timezone
 *	@param	int			$check			0=No check on parameters (Can use day 32, etc...)
 *	@return	int|string					Date as a timestamp, '' or false if error
 * 	@see 								dol_print_date(), dol_stringtotime(), dol_getdate()
 */
function dol_mktime($hour, $minute, $second, $month, $day, $year, $gm = 'auto', $check = 1)
{
	global $conf;
	//print "- ".$hour.",".$minute.",".$second.",".$month.",".$day.",".$year.",".$_SERVER["WINDIR"]." -";
	//print 'gm:'.$gm.' gm==auto:'.($gm == 'auto').'<br>';

	if ($gm === 'auto') {
		$gm = (empty($conf) ? 'tzserver' : $conf->tzuserinputkey);
	}

	// Clean parameters
	if ($hour == -1 || empty($hour)) {
		$hour = 0;
	}
	if ($minute == -1 || empty($minute)) {
		$minute = 0;
	}
	if ($second == -1 || empty($second)) {
		$second = 0;
	}

	// Check parameters
	if ($check) {
		if (!$month || !$day) {
			return '';
		}
		if ($day > 31) {
			return '';
		}
		if ($month > 12) {
			return '';
		}
		if ($hour < 0 || $hour > 24) {
			return '';
		}
		if ($minute < 0 || $minute > 60) {
			return '';
		}
		if ($second < 0 || $second > 60) {
			return '';
		}
	}

	if (empty($gm) || ($gm === 'server' || $gm === 'tzserver')) {
		$default_timezone = @date_default_timezone_get(); // Example 'Europe/Berlin'
		$localtz = new DateTimeZone($default_timezone);
	} elseif ($gm === 'user' || $gm === 'tzuser' || $gm === 'tzuserrel') {
		// We use dol_tz_string first because it is more reliable.
		$default_timezone = (empty($_SESSION["dol_tz_string"]) ? @date_default_timezone_get() : $_SESSION["dol_tz_string"]); // Example 'Europe/Berlin'
		try {
			$localtz = new DateTimeZone($default_timezone);
		} catch (Exception $e) {
			dol_syslog("Warning dol_tz_string contains an invalid value ".$_SESSION["dol_tz_string"], LOG_WARNING);
			$default_timezone = @date_default_timezone_get();
		}
	} elseif (strrpos($gm, "tz,") !== false) {
		$timezone = str_replace("tz,", "", $gm); // Example 'tz,Europe/Berlin'
		try {
			$localtz = new DateTimeZone($timezone);
		} catch (Exception $e) {
			dol_syslog("Warning passed timezone contains an invalid value ".$timezone, LOG_WARNING);
		}
	}

	if (empty($localtz)) {
		$localtz = new DateTimeZone('UTC');
	}
	//var_dump($localtz);
	//var_dump($year.'-'.$month.'-'.$day.'-'.$hour.'-'.$minute);
	$dt = new DateTime(null, $localtz);
	$dt->setDate((int) $year, (int) $month, (int) $day);
	$dt->setTime((int) $hour, (int) $minute, (int) $second);
	$date = $dt->getTimestamp(); // should include daylight saving time
	//var_dump($date);
	return $date;
}


/**
 *  Return date for now. In most cases, we use this function without parameters (that means GMT time).
 *
 *  @param	string		$mode	'auto' => for backward compatibility (avoid this),
 *  							'gmt' => we return GMT timestamp,
 * 								'tzserver' => we add the PHP server timezone
 *  							'tzref' => we add the company timezone. Not implemented.
 * 								'tzuser' or 'tzuserrel' => we add the user timezone
 *	@return int   $date	Timestamp
 */
function dol_now($mode = 'auto')
{
	$ret = 0;

	if ($mode === 'auto') {
		$mode = 'gmt';
	}

	if ($mode == 'gmt') {
		$ret = time(); // Time for now at greenwich.
	} elseif ($mode == 'tzserver') {		// Time for now with PHP server timezone added
		require_once DOL_DOCUMENT_ROOT.'/core/lib/date.lib.php';
		$tzsecond = getServerTimeZoneInt('now'); // Contains tz+dayling saving time
		$ret = (int) (dol_now('gmt') + ($tzsecond * 3600));
		//} elseif ($mode == 'tzref') {// Time for now with parent company timezone is added
		//	require_once DOL_DOCUMENT_ROOT.'/core/lib/date.lib.php';
		//	$tzsecond=getParentCompanyTimeZoneInt();    // Contains tz+dayling saving time
		//	$ret=dol_now('gmt')+($tzsecond*3600);
		//}
	} elseif ($mode == 'tzuser' || $mode == 'tzuserrel') {
		// Time for now with user timezone added
		//print 'time: '.time();
		$offsettz = (empty($_SESSION['dol_tz']) ? 0 : $_SESSION['dol_tz']) * 60 * 60;
		$offsetdst = (empty($_SESSION['dol_dst']) ? 0 : $_SESSION['dol_dst']) * 60 * 60;
		$ret = (int) (dol_now('gmt') + ($offsettz + $offsetdst));
	}

	return $ret;
}


/**
 * Return string with formated size
 *
 * @param	int		$size		Size to print
 * @param	int		$shortvalue	Tell if we want long value to use another unit (Ex: 1.5Kb instead of 1500b)
 * @param	int		$shortunit	Use short label of size unit (for example 'b' instead of 'bytes')
 * @return	string				Link
 */
function dol_print_size($size, $shortvalue = 0, $shortunit = 0)
{
	global $conf, $langs;
	$level = 1024;

	if (!empty($conf->dol_optimize_smallscreen)) {
		$shortunit = 1;
	}

	// Set value text
	if (empty($shortvalue) || $size < ($level * 10)) {
		$ret = $size;
		$textunitshort = $langs->trans("b");
		$textunitlong = $langs->trans("Bytes");
	} else {
		$ret = round($size / $level, 0);
		$textunitshort = $langs->trans("Kb");
		$textunitlong = $langs->trans("KiloBytes");
	}
	// Use long or short text unit
	if (empty($shortunit)) {
		$ret .= ' '.$textunitlong;
	} else {
		$ret .= ' '.$textunitshort;
	}

	return $ret;
}

/**
 * Show Url link
 *
 * @param	string		$url		Url to show
 * @param	string		$target		Target for link
 * @param	int			$max		Max number of characters to show
 * @param	int			$withpicto	With picto
 * @return	string					HTML Link
 */
function dol_print_url($url, $target = '_blank', $max = 32, $withpicto = 0)
{
	global $langs;

	if (empty($url)) {
		return '';
	}

	$link = '<a href="';
	if (!preg_match('/^http/i', $url)) {
		$link .= 'http://';
	}
	$link .= $url;
	$link .= '"';
	if ($target) {
		$link .= ' target="'.$target.'"';
	}
	$link .= '>';
	if (!preg_match('/^http/i', $url)) {
		$link .= 'http://';
	}
	$link .= dol_trunc($url, $max);
	$link .= '</a>';
	return '<div class="nospan float" style="margin-right: 10px">'.($withpicto ?img_picto($langs->trans("Url"), 'globe').' ' : '').$link.'</div>';
}

/**
 * Show EMail link formatted for HTML output.
 *
 * @param	string		$email			EMail to show (only email, without 'Name of recipient' before)
 * @param 	int			$cid 			Id of contact if known
 * @param 	int			$socid 			Id of third party if known
 * @param 	int			$addlink		0=no link, 1=email has a html email link (+ link to create action if constant AGENDA_ADDACTIONFOREMAIL is on)
 * @param	int			$max			Max number of characters to show
 * @param	int			$showinvalid	1=Show warning if syntax email is wrong
 * @param	int			$withpicto		Show picto
 * @return	string						HTML Link
 */
function dol_print_email($email, $cid = 0, $socid = 0, $addlink = 0, $max = 64, $showinvalid = 1, $withpicto = 0)
{
	global $conf, $user, $langs, $hookmanager;

	$newemail = dol_escape_htmltag($email);

	if (!empty($conf->global->MAIN_OPTIMIZEFORTEXTBROWSER) && $withpicto) {
		$withpicto = 0;
	}

	if (empty($email)) {
		return '&nbsp;';
	}

	if (!empty($addlink)) {
		$newemail = '<a style="text-overflow: ellipsis;" href="';
		if (!preg_match('/^mailto:/i', $email)) {
			$newemail .= 'mailto:';
		}
		$newemail .= $email;
		$newemail .= '">';
		$newemail .= dol_trunc($email, $max);
		$newemail .= '</a>';
		if ($showinvalid && !isValidEmail($email)) {
			$langs->load("errors");
			$newemail .= img_warning($langs->trans("ErrorBadEMail", $email));
		}

		if (($cid || $socid) && !empty($conf->agenda->enabled) && $user->rights->agenda->myactions->create) {
			$type = 'AC_EMAIL';
			$link = '';
			if (!empty($conf->global->AGENDA_ADDACTIONFOREMAIL)) {
				$link = '<a href="'.DOL_URL_ROOT.'/comm/action/card.php?action=create&amp;backtopage=1&amp;actioncode='.$type.'&amp;contactid='.$cid.'&amp;socid='.$socid.'">'.img_object($langs->trans("AddAction"), "calendar").'</a>';
			}
			if ($link) {
				$newemail = '<div>'.$newemail.' '.$link.'</div>';
			}
		}
	} else {
		if ($showinvalid && !isValidEmail($email)) {
			$langs->load("errors");
			$newemail .= img_warning($langs->trans("ErrorBadEMail", $email));
		}
	}

	//$rep = '<div class="nospan" style="margin-right: 10px">';
	$rep = ($withpicto ? img_picto($langs->trans("EMail").' : '.$email, 'object_email.png').' ' : '').$newemail;
	//$rep .= '</div>';
	if ($hookmanager) {
		$parameters = array('cid' => $cid, 'socid' => $socid, 'addlink' => $addlink, 'picto' => $withpicto);
		$reshook = $hookmanager->executeHooks('printEmail', $parameters, $email);
		if ($reshook > 0) {
			$rep = '';
		}
		$rep .= $hookmanager->resPrint;
	}

	return $rep;
}

/**
 * Get array of social network dictionary
 *
 * @return  array       Array of Social Networks Dictionary
 */
function getArrayOfSocialNetworks()
{
	global $conf, $db;

	$socialnetworks = array();
	// Enable caching of array
	require_once DOL_DOCUMENT_ROOT.'/core/lib/memory.lib.php';
	$cachekey = 'socialnetworks_' . $conf->entity;
	$dataretrieved = dol_getcache($cachekey);
	if (!is_null($dataretrieved)) {
		$socialnetworks = $dataretrieved;
	} else {
		$sql = "SELECT rowid, code, label, url, icon, active FROM ".MAIN_DB_PREFIX."c_socialnetworks";
		$sql .= " WHERE entity=".$conf->entity;
		$resql = $db->query($sql);
		if ($resql) {
			while ($obj = $db->fetch_object($resql)) {
				$socialnetworks[$obj->code] = array(
					'rowid' => $obj->rowid,
					'label' => $obj->label,
					'url' => $obj->url,
					'icon' => $obj->icon,
					'active' => $obj->active,
				);
			}
		}
		dol_setcache($cachekey, $socialnetworks); // If setting cache fails, this is not a problem, so we do not test result.
	}

	return $socialnetworks;
}

/**
 * Show social network link
 *
 * @param	string		$value				Skype to show (only skype, without 'Name of recipient' before)
 * @param	int 		$cid 				Id of contact if known
 * @param	int 		$socid 				Id of third party if known
 * @param	string 		$type				'skype','facebook',...
 * @param	array		$dictsocialnetworks socialnetworks availables
 * @return	string							HTML Link
 */
function dol_print_socialnetworks($value, $cid, $socid, $type, $dictsocialnetworks = array())
{
	global $conf, $user, $langs;

	$htmllink = $value;

	if (empty($value)) {
		return '&nbsp;';
	}

	if (!empty($type)) {
		$htmllink = '<div class="divsocialnetwork inline-block valignmiddle">';
		// Use dictionary definition for picto $dictsocialnetworks[$type]['icon']
		$htmllink .= '<span class="fa paddingright '.($dictsocialnetworks[$type]['icon'] ? $dictsocialnetworks[$type]['icon'] : 'fa-link').'"></span>';
		if ($type == 'skype') {
			$htmllink .= $value;
			$htmllink .= '&nbsp;';
			$htmllink .= '<a href="skype:';
			$htmllink .= $value;
			$htmllink .= '?call" alt="'.$langs->trans("Call").'&nbsp;'.$value.'" title="'.$langs->trans("Call").'&nbsp;'.$value.'">';
			$htmllink .= '<img src="'.DOL_URL_ROOT.'/theme/common/skype_callbutton.png" border="0">';
			$htmllink .= '</a><a href="skype:';
			$htmllink .= $value;
			$htmllink .= '?chat" alt="'.$langs->trans("Chat").'&nbsp;'.$value.'" title="'.$langs->trans("Chat").'&nbsp;'.$value.'">';
			$htmllink .= '<img class="paddingleft" src="'.DOL_URL_ROOT.'/theme/common/skype_chatbutton.png" border="0">';
			$htmllink .= '</a>';
			if (($cid || $socid) && !empty($conf->agenda->enabled) && $user->rights->agenda->myactions->create) {
				$addlink = 'AC_SKYPE';
				$link = '';
				if (!empty($conf->global->AGENDA_ADDACTIONFORSKYPE)) {
					$link = '<a href="'.DOL_URL_ROOT.'/comm/action/card.php?action=create&amp;backtopage=1&amp;actioncode='.$addlink.'&amp;contactid='.$cid.'&amp;socid='.$socid.'">'.img_object($langs->trans("AddAction"), "calendar").'</a>';
				}
				$htmllink .= ($link ? ' '.$link : '');
			}
		} else {
			if (!empty($dictsocialnetworks[$type]['url'])) {
				$link = str_replace('{socialid}', $value, $dictsocialnetworks[$type]['url']);
				$htmllink .= '&nbsp;<a href="'.$link.'" target="_blank">'.$value.'</a>';
			} else {
				$htmllink .= $value;
			}
		}
		$htmllink .= '</div>';
	} else {
		$langs->load("errors");
		$htmllink .= img_warning($langs->trans("ErrorBadSocialNetworkValue", $value));
	}
	return $htmllink;
}

/**
 *	Format profIDs according to country
 *
 *	@param	string	$profID			Value of profID to format
 *	@param	string	$profIDtype		Type of profID to format ('1', '2', '3', '4', '5', '6' or 'VAT')
 *	@param	string	$countrycode	Country code to use for formatting
 *	@param	int		$addcpButton	Add button to copy to clipboard (1 => show only on hoover ; 2 => always display )
 * 	@param	string	$separ			Separation between numbers for a better visibility example : xxx xxx xxx xxxxx
 *	@return string					Formated profID
 */
function dol_print_profids($profID, $profIDtype, $countrycode = '', $addcpButton = 1, $separ = '&nbsp;')
{
	global $mysoc;

	if (empty($profID) || empty($profIDtype)) {
		return '';
	}
	if (empty($countrycode))	$countrycode = $mysoc->country_code;
	$newProfID = $profID;
	$id = substr($profIDtype, -1);
	$ret = '';
	if (strtoupper($countrycode) == 'FR') {
		// France
		if ($id == 1 && dol_strlen($newProfID) == 9)	$newProfID = substr($newProfID, 0, 3).$separ.substr($newProfID, 3, 3).$separ.substr($newProfID, 6, 3);
		if ($id == 2 && dol_strlen($newProfID) == 14)	$newProfID = substr($newProfID, 0, 3).$separ.substr($newProfID, 3, 3).$separ.substr($newProfID, 6, 3).$separ.substr($newProfID, 9, 5);
		if ($profIDtype === 'VAT' && dol_strlen($newProfID) == 13)	$newProfID = substr($newProfID, 0, 4).$separ.substr($newProfID, 4, 3).$separ.substr($newProfID, 7, 3).$separ.substr($newProfID, 10, 3);
	}
	if (!empty($addcpButton))	$ret = showValueWithClipboardCPButton(dol_escape_htmltag($profID), ($addcpButton == 1 ? 1 : 0), $newProfID);
	else $ret = $newProfID;
	return $ret;
}

/**
 * 	Format phone numbers according to country
 *
 * 	@param  string  $phone          Phone number to format
 * 	@param  string  $countrycode    Country code to use for formatting
 * 	@param 	int		$cid 		    Id of contact if known
 * 	@param 	int		$socid          Id of third party if known
 * 	@param 	string	$addlink	    ''=no link to create action, 'AC_TEL'=add link to clicktodial (if module enabled) and add link to create event (if conf->global->AGENDA_ADDACTIONFORPHONE set)
 * 	@param 	string	$separ 		    Separation between numbers for a better visibility example : xx.xx.xx.xx.xx
 *  @param	string  $withpicto      Show picto
 *  @param	string	$titlealt	    Text to show on alt
 *  @param  int     $adddivfloat    Add div float around phone.
 * 	@return string 				    Formated phone number
 */
function dol_print_phone($phone, $countrycode = '', $cid = 0, $socid = 0, $addlink = '', $separ = "&nbsp;", $withpicto = '', $titlealt = '', $adddivfloat = 0)
{
	global $conf, $user, $langs, $mysoc, $hookmanager;

	// Clean phone parameter
	$phone = preg_replace("/[\s.-]/", "", trim($phone));
	if (empty($phone)) {
		return '';
	}
	if (!empty($conf->global->MAIN_PHONE_SEPAR)) {
		$separ = $conf->global->MAIN_PHONE_SEPAR;
	}
	if (empty($countrycode)) {
		$countrycode = $mysoc->country_code;
	}

	// Short format for small screens
	if ($conf->dol_optimize_smallscreen) {
		$separ = '';
	}

	$newphone = $phone;
	if (strtoupper($countrycode) == "FR") {
		// France
		if (dol_strlen($phone) == 10) {
			$newphone = substr($newphone, 0, 2).$separ.substr($newphone, 2, 2).$separ.substr($newphone, 4, 2).$separ.substr($newphone, 6, 2).$separ.substr($newphone, 8, 2);
		} elseif (dol_strlen($phone) == 7) {
			$newphone = substr($newphone, 0, 3).$separ.substr($newphone, 3, 2).$separ.substr($newphone, 5, 2);
		} elseif (dol_strlen($phone) == 9) {
			$newphone = substr($newphone, 0, 2).$separ.substr($newphone, 2, 3).$separ.substr($newphone, 5, 2).$separ.substr($newphone, 7, 2);
		} elseif (dol_strlen($phone) == 11) {
			$newphone = substr($newphone, 0, 3).$separ.substr($newphone, 3, 2).$separ.substr($newphone, 5, 2).$separ.substr($newphone, 7, 2).$separ.substr($newphone, 9, 2);
		} elseif (dol_strlen($phone) == 12) {
			$newphone = substr($newphone, 0, 3).$separ.substr($newphone, 3, 1).$separ.substr($newphone, 4, 2).$separ.substr($newphone, 6, 2).$separ.substr($newphone, 8, 2).$separ.substr($newphone, 10, 2);
		} elseif (dol_strlen($phone) == 13) {
			$newphone = substr($newphone, 0, 4).$separ.substr($newphone, 4, 2).$separ.substr($newphone, 6, 2).$separ.substr($newphone, 8, 3).$separ.substr($newphone, 11, 2);
		}
	} elseif (strtoupper($countrycode) == "CA") {
		if (dol_strlen($phone) == 10) {
			$newphone = ($separ != '' ? '(' : '').substr($newphone, 0, 3).($separ != '' ? ')' : '').$separ.substr($newphone, 3, 3).($separ != '' ? '-' : '').substr($newphone, 6, 4);
		}
	} elseif (strtoupper($countrycode) == "PT") {//Portugal
		if (dol_strlen($phone) == 13) {//ex: +351_ABC_DEF_GHI
			$newphone = substr($newphone, 0, 4).$separ.substr($newphone, 4, 3).$separ.substr($newphone, 7, 3).$separ.substr($newphone, 10, 3);
		}
	} elseif (strtoupper($countrycode) == "SR") {//Suriname
		if (dol_strlen($phone) == 10) {//ex: +597_ABC_DEF
			$newphone = substr($newphone, 0, 4).$separ.substr($newphone, 4, 3).$separ.substr($newphone, 7, 3);
		} elseif (dol_strlen($phone) == 11) {//ex: +597_ABC_DEFG
			$newphone = substr($newphone, 0, 4).$separ.substr($newphone, 4, 3).$separ.substr($newphone, 7, 4);
		}
	} elseif (strtoupper($countrycode) == "DE") {//Allemagne
		if (dol_strlen($phone) == 14) {//ex:  +49_ABCD_EFGH_IJK
			$newphone = substr($newphone, 0, 3).$separ.substr($newphone, 3, 4).$separ.substr($newphone, 7, 4).$separ.substr($newphone, 11, 3);
		} elseif (dol_strlen($phone) == 13) {//ex: +49_ABC_DEFG_HIJ
			$newphone = substr($newphone, 0, 3).$separ.substr($newphone, 3, 3).$separ.substr($newphone, 6, 4).$separ.substr($newphone, 10, 3);
		}
	} elseif (strtoupper($countrycode) == "ES") {//Espagne
		if (dol_strlen($phone) == 12) {//ex:  +34_ABC_DEF_GHI
			$newphone = substr($newphone, 0, 3).$separ.substr($newphone, 3, 3).$separ.substr($newphone, 6, 3).$separ.substr($newphone, 9, 3);
		}
	} elseif (strtoupper($countrycode) == "BF") {// Burkina Faso
		if (dol_strlen($phone) == 12) {//ex :  +22 A BC_DE_FG_HI
			$newphone = substr($newphone, 0, 3).$separ.substr($newphone, 3, 1).$separ.substr($newphone, 4, 2).$separ.substr($newphone, 6, 2).$separ.substr($newphone, 8, 2).$separ.substr($newphone, 10, 2);
		}
	} elseif (strtoupper($countrycode) == "RO") {// Roumanie
		if (dol_strlen($phone) == 12) {//ex :  +40 AB_CDE_FG_HI
			$newphone = substr($newphone, 0, 3).$separ.substr($newphone, 3, 2).$separ.substr($newphone, 5, 3).$separ.substr($newphone, 8, 2).$separ.substr($newphone, 10, 2);
		}
	} elseif (strtoupper($countrycode) == "TR") {//Turquie
		if (dol_strlen($phone) == 13) {//ex :  +90 ABC_DEF_GHIJ
			$newphone = substr($newphone, 0, 3).$separ.substr($newphone, 3, 3).$separ.substr($newphone, 6, 3).$separ.substr($newphone, 9, 4);
		}
	} elseif (strtoupper($countrycode) == "US") {//Etat-Unis
		if (dol_strlen($phone) == 12) {//ex: +1 ABC_DEF_GHIJ
			$newphone = substr($newphone, 0, 2).$separ.substr($newphone, 2, 3).$separ.substr($newphone, 5, 3).$separ.substr($newphone, 8, 4);
		}
	} elseif (strtoupper($countrycode) == "MX") {//Mexique
		if (dol_strlen($phone) == 12) {//ex: +52 ABCD_EFG_HI
			$newphone = substr($newphone, 0, 3).$separ.substr($newphone, 3, 4).$separ.substr($newphone, 7, 3).$separ.substr($newphone, 10, 2);
		} elseif (dol_strlen($phone) == 11) {//ex: +52 AB_CD_EF_GH
			$newphone = substr($newphone, 0, 3).$separ.substr($newphone, 3, 2).$separ.substr($newphone, 5, 2).$separ.substr($newphone, 7, 2).$separ.substr($newphone, 9, 2);
		} elseif (dol_strlen($phone) == 13) {//ex: +52 ABC_DEF_GHIJ
			$newphone = substr($newphone, 0, 3).$separ.substr($newphone, 3, 3).$separ.substr($newphone, 6, 3).$separ.substr($newphone, 9, 4);
		}
	} elseif (strtoupper($countrycode) == "ML") {//Mali
		if (dol_strlen($phone) == 12) {//ex: +223 AB_CD_EF_GH
			$newphone = substr($newphone, 0, 4).$separ.substr($newphone, 4, 2).$separ.substr($newphone, 6, 2).$separ.substr($newphone, 8, 2).$separ.substr($newphone, 10, 2);
		}
	} elseif (strtoupper($countrycode) == "TH") {//Thaïlande
		if (dol_strlen($phone) == 11) {//ex: +66_ABC_DE_FGH
			$newphone = substr($newphone, 0, 3).$separ.substr($newphone, 3, 3).$separ.substr($newphone, 6, 2).$separ.substr($newphone, 8, 3);
		} elseif (dol_strlen($phone) == 12) {//ex: +66_A_BCD_EF_GHI
			$newphone = substr($newphone, 0, 3).$separ.substr($newphone, 3, 1).$separ.substr($newphone, 4, 3).$separ.substr($newphone, 7, 2).$separ.substr($newphone, 9, 3);
		}
	} elseif (strtoupper($countrycode) == "MU") {
		//Maurice
		if (dol_strlen($phone) == 11) {//ex: +230_ABC_DE_FG
			$newphone = substr($newphone, 0, 4).$separ.substr($newphone, 4, 3).$separ.substr($newphone, 7, 2).$separ.substr($newphone, 9, 2);
		} elseif (dol_strlen($phone) == 12) {//ex: +230_ABCD_EF_GH
			$newphone = substr($newphone, 0, 4).$separ.substr($newphone, 4, 4).$separ.substr($newphone, 8, 2).$separ.substr($newphone, 10, 2);
		}
	} elseif (strtoupper($countrycode) == "ZA") {//Afrique du sud
		if (dol_strlen($phone) == 12) {//ex: +27_AB_CDE_FG_HI
			$newphone = substr($newphone, 0, 3).$separ.substr($newphone, 3, 2).$separ.substr($newphone, 5, 3).$separ.substr($newphone, 8, 2).$separ.substr($newphone, 10, 2);
		}
	} elseif (strtoupper($countrycode) == "SY") {//Syrie
		if (dol_strlen($phone) == 12) {//ex: +963_AB_CD_EF_GH
			$newphone = substr($newphone, 0, 4).$separ.substr($newphone, 4, 2).$separ.substr($newphone, 6, 2).$separ.substr($newphone, 8, 2).$separ.substr($newphone, 10, 2);
		} elseif (dol_strlen($phone) == 13) {//ex: +963_AB_CD_EF_GHI
			$newphone = substr($newphone, 0, 4).$separ.substr($newphone, 4, 2).$separ.substr($newphone, 6, 2).$separ.substr($newphone, 8, 2).$separ.substr($newphone, 10, 3);
		}
	} elseif (strtoupper($countrycode) == "AE") {//Emirats Arabes Unis
		if (dol_strlen($phone) == 12) {//ex: +971_ABC_DEF_GH
			$newphone = substr($newphone, 0, 4).$separ.substr($newphone, 4, 3).$separ.substr($newphone, 7, 3).$separ.substr($newphone, 10, 2);
		} elseif (dol_strlen($phone) == 13) {//ex: +971_ABC_DEF_GHI
			$newphone = substr($newphone, 0, 4).$separ.substr($newphone, 4, 3).$separ.substr($newphone, 7, 3).$separ.substr($newphone, 10, 3);
		} elseif (dol_strlen($phone) == 14) {//ex: +971_ABC_DEF_GHIK
			$newphone = substr($newphone, 0, 4).$separ.substr($newphone, 4, 3).$separ.substr($newphone, 7, 3).$separ.substr($newphone, 10, 4);
		}
	} elseif (strtoupper($countrycode) == "DZ") {//Algérie
		if (dol_strlen($phone) == 13) {//ex: +213_ABC_DEF_GHI
			$newphone = substr($newphone, 0, 4).$separ.substr($newphone, 4, 3).$separ.substr($newphone, 7, 3).$separ.substr($newphone, 10, 3);
		}
	} elseif (strtoupper($countrycode) == "BE") {//Belgique
		if (dol_strlen($phone) == 11) {//ex: +32_ABC_DE_FGH
			$newphone = substr($newphone, 0, 3).$separ.substr($newphone, 3, 3).$separ.substr($newphone, 6, 2).$separ.substr($newphone, 8, 3);
		} elseif (dol_strlen($phone) == 12) {//ex: +32_ABC_DEF_GHI
			$newphone = substr($newphone, 0, 3).$separ.substr($newphone, 3, 3).$separ.substr($newphone, 6, 3).$separ.substr($newphone, 9, 3);
		}
	} elseif (strtoupper($countrycode) == "PF") {//Polynésie française
		if (dol_strlen($phone) == 12) {//ex: +689_AB_CD_EF_GH
			$newphone = substr($newphone, 0, 4).$separ.substr($newphone, 4, 2).$separ.substr($newphone, 6, 2).$separ.substr($newphone, 8, 2).$separ.substr($newphone, 10, 2);
		}
	} elseif (strtoupper($countrycode) == "CO") {//Colombie
		if (dol_strlen($phone) == 13) {//ex: +57_ABC_DEF_GH_IJ
			$newphone = substr($newphone, 0, 3).$separ.substr($newphone, 3, 3).$separ.substr($newphone, 6, 3).$separ.substr($newphone, 9, 2).$separ.substr($newphone, 11, 2);
		}
	} elseif (strtoupper($countrycode) == "JO") {//Jordanie
		if (dol_strlen($phone) == 12) {//ex: +962_A_BCD_EF_GH
			$newphone = substr($newphone, 0, 4).$separ.substr($newphone, 4, 1).$separ.substr($newphone, 5, 3).$separ.substr($newphone, 7, 2).$separ.substr($newphone, 9, 2);
		}
	} elseif (strtoupper($countrycode) == "JM") {//Jamaïque
		if (dol_strlen($newphone) == 12) {//ex: +1867_ABC_DEFG
			$newphone = substr($newphone, 0, 5).$separ.substr($newphone, 5, 3).$separ.substr($newphone, 8, 4);
		}
	} elseif (strtoupper($countrycode) == "MG") {//Madagascar
		if (dol_strlen($phone) == 13) {//ex: +261_AB_CD_EFG_HI
			$newphone = substr($newphone, 0, 4).$separ.substr($newphone, 4, 2).$separ.substr($newphone, 6, 2).$separ.substr($newphone, 8, 3).$separ.substr($newphone, 11, 2);
		}
	} elseif (strtoupper($countrycode) == "GB") {//Royaume uni
		if (dol_strlen($phone) == 13) {//ex: +44_ABCD_EFG_HIJ
			$newphone = substr($newphone, 0, 3).$separ.substr($newphone, 3, 4).$separ.substr($newphone, 7, 3).$separ.substr($newphone, 10, 3);
		}
	} elseif (strtoupper($countrycode) == "CH") {//Suisse
		if (dol_strlen($phone) == 12) {//ex: +41_AB_CDE_FG_HI
			$newphone = substr($newphone, 0, 3).$separ.substr($newphone, 3, 2).$separ.substr($newphone, 5, 3).$separ.substr($newphone, 8, 2).$separ.substr($newphone, 10, 2);
		} elseif (dol_strlen($phone) == 15) {// +41_AB_CDE_FGH_IJKL
			$newphone = $newphone = substr($newphone, 0, 3).$separ.substr($newphone, 3, 2).$separ.substr($newphone, 5, 3).$separ.substr($newphone, 8, 3).$separ.substr($newphone, 11, 4);
		}
	} elseif (strtoupper($countrycode) == "TN") {//Tunisie
		if (dol_strlen($phone) == 12) {//ex: +216_AB_CDE_FGH
			$newphone = substr($newphone, 0, 4).$separ.substr($newphone, 4, 2).$separ.substr($newphone, 6, 3).$separ.substr($newphone, 9, 3);
		}
	} elseif (strtoupper($countrycode) == "GF") {//Guyane francaise
		if (dol_strlen($phone) == 13) {//ex: +594_ABC_DE_FG_HI  (ABC=594 de nouveau)
			$newphone = substr($newphone, 0, 4).$separ.substr($newphone, 4, 3).$separ.substr($newphone, 7, 2).$separ.substr($newphone, 9, 2).$separ.substr($newphone, 11, 2);
		}
	} elseif (strtoupper($countrycode) == "GP") {//Guadeloupe
		if (dol_strlen($phone) == 13) {//ex: +590_ABC_DE_FG_HI  (ABC=590 de nouveau)
			$newphone = substr($newphone, 0, 4).$separ.substr($newphone, 4, 3).$separ.substr($newphone, 7, 2).$separ.substr($newphone, 9, 2).$separ.substr($newphone, 11, 2);
		}
	} elseif (strtoupper($countrycode) == "MQ") {//Martinique
		if (dol_strlen($phone) == 13) {//ex: +596_ABC_DE_FG_HI  (ABC=596 de nouveau)
			$newphone = substr($newphone, 0, 4).$separ.substr($newphone, 4, 3).$separ.substr($newphone, 7, 2).$separ.substr($newphone, 9, 2).$separ.substr($newphone, 11, 2);
		}
	} elseif (strtoupper($countrycode) == "IT") {//Italie
		if (dol_strlen($phone) == 12) {//ex: +39_ABC_DEF_GHI
			$newphone = substr($newphone, 0, 3).$separ.substr($newphone, 3, 3).$separ.substr($newphone, 6, 3).$separ.substr($newphone, 9, 3);
		} elseif (dol_strlen($phone) == 13) {//ex: +39_ABC_DEF_GH_IJ
			$newphone = substr($newphone, 0, 3).$separ.substr($newphone, 3, 3).$separ.substr($newphone, 6, 3).$separ.substr($newphone, 9, 2).$separ.substr($newphone, 11, 2);
		}
	} elseif (strtoupper($countrycode) == "AU") {
		//Australie
		if (dol_strlen($phone) == 12) {
			//ex: +61_A_BCDE_FGHI
			$newphone = substr($newphone, 0, 3).$separ.substr($newphone, 3, 1).$separ.substr($newphone, 4, 4).$separ.substr($newphone, 8, 4);
		}
	}
	if (!empty($addlink)) {	// Link on phone number (+ link to add action if conf->global->AGENDA_ADDACTIONFORPHONE set)
		if ($conf->browser->layout == 'phone' || (!empty($conf->clicktodial->enabled) && !empty($conf->global->CLICKTODIAL_USE_TEL_LINK_ON_PHONE_NUMBERS))) {	// If phone or option for, we use link of phone
			$newphoneform = $newphone;
			$newphone = '<a href="tel:'.$phone.'"';
			$newphone .= '>'.$newphoneform.'</a>';
		} elseif (!empty($conf->clicktodial->enabled) && $addlink == 'AC_TEL') {		// If click to dial, we use click to dial url
			if (empty($user->clicktodial_loaded)) {
				$user->fetch_clicktodial();
			}

			// Define urlmask
			$urlmask = 'ErrorClickToDialModuleNotConfigured';
			if (!empty($conf->global->CLICKTODIAL_URL)) {
				$urlmask = $conf->global->CLICKTODIAL_URL;
			}
			if (!empty($user->clicktodial_url)) {
				$urlmask = $user->clicktodial_url;
			}

			$clicktodial_poste = (!empty($user->clicktodial_poste) ?urlencode($user->clicktodial_poste) : '');
			$clicktodial_login = (!empty($user->clicktodial_login) ?urlencode($user->clicktodial_login) : '');
			$clicktodial_password = (!empty($user->clicktodial_password) ?urlencode($user->clicktodial_password) : '');
			// This line is for backward compatibility
			$url = sprintf($urlmask, urlencode($phone), $clicktodial_poste, $clicktodial_login, $clicktodial_password);
			// Thoose lines are for substitution
			$substitarray = array('__PHONEFROM__'=>$clicktodial_poste,
								'__PHONETO__'=>urlencode($phone),
								'__LOGIN__'=>$clicktodial_login,
								'__PASS__'=>$clicktodial_password);
			$url = make_substitutions($url, $substitarray);
			$newphonesav = $newphone;
			$newphone = '<a href="'.$url.'"';
			if (!empty($conf->global->CLICKTODIAL_FORCENEWTARGET)) {
				$newphone .= ' target="_blank"';
			}
			$newphone .= '>'.$newphonesav.'</a>';
		}

		//if (($cid || $socid) && ! empty($conf->agenda->enabled) && $user->rights->agenda->myactions->create)
		if (!empty($conf->agenda->enabled) && $user->rights->agenda->myactions->create) {
			$type = 'AC_TEL';
			$link = '';
			if ($addlink == 'AC_FAX') {
				$type = 'AC_FAX';
			}
			if (!empty($conf->global->AGENDA_ADDACTIONFORPHONE)) {
				$link = '<a href="'.DOL_URL_ROOT.'/comm/action/card.php?action=create&amp;backtopage=1&amp;actioncode='.$type.($cid ? '&amp;contactid='.$cid : '').($socid ? '&amp;socid='.$socid : '').'">'.img_object($langs->trans("AddAction"), "calendar").'</a>';
			}
			if ($link) {
				$newphone = '<div>'.$newphone.' '.$link.'</div>';
			}
		}
	}

	if (empty($titlealt)) {
		$titlealt = ($withpicto == 'fax' ? $langs->trans("Fax") : $langs->trans("Phone"));
	}
	$rep = '';

	if ($hookmanager) {
		$parameters = array('countrycode' => $countrycode, 'cid' => $cid, 'socid' => $socid, 'titlealt' => $titlealt, 'picto' => $withpicto);
		$reshook = $hookmanager->executeHooks('printPhone', $parameters, $phone);
		$rep .= $hookmanager->resPrint;
	}
	if (empty($reshook)) {
		$picto = '';
		if ($withpicto) {
			if ($withpicto == 'fax') {
				$picto = 'phoning_fax';
			} elseif ($withpicto == 'phone') {
				$picto = 'phoning';
			} elseif ($withpicto == 'mobile') {
				$picto = 'phoning_mobile';
			} else {
				$picto = '';
			}
		}
		if ($adddivfloat) {
			$rep .= '<div class="nospan float" style="margin-right: 10px">';
		} else {
			$rep .= '<span style="margin-right: 10px;">';
		}
		$rep .= ($withpicto ?img_picto($titlealt, 'object_'.$picto.'.png').' ' : '').$newphone;
		if ($adddivfloat) {
			$rep .= '</div>';
		} else {
			$rep .= '</span>';
		}
	}

	return $rep;
}

/**
 * 	Return an IP formated to be shown on screen
 *
 * 	@param	string	$ip			IP
 * 	@param	int		$mode		0=return IP + country/flag, 1=return only country/flag, 2=return only IP
 * 	@return string 				Formated IP, with country if GeoIP module is enabled
 */
function dol_print_ip($ip, $mode = 0)
{
	global $conf, $langs;

	$ret = '';

	if (empty($mode)) {
		$ret .= $ip;
	}

	if ($mode != 2) {
		$countrycode = dolGetCountryCodeFromIp($ip);
		if ($countrycode) {	// If success, countrycode is us, fr, ...
			if (file_exists(DOL_DOCUMENT_ROOT.'/theme/common/flags/'.$countrycode.'.png')) {
				$ret .= ' '.img_picto($countrycode.' '.$langs->trans("AccordingToGeoIPDatabase"), DOL_URL_ROOT.'/theme/common/flags/'.$countrycode.'.png', '', 1);
			} else {
				$ret .= ' ('.$countrycode.')';
			}
		} else {
			// Nothing
		}
	}

	return $ret;
}

/**
 * Return the IP of remote user.
 * Take HTTP_X_FORWARDED_FOR (defined when using proxy)
 * Then HTTP_CLIENT_IP if defined (rare)
 * Then REMOTE_ADDR (no way to be modified by user but may be wrong if user is using a proxy)
 *
 * @return	string		Ip of remote user.
 */
function getUserRemoteIP()
{
	if (empty($_SERVER['HTTP_X_FORWARDED_FOR']) || preg_match('/[^0-9\.\:,\[\]]/', $_SERVER['HTTP_X_FORWARDED_FOR'])) {
		if (empty($_SERVER['HTTP_CLIENT_IP']) || preg_match('/[^0-9\.\:,\[\]]/', $_SERVER['HTTP_CLIENT_IP'])) {
			if (empty($_SERVER["HTTP_CF_CONNECTING_IP"])) {
				$ip = (empty($_SERVER['REMOTE_ADDR']) ? '' : $_SERVER['REMOTE_ADDR']);	// value may have been the IP of the proxy and not the client
			} else {
				$ip = $_SERVER["HTTP_CF_CONNECTING_IP"];	// value here may have been forged by client
			}
		} else {
			$ip = $_SERVER['HTTP_CLIENT_IP']; // value is clean here but may have been forged by proxy
		}
	} else {
		$ip = $_SERVER['HTTP_X_FORWARDED_FOR']; // value is clean here but may have been forged by proxy
	}
	return $ip;
}

/**
 * Return if we are using a HTTPS connexion
 * Check HTTPS (no way to be modified by user but may be empty or wrong if user is using a proxy)
 * Take HTTP_X_FORWARDED_PROTO (defined when using proxy)
 * Then HTTP_X_FORWARDED_SSL
 *
 * @return	boolean		True if user is using HTTPS
 */
function isHTTPS()
{
	$isSecure = false;
	if (isset($_SERVER['HTTPS']) && $_SERVER['HTTPS'] == 'on') {
		$isSecure = true;
	} elseif (!empty($_SERVER['HTTP_X_FORWARDED_PROTO']) && $_SERVER['HTTP_X_FORWARDED_PROTO'] == 'https' || !empty($_SERVER['HTTP_X_FORWARDED_SSL']) && $_SERVER['HTTP_X_FORWARDED_SSL'] == 'on') {
		$isSecure = true;
	}
	return $isSecure;
}

/**
 * 	Return a country code from IP. Empty string if not found.
 *
 * 	@param	string	$ip			IP
 * 	@return string 				Country code ('us', 'fr', ...)
 */
function dolGetCountryCodeFromIp($ip)
{
	global $conf;

	$countrycode = '';

	if (!empty($conf->geoipmaxmind->enabled)) {
		$datafile = $conf->global->GEOIPMAXMIND_COUNTRY_DATAFILE;
		//$ip='24.24.24.24';
		//$datafile='/usr/share/GeoIP/GeoIP.dat';    Note that this must be downloaded datafile (not same than datafile provided with ubuntu packages)
		include_once DOL_DOCUMENT_ROOT.'/core/class/dolgeoip.class.php';
		$geoip = new DolGeoIP('country', $datafile);
		//print 'ip='.$ip.' databaseType='.$geoip->gi->databaseType." GEOIP_CITY_EDITION_REV1=".GEOIP_CITY_EDITION_REV1."\n";
		$countrycode = $geoip->getCountryCodeFromIP($ip);
	}

	return $countrycode;
}


/**
 *  Return country code for current user.
 *  If software is used inside a local network, detection may fails (we need a public ip)
 *
 *  @return     string      Country code (fr, es, it, us, ...)
 */
function dol_user_country()
{
	global $conf, $langs, $user;

	//$ret=$user->xxx;
	$ret = '';
	if (!empty($conf->geoipmaxmind->enabled)) {
		$ip = getUserRemoteIP();
		$datafile = $conf->global->GEOIPMAXMIND_COUNTRY_DATAFILE;
		//$ip='24.24.24.24';
		//$datafile='E:\Mes Sites\Web\Admin1\awstats\maxmind\GeoIP.dat';
		include_once DOL_DOCUMENT_ROOT.'/core/class/dolgeoip.class.php';
		$geoip = new DolGeoIP('country', $datafile);
		$countrycode = $geoip->getCountryCodeFromIP($ip);
		$ret = $countrycode;
	}
	return $ret;
}

/**
 *  Format address string
 *
 *  @param	string	$address    Address string, already formatted with dol_format_address()
 *  @param  int		$htmlid     Html ID (for example 'gmap')
 *  @param  int		$element    'thirdparty'|'contact'|'member'|'other'
 *  @param  int		$id         Id of object
 *  @param	int		$noprint	No output. Result is the function return
 *  @param  string  $charfornl  Char to use instead of nl2br. '' means we use a standad nl2br.
 *  @return string|void			Nothing if noprint is 0, formatted address if noprint is 1
 *  @see dol_format_address()
 */
function dol_print_address($address, $htmlid, $element, $id, $noprint = 0, $charfornl = '')
{
	global $conf, $user, $langs, $hookmanager;

	$out = '';

	if ($address) {
		if ($hookmanager) {
			$parameters = array('element' => $element, 'id' => $id);
			$reshook = $hookmanager->executeHooks('printAddress', $parameters, $address);
			$out .= $hookmanager->resPrint;
		}
		if (empty($reshook)) {
			if (empty($charfornl)) {
				$out .= nl2br($address);
			} else {
				$out .= preg_replace('/[\r\n]+/', $charfornl, $address);
			}

			// TODO Remove this block, we can add this using the hook now
			$showgmap = $showomap = 0;
			if (($element == 'thirdparty' || $element == 'societe') && !empty($conf->google->enabled) && !empty($conf->global->GOOGLE_ENABLE_GMAPS)) {
				$showgmap = 1;
			}
			if ($element == 'contact' && !empty($conf->google->enabled) && !empty($conf->global->GOOGLE_ENABLE_GMAPS_CONTACTS)) {
				$showgmap = 1;
			}
			if ($element == 'member' && !empty($conf->google->enabled) && !empty($conf->global->GOOGLE_ENABLE_GMAPS_MEMBERS)) {
				$showgmap = 1;
			}
			if (($element == 'thirdparty' || $element == 'societe') && !empty($conf->openstreetmap->enabled) && !empty($conf->global->OPENSTREETMAP_ENABLE_MAPS)) {
				$showomap = 1;
			}
			if ($element == 'contact' && !empty($conf->openstreetmap->enabled) && !empty($conf->global->OPENSTREETMAP_ENABLE_MAPS_CONTACTS)) {
				$showomap = 1;
			}
			if ($element == 'member' && !empty($conf->openstreetmap->enabled) && !empty($conf->global->OPENSTREETMAP_ENABLE_MAPS_MEMBERS)) {
				$showomap = 1;
			}
			if ($showgmap) {
				$url = dol_buildpath('/google/gmaps.php?mode='.$element.'&id='.$id, 1);
				$out .= ' <a href="'.$url.'" target="_gmaps"><img id="'.$htmlid.'" class="valigntextbottom" src="'.DOL_URL_ROOT.'/theme/common/gmap.png"></a>';
			}
			if ($showomap) {
				$url = dol_buildpath('/openstreetmap/maps.php?mode='.$element.'&id='.$id, 1);
				$out .= ' <a href="'.$url.'" target="_gmaps"><img id="'.$htmlid.'_openstreetmap" class="valigntextbottom" src="'.DOL_URL_ROOT.'/theme/common/gmap.png"></a>';
			}
		}
	}
	if ($noprint) {
		return $out;
	} else {
		print $out;
	}
}


/**
 *	Return true if email syntax is ok.
 *
 *	@param	    string		$address    			email (Ex: "toto@examle.com". Long form "John Do <johndo@example.com>" will be false)
 *  @param		int			$acceptsupervisorkey	If 1, the special string '__SUPERVISOREMAIL__' is also accepted as valid
 *	@return     boolean     						true if email syntax is OK, false if KO or empty string
 *  @see isValidMXRecord()
 */
function isValidEmail($address, $acceptsupervisorkey = 0)
{
	if ($acceptsupervisorkey && $address == '__SUPERVISOREMAIL__') {
		return true;
	}
	if (filter_var($address, FILTER_VALIDATE_EMAIL)) {
		return true;
	}

	return false;
}

/**
 *	Return if the domain name has a valid MX record.
 *  WARNING: This need function idn_to_ascii, checkdnsrr and getmxrr
 *
 *	@param	    string		$domain	    			Domain name (Ex: "yahoo.com", "yhaoo.com", "dolibarr.fr")
 *	@return     int     							-1 if error (function not available), 0=Not valid, 1=Valid
 *  @see isValidEmail()
 */
function isValidMXRecord($domain)
{
	if (function_exists('idn_to_ascii') && function_exists('checkdnsrr')) {
		if (!checkdnsrr(idn_to_ascii($domain), 'MX')) {
			return 0;
		}
		if (function_exists('getmxrr')) {
			$mxhosts = array();
			$weight = array();
			getmxrr(idn_to_ascii($domain), $mxhosts, $weight);
			if (count($mxhosts) > 1) {
				return 1;
			}
			if (count($mxhosts) == 1 && !empty($mxhosts[0])) {
				return 1;
			}

			return 0;
		}
	}
	return -1;
}

/**
 *  Return true if phone number syntax is ok
 *  TODO Decide what to do with this
 *
 *  @param	string		$phone		phone (Ex: "0601010101")
 *  @return boolean     			true if phone syntax is OK, false if KO or empty string
 */
function isValidPhone($phone)
{
	return true;
}


/**
 * Make a strlen call. Works even if mbstring module not enabled
 *
 * @param   string		$string				String to calculate length
 * @param   string		$stringencoding		Encoding of string
 * @return  int								Length of string
 */
function dol_strlen($string, $stringencoding = 'UTF-8')
{
	if (function_exists('mb_strlen')) {
		return mb_strlen($string, $stringencoding);
	} else {
		return strlen($string);
	}
}

/**
 * Make a substring. Works even if mbstring module is not enabled for better compatibility.
 *
 * @param	string	$string				String to scan
 * @param	string	$start				Start position
 * @param	int		$length				Length (in nb of characters or nb of bytes depending on trunconbytes param)
 * @param   string	$stringencoding		Page code used for input string encoding
 * @param	int		$trunconbytes		1=Length is max of bytes instead of max of characters
 * @return  string						substring
 */
function dol_substr($string, $start, $length, $stringencoding = '', $trunconbytes = 0)
{
	global $langs;

	if (empty($stringencoding)) {
		$stringencoding = $langs->charset_output;
	}

	$ret = '';
	if (empty($trunconbytes)) {
		if (function_exists('mb_substr')) {
			$ret = mb_substr($string, $start, $length, $stringencoding);
		} else {
			$ret = substr($string, $start, $length);
		}
	} else {
		if (function_exists('mb_strcut')) {
			$ret = mb_strcut($string, $start, $length, $stringencoding);
		} else {
			$ret = substr($string, $start, $length);
		}
	}
	return $ret;
}


/**
 *	Truncate a string to a particular length adding '…' if string larger than length.
 * 	If length = max length+1, we do no truncate to avoid having just 1 char replaced with '…'.
 *  MAIN_DISABLE_TRUNC=1 can disable all truncings
 *
 *	@param	string	$string				String to truncate
 *	@param  int		$size				Max string size visible (excluding …). 0 for no limit. WARNING: Final string size can have 3 more chars (if we added …, or if size was max+1 so it does not worse to replace with ...)
 *	@param	string	$trunc				Where to trunc: 'right', 'left', 'middle' (size must be a 2 power), 'wrap'
 * 	@param	string	$stringencoding		Tell what is source string encoding
 *  @param	int		$nodot				Truncation do not add … after truncation. So it's an exact truncation.
 *  @param  int     $display            Trunc is used to display data and can be changed for small screen. TODO Remove this param (must be dealt with CSS)
 *	@return string						Truncated string. WARNING: length is never higher than $size if $nodot is set, but can be 3 chars higher otherwise.
 */
function dol_trunc($string, $size = 40, $trunc = 'right', $stringencoding = 'UTF-8', $nodot = 0, $display = 0)
{
	global $conf;

	if (empty($size) || !empty($conf->global->MAIN_DISABLE_TRUNC)) {
		return $string;
	}

	if (empty($stringencoding)) {
		$stringencoding = 'UTF-8';
	}
	// reduce for small screen
	if ($conf->dol_optimize_smallscreen == 1 && $display == 1) {
		$size = round($size / 3);
	}

	// We go always here
	if ($trunc == 'right') {
		$newstring = dol_textishtml($string) ? dol_string_nohtmltag($string, 1) : $string;
		if (dol_strlen($newstring, $stringencoding) > ($size + ($nodot ? 0 : 1))) {
			// If nodot is 0 and size is 1 chars more, we don't trunc and don't add …
			return dol_substr($newstring, 0, $size, $stringencoding).($nodot ? '' : '…');
		} else {
			//return 'u'.$size.'-'.$newstring.'-'.dol_strlen($newstring,$stringencoding).'-'.$string;
			return $string;
		}
	} elseif ($trunc == 'middle') {
		$newstring = dol_textishtml($string) ? dol_string_nohtmltag($string, 1) : $string;
		if (dol_strlen($newstring, $stringencoding) > 2 && dol_strlen($newstring, $stringencoding) > ($size + 1)) {
			$size1 = round($size / 2);
			$size2 = round($size / 2);
			return dol_substr($newstring, 0, $size1, $stringencoding).'…'.dol_substr($newstring, dol_strlen($newstring, $stringencoding) - $size2, $size2, $stringencoding);
		} else {
			return $string;
		}
	} elseif ($trunc == 'left') {
		$newstring = dol_textishtml($string) ? dol_string_nohtmltag($string, 1) : $string;
		if (dol_strlen($newstring, $stringencoding) > ($size + ($nodot ? 0 : 1))) {
			// If nodot is 0 and size is 1 chars more, we don't trunc and don't add …
			return '…'.dol_substr($newstring, dol_strlen($newstring, $stringencoding) - $size, $size, $stringencoding);
		} else {
			return $string;
		}
	} elseif ($trunc == 'wrap') {
		$newstring = dol_textishtml($string) ? dol_string_nohtmltag($string, 1) : $string;
		if (dol_strlen($newstring, $stringencoding) > ($size + 1)) {
			return dol_substr($newstring, 0, $size, $stringencoding)."\n".dol_trunc(dol_substr($newstring, $size, dol_strlen($newstring, $stringencoding) - $size, $stringencoding), $size, $trunc);
		} else {
			return $string;
		}
	} else {
		return 'BadParam3CallingDolTrunc';
	}
}

/**
 *	Show picto whatever it's its name (generic function)
 *
 *	@param      string		$titlealt         		Text on title tag for tooltip. Not used if param notitle is set to 1.
 *	@param      string		$picto       			Name of image file to show ('filenew', ...)
 *													If no extension provided, we use '.png'. Image must be stored into theme/xxx/img directory.
 *                                  				Example: picto.png                  if picto.png is stored into htdocs/theme/mytheme/img
 *                                  				Example: picto.png@mymodule         if picto.png is stored into htdocs/mymodule/img
 *                                  				Example: /mydir/mysubdir/picto.png  if picto.png is stored into htdocs/mydir/mysubdir (pictoisfullpath must be set to 1)
 *	@param		string		$moreatt				Add more attribute on img tag (For example 'class="pictofixedwidth"')
 *	@param		boolean|int	$pictoisfullpath		If true or 1, image path is a full path
 *	@param		int			$srconly				Return only content of the src attribute of img.
 *  @param		int			$notitle				1=Disable tag title. Use it if you add js tooltip, to avoid duplicate tooltip.
 *  @param		string		$alt					Force alt for bind people
 *  @param		string		$morecss				Add more class css on img tag (For example 'myclascss').
 *  @param		string		$marginleftonlyshort	1 = Add a short left margin on picto, 2 = Add a larger left margin on picto, 0 = No margin left. Works for fontawesome picto only.
 *  @return     string       				    	Return img tag
 *  @see        img_object(), img_picto_common()
 */
function img_picto($titlealt, $picto, $moreatt = '', $pictoisfullpath = false, $srconly = 0, $notitle = 0, $alt = '', $morecss = '', $marginleftonlyshort = 2)
{
	global $conf, $langs;
	// We forge fullpathpicto for image to $path/img/$picto. By default, we take DOL_URL_ROOT/theme/$conf->theme/img/$picto
	$url = DOL_URL_ROOT;
	$theme = isset($conf->theme) ? $conf->theme : null;
	$path = 'theme/'.$theme;
	// Define fullpathpicto to use into src
	if ($pictoisfullpath) {
		// Clean parameters
		if (!preg_match('/(\.png|\.gif|\.svg)$/i', $picto)) {
			$picto .= '.png';
		}
		$fullpathpicto = $picto;
		$reg = array();
		if (preg_match('/class="([^"]+)"/', $moreatt, $reg)) {
			$morecss .= ($morecss ? ' ' : '').$reg[1];
			$moreatt = str_replace('class="'.$reg[1].'"', '', $moreatt);
		}
	} else {
		$pictowithouttext = preg_replace('/(\.png|\.gif|\.svg)$/', '', $picto);
		$pictowithouttext = str_replace('object_', '', $pictowithouttext);
		if (empty($srconly) && in_array($pictowithouttext, array(
				'1downarrow', '1uparrow', '1leftarrow', '1rightarrow', '1uparrow_selected', '1downarrow_selected', '1leftarrow_selected', '1rightarrow_selected',
				'accountancy', 'accounting_account', 'account', 'accountline', 'action', 'add', 'address', 'angle-double-down', 'angle-double-up', 'asset',
				'bank_account', 'barcode', 'bank', 'bill', 'billa', 'billr', 'billd', 'bookmark', 'bom', 'bug', 'building',
				'calendar', 'calendarmonth', 'calendarweek', 'calendarday', 'calendarperuser', 'calendarpertype',
				'cash-register', 'category', 'chart', 'check', 'clock', 'close_title', 'cog', 'collab', 'company', 'contact', 'country', 'contract', 'conversation', 'cron', 'cubes',
				'currency', 'multicurrency',
				'delete', 'dolly', 'dollyrevert', 'donation', 'download', 'dynamicprice',
				'edit', 'ellipsis-h', 'email', 'eraser', 'establishment', 'expensereport', 'external-link-alt', 'external-link-square-alt',
				'filter', 'file-code', 'file-export', 'file-import', 'file-upload', 'autofill', 'folder', 'folder-open', 'folder-plus',
				'generate', 'globe', 'globe-americas', 'graph', 'grip', 'grip_title', 'group',
				'help', 'holiday',
				'images', 'incoterm', 'info', 'intervention', 'inventory', 'intracommreport', 'knowledgemanagement',
				'label', 'language', 'link', 'list', 'list-alt', 'listlight', 'loan', 'lot', 'long-arrow-alt-right',
				'margin', 'map-marker-alt', 'member', 'meeting', 'money-bill-alt', 'movement', 'mrp', 'note', 'next',
				'off', 'on', 'order',
				'paiment', 'paragraph', 'play', 'pdf', 'phone', 'phoning', 'phoning_mobile', 'phoning_fax', 'playdisabled', 'previous', 'poll', 'pos', 'printer', 'product', 'propal', 'stock', 'resize', 'service', 'stats', 'trip',
				'security', 'setup', 'share-alt', 'sign-out', 'split', 'stripe', 'stripe-s', 'switch_off', 'switch_on', 'tools', 'unlink', 'uparrow', 'user', 'vcard', 'wrench',
				'github', 'jabber', 'skype', 'twitter', 'facebook', 'linkedin', 'instagram', 'snapchat', 'youtube', 'google-plus-g', 'whatsapp',
				'chevron-left', 'chevron-right', 'chevron-down', 'chevron-top', 'commercial', 'companies',
				'generic', 'home', 'hrm', 'members', 'products', 'invoicing',
				'partnership', 'payment', 'payment_vat', 'pencil-ruler', 'preview', 'project', 'projectpub', 'projecttask', 'question', 'refresh', 'region',
				'salary', 'shipment', 'state', 'supplier_invoice', 'supplier_invoicea', 'supplier_invoicer', 'supplier_invoiced',
				'technic', 'ticket',
				'error', 'warning',
				'recent', 'reception', 'recruitmentcandidature', 'recruitmentjobposition', 'resource', 'recurring',
				'shapes', 'square', 'stop-circle', 'supplier', 'supplier_proposal', 'supplier_order', 'supplier_invoice',
				'timespent', 'title_setup', 'title_accountancy', 'title_bank', 'title_hrm', 'title_agenda',
				'uncheck', 'url', 'user-cog', 'user-injured', 'user-md', 'vat', 'website', 'workstation', 'webhook', 'world', 'private',
				'conferenceorbooth', 'eventorganization'
			))) {
			$fakey = $pictowithouttext;
			$facolor = '';
			$fasize = '';
			$fa = getDolGlobalString('MAIN_FONTAWESOME_ICON_STYLE', 'fas');
			if (in_array($pictowithouttext, array('clock', 'establishment', 'generic', 'minus-square', 'object_generic', 'pdf', 'plus-square', 'timespent', 'note', 'off', 'on', 'object_bookmark', 'bookmark', 'vcard'))) {
				$fa = 'far';
			}
			if (in_array($pictowithouttext, array('black-tie', 'github', 'skype', 'twitter', 'facebook', 'linkedin', 'instagram', 'snapchat', 'stripe', 'stripe-s', 'youtube', 'google-plus-g', 'whatsapp'))) {
				$fa = 'fab';
			}

			$arrayconvpictotofa = array(
				'account'=>'university', 'accounting_account'=>'clipboard-list', 'accountline'=>'receipt', 'accountancy'=>'search-dollar', 'action'=>'calendar-alt', 'add'=>'plus-circle', 'address'=> 'address-book', 'asset'=>'money-check-alt', 'autofill'=>'fill',
				'bank_account'=>'university',
				'bill'=>'file-invoice-dollar', 'billa'=>'file-excel', 'billr'=>'file-invoice-dollar', 'billd'=>'file-medical',
				'supplier_invoice'=>'file-invoice-dollar', 'supplier_invoicea'=>'file-excel', 'supplier_invoicer'=>'file-invoice-dollar', 'supplier_invoiced'=>'file-medical',
				'bom'=>'shapes',
				'chart'=>'chart-line', 'company'=>'building', 'contact'=>'address-book', 'contract'=>'suitcase', 'collab'=>'people-arrows', 'conversation'=>'comments', 'country'=>'globe-americas', 'cron'=>'business-time',
				'donation'=>'file-alt', 'dynamicprice'=>'hand-holding-usd',
				'setup'=>'cog', 'companies'=>'building', 'products'=>'cube', 'commercial'=>'suitcase', 'invoicing'=>'coins',
				'accounting'=>'search-dollar', 'category'=>'tag', 'dollyrevert'=>'dolly',
				'generate'=>'plus-square', 'hrm'=>'user-tie', 'incoterm'=>'truck-loading',
				'margin'=>'calculator', 'members'=>'user-friends', 'ticket'=>'ticket-alt', 'globe'=>'external-link-alt', 'lot'=>'barcode',
				'email'=>'at', 'establishment'=>'building',
				'edit'=>'pencil-alt', 'graph'=>'chart-line', 'grip_title'=>'arrows-alt', 'grip'=>'arrows-alt', 'help'=>'question-circle',
				'generic'=>'file', 'holiday'=>'umbrella-beach',
				'info'=>'info-circle', 'inventory'=>'boxes', 'intracommreport'=>'globe-europe', 'knowledgemanagement'=>'ticket-alt', 'label'=>'layer-group', 'loan'=>'money-bill-alt',
				'member'=>'user-alt', 'meeting'=>'chalkboard-teacher', 'mrp'=>'cubes', 'next'=>'arrow-alt-circle-right',
				'trip'=>'wallet', 'expensereport'=>'wallet', 'group'=>'users', 'movement'=>'people-carry',
				'sign-out'=>'sign-out-alt',
				'switch_off'=>'toggle-off', 'switch_on'=>'toggle-on', 'check'=>'check', 'bookmark'=>'star', 'bookmark'=>'star',
				'bank'=>'university', 'close_title'=>'times', 'delete'=>'trash', 'edit'=>'pencil-alt', 'filter'=>'filter',
				'list-alt'=>'list-alt', 'calendar'=>'calendar-alt', 'calendarmonth'=>'calendar-alt', 'calendarweek'=>'calendar-week', 'calendarmonth'=>'calendar-alt', 'calendarday'=>'calendar-day', 'calendarperuser'=>'table',
				'intervention'=>'ambulance', 'invoice'=>'file-invoice-dollar', 'multicurrency'=>'dollar-sign', 'order'=>'file-invoice',
				'error'=>'exclamation-triangle', 'warning'=>'exclamation-triangle',
				'other'=>'square',
				'playdisabled'=>'play', 'pdf'=>'file-pdf',  'poll'=>'check-double', 'pos'=>'cash-register', 'preview'=>'binoculars', 'project'=>'project-diagram', 'projectpub'=>'project-diagram', 'projecttask'=>'tasks', 'propal'=>'file-signature',
				'partnership'=>'handshake', 'payment'=>'money-check-alt', 'payment_vat'=>'money-check-alt', 'phoning'=>'phone', 'phoning_mobile'=>'mobile-alt', 'phoning_fax'=>'fax', 'previous'=>'arrow-alt-circle-left', 'printer'=>'print', 'product'=>'cube', 'service'=>'concierge-bell',
				'recent' => 'question', 'reception'=>'dolly', 'recruitmentjobposition'=>'id-card-alt', 'recruitmentcandidature'=>'id-badge',
				'resize'=>'crop', 'supplier_order'=>'dol-order_supplier', 'supplier_proposal'=>'file-signature',
				'refresh'=>'redo', 'region'=>'map-marked', 'resource'=>'laptop-house', 'recurring'=>'history',
				'state'=>'map-marked-alt', 'security'=>'key', 'salary'=>'wallet', 'shipment'=>'dolly', 'stock'=>'box-open', 'stats' => 'chart-bar', 'split'=>'code-branch', 'stripe'=>'stripe-s',
				'supplier'=>'building', 'supplier_invoice'=>'file-invoice-dollar', 'technic'=>'cogs', 'ticket'=>'ticket-alt',
				'timespent'=>'clock', 'title_setup'=>'tools', 'title_accountancy'=>'money-check-alt', 'title_bank'=>'university', 'title_hrm'=>'umbrella-beach',
				'title_agenda'=>'calendar-alt',
				'uncheck'=>'times', 'uparrow'=>'share', 'url'=>'external-link-alt', 'vat'=>'money-check-alt', 'vcard'=>'address-card',
				'jabber'=>'comment-o',
				'website'=>'globe-americas', 'workstation'=>'pallet', 'webhook'=>'bullseye', 'world'=>'globe', 'private'=>'user-lock',
				'conferenceorbooth'=>'chalkboard-teacher', 'eventorganization'=>'project-diagram'
			);
			if ($pictowithouttext == 'off') {
				$fakey = 'fa-square';
				$fasize = '1.3em';
			} elseif ($pictowithouttext == 'on') {
				$fakey = 'fa-check-square';
				$fasize = '1.3em';
			} elseif ($pictowithouttext == 'listlight') {
				$fakey = 'fa-download';
				$marginleftonlyshort = 1;
			} elseif ($pictowithouttext == 'printer') {
				$fakey = 'fa-print';
				$fasize = '1.2em';
			} elseif ($pictowithouttext == 'note') {
				$fakey = 'fa-sticky-note';
				$marginleftonlyshort = 1;
			} elseif (in_array($pictowithouttext, array('1uparrow', '1downarrow', '1leftarrow', '1rightarrow', '1uparrow_selected', '1downarrow_selected', '1leftarrow_selected', '1rightarrow_selected'))) {
				$convertarray = array('1uparrow'=>'caret-up', '1downarrow'=>'caret-down', '1leftarrow'=>'caret-left', '1rightarrow'=>'caret-right', '1uparrow_selected'=>'caret-up', '1downarrow_selected'=>'caret-down', '1leftarrow_selected'=>'caret-left', '1rightarrow_selected'=>'caret-right');
				$fakey = 'fa-'.$convertarray[$pictowithouttext];
				if (preg_match('/selected/', $pictowithouttext)) {
					$facolor = '#888';
				}
				$marginleftonlyshort = 1;
			} elseif (!empty($arrayconvpictotofa[$pictowithouttext])) {
				$fakey = 'fa-'.$arrayconvpictotofa[$pictowithouttext];
			} else {
				$fakey = 'fa-'.$pictowithouttext;
			}

			if (in_array($pictowithouttext, array('dollyrevert', 'member', 'members', 'contract', 'group', 'resource', 'shipment'))) {
				$morecss .= ' em092';
			}
			if (in_array($pictowithouttext, array('conferenceorbooth', 'collab', 'eventorganization', 'holiday', 'info', 'project', 'workstation'))) {
				$morecss .= ' em088';
			}
			if (in_array($pictowithouttext, array('asset', 'intervention', 'payment', 'loan', 'partnership', 'stock', 'technic'))) {
				$morecss .= ' em080';
			}

			// Define $marginleftonlyshort
			$arrayconvpictotomarginleftonly = array(
				'bank', 'check', 'delete', 'generic', 'grip', 'grip_title', 'jabber',
				'grip_title', 'grip', 'listlight', 'note', 'on', 'off', 'playdisabled', 'printer', 'resize', 'sign-out', 'stats', 'switch_on', 'switch_off',
				'uparrow', '1uparrow', '1downarrow', '1leftarrow', '1rightarrow', '1uparrow_selected', '1downarrow_selected', '1leftarrow_selected', '1rightarrow_selected'
			);
			if (!isset($arrayconvpictotomarginleftonly[$pictowithouttext])) {
				$marginleftonlyshort = 0;
			}

			// Add CSS
			$arrayconvpictotomorcess = array(
				'action'=>'infobox-action', 'account'=>'infobox-bank_account', 'accounting_account'=>'infobox-bank_account', 'accountline'=>'infobox-bank_account', 'accountancy'=>'infobox-bank_account', 'asset'=>'infobox-bank_account',
				'bank_account'=>'infobox-bank_account',
				'bill'=>'infobox-commande', 'billa'=>'infobox-commande', 'billr'=>'infobox-commande', 'billd'=>'infobox-commande',
				'margin'=>'infobox-bank_account', 'conferenceorbooth'=>'infobox-project',
				'cash-register'=>'infobox-bank_account', 'contract'=>'infobox-contrat', 'check'=>'font-status4', 'collab'=>'infobox-action', 'conversation'=>'infobox-contrat',
				'donation'=>'infobox-commande', 'dolly'=>'infobox-commande',  'dollyrevert'=>'flip infobox-order_supplier',
				'ecm'=>'infobox-action', 'eventorganization'=>'infobox-project',
				'hrm'=>'infobox-adherent', 'group'=>'infobox-adherent', 'intervention'=>'infobox-contrat',
				'incoterm'=>'infobox-supplier_proposal',
				'currency'=>'infobox-bank_account', 'multicurrency'=>'infobox-bank_account',
				'members'=>'infobox-adherent', 'member'=>'infobox-adherent', 'money-bill-alt'=>'infobox-bank_account',
				'order'=>'infobox-commande',
				'user'=>'infobox-adherent', 'users'=>'infobox-adherent',
				'error'=>'pictoerror', 'warning'=>'pictowarning', 'switch_on'=>'font-status4',
				'holiday'=>'infobox-holiday', 'info'=>'opacityhigh', 'invoice'=>'infobox-commande',
				'knowledgemanagement'=>'infobox-contrat rotate90', 'loan'=>'infobox-bank_account',
				'payment'=>'infobox-bank_account', 'payment_vat'=>'infobox-bank_account', 'poll'=>'infobox-adherent', 'pos'=>'infobox-bank_account', 'project'=>'infobox-project', 'projecttask'=>'infobox-project', 'propal'=>'infobox-propal',
				'reception'=>'flip', 'recruitmentjobposition'=>'infobox-adherent', 'recruitmentcandidature'=>'infobox-adherent',
				'resource'=>'infobox-action',
				'salary'=>'infobox-bank_account', 'shipment'=>'infobox-commande', 'supplier_invoice'=>'infobox-order_supplier', 'supplier_invoicea'=>'infobox-order_supplier', 'supplier_invoiced'=>'infobox-order_supplier',
				'supplier'=>'infobox-order_supplier', 'supplier_order'=>'infobox-order_supplier', 'supplier_proposal'=>'infobox-supplier_proposal',
				'ticket'=>'infobox-contrat', 'title_accountancy'=>'infobox-bank_account', 'title_hrm'=>'infobox-holiday', 'expensereport'=>'infobox-expensereport', 'trip'=>'infobox-expensereport', 'title_agenda'=>'infobox-action',
				'vat'=>'infobox-bank_account',
				//'title_setup'=>'infobox-action', 'tools'=>'infobox-action',
				'list-alt'=>'imgforviewmode', 'calendar'=>'imgforviewmode', 'calendarweek'=>'imgforviewmode', 'calendarmonth'=>'imgforviewmode', 'calendarday'=>'imgforviewmode', 'calendarperuser'=>'imgforviewmode'
			);
			if (!empty($arrayconvpictotomorcess[$pictowithouttext])) {
				$morecss .= ($morecss ? ' ' : '').$arrayconvpictotomorcess[$pictowithouttext];
			}

			// Define $color
			$arrayconvpictotocolor = array(
				'address'=>'#6c6aa8', 'building'=>'#6c6aa8', 'bom'=>'#a69944',
				'cog'=>'#999', 'companies'=>'#6c6aa8', 'company'=>'#6c6aa8', 'contact'=>'#6c6aa8', 'cron'=>'#555',
				'dynamicprice'=>'#a69944',
				'edit'=>'#444', 'note'=>'#999', 'error'=>'', 'help'=>'#bbb', 'listlight'=>'#999', 'language'=>'#555',
				//'dolly'=>'#a69944', 'dollyrevert'=>'#a69944',
				'lot'=>'#a69944',
				'map-marker-alt'=>'#aaa', 'mrp'=>'#a69944', 'product'=>'#a69944', 'service'=>'#a69944', 'inventory'=>'#a69944', 'stock'=>'#a69944', 'movement'=>'#a69944',
				'other'=>'#ddd',
				'partnership'=>'#6c6aa8', 'playdisabled'=>'#ccc', 'printer'=>'#444', 'projectpub'=>'#986c6a', 'reception'=>'#a69944', 'resize'=>'#444', 'rss'=>'#cba',
				//'shipment'=>'#a69944',
				'security'=>'#999', 'square'=>'#888', 'stop-circle'=>'#888', 'stats'=>'#444', 'switch_off'=>'#999', 'technic'=>'#999', 'timespent'=>'#555',
				'uncheck'=>'#800', 'uparrow'=>'#555', 'user-cog'=>'#999', 'country'=>'#aaa', 'globe-americas'=>'#aaa', 'region'=>'#aaa', 'state'=>'#aaa',
				'website'=>'#304', 'workstation'=>'#a69944'
			);
			if (isset($arrayconvpictotocolor[$pictowithouttext])) {
				$facolor = $arrayconvpictotocolor[$pictowithouttext];
			}

			// This snippet only needed since function img_edit accepts only one additional parameter: no separate one for css only.
			// class/style need to be extracted to avoid duplicate class/style validation errors when $moreatt is added to the end of the attributes.
			$morestyle = '';
			$reg = array();
			if (preg_match('/class="([^"]+)"/', $moreatt, $reg)) {
				$morecss .= ($morecss ? ' ' : '').$reg[1];
				$moreatt = str_replace('class="'.$reg[1].'"', '', $moreatt);
			}
			if (preg_match('/style="([^"]+)"/', $moreatt, $reg)) {
				$morestyle = $reg[1];
				$moreatt = str_replace('style="'.$reg[1].'"', '', $moreatt);
			}
			$moreatt = trim($moreatt);

			$enabledisablehtml = '<span class="'.$fa.' '.$fakey.($marginleftonlyshort ? ($marginleftonlyshort == 1 ? ' marginleftonlyshort' : ' marginleftonly') : '');
			$enabledisablehtml .= ($morecss ? ' '.$morecss : '').'" style="'.($fasize ? ('font-size: '.$fasize.';') : '').($facolor ? (' color: '.$facolor.';') : '').($morestyle ? ' '.$morestyle : '').'"'.(($notitle || empty($titlealt)) ? '' : ' title="'.dol_escape_htmltag($titlealt).'"').($moreatt ? ' '.$moreatt : '').'>';
			/*if (!empty($conf->global->MAIN_OPTIMIZEFORTEXTBROWSER)) {
				$enabledisablehtml .= $titlealt;
			}*/
			$enabledisablehtml .= '</span>';

			return $enabledisablehtml;
		}

		if (!empty($conf->global->MAIN_OVERWRITE_THEME_PATH)) {
			$path = $conf->global->MAIN_OVERWRITE_THEME_PATH.'/theme/'.$theme; // If the theme does not have the same name as the module
		} elseif (!empty($conf->global->MAIN_OVERWRITE_THEME_RES)) {
			$path = $conf->global->MAIN_OVERWRITE_THEME_RES.'/theme/'.$conf->global->MAIN_OVERWRITE_THEME_RES; // To allow an external module to overwrite image resources whatever is activated theme
		} elseif (!empty($conf->modules_parts['theme']) && array_key_exists($theme, $conf->modules_parts['theme'])) {
			$path = $theme.'/theme/'.$theme; // If the theme have the same name as the module
		}

		// If we ask an image into $url/$mymodule/img (instead of default path)
		$regs = array();
		if (preg_match('/^([^@]+)@([^@]+)$/i', $picto, $regs)) {
			$picto = $regs[1];
			$path = $regs[2]; // $path is $mymodule
		}

		// Clean parameters
		if (!preg_match('/(\.png|\.gif|\.svg)$/i', $picto)) {
			$picto .= '.png';
		}
		// If alt path are defined, define url where img file is, according to physical path
		// ex: array(["main"]=>"/home/maindir/htdocs", ["alt0"]=>"/home/moddir0/htdocs", ...)
		foreach ($conf->file->dol_document_root as $type => $dirroot) {
			if ($type == 'main') {
				continue;
			}
			// This need a lot of time, that's why enabling alternative dir like "custom" dir is not recommanded
			if (file_exists($dirroot.'/'.$path.'/img/'.$picto)) {
				$url = DOL_URL_ROOT.$conf->file->dol_url_root[$type];
				break;
			}
		}

		// $url is '' or '/custom', $path is current theme or
		$fullpathpicto = $url.'/'.$path.'/img/'.$picto;
	}

	if ($srconly) {
		return $fullpathpicto;
	}
		// tag title is used for tooltip on <a>, tag alt can be used with very simple text on image for blind people
	return '<img src="'.$fullpathpicto.'" alt="'.dol_escape_htmltag($alt).'"'.(($notitle || empty($titlealt)) ? '' : ' title="'.dol_escape_htmltag($titlealt).'"').($moreatt ? ' '.$moreatt.($morecss ? ' class="'.$morecss.'"' : '') : ' class="inline-block'.($morecss ? ' '.$morecss : '').'"').'>'; // Alt is used for accessibility, title for popup
}

/**
 *	Show a picto called object_picto (generic function)
 *
 *	@param	string	$titlealt			Text on alt and title of image. Alt only if param notitle is set to 1. If text is "TextA:TextB", use Text A on alt and Text B on title.
 *	@param	string	$picto				Name of image to show object_picto (example: user, group, action, bill, contract, propal, product, ...)
 *										For external modules use imagename@mymodule to search into directory "img" of module.
 *	@param	string	$moreatt			Add more attribute on img tag (ie: class="datecallink")
 *	@param	int		$pictoisfullpath	If 1, image path is a full path
 *	@param	int		$srconly			Return only content of the src attribute of img.
 *  @param	int		$notitle			1=Disable tag title. Use it if you add js tooltip, to avoid duplicate tooltip.
 *	@return	string						Return img tag
 *	@see	img_picto(), img_picto_common()
 */
function img_object($titlealt, $picto, $moreatt = '', $pictoisfullpath = false, $srconly = 0, $notitle = 0)
{
	if (strpos($picto, '^') === 0) {
		return img_picto($titlealt, str_replace('^', '', $picto), $moreatt, $pictoisfullpath, $srconly, $notitle);
	} else {
		return img_picto($titlealt, 'object_'.$picto, $moreatt, $pictoisfullpath, $srconly, $notitle);
	}
}

/**
 *	Show weather picto
 *
 *	@param      string		$titlealt         	Text on alt and title of image. Alt only if param notitle is set to 1. If text is "TextA:TextB", use Text A on alt and Text B on title.
 *	@param      string|int	$picto       		Name of image file to show (If no extension provided, we use '.png'). Image must be stored into htdocs/theme/common directory. Or level of meteo image (0-4).
 *	@param		string		$moreatt			Add more attribute on img tag
 *	@param		int			$pictoisfullpath	If 1, image path is a full path
 *  @param      string      $morecss            More CSS
 *	@return     string      					Return img tag
 *  @see        img_object(), img_picto()
 */
function img_weather($titlealt, $picto, $moreatt = '', $pictoisfullpath = 0, $morecss = '')
{
	global $conf;

	if (is_numeric($picto)) {
		//$leveltopicto = array(0=>'weather-clear.png', 1=>'weather-few-clouds.png', 2=>'weather-clouds.png', 3=>'weather-many-clouds.png', 4=>'weather-storm.png');
		//$picto = $leveltopicto[$picto];
		return '<i class="fa fa-weather-level'.$picto.'"></i>';
	} elseif (!preg_match('/(\.png|\.gif)$/i', $picto)) {
		$picto .= '.png';
	}

	$path = DOL_URL_ROOT.'/theme/'.$conf->theme.'/img/weather/'.$picto;

	return img_picto($titlealt, $path, $moreatt, 1, 0, 0, '', $morecss);
}

/**
 *	Show picto (generic function)
 *
 *	@param      string		$titlealt         	Text on alt and title of image. Alt only if param notitle is set to 1. If text is "TextA:TextB", use Text A on alt and Text B on title.
 *	@param      string		$picto       		Name of image file to show (If no extension provided, we use '.png'). Image must be stored into htdocs/theme/common directory.
 *	@param		string		$moreatt			Add more attribute on img tag
 *	@param		int			$pictoisfullpath	If 1, image path is a full path
 *	@return     string      					Return img tag
 *  @see        img_object(), img_picto()
 */
function img_picto_common($titlealt, $picto, $moreatt = '', $pictoisfullpath = 0)
{
	global $conf;

	if (!preg_match('/(\.png|\.gif)$/i', $picto)) {
		$picto .= '.png';
	}

	if ($pictoisfullpath) {
		$path = $picto;
	} else {
		$path = DOL_URL_ROOT.'/theme/common/'.$picto;

		if (!empty($conf->global->MAIN_MODULE_CAN_OVERWRITE_COMMONICONS)) {
			$themepath = DOL_DOCUMENT_ROOT.'/theme/'.$conf->theme.'/img/'.$picto;

			if (file_exists($themepath)) {
				$path = $themepath;
			}
		}
	}

	return img_picto($titlealt, $path, $moreatt, 1);
}

/**
 *	Show logo action
 *
 *	@param	string		$titlealt       Text on alt and title of image. Alt only if param notitle is set to 1. If text is "TextA:TextB", use Text A on alt and Text B on title.
 *	@param  string		$numaction   	Action id or code to show
 *	@param 	string		$picto      	Name of image file to show ('filenew', ...)
 *                                      If no extension provided, we use '.png'. Image must be stored into theme/xxx/img directory.
 *                                      Example: picto.png                  if picto.png is stored into htdocs/theme/mytheme/img
 *                                      Example: picto.png@mymodule         if picto.png is stored into htdocs/mymodule/img
 *                                      Example: /mydir/mysubdir/picto.png  if picto.png is stored into htdocs/mydir/mysubdir (pictoisfullpath must be set to 1)
 *	@return string      				Return an img tag
 */
function img_action($titlealt, $numaction, $picto = '')
{
	global $langs;

	if (empty($titlealt) || $titlealt == 'default') {
		if ($numaction == '-1' || $numaction == 'ST_NO') {
			$numaction = -1;
			$titlealt = $langs->transnoentitiesnoconv('ChangeDoNotContact');
		} elseif ($numaction == '0' || $numaction == 'ST_NEVER') {
			$numaction = 0;
			$titlealt = $langs->transnoentitiesnoconv('ChangeNeverContacted');
		} elseif ($numaction == '1' || $numaction == 'ST_TODO') {
			$numaction = 1;
			$titlealt = $langs->transnoentitiesnoconv('ChangeToContact');
		} elseif ($numaction == '2' || $numaction == 'ST_PEND') {
			$numaction = 2;
			$titlealt = $langs->transnoentitiesnoconv('ChangeContactInProcess');
		} elseif ($numaction == '3' || $numaction == 'ST_DONE') {
			$numaction = 3;
			$titlealt = $langs->transnoentitiesnoconv('ChangeContactDone');
		} else {
			$titlealt = $langs->transnoentitiesnoconv('ChangeStatus '.$numaction);
			$numaction = 0;
		}
	}
	if (!is_numeric($numaction)) {
		$numaction = 0;
	}

	return img_picto($titlealt, !empty($picto) ? $picto : 'stcomm'.$numaction.'.png');
}

/**
 *  Show pdf logo
 *
 *  @param	string		$titlealt   Text on alt and title of image. Alt only if param notitle is set to 1. If text is "TextA:TextB", use Text A on alt and Text B on title.
 *  @param  int		    $size       Taille de l'icone : 3 = 16x16px , 2 = 14x14px
 *  @return string      			Retourne tag img
 */
function img_pdf($titlealt = 'default', $size = 3)
{
	global $langs;

	if ($titlealt == 'default') {
		$titlealt = $langs->trans('Show');
	}

	return img_picto($titlealt, 'pdf'.$size.'.png');
}

/**
 *	Show logo +
 *
 *	@param	string	$titlealt   Text on alt and title of image. Alt only if param notitle is set to 1. If text is "TextA:TextB", use Text A on alt and Text B on title.
 *	@param  string	$other      Add more attributes on img
 *	@return string      		Return tag img
 */
function img_edit_add($titlealt = 'default', $other = '')
{
	global $langs;

	if ($titlealt == 'default') {
		$titlealt = $langs->trans('Add');
	}

	return img_picto($titlealt, 'edit_add.png', $other);
}
/**
 *	Show logo -
 *
 *	@param	string	$titlealt	Text on alt and title of image. Alt only if param notitle is set to 1. If text is "TextA:TextB", use Text A on alt and Text B on title.
 *	@param  string	$other      Add more attributes on img
 *	@return string      		Return tag img
 */
function img_edit_remove($titlealt = 'default', $other = '')
{
	global $langs;

	if ($titlealt == 'default') {
		$titlealt = $langs->trans('Remove');
	}

	return img_picto($titlealt, 'edit_remove.png', $other);
}

/**
 *	Show logo editer/modifier fiche
 *
 *	@param  string	$titlealt   Text on alt and title of image. Alt only if param notitle is set to 1. If text is "TextA:TextB", use Text A on alt and Text B on title.
 *	@param  integer	$float      If you have to put the style "float: right"
 *	@param  string	$other		Add more attributes on img
 *	@return string      		Return tag img
 */
function img_edit($titlealt = 'default', $float = 0, $other = '')
{
	global $langs;

	if ($titlealt == 'default') {
		$titlealt = $langs->trans('Modify');
	}

	return img_picto($titlealt, 'edit.png', ($float ? 'style="float: '.($langs->tab_translate["DIRECTION"] == 'rtl' ? 'left' : 'right').'"' : "").($other ? ' '.$other : ''));
}

/**
 *	Show logo view card
 *
 *	@param	string	$titlealt   Text on alt and title of image. Alt only if param notitle is set to 1. If text is "TextA:TextB", use Text A on alt and Text B on title.
 *	@param  integer	$float      If you have to put the style "float: right"
 *	@param  string	$other		Add more attributes on img
 *	@return string      		Return tag img
 */
function img_view($titlealt = 'default', $float = 0, $other = 'class="valignmiddle"')
{
	global $langs;

	if ($titlealt == 'default') {
		$titlealt = $langs->trans('View');
	}

	$moreatt = ($float ? 'style="float: right" ' : '').$other;

	return img_picto($titlealt, 'view.png', $moreatt);
}

/**
 *  Show delete logo
 *
 *  @param	string	$titlealt   Text on alt and title of image. Alt only if param notitle is set to 1. If text is "TextA:TextB", use Text A on alt and Text B on title.
 *	@param  string	$other      Add more attributes on img
 *  @param	string	$morecss	More CSS
 *  @return string      		Retourne tag img
 */
function img_delete($titlealt = 'default', $other = 'class="pictodelete"', $morecss = '')
{
	global $langs;

	if ($titlealt == 'default') {
		$titlealt = $langs->trans('Delete');
	}

	return img_picto($titlealt, 'delete.png', $other, false, 0, 0, '', $morecss);
}

/**
 *  Show printer logo
 *
 *  @param  string  $titlealt   Text on alt and title of image. Alt only if param notitle is set to 1. If text is "TextA:TextB", use Text A on alt and Text B on title.
 *  @param  string  $other      Add more attributes on img
 *  @return string              Retourne tag img
 */
function img_printer($titlealt = "default", $other = '')
{
	global $langs;
	if ($titlealt == "default") {
		$titlealt = $langs->trans("Print");
	}
	return img_picto($titlealt, 'printer.png', $other);
}

/**
 *  Show split logo
 *
 *  @param	string	$titlealt   Text on alt and title of image. Alt only if param notitle is set to 1. If text is "TextA:TextB", use Text A on alt and Text B on title.
 *	@param  string	$other      Add more attributes on img
 *  @return string      		Retourne tag img
 */
function img_split($titlealt = 'default', $other = 'class="pictosplit"')
{
	global $langs;

	if ($titlealt == 'default') {
		$titlealt = $langs->trans('Split');
	}

	return img_picto($titlealt, 'split.png', $other);
}

/**
 *	Show help logo with cursor "?"
 *
 * 	@param	int              	$usehelpcursor		1=Use help cursor, 2=Use click pointer cursor, 0=No specific cursor
 * 	@param	int|string	        $usealttitle		Text to use as alt title
 * 	@return string            	           			Return tag img
 */
function img_help($usehelpcursor = 1, $usealttitle = 1)
{
	global $langs;

	if ($usealttitle) {
		if (is_string($usealttitle)) {
			$usealttitle = dol_escape_htmltag($usealttitle);
		} else {
			$usealttitle = $langs->trans('Info');
		}
	}

	return img_picto($usealttitle, 'info.png', 'style="vertical-align: middle;'.($usehelpcursor == 1 ? ' cursor: help' : ($usehelpcursor == 2 ? ' cursor: pointer' : '')).'"');
}

/**
 *	Show info logo
 *
 *	@param	string	$titlealt   Text on alt and title of image. Alt only if param notitle is set to 1. If text is "TextA:TextB", use Text A on alt and Text B on title.
 *	@return string      		Return img tag
 */
function img_info($titlealt = 'default')
{
	global $langs;

	if ($titlealt == 'default') {
		$titlealt = $langs->trans('Informations');
	}

	return img_picto($titlealt, 'info.png', 'style="vertical-align: middle;"');
}

/**
 *	Show warning logo
 *
 *	@param	string	$titlealt   Text on alt and title of image. Alt only if param notitle is set to 1. If text is "TextA:TextB", use Text A on alt and Text B on title.
 *	@param	string	$moreatt	Add more attribute on img tag (For example 'style="float: right"'). If 1, add float: right. Can't be "class" attribute.
 *  @param	string  $morecss	Add more CSS
 *	@return string      		Return img tag
 */
function img_warning($titlealt = 'default', $moreatt = '', $morecss = 'pictowarning')
{
	global $langs;

	if ($titlealt == 'default') {
		$titlealt = $langs->trans('Warning');
	}

	//return '<div class="imglatecoin">'.img_picto($titlealt, 'warning_white.png', 'class="pictowarning valignmiddle"'.($moreatt ? ($moreatt == '1' ? ' style="float: right"' : ' '.$moreatt): '')).'</div>';
	return img_picto($titlealt, 'warning.png', 'class="'.$morecss.'"'.($moreatt ? ($moreatt == '1' ? ' style="float: right"' : ' '.$moreatt) : ''));
}

/**
 *  Show error logo
 *
 *	@param	string	$titlealt   Text on alt and title of image. Alt only if param notitle is set to 1. If text is "TextA:TextB", use Text A on alt and Text B on title.
 *	@return string      		Return img tag
 */
function img_error($titlealt = 'default')
{
	global $langs;

	if ($titlealt == 'default') {
		$titlealt = $langs->trans('Error');
	}

	return img_picto($titlealt, 'error.png');
}

/**
 *	Show next logo
 *
 *	@param	string	$titlealt   Text on alt and title of image. Alt only if param notitle is set to 1. If text is "TextA:TextB", use Text A on alt and Text B on title.
*	@param	string	$moreatt	Add more attribute on img tag (For example 'style="float: right"')
 *	@return string      		Return img tag
 */
function img_next($titlealt = 'default', $moreatt = '')
{
	global $langs;

	if ($titlealt == 'default') {
		$titlealt = $langs->trans('Next');
	}

	//return img_picto($titlealt, 'next.png', $moreatt);
	return '<span class="fa fa-chevron-right paddingright paddingleft" title="'.dol_escape_htmltag($titlealt).'"></span>';
}

/**
 *	Show previous logo
 *
 *	@param	string	$titlealt   Text on alt and title of image. Alt only if param notitle is set to 1. If text is "TextA:TextB", use Text A on alt and Text B on title.
 *	@param	string	$moreatt	Add more attribute on img tag (For example 'style="float: right"')
 *	@return string      		Return img tag
 */
function img_previous($titlealt = 'default', $moreatt = '')
{
	global $langs;

	if ($titlealt == 'default') {
		$titlealt = $langs->trans('Previous');
	}

	//return img_picto($titlealt, 'previous.png', $moreatt);
	return '<span class="fa fa-chevron-left paddingright paddingleft" title="'.dol_escape_htmltag($titlealt).'"></span>';
}

/**
 *	Show down arrow logo
 *
 *	@param	string	$titlealt   Text on alt and title of image. Alt only if param notitle is set to 1. If text is "TextA:TextB", use Text A on alt and Text B on title.
 *	@param  int		$selected   Selected
 *  @param	string	$moreclass	Add more CSS classes
 *	@return string      		Return img tag
 */
function img_down($titlealt = 'default', $selected = 0, $moreclass = '')
{
	global $langs;

	if ($titlealt == 'default') {
		$titlealt = $langs->trans('Down');
	}

	return img_picto($titlealt, ($selected ? '1downarrow_selected.png' : '1downarrow.png'), 'class="imgdown'.($moreclass ? " ".$moreclass : "").'"');
}

/**
 *	Show top arrow logo
 *
 *	@param	string	$titlealt   Text on alt and title of image. Alt only if param notitle is set to 1. If text is "TextA:TextB", use Text A on alt and Text B on title.
 *	@param  int		$selected	Selected
 *  @param	string	$moreclass	Add more CSS classes
 *	@return string      		Return img tag
 */
function img_up($titlealt = 'default', $selected = 0, $moreclass = '')
{
	global $langs;

	if ($titlealt == 'default') {
		$titlealt = $langs->trans('Up');
	}

	return img_picto($titlealt, ($selected ? '1uparrow_selected.png' : '1uparrow.png'), 'class="imgup'.($moreclass ? " ".$moreclass : "").'"');
}

/**
 *	Show left arrow logo
 *
 *	@param	string	$titlealt   Text on alt and title of image. Alt only if param notitle is set to 1. If text is "TextA:TextB", use Text A on alt and Text B on title.
 *	@param  int		$selected	Selected
 *	@param	string	$moreatt	Add more attribute on img tag (For example 'style="float: right"')
 *	@return string      		Return img tag
 */
function img_left($titlealt = 'default', $selected = 0, $moreatt = '')
{
	global $langs;

	if ($titlealt == 'default') {
		$titlealt = $langs->trans('Left');
	}

	return img_picto($titlealt, ($selected ? '1leftarrow_selected.png' : '1leftarrow.png'), $moreatt);
}

/**
 *	Show right arrow logo
 *
 *	@param	string	$titlealt   Text on alt and title of image. Alt only if param notitle is set to 1. If text is "TextA:TextB", use Text A on alt and Text B on title.
 *	@param  int		$selected	Selected
 *	@param	string	$moreatt	Add more attribute on img tag (For example 'style="float: right"')
 *	@return string      		Return img tag
 */
function img_right($titlealt = 'default', $selected = 0, $moreatt = '')
{
	global $langs;

	if ($titlealt == 'default') {
		$titlealt = $langs->trans('Right');
	}

	return img_picto($titlealt, ($selected ? '1rightarrow_selected.png' : '1rightarrow.png'), $moreatt);
}

/**
 *	Show tick logo if allowed
 *
 *	@param	string	$allow		Allow
 *	@param	string	$titlealt   Text on alt and title of image. Alt only if param notitle is set to 1. If text is "TextA:TextB", use Text A on alt and Text B on title.
 *	@return string      		Return img tag
 */
function img_allow($allow, $titlealt = 'default')
{
	global $langs;

	if ($titlealt == 'default') {
		$titlealt = $langs->trans('Active');
	}

	if ($allow == 1) {
		return img_picto($titlealt, 'tick.png');
	}

	return '-';
}

/**
 *	Return image of a credit card according to its brand name
 *
 *	@param  string	$brand		Brand name of credit card
 *  @param  string	$morecss	More CSS
 *	@return string     			Return img tag
 */
function img_credit_card($brand, $morecss = null)
{
	if (is_null($morecss)) {
		$morecss = 'fa-2x';
	}

	if ($brand == 'visa' || $brand == 'Visa') {
		$brand = 'cc-visa';
	} elseif ($brand == 'mastercard' || $brand == 'MasterCard') {
		$brand = 'cc-mastercard';
	} elseif ($brand == 'amex' || $brand == 'American Express') {
		$brand = 'cc-amex';
	} elseif ($brand == 'discover' || $brand == 'Discover') {
		$brand = 'cc-discover';
	} elseif ($brand == 'jcb' || $brand == 'JCB') {
		$brand = 'cc-jcb';
	} elseif ($brand == 'diners' || $brand == 'Diners club') {
		$brand = 'cc-diners-club';
	} elseif (!in_array($brand, array('cc-visa', 'cc-mastercard', 'cc-amex', 'cc-discover', 'cc-jcb', 'cc-diners-club'))) {
		$brand = 'credit-card';
	}

	return '<span class="fa fa-'.$brand.' fa-fw'.($morecss ? ' '.$morecss : '').'"></span>';
}

/**
 *	Show MIME img of a file
 *
 *	@param	string	$file		Filename
 * 	@param	string	$titlealt	Text on alt and title of image. Alt only if param notitle is set to 1. If text is "TextA:TextB", use Text A on alt and Text B on title.
 *  @param	string	$morecss	More css
 *	@return string     			Return img tag
 */
function img_mime($file, $titlealt = '', $morecss = '')
{
	require_once DOL_DOCUMENT_ROOT.'/core/lib/files.lib.php';

	$mimetype = dol_mimetype($file, '', 1);
	$mimeimg = dol_mimetype($file, '', 2);
	$mimefa = dol_mimetype($file, '', 4);

	if (empty($titlealt)) {
		$titlealt = 'Mime type: '.$mimetype;
	}

	//return img_picto_common($titlealt, 'mime/'.$mimeimg, 'class="'.$morecss.'"');
	return '<i class="fa fa-'.$mimefa.' paddingright"'.($titlealt ? ' title="'.$titlealt.'"' : '').'></i>';
}


/**
 *  Show search logo
 *
 *  @param	string	$titlealt   Text on alt and title of image. Alt only if param notitle is set to 1. If text is "TextA:TextB", use Text A on alt and Text B on title.
 *	@param  string	$other      Add more attributes on img
 *  @return string      		Retourne tag img
 */
function img_search($titlealt = 'default', $other = '')
{
	global $conf, $langs;

	if ($titlealt == 'default') {
		$titlealt = $langs->trans('Search');
	}

	$img = img_picto($titlealt, 'search.png', $other, false, 1);

	$input = '<input type="image" class="liste_titre" name="button_search" src="'.$img.'" ';
	$input .= 'value="'.dol_escape_htmltag($titlealt).'" title="'.dol_escape_htmltag($titlealt).'" >';

	return $input;
}

/**
 *  Show search logo
 *
 *  @param	string	$titlealt   Text on alt and title of image. Alt only if param notitle is set to 1. If text is "TextA:TextB", use Text A on alt and Text B on title.
 *	@param  string	$other      Add more attributes on img
 *  @return string      		Retourne tag img
 */
function img_searchclear($titlealt = 'default', $other = '')
{
	global $conf, $langs;

	if ($titlealt == 'default') {
		$titlealt = $langs->trans('Search');
	}

	$img = img_picto($titlealt, 'searchclear.png', $other, false, 1);

	$input = '<input type="image" class="liste_titre" name="button_removefilter" src="'.$img.'" ';
	$input .= 'value="'.dol_escape_htmltag($titlealt).'" title="'.dol_escape_htmltag($titlealt).'" >';

	return $input;
}

/**
 *	Show information for admin users or standard users
 *
 *	@param	string	$text				Text info
 *	@param  integer	$infoonimgalt		Info is shown only on alt of star picto, otherwise it is show on output after the star picto
 *	@param	int		$nodiv				No div
 *  @param  string  $admin      	    '1'=Info for admin users. '0'=Info for standard users (change only the look), 'error', 'warning', 'xxx'=Other
 *  @param	string	$morecss			More CSS ('', 'warning', 'error')
 *  @param	string	$textfordropdown	Show a text to click to dropdown the info box.
 *	@return	string						String with info text
 */
function info_admin($text, $infoonimgalt = 0, $nodiv = 0, $admin = '1', $morecss = '', $textfordropdown = '')
{
	global $conf, $langs;

	if ($infoonimgalt) {
		$result = img_picto($text, 'info', 'class="hideonsmartphone'.($morecss ? ' '.$morecss : '').'"');
	} else {
		if (empty($conf->use_javascript_ajax)) {
			$textfordropdown = '';
		}

		$class = (empty($admin) ? 'undefined' : ($admin == '1' ? 'info' : $admin));
		$result = ($nodiv ? '' : '<div class="'.$class.' hideonsmartphone'.($morecss ? ' '.$morecss : '').($textfordropdown ? ' hidden' : '').'">').'<span class="fa fa-info-circle" title="'.dol_escape_htmltag($admin ? $langs->trans('InfoAdmin') : $langs->trans('Note')).'"></span> '.$text.($nodiv ? '' : '</div>');

		if ($textfordropdown) {
			$tmpresult .= '<span class="'.$class.'text opacitymedium cursorpointer">'.$langs->trans($textfordropdown).' '.img_picto($langs->trans($textfordropdown), '1downarrow').'</span>';
			$tmpresult .= '<script type="text/javascript" language="javascript">
				jQuery(document).ready(function() {
					jQuery(".'.$class.'text").click(function() {
						console.log("toggle text");
						jQuery(".'.$class.'").toggle();
					});
				});
				</script>';

			$result = $tmpresult.$result;
		}
	}

	return $result;
}


/**
 *  Displays error message system with all the information to facilitate the diagnosis and the escalation of the bugs.
 *  This function must be called when a blocking technical error is encountered.
 *  However, one must try to call it only within php pages, classes must return their error through their property "error".
 *
 *	@param	 	DoliDB          $db      	Database handler
 *	@param  	string|string[] $error		String or array of errors strings to show
 *  @param		array           $errors		Array of errors
 *	@return 	void
 *  @see    	dol_htmloutput_errors()
 */
function dol_print_error($db = '', $error = '', $errors = null)
{
	global $conf, $langs, $argv;
	global $dolibarr_main_prod;

	$out = '';
	$syslog = '';

	// If error occurs before the $lang object was loaded
	if (!$langs) {
		require_once DOL_DOCUMENT_ROOT.'/core/class/translate.class.php';
		$langs = new Translate('', $conf);
		$langs->load("main");
	}

	// Load translation files required by the error messages
	$langs->loadLangs(array('main', 'errors'));

	if ($_SERVER['DOCUMENT_ROOT']) {    // Mode web
		$out .= $langs->trans("DolibarrHasDetectedError").".<br>\n";
		if (!empty($conf->global->MAIN_FEATURES_LEVEL)) {
			$out .= "You use an experimental or develop level of features, so please do NOT report any bugs or vulnerability, except if problem is confirmed after moving option MAIN_FEATURES_LEVEL back to 0.<br>\n";
		}
		$out .= $langs->trans("InformationToHelpDiagnose").":<br>\n";

		$out .= "<b>".$langs->trans("Date").":</b> ".dol_print_date(time(), 'dayhourlog')."<br>\n";
		$out .= "<b>".$langs->trans("Dolibarr").":</b> ".DOL_VERSION." - https://www.dolibarr.org<br>\n";
		if (isset($conf->global->MAIN_FEATURES_LEVEL)) {
			$out .= "<b>".$langs->trans("LevelOfFeature").":</b> ".dol_htmlentities($conf->global->MAIN_FEATURES_LEVEL, ENT_COMPAT)."<br>\n";
		}
		if (function_exists("phpversion")) {
			$out .= "<b>".$langs->trans("PHP").":</b> ".phpversion()."<br>\n";
		}
		$out .= "<b>".$langs->trans("Server").":</b> ".(isset($_SERVER["SERVER_SOFTWARE"]) ? dol_htmlentities($_SERVER["SERVER_SOFTWARE"], ENT_COMPAT) : '')."<br>\n";
		if (function_exists("php_uname")) {
			$out .= "<b>".$langs->trans("OS").":</b> ".php_uname()."<br>\n";
		}
		$out .= "<b>".$langs->trans("UserAgent").":</b> ".(isset($_SERVER["HTTP_USER_AGENT"]) ? dol_htmlentities($_SERVER["HTTP_USER_AGENT"], ENT_COMPAT) : '')."<br>\n";
		$out .= "<br>\n";
		$out .= "<b>".$langs->trans("RequestedUrl").":</b> ".dol_htmlentities($_SERVER["REQUEST_URI"], ENT_COMPAT)."<br>\n";
		$out .= "<b>".$langs->trans("Referer").":</b> ".(isset($_SERVER["HTTP_REFERER"]) ? dol_htmlentities($_SERVER["HTTP_REFERER"], ENT_COMPAT) : '')."<br>\n";
		$out .= "<b>".$langs->trans("MenuManager").":</b> ".(isset($conf->standard_menu) ? dol_htmlentities($conf->standard_menu, ENT_COMPAT) : '')."<br>\n";
		$out .= "<br>\n";
		$syslog .= "url=".dol_escape_htmltag($_SERVER["REQUEST_URI"]);
		$syslog .= ", query_string=".dol_escape_htmltag($_SERVER["QUERY_STRING"]);
	} else // Mode CLI
	{
		$out .= '> '.$langs->transnoentities("ErrorInternalErrorDetected").":\n".$argv[0]."\n";
		$syslog .= "pid=".dol_getmypid();
	}

	if (!empty($conf->modules)) {
		$out .= "<b>".$langs->trans("Modules").":</b> ".join(', ', $conf->modules)."<br>\n";
	}

	if (is_object($db)) {
		if ($_SERVER['DOCUMENT_ROOT']) {  // Mode web
			$out .= "<b>".$langs->trans("DatabaseTypeManager").":</b> ".$db->type."<br>\n";
			$out .= "<b>".$langs->trans("RequestLastAccessInError").":</b> ".($db->lastqueryerror() ? dol_escape_htmltag($db->lastqueryerror()) : $langs->trans("ErrorNoRequestInError"))."<br>\n";
			$out .= "<b>".$langs->trans("ReturnCodeLastAccessInError").":</b> ".($db->lasterrno() ? dol_escape_htmltag($db->lasterrno()) : $langs->trans("ErrorNoRequestInError"))."<br>\n";
			$out .= "<b>".$langs->trans("InformationLastAccessInError").":</b> ".($db->lasterror() ? dol_escape_htmltag($db->lasterror()) : $langs->trans("ErrorNoRequestInError"))."<br>\n";
			$out .= "<br>\n";
		} else // Mode CLI
		{
			// No dol_escape_htmltag for output, we are in CLI mode
			$out .= '> '.$langs->transnoentities("DatabaseTypeManager").":\n".$db->type."\n";
			$out .= '> '.$langs->transnoentities("RequestLastAccessInError").":\n".($db->lastqueryerror() ? $db->lastqueryerror() : $langs->transnoentities("ErrorNoRequestInError"))."\n";
			$out .= '> '.$langs->transnoentities("ReturnCodeLastAccessInError").":\n".($db->lasterrno() ? $db->lasterrno() : $langs->transnoentities("ErrorNoRequestInError"))."\n";
			$out .= '> '.$langs->transnoentities("InformationLastAccessInError").":\n".($db->lasterror() ? $db->lasterror() : $langs->transnoentities("ErrorNoRequestInError"))."\n";
		}
		$syslog .= ", sql=".$db->lastquery();
		$syslog .= ", db_error=".$db->lasterror();
	}

	if ($error || $errors) {
		$langs->load("errors");

		// Merge all into $errors array
		if (is_array($error) && is_array($errors)) {
			$errors = array_merge($error, $errors);
		} elseif (is_array($error)) {
			$errors = $error;
		} elseif (is_array($errors)) {
			$errors = array_merge(array($error), $errors);
		} else {
			$errors = array_merge(array($error));
		}

		foreach ($errors as $msg) {
			if (empty($msg)) {
				continue;
			}
			if ($_SERVER['DOCUMENT_ROOT']) {  // Mode web
				$out .= "<b>".$langs->trans("Message").":</b> ".dol_escape_htmltag($msg)."<br>\n";
			} else // Mode CLI
			{
				$out .= '> '.$langs->transnoentities("Message").":\n".$msg."\n";
			}
			$syslog .= ", msg=".$msg;
		}
	}
	if (empty($dolibarr_main_prod) && $_SERVER['DOCUMENT_ROOT'] && function_exists('xdebug_print_function_stack') && function_exists('xdebug_call_file')) {
		xdebug_print_function_stack();
		$out .= '<b>XDebug informations:</b>'."<br>\n";
		$out .= 'File: '.xdebug_call_file()."<br>\n";
		$out .= 'Line: '.xdebug_call_line()."<br>\n";
		$out .= 'Function: '.xdebug_call_function()."<br>\n";
		$out .= "<br>\n";
	}

	// Return a http error code if possible
	if (!headers_sent()) {
		http_response_code(500);
	}

	if (empty($dolibarr_main_prod)) {
		print $out;
	} else {
		if (empty($langs->defaultlang)) {
			$langs->setDefaultLang();
		}
		$langs->loadLangs(array("main", "errors")); // Reload main because language may have been set only on previous line so we have to reload files we need.
		// This should not happen, except if there is a bug somewhere. Enabled and check log in such case.
		print 'This website or feature is currently temporarly not available or failed after a technical error.<br><br>This may be due to a maintenance operation. Current status of operation ('.dol_print_date(dol_now(), 'dayhourrfc').') are on next line...<br><br>'."\n";
		print $langs->trans("DolibarrHasDetectedError").'. ';
		print $langs->trans("YouCanSetOptionDolibarrMainProdToZero");
		define("MAIN_CORE_ERROR", 1);
	}

	dol_syslog("Error ".$syslog, LOG_ERR);
}

/**
 * Show a public email and error code to contact if technical error
 *
 * @param	string	$prefixcode		Prefix of public error code
 * @param   string  $errormessage   Complete error message
 * @param	array	$errormessages	Array of error messages
 * @param	string	$morecss		More css
 * @param	string	$email			Email
 * @return	void
 */
function dol_print_error_email($prefixcode, $errormessage = '', $errormessages = array(), $morecss = 'error', $email = '')
{
	global $langs, $conf;

	if (empty($email)) {
		$email = $conf->global->MAIN_INFO_SOCIETE_MAIL;
	}

	$langs->load("errors");
	$now = dol_now();

	print '<br><div class="center login_main_message"><div class="'.$morecss.'">';
	print $langs->trans("ErrorContactEMail", $email, $prefixcode.dol_print_date($now, '%Y%m%d%H%M%S'));
	if ($errormessage) {
		print '<br><br>'.$errormessage;
	}
	if (is_array($errormessages) && count($errormessages)) {
		foreach ($errormessages as $mesgtoshow) {
			print '<br><br>'.$mesgtoshow;
		}
	}
	print '</div></div>';
}

/**
 *	Show title line of an array
 *
 *	@param	string	$name        Label of field
 *	@param	string	$file        Url used when we click on sort picto
 *	@param	string	$field       Field to use for new sorting
 *	@param	string	$begin       ("" by defaut)
 *	@param	string	$moreparam   Add more parameters on sort url links ("" by default)
 *	@param  string	$moreattrib  Options of attribute td ("" by defaut, example: 'align="center"')
 *	@param  string	$sortfield   Current field used to sort
 *	@param  string	$sortorder   Current sort order
 *  @param	string	$prefix		 Prefix for css. Use space after prefix to add your own CSS tag.
 *  @param	string	$tooltip	 Tooltip
 *  @param	string	$forcenowrapcolumntitle		No need for use 'wrapcolumntitle' css style
 *	@return	void
 */
function print_liste_field_titre($name, $file = "", $field = "", $begin = "", $moreparam = "", $moreattrib = "", $sortfield = "", $sortorder = "", $prefix = "", $tooltip = "", $forcenowrapcolumntitle = 0)
{
	print getTitleFieldOfList($name, 0, $file, $field, $begin, $moreparam, $moreattrib, $sortfield, $sortorder, $prefix, 0, $tooltip, $forcenowrapcolumntitle);
}

/**
 *	Get title line of an array
 *
 *	@param	string	$name        		Translation key of field to show or complete HTML string to show
 *	@param	int		$thead		 		0=To use with standard table format, 1=To use inside <thead><tr>, 2=To use with <div>
 *	@param	string	$file        		Url used when we click on sort picto
 *	@param	string	$field       		Field to use for new sorting. Empty if this field is not sortable. Example "t.abc" or "t.abc,t.def"
 *	@param	string	$begin       		("" by defaut)
 *	@param	string	$moreparam   		Add more parameters on sort url links ("" by default)
 *	@param  string	$moreattrib  		Add more attributes on th ("" by defaut, example: 'align="center"'). To add more css class, use param $prefix.
 *	@param  string	$sortfield   		Current field used to sort (Ex: 'd.datep,d.id')
 *	@param  string	$sortorder   		Current sort order (Ex: 'asc,desc')
 *  @param	string	$prefix		 		Prefix for css. Use space after prefix to add your own CSS tag, for example 'mycss '.
 *  @param	string	$disablesortlink	1=Disable sort link
 *  @param	string	$tooltip	 		Tooltip
 *  @param	string	$forcenowrapcolumntitle		No need for use 'wrapcolumntitle' css style
 *	@return	string
 */
function getTitleFieldOfList($name, $thead = 0, $file = "", $field = "", $begin = "", $moreparam = "", $moreattrib = "", $sortfield = "", $sortorder = "", $prefix = "", $disablesortlink = 0, $tooltip = '', $forcenowrapcolumntitle = 0)
{
	global $conf, $langs, $form;
	//print "$name, $file, $field, $begin, $options, $moreattrib, $sortfield, $sortorder<br>\n";

	if ($moreattrib == 'class="right"') {
		$prefix .= 'right '; // For backward compatibility
	}

	$sortorder = strtoupper($sortorder);
	$out = '';
	$sortimg = '';

	$tag = 'th';
	if ($thead == 2) {
		$tag = 'div';
	}

	$tmpsortfield = explode(',', $sortfield);
	$sortfield1 = trim($tmpsortfield[0]); // If $sortfield is 'd.datep,d.id', it becomes 'd.datep'
	$tmpfield = explode(',', $field);
	$field1 = trim($tmpfield[0]); // If $field is 'd.datep,d.id', it becomes 'd.datep'

	if (empty($conf->global->MAIN_DISABLE_WRAPPING_ON_COLUMN_TITLE) && empty($forcenowrapcolumntitle)) {
		$prefix = 'wrapcolumntitle '.$prefix;
	}

	//var_dump('field='.$field.' field1='.$field1.' sortfield='.$sortfield.' sortfield1='.$sortfield1);
	// If field is used as sort criteria we use a specific css class liste_titre_sel
	// Example if (sortfield,field)=("nom","xxx.nom") or (sortfield,field)=("nom","nom")
	$liste_titre = 'liste_titre';
	if ($field1 && ($sortfield1 == $field1 || $sortfield1 == preg_replace("/^[^\.]+\./", "", $field1))) {
		$liste_titre = 'liste_titre_sel';
	}
	$out .= '<'.$tag.' class="'.$prefix.$liste_titre.'" '.$moreattrib;
	//$out .= (($field && empty($conf->global->MAIN_DISABLE_WRAPPING_ON_COLUMN_TITLE) && preg_match('/^[a-zA-Z_0-9\s\.\-:&;]*$/', $name)) ? ' title="'.dol_escape_htmltag($langs->trans($name)).'"' : '');
	$out .= ($name && empty($conf->global->MAIN_DISABLE_WRAPPING_ON_COLUMN_TITLE) && empty($forcenowrapcolumntitle) && !dol_textishtml($name)) ? ' title="'.dol_escape_htmltag($langs->trans($name)).'"' : '';
	$out .= '>';

	if (empty($thead) && $field && empty($disablesortlink)) {    // If this is a sort field
		$options = preg_replace('/sortfield=([a-zA-Z0-9,\s\.]+)/i', '', (is_scalar($moreparam) ? $moreparam : ''));
		$options = preg_replace('/sortorder=([a-zA-Z0-9,\s\.]+)/i', '', $options);
		$options = preg_replace('/&+/i', '&', $options);
		if (!preg_match('/^&/', $options)) {
			$options = '&'.$options;
		}

		$sortordertouseinlink = '';
		if ($field1 != $sortfield1) { // We are on another field than current sorted field
			if (preg_match('/^DESC/i', $sortorder)) {
				$sortordertouseinlink .= str_repeat('desc,', count(explode(',', $field)));
			} else // We reverse the var $sortordertouseinlink
			{
				$sortordertouseinlink .= str_repeat('asc,', count(explode(',', $field)));
			}
		} else // We are on field that is the first current sorting criteria
		{
			if (preg_match('/^ASC/i', $sortorder)) {	// We reverse the var $sortordertouseinlink
				$sortordertouseinlink .= str_repeat('desc,', count(explode(',', $field)));
			} else {
				$sortordertouseinlink .= str_repeat('asc,', count(explode(',', $field)));
			}
		}
		$sortordertouseinlink = preg_replace('/,$/', '', $sortordertouseinlink);
		$out .= '<a class="reposition" href="'.$file.'?sortfield='.$field.'&sortorder='.$sortordertouseinlink.'&begin='.$begin.$options.'"';
		//$out .= (empty($conf->global->MAIN_DISABLE_WRAPPING_ON_COLUMN_TITLE) ? ' title="'.dol_escape_htmltag($langs->trans($name)).'"' : '');
		$out .= '>';
	}

	if ($tooltip) {
		// You can also use 'TranslationString:keyfortooltiponlick' for a tooltip on click.
		$tmptooltip = explode(':', $tooltip);
		$out .= $form->textwithpicto($langs->trans($name), $langs->trans($tmptooltip[0]), 1, 'help', '', 0, 3, (empty($tmptooltip[1]) ? '' : 'extra_'.str_replace('.', '_', $field).'_'.$tmptooltip[1]));
	} else {
		$out .= $langs->trans($name);
	}

	if (empty($thead) && $field && empty($disablesortlink)) {    // If this is a sort field
		$out .= '</a>';
	}

	if (empty($thead) && $field) {    // If this is a sort field
		$options = preg_replace('/sortfield=([a-zA-Z0-9,\s\.]+)/i', '', (is_scalar($moreparam) ? $moreparam : ''));
		$options = preg_replace('/sortorder=([a-zA-Z0-9,\s\.]+)/i', '', $options);
		$options = preg_replace('/&+/i', '&', $options);
		if (!preg_match('/^&/', $options)) {
			$options = '&'.$options;
		}

		if (!$sortorder || $field1 != $sortfield1) {
			//$out.= '<a href="'.$file.'?sortfield='.$field.'&sortorder=asc&begin='.$begin.$options.'">'.img_down("A-Z",0).'</a>';
			//$out.= '<a href="'.$file.'?sortfield='.$field.'&sortorder=desc&begin='.$begin.$options.'">'.img_up("Z-A",0).'</a>';
		} else {
			if (preg_match('/^DESC/', $sortorder)) {
				//$out.= '<a href="'.$file.'?sortfield='.$field.'&sortorder=asc&begin='.$begin.$options.'">'.img_down("A-Z",0).'</a>';
				//$out.= '<a href="'.$file.'?sortfield='.$field.'&sortorder=desc&begin='.$begin.$options.'">'.img_up("Z-A",1).'</a>';
				$sortimg .= '<span class="nowrap">'.img_up("Z-A", 0, 'paddingleft').'</span>';
			}
			if (preg_match('/^ASC/', $sortorder)) {
				//$out.= '<a href="'.$file.'?sortfield='.$field.'&sortorder=asc&begin='.$begin.$options.'">'.img_down("A-Z",1).'</a>';
				//$out.= '<a href="'.$file.'?sortfield='.$field.'&sortorder=desc&begin='.$begin.$options.'">'.img_up("Z-A",0).'</a>';
				$sortimg .= '<span class="nowrap">'.img_down("A-Z", 0, 'paddingleft').'</span>';
			}
		}
	}

	$out .= $sortimg;

	$out .= '</'.$tag.'>';

	return $out;
}

/**
 *	Show a title.
 *
 *	@param	string	$title			Title to show
 *	@return	string					Title to show
 *  @deprecated						Use load_fiche_titre instead
 *  @see load_fiche_titre()
 */
function print_titre($title)
{
	dol_syslog(__FUNCTION__." is deprecated", LOG_WARNING);

	print '<div class="titre">'.$title.'</div>';
}

/**
 *	Show a title with picto
 *
 *	@param	string	$title				Title to show
 *	@param	string	$mesg				Added message to show on right
 *	@param	string	$picto				Icon to use before title (should be a 32x32 transparent png file)
 *	@param	int		$pictoisfullpath	1=Icon name is a full absolute url of image
 * 	@param	int		$id					To force an id on html objects
 * 	@return	void
 *  @deprecated Use print load_fiche_titre instead
 */
function print_fiche_titre($title, $mesg = '', $picto = 'generic', $pictoisfullpath = 0, $id = '')
{
	print load_fiche_titre($title, $mesg, $picto, $pictoisfullpath, $id);
}

/**
 *	Load a title with picto
 *
 *	@param	string	$titre				Title to show
 *	@param	string	$morehtmlright		Added message to show on right
 *	@param	string	$picto				Icon to use before title (should be a 32x32 transparent png file)
 *	@param	int		$pictoisfullpath	1=Icon name is a full absolute url of image
 * 	@param	string	$id					To force an id on html objects
 *  @param  string  $morecssontable     More css on table
 *	@param	string	$morehtmlcenter		Added message to show on center
 * 	@return	string
 *  @see print_barre_liste()
 */
function load_fiche_titre($titre, $morehtmlright = '', $picto = 'generic', $pictoisfullpath = 0, $id = '', $morecssontable = '', $morehtmlcenter = '')
{
	global $conf;

	$return = '';

	if ($picto == 'setup') {
		$picto = 'generic';
	}

	$return .= "\n";
	$return .= '<table '.($id ? 'id="'.$id.'" ' : '').'class="centpercent notopnoleftnoright table-fiche-title'.($morecssontable ? ' '.$morecssontable : '').'">'; // maring bottom must be same than into print_barre_list
	$return .= '<tr class="titre">';
	if ($picto) {
		$return .= '<td class="nobordernopadding widthpictotitle valignmiddle col-picto">'.img_picto('', $picto, 'class="valignmiddle widthpictotitle pictotitle"', $pictoisfullpath).'</td>';
	}
	$return .= '<td class="nobordernopadding valignmiddle col-title">';
	$return .= '<div class="titre inline-block">'.$titre.'</div>';
	$return .= '</td>';
	if (dol_strlen($morehtmlcenter)) {
		$return .= '<td class="nobordernopadding center valignmiddle">'.$morehtmlcenter.'</td>';
	}
	if (dol_strlen($morehtmlright)) {
		$return .= '<td class="nobordernopadding titre_right wordbreakimp right valignmiddle">'.$morehtmlright.'</td>';
	}
	$return .= '</tr></table>'."\n";

	return $return;
}

/**
 *	Print a title with navigation controls for pagination
 *
 *	@param	string	    $titre				Title to show (required)
 *	@param	int   	    $page				Numero of page to show in navigation links (required)
 *	@param	string	    $file				Url of page (required)
 *	@param	string	    $options         	More parameters for links ('' by default, does not include sortfield neither sortorder). Value must be 'urlencoded' before calling function.
 *	@param	string    	$sortfield       	Field to sort on ('' by default)
 *	@param	string	    $sortorder       	Order to sort ('' by default)
 *	@param	string	    $morehtmlcenter     String in the middle ('' by default). We often find here string $massaction comming from $form->selectMassAction()
 *	@param	int		    $num				Number of records found by select with limit+1
 *	@param	int|string  $totalnboflines		Total number of records/lines for all pages (if known). Use a negative value of number to not show number. Use '' if unknown.
 *	@param	string	    $picto				Icon to use before title (should be a 32x32 transparent png file)
 *	@param	int		    $pictoisfullpath	1=Icon name is a full absolute url of image
 *  @param	string	    $morehtmlright		More html to show (after arrows)
 *  @param  string      $morecss            More css to the table
 *  @param  int         $limit              Max number of lines (-1 = use default, 0 = no limit, > 0 = limit).
 *  @param  int         $hideselectlimit    Force to hide select limit
 *  @param  int         $hidenavigation     Force to hide all navigation tools
 *  @param  int			$pagenavastextinput 1=Do not suggest list of pages to navigate but suggest the page number into an input field.
 *  @param	string		$morehtmlrightbeforearrow	More html to show (before arrows)
 *	@return	void
 */
function print_barre_liste($titre, $page, $file, $options = '', $sortfield = '', $sortorder = '', $morehtmlcenter = '', $num = -1, $totalnboflines = '', $picto = 'generic', $pictoisfullpath = 0, $morehtmlright = '', $morecss = '', $limit = -1, $hideselectlimit = 0, $hidenavigation = 0, $pagenavastextinput = 0, $morehtmlrightbeforearrow = '')
{
	global $conf, $langs;

	$savlimit = $limit;
	$savtotalnboflines = $totalnboflines;
	$totalnboflines = abs((int) $totalnboflines);

	if ($picto == 'setup') {
		$picto = 'title_setup.png';
	}
	if (($conf->browser->name == 'ie') && $picto == 'generic') {
		$picto = 'title.gif';
	}
	if ($limit < 0) {
		$limit = $conf->liste_limit;
	}
	if ($savlimit != 0 && (($num > $limit) || ($num == -1) || ($limit == 0))) {
		$nextpage = 1;
	} else {
		$nextpage = 0;
	}
	//print 'totalnboflines='.$totalnboflines.'-savlimit='.$savlimit.'-limit='.$limit.'-num='.$num.'-nextpage='.$nextpage;

	print "\n";
	print "<!-- Begin title -->\n";
	print '<table class="centpercent notopnoleftnoright table-fiche-title'.($morecss ? ' '.$morecss : '').'"><tr>'; // maring bottom must be same than into load_fiche_tire

	// Left

	if ($picto && $titre) {
		print '<td class="nobordernopadding widthpictotitle valignmiddle col-picto">'.img_picto('', $picto, 'class="valignmiddle pictotitle widthpictotitle"', $pictoisfullpath).'</td>';
	}
	print '<td class="nobordernopadding valignmiddle col-title">';
	print '<div class="titre inline-block">'.$titre;
	if (!empty($titre) && $savtotalnboflines >= 0 && (string) $savtotalnboflines != '') {
		print '<span class="opacitymedium colorblack paddingleft">('.$totalnboflines.')</span>';
	}
	print '</div></td>';

	// Center
	if ($morehtmlcenter) {
		print '<td class="nobordernopadding center valignmiddle">'.$morehtmlcenter.'</td>';
	}

	// Right
	print '<td class="nobordernopadding valignmiddle right">';
	print '<input type="hidden" name="pageplusoneold" value="'.((int) $page + 1).'">';
	if ($sortfield) {
		$options .= "&sortfield=".urlencode($sortfield);
	}
	if ($sortorder) {
		$options .= "&sortorder=".urlencode($sortorder);
	}
	// Show navigation bar
	$pagelist = '';
	if ($savlimit != 0 && ($page > 0 || $num > $limit)) {
		if ($totalnboflines) {	// If we know total nb of lines
			// Define nb of extra page links before and after selected page + ... + first or last
			$maxnbofpage = (empty($conf->dol_optimize_smallscreen) ? 4 : 0);

			if ($limit > 0) {
				$nbpages = ceil($totalnboflines / $limit);
			} else {
				$nbpages = 1;
			}
			$cpt = ($page - $maxnbofpage);
			if ($cpt < 0) {
				$cpt = 0;
			}

			if ($cpt >= 1) {
				if (empty($pagenavastextinput)) {
					$pagelist .= '<li class="pagination"><a href="'.$file.'?page=0'.$options.'">1</a></li>';
					if ($cpt > 2) {
						$pagelist .= '<li class="pagination"><span class="inactive">...</span></li>';
					} elseif ($cpt == 2) {
						$pagelist .= '<li class="pagination"><a href="'.$file.'?page=1'.$options.'">2</a></li>';
					}
				}
			}

			do {
				if ($pagenavastextinput) {
					if ($cpt == $page) {
						$pagelist .= '<li class="pagination"><input type="text" class="width25 center pageplusone" name="pageplusone" value="'.($page + 1).'"></li>';
						$pagelist .= '/';
						//if (($cpt + 1) < $nbpages) $pagelist .= '/';
					}
				} else {
					if ($cpt == $page) {
						$pagelist .= '<li class="pagination"><span class="active">'.($page + 1).'</span></li>';
					} else {
						$pagelist .= '<li class="pagination"><a href="'.$file.'?page='.$cpt.$options.'">'.($cpt + 1).'</a></li>';
					}
				}
				$cpt++;
			} while ($cpt < $nbpages && $cpt <= ($page + $maxnbofpage));

			if (empty($pagenavastextinput)) {
				if ($cpt < $nbpages) {
					if ($cpt < $nbpages - 2) {
						$pagelist .= '<li class="pagination"><span class="inactive">...</span></li>';
					} elseif ($cpt == $nbpages - 2) {
						$pagelist .= '<li class="pagination"><a href="'.$file.'?page='.($nbpages - 2).$options.'">'.($nbpages - 1).'</a></li>';
					}
					$pagelist .= '<li class="pagination"><a href="'.$file.'?page='.($nbpages - 1).$options.'">'.$nbpages.'</a></li>';
				}
			} else {
				//var_dump($page.' '.$cpt.' '.$nbpages);
				//if (($page + 1) < $nbpages) {
					$pagelist .= '<li class="pagination"><a href="'.$file.'?page='.($nbpages - 1).$options.'">'.$nbpages.'</a></li>';
				//}
			}
		} else {
			$pagelist .= '<li class="pagination"><span class="active">'.($page + 1)."</li>";
		}
	}

	if ($savlimit || $morehtmlright || $morehtmlrightbeforearrow) {
		print_fleche_navigation($page, $file, $options, $nextpage, $pagelist, $morehtmlright, $savlimit, $totalnboflines, $hideselectlimit, $morehtmlrightbeforearrow); // output the div and ul for previous/last completed with page numbers into $pagelist
	}

	// js to autoselect page field on focus
	if ($pagenavastextinput) {
		print ajax_autoselect('.pageplusone');
	}

	print '</td>';

	print '</tr></table>'."\n";
	print "<!-- End title -->\n\n";
}

/**
 *	Function to show navigation arrows into lists
 *
 *	@param	int				$page				Number of page
 *	@param	string			$file				Page URL (in most cases provided with $_SERVER["PHP_SELF"])
 *	@param	string			$options         	Other url parameters to propagate ("" by default, may include sortfield and sortorder)
 *	@param	integer			$nextpage	    	Do we show a next page button
 *	@param	string			$betweenarrows		HTML content to show between arrows. MUST contains '<li> </li>' tags or '<li><span> </span></li>'.
 *  @param	string			$afterarrows		HTML content to show after arrows. Must NOT contains '<li> </li>' tags.
 *  @param  int             $limit              Max nb of record to show  (-1 = no combo with limit, 0 = no limit, > 0 = limit)
 *	@param	int		        $totalnboflines		Total number of records/lines for all pages (if known)
 *  @param  int             $hideselectlimit    Force to hide select limit
 *  @param	string			$beforearrows		HTML content to show before arrows. Must NOT contains '<li> </li>' tags.
 *	@return	void
 */
function print_fleche_navigation($page, $file, $options = '', $nextpage = 0, $betweenarrows = '', $afterarrows = '', $limit = -1, $totalnboflines = 0, $hideselectlimit = 0, $beforearrows = '')
{
	global $conf, $langs;

	print '<div class="pagination"><ul>';
	if ($beforearrows) {
		print '<li class="paginationbeforearrows">';
		print $beforearrows;
		print '</li>';
	}
	if ((int) $limit > 0 && empty($hideselectlimit)) {
		$pagesizechoices = '10:10,15:15,20:20,30:30,40:40,50:50,100:100,250:250,500:500,1000:1000,5000:5000,25000:25000';
		//$pagesizechoices.=',0:'.$langs->trans("All");     // Not yet supported
		//$pagesizechoices.=',2:2';
		if (!empty($conf->global->MAIN_PAGESIZE_CHOICES)) {
			$pagesizechoices = $conf->global->MAIN_PAGESIZE_CHOICES;
		}

		print '<li class="pagination">';
		print '<select class="flat selectlimit" name="limit" title="'.dol_escape_htmltag($langs->trans("MaxNbOfRecordPerPage")).'">';
		$tmpchoice = explode(',', $pagesizechoices);
		$tmpkey = $limit.':'.$limit;
		if (!in_array($tmpkey, $tmpchoice)) {
			$tmpchoice[] = $tmpkey;
		}
		$tmpkey = $conf->liste_limit.':'.$conf->liste_limit;
		if (!in_array($tmpkey, $tmpchoice)) {
			$tmpchoice[] = $tmpkey;
		}
		asort($tmpchoice, SORT_NUMERIC);
		foreach ($tmpchoice as $val) {
			$selected = '';
			$tmp = explode(':', $val);
			$key = $tmp[0];
			$val = $tmp[1];
			if ($key != '' && $val != '') {
				if ((int) $key == (int) $limit) {
					$selected = ' selected="selected"';
				}
				print '<option name="'.$key.'"'.$selected.'>'.dol_escape_htmltag($val).'</option>'."\n";
			}
		}
		print '</select>';
		if ($conf->use_javascript_ajax) {
			print '<!-- JS CODE TO ENABLE select limit to launch submit of page -->
            		<script>
                	jQuery(document).ready(function () {
            	  		jQuery(".selectlimit").change(function() {
                            console.log("Change limit. Send submit");
                            $(this).parents(\'form:first\').submit();
            	  		});
                	});
            		</script>
                ';
		}
		print '</li>';
	}
	if ($page > 0) {
		print '<li class="pagination paginationpage paginationpageleft"><a class="paginationprevious" href="'.$file.'?page='.($page - 1).$options.'"><i class="fa fa-chevron-left" title="'.dol_escape_htmltag($langs->trans("Previous")).'"></i></a></li>';
	}
	if ($betweenarrows) {
		print '<!--<div class="betweenarrows nowraponall inline-block">-->';
		print $betweenarrows;
		print '<!--</div>-->';
	}
	if ($nextpage > 0) {
		print '<li class="pagination paginationpage paginationpageright"><a class="paginationnext" href="'.$file.'?page='.($page + 1).$options.'"><i class="fa fa-chevron-right" title="'.dol_escape_htmltag($langs->trans("Next")).'"></i></a></li>';
	}
	if ($afterarrows) {
		print '<li class="paginationafterarrows">';
		print $afterarrows;
		print '</li>';
	}
	print '</ul></div>'."\n";
}


/**
 *	Return a string with VAT rate label formated for view output
 *	Used into pdf and HTML pages
 *
 *	@param	string	$rate			Rate value to format ('19.6', '19,6', '19.6%', '19,6%', '19.6 (CODEX)', ...)
 *  @param	boolean	$addpercent		Add a percent % sign in output
 *	@param	int		$info_bits		Miscellaneous information on vat (0=Default, 1=French NPR vat)
 *	@param	int		$usestarfornpr	-1=Never show, 0 or 1=Use '*' for NPR vat rates
 *  @return	string					String with formated amounts ('19,6' or '19,6%' or '8.5% (NPR)' or '8.5% *' or '19,6 (CODEX)')
 */
function vatrate($rate, $addpercent = false, $info_bits = 0, $usestarfornpr = 0)
{
	$morelabel = '';

	if (preg_match('/%/', $rate)) {
		$rate = str_replace('%', '', $rate);
		$addpercent = true;
	}
	if (preg_match('/\((.*)\)/', $rate, $reg)) {
		$morelabel = ' ('.$reg[1].')';
		$rate = preg_replace('/\s*'.preg_quote($morelabel, '/').'/', '', $rate);
	}
	if (preg_match('/\*/', $rate)) {
		$rate = str_replace('*', '', $rate);
		$info_bits |= 1;
	}

	// If rate is '9/9/9' we don't change it.  If rate is '9.000' we apply price()
	if (!preg_match('/\//', $rate)) {
		$ret = price($rate, 0, '', 0, 0).($addpercent ? '%' : '');
	} else {
		// TODO Split on / and output with a price2num to have clean numbers without ton of 000.
		$ret = $rate.($addpercent ? '%' : '');
	}
	if (($info_bits & 1) && $usestarfornpr >= 0) {
		$ret .= ' *';
	}
	$ret .= $morelabel;
	return $ret;
}


/**
 *		Function to format a value into an amount for visual output
 *		Function used into PDF and HTML pages
 *
 *		@param	float		$amount			Amount to format
 *		@param	integer		$form			Type of format, HTML or not (not by default)
 *		@param	Translate	$outlangs		Object langs for output
 *		@param	int			$trunc			1=Truncate if there is more decimals than MAIN_MAX_DECIMALS_SHOWN (default), 0=Does not truncate. Deprecated because amount are rounded (to unit or total amount accurancy) before beeing inserted into database or after a computation, so this parameter should be useless.
 *		@param	int			$rounding		Minimum number of decimal to show. If 0, no change, if -1, we use min($conf->global->MAIN_MAX_DECIMALS_UNIT,$conf->global->MAIN_MAX_DECIMALS_TOT)
 *		@param	int			$forcerounding	Force the number of decimal to forcerounding decimal (-1=do not force)
 *		@param	string		$currency_code	To add currency symbol (''=add nothing, 'auto'=Use default currency, 'XXX'=add currency symbols for XXX currency)
 *		@return	string						Chaine avec montant formate
 *
 *		@see	price2num()					Revert function of price
 */
function price($amount, $form = 0, $outlangs = '', $trunc = 1, $rounding = -1, $forcerounding = -1, $currency_code = '')
{
	global $langs, $conf;

	// Clean parameters
	if (empty($amount)) {
		$amount = 0; // To have a numeric value if amount not defined or = ''
	}
	$amount = (is_numeric($amount) ? $amount : 0); // Check if amount is numeric, for example, an error occured when amount value = o (letter) instead 0 (number)
	if ($rounding < 0) {
		$rounding = min($conf->global->MAIN_MAX_DECIMALS_UNIT, $conf->global->MAIN_MAX_DECIMALS_TOT);
	}
	$nbdecimal = $rounding;

	// Output separators by default (french)
	$dec = ',';
	$thousand = ' ';

	// If $outlangs not forced, we use use language
	if (!is_object($outlangs)) {
		$outlangs = $langs;
	}

	if ($outlangs->transnoentitiesnoconv("SeparatorDecimal") != "SeparatorDecimal") {
		$dec = $outlangs->transnoentitiesnoconv("SeparatorDecimal");
	}
	if ($outlangs->transnoentitiesnoconv("SeparatorThousand") != "SeparatorThousand") {
		$thousand = $outlangs->transnoentitiesnoconv("SeparatorThousand");
	}
	if ($thousand == 'None') {
		$thousand = '';
	} elseif ($thousand == 'Space') {
		$thousand = ' ';
	}
	//print "outlangs=".$outlangs->defaultlang." amount=".$amount." html=".$form." trunc=".$trunc." nbdecimal=".$nbdecimal." dec='".$dec."' thousand='".$thousand."'<br>";

	//print "amount=".$amount."-";
	$amount = str_replace(',', '.', $amount); // should be useless
	//print $amount."-";
	$datas = explode('.', $amount);
	$decpart = isset($datas[1]) ? $datas[1] : '';
	$decpart = preg_replace('/0+$/i', '', $decpart); // Supprime les 0 de fin de partie decimale
	//print "decpart=".$decpart."<br>";
	$end = '';

	// We increase nbdecimal if there is more decimal than asked (to not loose information)
	if (dol_strlen($decpart) > $nbdecimal) {
		$nbdecimal = dol_strlen($decpart);
	}
	// Si on depasse max
	if ($trunc && $nbdecimal > $conf->global->MAIN_MAX_DECIMALS_SHOWN) {
		$nbdecimal = $conf->global->MAIN_MAX_DECIMALS_SHOWN;
		if (preg_match('/\.\.\./i', $conf->global->MAIN_MAX_DECIMALS_SHOWN)) {
			// Si un affichage est tronque, on montre des ...
			$end = '...';
		}
	}

	// If force rounding
	if ($forcerounding >= 0) {
		$nbdecimal = $forcerounding;
	}

	// Format number
	$output = number_format($amount, $nbdecimal, $dec, $thousand);
	if ($form) {
		$output = preg_replace('/\s/', '&nbsp;', $output);
		$output = preg_replace('/\'/', '&#039;', $output);
	}
	// Add symbol of currency if requested
	$cursymbolbefore = $cursymbolafter = '';
	if ($currency_code) {
		if ($currency_code == 'auto') {
			$currency_code = $conf->currency;
		}

		$listofcurrenciesbefore = array('AUD', 'CAD', 'CNY', 'COP', 'CLP', 'GBP', 'HKD', 'MXN', 'PEN', 'USD');
		$listoflanguagesbefore = array('nl_NL');
		if (in_array($currency_code, $listofcurrenciesbefore) || in_array($outlangs->defaultlang, $listoflanguagesbefore)) {
			$cursymbolbefore .= $outlangs->getCurrencySymbol($currency_code);
		} else {
			$tmpcur = $outlangs->getCurrencySymbol($currency_code);
			$cursymbolafter .= ($tmpcur == $currency_code ? ' '.$tmpcur : $tmpcur);
		}
	}
	$output = $cursymbolbefore.$output.$end.($cursymbolafter ? ' ' : '').$cursymbolafter;

	return $output;
}

/**
 *	Function that return a number with universal decimal format (decimal separator is '.') from an amount typed by a user.
 *	Function to use on each input amount before any numeric test or database insert. A better name for this function
 *  should be roundtext2num().
 *
 *	@param	string|float	$amount			Amount to convert/clean or round
 *	@param	string|int		$rounding		''=No rounding
 * 											'MU'=Round to Max unit price (MAIN_MAX_DECIMALS_UNIT)
 *											'MT'=Round to Max for totals with Tax (MAIN_MAX_DECIMALS_TOT)
 *											'MS'=Round to Max for stock quantity (MAIN_MAX_DECIMALS_STOCK)
 *      		                            'CU'=Round to Max unit price of foreign currency accuracy
 *      		                            'CT'=Round to Max for totals with Tax of foreign currency accuracy
 *											Numeric = Nb of digits for rounding (For example 2 for a percentage)
 * 	@param	int				$option			Put 1 if you know that content is already universal format number (so no correction on decimal will be done)
 * 											Put 2 if you know that number is a user input (so we know we don't have to fix decimal separator).
 *	@return	string							Amount with universal numeric format (Example: '99.99999').
 *											If conversion fails, it return text unchanged if ($rounding = '' and $option = 1) or '0' if ($rounding is defined and $option = 1).
 *											If amount is null or '', it returns '' if $rounding = '' or '0' if $rounding is defined..
 *
 *	@see    price()							Opposite function of price2num
 */
function price2num($amount, $rounding = '', $option = 0)
{
	global $langs, $conf;

	// Round PHP function does not allow number like '1,234.56' nor '1.234,56' nor '1 234,56'
	// Numbers must be '1234.56'
	// Decimal delimiter for PHP and database SQL requests must be '.'
	$dec = ',';
	$thousand = ' ';
	if ($langs->transnoentitiesnoconv("SeparatorDecimal") != "SeparatorDecimal") {
		$dec = $langs->transnoentitiesnoconv("SeparatorDecimal");
	}
	if ($langs->transnoentitiesnoconv("SeparatorThousand") != "SeparatorThousand") {
		$thousand = $langs->transnoentitiesnoconv("SeparatorThousand");
	}
	if ($thousand == 'None') {
		$thousand = '';
	} elseif ($thousand == 'Space') {
		$thousand = ' ';
	}
	//print "amount=".$amount." html=".$form." trunc=".$trunc." nbdecimal=".$nbdecimal." dec='".$dec."' thousand='".$thousand."'<br>";

	// Convert value to universal number format (no thousand separator, '.' as decimal separator)
	if ($option != 1) {	// If not a PHP number or unknown, we change or clean format
		//print "\n".'PP'.$amount.' - '.$dec.' - '.$thousand.' - '.intval($amount).'<br>';
		if (!is_numeric($amount)) {
			$amount = preg_replace('/[a-zA-Z\/\\\*\(\)\<\>\_]/', '', $amount);
		}

		if ($option == 2 && $thousand == '.' && preg_match('/\.(\d\d\d)$/', (string) $amount)) {	// It means the . is used as a thousand separator and string come from input data, so 1.123 is 1123
			$amount = str_replace($thousand, '', $amount);
		}

		// Convert amount to format with dolibarr dec and thousand (this is because PHP convert a number
		// to format defined by LC_NUMERIC after a calculation and we want source format to be like defined by Dolibarr setup.
		// So if number was already a good number, it is converted into local Dolibarr setup.
		if (is_numeric($amount)) {
			// We put in temps value of decimal ("0.00001"). Works with 0 and 2.0E-5 and 9999.10
			$temps = sprintf("%0.10F", $amount - intval($amount)); // temps=0.0000000000 or 0.0000200000 or 9999.1000000000
			$temps = preg_replace('/([\.1-9])0+$/', '\\1', $temps); // temps=0. or 0.00002 or 9999.1
			$nbofdec = max(0, dol_strlen($temps) - 2); // -2 to remove "0."
			$amount = number_format($amount, $nbofdec, $dec, $thousand);
		}
		//print "QQ".$amount."<br>\n";

		// Now make replace (the main goal of function)
		if ($thousand != ',' && $thousand != '.') {
			$amount = str_replace(',', '.', $amount); // To accept 2 notations for french users
		}

		$amount = str_replace(' ', '', $amount); // To avoid spaces
		$amount = str_replace($thousand, '', $amount); // Replace of thousand before replace of dec to avoid pb if thousand is .
		$amount = str_replace($dec, '.', $amount);

		$amount = preg_replace('/[^0-9\-\.]/', '', $amount);	// Clean non numeric chars (so it clean some UTF8 spaces for example.
	}
	//print ' XX'.$amount.' '.$rounding;

	// Now, $amount is a real PHP float number. We make a rounding if required.
	if ($rounding) {
		$nbofdectoround = '';
		if ($rounding == 'MU') {
			$nbofdectoround = $conf->global->MAIN_MAX_DECIMALS_UNIT;
		} elseif ($rounding == 'MT') {
			$nbofdectoround = $conf->global->MAIN_MAX_DECIMALS_TOT;
		} elseif ($rounding == 'MS') {
			$nbofdectoround = isset($conf->global->MAIN_MAX_DECIMALS_STOCK) ? $conf->global->MAIN_MAX_DECIMALS_STOCK : 5;
		} elseif ($rounding == 'CU') {
			$nbofdectoround = max($conf->global->MAIN_MAX_DECIMALS_UNIT, 8);	// TODO Use param of currency
		} elseif ($rounding == 'CT') {
			$nbofdectoround = max($conf->global->MAIN_MAX_DECIMALS_TOT, 8);		// TODO Use param of currency
		} elseif (is_numeric($rounding)) {
			$nbofdectoround = (int) $rounding;
		}

		//print " RR".$amount.' - '.$nbofdectoround.'<br>';
		if (dol_strlen($nbofdectoround)) {
			$amount = round(is_string($amount) ? (float) $amount : $amount, $nbofdectoround); // $nbofdectoround can be 0.
		} else {
			return 'ErrorBadParameterProvidedToFunction';
		}
		//print ' SS'.$amount.' - '.$nbofdec.' - '.$dec.' - '.$thousand.' - '.$nbofdectoround.'<br>';

		// Convert amount to format with dolibarr dec and thousand (this is because PHP convert a number
		// to format defined by LC_NUMERIC after a calculation and we want source format to be defined by Dolibarr setup.
		if (is_numeric($amount)) {
			// We put in temps value of decimal ("0.00001"). Works with 0 and 2.0E-5 and 9999.10
			$temps = sprintf("%0.10F", $amount - intval($amount)); // temps=0.0000000000 or 0.0000200000 or 9999.1000000000
			$temps = preg_replace('/([\.1-9])0+$/', '\\1', $temps); // temps=0. or 0.00002 or 9999.1
			$nbofdec = max(0, dol_strlen($temps) - 2); // -2 to remove "0."
			$amount = number_format($amount, min($nbofdec, $nbofdectoround), $dec, $thousand); // Convert amount to format with dolibarr dec and thousand
		}
		//print "TT".$amount.'<br>';

		// Always make replace because each math function (like round) replace
		// with local values and we want a number that has a SQL string format x.y
		if ($thousand != ',' && $thousand != '.') {
			$amount = str_replace(',', '.', $amount); // To accept 2 notations for french users
		}

		$amount = str_replace(' ', '', $amount); // To avoid spaces
		$amount = str_replace($thousand, '', $amount); // Replace of thousand before replace of dec to avoid pb if thousand is .
		$amount = str_replace($dec, '.', $amount);

		$amount = preg_replace('/[^0-9\-\.]/', '', $amount);	// Clean non numeric chars (so it clean some UTF8 spaces for example.
	}

	return $amount;
}

/**
 * Output a dimension with best unit
 *
 * @param   float       $dimension      Dimension
 * @param   int         $unit           Unit scale of dimension (Example: 0=kg, -3=g, -6=mg, 98=ounce, 99=pound, ...)
 * @param   string      $type           'weight', 'volume', ...
 * @param   Translate   $outputlangs    Translate language object
 * @param   int         $round          -1 = non rounding, x = number of decimal
 * @param   string      $forceunitoutput    'no' or numeric (-3, -6, ...) compared to $unit (In most case, this value is value defined into $conf->global->MAIN_WEIGHT_DEFAULT_UNIT)
 * @return  string                      String to show dimensions
 */
function showDimensionInBestUnit($dimension, $unit, $type, $outputlangs, $round = -1, $forceunitoutput = 'no')
{
	require_once DOL_DOCUMENT_ROOT.'/core/lib/product.lib.php';

	if (($forceunitoutput == 'no' && $dimension < 1 / 10000 && $unit < 90) || (is_numeric($forceunitoutput) && $forceunitoutput == -6)) {
		$dimension = $dimension * 1000000;
		$unit = $unit - 6;
	} elseif (($forceunitoutput == 'no' && $dimension < 1 / 10 && $unit < 90) || (is_numeric($forceunitoutput) && $forceunitoutput == -3)) {
		$dimension = $dimension * 1000;
		$unit = $unit - 3;
	} elseif (($forceunitoutput == 'no' && $dimension > 100000000 && $unit < 90) || (is_numeric($forceunitoutput) && $forceunitoutput == 6)) {
		$dimension = $dimension / 1000000;
		$unit = $unit + 6;
	} elseif (($forceunitoutput == 'no' && $dimension > 100000 && $unit < 90) || (is_numeric($forceunitoutput) && $forceunitoutput == 3)) {
		$dimension = $dimension / 1000;
		$unit = $unit + 3;
	}
	// Special case when we want output unit into pound or ounce
	/* TODO
	if ($unit < 90 && $type == 'weight' && is_numeric($forceunitoutput) && (($forceunitoutput == 98) || ($forceunitoutput == 99))
	{
		$dimension = // convert dimension from standard unit into ounce or pound
		$unit = $forceunitoutput;
	}
	if ($unit > 90 && $type == 'weight' && is_numeric($forceunitoutput) && $forceunitoutput < 90)
	{
		$dimension = // convert dimension from standard unit into ounce or pound
		$unit = $forceunitoutput;
	}*/

	$ret = price($dimension, 0, $outputlangs, 0, 0, $round).' '.measuringUnitString(0, $type, $unit);

	return $ret;
}


/**
 *	Return localtax rate for a particular vat, when selling a product with vat $vatrate, from a $thirdparty_buyer to a $thirdparty_seller
 *  Note: This function applies same rules than get_default_tva
 *
 * 	@param	float		$vatrate		        Vat rate. Can be '8.5' or '8.5 (VATCODEX)' for example
 * 	@param  int			$local		         	Local tax to search and return (1 or 2 return only tax rate 1 or tax rate 2)
 *  @param  Societe		$thirdparty_buyer    	Object of buying third party
 *  @param	Societe		$thirdparty_seller		Object of selling third party ($mysoc if not defined)
 *  @param	int			$vatnpr					If vat rate is NPR or not
 * 	@return	mixed			   					0 if not found, localtax rate if found
 *  @see get_default_tva()
 */
function get_localtax($vatrate, $local, $thirdparty_buyer = "", $thirdparty_seller = "", $vatnpr = 0)
{
	global $db, $conf, $mysoc;

	if (empty($thirdparty_seller) || !is_object($thirdparty_seller)) {
		$thirdparty_seller = $mysoc;
	}

	dol_syslog("get_localtax tva=".$vatrate." local=".$local." thirdparty_buyer id=".(is_object($thirdparty_buyer) ? $thirdparty_buyer->id : '')."/country_code=".(is_object($thirdparty_buyer) ? $thirdparty_buyer->country_code : '')." thirdparty_seller id=".$thirdparty_seller->id."/country_code=".$thirdparty_seller->country_code." thirdparty_seller localtax1_assuj=".$thirdparty_seller->localtax1_assuj."  thirdparty_seller localtax2_assuj=".$thirdparty_seller->localtax2_assuj);

	$vatratecleaned = $vatrate;
	$reg = array();
	if (preg_match('/^(.*)\s*\((.*)\)$/', $vatrate, $reg)) {     // If vat is "xx (yy)"
		$vatratecleaned = trim($reg[1]);
		$vatratecode = $reg[2];
	}

	/*if ($thirdparty_buyer->country_code != $thirdparty_seller->country_code)
	{
		return 0;
	}*/

	// Some test to guess with no need to make database access
	if ($mysoc->country_code == 'ES') { // For spain localtaxes 1 and 2, tax is qualified if buyer use local tax
		if ($local == 1) {
			if (!$mysoc->localtax1_assuj || (string) $vatratecleaned == "0") {
				return 0;
			}
			if ($thirdparty_seller->id == $mysoc->id) {
				if (!$thirdparty_buyer->localtax1_assuj) {
					return 0;
				}
			} else {
				if (!$thirdparty_seller->localtax1_assuj) {
					return 0;
				}
			}
		}

		if ($local == 2) {
			//if (! $mysoc->localtax2_assuj || (string) $vatratecleaned == "0") return 0;
			if (!$mysoc->localtax2_assuj) {
				return 0; // If main vat is 0, IRPF may be different than 0.
			}
			if ($thirdparty_seller->id == $mysoc->id) {
				if (!$thirdparty_buyer->localtax2_assuj) {
					return 0;
				}
			} else {
				if (!$thirdparty_seller->localtax2_assuj) {
					return 0;
				}
			}
		}
	} else {
		if ($local == 1 && !$thirdparty_seller->localtax1_assuj) {
			return 0;
		}
		if ($local == 2 && !$thirdparty_seller->localtax2_assuj) {
			return 0;
		}
	}

	// For some country MAIN_GET_LOCALTAXES_VALUES_FROM_THIRDPARTY is forced to on.
	if (in_array($mysoc->country_code, array('ES'))) {
		$conf->global->MAIN_GET_LOCALTAXES_VALUES_FROM_THIRDPARTY = 1;
	}

	// Search local taxes
	if (!empty($conf->global->MAIN_GET_LOCALTAXES_VALUES_FROM_THIRDPARTY)) {
		if ($local == 1) {
			if ($thirdparty_seller != $mysoc) {
				if (!isOnlyOneLocalTax($local)) {  // TODO We should provide $vatrate to search on correct line and not always on line with highest vat rate
					return $thirdparty_seller->localtax1_value;
				}
			} else { // i am the seller
				if (!isOnlyOneLocalTax($local)) { // TODO If seller is me, why not always returning this, even if there is only one locatax vat.
					return $conf->global->MAIN_INFO_VALUE_LOCALTAX1;
				}
			}
		}
		if ($local == 2) {
			if ($thirdparty_seller != $mysoc) {
				if (!isOnlyOneLocalTax($local)) {  // TODO We should provide $vatrate to search on correct line and not always on line with highest vat rate
					// TODO We should also return value defined on thirdparty only if defined
					return $thirdparty_seller->localtax2_value;
				}
			} else { // i am the seller
				if (in_array($mysoc->country_code, array('ES'))) {
					return $thirdparty_buyer->localtax2_value;
				} else {
					return $conf->global->MAIN_INFO_VALUE_LOCALTAX2;
				}
			}
		}
	}

	// By default, search value of local tax on line of common tax
	$sql = "SELECT t.localtax1, t.localtax2, t.localtax1_type, t.localtax2_type";
	$sql .= " FROM ".MAIN_DB_PREFIX."c_tva as t, ".MAIN_DB_PREFIX."c_country as c";
	$sql .= " WHERE t.fk_pays = c.rowid AND c.code = '".$db->escape($thirdparty_seller->country_code)."'";
	$sql .= " AND t.taux = ".((float) $vatratecleaned)." AND t.active = 1";
	if (!empty($vatratecode)) {
		$sql .= " AND t.code ='".$db->escape($vatratecode)."'"; // If we have the code, we use it in priority
	} else {
		$sql .= " AND t.recuperableonly = '".$db->escape($vatnpr)."'";
	}

	$resql = $db->query($sql);

	if ($resql) {
		$obj = $db->fetch_object($resql);
		if ($obj) {
			if ($local == 1) {
				return $obj->localtax1;
			} elseif ($local == 2) {
				return $obj->localtax2;
			}
		}
	}

	return 0;
}


/**
 * Return true if LocalTax (1 or 2) is unique.
 * Example: If localtax1 is 5 on line with highest common vat rate, return true
 * Example: If localtax1 is 5:8:15 on line with highest common vat rate, return false
 *
 * @param   int 	$local	Local tax to test (1 or 2)
 * @return  boolean 		True if LocalTax have multiple values, False if not
 */
function isOnlyOneLocalTax($local)
{
	$tax = get_localtax_by_third($local);

	$valors = explode(":", $tax);

	if (count($valors) > 1) {
		return false;
	} else {
		return true;
	}
}

/**
 * Get values of localtaxes (1 or 2) for company country for the common vat with the highest value
 *
 * @param	int		$local 	LocalTax to get
 * @return	number			Values of localtax
 */
function get_localtax_by_third($local)
{
	global $db, $mysoc;
	$sql = "SELECT t.localtax1, t.localtax2 ";
	$sql .= " FROM ".MAIN_DB_PREFIX."c_tva as t inner join ".MAIN_DB_PREFIX."c_country as c ON c.rowid=t.fk_pays";
	$sql .= " WHERE c.code = '".$db->escape($mysoc->country_code)."' AND t.active = 1 AND t.taux=(";
	$sql .= "  SELECT max(tt.taux) FROM ".MAIN_DB_PREFIX."c_tva as tt inner join ".MAIN_DB_PREFIX."c_country as c ON c.rowid=tt.fk_pays";
	$sql .= "  WHERE c.code = '".$db->escape($mysoc->country_code)."' AND tt.active = 1";
	$sql .= "  )";

	$resql = $db->query($sql);
	if ($resql) {
		$obj = $db->fetch_object($resql);
		if ($local == 1) {
			return $obj->localtax1;
		} elseif ($local == 2) {
			return $obj->localtax2;
		}
	}

	return 0;
}


/**
 *  Get tax (VAT) main information from Id.
 *  You can also call getLocalTaxesFromRate() after to get only localtax fields.
 *
 *  @param	int|string  $vatrate		    VAT ID or Rate. Value can be value or the string with code into parenthesis or rowid if $firstparamisid is 1. Example: '8.5' or '8.5 (8.5NPR)' or 123.
 *  @param	Societe	    $buyer         		Company object
 *  @param	Societe	    $seller        		Company object
 *  @param  int         $firstparamisid     1 if first param is id into table (use this if you can)
 *  @return	array       	  				array('rowid'=> , 'code'=> ...)
 *  @see getLocalTaxesFromRate()
 */
function getTaxesFromId($vatrate, $buyer = null, $seller = null, $firstparamisid = 1)
{
	global $db, $mysoc;

	dol_syslog("getTaxesFromId vat id or rate = ".$vatrate);

	// Search local taxes
	$sql = "SELECT t.rowid, t.code, t.taux as rate, t.recuperableonly as npr, t.accountancy_code_sell, t.accountancy_code_buy,";
	$sql .= " t.localtax1, t.localtax1_type, t.localtax2, t.localtax2_type";
	$sql .= " FROM ".MAIN_DB_PREFIX."c_tva as t";
	if ($firstparamisid) {
		$sql .= " WHERE t.rowid = ".(int) $vatrate;
	} else {
		$vatratecleaned = $vatrate;
		$vatratecode = '';
		$reg = array();
		if (preg_match('/^(.*)\s*\((.*)\)$/', $vatrate, $reg)) {      // If vat is "xx (yy)"
			$vatratecleaned = $reg[1];
			$vatratecode = $reg[2];
		}

		$sql .= ", ".MAIN_DB_PREFIX."c_country as c";
		/*if ($mysoc->country_code == 'ES') $sql.= " WHERE t.fk_pays = c.rowid AND c.code = '".$db->escape($buyer->country_code)."'";    // vat in spain use the buyer country ??
		else $sql.= " WHERE t.fk_pays = c.rowid AND c.code = '".$db->escape($seller->country_code)."'";*/
		$sql .= " WHERE t.fk_pays = c.rowid AND c.code = '".$db->escape($seller->country_code)."'";
		$sql .= " AND t.taux = ".((float) $vatratecleaned)." AND t.active = 1";
		if ($vatratecode) {
			$sql .= " AND t.code = '".$db->escape($vatratecode)."'";
		}
	}

	$resql = $db->query($sql);
	if ($resql) {
		$obj = $db->fetch_object($resql);
		if ($obj) {
			return array(
			'rowid'=>$obj->rowid,
			'code'=>$obj->code,
			'rate'=>$obj->rate,
			'localtax1'=>$obj->localtax1,
			'localtax1_type'=>$obj->localtax1_type,
			'localtax2'=>$obj->localtax2,
			'localtax2_type'=>$obj->localtax2_type,
			'npr'=>$obj->npr,
			'accountancy_code_sell'=>$obj->accountancy_code_sell,
			'accountancy_code_buy'=>$obj->accountancy_code_buy
			);
		} else {
			return array();
		}
	} else {
		dol_print_error($db);
	}

	return array();
}

/**
 *  Get type and rate of localtaxes for a particular vat rate/country of a thirdparty.
 *  This does not take into account the seller setup if subject to vat or not, only country.
 *
 *  TODO This function is ALSO called to retrieve type for building PDF. Such call of function must be removed.
 *  Instead this function must be called when adding a line to get the array of possible values for localtax and type, and then
 *  provide the selected value to the function calcul_price_total.
 *
 *  @param	int|string  $vatrate			VAT ID or Rate+Code. Value can be value or the string with code into parenthesis or rowid if $firstparamisid is 1. Example: '8.5' or '8.5 (8.5NPR)' or 123.
 *  @param	int		    $local              Number of localtax (1 or 2, or 0 to return 1 & 2)
 *  @param	Societe	    $buyer         		Company object
 *  @param	Societe	    $seller        		Company object
 *  @param  int         $firstparamisid     1 if first param is ID into table instead of Rate+code (use this if you can)
 *  @return	array    	    				array(localtax_type1(1-6 or 0 if not found), rate localtax1, localtax_type2, rate localtax2, accountancycodecust, accountancycodesupp)
 *  @see getTaxesFromId()
 */
function getLocalTaxesFromRate($vatrate, $local, $buyer, $seller, $firstparamisid = 0)
{
	global $db, $mysoc;

	dol_syslog("getLocalTaxesFromRate vatrate=".$vatrate." local=".$local);

	// Search local taxes
	$sql  = "SELECT t.taux as rate, t.code, t.localtax1, t.localtax1_type, t.localtax2, t.localtax2_type, t.accountancy_code_sell, t.accountancy_code_buy";
	$sql .= " FROM ".MAIN_DB_PREFIX."c_tva as t";
	if ($firstparamisid) {
		$sql .= " WHERE t.rowid = ".(int) $vatrate;
	} else {
		$vatratecleaned = $vatrate;
		$vatratecode = '';
		$reg = array();
		if (preg_match('/^(.*)\s*\((.*)\)$/', $vatrate, $reg)) {     // If vat is "x.x (yy)"
			$vatratecleaned = $reg[1];
			$vatratecode = $reg[2];
		}

		$sql .= ", ".MAIN_DB_PREFIX."c_country as c";
		if ($mysoc->country_code == 'ES') {
			$sql .= " WHERE t.fk_pays = c.rowid AND c.code = '".$db->escape($buyer->country_code)."'"; // local tax in spain use the buyer country ??
		} else {
			$sql .= " WHERE t.fk_pays = c.rowid AND c.code = '".$db->escape(empty($seller->country_code) ? $mysoc->country_code : $seller->country_code)."'";
		}
		$sql .= " AND t.taux = ".((float) $vatratecleaned)." AND t.active = 1";
		if ($vatratecode) {
			$sql .= " AND t.code = '".$db->escape($vatratecode)."'";
		}
	}

	$resql = $db->query($sql);
	if ($resql) {
		$obj = $db->fetch_object($resql);

		if ($obj) {
			$vateratestring = $obj->rate.($obj->code ? ' ('.$obj->code.')' : '');

			if ($local == 1) {
				return array($obj->localtax1_type, get_localtax($vateratestring, $local, $buyer, $seller), $obj->accountancy_code_sell, $obj->accountancy_code_buy);
			} elseif ($local == 2) {
				return array($obj->localtax2_type, get_localtax($vateratestring, $local, $buyer, $seller), $obj->accountancy_code_sell, $obj->accountancy_code_buy);
			} else {
				return array($obj->localtax1_type, get_localtax($vateratestring, 1, $buyer, $seller), $obj->localtax2_type, get_localtax($vateratestring, 2, $buyer, $seller), $obj->accountancy_code_sell, $obj->accountancy_code_buy);
			}
		}
	}

	return array();
}

/**
 *	Return vat rate of a product in a particular country, or default country vat if product is unknown.
 *  Function called by get_default_tva().
 *
 *  @param	int			$idprod          	Id of product or 0 if not a predefined product
 *  @param  Societe		$thirdpartytouse  	Thirdparty with a ->country_code defined (FR, US, IT, ...)
 *	@param	int			$idprodfournprice	Id product_fournisseur_price (for "supplier" proposal/order/invoice)
 *  @return float|string   				    Vat rate to use with format 5.0 or '5.0 (XXX)'
 *  @see get_product_localtax_for_country()
 */
function get_product_vat_for_country($idprod, $thirdpartytouse, $idprodfournprice = 0)
{
	global $db, $conf, $mysoc;

	require_once DOL_DOCUMENT_ROOT.'/product/class/product.class.php';

	$ret = 0;
	$found = 0;

	if ($idprod > 0) {
		// Load product
		$product = new Product($db);
		$result = $product->fetch($idprod);

		if ($mysoc->country_code == $thirdpartytouse->country_code) { // If country to consider is ours
			if ($idprodfournprice > 0) {     // We want vat for product for a "supplier" object
				$product->get_buyprice($idprodfournprice, 0, 0, 0);
				$ret = $product->vatrate_supplier;
				if ($product->default_vat_code) {
					$ret .= ' ('.$product->default_vat_code.')';
				}
			} else {
				$ret = $product->tva_tx; // Default vat of product we defined
				if ($product->default_vat_code) {
					$ret .= ' ('.$product->default_vat_code.')';
				}
			}
			$found = 1;
		} else {
			// TODO Read default product vat according to product and another countrycode.
			// Vat for couple anothercountrycode/product is data that is not managed and store yet, so we will fallback on next rule.
		}
	}

	if (!$found) {
		if (empty($conf->global->MAIN_VAT_DEFAULT_IF_AUTODETECT_FAILS)) {
			// If vat of product for the country not found or not defined, we return the first higher vat of country.
			$sql = "SELECT t.taux as vat_rate, t.code as default_vat_code";
			$sql .= " FROM ".MAIN_DB_PREFIX."c_tva as t, ".MAIN_DB_PREFIX."c_country as c";
			$sql .= " WHERE t.active=1 AND t.fk_pays = c.rowid AND c.code='".$db->escape($thirdpartytouse->country_code)."'";
			$sql .= " ORDER BY t.taux DESC, t.code ASC, t.recuperableonly ASC";
			$sql .= $db->plimit(1);

			$resql = $db->query($sql);
			if ($resql) {
				$obj = $db->fetch_object($resql);
				if ($obj) {
					$ret = $obj->vat_rate;
					if ($obj->default_vat_code) {
						$ret .= ' ('.$obj->default_vat_code.')';
					}
				}
				$db->free($sql);
			} else {
				dol_print_error($db);
			}
		} else {
			$ret = $conf->global->MAIN_VAT_DEFAULT_IF_AUTODETECT_FAILS; // Forced value if autodetect fails
		}
	}

	dol_syslog("get_product_vat_for_country: ret=".$ret);
	return $ret;
}

/**
 *	Return localtax vat rate of a product in a particular country or default country vat if product is unknown
 *
 *  @param	int		$idprod         		Id of product
 *  @param  int		$local          		1 for localtax1, 2 for localtax 2
 *  @param  Societe	$thirdpartytouse    	Thirdparty with a ->country_code defined (FR, US, IT, ...)
 *  @return int             				<0 if KO, Vat rate if OK
 *  @see get_product_vat_for_country()
 */
function get_product_localtax_for_country($idprod, $local, $thirdpartytouse)
{
	global $db, $mysoc;

	if (!class_exists('Product')) {
		require_once DOL_DOCUMENT_ROOT.'/product/class/product.class.php';
	}

	$ret = 0;
	$found = 0;

	if ($idprod > 0) {
		// Load product
		$product = new Product($db);
		$result = $product->fetch($idprod);

		if ($mysoc->country_code == $thirdpartytouse->country_code) { // If selling country is ours
			/* Not defined yet, so we don't use this
			if ($local==1) $ret=$product->localtax1_tx;
			elseif ($local==2) $ret=$product->localtax2_tx;
			$found=1;
			*/
		} else {
			// TODO Read default product vat according to product and another countrycode.
			// Vat for couple anothercountrycode/product is data that is not managed and store yet, so we will fallback on next rule.
		}
	}

	if (!$found) {
		// If vat of product for the country not found or not defined, we return higher vat of country.
		$sql = "SELECT taux as vat_rate, localtax1, localtax2";
		$sql .= " FROM ".MAIN_DB_PREFIX."c_tva as t, ".MAIN_DB_PREFIX."c_country as c";
		$sql .= " WHERE t.active=1 AND t.fk_pays = c.rowid AND c.code='".$db->escape($thirdpartytouse->country_code)."'";
		$sql .= " ORDER BY t.taux DESC, t.recuperableonly ASC";
		$sql .= $db->plimit(1);

		$resql = $db->query($sql);
		if ($resql) {
			$obj = $db->fetch_object($resql);
			if ($obj) {
				if ($local == 1) {
					$ret = $obj->localtax1;
				} elseif ($local == 2) {
					$ret = $obj->localtax2;
				}
			}
		} else {
			dol_print_error($db);
		}
	}

	dol_syslog("get_product_localtax_for_country: ret=".$ret);
	return $ret;
}

/**
 *	Function that return vat rate of a product line (according to seller, buyer and product vat rate)
 *   VATRULE 1: Si vendeur non assujeti a TVA, TVA par defaut=0. Fin de regle.
 *	 VATRULE 2: Si le (pays vendeur = pays acheteur) alors TVA par defaut=TVA du produit vendu. Fin de regle.
 *	 VATRULE 3: Si (vendeur et acheteur dans Communaute europeenne) et (bien vendu = moyen de transports neuf comme auto, bateau, avion) alors TVA par defaut=0 (La TVA doit etre paye par acheteur au centre d'impots de son pays et non au vendeur). Fin de regle.
 *	 VATRULE 4: Si (vendeur et acheteur dans Communaute europeenne) et (acheteur = particulier) alors TVA par defaut=TVA du produit vendu. Fin de regle
 *	 VATRULE 5: Si (vendeur et acheteur dans Communaute europeenne) et (acheteur = entreprise) alors TVA par defaut=0. Fin de regle
 *	 VATRULE 6: Sinon TVA proposee par defaut=0. Fin de regle.
 *
 *	@param	Societe		$thirdparty_seller    	Objet societe vendeuse
 *	@param  Societe		$thirdparty_buyer   	Objet societe acheteuse
 *	@param  int			$idprod					Id product
 *	@param	int			$idprodfournprice		Id product_fournisseur_price (for supplier order/invoice)
 *	@return float|string   				      	Vat rate to use with format 5.0 or '5.0 (XXX)', -1 if we can't guess it
 *  @see get_default_npr(), get_default_localtax()
 */
function get_default_tva(Societe $thirdparty_seller, Societe $thirdparty_buyer, $idprod = 0, $idprodfournprice = 0)
{
	global $conf;

	require_once DOL_DOCUMENT_ROOT.'/core/lib/company.lib.php';

	// Note: possible values for tva_assuj are 0/1 or franchise/reel
	$seller_use_vat = ((is_numeric($thirdparty_seller->tva_assuj) && !$thirdparty_seller->tva_assuj) || (!is_numeric($thirdparty_seller->tva_assuj) && $thirdparty_seller->tva_assuj == 'franchise')) ? 0 : 1;

	$seller_country_code = $thirdparty_seller->country_code;
	$seller_in_cee = isInEEC($thirdparty_seller);

	$buyer_country_code = $thirdparty_buyer->country_code;
	$buyer_in_cee = isInEEC($thirdparty_buyer);

	dol_syslog("get_default_tva: seller use vat=".$seller_use_vat.", seller country=".$seller_country_code.", seller in cee=".$seller_in_cee.", buyer vat number=".$thirdparty_buyer->tva_intra." buyer country=".$buyer_country_code.", buyer in cee=".$buyer_in_cee.", idprod=".$idprod.", idprodfournprice=".$idprodfournprice.", SERVICE_ARE_ECOMMERCE_200238EC=".(!empty($conf->global->SERVICES_ARE_ECOMMERCE_200238EC) ? $conf->global->SERVICES_ARE_ECOMMERCE_200238EC : ''));

	// If services are eServices according to EU Council Directive 2002/38/EC (http://ec.europa.eu/taxation_customs/taxation/vat/traders/e-commerce/article_1610_en.htm)
	// we use the buyer VAT.
	if (!empty($conf->global->SERVICE_ARE_ECOMMERCE_200238EC)) {
		if ($seller_in_cee && $buyer_in_cee) {
			$isacompany = $thirdparty_buyer->isACompany();
			if ($isacompany && !empty($conf->global->MAIN_USE_VAT_COMPANIES_IN_EEC_WITH_INVALID_VAT_ID_ARE_INDIVIDUAL)) {
				require_once DOL_DOCUMENT_ROOT.'/core/lib/functions2.lib.php';
				if (!isValidVATID($thirdparty_buyer)) {
					$isacompany = 0;
				}
			}

			if (!$isacompany) {
				//print 'VATRULE 0';
				return get_product_vat_for_country($idprod, $thirdparty_buyer, $idprodfournprice);
			}
		}
	}

	// If seller does not use VAT
	if (!$seller_use_vat) {
		//print 'VATRULE 1';
		return 0;
	}

	// Le test ci-dessus ne devrait pas etre necessaire. Me signaler l'exemple du cas juridique concerne si le test suivant n'est pas suffisant.

	// Si le (pays vendeur = pays acheteur) alors la TVA par defaut=TVA du produit vendu. Fin de regle.
	if (($seller_country_code == $buyer_country_code)
	|| (in_array($seller_country_code, array('FR', 'MC')) && in_array($buyer_country_code, array('FR', 'MC')))) { // Warning ->country_code not always defined
		//print 'VATRULE 2';
		return get_product_vat_for_country($idprod, $thirdparty_seller, $idprodfournprice);
	}

	// Si (vendeur et acheteur dans Communaute europeenne) et (bien vendu = moyen de transports neuf comme auto, bateau, avion) alors TVA par defaut=0 (La TVA doit etre paye par l'acheteur au centre d'impots de son pays et non au vendeur). Fin de regle.
	// 'VATRULE 3' - Not supported

	// Si (vendeur et acheteur dans Communaute europeenne) et (acheteur = entreprise) alors TVA par defaut=0. Fin de regle
	// Si (vendeur et acheteur dans Communaute europeenne) et (acheteur = particulier) alors TVA par defaut=TVA du produit vendu. Fin de regle
	if (($seller_in_cee && $buyer_in_cee)) {
		$isacompany = $thirdparty_buyer->isACompany();
		if ($isacompany && !empty($conf->global->MAIN_USE_VAT_COMPANIES_IN_EEC_WITH_INVALID_VAT_ID_ARE_INDIVIDUAL)) {
			require_once DOL_DOCUMENT_ROOT.'/core/lib/functions2.lib.php';
			if (!isValidVATID($thirdparty_buyer)) {
				$isacompany = 0;
			}
		}

		if (!$isacompany) {
			//print 'VATRULE 4';
			return get_product_vat_for_country($idprod, $thirdparty_seller, $idprodfournprice);
		} else {
			//print 'VATRULE 5';
			return 0;
		}
	}

	// Si (vendeur dans Communaute europeene et acheteur hors Communaute europeenne et acheteur particulier) alors TVA par defaut=TVA du produit vendu. Fin de regle
	// I don't see any use case that need this rule.
	if (!empty($conf->global->MAIN_USE_VAT_OF_PRODUCT_FOR_INDIVIDUAL_CUSTOMER_OUT_OF_EEC) && empty($buyer_in_cee)) {
		$isacompany = $thirdparty_buyer->isACompany();
		if (!$isacompany) {
			return get_product_vat_for_country($idprod, $thirdparty_seller, $idprodfournprice);
			//print 'VATRULE extra';
		}
	}

	// Sinon la TVA proposee par defaut=0. Fin de regle.
	// Rem: Cela signifie qu'au moins un des 2 est hors Communaute europeenne et que le pays differe
	//print 'VATRULE 6';
	return 0;
}


/**
 *	Fonction qui renvoie si tva doit etre tva percue recuperable
 *
 *	@param	Societe		$thirdparty_seller    	Thirdparty seller
 *	@param  Societe		$thirdparty_buyer   	Thirdparty buyer
 *  @param  int			$idprod                 Id product
 *  @param	int			$idprodfournprice		Id supplier price for product
 *	@return float       			        	0 or 1
 *  @see get_default_tva(), get_default_localtax()
 */
function get_default_npr(Societe $thirdparty_seller, Societe $thirdparty_buyer, $idprod = 0, $idprodfournprice = 0)
{
	global $db;

	if ($idprodfournprice > 0) {
		if (!class_exists('ProductFournisseur')) {
			require_once DOL_DOCUMENT_ROOT.'/fourn/class/fournisseur.product.class.php';
		}
		$prodprice = new ProductFournisseur($db);
		$prodprice->fetch_product_fournisseur_price($idprodfournprice);
		return $prodprice->fourn_tva_npr;
	} elseif ($idprod > 0) {
		if (!class_exists('Product')) {
			require_once DOL_DOCUMENT_ROOT.'/product/class/product.class.php';
		}
		$prod = new Product($db);
		$prod->fetch($idprod);
		return $prod->tva_npr;
	}

	return 0;
}

/**
 *	Function that return localtax of a product line (according to seller, buyer and product vat rate)
 *   Si vendeur non assujeti a TVA, TVA par defaut=0. Fin de regle.
 *	 Si le (pays vendeur = pays acheteur) alors TVA par defaut=TVA du produit vendu. Fin de regle.
 *	 Sinon TVA proposee par defaut=0. Fin de regle.
 *
 *	@param	Societe		$thirdparty_seller    	Thirdparty seller
 *	@param  Societe		$thirdparty_buyer   	Thirdparty buyer
 *  @param	int			$local					Localtax to process (1 or 2)
 *	@param  int			$idprod					Id product
 *	@return integer        				       	localtax, -1 si ne peut etre determine
 *  @see get_default_tva(), get_default_npr()
 */
function get_default_localtax($thirdparty_seller, $thirdparty_buyer, $local, $idprod = 0)
{
	global $mysoc;

	if (!is_object($thirdparty_seller)) {
		return -1;
	}
	if (!is_object($thirdparty_buyer)) {
		return -1;
	}

	if ($local == 1) { // Localtax 1
		if ($mysoc->country_code == 'ES') {
			if (is_numeric($thirdparty_buyer->localtax1_assuj) && !$thirdparty_buyer->localtax1_assuj) {
				return 0;
			}
		} else {
			// Si vendeur non assujeti a Localtax1, localtax1 par default=0
			if (is_numeric($thirdparty_seller->localtax1_assuj) && !$thirdparty_seller->localtax1_assuj) {
				return 0;
			}
			if (!is_numeric($thirdparty_seller->localtax1_assuj) && $thirdparty_seller->localtax1_assuj == 'localtax1off') {
				return 0;
			}
		}
	} elseif ($local == 2) { //I Localtax 2
		// Si vendeur non assujeti a Localtax2, localtax2 par default=0
		if (is_numeric($thirdparty_seller->localtax2_assuj) && !$thirdparty_seller->localtax2_assuj) {
			return 0;
		}
		if (!is_numeric($thirdparty_seller->localtax2_assuj) && $thirdparty_seller->localtax2_assuj == 'localtax2off') {
			return 0;
		}
	}

	if ($thirdparty_seller->country_code == $thirdparty_buyer->country_code) {
		return get_product_localtax_for_country($idprod, $local, $thirdparty_seller);
	}

	return 0;
}

/**
 *	Return yes or no in current language
 *
 *	@param	string|int	$yesno			Value to test (1, 'yes', 'true' or 0, 'no', 'false')
 *	@param	integer		$case			1=Yes/No, 0=yes/no, 2=Disabled checkbox, 3=Disabled checkbox + Yes/No
 *	@param	int			$color			0=texte only, 1=Text is formated with a color font style ('ok' or 'error'), 2=Text is formated with 'ok' color.
 *	@return	string						HTML string
 */
function yn($yesno, $case = 1, $color = 0)
{
	global $langs;
	$result = 'unknown';
	$classname = '';
	if ($yesno == 1 || strtolower($yesno) == 'yes' || strtolower($yesno) == 'true') { 	// A mettre avant test sur no a cause du == 0
		$result = $langs->trans('yes');
		if ($case == 1 || $case == 3) {
			$result = $langs->trans("Yes");
		}
		if ($case == 2) {
			$result = '<input type="checkbox" value="1" checked disabled>';
		}
		if ($case == 3) {
			$result = '<input type="checkbox" value="1" checked disabled> '.$result;
		}

		$classname = 'ok';
	} elseif ($yesno == 0 || strtolower($yesno) == 'no' || strtolower($yesno) == 'false') {
		$result = $langs->trans("no");
		if ($case == 1 || $case == 3) {
			$result = $langs->trans("No");
		}
		if ($case == 2) {
			$result = '<input type="checkbox" value="0" disabled>';
		}
		if ($case == 3) {
			$result = '<input type="checkbox" value="0" disabled> '.$result;
		}

		if ($color == 2) {
			$classname = 'ok';
		} else {
			$classname = 'error';
		}
	}
	if ($color) {
		return '<font class="'.$classname.'">'.$result.'</font>';
	}
	return $result;
}

/**
 *	Return a path to have a the directory according to object where files are stored.
 *  New usage:       $conf->module->multidir_output[$object->entity].'/'.get_exdir(0, 0, 0, 1, $object, '').'/'
 *         or:       $conf->module->dir_output.'/'.get_exdir(0, 0, 0, 0, $object, '')     if multidir_output not defined.
 *  Example out with new usage:       $object is invoice -> 'INYYMM-ABCD'
 *  Example out with old usage:       '015' with level 3->"0/1/5/", '015' with level 1->"5/", 'ABC-1' with level 3 ->"0/0/1/"
 *
 *	@param	string|int	$num            Id of object (deprecated, $object will be used in future)
 *	@param  int			$level		    Level of subdirs to return (1, 2 or 3 levels). (deprecated, global option will be used in future)
 * 	@param	int			$alpha		    0=Keep number only to forge path, 1=Use alpha part afer the - (By default, use 0). (deprecated, global option will be used in future)
 *  @param  int			$withoutslash   0=With slash at end (except if '/', we return ''), 1=without slash at end
 *  @param	Object		$object			Object to use to get ref to forge the path.
 *  @param	string		$modulepart		Type of object ('invoice_supplier, 'donation', 'invoice', ...'). Use '' for autodetect from $object.
 *  @return	string						Dir to use ending. Example '' or '1/' or '1/2/'
 */
function get_exdir($num, $level, $alpha, $withoutslash, $object, $modulepart = '')
{
	global $conf;

	if (empty($modulepart) && !empty($object->module)) {
		$modulepart = $object->module;
	}

	$path = '';

	$arrayforoldpath = array('cheque', 'category', 'holiday', 'supplier_invoice', 'invoice_supplier', 'mailing', 'supplier_payment');
	if (!empty($conf->global->PRODUCT_USE_OLD_PATH_FOR_PHOTO)) {
		$arrayforoldpath[] = 'product';
	}
	if (!empty($level) && in_array($modulepart, $arrayforoldpath)) {
		// This part should be removed once all code is using "get_exdir" to forge path, with parameter $object and $modulepart provided.
		if (empty($alpha)) {
			$num = preg_replace('/([^0-9])/i', '', $num);
		} else {
			$num = preg_replace('/^.*\-/i', '', $num);
		}
		$num = substr("000".$num, -$level);
		if ($level == 1) {
			$path = substr($num, 0, 1);
		}
		if ($level == 2) {
			$path = substr($num, 1, 1).'/'.substr($num, 0, 1);
		}
		if ($level == 3) {
			$path = substr($num, 2, 1).'/'.substr($num, 1, 1).'/'.substr($num, 0, 1);
		}
	} else {
		// We will enhance here a common way of forging path for document storage.
		// In a future, we may distribute directories on several levels depending on setup and object.
		// Here, $object->id, $object->ref and $modulepart are required.
		//var_dump($modulepart);
		$path = dol_sanitizeFileName(empty($object->ref) ? (string) $object->id : $object->ref);
	}

	if (empty($withoutslash) && !empty($path)) {
		$path .= '/';
	}

	return $path;
}

/**
 *	Creation of a directory (this can create recursive subdir)
 *
 *	@param	string		$dir		Directory to create (Separator must be '/'. Example: '/mydir/mysubdir')
 *	@param	string		$dataroot	Data root directory (To avoid having the data root in the loop. Using this will also lost the warning on first dir PHP has no permission when open_basedir is used)
 *  @param	string|null	$newmask	Mask for new file (Defaults to $conf->global->MAIN_UMASK or 0755 if unavailable). Example: '0444'
 *	@return int         			< 0 if KO, 0 = already exists, > 0 if OK
 */
function dol_mkdir($dir, $dataroot = '', $newmask = null)
{
	global $conf;

	dol_syslog("functions.lib::dol_mkdir: dir=".$dir, LOG_INFO);

	$dir_osencoded = dol_osencode($dir);
	if (@is_dir($dir_osencoded)) {
		return 0;
	}

	$nberr = 0;
	$nbcreated = 0;

	$ccdir = '';
	if (!empty($dataroot)) {
		// Remove data root from loop
		$dir = str_replace($dataroot.'/', '', $dir);
		$ccdir = $dataroot.'/';
	}

	$cdir = explode("/", $dir);
	$num = count($cdir);
	for ($i = 0; $i < $num; $i++) {
		if ($i > 0) {
			$ccdir .= '/'.$cdir[$i];
		} else {
			$ccdir .= $cdir[$i];
		}
		if (preg_match("/^.:$/", $ccdir, $regs)) {
			continue; // Si chemin Windows incomplet, on poursuit par rep suivant
		}

		// Attention, le is_dir() peut echouer bien que le rep existe.
		// (ex selon config de open_basedir)
		if ($ccdir) {
			$ccdir_osencoded = dol_osencode($ccdir);
			if (!@is_dir($ccdir_osencoded)) {
				dol_syslog("functions.lib::dol_mkdir: Directory '".$ccdir."' does not exists or is outside open_basedir PHP setting.", LOG_DEBUG);

				umask(0);
				$dirmaskdec = octdec($newmask);
				if (empty($newmask)) {
					$dirmaskdec = empty($conf->global->MAIN_UMASK) ? octdec('0755') : octdec($conf->global->MAIN_UMASK);
				}
				$dirmaskdec |= octdec('0111'); // Set x bit required for directories
				if (!@mkdir($ccdir_osencoded, $dirmaskdec)) {
					// Si le is_dir a renvoye une fausse info, alors on passe ici.
					dol_syslog("functions.lib::dol_mkdir: Fails to create directory '".$ccdir."' or directory already exists.", LOG_WARNING);
					$nberr++;
				} else {
					dol_syslog("functions.lib::dol_mkdir: Directory '".$ccdir."' created", LOG_DEBUG);
					$nberr = 0; // On remet a zero car si on arrive ici, cela veut dire que les echecs precedents peuvent etre ignore
					$nbcreated++;
				}
			} else {
				$nberr = 0; // On remet a zero car si on arrive ici, cela veut dire que les echecs precedents peuvent etre ignores
			}
		}
	}
	return ($nberr ? -$nberr : $nbcreated);
}


/**
 *	Change mod of a file
 *
 *  @param	string		$filepath		Full file path
 *  @param	string		$newmask		Force new mask. For example '0644'
 *	@return void
 */
function dolChmod($filepath, $newmask = '')
{
	global $conf;

	if (!empty($newmask)) {
		@chmod($filepath, octdec($newmask));
	} elseif (!empty($conf->global->MAIN_UMASK)) {
		@chmod($filepath, octdec($conf->global->MAIN_UMASK));
	}
}


/**
 *	Return picto saying a field is required
 *
 *	@return  string		Chaine avec picto obligatoire
 */
function picto_required()
{
	return '<span class="fieldrequired">*</span>';
}


/**
 *	Clean a string from all HTML tags and entities.
 *  This function differs from strip_tags because:
 *  - <br> are replaced with \n if removelinefeed=0 or 1
 *  - if entities are found, they are decoded BEFORE the strip
 *  - you can decide to convert line feed into a space
 *
 *	@param	string	$stringtoclean		String to clean
 *	@param	integer	$removelinefeed		1=Replace all new lines by 1 space, 0=Only ending new lines are removed others are replaced with \n, 2=Ending new lines are removed but others are kept with a same number of \n than nb of <br> when there is both "...<br>\n..."
 *  @param  string	$pagecodeto      	Encoding of input/output string
 *  @param	integer	$strip_tags			0=Use internal strip, 1=Use strip_tags() php function (bugged when text contains a < char that is not for a html tag or when tags is not closed like '<img onload=aaa')
 *  @param	integer	$removedoublespaces	Replace double space into one space
 *	@return string	    				String cleaned
 *
 * 	@see	dol_escape_htmltag() strip_tags() dol_string_onlythesehtmltags() dol_string_neverthesehtmltags(), dolStripPhpCode()
 */
function dol_string_nohtmltag($stringtoclean, $removelinefeed = 1, $pagecodeto = 'UTF-8', $strip_tags = 0, $removedoublespaces = 1)
{
	if ($removelinefeed == 2) {
		$stringtoclean = preg_replace('/<br[^>]*>(\n|\r)+/ims', '<br>', $stringtoclean);
	}
	$temp = preg_replace('/<br[^>]*>/i', "\n", $stringtoclean);

	// We remove entities BEFORE stripping (in case of an open separator char that is entity encoded and not the closing other, the strip will fails)
	$temp = dol_html_entity_decode($temp, ENT_COMPAT | ENT_HTML5, $pagecodeto);

	$temp = str_replace('< ', '__ltspace__', $temp);

	if ($strip_tags) {
		$temp = strip_tags($temp);
	} else {
		$temp = str_replace('<>', '', $temp);	// No reason to have this into a text, except if value is to try bypass the next html cleaning
		$pattern = "/<[^<>]+>/";
		// Example of $temp: <a href="/myurl" title="<u>A title</u>">0000-021</a>
		$temp = preg_replace($pattern, "", $temp); // pass 1 - $temp after pass 1: <a href="/myurl" title="A title">0000-021
		$temp = preg_replace($pattern, "", $temp); // pass 2 - $temp after pass 2: 0000-021
		// Remove '<' into remainging, so remove non closing html tags like '<abc' or '<<abc'. Note: '<123abc' is not a html tag (can be kept), but '<abc123' is (must be removed).
		$temp = preg_replace('/<+([a-z]+)/i', '\1', $temp);
	}

	$temp = dol_html_entity_decode($temp, ENT_COMPAT, $pagecodeto);

	// Remove also carriage returns
	if ($removelinefeed == 1) {
		$temp = str_replace(array("\r\n", "\r", "\n"), " ", $temp);
	}

	// And double quotes
	if ($removedoublespaces) {
		while (strpos($temp, "  ")) {
			$temp = str_replace("  ", " ", $temp);
		}
	}

	$temp = str_replace('__ltspace__', '< ', $temp);

	return trim($temp);
}

/**
 *	Clean a string to keep only desirable HTML tags.
 *  WARNING: This also clean HTML comments (used to obfuscate tag name).
 *
 *	@param	string	$stringtoclean			String to clean
 *  @param	int		$cleanalsosomestyles	Remove absolute/fixed positioning from inline styles
 *  @param	int		$removeclassattribute	1=Remove the class attribute from tags
 *  @param	int		$cleanalsojavascript	Remove also occurence of 'javascript:'.
 *  @param	int		$allowiframe			Allow iframe tags.
 *	@return string	    					String cleaned
 *
 * 	@see	dol_escape_htmltag() strip_tags() dol_string_nohtmltag() dol_string_neverthesehtmltags()
 */
function dol_string_onlythesehtmltags($stringtoclean, $cleanalsosomestyles = 1, $removeclassattribute = 1, $cleanalsojavascript = 0, $allowiframe = 0)
{
	$allowed_tags = array(
		"html", "head", "meta", "body", "article", "a", "abbr", "b", "blockquote", "br", "cite", "div", "dl", "dd", "dt", "em", "font", "img", "ins", "hr", "i", "li", "link",
		"ol", "p", "q", "s", "section", "span", "strike", "strong", "title", "table", "tr", "th", "td", "u", "ul", "sup", "sub", "blockquote", "pre", "h1", "h2", "h3", "h4", "h5", "h6"
	);
	if ($allowiframe) {
		$allowed_tags[] = "iframe";
	}

	$allowed_tags_string = join("><", $allowed_tags);
	$allowed_tags_string = '<'.$allowed_tags_string.'>';

	$stringtoclean = str_replace('<!DOCTYPE html>', '__!DOCTYPE_HTML__', $stringtoclean);	// Replace DOCTYPE to avoid to have it removed by the strip_tags

	$stringtoclean = dol_string_nounprintableascii($stringtoclean, 0);

	$stringtoclean = preg_replace('/<!--[^>]*-->/', '', $stringtoclean);

	$stringtoclean = preg_replace('/&colon;/i', ':', $stringtoclean);
	$stringtoclean = preg_replace('/&#58;|&#0+58|&#x3A/i', '', $stringtoclean); // refused string ':' encoded (no reason to have a : encoded like this) to disable 'javascript:...'
	$stringtoclean = preg_replace('/javascript\s*:/i', '', $stringtoclean);

	$temp = strip_tags($stringtoclean, $allowed_tags_string);	// Warning: This remove also undesired </> changing string obfuscated with </> that pass injection detection into harmfull string

	if ($cleanalsosomestyles) {	// Clean for remaining html tags
		$temp = preg_replace('/position\s*:\s*(absolute|fixed)\s*!\s*important/i', '', $temp); // Note: If hacker try to introduce css comment into string to bypass this regex, the string must also be encoded by the dol_htmlentitiesbr during output so it become harmless
	}
	if ($removeclassattribute) {	// Clean for remaining html tags
		$temp = preg_replace('/(<[^>]+)\s+class=((["\']).*?\\3|\\w*)/i', '\\1', $temp);
	}

	// Remove 'javascript:' that we should not find into a text with
	// Warning: This is not reliable to fight against obfuscated javascript, there is a lot of other solution to include js into a common html tag (only filtered by a GETPOST(.., powerfullfilter)).
	if ($cleanalsojavascript) {
		$temp = preg_replace('/javascript\s*:/i', '', $temp);
	}

	$temp = str_replace('__!DOCTYPE_HTML__', '<!DOCTYPE html>', $temp);	// Restore the DOCTYPE

	return $temp;
}


/**
 *	Clean a string from some undesirable HTML tags.
 *  Note. Not as secured as dol_string_onlythesehtmltags().
 *
 *	@param	string	$stringtoclean			String to clean
 *  @param	array	$allowed_attributes		Array of tags not allowed
 *	@return string	    					String cleaned
 *
 * 	@see	dol_escape_htmltag() strip_tags() dol_string_nohtmltag() dol_string_onlythesehtmltags() dol_string_neverthesehtmltags()
 */
function dol_string_onlythesehtmlattributes($stringtoclean, $allowed_attributes = array("allow", "allowfullscreen", "alt", "class", "contenteditable", "data-html", "frameborder", "height", "href", "id", "name", "src", "style", "target", "title", "width"))
{
	if (class_exists('DOMDocument') && !empty($stringtoclean)) {
		$stringtoclean = '<html><body>'.$stringtoclean.'</body></html>';

		$dom = new DOMDocument();
		$dom->loadHTML($stringtoclean, LIBXML_ERR_NONE|LIBXML_HTML_NOIMPLIED|LIBXML_HTML_NODEFDTD|LIBXML_NONET|LIBXML_NOWARNING|LIBXML_NOXMLDECL);
		if (is_object($dom)) {
			for ($els = $dom->getElementsByTagname('*'), $i = $els->length - 1; $i >= 0; $i--) {
				for ($attrs = $els->item($i)->attributes, $ii = $attrs->length - 1; $ii >= 0; $ii--) {
					// Delete attribute if not into allowed_attributes
					if (! empty($attrs->item($ii)->name) && ! in_array($attrs->item($ii)->name, $allowed_attributes)) {
						$els->item($i)->removeAttribute($attrs->item($ii)->name);
					}
				}
			}
		}

		$return = $dom->saveHTML();
		//$return = '<html><body>aaaa</p>bb<p>ssdd</p>'."\n<p>aaa</p>aa<p>bb</p>";

		$return = preg_replace('/^<html><body>/', '', $return);
		$return = preg_replace('/<\/body><\/html>$/', '', $return);
		return $return;
	} else {
		return $stringtoclean;
	}
}

/**
 *	Clean a string from some undesirable HTML tags.
 *  Note. Not as secured as dol_string_onlythesehtmltags().
 *
 *	@param	string	$stringtoclean			String to clean
 *  @param	array	$disallowed_tags		Array of tags not allowed
 *  @param	string	$cleanalsosomestyles	Clean also some tags
 *	@return string	    					String cleaned
 *
 * 	@see	dol_escape_htmltag() strip_tags() dol_string_nohtmltag() dol_string_onlythesehtmltags() dol_string_onlythesehtmlattributes()
 */
function dol_string_neverthesehtmltags($stringtoclean, $disallowed_tags = array('textarea'), $cleanalsosomestyles = 0)
{
	$temp = $stringtoclean;
	foreach ($disallowed_tags as $tagtoremove) {
		$temp = preg_replace('/<\/?'.$tagtoremove.'>/', '', $temp);
		$temp = preg_replace('/<\/?'.$tagtoremove.'\s+[^>]*>/', '', $temp);
	}

	if ($cleanalsosomestyles) {
		$temp = preg_replace('/position\s*:\s*(absolute|fixed)\s*!\s*important/', '', $temp); // Note: If hacker try to introduce css comment into string to avoid this, string should be encoded by the dol_htmlentitiesbr so be harmless
	}

	return $temp;
}


/**
 * Return first line of text. Cut will depends if content is HTML or not.
 *
 * @param 	string	$text		Input text
 * @param	int		$nboflines  Nb of lines to get (default is 1 = first line only)
 * @param   string  $charset    Charset of $text string (UTF-8 by default)
 * @return	string				Output text
 * @see dol_nboflines_bis(), dol_string_nohtmltag(), dol_escape_htmltag()
 */
function dolGetFirstLineOfText($text, $nboflines = 1, $charset = 'UTF-8')
{
	if ($nboflines == 1) {
		if (dol_textishtml($text)) {
			$firstline = preg_replace('/<br[^>]*>.*$/s', '', $text); // The s pattern modifier means the . can match newline characters
			$firstline = preg_replace('/<div[^>]*>.*$/s', '', $firstline); // The s pattern modifier means the . can match newline characters
		} else {
			$firstline = preg_replace('/[\n\r].*/', '', $text);
		}
		return $firstline.((strlen($firstline) != strlen($text)) ? '...' : '');
	} else {
		$ishtml = 0;
		if (dol_textishtml($text)) {
			$text = preg_replace('/\n/', '', $text);
			$ishtml = 1;
			$repTable = array("\t" => " ", "\n" => " ", "\r" => " ", "\0" => " ", "\x0B" => " ");
		} else {
			$repTable = array("\t" => " ", "\n" => "<br>", "\r" => " ", "\0" => " ", "\x0B" => " ");
		}

		$text = strtr($text, $repTable);
		if ($charset == 'UTF-8') {
			$pattern = '/(<br[^>]*>)/Uu';
		} else {
			// /U is to have UNGREEDY regex to limit to one html tag. /u is for UTF8 support
			$pattern = '/(<br[^>]*>)/U'; // /U is to have UNGREEDY regex to limit to one html tag.
		}
		$a = preg_split($pattern, $text, -1, PREG_SPLIT_DELIM_CAPTURE | PREG_SPLIT_NO_EMPTY);

		$firstline = '';
		$i = 0;
		$nba = count($a); // 2x nb of lines in $a because $a contains also a line for each new line separator
		while (($i < $nba) && ($i < ($nboflines * 2))) {
			if ($i % 2 == 0) {
				$firstline .= $a[$i];
			} elseif (($i < (($nboflines * 2) - 1)) && ($i < ($nba - 1))) {
				$firstline .= ($ishtml ? "<br>\n" : "\n");
			}
			$i++;
		}
		unset($a);
		return $firstline.(($i < $nba) ? '...' : '');
	}
}


/**
 * Replace CRLF in string with a HTML BR tag.
 * WARNING: The content after operation contains some HTML tags (the <br>) so be sure to also have encode the special chars of stringtoencode into HTML before.
 *
 * @param	string	$stringtoencode		String to encode
 * @param	int     $nl2brmode			0=Adding br before \n, 1=Replacing \n by br
 * @param   bool	$forxml             false=Use <br>, true=Use <br />
 * @return	string						String encoded
 * @see dol_nboflines(), dolGetFirstLineOfText()
 */
function dol_nl2br($stringtoencode, $nl2brmode = 0, $forxml = false)
{
	if (!$nl2brmode) {
		return nl2br($stringtoencode, $forxml);
	} else {
		$ret = preg_replace('/(\r\n|\r|\n)/i', ($forxml ? '<br />' : '<br>'), $stringtoencode);
		return $ret;
	}
}


/**
 *	This function is called to encode a string into a HTML string but differs from htmlentities because
 * 	a detection is done before to see if text is already HTML or not. Also, all entities but &,<,>," are converted.
 *  This permits to encode special chars to entities with no double encoding for already encoded HTML strings.
 * 	This function also remove last EOL or BR if $removelasteolbr=1 (default).
 *  For PDF usage, you can show text by 2 ways:
 *              - writeHTMLCell -> param must be encoded into HTML.
 *              - MultiCell -> param must not be encoded into HTML.
 *              Because writeHTMLCell convert also \n into <br>, if function
 *              is used to build PDF, nl2brmode must be 1.
 *
 *	@param	string	$stringtoencode		String to encode
 *	@param	int		$nl2brmode			0=Adding br before \n, 1=Replacing \n by br (for use with FPDF writeHTMLCell function for example)
 *  @param  string	$pagecodefrom       Pagecode stringtoencode is encoded
 *  @param	int		$removelasteolbr	1=Remove last br or lasts \n (default), 0=Do nothing
 *  @return	string						String encoded
 */
function dol_htmlentitiesbr($stringtoencode, $nl2brmode = 0, $pagecodefrom = 'UTF-8', $removelasteolbr = 1)
{
	$newstring = $stringtoencode;
	if (dol_textishtml($stringtoencode)) {	// Check if text is already HTML or not
		$newstring = preg_replace('/<br(\s[\sa-zA-Z_="]*)?\/?>/i', '<br>', $newstring); // Replace "<br type="_moz" />" by "<br>". It's same and avoid pb with FPDF.
		if ($removelasteolbr) {
			$newstring = preg_replace('/<br>$/i', '', $newstring); // Remove last <br> (remove only last one)
		}
		$newstring = strtr($newstring, array('&'=>'__and__', '<'=>'__lt__', '>'=>'__gt__', '"'=>'__dquot__'));
		$newstring = dol_htmlentities($newstring, ENT_COMPAT, $pagecodefrom); // Make entity encoding
		$newstring = strtr($newstring, array('__and__'=>'&', '__lt__'=>'<', '__gt__'=>'>', '__dquot__'=>'"'));
	} else {
		if ($removelasteolbr) {
			$newstring = preg_replace('/(\r\n|\r|\n)$/i', '', $newstring); // Remove last \n (may remove several)
		}
		$newstring = dol_nl2br(dol_htmlentities($newstring, ENT_COMPAT, $pagecodefrom), $nl2brmode);
	}
	// Other substitutions that htmlentities does not do
	//$newstring=str_replace(chr(128),'&euro;',$newstring);	// 128 = 0x80. Not in html entity table.     // Seems useles with TCPDF. Make bug with UTF8 languages
	return $newstring;
}

/**
 *	This function is called to decode a HTML string (it decodes entities and br tags)
 *
 *	@param	string	$stringtodecode		String to decode
 *	@param	string	$pagecodeto			Page code for result
 *	@return	string						String decoded
 */
function dol_htmlentitiesbr_decode($stringtodecode, $pagecodeto = 'UTF-8')
{
	$ret = dol_html_entity_decode($stringtodecode, ENT_COMPAT | ENT_HTML5, $pagecodeto);
	$ret = preg_replace('/'."\r\n".'<br(\s[\sa-zA-Z_="]*)?\/?>/i', "<br>", $ret);
	$ret = preg_replace('/<br(\s[\sa-zA-Z_="]*)?\/?>'."\r\n".'/i', "\r\n", $ret);
	$ret = preg_replace('/<br(\s[\sa-zA-Z_="]*)?\/?>'."\n".'/i', "\n", $ret);
	$ret = preg_replace('/<br(\s[\sa-zA-Z_="]*)?\/?>/i', "\n", $ret);
	return $ret;
}

/**
 *	This function remove all ending \n and br at end
 *
 *	@param	string	$stringtodecode		String to decode
 *	@return	string						String decoded
 */
function dol_htmlcleanlastbr($stringtodecode)
{
	$ret = preg_replace('/(<br>|<br(\s[\sa-zA-Z_="]*)?\/?>|'."\n".'|'."\r".')+$/i', "", $stringtodecode);
	return $ret;
}

/**
 * Replace html_entity_decode functions to manage errors
 *
 * @param   string	$a					Operand a
 * @param   string	$b					Operand b (ENT_QUOTES|ENT_HTML5=convert simple, double quotes, colon, e accent, ...)
 * @param   string	$c					Operand c
 * @param	string	$keepsomeentities	Entities but &, <, >, " are not converted.
 * @return  string						String decoded
 */
function dol_html_entity_decode($a, $b, $c = 'UTF-8', $keepsomeentities = 0)
{
	$newstring = $a;
	if ($keepsomeentities) {
		$newstring = strtr($newstring, array('&amp;'=>'__andamp__', '&lt;'=>'__andlt__', '&gt;'=>'__andgt__', '"'=>'__dquot__'));
	}
	$newstring = html_entity_decode($newstring, $b, $c);
	if ($keepsomeentities) {
		$newstring = strtr($newstring, array('__andamp__'=>'&amp;', '__andlt__'=>'&lt;', '__andgt__'=>'&gt;', '__dquot__'=>'"'));
	}
	return $newstring;
}

/**
 * Replace htmlentities functions.
 * Goal of this function is to be sure to have default values of htmlentities that match what we need.
 *
 * @param   string  $string         The input string to encode
 * @param   int     $flags          Flags (see PHP doc above)
 * @param   string  $encoding       Encoding page code
 * @param   bool    $double_encode  When double_encode is turned off, PHP will not encode existing html entities
 * @return  string  $ret            Encoded string
 */
function dol_htmlentities($string, $flags = null, $encoding = 'UTF-8', $double_encode = false)
{
	return htmlentities($string, $flags, $encoding, $double_encode);
}

/**
 *	Check if a string is a correct iso string
 *	If not, it will we considered not HTML encoded even if it is by FPDF.
 *	Example, if string contains euro symbol that has ascii code 128
 *
 *	@param	string		$s      	String to check
 *  @param	string		$clean		Clean if it is not an ISO. Warning, if file is utf8, you will get a bad formated file.
 *	@return	int|string  	   		0 if bad iso, 1 if good iso, Or the clean string if $clean is 1
 */
function dol_string_is_good_iso($s, $clean = 0)
{
	$len = dol_strlen($s);
	$out = '';
	$ok = 1;
	for ($scursor = 0; $scursor < $len; $scursor++) {
		$ordchar = ord($s[$scursor]);
		//print $scursor.'-'.$ordchar.'<br>';
		if ($ordchar < 32 && $ordchar != 13 && $ordchar != 10) {
			$ok = 0;
			break;
		} elseif ($ordchar > 126 && $ordchar < 160) {
			$ok = 0;
			break;
		} elseif ($clean) {
			$out .= $s[$scursor];
		}
	}
	if ($clean) {
		return $out;
	}
	return $ok;
}

/**
 *	Return nb of lines of a clear text
 *
 *	@param	string	$s			String to check
 * 	@param	int     $maxchar	Not yet used
 *	@return	int					Number of lines
 *  @see	dol_nboflines_bis(), dolGetFirstLineOfText()
 */
function dol_nboflines($s, $maxchar = 0)
{
	if ($s == '') {
		return 0;
	}
	$arraystring = explode("\n", $s);
	$nb = count($arraystring);

	return $nb;
}


/**
 *	Return nb of lines of a formated text with \n and <br> (WARNING: string must not have mixed \n and br separators)
 *
 *	@param	string	$text      		Text
 *	@param	int		$maxlinesize  	Largeur de ligne en caracteres (ou 0 si pas de limite - defaut)
 * 	@param	string	$charset		Give the charset used to encode the $text variable in memory.
 *	@return int						Number of lines
 *	@see	dol_nboflines(), dolGetFirstLineOfText()
 */
function dol_nboflines_bis($text, $maxlinesize = 0, $charset = 'UTF-8')
{
	$repTable = array("\t" => " ", "\n" => "<br>", "\r" => " ", "\0" => " ", "\x0B" => " ");
	if (dol_textishtml($text)) {
		$repTable = array("\t" => " ", "\n" => " ", "\r" => " ", "\0" => " ", "\x0B" => " ");
	}

	$text = strtr($text, $repTable);
	if ($charset == 'UTF-8') {
		$pattern = '/(<br[^>]*>)/Uu';
	} else {
		// /U is to have UNGREEDY regex to limit to one html tag. /u is for UTF8 support
		$pattern = '/(<br[^>]*>)/U'; // /U is to have UNGREEDY regex to limit to one html tag.
	}
	$a = preg_split($pattern, $text, -1, PREG_SPLIT_DELIM_CAPTURE | PREG_SPLIT_NO_EMPTY);

	$nblines = (int) floor((count($a) + 1) / 2);
	// count possible auto line breaks
	if ($maxlinesize) {
		foreach ($a as $line) {
			if (dol_strlen($line) > $maxlinesize) {
				//$line_dec = html_entity_decode(strip_tags($line));
				$line_dec = html_entity_decode($line);
				if (dol_strlen($line_dec) > $maxlinesize) {
					$line_dec = wordwrap($line_dec, $maxlinesize, '\n', true);
					$nblines += substr_count($line_dec, '\n');
				}
			}
		}
	}

	unset($a);
	return $nblines;
}

/**
 *	Return if a text is a html content
 *
 *	@param	string	$msg		Content to check
 *	@param	int		$option		0=Full detection, 1=Fast check
 *	@return	boolean				true/false
 *	@see	dol_concatdesc()
 */
function dol_textishtml($msg, $option = 0)
{
	if ($option == 1) {
		if (preg_match('/<html/i', $msg)) {
			return true;
		} elseif (preg_match('/<body/i', $msg)) {
			return true;
		} elseif (preg_match('/<\/textarea/i', $msg)) {
			return true;
		} elseif (preg_match('/<(b|em|i|u)>/i', $msg)) {
			return true;
		} elseif (preg_match('/<br/i', $msg)) {
			return true;
		}
		return false;
	} else {
		if (preg_match('/<html/i', $msg)) {
			return true;
		} elseif (preg_match('/<body/i', $msg)) {
			return true;
		} elseif (preg_match('/<\/textarea/i', $msg)) {
			return true;
		} elseif (preg_match('/<(b|em|i|u)>/i', $msg)) {
			return true;
		} elseif (preg_match('/<(br|hr)\/>/i', $msg)) {
			return true;
		} elseif (preg_match('/<(br|hr|div|font|li|p|span|strong|table)>/i', $msg)) {
			return true;
		} elseif (preg_match('/<(br|hr|div|font|li|p|span|strong|table)\s+[^<>\/]*\/?>/i', $msg)) {
			return true;
		} elseif (preg_match('/<img\s+[^<>]*src[^<>]*>/i', $msg)) {
			return true; // must accept <img src="http://example.com/aaa.png" />
		} elseif (preg_match('/<a\s+[^<>]*href[^<>]*>/i', $msg)) {
			return true; // must accept <a href="http://example.com/aaa.png" />
		} elseif (preg_match('/<h[0-9]>/i', $msg)) {
			return true;
		} elseif (preg_match('/&[A-Z0-9]{1,6};/i', $msg)) {
			return true; // Html entities names (http://www.w3schools.com/tags/ref_entities.asp)
		} elseif (preg_match('/&#[0-9]{2,3};/i', $msg)) {
			return true; // Html entities numbers (http://www.w3schools.com/tags/ref_entities.asp)
		}

		return false;
	}
}

/**
 *  Concat 2 descriptions with a new line between them (second operand after first one with appropriate new line separator)
 *  text1 html + text2 html => text1 + '<br>' + text2
 *  text1 html + text2 txt  => text1 + '<br>' + dol_nl2br(text2)
 *  text1 txt  + text2 html => dol_nl2br(text1) + '<br>' + text2
 *  text1 txt  + text2 txt  => text1 + '\n' + text2
 *
 *  @param  string  $text1          Text 1
 *  @param  string  $text2          Text 2
 *  @param  bool    $forxml         true=Use <br /> instead of <br> if we have to add a br tag
 *  @param  bool    $invert         invert order of description lines (we often use config MAIN_CHANGE_ORDER_CONCAT_DESCRIPTION in this parameter)
 *  @return string                  Text 1 + new line + Text2
 *  @see    dol_textishtml()
 */
function dol_concatdesc($text1, $text2, $forxml = false, $invert = false)
{
	if (!empty($invert)) {
			$tmp = $text1;
			$text1 = $text2;
			$text2 = $tmp;
	}

	$ret = '';
	$ret .= (!dol_textishtml($text1) && dol_textishtml($text2)) ? dol_nl2br(dol_escape_htmltag($text1, 0, 1, '', 1), 0, $forxml) : $text1;
	$ret .= (!empty($text1) && !empty($text2)) ? ((dol_textishtml($text1) || dol_textishtml($text2)) ? ($forxml ? "<br \>\n" : "<br>\n") : "\n") : "";
	$ret .= (dol_textishtml($text1) && !dol_textishtml($text2)) ? dol_nl2br(dol_escape_htmltag($text2, 0, 1, '', 1), 0, $forxml) : $text2;
	return $ret;
}



/**
 * Return array of possible common substitutions. This includes several families like: 'system', 'mycompany', 'object', 'objectamount', 'date', 'user'
 *
 * @param	Translate	$outputlangs	Output language
 * @param   int         $onlykey        1=Do not calculate some heavy values of keys (performance enhancement when we need only the keys), 2=Values are trunc and html sanitized (to use for help tooltip)
 * @param   array       $exclude        Array of family keys we want to exclude. For example array('system', 'mycompany', 'object', 'objectamount', 'date', 'user', ...)
 * @param   Object      $object         Object for keys on object
 * @return	array						Array of substitutions
 * @see setSubstitFromObject()
 */
function getCommonSubstitutionArray($outputlangs, $onlykey = 0, $exclude = null, $object = null)
{
	global $db, $conf, $mysoc, $user, $extrafields;

	$substitutionarray = array();

	if (empty($exclude) || !in_array('user', $exclude)) {
		// Add SIGNATURE into substitutionarray first, so, when we will make the substitution,
		// this will include signature content first and then replace var found into content of signature
		$signature = $user->signature;
		$substitutionarray = array_merge($substitutionarray, array(
			'__USER_SIGNATURE__' => (string) (($signature && empty($conf->global->MAIN_MAIL_DO_NOT_USE_SIGN)) ? ($onlykey == 2 ? dol_trunc(dol_string_nohtmltag($signature), 30) : $signature) : '')
		));

		if (is_object($user)) {
			$substitutionarray = array_merge($substitutionarray, array(
				'__USER_ID__' => (string) $user->id,
				'__USER_LOGIN__' => (string) $user->login,
				'__USER_EMAIL__' => (string) $user->email,
				'__USER_LASTNAME__' => (string) $user->lastname,
				'__USER_FIRSTNAME__' => (string) $user->firstname,
				'__USER_FULLNAME__' => (string) $user->getFullName($outputlangs),
				'__USER_SUPERVISOR_ID__' => (string) ($user->fk_user ? $user->fk_user : '0'),
				'__USER_REMOTE_IP__' => (string) getUserRemoteIP()
				));
		}
	}
	if ((empty($exclude) || !in_array('mycompany', $exclude)) && is_object($mysoc)) {
		$substitutionarray = array_merge($substitutionarray, array(
			'__MYCOMPANY_NAME__'    => $mysoc->name,
			'__MYCOMPANY_EMAIL__'   => $mysoc->email,
			'__MYCOMPANY_PHONE__'   => $mysoc->phone,
			'__MYCOMPANY_FAX__'     => $mysoc->fax,
			'__MYCOMPANY_PROFID1__' => $mysoc->idprof1,
			'__MYCOMPANY_PROFID2__' => $mysoc->idprof2,
			'__MYCOMPANY_PROFID3__' => $mysoc->idprof3,
			'__MYCOMPANY_PROFID4__' => $mysoc->idprof4,
			'__MYCOMPANY_PROFID5__' => $mysoc->idprof5,
			'__MYCOMPANY_PROFID6__' => $mysoc->idprof6,
			'__MYCOMPANY_CAPITAL__' => $mysoc->capital,
			'__MYCOMPANY_FULLADDRESS__' => (method_exists($mysoc, 'getFullAddress') ? $mysoc->getFullAddress(1, ', ') : ''),	// $mysoc may be stdClass
			'__MYCOMPANY_ADDRESS__' => $mysoc->address,
			'__MYCOMPANY_ZIP__'     => $mysoc->zip,
			'__MYCOMPANY_TOWN__'    => $mysoc->town,
			'__MYCOMPANY_COUNTRY__'    => $mysoc->country,
			'__MYCOMPANY_COUNTRY_ID__' => $mysoc->country_id,
			'__MYCOMPANY_COUNTRY_CODE__' => $mysoc->country_code,
			'__MYCOMPANY_CURRENCY_CODE__' => $conf->currency
		));
	}

	if (($onlykey || is_object($object)) && (empty($exclude) || !in_array('object', $exclude))) {
		if ($onlykey) {
			$substitutionarray['__ID__'] = '__ID__';
			$substitutionarray['__REF__'] = '__REF__';
			$substitutionarray['__LABEL__'] = '__LABEL__';
			$substitutionarray['__REF_CLIENT__'] = '__REF_CLIENT__';
			$substitutionarray['__REF_SUPPLIER__'] = '__REF_SUPPLIER__';
			$substitutionarray['__NOTE_PUBLIC__'] = '__NOTE_PUBLIC__';
			$substitutionarray['__NOTE_PRIVATE__'] = '__NOTE_PRIVATE__';
			$substitutionarray['__EXTRAFIELD_XXX__'] = '__EXTRAFIELD_XXX__';

			if (!empty($conf->societe->enabled)) {	// Most objects are concerned
				$substitutionarray['__THIRDPARTY_ID__'] = '__THIRDPARTY_ID__';
				$substitutionarray['__THIRDPARTY_NAME__'] = '__THIRDPARTY_NAME__';
				$substitutionarray['__THIRDPARTY_NAME_ALIAS__'] = '__THIRDPARTY_NAME_ALIAS__';
				$substitutionarray['__THIRDPARTY_CODE_CLIENT__'] = '__THIRDPARTY_CODE_CLIENT__';
				$substitutionarray['__THIRDPARTY_CODE_FOURNISSEUR__'] = '__THIRDPARTY_CODE_FOURNISSEUR__';
				$substitutionarray['__THIRDPARTY_EMAIL__'] = '__THIRDPARTY_EMAIL__';
				$substitutionarray['__THIRDPARTY_PHONE__'] = '__THIRDPARTY_PHONE__';
				$substitutionarray['__THIRDPARTY_FAX__'] = '__THIRDPARTY_FAX__';
				$substitutionarray['__THIRDPARTY_ADDRESS__'] = '__THIRDPARTY_ADDRESS__';
				$substitutionarray['__THIRDPARTY_ZIP__'] = '__THIRDPARTY_ZIP__';
				$substitutionarray['__THIRDPARTY_TOWN__'] = '__THIRDPARTY_TOWN__';
				$substitutionarray['__THIRDPARTY_IDPROF1__'] = '__THIRDPARTY_IDPROF1__';
				$substitutionarray['__THIRDPARTY_IDPROF2__'] = '__THIRDPARTY_IDPROF2__';
				$substitutionarray['__THIRDPARTY_IDPROF3__'] = '__THIRDPARTY_IDPROF3__';
				$substitutionarray['__THIRDPARTY_IDPROF4__'] = '__THIRDPARTY_IDPROF4__';
				$substitutionarray['__THIRDPARTY_IDPROF5__'] = '__THIRDPARTY_IDPROF5__';
				$substitutionarray['__THIRDPARTY_IDPROF6__'] = '__THIRDPARTY_IDPROF6__';
				$substitutionarray['__THIRDPARTY_TVAINTRA__'] = '__THIRDPARTY_TVAINTRA__';
				$substitutionarray['__THIRDPARTY_NOTE_PUBLIC__'] = '__THIRDPARTY_NOTE_PUBLIC__';
				$substitutionarray['__THIRDPARTY_NOTE_PRIVATE__'] = '__THIRDPARTY_NOTE_PRIVATE__';
			}
			if (!empty($conf->adherent->enabled) && (!is_object($object) || $object->element == 'adherent')) {
				$substitutionarray['__MEMBER_ID__'] = '__MEMBER_ID__';
				$substitutionarray['__MEMBER_CIVILITY__'] = '__MEMBER_CIVILITY__';
				$substitutionarray['__MEMBER_FIRSTNAME__'] = '__MEMBER_FIRSTNAME__';
				$substitutionarray['__MEMBER_LASTNAME__'] = '__MEMBER_LASTNAME__';
				$substitutionarray['__MEMBER_USER_LOGIN_INFORMATION__'] = 'Login and pass of the external user account';
				/*$substitutionarray['__MEMBER_NOTE_PUBLIC__'] = '__MEMBER_NOTE_PUBLIC__';
				$substitutionarray['__MEMBER_NOTE_PRIVATE__'] = '__MEMBER_NOTE_PRIVATE__';*/
			}
			if (!empty($conf->recruitment->enabled) && (!is_object($object) || $object->element == 'candidature')) {
				$substitutionarray['__CANDIDATE_FULLNAME__'] = '__CANDIDATE_FULLNAME__';
				$substitutionarray['__CANDIDATE_FIRSTNAME__'] = '__CANDIDATE_FIRSTNAME__';
				$substitutionarray['__CANDIDATE_LASTNAME__'] = '__CANDIDATE_LASTNAME__';
			}
			if (!empty($conf->projet->enabled)) {		// Most objects
				$substitutionarray['__PROJECT_ID__'] = '__PROJECT_ID__';
				$substitutionarray['__PROJECT_REF__'] = '__PROJECT_REF__';
				$substitutionarray['__PROJECT_NAME__'] = '__PROJECT_NAME__';
				/*$substitutionarray['__PROJECT_NOTE_PUBLIC__'] = '__PROJECT_NOTE_PUBLIC__';
				$substitutionarray['__PROJECT_NOTE_PRIVATE__'] = '__PROJECT_NOTE_PRIVATE__';*/
			}
			if (!empty($conf->contrat->enabled) && (!is_object($object) || $object->element == 'contract')) {
				$substitutionarray['__CONTRACT_HIGHEST_PLANNED_START_DATE__'] = 'Highest date planned for a service start';
				$substitutionarray['__CONTRACT_HIGHEST_PLANNED_START_DATETIME__'] = 'Highest date and hour planned for service start';
				$substitutionarray['__CONTRACT_LOWEST_EXPIRATION_DATE__'] = 'Lowest data for planned expiration of service';
				$substitutionarray['__CONTRACT_LOWEST_EXPIRATION_DATETIME__'] = 'Lowest date and hour for planned expiration of service';
			}
			$substitutionarray['__ONLINE_PAYMENT_URL__'] = 'UrlToPayOnlineIfApplicable';
			$substitutionarray['__ONLINE_PAYMENT_TEXT_AND_URL__'] = 'TextAndUrlToPayOnlineIfApplicable';
			$substitutionarray['__SECUREKEYPAYMENT__'] = 'Security key (if key is not unique per record)';
			$substitutionarray['__SECUREKEYPAYMENT_MEMBER__'] = 'Security key for payment on a member subscription (one key per member)';
			$substitutionarray['__SECUREKEYPAYMENT_ORDER__'] = 'Security key for payment on an order';
			$substitutionarray['__SECUREKEYPAYMENT_INVOICE__'] = 'Security key for payment on an invoice';
			$substitutionarray['__SECUREKEYPAYMENT_CONTRACTLINE__'] = 'Security key for payment on a service of a contract';

			$substitutionarray['__DIRECTDOWNLOAD_URL_PROPOSAL__'] = 'Direct download url of a proposal';
			$substitutionarray['__DIRECTDOWNLOAD_URL_ORDER__'] = 'Direct download url of an order';
			$substitutionarray['__DIRECTDOWNLOAD_URL_INVOICE__'] = 'Direct download url of an invoice';
			$substitutionarray['__DIRECTDOWNLOAD_URL_CONTRACT__'] = 'Direct download url of a contract';
			$substitutionarray['__DIRECTDOWNLOAD_URL_SUPPLIER_PROPOSAL__'] = 'Direct download url of a supplier proposal';

			if (!empty($conf->expedition->enabled) && (!is_object($object) || $object->element == 'shipping')) {
				$substitutionarray['__SHIPPINGTRACKNUM__'] = 'Shipping tracking number';
				$substitutionarray['__SHIPPINGTRACKNUMURL__'] = 'Shipping tracking url';
			}
			if (!empty($conf->reception->enabled) && (!is_object($object) || $object->element == 'reception')) {
				$substitutionarray['__RECEPTIONTRACKNUM__'] = 'Shippin tracking number of shipment';
				$substitutionarray['__RECEPTIONTRACKNUMURL__'] = 'Shipping tracking url';
			}
		} else {
			// can substitute variables for project
			if (!empty($conf->projet->enabled) && method_exists($object, 'fetch_project') && is_null($object->project)) {
				$object->fetch_project();
			}

			$substitutionarray['__ID__'] = $object->id;
			$substitutionarray['__REF__'] = $object->ref;
			$substitutionarray['__LABEL__'] = (isset($object->label) ? $object->label : (isset($object->title) ? $object->title : null));
			$substitutionarray['__REF_CLIENT__'] = (isset($object->ref_client) ? $object->ref_client : (isset($object->ref_customer) ? $object->ref_customer : null));
			$substitutionarray['__REF_SUPPLIER__'] = (isset($object->ref_supplier) ? $object->ref_supplier : null);
			$substitutionarray['__NOTE_PUBLIC__'] = (isset($object->note_public) ? $object->note_public : null);
			$substitutionarray['__NOTE_PRIVATE__'] = (isset($object->note_private) ? $object->note_private : null);
			if ($object->element == "shipping") {
				$substitutionarray['__DATE_DELIVERY__'] = (isset($object->date_delivery) ? dol_print_date($object->date_delivery, 'day', 0, $outputlangs) : '');
			} else {
				$substitutionarray['__DATE_DELIVERY__'] = (isset($object->date_livraison) ? dol_print_date($object->date_livraison, 'day', 0, $outputlangs) : '');
			}
			$substitutionarray['__DATE_DELIVERY_DAY__'] = (isset($object->date_livraison) ? dol_print_date($object->date_livraison, "%d") : '');
			$substitutionarray['__DATE_DELIVERY_DAY_TEXT__'] = (isset($object->date_livraison) ? dol_print_date($object->date_livraison, "%A") : '');
			$substitutionarray['__DATE_DELIVERY_MON__'] = (isset($object->date_livraison) ? dol_print_date($object->date_livraison, "%m") : '');
			$substitutionarray['__DATE_DELIVERY_MON_TEXT__'] = (isset($object->date_livraison) ? dol_print_date($object->date_livraison, "%b") : '');
			$substitutionarray['__DATE_DELIVERY_YEAR__'] = (isset($object->date_livraison) ? dol_print_date($object->date_livraison, "%Y") : '');
			$substitutionarray['__DATE_DELIVERY_HH__'] = (isset($object->date_livraison) ? dol_print_date($object->date_livraison, "%H") : '');
			$substitutionarray['__DATE_DELIVERY_MM__'] = (isset($object->date_livraison) ? dol_print_date($object->date_livraison, "%M") : '');
			$substitutionarray['__DATE_DELIVERY_SS__'] = (isset($object->date_livraison) ? dol_print_date($object->date_livraison, "%S") : '');

			// For backward compatibility
			$substitutionarray['__REFCLIENT__'] = (isset($object->ref_client) ? $object->ref_client : (isset($object->ref_customer) ? $object->ref_customer : null));
			$substitutionarray['__REFSUPPLIER__'] = (isset($object->ref_supplier) ? $object->ref_supplier : null);
			$substitutionarray['__SUPPLIER_ORDER_DATE_DELIVERY__'] = (isset($object->date_livraison) ? dol_print_date($object->date_livraison, 'day', 0, $outputlangs) : '');
			$substitutionarray['__SUPPLIER_ORDER_DELAY_DELIVERY__'] = (isset($object->availability_code) ? ($outputlangs->transnoentities("AvailabilityType".$object->availability_code) != ('AvailabilityType'.$object->availability_code) ? $outputlangs->transnoentities("AvailabilityType".$object->availability_code) : $outputlangs->convToOutputCharset(isset($object->availability) ? $object->availability : '')) : '');

			if (is_object($object) && ($object->element == 'adherent' || $object->element == 'member') && $object->id > 0) {
				$birthday = (empty($object->birth) ? '' : dol_print_date($object->birth, 'day'));

				$substitutionarray['__MEMBER_ID__'] = (isset($object->id) ? $object->id : '');
				if (method_exists($object, 'getCivilityLabel')) {
					$substitutionarray['__MEMBER_CIVILITY__'] = $object->getCivilityLabel();
				}
				$substitutionarray['__MEMBER_FIRSTNAME__'] = (isset($object->firstname) ? $object->firstname : '');
				$substitutionarray['__MEMBER_LASTNAME__'] = (isset($object->lastname) ? $object->lastname : '');
				$substitutionarray['__MEMBER_USER_LOGIN_INFORMATION__'] = '';
				if (method_exists($object, 'getFullName')) {
					$substitutionarray['__MEMBER_FULLNAME__'] = $object->getFullName($outputlangs);
				}
				$substitutionarray['__MEMBER_COMPANY__'] = (isset($object->societe) ? $object->societe : '');
				$substitutionarray['__MEMBER_ADDRESS__'] = (isset($object->address) ? $object->address : '');
				$substitutionarray['__MEMBER_ZIP__'] = (isset($object->zip) ? $object->zip : '');
				$substitutionarray['__MEMBER_TOWN__'] = (isset($object->town) ? $object->town : '');
				$substitutionarray['__MEMBER_COUNTRY__'] = (isset($object->country) ? $object->country : '');
				$substitutionarray['__MEMBER_EMAIL__'] = (isset($object->email) ? $object->email : '');
				$substitutionarray['__MEMBER_BIRTH__'] = (isset($birthday) ? $birthday : '');
				$substitutionarray['__MEMBER_PHOTO__'] = (isset($object->photo) ? $object->photo : '');
				$substitutionarray['__MEMBER_LOGIN__'] = (isset($object->login) ? $object->login : '');
				$substitutionarray['__MEMBER_PASSWORD__'] = (isset($object->pass) ? $object->pass : '');
				$substitutionarray['__MEMBER_PHONE__'] = (isset($object->phone) ? $object->phone : '');
				$substitutionarray['__MEMBER_PHONEPRO__'] = (isset($object->phone_perso) ? $object->phone_perso : '');
				$substitutionarray['__MEMBER_PHONEMOBILE__'] = (isset($object->phone_mobile) ? $object->phone_mobile : '');
				$substitutionarray['__MEMBER_TYPE__'] = (isset($object->type) ? $object->type : '');
				$substitutionarray['__MEMBER_FIRST_SUBSCRIPTION_DATE__']       = dol_print_date($object->first_subscription_date, 'dayrfc');
				$substitutionarray['__MEMBER_FIRST_SUBSCRIPTION_DATE_START__'] = dol_print_date($object->first_subscription_date_start, 'dayrfc');
				$substitutionarray['__MEMBER_FIRST_SUBSCRIPTION_DATE_END__']   = dol_print_date($object->first_subscription_date_end, 'dayrfc');
				$substitutionarray['__MEMBER_LAST_SUBSCRIPTION_DATE__']        = dol_print_date($object->last_subscription_date, 'dayrfc');
				$substitutionarray['__MEMBER_LAST_SUBSCRIPTION_DATE_START__']  = dol_print_date($object->last_subscription_date_start, 'dayrfc');
				$substitutionarray['__MEMBER_LAST_SUBSCRIPTION_DATE_END__']    = dol_print_date($object->last_subscription_date_end, 'dayrfc');
			}

			if (is_object($object) && $object->element == 'societe') {
				$substitutionarray['__THIRDPARTY_ID__'] = (is_object($object) ? $object->id : '');
				$substitutionarray['__THIRDPARTY_NAME__'] = (is_object($object) ? $object->name : '');
				$substitutionarray['__THIRDPARTY_NAME_ALIAS__'] = (is_object($object) ? $object->name_alias : '');
				$substitutionarray['__THIRDPARTY_CODE_CLIENT__'] = (is_object($object) ? $object->code_client : '');
				$substitutionarray['__THIRDPARTY_CODE_FOURNISSEUR__'] = (is_object($object) ? $object->code_fournisseur : '');
				$substitutionarray['__THIRDPARTY_EMAIL__'] = (is_object($object) ? $object->email : '');
				$substitutionarray['__THIRDPARTY_PHONE__'] = (is_object($object) ? $object->phone : '');
				$substitutionarray['__THIRDPARTY_FAX__'] = (is_object($object) ? $object->fax : '');
				$substitutionarray['__THIRDPARTY_ADDRESS__'] = (is_object($object) ? $object->address : '');
				$substitutionarray['__THIRDPARTY_ZIP__'] = (is_object($object) ? $object->zip : '');
				$substitutionarray['__THIRDPARTY_TOWN__'] = (is_object($object) ? $object->town : '');
				$substitutionarray['__THIRDPARTY_COUNTRY_ID__'] = (is_object($object) ? $object->country_id : '');
				$substitutionarray['__THIRDPARTY_COUNTRY_CODE__'] = (is_object($object) ? $object->country_code : '');
				$substitutionarray['__THIRDPARTY_IDPROF1__'] = (is_object($object) ? $object->idprof1 : '');
				$substitutionarray['__THIRDPARTY_IDPROF2__'] = (is_object($object) ? $object->idprof2 : '');
				$substitutionarray['__THIRDPARTY_IDPROF3__'] = (is_object($object) ? $object->idprof3 : '');
				$substitutionarray['__THIRDPARTY_IDPROF4__'] = (is_object($object) ? $object->idprof4 : '');
				$substitutionarray['__THIRDPARTY_IDPROF5__'] = (is_object($object) ? $object->idprof5 : '');
				$substitutionarray['__THIRDPARTY_IDPROF6__'] = (is_object($object) ? $object->idprof6 : '');
				$substitutionarray['__THIRDPARTY_TVAINTRA__'] = (is_object($object) ? $object->tva_intra : '');
				$substitutionarray['__THIRDPARTY_NOTE_PUBLIC__'] = (is_object($object) ? dol_htmlentitiesbr($object->note_public) : '');
				$substitutionarray['__THIRDPARTY_NOTE_PRIVATE__'] = (is_object($object) ? dol_htmlentitiesbr($object->note_private) : '');
			} elseif (is_object($object->thirdparty)) {
				$substitutionarray['__THIRDPARTY_ID__'] = (is_object($object->thirdparty) ? $object->thirdparty->id : '');
				$substitutionarray['__THIRDPARTY_NAME__'] = (is_object($object->thirdparty) ? $object->thirdparty->name : '');
				$substitutionarray['__THIRDPARTY_NAME_ALIAS__'] = (is_object($object->thirdparty) ? $object->thirdparty->name_alias : '');
				$substitutionarray['__THIRDPARTY_CODE_CLIENT__'] = (is_object($object->thirdparty) ? $object->thirdparty->code_client : '');
				$substitutionarray['__THIRDPARTY_CODE_FOURNISSEUR__'] = (is_object($object->thirdparty) ? $object->thirdparty->code_fournisseur : '');
				$substitutionarray['__THIRDPARTY_EMAIL__'] = (is_object($object->thirdparty) ? $object->thirdparty->email : '');
				$substitutionarray['__THIRDPARTY_PHONE__'] = (is_object($object->thirdparty) ? $object->thirdparty->phone : '');
				$substitutionarray['__THIRDPARTY_FAX__'] = (is_object($object->thirdparty) ? $object->thirdparty->fax : '');
				$substitutionarray['__THIRDPARTY_ADDRESS__'] = (is_object($object->thirdparty) ? $object->thirdparty->address : '');
				$substitutionarray['__THIRDPARTY_ZIP__'] = (is_object($object->thirdparty) ? $object->thirdparty->zip : '');
				$substitutionarray['__THIRDPARTY_TOWN__'] = (is_object($object->thirdparty) ? $object->thirdparty->town : '');
				$substitutionarray['__THIRDPARTY_COUNTRY_ID__'] = (is_object($object->thirdparty) ? $object->thirdparty->country_id : '');
				$substitutionarray['__THIRDPARTY_COUNTRY_CODE__'] = (is_object($object->thirdparty) ? $object->thirdparty->country_code : '');
				$substitutionarray['__THIRDPARTY_IDPROF1__'] = (is_object($object->thirdparty) ? $object->thirdparty->idprof1 : '');
				$substitutionarray['__THIRDPARTY_IDPROF2__'] = (is_object($object->thirdparty) ? $object->thirdparty->idprof2 : '');
				$substitutionarray['__THIRDPARTY_IDPROF3__'] = (is_object($object->thirdparty) ? $object->thirdparty->idprof3 : '');
				$substitutionarray['__THIRDPARTY_IDPROF4__'] = (is_object($object->thirdparty) ? $object->thirdparty->idprof4 : '');
				$substitutionarray['__THIRDPARTY_IDPROF5__'] = (is_object($object->thirdparty) ? $object->thirdparty->idprof5 : '');
				$substitutionarray['__THIRDPARTY_IDPROF6__'] = (is_object($object->thirdparty) ? $object->thirdparty->idprof6 : '');
				$substitutionarray['__THIRDPARTY_TVAINTRA__'] = (is_object($object->thirdparty) ? $object->thirdparty->tva_intra : '');
				$substitutionarray['__THIRDPARTY_NOTE_PUBLIC__'] = (is_object($object->thirdparty) ? dol_htmlentitiesbr($object->thirdparty->note_public) : '');
				$substitutionarray['__THIRDPARTY_NOTE_PRIVATE__'] = (is_object($object->thirdparty) ? dol_htmlentitiesbr($object->thirdparty->note_private) : '');
			}

			if (is_object($object) && $object->element == 'recruitmentcandidature') {
				$substitutionarray['__CANDIDATE_FULLNAME__'] = $object->getFullName($outputlangs);
				$substitutionarray['__CANDIDATE_FIRSTNAME__'] = $object->firstname;
				$substitutionarray['__CANDIDATE_LASTNAME__'] = $object->lastname;
			}

			$project = null;
			if (is_object($object->project)) {
				$project = $object->project;
			} elseif (is_object($object->projet)) { // Deprecated, for backward compatibility
				$project = $object->projet;
			}
			if ($project) {
				$substitutionarray['__PROJECT_ID__'] = $project->id;
				$substitutionarray['__PROJECT_REF__'] = $project->ref;
				$substitutionarray['__PROJECT_NAME__'] = $project->title;
			}
			if (is_object($object) && $object->element == 'project') {
				$substitutionarray['__PROJECT_NAME__'] = $object->title;
			}

			if (is_object($object) && $object->element == 'shipping') {
				$substitutionarray['__SHIPPINGTRACKNUM__'] = $object->tracking_number;
				$substitutionarray['__SHIPPINGTRACKNUMURL__'] = $object->tracking_url;
			}
			if (is_object($object) && $object->element == 'reception') {
				$substitutionarray['__RECEPTIONTRACKNUM__'] = $object->tracking_number;
				$substitutionarray['__RECEPTIONTRACKNUMURL__'] = $object->tracking_url;
			}

			if (is_object($object) && $object->element == 'contrat' && $object->id > 0 && is_array($object->lines)) {
				$dateplannedstart = '';
				$datenextexpiration = '';
				foreach ($object->lines as $line) {
					if ($line->date_ouverture_prevue > $dateplannedstart) {
						$dateplannedstart = $line->date_ouverture_prevue;
					}
					if ($line->statut == 4 && $line->date_fin_prevue && (!$datenextexpiration || $line->date_fin_prevue < $datenextexpiration)) {
						$datenextexpiration = $line->date_fin_prevue;
					}
				}
				$substitutionarray['__CONTRACT_HIGHEST_PLANNED_START_DATE__'] = dol_print_date($dateplannedstart, 'dayrfc');
				$substitutionarray['__CONTRACT_HIGHEST_PLANNED_START_DATETIME__'] = dol_print_date($dateplannedstart, 'standard');
				$substitutionarray['__CONTRACT_LOWEST_EXPIRATION_DATE__'] = dol_print_date($datenextexpiration, 'dayrfc');
				$substitutionarray['__CONTRACT_LOWEST_EXPIRATION_DATETIME__'] = dol_print_date($datenextexpiration, 'standard');
			}

			// Create dynamic tags for __EXTRAFIELD_FIELD__
			if ($object->table_element && $object->id > 0) {
				if (!is_object($extrafields)) {
					$extrafields = new ExtraFields($db);
				}
				$extrafields->fetch_name_optionals_label($object->table_element, true);

				if ($object->fetch_optionals() > 0) {
					if (is_array($extrafields->attributes[$object->table_element]['label']) && count($extrafields->attributes[$object->table_element]['label']) > 0) {
						foreach ($extrafields->attributes[$object->table_element]['label'] as $key => $label) {
							$substitutionarray['__EXTRAFIELD_'.strtoupper($key).'__'] = $object->array_options['options_'.$key];
							if ($extrafields->attributes[$object->table_element]['type'][$key] == 'date') {
								$substitutionarray['__EXTRAFIELD_'.strtoupper($key).'__'] = dol_print_date($object->array_options['options_'.$key], 'day');
								$substitutionarray['__EXTRAFIELD_'.strtoupper($key).'_LOCALE__'] = dol_print_date($object->array_options['options_'.$key], 'day', 'tzserver', $outputlangs);
								$substitutionarray['__EXTRAFIELD_'.strtoupper($key).'_RFC__'] = dol_print_date($object->array_options['options_'.$key], 'dayrfc');
							} elseif ($extrafields->attributes[$object->table_element]['type'][$key] == 'datetime') {
								$datetime = $object->array_options['options_'.$key];
								$substitutionarray['__EXTRAFIELD_'.strtoupper($key).'__'] = ($datetime != "0000-00-00 00:00:00" ? dol_print_date($datetime, 'dayhour') : '');
								$substitutionarray['__EXTRAFIELD_'.strtoupper($key).'_LOCALE__'] = ($datetime != "0000-00-00 00:00:00" ? dol_print_date($datetime, 'dayhour', 'tzserver', $outputlangs) : '');
								$substitutionarray['__EXTRAFIELD_'.strtoupper($key).'_DAY_LOCALE__'] = ($datetime != "0000-00-00 00:00:00" ? dol_print_date($datetime, 'day', 'tzserver', $outputlangs) : '');
								$substitutionarray['__EXTRAFIELD_'.strtoupper($key).'_RFC__'] = ($datetime != "0000-00-00 00:00:00" ? dol_print_date($datetime, 'dayhourrfc') : '');
							}
						}
					}
				}
			}

			// Complete substitution array with the url to make online payment
			$paymenturl = '';
			if (empty($substitutionarray['__REF__'])) {
				$paymenturl = '';
			} else {
				// Set the online payment url link into __ONLINE_PAYMENT_URL__ key
				require_once DOL_DOCUMENT_ROOT.'/core/lib/payments.lib.php';
				$outputlangs->loadLangs(array('paypal', 'other'));
				$typeforonlinepayment = 'free';
				if (is_object($object) && $object->element == 'commande') {
					$typeforonlinepayment = 'order';
				}
				if (is_object($object) && $object->element == 'facture') {
					$typeforonlinepayment = 'invoice';
				}
				if (is_object($object) && $object->element == 'member') {
					$typeforonlinepayment = 'member';
				}
				if (is_object($object) && $object->element == 'contrat') {
					$typeforonlinepayment = 'contract';
				}
				$url = getOnlinePaymentUrl(0, $typeforonlinepayment, $substitutionarray['__REF__']);
				$paymenturl = $url;
			}

			if ($object->id > 0) {
				$substitutionarray['__ONLINE_PAYMENT_TEXT_AND_URL__'] = ($paymenturl ?str_replace('\n', "\n", $outputlangs->trans("PredefinedMailContentLink", $paymenturl)) : '');
				$substitutionarray['__ONLINE_PAYMENT_URL__'] = $paymenturl;

				if (!empty($conf->global->PROPOSAL_ALLOW_EXTERNAL_DOWNLOAD) && is_object($object) && $object->element == 'propal') {
					$substitutionarray['__DIRECTDOWNLOAD_URL_PROPOSAL__'] = $object->getLastMainDocLink($object->element);
				} else {
					$substitutionarray['__DIRECTDOWNLOAD_URL_PROPOSAL__'] = '';
				}
				if (!empty($conf->global->ORDER_ALLOW_EXTERNAL_DOWNLOAD) && is_object($object) && $object->element == 'commande') {
					$substitutionarray['__DIRECTDOWNLOAD_URL_ORDER__'] = $object->getLastMainDocLink($object->element);
				} else {
					$substitutionarray['__DIRECTDOWNLOAD_URL_ORDER__'] = '';
				}
				if (!empty($conf->global->INVOICE_ALLOW_EXTERNAL_DOWNLOAD) && is_object($object) && $object->element == 'facture') {
					$substitutionarray['__DIRECTDOWNLOAD_URL_INVOICE__'] = $object->getLastMainDocLink($object->element);
				} else {
					$substitutionarray['__DIRECTDOWNLOAD_URL_INVOICE__'] = '';
				}
				if (!empty($conf->global->CONTRACT_ALLOW_EXTERNAL_DOWNLOAD) && is_object($object) && $object->element == 'contrat') {
					$substitutionarray['__DIRECTDOWNLOAD_URL_CONTRACT__'] = $object->getLastMainDocLink($object->element);
				} else {
					$substitutionarray['__DIRECTDOWNLOAD_URL_CONTRACT__'] = '';
				}
				if (!empty($conf->global->SUPPLIER_PROPOSAL_ALLOW_EXTERNAL_DOWNLOAD) && is_object($object) && $object->element == 'supplier_proposal') {
					$substitutionarray['__DIRECTDOWNLOAD_URL_SUPPLIER_PROPOSAL__'] = $object->getLastMainDocLink($object->element);
				} else {
					$substitutionarray['__DIRECTDOWNLOAD_URL_SUPPLIER_PROPOSAL__'] = '';
				}

				if (is_object($object) && $object->element == 'propal') {
					$substitutionarray['__URL_PROPOSAL__'] = DOL_MAIN_URL_ROOT."/comm/propal/card.php?id=".$object->id;
				}
				if (is_object($object) && $object->element == 'commande') {
					$substitutionarray['__URL_ORDER__'] = DOL_MAIN_URL_ROOT."/commande/card.php?id=".$object->id;
				}
				if (is_object($object) && $object->element == 'facture') {
					$substitutionarray['__URL_INVOICE__'] = DOL_MAIN_URL_ROOT."/compta/facture/card.php?id=".$object->id;
				}
				if (is_object($object) && $object->element == 'contrat') {
					$substitutionarray['__URL_CONTRACT__'] = DOL_MAIN_URL_ROOT."/contrat/card.php?id=".$object->id;
				}
				if (is_object($object) && $object->element == 'supplier_proposal') {
					$substitutionarray['__URL_SUPPLIER_PROPOSAL__'] = DOL_MAIN_URL_ROOT."/supplier_proposal/card.php?id=".$object->id;
				}
			}

			if (is_object($object) && $object->element == 'action') {
				$substitutionarray['__EVENT_LABEL__'] = $object->label;
				$substitutionarray['__EVENT_TYPE__'] = $outputlangs->trans("Action".$object->type_code);
				$substitutionarray['__EVENT_DATE__'] = dol_print_date($object->datep, '%A %d %b %Y');
				$substitutionarray['__EVENT_TIME__'] = dol_print_date($object->datep, '%H:%M:%S');
				$substitutionarray['__EVENT_DATE_SHORT__'] = dol_print_date($object->datep, 'day', 0, $outputlangs);
				$substitutionarray['__EVENT_TIME_SHORT__'] = dol_print_date($object->datep, 'hour', 0, $outputlangs);
			}
		}
	}
	if (empty($exclude) || !in_array('objectamount', $exclude)) {
		include_once DOL_DOCUMENT_ROOT.'/core/lib/functionsnumtoword.lib.php';

		$substitutionarray['__DATE_YMD__']        = is_object($object) ? (isset($object->date) ? dol_print_date($object->date, 'day', 0, $outputlangs) : null) : '';
		$substitutionarray['__DATE_DUE_YMD__']    = is_object($object) ? (isset($object->date_lim_reglement) ? dol_print_date($object->date_lim_reglement, 'day', 0, $outputlangs) : null) : '';

		$substitutionarray['__AMOUNT__']          = is_object($object) ? $object->total_ttc : '';
		$substitutionarray['__AMOUNT_TEXT__']     = is_object($object) ? dol_convertToWord($object->total_ttc, $outputlangs, '', true) : '';
		$substitutionarray['__AMOUNT_TEXTCURRENCY__'] = is_object($object) ? dol_convertToWord($object->total_ttc, $outputlangs, $conf->currency, true) : '';
		$substitutionarray['__AMOUNT_EXCL_TAX__'] = is_object($object) ? $object->total_ht : '';
		$substitutionarray['__AMOUNT_VAT__']      = is_object($object) ? (isset($object->total_vat) ? $object->total_vat : $object->total_tva) : '';
		$substitutionarray['__AMOUNT_VAT_TEXT__']      = is_object($object) ? (isset($object->total_vat) ? dol_convertToWord($object->total_vat, $outputlangs, '', true) : dol_convertToWord($object->total_tva, $outputlangs, '', true)) : '';
		$substitutionarray['__AMOUNT_VAT_TEXTCURRENCY__']      = is_object($object) ? (isset($object->total_vat) ? dol_convertToWord($object->total_vat, $outputlangs, $conf->currency, true) : dol_convertToWord($object->total_tva, $outputlangs, $conf->currency, true)) : '';
		if ($onlykey != 2 || $mysoc->useLocalTax(1)) {
			$substitutionarray['__AMOUNT_TAX2__']     = is_object($object) ? $object->total_localtax1 : '';
		}
		if ($onlykey != 2 || $mysoc->useLocalTax(2)) {
			$substitutionarray['__AMOUNT_TAX3__']     = is_object($object) ? $object->total_localtax2 : '';
		}
		if ($object->element =='facture') {
			if (is_object($object)) {
				$totalpaye			= $object->getSommePaiement();
				$totalcreditnotes	= $object->getSumCreditNotesUsed();
				$totaldeposits		= $object->getSumDepositsUsed();
				$resteapayer		= price2num($object->total_ttc - $totalpaye - $totalcreditnotes - $totaldeposits, 'MT');
			}
			$substitutionarray['__FACDATE__']			= is_object($object) ? (isset($object->date) ? dol_print_date($object->date, 'daytext', 0, $outputlangs) : '') : '';
			$substitutionarray['__FACDATELIMREG__']		= is_object($object) ? (isset($object->date_lim_reglement) ? dol_print_date($object->date_lim_reglement, 'daytext', 0, $outputlangs) : '') : '';
			$substitutionarray['__FACTOTALTTC_2D__']	= is_object($object) ? number_format($object->total_ttc, 2, ',', ' ') : '';
			$substitutionarray['__FACTOTALHT_2D__']		= is_object($object) ? number_format($object->total_ht, 2, ',', ' ') : '';
			$substitutionarray['__FACTOTALHT_2DC__']	= is_object($object) ? price($object->total_ht, 0, $outputlangs, 1, 2, 2, 'auto') : '';
			$substitutionarray['__FACTOTALTTC_2DC__']	= is_object($object) ? price($object->total_ttc, 0, $outputlangs, 1, 2, 2, 'auto') : '';
			$substitutionarray['__FACREST_2D__']		= is_object($object) ? number_format($resteapayer, 2, ',', ' ') : '';
			$substitutionarray['__FACREST_2DC__']		= is_object($object) ? price($resteapayer, 0, $outputlangs, 1, 2, 2, 'auto') : '';
			$substitutionarray['__SIT_NUM__']			= is_object($object) ? (isset($object->situation_counter) ? $object->situation_counter : '') : '';
        }
		$substitutionarray['__AMOUNT_FORMATED__']          = is_object($object) ? ($object->total_ttc ? price($object->total_ttc, 0, $outputlangs, 0, -1, -1, $conf->currency) : null) : '';
		$substitutionarray['__AMOUNT_EXCL_TAX_FORMATED__'] = is_object($object) ? ($object->total_ht ? price($object->total_ht, 0, $outputlangs, 0, -1, -1, $conf->currency) : null) : '';
		$substitutionarray['__AMOUNT_VAT_FORMATED__']      = is_object($object) ? (isset($object->total_vat) ? price($object->total_vat, 0, $outputlangs, 0, -1, -1, $conf->currency) : ($object->total_tva ? price($object->total_tva, 0, $outputlangs, 0, -1, -1, $conf->currency) : null)) : '';
		if ($onlykey != 2 || $mysoc->useLocalTax(1)) {
			$substitutionarray['__AMOUNT_TAX2_FORMATED__']     = is_object($object) ? ($object->total_localtax1 ? price($object->total_localtax1, 0, $outputlangs, 0, -1, -1, $conf->currency) : null) : '';
		}
		if ($onlykey != 2 || $mysoc->useLocalTax(2)) {
			$substitutionarray['__AMOUNT_TAX3_FORMATED__']     = is_object($object) ? ($object->total_localtax2 ? price($object->total_localtax2, 0, $outputlangs, 0, -1, -1, $conf->currency) : null) : '';
		}

		$substitutionarray['__AMOUNT_MULTICURRENCY__']          = (is_object($object) && isset($object->multicurrency_total_ttc)) ? $object->multicurrency_total_ttc : '';
		$substitutionarray['__AMOUNT_MULTICURRENCY_TEXT__']     = (is_object($object) && isset($object->multicurrency_total_ttc)) ? dol_convertToWord($object->multicurrency_total_ttc, $outputlangs, '', true) : '';
		$substitutionarray['__AMOUNT_MULTICURRENCY_TEXTCURRENCY__'] = (is_object($object) && isset($object->multicurrency_total_ttc)) ? dol_convertToWord($object->multicurrency_total_ttc, $outputlangs, $object->multicurrency_code, true) : '';
		// TODO Add other keys for foreign multicurrency

		// For backward compatibility
		if ($onlykey != 2) {
			$substitutionarray['__TOTAL_TTC__']    = is_object($object) ? $object->total_ttc : '';
			$substitutionarray['__TOTAL_HT__']     = is_object($object) ? $object->total_ht : '';
			$substitutionarray['__TOTAL_VAT__']    = is_object($object) ? (isset($object->total_vat) ? $object->total_vat : $object->total_tva) : '';
		}
	}

	//var_dump($substitutionarray['__AMOUNT_FORMATED__']);
	if (empty($exclude) || !in_array('date', $exclude)) {
		include_once DOL_DOCUMENT_ROOT.'/core/lib/date.lib.php';

		$now = dol_now();

		$tmp = dol_getdate($now, true);
		$tmp2 = dol_get_prev_day($tmp['mday'], $tmp['mon'], $tmp['year']);
		$tmp3 = dol_get_prev_month($tmp['mon'], $tmp['year']);
		$tmp4 = dol_get_next_day($tmp['mday'], $tmp['mon'], $tmp['year']);
		$tmp5 = dol_get_next_month($tmp['mon'], $tmp['year']);

		$daytext = $outputlangs->trans('Day'.$tmp['wday']);

		$substitutionarray = array_merge($substitutionarray, array(
			'__NOW_TMS__' => (int) $now,
			'__NOW_TMS_YMD__' => dol_print_date($now, 'day', 0, $outputlangs),
			'__DAY__' => (string) $tmp['mday'],
			'__DAY_TEXT__' => $daytext, // Monday
			'__DAY_TEXT_SHORT__' => dol_trunc($daytext, 3, 'right', 'UTF-8', 1), // Mon
			'__DAY_TEXT_MIN__' => dol_trunc($daytext, 1, 'right', 'UTF-8', 1), // M
			'__MONTH__' => (string) $tmp['mon'],
			'__MONTH_TEXT__' => $outputlangs->trans('Month'.sprintf("%02d", $tmp['mon'])),
			'__MONTH_TEXT_SHORT__' => $outputlangs->trans('MonthShort'.sprintf("%02d", $tmp['mon'])),
			'__MONTH_TEXT_MIN__' => $outputlangs->trans('MonthVeryShort'.sprintf("%02d", $tmp['mon'])),
			'__YEAR__' => (string) $tmp['year'],
			'__PREVIOUS_DAY__' => (string) $tmp2['day'],
			'__PREVIOUS_MONTH__' => (string) $tmp3['month'],
			'__PREVIOUS_YEAR__' => (string) ($tmp['year'] - 1),
			'__NEXT_DAY__' => (string) $tmp4['day'],
			'__NEXT_MONTH__' => (string) $tmp5['month'],
			'__NEXT_YEAR__' => (string) ($tmp['year'] + 1),
		));
	}

	if (!empty($conf->multicompany->enabled)) {
		$substitutionarray = array_merge($substitutionarray, array('__ENTITY_ID__' => $conf->entity));
	}
	if (empty($exclude) || !in_array('system', $exclude)) {
		$substitutionarray['__DOL_MAIN_URL_ROOT__'] = DOL_MAIN_URL_ROOT;
		$substitutionarray['__(AnyTranslationKey)__'] = $outputlangs->trans('TranslationOfKey');
		$substitutionarray['__(AnyTranslationKey|langfile)__'] = $outputlangs->trans('TranslationOfKey').' (load also language file before)';
		$substitutionarray['__[AnyConstantKey]__'] = $outputlangs->trans('ValueOfConstantKey');
	}

	return $substitutionarray;
}

/**
 *  Make substitution into a text string, replacing keys with vals from $substitutionarray (oldval=>newval),
 *  and texts like __(TranslationKey|langfile)__ and __[ConstantKey]__ are also replaced.
 *  Example of usage:
 *  $substitutionarray = getCommonSubstitutionArray($langs, 0, null, $thirdparty);
 *  complete_substitutions_array($substitutionarray, $langs, $thirdparty);
 *  $mesg = make_substitutions($mesg, $substitutionarray, $langs);
 *
 *  @param	string		$text	      					Source string in which we must do substitution
 *  @param  array		$substitutionarray				Array with key->val to substitute. Example: array('__MYKEY__' => 'MyVal', ...)
 *  @param	Translate	$outputlangs					Output language
 *  @param	int			$converttextinhtmlifnecessary	0=Convert only value into HTML if text is already in HTML
 *  													1=Will also convert initial $text into HTML if we try to insert one value that is HTML
 * 	@return string  		    						Output string after substitutions
 *  @see	complete_substitutions_array(), getCommonSubstitutionArray()
 */
function make_substitutions($text, $substitutionarray, $outputlangs = null, $converttextinhtmlifnecessary = 0)
{
	global $conf, $langs;

	if (!is_array($substitutionarray)) {
		return 'ErrorBadParameterSubstitutionArrayWhenCalling_make_substitutions';
	}

	if (empty($outputlangs)) {
		$outputlangs = $langs;
	}

	// Is initial text HTML or simple text ?
	$msgishtml = 0;
	if (dol_textishtml($text, 1)) {
		$msgishtml = 1;
	}

	// Make substitution for language keys: __(AnyTranslationKey)__ or __(AnyTranslationKey|langfile)__
	if (is_object($outputlangs)) {
		$reg = array();
		while (preg_match('/__\(([^\)]+)\)__/', $text, $reg)) {
			// If key is __(TranslationKey|langfile)__, then force load of langfile.lang
			$tmp = explode('|', $reg[1]);
			if (!empty($tmp[1])) {
				$outputlangs->load($tmp[1]);
			}

			$value = $outputlangs->transnoentitiesnoconv($reg[1]);

			if (empty($converttextinhtmlifnecessary)) {
				// convert $newval into HTML is necessary
				$text = preg_replace('/__\('.preg_quote($reg[1], '/').'\)__/', $msgishtml ? dol_htmlentitiesbr($value) : $value, $text);
			} else {
				if (! $msgishtml) {
					$valueishtml = dol_textishtml($value, 1);

					if ($valueishtml) {
						$text = dol_htmlentitiesbr($text);
						$msgishtml = 1;
					}
				} else {
					$value = dol_nl2br("$value");
				}

				$text = preg_replace('/__\('.preg_quote($reg[1], '/').'\)__/', $value, $text);
			}
		}
	}

	// Make substitution for constant keys.
	// Must be after the substitution of translation, so if the text of translation contains a string __[xxx]__, it is also converted.
	$reg = array();
	while (preg_match('/__\[([^\]]+)\]__/', $text, $reg)) {
		$keyfound = $reg[1];
		if (isASecretKey($keyfound)) {
			$value = '*****forbidden*****';
		} else {
			$value = empty($conf->global->$keyfound) ? '' : $conf->global->$keyfound;
		}

		if (empty($converttextinhtmlifnecessary)) {
			// convert $newval into HTML is necessary
			$text = preg_replace('/__\['.preg_quote($keyfound, '/').'\]__/', $msgishtml ? dol_htmlentitiesbr($value) : $value, $text);
		} else {
			if (! $msgishtml) {
				$valueishtml = dol_textishtml($value, 1);

				if ($valueishtml) {
					$text = dol_htmlentitiesbr($text);
					$msgishtml = 1;
				}
			} else {
				$value = dol_nl2br("$value");
			}

			$text = preg_replace('/__\['.preg_quote($keyfound, '/').'\]__/', $value, $text);
		}
	}

	// Make substitition for array $substitutionarray
	foreach ($substitutionarray as $key => $value) {
		if (!isset($value)) {
			continue; // If value is null, it same than not having substitution key at all into array, we do not replace.
		}

		if ($key == '__USER_SIGNATURE__' && (!empty($conf->global->MAIN_MAIL_DO_NOT_USE_SIGN))) {
			$value = ''; // Protection
		}

		if (empty($converttextinhtmlifnecessary)) {
			$text = str_replace("$key", "$value", $text); // We must keep the " to work when value is 123.5 for example
		} else {
			if (! $msgishtml) {
				$valueishtml = dol_textishtml($value, 1);

				if ($valueishtml) {
					$text = dol_htmlentitiesbr($text);
					$msgishtml = 1;
				}
			} else {
				$value = dol_nl2br("$value");
			}
			$text = str_replace("$key", "$value", $text); // We must keep the " to work when value is 123.5 for example
		}
	}

	return $text;
}

/**
 *  Complete the $substitutionarray with more entries coming from external module that had set the "substitutions=1" into module_part array.
 *  In this case, method completesubstitutionarray provided by module is called.
 *
 *  @param  array		$substitutionarray		Array substitution old value => new value value
 *  @param  Translate	$outputlangs            Output language
 *  @param  Object		$object                 Source object
 *  @param  mixed		$parameters       		Add more parameters (useful to pass product lines)
 *  @param  string      $callfunc               What is the name of the custom function that will be called? (default: completesubstitutionarray)
 *  @return	void
 *  @see 	make_substitutions()
 */
function complete_substitutions_array(&$substitutionarray, $outputlangs, $object = null, $parameters = null, $callfunc = "completesubstitutionarray")
{
	global $conf, $user;

	require_once DOL_DOCUMENT_ROOT.'/core/lib/files.lib.php';

	// Note: substitution key for each extrafields, using key __EXTRA_XXX__ is already available into the getCommonSubstitutionArray used to build the substitution array.

	// Check if there is external substitution to do, requested by plugins
	$dirsubstitutions = array_merge(array(), (array) $conf->modules_parts['substitutions']);

	foreach ($dirsubstitutions as $reldir) {
		$dir = dol_buildpath($reldir, 0);

		// Check if directory exists
		if (!dol_is_dir($dir)) {
			continue;
		}

		$substitfiles = dol_dir_list($dir, 'files', 0, 'functions_');
		foreach ($substitfiles as $substitfile) {
			$reg = array();
			if (preg_match('/functions_(.*)\.lib\.php/i', $substitfile['name'], $reg)) {
				$module = $reg[1];

				dol_syslog("Library ".$substitfile['name']." found into ".$dir);
				// Include the user's functions file
				require_once $dir.$substitfile['name'];
				// Call the user's function, and only if it is defined
				$function_name = $module."_".$callfunc;
				if (function_exists($function_name)) {
					$function_name($substitutionarray, $outputlangs, $object, $parameters);
				}
			}
		}
	}
	if (!empty($conf->global->ODT_ENABLE_ALL_TAGS_IN_SUBSTITUTIONS)) {
		// to list all tags in odt template
		$tags = '';
		foreach ($substitutionarray as $key => $value) {
			$tags .= '{'.$key.'} => '.$value."\n";
		}
		$substitutionarray = array_merge($substitutionarray, array('__ALL_TAGS__' => $tags));
	}
}

/**
 *    Format output for start and end date
 *
 *    @param	int	$date_start    Start date
 *    @param    int	$date_end      End date
 *    @param    string		$format        Output format
 *    @param	Translate	$outputlangs   Output language
 *    @return	void
 */
function print_date_range($date_start, $date_end, $format = '', $outputlangs = '')
{
	print get_date_range($date_start, $date_end, $format, $outputlangs);
}

/**
 *    Format output for start and end date
 *
 *    @param	int			$date_start    		Start date
 *    @param    int			$date_end      		End date
 *    @param    string		$format        		Output format
 *    @param	Translate	$outputlangs   		Output language
 *    @param	integer		$withparenthesis	1=Add parenthesis, 0=no parenthesis
 *    @return	string							String
 */
function get_date_range($date_start, $date_end, $format = '', $outputlangs = '', $withparenthesis = 1)
{
	global $langs;

	$out = '';

	if (!is_object($outputlangs)) {
		$outputlangs = $langs;
	}

	if ($date_start && $date_end) {
		$out .= ($withparenthesis ? ' (' : '').$outputlangs->transnoentitiesnoconv('DateFromTo', dol_print_date($date_start, $format, false, $outputlangs), dol_print_date($date_end, $format, false, $outputlangs)).($withparenthesis ? ')' : '');
	}
	if ($date_start && !$date_end) {
		$out .= ($withparenthesis ? ' (' : '').$outputlangs->transnoentitiesnoconv('DateFrom', dol_print_date($date_start, $format, false, $outputlangs)).($withparenthesis ? ')' : '');
	}
	if (!$date_start && $date_end) {
		$out .= ($withparenthesis ? ' (' : '').$outputlangs->transnoentitiesnoconv('DateUntil', dol_print_date($date_end, $format, false, $outputlangs)).($withparenthesis ? ')' : '');
	}

	return $out;
}

/**
 * Return firstname and lastname in correct order
 *
 * @param	string	$firstname		Firstname
 * @param	string	$lastname		Lastname
 * @param	int		$nameorder		-1=Auto, 0=Lastname+Firstname, 1=Firstname+Lastname, 2=Firstname, 3=Firstname if defined else lastname, 4=Lastname, 5=Lastname if defined else firstname
 * @return	string					Firstname + lastname or Lastname + firstname
 */
function dolGetFirstLastname($firstname, $lastname, $nameorder = -1)
{
	global $conf;

	$ret = '';
	// If order not defined, we use the setup
	if ($nameorder < 0) {
		$nameorder = (empty($conf->global->MAIN_FIRSTNAME_NAME_POSITION) ? 1 : 0);
	}
	if ($nameorder == 1) {
		$ret .= $firstname;
		if ($firstname && $lastname) {
			$ret .= ' ';
		}
		$ret .= $lastname;
	} elseif ($nameorder == 2 || $nameorder == 3) {
		$ret .= $firstname;
		if (empty($ret) && $nameorder == 3) {
			$ret .= $lastname;
		}
	} else {	// 0, 4 or 5
		$ret .= $lastname;
		if (empty($ret) && $nameorder == 5) {
			$ret .= $firstname;
		}
		if ($nameorder == 0) {
			if ($firstname && $lastname) {
				$ret .= ' ';
			}
			$ret .= $firstname;
		}
	}
	return $ret;
}


/**
 *	Set event message in dol_events session object. Will be output by calling dol_htmloutput_events.
 *  Note: Calling dol_htmloutput_events is done into pages by standard llxFooter() function.
 *  Note: Prefer to use setEventMessages instead.
 *
 *	@param	string|string[] $mesgs			Message string or array
 *  @param  string          $style      	Which style to use ('mesgs' by default, 'warnings', 'errors')
 *  @return	void
 *  @see	dol_htmloutput_events()
 */
function setEventMessage($mesgs, $style = 'mesgs')
{
	//dol_syslog(__FUNCTION__ . " is deprecated", LOG_WARNING);		This is not deprecated, it is used by setEventMessages function
	if (!is_array($mesgs)) {
		// If mesgs is a string
		if ($mesgs) {
			$_SESSION['dol_events'][$style][] = $mesgs;
		}
	} else {
		// If mesgs is an array
		foreach ($mesgs as $mesg) {
			if ($mesg) {
				$_SESSION['dol_events'][$style][] = $mesg;
			}
		}
	}
}

/**
 *	Set event messages in dol_events session object. Will be output by calling dol_htmloutput_events.
 *  Note: Calling dol_htmloutput_events is done into pages by standard llxFooter() function.
 *
 *	@param	string	$mesg			Message string
 *	@param	array	$mesgs			Message array
 *  @param  string	$style      	Which style to use ('mesgs' by default, 'warnings', 'errors')
 *  @param	string	$messagekey		A key to be used to allow the feature "Never show this message again"
 *  @return	void
 *  @see	dol_htmloutput_events()
 */
function setEventMessages($mesg, $mesgs, $style = 'mesgs', $messagekey = '')
{
	if (empty($mesg) && empty($mesgs)) {
		dol_syslog("Try to add a message in stack with empty message", LOG_WARNING);
	} else {
		if ($messagekey) {
			// Complete message with a js link to set a cookie "DOLHIDEMESSAGE".$messagekey;
			// TODO
			$mesg .= '';
		}
		if (empty($messagekey) || empty($_COOKIE["DOLHIDEMESSAGE".$messagekey])) {
			if (!in_array((string) $style, array('mesgs', 'warnings', 'errors'))) {
				dol_print_error('', 'Bad parameter style='.$style.' for setEventMessages');
			}
			if (empty($mesgs)) {
				setEventMessage($mesg, $style);
			} else {
				if (!empty($mesg) && !in_array($mesg, $mesgs)) {
					setEventMessage($mesg, $style); // Add message string if not already into array
				}
				setEventMessage($mesgs, $style);
			}
		}
	}
}

/**
 *	Print formated messages to output (Used to show messages on html output).
 *  Note: Calling dol_htmloutput_events is done into pages by standard llxFooter() function, so there is
 *  no need to call it explicitely.
 *
 *  @param	int		$disabledoutputofmessages	Clear all messages stored into session without diplaying them
 *  @return	void
 *  @see    									dol_htmloutput_mesg()
 */
function dol_htmloutput_events($disabledoutputofmessages = 0)
{
	// Show mesgs
	if (isset($_SESSION['dol_events']['mesgs'])) {
		if (empty($disabledoutputofmessages)) {
			dol_htmloutput_mesg('', $_SESSION['dol_events']['mesgs']);
		}
		unset($_SESSION['dol_events']['mesgs']);
	}

	// Show errors
	if (isset($_SESSION['dol_events']['errors'])) {
		if (empty($disabledoutputofmessages)) {
			dol_htmloutput_mesg('', $_SESSION['dol_events']['errors'], 'error');
		}
		unset($_SESSION['dol_events']['errors']);
	}

	// Show warnings
	if (isset($_SESSION['dol_events']['warnings'])) {
		if (empty($disabledoutputofmessages)) {
			dol_htmloutput_mesg('', $_SESSION['dol_events']['warnings'], 'warning');
		}
		unset($_SESSION['dol_events']['warnings']);
	}
}

/**
 *	Get formated messages to output (Used to show messages on html output).
 *  This include also the translation of the message key.
 *
 *	@param	string		$mesgstring		Message string or message key
 *	@param	string[]	$mesgarray      Array of message strings or message keys
 *  @param  string		$style          Style of message output ('ok' or 'error')
 *  @param  int			$keepembedded   Set to 1 in error message must be kept embedded into its html place (this disable jnotify)
 *	@return	string						Return html output
 *
 *  @see    dol_print_error()
 *  @see    dol_htmloutput_errors()
 *  @see    setEventMessages()
 */
function get_htmloutput_mesg($mesgstring = '', $mesgarray = '', $style = 'ok', $keepembedded = 0)
{
	global $conf, $langs;

	$ret = 0;
	$return = '';
	$out = '';
	$divstart = $divend = '';

	// If inline message with no format, we add it.
	if ((empty($conf->use_javascript_ajax) || !empty($conf->global->MAIN_DISABLE_JQUERY_JNOTIFY) || $keepembedded) && !preg_match('/<div class=".*">/i', $out)) {
		$divstart = '<div class="'.$style.' clearboth">';
		$divend = '</div>';
	}

	if ((is_array($mesgarray) && count($mesgarray)) || $mesgstring) {
		$langs->load("errors");
		$out .= $divstart;
		if (is_array($mesgarray) && count($mesgarray)) {
			foreach ($mesgarray as $message) {
				$ret++;
				$out .= $langs->trans($message);
				if ($ret < count($mesgarray)) {
					$out .= "<br>\n";
				}
			}
		}
		if ($mesgstring) {
			$langs->load("errors");
			$ret++;
			$out .= $langs->trans($mesgstring);
		}
		$out .= $divend;
	}

	if ($out) {
		if (!empty($conf->use_javascript_ajax) && empty($conf->global->MAIN_DISABLE_JQUERY_JNOTIFY) && empty($keepembedded)) {
			$return = '<script>
					$(document).ready(function() {
						var block = '.(!empty($conf->global->MAIN_USE_JQUERY_BLOCKUI) ? "true" : "false").'
						if (block) {
							$.dolEventValid("","'.dol_escape_js($out).'");
						} else {
							/* jnotify(message, preset of message type, keepmessage) */
							$.jnotify("'.dol_escape_js($out).'",
							"'.($style == "ok" ? 3000 : $style).'",
							'.($style == "ok" ? "false" : "true").',
							{ remove: function (){} } );
						}
					});
				</script>';
		} else {
			$return = $out;
		}
	}

	return $return;
}

/**
 *  Get formated error messages to output (Used to show messages on html output).
 *
 *  @param  string	$mesgstring         Error message
 *  @param  array	$mesgarray          Error messages array
 *  @param  int		$keepembedded       Set to 1 in error message must be kept embedded into its html place (this disable jnotify)
 *  @return string                		Return html output
 *
 *  @see    dol_print_error()
 *  @see    dol_htmloutput_mesg()
 */
function get_htmloutput_errors($mesgstring = '', $mesgarray = array(), $keepembedded = 0)
{
	return get_htmloutput_mesg($mesgstring, $mesgarray, 'error', $keepembedded);
}

/**
 *	Print formated messages to output (Used to show messages on html output).
 *
 *	@param	string		$mesgstring		Message string or message key
 *	@param	string[]	$mesgarray      Array of message strings or message keys
 *	@param  string      $style          Which style to use ('ok', 'warning', 'error')
 *	@param  int         $keepembedded   Set to 1 if message must be kept embedded into its html place (this disable jnotify)
 *	@return	void
 *
 *	@see    dol_print_error()
 *	@see    dol_htmloutput_errors()
 *	@see    setEventMessages()
 */
function dol_htmloutput_mesg($mesgstring = '', $mesgarray = array(), $style = 'ok', $keepembedded = 0)
{
	if (empty($mesgstring) && (!is_array($mesgarray) || count($mesgarray) == 0)) {
		return;
	}

	$iserror = 0;
	$iswarning = 0;
	if (is_array($mesgarray)) {
		foreach ($mesgarray as $val) {
			if ($val && preg_match('/class="error"/i', $val)) {
				$iserror++;
				break;
			}
			if ($val && preg_match('/class="warning"/i', $val)) {
				$iswarning++;
				break;
			}
		}
	} elseif ($mesgstring && preg_match('/class="error"/i', $mesgstring)) {
		$iserror++;
	} elseif ($mesgstring && preg_match('/class="warning"/i', $mesgstring)) {
		$iswarning++;
	}
	if ($style == 'error') {
		$iserror++;
	}
	if ($style == 'warning') {
		$iswarning++;
	}

	if ($iserror || $iswarning) {
		// Remove div from texts
		$mesgstring = preg_replace('/<\/div><div class="(error|warning)">/', '<br>', $mesgstring);
		$mesgstring = preg_replace('/<div class="(error|warning)">/', '', $mesgstring);
		$mesgstring = preg_replace('/<\/div>/', '', $mesgstring);
		// Remove div from texts array
		if (is_array($mesgarray)) {
			$newmesgarray = array();
			foreach ($mesgarray as $val) {
				if (is_string($val)) {
					$tmpmesgstring = preg_replace('/<\/div><div class="(error|warning)">/', '<br>', $val);
					$tmpmesgstring = preg_replace('/<div class="(error|warning)">/', '', $tmpmesgstring);
					$tmpmesgstring = preg_replace('/<\/div>/', '', $tmpmesgstring);
					$newmesgarray[] = $tmpmesgstring;
				} else {
					dol_syslog("Error call of dol_htmloutput_mesg with an array with a value that is not a string", LOG_WARNING);
				}
			}
			$mesgarray = $newmesgarray;
		}
		print get_htmloutput_mesg($mesgstring, $mesgarray, ($iserror ? 'error' : 'warning'), $keepembedded);
	} else {
		print get_htmloutput_mesg($mesgstring, $mesgarray, 'ok', $keepembedded);
	}
}

/**
 *  Print formated error messages to output (Used to show messages on html output).
 *
 *  @param	string	$mesgstring          Error message
 *  @param  array	$mesgarray           Error messages array
 *  @param  int		$keepembedded        Set to 1 in error message must be kept embedded into its html place (this disable jnotify)
 *  @return	void
 *
 *  @see    dol_print_error()
 *  @see    dol_htmloutput_mesg()
 */
function dol_htmloutput_errors($mesgstring = '', $mesgarray = array(), $keepembedded = 0)
{
	dol_htmloutput_mesg($mesgstring, $mesgarray, 'error', $keepembedded);
}

/**
 * 	Advanced sort array by second index function, which produces ascending (default)
 *  or descending output and uses optionally natural case insensitive sorting (which
 *  can be optionally case sensitive as well).
 *
 *  @param      array		$array      		Array to sort (array of array('key1'=>val1,'key2'=>val2,'key3'...) or array of objects)
 *  @param      string		$index				Key in array to use for sorting criteria
 *  @param      int			$order				Sort order ('asc' or 'desc')
 *  @param      int			$natsort			1=use "natural" sort (natsort) for a search criteria thats is strings or unknown, 0=use "standard" sort (asort) for numbers
 *  @param      int			$case_sensitive		1=sort is case sensitive, 0=not case sensitive
 *  @param		int			$keepindex			If 0 and index key of array to sort is a numeric, than index will be rewrote. If 1 or index key is not numeric, key for index is kept after sorting.
 *  @return     array							Sorted array
 */
function dol_sort_array(&$array, $index, $order = 'asc', $natsort = 0, $case_sensitive = 0, $keepindex = 0)
{
	// Clean parameters
	$order = strtolower($order);

	if (is_array($array)) {
		$sizearray = count($array);
		if ($sizearray > 0) {
			$temp = array();
			foreach (array_keys($array) as $key) {
				if (is_object($array[$key])) {
					$temp[$key] = empty($array[$key]->$index) ? 0 : $array[$key]->$index;
				} else {
					$temp[$key] = empty($array[$key][$index]) ? 0 : $array[$key][$index];
				}
			}

			if (!$natsort) {
				if ($order == 'asc') {
					asort($temp);
				} else {
					arsort($temp);
				}
			} else {
				if ($case_sensitive) {
					natsort($temp);
				} else {
					natcasesort($temp);	// natecasesort is not sensible to case
				}
				if ($order != 'asc') {
					$temp = array_reverse($temp, true);
				}
			}

			$sorted = array();

			foreach (array_keys($temp) as $key) {
				(is_numeric($key) && empty($keepindex)) ? $sorted[] = $array[$key] : $sorted[$key] = $array[$key];
			}

			return $sorted;
		}
	}
	return $array;
}


/**
 *      Check if a string is in UTF8
 *
 *      @param	string	$str        String to check
 * 		@return	boolean				True if string is UTF8 or ISO compatible with UTF8, False if not (ISO with special char or Binary)
 */
function utf8_check($str)
{
	$str = (string) $str;	// Sometimes string is an int.

	// We must use here a binary strlen function (so not dol_strlen)
	$strLength = dol_strlen($str);
	for ($i = 0; $i < $strLength; $i++) {
		if (ord($str[$i]) < 0x80) {
			continue; // 0bbbbbbb
		} elseif ((ord($str[$i]) & 0xE0) == 0xC0) {
			$n = 1; // 110bbbbb
		} elseif ((ord($str[$i]) & 0xF0) == 0xE0) {
			$n = 2; // 1110bbbb
		} elseif ((ord($str[$i]) & 0xF8) == 0xF0) {
			$n = 3; // 11110bbb
		} elseif ((ord($str[$i]) & 0xFC) == 0xF8) {
			$n = 4; // 111110bb
		} elseif ((ord($str[$i]) & 0xFE) == 0xFC) {
			$n = 5; // 1111110b
		} else {
			return false; // Does not match any model
		}
		for ($j = 0; $j < $n; $j++) { // n bytes matching 10bbbbbb follow ?
			if ((++$i == strlen($str)) || ((ord($str[$i]) & 0xC0) != 0x80)) {
				return false;
			}
		}
	}
	return true;
}

/**
 *      Check if a string is in ASCII
 *
 *      @param	string	$str        String to check
 * 		@return	boolean				True if string is ASCII, False if not (byte value > 0x7F)
 */
function ascii_check($str)
{
	if (function_exists('mb_check_encoding')) {
		//if (mb_detect_encoding($str, 'ASCII', true) return false;
		if (!mb_check_encoding($str, 'ASCII')) {
			return false;
		}
	} else {
		if (preg_match('/[^\x00-\x7f]/', $str)) {
			return false; // Contains a byte > 7f
		}
	}

	return true;
}


/**
 *      Return a string encoded into OS filesystem encoding. This function is used to define
 * 	    value to pass to filesystem PHP functions.
 *
 *      @param	string	$str        String to encode (UTF-8)
 * 		@return	string				Encoded string (UTF-8, ISO-8859-1)
 */
function dol_osencode($str)
{
	global $conf;

	$tmp = ini_get("unicode.filesystem_encoding"); // Disponible avec PHP 6.0
	if (empty($tmp) && !empty($_SERVER["WINDIR"])) {
		$tmp = 'iso-8859-1'; // By default for windows
	}
	if (empty($tmp)) {
		$tmp = 'utf-8'; // By default for other
	}
	if (!empty($conf->global->MAIN_FILESYSTEM_ENCODING)) {
		$tmp = $conf->global->MAIN_FILESYSTEM_ENCODING;
	}

	if ($tmp == 'iso-8859-1') {
		return utf8_decode($str);
	}
	return $str;
}


/**
 *      Return an id or code from a code or id.
 *      Store also Code-Id into a cache to speed up next request on same key.
 *
 * 		@param	DoliDB	$db				Database handler
 * 		@param	string	$key			Code or Id to get Id or Code
 * 		@param	string	$tablename		Table name without prefix
 * 		@param	string	$fieldkey		Field to search the key into
 * 		@param	string	$fieldid		Field to get
 *      @param  int		$entityfilter	Filter by entity
 *      @return int						<0 if KO, Id of code if OK
 *      @see $langs->getLabelFromKey
 */
function dol_getIdFromCode($db, $key, $tablename, $fieldkey = 'code', $fieldid = 'id', $entityfilter = 0)
{
	global $cache_codes;

	// If key empty
	if ($key == '') {
		return '';
	}

	// Check in cache
	if (isset($cache_codes[$tablename][$key][$fieldid])) {	// Can be defined to 0 or ''
		return $cache_codes[$tablename][$key][$fieldid]; // Found in cache
	}

	dol_syslog('dol_getIdFromCode (value for field '.$fieldid.' from key '.$key.' not found into cache)', LOG_DEBUG);

	$sql = "SELECT ".$fieldid." as valuetoget";
	$sql .= " FROM ".MAIN_DB_PREFIX.$tablename;
	$sql .= " WHERE ".$fieldkey." = '".$db->escape($key)."'";
	if (!empty($entityfilter)) {
		$sql .= " AND entity IN (".getEntity($tablename).")";
	}

	$resql = $db->query($sql);
	if ($resql) {
		$obj = $db->fetch_object($resql);
		if ($obj) {
			$cache_codes[$tablename][$key][$fieldid] = $obj->valuetoget;
		} else {
			$cache_codes[$tablename][$key][$fieldid] = '';
		}
		$db->free($resql);
		return $cache_codes[$tablename][$key][$fieldid];
	} else {
		return -1;
	}
}

/**
 * Verify if condition in string is ok or not
 *
 * @param 	string		$strRights		String with condition to check
 * @return 	boolean						True or False. Return True if strRights is ''
 */
function verifCond($strRights)
{
	global $user, $conf, $langs;
	global $leftmenu;
	global $rights; // To export to dol_eval function

	//print $strRights."<br>\n";
	$rights = true;
	if (isset($strRights) && $strRights !== '') {
		$str = 'if(!('.$strRights.')) { $rights = false; }';
		dol_eval($str); // The dol_eval must contains all the global $xxx used into a condition
	}
	return $rights;
}

/**
 * Replace eval function to add more security.
 * This function is called by verifCond() or trans() and transnoentitiesnoconv().
 *
 * @param 	string	$s				String to evaluate
 * @param	int		$returnvalue	0=No return (used to execute eval($a=something)). 1=Value of eval is returned (used to eval($something)).
 * @param   int     $hideerrors     1=Hide errors
 * @return	mixed					Nothing or return result of eval
 */
function dol_eval($s, $returnvalue = 0, $hideerrors = 1)
{
	// Only global variables can be changed by eval function and returned to caller
	global $db, $langs, $user, $conf, $website, $websitepage;
	global $action, $mainmenu, $leftmenu;
	global $rights;
	global $object;
	global $mysoc;

	global $obj; // To get $obj used into list when dol_eval is used for computed fields and $obj is not yet $object
	global $soc; // For backward compatibility

	// Replace dangerous char (used for RCE), we allow only PHP variable testing.
	if (strpos($s, '`') !== false) {
		return 'Bad string syntax to evaluate: '.$s;
	}

	// We block using of php exec or php file functions
	$forbiddenphpstrings = array("exec(", "passthru(", "shell_exec(", "system(", "proc_open(", "popen(", "eval(", "dol_eval(", "executeCLI(", "base64_decode(");
	$forbiddenphpstrings = array_merge($forbiddenphpstrings, array("fopen(", "file_put_contents(", "fputs(", "fputscsv(", "fwrite(", "fpassthru(", "unlink(", "mkdir(", "rmdir(", "symlink(", "touch(", "umask("));
	$forbiddenphpstrings = array_merge($forbiddenphpstrings, array('function(', '$$', 'call_user_func('));
	$forbiddenphpstrings = array_merge($forbiddenphpstrings, array('_ENV', '_SESSION', '_COOKIE', '_GET', '_POST', '_REQUEST'));
	$forbiddenphpregex = 'global\s+\$';
	do {
		$oldstringtoclean = $s;
		$s = str_ireplace($forbiddenphpstrings, '__forbiddenstring__', $s);
		$s = preg_replace('/'.$forbiddenphpregex.'/', '__forbiddenstring__', $s);
		//$s = preg_replace('/\$[a-zA-Z0-9_\->\$]+\(/i', '', $s);	// Remove $function( call and $mycall->mymethod(
	} while ($oldstringtoclean != $s);

	if (strpos($s, '__forbiddenstring__') !== false) {
		dol_syslog('Bad string syntax to evaluate: '.$s, LOG_WARNING);
		return 'Bad string syntax to evaluate: '.$s;
	}

	//print $s."<br>\n";
	if ($returnvalue) {
		if ($hideerrors) {
			return @eval('return '.$s.';');
		} else {
			return eval('return '.$s.';');
		}
	} else {
		if ($hideerrors) {
			@eval($s);
		} else {
			eval($s);
		}
	}
}

/**
 * Return if var element is ok
 *
 * @param   string      $element    Variable to check
 * @return  boolean                 Return true of variable is not empty
 */
function dol_validElement($element)
{
	return (trim($element) != '');
}

/**
 * 	Return img flag of country for a language code or country code.
 *
 * 	@param	string	$codelang	Language code ('en_IN', 'fr_CA', ...) or ISO Country code on 2 characters in uppercase ('IN', 'FR')
 *  @param	string	$moreatt	Add more attribute on img tag (For example 'style="float: right"' or 'class="saturatemedium"')
 * 	@return	string				HTML img string with flag.
 */
function picto_from_langcode($codelang, $moreatt = '')
{
	if (empty($codelang)) {
		return '';
	}

	if ($codelang == 'auto') {
		return '<span class="fa fa-language"></span>';
	}

	$langtocountryflag = array(
		'ar_AR' => '',
		'ca_ES' => 'catalonia',
		'da_DA' => 'dk',
		'fr_CA' => 'mq',
		'sv_SV' => 'se',
		'sw_SW' => 'unknown',
		'AQ' => 'unknown',
		'CW' => 'unknown',
		'IM' => 'unknown',
		'JE' => 'unknown',
		'MF' => 'unknown',
		'BL' => 'unknown',
		'SX' => 'unknown'
	);

	if (isset($langtocountryflag[$codelang])) {
		$flagImage = $langtocountryflag[$codelang];
	} else {
		$tmparray = explode('_', $codelang);
		$flagImage = empty($tmparray[1]) ? $tmparray[0] : $tmparray[1];
	}

	return img_picto_common($codelang, 'flags/'.strtolower($flagImage).'.png', $moreatt);
}

/**
 * Return default language from country code.
 * Return null if not found.
 *
 * @param 	string 	$countrycode	Country code like 'US', 'FR', 'CA', 'ES', 'IN', 'MX', ...
 * @return	string					Value of locale like 'en_US', 'fr_FR', ... or null if not found
 */
function getLanguageCodeFromCountryCode($countrycode)
{
	global $mysoc;

	if (empty($countrycode)) {
		return null;
	}

	if (strtoupper($countrycode) == 'MQ') {
		return 'fr_CA';
	}
	if (strtoupper($countrycode) == 'SE') {
		return 'sv_SE'; // se_SE is Sami/Sweden, and we want in priority sv_SE for SE country
	}
	if (strtoupper($countrycode) == 'CH') {
		if ($mysoc->country_code == 'FR') {
			return 'fr_CH';
		}
		if ($mysoc->country_code == 'DE') {
			return 'de_CH';
		}
		if ($mysoc->country_code == 'IT') {
			return 'it_CH';
		}
	}

	// Locale list taken from:
	// http://stackoverflow.com/questions/3191664/
	// list-of-all-locales-and-their-short-codes
	$locales = array(
		'af-ZA',
		'am-ET',
		'ar-AE',
		'ar-BH',
		'ar-DZ',
		'ar-EG',
		'ar-IQ',
		'ar-JO',
		'ar-KW',
		'ar-LB',
		'ar-LY',
		'ar-MA',
		'ar-OM',
		'ar-QA',
		'ar-SA',
		'ar-SY',
		'ar-TN',
		'ar-YE',
		//'as-IN',		// Moved after en-IN
		'ba-RU',
		'be-BY',
		'bg-BG',
		'bn-BD',
		//'bn-IN',		// Moved after en-IN
		'bo-CN',
		'br-FR',
		'ca-ES',
		'co-FR',
		'cs-CZ',
		'cy-GB',
		'da-DK',
		'de-AT',
		'de-CH',
		'de-DE',
		'de-LI',
		'de-LU',
		'dv-MV',
		'el-GR',
		'en-AU',
		'en-BZ',
		'en-CA',
		'en-GB',
		'en-IE',
		'en-IN',
		'as-IN',	// as-IN must be after en-IN (en in priority if country is IN)
		'bn-IN',	// bn-IN must be after en-IN (en in priority if country is IN)
		'en-JM',
		'en-MY',
		'en-NZ',
		'en-PH',
		'en-SG',
		'en-TT',
		'en-US',
		'en-ZA',
		'en-ZW',
		'es-AR',
		'es-BO',
		'es-CL',
		'es-CO',
		'es-CR',
		'es-DO',
		'es-EC',
		'es-ES',
		'es-GT',
		'es-HN',
		'es-MX',
		'es-NI',
		'es-PA',
		'es-PE',
		'es-PR',
		'es-PY',
		'es-SV',
		'es-US',
		'es-UY',
		'es-VE',
		'et-EE',
		'eu-ES',
		'fa-IR',
		'fi-FI',
		'fo-FO',
		'fr-BE',
		'fr-CA',
		'fr-CH',
		'fr-FR',
		'fr-LU',
		'fr-MC',
		'fy-NL',
		'ga-IE',
		'gd-GB',
		'gl-ES',
		'gu-IN',
		'he-IL',
		'hi-IN',
		'hr-BA',
		'hr-HR',
		'hu-HU',
		'hy-AM',
		'id-ID',
		'ig-NG',
		'ii-CN',
		'is-IS',
		'it-CH',
		'it-IT',
		'ja-JP',
		'ka-GE',
		'kk-KZ',
		'kl-GL',
		'km-KH',
		'kn-IN',
		'ko-KR',
		'ky-KG',
		'lb-LU',
		'lo-LA',
		'lt-LT',
		'lv-LV',
		'mi-NZ',
		'mk-MK',
		'ml-IN',
		'mn-MN',
		'mr-IN',
		'ms-BN',
		'ms-MY',
		'mt-MT',
		'nb-NO',
		'ne-NP',
		'nl-BE',
		'nl-NL',
		'nn-NO',
		'oc-FR',
		'or-IN',
		'pa-IN',
		'pl-PL',
		'ps-AF',
		'pt-BR',
		'pt-PT',
		'rm-CH',
		'ro-MD',
		'ro-RO',
		'ru-RU',
		'rw-RW',
		'sa-IN',
		'se-FI',
		'se-NO',
		'se-SE',
		'si-LK',
		'sk-SK',
		'sl-SI',
		'sq-AL',
		'sv-FI',
		'sv-SE',
		'sw-KE',
		'ta-IN',
		'te-IN',
		'th-TH',
		'tk-TM',
		'tn-ZA',
		'tr-TR',
		'tt-RU',
		'ug-CN',
		'uk-UA',
		'ur-PK',
		'vi-VN',
		'wo-SN',
		'xh-ZA',
		'yo-NG',
		'zh-CN',
		'zh-HK',
		'zh-MO',
		'zh-SG',
		'zh-TW',
		'zu-ZA',
	);

	$buildprimarykeytotest = strtolower($countrycode).'-'.strtoupper($countrycode);
	if (in_array($buildprimarykeytotest, $locales)) {
		return strtolower($countrycode).'_'.strtoupper($countrycode);
	}

	if (function_exists('locale_get_primary_language') && function_exists('locale_get_region')) {    // Need extension php-intl
		foreach ($locales as $locale) {
			$locale_language = locale_get_primary_language($locale);
			$locale_region = locale_get_region($locale);
			if (strtoupper($countrycode) == $locale_region) {
				//var_dump($locale.' - '.$locale_language.' - '.$locale_region);
				return strtolower($locale_language).'_'.strtoupper($locale_region);
			}
		}
	} else {
		dol_syslog("Warning Exention php-intl is not available", LOG_WARNING);
	}

	return null;
}

/**
 *  Complete or removed entries into a head array (used to build tabs).
 *  For example, with value added by external modules. Such values are declared into $conf->modules_parts['tab'].
 *  Or by change using hook completeTabsHead
 *
 *  @param	Conf			$conf           Object conf
 *  @param  Translate		$langs          Object langs
 *  @param  object|null		$object         Object object
 *  @param  array			$head          	Object head
 *  @param  int				$h				New position to fill
 *  @param  string			$type           Value for object where objectvalue can be
 *                              			'thirdparty'       to add a tab in third party view
 *		                        	      	'intervention'     to add a tab in intervention view
 *     		                    	     	'supplier_order'   to add a tab in supplier order view
 *          		            	        'supplier_invoice' to add a tab in supplier invoice view
 *                  		    	        'invoice'          to add a tab in customer invoice view
 *                          			    'order'            to add a tab in customer order view
 *                          				'contract'		   to add a tabl in contract view
 *                      			        'product'          to add a tab in product view
 *                              			'propal'           to add a tab in propal view
 *                              			'user'             to add a tab in user view
 *                              			'group'            to add a tab in group view
 * 		        	               	     	'member'           to add a tab in fundation member view
 *      		                        	'categories_x'	   to add a tab in category view ('x': type of category (0=product, 1=supplier, 2=customer, 3=member)
 *      									'ecm'			   to add a tab for another ecm view
 *                                          'stock'            to add a tab for warehouse view
 *  @param  string		$mode  	        	'add' to complete head, 'remove' to remove entries
 *	@return	void
 */
function complete_head_from_modules($conf, $langs, $object, &$head, &$h, $type, $mode = 'add')
{
	global $hookmanager;

	if (isset($conf->modules_parts['tabs'][$type]) && is_array($conf->modules_parts['tabs'][$type])) {
		foreach ($conf->modules_parts['tabs'][$type] as $value) {
			$values = explode(':', $value);

			if ($mode == 'add' && !preg_match('/^\-/', $values[1])) {
				if (count($values) == 6) {       // new declaration with permissions:  $value='objecttype:+tabname1:Title1:langfile@mymodule:$user->rights->mymodule->read:/mymodule/mynewtab1.php?id=__ID__'
					if ($values[0] != $type) {
						continue;
					}

					if (verifCond($values[4])) {
						if ($values[3]) {
							$langs->load($values[3]);
						}
						if (preg_match('/SUBSTITUTION_([^_]+)/i', $values[2], $reg)) {
							$substitutionarray = array();
							complete_substitutions_array($substitutionarray, $langs, $object, array('needforkey'=>$values[2]));
							$label = make_substitutions($reg[1], $substitutionarray);
						} else {
							$label = $langs->trans($values[2]);
						}

						$head[$h][0] = dol_buildpath(preg_replace('/__ID__/i', ((is_object($object) && !empty($object->id)) ? $object->id : ''), $values[5]), 1);
						$head[$h][1] = $label;
						$head[$h][2] = str_replace('+', '', $values[1]);
						$h++;
					}
				} elseif (count($values) == 5) {       // deprecated
					dol_syslog('Passing 5 values in tabs module_parts is deprecated. Please update to 6 with permissions.', LOG_WARNING);

					if ($values[0] != $type) {
						continue;
					}
					if ($values[3]) {
						$langs->load($values[3]);
					}
					if (preg_match('/SUBSTITUTION_([^_]+)/i', $values[2], $reg)) {
						$substitutionarray = array();
						complete_substitutions_array($substitutionarray, $langs, $object, array('needforkey'=>$values[2]));
						$label = make_substitutions($reg[1], $substitutionarray);
					} else {
						$label = $langs->trans($values[2]);
					}

					$head[$h][0] = dol_buildpath(preg_replace('/__ID__/i', ((is_object($object) && !empty($object->id)) ? $object->id : ''), $values[4]), 1);
					$head[$h][1] = $label;
					$head[$h][2] = str_replace('+', '', $values[1]);
					$h++;
				}
			} elseif ($mode == 'remove' && preg_match('/^\-/', $values[1])) {
				if ($values[0] != $type) {
					continue;
				}
				$tabname = str_replace('-', '', $values[1]);
				foreach ($head as $key => $val) {
					$condition = (!empty($values[3]) ? verifCond($values[3]) : 1);
					//var_dump($key.' - '.$tabname.' - '.$head[$key][2].' - '.$values[3].' - '.$condition);
					if ($head[$key][2] == $tabname && $condition) {
						unset($head[$key]);
						break;
					}
				}
			}
		}
	}

	// No need to make a return $head. Var is modified as a reference
	if (!empty($hookmanager)) {
		$parameters = array('object' => $object, 'mode' => $mode, 'head' => &$head);
		$reshook = $hookmanager->executeHooks('completeTabsHead', $parameters);
		if ($reshook > 0) {		// Hook ask to replace completely the array
			$head = $hookmanager->resArray;
		} else {				// Hook
			$head = array_merge($head, $hookmanager->resArray);
		}
		$h = count($head);
	}
}

/**
 * Print common footer :
 * 		conf->global->MAIN_HTML_FOOTER
 *      js for switch of menu hider
 * 		js for conf->global->MAIN_GOOGLE_AN_ID
 * 		js for conf->global->MAIN_SHOW_TUNING_INFO or $_SERVER["MAIN_SHOW_TUNING_INFO"]
 * 		js for conf->logbuffer
 *
 * @param	string	$zone	'private' (for private pages) or 'public' (for public pages)
 * @return	void
 */
function printCommonFooter($zone = 'private')
{
	global $conf, $hookmanager, $user, $debugbar;
	global $action;
	global $micro_start_time;

	if ($zone == 'private') {
		print "\n".'<!-- Common footer for private page -->'."\n";
	} else {
		print "\n".'<!-- Common footer for public page -->'."\n";
	}

	// A div to store page_y POST parameter so we can read it using javascript
	print "\n<!-- A div to store page_y POST parameter -->\n";
	print '<div id="page_y" style="display: none;">'.(empty($_POST['page_y']) ? '' : $_POST['page_y']).'</div>'."\n";

	$parameters = array();
	$reshook = $hookmanager->executeHooks('printCommonFooter', $parameters); // Note that $action and $object may have been modified by some hooks
	if (empty($reshook)) {
		if (!empty($conf->global->MAIN_HTML_FOOTER)) {
			print $conf->global->MAIN_HTML_FOOTER."\n";
		}

		print "\n";
		if (!empty($conf->use_javascript_ajax)) {
			print '<script>'."\n";
			print 'jQuery(document).ready(function() {'."\n";

			if ($zone == 'private' && empty($conf->dol_use_jmobile)) {
				print "\n";
				print '/* JS CODE TO ENABLE to manage handler to switch left menu page (menuhider) */'."\n";
				print 'jQuery("li.menuhider").click(function(event) {';
				print '  if (!$( "body" ).hasClass( "sidebar-collapse" )){ event.preventDefault(); }'."\n";
				print '  console.log("We click on .menuhider");'."\n";
				print '  $("body").toggleClass("sidebar-collapse")'."\n";
				print '});'."\n";
			}

			// Management of focus and mandatory for fields
			if ($action == 'create' || $action == 'edit' || (empty($action) && (preg_match('/new\.php/', $_SERVER["PHP_SELF"])))) {
				print '/* JS CODE TO ENABLE to manage focus and mandatory form fields */'."\n";
				$relativepathstring = $_SERVER["PHP_SELF"];
				// Clean $relativepathstring
				if (constant('DOL_URL_ROOT')) {
					$relativepathstring = preg_replace('/^'.preg_quote(constant('DOL_URL_ROOT'), '/').'/', '', $relativepathstring);
				}
				$relativepathstring = preg_replace('/^\//', '', $relativepathstring);
				$relativepathstring = preg_replace('/^custom\//', '', $relativepathstring);
				//$tmpqueryarraywehave = explode('&', dol_string_nohtmltag($_SERVER['QUERY_STRING']));
				if (!empty($user->default_values[$relativepathstring]['focus'])) {
					foreach ($user->default_values[$relativepathstring]['focus'] as $defkey => $defval) {
						$qualified = 0;
						if ($defkey != '_noquery_') {
							$tmpqueryarraytohave = explode('&', $defkey);
							$foundintru = 0;
							foreach ($tmpqueryarraytohave as $tmpquerytohave) {
								$tmpquerytohaveparam = explode('=', $tmpquerytohave);
								//print "console.log('".$tmpquerytohaveparam[0]." ".$tmpquerytohaveparam[1]." ".GETPOST($tmpquerytohaveparam[0])."');";
								if (!GETPOSTISSET($tmpquerytohaveparam[0]) || ($tmpquerytohaveparam[1] != GETPOST($tmpquerytohaveparam[0]))) {
									$foundintru = 1;
								}
							}
							if (!$foundintru) {
								$qualified = 1;
							}
							//var_dump($defkey.'-'.$qualified);
						} else {
							$qualified = 1;
						}

						if ($qualified) {
							foreach ($defval as $paramkey => $paramval) {
								// Set focus on field
								print 'jQuery("input[name=\''.$paramkey.'\']").focus();'."\n";
								print 'jQuery("textarea[name=\''.$paramkey.'\']").focus();'."\n";
								print 'jQuery("select[name=\''.$paramkey.'\']").focus();'."\n"; // Not really usefull, but we keep it in case of.
							}
						}
					}
				}
				if (!empty($user->default_values[$relativepathstring]['mandatory'])) {
					foreach ($user->default_values[$relativepathstring]['mandatory'] as $defkey => $defval) {
						$qualified = 0;
						if ($defkey != '_noquery_') {
							$tmpqueryarraytohave = explode('&', $defkey);
							$foundintru = 0;
							foreach ($tmpqueryarraytohave as $tmpquerytohave) {
								$tmpquerytohaveparam = explode('=', $tmpquerytohave);
								//print "console.log('".$tmpquerytohaveparam[0]." ".$tmpquerytohaveparam[1]." ".GETPOST($tmpquerytohaveparam[0])."');";
								if (!GETPOSTISSET($tmpquerytohaveparam[0]) || ($tmpquerytohaveparam[1] != GETPOST($tmpquerytohaveparam[0]))) {
									$foundintru = 1;
								}
							}
							if (!$foundintru) {
								$qualified = 1;
							}
							//var_dump($defkey.'-'.$qualified);
						} else {
							$qualified = 1;
						}

						if ($qualified) {
							foreach ($defval as $paramkey => $paramval) {
								// Add property 'required' on input
								print 'jQuery("input[name=\''.$paramkey.'\']").prop(\'required\',true);'."\n";
								print 'jQuery("textarea[name=\''.$paramkey.'\']").prop(\'required\',true);'."\n";
								print '// required on a select works only if key is "", so we add the required attributes but also we reset the key -1 or 0 to an empty string'."\n";
								print 'jQuery("select[name=\''.$paramkey.'\']").prop(\'required\',true);'."\n";
								print 'jQuery("select[name=\''.$paramkey.'\'] option[value=\'-1\']").prop(\'value\', \'\');'."\n";
								print 'jQuery("select[name=\''.$paramkey.'\'] option[value=\'0\']").prop(\'value\', \'\');'."\n";

								// Add 'field required' class on closest td for all input elements : input, textarea and select
								print 'jQuery(":input[name=\'' . $paramkey . '\']").closest("tr").find("td:first").addClass("fieldrequired");' . "\n";
							}
						}
					}
				}
			}

			print '});'."\n";

			// End of tuning
			if (!empty($_SERVER['MAIN_SHOW_TUNING_INFO']) || !empty($conf->global->MAIN_SHOW_TUNING_INFO)) {
				print "\n";
				print "/* JS CODE TO ENABLE to add memory info */\n";
				print 'window.console && console.log("';
				if (!empty($conf->global->MEMCACHED_SERVER)) {
					print 'MEMCACHED_SERVER='.$conf->global->MEMCACHED_SERVER.' - ';
				}
				print 'MAIN_OPTIMIZE_SPEED='.(isset($conf->global->MAIN_OPTIMIZE_SPEED) ? $conf->global->MAIN_OPTIMIZE_SPEED : 'off');
				if (!empty($micro_start_time)) {   // Works only if MAIN_SHOW_TUNING_INFO is defined at $_SERVER level. Not in global variable.
					$micro_end_time = microtime(true);
					print ' - Build time: '.ceil(1000 * ($micro_end_time - $micro_start_time)).' ms';
				}

				if (function_exists("memory_get_usage")) {
					print ' - Mem: '.memory_get_usage(); // Do not use true here, it seems it takes the peak amount
				}
				if (function_exists("memory_get_peak_usage")) {
					print ' - Real mem peak: '.memory_get_peak_usage(true);
				}
				if (function_exists("zend_loader_file_encoded")) {
					print ' - Zend encoded file: '.(zend_loader_file_encoded() ? 'yes' : 'no');
				}
				print '");'."\n";
			}

			print "\n".'</script>'."\n";

			// Google Analytics
			// TODO Add a hook here
			if (!empty($conf->google->enabled) && !empty($conf->global->MAIN_GOOGLE_AN_ID)) {
				$tmptagarray = explode(',', $conf->global->MAIN_GOOGLE_AN_ID);
				foreach ($tmptagarray as $tmptag) {
					print "\n";
					print "<!-- JS CODE TO ENABLE for google analtics tag -->\n";
					print "
					<!-- Global site tag (gtag.js) - Google Analytics -->
					<script async src=\"https://www.googletagmanager.com/gtag/js?id=".trim($tmptag)."\"></script>
					<script>
					window.dataLayer = window.dataLayer || [];
					function gtag(){dataLayer.push(arguments);}
					gtag('js', new Date());

					gtag('config', '".trim($tmptag)."');
					</script>";
					print "\n";
				}
			}
		}

		// Add Xdebug coverage of code
		if (defined('XDEBUGCOVERAGE')) {
			print_r(xdebug_get_code_coverage());
		}

		// Add DebugBar data
		if (!empty($user->rights->debugbar->read) && is_object($debugbar)) {
			$debugbar['time']->stopMeasure('pageaftermaster');
			print '<!-- Output debugbar data -->'."\n";
			$renderer = $debugbar->getRenderer();
			print $debugbar->getRenderer()->render();
		} elseif (count($conf->logbuffer)) {    // If there is some logs in buffer to show
			print "\n";
			print "<!-- Start of log output\n";
			//print '<div class="hidden">'."\n";
			foreach ($conf->logbuffer as $logline) {
				print $logline."<br>\n";
			}
			//print '</div>'."\n";
			print "End of log output -->\n";
		}
	}
}

/**
 * Split a string with 2 keys into key array.
 * For example: "A=1;B=2;C=2" is exploded into array('A'=>1,'B'=>2,'C'=>3)
 *
 * @param 	string	$string		String to explode
 * @param 	string	$delimiter	Delimiter between each couple of data
 * @param 	string	$kv			Delimiter between key and value
 * @return	array				Array of data exploded
 */
function dolExplodeIntoArray($string, $delimiter = ';', $kv = '=')
{
	if ($a = explode($delimiter, $string)) {
		$ka = array();
		foreach ($a as $s) { // each part
			if ($s) {
				if ($pos = strpos($s, $kv)) { // key/value delimiter
					$ka[trim(substr($s, 0, $pos))] = trim(substr($s, $pos + strlen($kv)));
				} else { // key delimiter not found
					$ka[] = trim($s);
				}
			}
		}
		return $ka;
	}
	return array();
}


/**
 * Set focus onto field with selector (similar behaviour of 'autofocus' HTML5 tag)
 *
 * @param 	string	$selector	Selector ('#id' or 'input[name="ref"]') to use to find the HTML input field that must get the autofocus. You must use a CSS selector, so unique id preceding with the '#' char.
 * @return	string				HTML code to set focus
 */
function dol_set_focus($selector)
{
	print "\n".'<!-- Set focus onto a specific field -->'."\n";
	print '<script>jQuery(document).ready(function() { jQuery("'.dol_escape_js($selector).'").focus(); });</script>'."\n";
}


/**
 * Return getmypid() or random PID when function is disabled
 * Some web hosts disable this php function for security reasons
 * and sometimes we can't redeclare function
 *
 * @return	int
 */
function dol_getmypid()
{
	if (!function_exists('getmypid')) {
		return mt_rand(1, 32768);
	} else {
		return getmypid();
	}
}


/**
 * Generate natural SQL search string for a criteria (this criteria can be tested on one or several fields)
 *
 * @param   string|string[]	$fields 	String or array of strings, filled with the name of all fields in the SQL query we must check (combined with a OR). Example: array("p.field1","p.field2")
 * @param   string 			$value 		The value to look for.
 *                          		    If param $mode is 0, can contains several keywords separated with a space or |
 *                                      like "keyword1 keyword2" = We want record field like keyword1 AND field like keyword2
 *                                      or like "keyword1|keyword2" = We want record field like keyword1 OR field like keyword2
 *                             			If param $mode is 1, can contains an operator <, > or = like "<10" or ">=100.5 < 1000"
 *                             			If param $mode is 2, can contains a list of int id separated by comma like "1,3,4"
 *                             			If param $mode is 3, can contains a list of string separated by comma like "a,b,c"
 * @param	integer			$mode		0=value is list of keyword strings, 1=value is a numeric test (Example ">5.5 <10"), 2=value is a list of ID separated with comma (Example '1,3,4')
 * 										3=value is list of string separated with comma (Example 'text 1,text 2'), 4=value is a list of ID separated with comma (Example '2,7') to be used to search into a multiselect string '1,2,3,4'
 * @param	integer			$nofirstand	1=Do not output the first 'AND'
 * @return 	string 			$res 		The statement to append to the SQL query
 */
function natural_search($fields, $value, $mode = 0, $nofirstand = 0)
{
	global $db, $langs;

	$value = trim($value);

	if ($mode == 0) {
		$value = preg_replace('/\*/', '%', $value); // Replace * with %
	}
	if ($mode == 1) {
		$value = preg_replace('/([<>=]+)\s+([0-9'.preg_quote($langs->trans("DecimalSeparator"), '/').'\-])/', '\1\2', $value); // Clean string '< 10' into '<10' so we can the explode on space to get all tests to do
	}

	$value = preg_replace('/\s*\|\s*/', '|', $value);

	$crits = explode(' ', $value);
	$res = '';
	if (!is_array($fields)) {
		$fields = array($fields);
	}

	$j = 0;
	foreach ($crits as $crit) {
		$crit = trim($crit);
		$i = 0;
		$i2 = 0;
		$newres = '';
		foreach ($fields as $field) {
			if ($mode == 1) {
				$operator = '=';
				$newcrit = preg_replace('/([<>=]+)/', '', $crit);

				$reg = array();
				preg_match('/([<>=]+)/', $crit, $reg);
				if ($reg[1]) {
					$operator = $reg[1];
				}
				if ($newcrit != '') {
					$numnewcrit = price2num($newcrit);
					if (is_numeric($numnewcrit)) {
						$newres .= ($i2 > 0 ? ' OR ' : '').$field.' '.$operator.' '.((float) $numnewcrit); // should be a numeric
					} else {
						$newres .= ($i2 > 0 ? ' OR ' : '').'1 = 2'; // force false
					}
					$i2++; // a criteria was added to string
				}
			} elseif ($mode == 2 || $mode == -2) {
				$crit = preg_replace('/[^0-9,]/', '', $crit); // ID are always integer
				$newres .= ($i2 > 0 ? ' OR ' : '').$field." ".($mode == -2 ? 'NOT ' : '');
				$newres .= $crit ? "IN (".$db->sanitize($db->escape($crit)).")" : "IN (0)";
				if ($mode == -2) {
					$newres .= ' OR '.$field.' IS NULL';
				}
				$i2++; // a criteria was added to string
			} elseif ($mode == 3 || $mode == -3) {
				$tmparray = explode(',', $crit);
				if (count($tmparray)) {
					$listofcodes = '';
					foreach ($tmparray as $val) {
						$val = trim($val);
						if ($val) {
							$listofcodes .= ($listofcodes ? ',' : '');
							$listofcodes .= "'".$db->escape($val)."'";
						}
					}
					$newres .= ($i2 > 0 ? ' OR ' : '').$field." ".($mode == -3 ? 'NOT ' : '')."IN (".$db->sanitize($listofcodes, 1).")";
					$i2++; // a criteria was added to string
				}
				if ($mode == -3) {
					$newres .= ' OR '.$field.' IS NULL';
				}
			} elseif ($mode == 4) {
				$tmparray = explode(',', $crit);
				if (count($tmparray)) {
					$listofcodes = '';
					foreach ($tmparray as $val) {
						$val = trim($val);
						if ($val) {
							$newres .= ($i2 > 0 ? ' OR (' : '(').$field.' LIKE \''.$db->escape($val).',%\'';
							$newres .= ' OR '.$field.' = \''.$db->escape($val).'\'';
							$newres .= ' OR '.$field.' LIKE \'%,'.$db->escape($val).'\'';
							$newres .= ' OR '.$field.' LIKE \'%,'.$db->escape($val).',%\'';
							$newres .= ')';
							$i2++;
						}
					}
				}
			} else // $mode=0
			{
				$tmpcrits = explode('|', $crit);
				$i3 = 0;
				foreach ($tmpcrits as $tmpcrit) {
					if ($tmpcrit !== '0' && empty($tmpcrit)) {
						continue;
					}

					$newres .= (($i2 > 0 || $i3 > 0) ? ' OR ' : '');

					if (preg_match('/\.(id|rowid)$/', $field)) {	// Special case for rowid that is sometimes a ref so used as a search field
						$newres .= $field." = ".(is_numeric(trim($tmpcrit)) ? ((float) trim($tmpcrit)) : '0');
					} else {
						$newres .= $field." LIKE '";

						$tmpcrit = trim($tmpcrit);
						$tmpcrit2 = $tmpcrit;
						$tmpbefore = '%';
						$tmpafter = '%';
						if (preg_match('/^[\^\$]/', $tmpcrit)) {
							$tmpbefore = '';
							$tmpcrit2 = preg_replace('/^[\^\$]/', '', $tmpcrit2);
						}
						if (preg_match('/[\^\$]$/', $tmpcrit)) {
							$tmpafter = '';
							$tmpcrit2 = preg_replace('/[\^\$]$/', '', $tmpcrit2);
						}
						$newres .= $tmpbefore;
						$newres .= $db->escape($tmpcrit2);
						$newres .= $tmpafter;
						$newres .= "'";
						if ($tmpcrit2 == '') {
							$newres .= ' OR '.$field." IS NULL";
						}
					}

					$i3++;
				}
				$i2++; // a criteria was added to string
			}
			$i++;
		}
		if ($newres) {
			$res = $res.($res ? ' AND ' : '').($i2 > 1 ? '(' : '').$newres.($i2 > 1 ? ')' : '');
		}
		$j++;
	}
	$res = ($nofirstand ? "" : " AND ")."(".$res.")";
	//print 'xx'.$res.'yy';
	return $res;
}

/**
 * Return string with full Url. The file qualified is the one defined by relative path in $object->last_main_doc
 *
 * @param   Object	$object				Object
 * @return	string						Url string
 */
function showDirectDownloadLink($object)
{
	global $conf, $langs;

	$out = '';
	$url = $object->getLastMainDocLink($object->element);

	$out .= img_picto($langs->trans("PublicDownloadLinkDesc"), 'globe').' <span class="opacitymedium">'.$langs->trans("DirectDownloadLink").'</span><br>';
	if ($url) {
		$out .= '<div class="urllink"><input type="text" id="directdownloadlink" class="quatrevingtpercent" value="'.$url.'"></div>';
		$out .= ajax_autoselect("directdownloadlink", 0);
	} else {
		$out .= '<div class="urllink">'.$langs->trans("FileNotShared").'</div>';
	}

	return $out;
}

/**
 * Return the filename of file to get the thumbs
 *
 * @param   string  $file           Original filename (full or relative path)
 * @param   string  $extName        Extension to differenciate thumb file name ('', '_small', '_mini')
 * @param   string  $extImgTarget   Force image extension for thumbs. Use '' to keep same extension than original image (default).
 * @return  string                  New file name (full or relative path, including the thumbs/)
 */
function getImageFileNameForSize($file, $extName, $extImgTarget = '')
{
	$dirName = dirname($file);
	if ($dirName == '.') {
		$dirName = '';
	}

	$fileName = preg_replace('/(\.gif|\.jpeg|\.jpg|\.png|\.bmp|\.webp)$/i', '', $file); // We remove extension, whatever is its case
	$fileName = basename($fileName);

	if (empty($extImgTarget)) {
		$extImgTarget = (preg_match('/\.jpg$/i', $file) ? '.jpg' : '');
	}
	if (empty($extImgTarget)) {
		$extImgTarget = (preg_match('/\.jpeg$/i', $file) ? '.jpeg' : '');
	}
	if (empty($extImgTarget)) {
		$extImgTarget = (preg_match('/\.gif$/i', $file) ? '.gif' : '');
	}
	if (empty($extImgTarget)) {
		$extImgTarget = (preg_match('/\.png$/i', $file) ? '.png' : '');
	}
	if (empty($extImgTarget)) {
		$extImgTarget = (preg_match('/\.bmp$/i', $file) ? '.bmp' : '');
	}
	if (empty($extImgTarget)) {
		$extImgTarget = (preg_match('/\.webp$/i', $file) ? '.webp' : '');
	}

	if (!$extImgTarget) {
		return $file;
	}

	$subdir = '';
	if ($extName) {
		$subdir = 'thumbs/';
	}

	return ($dirName ? $dirName.'/' : '').$subdir.$fileName.$extName.$extImgTarget; // New filename for thumb
}


/**
 * Return URL we can use for advanced preview links
 *
 * @param   string    $modulepart     propal, facture, facture_fourn, ...
 * @param   string    $relativepath   Relative path of docs.
 * @param	int		  $alldata		  Return array with all components (1 is recommended, then use a simple a href link with the class, target and mime attribute added. 'documentpreview' css class is handled by jquery code into main.inc.php)
 * @param	string	  $param		  More param on http links
 * @return  string|array              Output string with href link or array with all components of link
 */
function getAdvancedPreviewUrl($modulepart, $relativepath, $alldata = 0, $param = '')
{
	global $conf, $langs;

	if (empty($conf->use_javascript_ajax)) {
		return '';
	}

	$isAllowedForPreview = dolIsAllowedForPreview($relativepath);

	if ($alldata == 1) {
		if ($isAllowedForPreview) {
			return array('target'=>'_blank', 'css'=>'documentpreview', 'url'=>DOL_URL_ROOT.'/document.php?modulepart='.$modulepart.'&attachment=0&file='.urlencode($relativepath).($param ? '&'.$param : ''), 'mime'=>dol_mimetype($relativepath));
		} else {
			return array();
		}
	}

	// old behavior, return a string
	if ($isAllowedForPreview) {
		return 'javascript:document_preview(\''.dol_escape_js(DOL_URL_ROOT.'/document.php?modulepart='.$modulepart.'&attachment=0&file='.urlencode($relativepath).($param ? '&'.$param : '')).'\', \''.dol_mimetype($relativepath).'\', \''.dol_escape_js($langs->trans('Preview')).'\')';
	} else {
		return '';
	}
}


/**
 * Make content of an input box selected when we click into input field.
 *
 * @param string	$htmlname	Id of html object ('#idvalue' or '.classvalue')
 * @param string	$addlink	Add a 'link to' after
 * @return string
 */
function ajax_autoselect($htmlname, $addlink = '')
{
	global $langs;
	$out = '<script>
               jQuery(document).ready(function () {
				    jQuery("'.((strpos($htmlname, '.') === 0 ? '' : '#').$htmlname).'").click(function() { jQuery(this).select(); } );
				});
		    </script>';
	if ($addlink) {
		$out .= ' <a href="'.$addlink.'" target="_blank">'.$langs->trans("Link").'</a>';
	}
	return $out;
}

/**
 *	Return if a file is qualified for preview
 *
 *	@param	string	$file		Filename we looking for information
 *	@return int					1 If allowed, 0 otherwise
 *  @see    dol_mimetype(), image_format_supported() from images.lib.php
 */
function dolIsAllowedForPreview($file)
{
	global $conf;

	// Check .noexe extension in filename
	if (preg_match('/\.noexe$/i', $file)) {
		return 0;
	}

	// Check mime types
	$mime_preview = array('bmp', 'jpeg', 'png', 'gif', 'tiff', 'pdf', 'plain', 'css', 'webp');
	if (!empty($conf->global->MAIN_ALLOW_SVG_FILES_AS_IMAGES)) {
		$mime_preview[] = 'svg+xml';
	}
	//$mime_preview[]='vnd.oasis.opendocument.presentation';
	//$mime_preview[]='archive';
	$num_mime = array_search(dol_mimetype($file, '', 1), $mime_preview);
	if ($num_mime !== false) {
		return 1;
	}

	// By default, not allowed for preview
	return 0;
}


/**
 *	Return mime type of a file
 *
 *	@param	string	$file		Filename we looking for MIME type
 *  @param  string	$default    Default mime type if extension not found in known list
 * 	@param	int		$mode    	0=Return full mime, 1=otherwise short mime string, 2=image for mime type, 3=source language, 4=css of font fa
 *	@return string 		    	Return a mime type family (text/xxx, application/xxx, image/xxx, audio, video, archive)
 *  @see    dolIsAllowedForPreview(), image_format_supported() from images.lib.php
 */
function dol_mimetype($file, $default = 'application/octet-stream', $mode = 0)
{
	$mime = $default;
	$imgmime = 'other.png';
	$famime = 'file-o';
	$srclang = '';

	$tmpfile = preg_replace('/\.noexe$/', '', $file);

	// Plain text files
	if (preg_match('/\.txt$/i', $tmpfile)) {
		$mime = 'text/plain';
		$imgmime = 'text.png';
		$famime = 'file-text-o';
	}
	if (preg_match('/\.rtx$/i', $tmpfile)) {
		$mime = 'text/richtext';
		$imgmime = 'text.png';
		$famime = 'file-text-o';
	}
	if (preg_match('/\.csv$/i', $tmpfile)) {
		$mime = 'text/csv';
		$imgmime = 'text.png';
		$famime = 'file-text-o';
	}
	if (preg_match('/\.tsv$/i', $tmpfile)) {
		$mime = 'text/tab-separated-values';
		$imgmime = 'text.png';
		$famime = 'file-text-o';
	}
	if (preg_match('/\.(cf|conf|log)$/i', $tmpfile)) {
		$mime = 'text/plain';
		$imgmime = 'text.png';
		$famime = 'file-text-o';
	}
	if (preg_match('/\.ini$/i', $tmpfile)) {
		$mime = 'text/plain';
		$imgmime = 'text.png';
		$srclang = 'ini';
		$famime = 'file-text-o';
	}
	if (preg_match('/\.md$/i', $tmpfile)) {
		$mime = 'text/plain';
		$imgmime = 'text.png';
		$srclang = 'md';
		$famime = 'file-text-o';
	}
	if (preg_match('/\.css$/i', $tmpfile)) {
		$mime = 'text/css';
		$imgmime = 'css.png';
		$srclang = 'css';
		$famime = 'file-text-o';
	}
	if (preg_match('/\.lang$/i', $tmpfile)) {
		$mime = 'text/plain';
		$imgmime = 'text.png';
		$srclang = 'lang';
		$famime = 'file-text-o';
	}
	// Certificate files
	if (preg_match('/\.(crt|cer|key|pub)$/i', $tmpfile)) {
		$mime = 'text/plain';
		$imgmime = 'text.png';
		$famime = 'file-text-o';
	}
	// XML based (HTML/XML/XAML)
	if (preg_match('/\.(html|htm|shtml)$/i', $tmpfile)) {
		$mime = 'text/html';
		$imgmime = 'html.png';
		$srclang = 'html';
		$famime = 'file-text-o';
	}
	if (preg_match('/\.(xml|xhtml)$/i', $tmpfile)) {
		$mime = 'text/xml';
		$imgmime = 'other.png';
		$srclang = 'xml';
		$famime = 'file-text-o';
	}
	if (preg_match('/\.xaml$/i', $tmpfile)) {
		$mime = 'text/xml';
		$imgmime = 'other.png';
		$srclang = 'xaml';
		$famime = 'file-text-o';
	}
	// Languages
	if (preg_match('/\.bas$/i', $tmpfile)) {
		$mime = 'text/plain';
		$imgmime = 'text.png';
		$srclang = 'bas';
		$famime = 'file-code-o';
	}
	if (preg_match('/\.(c)$/i', $tmpfile)) {
		$mime = 'text/plain';
		$imgmime = 'text.png';
		$srclang = 'c';
		$famime = 'file-code-o';
	}
	if (preg_match('/\.(cpp)$/i', $tmpfile)) {
		$mime = 'text/plain';
		$imgmime = 'text.png';
		$srclang = 'cpp';
		$famime = 'file-code-o';
	}
	if (preg_match('/\.cs$/i', $tmpfile)) {
		$mime = 'text/plain';
		$imgmime = 'text.png';
		$srclang = 'cs';
		$famime = 'file-code-o';
	}
	if (preg_match('/\.(h)$/i', $tmpfile)) {
		$mime = 'text/plain';
		$imgmime = 'text.png';
		$srclang = 'h';
		$famime = 'file-code-o';
	}
	if (preg_match('/\.(java|jsp)$/i', $tmpfile)) {
		$mime = 'text/plain';
		$imgmime = 'text.png';
		$srclang = 'java';
		$famime = 'file-code-o';
	}
	if (preg_match('/\.php([0-9]{1})?$/i', $tmpfile)) {
		$mime = 'text/plain';
		$imgmime = 'php.png';
		$srclang = 'php';
		$famime = 'file-code-o';
	}
	if (preg_match('/\.phtml$/i', $tmpfile)) {
		$mime = 'text/plain';
		$imgmime = 'php.png';
		$srclang = 'php';
		$famime = 'file-code-o';
	}
	if (preg_match('/\.(pl|pm)$/i', $tmpfile)) {
		$mime = 'text/plain';
		$imgmime = 'pl.png';
		$srclang = 'perl';
		$famime = 'file-code-o';
	}
	if (preg_match('/\.sql$/i', $tmpfile)) {
		$mime = 'text/plain';
		$imgmime = 'text.png';
		$srclang = 'sql';
		$famime = 'file-code-o';
	}
	if (preg_match('/\.js$/i', $tmpfile)) {
		$mime = 'text/x-javascript';
		$imgmime = 'jscript.png';
		$srclang = 'js';
		$famime = 'file-code-o';
	}
	// Open office
	if (preg_match('/\.odp$/i', $tmpfile)) {
		$mime = 'application/vnd.oasis.opendocument.presentation';
		$imgmime = 'ooffice.png';
		$famime = 'file-powerpoint-o';
	}
	if (preg_match('/\.ods$/i', $tmpfile)) {
		$mime = 'application/vnd.oasis.opendocument.spreadsheet';
		$imgmime = 'ooffice.png';
		$famime = 'file-excel-o';
	}
	if (preg_match('/\.odt$/i', $tmpfile)) {
		$mime = 'application/vnd.oasis.opendocument.text';
		$imgmime = 'ooffice.png';
		$famime = 'file-word-o';
	}
	// MS Office
	if (preg_match('/\.mdb$/i', $tmpfile)) {
		$mime = 'application/msaccess';
		$imgmime = 'mdb.png';
		$famime = 'file-o';
	}
	if (preg_match('/\.doc(x|m)?$/i', $tmpfile)) {
		$mime = 'application/msword';
		$imgmime = 'doc.png';
		$famime = 'file-word-o';
	}
	if (preg_match('/\.dot(x|m)?$/i', $tmpfile)) {
		$mime = 'application/msword';
		$imgmime = 'doc.png';
		$famime = 'file-word-o';
	}
	if (preg_match('/\.xlt(x)?$/i', $tmpfile)) {
		$mime = 'application/vnd.ms-excel';
		$imgmime = 'xls.png';
		$famime = 'file-excel-o';
	}
	if (preg_match('/\.xla(m)?$/i', $tmpfile)) {
		$mime = 'application/vnd.ms-excel';
		$imgmime = 'xls.png';
		$famime = 'file-excel-o';
	}
	if (preg_match('/\.xls$/i', $tmpfile)) {
		$mime = 'application/vnd.ms-excel';
		$imgmime = 'xls.png';
		$famime = 'file-excel-o';
	}
	if (preg_match('/\.xls(b|m|x)$/i', $tmpfile)) {
		$mime = 'application/vnd.openxmlformats-officedocument.spreadsheetml.sheet';
		$imgmime = 'xls.png';
		$famime = 'file-excel-o';
	}
	if (preg_match('/\.pps(m|x)?$/i', $tmpfile)) {
		$mime = 'application/vnd.ms-powerpoint';
		$imgmime = 'ppt.png';
		$famime = 'file-powerpoint-o';
	}
	if (preg_match('/\.ppt(m|x)?$/i', $tmpfile)) {
		$mime = 'application/x-mspowerpoint';
		$imgmime = 'ppt.png';
		$famime = 'file-powerpoint-o';
	}
	// Other
	if (preg_match('/\.pdf$/i', $tmpfile)) {
		$mime = 'application/pdf';
		$imgmime = 'pdf.png';
		$famime = 'file-pdf-o';
	}
	// Scripts
	if (preg_match('/\.bat$/i', $tmpfile)) {
		$mime = 'text/x-bat';
		$imgmime = 'script.png';
		$srclang = 'dos';
		$famime = 'file-code-o';
	}
	if (preg_match('/\.sh$/i', $tmpfile)) {
		$mime = 'text/x-sh';
		$imgmime = 'script.png';
		$srclang = 'bash';
		$famime = 'file-code-o';
	}
	if (preg_match('/\.ksh$/i', $tmpfile)) {
		$mime = 'text/x-ksh';
		$imgmime = 'script.png';
		$srclang = 'bash';
		$famime = 'file-code-o';
	}
	if (preg_match('/\.bash$/i', $tmpfile)) {
		$mime = 'text/x-bash';
		$imgmime = 'script.png';
		$srclang = 'bash';
		$famime = 'file-code-o';
	}
	// Images
	if (preg_match('/\.ico$/i', $tmpfile)) {
		$mime = 'image/x-icon';
		$imgmime = 'image.png';
		$famime = 'file-image-o';
	}
	if (preg_match('/\.(jpg|jpeg)$/i', $tmpfile)) {
		$mime = 'image/jpeg';
		$imgmime = 'image.png';
		$famime = 'file-image-o';
	}
	if (preg_match('/\.png$/i', $tmpfile)) {
		$mime = 'image/png';
		$imgmime = 'image.png';
		$famime = 'file-image-o';
	}
	if (preg_match('/\.gif$/i', $tmpfile)) {
		$mime = 'image/gif';
		$imgmime = 'image.png';
		$famime = 'file-image-o';
	}
	if (preg_match('/\.bmp$/i', $tmpfile)) {
		$mime = 'image/bmp';
		$imgmime = 'image.png';
		$famime = 'file-image-o';
	}
	if (preg_match('/\.(tif|tiff)$/i', $tmpfile)) {
		$mime = 'image/tiff';
		$imgmime = 'image.png';
		$famime = 'file-image-o';
	}
	if (preg_match('/\.svg$/i', $tmpfile)) {
		$mime = 'image/svg+xml';
		$imgmime = 'image.png';
		$famime = 'file-image-o';
	}
	if (preg_match('/\.webp$/i', $tmpfile)) {
		$mime = 'image/webp';
		$imgmime = 'image.png';
		$famime = 'file-image-o';
	}
	// Calendar
	if (preg_match('/\.vcs$/i', $tmpfile)) {
		$mime = 'text/calendar';
		$imgmime = 'other.png';
		$famime = 'file-text-o';
	}
	if (preg_match('/\.ics$/i', $tmpfile)) {
		$mime = 'text/calendar';
		$imgmime = 'other.png';
		$famime = 'file-text-o';
	}
	// Other
	if (preg_match('/\.torrent$/i', $tmpfile)) {
		$mime = 'application/x-bittorrent';
		$imgmime = 'other.png';
		$famime = 'file-o';
	}
	// Audio
	if (preg_match('/\.(mp3|ogg|au|wav|wma|mid)$/i', $tmpfile)) {
		$mime = 'audio';
		$imgmime = 'audio.png';
		$famime = 'file-audio-o';
	}
	// Video
	if (preg_match('/\.mp4$/i', $tmpfile)) {
		$mime = 'video/mp4';
		$imgmime = 'video.png';
		$famime = 'file-video-o';
	}
	if (preg_match('/\.ogv$/i', $tmpfile)) {
		$mime = 'video/ogg';
		$imgmime = 'video.png';
		$famime = 'file-video-o';
	}
	if (preg_match('/\.webm$/i', $tmpfile)) {
		$mime = 'video/webm';
		$imgmime = 'video.png';
		$famime = 'file-video-o';
	}
	if (preg_match('/\.avi$/i', $tmpfile)) {
		$mime = 'video/x-msvideo';
		$imgmime = 'video.png';
		$famime = 'file-video-o';
	}
	if (preg_match('/\.divx$/i', $tmpfile)) {
		$mime = 'video/divx';
		$imgmime = 'video.png';
		$famime = 'file-video-o';
	}
	if (preg_match('/\.xvid$/i', $tmpfile)) {
		$mime = 'video/xvid';
		$imgmime = 'video.png';
		$famime = 'file-video-o';
	}
	if (preg_match('/\.(wmv|mpg|mpeg)$/i', $tmpfile)) {
		$mime = 'video';
		$imgmime = 'video.png';
		$famime = 'file-video-o';
	}
	// Archive
	if (preg_match('/\.(zip|rar|gz|tgz|z|cab|bz2|7z|tar|lzh|zst)$/i', $tmpfile)) {
		$mime = 'archive';
		$imgmime = 'archive.png';
		$famime = 'file-archive-o';
	}    // application/xxx where zzz is zip, ...
	// Exe
	if (preg_match('/\.(exe|com)$/i', $tmpfile)) {
		$mime = 'application/octet-stream';
		$imgmime = 'other.png';
		$famime = 'file-o';
	}
	// Lib
	if (preg_match('/\.(dll|lib|o|so|a)$/i', $tmpfile)) {
		$mime = 'library';
		$imgmime = 'library.png';
		$famime = 'file-o';
	}
	// Err
	if (preg_match('/\.err$/i', $tmpfile)) {
		$mime = 'error';
		$imgmime = 'error.png';
		$famime = 'file-text-o';
	}

	// Return string
	if ($mode == 1) {
		$tmp = explode('/', $mime);
		return (!empty($tmp[1]) ? $tmp[1] : $tmp[0]);
	}
	if ($mode == 2) {
		return $imgmime;
	}
	if ($mode == 3) {
		return $srclang;
	}
	if ($mode == 4) {
		return $famime;
	}
	return $mime;
}

/**
 * Return value from dictionary
 *
 * @param string	$tablename		name of dictionary
 * @param string	$field			the value to return
 * @param int		$id				id of line
 * @param bool		$checkentity	add filter on entity
 * @param string	$rowidfield		name of the column rowid
 * @return string
 */
function getDictvalue($tablename, $field, $id, $checkentity = false, $rowidfield = 'rowid')
{
	global $dictvalues, $db, $langs;

	if (!isset($dictvalues[$tablename])) {
		$dictvalues[$tablename] = array();

		$sql = 'SELECT * FROM '.$tablename.' WHERE 1 = 1'; // Here select * is allowed as it is generic code and we don't have list of fields
		if ($checkentity) {
			$sql .= ' AND entity IN (0,'.getEntity($tablename).')';
		}

		$resql = $db->query($sql);
		if ($resql) {
			while ($obj = $db->fetch_object($resql)) {
				$dictvalues[$tablename][$obj->{$rowidfield}] = $obj;
			}
		} else {
			dol_print_error($db);
		}
	}

	if (!empty($dictvalues[$tablename][$id])) {
		return $dictvalues[$tablename][$id]->{$field}; // Found
	} else // Not found
	{
		if ($id > 0) {
			return $id;
		}
		return '';
	}
}

/**
 *	Return true if the color is light
 *
 *  @param	string	$stringcolor		String with hex (FFFFFF) or comma RGB ('255,255,255')
 *  @return	int							-1 : Error with argument passed |0 : color is dark | 1 : color is light
 */
function colorIsLight($stringcolor)
{
	$stringcolor = str_replace('#', '', $stringcolor);
	$res = -1;
	if (!empty($stringcolor)) {
		$res = 0;
		$tmp = explode(',', $stringcolor);
		if (count($tmp) > 1) {   // This is a comma RGB ('255','255','255')
			$r = $tmp[0];
			$g = $tmp[1];
			$b = $tmp[2];
		} else {
			$hexr = $stringcolor[0].$stringcolor[1];
			$hexg = $stringcolor[2].$stringcolor[3];
			$hexb = $stringcolor[4].$stringcolor[5];
			$r = hexdec($hexr);
			$g = hexdec($hexg);
			$b = hexdec($hexb);
		}
		$bright = (max($r, $g, $b) + min($r, $g, $b)) / 510.0; // HSL algorithm
		if ($bright > 0.6) {
			$res = 1;
		}
	}
	return $res;
}

/**
 * Function to test if an entry is enabled or not
 *
 * @param	string		$type_user					0=We test for internal user, 1=We test for external user
 * @param	array		$menuentry					Array for feature entry to test
 * @param	array		$listofmodulesforexternal	Array with list of modules allowed to external users
 * @return	int										0=Hide, 1=Show, 2=Show gray
 */
function isVisibleToUserType($type_user, &$menuentry, &$listofmodulesforexternal)
{
	global $conf;

	//print 'type_user='.$type_user.' module='.$menuentry['module'].' enabled='.$menuentry['enabled'].' perms='.$menuentry['perms'];
	//print 'ok='.in_array($menuentry['module'], $listofmodulesforexternal);
	if (empty($menuentry['enabled'])) {
		return 0; // Entry disabled by condition
	}
	if ($type_user && $menuentry['module']) {
		$tmploops = explode('|', $menuentry['module']);
		$found = 0;
		foreach ($tmploops as $tmploop) {
			if (in_array($tmploop, $listofmodulesforexternal)) {
				$found++;
				break;
			}
		}
		if (!$found) {
			return 0; // Entry is for menus all excluded to external users
		}
	}
	if (!$menuentry['perms'] && $type_user) {
		return 0; // No permissions and user is external
	}
	if (!$menuentry['perms'] && !empty($conf->global->MAIN_MENU_HIDE_UNAUTHORIZED)) {
		return 0; // No permissions and option to hide when not allowed, even for internal user, is on
	}
	if (!$menuentry['perms']) {
		return 2; // No permissions and user is external
	}
	return 1;
}

/**
 * Round to next multiple.
 *
 * @param 	double		$n		Number to round up
 * @param 	integer		$x		Multiple. For example 60 to round up to nearest exact minute for a date with seconds.
 * @return 	integer				Value rounded.
 */
function roundUpToNextMultiple($n, $x = 5)
{
	return (ceil($n) % $x === 0) ? ceil($n) : round(($n + $x / 2) / $x) * $x;
}

/**
 * Function dolGetBadge
 *
 * @param   string  $label      label of badge no html : use in alt attribute for accessibility
 * @param   string  $html       optional : label of badge with html
 * @param   string  $type       type of badge : Primary Secondary Success Danger Warning Info Light Dark status0 status1 status2 status3 status4 status5 status6 status7 status8 status9
 * @param   string  $mode       default '' , 'pill', 'dot'
 * @param   string  $url        the url for link
 * @param   array   $params     various params for future : recommended rather than adding more fuction arguments. array('attr'=>array('title'=>'abc'))
 * @return  string              Html badge
 */
function dolGetBadge($label, $html = '', $type = 'primary', $mode = '', $url = '', $params = array())
{
	$attr = array(
		'class'=>'badge '.(!empty($mode) ? ' badge-'.$mode : '').(!empty($type) ? ' badge-'.$type : '').(empty($params['css']) ? '' : ' '.$params['css'])
	);

	if (empty($html)) {
		$html = $label;
	}

	if (!empty($url)) {
		$attr['href'] = $url;
	}

	if ($mode === 'dot') {
		$attr['class'] .= ' classfortooltip';
		$attr['title'] = $html;
		$attr['aria-label'] = $label;
		$html = '';
	}

	// Override attr
	if (!empty($params['attr']) && is_array($params['attr'])) {
		foreach ($params['attr'] as $key => $value) {
			if ($key == 'class') {
				$attr['class'] .= ' '.$value;
			} elseif ($key == 'classOverride') {
				$attr['class'] = $value;
			} else {
				$attr[$key] = $value;
			}
		}
	}

	// TODO: add hook

	// escape all attribute
	$attr = array_map('dol_escape_htmltag', $attr);

	$TCompiledAttr = array();
	foreach ($attr as $key => $value) {
		$TCompiledAttr[] = $key.'="'.$value.'"';
	}

	$compiledAttributes = !empty($TCompiledAttr) ?implode(' ', $TCompiledAttr) : '';

	$tag = !empty($url) ? 'a' : 'span';

	return '<'.$tag.' '.$compiledAttributes.'>'.$html.'</'.$tag.'>';
}


/**
 * Output the badge of a status.
 *
 * @param   string  $statusLabel       Label of badge no html : use in alt attribute for accessibility
 * @param   string  $statusLabelShort  Short label of badge no html
 * @param   string  $html              Optional : label of badge with html
 * @param   string  $statusType        status0 status1 status2 status3 status4 status5 status6 status7 status8 status9 : image name or badge name
 * @param   int	    $displayMode       0=Long label, 1=Short label, 2=Picto + Short label, 3=Picto, 4=Picto + Long label, 5=Short label + Picto, 6=Long label + Picto
 * @param   string  $url               The url for link
 * @param   array   $params            Various params. Example: array('tooltip'=>'no|...', 'badgeParams'=>...)
 * @return  string                     Html status string
 */
function dolGetStatus($statusLabel = '', $statusLabelShort = '', $html = '', $statusType = 'status0', $displayMode = 0, $url = '', $params = array())
{
	global $conf;

	$return = '';
	$dolGetBadgeParams = array();

	if (!empty($params['badgeParams'])) {
		$dolGetBadgeParams = $params['badgeParams'];
	}

	// TODO : add a hook
	if ($displayMode == 0) {
		$return = !empty($html) ? $html : (empty($conf->dol_optimize_smallscreen) ? $statusLabel : (empty($statusLabelShort) ? $statusLabel : $statusLabelShort));
	} elseif ($displayMode == 1) {
		$return = !empty($html) ? $html : (empty($statusLabelShort) ? $statusLabel : $statusLabelShort);
	} elseif (!empty($conf->global->MAIN_STATUS_USES_IMAGES)) {
		// Use status with images (for backward compatibility)
		$return = '';
		$htmlLabel      = (in_array($displayMode, array(1, 2, 5)) ? '<span class="hideonsmartphone">' : '').(!empty($html) ? $html : $statusLabel).(in_array($displayMode, array(1, 2, 5)) ? '</span>' : '');
		$htmlLabelShort = (in_array($displayMode, array(1, 2, 5)) ? '<span class="hideonsmartphone">' : '').(!empty($html) ? $html : (!empty($statusLabelShort) ? $statusLabelShort : $statusLabel)).(in_array($displayMode, array(1, 2, 5)) ? '</span>' : '');

		// For small screen, we always use the short label instead of long label.
		if (!empty($conf->dol_optimize_smallscreen)) {
			if ($displayMode == 0) {
				$displayMode = 1;
			} elseif ($displayMode == 4) {
				$displayMode = 2;
			} elseif ($displayMode == 6) {
				$displayMode = 5;
			}
		}

		// For backward compatibility. Image's filename are still in French, so we use this array to convert
		$statusImg = array(
			'status0' => 'statut0',
			'status1' => 'statut1',
			'status2' => 'statut2',
			'status3' => 'statut3',
			'status4' => 'statut4',
			'status5' => 'statut5',
			'status6' => 'statut6',
			'status7' => 'statut7',
			'status8' => 'statut8',
			'status9' => 'statut9'
		);

		if (!empty($statusImg[$statusType])) {
			$htmlImg = img_picto($statusLabel, $statusImg[$statusType]);
		} else {
			$htmlImg = img_picto($statusLabel, $statusType);
		}

		if ($displayMode === 2) {
			$return = $htmlImg.' '.$htmlLabelShort;
		} elseif ($displayMode === 3) {
			$return = $htmlImg;
		} elseif ($displayMode === 4) {
			$return = $htmlImg.' '.$htmlLabel;
		} elseif ($displayMode === 5) {
			$return = $htmlLabelShort.' '.$htmlImg;
		} else { // $displayMode >= 6
			$return = $htmlLabel.' '.$htmlImg;
		}
	} elseif (empty($conf->global->MAIN_STATUS_USES_IMAGES) && !empty($displayMode)) {
		// Use new badge
		$statusLabelShort = (empty($statusLabelShort) ? $statusLabel : $statusLabelShort);

		$dolGetBadgeParams['attr']['class'] = 'badge-status';
		$dolGetBadgeParams['attr']['title'] = empty($params['tooltip']) ? $statusLabel : ($params['tooltip'] != 'no' ? $params['tooltip'] : '');

		if ($displayMode == 3) {
			$return = dolGetBadge((empty($conf->dol_optimize_smallscreen) ? $statusLabel : (empty($statusLabelShort) ? $statusLabel : $statusLabelShort)), '', $statusType, 'dot', $url, $dolGetBadgeParams);
		} elseif ($displayMode === 5) {
			$return = dolGetBadge($statusLabelShort, $html, $statusType, '', $url, $dolGetBadgeParams);
		} else {
			$return = dolGetBadge((empty($conf->dol_optimize_smallscreen) ? $statusLabel : (empty($statusLabelShort) ? $statusLabel : $statusLabelShort)), $html, $statusType, '', $url, $dolGetBadgeParams);
		}
	}

	return $return;
}


/**
 * Function dolGetButtonAction
 *
 * @param string    $label      label of button without HTML : use in alt attribute for accessibility $html is not empty
 * @param string    $html       optional : content with html
 * @param string    $actionType default, delete, danger
 * @param string    $url        the url for link
 * @param string    $id         attribute id of button
 * @param int       $userRight  user action right
 * @param array     $params     various params for future : recommended rather than adding more function arguments
 * @return string               html button
 */
function dolGetButtonAction($label, $html = '', $actionType = 'default', $url = '', $id = '', $userRight = 1, $params = array())
{
	$class = 'butAction';
	if ($actionType == 'danger' || $actionType == 'delete') {
		$class = 'butActionDelete';
		if (strpos($url, 'token=') === false) $url .= '&token='.newToken();
	}

	$attr = array(
		'class' => $class,
		'href' => empty($url) ? '' : $url,
		'title' => $label
	);

	if (empty($html)) {
		$html = $label;
	} else {
		$attr['aria-label'] = $label;
	}

	if (empty($userRight)) {
		$attr['class'] = 'butActionRefused';
		$attr['href'] = '';
	}

	if (!empty($id)) {
		$attr['id'] = $id;
	}

	// Override attr
	if (!empty($params['attr']) && is_array($params['attr'])) {
		foreach ($params['attr'] as $key => $value) {
			if ($key == 'class') {
				$attr['class'] .= ' '.$value;
			} elseif ($key == 'classOverride') {
				$attr['class'] = $value;
			} else {
				$attr[$key] = $value;
			}
		}
	}

	if (isset($attr['href']) && empty($attr['href'])) {
		unset($attr['href']);
	}

	// TODO : add a hook

	// escape all attribute
	$attr = array_map('dol_escape_htmltag', $attr);

	$TCompiledAttr = array();
	foreach ($attr as $key => $value) {
		$TCompiledAttr[] = $key.'="'.$value.'"';
	}

	$compiledAttributes = !empty($TCompiledAttr) ?implode(' ', $TCompiledAttr) : '';

	$tag = !empty($attr['href']) ? 'a' : 'span';

	return '<'.$tag.' '.$compiledAttributes.'>'.$html.'</'.$tag.'>';
}

/**
 * Add space between dolGetButtonTitle
 *
 * @param  string $moreClass 	more css class label
 * @return string 				html of title separator
 */
function dolGetButtonTitleSeparator($moreClass = "")
{
	return '<span class="button-title-separator '.$moreClass.'" ></span>';
}

/**
 * Function dolGetButtonTitle : this kind of buttons are used in title in list
 *
 * @param string    $label      label of button
 * @param string    $helpText   optional : content for help tooltip
 * @param string    $iconClass  class for icon element (Example: 'fa fa-file')
 * @param string    $url        the url for link
 * @param string    $id         attribute id of button
 * @param int       $status     0 no user rights, 1 active, 2 current action or selected, -1 Feature Disabled, -2 disable Other reason use helpText as tooltip
 * @param array     $params     various params for future : recommended rather than adding more function arguments
 * @return string               html button
 */
function dolGetButtonTitle($label, $helpText = '', $iconClass = 'fa fa-file', $url = '', $id = '', $status = 1, $params = array())
{
	global $langs, $conf, $user;

	// Actually this conf is used in css too for external module compatibility and smooth transition to this function
	if (!empty($conf->global->MAIN_BUTTON_HIDE_UNAUTHORIZED) && (!$user->admin) && $status <= 0) {
		return '';
	}

	$class = 'btnTitle';
	if (in_array($iconClass, array('fa fa-plus-circle', 'fa fa-comment-dots'))) {
		$class .= ' btnTitlePlus';
	}
	$useclassfortooltip = 1;

	if (!empty($params['morecss'])) {
		$class .= ' '.$params['morecss'];
	}

	$attr = array(
		'class' => $class,
		'href' => empty($url) ? '' : $url
	);

	if (!empty($helpText)) {
		$attr['title'] = dol_escape_htmltag($helpText);
	} elseif (empty($attr['title']) && $label) {
		$attr['title'] = $label;
		$useclassfortooltip = 0;
	}

	if ($status == 2) {
		$attr['class'] .= ' btnTitleSelected';
	} elseif ($status <= 0) {
		$attr['class'] .= ' refused';

		$attr['href'] = '';

		if ($status == -1) { // disable
			$attr['title'] = dol_escape_htmltag($langs->transnoentitiesnoconv("FeatureDisabled"));
		} elseif ($status == 0) { // Not enough permissions
			$attr['title'] = dol_escape_htmltag($langs->transnoentitiesnoconv("NotEnoughPermissions"));
		}
	}

	if (!empty($attr['title']) && $useclassfortooltip) {
		$attr['class'] .= ' classfortooltip';
	}

	if (!empty($id)) {
		$attr['id'] = $id;
	}

	// Override attr
	if (!empty($params['attr']) && is_array($params['attr'])) {
		foreach ($params['attr'] as $key => $value) {
			if ($key == 'class') {
				$attr['class'] .= ' '.$value;
			} elseif ($key == 'classOverride') {
				$attr['class'] = $value;
			} else {
				$attr[$key] = $value;
			}
		}
	}

	if (isset($attr['href']) && empty($attr['href'])) {
		unset($attr['href']);
	}

	// TODO : add a hook

	// escape all attribute
	$attr = array_map('dol_escape_htmltag', $attr);

	$TCompiledAttr = array();
	foreach ($attr as $key => $value) {
		$TCompiledAttr[] = $key.'="'.$value.'"';
	}

	$compiledAttributes = (empty($TCompiledAttr) ? '' : implode(' ', $TCompiledAttr));

	$tag = (empty($attr['href']) ? 'span' : 'a');

	$button = '<'.$tag.' '.$compiledAttributes.'>';
	$button .= '<span class="'.$iconClass.' valignmiddle btnTitle-icon"></span>';
	if (!empty($params['forcenohideoftext'])) {
		$button .= '<span class="valignmiddle text-plus-circle btnTitle-label'.(empty($params['forcenohideoftext']) ? ' hideonsmartphone' : '').'">'.$label.'</span>';
	}
	$button .= '</'.$tag.'>';

	return $button;
}

/**
 * Get an array with properties of an element.
 *
 * @param   string 	$element_type 	Element type (Value of $object->element). Example:
 * 									'action', 'facture', 'project', 'project_task' or
 * 									'myobject@mymodule' or
 * 									'myobject_mysubobject' (where mymodule = myobject, like 'project_task')
 * @return  array					array('module'=>, 'classpath'=>, 'element'=>, 'subelement'=>, 'classfile'=>, 'classname'=>, 'dir_output'=>)
 * @see fetchObjectByElement()
 */
function getElementProperties($element_type)
{
	global $conf;

	$regs = array();

	$classfile = $classname = $classpath = $subdir = $dir_output = '';

	// Parse element/subelement
	$module = $element_type;
	$element = $element_type;
	$subelement = $element_type;

	// If we ask a resource form external module (instead of default path)
	if (preg_match('/^([^@]+)@([^@]+)$/i', $element_type, $regs)) {	// 'myobject@mymodule'
		$element = $subelement = $regs[1];
		$module = $regs[2];
	}

	// If we ask a resource for a string with an element and a subelement
	// Example 'project_task'
	if (preg_match('/^([^_]+)_([^_]+)/i', $element, $regs)) {	// 'myobject_mysubobject' with myobject=mymodule
		$module = $element = $regs[1];
		$subelement = $regs[2];
	}

	// For compat and To work with non standard path
	if ($element_type == "action") {
		$classpath = 'comm/action/class';
		$subelement = 'Actioncomm';
		$module = 'agenda';
	} elseif ($element_type == 'cronjob') {
		$classpath = 'cron/class';
		$module = 'cron';
	} elseif ($element_type == 'adherent_type') {
		$classpath = 'adherents/class';
		$classfile = 'adherent_type';
		$module = 'adherent';
		$subelement = 'adherent_type';
		$classname = 'AdherentType';
	} elseif ($element_type == 'bank_account') {
		$classpath = 'compta/bank/class';
		$module = 'bank';	// We need $conf->bank->dir_output and not $conf->banque->dir_output
		$classfile = 'account';
		$classname = 'Account';
	} elseif ($element_type == 'category') {
		$classpath = 'categories/class';
		$module = 'categorie';
		$subelement = 'categorie';
	} elseif ($element_type == 'contact') {
		$classpath = 'contact/class';
		$classfile = 'contact';
		$module = 'societe';
		$subelement = 'contact';
	} elseif ($element_type == 'stock') {
		$classpath = 'product/stock/class';
		$classfile = 'entrepot';
		$classname = 'Entrepot';
	} elseif ($element_type == 'project') {
		$classpath = 'projet/class';
		$module = 'projet';
	} elseif ($element_type == 'project_task') {
		$classpath = 'projet/class';
		$module = 'projet';
		$subelement = 'task';
	} elseif ($element_type == 'facture' || $element_type == 'invoice') {
		$classpath = 'compta/facture/class';
		$module = 'facture';
		$subelement = 'facture';
	} elseif ($element_type == 'commande' || $element_type == 'order') {
		$classpath = 'commande/class';
		$module = 'commande';
		$subelement = 'commande';
	} elseif ($element_type == 'propal') {
		$classpath = 'comm/propal/class';
	} elseif ($element_type == 'shipping') {
		$classpath = 'expedition/class';
		$classfile = 'expedition';
		$classname = 'Expedition';
		$module = 'expedition';
	} elseif ($element_type == 'supplier_proposal') {
		$classpath = 'supplier_proposal/class';
		$module = 'supplier_proposal';
		$element = 'supplierproposal';
		$classfile = 'supplier_proposal';
		$subelement = 'supplierproposal';
	} elseif ($element_type == 'shipping') {
		$classpath = 'expedition/class';
		$subelement = 'expedition';
		$module = 'expedition_bon';
	} elseif ($element_type == 'delivery') {
		$classpath = 'delivery/class';
		$subelement = 'delivery';
		$module = 'delivery_note';
	} elseif ($element_type == 'contract') {
		$classpath = 'contrat/class';
		$module = 'contrat';
		$subelement = 'contrat';
	} elseif ($element_type == 'mailing') {
		$classpath = 'comm/mailing/class';
		$module = 'mailing';
		$classfile = 'mailing';
		$classname = 'Mailing';
		$subelement = '';
	} elseif ($element_type == 'member') {
		$classpath = 'adherents/class';
		$module = 'adherent';
		$subelement = 'adherent';
	} elseif ($element_type == 'usergroup') {
		$classpath = 'user/class';
		$module = 'user';
	} elseif ($element_type == 'mo') {
		$classpath = 'mrp/class';
		$classfile = 'mo';
		$classname = 'Mo';
		$module = 'mrp';
		$subelement = '';
	} elseif ($element_type == 'cabinetmed_cons') {
		$classpath = 'cabinetmed/class';
		$module = 'cabinetmed';
		$subelement = 'cabinetmedcons';
	} elseif ($element_type == 'fichinter') {
		$classpath = 'fichinter/class';
		$module = 'ficheinter';
		$subelement = 'fichinter';
	} elseif ($element_type == 'dolresource' || $element_type == 'resource') {
		$classpath = 'resource/class';
		$module = 'resource';
		$subelement = 'dolresource';
	} elseif ($element_type == 'propaldet') {
		$classpath = 'comm/propal/class';
		$module = 'propal';
		$subelement = 'propaleligne';
	} elseif ($element_type == 'opensurvey_sondage') {
		$classpath = 'opensurvey/class';
		$module = 'opensurvey';
		$subelement = 'opensurveysondage';
	} elseif ($element_type == 'order_supplier') {
		$classpath = 'fourn/class';
		$module = 'fournisseur';
		$classfile = 'fournisseur.commande';
		$element = 'order_supplier';
		$subelement = '';
		$classname = 'CommandeFournisseur';
	} elseif ($element_type == 'invoice_supplier') {
		$classpath = 'fourn/class';
		$module = 'fournisseur';
		$classfile = 'fournisseur.facture';
		$element = 'invoice_supplier';
		$subelement = '';
		$classname = 'FactureFournisseur';
	} elseif ($element_type == "service") {
		$classpath = 'product/class';
		$subelement = 'product';
	} elseif ($element_type == 'salary') {
		$classpath = 'salaries/class';
		$module = 'salaries';
	} elseif ($element_type == 'productlot') {
		$module = 'productbatch';
		$classpath = 'product/stock/class';
		$classfile = 'productlot';
		$classname = 'Productlot';
		$element = 'productlot';
		$subelement = '';
	} elseif ($element_type == 'websitepage') {
		$classpath = 'website/class';
		$classfile = 'websitepage';
		$classname = 'Websitepage';
		$module = 'website';
		$subelement = 'websitepage';
	} elseif ($element_type == 'fiscalyear') {
		$classpath = 'core/class';
		$module = 'accounting';
		$subelement = 'fiscalyear';
	} elseif ($element_type == 'chargesociales') {
		$classpath = 'compta/sociales/class';
		$module = 'tax';
	} elseif ($element_type == 'tva') {
		$classpath = 'compta/tva/class';
		$module = 'tax';
		$subdir = '/vat';
	}

	if (empty($classfile)) {
		$classfile = strtolower($subelement);
	}
	if (empty($classname)) {
		$classname = ucfirst($subelement);
	}
	if (empty($classpath)) {
		$classpath = $module.'/class';
	}

	//print 'getElementProperties subdir='.$subdir;

	// Set dir_output
	if ($module && isset($conf->$module)) {	// The generic case
		if (!empty($conf->$module->multidir_output[$conf->entity])) {
			$dir_output = $conf->$module->multidir_output[$conf->entity];
		} elseif (!empty($conf->$module->output[$conf->entity])) {
			$dir_output = $conf->$module->output[$conf->entity];
		} elseif (!empty($conf->$module->dir_output)) {
			$dir_output = $conf->$module->dir_output;
		}
	}

	// Overwrite value for special cases
	if ($element == 'order_supplier') {
		$dir_output = $conf->fournisseur->commande->dir_output;
	} elseif ($element == 'invoice_supplier') {
		$dir_output = $conf->fournisseur->facture->dir_output;
	}
	$dir_output .= $subdir;

	$element_properties = array(
		'module' => $module,
		'element' => $element,
		'subelement' => $subelement,
		'classpath' => $classpath,
		'classfile' => $classfile,
		'classname' => $classname,
		'dir_output' => $dir_output
	);
	return $element_properties;
}

/**
 * Fetch an object from its id and element_type
 * Inclusion of classes is automatic
 *
 * @param	int     	$element_id 	Element id
 * @param	string  	$element_type 	Element type
 * @param	string     	$element_ref 	Element ref (Use this or element_id but not both)
 * @return 	int|object 					object || 0 || -1 if error
 */
function fetchObjectByElement($element_id, $element_type, $element_ref = '')
{
	global $conf, $db;

	$element_prop = getElementProperties($element_type);
	if (is_array($element_prop) && $conf->{$element_prop['module']}->enabled) {
		dol_include_once('/'.$element_prop['classpath'].'/'.$element_prop['classfile'].'.class.php');

		$objecttmp = new $element_prop['classname']($db);
		$ret = $objecttmp->fetch($element_id, $element_ref);
		if ($ret >= 0) {
			return $objecttmp;
		}
	}
	return 0;
}

/**
 * Return if a file can contains executable content
 *
 * @param   string  $filename       File name to test
 * @return  boolean                 True if yes, False if no
 */
function isAFileWithExecutableContent($filename)
{
	if (preg_match('/\.(htm|html|js|phar|php|php\d+|phtml|pht|pl|py|cgi|ksh|sh|shtml|bash|bat|cmd|wpk|exe|dmg)$/i', $filename)) {
		return true;
	}

	return false;
}

/**
 * Return the value of token currently saved into session with name 'newtoken'.
 * This token must be send by any POST as it will be used by next page for comparison with value in session.
 *
 * @return  string
 */
function newToken()
{
	return $_SESSION['newtoken'];
}

/**
 * Return the value of token currently saved into session with name 'token'.
 * For ajax call, you must use this token as a parameter of the call into the js calling script (the called ajax php page must also set constant NOTOKENRENEWAL).
 *
 * @since Dolibarr v10.0.7
 * @return  string
 */
function currentToken()
{
	return isset($_SESSION['token']) ? $_SESSION['token'] : '';
}

/**
 * Return a random string to be used as a nonce value for js
 *
 * @return  string
 */
function getNonce()
{
	global $conf;

	if (empty($conf->cache['nonce'])) {
		$conf->cache['nonce'] = dolGetRandomBytes(8);
	}

	return $conf->cache['nonce'];
}

/**
 * Start a table with headers and a optinal clickable number (don't forget to use "finishSimpleTable()" after the last table row)
 *
 * @param string	$header		The first left header of the table (automatic translated)
 * @param string	$link		(optional) The link to a internal dolibarr page, when click on the number (without the first "/")
 * @param string	$arguments	(optional) Additional arguments for the link (e.g. "search_status=0")
 * @param integer	$emptyRows	(optional) The count of empty rows after the first header
 * @param integer	$number		(optional) The number that is shown right after the first header, when not set the link is shown on the right side of the header as "FullList"
 * @return void
 *
 * @see finishSimpleTable()
 */
function startSimpleTable($header, $link = "", $arguments = "", $emptyRows = 0, $number = -1)
{
	global $langs;

	print '<div class="div-table-responsive-no-min">';
	print '<table class="noborder centpercent">';
	print '<tr class="liste_titre">';

	print $emptyRows < 1 ? '<th>' : '<th colspan="'.($emptyRows + 1).'">';

	print $langs->trans($header);

	// extra space between the first header and the number
	if ($number > -1) {
		print ' ';
	}

	if (!empty($link)) {
		if (!empty($arguments)) {
			print '<a href="'.DOL_URL_ROOT.'/'.$link.'?'.$arguments.'">';
		} else {
			print '<a href="'.DOL_URL_ROOT.'/'.$link.'">';
		}
	}

	if ($number > -1) {
		print '<span class="badge">'.$number.'</span>';
	}

	if (!empty($link)) {
		print '</a>';
	}

	print '</th>';

	if ($number < 0 && !empty($link)) {
		print '<th class="right">';

		if (!empty($arguments)) {
			print '<a class="commonlink" href="'.DOL_URL_ROOT.'/'.$link.'?'.$arguments.'">';
		} else {
			print '<a class="commonlink" href="'.DOL_URL_ROOT.'/'.$link.'">';
		}

		print $langs->trans("FullList");
		print '</a>';
		print '</th>';
	}

	print '</tr>';
}

/**
 * Add the correct HTML close tags for "startSimpleTable(...)" (use after the last table line)
 *
 * @param 	bool 	$addLineBreak	(optional) Add a extra line break after the complete table (\<br\>)
 * @return 	void
 *
 * @see startSimpleTable()
 */
function finishSimpleTable($addLineBreak = false)
{
	print '</table>';
	print '</div>';

	if ($addLineBreak) {
		print '<br>';
	}
}

/**
 * Add a summary line to the current open table ("None", "XMoreLines" or "Total xxx")
 *
 * @param integer	$tableColumnCount		The complete count columns of the table
 * @param integer	$num					The count of the rows of the table, when it is zero (0) the "$noneWord" is shown instead
 * @param integer	$nbofloop				(optional)	The maximum count of rows thaht the table show (when it is zero (0) no summary line will show, expect "$noneWord" when $num === 0)
 * @param integer	$total					(optional)	The total value thaht is shown after when the table has minimum of one entire
 * @param string	$noneWord				(optional)	The word that is shown when the table has no entires ($num === 0)
 * @param boolean	$extraRightColumn		(optional)	Add a addtional column after the summary word and total number
 * @return void
 */
function addSummaryTableLine($tableColumnCount, $num, $nbofloop = 0, $total = 0, $noneWord = "None", $extraRightColumn = false)
{
	global $langs;

	if ($num === 0) {
		print '<tr class="oddeven">';
		print '<td colspan="'.$tableColumnCount.'" class="opacitymedium">'.$langs->trans($noneWord).'</td>';
		print '</tr>';
		return;
	}

	if ($nbofloop === 0) {
		// don't show a summary line
		return;
	}

	if ($num === 0) {
		$colspan = $tableColumnCount;
	} elseif ($num > $nbofloop) {
		$colspan = $tableColumnCount;
	} else {
		$colspan = $tableColumnCount - 1;
	}

	if ($extraRightColumn) {
		$colspan--;
	}

	print '<tr class="liste_total">';

	if ($nbofloop > 0 && $num > $nbofloop) {
		print '<td colspan="'.$colspan.'" class="right">'.$langs->trans("XMoreLines", ($num - $nbofloop)).'</td>';
	} else {
		print '<td colspan="'.$colspan.'" class="right"> '.$langs->trans("Total").'</td>';
		print '<td class="right" width="100">'.price($total).'</td>';
	}

	if ($extraRightColumn) {
		print '<td></td>';
	}

	print '</tr>';
}

/**
 *  Return a file on output using a low memory. It can return very large files with no need of memory.
 *  WARNING: This close output buffers.
 *
 *  @param	string	$fullpath_original_file_osencoded		Full path of file to return.
 *  @param	int		$method									-1 automatic, 0=readfile, 1=fread, 2=stream_copy_to_stream
 *  @return void
 */
function readfileLowMemory($fullpath_original_file_osencoded, $method = -1)
{
	global $conf;

	if ($method == -1) {
		$method = 0;
		if (!empty($conf->global->MAIN_FORCE_READFILE_WITH_FREAD)) {
			$method = 1;
		}
		if (!empty($conf->global->MAIN_FORCE_READFILE_WITH_STREAM_COPY)) {
			$method = 2;
		}
	}

	// Be sure we don't have output buffering enabled to have readfile working correctly
	while (ob_get_level()) {
		ob_end_flush();
	}

	// Solution 0
	if ($method == 0) {
		readfile($fullpath_original_file_osencoded);
	} elseif ($method == 1) {
		// Solution 1
		$handle = fopen($fullpath_original_file_osencoded, "rb");
		while (!feof($handle)) {
			print fread($handle, 8192);
		}
		fclose($handle);
	} elseif ($method == 2) {
		// Solution 2
		$handle1 = fopen($fullpath_original_file_osencoded, "rb");
		$handle2 = fopen("php://output", "wb");
		stream_copy_to_stream($handle1, $handle2);
		fclose($handle1);
		fclose($handle2);
	}
}

/**
 * Create a button to copy $valuetocopy in the clipboard.
 * Code that handle the click is inside lib_foot.jsp.php
 *
 * @param 	string 	$valuetocopy 		The value to print
 * @param	int		$showonlyonhover	Show the copy-paste button only on hover
 * @param	string	$texttoshow			Replace the value to show with this text
 * @return 	string 						The string to print for the button
 */
function showValueWithClipboardCPButton($valuetocopy, $showonlyonhover = 1, $texttoshow = '')
{
	/*
	global $conf;

	if (!empty($conf->dol_no_mouse_hover)) {
		$showonlyonhover = 0;
	}*/

	if ($texttoshow) {
		$result = '<span class="clipboardCP'.($showonlyonhover ? ' clipboardCPShowOnHover' : '').'"><span class="clipboardCPValue hidewithsize">'.$valuetocopy.'</span><span class="clipboardCPValueToPrint">'.$texttoshow.'</span><span class="clipboardCPButton far fa-clipboard opacitymedium paddingleft paddingright"></span><span class="clipboardCPText opacitymedium"></span></span>';
	} else {
		$result = '<span class="clipboardCP'.($showonlyonhover ? ' clipboardCPShowOnHover' : '').'"><span class="clipboardCPValue">'.$valuetocopy.'</span><span class="clipboardCPButton far fa-clipboard opacitymedium paddingleft paddingright"></span><span class="clipboardCPText opacitymedium"></span></span>';
	}

	return $result;
}


/**
 * Decode an encode string. The string can be encoded in json format (recommended) or with serialize (avoid this)
 *
 * @param 	string	$stringtodecode		String to decode (json or serialize coded)
 * @return	mixed						The decoded object.
 */
function jsonOrUnserialize($stringtodecode)
{
	$result = json_decode($stringtodecode);
	if ($result === null) {
		$result = unserialize($stringtodecode);
	}

	return $result;
}


/**
 * forgeSQLFromUniversalSearchCriteria
 *
 * @param 	string		$filter		String with universal search string. Must be '(aaa:bbb:...) OR (ccc:ddd:...) ...' with
 * 									aaa is a field name (with alias or not) and
 * 									bbb is one of this operator '=', '<', '>', '<=', '>=', '!=', 'in', 'notin', 'like', 'notlike', 'is', 'isnot'.
 * 									Example: '((client:=:1) OR ((client:>=:2) AND (client:<=:3))) AND (client:!=:8) AND (nom:like:'a%')'
 * @param	string		$errorstr	Error message string
 * @param	int			$noand		1=Do not add the AND before the condition string.
 * @param	int			$nopar		1=Do not add the perenthesis around the condition string.
 * @param	int			$noerror	1=If search criteria is not valid, does not return an error string but invalidate the SQL
 * @return	string					Return forged SQL string
 */
function forgeSQLFromUniversalSearchCriteria($filter, &$errorstr = '', $noand = 0, $nopar = 0, $noerror = 0)
{
	if (!preg_match('/^\(.*\)$/', $filter)) {    // If $filter does not start and end with ()
		$filter = '(' . $filter . ')';
	}

	$regexstring = '\(([a-zA-Z0-9_\.]+:[<>!=insotlke]+:[^\(\)]+)\)';	// Must be  (aaa:bbb:...) with aaa is a field name (with alias or not) and bbb is one of this operator '=', '<', '>', '<=', '>=', '!=', 'in', 'notin', 'like', 'notlike', 'is', 'isnot'

	if (!dolCheckFilters($filter, $errorstr)) {
		if ($noerror) {
			return '1 = 2';
		} else {
			return 'Filter syntax error - '.$errorstr;		// Bad balance of parenthesis, we return an error message or force a SQL not found
		}
	}

	// Test the filter syntax
	$t = preg_replace_callback('/'.$regexstring.'/i', 'dolForgeDummyCriteriaCallback', $filter);
	$t = str_replace(array('and','or','AND','OR',' '), '', $t);		// Remove the only strings allowed between each () criteria
	// If the string result contains something else than '()', the syntax was wrong
	if (preg_match('/[^\(\)]/', $t)) {
		$errorstr = 'Bad syntax of the search string';
		if ($noerror) {
			return '1 = 2';
		} else {
			return 'Filter syntax error - '.$errorstr;		// Bad syntax of the search string, we return an error message or force a SQL not found
		}
	}

	return ($noand ? "" : " AND ").($nopar ? "" : '(').preg_replace_callback('/'.$regexstring.'/i', 'dolForgeCriteriaCallback', $filter).($nopar ? "" : ')');
}

/**
 * Return if a $sqlfilters parameter has a valid balance of parenthesis
 *
 * @param	string  		$sqlfilters     sqlfilter string
 * @param	string			$error			Error message
 * @return 	boolean			   				True if valid, False if not valid ($error is filled with the reason in such a case)
 */
function dolCheckFilters($sqlfilters, &$error = '')
{
	//$regexstring='\(([^:\'\(\)]+:[^:\'\(\)]+:[^:\(\)]+)\)';
	//$tmp=preg_replace_all('/'.$regexstring.'/', '', $sqlfilters);
	$tmp = $sqlfilters;
	$i = 0; $nb = strlen($tmp);
	$counter = 0;
	while ($i < $nb) {
		if ($tmp[$i] == '(') {
			$counter++;
		}
		if ($tmp[$i] == ')') {
			$counter--;
		}
		if ($counter < 0) {
			$error = "Wrond balance of parenthesis in sqlfilters=".$sqlfilters;
			dol_syslog($error, LOG_WARNING);
			return false;
		}
		$i++;
	}
	return true;
}<|MERGE_RESOLUTION|>--- conflicted
+++ resolved
@@ -82,10 +82,7 @@
 
 /**
  * Is Dolibarr module enabled
-<<<<<<< HEAD
- *
-=======
->>>>>>> 785c8520
+ *
  * @param string $module module name to check
  * @return int
  */
