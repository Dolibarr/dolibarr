--- conflicted
+++ resolved
@@ -17,11 +17,8 @@
  * Copyright (C) 2019       Thibault Foucart            <support@ptibogxiv.net>
  * Copyright (C) 2020       Open-Dsi         			<support@open-dsi.fr>
  * Copyright (C) 2021       Gauthier VERDOL         	<gauthier.verdol@atm-consulting.fr>
-<<<<<<< HEAD
  * Copyright (C) 2022       Anthony Berton	         	<anthony.berton@bb2a.fr>
-=======
  * Copyright (C) 2022       Ferran Marcet           	<fmarcet@2byte.es>
->>>>>>> 042db615
  *
  * This program is free software; you can redistribute it and/or modify
  * it under the terms of the GNU General Public License as published by
