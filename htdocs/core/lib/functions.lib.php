<?php
/* Copyright (C) 2000-2007	Rodolphe Quiedeville		<rodolphe@quiedeville.org>
 * Copyright (C) 2003		Jean-Louis Bergamo			<jlb@j1b.org>
 * Copyright (C) 2004-2018	Laurent Destailleur			<eldy@users.sourceforge.net>
 * Copyright (C) 2004		Sebastien Di Cintio			<sdicintio@ressource-toi.org>
 * Copyright (C) 2004		Benoit Mortier				<benoit.mortier@opensides.be>
 * Copyright (C) 2004		Christophe Combelles		<ccomb@free.fr>
 * Copyright (C) 2005-2019	Regis Houssin				<regis.houssin@inodbox.com>
 * Copyright (C) 2008		Raphael Bertrand (Resultic)	<raphael.bertrand@resultic.fr>
 * Copyright (C) 2010-2018	Juanjo Menent				<jmenent@2byte.es>
 * Copyright (C) 2013		Cédric Salvador				<csalvador@gpcsolutions.fr>
 * Copyright (C) 2013-2021	Alexandre Spangaro			<aspangaro@open-dsi.fr>
 * Copyright (C) 2014		Cédric GROSS				<c.gross@kreiz-it.fr>
 * Copyright (C) 2014-2015	Marcos García				<marcosgdf@gmail.com>
 * Copyright (C) 2015		Jean-François Ferry			<jfefe@aternatik.fr>
 * Copyright (C) 2018-2021  Frédéric France             <frederic.france@netlogic.fr>
 * Copyright (C) 2019       Thibault Foucart            <support@ptibogxiv.net>
 * Copyright (C) 2020       Open-Dsi         			<support@open-dsi.fr>
 * Copyright (C) 2021       Gauthier VERDOL         	<gauthier.verdol@atm-consulting.fr>
 *
 * This program is free software; you can redistribute it and/or modify
 * it under the terms of the GNU General Public License as published by
 * the Free Software Foundation; either version 3 of the License, or
 * (at your option) any later version.
 *
 * This program is distributed in the hope that it will be useful,
 * but WITHOUT ANY WARRANTY; without even the implied warranty of
 * MERCHANTABILITY or FITNESS FOR A PARTICULAR PURPOSE.  See the
 * GNU General Public License for more details.
 *
 * You should have received a copy of the GNU General Public License
 * along with this program. If not, see <https://www.gnu.org/licenses/>.
 * or see https://www.gnu.org/
 */

/**
 *	\file			htdocs/core/lib/functions.lib.php
 *	\brief			A set of functions for Dolibarr
 *					This file contains all frequently used functions.
 */

include_once DOL_DOCUMENT_ROOT.'/core/lib/json.lib.php';

/**
 * Return dolibarr global constant string value
 * @param string $key key to return value, return '' if not set
 * @return string
 */
function getDolGlobalString($key)
{
	global $conf;
	// return $conf->global->$key ?? '';
	return (string) (empty($conf->global->$key) ? '' : $conf->global->$key);
}

/**
 * Return dolibarr global constant int value
 * @param string $key key to return value, return 0 if not set
 * @return int
 */
function getDolGlobalInt($key)
{
	global $conf;
	// return $conf->global->$key ?? 0;
	return (int) (empty($conf->global->$key) ? 0 : $conf->global->$key);
}

/**
 * Return a DoliDB instance (database handler).
 *
 * @param   string	$type		Type of database (mysql, pgsql...)
 * @param	string	$host		Address of database server
 * @param	string	$user		Authorized username
 * @param	string	$pass		Password
 * @param	string	$name		Name of database
 * @param	int		$port		Port of database server
 * @return	DoliDB				A DoliDB instance
 */
function getDoliDBInstance($type, $host, $user, $pass, $name, $port)
{
	require_once DOL_DOCUMENT_ROOT."/core/db/".$type.'.class.php';

	$class = 'DoliDB'.ucfirst($type);
	$dolidb = new $class($type, $host, $user, $pass, $name, $port);
	return $dolidb;
}

/**
 * 	Get list of entity id to use.
 *
 * 	@param	string	$element		Current element
 *									'societe', 'socpeople', 'actioncomm', 'agenda', 'resource',
 *									'product', 'productprice', 'stock', 'bom', 'mo',
 *									'propal', 'supplier_proposal', 'invoice', 'supplier_invoice', 'payment_various',
 *									'categorie', 'bank_account', 'bank_account', 'adherent', 'user',
 *									'commande', 'supplier_order', 'expedition', 'intervention', 'survey',
 *									'contract', 'tax', 'expensereport', 'holiday', 'multicurrency', 'project',
 *									'email_template', 'event', 'donation'
 *									'c_paiement', 'c_payment_term', ...
 * 	@param	int		$shared			0=Return id of current entity only,
 * 									1=Return id of current entity + shared entities (default)
 *  @param	object	$currentobject	Current object if needed
 * 	@return	mixed					Entity id(s) to use ( eg. entity IN ('.getEntity(elementname).')' )
 */
function getEntity($element, $shared = 1, $currentobject = null)
{
	global $conf, $mc;

	// fix different element names (France to English)
	switch ($element) {
		case 'contrat':
			$element = 'contract';
			break; // "/contrat/class/contrat.class.php"
		case 'order_supplier':
			$element = 'supplier_order';
			break; // "/fourn/class/fournisseur.commande.class.php"
	}

	if (is_object($mc)) {
		return $mc->getEntity($element, $shared, $currentobject);
	} else {
		$out = '';
		$addzero = array('user', 'usergroup', 'c_email_templates', 'email_template', 'default_values');
		if (in_array($element, $addzero)) {
			$out .= '0,';
		}
		$out .= ((int) $conf->entity);
		return $out;
	}
}

/**
 * 	Set entity id to use when to create an object
 *
 * 	@param	object	$currentobject	Current object
 * 	@return	mixed					Entity id to use ( eg. entity = '.setEntity($object) )
 */
function setEntity($currentobject)
{
	global $conf, $mc;

	if (is_object($mc) && method_exists($mc, 'setEntity')) {
		return $mc->setEntity($currentobject);
	} else {
		return ((is_object($currentobject) && $currentobject->id > 0 && $currentobject->entity > 0) ? $currentobject->entity : $conf->entity);
	}
}

/**
 * 	Return if string has a name dedicated to store a secret
 *
 * 	@param	string	$keyname	Name of key to test
 * 	@return	boolean				True if key is used to store a secret
 */
function isASecretKey($keyname)
{
	return preg_match('/(_pass|password|_pw|_key|securekey|serverkey|secret\d?|p12key|exportkey|_PW_[a-z]+|token)$/i', $keyname);
}

/**
 * Return information about user browser
 *
 * Returns array with the following format:
 * array(
 *  'browsername' => Browser name (firefox|chrome|iceweasel|epiphany|safari|opera|ie|unknown)
 *  'browserversion' => Browser version. Empty if unknown
 *  'browseros' => Set with mobile OS (android|blackberry|ios|palm|symbian|webos|maemo|windows|unknown)
 *  'layout' => (tablet|phone|classic)
 *  'phone' => empty if not mobile, (android|blackberry|ios|palm|unknown) if mobile
 *  'tablet' => true/false
 * )
 *
 * @param string $user_agent Content of $_SERVER["HTTP_USER_AGENT"] variable
 * @return	array Check function documentation
 */
function getBrowserInfo($user_agent)
{
	include_once DOL_DOCUMENT_ROOT.'/includes/mobiledetect/mobiledetectlib/Mobile_Detect.php';

	$name = 'unknown';
	$version = '';
	$os = 'unknown';
	$phone = '';

	$user_agent = substr($user_agent, 0, 512);	// Avoid to process too large user agent

	$detectmobile = new Mobile_Detect(null, $user_agent);
	$tablet = $detectmobile->isTablet();

	if ($detectmobile->isMobile()) {
		$phone = 'unknown';

		// If phone/smartphone, we set phone os name.
		if ($detectmobile->is('AndroidOS')) {
			$os = $phone = 'android';
		} elseif ($detectmobile->is('BlackBerryOS')) {
			$os = $phone = 'blackberry';
		} elseif ($detectmobile->is('iOS')) {
			$os = 'ios';
			$phone = 'iphone';
		} elseif ($detectmobile->is('PalmOS')) {
			$os = $phone = 'palm';
		} elseif ($detectmobile->is('SymbianOS')) {
			$os = 'symbian';
		} elseif ($detectmobile->is('webOS')) {
			$os = 'webos';
		} elseif ($detectmobile->is('MaemoOS')) {
			$os = 'maemo';
		} elseif ($detectmobile->is('WindowsMobileOS') || $detectmobile->is('WindowsPhoneOS')) {
			$os = 'windows';
		}
	}

	// OS
	if (preg_match('/linux/i', $user_agent)) {
		$os = 'linux';
	} elseif (preg_match('/macintosh/i', $user_agent)) {
		$os = 'macintosh';
	} elseif (preg_match('/windows/i', $user_agent)) {
		$os = 'windows';
	}

	// Name
	$reg = array();
	if (preg_match('/firefox(\/|\s)([\d\.]*)/i', $user_agent, $reg)) {
		$name = 'firefox';
		$version = $reg[2];
	} elseif (preg_match('/edge(\/|\s)([\d\.]*)/i', $user_agent, $reg)) {
		$name = 'edge';
		$version = $reg[2];
	} elseif (preg_match('/chrome(\/|\s)([\d\.]+)/i', $user_agent, $reg)) {
		$name = 'chrome';
		$version = $reg[2];
	} elseif (preg_match('/chrome/i', $user_agent, $reg)) {
		// we can have 'chrome (Mozilla...) chrome x.y' in one string
		$name = 'chrome';
	} elseif (preg_match('/iceweasel/i', $user_agent)) {
		$name = 'iceweasel';
	} elseif (preg_match('/epiphany/i', $user_agent)) {
		$name = 'epiphany';
	} elseif (preg_match('/safari(\/|\s)([\d\.]*)/i', $user_agent, $reg)) {
		$name = 'safari';
		$version = $reg[2];
	} elseif (preg_match('/opera(\/|\s)([\d\.]*)/i', $user_agent, $reg)) {
		// Safari is often present in string for mobile but its not.
		$name = 'opera';
		$version = $reg[2];
	} elseif (preg_match('/(MSIE\s([0-9]+\.[0-9]))|.*(Trident\/[0-9]+.[0-9];.*rv:([0-9]+\.[0-9]+))/i', $user_agent, $reg)) {
		$name = 'ie';
		$version = end($reg);
	} elseif (preg_match('/(Windows NT\s([0-9]+\.[0-9])).*(Trident\/[0-9]+.[0-9];.*rv:([0-9]+\.[0-9]+))/i', $user_agent, $reg)) {
		// MS products at end
		$name = 'ie';
		$version = end($reg);
	} elseif (preg_match('/l(i|y)n(x|ks)(\(|\/|\s)*([\d\.]+)/i', $user_agent, $reg)) {
		// MS products at end
		$name = 'lynxlinks';
		$version = $reg[4];
	}

	if ($tablet) {
		$layout = 'tablet';
	} elseif ($phone) {
		$layout = 'phone';
	} else {
		$layout = 'classic';
	}

	return array(
		'browsername' => $name,
		'browserversion' => $version,
		'browseros' => $os,
		'layout' => $layout,
		'phone' => $phone,
		'tablet' => $tablet
	);
}

/**
 *  Function called at end of web php process
 *
 *  @return	void
 */
function dol_shutdown()
{
	global $conf, $user, $langs, $db;
	$disconnectdone = false;
	$depth = 0;
	if (is_object($db) && !empty($db->connected)) {
		$depth = $db->transaction_opened;
		$disconnectdone = $db->close();
	}
	dol_syslog("--- End access to ".$_SERVER["PHP_SELF"].(($disconnectdone && $depth) ? ' (Warn: db disconnection forced, transaction depth was '.$depth.')' : ''), (($disconnectdone && $depth) ?LOG_WARNING:LOG_INFO));
}

/**
 * Return true if we are in a context of submitting the parameter $paramname from a POST of a form.
 *
 * @param 	string	$paramname		Name or parameter to test
 * @return 	boolean					True if we have just submit a POST or GET request with the parameter provided (even if param is empty)
 */
function GETPOSTISSET($paramname)
{
	$isset = false;

	$relativepathstring = $_SERVER["PHP_SELF"];
	// Clean $relativepathstring
	if (constant('DOL_URL_ROOT')) {
		$relativepathstring = preg_replace('/^'.preg_quote(constant('DOL_URL_ROOT'), '/').'/', '', $relativepathstring);
	}
	$relativepathstring = preg_replace('/^\//', '', $relativepathstring);
	$relativepathstring = preg_replace('/^custom\//', '', $relativepathstring);
	//var_dump($relativepathstring);
	//var_dump($user->default_values);

	// Code for search criteria persistence.
	// Retrieve values if restore_lastsearch_values
	if (!empty($_GET['restore_lastsearch_values'])) {        // Use $_GET here and not GETPOST
		if (!empty($_SESSION['lastsearch_values_'.$relativepathstring])) {	// If there is saved values
			$tmp = json_decode($_SESSION['lastsearch_values_'.$relativepathstring], true);
			if (is_array($tmp)) {
				foreach ($tmp as $key => $val) {
					if ($key == $paramname) {	// We are on the requested parameter
						$isset = true;
						break;
					}
				}
			}
		}
		// If there is saved contextpage, page or limit
		if ($paramname == 'contextpage' && !empty($_SESSION['lastsearch_contextpage_'.$relativepathstring])) {
			$isset = true;
		} elseif ($paramname == 'page' && !empty($_SESSION['lastsearch_page_'.$relativepathstring])) {
			$isset = true;
		} elseif ($paramname == 'limit' && !empty($_SESSION['lastsearch_limit_'.$relativepathstring])) {
			$isset = true;
		}
	} else {
		$isset = (isset($_POST[$paramname]) || isset($_GET[$paramname])); // We must keep $_POST and $_GET here
	}

	return $isset;
}

/**
 *  Return value of a param into GET or POST supervariable.
 *  Use the property $user->default_values[path]['createform'] and/or $user->default_values[path]['filters'] and/or $user->default_values[path]['sortorder']
 *  Note: The property $user->default_values is loaded by main.php when loading the user.
 *
 *  @param  string  $paramname   Name of parameter to found
 *  @param  string  $check	     Type of check
 *                               ''=no check (deprecated)
 *                               'none'=no check (only for param that should have very rich content)
 *                               'array', 'array:restricthtml' or 'array:aZ09' to check it's an array
 *                               'int'=check it's numeric (integer or float)
 *                               'intcomma'=check it's integer+comma ('1,2,3,4...')
 *                               'alpha'=Same than alphanohtml since v13
 *                               'alphawithlgt'=alpha with lgt
 *                               'alphanohtml'=check there is no html content and no " and no ../
 *                               'aZ'=check it's a-z only
 *                               'aZ09'=check it's simple alpha string (recommended for keys)
 *                               'san_alpha'=Use filter_var with FILTER_SANITIZE_STRING (do not use this for free text string)
 *                               'nohtml'=check there is no html content and no " and no ../
 *                               'restricthtml'=check html content is restricted to some tags only
 *                               'custom'= custom filter specify $filter and $options)
 *  @param	int		$method	     Type of method (0 = get then post, 1 = only get, 2 = only post, 3 = post then get)
 *  @param  int     $filter      Filter to apply when $check is set to 'custom'. (See http://php.net/manual/en/filter.filters.php for détails)
 *  @param  mixed   $options     Options to pass to filter_var when $check is set to 'custom'
 *  @param	string	$noreplace	 Force disable of replacement of __xxx__ strings.
 *  @return string|array         Value found (string or array), or '' if check fails
 */
function GETPOST($paramname, $check = 'alphanohtml', $method = 0, $filter = null, $options = null, $noreplace = 0)
{
	global $mysoc, $user, $conf;

	if (empty($paramname)) {
		return 'BadFirstParameterForGETPOST';
	}
	if (empty($check)) {
		dol_syslog("Deprecated use of GETPOST, called with 1st param = ".$paramname." and 2nd param is '', when calling page ".$_SERVER["PHP_SELF"], LOG_WARNING);
		// Enable this line to know who call the GETPOST with '' $check parameter.
		//var_dump(debug_backtrace()[0]);
	}

	if (empty($method)) {
		$out = isset($_GET[$paramname]) ? $_GET[$paramname] : (isset($_POST[$paramname]) ? $_POST[$paramname] : '');
	} elseif ($method == 1) {
		$out = isset($_GET[$paramname]) ? $_GET[$paramname] : '';
	} elseif ($method == 2) {
		$out = isset($_POST[$paramname]) ? $_POST[$paramname] : '';
	} elseif ($method == 3) {
		$out = isset($_POST[$paramname]) ? $_POST[$paramname] : (isset($_GET[$paramname]) ? $_GET[$paramname] : '');
	} else {
		return 'BadThirdParameterForGETPOST';
	}

	if (empty($method) || $method == 3 || $method == 4) {
		$relativepathstring = $_SERVER["PHP_SELF"];
		// Clean $relativepathstring
		if (constant('DOL_URL_ROOT')) {
			$relativepathstring = preg_replace('/^'.preg_quote(constant('DOL_URL_ROOT'), '/').'/', '', $relativepathstring);
		}
		$relativepathstring = preg_replace('/^\//', '', $relativepathstring);
		$relativepathstring = preg_replace('/^custom\//', '', $relativepathstring);
		//var_dump($relativepathstring);
		//var_dump($user->default_values);

		// Code for search criteria persistence.
		// Retrieve values if restore_lastsearch_values
		if (!empty($_GET['restore_lastsearch_values'])) {        // Use $_GET here and not GETPOST
			if (!empty($_SESSION['lastsearch_values_'.$relativepathstring])) {	// If there is saved values
				$tmp = json_decode($_SESSION['lastsearch_values_'.$relativepathstring], true);
				if (is_array($tmp)) {
					foreach ($tmp as $key => $val) {
						if ($key == $paramname) {	// We are on the requested parameter
							$out = $val;
							break;
						}
					}
				}
			}
			// If there is saved contextpage, page or limit
			if ($paramname == 'contextpage' && !empty($_SESSION['lastsearch_contextpage_'.$relativepathstring])) {
				$out = $_SESSION['lastsearch_contextpage_'.$relativepathstring];
			} elseif ($paramname == 'page' && !empty($_SESSION['lastsearch_page_'.$relativepathstring])) {
				$out = $_SESSION['lastsearch_page_'.$relativepathstring];
			} elseif ($paramname == 'limit' && !empty($_SESSION['lastsearch_limit_'.$relativepathstring])) {
				$out = $_SESSION['lastsearch_limit_'.$relativepathstring];
			}
		} elseif (!isset($_GET['sortfield'])) {
			// Else, retrieve default values if we are not doing a sort
			// If we did a click on a field to sort, we do no apply default values. Same if option MAIN_ENABLE_DEFAULT_VALUES is not set
			if (!empty($_GET['action']) && $_GET['action'] == 'create' && !isset($_GET[$paramname]) && !isset($_POST[$paramname])) {
				// Search default value from $object->field
				global $object;
				if (is_object($object) && isset($object->fields[$paramname]['default'])) {
					$out = $object->fields[$paramname]['default'];
				}
			}
			if (!empty($conf->global->MAIN_ENABLE_DEFAULT_VALUES)) {
				if (!empty($_GET['action']) && (preg_match('/^create/', $_GET['action']) || preg_match('/^presend/', $_GET['action'])) && !isset($_GET[$paramname]) && !isset($_POST[$paramname])) {
					// Now search in setup to overwrite default values
					if (!empty($user->default_values)) {		// $user->default_values defined from menu 'Setup - Default values'
						if (isset($user->default_values[$relativepathstring]['createform'])) {
							foreach ($user->default_values[$relativepathstring]['createform'] as $defkey => $defval) {
								$qualified = 0;
								if ($defkey != '_noquery_') {
									$tmpqueryarraytohave = explode('&', $defkey);
									$tmpqueryarraywehave = explode('&', dol_string_nohtmltag($_SERVER['QUERY_STRING']));
									$foundintru = 0;
									foreach ($tmpqueryarraytohave as $tmpquerytohave) {
										if (!in_array($tmpquerytohave, $tmpqueryarraywehave)) {
											$foundintru = 1;
										}
									}
									if (!$foundintru) {
										$qualified = 1;
									}
									//var_dump($defkey.'-'.$qualified);
								} else {
									$qualified = 1;
								}

								if ($qualified) {
									if (isset($user->default_values[$relativepathstring]['createform'][$defkey][$paramname])) {
										$out = $user->default_values[$relativepathstring]['createform'][$defkey][$paramname];
										break;
									}
								}
							}
						}
					}
				} elseif (!empty($paramname) && !isset($_GET[$paramname]) && !isset($_POST[$paramname])) {
					// Management of default search_filters and sort order
					if (!empty($user->default_values)) {
						// $user->default_values defined from menu 'Setup - Default values'
						//var_dump($user->default_values[$relativepathstring]);
						if ($paramname == 'sortfield' || $paramname == 'sortorder') {
							// Sorted on which fields ? ASC or DESC ?
							if (isset($user->default_values[$relativepathstring]['sortorder'])) {
								// Even if paramname is sortfield, data are stored into ['sortorder...']
								foreach ($user->default_values[$relativepathstring]['sortorder'] as $defkey => $defval) {
									$qualified = 0;
									if ($defkey != '_noquery_') {
										$tmpqueryarraytohave = explode('&', $defkey);
										$tmpqueryarraywehave = explode('&', dol_string_nohtmltag($_SERVER['QUERY_STRING']));
										$foundintru = 0;
										foreach ($tmpqueryarraytohave as $tmpquerytohave) {
											if (!in_array($tmpquerytohave, $tmpqueryarraywehave)) {
												$foundintru = 1;
											}
										}
										if (!$foundintru) {
											$qualified = 1;
										}
										//var_dump($defkey.'-'.$qualified);
									} else {
										$qualified = 1;
									}

									if ($qualified) {
										$forbidden_chars_to_replace = array(" ", "'", "/", "\\", ":", "*", "?", "\"", "<", ">", "|", "[", "]", ";", "="); // we accept _, -, . and ,
										foreach ($user->default_values[$relativepathstring]['sortorder'][$defkey] as $key => $val) {
											if ($out) {
												$out .= ', ';
											}
											if ($paramname == 'sortfield') {
												$out .= dol_string_nospecial($key, '', $forbidden_chars_to_replace);
											}
											if ($paramname == 'sortorder') {
												$out .= dol_string_nospecial($val, '', $forbidden_chars_to_replace);
											}
										}
										//break;	// No break for sortfield and sortorder so we can cumulate fields (is it realy usefull ?)
									}
								}
							}
						} elseif (isset($user->default_values[$relativepathstring]['filters'])) {
							foreach ($user->default_values[$relativepathstring]['filters'] as $defkey => $defval) {	// $defkey is a querystring like 'a=b&c=d', $defval is key of user
								$qualified = 0;
								if ($defkey != '_noquery_') {
									$tmpqueryarraytohave = explode('&', $defkey);
									$tmpqueryarraywehave = explode('&', dol_string_nohtmltag($_SERVER['QUERY_STRING']));
									$foundintru = 0;
									foreach ($tmpqueryarraytohave as $tmpquerytohave) {
										if (!in_array($tmpquerytohave, $tmpqueryarraywehave)) {
											$foundintru = 1;
										}
									}
									if (!$foundintru) {
										$qualified = 1;
									}
									//var_dump($defkey.'-'.$qualified);
								} else {
									$qualified = 1;
								}

								if ($qualified) {
									// We must keep $_POST and $_GET here
									if (isset($_POST['sall']) || isset($_POST['search_all']) || isset($_GET['sall']) || isset($_GET['search_all'])) {
										// We made a search from quick search menu, do we still use default filter ?
										if (empty($conf->global->MAIN_DISABLE_DEFAULT_FILTER_FOR_QUICK_SEARCH)) {
											$forbidden_chars_to_replace = array(" ", "'", "/", "\\", ":", "*", "?", "\"", "<", ">", "|", "[", "]", ";", "="); // we accept _, -, . and ,
											$out = dol_string_nospecial($user->default_values[$relativepathstring]['filters'][$defkey][$paramname], '', $forbidden_chars_to_replace);
										}
									} else {
										$forbidden_chars_to_replace = array(" ", "'", "/", "\\", ":", "*", "?", "\"", "<", ">", "|", "[", "]", ";", "="); // we accept _, -, . and ,
										$out = dol_string_nospecial($user->default_values[$relativepathstring]['filters'][$defkey][$paramname], '', $forbidden_chars_to_replace);
									}
									break;
								}
							}
						}
					}
				}
			}
		}
	}

	// Substitution variables for GETPOST (used to get final url with variable parameters or final default value with variable parameters)
	// Example of variables: __DAY__, __MONTH__, __YEAR__, __MYCOMPANY_COUNTRY_ID__, __USER_ID__, ...
	// We do this only if var is a GET. If it is a POST, may be we want to post the text with vars as the setup text.
	if (!is_array($out) && empty($_POST[$paramname]) && empty($noreplace)) {
		$reg = array();
		$maxloop = 20;
		$loopnb = 0; // Protection against infinite loop
		while (preg_match('/__([A-Z0-9]+_?[A-Z0-9]+)__/i', $out, $reg) && ($loopnb < $maxloop)) {    // Detect '__ABCDEF__' as key 'ABCDEF' and '__ABC_DEF__' as key 'ABC_DEF'. Detection is also correct when 2 vars are side by side.
			$loopnb++;
			$newout = '';

			if ($reg[1] == 'DAY') {
				$tmp = dol_getdate(dol_now(), true);
				$newout = $tmp['mday'];
			} elseif ($reg[1] == 'MONTH') {
				$tmp = dol_getdate(dol_now(), true);
				$newout = $tmp['mon'];
			} elseif ($reg[1] == 'YEAR') {
				$tmp = dol_getdate(dol_now(), true);
				$newout = $tmp['year'];
			} elseif ($reg[1] == 'PREVIOUS_DAY') {
				$tmp = dol_getdate(dol_now(), true);
				$tmp2 = dol_get_prev_day($tmp['mday'], $tmp['mon'], $tmp['year']);
				$newout = $tmp2['day'];
			} elseif ($reg[1] == 'PREVIOUS_MONTH') {
				$tmp = dol_getdate(dol_now(), true);
				$tmp2 = dol_get_prev_month($tmp['mon'], $tmp['year']);
				$newout = $tmp2['month'];
			} elseif ($reg[1] == 'PREVIOUS_YEAR') {
				$tmp = dol_getdate(dol_now(), true);
				$newout = ($tmp['year'] - 1);
			} elseif ($reg[1] == 'NEXT_DAY') {
				$tmp = dol_getdate(dol_now(), true);
				$tmp2 = dol_get_next_day($tmp['mday'], $tmp['mon'], $tmp['year']);
				$newout = $tmp2['day'];
			} elseif ($reg[1] == 'NEXT_MONTH') {
				$tmp = dol_getdate(dol_now(), true);
				$tmp2 = dol_get_next_month($tmp['mon'], $tmp['year']);
				$newout = $tmp2['month'];
			} elseif ($reg[1] == 'NEXT_YEAR') {
				$tmp = dol_getdate(dol_now(), true);
				$newout = ($tmp['year'] + 1);
			} elseif ($reg[1] == 'MYCOMPANY_COUNTRY_ID' || $reg[1] == 'MYCOUNTRY_ID' || $reg[1] == 'MYCOUNTRYID') {
				$newout = $mysoc->country_id;
			} elseif ($reg[1] == 'USER_ID' || $reg[1] == 'USERID') {
				$newout = $user->id;
			} elseif ($reg[1] == 'USER_SUPERVISOR_ID' || $reg[1] == 'SUPERVISOR_ID' || $reg[1] == 'SUPERVISORID') {
				$newout = $user->fk_user;
			} elseif ($reg[1] == 'ENTITY_ID' || $reg[1] == 'ENTITYID') {
				$newout = $conf->entity;
			} else {
				$newout = ''; // Key not found, we replace with empty string
			}
			//var_dump('__'.$reg[1].'__ -> '.$newout);
			$out = preg_replace('/__'.preg_quote($reg[1], '/').'__/', $newout, $out);
		}
	}

	// Check rule
	if (preg_match('/^array/', $check)) {	// If 'array' or 'array:restricthtml' or 'array:aZ09'
		if (!is_array($out) || empty($out)) {
			$out = array();
		} else {
			$tmparray = explode(':', $check);
			if (!empty($tmparray[1])) {
				$tmpcheck = $tmparray[1];
			} else {
				$tmpcheck = 'alphanohtml';
			}
			foreach ($out as $outkey => $outval) {
				$out[$outkey] = checkVal($outval, $tmpcheck, $filter, $options);
			}
		}
	} else {
		$out = checkVal($out, $check, $filter, $options);
	}

	// Sanitizing for special parameters.
	// Note: There is no reason to allow the backtopage, backtolist or backtourl parameter to contains an external URL.
	if ($paramname == 'backtopage' || $paramname == 'backtolist' || $paramname == 'backtourl') {
		$out = str_replace('\\', '/', $out);					// Can be before the loop because only 1 char is replaced. No risk to get it after other replacements.
		$out = str_replace(array(':', ';', '@'), '', $out);		// Can be before the loop because only 1 char is replaced. No risk to get it after other replacements.
		do {
			$oldstringtoclean = $out;
			$out = str_ireplace(array('javascript', 'vbscript', '&colon', '&#'), '', $out);
		} while ($oldstringtoclean != $out);

		$out = preg_replace(array('/^[a-z]*\/\/+/i'), '', $out);	// We remove schema*// to remove external URL
	}

	// Code for search criteria persistence.
	// Save data into session if key start with 'search_' or is 'smonth', 'syear', 'month', 'year'
	if (empty($method) || $method == 3 || $method == 4) {
		if (preg_match('/^search_/', $paramname) || in_array($paramname, array('sortorder', 'sortfield'))) {
			//var_dump($paramname.' - '.$out.' '.$user->default_values[$relativepathstring]['filters'][$paramname]);

			// We save search key only if $out not empty that means:
			// - posted value not empty, or
			// - if posted value is empty and a default value exists that is not empty (it means we did a filter to an empty value when default was not).

			if ($out != '') {		// $out = '0' or 'abc', it is a search criteria to keep
				$user->lastsearch_values_tmp[$relativepathstring][$paramname] = $out;
			}
		}
	}

	return $out;
}

/**
 *  Return value of a param into GET or POST supervariable.
 *  Use the property $user->default_values[path]['creatform'] and/or $user->default_values[path]['filters'] and/or $user->default_values[path]['sortorder']
 *  Note: The property $user->default_values is loaded by main.php when loading the user.
 *
 *  @param  string  $paramname   Name of parameter to found
 *  @param	int		$method	     Type of method (0 = get then post, 1 = only get, 2 = only post, 3 = post then get)
 *  @param  int     $filter      Filter to apply when $check is set to 'custom'. (See http://php.net/manual/en/filter.filters.php for détails)
 *  @param  mixed   $options     Options to pass to filter_var when $check is set to 'custom'
 *  @param	string	$noreplace   Force disable of replacement of __xxx__ strings.
 *  @return int                  Value found (int)
 */
function GETPOSTINT($paramname, $method = 0, $filter = null, $options = null, $noreplace = 0)
{
	return (int) GETPOST($paramname, 'int', $method, $filter, $options, $noreplace);
}

/**
 *  Return a value after checking on a rule. A sanitization may also have been done.
 *
 *  @param  string  $out	     Value to check/clear.
 *  @param  string  $check	     Type of check/sanitizing
 *  @param  int     $filter      Filter to apply when $check is set to 'custom'. (See http://php.net/manual/en/filter.filters.php for détails)
 *  @param  mixed   $options     Options to pass to filter_var when $check is set to 'custom'
 *  @return string|array         Value sanitized (string or array). It may be '' if format check fails.
 */
function checkVal($out = '', $check = 'alphanohtml', $filter = null, $options = null)
{
	global $conf;

	// Check is done after replacement
	switch ($check) {
		case 'none':
			break;
		case 'int':    // Check param is a numeric value (integer but also float or hexadecimal)
			if (!is_numeric($out)) {
				$out = '';
			}
			break;
		case 'intcomma':
			if (preg_match('/[^0-9,-]+/i', $out)) {
				$out = '';
			}
			break;
		case 'san_alpha':
			$out = filter_var($out, FILTER_SANITIZE_STRING);
			break;
		case 'email':
			$out = filter_var($out, FILTER_SANITIZE_EMAIL);
			break;
		case 'aZ':
			if (!is_array($out)) {
				$out = trim($out);
				if (preg_match('/[^a-z]+/i', $out)) {
					$out = '';
				}
			}
			break;
		case 'aZ09':
			if (!is_array($out)) {
				$out = trim($out);
				if (preg_match('/[^a-z0-9_\-\.]+/i', $out)) {
					$out = '';
				}
			}
			break;
		case 'aZ09comma':		// great to sanitize sortfield or sortorder params that can be t.abc,t.def_gh
			if (!is_array($out)) {
				$out = trim($out);
				if (preg_match('/[^a-z0-9_\-\.,]+/i', $out)) {
					$out = '';
				}
			}
			break;
		case 'nohtml':		// No html
			$out = dol_string_nohtmltag($out, 0);
			break;
		case 'alpha':		// No html and no ../ and "
		case 'alphanohtml':	// Recommended for most scalar parameters and search parameters
			if (!is_array($out)) {
				$out = trim($out);
				do {
					$oldstringtoclean = $out;
					// Remove html tags
					$out = dol_string_nohtmltag($out, 0);
					// Remove also other dangerous string sequences
					// '"' is dangerous because param in url can close the href= or src= and add javascript functions.
					// '../' is dangerous because it allows dir transversals
					// Note &#38, '&#0000038', '&#x26'... is a simple char like '&' alone but there is no reason to accept such way to encode input data.
					$out = str_ireplace(array('&#38', '&#0000038', '&#x26', '&quot', '&#34', '&#0000034', '&#x22', '"', '&#47', '&#0000047', '&#x2F', '../'), '', $out);
				} while ($oldstringtoclean != $out);
				// keep lines feed
			}
			break;
		case 'alphawithlgt':		// No " and no ../ but we keep balanced < > tags with no special chars inside. Can be used for email string like "Name <email>"
			if (!is_array($out)) {
				$out = trim($out);
				do {
					$oldstringtoclean = $out;
					// Remove html tags
					$out = dol_html_entity_decode($out, ENT_COMPAT | ENT_HTML5, 'UTF-8');
					// '"' is dangerous because param in url can close the href= or src= and add javascript functions.
					// '../' is dangerous because it allows dir transversals
					// Note &#38, '&#0000038', '&#x26'... is a simple char like '&' alone but there is no reason to accept such way to encode input data.
					$out = str_ireplace(array('&#38', '&#0000038', '&#x26', '&quot', '&#34', '&#0000034', '&#x22', '"', '&#47', '&#0000047', '&#x2F', '../'), '', $out);
				} while ($oldstringtoclean != $out);
			}
			break;
		case 'restricthtml':		// Recommended for most html textarea
		case 'restricthtmlallowunvalid':
			do {
				$oldstringtoclean = $out;

				if (!empty($out) && !empty($conf->global->MAIN_RESTRICTHTML_ONLY_VALID_HTML) && $check != 'restricthtmlallowunvalid') {
					try {
						$dom = new DOMDocument;
						// Add a trick to solve pb with text without parent tag
						// like '<h1>Foo</h1><p>bar</p>' that ends up with '<h1>Foo<p>bar</p></h1>'
						// like 'abc' that ends up with '<p>abc</p>'
						$out = '<div class="tricktoremove">'.$out.'</div>';

						$dom->loadHTML($out, LIBXML_ERR_NONE|LIBXML_HTML_NOIMPLIED|LIBXML_HTML_NODEFDTD|LIBXML_NONET|LIBXML_NOWARNING|LIBXML_NOXMLDECL);
						$out = trim($dom->saveHTML());

						// Remove the trick added to solve pb with text without parent tag
						$out = preg_replace('/^<div class="tricktoremove">/', '', $out);
						$out = preg_replace('/<\/div>$/', '', $out);
					} catch (Exception $e) {
						//print $e->getMessage();
						return 'InvalidHTMLString';
					}
				}

<<<<<<< HEAD
				// Ckeditor use the numeric entitic for apostrophe so we force it to text entity (all other special chars are correctly
				// encoded using text entities). This is a fix for CKeditor (CKeditor still encode in HTML4 instead of HTML5).
=======
				// Ckeditor use the numeric entitic for apostrophe so we force it to text entity (all other special chars are
				// encoded using text entities) so we can then exclude all numeric entities.
>>>>>>> e6fa070c
				$out = preg_replace('/&#39;/i', '&apos;', $out);

				// We replace chars from a/A to z/Z encoded with numeric HTML entities with the real char so we won't loose the chars at the next step (preg_replace).
				// No need to use a loop here, this step is not to sanitize (this is done at next step, this is to try to save chars, even if they are
				// using a non coventionnel way to be encoded, to not have them sanitized just after)
				$out = preg_replace_callback('/&#(x?[0-9][0-9a-f]+;?)/i', 'realCharForNumericEntities', $out);

				// Now we remove all remaining HTML entities starting with a number. We don't want such entities.
				$out = preg_replace('/&#x?[0-9]+/i', '', $out);	// For example if we have j&#x61vascript with an entities without the ; to hide the 'a' of 'javascript'.

				$out = dol_string_onlythesehtmltags($out, 0, 1, 1);

				// We should also exclude non expected attributes
				if (!empty($conf->global->MAIN_RESTRICTHTML_REMOVE_ALSO_BAD_ATTRIBUTES)) {
					// Warning, the function may add a LF so we are forced to trim to compare with old $out without having always a difference and an infinit loop.
					$out = trim(dol_string_onlythesehtmlattributes($out));
				}

				// Restore entity &apos; into &#39; (restricthtml is for html content so we can use html entity)
				$out = preg_replace('/&apos;/i', "&#39;", $out);
			} while ($oldstringtoclean != $out);
			break;
		case 'custom':
			if (empty($filter)) {
				return 'BadFourthParameterForGETPOST';
			}
			$out = filter_var($out, $filter, $options);
			break;
	}

	return $out;
}


if (!function_exists('dol_getprefix')) {
	/**
	 *  Return a prefix to use for this Dolibarr instance, for session/cookie names or email id.
	 *  The prefix is unique for instance and avoid conflict between multi-instances, even when having two instances with same root dir
	 *  or two instances in same virtual servers.
	 *
	 *  @param  string  $mode                   '' (prefix for session name) or 'email' (prefix for email id)
	 *  @return	string                          A calculated prefix
	 */
	function dol_getprefix($mode = '')
	{
		// If prefix is for email (we need to have $conf alreayd loaded for this case)
		if ($mode == 'email') {
			global $conf;

			if (!empty($conf->global->MAIL_PREFIX_FOR_EMAIL_ID)) {	// If MAIL_PREFIX_FOR_EMAIL_ID is set (a value initialized with a random value is recommended)
				if ($conf->global->MAIL_PREFIX_FOR_EMAIL_ID != 'SERVER_NAME') {
					return $conf->global->MAIL_PREFIX_FOR_EMAIL_ID;
				} elseif (isset($_SERVER["SERVER_NAME"])) {
					return $_SERVER["SERVER_NAME"];
				}
			}

			// The recommended value (may be not defined for old versions)
			if (!empty($conf->file->instance_unique_id)) {
				return $conf->file->instance_unique_id;
			}

			// For backward compatibility
			return dol_hash(DOL_DOCUMENT_ROOT.DOL_URL_ROOT, '3');
		}

		// If prefix is for session (no need to have $conf loaded)
		global $dolibarr_main_instance_unique_id, $dolibarr_main_cookie_cryptkey;	// This is loaded by filefunc.inc.php
		$tmp_instance_unique_id = empty($dolibarr_main_instance_unique_id) ? (empty($dolibarr_main_cookie_cryptkey) ? '' : $dolibarr_main_cookie_cryptkey) : $dolibarr_main_instance_unique_id; // Unique id of instance

		// The recommended value (may be not defined for old versions)
		if (!empty($tmp_instance_unique_id)) {
			return $tmp_instance_unique_id;
		}

		// For backward compatibility
		if (isset($_SERVER["SERVER_NAME"]) && isset($_SERVER["DOCUMENT_ROOT"])) {
			return dol_hash($_SERVER["SERVER_NAME"].$_SERVER["DOCUMENT_ROOT"].DOL_DOCUMENT_ROOT.DOL_URL_ROOT, '3');
		}

		return dol_hash(DOL_DOCUMENT_ROOT.DOL_URL_ROOT, '3');
	}
}

/**
 *	Make an include_once using default root and alternate root if it fails.
 *  To link to a core file, use include(DOL_DOCUMENT_ROOT.'/pathtofile')
 *  To link to a module file from a module file, use include './mymodulefile';
 *  To link to a module file from a core file, then this function can be used (call by hook / trigger / speciales pages)
 *
 * 	@param	string	$relpath	Relative path to file (Ie: mydir/myfile, ../myfile, ...)
 * 	@param	string	$classname	Class name (deprecated)
 *  @return bool                True if load is a success, False if it fails
 */
function dol_include_once($relpath, $classname = '')
{
	global $conf, $langs, $user, $mysoc; // Do not remove this. They must be defined for files we include. Other globals var must be retrieved with $GLOBALS['var']

	$fullpath = dol_buildpath($relpath);

	if (!file_exists($fullpath)) {
		dol_syslog('functions::dol_include_once Tried to load unexisting file: '.$relpath, LOG_WARNING);
		return false;
	}

	if (!empty($classname) && !class_exists($classname)) {
		return include $fullpath;
	} else {
		return include_once $fullpath;
	}
}


/**
 *	Return path of url or filesystem. Can check into alternate dir or alternate dir + main dir depending on value of $returnemptyifnotfound.
 *
 * 	@param	string	$path						Relative path to file (if mode=0) or relative url (if mode=1). Ie: mydir/myfile, ../myfile
 *  @param	int		$type						0=Used for a Filesystem path, 1=Used for an URL path (output relative), 2=Used for an URL path (output full path using same host that current url), 3=Used for an URL path (output full path using host defined into $dolibarr_main_url_root of conf file)
 *  @param	int		$returnemptyifnotfound		0:If $type==0 and if file was not found into alternate dir, return default path into main dir (no test on it)
 *  											1:If $type==0 and if file was not found into alternate dir, return empty string
 *  											2:If $type==0 and if file was not found into alternate dir, test into main dir, return default path if found, empty string if not found
 *  @return string								Full filesystem path (if path=0) or '' if file not found, Full url path (if mode=1)
 */
function dol_buildpath($path, $type = 0, $returnemptyifnotfound = 0)
{
	global $conf;

	$path = preg_replace('/^\//', '', $path);

	if (empty($type)) {	// For a filesystem path
		$res = DOL_DOCUMENT_ROOT.'/'.$path; // Standard default path
		if (is_array($conf->file->dol_document_root)) {
			foreach ($conf->file->dol_document_root as $key => $dirroot) {	// ex: array("main"=>"/home/main/htdocs", "alt0"=>"/home/dirmod/htdocs", ...)
				if ($key == 'main') {
					continue;
				}
				if (file_exists($dirroot.'/'.$path)) {
					$res = $dirroot.'/'.$path;
					return $res;
				}
			}
		}
		if ($returnemptyifnotfound) {
			// Not found into alternate dir
			if ($returnemptyifnotfound == 1 || !file_exists($res)) {
				return '';
			}
		}
	} else {
		// For an url path
		// We try to get local path of file on filesystem from url
		// Note that trying to know if a file on disk exist by forging path on disk from url
		// works only for some web server and some setup. This is bugged when
		// using proxy, rewriting, virtual path, etc...
		$res = '';
		if ($type == 1) {
			$res = DOL_URL_ROOT.'/'.$path; // Standard value
		}
		if ($type == 2) {
			$res = DOL_MAIN_URL_ROOT.'/'.$path; // Standard value
		}
		if ($type == 3) {
			$res = DOL_URL_ROOT.'/'.$path;
		}

		foreach ($conf->file->dol_document_root as $key => $dirroot) {	// ex: array(["main"]=>"/home/main/htdocs", ["alt0"]=>"/home/dirmod/htdocs", ...)
			if ($key == 'main') {
				if ($type == 3) {
					global $dolibarr_main_url_root;

					// Define $urlwithroot
					$urlwithouturlroot = preg_replace('/'.preg_quote(DOL_URL_ROOT, '/').'$/i', '', trim($dolibarr_main_url_root));
					$urlwithroot = $urlwithouturlroot.DOL_URL_ROOT; // This is to use external domain name found into config file
					//$urlwithroot=DOL_MAIN_URL_ROOT;					// This is to use same domain name than current

					$res = (preg_match('/^http/i', $conf->file->dol_url_root[$key]) ? '' : $urlwithroot).'/'.$path; // Test on start with http is for old conf syntax
				}
				continue;
			}
			preg_match('/^([^\?]+(\.css\.php|\.css|\.js\.php|\.js|\.png|\.jpg|\.php)?)/i', $path, $regs); // Take part before '?'
			if (!empty($regs[1])) {
				//print $key.'-'.$dirroot.'/'.$path.'-'.$conf->file->dol_url_root[$type].'<br>'."\n";
				if (file_exists($dirroot.'/'.$regs[1])) {
					if ($type == 1) {
						$res = (preg_match('/^http/i', $conf->file->dol_url_root[$key]) ? '' : DOL_URL_ROOT).$conf->file->dol_url_root[$key].'/'.$path;
					}
					if ($type == 2) {
						$res = (preg_match('/^http/i', $conf->file->dol_url_root[$key]) ? '' : DOL_MAIN_URL_ROOT).$conf->file->dol_url_root[$key].'/'.$path;
					}
					if ($type == 3) {
						global $dolibarr_main_url_root;

						// Define $urlwithroot
						$urlwithouturlroot = preg_replace('/'.preg_quote(DOL_URL_ROOT, '/').'$/i', '', trim($dolibarr_main_url_root));
						$urlwithroot = $urlwithouturlroot.DOL_URL_ROOT; // This is to use external domain name found into config file
						//$urlwithroot=DOL_MAIN_URL_ROOT;					// This is to use same domain name than current

						$res = (preg_match('/^http/i', $conf->file->dol_url_root[$key]) ? '' : $urlwithroot).$conf->file->dol_url_root[$key].'/'.$path; // Test on start with http is for old conf syntax
					}
					break;
				}
			}
		}
	}

	return $res;
}

/**
 *	Create a clone of instance of object (new instance with same value for properties)
 *  With native = 0: Property that are reference are also new object (full isolation clone). This means $this->db of new object is not valid.
 *  With native = 1: Use PHP clone. Property that are reference are same pointer. This means $this->db of new object is still valid but point to same this->db than original object.
 *
 * 	@param	object	$object		Object to clone
 *  @param	int		$native		0=Full isolation method, 1=Native PHP method
 *	@return object				Clone object
 *  @see https://php.net/manual/language.oop5.cloning.php
 */
function dol_clone($object, $native = 0)
{
	if (empty($native)) {
		$myclone = unserialize(serialize($object));	// serialize then unserialize is hack to be sure to have a new object for all fields
	} else {
		$myclone = clone $object; // PHP clone is a shallow copy only, not a real clone, so properties of references will keep the reference (refering to the same target/variable)
	}

	return $myclone;
}

/**
 *	Optimize a size for some browsers (phone, smarphone, ...)
 *
 * 	@param	int		$size		Size we want
 * 	@param	string	$type		Type of optimizing:
 * 								'' = function used to define a size for truncation
 * 								'width' = function is used to define a width
 *	@return int					New size after optimizing
 */
function dol_size($size, $type = '')
{
	global $conf;
	if (empty($conf->dol_optimize_smallscreen)) {
		return $size;
	}
	if ($type == 'width' && $size > 250) {
		return 250;
	} else {
		return 10;
	}
}


/**
 *	Clean a string to use it as a file name.
 *  Replace also '--' and ' -' strings, they are used for parameters separation.
 *
 *	@param	string	$str            String to clean
 * 	@param	string	$newstr			String to replace bad chars with.
 *  @param	int	    $unaccent		1=Remove also accent (default), 0 do not remove them
 *	@return string          		String cleaned (a-zA-Z_)
 *
 * 	@see        	dol_string_nospecial(), dol_string_unaccent(), dol_sanitizePathName()
 */
function dol_sanitizeFileName($str, $newstr = '_', $unaccent = 1)
{
	// List of special chars for filenames in windows are defined on page https://docs.microsoft.com/en-us/windows/win32/fileio/naming-a-file
	// Char '>' '<' '|' '$' and ';' are special chars for shells.
	// Char '/' and '\' are file delimiters.
	// -- car can be used into filename to inject special paramaters like --use-compress-program to make command with file as parameter making remote execution of command
	$filesystem_forbidden_chars = array('<', '>', '/', '\\', '?', '*', '|', '"', ':', '°', '$', ';');
	$tmp = dol_string_nospecial($unaccent ? dol_string_unaccent($str) : $str, $newstr, $filesystem_forbidden_chars);
	$tmp = preg_replace('/\-\-+/', '_', $tmp);
	$tmp = preg_replace('/\s+\-/', ' _', $tmp);
	return $tmp;
}

/**
 *	Clean a string to use it as a path name.
 *  Replace also '--' and ' -' strings, they are used for parameters separation.
 *
 *	@param	string	$str            String to clean
 * 	@param	string	$newstr			String to replace bad chars with
 *  @param	int	    $unaccent		1=Remove also accent (default), 0 do not remove them
 *	@return string          		String cleaned (a-zA-Z_)
 *
 * 	@see        	dol_string_nospecial(), dol_string_unaccent(), dol_sanitizeFileName()
 */
function dol_sanitizePathName($str, $newstr = '_', $unaccent = 1)
{
	$filesystem_forbidden_chars = array('<', '>', '?', '*', '|', '"', '°');
	$tmp = dol_string_nospecial($unaccent ? dol_string_unaccent($str) : $str, $newstr, $filesystem_forbidden_chars);
	$tmp = preg_replace('/\-\-+/', '_', $tmp);
	$tmp = preg_replace('/\s+\-/', ' _', $tmp);
	return $tmp;
}

/**
 *  Clean a string to use it as an URL (into a href or src attribute)
 *
 *  @param      string		$stringtoclean		String to clean
 *  @param		int			$type				0=Accept all Url, 1=Clean external Url (keep only relative Url)
 *  @return     string     		 				Escaped string.
 */
function dol_sanitizeUrl($stringtoclean, $type = 1)
{
	// We clean string because some hacks try to obfuscate evil strings by inserting non printable chars. Example: 'java(ascci09)scr(ascii00)ipt' is processed like 'javascript' (whatever is place of evil ascii char)
	// We should use dol_string_nounprintableascii but function may not be yet loaded/available
	$stringtoclean = preg_replace('/[\x00-\x1F\x7F]/u', '', $stringtoclean); // /u operator makes UTF8 valid characters being ignored so are not included into the replace
	// We clean html comments because some hacks try to obfuscate evil strings by inserting HTML comments. Example: on<!-- -->error=alert(1)
	$stringtoclean = preg_replace('/<!--[^>]*-->/', '', $stringtoclean);

	$stringtoclean = str_replace('\\', '/', $stringtoclean);
	if ($type == 1) {
		// removing : should disable links to external url like http:aaa)
		// removing ';' should disable "named" html entities encode into an url (we should not have this into an url)
		$stringtoclean = str_replace(array(':', ';', '@'), '', $stringtoclean);
	}

	do {
		$oldstringtoclean = $stringtoclean;
		// removing '&colon' should disable links to external url like http:aaa)
		// removing '&#' should disable "numeric" html entities encode into an url (we should not have this into an url)
		$stringtoclean = str_ireplace(array('javascript', 'vbscript', '&colon', '&#'), '', $stringtoclean);
	} while ($oldstringtoclean != $stringtoclean);

	if ($type == 1) {
		// removing '//' should disable links to external url like //aaa or http//)
		$stringtoclean = preg_replace(array('/^[a-z]*\/\/+/i'), '', $stringtoclean);
	}

	return $stringtoclean;
}

/**
 *	Clean a string from all accent characters to be used as ref, login or by dol_sanitizeFileName
 *
 *	@param	string	$str			String to clean
 *	@return string   	       		Cleaned string
 *
 * 	@see    		dol_sanitizeFilename(), dol_string_nospecial()
 */
function dol_string_unaccent($str)
{
	if (utf8_check($str)) {
		// See http://www.utf8-chartable.de/
		$string = rawurlencode($str);
		$replacements = array(
		'%C3%80' => 'A', '%C3%81' => 'A', '%C3%82' => 'A', '%C3%83' => 'A', '%C3%84' => 'A', '%C3%85' => 'A',
		'%C3%88' => 'E', '%C3%89' => 'E', '%C3%8A' => 'E', '%C3%8B' => 'E',
		'%C3%8C' => 'I', '%C3%8D' => 'I', '%C3%8E' => 'I', '%C3%8F' => 'I',
		'%C3%92' => 'O', '%C3%93' => 'O', '%C3%94' => 'O', '%C3%95' => 'O', '%C3%96' => 'O',
		'%C3%99' => 'U', '%C3%9A' => 'U', '%C3%9B' => 'U', '%C3%9C' => 'U',
		'%C3%A0' => 'a', '%C3%A1' => 'a', '%C3%A2' => 'a', '%C3%A3' => 'a', '%C3%A4' => 'a', '%C3%A5' => 'a',
		'%C3%A7' => 'c',
		'%C3%A8' => 'e', '%C3%A9' => 'e', '%C3%AA' => 'e', '%C3%AB' => 'e',
		'%C3%AC' => 'i', '%C3%AD' => 'i', '%C3%AE' => 'i', '%C3%AF' => 'i',
		'%C3%B1' => 'n',
		'%C3%B2' => 'o', '%C3%B3' => 'o', '%C3%B4' => 'o', '%C3%B5' => 'o', '%C3%B6' => 'o',
		'%C3%B9' => 'u', '%C3%BA' => 'u', '%C3%BB' => 'u', '%C3%BC' => 'u',
		'%C3%BF' => 'y'
		);
		$string = strtr($string, $replacements);
		return rawurldecode($string);
	} else {
		// See http://www.ascii-code.com/
		$string = strtr(
			$str,
			"\xC0\xC1\xC2\xC3\xC4\xC5\xC7
			\xC8\xC9\xCA\xCB\xCC\xCD\xCE\xCF\xD0\xD1
			\xD2\xD3\xD4\xD5\xD8\xD9\xDA\xDB\xDD
			\xE0\xE1\xE2\xE3\xE4\xE5\xE7\xE8\xE9\xEA\xEB
			\xEC\xED\xEE\xEF\xF0\xF1\xF2\xF3\xF4\xF5\xF8
			\xF9\xFA\xFB\xFC\xFD\xFF",
			"AAAAAAC
			EEEEIIIIDN
			OOOOOUUUY
			aaaaaaceeee
			iiiidnooooo
			uuuuyy"
		);
		$string = strtr($string, array("\xC4"=>"Ae", "\xC6"=>"AE", "\xD6"=>"Oe", "\xDC"=>"Ue", "\xDE"=>"TH", "\xDF"=>"ss", "\xE4"=>"ae", "\xE6"=>"ae", "\xF6"=>"oe", "\xFC"=>"ue", "\xFE"=>"th"));
		return $string;
	}
}

/**
 *	Clean a string from all punctuation characters to use it as a ref or login.
 *  This is a more complete function than dol_sanitizeFileName.
 *
 *	@param	string			$str            	String to clean
 * 	@param	string			$newstr				String to replace forbidden chars with
 *  @param  array|string	$badcharstoreplace  List of forbidden characters to replace
 *  @param  array|string	$badcharstoremove   List of forbidden characters to remove
 * 	@return string          					Cleaned string
 *
 * 	@see    		dol_sanitizeFilename(), dol_string_unaccent(), dol_string_nounprintableascii()
 */
function dol_string_nospecial($str, $newstr = '_', $badcharstoreplace = '', $badcharstoremove = '')
{
	$forbidden_chars_to_replace = array(" ", "'", "/", "\\", ":", "*", "?", "\"", "<", ">", "|", "[", "]", ",", ";", "=", '°'); // more complete than dol_sanitizeFileName
	$forbidden_chars_to_remove = array();
	//$forbidden_chars_to_remove=array("(",")");

	if (is_array($badcharstoreplace)) {
		$forbidden_chars_to_replace = $badcharstoreplace;
	}
	if (is_array($badcharstoremove)) {
		$forbidden_chars_to_remove = $badcharstoremove;
	}

	return str_replace($forbidden_chars_to_replace, $newstr, str_replace($forbidden_chars_to_remove, "", $str));
}


/**
 *	Clean a string from all non printable ASCII chars (0x00-0x1F and 0x7F). It can also removes also Tab-CR-LF. UTF8 chars remains.
 *  This can be used to sanitize a string and view its real content. Some hacks try to obfuscate attacks by inserting non printable chars.
 *  Note, for information: UTF8 on 1 byte are: \x00-\7F
 *                                 2 bytes are: byte 1 \xc0-\xdf, byte 2 = \x80-\xbf
 *                                 3 bytes are: byte 1 \xe0-\xef, byte 2 = \x80-\xbf, byte 3 = \x80-\xbf
 *                                 4 bytes are: byte 1 \xf0-\xf7, byte 2 = \x80-\xbf, byte 3 = \x80-\xbf, byte 4 = \x80-\xbf
 *	@param	string	$str            	String to clean
 *  @param	int		$removetabcrlf		Remove also CR-LF
 * 	@return string          			Cleaned string
 *
 * 	@see    		dol_sanitizeFilename(), dol_string_unaccent(), dol_string_nospecial()
 */
function dol_string_nounprintableascii($str, $removetabcrlf = 1)
{
	if ($removetabcrlf) {
		return preg_replace('/[\x00-\x1F\x7F]/u', '', $str); // /u operator makes UTF8 valid characters being ignored so are not included into the replace
	} else {
		return preg_replace('/[\x00-\x08\x11-\x12\x14-\x1F\x7F]/u', '', $str); // /u operator should make UTF8 valid characters being ignored so are not included into the replace
	}
}

/**
 *  Returns text escaped for inclusion into javascript code
 *
 *  @param      string		$stringtoescape		String to escape
 *  @param		int		$mode				0=Escape also ' and " into ', 1=Escape ' but not " for usage into 'string', 2=Escape " but not ' for usage into "string", 3=Escape ' and " with \
 *  @param		int		$noescapebackslashn	0=Escape also \n. 1=Do not escape \n.
 *  @return     string     		 				Escaped string. Both ' and " are escaped into ' if they are escaped.
 */
function dol_escape_js($stringtoescape, $mode = 0, $noescapebackslashn = 0)
{
	// escape quotes and backslashes, newlines, etc.
	$substitjs = array("&#039;"=>"\\'", "\r"=>'\\r');
	//$substitjs['</']='<\/';	// We removed this. Should be useless.
	if (empty($noescapebackslashn)) {
		$substitjs["\n"] = '\\n';
		$substitjs['\\'] = '\\\\';
	}
	if (empty($mode)) {
		$substitjs["'"] = "\\'";
		$substitjs['"'] = "\\'";
	} elseif ($mode == 1) {
		$substitjs["'"] = "\\'";
	} elseif ($mode == 2) {
		$substitjs['"'] = '\\"';
	} elseif ($mode == 3) {
		$substitjs["'"] = "\\'";
		$substitjs['"'] = "\\\"";
	}
	return strtr($stringtoescape, $substitjs);
}

/**
 *  Returns text escaped for inclusion into javascript code
 *
 *  @param      string		$stringtoescape		String to escape
 *  @return     string     		 				Escaped string for json content.
 */
function dol_escape_json($stringtoescape)
{
	return str_replace('"', '\"', $stringtoescape);
}

/**
 *  Returns text escaped for inclusion in HTML alt or title tags, or into values of HTML input fields.
 *
 *  @param      string		$stringtoescape			String to escape
 *  @param		int			$keepb					1=Keep b tags, 0=remove them completeley
 *  @param      int         $keepn              	1=Preserve \r\n strings (otherwise, replace them with escaped value). Set to 1 when escaping for a <textarea>.
 *  @param		string		$noescapetags			'' or 'common' or list of tags to not escape
 *  @param		int			$escapeonlyhtmltags		1=Escape only html tags, not the special chars like accents.
 *  @return     string     				 			Escaped string
 *  @see		dol_string_nohtmltag(), dol_string_nospecial(), dol_string_unaccent()
 */
function dol_escape_htmltag($stringtoescape, $keepb = 0, $keepn = 0, $noescapetags = '', $escapeonlyhtmltags = 0)
{
	if ($noescapetags == 'common') {
		$noescapetags = 'html,body,a,b,em,i,u,ul,li,br,div,img,font,p,span,strong,table,tr,td,th,tbody';
	}

	// escape quotes and backslashes, newlines, etc.
	if ($escapeonlyhtmltags) {
		$tmp = htmlspecialchars_decode($stringtoescape, ENT_COMPAT);
	} else {
		$tmp = html_entity_decode($stringtoescape, ENT_COMPAT, 'UTF-8');
	}
	if (!$keepb) {
		$tmp = strtr($tmp, array("<b>"=>'', '</b>'=>''));
	}
	if (!$keepn) {
		$tmp = strtr($tmp, array("\r"=>'\\r', "\n"=>'\\n'));
	}

	if ($escapeonlyhtmltags) {
		return htmlspecialchars($tmp, ENT_COMPAT, 'UTF-8');
	} else {
		// Escape tags to keep
		$tmparrayoftags = array();
		if ($noescapetags) {
			$tmparrayoftags = explode(',', $noescapetags);
		}

		if (count($tmparrayoftags)) {
			foreach ($tmparrayoftags as $tagtoreplace) {
				$tmp = str_replace('<'.$tagtoreplace.'>', '__BEGINTAGTOREPLACE'.$tagtoreplace.'__', $tmp);
				$tmp = str_replace('</'.$tagtoreplace.'>', '__ENDTAGTOREPLACE'.$tagtoreplace.'__', $tmp);
			}
		}

		$result = htmlentities($tmp, ENT_COMPAT, 'UTF-8');

		if (count($tmparrayoftags)) {
			foreach ($tmparrayoftags as $tagtoreplace) {
				$result = str_replace('__BEGINTAGTOREPLACE'.$tagtoreplace.'__', '<'.$tagtoreplace.'>', $result);
				$result = str_replace('__ENDTAGTOREPLACE'.$tagtoreplace.'__', '</'.$tagtoreplace.'>', $result);
			}
		}

		return $result;
	}
}

/**
 * Convert a string to lower. Never use strtolower because it does not works with UTF8 strings.
 *
 * @param 	string		$string		        String to encode
 * @param   string      $encoding           Character set encoding
 * @return 	string							String converted
 */
function dol_strtolower($string, $encoding = "UTF-8")
{
	if (function_exists('mb_strtolower')) {
		return mb_strtolower($string, $encoding);
	} else {
		return strtolower($string);
	}
}

/**
 * Convert a string to upper. Never use strtolower because it does not works with UTF8 strings.
 *
 * @param 	string		$string		        String to encode
 * @param   string      $encoding           Character set encoding
 * @return 	string							String converted
 */
function dol_strtoupper($string, $encoding = "UTF-8")
{
	if (function_exists('mb_strtoupper')) {
		return mb_strtoupper($string, $encoding);
	} else {
		return strtoupper($string);
	}
}

/**
 * Convert first character of the first word of a string to upper. Never use ucfirst because it does not works with UTF8 strings.
 *
 * @param   string      $string         String to encode
 * @param   string      $encoding       Character set encodign
 * @return  string                      String converted
 */
function dol_ucfirst($string, $encoding = "UTF-8")
{
	if (function_exists('mb_substr')) {
		return mb_strtoupper(mb_substr($string, 0, 1, $encoding), $encoding).mb_substr($string, 1, null, $encoding);
	} else {
		return ucfirst($string);
	}
}

/**
 * Convert first character of all the words of a string to upper. Never use ucfirst because it does not works with UTF8 strings.
 *
 * @param   string      $string         String to encode
 * @param   string      $encoding       Character set encodign
 * @return  string                      String converted
 */
function dol_ucwords($string, $encoding = "UTF-8")
{
	if (function_exists('mb_convert_case')) {
		return mb_convert_case($string, MB_CASE_TITLE, $encoding);
	} else {
		return ucwords($string);
	}
}

/**
 *	Write log message into outputs. Possible outputs can be:
 *	SYSLOG_HANDLERS = ["mod_syslog_file"]  		file name is then defined by SYSLOG_FILE
 *	SYSLOG_HANDLERS = ["mod_syslog_syslog"]  	facility is then defined by SYSLOG_FACILITY
 *  Warning, syslog functions are bugged on Windows, generating memory protection faults. To solve
 *  this, use logging to files instead of syslog (see setup of module).
 *  Note: If constant 'SYSLOG_FILE_NO_ERROR' defined, we never output any error message when writing to log fails.
 *  Note: You can get log message into html sources by adding parameter &logtohtml=1 (constant MAIN_LOGTOHTML must be set)
 *  This function works only if syslog module is enabled.
 * 	This must not use any call to other function calling dol_syslog (avoid infinite loop).
 *
 * 	@param  string		$message				Line to log. ''=Show nothing
 *  @param  int			$level					Log level
 *												On Windows LOG_ERR=4, LOG_WARNING=5, LOG_NOTICE=LOG_INFO=6, LOG_DEBUG=6 si define_syslog_variables ou PHP 5.3+, 7 si dolibarr
 *												On Linux   LOG_ERR=3, LOG_WARNING=4, LOG_NOTICE=5, LOG_INFO=6, LOG_DEBUG=7
 *  @param	int			$ident					1=Increase ident of 1, -1=Decrease ident of 1
 *  @param	string		$suffixinfilename		When output is a file, append this suffix into default log filename.
 *  @param	string		$restricttologhandler	Force output of log only to this log handler
 *  @param	array|null	$logcontext				If defined, an array with extra informations (can be used by some log handlers)
 *  @return	void
 */
function dol_syslog($message, $level = LOG_INFO, $ident = 0, $suffixinfilename = '', $restricttologhandler = '', $logcontext = null)
{
	global $conf, $user, $debugbar;

	// If syslog module enabled
	if (empty($conf->syslog->enabled)) {
		return;
	}

	// Check if we are into execution of code of a website
	if (defined('USEEXTERNALSERVER') && !defined('USEDOLIBARRSERVER') && !defined('USEDOLIBARREDITOR')) {
		global $website, $websitekey;
		if (is_object($website) && !empty($website->ref)) {
			$suffixinfilename .= '_website_'.$website->ref;
		} elseif (!empty($websitekey)) {
			$suffixinfilename .= '_website_'.$websitekey;
		}
	}

	if ($ident < 0) {
		foreach ($conf->loghandlers as $loghandlerinstance) {
			$loghandlerinstance->setIdent($ident);
		}
	}

	if (!empty($message)) {
		// Test log level
		$logLevels = array(LOG_EMERG=>'EMERG', LOG_ALERT=>'ALERT', LOG_CRIT=>'CRITICAL', LOG_ERR=>'ERR', LOG_WARNING=>'WARN', LOG_NOTICE=>'NOTICE', LOG_INFO=>'INFO', LOG_DEBUG=>'DEBUG');
		if (!array_key_exists($level, $logLevels)) {
			throw new Exception('Incorrect log level');
		}
		if ($level > $conf->global->SYSLOG_LEVEL) {
			return;
		}

		if (empty($conf->global->MAIN_SHOW_PASSWORD_INTO_LOG)) {
			$message = preg_replace('/password=\'[^\']*\'/', 'password=\'hidden\'', $message); // protection to avoid to have value of password in log
		}

		// If adding log inside HTML page is required
		if ((!empty($_REQUEST['logtohtml']) && !empty($conf->global->MAIN_ENABLE_LOG_TO_HTML))
			|| (!empty($user->rights->debugbar->read) && is_object($debugbar))) {
			$conf->logbuffer[] = dol_print_date(time(), "%Y-%m-%d %H:%M:%S")." ".$logLevels[$level]." ".$message;
		}

		//TODO: Remove this. MAIN_ENABLE_LOG_INLINE_HTML should be deprecated and use a log handler dedicated to HTML output
		// If html log tag enabled and url parameter log defined, we show output log on HTML comments
		if (!empty($conf->global->MAIN_ENABLE_LOG_INLINE_HTML) && !empty($_GET["log"])) {
			print "\n\n<!-- Log start\n";
			print dol_escape_htmltag($message)."\n";
			print "Log end -->\n";
		}

		$data = array(
			'message' => $message,
			'script' => (isset($_SERVER['PHP_SELF']) ? basename($_SERVER['PHP_SELF'], '.php') : false),
			'level' => $level,
			'user' => ((is_object($user) && $user->id) ? $user->login : false),
			'ip' => false
		);

		$remoteip = getUserRemoteIP(); // Get ip when page run on a web server
		if (!empty($remoteip)) {
			$data['ip'] = $remoteip;
			// This is when server run behind a reverse proxy
			if (!empty($_SERVER['HTTP_X_FORWARDED_FOR']) && $_SERVER['HTTP_X_FORWARDED_FOR'] != $remoteip) {
				$data['ip'] = $_SERVER['HTTP_X_FORWARDED_FOR'].' -> '.$data['ip'];
			} elseif (!empty($_SERVER['HTTP_CLIENT_IP']) && $_SERVER['HTTP_CLIENT_IP'] != $remoteip) {
				$data['ip'] = $_SERVER['HTTP_CLIENT_IP'].' -> '.$data['ip'];
			}
		} elseif (!empty($_SERVER['SERVER_ADDR'])) {
			// This is when PHP session is ran inside a web server but not inside a client request (example: init code of apache)
			$data['ip'] = $_SERVER['SERVER_ADDR'];
		} elseif (!empty($_SERVER['COMPUTERNAME'])) {
			// This is when PHP session is ran outside a web server, like from Windows command line (Not always defined, but useful if OS defined it).
			$data['ip'] = $_SERVER['COMPUTERNAME'].(empty($_SERVER['USERNAME']) ? '' : '@'.$_SERVER['USERNAME']);
		} elseif (!empty($_SERVER['LOGNAME'])) {
			// This is when PHP session is ran outside a web server, like from Linux command line (Not always defined, but usefull if OS defined it).
			$data['ip'] = '???@'.$_SERVER['LOGNAME'];
		}
		// Loop on each log handler and send output
		foreach ($conf->loghandlers as $loghandlerinstance) {
			if ($restricttologhandler && $loghandlerinstance->code != $restricttologhandler) {
				continue;
			}
			$loghandlerinstance->export($data, $suffixinfilename);
		}
		unset($data);
	}

	if ($ident > 0) {
		foreach ($conf->loghandlers as $loghandlerinstance) {
			$loghandlerinstance->setIdent($ident);
		}
	}
}

/**
 *	Return HTML code to output a button to open a dialog popup box.
 *  Such buttons must be included inside a HTML form.
 *
 *	@param	string	$name				A name for the html component
 *	@param	string	$label 	    		Label of button
 *	@param  string	$buttonstring  		button string
 *	@param  string	$url				Url to open
 *  @param	string	$disabled			Disabled text
 * 	@return	string						HTML component with button
 */
function dolButtonToOpenUrlInDialogPopup($name, $label, $buttonstring, $url, $disabled = '')
{
	if (strpos($url, '?') > 0) {
		$url .= '&dol_hide_topmenu=1&dol_hide_leftmenu=1&dol_openinpopup=1';
	} else {
		$url .= '?dol_hide_menuinpopup=1&dol_hide_leftmenu=1&dol_openinpopup=1';
	}

	//print '<input type="submit" class="button bordertransp"'.$disabled.' value="'.dol_escape_htmltag($langs->trans("MediaFiles")).'" name="file_manager">';
	$out = '<a class="button bordertransp button_'.$name.'"'.$disabled.' title="'.dol_escape_htmltag($label).'">'.$buttonstring.'</a>';
	$out .= '<!-- Add js code to open dialog popup on dialog -->';
	$out .= '<script language="javascript">
				jQuery(document).ready(function () {
					jQuery(".button_'.$name.'").click(function () {
						console.log("Open popup with jQuery(...).dialog() on URL '.dol_escape_js(DOL_URL_ROOT.$url).'")
						var $dialog = $(\'<div></div>\').html(\'<iframe class="iframedialog" style="border: 0px;" src="'.DOL_URL_ROOT.$url.'" width="100%" height="98%"></iframe>\')
							.dialog({
								autoOpen: false,
							 	modal: true,
							 	height: (window.innerHeight - 150),
							 	width: \'80%\',
							 	title: "'.dol_escape_js($label).'"
							});
						$dialog.dialog(\'open\');
					});
				});
			</script>';
	return $out;
}

/**
 *	Show tab header of a card
 *
 *	@param	array	$links				Array of tabs. Currently initialized by calling a function xxx_admin_prepare_head
 *	@param	string	$active     		Active tab name (document', 'info', 'ldap', ....)
 *	@param  string	$title      		Title
 *	@param  int		$notab				-1 or 0=Add tab header, 1=no tab header (if you set this to 1, using print dol_get_fiche_end() to close tab is not required), -2=Add tab header with no seaparation under tab (to start a tab just after)
 * 	@param	string	$picto				Add a picto on tab title
 *	@param	int		$pictoisfullpath	If 1, image path is a full path. If you set this to 1, you can use url returned by dol_buildpath('/mymodyle/img/myimg.png',1) for $picto.
 *  @param	string	$morehtmlright		Add more html content on right of tabs title
 *  @param	string	$morecss			More Css
 *  @param	int		$limittoshow		Limit number of tabs to show. Use 0 to use automatic default value.
 *  @param	string	$moretabssuffix		A suffix to use when you have several dol_get_fiche_head() in same page
 * 	@return	void
 *  @deprecated Use print dol_get_fiche_head() instead
 */
function dol_fiche_head($links = array(), $active = '0', $title = '', $notab = 0, $picto = '', $pictoisfullpath = 0, $morehtmlright = '', $morecss = '', $limittoshow = 0, $moretabssuffix = '')
{
	print dol_get_fiche_head($links, $active, $title, $notab, $picto, $pictoisfullpath, $morehtmlright, $morecss, $limittoshow, $moretabssuffix);
}

/**
 *  Show tabs of a record
 *
 *	@param	array	$links				Array of tabs
 *	@param	string	$active     		Active tab name
 *	@param  string	$title      		Title
 *	@param  int		$notab				-1 or 0=Add tab header, 1=no tab header (if you set this to 1, using print dol_get_fiche_end() to close tab is not required), -2=Add tab header with no seaparation under tab (to start a tab just after)
 * 	@param	string	$picto				Add a picto on tab title
 *	@param	int		$pictoisfullpath	If 1, image path is a full path. If you set this to 1, you can use url returned by dol_buildpath('/mymodyle/img/myimg.png',1) for $picto.
 *  @param	string	$morehtmlright		Add more html content on right of tabs title
 *  @param	string	$morecss			More Css
 *  @param	int		$limittoshow		Limit number of tabs to show. Use 0 to use automatic default value.
 *  @param	string	$moretabssuffix		A suffix to use when you have several dol_get_fiche_head() in same page
 * 	@return	string
 */
function dol_get_fiche_head($links = array(), $active = '', $title = '', $notab = 0, $picto = '', $pictoisfullpath = 0, $morehtmlright = '', $morecss = '', $limittoshow = 0, $moretabssuffix = '')
{
	global $conf, $langs, $hookmanager;

	// Show title
	$showtitle = 1;
	if (!empty($conf->dol_optimize_smallscreen)) {
		$showtitle = 0;
	}

	$out = "\n".'<!-- dol_fiche_head - dol_get_fiche_head -->';

	if ((!empty($title) && $showtitle) || $morehtmlright || !empty($links)) {
		$out .= '<div class="tabs'.($picto ? '' : ' nopaddingleft').'" data-role="controlgroup" data-type="horizontal">'."\n";
	}

	// Show right part
	if ($morehtmlright) {
		$out .= '<div class="inline-block floatright tabsElem">'.$morehtmlright.'</div>'; // Output right area first so when space is missing, text is in front of tabs and not under.
	}

	// Show title
	if (!empty($title) && $showtitle && empty($conf->global->MAIN_OPTIMIZEFORTEXTBROWSER)) {
		$limittitle = 30;
		$out .= '<a class="tabTitle">';
		if ($picto) {
			$out .= img_picto($title, ($pictoisfullpath ? '' : 'object_').$picto, '', $pictoisfullpath, 0, 0, '', 'imgTabTitle').' ';
		}
		$out .= '<span class="tabTitleText">'.dol_escape_htmltag(dol_trunc($title, $limittitle)).'</span>';
		$out .= '</a>';
	}

	// Show tabs

	// Define max of key (max may be higher than sizeof because of hole due to module disabling some tabs).
	$maxkey = -1;
	if (is_array($links) && !empty($links)) {
		$keys = array_keys($links);
		if (count($keys)) {
			$maxkey = max($keys);
		}
	}

	// Show tabs
	// if =0 we don't use the feature
	if (empty($limittoshow)) {
		$limittoshow = (empty($conf->global->MAIN_MAXTABS_IN_CARD) ? 99 : $conf->global->MAIN_MAXTABS_IN_CARD);
	}
	if (!empty($conf->dol_optimize_smallscreen)) {
		$limittoshow = 2;
	}

	$displaytab = 0;
	$nbintab = 0;
	$popuptab = 0;
	$outmore = '';
	for ($i = 0; $i <= $maxkey; $i++) {
		if ((is_numeric($active) && $i == $active) || (!empty($links[$i][2]) && !is_numeric($active) && $active == $links[$i][2])) {
			// If active tab is already present
			if ($i >= $limittoshow) {
				$limittoshow--;
			}
		}
	}

	for ($i = 0; $i <= $maxkey; $i++) {
		if ((is_numeric($active) && $i == $active) || (!empty($links[$i][2]) && !is_numeric($active) && $active == $links[$i][2])) {
			$isactive = true;
		} else {
			$isactive = false;
		}

		if ($i < $limittoshow || $isactive) {
			// Add a new entry
			$out .= '<div class="inline-block tabsElem'.($isactive ? ' tabsElemActive' : '').((!$isactive && !empty($conf->global->MAIN_HIDE_INACTIVETAB_ON_PRINT)) ? ' hideonprint' : '').'"><!-- id tab = '.(empty($links[$i][2]) ? '' : $links[$i][2]).' -->';

			if (isset($links[$i][2]) && $links[$i][2] == 'image') {
				if (!empty($links[$i][0])) {
					$out .= '<a class="tabimage'.($morecss ? ' '.$morecss : '').'" href="'.$links[$i][0].'">'.$links[$i][1].'</a>'."\n";
				} else {
					$out .= '<span class="tabspan">'.$links[$i][1].'</span>'."\n";
				}
			} elseif (!empty($links[$i][1])) {
				//print "x $i $active ".$links[$i][2]." z";
				$out .= '<div class="tab tab'.($isactive?'active':'unactive').'" style="margin: 0 !important">';
				if (!empty($links[$i][0])) {
					$out .= '<a'.(!empty($links[$i][2]) ? ' id="'.$links[$i][2].'"' : '').' class="tab inline-block'.($morecss ? ' '.$morecss : '').'" href="'.$links[$i][0].'">';
				}
				$out .= $links[$i][1];
				if (!empty($links[$i][0])) {
					$out .= '</a>'."\n";
				}
				$out .= empty($links[$i][4]) ? '' : $links[$i][4];
				$out .= '</div>';
			}

			$out .= '</div>';
		} else {
			// The popup with the other tabs
			if (!$popuptab) {
				$popuptab = 1;
				$outmore .= '<div class="popuptabset wordwrap">'; // The css used to hide/show popup
			}
			$outmore .= '<div class="popuptab wordwrap" style="display:inherit;">';
			if (isset($links[$i][2]) && $links[$i][2] == 'image') {
				if (!empty($links[$i][0])) {
					$outmore .= '<a class="tabimage'.($morecss ? ' '.$morecss : '').'" href="'.$links[$i][0].'">'.$links[$i][1].'</a>'."\n";
				} else {
					$outmore .= '<span class="tabspan">'.$links[$i][1].'</span>'."\n";
				}
			} elseif (!empty($links[$i][1])) {
				$outmore .= '<a'.(!empty($links[$i][2]) ? ' id="'.$links[$i][2].'"' : '').' class="wordwrap inline-block'.($morecss ? ' '.$morecss : '').'" href="'.$links[$i][0].'">';
				$outmore .= preg_replace('/([a-z])\/([a-z])/i', '\\1 / \\2', $links[$i][1]); // Replace x/y with x / y to allow wrap on long composed texts.
				$outmore .= '</a>'."\n";
			}
			$outmore .= '</div>';

			$nbintab++;
		}
		$displaytab = $i;
	}
	if ($popuptab) {
		$outmore .= '</div>';
	}

	if ($popuptab) {	// If there is some tabs not shown
		$left = ($langs->trans("DIRECTION") == 'rtl' ? 'right' : 'left');
		$right = ($langs->trans("DIRECTION") == 'rtl' ? 'left' : 'right');
		$widthofpopup = 200;

		$tabsname = $moretabssuffix;
		if (empty($tabsname)) {
			$tabsname = str_replace("@", "", $picto);
		}
		$out .= '<div id="moretabs'.$tabsname.'" class="inline-block tabsElem">';
		$out .= '<a href="#" class="tab moretab inline-block tabunactive"><span class="hideonsmartphone">'.$langs->trans("More").'</span>... ('.$nbintab.')</a>'; // Do not use "reposition" class in the "More".
		$out .= '<div id="moretabsList'.$tabsname.'" style="width: '.$widthofpopup.'px; position: absolute; '.$left.': -999em; text-align: '.$left.'; margin:0px; padding:2px; z-index:10;">';
		$out .= $outmore;
		$out .= '</div>';
		$out .= '<div></div>';
		$out .= "</div>\n";

		$out .= "<script>";
		$out .= "$('#moretabs".$tabsname."').mouseenter( function() {
			var x = this.offsetLeft, y = this.offsetTop;
			console.log('mouseenter ".$left." x='+x+' y='+y+' window.innerWidth='+window.innerWidth);
			if ((window.innerWidth - x) < ".($widthofpopup + 10).") {
				$('#moretabsList".$tabsname."').css('".$right."','8px');
			}
			$('#moretabsList".$tabsname."').css('".$left."','auto');
			});
		";
		$out .= "$('#moretabs".$tabsname."').mouseleave( function() { console.log('mouseleave ".$left."'); $('#moretabsList".$tabsname."').css('".$left."','-999em');});";
		$out .= "</script>";
	}

	if ((!empty($title) && $showtitle) || $morehtmlright || !empty($links)) {
		$out .= "</div>\n";
	}

	if (!$notab || $notab == -1 || $notab == -2) {
		$out .= "\n".'<div class="tabBar'.($notab == -1 ? '' : ($notab == -2 ? ' tabBarNoTop' : ' tabBarWithBottom')).'">'."\n";
	}

	$parameters = array('tabname' => $active, 'out' => $out);
	$reshook = $hookmanager->executeHooks('printTabsHead', $parameters); // This hook usage is called just before output the head of tabs. Take also a look at "completeTabsHead"
	if ($reshook > 0) {
		$out = $hookmanager->resPrint;
	}

	return $out;
}

/**
 *  Show tab footer of a card
 *
 *  @param	int		$notab       -1 or 0=Add tab footer, 1=no tab footer
 *  @return	void
 *  @deprecated Use print dol_get_fiche_end() instead
 */
function dol_fiche_end($notab = 0)
{
	print dol_get_fiche_end($notab);
}

/**
 *	Return tab footer of a card
 *
 *	@param  int		$notab		-1 or 0=Add tab footer, 1=no tab footer
 *  @return	string
 */
function dol_get_fiche_end($notab = 0)
{
	if (!$notab || $notab == -1) {
		return "\n</div>\n";
	} else {
		return '';
	}
}

/**
 *  Show tab footer of a card.
 *  Note: $object->next_prev_filter can be set to restrict select to find next or previous record by $form->showrefnav.
 *
 *  @param	Object	$object			Object to show
 *  @param	string	$paramid   		Name of parameter to use to name the id into the URL next/previous link
 *  @param	string	$morehtml  		More html content to output just before the nav bar
 *  @param	int		$shownav	  	Show Condition (navigation is shown if value is 1)
 *  @param	string	$fieldid   		Nom du champ en base a utiliser pour select next et previous (we make the select max and min on this field). Use 'none' for no prev/next search.
 *  @param	string	$fieldref   	Nom du champ objet ref (object->ref) a utiliser pour select next et previous
 *  @param	string	$morehtmlref  	More html to show after the ref (see $morehtmlleft for before)
 *  @param	string	$moreparam  	More param to add in nav link url.
 *	@param	int		$nodbprefix		Do not include DB prefix to forge table name
 *	@param	string	$morehtmlleft	More html code to show before the ref (see $morehtmlref for after)
 *	@param	string	$morehtmlstatus	More html code to show under navigation arrows
 *  @param  int     $onlybanner     Put this to 1, if the card will contains only a banner (this add css 'arearefnobottom' on div)
 *	@param	string	$morehtmlright	More html code to show before navigation arrows
 *  @return	void
 */
function dol_banner_tab($object, $paramid, $morehtml = '', $shownav = 1, $fieldid = 'rowid', $fieldref = 'ref', $morehtmlref = '', $moreparam = '', $nodbprefix = 0, $morehtmlleft = '', $morehtmlstatus = '', $onlybanner = 0, $morehtmlright = '')
{
	global $conf, $form, $user, $langs;

	$error = 0;

	$maxvisiblephotos = 1;
	$showimage = 1;
	$entity = (empty($object->entity) ? $conf->entity : $object->entity);
	$showbarcode = empty($conf->barcode->enabled) ? 0 : (empty($object->barcode) ? 0 : 1);
	if (!empty($conf->global->MAIN_USE_ADVANCED_PERMS) && empty($user->rights->barcode->lire_advance)) {
		$showbarcode = 0;
	}
	$modulepart = 'unknown';

	if ($object->element == 'societe' || $object->element == 'contact' || $object->element == 'product' || $object->element == 'ticket') {
		$modulepart = $object->element;
	} elseif ($object->element == 'member') {
		$modulepart = 'memberphoto';
	} elseif ($object->element == 'user') {
		$modulepart = 'userphoto';
	}

	if (class_exists("Imagick")) {
		if ($object->element == 'expensereport' || $object->element == 'propal' || $object->element == 'commande' || $object->element == 'facture' || $object->element == 'supplier_proposal') {
			$modulepart = $object->element;
		} elseif ($object->element == 'fichinter') {
			$modulepart = 'ficheinter';
		} elseif ($object->element == 'contrat') {
			$modulepart = 'contract';
		} elseif ($object->element == 'order_supplier') {
			$modulepart = 'supplier_order';
		} elseif ($object->element == 'invoice_supplier') {
			$modulepart = 'supplier_invoice';
		}
	}

	if ($object->element == 'product') {
		$width = 80;
		$cssclass = 'photoref';
		$showimage = $object->is_photo_available($conf->product->multidir_output[$entity]);
		$maxvisiblephotos = (isset($conf->global->PRODUCT_MAX_VISIBLE_PHOTO) ? $conf->global->PRODUCT_MAX_VISIBLE_PHOTO : 5);
		if ($conf->browser->layout == 'phone') {
			$maxvisiblephotos = 1;
		}
		if ($showimage) {
			$morehtmlleft .= '<div class="floatleft inline-block valignmiddle divphotoref">'.$object->show_photos('product', $conf->product->multidir_output[$entity], 'small', $maxvisiblephotos, 0, 0, 0, $width, 0).'</div>';
		} else {
			if (!empty($conf->global->PRODUCT_NODISPLAYIFNOPHOTO)) {
				$nophoto = '';
				$morehtmlleft .= '<div class="floatleft inline-block valignmiddle divphotoref"></div>';
			} else {    // Show no photo link
				$nophoto = '/public/theme/common/nophoto.png';
				$morehtmlleft .= '<div class="floatleft inline-block valignmiddle divphotoref"><img class="photo'.$modulepart.($cssclass ? ' '.$cssclass : '').'" alt="No photo"'.($width ? ' style="width: '.$width.'px"' : '').' src="'.DOL_URL_ROOT.$nophoto.'"></div>';
			}
		}
	} elseif ($object->element == 'ticket') {
		$width = 80;
		$cssclass = 'photoref';
		$showimage = $object->is_photo_available($conf->ticket->multidir_output[$entity].'/'.$object->ref);
		$maxvisiblephotos = (isset($conf->global->TICKET_MAX_VISIBLE_PHOTO) ? $conf->global->TICKET_MAX_VISIBLE_PHOTO : 2);
		if ($conf->browser->layout == 'phone') {
			$maxvisiblephotos = 1;
		}

		if ($showimage) {
			$showphoto = $object->show_photos('ticket', $conf->ticket->multidir_output[$entity], 'small', $maxvisiblephotos, 0, 0, 0, $width, 0);
			if ($object->nbphoto > 0) {
				$morehtmlleft .= '<div class="floatleft inline-block valignmiddle divphotoref">'.$showphoto.'</div>';
			} else {
				$showimage = 0;
			}
		}
		if (!$showimage) {
			if (!empty($conf->global->TICKET_NODISPLAYIFNOPHOTO)) {
				$nophoto = '';
				$morehtmlleft .= '<div class="floatleft inline-block valignmiddle divphotoref"></div>';
			} else {    // Show no photo link
				$nophoto = img_picto('No photo', 'object_ticket');
				$morehtmlleft .= '<!-- No photo to show -->';
				$morehtmlleft .= '<div class="floatleft inline-block valignmiddle divphotoref"><div class="photoref">';
				$morehtmlleft .= $nophoto;
				$morehtmlleft .= '</div></div>';
			}
		}
	} else {
		if ($showimage) {
			if ($modulepart != 'unknown') {
				$phototoshow = '';
				// Check if a preview file is available
				if (in_array($modulepart, array('propal', 'commande', 'facture', 'ficheinter', 'contract', 'supplier_order', 'supplier_proposal', 'supplier_invoice', 'expensereport')) && class_exists("Imagick")) {
					$objectref = dol_sanitizeFileName($object->ref);
					$dir_output = (empty($conf->$modulepart->multidir_output[$entity]) ? $conf->$modulepart->dir_output : $conf->$modulepart->multidir_output[$entity])."/";
					if (in_array($modulepart, array('invoice_supplier', 'supplier_invoice'))) {
						$subdir = get_exdir($object->id, 2, 0, 1, $object, $modulepart);
						$subdir .= ((!empty($subdir) && !preg_match('/\/$/', $subdir)) ? '/' : '').$objectref; // the objectref dir is not included into get_exdir when used with level=2, so we add it at end
					} else {
						$subdir = get_exdir($object->id, 0, 0, 1, $object, $modulepart);
					}
					if (empty($subdir)) {
						$subdir = 'errorgettingsubdirofobject'; // Protection to avoid to return empty path
					}

					$filepath = $dir_output.$subdir."/";

					$filepdf = $filepath.$objectref.".pdf";
					$relativepath = $subdir.'/'.$objectref.'.pdf';

					// Define path to preview pdf file (preview precompiled "file.ext" are "file.ext_preview.png")
					$fileimage = $filepdf.'_preview.png';
					$relativepathimage = $relativepath.'_preview.png';

					$pdfexists = file_exists($filepdf);

					// If PDF file exists
					if ($pdfexists) {
						// Conversion du PDF en image png si fichier png non existant
						if (!file_exists($fileimage) || (filemtime($fileimage) < filemtime($filepdf))) {
							if (empty($conf->global->MAIN_DISABLE_PDF_THUMBS)) {		// If you experience trouble with pdf thumb generation and imagick, you can disable here.
								include_once DOL_DOCUMENT_ROOT.'/core/lib/files.lib.php';
								$ret = dol_convert_file($filepdf, 'png', $fileimage, '0'); // Convert first page of PDF into a file _preview.png
								if ($ret < 0) {
									$error++;
								}
							}
						}
					}

					if ($pdfexists && !$error) {
						$heightforphotref = 80;
						if (!empty($conf->dol_optimize_smallscreen)) {
							$heightforphotref = 60;
						}
						// If the preview file is found
						if (file_exists($fileimage)) {
							$phototoshow = '<div class="photoref">';
							$phototoshow .= '<img height="'.$heightforphotref.'" class="photo photowithmargin photowithborder" src="'.DOL_URL_ROOT.'/viewimage.php?modulepart=apercu'.$modulepart.'&amp;file='.urlencode($relativepathimage).'">';
							$phototoshow .= '</div>';
						}
					}
				} elseif (!$phototoshow) { // example if modulepart = 'societe' or 'photo'
					$phototoshow .= $form->showphoto($modulepart, $object, 0, 0, 0, 'photoref', 'small', 1, 0, $maxvisiblephotos);
				}

				if ($phototoshow) {
					$morehtmlleft .= '<div class="floatleft inline-block valignmiddle divphotoref">';
					$morehtmlleft .= $phototoshow;
					$morehtmlleft .= '</div>';
				}
			}

			if (empty($phototoshow)) {      // Show No photo link (picto of object)
				$morehtmlleft .= '<div class="floatleft inline-block valignmiddle divphotoref">';
				if ($object->element == 'action') {
					$width = 80;
					$cssclass = 'photorefcenter';
					$nophoto = img_picto('No photo', 'title_agenda');
				} else {
					$width = 14;
					$cssclass = 'photorefcenter';
					$picto = $object->picto;
					if ($object->element == 'project' && !$object->public) {
						$picto = 'project'; // instead of projectpub
					}
					$nophoto = img_picto('No photo', 'object_'.$picto);
				}
				$morehtmlleft .= '<!-- No photo to show -->';
				$morehtmlleft .= '<div class="floatleft inline-block valignmiddle divphotoref"><div class="photoref">';
				$morehtmlleft .= $nophoto;
				$morehtmlleft .= '</div></div>';

				$morehtmlleft .= '</div>';
			}
		}
	}

	if ($showbarcode) {
		$morehtmlleft .= '<div class="floatleft inline-block valignmiddle divphotoref">'.$form->showbarcode($object, 100, 'photoref').'</div>';
	}

	if ($object->element == 'societe') {
		if (!empty($conf->use_javascript_ajax) && $user->rights->societe->creer && !empty($conf->global->MAIN_DIRECT_STATUS_UPDATE)) {
			$morehtmlstatus .= ajax_object_onoff($object, 'status', 'status', 'InActivity', 'ActivityCeased');
		} else {
			$morehtmlstatus .= $object->getLibStatut(6);
		}
	} elseif ($object->element == 'product') {
		//$morehtmlstatus.=$langs->trans("Status").' ('.$langs->trans("Sell").') ';
		if (!empty($conf->use_javascript_ajax) && $user->rights->produit->creer && !empty($conf->global->MAIN_DIRECT_STATUS_UPDATE)) {
			$morehtmlstatus .= ajax_object_onoff($object, 'status', 'tosell', 'ProductStatusOnSell', 'ProductStatusNotOnSell');
		} else {
			$morehtmlstatus .= '<span class="statusrefsell">'.$object->getLibStatut(6, 0).'</span>';
		}
		$morehtmlstatus .= ' &nbsp; ';
		//$morehtmlstatus.=$langs->trans("Status").' ('.$langs->trans("Buy").') ';
		if (!empty($conf->use_javascript_ajax) && $user->rights->produit->creer && !empty($conf->global->MAIN_DIRECT_STATUS_UPDATE)) {
			$morehtmlstatus .= ajax_object_onoff($object, 'status_buy', 'tobuy', 'ProductStatusOnBuy', 'ProductStatusNotOnBuy');
		} else {
			$morehtmlstatus .= '<span class="statusrefbuy">'.$object->getLibStatut(6, 1).'</span>';
		}
	} elseif (in_array($object->element, array('facture', 'invoice', 'invoice_supplier', 'chargesociales', 'loan', 'tva', 'salary'))) {
		$tmptxt = $object->getLibStatut(6, $object->totalpaye);
		if (empty($tmptxt) || $tmptxt == $object->getLibStatut(3)) {
			$tmptxt = $object->getLibStatut(5, $object->totalpaye);
		}
		$morehtmlstatus .= $tmptxt;
	} elseif ($object->element == 'contrat' || $object->element == 'contract') {
		if ($object->statut == 0) {
			$morehtmlstatus .= $object->getLibStatut(5);
		} else {
			$morehtmlstatus .= $object->getLibStatut(4);
		}
	} elseif ($object->element == 'facturerec') {
		if ($object->frequency == 0) {
			$morehtmlstatus .= $object->getLibStatut(2);
		} else {
			$morehtmlstatus .= $object->getLibStatut(5);
		}
	} elseif ($object->element == 'project_task') {
		$object->fk_statut = 1;
		if ($object->progress > 0) {
			$object->fk_statut = 2;
		}
		if ($object->progress >= 100) {
			$object->fk_statut = 3;
		}
		$tmptxt = $object->getLibStatut(5);
		$morehtmlstatus .= $tmptxt; // No status on task
	} else { // Generic case
		$tmptxt = $object->getLibStatut(6);
		if (empty($tmptxt) || $tmptxt == $object->getLibStatut(3)) {
			$tmptxt = $object->getLibStatut(5);
		}
		$morehtmlstatus .= $tmptxt;
	}

	// Add if object was dispatched "into accountancy"
	if (!empty($conf->accounting->enabled) && in_array($object->element, array('bank', 'paiementcharge', 'facture', 'invoice', 'invoice_supplier', 'expensereport', 'payment_various'))) {
		// Note: For 'chargesociales', 'salaries'... this is the payments that are dispatched (so element = 'bank')
		if (method_exists($object, 'getVentilExportCompta')) {
			$accounted = $object->getVentilExportCompta();
			$langs->load("accountancy");
			$morehtmlstatus .= '</div><div class="statusref statusrefbis"><span class="opacitymedium">'.($accounted > 0 ? $langs->trans("Accounted") : $langs->trans("NotYetAccounted")).'</span>';
		}
	}

	// Add alias for thirdparty
	if (!empty($object->name_alias)) {
		$morehtmlref .= '<div class="refidno">'.$object->name_alias.'</div>';
	}

	// Add label
	if (in_array($object->element, array('product', 'bank_account', 'project_task'))) {
		if (!empty($object->label)) {
			$morehtmlref .= '<div class="refidno">'.$object->label.'</div>';
		}
	}

	if (method_exists($object, 'getBannerAddress') && !in_array($object->element, array('product', 'bookmark', 'ecm_directories', 'ecm_files'))) {
		$moreaddress = $object->getBannerAddress('refaddress', $object);
		if ($moreaddress) {
			$morehtmlref .= '<div class="refidno">';
			$morehtmlref .= $moreaddress;
			$morehtmlref .= '</div>';
		}
	}
	if (!empty($conf->global->MAIN_SHOW_TECHNICAL_ID) && ($conf->global->MAIN_SHOW_TECHNICAL_ID == '1' || preg_match('/'.preg_quote($object->element, '/').'/i', $conf->global->MAIN_SHOW_TECHNICAL_ID)) && !empty($object->id)) {
		$morehtmlref .= '<div style="clear: both;"></div>';
		$morehtmlref .= '<div class="refidno">';
		$morehtmlref .= $langs->trans("TechnicalID").': '.$object->id;
		$morehtmlref .= '</div>';
	}

	print '<div class="'.($onlybanner ? 'arearefnobottom ' : 'arearef ').'heightref valignmiddle centpercent">';
	print $form->showrefnav($object, $paramid, $morehtml, $shownav, $fieldid, $fieldref, $morehtmlref, $moreparam, $nodbprefix, $morehtmlleft, $morehtmlstatus, $morehtmlright);
	print '</div>';
	print '<div class="underrefbanner clearboth"></div>';
}

/**
 * Show a string with the label tag dedicated to the HTML edit field.
 *
 * @param	string	$langkey		Translation key
 * @param 	string	$fieldkey		Key of the html select field the text refers to
 * @param	int		$fieldrequired	1=Field is mandatory
 * @return string
 * @deprecated Form::editfieldkey
 */
function fieldLabel($langkey, $fieldkey, $fieldrequired = 0)
{
	global $langs;
	$ret = '';
	if ($fieldrequired) {
		$ret .= '<span class="fieldrequired">';
	}
	$ret .= '<label for="'.$fieldkey.'">';
	$ret .= $langs->trans($langkey);
	$ret .= '</label>';
	if ($fieldrequired) {
		$ret .= '</span>';
	}
	return $ret;
}

/**
 * Return string to add class property on html element with pair/impair.
 *
 * @param	string	$var			0 or 1
 * @param	string	$moreclass		More class to add
 * @return	string					String to add class onto HTML element
 */
function dol_bc($var, $moreclass = '')
{
	global $bc;
	$ret = ' '.$bc[$var];
	if ($moreclass) {
		$ret = preg_replace('/class=\"/', 'class="'.$moreclass.' ', $ret);
	}
	return $ret;
}

/**
 *      Return a formated address (part address/zip/town/state) according to country rules.
 *      See https://en.wikipedia.org/wiki/Address
 *
 *      @param  Object		$object			A company or contact object
 * 	    @param	int			$withcountry	1=Add country into address string
 *      @param	string		$sep			Separator to use to build string
 *      @param	Translate	$outputlangs	Object lang that contains language for text translation.
 *      @param	int			$mode			0=Standard output, 1=Remove address
 *  	@param	string		$extralangcode	User extralanguage $langcode as values for address, town
 *      @return string						Formated string
 *      @see dol_print_address()
 */
function dol_format_address($object, $withcountry = 0, $sep = "\n", $outputlangs = '', $mode = 0, $extralangcode = '')
{
	global $conf, $langs;

	$ret = '';
	$countriesusingstate = array('AU', 'CA', 'US', 'IN', 'GB', 'ES', 'UK', 'TR', 'CN'); // See also MAIN_FORCE_STATE_INTO_ADDRESS

	// See format of addresses on https://en.wikipedia.org/wiki/Address
	// Address
	if (empty($mode)) {
		$ret .= ($extralangcode ? $object->array_languages['address'][$extralangcode] : (empty($object->address) ? '' : $object->address));
	}
	// Zip/Town/State
	if (isset($object->country_code) && in_array($object->country_code, array('AU', 'CA', 'US', 'CN')) || !empty($conf->global->MAIN_FORCE_STATE_INTO_ADDRESS)) {
		// US: title firstname name \n address lines \n town, state, zip \n country
		$town = ($extralangcode ? $object->array_languages['town'][$extralangcode] : (empty($object->town) ? '' : $object->town));
		$ret .= ($ret ? $sep : '').$town;
		if (!empty($object->state))	{
			$ret .= ($ret ? ", " : '').$object->state;
		}
		if (!empty($object->zip)) {
			$ret .= ($ret ? ", " : '').$object->zip;
		}
	} elseif (isset($object->country_code) && in_array($object->country_code, array('GB', 'UK'))) {
		// UK: title firstname name \n address lines \n town state \n zip \n country
		$town = ($extralangcode ? $object->array_languages['town'][$extralangcode] : (empty($object->town) ? '' : $object->town));
		$ret .= ($ret ? $sep : '').$town;
		if (!empty($object->state)) {
			$ret .= ($ret ? ", " : '').$object->state;
		}
		if (!empty($object->zip)) {
			$ret .= ($ret ? $sep : '').$object->zip;
		}
	} elseif (isset($object->country_code) && in_array($object->country_code, array('ES', 'TR'))) {
		// ES: title firstname name \n address lines \n zip town \n state \n country
		$ret .= ($ret ? $sep : '').$object->zip;
		$town = ($extralangcode ? $object->array_languages['town'][$extralangcode] : (empty($object->town) ? '' : $object->town));
		$ret .= ($town ? (($object->zip ? ' ' : '').$town) : '');
		if (!empty($object->state)) {
			$ret .= "\n".$object->state;
		}
	} elseif (isset($object->country_code) && in_array($object->country_code, array('IT'))) {
		// IT: tile firstname name\n address lines \n zip (Code Departement) \n country
		$ret .= ($ret ? $sep : '').$object->zip;
		$town = ($extralangcode ? $object->array_languages['town'][$extralangcode] : (empty($object->town) ? '' : $object->town));
		$ret .= ($town ? (($object->zip ? ' ' : '').$town) : '');
		$ret .= (empty($object->state_code) ? '' : (' '.$object->state_code));
	} else { // Other: title firstname name \n address lines \n zip town \n country
		$town = ($extralangcode ? $object->array_languages['town'][$extralangcode] : (empty($object->town) ? '' : $object->town));
		$ret .= !empty($object->zip) ? (($ret ? $sep : '').$object->zip) : '';
		$ret .= ($town ? (($object->zip ? ' ' : ($ret ? $sep : '')).$town) : '');
		if (!empty($object->state) && in_array($object->country_code, $countriesusingstate)) {
			$ret .= ($ret ? ", " : '').$object->state;
		}
	}
	if (!is_object($outputlangs)) {
		$outputlangs = $langs;
	}
	if ($withcountry) {
		$langs->load("dict");
		$ret .= (empty($object->country_code) ? '' : ($ret ? $sep : '').$outputlangs->convToOutputCharset($outputlangs->transnoentitiesnoconv("Country".$object->country_code)));
	}

	return $ret;
}



/**
 *	Format a string.
 *
 *	@param	string	$fmt		Format of strftime function (http://php.net/manual/fr/function.strftime.php)
 *  @param	int		$ts			Timesamp (If is_gmt is true, timestamp is already includes timezone and daylight saving offset, if is_gmt is false, timestamp is a GMT timestamp and we must compensate with server PHP TZ)
 *  @param	int		$is_gmt		See comment of timestamp parameter
 *	@return	string				A formatted string
 */
function dol_strftime($fmt, $ts = false, $is_gmt = false)
{
	if ((abs($ts) <= 0x7FFFFFFF)) { // check if number in 32-bit signed range
		return ($is_gmt) ? @gmstrftime($fmt, $ts) : @strftime($fmt, $ts);
	} else {
		return 'Error date into a not supported range';
	}
}

/**
 *	Output date in a string format according to outputlangs (or langs if not defined).
 * 	Return charset is always UTF-8, except if encodetoouput is defined. In this case charset is output charset
 *
 *	@param	int			$time			GM Timestamps date
 *	@param	string		$format      	Output date format (tag of strftime function)
 *										"%d %b %Y",
 *										"%d/%m/%Y %H:%M",
 *										"%d/%m/%Y %H:%M:%S",
 *                                      "%B"=Long text of month, "%A"=Long text of day, "%b"=Short text of month, "%a"=Short text of day
 *										"day", "daytext", "dayhour", "dayhourldap", "dayhourtext", "dayrfc", "dayhourrfc", "...inputnoreduce", "...reduceformat"
 * 	@param	string		$tzoutput		true or 'gmt' => string is for Greenwich location
 * 										false or 'tzserver' => output string is for local PHP server TZ usage
 * 										'tzuser' => output string is for user TZ (current browser TZ with current dst) => In a future, we should have same behaviour than 'tzuserrel'
 *                                      'tzuserrel' => output string is for user TZ (current browser TZ with dst or not, depending on date position) (TODO not implemented yet)
 *	@param	Translate	$outputlangs	Object lang that contains language for text translation.
 *  @param  boolean		$encodetooutput false=no convert into output pagecode
 * 	@return string      				Formated date or '' if time is null
 *
 *  @see        dol_mktime(), dol_stringtotime(), dol_getdate()
 */
function dol_print_date($time, $format = '', $tzoutput = 'auto', $outputlangs = '', $encodetooutput = false)
{
	global $conf, $langs;

	if ($tzoutput === 'auto') {
		$tzoutput = (empty($conf) ? 'tzserver' : (isset($conf->tzuserinputkey) ? $conf->tzuserinputkey : 'tzserver'));
	}

	// Clean parameters
	$to_gmt = false;
	$offsettz = $offsetdst = 0;
	if ($tzoutput) {
		$to_gmt = true; // For backward compatibility
		if (is_string($tzoutput)) {
			if ($tzoutput == 'tzserver') {
				$to_gmt = false;
				$offsettzstring = @date_default_timezone_get(); // Example 'Europe/Berlin' or 'Indian/Reunion'
				$offsettz = 0;	// Timezone offset with server timezone, so 0
				$offsetdst = 0;	// Dst offset with server timezone, so 0
			} elseif ($tzoutput == 'tzuser' || $tzoutput == 'tzuserrel') {
				$to_gmt = true;
				$offsettzstring = (empty($_SESSION['dol_tz_string']) ? 'UTC' : $_SESSION['dol_tz_string']); // Example 'Europe/Berlin' or 'Indian/Reunion'
				$offsettz = (empty($_SESSION['dol_tz']) ? 0 : $_SESSION['dol_tz']) * 60 * 60; // Will not be used anymore
				$offsetdst = (empty($_SESSION['dol_dst']) ? 0 : $_SESSION['dol_dst']) * 60 * 60; // Will not be used anymore
			}
		}
	}
	if (!is_object($outputlangs)) {
		$outputlangs = $langs;
	}
	if (!$format) {
		$format = 'daytextshort';
	}

	// Do we have to reduce the length of date (year on 2 chars) to save space.
	// Note: dayinputnoreduce is same than day but no reduction of year length will be done
	$reduceformat = (!empty($conf->dol_optimize_smallscreen) && in_array($format, array('day', 'dayhour'))) ? 1 : 0;	// Test on original $format param.
	$format = preg_replace('/inputnoreduce/', '', $format);	// so format 'dayinputnoreduce' is processed like day
	$formatwithoutreduce = preg_replace('/reduceformat/', '', $format);
	if ($formatwithoutreduce != $format) {
		$format = $formatwithoutreduce;
		$reduceformat = 1;
	}  // so format 'dayreduceformat' is processed like day

	// Change predefined format into computer format. If found translation in lang file we use it, otherwise we use default.
	// TODO Add format daysmallyear and dayhoursmallyear
	if ($format == 'day') {
		$format = ($outputlangs->trans("FormatDateShort") != "FormatDateShort" ? $outputlangs->trans("FormatDateShort") : $conf->format_date_short);
	} elseif ($format == 'hour') {
		$format = ($outputlangs->trans("FormatHourShort") != "FormatHourShort" ? $outputlangs->trans("FormatHourShort") : $conf->format_hour_short);
	} elseif ($format == 'hourduration') {
		$format = ($outputlangs->trans("FormatHourShortDuration") != "FormatHourShortDuration" ? $outputlangs->trans("FormatHourShortDuration") : $conf->format_hour_short_duration);
	} elseif ($format == 'daytext') {
		$format = ($outputlangs->trans("FormatDateText") != "FormatDateText" ? $outputlangs->trans("FormatDateText") : $conf->format_date_text);
	} elseif ($format == 'daytextshort') {
		$format = ($outputlangs->trans("FormatDateTextShort") != "FormatDateTextShort" ? $outputlangs->trans("FormatDateTextShort") : $conf->format_date_text_short);
	} elseif ($format == 'dayhour') {
		$format = ($outputlangs->trans("FormatDateHourShort") != "FormatDateHourShort" ? $outputlangs->trans("FormatDateHourShort") : $conf->format_date_hour_short);
	} elseif ($format == 'dayhoursec') {
		$format = ($outputlangs->trans("FormatDateHourSecShort") != "FormatDateHourSecShort" ? $outputlangs->trans("FormatDateHourSecShort") : $conf->format_date_hour_sec_short);
	} elseif ($format == 'dayhourtext') {
		$format = ($outputlangs->trans("FormatDateHourText") != "FormatDateHourText" ? $outputlangs->trans("FormatDateHourText") : $conf->format_date_hour_text);
	} elseif ($format == 'dayhourtextshort') {
		$format = ($outputlangs->trans("FormatDateHourTextShort") != "FormatDateHourTextShort" ? $outputlangs->trans("FormatDateHourTextShort") : $conf->format_date_hour_text_short);
	} elseif ($format == 'dayhourlog') {
		// Format not sensitive to language
		$format = '%Y%m%d%H%M%S';
	} elseif ($format == 'dayhourldap') {
		$format = '%Y%m%d%H%M%SZ';
	} elseif ($format == 'dayhourxcard') {
		$format = '%Y%m%dT%H%M%SZ';
	} elseif ($format == 'dayxcard') {
		$format = '%Y%m%d';
	} elseif ($format == 'dayrfc') {
		$format = '%Y-%m-%d'; // DATE_RFC3339
	} elseif ($format == 'dayhourrfc') {
		$format = '%Y-%m-%dT%H:%M:%SZ'; // DATETIME RFC3339
	} elseif ($format == 'standard') {
		$format = '%Y-%m-%d %H:%M:%S';
	}

	if ($reduceformat) {
		$format = str_replace('%Y', '%y', $format);
		$format = str_replace('yyyy', 'yy', $format);
	}

	// If date undefined or "", we return ""
	if (dol_strlen($time) == 0) {
		return ''; // $time=0 allowed (it means 01/01/1970 00:00:00)
	}

	// Clean format
	if (preg_match('/%b/i', $format)) {		// There is some text to translate
		// We inhibate translation to text made by strftime functions. We will use trans instead later.
		$format = str_replace('%b', '__b__', $format);
		$format = str_replace('%B', '__B__', $format);
	}
	if (preg_match('/%a/i', $format)) {		// There is some text to translate
		// We inhibate translation to text made by strftime functions. We will use trans instead later.
		$format = str_replace('%a', '__a__', $format);
		$format = str_replace('%A', '__A__', $format);
	}


	// Analyze date
	$reg = array();
	if (preg_match('/^([0-9][0-9][0-9][0-9])([0-9][0-9])([0-9][0-9])([0-9][0-9])([0-9][0-9])([0-9][0-9])$/i', $time, $reg)) {	// Deprecated. Ex: 1970-01-01, 1970-01-01 01:00:00, 19700101010000
		dol_print_error("Functions.lib::dol_print_date function called with a bad value from page ".$_SERVER["PHP_SELF"]);
		return '';
	} elseif (preg_match('/^([0-9]+)\-([0-9]+)\-([0-9]+) ?([0-9]+)?:?([0-9]+)?:?([0-9]+)?/i', $time, $reg)) {    // Still available to solve problems in extrafields of type date
		// This part of code should not be used anymore.
		dol_syslog("Functions.lib::dol_print_date function called with a bad value from page ".$_SERVER["PHP_SELF"], LOG_WARNING);
		//if (function_exists('debug_print_backtrace')) debug_print_backtrace();
		// Date has format 'YYYY-MM-DD' or 'YYYY-MM-DD HH:MM:SS'
		$syear	= (!empty($reg[1]) ? $reg[1] : '');
		$smonth = (!empty($reg[2]) ? $reg[2] : '');
		$sday	= (!empty($reg[3]) ? $reg[3] : '');
		$shour	= (!empty($reg[4]) ? $reg[4] : '');
		$smin	= (!empty($reg[5]) ? $reg[5] : '');
		$ssec	= (!empty($reg[6]) ? $reg[6] : '');

		$time = dol_mktime($shour, $smin, $ssec, $smonth, $sday, $syear, true);
		$ret = adodb_strftime($format, $time + $offsettz + $offsetdst, $to_gmt);
	} else {
		// Date is a timestamps
		if ($time < 100000000000) {	// Protection against bad date values
			$timetouse = $time + $offsettz + $offsetdst; // TODO Replace this with function Date PHP. We also should not use anymore offsettz and offsetdst but only offsettzstring.

			$ret = adodb_strftime($format, $timetouse, $to_gmt);	// If to_gmt = false then adodb_strftime use TZ of server
		} else {
			$ret = 'Bad value '.$time.' for date';
		}
	}

	if (preg_match('/__b__/i', $format)) {
		$timetouse = $time + $offsettz + $offsetdst; // TODO Replace this with function Date PHP. We also should not use anymore offsettz and offsetdst but only offsettzstring.

		// Here ret is string in PHP setup language (strftime was used). Now we convert to $outputlangs.
		$month = adodb_strftime('%m', $timetouse, $to_gmt);		// If to_gmt = false then adodb_strftime use TZ of server
		$month = sprintf("%02d", $month); // $month may be return with format '06' on some installation and '6' on other, so we force it to '06'.
		if ($encodetooutput) {
			$monthtext = $outputlangs->transnoentities('Month'.$month);
			$monthtextshort = $outputlangs->transnoentities('MonthShort'.$month);
		} else {
			$monthtext = $outputlangs->transnoentitiesnoconv('Month'.$month);
			$monthtextshort = $outputlangs->transnoentitiesnoconv('MonthShort'.$month);
		}
		//print 'monthtext='.$monthtext.' monthtextshort='.$monthtextshort;
		$ret = str_replace('__b__', $monthtextshort, $ret);
		$ret = str_replace('__B__', $monthtext, $ret);
		//print 'x'.$outputlangs->charset_output.'-'.$ret.'x';
		//return $ret;
	}
	if (preg_match('/__a__/i', $format)) {
		//print "time=$time offsettz=$offsettz offsetdst=$offsetdst offsettzstring=$offsettzstring";
		$timetouse = $time + $offsettz + $offsetdst; // TODO Replace this with function Date PHP. We also should not use anymore offsettz and offsetdst but only offsettzstring.

		$w = adodb_strftime('%w', $timetouse, $to_gmt);		// If to_gmt = false then adodb_strftime use TZ of server
		$dayweek = $outputlangs->transnoentitiesnoconv('Day'.$w);
		$ret = str_replace('__A__', $dayweek, $ret);
		$ret = str_replace('__a__', dol_substr($dayweek, 0, 3), $ret);
	}

	return $ret;
}


/**
 *  Return an array with locale date info.
 *  WARNING: This function use PHP server timezone by default to return locale informations.
 *  Be aware to add the third parameter to "UTC" if you need to work on UTC.
 *
 *	@param	int			$timestamp      Timestamp
 *	@param	boolean		$fast           Fast mode. deprecated.
 *  @param	string		$forcetimezone	'' to use the PHP server timezone. Or use a form like 'gmt', 'Europe/Paris' or '+0200' to force timezone.
 *	@return	array						Array of informations
 *										'seconds' => $secs,
 *										'minutes' => $min,
 *										'hours' => $hour,
 *										'mday' => $day,
 *										'wday' => $dow,		0=sunday, 6=saturday
 *										'mon' => $month,
 *										'year' => $year,
 *										'yday' => floor($secsInYear/$_day_power)
 *										'0' => original timestamp
 * 	@see 								dol_print_date(), dol_stringtotime(), dol_mktime()
 */
function dol_getdate($timestamp, $fast = false, $forcetimezone = '')
{
	//$datetimeobj = new DateTime('@'.$timestamp);
	$datetimeobj = new DateTime();
	$datetimeobj->setTimestamp($timestamp); // Use local PHP server timezone
	if ($forcetimezone) {
		$datetimeobj->setTimezone(new DateTimeZone($forcetimezone == 'gmt' ? 'UTC' : $forcetimezone)); //  (add timezone relative to the date entered)
	}
	$arrayinfo = array(
		'year'=>((int) date_format($datetimeobj, 'Y')),
		'mon'=>((int) date_format($datetimeobj, 'm')),
		'mday'=>((int) date_format($datetimeobj, 'd')),
		'wday'=>((int) date_format($datetimeobj, 'w')),
		'yday'=>((int) date_format($datetimeobj, 'z')),
		'hours'=>((int) date_format($datetimeobj, 'H')),
		'minutes'=>((int) date_format($datetimeobj, 'i')),
		'seconds'=>((int) date_format($datetimeobj, 's')),
		'0'=>$timestamp
	);

	return $arrayinfo;
}

/**
 *	Return a timestamp date built from detailed informations (by default a local PHP server timestamp)
 * 	Replace function mktime not available under Windows if year < 1970
 *	PHP mktime is restricted to the years 1901-2038 on Unix and 1970-2038 on Windows
 *
 * 	@param	int			$hour			Hour	(can be -1 for undefined)
 *	@param	int			$minute			Minute	(can be -1 for undefined)
 *	@param	int			$second			Second	(can be -1 for undefined)
 *	@param	int			$month			Month (1 to 12)
 *	@param	int			$day			Day (1 to 31)
 *	@param	int			$year			Year
 *	@param	mixed		$gm				True or 1 or 'gmt'=Input informations are GMT values
 *										False or 0 or 'tzserver' = local to server TZ
 *										'auto'
 *										'tzuser' = local to user TZ taking dst into account at the current date. Not yet implemented.
 *										'tzuserrel' = local to user TZ taking dst into account at the given date. Use this one to convert date input from user.
 *										'tz,TimeZone' = use specified timezone
 *	@param	int			$check			0=No check on parameters (Can use day 32, etc...)
 *	@return	int|string					Date as a timestamp, '' or false if error
 * 	@see 								dol_print_date(), dol_stringtotime(), dol_getdate()
 */
function dol_mktime($hour, $minute, $second, $month, $day, $year, $gm = 'auto', $check = 1)
{
	global $conf;
	//print "- ".$hour.",".$minute.",".$second.",".$month.",".$day.",".$year.",".$_SERVER["WINDIR"]." -";
	//print 'gm:'.$gm.' gm==auto:'.($gm == 'auto').'<br>';

	if ($gm === 'auto') {
		$gm = (empty($conf) ? 'tzserver' : $conf->tzuserinputkey);
	}

	// Clean parameters
	if ($hour == -1 || empty($hour)) {
		$hour = 0;
	}
	if ($minute == -1 || empty($minute)) {
		$minute = 0;
	}
	if ($second == -1 || empty($second)) {
		$second = 0;
	}

	// Check parameters
	if ($check) {
		if (!$month || !$day) {
			return '';
		}
		if ($day > 31) {
			return '';
		}
		if ($month > 12) {
			return '';
		}
		if ($hour < 0 || $hour > 24) {
			return '';
		}
		if ($minute < 0 || $minute > 60) {
			return '';
		}
		if ($second < 0 || $second > 60) {
			return '';
		}
	}

	if (empty($gm) || ($gm === 'server' || $gm === 'tzserver')) {
		$default_timezone = @date_default_timezone_get(); // Example 'Europe/Berlin'
		$localtz = new DateTimeZone($default_timezone);
	} elseif ($gm === 'user' || $gm === 'tzuser' || $gm === 'tzuserrel') {
		// We use dol_tz_string first because it is more reliable.
		$default_timezone = (empty($_SESSION["dol_tz_string"]) ? @date_default_timezone_get() : $_SESSION["dol_tz_string"]); // Example 'Europe/Berlin'
		try {
			$localtz = new DateTimeZone($default_timezone);
		} catch (Exception $e) {
			dol_syslog("Warning dol_tz_string contains an invalid value ".$_SESSION["dol_tz_string"], LOG_WARNING);
			$default_timezone = @date_default_timezone_get();
		}
	} elseif (strrpos($gm, "tz,") !== false) {
		$timezone = str_replace("tz,", "", $gm); // Example 'tz,Europe/Berlin'
		try {
			$localtz = new DateTimeZone($timezone);
		} catch (Exception $e) {
			dol_syslog("Warning passed timezone contains an invalid value ".$timezone, LOG_WARNING);
		}
	}

	if (empty($localtz)) {
		$localtz = new DateTimeZone('UTC');
	}
	//var_dump($localtz);
	//var_dump($year.'-'.$month.'-'.$day.'-'.$hour.'-'.$minute);
	$dt = new DateTime(null, $localtz);
	$dt->setDate((int) $year, (int) $month, (int) $day);
	$dt->setTime((int) $hour, (int) $minute, (int) $second);
	$date = $dt->getTimestamp(); // should include daylight saving time
	//var_dump($date);
	return $date;
}


/**
 *  Return date for now. In most cases, we use this function without parameters (that means GMT time).
 *
 *  @param	string		$mode	'auto' => for backward compatibility (avoid this),
 *  							'gmt' => we return GMT timestamp,
 * 								'tzserver' => we add the PHP server timezone
 *  							'tzref' => we add the company timezone. Not implemented.
 * 								'tzuser' or 'tzuserrel' => we add the user timezone
 *	@return int   $date	Timestamp
 */
function dol_now($mode = 'auto')
{
	$ret = 0;

	if ($mode === 'auto') {
		$mode = 'gmt';
	}

	if ($mode == 'gmt') {
		$ret = time(); // Time for now at greenwich.
	} elseif ($mode == 'tzserver') {		// Time for now with PHP server timezone added
		require_once DOL_DOCUMENT_ROOT.'/core/lib/date.lib.php';
		$tzsecond = getServerTimeZoneInt('now'); // Contains tz+dayling saving time
		$ret = (int) (dol_now('gmt') + ($tzsecond * 3600));
		//} elseif ($mode == 'tzref') {// Time for now with parent company timezone is added
		//	require_once DOL_DOCUMENT_ROOT.'/core/lib/date.lib.php';
		//	$tzsecond=getParentCompanyTimeZoneInt();    // Contains tz+dayling saving time
		//	$ret=dol_now('gmt')+($tzsecond*3600);
		//}
	} elseif ($mode == 'tzuser' || $mode == 'tzuserrel') {
		// Time for now with user timezone added
		//print 'time: '.time();
		$offsettz = (empty($_SESSION['dol_tz']) ? 0 : $_SESSION['dol_tz']) * 60 * 60;
		$offsetdst = (empty($_SESSION['dol_dst']) ? 0 : $_SESSION['dol_dst']) * 60 * 60;
		$ret = (int) (dol_now('gmt') + ($offsettz + $offsetdst));
	}

	return $ret;
}


/**
 * Return string with formated size
 *
 * @param	int		$size		Size to print
 * @param	int		$shortvalue	Tell if we want long value to use another unit (Ex: 1.5Kb instead of 1500b)
 * @param	int		$shortunit	Use short label of size unit (for example 'b' instead of 'bytes')
 * @return	string				Link
 */
function dol_print_size($size, $shortvalue = 0, $shortunit = 0)
{
	global $conf, $langs;
	$level = 1024;

	if (!empty($conf->dol_optimize_smallscreen)) {
		$shortunit = 1;
	}

	// Set value text
	if (empty($shortvalue) || $size < ($level * 10)) {
		$ret = $size;
		$textunitshort = $langs->trans("b");
		$textunitlong = $langs->trans("Bytes");
	} else {
		$ret = round($size / $level, 0);
		$textunitshort = $langs->trans("Kb");
		$textunitlong = $langs->trans("KiloBytes");
	}
	// Use long or short text unit
	if (empty($shortunit)) {
		$ret .= ' '.$textunitlong;
	} else {
		$ret .= ' '.$textunitshort;
	}

	return $ret;
}

/**
 * Show Url link
 *
 * @param	string		$url		Url to show
 * @param	string		$target		Target for link
 * @param	int			$max		Max number of characters to show
 * @param	int			$withpicto	With picto
 * @return	string					HTML Link
 */
function dol_print_url($url, $target = '_blank', $max = 32, $withpicto = 0)
{
	global $langs;

	if (empty($url)) {
		return '';
	}

	$link = '<a href="';
	if (!preg_match('/^http/i', $url)) {
		$link .= 'http://';
	}
	$link .= $url;
	$link .= '"';
	if ($target) {
		$link .= ' target="'.$target.'"';
	}
	$link .= '>';
	if (!preg_match('/^http/i', $url)) {
		$link .= 'http://';
	}
	$link .= dol_trunc($url, $max);
	$link .= '</a>';
	return '<div class="nospan float" style="margin-right: 10px">'.($withpicto ?img_picto($langs->trans("Url"), 'globe').' ' : '').$link.'</div>';
}

/**
 * Show EMail link formatted for HTML output.
 *
 * @param	string		$email			EMail to show (only email, without 'Name of recipient' before)
 * @param 	int			$cid 			Id of contact if known
 * @param 	int			$socid 			Id of third party if known
 * @param 	int			$addlink		0=no link, 1=email has a html email link (+ link to create action if constant AGENDA_ADDACTIONFOREMAIL is on)
 * @param	int			$max			Max number of characters to show
 * @param	int			$showinvalid	1=Show warning if syntax email is wrong
 * @param	int			$withpicto		Show picto
 * @return	string						HTML Link
 */
function dol_print_email($email, $cid = 0, $socid = 0, $addlink = 0, $max = 64, $showinvalid = 1, $withpicto = 0)
{
	global $conf, $user, $langs, $hookmanager;

	$newemail = dol_escape_htmltag($email);

	if (!empty($conf->global->MAIN_OPTIMIZEFORTEXTBROWSER) && $withpicto) {
		$withpicto = 0;
	}

	if (empty($email)) {
		return '&nbsp;';
	}

	if (!empty($addlink)) {
		$newemail = '<a style="text-overflow: ellipsis;" href="';
		if (!preg_match('/^mailto:/i', $email)) {
			$newemail .= 'mailto:';
		}
		$newemail .= $email;
		$newemail .= '">';
		$newemail .= dol_trunc($email, $max);
		$newemail .= '</a>';
		if ($showinvalid && !isValidEmail($email)) {
			$langs->load("errors");
			$newemail .= img_warning($langs->trans("ErrorBadEMail", $email));
		}

		if (($cid || $socid) && !empty($conf->agenda->enabled) && $user->rights->agenda->myactions->create) {
			$type = 'AC_EMAIL';
			$link = '';
			if (!empty($conf->global->AGENDA_ADDACTIONFOREMAIL)) {
				$link = '<a href="'.DOL_URL_ROOT.'/comm/action/card.php?action=create&amp;backtopage=1&amp;actioncode='.$type.'&amp;contactid='.$cid.'&amp;socid='.$socid.'">'.img_object($langs->trans("AddAction"), "calendar").'</a>';
			}
			if ($link) {
				$newemail = '<div>'.$newemail.' '.$link.'</div>';
			}
		}
	} else {
		if ($showinvalid && !isValidEmail($email)) {
			$langs->load("errors");
			$newemail .= img_warning($langs->trans("ErrorBadEMail", $email));
		}
	}

	//$rep = '<div class="nospan" style="margin-right: 10px">';
	$rep = ($withpicto ? img_picto($langs->trans("EMail").' : '.$email, 'object_email.png').' ' : '').$newemail;
	//$rep .= '</div>';
	if ($hookmanager) {
		$parameters = array('cid' => $cid, 'socid' => $socid, 'addlink' => $addlink, 'picto' => $withpicto);
		$reshook = $hookmanager->executeHooks('printEmail', $parameters, $email);
		if ($reshook > 0) {
			$rep = '';
		}
		$rep .= $hookmanager->resPrint;
	}

	return $rep;
}

/**
 * Get array of social network dictionary
 *
 * @return  array       Array of Social Networks Dictionary
 */
function getArrayOfSocialNetworks()
{
	global $conf, $db;

	$socialnetworks = array();
	// Enable caching of array
	require_once DOL_DOCUMENT_ROOT.'/core/lib/memory.lib.php';
	$cachekey = 'socialnetworks_' . $conf->entity;
	$dataretrieved = dol_getcache($cachekey);
	if (!is_null($dataretrieved)) {
		$socialnetworks = $dataretrieved;
	} else {
		$sql = "SELECT rowid, code, label, url, icon, active FROM ".MAIN_DB_PREFIX."c_socialnetworks";
		$sql .= " WHERE entity=".$conf->entity;
		$resql = $db->query($sql);
		if ($resql) {
			while ($obj = $db->fetch_object($resql)) {
				$socialnetworks[$obj->code] = array(
					'rowid' => $obj->rowid,
					'label' => $obj->label,
					'url' => $obj->url,
					'icon' => $obj->icon,
					'active' => $obj->active,
				);
			}
		}
		dol_setcache($cachekey, $socialnetworks); // If setting cache fails, this is not a problem, so we do not test result.
	}

	return $socialnetworks;
}

/**
 * Show social network link
 *
 * @param	string		$value				Skype to show (only skype, without 'Name of recipient' before)
 * @param	int 		$cid 				Id of contact if known
 * @param	int 		$socid 				Id of third party if known
 * @param	string 		$type				'skype','facebook',...
 * @param	array		$dictsocialnetworks socialnetworks availables
 * @return	string							HTML Link
 */
function dol_print_socialnetworks($value, $cid, $socid, $type, $dictsocialnetworks = array())
{
	global $conf, $user, $langs;

	$htmllink = $value;

	if (empty($value)) {
		return '&nbsp;';
	}

	if (!empty($type)) {
		$htmllink = '<div class="divsocialnetwork inline-block valignmiddle">';
		// Use dictionary definition for picto $dictsocialnetworks[$type]['icon']
		$htmllink .= '<span class="fa paddingright '.($dictsocialnetworks[$type]['icon'] ? $dictsocialnetworks[$type]['icon'] : 'fa-link').'"></span>';
		if ($type == 'skype') {
			$htmllink .= $value;
			$htmllink .= '&nbsp;';
			$htmllink .= '<a href="skype:';
			$htmllink .= $value;
			$htmllink .= '?call" alt="'.$langs->trans("Call").'&nbsp;'.$value.'" title="'.$langs->trans("Call").'&nbsp;'.$value.'">';
			$htmllink .= '<img src="'.DOL_URL_ROOT.'/theme/common/skype_callbutton.png" border="0">';
			$htmllink .= '</a><a href="skype:';
			$htmllink .= $value;
			$htmllink .= '?chat" alt="'.$langs->trans("Chat").'&nbsp;'.$value.'" title="'.$langs->trans("Chat").'&nbsp;'.$value.'">';
			$htmllink .= '<img class="paddingleft" src="'.DOL_URL_ROOT.'/theme/common/skype_chatbutton.png" border="0">';
			$htmllink .= '</a>';
			if (($cid || $socid) && !empty($conf->agenda->enabled) && $user->rights->agenda->myactions->create) {
				$addlink = 'AC_SKYPE';
				$link = '';
				if (!empty($conf->global->AGENDA_ADDACTIONFORSKYPE)) {
					$link = '<a href="'.DOL_URL_ROOT.'/comm/action/card.php?action=create&amp;backtopage=1&amp;actioncode='.$addlink.'&amp;contactid='.$cid.'&amp;socid='.$socid.'">'.img_object($langs->trans("AddAction"), "calendar").'</a>';
				}
				$htmllink .= ($link ? ' '.$link : '');
			}
		} else {
			if (!empty($dictsocialnetworks[$type]['url'])) {
				$link = str_replace('{socialid}', $value, $dictsocialnetworks[$type]['url']);
				$htmllink .= '&nbsp;<a href="'.$link.'" target="_blank">'.$value.'</a>';
			} else {
				$htmllink .= $value;
			}
		}
		$htmllink .= '</div>';
	} else {
		$langs->load("errors");
		$htmllink .= img_warning($langs->trans("ErrorBadSocialNetworkValue", $value));
	}
	return $htmllink;
}

/**
 * 	Format phone numbers according to country
 *
 * 	@param  string  $phone          Phone number to format
 * 	@param  string  $countrycode    Country code to use for formatting
 * 	@param 	int		$cid 		    Id of contact if known
 * 	@param 	int		$socid          Id of third party if known
 * 	@param 	string	$addlink	    ''=no link to create action, 'AC_TEL'=add link to clicktodial (if module enabled) and add link to create event (if conf->global->AGENDA_ADDACTIONFORPHONE set)
 * 	@param 	string	$separ 		    Separation between numbers for a better visibility example : xx.xx.xx.xx.xx
 *  @param	string  $withpicto      Show picto ('fax', 'phone', 'mobile')
 *  @param	string	$titlealt	    Text to show on alt
 *  @param  int     $adddivfloat    Add div float around phone.
 * 	@return string 				    Formated phone number
 */
function dol_print_phone($phone, $countrycode = '', $cid = 0, $socid = 0, $addlink = '', $separ = "&nbsp;", $withpicto = '', $titlealt = '', $adddivfloat = 0)
{
	global $conf, $user, $langs, $mysoc, $hookmanager;

	// Clean phone parameter
	$phone = preg_replace("/[\s.-]/", "", trim($phone));
	if (empty($phone)) {
		return '';
	}
	if (!empty($conf->global->MAIN_PHONE_SEPAR)) {
		$separ = $conf->global->MAIN_PHONE_SEPAR;
	}
	if (empty($countrycode)) {
		$countrycode = $mysoc->country_code;
	}

	// Short format for small screens
	if ($conf->dol_optimize_smallscreen) {
		$separ = '';
	}

	$newphone = $phone;
	if (strtoupper($countrycode) == "FR") {
		// France
		if (dol_strlen($phone) == 10) {
			$newphone = substr($newphone, 0, 2).$separ.substr($newphone, 2, 2).$separ.substr($newphone, 4, 2).$separ.substr($newphone, 6, 2).$separ.substr($newphone, 8, 2);
		} elseif (dol_strlen($phone) == 7) {
			$newphone = substr($newphone, 0, 3).$separ.substr($newphone, 3, 2).$separ.substr($newphone, 5, 2);
		} elseif (dol_strlen($phone) == 9) {
			$newphone = substr($newphone, 0, 2).$separ.substr($newphone, 2, 3).$separ.substr($newphone, 5, 2).$separ.substr($newphone, 7, 2);
		} elseif (dol_strlen($phone) == 11) {
			$newphone = substr($newphone, 0, 3).$separ.substr($newphone, 3, 2).$separ.substr($newphone, 5, 2).$separ.substr($newphone, 7, 2).$separ.substr($newphone, 9, 2);
		} elseif (dol_strlen($phone) == 12) {
			$newphone = substr($newphone, 0, 3).$separ.substr($newphone, 3, 1).$separ.substr($newphone, 4, 2).$separ.substr($newphone, 6, 2).$separ.substr($newphone, 8, 2).$separ.substr($newphone, 10, 2);
		}
	} elseif (strtoupper($countrycode) == "CA") {
		if (dol_strlen($phone) == 10) {
			$newphone = ($separ != '' ? '(' : '').substr($newphone, 0, 3).($separ != '' ? ')' : '').$separ.substr($newphone, 3, 3).($separ != '' ? '-' : '').substr($newphone, 6, 4);
		}
	} elseif (strtoupper($countrycode) == "PT") {//Portugal
		if (dol_strlen($phone) == 13) {//ex: +351_ABC_DEF_GHI
			$newphone = substr($newphone, 0, 4).$separ.substr($newphone, 4, 3).$separ.substr($newphone, 7, 3).$separ.substr($newphone, 10, 3);
		}
	} elseif (strtoupper($countrycode) == "SR") {//Suriname
		if (dol_strlen($phone) == 10) {//ex: +597_ABC_DEF
			$newphone = substr($newphone, 0, 4).$separ.substr($newphone, 4, 3).$separ.substr($newphone, 7, 3);
		} elseif (dol_strlen($phone) == 11) {//ex: +597_ABC_DEFG
			$newphone = substr($newphone, 0, 4).$separ.substr($newphone, 4, 3).$separ.substr($newphone, 7, 4);
		}
	} elseif (strtoupper($countrycode) == "DE") {//Allemagne
		if (dol_strlen($phone) == 14) {//ex:  +49_ABCD_EFGH_IJK
			$newphone = substr($newphone, 0, 3).$separ.substr($newphone, 3, 4).$separ.substr($newphone, 7, 4).$separ.substr($newphone, 11, 3);
		} elseif (dol_strlen($phone) == 13) {//ex: +49_ABC_DEFG_HIJ
			$newphone = substr($newphone, 0, 3).$separ.substr($newphone, 3, 3).$separ.substr($newphone, 6, 4).$separ.substr($newphone, 10, 3);
		}
	} elseif (strtoupper($countrycode) == "ES") {//Espagne
		if (dol_strlen($phone) == 12) {//ex:  +34_ABC_DEF_GHI
			$newphone = substr($newphone, 0, 3).$separ.substr($newphone, 3, 3).$separ.substr($newphone, 6, 3).$separ.substr($newphone, 9, 3);
		}
	} elseif (strtoupper($countrycode) == "BF") {// Burkina Faso
		if (dol_strlen($phone) == 12) {//ex :  +22 A BC_DE_FG_HI
			$newphone = substr($newphone, 0, 3).$separ.substr($newphone, 3, 1).$separ.substr($newphone, 4, 2).$separ.substr($newphone, 6, 2).$separ.substr($newphone, 8, 2).$separ.substr($newphone, 10, 2);
		}
	} elseif (strtoupper($countrycode) == "RO") {// Roumanie
		if (dol_strlen($phone) == 12) {//ex :  +40 AB_CDE_FG_HI
			$newphone = substr($newphone, 0, 3).$separ.substr($newphone, 3, 2).$separ.substr($newphone, 5, 3).$separ.substr($newphone, 8, 2).$separ.substr($newphone, 10, 2);
		}
	} elseif (strtoupper($countrycode) == "TR") {//Turquie
		if (dol_strlen($phone) == 13) {//ex :  +90 ABC_DEF_GHIJ
			$newphone = substr($newphone, 0, 3).$separ.substr($newphone, 3, 3).$separ.substr($newphone, 6, 3).$separ.substr($newphone, 9, 4);
		}
	} elseif (strtoupper($countrycode) == "US") {//Etat-Unis
		if (dol_strlen($phone) == 12) {//ex: +1 ABC_DEF_GHIJ
			$newphone = substr($newphone, 0, 2).$separ.substr($newphone, 2, 3).$separ.substr($newphone, 5, 3).$separ.substr($newphone, 8, 4);
		}
	} elseif (strtoupper($countrycode) == "MX") {//Mexique
		if (dol_strlen($phone) == 12) {//ex: +52 ABCD_EFG_HI
			$newphone = substr($newphone, 0, 3).$separ.substr($newphone, 3, 4).$separ.substr($newphone, 7, 3).$separ.substr($newphone, 10, 2);
		} elseif (dol_strlen($phone) == 11) {//ex: +52 AB_CD_EF_GH
			$newphone = substr($newphone, 0, 3).$separ.substr($newphone, 3, 2).$separ.substr($newphone, 5, 2).$separ.substr($newphone, 7, 2).$separ.substr($newphone, 9, 2);
		} elseif (dol_strlen($phone) == 13) {//ex: +52 ABC_DEF_GHIJ
			$newphone = substr($newphone, 0, 3).$separ.substr($newphone, 3, 3).$separ.substr($newphone, 6, 3).$separ.substr($newphone, 9, 4);
		}
	} elseif (strtoupper($countrycode) == "ML") {//Mali
		if (dol_strlen($phone) == 12) {//ex: +223 AB_CD_EF_GH
			$newphone = substr($newphone, 0, 4).$separ.substr($newphone, 4, 2).$separ.substr($newphone, 6, 2).$separ.substr($newphone, 8, 2).$separ.substr($newphone, 10, 2);
		}
	} elseif (strtoupper($countrycode) == "TH") {//Thaïlande
		if (dol_strlen($phone) == 11) {//ex: +66_ABC_DE_FGH
			$newphone = substr($newphone, 0, 3).$separ.substr($newphone, 3, 3).$separ.substr($newphone, 6, 2).$separ.substr($newphone, 8, 3);
		} elseif (dol_strlen($phone) == 12) {//ex: +66_A_BCD_EF_GHI
			$newphone = substr($newphone, 0, 3).$separ.substr($newphone, 3, 1).$separ.substr($newphone, 4, 3).$separ.substr($newphone, 7, 2).$separ.substr($newphone, 9, 3);
		}
	} elseif (strtoupper($countrycode) == "MU") {
		//Maurice
		if (dol_strlen($phone) == 11) {//ex: +230_ABC_DE_FG
			$newphone = substr($newphone, 0, 4).$separ.substr($newphone, 4, 3).$separ.substr($newphone, 7, 2).$separ.substr($newphone, 9, 2);
		} elseif (dol_strlen($phone) == 12) {//ex: +230_ABCD_EF_GH
			$newphone = substr($newphone, 0, 4).$separ.substr($newphone, 4, 4).$separ.substr($newphone, 8, 2).$separ.substr($newphone, 10, 2);
		}
	} elseif (strtoupper($countrycode) == "ZA") {//Afrique du sud
		if (dol_strlen($phone) == 12) {//ex: +27_AB_CDE_FG_HI
			$newphone = substr($newphone, 0, 3).$separ.substr($newphone, 3, 2).$separ.substr($newphone, 5, 3).$separ.substr($newphone, 8, 2).$separ.substr($newphone, 10, 2);
		}
	} elseif (strtoupper($countrycode) == "SY") {//Syrie
		if (dol_strlen($phone) == 12) {//ex: +963_AB_CD_EF_GH
			$newphone = substr($newphone, 0, 4).$separ.substr($newphone, 4, 2).$separ.substr($newphone, 6, 2).$separ.substr($newphone, 8, 2).$separ.substr($newphone, 10, 2);
		} elseif (dol_strlen($phone) == 13) {//ex: +963_AB_CD_EF_GHI
			$newphone = substr($newphone, 0, 4).$separ.substr($newphone, 4, 2).$separ.substr($newphone, 6, 2).$separ.substr($newphone, 8, 2).$separ.substr($newphone, 10, 3);
		}
	} elseif (strtoupper($countrycode) == "AE") {//Emirats Arabes Unis
		if (dol_strlen($phone) == 12) {//ex: +971_ABC_DEF_GH
			$newphone = substr($newphone, 0, 4).$separ.substr($newphone, 4, 3).$separ.substr($newphone, 7, 3).$separ.substr($newphone, 10, 2);
		} elseif (dol_strlen($phone) == 13) {//ex: +971_ABC_DEF_GHI
			$newphone = substr($newphone, 0, 4).$separ.substr($newphone, 4, 3).$separ.substr($newphone, 7, 3).$separ.substr($newphone, 10, 3);
		} elseif (dol_strlen($phone) == 14) {//ex: +971_ABC_DEF_GHIK
			$newphone = substr($newphone, 0, 4).$separ.substr($newphone, 4, 3).$separ.substr($newphone, 7, 3).$separ.substr($newphone, 10, 4);
		}
	} elseif (strtoupper($countrycode) == "DZ") {//Algérie
		if (dol_strlen($phone) == 13) {//ex: +213_ABC_DEF_GHI
			$newphone = substr($newphone, 0, 4).$separ.substr($newphone, 4, 3).$separ.substr($newphone, 7, 3).$separ.substr($newphone, 10, 3);
		}
	} elseif (strtoupper($countrycode) == "BE") {//Belgique
		if (dol_strlen($phone) == 11) {//ex: +32_ABC_DE_FGH
			$newphone = substr($newphone, 0, 3).$separ.substr($newphone, 3, 3).$separ.substr($newphone, 6, 2).$separ.substr($newphone, 8, 3);
		} elseif (dol_strlen($phone) == 12) {//ex: +32_ABC_DEF_GHI
			$newphone = substr($newphone, 0, 3).$separ.substr($newphone, 3, 3).$separ.substr($newphone, 6, 3).$separ.substr($newphone, 9, 3);
		}
	} elseif (strtoupper($countrycode) == "PF") {//Polynésie française
		if (dol_strlen($phone) == 12) {//ex: +689_AB_CD_EF_GH
			$newphone = substr($newphone, 0, 4).$separ.substr($newphone, 4, 2).$separ.substr($newphone, 6, 2).$separ.substr($newphone, 8, 2).$separ.substr($newphone, 10, 2);
		}
	} elseif (strtoupper($countrycode) == "CO") {//Colombie
		if (dol_strlen($phone) == 13) {//ex: +57_ABC_DEF_GH_IJ
			$newphone = substr($newphone, 0, 3).$separ.substr($newphone, 3, 3).$separ.substr($newphone, 6, 3).$separ.substr($newphone, 9, 2).$separ.substr($newphone, 11, 2);
		}
	} elseif (strtoupper($countrycode) == "JO") {//Jordanie
		if (dol_strlen($phone) == 12) {//ex: +962_A_BCD_EF_GH
			$newphone = substr($newphone, 0, 4).$separ.substr($newphone, 4, 1).$separ.substr($newphone, 5, 3).$separ.substr($newphone, 7, 2).$separ.substr($newphone, 9, 2);
		}
	} elseif (strtoupper($countrycode) == "JM") {//Jamaïque
		if (dol_strlen($newphone) == 12) {//ex: +1867_ABC_DEFG
			$newphone = substr($newphone, 0, 5).$separ.substr($newphone, 5, 3).$separ.substr($newphone, 8, 4);
		}
	} elseif (strtoupper($countrycode) == "MG") {//Madagascar
		if (dol_strlen($phone) == 13) {//ex: +261_AB_CD_EF_GHI
			$newphone = substr($newphone, 0, 4).$separ.substr($newphone, 4, 2).$separ.substr($newphone, 6, 2).$separ.substr($newphone, 8, 2).$separ.substr($newphone, 10, 3);
		}
	} elseif (strtoupper($countrycode) == "GB") {//Royaume uni
		if (dol_strlen($phone) == 13) {//ex: +44_ABCD_EFG_HIJ
			$newphone = substr($newphone, 0, 3).$separ.substr($newphone, 3, 4).$separ.substr($newphone, 7, 3).$separ.substr($newphone, 10, 3);
		}
	} elseif (strtoupper($countrycode) == "CH") {//Suisse
		if (dol_strlen($phone) == 12) {//ex: +41_AB_CDE_FG_HI
			$newphone = substr($newphone, 0, 3).$separ.substr($newphone, 3, 2).$separ.substr($newphone, 5, 3).$separ.substr($newphone, 8, 2).$separ.substr($newphone, 10, 2);
		} elseif (dol_strlen($phone) == 15) {// +41_AB_CDE_FGH_IJKL
			$newphone = $newphone = substr($newphone, 0, 3).$separ.substr($newphone, 3, 2).$separ.substr($newphone, 5, 3).$separ.substr($newphone, 8, 3).$separ.substr($newphone, 11, 4);
		}
	} elseif (strtoupper($countrycode) == "TN") {//Tunisie
		if (dol_strlen($phone) == 12) {//ex: +216_AB_CDE_FGH
			$newphone = substr($newphone, 0, 4).$separ.substr($newphone, 4, 2).$separ.substr($newphone, 6, 3).$separ.substr($newphone, 9, 3);
		}
	} elseif (strtoupper($countrycode) == "GF") {//Guyane francaise
		if (dol_strlen($phone) == 13) {//ex: +594_ABC_DE_FG_HI  (ABC=594 de nouveau)
			$newphone = substr($newphone, 0, 4).$separ.substr($newphone, 4, 3).$separ.substr($newphone, 7, 2).$separ.substr($newphone, 9, 2).$separ.substr($newphone, 11, 2);
		}
	} elseif (strtoupper($countrycode) == "GP") {//Guadeloupe
		if (dol_strlen($phone) == 13) {//ex: +590_ABC_DE_FG_HI  (ABC=590 de nouveau)
			$newphone = substr($newphone, 0, 4).$separ.substr($newphone, 4, 3).$separ.substr($newphone, 7, 2).$separ.substr($newphone, 9, 2).$separ.substr($newphone, 11, 2);
		}
	} elseif (strtoupper($countrycode) == "MQ") {//Martinique
		if (dol_strlen($phone) == 13) {//ex: +596_ABC_DE_FG_HI  (ABC=596 de nouveau)
			$newphone = substr($newphone, 0, 4).$separ.substr($newphone, 4, 3).$separ.substr($newphone, 7, 2).$separ.substr($newphone, 9, 2).$separ.substr($newphone, 11, 2);
		}
	} elseif (strtoupper($countrycode) == "IT") {//Italie
		if (dol_strlen($phone) == 12) {//ex: +39_ABC_DEF_GHI
			$newphone = substr($newphone, 0, 3).$separ.substr($newphone, 3, 3).$separ.substr($newphone, 6, 3).$separ.substr($newphone, 9, 3);
		} elseif (dol_strlen($phone) == 13) {//ex: +39_ABC_DEF_GH_IJ
			$newphone = substr($newphone, 0, 3).$separ.substr($newphone, 3, 3).$separ.substr($newphone, 6, 3).$separ.substr($newphone, 9, 2).$separ.substr($newphone, 11, 2);
		}
	} elseif (strtoupper($countrycode) == "AU") {
		//Australie
		if (dol_strlen($phone) == 12) {
			//ex: +61_A_BCDE_FGHI
			$newphone = substr($newphone, 0, 3).$separ.substr($newphone, 3, 1).$separ.substr($newphone, 4, 4).$separ.substr($newphone, 8, 4);
		}
	}
	if (!empty($addlink)) {	// Link on phone number (+ link to add action if conf->global->AGENDA_ADDACTIONFORPHONE set)
		if ($conf->browser->layout == 'phone' || (!empty($conf->clicktodial->enabled) && !empty($conf->global->CLICKTODIAL_USE_TEL_LINK_ON_PHONE_NUMBERS))) {	// If phone or option for, we use link of phone
			$newphoneform = $newphone;
			$newphone = '<a href="tel:'.$phone.'"';
			$newphone .= '>'.$newphoneform.'</a>';
		} elseif (!empty($conf->clicktodial->enabled) && $addlink == 'AC_TEL') {		// If click to dial, we use click to dial url
			if (empty($user->clicktodial_loaded)) {
				$user->fetch_clicktodial();
			}

			// Define urlmask
			$urlmask = 'ErrorClickToDialModuleNotConfigured';
			if (!empty($conf->global->CLICKTODIAL_URL)) {
				$urlmask = $conf->global->CLICKTODIAL_URL;
			}
			if (!empty($user->clicktodial_url)) {
				$urlmask = $user->clicktodial_url;
			}

			$clicktodial_poste = (!empty($user->clicktodial_poste) ?urlencode($user->clicktodial_poste) : '');
			$clicktodial_login = (!empty($user->clicktodial_login) ?urlencode($user->clicktodial_login) : '');
			$clicktodial_password = (!empty($user->clicktodial_password) ?urlencode($user->clicktodial_password) : '');
			// This line is for backward compatibility
			$url = sprintf($urlmask, urlencode($phone), $clicktodial_poste, $clicktodial_login, $clicktodial_password);
			// Thoose lines are for substitution
			$substitarray = array('__PHONEFROM__'=>$clicktodial_poste,
								'__PHONETO__'=>urlencode($phone),
								'__LOGIN__'=>$clicktodial_login,
								'__PASS__'=>$clicktodial_password);
			$url = make_substitutions($url, $substitarray);
			$newphonesav = $newphone;
			if (empty($conf->global->CLICKTODIAL_DO_NOT_USE_AJAX_CALL)) {
				// Default and recommended: New method using ajax without submiting a page making a javascript history.go(-1) back
				$newphone = '<a href="'.$url.'" class="cssforclicktodial"';	// Call of ajax is handled by the lib_foot.js.php on class 'cssforclicktodial'
				$newphone .= '>'.$newphonesav.'</a>';
			} else {
				// Old method
				$newphone = '<a href="'.$url.'"';
				if (!empty($conf->global->CLICKTODIAL_FORCENEWTARGET)) {
					$newphone .= ' target="_blank"';
				}
				$newphone .= '>'.$newphonesav.'</a>';
			}
		}

		//if (($cid || $socid) && ! empty($conf->agenda->enabled) && $user->rights->agenda->myactions->create)
		if (!empty($conf->agenda->enabled) && $user->rights->agenda->myactions->create) {
			$type = 'AC_TEL';
			$link = '';
			if ($addlink == 'AC_FAX') {
				$type = 'AC_FAX';
			}
			if (!empty($conf->global->AGENDA_ADDACTIONFORPHONE)) {
				$link = '<a href="'.DOL_URL_ROOT.'/comm/action/card.php?action=create&amp;backtopage=1&amp;actioncode='.$type.($cid ? '&amp;contactid='.$cid : '').($socid ? '&amp;socid='.$socid : '').'">'.img_object($langs->trans("AddAction"), "calendar").'</a>';
			}
			if ($link) {
				$newphone = '<div>'.$newphone.' '.$link.'</div>';
			}
		}
	}

	if (empty($titlealt)) {
		$titlealt = ($withpicto == 'fax' ? $langs->trans("Fax") : $langs->trans("Phone"));
	}
	$rep = '';

	if ($hookmanager) {
		$parameters = array('countrycode' => $countrycode, 'cid' => $cid, 'socid' => $socid, 'titlealt' => $titlealt, 'picto' => $withpicto);
		$reshook = $hookmanager->executeHooks('printPhone', $parameters, $phone);
		$rep .= $hookmanager->resPrint;
	}
	if (empty($reshook)) {
		$picto = '';
		if ($withpicto) {
			if ($withpicto == 'fax') {
				$picto = 'phoning_fax';
			} elseif ($withpicto == 'phone') {
				$picto = 'phoning';
			} elseif ($withpicto == 'mobile') {
				$picto = 'phoning_mobile';
			} else {
				$picto = '';
			}
		}
		if ($adddivfloat) {
			$rep .= '<div class="nospan float" style="margin-right: 10px">';
		} else {
			$rep .= '<span style="margin-right: 10px;">';
		}
		$rep .= ($withpicto ?img_picto($titlealt, 'object_'.$picto.'.png').' ' : '').$newphone;
		if ($adddivfloat) {
			$rep .= '</div>';
		} else {
			$rep .= '</span>';
		}
	}

	return $rep;
}

/**
 * 	Return an IP formated to be shown on screen
 *
 * 	@param	string	$ip			IP
 * 	@param	int		$mode		0=return IP + country/flag, 1=return only country/flag, 2=return only IP
 * 	@return string 				Formated IP, with country if GeoIP module is enabled
 */
function dol_print_ip($ip, $mode = 0)
{
	global $conf, $langs;

	$ret = '';

	if (empty($mode)) {
		$ret .= $ip;
	}

	if ($mode != 2) {
		$countrycode = dolGetCountryCodeFromIp($ip);
		if ($countrycode) {	// If success, countrycode is us, fr, ...
			if (file_exists(DOL_DOCUMENT_ROOT.'/theme/common/flags/'.$countrycode.'.png')) {
				$ret .= ' '.img_picto($countrycode.' '.$langs->trans("AccordingToGeoIPDatabase"), DOL_URL_ROOT.'/theme/common/flags/'.$countrycode.'.png', '', 1);
			} else {
				$ret .= ' ('.$countrycode.')';
			}
		} else {
			// Nothing
		}
	}

	return $ret;
}

/**
 * Return the IP of remote user.
 * Take HTTP_X_FORWARDED_FOR (defined when using proxy)
 * Then HTTP_CLIENT_IP if defined (rare)
 * Then REMOTE_ADDR (no way to be modified by user but may be wrong if user is using a proxy)
 *
 * @return	string		Ip of remote user.
 */
function getUserRemoteIP()
{
	if (empty($_SERVER['HTTP_X_FORWARDED_FOR']) || preg_match('/[^0-9\.\:,\[\]]/', $_SERVER['HTTP_X_FORWARDED_FOR'])) {
		if (empty($_SERVER['HTTP_CLIENT_IP']) || preg_match('/[^0-9\.\:,\[\]]/', $_SERVER['HTTP_CLIENT_IP'])) {
			if (empty($_SERVER["HTTP_CF_CONNECTING_IP"])) {
				$ip = (empty($_SERVER['REMOTE_ADDR']) ? '' : $_SERVER['REMOTE_ADDR']);	// value may have been the IP of the proxy and not the client
			} else {
				$ip = $_SERVER["HTTP_CF_CONNECTING_IP"];	// value here may have been forged by client
			}
		} else {
			$ip = $_SERVER['HTTP_CLIENT_IP']; // value is clean here but may have been forged by proxy
		}
	} else {
		$ip = $_SERVER['HTTP_X_FORWARDED_FOR']; // value is clean here but may have been forged by proxy
	}
	return $ip;
}

/**
 * Return if we are using a HTTPS connexion
 * Check HTTPS (no way to be modified by user but may be empty or wrong if user is using a proxy)
 * Take HTTP_X_FORWARDED_PROTO (defined when using proxy)
 * Then HTTP_X_FORWARDED_SSL
 *
 * @return	boolean		True if user is using HTTPS
 */
function isHTTPS()
{
	$isSecure = false;
	if (isset($_SERVER['HTTPS']) && $_SERVER['HTTPS'] == 'on') {
		$isSecure = true;
	} elseif (!empty($_SERVER['HTTP_X_FORWARDED_PROTO']) && $_SERVER['HTTP_X_FORWARDED_PROTO'] == 'https' || !empty($_SERVER['HTTP_X_FORWARDED_SSL']) && $_SERVER['HTTP_X_FORWARDED_SSL'] == 'on') {
		$isSecure = true;
	}
	return $isSecure;
}

/**
 * 	Return a country code from IP. Empty string if not found.
 *
 * 	@param	string	$ip			IP
 * 	@return string 				Country code ('us', 'fr', ...)
 */
function dolGetCountryCodeFromIp($ip)
{
	global $conf;

	$countrycode = '';

	if (!empty($conf->geoipmaxmind->enabled)) {
		$datafile = $conf->global->GEOIPMAXMIND_COUNTRY_DATAFILE;
		//$ip='24.24.24.24';
		//$datafile='/usr/share/GeoIP/GeoIP.dat';    Note that this must be downloaded datafile (not same than datafile provided with ubuntu packages)
		include_once DOL_DOCUMENT_ROOT.'/core/class/dolgeoip.class.php';
		$geoip = new DolGeoIP('country', $datafile);
		//print 'ip='.$ip.' databaseType='.$geoip->gi->databaseType." GEOIP_CITY_EDITION_REV1=".GEOIP_CITY_EDITION_REV1."\n";
		$countrycode = $geoip->getCountryCodeFromIP($ip);
	}

	return $countrycode;
}


/**
 *  Return country code for current user.
 *  If software is used inside a local network, detection may fails (we need a public ip)
 *
 *  @return     string      Country code (fr, es, it, us, ...)
 */
function dol_user_country()
{
	global $conf, $langs, $user;

	//$ret=$user->xxx;
	$ret = '';
	if (!empty($conf->geoipmaxmind->enabled)) {
		$ip = getUserRemoteIP();
		$datafile = $conf->global->GEOIPMAXMIND_COUNTRY_DATAFILE;
		//$ip='24.24.24.24';
		//$datafile='E:\Mes Sites\Web\Admin1\awstats\maxmind\GeoIP.dat';
		include_once DOL_DOCUMENT_ROOT.'/core/class/dolgeoip.class.php';
		$geoip = new DolGeoIP('country', $datafile);
		$countrycode = $geoip->getCountryCodeFromIP($ip);
		$ret = $countrycode;
	}
	return $ret;
}

/**
 *  Format address string
 *
 *  @param	string	$address    Address string, already formatted with dol_format_address()
 *  @param  int		$htmlid     Html ID (for example 'gmap')
 *  @param  int		$element    'thirdparty'|'contact'|'member'|'other'
 *  @param  int		$id         Id of object
 *  @param	int		$noprint	No output. Result is the function return
 *  @param  string  $charfornl  Char to use instead of nl2br. '' means we use a standad nl2br.
 *  @return string|void			Nothing if noprint is 0, formatted address if noprint is 1
 *  @see dol_format_address()
 */
function dol_print_address($address, $htmlid, $element, $id, $noprint = 0, $charfornl = '')
{
	global $conf, $user, $langs, $hookmanager;

	$out = '';

	if ($address) {
		if ($hookmanager) {
			$parameters = array('element' => $element, 'id' => $id);
			$reshook = $hookmanager->executeHooks('printAddress', $parameters, $address);
			$out .= $hookmanager->resPrint;
		}
		if (empty($reshook)) {
			if (empty($charfornl)) {
				$out .= nl2br($address);
			} else {
				$out .= preg_replace('/[\r\n]+/', $charfornl, $address);
			}

			// TODO Remove this block, we can add this using the hook now
			$showgmap = $showomap = 0;
			if (($element == 'thirdparty' || $element == 'societe') && !empty($conf->google->enabled) && !empty($conf->global->GOOGLE_ENABLE_GMAPS)) {
				$showgmap = 1;
			}
			if ($element == 'contact' && !empty($conf->google->enabled) && !empty($conf->global->GOOGLE_ENABLE_GMAPS_CONTACTS)) {
				$showgmap = 1;
			}
			if ($element == 'member' && !empty($conf->google->enabled) && !empty($conf->global->GOOGLE_ENABLE_GMAPS_MEMBERS)) {
				$showgmap = 1;
			}
			if (($element == 'thirdparty' || $element == 'societe') && !empty($conf->openstreetmap->enabled) && !empty($conf->global->OPENSTREETMAP_ENABLE_MAPS)) {
				$showomap = 1;
			}
			if ($element == 'contact' && !empty($conf->openstreetmap->enabled) && !empty($conf->global->OPENSTREETMAP_ENABLE_MAPS_CONTACTS)) {
				$showomap = 1;
			}
			if ($element == 'member' && !empty($conf->openstreetmap->enabled) && !empty($conf->global->OPENSTREETMAP_ENABLE_MAPS_MEMBERS)) {
				$showomap = 1;
			}
			if ($showgmap) {
				$url = dol_buildpath('/google/gmaps.php?mode='.$element.'&id='.$id, 1);
				$out .= ' <a href="'.$url.'" target="_gmaps"><img id="'.$htmlid.'" class="valigntextbottom" src="'.DOL_URL_ROOT.'/theme/common/gmap.png"></a>';
			}
			if ($showomap) {
				$url = dol_buildpath('/openstreetmap/maps.php?mode='.$element.'&id='.$id, 1);
				$out .= ' <a href="'.$url.'" target="_gmaps"><img id="'.$htmlid.'_openstreetmap" class="valigntextbottom" src="'.DOL_URL_ROOT.'/theme/common/gmap.png"></a>';
			}
		}
	}
	if ($noprint) {
		return $out;
	} else {
		print $out;
	}
}


/**
 *	Return true if email syntax is ok.
 *
 *	@param	    string		$address    			email (Ex: "toto@examle.com". Long form "John Do <johndo@example.com>" will be false)
 *  @param		int			$acceptsupervisorkey	If 1, the special string '__SUPERVISOREMAIL__' is also accepted as valid
 *	@return     boolean     						true if email syntax is OK, false if KO or empty string
 *  @see isValidMXRecord()
 */
function isValidEmail($address, $acceptsupervisorkey = 0)
{
	if ($acceptsupervisorkey && $address == '__SUPERVISOREMAIL__') {
		return true;
	}
	if (filter_var($address, FILTER_VALIDATE_EMAIL)) {
		return true;
	}

	return false;
}

/**
 *	Return if the domain name has a valid MX record.
 *  WARNING: This need function idn_to_ascii, checkdnsrr and getmxrr
 *
 *	@param	    string		$domain	    			Domain name (Ex: "yahoo.com", "yhaoo.com", "dolibarr.fr")
 *	@return     int     							-1 if error (function not available), 0=Not valid, 1=Valid
 *  @see isValidEmail()
 */
function isValidMXRecord($domain)
{
	if (function_exists('idn_to_ascii') && function_exists('checkdnsrr')) {
		if (!checkdnsrr(idn_to_ascii($domain), 'MX')) {
			return 0;
		}
		if (function_exists('getmxrr')) {
			$mxhosts = array();
			$weight = array();
			getmxrr(idn_to_ascii($domain), $mxhosts, $weight);
			if (count($mxhosts) > 1) {
				return 1;
			}
			if (count($mxhosts) == 1 && !empty($mxhosts[0])) {
				return 1;
			}

			return 0;
		}
	}
	return -1;
}

/**
 *  Return true if phone number syntax is ok
 *  TODO Decide what to do with this
 *
 *  @param	string		$phone		phone (Ex: "0601010101")
 *  @return boolean     			true if phone syntax is OK, false if KO or empty string
 */
function isValidPhone($phone)
{
	return true;
}


/**
 * Make a strlen call. Works even if mbstring module not enabled
 *
 * @param   string		$string				String to calculate length
 * @param   string		$stringencoding		Encoding of string
 * @return  int								Length of string
 */
function dol_strlen($string, $stringencoding = 'UTF-8')
{
	if (function_exists('mb_strlen')) {
		return mb_strlen($string, $stringencoding);
	} else {
		return strlen($string);
	}
}

/**
 * Make a substring. Works even if mbstring module is not enabled for better compatibility.
 *
 * @param	string	$string				String to scan
 * @param	string	$start				Start position
 * @param	int		$length				Length (in nb of characters or nb of bytes depending on trunconbytes param)
 * @param   string	$stringencoding		Page code used for input string encoding
 * @param	int		$trunconbytes		1=Length is max of bytes instead of max of characters
 * @return  string						substring
 */
function dol_substr($string, $start, $length, $stringencoding = '', $trunconbytes = 0)
{
	global $langs;

	if (empty($stringencoding)) {
		$stringencoding = $langs->charset_output;
	}

	$ret = '';
	if (empty($trunconbytes)) {
		if (function_exists('mb_substr')) {
			$ret = mb_substr($string, $start, $length, $stringencoding);
		} else {
			$ret = substr($string, $start, $length);
		}
	} else {
		if (function_exists('mb_strcut')) {
			$ret = mb_strcut($string, $start, $length, $stringencoding);
		} else {
			$ret = substr($string, $start, $length);
		}
	}
	return $ret;
}


/**
 *	Truncate a string to a particular length adding '…' if string larger than length.
 * 	If length = max length+1, we do no truncate to avoid having just 1 char replaced with '…'.
 *  MAIN_DISABLE_TRUNC=1 can disable all truncings
 *
 *	@param	string	$string				String to truncate
 *	@param  int		$size				Max string size visible (excluding …). 0 for no limit. WARNING: Final string size can have 3 more chars (if we added …, or if size was max+1 so it does not worse to replace with ...)
 *	@param	string	$trunc				Where to trunc: 'right', 'left', 'middle' (size must be a 2 power), 'wrap'
 * 	@param	string	$stringencoding		Tell what is source string encoding
 *  @param	int		$nodot				Truncation do not add … after truncation. So it's an exact truncation.
 *  @param  int     $display            Trunc is used to display data and can be changed for small screen. TODO Remove this param (must be dealt with CSS)
 *	@return string						Truncated string. WARNING: length is never higher than $size if $nodot is set, but can be 3 chars higher otherwise.
 */
function dol_trunc($string, $size = 40, $trunc = 'right', $stringencoding = 'UTF-8', $nodot = 0, $display = 0)
{
	global $conf;

	if (empty($size) || !empty($conf->global->MAIN_DISABLE_TRUNC)) {
		return $string;
	}

	if (empty($stringencoding)) {
		$stringencoding = 'UTF-8';
	}
	// reduce for small screen
	if ($conf->dol_optimize_smallscreen == 1 && $display == 1) {
		$size = round($size / 3);
	}

	// We go always here
	if ($trunc == 'right') {
		$newstring = dol_textishtml($string) ? dol_string_nohtmltag($string, 1) : $string;
		if (dol_strlen($newstring, $stringencoding) > ($size + ($nodot ? 0 : 1))) {
			// If nodot is 0 and size is 1 chars more, we don't trunc and don't add …
			return dol_substr($newstring, 0, $size, $stringencoding).($nodot ? '' : '…');
		} else {
			//return 'u'.$size.'-'.$newstring.'-'.dol_strlen($newstring,$stringencoding).'-'.$string;
			return $string;
		}
	} elseif ($trunc == 'middle') {
		$newstring = dol_textishtml($string) ? dol_string_nohtmltag($string, 1) : $string;
		if (dol_strlen($newstring, $stringencoding) > 2 && dol_strlen($newstring, $stringencoding) > ($size + 1)) {
			$size1 = round($size / 2);
			$size2 = round($size / 2);
			return dol_substr($newstring, 0, $size1, $stringencoding).'…'.dol_substr($newstring, dol_strlen($newstring, $stringencoding) - $size2, $size2, $stringencoding);
		} else {
			return $string;
		}
	} elseif ($trunc == 'left') {
		$newstring = dol_textishtml($string) ? dol_string_nohtmltag($string, 1) : $string;
		if (dol_strlen($newstring, $stringencoding) > ($size + ($nodot ? 0 : 1))) {
			// If nodot is 0 and size is 1 chars more, we don't trunc and don't add …
			return '…'.dol_substr($newstring, dol_strlen($newstring, $stringencoding) - $size, $size, $stringencoding);
		} else {
			return $string;
		}
	} elseif ($trunc == 'wrap') {
		$newstring = dol_textishtml($string) ? dol_string_nohtmltag($string, 1) : $string;
		if (dol_strlen($newstring, $stringencoding) > ($size + 1)) {
			return dol_substr($newstring, 0, $size, $stringencoding)."\n".dol_trunc(dol_substr($newstring, $size, dol_strlen($newstring, $stringencoding) - $size, $stringencoding), $size, $trunc);
		} else {
			return $string;
		}
	} else {
		return 'BadParam3CallingDolTrunc';
	}
}

/**
 *	Show picto whatever it's its name (generic function)
 *
 *	@param      string		$titlealt         		Text on title tag for tooltip. Not used if param notitle is set to 1.
 *	@param      string		$picto       			Name of image file to show ('filenew', ...)
 *													If no extension provided, we use '.png'. Image must be stored into theme/xxx/img directory.
 *                                  				Example: picto.png                  if picto.png is stored into htdocs/theme/mytheme/img
 *                                  				Example: picto.png@mymodule         if picto.png is stored into htdocs/mymodule/img
 *                                  				Example: /mydir/mysubdir/picto.png  if picto.png is stored into htdocs/mydir/mysubdir (pictoisfullpath must be set to 1)
 *	@param		string		$moreatt				Add more attribute on img tag (For example 'class="pictofixedwidth"')
 *	@param		boolean|int	$pictoisfullpath		If true or 1, image path is a full path
 *	@param		int			$srconly				Return only content of the src attribute of img.
 *  @param		int			$notitle				1=Disable tag title. Use it if you add js tooltip, to avoid duplicate tooltip.
 *  @param		string		$alt					Force alt for bind people
 *  @param		string		$morecss				Add more class css on img tag (For example 'myclascss').
 *  @param		string		$marginleftonlyshort	1 = Add a short left margin on picto, 2 = Add a larger left margin on picto, 0 = No margin left. Works for fontawesome picto only.
 *  @return     string       				    	Return img tag
 *  @see        img_object(), img_picto_common()
 */
function img_picto($titlealt, $picto, $moreatt = '', $pictoisfullpath = false, $srconly = 0, $notitle = 0, $alt = '', $morecss = '', $marginleftonlyshort = 2)
{
	global $conf, $langs;
	// We forge fullpathpicto for image to $path/img/$picto. By default, we take DOL_URL_ROOT/theme/$conf->theme/img/$picto
	$url = DOL_URL_ROOT;
	$theme = isset($conf->theme) ? $conf->theme : null;
	$path = 'theme/'.$theme;
	// Define fullpathpicto to use into src
	if ($pictoisfullpath) {
		// Clean parameters
		if (!preg_match('/(\.png|\.gif|\.svg)$/i', $picto)) {
			$picto .= '.png';
		}
		$fullpathpicto = $picto;
		$reg = array();
		if (preg_match('/class="([^"]+)"/', $moreatt, $reg)) {
			$morecss .= ($morecss ? ' ' : '').$reg[1];
			$moreatt = str_replace('class="'.$reg[1].'"', '', $moreatt);
		}
	} else {
		$pictowithouttext = preg_replace('/(\.png|\.gif|\.svg)$/', '', $picto);
		$pictowithouttext = str_replace('object_', '', $pictowithouttext);
		if (empty($srconly) && in_array($pictowithouttext, array(
				'1downarrow', '1uparrow', '1leftarrow', '1rightarrow', '1uparrow_selected', '1downarrow_selected', '1leftarrow_selected', '1rightarrow_selected',
				'accountancy', 'account', 'accountline', 'action', 'add', 'address', 'angle-double-down', 'angle-double-up', 'asset',
				'bank_account', 'barcode', 'bank', 'bill', 'billa', 'billr', 'billd', 'bookmark', 'bom', 'bug', 'building',
				'calendar', 'calendarmonth', 'calendarweek', 'calendarday', 'calendarperuser', 'calendarpertype',
				'cash-register', 'category', 'chart', 'check', 'clock', 'close_title', 'cog', 'collab', 'company', 'contact', 'country', 'contract', 'conversation', 'cron', 'cubes',
				'multicurrency',
				'delete', 'dolly', 'dollyrevert', 'donation', 'download', 'dynamicprice',
				'edit', 'ellipsis-h', 'email', 'eraser', 'establishment', 'expensereport', 'external-link-alt', 'external-link-square-alt',
				'filter', 'file-code', 'file-export', 'file-import', 'file-upload', 'autofill', 'folder', 'folder-open', 'folder-plus',
				'generate', 'globe', 'globe-americas', 'graph', 'grip', 'grip_title', 'group',
				'help', 'holiday',
				'images', 'incoterm', 'info', 'intervention', 'inventory', 'intracommreport', 'knowledgemanagement',
				'label', 'language', 'link', 'list', 'list-alt', 'listlight', 'loan', 'lot', 'long-arrow-alt-right',
				'margin', 'map-marker-alt', 'member', 'meeting', 'money-bill-alt', 'movement', 'mrp', 'note', 'next',
				'off', 'on', 'order',
				'paiment', 'paragraph', 'play', 'pdf', 'phone', 'phoning', 'phoning_mobile', 'phoning_fax', 'playdisabled', 'previous', 'poll', 'pos', 'printer', 'product', 'propal', 'stock', 'resize', 'service', 'stats', 'trip',
				'security', 'setup', 'share-alt', 'sign-out', 'split', 'stripe', 'stripe-s', 'switch_off', 'switch_on', 'tools', 'unlink', 'uparrow', 'user', 'vcard', 'wrench',
				'github', 'jabber', 'skype', 'twitter', 'facebook', 'linkedin', 'instagram', 'snapchat', 'youtube', 'google-plus-g', 'whatsapp',
				'chevron-left', 'chevron-right', 'chevron-down', 'chevron-top', 'commercial', 'companies',
				'generic', 'home', 'hrm', 'members', 'products', 'invoicing',
				'partnership', 'payment', 'pencil-ruler', 'preview', 'project', 'projectpub', 'projecttask', 'question', 'refresh', 'region',
				'salary', 'shipment', 'state', 'supplier_invoice', 'supplier_invoicea', 'supplier_invoicer', 'supplier_invoiced',
				'technic', 'ticket',
				'error', 'warning',
				'recent', 'reception', 'recruitmentcandidature', 'recruitmentjobposition', 'resource',
				'shapes', 'supplier', 'supplier_proposal', 'supplier_order', 'supplier_invoice',
				'timespent', 'title_setup', 'title_accountancy', 'title_bank', 'title_hrm', 'title_agenda',
				'uncheck', 'user-cog', 'website', 'workstation',
				'conferenceorbooth', 'eventorganization'
			))) {
			$fakey = $pictowithouttext;
			$facolor = '';
			$fasize = '';
			$fa = 'fas';
			if (in_array($pictowithouttext, array('clock', 'establishment', 'generic', 'minus-square', 'object_generic', 'pdf', 'plus-square', 'timespent', 'note', 'off', 'on', 'object_bookmark', 'bookmark', 'vcard'))) {
				$fa = 'far';
			}
			if (in_array($pictowithouttext, array('black-tie', 'github', 'skype', 'twitter', 'facebook', 'linkedin', 'instagram', 'snapchat', 'stripe', 'stripe-s', 'youtube', 'google-plus-g', 'whatsapp'))) {
				$fa = 'fab';
			}

			$arrayconvpictotofa = array(
				'account'=>'university', 'accountline'=>'receipt', 'accountancy'=>'search-dollar', 'action'=>'calendar-alt', 'add'=>'plus-circle', 'address'=> 'address-book', 'asset'=>'money-check-alt', 'autofill'=>'fill',
				'bank_account'=>'university',
				'bill'=>'file-invoice-dollar', 'billa'=>'file-excel', 'billr'=>'file-invoice-dollar', 'billd'=>'file-medical',
				'supplier_invoice'=>'file-invoice-dollar', 'supplier_invoicea'=>'file-excel', 'supplier_invoicer'=>'file-invoice-dollar', 'supplier_invoiced'=>'file-medical',
				'bom'=>'shapes',
				'chart'=>'chart-line', 'company'=>'building', 'contact'=>'address-book', 'contract'=>'suitcase', 'collab'=>'people-arrows', 'conversation'=>'comments', 'country'=>'globe-americas', 'cron'=>'business-time',
				'donation'=>'file-alt', 'dynamicprice'=>'hand-holding-usd',
				'setup'=>'cog', 'companies'=>'building', 'products'=>'cube', 'commercial'=>'suitcase', 'invoicing'=>'coins',
				'accounting'=>'search-dollar', 'category'=>'tag', 'dollyrevert'=>'dolly',
				'generate'=>'plus-square', 'hrm'=>'user-tie', 'incoterm'=>'truck-loading',
				'margin'=>'calculator', 'members'=>'user-friends', 'ticket'=>'ticket-alt', 'globe'=>'external-link-alt', 'lot'=>'barcode',
				'email'=>'at', 'establishment'=>'building',
				'edit'=>'pencil-alt', 'graph'=>'chart-line', 'grip_title'=>'arrows-alt', 'grip'=>'arrows-alt', 'help'=>'question-circle',
				'generic'=>'file', 'holiday'=>'umbrella-beach',
				'info'=>'info-circle', 'inventory'=>'boxes', 'intracommreport'=>'globe-europe', 'knowledgemanagement'=>'ticket-alt', 'label'=>'layer-group', 'loan'=>'money-bill-alt',
				'member'=>'user-alt', 'meeting'=>'chalkboard-teacher', 'mrp'=>'cubes', 'next'=>'arrow-alt-circle-right',
				'trip'=>'wallet', 'expensereport'=>'wallet', 'group'=>'users', 'movement'=>'people-carry',
				'sign-out'=>'sign-out-alt',
				'switch_off'=>'toggle-off', 'switch_on'=>'toggle-on', 'check'=>'check', 'bookmark'=>'star', 'bookmark'=>'star',
				'bank'=>'university', 'close_title'=>'times', 'delete'=>'trash', 'edit'=>'pencil-alt', 'filter'=>'filter',
				'list-alt'=>'list-alt', 'calendar'=>'calendar-alt', 'calendarmonth'=>'calendar-alt', 'calendarweek'=>'calendar-week', 'calendarmonth'=>'calendar-alt', 'calendarday'=>'calendar-day', 'calendarperuser'=>'table',
				'intervention'=>'ambulance', 'invoice'=>'file-invoice-dollar', 'multicurrency'=>'dollar-sign', 'order'=>'file-invoice',
				'error'=>'exclamation-triangle', 'warning'=>'exclamation-triangle',
				'other'=>'square',
				'playdisabled'=>'play', 'pdf'=>'file-pdf',  'poll'=>'check-double', 'pos'=>'cash-register', 'preview'=>'binoculars', 'project'=>'project-diagram', 'projectpub'=>'project-diagram', 'projecttask'=>'tasks', 'propal'=>'file-signature',
				'partnership'=>'handshake', 'payment'=>'money-check-alt', 'phoning'=>'phone', 'phoning_mobile'=>'mobile-alt', 'phoning_fax'=>'fax', 'previous'=>'arrow-alt-circle-left', 'printer'=>'print', 'product'=>'cube', 'service'=>'concierge-bell',
				'recent' => 'question', 'reception'=>'dolly', 'recruitmentjobposition'=>'id-card-alt', 'recruitmentcandidature'=>'id-badge',
				'resize'=>'crop', 'supplier_order'=>'dol-order_supplier', 'supplier_proposal'=>'file-signature',
				'refresh'=>'redo', 'region'=>'map-marked', 'resource'=>'laptop-house',
				'state'=>'map-marked-alt', 'security'=>'key', 'salary'=>'wallet', 'shipment'=>'dolly', 'stock'=>'box-open', 'stats' => 'chart-bar', 'split'=>'code-branch', 'stripe'=>'stripe-s',
				'supplier'=>'building', 'supplier_invoice'=>'file-invoice-dollar', 'technic'=>'cogs', 'ticket'=>'ticket-alt',
				'timespent'=>'clock', 'title_setup'=>'tools', 'title_accountancy'=>'money-check-alt', 'title_bank'=>'university', 'title_hrm'=>'umbrella-beach',
				'title_agenda'=>'calendar-alt',
				'uncheck'=>'times', 'uparrow'=>'share', 'vcard'=>'address-card',
				'jabber'=>'comment-o',
				'website'=>'globe-americas', 'workstation'=>'pallet',
				'conferenceorbooth'=>'chalkboard-teacher', 'eventorganization'=>'project-diagram'
			);
			if ($pictowithouttext == 'off') {
				$fakey = 'fa-square';
				$fasize = '1.3em';
			} elseif ($pictowithouttext == 'on') {
				$fakey = 'fa-check-square';
				$fasize = '1.3em';
			} elseif ($pictowithouttext == 'listlight') {
				$fakey = 'fa-download';
				$marginleftonlyshort = 1;
			} elseif ($pictowithouttext == 'printer') {
				$fakey = 'fa-print';
				$fasize = '1.2em';
			} elseif ($pictowithouttext == 'note') {
				$fakey = 'fa-sticky-note';
				$marginleftonlyshort = 1;
			} elseif (in_array($pictowithouttext, array('1uparrow', '1downarrow', '1leftarrow', '1rightarrow', '1uparrow_selected', '1downarrow_selected', '1leftarrow_selected', '1rightarrow_selected'))) {
				$convertarray = array('1uparrow'=>'caret-up', '1downarrow'=>'caret-down', '1leftarrow'=>'caret-left', '1rightarrow'=>'caret-right', '1uparrow_selected'=>'caret-up', '1downarrow_selected'=>'caret-down', '1leftarrow_selected'=>'caret-left', '1rightarrow_selected'=>'caret-right');
				$fakey = 'fa-'.$convertarray[$pictowithouttext];
				if (preg_match('/selected/', $pictowithouttext)) {
					$facolor = '#888';
				}
				$marginleftonlyshort = 1;
			} elseif (!empty($arrayconvpictotofa[$pictowithouttext])) {
				$fakey = 'fa-'.$arrayconvpictotofa[$pictowithouttext];
			} else {
				$fakey = 'fa-'.$pictowithouttext;
			}

			if (in_array($pictowithouttext, array('dollyrevert', 'member', 'members', 'contract', 'group', 'resource', 'shipment'))) {
				$morecss .= ' em092';
			}
			if (in_array($pictowithouttext, array('conferenceorbooth', 'collab', 'eventorganization', 'holiday', 'info', 'project', 'workstation'))) {
				$morecss .= ' em088';
			}
			if (in_array($pictowithouttext, array('asset', 'intervention', 'payment', 'loan', 'partnership', 'stock', 'technic'))) {
				$morecss .= ' em080';
			}

			// Define $marginleftonlyshort
			$arrayconvpictotomarginleftonly = array(
				'bank', 'check', 'delete', 'generic', 'grip', 'grip_title', 'jabber',
				'grip_title', 'grip', 'listlight', 'note', 'on', 'off', 'playdisabled', 'printer', 'resize', 'sign-out', 'stats', 'switch_on', 'switch_off',
				'uparrow', '1uparrow', '1downarrow', '1leftarrow', '1rightarrow', '1uparrow_selected', '1downarrow_selected', '1leftarrow_selected', '1rightarrow_selected'
			);
			if (!isset($arrayconvpictotomarginleftonly[$pictowithouttext])) {
				$marginleftonlyshort = 0;
			}

			// Add CSS
			$arrayconvpictotomorcess = array(
				'action'=>'infobox-action', 'account'=>'infobox-bank_account', 'accountline'=>'infobox-bank_account', 'accountancy'=>'infobox-bank_account', 'asset'=>'infobox-bank_account',
				'bank_account'=>'bg-infobox-bank_account',
				'bill'=>'infobox-commande', 'billa'=>'infobox-commande', 'billr'=>'infobox-commande', 'billd'=>'infobox-commande',
				'conferenceorbooth'=>'infobox-project',
				'cash-register'=>'infobox-bank_account', 'contract'=>'infobox-contrat', 'check'=>'font-status4', 'collab'=>'infobox-action', 'conversation'=>'infobox-contrat',
				'donation'=>'infobox-commande', 'dolly'=>'infobox-commande',  'dollyrevert'=>'flip infobox-order_supplier',
				'ecm'=>'infobox-action', 'eventorganization'=>'infobox-project',
				'hrm'=>'infobox-adherent', 'group'=>'infobox-adherent', 'intervention'=>'infobox-contrat',
				'incoterm'=>'infobox-supplier_proposal',
				'multicurrency'=>'infobox-bank_account',
				'members'=>'infobox-adherent', 'member'=>'infobox-adherent', 'money-bill-alt'=>'infobox-bank_account',
				'order'=>'infobox-commande',
				'user'=>'infobox-adherent', 'users'=>'infobox-adherent',
				'error'=>'pictoerror', 'warning'=>'pictowarning', 'switch_on'=>'font-status4',
				'holiday'=>'infobox-holiday', 'info'=>'opacityhigh', 'invoice'=>'infobox-commande',
				'knowledgemanagement'=>'infobox-contrat rotate90', 'loan'=>'infobox-bank_account',
				'payment'=>'infobox-bank_account', 'poll'=>'infobox-adherent', 'pos'=>'infobox-bank_account', 'project'=>'infobox-project', 'projecttask'=>'infobox-project', 'propal'=>'infobox-propal',
				'reception'=>'flip', 'recruitmentjobposition'=>'infobox-adherent', 'recruitmentcandidature'=>'infobox-adherent',
				'resource'=>'infobox-action',
				'salary'=>'infobox-bank_account', 'shipment'=>'infobox-commande', 'supplier_invoice'=>'infobox-order_supplier', 'supplier_invoicea'=>'infobox-order_supplier', 'supplier_invoiced'=>'infobox-order_supplier',
				'supplier'=>'infobox-order_supplier', 'supplier_order'=>'infobox-order_supplier', 'supplier_proposal'=>'infobox-supplier_proposal',
				'ticket'=>'infobox-contrat', 'title_accountancy'=>'infobox-bank_account', 'title_hrm'=>'infobox-holiday', 'expensereport'=>'infobox-expensereport', 'trip'=>'infobox-expensereport', 'title_agenda'=>'infobox-action',
				//'title_setup'=>'infobox-action', 'tools'=>'infobox-action',
				'list-alt'=>'imgforviewmode', 'calendar'=>'imgforviewmode', 'calendarweek'=>'imgforviewmode', 'calendarmonth'=>'imgforviewmode', 'calendarday'=>'imgforviewmode', 'calendarperuser'=>'imgforviewmode'
			);
			if (!empty($arrayconvpictotomorcess[$pictowithouttext])) {
				$morecss .= ($morecss ? ' ' : '').$arrayconvpictotomorcess[$pictowithouttext];
			}

			// Define $color
			$arrayconvpictotocolor = array(
				'address'=>'#6c6aa8', 'building'=>'#6c6aa8', 'bom'=>'#a69944',
				'cog'=>'#999', 'companies'=>'#6c6aa8', 'company'=>'#6c6aa8', 'contact'=>'#6c6aa8', 'cron'=>'#555',
				'dynamicprice'=>'#a69944',
				'edit'=>'#444', 'note'=>'#999', 'error'=>'', 'help'=>'#bbb', 'listlight'=>'#999', 'language'=>'#555',
				//'dolly'=>'#a69944', 'dollyrevert'=>'#a69944',
				'lot'=>'#a69944',
				'map-marker-alt'=>'#aaa', 'mrp'=>'#a69944', 'product'=>'#a69944', 'service'=>'#a69944', 'inventory'=>'#a69944', 'stock'=>'#a69944', 'movement'=>'#a69944',
				'other'=>'#ddd',
				'partnership'=>'#6c6aa8', 'playdisabled'=>'#ccc', 'printer'=>'#444', 'projectpub'=>'#986c6a', 'reception'=>'#a69944', 'resize'=>'#444', 'rss'=>'#cba',
				//'shipment'=>'#a69944',
				'security'=>'#999', 'stats'=>'#444', 'switch_off'=>'#999', 'technic'=>'#999', 'timespent'=>'#555',
				'uncheck'=>'#800', 'uparrow'=>'#555', 'user-cog'=>'#999', 'country'=>'#aaa', 'globe-americas'=>'#aaa', 'region'=>'#aaa', 'state'=>'#aaa',
				'website'=>'#304', 'workstation'=>'#a69944'
			);
			if (isset($arrayconvpictotocolor[$pictowithouttext])) {
				$facolor = $arrayconvpictotocolor[$pictowithouttext];
			}

			// This snippet only needed since function img_edit accepts only one additional parameter: no separate one for css only.
			// class/style need to be extracted to avoid duplicate class/style validation errors when $moreatt is added to the end of the attributes.
			$morestyle = '';
			$reg = array();
			if (preg_match('/class="([^"]+)"/', $moreatt, $reg)) {
				$morecss .= ($morecss ? ' ' : '').$reg[1];
				$moreatt = str_replace('class="'.$reg[1].'"', '', $moreatt);
			}
			if (preg_match('/style="([^"]+)"/', $moreatt, $reg)) {
				$morestyle = $reg[1];
				$moreatt = str_replace('style="'.$reg[1].'"', '', $moreatt);
			}
			$moreatt = trim($moreatt);

			$enabledisablehtml = '<span class="'.$fa.' '.$fakey.($marginleftonlyshort ? ($marginleftonlyshort == 1 ? ' marginleftonlyshort' : ' marginleftonly') : '');
			$enabledisablehtml .= ($morecss ? ' '.$morecss : '').'" style="'.($fasize ? ('font-size: '.$fasize.';') : '').($facolor ? (' color: '.$facolor.';') : '').($morestyle ? ' '.$morestyle : '').'"'.(($notitle || empty($titlealt)) ? '' : ' title="'.dol_escape_htmltag($titlealt).'"').($moreatt ? ' '.$moreatt : '').'>';
			/*if (!empty($conf->global->MAIN_OPTIMIZEFORTEXTBROWSER)) {
				$enabledisablehtml .= $titlealt;
			}*/
			$enabledisablehtml .= '</span>';

			return $enabledisablehtml;
		}

		if (!empty($conf->global->MAIN_OVERWRITE_THEME_PATH)) {
			$path = $conf->global->MAIN_OVERWRITE_THEME_PATH.'/theme/'.$theme; // If the theme does not have the same name as the module
		} elseif (!empty($conf->global->MAIN_OVERWRITE_THEME_RES)) {
			$path = $conf->global->MAIN_OVERWRITE_THEME_RES.'/theme/'.$conf->global->MAIN_OVERWRITE_THEME_RES; // To allow an external module to overwrite image resources whatever is activated theme
		} elseif (!empty($conf->modules_parts['theme']) && array_key_exists($theme, $conf->modules_parts['theme'])) {
			$path = $theme.'/theme/'.$theme; // If the theme have the same name as the module
		}

		// If we ask an image into $url/$mymodule/img (instead of default path)
		$regs = array();
		if (preg_match('/^([^@]+)@([^@]+)$/i', $picto, $regs)) {
			$picto = $regs[1];
			$path = $regs[2]; // $path is $mymodule
		}

		// Clean parameters
		if (!preg_match('/(\.png|\.gif|\.svg)$/i', $picto)) {
			$picto .= '.png';
		}
		// If alt path are defined, define url where img file is, according to physical path
		// ex: array(["main"]=>"/home/maindir/htdocs", ["alt0"]=>"/home/moddir0/htdocs", ...)
		foreach ($conf->file->dol_document_root as $type => $dirroot) {
			if ($type == 'main') {
				continue;
			}
			// This need a lot of time, that's why enabling alternative dir like "custom" dir is not recommanded
			if (file_exists($dirroot.'/'.$path.'/img/'.$picto)) {
				$url = DOL_URL_ROOT.$conf->file->dol_url_root[$type];
				break;
			}
		}

		// $url is '' or '/custom', $path is current theme or
		$fullpathpicto = $url.'/'.$path.'/img/'.$picto;
	}

	if ($srconly) {
		return $fullpathpicto;
	}
		// tag title is used for tooltip on <a>, tag alt can be used with very simple text on image for blind people
	return '<img src="'.$fullpathpicto.'"'.($notitle ? '' : ' alt="'.dol_escape_htmltag($alt).'"').(($notitle || empty($titlealt)) ? '' : ' title="'.dol_escape_htmltag($titlealt).'"').($moreatt ? ' '.$moreatt.($morecss ? ' class="'.$morecss.'"' : '') : ' class="inline-block'.($morecss ? ' '.$morecss : '').'"').'>'; // Alt is used for accessibility, title for popup
}

/**
 *	Show a picto called object_picto (generic function)
 *
 *	@param	string	$titlealt			Text on alt and title of image. Alt only if param notitle is set to 1. If text is "TextA:TextB", use Text A on alt and Text B on title.
 *	@param	string	$picto				Name of image to show object_picto (example: user, group, action, bill, contract, propal, product, ...)
 *										For external modules use imagename@mymodule to search into directory "img" of module.
 *	@param	string	$moreatt			Add more attribute on img tag (ie: class="datecallink")
 *	@param	int		$pictoisfullpath	If 1, image path is a full path
 *	@param	int		$srconly			Return only content of the src attribute of img.
 *  @param	int		$notitle			1=Disable tag title. Use it if you add js tooltip, to avoid duplicate tooltip.
 *	@return	string						Return img tag
 *	@see	img_picto(), img_picto_common()
 */
function img_object($titlealt, $picto, $moreatt = '', $pictoisfullpath = false, $srconly = 0, $notitle = 0)
{
	if (strpos($picto, '^') === 0) {
		return img_picto($titlealt, str_replace('^', '', $picto), $moreatt, $pictoisfullpath, $srconly, $notitle);
	} else {
		return img_picto($titlealt, 'object_'.$picto, $moreatt, $pictoisfullpath, $srconly, $notitle);
	}
}

/**
 *	Show weather picto
 *
 *	@param      string		$titlealt         	Text on alt and title of image. Alt only if param notitle is set to 1. If text is "TextA:TextB", use Text A on alt and Text B on title.
 *	@param      string|int	$picto       		Name of image file to show (If no extension provided, we use '.png'). Image must be stored into htdocs/theme/common directory. Or level of meteo image (0-4).
 *	@param		string		$moreatt			Add more attribute on img tag
 *	@param		int			$pictoisfullpath	If 1, image path is a full path
 *  @param      string      $morecss            More CSS
 *	@return     string      					Return img tag
 *  @see        img_object(), img_picto()
 */
function img_weather($titlealt, $picto, $moreatt = '', $pictoisfullpath = 0, $morecss = '')
{
	global $conf;

	if (is_numeric($picto)) {
		//$leveltopicto = array(0=>'weather-clear.png', 1=>'weather-few-clouds.png', 2=>'weather-clouds.png', 3=>'weather-many-clouds.png', 4=>'weather-storm.png');
		//$picto = $leveltopicto[$picto];
		return '<i class="fa fa-weather-level'.$picto.'"></i>';
	} elseif (!preg_match('/(\.png|\.gif)$/i', $picto)) {
		$picto .= '.png';
	}

	$path = DOL_URL_ROOT.'/theme/'.$conf->theme.'/img/weather/'.$picto;

	return img_picto($titlealt, $path, $moreatt, 1, 0, 0, '', $morecss);
}

/**
 *	Show picto (generic function)
 *
 *	@param      string		$titlealt         	Text on alt and title of image. Alt only if param notitle is set to 1. If text is "TextA:TextB", use Text A on alt and Text B on title.
 *	@param      string		$picto       		Name of image file to show (If no extension provided, we use '.png'). Image must be stored into htdocs/theme/common directory.
 *	@param		string		$moreatt			Add more attribute on img tag
 *	@param		int			$pictoisfullpath	If 1, image path is a full path
 *  @param		int			$notitle			1=Disable tag title. Use it if you add js tooltip, to avoid duplicate tooltip.
 *	@return     string      					Return img tag
 *  @see        img_object(), img_picto()
 */
function img_picto_common($titlealt, $picto, $moreatt = '', $pictoisfullpath = 0, $notitle = 0)
{
	global $conf;

	if (!preg_match('/(\.png|\.gif)$/i', $picto)) {
		$picto .= '.png';
	}

	if ($pictoisfullpath) {
		$path = $picto;
	} else {
		$path = DOL_URL_ROOT.'/theme/common/'.$picto;

		if (!empty($conf->global->MAIN_MODULE_CAN_OVERWRITE_COMMONICONS)) {
			$themepath = DOL_DOCUMENT_ROOT.'/theme/'.$conf->theme.'/img/'.$picto;

			if (file_exists($themepath)) {
				$path = $themepath;
			}
		}
	}

	return img_picto($titlealt, $path, $moreatt, 1, 0, $notitle);
}

/**
 *	Show logo action
 *
 *	@param	string		$titlealt       Text on alt and title of image. Alt only if param notitle is set to 1. If text is "TextA:TextB", use Text A on alt and Text B on title.
 *	@param  string		$numaction   	Action id or code to show
 *	@param 	string		$picto      	Name of image file to show ('filenew', ...)
 *                                      If no extension provided, we use '.png'. Image must be stored into theme/xxx/img directory.
 *                                      Example: picto.png                  if picto.png is stored into htdocs/theme/mytheme/img
 *                                      Example: picto.png@mymodule         if picto.png is stored into htdocs/mymodule/img
 *                                      Example: /mydir/mysubdir/picto.png  if picto.png is stored into htdocs/mydir/mysubdir (pictoisfullpath must be set to 1)
 *	@return string      				Return an img tag
 */
function img_action($titlealt, $numaction, $picto = '')
{
	global $langs;

	if (empty($titlealt) || $titlealt == 'default') {
		if ($numaction == '-1' || $numaction == 'ST_NO') {
			$numaction = -1;
			$titlealt = $langs->transnoentitiesnoconv('ChangeDoNotContact');
		} elseif ($numaction == '0' || $numaction == 'ST_NEVER') {
			$numaction = 0;
			$titlealt = $langs->transnoentitiesnoconv('ChangeNeverContacted');
		} elseif ($numaction == '1' || $numaction == 'ST_TODO') {
			$numaction = 1;
			$titlealt = $langs->transnoentitiesnoconv('ChangeToContact');
		} elseif ($numaction == '2' || $numaction == 'ST_PEND') {
			$numaction = 2;
			$titlealt = $langs->transnoentitiesnoconv('ChangeContactInProcess');
		} elseif ($numaction == '3' || $numaction == 'ST_DONE') {
			$numaction = 3;
			$titlealt = $langs->transnoentitiesnoconv('ChangeContactDone');
		} else {
			$titlealt = $langs->transnoentitiesnoconv('ChangeStatus '.$numaction);
			$numaction = 0;
		}
	}
	if (!is_numeric($numaction)) {
		$numaction = 0;
	}

	return img_picto($titlealt, !empty($picto) ? $picto : 'stcomm'.$numaction.'.png');
}

/**
 *  Show pdf logo
 *
 *  @param	string		$titlealt   Text on alt and title of image. Alt only if param notitle is set to 1. If text is "TextA:TextB", use Text A on alt and Text B on title.
 *  @param  int		    $size       Taille de l'icone : 3 = 16x16px , 2 = 14x14px
 *  @return string      			Retourne tag img
 */
function img_pdf($titlealt = 'default', $size = 3)
{
	global $langs;

	if ($titlealt == 'default') {
		$titlealt = $langs->trans('Show');
	}

	return img_picto($titlealt, 'pdf'.$size.'.png');
}

/**
 *	Show logo +
 *
 *	@param	string	$titlealt   Text on alt and title of image. Alt only if param notitle is set to 1. If text is "TextA:TextB", use Text A on alt and Text B on title.
 *	@param  string	$other      Add more attributes on img
 *	@return string      		Return tag img
 */
function img_edit_add($titlealt = 'default', $other = '')
{
	global $langs;

	if ($titlealt == 'default') {
		$titlealt = $langs->trans('Add');
	}

	return img_picto($titlealt, 'edit_add.png', $other);
}
/**
 *	Show logo -
 *
 *	@param	string	$titlealt	Text on alt and title of image. Alt only if param notitle is set to 1. If text is "TextA:TextB", use Text A on alt and Text B on title.
 *	@param  string	$other      Add more attributes on img
 *	@return string      		Return tag img
 */
function img_edit_remove($titlealt = 'default', $other = '')
{
	global $langs;

	if ($titlealt == 'default') {
		$titlealt = $langs->trans('Remove');
	}

	return img_picto($titlealt, 'edit_remove.png', $other);
}

/**
 *	Show logo editer/modifier fiche
 *
 *	@param  string	$titlealt   Text on alt and title of image. Alt only if param notitle is set to 1. If text is "TextA:TextB", use Text A on alt and Text B on title.
 *	@param  integer	$float      If you have to put the style "float: right"
 *	@param  string	$other		Add more attributes on img
 *	@return string      		Return tag img
 */
function img_edit($titlealt = 'default', $float = 0, $other = '')
{
	global $langs;

	if ($titlealt == 'default') {
		$titlealt = $langs->trans('Modify');
	}

	return img_picto($titlealt, 'edit.png', ($float ? 'style="float: '.($langs->tab_translate["DIRECTION"] == 'rtl' ? 'left' : 'right').'"' : "").($other ? ' '.$other : ''));
}

/**
 *	Show logo view card
 *
 *	@param	string	$titlealt   Text on alt and title of image. Alt only if param notitle is set to 1. If text is "TextA:TextB", use Text A on alt and Text B on title.
 *	@param  integer	$float      If you have to put the style "float: right"
 *	@param  string	$other		Add more attributes on img
 *	@return string      		Return tag img
 */
function img_view($titlealt = 'default', $float = 0, $other = 'class="valignmiddle"')
{
	global $langs;

	if ($titlealt == 'default') {
		$titlealt = $langs->trans('View');
	}

	$moreatt = ($float ? 'style="float: right" ' : '').$other;

	return img_picto($titlealt, 'view.png', $moreatt);
}

/**
 *  Show delete logo
 *
 *  @param	string	$titlealt   Text on alt and title of image. Alt only if param notitle is set to 1. If text is "TextA:TextB", use Text A on alt and Text B on title.
 *	@param  string	$other      Add more attributes on img
 *  @param	string	$morecss	More CSS
 *  @return string      		Retourne tag img
 */
function img_delete($titlealt = 'default', $other = 'class="pictodelete"', $morecss = '')
{
	global $langs;

	if ($titlealt == 'default') {
		$titlealt = $langs->trans('Delete');
	}

	return img_picto($titlealt, 'delete.png', $other, false, 0, 0, '', $morecss);
}

/**
 *  Show printer logo
 *
 *  @param  string  $titlealt   Text on alt and title of image. Alt only if param notitle is set to 1. If text is "TextA:TextB", use Text A on alt and Text B on title.
 *  @param  string  $other      Add more attributes on img
 *  @return string              Retourne tag img
 */
function img_printer($titlealt = "default", $other = '')
{
	global $langs;
	if ($titlealt == "default") {
		$titlealt = $langs->trans("Print");
	}
	return img_picto($titlealt, 'printer.png', $other);
}

/**
 *  Show split logo
 *
 *  @param	string	$titlealt   Text on alt and title of image. Alt only if param notitle is set to 1. If text is "TextA:TextB", use Text A on alt and Text B on title.
 *	@param  string	$other      Add more attributes on img
 *  @return string      		Retourne tag img
 */
function img_split($titlealt = 'default', $other = 'class="pictosplit"')
{
	global $langs;

	if ($titlealt == 'default') {
		$titlealt = $langs->trans('Split');
	}

	return img_picto($titlealt, 'split.png', $other);
}

/**
 *	Show help logo with cursor "?"
 *
 * 	@param	int              	$usehelpcursor		1=Use help cursor, 2=Use click pointer cursor, 0=No specific cursor
 * 	@param	int|string	        $usealttitle		Text to use as alt title
 * 	@return string            	           			Return tag img
 */
function img_help($usehelpcursor = 1, $usealttitle = 1)
{
	global $langs;

	if ($usealttitle) {
		if (is_string($usealttitle)) {
			$usealttitle = dol_escape_htmltag($usealttitle);
		} else {
			$usealttitle = $langs->trans('Info');
		}
	}

	return img_picto($usealttitle, 'info.png', 'style="vertical-align: middle;'.($usehelpcursor == 1 ? ' cursor: help' : ($usehelpcursor == 2 ? ' cursor: pointer' : '')).'"');
}

/**
 *	Show info logo
 *
 *	@param	string	$titlealt   Text on alt and title of image. Alt only if param notitle is set to 1. If text is "TextA:TextB", use Text A on alt and Text B on title.
 *	@return string      		Return img tag
 */
function img_info($titlealt = 'default')
{
	global $langs;

	if ($titlealt == 'default') {
		$titlealt = $langs->trans('Informations');
	}

	return img_picto($titlealt, 'info.png', 'style="vertical-align: middle;"');
}

/**
 *	Show warning logo
 *
 *	@param	string	$titlealt   Text on alt and title of image. Alt only if param notitle is set to 1. If text is "TextA:TextB", use Text A on alt and Text B on title.
 *	@param	string	$moreatt	Add more attribute on img tag (For example 'style="float: right"'). If 1, add float: right. Can't be "class" attribute.
 *  @param	string  $morecss	Add more CSS
 *	@return string      		Return img tag
 */
function img_warning($titlealt = 'default', $moreatt = '', $morecss = 'pictowarning')
{
	global $langs;

	if ($titlealt == 'default') {
		$titlealt = $langs->trans('Warning');
	}

	//return '<div class="imglatecoin">'.img_picto($titlealt, 'warning_white.png', 'class="pictowarning valignmiddle"'.($moreatt ? ($moreatt == '1' ? ' style="float: right"' : ' '.$moreatt): '')).'</div>';
	return img_picto($titlealt, 'warning.png', 'class="'.$morecss.'"'.($moreatt ? ($moreatt == '1' ? ' style="float: right"' : ' '.$moreatt) : ''));
}

/**
 *  Show error logo
 *
 *	@param	string	$titlealt   Text on alt and title of image. Alt only if param notitle is set to 1. If text is "TextA:TextB", use Text A on alt and Text B on title.
 *	@return string      		Return img tag
 */
function img_error($titlealt = 'default')
{
	global $langs;

	if ($titlealt == 'default') {
		$titlealt = $langs->trans('Error');
	}

	return img_picto($titlealt, 'error.png');
}

/**
 *	Show next logo
 *
 *	@param	string	$titlealt   Text on alt and title of image. Alt only if param notitle is set to 1. If text is "TextA:TextB", use Text A on alt and Text B on title.
*	@param	string	$moreatt	Add more attribute on img tag (For example 'style="float: right"')
 *	@return string      		Return img tag
 */
function img_next($titlealt = 'default', $moreatt = '')
{
	global $langs;

	if ($titlealt == 'default') {
		$titlealt = $langs->trans('Next');
	}

	//return img_picto($titlealt, 'next.png', $moreatt);
	return '<span class="fa fa-chevron-right paddingright paddingleft" title="'.dol_escape_htmltag($titlealt).'"></span>';
}

/**
 *	Show previous logo
 *
 *	@param	string	$titlealt   Text on alt and title of image. Alt only if param notitle is set to 1. If text is "TextA:TextB", use Text A on alt and Text B on title.
 *	@param	string	$moreatt	Add more attribute on img tag (For example 'style="float: right"')
 *	@return string      		Return img tag
 */
function img_previous($titlealt = 'default', $moreatt = '')
{
	global $langs;

	if ($titlealt == 'default') {
		$titlealt = $langs->trans('Previous');
	}

	//return img_picto($titlealt, 'previous.png', $moreatt);
	return '<span class="fa fa-chevron-left paddingright paddingleft" title="'.dol_escape_htmltag($titlealt).'"></span>';
}

/**
 *	Show down arrow logo
 *
 *	@param	string	$titlealt   Text on alt and title of image. Alt only if param notitle is set to 1. If text is "TextA:TextB", use Text A on alt and Text B on title.
 *	@param  int		$selected   Selected
 *  @param	string	$moreclass	Add more CSS classes
 *	@return string      		Return img tag
 */
function img_down($titlealt = 'default', $selected = 0, $moreclass = '')
{
	global $langs;

	if ($titlealt == 'default') {
		$titlealt = $langs->trans('Down');
	}

	return img_picto($titlealt, ($selected ? '1downarrow_selected.png' : '1downarrow.png'), 'class="imgdown'.($moreclass ? " ".$moreclass : "").'"');
}

/**
 *	Show top arrow logo
 *
 *	@param	string	$titlealt   Text on alt and title of image. Alt only if param notitle is set to 1. If text is "TextA:TextB", use Text A on alt and Text B on title.
 *	@param  int		$selected	Selected
 *  @param	string	$moreclass	Add more CSS classes
 *	@return string      		Return img tag
 */
function img_up($titlealt = 'default', $selected = 0, $moreclass = '')
{
	global $langs;

	if ($titlealt == 'default') {
		$titlealt = $langs->trans('Up');
	}

	return img_picto($titlealt, ($selected ? '1uparrow_selected.png' : '1uparrow.png'), 'class="imgup'.($moreclass ? " ".$moreclass : "").'"');
}

/**
 *	Show left arrow logo
 *
 *	@param	string	$titlealt   Text on alt and title of image. Alt only if param notitle is set to 1. If text is "TextA:TextB", use Text A on alt and Text B on title.
 *	@param  int		$selected	Selected
 *	@param	string	$moreatt	Add more attribute on img tag (For example 'style="float: right"')
 *	@return string      		Return img tag
 */
function img_left($titlealt = 'default', $selected = 0, $moreatt = '')
{
	global $langs;

	if ($titlealt == 'default') {
		$titlealt = $langs->trans('Left');
	}

	return img_picto($titlealt, ($selected ? '1leftarrow_selected.png' : '1leftarrow.png'), $moreatt);
}

/**
 *	Show right arrow logo
 *
 *	@param	string	$titlealt   Text on alt and title of image. Alt only if param notitle is set to 1. If text is "TextA:TextB", use Text A on alt and Text B on title.
 *	@param  int		$selected	Selected
 *	@param	string	$moreatt	Add more attribute on img tag (For example 'style="float: right"')
 *	@return string      		Return img tag
 */
function img_right($titlealt = 'default', $selected = 0, $moreatt = '')
{
	global $langs;

	if ($titlealt == 'default') {
		$titlealt = $langs->trans('Right');
	}

	return img_picto($titlealt, ($selected ? '1rightarrow_selected.png' : '1rightarrow.png'), $moreatt);
}

/**
 *	Show tick logo if allowed
 *
 *	@param	string	$allow		Allow
 *	@param	string	$titlealt   Text on alt and title of image. Alt only if param notitle is set to 1. If text is "TextA:TextB", use Text A on alt and Text B on title.
 *	@return string      		Return img tag
 */
function img_allow($allow, $titlealt = 'default')
{
	global $langs;

	if ($titlealt == 'default') {
		$titlealt = $langs->trans('Active');
	}

	if ($allow == 1) {
		return img_picto($titlealt, 'tick.png');
	}

	return '-';
}

/**
 *	Return image of a credit card according to its brand name
 *
 *	@param  string	$brand		Brand name of credit card
 *  @param  string	$morecss	More CSS
 *	@return string     			Return img tag
 */
function img_credit_card($brand, $morecss = null)
{
	if (is_null($morecss)) {
		$morecss = 'fa-2x';
	}

	if ($brand == 'visa' || $brand == 'Visa') {
		$brand = 'cc-visa';
	} elseif ($brand == 'mastercard' || $brand == 'MasterCard') {
		$brand = 'cc-mastercard';
	} elseif ($brand == 'amex' || $brand == 'American Express') {
		$brand = 'cc-amex';
	} elseif ($brand == 'discover' || $brand == 'Discover') {
		$brand = 'cc-discover';
	} elseif ($brand == 'jcb' || $brand == 'JCB') {
		$brand = 'cc-jcb';
	} elseif ($brand == 'diners' || $brand == 'Diners club') {
		$brand = 'cc-diners-club';
	} elseif (!in_array($brand, array('cc-visa', 'cc-mastercard', 'cc-amex', 'cc-discover', 'cc-jcb', 'cc-diners-club'))) {
		$brand = 'credit-card';
	}

	return '<span class="fa fa-'.$brand.' fa-fw'.($morecss ? ' '.$morecss : '').'"></span>';
}

/**
 *	Show MIME img of a file
 *
 *	@param	string	$file		Filename
 * 	@param	string	$titlealt	Text on alt and title of image. Alt only if param notitle is set to 1. If text is "TextA:TextB", use Text A on alt and Text B on title.
 *  @param	string	$morecss	More css
 *	@return string     			Return img tag
 */
function img_mime($file, $titlealt = '', $morecss = '')
{
	require_once DOL_DOCUMENT_ROOT.'/core/lib/files.lib.php';

	$mimetype = dol_mimetype($file, '', 1);
	$mimeimg = dol_mimetype($file, '', 2);
	$mimefa = dol_mimetype($file, '', 4);

	if (empty($titlealt)) {
		$titlealt = 'Mime type: '.$mimetype;
	}

	//return img_picto_common($titlealt, 'mime/'.$mimeimg, 'class="'.$morecss.'"');
	return '<i class="fa fa-'.$mimefa.' paddingright"'.($titlealt ? ' title="'.$titlealt.'"' : '').'></i>';
}


/**
 *  Show search logo
 *
 *  @param	string	$titlealt   Text on alt and title of image. Alt only if param notitle is set to 1. If text is "TextA:TextB", use Text A on alt and Text B on title.
 *	@param  string	$other      Add more attributes on img
 *  @return string      		Retourne tag img
 */
function img_search($titlealt = 'default', $other = '')
{
	global $conf, $langs;

	if ($titlealt == 'default') {
		$titlealt = $langs->trans('Search');
	}

	$img = img_picto($titlealt, 'search.png', $other, false, 1);

	$input = '<input type="image" class="liste_titre" name="button_search" src="'.$img.'" ';
	$input .= 'value="'.dol_escape_htmltag($titlealt).'" title="'.dol_escape_htmltag($titlealt).'" >';

	return $input;
}

/**
 *  Show search logo
 *
 *  @param	string	$titlealt   Text on alt and title of image. Alt only if param notitle is set to 1. If text is "TextA:TextB", use Text A on alt and Text B on title.
 *	@param  string	$other      Add more attributes on img
 *  @return string      		Retourne tag img
 */
function img_searchclear($titlealt = 'default', $other = '')
{
	global $conf, $langs;

	if ($titlealt == 'default') {
		$titlealt = $langs->trans('Search');
	}

	$img = img_picto($titlealt, 'searchclear.png', $other, false, 1);

	$input = '<input type="image" class="liste_titre" name="button_removefilter" src="'.$img.'" ';
	$input .= 'value="'.dol_escape_htmltag($titlealt).'" title="'.dol_escape_htmltag($titlealt).'" >';

	return $input;
}

/**
 *	Show information for admin users or standard users
 *
 *	@param	string	$text				Text info
 *	@param  integer	$infoonimgalt		Info is shown only on alt of star picto, otherwise it is show on output after the star picto
 *	@param	int		$nodiv				No div
 *  @param  string  $admin      	    '1'=Info for admin users. '0'=Info for standard users (change only the look), 'error', 'warning', 'xxx'=Other
 *  @param	string	$morecss			More CSS ('', 'warning', 'error')
 *  @param	string	$textfordropdown	Show a text to click to dropdown the info box.
 *	@return	string						String with info text
 */
function info_admin($text, $infoonimgalt = 0, $nodiv = 0, $admin = '1', $morecss = '', $textfordropdown = '')
{
	global $conf, $langs;

	if ($infoonimgalt) {
		$result = img_picto($text, 'info', 'class="hideonsmartphone'.($morecss ? ' '.$morecss : '').'"');
	} else {
		if (empty($conf->use_javascript_ajax)) {
			$textfordropdown = '';
		}

		$class = (empty($admin) ? 'undefined' : ($admin == '1' ? 'info' : $admin));
		$result = ($nodiv ? '' : '<div class="'.$class.' hideonsmartphone'.($morecss ? ' '.$morecss : '').($textfordropdown ? ' hidden' : '').'">').'<span class="fa fa-info-circle" title="'.dol_escape_htmltag($admin ? $langs->trans('InfoAdmin') : $langs->trans('Note')).'"></span> '.$text.($nodiv ? '' : '</div>');

		if ($textfordropdown) {
			$tmpresult .= '<span class="'.$class.'text opacitymedium cursorpointer">'.$langs->trans($textfordropdown).' '.img_picto($langs->trans($textfordropdown), '1downarrow').'</span>';
			$tmpresult .= '<script type="text/javascript" language="javascript">
				jQuery(document).ready(function() {
					jQuery(".'.$class.'text").click(function() {
						console.log("toggle text");
						jQuery(".'.$class.'").toggle();
					});
				});
				</script>';

			$result = $tmpresult.$result;
		}
	}

	return $result;
}


/**
 *  Displays error message system with all the information to facilitate the diagnosis and the escalation of the bugs.
 *  This function must be called when a blocking technical error is encountered.
 *  However, one must try to call it only within php pages, classes must return their error through their property "error".
 *
 *	@param	 	DoliDB          $db      	Database handler
 *	@param  	string|string[] $error		String or array of errors strings to show
 *  @param		array           $errors		Array of errors
 *	@return 	void
 *  @see    	dol_htmloutput_errors()
 */
function dol_print_error($db = '', $error = '', $errors = null)
{
	global $conf, $langs, $argv;
	global $dolibarr_main_prod;

	$out = '';
	$syslog = '';

	// If error occurs before the $lang object was loaded
	if (!$langs) {
		require_once DOL_DOCUMENT_ROOT.'/core/class/translate.class.php';
		$langs = new Translate('', $conf);
		$langs->load("main");
	}

	// Load translation files required by the error messages
	$langs->loadLangs(array('main', 'errors'));

	if ($_SERVER['DOCUMENT_ROOT']) {    // Mode web
		$out .= $langs->trans("DolibarrHasDetectedError").".<br>\n";
		if (!empty($conf->global->MAIN_FEATURES_LEVEL)) {
			$out .= "You use an experimental or develop level of features, so please do NOT report any bugs or vulnerability, except if problem is confirmed after moving option MAIN_FEATURES_LEVEL back to 0.<br>\n";
		}
		$out .= $langs->trans("InformationToHelpDiagnose").":<br>\n";

		$out .= "<b>".$langs->trans("Date").":</b> ".dol_print_date(time(), 'dayhourlog')."<br>\n";
		$out .= "<b>".$langs->trans("Dolibarr").":</b> ".DOL_VERSION." - https://www.dolibarr.org<br>\n";
		if (isset($conf->global->MAIN_FEATURES_LEVEL)) {
			$out .= "<b>".$langs->trans("LevelOfFeature").":</b> ".dol_htmlentities($conf->global->MAIN_FEATURES_LEVEL, ENT_COMPAT)."<br>\n";
		}
		if (function_exists("phpversion")) {
			$out .= "<b>".$langs->trans("PHP").":</b> ".phpversion()."<br>\n";
		}
		$out .= "<b>".$langs->trans("Server").":</b> ".(isset($_SERVER["SERVER_SOFTWARE"]) ? dol_htmlentities($_SERVER["SERVER_SOFTWARE"], ENT_COMPAT) : '')."<br>\n";
		if (function_exists("php_uname")) {
			$out .= "<b>".$langs->trans("OS").":</b> ".php_uname()."<br>\n";
		}
		$out .= "<b>".$langs->trans("UserAgent").":</b> ".(isset($_SERVER["HTTP_USER_AGENT"]) ? dol_htmlentities($_SERVER["HTTP_USER_AGENT"], ENT_COMPAT) : '')."<br>\n";
		$out .= "<br>\n";
		$out .= "<b>".$langs->trans("RequestedUrl").":</b> ".dol_htmlentities($_SERVER["REQUEST_URI"], ENT_COMPAT)."<br>\n";
		$out .= "<b>".$langs->trans("Referer").":</b> ".(isset($_SERVER["HTTP_REFERER"]) ? dol_htmlentities($_SERVER["HTTP_REFERER"], ENT_COMPAT) : '')."<br>\n";
		$out .= "<b>".$langs->trans("MenuManager").":</b> ".(isset($conf->standard_menu) ? dol_htmlentities($conf->standard_menu, ENT_COMPAT) : '')."<br>\n";
		$out .= "<br>\n";
		$syslog .= "url=".dol_escape_htmltag($_SERVER["REQUEST_URI"]);
		$syslog .= ", query_string=".dol_escape_htmltag($_SERVER["QUERY_STRING"]);
	} else // Mode CLI
	{
		$out .= '> '.$langs->transnoentities("ErrorInternalErrorDetected").":\n".$argv[0]."\n";
		$syslog .= "pid=".dol_getmypid();
	}

	if (!empty($conf->modules)) {
		$out .= "<b>".$langs->trans("Modules").":</b> ".join(', ', $conf->modules)."<br>\n";
	}

	if (is_object($db)) {
		if ($_SERVER['DOCUMENT_ROOT']) {  // Mode web
			$out .= "<b>".$langs->trans("DatabaseTypeManager").":</b> ".$db->type."<br>\n";
			$out .= "<b>".$langs->trans("RequestLastAccessInError").":</b> ".($db->lastqueryerror() ? dol_escape_htmltag($db->lastqueryerror()) : $langs->trans("ErrorNoRequestInError"))."<br>\n";
			$out .= "<b>".$langs->trans("ReturnCodeLastAccessInError").":</b> ".($db->lasterrno() ? dol_escape_htmltag($db->lasterrno()) : $langs->trans("ErrorNoRequestInError"))."<br>\n";
			$out .= "<b>".$langs->trans("InformationLastAccessInError").":</b> ".($db->lasterror() ? dol_escape_htmltag($db->lasterror()) : $langs->trans("ErrorNoRequestInError"))."<br>\n";
			$out .= "<br>\n";
		} else // Mode CLI
		{
			// No dol_escape_htmltag for output, we are in CLI mode
			$out .= '> '.$langs->transnoentities("DatabaseTypeManager").":\n".$db->type."\n";
			$out .= '> '.$langs->transnoentities("RequestLastAccessInError").":\n".($db->lastqueryerror() ? $db->lastqueryerror() : $langs->transnoentities("ErrorNoRequestInError"))."\n";
			$out .= '> '.$langs->transnoentities("ReturnCodeLastAccessInError").":\n".($db->lasterrno() ? $db->lasterrno() : $langs->transnoentities("ErrorNoRequestInError"))."\n";
			$out .= '> '.$langs->transnoentities("InformationLastAccessInError").":\n".($db->lasterror() ? $db->lasterror() : $langs->transnoentities("ErrorNoRequestInError"))."\n";
		}
		$syslog .= ", sql=".$db->lastquery();
		$syslog .= ", db_error=".$db->lasterror();
	}

	if ($error || $errors) {
		$langs->load("errors");

		// Merge all into $errors array
		if (is_array($error) && is_array($errors)) {
			$errors = array_merge($error, $errors);
		} elseif (is_array($error)) {
			$errors = $error;
		} elseif (is_array($errors)) {
			$errors = array_merge(array($error), $errors);
		} else {
			$errors = array_merge(array($error));
		}

		foreach ($errors as $msg) {
			if (empty($msg)) {
				continue;
			}
			if ($_SERVER['DOCUMENT_ROOT']) {  // Mode web
				$out .= "<b>".$langs->trans("Message").":</b> ".dol_escape_htmltag($msg)."<br>\n";
			} else // Mode CLI
			{
				$out .= '> '.$langs->transnoentities("Message").":\n".$msg."\n";
			}
			$syslog .= ", msg=".$msg;
		}
	}
	if (empty($dolibarr_main_prod) && $_SERVER['DOCUMENT_ROOT'] && function_exists('xdebug_print_function_stack') && function_exists('xdebug_call_file')) {
		xdebug_print_function_stack();
		$out .= '<b>XDebug informations:</b>'."<br>\n";
		$out .= 'File: '.xdebug_call_file()."<br>\n";
		$out .= 'Line: '.xdebug_call_line()."<br>\n";
		$out .= 'Function: '.xdebug_call_function()."<br>\n";
		$out .= "<br>\n";
	}

	// Return a http error code if possible
	if (!headers_sent()) {
		http_response_code(500);
	}

	if (empty($dolibarr_main_prod)) {
		print $out;
	} else {
		if (empty($langs->defaultlang)) {
			$langs->setDefaultLang();
		}
		$langs->loadLangs(array("main", "errors")); // Reload main because language may have been set only on previous line so we have to reload files we need.
		// This should not happen, except if there is a bug somewhere. Enabled and check log in such case.
		print 'This website or feature is currently temporarly not available or failed after a technical error.<br><br>This may be due to a maintenance operation. Current status of operation ('.dol_print_date(dol_now(), 'dayhourrfc').') are on next line...<br><br>'."\n";
		print $langs->trans("DolibarrHasDetectedError").'. ';
		print $langs->trans("YouCanSetOptionDolibarrMainProdToZero");
		define("MAIN_CORE_ERROR", 1);
	}

	dol_syslog("Error ".$syslog, LOG_ERR);
}

/**
 * Show a public email and error code to contact if technical error
 *
 * @param	string	$prefixcode		Prefix of public error code
 * @param   string  $errormessage   Complete error message
 * @param	array	$errormessages	Array of error messages
 * @param	string	$morecss		More css
 * @param	string	$email			Email
 * @return	void
 */
function dol_print_error_email($prefixcode, $errormessage = '', $errormessages = array(), $morecss = 'error', $email = '')
{
	global $langs, $conf;

	if (empty($email)) {
		$email = $conf->global->MAIN_INFO_SOCIETE_MAIL;
	}

	$langs->load("errors");
	$now = dol_now();

	print '<br><div class="center login_main_message"><div class="'.$morecss.'">';
	print $langs->trans("ErrorContactEMail", $email, $prefixcode.dol_print_date($now, '%Y%m%d%H%M%S'));
	if ($errormessage) {
		print '<br><br>'.$errormessage;
	}
	if (is_array($errormessages) && count($errormessages)) {
		foreach ($errormessages as $mesgtoshow) {
			print '<br><br>'.$mesgtoshow;
		}
	}
	print '</div></div>';
}

/**
 *	Show title line of an array
 *
 *	@param	string	$name        Label of field
 *	@param	string	$file        Url used when we click on sort picto
 *	@param	string	$field       Field to use for new sorting
 *	@param	string	$begin       ("" by defaut)
 *	@param	string	$moreparam   Add more parameters on sort url links ("" by default)
 *	@param  string	$moreattrib  Options of attribute td ("" by defaut, example: 'align="center"')
 *	@param  string	$sortfield   Current field used to sort
 *	@param  string	$sortorder   Current sort order
 *  @param	string	$prefix		 Prefix for css. Use space after prefix to add your own CSS tag.
 *  @param	string	$tooltip	 Tooltip
 *  @param	string	$forcenowrapcolumntitle		No need for use 'wrapcolumntitle' css style
 *	@return	void
 */
function print_liste_field_titre($name, $file = "", $field = "", $begin = "", $moreparam = "", $moreattrib = "", $sortfield = "", $sortorder = "", $prefix = "", $tooltip = "", $forcenowrapcolumntitle = 0)
{
	print getTitleFieldOfList($name, 0, $file, $field, $begin, $moreparam, $moreattrib, $sortfield, $sortorder, $prefix, 0, $tooltip, $forcenowrapcolumntitle);
}

/**
 *	Get title line of an array
 *
 *	@param	string	$name        		Translation key of field to show or complete HTML string to show
 *	@param	int		$thead		 		0=To use with standard table format, 1=To use inside <thead><tr>, 2=To use with <div>
 *	@param	string	$file        		Url used when we click on sort picto
 *	@param	string	$field       		Field to use for new sorting. Empty if this field is not sortable. Example "t.abc" or "t.abc,t.def"
 *	@param	string	$begin       		("" by defaut)
 *	@param	string	$moreparam   		Add more parameters on sort url links ("" by default)
 *	@param  string	$moreattrib  		Add more attributes on th ("" by defaut, example: 'align="center"'). To add more css class, use param $prefix.
 *	@param  string	$sortfield   		Current field used to sort (Ex: 'd.datep,d.id')
 *	@param  string	$sortorder   		Current sort order (Ex: 'asc,desc')
 *  @param	string	$prefix		 		Prefix for css. Use space after prefix to add your own CSS tag, for example 'mycss '.
 *  @param	string	$disablesortlink	1=Disable sort link
 *  @param	string	$tooltip	 		Tooltip
 *  @param	string	$forcenowrapcolumntitle		No need for use 'wrapcolumntitle' css style
 *	@return	string
 */
function getTitleFieldOfList($name, $thead = 0, $file = "", $field = "", $begin = "", $moreparam = "", $moreattrib = "", $sortfield = "", $sortorder = "", $prefix = "", $disablesortlink = 0, $tooltip = '', $forcenowrapcolumntitle = 0)
{
	global $conf, $langs, $form;
	//print "$name, $file, $field, $begin, $options, $moreattrib, $sortfield, $sortorder<br>\n";

	if ($moreattrib == 'class="right"') {
		$prefix .= 'right '; // For backward compatibility
	}

	$sortorder = strtoupper($sortorder);
	$out = '';
	$sortimg = '';

	$tag = 'th';
	if ($thead == 2) {
		$tag = 'div';
	}

	$tmpsortfield = explode(',', $sortfield);
	$sortfield1 = trim($tmpsortfield[0]); // If $sortfield is 'd.datep,d.id', it becomes 'd.datep'
	$tmpfield = explode(',', $field);
	$field1 = trim($tmpfield[0]); // If $field is 'd.datep,d.id', it becomes 'd.datep'

	if (empty($conf->global->MAIN_DISABLE_WRAPPING_ON_COLUMN_TITLE) && empty($forcenowrapcolumntitle)) {
		$prefix = 'wrapcolumntitle '.$prefix;
	}

	//var_dump('field='.$field.' field1='.$field1.' sortfield='.$sortfield.' sortfield1='.$sortfield1);
	// If field is used as sort criteria we use a specific css class liste_titre_sel
	// Example if (sortfield,field)=("nom","xxx.nom") or (sortfield,field)=("nom","nom")
	$liste_titre = 'liste_titre';
	if ($field1 && ($sortfield1 == $field1 || $sortfield1 == preg_replace("/^[^\.]+\./", "", $field1))) {
		$liste_titre = 'liste_titre_sel';
	}
	$out .= '<'.$tag.' class="'.$prefix.$liste_titre.'" '.$moreattrib;
	//$out .= (($field && empty($conf->global->MAIN_DISABLE_WRAPPING_ON_COLUMN_TITLE) && preg_match('/^[a-zA-Z_0-9\s\.\-:&;]*$/', $name)) ? ' title="'.dol_escape_htmltag($langs->trans($name)).'"' : '');
	$out .= ($name && empty($conf->global->MAIN_DISABLE_WRAPPING_ON_COLUMN_TITLE) && empty($forcenowrapcolumntitle) && !dol_textishtml($name)) ? ' title="'.dol_escape_htmltag($langs->trans($name)).'"' : '';
	$out .= '>';

	if (empty($thead) && $field && empty($disablesortlink)) {    // If this is a sort field
		$options = preg_replace('/sortfield=([a-zA-Z0-9,\s\.]+)/i', '', (is_scalar($moreparam) ? $moreparam : ''));
		$options = preg_replace('/sortorder=([a-zA-Z0-9,\s\.]+)/i', '', $options);
		$options = preg_replace('/&+/i', '&', $options);
		if (!preg_match('/^&/', $options)) {
			$options = '&'.$options;
		}

		$sortordertouseinlink = '';
		if ($field1 != $sortfield1) { // We are on another field than current sorted field
			if (preg_match('/^DESC/i', $sortorder)) {
				$sortordertouseinlink .= str_repeat('desc,', count(explode(',', $field)));
			} else // We reverse the var $sortordertouseinlink
			{
				$sortordertouseinlink .= str_repeat('asc,', count(explode(',', $field)));
			}
		} else // We are on field that is the first current sorting criteria
		{
			if (preg_match('/^ASC/i', $sortorder)) {	// We reverse the var $sortordertouseinlink
				$sortordertouseinlink .= str_repeat('desc,', count(explode(',', $field)));
			} else {
				$sortordertouseinlink .= str_repeat('asc,', count(explode(',', $field)));
			}
		}
		$sortordertouseinlink = preg_replace('/,$/', '', $sortordertouseinlink);
		$out .= '<a class="reposition" href="'.$file.'?sortfield='.$field.'&sortorder='.$sortordertouseinlink.'&begin='.$begin.$options.'"';
		//$out .= (empty($conf->global->MAIN_DISABLE_WRAPPING_ON_COLUMN_TITLE) ? ' title="'.dol_escape_htmltag($langs->trans($name)).'"' : '');
		$out .= '>';
	}

	if ($tooltip) {
		// You can also use 'TranslationString:keyfortooltiponlick' for a tooltip on click.
		$tmptooltip = explode(':', $tooltip);
		$out .= $form->textwithpicto($langs->trans($name), $langs->trans($tmptooltip[0]), 1, 'help', '', 0, 3, (empty($tmptooltip[1]) ? '' : 'extra_'.str_replace('.', '_', $field).'_'.$tmptooltip[1]));
	} else {
		$out .= $langs->trans($name);
	}

	if (empty($thead) && $field && empty($disablesortlink)) {    // If this is a sort field
		$out .= '</a>';
	}

	if (empty($thead) && $field) {    // If this is a sort field
		$options = preg_replace('/sortfield=([a-zA-Z0-9,\s\.]+)/i', '', (is_scalar($moreparam) ? $moreparam : ''));
		$options = preg_replace('/sortorder=([a-zA-Z0-9,\s\.]+)/i', '', $options);
		$options = preg_replace('/&+/i', '&', $options);
		if (!preg_match('/^&/', $options)) {
			$options = '&'.$options;
		}

		if (!$sortorder || $field1 != $sortfield1) {
			//$out.= '<a href="'.$file.'?sortfield='.$field.'&sortorder=asc&begin='.$begin.$options.'">'.img_down("A-Z",0).'</a>';
			//$out.= '<a href="'.$file.'?sortfield='.$field.'&sortorder=desc&begin='.$begin.$options.'">'.img_up("Z-A",0).'</a>';
		} else {
			if (preg_match('/^DESC/', $sortorder)) {
				//$out.= '<a href="'.$file.'?sortfield='.$field.'&sortorder=asc&begin='.$begin.$options.'">'.img_down("A-Z",0).'</a>';
				//$out.= '<a href="'.$file.'?sortfield='.$field.'&sortorder=desc&begin='.$begin.$options.'">'.img_up("Z-A",1).'</a>';
				$sortimg .= '<span class="nowrap">'.img_up("Z-A", 0, 'paddingleft').'</span>';
			}
			if (preg_match('/^ASC/', $sortorder)) {
				//$out.= '<a href="'.$file.'?sortfield='.$field.'&sortorder=asc&begin='.$begin.$options.'">'.img_down("A-Z",1).'</a>';
				//$out.= '<a href="'.$file.'?sortfield='.$field.'&sortorder=desc&begin='.$begin.$options.'">'.img_up("Z-A",0).'</a>';
				$sortimg .= '<span class="nowrap">'.img_down("A-Z", 0, 'paddingleft').'</span>';
			}
		}
	}

	$out .= $sortimg;

	$out .= '</'.$tag.'>';

	return $out;
}

/**
 *	Show a title.
 *
 *	@param	string	$title			Title to show
 *	@return	string					Title to show
 *  @deprecated						Use load_fiche_titre instead
 *  @see load_fiche_titre()
 */
function print_titre($title)
{
	dol_syslog(__FUNCTION__." is deprecated", LOG_WARNING);

	print '<div class="titre">'.$title.'</div>';
}

/**
 *	Show a title with picto
 *
 *	@param	string	$title				Title to show
 *	@param	string	$mesg				Added message to show on right
 *	@param	string	$picto				Icon to use before title (should be a 32x32 transparent png file)
 *	@param	int		$pictoisfullpath	1=Icon name is a full absolute url of image
 * 	@param	int		$id					To force an id on html objects
 * 	@return	void
 *  @deprecated Use print load_fiche_titre instead
 */
function print_fiche_titre($title, $mesg = '', $picto = 'generic', $pictoisfullpath = 0, $id = '')
{
	print load_fiche_titre($title, $mesg, $picto, $pictoisfullpath, $id);
}

/**
 *	Load a title with picto
 *
 *	@param	string	$titre				Title to show
 *	@param	string	$morehtmlright		Added message to show on right
 *	@param	string	$picto				Icon to use before title (should be a 32x32 transparent png file)
 *	@param	int		$pictoisfullpath	1=Icon name is a full absolute url of image
 * 	@param	string	$id					To force an id on html objects
 *  @param  string  $morecssontable     More css on table
 *	@param	string	$morehtmlcenter		Added message to show on center
 * 	@return	string
 *  @see print_barre_liste()
 */
function load_fiche_titre($titre, $morehtmlright = '', $picto = 'generic', $pictoisfullpath = 0, $id = '', $morecssontable = '', $morehtmlcenter = '')
{
	global $conf;

	$return = '';

	if ($picto == 'setup') {
		$picto = 'generic';
	}

	$return .= "\n";
	$return .= '<table '.($id ? 'id="'.$id.'" ' : '').'class="centpercent notopnoleftnoright table-fiche-title'.($morecssontable ? ' '.$morecssontable : '').'">'; // maring bottom must be same than into print_barre_list
	$return .= '<tr class="titre">';
	if ($picto) {
		$return .= '<td class="nobordernopadding widthpictotitle valignmiddle col-picto">'.img_picto('', $picto, 'class="valignmiddle widthpictotitle pictotitle"', $pictoisfullpath).'</td>';
	}
	$return .= '<td class="nobordernopadding valignmiddle col-title">';
	$return .= '<div class="titre inline-block">'.$titre.'</div>';
	$return .= '</td>';
	if (dol_strlen($morehtmlcenter)) {
		$return .= '<td class="nobordernopadding center valignmiddle">'.$morehtmlcenter.'</td>';
	}
	if (dol_strlen($morehtmlright)) {
		$return .= '<td class="nobordernopadding titre_right wordbreakimp right valignmiddle">'.$morehtmlright.'</td>';
	}
	$return .= '</tr></table>'."\n";

	return $return;
}

/**
 *	Print a title with navigation controls for pagination
 *
 *	@param	string	    $titre				Title to show (required)
 *	@param	int   	    $page				Numero of page to show in navigation links (required)
 *	@param	string	    $file				Url of page (required)
 *	@param	string	    $options         	More parameters for links ('' by default, does not include sortfield neither sortorder). Value must be 'urlencoded' before calling function.
 *	@param	string    	$sortfield       	Field to sort on ('' by default)
 *	@param	string	    $sortorder       	Order to sort ('' by default)
 *	@param	string	    $morehtmlcenter     String in the middle ('' by default). We often find here string $massaction comming from $form->selectMassAction()
 *	@param	int		    $num				Number of records found by select with limit+1
 *	@param	int|string  $totalnboflines		Total number of records/lines for all pages (if known). Use a negative value of number to not show number. Use '' if unknown.
 *	@param	string	    $picto				Icon to use before title (should be a 32x32 transparent png file)
 *	@param	int		    $pictoisfullpath	1=Icon name is a full absolute url of image
 *  @param	string	    $morehtmlright		More html to show (after arrows)
 *  @param  string      $morecss            More css to the table
 *  @param  int         $limit              Max number of lines (-1 = use default, 0 = no limit, > 0 = limit).
 *  @param  int         $hideselectlimit    Force to hide select limit
 *  @param  int         $hidenavigation     Force to hide all navigation tools
 *  @param  int			$pagenavastextinput 1=Do not suggest list of pages to navigate but suggest the page number into an input field.
 *  @param	string		$morehtmlrightbeforearrow	More html to show (before arrows)
 *	@return	void
 */
function print_barre_liste($titre, $page, $file, $options = '', $sortfield = '', $sortorder = '', $morehtmlcenter = '', $num = -1, $totalnboflines = '', $picto = 'generic', $pictoisfullpath = 0, $morehtmlright = '', $morecss = '', $limit = -1, $hideselectlimit = 0, $hidenavigation = 0, $pagenavastextinput = 0, $morehtmlrightbeforearrow = '')
{
	global $conf, $langs;

	$savlimit = $limit;
	$savtotalnboflines = $totalnboflines;
	$totalnboflines = abs((int) $totalnboflines);

	if ($picto == 'setup') {
		$picto = 'title_setup.png';
	}
	if (($conf->browser->name == 'ie') && $picto == 'generic') {
		$picto = 'title.gif';
	}
	if ($limit < 0) {
		$limit = $conf->liste_limit;
	}
	if ($savlimit != 0 && (($num > $limit) || ($num == -1) || ($limit == 0))) {
		$nextpage = 1;
	} else {
		$nextpage = 0;
	}
	//print 'totalnboflines='.$totalnboflines.'-savlimit='.$savlimit.'-limit='.$limit.'-num='.$num.'-nextpage='.$nextpage;

	print "\n";
	print "<!-- Begin title -->\n";
	print '<table class="centpercent notopnoleftnoright table-fiche-title'.($morecss ? ' '.$morecss : '').'"><tr>'; // maring bottom must be same than into load_fiche_tire

	// Left

	if ($picto && $titre) {
		print '<td class="nobordernopadding widthpictotitle valignmiddle col-picto">'.img_picto('', $picto, 'class="valignmiddle pictotitle widthpictotitle"', $pictoisfullpath).'</td>';
	}
	print '<td class="nobordernopadding valignmiddle col-title">';
	print '<div class="titre inline-block">'.$titre;
	if (!empty($titre) && $savtotalnboflines >= 0 && (string) $savtotalnboflines != '') {
		print '<span class="opacitymedium colorblack paddingleft">('.$totalnboflines.')</span>';
	}
	print '</div></td>';

	// Center
	if ($morehtmlcenter) {
		print '<td class="nobordernopadding center valignmiddle">'.$morehtmlcenter.'</td>';
	}

	// Right
	print '<td class="nobordernopadding valignmiddle right">';
	print '<input type="hidden" name="pageplusoneold" value="'.((int) $page + 1).'">';
	if ($sortfield) {
		$options .= "&sortfield=".urlencode($sortfield);
	}
	if ($sortorder) {
		$options .= "&sortorder=".urlencode($sortorder);
	}
	// Show navigation bar
	$pagelist = '';
	if ($savlimit != 0 && ($page > 0 || $num > $limit)) {
		if ($totalnboflines) {	// If we know total nb of lines
			// Define nb of extra page links before and after selected page + ... + first or last
			$maxnbofpage = (empty($conf->dol_optimize_smallscreen) ? 4 : 0);

			if ($limit > 0) {
				$nbpages = ceil($totalnboflines / $limit);
			} else {
				$nbpages = 1;
			}
			$cpt = ($page - $maxnbofpage);
			if ($cpt < 0) {
				$cpt = 0;
			}

			if ($cpt >= 1) {
				if (empty($pagenavastextinput)) {
					$pagelist .= '<li class="pagination"><a href="'.$file.'?page=0'.$options.'">1</a></li>';
					if ($cpt > 2) {
						$pagelist .= '<li class="pagination"><span class="inactive">...</span></li>';
					} elseif ($cpt == 2) {
						$pagelist .= '<li class="pagination"><a href="'.$file.'?page=1'.$options.'">2</a></li>';
					}
				}
			}

			do {
				if ($pagenavastextinput) {
					if ($cpt == $page) {
						$pagelist .= '<li class="pagination"><input type="text" class="width25 center pageplusone" name="pageplusone" value="'.($page + 1).'"></li>';
						$pagelist .= '/';
						//if (($cpt + 1) < $nbpages) $pagelist .= '/';
					}
				} else {
					if ($cpt == $page) {
						$pagelist .= '<li class="pagination"><span class="active">'.($page + 1).'</span></li>';
					} else {
						$pagelist .= '<li class="pagination"><a href="'.$file.'?page='.$cpt.$options.'">'.($cpt + 1).'</a></li>';
					}
				}
				$cpt++;
			} while ($cpt < $nbpages && $cpt <= ($page + $maxnbofpage));

			if (empty($pagenavastextinput)) {
				if ($cpt < $nbpages) {
					if ($cpt < $nbpages - 2) {
						$pagelist .= '<li class="pagination"><span class="inactive">...</span></li>';
					} elseif ($cpt == $nbpages - 2) {
						$pagelist .= '<li class="pagination"><a href="'.$file.'?page='.($nbpages - 2).$options.'">'.($nbpages - 1).'</a></li>';
					}
					$pagelist .= '<li class="pagination"><a href="'.$file.'?page='.($nbpages - 1).$options.'">'.$nbpages.'</a></li>';
				}
			} else {
				//var_dump($page.' '.$cpt.' '.$nbpages);
				//if (($page + 1) < $nbpages) {
					$pagelist .= '<li class="pagination"><a href="'.$file.'?page='.($nbpages - 1).$options.'">'.$nbpages.'</a></li>';
				//}
			}
		} else {
			$pagelist .= '<li class="pagination"><span class="active">'.($page + 1)."</li>";
		}
	}

	if ($savlimit || $morehtmlright || $morehtmlrightbeforearrow) {
		print_fleche_navigation($page, $file, $options, $nextpage, $pagelist, $morehtmlright, $savlimit, $totalnboflines, $hideselectlimit, $morehtmlrightbeforearrow); // output the div and ul for previous/last completed with page numbers into $pagelist
	}

	// js to autoselect page field on focus
	if ($pagenavastextinput) {
		print ajax_autoselect('.pageplusone');
	}

	print '</td>';

	print '</tr></table>'."\n";
	print "<!-- End title -->\n\n";
}

/**
 *	Function to show navigation arrows into lists
 *
 *	@param	int				$page				Number of page
 *	@param	string			$file				Page URL (in most cases provided with $_SERVER["PHP_SELF"])
 *	@param	string			$options         	Other url parameters to propagate ("" by default, may include sortfield and sortorder)
 *	@param	integer			$nextpage	    	Do we show a next page button
 *	@param	string			$betweenarrows		HTML content to show between arrows. MUST contains '<li> </li>' tags or '<li><span> </span></li>'.
 *  @param	string			$afterarrows		HTML content to show after arrows. Must NOT contains '<li> </li>' tags.
 *  @param  int             $limit              Max nb of record to show  (-1 = no combo with limit, 0 = no limit, > 0 = limit)
 *	@param	int		        $totalnboflines		Total number of records/lines for all pages (if known)
 *  @param  int             $hideselectlimit    Force to hide select limit
 *  @param	string			$beforearrows		HTML content to show before arrows. Must NOT contains '<li> </li>' tags.
 *	@return	void
 */
function print_fleche_navigation($page, $file, $options = '', $nextpage = 0, $betweenarrows = '', $afterarrows = '', $limit = -1, $totalnboflines = 0, $hideselectlimit = 0, $beforearrows = '')
{
	global $conf, $langs;

	print '<div class="pagination"><ul>';
	if ($beforearrows) {
		print '<li class="paginationbeforearrows">';
		print $beforearrows;
		print '</li>';
	}
	if ((int) $limit > 0 && empty($hideselectlimit)) {
		$pagesizechoices = '10:10,15:15,20:20,30:30,40:40,50:50,100:100,250:250,500:500,1000:1000,5000:5000,25000:25000';
		//$pagesizechoices.=',0:'.$langs->trans("All");     // Not yet supported
		//$pagesizechoices.=',2:2';
		if (!empty($conf->global->MAIN_PAGESIZE_CHOICES)) {
			$pagesizechoices = $conf->global->MAIN_PAGESIZE_CHOICES;
		}

		print '<li class="pagination">';
		print '<select class="flat selectlimit" name="limit" title="'.dol_escape_htmltag($langs->trans("MaxNbOfRecordPerPage")).'">';
		$tmpchoice = explode(',', $pagesizechoices);
		$tmpkey = $limit.':'.$limit;
		if (!in_array($tmpkey, $tmpchoice)) {
			$tmpchoice[] = $tmpkey;
		}
		$tmpkey = $conf->liste_limit.':'.$conf->liste_limit;
		if (!in_array($tmpkey, $tmpchoice)) {
			$tmpchoice[] = $tmpkey;
		}
		asort($tmpchoice, SORT_NUMERIC);
		foreach ($tmpchoice as $val) {
			$selected = '';
			$tmp = explode(':', $val);
			$key = $tmp[0];
			$val = $tmp[1];
			if ($key != '' && $val != '') {
				if ((int) $key == (int) $limit) {
					$selected = ' selected="selected"';
				}
				print '<option name="'.$key.'"'.$selected.'>'.dol_escape_htmltag($val).'</option>'."\n";
			}
		}
		print '</select>';
		if ($conf->use_javascript_ajax) {
			print '<!-- JS CODE TO ENABLE select limit to launch submit of page -->
            		<script>
                	jQuery(document).ready(function () {
            	  		jQuery(".selectlimit").change(function() {
                            console.log("Change limit. Send submit");
                            $(this).parents(\'form:first\').submit();
            	  		});
                	});
            		</script>
                ';
		}
		print '</li>';
	}
	if ($page > 0) {
		print '<li class="pagination paginationpage paginationpageleft"><a class="paginationprevious" href="'.$file.'?page='.($page - 1).$options.'"><i class="fa fa-chevron-left" title="'.dol_escape_htmltag($langs->trans("Previous")).'"></i></a></li>';
	}
	if ($betweenarrows) {
		print '<!--<div class="betweenarrows nowraponall inline-block">-->';
		print $betweenarrows;
		print '<!--</div>-->';
	}
	if ($nextpage > 0) {
		print '<li class="pagination paginationpage paginationpageright"><a class="paginationnext" href="'.$file.'?page='.($page + 1).$options.'"><i class="fa fa-chevron-right" title="'.dol_escape_htmltag($langs->trans("Next")).'"></i></a></li>';
	}
	if ($afterarrows) {
		print '<li class="paginationafterarrows">';
		print $afterarrows;
		print '</li>';
	}
	print '</ul></div>'."\n";
}


/**
 *	Return a string with VAT rate label formated for view output
 *	Used into pdf and HTML pages
 *
 *	@param	string	$rate			Rate value to format ('19.6', '19,6', '19.6%', '19,6%', '19.6 (CODEX)', ...)
 *  @param	boolean	$addpercent		Add a percent % sign in output
 *	@param	int		$info_bits		Miscellaneous information on vat (0=Default, 1=French NPR vat)
 *	@param	int		$usestarfornpr	-1=Never show, 0 or 1=Use '*' for NPR vat rates
 *  @return	string					String with formated amounts ('19,6' or '19,6%' or '8.5% (NPR)' or '8.5% *' or '19,6 (CODEX)')
 */
function vatrate($rate, $addpercent = false, $info_bits = 0, $usestarfornpr = 0)
{
	$morelabel = '';

	if (preg_match('/%/', $rate)) {
		$rate = str_replace('%', '', $rate);
		$addpercent = true;
	}
	if (preg_match('/\((.*)\)/', $rate, $reg)) {
		$morelabel = ' ('.$reg[1].')';
		$rate = preg_replace('/\s*'.preg_quote($morelabel, '/').'/', '', $rate);
	}
	if (preg_match('/\*/', $rate)) {
		$rate = str_replace('*', '', $rate);
		$info_bits |= 1;
	}

	// If rate is '9/9/9' we don't change it.  If rate is '9.000' we apply price()
	if (!preg_match('/\//', $rate)) {
		$ret = price($rate, 0, '', 0, 0).($addpercent ? '%' : '');
	} else {
		// TODO Split on / and output with a price2num to have clean numbers without ton of 000.
		$ret = $rate.($addpercent ? '%' : '');
	}
	if (($info_bits & 1) && $usestarfornpr >= 0) {
		$ret .= ' *';
	}
	$ret .= $morelabel;
	return $ret;
}


/**
 *		Function to format a value into an amount for visual output
 *		Function used into PDF and HTML pages
 *
 *		@param	float		$amount			Amount to format
 *		@param	integer		$form			Type of format, HTML or not (not by default)
 *		@param	Translate	$outlangs		Object langs for output
 *		@param	int			$trunc			1=Truncate if there is more decimals than MAIN_MAX_DECIMALS_SHOWN (default), 0=Does not truncate. Deprecated because amount are rounded (to unit or total amount accurancy) before beeing inserted into database or after a computation, so this parameter should be useless.
 *		@param	int			$rounding		Minimum number of decimal to show. If 0, no change, if -1, we use min($conf->global->MAIN_MAX_DECIMALS_UNIT,$conf->global->MAIN_MAX_DECIMALS_TOT)
 *		@param	int			$forcerounding	Force the number of decimal to forcerounding decimal (-1=do not force)
 *		@param	string		$currency_code	To add currency symbol (''=add nothing, 'auto'=Use default currency, 'XXX'=add currency symbols for XXX currency)
 *		@return	string						Chaine avec montant formate
 *
 *		@see	price2num()					Revert function of price
 */
function price($amount, $form = 0, $outlangs = '', $trunc = 1, $rounding = -1, $forcerounding = -1, $currency_code = '')
{
	global $langs, $conf;

	// Clean parameters
	if (empty($amount)) {
		$amount = 0; // To have a numeric value if amount not defined or = ''
	}
	$amount = (is_numeric($amount) ? $amount : 0); // Check if amount is numeric, for example, an error occured when amount value = o (letter) instead 0 (number)
	if ($rounding < 0) {
		$rounding = min($conf->global->MAIN_MAX_DECIMALS_UNIT, $conf->global->MAIN_MAX_DECIMALS_TOT);
	}
	$nbdecimal = $rounding;

	// Output separators by default (french)
	$dec = ',';
	$thousand = ' ';

	// If $outlangs not forced, we use use language
	if (!is_object($outlangs)) {
		$outlangs = $langs;
	}

	if ($outlangs->transnoentitiesnoconv("SeparatorDecimal") != "SeparatorDecimal") {
		$dec = $outlangs->transnoentitiesnoconv("SeparatorDecimal");
	}
	if ($outlangs->transnoentitiesnoconv("SeparatorThousand") != "SeparatorThousand") {
		$thousand = $outlangs->transnoentitiesnoconv("SeparatorThousand");
	}
	if ($thousand == 'None') {
		$thousand = '';
	} elseif ($thousand == 'Space') {
		$thousand = ' ';
	}
	//print "outlangs=".$outlangs->defaultlang." amount=".$amount." html=".$form." trunc=".$trunc." nbdecimal=".$nbdecimal." dec='".$dec."' thousand='".$thousand."'<br>";

	//print "amount=".$amount."-";
	$amount = str_replace(',', '.', $amount); // should be useless
	//print $amount."-";
	$datas = explode('.', $amount);
	$decpart = isset($datas[1]) ? $datas[1] : '';
	$decpart = preg_replace('/0+$/i', '', $decpart); // Supprime les 0 de fin de partie decimale
	//print "decpart=".$decpart."<br>";
	$end = '';

	// We increase nbdecimal if there is more decimal than asked (to not loose information)
	if (dol_strlen($decpart) > $nbdecimal) {
		$nbdecimal = dol_strlen($decpart);
	}
	// Si on depasse max
	if ($trunc && $nbdecimal > $conf->global->MAIN_MAX_DECIMALS_SHOWN) {
		$nbdecimal = $conf->global->MAIN_MAX_DECIMALS_SHOWN;
		if (preg_match('/\.\.\./i', $conf->global->MAIN_MAX_DECIMALS_SHOWN)) {
			// Si un affichage est tronque, on montre des ...
			$end = '...';
		}
	}

	// If force rounding
	if ($forcerounding >= 0) {
		$nbdecimal = $forcerounding;
	}

	// Format number
	$output = number_format($amount, $nbdecimal, $dec, $thousand);
	if ($form) {
		$output = preg_replace('/\s/', '&nbsp;', $output);
		$output = preg_replace('/\'/', '&#039;', $output);
	}
	// Add symbol of currency if requested
	$cursymbolbefore = $cursymbolafter = '';
	if ($currency_code) {
		if ($currency_code == 'auto') {
			$currency_code = $conf->currency;
		}

		$listofcurrenciesbefore = array('AUD', 'CAD', 'CNY', 'COP', 'CLP', 'GBP', 'HKD', 'MXN', 'PEN', 'USD');
		$listoflanguagesbefore = array('nl_NL');
		if (in_array($currency_code, $listofcurrenciesbefore) || in_array($outlangs->defaultlang, $listoflanguagesbefore)) {
			$cursymbolbefore .= $outlangs->getCurrencySymbol($currency_code);
		} else {
			$tmpcur = $outlangs->getCurrencySymbol($currency_code);
			$cursymbolafter .= ($tmpcur == $currency_code ? ' '.$tmpcur : $tmpcur);
		}
	}
	$output = $cursymbolbefore.$output.$end.($cursymbolafter ? ' ' : '').$cursymbolafter;

	return $output;
}

/**
 *	Function that return a number with universal decimal format (decimal separator is '.') from an amount typed by a user.
 *	Function to use on each input amount before any numeric test or database insert. A better name for this function
 *  should be roundtext2num().
 *
 *	@param	string|float	$amount			Amount to convert/clean or round
 *	@param	string|int		$rounding		''=No rounding
 * 											'MU'=Round to Max unit price (MAIN_MAX_DECIMALS_UNIT)
 *											'MT'=Round to Max for totals with Tax (MAIN_MAX_DECIMALS_TOT)
 *											'MS'=Round to Max for stock quantity (MAIN_MAX_DECIMALS_STOCK)
 *      		                            'CU'=Round to Max unit price of foreign currency accuracy
 *      		                            'CT'=Round to Max for totals with Tax of foreign currency accuracy
 *											Numeric = Nb of digits for rounding (For example 2 for a percentage)
 * 	@param	int				$option			Put 1 if you know that content is already universal format number (so no correction on decimal will be done)
 * 											Put 2 if you know that number is a user input (so we know we don't have to fix decimal separator).
 *	@return	string							Amount with universal numeric format (Example: '99.99999').
 *											If conversion fails, it return text unchanged if ($rounding = '' and $option = 1) or '0' if ($rounding is defined and $option = 1).
 *											If amount is null or '', it returns '' if $rounding = '' or '0' if $rounding is defined..
 *
 *	@see    price()							Opposite function of price2num
 */
function price2num($amount, $rounding = '', $option = 0)
{
	global $langs, $conf;

	// Round PHP function does not allow number like '1,234.56' nor '1.234,56' nor '1 234,56'
	// Numbers must be '1234.56'
	// Decimal delimiter for PHP and database SQL requests must be '.'
	$dec = ',';
	$thousand = ' ';
	if ($langs->transnoentitiesnoconv("SeparatorDecimal") != "SeparatorDecimal") {
		$dec = $langs->transnoentitiesnoconv("SeparatorDecimal");
	}
	if ($langs->transnoentitiesnoconv("SeparatorThousand") != "SeparatorThousand") {
		$thousand = $langs->transnoentitiesnoconv("SeparatorThousand");
	}
	if ($thousand == 'None') {
		$thousand = '';
	} elseif ($thousand == 'Space') {
		$thousand = ' ';
	}
	//print "amount=".$amount." html=".$form." trunc=".$trunc." nbdecimal=".$nbdecimal." dec='".$dec."' thousand='".$thousand."'<br>";

	// Convert value to universal number format (no thousand separator, '.' as decimal separator)
	if ($option != 1) {	// If not a PHP number or unknown, we change or clean format
		//print "\n".'PP'.$amount.' - '.$dec.' - '.$thousand.' - '.intval($amount).'<br>';
		if (!is_numeric($amount)) {
			$amount = preg_replace('/[a-zA-Z\/\\\*\(\)\<\>\_]/', '', $amount);
		}

		if ($option == 2 && $thousand == '.' && preg_match('/\.(\d\d\d)$/', (string) $amount)) {	// It means the . is used as a thousand separator and string come from input data, so 1.123 is 1123
			$amount = str_replace($thousand, '', $amount);
		}

		// Convert amount to format with dolibarr dec and thousand (this is because PHP convert a number
		// to format defined by LC_NUMERIC after a calculation and we want source format to be like defined by Dolibarr setup.
		// So if number was already a good number, it is converted into local Dolibarr setup.
		if (is_numeric($amount)) {
			// We put in temps value of decimal ("0.00001"). Works with 0 and 2.0E-5 and 9999.10
			$temps = sprintf("%0.10F", $amount - intval($amount)); // temps=0.0000000000 or 0.0000200000 or 9999.1000000000
			$temps = preg_replace('/([\.1-9])0+$/', '\\1', $temps); // temps=0. or 0.00002 or 9999.1
			$nbofdec = max(0, dol_strlen($temps) - 2); // -2 to remove "0."
			$amount = number_format($amount, $nbofdec, $dec, $thousand);
		}
		//print "QQ".$amount."<br>\n";

		// Now make replace (the main goal of function)
		if ($thousand != ',' && $thousand != '.') {
			$amount = str_replace(',', '.', $amount); // To accept 2 notations for french users
		}
		$amount = str_replace(' ', '', $amount); // To avoid spaces
		$amount = str_replace($thousand, '', $amount); // Replace of thousand before replace of dec to avoid pb if thousand is .
		$amount = str_replace($dec, '.', $amount);
	}
	//print ' XX'.$amount.' '.$rounding;

	// Now, make a rounding if required
	if ($rounding) {
		$nbofdectoround = '';
		if ($rounding == 'MU') {
			$nbofdectoround = $conf->global->MAIN_MAX_DECIMALS_UNIT;
		} elseif ($rounding == 'MT') {
			$nbofdectoround = $conf->global->MAIN_MAX_DECIMALS_TOT;
		} elseif ($rounding == 'MS') {
			$nbofdectoround = empty($conf->global->MAIN_MAX_DECIMALS_STOCK) ? 5 : $conf->global->MAIN_MAX_DECIMALS_STOCK;
		} elseif ($rounding == 'CU') {
			$nbofdectoround = max($conf->global->MAIN_MAX_DECIMALS_UNIT, 8);	// TODO Use param of currency
		} elseif ($rounding == 'CT') {
			$nbofdectoround = max($conf->global->MAIN_MAX_DECIMALS_TOT, 8);		// TODO Use param of currency
		} elseif (is_numeric($rounding)) {
			$nbofdectoround = (int) $rounding;
		}
		//print " RR".$amount.' - '.$nbofdectoround.'<br>';
		if (dol_strlen($nbofdectoround)) {
			$amount = round(is_string($amount) ? (float) $amount : $amount, $nbofdectoround); // $nbofdectoround can be 0.
		} else {
			return 'ErrorBadParameterProvidedToFunction';
		}
		//print ' SS'.$amount.' - '.$nbofdec.' - '.$dec.' - '.$thousand.' - '.$nbofdectoround.'<br>';

		// Convert amount to format with dolibarr dec and thousand (this is because PHP convert a number
		// to format defined by LC_NUMERIC after a calculation and we want source format to be defined by Dolibarr setup.
		if (is_numeric($amount)) {
			// We put in temps value of decimal ("0.00001"). Works with 0 and 2.0E-5 and 9999.10
			$temps = sprintf("%0.10F", $amount - intval($amount)); // temps=0.0000000000 or 0.0000200000 or 9999.1000000000
			$temps = preg_replace('/([\.1-9])0+$/', '\\1', $temps); // temps=0. or 0.00002 or 9999.1
			$nbofdec = max(0, dol_strlen($temps) - 2); // -2 to remove "0."
			$amount = number_format($amount, min($nbofdec, $nbofdectoround), $dec, $thousand); // Convert amount to format with dolibarr dec and thousand
		}
		//print "TT".$amount.'<br>';

		// Always make replace because each math function (like round) replace
		// with local values and we want a number that has a SQL string format x.y
		if ($thousand != ',' && $thousand != '.') {
			$amount = str_replace(',', '.', $amount); // To accept 2 notations for french users
		}
		$amount = str_replace(' ', '', $amount); // To avoid spaces
		$amount = str_replace($thousand, '', $amount); // Replace of thousand before replace of dec to avoid pb if thousand is .
		$amount = str_replace($dec, '.', $amount);
	}

	return $amount;
}

/**
 * Output a dimension with best unit
 *
 * @param   float       $dimension      Dimension
 * @param   int         $unit           Unit scale of dimension (Example: 0=kg, -3=g, -6=mg, 98=ounce, 99=pound, ...)
 * @param   string      $type           'weight', 'volume', ...
 * @param   Translate   $outputlangs    Translate language object
 * @param   int         $round          -1 = non rounding, x = number of decimal
 * @param   string      $forceunitoutput    'no' or numeric (-3, -6, ...) compared to $unit (In most case, this value is value defined into $conf->global->MAIN_WEIGHT_DEFAULT_UNIT)
 * @return  string                      String to show dimensions
 */
function showDimensionInBestUnit($dimension, $unit, $type, $outputlangs, $round = -1, $forceunitoutput = 'no')
{
	require_once DOL_DOCUMENT_ROOT.'/core/lib/product.lib.php';

	if (($forceunitoutput == 'no' && $dimension < 1 / 10000 && $unit < 90) || (is_numeric($forceunitoutput) && $forceunitoutput == -6)) {
		$dimension = $dimension * 1000000;
		$unit = $unit - 6;
	} elseif (($forceunitoutput == 'no' && $dimension < 1 / 10 && $unit < 90) || (is_numeric($forceunitoutput) && $forceunitoutput == -3)) {
		$dimension = $dimension * 1000;
		$unit = $unit - 3;
	} elseif (($forceunitoutput == 'no' && $dimension > 100000000 && $unit < 90) || (is_numeric($forceunitoutput) && $forceunitoutput == 6)) {
		$dimension = $dimension / 1000000;
		$unit = $unit + 6;
	} elseif (($forceunitoutput == 'no' && $dimension > 100000 && $unit < 90) || (is_numeric($forceunitoutput) && $forceunitoutput == 3)) {
		$dimension = $dimension / 1000;
		$unit = $unit + 3;
	}
	// Special case when we want output unit into pound or ounce
	/* TODO
	if ($unit < 90 && $type == 'weight' && is_numeric($forceunitoutput) && (($forceunitoutput == 98) || ($forceunitoutput == 99))
	{
		$dimension = // convert dimension from standard unit into ounce or pound
		$unit = $forceunitoutput;
	}
	if ($unit > 90 && $type == 'weight' && is_numeric($forceunitoutput) && $forceunitoutput < 90)
	{
		$dimension = // convert dimension from standard unit into ounce or pound
		$unit = $forceunitoutput;
	}*/

	$ret = price($dimension, 0, $outputlangs, 0, 0, $round).' '.measuringUnitString(0, $type, $unit);

	return $ret;
}


/**
 *	Return localtax rate for a particular vat, when selling a product with vat $vatrate, from a $thirdparty_buyer to a $thirdparty_seller
 *  Note: This function applies same rules than get_default_tva
 *
 * 	@param	float		$vatrate		        Vat rate. Can be '8.5' or '8.5 (VATCODEX)' for example
 * 	@param  int			$local		         	Local tax to search and return (1 or 2 return only tax rate 1 or tax rate 2)
 *  @param  Societe		$thirdparty_buyer    	Object of buying third party
 *  @param	Societe		$thirdparty_seller		Object of selling third party ($mysoc if not defined)
 *  @param	int			$vatnpr					If vat rate is NPR or not
 * 	@return	mixed			   					0 if not found, localtax rate if found
 *  @see get_default_tva()
 */
function get_localtax($vatrate, $local, $thirdparty_buyer = "", $thirdparty_seller = "", $vatnpr = 0)
{
	global $db, $conf, $mysoc;

	if (empty($thirdparty_seller) || !is_object($thirdparty_seller)) {
		$thirdparty_seller = $mysoc;
	}

	dol_syslog("get_localtax tva=".$vatrate." local=".$local." thirdparty_buyer id=".(is_object($thirdparty_buyer) ? $thirdparty_buyer->id : '')."/country_code=".(is_object($thirdparty_buyer) ? $thirdparty_buyer->country_code : '')." thirdparty_seller id=".$thirdparty_seller->id."/country_code=".$thirdparty_seller->country_code." thirdparty_seller localtax1_assuj=".$thirdparty_seller->localtax1_assuj."  thirdparty_seller localtax2_assuj=".$thirdparty_seller->localtax2_assuj);

	$vatratecleaned = $vatrate;
	$reg = array();
	if (preg_match('/^(.*)\s*\((.*)\)$/', $vatrate, $reg)) {     // If vat is "xx (yy)"
		$vatratecleaned = trim($reg[1]);
		$vatratecode = $reg[2];
	}

	/*if ($thirdparty_buyer->country_code != $thirdparty_seller->country_code)
	{
		return 0;
	}*/

	// Some test to guess with no need to make database access
	if ($mysoc->country_code == 'ES') { // For spain localtaxes 1 and 2, tax is qualified if buyer use local tax
		if ($local == 1) {
			if (!$mysoc->localtax1_assuj || (string) $vatratecleaned == "0") {
				return 0;
			}
			if ($thirdparty_seller->id == $mysoc->id) {
				if (!$thirdparty_buyer->localtax1_assuj) {
					return 0;
				}
			} else {
				if (!$thirdparty_seller->localtax1_assuj) {
					return 0;
				}
			}
		}

		if ($local == 2) {
			//if (! $mysoc->localtax2_assuj || (string) $vatratecleaned == "0") return 0;
			if (!$mysoc->localtax2_assuj) {
				return 0; // If main vat is 0, IRPF may be different than 0.
			}
			if ($thirdparty_seller->id == $mysoc->id) {
				if (!$thirdparty_buyer->localtax2_assuj) {
					return 0;
				}
			} else {
				if (!$thirdparty_seller->localtax2_assuj) {
					return 0;
				}
			}
		}
	} else {
		if ($local == 1 && !$thirdparty_seller->localtax1_assuj) {
			return 0;
		}
		if ($local == 2 && !$thirdparty_seller->localtax2_assuj) {
			return 0;
		}
	}

	// For some country MAIN_GET_LOCALTAXES_VALUES_FROM_THIRDPARTY is forced to on.
	if (in_array($mysoc->country_code, array('ES'))) {
		$conf->global->MAIN_GET_LOCALTAXES_VALUES_FROM_THIRDPARTY = 1;
	}

	// Search local taxes
	if (!empty($conf->global->MAIN_GET_LOCALTAXES_VALUES_FROM_THIRDPARTY)) {
		if ($local == 1) {
			if ($thirdparty_seller != $mysoc) {
				if (!isOnlyOneLocalTax($local)) {  // TODO We should provide $vatrate to search on correct line and not always on line with highest vat rate
					return $thirdparty_seller->localtax1_value;
				}
			} else { // i am the seller
				if (!isOnlyOneLocalTax($local)) { // TODO If seller is me, why not always returning this, even if there is only one locatax vat.
					return $conf->global->MAIN_INFO_VALUE_LOCALTAX1;
				}
			}
		}
		if ($local == 2) {
			if ($thirdparty_seller != $mysoc) {
				if (!isOnlyOneLocalTax($local)) {  // TODO We should provide $vatrate to search on correct line and not always on line with highest vat rate
					// TODO We should also return value defined on thirdparty only if defined
					return $thirdparty_seller->localtax2_value;
				}
			} else { // i am the seller
				if (in_array($mysoc->country_code, array('ES'))) {
					return $thirdparty_buyer->localtax2_value;
				} else {
					return $conf->global->MAIN_INFO_VALUE_LOCALTAX2;
				}
			}
		}
	}

	// By default, search value of local tax on line of common tax
	$sql = "SELECT t.localtax1, t.localtax2, t.localtax1_type, t.localtax2_type";
	$sql .= " FROM ".MAIN_DB_PREFIX."c_tva as t, ".MAIN_DB_PREFIX."c_country as c";
	$sql .= " WHERE t.fk_pays = c.rowid AND c.code = '".$db->escape($thirdparty_seller->country_code)."'";
	$sql .= " AND t.taux = ".((float) $vatratecleaned)." AND t.active = 1";
	if (!empty($vatratecode)) {
		$sql .= " AND t.code ='".$db->escape($vatratecode)."'"; // If we have the code, we use it in priority
	} else {
		$sql .= " AND t.recuperableonly = '".$db->escape($vatnpr)."'";
	}

	$resql = $db->query($sql);

	if ($resql) {
		$obj = $db->fetch_object($resql);
		if ($obj) {
			if ($local == 1) {
				return $obj->localtax1;
			} elseif ($local == 2) {
				return $obj->localtax2;
			}
		}
	}

	return 0;
}


/**
 * Return true if LocalTax (1 or 2) is unique.
 * Example: If localtax1 is 5 on line with highest common vat rate, return true
 * Example: If localtax1 is 5:8:15 on line with highest common vat rate, return false
 *
 * @param   int 	$local	Local tax to test (1 or 2)
 * @return  boolean 		True if LocalTax have multiple values, False if not
 */
function isOnlyOneLocalTax($local)
{
	$tax = get_localtax_by_third($local);

	$valors = explode(":", $tax);

	if (count($valors) > 1) {
		return false;
	} else {
		return true;
	}
}

/**
 * Get values of localtaxes (1 or 2) for company country for the common vat with the highest value
 *
 * @param	int		$local 	LocalTax to get
 * @return	number			Values of localtax
 */
function get_localtax_by_third($local)
{
	global $db, $mysoc;
	$sql = "SELECT t.localtax1, t.localtax2 ";
	$sql .= " FROM ".MAIN_DB_PREFIX."c_tva as t inner join ".MAIN_DB_PREFIX."c_country as c ON c.rowid=t.fk_pays";
	$sql .= " WHERE c.code = '".$db->escape($mysoc->country_code)."' AND t.active = 1 AND t.taux=(";
	$sql .= "  SELECT max(tt.taux) FROM ".MAIN_DB_PREFIX."c_tva as tt inner join ".MAIN_DB_PREFIX."c_country as c ON c.rowid=tt.fk_pays";
	$sql .= "  WHERE c.code = '".$db->escape($mysoc->country_code)."' AND tt.active = 1";
	$sql .= "  )";

	$resql = $db->query($sql);
	if ($resql) {
		$obj = $db->fetch_object($resql);
		if ($local == 1) {
			return $obj->localtax1;
		} elseif ($local == 2) {
			return $obj->localtax2;
		}
	}

	return 0;
}


/**
 *  Get tax (VAT) main information from Id.
 *  You can also call getLocalTaxesFromRate() after to get only localtax fields.
 *
 *  @param	int|string  $vatrate		    VAT ID or Rate. Value can be value or the string with code into parenthesis or rowid if $firstparamisid is 1. Example: '8.5' or '8.5 (8.5NPR)' or 123.
 *  @param	Societe	    $buyer         		Company object
 *  @param	Societe	    $seller        		Company object
 *  @param  int         $firstparamisid     1 if first param is id into table (use this if you can)
 *  @return	array       	  				array('rowid'=> , 'code'=> ...)
 *  @see getLocalTaxesFromRate()
 */
function getTaxesFromId($vatrate, $buyer = null, $seller = null, $firstparamisid = 1)
{
	global $db, $mysoc;

	dol_syslog("getTaxesFromId vat id or rate = ".$vatrate);

	// Search local taxes
	$sql = "SELECT t.rowid, t.code, t.taux as rate, t.recuperableonly as npr, t.accountancy_code_sell, t.accountancy_code_buy,";
	$sql .= " t.localtax1, t.localtax1_type, t.localtax2, t.localtax2_type";
	$sql .= " FROM ".MAIN_DB_PREFIX."c_tva as t";
	if ($firstparamisid) {
		$sql .= " WHERE t.rowid = ".(int) $vatrate;
	} else {
		$vatratecleaned = $vatrate;
		$vatratecode = '';
		$reg = array();
		if (preg_match('/^(.*)\s*\((.*)\)$/', $vatrate, $reg)) {      // If vat is "xx (yy)"
			$vatratecleaned = $reg[1];
			$vatratecode = $reg[2];
		}

		$sql .= ", ".MAIN_DB_PREFIX."c_country as c";
		/*if ($mysoc->country_code == 'ES') $sql.= " WHERE t.fk_pays = c.rowid AND c.code = '".$db->escape($buyer->country_code)."'";    // vat in spain use the buyer country ??
		else $sql.= " WHERE t.fk_pays = c.rowid AND c.code = '".$db->escape($seller->country_code)."'";*/
		$sql .= " WHERE t.fk_pays = c.rowid AND c.code = '".$db->escape($seller->country_code)."'";
		$sql .= " AND t.taux = ".((float) $vatratecleaned)." AND t.active = 1";
		if ($vatratecode) {
			$sql .= " AND t.code = '".$db->escape($vatratecode)."'";
		}
	}

	$resql = $db->query($sql);
	if ($resql) {
		$obj = $db->fetch_object($resql);
		if ($obj) {
			return array(
			'rowid'=>$obj->rowid,
			'code'=>$obj->code,
			'rate'=>$obj->rate,
			'localtax1'=>$obj->localtax1,
			'localtax1_type'=>$obj->localtax1_type,
			'localtax2'=>$obj->localtax2,
			'localtax2_type'=>$obj->localtax2_type,
			'npr'=>$obj->npr,
			'accountancy_code_sell'=>$obj->accountancy_code_sell,
			'accountancy_code_buy'=>$obj->accountancy_code_buy
			);
		} else {
			return array();
		}
	} else {
		dol_print_error($db);
	}

	return array();
}

/**
 *  Get type and rate of localtaxes for a particular vat rate/country of a thirdparty.
 *  This does not take into account the seller setup if subject to vat or not, only country.
 *
 *  TODO This function is ALSO called to retrieve type for building PDF. Such call of function must be removed.
 *  Instead this function must be called when adding a line to get the array of possible values for localtax and type, and then
 *  provide the selected value to the function calcul_price_total.
 *
 *  @param	int|string  $vatrate			VAT ID or Rate+Code. Value can be value or the string with code into parenthesis or rowid if $firstparamisid is 1. Example: '8.5' or '8.5 (8.5NPR)' or 123.
 *  @param	int		    $local              Number of localtax (1 or 2, or 0 to return 1 & 2)
 *  @param	Societe	    $buyer         		Company object
 *  @param	Societe	    $seller        		Company object
 *  @param  int         $firstparamisid     1 if first param is ID into table instead of Rate+code (use this if you can)
 *  @return	array    	    				array(localtax_type1(1-6 or 0 if not found), rate localtax1, localtax_type2, rate localtax2, accountancycodecust, accountancycodesupp)
 *  @see getTaxesFromId()
 */
function getLocalTaxesFromRate($vatrate, $local, $buyer, $seller, $firstparamisid = 0)
{
	global $db, $mysoc;

	dol_syslog("getLocalTaxesFromRate vatrate=".$vatrate." local=".$local);

	// Search local taxes
	$sql  = "SELECT t.taux as rate, t.code, t.localtax1, t.localtax1_type, t.localtax2, t.localtax2_type, t.accountancy_code_sell, t.accountancy_code_buy";
	$sql .= " FROM ".MAIN_DB_PREFIX."c_tva as t";
	if ($firstparamisid) {
		$sql .= " WHERE t.rowid = ".(int) $vatrate;
	} else {
		$vatratecleaned = $vatrate;
		$vatratecode = '';
		$reg = array();
		if (preg_match('/^(.*)\s*\((.*)\)$/', $vatrate, $reg)) {     // If vat is "x.x (yy)"
			$vatratecleaned = $reg[1];
			$vatratecode = $reg[2];
		}

		$sql .= ", ".MAIN_DB_PREFIX."c_country as c";
		if ($mysoc->country_code == 'ES') {
			$sql .= " WHERE t.fk_pays = c.rowid AND c.code = '".$db->escape($buyer->country_code)."'"; // local tax in spain use the buyer country ??
		} else {
			$sql .= " WHERE t.fk_pays = c.rowid AND c.code = '".$db->escape(empty($seller->country_code) ? $mysoc->country_code : $seller->country_code)."'";
		}
		$sql .= " AND t.taux = ".((float) $vatratecleaned)." AND t.active = 1";
		if ($vatratecode) {
			$sql .= " AND t.code = '".$db->escape($vatratecode)."'";
		}
	}

	$resql = $db->query($sql);
	if ($resql) {
		$obj = $db->fetch_object($resql);

		if ($obj) {
			$vateratestring = $obj->rate.($obj->code ? ' ('.$obj->code.')' : '');

			if ($local == 1) {
				return array($obj->localtax1_type, get_localtax($vateratestring, $local, $buyer, $seller), $obj->accountancy_code_sell, $obj->accountancy_code_buy);
			} elseif ($local == 2) {
				return array($obj->localtax2_type, get_localtax($vateratestring, $local, $buyer, $seller), $obj->accountancy_code_sell, $obj->accountancy_code_buy);
			} else {
				return array($obj->localtax1_type, get_localtax($vateratestring, 1, $buyer, $seller), $obj->localtax2_type, get_localtax($vateratestring, 2, $buyer, $seller), $obj->accountancy_code_sell, $obj->accountancy_code_buy);
			}
		}
	}

	return array();
}

/**
 *	Return vat rate of a product in a particular country, or default country vat if product is unknown.
 *  Function called by get_default_tva().
 *
 *  @param	int			$idprod          	Id of product or 0 if not a predefined product
 *  @param  Societe		$thirdpartytouse  	Thirdparty with a ->country_code defined (FR, US, IT, ...)
 *	@param	int			$idprodfournprice	Id product_fournisseur_price (for "supplier" proposal/order/invoice)
 *  @return float|string   				    Vat rate to use with format 5.0 or '5.0 (XXX)'
 *  @see get_product_localtax_for_country()
 */
function get_product_vat_for_country($idprod, $thirdpartytouse, $idprodfournprice = 0)
{
	global $db, $conf, $mysoc;

	require_once DOL_DOCUMENT_ROOT.'/product/class/product.class.php';

	$ret = 0;
	$found = 0;

	if ($idprod > 0) {
		// Load product
		$product = new Product($db);
		$result = $product->fetch($idprod);

		if ($mysoc->country_code == $thirdpartytouse->country_code) { // If country to consider is ours
			if ($idprodfournprice > 0) {     // We want vat for product for a "supplier" object
				$product->get_buyprice($idprodfournprice, 0, 0, 0);
				$ret = $product->vatrate_supplier;
				if ($product->default_vat_code) {
					$ret .= ' ('.$product->default_vat_code.')';
				}
			} else {
				$ret = $product->tva_tx; // Default vat of product we defined
				if ($product->default_vat_code) {
					$ret .= ' ('.$product->default_vat_code.')';
				}
			}
			$found = 1;
		} else {
			// TODO Read default product vat according to product and another countrycode.
			// Vat for couple anothercountrycode/product is data that is not managed and store yet, so we will fallback on next rule.
		}
	}

	if (!$found) {
		if (empty($conf->global->MAIN_VAT_DEFAULT_IF_AUTODETECT_FAILS)) {
			// If vat of product for the country not found or not defined, we return the first higher vat of country.
			$sql = "SELECT t.taux as vat_rate, t.code as default_vat_code";
			$sql .= " FROM ".MAIN_DB_PREFIX."c_tva as t, ".MAIN_DB_PREFIX."c_country as c";
			$sql .= " WHERE t.active=1 AND t.fk_pays = c.rowid AND c.code='".$db->escape($thirdpartytouse->country_code)."'";
			$sql .= " ORDER BY t.taux DESC, t.code ASC, t.recuperableonly ASC";
			$sql .= $db->plimit(1);

			$resql = $db->query($sql);
			if ($resql) {
				$obj = $db->fetch_object($resql);
				if ($obj) {
					$ret = $obj->vat_rate;
					if ($obj->default_vat_code) {
						$ret .= ' ('.$obj->default_vat_code.')';
					}
				}
				$db->free($sql);
			} else {
				dol_print_error($db);
			}
		} else {
			$ret = $conf->global->MAIN_VAT_DEFAULT_IF_AUTODETECT_FAILS; // Forced value if autodetect fails
		}
	}

	dol_syslog("get_product_vat_for_country: ret=".$ret);
	return $ret;
}

/**
 *	Return localtax vat rate of a product in a particular country or default country vat if product is unknown
 *
 *  @param	int		$idprod         		Id of product
 *  @param  int		$local          		1 for localtax1, 2 for localtax 2
 *  @param  Societe	$thirdpartytouse    	Thirdparty with a ->country_code defined (FR, US, IT, ...)
 *  @return int             				<0 if KO, Vat rate if OK
 *  @see get_product_vat_for_country()
 */
function get_product_localtax_for_country($idprod, $local, $thirdpartytouse)
{
	global $db, $mysoc;

	if (!class_exists('Product')) {
		require_once DOL_DOCUMENT_ROOT.'/product/class/product.class.php';
	}

	$ret = 0;
	$found = 0;

	if ($idprod > 0) {
		// Load product
		$product = new Product($db);
		$result = $product->fetch($idprod);

		if ($mysoc->country_code == $thirdpartytouse->country_code) { // If selling country is ours
			/* Not defined yet, so we don't use this
			if ($local==1) $ret=$product->localtax1_tx;
			elseif ($local==2) $ret=$product->localtax2_tx;
			$found=1;
			*/
		} else {
			// TODO Read default product vat according to product and another countrycode.
			// Vat for couple anothercountrycode/product is data that is not managed and store yet, so we will fallback on next rule.
		}
	}

	if (!$found) {
		// If vat of product for the country not found or not defined, we return higher vat of country.
		$sql = "SELECT taux as vat_rate, localtax1, localtax2";
		$sql .= " FROM ".MAIN_DB_PREFIX."c_tva as t, ".MAIN_DB_PREFIX."c_country as c";
		$sql .= " WHERE t.active=1 AND t.fk_pays = c.rowid AND c.code='".$db->escape($thirdpartytouse->country_code)."'";
		$sql .= " ORDER BY t.taux DESC, t.recuperableonly ASC";
		$sql .= $db->plimit(1);

		$resql = $db->query($sql);
		if ($resql) {
			$obj = $db->fetch_object($resql);
			if ($obj) {
				if ($local == 1) {
					$ret = $obj->localtax1;
				} elseif ($local == 2) {
					$ret = $obj->localtax2;
				}
			}
		} else {
			dol_print_error($db);
		}
	}

	dol_syslog("get_product_localtax_for_country: ret=".$ret);
	return $ret;
}

/**
 *	Function that return vat rate of a product line (according to seller, buyer and product vat rate)
 *   VATRULE 1: Si vendeur non assujeti a TVA, TVA par defaut=0. Fin de regle.
 *	 VATRULE 2: Si le (pays vendeur = pays acheteur) alors TVA par defaut=TVA du produit vendu. Fin de regle.
 *	 VATRULE 3: Si (vendeur et acheteur dans Communaute europeenne) et (bien vendu = moyen de transports neuf comme auto, bateau, avion) alors TVA par defaut=0 (La TVA doit etre paye par acheteur au centre d'impots de son pays et non au vendeur). Fin de regle.
 *	 VATRULE 4: Si (vendeur et acheteur dans Communaute europeenne) et (acheteur = particulier) alors TVA par defaut=TVA du produit vendu. Fin de regle
 *	 VATRULE 5: Si (vendeur et acheteur dans Communaute europeenne) et (acheteur = entreprise) alors TVA par defaut=0. Fin de regle
 *	 VATRULE 6: Sinon TVA proposee par defaut=0. Fin de regle.
 *
 *	@param	Societe		$thirdparty_seller    	Objet societe vendeuse
 *	@param  Societe		$thirdparty_buyer   	Objet societe acheteuse
 *	@param  int			$idprod					Id product
 *	@param	int			$idprodfournprice		Id product_fournisseur_price (for supplier order/invoice)
 *	@return float|string   				      	Vat rate to use with format 5.0 or '5.0 (XXX)', -1 if we can't guess it
 *  @see get_default_npr(), get_default_localtax()
 */
function get_default_tva(Societe $thirdparty_seller, Societe $thirdparty_buyer, $idprod = 0, $idprodfournprice = 0)
{
	global $conf;

	require_once DOL_DOCUMENT_ROOT.'/core/lib/company.lib.php';

	// Note: possible values for tva_assuj are 0/1 or franchise/reel
	$seller_use_vat = ((is_numeric($thirdparty_seller->tva_assuj) && !$thirdparty_seller->tva_assuj) || (!is_numeric($thirdparty_seller->tva_assuj) && $thirdparty_seller->tva_assuj == 'franchise')) ? 0 : 1;

	$seller_country_code = $thirdparty_seller->country_code;
	$seller_in_cee = isInEEC($thirdparty_seller);

	$buyer_country_code = $thirdparty_buyer->country_code;
	$buyer_in_cee = isInEEC($thirdparty_buyer);

	dol_syslog("get_default_tva: seller use vat=".$seller_use_vat.", seller country=".$seller_country_code.", seller in cee=".$seller_in_cee.", buyer vat number=".$thirdparty_buyer->tva_intra." buyer country=".$buyer_country_code.", buyer in cee=".$buyer_in_cee.", idprod=".$idprod.", idprodfournprice=".$idprodfournprice.", SERVICE_ARE_ECOMMERCE_200238EC=".(!empty($conf->global->SERVICES_ARE_ECOMMERCE_200238EC) ? $conf->global->SERVICES_ARE_ECOMMERCE_200238EC : ''));

	// If services are eServices according to EU Council Directive 2002/38/EC (http://ec.europa.eu/taxation_customs/taxation/vat/traders/e-commerce/article_1610_en.htm)
	// we use the buyer VAT.
	if (!empty($conf->global->SERVICE_ARE_ECOMMERCE_200238EC)) {
		if ($seller_in_cee && $buyer_in_cee) {
			$isacompany = $thirdparty_buyer->isACompany();
			if ($isacompany && !empty($conf->global->MAIN_USE_VAT_COMPANIES_IN_EEC_WITH_INVALID_VAT_ID_ARE_INDIVIDUAL)) {
				require_once DOL_DOCUMENT_ROOT.'/core/lib/functions2.lib.php';
				if (!isValidVATID($thirdparty_buyer)) {
					$isacompany = 0;
				}
			}

			if (!$isacompany) {
				//print 'VATRULE 0';
				return get_product_vat_for_country($idprod, $thirdparty_buyer, $idprodfournprice);
			}
		}
	}

	// If seller does not use VAT
	if (!$seller_use_vat) {
		//print 'VATRULE 1';
		return 0;
	}

	// Le test ci-dessus ne devrait pas etre necessaire. Me signaler l'exemple du cas juridique concerne si le test suivant n'est pas suffisant.

	// Si le (pays vendeur = pays acheteur) alors la TVA par defaut=TVA du produit vendu. Fin de regle.
	if (($seller_country_code == $buyer_country_code)
	|| (in_array($seller_country_code, array('FR,MC')) && in_array($buyer_country_code, array('FR', 'MC')))) { // Warning ->country_code not always defined
		//print 'VATRULE 2';
		return get_product_vat_for_country($idprod, $thirdparty_seller, $idprodfournprice);
	}

	// Si (vendeur et acheteur dans Communaute europeenne) et (bien vendu = moyen de transports neuf comme auto, bateau, avion) alors TVA par defaut=0 (La TVA doit etre paye par l'acheteur au centre d'impots de son pays et non au vendeur). Fin de regle.
	// 'VATRULE 3' - Not supported

	// Si (vendeur et acheteur dans Communaute europeenne) et (acheteur = entreprise) alors TVA par defaut=0. Fin de regle
	// Si (vendeur et acheteur dans Communaute europeenne) et (acheteur = particulier) alors TVA par defaut=TVA du produit vendu. Fin de regle
	if (($seller_in_cee && $buyer_in_cee)) {
		$isacompany = $thirdparty_buyer->isACompany();
		if ($isacompany && !empty($conf->global->MAIN_USE_VAT_COMPANIES_IN_EEC_WITH_INVALID_VAT_ID_ARE_INDIVIDUAL)) {
			require_once DOL_DOCUMENT_ROOT.'/core/lib/functions2.lib.php';
			if (!isValidVATID($thirdparty_buyer)) {
				$isacompany = 0;
			}
		}

		if (!$isacompany) {
			//print 'VATRULE 4';
			return get_product_vat_for_country($idprod, $thirdparty_seller, $idprodfournprice);
		} else {
			//print 'VATRULE 5';
			return 0;
		}
	}

	// Si (vendeur dans Communaute europeene et acheteur hors Communaute europeenne et acheteur particulier) alors TVA par defaut=TVA du produit vendu. Fin de regle
	// I don't see any use case that need this rule.
	if (!empty($conf->global->MAIN_USE_VAT_OF_PRODUCT_FOR_INDIVIDUAL_CUSTOMER_OUT_OF_EEC) && empty($buyer_in_cee)) {
		$isacompany = $thirdparty_buyer->isACompany();
		if (!$isacompany) {
			return get_product_vat_for_country($idprod, $thirdparty_seller, $idprodfournprice);
			//print 'VATRULE extra';
		}
	}

	// Sinon la TVA proposee par defaut=0. Fin de regle.
	// Rem: Cela signifie qu'au moins un des 2 est hors Communaute europeenne et que le pays differe
	//print 'VATRULE 6';
	return 0;
}


/**
 *	Fonction qui renvoie si tva doit etre tva percue recuperable
 *
 *	@param	Societe		$thirdparty_seller    	Thirdparty seller
 *	@param  Societe		$thirdparty_buyer   	Thirdparty buyer
 *  @param  int			$idprod                 Id product
 *  @param	int			$idprodfournprice		Id supplier price for product
 *	@return float       			        	0 or 1
 *  @see get_default_tva(), get_default_localtax()
 */
function get_default_npr(Societe $thirdparty_seller, Societe $thirdparty_buyer, $idprod = 0, $idprodfournprice = 0)
{
	global $db;

	if ($idprodfournprice > 0) {
		if (!class_exists('ProductFournisseur')) {
			require_once DOL_DOCUMENT_ROOT.'/fourn/class/fournisseur.product.class.php';
		}
		$prodprice = new ProductFournisseur($db);
		$prodprice->fetch_product_fournisseur_price($idprodfournprice);
		return $prodprice->fourn_tva_npr;
	} elseif ($idprod > 0) {
		if (!class_exists('Product')) {
			require_once DOL_DOCUMENT_ROOT.'/product/class/product.class.php';
		}
		$prod = new Product($db);
		$prod->fetch($idprod);
		return $prod->tva_npr;
	}

	return 0;
}

/**
 *	Function that return localtax of a product line (according to seller, buyer and product vat rate)
 *   Si vendeur non assujeti a TVA, TVA par defaut=0. Fin de regle.
 *	 Si le (pays vendeur = pays acheteur) alors TVA par defaut=TVA du produit vendu. Fin de regle.
 *	 Sinon TVA proposee par defaut=0. Fin de regle.
 *
 *	@param	Societe		$thirdparty_seller    	Thirdparty seller
 *	@param  Societe		$thirdparty_buyer   	Thirdparty buyer
 *  @param	int			$local					Localtax to process (1 or 2)
 *	@param  int			$idprod					Id product
 *	@return integer        				       	localtax, -1 si ne peut etre determine
 *  @see get_default_tva(), get_default_npr()
 */
function get_default_localtax($thirdparty_seller, $thirdparty_buyer, $local, $idprod = 0)
{
	global $mysoc;

	if (!is_object($thirdparty_seller)) {
		return -1;
	}
	if (!is_object($thirdparty_buyer)) {
		return -1;
	}

	if ($local == 1) { // Localtax 1
		if ($mysoc->country_code == 'ES') {
			if (is_numeric($thirdparty_buyer->localtax1_assuj) && !$thirdparty_buyer->localtax1_assuj) {
				return 0;
			}
		} else {
			// Si vendeur non assujeti a Localtax1, localtax1 par default=0
			if (is_numeric($thirdparty_seller->localtax1_assuj) && !$thirdparty_seller->localtax1_assuj) {
				return 0;
			}
			if (!is_numeric($thirdparty_seller->localtax1_assuj) && $thirdparty_seller->localtax1_assuj == 'localtax1off') {
				return 0;
			}
		}
	} elseif ($local == 2) { //I Localtax 2
		// Si vendeur non assujeti a Localtax2, localtax2 par default=0
		if (is_numeric($thirdparty_seller->localtax2_assuj) && !$thirdparty_seller->localtax2_assuj) {
			return 0;
		}
		if (!is_numeric($thirdparty_seller->localtax2_assuj) && $thirdparty_seller->localtax2_assuj == 'localtax2off') {
			return 0;
		}
	}

	if ($thirdparty_seller->country_code == $thirdparty_buyer->country_code) {
		return get_product_localtax_for_country($idprod, $local, $thirdparty_seller);
	}

	return 0;
}

/**
 *	Return yes or no in current language
 *
 *	@param	string|int	$yesno			Value to test (1, 'yes', 'true' or 0, 'no', 'false')
 *	@param	integer		$case			1=Yes/No, 0=yes/no, 2=Disabled checkbox, 3=Disabled checkbox + Yes/No
 *	@param	int			$color			0=texte only, 1=Text is formated with a color font style ('ok' or 'error'), 2=Text is formated with 'ok' color.
 *	@return	string						HTML string
 */
function yn($yesno, $case = 1, $color = 0)
{
	global $langs;
	$result = 'unknown';
	$classname = '';
	if ($yesno == 1 || strtolower($yesno) == 'yes' || strtolower($yesno) == 'true') { 	// A mettre avant test sur no a cause du == 0
		$result = $langs->trans('yes');
		if ($case == 1 || $case == 3) {
			$result = $langs->trans("Yes");
		}
		if ($case == 2) {
			$result = '<input type="checkbox" value="1" checked disabled>';
		}
		if ($case == 3) {
			$result = '<input type="checkbox" value="1" checked disabled> '.$result;
		}

		$classname = 'ok';
	} elseif ($yesno == 0 || strtolower($yesno) == 'no' || strtolower($yesno) == 'false') {
		$result = $langs->trans("no");
		if ($case == 1 || $case == 3) {
			$result = $langs->trans("No");
		}
		if ($case == 2) {
			$result = '<input type="checkbox" value="0" disabled>';
		}
		if ($case == 3) {
			$result = '<input type="checkbox" value="0" disabled> '.$result;
		}

		if ($color == 2) {
			$classname = 'ok';
		} else {
			$classname = 'error';
		}
	}
	if ($color) {
		return '<font class="'.$classname.'">'.$result.'</font>';
	}
	return $result;
}

/**
 *	Return a path to have a the directory according to object where files are stored.
 *  New usage:       $conf->module->multidir_output[$object->entity].'/'.get_exdir(0, 0, 0, 1, $object, '').'/'
 *         or:       $conf->module->dir_output.'/'.get_exdir(0, 0, 0, 0, $object, '')     if multidir_output not defined.
 *  Example out with new usage:       $object is invoice -> 'INYYMM-ABCD'
 *  Example out with old usage:       '015' with level 3->"0/1/5/", '015' with level 1->"5/", 'ABC-1' with level 3 ->"0/0/1/"
 *
 *	@param	string|int	$num            Id of object (deprecated, $object will be used in future)
 *	@param  int			$level		    Level of subdirs to return (1, 2 or 3 levels). (deprecated, global option will be used in future)
 * 	@param	int			$alpha		    0=Keep number only to forge path, 1=Use alpha part afer the - (By default, use 0). (deprecated, global option will be used in future)
 *  @param  int			$withoutslash   0=With slash at end (except if '/', we return ''), 1=without slash at end
 *  @param	Object		$object			Object to use to get ref to forge the path.
 *  @param	string		$modulepart		Type of object ('invoice_supplier, 'donation', 'invoice', ...'). Use '' for autodetect from $object.
 *  @return	string						Dir to use ending. Example '' or '1/' or '1/2/'
 */
function get_exdir($num, $level, $alpha, $withoutslash, $object, $modulepart = '')
{
	global $conf;

	if (empty($modulepart) && !empty($object->module)) {
		$modulepart = $object->module;
	}

	$path = '';

	$arrayforoldpath = array('cheque', 'category', 'holiday', 'supplier_invoice', 'invoice_supplier', 'mailing', 'supplier_payment');
	if (!empty($conf->global->PRODUCT_USE_OLD_PATH_FOR_PHOTO)) {
		$arrayforoldpath[] = 'product';
	}
	if (!empty($level) && in_array($modulepart, $arrayforoldpath)) {
		// This part should be removed once all code is using "get_exdir" to forge path, with parameter $object and $modulepart provided.
		if (empty($alpha)) {
			$num = preg_replace('/([^0-9])/i', '', $num);
		} else {
			$num = preg_replace('/^.*\-/i', '', $num);
		}
		$num = substr("000".$num, -$level);
		if ($level == 1) {
			$path = substr($num, 0, 1);
		}
		if ($level == 2) {
			$path = substr($num, 1, 1).'/'.substr($num, 0, 1);
		}
		if ($level == 3) {
			$path = substr($num, 2, 1).'/'.substr($num, 1, 1).'/'.substr($num, 0, 1);
		}
	} else {
		// We will enhance here a common way of forging path for document storage.
		// In a future, we may distribute directories on several levels depending on setup and object.
		// Here, $object->id, $object->ref and $modulepart are required.
		//var_dump($modulepart);
		$path = dol_sanitizeFileName(empty($object->ref) ? (string) $object->id : $object->ref);
	}

	if (empty($withoutslash) && !empty($path)) {
		$path .= '/';
	}

	return $path;
}

/**
 *	Creation of a directory (this can create recursive subdir)
 *
 *	@param	string		$dir		Directory to create (Separator must be '/'. Example: '/mydir/mysubdir')
 *	@param	string		$dataroot	Data root directory (To avoid having the data root in the loop. Using this will also lost the warning on first dir PHP has no permission when open_basedir is used)
 *  @param	string|null	$newmask	Mask for new file (Defaults to $conf->global->MAIN_UMASK or 0755 if unavailable). Example: '0444'
 *	@return int         			< 0 if KO, 0 = already exists, > 0 if OK
 */
function dol_mkdir($dir, $dataroot = '', $newmask = null)
{
	global $conf;

	dol_syslog("functions.lib::dol_mkdir: dir=".$dir, LOG_INFO);

	$dir_osencoded = dol_osencode($dir);
	if (@is_dir($dir_osencoded)) {
		return 0;
	}

	$nberr = 0;
	$nbcreated = 0;

	$ccdir = '';
	if (!empty($dataroot)) {
		// Remove data root from loop
		$dir = str_replace($dataroot.'/', '', $dir);
		$ccdir = $dataroot.'/';
	}

	$cdir = explode("/", $dir);
	$num = count($cdir);
	for ($i = 0; $i < $num; $i++) {
		if ($i > 0) {
			$ccdir .= '/'.$cdir[$i];
		} else {
			$ccdir .= $cdir[$i];
		}
		if (preg_match("/^.:$/", $ccdir, $regs)) {
			continue; // Si chemin Windows incomplet, on poursuit par rep suivant
		}

		// Attention, le is_dir() peut echouer bien que le rep existe.
		// (ex selon config de open_basedir)
		if ($ccdir) {
			$ccdir_osencoded = dol_osencode($ccdir);
			if (!@is_dir($ccdir_osencoded)) {
				dol_syslog("functions.lib::dol_mkdir: Directory '".$ccdir."' does not exists or is outside open_basedir PHP setting.", LOG_DEBUG);

				umask(0);
				$dirmaskdec = octdec($newmask);
				if (empty($newmask)) {
					$dirmaskdec = empty($conf->global->MAIN_UMASK) ? octdec('0755') : octdec($conf->global->MAIN_UMASK);
				}
				$dirmaskdec |= octdec('0111'); // Set x bit required for directories
				if (!@mkdir($ccdir_osencoded, $dirmaskdec)) {
					// Si le is_dir a renvoye une fausse info, alors on passe ici.
					dol_syslog("functions.lib::dol_mkdir: Fails to create directory '".$ccdir."' or directory already exists.", LOG_WARNING);
					$nberr++;
				} else {
					dol_syslog("functions.lib::dol_mkdir: Directory '".$ccdir."' created", LOG_DEBUG);
					$nberr = 0; // On remet a zero car si on arrive ici, cela veut dire que les echecs precedents peuvent etre ignore
					$nbcreated++;
				}
			} else {
				$nberr = 0; // On remet a zero car si on arrive ici, cela veut dire que les echecs precedents peuvent etre ignores
			}
		}
	}
	return ($nberr ? -$nberr : $nbcreated);
}


/**
 *	Return picto saying a field is required
 *
 *	@return  string		Chaine avec picto obligatoire
 */
function picto_required()
{
	return '<span class="fieldrequired">*</span>';
}


/**
 *	Clean a string from all HTML tags and entities.
 *  This function differs from strip_tags because:
 *  - <br> are replaced with \n if removelinefeed=0 or 1
 *  - if entities are found, they are decoded BEFORE the strip
 *  - you can decide to convert line feed into a space
 *
 *	@param	string	$stringtoclean		String to clean
 *	@param	integer	$removelinefeed		1=Replace all new lines by 1 space, 0=Only ending new lines are removed others are replaced with \n, 2=Ending new lines are removed but others are kept with a same number of \n than nb of <br> when there is both "...<br>\n..."
 *  @param  string	$pagecodeto      	Encoding of input/output string
 *  @param	integer	$strip_tags			0=Use internal strip, 1=Use strip_tags() php function (bugged when text contains a < char that is not for a html tag or when tags is not closed like '<img onload=aaa')
 *  @param	integer	$removedoublespaces	Replace double space into one space
 *	@return string	    				String cleaned
 *
 * 	@see	dol_escape_htmltag() strip_tags() dol_string_onlythesehtmltags() dol_string_neverthesehtmltags(), dolStripPhpCode()
 */
function dol_string_nohtmltag($stringtoclean, $removelinefeed = 1, $pagecodeto = 'UTF-8', $strip_tags = 0, $removedoublespaces = 1)
{
	if ($removelinefeed == 2) {
		$stringtoclean = preg_replace('/<br[^>]*>(\n|\r)+/ims', '<br>', $stringtoclean);
	}
	$temp = preg_replace('/<br[^>]*>/i', "\n", $stringtoclean);

	// We remove entities BEFORE stripping (in case of an open separator char that is entity encoded and not the closing other, the strip will fails)
	$temp = dol_html_entity_decode($temp, ENT_COMPAT | ENT_HTML5, $pagecodeto);

	$temp = str_replace('< ', '__ltspace__', $temp);

	if ($strip_tags) {
		$temp = strip_tags($temp);
	} else {
		$temp = str_replace('<>', '', $temp);	// No reason to have this into a text, except if value is to try bypass the next html cleaning
		$pattern = "/<[^<>]+>/";
		// Example of $temp: <a href="/myurl" title="<u>A title</u>">0000-021</a>
		$temp = preg_replace($pattern, "", $temp); // pass 1 - $temp after pass 1: <a href="/myurl" title="A title">0000-021
		$temp = preg_replace($pattern, "", $temp); // pass 2 - $temp after pass 2: 0000-021
		// Remove '<' into remainging, so remove non closing html tags like '<abc' or '<<abc'. Note: '<123abc' is not a html tag (can be kept), but '<abc123' is (must be removed).
		$temp = preg_replace('/<+([a-z]+)/i', '\1', $temp);
	}

	$temp = dol_html_entity_decode($temp, ENT_COMPAT, $pagecodeto);

	// Remove also carriage returns
	if ($removelinefeed == 1) {
		$temp = str_replace(array("\r\n", "\r", "\n"), " ", $temp);
	}

	// And double quotes
	if ($removedoublespaces) {
		while (strpos($temp, "  ")) {
			$temp = str_replace("  ", " ", $temp);
		}
	}

	$temp = str_replace('__ltspace__', '< ', $temp);

	return trim($temp);
}

/**
 *	Clean a string to keep only desirable HTML tags.
 *  WARNING: This also clean HTML comments (used to obfuscate tag name).
 *
 *	@param	string	$stringtoclean			String to clean
 *  @param	int		$cleanalsosomestyles	Remove absolute/fixed positioning from inline styles
 *  @param	int		$removeclassattribute	1=Remove the class attribute from tags
 *  @param	int		$cleanalsojavascript	Remove also occurence of 'javascript:'.
 *  @param	int		$allowiframe			Allow iframe tags.
 *	@return string	    					String cleaned
 *
 * 	@see	dol_escape_htmltag() strip_tags() dol_string_nohtmltag() dol_string_neverthesehtmltags()
 */
function dol_string_onlythesehtmltags($stringtoclean, $cleanalsosomestyles = 1, $removeclassattribute = 1, $cleanalsojavascript = 0, $allowiframe = 0)
{
	$allowed_tags = array(
		"html", "head", "meta", "body", "article", "a", "abbr", "b", "blockquote", "br", "cite", "div", "dl", "dd", "dt", "em", "font", "img", "ins", "hr", "i", "li", "link",
		"ol", "p", "q", "s", "section", "span", "strike", "strong", "title", "table", "tr", "th", "td", "u", "ul", "sup", "sub", "blockquote", "pre", "h1", "h2", "h3", "h4", "h5", "h6"
	);
	if ($allowiframe) {
		$allowed_tags[] = "iframe";
	}

	$allowed_tags_string = join("><", $allowed_tags);
	$allowed_tags_string = '<'.$allowed_tags_string.'>';

	$stringtoclean = str_replace('<!DOCTYPE html>', '__!DOCTYPE_HTML__', $stringtoclean);	// Replace DOCTYPE to avoid to have it removed by the strip_tags

	$stringtoclean = dol_string_nounprintableascii($stringtoclean, 0);

	$stringtoclean = preg_replace('/<!--[^>]*-->/', '', $stringtoclean);

	$stringtoclean = preg_replace('/&colon;/i', ':', $stringtoclean);
	$stringtoclean = preg_replace('/&#58;|&#0+58|&#x3A/i', '', $stringtoclean); // refused string ':' encoded (no reason to have a : encoded like this) to disable 'javascript:...'
	$stringtoclean = preg_replace('/javascript\s*:/i', '', $stringtoclean);

	$temp = strip_tags($stringtoclean, $allowed_tags_string);	// Warning: This remove also undesired </> changing string obfuscated with </> that pass injection detection into harmfull string

	if ($cleanalsosomestyles) {	// Clean for remaining html tags
		$temp = preg_replace('/position\s*:\s*(absolute|fixed)\s*!\s*important/i', '', $temp); // Note: If hacker try to introduce css comment into string to bypass this regex, the string must also be encoded by the dol_htmlentitiesbr during output so it become harmless
	}
	if ($removeclassattribute) {	// Clean for remaining html tags
		$temp = preg_replace('/(<[^>]+)\s+class=((["\']).*?\\3|\\w*)/i', '\\1', $temp);
	}

	// Remove 'javascript:' that we should not find into a text with
	// Warning: This is not reliable to fight against obfuscated javascript, there is a lot of other solution to include js into a common html tag (only filtered by a GETPOST(.., powerfullfilter)).
	if ($cleanalsojavascript) {
		$temp = preg_replace('/javascript\s*:/i', '', $temp);
	}

	$temp = str_replace('__!DOCTYPE_HTML__', '<!DOCTYPE html>', $temp);	// Restore the DOCTYPE

	return $temp;
}


/**
 *	Clean a string from some undesirable HTML tags.
 *  Note. Not as secured as dol_string_onlythesehtmltags().
 *
 *	@param	string	$stringtoclean			String to clean
 *  @param	array	$allowed_attributes		Array of tags not allowed
 *	@return string	    					String cleaned
 *
 * 	@see	dol_escape_htmltag() strip_tags() dol_string_nohtmltag() dol_string_onlythesehtmltags() dol_string_neverthesehtmltags()
 */
function dol_string_onlythesehtmlattributes($stringtoclean, $allowed_attributes = array("allow", "allowfullscreen", "alt", "class", "contenteditable", "data-html", "frameborder", "height", "href", "id", "name", "src", "style", "target", "title", "width"))
{
	if (class_exists('DOMDocument') && !empty($stringtoclean)) {
		$stringtoclean = '<html><body>'.$stringtoclean.'</body></html>';

		$dom = new DOMDocument();
		$dom->loadHTML($stringtoclean, LIBXML_ERR_NONE|LIBXML_HTML_NOIMPLIED|LIBXML_HTML_NODEFDTD|LIBXML_NONET|LIBXML_NOWARNING|LIBXML_NOXMLDECL);
		if (is_object($dom)) {
			for ($els = $dom->getElementsByTagname('*'), $i = $els->length - 1; $i >= 0; $i--) {
				for ($attrs = $els->item($i)->attributes, $ii = $attrs->length - 1; $ii >= 0; $ii--) {
					// Delete attribute if not into allowed_attributes
					if (! empty($attrs->item($ii)->name) && ! in_array($attrs->item($ii)->name, $allowed_attributes)) {
						$els->item($i)->removeAttribute($attrs->item($ii)->name);
					}
				}
			}
		}

		$return = $dom->saveHTML();
		//$return = '<html><body>aaaa</p>bb<p>ssdd</p>'."\n<p>aaa</p>aa<p>bb</p>";

		$return = preg_replace('/^<html><body>/', '', $return);
		$return = preg_replace('/<\/body><\/html>$/', '', $return);
		return $return;
	} else {
		return $stringtoclean;
	}
}

/**
 *	Clean a string from some undesirable HTML tags.
 *  Note. Not as secured as dol_string_onlythesehtmltags().
 *
 *	@param	string	$stringtoclean			String to clean
 *  @param	array	$disallowed_tags		Array of tags not allowed
 *  @param	string	$cleanalsosomestyles	Clean also some tags
 *	@return string	    					String cleaned
 *
 * 	@see	dol_escape_htmltag() strip_tags() dol_string_nohtmltag() dol_string_onlythesehtmltags() dol_string_onlythesehtmlattributes()
 */
function dol_string_neverthesehtmltags($stringtoclean, $disallowed_tags = array('textarea'), $cleanalsosomestyles = 0)
{
	$temp = $stringtoclean;
	foreach ($disallowed_tags as $tagtoremove) {
		$temp = preg_replace('/<\/?'.$tagtoremove.'>/', '', $temp);
		$temp = preg_replace('/<\/?'.$tagtoremove.'\s+[^>]*>/', '', $temp);
	}

	if ($cleanalsosomestyles) {
		$temp = preg_replace('/position\s*:\s*(absolute|fixed)\s*!\s*important/', '', $temp); // Note: If hacker try to introduce css comment into string to avoid this, string should be encoded by the dol_htmlentitiesbr so be harmless
	}

	return $temp;
}


/**
 * Return first line of text. Cut will depends if content is HTML or not.
 *
 * @param 	string	$text		Input text
 * @param	int		$nboflines  Nb of lines to get (default is 1 = first line only)
 * @param   string  $charset    Charset of $text string (UTF-8 by default)
 * @return	string				Output text
 * @see dol_nboflines_bis(), dol_string_nohtmltag(), dol_escape_htmltag()
 */
function dolGetFirstLineOfText($text, $nboflines = 1, $charset = 'UTF-8')
{
	if ($nboflines == 1) {
		if (dol_textishtml($text)) {
			$firstline = preg_replace('/<br[^>]*>.*$/s', '', $text); // The s pattern modifier means the . can match newline characters
			$firstline = preg_replace('/<div[^>]*>.*$/s', '', $firstline); // The s pattern modifier means the . can match newline characters
		} else {
			$firstline = preg_replace('/[\n\r].*/', '', $text);
		}
		return $firstline.((strlen($firstline) != strlen($text)) ? '...' : '');
	} else {
		$ishtml = 0;
		if (dol_textishtml($text)) {
			$text = preg_replace('/\n/', '', $text);
			$ishtml = 1;
			$repTable = array("\t" => " ", "\n" => " ", "\r" => " ", "\0" => " ", "\x0B" => " ");
		} else {
			$repTable = array("\t" => " ", "\n" => "<br>", "\r" => " ", "\0" => " ", "\x0B" => " ");
		}

		$text = strtr($text, $repTable);
		if ($charset == 'UTF-8') {
			$pattern = '/(<br[^>]*>)/Uu';
		} else {
			// /U is to have UNGREEDY regex to limit to one html tag. /u is for UTF8 support
			$pattern = '/(<br[^>]*>)/U'; // /U is to have UNGREEDY regex to limit to one html tag.
		}
		$a = preg_split($pattern, $text, -1, PREG_SPLIT_DELIM_CAPTURE | PREG_SPLIT_NO_EMPTY);

		$firstline = '';
		$i = 0;
		$nba = count($a); // 2x nb of lines in $a because $a contains also a line for each new line separator
		while (($i < $nba) && ($i < ($nboflines * 2))) {
			if ($i % 2 == 0) {
				$firstline .= $a[$i];
			} elseif (($i < (($nboflines * 2) - 1)) && ($i < ($nba - 1))) {
				$firstline .= ($ishtml ? "<br>\n" : "\n");
			}
			$i++;
		}
		unset($a);
		return $firstline.(($i < $nba) ? '...' : '');
	}
}


/**
 * Replace CRLF in string with a HTML BR tag.
 * WARNING: The content after operation contains some HTML tags (the <br>) so be sure to also have encode the special chars of stringtoencode into HTML before.
 *
 * @param	string	$stringtoencode		String to encode
 * @param	int     $nl2brmode			0=Adding br before \n, 1=Replacing \n by br
 * @param   bool	$forxml             false=Use <br>, true=Use <br />
 * @return	string						String encoded
 * @see dol_nboflines(), dolGetFirstLineOfText()
 */
function dol_nl2br($stringtoencode, $nl2brmode = 0, $forxml = false)
{
	if (!$nl2brmode) {
		return nl2br($stringtoencode, $forxml);
	} else {
		$ret = preg_replace('/(\r\n|\r|\n)/i', ($forxml ? '<br />' : '<br>'), $stringtoencode);
		return $ret;
	}
}


/**
 *	This function is called to encode a string into a HTML string but differs from htmlentities because
 * 	a detection is done before to see if text is already HTML or not. Also, all entities but &,<,>," are converted.
 *  This permits to encode special chars to entities with no double encoding for already encoded HTML strings.
 * 	This function also remove last EOL or BR if $removelasteolbr=1 (default).
 *  For PDF usage, you can show text by 2 ways:
 *              - writeHTMLCell -> param must be encoded into HTML.
 *              - MultiCell -> param must not be encoded into HTML.
 *              Because writeHTMLCell convert also \n into <br>, if function
 *              is used to build PDF, nl2brmode must be 1.
 *
 *	@param	string	$stringtoencode		String to encode
 *	@param	int		$nl2brmode			0=Adding br before \n, 1=Replacing \n by br (for use with FPDF writeHTMLCell function for example)
 *  @param  string	$pagecodefrom       Pagecode stringtoencode is encoded
 *  @param	int		$removelasteolbr	1=Remove last br or lasts \n (default), 0=Do nothing
 *  @return	string						String encoded
 */
function dol_htmlentitiesbr($stringtoencode, $nl2brmode = 0, $pagecodefrom = 'UTF-8', $removelasteolbr = 1)
{
	$newstring = $stringtoencode;
	if (dol_textishtml($stringtoencode)) {	// Check if text is already HTML or not
		$newstring = preg_replace('/<br(\s[\sa-zA-Z_="]*)?\/?>/i', '<br>', $newstring); // Replace "<br type="_moz" />" by "<br>". It's same and avoid pb with FPDF.
		if ($removelasteolbr) {
			$newstring = preg_replace('/<br>$/i', '', $newstring); // Remove last <br> (remove only last one)
		}
		$newstring = strtr($newstring, array('&'=>'__and__', '<'=>'__lt__', '>'=>'__gt__', '"'=>'__dquot__'));
		$newstring = dol_htmlentities($newstring, ENT_COMPAT, $pagecodefrom); // Make entity encoding
		$newstring = strtr($newstring, array('__and__'=>'&', '__lt__'=>'<', '__gt__'=>'>', '__dquot__'=>'"'));
	} else {
		if ($removelasteolbr) {
			$newstring = preg_replace('/(\r\n|\r|\n)$/i', '', $newstring); // Remove last \n (may remove several)
		}
		$newstring = dol_nl2br(dol_htmlentities($newstring, ENT_COMPAT, $pagecodefrom), $nl2brmode);
	}
	// Other substitutions that htmlentities does not do
	//$newstring=str_replace(chr(128),'&euro;',$newstring);	// 128 = 0x80. Not in html entity table.     // Seems useles with TCPDF. Make bug with UTF8 languages
	return $newstring;
}

/**
 *	This function is called to decode a HTML string (it decodes entities and br tags)
 *
 *	@param	string	$stringtodecode		String to decode
 *	@param	string	$pagecodeto			Page code for result
 *	@return	string						String decoded
 */
function dol_htmlentitiesbr_decode($stringtodecode, $pagecodeto = 'UTF-8')
{
	$ret = dol_html_entity_decode($stringtodecode, ENT_COMPAT | ENT_HTML5, $pagecodeto);
	$ret = preg_replace('/'."\r\n".'<br(\s[\sa-zA-Z_="]*)?\/?>/i', "<br>", $ret);
	$ret = preg_replace('/<br(\s[\sa-zA-Z_="]*)?\/?>'."\r\n".'/i', "\r\n", $ret);
	$ret = preg_replace('/<br(\s[\sa-zA-Z_="]*)?\/?>'."\n".'/i', "\n", $ret);
	$ret = preg_replace('/<br(\s[\sa-zA-Z_="]*)?\/?>/i', "\n", $ret);
	return $ret;
}

/**
 *	This function remove all ending \n and br at end
 *
 *	@param	string	$stringtodecode		String to decode
 *	@return	string						String decoded
 */
function dol_htmlcleanlastbr($stringtodecode)
{
	$ret = preg_replace('/(<br>|<br(\s[\sa-zA-Z_="]*)?\/?>|'."\n".'|'."\r".')+$/i', "", $stringtodecode);
	return $ret;
}

/**
 * Replace html_entity_decode functions to manage errors
 *
 * @param   string	$a					Operand a
 * @param   string	$b					Operand b (ENT_QUOTES|ENT_HTML5=convert simple, double quotes, colon, e accent, ...)
 * @param   string	$c					Operand c
 * @param	string	$keepsomeentities	Entities but &, <, >, " are not converted.
 * @return  string						String decoded
 */
function dol_html_entity_decode($a, $b, $c = 'UTF-8', $keepsomeentities = 0)
{
	$newstring = $a;
	if ($keepsomeentities) {
		$newstring = strtr($newstring, array('&amp;'=>'__andamp__', '&lt;'=>'__andlt__', '&gt;'=>'__andgt__', '"'=>'__dquot__'));
	}
	$newstring = html_entity_decode($newstring, $b, $c);
	if ($keepsomeentities) {
		$newstring = strtr($newstring, array('__andamp__'=>'&amp;', '__andlt__'=>'&lt;', '__andgt__'=>'&gt;', '__dquot__'=>'"'));
	}
	return $newstring;
}

/**
 * Replace htmlentities functions.
 * Goal of this function is to be sure to have default values of htmlentities that match what we need.
 *
 * @param   string  $string         The input string to encode
 * @param   int     $flags          Flags (see PHP doc above)
 * @param   string  $encoding       Encoding page code
 * @param   bool    $double_encode  When double_encode is turned off, PHP will not encode existing html entities
 * @return  string  $ret            Encoded string
 */
function dol_htmlentities($string, $flags = null, $encoding = 'UTF-8', $double_encode = false)
{
	return htmlentities($string, $flags, $encoding, $double_encode);
}

/**
 *	Check if a string is a correct iso string
 *	If not, it will we considered not HTML encoded even if it is by FPDF.
 *	Example, if string contains euro symbol that has ascii code 128
 *
 *	@param	string		$s      	String to check
 *  @param	string		$clean		Clean if it is not an ISO. Warning, if file is utf8, you will get a bad formated file.
 *	@return	int|string  	   		0 if bad iso, 1 if good iso, Or the clean string if $clean is 1
 */
function dol_string_is_good_iso($s, $clean = 0)
{
	$len = dol_strlen($s);
	$out = '';
	$ok = 1;
	for ($scursor = 0; $scursor < $len; $scursor++) {
		$ordchar = ord($s[$scursor]);
		//print $scursor.'-'.$ordchar.'<br>';
		if ($ordchar < 32 && $ordchar != 13 && $ordchar != 10) {
			$ok = 0;
			break;
		} elseif ($ordchar > 126 && $ordchar < 160) {
			$ok = 0;
			break;
		} elseif ($clean) {
			$out .= $s[$scursor];
		}
	}
	if ($clean) {
		return $out;
	}
	return $ok;
}

/**
 *	Return nb of lines of a clear text
 *
 *	@param	string	$s			String to check
 * 	@param	int     $maxchar	Not yet used
 *	@return	int					Number of lines
 *  @see	dol_nboflines_bis(), dolGetFirstLineOfText()
 */
function dol_nboflines($s, $maxchar = 0)
{
	if ($s == '') {
		return 0;
	}
	$arraystring = explode("\n", $s);
	$nb = count($arraystring);

	return $nb;
}


/**
 *	Return nb of lines of a formated text with \n and <br> (WARNING: string must not have mixed \n and br separators)
 *
 *	@param	string	$text      		Text
 *	@param	int		$maxlinesize  	Largeur de ligne en caracteres (ou 0 si pas de limite - defaut)
 * 	@param	string	$charset		Give the charset used to encode the $text variable in memory.
 *	@return int						Number of lines
 *	@see	dol_nboflines(), dolGetFirstLineOfText()
 */
function dol_nboflines_bis($text, $maxlinesize = 0, $charset = 'UTF-8')
{
	$repTable = array("\t" => " ", "\n" => "<br>", "\r" => " ", "\0" => " ", "\x0B" => " ");
	if (dol_textishtml($text)) {
		$repTable = array("\t" => " ", "\n" => " ", "\r" => " ", "\0" => " ", "\x0B" => " ");
	}

	$text = strtr($text, $repTable);
	if ($charset == 'UTF-8') {
		$pattern = '/(<br[^>]*>)/Uu';
	} else {
		// /U is to have UNGREEDY regex to limit to one html tag. /u is for UTF8 support
		$pattern = '/(<br[^>]*>)/U'; // /U is to have UNGREEDY regex to limit to one html tag.
	}
	$a = preg_split($pattern, $text, -1, PREG_SPLIT_DELIM_CAPTURE | PREG_SPLIT_NO_EMPTY);

	$nblines = (int) floor((count($a) + 1) / 2);
	// count possible auto line breaks
	if ($maxlinesize) {
		foreach ($a as $line) {
			if (dol_strlen($line) > $maxlinesize) {
				//$line_dec = html_entity_decode(strip_tags($line));
				$line_dec = html_entity_decode($line);
				if (dol_strlen($line_dec) > $maxlinesize) {
					$line_dec = wordwrap($line_dec, $maxlinesize, '\n', true);
					$nblines += substr_count($line_dec, '\n');
				}
			}
		}
	}

	unset($a);
	return $nblines;
}

/**
 *	Return if a text is a html content
 *
 *	@param	string	$msg		Content to check
 *	@param	int		$option		0=Full detection, 1=Fast check
 *	@return	boolean				true/false
 *	@see	dol_concatdesc()
 */
function dol_textishtml($msg, $option = 0)
{
	if ($option == 1) {
		if (preg_match('/<html/i', $msg)) {
			return true;
		} elseif (preg_match('/<body/i', $msg)) {
			return true;
		} elseif (preg_match('/<\/textarea/i', $msg)) {
			return true;
		} elseif (preg_match('/<(b|em|i|u)>/i', $msg)) {
			return true;
		} elseif (preg_match('/<br/i', $msg)) {
			return true;
		}
		return false;
	} else {
		if (preg_match('/<html/i', $msg)) {
			return true;
		} elseif (preg_match('/<body/i', $msg)) {
			return true;
		} elseif (preg_match('/<\/textarea/i', $msg)) {
			return true;
		} elseif (preg_match('/<(b|em|i|u)>/i', $msg)) {
			return true;
		} elseif (preg_match('/<br\/>/i', $msg)) {
			return true;
		} elseif (preg_match('/<(br|div|font|li|p|span|strong|table)>/i', $msg)) {
			return true;
		} elseif (preg_match('/<(br|div|font|li|p|span|strong|table)\s+[^<>\/]*\/?>/i', $msg)) {
			return true;
		} elseif (preg_match('/<img\s+[^<>]*src[^<>]*>/i', $msg)) {
			return true; // must accept <img src="http://example.com/aaa.png" />
		} elseif (preg_match('/<a\s+[^<>]*href[^<>]*>/i', $msg)) {
			return true; // must accept <a href="http://example.com/aaa.png" />
		} elseif (preg_match('/<h[0-9]>/i', $msg)) {
			return true;
		} elseif (preg_match('/&[A-Z0-9]{1,6};/i', $msg)) {
			return true; // Html entities names (http://www.w3schools.com/tags/ref_entities.asp)
		} elseif (preg_match('/&#[0-9]{2,3};/i', $msg)) {
			return true; // Html entities numbers (http://www.w3schools.com/tags/ref_entities.asp)
		}

		return false;
	}
}

/**
 *  Concat 2 descriptions with a new line between them (second operand after first one with appropriate new line separator)
 *  text1 html + text2 html => text1 + '<br>' + text2
 *  text1 html + text2 txt  => text1 + '<br>' + dol_nl2br(text2)
 *  text1 txt  + text2 html => dol_nl2br(text1) + '<br>' + text2
 *  text1 txt  + text2 txt  => text1 + '\n' + text2
 *
 *  @param  string  $text1          Text 1
 *  @param  string  $text2          Text 2
 *  @param  bool    $forxml         true=Use <br /> instead of <br> if we have to add a br tag
 *  @param  bool    $invert         invert order of description lines (we often use config MAIN_CHANGE_ORDER_CONCAT_DESCRIPTION in this parameter)
 *  @return string                  Text 1 + new line + Text2
 *  @see    dol_textishtml()
 */
function dol_concatdesc($text1, $text2, $forxml = false, $invert = false)
{
	if (!empty($invert)) {
			$tmp = $text1;
			$text1 = $text2;
			$text2 = $tmp;
	}

	$ret = '';
	$ret .= (!dol_textishtml($text1) && dol_textishtml($text2)) ? dol_nl2br(dol_escape_htmltag($text1, 0, 1, '', 1), 0, $forxml) : $text1;
	$ret .= (!empty($text1) && !empty($text2)) ? ((dol_textishtml($text1) || dol_textishtml($text2)) ? ($forxml ? "<br \>\n" : "<br>\n") : "\n") : "";
	$ret .= (dol_textishtml($text1) && !dol_textishtml($text2)) ? dol_nl2br(dol_escape_htmltag($text2, 0, 1, '', 1), 0, $forxml) : $text2;
	return $ret;
}



/**
 * Return array of possible common substitutions. This includes several families like: 'system', 'mycompany', 'object', 'objectamount', 'date', 'user'
 *
 * @param	Translate	$outputlangs	Output language
 * @param   int         $onlykey        1=Do not calculate some heavy values of keys (performance enhancement when we need only the keys), 2=Values are trunc and html sanitized (to use for help tooltip)
 * @param   array       $exclude        Array of family keys we want to exclude. For example array('system', 'mycompany', 'object', 'objectamount', 'date', 'user', ...)
 * @param   Object      $object         Object for keys on object
 * @return	array						Array of substitutions
 * @see setSubstitFromObject()
 */
function getCommonSubstitutionArray($outputlangs, $onlykey = 0, $exclude = null, $object = null)
{
	global $db, $conf, $mysoc, $user, $extrafields;

	$substitutionarray = array();

	if (empty($exclude) || !in_array('user', $exclude)) {
		// Add SIGNATURE into substitutionarray first, so, when we will make the substitution,
		// this will include signature content first and then replace var found into content of signature
		$signature = $user->signature;
		$substitutionarray = array_merge($substitutionarray, array(
			'__USER_SIGNATURE__' => (string) (($signature && empty($conf->global->MAIN_MAIL_DO_NOT_USE_SIGN)) ? ($onlykey == 2 ? dol_trunc(dol_string_nohtmltag($signature), 30) : $signature) : '')
		));

		if (is_object($user)) {
			$substitutionarray = array_merge($substitutionarray, array(
				'__USER_ID__' => (string) $user->id,
				'__USER_LOGIN__' => (string) $user->login,
				'__USER_EMAIL__' => (string) $user->email,
				'__USER_LASTNAME__' => (string) $user->lastname,
				'__USER_FIRSTNAME__' => (string) $user->firstname,
				'__USER_FULLNAME__' => (string) $user->getFullName($outputlangs),
				'__USER_SUPERVISOR_ID__' => (string) ($user->fk_user ? $user->fk_user : '0'),
				'__USER_REMOTE_IP__' => (string) getUserRemoteIP()
				));
		}
	}
	if ((empty($exclude) || !in_array('mycompany', $exclude)) && is_object($mysoc)) {
		$substitutionarray = array_merge($substitutionarray, array(
			'__MYCOMPANY_NAME__'    => $mysoc->name,
			'__MYCOMPANY_EMAIL__'   => $mysoc->email,
			'__MYCOMPANY_PHONE__'   => $mysoc->phone,
			'__MYCOMPANY_FAX__'     => $mysoc->fax,
			'__MYCOMPANY_PROFID1__' => $mysoc->idprof1,
			'__MYCOMPANY_PROFID2__' => $mysoc->idprof2,
			'__MYCOMPANY_PROFID3__' => $mysoc->idprof3,
			'__MYCOMPANY_PROFID4__' => $mysoc->idprof4,
			'__MYCOMPANY_PROFID5__' => $mysoc->idprof5,
			'__MYCOMPANY_PROFID6__' => $mysoc->idprof6,
			'__MYCOMPANY_CAPITAL__' => $mysoc->capital,
			'__MYCOMPANY_FULLADDRESS__' => (method_exists($mysoc, 'getFullAddress') ? $mysoc->getFullAddress(1, ', ') : ''),	// $mysoc may be stdClass
			'__MYCOMPANY_ADDRESS__' => $mysoc->address,
			'__MYCOMPANY_ZIP__'     => $mysoc->zip,
			'__MYCOMPANY_TOWN__'    => $mysoc->town,
			'__MYCOMPANY_COUNTRY__'    => $mysoc->country,
			'__MYCOMPANY_COUNTRY_ID__' => $mysoc->country_id,
			'__MYCOMPANY_COUNTRY_CODE__' => $mysoc->country_code,
			'__MYCOMPANY_CURRENCY_CODE__' => $conf->currency
		));
	}

	if (($onlykey || is_object($object)) && (empty($exclude) || !in_array('object', $exclude))) {
		if ($onlykey) {
			$substitutionarray['__ID__'] = '__ID__';
			$substitutionarray['__REF__'] = '__REF__';
			$substitutionarray['__NEWREF__'] = '__NEWREF__';
			$substitutionarray['__REF_CLIENT__'] = '__REF_CLIENT__';
			$substitutionarray['__REF_SUPPLIER__'] = '__REF_SUPPLIER__';
			$substitutionarray['__NOTE_PUBLIC__'] = '__NOTE_PUBLIC__';
			$substitutionarray['__NOTE_PRIVATE__'] = '__NOTE_PRIVATE__';
			$substitutionarray['__EXTRAFIELD_XXX__'] = '__EXTRAFIELD_XXX__';

			if (!empty($conf->societe->enabled)) {	// Most objects are concerned
				$substitutionarray['__THIRDPARTY_ID__'] = '__THIRDPARTY_ID__';
				$substitutionarray['__THIRDPARTY_NAME__'] = '__THIRDPARTY_NAME__';
				$substitutionarray['__THIRDPARTY_NAME_ALIAS__'] = '__THIRDPARTY_NAME_ALIAS__';
				$substitutionarray['__THIRDPARTY_CODE_CLIENT__'] = '__THIRDPARTY_CODE_CLIENT__';
				$substitutionarray['__THIRDPARTY_CODE_FOURNISSEUR__'] = '__THIRDPARTY_CODE_FOURNISSEUR__';
				$substitutionarray['__THIRDPARTY_EMAIL__'] = '__THIRDPARTY_EMAIL__';
				$substitutionarray['__THIRDPARTY_PHONE__'] = '__THIRDPARTY_PHONE__';
				$substitutionarray['__THIRDPARTY_FAX__'] = '__THIRDPARTY_FAX__';
				$substitutionarray['__THIRDPARTY_ADDRESS__'] = '__THIRDPARTY_ADDRESS__';
				$substitutionarray['__THIRDPARTY_ZIP__'] = '__THIRDPARTY_ZIP__';
				$substitutionarray['__THIRDPARTY_TOWN__'] = '__THIRDPARTY_TOWN__';
				$substitutionarray['__THIRDPARTY_IDPROF1__'] = '__THIRDPARTY_IDPROF1__';
				$substitutionarray['__THIRDPARTY_IDPROF2__'] = '__THIRDPARTY_IDPROF2__';
				$substitutionarray['__THIRDPARTY_IDPROF3__'] = '__THIRDPARTY_IDPROF3__';
				$substitutionarray['__THIRDPARTY_IDPROF4__'] = '__THIRDPARTY_IDPROF4__';
				$substitutionarray['__THIRDPARTY_IDPROF5__'] = '__THIRDPARTY_IDPROF5__';
				$substitutionarray['__THIRDPARTY_IDPROF6__'] = '__THIRDPARTY_IDPROF6__';
				$substitutionarray['__THIRDPARTY_TVAINTRA__'] = '__THIRDPARTY_TVAINTRA__';
				$substitutionarray['__THIRDPARTY_NOTE_PUBLIC__'] = '__THIRDPARTY_NOTE_PUBLIC__';
				$substitutionarray['__THIRDPARTY_NOTE_PRIVATE__'] = '__THIRDPARTY_NOTE_PRIVATE__';
			}
			if (!empty($conf->adherent->enabled) && (!is_object($object) || $object->element == 'adherent')) {
				$substitutionarray['__MEMBER_ID__'] = '__MEMBER_ID__';
				$substitutionarray['__MEMBER_CIVILITY__'] = '__MEMBER_CIVILITY__';
				$substitutionarray['__MEMBER_FIRSTNAME__'] = '__MEMBER_FIRSTNAME__';
				$substitutionarray['__MEMBER_LASTNAME__'] = '__MEMBER_LASTNAME__';
				$substitutionarray['__MEMBER_USER_LOGIN_INFORMATION__'] = 'Login and pass of the external user account';
				/*$substitutionarray['__MEMBER_NOTE_PUBLIC__'] = '__MEMBER_NOTE_PUBLIC__';
				$substitutionarray['__MEMBER_NOTE_PRIVATE__'] = '__MEMBER_NOTE_PRIVATE__';*/
			}
			if (!empty($conf->recruitment->enabled) && (!is_object($object) || $object->element == 'candidature')) {
				$substitutionarray['__CANDIDATE_FULLNAME__'] = '__CANDIDATE_FULLNAME__';
				$substitutionarray['__CANDIDATE_FIRSTNAME__'] = '__CANDIDATE_FIRSTNAME__';
				$substitutionarray['__CANDIDATE_LASTNAME__'] = '__CANDIDATE_LASTNAME__';
			}
			if (!empty($conf->projet->enabled)) {		// Most objects
				$substitutionarray['__PROJECT_ID__'] = '__PROJECT_ID__';
				$substitutionarray['__PROJECT_REF__'] = '__PROJECT_REF__';
				$substitutionarray['__PROJECT_NAME__'] = '__PROJECT_NAME__';
				/*$substitutionarray['__PROJECT_NOTE_PUBLIC__'] = '__PROJECT_NOTE_PUBLIC__';
				$substitutionarray['__PROJECT_NOTE_PRIVATE__'] = '__PROJECT_NOTE_PRIVATE__';*/
			}
			if (!empty($conf->contrat->enabled) && (!is_object($object) || $object->element == 'contract')) {
				$substitutionarray['__CONTRACT_HIGHEST_PLANNED_START_DATE__'] = 'Highest date planned for a service start';
				$substitutionarray['__CONTRACT_HIGHEST_PLANNED_START_DATETIME__'] = 'Highest date and hour planned for service start';
				$substitutionarray['__CONTRACT_LOWEST_EXPIRATION_DATE__'] = 'Lowest data for planned expiration of service';
				$substitutionarray['__CONTRACT_LOWEST_EXPIRATION_DATETIME__'] = 'Lowest date and hour for planned expiration of service';
			}
			$substitutionarray['__ONLINE_PAYMENT_URL__'] = 'UrlToPayOnlineIfApplicable';
			$substitutionarray['__ONLINE_PAYMENT_TEXT_AND_URL__'] = 'TextAndUrlToPayOnlineIfApplicable';
			$substitutionarray['__SECUREKEYPAYMENT__'] = 'Security key (if key is not unique per record)';
			$substitutionarray['__SECUREKEYPAYMENT_MEMBER__'] = 'Security key for payment on a member subscription (one key per member)';
			$substitutionarray['__SECUREKEYPAYMENT_ORDER__'] = 'Security key for payment on an order';
			$substitutionarray['__SECUREKEYPAYMENT_INVOICE__'] = 'Security key for payment on an invoice';
			$substitutionarray['__SECUREKEYPAYMENT_CONTRACTLINE__'] = 'Security key for payment on a a service';

			$substitutionarray['__DIRECTDOWNLOAD_URL_PROPOSAL__'] = 'Direct download url of a proposal';
			$substitutionarray['__DIRECTDOWNLOAD_URL_ORDER__'] = 'Direct download url of an order';
			$substitutionarray['__DIRECTDOWNLOAD_URL_INVOICE__'] = 'Direct download url of an invoice';
			$substitutionarray['__DIRECTDOWNLOAD_URL_CONTRACT__'] = 'Direct download url of a contract';
			$substitutionarray['__DIRECTDOWNLOAD_URL_SUPPLIER_PROPOSAL__'] = 'Direct download url of a supplier proposal';

			if (!empty($conf->expedition->enabled) && (!is_object($object) || $object->element == 'shipping')) {
				$substitutionarray['__SHIPPINGTRACKNUM__'] = 'Shipping tracking number';
				$substitutionarray['__SHIPPINGTRACKNUMURL__'] = 'Shipping tracking url';
			}
			if (!empty($conf->reception->enabled) && (!is_object($object) || $object->element == 'reception')) {
				$substitutionarray['__RECEPTIONTRACKNUM__'] = 'Shippin tracking number of shipment';
				$substitutionarray['__RECEPTIONTRACKNUMURL__'] = 'Shipping tracking url';
			}
		} else {
			$substitutionarray['__ID__'] = $object->id;
			$substitutionarray['__REF__'] = $object->ref;
			$substitutionarray['__NEWREF__'] = $object->newref;
			$substitutionarray['__REF_CLIENT__'] = (isset($object->ref_client) ? $object->ref_client : (isset($object->ref_customer) ? $object->ref_customer : null));
			$substitutionarray['__REF_SUPPLIER__'] = (isset($object->ref_supplier) ? $object->ref_supplier : null);
			$substitutionarray['__NOTE_PUBLIC__'] = (isset($object->note_public) ? $object->note_public : null);
			$substitutionarray['__NOTE_PRIVATE__'] = (isset($object->note_private) ? $object->note_private : null);
			$substitutionarray['__DATE_DELIVERY__'] = (isset($object->date_livraison) ? dol_print_date($object->date_livraison, 'day', 0, $outputlangs) : '');
			$substitutionarray['__DATE_DELIVERY_DAY__'] = (isset($object->date_livraison) ? dol_print_date($object->date_livraison, "%d") : '');
			$substitutionarray['__DATE_DELIVERY_DAY_TEXT__'] = (isset($object->date_livraison) ? dol_print_date($object->date_livraison, "%A") : '');
			$substitutionarray['__DATE_DELIVERY_MON__'] = (isset($object->date_livraison) ? dol_print_date($object->date_livraison, "%m") : '');
			$substitutionarray['__DATE_DELIVERY_MON_TEXT__'] = (isset($object->date_livraison) ? dol_print_date($object->date_livraison, "%b") : '');
			$substitutionarray['__DATE_DELIVERY_YEAR__'] = (isset($object->date_livraison) ? dol_print_date($object->date_livraison, "%Y") : '');
			$substitutionarray['__DATE_DELIVERY_HH__'] = (isset($object->date_livraison) ? dol_print_date($object->date_livraison, "%H") : '');
			$substitutionarray['__DATE_DELIVERY_MM__'] = (isset($object->date_livraison) ? dol_print_date($object->date_livraison, "%M") : '');
			$substitutionarray['__DATE_DELIVERY_SS__'] = (isset($object->date_livraison) ? dol_print_date($object->date_livraison, "%S") : '');

			// For backward compatibility
			$substitutionarray['__REFCLIENT__'] = (isset($object->ref_client) ? $object->ref_client : (isset($object->ref_customer) ? $object->ref_customer : null));
			$substitutionarray['__REFSUPPLIER__'] = (isset($object->ref_supplier) ? $object->ref_supplier : null);
			$substitutionarray['__SUPPLIER_ORDER_DATE_DELIVERY__'] = (isset($object->date_livraison) ? dol_print_date($object->date_livraison, 'day', 0, $outputlangs) : '');
			$substitutionarray['__SUPPLIER_ORDER_DELAY_DELIVERY__'] = (isset($object->availability_code) ? ($outputlangs->transnoentities("AvailabilityType".$object->availability_code) != ('AvailabilityType'.$object->availability_code) ? $outputlangs->transnoentities("AvailabilityType".$object->availability_code) : $outputlangs->convToOutputCharset(isset($object->availability) ? $object->availability : '')) : '');

			if (is_object($object) && ($object->element == 'adherent' || $object->element == 'member') && $object->id > 0) {
				$birthday = (empty($object->birth) ? '' : dol_print_date($object->birth, 'day'));

				$substitutionarray['__MEMBER_ID__'] = (isset($object->id) ? $object->id : '');
				if (method_exists($object, 'getCivilityLabel')) {
					$substitutionarray['__MEMBER_CIVILITY__'] = $object->getCivilityLabel();
				}
				$substitutionarray['__MEMBER_FIRSTNAME__'] = (isset($object->firstname) ? $object->firstname : '');
				$substitutionarray['__MEMBER_LASTNAME__'] = (isset($object->lastname) ? $object->lastname : '');
				$substitutionarray['__MEMBER_USER_LOGIN_INFORMATION__'] = '';
				if (method_exists($object, 'getFullName')) {
					$substitutionarray['__MEMBER_FULLNAME__'] = $object->getFullName($outputlangs);
				}
				$substitutionarray['__MEMBER_COMPANY__'] = (isset($object->societe) ? $object->societe : '');
				$substitutionarray['__MEMBER_ADDRESS__'] = (isset($object->address) ? $object->address : '');
				$substitutionarray['__MEMBER_ZIP__'] = (isset($object->zip) ? $object->zip : '');
				$substitutionarray['__MEMBER_TOWN__'] = (isset($object->town) ? $object->town : '');
				$substitutionarray['__MEMBER_COUNTRY__'] = (isset($object->country) ? $object->country : '');
				$substitutionarray['__MEMBER_EMAIL__'] = (isset($object->email) ? $object->email : '');
				$substitutionarray['__MEMBER_BIRTH__'] = (isset($birthday) ? $birthday : '');
				$substitutionarray['__MEMBER_PHOTO__'] = (isset($object->photo) ? $object->photo : '');
				$substitutionarray['__MEMBER_LOGIN__'] = (isset($object->login) ? $object->login : '');
				$substitutionarray['__MEMBER_PASSWORD__'] = (isset($object->pass) ? $object->pass : '');
				$substitutionarray['__MEMBER_PHONE__'] = (isset($object->phone) ? $object->phone : '');
				$substitutionarray['__MEMBER_PHONEPRO__'] = (isset($object->phone_perso) ? $object->phone_perso : '');
				$substitutionarray['__MEMBER_PHONEMOBILE__'] = (isset($object->phone_mobile) ? $object->phone_mobile : '');
				$substitutionarray['__MEMBER_TYPE__'] = (isset($object->type) ? $object->type : '');
				$substitutionarray['__MEMBER_FIRST_SUBSCRIPTION_DATE__']       = dol_print_date($object->first_subscription_date, 'dayrfc');
				$substitutionarray['__MEMBER_FIRST_SUBSCRIPTION_DATE_START__'] = dol_print_date($object->first_subscription_date_start, 'dayrfc');
				$substitutionarray['__MEMBER_FIRST_SUBSCRIPTION_DATE_END__']   = dol_print_date($object->first_subscription_date_end, 'dayrfc');
				$substitutionarray['__MEMBER_LAST_SUBSCRIPTION_DATE__']        = dol_print_date($object->last_subscription_date, 'dayrfc');
				$substitutionarray['__MEMBER_LAST_SUBSCRIPTION_DATE_START__']  = dol_print_date($object->last_subscription_date_start, 'dayrfc');
				$substitutionarray['__MEMBER_LAST_SUBSCRIPTION_DATE_END__']    = dol_print_date($object->last_subscription_date_end, 'dayrfc');
			}

			if (is_object($object) && $object->element == 'societe') {
				$substitutionarray['__THIRDPARTY_ID__'] = (is_object($object) ? $object->id : '');
				$substitutionarray['__THIRDPARTY_NAME__'] = (is_object($object) ? $object->name : '');
				$substitutionarray['__THIRDPARTY_NAME_ALIAS__'] = (is_object($object) ? $object->name_alias : '');
				$substitutionarray['__THIRDPARTY_CODE_CLIENT__'] = (is_object($object) ? $object->code_client : '');
				$substitutionarray['__THIRDPARTY_CODE_FOURNISSEUR__'] = (is_object($object) ? $object->code_fournisseur : '');
				$substitutionarray['__THIRDPARTY_EMAIL__'] = (is_object($object) ? $object->email : '');
				$substitutionarray['__THIRDPARTY_PHONE__'] = (is_object($object) ? $object->phone : '');
				$substitutionarray['__THIRDPARTY_FAX__'] = (is_object($object) ? $object->fax : '');
				$substitutionarray['__THIRDPARTY_ADDRESS__'] = (is_object($object) ? $object->address : '');
				$substitutionarray['__THIRDPARTY_ZIP__'] = (is_object($object) ? $object->zip : '');
				$substitutionarray['__THIRDPARTY_TOWN__'] = (is_object($object) ? $object->town : '');
				$substitutionarray['__THIRDPARTY_COUNTRY_ID__'] = (is_object($object) ? $object->country_id : '');
				$substitutionarray['__THIRDPARTY_COUNTRY_CODE__'] = (is_object($object) ? $object->country_code : '');
				$substitutionarray['__THIRDPARTY_IDPROF1__'] = (is_object($object) ? $object->idprof1 : '');
				$substitutionarray['__THIRDPARTY_IDPROF2__'] = (is_object($object) ? $object->idprof2 : '');
				$substitutionarray['__THIRDPARTY_IDPROF3__'] = (is_object($object) ? $object->idprof3 : '');
				$substitutionarray['__THIRDPARTY_IDPROF4__'] = (is_object($object) ? $object->idprof4 : '');
				$substitutionarray['__THIRDPARTY_IDPROF5__'] = (is_object($object) ? $object->idprof5 : '');
				$substitutionarray['__THIRDPARTY_IDPROF6__'] = (is_object($object) ? $object->idprof6 : '');
				$substitutionarray['__THIRDPARTY_TVAINTRA__'] = (is_object($object) ? $object->tva_intra : '');
				$substitutionarray['__THIRDPARTY_NOTE_PUBLIC__'] = (is_object($object) ? dol_htmlentitiesbr($object->note_public) : '');
				$substitutionarray['__THIRDPARTY_NOTE_PRIVATE__'] = (is_object($object) ? dol_htmlentitiesbr($object->note_private) : '');
			} elseif (is_object($object->thirdparty)) {
				$substitutionarray['__THIRDPARTY_ID__'] = (is_object($object->thirdparty) ? $object->thirdparty->id : '');
				$substitutionarray['__THIRDPARTY_NAME__'] = (is_object($object->thirdparty) ? $object->thirdparty->name : '');
				$substitutionarray['__THIRDPARTY_NAME_ALIAS__'] = (is_object($object->thirdparty) ? $object->thirdparty->name_alias : '');
				$substitutionarray['__THIRDPARTY_CODE_CLIENT__'] = (is_object($object->thirdparty) ? $object->thirdparty->code_client : '');
				$substitutionarray['__THIRDPARTY_CODE_FOURNISSEUR__'] = (is_object($object->thirdparty) ? $object->thirdparty->code_fournisseur : '');
				$substitutionarray['__THIRDPARTY_EMAIL__'] = (is_object($object->thirdparty) ? $object->thirdparty->email : '');
				$substitutionarray['__THIRDPARTY_PHONE__'] = (is_object($object->thirdparty) ? $object->thirdparty->phone : '');
				$substitutionarray['__THIRDPARTY_FAX__'] = (is_object($object->thirdparty) ? $object->thirdparty->fax : '');
				$substitutionarray['__THIRDPARTY_ADDRESS__'] = (is_object($object->thirdparty) ? $object->thirdparty->address : '');
				$substitutionarray['__THIRDPARTY_ZIP__'] = (is_object($object->thirdparty) ? $object->thirdparty->zip : '');
				$substitutionarray['__THIRDPARTY_TOWN__'] = (is_object($object->thirdparty) ? $object->thirdparty->town : '');
				$substitutionarray['__THIRDPARTY_COUNTRY_ID__'] = (is_object($object->thirdparty) ? $object->thirdparty->country_id : '');
				$substitutionarray['__THIRDPARTY_COUNTRY_CODE__'] = (is_object($object->thirdparty) ? $object->thirdparty->country_code : '');
				$substitutionarray['__THIRDPARTY_IDPROF1__'] = (is_object($object->thirdparty) ? $object->thirdparty->idprof1 : '');
				$substitutionarray['__THIRDPARTY_IDPROF2__'] = (is_object($object->thirdparty) ? $object->thirdparty->idprof2 : '');
				$substitutionarray['__THIRDPARTY_IDPROF3__'] = (is_object($object->thirdparty) ? $object->thirdparty->idprof3 : '');
				$substitutionarray['__THIRDPARTY_IDPROF4__'] = (is_object($object->thirdparty) ? $object->thirdparty->idprof4 : '');
				$substitutionarray['__THIRDPARTY_IDPROF5__'] = (is_object($object->thirdparty) ? $object->thirdparty->idprof5 : '');
				$substitutionarray['__THIRDPARTY_IDPROF6__'] = (is_object($object->thirdparty) ? $object->thirdparty->idprof6 : '');
				$substitutionarray['__THIRDPARTY_TVAINTRA__'] = (is_object($object->thirdparty) ? $object->thirdparty->tva_intra : '');
				$substitutionarray['__THIRDPARTY_NOTE_PUBLIC__'] = (is_object($object->thirdparty) ? dol_htmlentitiesbr($object->thirdparty->note_public) : '');
				$substitutionarray['__THIRDPARTY_NOTE_PRIVATE__'] = (is_object($object->thirdparty) ? dol_htmlentitiesbr($object->thirdparty->note_private) : '');
			}

			if (is_object($object) && $object->element == 'recruitmentcandidature') {
				$substitutionarray['__CANDIDATE_FULLNAME__'] = $object->getFullName($outputlangs);
				$substitutionarray['__CANDIDATE_FIRSTNAME__'] = $object->firstname;
				$substitutionarray['__CANDIDATE_LASTNAME__'] = $object->lastname;
			}

			if (is_object($object->project)) {
				$substitutionarray['__PROJECT_ID__'] = (is_object($object->project) ? $object->project->id : '');
				$substitutionarray['__PROJECT_REF__'] = (is_object($object->project) ? $object->project->ref : '');
				$substitutionarray['__PROJECT_NAME__'] = (is_object($object->project) ? $object->project->title : '');
			}
			if (is_object($object->projet)) {	// Deprecated, for backward compatibility
				$substitutionarray['__PROJECT_ID__'] = (is_object($object->projet) ? $object->projet->id : '');
				$substitutionarray['__PROJECT_REF__'] = (is_object($object->projet) ? $object->projet->ref : '');
				$substitutionarray['__PROJECT_NAME__'] = (is_object($object->projet) ? $object->projet->title : '');
			}

			if (is_object($object) && $object->element == 'shipping') {
				$substitutionarray['__SHIPPINGTRACKNUM__'] = $object->tracking_number;
				$substitutionarray['__SHIPPINGTRACKNUMURL__'] = $object->tracking_url;
			}
			if (is_object($object) && $object->element == 'reception') {
				$substitutionarray['__RECEPTIONTRACKNUM__'] = $object->tracking_number;
				$substitutionarray['__RECEPTIONTRACKNUMURL__'] = $object->tracking_url;
			}

			if (is_object($object) && $object->element == 'contrat' && $object->id > 0 && is_array($object->lines)) {
				$dateplannedstart = '';
				$datenextexpiration = '';
				foreach ($object->lines as $line) {
					if ($line->date_ouverture_prevue > $dateplannedstart) {
						$dateplannedstart = $line->date_ouverture_prevue;
					}
					if ($line->statut == 4 && $line->date_fin_prevue && (!$datenextexpiration || $line->date_fin_prevue < $datenextexpiration)) {
						$datenextexpiration = $line->date_fin_prevue;
					}
				}
				$substitutionarray['__CONTRACT_HIGHEST_PLANNED_START_DATE__'] = dol_print_date($dateplannedstart, 'dayrfc');
				$substitutionarray['__CONTRACT_HIGHEST_PLANNED_START_DATETIME__'] = dol_print_date($dateplannedstart, 'standard');
				$substitutionarray['__CONTRACT_LOWEST_EXPIRATION_DATE__'] = dol_print_date($datenextexpiration, 'dayrfc');
				$substitutionarray['__CONTRACT_LOWEST_EXPIRATION_DATETIME__'] = dol_print_date($datenextexpiration, 'standard');
			}

			// Create dynamic tags for __EXTRAFIELD_FIELD__
			if ($object->table_element && $object->id > 0) {
				if (!is_object($extrafields)) {
					$extrafields = new ExtraFields($db);
				}
				$extrafields->fetch_name_optionals_label($object->table_element, true);

				if ($object->fetch_optionals() > 0) {
					if (is_array($extrafields->attributes[$object->table_element]['label']) && count($extrafields->attributes[$object->table_element]['label']) > 0) {
						foreach ($extrafields->attributes[$object->table_element]['label'] as $key => $label) {
							$substitutionarray['__EXTRAFIELD_'.strtoupper($key).'__'] = $object->array_options['options_'.$key];
							if ($extrafields->attributes[$object->table_element]['type'][$key] == 'date') {
								$substitutionarray['__EXTRAFIELD_'.strtoupper($key).'__'] = dol_print_date($object->array_options['options_'.$key], 'day');
								$substitutionarray['__EXTRAFIELD_'.strtoupper($key).'_LOCALE__'] = dol_print_date($object->array_options['options_'.$key], 'day', 'tzserver', $outputlangs);
								$substitutionarray['__EXTRAFIELD_'.strtoupper($key).'_RFC__'] = dol_print_date($object->array_options['options_'.$key], 'dayrfc');
							} elseif ($extrafields->attributes[$object->table_element]['type'][$key] == 'datetime') {
								$datetime = $object->array_options['options_'.$key];
								$substitutionarray['__EXTRAFIELD_'.strtoupper($key).'__'] = ($datetime != "0000-00-00 00:00:00" ? dol_print_date($datetime, 'dayhour') : '');
								$substitutionarray['__EXTRAFIELD_'.strtoupper($key).'_LOCALE__'] = ($datetime != "0000-00-00 00:00:00" ? dol_print_date($datetime, 'dayhour', 'tzserver', $outputlangs) : '');
								$substitutionarray['__EXTRAFIELD_'.strtoupper($key).'_DAY_LOCALE__'] = ($datetime != "0000-00-00 00:00:00" ? dol_print_date($datetime, 'day', 'tzserver', $outputlangs) : '');
								$substitutionarray['__EXTRAFIELD_'.strtoupper($key).'_RFC__'] = ($datetime != "0000-00-00 00:00:00" ? dol_print_date($datetime, 'dayhourrfc') : '');
							}
						}
					}
				}
			}

			// Complete substitution array with the url to make online payment
			$paymenturl = '';
			if (empty($substitutionarray['__REF__'])) {
				$paymenturl = '';
			} else {
				// Set the online payment url link into __ONLINE_PAYMENT_URL__ key
				require_once DOL_DOCUMENT_ROOT.'/core/lib/payments.lib.php';
				$outputlangs->loadLangs(array('paypal', 'other'));
				$typeforonlinepayment = 'free';
				if (is_object($object) && $object->element == 'commande') {
					$typeforonlinepayment = 'order';
				}
				if (is_object($object) && $object->element == 'facture') {
					$typeforonlinepayment = 'invoice';
				}
				if (is_object($object) && $object->element == 'member') {
					$typeforonlinepayment = 'member';
				}
				if (is_object($object) && $object->element == 'contrat') {
					$typeforonlinepayment = 'contract';
				}
				$url = getOnlinePaymentUrl(0, $typeforonlinepayment, $substitutionarray['__REF__']);
				$paymenturl = $url;
			}

			if ($object->id > 0) {
				$substitutionarray['__ONLINE_PAYMENT_TEXT_AND_URL__'] = ($paymenturl ?str_replace('\n', "\n", $outputlangs->trans("PredefinedMailContentLink", $paymenturl)) : '');
				$substitutionarray['__ONLINE_PAYMENT_URL__'] = $paymenturl;

				if (!empty($conf->global->PROPOSAL_ALLOW_EXTERNAL_DOWNLOAD) && is_object($object) && $object->element == 'propal') {
					$substitutionarray['__DIRECTDOWNLOAD_URL_PROPOSAL__'] = $object->getLastMainDocLink($object->element);
				} else {
					$substitutionarray['__DIRECTDOWNLOAD_URL_PROPOSAL__'] = '';
				}
				if (!empty($conf->global->ORDER_ALLOW_EXTERNAL_DOWNLOAD) && is_object($object) && $object->element == 'commande') {
					$substitutionarray['__DIRECTDOWNLOAD_URL_ORDER__'] = $object->getLastMainDocLink($object->element);
				} else {
					$substitutionarray['__DIRECTDOWNLOAD_URL_ORDER__'] = '';
				}
				if (!empty($conf->global->INVOICE_ALLOW_EXTERNAL_DOWNLOAD) && is_object($object) && $object->element == 'facture') {
					$substitutionarray['__DIRECTDOWNLOAD_URL_INVOICE__'] = $object->getLastMainDocLink($object->element);
				} else {
					$substitutionarray['__DIRECTDOWNLOAD_URL_INVOICE__'] = '';
				}
				if (!empty($conf->global->CONTRACT_ALLOW_EXTERNAL_DOWNLOAD) && is_object($object) && $object->element == 'contrat') {
					$substitutionarray['__DIRECTDOWNLOAD_URL_CONTRACT__'] = $object->getLastMainDocLink($object->element);
				} else {
					$substitutionarray['__DIRECTDOWNLOAD_URL_CONTRACT__'] = '';
				}
				if (!empty($conf->global->SUPPLIER_PROPOSAL_ALLOW_EXTERNAL_DOWNLOAD) && is_object($object) && $object->element == 'supplier_proposal') {
					$substitutionarray['__DIRECTDOWNLOAD_URL_SUPPLIER_PROPOSAL__'] = $object->getLastMainDocLink($object->element);
				} else {
					$substitutionarray['__DIRECTDOWNLOAD_URL_SUPPLIER_PROPOSAL__'] = '';
				}

				if (is_object($object) && $object->element == 'propal') {
					$substitutionarray['__URL_PROPOSAL__'] = DOL_MAIN_URL_ROOT."/comm/propal/card.php?id=".$object->id;
				}
				if (is_object($object) && $object->element == 'commande') {
					$substitutionarray['__URL_ORDER__'] = DOL_MAIN_URL_ROOT."/commande/card.php?id=".$object->id;
				}
				if (is_object($object) && $object->element == 'facture') {
					$substitutionarray['__URL_INVOICE__'] = DOL_MAIN_URL_ROOT."/compta/facture/card.php?id=".$object->id;
				}
				if (is_object($object) && $object->element == 'contrat') {
					$substitutionarray['__URL_CONTRACT__'] = DOL_MAIN_URL_ROOT."/contrat/card.php?id=".$object->id;
				}
				if (is_object($object) && $object->element == 'supplier_proposal') {
					$substitutionarray['__URL_SUPPLIER_PROPOSAL__'] = DOL_MAIN_URL_ROOT."/supplier_proposal/card.php?id=".$object->id;
				}
				if (is_object($object) && $object->element == 'shipping') {
					$substitutionarray['__URL_SHIPMENT__'] = DOL_MAIN_URL_ROOT."/expedition/card.php?id=".$object->id;
				}
			}

			if (is_object($object) && $object->element == 'action') {
				$substitutionarray['__EVENT_LABEL__'] = $object->label;
				$substitutionarray['__EVENT_DATE__'] = dol_print_date($object->datep, '%A %d %b %Y');
				$substitutionarray['__EVENT_TIME__'] = dol_print_date($object->datep, '%H:%M:%S');
			}
		}
	}
	if (empty($exclude) || !in_array('objectamount', $exclude)) {
		include_once DOL_DOCUMENT_ROOT.'/core/lib/functionsnumtoword.lib.php';

		$substitutionarray['__DATE_YMD__']        = is_object($object) ? (isset($object->date) ? dol_print_date($object->date, 'day', 0, $outputlangs) : null) : '';
		$substitutionarray['__DATE_DUE_YMD__']    = is_object($object) ? (isset($object->date_lim_reglement) ? dol_print_date($object->date_lim_reglement, 'day', 0, $outputlangs) : null) : '';

		$substitutionarray['__AMOUNT__']          = is_object($object) ? $object->total_ttc : '';
		$substitutionarray['__AMOUNT_TEXT__']     = is_object($object) ? dol_convertToWord($object->total_ttc, $outputlangs, '', true) : '';
		$substitutionarray['__AMOUNT_TEXTCURRENCY__'] = is_object($object) ? dol_convertToWord($object->total_ttc, $outputlangs, $conf->currency, true) : '';
		$substitutionarray['__AMOUNT_EXCL_TAX__'] = is_object($object) ? $object->total_ht : '';
		$substitutionarray['__AMOUNT_VAT__']      = is_object($object) ? (isset($object->total_vat) ? $object->total_vat : $object->total_tva) : '';
		$substitutionarray['__AMOUNT_VAT_TEXT__']      = is_object($object) ? (isset($object->total_vat) ? dol_convertToWord($object->total_vat, $outputlangs, '', true) : dol_convertToWord($object->total_tva, $outputlangs, '', true)) : '';
		$substitutionarray['__AMOUNT_VAT_TEXTCURRENCY__']      = is_object($object) ? (isset($object->total_vat) ? dol_convertToWord($object->total_vat, $outputlangs, $conf->currency, true) : dol_convertToWord($object->total_tva, $outputlangs, $conf->currency, true)) : '';
		if ($onlykey != 2 || $mysoc->useLocalTax(1)) {
			$substitutionarray['__AMOUNT_TAX2__']     = is_object($object) ? $object->total_localtax1 : '';
		}
		if ($onlykey != 2 || $mysoc->useLocalTax(2)) {
			$substitutionarray['__AMOUNT_TAX3__']     = is_object($object) ? $object->total_localtax2 : '';
		}

		$substitutionarray['__AMOUNT_FORMATED__']          = is_object($object) ? ($object->total_ttc ? price($object->total_ttc, 0, $outputlangs, 0, -1, -1, $conf->currency) : null) : '';
		$substitutionarray['__AMOUNT_EXCL_TAX_FORMATED__'] = is_object($object) ? ($object->total_ht ? price($object->total_ht, 0, $outputlangs, 0, -1, -1, $conf->currency) : null) : '';
		$substitutionarray['__AMOUNT_VAT_FORMATED__']      = is_object($object) ? (isset($object->total_vat) ? price($object->total_vat, 0, $outputlangs, 0, -1, -1, $conf->currency) : ($object->total_tva ? price($object->total_tva, 0, $outputlangs, 0, -1, -1, $conf->currency) : null)) : '';
		if ($onlykey != 2 || $mysoc->useLocalTax(1)) {
			$substitutionarray['__AMOUNT_TAX2_FORMATED__']     = is_object($object) ? ($object->total_localtax1 ? price($object->total_localtax1, 0, $outputlangs, 0, -1, -1, $conf->currency) : null) : '';
		}
		if ($onlykey != 2 || $mysoc->useLocalTax(2)) {
			$substitutionarray['__AMOUNT_TAX3_FORMATED__']     = is_object($object) ? ($object->total_localtax2 ? price($object->total_localtax2, 0, $outputlangs, 0, -1, -1, $conf->currency) : null) : '';
		}

		$substitutionarray['__AMOUNT_MULTICURRENCY__']          = (is_object($object) && isset($object->multicurrency_total_ttc)) ? $object->multicurrency_total_ttc : '';
		$substitutionarray['__AMOUNT_MULTICURRENCY_TEXT__']     = (is_object($object) && isset($object->multicurrency_total_ttc)) ? dol_convertToWord($object->multicurrency_total_ttc, $outputlangs, '', true) : '';
		$substitutionarray['__AMOUNT_MULTICURRENCY_TEXTCURRENCY__'] = (is_object($object) && isset($object->multicurrency_total_ttc)) ? dol_convertToWord($object->multicurrency_total_ttc, $outputlangs, $object->multicurrency_code, true) : '';
		// TODO Add other keys for foreign multicurrency

		// For backward compatibility
		if ($onlykey != 2) {
			$substitutionarray['__TOTAL_TTC__']    = is_object($object) ? $object->total_ttc : '';
			$substitutionarray['__TOTAL_HT__']     = is_object($object) ? $object->total_ht : '';
			$substitutionarray['__TOTAL_VAT__']    = is_object($object) ? (isset($object->total_vat) ? $object->total_vat : $object->total_tva) : '';
		}
	}

	//var_dump($substitutionarray['__AMOUNT_FORMATED__']);
	if (empty($exclude) || !in_array('date', $exclude)) {
		include_once DOL_DOCUMENT_ROOT.'/core/lib/date.lib.php';

		$tmp = dol_getdate(dol_now(), true);
		$tmp2 = dol_get_prev_day($tmp['mday'], $tmp['mon'], $tmp['year']);
		$tmp3 = dol_get_prev_month($tmp['mon'], $tmp['year']);
		$tmp4 = dol_get_next_day($tmp['mday'], $tmp['mon'], $tmp['year']);
		$tmp5 = dol_get_next_month($tmp['mon'], $tmp['year']);

		$daytext = $outputlangs->trans('Day'.$tmp['wday']);

		$substitutionarray = array_merge($substitutionarray, array(
			'__DAY__' => (string) $tmp['mday'],
			'__DAY_TEXT__' => $daytext, // Monday
			'__DAY_TEXT_SHORT__' => dol_trunc($daytext, 3, 'right', 'UTF-8', 1), // Mon
			'__DAY_TEXT_MIN__' => dol_trunc($daytext, 1, 'right', 'UTF-8', 1), // M
			'__MONTH__' => (string) $tmp['mon'],
			'__MONTH_TEXT__' => $outputlangs->trans('Month'.sprintf("%02d", $tmp['mon'])),
			'__MONTH_TEXT_SHORT__' => $outputlangs->trans('MonthShort'.sprintf("%02d", $tmp['mon'])),
			'__MONTH_TEXT_MIN__' => $outputlangs->trans('MonthVeryShort'.sprintf("%02d", $tmp['mon'])),
			'__YEAR__' => (string) $tmp['year'],
			'__PREVIOUS_DAY__' => (string) $tmp2['day'],
			'__PREVIOUS_MONTH__' => (string) $tmp3['month'],
			'__PREVIOUS_YEAR__' => (string) ($tmp['year'] - 1),
			'__NEXT_DAY__' => (string) $tmp4['day'],
			'__NEXT_MONTH__' => (string) $tmp5['month'],
			'__NEXT_YEAR__' => (string) ($tmp['year'] + 1),
		));
	}

	if (!empty($conf->multicompany->enabled)) {
		$substitutionarray = array_merge($substitutionarray, array('__ENTITY_ID__' => $conf->entity));
	}
	if (empty($exclude) || !in_array('system', $exclude)) {
		$substitutionarray['__DOL_MAIN_URL_ROOT__'] = DOL_MAIN_URL_ROOT;
		$substitutionarray['__(AnyTranslationKey)__'] = $outputlangs->trans('TranslationOfKey');
		$substitutionarray['__(AnyTranslationKey|langfile)__'] = $outputlangs->trans('TranslationOfKey').' (load also language file before)';
		$substitutionarray['__[AnyConstantKey]__'] = $outputlangs->trans('ValueOfConstantKey');
	}

	return $substitutionarray;
}

/**
 *  Make substitution into a text string, replacing keys with vals from $substitutionarray (oldval=>newval),
 *  and texts like __(TranslationKey|langfile)__ and __[ConstantKey]__ are also replaced.
 *  Example of usage:
 *  $substitutionarray = getCommonSubstitutionArray($langs, 0, null, $thirdparty);
 *  complete_substitutions_array($substitutionarray, $langs, $thirdparty);
 *  $mesg = make_substitutions($mesg, $substitutionarray, $langs);
 *
 *  @param	string		$text	      					Source string in which we must do substitution
 *  @param  array		$substitutionarray				Array with key->val to substitute. Example: array('__MYKEY__' => 'MyVal', ...)
 *  @param	Translate	$outputlangs					Output language
 *  @param	int			$converttextinhtmlifnecessary	0=Convert only value into HTML if text is already in HTML
 *  													1=Will also convert initial $text into HTML if we try to insert one value that is HTML
 * 	@return string  		    						Output string after substitutions
 *  @see	complete_substitutions_array(), getCommonSubstitutionArray()
 */
function make_substitutions($text, $substitutionarray, $outputlangs = null, $converttextinhtmlifnecessary = 0)
{
	global $conf, $langs;

	if (!is_array($substitutionarray)) {
		return 'ErrorBadParameterSubstitutionArrayWhenCalling_make_substitutions';
	}

	if (empty($outputlangs)) {
		$outputlangs = $langs;
	}

	// Is initial text HTML or simple text ?
	$msgishtml = 0;
	if (dol_textishtml($text, 1)) {
		$msgishtml = 1;
	}

	// Make substitution for language keys: __(AnyTranslationKey)__ or __(AnyTranslationKey|langfile)__
	if (is_object($outputlangs)) {
		$reg = array();
		while (preg_match('/__\(([^\)]+)\)__/', $text, $reg)) {
			// If key is __(TranslationKey|langfile)__, then force load of langfile.lang
			$tmp = explode('|', $reg[1]);
			if (!empty($tmp[1])) {
				$outputlangs->load($tmp[1]);
			}

			$value = $outputlangs->transnoentitiesnoconv($reg[1]);

			if (empty($converttextinhtmlifnecessary)) {
				// convert $newval into HTML is necessary
				$text = preg_replace('/__\('.preg_quote($reg[1], '/').'\)__/', $msgishtml ? dol_htmlentitiesbr($value) : $value, $text);
			} else {
				if (! $msgishtml) {
					$valueishtml = dol_textishtml($value, 1);

					if ($valueishtml) {
						$text = dol_htmlentitiesbr($text);
						$msgishtml = 1;
					}
				} else {
					$value = dol_nl2br("$value");
				}

				$text = preg_replace('/__\('.preg_quote($reg[1], '/').'\)__/', $value, $text);
			}
		}
	}

	// Make substitution for constant keys.
	// Must be after the substitution of translation, so if the text of translation contains a string __[xxx]__, it is also converted.
	$reg = array();
	while (preg_match('/__\[([^\]]+)\]__/', $text, $reg)) {
		$keyfound = $reg[1];
		if (isASecretKey($keyfound)) {
			$value = '*****forbidden*****';
		} else {
			$value = empty($conf->global->$keyfound) ? '' : $conf->global->$keyfound;
		}

		if (empty($converttextinhtmlifnecessary)) {
			// convert $newval into HTML is necessary
			$text = preg_replace('/__\['.preg_quote($keyfound, '/').'\]__/', $msgishtml ? dol_htmlentitiesbr($value) : $value, $text);
		} else {
			if (! $msgishtml) {
				$valueishtml = dol_textishtml($value, 1);

				if ($valueishtml) {
					$text = dol_htmlentitiesbr($text);
					$msgishtml = 1;
				}
			} else {
				$value = dol_nl2br("$value");
			}

			$text = preg_replace('/__\['.preg_quote($keyfound, '/').'\]__/', $value, $text);
		}
	}

	// Make substitition for array $substitutionarray
	foreach ($substitutionarray as $key => $value) {
		if (!isset($value)) {
			continue; // If value is null, it same than not having substitution key at all into array, we do not replace.
		}

		if ($key == '__USER_SIGNATURE__' && (!empty($conf->global->MAIN_MAIL_DO_NOT_USE_SIGN))) {
			$value = ''; // Protection
		}

		if (empty($converttextinhtmlifnecessary)) {
			$text = str_replace("$key", "$value", $text); // We must keep the " to work when value is 123.5 for example
		} else {
			if (! $msgishtml) {
				$valueishtml = dol_textishtml($value, 1);

				if ($valueishtml) {
					$text = dol_htmlentitiesbr($text);
					$msgishtml = 1;
				}
			} else {
				$value = dol_nl2br("$value");
			}
			$text = str_replace("$key", "$value", $text); // We must keep the " to work when value is 123.5 for example
		}
	}

	return $text;
}

/**
 *  Complete the $substitutionarray with more entries coming from external module that had set the "substitutions=1" into module_part array.
 *  In this case, method completesubstitutionarray provided by module is called.
 *
 *  @param  array		$substitutionarray		Array substitution old value => new value value
 *  @param  Translate	$outputlangs            Output language
 *  @param  Object		$object                 Source object
 *  @param  mixed		$parameters       		Add more parameters (useful to pass product lines)
 *  @param  string      $callfunc               What is the name of the custom function that will be called? (default: completesubstitutionarray)
 *  @return	void
 *  @see 	make_substitutions()
 */
function complete_substitutions_array(&$substitutionarray, $outputlangs, $object = null, $parameters = null, $callfunc = "completesubstitutionarray")
{
	global $conf, $user;

	require_once DOL_DOCUMENT_ROOT.'/core/lib/files.lib.php';

	// Note: substitution key for each extrafields, using key __EXTRA_XXX__ is already available into the getCommonSubstitutionArray used to build the substitution array.

	// Check if there is external substitution to do, requested by plugins
	$dirsubstitutions = array_merge(array(), (array) $conf->modules_parts['substitutions']);

	foreach ($dirsubstitutions as $reldir) {
		$dir = dol_buildpath($reldir, 0);

		// Check if directory exists
		if (!dol_is_dir($dir)) {
			continue;
		}

		$substitfiles = dol_dir_list($dir, 'files', 0, 'functions_');
		foreach ($substitfiles as $substitfile) {
			$reg = array();
			if (preg_match('/functions_(.*)\.lib\.php/i', $substitfile['name'], $reg)) {
				$module = $reg[1];

				dol_syslog("Library ".$substitfile['name']." found into ".$dir);
				// Include the user's functions file
				require_once $dir.$substitfile['name'];
				// Call the user's function, and only if it is defined
				$function_name = $module."_".$callfunc;
				if (function_exists($function_name)) {
					$function_name($substitutionarray, $outputlangs, $object, $parameters);
				}
			}
		}
	}
	if (!empty($conf->global->ODT_ENABLE_ALL_TAGS_IN_SUBSTITUTIONS)) {
		// to list all tags in odt template
		$tags = '';
		foreach ($substitutionarray as $key => $value) {
			$tags .= '{'.$key.'} => '.$value."\n";
		}
		$substitutionarray = array_merge($substitutionarray, array('__ALL_TAGS__' => $tags));
	}
}

/**
 *    Format output for start and end date
 *
 *    @param	int	$date_start    Start date
 *    @param    int	$date_end      End date
 *    @param    string		$format        Output format
 *    @param	Translate	$outputlangs   Output language
 *    @return	void
 */
function print_date_range($date_start, $date_end, $format = '', $outputlangs = '')
{
	print get_date_range($date_start, $date_end, $format, $outputlangs);
}

/**
 *    Format output for start and end date
 *
 *    @param	int			$date_start    		Start date
 *    @param    int			$date_end      		End date
 *    @param    string		$format        		Output format
 *    @param	Translate	$outputlangs   		Output language
 *    @param	integer		$withparenthesis	1=Add parenthesis, 0=no parenthesis
 *    @return	string							String
 */
function get_date_range($date_start, $date_end, $format = '', $outputlangs = '', $withparenthesis = 1)
{
	global $langs;

	$out = '';

	if (!is_object($outputlangs)) {
		$outputlangs = $langs;
	}

	if ($date_start && $date_end) {
		$out .= ($withparenthesis ? ' (' : '').$outputlangs->transnoentitiesnoconv('DateFromTo', dol_print_date($date_start, $format, false, $outputlangs), dol_print_date($date_end, $format, false, $outputlangs)).($withparenthesis ? ')' : '');
	}
	if ($date_start && !$date_end) {
		$out .= ($withparenthesis ? ' (' : '').$outputlangs->transnoentitiesnoconv('DateFrom', dol_print_date($date_start, $format, false, $outputlangs)).($withparenthesis ? ')' : '');
	}
	if (!$date_start && $date_end) {
		$out .= ($withparenthesis ? ' (' : '').$outputlangs->transnoentitiesnoconv('DateUntil', dol_print_date($date_end, $format, false, $outputlangs)).($withparenthesis ? ')' : '');
	}

	return $out;
}

/**
 * Return firstname and lastname in correct order
 *
 * @param	string	$firstname		Firstname
 * @param	string	$lastname		Lastname
 * @param	int		$nameorder		-1=Auto, 0=Lastname+Firstname, 1=Firstname+Lastname, 2=Firstname, 3=Firstname if defined else lastname, 4=Lastname, 5=Lastname if defined else firstname
 * @return	string					Firstname + lastname or Lastname + firstname
 */
function dolGetFirstLastname($firstname, $lastname, $nameorder = -1)
{
	global $conf;

	$ret = '';
	// If order not defined, we use the setup
	if ($nameorder < 0) {
		$nameorder = (empty($conf->global->MAIN_FIRSTNAME_NAME_POSITION) ? 1 : 0);
	}
	if ($nameorder == 1) {
		$ret .= $firstname;
		if ($firstname && $lastname) {
			$ret .= ' ';
		}
		$ret .= $lastname;
	} elseif ($nameorder == 2 || $nameorder == 3) {
		$ret .= $firstname;
		if (empty($ret) && $nameorder == 3) {
			$ret .= $lastname;
		}
	} else {	// 0, 4 or 5
		$ret .= $lastname;
		if (empty($ret) && $nameorder == 5) {
			$ret .= $firstname;
		}
		if ($nameorder == 0) {
			if ($firstname && $lastname) {
				$ret .= ' ';
			}
			$ret .= $firstname;
		}
	}
	return $ret;
}


/**
 *	Set event message in dol_events session object. Will be output by calling dol_htmloutput_events.
 *  Note: Calling dol_htmloutput_events is done into pages by standard llxFooter() function.
 *  Note: Prefer to use setEventMessages instead.
 *
 *	@param	string|string[] $mesgs			Message string or array
 *  @param  string          $style      	Which style to use ('mesgs' by default, 'warnings', 'errors')
 *  @return	void
 *  @see	dol_htmloutput_events()
 */
function setEventMessage($mesgs, $style = 'mesgs')
{
	//dol_syslog(__FUNCTION__ . " is deprecated", LOG_WARNING);		This is not deprecated, it is used by setEventMessages function
	if (!is_array($mesgs)) {
		// If mesgs is a string
		if ($mesgs) {
			$_SESSION['dol_events'][$style][] = $mesgs;
		}
	} else {
		// If mesgs is an array
		foreach ($mesgs as $mesg) {
			if ($mesg) {
				$_SESSION['dol_events'][$style][] = $mesg;
			}
		}
	}
}

/**
 *	Set event messages in dol_events session object. Will be output by calling dol_htmloutput_events.
 *  Note: Calling dol_htmloutput_events is done into pages by standard llxFooter() function.
 *
 *	@param	string	$mesg			Message string
 *	@param	array	$mesgs			Message array
 *  @param  string	$style      	Which style to use ('mesgs' by default, 'warnings', 'errors')
 *  @param	string	$messagekey		A key to be used to allow the feature "Never show this message again"
 *  @return	void
 *  @see	dol_htmloutput_events()
 */
function setEventMessages($mesg, $mesgs, $style = 'mesgs', $messagekey = '')
{
	if (empty($mesg) && empty($mesgs)) {
		dol_syslog("Try to add a message in stack with empty message", LOG_WARNING);
	} else {
		if ($messagekey) {
			// Complete message with a js link to set a cookie "DOLHIDEMESSAGE".$messagekey;
			// TODO
			$mesg .= '';
		}
		if (empty($messagekey) || empty($_COOKIE["DOLHIDEMESSAGE".$messagekey])) {
			if (!in_array((string) $style, array('mesgs', 'warnings', 'errors'))) {
				dol_print_error('', 'Bad parameter style='.$style.' for setEventMessages');
			}
			if (empty($mesgs)) {
				setEventMessage($mesg, $style);
			} else {
				if (!empty($mesg) && !in_array($mesg, $mesgs)) {
					setEventMessage($mesg, $style); // Add message string if not already into array
				}
				setEventMessage($mesgs, $style);
			}
		}
	}
}

/**
 *	Print formated messages to output (Used to show messages on html output).
 *  Note: Calling dol_htmloutput_events is done into pages by standard llxFooter() function, so there is
 *  no need to call it explicitely.
 *
 *  @param	int		$disabledoutputofmessages	Clear all messages stored into session without diplaying them
 *  @return	void
 *  @see    									dol_htmloutput_mesg()
 */
function dol_htmloutput_events($disabledoutputofmessages = 0)
{
	// Show mesgs
	if (isset($_SESSION['dol_events']['mesgs'])) {
		if (empty($disabledoutputofmessages)) {
			dol_htmloutput_mesg('', $_SESSION['dol_events']['mesgs']);
		}
		unset($_SESSION['dol_events']['mesgs']);
	}

	// Show errors
	if (isset($_SESSION['dol_events']['errors'])) {
		if (empty($disabledoutputofmessages)) {
			dol_htmloutput_mesg('', $_SESSION['dol_events']['errors'], 'error');
		}
		unset($_SESSION['dol_events']['errors']);
	}

	// Show warnings
	if (isset($_SESSION['dol_events']['warnings'])) {
		if (empty($disabledoutputofmessages)) {
			dol_htmloutput_mesg('', $_SESSION['dol_events']['warnings'], 'warning');
		}
		unset($_SESSION['dol_events']['warnings']);
	}
}

/**
 *	Get formated messages to output (Used to show messages on html output).
 *  This include also the translation of the message key.
 *
 *	@param	string		$mesgstring		Message string or message key
 *	@param	string[]	$mesgarray      Array of message strings or message keys
 *  @param  string		$style          Style of message output ('ok' or 'error')
 *  @param  int			$keepembedded   Set to 1 in error message must be kept embedded into its html place (this disable jnotify)
 *	@return	string						Return html output
 *
 *  @see    dol_print_error()
 *  @see    dol_htmloutput_errors()
 *  @see    setEventMessages()
 */
function get_htmloutput_mesg($mesgstring = '', $mesgarray = '', $style = 'ok', $keepembedded = 0)
{
	global $conf, $langs;

	$ret = 0;
	$return = '';
	$out = '';
	$divstart = $divend = '';

	// If inline message with no format, we add it.
	if ((empty($conf->use_javascript_ajax) || !empty($conf->global->MAIN_DISABLE_JQUERY_JNOTIFY) || $keepembedded) && !preg_match('/<div class=".*">/i', $out)) {
		$divstart = '<div class="'.$style.' clearboth">';
		$divend = '</div>';
	}

	if ((is_array($mesgarray) && count($mesgarray)) || $mesgstring) {
		$langs->load("errors");
		$out .= $divstart;
		if (is_array($mesgarray) && count($mesgarray)) {
			foreach ($mesgarray as $message) {
				$ret++;
				$out .= $langs->trans($message);
				if ($ret < count($mesgarray)) {
					$out .= "<br>\n";
				}
			}
		}
		if ($mesgstring) {
			$langs->load("errors");
			$ret++;
			$out .= $langs->trans($mesgstring);
		}
		$out .= $divend;
	}

	if ($out) {
		if (!empty($conf->use_javascript_ajax) && empty($conf->global->MAIN_DISABLE_JQUERY_JNOTIFY) && empty($keepembedded)) {
			$return = '<script>
					$(document).ready(function() {
						var block = '.(!empty($conf->global->MAIN_USE_JQUERY_BLOCKUI) ? "true" : "false").'
						if (block) {
							$.dolEventValid("","'.dol_escape_js($out).'");
						} else {
							/* jnotify(message, preset of message type, keepmessage) */
							$.jnotify("'.dol_escape_js($out).'",
							"'.($style == "ok" ? 3000 : $style).'",
							'.($style == "ok" ? "false" : "true").',
							{ remove: function (){} } );
						}
					});
				</script>';
		} else {
			$return = $out;
		}
	}

	return $return;
}

/**
 *  Get formated error messages to output (Used to show messages on html output).
 *
 *  @param  string	$mesgstring         Error message
 *  @param  array	$mesgarray          Error messages array
 *  @param  int		$keepembedded       Set to 1 in error message must be kept embedded into its html place (this disable jnotify)
 *  @return string                		Return html output
 *
 *  @see    dol_print_error()
 *  @see    dol_htmloutput_mesg()
 */
function get_htmloutput_errors($mesgstring = '', $mesgarray = array(), $keepembedded = 0)
{
	return get_htmloutput_mesg($mesgstring, $mesgarray, 'error', $keepembedded);
}

/**
 *	Print formated messages to output (Used to show messages on html output).
 *
 *	@param	string		$mesgstring		Message string or message key
 *	@param	string[]	$mesgarray      Array of message strings or message keys
 *	@param  string      $style          Which style to use ('ok', 'warning', 'error')
 *	@param  int         $keepembedded   Set to 1 if message must be kept embedded into its html place (this disable jnotify)
 *	@return	void
 *
 *	@see    dol_print_error()
 *	@see    dol_htmloutput_errors()
 *	@see    setEventMessages()
 */
function dol_htmloutput_mesg($mesgstring = '', $mesgarray = array(), $style = 'ok', $keepembedded = 0)
{
	if (empty($mesgstring) && (!is_array($mesgarray) || count($mesgarray) == 0)) {
		return;
	}

	$iserror = 0;
	$iswarning = 0;
	if (is_array($mesgarray)) {
		foreach ($mesgarray as $val) {
			if ($val && preg_match('/class="error"/i', $val)) {
				$iserror++;
				break;
			}
			if ($val && preg_match('/class="warning"/i', $val)) {
				$iswarning++;
				break;
			}
		}
	} elseif ($mesgstring && preg_match('/class="error"/i', $mesgstring)) {
		$iserror++;
	} elseif ($mesgstring && preg_match('/class="warning"/i', $mesgstring)) {
		$iswarning++;
	}
	if ($style == 'error') {
		$iserror++;
	}
	if ($style == 'warning') {
		$iswarning++;
	}

	if ($iserror || $iswarning) {
		// Remove div from texts
		$mesgstring = preg_replace('/<\/div><div class="(error|warning)">/', '<br>', $mesgstring);
		$mesgstring = preg_replace('/<div class="(error|warning)">/', '', $mesgstring);
		$mesgstring = preg_replace('/<\/div>/', '', $mesgstring);
		// Remove div from texts array
		if (is_array($mesgarray)) {
			$newmesgarray = array();
			foreach ($mesgarray as $val) {
				if (is_string($val)) {
					$tmpmesgstring = preg_replace('/<\/div><div class="(error|warning)">/', '<br>', $val);
					$tmpmesgstring = preg_replace('/<div class="(error|warning)">/', '', $tmpmesgstring);
					$tmpmesgstring = preg_replace('/<\/div>/', '', $tmpmesgstring);
					$newmesgarray[] = $tmpmesgstring;
				} else {
					dol_syslog("Error call of dol_htmloutput_mesg with an array with a value that is not a string", LOG_WARNING);
				}
			}
			$mesgarray = $newmesgarray;
		}
		print get_htmloutput_mesg($mesgstring, $mesgarray, ($iserror ? 'error' : 'warning'), $keepembedded);
	} else {
		print get_htmloutput_mesg($mesgstring, $mesgarray, 'ok', $keepembedded);
	}
}

/**
 *  Print formated error messages to output (Used to show messages on html output).
 *
 *  @param	string	$mesgstring          Error message
 *  @param  array	$mesgarray           Error messages array
 *  @param  int		$keepembedded        Set to 1 in error message must be kept embedded into its html place (this disable jnotify)
 *  @return	void
 *
 *  @see    dol_print_error()
 *  @see    dol_htmloutput_mesg()
 */
function dol_htmloutput_errors($mesgstring = '', $mesgarray = array(), $keepembedded = 0)
{
	dol_htmloutput_mesg($mesgstring, $mesgarray, 'error', $keepembedded);
}

/**
 * 	Advanced sort array by second index function, which produces ascending (default)
 *  or descending output and uses optionally natural case insensitive sorting (which
 *  can be optionally case sensitive as well).
 *
 *  @param      array		$array      		Array to sort (array of array('key1'=>val1,'key2'=>val2,'key3'...) or array of objects)
 *  @param      string		$index				Key in array to use for sorting criteria
 *  @param      int			$order				Sort order ('asc' or 'desc')
 *  @param      int			$natsort			1=use "natural" sort (natsort) for a search criteria thats is strings or unknown, 0=use "standard" sort (asort) for numbers
 *  @param      int			$case_sensitive		1=sort is case sensitive, 0=not case sensitive
 *  @param		int			$keepindex			If 0 and index key of array to sort is a numeric, than index will be rewrote. If 1 or index key is not numeric, key for index is kept after sorting.
 *  @return     array							Sorted array
 */
function dol_sort_array(&$array, $index, $order = 'asc', $natsort = 0, $case_sensitive = 0, $keepindex = 0)
{
	// Clean parameters
	$order = strtolower($order);

	if (is_array($array)) {
		$sizearray = count($array);
		if ($sizearray > 0) {
			$temp = array();
			foreach (array_keys($array) as $key) {
				if (is_object($array[$key])) {
					$temp[$key] = empty($array[$key]->$index) ? 0 : $array[$key]->$index;
				} else {
					$temp[$key] = empty($array[$key][$index]) ? 0 : $array[$key][$index];
				}
			}

			if (!$natsort) {
				if ($order == 'asc') {
					asort($temp);
				} else {
					arsort($temp);
				}
			} else {
				if ($case_sensitive) {
					natsort($temp);
				} else {
					natcasesort($temp);	// natecasesort is not sensible to case
				}
				if ($order != 'asc') {
					$temp = array_reverse($temp, true);
				}
			}

			$sorted = array();

			foreach (array_keys($temp) as $key) {
				(is_numeric($key) && empty($keepindex)) ? $sorted[] = $array[$key] : $sorted[$key] = $array[$key];
			}

			return $sorted;
		}
	}
	return $array;
}


/**
 *      Check if a string is in UTF8
 *
 *      @param	string	$str        String to check
 * 		@return	boolean				True if string is UTF8 or ISO compatible with UTF8, False if not (ISO with special char or Binary)
 */
function utf8_check($str)
{
	$str = (string) $str;	// Sometimes string is an int.

	// We must use here a binary strlen function (so not dol_strlen)
	$strLength = dol_strlen($str);
	for ($i = 0; $i < $strLength; $i++) {
		if (ord($str[$i]) < 0x80) {
			continue; // 0bbbbbbb
		} elseif ((ord($str[$i]) & 0xE0) == 0xC0) {
			$n = 1; // 110bbbbb
		} elseif ((ord($str[$i]) & 0xF0) == 0xE0) {
			$n = 2; // 1110bbbb
		} elseif ((ord($str[$i]) & 0xF8) == 0xF0) {
			$n = 3; // 11110bbb
		} elseif ((ord($str[$i]) & 0xFC) == 0xF8) {
			$n = 4; // 111110bb
		} elseif ((ord($str[$i]) & 0xFE) == 0xFC) {
			$n = 5; // 1111110b
		} else {
			return false; // Does not match any model
		}
		for ($j = 0; $j < $n; $j++) { // n bytes matching 10bbbbbb follow ?
			if ((++$i == strlen($str)) || ((ord($str[$i]) & 0xC0) != 0x80)) {
				return false;
			}
		}
	}
	return true;
}

/**
 *      Check if a string is in ASCII
 *
 *      @param	string	$str        String to check
 * 		@return	boolean				True if string is ASCII, False if not (byte value > 0x7F)
 */
function ascii_check($str)
{
	if (function_exists('mb_check_encoding')) {
		//if (mb_detect_encoding($str, 'ASCII', true) return false;
		if (!mb_check_encoding($str, 'ASCII')) {
			return false;
		}
	} else {
		if (preg_match('/[^\x00-\x7f]/', $str)) {
			return false; // Contains a byte > 7f
		}
	}

	return true;
}


/**
 *      Return a string encoded into OS filesystem encoding. This function is used to define
 * 	    value to pass to filesystem PHP functions.
 *
 *      @param	string	$str        String to encode (UTF-8)
 * 		@return	string				Encoded string (UTF-8, ISO-8859-1)
 */
function dol_osencode($str)
{
	global $conf;

	$tmp = ini_get("unicode.filesystem_encoding"); // Disponible avec PHP 6.0
	if (empty($tmp) && !empty($_SERVER["WINDIR"])) {
		$tmp = 'iso-8859-1'; // By default for windows
	}
	if (empty($tmp)) {
		$tmp = 'utf-8'; // By default for other
	}
	if (!empty($conf->global->MAIN_FILESYSTEM_ENCODING)) {
		$tmp = $conf->global->MAIN_FILESYSTEM_ENCODING;
	}

	if ($tmp == 'iso-8859-1') {
		return utf8_decode($str);
	}
	return $str;
}


/**
 *      Return an id or code from a code or id.
 *      Store also Code-Id into a cache to speed up next request on same key.
 *
 * 		@param	DoliDB	$db				Database handler
 * 		@param	string	$key			Code or Id to get Id or Code
 * 		@param	string	$tablename		Table name without prefix
 * 		@param	string	$fieldkey		Field to search the key into
 * 		@param	string	$fieldid		Field to get
 *      @param  int		$entityfilter	Filter by entity
 *      @return int						<0 if KO, Id of code if OK
 *      @see $langs->getLabelFromKey
 */
function dol_getIdFromCode($db, $key, $tablename, $fieldkey = 'code', $fieldid = 'id', $entityfilter = 0)
{
	global $cache_codes;

	// If key empty
	if ($key == '') {
		return '';
	}

	// Check in cache
	if (isset($cache_codes[$tablename][$key][$fieldid])) {	// Can be defined to 0 or ''
		return $cache_codes[$tablename][$key][$fieldid]; // Found in cache
	}

	dol_syslog('dol_getIdFromCode (value for field '.$fieldid.' from key '.$key.' not found into cache)', LOG_DEBUG);

	$sql = "SELECT ".$fieldid." as valuetoget";
	$sql .= " FROM ".MAIN_DB_PREFIX.$tablename;
	$sql .= " WHERE ".$fieldkey." = '".$db->escape($key)."'";
	if (!empty($entityfilter)) {
		$sql .= " AND entity IN (".getEntity($tablename).")";
	}

	$resql = $db->query($sql);
	if ($resql) {
		$obj = $db->fetch_object($resql);
		if ($obj) {
			$cache_codes[$tablename][$key][$fieldid] = $obj->valuetoget;
		} else {
			$cache_codes[$tablename][$key][$fieldid] = '';
		}
		$db->free($resql);
		return $cache_codes[$tablename][$key][$fieldid];
	} else {
		return -1;
	}
}

/**
 * Verify if condition in string is ok or not
 *
 * @param 	string		$strRights		String with condition to check
 * @return 	boolean						True or False. Return True if strRights is ''
 */
function verifCond($strRights)
{
	global $user, $conf, $langs;
	global $leftmenu;
	global $rights; // To export to dol_eval function

	//print $strRights."<br>\n";
	$rights = true;
	if ($strRights != '') {
		$str = 'if(!('.$strRights.')) { $rights = false; }';
		dol_eval($str); // The dol_eval must contains all the global $xxx used into a condition
	}
	return $rights;
}

/**
 * Replace eval function to add more security.
 * This function is called by verifCond() or trans() and transnoentitiesnoconv().
 *
 * @param 	string	$s				String to evaluate
 * @param	int		$returnvalue	0=No return (used to execute eval($a=something)). 1=Value of eval is returned (used to eval($something)).
 * @param   int     $hideerrors     1=Hide errors
 * @return	mixed					Nothing or return result of eval
 */
function dol_eval($s, $returnvalue = 0, $hideerrors = 1)
{
	// Only global variables can be changed by eval function and returned to caller
	global $db, $langs, $user, $conf, $website, $websitepage;
	global $action, $mainmenu, $leftmenu;
	global $rights;
	global $object;
	global $mysoc;

	global $obj; // To get $obj used into list when dol_eval is used for computed fields and $obj is not yet $object
	global $soc; // For backward compatibility

	// Replace dangerous char (used for RCE), we allow only PHP variable testing.
	if (strpos($s, '`') !== false) {
		return 'Bad string syntax to evaluate: '.$s;
	}

	// We block using of php exec or php file functions
	$forbiddenphpstrings = array("exec(", "passthru(", "shell_exec(", "system(", "proc_open(", "popen(", "eval(", "dol_eval(", "executeCLI(");
	$forbiddenphpstrings = array_merge($forbiddenphpstrings, array("fopen(", "file_put_contents(", "fputs(", "fputscsv(", "fwrite(", "fpassthru(", "unlink(", "mkdir(", "rmdir(", "symlink(", "touch(", "umask("));
	$forbiddenphpstrings = array_merge($forbiddenphpstrings, array('function(', '$$', 'call_user_func('));
	$forbiddenphpstrings = array_merge($forbiddenphpstrings, array('_ENV', '_SESSION', '_COOKIE', '_GET', '_POST', '_REQUEST'));
	$forbiddenphpregex = 'global\s+\$';
	do {
		$oldstringtoclean = $s;
		$s = str_ireplace($forbiddenphpstrings, '__forbiddenstring__', $s);
		$s = preg_replace('/'.$forbiddenphpregex.'/', '__forbiddenstring__', $s);
		//$s = preg_replace('/\$[a-zA-Z0-9_\->\$]+\(/i', '', $s);	// Remove $function( call and $mycall->mymethod(
	} while ($oldstringtoclean != $s);

	if (strpos($s, '__forbiddenstring__') !== false) {
		dol_syslog('Bad string syntax to evaluate: '.$s, LOG_WARNING);
		return 'Bad string syntax to evaluate: '.$s;
	}

	//print $s."<br>\n";
	if ($returnvalue) {
		if ($hideerrors) {
			return @eval('return '.$s.';');
		} else {
			return eval('return '.$s.';');
		}
	} else {
		if ($hideerrors) {
			@eval($s);
		} else {
			eval($s);
		}
	}
}

/**
 * Return if var element is ok
 *
 * @param   string      $element    Variable to check
 * @return  boolean                 Return true of variable is not empty
 */
function dol_validElement($element)
{
	return (trim($element) != '');
}

/**
 * 	Return img flag of country for a language code or country code.
 *
 * 	@param	string	$codelang	Language code ('en_IN', 'fr_CA', ...) or ISO Country code on 2 characters in uppercase ('IN', 'FR')
 *  @param	string	$moreatt	Add more attribute on img tag (For example 'style="float: right"' or 'class="saturatemedium"')
 *  @param	int		$notitlealt	No title alt
 * 	@return	string				HTML img string with flag.
 */
function picto_from_langcode($codelang, $moreatt = '', $notitlealt = 0)
{
	if (empty($codelang)) {
		return '';
	}

	if ($codelang == 'auto') {
		return '<span class="fa fa-language"></span>';
	}

	$langtocountryflag = array(
		'ar_AR' => '',
		'ca_ES' => 'catalonia',
		'da_DA' => 'dk',
		'fr_CA' => 'mq',
		'sv_SV' => 'se',
		'sw_SW' => 'unknown',
		'AQ' => 'unknown',
		'CW' => 'unknown',
		'IM' => 'unknown',
		'JE' => 'unknown',
		'MF' => 'unknown',
		'BL' => 'unknown',
		'SX' => 'unknown'
	);

	if (isset($langtocountryflag[$codelang])) {
		$flagImage = $langtocountryflag[$codelang];
	} else {
		$tmparray = explode('_', $codelang);
		$flagImage = empty($tmparray[1]) ? $tmparray[0] : $tmparray[1];
	}

	return img_picto_common($codelang, 'flags/'.strtolower($flagImage).'.png', $moreatt, 0, $notitlealt);
}

/**
 * Return default language from country code.
 * Return null if not found.
 *
 * @param 	string 	$countrycode	Country code like 'US', 'FR', 'CA', 'ES', 'MX', ...
 * @return	string					Value of locale like 'en_US', 'fr_FR', ...
 */
function getLanguageCodeFromCountryCode($countrycode)
{
	global $mysoc;

	if (empty($countrycode)) {
		return null;
	}

	if (strtoupper($countrycode) == 'MQ') {
		return 'fr_CA';
	}
	if (strtoupper($countrycode) == 'SE') {
		return 'sv_SE'; // se_SE is Sami/Sweden, and we want in priority sv_SE for SE country
	}
	if (strtoupper($countrycode) == 'CH') {
		if ($mysoc->country_code == 'FR') {
			return 'fr_CH';
		}
		if ($mysoc->country_code == 'DE') {
			return 'de_CH';
		}
		if ($mysoc->country_code == 'IT') {
			return 'it_CH';
		}
	}

	// Locale list taken from:
	// http://stackoverflow.com/questions/3191664/
	// list-of-all-locales-and-their-short-codes
	$locales = array(
		'af-ZA',
		'am-ET',
		'ar-AE',
		'ar-BH',
		'ar-DZ',
		'ar-EG',
		'ar-IQ',
		'ar-JO',
		'ar-KW',
		'ar-LB',
		'ar-LY',
		'ar-MA',
		'ar-OM',
		'ar-QA',
		'ar-SA',
		'ar-SY',
		'ar-TN',
		'ar-YE',
		'as-IN',
		'ba-RU',
		'be-BY',
		'bg-BG',
		'bn-BD',
		'bn-IN',
		'bo-CN',
		'br-FR',
		'ca-ES',
		'co-FR',
		'cs-CZ',
		'cy-GB',
		'da-DK',
		'de-AT',
		'de-CH',
		'de-DE',
		'de-LI',
		'de-LU',
		'dv-MV',
		'el-GR',
		'en-AU',
		'en-BZ',
		'en-CA',
		'en-GB',
		'en-IE',
		'en-IN',
		'en-JM',
		'en-MY',
		'en-NZ',
		'en-PH',
		'en-SG',
		'en-TT',
		'en-US',
		'en-ZA',
		'en-ZW',
		'es-AR',
		'es-BO',
		'es-CL',
		'es-CO',
		'es-CR',
		'es-DO',
		'es-EC',
		'es-ES',
		'es-GT',
		'es-HN',
		'es-MX',
		'es-NI',
		'es-PA',
		'es-PE',
		'es-PR',
		'es-PY',
		'es-SV',
		'es-US',
		'es-UY',
		'es-VE',
		'et-EE',
		'eu-ES',
		'fa-IR',
		'fi-FI',
		'fo-FO',
		'fr-BE',
		'fr-CA',
		'fr-CH',
		'fr-FR',
		'fr-LU',
		'fr-MC',
		'fy-NL',
		'ga-IE',
		'gd-GB',
		'gl-ES',
		'gu-IN',
		'he-IL',
		'hi-IN',
		'hr-BA',
		'hr-HR',
		'hu-HU',
		'hy-AM',
		'id-ID',
		'ig-NG',
		'ii-CN',
		'is-IS',
		'it-CH',
		'it-IT',
		'ja-JP',
		'ka-GE',
		'kk-KZ',
		'kl-GL',
		'km-KH',
		'kn-IN',
		'ko-KR',
		'ky-KG',
		'lb-LU',
		'lo-LA',
		'lt-LT',
		'lv-LV',
		'mi-NZ',
		'mk-MK',
		'ml-IN',
		'mn-MN',
		'mr-IN',
		'ms-BN',
		'ms-MY',
		'mt-MT',
		'nb-NO',
		'ne-NP',
		'nl-BE',
		'nl-NL',
		'nn-NO',
		'oc-FR',
		'or-IN',
		'pa-IN',
		'pl-PL',
		'ps-AF',
		'pt-BR',
		'pt-PT',
		'rm-CH',
		'ro-MD',
		'ro-RO',
		'ru-RU',
		'rw-RW',
		'sa-IN',
		'se-FI',
		'se-NO',
		'se-SE',
		'si-LK',
		'sk-SK',
		'sl-SI',
		'sq-AL',
		'sv-FI',
		'sv-SE',
		'sw-KE',
		'ta-IN',
		'te-IN',
		'th-TH',
		'tk-TM',
		'tn-ZA',
		'tr-TR',
		'tt-RU',
		'ug-CN',
		'uk-UA',
		'ur-PK',
		'vi-VN',
		'wo-SN',
		'xh-ZA',
		'yo-NG',
		'zh-CN',
		'zh-HK',
		'zh-MO',
		'zh-SG',
		'zh-TW',
		'zu-ZA',
	);

	$buildprimarykeytotest = strtolower($countrycode).'-'.strtoupper($countrycode);
	if (in_array($buildprimarykeytotest, $locales)) {
		return strtolower($countrycode).'_'.strtoupper($countrycode);
	}

	if (function_exists('locale_get_primary_language') && function_exists('locale_get_region')) {    // Need extension php-intl
		foreach ($locales as $locale) {
			$locale_language = locale_get_primary_language($locale);
			$locale_region = locale_get_region($locale);
			if (strtoupper($countrycode) == $locale_region) {
				//var_dump($locale.'-'.$locale_language.'-'.$locale_region);
				return strtolower($locale_language).'_'.strtoupper($locale_region);
			}
		}
	} else {
		dol_syslog("Warning Exention php-intl is not available", LOG_WARNING);
	}

	return null;
}

/**
 *  Complete or removed entries into a head array (used to build tabs).
 *  For example, with value added by external modules. Such values are declared into $conf->modules_parts['tab'].
 *  Or by change using hook completeTabsHead
 *
 *  @param	Conf			$conf           Object conf
 *  @param  Translate		$langs          Object langs
 *  @param  object|null		$object         Object object
 *  @param  array			$head          	Object head
 *  @param  int				$h				New position to fill
 *  @param  string			$type           Value for object where objectvalue can be
 *                              			'thirdparty'       to add a tab in third party view
 *		                        	      	'intervention'     to add a tab in intervention view
 *     		                    	     	'supplier_order'   to add a tab in supplier order view
 *          		            	        'supplier_invoice' to add a tab in supplier invoice view
 *                  		    	        'invoice'          to add a tab in customer invoice view
 *                          			    'order'            to add a tab in customer order view
 *                          				'contract'		   to add a tabl in contract view
 *                      			        'product'          to add a tab in product view
 *                              			'propal'           to add a tab in propal view
 *                              			'user'             to add a tab in user view
 *                              			'group'            to add a tab in group view
 * 		        	               	     	'member'           to add a tab in fundation member view
 *      		                        	'categories_x'	   to add a tab in category view ('x': type of category (0=product, 1=supplier, 2=customer, 3=member)
 *      									'ecm'			   to add a tab for another ecm view
 *                                          'stock'            to add a tab for warehouse view
 *  @param  string		$mode  	        	'add' to complete head, 'remove' to remove entries
 *	@return	void
 */
function complete_head_from_modules($conf, $langs, $object, &$head, &$h, $type, $mode = 'add')
{
	global $hookmanager;

	if (isset($conf->modules_parts['tabs'][$type]) && is_array($conf->modules_parts['tabs'][$type])) {
		foreach ($conf->modules_parts['tabs'][$type] as $value) {
			$values = explode(':', $value);

			if ($mode == 'add' && !preg_match('/^\-/', $values[1])) {
				if (count($values) == 6) {       // new declaration with permissions:  $value='objecttype:+tabname1:Title1:langfile@mymodule:$user->rights->mymodule->read:/mymodule/mynewtab1.php?id=__ID__'
					if ($values[0] != $type) {
						continue;
					}

					if (verifCond($values[4])) {
						if ($values[3]) {
							$langs->load($values[3]);
						}
						if (preg_match('/SUBSTITUTION_([^_]+)/i', $values[2], $reg)) {
							$substitutionarray = array();
							complete_substitutions_array($substitutionarray, $langs, $object, array('needforkey'=>$values[2]));
							$label = make_substitutions($reg[1], $substitutionarray);
						} else {
							$label = $langs->trans($values[2]);
						}

						$head[$h][0] = dol_buildpath(preg_replace('/__ID__/i', ((is_object($object) && !empty($object->id)) ? $object->id : ''), $values[5]), 1);
						$head[$h][1] = $label;
						$head[$h][2] = str_replace('+', '', $values[1]);
						$h++;
					}
				} elseif (count($values) == 5) {       // deprecated
					dol_syslog('Passing 5 values in tabs module_parts is deprecated. Please update to 6 with permissions.', LOG_WARNING);

					if ($values[0] != $type) {
						continue;
					}
					if ($values[3]) {
						$langs->load($values[3]);
					}
					if (preg_match('/SUBSTITUTION_([^_]+)/i', $values[2], $reg)) {
						$substitutionarray = array();
						complete_substitutions_array($substitutionarray, $langs, $object, array('needforkey'=>$values[2]));
						$label = make_substitutions($reg[1], $substitutionarray);
					} else {
						$label = $langs->trans($values[2]);
					}

					$head[$h][0] = dol_buildpath(preg_replace('/__ID__/i', ((is_object($object) && !empty($object->id)) ? $object->id : ''), $values[4]), 1);
					$head[$h][1] = $label;
					$head[$h][2] = str_replace('+', '', $values[1]);
					$h++;
				}
			} elseif ($mode == 'remove' && preg_match('/^\-/', $values[1])) {
				if ($values[0] != $type) {
					continue;
				}
				$tabname = str_replace('-', '', $values[1]);
				foreach ($head as $key => $val) {
					$condition = (!empty($values[3]) ? verifCond($values[3]) : 1);
					//var_dump($key.' - '.$tabname.' - '.$head[$key][2].' - '.$values[3].' - '.$condition);
					if ($head[$key][2] == $tabname && $condition) {
						unset($head[$key]);
						break;
					}
				}
			}
		}
	}

	// No need to make a return $head. Var is modified as a reference
	if (!empty($hookmanager)) {
		$parameters = array('object' => $object, 'mode' => $mode, 'head' => &$head);
		$reshook = $hookmanager->executeHooks('completeTabsHead', $parameters);
		if ($reshook > 0) {		// Hook ask to replace completely the array
			$head = $hookmanager->resArray;
		} else {				// Hook
			$head = array_merge($head, $hookmanager->resArray);
		}
		$h = count($head);
	}
}

/**
 * Print common footer :
 * 		conf->global->MAIN_HTML_FOOTER
 *      js for switch of menu hider
 * 		js for conf->global->MAIN_GOOGLE_AN_ID
 * 		js for conf->global->MAIN_SHOW_TUNING_INFO or $_SERVER["MAIN_SHOW_TUNING_INFO"]
 * 		js for conf->logbuffer
 *
 * @param	string	$zone	'private' (for private pages) or 'public' (for public pages)
 * @return	void
 */
function printCommonFooter($zone = 'private')
{
	global $conf, $hookmanager, $user, $debugbar;
	global $action;
	global $micro_start_time;

	if ($zone == 'private') {
		print "\n".'<!-- Common footer for private page -->'."\n";
	} else {
		print "\n".'<!-- Common footer for public page -->'."\n";
	}

	// A div to store page_y POST parameter so we can read it using javascript
	print "\n<!-- A div to store page_y POST parameter -->\n";
	print '<div id="page_y" style="display: none;">'.(empty($_POST['page_y']) ? '' : $_POST['page_y']).'</div>'."\n";

	$parameters = array();
	$reshook = $hookmanager->executeHooks('printCommonFooter', $parameters); // Note that $action and $object may have been modified by some hooks
	if (empty($reshook)) {
		if (!empty($conf->global->MAIN_HTML_FOOTER)) {
			print $conf->global->MAIN_HTML_FOOTER."\n";
		}

		print "\n";
		if (!empty($conf->use_javascript_ajax)) {
			print '<script>'."\n";
			print 'jQuery(document).ready(function() {'."\n";

			if ($zone == 'private' && empty($conf->dol_use_jmobile)) {
				print "\n";
				print '/* JS CODE TO ENABLE to manage handler to switch left menu page (menuhider) */'."\n";
				print 'jQuery("li.menuhider").click(function(event) {';
				print '  if (!$( "body" ).hasClass( "sidebar-collapse" )){ event.preventDefault(); }'."\n";
				print '  console.log("We click on .menuhider");'."\n";
				print '  $("body").toggleClass("sidebar-collapse")'."\n";
				print '});'."\n";
			}

			// Management of focus and mandatory for fields
			if ($action == 'create' || $action == 'edit' || (empty($action) && (preg_match('/new\.php/', $_SERVER["PHP_SELF"])))) {
				print '/* JS CODE TO ENABLE to manage focus and mandatory form fields */'."\n";
				$relativepathstring = $_SERVER["PHP_SELF"];
				// Clean $relativepathstring
				if (constant('DOL_URL_ROOT')) {
					$relativepathstring = preg_replace('/^'.preg_quote(constant('DOL_URL_ROOT'), '/').'/', '', $relativepathstring);
				}
				$relativepathstring = preg_replace('/^\//', '', $relativepathstring);
				$relativepathstring = preg_replace('/^custom\//', '', $relativepathstring);
				//$tmpqueryarraywehave = explode('&', dol_string_nohtmltag($_SERVER['QUERY_STRING']));
				if (!empty($user->default_values[$relativepathstring]['focus'])) {
					foreach ($user->default_values[$relativepathstring]['focus'] as $defkey => $defval) {
						$qualified = 0;
						if ($defkey != '_noquery_') {
							$tmpqueryarraytohave = explode('&', $defkey);
							$foundintru = 0;
							foreach ($tmpqueryarraytohave as $tmpquerytohave) {
								$tmpquerytohaveparam = explode('=', $tmpquerytohave);
								//print "console.log('".$tmpquerytohaveparam[0]." ".$tmpquerytohaveparam[1]." ".GETPOST($tmpquerytohaveparam[0])."');";
								if (!GETPOSTISSET($tmpquerytohaveparam[0]) || ($tmpquerytohaveparam[1] != GETPOST($tmpquerytohaveparam[0]))) {
									$foundintru = 1;
								}
							}
							if (!$foundintru) {
								$qualified = 1;
							}
							//var_dump($defkey.'-'.$qualified);
						} else {
							$qualified = 1;
						}

						if ($qualified) {
							foreach ($defval as $paramkey => $paramval) {
								// Set focus on field
								print 'jQuery("input[name=\''.$paramkey.'\']").focus();'."\n";
								print 'jQuery("textarea[name=\''.$paramkey.'\']").focus();'."\n";
								print 'jQuery("select[name=\''.$paramkey.'\']").focus();'."\n"; // Not really usefull, but we keep it in case of.
							}
						}
					}
				}
				if (!empty($user->default_values[$relativepathstring]['mandatory'])) {
					foreach ($user->default_values[$relativepathstring]['mandatory'] as $defkey => $defval) {
						$qualified = 0;
						if ($defkey != '_noquery_') {
							$tmpqueryarraytohave = explode('&', $defkey);
							$foundintru = 0;
							foreach ($tmpqueryarraytohave as $tmpquerytohave) {
								$tmpquerytohaveparam = explode('=', $tmpquerytohave);
								//print "console.log('".$tmpquerytohaveparam[0]." ".$tmpquerytohaveparam[1]." ".GETPOST($tmpquerytohaveparam[0])."');";
								if (!GETPOSTISSET($tmpquerytohaveparam[0]) || ($tmpquerytohaveparam[1] != GETPOST($tmpquerytohaveparam[0]))) {
									$foundintru = 1;
								}
							}
							if (!$foundintru) {
								$qualified = 1;
							}
							//var_dump($defkey.'-'.$qualified);
						} else {
							$qualified = 1;
						}

						if ($qualified) {
							foreach ($defval as $paramkey => $paramval) {
								// Add property 'required' on input
								print 'jQuery("input[name=\''.$paramkey.'\']").prop(\'required\',true);'."\n";
								print 'jQuery("textarea[name=\''.$paramkey.'\']").prop(\'required\',true);'."\n";
								print '// required on a select works only if key is "", so we add the required attributes but also we reset the key -1 or 0 to an empty string'."\n";
								print 'jQuery("select[name=\''.$paramkey.'\']").prop(\'required\',true);'."\n";
								print 'jQuery("select[name=\''.$paramkey.'\'] option[value=\'-1\']").prop(\'value\', \'\');'."\n";
								print 'jQuery("select[name=\''.$paramkey.'\'] option[value=\'0\']").prop(\'value\', \'\');'."\n";
							}
						}
					}
				}
			}

			print '});'."\n";

			// End of tuning
			if (!empty($_SERVER['MAIN_SHOW_TUNING_INFO']) || !empty($conf->global->MAIN_SHOW_TUNING_INFO)) {
				print "\n";
				print "/* JS CODE TO ENABLE to add memory info */\n";
				print 'window.console && console.log("';
				if (!empty($conf->global->MEMCACHED_SERVER)) {
					print 'MEMCACHED_SERVER='.$conf->global->MEMCACHED_SERVER.' - ';
				}
				print 'MAIN_OPTIMIZE_SPEED='.(isset($conf->global->MAIN_OPTIMIZE_SPEED) ? $conf->global->MAIN_OPTIMIZE_SPEED : 'off');
				if (!empty($micro_start_time)) {   // Works only if MAIN_SHOW_TUNING_INFO is defined at $_SERVER level. Not in global variable.
					$micro_end_time = microtime(true);
					print ' - Build time: '.ceil(1000 * ($micro_end_time - $micro_start_time)).' ms';
				}

				if (function_exists("memory_get_usage")) {
					print ' - Mem: '.memory_get_usage(); // Do not use true here, it seems it takes the peak amount
				}
				if (function_exists("memory_get_peak_usage")) {
					print ' - Real mem peak: '.memory_get_peak_usage(true);
				}
				if (function_exists("zend_loader_file_encoded")) {
					print ' - Zend encoded file: '.(zend_loader_file_encoded() ? 'yes' : 'no');
				}
				print '");'."\n";
			}

			print "\n".'</script>'."\n";

			// Google Analytics
			// TODO Add a hook here
			if (!empty($conf->google->enabled) && !empty($conf->global->MAIN_GOOGLE_AN_ID)) {
				$tmptagarray = explode(',', $conf->global->MAIN_GOOGLE_AN_ID);
				foreach ($tmptagarray as $tmptag) {
					print "\n";
					print "<!-- JS CODE TO ENABLE for google analtics tag -->\n";
					print "
					<!-- Global site tag (gtag.js) - Google Analytics -->
					<script async src=\"https://www.googletagmanager.com/gtag/js?id=".trim($tmptag)."\"></script>
					<script>
					window.dataLayer = window.dataLayer || [];
					function gtag(){dataLayer.push(arguments);}
					gtag('js', new Date());

					gtag('config', '".trim($tmptag)."');
					</script>";
					print "\n";
				}
			}
		}

		// Add Xdebug coverage of code
		if (defined('XDEBUGCOVERAGE')) {
			print_r(xdebug_get_code_coverage());
		}

		// Add DebugBar data
		if (!empty($user->rights->debugbar->read) && is_object($debugbar)) {
			$debugbar['time']->stopMeasure('pageaftermaster');
			print '<!-- Output debugbar data -->'."\n";
			$renderer = $debugbar->getRenderer();
			print $debugbar->getRenderer()->render();
		} elseif (count($conf->logbuffer)) {    // If there is some logs in buffer to show
			print "\n";
			print "<!-- Start of log output\n";
			//print '<div class="hidden">'."\n";
			foreach ($conf->logbuffer as $logline) {
				print $logline."<br>\n";
			}
			//print '</div>'."\n";
			print "End of log output -->\n";
		}
	}
}

/**
 * Split a string with 2 keys into key array.
 * For example: "A=1;B=2;C=2" is exploded into array('A'=>1,'B'=>2,'C'=>3)
 *
 * @param 	string	$string		String to explode
 * @param 	string	$delimiter	Delimiter between each couple of data
 * @param 	string	$kv			Delimiter between key and value
 * @return	array				Array of data exploded
 */
function dolExplodeIntoArray($string, $delimiter = ';', $kv = '=')
{
	if ($a = explode($delimiter, $string)) {
		$ka = array();
		foreach ($a as $s) { // each part
			if ($s) {
				if ($pos = strpos($s, $kv)) { // key/value delimiter
					$ka[trim(substr($s, 0, $pos))] = trim(substr($s, $pos + strlen($kv)));
				} else { // key delimiter not found
					$ka[] = trim($s);
				}
			}
		}
		return $ka;
	}
	return array();
}


/**
 * Set focus onto field with selector (similar behaviour of 'autofocus' HTML5 tag)
 *
 * @param 	string	$selector	Selector ('#id' or 'input[name="ref"]') to use to find the HTML input field that must get the autofocus. You must use a CSS selector, so unique id preceding with the '#' char.
 * @return	string				HTML code to set focus
 */
function dol_set_focus($selector)
{
	print "\n".'<!-- Set focus onto a specific field -->'."\n";
	print '<script>jQuery(document).ready(function() { jQuery("'.dol_escape_js($selector).'").focus(); });</script>'."\n";
}


/**
 * Return getmypid() or random PID when function is disabled
 * Some web hosts disable this php function for security reasons
 * and sometimes we can't redeclare function
 *
 * @return	int
 */
function dol_getmypid()
{
	if (!function_exists('getmypid')) {
		return mt_rand(1, 32768);
	} else {
		return getmypid();
	}
}


/**
 * Generate natural SQL search string for a criteria (this criteria can be tested on one or several fields)
 *
 * @param   string|string[]	$fields 	String or array of strings, filled with the name of all fields in the SQL query we must check (combined with a OR). Example: array("p.field1","p.field2")
 * @param   string 			$value 		The value to look for.
 *                          		    If param $mode is 0, can contains several keywords separated with a space or |
 *                                      like "keyword1 keyword2" = We want record field like keyword1 AND field like keyword2
 *                                      or like "keyword1|keyword2" = We want record field like keyword1 OR field like keyword2
 *                             			If param $mode is 1, can contains an operator <, > or = like "<10" or ">=100.5 < 1000"
 *                             			If param $mode is 2, can contains a list of int id separated by comma like "1,3,4"
 *                             			If param $mode is 3, can contains a list of string separated by comma like "a,b,c"
 * @param	integer			$mode		0=value is list of keyword strings, 1=value is a numeric test (Example ">5.5 <10"), 2=value is a list of ID separated with comma (Example '1,3,4')
 * 										3=value is list of string separated with comma (Example 'text 1,text 2'), 4=value is a list of ID separated with comma (Example '2,7') to be used to search into a multiselect string '1,2,3,4'
 * @param	integer			$nofirstand	1=Do not output the first 'AND'
 * @return 	string 			$res 		The statement to append to the SQL query
 */
function natural_search($fields, $value, $mode = 0, $nofirstand = 0)
{
	global $db, $langs;

	$value = trim($value);

	if ($mode == 0) {
		$value = preg_replace('/\*/', '%', $value); // Replace * with %
	}
	if ($mode == 1) {
		$value = preg_replace('/([<>=]+)\s+([0-9'.preg_quote($langs->trans("DecimalSeparator"), '/').'\-])/', '\1\2', $value); // Clean string '< 10' into '<10' so we can the explode on space to get all tests to do
	}

	$value = preg_replace('/\s*\|\s*/', '|', $value);

	$crits = explode(' ', $value);
	$res = '';
	if (!is_array($fields)) {
		$fields = array($fields);
	}

	$j = 0;
	foreach ($crits as $crit) {
		$crit = trim($crit);
		$i = 0;
		$i2 = 0;
		$newres = '';
		foreach ($fields as $field) {
			if ($mode == 1) {
				$operator = '=';
				$newcrit = preg_replace('/([<>=]+)/', '', $crit);

				$reg = array();
				preg_match('/([<>=]+)/', $crit, $reg);
				if ($reg[1]) {
					$operator = $reg[1];
				}
				if ($newcrit != '') {
					$numnewcrit = price2num($newcrit);
					if (is_numeric($numnewcrit)) {
						$newres .= ($i2 > 0 ? ' OR ' : '').$field.' '.$operator.' '.$db->sanitize($numnewcrit); // should be a numeric
					} else {
						$newres .= ($i2 > 0 ? ' OR ' : '').'1 = 2'; // force false
					}
					$i2++; // a criteria was added to string
				}
			} elseif ($mode == 2 || $mode == -2) {
				$crit = preg_replace('/[^0-9,]/', '', $crit); // ID are always integer
				$newres .= ($i2 > 0 ? ' OR ' : '').$field." ".($mode == -2 ? 'NOT ' : '');
				$newres .= $crit ? "IN (".$db->sanitize($db->escape($crit)).")" : "IN (0)";
				if ($mode == -2) {
					$newres .= ' OR '.$field.' IS NULL';
				}
				$i2++; // a criteria was added to string
			} elseif ($mode == 3 || $mode == -3) {
				$tmparray = explode(',', $crit);
				if (count($tmparray)) {
					$listofcodes = '';
					foreach ($tmparray as $val) {
						$val = trim($val);
						if ($val) {
							$listofcodes .= ($listofcodes ? ',' : '');
							$listofcodes .= "'".$db->escape($val)."'";
						}
					}
					$newres .= ($i2 > 0 ? ' OR ' : '').$field." ".($mode == -3 ? 'NOT ' : '')."IN (".$db->sanitize($listofcodes, 1).")";
					$i2++; // a criteria was added to string
				}
				if ($mode == -3) {
					$newres .= ' OR '.$field.' IS NULL';
				}
			} elseif ($mode == 4) {
				$tmparray = explode(',', $crit);
				if (count($tmparray)) {
					$listofcodes = '';
					foreach ($tmparray as $val) {
						$val = trim($val);
						if ($val) {
							$newres .= ($i2 > 0 ? ' OR (' : '(').$field.' LIKE \''.$db->escape($val).',%\'';
							$newres .= ' OR '.$field.' = \''.$db->escape($val).'\'';
							$newres .= ' OR '.$field.' LIKE \'%,'.$db->escape($val).'\'';
							$newres .= ' OR '.$field.' LIKE \'%,'.$db->escape($val).',%\'';
							$newres .= ')';
							$i2++;
						}
					}
				}
			} else // $mode=0
			{
				$tmpcrits = explode('|', $crit);
				$i3 = 0;
				foreach ($tmpcrits as $tmpcrit) {
					if ($tmpcrit !== '0' && empty($tmpcrit)) {
						continue;
					}

					$newres .= (($i2 > 0 || $i3 > 0) ? ' OR ' : '');

					if (preg_match('/\.(id|rowid)$/', $field)) {	// Special case for rowid that is sometimes a ref so used as a search field
						$newres .= $field." = ".(is_numeric(trim($tmpcrit)) ?trim($tmpcrit) : '0');
					} else {
						$newres .= $field." LIKE '";

						$tmpcrit = trim($tmpcrit);
						$tmpcrit2 = $tmpcrit;
						$tmpbefore = '%';
						$tmpafter = '%';
						if (preg_match('/^[\^\$]/', $tmpcrit)) {
							$tmpbefore = '';
							$tmpcrit2 = preg_replace('/^[\^\$]/', '', $tmpcrit2);
						}
						if (preg_match('/[\^\$]$/', $tmpcrit)) {
							$tmpafter = '';
							$tmpcrit2 = preg_replace('/[\^\$]$/', '', $tmpcrit2);
						}
						$newres .= $tmpbefore;
						$newres .= $db->escape($tmpcrit2);
						$newres .= $tmpafter;
						$newres .= "'";
						if ($tmpcrit2 == '') {
							$newres .= ' OR '.$field." IS NULL";
						}
					}

					$i3++;
				}
				$i2++; // a criteria was added to string
			}
			$i++;
		}
		if ($newres) {
			$res = $res.($res ? ' AND ' : '').($i2 > 1 ? '(' : '').$newres.($i2 > 1 ? ')' : '');
		}
		$j++;
	}
	$res = ($nofirstand ? "" : " AND ")."(".$res.")";
	//print 'xx'.$res.'yy';
	return $res;
}

/**
 * Return string with full Url. The file qualified is the one defined by relative path in $object->last_main_doc
 *
 * @param   Object	$object				Object
 * @return	string						Url string
 */
function showDirectDownloadLink($object)
{
	global $conf, $langs;

	$out = '';
	$url = $object->getLastMainDocLink($object->element);

	$out .= img_picto($langs->trans("PublicDownloadLinkDesc"), 'globe').' <span class="opacitymedium">'.$langs->trans("DirectDownloadLink").'</span><br>';
	if ($url) {
		$out .= '<div class="urllink"><input type="text" id="directdownloadlink" class="quatrevingtpercent" value="'.$url.'"></div>';
		$out .= ajax_autoselect("directdownloadlink", 0);
	} else {
		$out .= '<div class="urllink">'.$langs->trans("FileNotShared").'</div>';
	}

	return $out;
}

/**
 * Return the filename of file to get the thumbs
 *
 * @param   string  $file           Original filename (full or relative path)
 * @param   string  $extName        Extension to differenciate thumb file name ('', '_small', '_mini')
 * @param   string  $extImgTarget   Force image extension for thumbs. Use '' to keep same extension than original image (default).
 * @return  string                  New file name (full or relative path, including the thumbs/)
 */
function getImageFileNameForSize($file, $extName, $extImgTarget = '')
{
	$dirName = dirname($file);
	if ($dirName == '.') {
		$dirName = '';
	}

	$fileName = preg_replace('/(\.gif|\.jpeg|\.jpg|\.png|\.bmp|\.webp)$/i', '', $file); // We remove extension, whatever is its case
	$fileName = basename($fileName);

	if (empty($extImgTarget)) {
		$extImgTarget = (preg_match('/\.jpg$/i', $file) ? '.jpg' : '');
	}
	if (empty($extImgTarget)) {
		$extImgTarget = (preg_match('/\.jpeg$/i', $file) ? '.jpeg' : '');
	}
	if (empty($extImgTarget)) {
		$extImgTarget = (preg_match('/\.gif$/i', $file) ? '.gif' : '');
	}
	if (empty($extImgTarget)) {
		$extImgTarget = (preg_match('/\.png$/i', $file) ? '.png' : '');
	}
	if (empty($extImgTarget)) {
		$extImgTarget = (preg_match('/\.bmp$/i', $file) ? '.bmp' : '');
	}
	if (empty($extImgTarget)) {
		$extImgTarget = (preg_match('/\.webp$/i', $file) ? '.webp' : '');
	}

	if (!$extImgTarget) {
		return $file;
	}

	$subdir = '';
	if ($extName) {
		$subdir = 'thumbs/';
	}

	return ($dirName ? $dirName.'/' : '').$subdir.$fileName.$extName.$extImgTarget; // New filename for thumb
}


/**
 * Return URL we can use for advanced preview links
 *
 * @param   string    $modulepart     propal, facture, facture_fourn, ...
 * @param   string    $relativepath   Relative path of docs.
 * @param	int		  $alldata		  Return array with all components (1 is recommended, then use a simple a href link with the class, target and mime attribute added. 'documentpreview' css class is handled by jquery code into main.inc.php)
 * @param	string	  $param		  More param on http links
 * @return  string|array              Output string with href link or array with all components of link
 */
function getAdvancedPreviewUrl($modulepart, $relativepath, $alldata = 0, $param = '')
{
	global $conf, $langs;

	if (empty($conf->use_javascript_ajax)) {
		return '';
	}

	$isAllowedForPreview = dolIsAllowedForPreview($relativepath);

	if ($alldata == 1) {
		if ($isAllowedForPreview) {
			return array('target'=>'_blank', 'css'=>'documentpreview', 'url'=>DOL_URL_ROOT.'/document.php?modulepart='.$modulepart.'&attachment=0&file='.urlencode($relativepath).($param ? '&'.$param : ''), 'mime'=>dol_mimetype($relativepath));
		} else {
			return array();
		}
	}

	// old behavior, return a string
	if ($isAllowedForPreview) {
		return 'javascript:document_preview(\''.dol_escape_js(DOL_URL_ROOT.'/document.php?modulepart='.$modulepart.'&attachment=0&file='.urlencode($relativepath).($param ? '&'.$param : '')).'\', \''.dol_mimetype($relativepath).'\', \''.dol_escape_js($langs->trans('Preview')).'\')';
	} else {
		return '';
	}
}


/**
 * Make content of an input box selected when we click into input field.
 *
 * @param string	$htmlname	Id of html object ('#idvalue' or '.classvalue')
 * @param string	$addlink	Add a 'link to' after
 * @return string
 */
function ajax_autoselect($htmlname, $addlink = '')
{
	global $langs;
	$out = '<script>
               jQuery(document).ready(function () {
				    jQuery("'.((strpos($htmlname, '.') === 0 ? '' : '#').$htmlname).'").click(function() { jQuery(this).select(); } );
				});
		    </script>';
	if ($addlink) {
		$out .= ' <a href="'.$addlink.'" target="_blank">'.$langs->trans("Link").'</a>';
	}
	return $out;
}

/**
 *	Return if a file is qualified for preview
 *
 *	@param	string	$file		Filename we looking for information
 *	@return int					1 If allowed, 0 otherwise
 *  @see    dol_mimetype(), image_format_supported() from images.lib.php
 */
function dolIsAllowedForPreview($file)
{
	global $conf;

	// Check .noexe extension in filename
	if (preg_match('/\.noexe$/i', $file)) {
		return 0;
	}

	// Check mime types
	$mime_preview = array('bmp', 'jpeg', 'png', 'gif', 'tiff', 'pdf', 'plain', 'css', 'webp');
	if (!empty($conf->global->MAIN_ALLOW_SVG_FILES_AS_IMAGES)) {
		$mime_preview[] = 'svg+xml';
	}
	//$mime_preview[]='vnd.oasis.opendocument.presentation';
	//$mime_preview[]='archive';
	$num_mime = array_search(dol_mimetype($file, '', 1), $mime_preview);
	if ($num_mime !== false) {
		return 1;
	}

	// By default, not allowed for preview
	return 0;
}


/**
 *	Return mime type of a file
 *
 *	@param	string	$file		Filename we looking for MIME type
 *  @param  string	$default    Default mime type if extension not found in known list
 * 	@param	int		$mode    	0=Return full mime, 1=otherwise short mime string, 2=image for mime type, 3=source language, 4=css of font fa
 *	@return string 		    	Return a mime type family (text/xxx, application/xxx, image/xxx, audio, video, archive)
 *  @see    dolIsAllowedForPreview(), image_format_supported() from images.lib.php
 */
function dol_mimetype($file, $default = 'application/octet-stream', $mode = 0)
{
	$mime = $default;
	$imgmime = 'other.png';
	$famime = 'file-o';
	$srclang = '';

	$tmpfile = preg_replace('/\.noexe$/', '', $file);

	// Plain text files
	if (preg_match('/\.txt$/i', $tmpfile)) {
		$mime = 'text/plain';
		$imgmime = 'text.png';
		$famime = 'file-text-o';
	}
	if (preg_match('/\.rtx$/i', $tmpfile)) {
		$mime = 'text/richtext';
		$imgmime = 'text.png';
		$famime = 'file-text-o';
	}
	if (preg_match('/\.csv$/i', $tmpfile)) {
		$mime = 'text/csv';
		$imgmime = 'text.png';
		$famime = 'file-text-o';
	}
	if (preg_match('/\.tsv$/i', $tmpfile)) {
		$mime = 'text/tab-separated-values';
		$imgmime = 'text.png';
		$famime = 'file-text-o';
	}
	if (preg_match('/\.(cf|conf|log)$/i', $tmpfile)) {
		$mime = 'text/plain';
		$imgmime = 'text.png';
		$famime = 'file-text-o';
	}
	if (preg_match('/\.ini$/i', $tmpfile)) {
		$mime = 'text/plain';
		$imgmime = 'text.png';
		$srclang = 'ini';
		$famime = 'file-text-o';
	}
	if (preg_match('/\.md$/i', $tmpfile)) {
		$mime = 'text/plain';
		$imgmime = 'text.png';
		$srclang = 'md';
		$famime = 'file-text-o';
	}
	if (preg_match('/\.css$/i', $tmpfile)) {
		$mime = 'text/css';
		$imgmime = 'css.png';
		$srclang = 'css';
		$famime = 'file-text-o';
	}
	if (preg_match('/\.lang$/i', $tmpfile)) {
		$mime = 'text/plain';
		$imgmime = 'text.png';
		$srclang = 'lang';
		$famime = 'file-text-o';
	}
	// Certificate files
	if (preg_match('/\.(crt|cer|key|pub)$/i', $tmpfile)) {
		$mime = 'text/plain';
		$imgmime = 'text.png';
		$famime = 'file-text-o';
	}
	// XML based (HTML/XML/XAML)
	if (preg_match('/\.(html|htm|shtml)$/i', $tmpfile)) {
		$mime = 'text/html';
		$imgmime = 'html.png';
		$srclang = 'html';
		$famime = 'file-text-o';
	}
	if (preg_match('/\.(xml|xhtml)$/i', $tmpfile)) {
		$mime = 'text/xml';
		$imgmime = 'other.png';
		$srclang = 'xml';
		$famime = 'file-text-o';
	}
	if (preg_match('/\.xaml$/i', $tmpfile)) {
		$mime = 'text/xml';
		$imgmime = 'other.png';
		$srclang = 'xaml';
		$famime = 'file-text-o';
	}
	// Languages
	if (preg_match('/\.bas$/i', $tmpfile)) {
		$mime = 'text/plain';
		$imgmime = 'text.png';
		$srclang = 'bas';
		$famime = 'file-code-o';
	}
	if (preg_match('/\.(c)$/i', $tmpfile)) {
		$mime = 'text/plain';
		$imgmime = 'text.png';
		$srclang = 'c';
		$famime = 'file-code-o';
	}
	if (preg_match('/\.(cpp)$/i', $tmpfile)) {
		$mime = 'text/plain';
		$imgmime = 'text.png';
		$srclang = 'cpp';
		$famime = 'file-code-o';
	}
	if (preg_match('/\.cs$/i', $tmpfile)) {
		$mime = 'text/plain';
		$imgmime = 'text.png';
		$srclang = 'cs';
		$famime = 'file-code-o';
	}
	if (preg_match('/\.(h)$/i', $tmpfile)) {
		$mime = 'text/plain';
		$imgmime = 'text.png';
		$srclang = 'h';
		$famime = 'file-code-o';
	}
	if (preg_match('/\.(java|jsp)$/i', $tmpfile)) {
		$mime = 'text/plain';
		$imgmime = 'text.png';
		$srclang = 'java';
		$famime = 'file-code-o';
	}
	if (preg_match('/\.php([0-9]{1})?$/i', $tmpfile)) {
		$mime = 'text/plain';
		$imgmime = 'php.png';
		$srclang = 'php';
		$famime = 'file-code-o';
	}
	if (preg_match('/\.phtml$/i', $tmpfile)) {
		$mime = 'text/plain';
		$imgmime = 'php.png';
		$srclang = 'php';
		$famime = 'file-code-o';
	}
	if (preg_match('/\.(pl|pm)$/i', $tmpfile)) {
		$mime = 'text/plain';
		$imgmime = 'pl.png';
		$srclang = 'perl';
		$famime = 'file-code-o';
	}
	if (preg_match('/\.sql$/i', $tmpfile)) {
		$mime = 'text/plain';
		$imgmime = 'text.png';
		$srclang = 'sql';
		$famime = 'file-code-o';
	}
	if (preg_match('/\.js$/i', $tmpfile)) {
		$mime = 'text/x-javascript';
		$imgmime = 'jscript.png';
		$srclang = 'js';
		$famime = 'file-code-o';
	}
	// Open office
	if (preg_match('/\.odp$/i', $tmpfile)) {
		$mime = 'application/vnd.oasis.opendocument.presentation';
		$imgmime = 'ooffice.png';
		$famime = 'file-powerpoint-o';
	}
	if (preg_match('/\.ods$/i', $tmpfile)) {
		$mime = 'application/vnd.oasis.opendocument.spreadsheet';
		$imgmime = 'ooffice.png';
		$famime = 'file-excel-o';
	}
	if (preg_match('/\.odt$/i', $tmpfile)) {
		$mime = 'application/vnd.oasis.opendocument.text';
		$imgmime = 'ooffice.png';
		$famime = 'file-word-o';
	}
	// MS Office
	if (preg_match('/\.mdb$/i', $tmpfile)) {
		$mime = 'application/msaccess';
		$imgmime = 'mdb.png';
		$famime = 'file-o';
	}
	if (preg_match('/\.doc(x|m)?$/i', $tmpfile)) {
		$mime = 'application/msword';
		$imgmime = 'doc.png';
		$famime = 'file-word-o';
	}
	if (preg_match('/\.dot(x|m)?$/i', $tmpfile)) {
		$mime = 'application/msword';
		$imgmime = 'doc.png';
		$famime = 'file-word-o';
	}
	if (preg_match('/\.xlt(x)?$/i', $tmpfile)) {
		$mime = 'application/vnd.ms-excel';
		$imgmime = 'xls.png';
		$famime = 'file-excel-o';
	}
	if (preg_match('/\.xla(m)?$/i', $tmpfile)) {
		$mime = 'application/vnd.ms-excel';
		$imgmime = 'xls.png';
		$famime = 'file-excel-o';
	}
	if (preg_match('/\.xls$/i', $tmpfile)) {
		$mime = 'application/vnd.ms-excel';
		$imgmime = 'xls.png';
		$famime = 'file-excel-o';
	}
	if (preg_match('/\.xls(b|m|x)$/i', $tmpfile)) {
		$mime = 'application/vnd.openxmlformats-officedocument.spreadsheetml.sheet';
		$imgmime = 'xls.png';
		$famime = 'file-excel-o';
	}
	if (preg_match('/\.pps(m|x)?$/i', $tmpfile)) {
		$mime = 'application/vnd.ms-powerpoint';
		$imgmime = 'ppt.png';
		$famime = 'file-powerpoint-o';
	}
	if (preg_match('/\.ppt(m|x)?$/i', $tmpfile)) {
		$mime = 'application/x-mspowerpoint';
		$imgmime = 'ppt.png';
		$famime = 'file-powerpoint-o';
	}
	// Other
	if (preg_match('/\.pdf$/i', $tmpfile)) {
		$mime = 'application/pdf';
		$imgmime = 'pdf.png';
		$famime = 'file-pdf-o';
	}
	// Scripts
	if (preg_match('/\.bat$/i', $tmpfile)) {
		$mime = 'text/x-bat';
		$imgmime = 'script.png';
		$srclang = 'dos';
		$famime = 'file-code-o';
	}
	if (preg_match('/\.sh$/i', $tmpfile)) {
		$mime = 'text/x-sh';
		$imgmime = 'script.png';
		$srclang = 'bash';
		$famime = 'file-code-o';
	}
	if (preg_match('/\.ksh$/i', $tmpfile)) {
		$mime = 'text/x-ksh';
		$imgmime = 'script.png';
		$srclang = 'bash';
		$famime = 'file-code-o';
	}
	if (preg_match('/\.bash$/i', $tmpfile)) {
		$mime = 'text/x-bash';
		$imgmime = 'script.png';
		$srclang = 'bash';
		$famime = 'file-code-o';
	}
	// Images
	if (preg_match('/\.ico$/i', $tmpfile)) {
		$mime = 'image/x-icon';
		$imgmime = 'image.png';
		$famime = 'file-image-o';
	}
	if (preg_match('/\.(jpg|jpeg)$/i', $tmpfile)) {
		$mime = 'image/jpeg';
		$imgmime = 'image.png';
		$famime = 'file-image-o';
	}
	if (preg_match('/\.png$/i', $tmpfile)) {
		$mime = 'image/png';
		$imgmime = 'image.png';
		$famime = 'file-image-o';
	}
	if (preg_match('/\.gif$/i', $tmpfile)) {
		$mime = 'image/gif';
		$imgmime = 'image.png';
		$famime = 'file-image-o';
	}
	if (preg_match('/\.bmp$/i', $tmpfile)) {
		$mime = 'image/bmp';
		$imgmime = 'image.png';
		$famime = 'file-image-o';
	}
	if (preg_match('/\.(tif|tiff)$/i', $tmpfile)) {
		$mime = 'image/tiff';
		$imgmime = 'image.png';
		$famime = 'file-image-o';
	}
	if (preg_match('/\.svg$/i', $tmpfile)) {
		$mime = 'image/svg+xml';
		$imgmime = 'image.png';
		$famime = 'file-image-o';
	}
	if (preg_match('/\.webp$/i', $tmpfile)) {
		$mime = 'image/webp';
		$imgmime = 'image.png';
		$famime = 'file-image-o';
	}
	// Calendar
	if (preg_match('/\.vcs$/i', $tmpfile)) {
		$mime = 'text/calendar';
		$imgmime = 'other.png';
		$famime = 'file-text-o';
	}
	if (preg_match('/\.ics$/i', $tmpfile)) {
		$mime = 'text/calendar';
		$imgmime = 'other.png';
		$famime = 'file-text-o';
	}
	// Other
	if (preg_match('/\.torrent$/i', $tmpfile)) {
		$mime = 'application/x-bittorrent';
		$imgmime = 'other.png';
		$famime = 'file-o';
	}
	// Audio
	if (preg_match('/\.(mp3|ogg|au|wav|wma|mid)$/i', $tmpfile)) {
		$mime = 'audio';
		$imgmime = 'audio.png';
		$famime = 'file-audio-o';
	}
	// Video
	if (preg_match('/\.mp4$/i', $tmpfile)) {
		$mime = 'video/mp4';
		$imgmime = 'video.png';
		$famime = 'file-video-o';
	}
	if (preg_match('/\.ogv$/i', $tmpfile)) {
		$mime = 'video/ogg';
		$imgmime = 'video.png';
		$famime = 'file-video-o';
	}
	if (preg_match('/\.webm$/i', $tmpfile)) {
		$mime = 'video/webm';
		$imgmime = 'video.png';
		$famime = 'file-video-o';
	}
	if (preg_match('/\.avi$/i', $tmpfile)) {
		$mime = 'video/x-msvideo';
		$imgmime = 'video.png';
		$famime = 'file-video-o';
	}
	if (preg_match('/\.divx$/i', $tmpfile)) {
		$mime = 'video/divx';
		$imgmime = 'video.png';
		$famime = 'file-video-o';
	}
	if (preg_match('/\.xvid$/i', $tmpfile)) {
		$mime = 'video/xvid';
		$imgmime = 'video.png';
		$famime = 'file-video-o';
	}
	if (preg_match('/\.(wmv|mpg|mpeg)$/i', $tmpfile)) {
		$mime = 'video';
		$imgmime = 'video.png';
		$famime = 'file-video-o';
	}
	// Archive
	if (preg_match('/\.(zip|rar|gz|tgz|z|cab|bz2|7z|tar|lzh|zst)$/i', $tmpfile)) {
		$mime = 'archive';
		$imgmime = 'archive.png';
		$famime = 'file-archive-o';
	}    // application/xxx where zzz is zip, ...
	// Exe
	if (preg_match('/\.(exe|com)$/i', $tmpfile)) {
		$mime = 'application/octet-stream';
		$imgmime = 'other.png';
		$famime = 'file-o';
	}
	// Lib
	if (preg_match('/\.(dll|lib|o|so|a)$/i', $tmpfile)) {
		$mime = 'library';
		$imgmime = 'library.png';
		$famime = 'file-o';
	}
	// Err
	if (preg_match('/\.err$/i', $tmpfile)) {
		$mime = 'error';
		$imgmime = 'error.png';
		$famime = 'file-text-o';
	}

	// Return string
	if ($mode == 1) {
		$tmp = explode('/', $mime);
		return (!empty($tmp[1]) ? $tmp[1] : $tmp[0]);
	}
	if ($mode == 2) {
		return $imgmime;
	}
	if ($mode == 3) {
		return $srclang;
	}
	if ($mode == 4) {
		return $famime;
	}
	return $mime;
}

/**
 * Return value from dictionary
 *
 * @param string	$tablename		name of dictionary
 * @param string	$field			the value to return
 * @param int		$id				id of line
 * @param bool		$checkentity	add filter on entity
 * @param string	$rowidfield		name of the column rowid
 * @return string
 */
function getDictvalue($tablename, $field, $id, $checkentity = false, $rowidfield = 'rowid')
{
	global $dictvalues, $db, $langs;

	if (!isset($dictvalues[$tablename])) {
		$dictvalues[$tablename] = array();

		$sql = 'SELECT * FROM '.$tablename.' WHERE 1 = 1'; // Here select * is allowed as it is generic code and we don't have list of fields
		if ($checkentity) {
			$sql .= ' AND entity IN (0,'.getEntity($tablename).')';
		}

		$resql = $db->query($sql);
		if ($resql) {
			while ($obj = $db->fetch_object($resql)) {
				$dictvalues[$tablename][$obj->{$rowidfield}] = $obj;
			}
		} else {
			dol_print_error($db);
		}
	}

	if (!empty($dictvalues[$tablename][$id])) {
		return $dictvalues[$tablename][$id]->{$field}; // Found
	} else // Not found
	{
		if ($id > 0) {
			return $id;
		}
		return '';
	}
}

/**
 *	Return true if the color is light
 *
 *  @param	string	$stringcolor		String with hex (FFFFFF) or comma RGB ('255,255,255')
 *  @return	int							-1 : Error with argument passed |0 : color is dark | 1 : color is light
 */
function colorIsLight($stringcolor)
{
	$stringcolor = str_replace('#', '', $stringcolor);
	$res = -1;
	if (!empty($stringcolor)) {
		$res = 0;
		$tmp = explode(',', $stringcolor);
		if (count($tmp) > 1) {   // This is a comma RGB ('255','255','255')
			$r = $tmp[0];
			$g = $tmp[1];
			$b = $tmp[2];
		} else {
			$hexr = $stringcolor[0].$stringcolor[1];
			$hexg = $stringcolor[2].$stringcolor[3];
			$hexb = $stringcolor[4].$stringcolor[5];
			$r = hexdec($hexr);
			$g = hexdec($hexg);
			$b = hexdec($hexb);
		}
		$bright = (max($r, $g, $b) + min($r, $g, $b)) / 510.0; // HSL algorithm
		if ($bright > 0.6) {
			$res = 1;
		}
	}
	return $res;
}

/**
 * Function to test if an entry is enabled or not
 *
 * @param	string		$type_user					0=We test for internal user, 1=We test for external user
 * @param	array		$menuentry					Array for feature entry to test
 * @param	array		$listofmodulesforexternal	Array with list of modules allowed to external users
 * @return	int										0=Hide, 1=Show, 2=Show gray
 */
function isVisibleToUserType($type_user, &$menuentry, &$listofmodulesforexternal)
{
	global $conf;

	//print 'type_user='.$type_user.' module='.$menuentry['module'].' enabled='.$menuentry['enabled'].' perms='.$menuentry['perms'];
	//print 'ok='.in_array($menuentry['module'], $listofmodulesforexternal);
	if (empty($menuentry['enabled'])) {
		return 0; // Entry disabled by condition
	}
	if ($type_user && $menuentry['module']) {
		$tmploops = explode('|', $menuentry['module']);
		$found = 0;
		foreach ($tmploops as $tmploop) {
			if (in_array($tmploop, $listofmodulesforexternal)) {
				$found++;
				break;
			}
		}
		if (!$found) {
			return 0; // Entry is for menus all excluded to external users
		}
	}
	if (!$menuentry['perms'] && $type_user) {
		return 0; // No permissions and user is external
	}
	if (!$menuentry['perms'] && !empty($conf->global->MAIN_MENU_HIDE_UNAUTHORIZED)) {
		return 0; // No permissions and option to hide when not allowed, even for internal user, is on
	}
	if (!$menuentry['perms']) {
		return 2; // No permissions and user is external
	}
	return 1;
}

/**
 * Round to next multiple.
 *
 * @param 	double		$n		Number to round up
 * @param 	integer		$x		Multiple. For example 60 to round up to nearest exact minute for a date with seconds.
 * @return 	integer				Value rounded.
 */
function roundUpToNextMultiple($n, $x = 5)
{
	return (ceil($n) % $x === 0) ? ceil($n) : round(($n + $x / 2) / $x) * $x;
}

/**
 * Function dolGetBadge
 *
 * @param   string  $label      label of badge no html : use in alt attribute for accessibility
 * @param   string  $html       optional : label of badge with html
 * @param   string  $type       type of badge : Primary Secondary Success Danger Warning Info Light Dark status0 status1 status2 status3 status4 status5 status6 status7 status8 status9
 * @param   string  $mode       default '' , 'pill', 'dot'
 * @param   string  $url        the url for link
 * @param   array   $params     various params for future : recommended rather than adding more fuction arguments. array('attr'=>array('title'=>'abc'))
 * @return  string              Html badge
 */
function dolGetBadge($label, $html = '', $type = 'primary', $mode = '', $url = '', $params = array())
{
	$attr = array(
		'class'=>'badge '.(!empty($mode) ? ' badge-'.$mode : '').(!empty($type) ? ' badge-'.$type : '').(empty($params['css']) ? '' : ' '.$params['css'])
	);

	if (empty($html)) {
		$html = $label;
	}

	if (!empty($url)) {
		$attr['href'] = $url;
	}

	if ($mode === 'dot') {
		$attr['class'] .= ' classfortooltip';
		$attr['title'] = $html;
		$attr['aria-label'] = $label;
		$html = '';
	}

	// Override attr
	if (!empty($params['attr']) && is_array($params['attr'])) {
		foreach ($params['attr'] as $key => $value) {
			if ($key == 'class') {
				$attr['class'] .= ' '.$value;
			} elseif ($key == 'classOverride') {
				$attr['class'] = $value;
			} else {
				$attr[$key] = $value;
			}
		}
	}

	// TODO: add hook

	// escape all attribute
	$attr = array_map('dol_escape_htmltag', $attr);

	$TCompiledAttr = array();
	foreach ($attr as $key => $value) {
		$TCompiledAttr[] = $key.'="'.$value.'"';
	}

	$compiledAttributes = !empty($TCompiledAttr) ?implode(' ', $TCompiledAttr) : '';

	$tag = !empty($url) ? 'a' : 'span';

	return '<'.$tag.' '.$compiledAttributes.'>'.$html.'</'.$tag.'>';
}


/**
 * Output the badge of a status.
 *
 * @param   string  $statusLabel       Label of badge no html : use in alt attribute for accessibility
 * @param   string  $statusLabelShort  Short label of badge no html
 * @param   string  $html              Optional : label of badge with html
 * @param   string  $statusType        status0 status1 status2 status3 status4 status5 status6 status7 status8 status9 : image name or badge name
 * @param   int	    $displayMode       0=Long label, 1=Short label, 2=Picto + Short label, 3=Picto, 4=Picto + Long label, 5=Short label + Picto, 6=Long label + Picto
 * @param   string  $url               The url for link
 * @param   array   $params            Various params. Example: array('tooltip'=>'no|...', 'badgeParams'=>...)
 * @return  string                     Html status string
 */
function dolGetStatus($statusLabel = '', $statusLabelShort = '', $html = '', $statusType = 'status0', $displayMode = 0, $url = '', $params = array())
{
	global $conf;

	$return = '';
	$dolGetBadgeParams = array();

	if (!empty($params['badgeParams'])) {
		$dolGetBadgeParams = $params['badgeParams'];
	}

	// TODO : add a hook
	if ($displayMode == 0) {
		$return = !empty($html) ? $html : (empty($conf->dol_optimize_smallscreen) ? $statusLabel : (empty($statusLabelShort) ? $statusLabel : $statusLabelShort));
	} elseif ($displayMode == 1) {
		$return = !empty($html) ? $html : (empty($statusLabelShort) ? $statusLabel : $statusLabelShort);
	} elseif (!empty($conf->global->MAIN_STATUS_USES_IMAGES)) {
		// Use status with images (for backward compatibility)
		$return = '';
		$htmlLabel      = (in_array($displayMode, array(1, 2, 5)) ? '<span class="hideonsmartphone">' : '').(!empty($html) ? $html : $statusLabel).(in_array($displayMode, array(1, 2, 5)) ? '</span>' : '');
		$htmlLabelShort = (in_array($displayMode, array(1, 2, 5)) ? '<span class="hideonsmartphone">' : '').(!empty($html) ? $html : (!empty($statusLabelShort) ? $statusLabelShort : $statusLabel)).(in_array($displayMode, array(1, 2, 5)) ? '</span>' : '');

		// For small screen, we always use the short label instead of long label.
		if (!empty($conf->dol_optimize_smallscreen)) {
			if ($displayMode == 0) {
				$displayMode = 1;
			} elseif ($displayMode == 4) {
				$displayMode = 2;
			} elseif ($displayMode == 6) {
				$displayMode = 5;
			}
		}

		// For backward compatibility. Image's filename are still in French, so we use this array to convert
		$statusImg = array(
			'status0' => 'statut0',
			'status1' => 'statut1',
			'status2' => 'statut2',
			'status3' => 'statut3',
			'status4' => 'statut4',
			'status5' => 'statut5',
			'status6' => 'statut6',
			'status7' => 'statut7',
			'status8' => 'statut8',
			'status9' => 'statut9'
		);

		if (!empty($statusImg[$statusType])) {
			$htmlImg = img_picto($statusLabel, $statusImg[$statusType]);
		} else {
			$htmlImg = img_picto($statusLabel, $statusType);
		}

		if ($displayMode === 2) {
			$return = $htmlImg.' '.$htmlLabelShort;
		} elseif ($displayMode === 3) {
			$return = $htmlImg;
		} elseif ($displayMode === 4) {
			$return = $htmlImg.' '.$htmlLabel;
		} elseif ($displayMode === 5) {
			$return = $htmlLabelShort.' '.$htmlImg;
		} else { // $displayMode >= 6
			$return = $htmlLabel.' '.$htmlImg;
		}
	} elseif (empty($conf->global->MAIN_STATUS_USES_IMAGES) && !empty($displayMode)) {
		// Use new badge
		$statusLabelShort = (empty($statusLabelShort) ? $statusLabel : $statusLabelShort);

		$dolGetBadgeParams['attr']['class'] = 'badge-status';
		$dolGetBadgeParams['attr']['title'] = empty($params['tooltip']) ? $statusLabel : ($params['tooltip'] != 'no' ? $params['tooltip'] : '');

		if ($displayMode == 3) {
			$return = dolGetBadge((empty($conf->dol_optimize_smallscreen) ? $statusLabel : (empty($statusLabelShort) ? $statusLabel : $statusLabelShort)), '', $statusType, 'dot', $url, $dolGetBadgeParams);
		} elseif ($displayMode === 5) {
			$return = dolGetBadge($statusLabelShort, $html, $statusType, '', $url, $dolGetBadgeParams);
		} else {
			$return = dolGetBadge((empty($conf->dol_optimize_smallscreen) ? $statusLabel : (empty($statusLabelShort) ? $statusLabel : $statusLabelShort)), $html, $statusType, '', $url, $dolGetBadgeParams);
		}
	}

	return $return;
}


/**
 * Function dolGetButtonAction
 *
 * @param string    $label      label of button without HTML : use in alt attribute for accessibility $html is not empty
 * @param string    $html       optional : content with html
 * @param string    $actionType default, delete, danger
 * @param string    $url        the url for link
 * @param string    $id         attribute id of button
 * @param int       $userRight  user action right
 * // phpcs:disable
 * @param array 	$params = [ // Various params for future : recommended rather than adding more function arguments
 *                          	'attr' => [ // to add or override button attributes
 *                          		'xxxxx' => '', // your xxxxx attribute you want
 *                          		'class' => '', // to add more css class to the button class attribute
 *                          		'classOverride' => '' // to replace class attribute of the button
 *                          	],
 *                          	'confirm' => [
 *                          		'url' => 'http://', // Overide Url to go when user click on action btn, if empty default url is $url.?confirm=yes, for no js compatibility use $url for fallback confirm.
 *                          		'title' => '', // Overide title of modal,  if empty default title use "ConfirmBtnCommonTitle" lang key
 *                          		'action-btn-label' => '', // Overide label of action button,  if empty default label use "Confirm" lang key
 *                          		'cancel-btn-label' => '', // Overide label of cancel button,  if empty default label use "CloseDialog" lang key
 *                          		'content' => '', // Overide text of content,  if empty default content use "ConfirmBtnCommonContent" lang key
 *                          		'modal' => true, // true|false to display dialog as a modal (with dark background)
 *                      		],
 *                          ]
 * // phpcs:enable
 * @return string               html button
 */
function dolGetButtonAction($label, $html = '', $actionType = 'default', $url = '', $id = '', $userRight = 1, $params = array())
{
	global $hookmanager, $action, $object, $langs;

	$class = 'butAction';
	if ($actionType == 'danger' || $actionType == 'delete') {
		$class = 'butActionDelete';
		if (strpos($url, 'token=') === false) $url .= '&token='.newToken();
	}

	$attr = array(
		'class' => $class,
		'href' => empty($url) ? '' : $url,
		'title' => $label
	);

	if (empty($html)) {
		$html = $label;
	} else {
		$attr['aria-label'] = $label;
	}

	if (empty($userRight)) {
		$attr['class'] = 'butActionRefused';
		$attr['href'] = '';
	}

	if (!empty($id)) {
		$attr['id'] = $id;
	}

	// Override attr
	if (!empty($params['attr']) && is_array($params['attr'])) {
		foreach ($params['attr'] as $key => $value) {
			if ($key == 'class') {
				$attr['class'] .= ' '.$value;
			} elseif ($key == 'classOverride') {
				$attr['class'] = $value;
			} else {
				$attr[$key] = $value;
			}
		}
	}

	// Js Confirm button
	if ($userRight && !empty($params['confirm'])) {
		if (!is_array($params['confirm'])) {
			$params['confirm'] = array(
				'url' => $url . (strpos($url, '?') > 0 ? '&' : '?') . 'confirm=yes'
			);
		}

		// for js desabled compatibility set $url as call to confirm action and $params['confirm']['url'] to confirmed action
		$attr['data-confirm-url'] = $params['confirm']['url'];
		$attr['data-confirm-title'] = !empty($params['confirm']['title']) ? $params['confirm']['title'] : $langs->trans('ConfirmBtnCommonTitle', $label);
		$attr['data-confirm-content'] = !empty($params['confirm']['content']) ? $params['confirm']['content'] : $langs->trans('ConfirmBtnCommonContent', $label);
		$attr['data-confirm-content'] = preg_replace("/\r|\n/", "", $attr['data-confirm-content']);
		$attr['data-confirm-action-btn-label'] = !empty($params['confirm']['action-btn-label']) ? $params['confirm']['action-btn-label'] : $langs->trans('Confirm');
		$attr['data-confirm-cancel-btn-label'] = !empty($params['confirm']['cancel-btn-label']) ? $params['confirm']['cancel-btn-label'] : $langs->trans('CloseDialog');
		$attr['data-confirm-modal'] = !empty($params['confirm']['modal']) ? $params['confirm']['modal'] : true;

		$attr['class'].= ' butActionConfirm';
	}

	if (isset($attr['href']) && empty($attr['href'])) {
		unset($attr['href']);
	}

	// escape all attribute
	$attr = array_map('dol_escape_htmltag', $attr);

	$TCompiledAttr = array();
	foreach ($attr as $key => $value) {
		$TCompiledAttr[] = $key.'="'.$value.'"';
	}

	$compiledAttributes = !empty($TCompiledAttr) ?implode(' ', $TCompiledAttr) : '';

	$tag = !empty($attr['href']) ? 'a' : 'span';


	$parameters = array(
		'TCompiledAttr' => $TCompiledAttr,
		'compiledAttributes' => $compiledAttributes,
		'attr' => $attr,
		'tag' => $tag,
		'label' => $label,
		'html' => $html,
		'actionType' => $actionType,
		'url' => $url,
		'id' => $id,
		'userRight' => $userRight,
		'params' => $params
	);

	$reshook = $hookmanager->executeHooks('dolGetButtonAction', $parameters, $object, $action); // Note that $action and $object may have been modified by some hooks
	if ($reshook < 0) setEventMessages($hookmanager->error, $hookmanager->errors, 'errors');

	if (empty($reshook)) {
		return '<' . $tag . ' ' . $compiledAttributes . '>' . $html . '</' . $tag . '>';
	} else {
		return $hookmanager->resPrint;
	}
}

/**
 * Add space between dolGetButtonTitle
 *
 * @param  string $moreClass 	more css class label
 * @return string 				html of title separator
 */
function dolGetButtonTitleSeparator($moreClass = "")
{
	return '<span class="button-title-separator '.$moreClass.'" ></span>';
}

/**
 * get field error icon
 *
 * @param  string  $fieldValidationErrorMsg message to add in tooltip
 * @return string html output
 */
function getFieldErrorIcon($fieldValidationErrorMsg)
{
	$out = '';
	if (!empty($fieldValidationErrorMsg)) {
		$out.= '<span class="field-error-icon classfortooltip" title="'.dol_escape_htmltag($fieldValidationErrorMsg, 1).'"  role="alert" >'; // role alert is used for accessibility
		$out.= '<span class="fa fa-exclamation-circle" aria-hidden="true" ></span>'; // For accessibility icon is separated and aria-hidden
		$out.= '</span>';
	}

	return $out;
}

/**
 * Function dolGetButtonTitle : this kind of buttons are used in title in list
 *
 * @param string    $label      label of button
 * @param string    $helpText   optional : content for help tooltip
 * @param string    $iconClass  class for icon element (Example: 'fa fa-file')
 * @param string    $url        the url for link
 * @param string    $id         attribute id of button
 * @param int       $status     0 no user rights, 1 active, 2 current action or selected, -1 Feature Disabled, -2 disable Other reason use helpText as tooltip
 * @param array     $params     various params for future : recommended rather than adding more function arguments
 * @return string               html button
 */
function dolGetButtonTitle($label, $helpText = '', $iconClass = 'fa fa-file', $url = '', $id = '', $status = 1, $params = array())
{
	global $langs, $conf, $user;

	// Actually this conf is used in css too for external module compatibility and smooth transition to this function
	if (!empty($conf->global->MAIN_BUTTON_HIDE_UNAUTHORIZED) && (!$user->admin) && $status <= 0) {
		return '';
	}

	$class = 'btnTitle';
	if (in_array($iconClass, array('fa fa-plus-circle', 'fa fa-comment-dots'))) {
		$class .= ' btnTitlePlus';
	}
	$useclassfortooltip = 1;

	if (!empty($params['morecss'])) {
		$class .= ' '.$params['morecss'];
	}

	$attr = array(
		'class' => $class,
		'href' => empty($url) ? '' : $url
	);

	if (!empty($helpText)) {
		$attr['title'] = dol_escape_htmltag($helpText);
	} elseif (empty($attr['title']) && $label) {
		$attr['title'] = $label;
		$useclassfortooltip = 0;
	}

	if ($status == 2) {
		$attr['class'] .= ' btnTitleSelected';
	} elseif ($status <= 0) {
		$attr['class'] .= ' refused';

		$attr['href'] = '';

		if ($status == -1) { // disable
			$attr['title'] = dol_escape_htmltag($langs->transnoentitiesnoconv("FeatureDisabled"));
		} elseif ($status == 0) { // Not enough permissions
			$attr['title'] = dol_escape_htmltag($langs->transnoentitiesnoconv("NotEnoughPermissions"));
		}
	}

	if (!empty($attr['title']) && $useclassfortooltip) {
		$attr['class'] .= ' classfortooltip';
	}

	if (!empty($id)) {
		$attr['id'] = $id;
	}

	// Override attr
	if (!empty($params['attr']) && is_array($params['attr'])) {
		foreach ($params['attr'] as $key => $value) {
			if ($key == 'class') {
				$attr['class'] .= ' '.$value;
			} elseif ($key == 'classOverride') {
				$attr['class'] = $value;
			} else {
				$attr[$key] = $value;
			}
		}
	}

	if (isset($attr['href']) && empty($attr['href'])) {
		unset($attr['href']);
	}

	// TODO : add a hook

	// escape all attribute
	$attr = array_map('dol_escape_htmltag', $attr);

	$TCompiledAttr = array();
	foreach ($attr as $key => $value) {
		$TCompiledAttr[] = $key.'="'.$value.'"';
	}

	$compiledAttributes = (empty($TCompiledAttr) ? '' : implode(' ', $TCompiledAttr));

	$tag = (empty($attr['href']) ? 'span' : 'a');

	$button = '<'.$tag.' '.$compiledAttributes.'>';
	$button .= '<span class="'.$iconClass.' valignmiddle btnTitle-icon"></span>';
	if (!empty($params['forcenohideoftext'])) {
		$button .= '<span class="valignmiddle text-plus-circle btnTitle-label'.(empty($params['forcenohideoftext']) ? ' hideonsmartphone' : '').'">'.$label.'</span>';
	}
	$button .= '</'.$tag.'>';

	return $button;
}

/**
 * Get an array with properties of an element.
 * Called by fetchObjectByElement.
 *
 * @param   string 	$element_type 	Element type (Value of $object->element). Example: 'action', 'facture', 'project_task' or 'object@mymodule'...
 * @return  array					(module, classpath, element, subelement, classfile, classname)
 */
function getElementProperties($element_type)
{
	$regs = array();

	$classfile = $classname = $classpath = '';

	// Parse element/subelement (ex: project_task)
	$module = $element_type;
	$element = $element_type;
	$subelement = $element_type;

	// If we ask an resource form external module (instead of default path)
	if (preg_match('/^([^@]+)@([^@]+)$/i', $element_type, $regs)) {
		$element = $subelement = $regs[1];
		$module = $regs[2];
	}

	//print '<br>1. element : '.$element.' - module : '.$module .'<br>';
	if (preg_match('/^([^_]+)_([^_]+)/i', $element, $regs)) {
		$module = $element = $regs[1];
		$subelement = $regs[2];
	}

	// For compat
	if ($element_type == "action") {
		$classpath = 'comm/action/class';
		$subelement = 'Actioncomm';
		$module = 'agenda';
	}

	// To work with non standard path
	if ($element_type == 'facture' || $element_type == 'invoice') {
		$classpath = 'compta/facture/class';
		$module = 'facture';
		$subelement = 'facture';
	}
	if ($element_type == 'commande' || $element_type == 'order') {
		$classpath = 'commande/class';
		$module = 'commande';
		$subelement = 'commande';
	}
	if ($element_type == 'propal') {
		$classpath = 'comm/propal/class';
	}
	if ($element_type == 'supplier_proposal') {
		$classpath = 'supplier_proposal/class';
	}
	if ($element_type == 'shipping') {
		$classpath = 'expedition/class';
		$subelement = 'expedition';
		$module = 'expedition_bon';
	}
	if ($element_type == 'delivery') {
		$classpath = 'delivery/class';
		$subelement = 'delivery';
		$module = 'delivery_note';
	}
	if ($element_type == 'contract') {
		$classpath = 'contrat/class';
		$module = 'contrat';
		$subelement = 'contrat';
	}
	if ($element_type == 'member') {
		$classpath = 'adherents/class';
		$module = 'adherent';
		$subelement = 'adherent';
	}
	if ($element_type == 'cabinetmed_cons') {
		$classpath = 'cabinetmed/class';
		$module = 'cabinetmed';
		$subelement = 'cabinetmedcons';
	}
	if ($element_type == 'fichinter') {
		$classpath = 'fichinter/class';
		$module = 'ficheinter';
		$subelement = 'fichinter';
	}
	if ($element_type == 'dolresource' || $element_type == 'resource') {
		$classpath = 'resource/class';
		$module = 'resource';
		$subelement = 'dolresource';
	}
	if ($element_type == 'propaldet') {
		$classpath = 'comm/propal/class';
		$module = 'propal';
		$subelement = 'propaleligne';
	}
	if ($element_type == 'order_supplier') {
		$classpath = 'fourn/class';
		$module = 'fournisseur';
		$subelement = 'commandefournisseur';
		$classfile = 'fournisseur.commande';
	}
	if ($element_type == 'invoice_supplier') {
		$classpath = 'fourn/class';
		$module = 'fournisseur';
		$subelement = 'facturefournisseur';
		$classfile = 'fournisseur.facture';
	}
	if ($element_type == "service") {
		$classpath = 'product/class';
		$subelement = 'product';
	}

	if (empty($classfile)) {
		$classfile = strtolower($subelement);
	}
	if (empty($classname)) {
		$classname = ucfirst($subelement);
	}
	if (empty($classpath)) {
		$classpath = $module.'/class';
	}

	$element_properties = array(
		'module' => $module,
		'classpath' => $classpath,
		'element' => $element,
		'subelement' => $subelement,
		'classfile' => $classfile,
		'classname' => $classname
	);
	return $element_properties;
}

/**
 * Fetch an object from its id and element_type
 * Inclusion of classes is automatic
 *
 * @param	int     	$element_id 	Element id
 * @param	string  	$element_type 	Element type
 * @param	string     	$element_ref 	Element ref (Use this or element_id but not both)
 * @return 	int|object 					object || 0 || -1 if error
 */
function fetchObjectByElement($element_id, $element_type, $element_ref = '')
{
	global $conf, $db;

	$element_prop = getElementProperties($element_type);
	if (is_array($element_prop) && $conf->{$element_prop['module']}->enabled) {
		dol_include_once('/'.$element_prop['classpath'].'/'.$element_prop['classfile'].'.class.php');

		$objecttmp = new $element_prop['classname']($db);
		$ret = $objecttmp->fetch($element_id, $element_ref);
		if ($ret >= 0) {
			return $objecttmp;
		}
	}
	return 0;
}

/**
 * Return if a file can contains executable content
 *
 * @param   string  $filename       File name to test
 * @return  boolean                 True if yes, False if no
 */
function isAFileWithExecutableContent($filename)
{
	if (preg_match('/\.(htm|html|js|phar|php|php\d+|phtml|pht|pl|py|cgi|ksh|sh|shtml|bash|bat|cmd|wpk|exe|dmg)$/i', $filename)) {
		return true;
	}

	return false;
}

/**
 * Return the value of token currently saved into session with name 'newtoken'.
 * This token must be send by any POST as it will be used by next page for comparison with value in session.
 *
 * @return  string
 */
function newToken()
{
	return $_SESSION['newtoken'];
}

/**
 * Return the value of token currently saved into session with name 'token'.
 *
 * @return  string
 */
function currentToken()
{
	return isset($_SESSION['token']) ? $_SESSION['token'] : '';
}

/**
 * Start a table with headers and a optinal clickable number (don't forget to use "finishSimpleTable()" after the last table row)
 *
 * @param string	$header		The first left header of the table (automatic translated)
 * @param string	$link		(optional) The link to a internal dolibarr page, when click on the number (without the first "/")
 * @param string	$arguments	(optional) Additional arguments for the link (e.g. "search_status=0")
 * @param integer	$emptyRows	(optional) The count of empty rows after the first header
 * @param integer	$number		(optional) The number that is shown right after the first header, when not set the link is shown on the right side of the header as "FullList"
 * @return void
 *
 * @see finishSimpleTable()
 */
function startSimpleTable($header, $link = "", $arguments = "", $emptyRows = 0, $number = -1)
{
	global $langs;

	print '<div class="div-table-responsive-no-min">';
	print '<table class="noborder centpercent">';
	print '<tr class="liste_titre">';

	print $emptyRows < 1 ? '<th>' : '<th colspan="'.($emptyRows + 1).'">';

	print $langs->trans($header);

	// extra space between the first header and the number
	if ($number > -1) {
		print ' ';
	}

	if (!empty($link)) {
		if (!empty($arguments)) {
			print '<a href="'.DOL_URL_ROOT.'/'.$link.'?'.$arguments.'">';
		} else {
			print '<a href="'.DOL_URL_ROOT.'/'.$link.'">';
		}
	}

	if ($number > -1) {
		print '<span class="badge">'.$number.'</span>';
	}

	if (!empty($link)) {
		print '</a>';
	}

	print '</th>';

	if ($number < 0 && !empty($link)) {
		print '<th class="right">';

		if (!empty($arguments)) {
			print '<a class="commonlink" href="'.DOL_URL_ROOT.'/'.$link.'?'.$arguments.'">';
		} else {
			print '<a class="commonlink" href="'.DOL_URL_ROOT.'/'.$link.'">';
		}

		print $langs->trans("FullList");
		print '</a>';
		print '</th>';
	}

	print '</tr>';
}

/**
 * Add the correct HTML close tags for "startSimpleTable(...)" (use after the last table line)
 *
 * @param 	bool 	$addLineBreak	(optional) Add a extra line break after the complete table (\<br\>)
 * @return 	void
 *
 * @see startSimpleTable()
 */
function finishSimpleTable($addLineBreak = false)
{
	print '</table>';
	print '</div>';

	if ($addLineBreak) {
		print '<br>';
	}
}

/**
 * Add a summary line to the current open table ("None", "XMoreLines" or "Total xxx")
 *
 * @param integer	$tableColumnCount		The complete count columns of the table
 * @param integer	$num					The count of the rows of the table, when it is zero (0) the "$noneWord" is shown instead
 * @param integer	$nbofloop				(optional)	The maximum count of rows thaht the table show (when it is zero (0) no summary line will show, expect "$noneWord" when $num === 0)
 * @param integer	$total					(optional)	The total value thaht is shown after when the table has minimum of one entire
 * @param string	$noneWord				(optional)	The word that is shown when the table has no entires ($num === 0)
 * @param boolean	$extraRightColumn		(optional)	Add a addtional column after the summary word and total number
 * @return void
 */
function addSummaryTableLine($tableColumnCount, $num, $nbofloop = 0, $total = 0, $noneWord = "None", $extraRightColumn = false)
{
	global $langs;

	if ($num === 0) {
		print '<tr class="oddeven">';
		print '<td colspan="'.$tableColumnCount.'" class="opacitymedium">'.$langs->trans($noneWord).'</td>';
		print '</tr>';
		return;
	}

	if ($nbofloop === 0) {
		// don't show a summary line
		return;
	}

	if ($num === 0) {
		$colspan = $tableColumnCount;
	} elseif ($num > $nbofloop) {
		$colspan = $tableColumnCount;
	} else {
		$colspan = $tableColumnCount - 1;
	}

	if ($extraRightColumn) {
		$colspan--;
	}

	print '<tr class="liste_total">';

	if ($nbofloop > 0 && $num > $nbofloop) {
		print '<td colspan="'.$colspan.'" class="right">'.$langs->trans("XMoreLines", ($num - $nbofloop)).'</td>';
	} else {
		print '<td colspan="'.$colspan.'" class="right"> '.$langs->trans("Total").'</td>';
		print '<td class="right" width="100">'.price($total).'</td>';
	}

	if ($extraRightColumn) {
		print '<td></td>';
	}

	print '</tr>';
}

/**
 *  Return a file on output using a low memory. It can return very large files with no need of memory.
 *  WARNING: This close output buffers.
 *
 *  @param	string	$fullpath_original_file_osencoded		Full path of file to return.
 *  @param	int		$method									-1 automatic, 0=readfile, 1=fread, 2=stream_copy_to_stream
 *  @return void
 */
function readfileLowMemory($fullpath_original_file_osencoded, $method = -1)
{
	global $conf;

	if ($method == -1) {
		$method = 0;
		if (!empty($conf->global->MAIN_FORCE_READFILE_WITH_FREAD)) {
			$method = 1;
		}
		if (!empty($conf->global->MAIN_FORCE_READFILE_WITH_STREAM_COPY)) {
			$method = 2;
		}
	}

	// Be sure we don't have output buffering enabled to have readfile working correctly
	while (ob_get_level()) {
		ob_end_flush();
	}

	// Solution 0
	if ($method == 0) {
		readfile($fullpath_original_file_osencoded);
	} elseif ($method == 1) {
		// Solution 1
		$handle = fopen($fullpath_original_file_osencoded, "rb");
		while (!feof($handle)) {
			print fread($handle, 8192);
		}
		fclose($handle);
	} elseif ($method == 2) {
		// Solution 2
		$handle1 = fopen($fullpath_original_file_osencoded, "rb");
		$handle2 = fopen("php://output", "wb");
		stream_copy_to_stream($handle1, $handle2);
		fclose($handle1);
		fclose($handle2);
	}
}

/**
 * Create a button to copy $valuetocopy in the clipboard.
 * Code that handle the click is inside lib_foot.jsp.php
 *
 * @param 	string 	$valuetocopy 		The value to print
 * @param	int		$showonlyonhover	Show the copy-paste button only on hover
 * @param	string	$texttoshow			Replace the value to show with this text
 * @return 	string 						The string to print for the button
 */
function showValueWithClipboardCPButton($valuetocopy, $showonlyonhover = 1, $texttoshow = '')
{
	/*
	global $conf;

	if (!empty($conf->dol_no_mouse_hover)) {
		$showonlyonhover = 0;
	}*/

	if ($texttoshow) {
		$result = '<span class="clipboardCP'.($showonlyonhover ? ' clipboardCPShowOnHover' : '').'"><span class="clipboardCPValue hidewithsize">'.$valuetocopy.'</span><span class="clipboardCPValueToPrint">'.$texttoshow.'</span><span class="clipboardCPButton far fa-clipboard opacitymedium paddingleft paddingright"></span><span class="clipboardCPText opacitymedium"></span></span>';
	} else {
		$result = '<span class="clipboardCP'.($showonlyonhover ? ' clipboardCPShowOnHover' : '').'"><span class="clipboardCPValue">'.$valuetocopy.'</span><span class="clipboardCPButton far fa-clipboard opacitymedium paddingleft paddingright"></span><span class="clipboardCPText opacitymedium"></span></span>';
	}

	return $result;
}


/**
 * Decode an encode string. The string can be encoded in json format (recommended) or with serialize (avoid this)
 *
 * @param 	string	$stringtodecode		String to decode (json or serialize coded)
 * @return	mixed						The decoded object.
 */
function jsonOrUnserialize($stringtodecode)
{
	$result = json_decode($stringtodecode);
	if ($result === null) {
		$result = unserialize($stringtodecode);
	}

	return $result;
}<|MERGE_RESOLUTION|>--- conflicted
+++ resolved
@@ -799,13 +799,8 @@
 					}
 				}
 
-<<<<<<< HEAD
-				// Ckeditor use the numeric entitic for apostrophe so we force it to text entity (all other special chars are correctly
-				// encoded using text entities). This is a fix for CKeditor (CKeditor still encode in HTML4 instead of HTML5).
-=======
 				// Ckeditor use the numeric entitic for apostrophe so we force it to text entity (all other special chars are
 				// encoded using text entities) so we can then exclude all numeric entities.
->>>>>>> e6fa070c
 				$out = preg_replace('/&#39;/i', '&apos;', $out);
 
 				// We replace chars from a/A to z/Z encoded with numeric HTML entities with the real char so we won't loose the chars at the next step (preg_replace).
