<?php
/* Copyright (C) 2000-2007	Rodolphe Quiedeville			<rodolphe@quiedeville.org>
 * Copyright (C) 2003		Jean-Louis Bergamo			<jlb@j1b.org>
 * Copyright (C) 2004-2018	Laurent Destailleur			<eldy@users.sourceforge.net>
 * Copyright (C) 2004		Sebastien Di Cintio			<sdicintio@ressource-toi.org>
 * Copyright (C) 2004		Benoit Mortier				<benoit.mortier@opensides.be>
 * Copyright (C) 2004		Christophe Combelles			<ccomb@free.fr>
 * Copyright (C) 2005-2019	Regis Houssin				<regis.houssin@inodbox.com>
 * Copyright (C) 2008		Raphael Bertrand (Resultic)	<raphael.bertrand@resultic.fr>
 * Copyright (C) 2010-2018	Juanjo Menent				<jmenent@2byte.es>
 * Copyright (C) 2013		Cédric Salvador				<csalvador@gpcsolutions.fr>
 * Copyright (C) 2013-2017	Alexandre Spangaro			<aspangaro@open-dsi.fr>
 * Copyright (C) 2014		Cédric GROSS					<c.gross@kreiz-it.fr>
 * Copyright (C) 2014-2015	Marcos García				<marcosgdf@gmail.com>
 * Copyright (C) 2015		Jean-François Ferry			<jfefe@aternatik.fr>
 * Copyright (C) 2018-2019  Frédéric France             <frederic.france@netlogic.fr>
 * Copyright (C) 2019       Thibault Foucart            <support@ptibogxiv.net>
 *
 * This program is free software; you can redistribute it and/or modify
 * it under the terms of the GNU General Public License as published by
 * the Free Software Foundation; either version 3 of the License, or
 * (at your option) any later version.
 *
 * This program is distributed in the hope that it will be useful,
 * but WITHOUT ANY WARRANTY; without even the implied warranty of
 * MERCHANTABILITY or FITNESS FOR A PARTICULAR PURPOSE.  See the
 * GNU General Public License for more details.
 *
 * You should have received a copy of the GNU General Public License
 * along with this program. If not, see <https://www.gnu.org/licenses/>.
 * or see https://www.gnu.org/
 */

/**
 *	\file			htdocs/core/lib/functions.lib.php
 *	\brief			A set of functions for Dolibarr
 *					This file contains all frequently used functions.
 */

include_once DOL_DOCUMENT_ROOT.'/core/lib/json.lib.php';


/**
 * Return a DoliDB instance (database handler).
 *
 * @param   string	$type		Type of database (mysql, pgsql...)
 * @param	string	$host		Address of database server
 * @param	string	$user		Authorized username
 * @param	string	$pass		Password
 * @param	string	$name		Name of database
 * @param	int		$port		Port of database server
 * @return	DoliDB				A DoliDB instance
 */
function getDoliDBInstance($type, $host, $user, $pass, $name, $port)
{
	require_once DOL_DOCUMENT_ROOT."/core/db/".$type.'.class.php';

	$class = 'DoliDB'.ucfirst($type);
	$dolidb = new $class($type, $host, $user, $pass, $name, $port);
	return $dolidb;
}

/**
 * 	Get list of entity id to use.
 *
 * 	@param	string	$element		Current element
 *									'societe', 'socpeople', 'actioncomm', 'agenda', 'resource',
 *									'product', 'productprice', 'stock',
 *									'propal', 'supplier_proposal', 'invoice', 'facture_fourn', 'payment_various',
 *									'categorie', 'bank_account', 'bank_account', 'adherent', 'user',
 *									'commande', 'commande_fournisseur', 'expedition', 'intervention', 'survey',
 *									'contract', 'tax', 'expensereport', 'holiday', 'multicurrency', 'project',
 *									'email_template', 'event', 'donation'
 *									'c_paiement', 'c_payment_term', ...
 * 	@param	int		$shared			0=Return id of current entity only,
 * 									1=Return id of current entity + shared entities (default)
 *  @param	object	$currentobject	Current object if needed
 * 	@return	mixed					Entity id(s) to use ( eg. entity IN ('.getEntity(elementname).')' )
 */
function getEntity($element, $shared = 1, $currentobject = null)
{
	global $conf, $mc;

	if (is_object($mc))
	{
		return $mc->getEntity($element, $shared, $currentobject);
	}
	else
	{
		$out = '';
		$addzero = array('user', 'usergroup', 'c_email_templates', 'email_template', 'default_values');
		if (in_array($element, $addzero)) $out .= '0,';
		$out .= $conf->entity;
		return $out;
	}
}

/**
 * 	Set entity id to use when to create an object
 *
 * 	@param	object	$currentobject	Current object
 * 	@return	mixed					Entity id to use ( eg. entity = '.setEntity($object) )
 */
function setEntity($currentobject)
{
	global $conf, $mc;

	if (is_object($mc) && method_exists($mc, 'setEntity'))
	{
		return $mc->setEntity($currentobject);
	}
	else
	{
		return ((is_object($currentobject) && $currentobject->id > 0 && $currentobject->entity > 0) ? $currentobject->entity : $conf->entity);
	}
}

/**
 * Return information about user browser
 *
 * Returns array with the following format:
 * array(
 *  'browsername' => Browser name (firefox|chrome|iceweasel|epiphany|safari|opera|ie|unknown)
 *  'browserversion' => Browser version. Empty if unknown
 *  'browseros' => Set with mobile OS (android|blackberry|ios|palm|symbian|webos|maemo|windows|unknown)
 *  'layout' => (tablet|phone|classic)
 *  'phone' => empty if not mobile, (android|blackberry|ios|palm|unknown) if mobile
 *  'tablet' => true/false
 * )
 *
 * @param string $user_agent Content of $_SERVER["HTTP_USER_AGENT"] variable
 * @return	array Check function documentation
 */
function getBrowserInfo($user_agent)
{
	include_once DOL_DOCUMENT_ROOT.'/includes/mobiledetect/mobiledetectlib/Mobile_Detect.php';

	$name = 'unknown';
	$version = '';
	$os = 'unknown';
	$phone = '';

	$detectmobile = new Mobile_Detect(null, $user_agent);
	$tablet = $detectmobile->isTablet();

	if ($detectmobile->isMobile()) {
		$phone = 'unknown';

		// If phone/smartphone, we set phone os name.
		if ($detectmobile->is('AndroidOS')) {
			$os = $phone = 'android';
		} elseif ($detectmobile->is('BlackBerryOS')) {
			$os = $phone = 'blackberry';
		} elseif ($detectmobile->is('iOS')) {
			$os = 'ios';
			$phone = 'iphone';
		} elseif ($detectmobile->is('PalmOS')) {
			$os = $phone = 'palm';
		} elseif ($detectmobile->is('SymbianOS')) {
			$os = 'symbian';
		} elseif ($detectmobile->is('webOS')) {
			$os = 'webos';
		} elseif ($detectmobile->is('MaemoOS')) {
			$os = 'maemo';
		} elseif ($detectmobile->is('WindowsMobileOS') || $detectmobile->is('WindowsPhoneOS')) {
			$os = 'windows';
		}
	}

	// OS
	if (preg_match('/linux/i', $user_agent)) { $os = 'linux'; }
	elseif (preg_match('/macintosh/i', $user_agent)) { $os = 'macintosh'; }
	elseif (preg_match('/windows/i', $user_agent)) { $os = 'windows'; }

	// Name
	if (preg_match('/firefox(\/|\s)([\d\.]*)/i', $user_agent, $reg)) { $name = 'firefox'; $version = $reg[2]; }
	elseif (preg_match('/edge(\/|\s)([\d\.]*)/i', $user_agent, $reg)) { $name = 'edge'; $version = $reg[2]; }
	elseif (preg_match('/chrome(\/|\s)([\d\.]+)/i', $user_agent, $reg)) { $name = 'chrome'; $version = $reg[2]; }    // we can have 'chrome (Mozilla...) chrome x.y' in one string
	elseif (preg_match('/chrome/i', $user_agent, $reg)) { $name = 'chrome'; }
	elseif (preg_match('/iceweasel/i', $user_agent)) { $name = 'iceweasel'; }
	elseif (preg_match('/epiphany/i', $user_agent)) { $name = 'epiphany'; }
	elseif (preg_match('/safari(\/|\s)([\d\.]*)/i', $user_agent, $reg)) { $name = 'safari'; $version = $reg[2]; }	// Safari is often present in string for mobile but its not.
	elseif (preg_match('/opera(\/|\s)([\d\.]*)/i', $user_agent, $reg)) { $name = 'opera'; $version = $reg[2]; }
	elseif (preg_match('/(MSIE\s([0-9]+\.[0-9]))|.*(Trident\/[0-9]+.[0-9];.*rv:([0-9]+\.[0-9]+))/i', $user_agent, $reg)) { $name = 'ie'; $version = end($reg); }    // MS products at end
	elseif (preg_match('/(Windows NT\s([0-9]+\.[0-9])).*(Trident\/[0-9]+.[0-9];.*rv:([0-9]+\.[0-9]+))/i', $user_agent, $reg)) { $name = 'ie'; $version = end($reg); }    // MS products at end
	elseif (preg_match('/l(i|y)n(x|ks)(\(|\/|\s)*([\d\.]+)/i', $user_agent, $reg)) { $name = 'lynxlinks'; $version = $reg[4]; }

	if ($tablet) {
		$layout = 'tablet';
	} elseif ($phone) {
		$layout = 'phone';
	} else {
		$layout = 'classic';
	}

	return array(
		'browsername' => $name,
		'browserversion' => $version,
		'browseros' => $os,
		'layout' => $layout,
		'phone' => $phone,
		'tablet' => $tablet
	);
}

/**
 *  Function called at end of web php process
 *
 *  @return	void
 */
function dol_shutdown()
{
	global $conf, $user, $langs, $db;
	$disconnectdone = false; $depth = 0;
	if (is_object($db) && !empty($db->connected)) { $depth = $db->transaction_opened; $disconnectdone = $db->close(); }
	dol_syslog("--- End access to ".$_SERVER["PHP_SELF"].(($disconnectdone && $depth) ? ' (Warn: db disconnection forced, transaction depth was '.$depth.')' : ''), (($disconnectdone && $depth) ?LOG_WARNING:LOG_INFO));
}

/**
 * Return true if we are in a context of submitting a parameter
 *
 * @param 	string	$paramname		Name or parameter to test
 * @return 	boolean					True if we have just submit a POST or GET request with the parameter provided (even if param is empty)
 */
function GETPOSTISSET($paramname)
{
	return (isset($_POST[$paramname]) || isset($_GET[$paramname]));
}

/**
 *  Return value of a param into GET or POST supervariable.
 *  Use the property $user->default_values[path]['creatform'] and/or $user->default_values[path]['filters'] and/or $user->default_values[path]['sortorder']
 *  Note: The property $user->default_values is loaded by main.php when loading the user.
 *
 *  @param  string  $paramname   Name of parameter to found
 *  @param  string  $check	     Type of check
 *                               ''=no check (deprecated)
 *                               'none'=no check (only for param that should have very rich content)
 *                               'int'=check it's numeric (integer or float)
 *                               'intcomma'=check it's integer+comma ('1,2,3,4...')
 *                               'alpha'=check it's text and sign
 *                               'aZ'=check it's a-z only
 *                               'aZ09'=check it's simple alpha string (recommended for keys)
 *                               'array'=check it's array
 *                               'san_alpha'=Use filter_var with FILTER_SANITIZE_STRING (do not use this for free text string)
 *                               'nohtml', 'alphanohtml'=check there is no html content
 *                               'custom'= custom filter specify $filter and $options)
 *  @param	int		$method	     Type of method (0 = get then post, 1 = only get, 2 = only post, 3 = post then get)
 *  @param  int     $filter      Filter to apply when $check is set to 'custom'. (See http://php.net/manual/en/filter.filters.php for détails)
 *  @param  mixed   $options     Options to pass to filter_var when $check is set to 'custom'
 *  @param	string	$noreplace	 Force disable of replacement of __xxx__ strings.
 *  @return string|string[]      Value found (string or array), or '' if check fails
 */
function GETPOST($paramname, $check = 'none', $method = 0, $filter = null, $options = null, $noreplace = 0)
{
	global $mysoc, $user, $conf;

	if (empty($paramname)) return 'BadFirstParameterForGETPOST';
	if (empty($check))
	{
		dol_syslog("Deprecated use of GETPOST, called with 1st param = ".$paramname." and 2nd param is '', when calling page ".$_SERVER["PHP_SELF"], LOG_WARNING);
		// Enable this line to know who call the GETPOST with '' $check parameter.
		//var_dump(debug_backtrace()[0]);
	}

	if (empty($method)) $out = isset($_GET[$paramname]) ? $_GET[$paramname] : (isset($_POST[$paramname]) ? $_POST[$paramname] : '');
	elseif ($method == 1) $out = isset($_GET[$paramname]) ? $_GET[$paramname] : '';
	elseif ($method == 2) $out = isset($_POST[$paramname]) ? $_POST[$paramname] : '';
	elseif ($method == 3) $out = isset($_POST[$paramname]) ? $_POST[$paramname] : (isset($_GET[$paramname]) ? $_GET[$paramname] : '');
	else return 'BadThirdParameterForGETPOST';

	if (empty($method) || $method == 3 || $method == 4)
	{
		$relativepathstring = $_SERVER["PHP_SELF"];
		// Clean $relativepathstring
		if (constant('DOL_URL_ROOT')) $relativepathstring = preg_replace('/^'.preg_quote(constant('DOL_URL_ROOT'), '/').'/', '', $relativepathstring);
		$relativepathstring = preg_replace('/^\//', '', $relativepathstring);
		$relativepathstring = preg_replace('/^custom\//', '', $relativepathstring);
		//var_dump($relativepathstring);
		//var_dump($user->default_values);

		// Code for search criteria persistence.
		// Retrieve values if restore_lastsearch_values
		if (!empty($_GET['restore_lastsearch_values']))        // Use $_GET here and not GETPOST
		{
			if (!empty($_SESSION['lastsearch_values_'.$relativepathstring]))	// If there is saved values
			{
				$tmp = json_decode($_SESSION['lastsearch_values_'.$relativepathstring], true);
				if (is_array($tmp))
				{
					foreach ($tmp as $key => $val)
					{
						if ($key == $paramname)	// We are on the requested parameter
						{
							$out = $val;
							break;
						}
					}
				}
			}
			// If there is saved contextpage, page or limit
			if ($paramname == 'contextpage' && !empty($_SESSION['lastsearch_contextpage_'.$relativepathstring]))
			{
				$out = $_SESSION['lastsearch_contextpage_'.$relativepathstring];
			}
			elseif ($paramname == 'page' && !empty($_SESSION['lastsearch_page_'.$relativepathstring]))
			{
				$out = $_SESSION['lastsearch_page_'.$relativepathstring];
			}
			elseif ($paramname == 'limit' && !empty($_SESSION['lastsearch_limit_'.$relativepathstring]))
			{
				$out = $_SESSION['lastsearch_limit_'.$relativepathstring];
			}
		}
		// Else, retreive default values if we are not doing a sort
		elseif (!isset($_GET['sortfield']))	// If we did a click on a field to sort, we do no apply default values. Same if option MAIN_ENABLE_DEFAULT_VALUES is not set
		{
			if (!empty($_GET['action']) && $_GET['action'] == 'create' && !isset($_GET[$paramname]) && !isset($_POST[$paramname]))
			{
				// Search default value from $object->field
				global $object;
				if (is_object($object) && isset($object->fields[$paramname]['default']))
				{
					$out = $object->fields[$paramname]['default'];
				}
			}
			if (!empty($conf->global->MAIN_ENABLE_DEFAULT_VALUES))
			{
			    if (!empty($_GET['action']) && (preg_match('/^create/', $_GET['action']) || preg_match('/^presend/', $_GET['action'])) && !isset($_GET[$paramname]) && !isset($_POST[$paramname]))
				{
					// Now search in setup to overwrite default values
					if (!empty($user->default_values))		// $user->default_values defined from menu 'Setup - Default values'
					{
						if (isset($user->default_values[$relativepathstring]['createform']))
						{
							foreach ($user->default_values[$relativepathstring]['createform'] as $defkey => $defval)
							{
								$qualified = 0;
								if ($defkey != '_noquery_')
								{
									$tmpqueryarraytohave = explode('&', $defkey);
									$tmpqueryarraywehave = explode('&', dol_string_nohtmltag($_SERVER['QUERY_STRING']));
									$foundintru = 0;
									foreach ($tmpqueryarraytohave as $tmpquerytohave)
									{
										if (!in_array($tmpquerytohave, $tmpqueryarraywehave)) $foundintru = 1;
									}
									if (!$foundintru) $qualified = 1;
									//var_dump($defkey.'-'.$qualified);
								}
								else $qualified = 1;

								if ($qualified)
								{
									//var_dump($user->default_values[$relativepathstring][$defkey]['createform']);
									if (isset($user->default_values[$relativepathstring]['createform'][$defkey][$paramname]))
									{
										$out = $user->default_values[$relativepathstring]['createform'][$defkey][$paramname];
										break;
									}
								}
							}
						}
					}
				}
				// Management of default search_filters and sort order
				//elseif (preg_match('/list.php$/', $_SERVER["PHP_SELF"]) && ! empty($paramname) && ! isset($_GET[$paramname]) && ! isset($_POST[$paramname]))
				elseif (!empty($paramname) && !isset($_GET[$paramname]) && !isset($_POST[$paramname]))
				{
					if (!empty($user->default_values))		// $user->default_values defined from menu 'Setup - Default values'
					{
						//var_dump($user->default_values[$relativepathstring]);
						if ($paramname == 'sortfield' || $paramname == 'sortorder')			// Sorted on which fields ? ASC or DESC ?
						{
							if (isset($user->default_values[$relativepathstring]['sortorder']))	// Even if paramname is sortfield, data are stored into ['sortorder...']
							{
								foreach ($user->default_values[$relativepathstring]['sortorder'] as $defkey => $defval)
								{
									$qualified = 0;
									if ($defkey != '_noquery_')
									{
										$tmpqueryarraytohave = explode('&', $defkey);
										$tmpqueryarraywehave = explode('&', dol_string_nohtmltag($_SERVER['QUERY_STRING']));
										$foundintru = 0;
										foreach ($tmpqueryarraytohave as $tmpquerytohave)
										{
											if (!in_array($tmpquerytohave, $tmpqueryarraywehave)) $foundintru = 1;
										}
										if (!$foundintru) $qualified = 1;
										//var_dump($defkey.'-'.$qualified);
									}
									else $qualified = 1;

									if ($qualified)
									{
										$forbidden_chars_to_replace = array(" ", "'", "/", "\\", ":", "*", "?", "\"", "<", ">", "|", "[", "]", ";", "="); // we accept _, -, . and ,
										foreach ($user->default_values[$relativepathstring]['sortorder'][$defkey] as $key => $val)
										{
											if ($out) $out .= ', ';
											if ($paramname == 'sortfield')
											{
												$out .= dol_string_nospecial($key, '', $forbidden_chars_to_replace);
											}
											if ($paramname == 'sortorder')
											{
												$out .= dol_string_nospecial($val, '', $forbidden_chars_to_replace);
											}
										}
										//break;	// No break for sortfield and sortorder so we can cumulate fields (is it realy usefull ?)
									}
								}
							}
						}
						elseif (isset($user->default_values[$relativepathstring]['filters']))
						{
							foreach ($user->default_values[$relativepathstring]['filters'] as $defkey => $defval)	// $defkey is a querystring like 'a=b&c=d', $defval is key of user
							{
								$qualified = 0;
								if ($defkey != '_noquery_')
								{
									$tmpqueryarraytohave = explode('&', $defkey);
									$tmpqueryarraywehave = explode('&', dol_string_nohtmltag($_SERVER['QUERY_STRING']));
									$foundintru = 0;
									foreach ($tmpqueryarraytohave as $tmpquerytohave)
									{
										if (!in_array($tmpquerytohave, $tmpqueryarraywehave)) $foundintru = 1;
									}
									if (!$foundintru) $qualified = 1;
									//var_dump($defkey.'-'.$qualified);
								}
								else $qualified = 1;

								if ($qualified)
								{
									if (isset($_POST['sall']) || isset($_POST['search_all']) || isset($_GET['sall']) || isset($_GET['search_all']))
									{
										// We made a search from quick search menu, do we still use default filter ?
										if (empty($conf->global->MAIN_DISABLE_DEFAULT_FILTER_FOR_QUICK_SEARCH))
										{
											$forbidden_chars_to_replace = array(" ", "'", "/", "\\", ":", "*", "?", "\"", "<", ">", "|", "[", "]", ";", "="); // we accept _, -, . and ,
											$out = dol_string_nospecial($user->default_values[$relativepathstring]['filters'][$defkey][$paramname], '', $forbidden_chars_to_replace);
										}
									}
									else
									{
										$forbidden_chars_to_replace = array(" ", "'", "/", "\\", ":", "*", "?", "\"", "<", ">", "|", "[", "]", ";", "="); // we accept _, -, . and ,
										$out = dol_string_nospecial($user->default_values[$relativepathstring]['filters'][$defkey][$paramname], '', $forbidden_chars_to_replace);
									}
									break;
								}
							}
						}
					}
				}
			}
		}
	}

	// Substitution variables for GETPOST (used to get final url with variable parameters or final default value with variable parameters)
	// Example of variables: __DAY__, __MONTH__, __YEAR__, __MYCOMPANY_COUNTRY_ID__, __USER_ID__, ...
	// We do this only if var is a GET. If it is a POST, may be we want to post the text with vars as the setup text.
	if (!is_array($out) && empty($_POST[$paramname]) && empty($noreplace))
	{
		$maxloop = 20; $loopnb = 0; // Protection against infinite loop
		while (preg_match('/__([A-Z0-9]+_?[A-Z0-9]+)__/i', $out, $reg) && ($loopnb < $maxloop))    // Detect '__ABCDEF__' as key 'ABCDEF' and '__ABC_DEF__' as key 'ABC_DEF'. Detection is also correct when 2 vars are side by side.
		{
			$loopnb++; $newout = '';

			if ($reg[1] == 'DAY') { $tmp = dol_getdate(dol_now(), true); $newout = $tmp['mday']; }
			elseif ($reg[1] == 'MONTH') { $tmp = dol_getdate(dol_now(), true); $newout = $tmp['mon']; }
			elseif ($reg[1] == 'YEAR') { $tmp = dol_getdate(dol_now(), true); $newout = $tmp['year']; }
			elseif ($reg[1] == 'PREVIOUS_DAY') { $tmp = dol_getdate(dol_now(), true); $tmp2 = dol_get_prev_day($tmp['mday'], $tmp['mon'], $tmp['year']); $newout = $tmp2['day']; }
			elseif ($reg[1] == 'PREVIOUS_MONTH') { $tmp = dol_getdate(dol_now(), true); $tmp2 = dol_get_prev_month($tmp['mon'], $tmp['year']); $newout = $tmp2['month']; }
			elseif ($reg[1] == 'PREVIOUS_YEAR') { $tmp = dol_getdate(dol_now(), true); $newout = ($tmp['year'] - 1); }
			elseif ($reg[1] == 'NEXT_DAY') { $tmp = dol_getdate(dol_now(), true); $tmp2 = dol_get_next_day($tmp['mday'], $tmp['mon'], $tmp['year']); $newout = $tmp2['day']; }
			elseif ($reg[1] == 'NEXT_MONTH') { $tmp = dol_getdate(dol_now(), true); $tmp2 = dol_get_next_month($tmp['mon'], $tmp['year']); $newout = $tmp2['month']; }
			elseif ($reg[1] == 'NEXT_YEAR') { $tmp = dol_getdate(dol_now(), true); $newout = ($tmp['year'] + 1); }
			elseif ($reg[1] == 'MYCOMPANY_COUNTRY_ID' || $reg[1] == 'MYCOUNTRY_ID' || $reg[1] == 'MYCOUNTRYID')
			{
				$newout = $mysoc->country_id;
			}
			elseif ($reg[1] == 'USER_ID' || $reg[1] == 'USERID')
			{
				$newout = $user->id;
			}
			elseif ($reg[1] == 'USER_SUPERVISOR_ID' || $reg[1] == 'SUPERVISOR_ID' || $reg[1] == 'SUPERVISORID')
			{
				$newout = $user->fk_user;
			}
			elseif ($reg[1] == 'ENTITY_ID' || $reg[1] == 'ENTITYID')
			{
				$newout = $conf->entity;
			}
			else $newout = ''; // Key not found, we replace with empty string
			//var_dump('__'.$reg[1].'__ -> '.$newout);
			$out = preg_replace('/__'.preg_quote($reg[1], '/').'__/', $newout, $out);
		}
	}

	// Check is done after replacement
	switch ($check)
	{
		case 'none':
			break;
		case 'int':    // Check param is a numeric value (integer but also float or hexadecimal)
			if (!is_numeric($out)) { $out = ''; }
			break;
		case 'intcomma':
			if (preg_match('/[^0-9,-]+/i', $out)) $out = '';
			break;
		case 'alpha':
			if (!is_array($out))
			{
				$out = trim($out);
				// '"' is dangerous because param in url can close the href= or src= and add javascript functions.
				// '../' is dangerous because it allows dir transversals
				if (preg_match('/"/', $out)) $out = '';
				elseif (preg_match('/\.\.\//', $out)) $out = '';
			}
			break;
		case 'san_alpha':
			$out = filter_var($out, FILTER_SANITIZE_STRING);
			break;
		case 'aZ':
			if (!is_array($out))
			{
				$out = trim($out);
				if (preg_match('/[^a-z]+/i', $out)) $out = '';
			}
			break;
		case 'aZ09':
			if (!is_array($out))
			{
				$out = trim($out);
				if (preg_match('/[^a-z0-9_\-\.]+/i', $out)) $out = '';
			}
			break;
		case 'aZ09comma':		// great to sanitize sortfield or sortorder params that can be t.abc,t.def_gh
			if (!is_array($out))
			{
				$out = trim($out);
				if (preg_match('/[^a-z0-9_\-\.,]+/i', $out)) $out = '';
			}
			break;
		case 'array':
			if (!is_array($out) || empty($out)) $out = array();
			break;
		case 'nohtml':		// Recommended for most scalar parameters
			$out = dol_string_nohtmltag($out, 0);
			break;
		case 'alphanohtml':	// Recommended for search parameters
			if (!is_array($out))
			{
				$out = trim($out);
				// '"' is dangerous because param in url can close the href= or src= and add javascript functions.
				// '../' is dangerous because it allows dir transversals
				if (preg_match('/"/', $out)) $out = '';
				elseif (preg_match('/\.\.\//', $out)) $out = '';
				$out = dol_string_nohtmltag($out);
			}
			break;
		case 'restricthtml':		// Recommended for most html textarea
			$out = dol_string_onlythesehtmltags($out, 0);
			break;
		case 'custom':
			if (empty($filter)) return 'BadFourthParameterForGETPOST';
			$out = filter_var($out, $filter, $options);
			break;
	}

	// Code for search criteria persistence.
	// Save data into session if key start with 'search_' or is 'smonth', 'syear', 'month', 'year'
	if (empty($method) || $method == 3 || $method == 4)
	{
		if (preg_match('/^search_/', $paramname) || in_array($paramname, array('sortorder', 'sortfield')))
		{
			//var_dump($paramname.' - '.$out.' '.$user->default_values[$relativepathstring]['filters'][$paramname]);

			// We save search key only if $out not empty that means:
			// - posted value not empty, or
			// - if posted value is empty and a default value exists that is not empty (it means we did a filter to an empty value when default was not).

			if ($out != '')		// $out = '0' or 'abc', it is a search criteria to keep
			{
				$user->lastsearch_values_tmp[$relativepathstring][$paramname] = $out;
			}
		}
	}

	return $out;
}


if (!function_exists('dol_getprefix'))
{
    /**
     *  Return a prefix to use for this Dolibarr instance, for session/cookie names or email id.
     *  The prefix is unique for instance and avoid conflict between multi-instances, even when having two instances with same root dir
     *  or two instances in same virtual servers.
     *
     *  @param  string  $mode                   '' (prefix for session name) or 'email' (prefix for email id)
     *  @return	string                          A calculated prefix
     */
    function dol_getprefix($mode = '')
    {
        global $conf;

		// If prefix is for email
		if ($mode == 'email')
		{
		    if (!empty($conf->global->MAIL_PREFIX_FOR_EMAIL_ID))	// If MAIL_PREFIX_FOR_EMAIL_ID is set (a value initialized with a random value is recommended)
			{
				if ($conf->global->MAIL_PREFIX_FOR_EMAIL_ID != 'SERVER_NAME') return $conf->global->MAIL_PREFIX_FOR_EMAIL_ID;
				elseif (isset($_SERVER["SERVER_NAME"])) return $_SERVER["SERVER_NAME"];
			}

			// The recommended value (may be not defined for old versions)
			if (!empty($conf->file->instance_unique_id)) return $conf->file->instance_unique_id;

			// For backward compatibility
			return dol_hash(DOL_DOCUMENT_ROOT.DOL_URL_ROOT, '3');
		}

		// The recommended value (may be not defined for old versions)
		if (!empty($conf->file->instance_unique_id)) return $conf->file->instance_unique_id;

		// For backward compatibility
		if (isset($_SERVER["SERVER_NAME"]) && isset($_SERVER["DOCUMENT_ROOT"]))
		{
			return dol_hash($_SERVER["SERVER_NAME"].$_SERVER["DOCUMENT_ROOT"].DOL_DOCUMENT_ROOT.DOL_URL_ROOT, '3');
		}

		return dol_hash(DOL_DOCUMENT_ROOT.DOL_URL_ROOT, '3');
	}
}

/**
 *	Make an include_once using default root and alternate root if it fails.
 *  To link to a core file, use include(DOL_DOCUMENT_ROOT.'/pathtofile')
 *  To link to a module file from a module file, use include './mymodulefile';
 *  To link to a module file from a core file, then this function can be used (call by hook / trigger / speciales pages)
 *
 * 	@param	string	$relpath	Relative path to file (Ie: mydir/myfile, ../myfile, ...)
 * 	@param	string	$classname	Class name (deprecated)
 *  @return bool                True if load is a success, False if it fails
 */
function dol_include_once($relpath, $classname = '')
{
	global $conf, $langs, $user, $mysoc; // Do not remove this. They must be defined for files we include. Other globals var must be retreived with $GLOBALS['var']

	$fullpath = dol_buildpath($relpath);

	if (!file_exists($fullpath)) {
		dol_syslog('functions::dol_include_once Tried to load unexisting file: '.$relpath, LOG_WARNING);
		return false;
	}

	if (!empty($classname) && !class_exists($classname)) {
		return include $fullpath;
	} else {
		return include_once $fullpath;
	}
}


/**
 *	Return path of url or filesystem. Can check into alternate dir or alternate dir + main dir depending on value of $returnemptyifnotfound.
 *
 * 	@param	string	$path						Relative path to file (if mode=0) or relative url (if mode=1). Ie: mydir/myfile, ../myfile
 *  @param	int		$type						0=Used for a Filesystem path, 1=Used for an URL path (output relative), 2=Used for an URL path (output full path using same host that current url), 3=Used for an URL path (output full path using host defined into $dolibarr_main_url_root of conf file)
 *  @param	int		$returnemptyifnotfound		0:If $type==0 and if file was not found into alternate dir, return default path into main dir (no test on it)
 *  											1:If $type==0 and if file was not found into alternate dir, return empty string
 *  											2:If $type==0 and if file was not found into alternate dir, test into main dir, return default path if found, empty string if not found
 *  @return string								Full filesystem path (if path=0) or '' if file not found, Full url path (if mode=1)
 */
function dol_buildpath($path, $type = 0, $returnemptyifnotfound = 0)
{
	global $conf;

	$path = preg_replace('/^\//', '', $path);

	if (empty($type))	// For a filesystem path
	{
		$res = DOL_DOCUMENT_ROOT.'/'.$path; // Standard default path
		if (is_array($conf->file->dol_document_root))
		{
			foreach ($conf->file->dol_document_root as $key => $dirroot)	// ex: array("main"=>"/home/main/htdocs", "alt0"=>"/home/dirmod/htdocs", ...)
			{
				if ($key == 'main')
				{
					continue;
				}
				if (file_exists($dirroot.'/'.$path))
				{
					$res = $dirroot.'/'.$path;
					return $res;
				}
			}
		}
		if ($returnemptyifnotfound)								// Not found into alternate dir
		{
			if ($returnemptyifnotfound == 1 || !file_exists($res)) return '';
		}
	}
	else				// For an url path
	{
		// We try to get local path of file on filesystem from url
		// Note that trying to know if a file on disk exist by forging path on disk from url
		// works only for some web server and some setup. This is bugged when
		// using proxy, rewriting, virtual path, etc...
		$res = '';
		if ($type == 1) $res = DOL_URL_ROOT.'/'.$path; // Standard value
		if ($type == 2) $res = DOL_MAIN_URL_ROOT.'/'.$path; // Standard value
		if ($type == 3) $res = DOL_URL_ROOT.'/'.$path;

		foreach ($conf->file->dol_document_root as $key => $dirroot)	// ex: array(["main"]=>"/home/main/htdocs", ["alt0"]=>"/home/dirmod/htdocs", ...)
		{
			if ($key == 'main')
			{
				if ($type == 3)
				{
					global $dolibarr_main_url_root;

					// Define $urlwithroot
					$urlwithouturlroot = preg_replace('/'.preg_quote(DOL_URL_ROOT, '/').'$/i', '', trim($dolibarr_main_url_root));
					$urlwithroot = $urlwithouturlroot.DOL_URL_ROOT; // This is to use external domain name found into config file
					//$urlwithroot=DOL_MAIN_URL_ROOT;					// This is to use same domain name than current

					$res = (preg_match('/^http/i', $conf->file->dol_url_root[$key]) ? '' : $urlwithroot).'/'.$path; // Test on start with http is for old conf syntax
				}
				continue;
			}
			preg_match('/^([^\?]+(\.css\.php|\.css|\.js\.php|\.js|\.png|\.jpg|\.php)?)/i', $path, $regs); // Take part before '?'
			if (!empty($regs[1]))
			{
				//print $key.'-'.$dirroot.'/'.$path.'-'.$conf->file->dol_url_root[$type].'<br>'."\n";
				if (file_exists($dirroot.'/'.$regs[1]))
				{
					if ($type == 1)
					{
						$res = (preg_match('/^http/i', $conf->file->dol_url_root[$key]) ? '' : DOL_URL_ROOT).$conf->file->dol_url_root[$key].'/'.$path;
					}
					if ($type == 2)
					{
						$res = (preg_match('/^http/i', $conf->file->dol_url_root[$key]) ? '' : DOL_MAIN_URL_ROOT).$conf->file->dol_url_root[$key].'/'.$path;
					}
					if ($type == 3)
					{
						global $dolibarr_main_url_root;

						// Define $urlwithroot
						$urlwithouturlroot = preg_replace('/'.preg_quote(DOL_URL_ROOT, '/').'$/i', '', trim($dolibarr_main_url_root));
						$urlwithroot = $urlwithouturlroot.DOL_URL_ROOT; // This is to use external domain name found into config file
						//$urlwithroot=DOL_MAIN_URL_ROOT;					// This is to use same domain name than current

						$res = (preg_match('/^http/i', $conf->file->dol_url_root[$key]) ? '' : $urlwithroot).$conf->file->dol_url_root[$key].'/'.$path; // Test on start with http is for old conf syntax
					}
					break;
				}
			}
		}
	}

	return $res;
}

/**
 *	Create a clone of instance of object (new instance with same value for properties)
 *  With native = 0: Property that are reference are also new object (full isolation clone). This means $this->db of new object is not valid.
 *  With native = 1: Use PHP clone. Property that are reference are same pointer. This means $this->db of new object is still valid but point to same this->db than original object.
 *
 * 	@param	object	$object		Object to clone
 *  @param	int		$native		Native method or full isolation method
 *	@return object				Clone object
 *  @see https://php.net/manual/language.oop5.cloning.php
 */
function dol_clone($object, $native = 0)
{
	if (empty($native))
	{
		$myclone = unserialize(serialize($object));
	}
	else
	{
		$myclone = clone $object; // PHP clone is a shallow copy only, not a real clone, so properties of references will keep references (refer to the same target/variable)
	}

	return $myclone;
}

/**
 *	Optimize a size for some browsers (phone, smarphone, ...)
 *
 * 	@param	int		$size		Size we want
 * 	@param	string	$type		Type of optimizing:
 * 								'' = function used to define a size for truncation
 * 								'width' = function is used to define a width
 *	@return int					New size after optimizing
 */
function dol_size($size, $type = '')
{
	global $conf;
	if (empty($conf->dol_optimize_smallscreen)) return $size;
	if ($type == 'width' && $size > 250) return 250;
	else return 10;
}


/**
 *	Clean a string to use it as a file name
 *
 *	@param	string	$str            String to clean
 * 	@param	string	$newstr			String to replace bad chars with
 *  @param	int	    $unaccent		1=Remove also accent (default), 0 do not remove them
 *	@return string          		String cleaned (a-zA-Z_)
 *
 * 	@see        	dol_string_nospecial(), dol_string_unaccent(), dol_sanitizePathName()
 */
function dol_sanitizeFileName($str, $newstr = '_', $unaccent = 1)
{
	// List of special chars for filenames in windows are defined on page https://docs.microsoft.com/en-us/windows/win32/fileio/naming-a-file
	// Char '>' '<' '|' '$' and ';' are special chars for shells.
	// Char '/' and '\' are file delimiters.
	$filesystem_forbidden_chars = array('<', '>', '/', '\\', '?', '*', '|', '"', ':', '°', '$', ';');
	return dol_string_nospecial($unaccent ?dol_string_unaccent($str) : $str, $newstr, $filesystem_forbidden_chars);
}

/**
 *	Clean a string to use it as a path name
 *
 *	@param	string	$str            String to clean
 * 	@param	string	$newstr			String to replace bad chars with
 *  @param	int	    $unaccent		1=Remove also accent (default), 0 do not remove them
 *	@return string          		String cleaned (a-zA-Z_)
 *
 * 	@see        	dol_string_nospecial(), dol_string_unaccent(), dol_sanitizeFileName()
 */
function dol_sanitizePathName($str, $newstr = '_', $unaccent = 1)
{
	$filesystem_forbidden_chars = array('<', '>', '?', '*', '|', '"', '°');
	return dol_string_nospecial($unaccent ?dol_string_unaccent($str) : $str, $newstr, $filesystem_forbidden_chars);
}

/**
 *	Clean a string from all accent characters to be used as ref, login or by dol_sanitizeFileName
 *
 *	@param	string	$str			String to clean
 *	@return string   	       		Cleaned string
 *
 * 	@see    		dol_sanitizeFilename(), dol_string_nospecial()
 */
function dol_string_unaccent($str)
{
	if (utf8_check($str))
	{
		// See http://www.utf8-chartable.de/
		$string = rawurlencode($str);
		$replacements = array(
		'%C3%80' => 'A', '%C3%81' => 'A', '%C3%82' => 'A', '%C3%83' => 'A', '%C3%84' => 'A', '%C3%85' => 'A',
		'%C3%88' => 'E', '%C3%89' => 'E', '%C3%8A' => 'E', '%C3%8B' => 'E',
		'%C3%8C' => 'I', '%C3%8D' => 'I', '%C3%8E' => 'I', '%C3%8F' => 'I',
		'%C3%92' => 'O', '%C3%93' => 'O', '%C3%94' => 'O', '%C3%95' => 'O', '%C3%96' => 'O',
		'%C3%99' => 'U', '%C3%9A' => 'U', '%C3%9B' => 'U', '%C3%9C' => 'U',
		'%C3%A0' => 'a', '%C3%A1' => 'a', '%C3%A2' => 'a', '%C3%A3' => 'a', '%C3%A4' => 'a', '%C3%A5' => 'a',
		'%C3%A7' => 'c',
		'%C3%A8' => 'e', '%C3%A9' => 'e', '%C3%AA' => 'e', '%C3%AB' => 'e',
		'%C3%AC' => 'i', '%C3%AD' => 'i', '%C3%AE' => 'i', '%C3%AF' => 'i',
		'%C3%B1' => 'n',
		'%C3%B2' => 'o', '%C3%B3' => 'o', '%C3%B4' => 'o', '%C3%B5' => 'o', '%C3%B6' => 'o',
		'%C3%B9' => 'u', '%C3%BA' => 'u', '%C3%BB' => 'u', '%C3%BC' => 'u',
		'%C3%BF' => 'y'
		);
		$string = strtr($string, $replacements);
		return rawurldecode($string);
	}
	else
	{
		// See http://www.ascii-code.com/
        $string = strtr(
			$str,
			"\xC0\xC1\xC2\xC3\xC4\xC5\xC7
			\xC8\xC9\xCA\xCB\xCC\xCD\xCE\xCF\xD0\xD1
			\xD2\xD3\xD4\xD5\xD8\xD9\xDA\xDB\xDD
			\xE0\xE1\xE2\xE3\xE4\xE5\xE7\xE8\xE9\xEA\xEB
			\xEC\xED\xEE\xEF\xF0\xF1\xF2\xF3\xF4\xF5\xF8
			\xF9\xFA\xFB\xFC\xFD\xFF",
			"AAAAAAC
			EEEEIIIIDN
			OOOOOUUUY
			aaaaaaceeee
			iiiidnooooo
			uuuuyy"
		);
		$string = strtr($string, array("\xC4"=>"Ae", "\xC6"=>"AE", "\xD6"=>"Oe", "\xDC"=>"Ue", "\xDE"=>"TH", "\xDF"=>"ss", "\xE4"=>"ae", "\xE6"=>"ae", "\xF6"=>"oe", "\xFC"=>"ue", "\xFE"=>"th"));
		return $string;
	}
}

/**
 *	Clean a string from all punctuation characters to use it as a ref or login.
 *  This is a more complete function than dol_sanitizeFileName.
 *
 *	@param	string	$str            	String to clean
 * 	@param	string	$newstr				String to replace forbidden chars with
 *  @param  array	$badcharstoreplace  List of forbidden characters
 * 	@return string          			Cleaned string
 *
 * 	@see    		dol_sanitizeFilename(), dol_string_unaccent()
 */
function dol_string_nospecial($str, $newstr = '_', $badcharstoreplace = '')
{
	$forbidden_chars_to_replace = array(" ", "'", "/", "\\", ":", "*", "?", "\"", "<", ">", "|", "[", "]", ",", ";", "=", '°'); // more complete than dol_sanitizeFileName
	$forbidden_chars_to_remove = array();
	if (is_array($badcharstoreplace)) $forbidden_chars_to_replace = $badcharstoreplace;
	//$forbidden_chars_to_remove=array("(",")");

	return str_replace($forbidden_chars_to_replace, $newstr, str_replace($forbidden_chars_to_remove, "", $str));
}


/**
 *  Returns text escaped for inclusion into javascript code
 *
 *  @param      string		$stringtoescape		String to escape
 *  @param		int		$mode				0=Escape also ' and " into ', 1=Escape ' but not " for usage into 'string', 2=Escape " but not ' for usage into "string", 3=Escape ' and " with \
 *  @param		int		$noescapebackslashn	0=Escape also \n. 1=Do not escape \n.
 *  @return     string     		 				Escaped string. Both ' and " are escaped into ' if they are escaped.
 */
function dol_escape_js($stringtoescape, $mode = 0, $noescapebackslashn = 0)
{
	// escape quotes and backslashes, newlines, etc.
	$substitjs = array("&#039;"=>"\\'", "\r"=>'\\r');
	//$substitjs['</']='<\/';	// We removed this. Should be useless.
	if (empty($noescapebackslashn)) { $substitjs["\n"] = '\\n'; $substitjs['\\'] = '\\\\'; }
	if (empty($mode)) { $substitjs["'"] = "\\'"; $substitjs['"'] = "\\'"; }
	elseif ($mode == 1) $substitjs["'"] = "\\'";
	elseif ($mode == 2) { $substitjs['"'] = '\\"'; }
	elseif ($mode == 3) { $substitjs["'"] = "\\'"; $substitjs['"'] = "\\\""; }
	return strtr($stringtoescape, $substitjs);
}


/**
 *  Returns text escaped for inclusion in HTML alt or title tags, or into values of HTML input fields.
 *
 *  @param      string		$stringtoescape		String to escape
 *  @param		int			$keepb				1=Preserve b tags (otherwise, remove them)
 *  @param      int         $keepn              1=Preserve \r\n strings (otherwise, replace them with escaped value). Set to 1 when escaping for a <textarea>.
 *  @param		string		$keepmoretags		'' or 'common' or list of tags
 *  @return     string     				 		Escaped string
 *  @see		dol_string_nohtmltag(), dol_string_nospecial(), dol_string_unaccent()
 */
function dol_escape_htmltag($stringtoescape, $keepb = 0, $keepn = 0, $keepmoretags = '')
{
	if ($keepmoretags == 'common') $keepmoretags = 'html,body,a,em,i,u,ul,li,br,div,img,font,p,span,strong,table,tr,td,th,tbody';
	// TODO Implement $keepmoretags

	// escape quotes and backslashes, newlines, etc.
	$tmp = html_entity_decode($stringtoescape, ENT_COMPAT, 'UTF-8'); // TODO Use htmlspecialchars_decode instead, that make only required change for html tags
	if (!$keepb) $tmp = strtr($tmp, array("<b>"=>'', '</b>'=>''));
	if (!$keepn) $tmp = strtr($tmp, array("\r"=>'\\r', "\n"=>'\\n'));
	return htmlentities($tmp, ENT_COMPAT, 'UTF-8'); // TODO Use htmlspecialchars instead, that make only required change for html tags
}


/**
 * Convert a string to lower. Never use strtolower because it does not works with UTF8 strings.
 *
 * @param 	string		$utf8_string		String to encode
 * @return 	string							String converted
 */
function dol_strtolower($utf8_string)
{
	return mb_strtolower($utf8_string, "UTF-8");
}

/**
 * Convert a string to upper. Never use strtolower because it does not works with UTF8 strings.
 *
 * @param 	string		$utf8_string		String to encode
 * @return 	string							String converted
 */
function dol_strtoupper($utf8_string)
{
	return mb_strtoupper($utf8_string, "UTF-8");
}


/**
 *	Write log message into outputs. Possible outputs can be:
 *	SYSLOG_HANDLERS = ["mod_syslog_file"]  		file name is then defined by SYSLOG_FILE
 *	SYSLOG_HANDLERS = ["mod_syslog_syslog"]  	facility is then defined by SYSLOG_FACILITY
 *  Warning, syslog functions are bugged on Windows, generating memory protection faults. To solve
 *  this, use logging to files instead of syslog (see setup of module).
 *  Note: If constant 'SYSLOG_FILE_NO_ERROR' defined, we never output any error message when writing to log fails.
 *  Note: You can get log message into html sources by adding parameter &logtohtml=1 (constant MAIN_LOGTOHTML must be set)
 *  This function works only if syslog module is enabled.
 * 	This must not use any call to other function calling dol_syslog (avoid infinite loop).
 *
 * 	@param  string		$message				Line to log. ''=Show nothing
 *  @param  int			$level					Log level
 *												On Windows LOG_ERR=4, LOG_WARNING=5, LOG_NOTICE=LOG_INFO=6, LOG_DEBUG=6 si define_syslog_variables ou PHP 5.3+, 7 si dolibarr
 *												On Linux   LOG_ERR=3, LOG_WARNING=4, LOG_INFO=6, LOG_DEBUG=7
 *  @param	int			$ident					1=Increase ident of 1, -1=Decrease ident of 1
 *  @param	string		$suffixinfilename		When output is a file, append this suffix into default log filename.
 *  @param	string		$restricttologhandler	Force output of log only to this log handler
 *  @param	array|null	$logcontext				If defined, an array with extra informations (can be used by some log handlers)
 *  @return	void
 */
function dol_syslog($message, $level = LOG_INFO, $ident = 0, $suffixinfilename = '', $restricttologhandler = '', $logcontext = null)
{
    global $conf, $user, $debugbar;

	// If syslog module enabled
	if (empty($conf->syslog->enabled)) return;

	if ($ident < 0)
	{
		foreach ($conf->loghandlers as $loghandlerinstance)
		{
			$loghandlerinstance->setIdent($ident);
		}
	}

	if (!empty($message))
	{
		// Test log level
		$logLevels = array(LOG_EMERG=>'EMERG', LOG_ALERT=>'ALERT', LOG_CRIT=>'CRITICAL', LOG_ERR=>'ERR', LOG_WARNING=>'WARN', LOG_NOTICE=>'NOTICE', LOG_INFO=>'INFO', LOG_DEBUG=>'DEBUG');
		if (!array_key_exists($level, $logLevels))
		{
			throw new Exception('Incorrect log level');
		}
		if ($level > $conf->global->SYSLOG_LEVEL) return;

		$message = preg_replace('/password=\'[^\']*\'/', 'password=\'hidden\'', $message); // protection to avoid to have value of password in log

		// If adding log inside HTML page is required
		if ((!empty($_REQUEST['logtohtml']) && !empty($conf->global->MAIN_ENABLE_LOG_TO_HTML))
		    || (!empty($user->rights->debugbar->read) && is_object($debugbar)))
		{
		    $conf->logbuffer[] = dol_print_date(time(), "%Y-%m-%d %H:%M:%S")." ".$logLevels[$level]." ".$message;
		}

		//TODO: Remove this. MAIN_ENABLE_LOG_INLINE_HTML should be deprecated and use a log handler dedicated to HTML output
		// If html log tag enabled and url parameter log defined, we show output log on HTML comments
		if (!empty($conf->global->MAIN_ENABLE_LOG_INLINE_HTML) && !empty($_GET["log"]))
		{
			print "\n\n<!-- Log start\n";
			print $message."\n";
			print "Log end -->\n";
		}

		$data = array(
			'message' => $message,
			'script' => (isset($_SERVER['PHP_SELF']) ? basename($_SERVER['PHP_SELF'], '.php') : false),
			'level' => $level,
			'user' => ((is_object($user) && $user->id) ? $user->login : false),
			'ip' => false
		);

		// This is when server run behind a reverse proxy
		if (!empty($_SERVER['HTTP_X_FORWARDED_FOR'])) $data['ip'] = $_SERVER['HTTP_X_FORWARDED_FOR'].(empty($_SERVER["REMOTE_ADDR"]) ? '' : '->'.$_SERVER['REMOTE_ADDR']);
		// This is when server run normally on a server
		elseif (!empty($_SERVER["REMOTE_ADDR"])) $data['ip'] = $_SERVER['REMOTE_ADDR'];
		// This is when PHP session is ran inside a web server but not inside a client request (example: init code of apache)
		elseif (!empty($_SERVER['SERVER_ADDR'])) $data['ip'] = $_SERVER['SERVER_ADDR'];
		// This is when PHP session is ran outside a web server, like from Windows command line (Not always defined, but useful if OS defined it).
		elseif (!empty($_SERVER['COMPUTERNAME'])) $data['ip'] = $_SERVER['COMPUTERNAME'].(empty($_SERVER['USERNAME']) ? '' : '@'.$_SERVER['USERNAME']);
		// This is when PHP session is ran outside a web server, like from Linux command line (Not always defined, but usefull if OS defined it).
		elseif (!empty($_SERVER['LOGNAME'])) $data['ip'] = '???@'.$_SERVER['LOGNAME'];
		// Loop on each log handler and send output
		foreach ($conf->loghandlers as $loghandlerinstance)
		{
			if ($restricttologhandler && $loghandlerinstance->code != $restricttologhandler) continue;
			$loghandlerinstance->export($data, $suffixinfilename);
		}
		unset($data);
	}

	if ($ident > 0)
	{
		foreach ($conf->loghandlers as $loghandlerinstance)
		{
			$loghandlerinstance->setIdent($ident);
		}
	}
}


/**
 *	Show tab header of a card
 *
 *	@param	array	$links				Array of tabs. Currently initialized by calling a function xxx_admin_prepare_head
 *	@param	string	$active     		Active tab name (document', 'info', 'ldap', ....)
 *	@param  string	$title      		Title
 *	@param  int		$notab				-1 or 0=Add tab header, 1=no tab header (if you set this to 1, using dol_fiche_end() to close tab is not required), -2=Add tab header with no seaparation under tab (to start a tab just after)
 * 	@param	string	$picto				Add a picto on tab title
 *	@param	int		$pictoisfullpath	If 1, image path is a full path. If you set this to 1, you can use url returned by dol_buildpath('/mymodyle/img/myimg.png',1) for $picto.
 *  @param	string	$morehtmlright		Add more html content on right of tabs title
 *  @param	string	$morecss			More Css
 * 	@return	void
 */
function dol_fiche_head($links = array(), $active = '0', $title = '', $notab = 0, $picto = '', $pictoisfullpath = 0, $morehtmlright = '', $morecss = '')
{
	print dol_get_fiche_head($links, $active, $title, $notab, $picto, $pictoisfullpath, $morehtmlright, $morecss);
}

/**
 *  Show tab header of a card
 *
 *	@param	array	$links				Array of tabs
 *	@param	string	$active     		Active tab name
 *	@param  string	$title      		Title
 *	@param  int		$notab				-1 or 0=Add tab header, 1=no tab header (if you set this to 1, using dol_fiche_end() to close tab is not required), -2=Add tab header with no seaparation under tab (to start a tab just after)
 * 	@param	string	$picto				Add a picto on tab title
 *	@param	int		$pictoisfullpath	If 1, image path is a full path. If you set this to 1, you can use url returned by dol_buildpath('/mymodyle/img/myimg.png',1) for $picto.
 *  @param	string	$morehtmlright		Add more html content on right of tabs title
 *  @param	string	$morecss			More Css
 * 	@return	string
 */
function dol_get_fiche_head($links = array(), $active = '', $title = '', $notab = 0, $picto = '', $pictoisfullpath = 0, $morehtmlright = '', $morecss = '')
{
	global $conf, $langs, $hookmanager;

	// Show title
	$showtitle = 1;
	if (!empty($conf->dol_optimize_smallscreen)) $showtitle = 0;

	$out = "\n".'<!-- dol_get_fiche_head -->';

	if ((!empty($title) && $showtitle) || $morehtmlright || !empty($links)) {
		$out .= '<div class="tabs" data-role="controlgroup" data-type="horizontal">'."\n";
	}

	// Show right part
	if ($morehtmlright) $out .= '<div class="inline-block floatright tabsElem">'.$morehtmlright.'</div>'; // Output right area first so when space is missing, text is in front of tabs and not under.

	// Show title
	if (!empty($title) && $showtitle)
	{
		$limittitle = 30;
		$out .= '<a class="tabTitle">';
		if ($picto) $out .= img_picto($title, ($pictoisfullpath ? '' : 'object_').$picto, '', $pictoisfullpath).' ';
		$out .= '<span class="tabTitleText">'.dol_trunc($title, $limittitle).'</span>';
		$out .= '</a>';
	}

	// Show tabs

	// Define max of key (max may be higher than sizeof because of hole due to module disabling some tabs).
	$maxkey = -1;
	if (is_array($links) && !empty($links))
	{
		$keys = array_keys($links);
		if (count($keys)) $maxkey = max($keys);
	}

	if (!empty($conf->dol_optimize_smallscreen)) $conf->global->MAIN_MAXTABS_IN_CARD = 2;

	// Show tabs
	// if =0 we don't use the feature
	$limittoshow = (empty($conf->global->MAIN_MAXTABS_IN_CARD) ? 99 : $conf->global->MAIN_MAXTABS_IN_CARD);
	$displaytab = 0;
	$nbintab = 0;
	$popuptab = 0;
	$outmore = '';
	for ($i = 0; $i <= $maxkey; $i++)
	{
		if ((is_numeric($active) && $i == $active) || (!empty($links[$i][2]) && !is_numeric($active) && $active == $links[$i][2])) {
			// If active tab is already present
			if ($i >= $limittoshow) $limittoshow--;
		}
	}

	for ($i = 0; $i <= $maxkey; $i++)
	{
		if ((is_numeric($active) && $i == $active) || (!empty($links[$i][2]) && !is_numeric($active) && $active == $links[$i][2])) {
			$isactive = true;
		}
		else {
			$isactive = false;
		}

		if ($i < $limittoshow || $isactive)
		{
			$out .= '<div class="inline-block tabsElem'.($isactive ? ' tabsElemActive' : '').((!$isactive && !empty($conf->global->MAIN_HIDE_INACTIVETAB_ON_PRINT)) ? ' hideonprint' : '').'"><!-- id tab = '.(empty($links[$i][2]) ? '' : $links[$i][2]).' -->';
			if (isset($links[$i][2]) && $links[$i][2] == 'image')
			{
				if (!empty($links[$i][0]))
				{
					$out .= '<a class="tabimage'.($morecss ? ' '.$morecss : '').'" href="'.$links[$i][0].'">'.$links[$i][1].'</a>'."\n";
				}
				else
				{
					$out .= '<span class="tabspan">'.$links[$i][1].'</span>'."\n";
				}
			}
			elseif (!empty($links[$i][1]))
			{
				//print "x $i $active ".$links[$i][2]." z";
				if ($isactive)
				{
					$out .= '<a'.(!empty($links[$i][2]) ? ' id="'.$links[$i][2].'"' : '').' class="tabactive tab inline-block'.($morecss ? ' '.$morecss : '').'" href="'.$links[$i][0].'">';
					$out .= $links[$i][1];
					$out .= '</a>'."\n";
				}
				else
				{
					$out .= '<a'.(!empty($links[$i][2]) ? ' id="'.$links[$i][2].'"' : '').' class="tabunactive tab inline-block'.($morecss ? ' '.$morecss : '').'" href="'.$links[$i][0].'">';
					$out .= $links[$i][1];
					$out .= '</a>'."\n";
				}
			}
			$out .= '</div>';
		}
		else
		{
			// The popup with the other tabs
			if (!$popuptab)
			{
				$popuptab = 1;
				$outmore .= '<div class="popuptabset wordwrap">'; // The css used to hide/show popup
			}
			$outmore .= '<div class="popuptab wordwrap" style="display:inherit;">';
			if (isset($links[$i][2]) && $links[$i][2] == 'image')
			{
				if (!empty($links[$i][0]))
					$outmore .= '<a class="tabimage'.($morecss ? ' '.$morecss : '').'" href="'.$links[$i][0].'">'.$links[$i][1].'</a>'."\n";
				else
					$outmore .= '<span class="tabspan">'.$links[$i][1].'</span>'."\n";
			}
			elseif (!empty($links[$i][1]))
			{
				$outmore .= '<a'.(!empty($links[$i][2]) ? ' id="'.$links[$i][2].'"' : '').' class="wordwrap inline-block'.($morecss ? ' '.$morecss : '').'" href="'.$links[$i][0].'">';
				$outmore .= preg_replace('/([a-z])\/([a-z])/i', '\\1 / \\2', $links[$i][1]); // Replace x/y with x / y to allow wrap on long composed texts.
				$outmore .= '</a>'."\n";
			}
			$outmore .= '</div>';

			$nbintab++;
		}
		$displaytab = $i;
	}
	if ($popuptab) $outmore .= '</div>';

	if ($popuptab)	// If there is some tabs not shown
	{
		$left = ($langs->trans("DIRECTION") == 'rtl' ? 'right' : 'left');
		$right = ($langs->trans("DIRECTION") == 'rtl' ? 'left' : 'right');

		$tabsname = str_replace("@", "", $picto);
		$out .= '<div id="moretabs'.$tabsname.'" class="inline-block tabsElem">';
		$out .= '<a href="#" class="tab moretab inline-block tabunactive reposition">'.$langs->trans("More").'... ('.$nbintab.')</a>';
		$out .= '<div id="moretabsList'.$tabsname.'" style="position: absolute; '.$left.': -999em; text-align: '.$left.'; margin:0px; padding:2px">';
		$out .= $outmore;
		$out .= '</div>';
		$out .= '<div></div>';
		$out .= "</div>\n";

		$out .= "<script>";
		$out .= "$('#moretabs".$tabsname."').mouseenter( function() { console.log('mouseenter ".$left."'); $('#moretabsList".$tabsname."').css('".$left."','auto');});";
		$out .= "$('#moretabs".$tabsname."').mouseleave( function() { console.log('mouseleave ".$left."'); $('#moretabsList".$tabsname."').css('".$left."','-999em');});";
		$out .= "</script>";
	}

	if ((!empty($title) && $showtitle) || $morehtmlright || !empty($links)) {
		$out .= "</div>\n";
	}

	if (!$notab || $notab == -1 || $notab == -2) $out .= "\n".'<div class="tabBar'.($notab == -1 ? '' : ($notab == -2 ? ' tabBarNoTop' : ' tabBarWithBottom')).'">'."\n";

	$parameters = array('tabname' => $active, 'out' => $out);
	$reshook = $hookmanager->executeHooks('printTabsHead', $parameters); // This hook usage is called just before output the head of tabs. Take also a look at "completeTabsHead"
	if ($reshook > 0)
	{
		$out = $hookmanager->resPrint;
	}

	return $out;
}

/**
 *  Show tab footer of a card
 *
 *  @param	int		$notab       -1 or 0=Add tab footer, 1=no tab footer
 *  @return	void
 */
function dol_fiche_end($notab = 0)
{
	print dol_get_fiche_end($notab);
}

/**
 *	Return tab footer of a card
 *
 *	@param  int		$notab		-1 or 0=Add tab footer, 1=no tab footer
 *  @return	string
 */
function dol_get_fiche_end($notab = 0)
{
	if (!$notab || $notab == -1) return "\n</div>\n";
	else return '';
}

/**
 *  Show tab footer of a card.
 *  Note: $object->next_prev_filter can be set to restrict select to find next or previous record by $form->showrefnav.
 *
 *  @param	Object	$object			Object to show
 *  @param	string	$paramid   		Name of parameter to use to name the id into the URL next/previous link
 *  @param	string	$morehtml  		More html content to output just before the nav bar
 *  @param	int		$shownav	  	Show Condition (navigation is shown if value is 1)
 *  @param	string	$fieldid   		Nom du champ en base a utiliser pour select next et previous (we make the select max and min on this field). Use 'none' for no prev/next search.
 *  @param	string	$fieldref   	Nom du champ objet ref (object->ref) a utiliser pour select next et previous
 *  @param	string	$morehtmlref  	More html to show after ref
 *  @param	string	$moreparam  	More param to add in nav link url.
 *	@param	int		$nodbprefix		Do not include DB prefix to forge table name
 *	@param	string	$morehtmlleft	More html code to show before ref
 *	@param	string	$morehtmlstatus	More html code to show under navigation arrows
 *  @param  int     $onlybanner     Put this to 1, if the card will contains only a banner (this add css 'arearefnobottom' on div)
 *	@param	string	$morehtmlright	More html code to show before navigation arrows
 *  @return	void
 */
function dol_banner_tab($object, $paramid, $morehtml = '', $shownav = 1, $fieldid = 'rowid', $fieldref = 'ref', $morehtmlref = '', $moreparam = '', $nodbprefix = 0, $morehtmlleft = '', $morehtmlstatus = '', $onlybanner = 0, $morehtmlright = '')
{
	global $conf, $form, $user, $langs;

	$error = 0;

	$maxvisiblephotos = 1;
	$showimage = 1;
	$entity = (empty($object->entity) ? $conf->entity : $object->entity);
	$showbarcode = empty($conf->barcode->enabled) ? 0 : ($object->barcode ? 1 : 0);
	if (!empty($conf->global->MAIN_USE_ADVANCED_PERMS) && empty($user->rights->barcode->lire_advance)) $showbarcode = 0;
	$modulepart = 'unknown';

	if ($object->element == 'societe')         $modulepart = 'societe';
	if ($object->element == 'contact')         $modulepart = 'contact';
	if ($object->element == 'member')          $modulepart = 'memberphoto';
	if ($object->element == 'user')            $modulepart = 'userphoto';
	if ($object->element == 'product')         $modulepart = 'product';
	if ($object->element == 'ticket')          $modulepart = 'ticket';

	if (class_exists("Imagick"))
	{
		if ($object->element == 'propal')            $modulepart = 'propal';
		if ($object->element == 'commande')          $modulepart = 'commande';
		if ($object->element == 'facture')           $modulepart = 'facture';
		if ($object->element == 'fichinter')         $modulepart = 'ficheinter';
		if ($object->element == 'contrat')           $modulepart = 'contract';
		if ($object->element == 'supplier_proposal') $modulepart = 'supplier_proposal';
		if ($object->element == 'order_supplier')    $modulepart = 'supplier_order';
		if ($object->element == 'invoice_supplier')  $modulepart = 'supplier_invoice';
		if ($object->element == 'expensereport')     $modulepart = 'expensereport';
	}

	if ($object->element == 'product')
	{
		$width = 80; $cssclass = 'photoref';
		$showimage = $object->is_photo_available($conf->product->multidir_output[$entity]);
		$maxvisiblephotos = (isset($conf->global->PRODUCT_MAX_VISIBLE_PHOTO) ? $conf->global->PRODUCT_MAX_VISIBLE_PHOTO : 5);
		if ($conf->browser->layout == 'phone') $maxvisiblephotos = 1;
		if ($showimage) $morehtmlleft .= '<div class="floatleft inline-block valignmiddle divphotoref">'.$object->show_photos('product', $conf->product->multidir_output[$entity], 'small', $maxvisiblephotos, 0, 0, 0, $width, 0).'</div>';
		else
		{
			if (!empty($conf->global->PRODUCT_NODISPLAYIFNOPHOTO)) {
				$nophoto = '';
				$morehtmlleft .= '<div class="floatleft inline-block valignmiddle divphotoref"></div>';
			}
			else {    // Show no photo link
				$nophoto = '/public/theme/common/nophoto.png';
				$morehtmlleft .= '<div class="floatleft inline-block valignmiddle divphotoref"><img class="photo'.$modulepart.($cssclass ? ' '.$cssclass : '').'" alt="No photo"'.($width ? ' style="width: '.$width.'px"' : '').' src="'.DOL_URL_ROOT.$nophoto.'"></div>';
			}
		}
	}
	elseif ($object->element == 'ticket')
	{
		$width = 80; $cssclass = 'photoref';
		$showimage = $object->is_photo_available($conf->ticket->multidir_output[$entity].'/'.$object->ref);
		$maxvisiblephotos = (isset($conf->global->TICKET_MAX_VISIBLE_PHOTO) ? $conf->global->TICKET_MAX_VISIBLE_PHOTO : 2);
		if ($conf->browser->layout == 'phone') $maxvisiblephotos = 1;
		if ($showimage)
		{
			$showphoto = $object->show_photos('ticket', $conf->ticket->multidir_output[$entity], 'small', $maxvisiblephotos, 0, 0, 0, $width, 0);
			if ($object->nbphoto > 0)
			{
				$morehtmlleft .= '<div class="floatleft inline-block valignmiddle divphotoref">'.$showphoto.'</div>';
			}
			else
			{
				$showimage = 0;
			}
		}
		if (!$showimage)
		{
			if (!empty($conf->global->TICKET_NODISPLAYIFNOPHOTO)) {
				$nophoto = '';
				$morehtmlleft .= '<div class="floatleft inline-block valignmiddle divphotoref"></div>';
			}
			else {    // Show no photo link
				$nophoto = '/public/theme/common/nophoto.png';
				$morehtmlleft .= '<div class="floatleft inline-block valignmiddle divphotoref"><img class="photo'.$modulepart.($cssclass ? ' '.$cssclass : '').'" alt="No photo" border="0"'.($width ? ' style="width: '.$width.'px"' : '').' src="'.DOL_URL_ROOT.$nophoto.'"></div>';
			}
		}
	}
	else
	{
		if ($showimage)
		{
			if ($modulepart != 'unknown')
			{
				$phototoshow = '';
				// Check if a preview file is available
				if (in_array($modulepart, array('propal', 'commande', 'facture', 'ficheinter', 'contract', 'supplier_order', 'supplier_proposal', 'supplier_invoice', 'expensereport')) && class_exists("Imagick"))
				{
					$objectref = dol_sanitizeFileName($object->ref);
					$dir_output = (empty($conf->$modulepart->multidir_output[$entity]) ? $conf->$modulepart->dir_output : $conf->$modulepart->multidir_output[$entity])."/";
					if (in_array($modulepart, array('invoice_supplier', 'supplier_invoice')))
					{
						$subdir = get_exdir($object->id, 2, 0, 1, $object, $modulepart);
						$subdir .= ((!empty($subdir) && !preg_match('/\/$/', $subdir)) ? '/' : '').$objectref; // the objectref dir is not included into get_exdir when used with level=2, so we add it at end
					}
					else
					{
						$subdir = get_exdir($object->id, 0, 0, 1, $object, $modulepart);
					}
					if (empty($subdir)) $subdir = 'errorgettingsubdirofobject'; // Protection to avoid to return empty path

					$filepath = $dir_output.$subdir."/";

					$filepdf = $filepath.$objectref.".pdf";
					$relativepath = $subdir.'/'.$objectref.'.pdf';

					// Define path to preview pdf file (preview precompiled "file.ext" are "file.ext_preview.png")
					$fileimage = $filepdf.'_preview.png';
					$relativepathimage = $relativepath.'_preview.png';

					$pdfexists = file_exists($filepdf);

					// If PDF file exists
					if ($pdfexists)
					{
						// Conversion du PDF en image png si fichier png non existant
						if (!file_exists($fileimage) || (filemtime($fileimage) < filemtime($filepdf)))
						{
							if (empty($conf->global->MAIN_DISABLE_PDF_THUMBS))		// If you experience trouble with pdf thumb generation and imagick, you can disable here.
							{
								include_once DOL_DOCUMENT_ROOT.'/core/lib/files.lib.php';
								$ret = dol_convert_file($filepdf, 'png', $fileimage, '0'); // Convert first page of PDF into a file _preview.png
								if ($ret < 0) $error++;
							}
						}
					}

					if ($pdfexists && !$error)
					{
						$heightforphotref = 70;
						if (!empty($conf->dol_optimize_smallscreen)) $heightforphotref = 60;
						// If the preview file is found
						if (file_exists($fileimage))
						{
							$phototoshow = '<div class="floatleft inline-block valignmiddle divphotoref"><div class="photoref">';
							$phototoshow .= '<img height="'.$heightforphotref.'" class="photo photowithmargin photowithborder" src="'.DOL_URL_ROOT.'/viewimage.php?modulepart=apercu'.$modulepart.'&amp;file='.urlencode($relativepathimage).'">';
							$phototoshow .= '</div></div>';
						}
					}
				}
				elseif (!$phototoshow)
				{
					$phototoshow .= $form->showphoto($modulepart, $object, 0, 0, 0, 'photoref', 'small', 1, 0, $maxvisiblephotos);
				}

				if ($phototoshow)
				{
					$morehtmlleft .= '<div class="floatleft inline-block valignmiddle divphotoref">';
					$morehtmlleft .= $phototoshow;
					$morehtmlleft .= '</div>';
				}
			}

			if (!$phototoshow)      // Show No photo link (picto of pbject)
			{
			    $morehtmlleft .= '<div class="floatleft inline-block valignmiddle divphotoref">';
				if ($object->element == 'action')
				{
					$width = 80;
					$cssclass = 'photorefcenter';
					$nophoto = img_picto('', 'title_agenda', '', false, 1);
				}
				else
				{
					$width = 14; $cssclass = 'photorefcenter';
					$picto = $object->picto;
					if ($object->element == 'project' && !$object->public) $picto = 'project'; // instead of projectpub
					$nophoto = img_picto('', 'object_'.$picto, '', false, 1);
				}
				$morehtmlleft .= '<!-- No photo to show -->';
				$morehtmlleft .= '<div class="floatleft inline-block valignmiddle divphotoref"><div class="photoref"><img class="photo'.$modulepart.($cssclass ? ' '.$cssclass : '').'" alt="No photo"'.($width ? ' style="width: '.$width.'px"' : '').' src="'.$nophoto.'"></div></div>';

				$morehtmlleft .= '</div>';
			}
		}
	}

	if ($showbarcode) $morehtmlleft .= '<div class="floatleft inline-block valignmiddle divphotoref">'.$form->showbarcode($object).'</div>';

	if ($object->element == 'societe')
	{
		if (!empty($conf->use_javascript_ajax) && $user->rights->societe->creer && !empty($conf->global->MAIN_DIRECT_STATUS_UPDATE))
		{
		   	$morehtmlstatus .= ajax_object_onoff($object, 'status', 'status', 'InActivity', 'ActivityCeased');
		}
		else {
			$morehtmlstatus .= $object->getLibStatut(6);
		}
	}
	elseif ($object->element == 'product')
	{
		//$morehtmlstatus.=$langs->trans("Status").' ('.$langs->trans("Sell").') ';
		if (!empty($conf->use_javascript_ajax) && $user->rights->produit->creer && !empty($conf->global->MAIN_DIRECT_STATUS_UPDATE)) {
			$morehtmlstatus .= ajax_object_onoff($object, 'status', 'tosell', 'ProductStatusOnSell', 'ProductStatusNotOnSell');
		} else {
			$morehtmlstatus .= '<span class="statusrefsell">'.$object->getLibStatut(6, 0).'</span>';
		}
		$morehtmlstatus .= ' &nbsp; ';
		//$morehtmlstatus.=$langs->trans("Status").' ('.$langs->trans("Buy").') ';
		if (!empty($conf->use_javascript_ajax) && $user->rights->produit->creer && !empty($conf->global->MAIN_DIRECT_STATUS_UPDATE)) {
			$morehtmlstatus .= ajax_object_onoff($object, 'status_buy', 'tobuy', 'ProductStatusOnBuy', 'ProductStatusNotOnBuy');
		} else {
			$morehtmlstatus .= '<span class="statusrefbuy">'.$object->getLibStatut(6, 1).'</span>';
		}
	}
	elseif (in_array($object->element, array('facture', 'invoice', 'invoice_supplier', 'chargesociales', 'loan')))
	{
		$tmptxt = $object->getLibStatut(6, $object->totalpaye);
		if (empty($tmptxt) || $tmptxt == $object->getLibStatut(3)) $tmptxt = $object->getLibStatut(5, $object->totalpaye);
		$morehtmlstatus .= $tmptxt;
	}
	elseif ($object->element == 'contrat' || $object->element == 'contract')
	{
		if ($object->statut == 0) $morehtmlstatus .= $object->getLibStatut(5);
		else $morehtmlstatus .= $object->getLibStatut(4);
	}
	elseif ($object->element == 'facturerec')
	{
		if ($object->frequency == 0) $morehtmlstatus .= $object->getLibStatut(2);
		else $morehtmlstatus .= $object->getLibStatut(5);
	}
	elseif ($object->element == 'project_task')
	{
		$object->fk_statut = 1;
		if ($object->progress > 0) $object->fk_statut = 2;
		if ($object->progress >= 100) $object->fk_statut = 3;
		$tmptxt = $object->getLibStatut(5);
		$morehtmlstatus .= $tmptxt; // No status on task
	}
	else { // Generic case
		$tmptxt = $object->getLibStatut(6);
		if (empty($tmptxt) || $tmptxt == $object->getLibStatut(3)) $tmptxt = $object->getLibStatut(5);
		$morehtmlstatus .= $tmptxt;
	}

	// Add if object was dispatched "into accountancy"
	if (!empty($conf->accounting->enabled) && in_array($object->element, array('bank', 'facture', 'invoice', 'invoice_supplier', 'expensereport')))
	{
		if (method_exists($object, 'getVentilExportCompta'))
		{
			$accounted = $object->getVentilExportCompta();
			$langs->load("accountancy");
			$morehtmlstatus .= '</div><div class="statusref statusrefbis">'.($accounted > 0 ? $langs->trans("Accounted") : '<span class="opacitymedium">'.$langs->trans("NotYetAccounted").'</span>');
		}
	}

	// Add alias for thirdparty
	if (!empty($object->name_alias)) $morehtmlref .= '<div class="refidno">'.$object->name_alias.'</div>';

	// Add label
	if ($object->element == 'product' || $object->element == 'bank_account' || $object->element == 'project_task')
	{
		if (!empty($object->label)) $morehtmlref .= '<div class="refidno">'.$object->label.'</div>';
	}

	if (method_exists($object, 'getBannerAddress') && $object->element != 'product' && $object->element != 'bookmark' && $object->element != 'ecm_directories' && $object->element != 'ecm_files')
	{
		$morehtmlref .= '<div class="refidno">';
		$morehtmlref .= $object->getBannerAddress('refaddress', $object);
		$morehtmlref .= '</div>';
	}
	if (!empty($conf->global->MAIN_SHOW_TECHNICAL_ID) && in_array($object->element, array('societe', 'contact', 'member', 'product')))
	{
		$morehtmlref .= '<div style="clear: both;"></div><div class="refidno">';
		$morehtmlref .= $langs->trans("TechnicalID").': '.$object->id;
		$morehtmlref .= '</div>';
	}

	print '<div class="'.($onlybanner ? 'arearefnobottom ' : 'arearef ').'heightref valignmiddle centpercent">';
	print $form->showrefnav($object, $paramid, $morehtml, $shownav, $fieldid, $fieldref, $morehtmlref, $moreparam, $nodbprefix, $morehtmlleft, $morehtmlstatus, $morehtmlright);
	print '</div>';
	print '<div class="underrefbanner clearboth"></div>';
}

/**
 * Show a string with the label tag dedicated to the HTML edit field.
 *
 * @param	string	$langkey		Translation key
 * @param 	string	$fieldkey		Key of the html select field the text refers to
 * @param	int		$fieldrequired	1=Field is mandatory
 * @return string
 * @deprecated Form::editfieldkey
 */
function fieldLabel($langkey, $fieldkey, $fieldrequired = 0)
{
	global $langs;
	$ret = '';
	if ($fieldrequired) $ret .= '<span class="fieldrequired">';
	$ret .= '<label for="'.$fieldkey.'">';
	$ret .= $langs->trans($langkey);
	$ret .= '</label>';
	if ($fieldrequired) $ret .= '</span>';
	return $ret;
}

/**
 * Return string to add class property on html element with pair/impair.
 *
 * @param	string	$var			0 or 1
 * @param	string	$moreclass		More class to add
 * @return	string					String to add class onto HTML element
 */
function dol_bc($var, $moreclass = '')
{
	global $bc;
	$ret = ' '.$bc[$var];
	if ($moreclass) $ret = preg_replace('/class=\"/', 'class="'.$moreclass.' ', $ret);
	return $ret;
}

/**
 *      Return a formated address (part address/zip/town/state) according to country rules
 *
 *      @param  Object		$object			A company or contact object
 * 	    @param	int			$withcountry		1=Add country into address string
 *      @param	string		$sep				Separator to use to build string
 *      @param	Translate	$outputlangs		Object lang that contains language for text translation.
 *      @param	int		$mode		0=Standard output, 1=Remove address
 *      @return string						Formated string
 *      @see dol_print_address()
 */
function dol_format_address($object, $withcountry = 0, $sep = "\n", $outputlangs = '', $mode = 0)
{
	global $conf, $langs;

	$ret = '';
	$countriesusingstate = array('AU', 'CA', 'US', 'IN', 'GB', 'ES', 'UK', 'TR'); // See also MAIN_FORCE_STATE_INTO_ADDRESS

	// Address
	if (empty($mode)) {
		$ret .= $object->address;
	}
	// Zip/Town/State
	if (in_array($object->country_code, array('AU', 'CA', 'US')) || !empty($conf->global->MAIN_FORCE_STATE_INTO_ADDRESS))   	// US: title firstname name \n address lines \n town, state, zip \n country
	{
		$ret .= ($ret ? $sep : '').$object->town;
		if ($object->state)
		{
			$ret .= ($ret ? ", " : '').$object->state;
		}
		if ($object->zip) $ret .= ($ret ? ", " : '').$object->zip;
	}
	elseif (in_array($object->country_code, array('GB', 'UK'))) // UK: title firstname name \n address lines \n town state \n zip \n country
	{
		$ret .= ($ret ? $sep : '').$object->town;
		if ($object->state)
		{
			$ret .= ($ret ? ", " : '').$object->state;
		}
		if ($object->zip) $ret .= ($ret ? $sep : '').$object->zip;
	}
	elseif (in_array($object->country_code, array('ES', 'TR'))) // ES: title firstname name \n address lines \n zip town \n state \n country
	{
		$ret .= ($ret ? $sep : '').$object->zip;
		$ret .= ($object->town ? (($object->zip ? ' ' : '').$object->town) : '');
		if ($object->state)
		{
			$ret .= "\n".$object->state;
		}
	}
	elseif (in_array($object->country_code, array('IT'))) // IT: tile firstname name\n address lines \n zip (Code Departement) \n country
	{
		$ret .= ($ret ? $sep : '').$object->zip;
		$ret .= ($object->town ? (($object->zip ? ' ' : '').$object->town) : '');
		$ret .= ($object->state_id ? (' ('.($object->state_id).')') : '');
	}
	else                                        		// Other: title firstname name \n address lines \n zip town \n country
	{
		$ret .= $object->zip ? (($ret ? $sep : '').$object->zip) : '';
		$ret .= ($object->town ? (($object->zip ? ' ' : ($ret ? $sep : '')).$object->town) : '');
		if ($object->state && in_array($object->country_code, $countriesusingstate))
		{
			$ret .= ($ret ? ", " : '').$object->state;
		}
	}
	if (!is_object($outputlangs)) $outputlangs = $langs;
	if ($withcountry)
	{
		$langs->load("dict");
		$ret .= ($object->country_code ? ($ret ? $sep : '').$outputlangs->convToOutputCharset($outputlangs->transnoentitiesnoconv("Country".$object->country_code)) : '');
	}

	return $ret;
}



/**
 *	Format a string.
 *
 *	@param	string	$fmt		Format of strftime function (http://php.net/manual/fr/function.strftime.php)
 *  @param	int		$ts			Timesamp (If is_gmt is true, timestamp is already includes timezone and daylight saving offset, if is_gmt is false, timestamp is a GMT timestamp and we must compensate with server PHP TZ)
 *  @param	int		$is_gmt		See comment of timestamp parameter
 *	@return	string				A formatted string
 */
function dol_strftime($fmt, $ts = false, $is_gmt = false)
{
	if ((abs($ts) <= 0x7FFFFFFF)) { // check if number in 32-bit signed range
		return ($is_gmt) ? @gmstrftime($fmt, $ts) : @strftime($fmt, $ts);
	}
	else return 'Error date into a not supported range';
}

/**
 *	Output date in a string format according to outputlangs (or langs if not defined).
 * 	Return charset is always UTF-8, except if encodetoouput is defined. In this case charset is output charset
 *
 *	@param	int			$time			GM Timestamps date
 *	@param	string		$format      	Output date format (tag of strftime function)
 *										"%d %b %Y",
 *										"%d/%m/%Y %H:%M",
 *										"%d/%m/%Y %H:%M:%S",
 *                                      "%B"=Long text of month, "%A"=Long text of day, "%b"=Short text of month, "%a"=Short text of day
 *										"day", "daytext", "dayhour", "dayhourldap", "dayhourtext", "dayrfc", "dayhourrfc", "...reduceformat"
 * 	@param	string		$tzoutput		true or 'gmt' => string is for Greenwich location
 * 										false or 'tzserver' => output string is for local PHP server TZ usage
 * 										'tzuser' => output string is for user TZ (current browser TZ with current dst) => In a future, we should have same behaviour than 'tzuserrel'
 *                                      'tzuserrel' => output string is for user TZ (current browser TZ with dst or not, depending on date position) (TODO not implemented yet)
 *	@param	Translate	$outputlangs	Object lang that contains language for text translation.
 *  @param  boolean		$encodetooutput false=no convert into output pagecode
 * 	@return string      				Formated date or '' if time is null
 *
 *  @see        dol_mktime(), dol_stringtotime(), dol_getdate()
 */
function dol_print_date($time, $format = '', $tzoutput = 'tzserver', $outputlangs = '', $encodetooutput = false)
{
	global $conf, $langs;

	// Clean parameters
	$to_gmt = false;
	$offsettz = $offsetdst = 0;
	if ($tzoutput)
	{
		$to_gmt = true; // For backward compatibility
		if (is_string($tzoutput))
		{
			if ($tzoutput == 'tzserver')
			{
				$to_gmt = false;
				$offsettzstring = @date_default_timezone_get(); // Example 'Europe/Berlin' or 'Indian/Reunion'
				$offsettz = 0;
				$offsetdst = 0;
			}
			elseif ($tzoutput == 'tzuser' || $tzoutput == 'tzuserrel')
			{
				$to_gmt = true;
				$offsettzstring = (empty($_SESSION['dol_tz_string']) ? 'UTC' : $_SESSION['dol_tz_string']); // Example 'Europe/Berlin' or 'Indian/Reunion'
				$offsettz = (empty($_SESSION['dol_tz']) ? 0 : $_SESSION['dol_tz']) * 60 * 60; // Will not be used anymore
				$offsetdst = (empty($_SESSION['dol_dst']) ? 0 : $_SESSION['dol_dst']) * 60 * 60; // Will not be used anymore
			}
		}
	}
	if (!is_object($outputlangs)) $outputlangs = $langs;
	if (!$format) $format = 'daytextshort';
	$reduceformat = (!empty($conf->dol_optimize_smallscreen) && in_array($format, array('day', 'dayhour'))) ? 1 : 0;
	$formatwithoutreduce = preg_replace('/reduceformat/', '', $format);
	if ($formatwithoutreduce != $format) { $format = $formatwithoutreduce; $reduceformat = 1; }  // so format 'dayreduceformat' is processed like day

	// Change predefined format into computer format. If found translation in lang file we use it, otherwise we use default.
	// TODO Add format daysmallyear and dayhoursmallyear
	if ($format == 'day')				$format = ($outputlangs->trans("FormatDateShort") != "FormatDateShort" ? $outputlangs->trans("FormatDateShort") : $conf->format_date_short);
	elseif ($format == 'hour')			$format = ($outputlangs->trans("FormatHourShort") != "FormatHourShort" ? $outputlangs->trans("FormatHourShort") : $conf->format_hour_short);
	elseif ($format == 'hourduration')	$format = ($outputlangs->trans("FormatHourShortDuration") != "FormatHourShortDuration" ? $outputlangs->trans("FormatHourShortDuration") : $conf->format_hour_short_duration);
	elseif ($format == 'daytext')			 $format = ($outputlangs->trans("FormatDateText") != "FormatDateText" ? $outputlangs->trans("FormatDateText") : $conf->format_date_text);
	elseif ($format == 'daytextshort')	$format = ($outputlangs->trans("FormatDateTextShort") != "FormatDateTextShort" ? $outputlangs->trans("FormatDateTextShort") : $conf->format_date_text_short);
	elseif ($format == 'dayhour')			 $format = ($outputlangs->trans("FormatDateHourShort") != "FormatDateHourShort" ? $outputlangs->trans("FormatDateHourShort") : $conf->format_date_hour_short);
	elseif ($format == 'dayhoursec')		 $format = ($outputlangs->trans("FormatDateHourSecShort") != "FormatDateHourSecShort" ? $outputlangs->trans("FormatDateHourSecShort") : $conf->format_date_hour_sec_short);
	elseif ($format == 'dayhourtext')		 $format = ($outputlangs->trans("FormatDateHourText") != "FormatDateHourText" ? $outputlangs->trans("FormatDateHourText") : $conf->format_date_hour_text);
	elseif ($format == 'dayhourtextshort') $format = ($outputlangs->trans("FormatDateHourTextShort") != "FormatDateHourTextShort" ? $outputlangs->trans("FormatDateHourTextShort") : $conf->format_date_hour_text_short);
	// Format not sensitive to language
	elseif ($format == 'dayhourlog')		 $format = '%Y%m%d%H%M%S';
	elseif ($format == 'dayhourldap')		 $format = '%Y%m%d%H%M%SZ';
	elseif ($format == 'dayhourxcard')	$format = '%Y%m%dT%H%M%SZ';
	elseif ($format == 'dayxcard')	 	$format = '%Y%m%d';
	elseif ($format == 'dayrfc')			 $format = '%Y-%m-%d'; // DATE_RFC3339
	elseif ($format == 'dayhourrfc')		 $format = '%Y-%m-%dT%H:%M:%SZ'; // DATETIME RFC3339
	elseif ($format == 'standard')		$format = '%Y-%m-%d %H:%M:%S';

	if ($reduceformat)
	{
		$format = str_replace('%Y', '%y', $format);
		$format = str_replace('yyyy', 'yy', $format);
	}

	// If date undefined or "", we return ""
	if (dol_strlen($time) == 0) return ''; // $time=0 allowed (it means 01/01/1970 00:00:00)

	// Clean format
	if (preg_match('/%b/i', $format))		// There is some text to translate
	{
		// We inhibate translation to text made by strftime functions. We will use trans instead later.
		$format = str_replace('%b', '__b__', $format);
		$format = str_replace('%B', '__B__', $format);
	}
	if (preg_match('/%a/i', $format))		// There is some text to translate
	{
		// We inhibate translation to text made by strftime functions. We will use trans instead later.
		$format = str_replace('%a', '__a__', $format);
		$format = str_replace('%A', '__A__', $format);
	}

	// Analyze date
	$reg = array();
	if (preg_match('/^([0-9][0-9][0-9][0-9])([0-9][0-9])([0-9][0-9])([0-9][0-9])([0-9][0-9])([0-9][0-9])$/i', $time, $reg))	// Deprecated. Ex: 1970-01-01, 1970-01-01 01:00:00, 19700101010000
	{
	    dol_print_error("Functions.lib::dol_print_date function called with a bad value from page ".$_SERVER["PHP_SELF"]);
	    return '';
	}
	elseif (preg_match('/^([0-9]+)\-([0-9]+)\-([0-9]+) ?([0-9]+)?:?([0-9]+)?:?([0-9]+)?/i', $time, $reg))    // Still available to solve problems in extrafields of type date
	{
	    // This part of code should not be used.
	    dol_syslog("Functions.lib::dol_print_date function called with a bad value from page ".$_SERVER["PHP_SELF"], LOG_WARNING);
	    //if (function_exists('debug_print_backtrace')) debug_print_backtrace();
	    // Date has format 'YYYY-MM-DD' or 'YYYY-MM-DD HH:MM:SS'
	    $syear	= (!empty($reg[1]) ? $reg[1] : '');
	    $smonth = (!empty($reg[2]) ? $reg[2] : '');
	    $sday	= (!empty($reg[3]) ? $reg[3] : '');
	    $shour	= (!empty($reg[4]) ? $reg[4] : '');
	    $smin	= (!empty($reg[5]) ? $reg[5] : '');
	    $ssec	= (!empty($reg[6]) ? $reg[6] : '');

	    $time = dol_mktime($shour, $smin, $ssec, $smonth, $sday, $syear, true);
	    $ret = adodb_strftime($format, $time + $offsettz + $offsetdst, $to_gmt);
	}
	else
	{
		// Date is a timestamps
		if ($time < 100000000000)	// Protection against bad date values
		{
			$timetouse = $time + $offsettz + $offsetdst; // TODO Replace this with function Date PHP. We also should not use anymore offsettz and offsetdst but only offsettzstring.

			$ret = adodb_strftime($format, $timetouse, $to_gmt);
		}
		else $ret = 'Bad value '.$time.' for date';
	}

	if (preg_match('/__b__/i', $format))
	{
		$timetouse = $time + $offsettz + $offsetdst; // TODO Replace this with function Date PHP. We also should not use anymore offsettz and offsetdst but only offsettzstring.

		// Here ret is string in PHP setup language (strftime was used). Now we convert to $outputlangs.
		$month = adodb_strftime('%m', $timetouse);
		$month = sprintf("%02d", $month); // $month may be return with format '06' on some installation and '6' on other, so we force it to '06'.
		if ($encodetooutput)
		{
			$monthtext = $outputlangs->transnoentities('Month'.$month);
			$monthtextshort = $outputlangs->transnoentities('MonthShort'.$month);
		}
		else
		{
			$monthtext = $outputlangs->transnoentitiesnoconv('Month'.$month);
			$monthtextshort = $outputlangs->transnoentitiesnoconv('MonthShort'.$month);
		}
		//print 'monthtext='.$monthtext.' monthtextshort='.$monthtextshort;
		$ret = str_replace('__b__', $monthtextshort, $ret);
		$ret = str_replace('__B__', $monthtext, $ret);
		//print 'x'.$outputlangs->charset_output.'-'.$ret.'x';
		//return $ret;
	}
	if (preg_match('/__a__/i', $format))
	{
		$timetouse = $time + $offsettz + $offsetdst; // TODO Replace this with function Date PHP. We also should not use anymore offsettz and offsetdst but only offsettzstring.

		$w = adodb_strftime('%w', $timetouse); // TODO Replace this with function Date PHP. We also should not use anymore offsettz and offsetdst but only offsettzstring.
		$dayweek = $outputlangs->transnoentitiesnoconv('Day'.$w);
		$ret = str_replace('__A__', $dayweek, $ret);
		$ret = str_replace('__a__', dol_substr($dayweek, 0, 3), $ret);
	}

	return $ret;
}


/**
 *  Return an array with locale date info.
 *  PHP getdate is restricted to the years 1901-2038 on Unix and 1970-2038 on Windows
 *  WARNING: This function always use PHP server timezone to return locale informations !!!
 *  Usage must be avoid.
 *  FIXME: Replace this with PHP date function and a parameter $gm
 *
 *	@param	int			$timestamp      Timestamp
 *	@param	boolean		$fast           Fast mode
 *	@return	array						Array of informations
 *										If no fast mode:
 *										'seconds' => $secs,
 *										'minutes' => $min,
 *										'hours' => $hour,
 *										'mday' => $day,
 *										'wday' => $dow,		0=sunday, 6=saturday
 *										'mon' => $month,
 *										'year' => $year,
 *										'yday' => floor($secsInYear/$_day_power),
 *										'weekday' => gmdate('l',$_day_power*(3+$dow)),
 *										'month' => gmdate('F',mktime(0,0,0,$month,2,1971)),
 *										If fast mode:
 *										'seconds' => $secs,
 *										'minutes' => $min,
 *										'hours' => $hour,
 *										'mday' => $day,
 *										'mon' => $month,
 *										'year' => $year,
 *										'yday' => floor($secsInYear/$_day_power),
 *										'leap' => $leaf,
 *										'ndays' => $ndays
 * 	@see 								dol_print_date(), dol_stringtotime(), dol_mktime()
 */
function dol_getdate($timestamp, $fast = false)
{
	global $conf;

	$usealternatemethod = false;
	if ($timestamp <= 0) $usealternatemethod = true; // <= 1970
	if ($timestamp >= 2145913200) $usealternatemethod = true; // >= 2038

	if ($usealternatemethod)
	{
		$arrayinfo = adodb_getdate($timestamp, $fast);
	}
	else
	{
		$arrayinfo = getdate($timestamp);
	}

	return $arrayinfo;
}

/**
 *	Return a timestamp date built from detailed informations (by default a local PHP server timestamp)
 * 	Replace function mktime not available under Windows if year < 1970
 *	PHP mktime is restricted to the years 1901-2038 on Unix and 1970-2038 on Windows
 *
 * 	@param	int			$hour			Hour	(can be -1 for undefined)
 *	@param	int			$minute			Minute	(can be -1 for undefined)
 *	@param	int			$second			Second	(can be -1 for undefined)
 *	@param	int			$month			Month (1 to 12)
 *	@param	int			$day			Day (1 to 31)
 *	@param	int			$year			Year
 *	@param	mixed		$gm				True or 1 or 'gmt'=Input informations are GMT values
 *										False or 0 or 'server' = local to server TZ
 *										'user' = local to user TZ
 *										'tz,TimeZone' = use specified timezone
 *	@param	int			$check			0=No check on parameters (Can use day 32, etc...)
 *	@return	int|string					Date as a timestamp, '' or false if error
 * 	@see 								dol_print_date(), dol_stringtotime(), dol_getdate()
 */
function dol_mktime($hour, $minute, $second, $month, $day, $year, $gm = false, $check = 1)
{
	global $conf;
	//print "- ".$hour.",".$minute.",".$second.",".$month.",".$day.",".$year.",".$_SERVER["WINDIR"]." -";

	// Clean parameters
	if ($hour == -1 || empty($hour)) $hour = 0;
	if ($minute == -1 || empty($minute)) $minute = 0;
	if ($second == -1 || empty($second)) $second = 0;

	// Check parameters
	if ($check)
	{
		if (!$month || !$day)  return '';
		if ($day > 31) return '';
		if ($month > 12) return '';
		if ($hour < 0 || $hour > 24) return '';
		if ($minute < 0 || $minute > 60) return '';
		if ($second < 0 || $second > 60) return '';
	}

	if (empty($gm) || $gm === 'server')
	{
		$default_timezone = @date_default_timezone_get(); // Example 'Europe/Berlin'
		$localtz = new DateTimeZone($default_timezone);
	}
	elseif ($gm === 'user')
	{
		// We use dol_tz_string first because it is more reliable.
		$default_timezone = (empty($_SESSION["dol_tz_string"]) ? @date_default_timezone_get() : $_SESSION["dol_tz_string"]); // Example 'Europe/Berlin'
		try {
			$localtz = new DateTimeZone($default_timezone);
		}
		catch (Exception $e)
		{
			dol_syslog("Warning dol_tz_string contains an invalid value ".$_SESSION["dol_tz_string"], LOG_WARNING);
			$default_timezone = @date_default_timezone_get();
		}
	}
	elseif (strrpos($gm, "tz,") !== false)
	{
		$timezone = str_replace("tz,", "", $gm); // Example 'tz,Europe/Berlin'
		try
		{
			$localtz = new DateTimeZone($timezone);
		}
		catch (Exception $e)
		{
			dol_syslog("Warning passed timezone contains an invalid value ".$timezone, LOG_WARNING);
		}
	}

	if (empty($localtz)) {
		$localtz = new DateTimeZone('UTC');
	}
	//var_dump($localtz);
	//var_dump($year.'-'.$month.'-'.$day.'-'.$hour.'-'.$minute);
	$dt = new DateTime(null, $localtz);
	$dt->setDate((int) $year, (int) $month, (int) $day);
	$dt->setTime((int) $hour, (int) $minute, (int) $second);
	$date = $dt->getTimestamp(); // should include daylight saving time
	//var_dump($date);
	return $date;
}


/**
 *  Return date for now. In most cases, we use this function without parameters (that means GMT time).
 *
 *  @param	string		$mode	'gmt' => we return GMT timestamp,
 * 								'tzserver' => we add the PHP server timezone
 *  							'tzref' => we add the company timezone
 * 								'tzuser' => we add the user timezone
 *	@return int   $date	Timestamp
 */
function dol_now($mode = 'gmt')
{
	$ret = 0;

	// Note that gmmktime and mktime return same value (GMT) when used without parameters
	//if ($mode == 'gmt') $ret=gmmktime(); // Strict Standards: gmmktime(): You should be using the time() function instead
	if ($mode == 'gmt') $ret = time(); // Time for now at greenwich.
	elseif ($mode == 'tzserver')		// Time for now with PHP server timezone added
	{
		require_once DOL_DOCUMENT_ROOT.'/core/lib/date.lib.php';
		$tzsecond = getServerTimeZoneInt('now'); // Contains tz+dayling saving time
		$ret = (int) (dol_now('gmt') + ($tzsecond * 3600));
	}
	/*else if ($mode == 'tzref')				// Time for now with parent company timezone is added
	{
		require_once DOL_DOCUMENT_ROOT.'/core/lib/date.lib.php';
		$tzsecond=getParentCompanyTimeZoneInt();    // Contains tz+dayling saving time
		$ret=dol_now('gmt')+($tzsecond*3600);
	}*/
	elseif ($mode == 'tzuser')				// Time for now with user timezone added
	{
		//print 'time: '.time().'-'.mktime().'-'.gmmktime();
		$offsettz = (empty($_SESSION['dol_tz']) ? 0 : $_SESSION['dol_tz']) * 60 * 60;
		$offsetdst = (empty($_SESSION['dol_dst']) ? 0 : $_SESSION['dol_dst']) * 60 * 60;
		$ret = (int) (dol_now('gmt') + ($offsettz + $offsetdst));
	}

	return $ret;
}


/**
 * Return string with formated size
 *
 * @param	int		$size		Size to print
 * @param	int		$shortvalue	Tell if we want long value to use another unit (Ex: 1.5Kb instead of 1500b)
 * @param	int		$shortunit	Use short label of size unit (for example 'b' instead of 'bytes')
 * @return	string				Link
 */
function dol_print_size($size, $shortvalue = 0, $shortunit = 0)
{
	global $conf, $langs;
	$level = 1024;

	if (!empty($conf->dol_optimize_smallscreen)) $shortunit = 1;

	// Set value text
	if (empty($shortvalue) || $size < ($level * 10))
	{
		$ret = $size;
		$textunitshort = $langs->trans("b");
		$textunitlong = $langs->trans("Bytes");
	}
	else
	{
		$ret = round($size / $level, 0);
		$textunitshort = $langs->trans("Kb");
		$textunitlong = $langs->trans("KiloBytes");
	}
	// Use long or short text unit
	if (empty($shortunit)) { $ret .= ' '.$textunitlong; }
	else { $ret .= ' '.$textunitshort; }

	return $ret;
}

/**
 * Show Url link
 *
 * @param	string		$url		Url to show
 * @param	string		$target		Target for link
 * @param	int			$max		Max number of characters to show
 * @param	int			$withpicto	With picto
 * @return	string					HTML Link
 */
function dol_print_url($url, $target = '_blank', $max = 32, $withpicto = 0)
{
	global $langs;

	if (empty($url)) return '';

	$link = '<a href="';
	if (!preg_match('/^http/i', $url)) $link .= 'http://';
	$link .= $url;
	$link .= '"';
	if ($target) $link .= ' target="'.$target.'"';
	$link .= '>';
	if (!preg_match('/^http/i', $url)) $link .= 'http://';
	$link .= dol_trunc($url, $max);
	$link .= '</a>';
	return '<div class="nospan float" style="margin-right: 10px">'.($withpicto ?img_picto($langs->trans("Url"), 'globe').' ' : '').$link.'</div>';
}

/**
 * Show EMail link
 *
 * @param	string		$email			EMail to show (only email, without 'Name of recipient' before)
 * @param 	int			$cid 			Id of contact if known
 * @param 	int			$socid 			Id of third party if known
 * @param 	int			$addlink		0=no link, 1=email has a html email link (+ link to create action if constant AGENDA_ADDACTIONFOREMAIL is on)
 * @param	int			$max			Max number of characters to show
 * @param	int			$showinvalid	Show warning if syntax email is wrong
 * @param	int			$withpicto		Show picto
 * @return	string						HTML Link
 */
function dol_print_email($email, $cid = 0, $socid = 0, $addlink = 0, $max = 64, $showinvalid = 1, $withpicto = 0)
{
	global $conf, $user, $langs, $hookmanager;

	$newemail = $email;

	if (empty($email)) return '&nbsp;';

	if (!empty($addlink))
	{
		$newemail = '<a style="text-overflow: ellipsis;" href="';
		if (!preg_match('/^mailto:/i', $email)) $newemail .= 'mailto:';
		$newemail .= $email;
		$newemail .= '">';
		$newemail .= dol_trunc($email, $max);
		$newemail .= '</a>';
		if ($showinvalid && !isValidEmail($email))
		{
			$langs->load("errors");
			$newemail .= img_warning($langs->trans("ErrorBadEMail", $email));
		}

		if (($cid || $socid) && !empty($conf->agenda->enabled) && $user->rights->agenda->myactions->create)
		{
			$type = 'AC_EMAIL'; $link = '';
			if (!empty($conf->global->AGENDA_ADDACTIONFOREMAIL)) $link = '<a href="'.DOL_URL_ROOT.'/comm/action/card.php?action=create&amp;backtopage=1&amp;actioncode='.$type.'&amp;contactid='.$cid.'&amp;socid='.$socid.'">'.img_object($langs->trans("AddAction"), "calendar").'</a>';
			if ($link) $newemail = '<div>'.$newemail.' '.$link.'</div>';
		}
	}
	else
	{
		if ($showinvalid && !isValidEmail($email))
		{
			$langs->load("errors");
			$newemail .= img_warning($langs->trans("ErrorBadEMail", $email));
		}
	}

	$rep = '<div class="nospan float" style="margin-right: 10px">'.($withpicto ?img_picto($langs->trans("EMail"), 'object_email.png').' ' : '').$newemail.'</div>';
	if ($hookmanager) {
		$parameters = array('cid' => $cid, 'socid' => $socid, 'addlink' => $addlink, 'picto' => $withpicto);
		$reshook = $hookmanager->executeHooks('printEmail', $parameters, $email);
		$rep .= $hookmanager->resPrint;
	}

	return $rep;
}

/**
 * Get array of social network dictionary
 *
 * @return  array       Array of Social Networks Dictionary
 */
function getArrayOfSocialNetworks()
{
    global $conf, $db;
    $sql = "SELECT rowid, code, label, url, icon, active FROM ".MAIN_DB_PREFIX."c_socialnetworks";
    $sql .= " WHERE entity=".$conf->entity;
    $socialnetworks = array();
    $resql = $db->query($sql);
    if ($resql) {
        while ($obj = $db->fetch_object($resql)) {
            $socialnetworks[$obj->code] = array(
                'rowid' => $obj->rowid,
                'label' => $obj->label,
                'url' => $obj->url,
                'icon' => $obj->icon,
                'active' => $obj->active,
            );
        }
    }
    return $socialnetworks;
}

/**
 * Show social network link
 *
 * @param	string		$value			Skype to show (only skype, without 'Name of recipient' before)
 * @param	int 		$cid 			Id of contact if known
 * @param	int 		$socid 			Id of third party if known
 * @param	string 		$type			'skype','facebook',...
 * @return	string						HTML Link
 */
function dol_print_socialnetworks($value, $cid, $socid, $type)
{
	global $conf, $user, $langs;

	$htmllink = $value;

	if (empty($value)) return '&nbsp;';

	if (!empty($type))
	{
		$htmllink = '<div class="divsocialnetwork inline-block valignmiddle">';
		$htmllink .= img_picto($langs->trans(strtoupper($type)), $type.'.png', '', false, 0, 0, '', 'paddingright', 0);
		$htmllink .= $value;
		if ($type == 'skype')
		{
			$htmllink .= '&nbsp;';
			$htmllink .= '<a href="skype:';
			$htmllink .= $value;
			$htmllink .= '?call" alt="'.$langs->trans("Call").'&nbsp;'.$value.'" title="'.$langs->trans("Call").'&nbsp;'.$value.'">';
			$htmllink .= '<img src="'.DOL_URL_ROOT.'/theme/common/skype_callbutton.png" border="0">';
			$htmllink .= '</a><a href="skype:';
			$htmllink .= $value;
			$htmllink .= '?chat" alt="'.$langs->trans("Chat").'&nbsp;'.$value.'" title="'.$langs->trans("Chat").'&nbsp;'.$value.'">';
			$htmllink .= '<img class="paddingleft" src="'.DOL_URL_ROOT.'/theme/common/skype_chatbutton.png" border="0">';
			$htmllink .= '</a>';
		}
		if (($cid || $socid) && !empty($conf->agenda->enabled) && $user->rights->agenda->myactions->create && $type == 'skype')
		{
			$addlink = 'AC_SKYPE';
			$link = '';
			if (!empty($conf->global->AGENDA_ADDACTIONFORSKYPE)) $link = '<a href="'.DOL_URL_ROOT.'/comm/action/card.php?action=create&amp;backtopage=1&amp;actioncode='.$addlink.'&amp;contactid='.$cid.'&amp;socid='.$socid.'">'.img_object($langs->trans("AddAction"), "calendar").'</a>';
			$htmllink .= ($link ? ' '.$link : '');
		}
		$htmllink .= '</div>';
	}
	else
	{
		$langs->load("errors");
		$htmllink .= img_warning($langs->trans("ErrorBadSocialNetworkValue", $value));
	}
	return $htmllink;
}

/**
 * 	Format phone numbers according to country
 *
 * 	@param  string  $phone          Phone number to format
 * 	@param  string  $countrycode    Country code to use for formatting
 * 	@param 	int		$cid 		    Id of contact if known
 * 	@param 	int		$socid          Id of third party if known
 * 	@param 	string	$addlink	    ''=no link to create action, 'AC_TEL'=add link to clicktodial (if module enabled) and add link to create event (if conf->global->AGENDA_ADDACTIONFORPHONE set)
 * 	@param 	string	$separ 		    Separation between numbers for a better visibility example : xx.xx.xx.xx.xx
 *  @param	string  $withpicto      Show picto
 *  @param	string	$titlealt	    Text to show on alt
 *  @param  int     $adddivfloat    Add div float around phone.
 * 	@return string 				    Formated phone number
 */
function dol_print_phone($phone, $countrycode = '', $cid = 0, $socid = 0, $addlink = '', $separ = "&nbsp;", $withpicto = '', $titlealt = '', $adddivfloat = 0)
{
	global $conf, $user, $langs, $mysoc, $hookmanager;

	// Clean phone parameter
	$phone = preg_replace("/[\s.-]/", "", trim($phone));
	if (empty($phone)) { return ''; }
	if (empty($countrycode)) $countrycode = $mysoc->country_code;

	// Short format for small screens
	if ($conf->dol_optimize_smallscreen) $separ = '';

	$newphone = $phone;
	if (strtoupper($countrycode) == "FR")
	{
		// France
		if (dol_strlen($phone) == 10) {
			$newphone = substr($newphone, 0, 2).$separ.substr($newphone, 2, 2).$separ.substr($newphone, 4, 2).$separ.substr($newphone, 6, 2).$separ.substr($newphone, 8, 2);
		}
		elseif (dol_strlen($phone) == 7)
		{
			$newphone = substr($newphone, 0, 3).$separ.substr($newphone, 3, 2).$separ.substr($newphone, 5, 2);
		}
		elseif (dol_strlen($phone) == 9)
		{
			$newphone = substr($newphone, 0, 2).$separ.substr($newphone, 2, 3).$separ.substr($newphone, 5, 2).$separ.substr($newphone, 7, 2);
		}
		elseif (dol_strlen($phone) == 11)
		{
			$newphone = substr($newphone, 0, 3).$separ.substr($newphone, 3, 2).$separ.substr($newphone, 5, 2).$separ.substr($newphone, 7, 2).$separ.substr($newphone, 9, 2);
		}
		elseif (dol_strlen($phone) == 12)
		{
			$newphone = substr($newphone, 0, 4).$separ.substr($newphone, 4, 2).$separ.substr($newphone, 6, 2).$separ.substr($newphone, 8, 2).$separ.substr($newphone, 10, 2);
		}
	}

	elseif (strtoupper($countrycode) == "CA")
	{
		if (dol_strlen($phone) == 10) {
			$newphone = ($separ != '' ? '(' : '').substr($newphone, 0, 3).($separ != '' ? ')' : '').$separ.substr($newphone, 3, 3).($separ != '' ? '-' : '').substr($newphone, 6, 4);
		}
	}
	elseif (strtoupper($countrycode) == "PT")
	{//Portugal
		if (dol_strlen($phone) == 13)
		{//ex: +351_ABC_DEF_GHI
			$newphone = substr($newphone, 0, 4).$separ.substr($newphone, 4, 3).$separ.substr($newphone, 7, 3).$separ.substr($newphone, 10, 3);
		}
	}
	elseif (strtoupper($countrycode) == "SR")
	{//Suriname
		if (dol_strlen($phone) == 10)
		{//ex: +597_ABC_DEF
			$newphone = substr($newphone, 0, 4).$separ.substr($newphone, 4, 3).$separ.substr($newphone, 7, 3);
		}
		elseif (dol_strlen($phone) == 11)
		{//ex: +597_ABC_DEFG
			$newphone = substr($newphone, 0, 4).$separ.substr($newphone, 4, 3).$separ.substr($newphone, 7, 4);
		}
	}
	elseif (strtoupper($countrycode) == "DE")
	{//Allemagne
		if (dol_strlen($phone) == 14)
		{//ex:  +49_ABCD_EFGH_IJK
			$newphone = substr($newphone, 0, 3).$separ.substr($newphone, 3, 4).$separ.substr($newphone, 7, 4).$separ.substr($newphone, 11, 3);
		}
		elseif (dol_strlen($phone) == 13)
		{//ex: +49_ABC_DEFG_HIJ
			$newphone = substr($newphone, 0, 3).$separ.substr($newphone, 3, 3).$separ.substr($newphone, 6, 4).$separ.substr($newphone, 10, 3);
		}
	}
	elseif (strtoupper($countrycode) == "ES")
	{//Espagne
		if (dol_strlen($phone) == 12)
		{//ex:  +34_ABC_DEF_GHI
			$newphone = substr($newphone, 0, 3).$separ.substr($newphone, 3, 3).$separ.substr($newphone, 6, 3).$separ.substr($newphone, 9, 3);
		}
	}
	elseif (strtoupper($countrycode) == "BF")
	{// Burkina Faso
		if (dol_strlen($phone) == 12)
		{//ex :  +22 A BC_DE_FG_HI
			$newphone = substr($newphone, 0, 3).$separ.substr($newphone, 3, 1).$separ.substr($newphone, 4, 2).$separ.substr($newphone, 6, 2).$separ.substr($newphone, 8, 2).$separ.substr($newphone, 10, 2);
		}
	}
	elseif (strtoupper($countrycode) == "RO")
	{// Roumanie
		if (dol_strlen($phone) == 12)
		{//ex :  +40 AB_CDE_FG_HI
			$newphone = substr($newphone, 0, 3).$separ.substr($newphone, 3, 2).$separ.substr($newphone, 5, 3).$separ.substr($newphone, 8, 2).$separ.substr($newphone, 10, 2);
		}
	}
	elseif (strtoupper($countrycode) == "TR")
	{//Turquie
		if (dol_strlen($phone) == 13)
		{//ex :  +90 ABC_DEF_GHIJ
			$newphone = substr($newphone, 0, 3).$separ.substr($newphone, 3, 3).$separ.substr($newphone, 6, 3).$separ.substr($newphone, 9, 4);
		}
	}
	elseif (strtoupper($countrycode) == "US")
	{//Etat-Unis
		if (dol_strlen($phone) == 12)
		{//ex: +1 ABC_DEF_GHIJ
			$newphone = substr($newphone, 0, 2).$separ.substr($newphone, 2, 3).$separ.substr($newphone, 5, 3).$separ.substr($newphone, 8, 4);
		}
	}
	elseif (strtoupper($countrycode) == "MX")
	{//Mexique
		if (dol_strlen($phone) == 12)
		{//ex: +52 ABCD_EFG_HI
			$newphone = substr($newphone, 0, 3).$separ.substr($newphone, 3, 4).$separ.substr($newphone, 7, 3).$separ.substr($newphone, 10, 2);
		}
		elseif (dol_strlen($phone) == 11)
		{//ex: +52 AB_CD_EF_GH
			$newphone = substr($newphone, 0, 3).$separ.substr($newphone, 3, 2).$separ.substr($newphone, 5, 2).$separ.substr($newphone, 7, 2).$separ.substr($newphone, 9, 2);
		}
		elseif (dol_strlen($phone) == 13)
		{//ex: +52 ABC_DEF_GHIJ
			$newphone = substr($newphone, 0, 3).$separ.substr($newphone, 3, 3).$separ.substr($newphone, 6, 3).$separ.substr($newphone, 9, 4);
		}
	}
	elseif (strtoupper($countrycode) == "ML")
	{//Mali
		if (dol_strlen($phone) == 12)
		{//ex: +223 AB_CD_EF_GH
			$newphone = substr($newphone, 0, 4).$separ.substr($newphone, 4, 2).$separ.substr($newphone, 6, 2).$separ.substr($newphone, 8, 2).$separ.substr($newphone, 10, 2);
		}
	}
	elseif (strtoupper($countrycode) == "TH")
	{//Thaïlande
		if (dol_strlen($phone) == 11)
		{//ex: +66_ABC_DE_FGH
			$newphone = substr($newphone, 0, 3).$separ.substr($newphone, 3, 3).$separ.substr($newphone, 6, 2).$separ.substr($newphone, 8, 3);
		}
		elseif (dol_strlen($phone) == 12)
		{//ex: +66_A_BCD_EF_GHI
			$newphone = substr($newphone, 0, 3).$separ.substr($newphone, 3, 1).$separ.substr($newphone, 4, 3).$separ.substr($newphone, 7, 2).$separ.substr($newphone, 9, 3);
		}
	}
	elseif (strtoupper($countrycode) == "MU")
	{
        //Maurice
		if (dol_strlen($phone) == 11)
		{//ex: +230_ABC_DE_FG
			$newphone = substr($newphone, 0, 4).$separ.substr($newphone, 4, 3).$separ.substr($newphone, 7, 2).$separ.substr($newphone, 9, 2);
		}
		elseif (dol_strlen($phone) == 12)
		{//ex: +230_ABCD_EF_GH
			$newphone = substr($newphone, 0, 4).$separ.substr($newphone, 4, 4).$separ.substr($newphone, 8, 2).$separ.substr($newphone, 10, 2);
		}
	}
	elseif (strtoupper($countrycode) == "ZA")
	{//Afrique du sud
		if (dol_strlen($phone) == 12)
		{//ex: +27_AB_CDE_FG_HI
			$newphone = substr($newphone, 0, 3).$separ.substr($newphone, 3, 2).$separ.substr($newphone, 5, 3).$separ.substr($newphone, 8, 2).$separ.substr($newphone, 10, 2);
		}
	}
	elseif (strtoupper($countrycode) == "SY")
	{//Syrie
		if (dol_strlen($phone) == 12)
		{//ex: +963_AB_CD_EF_GH
			$newphone = substr($newphone, 0, 4).$separ.substr($newphone, 4, 2).$separ.substr($newphone, 6, 2).$separ.substr($newphone, 8, 2).$separ.substr($newphone, 10, 2);
		}
		elseif (dol_strlen($phone) == 13)
		{//ex: +963_AB_CD_EF_GHI
			$newphone = substr($newphone, 0, 4).$separ.substr($newphone, 4, 2).$separ.substr($newphone, 6, 2).$separ.substr($newphone, 8, 2).$separ.substr($newphone, 10, 3);
		}
	}
	elseif (strtoupper($countrycode) == "AE")
	{//Emirats Arabes Unis
		if (dol_strlen($phone) == 12)
		{//ex: +971_ABC_DEF_GH
			$newphone = substr($newphone, 0, 4).$separ.substr($newphone, 4, 3).$separ.substr($newphone, 7, 3).$separ.substr($newphone, 10, 2);
		}
		elseif (dol_strlen($phone) == 13)
		{//ex: +971_ABC_DEF_GHI
			$newphone = substr($newphone, 0, 4).$separ.substr($newphone, 4, 3).$separ.substr($newphone, 7, 3).$separ.substr($newphone, 10, 3);
		}
		elseif (dol_strlen($phone) == 14)
		{//ex: +971_ABC_DEF_GHIK
			$newphone = substr($newphone, 0, 4).$separ.substr($newphone, 4, 3).$separ.substr($newphone, 7, 3).$separ.substr($newphone, 10, 4);
		}
	}
	elseif (strtoupper($countrycode) == "DZ")
	{//Algérie
		if (dol_strlen($phone) == 13)
		{//ex: +213_ABC_DEF_GHI
			$newphone = substr($newphone, 0, 4).$separ.substr($newphone, 4, 3).$separ.substr($newphone, 7, 3).$separ.substr($newphone, 10, 3);
		}
	}
	elseif (strtoupper($countrycode) == "BE")
	{//Belgique
		if (dol_strlen($phone) == 11)
		{//ex: +32_ABC_DE_FGH
			$newphone = substr($newphone, 0, 3).$separ.substr($newphone, 3, 3).$separ.substr($newphone, 6, 2).$separ.substr($newphone, 8, 3);
		}
		elseif (dol_strlen($phone) == 12)
		{//ex: +32_ABC_DEF_GHI
			$newphone = substr($newphone, 0, 3).$separ.substr($newphone, 3, 3).$separ.substr($newphone, 6, 3).$separ.substr($newphone, 9, 3);
		}
	}
	elseif (strtoupper($countrycode) == "PF")
	{//Polynésie française
		if (dol_strlen($phone) == 12)
		{//ex: +689_AB_CD_EF_GH
			$newphone = substr($newphone, 0, 4).$separ.substr($newphone, 4, 2).$separ.substr($newphone, 6, 2).$separ.substr($newphone, 8, 2).$separ.substr($newphone, 10, 2);
		}
	}
	elseif (strtoupper($countrycode) == "CO")
	{//Colombie
		if (dol_strlen($phone) == 13)
		{//ex: +57_ABC_DEF_GH_IJ
			$newphone = substr($newphone, 0, 3).$separ.substr($newphone, 3, 3).$separ.substr($newphone, 6, 3).$separ.substr($newphone, 9, 2).$separ.substr($newphone, 11, 2);
		}
	}
	elseif (strtoupper($countrycode) == "JO")
	{//Jordanie
		if (dol_strlen($phone) == 12)
		{//ex: +962_A_BCD_EF_GH
			$newphone = substr($newphone, 0, 4).$separ.substr($newphone, 4, 1).$separ.substr($newphone, 5, 3).$separ.substr($newphone, 7, 2).$separ.substr($newphone, 9, 2);
		}
	}
	elseif (strtoupper($countrycode) == "JM")
	{//Jamaïque
		if (dol_strlen($newphone) == 12)
		{//ex: +1867_ABC_DEFG
			$newphone = substr($newphone, 0, 5).$separ.substr($newphone, 5, 3).$separ.substr($newphone, 8, 4);
		}
	}
	elseif (strtoupper($countrycode) == "MG")
	{//Madagascar
		if (dol_strlen($phone) == 13)
		{//ex: +261_AB_CD_EF_GHI
			$newphone = substr($newphone, 0, 4).$separ.substr($newphone, 4, 2).$separ.substr($newphone, 6, 2).$separ.substr($newphone, 8, 2).$separ.substr($newphone, 10, 3);
		}
	}
	elseif (strtoupper($countrycode) == "GB")
	{//Royaume uni
		if (dol_strlen($phone) == 13)
		{//ex: +44_ABCD_EFG_HIJ
			$newphone = substr($newphone, 0, 3).$separ.substr($newphone, 3, 4).$separ.substr($newphone, 7, 3).$separ.substr($newphone, 10, 3);
		}
	}
	elseif (strtoupper($countrycode) == "CH")
	{//Suisse
		if (dol_strlen($phone) == 12)
		{//ex: +41_AB_CDE_FG_HI
			$newphone = substr($newphone, 0, 3).$separ.substr($newphone, 3, 2).$separ.substr($newphone, 5, 3).$separ.substr($newphone, 8, 2).$separ.substr($newphone, 10, 2);
		}
		elseif (dol_strlen($phone) == 15)
		{// +41_AB_CDE_FGH_IJKL
			$newphone = $newphone = substr($newphone, 0, 3).$separ.substr($newphone, 3, 2).$separ.substr($newphone, 5, 3).$separ.substr($newphone, 8, 3).$separ.substr($newphone, 11, 4);
		}
	}
	elseif (strtoupper($countrycode) == "TN")
	{//Tunisie
		if (dol_strlen($phone) == 12)
		{//ex: +216_AB_CDE_FGH
			$newphone = substr($newphone, 0, 4).$separ.substr($newphone, 4, 2).$separ.substr($newphone, 6, 3).$separ.substr($newphone, 9, 3);
		}
	}
	elseif (strtoupper($countrycode) == "GF")
	{//Guyane francaise
		if (dol_strlen($phone) == 13)
		{//ex: +594_ABC_DE_FG_HI  (ABC=594 de nouveau)
			$newphone = substr($newphone, 0, 4).$separ.substr($newphone, 4, 3).$separ.substr($newphone, 7, 2).$separ.substr($newphone, 9, 2).$separ.substr($newphone, 11, 2);
		}
	}
	elseif (strtoupper($countrycode) == "GP")
	{//Guadeloupe
		if (dol_strlen($phone) == 13)
		{//ex: +590_ABC_DE_FG_HI  (ABC=590 de nouveau)
			$newphone = substr($newphone, 0, 4).$separ.substr($newphone, 4, 3).$separ.substr($newphone, 7, 2).$separ.substr($newphone, 9, 2).$separ.substr($newphone, 11, 2);
		}
	}
	elseif (strtoupper($countrycode) == "MQ")
	{//Martinique
		if (dol_strlen($phone) == 13)
		{//ex: +596_ABC_DE_FG_HI  (ABC=596 de nouveau)
			$newphone = substr($newphone, 0, 4).$separ.substr($newphone, 4, 3).$separ.substr($newphone, 7, 2).$separ.substr($newphone, 9, 2).$separ.substr($newphone, 11, 2);
		}
	}
	elseif (strtoupper($countrycode) == "IT")
	{//Italie
		if (dol_strlen($phone) == 12)
		{//ex: +39_ABC_DEF_GHI
			$newphone = substr($newphone, 0, 3).$separ.substr($newphone, 3, 3).$separ.substr($newphone, 6, 3).$separ.substr($newphone, 9, 3);
		}
		elseif (dol_strlen($phone) == 13)
		{//ex: +39_ABC_DEF_GH_IJ
			$newphone = substr($newphone, 0, 3).$separ.substr($newphone, 3, 3).$separ.substr($newphone, 6, 3).$separ.substr($newphone, 9, 2).$separ.substr($newphone, 11, 2);
		}
	}
	elseif (strtoupper($countrycode) == "AU")
	{
        //Australie
		if (dol_strlen($phone) == 12)
		{
            //ex: +61_A_BCDE_FGHI
			$newphone = substr($newphone, 0, 3).$separ.substr($newphone, 3, 1).$separ.substr($newphone, 4, 4).$separ.substr($newphone, 8, 4);
		}
	}
	if (!empty($addlink))	// Link on phone number (+ link to add action if conf->global->AGENDA_ADDACTIONFORPHONE set)
	{
		if ($conf->browser->layout == 'phone' || (!empty($conf->clicktodial->enabled) && !empty($conf->global->CLICKTODIAL_USE_TEL_LINK_ON_PHONE_NUMBERS)))	// If phone or option for, we use link of phone
		{
			$newphone = '<a href="tel:'.$phone.'"';
			$newphone .= '>'.$phone.'</a>';
		}
		elseif (!empty($conf->clicktodial->enabled) && $addlink == 'AC_TEL')		// If click to dial, we use click to dial url
		{
			if (empty($user->clicktodial_loaded)) $user->fetch_clicktodial();

			// Define urlmask
			$urlmask = 'ErrorClickToDialModuleNotConfigured';
			if (!empty($conf->global->CLICKTODIAL_URL)) $urlmask = $conf->global->CLICKTODIAL_URL;
			if (!empty($user->clicktodial_url)) $urlmask = $user->clicktodial_url;

			$clicktodial_poste = (!empty($user->clicktodial_poste) ?urlencode($user->clicktodial_poste) : '');
			$clicktodial_login = (!empty($user->clicktodial_login) ?urlencode($user->clicktodial_login) : '');
			$clicktodial_password = (!empty($user->clicktodial_password) ?urlencode($user->clicktodial_password) : '');
			// This line is for backward compatibility
			$url = sprintf($urlmask, urlencode($phone), $clicktodial_poste, $clicktodial_login, $clicktodial_password);
			// Thoose lines are for substitution
			$substitarray = array('__PHONEFROM__'=>$clicktodial_poste,
								'__PHONETO__'=>urlencode($phone),
								'__LOGIN__'=>$clicktodial_login,
								'__PASS__'=>$clicktodial_password);
			$url = make_substitutions($url, $substitarray);
			$newphonesav = $newphone;
			$newphone = '<a href="'.$url.'"';
			if (!empty($conf->global->CLICKTODIAL_FORCENEWTARGET)) $newphone .= ' target="_blank"';
			$newphone .= '>'.$newphonesav.'</a>';
		}

		//if (($cid || $socid) && ! empty($conf->agenda->enabled) && $user->rights->agenda->myactions->create)
		if (!empty($conf->agenda->enabled) && $user->rights->agenda->myactions->create)
		{
			$type = 'AC_TEL'; $link = '';
			if ($addlink == 'AC_FAX') $type = 'AC_FAX';
			if (!empty($conf->global->AGENDA_ADDACTIONFORPHONE)) $link = '<a href="'.DOL_URL_ROOT.'/comm/action/card.php?action=create&amp;backtopage=1&amp;actioncode='.$type.($cid ? '&amp;contactid='.$cid : '').($socid ? '&amp;socid='.$socid : '').'">'.img_object($langs->trans("AddAction"), "calendar").'</a>';
			if ($link) $newphone = '<div>'.$newphone.' '.$link.'</div>';
		}
	}

	if (empty($titlealt))
	{
		$titlealt = ($withpicto == 'fax' ? $langs->trans("Fax") : $langs->trans("Phone"));
	}
	$rep = '';

	if ($hookmanager) {
		$parameters = array('countrycode' => $countrycode, 'cid' => $cid, 'socid' => $socid, 'titlealt' => $titlealt, 'picto' => $withpicto);
		$reshook = $hookmanager->executeHooks('printPhone', $parameters, $phone);
		$rep .= $hookmanager->resPrint;
	}
	if (empty($reshook))
	{
		$picto = '';
		if ($withpicto) {
			if ($withpicto == 'fax') {
				$picto = 'phoning_fax';
			}elseif ($withpicto == 'phone') {
				$picto = 'phoning';
			}elseif ($withpicto == 'mobile') {
				$picto = 'phoning_mobile';
			} else {
				$picto = '';
			}
		}
		if ($adddivfloat) $rep .= '<div class="nospan float" style="margin-right: 10px">';
		else $rep .= '<span style="margin-right: 10px;">';
		$rep .= ($withpicto ?img_picto($titlealt, 'object_'.$picto.'.png').' ' : '').$newphone;
		if ($adddivfloat) $rep .= '</div>';
		else $rep .= '</span>';
	}

	return $rep;
}

/**
 * 	Return an IP formated to be shown on screen
 *
 * 	@param	string	$ip			IP
 * 	@param	int		$mode		0=return IP + country/flag, 1=return only country/flag, 2=return only IP
 * 	@return string 				Formated IP, with country if GeoIP module is enabled
 */
function dol_print_ip($ip, $mode = 0)
{
	global $conf, $langs;

	$ret = '';

	if (empty($mode)) $ret .= $ip;

	if ($mode != 2)
	{
		$countrycode = dolGetCountryCodeFromIp($ip);
		if ($countrycode)	// If success, countrycode is us, fr, ...
		{
			if (file_exists(DOL_DOCUMENT_ROOT.'/theme/common/flags/'.$countrycode.'.png'))
			{
				$ret .= ' '.img_picto($countrycode.' '.$langs->trans("AccordingToGeoIPDatabase"), DOL_URL_ROOT.'/theme/common/flags/'.$countrycode.'.png', '', 1);
			}
			else $ret .= ' ('.$countrycode.')';
		}
		else
		{
			// Nothing
		}
	}

	return $ret;
}

/**
 * Return the IP of remote user.
 * Take HTTP_X_FORWARDED_FOR (defined when using proxy)
 * Then HTTP_CLIENT_IP if defined (rare)
 * Then REMOTE_ADDR (no way to be modified by user but may be wrong if user is using a proxy)
 *
 * @return	string		Ip of remote user.
 */
function getUserRemoteIP()
{
	$ip = empty($_SERVER['HTTP_X_FORWARDED_FOR']) ? (empty($_SERVER['HTTP_CLIENT_IP']) ? (empty($_SERVER['REMOTE_ADDR']) ? '' : $_SERVER['REMOTE_ADDR']) : $_SERVER['HTTP_CLIENT_IP']) : $_SERVER['HTTP_X_FORWARDED_FOR'];
	return $ip;
}

/**
 * 	Return a country code from IP. Empty string if not found.
 *
 * 	@param	string	$ip			IP
 * 	@return string 				Country code ('us', 'fr', ...)
 */
function dolGetCountryCodeFromIp($ip)
{
	global $conf;

	$countrycode = '';

	if (!empty($conf->geoipmaxmind->enabled))
	{
		$datafile = $conf->global->GEOIPMAXMIND_COUNTRY_DATAFILE;
		//$ip='24.24.24.24';
		//$datafile='/usr/share/GeoIP/GeoIP.dat';    Note that this must be downloaded datafile (not same than datafile provided with ubuntu packages)
		include_once DOL_DOCUMENT_ROOT.'/core/class/dolgeoip.class.php';
		$geoip = new DolGeoIP('country', $datafile);
		//print 'ip='.$ip.' databaseType='.$geoip->gi->databaseType." GEOIP_CITY_EDITION_REV1=".GEOIP_CITY_EDITION_REV1."\n";
		$countrycode = $geoip->getCountryCodeFromIP($ip);
	}

	return $countrycode;
}


/**
 *  Return country code for current user.
 *  If software is used inside a local network, detection may fails (we need a public ip)
 *
 *  @return     string      Country code (fr, es, it, us, ...)
 */
function dol_user_country()
{
	global $conf, $langs, $user;

	//$ret=$user->xxx;
	$ret = '';
	if (!empty($conf->geoipmaxmind->enabled))
	{
		$ip = getUserRemoteIP();
		$datafile = $conf->global->GEOIPMAXMIND_COUNTRY_DATAFILE;
		//$ip='24.24.24.24';
		//$datafile='E:\Mes Sites\Web\Admin1\awstats\maxmind\GeoIP.dat';
		include_once DOL_DOCUMENT_ROOT.'/core/class/dolgeoip.class.php';
		$geoip = new DolGeoIP('country', $datafile);
		$countrycode = $geoip->getCountryCodeFromIP($ip);
		$ret = $countrycode;
	}
	return $ret;
}

/**
 *  Format address string
 *
 *  @param	string	$address    Address
 *  @param  int		$htmlid     Html ID (for example 'gmap')
 *  @param  int		$mode       thirdparty|contact|member|other
 *  @param  int		$id         Id of object
 *  @param	int		$noprint	No output. Result is the function return
 *  @param  string  $charfornl  Char to use instead of nl2br. '' means we use a standad nl2br.
 *  @return string|void			Nothing if noprint is 0, formatted address if noprint is 1
 *  @see dol_format_address()
 */
function dol_print_address($address, $htmlid, $mode, $id, $noprint = 0, $charfornl = '')
{
	global $conf, $user, $langs, $hookmanager;

	$out = '';

	if ($address)
	{
		if ($hookmanager) {
			$parameters = array('element' => $mode, 'id' => $id);
			$reshook = $hookmanager->executeHooks('printAddress', $parameters, $address);
			$out .= $hookmanager->resPrint;
		}
		if (empty($reshook))
		{
			if (empty($charfornl)) $out .= nl2br($address);
			else $out .= preg_replace('/[\r\n]+/', $charfornl, $address);

			$showgmap = $showomap = 0;

			// TODO Add a hook here
			if (($mode == 'thirdparty' || $mode == 'societe') && !empty($conf->google->enabled) && !empty($conf->global->GOOGLE_ENABLE_GMAPS)) $showgmap = 1;
			if ($mode == 'contact' && !empty($conf->google->enabled) && !empty($conf->global->GOOGLE_ENABLE_GMAPS_CONTACTS)) $showgmap = 1;
			if ($mode == 'member' && !empty($conf->google->enabled) && !empty($conf->global->GOOGLE_ENABLE_GMAPS_MEMBERS)) $showgmap = 1;
			if (($mode == 'thirdparty' || $mode == 'societe') && !empty($conf->openstreetmap->enabled) && !empty($conf->global->OPENSTREETMAP_ENABLE_MAPS)) $showomap = 1;
			if ($mode == 'contact' && !empty($conf->openstreetmap->enabled) && !empty($conf->global->OPENSTREETMAP_ENABLE_MAPS_CONTACTS)) $showomap = 1;
			if ($mode == 'member' && !empty($conf->openstreetmap->enabled) && !empty($conf->global->OPENSTREETMAP_ENABLE_MAPS_MEMBERS)) $showomap = 1;

			if ($showgmap)
			{
				$url = dol_buildpath('/google/gmaps.php?mode='.$mode.'&id='.$id, 1);
				$out .= ' <a href="'.$url.'" target="_gmaps"><img id="'.$htmlid.'" class="valigntextbottom" src="'.DOL_URL_ROOT.'/theme/common/gmap.png"></a>';
			}
			if ($showomap)
			{
				$url = dol_buildpath('/openstreetmap/maps.php?mode='.$mode.'&id='.$id, 1);
				$out .= ' <a href="'.$url.'" target="_gmaps"><img id="'.$htmlid.'_openstreetmap" class="valigntextbottom" src="'.DOL_URL_ROOT.'/theme/common/gmap.png"></a>';
			}
		}
	}
	if ($noprint) return $out;
	else print $out;
}


/**
 *	Return true if email syntax is ok
 *
 *	@param	    string		$address    			email (Ex: "toto@examle.com", "John Do <johndo@example.com>")
 *  @param		int			$acceptsupervisorkey	If 1, the special string '__SUPERVISOREMAIL__' is also accepted as valid
 *	@return     boolean     						true if email syntax is OK, false if KO or empty string
 */
function isValidEmail($address, $acceptsupervisorkey = 0)
{
	if ($acceptsupervisorkey && $address == '__SUPERVISOREMAIL__') return true;
	if (filter_var($address, FILTER_VALIDATE_EMAIL)) return true;

	return false;
}

/**
 *	Return if the domain name has a valid MX record.
 *  WARNING: This need function idn_to_ascii, checkdnsrr and getmxrr
 *
 *	@param	    string		$domain	    			Domain name (Ex: "yahoo.com", "yhaoo.com", "dolibarr.fr")
 *	@return     int     							-1 if error (function not available), 0=Not valid, 1=Valid
 */
function isValidMXRecord($domain)
{
	if (function_exists('idn_to_ascii') && function_exists('checkdnsrr'))
	{
		if (!checkdnsrr(idn_to_ascii($domain), 'MX'))
		{
			return 0;
		}
		if (function_exists('getmxrr'))
		{
			$mxhosts = array();
			$weight = array();
			getmxrr(idn_to_ascii($domain), $mxhosts, $weight);
			if (count($mxhosts) > 1) return 1;
			if (count($mxhosts) == 1 && !empty($mxhosts[0])) return 1;

			return 0;
		}
	}
	return -1;
}

/**
 *  Return true if phone number syntax is ok
 *  TODO Decide what to do with this
 *
 *  @param	string		$phone		phone (Ex: "0601010101")
 *  @return boolean     			true if phone syntax is OK, false if KO or empty string
 */
function isValidPhone($phone)
{
	return true;
}


/**
 * Make a strlen call. Works even if mbstring module not enabled
 *
 * @param   string		$string				String to calculate length
 * @param   string		$stringencoding		Encoding of string
 * @return  int								Length of string
 */
function dol_strlen($string, $stringencoding = 'UTF-8')
{
	if (function_exists('mb_strlen')) return mb_strlen($string, $stringencoding);
	else return strlen($string);
}

/**
 * Make a substring. Works even if mbstring module is not enabled for better compatibility.
 *
 * @param	string	$string				String to scan
 * @param	string	$start				Start position
 * @param	int		$length				Length (in nb of characters or nb of bytes depending on trunconbytes param)
 * @param   string	$stringencoding		Page code used for input string encoding
 * @param	int		$trunconbytes		1=Length is max of bytes instead of max of characters
 * @return  string						substring
 */
function dol_substr($string, $start, $length, $stringencoding = '', $trunconbytes = 0)
{
	global $langs;

	if (empty($stringencoding)) $stringencoding = $langs->charset_output;

	$ret = '';
	if (empty($trunconbytes))
	{
		if (function_exists('mb_substr'))
		{
			$ret = mb_substr($string, $start, $length, $stringencoding);
		}
		else
		{
			$ret = substr($string, $start, $length);
		}
	}
	else
	{
		if (function_exists('mb_strcut'))
		{
			$ret = mb_strcut($string, $start, $length, $stringencoding);
		}
		else
		{
			$ret = substr($string, $start, $length);
		}
	}
	return $ret;
}


/**
 *	Truncate a string to a particular length adding '...' if string larger than length.
 * 	If length = max length+1, we do no truncate to avoid having just 1 char replaced with '...'.
 *  MAIN_DISABLE_TRUNC=1 can disable all truncings
 *
 *	@param	string	$string				String to truncate
 *	@param  int		$size				Max string size visible (excluding ...). 0 for no limit. WARNING: Final string size can have 3 more chars (if we added ..., or if size was max+1 or max+2 or max+3 so it does not worse to replace with ...)
 *	@param	string	$trunc				Where to trunc: right, left, middle (size must be a 2 power), wrap
 * 	@param	string	$stringencoding		Tell what is source string encoding
 *  @param	int		$nodot				Truncation do not add ... after truncation. So it's an exact truncation.
 *  @param  int     $display            Trunc is used to display data and can be changed for small screen. TODO Remove this param (must be dealt with CSS)
 *	@return string						Truncated string. WARNING: length is never higher than $size if $nodot is set, but can be 3 chars higher otherwise.
 */
function dol_trunc($string, $size = 40, $trunc = 'right', $stringencoding = 'UTF-8', $nodot = 0, $display = 0)
{
	global $conf;

	if ($size == 0 || !empty($conf->global->MAIN_DISABLE_TRUNC)) return $string;

	if (empty($stringencoding)) $stringencoding = 'UTF-8';
	// reduce for small screen
	if ($conf->dol_optimize_smallscreen == 1 && $display == 1) $size = round($size / 3);

	// We go always here
	if ($trunc == 'right')
	{
		$newstring = dol_textishtml($string) ?dol_string_nohtmltag($string, 1) : $string;
		if (dol_strlen($newstring, $stringencoding) > ($size + ($nodot ? 0 : 3)))    // If nodot is 0 and size is 1,2 or 3 chars more, we don't trunc and don't add ...
		return dol_substr($newstring, 0, $size, $stringencoding).($nodot ? '' : '...');
		else
		//return 'u'.$size.'-'.$newstring.'-'.dol_strlen($newstring,$stringencoding).'-'.$string;
		return $string;
	}
	elseif ($trunc == 'middle')
	{
		$newstring = dol_textishtml($string) ?dol_string_nohtmltag($string, 1) : $string;
		if (dol_strlen($newstring, $stringencoding) > 2 && dol_strlen($newstring, $stringencoding) > ($size + 1))
		{
			$size1 = round($size / 2);
			$size2 = round($size / 2);
			return dol_substr($newstring, 0, $size1, $stringencoding).'...'.dol_substr($newstring, dol_strlen($newstring, $stringencoding) - $size2, $size2, $stringencoding);
		}
		else
		return $string;
	}
	elseif ($trunc == 'left')
	{
		$newstring = dol_textishtml($string) ?dol_string_nohtmltag($string, 1) : $string;
		if (dol_strlen($newstring, $stringencoding) > ($size + ($nodot ? 0 : 3)))    // If nodot is 0 and size is 1,2 or 3 chars more, we don't trunc and don't add ...
		return '...'.dol_substr($newstring, dol_strlen($newstring, $stringencoding) - $size, $size, $stringencoding);
		else
		return $string;
	}
	elseif ($trunc == 'wrap')
	{
		$newstring = dol_textishtml($string) ?dol_string_nohtmltag($string, 1) : $string;
		if (dol_strlen($newstring, $stringencoding) > ($size + 1))
		return dol_substr($newstring, 0, $size, $stringencoding)."\n".dol_trunc(dol_substr($newstring, $size, dol_strlen($newstring, $stringencoding) - $size, $stringencoding), $size, $trunc);
		else
		return $string;
	}
	else return 'BadParam3CallingDolTrunc';
}

/**
 *	Show picto whatever it's its name (generic function)
 *
 *	@param      string		$titlealt         		Text on title tag for tooltip. Not used if param notitle is set to 1.
 *	@param      string		$picto       			Name of image file to show ('filenew', ...)
 *													If no extension provided, we use '.png'. Image must be stored into theme/xxx/img directory.
 *                                  				Example: picto.png                  if picto.png is stored into htdocs/theme/mytheme/img
 *                                  				Example: picto.png@mymodule         if picto.png is stored into htdocs/mymodule/img
 *                                  				Example: /mydir/mysubdir/picto.png  if picto.png is stored into htdocs/mydir/mysubdir (pictoisfullpath must be set to 1)
 *	@param		string		$moreatt				Add more attribute on img tag (For example 'style="float: right"')
 *	@param		boolean|int	$pictoisfullpath		If true or 1, image path is a full path
 *	@param		int			$srconly				Return only content of the src attribute of img.
 *  @param		int			$notitle				1=Disable tag title. Use it if you add js tooltip, to avoid duplicate tooltip.
 *  @param		string		$alt					Force alt for bind people
 *  @param		string		$morecss				Add more class css on img tag (For example 'myclascss'). Work only if $moreatt is empty.
 *  @param		string		$marginleftonlyshort	1 = Add a short left margin on picto, 2 = Add a larger left margin on picto, 0 = No margin left. Works for fontawesome picto only.
 *  @return     string       				    	Return img tag
 *  @see        img_object(), img_picto_common()
 */
function img_picto($titlealt, $picto, $moreatt = '', $pictoisfullpath = false, $srconly = 0, $notitle = 0, $alt = '', $morecss = '', $marginleftonlyshort = 2)
{
	global $conf, $langs;

	// We forge fullpathpicto for image to $path/img/$picto. By default, we take DOL_URL_ROOT/theme/$conf->theme/img/$picto
	$url = DOL_URL_ROOT;
	$theme = $conf->theme;
	$path = 'theme/'.$theme;

	// Define fullpathpicto to use into src
	if ($pictoisfullpath) {
		// Clean parameters
		if (!preg_match('/(\.png|\.gif|\.svg)$/i', $picto)) {
			$picto .= '.png';
		}
		$fullpathpicto = $picto;
		$reg = array();
		if (preg_match('/class="([^"]+)"/', $moreatt, $reg)) {
		    $morecss .= ($morecss ? ' ' : '').$reg[1];
		    $moreatt = str_replace('class="'.$reg[1].'"', '', $moreatt);
		}
	} else {
		$pictowithouttext = preg_replace('/(\.png|\.gif|\.svg)$/', '', $picto);

		//if (in_array($picto, array('switch_off', 'switch_on', 'off', 'on')))
        if (empty($srconly) && in_array($pictowithouttext, array(
        		'1downarrow', '1uparrow', '1leftarrow', '1rightarrow', '1uparrow_selected', '1downarrow_selected', '1leftarrow_selected', '1rightarrow_selected',
        		'address', 'bank', 'bookmark', 'building', 'cash-register', 'close_title', 'cubes', 'delete', 'dolly', 'edit', 'ellipsis-h',
        		'filter', 'file-code', 'grip', 'grip_title', 'list', 'listlight', 'note',
        		'object_bookmark', 'object_list', 'object_calendar', 'object_calendarweek', 'object_calendarmonth', 'object_calendarday', 'object_calendarperuser',
        		'off', 'on', 'play', 'playdisabled', 'printer', 'resize', 'stats',
				'note', 'setup', 'sign-out', 'split', 'switch_off', 'switch_on', 'tools', 'unlink', 'uparrow', 'user', 'wrench', 'globe',
				'jabber', 'skype', 'twitter', 'facebook', 'linkedin',
				'instagram', 'snapchat', 'youtube', 'google-plus-g', 'whatsapp',
				'chevron-left', 'chevron-right', 'chevron-down', 'chevron-top',
				'home', 'companies', 'products', 'commercial', 'invoicing', 'accountancy', 'project', 'hrm', 'members', 'ticket', 'generic',
        		'error', 'warning',
        		'title_setup', 'title_accountancy', 'title_bank', 'title_hrm', 'title_agenda'
			)
		)) {
			$fakey = $pictowithouttext;
			$facolor = ''; $fasize = '';
			$fa = 'fas';
			if (in_array($pictowithouttext, array('off', 'on', 'object_bookmark', 'bookmark'))) {
				$fa = 'far';
			}
			if (in_array($pictowithouttext, array('skype', 'twitter', 'facebook', 'linkedin', 'instagram', 'snapchat', 'youtube', 'google-plus-g', 'whatsapp'))) {
				$fa = 'fab';
			}

		    $arrayconvpictotofa = array(
		    	'address'=> 'address-book', 'setup'=>'cog', 'companies'=>'building', 'products'=>'cube', 'commercial'=>'suitcase', 'invoicing'=>'coins', 'accountancy'=>'money-check-alt', 'project'=>'sitemap',
		    	'hrm'=>'umbrella-beach', 'members'=>'users', 'ticket'=>'ticket-alt', 'generic'=>'folder-open',
		    	'switch_off'=>'toggle-off', 'switch_on'=>'toggle-on', 'object_bookmark'=>'star', 'bookmark'=>'star', 'stats' => 'chart-bar',
		    	'bank'=>'university', 'close_title'=>'window-close', 'delete'=>'trash', 'edit'=>'pencil', 'filter'=>'filter', 'split'=>'code-fork',
		    	'object_list'=>'list-alt', 'object_calendar'=>'calendar-alt', 'object_calendarweek'=>'calendar-week', 'object_calendarmonth'=>'calendar-alt', 'object_calendarday'=>'calendar-day', 'object_calendarperuser'=>'table',
		    	'error'=>'exclamation-triangle', 'warning'=>'exclamation-triangle',
		    	'title_setup'=>'tools', 'title_accountancy'=>'money-check-alt', 'title_bank'=>'university', 'title_hrm'=>'umbrella-beach', 'title_agenda'=>'calendar-alt'
		    );
		    if ($pictowithouttext == 'error' || $pictowithouttext == 'warning') {
		    	$facolor = '';
		    	$fakey = 'fa-'.$arrayconvpictotofa[$pictowithouttext];
		    	$marginleftonlyshort = 0;
		    	$morecss .= ($morecss ? ' ' : '').('picto'.$pictowithouttext);
		    } elseif ($pictowithouttext == 'switch_off') {
				$facolor = '#999';
				$fakey = 'fa-'.$arrayconvpictotofa[$pictowithouttext];
			}
			elseif ($pictowithouttext == 'switch_on') {
				$facolor = '#227722';
				$fakey = 'fa-'.$arrayconvpictotofa[$pictowithouttext];
			}
			elseif ($pictowithouttext == 'off') {
			    $fakey = 'fa-square';
				$fasize = '1.3em';
			}
			elseif ($pictowithouttext == 'on') {
			    $fakey = 'fa-check-square';
				$fasize = '1.3em';
			}
			elseif ($pictowithouttext == 'bank') {
				$fakey = 'fa-'.$arrayconvpictotofa[$pictowithouttext];
				$facolor = '#444';
			}
			elseif ($pictowithouttext == 'stats') {
				$fakey = 'fa-'.$arrayconvpictotofa[$pictowithouttext];
				$facolor = '#444';
			}
			elseif ($pictowithouttext == 'delete') {
				$fakey = 'fa-'.$arrayconvpictotofa[$pictowithouttext];
				$facolor = '#444';
			}
			elseif ($pictowithouttext == 'edit') {
				$facolor = '#444';
				$fakey = 'fa-pencil-alt';
			}
			elseif ($pictowithouttext == 'grip_title' || $pictowithouttext == 'grip') {
				$fakey = 'fa-arrows-alt';
			}
			elseif ($pictowithouttext == 'listlight') {
				$fakey = 'fa-download';
				$facolor = '#999';
				$marginleftonlyshort = 1;
			}
			elseif ($pictowithouttext == 'printer') {
				$fakey = 'fa-print';
				$fasize = '1.2em';
				$facolor = '#444';
			}
			elseif ($pictowithouttext == 'resize') {
				$fakey = 'fa-crop';
				$facolor = '#444';
			}
			elseif ($pictowithouttext == 'note') {
			    $fakey = 'fa-sticky-note';
			    $fa = 'far';
				$facolor = '#999';
				$marginleftonlyshort = 1;
			}
			elseif ($pictowithouttext == 'uparrow') {
				$fakey = 'fa-mail-forward';
				$facolor = '#555';
			}
			elseif (in_array($pictowithouttext, array('1uparrow', '1downarrow', '1leftarrow', '1rightarrow', '1uparrow_selected', '1downarrow_selected', '1leftarrow_selected', '1rightarrow_selected'))) {
			    $convertarray = array('1uparrow'=>'caret-up', '1downarrow'=>'caret-down', '1leftarrow'=>'caret-left', '1rightarrow'=>'caret-right', '1uparrow_selected'=>'caret-up', '1downarrow_selected'=>'caret-down', '1leftarrow_selected'=>'caret-left', '1rightarrow_selected'=>'caret-right');
			    $fakey = 'fa-'.$convertarray[$pictowithouttext];
			    if (preg_match('/selected/', $pictowithouttext)) $facolor = '#888';
				$marginleftonlyshort = 1;
			}
			elseif ($pictowithouttext == 'sign-out') {
				$fakey = 'fa-sign-out-alt';
			    $marginleftonlyshort = 0;
			}
			elseif ($pictowithouttext == 'unlink') {
				$fakey = 'fa-unlink';
				$facolor = '#555';
			}
			elseif ($pictowithouttext == 'playdisabled') {
				$fakey = 'fa-play';
				$facolor = '#ccc';
			}
			elseif ($pictowithouttext == 'play') {
				$fakey = 'fa-play';
				$facolor = '#444';
			}
			elseif ($pictowithouttext == 'jabber') {
				$fakey = 'fa-comment-o';
			}
			// Img for type of views
			elseif (in_array($pictowithouttext, array('object_list', 'object_calendar', 'object_calendarweek', 'object_calendarmonth', 'object_calendarday', 'object_calendarperuser'))) {
				$fakey = 'imgforviewmode fa-'.$arrayconvpictotofa[$pictowithouttext];
				$marginleftonlyshort = 0;
			}
			elseif (!empty($arrayconvpictotofa[$pictowithouttext]))
			{
				$fakey = 'fa-'.$arrayconvpictotofa[$pictowithouttext];
				//$facolor = '#444';
				$marginleftonlyshort = 0;
			}
			else {
				$fakey = 'fa-'.$pictowithouttext;
				//$facolor = '#444';
				$marginleftonlyshort = 0;
			}

			//this snippet only needed since function img_edit accepts only one additional parameter: no separate one for css only.
            //class/style need to be extracted to avoid duplicate class/style validation errors when $moreatt is added to the end of the attributes
            $reg = array();
			if (preg_match('/class="([^"]+)"/', $moreatt, $reg)) {
                $morecss .= ($morecss ? ' ' : '').$reg[1];
                $moreatt = str_replace('class="'.$reg[1].'"', '', $moreatt);
            }
            if (preg_match('/style="([^"]+)"/', $moreatt, $reg)) {
                $morestyle = ' '.$reg[1];
                $moreatt = str_replace('style="'.$reg[1].'"', '', $moreatt);
            }
            $moreatt = trim($moreatt);

            $enabledisablehtml = '<span class="'.$fa.' '.$fakey.($marginleftonlyshort ? ($marginleftonlyshort == 1 ? ' marginleftonlyshort' : ' marginleftonly') : '');
            $enabledisablehtml .= ($morecss ? ' '.$morecss : '').'" style="'.($fasize ? ('font-size: '.$fasize.';') : '').($facolor ? (' color: '.$facolor.';') : '').($morestyle ? ' '.$morestyle : '').'"'.(($notitle || empty($titlealt)) ? '' : ' title="'.dol_escape_htmltag($titlealt).'"').($moreatt ? ' '.$moreatt : '').'>';
			if (!empty($conf->global->MAIN_OPTIMIZEFORTEXTBROWSER)) {
				$enabledisablehtml .= $titlealt;
			}
			$enabledisablehtml .= '</span>';

			return $enabledisablehtml;
		}

		if (!empty($conf->global->MAIN_OVERWRITE_THEME_PATH)) {
			$path = $conf->global->MAIN_OVERWRITE_THEME_PATH.'/theme/'.$theme; // If the theme does not have the same name as the module
		}
		elseif (!empty($conf->global->MAIN_OVERWRITE_THEME_RES)) {
			$path = $conf->global->MAIN_OVERWRITE_THEME_RES.'/theme/'.$conf->global->MAIN_OVERWRITE_THEME_RES; // To allow an external module to overwrite image resources whatever is activated theme
		}
		elseif (!empty($conf->modules_parts['theme']) && array_key_exists($theme, $conf->modules_parts['theme'])) {
			$path = $theme.'/theme/'.$theme; // If the theme have the same name as the module
		}

		// If we ask an image into $url/$mymodule/img (instead of default path)
		if (preg_match('/^([^@]+)@([^@]+)$/i', $picto, $regs)) {
			$picto = $regs[1];
			$path = $regs[2]; // $path is $mymodule
		}

		// Clean parameters
		if (!preg_match('/(\.png|\.gif|\.svg)$/i', $picto)) {
			$picto .= '.png';
		}
		// If alt path are defined, define url where img file is, according to physical path
		// ex: array(["main"]=>"/home/maindir/htdocs", ["alt0"]=>"/home/moddir0/htdocs", ...)
		foreach ($conf->file->dol_document_root as $type => $dirroot) {
			if ($type == 'main') {
				continue;
			}
			// This need a lot of time, that's why enabling alternative dir like "custom" dir is not recommanded
			if (file_exists($dirroot.'/'.$path.'/img/'.$picto)) {
				$url = DOL_URL_ROOT.$conf->file->dol_url_root[$type];
				break;
			}
		}

		// $url is '' or '/custom', $path is current theme or
		$fullpathpicto = $url.'/'.$path.'/img/'.$picto;
	}

	if ($srconly) {
		return $fullpathpicto;
	}
		// tag title is used for tooltip on <a>, tag alt can be used with very simple text on image for blind people
    return '<img src="'.$fullpathpicto.'" alt="'.dol_escape_htmltag($alt).'"'.(($notitle || empty($titlealt)) ? '' : ' title="'.dol_escape_htmltag($titlealt).'"').($moreatt ? ' '.$moreatt.($morecss ? ' class="'.$morecss.'"' : '') : ' class="inline-block'.($morecss ? ' '.$morecss : '').'"').'>'; // Alt is used for accessibility, title for popup
}

/**
 *	Show a picto called object_picto (generic function)
 *
 *	@param	string	$titlealt			Text on alt and title of image. Alt only if param notitle is set to 1. If text is "TextA:TextB", use Text A on alt and Text B on title.
 *	@param	string	$picto				Name of image to show object_picto (example: user, group, action, bill, contract, propal, product, ...)
 *										For external modules use imagename@mymodule to search into directory "img" of module.
 *	@param	string	$moreatt			Add more attribute on img tag (ie: class="datecallink")
 *	@param	int		$pictoisfullpath	If 1, image path is a full path
 *	@param	int		$srconly			Return only content of the src attribute of img.
 *  @param	int		$notitle			1=Disable tag title. Use it if you add js tooltip, to avoid duplicate tooltip.
 *	@return	string						Return img tag
 *	@see	#img_picto, #img_picto_common
 */
function img_object($titlealt, $picto, $moreatt = '', $pictoisfullpath = false, $srconly = 0, $notitle = 0)
{
	return img_picto($titlealt, 'object_'.$picto, $moreatt, $pictoisfullpath, $srconly, $notitle);
}

/**
 *	Show weather picto
 *
 *	@param      string		$titlealt         	Text on alt and title of image. Alt only if param notitle is set to 1. If text is "TextA:TextB", use Text A on alt and Text B on title.
 *	@param      string|int	$picto       		Name of image file to show (If no extension provided, we use '.png'). Image must be stored into htdocs/theme/common directory. Or level of meteo image (0-4).
 *	@param		string		$moreatt			Add more attribute on img tag
 *	@param		int			$pictoisfullpath	If 1, image path is a full path
 *  @param      string      $morecss            More CSS
 *	@return     string      					Return img tag
 *  @see        #img_object, #img_picto
 */
function img_weather($titlealt, $picto, $moreatt = '', $pictoisfullpath = 0, $morecss = '')
{
	global $conf;

	if (is_numeric($picto))
	{
		$leveltopicto = array(0=>'weather-clear.png', 1=>'weather-few-clouds.png', 2=>'weather-clouds.png', 3=>'weather-many-clouds.png', 4=>'weather-storm.png');
		//return '<i class="fa fa-weather-level'.$picto.'"></i>';
		$picto = $leveltopicto[$picto];
	}
	elseif (!preg_match('/(\.png|\.gif)$/i', $picto)) $picto .= '.png';

	$path = DOL_URL_ROOT.'/theme/'.$conf->theme.'/img/weather/'.$picto;

	return img_picto($titlealt, $path, $moreatt, 1, 0, 0, '', $morecss);
}

/**
 *	Show picto (generic function)
 *
 *	@param      string		$titlealt         	Text on alt and title of image. Alt only if param notitle is set to 1. If text is "TextA:TextB", use Text A on alt and Text B on title.
 *	@param      string		$picto       		Name of image file to show (If no extension provided, we use '.png'). Image must be stored into htdocs/theme/common directory.
 *	@param		string		$moreatt			Add more attribute on img tag
 *	@param		int			$pictoisfullpath	If 1, image path is a full path
 *	@return     string      					Return img tag
 *  @see        #img_object, #img_picto
 */
function img_picto_common($titlealt, $picto, $moreatt = '', $pictoisfullpath = 0)
{
	global $conf;

	if (!preg_match('/(\.png|\.gif)$/i', $picto)) $picto .= '.png';

	if ($pictoisfullpath) $path = $picto;
	else
	{
		$path = DOL_URL_ROOT.'/theme/common/'.$picto;

		if (!empty($conf->global->MAIN_MODULE_CAN_OVERWRITE_COMMONICONS))
		{
			$themepath = DOL_DOCUMENT_ROOT.'/theme/'.$conf->theme.'/img/'.$picto;

			if (file_exists($themepath)) $path = $themepath;
		}
	}

	return img_picto($titlealt, $path, $moreatt, 1);
}

/**
 *	Show logo action
 *
 *	@param	string		$titlealt       Text on alt and title of image. Alt only if param notitle is set to 1. If text is "TextA:TextB", use Text A on alt and Text B on title.
 *	@param  string		$numaction   	Action id or code to show
 *	@return string      				Return an img tag
 */
function img_action($titlealt, $numaction)
{
	global $conf, $langs;

	if (empty($titlealt) || $titlealt == 'default')
	{
		if ($numaction == '-1' || $numaction == 'ST_NO') { $numaction = -1; $titlealt = $langs->transnoentitiesnoconv('ChangeDoNotContact'); }
		elseif ($numaction == '0' || $numaction == 'ST_NEVER') { $numaction = 0; $titlealt = $langs->transnoentitiesnoconv('ChangeNeverContacted'); }
		elseif ($numaction == '1' || $numaction == 'ST_TODO') { $numaction = 1; $titlealt = $langs->transnoentitiesnoconv('ChangeToContact'); }
		elseif ($numaction == '2' || $numaction == 'ST_PEND') { $numaction = 2; $titlealt = $langs->transnoentitiesnoconv('ChangeContactInProcess'); }
		elseif ($numaction == '3' || $numaction == 'ST_DONE') { $numaction = 3; $titlealt = $langs->transnoentitiesnoconv('ChangeContactDone'); }
		else { $titlealt = $langs->transnoentitiesnoconv('ChangeStatus '.$numaction); $numaction = 0; }
	}
	if (!is_numeric($numaction)) $numaction = 0;

	return img_picto($titlealt, 'stcomm'.$numaction.'.png');
}

/**
 *  Show pdf logo
 *
 *  @param	string		$titlealt   Text on alt and title of image. Alt only if param notitle is set to 1. If text is "TextA:TextB", use Text A on alt and Text B on title.
 *  @param  int		    $size       Taille de l'icone : 3 = 16x16px , 2 = 14x14px
 *  @return string      			Retourne tag img
 */
function img_pdf($titlealt = 'default', $size = 3)
{
	global $conf, $langs;

	if ($titlealt == 'default') $titlealt = $langs->trans('Show');

	return img_picto($titlealt, 'pdf'.$size.'.png');
}

/**
 *	Show logo +
 *
 *	@param	string	$titlealt   Text on alt and title of image. Alt only if param notitle is set to 1. If text is "TextA:TextB", use Text A on alt and Text B on title.
 *	@param  string	$other      Add more attributes on img
 *	@return string      		Return tag img
 */
function img_edit_add($titlealt = 'default', $other = '')
{
	global $conf, $langs;

	if ($titlealt == 'default') $titlealt = $langs->trans('Add');

	return img_picto($titlealt, 'edit_add.png', $other);
}
/**
 *	Show logo -
 *
 *	@param	string	$titlealt	Text on alt and title of image. Alt only if param notitle is set to 1. If text is "TextA:TextB", use Text A on alt and Text B on title.
 *	@param  string	$other      Add more attributes on img
 *	@return string      		Return tag img
 */
function img_edit_remove($titlealt = 'default', $other = '')
{
	global $conf, $langs;

	if ($titlealt == 'default') $titlealt = $langs->trans('Remove');

	return img_picto($titlealt, 'edit_remove.png', $other);
}

/**
 *	Show logo editer/modifier fiche
 *
 *	@param  string	$titlealt   Text on alt and title of image. Alt only if param notitle is set to 1. If text is "TextA:TextB", use Text A on alt and Text B on title.
 *	@param  integer	$float      If you have to put the style "float: right"
 *	@param  string	$other		Add more attributes on img
 *	@return string      		Return tag img
 */
function img_edit($titlealt = 'default', $float = 0, $other = '')
{
	global $conf, $langs;

	if ($titlealt == 'default') $titlealt = $langs->trans('Modify');

	return img_picto($titlealt, 'edit.png', ($float ? 'style="float: '.($langs->tab_translate["DIRECTION"] == 'rtl' ? 'left' : 'right').'"' : "").($other ? ' '.$other : ''));
}

/**
 *	Show logo view card
 *
 *	@param	string	$titlealt   Text on alt and title of image. Alt only if param notitle is set to 1. If text is "TextA:TextB", use Text A on alt and Text B on title.
 *	@param  integer	$float      If you have to put the style "float: right"
 *	@param  string	$other		Add more attributes on img
 *	@return string      		Return tag img
 */
function img_view($titlealt = 'default', $float = 0, $other = '')
{
	global $conf, $langs;

	if ($titlealt == 'default') $titlealt = $langs->trans('View');

	$moreatt = ($float ? 'style="float: right" ' : '').$other;

	return img_picto($titlealt, 'view.png', $moreatt);
}

/**
 *  Show delete logo
 *
 *  @param	string	$titlealt   Text on alt and title of image. Alt only if param notitle is set to 1. If text is "TextA:TextB", use Text A on alt and Text B on title.
 *	@param  string	$other      Add more attributes on img
 *  @return string      		Retourne tag img
 */
function img_delete($titlealt = 'default', $other = 'class="pictodelete"')
{
	global $conf, $langs;

	if ($titlealt == 'default') $titlealt = $langs->trans('Delete');

	return img_picto($titlealt, 'delete.png', $other);
	//return '<span class="fa fa-trash fa-2x fa-fw" style="font-size: 1.7em;" title="'.$titlealt.'"></span>';
}

/**
 *  Show printer logo
 *
 *  @param  string  $titlealt   Text on alt and title of image. Alt only if param notitle is set to 1. If text is "TextA:TextB", use Text A on alt and Text B on title.
 *  @param  string  $other      Add more attributes on img
 *  @return string              Retourne tag img
 */
function img_printer($titlealt = "default", $other = '')
{
	global $conf, $langs;
	if ($titlealt == "default") $titlealt = $langs->trans("Print");
	return img_picto($titlealt, 'printer.png', $other);
}

/**
 *  Show split logo
 *
 *  @param	string	$titlealt   Text on alt and title of image. Alt only if param notitle is set to 1. If text is "TextA:TextB", use Text A on alt and Text B on title.
 *	@param  string	$other      Add more attributes on img
 *  @return string      		Retourne tag img
 */
function img_split($titlealt = 'default', $other = 'class="pictosplit"')
{
	global $conf, $langs;

	if ($titlealt == 'default') $titlealt = $langs->trans('Split');

	return img_picto($titlealt, 'split.png', $other);
}

/**
 *	Show help logo with cursor "?"
 *
 * 	@param	int              	$usehelpcursor		1=Use help cursor, 2=Use click pointer cursor, 0=No specific cursor
 * 	@param	int|string	        $usealttitle		Text to use as alt title
 * 	@return string            	           			Return tag img
 */
function img_help($usehelpcursor = 1, $usealttitle = 1)
{
	global $conf, $langs;

	if ($usealttitle)
	{
		if (is_string($usealttitle)) $usealttitle = dol_escape_htmltag($usealttitle);
		else $usealttitle = $langs->trans('Info');
	}

	return img_picto($usealttitle, 'info.png', 'style="vertical-align: middle;'.($usehelpcursor == 1 ? ' cursor: help' : ($usehelpcursor == 2 ? ' cursor: pointer' : '')).'"');
}

/**
 *	Show info logo
 *
 *	@param	string	$titlealt   Text on alt and title of image. Alt only if param notitle is set to 1. If text is "TextA:TextB", use Text A on alt and Text B on title.
 *	@return string      		Return img tag
 */
function img_info($titlealt = 'default')
{
	global $conf, $langs;

	if ($titlealt == 'default') $titlealt = $langs->trans('Informations');

	return img_picto($titlealt, 'info.png', 'style="vertical-align: middle;"');
}

/**
 *	Show warning logo
 *
 *	@param	string	$titlealt   Text on alt and title of image. Alt only if param notitle is set to 1. If text is "TextA:TextB", use Text A on alt and Text B on title.
 *	@param	string	$moreatt	Add more attribute on img tag (For example 'style="float: right"'). If 1, add float: right. Can't be "class" attribute.
 *  @param	string  $morecss	Add more CSS
 *	@return string      		Return img tag
 */
function img_warning($titlealt = 'default', $moreatt = '', $morecss = 'pictowarning')
{
	global $conf, $langs;

	if ($titlealt == 'default') $titlealt = $langs->trans('Warning');

	//return '<div class="imglatecoin">'.img_picto($titlealt, 'warning_white.png', 'class="pictowarning valignmiddle"'.($moreatt ? ($moreatt == '1' ? ' style="float: right"' : ' '.$moreatt): '')).'</div>';
	return img_picto($titlealt, 'warning.png', 'class="'.$morecss.'"'.($moreatt ? ($moreatt == '1' ? ' style="float: right"' : ' '.$moreatt) : ''));
}

/**
 *  Show error logo
 *
 *	@param	string	$titlealt   Text on alt and title of image. Alt only if param notitle is set to 1. If text is "TextA:TextB", use Text A on alt and Text B on title.
 *	@return string      		Return img tag
 */
function img_error($titlealt = 'default')
{
	global $conf, $langs;

	if ($titlealt == 'default') $titlealt = $langs->trans('Error');

	return img_picto($titlealt, 'error.png', 'class="valigntextbottom"');
}

/**
 *	Show next logo
 *
 *	@param	string	$titlealt   Text on alt and title of image. Alt only if param notitle is set to 1. If text is "TextA:TextB", use Text A on alt and Text B on title.
*	@param	string	$moreatt	Add more attribute on img tag (For example 'style="float: right"')
 *	@return string      		Return img tag
 */
function img_next($titlealt = 'default', $moreatt = '')
{
	global $conf, $langs;

	if ($titlealt == 'default') $titlealt = $langs->trans('Next');

	//return img_picto($titlealt, 'next.png', $moreatt);
	return '<span class="fa fa-chevron-right paddingright paddingleft" title="'.dol_escape_htmltag($titlealt).'"></span>';
}

/**
 *	Show previous logo
 *
 *	@param	string	$titlealt   Text on alt and title of image. Alt only if param notitle is set to 1. If text is "TextA:TextB", use Text A on alt and Text B on title.
 *	@param	string	$moreatt	Add more attribute on img tag (For example 'style="float: right"')
 *	@return string      		Return img tag
 */
function img_previous($titlealt = 'default', $moreatt = '')
{
	global $conf, $langs;

	if ($titlealt == 'default') $titlealt = $langs->trans('Previous');

	//return img_picto($titlealt, 'previous.png', $moreatt);
	return '<span class="fa fa-chevron-left paddingright paddingleft" title="'.dol_escape_htmltag($titlealt).'"></span>';
}

/**
 *	Show down arrow logo
 *
 *	@param	string	$titlealt   Text on alt and title of image. Alt only if param notitle is set to 1. If text is "TextA:TextB", use Text A on alt and Text B on title.
 *	@param  int		$selected   Selected
 *  @param	string	$moreclass	Add more CSS classes
 *	@return string      		Return img tag
 */
function img_down($titlealt = 'default', $selected = 0, $moreclass = '')
{
	global $conf, $langs;

	if ($titlealt == 'default') $titlealt = $langs->trans('Down');

	return img_picto($titlealt, ($selected ? '1downarrow_selected.png' : '1downarrow.png'), 'class="imgdown'.($moreclass ? " ".$moreclass : "").'"');
}

/**
 *	Show top arrow logo
 *
 *	@param	string	$titlealt   Text on alt and title of image. Alt only if param notitle is set to 1. If text is "TextA:TextB", use Text A on alt and Text B on title.
 *	@param  int		$selected	Selected
 *  @param	string	$moreclass	Add more CSS classes
 *	@return string      		Return img tag
 */
function img_up($titlealt = 'default', $selected = 0, $moreclass = '')
{
	global $conf, $langs;

	if ($titlealt == 'default') $titlealt = $langs->trans('Up');

	return img_picto($titlealt, ($selected ? '1uparrow_selected.png' : '1uparrow.png'), 'class="imgup'.($moreclass ? " ".$moreclass : "").'"');
}

/**
 *	Show left arrow logo
 *
 *	@param	string	$titlealt   Text on alt and title of image. Alt only if param notitle is set to 1. If text is "TextA:TextB", use Text A on alt and Text B on title.
 *	@param  int		$selected	Selected
 *	@param	string	$moreatt	Add more attribute on img tag (For example 'style="float: right"')
 *	@return string      		Return img tag
 */
function img_left($titlealt = 'default', $selected = 0, $moreatt = '')
{
	global $conf, $langs;

	if ($titlealt == 'default') $titlealt = $langs->trans('Left');

	return img_picto($titlealt, ($selected ? '1leftarrow_selected.png' : '1leftarrow.png'), $moreatt);
}

/**
 *	Show right arrow logo
 *
 *	@param	string	$titlealt   Text on alt and title of image. Alt only if param notitle is set to 1. If text is "TextA:TextB", use Text A on alt and Text B on title.
 *	@param  int		$selected	Selected
 *	@param	string	$moreatt	Add more attribute on img tag (For example 'style="float: right"')
 *	@return string      		Return img tag
 */
function img_right($titlealt = 'default', $selected = 0, $moreatt = '')
{
	global $conf, $langs;

	if ($titlealt == 'default') $titlealt = $langs->trans('Right');

	return img_picto($titlealt, ($selected ? '1rightarrow_selected.png' : '1rightarrow.png'), $moreatt);
}

/**
 *	Show tick logo if allowed
 *
 *	@param	string	$allow		Allow
 *	@param	string	$titlealt   Text on alt and title of image. Alt only if param notitle is set to 1. If text is "TextA:TextB", use Text A on alt and Text B on title.
 *	@return string      		Return img tag
 */
function img_allow($allow, $titlealt = 'default')
{
	global $conf, $langs;

	if ($titlealt == 'default') $titlealt = $langs->trans('Active');

	if ($allow == 1) return img_picto($titlealt, 'tick.png');

	return '-';
}

/**
 *	Return image of a credit card according to its brand name
 *
 *	@param	string	$brand		Brand name of credit card
 *	@return string     			Return img tag
 */
function img_credit_card($brand)
{
	if ($brand == 'visa' || $brand == 'Visa') {$brand = 'cc-visa'; }
	elseif ($brand == 'mastercard' || $brand == 'MasterCard') {$brand = 'cc-mastercard'; }
	elseif ($brand == 'amex' || $brand == 'American Express') {$brand = 'cc-amex'; }
	elseif ($brand == 'discover' || $brand == 'Discover') {$brand = 'cc-discover'; }
	elseif ($brand == 'jcb' || $brand == 'JCB') {$brand = 'cc-jcb'; }
	elseif ($brand == 'diners' || $brand == 'Diners club') {$brand = 'cc-diners-club'; }
	elseif (!in_array($brand, array('cc-visa', 'cc-mastercard', 'cc-amex', 'cc-discover', 'cc-jcb', 'cc-diners-club'))) {$brand = 'credit-card'; }

	return '<span class="fa fa-'.$brand.' fa-2x fa-fw"></span>';
}

/**
 *	Show MIME img of a file
 *
 *	@param	string	$file		Filename
 * 	@param	string	$titlealt	Text on alt and title of image. Alt only if param notitle is set to 1. If text is "TextA:TextB", use Text A on alt and Text B on title.
 *  @param	string	$morecss	More css
 *	@return string     			Return img tag
 */
function img_mime($file, $titlealt = '', $morecss = '')
{
	require_once DOL_DOCUMENT_ROOT.'/core/lib/files.lib.php';

	$mimetype = dol_mimetype($file, '', 1);
	$mimeimg = dol_mimetype($file, '', 2);
	$mimefa = dol_mimetype($file, '', 4);

	if (empty($titlealt)) $titlealt = 'Mime type: '.$mimetype;

	//return img_picto_common($titlealt, 'mime/'.$mimeimg, 'class="'.$morecss.'"');
	return '<i class="fa fa-'.$mimefa.' paddingright"'.($titlealt ? ' title="'.$titlealt.'"' : '').'></i>';
}


/**
 *  Show search logo
 *
 *  @param	string	$titlealt   Text on alt and title of image. Alt only if param notitle is set to 1. If text is "TextA:TextB", use Text A on alt and Text B on title.
 *	@param  string	$other      Add more attributes on img
 *  @return string      		Retourne tag img
 */
function img_search($titlealt = 'default', $other = '')
{
	global $conf, $langs;

	if ($titlealt == 'default') $titlealt = $langs->trans('Search');

	$img = img_picto($titlealt, 'search.png', $other, false, 1);

	$input = '<input type="image" class="liste_titre" name="button_search" src="'.$img.'" ';
	$input .= 'value="'.dol_escape_htmltag($titlealt).'" title="'.dol_escape_htmltag($titlealt).'" >';

	return $input;
}

/**
 *  Show search logo
 *
 *  @param	string	$titlealt   Text on alt and title of image. Alt only if param notitle is set to 1. If text is "TextA:TextB", use Text A on alt and Text B on title.
 *	@param  string	$other      Add more attributes on img
 *  @return string      		Retourne tag img
 */
function img_searchclear($titlealt = 'default', $other = '')
{
	global $conf, $langs;

	if ($titlealt == 'default') $titlealt = $langs->trans('Search');

	$img = img_picto($titlealt, 'searchclear.png', $other, false, 1);

	$input = '<input type="image" class="liste_titre" name="button_removefilter" src="'.$img.'" ';
	$input .= 'value="'.dol_escape_htmltag($titlealt).'" title="'.dol_escape_htmltag($titlealt).'" >';

	return $input;
}

/**
 *	Show information for admin users or standard users
 *
 *	@param	string	$text			Text info
 *	@param  integer	$infoonimgalt	Info is shown only on alt of star picto, otherwise it is show on output after the star picto
 *	@param	int		$nodiv			No div
 *  @param  string  $admin          '1'=Info for admin users. '0'=Info for standard users (change only the look), 'error','xxx'=Other
 *  @param	string	$morecss		More CSS
 *	@return	string					String with info text
 */
function info_admin($text, $infoonimgalt = 0, $nodiv = 0, $admin = '1', $morecss = '')
{
	global $conf, $langs;

	if ($infoonimgalt)
	{
		return img_picto($text, 'info', 'class="hideonsmartphone'.($morecss ? ' '.$morecss : '').'"');
	}

	return ($nodiv ? '' : '<div class="'.(empty($admin) ? '' : ($admin == '1' ? 'info' : $admin)).' hideonsmartphone'.($morecss ? ' '.$morecss : '').'">').'<span class="fa fa-info-circle" title="'.dol_escape_htmltag($admin ? $langs->trans('InfoAdmin') : $langs->trans('Note')).'"></span> '.$text.($nodiv ? '' : '</div>');
}


/**
 *  Displays error message system with all the information to facilitate the diagnosis and the escalation of the bugs.
 *  This function must be called when a blocking technical error is encountered.
 *  However, one must try to call it only within php pages, classes must return their error through their property "error".
 *
 *	@param	 	DoliDB	$db      	Database handler
 *	@param  	mixed	$error		String or array of errors strings to show
 *  @param		array	$errors		Array of errors
 *	@return 	void
 *  @see    	dol_htmloutput_errors()
 */
function dol_print_error($db = '', $error = '', $errors = null)
{
	global $conf, $langs, $argv;
	global $dolibarr_main_prod;

	$out = '';
	$syslog = '';

	// Si erreur intervenue avant chargement langue
	if (!$langs)
	{
		require_once DOL_DOCUMENT_ROOT.'/core/class/translate.class.php';
		$langs = new Translate('', $conf);
		$langs->load("main");
	}
	// Load translation files required by the page
    $langs->loadLangs(array('main', 'errors'));

	if ($_SERVER['DOCUMENT_ROOT'])    // Mode web
	{
		$out .= $langs->trans("DolibarrHasDetectedError").".<br>\n";
		if (!empty($conf->global->MAIN_FEATURES_LEVEL)) $out .= "You use an experimental or develop level of features, so please do NOT report any bugs, except if problem is confirmed moving option MAIN_FEATURES_LEVEL back to 0.<br>\n";
		$out .= $langs->trans("InformationToHelpDiagnose").":<br>\n";

		$out .= "<b>".$langs->trans("Date").":</b> ".dol_print_date(time(), 'dayhourlog')."<br>\n";
		$out .= "<b>".$langs->trans("Dolibarr").":</b> ".DOL_VERSION."<br>\n";
		if (isset($conf->global->MAIN_FEATURES_LEVEL)) $out .= "<b>".$langs->trans("LevelOfFeature").":</b> ".$conf->global->MAIN_FEATURES_LEVEL."<br>\n";
		if (function_exists("phpversion"))
		{
			$out .= "<b>".$langs->trans("PHP").":</b> ".phpversion()."<br>\n";
		}
		$out .= "<b>".$langs->trans("Server").":</b> ".$_SERVER["SERVER_SOFTWARE"]."<br>\n";
		if (function_exists("php_uname"))
		{
			$out .= "<b>".$langs->trans("OS").":</b> ".php_uname()."<br>\n";
		}
		$out .= "<b>".$langs->trans("UserAgent").":</b> ".$_SERVER["HTTP_USER_AGENT"]."<br>\n";
		$out .= "<br>\n";
		$out .= "<b>".$langs->trans("RequestedUrl").":</b> ".dol_htmlentities($_SERVER["REQUEST_URI"], ENT_COMPAT, 'UTF-8')."<br>\n";
		$out .= "<b>".$langs->trans("Referer").":</b> ".(isset($_SERVER["HTTP_REFERER"]) ?dol_htmlentities($_SERVER["HTTP_REFERER"], ENT_COMPAT, 'UTF-8') : '')."<br>\n";
		$out .= "<b>".$langs->trans("MenuManager").":</b> ".(isset($conf->standard_menu) ? $conf->standard_menu : '')."<br>\n";
		$out .= "<br>\n";
		$syslog .= "url=".dol_escape_htmltag($_SERVER["REQUEST_URI"]);
		$syslog .= ", query_string=".dol_escape_htmltag($_SERVER["QUERY_STRING"]);
	}
	else                              // Mode CLI
	{
		$out .= '> '.$langs->transnoentities("ErrorInternalErrorDetected").":\n".$argv[0]."\n";
		$syslog .= "pid=".dol_getmypid();
	}

	if (!empty($conf->modules))
	{
	    $out .= "<b>".$langs->trans("Modules").":</b> ".join(', ', $conf->modules)."<br>\n";
	}

	if (is_object($db))
	{
		if ($_SERVER['DOCUMENT_ROOT'])  // Mode web
		{
			$out .= "<b>".$langs->trans("DatabaseTypeManager").":</b> ".$db->type."<br>\n";
			$out .= "<b>".$langs->trans("RequestLastAccessInError").":</b> ".($db->lastqueryerror() ?dol_escape_htmltag($db->lastqueryerror()) : $langs->trans("ErrorNoRequestInError"))."<br>\n";
			$out .= "<b>".$langs->trans("ReturnCodeLastAccessInError").":</b> ".($db->lasterrno() ?dol_escape_htmltag($db->lasterrno()) : $langs->trans("ErrorNoRequestInError"))."<br>\n";
			$out .= "<b>".$langs->trans("InformationLastAccessInError").":</b> ".($db->lasterror() ?dol_escape_htmltag($db->lasterror()) : $langs->trans("ErrorNoRequestInError"))."<br>\n";
			$out .= "<br>\n";
		}
		else                            // Mode CLI
		{
			// No dol_escape_htmltag for output, we are in CLI mode
			$out .= '> '.$langs->transnoentities("DatabaseTypeManager").":\n".$db->type."\n";
			$out .= '> '.$langs->transnoentities("RequestLastAccessInError").":\n".($db->lastqueryerror() ? $db->lastqueryerror() : $langs->transnoentities("ErrorNoRequestInError"))."\n";
			$out .= '> '.$langs->transnoentities("ReturnCodeLastAccessInError").":\n".($db->lasterrno() ? $db->lasterrno() : $langs->transnoentities("ErrorNoRequestInError"))."\n";
			$out .= '> '.$langs->transnoentities("InformationLastAccessInError").":\n".($db->lasterror() ? $db->lasterror() : $langs->transnoentities("ErrorNoRequestInError"))."\n";
		}
		$syslog .= ", sql=".$db->lastquery();
		$syslog .= ", db_error=".$db->lasterror();
	}

	if ($error || $errors)
	{
		$langs->load("errors");

		// Merge all into $errors array
		if (is_array($error) && is_array($errors)) $errors = array_merge($error, $errors);
		elseif (is_array($error)) $errors = $error;
		elseif (is_array($errors)) $errors = array_merge(array($error), $errors);
		else $errors = array_merge(array($error));

		foreach ($errors as $msg)
		{
			if (empty($msg)) continue;
			if ($_SERVER['DOCUMENT_ROOT'])  // Mode web
			{
				$out .= "<b>".$langs->trans("Message").":</b> ".dol_escape_htmltag($msg)."<br>\n";
			}
			else                        // Mode CLI
			{
				$out .= '> '.$langs->transnoentities("Message").":\n".$msg."\n";
			}
			$syslog .= ", msg=".$msg;
		}
	}
	if (empty($dolibarr_main_prod) && $_SERVER['DOCUMENT_ROOT'] && function_exists('xdebug_print_function_stack') && function_exists('xdebug_call_file'))
	{
		xdebug_print_function_stack();
		$out .= '<b>XDebug informations:</b>'."<br>\n";
		$out .= 'File: '.xdebug_call_file()."<br>\n";
		$out .= 'Line: '.xdebug_call_line()."<br>\n";
		$out .= 'Function: '.xdebug_call_function()."<br>\n";
		$out .= "<br>\n";
	}

	if (empty($dolibarr_main_prod)) print $out;
	else
	{
		print 'This website is currently temporarly offline. This may be due to a maintenance operation. Current status of operation are on next line...<br><br>'."\n";
		$langs->load("errors");
		print $langs->trans("DolibarrHasDetectedError").'. ';
		print $langs->trans("YouCanSetOptionDolibarrMainProdToZero");
		define("MAIN_CORE_ERROR", 1);
	}
	//else print 'Sorry, an error occured but the parameter $dolibarr_main_prod is defined in conf file so no message is reported to your browser. Please read the log file for error message.';
	dol_syslog("Error ".$syslog, LOG_ERR);
}

/**
 * Show a public email and error code to contact if technical error
 *
 * @param	string	$prefixcode		Prefix of public error code
 * @param   string  $errormessage   Complete error message
 * @param	array	$errormessages	Array of error messages
 * @param	string	$morecss		More css
 * @param	string	$email			Email
 * @return	void
 */
function dol_print_error_email($prefixcode, $errormessage = '', $errormessages = array(), $morecss = 'error', $email = '')
{
	global $langs, $conf;

	if (empty($email)) $email = $conf->global->MAIN_INFO_SOCIETE_MAIL;

	$langs->load("errors");
	$now = dol_now();

	print '<br><div class="center login_main_message"><div class="'.$morecss.'">';
	print $langs->trans("ErrorContactEMail", $email, $prefixcode.dol_print_date($now, '%Y%m%d%H%M%S'));
	if ($errormessage) print '<br><br>'.$errormessage;
	if (is_array($errormessages) && count($errormessages))
	{
		foreach ($errormessages as $mesgtoshow)
		{
			print '<br><br>'.$mesgtoshow;
		}
	}
	print '</div></div>';
}

/**
 *	Show title line of an array
 *
 *	@param	string	$name        Label of field
 *	@param	string	$file        Url used when we click on sort picto
 *	@param	string	$field       Field to use for new sorting
 *	@param	string	$begin       ("" by defaut)
 *	@param	string	$moreparam   Add more parameters on sort url links ("" by default)
 *	@param  string	$moreattrib  Options of attribute td ("" by defaut, example: 'align="center"')
 *	@param  string	$sortfield   Current field used to sort
 *	@param  string	$sortorder   Current sort order
 *  @param	string	$prefix		 Prefix for css. Use space after prefix to add your own CSS tag.
 *  @param	string	$tooltip	 Tooltip
 *	@return	void
 */
function print_liste_field_titre($name, $file = "", $field = "", $begin = "", $moreparam = "", $moreattrib = "", $sortfield = "", $sortorder = "", $prefix = "", $tooltip = "")
{
	print getTitleFieldOfList($name, 0, $file, $field, $begin, $moreparam, $moreattrib, $sortfield, $sortorder, $prefix, 0, $tooltip);
}

/**
 *	Get title line of an array
 *
 *	@param	string	$name        		Translation key of field
 *	@param	int		$thead		 		0=To use with standard table format, 1=To use inside <thead><tr>, 2=To use with <div>
 *	@param	string	$file        		Url used when we click on sort picto
 *	@param	string	$field       		Field to use for new sorting. Empty if this field is not sortable. Example "t.abc" or "t.abc,t.def"
 *	@param	string	$begin       		("" by defaut)
 *	@param	string	$moreparam   		Add more parameters on sort url links ("" by default)
 *	@param  string	$moreattrib  		Add more attributes on th ("" by defaut, example: 'align="center"'). To add more css class, use param $prefix.
 *	@param  string	$sortfield   		Current field used to sort (Ex: 'd.datep,d.id')
 *	@param  string	$sortorder   		Current sort order (Ex: 'asc,desc')
 *  @param	string	$prefix		 		Prefix for css. Use space after prefix to add your own CSS tag, for example 'mycss '.
 *  @param	string	$disablesortlink	1=Disable sort link
 *  @param	string	$tooltip	 		Tooltip
 *	@return	string
 */
function getTitleFieldOfList($name, $thead = 0, $file = "", $field = "", $begin = "", $moreparam = "", $moreattrib = "", $sortfield = "", $sortorder = "", $prefix = "", $disablesortlink = 0, $tooltip = '')
{
	global $conf, $langs, $form;
	//print "$name, $file, $field, $begin, $options, $moreattrib, $sortfield, $sortorder<br>\n";

	if ($moreattrib == 'class="right"') $prefix .= 'right '; // For backward compatibility

	$sortorder = strtoupper($sortorder);
	$out = '';
	$sortimg = '';

	$tag = 'th';
	if ($thead == 2) $tag = 'div';

	$tmpsortfield = explode(',', $sortfield);
	$sortfield1 = trim($tmpsortfield[0]); // If $sortfield is 'd.datep,d.id', it becomes 'd.datep'
	$tmpfield = explode(',', $field);
	$field1 = trim($tmpfield[0]); // If $field is 'd.datep,d.id', it becomes 'd.datep'

	//var_dump('field='.$field.' field1='.$field1.' sortfield='.$sortfield.' sortfield1='.$sortfield1);
	// If field is used as sort criteria we use a specific css class liste_titre_sel
	// Example if (sortfield,field)=("nom","xxx.nom") or (sortfield,field)=("nom","nom")
	if ($field1 && ($sortfield1 == $field1 || $sortfield1 == preg_replace("/^[^\.]+\./", "", $field1))) $out .= '<'.$tag.' class="'.$prefix.'liste_titre_sel" '.$moreattrib.'>';
	else $out .= '<'.$tag.' class="'.$prefix.'liste_titre" '.$moreattrib.'>';

	if (empty($thead) && $field && empty($disablesortlink))    // If this is a sort field
	{
		$options = preg_replace('/sortfield=([a-zA-Z0-9,\s\.]+)/i', '', $moreparam);
		$options = preg_replace('/sortorder=([a-zA-Z0-9,\s\.]+)/i', '', $options);
		$options = preg_replace('/&+/i', '&', $options);
		if (!preg_match('/^&/', $options)) $options = '&'.$options;

		$sortordertouseinlink = '';
		if ($field1 != $sortfield1) // We are on another field than current sorted field
		{
			if (preg_match('/^DESC/i', $sortorder))
			{
				$sortordertouseinlink .= str_repeat('desc,', count(explode(',', $field)));
			}
			else		// We reverse the var $sortordertouseinlink
			{
				$sortordertouseinlink .= str_repeat('asc,', count(explode(',', $field)));
			}
		}
		else                        // We are on field that is the first current sorting criteria
		{
			if (preg_match('/^ASC/i', $sortorder))	// We reverse the var $sortordertouseinlink
			{
				$sortordertouseinlink .= str_repeat('desc,', count(explode(',', $field)));
			}
			else
			{
				$sortordertouseinlink .= str_repeat('asc,', count(explode(',', $field)));
			}
		}
		$sortordertouseinlink = preg_replace('/,$/', '', $sortordertouseinlink);
		$out .= '<a class="reposition" href="'.$file.'?sortfield='.$field.'&sortorder='.$sortordertouseinlink.'&begin='.$begin.$options.'">';
	}

	if ($tooltip) $out .= $form->textwithpicto($langs->trans($name), $langs->trans($tooltip));
	else $out .= $langs->trans($name);

	if (empty($thead) && $field && empty($disablesortlink))    // If this is a sort field
	{
		$out .= '</a>';
	}

	if (empty($thead) && $field)    // If this is a sort field
	{
		$options = preg_replace('/sortfield=([a-zA-Z0-9,\s\.]+)/i', '', $moreparam);
		$options = preg_replace('/sortorder=([a-zA-Z0-9,\s\.]+)/i', '', $options);
		$options = preg_replace('/&+/i', '&', $options);
		if (!preg_match('/^&/', $options)) $options = '&'.$options;

		if (!$sortorder || $field1 != $sortfield1)
		{
			//$out.= '<a href="'.$file.'?sortfield='.$field.'&sortorder=asc&begin='.$begin.$options.'">'.img_down("A-Z",0).'</a>';
			//$out.= '<a href="'.$file.'?sortfield='.$field.'&sortorder=desc&begin='.$begin.$options.'">'.img_up("Z-A",0).'</a>';
		}
		else
		{
			if (preg_match('/^DESC/', $sortorder)) {
				//$out.= '<a href="'.$file.'?sortfield='.$field.'&sortorder=asc&begin='.$begin.$options.'">'.img_down("A-Z",0).'</a>';
				//$out.= '<a href="'.$file.'?sortfield='.$field.'&sortorder=desc&begin='.$begin.$options.'">'.img_up("Z-A",1).'</a>';
				$sortimg .= '<span class="nowrap">'.img_up("Z-A", 0).'</span>';
			}
			if (preg_match('/^ASC/', $sortorder)) {
				//$out.= '<a href="'.$file.'?sortfield='.$field.'&sortorder=asc&begin='.$begin.$options.'">'.img_down("A-Z",1).'</a>';
				//$out.= '<a href="'.$file.'?sortfield='.$field.'&sortorder=desc&begin='.$begin.$options.'">'.img_up("Z-A",0).'</a>';
				$sortimg .= '<span class="nowrap">'.img_down("A-Z", 0).'</span>';
			}
		}
	}

	$out .= $sortimg;

	$out .= '</'.$tag.'>';

	return $out;
}

/**
 *	Show a title.
 *
 *	@param	string	$title			Title to show
 *	@return	string					Title to show
 *  @deprecated						Use load_fiche_titre instead
 *  @see load_fiche_titre()
 */
function print_titre($title)
{
	dol_syslog(__FUNCTION__." is deprecated", LOG_WARNING);

	print '<div class="titre">'.$title.'</div>';
}

/**
 *	Show a title with picto
 *
 *	@param	string	$title				Title to show
 *	@param	string	$mesg				Added message to show on right
 *	@param	string	$picto				Icon to use before title (should be a 32x32 transparent png file)
 *	@param	int		$pictoisfullpath	1=Icon name is a full absolute url of image
 * 	@param	int		$id					To force an id on html objects
 * 	@return	void
 *  @deprecated Use print load_fiche_titre instead
 */
function print_fiche_titre($title, $mesg = '', $picto = 'generic', $pictoisfullpath = 0, $id = '')
{
	print load_fiche_titre($title, $mesg, $picto, $pictoisfullpath, $id);
}

/**
 *	Load a title with picto
 *
 *	@param	string	$titre				Title to show
 *	@param	string	$morehtmlright		Added message to show on right
 *	@param	string	$picto				Icon to use before title (should be a 32x32 transparent png file)
 *	@param	int		$pictoisfullpath	1=Icon name is a full absolute url of image
 * 	@param	string	$id					To force an id on html objects
 *  @param  string  $morecssontable     More css on table
 *	@param	string	$morehtmlcenter		Added message to show on center
 * 	@return	string
 *  @see print_barre_liste()
 */
function load_fiche_titre($titre, $morehtmlright = '', $picto = 'generic', $pictoisfullpath = 0, $id = '', $morecssontable = '', $morehtmlcenter = '')
{
	global $conf;

	$return = '';

	if ($picto == 'setup') $picto = 'generic';

	$return .= "\n";
	$return .= '<table '.($id ? 'id="'.$id.'" ' : '').'class="centpercent notopnoleftnoright table-fiche-title '.($morecssontable ? ' '.$morecssontable : '').'"><tr>'; // maring bottom must be same than into print_barre_list
	if ($picto) $return .= '<td class="nobordernopadding widthpictotitle opacityhigh valignmiddle col-picto">'.img_picto('', $picto, 'class="valignmiddle widthpictotitle pictotitle"', $pictoisfullpath).'</td>';
	$return .= '<td class="nobordernopadding valignmiddle col-title">';
	$return .= '<div class="titre inline-block">'.$titre.'</div>';
	$return .= '</td>';
	if (dol_strlen($morehtmlcenter))
	{
		$return .= '<td class="nobordernopadding center valignmiddle">'.$morehtmlcenter.'</td>';
	}
	if (dol_strlen($morehtmlright))
	{
		$return .= '<td class="nobordernopadding titre_right wordbreakimp right valignmiddle">'.$morehtmlright.'</td>';
	}
	$return .= '</tr></table>'."\n";

	return $return;
}

/**
 *	Print a title with navigation controls for pagination
 *
 *	@param	string	    $titre				Title to show (required)
 *	@param	int   	    $page				Numero of page to show in navigation links (required)
 *	@param	string	    $file				Url of page (required)
 *	@param	string	    $options         	More parameters for links ('' by default, does not include sortfield neither sortorder). Value must be 'urlencoded' before calling function.
 *	@param	string    	$sortfield       	Field to sort on ('' by default)
 *	@param	string	    $sortorder       	Order to sort ('' by default)
 *	@param	string	    $morehtmlcenter     String in the middle ('' by default). We often find here string $massaction comming from $form->selectMassAction()
 *	@param	int		    $num				Number of records found by select with limit+1
 *	@param	int|string  $totalnboflines		Total number of records/lines for all pages (if known). Use a negative value of number to not show number. Use '' if unknown.
 *	@param	string	    $picto				Icon to use before title (should be a 32x32 transparent png file)
 *	@param	int		    $pictoisfullpath	1=Icon name is a full absolute url of image
 *  @param	string	    $morehtmlright			More html to show
 *  @param  string      $morecss            More css to the table
 *  @param  int         $limit              Max number of lines (-1 = use default, 0 = no limit, > 0 = limit).
 *  @param  int         $hideselectlimit    Force to hide select limit
 *  @param  int         $hidenavigation     Force to hide all navigation tools
 *	@return	void
 */
function print_barre_liste($titre, $page, $file, $options = '', $sortfield = '', $sortorder = '', $morehtmlcenter = '', $num = -1, $totalnboflines = '', $picto = 'generic', $pictoisfullpath = 0, $morehtmlright = '', $morecss = '', $limit = -1, $hideselectlimit = 0, $hidenavigation = 0)
{
	global $conf, $langs;

	$savlimit = $limit;
	$savtotalnboflines = $totalnboflines;
	$totalnboflines = abs($totalnboflines);

	if ($picto == 'setup') $picto = 'title_setup.png';
	if (($conf->browser->name == 'ie') && $picto == 'generic') $picto = 'title.gif';
	if ($limit < 0) $limit = $conf->liste_limit;
	if ($savlimit != 0 && (($num > $limit) || ($num == -1) || ($limit == 0)))
	{
		$nextpage = 1;
	}
	else
	{
		$nextpage = 0;
	}
	//print 'totalnboflines='.$totalnboflines.'-savlimit='.$savlimit.'-limit='.$limit.'-num='.$num.'-nextpage='.$nextpage;

	print "\n";
	print "<!-- Begin title '".$titre."' -->\n";
	print '<table class="centpercent notopnoleftnoright table-fiche-title'.($morecss ? ' '.$morecss : '').'"><tr>'; // maring bottom must be same than into load_fiche_tire

	// Left
	print '<td class="nobordernopadding valignmiddle col-title">';
	if ($picto && $titre) print img_picto('', $picto, 'class="hideonsmartphone valignmiddle opacityhigh pictotitle widthpictotitle"', $pictoisfullpath);
	print '<div class="titre inline-block">'.$titre;
	if (!empty($titre) && $savtotalnboflines >= 0 && (string) $savtotalnboflines != '') print ' ('.$totalnboflines.')';
	print '</div></td>';

	// Center
	if ($morehtmlcenter)
	{
		print '<td class="nobordernopadding center valignmiddle">'.$morehtmlcenter.'</td>';
	}

	// Right
	print '<td class="nobordernopadding valignmiddle right">';
	if ($sortfield) $options .= "&sortfield=".urlencode($sortfield);
	if ($sortorder) $options .= "&sortorder=".urlencode($sortorder);
	// Show navigation bar
	$pagelist = '';
	if ($savlimit != 0 && ($page > 0 || $num > $limit))
	{
		if ($totalnboflines)	// If we know total nb of lines
		{
			// Define nb of extra page links before and after selected page + ... + first or last
			$maxnbofpage = (empty($conf->dol_optimize_smallscreen) ? 4 : 1);

			if ($limit > 0) $nbpages = ceil($totalnboflines / $limit);
			else $nbpages = 1;
			$cpt = ($page - $maxnbofpage);
			if ($cpt < 0) { $cpt = 0; }

			if ($cpt >= 1)
			{
				$pagelist .= '<li class="pagination"><a href="'.$file.'?page=0'.$options.'">1</a></li>';
				if ($cpt > 2) $pagelist .= '<li class="pagination"><span class="inactive">...</span></li>';
				elseif ($cpt == 2) $pagelist .= '<li class="pagination"><a href="'.$file.'?page=1'.$options.'">2</a></li>';
			}

			do
			{
				if ($cpt == $page)
				{
					$pagelist .= '<li class="pagination"><span class="active">'.($page + 1).'</span></li>';
				}
				else
				{
					$pagelist .= '<li class="pagination"><a href="'.$file.'?page='.$cpt.$options.'">'.($cpt + 1).'</a></li>';
				}
				$cpt++;
			}
			while ($cpt < $nbpages && $cpt <= $page + $maxnbofpage);

			if ($cpt < $nbpages)
			{
				if ($cpt < $nbpages - 2) $pagelist .= '<li class="pagination"><span class="inactive">...</span></li>';
				elseif ($cpt == $nbpages - 2) $pagelist .= '<li class="pagination"><a href="'.$file.'?page='.($nbpages - 2).$options.'">'.($nbpages - 1).'</a></li>';
				$pagelist .= '<li class="pagination"><a href="'.$file.'?page='.($nbpages - 1).$options.'">'.$nbpages.'</a></li>';
			}
		}
		else
		{
			$pagelist .= '<li class="pagination"><span class="active">'.($page + 1)."</li>";
		}
	}

	if ($savlimit || $morehtmlright) {
		print_fleche_navigation($page, $file, $options, $nextpage, $pagelist, $morehtmlright, $savlimit, $totalnboflines, $hideselectlimit); // output the div and ul for previous/last completed with page numbers into $pagelist
	}

	print '</td>';

	print '</tr></table>'."\n";
	print "<!-- End title -->\n\n";
}

/**
 *	Function to show navigation arrows into lists
 *
 *	@param	int				$page				Number of page
 *	@param	string			$file				Page URL (in most cases provided with $_SERVER["PHP_SELF"])
 *	@param	string			$options         	Other url parameters to propagate ("" by default, may include sortfield and sortorder)
 *	@param	integer			$nextpage	    	Do we show a next page button
 *	@param	string			$betweenarrows		HTML content to show between arrows. MUST contains '<li> </li>' tags or '<li><span> </span></li>'.
 *  @param	string			$afterarrows		HTML content to show after arrows. Must NOT contains '<li> </li>' tags.
 *  @param  int             $limit              Max nb of record to show  (-1 = no combo with limit, 0 = no limit, > 0 = limit)
 *	@param	int		        $totalnboflines		Total number of records/lines for all pages (if known)
 *  @param  int             $hideselectlimit    Force to hide select limit
 *	@return	void
 */
function print_fleche_navigation($page, $file, $options = '', $nextpage = 0, $betweenarrows = '', $afterarrows = '', $limit = -1, $totalnboflines = 0, $hideselectlimit = 0)
{
	global $conf, $langs;

	print '<div class="pagination"><ul>';
	if ((int) $limit > 0 && empty($hideselectlimit))
	{
		$pagesizechoices = '10:10,15:15,20:20,30:30,40:40,50:50,100:100,250:250,500:500,1000:1000,5000:5000';
		//$pagesizechoices.=',0:'.$langs->trans("All");     // Not yet supported
		//$pagesizechoices.=',2:2';
		if (!empty($conf->global->MAIN_PAGESIZE_CHOICES)) $pagesizechoices = $conf->global->MAIN_PAGESIZE_CHOICES;

		print '<li class="pagination">';
		print '<select class="flat selectlimit" name="limit" title="'.dol_escape_htmltag($langs->trans("MaxNbOfRecordPerPage")).'">';
		$tmpchoice = explode(',', $pagesizechoices);
		$tmpkey = $limit.':'.$limit;
		if (!in_array($tmpkey, $tmpchoice)) $tmpchoice[] = $tmpkey;
		$tmpkey = $conf->liste_limit.':'.$conf->liste_limit;
		if (!in_array($tmpkey, $tmpchoice)) $tmpchoice[] = $tmpkey;
		asort($tmpchoice, SORT_NUMERIC);
		foreach ($tmpchoice as $val)
		{
			$selected = '';
			$tmp = explode(':', $val);
			$key = $tmp[0];
			$val = $tmp[1];
			if ($key != '' && $val != '')
			{
				if ((int) $key == (int) $limit)
				{
					$selected = ' selected="selected"';
				}
				print '<option name="'.$key.'"'.$selected.'>'.dol_escape_htmltag($val).'</option>'."\n";
			}
		}
		print '</select>';
		if ($conf->use_javascript_ajax)
		{
			print '<!-- JS CODE TO ENABLE select limit to launch submit of page -->
            		<script>
                	jQuery(document).ready(function () {
            	  		jQuery(".selectlimit").change(function() {
                            console.log("Change limit. Send submit");
                            $(this).parents(\'form:first\').submit();
            	  		});
                	});
            		</script>
                ';
		}
		print '</li>';
	}
	if ($page > 0)
	{
		print '<li class="pagination"><a class="paginationprevious" href="'.$file.'?page='.($page - 1).$options.'"><i class="fa fa-chevron-left" title="'.dol_escape_htmltag($langs->trans("Previous")).'"></i></a></li>';
	}
	if ($betweenarrows)
	{
		print $betweenarrows;
	}
	if ($nextpage > 0)
	{
		print '<li class="pagination"><a class="paginationnext" href="'.$file.'?page='.($page + 1).$options.'"><i class="fa fa-chevron-right" title="'.dol_escape_htmltag($langs->trans("Next")).'"></i></a></li>';
	}
	if ($afterarrows)
	{
		print '<li class="paginationafterarrows">';
		print $afterarrows;
		print '</li>';
	}
	print '</ul></div>'."\n";
}


/**
 *	Return a string with VAT rate label formated for view output
 *	Used into pdf and HTML pages
 *
 *	@param	string	$rate			Rate value to format ('19.6', '19,6', '19.6%', '19,6%', '19.6 (CODEX)', ...)
 *  @param	boolean	$addpercent		Add a percent % sign in output
 *	@param	int		$info_bits		Miscellaneous information on vat (0=Default, 1=French NPR vat)
 *	@param	int		$usestarfornpr	-1=Never show, 0 or 1=Use '*' for NPR vat rates
 *  @return	string					String with formated amounts ('19,6' or '19,6%' or '8.5% (NPR)' or '8.5% *' or '19,6 (CODEX)')
 */
function vatrate($rate, $addpercent = false, $info_bits = 0, $usestarfornpr = 0)
{
	$morelabel = '';

	if (preg_match('/%/', $rate))
	{
		$rate = str_replace('%', '', $rate);
		$addpercent = true;
	}
	if (preg_match('/\((.*)\)/', $rate, $reg))
	{
		$morelabel = ' ('.$reg[1].')';
		$rate = preg_replace('/\s*'.preg_quote($morelabel, '/').'/', '', $rate);
	}
	if (preg_match('/\*/', $rate))
	{
		$rate = str_replace('*', '', $rate);
		$info_bits |= 1;
	}

	// If rate is '9/9/9' we don't change it.  If rate is '9.000' we apply price()
	if (!preg_match('/\//', $rate)) $ret = price($rate, 0, '', 0, 0).($addpercent ? '%' : '');
	else
	{
		// TODO Split on / and output with a price2num to have clean numbers without ton of 000.
		$ret = $rate.($addpercent ? '%' : '');
	}
	if (($info_bits & 1) && $usestarfornpr >= 0) $ret .= ' *';
	$ret .= $morelabel;
	return $ret;
}


/**
 *		Function to format a value into an amount for visual output
 *		Function used into PDF and HTML pages
 *
 *		@param	float		$amount			Amount to format
 *		@param	integer		$form			Type of format, HTML or not (not by default)
 *		@param	Translate	$outlangs		Object langs for output
 *		@param	int			$trunc			1=Truncate if there is more decimals than MAIN_MAX_DECIMALS_SHOWN (default), 0=Does not truncate. Deprecated because amount are rounded (to unit or total amount accurancy) before beeing inserted into database or after a computation, so this parameter should be useless.
 *		@param	int			$rounding		Minimum number of decimal to show. If 0, no change, if -1, we use min($conf->global->MAIN_MAX_DECIMALS_UNIT,$conf->global->MAIN_MAX_DECIMALS_TOT)
 *		@param	int			$forcerounding	Force the number of decimal to forcerounding decimal (-1=do not force)
 *		@param	string		$currency_code	To add currency symbol (''=add nothing, 'auto'=Use default currency, 'XXX'=add currency symbols for XXX currency)
 *		@return	string						Chaine avec montant formate
 *
 *		@see	price2num()					Revert function of price
 */
function price($amount, $form = 0, $outlangs = '', $trunc = 1, $rounding = -1, $forcerounding = -1, $currency_code = '')
{
	global $langs, $conf;

	// Clean parameters
	if (empty($amount)) $amount = 0; // To have a numeric value if amount not defined or = ''
	$amount = (is_numeric($amount) ? $amount : 0); // Check if amount is numeric, for example, an error occured when amount value = o (letter) instead 0 (number)
	if ($rounding < 0) $rounding = min($conf->global->MAIN_MAX_DECIMALS_UNIT, $conf->global->MAIN_MAX_DECIMALS_TOT);
	$nbdecimal = $rounding;

	// Output separators by default (french)
	$dec = ','; $thousand = ' ';

	// If $outlangs not forced, we use use language
	if (!is_object($outlangs)) $outlangs = $langs;

	if ($outlangs->transnoentitiesnoconv("SeparatorDecimal") != "SeparatorDecimal")  $dec = $outlangs->transnoentitiesnoconv("SeparatorDecimal");
	if ($outlangs->transnoentitiesnoconv("SeparatorThousand") != "SeparatorThousand") $thousand = $outlangs->transnoentitiesnoconv("SeparatorThousand");
	if ($thousand == 'None') $thousand = '';
	elseif ($thousand == 'Space') $thousand = ' ';
	//print "outlangs=".$outlangs->defaultlang." amount=".$amount." html=".$form." trunc=".$trunc." nbdecimal=".$nbdecimal." dec='".$dec."' thousand='".$thousand."'<br>";

	//print "amount=".$amount."-";
	$amount = str_replace(',', '.', $amount); // should be useless
	//print $amount."-";
	$datas = explode('.', $amount);
	$decpart = isset($datas[1]) ? $datas[1] : '';
	$decpart = preg_replace('/0+$/i', '', $decpart); // Supprime les 0 de fin de partie decimale
	//print "decpart=".$decpart."<br>";
	$end = '';

	// We increase nbdecimal if there is more decimal than asked (to not loose information)
	if (dol_strlen($decpart) > $nbdecimal) $nbdecimal = dol_strlen($decpart);
	// Si on depasse max
	if ($trunc && $nbdecimal > $conf->global->MAIN_MAX_DECIMALS_SHOWN)
	{
		$nbdecimal = $conf->global->MAIN_MAX_DECIMALS_SHOWN;
		if (preg_match('/\.\.\./i', $conf->global->MAIN_MAX_DECIMALS_SHOWN))
		{
			// Si un affichage est tronque, on montre des ...
			$end = '...';
		}
	}

	// If force rounding
	if ($forcerounding >= 0) $nbdecimal = $forcerounding;

	// Format number
	$output = number_format($amount, $nbdecimal, $dec, $thousand);
	if ($form)
	{
		$output = preg_replace('/\s/', '&nbsp;', $output);
		$output = preg_replace('/\'/', '&#039;', $output);
	}
	// Add symbol of currency if requested
	$cursymbolbefore = $cursymbolafter = '';
	if ($currency_code)
	{
		if ($currency_code == 'auto') $currency_code = $conf->currency;

		$listofcurrenciesbefore = array('USD', 'GBP', 'AUD', 'HKD', 'MXN', 'PEN', 'CNY', 'CAD');
		$listoflanguagesbefore = array('nl_NL');
		if (in_array($currency_code, $listofcurrenciesbefore) || in_array($outlangs->defaultlang, $listoflanguagesbefore))
		{
		    $cursymbolbefore .= $outlangs->getCurrencySymbol($currency_code);
		}
		else
		{
			$tmpcur = $outlangs->getCurrencySymbol($currency_code);
			$cursymbolafter .= ($tmpcur == $currency_code ? ' '.$tmpcur : $tmpcur);
		}
	}
	$output = $cursymbolbefore.$output.$end.($cursymbolafter ? ' ' : '').$cursymbolafter;

	return $output;
}

/**
 *	Function that return a number with universal decimal format (decimal separator is '.') from an amount typed by a user.
 *	Function to use on each input amount before any numeric test or database insert
 *
 *	@param	float	$amount			Amount to convert/clean
 *	@param	string	$rounding		''=No rounding
 * 									'MU'=Round to Max unit price (MAIN_MAX_DECIMALS_UNIT)
 *									'MT'=Round to Max for totals with Tax (MAIN_MAX_DECIMALS_TOT)
 *									'MS'=Round to Max for stock quantity (MAIN_MAX_DECIMALS_STOCK)
 *									Numeric = Nb of digits for rounding
 * 	@param	int		$alreadysqlnb	Put 1 if you know that content is already universal format number
 *	@return	string					Amount with universal numeric format (Example: '99.99999').
 *									If conversion fails, it return text unchanged if $rounding = '' or '0' if $rounding is defined.
 *									If amount is null or '', it returns '' if $rounding = '' or '0' if $rounding is defined..
 *
 *	@see    price()					Opposite function of price2num
 */
function price2num($amount, $rounding = '', $alreadysqlnb = 0)
{
	global $langs, $conf;

	// Round PHP function does not allow number like '1,234.56' nor '1.234,56' nor '1 234,56'
	// Numbers must be '1234.56'
	// Decimal delimiter for PHP and database SQL requests must be '.'
	$dec = ','; $thousand = ' ';
	if ($langs->transnoentitiesnoconv("SeparatorDecimal") != "SeparatorDecimal")  $dec = $langs->transnoentitiesnoconv("SeparatorDecimal");
	if ($langs->transnoentitiesnoconv("SeparatorThousand") != "SeparatorThousand") $thousand = $langs->transnoentitiesnoconv("SeparatorThousand");
	if ($thousand == 'None') $thousand = '';
	elseif ($thousand == 'Space') $thousand = ' ';
	//print "amount=".$amount." html=".$form." trunc=".$trunc." nbdecimal=".$nbdecimal." dec='".$dec."' thousand='".$thousand."'<br>";

	// Convert value to universal number format (no thousand separator, '.' as decimal separator)
	if ($alreadysqlnb != 1)	// If not a PHP number or unknown, we change format
	{
		//print 'PP'.$amount.' - '.$dec.' - '.$thousand.' - '.intval($amount).'<br>';

		// Convert amount to format with dolibarr dec and thousand (this is because PHP convert a number
		// to format defined by LC_NUMERIC after a calculation and we want source format to be like defined by Dolibarr setup.
		if (is_numeric($amount))
		{
			// We put in temps value of decimal ("0.00001"). Works with 0 and 2.0E-5 and 9999.10
			$temps = sprintf("%0.10F", $amount - intval($amount)); // temps=0.0000000000 or 0.0000200000 or 9999.1000000000
			$temps = preg_replace('/([\.1-9])0+$/', '\\1', $temps); // temps=0. or 0.00002 or 9999.1
			$nbofdec = max(0, dol_strlen($temps) - 2); // -2 to remove "0."
			$amount = number_format($amount, $nbofdec, $dec, $thousand);
		}
		//print "QQ".$amount.'<br>';

		// Now make replace (the main goal of function)
		if ($thousand != ',' && $thousand != '.') $amount = str_replace(',', '.', $amount); // To accept 2 notations for french users
		$amount = str_replace(' ', '', $amount); // To avoid spaces
		$amount = str_replace($thousand, '', $amount); // Replace of thousand before replace of dec to avoid pb if thousand is .
		$amount = str_replace($dec, '.', $amount);
	}

	// Now, make a rounding if required
	if ($rounding)
	{
		$nbofdectoround = '';
		if ($rounding == 'MU')     $nbofdectoround = $conf->global->MAIN_MAX_DECIMALS_UNIT;
		elseif ($rounding == 'MT') $nbofdectoround = $conf->global->MAIN_MAX_DECIMALS_TOT;
		elseif ($rounding == 'MS') $nbofdectoround = empty($conf->global->MAIN_MAX_DECIMALS_STOCK) ? 5 : $conf->global->MAIN_MAX_DECIMALS_STOCK;
		elseif (is_numeric($rounding))  $nbofdectoround = $rounding;
		//print "RR".$amount.' - '.$nbofdectoround.'<br>';
		if (dol_strlen($nbofdectoround)) $amount = round($amount, $nbofdectoround); // $nbofdectoround can be 0.
		else return 'ErrorBadParameterProvidedToFunction';
		//print 'SS'.$amount.' - '.$nbofdec.' - '.$dec.' - '.$thousand.' - '.$nbofdectoround.'<br>';

		// Convert amount to format with dolibarr dec and thousand (this is because PHP convert a number
		// to format defined by LC_NUMERIC after a calculation and we want source format to be defined by Dolibarr setup.
		if (is_numeric($amount))
		{
			// We put in temps value of decimal ("0.00001"). Works with 0 and 2.0E-5 and 9999.10
			$temps = sprintf("%0.10F", $amount - intval($amount)); // temps=0.0000000000 or 0.0000200000 or 9999.1000000000
			$temps = preg_replace('/([\.1-9])0+$/', '\\1', $temps); // temps=0. or 0.00002 or 9999.1
			$nbofdec = max(0, dol_strlen($temps) - 2); // -2 to remove "0."
			$amount = number_format($amount, min($nbofdec, $nbofdectoround), $dec, $thousand); // Convert amount to format with dolibarr dec and thousand
		}
		//print "TT".$amount.'<br>';

		// Always make replace because each math function (like round) replace
		// with local values and we want a number that has a SQL string format x.y
		if ($thousand != ',' && $thousand != '.') $amount = str_replace(',', '.', $amount); // To accept 2 notations for french users
		$amount = str_replace(' ', '', $amount); // To avoid spaces
		$amount = str_replace($thousand, '', $amount); // Replace of thousand before replace of dec to avoid pb if thousand is .
		$amount = str_replace($dec, '.', $amount);
	}

	return $amount;
}


/**
 * Output a dimension with best unit
 *
 * @param   float       $dimension      Dimension
 * @param   int         $unit           Unit scale of dimension (Example: 0=kg, -3=g, -6=mg, 98=ounce, 99=pound, ...)
 * @param   string      $type           'weight', 'volume', ...
 * @param   Translate   $outputlangs    Translate language object
 * @param   int         $round          -1 = non rounding, x = number of decimal
 * @param   string      $forceunitoutput    'no' or numeric (-3, -6, ...) compared to $unit (In most case, this value is value defined into $conf->global->MAIN_WEIGHT_DEFAULT_UNIT)
 * @return  string                      String to show dimensions
 */
function showDimensionInBestUnit($dimension, $unit, $type, $outputlangs, $round = -1, $forceunitoutput = 'no')
{
	require_once DOL_DOCUMENT_ROOT.'/core/lib/product.lib.php';

	if (($forceunitoutput == 'no' && $dimension < 1 / 10000 && $unit < 90) || (is_numeric($forceunitoutput) && $forceunitoutput == -6))
	{
		$dimension = $dimension * 1000000;
		$unit = $unit - 6;
	}
	elseif (($forceunitoutput == 'no' && $dimension < 1 / 10 && $unit < 90) || (is_numeric($forceunitoutput) && $forceunitoutput == -3))
	{
		$dimension = $dimension * 1000;
		$unit = $unit - 3;
	}
	elseif (($forceunitoutput == 'no' && $dimension > 100000000 && $unit < 90) || (is_numeric($forceunitoutput) && $forceunitoutput == 6))
	{
		$dimension = $dimension / 1000000;
		$unit = $unit + 6;
	}
	elseif (($forceunitoutput == 'no' && $dimension > 100000 && $unit < 90) || (is_numeric($forceunitoutput) && $forceunitoutput == 3))
	{
		$dimension = $dimension / 1000;
		$unit = $unit + 3;
	}
	// Special case when we want output unit into pound or ounce
	/* TODO
	if ($unit < 90 && $type == 'weight' && is_numeric($forceunitoutput) && (($forceunitoutput == 98) || ($forceunitoutput == 99))
	{
	    $dimension = // convert dimension from standard unit into ounce or pound
	    $unit = $forceunitoutput;
	}
	if ($unit > 90 && $type == 'weight' && is_numeric($forceunitoutput) && $forceunitoutput < 90)
	{
	    $dimension = // convert dimension from standard unit into ounce or pound
	    $unit = $forceunitoutput;
	}*/

	$ret = price($dimension, 0, $outputlangs, 0, 0, $round).' '.measuringUnitString(0, $type, $unit);

	return $ret;
}


/**
 *	Return localtax rate for a particular vat, when selling a product with vat $vatrate, from a $thirdparty_buyer to a $thirdparty_seller
 *  Note: This function applies same rules than get_default_tva
 *
 * 	@param	float		$vatrate		        Vat rate. Can be '8.5' or '8.5 (VATCODEX)' for example
 * 	@param  int			$local		         	Local tax to search and return (1 or 2 return only tax rate 1 or tax rate 2)
 *  @param  Societe		$thirdparty_buyer    	Object of buying third party
 *  @param	Societe		$thirdparty_seller		Object of selling third party ($mysoc if not defined)
 *  @param	int			$vatnpr					If vat rate is NPR or not
 * 	@return	mixed			   					0 if not found, localtax rate if found
 *  @see get_default_tva()
 */
function get_localtax($vatrate, $local, $thirdparty_buyer = "", $thirdparty_seller = "", $vatnpr = 0)
{
	global $db, $conf, $mysoc;

	if (empty($thirdparty_seller) || !is_object($thirdparty_seller)) $thirdparty_seller = $mysoc;

	dol_syslog("get_localtax tva=".$vatrate." local=".$local." thirdparty_buyer id=".(is_object($thirdparty_buyer) ? $thirdparty_buyer->id : '')."/country_code=".(is_object($thirdparty_buyer) ? $thirdparty_buyer->country_code : '')." thirdparty_seller id=".$thirdparty_seller->id."/country_code=".$thirdparty_seller->country_code." thirdparty_seller localtax1_assuj=".$thirdparty_seller->localtax1_assuj."  thirdparty_seller localtax2_assuj=".$thirdparty_seller->localtax2_assuj);

	$vatratecleaned = $vatrate;
	if (preg_match('/^(.*)\s*\((.*)\)$/', $vatrate, $reg))      // If vat is "xx (yy)"
	{
		$vatratecleaned = trim($reg[1]);
		$vatratecode = $reg[2];
	}

	/*if ($thirdparty_buyer->country_code != $thirdparty_seller->country_code)
	{
		return 0;
	}*/

	// Some test to guess with no need to make database access
	if ($mysoc->country_code == 'ES') // For spain localtaxes 1 and 2, tax is qualified if buyer use local tax
	{
		if ($local == 1)
		{
			if (!$mysoc->localtax1_assuj || (string) $vatratecleaned == "0") return 0;
			if ($thirdparty_seller->id == $mysoc->id)
			{
				if (!$thirdparty_buyer->localtax1_assuj) return 0;
			}
			else
			{
				if (!$thirdparty_seller->localtax1_assuj) return 0;
			}
		}

		if ($local == 2)
		{
			//if (! $mysoc->localtax2_assuj || (string) $vatratecleaned == "0") return 0;
			if (!$mysoc->localtax2_assuj) return 0; // If main vat is 0, IRPF may be different than 0.
			if ($thirdparty_seller->id == $mysoc->id)
			{
				if (!$thirdparty_buyer->localtax2_assuj) return 0;
			}
			else
			{
				if (!$thirdparty_seller->localtax2_assuj) return 0;
			}
		}
	}
	else
	{
		if ($local == 1 && !$thirdparty_seller->localtax1_assuj) return 0;
		if ($local == 2 && !$thirdparty_seller->localtax2_assuj) return 0;
	}

	// For some country MAIN_GET_LOCALTAXES_VALUES_FROM_THIRDPARTY is forced to on.
	if (in_array($mysoc->country_code, array('ES')))
	{
		$conf->global->MAIN_GET_LOCALTAXES_VALUES_FROM_THIRDPARTY = 1;
	}

	// Search local taxes
	if (!empty($conf->global->MAIN_GET_LOCALTAXES_VALUES_FROM_THIRDPARTY))
	{
		if ($local == 1)
		{
			if ($thirdparty_seller != $mysoc)
			{
				if (!isOnlyOneLocalTax($local))  // TODO We should provide $vatrate to search on correct line and not always on line with highest vat rate
				{
					return $thirdparty_seller->localtax1_value;
				}
			}
			else  // i am the seller
			{
				if (!isOnlyOneLocalTax($local))  // TODO If seller is me, why not always returning this, even if there is only one locatax vat.
				{
					return $conf->global->MAIN_INFO_VALUE_LOCALTAX1;
				}
			}
		}
		if ($local == 2)
		{
			if ($thirdparty_seller != $mysoc)
			{
				if (!isOnlyOneLocalTax($local))  // TODO We should provide $vatrate to search on correct line and not always on line with highest vat rate
				// TODO We should also return value defined on thirdparty only if defined
				{
					return $thirdparty_seller->localtax2_value;
				}
			}
			else  // i am the seller
			{
				if (in_array($mysoc->country_code, array('ES')))
				{
					return $thirdparty_buyer->localtax2_value;
				}
				else
				{
					return $conf->global->MAIN_INFO_VALUE_LOCALTAX2;
				}
			}
		}
	}

	// By default, search value of local tax on line of common tax
	$sql = "SELECT t.localtax1, t.localtax2, t.localtax1_type, t.localtax2_type";
   	$sql .= " FROM ".MAIN_DB_PREFIX."c_tva as t, ".MAIN_DB_PREFIX."c_country as c";
   	$sql .= " WHERE t.fk_pays = c.rowid AND c.code = '".$thirdparty_seller->country_code."'";
   	$sql .= " AND t.taux = ".((float) $vatratecleaned)." AND t.active = 1";
   	if ($vatratecode) $sql .= " AND t.code ='".$vatratecode."'"; // If we have the code, we use it in priority
   	else $sql .= " AND t.recuperableonly ='".$vatnpr."'";
   	dol_syslog("get_localtax", LOG_DEBUG);
   	$resql = $db->query($sql);

   	if ($resql)
   	{
   		$obj = $db->fetch_object($resql);
   		if ($local == 1) return $obj->localtax1;
   		elseif ($local == 2) return $obj->localtax2;
	}

	return 0;
}


/**
 * Return true if LocalTax (1 or 2) is unique.
 * Example: If localtax1 is 5 on line with highest common vat rate, return true
 * Example: If localtax1 is 5:8:15 on line with highest common vat rate, return false
 *
 * @param   int 	$local	Local tax to test (1 or 2)
 * @return  boolean 		True if LocalTax have multiple values, False if not
 */
function isOnlyOneLocalTax($local)
{
	$tax = get_localtax_by_third($local);

	$valors = explode(":", $tax);

	if (count($valors) > 1)
	{
		return false;
	}
	else
	{
		return true;
	}
}

/**
 * Get values of localtaxes (1 or 2) for company country for the common vat with the highest value
 *
 * @param	int		$local 	LocalTax to get
 * @return	number			Values of localtax
 */
function get_localtax_by_third($local)
{
	global $db, $mysoc;
	$sql = "SELECT t.localtax1, t.localtax2 ";
	$sql .= " FROM ".MAIN_DB_PREFIX."c_tva as t inner join ".MAIN_DB_PREFIX."c_country as c ON c.rowid=t.fk_pays";
	$sql .= " WHERE c.code = '".$mysoc->country_code."' AND t.active = 1 AND t.taux=(";
	$sql .= "  SELECT max(tt.taux) FROM ".MAIN_DB_PREFIX."c_tva as tt inner join ".MAIN_DB_PREFIX."c_country as c ON c.rowid=tt.fk_pays";
	$sql .= "  WHERE c.code = '".$mysoc->country_code."' AND tt.active = 1";
	$sql .= "  )";

	$resql = $db->query($sql);
	if ($resql)
	{
		$obj = $db->fetch_object($resql);
		if ($local == 1) return $obj->localtax1;
		elseif ($local == 2) return $obj->localtax2;
	}

	return 0;
}


/**
 *  Get vat main information from Id.
 *  You can call getLocalTaxesFromRate after to get other fields.
 *
 *  @param	int|string  $vatrate		    VAT ID or Rate. Value can be value or the string with code into parenthesis or rowid if $firstparamisid is 1. Example: '8.5' or '8.5 (8.5NPR)' or 123.
 *  @param	Societe	    $buyer         		Company object
 *  @param	Societe	    $seller        		Company object
 *  @param  int         $firstparamisid     1 if first param is id into table (use this if you can)
 *  @return	array       	  				array('rowid'=> , 'code'=> ...)
 *  @see getLocalTaxesFromRate()
 */
function getTaxesFromId($vatrate, $buyer = null, $seller = null, $firstparamisid = 1)
{
	global $db, $mysoc;

	dol_syslog("getTaxesFromId vat id or rate = ".$vatrate);

	// Search local taxes
	$sql = "SELECT t.rowid, t.code, t.taux as rate, t.recuperableonly as npr, t.accountancy_code_sell, t.accountancy_code_buy";
	$sql .= " FROM ".MAIN_DB_PREFIX."c_tva as t";
	if ($firstparamisid) $sql .= " WHERE t.rowid = ".(int) $vatrate;
	else
	{
		$vatratecleaned = $vatrate;
		$vatratecode = '';
		if (preg_match('/^(.*)\s*\((.*)\)$/', $vatrate, $reg))      // If vat is "xx (yy)"
		{
			$vatratecleaned = $reg[1];
			$vatratecode = $reg[2];
		}

		$sql .= ", ".MAIN_DB_PREFIX."c_country as c";
		/*if ($mysoc->country_code == 'ES') $sql.= " WHERE t.fk_pays = c.rowid AND c.code = '".$buyer->country_code."'";    // vat in spain use the buyer country ??
		else $sql.= " WHERE t.fk_pays = c.rowid AND c.code = '".$seller->country_code."'";*/
		$sql .= " WHERE t.fk_pays = c.rowid AND c.code = '".$seller->country_code."'";
		$sql .= " AND t.taux = ".((float) $vatratecleaned)." AND t.active = 1";
		if ($vatratecode) $sql .= " AND t.code = '".$vatratecode."'";
	}

	$resql = $db->query($sql);
	if ($resql)
	{
		$obj = $db->fetch_object($resql);
		if ($obj) return array('rowid'=>$obj->rowid, 'code'=>$obj->code, 'rate'=>$obj->rate, 'npr'=>$obj->npr, 'accountancy_code_sell'=>$obj->accountancy_code_sell, 'accountancy_code_buy'=>$obj->accountancy_code_buy);
		else return array();
	}
	else dol_print_error($db);

	return array();
}

/**
 *  Get type and rate of localtaxes for a particular vat rate/country of a thirdparty.
 *  This does not take into account the seller setup if subject to vat or not, only country.
 *  TODO
 *  This function is ALSO called to retrieve type for building PDF. Such call of function must be removed.
 *  Instead this function must be called when adding a line to get the array of localtax and type, and then
 *  provide it to the function calcul_price_total.
 *
 *  @param	int|string  $vatrate			VAT ID or Rate+Code. Value can be value or the string with code into parenthesis or rowid if $firstparamisid is 1. Example: '8.5' or '8.5 (8.5NPR)' or 123.
 *  @param	int		    $local              Number of localtax (1 or 2, or 0 to return 1 & 2)
 *  @param	Societe	    $buyer         		Company object
 *  @param	Societe	    $seller        		Company object
 *  @param  int         $firstparamisid     1 if first param is ID into table instead of Rate+code (use this if you can)
 *  @return	array    	    				array(localtax_type1(1-6/0 if not found), rate localtax1, localtax_type2, rate localtax2, accountancycodecust, accountancycodesupp)
 *  @see getTaxesFromId()
 */
function getLocalTaxesFromRate($vatrate, $local, $buyer, $seller, $firstparamisid = 0)
{
	global $db, $mysoc;

	dol_syslog("getLocalTaxesFromRate vatrate=".$vatrate." local=".$local);

	// Search local taxes
	$sql  = "SELECT t.localtax1, t.localtax1_type, t.localtax2, t.localtax2_type, t.accountancy_code_sell, t.accountancy_code_buy";
	$sql .= " FROM ".MAIN_DB_PREFIX."c_tva as t";
	if ($firstparamisid) $sql .= " WHERE t.rowid = ".(int) $vatrate;
	else
	{
		$vatratecleaned = $vatrate;
		$vatratecode = '';
		if (preg_match('/^(.*)\s*\((.*)\)$/', $vatrate, $reg))      // If vat is "x.x (yy)"
		{
			$vatratecleaned = $reg[1];
			$vatratecode = $reg[2];
		}

		$sql .= ", ".MAIN_DB_PREFIX."c_country as c";
		if ($mysoc->country_code == 'ES') $sql .= " WHERE t.fk_pays = c.rowid AND c.code = '".$buyer->country_code."'"; // local tax in spain use the buyer country ??
		else $sql .= " WHERE t.fk_pays = c.rowid AND c.code = '".$seller->country_code."'";
		$sql .= " AND t.taux = ".((float) $vatratecleaned)." AND t.active = 1";
		if ($vatratecode) $sql .= " AND t.code = '".$vatratecode."'";
	}

	$resql = $db->query($sql);
	if ($resql)
	{
		$obj = $db->fetch_object($resql);
		if ($local == 1)
		{
			return array($obj->localtax1_type, get_localtax($vatrate, $local, $buyer, $seller), $obj->accountancy_code_sell, $obj->accountancy_code_buy);
		}
		elseif ($local == 2)
		{
			return array($obj->localtax2_type, get_localtax($vatrate, $local, $buyer, $seller), $obj->accountancy_code_sell, $obj->accountancy_code_buy);
		}
		else
		{
			return array($obj->localtax1_type, get_localtax($vatrate, 1, $buyer, $seller), $obj->localtax2_type, get_localtax($vatrate, 2, $buyer, $seller), $obj->accountancy_code_sell, $obj->accountancy_code_buy);
		}
	}

	return 0;
}

/**
 *	Return vat rate of a product in a particular selling country or default country vat if product is unknown
 *  Function called by get_default_tva
 *
 *  @param	int			$idprod          	Id of product or 0 if not a predefined product
 *  @param  Societe		$thirdparty_seller  Thirdparty with a ->country_code defined (FR, US, IT, ...)
 *	@param	int			$idprodfournprice	Id product_fournisseur_price (for "supplier" proposal/order/invoice)
 *  @return float|string   				    Vat rate to use with format 5.0 or '5.0 (XXX)'
 *  @see get_product_localtax_for_country()
 */
function get_product_vat_for_country($idprod, $thirdparty_seller, $idprodfournprice = 0)
{
	global $db, $conf, $mysoc;

	require_once DOL_DOCUMENT_ROOT.'/product/class/product.class.php';

	$ret = 0;
	$found = 0;

	if ($idprod > 0)
	{
		// Load product
		$product = new Product($db);
		$result = $product->fetch($idprod);

		if ($mysoc->country_code == $thirdparty_seller->country_code) // If selling country is ours
		{
			if ($idprodfournprice > 0)     // We want vat for product for a "supplier" object
			{
				$product->get_buyprice($idprodfournprice, 0, 0, 0);
				$ret = $product->vatrate_supplier;
				if ($product->default_vat_code) $ret .= ' ('.$product->default_vat_code.')';
			}
			else
			{
				$ret = $product->tva_tx; // Default vat of product we defined
				if ($product->default_vat_code) $ret .= ' ('.$product->default_vat_code.')';
			}
			$found = 1;
		}
		else
		{
			// TODO Read default product vat according to countrycode and product. Vat for couple countrycode/product is a feature not implemeted yet.
			// May be usefull/required if hidden option SERVICE_ARE_ECOMMERCE_200238EC is on
		}
	}

	if (!$found)
	{
		if (empty($conf->global->MAIN_VAT_DEFAULT_IF_AUTODETECT_FAILS))
		{
			// If vat of product for the country not found or not defined, we return the first higher vat of country.
			$sql = "SELECT t.taux as vat_rate, t.code as default_vat_code";
			$sql .= " FROM ".MAIN_DB_PREFIX."c_tva as t, ".MAIN_DB_PREFIX."c_country as c";
			$sql .= " WHERE t.active=1 AND t.fk_pays = c.rowid AND c.code='".$thirdparty_seller->country_code."'";
			$sql .= " ORDER BY t.taux DESC, t.code ASC, t.recuperableonly ASC";
			$sql .= $db->plimit(1);

			$resql = $db->query($sql);
			if ($resql)
			{
				$obj = $db->fetch_object($resql);
				if ($obj)
				{
					$ret = $obj->vat_rate;
					if ($obj->default_vat_code) $ret .= ' ('.$obj->default_vat_code.')';
				}
				$db->free($sql);
			}
			else dol_print_error($db);
		}
		else $ret = $conf->global->MAIN_VAT_DEFAULT_IF_AUTODETECT_FAILS; // Forced value if autodetect fails
	}

	dol_syslog("get_product_vat_for_country: ret=".$ret);
	return $ret;
}

/**
 *	Return localtax vat rate of a product in a particular selling country or default country vat if product is unknown
 *
 *  @param	int		$idprod         		Id of product
 *  @param  int		$local          		1 for localtax1, 2 for localtax 2
 *  @param  Societe	$thirdparty_seller    	Thirdparty with a ->country_code defined (FR, US, IT, ...)
 *  @return int             				<0 if KO, Vat rate if OK
 *  @see get_product_vat_for_country()
 */
function get_product_localtax_for_country($idprod, $local, $thirdparty_seller)
{
	global $db, $mysoc;

	if (!class_exists('Product')) {
		require_once DOL_DOCUMENT_ROOT.'/product/class/product.class.php';
	}

	$ret = 0;
	$found = 0;

	if ($idprod > 0)
	{
		// Load product
		$product = new Product($db);
		$result = $product->fetch($idprod);

		if ($mysoc->country_code == $thirdparty_seller->country_code) // If selling country is ours
		{
			/* Not defined yet, so we don't use this
			if ($local==1) $ret=$product->localtax1_tx;
			elseif ($local==2) $ret=$product->localtax2_tx;
			$found=1;
			*/
		}
		else
		{
			// TODO Read default product vat according to countrycode and product
		}
	}

	if (!$found)
	{
		// If vat of product for the country not found or not defined, we return higher vat of country.
		$sql = "SELECT taux as vat_rate, localtax1, localtax2";
		$sql .= " FROM ".MAIN_DB_PREFIX."c_tva as t, ".MAIN_DB_PREFIX."c_country as c";
		$sql .= " WHERE t.active=1 AND t.fk_pays = c.rowid AND c.code='".$thirdparty_seller->country_code."'";
		$sql .= " ORDER BY t.taux DESC, t.recuperableonly ASC";
		$sql .= $db->plimit(1);

		$resql = $db->query($sql);
		if ($resql)
		{
			$obj = $db->fetch_object($resql);
			if ($obj)
			{
				if ($local == 1) $ret = $obj->localtax1;
				elseif ($local == 2) $ret = $obj->localtax2;
			}
		}
		else dol_print_error($db);
	}

	dol_syslog("get_product_localtax_for_country: ret=".$ret);
	return $ret;
}

/**
 *	Function that return vat rate of a product line (according to seller, buyer and product vat rate)
 *   Si vendeur non assujeti a TVA, TVA par defaut=0. Fin de regle.
 *	 Si le (pays vendeur = pays acheteur) alors TVA par defaut=TVA du produit vendu. Fin de regle.
 *	 Si (vendeur et acheteur dans Communaute europeenne) et (bien vendu = moyen de transports neuf comme auto, bateau, avion) alors TVA par defaut=0 (La TVA doit etre paye par acheteur au centre d'impots de son pays et non au vendeur). Fin de regle.
 *	 Si (vendeur et acheteur dans Communaute europeenne) et (acheteur = particulier ou entreprise sans num TVA intra) alors TVA par defaut=TVA du produit vendu. Fin de regle
 *	 Si (vendeur et acheteur dans Communaute europeenne) et (acheteur = entreprise avec num TVA) intra alors TVA par defaut=0. Fin de regle
 *	 Sinon TVA proposee par defaut=0. Fin de regle.
 *
 *	@param	Societe		$thirdparty_seller    	Objet societe vendeuse
 *	@param  Societe		$thirdparty_buyer   	Objet societe acheteuse
 *	@param  int			$idprod					Id product
 *	@param	int			$idprodfournprice		Id product_fournisseur_price (for supplier order/invoice)
 *	@return float|string   				      	Vat rate to use with format 5.0 or '5.0 (XXX)', -1 if we can't guess it
 *  @see get_default_npr(), get_default_localtax()
 */
function get_default_tva(Societe $thirdparty_seller, Societe $thirdparty_buyer, $idprod = 0, $idprodfournprice = 0)
{
	global $conf;

	require_once DOL_DOCUMENT_ROOT.'/core/lib/company.lib.php';

	// Note: possible values for tva_assuj are 0/1 or franchise/reel
	$seller_use_vat = ((is_numeric($thirdparty_seller->tva_assuj) && !$thirdparty_seller->tva_assuj) || (!is_numeric($thirdparty_seller->tva_assuj) && $thirdparty_seller->tva_assuj == 'franchise')) ? 0 : 1;

	$seller_country_code = $thirdparty_seller->country_code;
	$seller_in_cee = isInEEC($thirdparty_seller);

	$buyer_country_code = $thirdparty_buyer->country_code;
	$buyer_in_cee = isInEEC($thirdparty_buyer);

	dol_syslog("get_default_tva: seller use vat=".$seller_use_vat.", seller country=".$seller_country_code.", seller in cee=".$seller_in_cee.", buyer vat number=".$thirdparty_buyer->tva_intra." buyer country=".$buyer_country_code.", buyer in cee=".$buyer_in_cee.", idprod=".$idprod.", idprodfournprice=".$idprodfournprice.", SERVICE_ARE_ECOMMERCE_200238EC=".(!empty($conf->global->SERVICES_ARE_ECOMMERCE_200238EC) ? $conf->global->SERVICES_ARE_ECOMMERCE_200238EC : ''));

	// If services are eServices according to EU Council Directive 2002/38/EC (http://ec.europa.eu/taxation_customs/taxation/vat/traders/e-commerce/article_1610_en.htm)
	// we use the buyer VAT.
	if (!empty($conf->global->SERVICE_ARE_ECOMMERCE_200238EC))
	{
		if ($seller_in_cee && $buyer_in_cee && !$thirdparty_buyer->isACompany())
		{
			//print 'VATRULE 0';
			return get_product_vat_for_country($idprod, $thirdparty_buyer, $idprodfournprice);
		}
	}

	// If seller does not use VAT
	if (!$seller_use_vat)
	{
		//print 'VATRULE 1';
		return 0;
	}

	// Le test ci-dessus ne devrait pas etre necessaire. Me signaler l'exemple du cas juridique concerne si le test suivant n'est pas suffisant.

	// Si le (pays vendeur = pays acheteur) alors la TVA par defaut=TVA du produit vendu. Fin de regle.
	if (($seller_country_code == $buyer_country_code)
	|| (in_array($seller_country_code, array('FR,MC')) && in_array($buyer_country_code, array('FR', 'MC')))) // Warning ->country_code not always defined
	{
		//print 'VATRULE 2';
		return get_product_vat_for_country($idprod, $thirdparty_seller, $idprodfournprice);
	}

	// Si (vendeur et acheteur dans Communaute europeenne) et (bien vendu = moyen de transports neuf comme auto, bateau, avion) alors TVA par defaut=0 (La TVA doit etre paye par l'acheteur au centre d'impots de son pays et non au vendeur). Fin de regle.
	// Not supported

	// Si (vendeur et acheteur dans Communaute europeenne) et (acheteur = entreprise) alors TVA par defaut=0. Fin de regle
	// Si (vendeur et acheteur dans Communaute europeenne) et (acheteur = particulier) alors TVA par defaut=TVA du produit vendu. Fin de regle
	if (($seller_in_cee && $buyer_in_cee))
	{
		$isacompany = $thirdparty_buyer->isACompany();
		if ($isacompany)
		{
			//print 'VATRULE 3';
			return 0;
		}
		else
		{
			//print 'VATRULE 4';
			return get_product_vat_for_country($idprod, $thirdparty_seller, $idprodfournprice);
		}
	}

	// Si (vendeur en France et acheteur hors Communaute europeenne et acheteur particulier) alors TVA par defaut=TVA du produit vendu. Fin de regle
	if (!empty($conf->global->MAIN_USE_VAT_OF_PRODUCT_FOR_INDIVIDUAL_CUSTOMER_OUT_OF_EEC) && empty($buyer_in_cee) && !$thirdparty_buyer->isACompany()) {
		return get_product_vat_for_country($idprod, $thirdparty_seller, $idprodfournprice);
	}

	// Sinon la TVA proposee par defaut=0. Fin de regle.
	// Rem: Cela signifie qu'au moins un des 2 est hors Communaute europeenne et que le pays differe
	//print 'VATRULE 5';
	return 0;
}


/**
 *	Fonction qui renvoie si tva doit etre tva percue recuperable
 *
 *	@param	Societe		$thirdparty_seller    	Thirdparty seller
 *	@param  Societe		$thirdparty_buyer   	Thirdparty buyer
 *  @param  int			$idprod                 Id product
 *  @param	int			$idprodfournprice		Id supplier price for product
 *	@return float       			        	0 or 1
 *  @see get_default_tva(), get_default_localtax()
 */
function get_default_npr(Societe $thirdparty_seller, Societe $thirdparty_buyer, $idprod = 0, $idprodfournprice = 0)
{
	global $db;

	if ($idprodfournprice > 0)
	{
<<<<<<< HEAD
		if (!class_exists('ProductFournisseur'))
			require_once DOL_DOCUMENT_ROOT.'/fourn/class/fournisseur.product.class.php';
=======
		if (! class_exists('ProductFournisseur')) {
			require_once DOL_DOCUMENT_ROOT . '/fourn/class/fournisseur.product.class.php';
		}
>>>>>>> 7e52c703
		$prodprice = new ProductFournisseur($db);
		$prodprice->fetch_product_fournisseur_price($idprodfournprice);
		return $prodprice->fourn_tva_npr;
	}
	elseif ($idprod > 0)
	{
<<<<<<< HEAD
		if (!class_exists('Product'))
			require_once DOL_DOCUMENT_ROOT.'/product/class/product.class.php';
=======
		if (! class_exists('Product')) {
			require_once DOL_DOCUMENT_ROOT . '/product/class/product.class.php';
		}
>>>>>>> 7e52c703
		$prod = new Product($db);
		$prod->fetch($idprod);
		return $prod->tva_npr;
	}

	return 0;
}

/**
 *	Function that return localtax of a product line (according to seller, buyer and product vat rate)
 *   Si vendeur non assujeti a TVA, TVA par defaut=0. Fin de regle.
 *	 Si le (pays vendeur = pays acheteur) alors TVA par defaut=TVA du produit vendu. Fin de regle.
 *	 Sinon TVA proposee par defaut=0. Fin de regle.
 *
 *	@param	Societe		$thirdparty_seller    	Thirdparty seller
 *	@param  Societe		$thirdparty_buyer   	Thirdparty buyer
 *  @param	int			$local					Localtax to process (1 or 2)
 *	@param  int			$idprod					Id product
 *	@return integer        				       	localtax, -1 si ne peut etre determine
 *  @see get_default_tva(), get_default_npr()
 */
function get_default_localtax($thirdparty_seller, $thirdparty_buyer, $local, $idprod = 0)
{
	global $mysoc;

	if (!is_object($thirdparty_seller)) return -1;
	if (!is_object($thirdparty_buyer)) return -1;

	if ($local == 1) // Localtax 1
	{
		if ($mysoc->country_code == 'ES')
		{
			if (is_numeric($thirdparty_buyer->localtax1_assuj) && !$thirdparty_buyer->localtax1_assuj) return 0;
		}
		else
		{
			// Si vendeur non assujeti a Localtax1, localtax1 par default=0
			if (is_numeric($thirdparty_seller->localtax1_assuj) && !$thirdparty_seller->localtax1_assuj) return 0;
			if (!is_numeric($thirdparty_seller->localtax1_assuj) && $thirdparty_seller->localtax1_assuj == 'localtax1off') return 0;
		}
	}
	elseif ($local == 2) //I Localtax 2
	{
		// Si vendeur non assujeti a Localtax2, localtax2 par default=0
		if (is_numeric($thirdparty_seller->localtax2_assuj) && !$thirdparty_seller->localtax2_assuj) return 0;
		if (!is_numeric($thirdparty_seller->localtax2_assuj) && $thirdparty_seller->localtax2_assuj == 'localtax2off') return 0;
	}

	if ($thirdparty_seller->country_code == $thirdparty_buyer->country_code)
	{
		return get_product_localtax_for_country($idprod, $local, $thirdparty_seller);
	}

	return 0;
}

/**
 *	Return yes or no in current language
 *
 *	@param	string	$yesno			Value to test (1, 'yes', 'true' or 0, 'no', 'false')
 *	@param	integer	$case			1=Yes/No, 0=yes/no, 2=Disabled checkbox, 3=Disabled checkbox + Yes/No
 *	@param	int		$color			0=texte only, 1=Text is formated with a color font style ('ok' or 'error'), 2=Text is formated with 'ok' color.
 *	@return	string					HTML string
 */
function yn($yesno, $case = 1, $color = 0)
{
	global $langs;
	$result = 'unknown'; $classname = '';
	if ($yesno == 1 || strtolower($yesno) == 'yes' || strtolower($yesno) == 'true') 	// A mettre avant test sur no a cause du == 0
	{
		$result = $langs->trans('yes');
		if ($case == 1 || $case == 3) $result = $langs->trans("Yes");
		if ($case == 2) $result = '<input type="checkbox" value="1" checked disabled>';
		if ($case == 3) $result = '<input type="checkbox" value="1" checked disabled> '.$result;

		$classname = 'ok';
	}
	elseif ($yesno == 0 || strtolower($yesno) == 'no' || strtolower($yesno) == 'false')
	{
		$result = $langs->trans("no");
		if ($case == 1 || $case == 3) $result = $langs->trans("No");
		if ($case == 2) $result = '<input type="checkbox" value="0" disabled>';
		if ($case == 3) $result = '<input type="checkbox" value="0" disabled> '.$result;

		if ($color == 2) $classname = 'ok';
		else $classname = 'error';
	}
	if ($color) return '<font class="'.$classname.'">'.$result.'</font>';
	return $result;
}

/**
 *	Return a path to have a the directory according to object where files are stored.
 *  New usage:       $conf->module->multidir_output[$object->entity].'/'.get_exdir(0, 0, 0, 1, $object, $modulepart)
 *         or:       $conf->module->dir_output.'/'.get_exdir(0, 0, 0, 1, $object, $modulepart)     if multidir_output not defined.
 *  Example our with new usage:       $object is invoice -> 'INYYMM-ABCD'
 *  Example our with old usage:       '015' with level 3->"0/1/5/", '015' with level 1->"5/", 'ABC-1' with level 3 ->"0/0/1/"
 *
 *	@param	string	$num            Id of object (deprecated, $object will be used in future)
 *	@param  int		$level		    Level of subdirs to return (1, 2 or 3 levels). (deprecated, global option will be used in future)
 * 	@param	int		$alpha		    0=Keep number only to forge path, 1=Use alpha part afer the - (By default, use 0). (deprecated, global option will be used in future)
 *  @param  int		$withoutslash   0=With slash at end (except if '/', we return ''), 1=without slash at end
 *  @param	Object	$object			Object
 *  @param	string	$modulepart		Type of object ('invoice_supplier, 'donation', 'invoice', ...')
 *  @return	string					Dir to use ending. Example '' or '1/' or '1/2/'
 */
function get_exdir($num, $level, $alpha, $withoutslash, $object, $modulepart)
{
	global $conf;

	$path = '';

	$arrayforoldpath = array('cheque', 'user', 'category', 'holiday', 'supplier_invoice', 'invoice_supplier', 'mailing', 'supplier_payment');
	if (!empty($conf->global->PRODUCT_USE_OLD_PATH_FOR_PHOTO)) $arrayforoldpath[] = 'product';
	if (!empty($level) && in_array($modulepart, $arrayforoldpath))
	{
		// This part should be removed once all code is using "get_exdir" to forge path, with all parameters provided.
		if (empty($alpha)) $num = preg_replace('/([^0-9])/i', '', $num);
		else $num = preg_replace('/^.*\-/i', '', $num);
		$num = substr("000".$num, -$level);
		if ($level == 1) $path = substr($num, 0, 1);
		if ($level == 2) $path = substr($num, 1, 1).'/'.substr($num, 0, 1);
		if ($level == 3) $path = substr($num, 2, 1).'/'.substr($num, 1, 1).'/'.substr($num, 0, 1);
	}
	else
	{
		// TODO
		// We will enhance here a common way of forging path for document storage
		// Here, object->id, object->ref and modulepart are required.
		//var_dump($modulepart);
        if (in_array($modulepart, array('thirdparty', 'contact', 'member', 'propal', 'proposal', 'commande', 'order', 'facture', 'invoice',
			'supplier_order', 'supplier_proposal', 'shipment', 'contract', 'expensereport', 'ficheinter')))
		{
			$path = ($object->ref ? $object->ref : $object->id);
		}
	}

	if (empty($withoutslash) && !empty($path)) $path .= '/';

	return $path;
}

/**
 *	Creation of a directory (this can create recursive subdir)
 *
 *	@param	string		$dir		Directory to create (Separator must be '/'. Example: '/mydir/mysubdir')
 *	@param	string		$dataroot	Data root directory (To avoid having the data root in the loop. Using this will also lost the warning on first dir PHP has no permission when open_basedir is used)
 *  @param	string|null	$newmask	Mask for new file (Defaults to $conf->global->MAIN_UMASK or 0755 if unavailable). Example: '0444'
 *	@return int         			< 0 if KO, 0 = already exists, > 0 if OK
 */
function dol_mkdir($dir, $dataroot = '', $newmask = null)
{
	global $conf;

	dol_syslog("functions.lib::dol_mkdir: dir=".$dir, LOG_INFO);

	$dir_osencoded = dol_osencode($dir);
	if (@is_dir($dir_osencoded)) return 0;

	$nberr = 0;
	$nbcreated = 0;

	$ccdir = '';
	if (!empty($dataroot)) {
		// Remove data root from loop
		$dir = str_replace($dataroot.'/', '', $dir);
		$ccdir = $dataroot.'/';
	}

	$cdir = explode("/", $dir);
	$num = count($cdir);
	for ($i = 0; $i < $num; $i++)
	{
		if ($i > 0) $ccdir .= '/'.$cdir[$i];
		else $ccdir .= $cdir[$i];
		if (preg_match("/^.:$/", $ccdir, $regs)) continue; // Si chemin Windows incomplet, on poursuit par rep suivant

		// Attention, le is_dir() peut echouer bien que le rep existe.
		// (ex selon config de open_basedir)
		if ($ccdir)
		{
			$ccdir_osencoded = dol_osencode($ccdir);
			if (!@is_dir($ccdir_osencoded))
			{
				dol_syslog("functions.lib::dol_mkdir: Directory '".$ccdir."' does not exists or is outside open_basedir PHP setting.", LOG_DEBUG);

				umask(0);
				$dirmaskdec = octdec($newmask);
				if (empty($newmask)) {
					$dirmaskdec = empty($conf->global->MAIN_UMASK) ? octdec('0755') : octdec($conf->global->MAIN_UMASK);
				}
				$dirmaskdec |= octdec('0111'); // Set x bit required for directories
				if (!@mkdir($ccdir_osencoded, $dirmaskdec))
				{
					// Si le is_dir a renvoye une fausse info, alors on passe ici.
					dol_syslog("functions.lib::dol_mkdir: Fails to create directory '".$ccdir."' or directory already exists.", LOG_WARNING);
					$nberr++;
				}
				else
				{
					dol_syslog("functions.lib::dol_mkdir: Directory '".$ccdir."' created", LOG_DEBUG);
					$nberr = 0; // On remet a zero car si on arrive ici, cela veut dire que les echecs precedents peuvent etre ignore
					$nbcreated++;
				}
			}
			else
			{
				$nberr = 0; // On remet a zero car si on arrive ici, cela veut dire que les echecs precedents peuvent etre ignores
			}
		}
	}
	return ($nberr ? -$nberr : $nbcreated);
}


/**
 *	Return picto saying a field is required
 *
 *	@return  string		Chaine avec picto obligatoire
 */
function picto_required()
{
	return '<span class="fieldrequired">*</span>';
}


/**
 *	Clean a string from all HTML tags and entities.
 *  This function differs from strip_tags because:
 *  - <br> are replaced with \n if removelinefeed=0 or 1
 *  - if entities are found, they are decoded BEFORE the strip
 *  - you can decide to convert line feed into a space
 *
 *	@param	string	$stringtoclean		String to clean
 *	@param	integer	$removelinefeed		1=Replace all new lines by 1 space, 0=Only ending new lines are removed others are replaced with \n, 2=Ending new lines are removed but others are kept with a same number of \n than nb of <br> when there is both "...<br>\n..."
 *  @param  string	$pagecodeto      	Encoding of input/output string
 *  @param	integer	$strip_tags			0=Use internal strip, 1=Use strip_tags() php function (bugged when text contains a < char that is not for a html tag)
 *	@return string	    				String cleaned
 *
 * 	@see	dol_escape_htmltag() strip_tags() dol_string_onlythesehtmltags() dol_string_neverthesehtmltags()
 */
function dol_string_nohtmltag($stringtoclean, $removelinefeed = 1, $pagecodeto = 'UTF-8', $strip_tags = 0)
{
	if ($removelinefeed == 2) $stringtoclean = preg_replace('/<br[^>]*>\n+/ims', '<br>', $stringtoclean);
	$temp = preg_replace('/<br[^>]*>/i', "\n", $stringtoclean);

	if ($strip_tags) {
		$temp = strip_tags($temp);
	} else {
		$pattern = "/<[^<>]+>/";
		// Exemple of $temp: <a href="/myurl" title="<u>A title</u>">0000-021</a>
		$temp = preg_replace($pattern, "", $temp); // pass 1
		// $temp after pass 1: <a href="/myurl" title="A title">0000-021
		$temp = preg_replace($pattern, "", $temp); // pass 2
		// $temp after pass 2: 0000-021
	}

	$temp = dol_html_entity_decode($temp, ENT_COMPAT, $pagecodeto);

	// Supprime aussi les retours
	if ($removelinefeed == 1) $temp = str_replace(array("\r\n", "\r", "\n"), " ", $temp);

	// et les espaces doubles
	while (strpos($temp, "  "))
	{
		$temp = str_replace("  ", " ", $temp);
	}

	return trim($temp);
}

/**
 *	Clean a string to keep only desirable HTML tags.
 *
 *	@param	string	$stringtoclean		String to clean
 *	@return string	    				String cleaned
 *
 * 	@see	dol_escape_htmltag() strip_tags() dol_string_nohtmltag() dol_string_neverthesehtmltags()
 */
function dol_string_onlythesehtmltags($stringtoclean)
{
	$allowed_tags = array(
		"html", "head", "meta", "body", "article", "a", "b", "br", "div", "em", "font", "img", "ins", "hr", "i", "li", "link",
		"ol", "p", "s", "section", "span", "strong", "title",
		"table", "tr", "th", "td", "u", "ul"
	);

	$allowed_tags_string = join("><", $allowed_tags);
	$allowed_tags_string = preg_replace('/^>/', '', $allowed_tags_string);
	$allowed_tags_string = preg_replace('/<$/', '', $allowed_tags_string);

	$temp = strip_tags($stringtoclean, $allowed_tags_string);

	return $temp;
}

/**
 *	Clean a string from some undesirable HTML tags.
 *
 *	@param	string	$stringtoclean		String to clean
 *  @param	array	$disallowed_tags	Array of tags not allowed
 *	@return string	    				String cleaned
 *
 * 	@see	dol_escape_htmltag() strip_tags() dol_string_nohtmltag() dol_string_onlythesehtmltags()
 */
function dol_string_neverthesehtmltags($stringtoclean, $disallowed_tags = array('textarea'))
{
	$temp = $stringtoclean;
	foreach ($disallowed_tags as $tagtoremove)
	{
		$temp = preg_replace('/<\/?'.$tagtoremove.'>/', '', $temp);
		$temp = preg_replace('/<\/?'.$tagtoremove.'\s+[^>]*>/', '', $temp);
	}
	return $temp;
}


/**
 * Return first line of text. Cut will depends if content is HTML or not.
 *
 * @param 	string	$text		Input text
 * @param	int		$nboflines  Nb of lines to get (default is 1 = first line only)
 * @param   string  $charset    Charset of $text string (UTF-8 by default)
 * @return	string				Output text
 * @see dol_nboflines_bis(), dol_string_nohtmltag(), dol_escape_htmltag()
 */
function dolGetFirstLineOfText($text, $nboflines = 1, $charset = 'UTF-8')
{
	if ($nboflines == 1)
	{
		if (dol_textishtml($text))
		{
			$firstline = preg_replace('/<br[^>]*>.*$/s', '', $text); // The s pattern modifier means the . can match newline characters
			$firstline = preg_replace('/<div[^>]*>.*$/s', '', $firstline); // The s pattern modifier means the . can match newline characters
		}
		else
		{
			$firstline = preg_replace('/[\n\r].*/', '', $text);
		}
		return $firstline.((strlen($firstline) != strlen($text)) ? '...' : '');
	}
	else
	{
		$ishtml = 0;
		if (dol_textishtml($text))
		{
			$text = preg_replace('/\n/', '', $text);
			$ishtml = 1;
			$repTable = array("\t" => " ", "\n" => " ", "\r" => " ", "\0" => " ", "\x0B" => " ");
		}
		else
		{
			$repTable = array("\t" => " ", "\n" => "<br>", "\r" => " ", "\0" => " ", "\x0B" => " ");
		}

		$text = strtr($text, $repTable);
		if ($charset == 'UTF-8') { $pattern = '/(<br[^>]*>)/Uu'; }	// /U is to have UNGREEDY regex to limit to one html tag. /u is for UTF8 support
		else $pattern = '/(<br[^>]*>)/U'; // /U is to have UNGREEDY regex to limit to one html tag.
		$a = preg_split($pattern, $text, -1, PREG_SPLIT_DELIM_CAPTURE | PREG_SPLIT_NO_EMPTY);

		$firstline = '';
		$i = 0;
		$nba = count($a); // 2x nb of lines in $a because $a contains also a line for each new line separator
		while (($i < $nba) && ($i < ($nboflines * 2)))
		{
			if ($i % 2 == 0) $firstline .= $a[$i];
			elseif (($i < (($nboflines * 2) - 1)) && ($i < ($nba - 1))) $firstline .= ($ishtml ? "<br>\n" : "\n");
			$i++;
		}
		unset($a);
		return $firstline.(($i < $nba) ? '...' : '');
	}
}


/**
 * Replace CRLF in string with a HTML BR tag
 *
 * @param	string	$stringtoencode		String to encode
 * @param	int     $nl2brmode			0=Adding br before \n, 1=Replacing \n by br
 * @param   bool	$forxml             false=Use <br>, true=Use <br />
 * @return	string						String encoded
 * @see dol_nboflines(), dolGetFirstLineOfText()
 */
function dol_nl2br($stringtoencode, $nl2brmode = 0, $forxml = false)
{
	if (!$nl2brmode) {
		return nl2br($stringtoencode, $forxml);
	} else {
		$ret = preg_replace('/(\r\n|\r|\n)/i', ($forxml ? '<br />' : '<br>'), $stringtoencode);
		return $ret;
	}
}


/**
 *	This function is called to encode a string into a HTML string but differs from htmlentities because
 * 	a detection is done before to see if text is already HTML or not. Also, all entities but &,<,>," are converted.
 *  This permits to encode special chars to entities with no double encoding for already encoded HTML strings.
 * 	This function also remove last EOL or BR if $removelasteolbr=1 (default).
 *  For PDF usage, you can show text by 2 ways:
 *              - writeHTMLCell -> param must be encoded into HTML.
 *              - MultiCell -> param must not be encoded into HTML.
 *              Because writeHTMLCell convert also \n into <br>, if function
 *              is used to build PDF, nl2brmode must be 1.
 *
 *	@param	string	$stringtoencode		String to encode
 *	@param	int		$nl2brmode			0=Adding br before \n, 1=Replacing \n by br (for use with FPDF writeHTMLCell function for example)
 *  @param  string	$pagecodefrom       Pagecode stringtoencode is encoded
 *  @param	int		$removelasteolbr	1=Remove last br or lasts \n (default), 0=Do nothing
 *  @return	string						String encoded
 */
function dol_htmlentitiesbr($stringtoencode, $nl2brmode = 0, $pagecodefrom = 'UTF-8', $removelasteolbr = 1)
{
	$newstring = $stringtoencode;
	if (dol_textishtml($stringtoencode))	// Check if text is already HTML or not
	{
		$newstring = preg_replace('/<br(\s[\sa-zA-Z_="]*)?\/?>/i', '<br>', $newstring); // Replace "<br type="_moz" />" by "<br>". It's same and avoid pb with FPDF.
		if ($removelasteolbr) $newstring = preg_replace('/<br>$/i', '', $newstring); // Remove last <br> (remove only last one)
		$newstring = strtr($newstring, array('&'=>'__and__', '<'=>'__lt__', '>'=>'__gt__', '"'=>'__dquot__'));
		$newstring = dol_htmlentities($newstring, ENT_COMPAT, $pagecodefrom); // Make entity encoding
		$newstring = strtr($newstring, array('__and__'=>'&', '__lt__'=>'<', '__gt__'=>'>', '__dquot__'=>'"'));
	}
	else
	{
		if ($removelasteolbr) $newstring = preg_replace('/(\r\n|\r|\n)$/i', '', $newstring); // Remove last \n (may remove several)
		$newstring = dol_nl2br(dol_htmlentities($newstring, ENT_COMPAT, $pagecodefrom), $nl2brmode);
	}
	// Other substitutions that htmlentities does not do
	//$newstring=str_replace(chr(128),'&euro;',$newstring);	// 128 = 0x80. Not in html entity table.     // Seems useles with TCPDF. Make bug with UTF8 languages
	return $newstring;
}

/**
 *	This function is called to decode a HTML string (it decodes entities and br tags)
 *
 *	@param	string	$stringtodecode		String to decode
 *	@param	string	$pagecodeto			Page code for result
 *	@return	string						String decoded
 */
function dol_htmlentitiesbr_decode($stringtodecode, $pagecodeto = 'UTF-8')
{
	$ret = dol_html_entity_decode($stringtodecode, ENT_COMPAT, $pagecodeto);
	$ret = preg_replace('/'."\r\n".'<br(\s[\sa-zA-Z_="]*)?\/?>/i', "<br>", $ret);
	$ret = preg_replace('/<br(\s[\sa-zA-Z_="]*)?\/?>'."\r\n".'/i', "\r\n", $ret);
	$ret = preg_replace('/<br(\s[\sa-zA-Z_="]*)?\/?>'."\n".'/i', "\n", $ret);
	$ret = preg_replace('/<br(\s[\sa-zA-Z_="]*)?\/?>/i', "\n", $ret);
	return $ret;
}

/**
 *	This function remove all ending \n and br at end
 *
 *	@param	string	$stringtodecode		String to decode
 *	@return	string						String decoded
 */
function dol_htmlcleanlastbr($stringtodecode)
{
	$ret = preg_replace('/(<br>|<br(\s[\sa-zA-Z_="]*)?\/?>|'."\n".'|'."\r".')+$/i', "", $stringtodecode);
	return $ret;
}

/**
 * Replace html_entity_decode functions to manage errors
 *
 * @param   string	$a		Operand a
 * @param   string	$b		Operand b (ENT_QUOTES=convert simple and double quotes)
 * @param   string	$c		Operand c
 * @return  string			String decoded
 */
function dol_html_entity_decode($a, $b, $c = 'UTF-8')
{
	return html_entity_decode($a, $b, $c);
}

/**
 * Replace htmlentities functions.
 * Goal of this function is to be sure to have default values of htmlentities that match what we need.
 *
 * @param   string  $string         The input string to encode
 * @param   int     $flags          Flags (see PHP doc above)
 * @param   string  $encoding       Encoding page code
 * @param   bool    $double_encode  When double_encode is turned off, PHP will not encode existing html entities
 * @return  string  $ret            Encoded string
 */
function dol_htmlentities($string, $flags = null, $encoding = 'UTF-8', $double_encode = false)
{
	return htmlentities($string, $flags, $encoding, $double_encode);
}

/**
 *	Check if a string is a correct iso string
 *	If not, it will we considered not HTML encoded even if it is by FPDF.
 *	Example, if string contains euro symbol that has ascii code 128
 *
 *	@param	string		$s      	String to check
 *  @param	string		$clean		Clean if it is not an ISO. Warning, if file is utf8, you will get a bad formated file.
 *	@return	int|string  	   		0 if bad iso, 1 if good iso, Or the clean string if $clean is 1
 */
function dol_string_is_good_iso($s, $clean = 0)
{
	$len = dol_strlen($s);
	$out = '';
	$ok = 1;
	for ($scursor = 0; $scursor < $len; $scursor++)
	{
		$ordchar = ord($s[$scursor]);
		//print $scursor.'-'.$ordchar.'<br>';
		if ($ordchar < 32 && $ordchar != 13 && $ordchar != 10) { $ok = 0; break; }
		elseif ($ordchar > 126 && $ordchar < 160) { $ok = 0; break; }
		elseif ($clean) {
			$out .= $s[$scursor];
		}
	}
	if ($clean) return $out;
	return $ok;
}

/**
 *	Return nb of lines of a clear text
 *
 *	@param	string	$s			String to check
 * 	@param	int     $maxchar	Not yet used
 *	@return	int					Number of lines
 *  @see	dol_nboflines_bis(), dolGetFirstLineOfText()
 */
function dol_nboflines($s, $maxchar = 0)
{
	if ($s == '') return 0;
	$arraystring = explode("\n", $s);
	$nb = count($arraystring);

	return $nb;
}


/**
 *	Return nb of lines of a formated text with \n and <br> (WARNING: string must not have mixed \n and br separators)
 *
 *	@param	string	$text      		Text
 *	@param	int		$maxlinesize  	Largeur de ligne en caracteres (ou 0 si pas de limite - defaut)
 * 	@param	string	$charset		Give the charset used to encode the $text variable in memory.
 *	@return int						Number of lines
 *	@see	dol_nboflines(), dolGetFirstLineOfText()
 */
function dol_nboflines_bis($text, $maxlinesize = 0, $charset = 'UTF-8')
{
	$repTable = array("\t" => " ", "\n" => "<br>", "\r" => " ", "\0" => " ", "\x0B" => " ");
	if (dol_textishtml($text)) $repTable = array("\t" => " ", "\n" => " ", "\r" => " ", "\0" => " ", "\x0B" => " ");

	$text = strtr($text, $repTable);
	if ($charset == 'UTF-8') { $pattern = '/(<br[^>]*>)/Uu'; }	// /U is to have UNGREEDY regex to limit to one html tag. /u is for UTF8 support
	else $pattern = '/(<br[^>]*>)/U'; // /U is to have UNGREEDY regex to limit to one html tag.
	$a = preg_split($pattern, $text, -1, PREG_SPLIT_DELIM_CAPTURE | PREG_SPLIT_NO_EMPTY);

	$nblines = (int) floor((count($a) + 1) / 2);
	// count possible auto line breaks
	if ($maxlinesize)
	{
		foreach ($a as $line)
		{
			if (dol_strlen($line) > $maxlinesize)
			{
				//$line_dec = html_entity_decode(strip_tags($line));
				$line_dec = html_entity_decode($line);
				if (dol_strlen($line_dec) > $maxlinesize)
				{
					$line_dec = wordwrap($line_dec, $maxlinesize, '\n', true);
					$nblines += substr_count($line_dec, '\n');
				}
			}
		}
	}

	unset($a);
	return $nblines;
}

/**
 *	Return if a text is a html content
 *
 *	@param	string	$msg		Content to check
 *	@param	int		$option		0=Full detection, 1=Fast check
 *	@return	boolean				true/false
 *	@see	dol_concatdesc()
 */
function dol_textishtml($msg, $option = 0)
{
	if ($option == 1)
	{
		if (preg_match('/<html/i', $msg))				return true;
		elseif (preg_match('/<body/i', $msg))			return true;
		elseif (preg_match('/<br/i', $msg))				return true;
		return false;
	}
	else
	{
		if (preg_match('/<html/i', $msg))				return true;
		elseif (preg_match('/<body/i', $msg))			return true;
		elseif (preg_match('/<(b|em|i|u)>/i', $msg))		return true;
		elseif (preg_match('/<br\/>/i', $msg))	  return true;
		elseif (preg_match('/<(br|div|font|li|p|span|strong|table)>/i', $msg)) 	  return true;
		elseif (preg_match('/<(br|div|font|li|p|span|strong|table)\s+[^<>\/]*>/i', $msg)) return true;
		elseif (preg_match('/<(br|div|font|li|p|span|strong|table)\s+[^<>\/]*\/>/i', $msg)) return true;
		elseif (preg_match('/<img\s+[^<>]*src[^<>]*>/i', $msg)) return true; // must accept <img src="http://example.com/aaa.png" />
		elseif (preg_match('/<a\s+[^<>]*href[^<>]*>/i', $msg)) return true; // must accept <a href="http://example.com/aaa.png" />
		elseif (preg_match('/<h[0-9]>/i', $msg))			return true;
		elseif (preg_match('/&[A-Z0-9]{1,6};/i', $msg))	return true; // Html entities names (http://www.w3schools.com/tags/ref_entities.asp)
		elseif (preg_match('/&#[0-9]{2,3};/i', $msg))	return true; // Html entities numbers (http://www.w3schools.com/tags/ref_entities.asp)

		return false;
	}
}

/**
 *  Concat 2 descriptions with a new line between them (second operand after first one with appropriate new line separator)
 *  text1 html + text2 html => text1 + '<br>' + text2
 *  text1 html + text2 txt  => text1 + '<br>' + dol_nl2br(text2)
 *  text1 txt  + text2 html => dol_nl2br(text1) + '<br>' + text2
 *  text1 txt  + text2 txt  => text1 + '\n' + text2
 *
 *  @param  string  $text1          Text 1
 *  @param  string  $text2          Text 2
 *  @param  bool    $forxml         false=Use <br>instead of \n if html content detected, true=Use <br /> instead of \n if html content detected
 *  @param  bool    $invert         invert order of description lines (we often use config MAIN_CHANGE_ORDER_CONCAT_DESCRIPTION in this parameter)
 *  @return string                  Text 1 + new line + Text2
 *  @see    dol_textishtml()
 */
function dol_concatdesc($text1, $text2, $forxml = false, $invert = false)
{
    if (!empty($invert))
    {
            $tmp = $text1;
            $text1 = $text2;
            $text2 = $tmp;
    }

    $ret = '';
    $ret .= (!dol_textishtml($text1) && dol_textishtml($text2)) ?dol_nl2br($text1, 0, $forxml) : $text1;
    $ret .= (!empty($text1) && !empty($text2)) ? ((dol_textishtml($text1) || dol_textishtml($text2)) ? ($forxml ? "<br \>\n" : "<br>\n") : "\n") : "";
    $ret .= (dol_textishtml($text1) && !dol_textishtml($text2)) ?dol_nl2br($text2, 0, $forxml) : $text2;
    return $ret;
}



/**
 * Return array of possible common substitutions. This includes several families like: 'system', 'mycompany', 'object', 'objectamount', 'date', 'user'
 *
 * @param	Translate	$outputlangs	Output language
 * @param   int         $onlykey        1=Do not calculate some heavy values of keys (performance enhancement when we need only the keys), 2=Values are trunc and html sanitized (to use for help tooltip)
 * @param   array       $exclude        Array of family keys we want to exclude. For example array('system', 'mycompany', 'object', 'objectamount', 'date', 'user', ...)
 * @param   Object      $object         Object for keys on object
 * @return	array						Array of substitutions
 * @see setSubstitFromObject()
 */
function getCommonSubstitutionArray($outputlangs, $onlykey = 0, $exclude = null, $object = null)
{
	global $db, $conf, $mysoc, $user, $extrafields;

	$substitutionarray = array();

	if (empty($exclude) || !in_array('user', $exclude))
	{
		// Add SIGNATURE into substitutionarray first, so, when we will make the substitution,
		// this will include signature content first and then replace var found into content of signature
		$signature = $user->signature;
        $substitutionarray = array_merge($substitutionarray, array(
		'__USER_SIGNATURE__' => (string) (($signature && empty($conf->global->MAIN_MAIL_DO_NOT_USE_SIGN)) ? ($onlykey == 2 ? dol_trunc(dol_string_nohtmltag($signature), 30) : $signature) : '')
		)
			);
		// For backward compatibility
		if ($onlykey != 2)
		{
			$substitutionarray['__SIGNATURE__'] = (string) (($signature && empty($conf->global->MAIN_MAIL_DO_NOT_USE_SIGN)) ? ($onlykey == 2 ? dol_trunc(dol_string_nohtmltag($signature), 30) : $signature) : '');
		}

        $substitutionarray = array_merge($substitutionarray, array(
		'__USER_ID__' => (string) $user->id,
		'__USER_LOGIN__' => (string) $user->login,
		'__USER_LASTNAME__' => (string) $user->lastname,
		'__USER_FIRSTNAME__' => (string) $user->firstname,
		'__USER_FULLNAME__' => (string) $user->getFullName($outputlangs),
		'__USER_SUPERVISOR_ID__' => (string) ($user->fk_user ? $user->fk_user : '0'),
		'__USER_REMOTE_IP__' => (string) getUserRemoteIP()
		)
			);
	}
	if ((empty($exclude) || !in_array('mycompany', $exclude)) && is_object($mysoc))
	{
        $substitutionarray = array_merge($substitutionarray, array(
			'__MYCOMPANY_NAME__'    => $mysoc->name,
			'__MYCOMPANY_EMAIL__'   => $mysoc->email,
			'__MYCOMPANY_PROFID1__' => $mysoc->idprof1,
			'__MYCOMPANY_PROFID2__' => $mysoc->idprof2,
			'__MYCOMPANY_PROFID3__' => $mysoc->idprof3,
			'__MYCOMPANY_PROFID4__' => $mysoc->idprof4,
			'__MYCOMPANY_PROFID5__' => $mysoc->idprof5,
			'__MYCOMPANY_PROFID6__' => $mysoc->idprof6,
			'__MYCOMPANY_CAPITAL__' => $mysoc->capital,
			'__MYCOMPANY_FULLADDRESS__' => $mysoc->getFullAddress(1, ', '),
			'__MYCOMPANY_ADDRESS__' => $mysoc->address,
			'__MYCOMPANY_ZIP__'     => $mysoc->zip,
			'__MYCOMPANY_TOWN__'    => $mysoc->town,
			'__MYCOMPANY_COUNTRY__'    => $mysoc->country,
			'__MYCOMPANY_COUNTRY_ID__' => $mysoc->country_id,
			'__MYCOMPANY_CURRENCY_CODE__' => $conf->currency
		));
	}

	if (($onlykey || is_object($object)) && (empty($exclude) || !in_array('object', $exclude)))
	{
		if ($onlykey)
		{
			$substitutionarray['__ID__'] = '__ID__';
			$substitutionarray['__REF__'] = '__REF__';
			$substitutionarray['__REF_CLIENT__'] = '__REF_CLIENT__';
			$substitutionarray['__REF_SUPPLIER__'] = '__REF_SUPPLIER__';
			$substitutionarray['__NOTE_PUBLIC__'] = '__NOTE_PUBLIC__';
			$substitutionarray['__NOTE_PRIVATE__'] = '__NOTE_PRIVATE__';
			$substitutionarray['__EXTRAFIELD_XXX__'] = '__EXTRAFIELD_XXX__';

			if (!empty($conf->societe->enabled))
			{
				$substitutionarray['__THIRDPARTY_ID__'] = '__THIRDPARTY_ID__';
				$substitutionarray['__THIRDPARTY_NAME__'] = '__THIRDPARTY_NAME__';
				$substitutionarray['__THIRDPARTY_NAME_ALIAS__'] = '__THIRDPARTY_NAME_ALIAS__';
				$substitutionarray['__THIRDPARTY_CODE_CLIENT__'] = '__THIRDPARTY_CODE_CLIENT__';
				$substitutionarray['__THIRDPARTY_CODE_FOURNISSEUR__'] = '__THIRDPARTY_CODE_FOURNISSEUR__';
				$substitutionarray['__THIRDPARTY_EMAIL__'] = '__THIRDPARTY_EMAIL__';
				$substitutionarray['__THIRDPARTY_PHONE__'] = '__THIRDPARTY_PHONE__';
				$substitutionarray['__THIRDPARTY_FAX__'] = '__THIRDPARTY_FAX__';
				$substitutionarray['__THIRDPARTY_ADRESS__'] = '__THIRDPARTY_ADRESS__';
				$substitutionarray['__THIRDPARTY_ZIP__'] = '__THIRDPARTY_ZIP__';
				$substitutionarray['__THIRDPARTY_TOWN__'] = '__THIRDPARTY_TOWN__';
				$substitutionarray['__THIRDPARTY_SIREN__'] = '__THIRDPARTY_SIREN__';
				$substitutionarray['__THIRDPARTY_SIRET__'] = '__THIRDPARTY_SIRET__';
				$substitutionarray['__THIRDPARTY_APE__'] = '__THIRDPARTY_APE__';
				$substitutionarray['__THIRDPARTY_RCSRM__'] = '__THIRDPARTY_RCSRM__';
				$substitutionarray['__THIRDPARTY_TVAINTRA__'] = '__THIRDPARTY_TVAINTRA__';
				/*$substitutionarray['__THIRDPARTY_NOTE_PUBLIC__'] = '__THIRDPARTY_NOTE_PUBLIC__';
				$substitutionarray['__THIRDPARTY_NOTE_PRIVATE__'] = '__THIRDPARTY_NOTE_PRIVATE__';*/
			}
			if (!empty($conf->adherent->enabled))
			{
				$substitutionarray['__MEMBER_ID__'] = '__MEMBER_ID__';
				$substitutionarray['__MEMBER_CIVILITY__'] = '__MEMBER_CIVILITY__';
				$substitutionarray['__MEMBER_FIRSTNAME__'] = '__MEMBER_FIRSTNAME__';
				$substitutionarray['__MEMBER_LASTNAME__'] = '__MEMBER_LASTNAME__';
				/*$substitutionarray['__MEMBER_NOTE_PUBLIC__'] = '__MEMBER_NOTE_PUBLIC__';
				$substitutionarray['__MEMBER_NOTE_PRIVATE__'] = '__MEMBER_NOTE_PRIVATE__';*/
			}
			if (!empty($conf->projet->enabled))
			{
				$substitutionarray['__PROJECT_ID__'] = '__PROJECT_ID__';
				$substitutionarray['__PROJECT_REF__'] = '__PROJECT_REF__';
				$substitutionarray['__PROJECT_NAME__'] = '__PROJECT_NAME__';
				/*$substitutionarray['__PROJECT_NOTE_PUBLIC__'] = '__PROJECT_NOTE_PUBLIC__';
				$substitutionarray['__PROJECT_NOTE_PRIVATE__'] = '__PROJECT_NOTE_PRIVATE__';*/
			}
			if (!empty($conf->contrat->enabled))
			{
				$substitutionarray['__CONTRACT_HIGHEST_PLANNED_START_DATE__'] = 'Highest date planned for a service start';
				$substitutionarray['__CONTRACT_HIGHEST_PLANNED_START_DATETIME__'] = 'Highest date and hour planned for service start';
				$substitutionarray['__CONTRACT_LOWEST_EXPIRATION_DATE__'] = 'Lowest data for planned expiration of service';
				$substitutionarray['__CONTRACT_LOWEST_EXPIRATION_DATETIME__'] = 'Lowest date and hour for planned expiration of service';
			}
			$substitutionarray['__ONLINE_PAYMENT_URL__'] = 'UrlToPayOnlineIfApplicable';
			$substitutionarray['__ONLINE_PAYMENT_TEXT_AND_URL__'] = 'TextAndUrlToPayOnlineIfApplicable';
			$substitutionarray['__SECUREKEYPAYMENT__'] = 'Security key (if key is not unique per record)';
			$substitutionarray['__SECUREKEYPAYMENT_MEMBER__'] = 'Security key for payment on a member subscription (one key per member)';
			$substitutionarray['__SECUREKEYPAYMENT_ORDER__'] = 'Security key for payment on an order';
			$substitutionarray['__SECUREKEYPAYMENT_INVOICE__'] = 'Security key for payment on an invoice';
			$substitutionarray['__SECUREKEYPAYMENT_CONTRACTLINE__'] = 'Security key for payment on a a service';

			$substitutionarray['__DIRECTDOWNLOAD_URL_PROPOSAL__'] = 'Direct download url of a proposal';
			$substitutionarray['__DIRECTDOWNLOAD_URL_ORDER__'] = 'Direct download url of an order';
			$substitutionarray['__DIRECTDOWNLOAD_URL_INVOICE__'] = 'Direct download url of an invoice';

			if (!empty($conf->expedition->enabled))
			{
			    $substitutionarray['__SHIPPINGTRACKNUM__'] = 'Shipping tacking number';
				$substitutionarray['__SHIPPINGTRACKNUMURL__'] = 'Shipping tracking url';
			}
		}
		else
		{
			$substitutionarray['__ID__'] = $object->id;
			$substitutionarray['__REF__'] = $object->ref;
			$substitutionarray['__REF_CLIENT__'] = (isset($object->ref_client) ? $object->ref_client : (isset($object->ref_customer) ? $object->ref_customer : null));
			$substitutionarray['__REF_SUPPLIER__'] = (isset($object->ref_supplier) ? $object->ref_supplier : null);
			$substitutionarray['__NOTE_PUBLIC__'] = (isset($object->note_public) ? $object->note_public : null);
			$substitutionarray['__NOTE_PRIVATE__'] = (isset($object->note_private) ? $object->note_private : null);

			$substitutionarray['__DATE_DELIVERY__'] = (isset($object->date_livraison) ? dol_print_date($object->date_livraison, 'day', 0, $outputlangs) : '');

			// For backward compatibility
			$substitutionarray['__REFCLIENT__'] = (isset($object->ref_client) ? $object->ref_client : (isset($object->ref_customer) ? $object->ref_customer : null));
			$substitutionarray['__REFSUPPLIER__'] = (isset($object->ref_supplier) ? $object->ref_supplier : null);
			$substitutionarray['__REFCLIENT__'] = (isset($object->ref_client) ? $object->ref_client : (isset($object->ref_customer) ? $object->ref_customer : null));
			$substitutionarray['__REFSUPPLIER__'] = (isset($object->ref_supplier) ? $object->ref_supplier : null);
			$substitutionarray['__SUPPLIER_ORDER_DATE_DELIVERY__'] = (isset($object->date_livraison) ? dol_print_date($object->date_livraison, 'day', 0, $outputlangs) : '');

			$birthday = dol_print_date($object->birth, 'day');

			if ($object->id > 0)
			{
				$substitutionarray['__MEMBER_ID__'] = $object->id;
				if (method_exists($object, 'getCivilityLabel')) $substitutionarray['__MEMBER_CIVILITY__'] = $object->getCivilityLabel();
				$substitutionarray['__MEMBER_FIRSTNAME__'] = $object->firstname;
				$substitutionarray['__MEMBER_LASTNAME__'] = $object->lastname;
				if (method_exists($object, 'getFullName')) $substitutionarray['__MEMBER_FULLNAME__'] = $object->getFullName($outputlangs);
				$substitutionarray['__MEMBER_COMPANY__'] = $object->societe;
				$substitutionarray['__MEMBER_ADDRESS__'] = $object->address;
				$substitutionarray['__MEMBER_ZIP__'] = $object->zip;
				$substitutionarray['__MEMBER_TOWN__'] = $object->town;
				$substitutionarray['__MEMBER_COUNTRY__'] = $object->country;
				$substitutionarray['__MEMBER_EMAIL__'] = $object->email;
				$substitutionarray['__MEMBER_BIRTH__'] = $birthday;
				$substitutionarray['__MEMBER_PHOTO__'] = $object->photo;
				$substitutionarray['__MEMBER_LOGIN__'] = $object->login;
				$substitutionarray['__MEMBER_PASSWORD__'] = $object->pass;
				$substitutionarray['__MEMBER_PHONE__'] = $object->phone;
				$substitutionarray['__MEMBER_PHONEPRO__'] = $object->phone_perso;
				$substitutionarray['__MEMBER_PHONEMOBILE__'] = $object->phone_mobile;
				$substitutionarray['__MEMBER_FIRST_SUBSCRIPTION_DATE__']       = dol_print_date($object->first_subscription_date, 'dayrfc');
				$substitutionarray['__MEMBER_FIRST_SUBSCRIPTION_DATE_START__'] = dol_print_date($object->first_subscription_date_start, 'dayrfc');
				$substitutionarray['__MEMBER_FIRST_SUBSCRIPTION_DATE_END__']   = dol_print_date($object->first_subscription_date_end, 'dayrfc');
				$substitutionarray['__MEMBER_LAST_SUBSCRIPTION_DATE__']        = dol_print_date($object->last_subscription_date, 'dayrfc');
				$substitutionarray['__MEMBER_LAST_SUBSCRIPTION_DATE_START__']  = dol_print_date($object->last_subscription_date_start, 'dayrfc');
				$substitutionarray['__MEMBER_LAST_SUBSCRIPTION_DATE_END__']    = dol_print_date($object->last_subscription_date_end, 'dayrfc');
			}

			if (is_object($object) && $object->element == 'societe')
			{
				$substitutionarray['__THIRDPARTY_ID__'] = (is_object($object) ? $object->id : '');
				$substitutionarray['__THIRDPARTY_NAME__'] = (is_object($object) ? $object->name : '');
				$substitutionarray['__THIRDPARTY_NAME_ALIAS__'] = (is_object($object) ? $object->name_alias : '');
				$substitutionarray['__THIRDPARTY_CODE_CLIENT__'] = (is_object($object) ? $object->code_client : '');
				$substitutionarray['__THIRDPARTY_CODE_FOURNISSEUR__'] = (is_object($object) ? $object->code_fournisseur : '');
				$substitutionarray['__THIRDPARTY_EMAIL__'] = (is_object($object) ? $object->email : '');
				$substitutionarray['__THIRDPARTY_PHONE__'] = (is_object($object) ? $object->phone : '');
				$substitutionarray['__THIRDPARTY_FAX__'] = (is_object($object) ? $object->name_fax : '');
				$substitutionarray['__THIRDPARTY_ADRESS__'] = (is_object($object) ? $object->address : '');
				$substitutionarray['__THIRDPARTY_ZIP__'] = (is_object($object) ? $object->zip : '');
				$substitutionarray['__THIRDPARTY_TOWN__'] = (is_object($object) ? $object->town : '');
				$substitutionarray['__THIRDPARTY_SIREN__'] = (is_object($object) ? $object->idprof1 : '');
				$substitutionarray['__THIRDPARTY_SIRET__'] = (is_object($object) ? $object->idprof2 : '');
				$substitutionarray['__THIRDPARTY_APE__'] = (is_object($object) ? $object->idprof3 : '');
				$substitutionarray['__THIRDPARTY_RCSRM__'] = (is_object($object) ? $object->idprof4 : '');
				$substitutionarray['__THIRDPARTY_TVAINTRA__'] = (is_object($object) ? $object->tva_intra : '');
			}
			elseif (is_object($object->thirdparty) && $object->thirdparty->id > 0)
			{
				$substitutionarray['__THIRDPARTY_ID__'] = (is_object($object->thirdparty) ? $object->thirdparty->id : '');
				$substitutionarray['__THIRDPARTY_NAME__'] = (is_object($object->thirdparty) ? $object->thirdparty->name : '');
				$substitutionarray['__THIRDPARTY_NAME_ALIAS__'] = (is_object($object->thirdparty) ? $object->thirdparty->name_alias : '');
				$substitutionarray['__THIRDPARTY_CODE_CLIENT__'] = (is_object($object->thirdparty) ? $object->thirdparty->code_client : '');
				$substitutionarray['__THIRDPARTY_CODE_FOURNISSEUR__'] = (is_object($object->thirdparty) ? $object->thirdparty->code_fournisseur : '');
				$substitutionarray['__THIRDPARTY_EMAIL__'] = (is_object($object->thirdparty) ? $object->thirdparty->email : '');
				$substitutionarray['__THIRDPARTY_PHONE__'] = (is_object($object->thirdparty) ? $object->phone : '');
				$substitutionarray['__THIRDPARTY_FAX__'] = (is_object($object->thirdparty) ? $object->name_fax : '');
				$substitutionarray['__THIRDPARTY_ADRESS__'] = (is_object($object->thirdparty) ? $object->address : '');
				$substitutionarray['__THIRDPARTY_ZIP__'] = (is_object($object->thirdparty) ? $object->zip : '');
				$substitutionarray['__THIRDPARTY_TOWN__'] = (is_object($object->thirdparty) ? $object->town : '');
				$substitutionarray['__THIRDPARTY_SIREN__'] = (is_object($object->thirdparty) ? $object->idprof1 : '');
				$substitutionarray['__THIRDPARTY_SIRET__'] = (is_object($object->thirdparty) ? $object->idprof2 : '');
				$substitutionarray['__THIRDPARTY_APE__'] = (is_object($object->thirdparty) ? $object->idprof3 : '');
				$substitutionarray['__THIRDPARTY_RCSRM__'] = (is_object($object->thirdparty) ? $object->idprof4 : '');
				$substitutionarray['__THIRDPARTY_TVAINTRA__'] = (is_object($object->thirdparty) ? $object->tva_intra : '');
			}

			if (is_object($object->project) && $object->project->id > 0)
			{
				$substitutionarray['__PROJECT_ID__'] = (is_object($object->project) ? $object->project->id : '');
				$substitutionarray['__PROJECT_REF__'] = (is_object($object->project) ? $object->project->ref : '');
				$substitutionarray['__PROJECT_NAME__'] = (is_object($object->project) ? $object->project->title : '');
			}
			if (is_object($object->projet) && $object->projet->id > 0)	// Deprecated, for backward compatibility
			{
				$substitutionarray['__PROJECT_ID__'] = (is_object($object->projet) ? $object->projet->id : '');
				$substitutionarray['__PROJECT_REF__'] = (is_object($object->projet) ? $object->projet->ref : '');
				$substitutionarray['__PROJECT_NAME__'] = (is_object($object->projet) ? $object->projet->title : '');
			}

			if (is_object($object) && $object->element == 'shipping')
			{
				$substitutionarray['__SHIPPINGTRACKNUM__'] = $object->tracking_number;
				$substitutionarray['__SHIPPINGTRACKNUMURL__'] = $object->tracking_url;
			}

			if (is_object($object) && $object->element == 'contrat' && is_array($object->lines))
			{
				if ($object->id > 0)
				{
					$dateplannedstart = '';
					$datenextexpiration = '';
					foreach ($object->lines as $line)
					{
						if ($line->date_ouverture_prevue > $dateplannedstart) $dateplannedstart = $line->date_ouverture_prevue;
						if ($line->statut == 4 && $line->date_fin_prevue && (!$datenextexpiration || $line->date_fin_prevue < $datenextexpiration)) $datenextexpiration = $line->date_fin_prevue;
					}
					$substitutionarray['__CONTRACT_HIGHEST_PLANNED_START_DATE__'] = dol_print_date($dateplannedstart, 'dayrfc');
					$substitutionarray['__CONTRACT_HIGHEST_PLANNED_START_DATETIME__'] = dol_print_date($dateplannedstart, 'standard');
					$substitutionarray['__CONTRACT_LOWEST_EXPIRATION_DATE__'] = dol_print_date($datenextexpiration, 'dayrfc');
					$substitutionarray['__CONTRACT_LOWEST_EXPIRATION_DATETIME__'] = dol_print_date($datenextexpiration, 'standard');
				}
			}

			// Create dynamic tags for __EXTRAFIELD_FIELD__
			if ($object->table_element && $object->id > 0)
			{
				if (!is_object($extrafields)) $extrafields = new ExtraFields($db);
				$extrafields->fetch_name_optionals_label($object->table_element, true);

				if ($object->fetch_optionals() > 0)
				{
					if (is_array($extrafields->attributes[$object->table_element]['label']) && count($extrafields->attributes[$object->table_element]['label']) > 0)
					{
						foreach ($extrafields->attributes[$object->table_element]['label'] as $key => $label) {
							$substitutionarray['__EXTRAFIELD_'.strtoupper($key).'__'] = $object->array_options['options_'.$key];
						}
					}
				}
			}

			// Complete substitution array with the url to make online payment
			$paymenturl = '';
			if (empty($substitutionarray['__REF__']))
			{
				$paymenturl = '';
			}
			else
			{
				// Set the online payment url link into __ONLINE_PAYMENT_URL__ key
				require_once DOL_DOCUMENT_ROOT.'/core/lib/payments.lib.php';
				$outputlangs->loadLangs(array('paypal', 'other'));
				$typeforonlinepayment = 'free';
				if (is_object($object) && $object->element == 'commande') $typeforonlinepayment = 'order';
				if (is_object($object) && $object->element == 'facture')  $typeforonlinepayment = 'invoice';
				if (is_object($object) && $object->element == 'member')   $typeforonlinepayment = 'member';
				$url = getOnlinePaymentUrl(0, $typeforonlinepayment, $substitutionarray['__REF__']);
				$paymenturl = $url;
			}

			if ($object->id > 0)
			{
				$substitutionarray['__ONLINE_PAYMENT_TEXT_AND_URL__'] = ($paymenturl ?str_replace('\n', "\n", $outputlangs->trans("PredefinedMailContentLink", $paymenturl)) : '');
				$substitutionarray['__ONLINE_PAYMENT_URL__'] = $paymenturl;

				if (!empty($conf->global->PROPOSAL_ALLOW_EXTERNAL_DOWNLOAD) && is_object($object) && $object->element == 'propal')
				{
					$substitutionarray['__DIRECTDOWNLOAD_URL_PROPOSAL__'] = $object->getLastMainDocLink($object->element);
				}
				else $substitutionarray['__DIRECTDOWNLOAD_URL_PROPOSAL__'] = '';
				if (!empty($conf->global->ORDER_ALLOW_EXTERNAL_DOWNLOAD) && is_object($object) && $object->element == 'commande')
				{
					$substitutionarray['__DIRECTDOWNLOAD_URL_ORDER__'] = $object->getLastMainDocLink($object->element);
				}
				else $substitutionarray['__DIRECTDOWNLOAD_URL_ORDER__'] = '';
				if (!empty($conf->global->INVOICE_ALLOW_EXTERNAL_DOWNLOAD) && is_object($object) && $object->element == 'facture')
				{
					$substitutionarray['__DIRECTDOWNLOAD_URL_INVOICE__'] = $object->getLastMainDocLink($object->element);
				}
				else $substitutionarray['__DIRECTDOWNLOAD_URL_INVOICE__'] = '';
			}
		}
	}
	if (empty($exclude) || !in_array('objectamount', $exclude))
	{
		$substitutionarray['__DATE_YMD__']        = is_object($object) ? (isset($object->date) ? dol_print_date($object->date, 'day', 0, $outputlangs) : null) : '';
		$substitutionarray['__DATE_DUE_YMD__']    = is_object($object) ? (isset($object->date_lim_reglement) ? dol_print_date($object->date_lim_reglement, 'day', 0, $outputlangs) : null) : '';

		$substitutionarray['__AMOUNT__']          = is_object($object) ? $object->total_ttc : '';
		$substitutionarray['__AMOUNT_EXCL_TAX__'] = is_object($object) ? $object->total_ht : '';
		$substitutionarray['__AMOUNT_VAT__']      = is_object($object) ? ($object->total_vat ? $object->total_vat : $object->total_tva) : '';
		if ($onlykey != 2 || $mysoc->useLocalTax(1)) $substitutionarray['__AMOUNT_TAX2__']     = is_object($object) ? $object->total_localtax1 : '';
		if ($onlykey != 2 || $mysoc->useLocalTax(2)) $substitutionarray['__AMOUNT_TAX3__']     = is_object($object) ? $object->total_localtax2 : '';

		$substitutionarray['__AMOUNT_FORMATED__']          = is_object($object) ? ($object->total_ttc ? price($object->total_ttc, 0, $outputlangs, 0, 0, -1, $conf->currency) : null) : '';
		$substitutionarray['__AMOUNT_EXCL_TAX_FORMATED__'] = is_object($object) ? ($object->total_ht ? price($object->total_ht, 0, $outputlangs, 0, 0, -1, $conf->currency) : null) : '';
		$substitutionarray['__AMOUNT_VAT_FORMATED__']      = is_object($object) ? ($object->total_vat ? price($object->total_vat, 0, $outputlangs, 0, 0, -1, $conf->currency) : ($object->total_tva ? price($object->total_tva, 0, $outputlangs, 0, 0, -1, $conf->currency) : null)) : '';
		if ($onlykey != 2 || $mysoc->useLocalTax(1)) $substitutionarray['__AMOUNT_TAX2_FORMATED__']     = is_object($object) ? ($object->total_localtax1 ? price($object->total_localtax1, 0, $outputlangs, 0, 0, -1, $conf->currency) : null) : '';
		if ($onlykey != 2 || $mysoc->useLocalTax(2)) $substitutionarray['__AMOUNT_TAX3_FORMATED__']     = is_object($object) ? ($object->total_localtax2 ? price($object->total_localtax2, 0, $outputlangs, 0, 0, -1, $conf->currency) : null) : '';

		// TODO Add keys for foreign multicurrency

		// For backward compatibility
		if ($onlykey != 2)
		{
			$substitutionarray['__TOTAL_TTC__']    = is_object($object) ? $object->total_ttc : '';
			$substitutionarray['__TOTAL_HT__']     = is_object($object) ? $object->total_ht : '';
			$substitutionarray['__TOTAL_VAT__']    = is_object($object) ? ($object->total_vat ? $object->total_vat : $object->total_tva) : '';
		}
	}

	//var_dump($substitutionarray['__AMOUNT_FORMATED__']);
	if (empty($exclude) || !in_array('date', $exclude))
	{
		include_once DOL_DOCUMENT_ROOT.'/core/lib/date.lib.php';

		$tmp = dol_getdate(dol_now(), true);
		$tmp2 = dol_get_prev_day($tmp['mday'], $tmp['mon'], $tmp['year']);
		$tmp3 = dol_get_prev_month($tmp['mon'], $tmp['year']);
		$tmp4 = dol_get_next_day($tmp['mday'], $tmp['mon'], $tmp['year']);
		$tmp5 = dol_get_next_month($tmp['mon'], $tmp['year']);

        $substitutionarray = array_merge($substitutionarray, array(
			'__DAY__' => (string) $tmp['mday'],
			'__DAY_TEXT__' => $outputlangs->trans('Day'.$tmp['wday']), // Monday
			'__DAY_TEXT_SHORT__' => $outputlangs->trans($tmp['weekday'].'Min'), // Mon
			'__DAY_TEXT_MIN__' => $outputlangs->trans('Short'.$tmp['weekday']), // M
			'__MONTH__' => (string) $tmp['mon'],
			'__MONTH_TEXT__' => $outputlangs->trans('Month'.sprintf("%02d", $tmp['mon'])),
			'__MONTH_TEXT_SHORT__' => $outputlangs->trans('MonthShort'.sprintf("%02d", $tmp['mon'])),
			'__MONTH_TEXT_MIN__' => $outputlangs->trans('MonthVeryShort'.sprintf("%02d", $tmp['mon'])),
			'__YEAR__' => (string) $tmp['year'],
			'__PREVIOUS_DAY__' => (string) $tmp2['day'],
			'__PREVIOUS_MONTH__' => (string) $tmp3['month'],
			'__PREVIOUS_YEAR__' => (string) ($tmp['year'] - 1),
			'__NEXT_DAY__' => (string) $tmp4['day'],
			'__NEXT_MONTH__' => (string) $tmp5['month'],
			'__NEXT_YEAR__' => (string) ($tmp['year'] + 1),
		));
	}

	if (!empty($conf->multicompany->enabled))
	{
		$substitutionarray = array_merge($substitutionarray, array('__ENTITY_ID__' => $conf->entity));
	}
	if (empty($exclude) || !in_array('system', $exclude))
	{
		$substitutionarray['__DOL_MAIN_URL_ROOT__'] = DOL_MAIN_URL_ROOT;
		$substitutionarray['__(AnyTranslationKey)__'] = $outputlangs->trans('TranslationOfKey');
		$substitutionarray['__(AnyTranslationKey|langfile)__'] = $outputlangs->trans('TranslationOfKey').' (load also language file before)';
		$substitutionarray['__[AnyConstantKey]__'] = $outputlangs->trans('ValueOfConstantKey');
	}

	return $substitutionarray;
}

/**
 *  Make substitution into a text string, replacing keys with vals from $substitutionarray (oldval=>newval),
 *  and texts like __(TranslationKey|langfile)__ and __[ConstantKey]__ are also replaced.
 *  Example of usage:
 *  $substitutionarray = getCommonSubstitutionArray($langs, 0, null, $thirdparty);
 *  complete_substitutions_array($substitutionarray, $langs, $thirdparty);
 *  $mesg = make_substitutions($mesg, $substitutionarray, $langs);
 *
 *  @param	string		$text	      			Source string in which we must do substitution
 *  @param  array		$substitutionarray		Array with key->val to substitute. Example: array('__MYKEY__' => 'MyVal', ...)
 *  @param	Translate	$outputlangs			Output language
 * 	@return string  		    				Output string after substitutions
 *  @see	complete_substitutions_array(), getCommonSubstitutionArray()
 */
function make_substitutions($text, $substitutionarray, $outputlangs = null)
{
	global $conf, $langs;

	if (!is_array($substitutionarray)) return 'ErrorBadParameterSubstitutionArrayWhenCalling_make_substitutions';

	if (empty($outputlangs)) $outputlangs = $langs;

	// Make substitution for language keys: __(AnyTranslationKey)__ or __(AnyTranslationKey|langfile)__
	if (is_object($outputlangs))
	{
		while (preg_match('/__\(([^\)]+)\)__/', $text, $reg))
		{
			$msgishtml = 0;
			if (dol_textishtml($text, 1)) $msgishtml = 1;

			// If key is __(TranslationKey|langfile)__, then force load of langfile.lang
			$tmp = explode('|', $reg[1]);
			if (!empty($tmp[1])) $outputlangs->load($tmp[1]);

			$text = preg_replace('/__\('.preg_quote($reg[1], '/').'\)__/', $msgishtml ?dol_htmlentitiesbr($outputlangs->transnoentitiesnoconv($reg[1])) : $outputlangs->transnoentitiesnoconv($reg[1]), $text);
		}
	}

	// Make substitution for constant keys.
	// Must be after the substitution of translation, so if the text of translation contains a string __[xxx]__, it is also converted.
	while (preg_match('/__\[([^\]]+)\]__/', $text, $reg))
	{
		$msgishtml = 0;
		if (dol_textishtml($text, 1)) $msgishtml = 1;

		$keyfound = $reg[1];
		if (preg_match('/(_pass|password|secret|_key|key$)/i', $keyfound)) $newval = '*****forbidden*****';
		else $newval = empty($conf->global->$keyfound) ? '' : $conf->global->$keyfound;
		$text = preg_replace('/__\['.preg_quote($keyfound, '/').'\]__/', $msgishtml ?dol_htmlentitiesbr($newval) : $newval, $text);
	}

	// Make substitition for array $substitutionarray
	foreach ($substitutionarray as $key => $value)
	{
		if (!isset($value)) continue; // If value is null, it same than not having substitution key at all into array, we do not replace.

		if ($key == '__SIGNATURE__' && (!empty($conf->global->MAIN_MAIL_DO_NOT_USE_SIGN))) $value = ''; // Protection
		if ($key == '__USER_SIGNATURE__' && (!empty($conf->global->MAIN_MAIL_DO_NOT_USE_SIGN))) $value = ''; // Protection

		$text = str_replace("$key", "$value", $text); // We must keep the " to work when value is 123.5 for example
	}

	return $text;
}

/**
 *  Complete the $substitutionarray with more entries coming from external module that had set the "substitutions=1" into module_part array.
 *  In this case, method completesubstitutionarray provided by module is called.
 *
 *  @param  array		$substitutionarray		Array substitution old value => new value value
 *  @param  Translate	$outputlangs            Output language
 *  @param  Object		$object                 Source object
 *  @param  mixed		$parameters       		Add more parameters (useful to pass product lines)
 *  @param  string      $callfunc               What is the name of the custom function that will be called? (default: completesubstitutionarray)
 *  @return	void
 *  @see 	make_substitutions()
 */
function complete_substitutions_array(&$substitutionarray, $outputlangs, $object = null, $parameters = null, $callfunc = "completesubstitutionarray")
{
	global $conf, $user;

	require_once DOL_DOCUMENT_ROOT.'/core/lib/files.lib.php';

	// Add a substitution key for each extrafields, using key __EXTRA_XXX__
	// TODO Remove this. Already available into the getCommonSubstitutionArray used to build the substitution array.
	/*if (is_object($object) && is_array($object->array_options))
	{
		foreach($object->array_options as $key => $val)
		{
			$keyshort=preg_replace('/^(options|extra)_/','',$key);
			$substitutionarray['__EXTRAFIELD_'.$keyshort.'__']=$val;
			// For backward compatibiliy
			$substitutionarray['%EXTRA_'.$keyshort.'%']=$val;
		}
	}*/

	// Check if there is external substitution to do, requested by plugins
	$dirsubstitutions = array_merge(array(), (array) $conf->modules_parts['substitutions']);

	foreach ($dirsubstitutions as $reldir)
	{
		$dir = dol_buildpath($reldir, 0);

		// Check if directory exists
		if (!dol_is_dir($dir)) continue;

		$substitfiles = dol_dir_list($dir, 'files', 0, 'functions_');
		foreach ($substitfiles as $substitfile)
		{
			if (preg_match('/functions_(.*)\.lib\.php/i', $substitfile['name'], $reg))
			{
				$module = $reg[1];

				dol_syslog("Library ".$substitfile['name']." found into ".$dir);
				// Include the user's functions file
				require_once $dir.$substitfile['name'];
				// Call the user's function, and only if it is defined
				$function_name = $module."_".$callfunc;
				if (function_exists($function_name)) $function_name($substitutionarray, $outputlangs, $object, $parameters);
			}
		}
	}
}

/**
 *    Format output for start and end date
 *
 *    @param	int	$date_start    Start date
 *    @param    int	$date_end      End date
 *    @param    string		$format        Output format
 *    @param	Translate	$outputlangs   Output language
 *    @return	void
 */
function print_date_range($date_start, $date_end, $format = '', $outputlangs = '')
{
	print get_date_range($date_start, $date_end, $format, $outputlangs);
}

/**
 *    Format output for start and end date
 *
 *    @param	int			$date_start    		Start date
 *    @param    int			$date_end      		End date
 *    @param    string		$format        		Output format
 *    @param	Translate	$outputlangs   		Output language
 *    @param	integer		$withparenthesis	1=Add parenthesis, 0=non parenthesis
 *    @return	string							String
 */
function get_date_range($date_start, $date_end, $format = '', $outputlangs = '', $withparenthesis = 1)
{
	global $langs;

	$out = '';

	if (!is_object($outputlangs)) $outputlangs = $langs;

	if ($date_start && $date_end)
	{
		$out .= ($withparenthesis ? ' (' : '').$outputlangs->transnoentitiesnoconv('DateFromTo', dol_print_date($date_start, $format, false, $outputlangs), dol_print_date($date_end, $format, false, $outputlangs)).($withparenthesis ? ')' : '');
	}
	if ($date_start && !$date_end)
	{
		$out .= ($withparenthesis ? ' (' : '').$outputlangs->transnoentitiesnoconv('DateFrom', dol_print_date($date_start, $format, false, $outputlangs)).($withparenthesis ? ')' : '');
	}
	if (!$date_start && $date_end)
	{
		$out .= ($withparenthesis ? ' (' : '').$outputlangs->transnoentitiesnoconv('DateUntil', dol_print_date($date_end, $format, false, $outputlangs)).($withparenthesis ? ')' : '');
	}

	return $out;
}

/**
 * Return firstname and lastname in correct order
 *
 * @param	string	$firstname		Firstname
 * @param	string	$lastname		Lastname
 * @param	int		$nameorder		-1=Auto, 0=Lastname+Firstname, 1=Firstname+Lastname, 2=Firstname, 3=Firstname if defined else lastname
 * @return	string					Firstname + lastname or Lastname + firstname
 */
function dolGetFirstLastname($firstname, $lastname, $nameorder = -1)
{
	global $conf;

	$ret = '';
	// If order not defined, we use the setup
	if ($nameorder < 0) $nameorder = (empty($conf->global->MAIN_FIRSTNAME_NAME_POSITION) ? 1 : 0);
	if ($nameorder && $nameorder != 2 && $nameorder != 3)
	{
		$ret .= $firstname;
		if ($firstname && $lastname) $ret .= ' ';
		$ret .= $lastname;
	}
	elseif ($nameorder == 2 || $nameorder == 3)
	{
	    $ret .= $firstname;
	    if (empty($ret) && $nameorder == 3)
	    {
	    	$ret .= $lastname;
	    }
	}
	else
	{
		$ret .= $lastname;
		if ($firstname && $lastname) $ret .= ' ';
		$ret .= $firstname;
	}
	return $ret;
}


/**
 *	Set event message in dol_events session object. Will be output by calling dol_htmloutput_events.
 *  Note: Calling dol_htmloutput_events is done into pages by standard llxFooter() function.
 *  Note: Prefer to use setEventMessages instead.
 *
 *	@param	mixed	$mesgs			Message string or array
 *  @param  string	$style      	Which style to use ('mesgs' by default, 'warnings', 'errors')
 *  @return	void
 *  @see	dol_htmloutput_events()
 */
function setEventMessage($mesgs, $style = 'mesgs')
{
	//dol_syslog(__FUNCTION__ . " is deprecated", LOG_WARNING);		This is not deprecated, it is used by setEventMessages function
	if (!is_array($mesgs))		// If mesgs is a string
	{
		if ($mesgs) $_SESSION['dol_events'][$style][] = $mesgs;
	}
	else						// If mesgs is an array
	{
		foreach ($mesgs as $mesg)
		{
			if ($mesg) $_SESSION['dol_events'][$style][] = $mesg;
		}
	}
}

/**
 *	Set event messages in dol_events session object. Will be output by calling dol_htmloutput_events.
 *  Note: Calling dol_htmloutput_events is done into pages by standard llxFooter() function.
 *
 *	@param	string	$mesg			Message string
 *	@param	array	$mesgs			Message array
 *  @param  string	$style      	Which style to use ('mesgs' by default, 'warnings', 'errors')
 *  @param	string	$messagekey		A key to be used to allow the feature "Never show this message again"
 *  @return	void
 *  @see	dol_htmloutput_events()
 */
function setEventMessages($mesg, $mesgs, $style = 'mesgs', $messagekey = '')
{
	if (empty($mesg) && empty($mesgs))
	{
		dol_syslog("Try to add a message in stack with empty message", LOG_WARNING);
	}
	else
	{
		if ($messagekey)
		{
			// Complete message with a js link to set a cookie "DOLHIDEMESSAGE".$messagekey;
			// TODO
			$mesg .= '';
		}
		if (empty($messagekey) || empty($_COOKIE["DOLHIDEMESSAGE".$messagekey]))
		{
			if (!in_array((string) $style, array('mesgs', 'warnings', 'errors'))) dol_print_error('', 'Bad parameter style='.$style.' for setEventMessages');
			if (empty($mesgs)) setEventMessage($mesg, $style);
			else
			{
				if (!empty($mesg) && !in_array($mesg, $mesgs)) setEventMessage($mesg, $style); // Add message string if not already into array
				setEventMessage($mesgs, $style);
			}
		}
	}
}

/**
 *	Print formated messages to output (Used to show messages on html output).
 *  Note: Calling dol_htmloutput_events is done into pages by standard llxFooter() function, so there is
 *  no need to call it explicitely.
 *
 *  @param	int		$disabledoutputofmessages	Clear all messages stored into session without diplaying them
 *  @return	void
 *  @see    									dol_htmloutput_mesg()
 */
function dol_htmloutput_events($disabledoutputofmessages = 0)
{
	// Show mesgs
	if (isset($_SESSION['dol_events']['mesgs'])) {
		if (empty($disabledoutputofmessages)) dol_htmloutput_mesg('', $_SESSION['dol_events']['mesgs']);
		unset($_SESSION['dol_events']['mesgs']);
	}

	// Show errors
	if (isset($_SESSION['dol_events']['errors'])) {
		if (empty($disabledoutputofmessages)) dol_htmloutput_mesg('', $_SESSION['dol_events']['errors'], 'error');
		unset($_SESSION['dol_events']['errors']);
	}

	// Show warnings
	if (isset($_SESSION['dol_events']['warnings'])) {
		if (empty($disabledoutputofmessages)) dol_htmloutput_mesg('', $_SESSION['dol_events']['warnings'], 'warning');
		unset($_SESSION['dol_events']['warnings']);
	}
}

/**
 *	Get formated messages to output (Used to show messages on html output).
 *  This include also the translation of the message key.
 *
 *	@param	string		$mesgstring		Message string or message key
 *	@param	string[]	$mesgarray      Array of message strings or message keys
 *  @param  string		$style          Style of message output ('ok' or 'error')
 *  @param  int			$keepembedded   Set to 1 in error message must be kept embedded into its html place (this disable jnotify)
 *	@return	string						Return html output
 *
 *  @see    dol_print_error()
 *  @see    dol_htmloutput_errors()
 *  @see    setEventMessages()
 */
function get_htmloutput_mesg($mesgstring = '', $mesgarray = '', $style = 'ok', $keepembedded = 0)
{
	global $conf, $langs;

	$ret = 0; $return = '';
	$out = '';
	$divstart = $divend = '';

	// If inline message with no format, we add it.
	if ((empty($conf->use_javascript_ajax) || !empty($conf->global->MAIN_DISABLE_JQUERY_JNOTIFY) || $keepembedded) && !preg_match('/<div class=".*">/i', $out))
	{
		$divstart = '<div class="'.$style.' clearboth">';
		$divend = '</div>';
	}

	if ((is_array($mesgarray) && count($mesgarray)) || $mesgstring)
	{
		$langs->load("errors");
		$out .= $divstart;
		if (is_array($mesgarray) && count($mesgarray))
		{
			foreach ($mesgarray as $message)
			{
				$ret++;
				$out .= $langs->trans($message);
				if ($ret < count($mesgarray)) $out .= "<br>\n";
			}
		}
		if ($mesgstring)
		{
			$langs->load("errors");
			$ret++;
			$out .= $langs->trans($mesgstring);
		}
		$out .= $divend;
	}

	if ($out)
	{
		if (!empty($conf->use_javascript_ajax) && empty($conf->global->MAIN_DISABLE_JQUERY_JNOTIFY) && empty($keepembedded))
		{
			$return = '<script>
					$(document).ready(function() {
						var block = '.(!empty($conf->global->MAIN_USE_JQUERY_BLOCKUI) ? "true" : "false").'
						if (block) {
							$.dolEventValid("","'.dol_escape_js($out).'");
						} else {
							/* jnotify(message, preset of message type, keepmessage) */
							$.jnotify("'.dol_escape_js($out).'",
							"'.($style == "ok" ? 3000 : $style).'",
							'.($style == "ok" ? "false" : "true").',
							{ remove: function (){} } );
						}
					});
				</script>';
		}
		else
		{
			$return = $out;
		}
	}

	return $return;
}

/**
 *  Get formated error messages to output (Used to show messages on html output).
 *
 *  @param  string	$mesgstring         Error message
 *  @param  array	$mesgarray          Error messages array
 *  @param  int		$keepembedded       Set to 1 in error message must be kept embedded into its html place (this disable jnotify)
 *  @return string                		Return html output
 *
 *  @see    dol_print_error()
 *  @see    dol_htmloutput_mesg()
 */
function get_htmloutput_errors($mesgstring = '', $mesgarray = array(), $keepembedded = 0)
{
	return get_htmloutput_mesg($mesgstring, $mesgarray, 'error', $keepembedded);
}

/**
 *	Print formated messages to output (Used to show messages on html output).
 *
 *	@param	string		$mesgstring		Message string or message key
 *	@param	string[]	$mesgarray      Array of message strings or message keys
 *	@param  string      $style          Which style to use ('ok', 'warning', 'error')
 *	@param  int         $keepembedded   Set to 1 if message must be kept embedded into its html place (this disable jnotify)
 *	@return	void
 *
 *	@see    dol_print_error()
 *	@see    dol_htmloutput_errors()
 *	@see    setEventMessages()
 */
function dol_htmloutput_mesg($mesgstring = '', $mesgarray = array(), $style = 'ok', $keepembedded = 0)
{
	if (empty($mesgstring) && (!is_array($mesgarray) || count($mesgarray) == 0)) return;

	$iserror = 0;
	$iswarning = 0;
	if (is_array($mesgarray))
	{
		foreach ($mesgarray as $val)
		{
			if ($val && preg_match('/class="error"/i', $val)) { $iserror++; break; }
			if ($val && preg_match('/class="warning"/i', $val)) { $iswarning++; break; }
		}
	}
	elseif ($mesgstring && preg_match('/class="error"/i', $mesgstring)) $iserror++;
	elseif ($mesgstring && preg_match('/class="warning"/i', $mesgstring)) $iswarning++;
	if ($style == 'error') $iserror++;
	if ($style == 'warning') $iswarning++;

	if ($iserror || $iswarning)
	{
		// Remove div from texts
		$mesgstring = preg_replace('/<\/div><div class="(error|warning)">/', '<br>', $mesgstring);
		$mesgstring = preg_replace('/<div class="(error|warning)">/', '', $mesgstring);
		$mesgstring = preg_replace('/<\/div>/', '', $mesgstring);
		// Remove div from texts array
		if (is_array($mesgarray))
		{
			$newmesgarray = array();
			foreach ($mesgarray as $val)
			{
				if (is_string($val))
				{
					$tmpmesgstring = preg_replace('/<\/div><div class="(error|warning)">/', '<br>', $val);
					$tmpmesgstring = preg_replace('/<div class="(error|warning)">/', '', $tmpmesgstring);
					$tmpmesgstring = preg_replace('/<\/div>/', '', $tmpmesgstring);
					$newmesgarray[] = $tmpmesgstring;
				}
				else
				{
					dol_syslog("Error call of dol_htmloutput_mesg with an array with a value that is not a string", LOG_WARNING);
				}
			}
			$mesgarray = $newmesgarray;
		}
		print get_htmloutput_mesg($mesgstring, $mesgarray, ($iserror ? 'error' : 'warning'), $keepembedded);
	}
	else print get_htmloutput_mesg($mesgstring, $mesgarray, 'ok', $keepembedded);
}

/**
 *  Print formated error messages to output (Used to show messages on html output).
 *
 *  @param	string	$mesgstring          Error message
 *  @param  array	$mesgarray           Error messages array
 *  @param  int		$keepembedded        Set to 1 in error message must be kept embedded into its html place (this disable jnotify)
 *  @return	void
 *
 *  @see    dol_print_error()
 *  @see    dol_htmloutput_mesg()
 */
function dol_htmloutput_errors($mesgstring = '', $mesgarray = array(), $keepembedded = 0)
{
	dol_htmloutput_mesg($mesgstring, $mesgarray, 'error', $keepembedded);
}

/**
 * 	Advanced sort array by second index function, which produces ascending (default)
 *  or descending output and uses optionally natural case insensitive sorting (which
 *  can be optionally case sensitive as well).
 *
 *  @param      array		$array      		Array to sort (array of array('key1'=>val1,'key2'=>val2,'key3'...) or array of objects)
 *  @param      string		$index				Key in array to use for sorting criteria
 *  @param      int			$order				Sort order ('asc' or 'desc')
 *  @param      int			$natsort			1=use "natural" sort (natsort), 0=use "standard" sort (asort)
 *  @param      int			$case_sensitive		1=sort is case sensitive, 0=not case sensitive
 *  @param		int			$keepindex			If 0 and index key of array to sort is a numeric, than index will be rewrote. If 1 or index key is not numeric, key for index is kept after sorting.
 *  @return     array							Sorted array
 */
function dol_sort_array(&$array, $index, $order = 'asc', $natsort = 0, $case_sensitive = 0, $keepindex = 0)
{
	// Clean parameters
	$order = strtolower($order);

	if (is_array($array))
	{
		$sizearray = count($array);
		if ($sizearray > 0)
		{
			$temp = array();
			foreach (array_keys($array) as $key)
			{
				if (is_object($array[$key]))
				{
					$temp[$key] = $array[$key]->$index;
				}
				else
				{
					$temp[$key] = $array[$key][$index];
				}
			}

            if (!$natsort) {
                ($order == 'asc') ? asort($temp) : arsort($temp);
            } else {
                ($case_sensitive) ? natsort($temp) : natcasesort($temp);
                if ($order != 'asc') $temp = array_reverse($temp, true);
            }

			$sorted = array();

			foreach (array_keys($temp) as $key)
			{
				(is_numeric($key) && empty($keepindex)) ? $sorted[] = $array[$key] : $sorted[$key] = $array[$key];
			}

			return $sorted;
		}
	}
	return $array;
}


/**
 *      Check if a string is in UTF8
 *
 *      @param	string	$str        String to check
 * 		@return	boolean				True if string is UTF8 or ISO compatible with UTF8, False if not (ISO with special char or Binary)
 */
function utf8_check($str)
{
	// We must use here a binary strlen function (so not dol_strlen)
	$strLength = dol_strlen($str);
	for ($i = 0; $i < $strLength; $i++)
	{
		if (ord($str[$i]) < 0x80) continue; // 0bbbbbbb
		elseif ((ord($str[$i]) & 0xE0) == 0xC0) $n = 1; // 110bbbbb
		elseif ((ord($str[$i]) & 0xF0) == 0xE0) $n = 2; // 1110bbbb
		elseif ((ord($str[$i]) & 0xF8) == 0xF0) $n = 3; // 11110bbb
		elseif ((ord($str[$i]) & 0xFC) == 0xF8) $n = 4; // 111110bb
		elseif ((ord($str[$i]) & 0xFE) == 0xFC) $n = 5; // 1111110b
		else return false; // Does not match any model
		for ($j = 0; $j < $n; $j++) { // n bytes matching 10bbbbbb follow ?
			if ((++$i == strlen($str)) || ((ord($str[$i]) & 0xC0) != 0x80))
			return false;
		}
	}
	return true;
}


/**
 *      Return a string encoded into OS filesystem encoding. This function is used to define
 * 	    value to pass to filesystem PHP functions.
 *
 *      @param	string	$str        String to encode (UTF-8)
 * 		@return	string				Encoded string (UTF-8, ISO-8859-1)
 */
function dol_osencode($str)
{
	global $conf;

	$tmp = ini_get("unicode.filesystem_encoding"); // Disponible avec PHP 6.0
	if (empty($tmp) && !empty($_SERVER["WINDIR"])) $tmp = 'iso-8859-1'; // By default for windows
	if (empty($tmp)) $tmp = 'utf-8'; // By default for other
	if (!empty($conf->global->MAIN_FILESYSTEM_ENCODING)) $tmp = $conf->global->MAIN_FILESYSTEM_ENCODING;

	if ($tmp == 'iso-8859-1') return utf8_decode($str);
	return $str;
}


/**
 *      Return an id or code from a code or id.
 *      Store also Code-Id into a cache to speed up next request on same key.
 *
 * 		@param	DoliDB	$db				Database handler
 * 		@param	string	$key			Code or Id to get Id or Code
 * 		@param	string	$tablename		Table name without prefix
 * 		@param	string	$fieldkey		Field to search the key into
 * 		@param	string	$fieldid		Field to get
 *      @param  int		$entityfilter	Filter by entity
 *      @return int						<0 if KO, Id of code if OK
 *      @see $langs->getLabelFromKey
 */
function dol_getIdFromCode($db, $key, $tablename, $fieldkey = 'code', $fieldid = 'id', $entityfilter = 0)
{
	global $cache_codes;

	// If key empty
	if ($key == '') return '';

	// Check in cache
	if (isset($cache_codes[$tablename][$key][$fieldid]))	// Can be defined to 0 or ''
	{
		return $cache_codes[$tablename][$key][$fieldid]; // Found in cache
	}

	dol_syslog('dol_getIdFromCode (value for field '.$fieldid.' from key '.$key.' not found into cache)', LOG_DEBUG);

	$sql = "SELECT ".$fieldid." as valuetoget";
	$sql .= " FROM ".MAIN_DB_PREFIX.$tablename;
	$sql .= " WHERE ".$fieldkey." = '".$db->escape($key)."'";
	if (!empty($entityfilter))
		$sql .= " AND entity IN (".getEntity($tablename).")";

	$resql = $db->query($sql);
	if ($resql)
	{
		$obj = $db->fetch_object($resql);
		if ($obj) $cache_codes[$tablename][$key][$fieldid] = $obj->valuetoget;
		else $cache_codes[$tablename][$key][$fieldid] = '';
		$db->free($resql);
		return $cache_codes[$tablename][$key][$fieldid];
	}
	else
	{
		return -1;
	}
}

/**
 * Verify if condition in string is ok or not
 *
 * @param 	string		$strRights		String with condition to check
 * @return 	boolean						True or False. Return True if strRights is ''
 */
function verifCond($strRights)
{
	global $user, $conf, $langs;
	global $leftmenu;
	global $rights; // To export to dol_eval function

	//print $strRights."<br>\n";
	$rights = true;
	if ($strRights != '')
	{
		$str = 'if(!('.$strRights.')) { $rights = false; }';
		dol_eval($str); // The dol_eval must contains all the global $xxx used into a condition
	}
	return $rights;
}

/**
 * Replace eval function to add more security.
 * This function is called by verifCond() or trans() and transnoentitiesnoconv().
 *
 * @param 	string	$s				String to evaluate
 * @param	int		$returnvalue	0=No return (used to execute eval($a=something)). 1=Value of eval is returned (used to eval($something)).
 * @param   int     $hideerrors     1=Hide errors
 * @return	mixed					Nothing or return of eval
 */
function dol_eval($s, $returnvalue = 0, $hideerrors = 1)
{
	// Only global variables can be changed by eval function and returned to caller
	global $db, $langs, $user, $conf, $website, $websitepage;
	global $action, $mainmenu, $leftmenu;
	global $rights;
	global $object;
	global $mysoc;

	global $obj; // To get $obj used into list when dol_eval is used for computed fields and $obj is not yet $object
	global $soc; // For backward compatibility

	//print $s."<br>\n";
	if ($returnvalue)
	{
		if ($hideerrors) return @eval('return '.$s.';');
		else return eval('return '.$s.';');
	}
	else
	{
		if ($hideerrors) @eval($s);
		else eval($s);
	}
}

/**
 * Return if var element is ok
 *
 * @param   string      $element    Variable to check
 * @return  boolean                 Return true of variable is not empty
 */
function dol_validElement($element)
{
	return (trim($element) != '');
}

/**
 * 	Return img flag of country for a language code or country code
 *
 * 	@param	string	$codelang	Language code (en_IN, fr_CA...) or Country code (IN, FR)
 *  @param	string	$moreatt	Add more attribute on img tag (For example 'style="float: right"')
 * 	@return	string				HTML img string with flag.
 */
function picto_from_langcode($codelang, $moreatt = '')
{
	global $langs;

	if (empty($codelang)) return '';

	if ($codelang == 'auto')
	{
		return '<span class="fa fa-globe"></span>';
	}

	$langtocountryflag = array(
		'ar_AR' => '',
		'ca_ES' => 'catalonia',
		'da_DA' => 'dk',
		'fr_CA' => 'mq',
		'sv_SV' => 'se'
	);

	if (isset($langtocountryflag[$codelang])) $flagImage = $langtocountryflag[$codelang];
	else
	{
		$tmparray = explode('_', $codelang);
		$flagImage = empty($tmparray[1]) ? $tmparray[0] : $tmparray[1];
	}

	return img_picto_common($codelang, 'flags/'.strtolower($flagImage).'.png', $moreatt);
}

/**
 * Return default language from country code.
 * Return null if not found.
 *
 * @param 	string 	$countrycode	Country code like 'US', 'FR', 'CA', ...
 * @return	string					Value of locale like 'en_US', 'fr_FR', ...
 */
function getLanguageCodeFromCountryCode($countrycode)
{
	global $mysoc;

	if (empty($countrycode)) return null;

	if (strtoupper($countrycode) == 'MQ') return 'fr_CA';
	if (strtoupper($countrycode) == 'SE') return 'sv_SE'; // se_SE is Sami/Sweden, and we want in priority sv_SE for SE country
	if (strtoupper($countrycode) == 'CH')
	{
		if ($mysoc->country_code == 'FR') return 'fr_CH';
		if ($mysoc->country_code == 'DE') return 'de_CH';
	}

	// Locale list taken from:
	// http://stackoverflow.com/questions/3191664/
	// list-of-all-locales-and-their-short-codes
	$locales = array(
		'af-ZA',
		'am-ET',
		'ar-AE',
		'ar-BH',
		'ar-DZ',
		'ar-EG',
		'ar-IQ',
		'ar-JO',
		'ar-KW',
		'ar-LB',
		'ar-LY',
		'ar-MA',
		'ar-OM',
		'ar-QA',
		'ar-SA',
		'ar-SY',
		'ar-TN',
		'ar-YE',
		'as-IN',
		'ba-RU',
		'be-BY',
		'bg-BG',
		'bn-BD',
		'bn-IN',
		'bo-CN',
		'br-FR',
		'ca-ES',
		'co-FR',
		'cs-CZ',
		'cy-GB',
		'da-DK',
		'de-AT',
		'de-CH',
		'de-DE',
		'de-LI',
		'de-LU',
		'dv-MV',
		'el-GR',
		'en-AU',
		'en-BZ',
		'en-CA',
		'en-GB',
		'en-IE',
		'en-IN',
		'en-JM',
		'en-MY',
		'en-NZ',
		'en-PH',
		'en-SG',
		'en-TT',
		'en-US',
		'en-ZA',
		'en-ZW',
		'es-AR',
		'es-BO',
		'es-CL',
		'es-CO',
		'es-CR',
		'es-DO',
		'es-EC',
		'es-ES',
		'es-GT',
		'es-HN',
		'es-MX',
		'es-NI',
		'es-PA',
		'es-PE',
		'es-PR',
		'es-PY',
		'es-SV',
		'es-US',
		'es-UY',
		'es-VE',
		'et-EE',
		'eu-ES',
		'fa-IR',
		'fi-FI',
		'fo-FO',
		'fr-BE',
		'fr-CA',
		'fr-CH',
		'fr-FR',
		'fr-LU',
		'fr-MC',
		'fy-NL',
		'ga-IE',
		'gd-GB',
		'gl-ES',
		'gu-IN',
		'he-IL',
		'hi-IN',
		'hr-BA',
		'hr-HR',
		'hu-HU',
		'hy-AM',
		'id-ID',
		'ig-NG',
		'ii-CN',
		'is-IS',
		'it-CH',
		'it-IT',
		'ja-JP',
		'ka-GE',
		'kk-KZ',
		'kl-GL',
		'km-KH',
		'kn-IN',
		'ko-KR',
		'ky-KG',
		'lb-LU',
		'lo-LA',
		'lt-LT',
		'lv-LV',
		'mi-NZ',
		'mk-MK',
		'ml-IN',
		'mn-MN',
		'mr-IN',
		'ms-BN',
		'ms-MY',
		'mt-MT',
		'nb-NO',
		'ne-NP',
		'nl-BE',
		'nl-NL',
		'nn-NO',
		'oc-FR',
		'or-IN',
		'pa-IN',
		'pl-PL',
		'ps-AF',
		'pt-BR',
		'pt-PT',
		'rm-CH',
		'ro-RO',
		'ru-RU',
		'rw-RW',
		'sa-IN',
		'se-FI',
		'se-NO',
		'se-SE',
		'si-LK',
		'sk-SK',
		'sl-SI',
		'sq-AL',
		'sv-FI',
		'sv-SE',
		'sw-KE',
		'ta-IN',
		'te-IN',
		'th-TH',
		'tk-TM',
		'tn-ZA',
		'tr-TR',
		'tt-RU',
		'ug-CN',
		'uk-UA',
		'ur-PK',
		'vi-VN',
		'wo-SN',
		'xh-ZA',
		'yo-NG',
		'zh-CN',
		'zh-HK',
		'zh-MO',
		'zh-SG',
		'zh-TW',
		'zu-ZA',
	);

	$buildprimarykeytotest = strtolower($countrycode).'-'.strtoupper($countrycode);
	if (in_array($buildprimarykeytotest, $locales)) return strtolower($countrycode).'_'.strtoupper($countrycode);

	if (function_exists('locale_get_primary_language') && function_exists('locale_get_region'))    // Need extension php-intl
	{
	    foreach ($locales as $locale)
    	{
    		$locale_language = locale_get_primary_language($locale);
    		$locale_region = locale_get_region($locale);
    		if (strtoupper($countrycode) == $locale_region)
    		{
    			//var_dump($locale.'-'.$locale_language.'-'.$locale_region);
    			return strtolower($locale_language).'_'.strtoupper($locale_region);
    		}
    	}
	}
	else
	{
        dol_syslog("Warning Exention php-intl is not available", LOG_WARNING);
	}

	return null;
}

/**
 *  Complete or removed entries into a head array (used to build tabs).
 *  For example, with value added by external modules. Such values are declared into $conf->modules_parts['tab'].
 *  Or by change using hook completeTabsHead
 *
 *  @param	Conf			$conf           Object conf
 *  @param  Translate		$langs          Object langs
 *  @param  object|null		$object         Object object
 *  @param  array			$head          	Object head
 *  @param  int				$h				New position to fill
 *  @param  string			$type           Value for object where objectvalue can be
 *                              			'thirdparty'       to add a tab in third party view
 *		                        	      	'intervention'     to add a tab in intervention view
 *     		                    	     	'supplier_order'   to add a tab in supplier order view
 *          		            	        'supplier_invoice' to add a tab in supplier invoice view
 *                  		    	        'invoice'          to add a tab in customer invoice view
 *                          			    'order'            to add a tab in customer order view
 *                          				'contract'		   to add a tabl in contract view
 *                      			        'product'          to add a tab in product view
 *                              			'propal'           to add a tab in propal view
 *                              			'user'             to add a tab in user view
 *                              			'group'            to add a tab in group view
 * 		        	               	     	'member'           to add a tab in fundation member view
 *      		                        	'categories_x'	   to add a tab in category view ('x': type of category (0=product, 1=supplier, 2=customer, 3=member)
 *      									'ecm'			   to add a tab for another ecm view
 *                                          'stock'            to add a tab for warehouse view
 *  @param  string		$mode  	        	'add' to complete head, 'remove' to remove entries
 *	@return	void
 */
function complete_head_from_modules($conf, $langs, $object, &$head, &$h, $type, $mode = 'add')
{
	global $hookmanager;

	if (isset($conf->modules_parts['tabs'][$type]) && is_array($conf->modules_parts['tabs'][$type]))
	{
		foreach ($conf->modules_parts['tabs'][$type] as $value)
		{
			$values = explode(':', $value);

			if ($mode == 'add' && !preg_match('/^\-/', $values[1]))
			{
				if (count($values) == 6)       // new declaration with permissions:  $value='objecttype:+tabname1:Title1:langfile@mymodule:$user->rights->mymodule->read:/mymodule/mynewtab1.php?id=__ID__'
				{
					if ($values[0] != $type) continue;

					if (verifCond($values[4]))
					{
						if ($values[3]) $langs->load($values[3]);
						if (preg_match('/SUBSTITUTION_([^_]+)/i', $values[2], $reg))
						{
							$substitutionarray = array();
							complete_substitutions_array($substitutionarray, $langs, $object, array('needforkey'=>$values[2]));
							$label = make_substitutions($reg[1], $substitutionarray);
						}
						else $label = $langs->trans($values[2]);

						$head[$h][0] = dol_buildpath(preg_replace('/__ID__/i', ((is_object($object) && !empty($object->id)) ? $object->id : ''), $values[5]), 1);
						$head[$h][1] = $label;
						$head[$h][2] = str_replace('+', '', $values[1]);
						$h++;
					}
				}
				elseif (count($values) == 5)       // deprecated
				{
					dol_syslog('Passing 5 values in tabs module_parts is deprecated. Please update to 6 with permissions.', LOG_WARNING);

					if ($values[0] != $type) continue;
					if ($values[3]) $langs->load($values[3]);
					if (preg_match('/SUBSTITUTION_([^_]+)/i', $values[2], $reg))
					{
						$substitutionarray = array();
						complete_substitutions_array($substitutionarray, $langs, $object, array('needforkey'=>$values[2]));
						$label = make_substitutions($reg[1], $substitutionarray);
					}
					else $label = $langs->trans($values[2]);

					$head[$h][0] = dol_buildpath(preg_replace('/__ID__/i', ((is_object($object) && !empty($object->id)) ? $object->id : ''), $values[4]), 1);
					$head[$h][1] = $label;
					$head[$h][2] = str_replace('+', '', $values[1]);
					$h++;
				}
			}
			elseif ($mode == 'remove' && preg_match('/^\-/', $values[1]))
			{
				if ($values[0] != $type) continue;
				$tabname = str_replace('-', '', $values[1]);
				foreach ($head as $key => $val)
				{
					$condition = (!empty($values[3]) ? verifCond($values[3]) : 1);
					//var_dump($key.' - '.$tabname.' - '.$head[$key][2].' - '.$values[3].' - '.$condition);
					if ($head[$key][2] == $tabname && $condition)
					{
						unset($head[$key]);
						break;
					}
				}
			}
		}
	}

	// No need to make a return $head. Var is modified as a reference
	if (!empty($hookmanager))
	{
		$parameters = array('object' => $object, 'mode' => $mode, 'head' => $head);
		$reshook = $hookmanager->executeHooks('completeTabsHead', $parameters);
		if ($reshook > 0)
		{
			$head = $hookmanager->resArray;
            $h = count($head);
		}
	}
}

/**
 * Print common footer :
 * 		conf->global->MAIN_HTML_FOOTER
 *      js for switch of menu hider
 * 		js for conf->global->MAIN_GOOGLE_AN_ID
 * 		js for conf->global->MAIN_SHOW_TUNING_INFO or $_SERVER["MAIN_SHOW_TUNING_INFO"]
 * 		js for conf->logbuffer
 *
 * @param	string	$zone	'private' (for private pages) or 'public' (for public pages)
 * @return	void
 */
function printCommonFooter($zone = 'private')
{
	global $conf, $hookmanager, $user, $debugbar;
	global $action;
	global $micro_start_time;

	if ($zone == 'private') print "\n".'<!-- Common footer for private page -->'."\n";
	else print "\n".'<!-- Common footer for public page -->'."\n";

	// A div to store page_y POST parameter so we can read it using javascript
	print "\n<!-- A div to store page_y POST parameter -->\n";
	print '<div id="page_y" style="display: none;">'.$_POST['page_y'].'</div>'."\n";

	$parameters = array();
	$reshook = $hookmanager->executeHooks('printCommonFooter', $parameters); // Note that $action and $object may have been modified by some hooks
	if (empty($reshook))
	{
		if (!empty($conf->global->MAIN_HTML_FOOTER)) print $conf->global->MAIN_HTML_FOOTER."\n";

		print "\n";
		if (!empty($conf->use_javascript_ajax))
		{
			print '<script>'."\n";
			print 'jQuery(document).ready(function() {'."\n";

			if ($zone == 'private' && empty($conf->dol_use_jmobile))
			{
				print "\n";
				print '/* JS CODE TO ENABLE to manage handler to switch left menu page (menuhider) */'."\n";
				print 'jQuery("li.menuhider").click(function(event) {';
				print '  if (!$( "body" ).hasClass( "sidebar-collapse" )){ event.preventDefault(); }'."\n";
				print '  console.log("We click on .menuhider");'."\n";
				print '  $("body").toggleClass("sidebar-collapse")'."\n";
				print '});'."\n";
			}

			// Management of focus and mandatory for fields
			if ($action == 'create' || $action == 'edit' || (empty($action) && (preg_match('/new\.php/', $_SERVER["PHP_SELF"]))))
			{
				print '/* JS CODE TO ENABLE to manage focus and mandatory form fields */'."\n";
				$relativepathstring = $_SERVER["PHP_SELF"];
				// Clean $relativepathstring
				if (constant('DOL_URL_ROOT')) $relativepathstring = preg_replace('/^'.preg_quote(constant('DOL_URL_ROOT'), '/').'/', '', $relativepathstring);
				$relativepathstring = preg_replace('/^\//', '', $relativepathstring);
				$relativepathstring = preg_replace('/^custom\//', '', $relativepathstring);
				$tmpqueryarraywehave = explode('&', dol_string_nohtmltag($_SERVER['QUERY_STRING']));
				if (!empty($user->default_values[$relativepathstring]['focus']))
				{
					foreach ($user->default_values[$relativepathstring]['focus'] as $defkey => $defval)
					{
						$qualified = 0;
						if ($defkey != '_noquery_')
						{
							$tmpqueryarraytohave = explode('&', $defkey);
							$foundintru = 0;
							foreach ($tmpqueryarraytohave as $tmpquerytohave)
							{
								if (!in_array($tmpquerytohave, $tmpqueryarraywehave)) $foundintru = 1;
							}
							if (!$foundintru) $qualified = 1;
							//var_dump($defkey.'-'.$qualified);
						}
						else $qualified = 1;

						if ($qualified)
						{
							foreach ($defval as $paramkey => $paramval)
							{
								// Set focus on field
								print 'jQuery("input[name=\''.$paramkey.'\']").focus();'."\n";
								print 'jQuery("textarea[name=\''.$paramkey.'\']").focus();'."\n";
								print 'jQuery("select[name=\''.$paramkey.'\']").focus();'."\n"; // Not really usefull, but we keep it in case of.
							}
						}
					}
				}
				if (!empty($user->default_values[$relativepathstring]['mandatory']))
				{
					foreach ($user->default_values[$relativepathstring]['mandatory'] as $defkey => $defval)
					{
						$qualified = 0;
						if ($defkey != '_noquery_')
						{
							$tmpqueryarraytohave = explode('&', $defkey);
							$foundintru = 0;
							foreach ($tmpqueryarraytohave as $tmpquerytohave)
							{
								if (!in_array($tmpquerytohave, $tmpqueryarraywehave)) $foundintru = 1;
							}
							if (!$foundintru) $qualified = 1;
							//var_dump($defkey.'-'.$qualified);
						}
						else $qualified = 1;

						if ($qualified)
						{
							foreach ($defval as $paramkey => $paramval)
							{
								// Add property 'required' on input
								print 'jQuery("input[name=\''.$paramkey.'\']").prop(\'required\',true);'."\n";
								print 'jQuery("textarea[name=\''.$paramkey.'\']").prop(\'required\',true);'."\n";
								print 'jQuery("select[name=\''.$paramkey.'\']").prop(\'required\',true);'."\n"; // required on a select works only if key is "", this does not happen in Dolibarr
							}
						}
					}
				}
			}

			print '});'."\n";

			// Google Analytics
			// TODO Add a hook here
			if (!empty($conf->google->enabled) && !empty($conf->global->MAIN_GOOGLE_AN_ID))
			{
				print "\n";
				print "/* JS CODE TO ENABLE for google analtics tag */\n";
				print '  var _gaq = _gaq || [];'."\n";
				print '  _gaq.push([\'_setAccount\', \''.$conf->global->MAIN_GOOGLE_AN_ID.'\']);'."\n";
				print '  _gaq.push([\'_trackPageview\']);'."\n";
				print ''."\n";
				print '  (function() {'."\n";
				print '    var ga = document.createElement(\'script\'); ga.type = \'text/javascript\'; ga.async = true;'."\n";
				print '    ga.src = (\'https:\' == document.location.protocol ? \'https://ssl\' : \'http://www\') + \'.google-analytics.com/ga.js\';'."\n";
				print '    var s = document.getElementsByTagName(\'script\')[0]; s.parentNode.insertBefore(ga, s);'."\n";
				print '  })();'."\n";
			}

			// End of tuning
			if (!empty($_SERVER['MAIN_SHOW_TUNING_INFO']) || !empty($conf->global->MAIN_SHOW_TUNING_INFO))
			{
				print "\n";
				print "/* JS CODE TO ENABLE to add memory info */\n";
				print 'window.console && console.log("';
				if (!empty($conf->global->MEMCACHED_SERVER)) print 'MEMCACHED_SERVER='.$conf->global->MEMCACHED_SERVER.' - ';
				print 'MAIN_OPTIMIZE_SPEED='.(isset($conf->global->MAIN_OPTIMIZE_SPEED) ? $conf->global->MAIN_OPTIMIZE_SPEED : 'off');
				if (!empty($micro_start_time))   // Works only if MAIN_SHOW_TUNING_INFO is defined at $_SERVER level. Not in global variable.
				{
					$micro_end_time = microtime(true);
					print ' - Build time: '.ceil(1000 * ($micro_end_time - $micro_start_time)).' ms';
				}
				if (function_exists("memory_get_usage"))
				{
					print ' - Mem: '.memory_get_usage();
				}
				if (function_exists("xdebug_memory_usage"))
				{
					print ' - XDebug time: '.ceil(1000 * xdebug_time_index()).' ms';
					print ' - XDebug mem: '.xdebug_memory_usage();
					print ' - XDebug mem peak: '.xdebug_peak_memory_usage();
				}
				if (function_exists("zend_loader_file_encoded"))
				{
					print ' - Zend encoded file: '.(zend_loader_file_encoded() ? 'yes' : 'no');
				}
				print '");'."\n";
			}

			print "\n".'</script>'."\n";
		}

		// Add Xdebug coverage of code
		if (defined('XDEBUGCOVERAGE'))
		{
		    print_r(xdebug_get_code_coverage());
		}

		// Add DebugBar data
	    if (!empty($user->rights->debugbar->read) && is_object($debugbar))
	    {
	        $debugbar['time']->stopMeasure('pageaftermaster');
	        print '<!-- Output debugbar data -->'."\n";
		    print $debugbar->getRenderer()->render();
		}
		elseif (count($conf->logbuffer))    // If there is some logs in buffer to show
		{
			print "\n";
			print "<!-- Start of log output\n";
			//print '<div class="hidden">'."\n";
			foreach ($conf->logbuffer as $logline)
			{
				print $logline."<br>\n";
			}
			//print '</div>'."\n";
			print "End of log output -->\n";
		}
	}
}

/**
 * Split a string with 2 keys into key array.
 * For example: "A=1;B=2;C=2" is exploded into array('A'=>1,'B'=>2,'C'=>3)
 *
 * @param 	string	$string		String to explode
 * @param 	string	$delimiter	Delimiter between each couple of data
 * @param 	string	$kv			Delimiter between key and value
 * @return	array				Array of data exploded
 */
function dolExplodeIntoArray($string, $delimiter = ';', $kv = '=')
{
	if ($a = explode($delimiter, $string))
	{
		$ka = array();
		foreach ($a as $s) { // each part
			if ($s) {
				if ($pos = strpos($s, $kv)) { // key/value delimiter
					$ka[trim(substr($s, 0, $pos))] = trim(substr($s, $pos + strlen($kv)));
				} else { // key delimiter not found
					$ka[] = trim($s);
				}
			}
		}
		return $ka;
	}
	return array();
}


/**
 * Set focus onto field with selector (similar behaviour of 'autofocus' HTML5 tag)
 *
 * @param 	string	$selector	Selector ('#id' or 'input[name="ref"]') to use to find the HTML input field that must get the autofocus. You must use a CSS selector, so unique id preceding with the '#' char.
 * @return	string				HTML code to set focus
 */
function dol_set_focus($selector)
{
	print "\n".'<!-- Set focus onto a specific field -->'."\n";
	print '<script>jQuery(document).ready(function() { jQuery("'.dol_escape_js($selector).'").focus(); });</script>'."\n";
}


/**
 * Return getmypid() or random PID when function is disabled
 * Some web hosts disable this php function for security reasons
 * and sometimes we can't redeclare function
 *
 * @return	int
 */
function dol_getmypid()
{
	if (!function_exists('getmypid')) {
		return mt_rand(1, 32768);
	} else {
		return getmypid();
	}
}


/**
 * Generate natural SQL search string for a criteria (this criteria can be tested on one or several fields)
 *
 * @param   string|string[]	$fields 	String or array of strings, filled with the name of all fields in the SQL query we must check (combined with a OR). Example: array("p.field1","p.field2")
 * @param   string 			$value 		The value to look for.
 *                          		    If param $mode is 0, can contains several keywords separated with a space or |
 *                                      like "keyword1 keyword2" = We want record field like keyword1 AND field like keyword2
 *                                      or like "keyword1|keyword2" = We want record field like keyword1 OR field like keyword2
 *                             			If param $mode is 1, can contains an operator <, > or = like "<10" or ">=100.5 < 1000"
 *                             			If param $mode is 2, can contains a list of int id separated by comma like "1,3,4"
 *                             			If param $mode is 3, can contains a list of string separated by comma like "a,b,c"
 * @param	integer			$mode		0=value is list of keyword strings, 1=value is a numeric test (Example ">5.5 <10"), 2=value is a list of ID separated with comma (Example '1,3,4')
 * 										3=value is list of string separated with comma (Example 'text 1,text 2'), 4=value is a list of ID separated with comma (Example '1,3,4') for search into a multiselect string ('1,2')
 * @param	integer			$nofirstand	1=Do not output the first 'AND'
 * @return 	string 			$res 		The statement to append to the SQL query
 */
function natural_search($fields, $value, $mode = 0, $nofirstand = 0)
{
	global $db, $langs;

	$value = trim($value);

	if ($mode == 0)
	{
		$value = preg_replace('/\*/', '%', $value); // Replace * with %
	}
	if ($mode == 1)
	{
		$value = preg_replace('/([<>=]+)\s+([0-9'.preg_quote($langs->trans("DecimalSeparator"), '/').'\-])/', '\1\2', $value); // Clean string '< 10' into '<10' so we can the explode on space to get all tests to do
	}

	$value = preg_replace('/\s*\|\s*/', '|', $value);

	$crits = explode(' ', $value);
	$res = '';
	if (!is_array($fields)) $fields = array($fields);

	$nboffields = count($fields);
	$end2 = count($crits);
	$j = 0;
	foreach ($crits as $crit)
	{
		$i = 0; $i2 = 0;
		$newres = '';
		foreach ($fields as $field)
		{
			if ($mode == 1)
			{
				$operator = '=';
				$newcrit = preg_replace('/([<>=]+)/', '', trim($crit));

				preg_match('/([<>=]+)/', trim($crit), $reg);
				if ($reg[1])
				{
					$operator = $reg[1];
				}
				if ($newcrit != '')
				{
					$numnewcrit = price2num($newcrit);
					if (is_numeric($numnewcrit))
					{
						$newres .= ($i2 > 0 ? ' OR ' : '').$field.' '.$operator.' '.$numnewcrit;
					}
					else
					{
						$newres .= ($i2 > 0 ? ' OR ' : '').'1 = 2'; // force false
					}
					$i2++; // a criteria was added to string
				}
			}
			elseif ($mode == 2 || $mode == -2)
			{
				$newres .= ($i2 > 0 ? ' OR ' : '').$field." ".($mode == -2 ? 'NOT ' : '')."IN (".$db->escape(trim($crit)).")";
				if ($mode == -2) $newres .= ' OR '.$field.' IS NULL';
				$i2++; // a criteria was added to string
			}
			elseif ($mode == 3 || $mode == -3)
			{
				$tmparray = explode(',', trim($crit));
				if (count($tmparray))
				{
					$listofcodes = '';
					foreach ($tmparray as $val)
					{
						if ($val)
						{
							$listofcodes .= ($listofcodes ? ',' : '');
							$listofcodes .= "'".$db->escape(trim($val))."'";
						}
					}
					$newres .= ($i2 > 0 ? ' OR ' : '').$field." ".($mode == -3 ? 'NOT ' : '')."IN (".$listofcodes.")";
					$i2++; // a criteria was added to string
				}
				if ($mode == -3) $newres .= ' OR '.$field.' IS NULL';
			}
			elseif ($mode == 4)
			{
			    $tmparray = explode(',', trim($crit));
			    if (count($tmparray))
			    {
			        $listofcodes = '';
			        foreach ($tmparray as $val)
			        {
			            if ($val)
			            {
			                $newres .= ($i2 > 0 ? ' OR (' : '(').$field.' LIKE \''.$db->escape(trim($val)).',%\'';
			                $newres .= ' OR '.$field.' = \''.$db->escape(trim($val)).'\'';
			                $newres .= ' OR '.$field.' LIKE \'%,'.$db->escape(trim($val)).'\'';
			                $newres .= ' OR '.$field.' LIKE \'%,'.$db->escape(trim($val)).',%\'';
			                $newres .= ')';
			                $i2++;
			            }
			        }
			    }
			}
			else    // $mode=0
			{
				$textcrit = '';
				$tmpcrits = explode('|', $crit);
				$i3 = 0;
				foreach ($tmpcrits as $tmpcrit)
				{
					if (empty($tmpcrit)) continue;

					$newres .= (($i2 > 0 || $i3 > 0) ? ' OR ' : '');

					if (preg_match('/\.(id|rowid)$/', $field))	// Special case for rowid that is sometimes a ref so used as a search field
					{
						$newres .= $field." = ".(is_numeric(trim($tmpcrit)) ?trim($tmpcrit) : '0');
					}
					else
					{
						$newres .= $field." LIKE '";

						$tmpcrit = trim($tmpcrit);
						$tmpcrit2 = $tmpcrit;
						$tmpbefore = '%'; $tmpafter = '%';
						if (preg_match('/^[\^\$]/', $tmpcrit))
						{
							$tmpbefore = '';
							$tmpcrit2 = preg_replace('/^[\^\$]/', '', $tmpcrit2);
						}
						if (preg_match('/[\^\$]$/', $tmpcrit))
						{
							$tmpafter = '';
							$tmpcrit2 = preg_replace('/[\^\$]$/', '', $tmpcrit2);
						}
						$newres .= $tmpbefore;
						$newres .= $db->escape($tmpcrit2);
						$newres .= $tmpafter;
						$newres .= "'";
						if ($tmpcrit2 == '')
						{
							$newres .= ' OR '.$field." IS NULL";
						}
					}

					$i3++;
				}
				$i2++; // a criteria was added to string
			}
			$i++;
		}
		if ($newres) $res = $res.($res ? ' AND ' : '').($i2 > 1 ? '(' : '').$newres.($i2 > 1 ? ')' : '');
		$j++;
	}
	$res = ($nofirstand ? "" : " AND ")."(".$res.")";
	//print 'xx'.$res.'yy';
	return $res;
}

/**
 * Return string with full Url. The file qualified is the one defined by relative path in $object->last_main_doc
 *
 * @param   Object	$object				Object
 * @return	string						Url string
 */
function showDirectDownloadLink($object)
{
	global $conf, $langs;

	$out = '';
	$url = $object->getLastMainDocLink($object->element);

	if ($url)
	{
		$out .= img_picto('', 'globe').' '.$langs->trans("DirectDownloadLink").'<br>';
		$out .= '<input type="text" id="directdownloadlink" class="quatrevingtpercent" value="'.$url.'">';
		$out .= ajax_autoselect("directdownloadlink", 0);
	}
	return $out;
}

/**
 * Return the filename of file to get the thumbs
 *
 * @param   string  $file           Original filename (full or relative path)
 * @param   string  $extName        Extension to differenciate thumb file name ('', '_small', '_mini')
 * @param   string  $extImgTarget   Force image extension for thumbs. Use '' to keep same extension than original image (default).
 * @return  string                  New file name (full or relative path, including the thumbs/)
 */
function getImageFileNameForSize($file, $extName, $extImgTarget = '')
{
	$dirName = dirname($file);
	if ($dirName == '.') $dirName = '';

	$fileName = preg_replace('/(\.gif|\.jpeg|\.jpg|\.png|\.bmp)$/i', '', $file); // We remove extension, whatever is its case
	$fileName = basename($fileName);

	if (empty($extImgTarget)) $extImgTarget = (preg_match('/\.jpg$/i', $file) ? '.jpg' : '');
	if (empty($extImgTarget)) $extImgTarget = (preg_match('/\.jpeg$/i', $file) ? '.jpeg' : '');
	if (empty($extImgTarget)) $extImgTarget = (preg_match('/\.gif$/i', $file) ? '.gif' : '');
	if (empty($extImgTarget)) $extImgTarget = (preg_match('/\.png$/i', $file) ? '.png' : '');
	if (empty($extImgTarget)) $extImgTarget = (preg_match('/\.bmp$/i', $file) ? '.bmp' : '');

	if (!$extImgTarget) return $file;

	$subdir = '';
	if ($extName) $subdir = 'thumbs/';

	return ($dirName ? $dirName.'/' : '').$subdir.$fileName.$extName.$extImgTarget; // New filename for thumb
}


/**
 * Return URL we can use for advanced preview links
 *
 * @param   string    $modulepart     propal, facture, facture_fourn, ...
 * @param   string    $relativepath   Relative path of docs.
 * @param	int		  $alldata		  Return array with all components (1 is recommended, then use a simple a href link with the class, target and mime attribute added. 'documentpreview' css class is handled by jquery code into main.inc.php)
 * @param	string	  $param		  More param on http links
 * @return  string|array              Output string with href link or array with all components of link
 */
function getAdvancedPreviewUrl($modulepart, $relativepath, $alldata = 0, $param = '')
{
	global $conf, $langs;

	if (empty($conf->use_javascript_ajax)) return '';

	$mime_preview = array('bmp', 'jpeg', 'png', 'gif', 'tiff', 'pdf', 'plain', 'css', 'svg+xml');
	//$mime_preview[]='vnd.oasis.opendocument.presentation';
	//$mime_preview[]='archive';
	$num_mime = array_search(dol_mimetype($relativepath, '', 1), $mime_preview);

	if ($alldata == 1)
	{
		if ($num_mime !== false) return array('target'=>'_blank', 'css'=>'documentpreview', 'url'=>DOL_URL_ROOT.'/document.php?modulepart='.$modulepart.'&attachment=0&file='.urlencode($relativepath).($param ? '&'.$param : ''), 'mime'=>dol_mimetype($relativepath),);
		else return array();
	}

	// old behavior
	if ($num_mime !== false) return 'javascript:document_preview(\''.dol_escape_js(DOL_URL_ROOT.'/document.php?modulepart='.$modulepart.'&attachment=0&file='.urlencode($relativepath).($param ? '&'.$param : '')).'\', \''.dol_mimetype($relativepath).'\', \''.dol_escape_js($langs->trans('Preview')).'\')';
	else return '';
}


/**
 * Make content of an input box selected when we click into input field.
 *
 * @param string	$htmlname	Id of html object
 * @param string	$addlink	Add a 'link to' after
 * @return string
 */
function ajax_autoselect($htmlname, $addlink = '')
{
	global $langs;
	$out = '<script>
               jQuery(document).ready(function () {
				    jQuery("#'.$htmlname.'").click(function() { jQuery(this).select(); } );
				});
		    </script>';
	if ($addlink) $out .= ' <a href="'.$addlink.'" target="_blank">'.$langs->trans("Link").'</a>';
	return $out;
}


/**
 *	Return mime type of a file
 *
 *	@param	string	$file		Filename we looking for MIME type
 *  @param  string	$default    Default mime type if extension not found in known list
 * 	@param	int		$mode    	0=Return full mime, 1=otherwise short mime string, 2=image for mime type, 3=source language, 4=css of font fa
 *	@return string 		    	Return a mime type family (text/xxx, application/xxx, image/xxx, audio, video, archive)
 *  @see    image_format_supported() from images.lib.php
 */
function dol_mimetype($file, $default = 'application/octet-stream', $mode = 0)
{
	$mime = $default;
	$imgmime = 'other.png';
	$famime = 'file-o';
	$srclang = '';

	$tmpfile = preg_replace('/\.noexe$/', '', $file);

	// Text files
	if (preg_match('/\.txt$/i', $tmpfile)) { $mime = 'text/plain'; $imgmime = 'text.png'; $famime = 'file-text-o'; }
	if (preg_match('/\.rtx$/i', $tmpfile)) { $mime = 'text/richtext'; $imgmime = 'text.png'; $famime = 'file-text-o'; }
	if (preg_match('/\.csv$/i', $tmpfile)) { $mime = 'text/csv'; $imgmime = 'text.png'; $famime = 'file-text-o'; }
	if (preg_match('/\.tsv$/i', $tmpfile)) { $mime = 'text/tab-separated-values'; $imgmime = 'text.png'; $famime = 'file-text-o'; }
	if (preg_match('/\.(cf|conf|log)$/i', $tmpfile)) { $mime = 'text/plain'; $imgmime = 'text.png'; $famime = 'file-text-o'; }
	if (preg_match('/\.ini$/i', $tmpfile)) { $mime = 'text/plain'; $imgmime = 'text.png'; $srclang = 'ini'; $famime = 'file-text-o'; }
	if (preg_match('/\.css$/i', $tmpfile)) { $mime = 'text/css'; $imgmime = 'css.png'; $srclang = 'css'; $famime = 'file-text-o'; }
	// Certificate files
	if (preg_match('/\.(crt|cer|key|pub)$/i', $tmpfile)) { $mime = 'text/plain'; $imgmime = 'text.png'; $famime = 'file-text-o'; }
	// HTML/XML
	if (preg_match('/\.(html|htm|shtml)$/i', $tmpfile)) { $mime = 'text/html'; $imgmime = 'html.png'; $srclang = 'html'; $famime = 'file-text-o'; }
	if (preg_match('/\.(xml|xhtml)$/i', $tmpfile)) { $mime = 'text/xml'; $imgmime = 'other.png'; $srclang = 'xml'; $famime = 'file-text-o'; }
	// Languages
	if (preg_match('/\.bas$/i', $tmpfile)) { $mime = 'text/plain'; $imgmime = 'text.png'; $srclang = 'bas'; $famime = 'file-code-o'; }
	if (preg_match('/\.(c)$/i', $tmpfile)) { $mime = 'text/plain'; $imgmime = 'text.png'; $srclang = 'c'; $famime = 'file-code-o'; }
	if (preg_match('/\.(cpp)$/i', $tmpfile)) { $mime = 'text/plain'; $imgmime = 'text.png'; $srclang = 'cpp'; $famime = 'file-code-o'; }
	if (preg_match('/\.(h)$/i', $tmpfile)) { $mime = 'text/plain'; $imgmime = 'text.png'; $srclang = 'h'; $famime = 'file-code-o'; }
	if (preg_match('/\.(java|jsp)$/i', $tmpfile)) { $mime = 'text/plain'; $imgmime = 'text.png'; $srclang = 'java'; $famime = 'file-code-o'; }
	if (preg_match('/\.php([0-9]{1})?$/i', $tmpfile)) { $mime = 'text/plain'; $imgmime = 'php.png'; $srclang = 'php'; $famime = 'file-code-o'; }
	if (preg_match('/\.phtml$/i', $tmpfile)) { $mime = 'text/plain'; $imgmime = 'php.png'; $srclang = 'php'; $famime = 'file-code-o'; }
	if (preg_match('/\.(pl|pm)$/i', $tmpfile)) { $mime = 'text/plain'; $imgmime = 'pl.png'; $srclang = 'perl'; $famime = 'file-code-o'; }
	if (preg_match('/\.sql$/i', $tmpfile)) { $mime = 'text/plain'; $imgmime = 'text.png'; $srclang = 'sql'; $famime = 'file-code-o'; }
	if (preg_match('/\.js$/i', $tmpfile)) { $mime = 'text/x-javascript'; $imgmime = 'jscript.png'; $srclang = 'js'; $famime = 'file-code-o'; }
	// Open office
	if (preg_match('/\.odp$/i', $tmpfile)) { $mime = 'application/vnd.oasis.opendocument.presentation'; $imgmime = 'ooffice.png'; $famime = 'file-powerpoint-o'; }
	if (preg_match('/\.ods$/i', $tmpfile)) { $mime = 'application/vnd.oasis.opendocument.spreadsheet'; $imgmime = 'ooffice.png'; $famime = 'file-excel-o'; }
	if (preg_match('/\.odt$/i', $tmpfile)) { $mime = 'application/vnd.oasis.opendocument.text'; $imgmime = 'ooffice.png'; $famime = 'file-word-o'; }
	// MS Office
	if (preg_match('/\.mdb$/i', $tmpfile)) { $mime = 'application/msaccess'; $imgmime = 'mdb.png'; $famime = 'file-o'; }
	if (preg_match('/\.doc(x|m)?$/i', $tmpfile)) { $mime = 'application/msword'; $imgmime = 'doc.png'; $famime = 'file-word-o'; }
	if (preg_match('/\.dot(x|m)?$/i', $tmpfile)) { $mime = 'application/msword'; $imgmime = 'doc.png'; $famime = 'file-word-o'; }
	if (preg_match('/\.xlt(x)?$/i', $tmpfile)) { $mime = 'application/vnd.ms-excel'; $imgmime = 'xls.png'; $famime = 'file-excel-o'; }
	if (preg_match('/\.xla(m)?$/i', $tmpfile)) { $mime = 'application/vnd.ms-excel'; $imgmime = 'xls.png'; $famime = 'file-excel-o'; }
	if (preg_match('/\.xls$/i', $tmpfile)) { $mime = 'application/vnd.ms-excel'; $imgmime = 'xls.png'; $famime = 'file-excel-o'; }
	if (preg_match('/\.xls(b|m|x)$/i', $tmpfile)) { $mime = 'application/vnd.openxmlformats-officedocument.spreadsheetml.sheet'; $imgmime = 'xls.png'; $famime = 'file-excel-o'; }
	if (preg_match('/\.pps(m|x)?$/i', $tmpfile)) { $mime = 'application/vnd.ms-powerpoint'; $imgmime = 'ppt.png'; $famime = 'file-powerpoint-o'; }
	if (preg_match('/\.ppt(m|x)?$/i', $tmpfile)) { $mime = 'application/x-mspowerpoint'; $imgmime = 'ppt.png'; $famime = 'file-powerpoint-o'; }
	// Other
	if (preg_match('/\.pdf$/i', $tmpfile)) { $mime = 'application/pdf'; $imgmime = 'pdf.png'; $famime = 'file-pdf-o'; }
	// Scripts
	if (preg_match('/\.bat$/i', $tmpfile)) { $mime = 'text/x-bat'; $imgmime = 'script.png'; $srclang = 'dos'; $famime = 'file-code-o'; }
	if (preg_match('/\.sh$/i', $tmpfile)) { $mime = 'text/x-sh'; $imgmime = 'script.png'; $srclang = 'bash'; $famime = 'file-code-o'; }
	if (preg_match('/\.ksh$/i', $tmpfile)) { $mime = 'text/x-ksh'; $imgmime = 'script.png'; $srclang = 'bash'; $famime = 'file-code-o'; }
	if (preg_match('/\.bash$/i', $tmpfile)) { $mime = 'text/x-bash'; $imgmime = 'script.png'; $srclang = 'bash'; $famime = 'file-code-o'; }
	// Images
	if (preg_match('/\.ico$/i', $tmpfile)) { $mime = 'image/x-icon'; $imgmime = 'image.png'; $famime = 'file-image-o'; }
	if (preg_match('/\.(jpg|jpeg)$/i', $tmpfile)) { $mime = 'image/jpeg'; $imgmime = 'image.png'; $famime = 'file-image-o'; }
	if (preg_match('/\.png$/i', $tmpfile)) { $mime = 'image/png'; $imgmime = 'image.png'; $famime = 'file-image-o'; }
	if (preg_match('/\.gif$/i', $tmpfile)) { $mime = 'image/gif'; $imgmime = 'image.png'; $famime = 'file-image-o'; }
	if (preg_match('/\.bmp$/i', $tmpfile)) { $mime = 'image/bmp'; $imgmime = 'image.png'; $famime = 'file-image-o'; }
	if (preg_match('/\.(tif|tiff)$/i', $tmpfile)) { $mime = 'image/tiff'; $imgmime = 'image.png'; $famime = 'file-image-o'; }
	if (preg_match('/\.svg$/i', $tmpfile)) { $mime = 'image/svg+xml'; $imgmime = 'image.png'; $famime = 'file-image-o'; }
	// Calendar
	if (preg_match('/\.vcs$/i', $tmpfile)) { $mime = 'text/calendar'; $imgmime = 'other.png'; $famime = 'file-text-o'; }
	if (preg_match('/\.ics$/i', $tmpfile)) { $mime = 'text/calendar'; $imgmime = 'other.png'; $famime = 'file-text-o'; }
	// Other
	if (preg_match('/\.torrent$/i', $tmpfile)) { $mime = 'application/x-bittorrent'; $imgmime = 'other.png'; $famime = 'file-o'; }
	// Audio
	if (preg_match('/\.(mp3|ogg|au|wav|wma|mid)$/i', $tmpfile)) { $mime = 'audio'; $imgmime = 'audio.png'; $famime = 'file-audio-o'; }
	// Video
	if (preg_match('/\.ogv$/i', $tmpfile)) { $mime = 'video/ogg'; $imgmime = 'video.png'; $famime = 'file-video-o'; }
	if (preg_match('/\.webm$/i', $tmpfile)) { $mime = 'video/webm'; $imgmime = 'video.png'; $famime = 'file-video-o'; }
	if (preg_match('/\.avi$/i', $tmpfile)) { $mime = 'video/x-msvideo'; $imgmime = 'video.png'; $famime = 'file-video-o'; }
	if (preg_match('/\.divx$/i', $tmpfile)) { $mime = 'video/divx'; $imgmime = 'video.png'; $famime = 'file-video-o'; }
	if (preg_match('/\.xvid$/i', $tmpfile)) { $mime = 'video/xvid'; $imgmime = 'video.png'; $famime = 'file-video-o'; }
	if (preg_match('/\.(wmv|mpg|mpeg)$/i', $tmpfile)) { $mime = 'video'; $imgmime = 'video.png'; $famime = 'file-video-o'; }
	// Archive
	if (preg_match('/\.(zip|rar|gz|tgz|z|cab|bz2|7z|tar|lzh)$/i', $tmpfile)) { $mime = 'archive'; $imgmime = 'archive.png'; $famime = 'file-archive-o'; }    // application/xxx where zzz is zip, ...
	// Exe
	if (preg_match('/\.(exe|com)$/i', $tmpfile)) { $mime = 'application/octet-stream'; $imgmime = 'other.png'; $famime = 'file-o'; }
	// Lib
	if (preg_match('/\.(dll|lib|o|so|a)$/i', $tmpfile)) { $mime = 'library'; $imgmime = 'library.png'; $famime = 'file-o'; }
	// Err
	if (preg_match('/\.err$/i', $tmpfile)) { $mime = 'error'; $imgmime = 'error.png'; $famime = 'file-text-o'; }

	// Return string
	if ($mode == 1)
	{
		$tmp = explode('/', $mime);
		return (!empty($tmp[1]) ? $tmp[1] : $tmp[0]);
	}
	if ($mode == 2)
	{
		return $imgmime;
	}
	if ($mode == 3)
	{
		return $srclang;
	}
	if ($mode == 4)
	{
		return $famime;
	}
	return $mime;
}

/**
 * Return value from dictionary
 *
 * @param string	$tablename		name of dictionary
 * @param string	$field			the value to return
 * @param int		$id				id of line
 * @param bool		$checkentity	add filter on entity
 * @param string	$rowidfield		name of the column rowid
 * @return string
 */
function getDictvalue($tablename, $field, $id, $checkentity = false, $rowidfield = 'rowid')
{
	global $dictvalues, $db, $langs;

	if (!isset($dictvalues[$tablename]))
	{
		$dictvalues[$tablename] = array();
		$sql = 'SELECT * FROM '.$tablename.' WHERE 1'; // Here select * is allowed as it is generic code and we don't have list of fields
		if ($checkentity) $sql .= ' AND entity IN (0,'.getEntity($tablename).')';

		$resql = $db->query($sql);
		if ($resql)
		{
			while ($obj = $db->fetch_object($resql))
			{
				$dictvalues[$tablename][$obj->{$rowidfield}] = $obj;
			}
		}
		else
		{
			dol_print_error($db);
		}
	}

	if (!empty($dictvalues[$tablename][$id])) return $dictvalues[$tablename][$id]->{$field}; // Found
	else // Not found
	{
		if ($id > 0) return $id;
		return '';
	}
}

/**
 *	Return true if the color is light
 *
 *  @param	string	$stringcolor		String with hex (FFFFFF) or comma RGB ('255,255,255')
 *  @return	int							-1 : Error with argument passed |0 : color is dark | 1 : color is light
 */
function colorIsLight($stringcolor)
{
    $stringcolor = str_replace('#', '', $stringcolor);
	$res = -1;
	if (!empty($stringcolor))
	{
		$res = 0;
		$tmp = explode(',', $stringcolor);
		if (count($tmp) > 1)   // This is a comma RGB ('255','255','255')
		{
			$r = $tmp[0];
			$g = $tmp[1];
			$b = $tmp[2];
		}
		else
		{
			$hexr = $stringcolor[0].$stringcolor[1];
			$hexg = $stringcolor[2].$stringcolor[3];
			$hexb = $stringcolor[4].$stringcolor[5];
			$r = hexdec($hexr);
			$g = hexdec($hexg);
			$b = hexdec($hexb);
		}
		$bright = (max($r, $g, $b) + min($r, $g, $b)) / 510.0; // HSL algorithm
		if ($bright > 0.6) $res = 1;
	}
	return $res;
}

/**
 * Function to test if an entry is enabled or not
 *
 * @param	string		$type_user					0=We test for internal user, 1=We test for external user
 * @param	array		$menuentry					Array for feature entry to test
 * @param	array		$listofmodulesforexternal	Array with list of modules allowed to external users
 * @return	int										0=Hide, 1=Show, 2=Show gray
 */
function isVisibleToUserType($type_user, &$menuentry, &$listofmodulesforexternal)
{
	global $conf;

	//print 'type_user='.$type_user.' module='.$menuentry['module'].' enabled='.$menuentry['enabled'].' perms='.$menuentry['perms'];
	//print 'ok='.in_array($menuentry['module'], $listofmodulesforexternal);
	if (empty($menuentry['enabled'])) return 0; // Entry disabled by condition
	if ($type_user && $menuentry['module'])
	{
		$tmploops = explode('|', $menuentry['module']);
		$found = 0;
		foreach ($tmploops as $tmploop)
		{
			if (in_array($tmploop, $listofmodulesforexternal)) {
				$found++; break;
			}
		}
		if (!$found) return 0; // Entry is for menus all excluded to external users
	}
	if (!$menuentry['perms'] && $type_user) return 0; // No permissions and user is external
	if (!$menuentry['perms'] && !empty($conf->global->MAIN_MENU_HIDE_UNAUTHORIZED))	return 0; // No permissions and option to hide when not allowed, even for internal user, is on
	if (!$menuentry['perms']) return 2; // No permissions and user is external
	return 1;
}

/**
 * Round to next multiple.
 *
 * @param 	double		$n		Number to round up
 * @param 	integer		$x		Multiple. For example 60 to round up to nearest exact minute for a date with seconds.
 * @return 	integer				Value rounded.
 */
function roundUpToNextMultiple($n, $x = 5)
{
	return (ceil($n) % $x === 0) ? ceil($n) : round(($n + $x / 2) / $x) * $x;
}

/**
 * Function dolGetBadge
 *
 * @param   string  $label      label of badge no html : use in alt attribute for accessibility
 * @param   string  $html       optional : label of badge with html
 * @param   string  $type       type of badge : Primary Secondary Success Danger Warning Info Light Dark status0 status1 status2 status3 status4 status5 status6 status7 status8 status9
 * @param   string  $mode       default '' , pill, dot
 * @param   string  $url        the url for link
 * @param   array   $params     various params for future : recommended rather than adding more fuction arguments. array('attr'=>array('title'=>'abc'))
 * @return  string              Html badge
 */
function dolGetBadge($label, $html = '', $type = 'primary', $mode = '', $url = '', $params = array())
{
    $attr = array(
    	'class'=>'badge badge-status'.(!empty($mode) ? ' badge-'.$mode : '').(!empty($type) ? ' badge-'.$type : '').(empty($params['css']) ? '' : ' '.$params['css'])
    );

    if (empty($html)) {
        $html = $label;
    }

    if (!empty($url)) {
        $attr['href'] = $url;
    }

    if ($mode === 'dot') {
        $attr['class'] .= ' classfortooltip';
        $attr['title'] = $html;
        $attr['aria-label'] = $label;
        $html = '';
    }

    // Override attr
    if (!empty($params['attr']) && is_array($params['attr'])) {
        foreach ($params['attr']as $key => $value) {
            $attr[$key] = $value;
        }
    }

    // TODO: add hook

    // escape all attribute
    $attr = array_map('dol_escape_htmltag', $attr);

    $TCompiledAttr = array();
    foreach ($attr as $key => $value) {
        $TCompiledAttr[] = $key.'="'.$value.'"';
    }

    $compiledAttributes = !empty($TCompiledAttr) ?implode(' ', $TCompiledAttr) : '';

    $tag = !empty($url) ? 'a' : 'span';

    return '<'.$tag.' '.$compiledAttributes.'>'.$html.'</'.$tag.'>';
}


/**
 * Function dolGetStatus
 *
 * @param   string  $statusLabel       Label of badge no html : use in alt attribute for accessibility
 * @param   string  $statusLabelShort  Short label of badge no html
 * @param   string  $html              Optional : label of badge with html
 * @param   string  $statusType        status0 status1 status2 status3 status4 status5 status6 status7 status8 status9 : image name or badge name
 * @param   int	    $displayMode       0=Long label, 1=Short label, 2=Picto + Short label, 3=Picto, 4=Picto + Long label, 5=Short label + Picto, 6=Long label + Picto
 * @param   string  $url               The url for link
 * @param   array   $params            Various params for future : recommended rather than adding more function arguments
 * @return  string                     Html status string
 */
function dolGetStatus($statusLabel = '', $statusLabelShort = '', $html = '', $statusType = 'status0', $displayMode = 0, $url = '', $params = array())
{
    global $conf;

    $return = '';
    $dolGetBadgeParams = array();

    if (!empty($params['badgeParams'])) {
        $dolGetBadgeParams = $params['badgeParams'];
    }

    // TODO : add a hook

    if ($displayMode == 0) {
        $return = !empty($html) ? $html : $statusLabel;
    }
    elseif ($displayMode == 1) {
        $return = !empty($html) ? $html : (!empty($statusLabelShort) ? $statusLabelShort : $statusLabel);
    }
    // Use status with images (for backward compatibility)
    elseif (!empty($conf->global->MAIN_STATUS_USES_IMAGES)) {
        $return = '';
        $htmlLabel      = (in_array($displayMode, array(1, 2, 5)) ? '<span class="hideonsmartphone">' : '').(!empty($html) ? $html : $statusLabel).(in_array($displayMode, array(1, 2, 5)) ? '</span>' : '');
        $htmlLabelShort = (in_array($displayMode, array(1, 2, 5)) ? '<span class="hideonsmartphone">' : '').(!empty($html) ? $html : (!empty($statusLabelShort) ? $statusLabelShort : $statusLabel)).(in_array($displayMode, array(1, 2, 5)) ? '</span>' : '');

        // For small screen, we always use the short label instead of long label.
        if (!empty($conf->dol_optimize_smallscreen))
        {
        	if ($displayMode == 0) $displayMode = 1;
        	elseif ($displayMode == 4) $displayMode = 2;
        	elseif ($displayMode == 6) $displayMode = 5;
        }

        // For backward compatibility. Image's filename are still in French, so we use this array to convert
        $statusImg = array(
        	'status0' => 'statut0'
        	,'status1' => 'statut1'
        	,'status2' => 'statut2'
        	,'status3' => 'statut3'
        	,'status4' => 'statut4'
        	,'status5' => 'statut5'
        	,'status6' => 'statut6'
        	,'status7' => 'statut7'
        	,'status8' => 'statut8'
        	,'status9' => 'statut9'
        );

        if (!empty($statusImg[$statusType])) {
            $htmlImg = img_picto($statusLabel, $statusImg[$statusType]);
        } else {
            $htmlImg = img_picto($statusLabel, $statusType);
        }

        if ($displayMode === 2) {
            $return = $htmlImg.' '.$htmlLabelShort;
        }
        elseif ($displayMode === 3) {
            $return = $htmlImg;
        }
        elseif ($displayMode === 4) {
            $return = $htmlImg.' '.$htmlLabel;
        }
        elseif ($displayMode === 5) {
            $return = $htmlLabelShort.' '.$htmlImg;
        }
        else { // $displayMode >= 6
            $return = $htmlLabel.' '.$htmlImg;
        }
    }
    // Use new badge
    elseif (empty($conf->global->MAIN_STATUS_USES_IMAGES) && !empty($displayMode)) {
        $statusLabelShort = !empty($statusLabelShort) ? $statusLabelShort : $statusLabel;

        if ($displayMode == 3) {
            $return = dolGetBadge($statusLabel, '', $statusType, 'dot', $url, $dolGetBadgeParams);
        }
        elseif ($displayMode === 5) {
            $return = dolGetBadge($statusLabelShort, $html, $statusType, '', $url, $dolGetBadgeParams);
        }
        else {
            $return = dolGetBadge($statusLabel, $html, $statusType, '', $url, $dolGetBadgeParams);
        }
    }

    return $return;
}


/**
 * Function dolGetButtonAction
 *
 * @param string    $label      label of button no html : use in alt attribute for accessibility $html is not empty
 * @param string    $html       optional : content with html
 * @param string    $actionType default, delete, danger
 * @param string    $url        the url for link
 * @param string    $id         attribute id of button
 * @param int       $userRight  user action right
 * @param array     $params     various params for future : recommended rather than adding more function arguments
 * @return string               html button
 */
function dolGetButtonAction($label, $html = '', $actionType = 'default', $url = '', $id = '', $userRight = 1, $params = array())
{
    $class = 'butAction';
    if ($actionType == 'danger' || $actionType == 'delete') {
        $class = 'butActionDelete';
    }

    $attr = array(
        'class' => $class
        ,'href' => empty($url) ? '' : $url
    );

    if (empty($html)) {
        $html = $label;
    } else {
        $attr['aria-label'] = $label;
    }

    if (empty($userRight)) {
        $attr['class'] = 'butActionRefused';
        $attr['href'] = '';
    }

    if (!empty($id)) {
        $attr['id'] = $id;
    }

    // Override attr
    if (!empty($params['attr']) && is_array($params['attr'])) {
        foreach ($params['attr'] as $key => $value) {
            if ($key == 'class') {
                $attr['class'] .= ' '.$value;
            }
            elseif ($key == 'classOverride') {
                $attr['class'] = $value;
            }
            else {
                $attr[$key] = $value;
            }
        }
    }

    if (isset($attr['href']) && empty($attr['href'])) {
        unset($attr['href']);
    }

    // TODO : add a hook

    // escape all attribute
    $attr = array_map('dol_escape_htmltag', $attr);

    $TCompiledAttr = array();
    foreach ($attr as $key => $value) {
        $TCompiledAttr[] = $key.'="'.$value.'"';
    }

    $compiledAttributes = !empty($TCompiledAttr) ?implode(' ', $TCompiledAttr) : '';

    $tag = !empty($attr['href']) ? 'a' : 'span';

    return '<div class="inline-block divButAction"><'.$tag.' '.$compiledAttributes.'>'.$html.'</'.$tag.'></div>';
}

/**
 * Function dolGetButtonTitle : this kind of buttons are used in title in list
 *
 * @param string    $label      label of button
 * @param string    $helpText   optional : content for help tooltip
 * @param string    $iconClass  class for icon element (Example: 'fa fa-file')
 * @param string    $url        the url for link
 * @param string    $id         attribute id of button
 * @param int       $status     0 no user rights, 1 active, -1 Feature Disabled, -2 disable Other reason use helpText as tooltip
 * @param array     $params     various params for future : recommended rather than adding more function arguments
 * @return string               html button
 */
function dolGetButtonTitle($label, $helpText = '', $iconClass = 'fa fa-file', $url = '', $id = '', $status = 1, $params = array())
{
    global $langs, $conf, $user;

    // Actually this conf is used in css too for external module compatibility and smooth transition to this function
    if (!empty($conf->global->MAIN_BUTTON_HIDE_UNAUTHORIZED) && (!$user->admin) && $status <= 0) {
        return '';
    }

    $class = 'btnTitle';
    // hidden conf keep during button transition TODO: remove this block
    if (!empty($conf->global->MAIN_USE_OLD_TITLE_BUTTON)) {
        $class = 'butActionNew';
    }
    if (!empty($params['morecss'])) $class .= ' '.$params['morecss'];

    $attr = array(
        'class' => $class
        ,'href' => empty($url) ? '' : $url
    );

    if (!empty($helpText)) {
        $attr['title'] = dol_escape_htmltag($helpText);
    }

    if ($status <= 0) {
        $attr['class'] .= ' refused';

        // hidden conf keep during button transition TODO: remove this block
        if (!empty($conf->global->MAIN_USE_OLD_TITLE_BUTTON)) {
            $attr['class'] = 'butActionNewRefused';
        }

        $attr['href'] = '';

        if ($status == -1) { // disable
            $attr['title'] = dol_escape_htmltag($langs->transnoentitiesnoconv("FeatureDisabled"));
        }
        elseif ($status == 0) { // Not enough permissions
            $attr['title'] = dol_escape_htmltag($langs->transnoentitiesnoconv("NotEnoughPermissions"));
        }
    }

    if (!empty($attr['title'])) {
        $attr['class'] .= ' classfortooltip';
    }

    if (empty($id)) {
        $attr['id'] = $id;
    }

    // Override attr
    if (!empty($params['attr']) && is_array($params['attr'])) {
        foreach ($params['attr'] as $key => $value) {
            if ($key == 'class') {
                $attr['class'] .= ' '.$value;
            }
            elseif ($key == 'classOverride') {
                $attr['class'] = $value;
            }
            else {
                $attr[$key] = $value;
            }
        }
    }

    if (isset($attr['href']) && empty($attr['href'])) {
        unset($attr['href']);
    }

    // TODO : add a hook

    // escape all attribute
    $attr = array_map('dol_escape_htmltag', $attr);

    $TCompiledAttr = array();
    foreach ($attr as $key => $value) {
        $TCompiledAttr[] = $key.'="'.$value.'"';
    }

    $compiledAttributes = (empty($TCompiledAttr) ? '' : implode(' ', $TCompiledAttr));

    $tag = (empty($attr['href']) ? 'span' : 'a');


    $button = '<'.$tag.' '.$compiledAttributes.' >';
    $button .= '<span class="'.$iconClass.' valignmiddle btnTitle-icon"></span>';
    $button .= '<span class="valignmiddle text-plus-circle btnTitle-label">'.$label.'</span>';
    $button .= '</'.$tag.'>';

    // hidden conf keep during button transition TODO: remove this block
    if (!empty($conf->global->MAIN_USE_OLD_TITLE_BUTTON)) {
        $button = '<'.$tag.' '.$compiledAttributes.' ><span class="text-plus-circle">'.$label.'</span>';
        $button .= '<span class="'.$iconClass.' valignmiddle"></span>';
        $button .= '</'.$tag.'>';
    }

    return $button;
}

/**
 * Return if a file can contains executable content
 *
 * @param   string  $filename       File NamedRange
 * @return  boolean                 True if yes, False if no
 */
function isAFileWithExecutableContent($filename)
{
    if (preg_match('/\.(htm|html|js|php|phtml|pl|py|cgi|ksh|sh|bash|bat|cmd|wpk|exe|dmg)$/i', $filename))
    {
        return true;
    }
    return false;
}<|MERGE_RESOLUTION|>--- conflicted
+++ resolved
@@ -5212,28 +5212,18 @@
 
 	if ($idprodfournprice > 0)
 	{
-<<<<<<< HEAD
-		if (!class_exists('ProductFournisseur'))
+		if (!class_exists('ProductFournisseur')) {
 			require_once DOL_DOCUMENT_ROOT.'/fourn/class/fournisseur.product.class.php';
-=======
-		if (! class_exists('ProductFournisseur')) {
-			require_once DOL_DOCUMENT_ROOT . '/fourn/class/fournisseur.product.class.php';
-		}
->>>>>>> 7e52c703
+		}
 		$prodprice = new ProductFournisseur($db);
 		$prodprice->fetch_product_fournisseur_price($idprodfournprice);
 		return $prodprice->fourn_tva_npr;
 	}
 	elseif ($idprod > 0)
 	{
-<<<<<<< HEAD
-		if (!class_exists('Product'))
+		if (!class_exists('Product')) {
 			require_once DOL_DOCUMENT_ROOT.'/product/class/product.class.php';
-=======
-		if (! class_exists('Product')) {
-			require_once DOL_DOCUMENT_ROOT . '/product/class/product.class.php';
-		}
->>>>>>> 7e52c703
+		}
 		$prod = new Product($db);
 		$prod->fetch($idprod);
 		return $prod->tva_npr;
