--- conflicted
+++ resolved
@@ -176,7 +176,6 @@
 	if (preg_match('/linux/i', $user_agent))	{ $os='linux'; }
 
 	// Name
-<<<<<<< HEAD
 	if (preg_match('/firefox(\/|\s)([\d\.]*)/i', $user_agent, $reg))  { $name='firefox';   $version=$reg[2]; }
 	elseif (preg_match('/chrome(\/|\s)([\d\.]+)/i', $user_agent, $reg))  { $name='chrome';    $version=$reg[2]; }    // we can have 'chrome (Mozilla...) chrome x.y' in one string
 	elseif (preg_match('/chrome/i', $user_agent, $reg))  { $name='chrome'; }
@@ -184,7 +183,7 @@
 	elseif (preg_match('/epiphany/i', $user_agent))                       { $name='epiphany';  $version=$reg[2]; }
 	elseif (preg_match('/safari(\/|\s)([\d\.]*)/i', $user_agent, $reg)) { $name='safari'; $version=$reg[2]; }	// Safari is often present in string for mobile but its not.
 	elseif (preg_match('/opera(\/|\s)([\d\.]*)/i', $user_agent, $reg))  { $name='opera';     $version=$reg[2]; }
-	elseif (preg_match('/msie(\/|\s)([\d\.]*)/i', $user_agent, $reg))  { $name='ie';        $version=$reg[2]; }    // MS products at end
+	elseif (preg_match('/(MSIE\s([0-9]+\.[0-9]))|.*(Trident\/[0-9]+.[0-9];\srv:([0-9]+\.[0-9]+))/i', $user_agent, $reg))  { $name='ie';        $version=end($reg); }    // MS products at end
 
 	if ($tablet) {
 		$layout = 'tablet';
@@ -193,25 +192,6 @@
 	} else {
 		$layout = 'classic';
 	}
-=======
-	if (preg_match('/firefox(\/|\s)([\d\.]*)/i',    $_SERVER["HTTP_USER_AGENT"], $reg))  { $name='firefox';   $version=$reg[2]; }
-	elseif (preg_match('/chrome(\/|\s)([\d\.]+)/i', $_SERVER["HTTP_USER_AGENT"], $reg))  { $name='chrome';    $version=$reg[2]; }    // we can have 'chrome (Mozilla...) chrome x.y' in one string
-	elseif (preg_match('/chrome/i',                 $_SERVER["HTTP_USER_AGENT"], $reg))  { $name='chrome'; }
-	elseif (preg_match('/iceweasel/i',$_SERVER["HTTP_USER_AGENT"]))                      { $name='iceweasel'; $version=$reg[2]; }
-	elseif (preg_match('/epiphany/i',$_SERVER["HTTP_USER_AGENT"]))                       { $name='epiphany';  $version=$reg[2]; }
-	elseif ((empty($phone) || preg_match('/iphone/i',$_SERVER["HTTP_USER_AGENT"])) && preg_match('/safari(\/|\s)([\d\.]*)/i',$_SERVER["HTTP_USER_AGENT"], $reg)) { $name='safari'; $version=$reg[2]; }	// Safari is often present in string for mobile but its not.
-	elseif (preg_match('/opera(\/|\s)([\d\.]*)/i',  $_SERVER["HTTP_USER_AGENT"], $reg))  { $name='opera';     $version=$reg[2]; }
-	elseif (preg_match('/(MSIE\s([0-9]+\.[0-9]))|.*(Trident\/[0-9]+.[0-9];\srv:([0-9]+\.[0-9]+))/i',   $_SERVER["HTTP_USER_AGENT"], $reg))  { $name='ie';        $version= end($reg); }    // MS products at end
-	// Other
-	$firefox=0;
-	if (in_array($name,array('firefox','iceweasel'))) $firefox=1;
-
-	include_once DOL_DOCUMENT_ROOT.'/core/class/mobiledetect.class.php';
-	$detectmobile=new MobileDetect();
-	$phone=$detectmobile->isMobile();
-	$tablet=$detectmobile->isTablet();
-	unset($detectmobile);	// free memory
->>>>>>> a67d0f71
 
 	return array(
 		'browsername' => $name,
