--- conflicted
+++ resolved
@@ -6045,19 +6045,12 @@
  * Return URL we can use for advanced preview links
  *
  * @param   string    $modulepart     propal, facture, facture_fourn, ...
-<<<<<<< HEAD
  * @param   string    $relativepath   Relative path of docs.
  * @param	int		  $alldata		  Return array with all components (1 is recommended, then use a simple a href link with the class, target and mime attribute added. 'documentpreview' css class is handled by jquery code into main.inc.php)  
+ * @param	string	  $param		  More param on http links
  * @return  string|array              Output string with href link or array with all components of link
  */
-function getAdvancedPreviewUrl($modulepart, $relativepath, $alldata=0)
-=======
- * @param   string    $relativepath   Relative path of docs
- * @param	string	  $param		  More param on http links
- * @return  string                    Output string with HTML
- */
-function getAdvancedPreviewUrl($modulepart, $relativepath, $param='')
->>>>>>> 922fa088
+function getAdvancedPreviewUrl($modulepart, $relativepath, $alldata=0, $param='')
 {
     global $conf, $langs;
 
@@ -6074,12 +6067,8 @@
     	else return array();
     }
 
-<<<<<<< HEAD
     // old behavior
-    if ($num_mime !== false) return 'javascript:document_preview(\''.dol_escape_js(DOL_URL_ROOT.'/document.php?modulepart='.$modulepart.'&attachment=0&file='.urlencode($relativepath)).'\', \''.dol_mimetype($relativepath).'\', \''.dol_escape_js($langs->trans('Preview')).'\')';
-=======
-    if ($num_mime !== false) return 'javascript:document_preview(\''.dol_escape_js(DOL_URL_ROOT.'/document.php?modulepart='.$modulepart.'&amp;attachment=0&amp;file='.$relativepath.($param?'&amp;'.$param:'')).'\', \''.dol_mimetype($relativepath).'\', \''.dol_escape_js('Preview').'\')';
->>>>>>> 922fa088
+    if ($num_mime !== false) return 'javascript:document_preview(\''.dol_escape_js(DOL_URL_ROOT.'/document.php?modulepart='.$modulepart.'&attachment=0&file='.urlencode($relativepath).($param?'&'.$param:'')).'\', \''.dol_mimetype($relativepath).'\', \''.dol_escape_js($langs->trans('Preview')).'\')';
     else return '';
 }
 
