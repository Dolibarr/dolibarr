<?php
/* Copyright (C) 2000-2007 Rodolphe Quiedeville <rodolphe@quiedeville.org>
 * Copyright (C) 2003      Jean-Louis Bergamo   <jlb@j1b.org>
 * Copyright (C) 2004-2013 Laurent Destailleur  <eldy@users.sourceforge.net>
 * Copyright (C) 2004      Sebastien Di Cintio  <sdicintio@ressource-toi.org>
 * Copyright (C) 2004      Benoit Mortier       <benoit.mortier@opensides.be>
 * Copyright (C) 2004      Christophe Combelles <ccomb@free.fr>
 * Copyright (C) 2005-2012 Regis Houssin        <regis.houssin@capnetworks.com>
 * Copyright (C) 2008      Raphael Bertrand (Resultic)       <raphael.bertrand@resultic.fr>
 * Copyright (C) 2010-2014 Juanjo Menent        <jmenent@2byte.es>
 * Copyright (C) 2013      Cédric Salvador      <csalvador@gpcsolutions.fr>
 * Copyright (C) 2013      Alexandre Spangaro   <alexandre.spangaro@gmail.com>
<<<<<<< HEAD
 * Copyright (C) 2014      Marcos García        <marcosgdf@gmail.com>
 * Copyright (C) 2014      Cédric GROSS         <c.gross@kreiz-it.fr>
=======
 * Copyright (C) 2014-2015 Marcos García        <marcosgdf@gmail.com>
>>>>>>> bd6b465e
 *
 * This program is free software; you can redistribute it and/or modify
 * it under the terms of the GNU General Public License as published by
 * the Free Software Foundation; either version 3 of the License, or
 * (at your option) any later version.
 *
 * This program is distributed in the hope that it will be useful,
 * but WITHOUT ANY WARRANTY; without even the implied warranty of
 * MERCHANTABILITY or FITNESS FOR A PARTICULAR PURPOSE.  See the
 * GNU General Public License for more details.
 *
 * You should have received a copy of the GNU General Public License
 * along with this program. If not, see <http://www.gnu.org/licenses/>.
 * or see http://www.gnu.org/
 */

/**
 *	\file			htdocs/core/lib/functions.lib.php
 *	\brief			A set of functions for Dolibarr
 *					This file contains all frequently used functions.
 */

include_once DOL_DOCUMENT_ROOT .'/core/lib/json.lib.php';

/**
 * Function to return value of a static property when class
 * name is dynamically defined (not hard coded).
 * This is because $myclass::$myvar works from PHP 5.3.0+ only
 *
 * @param	string 	$class		Class name
 * @param 	string 	$member		Name of property
 * @return 	mixed				Return value of static property
 */
function getStaticMember($class, $member)
{
	// This part is deprecated. Uncomment if for php 5.2.*, and comment next isset class::member
	/*if (version_compare(phpversion(), '5.3.0', '<'))
	{
		if (is_object($class)) $class = get_class($class);
		$classObj = new ReflectionClass($class);
		$result = null;

		$found=0;
		foreach($classObj->getStaticProperties() as $prop => $value)
		{
			if ($prop == $member)
			{
				$result = $value;
				$found++;
				break;
			}
		}

		if ($found) return $result;
	}*/

	if (isset($class::$member)) return $class::$member;
	dol_print_error('','Try to get a static member "'.$member.'" in class "'.$class.'" that does not exists or is not static.');
	return null;
}


/**
 * Return a DoliDB instance (database handler).
 *
 * @param   string	$type		Type of database (mysql, pgsql...)
 * @param	string	$host		Address of database server
 * @param	string	$user		Nom de l'utilisateur autorise
 * @param	string	$pass		Mot de passe
 * @param	string	$name		Nom de la database
 * @param	int		$port		Port of database server
 * @return	DoliDB				A DoliDB instance
 */
function getDoliDBInstance($type, $host, $user, $pass, $name, $port)
{
	require_once DOL_DOCUMENT_ROOT ."/core/db/".$type.'.class.php';

	$class='DoliDB'.ucfirst($type);
	$dolidb=new $class($type, $host, $user, $pass, $name, $port);
	return $dolidb;
}

/**
 * 	Get entity to use
 *
 * 	@param	string	$element	Current element
 * 	@param	int		$shared		1=Return shared entities
 * 	@return	mixed				Entity id(s) to use
 */
function getEntity($element=false, $shared=false)
{
	global $conf, $mc;

	if (is_object($mc))
	{
		return $mc->getEntity($element, $shared);
	}
	else
	{
		$out='';

		$addzero = array('user', 'usergroup');
		if (in_array($element, $addzero)) $out.= '0,';

		$out.= $conf->entity;

		return $out;
	}
}

/**
 * Return information about user browser
 *
 * @return	array		Array of information ('browsername'=>,'browseros'=>,'browserversion'=>,'layout'=>(classic|phone|tablet))
 */
function getBrowserInfo()
{
	$name='unknown'; $version=''; $os='unknown'; $phone=''; $tablet='';

	// If phone/smartphone, we set phone os name.
	if (preg_match('/android/i',$_SERVER["HTTP_USER_AGENT"]))			{ $os=$phone='android'; }
	elseif (preg_match('/blackberry/i',$_SERVER["HTTP_USER_AGENT"]))	{ $os=$phone='blackberry'; }
	elseif (preg_match('/iphone/i',$_SERVER["HTTP_USER_AGENT"]))		{ $os='ios'; $phone='iphone'; }
	elseif (preg_match('/ipod/i',$_SERVER["HTTP_USER_AGENT"]))			{ $os='ios'; $phone='iphone'; }
	elseif (preg_match('/palm/i',$_SERVER["HTTP_USER_AGENT"]))			{ $os=$phone='palm'; }
	elseif (preg_match('/symbian/i',$_SERVER["HTTP_USER_AGENT"]))		{ $os='symbian'; $phone='unknown'; }
	elseif (preg_match('/webos/i',$_SERVER["HTTP_USER_AGENT"]))			{ $os='webos'; $phone='unknown'; }
	elseif (preg_match('/maemo/i',$_SERVER["HTTP_USER_AGENT"]))			{ $os='maemo'; $phone='unknown'; }
	// MS products at end
	elseif (preg_match('/iemobile/i',$_SERVER["HTTP_USER_AGENT"]))		{ $os='windows'; $phone='unkown'; }
	elseif (preg_match('/windows ce/i',$_SERVER["HTTP_USER_AGENT"]))	{ $os='windows'; $phone='unkown'; }

	// OS
	if (preg_match('/android/i',$_SERVER["HTTP_USER_AGENT"]))	{ $os='android'; }
	elseif (preg_match('/linux/i',$_SERVER["HTTP_USER_AGENT"]))	{ $os='linux'; }

	// Name
	if (preg_match('/firefox(\/|\s)([\d\.]*)/i',    $_SERVER["HTTP_USER_AGENT"], $reg))  { $name='firefox';   $version=$reg[2]; }
	elseif (preg_match('/chrome(\/|\s)([\d\.]+)/i', $_SERVER["HTTP_USER_AGENT"], $reg))  { $name='chrome';    $version=$reg[2]; }    // we can have 'chrome (Mozilla...) chrome x.y' in one string
	elseif (preg_match('/chrome/i',                 $_SERVER["HTTP_USER_AGENT"], $reg))  { $name='chrome'; }
	elseif (preg_match('/iceweasel/i',$_SERVER["HTTP_USER_AGENT"]))                      { $name='iceweasel'; $version=$reg[2]; }
	elseif (preg_match('/epiphany/i',$_SERVER["HTTP_USER_AGENT"]))                       { $name='epiphany';  $version=$reg[2]; }
	elseif ((empty($phone) || preg_match('/iphone/i',$_SERVER["HTTP_USER_AGENT"])) && preg_match('/safari(\/|\s)([\d\.]*)/i',$_SERVER["HTTP_USER_AGENT"], $reg)) { $name='safari'; $version=$reg[2]; }	// Safari is often present in string for mobile but its not.
	elseif (preg_match('/opera(\/|\s)([\d\.]*)/i',  $_SERVER["HTTP_USER_AGENT"], $reg))  { $name='opera';     $version=$reg[2]; }
	elseif (preg_match('/(MSIE\s([0-9]+\.[0-9]))|.*(Trident\/[0-9]+.[0-9];\srv:([0-9]+\.[0-9]+))/i',   $_SERVER["HTTP_USER_AGENT"], $reg))  { $name='ie';        $version= end($reg); }    // MS products at end
	// Other
	$firefox=0;
	if (in_array($name,array('firefox','iceweasel'))) $firefox=1;

	include_once DOL_DOCUMENT_ROOT.'/core/class/mobiledetect.class.php';
	$detectmobile=new MobileDetect();
	$phone=$detectmobile->isMobile();
	$tablet=$detectmobile->isTablet();
	unset($detectmobile);	// free memory

	return array('browsername'=>$name, 'browserversion'=>$version, 'browseros'=>$os, 'browserfirefox'=>$firefox, 'layout'=> ($tablet?'tablet':($phone?'phone':'classic')), 'phone'=>$phone, 'tablet'=>$tablet);
}

/**
 *  Function called at end of web php process
 *
 *  @return	void
 */
function dol_shutdown()
{
	global $conf,$user,$langs,$db;
	$disconnectdone=false; $depth=0;
	if (is_object($db) && ! empty($db->connected)) { $depth=$db->transaction_opened; $disconnectdone=$db->close(); }
	dol_syslog("--- End access to ".$_SERVER["PHP_SELF"].(($disconnectdone && $depth)?' (Warn: db disconnection forced, transaction depth was '.$depth.')':''), (($disconnectdone && $depth)?LOG_WARNING:LOG_DEBUG));
}


/**
 *  Return value of a param into GET or POST supervariable
 *
 *  @param	string	$paramname   Name of parameter to found
 *  @param	string	$check	     Type of check (''=no check,  'int'=check it's numeric, 'alpha'=check it's text and sign, 'aZ'=check it's a-z only, 'array'=check it's array, 'san_alpha'= Use filter_var with FILTER_SANITIZE_STRING (do not use this for free text string), 'custom'= custom filter specify $filter and $options)
 *  @param	int		$method	     Type of method (0 = get then post, 1 = only get, 2 = only post, 3 = post then get, 4 = post then get then cookie)
 *  @param  int     $filter      Filter to apply when $check is set to custom. (See http://php.net/manual/en/filter.filters.php for détails)
 *  @param  mixed   $options     Options to pass to filter_var when $check is set to custom
 *  @return string||string[]     Value found (string or array), or '' if check fails
 */
function GETPOST($paramname,$check='',$method=0,$filter=NULL,$options=NULL)
{
	if (empty($method)) $out = isset($_GET[$paramname])?$_GET[$paramname]:(isset($_POST[$paramname])?$_POST[$paramname]:'');
	elseif ($method==1) $out = isset($_GET[$paramname])?$_GET[$paramname]:'';
	elseif ($method==2) $out = isset($_POST[$paramname])?$_POST[$paramname]:'';
	elseif ($method==3) $out = isset($_POST[$paramname])?$_POST[$paramname]:(isset($_GET[$paramname])?$_GET[$paramname]:'');
	elseif ($method==4) $out = isset($_POST[$paramname])?$_POST[$paramname]:(isset($_GET[$paramname])?$_GET[$paramname]:(isset($_COOKIE[$paramname])?$_COOKIE[$paramname]:''));
	else return 'BadThirdParameterForGETPOST';

	if (! empty($check))
	{
	    switch ($check)
	    {
	        case 'int':
	            if (! is_numeric($out)) { $out=''; }
	            break;
	        case 'alpha':
	            $out=trim($out);
	            // '"' is dangerous because param in url can close the href= or src= and add javascript functions.
	            // '../' is dangerous because it allows dir transversals
	            if (preg_match('/"/',$out)) $out='';
	            else if (preg_match('/\.\.\//',$out)) $out='';
	            break;
	        case 'san_alpha':
	            $out=filter_var($out,FILTER_SANITIZE_STRING);
	            break;
	        case 'aZ':
	            $out=trim($out);
	            if (preg_match('/[^a-z]+/i',$out)) $out='';
	            break;
	        case 'array':
	            if (! is_array($out) || empty($out)) $out=array();
	            break;
	        case 'custom':
	            if (empty($filter)) return 'BadFourthParameterForGETPOST';
	            $out=filter_var($out, $filter, $options);
	            break;
	    }
	}

	return $out;
}


/**
 *  Return a prefix to use for this Dolibarr instance for session or cookie names.
 *  This prefix is unique for instance and avoid conflict between multi-instances,
 *  even when having two instances with one root dir or two instances in virtual servers
 *
 *  @return	string      		A calculated prefix
 */
function dol_getprefix()
{
	if (isset($_SERVER["SERVER_NAME"]) && isset($_SERVER["DOCUMENT_ROOT"]))
	{
		return dol_hash($_SERVER["SERVER_NAME"].$_SERVER["DOCUMENT_ROOT"].DOL_DOCUMENT_ROOT.DOL_URL_ROOT);
		// Use this for a "clear" cookie name
		//return dol_sanitizeFileName($_SERVER["SERVER_NAME"].$_SERVER["DOCUMENT_ROOT"].DOL_DOCUMENT_ROOT.DOL_URL_ROOT);
	}
	else return dol_hash(DOL_DOCUMENT_ROOT.DOL_URL_ROOT);
}

/**
 *	Make an include_once using default root and alternate root if it fails.
 *  To link to a core file, use include(DOL_DOCUMENT_ROOT.'/pathtofile')
 *  To link to a module file from a module file, use include './mymodulefile';
 *  To link to a module file from a core file, then this function can be used (call by hook / trigger / speciales pages)
 *
 * 	@param	string	$relpath	Relative path to file (Ie: mydir/myfile, ../myfile, ...)
 * 	@param	string	$classname	Class name
 *  @return bool
 */
function dol_include_once($relpath, $classname='')
{
	global $conf,$langs,$user,$mysoc;   // Do not remove this. They must be defined for files we include. Other globals var must be retreived with $GLOBALS['var']

	$fullpath = dol_buildpath($relpath);

	if (!file_exists($fullpath)) {
		dol_syslog('functions::dol_include_once Tried to load unexisting file: '.$relpath, LOG_ERR);
		return false;
	}

	if (! empty($classname) && ! class_exists($classname)) {
		return include $fullpath;
	} else {
		return include_once $fullpath;
	}
}


/**
 *	Return path of url or filesystem. Return alternate root if exists
 *
 * 	@param	string	$path		Relative path to file (if mode=0) or relative url (if mode=1). Ie: mydir/myfile, ../myfile
 *  @param	int		$type		0=Used for a Filesystem path, 1=Used for an URL path (output relative), 2=Used for an URL path (output full path)
 *  @return string				Full filesystem path (if mode=0), Full url path (if mode=1)
 */
function dol_buildpath($path, $type=0)
{
	global $conf;

	$path=preg_replace('/^\//','',$path);

	if (empty($type))	// For a filesystem path
	{
		$res = DOL_DOCUMENT_ROOT.'/'.$path;	// Standard value
		foreach ($conf->file->dol_document_root as $key => $dirroot)	// ex: array(["main"]=>"/home/main/htdocs", ["alt0"]=>"/home/dirmod/htdocs", ...)
		{
			if ($key == 'main') continue;
			if (file_exists($dirroot.'/'.$path))
			{
				$res=$dirroot.'/'.$path;
				break;
			}
		}
	}
	else				// For an url path
	{
		// We try to get local path of file on filesystem from url
		// Note that trying to know if a file on disk exist by forging path on disk from url
		// works only for some web server and some setup. This is bugged when
		// using proxy, rewriting, virtual path, etc...
		$res='';
		if ($type == 1) $res = DOL_URL_ROOT.'/'.$path;			// Standard value
		if ($type == 2) $res = DOL_MAIN_URL_ROOT.'/'.$path;		// Standard value
		foreach ($conf->file->dol_document_root as $key => $dirroot)	// ex: array(["main"]=>"/home/main/htdocs", ["alt0"]=>"/home/dirmod/htdocs", ...)
		{
			if ($key == 'main') continue;
			preg_match('/^([^\?]+(\.css\.php|\.css|\.js\.php|\.js|\.png|\.jpg|\.php)?)/i',$path,$regs);    // Take part before '?'
			if (! empty($regs[1]))
			{
				//print $key.'-'.$dirroot.'/'.$path.'-'.$conf->file->dol_url_root[$type].'<br>'."\n";
				if (file_exists($dirroot.'/'.$regs[1]))
				{
					if ($type == 1)
					{
						$res=(preg_match('/^http/i',$conf->file->dol_url_root[$key])?'':DOL_URL_ROOT).$conf->file->dol_url_root[$key].'/'.$path;
					}
					if ($type == 2)
					{
						$res=(preg_match('/^http/i',$conf->file->dol_url_root[$key])?'':DOL_MAIN_URL_ROOT).$conf->file->dol_url_root[$key].'/'.$path;
					}
					break;
				}
			}
		}
	}

	return $res;
}

/**
 *	Create a clone of instance of object (new instance with same properties)
 * 	This function works for both PHP4 and PHP5
 *
 * 	@param	object	$object		Object to clone
 *	@return object				Object clone
 *  @deprecated Dolibarr no longer supports PHP4, you can now use native function
 */
function dol_clone($object)
{
	dol_syslog("Functions.lib::dol_clone Clone object");

	$myclone=clone($object);
	return $myclone;
}

/**
 *	Optimize a size for some browsers (phone, smarphone, ...)
 *
 * 	@param	int		$size		Size we want
 * 	@param	string	$type		Type of optimizing:
 * 								'' = function used to define a size for truncation
 * 								'width' = function is used to define a width
 *	@return int					New size after optimizing
 */
function dol_size($size,$type='')
{
	global $conf;
	if (empty($conf->dol_optimize_smallscreen)) return $size;
	if ($type == 'width' && $size > 250) return 250;
	else return 10;
}


/**
 *	Clean a string to use it as a file name
 *
 *	@param	string	$str            String to clean
 * 	@param	string	$newstr			String to replace bad chars with
 *  @param	string	$unaccent		1=Remove also accent (default), 0 do not remove them
 *	@return string          		String cleaned (a-zA-Z_)
 *
 * 	@see        	dol_string_nospecial, dol_string_unaccent
 */
function dol_sanitizeFileName($str,$newstr='_',$unaccent=1)
{
	$filesystem_forbidden_chars = array('<','>',':','/','\\','?','*','|','"');
	return dol_string_nospecial($unaccent?dol_string_unaccent($str):$str, $newstr, $filesystem_forbidden_chars);
}

/**
 *	Clean a string from all accent characters to be used as ref, login or by dol_sanitizeFileName
 *
 *	@param	string	$str			String to clean
 *	@return string   	       		Cleaned string
 *
 * 	@see    		dol_sanitizeFilename, dol_string_nospecial
 */
function dol_string_unaccent($str)
{
	if (utf8_check($str))
	{
		// See http://www.utf8-chartable.de/
		$string = rawurlencode($str);
		$replacements = array(
		'%C3%80' => 'A','%C3%81' => 'A','%C3%82' => 'A','%C3%83' => 'A','%C3%84' => 'A','%C3%85' => 'A',
		'%C3%88' => 'E','%C3%89' => 'E','%C3%8A' => 'E','%C3%8B' => 'E',
		'%C3%8C' => 'I','%C3%8D' => 'I','%C3%8E' => 'I','%C3%8F' => 'I',
		'%C3%92' => 'O','%C3%93' => 'O','%C3%94' => 'O','%C3%95' => 'O','%C3%96' => 'O',
		'%C3%99' => 'U','%C3%9A' => 'U','%C3%9B' => 'U','%C3%9C' => 'U',
		'%C3%A0' => 'a','%C3%A1' => 'a','%C3%A2' => 'a','%C3%A3' => 'a','%C3%A4' => 'a','%C3%A5' => 'a',
		'%C3%A7' => 'c',
		'%C3%A8' => 'e','%C3%A9' => 'e','%C3%AA' => 'e','%C3%AB' => 'e',
		'%C3%AC' => 'i','%C3%AD' => 'i','%C3%AE' => 'i','%C3%AF' => 'i',
		'%C3%B1' => 'n',
		'%C3%B2' => 'o','%C3%B3' => 'o','%C3%B4' => 'o','%C3%B5' => 'o','%C3%B6' => 'o',
		'%C3%B9' => 'u','%C3%BA' => 'u','%C3%BB' => 'u','%C3%BC' => 'u',
		'%C3%BF' => 'y'
		);
		$string=strtr($string, $replacements);
		return rawurldecode($string);
	}
	else
	{
		// See http://www.ascii-code.com/
		$string = strtr(
			$str,
			"\xC0\xC1\xC2\xC3\xC4\xC5\xC7
			\xC8\xC9\xCA\xCB\xCC\xCD\xCE\xCF\xD0\xD1
			\xD2\xD3\xD4\xD5\xD8\xD9\xDA\xDB\xDD
			\xE0\xE1\xE2\xE3\xE4\xE5\xE7\xE8\xE9\xEA\xEB
			\xEC\xED\xEE\xEF\xF0\xF1\xF2\xF3\xF4\xF5\xF8
			\xF9\xFA\xFB\xFC\xFD\xFF",
			"AAAAAAC
			EEEEIIIIDN
			OOOOOUUUY
			aaaaaaceeee
			iiiidnooooo
			uuuuyy"
		);
		$string = strtr($string, array("\xC4"=>"Ae", "\xC6"=>"AE", "\xD6"=>"Oe", "\xDC"=>"Ue", "\xDE"=>"TH", "\xDF"=>"ss", "\xE4"=>"ae", "\xE6"=>"ae", "\xF6"=>"oe", "\xFC"=>"ue", "\xFE"=>"th"));
		return $string;
	}
}

/**
 *	Clean a string from all punctuation characters to use it as a ref or login
 *
 *	@param	string	$str            String to clean
 * 	@param	string	$newstr			String to replace forbidden chars with
 *  @param  array	$badchars       List of forbidden characters
 * 	@return string          		Cleaned string
 *
 * 	@see    		dol_sanitizeFilename, dol_string_unaccent
 */
function dol_string_nospecial($str,$newstr='_',$badchars='')
{
	$forbidden_chars_to_replace=array(" ","'","/","\\",":","*","?","\"","<",">","|","[","]",",",";","=");
	$forbidden_chars_to_remove=array();
	if (is_array($badchars)) $forbidden_chars_to_replace=$badchars;
	//$forbidden_chars_to_remove=array("(",")");

	return str_replace($forbidden_chars_to_replace,$newstr,str_replace($forbidden_chars_to_remove,"",$str));
}


/**
 * Encode string for xml usage
 *
 * @param 	string	$string		String to encode
 * @return	string				String encoded
 */
function dolEscapeXML($string)
{
	return strtr($string, array('\''=>'&apos;','"'=>'&quot;','&'=>'&amp;','<'=>'&lt;','>'=>'&gt;'));
}

/**
 *  Returns text escaped for inclusion into javascript code
 *
 *  @param      string		$stringtoescape		String to escape
 *  @param		string		$mode				0=Escape also ' and " into ', 1=Escape ' but not " for usage into 'string', 2=Escape " but not ' for usage into "string", 3=Escape ' and " with \
 *  @param		string		$noescapebackslashn	0=Escape also \n. 1=Do not escape \n.
 *  @return     string     		 				Escaped string. Both ' and " are escaped into ' if they are escaped.
 */
function dol_escape_js($stringtoescape, $mode=0, $noescapebackslashn=0)
{
	// escape quotes and backslashes, newlines, etc.
	$substitjs=array("&#039;"=>"\\'","\r"=>'\\r');
	//$substitjs['</']='<\/';	// We removed this. Should be useless.
	if (empty($noescapebackslashn)) { $substitjs["\n"]='\\n'; $substitjs['\\']='\\\\'; }
	if (empty($mode)) { $substitjs["'"]="\\'"; $substitjs['"']="\\'"; }
	else if ($mode == 1) $substitjs["'"]="\\'";
	else if ($mode == 2) { $substitjs['"']='\\"'; }
	else if ($mode == 3) { $substitjs["'"]="\\'"; $substitjs['"']="\\\""; }
	return strtr($stringtoescape, $substitjs);
}


/**
 *  Returns text escaped for inclusion in HTML alt or title tags
 *
 *  @param      string		$stringtoescape		String to escape
 *  @param		int			$keepb				Do not clean b tags
 *  @return     string     				 		Escaped string
 *
 *  @see		dol_string_nohtmltag
 */
function dol_escape_htmltag($stringtoescape,$keepb=0)
{
	// escape quotes and backslashes, newlines, etc.
	$tmp=dol_html_entity_decode($stringtoescape,ENT_COMPAT,'UTF-8');
	if ($keepb) $tmp=strtr($tmp, array("\r"=>'\\r',"\n"=>'\\n'));
	else $tmp=strtr($tmp, array("\r"=>'\\r',"\n"=>'\\n',"<b>"=>'','</b>'=>''));
	return dol_htmlentities($tmp,ENT_COMPAT,'UTF-8');
}


/**
 * Convert a string to lower. Never use strtolower because it does not works with UTF8 strings.
 *
 * @param 	string		$utf8_string		String to encode
 * @return 	string							String converted
 */
function dol_strtolower($utf8_string)
{
	return mb_strtolower($utf8_string, "UTF-8");
}

/**
 * Convert a string to upper. Never use strtolower because it does not works with UTF8 strings.
 *
 * @param 	string		$utf8_string		String to encode
 * @return 	string							String converted
 */
function dol_strtoupper($utf8_string)
{
	return mb_strtoupper($utf8_string, "UTF-8");
}


/**
 *	Write log message into outputs. Possible outputs can be:
 *	SYSLOG_HANDLERS = ["mod_syslog_file"]  		file name is then defined by SYSLOG_FILE
 *	SYSLOG_HANDLERS = ["mod_syslog_syslog"]  	facility is then defined by SYSLOG_FACILITY
 *  Warning, syslog functions are bugged on Windows, generating memory protection faults. To solve
 *  this, use logging to files instead of syslog (see setup of module).
 *  Note: If SYSLOG_FILE_NO_ERROR defined, we never output any error message when writing to log fails.
 *  Note: You can get log message into html sources by adding parameter &logtohtml=1 (constant MAIN_LOGTOHTML must be set)
 *  This function works only if syslog module is enabled.
 * 	This must not use any call to other function calling dol_syslog (avoid infinite loop).
 *
 * 	@param  string		$message			Line to log. Ne doit pas etre traduit si level = LOG_ERR
 *  @param  int			$level				Log level
 *                                  		0=Show nothing
 *											On Windows LOG_ERR=4, LOG_WARNING=5, LOG_NOTICE=LOG_INFO=6, LOG_DEBUG=6 si define_syslog_variables ou PHP 5.3+, 7 si dolibarr
 *											On Linux   LOG_ERR=3, LOG_WARNING=4, LOG_INFO=6, LOG_DEBUG=7
 *  @param	int			$ident				1=Increase ident of 1, -1=Decrease ident of 1
 *  @param	string		$suffixinfilename	When output is a file, append this suffix into default log filename.
 *  @return	void
 */
function dol_syslog($message, $level = LOG_INFO, $ident = 0, $suffixinfilename='')
{
	global $conf, $user;

	// If syslog module enabled
	if (empty($conf->syslog->enabled)) return false;

	if (! empty($level))
	{
		// Test log level
		$logLevels = array(	LOG_EMERG, LOG_ALERT, LOG_CRIT, LOG_ERR, LOG_WARNING, LOG_NOTICE, LOG_INFO, LOG_DEBUG);
		if (!in_array($level, $logLevels))
		{
			throw new Exception('Incorrect log level');
		}
		if ($level > $conf->global->SYSLOG_LEVEL) return false;

		// If adding log inside HTML page is required
		if (! empty($_REQUEST['logtohtml']) && ! empty($conf->global->MAIN_LOGTOHTML))
		{
			$conf->logbuffer[] = dol_print_date(time(),"%Y-%m-%d %H:%M:%S")." ".$message;
		}

		// If enable html log tag enabled and url parameter log defined, we show output log on HTML comments
		if (! empty($conf->global->MAIN_ENABLE_LOG_HTML) && ! empty($_GET["log"]))
		{
			print "\n\n<!-- Log start\n";
			print $message."\n";
			print "Log end -->\n";
		}

		$data = array(
			'message' => $message,
			'script' => (isset($_SERVER['PHP_SELF'])? basename($_SERVER['PHP_SELF'],'.php') : false),
			'level' => $level,
			'user' => ((is_object($user) && $user->id) ? $user->login : false),
			'ip' => false
		);

		if (! empty($_SERVER["REMOTE_ADDR"])) $data['ip'] = $_SERVER['REMOTE_ADDR'];
		// This is when PHP session is ran inside a web server but not inside a client request (example: init code of apache)
		else if (! empty($_SERVER['SERVER_ADDR'])) $data['ip'] = $_SERVER['SERVER_ADDR'];
		// This is when PHP session is ran outside a web server, like from Windows command line (Not always defined, but useful if OS defined it).
		else if (! empty($_SERVER['COMPUTERNAME'])) $data['ip'] = $_SERVER['COMPUTERNAME'].(empty($_SERVER['USERNAME'])?'':'@'.$_SERVER['USERNAME']);
		// This is when PHP session is ran outside a web server, like from Linux command line (Not always defined, but usefull if OS defined it).
		else if (! empty($_SERVER['LOGNAME'])) $data['ip'] = '???@'.$_SERVER['LOGNAME'];

		// Loop on each log handler and send output
		foreach ($conf->loghandlers as $loghandlerinstance)
		{
			$loghandlerinstance->export($data,$suffixinfilename);
		}
		unset($data);
	}

	if (! empty($ident))
	{
		foreach ($conf->loghandlers as $loghandlerinstance)
		{
			$loghandlerinstance->setIdent($ident);
		}
	}
}


/**
 *	Show tab header of a card
 *
 *	@param	array	$links				Array of tabs
 *	@param	string	$active     		Active tab name (document', 'info', 'ldap', ....)
 *	@param  string	$title      		Title
 *	@param  int		$notab				0=Add tab header, 1=no tab header. If you set this to 1, using dol_fiche_end() to close tab is not required.
 * 	@param	string	$picto				Add a picto on tab title
 *	@param	int		$pictoisfullpath	If 1, image path is a full path. If you set this to 1, you can use url returned by dol_buildpath('/mymodyle/img/myimg.png',1) for $picto.
 * 	@return	void
 */
function dol_fiche_head($links=array(), $active='0', $title='', $notab=0, $picto='', $pictoisfullpath=0)
{
	print dol_get_fiche_head($links, $active, $title, $notab, $picto, $pictoisfullpath);
}

/**
 *  Show tab header of a card
 *
 *	@param	array	$links				Array of tabs
 *	@param	int		$active     		Active tab name
 *	@param  string	$title      		Title
 *	@param  int		$notab				0=Add tab header, 1=no tab header. If you set this to 1, using dol_fiche_end() to close tab is not required.
 * 	@param	string	$picto				Add a picto on tab title
 *	@param	int		$pictoisfullpath	If 1, image path is a full path. If you set this to 1, you can use url returned by dol_buildpath('/mymodyle/img/myimg.png',1) for $picto.
 * 	@return	string
 */
function dol_get_fiche_head($links=array(), $active='0', $title='', $notab=0, $picto='', $pictoisfullpath=0)
{
	global $conf;

	$out="\n".'<div class="tabs" data-role="controlgroup" data-type="horizontal">'."\n";

	// Show title
	$showtitle=1;
	if (! empty($conf->dol_optimize_smallscreen)) $showtitle=0;
	if (! empty($title) && $showtitle)
	{
		$limittitle=30;
		$out.='<a class="tabTitle">';
		if ($picto) $out.=img_picto('',($pictoisfullpath?'':'object_').$picto,'',$pictoisfullpath).' ';
		$out.=dol_trunc($title,$limittitle);
		$out.='</a>';
	}

	// Define max of key (max may be higher than sizeof because of hole due to module disabling some tabs).
	$maxkey=-1;
	if (is_array($links) && ! empty($links))
	{
		$keys=array_keys($links);
		if (count($keys)) $maxkey=max($keys);
	}

	// Show tabs
	for ($i = 0 ; $i <= $maxkey ; $i++)
	{
		$isactive=(is_numeric($active) && $i == $active) || (! is_numeric($active) && $active == $links[$i][2]);

		$out.='<div class="inline-block tabsElem'.($isactive ? ' tabsElemActive' : '').((! $isactive && ! empty($conf->global->MAIN_HIDE_INACTIVETAB_ON_PRINT))?' hideonprint':'').'">';
		if (isset($links[$i][2]) && $links[$i][2] == 'image')
		{
			if (!empty($links[$i][0]))
			{
				$out.='<a data-role="button" class="tabimage" href="'.$links[$i][0].'">'.$links[$i][1].'</a>'."\n";
			}
			else
			{
				$out.='<span data-role="button" class="tabspan">'.$links[$i][1].'</span>'."\n";
			}
		}
		else if (! empty($links[$i][1]))
		{
			//print "x $i $active ".$links[$i][2]." z";
			if ($isactive)
			{
				$out.='<a data-role="button"'.(! empty($links[$i][2])?' id="'.$links[$i][2].'"':'').' class="tabactive tab inline-block" href="'.$links[$i][0].'">'.$links[$i][1].'</a>'."\n";
			}
			else
			{
				$out.='<a data-role="button"'.(! empty($links[$i][2])?' id="'.$links[$i][2].'"':'').' class="tab inline-block" href="'.$links[$i][0].'">'.$links[$i][1].'</a>'."\n";
			}
		}
		$out.='</div>';
	}

	$out.="</div>\n";

	if (! $notab) $out.="\n".'<div class="tabBar">'."\n";

	return $out;
}

/**
 *  Show tab footer of a card
 *
 *  @param	int		$notab       0=Add tab footer, 1=no tab footer
 *  @return	void
 */
function dol_fiche_end($notab=0)
{
	print dol_get_fiche_end($notab);
}

/**
 *	Return tab footer of a card
 *
 *	@param  int		$notab		0=Add tab footer, 1=no tab footer
 *  @return	string
 */
function dol_get_fiche_end($notab=0)
{
	if (! $notab) return "\n</div>\n";
	else return '';
}

/**
 * Return string to add class property on html element with pair/impair.
 *
 * @param	string	$var			0 or 1
 * @param	string	$moreclass		More class to add
 * @return	string					String to add class onto HTML element
 */
function dol_bc($var,$moreclass='')
{
	global $bc;
	$ret=' '.$bc[$var];
	if ($moreclass) $ret=preg_replace('/class=\"/','class="'.$moreclass.' ',$ret);
	return $ret;
}

/**
 *      Return a formated address (part address/zip/town/state) according to country rules
 *
 *      @param  Object		$object         A company or contact object
 * 	    @param	int			$withcountry	1=Add country into address string
 *      @param	string		$sep			Separator to use to build string
 *      @param	Tranlsate	$outputlangs	Object lang that contains language for text translation.
 *      @return string          			Formated string
 */
function dol_format_address($object,$withcountry=0,$sep="\n",$outputlangs='')
{
	global $conf,$langs;

	$ret='';
	$countriesusingstate=array('AU','US','IN','GB','ES','UK','TR');

	// Address
	$ret .= $object->address;
	// Zip/Town/State
	if (in_array($object->country_code,array('US','AU')) || ! empty($conf->global->MAIN_FORCE_STATE_INTO_ADDRESS))   	// US: title firstname name \n address lines \n town, state, zip \n country
	{
		$ret .= ($ret ? $sep : '' ).$object->town;
		if ($object->state && in_array($object->country_code,$countriesusingstate))
		{
			$ret.=", ".$object->state;
		}
		if ($object->zip) $ret .= ', '.$object->zip;
	}
	else if (in_array($object->country_code,array('GB','UK'))) // UK: title firstname name \n address lines \n town state \n zip \n country
	{
		$ret .= ($ret ? $sep : '' ).$object->town;
		if ($object->state && in_array($object->country_code,$countriesusingstate))
		{
			$ret.=", ".$object->state;
		}
		if ($object->zip) $ret .= ($ret ? $sep : '' ).$object->zip;
	}
	else if (in_array($object->country_code,array('ES','TR'))) // ES: title firstname name \n address lines \n zip town \n state \n country
	{
		$ret .= ($ret ? $sep : '' ).$object->zip;
		$ret .= ($object->town?' '.$object->town:'');
		if ($object->state && in_array($object->country_code,$countriesusingstate))
		{
			$ret.="\n".$object->state;
		}
	}

	else                                        		// Other: title firstname name \n address lines \n zip town \n country
	{
		$ret .= ($ret ? $sep : '' ).$object->zip;
		$ret .= ($object->town?' '.$object->town:'');
		if ($object->state && in_array($object->country_code,$countriesusingstate))
		{
			$ret.=", ".$object->state;
		}
	}
	if (! is_object($outputlangs)) $outputlangs=$langs;
	if ($withcountry) $ret.=($object->country_code?($ret?$sep:'').$outputlangs->convToOutputCharset($outputlangs->transnoentitiesnoconv("Country".$object->country_code)):'');

	return $ret;
}



/**
 *	Format a string.
 *
 *	@param	string	$fmt		Format of strftime function (http://php.net/manual/fr/function.strftime.php)
 *  @param	int		$ts			Timesamp (If is_gmt is true, timestamp is already includes timezone and daylight saving offset, if is_gmt is false, timestamp is a GMT timestamp and we must compensate with server PHP TZ)
 *  @param	int		$is_gmt		See comment of timestamp parameter
 *	@return	string				A formatted string
 */
function dol_strftime($fmt, $ts=false, $is_gmt=false)
{
	if ((abs($ts) <= 0x7FFFFFFF)) { // check if number in 32-bit signed range
		return ($is_gmt)? @gmstrftime($fmt,$ts): @strftime($fmt,$ts);
	}
	else return 'Error date into a not supported range';
}

/**
 *	Output date in a string format according to outputlangs (or langs if not defined).
 * 	Return charset is always UTF-8, except if encodetoouput is defined. In this case charset is output charset
 *
 *	@param	int			$time			GM Timestamps date
 *	@param	string		$format      	Output date format (tag of strftime function)
 *										"%d %b %Y",
 *										"%d/%m/%Y %H:%M",
 *										"%d/%m/%Y %H:%M:%S",
 *										"day", "daytext", "dayhour", "dayhourldap", "dayhourtext", "dayrfc", "dayhourrfc"
 * 	@param	string		$tzoutput		true or 'gmt' => string is for Greenwich location
 * 										false or 'tzserver' => output string is for local PHP server TZ usage
 * 										'tzuser' => output string is for local browser TZ usage
 *	@param	Tranlsate	$outputlangs	Object lang that contains language for text translation.
 *  @param  boolean		$encodetooutput false=no convert into output pagecode
 * 	@return string      				Formated date or '' if time is null
 *
 *  @see        dol_mktime, dol_stringtotime, dol_getdate
 */
function dol_print_date($time,$format='',$tzoutput='tzserver',$outputlangs='',$encodetooutput=false)
{
	global $conf,$langs;

	// Clean parameters
	$to_gmt=false;
	$offsettz=$offsetdst=0;
	if ($tzoutput)
	{
		$to_gmt=true;	// For backward compatibility
		if (is_string($tzoutput))
		{
			if ($tzoutput == 'tzserver')
			{
				$to_gmt=false;
				$offsettz=$offsetdst=0;
			}
			elseif ($tzoutput == 'tzuser')
			{
				$to_gmt=true;
				$offsettz=(empty($_SESSION['dol_tz'])?0:$_SESSION['dol_tz'])*60*60;
				$offsetdst=(empty($_SESSION['dol_dst'])?0:$_SESSION['dol_dst'])*60*60;
			}
			elseif ($tzoutput == 'tzcompany')
			{
				$to_gmt=false;
				$offsettz=$offsetdst=0;	// TODO Define this and use it later
			}
		}
	}
	if (! is_object($outputlangs)) $outputlangs=$langs;
	if (! $format) $format='daytextshort';
	$reduceformat=(! empty($conf->dol_optimize_smallscreen) && in_array($format,array('day','dayhour')))?1:0;

	// Change predefined format into computer format. If found translation in lang file we use it, otherwise we use default.
	if ($format == 'day')				$format=($outputlangs->trans("FormatDateShort")!="FormatDateShort"?$outputlangs->trans("FormatDateShort"):$conf->format_date_short);
	else if ($format == 'hour')			$format=($outputlangs->trans("FormatHourShort")!="FormatHourShort"?$outputlangs->trans("FormatHourShort"):$conf->format_hour_short);
	else if ($format == 'hourduration')	$format=($outputlangs->trans("FormatHourShortDuration")!="FormatHourShortDuration"?$outputlangs->trans("FormatHourShortDuration"):$conf->format_hour_short_duration);
	else if ($format == 'daytext')			 $format=($outputlangs->trans("FormatDateText")!="FormatDateText"?$outputlangs->trans("FormatDateText"):$conf->format_date_text);
	else if ($format == 'daytextshort')	$format=($outputlangs->trans("FormatDateTextShort")!="FormatDateTextShort"?$outputlangs->trans("FormatDateTextShort"):$conf->format_date_text_short);
	else if ($format == 'dayhour')			 $format=($outputlangs->trans("FormatDateHourShort")!="FormatDateHourShort"?$outputlangs->trans("FormatDateHourShort"):$conf->format_date_hour_short);
	else if ($format == 'dayhoursec')		 $format=($outputlangs->trans("FormatDateHourSecShort")!="FormatDateHourSecShort"?$outputlangs->trans("FormatDateHourSecShort"):$conf->format_date_hour_sec_short);
	else if ($format == 'dayhourtext')		 $format=($outputlangs->trans("FormatDateHourText")!="FormatDateHourText"?$outputlangs->trans("FormatDateHourText"):$conf->format_date_hour_text);
	else if ($format == 'dayhourtextshort') $format=($outputlangs->trans("FormatDateHourTextShort")!="FormatDateHourTextShort"?$outputlangs->trans("FormatDateHourTextShort"):$conf->format_date_hour_text_short);
	// Format not sensitive to language
	else if ($format == 'dayhourlog')		 $format='%Y%m%d%H%M%S';
	else if ($format == 'dayhourldap')		 $format='%Y%m%d%H%M%SZ';
	else if ($format == 'dayhourxcard')	$format='%Y%m%dT%H%M%SZ';
	else if ($format == 'dayxcard')	 	$format='%Y%m%d';
	else if ($format == 'dayrfc')			 $format='%Y-%m-%d';             // DATE_RFC3339
	else if ($format == 'dayhourrfc')		 $format='%Y-%m-%dT%H:%M:%SZ';   // DATETIME RFC3339
	else if ($format == 'standard')		$format='%Y-%m-%d %H:%M:%S';

	if ($reduceformat)
	{
		$format=str_replace('%Y','%y',$format);
		$format=str_replace('yyyy','yy',$format);
	}

	// If date undefined or "", we return ""
	if (dol_strlen($time) == 0) return '';		// $time=0 allowed (it means 01/01/1970 00:00:00)

	// Clean format
	if (preg_match('/%b/i',$format))		// There is some text to translate
	{
		// We inhibate translation to text made by strftime functions. We will use trans instead later.
		$format=str_replace('%b','__b__',$format);
		$format=str_replace('%B','__B__',$format);
	}
	if (preg_match('/%a/i',$format))		// There is some text to translate
	{
		// We inhibate translation to text made by strftime functions. We will use trans instead later.
		$format=str_replace('%a','__a__',$format);
		$format=str_replace('%A','__A__',$format);
	}

	// Analyze date (deprecated)   Ex: 1970-01-01, 1970-01-01 01:00:00, 19700101010000
	if (preg_match('/^([0-9]+)\-([0-9]+)\-([0-9]+) ?([0-9]+)?:?([0-9]+)?:?([0-9]+)?/i',$time,$reg)
	|| preg_match('/^([0-9][0-9][0-9][0-9])([0-9][0-9])([0-9][0-9])([0-9][0-9])([0-9][0-9])([0-9][0-9])$/i',$time,$reg))
	{
		// This part of code should not be used. TODO Remove this.
		dol_syslog("Functions.lib::dol_print_date function call with deprecated value of time in page ".$_SERVER["PHP_SELF"], LOG_WARNING);
		// Date has format 'YYYY-MM-DD' or 'YYYY-MM-DD HH:MM:SS' or 'YYYYMMDDHHMMSS'
		$syear	= (! empty($reg[1]) ? $reg[1] : '');
		$smonth	= (! empty($reg[2]) ? $reg[2] : '');
		$sday	= (! empty($reg[3]) ? $reg[3] : '');
		$shour	= (! empty($reg[4]) ? $reg[4] : '');
		$smin	= (! empty($reg[5]) ? $reg[5] : '');
		$ssec	= (! empty($reg[6]) ? $reg[6] : '');

		$time=dol_mktime($shour,$smin,$ssec,$smonth,$sday,$syear,true);
		$ret=adodb_strftime($format,$time+$offsettz+$offsetdst,$to_gmt);
	}
	else
	{
		// Date is a timestamps
		if ($time < 100000000000)	// Protection against bad date values
		{
			$ret=adodb_strftime($format,$time+$offsettz+$offsetdst,$to_gmt);	// TODO Remove this
		}
		else $ret='Bad value '.$time.' for date';
	}

	if (preg_match('/__b__/i',$format))
	{
		// Here ret is string in PHP setup language (strftime was used). Now we convert to $outputlangs.
		$month=adodb_strftime('%m',$time+$offsettz+$offsetdst);					// TODO Remove this
		if ($encodetooutput)
		{
			$monthtext=$outputlangs->transnoentities('Month'.$month);
			$monthtextshort=$outputlangs->transnoentities('MonthShort'.$month);
		}
		else
		{
			$monthtext=$outputlangs->transnoentitiesnoconv('Month'.$month);
			$monthtextshort=$outputlangs->transnoentitiesnoconv('MonthShort'.$month);
		}
		//print 'monthtext='.$monthtext.' monthtextshort='.$monthtextshort;
		$ret=str_replace('__b__',$monthtextshort,$ret);
		$ret=str_replace('__B__',$monthtext,$ret);
		//print 'x'.$outputlangs->charset_output.'-'.$ret.'x';
		//return $ret;
	}
	if (preg_match('/__a__/i',$format))
	{
		$w=adodb_strftime('%w',$time+$offsettz+$offsetdst);						// TODO Remove this
		$dayweek=$outputlangs->transnoentitiesnoconv('Day'.$w);
		$ret=str_replace('__A__',$dayweek,$ret);
		$ret=str_replace('__a__',dol_substr($dayweek,0,3),$ret);
	}

	return $ret;
}


/**
 *	Return an array with locale date info.
 *  PHP getdate is restricted to the years 1901-2038 on Unix and 1970-2038 on Windows
 *  WARNING: This function always use PHP server timezone to return locale informations !!!
 *  Usage must be avoid.
 *  FIXME: Replace this with PHP date function and a parameter $gm
 *
 *	@param	int			$timestamp      Timestamp
 *	@param	boolean		$fast           Fast mode
 *	@return	array						Array of informations
 *										If no fast mode:
 *										'seconds' => $secs,
 *										'minutes' => $min,
 *										'hours' => $hour,
 *										'mday' => $day,
 *										'wday' => $dow,		0=sunday, 6=saturday
 *										'mon' => $month,
 *										'year' => $year,
 *										'yday' => floor($secsInYear/$_day_power),
 *										'weekday' => gmdate('l',$_day_power*(3+$dow)),
 *										'month' => gmdate('F',mktime(0,0,0,$month,2,1971)),
 *										If fast mode:
 *										'seconds' => $secs,
 *										'minutes' => $min,
 *										'hours' => $hour,
 *										'mday' => $day,
 *										'mon' => $month,
 *										'year' => $year,
 *										'yday' => floor($secsInYear/$_day_power),
 *										'leap' => $leaf,
 *										'ndays' => $ndays
 * 	@see 								dol_print_date, dol_stringtotime, dol_mktime
 */
function dol_getdate($timestamp,$fast=false)
{
	global $conf;

	$usealternatemethod=false;
	if ($timestamp <= 0) $usealternatemethod=true;				// <= 1970
	if ($timestamp >= 2145913200) $usealternatemethod=true;		// >= 2038

	if ($usealternatemethod)
	{
		$arrayinfo=adodb_getdate($timestamp,$fast);
	}
	else
	{
		$arrayinfo=getdate($timestamp);

		/*$startday=isset($conf->global->MAIN_START_WEEK)?$conf->global->MAIN_START_WEEK:1;
		if($startday==1)
		{
			if ($arrayinfo["wday"]==0)
			{
				$arrayinfo["wday"]=6;
			}
			else
			{
				$arrayinfo["wday"]=$arrayinfo["wday"]-1;
			}
		}*/
	}

	return $arrayinfo;
}

/**
 *	Return a timestamp date built from detailed informations (by default a local PHP server timestamp)
 * 	Replace function mktime not available under Windows if year < 1970
 *	PHP mktime is restricted to the years 1901-2038 on Unix and 1970-2038 on Windows
 *
 * 	@param	int			$hour			Hour	(can be -1 for undefined)
 *	@param	int			$minute			Minute	(can be -1 for undefined)
 *	@param	int			$second			Second	(can be -1 for undefined)
 *	@param	int			$month			Month (1 to 12)
 *	@param	int			$day			Day (1 to 31)
 *	@param	int			$year			Year
 *	@param	mixed		$gm				True or 1 or 'gmt'=Input informations are GMT values, False or 0 or 'server' = local to server TZ, 'user' = local to user TZ
 *	@param	int			$check			0=No check on parameters (Can use day 32, etc...)
 *	@return	timestamp|string			Date as a timestamp, '' or false if error
 * 	@see 								dol_print_date, dol_stringtotime, dol_getdate
 */
function dol_mktime($hour,$minute,$second,$month,$day,$year,$gm=false,$check=1)
{
	global $conf;
	//print "- ".$hour.",".$minute.",".$second.",".$month.",".$day.",".$year.",".$_SERVER["WINDIR"]." -";

	// Clean parameters
	if ($hour   == -1 || empty($hour)) $hour=0;
	if ($minute == -1 || empty($minute)) $minute=0;
	if ($second == -1 || empty($second)) $second=0;

	// Check parameters
	if ($check)
	{
		if (! $month || ! $day)  return '';
		if ($day   > 31) return '';
		if ($month > 12) return '';
		if ($hour  < 0 || $hour   > 24) return '';
		if ($minute< 0 || $minute > 60) return '';
		if ($second< 0 || $second > 60) return '';
	}

	if (method_exists('DateTime','getTimestamp'))
	{
		if (empty($gm) || $gm === 'server')
		{
			$default_timezone=@date_default_timezone_get();
			$localtz = new DateTimeZone($default_timezone);
		}
		else if ($gm === 'user')
		{
			// We use dol_tz_string first because it contains dst.
			$default_timezone=(empty($_SESSION["dol_tz_string"])?@date_default_timezone_get():$_SESSION["dol_tz_string"]);
			try {
				$localtz = new DateTimeZone($default_timezone);
			}
			catch(Exception $e)
			{
				dol_syslog("Warning dol_tz_string contains an invalid value ".$_SESSION["dol_tz_string"], LOG_WARNING);
				$default_timezone=@date_default_timezone_get();
			}
		}

		if (empty($localtz)) {
			$localtz = new DateTimeZone('UTC');
		}

		$dt = new DateTime(null,$localtz);
		$dt->setDate($year,$month,$day);
		$dt->setTime((int) $hour, (int) $minute, (int) $second);
		$date=$dt->getTimestamp();	// should include daylight saving time
		return $date;
	}
	else
	{
		dol_print_error('','PHP version must be 5.3+');
		/*
		$usealternatemethod=false;
		if ($year <= 1970) $usealternatemethod=true;		// <= 1970
		if ($year >= 2038) $usealternatemethod=true;		// >= 2038

		if ($usealternatemethod || $gm)	// Si time gm, seule adodb peut convertir
		{
			$date=adodb_mktime($hour,$minute,$second,$month,$day,$year,0,$gm);
		}
		else
		{
			$date=mktime($hour,$minute,$second,$month,$day,$year);
		}*/
		return '';
	}
}


/**
 *	Return date for now. In mot cases, we use this function without parameters (that means GMT time).
 *
 * 	@param	string		$mode	'gmt' => we return GMT timestamp,
 * 								'tzserver' => we add the PHP server timezone
 *  							'tzref' => we add the company timezone
 * 								'tzuser' => we add the user timezone
 *	@return int   $date	Timestamp
 */
function dol_now($mode='gmt')
{
	// Note that gmmktime and mktime return same value (GMT) when used without parameters
	//if ($mode == 'gmt') $ret=gmmktime(); // Strict Standards: gmmktime(): You should be using the time() function instead
	if ($mode == 'gmt') $ret=time();	// Time for now at greenwich.
	else if ($mode == 'tzserver')		// Time for now with PHP server timezone added
	{
		require_once DOL_DOCUMENT_ROOT.'/core/lib/date.lib.php';
		$tzsecond=getServerTimeZoneInt('now');    // Contains tz+dayling saving time
		$ret=dol_now('gmt')+($tzsecond*3600);
	}
	/*else if ($mode == 'tzref')				// Time for now with parent company timezone is added
	{
		require_once DOL_DOCUMENT_ROOT.'/core/lib/date.lib.php';
		$tzsecond=getParentCompanyTimeZoneInt();    // Contains tz+dayling saving time
		$ret=dol_now('gmt')+($tzsecond*3600);
	}*/
	else if ($mode == 'tzuser')				// Time for now with user timezone added
	{
		//print 'eeee'.time().'-'.mktime().'-'.gmmktime();
		$offsettz=(empty($_SESSION['dol_tz'])?0:$_SESSION['dol_tz'])*60*60;
		$offsetdst=(empty($_SESSION['dol_dst'])?0:$_SESSION['dol_dst'])*60*60;
		$ret=dol_now('gmt')+($offsettz+$offsetdst);
	}
	return $ret;
}


/**
 * Return string with formated size
 *
 * @param	int		$size		Size to print
 * @param	int		$shortvalue	Tell if we want long value to use another unit (Ex: 1.5Kb instead of 1500b)
 * @param	int		$shortunit	Use short value of size unit
 * @return	string				Link
 */
function dol_print_size($size,$shortvalue=0,$shortunit=0)
{
	global $conf,$langs;
	$level=1024;

	if (! empty($conf->dol_optimize_smallscreen)) $shortunit=1;

	// Set value text
	if (empty($shortvalue) || $size < ($level*10))
	{
		$ret=$size;
		$textunitshort=$langs->trans("b");
		$textunitlong=$langs->trans("Bytes");
	}
	else
	{
		$ret=round($size/$level,0);
		$textunitshort=$langs->trans("Kb");
		$textunitlong=$langs->trans("KiloBytes");
	}
	// Use long or short text unit
	if (empty($shortunit)) { $ret.=' '.$textunitlong; }
	else { $ret.=' '.$textunitshort; }

	return $ret;
}

/**
 * Show Url link
 *
 * @param	string		$url		Url to show
 * @param	string		$target		Target for link
 * @param	int			$max		Max number of characters to show
 * @return	string					HTML Link
 */
function dol_print_url($url,$target='_blank',$max=32)
{
	if (empty($url)) return '';

	$link='<a href="';
	if (! preg_match('/^http/i',$url)) $link.='http://';
	$link.=$url;
	if ($target) $link.='" target="'.$target.'">';
	if (! preg_match('/^http/i',$url)) $link.='http://';
	$link.=dol_trunc($url,$max);
	$link.='</a>';
	return $link;
}

/**
 * Show EMail link
 *
 * @param	string		$email			EMail to show (only email, without 'Name of recipient' before)
 * @param 	int			$cid 			Id of contact if known
 * @param 	int			$socid 			Id of third party if known
 * @param 	int			$addlink		0=no link, 1=email has a html email link (+ link to create action if constant AGENDA_ADDACTIONFOREMAIL is on)
 * @param	int			$max			Max number of characters to show
 * @param	int			$showinvalid	Show warning if syntax email is wrong
 * @return	string						HTML Link
 */
function dol_print_email($email,$cid=0,$socid=0,$addlink=0,$max=64,$showinvalid=1)
{
	global $conf,$user,$langs;

	$newemail=$email;

	if (empty($email)) return '&nbsp;';

	if (! empty($addlink))
	{
		$newemail='<a style="text-overflow: ellipsis;" href="';
		if (! preg_match('/^mailto:/i',$email)) $newemail.='mailto:';
		$newemail.=$email;
		$newemail.='">';
		$newemail.=dol_trunc($email,$max);
		$newemail.='</a>';
		if ($showinvalid && ! isValidEmail($email))
		{
			$langs->load("errors");
			$newemail.=img_warning($langs->trans("ErrorBadEMail",$email));
		}

		if (($cid || $socid) && ! empty($conf->agenda->enabled) && $user->rights->agenda->myactions->create)
		{
			$type='AC_EMAIL'; $link='';
			if (! empty($conf->global->AGENDA_ADDACTIONFOREMAIL)) $link='<a href="'.DOL_URL_ROOT.'/comm/action/card.php?action=create&amp;backtopage=1&amp;actioncode='.$type.'&amp;contactid='.$cid.'&amp;socid='.$socid.'">'.img_object($langs->trans("AddAction"),"calendar").'</a>';
			$newemail='<table class="nobordernopadding"><tr><td>'.$newemail.' </td><td>&nbsp;'.$link.'</td></tr></table>';
		}
	}
	else
	{
		if ($showinvalid && ! isValidEmail($email))
		{
			$langs->load("errors");
			$newemail.=img_warning($langs->trans("ErrorBadEMail",$email));
		}
	}
	return $newemail;
}

/**
 * Show Skype link
 *
 * @param	string		$skype			Skype to show (only skype, without 'Name of recipient' before)
 * @param	int 		$cid 			Id of contact if known
 * @param	int 		$socid 			Id of third party if known
 * @param	int 		$addlink		0=no link to create action
 * @param	int			$max			Max number of characters to show
 * @return	string						HTML Link
 */
function dol_print_skype($skype,$cid=0,$socid=0,$addlink=0,$max=64)
{
	global $conf,$user,$langs;

	$newskype=$skype;

	if (empty($skype)) return '&nbsp;';

	if (! empty($addlink))
	{
		$newskype='<a href="skype:';
		$newskype.=dol_trunc($skype,$max);
		$newskype.='?call" alt="'.$langs->trans("Call").'&nbsp;'.$skype.'" title="'.$langs->trans("Call").'&nbsp;'.$skype.'">';
		$newskype.='<img src="../theme/common/skype_callbutton.png" border="0">';
		$newskype.='</a>&nbsp;&nbsp;&nbsp;&nbsp;<a href="skype:';
		$newskype.=dol_trunc($skype,$max);
		$newskype.='?chat" alt="'.$langs->trans("Chat").'&nbsp;'.$skype.'" title="'.$langs->trans("Chat").'&nbsp;'.$skype.'">';
		$newskype.='<img src="../theme/common/skype_chatbutton.png" border="0">';
		$newskype.='</a>';

		if (($cid || $socid) && ! empty($conf->agenda->enabled) && $user->rights->agenda->myactions->create)
		{
			$type='AC_SKYPE'; $link='';
			if (! empty($conf->global->AGENDA_ADDACTIONFORSKYPE)) $link='<a href="'.DOL_URL_ROOT.'/comm/action/card.php?action=create&amp;backtopage=1&amp;actioncode='.$type.'&amp;contactid='.$cid.'&amp;socid='.$socid.'">'.img_object($langs->trans("AddAction"),"calendar").'</a>';
			$newskype='<table class="nobordernopadding"><tr><td>'.$newskype.' </td><td>&nbsp;'.$link.'</td></tr></table>';
		}
	}
	else
	{
		$langs->load("errors");
		$newskype.=img_warning($langs->trans("ErrorBadSkype",$skype));
	}
	return $newskype;
}

/**
 * 	Format phone numbers according to country
 *
 * 	@param	string	$phone 		Phone number to format
 * 	@param 	string	$country 	Country code to use for formatting
 * 	@param 	int		$cid 		Id of contact if known
 * 	@param 	int		$socid 		Id of third party if known
 * 	@param 	int		$addlink	''=no link to create action, 'AC_TEL'=add link to clicktodial (if module enabled) and add link to create event (if conf->global->AGENDA_ADDACTIONFORPHONE set)
 * 	@param 	string	$separ 		Separation between numbers for a better visibility example : xx.xx.xx.xx.xx
 * 	@return string 				Formated phone number
 */
function dol_print_phone($phone,$country='',$cid=0,$socid=0,$addlink='',$separ="&nbsp;")
{
	global $conf,$user,$langs,$mysoc;

	// Clean phone parameter
	$phone = preg_replace("/[\s.-]/","",trim($phone));
	if (empty($phone)) { return ''; }
	if (empty($country)) $country=$mysoc->country_code;

	// Short format for small screens
	if ($conf->dol_optimize_smallscreen) $separ='';

	$newphone=$phone;
	if (strtoupper($country) == "FR")
	{
		// France
		if (dol_strlen($phone) == 10) {
			$newphone=substr($newphone,0,2).$separ.substr($newphone,2,2).$separ.substr($newphone,4,2).$separ.substr($newphone,6,2).$separ.substr($newphone,8,2);
		}
		elseif (dol_strlen($newphone) == 7)
		{
			$newphone=substr($newphone,0,3).$separ.substr($newphone,3,2).$separ.substr($newphone,5,2);
		}
		elseif (dol_strlen($newphone) == 9)
		{
			$newphone=substr($newphone,0,2).$separ.substr($newphone,2,3).$separ.substr($newphone,5,2).$separ.substr($newphone,7,2);
		}
		elseif (dol_strlen($newphone) == 11)
		{
			$newphone=substr($newphone,0,3).$separ.substr($newphone,3,2).$separ.substr($newphone,5,2).$separ.substr($newphone,7,2).$separ.substr($newphone,9,2);
		}
		elseif (dol_strlen($newphone) == 12)
		{
			$newphone=substr($newphone,0,4).$separ.substr($newphone,4,2).$separ.substr($newphone,6,2).$separ.substr($newphone,8,2).$separ.substr($newphone,10,2);
		}
	}

	if (! empty($addlink))	// Link on phone number + link to add action (if conf->global->AGENDA_ADDACTIONFORPHONE set)
	{
		if (! empty($conf->browser->phone))	// If phone, we use link of phone
		{
			$newphone ='<a href="tel:'.$phone.'"';
			$newphone.='>'.$phone.'</a>';
		}
		else if (! empty($conf->clicktodial->enabled) && $addlink == 'AC_TEL')		// If click to dial, we use click to dial url
		{
			if (empty($user->clicktodial_loaded)) $user->fetch_clicktodial();

			// Define urlmask
			$urlmask='ErrorClickToDialModuleNotConfigured';
			if (! empty($conf->global->CLICKTODIAL_URL)) $urlmask=$conf->global->CLICKTODIAL_URL;
			if (! empty($user->clicktodial_url)) $urlmask=$user->clicktodial_url;

			$clicktodial_poste=(! empty($user->clicktodial_poste)?urlencode($user->clicktodial_poste):'');
			$clicktodial_login=(! empty($user->clicktodial_login)?urlencode($user->clicktodial_login):'');
			$clicktodial_password=(! empty($user->clicktodial_password)?urlencode($user->clicktodial_password):'');
			// This line is for backward compatibility
			$url = sprintf($urlmask, urlencode($phone), $clicktodial_poste, $clicktodial_login, $clicktodial_password);
			// Thoose lines are for substitution
			$substitarray=array('__PHONEFROM__'=>$clicktodial_poste,
								'__PHONETO__'=>urlencode($phone),
								'__LOGIN__'=>$clicktodial_login,
								'__PASS__'=>$clicktodial_password);
			$url = make_substitutions($url, $substitarray);
			$newphonesav=$newphone;
			$newphone ='<a href="'.$url.'"';
			if (! empty($conf->global->CLICKTODIAL_FORCENEWTARGET)) $newphone.=' target="_blank"';
			$newphone.='>'.$newphonesav.'</a>';
		}

		//if (($cid || $socid) && ! empty($conf->agenda->enabled) && $user->rights->agenda->myactions->create)
		if (! empty($conf->agenda->enabled) && $user->rights->agenda->myactions->create)
		{
			$type='AC_TEL'; $link='';
			if ($addlink == 'AC_FAX') $type='AC_FAX';
			if (! empty($conf->global->AGENDA_ADDACTIONFORPHONE)) $link='<a href="'.DOL_URL_ROOT.'/comm/action/card.php?action=create&amp;backtopage=1&amp;actioncode='.$type.($cid?'&amp;contactid='.$cid:'').($socid?'&amp;socid='.$socid:'').'">'.img_object($langs->trans("AddAction"),"calendar").'</a>';
			if ($link) $newphone='<table class="nobordernopadding"><tr><td>'.$newphone.' </td><td>&nbsp;'.$link.'</td></tr></table>';
		}
	}

	return $newphone;
}

/**
 * 	Return an IP formated to be shown on screen
 *
 * 	@param	string	$ip			IP
 * 	@param	int		$mode		0=return IP + country/flag, 1=return only country/flag, 2=return only IP
 * 	@return string 				Formated IP, with country if GeoIP module is enabled
 */
function dol_print_ip($ip,$mode=0)
{
	global $conf,$langs;

	$ret='';

	if (empty($mode)) $ret.=$ip;

	if (! empty($conf->geoipmaxmind->enabled) && $mode != 2)
	{
		$datafile=$conf->global->GEOIPMAXMIND_COUNTRY_DATAFILE;
		//$ip='24.24.24.24';
		//$datafile='E:\Mes Sites\Web\Admin1\awstats\maxmind\GeoIP.dat';    Note that this must be downloaded datafile (not same than datafile provided with ubuntu packages)

		include_once DOL_DOCUMENT_ROOT.'/core/class/dolgeoip.class.php';
		$geoip=new DolGeoIP('country',$datafile);
		//print 'ip='.$ip.' databaseType='.$geoip->gi->databaseType." GEOIP_CITY_EDITION_REV1=".GEOIP_CITY_EDITION_REV1."\n";
		//print "geoip_country_id_by_addr=".geoip_country_id_by_addr($geoip->gi,$ip)."\n";
		$countrycode=$geoip->getCountryCodeFromIP($ip);
		if ($countrycode)	// If success, countrycode is us, fr, ...
		{
			if (file_exists(DOL_DOCUMENT_ROOT.'/theme/common/flags/'.$countrycode.'.png'))
			{
				$ret.=' '.img_picto($countrycode.' '.$langs->trans("AccordingToGeoIPDatabase"),DOL_URL_ROOT.'/theme/common/flags/'.$countrycode.'.png','',1);
			}
			else $ret.=' ('.$countrycode.')';
		}
	}

	return $ret;
}

/**
 *  Return country code for current user.
 *  If software is used inside a local network, detection may fails (we need a public ip)
 *
 *  @return     string      Country code (fr, es, it, us, ...)
 */
function dol_user_country()
{
	global $conf,$langs,$user;

	//$ret=$user->xxx;
	$ret='';
	if (! empty($conf->geoipmaxmind->enabled))
	{
		$ip=$_SERVER["REMOTE_ADDR"];
		$datafile=$conf->global->GEOIPMAXMIND_COUNTRY_DATAFILE;
		//$ip='24.24.24.24';
		//$datafile='E:\Mes Sites\Web\Admin1\awstats\maxmind\GeoIP.dat';
		include_once DOL_DOCUMENT_ROOT.'/core/class/dolgeoip.class.php';
		$geoip=new DolGeoIP('country',$datafile);
		$countrycode=$geoip->getCountryCodeFromIP($ip);
		$ret=$countrycode;
	}
	return $ret;
}

/**
 *  Format address string
 *
 *  @param	string	$address     Address
 *  @param  int		$htmlid      Html ID (for example 'gmap')
 *  @param  int		$mode        thirdparty|contact|member|other
 *  @param  int		$id          Id of object
 *  @return void
 */
function dol_print_address($address, $htmlid, $mode, $id)
{
	global $conf, $user, $langs, $hookmanager;

	if ($address)
	{
        if ($hookmanager) {
            $parameters = array('element' => $mode, 'id' => $id);
            $reshook = $hookmanager->executeHooks('printAddress', $parameters, $address);
            print $hookmanager->resPrint;
        }
        if (empty($reshook)) {
            print nl2br($address);
            $showgmap=$showomap=0;
            if ($mode=='thirdparty' && ! empty($conf->google->enabled) && ! empty($conf->global->GOOGLE_ENABLE_GMAPS)) $showgmap=1;
            if ($mode=='contact' && ! empty($conf->google->enabled) && ! empty($conf->global->GOOGLE_ENABLE_GMAPS_CONTACTS)) $showgmap=1;
            if ($mode=='member' && ! empty($conf->google->enabled) && ! empty($conf->global->GOOGLE_ENABLE_GMAPS_MEMBERS)) $showgmap=1;
            if ($mode=='thirdparty' && ! empty($conf->openstreetmap->enabled) && ! empty($conf->global->OPENSTREETMAP_ENABLE_MAPS)) $showomap=1;
            if ($mode=='contact' && ! empty($conf->openstreetmap->enabled) && ! empty($conf->global->OPENSTREETMAP_ENABLE_MAPS_CONTACTS)) $showomap=1;
            if ($mode=='member' && ! empty($conf->openstreetmap->enabled) && ! empty($conf->global->OPENSTREETMAP_ENABLE_MAPS_MEMBERS)) $showomap=1;

            // TODO Add a hook here
            if ($showgmap)
            {
                $url=dol_buildpath('/google/gmaps.php?mode='.$mode.'&id='.$id,1);
                print ' <a href="'.$url.'" target="_gmaps"><img id="'.$htmlid.'" border="0" src="'.DOL_URL_ROOT.'/theme/common/gmap.png"></a>';
            }
            if ($showomap)
            {
                $url=dol_buildpath('/openstreetmap/maps.php?mode='.$mode.'&id='.$id,1);
                print ' <a href="'.$url.'" target="_gmaps"><img id="'.$htmlid.'_openstreetmap" border="0" src="'.DOL_URL_ROOT.'/theme/common/gmap.png"></a>';
            }
        }
	}
}


/**
 *	Return true if email syntax is ok
 *
 *	@param	    string		$address    email (Ex: "toto@titi.com", "John Do <johndo@titi.com>")
 *	@return     boolean     			true if email syntax is OK, false if KO or empty string
 */
function isValidEmail($address)
{
	if (filter_var($address, FILTER_VALIDATE_EMAIL)) {
		return true;
	}

	return false;
}

/**
 *  Return true if phone number syntax is ok
 *
 *  @param	string		$phone		phone (Ex: "0601010101")
 *  @return boolean     			true if phone syntax is OK, false if KO or empty string
 */
function isValidPhone($phone)
{
	return true;
}


/**
 * Make a strlen call. Works even if mbstring module not enabled
 *
 * @param   string		$string				String to calculate length
 * @param   string		$stringencoding		Encoding of string
 * @return  int								Length of string
 */
function dol_strlen($string,$stringencoding='UTF-8')
{
	if (function_exists('mb_strlen')) return mb_strlen($string,$stringencoding);
	else return strlen($string);
}

/**
 * Make a substring. Works even in mbstring module is not enabled.
 *
 * @param	string	$string				String to scan
 * @param	string	$start				Start position
 * @param	int		$length				Length
 * @param   string	$stringencoding		Page code used for input string encoding
 * @return  string						substring
 */
function dol_substr($string,$start,$length,$stringencoding='')
{
	global $langs;

	if (empty($stringencoding)) $stringencoding=$langs->charset_output;

	$ret='';
	if (function_exists('mb_substr'))
	{
		$ret=mb_substr($string,$start,$length,$stringencoding);
	}
	else
	{
		$ret=substr($string,$start,$length);
	}
	return $ret;
}


/**
 *  Show a javascript graph.
 *  Do not use this function anymore. Use DolGraph class instead.
 *
 *  @param		string	$htmlid			Html id name
 *  @param		int		$width			Width in pixel
 *  @param		int		$height			Height in pixel
 *  @param		array	$data			Data array
 *  @param		int		$showlegend		1 to show legend, 0 otherwise
 *  @param		string	$type			Type of graph ('pie', 'barline')
 *  @param		int		$showpercent	Show percent (with type='pie' only)
 *  @param		string	$url			Param to add an url to click values
 *  @return		void
 *  @deprecated
 */
function dol_print_graph($htmlid,$width,$height,$data,$showlegend=0,$type='pie',$showpercent=0,$url='')
{
	global $conf,$langs;
	global $theme_datacolor;    // To have var kept when function is called several times
	if (empty($conf->use_javascript_ajax)) return;
	$jsgraphlib='flot';
	$datacolor=array();

	// Load colors of theme into $datacolor array
	$color_file = DOL_DOCUMENT_ROOT."/theme/".$conf->theme."/graph-color.php";
	if (is_readable($color_file))
	{
		include_once $color_file;
		if (isset($theme_datacolor))
		{
			$datacolor=array();
			foreach($theme_datacolor as $val)
			{
				$datacolor[]="#".sprintf("%02x",$val[0]).sprintf("%02x",$val[1]).sprintf("%02x",$val[2]);
			}
		}
	}
	print '<div id="'.$htmlid.'" style="width:'.$width.'px;height:'.$height.'px;"></div>';

	// We use Flot js lib
	if ($jsgraphlib == 'flot')
	{
		if ($type == 'pie')
		{
			// data is   array('series'=>array(serie1,serie2,...),
			//                 'seriestype'=>array('bar','line',...),
			//                 'seriescolor'=>array(0=>'#999999',1=>'#999999',...)
			//                 'xlabel'=>array(0=>labelx1,1=>labelx2,...));
			// serieX is array('label'=>'label', data=>val)
			print '
			<script type="text/javascript">
			$(function () {
				var data = '.json_encode($data['series']).';

				function plotWithOptions() {
					$.plot($("#'.$htmlid.'"), data,
					{
						series: {
							pie: {
								show: true,
								radius: 3/4,
								label: {
									show: true,
									radius: 3/4,
									formatter: function(label, series) {
										var percent=Math.round(series.percent);
										var number=series.data[0][1];
										return \'';
										print '<div style="font-size:8pt;text-align:center;padding:2px;color:white;">';
										if ($url) print '<a style="color: #FFFFFF;" border="0" href="'.$url.'=">';
										print '\'+'.($showlegend?'number':'label+\'<br/>\'+number');
										if (! empty($showpercent)) print '+\'<br/>\'+percent+\'%\'';
										print '+\'';
										if ($url) print '</a>';
										print '</div>\';
									},
									background: {
										opacity: 0.5,
										color: \'#000000\'
									}
								}
							}
						},
						zoom: {
							interactive: true
						},
						pan: {
							interactive: true
						},';
						if (count($datacolor))
						{
							print 'colors: '.(! empty($data['seriescolor']) ? json_encode($data['seriescolor']) : json_encode($datacolor)).',';
						}
						print 'legend: {show: '.($showlegend?'true':'false').', position: \'ne\' }
					});
				}
				plotWithOptions();
			});
			</script>';
		}
		else if ($type == 'barline')
		{
			// data is   array('series'=>array(serie1,serie2,...),
			//                 'seriestype'=>array('bar','line',...),
			//                 'seriescolor'=>array(0=>'#999999',1=>'#999999',...)
			//                 'xlabel'=>array(0=>labelx1,1=>labelx2,...));
			// serieX is array('label'=>'label', data=>array(0=>y1,1=>y2,...)) with same nb of value than into xlabel
			print '
			<script type="text/javascript">
			$(function () {
				var data = [';
				$i=0; $outputserie=0;
				foreach($data['series'] as $serie)
				{
					if ($data['seriestype'][$i]=='line') { $i++; continue; };
					if ($outputserie > 0) print ',';
					print '{ bars: { stack: 0, show: true, barWidth: 0.9, align: \'center\' }, label: \''.dol_escape_js($serie['label']).'\', data: '.json_encode($serie['data']).'}'."\n";
					$outputserie++; $i++;
				}
				if ($outputserie) print ', ';
				//print '];
				//var datalines = [';
				$i=0; $outputserie=0;
				foreach($data['series'] as $serie)
				{
					if (empty($data['seriestype'][$i]) || $data['seriestype'][$i]=='bar') { $i++; continue; };
					if ($outputserie > 0) print ',';
					print '{ lines: { show: true }, label: \''.dol_escape_js($serie['label']).'\', data: '.json_encode($serie['data']).'}'."\n";
					$outputserie++; $i++;
				}
				print '];
				var dataticks = '.json_encode($data['xlabel']).'

				function plotWithOptions() {
					$.plot(jQuery("#'.$htmlid.'"), data,
					{
						series: {
							stack: 0
						},
						zoom: {
							interactive: true
						},
						pan: {
							interactive: true
						},';
						if (count($datacolor))
						{
							print 'colors: '.json_encode($datacolor).',';
						}
						print 'legend: {show: '.($showlegend?'true':'false').'},
						xaxis: {ticks: dataticks}
					});
				}
				plotWithOptions();
			});
			</script>';
		}
		else print 'BadValueForPArameterType';
	}
}

/**
 *	Truncate a string to a particular length adding '...' if string larger than length.
 * 	If length = max length+1, we do no truncate to avoid having just 1 char replaced with '...'.
 *  MAIN_DISABLE_TRUNC=1 can disable all truncings
 *
 *	@param	string	$string				String to truncate
 *	@param  int		$size				Max string size visible. 0 for no limit. Final string size can be 1 more (if size was max+1) or 3 more (if we added ...)
 *	@param	string	$trunc				Where to trunc: right, left, middle (size must be a 2 power), wrap
 * 	@param	string	$stringencoding		Tell what is source string encoding
 *  @param	int		$nodot				Truncation do not add ... after truncation. So it's an exact truncation.
 *	@return string						Truncated string
 */
function dol_trunc($string,$size=40,$trunc='right',$stringencoding='UTF-8',$nodot=0)
{
	global $conf;

	if (empty($stringencoding)) $stringencoding='UTF-8';

	if ($size==0 || ! empty($conf->global->MAIN_DISABLE_TRUNC)) return $string;

	// We go always here
	if ($trunc == 'right')
	{
		$newstring=dol_textishtml($string)?dol_string_nohtmltag($string,1):$string;
		if (dol_strlen($newstring,$stringencoding) > ($size+($nodot?0:1)))
		return dol_substr($newstring,0,$size,$stringencoding).($nodot?'':'...');
		else
		return $string;
	}
	elseif ($trunc == 'middle')
	{
		$newstring=dol_textishtml($string)?dol_string_nohtmltag($string,1):$string;
		if (dol_strlen($newstring,$stringencoding) > 2 && dol_strlen($newstring,$stringencoding) > ($size+1))
		{
			$size1=round($size/2);
			$size2=round($size/2);
			return dol_substr($newstring,0,$size1,$stringencoding).'...'.dol_substr($newstring,dol_strlen($newstring,$stringencoding) - $size2,$size2,$stringencoding);
		}
		else
		return $string;
	}
	elseif ($trunc == 'left')
	{
		$newstring=dol_textishtml($string)?dol_string_nohtmltag($string,1):$string;
		if (dol_strlen($newstring,$stringencoding) > ($size+1))
		return '...'.dol_substr($newstring,dol_strlen($newstring,$stringencoding) - $size,$size,$stringencoding);
		else
		return $string;
	}
	elseif ($trunc == 'wrap')
	{
		$newstring=dol_textishtml($string)?dol_string_nohtmltag($string,1):$string;
		if (dol_strlen($newstring,$stringencoding) > ($size+1))
		return dol_substr($newstring,0,$size,$stringencoding)."\n".dol_trunc(dol_substr($newstring,$size,dol_strlen($newstring,$stringencoding)-$size,$stringencoding),$size,$trunc);
		else
		return $string;
	}
	else return 'BadParam3CallingDolTrunc';
}

/**
 *	Show picto whatever it's its name (generic function)
 *
 *	@param      string		$titlealt         	Text on title and alt. If text is "TextA:TextB", use Text A on alt and Text B on title. Alt only if param notitle is set to 1.
 *	@param      string		$picto       		Name of image file to show ('filenew', ...)
 *												If no extension provided, we use '.png'. Image must be stored into theme/xxx/img directory.
 *                                  			Example: picto.png                  if picto.png is stored into htdocs/theme/mytheme/img
 *                                  			Example: picto.png@mymodule         if picto.png is stored into htdocs/mymodule/img
 *                                  			Example: /mydir/mysubdir/picto.png  if picto.png is stored into htdocs/mydir/mysubdir (pictoisfullpath must be set to 1)
 *	@param		string		$options			Add more attribute on img tag (For example 'style="float: right"')
 *	@param		int			$pictoisfullpath	If 1, image path is a full path
 *	@param		int			$srconly			Return only content of the src attribute of img.
 *  @param		int			$notitle			1=Disable tag title. Use it if you add js tooltip, to avoid duplicate tooltip.
 *  @return     string       				    Return img tag
 *  @see        #img_object, #img_picto_common
 */
function img_picto($titlealt, $picto, $options = '', $pictoisfullpath = false, $srconly=0, $notitle=0)
{
	global $conf;

	// Define fullpathpicto to use into src
	if ($pictoisfullpath)
	{
		// Clean parameters
		if (! preg_match('/(\.png|\.gif)$/i',$picto)) $picto .= '.png';
		$fullpathpicto = $picto;
	}
	else
	{
		// We forge fullpathpicto for image to $path/img/$picto. By default, we take DOL_URL_ROOT/theme/$conf->theme/img/$picto
		$url = DOL_URL_ROOT;
		$theme = $conf->theme;

		$path = 'theme/'.$theme;
		if (! empty($conf->global->MAIN_OVERWRITE_THEME_PATH)) $path = $conf->global->MAIN_OVERWRITE_THEME_PATH.'/theme/'.$theme;	// If the theme does not have the same name as the module
		else if (! empty($conf->global->MAIN_OVERWRITE_THEME_RES)) $path = $conf->global->MAIN_OVERWRITE_THEME_RES.'/theme/'.$conf->global->MAIN_OVERWRITE_THEME_RES;  // To allow an external module to overwrite image resources whatever is activated theme
		else if (! empty($conf->modules_parts['theme']) && array_key_exists($theme, $conf->modules_parts['theme'])) $path = $theme.'/theme/'.$theme;	// If the theme have the same name as the module

		// If we ask an image into $url/$mymodule/img (instead of default path)
		if (preg_match('/^([^@]+)@([^@]+)$/i',$picto,$regs))
		{
			$picto = $regs[1];
			$path = $regs[2];	// $path is $mymodule
		}
		// Clean parameters
		if (! preg_match('/(\.png|\.gif)$/i',$picto)) $picto .= '.png';
		// If alt path are defined, define url where img file is, according to physical path
		foreach ($conf->file->dol_document_root as $type => $dirroot)	// ex: array(["main"]=>"/home/maindir/htdocs", ["alt0"]=>"/home/moddir0/htdocs", ...)
		{
			if ($type == 'main') continue;
			if (file_exists($dirroot.'/'.$path.'/img/'.$picto))	// This need a lot of time, that's why enabling alternative dir like "custom" dir is not recommanded
			{
				$url=DOL_URL_ROOT.$conf->file->dol_url_root[$type];
				break;
			}
		}

		// $url is '' or '/custom', $path is current theme or
		$fullpathpicto = $url.'/'.$path.'/img/'.$picto;
	}

	if ($srconly) return $fullpathpicto;
	else
	{
		$tmparray=array(0=>$titlealt);
		if (preg_match('/:[^\s]/',$titlealt)) $tmparray=explode(':',$titlealt);		// We explode if we have TextA:TextB. Not if we have TextA: TextB
		$title=$tmparray[0];
		$alt=empty($tmparray[1])?'':$tmparray[1];
		return '<img src="'.$fullpathpicto.'" border="0" alt="'.dol_escape_htmltag($alt).'"'.($notitle?'':' title="'.dol_escape_htmltag($title).'"').($options?' '.$options:'').'>';	// Alt is used for accessibility, title for popup
	}
}

/**
 *	Show a picto called object_picto (generic function)
 *
 *	@param	string	$titlealt			Text on alt and title of image. Alt only if param notitle is set to 1. If text is "TextA:TextB", use Text A on alt and Text B on title.
 *	@param	string	$picto				Name of image to show object_picto (example: user, group, action, bill, contract, propal, product, ...)
 *										For external modules use imagename@mymodule to search into directory "img" of module.
 *	@param	string	$options			Add more attribute on img tag (ie: class="datecallink")
 *	@param	int		$pictoisfullpath	If 1, image path is a full path
 *	@return	string						Return img tag
 *	@see	#img_picto, #img_picto_common
 */
function img_object($titlealt, $picto, $options = '', $pictoisfullpath = false)
{
	return img_picto($titlealt, 'object_'.$picto, $options, $pictoisfullpath);
}

/**
 *	Show picto (generic function)
 *
 *	@param      string		$titlealt         	Text on alt and title of image. Alt only if param notitle is set to 1. If text is "TextA:TextB", use Text A on alt and Text B on title.
 *	@param      string		$picto       		Name of image file to show (If no extension provided, we use '.png'). Image must be stored into htdocs/theme/common directory.
 *	@param		string		$options			Add more attribute on img tag
 *	@param		int			$pictoisfullpath	If 1, image path is a full path
 *	@return     string      					Return img tag
 *  @see        #img_object, #img_picto
 */
function img_picto_common($titlealt, $picto, $options = '', $pictoisfullpath = 0)
{
	global $conf;

	if (! preg_match('/(\.png|\.gif)$/i', $picto)) $picto .= '.png';

	if ($pictoisfullpath) $path = $picto;
	else
	{
		$path = DOL_URL_ROOT.'/theme/common/'.$picto;

		if (! empty($conf->global->MAIN_MODULE_CAN_OVERWRITE_COMMONICONS))
		{
			$themepath = DOL_DOCUMENT_ROOT.'/theme/'.$conf->theme.'/img/'.$picto;

			if (file_exists($themepath)) $path = $themepath;
		}
	}

	return img_picto($titlealt, $path, $options, 1);
}

/**
 *	Show logo action
 *
 *	@param	string	$titlealt       Text on alt and title of image. Alt only if param notitle is set to 1. If text is "TextA:TextB", use Text A on alt and Text B on title.
 *	@param  int		$numaction   	Action to show
 *	@return string      			Return an img tag
 */
function img_action($titlealt, $numaction)
{
	global $conf, $langs;

	if ($titlealt == 'default')
	{
		if ($numaction == -1) $titlealt = $langs->transnoentitiesnoconv('ChangeDoNotContact');
		if ($numaction == 0) $titlealt = $langs->transnoentitiesnoconv('ChangeNeverContacted');
		if ($numaction == 1) $titlealt = $langs->transnoentitiesnoconv('ChangeToContact');
		if ($numaction == 2) $titlealt = $langs->transnoentitiesnoconv('ChangeContactInProcess');
		if ($numaction == 3) $titlealt = $langs->transnoentitiesnoconv('ChangeContactDone');
	}

	return img_picto($titlealt, 'stcomm'.$numaction.'.png');
}

/**
 *  Show pdf logo
 *
 *  @param	string		$titlealt   Text on alt and title of image. Alt only if param notitle is set to 1. If text is "TextA:TextB", use Text A on alt and Text B on title.
 *  @param  int		    $size       Taille de l'icone : 3 = 16x16px , 2 = 14x14px
 *  @return string      			Retourne tag img
 */
function img_pdf($titlealt = 'default', $size = 3)
{
	global $conf, $langs;

	if ($titlealt == 'default') $titlealt = $langs->trans('Show');

	return img_picto($titlealt, 'pdf'.$size.'.png');
}

/**
 *	Show logo +
 *
 *	@param	string	$titlealt   Text on alt and title of image. Alt only if param notitle is set to 1. If text is "TextA:TextB", use Text A on alt and Text B on title.
 *	@param  string	$other      Add more attributes on img
 *	@return string      		Return tag img
 */
function img_edit_add($titlealt = 'default', $other = '')
{
	global $conf, $langs;

	if ($titlealt == 'default') $titlealt = $langs->trans('Add');

	return img_picto($titlealt, 'edit_add.png', $other);
}
/**
 *	Show logo -
 *
 *	@param	string	$titlealt	Text on alt and title of image. Alt only if param notitle is set to 1. If text is "TextA:TextB", use Text A on alt and Text B on title.
 *	@param  string	$other      Add more attributes on img
 *	@return string      		Return tag img
 */
function img_edit_remove($titlealt = 'default', $other='')
{
	global $conf, $langs;

	if ($titlealt == 'default') $titlealt = $langs->trans('Remove');

	return img_picto($titlealt, 'edit_remove.png', $other);
}

/**
 *	Show logo editer/modifier fiche
 *
 *	@param  string	$titlealt   Text on alt and title of image. Alt only if param notitle is set to 1. If text is "TextA:TextB", use Text A on alt and Text B on title.
 *	@param  float	$float      Si il faut y mettre le style "float: right"
 *	@param  string	$other		Add more attributes on img
 *	@return string      		Return tag img
 */
function img_edit($titlealt = 'default', $float = 0, $other = '')
{
	global $conf, $langs;

	if ($titlealt == 'default') $titlealt = $langs->trans('Modify');

	return img_picto($titlealt, 'edit.png', ($float ? 'style="float: right"' : $other));
}

/**
 *	Show logo view card
 *
 *	@param	string	$titlealt   Text on alt and title of image. Alt only if param notitle is set to 1. If text is "TextA:TextB", use Text A on alt and Text B on title.
 *	@param  float	$float      Si il faut y mettre le style "float: right"
 *	@param  string	$other		Add more attributes on img
 *	@return string      		Return tag img
 */
function img_view($titlealt = 'default', $float = 0, $other = '')
{
	global $conf, $langs;

	if ($titlealt == 'default') $titlealt = $langs->trans('View');

	$options = ($float ? 'style="float: right" ' : '').$other;

	return img_picto($titlealt, 'view.png', $options);
}

/**
 *  Show delete logo
 *
 *  @param	string	$titlealt   Text on alt and title of image. Alt only if param notitle is set to 1. If text is "TextA:TextB", use Text A on alt and Text B on title.
 *	@param  string	$other      Add more attributes on img
 *  @return string      		Retourne tag img
 */
function img_delete($titlealt = 'default', $other = '')
{
	global $conf, $langs;

	if ($titlealt == 'default') $titlealt = $langs->trans('Delete');

	return img_picto($titlealt, 'delete.png', $other);
}

/**
 *  Show printer logo
 *
 *  @param  string  $titlealt   Text on alt and title of image. Alt only if param notitle is set to 1. If text is "TextA:TextB", use Text A on alt and Text B on title.
 *  @param  string  $other      Add more attributes on img
 *  @return string              Retourne tag img
 */
function img_printer($titlealt = "default", $other='')
{
    global $conf,$langs;
    if ($titlealt=="default") $titlealt=$langs->trans("Print");
    return img_picto($titlealt,'printer.png',$other);
}

/**
 *	Show help logo with cursor "?"
 *
 * 	@param	string	$usehelpcursor		Use help cursor
 * 	@param	string	$usealttitle		Text to use as alt title
 * 	@return string      				Retourne tag img
 */
function img_help($usehelpcursor = 1, $usealttitle = 1)
{
	global $conf, $langs;

	if ($usealttitle)
	{
		if (is_string($usealttitle)) $usealttitle = dol_escape_htmltag($usealttitle);
		else $usealttitle = $langs->trans('Info');
	}

	return img_picto($usealttitle, 'info.png', ($usehelpcursor ? 'style="cursor: help"' : ''));
}

/**
 *	Show info logo
 *
 *	@param	string	$titlealt   Text on alt and title of image. Alt only if param notitle is set to 1. If text is "TextA:TextB", use Text A on alt and Text B on title.
 *	@return string      		Return img tag
 */
function img_info($titlealt = 'default')
{
	global $conf, $langs;

	if ($titlealt == 'default') $titlealt = $langs->trans('Informations');

	return img_picto($titlealt, 'info.png');
}

/**
 *	Show warning logo
 *
 *	@param	string	$titlealt   Text on alt and title of image. Alt only if param notitle is set to 1. If text is "TextA:TextB", use Text A on alt and Text B on title.
 *	@param  int		$float      If we must add style "float: right"
 *	@return string      		Return img tag
 */
function img_warning($titlealt = 'default', $float = 0)
{
	global $conf, $langs;

	if ($titlealt == 'default') $titlealt = $langs->trans('Warning');

	return img_picto($titlealt, 'warning.png', ($float ? 'style="float: right"' : ''));
}

/**
 *  Show error logo
 *
 *	@param	string	$titlealt   Text on alt and title of image. Alt only if param notitle is set to 1. If text is "TextA:TextB", use Text A on alt and Text B on title.
 *	@return string      		Return img tag
 */
function img_error($titlealt = 'default')
{
	global $conf, $langs;

	if ($titlealt == 'default') $titlealt = $langs->trans('Error');

	return img_picto($titlealt, 'error.png');
}

/**
 *	Show next logo
 *
 *	@param	string	$titlealt   Text on alt and title of image. Alt only if param notitle is set to 1. If text is "TextA:TextB", use Text A on alt and Text B on title.
 *	@return string      		Return img tag
 */
function img_next($titlealt = 'default')
{
	global $conf, $langs;

	if ($titlealt == 'default') $titlealt = $langs->trans('Next');

	return img_picto($titlealt, 'next.png');
}

/**
 *	Show previous logo
 *
 *	@param	string	$titlealt   Text on alt and title of image. Alt only if param notitle is set to 1. If text is "TextA:TextB", use Text A on alt and Text B on title.
 *	@return string      		Return img tag
 */
function img_previous($titlealt = 'default')
{
	global $conf, $langs;

	if ($titlealt == 'default') $titlealt = $langs->trans('Previous');

	return img_picto($titlealt, 'previous.png');
}

/**
 *	Show down arrow logo
 *
 *	@param	string	$titlealt   Text on alt and title of image. Alt only if param notitle is set to 1. If text is "TextA:TextB", use Text A on alt and Text B on title.
 *	@param  int		$selected   Selected
 *	@return string      		Return img tag
 */
function img_down($titlealt = 'default', $selected = 0)
{
	global $conf, $langs;

	if ($titlealt == 'default') $titlealt = $langs->trans('Down');

	return img_picto($titlealt, ($selected ? '1downarrow_selected.png' : '1downarrow.png'), 'class="imgdown"');
}

/**
 *	Show top arrow logo
 *
 *	@param	string	$titlealt   Text on alt and title of image. Alt only if param notitle is set to 1. If text is "TextA:TextB", use Text A on alt and Text B on title.
 *	@param  int		$selected	Selected
 *	@return string      		Return img tag
 */
function img_up($titlealt = 'default', $selected = 0)
{
	global $conf, $langs;

	if ($titlealt == 'default') $titlealt = $langs->trans('Up');

	return img_picto($titlealt, ($selected ? '1uparrow_selected.png' : '1uparrow.png'), 'class="imgup"');
}

/**
 *	Show left arrow logo
 *
 *	@param	string	$titlealt   Text on alt and title of image. Alt only if param notitle is set to 1. If text is "TextA:TextB", use Text A on alt and Text B on title.
 *	@param  int		$selected	Selected
 *	@param	string	$options	Add more attribute on img tag (For example 'style="float: right"')
 *	@return string      		Return img tag
 */
function img_left($titlealt = 'default', $selected = 0, $options='')
{
	global $conf, $langs;

	if ($titlealt == 'default') $titlealt = $langs->trans('Left');

	return img_picto($titlealt, ($selected ? '1leftarrow_selected.png' : '1leftarrow.png'), $options);
}

/**
 *	Show right arrow logo
 *
 *	@param	string	$titlealt   Text on alt and title of image. Alt only if param notitle is set to 1. If text is "TextA:TextB", use Text A on alt and Text B on title.
 *	@param  int		$selected	Selected
 *	@param	string	$options	Add more attribute on img tag (For example 'style="float: right"')
 *	@return string      		Return img tag
 */
function img_right($titlealt = 'default', $selected = 0, $options='')
{
	global $conf, $langs;

	if ($titlealt == 'default') $titlealt = $langs->trans('Right');

	return img_picto($titlealt, ($selected ? '1rightarrow_selected.png' : '1rightarrow.png'), $options);
}

/**
 *	Show tick logo if allowed
 *
 *	@param	string	$allow		Allow
 *	@param	string	$titlealt   Text on alt and title of image. Alt only if param notitle is set to 1. If text is "TextA:TextB", use Text A on alt and Text B on title.
 *	@return string      		Return img tag
 */
function img_allow($allow, $titlealt = 'default')
{
	global $conf, $langs;

	if ($titlealt == 'default') $titlealt = $langs->trans('Active');

	if ($allow == 1) return img_picto($titlealt, 'tick.png');

	return '-';
}


/**
 *	Show MIME img of a file
 *
 *	@param	string	$file		Filename
 * 	@param	string	$titlealt	Text on alt and title of image. Alt only if param notitle is set to 1. If text is "TextA:TextB", use Text A on alt and Text B on title.
 *	@return string     			Return img tag
 */
function img_mime($file, $titlealt = '')
{
	require_once DOL_DOCUMENT_ROOT.'/core/lib/files.lib.php';

	$mimetype = dol_mimetype($file, '', 1);
	$mimeimg = dol_mimetype($file, '', 2);

	if (empty($titlealt)) $titlealt = 'Mime type: '.$mimetype;

	return img_picto_common($titlealt, 'mime/'.$mimeimg);
}


/**
 *	Show phone logo.
 *  Use img_picto instead.
 *
 *	@param	string	$titlealt   Text on alt and title of image. Alt only if param notitle is set to 1. If text is "TextA:TextB", use Text A on alt and Text B on title.
 *	@param  int		$option		Option
 *	@return string      		Return img tag
 *  @deprecated
 */
function img_phone($titlealt = 'default', $option = 0)
{
	global $conf,$langs;

	if ($titlealt == 'default') $titlealt = $langs->trans('Call');

	if ($option == 1) $img = 'call';
	else $img = 'call_out';

	return img_picto($titlealt, $img);
}

/**
 *  Show search logo
 *
 *  @param	string	$titlealt   Text on alt and title of image. Alt only if param notitle is set to 1. If text is "TextA:TextB", use Text A on alt and Text B on title.
 *	@param  string	$other      Add more attributes on img
 *  @return string      		Retourne tag img
 */
function img_search($titlealt = 'default', $other = '')
{
	global $conf, $langs;

	if ($titlealt == 'default') $titlealt = $langs->trans('Search');

	$img = img_picto($titlealt, 'search.png', $other, false, 1);

	$input = '<input type="image" class="liste_titre" name="button_search" src="'.$img.'" ';
	$input.= 'value="'.dol_escape_htmltag($titlealt).'" title="'.dol_escape_htmltag($titlealt).'" >';

	return $input;
}

/**
 *  Show search logo
 *
 *  @param	string	$titlealt   Text on alt and title of image. Alt only if param notitle is set to 1. If text is "TextA:TextB", use Text A on alt and Text B on title.
 *	@param  string	$other      Add more attributes on img
 *  @return string      		Retourne tag img
 */
function img_searchclear($titlealt = 'default', $other = '')
{
	global $conf, $langs;

	if ($titlealt == 'default') $titlealt = $langs->trans('Search');

	$img = img_picto($titlealt, 'searchclear.png', $other, false, 1);

	$input = '<input type="image" class="liste_titre" name="button_removefilter" src="'.$img.'" ';
	$input.= 'value="'.dol_escape_htmltag($titlealt).'" title="'.dol_escape_htmltag($titlealt).'" >';

	return $input;
}

/**
 *	Show information for admin users
 *
 *	@param	string	$text			Text info
 *	@param  string	$infoonimgalt	Info is shown only on alt of star picto, otherwise it is show on output after the star picto
 *	@param	int		$nodiv			No div
 *	@return	string					String with info text
 */
function info_admin($text, $infoonimgalt = 0, $nodiv=0)
{
	global $conf, $langs;

	if ($infoonimgalt)
	{
		return img_picto($text, 'info', 'class="hideonsmartphone"');
	}

	return ($nodiv?'':'<div class="info hideonsmartphone">').img_picto($langs->trans('InfoAdmin'), 'info', 'class="hideonsmartphone"').' '.$text.($nodiv?'':'</div>');
}


/**
 *	Affiche message erreur system avec toutes les informations pour faciliter le diagnostic et la remontee des bugs.
 *	On doit appeler cette fonction quand une erreur technique bloquante est rencontree.
 *	Toutefois, il faut essayer de ne l'appeler qu'au sein de pages php, les classes devant
 *	renvoyer leur erreur par l'intermediaire de leur propriete "error".
 *
 *	@param	 	DoliDB	$db      	Database handler
 *	@param  	mixed	$error		String or array of errors strings to show
 *	@return 	void
 *  @see    	dol_htmloutput_errors
 */
function dol_print_error($db='',$error='')
{
	global $conf,$langs,$argv;
	global $dolibarr_main_prod;

	$out = '';
	$syslog = '';

	// Si erreur intervenue avant chargement langue
	if (! $langs)
	{
		require_once DOL_DOCUMENT_ROOT .'/core/class/translate.class.php';
		$langs = new Translate('', $conf);
		$langs->load("main");
	}
	$langs->load("main");
	$langs->load("errors");

	if ($_SERVER['DOCUMENT_ROOT'])    // Mode web
	{
		$out.=$langs->trans("DolibarrHasDetectedError").".<br>\n";
		if (! empty($conf->global->MAIN_FEATURES_LEVEL)) $out.="You use an experimental level of features, so please do NOT report any bugs, except if problem is confirmed moving option MAIN_FEATURES_LEVEL back to 0.<br>\n";
		$out.=$langs->trans("InformationToHelpDiagnose").":<br>\n";

		$out.="<b>".$langs->trans("Date").":</b> ".dol_print_date(time(),'dayhourlog')."<br>\n";
		$out.="<b>".$langs->trans("Dolibarr").":</b> ".DOL_VERSION."<br>\n";
		if (isset($conf->global->MAIN_FEATURES_LEVEL)) $out.="<b>".$langs->trans("LevelOfFeature").":</b> ".$conf->global->MAIN_FEATURES_LEVEL."<br>\n";
		if (function_exists("phpversion"))
		{
			$out.="<b>".$langs->trans("PHP").":</b> ".phpversion()."<br>\n";
		}
		$out.="<b>".$langs->trans("Server").":</b> ".$_SERVER["SERVER_SOFTWARE"]."<br>\n";
		if (function_exists("php_uname"))
		{
			$out.="<b>".$langs->trans("OS").":</b> ".php_uname()."<br>\n";
		}
		$out.="<b>".$langs->trans("UserAgent").":</b> ".$_SERVER["HTTP_USER_AGENT"]."<br>\n";
		$out.="<br>\n";
		$out.="<b>".$langs->trans("RequestedUrl").":</b> ".dol_htmlentities($_SERVER["REQUEST_URI"],ENT_COMPAT,'UTF-8')."<br>\n";
		$out.="<b>".$langs->trans("Referer").":</b> ".(isset($_SERVER["HTTP_REFERER"])?dol_htmlentities($_SERVER["HTTP_REFERER"],ENT_COMPAT,'UTF-8'):'')."<br>\n";
		$out.="<b>".$langs->trans("MenuManager").":</b> ".(isset($conf->standard_menu)?$conf->standard_menu:'')."<br>\n";
		$out.="<br>\n";
		$syslog.="url=".$_SERVER["REQUEST_URI"];
		$syslog.=", query_string=".$_SERVER["QUERY_STRING"];
	}
	else                              // Mode CLI
	{
		$out.='> '.$langs->transnoentities("ErrorInternalErrorDetected").":\n".$argv[0]."\n";
		$syslog.="pid=".dol_getmypid();
	}

	if (is_object($db))
	{
		if ($_SERVER['DOCUMENT_ROOT'])  // Mode web
		{
			$out.="<b>".$langs->trans("DatabaseTypeManager").":</b> ".$db->type."<br>\n";
			$out.="<b>".$langs->trans("RequestLastAccessInError").":</b> ".($db->lastqueryerror()?$db->lastqueryerror():$langs->trans("ErrorNoRequestInError"))."<br>\n";
			$out.="<b>".$langs->trans("ReturnCodeLastAccessInError").":</b> ".($db->lasterrno()?$db->lasterrno():$langs->trans("ErrorNoRequestInError"))."<br>\n";
			$out.="<b>".$langs->trans("InformationLastAccessInError").":</b> ".($db->lasterror()?$db->lasterror():$langs->trans("ErrorNoRequestInError"))."<br>\n";
			$out.="<br>\n";
		}
		else                            // Mode CLI
		{
			$out.='> '.$langs->transnoentities("DatabaseTypeManager").":\n".$db->type."\n";
			$out.='> '.$langs->transnoentities("RequestLastAccessInError").":\n".($db->lastqueryerror()?$db->lastqueryerror():$langs->trans("ErrorNoRequestInError"))."\n";
			$out.='> '.$langs->transnoentities("ReturnCodeLastAccessInError").":\n".($db->lasterrno()?$db->lasterrno():$langs->trans("ErrorNoRequestInError"))."\n";
			$out.='> '.$langs->transnoentities("InformationLastAccessInError").":\n".($db->lasterror()?$db->lasterror():$langs->trans("ErrorNoRequestInError"))."\n";

		}
		$syslog.=", sql=".$db->lastquery();
		$syslog.=", db_error=".$db->lasterror();
	}

	if ($error)
	{
		$langs->load("errors");

		if (is_array($error)) $errors=$error;
		else $errors=array($error);

		foreach($errors as $msg)
		{
			$msg=$langs->trans($msg);
			if ($_SERVER['DOCUMENT_ROOT'])  // Mode web
			{
				$out.="<b>".$langs->trans("Message").":</b> ".$msg."<br>\n" ;
			}
			else                            // Mode CLI
			{
				$out.='> '.$langs->transnoentities("Message").":\n".$msg."\n" ;
			}
			$syslog.=", msg=".$msg;
		}
	}
	if (empty($dolibarr_main_prod) && $_SERVER['DOCUMENT_ROOT'] && function_exists('xdebug_print_function_stack') && function_exists('xdebug_call_file'))
	{
		xdebug_print_function_stack();
		$out.='<b>XDebug informations:</b>'."<br>\n";
		$out.='File: '.xdebug_call_file()."<br>\n";
		$out.='Line: '.xdebug_call_line()."<br>\n";
		$out.='Function: '.xdebug_call_function()."<br>\n";
		$out.="<br>\n";
	}

	if (empty($dolibarr_main_prod)) print $out;
	else define("MAIN_CORE_ERROR", 1);
	//else print 'Sorry, an error occured but the parameter $dolibarr_main_prod is defined in conf file so no message is reported to your browser. Please read the log file for error message.';
	dol_syslog("Error ".$syslog, LOG_ERR);
}

/**
 * Show a public email and error code to contact if technical error
 *
 * @param	string	$prefixcode		Prefix of public error code
 * @return	void
 */
function dol_print_error_email($prefixcode)
{
	global $langs,$conf;

	$langs->load("errors");
	$now=dol_now();
	print '<br><div class="error">'.$langs->trans("ErrorContactEMail", $conf->global->MAIN_INFO_SOCIETE_MAIL, $prefixcode.dol_print_date($now,'%Y%m%d')).'</div>';
}

/**
 *	Show title line of an array
 *
 *	@param	string	$name        Label of field
 *	@param	string	$file        Url used when we click on sort picto
 *	@param	string	$field       Field to use for new sorting
 *	@param	string	$begin       ("" by defaut)
 *	@param	string	$moreparam   Add more parameters on sort url links ("" by default)
 *	@param  string	$td          Options of attribute td ("" by defaut, example: 'align="center"')
 *	@param  string	$sortfield   Current field used to sort
 *	@param  string	$sortorder   Current sort order
 *	@return	void
 */
function print_liste_field_titre($name, $file="", $field="", $begin="", $moreparam="", $td="", $sortfield="", $sortorder="")
{
	print getTitleFieldOfList($name, 0, $file, $field, $begin, $moreparam, $td, $sortfield, $sortorder);
}

/**
 *	Get title line of an array
 *
 *	@param	string	$name        Label of field
 *	@param	int		$thead		 0=To use with standard table forat, 1=To use inside <thead><tr>, 2=To use with <div>
 *	@param	string	$file        Url used when we click on sort picto
 *	@param	string	$field       Field to use for new sorting. Empty if this field is not sortable.
 *	@param	string	$begin       ("" by defaut)
 *	@param	string	$moreparam   Add more parameters on sort url links ("" by default)
 *	@param  string	$moreattrib  Add more attributes on th ("" by defaut)
 *	@param  string	$sortfield   Current field used to sort
 *	@param  string	$sortorder   Current sort order
 *	@return	string
 */
function getTitleFieldOfList($name, $thead=0, $file="", $field="", $begin="", $moreparam="", $moreattrib="", $sortfield="", $sortorder="")
{
	global $conf;
	//print "$name, $file, $field, $begin, $options, $moreattrib, $sortfield, $sortorder<br>\n";

	$sortorder=strtoupper($sortorder);
	$out='';

	$tag='th';
	if ($thead==2) $tag='div';

	// If field is used as sort criteria we use a specific class
	// Example if (sortfield,field)=("nom","xxx.nom") or (sortfield,field)=("nom","nom")
	if ($field && ($sortfield == $field || $sortfield == preg_replace("/^[^\.]+\./","",$field))) $out.= '<'.$tag.' class="liste_titre_sel" '. $moreattrib.'>';
	else $out.= '<'.$tag.' class="liste_titre" '. $moreattrib.'>';

	if (! empty($conf->dol_optimize_smallscreen) && empty($thead) && $field)    // If this is a sort field
	{
		$options=preg_replace('/sortfield=([a-zA-Z0-9,\s\.]+)/i','',$moreparam);
		$options=preg_replace('/sortorder=([a-zA-Z0-9,\s\.]+)/i','',$options);
		$options=preg_replace('/&+/i','&',$options);
		if (! preg_match('/^&/',$options)) $options='&'.$options;

		if ($sortorder == 'DESC' ) 	$out.= '<a href="'.$file.'?sortfield='.$field.'&sortorder=asc&begin='.$begin.$options.'">';
		if ($sortorder == 'ASC' ) 	$out.= '<a href="'.$file.'?sortfield='.$field.'&sortorder=desc&begin='.$begin.$options.'">';
	}

	$out.=$name;

	if (! empty($conf->dol_optimize_smallscreen) && empty($thead) && $field)    // If this is a sort field
	{
		$out.='</a>';
	}

	if (empty($conf->dol_optimize_smallscreen) && empty($thead) && $field)    // If this is a sort field
	{
		$options=preg_replace('/sortfield=([a-zA-Z0-9,\s\.]+)/i','',$moreparam);
		$options=preg_replace('/sortorder=([a-zA-Z0-9,\s\.]+)/i','',$options);
		$options=preg_replace('/&+/i','&',$options);
		if (! preg_match('/^&/',$options)) $options='&'.$options;

		//print "&nbsp;";
		$out.= '<img width="2" src="'.DOL_URL_ROOT.'/theme/common/transparent.png" alt=""><span class="nowrap">';

		if (! $sortorder || $field != $sortfield)
		{
			$out.= '<a href="'.$file.'?sortfield='.$field.'&sortorder=asc&begin='.$begin.$options.'">'.img_down("A-Z",0).'</a>';
			$out.= '<a href="'.$file.'?sortfield='.$field.'&sortorder=desc&begin='.$begin.$options.'">'.img_up("Z-A",0).'</a>';
		}
		else
		{
			if ($sortorder == 'DESC' ) {
				$out.= '<a href="'.$file.'?sortfield='.$field.'&sortorder=asc&begin='.$begin.$options.'">'.img_down("A-Z",0).'</a>';
				$out.= '<a href="'.$file.'?sortfield='.$field.'&sortorder=desc&begin='.$begin.$options.'">'.img_up("Z-A",1).'</a>';
			}
			if ($sortorder == 'ASC' ) {
				$out.= '<a href="'.$file.'?sortfield='.$field.'&sortorder=asc&begin='.$begin.$options.'">'.img_down("A-Z",1).'</a>';
				$out.= '<a href="'.$file.'?sortfield='.$field.'&sortorder=desc&begin='.$begin.$options.'">'.img_up("Z-A",0).'</a>';
			}
		}

		$out.= '</span>';
	}
	$out.='</'.$tag.'>';

	return $out;
}

/**
 *	Show a title.
 *
 *	@param	string	$title			Title to show
 *	@return	string					Title to show
 *  @deprecated						Use print_fiche_titre instead
 */
function print_titre($title)
{
	print '<div class="titre">'.$title.'</div>';
}

/**
 *	Show a title with picto
 *
 *	@param	string	$title				Title to show
 *	@param	string	$mesg				Added message to show on right
 *	@param	string	$picto				Icon to use before title (should be a 32x32 transparent png file)
 *	@param	int		$pictoisfullpath	1=Icon name is a full absolute url of image
 * 	@param	int		$id					To force an id on html objects
 * 	@return	void
 */
function print_fiche_titre($title, $mesg='', $picto='title.png', $pictoisfullpath=0, $id='')
{
	print load_fiche_titre($title, $mesg, $picto, $pictoisfullpath, $id);
}

/**
 *	Load a title with picto
 *
 *	@param	string	$titre				Title to show
 *	@param	string	$mesg				Added message to show on right
 *	@param	string	$picto				Icon to use before title (should be a 32x32 transparent png file)
 *	@param	int		$pictoisfullpath	1=Icon name is a full absolute url of image
 * 	@param	int		$id					To force an id on html objects
 * 	@return	string
 */
function load_fiche_titre($titre, $mesg='', $picto='title.png', $pictoisfullpath=0, $id='')
{
	global $conf;

	$return='';

	if ($picto == 'setup') $picto='title.png';
	if (($conf->browser->name == 'ie') && $picto=='title.png') $picto='title.gif';

	$return.= "\n";
	$return.= '<table '.($id?'id="'.$id.'" ':'').'summary="" width="100%" border="0" class="notopnoleftnoright" style="margin-bottom: 2px;"><tr>';
	if ($picto) $return.= '<td class="nobordernopadding hideonsmartphone" width="40" align="left" valign="middle">'.img_picto('',$picto, 'id="pictotitle"', $pictoisfullpath).'</td>';
	$return.= '<td class="nobordernopadding" valign="middle">';
	$return.= '<div class="titre">'.$titre.'</div>';
	$return.= '</td>';
	if (dol_strlen($mesg))
	{
		$return.= '<td class="nobordernopadding titre_right" align="right" valign="middle">'.$mesg.'</td>';
	}
	$return.= '</tr></table>'."\n";

	return $return;
}

/**
 *	Print a title with navigation controls for pagination
 *
 *	@param	string	$titre				Title to show (required)
 *	@param	string	$page				Numero of page to show in navigation links (required)
 *	@param	string	$file				Url of page (required)
 *	@param	string	$options         	parametres complementaires lien ('' par defaut)
 *	@param	string	$sortfield       	champ de tri ('' par defaut)
 *	@param	string	$sortorder       	ordre de tri ('' par defaut)
 *	@param	string	$center          	chaine du centre ('' par defaut)
 *	@param	int		$num				number of records found by select with limit+1
 *	@param	int		$totalnboflines		Total number of records/lines for all pages (if known)
 *	@param	string	$picto				Icon to use before title (should be a 32x32 transparent png file)
 *	@param	int		$pictoisfullpath	1=Icon name is a full absolute url of image
 *  @param	string	$morehtml			More html to show
 *	@return	void
 */
function print_barre_liste($titre, $page, $file, $options='', $sortfield='', $sortorder='', $center='', $num=-1, $totalnboflines=0, $picto='title.png', $pictoisfullpath=0, $morehtml='')
{
	global $conf,$langs;

	if ($picto == 'setup') $picto='title.png';
	if (($conf->browser->name == 'ie') && $picto=='title.png') $picto='title.gif';

	if (($num > $conf->liste_limit) || ($num == -1))
	{
		$nextpage = 1;
	}
	else
	{
		$nextpage = 0;
	}

	print "\n";
	print "<!-- Begin title '".$titre."' -->\n";
	print '<table width="100%" border="0" class="notopnoleftnoright" style="margin-bottom: 2px;"><tr>';

	// Left
	if ($picto && $titre) print '<td class="nobordernopadding hideonsmartphone" width="40" align="left" valign="middle">'.img_picto('', $picto, '', $pictoisfullpath).'</td>';
	print '<td class="nobordernopadding"><div class="titre">'.$titre.'</div></td>';

	// Center
	if ($center)
	{
		print '<td class="nobordernopadding" align="left" valign="middle">'.$center.'</td>';
	}

	// Right
	print '<td class="nobordernopadding" align="right" valign="middle">';
	if ($sortfield) $options .= "&amp;sortfield=".$sortfield;
	if ($sortorder) $options .= "&amp;sortorder=".$sortorder;
	// Show navigation bar
	$pagelist = '';
	if ($page > 0 || $num > $conf->liste_limit)
	{
		if ($totalnboflines)
		{
			$maxnbofpage=10;

			$nbpages=ceil($totalnboflines/$conf->liste_limit);
			$cpt=($page-$maxnbofpage);
			if ($cpt < 0) { $cpt=0; }
			$pagelist.=$langs->trans('Page');
			if ($cpt>=1)
			{
				$pagelist.=' <a href="'.$file.'?page=0'.$options.'&amp;sortfield='.$sortfield.'&amp;sortorder='.$sortorder.'">1</a>';
				if ($cpt >= 2) $pagelist.=' ...';
			}
			do
			{
				if ($cpt==$page)
				{
					$pagelist.= ' <u>'.($page+1).'</u>';
				}
				else
				{
					$pagelist.= ' <a href="'.$file.'?page='.$cpt.$options.'&amp;sortfield='.$sortfield.'&amp;sortorder='.$sortorder.'">'.($cpt+1).'</a>';
				}
				$cpt++;
			}
			while ($cpt < $nbpages && $cpt<=$page+$maxnbofpage);
			if ($cpt<$nbpages)
			{
				if ($cpt<$nbpages-1) $pagelist.= ' ...';
				$pagelist.= ' <a href="'.$file.'?page='.($nbpages-1).$options.'&amp;sortfield='.$sortfield.'&amp;sortorder='.$sortorder.'">'.$nbpages.'</a>';
			}
		}
		else
		{
			$pagelist.= $langs->trans('Page').' '.($page+1);
		}
	}
	print_fleche_navigation($page,$file,$options,$nextpage,$pagelist);
	if ($morehtml) print $morehtml;
	print '</td>';

	print '</tr></table>'."\n";
	print "<!-- End title -->\n\n";
}

/**
 *	Fonction servant a afficher les fleches de navigation dans les pages de listes
 *
 *	@param	int				$page				Number of page
 *	@param	string			$file				Lien
 *	@param	string			$options         	Autres parametres d'url a propager dans les liens ("" par defaut)
 *	@param	boolean|int		$nextpage	    	Do we show a next page button
 *	@param	string			$betweenarrows		HTML Content to show between arrows
 *	@return	void
 */
function print_fleche_navigation($page,$file,$options='',$nextpage=0,$betweenarrows='')
{
	global $conf, $langs;

	if ($page > 0)
	{
		if (empty($conf->dol_use_jmobile)) print '<a href="'.$file.'?page='.($page-1).$options.'">'.img_previous($langs->trans("Previous")).'</a>';
		else print '<a data-role="button" data-icon="arrow-l" data-iconpos="left" href="'.$file.'?page='.($page-1).$options.'">'.$langs->trans("Previous").'</a>';
	}
	if ($betweenarrows) print ($page > 0?' ':'').$betweenarrows.($nextpage>0?' ':'');
	if ($nextpage > 0)
	{
		if (empty($conf->dol_use_jmobile)) print '<a href="'.$file.'?page='.($page+1).$options.'">'.img_next($langs->trans("Next")).'</a>';
		else print '<a data-role="button" data-icon="arrow-r" data-iconpos="right" href="'.$file.'?page='.($page+1).$options.'">'.$langs->trans("Next").'</a>';
	}
}


/**
 *	Return a string with VAT rate label formated for view output
 *	Used into pdf and HTML pages
 *
 *	@param	float	$rate			Rate value to format (19.6 19,6 19.6% 19,6%,...)
 *  @param	boolean	$addpercent		Add a percent % sign in output
 *	@param	int		$info_bits		Miscellaneous information on vat (0=Default, 1=French NPR vat)
 *	@param	int		$usestarfornpr	1=Use '*' for NPR vat rate intead of MAIN_LABEL_MENTION_NPR
 *  @return	string					String with formated amounts (19,6 or 19,6% or 8.5% NPR or 8.5% *)
 */
function vatrate($rate,$addpercent=false,$info_bits=0,$usestarfornpr=0)
{
	// Test for compatibility
	if (preg_match('/%/',$rate))
	{
		$rate=str_replace('%','',$rate);
		$addpercent=true;
	}
	if (preg_match('/\*/',$rate) || preg_match('/'.constant('MAIN_LABEL_MENTION_NPR').'/i',$rate))
	{
		$rate=str_replace('*','',$rate);
		$info_bits |= 1;
	}

	$ret=price($rate,0,'',0,0).($addpercent?'%':'');
	if ($info_bits & 1) $ret.=' '.($usestarfornpr?'*':constant('MAIN_LABEL_MENTION_NPR'));
	return $ret;
}


/**
 *		Function to format a value into an amount for visual output
 *		Function used into PDF and HTML pages
 *
 *		@param	float		$amount			Amount to format
 *		@param	string		$form			Type of format, HTML or not (not by default)
 *		@param	Translate	$outlangs		Object langs for output
 *		@param	int			$trunc			1=Truncate if there is too much decimals (default), 0=Does not truncate
 *		@param	int			$rounding		Minimum number of decimal to show. If 0, no change, if -1, we use min($conf->global->MAIN_MAX_DECIMALS_UNIT,$conf->global->MAIN_MAX_DECIMALS_TOTAL)
 *		@param	int			$forcerounding	Force the number of decimal to forcerounding decimal (-1=do not force)
 *		@param	string		$currency_code	To add currency symbol (''=add nothing, 'auto'=Use default currency, 'XXX'=add currency symbols for XXX currency)
 *		@return	string						Chaine avec montant formate
 *
 *		@see	price2num					Revert function of price
 */
function price($amount, $form=0, $outlangs='', $trunc=1, $rounding=-1, $forcerounding=-1, $currency_code='')
{
	global $langs,$conf;

	// Clean parameters
	if (empty($amount)) $amount=0;	// To have a numeric value if amount not defined or = ''
	$amount = (is_numeric($amount)?$amount:0); // Check if amount is numeric, for example, an error occured when amount value = o (letter) instead 0 (number)
	if ($rounding < 0) $rounding=min($conf->global->MAIN_MAX_DECIMALS_UNIT,$conf->global->MAIN_MAX_DECIMALS_TOT);
	$nbdecimal=$rounding;

	// Output separators by default (french)
	$dec=','; $thousand=' ';

	// If $outlangs not forced, we use use language
	if (! is_object($outlangs)) $outlangs=$langs;

	if ($outlangs->transnoentitiesnoconv("SeparatorDecimal") != "SeparatorDecimal")  $dec=$outlangs->transnoentitiesnoconv("SeparatorDecimal");
	if ($outlangs->transnoentitiesnoconv("SeparatorThousand")!= "SeparatorThousand") $thousand=$outlangs->transnoentitiesnoconv("SeparatorThousand");
	if ($thousand == 'None') $thousand='';
	else if ($thousand == 'Space') $thousand=' ';
	//print "outlangs=".$outlangs->defaultlang." amount=".$amount." html=".$form." trunc=".$trunc." nbdecimal=".$nbdecimal." dec='".$dec."' thousand='".$thousand."'<br>";

	//print "amount=".$amount."-";
	$amount = str_replace(',','.',$amount);	// should be useless
	//print $amount."-";
	$datas = explode('.',$amount);
	$decpart = isset($datas[1])?$datas[1]:'';
	$decpart = preg_replace('/0+$/i','',$decpart);	// Supprime les 0 de fin de partie decimale
	//print "decpart=".$decpart."<br>";
	$end='';

	// We increase nbdecimal if there is more decimal than asked (to not loose information)
	if (dol_strlen($decpart) > $nbdecimal) $nbdecimal=dol_strlen($decpart);
	// Si on depasse max
	if ($trunc && $nbdecimal > $conf->global->MAIN_MAX_DECIMALS_SHOWN)
	{
		$nbdecimal=$conf->global->MAIN_MAX_DECIMALS_SHOWN;
		if (preg_match('/\.\.\./i',$conf->global->MAIN_MAX_DECIMALS_SHOWN))
		{
			// Si un affichage est tronque, on montre des ...
			$end='...';
		}
	}

	// If force rounding
	if ($forcerounding >= 0) $nbdecimal = $forcerounding;

	// Format number
	$output=number_format($amount, $nbdecimal, $dec, $thousand);
	if ($form)
	{
		$output=preg_replace('/\s/','&nbsp;',$output);
		$output=preg_replace('/\'/','&#039;',$output);
	}
	// Add symbol of currency if requested
	$cursymbolbefore=$cursymbolafter='';
	if ($currency_code)
	{
		if ($currency_code == 'auto') $currency_code=$conf->currency;

		$listofcurrenciesbefore=array('USD','GBP','AUD','MXN');
		if (in_array($currency_code,$listofcurrenciesbefore)) $cursymbolbefore.=$outlangs->getCurrencySymbol($currency_code);
		else
		{
			$tmpcur=$outlangs->getCurrencySymbol($currency_code);
			$cursymbolafter.=($tmpcur == $currency_code ? ' '.$tmpcur : $tmpcur);
		}
	}
	$output=$cursymbolbefore.$output.$end.$cursymbolafter;

	return $output;
}

/**
 *	Function that return a number with universal decimal format (decimal separator is '.') from
 *	an amount typed by a user.
 *	Function to use on each input amount before any numeric test or database insert
 *
 *	@param	float	$amount			Amount to convert/clean
 *	@param	string	$rounding		''=No rounding
 * 									'MU'=Round to Max unit price (MAIN_MAX_DECIMALS_UNIT)
 *									'MT'=Round to Max for totals with Tax (MAIN_MAX_DECIMALS_TOT)
 *									'MS'=Round to Max Shown (MAIN_MAX_DECIMALS_SHOWN)
 * 	@param	int		$alreadysqlnb	Put 1 if you know that content is already universal format number
 *	@return	string					Amount with universal numeric format (Example: '99.99999') or unchanged text if conversion fails.
 *
 *	@see    price					Opposite function of price2num
 */
function price2num($amount,$rounding='',$alreadysqlnb=0)
{
	global $langs,$conf;

	// Round PHP function does not allow number like '1,234.56' nor '1.234,56' nor '1 234,56'
	// Numbers must be '1234.56'
	// Decimal delimiter for PHP and database SQL requests must be '.'
	$dec=','; $thousand=' ';
	if ($langs->transnoentitiesnoconv("SeparatorDecimal") != "SeparatorDecimal")  $dec=$langs->transnoentitiesnoconv("SeparatorDecimal");
	if ($langs->transnoentitiesnoconv("SeparatorThousand")!= "SeparatorThousand") $thousand=$langs->transnoentitiesnoconv("SeparatorThousand");
	if ($thousand == 'None') $thousand='';
	elseif ($thousand == 'Space') $thousand=' ';
	//print "amount=".$amount." html=".$form." trunc=".$trunc." nbdecimal=".$nbdecimal." dec='".$dec."' thousand='".$thousand."'<br>";

	// Convert value to universal number format (no thousand separator, '.' as decimal separator)
	if ($alreadysqlnb != 1)	// If not a PHP number or unknown, we change format
	{
		//print 'PP'.$amount.' - '.$dec.' - '.$thousand.' - '.intval($amount).'<br>';

		// Convert amount to format with dolibarr dec and thousand (this is because PHP convert a number
		// to format defined by LC_NUMERIC after a calculation and we want source format to be like defined by Dolibarr setup.
		if (is_numeric($amount))
		{
			// We put in temps value of decimal ("0.00001"). Works with 0 and 2.0E-5 and 9999.10
			$temps=sprintf("%0.10F",$amount-intval($amount));	// temps=0.0000000000 or 0.0000200000 or 9999.1000000000
			$temps=preg_replace('/([\.1-9])0+$/','\\1',$temps); // temps=0. or 0.00002 or 9999.1
			$nbofdec=max(0,dol_strlen($temps)-2);	// -2 to remove "0."
			$amount=number_format($amount,$nbofdec,$dec,$thousand);
		}
		//print "QQ".$amount.'<br>';

		// Now make replace (the main goal of function)
		if ($thousand != ',' && $thousand != '.') $amount=str_replace(',','.',$amount);	// To accept 2 notations for french users
		$amount=str_replace(' ','',$amount);		// To avoid spaces
		$amount=str_replace($thousand,'',$amount);	// Replace of thousand before replace of dec to avoid pb if thousand is .
		$amount=str_replace($dec,'.',$amount);
	}

	// Now, make a rounding if required
	if ($rounding)
	{
		$nbofdectoround='';
		if ($rounding == 'MU')     $nbofdectoround=$conf->global->MAIN_MAX_DECIMALS_UNIT;
		elseif ($rounding == 'MT') $nbofdectoround=$conf->global->MAIN_MAX_DECIMALS_TOT;
		elseif ($rounding == 'MS') $nbofdectoround=$conf->global->MAIN_MAX_DECIMALS_SHOWN;
		elseif (is_numeric($rounding))  $nbofdectoround=$rounding; 	// For admin info page
		//print "RR".$amount.' - '.$nbofdectoround.'<br>';
		if (dol_strlen($nbofdectoround)) $amount = round($amount,$nbofdectoround);	// $nbofdectoround can be 0.
		else return 'ErrorBadParameterProvidedToFunction';
		//print 'SS'.$amount.' - '.$nbofdec.' - '.$dec.' - '.$thousand.' - '.$nbofdectoround.'<br>';

		// Convert amount to format with dolibarr dec and thousand (this is because PHP convert a number
		// to format defined by LC_NUMERIC after a calculation and we want source format to be defined by Dolibarr setup.
		if (is_numeric($amount))
		{
			// We put in temps value of decimal ("0.00001"). Works with 0 and 2.0E-5 and 9999.10
			$temps=sprintf("%0.10F",$amount-intval($amount));	// temps=0.0000000000 or 0.0000200000 or 9999.1000000000
			$temps=preg_replace('/([\.1-9])0+$/','\\1',$temps); // temps=0. or 0.00002 or 9999.1
			$nbofdec=max(0,dol_strlen($temps)-2);	// -2 to remove "0."
			$amount=number_format($amount,min($nbofdec,$nbofdectoround),$dec,$thousand);		// Convert amount to format with dolibarr dec and thousand
		}
		//print "TT".$amount.'<br>';

		// Always make replace because each math function (like round) replace
		// with local values and we want a number that has a SQL string format x.y
		if ($thousand != ',' && $thousand != '.') $amount=str_replace(',','.',$amount);	// To accept 2 notations for french users
		$amount=str_replace(' ','',$amount);		// To avoid spaces
		$amount=str_replace($thousand,'',$amount);	// Replace of thousand before replace of dec to avoid pb if thousand is .
		$amount=str_replace($dec,'.',$amount);
	}

	return $amount;
}

/**
 *	Return localtax rate for a particular vat, when selling a product with vat $tva, from a $thirdparty_buyer to a $thirdparty_seller
 *  Note: It applies same rule than get_default_tva
 *
 * 	@param	float		$tva			        Vat taxe
 * 	@param  int			$local		         	Local tax to search and return (1 or 2 return only tax rate 1 or tax rate 2)
 *  @param  Societe		$thirdparty_buyer    	Object of buying third party
 *  @param	Societe		$thirdparty_seller		Object of selling third party
 * 	@return	mixed			   					0 if not found, localtax if found
 *  @see get_default_tva
 */
function get_localtax($tva, $local, $thirdparty_buyer="", $thirdparty_seller="")
{
	global $db, $conf, $mysoc;

	if (empty($thirdparty_seller) || ! is_object($thirdparty_seller)) $thirdparty_seller=$mysoc;

	dol_syslog("get_localtax tva=".$tva." local=".$local." thirdparty_buyer id=".(is_object($thirdparty_buyer)?$thirdparty_buyer->id:'')."/country_code=".(is_object($thirdparty_buyer)?$thirdparty_buyer->country_code:'')." thirdparty_seller id=".$thirdparty_seller->id."/country_code=".$thirdparty_seller->country_code." thirdparty_seller localtax1_assuj=".$thirdparty_seller->localtax1_assuj."  thirdparty_seller localtax2_assuj=".$thirdparty_seller->localtax2_assuj);

	if($thirdparty_buyer->country_code!=$thirdparty_seller->country_code)
	{
		return 0;
	}
	// Some test to guess with no need to make database access
	if ($mysoc->country_code == 'ES') // For spain localtaxes 1 and 2, tax is qualified if buyer use local taxe
	{
		if ($local == 1)
		{
			if(! $mysoc->localtax1_assuj) return 0;
			if ($thirdparty_seller->id==$mysoc->id)
			{
				if (! $thirdparty_buyer->localtax1_assuj) return 0;
			}
			else
			{
				if (! $thirdparty_seller->localtax1_assuj) return 0;
			}
		}

		if ($local == 2)
		{
			if(! $mysoc->localtax2_assuj) return 0;
			if ($thirdparty_seller->id==$mysoc->id )
			{
				if (! $thirdparty_buyer->localtax2_assuj) return 0;
			}
			else
			{
				if (! $thirdparty_seller->localtax2_assuj) return 0;
			}
		}
	}
	else
	{
		if ($local == 1 && ! $thirdparty_seller->localtax1_assuj) return 0;
		if ($local == 2 && ! $thirdparty_seller->localtax2_assuj) return 0;
	}
	//if ($local == 0 && ! $thirdparty_seller->localtax1_assuj && ! $thirdparty_seller->localtax2_assuj) return array('localtax1'=>0,'localtax2'=>0);

	// Do not enabled this. We want localtax that match the vat rate.
	// If we forced a vat, we must also force local tax
	/*
	if (is_object($thirdparty_buyer))
	{
		if ($thirdparty_seller->country_code != $thirdparty_buyer->country_code) return 0;
	}*/

	// Search local taxes
	if ($local==1)
	{
		if($thirdparty_seller!=$mysoc )
		{
			if(!isOnlyOneLocalTax($local))
			{
				return $thirdparty_seller->localtax1_value;
			}
		}
		else
		{
			if(!isOnlyOneLocalTax($local))
			{
				return $conf->global->MAIN_INFO_VALUE_LOCALTAX1;
			}
		}
	}
	if ($local==2)
	{
		if($thirdparty_seller!=$mysoc)
		{
			if(!isOnlyOneLocalTax($local))
			{
				return $thirdparty_seller->localtax2_value;
			}
		}
		else
		{
			if(!isOnlyOneLocalTax($local))
			{
				return $conf->global->MAIN_INFO_VALUE_LOCALTAX2;
			}
		}
	}



	$sql  = "SELECT t.localtax1, t.localtax2, t.localtax1_type, t.localtax2_type";
<<<<<<< HEAD
	$sql .= " FROM ".MAIN_DB_PREFIX."c_tva as t, ".MAIN_DB_PREFIX."c_country as c";
	$sql .= " WHERE t.fk_pays = c.rowid AND c.code = '".$thirdparty_seller->country_code."'";
=======
	$sql .= " FROM ".MAIN_DB_PREFIX."c_tva as t, ".MAIN_DB_PREFIX."c_pays as p";
	$sql .= " WHERE t.fk_pays = p.rowid AND p.code = '".$thirdparty_seller->country_code."'";
>>>>>>> bd6b465e
	$sql .= " AND t.taux = ".((float) $tva)." AND t.active = 1";

	dol_syslog("get_localtax", LOG_DEBUG);
	$resql=$db->query($sql);
	if ($resql)
	{
		$obj = $db->fetch_object($resql);
		if ($local==1) return $obj->localtax1;
		elseif ($local==2) return $obj->localtax2;
	}

	return 0;
}


/**
 * Return true if LocalTax is unique
 *
 * @param int 	$local	Local taxt to test
 * @return boolean 		True if LocalTax have multiple values, False if not
 */
function isOnlyOneLocalTax($local)
{
	$tax=get_localtax_by_third($local);

	$valors=explode(":", $tax);

	if(count($valors)>1)
	{
		return false;
	}
	else
	{
		return true;
	}
}

/**
 * Get values of localtaxes
 *
 * @param	int		$local 	LocalTax to get
 * @return	number			Values of localtax
 */
function get_localtax_by_third($local)
{
	global $db, $mysoc;
	$sql ="SELECT t.localtax1, t.localtax2 ";
	$sql.=" FROM ".MAIN_DB_PREFIX."c_tva as t inner join ".MAIN_DB_PREFIX."c_country as c ON c.rowid=t.fk_pays";
	$sql.=" WHERE c.code = '".$mysoc->country_code."' AND t.taux=(SELECT max(tt.taux)";
	$sql.=" FROM ".MAIN_DB_PREFIX."c_tva as tt inner join ".MAIN_DB_PREFIX."c_country as c ON c.rowid=tt.fk_pays";
	$sql.=" WHERE c.code = '".$mysoc->country_code."')";

	$resql=$db->query($sql);
	if ($resql)
	{
		$obj = $db->fetch_object($resql);
		if ($local==1) return $obj->localtax1;
		elseif ($local==2) return $obj->localtax2;
	}

	return 0;

}


/**
 *  Get type and rate of localtaxes for a particular vat rate/country fo thirdparty
 *  TODO
 *  This function is called to retrieve type for building PDF. Such call of function must be removed.
 *  Instead this function must be called when adding a line to get (array of localtax and type) and
 *  provide it to the function calcul_price_total.
 *
 *  @param	float	$vatrate			VAT Rate
 *  @param	int		$local              Number of localtax (1 or 2, or 0 to return 1 & 2)
 *  @param	Societe	$buyer         		Company object
 *  @param	Societe	$seller        		Company object
 *  @return	array    	  				array(localtax_type1(1-6 / 0 if not found), rate of localtax1, ...)
 */
function getLocalTaxesFromRate($vatrate, $local, $buyer, $seller)
{
	global $db;

	dol_syslog("getLocalTaxesFromRate vatrate=".$vatrate." local=".$local." thirdparty id=".(is_object($thirdparty)?$thirdparty->id:''));

	// Search local taxes
	$sql  = "SELECT t.localtax1, t.localtax1_type, t.localtax2, t.localtax2_type, t.accountancy_code_sell, t.accountancy_code_buy";
<<<<<<< HEAD
	$sql .= " FROM ".MAIN_DB_PREFIX."c_tva as t, ".MAIN_DB_PREFIX."c_country as c";
	$sql .= " WHERE t.fk_pays = c.rowid AND c.code = '".$buyer->country_code."'";
=======
	$sql .= " FROM ".MAIN_DB_PREFIX."c_tva as t, ".MAIN_DB_PREFIX."c_pays as p";
	$sql .= " WHERE t.fk_pays = p.rowid AND p.code = '".$thirdparty->country_code."'";
>>>>>>> bd6b465e
	$sql .= " AND t.taux = ".((float) $vatrate)." AND t.active = 1";

	$resql=$db->query($sql);
	if ($resql)
	{
		$obj = $db->fetch_object($resql);
		if ($local == 1)
		{
			if (! isOnlyOneLocalTax(1))
			{
				return array($obj->localtax1_type, get_localtax($vatrate, $local, $buyer, $seller), $obj->accountancy_code_sell,$obj->accountancy_code_buy);
			}
			else
			{
				return array($obj->localtax1_type, $obj->localtax1,$obj->accountancy_code_sell,$obj->accountancy_code_buy);
			}
		}
		elseif ($local == 2)
		{
			if (! isOnlyOneLocalTax(2))
			{
				return array($obj->localtax2_type, get_localtax($vatrate, $local, $buyer, $seller),$obj->accountancy_code_sell,$obj->accountancy_code_buy);
			}
			else
			{
				return array($obj->localtax2_type, $obj->localtax2,$obj->accountancy_code_sell,$obj->accountancy_code_buy);
			}
		}
		else
		{
			if(! isOnlyOneLocalTax(1))
			{
				if(! isOnlyOneLocalTax(2))
				{
					return array($obj->localtax1_type, get_localtax($vatrate, 1, $buyer, $seller), $obj->localtax2_type, get_localtax($vatrate, 2, $buyer, $seller),$obj->accountancy_code_sell,$obj->accountancy_code_buy);
				}
				else
				{
					return array($obj->localtax1_type, get_localtax($vatrate, 1, $buyer, $seller), $obj->localtax2_type, $obj->localtax2,$obj->accountancy_code_sell,$obj->accountancy_code_buy);
				}
			}
			else
			{
				if(! isOnlyOneLocalTax(2))
				{
					return array($obj->localtax1_type, $obj->localtax1, $obj->localtax2_type,get_localtax($vatrate, 2, $buyer, $seller) ,$obj->accountancy_code_sell,$obj->accountancy_code_buy);
				}
				else
				{
					return array($obj->localtax1_type, $obj->localtax1, $obj->localtax2_type, $obj->localtax2,$obj->accountancy_code_sell,$obj->accountancy_code_buy);
				}
			}

			if(! isOnlyOneLocalTax(2))
			{
				if(! isOnlyOneLocalTax(1))
				{
					return array($obj->localtax2_type, get_localtax($vatrate, 1, $buyer, $seller), $obj->localtax2_type, get_localtax($vatrate, 2, $buyer, $seller),$obj->accountancy_code_sell,$obj->accountancy_code_buy);
				}
				else
				{
					return array($obj->localtax2_type, get_localtax($vatrate, 1, $buyer, $seller), $obj->localtax2_type, $obj->localtax2,$obj->accountancy_code_sell,$obj->accountancy_code_buy);
				}
			}
			else
			{
				if(! isOnlyOneLocalTax(1))
				{
					return array($obj->localtax2_type, $obj->localtax2, $obj->localtax1_type,get_localtax($vatrate, 1, $buyer, $seller) ,$obj->accountancy_code_sell,$obj->accountancy_code_buy);
				}
				else
				{
					return array($obj->localtax2_type, $obj->localtax2, $obj->localtax1_type, $obj->localtax1,$obj->accountancy_code_sell,$obj->accountancy_code_buy);
				}
			}

		}
	}

	return 0;
}

/**
 *	Return vat rate of a product in a particular selling country or default country vat if product is unknown
 *
 *  @param	int			$idprod          	Id of product or 0 if not a predefined product
 *  @param  Societe		$thirdparty_seller  Thirdparty with a ->country_code defined (FR, US, IT, ...)
 *	@param	int			$idprodfournprice	Id product_fournisseur_price (for "supplier" order/invoice)
 *  @return int					         	<0 if KO, Vat rate if OK
 *  @see get_product_localtax_for_country
 */
function get_product_vat_for_country($idprod, $thirdparty_seller, $idprodfournprice=0)
{
	global $db,$conf,$mysoc;

	require_once DOL_DOCUMENT_ROOT . '/product/class/product.class.php';

	$ret=0;
	$found=0;

	if ($idprod > 0)
	{
		// Load product
		$product=new Product($db);
		$result=$product->fetch($idprod);

		if ($mysoc->country_code == $thirdparty_seller->country_code) // If selling country is ours
		{
			if ($idprodfournprice > 0)     // We want vat for product for a "supplier" order or invoice
			{
				$product->get_buyprice($idprodfournprice,0,0,0);
				$ret=$product->vatrate_supplier;
			}
			else
			{
				$ret=$product->tva_tx;    // Default vat of product we defined
			}
			$found=1;
		}
		else
		{
			// TODO Read default product vat according to countrycode and product


		}
	}

	if (! $found)
	{
		if (empty($conf->global->MAIN_VAT_DEFAULT_IF_AUTODETECT_FAILS))
		{
			// If vat of product for the country not found or not defined, we return higher vat of country.
			$sql = "SELECT taux as vat_rate";
			$sql.= " FROM ".MAIN_DB_PREFIX."c_tva as t, ".MAIN_DB_PREFIX."c_country as c";
			$sql.= " WHERE t.active=1 AND t.fk_pays = c.rowid AND c.code='".$thirdparty_seller->country_code."'";
			$sql.= " ORDER BY t.taux DESC, t.recuperableonly ASC";
			$sql.= $db->plimit(1);

			$resql=$db->query($sql);
			if ($resql)
			{
				$obj=$db->fetch_object($resql);
				if ($obj)
				{
					$ret=$obj->vat_rate;
				}
				$db->free($sql);
			}
			else dol_print_error($db);
		}
		else $ret=$conf->global->MAIN_VAT_DEFAULT_IF_AUTODETECT_FAILS;
	}

	dol_syslog("get_product_vat_for_country: ret=".$ret);
	return $ret;
}

/**
 *	Return localtax vat rate of a product in a particular selling country or default country vat if product is unknown
 *
 *  @param	int		$idprod         		Id of product
 *  @param  int		$local          		1 for localtax1, 2 for localtax 2
 *  @param  Societe	$thirdparty_seller    	Thirdparty with a ->country_code defined (FR, US, IT, ...)
 *  @return int             				<0 if KO, Vat rate if OK
 *  @see get_product_vat_for_country
 */
function get_product_localtax_for_country($idprod, $local, $thirdparty_seller)
{
	global $db,$mysoc;

	if (! class_exists('Product')) {
		require DOL_DOCUMENT_ROOT . '/product/class/product.class.php';
	}

	$ret=0;
	$found=0;

	if ($idprod > 0)
	{
		// Load product
		$product=new Product($db);
		$result=$product->fetch($idprod);

		if ($mysoc->country_code == $thirdparty_seller->country_code) // If selling country is ours
		{
			/* Not defined yet, so we don't use this
			if ($local==1) $ret=$product->localtax1_tx;
			elseif ($local==2) $ret=$product->localtax2_tx;
			$found=1;
			*/
		}
		else
		{
			// TODO Read default product vat according to countrycode and product


		}
	}

	if (! $found)
	{
		// If vat of product for the country not found or not defined, we return higher vat of country.
		$sql = "SELECT taux as vat_rate, localtax1, localtax2";
		$sql.= " FROM ".MAIN_DB_PREFIX."c_tva as t, ".MAIN_DB_PREFIX."c_country as c";
		$sql.= " WHERE t.active=1 AND t.fk_pays = c.rowid AND c.code='".$thirdparty_seller->country_code."'";
		$sql.= " ORDER BY t.taux DESC, t.recuperableonly ASC";
		$sql.= $db->plimit(1);

		$resql=$db->query($sql);
		if ($resql)
		{
			$obj=$db->fetch_object($resql);
			if ($obj)
			{
				if ($local==1) $ret=$obj->localtax1;
				elseif ($local==2) $ret=$obj->localtax2;
			}
		}
		else dol_print_error($db);
	}

	dol_syslog("get_product_localtax_for_country: ret=".$ret);
	return $ret;
}

/**
 *	Function that return vat rate of a product line (according to seller, buyer and product vat rate)
 *   Si vendeur non assujeti a TVA, TVA par defaut=0. Fin de regle.
 *	 Si le (pays vendeur = pays acheteur) alors TVA par defaut=TVA du produit vendu. Fin de regle.
 *	 Si (vendeur et acheteur dans Communaute europeenne) et (bien vendu = moyen de transports neuf comme auto, bateau, avion) alors TVA par defaut=0 (La TVA doit etre paye par acheteur au centre d'impots de son pays et non au vendeur). Fin de regle.
 *	 Si (vendeur et acheteur dans Communaute europeenne) et (acheteur = particulier ou entreprise sans num TVA intra) alors TVA par defaut=TVA du produit vendu. Fin de regle
 *	 Si (vendeur et acheteur dans Communaute europeenne) et (acheteur = entreprise avec num TVA) intra alors TVA par defaut=0. Fin de regle
 *	 Sinon TVA proposee par defaut=0. Fin de regle.
 *
 *	@param	Societe		$thirdparty_seller    	Objet societe vendeuse
 *	@param  Societe		$thirdparty_buyer   	Objet societe acheteuse
 *	@param  int			$idprod					Id product
 *	@param	int			$idprodfournprice		Id product_fournisseur_price (for supplier order/invoice)
 *	@return float         				      	Taux de tva a appliquer, -1 si ne peut etre determine
 *  @see get_default_npr, get_default_localtax
 */
function get_default_tva($thirdparty_seller, $thirdparty_buyer, $idprod=0, $idprodfournprice=0)
{
	global $conf;

	if (!is_object($thirdparty_seller)) return -1;
	if (!is_object($thirdparty_buyer)) return -1;

	// Note: possible values for tva_assuj are 0/1 or franchise/reel
	$seller_use_vat=((is_numeric($thirdparty_seller->tva_assuj) && ! $thirdparty_seller->tva_assuj) || (! is_numeric($thirdparty_seller->tva_assuj) && $thirdparty_seller->tva_assuj=='franchise'))?0:1;

	$seller_country_code=$thirdparty_seller->country_code;
	$seller_in_cee=$thirdparty_seller->isInEEC();

	$buyer_country_code=$thirdparty_buyer->country_code;
	$buyer_in_cee=$thirdparty_buyer->isInEEC();

	dol_syslog("get_default_tva: seller use vat=".$seller_use_vat.", seller country=".$seller_country_code.", seller in cee=".$seller_in_cee.", buyer country=".$buyer_country_code.", buyer in cee=".$buyer_in_cee.", idprod=".$idprod.", idprodfournprice=".$idprodfournprice.", SERVICE_ARE_ECOMMERCE_200238EC=".(! empty($conf->global->SERVICES_ARE_ECOMMERCE_200238EC)?$conf->global->SERVICES_ARE_ECOMMERCE_200238EC:''));

	// If services are eServices according to EU Council Directive 2002/38/EC (http://ec.europa.eu/taxation_customs/taxation/vat/traders/e-commerce/article_1610_en.htm)
	// we use the buyer VAT.
	if (! empty($conf->global->SERVICE_ARE_ECOMMERCE_200238EC))
	{
		if ($seller_in_cee && $buyer_in_cee && ! $thirdparty_buyer->isACompany())
		{
			//print 'VATRULE 0';
			return get_product_vat_for_country($idprod,$thirdparty_buyer,$idprodfournprice);
		}
	}

	// If seller does not use VAT
	if (! $seller_use_vat)
	{
		//print 'VATRULE 1';
		return 0;
	}

	// Le test ci-dessus ne devrait pas etre necessaire. Me signaler l'exemple du cas juridique concerne si le test suivant n'est pas suffisant.

	// Si le (pays vendeur = pays acheteur) alors la TVA par defaut=TVA du produit vendu. Fin de regle.
	if (($seller_country_code == $buyer_country_code)
	|| (in_array($seller_country_code,array('FR,MC')) && in_array($buyer_country_code,array('FR','MC')))) // Warning ->country_code not always defined
	{
		//print 'VATRULE 2';
		return get_product_vat_for_country($idprod,$thirdparty_seller,$idprodfournprice);
	}

	// Si (vendeur et acheteur dans Communaute europeenne) et (bien vendu = moyen de transports neuf comme auto, bateau, avion) alors TVA par defaut=0 (La TVA doit etre paye par l'acheteur au centre d'impots de son pays et non au vendeur). Fin de regle.
	// Not supported

	// Si (vendeur et acheteur dans Communaute europeenne) et (acheteur = entreprise) alors TVA par defaut=0. Fin de regle
	// Si (vendeur et acheteur dans Communaute europeenne) et (acheteur = particulier) alors TVA par defaut=TVA du produit vendu. Fin de regle
	if (($seller_in_cee && $buyer_in_cee))
	{
		$isacompany=$thirdparty_buyer->isACompany();
		if ($isacompany)
		{
			//print 'VATRULE 3';
			return 0;
		}
		else
		{
			//print 'VATRULE 4';
			return get_product_vat_for_country($idprod,$thirdparty_seller,$idprodfournprice);
		}
	}

	// Sinon la TVA proposee par defaut=0. Fin de regle.
	// Rem: Cela signifie qu'au moins un des 2 est hors Communaute europeenne et que le pays differe
	//print 'VATRULE 5';
	return 0;
}


/**
 *	Fonction qui renvoie si tva doit etre tva percue recuperable
 *
 *	@param	Societe		$thirdparty_seller    	Thirdparty seller
 *	@param  Societe		$thirdparty_buyer   	Thirdparty buyer
 *  @param  int			$idprod                 Id product
 *  @param	int			$idprodfournprice		Id supplier price for product
 *	@return float       			        	0 or 1
 *  @see get_default_tva, get_default_localtax
 */
function get_default_npr($thirdparty_seller, $thirdparty_buyer, $idprod=0, $idprodfournprice=0)
{
	global $db;

	if ($idprodfournprice > 0)
	{
		if (! class_exists('ProductFournisseur'))
			require DOL_DOCUMENT_ROOT . '/fourn/class/fournisseur.product.class.php';
		$prodprice = new ProductFournisseur($db);
		$prodprice->fetch_product_fournisseur_price($idprodfournprice);
		return $prodprice->fourn_tva_npr;
	}
	elseif ($idprod > 0)
	{
		if (! class_exists('Product'))
			require DOL_DOCUMENT_ROOT . '/product/class/product.class.php';
		$prod = new Product($db);
		$prod->fetch($idprod);
		return $prod->tva_npr;
	}

	return 0;
}

/**
 *	Function that return localtax of a product line (according to seller, buyer and product vat rate)
 *   Si vendeur non assujeti a TVA, TVA par defaut=0. Fin de regle.
 *	 Si le (pays vendeur = pays acheteur) alors TVA par defaut=TVA du produit vendu. Fin de regle.
 *	 Sinon TVA proposee par defaut=0. Fin de regle.
 *
 *	@param	Societe		$thirdparty_seller    	Thirdparty seller
 *	@param  Societe		$thirdparty_buyer   	Thirdparty buyer
 *  @param	int			$local					Localtax to process (1 or 2)
 *	@param  int			$idprod					Id product
 *	@return float        				       	localtax, -1 si ne peut etre determine
 *  @see get_default_tva, get_default_npr
 */
function get_default_localtax($thirdparty_seller, $thirdparty_buyer, $local, $idprod=0)
{
	global $mysoc;

	if (!is_object($thirdparty_seller)) return -1;
	if (!is_object($thirdparty_buyer)) return -1;

	if ($local==1) // Localtax 1
	{
		if ($mysoc->country_code == 'ES')
		{
			if (is_numeric($thirdparty_buyer->localtax1_assuj) && ! $thirdparty_buyer->localtax1_assuj) return 0;
		}
		else
		{
			// Si vendeur non assujeti a Localtax1, localtax1 par default=0
			if (is_numeric($thirdparty_seller->localtax1_assuj) && ! $thirdparty_seller->localtax1_assuj) return 0;
			if (! is_numeric($thirdparty_seller->localtax1_assuj) && $thirdparty_seller->localtax1_assuj=='localtax1off') return 0;
		}
	}
	elseif ($local==2) //I Localtax 2
	{
		// Si vendeur non assujeti a Localtax2, localtax2 par default=0
		if (is_numeric($thirdparty_seller->localtax2_assuj) && ! $thirdparty_seller->localtax2_assuj) return 0;
		if (! is_numeric($thirdparty_seller->localtax2_assuj) && $thirdparty_seller->localtax2_assuj=='localtax2off') return 0;
	}

	if ($thirdparty_seller->country_code == $thirdparty_buyer->country_code)
	{
		return get_product_localtax_for_country($idprod, $local, $thirdparty_seller);
	}

	return 0;
}

/**
 *	Return yes or no in current language
 *
 *	@param	string	$yesno			Value to test (1, 'yes', 'true' or 0, 'no', 'false')
 *	@param	string	$case			1=Yes/No, 0=yes/no
 *	@param	int		$color			0=texte only, 1=Text is formated with a color font style ('ok' or 'error'), 2=Text is formated with 'ok' color.
 *	@return	string					HTML string
 */
function yn($yesno, $case=1, $color=0)
{
	global $langs;
	$result='unknown';
	if ($yesno == 1 || strtolower($yesno) == 'yes' || strtolower($yesno) == 'true') 	// A mettre avant test sur no a cause du == 0
	{
		$result=($case?$langs->trans("Yes"):$langs->trans("yes"));
		$classname='ok';
	}
	elseif ($yesno == 0 || strtolower($yesno) == 'no' || strtolower($yesno) == 'false')
	{
		$result=($case?$langs->trans("No"):$langs->trans("no"));
		if ($color == 2) $classname='ok';
		else $classname='error';
	}
	if ($color) return '<font class="'.$classname.'">'.$result.'</font>';
	return $result;
}


/**
 *	Return a path to have a directory according to an id
 *  Examples:       '001' with level 3->"0/0/1/", '015' with level 3->"0/1/5/"
 *  Examples:       'ABC-1' with level 3 ->"0/0/1/", '015' with level 1->"5/"
 *
 *	@param	string	$num            Id to develop
 *	@param  int		$level		    Level of development (1, 2 or 3 level)
 * 	@param	int		$alpha		    Use alpha ref
 *  @param  int		$withoutslash   0=With slash at end, 1=without slash at end
 *  @return	string					Dir to use
 */
function get_exdir($num,$level=3,$alpha=0,$withoutslash=0)
{
	$path = '';
	if (empty($alpha)) $num = preg_replace('/([^0-9])/i','',$num);
	else $num = preg_replace('/^.*\-/i','',$num);
	$num = substr("000".$num, -$level);
	if ($level == 1) $path = substr($num,0,1);
	if ($level == 2) $path = substr($num,1,1).'/'.substr($num,0,1);
	if ($level == 3) $path = substr($num,2,1).'/'.substr($num,1,1).'/'.substr($num,0,1);
	if (empty($withoutslash)) $path.='/';
	return $path;
}

/**
 *	Creation of a directory (this can create recursive subdir)
 *
 *	@param	string	$dir		Directory to create (Separator must be '/'. Example: '/mydir/mysubdir')
 *	@param	string	$dataroot	Data root directory (To avoid having the data root in the loop. Using this will also lost the warning on first dir PHP has no permission when open_basedir is used)
 *	@return int         		< 0 if KO, 0 = already exists, > 0 if OK
 */
function dol_mkdir($dir, $dataroot='')
{
	global $conf;

	dol_syslog("functions.lib::dol_mkdir: dir=".$dir,LOG_INFO);

	$dir_osencoded=dol_osencode($dir);
	if (@is_dir($dir_osencoded)) return 0;

	$nberr=0;
	$nbcreated=0;

	$ccdir='';
	if (! empty($dataroot)) {
		// Remove data root from loop
		$dir = str_replace($dataroot.'/', '', $dir);
		$ccdir = $dataroot.'/';
	}

	$cdir = explode("/", $dir);
	$num=count($cdir);
	for ($i = 0; $i < $num; $i++)
	{
		if ($i > 0) $ccdir .= '/'.$cdir[$i];
		else $ccdir .= $cdir[$i];
		if (preg_match("/^.:$/",$ccdir,$regs)) continue;	// Si chemin Windows incomplet, on poursuit par rep suivant

		// Attention, le is_dir() peut echouer bien que le rep existe.
		// (ex selon config de open_basedir)
		if ($ccdir)
		{
			$ccdir_osencoded=dol_osencode($ccdir);
			if (! @is_dir($ccdir_osencoded))
			{
				dol_syslog("functions.lib::dol_mkdir: Directory '".$ccdir."' does not exists or is outside open_basedir PHP setting.",LOG_DEBUG);

				umask(0);
				$dirmaskdec=octdec('0755');
				if (! empty($conf->global->MAIN_UMASK)) $dirmaskdec=octdec($conf->global->MAIN_UMASK);
				$dirmaskdec |= octdec('0111');  // Set x bit required for directories
				if (! @mkdir($ccdir_osencoded, $dirmaskdec))
				{
					// Si le is_dir a renvoye une fausse info, alors on passe ici.
					dol_syslog("functions.lib::dol_mkdir: Fails to create directory '".$ccdir."' or directory already exists.",LOG_WARNING);
					$nberr++;
				}
				else
				{
					dol_syslog("functions.lib::dol_mkdir: Directory '".$ccdir."' created",LOG_DEBUG);
					$nberr=0;	// On remet a zero car si on arrive ici, cela veut dire que les echecs precedents peuvent etre ignore
					$nbcreated++;
				}
			}
			else
			{
				$nberr=0;	// On remet a zero car si on arrive ici, cela veut dire que les echecs precedents peuvent etre ignores
			}
		}
	}
	return ($nberr ? -$nberr : $nbcreated);
}


/**
 *	Return picto saying a field is required
 *
 *	@return  string		Chaine avec picto obligatoire
 */
function picto_required()
{
	return '<span class="fieldrequired">*</span>';
}


/**
 *	Clean a string from all HTML tags and entities
 *
 *	@param	string	$StringHtml			String to clean
 *	@param	string	$removelinefeed		Replace also all lines feeds by a space, otherwise only last one are removed
 *  @param  string	$pagecodeto      	Encoding of input/output string
 *	@return string	    				String cleaned
 *
 * 	@see		dol_escape_htmltag
 */
function dol_string_nohtmltag($StringHtml,$removelinefeed=1,$pagecodeto='UTF-8')
{
	$pattern = "/<[^<>]+>/";
	$temp = dol_html_entity_decode($StringHtml,ENT_COMPAT,$pagecodeto);
	$temp = preg_replace($pattern,"",$temp);

	// Supprime aussi les retours
	if ($removelinefeed) $temp=str_replace(array("\r\n","\r","\n")," ",$temp);

	// et les espaces doubles
	while(strpos($temp,"  "))
	{
		$temp = str_replace("  "," ",$temp);
	}
	$CleanString = trim($temp);
	return $CleanString;
}


/**
 * Replace CRLF in string with a HTML BR tag
 *
 * @param	string	$stringtoencode		String to encode
 * @param	int     $nl2brmode			0=Adding br before \n, 1=Replacing \n by br
 * @param   bool	$forxml             false=Use <br>, true=Use <br />
 * @return	string						String encoded
 */
function dol_nl2br($stringtoencode,$nl2brmode=0,$forxml=false)
{
	if (!$nl2brmode) {
		return nl2br($stringtoencode, $forxml);
	} else {
		$ret=preg_replace('/(\r\n|\r|\n)/i', ($forxml?'<br />':'<br>'), $stringtoencode);
		return $ret;
	}
}


/**
 *	This function is called to encode a string into a HTML string but differs from htmlentities because
 * 	all entities but &,<,> are converted. This permits to encode special chars to entities with no double
 *  encoding for already encoded HTML strings.
 * 	This function also remove last EOL or BR if $removelasteolbr=1 (default).
 *  For PDF usage, you can show text by 2 ways:
 *              - writeHTMLCell -> param must be encoded into HTML.
 *              - MultiCell -> param must not be encoded into HTML.
 *              Because writeHTMLCell convert also \n into <br>, if function
 *              is used to build PDF, nl2brmode must be 1.
 *
 *	@param	string	$stringtoencode		String to encode
 *	@param	int		$nl2brmode			0=Adding br before \n, 1=Replacing \n by br (for use with FPDF writeHTMLCell function for example)
 *  @param  string	$pagecodefrom       Pagecode stringtoencode is encoded
 *  @param	int		$removelasteolbr	1=Remove last br or lasts \n (default), 0=Do nothing
 *  @return	string						String encoded
 */
function dol_htmlentitiesbr($stringtoencode,$nl2brmode=0,$pagecodefrom='UTF-8',$removelasteolbr=1)
{
	$newstring=$stringtoencode;
	if (dol_textishtml($stringtoencode))
	{
		$newstring=preg_replace('/<br(\s[\sa-zA-Z_="]*)?\/?>/i','<br>',$newstring);	// Replace "<br type="_moz" />" by "<br>". It's same and avoid pb with FPDF.
		if ($removelasteolbr) $newstring=preg_replace('/<br>$/i','',$newstring);	// Remove last <br> (remove only last one)
		$newstring=strtr($newstring,array('&'=>'__and__','<'=>'__lt__','>'=>'__gt__','"'=>'__dquot__'));
		$newstring=dol_htmlentities($newstring,ENT_COMPAT,$pagecodefrom);	// Make entity encoding
		$newstring=strtr($newstring,array('__and__'=>'&','__lt__'=>'<','__gt__'=>'>','__dquot__'=>'"'));
	}
	else
	{
		if ($removelasteolbr) $newstring=preg_replace('/(\r\n|\r|\n)$/i','',$newstring);	// Remove last \n (may remove several)
		$newstring=dol_nl2br(dol_htmlentities($newstring,ENT_COMPAT,$pagecodefrom),$nl2brmode);
	}
	// Other substitutions that htmlentities does not do
	//$newstring=str_replace(chr(128),'&euro;',$newstring);	// 128 = 0x80. Not in html entity table.     // Seems useles with TCPDF. Make bug with UTF8 languages
	return $newstring;
}

/**
 *	This function is called to decode a HTML string (it decodes entities and br tags)
 *
 *	@param	string	$stringtodecode		String to decode
 *	@param	string	$pagecodeto			Page code for result
 *	@return	string						String decoded
 */
function dol_htmlentitiesbr_decode($stringtodecode,$pagecodeto='UTF-8')
{
	$ret=dol_html_entity_decode($stringtodecode,ENT_COMPAT,$pagecodeto);
	$ret=preg_replace('/'."\r\n".'<br(\s[\sa-zA-Z_="]*)?\/?>/i',"<br>",$ret);
	$ret=preg_replace('/<br(\s[\sa-zA-Z_="]*)?\/?>'."\r\n".'/i',"\r\n",$ret);
	$ret=preg_replace('/<br(\s[\sa-zA-Z_="]*)?\/?>'."\n".'/i',"\n",$ret);
	$ret=preg_replace('/<br(\s[\sa-zA-Z_="]*)?\/?>/i',"\n",$ret);
	return $ret;
}

/**
 *	This function remove all ending \n and br at end
 *
 *	@param	string	$stringtodecode		String to decode
 *	@return	string						String decoded
 */
function dol_htmlcleanlastbr($stringtodecode)
{
	$ret=preg_replace('/(<br>|<br(\s[\sa-zA-Z_="]*)?\/?>|'."\n".'|'."\r".')+$/i',"",$stringtodecode);
	return $ret;
}

/**
 * Replace html_entity_decode functions to manage errors
 *
 * @param   string	$a		Operand a
 * @param   string	$b		Operand b (ENT_QUOTES=convert simple and double quotes)
 * @param   string	$c		Operand c
 * @return  string			String decoded
 */
function dol_html_entity_decode($a,$b,$c='UTF-8')
{
	// We use @ to avoid warning on PHP4 that does not support entity decoding to UTF8;
	$ret=@html_entity_decode($a,$b,$c);
	return $ret;
}

/**
 * Replace htmlentities functions to manage errors
 * http://php.net/manual/en/function.htmlentities.php
 * TODO Remove this function to replace it with direct htmlentities.
 *
 * @param   string  $string         The input string.
 * @param   int     $flags          Flags(see PHP doc above)
 * @param   string  $encoding       Encoding
 * @param   bool    $double_encode  When double_encode is turned off PHP will not encode existing html entities
 * @return  string  $ret            Encoded string
 * @deprecated Since PHP4 support is no longer available, this function does not make sense.
 */
function dol_htmlentities($string, $flags=null, $encoding='UTF-8', $double_encode=false)
{
	return htmlentities($string, $flags, $encoding, $double_encode);
}


/**
 *	Check if a string is a correct iso string
 *	If not, it will we considered not HTML encoded even if it is by FPDF.
 *	Example, if string contains euro symbol that has ascii code 128
 *
 *	@param	string	$s      String to check
 *	@return	int     		0 if bad iso, 1 if good iso
 */
function dol_string_is_good_iso($s)
{
	$len=dol_strlen($s);
	$ok=1;
	for($scursor=0;$scursor<$len;$scursor++)
	{
		$ordchar=ord($s{$scursor});
		//print $scursor.'-'.$ordchar.'<br>';
		if ($ordchar < 32 && $ordchar != 13 && $ordchar != 10) { $ok=0; break; }
		if ($ordchar > 126 && $ordchar < 160) { $ok=0; break; }
	}
	return $ok;
}


/**
 *	Return nb of lines of a clear text
 *
 *	@param	string	$s			String to check
 * 	@param	int     $maxchar	Not yet used
 *	@return	int					Number of lines
 *  @see	dol_nboflines_bis
 */
function dol_nboflines($s,$maxchar=0)
{
	if ($s == '') return 0;
	$arraystring=explode("\n",$s);
	$nb=count($arraystring);

	return $nb;
}


/**
 *	Return nb of lines of a formated text with \n and <br> (we can't have both \n and br)
 *
 *	@param	string	$text      		Text
 *	@param	int		$maxlinesize  	Largeur de ligne en caracteres (ou 0 si pas de limite - defaut)
 * 	@param	string	$charset		Give the charset used to encode the $text variable in memory.
 *	@return int						Number of lines
 *	@see	dol_nboflines
 */
function dol_nboflines_bis($text,$maxlinesize=0,$charset='UTF-8')
{
	$repTable = array("\t" => " ", "\n" => "<br>", "\r" => " ", "\0" => " ", "\x0B" => " ");
	if (dol_textishtml($text)) $repTable = array("\t" => " ", "\n" => " ", "\r" => " ", "\0" => " ", "\x0B" => " ");

	$text = strtr($text, $repTable);
	if ($charset == 'UTF-8') { $pattern = '/(<br[^>]*>)/Uu'; }	// /U is to have UNGREEDY regex to limit to one html tag. /u is for UTF8 support
	else $pattern = '/(<br[^>]*>)/U';							// /U is to have UNGREEDY regex to limit to one html tag.
	$a = preg_split($pattern, $text, -1, PREG_SPLIT_DELIM_CAPTURE | PREG_SPLIT_NO_EMPTY);

	$nblines = floor((count($a)+1)/2);
	// count possible auto line breaks
	if($maxlinesize)
	{
		foreach ($a as $line)
		{
			if (dol_strlen($line)>$maxlinesize)
			{
				//$line_dec = html_entity_decode(strip_tags($line));
				$line_dec = html_entity_decode($line);
				if(dol_strlen($line_dec)>$maxlinesize)
				{
					$line_dec=wordwrap($line_dec,$maxlinesize,'\n',true);
					$nblines+=substr_count($line_dec,'\n');
				}
			}
		}
	}
	return $nblines;
}

/**
 *	 Same function than microtime in PHP 5 but compatible with PHP4
 *
 * @return		float		Time (millisecondes) with microsecondes in decimal part
 * @deprecated Dolibarr does not support PHP4, you should use native function
 */
function dol_microtime_float()
{
	return microtime(true);
}

/**
 *	Return if a text is a html content
 *
 *	@param	string	$msg		Content to check
 *	@param	int		$option		0=Full detection, 1=Fast check
 *	@return	boolean				true/false
 *	@see	dol_concatdesc
 */
function dol_textishtml($msg,$option=0)
{
	if ($option == 1)
	{
		if (preg_match('/<html/i',$msg))				return true;
		elseif (preg_match('/<body/i',$msg))			return true;
		elseif (preg_match('/<br/i',$msg))				return true;
		return false;
	}
	else
	{
		if (preg_match('/<html/i',$msg))				return true;
		elseif (preg_match('/<body/i',$msg))			return true;
		elseif (preg_match('/<(b|em|i)>/i',$msg))		return true;
		elseif (preg_match('/<(br|div|font|img|li|span|strong|table)>/i',$msg)) 	  return true;
		elseif (preg_match('/<(br|div|font|img|li|span|strong|table)\s+[^<>\/]*>/i',$msg)) return true;
		elseif (preg_match('/<(br|div|font|img|li|span|strong|table)\s+[^<>\/]*\/>/i',$msg)) return true;
		elseif (preg_match('/<h[0-9]>/i',$msg))			return true;
		elseif (preg_match('/&[A-Z0-9]{1,6};/i',$msg))	return true;    // Html entities names (http://www.w3schools.com/tags/ref_entities.asp)
		elseif (preg_match('/&#[0-9]{2,3};/i',$msg))	return true;    // Html entities numbers (http://www.w3schools.com/tags/ref_entities.asp)
		return false;
	}
}

/**
 *  Concat 2 descriptions (second one after first one with a new line separator if required)
 *  text1 html + text2 html => text1 + '<br>' + text2
 *  text1 html + text2 txt  => text1 + '<br>' + dol_nl2br(text2)
 *  text1 txt  + text2 html => dol_nl2br(text1) + '<br>' + text2
 *  text1 txt  + text2 txt  => text1 + '\n' + text2
 *
 *  @param	string	$text1		Text 1
 *  @param	string	$text2		Text 2
 *  @param  string	$forxml     false=Use <br>, true=Use <br />
 *  @return	string				Text 1 + new line + Text2
 *  @see    dol_textishtml
 */
function dol_concatdesc($text1,$text2,$forxml=false)
{
	$ret='';
	$ret.= (! dol_textishtml($text1) && dol_textishtml($text2))?dol_nl2br($text1, 0, $forxml):$text1;
	$ret.= (! empty($text1) && ! empty($text2)) ? ((dol_textishtml($text1) || dol_textishtml($text2))?($forxml?"<br \>\n":"<br>\n") : "\n") : "";
	$ret.= (dol_textishtml($text1) && ! dol_textishtml($text2))?dol_nl2br($text2, 0, $forxml):$text2;
	return $ret;
}

/**
 *  Make substition into a string replacing key with vals from $substitutionarray (oldval=>newval)
 *
 *  @param	string	$chaine      			Source string in which we must do substitution
 *  @param  array	$substitutionarray		Array with key->val to substitute
 * 	@return string  		    			Output string after subsitutions
 *  @see	complete_substitutions_array
 */
function make_substitutions($chaine,$substitutionarray)
{
	global $conf;

	if (! is_array($substitutionarray)) return 'ErrorBadParameterSubstitutionArrayWhenCalling_make_substitutions';

	// Make substitition
	foreach ($substitutionarray as $key => $value)
	{
		if ($key == '__SIGNATURE__' && (! empty($conf->global->MAIN_MAIL_DO_NOT_USE_SIGN))) $value='';
		$chaine=str_replace("$key","$value",$chaine);	// We must keep the " to work when value is 123.5 for example
	}

	return $chaine;
}

/**
 *  Complete the $substitutionarray with more entries
 *
 *  @param  array		$substitutionarray		Array substitution old value => new value value
 *  @param  Translate	$outputlangs            If we want substitution from special constants, we provide a language
 *  @param  Object		$object                 If we want substitution from special constants, we provide data in a source object
 *  @param  Mixed		$parameters       		Add more parameters (useful to pass product lines)
 *  @param  string      $callfunc               What is the name of the custom function that will be called? (default: completesubstitutionarray)
 *  @return	void
 *  @see 	make_substitutions
 */
function complete_substitutions_array(&$substitutionarray,$outputlangs,$object='',$parameters=null,$callfunc="completesubstitutionarray")
{
	global $conf,$user;

	require_once DOL_DOCUMENT_ROOT.'/core/lib/files.lib.php';

	// Check if there is external substitution to do asked by plugins
	$dirsubstitutions=array_merge(array(),(array) $conf->modules_parts['substitutions']);

	foreach($dirsubstitutions as $reldir)
	{
		$dir=dol_buildpath($reldir,0);

		// Check if directory exists
		if (! dol_is_dir($dir)) continue;

		$substitfiles=dol_dir_list($dir,'files',0,'functions_');
		foreach($substitfiles as $substitfile)
		{
			if (preg_match('/functions_(.*)\.lib\.php/i',$substitfile['name'],$reg))
			{
				$module=$reg[1];

				dol_syslog("Library functions_".$substitfile['name']." found into ".$dir);
				// Include the user's functions file
				require_once $dir.$substitfile['name'];
				// Call the user's function, and only if it is defined
				$function_name=$module."_".$callfunc;
				if (function_exists($function_name)) $function_name($substitutionarray,$outputlangs,$object,$parameters);
			}
		}
	}
}

/**
 *    Format output for start and end date
 *
 *    @param	timestamp	$date_start    Start date
 *    @param    timestamp	$date_end      End date
 *    @param    string		$format        Output format
 *    @param	Translate	$outputlangs   Output language
 *    @return	void
 */
function print_date_range($date_start,$date_end,$format = '',$outputlangs='')
{
	print get_date_range($date_start,$date_end,$format,$outputlangs);
}

/**
 *    Format output for start and end date
 *
 *    @param	timestamp	$date_start    Start date
 *    @param    timestamp	$date_end      End date
 *    @param    string		$format        Output format
 *    @param	Translate	$outputlangs   Output language
 *    @return	string						String
 */
function get_date_range($date_start,$date_end,$format = '',$outputlangs='')
{
	global $langs;

	$out='';

	if (! is_object($outputlangs)) $outputlangs=$langs;

	if ($date_start && $date_end)
	{
		$out.= ' ('.$outputlangs->trans('DateFromTo',dol_print_date($date_start, $format, false, $outputlangs),dol_print_date($date_end, $format, false, $outputlangs)).')';
	}
	if ($date_start && ! $date_end)
	{
		$out.= ' ('.$outputlangs->trans('DateFrom',dol_print_date($date_start, $format, false, $outputlangs)).')';
	}
	if (! $date_start && $date_end)
	{
		$out.= ' ('.$outputlangs->trans('DateUntil',dol_print_date($date_end, $format, false, $outputlangs)).')';
	}

	return $out;
}

/**
 * Return firstname and lastname in correct order
 *
 * @param	string	$firstname		Firstname
 * @param	string	$lastname		Lastname
 * @param	int		$nameorder		-1=Auto, 0=Lastname+Firstname, 1=Firstname+Lastname
 * @return	string					Firstname + lastname or Lastname + firstname
 */
function dolGetFirstLastname($firstname,$lastname,$nameorder=-1)
{
	global $conf;

	$ret='';
	// If order not defined, we use the setup
	if ($nameorder < 0) $nameorder=(empty($conf->global->MAIN_FIRSTNAME_NAME_POSITION));
	if ($nameorder)
	{
		$ret.=$firstname;
		if ($firstname && $lastname) $ret.=' ';
		$ret.=$lastname;
	}
	else
	{
		$ret.=$lastname;
		if ($firstname && $lastname) $ret.=' ';
		$ret.=$firstname;
	}
	return $ret;
}


/**
 *	Set event message in dol_events session object. Will be output by calling dol_htmloutput_events.
 *  Note: Calling dol_htmloutput_events is done into pages by standard llxFooter() function.
 *
 *	@param	mixed	$mesgs			Message string or array
 *  @param  string	$style      	Which style to use ('mesgs' by default, 'warnings', 'errors')
 *  @return	void
 *  @see	dol_htmloutput_events
 *  @deprecated	Use setEventMessages instead
 */
function setEventMessage($mesgs, $style='mesgs')
{
	if (! is_array($mesgs))		// If mesgs is a string
	{
		if ($mesgs) $_SESSION['dol_events'][$style][] = $mesgs;
	}
	else						// If mesgs is an array
	{
		foreach($mesgs as $mesg)
		{
			if ($mesg) $_SESSION['dol_events'][$style][] = $mesg;
		}
	}
}

/**
 *	Set event messages in dol_events session object. Will be output by calling dol_htmloutput_events.
 *  Note: Calling dol_htmloutput_events is done into pages by standard llxFooter() function.
 *
 *	@param	string	$mesg			Message string
 *	@param	array	$mesgs			Message array
 *  @param  string	$style      	Which style to use ('mesgs' by default, 'warnings', 'errors')
 *  @return	void
 *  @see	dol_htmloutput_events
 */
function setEventMessages($mesg, $mesgs, $style='mesgs')
{
	if (! in_array((string) $style, array('mesgs','warnings','errors'))) dol_print_error('','Bad parameter for setEventMessage');
	if (empty($mesgs)) setEventMessage($mesg, $style);
	else
	{
		if (! empty($mesg) && ! in_array($mesg, $mesgs)) setEventMessage($mesg, $style);	// Add message string if not already into array
		setEventMessage($mesgs, $style);
	}
}

/**
 *	Print formated messages to output (Used to show messages on html output).
 *  Note: Calling dol_htmloutput_events is done into pages by standard llxFooter() function, so there is
 *  no need to call it explicitely.
 *
 *  @return	void
 *  @see    dol_htmloutput_mesg
 */
function dol_htmloutput_events()
{
	// Show mesgs
	if (isset($_SESSION['dol_events']['mesgs'])) {
		dol_htmloutput_mesg('', $_SESSION['dol_events']['mesgs']);
		unset($_SESSION['dol_events']['mesgs']);
	}

	// Show errors
	if (isset($_SESSION['dol_events']['errors'])) {
		dol_htmloutput_mesg('', $_SESSION['dol_events']['errors'], 'error');
		unset($_SESSION['dol_events']['errors']);
	}

	// Show warnings
	if (isset($_SESSION['dol_events']['warnings'])) {
		dol_htmloutput_mesg('', $_SESSION['dol_events']['warnings'], 'warning');
		unset($_SESSION['dol_events']['warnings']);
	}
}

/**
 *	Get formated messages to output (Used to show messages on html output).
 *
 *	@param	string		$mesgstring		Message string
 *	@param	array		$mesgarray      Messages array
 *  @param  string		$style          Style of message output ('ok' or 'error')
 *  @param  int			$keepembedded   Set to 1 in error message must be kept embedded into its html place (this disable jnotify)
 *	@return	string						Return html output
 *
 *  @see    dol_print_error
 *  @see    dol_htmloutput_errors
 */
function get_htmloutput_mesg($mesgstring='',$mesgarray='', $style='ok', $keepembedded=0)
{
	global $conf, $langs;

	$ret='';
	$out='';
	$divstart=$divend='';

	// If inline message with no format, we add it.
	if ((empty($conf->use_javascript_ajax) || ! empty($conf->global->MAIN_DISABLE_JQUERY_JNOTIFY) || $keepembedded) && ! preg_match('/<div class=".*">/i',$out))
	{
		$divstart='<div class="'.$style.'">';
		$divend='</div>';
	}

	if ((is_array($mesgarray) && count($mesgarray)) || $mesgstring)
	{
		$langs->load("errors");
		$out.=$divstart;
		if (is_array($mesgarray) && count($mesgarray))
		{
			foreach($mesgarray as $message)
			{
				$ret++;
				$out.= $langs->trans($message);
				if ($ret < count($mesgarray)) $out.= "<br>\n";
			}
		}
		if ($mesgstring)
		{
			$langs->load("errors");
			$ret++;
			$out.= $langs->trans($mesgstring);
		}
		$out.=$divend;
	}

	if ($out)
	{
		if (! empty($conf->use_javascript_ajax) && empty($conf->global->MAIN_DISABLE_JQUERY_JNOTIFY) && empty($keepembedded))
		{
			$return = '<script type="text/javascript">
					$(document).ready(function() {
						var block = '.(! empty($conf->global->MAIN_USE_JQUERY_BLOCKUI)?"true":"false").'
						if (block) {
							$.dolEventValid("","'.dol_escape_js($out).'");
						} else {
							$.jnotify("'.dol_escape_js($out).'",
							"'.($style=="ok" ? 3000 : $style).'",
							'.($style=="ok" ? "false" : "true").',
							{ remove: function (){} } );
						}
					});
				</script>';
		}
		else
		{
			$return = $out;
		}
	}

	return $return;
}

/**
 *  Get formated error messages to output (Used to show messages on html output).
 *
 *  @param	string	$mesgstring         Error message
 *  @param  array	$mesgarray          Error messages array
 *  @param  int		$keepembedded       Set to 1 in error message must be kept embedded into its html place (this disable jnotify)
 *  @return string                		Return html output
 *
 *  @see    dol_print_error
 *  @see    dol_htmloutput_mesg
 */
function get_htmloutput_errors($mesgstring='', $mesgarray='', $keepembedded=0)
{
	return get_htmloutput_mesg($mesgstring, $mesgarray,'error',$keepembedded);
}

/**
 *	Print formated messages to output (Used to show messages on html output).
 *
 *	@param	string	$mesgstring		 Message
 *	@param	array	$mesgarray       Messages array
 *  @param  string	$style           Which style to use ('ok', 'warning', 'error')
 *  @param  int		$keepembedded    Set to 1 if message must be kept embedded into its html place (this disable jnotify)
 *  @return	void
 *
 *  @see    dol_print_error
 *  @see    dol_htmloutput_errors
 */
function dol_htmloutput_mesg($mesgstring='',$mesgarray='', $style='ok', $keepembedded=0)
{
	if (empty($mesgstring) && (! is_array($mesgarray) || count($mesgarray) == 0)) return;

	$iserror=0;
	$iswarning=0;
	if (is_array($mesgarray))
	{
		foreach($mesgarray as $val)
		{
			if ($val && preg_match('/class="error"/i',$val)) { $iserror++; break; }
			if ($val && preg_match('/class="warning"/i',$val)) { $iswarning++; break; }
		}
	}
	else if ($mesgstring && preg_match('/class="error"/i',$mesgstring)) $iserror++;
	else if ($mesgstring && preg_match('/class="warning"/i',$mesgstring)) $iswarning++;
	if ($style=='error') $iserror++;
	if ($style=='warning') $iswarning++;

	if ($iserror || $iswarning)
	{
		// Remove div from texts
		$mesgstring=preg_replace('/<\/div><div class="(error|warning)">/','<br>',$mesgstring);
		$mesgstring=preg_replace('/<div class="(error|warning)">/','',$mesgstring);
		$mesgstring=preg_replace('/<\/div>/','',$mesgstring);
		// Remove div from texts array
		if (is_array($mesgarray))
		{
			$newmesgarray=array();
			foreach($mesgarray as $val)
			{
				$tmpmesgstring=preg_replace('/<\/div><div class="(error|warning)">/','<br>',$val);
				$tmpmesgstring=preg_replace('/<div class="(error|warning)">/','',$tmpmesgstring);
				$tmpmesgstring=preg_replace('/<\/div>/','',$tmpmesgstring);
				$newmesgarray[]=$tmpmesgstring;
			}
			$mesgarray=$newmesgarray;
		}
		print get_htmloutput_mesg($mesgstring,$mesgarray,($iserror?'error':'warning'),$keepembedded);
	}
	else print get_htmloutput_mesg($mesgstring,$mesgarray,'ok',$keepembedded);
}

/**
 *  Print formated error messages to output (Used to show messages on html output).
 *
 *  @param	string	$mesgstring          Error message
 *  @param  array	$mesgarray           Error messages array
 *  @param  int		$keepembedded        Set to 1 in error message must be kept embedded into its html place (this disable jnotify)
 *  @return	void
 *
 *  @see    dol_print_error
 *  @see    dol_htmloutput_mesg
 */
function dol_htmloutput_errors($mesgstring='', $mesgarray='', $keepembedded=0)
{
	dol_htmloutput_mesg($mesgstring, $mesgarray, 'error', $keepembedded);
}

/**
 * 	Advanced sort array by second index function, which produces ascending (default)
 *  or descending output and uses optionally natural case insensitive sorting (which
 *  can be optionally case sensitive as well).
 *
 *  @param      array		$array      		Array to sort (array of array('key','otherkey1','otherkey2'...))
 *  @param      string		$index				Key in array to use for sorting criteria
 *  @param      int			$order				Sort order
 *  @param      int			$natsort			1=use "natural" sort (natsort), 0=use "standard" sort (asort)
 *  @param      int			$case_sensitive		1=sort is case sensitive, 0=not case sensitive
 *  @return     array							Sorted array
 */
function dol_sort_array(&$array, $index, $order='asc', $natsort=0, $case_sensitive=0)
{
	// Clean parameters
	$order=strtolower($order);

	$sizearray=count($array);
	if (is_array($array) && $sizearray>0)
	{
		foreach(array_keys($array) as $key) $temp[$key]=$array[$key][$index];
		if (!$natsort) ($order=='asc') ? asort($temp) : arsort($temp);
		else
		{
			($case_sensitive) ? natsort($temp) : natcasesort($temp);
			if($order!='asc') $temp=array_reverse($temp,TRUE);
		}
		foreach(array_keys($temp) as $key) (is_numeric($key))? $sorted[]=$array[$key] : $sorted[$key]=$array[$key];
		return $sorted;
	}
	return $array;
}


/**
 *      Check if a string is in UTF8
 *
 *      @param	string	$str        String to check
 * 		@return	boolean				True if string is UTF8 or ISO compatible with UTF8, False if not (ISO with special char or Binary)
 */
function utf8_check($str)
{
	// We must use here a binary strlen function (so not dol_strlen)
	$strLength = dol_strlen($str);
	for ($i=0; $i<$strLength; $i++)
	{
		if (ord($str[$i]) < 0x80) continue; // 0bbbbbbb
		elseif ((ord($str[$i]) & 0xE0) == 0xC0) $n=1; // 110bbbbb
		elseif ((ord($str[$i]) & 0xF0) == 0xE0) $n=2; // 1110bbbb
		elseif ((ord($str[$i]) & 0xF8) == 0xF0) $n=3; // 11110bbb
		elseif ((ord($str[$i]) & 0xFC) == 0xF8) $n=4; // 111110bb
		elseif ((ord($str[$i]) & 0xFE) == 0xFC) $n=5; // 1111110b
		else return false; // Does not match any model
		for ($j=0; $j<$n; $j++) { // n bytes matching 10bbbbbb follow ?
			if ((++$i == strlen($str)) || ((ord($str[$i]) & 0xC0) != 0x80))
			return false;
		}
	}
	return true;
}


/**
 *      Return an UTF-8 string encoded into OS filesystem encoding. This function is used to define
 * 	    value to pass to filesystem PHP functions.
 *
 *      @param	string	$str        String to encode (UTF-8)
 * 		@return	string				Encoded string (UTF-8, ISO-8859-1)
 */
function dol_osencode($str)
{
	global $conf;

	$tmp=ini_get("unicode.filesystem_encoding");						// Disponible avec PHP 6.0
	if (empty($tmp) && ! empty($_SERVER["WINDIR"])) $tmp='iso-8859-1';	// By default for windows
	if (empty($tmp)) $tmp='utf-8';										// By default for other
	if (! empty($conf->global->MAIN_FILESYSTEM_ENCODING)) $tmp=$conf->global->MAIN_FILESYSTEM_ENCODING;

	if ($tmp == 'iso-8859-1') return utf8_decode($str);
	return $str;
}


/**
 *      Return an id or code from a code or id. Store also Code-Id into a cache for next use.
 *
 * 		@param	DoliDB	$db			Database handler
 * 		@param	string	$key		Code to get Id
 * 		@param	string	$tablename	Table name without prefix
 * 		@param	string	$fieldkey	Field for code
 * 		@param	string	$fieldid	Field for id
 *      @return int					<0 if KO, Id of code if OK
 *      @see getLabelFromKey
 */
function dol_getIdFromCode($db,$key,$tablename,$fieldkey='code',$fieldid='id')
{
	global $cache_codes;

	// If key empty
	if ($key == '') return '';

	// Check in cache
	if (isset($cache_codes[$tablename][$key]))	// Can be defined to 0 or ''
	{
		return $cache_codes[$tablename][$key];   // Found in cache
	}

	$sql = "SELECT ".$fieldid." as id";
	$sql.= " FROM ".MAIN_DB_PREFIX.$tablename;
	$sql.= " WHERE ".$fieldkey." = '".$key."'";
	dol_syslog('dol_getIdFromCode', LOG_DEBUG);
	$resql = $db->query($sql);
	if ($resql)
	{
		$obj = $db->fetch_object($resql);
		if ($obj) $cache_codes[$tablename][$key]=$obj->id;
		else $cache_codes[$tablename][$key]='';
		$db->free($resql);
		return $cache_codes[$tablename][$key];
	}
	else
	{
		return -1;
	}
}

/**
 * Verify if condition in string is ok or not
 *
 * @param 	string		$strRights		String with condition to check
 * @return 	boolean						True or False. Return true if strRights is ''
 */
function verifCond($strRights)
{
	global $user,$conf,$langs;
	global $leftmenu;
	global $rights;    // To export to dol_eval function

	//print $strRights."<br>\n";
	$rights = true;
	if ($strRights != '')
	{
		//$tab_rights = explode('&&', $strRights);
		//$i = 0;
		//while (($i < count($tab_rights)) && ($rights == true)) {
		$str = 'if(!(' . $strRights . ')) { $rights = false; }';
		dol_eval($str);
		//	$i++;
		//}
	}
	return $rights;
}

/**
 * Replace eval function to add more security.
 * This function is called by verifCond() or trans() and transnoentitiesnoconv().
 *
 * @param 	string	$s				String to evaluate
 * @param	int		$returnvalue	0=No return (used to execute eval($a=something)). 1=Value of eval is returned (used to eval($something)).
 * @return	mixed					Nothing or return of eval
 */
function dol_eval($s,$returnvalue=0)
{
	// Only global variables can be changed by eval function and returned to caller
	global $langs, $user, $conf;
	global $leftmenu;
	global $rights;
	global $object;
    global $soc;

	//print $s."<br>\n";
	if ($returnvalue) return @eval('return '.$s.';');
	else @eval($s);
}

/**
 * Return if var element is ok
 *
 * @param   string      $element    Variable to check
 * @return  boolean                 Return true of variable is not empty
 */
function dol_validElement($element)
{
	return (trim($element) != '');
}

/**
 * 	Return img flag of country for a language code or country code
 *
 * 	@param	string	$codelang	Language code (en_IN, fr_CA...) or Country code (IN, FR)
 * 	@return	string				HTML img string with flag.
 */
function picto_from_langcode($codelang)
{
	global $langs;

	if (empty($codelang)) return '';

	if ($codelang == 'auto')
	{
		return img_picto_common($langs->trans('AutoDetectLang'), 'flags/int.png');
	}

	$langtocountryflag = array(
		'ar_AR' => '',
		'ca_ES' => 'catalonia',
		'da_DA' => 'dk',
		'fr_CA' => 'mq',
		'sv_SV' => 'se'
	);

	if (isset($langtocountryflag[$codelang])) $flagImage = $langtocountryflag[$codelang];
	else
	{
		$tmparray = explode('_', $codelang);
		$flagImage = empty($tmparray[1]) ? $tmparray[0] : $tmparray[1];
	}

	return img_picto_common($codelang, 'flags/'.strtolower($flagImage).'.png');
}

/**
 *  Complete or removed entries into a head array (used to build tabs) with value added by external modules.
 *  Such values are declared into $conf->modules_parts['tab'].
 *
 *  @param	Conf			$conf           Object conf
 *  @param  Translate		$langs          Object langs
 *  @param  object|null		$object         Object object
 *  @param  array			$head          	Object head
 *  @param  int				$h				New position to fill
 *  @param  string			$type           Value for object where objectvalue can be
 *                              			'thirdparty'       to add a tab in third party view
 *		                        	      	'intervention'     to add a tab in intervention view
 *     		                    	     	'supplier_order'   to add a tab in supplier order view
 *          		            	        'supplier_invoice' to add a tab in supplier invoice view
 *                  		    	        'invoice'          to add a tab in customer invoice view
 *                          			    'order'            to add a tab in customer order view
 *                      			        'product'          to add a tab in product view
 *                              			'propal'           to add a tab in propal view
 *                              			'user'             to add a tab in user view
 *                              			'group'            to add a tab in group view
 * 		        	               	     	'member'           to add a tab in fundation member view
 *      		                        	'categories_x'	   to add a tab in category view ('x': type of category (0=product, 1=supplier, 2=customer, 3=member)
 *      									'ecm'			   to add a tab for another ecm view
 *  @param  string		$mode  	        	'add' to complete head, 'remove' to remove entries
 *	@return	void
 */
function complete_head_from_modules($conf,$langs,$object,&$head,&$h,$type,$mode='add')
{
	if (isset($conf->modules_parts['tabs'][$type]) && is_array($conf->modules_parts['tabs'][$type]))
	{
		foreach ($conf->modules_parts['tabs'][$type] as $value)
		{
			$values=explode(':',$value);

			if ($mode == 'add' && ! preg_match('/^\-/',$values[1]))
			{
				if (count($values) == 6)       // new declaration with permissions:  $value='objecttype:+tabname1:Title1:langfile@mymodule:$user->rights->mymodule->read:/mymodule/mynewtab1.php?id=__ID__'
				{
					if ($values[0] != $type) continue;

					if (verifCond($values[4]))
					{
						if ($values[3]) $langs->load($values[3]);
						if (preg_match('/SUBSTITUTION_([^_]+)/i',$values[2],$reg))
						{
							$substitutionarray=array();
							complete_substitutions_array($substitutionarray,$langs,$object);
							$label=make_substitutions($reg[1], $substitutionarray);
						}
						else $label=$langs->trans($values[2]);

						$head[$h][0] = dol_buildpath(preg_replace('/__ID__/i', ((is_object($object) && ! empty($object->id))?$object->id:''), $values[5]), 1);
						$head[$h][1] = $label;
						$head[$h][2] = str_replace('+','',$values[1]);
						$h++;
					}
				}
				else if (count($values) == 5)       // deprecated
				{
					if ($values[0] != $type) continue;
					if ($values[3]) $langs->load($values[3]);
					if (preg_match('/SUBSTITUTION_([^_]+)/i',$values[2],$reg))
					{
						$substitutionarray=array();
						complete_substitutions_array($substitutionarray,$langs,$object);
						$label=make_substitutions($reg[1], $substitutionarray);
					}
					else $label=$langs->trans($values[2]);

					$head[$h][0] = dol_buildpath(preg_replace('/__ID__/i', ((is_object($object) && ! empty($object->id))?$object->id:''), $values[4]), 1);
					$head[$h][1] = $label;
					$head[$h][2] = str_replace('+','',$values[1]);
					$h++;
				}
			}
			else if ($mode == 'remove' && preg_match('/^\-/',$values[1]))
			{
				if ($values[0] != $type) continue;
				$tabname=str_replace('-','',$values[1]);
				foreach($head as $key => $val)
				{
					$condition = (! empty($values[3]) ? verifCond($values[3]) : 1);
					if ($head[$key][2]==$tabname && $condition)
					{
						unset($head[$key]);
						break;
					}
				}
			}
		}
	}
}

/**
 * Print common footer :
 * 		conf->global->MAIN_HTML_FOOTER
 * 		conf->global->MAIN_GOOGLE_AN_ID
 * 		DOL_TUNING
 * 		conf->logbuffer
 *
 * @param	string	$zone	'private' (for private pages) or 'public' (for public pages)
 * @return	void
 */
function printCommonFooter($zone='private')
{
	global $conf;
	global $micro_start_time;

	if ($zone == 'private') print "\n".'<!-- Common footer for private page -->'."\n";
	else print "\n".'<!-- Common footer for public page -->'."\n";

	if (! empty($conf->global->MAIN_HTML_FOOTER)) print $conf->global->MAIN_HTML_FOOTER."\n";

	// Google Analytics (need Google module)
	if (! empty($conf->google->enabled) && ! empty($conf->global->MAIN_GOOGLE_AN_ID))
	{
		if (empty($conf->dol_use_jmobile))
		{
			print "\n";
			print '<script type="text/javascript">'."\n";
			print '  var _gaq = _gaq || [];'."\n";
			print '  _gaq.push([\'_setAccount\', \''.$conf->global->MAIN_GOOGLE_AN_ID.'\']);'."\n";
			print '  _gaq.push([\'_trackPageview\']);'."\n";
			print ''."\n";
			print '  (function() {'."\n";
			print '    var ga = document.createElement(\'script\'); ga.type = \'text/javascript\'; ga.async = true;'."\n";
			print '    ga.src = (\'https:\' == document.location.protocol ? \'https://ssl\' : \'http://www\') + \'.google-analytics.com/ga.js\';'."\n";
			print '    var s = document.getElementsByTagName(\'script\')[0]; s.parentNode.insertBefore(ga, s);'."\n";
			print '  })();'."\n";
			print '</script>'."\n";
		}
	}

	// End of tuning
	if (! empty($_SERVER['DOL_TUNING']) || ! empty($conf->global->MAIN_SHOW_TUNING_INFO))
	{
		print "\n".'<script type="text/javascript">'."\n";
		print 'window.console && console.log("';
		if (! empty($conf->global->MEMCACHED_SERVER)) print 'MEMCACHED_SERVER='.$conf->global->MEMCACHED_SERVER.' - ';
		print 'MAIN_OPTIMIZE_SPEED='.(isset($conf->global->MAIN_OPTIMIZE_SPEED)?$conf->global->MAIN_OPTIMIZE_SPEED:'off');
		if ($micro_start_time)
		{
			$micro_end_time=dol_microtime_float(true);
			print ' - Build time: '.ceil(1000*($micro_end_time-$micro_start_time)).' ms';
		}
		if (function_exists("memory_get_usage"))
		{
			print ' - Mem: '.memory_get_usage();
		}
		if (function_exists("xdebug_memory_usage"))
		{
			print ' - XDebug time: '.ceil(1000*xdebug_time_index()).' ms';
			print ' - XDebug mem: '.xdebug_memory_usage();
			print ' - XDebug mem peak: '.xdebug_peak_memory_usage();
		}
		if (function_exists("zend_loader_file_encoded"))
		{
			print ' - Zend encoded file: '.(zend_loader_file_encoded()?'yes':'no');
		}
		print '");'."\n";
		print '</script>'."\n";

		// Add Xdebug coverage of code
		if (defined('XDEBUGCOVERAGE')) {
			var_dump(xdebug_get_code_coverage());
		}
	}

	// If there is some logs in buffer to show
	if (count($conf->logbuffer))
	{
		print "\n";
		print "<!-- Start of log output\n";
		//print '<div class="hidden">'."\n";
		foreach($conf->logbuffer as $logline)
		{
			print $logline."<br>\n";
		}
		//print '</div>'."\n";
		print "End of log output -->\n";
	}

}

/**
 * Split a string with 2 keys into key array.
 * For example: "A=1;B=2;C=2" is exploded into array('A'=>1,'B'=>2,'C'=>3)
 *
 * @param 	string	$string		String to explode
 * @param 	string	$delimiter	Delimiter between each couple of data
 * @param 	string	$kv			Delimiter between key and value
 * @return	array				Array of data exploded
 */
function dolExplodeIntoArray($string, $delimiter = ';', $kv = '=')
{
	if ($a = explode($delimiter, $string))
	{
		foreach ($a as $s) { // each part
			if ($s) {
				if ($pos = strpos($s, $kv)) { // key/value delimiter
					$ka[trim(substr($s, 0, $pos))] = trim(substr($s, $pos + strlen($kv)));
				} else { // key delimiter not found
					$ka[] = trim($s);
				}
			}
		}
		return $ka;
	}
	return array();
}


/**
 * Set focus onto field with selector
 *
 * @param 	string	$selector	Selector ('#id')
 * @return	string				HTML code to set focus
 */
function dol_set_focus($selector)
{
	print '<!-- Set focus onto a specific field -->'."\n";
	print '<script type="text/javascript" language="javascript">jQuery(document).ready(function() { jQuery("'.$selector.'").focus(); });</script>'."\n";
}


/**
 * Return getmypid() or random PID when function is disabled
 * Some web hosts disable this php function for security reasons
 * and sometimes we can't redeclare function
 *
 * @return	int
 */
function dol_getmypid()
{
    if (! function_exists('getmypid')) {
        return rand(1,32768);
    } else {
        return getmypid();
    }
}


/**
 * Natural search
 *
 * @param 	mixed 	$fields 	String or array of strings filled with the fields names in the SQL query
 * @param 	string 	$value 		The value to look for (example: "keyword1 keyword2")
 * @return 	string 	$res 		The statement to append to the SQL query
 */
function natural_search($fields, $value)
{
    global $db;
    $crits = explode(' ', $value);
    $res = '';
    if (! is_array($fields)) $fields = array($fields);

    $end = count($fields);
    $end2 = count($crits);
    $j = 0;
    foreach ($crits as $crit) {
        $i = 0;
        foreach ($fields as $field) {
            if ( $i > 0 && $i < $end) $res .= " OR ";
            $res .= $field . " LIKE '%" . $db->escape(trim($crit)) . "%'";
            $i++;
        }
        if ($end > 1) $res .= ')';
        if ($j < $end2 - 1) $res .= " AND ";
        if ($end > 1 && $j < $end2 - 1) $res .= '(';
        $j++;
    }
    return " AND " . ($end > 1? '(' : '') . $res;
}<|MERGE_RESOLUTION|>--- conflicted
+++ resolved
@@ -10,12 +10,8 @@
  * Copyright (C) 2010-2014 Juanjo Menent        <jmenent@2byte.es>
  * Copyright (C) 2013      Cédric Salvador      <csalvador@gpcsolutions.fr>
  * Copyright (C) 2013      Alexandre Spangaro   <alexandre.spangaro@gmail.com>
-<<<<<<< HEAD
- * Copyright (C) 2014      Marcos García        <marcosgdf@gmail.com>
  * Copyright (C) 2014      Cédric GROSS         <c.gross@kreiz-it.fr>
-=======
  * Copyright (C) 2014-2015 Marcos García        <marcosgdf@gmail.com>
->>>>>>> bd6b465e
  *
  * This program is free software; you can redistribute it and/or modify
  * it under the terms of the GNU General Public License as published by
@@ -458,18 +454,18 @@
 /**
  *	Clean a string from all punctuation characters to use it as a ref or login
  *
- *	@param	string	$str            String to clean
- * 	@param	string	$newstr			String to replace forbidden chars with
- *  @param  array	$badchars       List of forbidden characters
- * 	@return string          		Cleaned string
+ *	@param	string	$str            	String to clean
+ * 	@param	string	$newstr				String to replace forbidden chars with
+ *  @param  array	$badcharstoreplace  List of forbidden characters
+ * 	@return string          			Cleaned string
  *
  * 	@see    		dol_sanitizeFilename, dol_string_unaccent
  */
-function dol_string_nospecial($str,$newstr='_',$badchars='')
+function dol_string_nospecial($str,$newstr='_',$badcharstoreplace='')
 {
 	$forbidden_chars_to_replace=array(" ","'","/","\\",":","*","?","\"","<",">","|","[","]",",",";","=");
 	$forbidden_chars_to_remove=array();
-	if (is_array($badchars)) $forbidden_chars_to_replace=$badchars;
+	if (is_array($badcharstoreplace)) $forbidden_chars_to_replace=$badcharstoreplace;
 	//$forbidden_chars_to_remove=array("(",")");
 
 	return str_replace($forbidden_chars_to_replace,$newstr,str_replace($forbidden_chars_to_remove,"",$str));
@@ -3014,7 +3010,7 @@
 
 /**
  *	Return localtax rate for a particular vat, when selling a product with vat $tva, from a $thirdparty_buyer to a $thirdparty_seller
- *  Note: It applies same rule than get_default_tva
+ *  Note: This function applies same rules than get_default_tva
  *
  * 	@param	float		$tva			        Vat taxe
  * 	@param  int			$local		         	Local tax to search and return (1 or 2 return only tax rate 1 or tax rate 2)
@@ -3115,18 +3111,10 @@
 		}
 	}
 
-
-
 	$sql  = "SELECT t.localtax1, t.localtax2, t.localtax1_type, t.localtax2_type";
-<<<<<<< HEAD
 	$sql .= " FROM ".MAIN_DB_PREFIX."c_tva as t, ".MAIN_DB_PREFIX."c_country as c";
 	$sql .= " WHERE t.fk_pays = c.rowid AND c.code = '".$thirdparty_seller->country_code."'";
-=======
-	$sql .= " FROM ".MAIN_DB_PREFIX."c_tva as t, ".MAIN_DB_PREFIX."c_pays as p";
-	$sql .= " WHERE t.fk_pays = p.rowid AND p.code = '".$thirdparty_seller->country_code."'";
->>>>>>> bd6b465e
 	$sql .= " AND t.taux = ".((float) $tva)." AND t.active = 1";
-
 	dol_syslog("get_localtax", LOG_DEBUG);
 	$resql=$db->query($sql);
 	if ($resql)
@@ -3211,13 +3199,8 @@
 
 	// Search local taxes
 	$sql  = "SELECT t.localtax1, t.localtax1_type, t.localtax2, t.localtax2_type, t.accountancy_code_sell, t.accountancy_code_buy";
-<<<<<<< HEAD
 	$sql .= " FROM ".MAIN_DB_PREFIX."c_tva as t, ".MAIN_DB_PREFIX."c_country as c";
 	$sql .= " WHERE t.fk_pays = c.rowid AND c.code = '".$buyer->country_code."'";
-=======
-	$sql .= " FROM ".MAIN_DB_PREFIX."c_tva as t, ".MAIN_DB_PREFIX."c_pays as p";
-	$sql .= " WHERE t.fk_pays = p.rowid AND p.code = '".$thirdparty->country_code."'";
->>>>>>> bd6b465e
 	$sql .= " AND t.taux = ".((float) $vatrate)." AND t.active = 1";
 
 	$resql=$db->query($sql);
@@ -4621,6 +4604,8 @@
 function picto_from_langcode($codelang)
 {
 	global $langs;
+
+	if (empty($codelang)) return '';
 
 	if (empty($codelang)) return '';
 
