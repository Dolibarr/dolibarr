--- conflicted
+++ resolved
@@ -5549,14 +5549,11 @@
 		$substitutionarray['__AMOUNT_VAT__']      = is_object($object)?($object->total_vat?$object->total_vat:$object->total_tva):'';
  		if ($onlykey != 2 || $mysoc->useLocalTax(1)) $substitutionarray['__AMOUNT_TAX2__']     = is_object($object)?($object->total_localtax1?$object->total_localtax1:$object->total_localtax1):'';
 		if ($onlykey != 2 || $mysoc->useLocalTax(2)) $substitutionarray['__AMOUNT_TAX3__']     = is_object($object)?($object->total_localtax2?$object->total_localtax2:$object->total_localtax2):'';
-<<<<<<< HEAD
-=======
 		$substitutionarray['__AMOUNT_FORMATED__']          = is_object($object)?price($object->total_ttc, 0, $outputlangs, 0, 0, -1, $conf->currency_code):'';
 		$substitutionarray['__AMOUNT_EXCL_TAX_FORMATED__'] = is_object($object)?price($object->total_ht, 0, $outputlangs, 0, 0, -1, $conf->currency_code):'';
 		$substitutionarray['__AMOUNT_VAT_FORMATED__']      = is_object($object)?($object->total_vat?price($object->total_vat, 0, $outputlangs, 0, 0, -1, $conf->currency_code):price($object->total_tva, 0, $outputlangs, 0, 0, -1, $conf->currency_code)):'';
 		if ($onlykey != 2 || $mysoc->useLocalTax(1)) $substitutionarray['__AMOUNT_TAX2_FORMATED__']     = is_object($object)?price($object->total_localtax1, 0, $outputlangs, 0, 0, -1, $conf->currency_code):'';
 		if ($onlykey != 2 || $mysoc->useLocalTax(2)) $substitutionarray['__AMOUNT_TAX3_FORMATED__']     = is_object($object)?price($object->total_localtax2, 0, $outputlangs, 0, 0, -1, $conf->currency_code):'';
->>>>>>> 37331691
 
 		/* TODO Add key for multicurrency
     	$substitutionarray['__AMOUNT_FORMATED__']          = is_object($object)?price($object->total_ttc, 0, $outputlangs, 0, 0, -1, $conf->currency_code):'';
