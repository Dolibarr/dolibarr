<?php
/* Copyright (C) 2000-2007	Rodolphe Quiedeville		<rodolphe@quiedeville.org>
 * Copyright (C) 2003		Jean-Louis Bergamo			<jlb@j1b.org>
 * Copyright (C) 2004-2013	Laurent Destailleur			<eldy@users.sourceforge.net>
 * Copyright (C) 2004		Sebastien Di Cintio			<sdicintio@ressource-toi.org>
 * Copyright (C) 2004		Benoit Mortier				<benoit.mortier@opensides.be>
 * Copyright (C) 2004		Christophe Combelles		<ccomb@free.fr>
 * Copyright (C) 2005-2012	Regis Houssin				<regis.houssin@capnetworks.com>
 * Copyright (C) 2008		Raphael Bertrand (Resultic)	<raphael.bertrand@resultic.fr>
 * Copyright (C) 2010-2016	Juanjo Menent				<jmenent@2byte.es>
 * Copyright (C) 2013		Cédric Salvador				<csalvador@gpcsolutions.fr>
 * Copyright (C) 2013-2017	Alexandre Spangaro			<aspangaro@zendsi.com>
 * Copyright (C) 2014		Cédric GROSS				<c.gross@kreiz-it.fr>
 * Copyright (C) 2014-2015	Marcos García				<marcosgdf@gmail.com>
 * Copyright (C) 2015		Jean-François Ferry			<jfefe@aternatik.fr>
 *
 * This program is free software; you can redistribute it and/or modify
 * it under the terms of the GNU General Public License as published by
 * the Free Software Foundation; either version 3 of the License, or
 * (at your option) any later version.
 *
 * This program is distributed in the hope that it will be useful,
 * but WITHOUT ANY WARRANTY; without even the implied warranty of
 * MERCHANTABILITY or FITNESS FOR A PARTICULAR PURPOSE.  See the
 * GNU General Public License for more details.
 *
 * You should have received a copy of the GNU General Public License
 * along with this program. If not, see <http://www.gnu.org/licenses/>.
 * or see http://www.gnu.org/
 */

/**
 *	\file			htdocs/core/lib/functions.lib.php
 *	\brief			A set of functions for Dolibarr
 *					This file contains all frequently used functions.
 */

include_once DOL_DOCUMENT_ROOT .'/core/lib/json.lib.php';

/**
 * Function to return value of a static property when class
 * name is dynamically defined (not hard coded).
 * This is because $myclass::$myvar works from PHP 5.3.0+ only
 *
 * @param	string 	$class		Class name
 * @param 	string 	$member		Name of property
 * @return 	mixed				Return value of static property
 * @deprecated Dolibarr now requires 5.3.0+, use $class::$property syntax
 * @see https://php.net/manual/language.oop5.static.php
 */
function getStaticMember($class, $member)
{
	dol_syslog(__FUNCTION__ . " is deprecated", LOG_WARNING);

	// This part is deprecated. Uncomment if for php 5.2.*, and comment next isset class::member
	/*if (version_compare(phpversion(), '5.3.0', '<'))
	{
		if (is_object($class)) $class = get_class($class);
		$classObj = new ReflectionClass($class);
		$result = null;

		$found=0;
		foreach($classObj->getStaticProperties() as $prop => $value)
		{
			if ($prop == $member)
			{
				$result = $value;
				$found++;
				break;
			}
		}

		if ($found) return $result;
	}*/

	if (isset($class::$member)) return $class::$member;
	dol_print_error('','Try to get a static member "'.$member.'" in class "'.$class.'" that does not exists or is not static.');
	return null;
}


/**
 * Return a DoliDB instance (database handler).
 *
 * @param   string	$type		Type of database (mysql, pgsql...)
 * @param	string	$host		Address of database server
 * @param	string	$user		Nom de l'utilisateur autorise
 * @param	string	$pass		Mot de passe
 * @param	string	$name		Nom de la database
 * @param	int		$port		Port of database server
 * @return	DoliDB				A DoliDB instance
 */
function getDoliDBInstance($type, $host, $user, $pass, $name, $port)
{
	require_once DOL_DOCUMENT_ROOT ."/core/db/".$type.'.class.php';

	$class='DoliDB'.ucfirst($type);
	$dolidb=new $class($type, $host, $user, $pass, $name, $port);
	return $dolidb;
}

/**
 * 	Get list of entity id to use
 *
 * 	@param	string	$element	Current element
 *                              'societe', 'socpeople', 'actioncomm', 'agenda', 'resource',
 *                              'product', 'productprice', 'stock',
 *                              'propal', 'facture', 'facture_fourn',
 *                              'categorie', 'bank_account', 'bank_account', 'adherent', 'user',
 *                              'commande', 'commande_fournisseur', 'expedition', 'intervention', 'survey',
 *                              'contract', 'tax', 'expensereport', 'holiday', 'multicurrency', 'project',
 *                              'email_template', 'event',
 * 	@param	int		$shared		0=Return id of entity, 1=Return id entity + shared entities
 * 	@return	mixed				Entity id(s) to use
 */
function getEntity($element=false, $shared=0)
{
	global $conf, $mc;

	// For backward compatibilty
	if ($element == 'actioncomm') $element='agenda';
	if ($element == 'fichinter')  $element='intervention';
	if ($element == 'categorie')  $element='category';

	if (is_object($mc))
	{
		return $mc->getEntity($element, $shared);
	}
	else
	{
		$out='';
		$addzero = array('user', 'usergroup');
		if (in_array($element, $addzero)) $out.= '0,';
		$out.= $conf->entity;
		return $out;
	}
}

/**
 * Return information about user browser
 *
 * Returns array with the following format:
 * array(
 *  'browsername' => Browser name (firefox|chrome|iceweasel|epiphany|safari|opera|ie|unknown)
 *  'browserversion' => Browser version. Empty if unknown
 *  'browseros' => Set with mobile OS (android|blackberry|ios|palm|symbian|webos|maemo|windows|unknown)
 *  'layout' => (tablet|phone|classic)
 *  'phone' => empty if not mobile, (android|blackberry|ios|palm|unknown) if mobile
 *  'tablet' => true/false
 * )
 *
 * @param string $user_agent Content of $_SERVER["HTTP_USER_AGENT"] variable
 * @return	array Check function documentation
 */
function getBrowserInfo($user_agent)
{
	include_once DOL_DOCUMENT_ROOT.'/includes/mobiledetect/mobiledetectlib/Mobile_Detect.php';

	$name='unknown';
	$version='';
	$os='unknown';
	$phone = '';

	$detectmobile = new Mobile_Detect(null, $user_agent);
	$tablet = $detectmobile->isTablet();

	if ($detectmobile->isMobile()) {

		$phone = 'unknown';

		// If phone/smartphone, we set phone os name.
		if ($detectmobile->is('AndroidOS')) {
			$os = $phone = 'android';
		} elseif ($detectmobile->is('BlackBerryOS')) {
			$os = $phone = 'blackberry';
		} elseif ($detectmobile->is('iOS')) {
			$os = 'ios';
			$phone = 'iphone';
		} elseif ($detectmobile->is('PalmOS')) {
			$os = $phone = 'palm';
		} elseif ($detectmobile->is('SymbianOS')) {
			$os = 'symbian';
		} elseif ($detectmobile->is('webOS')) {
			$os = 'webos';
		} elseif ($detectmobile->is('MaemoOS')) {
			$os = 'maemo';
		} elseif ($detectmobile->is('WindowsMobileOS') || $detectmobile->is('WindowsPhoneOS')) {
			$os = 'windows';
		}
	}

	// OS
	if (preg_match('/linux/i', $user_agent))	{ $os='linux'; }
	elseif (preg_match('/macintosh/i', $user_agent))	{ $os='macintosh'; }

	// Name
	if (preg_match('/firefox(\/|\s)([\d\.]*)/i', $user_agent, $reg))      { $name='firefox';   $version=$reg[2]; }
	elseif (preg_match('/chrome(\/|\s)([\d\.]+)/i', $user_agent, $reg))   { $name='chrome';    $version=$reg[2]; }    // we can have 'chrome (Mozilla...) chrome x.y' in one string
	elseif (preg_match('/chrome/i', $user_agent, $reg))                   { $name='chrome'; }
	elseif (preg_match('/iceweasel/i', $user_agent))                      { $name='iceweasel'; }
	elseif (preg_match('/epiphany/i', $user_agent))                       { $name='epiphany';  }
	elseif (preg_match('/safari(\/|\s)([\d\.]*)/i', $user_agent, $reg))   { $name='safari';    $version=$reg[2]; }	// Safari is often present in string for mobile but its not.
	elseif (preg_match('/opera(\/|\s)([\d\.]*)/i', $user_agent, $reg))    { $name='opera';     $version=$reg[2]; }
	elseif (preg_match('/(MSIE\s([0-9]+\.[0-9]))|.*(Trident\/[0-9]+.[0-9];\srv:([0-9]+\.[0-9]+))/i', $user_agent, $reg))  { $name='ie'; $version=end($reg); }    // MS products at end
	elseif (preg_match('/l(i|y)n(x|ks)(\(|\/|\s)*([\d\.]+)/i', $user_agent, $reg)) { $name='lynxlinks'; $version=$reg[4]; }

	if ($tablet) {
		$layout = 'tablet';
	} elseif ($phone) {
		$layout = 'phone';
	} else {
		$layout = 'classic';
	}

	return array(
		'browsername' => $name,
		'browserversion' => $version,
		'browseros' => $os,
		'layout' => $layout,
		'phone' => $phone,
		'tablet' => $tablet
	);
}

/**
 *  Function called at end of web php process
 *
 *  @return	void
 */
function dol_shutdown()
{
	global $conf,$user,$langs,$db;
	$disconnectdone=false; $depth=0;
	if (is_object($db) && ! empty($db->connected)) { $depth=$db->transaction_opened; $disconnectdone=$db->close(); }
	dol_syslog("--- End access to ".$_SERVER["PHP_SELF"].(($disconnectdone && $depth)?' (Warn: db disconnection forced, transaction depth was '.$depth.')':''), (($disconnectdone && $depth)?LOG_WARNING:LOG_INFO));
}


/**
 *  Return value of a param into GET or POST supervariable
 *
 *  @param	string	$paramname   Name of parameter to found
 *  @param	string	$check	     Type of check (''=no check,  'int'=check it's numeric, 'alpha'=check it's text and sign, 'aZ'=check it's a-z only, 'array'=check it's array, 'san_alpha'=Use filter_var with FILTER_SANITIZE_STRING (do not use this for free text string), 'day', 'month', 'year', 'custom'= custom filter specify $filter and $options)
 *  @param	int		$method	     Type of method (0 = get then post, 1 = only get, 2 = only post, 3 = post then get, 4 = post then get then cookie)
 *  @param  int     $filter      Filter to apply when $check is set to custom. (See http://php.net/manual/en/filter.filters.php for détails)
 *  @param  mixed   $options     Options to pass to filter_var when $check is set to custom
 *  @return string|string[]      Value found (string or array), or '' if check fails
 */
function GETPOST($paramname,$check='',$method=0,$filter=NULL,$options=NULL)
{
	if (empty($method)) $out = isset($_GET[$paramname])?$_GET[$paramname]:(isset($_POST[$paramname])?$_POST[$paramname]:'');
	elseif ($method==1) $out = isset($_GET[$paramname])?$_GET[$paramname]:'';
	elseif ($method==2) $out = isset($_POST[$paramname])?$_POST[$paramname]:'';
	elseif ($method==3) $out = isset($_POST[$paramname])?$_POST[$paramname]:(isset($_GET[$paramname])?$_GET[$paramname]:'');
	elseif ($method==4) $out = isset($_POST[$paramname])?$_POST[$paramname]:(isset($_GET[$paramname])?$_GET[$paramname]:(isset($_COOKIE[$paramname])?$_COOKIE[$paramname]:''));
	else return 'BadThirdParameterForGETPOST';

	if (! empty($check))
	{
	    if (! is_array($out) && preg_match('/^__([a-z0-9]+)__$/i', $out, $reg))
	    {
	        if ($reg[1] == 'DAY')
	        {
    	        $tmp=dol_getdate(dol_now(), true);
    	        $out = $tmp['mday'];
	        }
	        elseif ($reg[1] == 'MONTH')
	        {
    	        $tmp=dol_getdate(dol_now(), true);
    	        $out = $tmp['mon'];
	        }
	        elseif ($reg[1] == 'YEAR')
	        {
	            $tmp=dol_getdate(dol_now(), true);
	            $out = $tmp['year'];
	        }
	        elseif ($reg[1] == 'MYCOUNTRYID')
	        {
	            global $mysoc;
	            $out = $mysoc->country_id;
	        }
	    }

	    switch ($check)
	    {
	        case 'int':
	            if (! is_numeric($out)) { $out=''; }
	            break;
	        case 'intcomma':
	            if (preg_match('/[^0-9,]+/i',$out)) $out='';
	            break;
	        case 'alpha':
	            $out=trim($out);
	            // '"' is dangerous because param in url can close the href= or src= and add javascript functions.
	            // '../' is dangerous because it allows dir transversals
	            if (preg_match('/"/',$out)) $out='';
	            else if (preg_match('/\.\.\//',$out)) $out='';
	            break;
	        case 'san_alpha':
	            $out=filter_var($out,FILTER_SANITIZE_STRING);
	            break;
	        case 'aZ':
	            $out=trim($out);
	            if (preg_match('/[^a-z]+/i',$out)) $out='';
	            break;
	        case 'aZ09':
	            $out=trim($out);
	            if (preg_match('/[^a-z0-9_\-]+/i',$out)) $out='';
	            break;
	        case 'array':
	            if (! is_array($out) || empty($out)) $out=array();
	            break;
			case 'nohtml':
			    $out=dol_string_nohtmltag($out);
				break;
			case 'alphanohtml':	// Recommended for search params
	            $out=trim($out);
	            // '"' is dangerous because param in url can close the href= or src= and add javascript functions.
	            // '../' is dangerous because it allows dir transversals
	            if (preg_match('/"/',$out)) $out='';
	            else if (preg_match('/\.\.\//',$out)) $out='';
			    $out=dol_string_nohtmltag($out);
				break;
			case 'custom':
	            if (empty($filter)) return 'BadFourthParameterForGETPOST';
	            $out=filter_var($out, $filter, $options);
	            break;
	    }
	}

	return $out;
}


/**
 *  Return a prefix to use for this Dolibarr instance for session or cookie names.
 *  This prefix is unique for instance and avoid conflict between multi-instances,
 *  even when having two instances with one root dir or two instances in virtual servers
 *
 *  @param  string  $mode       '' or 'email'
 *  @return	string      		A calculated prefix
 */
function dol_getprefix($mode='')
{
    global $conf;

    // If MAIL_PREFIX_FOR_EMAIL_ID is set and prefix is for email
    if ($mode == 'email' && ! empty($conf->global->MAIL_PREFIX_FOR_EMAIL_ID))
    {
        if ($conf->global->MAIL_PREFIX_FOR_EMAIL_ID != 'SERVER_NAME') return $conf->global->MAIL_PREFIX_FOR_EMAIL_ID;
        else if (isset($_SERVER["SERVER_NAME"])) return $_SERVER["SERVER_NAME"];
    }

	if (isset($_SERVER["SERVER_NAME"]) && isset($_SERVER["DOCUMENT_ROOT"]))
	{
		return dol_hash($_SERVER["SERVER_NAME"].$_SERVER["DOCUMENT_ROOT"].DOL_DOCUMENT_ROOT.DOL_URL_ROOT);
		// Use this for a "clear" cookie name
		//return dol_sanitizeFileName($_SERVER["SERVER_NAME"].$_SERVER["DOCUMENT_ROOT"].DOL_DOCUMENT_ROOT.DOL_URL_ROOT);
	}
	else return dol_hash(DOL_DOCUMENT_ROOT.DOL_URL_ROOT);
}

/**
 *	Make an include_once using default root and alternate root if it fails.
 *  To link to a core file, use include(DOL_DOCUMENT_ROOT.'/pathtofile')
 *  To link to a module file from a module file, use include './mymodulefile';
 *  To link to a module file from a core file, then this function can be used (call by hook / trigger / speciales pages)
 *
 * 	@param	string	$relpath	Relative path to file (Ie: mydir/myfile, ../myfile, ...)
 * 	@param	string	$classname	Class name (deprecated)
 *  @return bool                True if load is a success, False if it fails
 */
function dol_include_once($relpath, $classname='')
{
	global $conf,$langs,$user,$mysoc;   // Do not remove this. They must be defined for files we include. Other globals var must be retreived with $GLOBALS['var']

	$fullpath = dol_buildpath($relpath);

	if (!file_exists($fullpath)) {
		dol_syslog('functions::dol_include_once Tried to load unexisting file: '.$relpath, LOG_ERR);
		return false;
	}

	if (! empty($classname) && ! class_exists($classname)) {
		return include $fullpath;
	} else {
		return include_once $fullpath;
	}
}


/**
 *	Return path of url or filesystem. Return alternate root if exists.
 *
 * 	@param	string	$path		Relative path to file (if mode=0) or relative url (if mode=1). Ie: mydir/myfile, ../myfile
 *  @param	int		$type		0=Used for a Filesystem path, 1=Used for an URL path (output relative), 2=Used for an URL path (output full path using same host that current url), 3=Used for an URL path (output full path using host defined into $dolibarr_main_url_root of conf file)
 *  @return string				Full filesystem path (if mode=0), Full url path (if mode=1)
 */
function dol_buildpath($path, $type=0)
{
	global $conf;

	$path=preg_replace('/^\//','',$path);

	if (empty($type))	// For a filesystem path
	{
		$res = DOL_DOCUMENT_ROOT.'/'.$path;	// Standard value
		foreach ($conf->file->dol_document_root as $key => $dirroot)	// ex: array(["main"]=>"/home/main/htdocs", ["alt0"]=>"/home/dirmod/htdocs", ...)
		{
			if ($key == 'main') continue;
			if (file_exists($dirroot.'/'.$path))
			{
				$res=$dirroot.'/'.$path;
				break;
			}
		}
	}
	else				// For an url path
	{
		// We try to get local path of file on filesystem from url
		// Note that trying to know if a file on disk exist by forging path on disk from url
		// works only for some web server and some setup. This is bugged when
		// using proxy, rewriting, virtual path, etc...
		$res='';
		if ($type == 1) $res = DOL_URL_ROOT.'/'.$path;			// Standard value
		if ($type == 2) $res = DOL_MAIN_URL_ROOT.'/'.$path;		// Standard value
		if ($type == 3) $res = DOL_URL_ROOT.'/'.$path;

		foreach ($conf->file->dol_document_root as $key => $dirroot)	// ex: array(["main"]=>"/home/main/htdocs", ["alt0"]=>"/home/dirmod/htdocs", ...)
		{
			if ($key == 'main')
			{
			    if ($type == 3)
			    {
			        global $dolibarr_main_url_root;

			        // Define $urlwithroot
			        $urlwithouturlroot=preg_replace('/'.preg_quote(DOL_URL_ROOT,'/').'$/i','',trim($dolibarr_main_url_root));
			        $urlwithroot=$urlwithouturlroot.DOL_URL_ROOT;		// This is to use external domain name found into config file
			        //$urlwithroot=DOL_MAIN_URL_ROOT;					// This is to use same domain name than current

			        $res=(preg_match('/^http/i',$conf->file->dol_url_root[$key])?'':$urlwithroot).'/'.$path;     // Test on start with http is for old conf syntax
			    }
			    continue;
			}
			preg_match('/^([^\?]+(\.css\.php|\.css|\.js\.php|\.js|\.png|\.jpg|\.php)?)/i',$path,$regs);    // Take part before '?'
			if (! empty($regs[1]))
			{
				//print $key.'-'.$dirroot.'/'.$path.'-'.$conf->file->dol_url_root[$type].'<br>'."\n";
				if (file_exists($dirroot.'/'.$regs[1]))
				{
					if ($type == 1)
					{
						$res=(preg_match('/^http/i',$conf->file->dol_url_root[$key])?'':DOL_URL_ROOT).$conf->file->dol_url_root[$key].'/'.$path;
					}
					if ($type == 2)
					{
					    $res=(preg_match('/^http/i',$conf->file->dol_url_root[$key])?'':DOL_MAIN_URL_ROOT).$conf->file->dol_url_root[$key].'/'.$path;
					}
					if ($type == 3)
					{
					    global $dolibarr_main_url_root;

					    // Define $urlwithroot
					    $urlwithouturlroot=preg_replace('/'.preg_quote(DOL_URL_ROOT,'/').'$/i','',trim($dolibarr_main_url_root));
					    $urlwithroot=$urlwithouturlroot.DOL_URL_ROOT;		// This is to use external domain name found into config file
					    //$urlwithroot=DOL_MAIN_URL_ROOT;					// This is to use same domain name than current

					    $res=(preg_match('/^http/i',$conf->file->dol_url_root[$key])?'':$urlwithroot).$conf->file->dol_url_root[$key].'/'.$path;     // Test on start with http is for old conf syntax
					}
					break;
				}
			}
		}
	}

	return $res;
}

/**
 *	Create a clone of instance of object (new instance with same properties)
 * 	This function works for both PHP4 and PHP5
 *
 * 	@param	object	$object		Object to clone
 *	@return object				Object clone
 *  @deprecated Dolibarr no longer supports PHP4, use PHP5 native clone construct
 *  @see https://php.net/manual/language.oop5.cloning.php
 */
function dol_clone($object)
{
	dol_syslog(__FUNCTION__ . " is deprecated", LOG_WARNING);

	$myclone = clone $object;
	return $myclone;
}

/**
 *	Optimize a size for some browsers (phone, smarphone, ...)
 *
 * 	@param	int		$size		Size we want
 * 	@param	string	$type		Type of optimizing:
 * 								'' = function used to define a size for truncation
 * 								'width' = function is used to define a width
 *	@return int					New size after optimizing
 */
function dol_size($size,$type='')
{
	global $conf;
	if (empty($conf->dol_optimize_smallscreen)) return $size;
	if ($type == 'width' && $size > 250) return 250;
	else return 10;
}


/**
 *	Clean a string to use it as a file name
 *
 *	@param	string	$str            String to clean
 * 	@param	string	$newstr			String to replace bad chars with
 *  @param	int	    $unaccent		1=Remove also accent (default), 0 do not remove them
 *	@return string          		String cleaned (a-zA-Z_)
 *
 * 	@see        	dol_string_nospecial, dol_string_unaccent, dol_sanitizePathName
 */
function dol_sanitizeFileName($str,$newstr='_',$unaccent=1)
{
	$filesystem_forbidden_chars = array('<','>',':','/','\\','?','*','|','"','°');
	return dol_string_nospecial($unaccent?dol_string_unaccent($str):$str, $newstr, $filesystem_forbidden_chars);
}

/**
 *	Clean a string to use it as a path name
 *
 *	@param	string	$str            String to clean
 * 	@param	string	$newstr			String to replace bad chars with
 *  @param	int	    $unaccent		1=Remove also accent (default), 0 do not remove them
 *	@return string          		String cleaned (a-zA-Z_)
 *
 * 	@see        	dol_string_nospecial, dol_string_unaccent, dol_sanitizeFileName
 */
function dol_sanitizePathName($str,$newstr='_',$unaccent=1)
{
    $filesystem_forbidden_chars = array('<','>','?','*','|','"','°');
    return dol_string_nospecial($unaccent?dol_string_unaccent($str):$str, $newstr, $filesystem_forbidden_chars);
}

/**
 *	Clean a string from all accent characters to be used as ref, login or by dol_sanitizeFileName
 *
 *	@param	string	$str			String to clean
 *	@return string   	       		Cleaned string
 *
 * 	@see    		dol_sanitizeFilename, dol_string_nospecial
 */
function dol_string_unaccent($str)
{
	if (utf8_check($str))
	{
		// See http://www.utf8-chartable.de/
		$string = rawurlencode($str);
		$replacements = array(
		'%C3%80' => 'A','%C3%81' => 'A','%C3%82' => 'A','%C3%83' => 'A','%C3%84' => 'A','%C3%85' => 'A',
		'%C3%88' => 'E','%C3%89' => 'E','%C3%8A' => 'E','%C3%8B' => 'E',
		'%C3%8C' => 'I','%C3%8D' => 'I','%C3%8E' => 'I','%C3%8F' => 'I',
		'%C3%92' => 'O','%C3%93' => 'O','%C3%94' => 'O','%C3%95' => 'O','%C3%96' => 'O',
		'%C3%99' => 'U','%C3%9A' => 'U','%C3%9B' => 'U','%C3%9C' => 'U',
		'%C3%A0' => 'a','%C3%A1' => 'a','%C3%A2' => 'a','%C3%A3' => 'a','%C3%A4' => 'a','%C3%A5' => 'a',
		'%C3%A7' => 'c',
		'%C3%A8' => 'e','%C3%A9' => 'e','%C3%AA' => 'e','%C3%AB' => 'e',
		'%C3%AC' => 'i','%C3%AD' => 'i','%C3%AE' => 'i','%C3%AF' => 'i',
		'%C3%B1' => 'n',
		'%C3%B2' => 'o','%C3%B3' => 'o','%C3%B4' => 'o','%C3%B5' => 'o','%C3%B6' => 'o',
		'%C3%B9' => 'u','%C3%BA' => 'u','%C3%BB' => 'u','%C3%BC' => 'u',
		'%C3%BF' => 'y'
		);
		$string=strtr($string, $replacements);
		return rawurldecode($string);
	}
	else
	{
		// See http://www.ascii-code.com/
		$string = strtr(
			$str,
			"\xC0\xC1\xC2\xC3\xC4\xC5\xC7
			\xC8\xC9\xCA\xCB\xCC\xCD\xCE\xCF\xD0\xD1
			\xD2\xD3\xD4\xD5\xD8\xD9\xDA\xDB\xDD
			\xE0\xE1\xE2\xE3\xE4\xE5\xE7\xE8\xE9\xEA\xEB
			\xEC\xED\xEE\xEF\xF0\xF1\xF2\xF3\xF4\xF5\xF8
			\xF9\xFA\xFB\xFC\xFD\xFF",
			"AAAAAAC
			EEEEIIIIDN
			OOOOOUUUY
			aaaaaaceeee
			iiiidnooooo
			uuuuyy"
		);
		$string = strtr($string, array("\xC4"=>"Ae", "\xC6"=>"AE", "\xD6"=>"Oe", "\xDC"=>"Ue", "\xDE"=>"TH", "\xDF"=>"ss", "\xE4"=>"ae", "\xE6"=>"ae", "\xF6"=>"oe", "\xFC"=>"ue", "\xFE"=>"th"));
		return $string;
	}
}

/**
 *	Clean a string from all punctuation characters to use it as a ref or login
 *
 *	@param	string	$str            	String to clean
 * 	@param	string	$newstr				String to replace forbidden chars with
 *  @param  array	$badcharstoreplace  List of forbidden characters
 * 	@return string          			Cleaned string
 *
 * 	@see    		dol_sanitizeFilename, dol_string_unaccent
 */
function dol_string_nospecial($str,$newstr='_',$badcharstoreplace='')
{
	$forbidden_chars_to_replace=array(" ", "'", "/", "\\", ":", "*", "?", "\"", "<", ">", "|", "[", "]", ",", ";", "=");
	$forbidden_chars_to_remove=array();
	if (is_array($badcharstoreplace)) $forbidden_chars_to_replace=$badcharstoreplace;
	//$forbidden_chars_to_remove=array("(",")");

	return str_replace($forbidden_chars_to_replace,$newstr,str_replace($forbidden_chars_to_remove,"",$str));
}


/**
 * Encode string for xml usage
 *
 * @param 	string	$string		String to encode
 * @return	string				String encoded
 */
function dolEscapeXML($string)
{
	return strtr($string, array('\''=>'&apos;','"'=>'&quot;','&'=>'&amp;','<'=>'&lt;','>'=>'&gt;'));
}

/**
 *  Returns text escaped for inclusion into javascript code
 *
 *  @param      string		$stringtoescape		String to escape
 *  @param		int		$mode				0=Escape also ' and " into ', 1=Escape ' but not " for usage into 'string', 2=Escape " but not ' for usage into "string", 3=Escape ' and " with \
 *  @param		int		$noescapebackslashn	0=Escape also \n. 1=Do not escape \n.
 *  @return     string     		 				Escaped string. Both ' and " are escaped into ' if they are escaped.
 */
function dol_escape_js($stringtoescape, $mode=0, $noescapebackslashn=0)
{
	// escape quotes and backslashes, newlines, etc.
	$substitjs=array("&#039;"=>"\\'","\r"=>'\\r');
	//$substitjs['</']='<\/';	// We removed this. Should be useless.
	if (empty($noescapebackslashn)) { $substitjs["\n"]='\\n'; $substitjs['\\']='\\\\'; }
	if (empty($mode)) { $substitjs["'"]="\\'"; $substitjs['"']="\\'"; }
	else if ($mode == 1) $substitjs["'"]="\\'";
	else if ($mode == 2) { $substitjs['"']='\\"'; }
	else if ($mode == 3) { $substitjs["'"]="\\'"; $substitjs['"']="\\\""; }
	return strtr($stringtoescape, $substitjs);
}


/**
 *  Returns text escaped for inclusion in HTML alt or title tags, or into values of HTML input fields.
 *
 *  @param      string		$stringtoescape		String to escape
 *  @param		int			$keepb				1=Preserve b tags (otherwise, remove them)
 *  @param      int         $keepn              1=Preserve \r\n strings (otherwise, remove them)
 *  @return     string     				 		Escaped string
 *
 *  @see		dol_string_nohtmltag
 */
function dol_escape_htmltag($stringtoescape, $keepb=0, $keepn=0)
{
	// escape quotes and backslashes, newlines, etc.
	$tmp=dol_html_entity_decode($stringtoescape,ENT_COMPAT,'UTF-8');
	if (! $keepb) $tmp=strtr($tmp, array("<b>"=>'','</b>'=>''));
	if (! $keepn) $tmp=strtr($tmp, array("\r"=>'\\r',"\n"=>'\\n'));
	return dol_htmlentities($tmp,ENT_COMPAT,'UTF-8');
}


/**
 * Convert a string to lower. Never use strtolower because it does not works with UTF8 strings.
 *
 * @param 	string		$utf8_string		String to encode
 * @return 	string							String converted
 */
function dol_strtolower($utf8_string)
{
	return mb_strtolower($utf8_string, "UTF-8");
}

/**
 * Convert a string to upper. Never use strtolower because it does not works with UTF8 strings.
 *
 * @param 	string		$utf8_string		String to encode
 * @return 	string							String converted
 */
function dol_strtoupper($utf8_string)
{
	return mb_strtoupper($utf8_string, "UTF-8");
}


/**
 *	Write log message into outputs. Possible outputs can be:
 *	SYSLOG_HANDLERS = ["mod_syslog_file"]  		file name is then defined by SYSLOG_FILE
 *	SYSLOG_HANDLERS = ["mod_syslog_syslog"]  	facility is then defined by SYSLOG_FACILITY
 *  Warning, syslog functions are bugged on Windows, generating memory protection faults. To solve
 *  this, use logging to files instead of syslog (see setup of module).
 *  Note: If SYSLOG_FILE_NO_ERROR defined, we never output any error message when writing to log fails.
 *  Note: You can get log message into html sources by adding parameter &logtohtml=1 (constant MAIN_LOGTOHTML must be set)
 *  This function works only if syslog module is enabled.
 * 	This must not use any call to other function calling dol_syslog (avoid infinite loop).
 *
 * 	@param  string		$message				Line to log. ''=Show nothing
 *  @param  int			$level					Log level
 *												On Windows LOG_ERR=4, LOG_WARNING=5, LOG_NOTICE=LOG_INFO=6, LOG_DEBUG=6 si define_syslog_variables ou PHP 5.3+, 7 si dolibarr
 *												On Linux   LOG_ERR=3, LOG_WARNING=4, LOG_INFO=6, LOG_DEBUG=7
 *  @param	int			$ident					1=Increase ident of 1, -1=Decrease ident of 1
 *  @param	string		$suffixinfilename		When output is a file, append this suffix into default log filename.
 *  @param	string		$restricttologhandler	Output log only for this log handler
 *  @return	void
 */
function dol_syslog($message, $level = LOG_INFO, $ident = 0, $suffixinfilename='', $restricttologhandler='')
{
	global $conf, $user;

	// If syslog module enabled
	if (empty($conf->syslog->enabled)) return;

	if (! empty($message))
	{
    	// Test log level
    	$logLevels = array(LOG_EMERG, LOG_ALERT, LOG_CRIT, LOG_ERR, LOG_WARNING, LOG_NOTICE, LOG_INFO, LOG_DEBUG);
    	if (!in_array($level, $logLevels, true))
    	{
    		throw new Exception('Incorrect log level');
    	}
    	if ($level > $conf->global->SYSLOG_LEVEL) return;

    	// If adding log inside HTML page is required
    	if (! empty($_REQUEST['logtohtml']) && (! empty($conf->global->MAIN_ENABLE_LOG_TO_HTML) || ! empty($conf->global->MAIN_LOGTOHTML)))   // MAIN_LOGTOHTML kept for backward compatibility
    	{
    		$conf->logbuffer[] = dol_print_date(time(),"%Y-%m-%d %H:%M:%S")." ".$message;
    	}

    	//TODO: Remove this. MAIN_ENABLE_LOG_INLINE_HTML should be deprecated and use a log handler dedicated to HTML output
    	// If enable html log tag enabled and url parameter log defined, we show output log on HTML comments
    	if (! empty($conf->global->MAIN_ENABLE_LOG_INLINE_HTML) && ! empty($_GET["log"]))
    	{
    		print "\n\n<!-- Log start\n";
    		print $message."\n";
    		print "Log end -->\n";
    	}

    	$data = array(
    		'message' => $message,
    		'script' => (isset($_SERVER['PHP_SELF'])? basename($_SERVER['PHP_SELF'],'.php') : false),
    		'level' => $level,
    		'user' => ((is_object($user) && $user->id) ? $user->login : false),
    		'ip' => false
    	);

    	if (! empty($_SERVER["REMOTE_ADDR"])) $data['ip'] = $_SERVER['REMOTE_ADDR'];
    	// This is when PHP session is ran inside a web server but not inside a client request (example: init code of apache)
    	else if (! empty($_SERVER['SERVER_ADDR'])) $data['ip'] = $_SERVER['SERVER_ADDR'];
    	// This is when PHP session is ran outside a web server, like from Windows command line (Not always defined, but useful if OS defined it).
    	else if (! empty($_SERVER['COMPUTERNAME'])) $data['ip'] = $_SERVER['COMPUTERNAME'].(empty($_SERVER['USERNAME'])?'':'@'.$_SERVER['USERNAME']);
    	// This is when PHP session is ran outside a web server, like from Linux command line (Not always defined, but usefull if OS defined it).
    	else if (! empty($_SERVER['LOGNAME'])) $data['ip'] = '???@'.$_SERVER['LOGNAME'];
    	// Loop on each log handler and send output
    	foreach ($conf->loghandlers as $loghandlerinstance)
    	{
    		if ($restricttologhandler && $loghandlerinstance->code != $restricttologhandler) continue;
    		$loghandlerinstance->export($data,$suffixinfilename);
    	}
    	unset($data);
	}

	if (! empty($ident))
	{
		foreach ($conf->loghandlers as $loghandlerinstance)
		{
			$loghandlerinstance->setIdent($ident);
		}
	}
}


/**
 *	Show tab header of a card
 *
 *	@param	array	$links				Array of tabs. Currently initialized by calling a function xxx_admin_prepare_head
 *	@param	string	$active     		Active tab name (document', 'info', 'ldap', ....)
 *	@param  string	$title      		Title
 *	@param  int		$notab				0=Add tab header, 1=no tab header. If you set this to 1, using dol_fiche_end() to close tab is not required.
 * 	@param	string	$picto				Add a picto on tab title
 *	@param	int		$pictoisfullpath	If 1, image path is a full path. If you set this to 1, you can use url returned by dol_buildpath('/mymodyle/img/myimg.png',1) for $picto.
 * 	@return	void
 */
function dol_fiche_head($links=array(), $active='0', $title='', $notab=0, $picto='', $pictoisfullpath=0)
{
	print dol_get_fiche_head($links, $active, $title, $notab, $picto, $pictoisfullpath);
}

/**
 *  Show tab header of a card
 *
 *	@param	array	$links				Array of tabs
 *	@param	string	$active     		Active tab name
 *	@param  string	$title      		Title
 *	@param  int		$notab				0=Add tab header, 1=no tab header. If you set this to 1, using dol_fiche_end() to close tab is not required.
 * 	@param	string	$picto				Add a picto on tab title
 *	@param	int		$pictoisfullpath	If 1, image path is a full path. If you set this to 1, you can use url returned by dol_buildpath('/mymodyle/img/myimg.png',1) for $picto.
 * 	@return	string
 */
function dol_get_fiche_head($links=array(), $active='', $title='', $notab=0, $picto='', $pictoisfullpath=0)
{
	global $conf, $langs, $hookmanager;

	if ($notab == -1) $notab = 0;  // For better compatiblity with modules for 6.0

	$out="\n".'<div class="tabs" data-role="controlgroup" data-type="horizontal">'."\n";

	// Show title
	$showtitle=1;
	if (! empty($conf->dol_optimize_smallscreen)) $showtitle=0;
	if (! empty($title) && $showtitle)
	{
		$limittitle=30;
		$out.='<a class="tabTitle">';
		if ($picto) $out.=img_picto($title,($pictoisfullpath?'':'object_').$picto,'',$pictoisfullpath).' ';
		$out.='<span class="tabTitleText">'.dol_trunc($title,$limittitle).'</span>';
		$out.='</a>';
	}

	// Define max of key (max may be higher than sizeof because of hole due to module disabling some tabs).
	$maxkey=-1;
	if (is_array($links) && ! empty($links))
	{
		$keys=array_keys($links);
		if (count($keys)) $maxkey=max($keys);
	}

	// Show tabs
	$bactive=false;
	// if =0 we don't use the feature
	$limittoshow=(empty($conf->global->MAIN_MAXTABS_IN_CARD)?99:$conf->global->MAIN_MAXTABS_IN_CARD);
	$displaytab=0;
	$nbintab=0;
    $popuptab=0;
	for ($i = 0 ; $i <= $maxkey ; $i++)
	{
		if ((is_numeric($active) && $i == $active) || (! empty($links[$i][2]) && ! is_numeric($active) && $active == $links[$i][2]))
		{
			// si l'active est présent dans la box
			if ($i >= $limittoshow)
				$limittoshow--;
		}
	}

	for ($i = 0 ; $i <= $maxkey ; $i++)
	{
		if ((is_numeric($active) && $i == $active) || (! empty($links[$i][2]) && ! is_numeric($active) && $active == $links[$i][2]))
		{
			$isactive=true;
			$bactive=true;
		}
		else
			$isactive=false;

		if ($i < $limittoshow || $isactive)
		{
			$out.='<div class="inline-block tabsElem'.($isactive ? ' tabsElemActive' : '').((! $isactive && ! empty($conf->global->MAIN_HIDE_INACTIVETAB_ON_PRINT))?' hideonprint':'').'"><!-- id tab = '.(empty($links[$i][2])?'':$links[$i][2]).' -->';
			if (isset($links[$i][2]) && $links[$i][2] == 'image')
			{
				if (!empty($links[$i][0]))
				{
					$out.='<a data-role="button" class="tabimage" href="'.$links[$i][0].'">'.$links[$i][1].'</a>'."\n";
				}
				else
				{
					$out.='<span data-role="button" class="tabspan">'.$links[$i][1].'</span>'."\n";
				}
			}
			else if (! empty($links[$i][1]))
			{
				//print "x $i $active ".$links[$i][2]." z";
				if ($isactive)
				{
					$out.='<a data-role="button"'.(! empty($links[$i][2])?' id="'.$links[$i][2].'"':'').' class="tabactive tab inline-block" href="'.$links[$i][0].'">'.$links[$i][1].'</a>'."\n";
				}
				else
				{
					$out.='<a data-role="button"'.(! empty($links[$i][2])?' id="'.$links[$i][2].'"':'').' class="tabunactive tab inline-block" href="'.$links[$i][0].'">'.$links[$i][1].'</a>'."\n";
				}
			}
			$out.='</div>';
		}
		else
		{
		    // The popup with the other tabs
			if (! $popuptab)
			{
			    $popuptab=1;
			    $outmore.='<div class="popuptabset">';
			}
		    $outmore.='<div class="popuptab" style="display:inherit;">';
			if (isset($links[$i][2]) && $links[$i][2] == 'image')
			{
				if (!empty($links[$i][0]))
					$outmore.='<a class="tabimage" href="'.$links[$i][0].'">'.$links[$i][1].'</a>'."\n";
				else
					$outmore.='<span class="tabspan">'.$links[$i][1].'</span>'."\n";

			}
			else if (! empty($links[$i][1]))
				$outmore.='<a'.(! empty($links[$i][2])?' id="'.$links[$i][2].'"':'').' class="inline-block" href="'.$links[$i][0].'">'.$links[$i][1].'</a>'."\n";

			$outmore.='</div>';

			$nbintab++;
		}
		$displaytab=$i;
	}
	if ($popuptab) $outmore.='</div>';

	if ($displaytab > $limittoshow)
	{
		$tabsname=str_replace("@", "", $picto);
		$out.='<div id="moretabs'.$tabsname.'" class="inline-block tabsElem">';
		$out.='<a href="#" data-role="button" class="tab moretab inline-block">'.$langs->trans("More").'... ('.$nbintab.')</a>';
		$out.='<div id="moretabsList'.$tabsname.'" style="position: absolute; left: -999em;text-align: left;margin:0px;padding:2px">'.$outmore.'</div>';
		$out.="</div>\n";

		$out.="<script>";
		$out.="$('#moretabs".$tabsname."').mouseenter( function() { $('#moretabsList".$tabsname."').css('left','auto');});";
		$out.="$('#moretabs".$tabsname."').mouseleave( function() { $('#moretabsList".$tabsname."').css('left','-999em');});";
		$out.="</script>";
	}

	$out.="</div>\n";

	if (! $notab) $out.="\n".'<div class="tabBar">'."\n";

	$parameters=array('tabname' => $active, 'out' => $out);
	$reshook=$hookmanager->executeHooks('printTabsHead',$parameters);	// This hook usage is called just before output the head of tabs. Take also a look at "completeTabsHead"
	if ($reshook > 0)
	{
		$out = $hookmanager->resPrint;
	}

	return $out;
}

/**
 *  Show tab footer of a card
 *
 *  @param	int		$notab       0=Add tab footer, 1=no tab footer
 *  @return	void
 */
function dol_fiche_end($notab=0)
{
	print dol_get_fiche_end($notab);
}

/**
 *	Return tab footer of a card
 *
 *	@param  int		$notab		0=Add tab footer, 1=no tab footer
 *  @return	string
 */
function dol_get_fiche_end($notab=0)
{
	if (! $notab) return "\n</div>\n";
	else return '';
}

/**
 *  Show tab footer of a card.
 *  Note: $object->next_prev_filter can be set to restrict select to find next or previous record by $form->showrefnav.
 *
 *  @param	object	$object			Object to show
 *  @param	string	$paramid   		Name of parameter to use to name the id into the URL next/previous link
 *  @param	string	$morehtml  		More html content to output just before the nav bar
 *  @param	int		$shownav	  	Show Condition (navigation is shown if value is 1)
 *  @param	string	$fieldid   		Nom du champ en base a utiliser pour select next et previous (we make the select max and min on this field)
 *  @param	string	$fieldref   	Nom du champ objet ref (object->ref) a utiliser pour select next et previous
 *  @param	string	$morehtmlref  	More html to show after ref
 *  @param	string	$moreparam  	More param to add in nav link url.
 *	@param	int		$nodbprefix		Do not include DB prefix to forge table name
 *	@param	string	$morehtmlleft	More html code to show before ref
 *	@param	string	$morehtmlstatus	More html code to show under navigation arrows
 *  @param  int     $onlybanner     Put this to 1, if the card will contains only a banner (add css 'arearefnobottom' on div)
 *	@param	string	$morehtmlright	More html code to show before navigation arrows
 *  @return	void
 */
function dol_banner_tab($object, $paramid, $morehtml='', $shownav=1, $fieldid='rowid', $fieldref='ref', $morehtmlref='', $moreparam='', $nodbprefix=0, $morehtmlleft='', $morehtmlstatus='', $onlybanner=0, $morehtmlright='')
{
	global $conf, $form, $user, $langs;

	$maxvisiblephotos=1;
	$showimage=1;
	$showbarcode=empty($conf->barcode->enabled)?0:($object->barcode?1:0);
	if (! empty($conf->global->MAIN_USE_ADVANCED_PERMS) && empty($user->rights->barcode->lire_advance)) $showbarcode=0;
	$modulepart='unknown';
	if ($object->element == 'societe')		$modulepart='societe';
	if ($object->element == 'contact')		$modulepart='contact';
	if ($object->element == 'member')		$modulepart='memberphoto';
	if ($object->element == 'user')			$modulepart='userphoto';
	if ($object->element == 'product')		$modulepart='product';

	if ($object->element == 'product')
	{
	    $width=80; $cssclass='photoref';
        $showimage=$object->is_photo_available($conf->product->multidir_output[$object->entity]);
	    $maxvisiblephotos=(isset($conf->global->PRODUCT_MAX_VISIBLE_PHOTO)?$conf->global->PRODUCT_MAX_VISIBLE_PHOTO:5);
		if ($conf->browser->phone) $maxvisiblephotos=1;
		if ($showimage) $morehtmlleft.='<div class="floatleft inline-block valignmiddle divphotoref">'.$object->show_photos($conf->product->multidir_output[$object->entity],'small',$maxvisiblephotos,0,0,0,$width,0).'</div>';
        else
        {
			if (!empty($conf->global->PRODUCT_NODISPLAYIFNOPHOTO)) {
				$nophoto='';
				$morehtmlleft.='<div class="floatleft inline-block valignmiddle divphotoref"></div>';
			}
			elseif ($conf->browser->layout != 'phone') {    // Show no photo link
				$nophoto='/public/theme/common/nophoto.png';
				$morehtmlleft.='<div class="floatleft inline-block valignmiddle divphotoref"><img class="photo'.$modulepart.($cssclass?' '.$cssclass:'').'" alt="No photo" border="0"'.($width?' width="'.$width.'"':'').($height?' height="'.$height.'"':'').' src="'.DOL_URL_ROOT.$nophoto.'"></div>';
			}
<<<<<<< HEAD
=======

>>>>>>> 83a5b8e0
        }
	}
	else
	{
        if ($showimage)
        {
            if ($modulepart != 'unknown')
            {
                $phototoshow = $form->showphoto($modulepart,$object,0,0,0,'photoref','small',1,0,$maxvisiblephotos);
                if ($phototoshow)
                {
                    $morehtmlleft.='<div class="floatleft inline-block valignmiddle divphotoref">';
                    $morehtmlleft.=$phototoshow;
                    $morehtmlleft.='</div>';
                }
            }
            elseif ($conf->browser->layout != 'phone')      // Show No photo link (picto of pbject)
            {
                $morehtmlleft.='<div class="floatleft inline-block valignmiddle divphotoref">';
                if ($object->element == 'action')
                {
                    $cssclass='photorefcenter';
                    $nophoto=img_picto('', 'title_agenda', '', false, 1);
                    $morehtmlleft.='<div class="floatleft inline-block valignmiddle divphotoref"><div class="photoref"><img class="photo'.$modulepart.($cssclass?' '.$cssclass:'').'" alt="No photo" border="0"'.($width?' width="'.$width.'"':'').($height?' height="'.$height.'"':'').' src="'.$nophoto.'"></div></div>';
                }
                else
                {
                    $width=14; $cssclass='photorefcenter';
                    $picto = $object->picto;
                    if ($object->element == 'project' && ! $object->public) $picto = 'project'; // instead of projectpub
    				$nophoto=img_picto('', 'object_'.$picto, '', false, 1);
    				$morehtmlleft.='<div class="floatleft inline-block valignmiddle divphotoref"><div class="photoref"><img class="photo'.$modulepart.($cssclass?' '.$cssclass:'').'" alt="No photo" border="0"'.($width?' width="'.$width.'"':'').($height?' height="'.$height.'"':'').' src="'.$nophoto.'"></div></div>';
                }
                $morehtmlleft.='</div>';
            }
        }
	}
	if ($showbarcode) $morehtmlleft.='<div class="floatleft inline-block valignmiddle divphotoref">'.$form->showbarcode($object).'</div>';
	if ($object->element == 'societe' && ! empty($conf->use_javascript_ajax) && $user->rights->societe->creer && ! empty($conf->global->MAIN_DIRECT_STATUS_UPDATE)) {
<<<<<<< HEAD
		$morehtmlstatus.=ajax_object_onoff($object, 'status', 'status', 'InActivity', 'ActivityCeased');
=======
		$morehtmlright.=ajax_object_onoff($object, 'status', 'status', 'InActivity', 'ActivityCeased');
>>>>>>> 83a5b8e0
	}
	elseif ($object->element == 'product')
	{
	    //$morehtmlstatus.=$langs->trans("Status").' ('.$langs->trans("Sell").') ';
        if (! empty($conf->use_javascript_ajax) && $user->rights->produit->creer && ! empty($conf->global->MAIN_DIRECT_STATUS_UPDATE)) {
            $morehtmlstatus.=ajax_object_onoff($object, 'status', 'tosell', 'ProductStatusOnSell', 'ProductStatusNotOnSell');
        } else {
            $morehtmlstatus.='<span class="statusrefsell">'.$object->getLibStatut(5,0).'</span>';
        }
        $morehtmlstatus.=' &nbsp; ';
        //$morehtmlstatus.=$langs->trans("Status").' ('.$langs->trans("Buy").') ';
	    if (! empty($conf->use_javascript_ajax) && $user->rights->produit->creer && ! empty($conf->global->MAIN_DIRECT_STATUS_UPDATE)) {
            $morehtmlstatus.=ajax_object_onoff($object, 'status_buy', 'tobuy', 'ProductStatusOnBuy', 'ProductStatusNotOnBuy');
        } else {
            $morehtmlstatus.='<span class="statusrefbuy">'.$object->getLibStatut(5,1).'</span>';
        }
	}
	elseif ($object->element == 'facture' || $object->element == 'invoice' || $object->element == 'invoice_supplier')
	{
	    $tmptxt=$object->getLibStatut(6, $object->totalpaye);
	    if (empty($tmptxt) || $tmptxt == $object->getLibStatut(3) || $conf->browser->layout=='phone') $tmptxt=$object->getLibStatut(5, $object->totalpaye);
		$morehtmlstatus.=$tmptxt;
	}
	elseif ($object->element == 'chargesociales')
	{
	    $tmptxt=$object->getLibStatut(6, $object->totalpaye);
	    if (empty($tmptxt) || $tmptxt == $object->getLibStatut(3) || $conf->browser->layout=='phone') $tmptxt=$object->getLibStatut(5, $object->totalpaye);
		$morehtmlstatus.=$tmptxt;
	}
	elseif ($object->element == 'loan')
	{
	    $tmptxt=$object->getLibStatut(6, $object->totalpaye);
	    if (empty($tmptxt) || $tmptxt == $object->getLibStatut(3) || $conf->browser->layout=='phone') $tmptxt=$object->getLibStatut(5, $object->totalpaye);
		$morehtmlstatus.=$tmptxt;
	}
	elseif ($object->element == 'contrat')
	{
        if ($object->statut==0) $morehtmlstatus.=$object->getLibStatut(2);
        else $morehtmlstatus.=$object->getLibStatut(4);
	}
	else { // Generic case
	    $tmptxt=$object->getLibStatut(6);
	    if (empty($tmptxt) || $tmptxt == $object->getLibStatut(3) || $conf->browser->layout=='phone') $tmptxt=$object->getLibStatut(5);
		$morehtmlstatus.=$tmptxt;
	}
	if (! empty($object->name_alias)) $morehtmlref.='<div class="refidno">'.$object->name_alias.'</div>';      // For thirdparty
<<<<<<< HEAD

	if ($object->element == 'product' || $object->element == 'bank_account')
	{
		if(! empty($object->label)) $morehtmlref.='<div class="refidno">'.$object->label.'</div>';
	}

	if ($object->element != 'product' && $object->element != 'bookmark')
=======
	if (! empty($object->label))      $morehtmlref.='<div class="refidno">'.$object->label.'</div>';           // For product
	if ($object->element != 'product')
>>>>>>> 83a5b8e0
	{
    	$morehtmlref.='<div class="refidno">';
    	$morehtmlref.=$object->getBannerAddress('refaddress',$object);
    	$morehtmlref.='</div>';
	}
	if (! empty($conf->global->MAIN_SHOW_TECHNICAL_ID) && in_array($object->element, array('societe', 'contact', 'member', 'product')))
	{
		$morehtmlref.='<div style="clear: both;"></div><div class="refidno">';
		$morehtmlref.=$langs->trans("TechnicalID").': '.$object->id;
		$morehtmlref.='</div>';
	}

	print '<div class="'.($onlybanner?'arearefnobottom ':'arearef ').'heightref valignmiddle" width="100%">';
	print $form->showrefnav($object, $paramid, $morehtml, $shownav, $fieldid, $fieldref, $morehtmlref, $moreparam, $nodbprefix, $morehtmlleft, $morehtmlstatus, $morehtmlright);
	print '</div>';
	print '<div class="underrefbanner clearboth"></div>';
}

/**
 * Show a string with the label tag dedicated to the HTML edit field.
 *
 * @param	string	$langkey		Translation key
 * @param 	string	$fieldkey		Key of the html select field the text refers to
 * @param	int		$fieldrequired	1=Field is mandatory
 * @deprecated Form::editfieldkey
 */
function fieldLabel($langkey, $fieldkey, $fieldrequired=0)
{
	global $conf, $langs;
	$ret='';
	if ($fieldrequired) $ret.='<span class="fieldrequired">';
	if (($conf->dol_use_jmobile != 4)) $ret.='<label for="'.$fieldkey.'">';
	$ret.=$langs->trans($langkey);
	if (($conf->dol_use_jmobile != 4)) $ret.='</label>';
	if ($fieldrequired) $ret.='</span>';
	return $ret;
}

/**
 * Return string to add class property on html element with pair/impair.
 *
 * @param	string	$var			0 or 1
 * @param	string	$moreclass		More class to add
 * @return	string					String to add class onto HTML element
 */
function dol_bc($var,$moreclass='')
{
	global $bc;
	$ret=' '.$bc[$var];
	if ($moreclass) $ret=preg_replace('/class=\"/','class="'.$moreclass.' ',$ret);
	return $ret;
}

/**
 *      Return a formated address (part address/zip/town/state) according to country rules
 *
 *      @param  Object		$object         A company or contact object
 * 	    @param	int			$withcountry	1=Add country into address string
 *      @param	string		$sep			Separator to use to build string
 *      @param	Translate	$outputlangs	Object lang that contains language for text translation.
 *      @return string          			Formated string
 *      @see dol_print_address
 */
function dol_format_address($object,$withcountry=0,$sep="\n",$outputlangs='')
{
	global $conf,$langs;

	$ret='';
	$countriesusingstate=array('AU','CA','US','IN','GB','ES','UK','TR');    // See also MAIN_FORCE_STATE_INTO_ADDRESS

	// Address
	$ret .= $object->address;
	// Zip/Town/State
	if (in_array($object->country_code,array('AU', 'CA', 'US')) || ! empty($conf->global->MAIN_FORCE_STATE_INTO_ADDRESS))   	// US: title firstname name \n address lines \n town, state, zip \n country
	{
		$ret .= ($ret ? $sep : '' ).$object->town;
		if ($object->state)
		{
			$ret.=($ret?", ":'').$object->state;
		}
		if ($object->zip) $ret .= ($ret?", ":'').$object->zip;
	}
	else if (in_array($object->country_code,array('GB','UK'))) // UK: title firstname name \n address lines \n town state \n zip \n country
	{
		$ret .= ($ret ? $sep : '' ).$object->town;
		if ($object->state)
		{
			$ret.=($ret?", ":'').$object->state;
		}
		if ($object->zip) $ret .= ($ret ? $sep : '' ).$object->zip;
	}
	else if (in_array($object->country_code,array('ES','TR'))) // ES: title firstname name \n address lines \n zip town \n state \n country
	{
		$ret .= ($ret ? $sep : '' ).$object->zip;
		$ret .= ($object->town?(($object->zip?' ':'').$object->town):'');
		if ($object->state)
		{
			$ret.="\n".$object->state;
		}
	}
	else                                        		// Other: title firstname name \n address lines \n zip town \n country
	{
		$ret .= $object->zip ? (($ret ? $sep : '' ).$object->zip) : '';
		$ret .= ($object->town?(($object->zip?' ':($ret ? $sep : '' )).$object->town):'');
		if ($object->state && in_array($object->country_code,$countriesusingstate))
		{
			$ret.=($ret?", ":'').$object->state;
		}
	}
	if (! is_object($outputlangs)) $outputlangs=$langs;
	if ($withcountry) $ret.=($object->country_code?($ret?$sep:'').$outputlangs->convToOutputCharset($outputlangs->transnoentitiesnoconv("Country".$object->country_code)):'');

	return $ret;
}



/**
 *	Format a string.
 *
 *	@param	string	$fmt		Format of strftime function (http://php.net/manual/fr/function.strftime.php)
 *  @param	int		$ts			Timesamp (If is_gmt is true, timestamp is already includes timezone and daylight saving offset, if is_gmt is false, timestamp is a GMT timestamp and we must compensate with server PHP TZ)
 *  @param	int		$is_gmt		See comment of timestamp parameter
 *	@return	string				A formatted string
 */
function dol_strftime($fmt, $ts=false, $is_gmt=false)
{
	if ((abs($ts) <= 0x7FFFFFFF)) { // check if number in 32-bit signed range
		return ($is_gmt)? @gmstrftime($fmt,$ts): @strftime($fmt,$ts);
	}
	else return 'Error date into a not supported range';
}

/**
 *	Output date in a string format according to outputlangs (or langs if not defined).
 * 	Return charset is always UTF-8, except if encodetoouput is defined. In this case charset is output charset
 *
 *	@param	int			$time			GM Timestamps date
 *	@param	string		$format      	Output date format (tag of strftime function)
 *										"%d %b %Y",
 *										"%d/%m/%Y %H:%M",
 *										"%d/%m/%Y %H:%M:%S",
 *                                      "%B"=Long text of month, "%A"=Long text of day, "%b"=Short text of month, "%a"=Short text of day
 *										"day", "daytext", "dayhour", "dayhourldap", "dayhourtext", "dayrfc", "dayhourrfc", "...reduceformat"
 * 	@param	string		$tzoutput		true or 'gmt' => string is for Greenwich location
 * 										false or 'tzserver' => output string is for local PHP server TZ usage
 * 										'tzuser' => output string is for user TZ (current browser TZ with current dst)
 *                                      'tzuserrel' => output string is for user TZ (current browser TZ with dst or not, depending on date position)
 *	@param	Translate	$outputlangs	Object lang that contains language for text translation.
 *  @param  boolean		$encodetooutput false=no convert into output pagecode
 * 	@return string      				Formated date or '' if time is null
 *
 *  @see        dol_mktime, dol_stringtotime, dol_getdate
 */
function dol_print_date($time,$format='',$tzoutput='tzserver',$outputlangs='',$encodetooutput=false)
{
	global $conf,$langs;

	// Clean parameters
	$to_gmt=false;
	$offsettz=$offsetdst=0;
	if ($tzoutput)
	{
		$to_gmt=true;	// For backward compatibility
		if (is_string($tzoutput))
		{
			if ($tzoutput == 'tzserver')
			{
				$to_gmt=false;
				$offsettzstring=@date_default_timezone_get();		// Example 'Europe/Berlin' or 'Indian/Reunion'
				$offsettz=0;
				$offsetdst=0;
			}
			elseif ($tzoutput == 'tzuser')
			{
				$to_gmt=true;
				$offsettzstring=(empty($_SESSION['dol_tz_string'])?'UTC':$_SESSION['dol_tz_string']);	// Example 'Europe/Berlin' or 'Indian/Reunion'
				$offsettz=(empty($_SESSION['dol_tz'])?0:$_SESSION['dol_tz'])*60*60;
				$offsetdst=(empty($_SESSION['dol_dst'])?0:$_SESSION['dol_dst'])*60*60;
			}
		}
	}
	if (! is_object($outputlangs)) $outputlangs=$langs;
	if (! $format) $format='daytextshort';
	$reduceformat=(! empty($conf->dol_optimize_smallscreen) && in_array($format,array('day','dayhour')))?1:0;
	$formatwithoutreduce = preg_replace('/reduceformat/','',$format);
	if ($formatwithoutreduce != $format) { $format = $formatwithoutreduce; $reduceformat=1; }  // so format 'dayreduceformat' is processed like day

	// Change predefined format into computer format. If found translation in lang file we use it, otherwise we use default.
	// TODO Add format daysmallyear and dayhoursmallyear
	if ($format == 'day')				$format=($outputlangs->trans("FormatDateShort")!="FormatDateShort"?$outputlangs->trans("FormatDateShort"):$conf->format_date_short);
	else if ($format == 'hour')			$format=($outputlangs->trans("FormatHourShort")!="FormatHourShort"?$outputlangs->trans("FormatHourShort"):$conf->format_hour_short);
	else if ($format == 'hourduration')	$format=($outputlangs->trans("FormatHourShortDuration")!="FormatHourShortDuration"?$outputlangs->trans("FormatHourShortDuration"):$conf->format_hour_short_duration);
	else if ($format == 'daytext')			 $format=($outputlangs->trans("FormatDateText")!="FormatDateText"?$outputlangs->trans("FormatDateText"):$conf->format_date_text);
	else if ($format == 'daytextshort')	$format=($outputlangs->trans("FormatDateTextShort")!="FormatDateTextShort"?$outputlangs->trans("FormatDateTextShort"):$conf->format_date_text_short);
	else if ($format == 'dayhour')			 $format=($outputlangs->trans("FormatDateHourShort")!="FormatDateHourShort"?$outputlangs->trans("FormatDateHourShort"):$conf->format_date_hour_short);
	else if ($format == 'dayhoursec')		 $format=($outputlangs->trans("FormatDateHourSecShort")!="FormatDateHourSecShort"?$outputlangs->trans("FormatDateHourSecShort"):$conf->format_date_hour_sec_short);
	else if ($format == 'dayhourtext')		 $format=($outputlangs->trans("FormatDateHourText")!="FormatDateHourText"?$outputlangs->trans("FormatDateHourText"):$conf->format_date_hour_text);
	else if ($format == 'dayhourtextshort') $format=($outputlangs->trans("FormatDateHourTextShort")!="FormatDateHourTextShort"?$outputlangs->trans("FormatDateHourTextShort"):$conf->format_date_hour_text_short);
	// Format not sensitive to language
	else if ($format == 'dayhourlog')		 $format='%Y%m%d%H%M%S';
	else if ($format == 'dayhourldap')		 $format='%Y%m%d%H%M%SZ';
	else if ($format == 'dayhourxcard')	$format='%Y%m%dT%H%M%SZ';
	else if ($format == 'dayxcard')	 	$format='%Y%m%d';
	else if ($format == 'dayrfc')			 $format='%Y-%m-%d';             // DATE_RFC3339
	else if ($format == 'dayhourrfc')		 $format='%Y-%m-%dT%H:%M:%SZ';   // DATETIME RFC3339
	else if ($format == 'standard')		$format='%Y-%m-%d %H:%M:%S';

	if ($reduceformat)
	{
		$format=str_replace('%Y','%y',$format);
		$format=str_replace('yyyy','yy',$format);
	}

	// If date undefined or "", we return ""
	if (dol_strlen($time) == 0) return '';		// $time=0 allowed (it means 01/01/1970 00:00:00)

	// Clean format
	if (preg_match('/%b/i',$format))		// There is some text to translate
	{
		// We inhibate translation to text made by strftime functions. We will use trans instead later.
		$format=str_replace('%b','__b__',$format);
		$format=str_replace('%B','__B__',$format);
	}
	if (preg_match('/%a/i',$format))		// There is some text to translate
	{
		// We inhibate translation to text made by strftime functions. We will use trans instead later.
		$format=str_replace('%a','__a__',$format);
		$format=str_replace('%A','__A__',$format);
	}

	// Analyze date
	if (preg_match('/^([0-9]+)\-([0-9]+)\-([0-9]+) ?([0-9]+)?:?([0-9]+)?:?([0-9]+)?/i',$time,$reg)
	|| preg_match('/^([0-9][0-9][0-9][0-9])([0-9][0-9])([0-9][0-9])([0-9][0-9])([0-9][0-9])([0-9][0-9])$/i',$time,$reg))	// Deprecated. Ex: 1970-01-01, 1970-01-01 01:00:00, 19700101010000
	{
		// This part of code should not be used. TODO Remove this.
		dol_syslog("Functions.lib::dol_print_date function call with deprecated value of time in page ".$_SERVER["PHP_SELF"], LOG_WARNING);
		// Date has format 'YYYY-MM-DD' or 'YYYY-MM-DD HH:MM:SS' or 'YYYYMMDDHHMMSS'
		$syear	= (! empty($reg[1]) ? $reg[1] : '');
		$smonth	= (! empty($reg[2]) ? $reg[2] : '');
		$sday	= (! empty($reg[3]) ? $reg[3] : '');
		$shour	= (! empty($reg[4]) ? $reg[4] : '');
		$smin	= (! empty($reg[5]) ? $reg[5] : '');
		$ssec	= (! empty($reg[6]) ? $reg[6] : '');

		$time=dol_mktime($shour,$smin,$ssec,$smonth,$sday,$syear,true);
		$ret=adodb_strftime($format,$time+$offsettz+$offsetdst,$to_gmt);
	}
	else
	{
		// Date is a timestamps
		if ($time < 100000000000)	// Protection against bad date values
		{
			$ret=adodb_strftime($format,$time+$offsettz+$offsetdst,$to_gmt);	// TODO Replace this with function Date PHP. We also should not use anymore offsettz and offsetdst but only offsettzstring.
		}
		else $ret='Bad value '.$time.' for date';
	}

	if (preg_match('/__b__/i',$format))
	{
		// Here ret is string in PHP setup language (strftime was used). Now we convert to $outputlangs.
		$month=adodb_strftime('%m',$time+$offsettz+$offsetdst);					// TODO Replace this with function Date PHP. We also should not use anymore offsettz and offsetdst but only offsettzstring.
        $month=sprintf("%02d", $month);                             // $month may be return with format '06' on some installation and '6' on other, so we force it to '06'.
		if ($encodetooutput)
		{
			$monthtext=$outputlangs->transnoentities('Month'.$month);
			$monthtextshort=$outputlangs->transnoentities('MonthShort'.$month);
		}
		else
		{
			$monthtext=$outputlangs->transnoentitiesnoconv('Month'.$month);
			$monthtextshort=$outputlangs->transnoentitiesnoconv('MonthShort'.$month);
		}
		//print 'monthtext='.$monthtext.' monthtextshort='.$monthtextshort;
		$ret=str_replace('__b__',$monthtextshort,$ret);
		$ret=str_replace('__B__',$monthtext,$ret);
		//print 'x'.$outputlangs->charset_output.'-'.$ret.'x';
		//return $ret;
	}
	if (preg_match('/__a__/i',$format))
	{
		$w=adodb_strftime('%w',$time+$offsettz+$offsetdst);						// TODO Remove this
		$dayweek=$outputlangs->transnoentitiesnoconv('Day'.$w);
		$ret=str_replace('__A__',$dayweek,$ret);
		$ret=str_replace('__a__',dol_substr($dayweek,0,3),$ret);
	}

	return $ret;
}


/**
 *	Return an array with locale date info.
 *  PHP getdate is restricted to the years 1901-2038 on Unix and 1970-2038 on Windows
 *  WARNING: This function always use PHP server timezone to return locale informations !!!
 *  Usage must be avoid.
 *  FIXME: Replace this with PHP date function and a parameter $gm
 *
 *	@param	int			$timestamp      Timestamp
 *	@param	boolean		$fast           Fast mode
 *	@return	array						Array of informations
 *										If no fast mode:
 *										'seconds' => $secs,
 *										'minutes' => $min,
 *										'hours' => $hour,
 *										'mday' => $day,
 *										'wday' => $dow,		0=sunday, 6=saturday
 *										'mon' => $month,
 *										'year' => $year,
 *										'yday' => floor($secsInYear/$_day_power),
 *										'weekday' => gmdate('l',$_day_power*(3+$dow)),
 *										'month' => gmdate('F',mktime(0,0,0,$month,2,1971)),
 *										If fast mode:
 *										'seconds' => $secs,
 *										'minutes' => $min,
 *										'hours' => $hour,
 *										'mday' => $day,
 *										'mon' => $month,
 *										'year' => $year,
 *										'yday' => floor($secsInYear/$_day_power),
 *										'leap' => $leaf,
 *										'ndays' => $ndays
 * 	@see 								dol_print_date, dol_stringtotime, dol_mktime
 */
function dol_getdate($timestamp,$fast=false)
{
	global $conf;

	$usealternatemethod=false;
	if ($timestamp <= 0) $usealternatemethod=true;				// <= 1970
	if ($timestamp >= 2145913200) $usealternatemethod=true;		// >= 2038

	if ($usealternatemethod)
	{
		$arrayinfo=adodb_getdate($timestamp,$fast);
	}
	else
	{
		$arrayinfo=getdate($timestamp);
	}

	return $arrayinfo;
}

/**
 *	Return a timestamp date built from detailed informations (by default a local PHP server timestamp)
 * 	Replace function mktime not available under Windows if year < 1970
 *	PHP mktime is restricted to the years 1901-2038 on Unix and 1970-2038 on Windows
 *
 * 	@param	int			$hour			Hour	(can be -1 for undefined)
 *	@param	int			$minute			Minute	(can be -1 for undefined)
 *	@param	int			$second			Second	(can be -1 for undefined)
 *	@param	int			$month			Month (1 to 12)
 *	@param	int			$day			Day (1 to 31)
 *	@param	int			$year			Year
 *	@param	mixed		$gm				True or 1 or 'gmt'=Input informations are GMT values
 *										False or 0 or 'server' = local to server TZ
 *										'user' = local to user TZ
 *										'tz,TimeZone' = use specified timezone
 *	@param	int			$check			0=No check on parameters (Can use day 32, etc...)
 *	@return	int|string					Date as a timestamp, '' or false if error
 * 	@see 								dol_print_date, dol_stringtotime, dol_getdate
 */
function dol_mktime($hour,$minute,$second,$month,$day,$year,$gm=false,$check=1)
{
	global $conf;
	//print "- ".$hour.",".$minute.",".$second.",".$month.",".$day.",".$year.",".$_SERVER["WINDIR"]." -";

	// Clean parameters
	if ($hour   == -1 || empty($hour)) $hour=0;
	if ($minute == -1 || empty($minute)) $minute=0;
	if ($second == -1 || empty($second)) $second=0;

	// Check parameters
	if ($check)
	{
		if (! $month || ! $day)  return '';
		if ($day   > 31) return '';
		if ($month > 12) return '';
		if ($hour  < 0 || $hour   > 24) return '';
		if ($minute< 0 || $minute > 60) return '';
		if ($second< 0 || $second > 60) return '';
	}

	if (method_exists('DateTime','getTimestamp'))
	{
		if (empty($gm) || $gm === 'server')
		{
			$default_timezone=@date_default_timezone_get();		// Example 'Europe/Berlin'
			$localtz = new DateTimeZone($default_timezone);
		}
		else if ($gm === 'user')
		{
			// We use dol_tz_string first because it is more reliable.
			$default_timezone=(empty($_SESSION["dol_tz_string"])?@date_default_timezone_get():$_SESSION["dol_tz_string"]);		// Example 'Europe/Berlin'
			try {
				$localtz = new DateTimeZone($default_timezone);
			}
			catch(Exception $e)
			{
				dol_syslog("Warning dol_tz_string contains an invalid value ".$_SESSION["dol_tz_string"], LOG_WARNING);
				$default_timezone=@date_default_timezone_get();
			}
		}
		else if (strrpos($gm, "tz,") !== false)
		{
			$timezone=str_replace("tz,", "", $gm);  // Example 'tz,Europe/Berlin'
			try
			{
				$localtz = new DateTimeZone($timezone);
			}
			catch(Exception $e)
			{
				dol_syslog("Warning passed timezone contains an invalid value ".$timezone, LOG_WARNING);
			}
		}

		if (empty($localtz)) {
			$localtz = new DateTimeZone('UTC');
		}

		$dt = new DateTime(null,$localtz);
		$dt->setDate($year,$month,$day);
		$dt->setTime((int) $hour, (int) $minute, (int) $second);
		$date=$dt->getTimestamp();	// should include daylight saving time
		return $date;
	}
	else
	{
		dol_print_error('','PHP version must be 5.3+');
		return '';
	}
}


/**
 *	Return date for now. In mot cases, we use this function without parameters (that means GMT time).
 *
 * 	@param	string		$mode	'gmt' => we return GMT timestamp,
 * 								'tzserver' => we add the PHP server timezone
 *  							'tzref' => we add the company timezone
 * 								'tzuser' => we add the user timezone
 *	@return int   $date	Timestamp
 */
function dol_now($mode='gmt')
{
	// Note that gmmktime and mktime return same value (GMT) when used without parameters
	//if ($mode == 'gmt') $ret=gmmktime(); // Strict Standards: gmmktime(): You should be using the time() function instead
	if ($mode == 'gmt') $ret=time();	// Time for now at greenwich.
	else if ($mode == 'tzserver')		// Time for now with PHP server timezone added
	{
		require_once DOL_DOCUMENT_ROOT.'/core/lib/date.lib.php';
		$tzsecond=getServerTimeZoneInt('now');    // Contains tz+dayling saving time
		$ret=dol_now('gmt')+($tzsecond*3600);
	}
	/*else if ($mode == 'tzref')				// Time for now with parent company timezone is added
	{
		require_once DOL_DOCUMENT_ROOT.'/core/lib/date.lib.php';
		$tzsecond=getParentCompanyTimeZoneInt();    // Contains tz+dayling saving time
		$ret=dol_now('gmt')+($tzsecond*3600);
	}*/
	else if ($mode == 'tzuser')				// Time for now with user timezone added
	{
		//print 'eeee'.time().'-'.mktime().'-'.gmmktime();
		$offsettz=(empty($_SESSION['dol_tz'])?0:$_SESSION['dol_tz'])*60*60;
		$offsetdst=(empty($_SESSION['dol_dst'])?0:$_SESSION['dol_dst'])*60*60;
		$ret=dol_now('gmt')+($offsettz+$offsetdst);
	}
	return $ret;
}


/**
 * Return string with formated size
 *
 * @param	int		$size		Size to print
 * @param	int		$shortvalue	Tell if we want long value to use another unit (Ex: 1.5Kb instead of 1500b)
 * @param	int		$shortunit	Use short value of size unit
 * @return	string				Link
 */
function dol_print_size($size,$shortvalue=0,$shortunit=0)
{
	global $conf,$langs;
	$level=1024;

	if (! empty($conf->dol_optimize_smallscreen)) $shortunit=1;

	// Set value text
	if (empty($shortvalue) || $size < ($level*10))
	{
		$ret=$size;
		$textunitshort=$langs->trans("b");
		$textunitlong=$langs->trans("Bytes");
	}
	else
	{
		$ret=round($size/$level,0);
		$textunitshort=$langs->trans("Kb");
		$textunitlong=$langs->trans("KiloBytes");
	}
	// Use long or short text unit
	if (empty($shortunit)) { $ret.=' '.$textunitlong; }
	else { $ret.=' '.$textunitshort; }

	return $ret;
}

/**
 * Show Url link
 *
 * @param	string		$url		Url to show
 * @param	string		$target		Target for link
 * @param	int			$max		Max number of characters to show
 * @param	int			$withpicto	With picto
 * @return	string					HTML Link
 */
function dol_print_url($url,$target='_blank',$max=32,$withpicto=0)
{
	global $langs;

	if (empty($url)) return '';

	$link='<a href="';
	if (! preg_match('/^http/i',$url)) $link.='http://';
	$link.=$url;
	$link.='"';
	if ($target) $link.=' target="'.$target.'"';
	$link.='>';
	if (! preg_match('/^http/i',$url)) $link.='http://';
	$link.=dol_trunc($url,$max);
	$link.='</a>';
	return '<div class="nospan float" style="margin-right: 10px">'.($withpicto?img_picto($langs->trans("Url"), 'object_globe.png').' ':'').$link.'</div>';
}

/**
 * Show EMail link
 *
 * @param	string		$email			EMail to show (only email, without 'Name of recipient' before)
 * @param 	int			$cid 			Id of contact if known
 * @param 	int			$socid 			Id of third party if known
 * @param 	int			$addlink		0=no link, 1=email has a html email link (+ link to create action if constant AGENDA_ADDACTIONFOREMAIL is on)
 * @param	int			$max			Max number of characters to show
 * @param	int			$showinvalid	Show warning if syntax email is wrong
 * @param	int			$withpicto		Show picto
 * @return	string						HTML Link
 */
function dol_print_email($email,$cid=0,$socid=0,$addlink=0,$max=64,$showinvalid=1,$withpicto=0)
{
	global $conf,$user,$langs;

	$newemail=$email;

	if (empty($email)) return '&nbsp;';

	if (! empty($addlink))
	{
		$newemail='<a style="text-overflow: ellipsis;" href="';
		if (! preg_match('/^mailto:/i',$email)) $newemail.='mailto:';
		$newemail.=$email;
		$newemail.='">';
		$newemail.=dol_trunc($email,$max);
		$newemail.='</a>';
		if ($showinvalid && ! isValidEmail($email))
		{
			$langs->load("errors");
			$newemail.=img_warning($langs->trans("ErrorBadEMail",$email));
		}

		if (($cid || $socid) && ! empty($conf->agenda->enabled) && $user->rights->agenda->myactions->create)
		{
			$type='AC_EMAIL'; $link='';
			if (! empty($conf->global->AGENDA_ADDACTIONFOREMAIL)) $link='<a href="'.DOL_URL_ROOT.'/comm/action/card.php?action=create&amp;backtopage=1&amp;actioncode='.$type.'&amp;contactid='.$cid.'&amp;socid='.$socid.'">'.img_object($langs->trans("AddAction"),"calendar").'</a>';
			if ($link) $newemail='<div>'.$newemail.' '.$link.'</div>';
		}
	}
	else
	{
		if ($showinvalid && ! isValidEmail($email))
		{
			$langs->load("errors");
			$newemail.=img_warning($langs->trans("ErrorBadEMail",$email));
		}
	}
	return '<div class="nospan float" style="margin-right: 10px">'.($withpicto?img_picto($langs->trans("EMail"), 'object_email.png').' ':'').$newemail.'</div>';
}

/**
 * Show Skype link
 *
 * @param	string		$skype			Skype to show (only skype, without 'Name of recipient' before)
 * @param	int 		$cid 			Id of contact if known
 * @param	int 		$socid 			Id of third party if known
 * @param	int 		$addlink		0=no link to create action
 * @param	int			$max			Max number of characters to show
 * @return	string						HTML Link
 */
function dol_print_skype($skype,$cid=0,$socid=0,$addlink=0,$max=64)
{
	global $conf,$user,$langs;

	$newskype=$skype;

	if (empty($skype)) return '&nbsp;';

	if (! empty($addlink))
	{
		$newskype =img_picto($langs->trans("Skype"), 'object_skype.png');
		$newskype.= '&nbsp;';
		$newskype.=dol_trunc($skype,$max);
		$newskype.= '&nbsp;';
		$newskype.='<a href="skype:';
		$newskype.=dol_trunc($skype,$max);
		$newskype.='?call" alt="'.$langs->trans("Call").'&nbsp;'.$skype.'" title="'.$langs->trans("Call").'&nbsp;'.$skype.'">';
		$newskype.='<img src="'.DOL_URL_ROOT.'/theme/common/skype_callbutton.png" border="0">';
		$newskype.='</a>&nbsp;&nbsp;&nbsp;<a href="skype:';
		$newskype.=dol_trunc($skype,$max);
		$newskype.='?chat" alt="'.$langs->trans("Chat").'&nbsp;'.$skype.'" title="'.$langs->trans("Chat").'&nbsp;'.$skype.'">';
		$newskype.='<img src="'.DOL_URL_ROOT.'/theme/common/skype_chatbutton.png" border="0">';
		$newskype.='</a>';

		if (($cid || $socid) && ! empty($conf->agenda->enabled) && $user->rights->agenda->myactions->create)
		{
			$type='AC_SKYPE'; $link='';
			if (! empty($conf->global->AGENDA_ADDACTIONFORSKYPE)) $link='<a href="'.DOL_URL_ROOT.'/comm/action/card.php?action=create&amp;backtopage=1&amp;actioncode='.$type.'&amp;contactid='.$cid.'&amp;socid='.$socid.'">'.img_object($langs->trans("AddAction"),"calendar").'</a>';
			$newskype='<div class="divskype nowrap">'.$newskype.($link?' '.$link:'').'</div>';
		}
	}
	else
	{
		$langs->load("errors");
		$newskype.=img_warning($langs->trans("ErrorBadSkype",$skype));
	}
	return $newskype;
}

/**
 * 	Format phone numbers according to country
 *
 * 	@param  string  $phone          Phone number to format
 * 	@param  string  $countrycode    Country code to use for formatting
 * 	@param 	int		$cid 		    Id of contact if known
 * 	@param 	int		$socid          Id of third party if known
 * 	@param 	string	$addlink	    ''=no link to create action, 'AC_TEL'=add link to clicktodial (if module enabled) and add link to create event (if conf->global->AGENDA_ADDACTIONFORPHONE set)
 * 	@param 	string	$separ 		    Separation between numbers for a better visibility example : xx.xx.xx.xx.xx
 *  @param	string  $withpicto      Show picto
 *  @param	string	$titlealt	    Text to show on alt
 *  @param  int     $adddivfloat    Add div float around phone.
 * 	@return string 				    Formated phone number
 */
function dol_print_phone($phone,$countrycode='',$cid=0,$socid=0,$addlink='',$separ="&nbsp;",$withpicto='',$titlealt='',$adddivfloat=0)
{
	global $conf,$user,$langs,$mysoc;

	// Clean phone parameter
	$phone = preg_replace("/[\s.-]/","",trim($phone));
	if (empty($phone)) { return ''; }
	if (empty($countrycode)) $countrycode=$mysoc->country_code;

	// Short format for small screens
	if ($conf->dol_optimize_smallscreen) $separ='';

	$newphone=$phone;
	if (strtoupper($countrycode) == "FR")
	{
		// France
		if (dol_strlen($phone) == 10) {
			$newphone=substr($newphone,0,2).$separ.substr($newphone,2,2).$separ.substr($newphone,4,2).$separ.substr($newphone,6,2).$separ.substr($newphone,8,2);
		}
		elseif (dol_strlen($newphone) == 7)
		{
			$newphone=substr($newphone,0,3).$separ.substr($newphone,3,2).$separ.substr($newphone,5,2);
		}
		elseif (dol_strlen($newphone) == 9)
		{
			$newphone=substr($newphone,0,2).$separ.substr($newphone,2,3).$separ.substr($newphone,5,2).$separ.substr($newphone,7,2);
		}
		elseif (dol_strlen($newphone) == 11)
		{
			$newphone=substr($newphone,0,3).$separ.substr($newphone,3,2).$separ.substr($newphone,5,2).$separ.substr($newphone,7,2).$separ.substr($newphone,9,2);
		}
		elseif (dol_strlen($newphone) == 12)
		{
			$newphone=substr($newphone,0,4).$separ.substr($newphone,4,2).$separ.substr($newphone,6,2).$separ.substr($newphone,8,2).$separ.substr($newphone,10,2);
		}
	}

	if (strtoupper($countrycode) == "CA")
	{
	    if (dol_strlen($phone) == 10) {
	        $newphone=($separ!=''?'(':'').substr($newphone,0,3).($separ!=''?')':'').$separ.substr($newphone,3,3).($separ!=''?'-':'').substr($newphone,6,4);
	    }
	}

	if (! empty($addlink))	// Link on phone number (+ link to add action if conf->global->AGENDA_ADDACTIONFORPHONE set)
	{
		if (! empty($conf->browser->phone) || (! empty($conf->clicktodial->enabled) && ! empty($conf->global->CLICKTODIAL_USE_TEL_LINK_ON_PHONE_NUMBERS)))	// If phone or option for, we use link of phone
		{
			$newphone ='<a href="tel:'.$phone.'"';
			$newphone.='>'.$phone.'</a>';
		}
		else if (! empty($conf->clicktodial->enabled) && $addlink == 'AC_TEL')		// If click to dial, we use click to dial url
		{
			if (empty($user->clicktodial_loaded)) $user->fetch_clicktodial();

			// Define urlmask
			$urlmask='ErrorClickToDialModuleNotConfigured';
			if (! empty($conf->global->CLICKTODIAL_URL)) $urlmask=$conf->global->CLICKTODIAL_URL;
			if (! empty($user->clicktodial_url)) $urlmask=$user->clicktodial_url;

			$clicktodial_poste=(! empty($user->clicktodial_poste)?urlencode($user->clicktodial_poste):'');
			$clicktodial_login=(! empty($user->clicktodial_login)?urlencode($user->clicktodial_login):'');
			$clicktodial_password=(! empty($user->clicktodial_password)?urlencode($user->clicktodial_password):'');
			// This line is for backward compatibility
			$url = sprintf($urlmask, urlencode($phone), $clicktodial_poste, $clicktodial_login, $clicktodial_password);
			// Thoose lines are for substitution
			$substitarray=array('__PHONEFROM__'=>$clicktodial_poste,
								'__PHONETO__'=>urlencode($phone),
								'__LOGIN__'=>$clicktodial_login,
								'__PASS__'=>$clicktodial_password);
			$url = make_substitutions($url, $substitarray);
			$newphonesav=$newphone;
			$newphone ='<a href="'.$url.'"';
			if (! empty($conf->global->CLICKTODIAL_FORCENEWTARGET)) $newphone.=' target="_blank"';
			$newphone.='>'.$newphonesav.'</a>';
		}

		//if (($cid || $socid) && ! empty($conf->agenda->enabled) && $user->rights->agenda->myactions->create)
		if (! empty($conf->agenda->enabled) && $user->rights->agenda->myactions->create)
		{
			$type='AC_TEL'; $link='';
			if ($addlink == 'AC_FAX') $type='AC_FAX';
			if (! empty($conf->global->AGENDA_ADDACTIONFORPHONE)) $link='<a href="'.DOL_URL_ROOT.'/comm/action/card.php?action=create&amp;backtopage=1&amp;actioncode='.$type.($cid?'&amp;contactid='.$cid:'').($socid?'&amp;socid='.$socid:'').'">'.img_object($langs->trans("AddAction"),"calendar").'</a>';
			if ($link) $newphone='<div>'.$newphone.' '.$link.'</div>';
		}
	}

	if (empty($titlealt))
	{
		$titlealt=($withpicto=='fax'?$langs->trans("Fax"):$langs->trans("Phone"));
	}
	$rep='';
	if ($adddivfloat) $rep.='<div class="nospan float" style="margin-right: 10px">';
	else $rep.='<span style="margin-right: 10px;">';
	$rep.=($withpicto?img_picto($titlealt, 'object_'.($withpicto=='fax'?'phoning_fax':'phoning').'.png').' ':'').$newphone;
	if ($adddivfloat) $rep.='</div>';
	else $rep.='</span>';
	return $rep;
}

/**
 * 	Return an IP formated to be shown on screen
 *
 * 	@param	string	$ip			IP
 * 	@param	int		$mode		0=return IP + country/flag, 1=return only country/flag, 2=return only IP
 * 	@return string 				Formated IP, with country if GeoIP module is enabled
 */
function dol_print_ip($ip,$mode=0)
{
	global $conf,$langs;

	$ret='';

	if (empty($mode)) $ret.=$ip;

	if (! empty($conf->geoipmaxmind->enabled) && $mode != 2)
	{
		$datafile=$conf->global->GEOIPMAXMIND_COUNTRY_DATAFILE;
		//$ip='24.24.24.24';
		//$datafile='E:\Mes Sites\Web\Admin1\awstats\maxmind\GeoIP.dat';    Note that this must be downloaded datafile (not same than datafile provided with ubuntu packages)

		include_once DOL_DOCUMENT_ROOT.'/core/class/dolgeoip.class.php';
		$geoip=new DolGeoIP('country',$datafile);
		//print 'ip='.$ip.' databaseType='.$geoip->gi->databaseType." GEOIP_CITY_EDITION_REV1=".GEOIP_CITY_EDITION_REV1."\n";
		//print "geoip_country_id_by_addr=".geoip_country_id_by_addr($geoip->gi,$ip)."\n";
		$countrycode=$geoip->getCountryCodeFromIP($ip);
		if ($countrycode)	// If success, countrycode is us, fr, ...
		{
			if (file_exists(DOL_DOCUMENT_ROOT.'/theme/common/flags/'.$countrycode.'.png'))
			{
				$ret.=' '.img_picto($countrycode.' '.$langs->trans("AccordingToGeoIPDatabase"),DOL_URL_ROOT.'/theme/common/flags/'.$countrycode.'.png','',1);
			}
			else $ret.=' ('.$countrycode.')';
		}
	}

	return $ret;
}

/**
 *  Return country code for current user.
 *  If software is used inside a local network, detection may fails (we need a public ip)
 *
 *  @return     string      Country code (fr, es, it, us, ...)
 */
function dol_user_country()
{
	global $conf,$langs,$user;

	//$ret=$user->xxx;
	$ret='';
	if (! empty($conf->geoipmaxmind->enabled))
	{
		$ip=$_SERVER["REMOTE_ADDR"];
		$datafile=$conf->global->GEOIPMAXMIND_COUNTRY_DATAFILE;
		//$ip='24.24.24.24';
		//$datafile='E:\Mes Sites\Web\Admin1\awstats\maxmind\GeoIP.dat';
		include_once DOL_DOCUMENT_ROOT.'/core/class/dolgeoip.class.php';
		$geoip=new DolGeoIP('country',$datafile);
		$countrycode=$geoip->getCountryCodeFromIP($ip);
		$ret=$countrycode;
	}
	return $ret;
}

/**
 *  Format address string
 *
 *  @param	string	$address    Address
 *  @param  int		$htmlid     Html ID (for example 'gmap')
 *  @param  int		$mode       thirdparty|contact|member|other
 *  @param  int		$id         Id of object
 *  @param	int		$noprint	No output. Result is the function return
 *  @param  string  $charfornl  Char to use instead of nl2br. '' means we use a standad nl2br.
 *  @return string|void			Nothing if noprint is 0, formatted address if noprint is 1
 *  @see dol_format_address
 */
function dol_print_address($address, $htmlid, $mode, $id, $noprint=0, $charfornl='')
{
	global $conf, $user, $langs, $hookmanager;

	$out = '';

	if ($address)
	{
        if ($hookmanager) {
            $parameters = array('element' => $mode, 'id' => $id);
            $reshook = $hookmanager->executeHooks('printAddress', $parameters, $address);
            $out.=$hookmanager->resPrint;
        }
        if (empty($reshook))
        {
            if (empty($charfornl)) $out.=nl2br($address);
            else $out.=preg_replace('/[\r\n]+/', $charfornl, $address);

            $showgmap=$showomap=0;

            // TODO Add a hook here
            if (($mode=='thirdparty' || $mode =='societe') && ! empty($conf->google->enabled) && ! empty($conf->global->GOOGLE_ENABLE_GMAPS)) $showgmap=1;
            if ($mode=='contact' && ! empty($conf->google->enabled) && ! empty($conf->global->GOOGLE_ENABLE_GMAPS_CONTACTS)) $showgmap=1;
            if ($mode=='member' && ! empty($conf->google->enabled) && ! empty($conf->global->GOOGLE_ENABLE_GMAPS_MEMBERS)) $showgmap=1;
            if (($mode=='thirdparty' || $mode =='societe') && ! empty($conf->openstreetmap->enabled) && ! empty($conf->global->OPENSTREETMAP_ENABLE_MAPS)) $showomap=1;
            if ($mode=='contact' && ! empty($conf->openstreetmap->enabled) && ! empty($conf->global->OPENSTREETMAP_ENABLE_MAPS_CONTACTS)) $showomap=1;
            if ($mode=='member' && ! empty($conf->openstreetmap->enabled) && ! empty($conf->global->OPENSTREETMAP_ENABLE_MAPS_MEMBERS)) $showomap=1;

            if ($showgmap)
            {
                $url=dol_buildpath('/google/gmaps.php?mode='.$mode.'&id='.$id,1);
                $out.=' <a href="'.$url.'" target="_gmaps"><img id="'.$htmlid.'" border="0" src="'.DOL_URL_ROOT.'/theme/common/gmap.png"></a>';
            }
            if ($showomap)
            {
                $url=dol_buildpath('/openstreetmap/maps.php?mode='.$mode.'&id='.$id,1);
                $out.=' <a href="'.$url.'" target="_gmaps"><img id="'.$htmlid.'_openstreetmap" border="0" src="'.DOL_URL_ROOT.'/theme/common/gmap.png"></a>';
            }
        }
	}
	if ($noprint) return $out;
	else print $out;
}


/**
 *	Return true if email syntax is ok
 *
 *	@param	    string		$address    			email (Ex: "toto@examle.com", "John Do <johndo@example.com>")
 *  @param		int			$acceptsupervisorkey	If 1, the special string '__SUPERVISOREMAIL__' is also accepted as valid
 *	@return     boolean     						true if email syntax is OK, false if KO or empty string
 */
function isValidEmail($address, $acceptsupervisorkey=0)
{
	if ($acceptsupervisorkey && $address == '__SUPERVISOREMAIL__') return true;
	if (filter_var($address, FILTER_VALIDATE_EMAIL)) return true;

	return false;
}

/**
 *  Return true if phone number syntax is ok
 *  TODO Decide what to do with this
 *
 *  @param	string		$phone		phone (Ex: "0601010101")
 *  @return boolean     			true if phone syntax is OK, false if KO or empty string
 */
function isValidPhone($phone)
{
	return true;
}


/**
 * Make a strlen call. Works even if mbstring module not enabled
 *
 * @param   string		$string				String to calculate length
 * @param   string		$stringencoding		Encoding of string
 * @return  int								Length of string
 */
function dol_strlen($string,$stringencoding='UTF-8')
{
	if (function_exists('mb_strlen')) return mb_strlen($string,$stringencoding);
	else return strlen($string);
}

/**
 * Make a substring. Works even in mbstring module is not enabled.
 *
 * @param	string	$string				String to scan
 * @param	string	$start				Start position
 * @param	int		$length				Length
 * @param   string	$stringencoding		Page code used for input string encoding
 * @return  string						substring
 */
function dol_substr($string,$start,$length,$stringencoding='')
{
	global $langs;

	if (empty($stringencoding)) $stringencoding=$langs->charset_output;

	$ret='';
	if (function_exists('mb_substr'))
	{
		$ret=mb_substr($string,$start,$length,$stringencoding);
	}
	else
	{
		$ret=substr($string,$start,$length);
	}
	return $ret;
}


/**
 *  Show a javascript graph.
 *  Do not use this function anymore. Use DolGraph class instead.
 *
 *  @param		string	$htmlid			Html id name
 *  @param		int		$width			Width in pixel
 *  @param		int		$height			Height in pixel
 *  @param		array	$data			Data array
 *  @param		int		$showlegend		1 to show legend, 0 otherwise
 *  @param		string	$type			Type of graph ('pie', 'barline')
 *  @param		int		$showpercent	Show percent (with type='pie' only)
 *  @param		string	$url			Param to add an url to click values
 *  @param		int		$combineother	0=No combine, 0.05=Combine if lower than 5%
 *  @param      int     $shownographyet Show graph to say there is not enough data
 *  @return		void
 *  @deprecated
 *  @see DolGraph
 */
function dol_print_graph($htmlid,$width,$height,$data,$showlegend=0,$type='pie',$showpercent=0,$url='',$combineother=0.05,$shownographyet=0)
{
	dol_syslog(__FUNCTION__ . " is deprecated", LOG_WARNING);

	global $conf,$langs;
	global $theme_datacolor;    // To have var kept when function is called several times

	if ($shownographyet)
	{
	    print '<div class="nographyet" style="width:'.$width.'px;height:'.$height.'px;"></div>';
	    print '<div class="nographyettext">'.$langs->trans("NotEnoughDataYet").'</div>';
	    return;
	}

	if (empty($conf->use_javascript_ajax)) return;
	$jsgraphlib='flot';
	$datacolor=array();

	// Load colors of theme into $datacolor array
	$color_file = DOL_DOCUMENT_ROOT."/theme/".$conf->theme."/graph-color.php";
	if (is_readable($color_file))
	{
		include_once $color_file;
		if (isset($theme_datacolor))
		{
			$datacolor=array();
			foreach($theme_datacolor as $val)
			{
				$datacolor[]="#".sprintf("%02x",$val[0]).sprintf("%02x",$val[1]).sprintf("%02x",$val[2]);
			}
		}
	}
	print '<div id="'.$htmlid.'" style="width:'.$width.'px;height:'.$height.'px;"></div>';

	// We use Flot js lib
	if ($jsgraphlib == 'flot')
	{
		if ($type == 'pie')
		{
			// data is   array('series'=>array(serie1,serie2,...),
			//                 'seriestype'=>array('bar','line',...),
			//                 'seriescolor'=>array(0=>'#999999',1=>'#999999',...)
			//                 'xlabel'=>array(0=>labelx1,1=>labelx2,...));
			// serieX is array('label'=>'label', data=>val)
			print '
			<script type="text/javascript">
			$(function () {
				var data = '.json_encode($data['series']).';

				function plotWithOptions() {
					$.plot($("#'.$htmlid.'"), data,
					{
						series: {
							pie: {
								show: true,
								radius: 0.8,';
			if ($combineother)
			{
				print '
								combine: {
								 	threshold: '.$combineother.'
								},';
			}
			print '
								label: {
									show: true,
									radius: 0.9,
									formatter: function(label, series) {
										var percent=Math.round(series.percent);
										var number=series.data[0][1];
										return \'';
										print '<div style="font-size:8pt;text-align:center;padding:2px;color:black;">';
										if ($url) print '<a style="color: #FFFFFF;" border="0" href="'.$url.'=">';
										print '\'+'.($showlegend?'number':'label+\' \'+number');
										if (! empty($showpercent)) print '+\'<br/>\'+percent+\'%\'';
										print '+\'';
										if ($url) print '</a>';
										print '</div>\';
									},
									background: {
										opacity: 0.0,
										color: \'#000000\'
									},
								}
							}
						},
						zoom: {
							interactive: true
						},
						pan: {
							interactive: true
						},';
						if (count($datacolor))
						{
							print 'colors: '.(! empty($data['seriescolor']) ? json_encode($data['seriescolor']) : json_encode($datacolor)).',';
						}
						print 'legend: {show: '.($showlegend?'true':'false').', position: \'ne\' }
					});
				}
				plotWithOptions();
			});
			</script>';
		}
		else if ($type == 'barline')
		{
			// data is   array('series'=>array(serie1,serie2,...),
			//                 'seriestype'=>array('bar','line',...),
			//                 'seriescolor'=>array(0=>'#999999',1=>'#999999',...)
			//                 'xlabel'=>array(0=>labelx1,1=>labelx2,...));
			// serieX is array('label'=>'label', data=>array(0=>y1,1=>y2,...)) with same nb of value than into xlabel
			print '
			<script type="text/javascript">
			$(function () {
				var data = [';
				$i=0; $outputserie=0;
				foreach($data['series'] as $serie)
				{
					if ($data['seriestype'][$i]=='line') { $i++; continue; };
					if ($outputserie > 0) print ',';
					print '{ bars: { stack: 0, show: true, barWidth: 0.9, align: \'center\' }, label: \''.dol_escape_js($serie['label']).'\', data: '.json_encode($serie['data']).'}'."\n";
					$outputserie++; $i++;
				}
				if ($outputserie) print ', ';
				//print '];
				//var datalines = [';
				$i=0; $outputserie=0;
				foreach($data['series'] as $serie)
				{
					if (empty($data['seriestype'][$i]) || $data['seriestype'][$i]=='bar') { $i++; continue; };
					if ($outputserie > 0) print ',';
					print '{ lines: { show: true }, label: \''.dol_escape_js($serie['label']).'\', data: '.json_encode($serie['data']).'}'."\n";
					$outputserie++; $i++;
				}
				print '];
				var dataticks = '.json_encode($data['xlabel']).'

				function plotWithOptions() {
					$.plot(jQuery("#'.$htmlid.'"), data,
					{
						series: {
							stack: 0
						},
						zoom: {
							interactive: true
						},
						pan: {
							interactive: true
						},';
						if (count($datacolor))
						{
							print 'colors: '.json_encode($datacolor).',';
						}
						print 'legend: {show: '.($showlegend?'true':'false').'},
						xaxis: {ticks: dataticks}
					});
				}
				plotWithOptions();
			});
			</script>';
		}
		else print 'BadValueForParameterType';
	}
}

/**
 *	Truncate a string to a particular length adding '...' if string larger than length.
 * 	If length = max length+1, we do no truncate to avoid having just 1 char replaced with '...'.
 *  MAIN_DISABLE_TRUNC=1 can disable all truncings
 *
 *	@param	string	$string				String to truncate
 *	@param  int		$size				Max string size visible. 0 for no limit. Final string size can be 1 more (if size was max+1) or 3 more (if we added ...)
 *	@param	string	$trunc				Where to trunc: right, left, middle (size must be a 2 power), wrap
 * 	@param	string	$stringencoding		Tell what is source string encoding
 *  @param	int		$nodot				Truncation do not add ... after truncation. So it's an exact truncation.
 *  @param  int     $display            Trunc is use to display and can be changed for small screen. TODO Remove this param (must be dealt with CSS)
 *	@return string						Truncated string
 */
function dol_trunc($string,$size=40,$trunc='right',$stringencoding='UTF-8',$nodot=0, $display=0)
{
	global $conf;

	if ($size==0 || ! empty($conf->global->MAIN_DISABLE_TRUNC)) return $string;

	if (empty($stringencoding)) $stringencoding='UTF-8';
	// reduce for small screen
	if ($conf->dol_optimize_smallscreen==1 && $display==1) $size = round($size/3);

	// We go always here
	if ($trunc == 'right')
	{
		$newstring=dol_textishtml($string)?dol_string_nohtmltag($string,1):$string;
		if (dol_strlen($newstring,$stringencoding) > ($size+($nodot?0:1)))
		return dol_substr($newstring,0,$size,$stringencoding).($nodot?'':'...');
		else
		return $string;
	}
	elseif ($trunc == 'middle')
	{
		$newstring=dol_textishtml($string)?dol_string_nohtmltag($string,1):$string;
		if (dol_strlen($newstring,$stringencoding) > 2 && dol_strlen($newstring,$stringencoding) > ($size+1))
		{
			$size1=round($size/2);
			$size2=round($size/2);
			return dol_substr($newstring,0,$size1,$stringencoding).'...'.dol_substr($newstring,dol_strlen($newstring,$stringencoding) - $size2,$size2,$stringencoding);
		}
		else
		return $string;
	}
	elseif ($trunc == 'left')
	{
		$newstring=dol_textishtml($string)?dol_string_nohtmltag($string,1):$string;
		if (dol_strlen($newstring,$stringencoding) > ($size+1))
		return '...'.dol_substr($newstring,dol_strlen($newstring,$stringencoding) - $size,$size,$stringencoding);
		else
		return $string;
	}
	elseif ($trunc == 'wrap')
	{
		$newstring=dol_textishtml($string)?dol_string_nohtmltag($string,1):$string;
		if (dol_strlen($newstring,$stringencoding) > ($size+1))
		return dol_substr($newstring,0,$size,$stringencoding)."\n".dol_trunc(dol_substr($newstring,$size,dol_strlen($newstring,$stringencoding)-$size,$stringencoding),$size,$trunc);
		else
		return $string;
	}
	else return 'BadParam3CallingDolTrunc';
}

/**
 *	Show picto whatever it's its name (generic function)
 *
 *	@param      string		$titlealt         	Text on title and alt. If text is "TextA:TextB", use Text A on alt and Text B on title. Alt only if param notitle is set to 1.
 *	@param      string		$picto       		Name of image file to show ('filenew', ...)
 *												If no extension provided, we use '.png'. Image must be stored into theme/xxx/img directory.
 *                                  			Example: picto.png                  if picto.png is stored into htdocs/theme/mytheme/img
 *                                  			Example: picto.png@mymodule         if picto.png is stored into htdocs/mymodule/img
 *                                  			Example: /mydir/mysubdir/picto.png  if picto.png is stored into htdocs/mydir/mysubdir (pictoisfullpath must be set to 1)
 *	@param		string		$morealt			Add more attribute on img tag (For example 'style="float: right"')
 *	@param		int			$pictoisfullpath	If 1, image path is a full path
 *	@param		int			$srconly			Return only content of the src attribute of img.
 *  @param		int			$notitle			1=Disable tag title. Use it if you add js tooltip, to avoid duplicate tooltip.
 *  @return     string       				    Return img tag
 *  @see        #img_object, #img_picto_common
 */
function img_picto($titlealt, $picto, $morealt = '', $pictoisfullpath = false, $srconly=0, $notitle=0)
{
	global $conf;

	// Define fullpathpicto to use into src
	if ($pictoisfullpath)
	{
		// Clean parameters
		if (! preg_match('/(\.png|\.gif)$/i',$picto)) $picto .= '.png';
		$fullpathpicto = $picto;
	}
	else
	{
		// We forge fullpathpicto for image to $path/img/$picto. By default, we take DOL_URL_ROOT/theme/$conf->theme/img/$picto
		$url = DOL_URL_ROOT;
		$theme = $conf->theme;

		$path = 'theme/'.$theme;
		if (! empty($conf->global->MAIN_OVERWRITE_THEME_PATH)) $path = $conf->global->MAIN_OVERWRITE_THEME_PATH.'/theme/'.$theme;	// If the theme does not have the same name as the module
		else if (! empty($conf->global->MAIN_OVERWRITE_THEME_RES)) $path = $conf->global->MAIN_OVERWRITE_THEME_RES.'/theme/'.$conf->global->MAIN_OVERWRITE_THEME_RES;  // To allow an external module to overwrite image resources whatever is activated theme
		else if (! empty($conf->modules_parts['theme']) && array_key_exists($theme, $conf->modules_parts['theme'])) $path = $theme.'/theme/'.$theme;	// If the theme have the same name as the module

		// If we ask an image into $url/$mymodule/img (instead of default path)
		if (preg_match('/^([^@]+)@([^@]+)$/i',$picto,$regs))
		{
			$picto = $regs[1];
			$path = $regs[2];	// $path is $mymodule
		}
		// Clean parameters
		if (! preg_match('/(\.png|\.gif)$/i',$picto)) $picto .= '.png';
		// If alt path are defined, define url where img file is, according to physical path
		foreach ($conf->file->dol_document_root as $type => $dirroot)	// ex: array(["main"]=>"/home/maindir/htdocs", ["alt0"]=>"/home/moddir0/htdocs", ...)
		{
			if ($type == 'main') continue;
			if (file_exists($dirroot.'/'.$path.'/img/'.$picto))	// This need a lot of time, that's why enabling alternative dir like "custom" dir is not recommanded
			{
				$url=DOL_URL_ROOT.$conf->file->dol_url_root[$type];
				break;
			}
		}

		// $url is '' or '/custom', $path is current theme or
		$fullpathpicto = $url.'/'.$path.'/img/'.$picto;
	}

	if ($srconly) return $fullpathpicto;
	else
	{
		$tmparray=array(0=>$titlealt);
		if (preg_match('/:[^\s0-9]/',$titlealt)) $tmparray=explode(':',$titlealt);		// We explode if we have TextA:TextB. Not if we have TextA: TextB
		$title=$tmparray[0];
		$alt=empty($tmparray[1])?'':$tmparray[1];
		return '<img src="'.$fullpathpicto.'" border="0" alt="'.dol_escape_htmltag($alt).'"'.($notitle?'':' title="'.dol_escape_htmltag($title).'"').($morealt?' '.$morealt:'').'>';	// Alt is used for accessibility, title for popup
	}
}

/**
 *	Show a picto called object_picto (generic function)
 *
 *	@param	string	$titlealt			Text on alt and title of image. Alt only if param notitle is set to 1. If text is "TextA:TextB", use Text A on alt and Text B on title.
 *	@param	string	$picto				Name of image to show object_picto (example: user, group, action, bill, contract, propal, product, ...)
 *										For external modules use imagename@mymodule to search into directory "img" of module.
 *	@param	string	$morealt			Add more attribute on img tag (ie: class="datecallink")
 *	@param	int		$pictoisfullpath	If 1, image path is a full path
 *	@param	int		$srconly			Return only content of the src attribute of img.
 *  @param	int		$notitle			1=Disable tag title. Use it if you add js tooltip, to avoid duplicate tooltip.
 *	@return	string						Return img tag
 *	@see	#img_picto, #img_picto_common
 */
function img_object($titlealt, $picto, $morealt = '', $pictoisfullpath = false, $srconly=0, $notitle=0)
{
	return img_picto($titlealt, 'object_'.$picto, $morealt, $pictoisfullpath, $srconly, $notitle);
}

/**
 *	Show weather picto
 *
 *	@param      string		$titlealt         	Text on alt and title of image. Alt only if param notitle is set to 1. If text is "TextA:TextB", use Text A on alt and Text B on title.
 *	@param      string		$picto       		Name of image file to show (If no extension provided, we use '.png'). Image must be stored into htdocs/theme/common directory.
 *	@param		string		$morealt			Add more attribute on img tag
 *	@param		int			$pictoisfullpath	If 1, image path is a full path
 *	@return     string      					Return img tag
 *  @see        #img_object, #img_picto
 */
function img_weather($titlealt, $picto, $morealt = '', $pictoisfullpath = 0)
{
	global $conf;

	if (! preg_match('/(\.png|\.gif)$/i', $picto)) $picto .= '.png';

	$path = DOL_URL_ROOT.'/theme/'.$conf->theme.'/img/weather/'.$picto;

	return img_picto($titlealt, $path, $morealt, 1);
}

/**
 *	Show picto (generic function)
 *
 *	@param      string		$titlealt         	Text on alt and title of image. Alt only if param notitle is set to 1. If text is "TextA:TextB", use Text A on alt and Text B on title.
 *	@param      string		$picto       		Name of image file to show (If no extension provided, we use '.png'). Image must be stored into htdocs/theme/common directory.
 *	@param		string		$morealt			Add more attribute on img tag
 *	@param		int			$pictoisfullpath	If 1, image path is a full path
 *	@return     string      					Return img tag
 *  @see        #img_object, #img_picto
 */
function img_picto_common($titlealt, $picto, $morealt = '', $pictoisfullpath = 0)
{
	global $conf;

	if (! preg_match('/(\.png|\.gif)$/i', $picto)) $picto .= '.png';

	if ($pictoisfullpath) $path = $picto;
	else
	{
		$path = DOL_URL_ROOT.'/theme/common/'.$picto;

		if (! empty($conf->global->MAIN_MODULE_CAN_OVERWRITE_COMMONICONS))
		{
			$themepath = DOL_DOCUMENT_ROOT.'/theme/'.$conf->theme.'/img/'.$picto;

			if (file_exists($themepath)) $path = $themepath;
		}
	}

	return img_picto($titlealt, $path, $morealt, 1);
}

/**
 *	Show logo action
 *
 *	@param	string		$titlealt       Text on alt and title of image. Alt only if param notitle is set to 1. If text is "TextA:TextB", use Text A on alt and Text B on title.
 *	@param  string		$numaction   	Action id or code to show
 *	@return string      				Return an img tag
 */
function img_action($titlealt, $numaction)
{
	global $conf, $langs;

	if (empty($titlealt) || $titlealt == 'default')
	{
		if ($numaction == '-1' || $numaction == 'ST_NO')			{ $numaction = -1; $titlealt = $langs->transnoentitiesnoconv('ChangeDoNotContact'); }
		elseif ($numaction ==  '0' || $numaction == 'ST_NEVER') 	{ $numaction = 0; $titlealt = $langs->transnoentitiesnoconv('ChangeNeverContacted'); }
		elseif ($numaction ==  '1' || $numaction == 'ST_TODO')  	{ $numaction = 1; $titlealt = $langs->transnoentitiesnoconv('ChangeToContact'); }
		elseif ($numaction ==  '2' || $numaction == 'ST_PEND')  	{ $numaction = 2; $titlealt = $langs->transnoentitiesnoconv('ChangeContactInProcess'); }
		elseif ($numaction ==  '3' || $numaction == 'ST_DONE')  	{ $numaction = 3; $titlealt = $langs->transnoentitiesnoconv('ChangeContactDone'); }
		else { $titlealt = $langs->transnoentitiesnoconv('ChangeStatus '.$numaction); $numaction = 0; }
	}
	if (! is_numeric($numaction)) $numaction=0;

	return img_picto($titlealt, 'stcomm'.$numaction.'.png');
}

/**
 *  Show pdf logo
 *
 *  @param	string		$titlealt   Text on alt and title of image. Alt only if param notitle is set to 1. If text is "TextA:TextB", use Text A on alt and Text B on title.
 *  @param  int		    $size       Taille de l'icone : 3 = 16x16px , 2 = 14x14px
 *  @return string      			Retourne tag img
 */
function img_pdf($titlealt = 'default', $size = 3)
{
	global $conf, $langs;

	if ($titlealt == 'default') $titlealt = $langs->trans('Show');

	return img_picto($titlealt, 'pdf'.$size.'.png');
}

/**
 *	Show logo +
 *
 *	@param	string	$titlealt   Text on alt and title of image. Alt only if param notitle is set to 1. If text is "TextA:TextB", use Text A on alt and Text B on title.
 *	@param  string	$other      Add more attributes on img
 *	@return string      		Return tag img
 */
function img_edit_add($titlealt = 'default', $other = '')
{
	global $conf, $langs;

	if ($titlealt == 'default') $titlealt = $langs->trans('Add');

	return img_picto($titlealt, 'edit_add.png', $other);
}
/**
 *	Show logo -
 *
 *	@param	string	$titlealt	Text on alt and title of image. Alt only if param notitle is set to 1. If text is "TextA:TextB", use Text A on alt and Text B on title.
 *	@param  string	$other      Add more attributes on img
 *	@return string      		Return tag img
 */
function img_edit_remove($titlealt = 'default', $other='')
{
	global $conf, $langs;

	if ($titlealt == 'default') $titlealt = $langs->trans('Remove');

	return img_picto($titlealt, 'edit_remove.png', $other);
}

/**
 *	Show logo editer/modifier fiche
 *
 *	@param  string	$titlealt   Text on alt and title of image. Alt only if param notitle is set to 1. If text is "TextA:TextB", use Text A on alt and Text B on title.
 *	@param  integer	$float      Si il faut y mettre le style "float: right"
 *	@param  string	$other		Add more attributes on img
 *	@return string      		Return tag img
 */
function img_edit($titlealt = 'default', $float = 0, $other = '')
{
	global $conf, $langs;

	if ($titlealt == 'default') $titlealt = $langs->trans('Modify');

	return img_picto($titlealt, 'edit.png', ($float ? 'style="float: '.($langs->tab_translate["DIRECTION"] == 'rtl'?'left':'right').'"' : $other));
}

/**
 *	Show logo view card
 *
 *	@param	string	$titlealt   Text on alt and title of image. Alt only if param notitle is set to 1. If text is "TextA:TextB", use Text A on alt and Text B on title.
 *	@param  integer	$float      Si il faut y mettre le style "float: right"
 *	@param  string	$other		Add more attributes on img
 *	@return string      		Return tag img
 */
function img_view($titlealt = 'default', $float = 0, $other = '')
{
	global $conf, $langs;

	if ($titlealt == 'default') $titlealt = $langs->trans('View');

	$morealt = ($float ? 'style="float: right" ' : '').$other;

	return img_picto($titlealt, 'view.png', $morealt);
}

/**
 *  Show delete logo
 *
 *  @param	string	$titlealt   Text on alt and title of image. Alt only if param notitle is set to 1. If text is "TextA:TextB", use Text A on alt and Text B on title.
 *	@param  string	$other      Add more attributes on img
 *  @return string      		Retourne tag img
 */
function img_delete($titlealt = 'default', $other = '')
{
	global $conf, $langs;

	if ($titlealt == 'default') $titlealt = $langs->trans('Delete');

	return img_picto($titlealt, 'delete.png', $other);
}

/**
 *  Show printer logo
 *
 *  @param  string  $titlealt   Text on alt and title of image. Alt only if param notitle is set to 1. If text is "TextA:TextB", use Text A on alt and Text B on title.
 *  @param  string  $other      Add more attributes on img
 *  @return string              Retourne tag img
 */
function img_printer($titlealt = "default", $other='')
{
    global $conf,$langs;
    if ($titlealt=="default") $titlealt=$langs->trans("Print");
    return img_picto($titlealt,'printer.png',$other);
}

/**
 *	Show help logo with cursor "?"
 *
 * 	@param	int              	$usehelpcursor		Use help cursor
 * 	@param	int|string	        $usealttitle		Text to use as alt title
 * 	@return string            	           			Return tag img
 */
function img_help($usehelpcursor = 1, $usealttitle = 1)
{
	global $conf, $langs;

	if ($usealttitle)
	{
		if (is_string($usealttitle)) $usealttitle = dol_escape_htmltag($usealttitle);
		else $usealttitle = $langs->trans('Info');
	}

	return img_picto($usealttitle, 'info.png', ($usehelpcursor ? 'style="vertical-align: middle; cursor: help"' : 'style="vertical-align: middle;"'));
}

/**
 *	Show info logo
 *
 *	@param	string	$titlealt   Text on alt and title of image. Alt only if param notitle is set to 1. If text is "TextA:TextB", use Text A on alt and Text B on title.
 *	@return string      		Return img tag
 */
function img_info($titlealt = 'default')
{
	global $conf, $langs;

	if ($titlealt == 'default') $titlealt = $langs->trans('Informations');

	return img_picto($titlealt, 'info.png', 'style="vertical-align: middle;"');
}

/**
 *	Show warning logo
 *
 *	@param	string	$titlealt   Text on alt and title of image. Alt only if param notitle is set to 1. If text is "TextA:TextB", use Text A on alt and Text B on title.
 *	@param	string	$morealt	Add more attribute on img tag (For example 'style="float: right"'). If 1
 *	@return string      		Return img tag
 */
function img_warning($titlealt = 'default', $morealt = '')
{
	global $conf, $langs;

	if ($titlealt == 'default') $titlealt = $langs->trans('Warning');

	return img_picto($titlealt, 'warning.png', 'class="pictowarning valignmiddle"'.($morealt ? ($morealt == '1' ? ' style="float: right"' : ' '.$morealt): ''));
}

/**
 *  Show error logo
 *
 *	@param	string	$titlealt   Text on alt and title of image. Alt only if param notitle is set to 1. If text is "TextA:TextB", use Text A on alt and Text B on title.
 *	@return string      		Return img tag
 */
function img_error($titlealt = 'default')
{
	global $conf, $langs;

	if ($titlealt == 'default') $titlealt = $langs->trans('Error');

	return img_picto($titlealt, 'error.png');
}

/**
 *	Show next logo
 *
 *	@param	string	$titlealt   Text on alt and title of image. Alt only if param notitle is set to 1. If text is "TextA:TextB", use Text A on alt and Text B on title.
*	@param	string	$morealt	Add more attribute on img tag (For example 'style="float: right"')
  *	@return string      		Return img tag
 */
function img_next($titlealt = 'default', $morealt='')
{
	global $conf, $langs;

	if ($titlealt == 'default') $titlealt = $langs->trans('Next');

	return img_picto($titlealt, 'next.png', $morealt);
}

/**
 *	Show previous logo
 *
 *	@param	string	$titlealt   Text on alt and title of image. Alt only if param notitle is set to 1. If text is "TextA:TextB", use Text A on alt and Text B on title.
 *	@param	string	$morealt	Add more attribute on img tag (For example 'style="float: right"')
 *	@return string      		Return img tag
 */
function img_previous($titlealt = 'default', $morealt='')
{
	global $conf, $langs;

	if ($titlealt == 'default') $titlealt = $langs->trans('Previous');

	return img_picto($titlealt, 'previous.png', $morealt);
}

/**
 *	Show down arrow logo
 *
 *	@param	string	$titlealt   Text on alt and title of image. Alt only if param notitle is set to 1. If text is "TextA:TextB", use Text A on alt and Text B on title.
 *	@param  int		$selected   Selected
 *  @param	string	$moreclass	Add more CSS classes
 *	@return string      		Return img tag
 */
function img_down($titlealt = 'default', $selected = 0, $moreclass='')
{
	global $conf, $langs;

	if ($titlealt == 'default') $titlealt = $langs->trans('Down');

	return img_picto($titlealt, ($selected ? '1downarrow_selected.png' : '1downarrow.png'), 'class="imgdown'.($moreclass?" ".$moreclass:"").'"');
}

/**
 *	Show top arrow logo
 *
 *	@param	string	$titlealt   Text on alt and title of image. Alt only if param notitle is set to 1. If text is "TextA:TextB", use Text A on alt and Text B on title.
 *	@param  int		$selected	Selected
 *  @param	string	$moreclass	Add more CSS classes
 *	@return string      		Return img tag
 */
function img_up($titlealt = 'default', $selected = 0, $moreclass='')
{
	global $conf, $langs;

	if ($titlealt == 'default') $titlealt = $langs->trans('Up');

	return img_picto($titlealt, ($selected ? '1uparrow_selected.png' : '1uparrow.png'), 'class="imgup'.($moreclass?" ".$moreclass:"").'"');
}

/**
 *	Show left arrow logo
 *
 *	@param	string	$titlealt   Text on alt and title of image. Alt only if param notitle is set to 1. If text is "TextA:TextB", use Text A on alt and Text B on title.
 *	@param  int		$selected	Selected
 *	@param	string	$morealt	Add more attribute on img tag (For example 'style="float: right"')
 *	@return string      		Return img tag
 */
function img_left($titlealt = 'default', $selected = 0, $morealt='')
{
	global $conf, $langs;

	if ($titlealt == 'default') $titlealt = $langs->trans('Left');

	return img_picto($titlealt, ($selected ? '1leftarrow_selected.png' : '1leftarrow.png'), $morealt);
}

/**
 *	Show right arrow logo
 *
 *	@param	string	$titlealt   Text on alt and title of image. Alt only if param notitle is set to 1. If text is "TextA:TextB", use Text A on alt and Text B on title.
 *	@param  int		$selected	Selected
 *	@param	string	$morealt	Add more attribute on img tag (For example 'style="float: right"')
 *	@return string      		Return img tag
 */
function img_right($titlealt = 'default', $selected = 0, $morealt='')
{
	global $conf, $langs;

	if ($titlealt == 'default') $titlealt = $langs->trans('Right');

	return img_picto($titlealt, ($selected ? '1rightarrow_selected.png' : '1rightarrow.png'), $morealt);
}

/**
 *	Show tick logo if allowed
 *
 *	@param	string	$allow		Allow
 *	@param	string	$titlealt   Text on alt and title of image. Alt only if param notitle is set to 1. If text is "TextA:TextB", use Text A on alt and Text B on title.
 *	@return string      		Return img tag
 */
function img_allow($allow, $titlealt = 'default')
{
	global $conf, $langs;

	if ($titlealt == 'default') $titlealt = $langs->trans('Active');

	if ($allow == 1) return img_picto($titlealt, 'tick.png');

	return '-';
}


/**
 *	Show MIME img of a file
 *
 *	@param	string	$file		Filename
 * 	@param	string	$titlealt	Text on alt and title of image. Alt only if param notitle is set to 1. If text is "TextA:TextB", use Text A on alt and Text B on title.
 *	@return string     			Return img tag
 */
function img_mime($file, $titlealt = '')
{
	require_once DOL_DOCUMENT_ROOT.'/core/lib/files.lib.php';

	$mimetype = dol_mimetype($file, '', 1);
	$mimeimg = dol_mimetype($file, '', 2);

	if (empty($titlealt)) $titlealt = 'Mime type: '.$mimetype;

	return img_picto_common($titlealt, 'mime/'.$mimeimg);
}


/**
 *	Show phone logo.
 *  Use img_picto instead.
 *
 *	@param	string	$titlealt   Text on alt and title of image. Alt only if param notitle is set to 1. If text is "TextA:TextB", use Text A on alt and Text B on title.
 *	@param  int		$option		Option
 *	@return string      		Return img tag
 *  @deprecated
 *  @see img_picto
 */
function img_phone($titlealt = 'default', $option = 0)
{
	dol_syslog(__FUNCTION__ . " is deprecated", LOG_WARNING);

	global $conf,$langs;

	if ($titlealt == 'default') $titlealt = $langs->trans('Call');

	if ($option == 1) $img = 'call';
	else $img = 'call_out';

	return img_picto($titlealt, $img);
}

/**
 *  Show search logo
 *
 *  @param	string	$titlealt   Text on alt and title of image. Alt only if param notitle is set to 1. If text is "TextA:TextB", use Text A on alt and Text B on title.
 *	@param  string	$other      Add more attributes on img
 *  @return string      		Retourne tag img
 */
function img_search($titlealt = 'default', $other = '')
{
	global $conf, $langs;

	if ($titlealt == 'default') $titlealt = $langs->trans('Search');

	$img = img_picto($titlealt, 'search.png', $other, false, 1);

	$input = '<input type="image" class="liste_titre" name="button_search" src="'.$img.'" ';
	$input.= 'value="'.dol_escape_htmltag($titlealt).'" title="'.dol_escape_htmltag($titlealt).'" >';

	return $input;
}

/**
 *  Show search logo
 *
 *  @param	string	$titlealt   Text on alt and title of image. Alt only if param notitle is set to 1. If text is "TextA:TextB", use Text A on alt and Text B on title.
 *	@param  string	$other      Add more attributes on img
 *  @return string      		Retourne tag img
 */
function img_searchclear($titlealt = 'default', $other = '')
{
	global $conf, $langs;

	if ($titlealt == 'default') $titlealt = $langs->trans('Search');

	$img = img_picto($titlealt, 'searchclear.png', $other, false, 1);

	$input = '<input type="image" class="liste_titre" name="button_removefilter" src="'.$img.'" ';
	$input.= 'value="'.dol_escape_htmltag($titlealt).'" title="'.dol_escape_htmltag($titlealt).'" >';

	return $input;
}

/**
 *	Show information for admin users or standard users
 *
 *	@param	string	$text			Text info
 *	@param  integer	$infoonimgalt	Info is shown only on alt of star picto, otherwise it is show on output after the star picto
 *	@param	int		$nodiv			No div
 *  @param  string  $admin          '1'=Info for admin users. '0'=Info for standard users (change only the look), 'xxx'=Other
 *	@return	string					String with info text
 */
function info_admin($text, $infoonimgalt = 0, $nodiv=0, $admin='1')
{
	global $conf, $langs;

	if ($infoonimgalt)
	{
		return img_picto($text, 'info', 'class="hideonsmartphone"');
	}

	return ($nodiv?'':'<div class="'.(empty($admin)?'':($admin=='1'?'info':$admin)).' hideonsmartphone">').img_picto($admin?$langs->trans('InfoAdmin'):$langs->trans('Note'), ($nodiv?'info':'info_black'), 'class="hideonsmartphone"').' '.$text.($nodiv?'':'</div>');
}


/**
 *	Affiche message erreur system avec toutes les informations pour faciliter le diagnostic et la remontee des bugs.
 *	On doit appeler cette fonction quand une erreur technique bloquante est rencontree.
 *	Toutefois, il faut essayer de ne l'appeler qu'au sein de pages php, les classes devant
 *	renvoyer leur erreur par l'intermediaire de leur propriete "error".
 *
 *	@param	 	DoliDB	$db      	Database handler
 *	@param  	mixed	$error		String or array of errors strings to show
 *  @param		array	$errors		Array of errors
 *	@return 	void
 *  @see    	dol_htmloutput_errors
 */
function dol_print_error($db='',$error='',$errors=null)
{
	global $conf,$langs,$argv;
	global $dolibarr_main_prod;

	$out = '';
	$syslog = '';

	// Si erreur intervenue avant chargement langue
	if (! $langs)
	{
		require_once DOL_DOCUMENT_ROOT .'/core/class/translate.class.php';
		$langs = new Translate('', $conf);
		$langs->load("main");
	}
	$langs->load("main");
	$langs->load("errors");

	if ($_SERVER['DOCUMENT_ROOT'])    // Mode web
	{
		$out.=$langs->trans("DolibarrHasDetectedError").".<br>\n";
		if (! empty($conf->global->MAIN_FEATURES_LEVEL)) $out.="You use an experimental or develop level of features, so please do NOT report any bugs, except if problem is confirmed moving option MAIN_FEATURES_LEVEL back to 0.<br>\n";
		$out.=$langs->trans("InformationToHelpDiagnose").":<br>\n";

		$out.="<b>".$langs->trans("Date").":</b> ".dol_print_date(time(),'dayhourlog')."<br>\n";
		$out.="<b>".$langs->trans("Dolibarr").":</b> ".DOL_VERSION."<br>\n";
		if (isset($conf->global->MAIN_FEATURES_LEVEL)) $out.="<b>".$langs->trans("LevelOfFeature").":</b> ".$conf->global->MAIN_FEATURES_LEVEL."<br>\n";
		if (function_exists("phpversion"))
		{
			$out.="<b>".$langs->trans("PHP").":</b> ".phpversion()."<br>\n";
		}
		$out.="<b>".$langs->trans("Server").":</b> ".$_SERVER["SERVER_SOFTWARE"]."<br>\n";
		if (function_exists("php_uname"))
		{
			$out.="<b>".$langs->trans("OS").":</b> ".php_uname()."<br>\n";
		}
		$out.="<b>".$langs->trans("UserAgent").":</b> ".$_SERVER["HTTP_USER_AGENT"]."<br>\n";
		$out.="<br>\n";
		$out.="<b>".$langs->trans("RequestedUrl").":</b> ".dol_htmlentities($_SERVER["REQUEST_URI"],ENT_COMPAT,'UTF-8')."<br>\n";
		$out.="<b>".$langs->trans("Referer").":</b> ".(isset($_SERVER["HTTP_REFERER"])?dol_htmlentities($_SERVER["HTTP_REFERER"],ENT_COMPAT,'UTF-8'):'')."<br>\n";
		$out.="<b>".$langs->trans("MenuManager").":</b> ".(isset($conf->standard_menu)?$conf->standard_menu:'')."<br>\n";
		$out.="<br>\n";
		$syslog.="url=".$_SERVER["REQUEST_URI"];
		$syslog.=", query_string=".$_SERVER["QUERY_STRING"];
	}
	else                              // Mode CLI
	{
		$out.='> '.$langs->transnoentities("ErrorInternalErrorDetected").":\n".$argv[0]."\n";
		$syslog.="pid=".dol_getmypid();
	}

	if (is_object($db))
	{
		if ($_SERVER['DOCUMENT_ROOT'])  // Mode web
		{
			$out.="<b>".$langs->trans("DatabaseTypeManager").":</b> ".$db->type."<br>\n";
			$out.="<b>".$langs->trans("RequestLastAccessInError").":</b> ".($db->lastqueryerror()?dol_escape_htmltag($db->lastqueryerror()):$langs->trans("ErrorNoRequestInError"))."<br>\n";
			$out.="<b>".$langs->trans("ReturnCodeLastAccessInError").":</b> ".($db->lasterrno()?dol_escape_htmltag($db->lasterrno()):$langs->trans("ErrorNoRequestInError"))."<br>\n";
			$out.="<b>".$langs->trans("InformationLastAccessInError").":</b> ".($db->lasterror()?dol_escape_htmltag($db->lasterror()):$langs->trans("ErrorNoRequestInError"))."<br>\n";
			$out.="<br>\n";
		}
		else                            // Mode CLI
		{
		    // No dol_escape_htmltag for output, we are in CLI mode
		    $out.='> '.$langs->transnoentities("DatabaseTypeManager").":\n".$db->type."\n";
			$out.='> '.$langs->transnoentities("RequestLastAccessInError").":\n".($db->lastqueryerror()?$db->lastqueryerror():$langs->transnoentities("ErrorNoRequestInError"))."\n";
			$out.='> '.$langs->transnoentities("ReturnCodeLastAccessInError").":\n".($db->lasterrno()?$db->lasterrno():$langs->transnoentities("ErrorNoRequestInError"))."\n";
			$out.='> '.$langs->transnoentities("InformationLastAccessInError").":\n".($db->lasterror()?$db->lasterror():$langs->transnoentities("ErrorNoRequestInError"))."\n";

		}
		$syslog.=", sql=".$db->lastquery();
		$syslog.=", db_error=".$db->lasterror();
	}

	if ($error || $errors)
	{
		$langs->load("errors");

		// Merge all into $errors array
		if (is_array($error) && is_array($errors)) $errors=array_merge($error,$errors);
		elseif (is_array($error)) $errors=$error;
		elseif (is_array($errors)) $errors=array_merge(array($error),$errors);
		else $errors=array_merge(array($error));

		foreach($errors as $msg)
		{
			if (empty($msg)) continue;
			if ($_SERVER['DOCUMENT_ROOT'])  // Mode web
			{
				$out.="<b>".$langs->trans("Message").":</b> ".dol_escape_htmltag($msg)."<br>\n" ;
			}
			else                        // Mode CLI
			{
				$out.='> '.$langs->transnoentities("Message").":\n".$msg."\n" ;
			}
			$syslog.=", msg=".$msg;
		}
	}
	if (empty($dolibarr_main_prod) && $_SERVER['DOCUMENT_ROOT'] && function_exists('xdebug_print_function_stack') && function_exists('xdebug_call_file'))
	{
		xdebug_print_function_stack();
		$out.='<b>XDebug informations:</b>'."<br>\n";
		$out.='File: '.xdebug_call_file()."<br>\n";
		$out.='Line: '.xdebug_call_line()."<br>\n";
		$out.='Function: '.xdebug_call_function()."<br>\n";
		$out.="<br>\n";
	}

	if (empty($dolibarr_main_prod)) print $out;
	else define("MAIN_CORE_ERROR", 1);
	//else print 'Sorry, an error occured but the parameter $dolibarr_main_prod is defined in conf file so no message is reported to your browser. Please read the log file for error message.';
	dol_syslog("Error ".$syslog, LOG_ERR);
}

/**
 * Show a public email and error code to contact if technical error
 *
 * @param	string	$prefixcode		Prefix of public error code
 * @return	void
 */
function dol_print_error_email($prefixcode)
{
	global $langs,$conf;

	$langs->load("errors");
	$now=dol_now();
	print '<br><div class="error">'.$langs->trans("ErrorContactEMail", $conf->global->MAIN_INFO_SOCIETE_MAIL, $prefixcode.dol_print_date($now,'%Y%m%d')).'</div>';
}

/**
 *	Show title line of an array
 *
 *	@param	string	$name        Label of field
 *	@param	string	$file        Url used when we click on sort picto
 *	@param	string	$field       Field to use for new sorting
 *	@param	string	$begin       ("" by defaut)
 *	@param	string	$moreparam   Add more parameters on sort url links ("" by default)
 *	@param  string	$td          Options of attribute td ("" by defaut, example: 'align="center"')
 *	@param  string	$sortfield   Current field used to sort
 *	@param  string	$sortorder   Current sort order
 *  @param	string	$prefix		 Prefix for css. Use space after prefix to add your own CSS tag.
 *	@return	void
 */
function print_liste_field_titre($name, $file="", $field="", $begin="", $moreparam="", $td="", $sortfield="", $sortorder="", $prefix="")
{
	print getTitleFieldOfList($name, 0, $file, $field, $begin, $moreparam, $td, $sortfield, $sortorder, $prefix);
}

/**
 *	Get title line of an array
 *
 *	@param	string	$name        Label of field
 *	@param	int		$thead		 0=To use with standard table format, 1=To use inside <thead><tr>, 2=To use with <div>
 *	@param	string	$file        Url used when we click on sort picto
 *	@param	string	$field       Field to use for new sorting. Empty if this field is not sortable.
 *	@param	string	$begin       ("" by defaut)
 *	@param	string	$moreparam   Add more parameters on sort url links ("" by default)
 *	@param  string	$moreattrib  Add more attributes on th ("" by defaut)
 *	@param  string	$sortfield   Current field used to sort
 *	@param  string	$sortorder   Current sort order
 *  @param	string	$prefix		 Prefix for css. Use space after prefix to add your own CSS tag.
 *	@return	string
 */
function getTitleFieldOfList($name, $thead=0, $file="", $field="", $begin="", $moreparam="", $moreattrib="", $sortfield="", $sortorder="", $prefix="")
{
	global $conf;
	//print "$name, $file, $field, $begin, $options, $moreattrib, $sortfield, $sortorder<br>\n";

	$sortorder=strtoupper($sortorder);
	$out='';
    $sortimg='';

	$tag='th';
	if ($thead==2) $tag='div';

	// If field is used as sort criteria we use a specific class
	// Example if (sortfield,field)=("nom","xxx.nom") or (sortfield,field)=("nom","nom")
	if ($field && ($sortfield == $field || $sortfield == preg_replace("/^[^\.]+\./","",$field))) $out.= '<'.$tag.' class="'.$prefix.'liste_titre_sel" '. $moreattrib.'>';
	else $out.= '<'.$tag.' class="'.$prefix.'liste_titre" '. $moreattrib.'>';

	if (empty($thead) && $field)    // If this is a sort field
	{
		$options=preg_replace('/sortfield=([a-zA-Z0-9,\s\.]+)/i','',$moreparam);
		$options=preg_replace('/sortorder=([a-zA-Z0-9,\s\.]+)/i','',$options);
		$options=preg_replace('/&+/i','&',$options);
		if (! preg_match('/^&/',$options)) $options='&'.$options;

		if ($field != $sortfield)
		{
            if ($sortorder == 'DESC') $out.= '<a href="'.$file.'?sortfield='.$field.'&sortorder=desc&begin='.$begin.$options.'">';
            if ($sortorder == 'ASC' || ! $sortorder) $out.= '<a href="'.$file.'?sortfield='.$field.'&sortorder=asc&begin='.$begin.$options.'">';
		}
		else
		{
            if ($sortorder == 'DESC' || ! $sortorder) $out.= '<a href="'.$file.'?sortfield='.$field.'&sortorder=asc&begin='.$begin.$options.'">';
            if ($sortorder == 'ASC') $out.= '<a href="'.$file.'?sortfield='.$field.'&sortorder=desc&begin='.$begin.$options.'">';
		}
	}

	$out.=$name;

	if (empty($thead) && $field)    // If this is a sort field
	{
		$out.='</a>';
	}

	if (empty($thead) && $field)    // If this is a sort field
	{
		$options=preg_replace('/sortfield=([a-zA-Z0-9,\s\.]+)/i','',$moreparam);
		$options=preg_replace('/sortorder=([a-zA-Z0-9,\s\.]+)/i','',$options);
		$options=preg_replace('/&+/i','&',$options);
		if (! preg_match('/^&/',$options)) $options='&'.$options;

		//print "&nbsp;";
		//$sortimg.= '<img width="2" src="'.DOL_URL_ROOT.'/theme/common/transparent.png" alt="">';
		//$sortimg.= '<span class="nowrap">';

		if (! $sortorder || $field != $sortfield)
		{
			//$out.= '<a href="'.$file.'?sortfield='.$field.'&sortorder=asc&begin='.$begin.$options.'">'.img_down("A-Z",0).'</a>';
			//$out.= '<a href="'.$file.'?sortfield='.$field.'&sortorder=desc&begin='.$begin.$options.'">'.img_up("Z-A",0).'</a>';
		}
		else
		{
			if ($sortorder == 'DESC' ) {
				//$out.= '<a href="'.$file.'?sortfield='.$field.'&sortorder=asc&begin='.$begin.$options.'">'.img_down("A-Z",0).'</a>';
				//$out.= '<a href="'.$file.'?sortfield='.$field.'&sortorder=desc&begin='.$begin.$options.'">'.img_up("Z-A",1).'</a>';
				$sortimg.= '<span class="nowrap">'.img_up("Z-A",0).'</span>';
			}
			if ($sortorder == 'ASC' ) {
				//$out.= '<a href="'.$file.'?sortfield='.$field.'&sortorder=asc&begin='.$begin.$options.'">'.img_down("A-Z",1).'</a>';
				//$out.= '<a href="'.$file.'?sortfield='.$field.'&sortorder=desc&begin='.$begin.$options.'">'.img_up("Z-A",0).'</a>';
				$sortimg.= '<span class="nowrap">'.img_down("A-Z",0).'</span>';
			}
		}

		//$sortimg.= '</span>';
	}

	$out.=$sortimg;

	$out.='</'.$tag.'>';

	return $out;
}

/**
 *	Show a title.
 *
 *	@param	string	$title			Title to show
 *	@return	string					Title to show
 *  @deprecated						Use load_fiche_titre instead
 *  @see load_fiche_titre
 */
function print_titre($title)
{
	dol_syslog(__FUNCTION__ . " is deprecated", LOG_WARNING);

	print '<div class="titre">'.$title.'</div>';
}

/**
 *	Show a title with picto
 *
 *	@param	string	$title				Title to show
 *	@param	string	$mesg				Added message to show on right
 *	@param	string	$picto				Icon to use before title (should be a 32x32 transparent png file)
 *	@param	int		$pictoisfullpath	1=Icon name is a full absolute url of image
 * 	@param	int		$id					To force an id on html objects
 * 	@return	void
 *  @deprecated Use print load_fiche_titre instead
 */
function print_fiche_titre($title, $mesg='', $picto='title_generic.png', $pictoisfullpath=0, $id='')
{
	print load_fiche_titre($title, $mesg, $picto, $pictoisfullpath, $id);
}

/**
 *	Load a title with picto
 *
 *	@param	string	$titre				Title to show
 *	@param	string	$morehtmlright		Added message to show on right
 *	@param	string	$picto				Icon to use before title (should be a 32x32 transparent png file)
 *	@param	int		$pictoisfullpath	1=Icon name is a full absolute url of image
 * 	@param	int		$id					To force an id on html objects
 *  @param  string  $morecssontable     More css on table
 * 	@return	string
 *  @see print_barre_liste
 */
function load_fiche_titre($titre, $morehtmlright='', $picto='title_generic.png', $pictoisfullpath=0, $id=0, $morecssontable='')
{
	global $conf;

	$return='';

	if ($picto == 'setup') $picto='title.png';
	if (($conf->browser->name == 'ie') && $picto=='title.png') $picto='title.gif';

	$return.= "\n";
	$return.= '<table '.($id?'id="'.$id.'" ':'').'summary="" class="centpercent notopnoleftnoright'.($morecssontable?' '.$morecssontable:'').'" style="margin-bottom: 2px;"><tr>';
	if ($picto) $return.= '<td class="nobordernopadding widthpictotitle" valign="middle">'.img_picto('',$picto, 'id="pictotitle"', $pictoisfullpath).'</td>';
	$return.= '<td class="nobordernopadding" valign="middle">';
	$return.= '<div class="titre">'.$titre.'</div>';
	$return.= '</td>';
	if (dol_strlen($morehtmlright))
	{
		$return.= '<td class="nobordernopadding titre_right" align="right" valign="middle">'.$morehtmlright.'</td>';
	}
	$return.= '</tr></table>'."\n";

	return $return;
}

/**
 *	Print a title with navigation controls for pagination
 *
 *	@param	string	    $titre				Title to show (required)
 *	@param	int   	    $page				Numero of page to show in navigation links (required)
 *	@param	string	    $file				Url of page (required)
<<<<<<< HEAD
 *	@param	string	    $options         	More parameters for links ('' by default, does not include sortfield neither sortorder)
 *	@param	string    	$sortfield       	Field to sort on ('' by default)
 *	@param	string	    $sortorder       	Order to sort ('' by default)
 *	@param	string	    $center          	String in the middle ('' by default). We often find here string $massaction comming from $form->selectMassAction()
 *	@param	int		    $num				Number of records found by select with limit+1
 *	@param	int|string  $totalnboflines		Total number of records/lines for all pages (if known). Use a negative value of number to not show number. Use '' if unknown.
=======
 *	@param	string	    $options         	parametres complementaires lien ('' par defaut)
 *	@param	string    	$sortfield       	champ de tri ('' par defaut)
 *	@param	string	    $sortorder       	ordre de tri ('' par defaut)
 *	@param	string	    $center          	chaine du centre ('' par defaut). We often find here string $massaction comming from $form->selectMassAction()
 *	@param	int		    $num				number of records found by select with limit+1
 *	@param	int		    $totalnboflines		Total number of records/lines for all pages (if known). Use a negative value to no show number.
>>>>>>> 83a5b8e0
 *	@param	string	    $picto				Icon to use before title (should be a 32x32 transparent png file)
 *	@param	int		    $pictoisfullpath	1=Icon name is a full absolute url of image
 *  @param	string	    $morehtml			More html to show
 *  @param  string      $morecss            More css to the table
 *  @param  int         $limit              Max number of lines (-1 = use default, 0 = no limit, > 0 = limit).
 *  @param  int         $hideselectlimit    Force to hide select limit
 *	@return	void
 */
function print_barre_liste($titre, $page, $file, $options='', $sortfield='', $sortorder='', $center='', $num=-1, $totalnboflines='', $picto='title_generic.png', $pictoisfullpath=0, $morehtml='', $morecss='', $limit=-1, $hideselectlimit=0)
{
	global $conf,$langs;

	$savlimit = $limit;
    $savtotalnboflines = $totalnboflines;
    $totalnboflines=abs($totalnboflines);

	if ($picto == 'setup') $picto='title_setup.png';
	if (($conf->browser->name == 'ie') && $picto=='title_generic.png') $picto='title.gif';
	if ($limit < 0) $limit = $conf->liste_limit;
	if ($savlimit != 0 && (($num > $limit) || ($num == -1) || ($limit == 0)))
	{
		$nextpage = 1;
	}
	else
	{
		$nextpage = 0;
	}
	//print 'totalnboflines='.$totalnboflines.'-savlimit='.$savlimit.'-limit='.$limit.'-num='.$num.'-nextpage='.$nextpage;

	print "\n";
	print "<!-- Begin title '".$titre."' -->\n";
	print '<table width="100%" border="0" class="notopnoleftnoright'.($morecss?' '.$morecss:'').'" style="margin-bottom: 6px;"><tr>';

	// Left
	//if ($picto && $titre) print '<td class="nobordernopadding hideonsmartphone" width="40" align="left" valign="middle">'.img_picto('', $picto, 'id="pictotitle"', $pictoisfullpath).'</td>';
	print '<td class="nobordernopadding valignmiddle">';
	if ($picto && $titre) print img_picto('', $picto, 'class="hideonsmartphone valignmiddle" id="pictotitle"', $pictoisfullpath);
	print '<div class="titre inline-block">'.$titre;
	if (!empty($titre) && $savtotalnboflines >= 0 && (string) $savtotalnboflines != '') print ' ('.$totalnboflines.')';
	print '</div></td>';

	// Center
	if ($center)
	{
		print '<td class="nobordernopadding center valignmiddle">'.$center.'</td>';
	}

	// Right
	print '<td class="nobordernopadding valignmiddle" align="right">';
	if ($sortfield) $options .= "&amp;sortfield=".$sortfield;
	if ($sortorder) $options .= "&amp;sortorder=".$sortorder;
	// Show navigation bar
	$pagelist = '';
	if ($savlimit != 0 && ($page > 0 || $num > $limit))
	{
		if ($totalnboflines)	// If we know total nb of lines
		{
			$maxnbofpage=(empty($conf->dol_optimize_smallscreen) ? 4 : 1);		// page nb before and after selected page + ... + first or last

			if ($limit > 0) $nbpages=ceil($totalnboflines/$limit);
			else $nbpages=1;
			$cpt=($page-$maxnbofpage);
			if ($cpt < 0) { $cpt=0; }

			if ($cpt>=1)
			{
				$pagelist.= '<li'.(($conf->dol_use_jmobile != 4)?' class="pagination"':'').'><a '.(($conf->dol_use_jmobile != 4)?'':'data-role="button" ').'href="'.$file.'?page=0'.$options.'">1</a></li>';
				if ($cpt > 2) $pagelist.='<li'.(($conf->dol_use_jmobile != 4)?' class="pagination"':'').'><span '.(($conf->dol_use_jmobile != 4)?'class="inactive"':'data-role="button"').'>...</span></li>';
				else if ($cpt == 2) $pagelist.='<li'.(($conf->dol_use_jmobile != 4)?' class="pagination"':'').'><a '.(($conf->dol_use_jmobile != 4)?'':'data-role="button" ').'href="'.$file.'?page=1'.$options.'">2</a></li>';
			}

			do
			{
				if ($cpt==$page)
				{
					$pagelist.= '<li'.(($conf->dol_use_jmobile != 4)?' class="pagination"':'').'><span '.(($conf->dol_use_jmobile != 4)?'class="active"':'data-role="button"').'>'.($page+1).'</span></li>';
				}
				else
				{
					$pagelist.= '<li'.(($conf->dol_use_jmobile != 4)?' class="pagination"':'').'><a '.(($conf->dol_use_jmobile != 4)?'':'data-role="button" ').'href="'.$file.'?page='.$cpt.$options.'">'.($cpt+1).'</a></li>';
				}
				$cpt++;
			}
			while ($cpt < $nbpages && $cpt<=$page+$maxnbofpage);

			if ($cpt<$nbpages)
			{
				if ($cpt<$nbpages-2) $pagelist.= '<li'.(($conf->dol_use_jmobile != 4)?' class="pagination"':'').'><span '.(($conf->dol_use_jmobile != 4)?'class="inactive"':'data-role="button"').'>...</span></li>';
				else if ($cpt == $nbpages-2) $pagelist.= '<li'.(($conf->dol_use_jmobile != 4)?' class="pagination"':'').'><a '.(($conf->dol_use_jmobile != 4)?'':'data-role="button" ').'href="'.$file.'?page='.($nbpages-2).$options.'">'.($nbpages - 1).'</a></li>';
				$pagelist.= '<li'.(($conf->dol_use_jmobile != 4)?' class="pagination"':'').'><a '.(($conf->dol_use_jmobile != 4)?'':'data-role="button" ').'href="'.$file.'?page='.($nbpages-1).$options.'">'.$nbpages.'</a></li>';
			}
		}
		else
		{
			$pagelist.= '<li'.(($conf->dol_use_jmobile != 4)?' class="pagination"':'').'><span '.(($conf->dol_use_jmobile != 4)?'class="active"':'data-role="button"').'>'.($page+1)."</li>";
		}
	}
	print_fleche_navigation($page, $file, $options, $nextpage, $pagelist, $morehtml, $savlimit, $totalnboflines, $hideselectlimit);		// output the div and ul for previous/last completed with page numbers into $pagelist
	print '</td>';

	print '</tr></table>'."\n";
	print "<!-- End title -->\n\n";
}

/**
 *	Function to show navigation arrows into lists
 *
 *	@param	int				$page				Number of page
 *	@param	string			$file				Page URL (in most cases provided with $_SERVER["PHP_SELF"])
 *	@param	string			$options         	Other url paramaters to propagate ("" by default, may include sortfield and sortorder)
 *	@param	integer			$nextpage	    	Do we show a next page button
 *	@param	string			$betweenarrows		HTML content to show between arrows. MUST contains '<li> </li>' tags or '<li><span> </span></li>'.
 *  @param	string			$afterarrows		HTML content to show after arrows. Must NOT contains '<li> </li>' tags.
 *  @param  int             $limit              Max nb of record to show  (-1 = no combo with limit, 0 = no limit, > 0 = limit)
 *	@param	int		        $totalnboflines		Total number of records/lines for all pages (if known)
 *  @param  int             $hideselectlimit    Force to hide select limit
 *	@return	void
 */
function print_fleche_navigation($page, $file, $options='', $nextpage=0, $betweenarrows='', $afterarrows='', $limit=-1, $totalnboflines=0, $hideselectlimit=0)
{
	global $conf, $langs;

	print '<div class="pagination"><ul>';
	if ((int) $limit >= 0 && empty($hideselectlimit))
	{
	    $pagesizechoices='10:10,20:20,30:30,40:40,50:50,100:100,250:250,500:500,1000:1000,5000:5000';
	    //$pagesizechoices.=',0:'.$langs->trans("All");     // Not yet supported
	    //$pagesizechoices.=',2:2';
	    if (! empty($conf->global->MAIN_PAGESIZE_CHOICES)) $pagesizechoices=$conf->global->MAIN_PAGESIZE_CHOICES;

        print '<li class="pagination">';
        print '<select class="flat selectlimit" name="limit" title="'.dol_escape_htmltag($langs->trans("MaxNbOfRecordPerPage")).'">';
        $tmpchoice=explode(',',$pagesizechoices);
        $tmpkey=$limit.':'.$limit;
        if (! in_array($tmpkey, $tmpchoice)) $tmpchoice[]=$tmpkey;
        $tmpkey=$conf->liste_limit.':'.$conf->liste_limit;
        if (! in_array($tmpkey, $tmpchoice)) $tmpchoice[]=$tmpkey;
        asort($tmpchoice, SORT_NUMERIC);
        $found=false;
        foreach($tmpchoice as $val)
        {
            $selected='';
            $tmp=explode(':',$val);
            $key=$tmp[0];
            $val=$tmp[1];
            if ($key != '' && $val != '')
            {
                if ((int) $key == (int) $limit)
                {
                    $selected = ' selected="selected"';
                    $found = true;
                }
                print '<option name="'.$key.'"'.$selected.'>'.dol_escape_htmltag($val).'</option>'."\n";
            }
        }
        print '</select>';
        if ($conf->use_javascript_ajax)
        {
            print '<!-- JS CODE TO ENABLE select limit to launch submit of page -->
            		<script type="text/javascript">
                	jQuery(document).ready(function () {
            	  		jQuery(".selectlimit").change(function() {
                            console.log("Change limit. Send submit");
                            $(this).parents(\'form:first\').submit();
            	  		});
                	});
            		</script>
                ';
        }
        print '</li>';
	}
	if ($page > 0)
	{
		if (($conf->dol_use_jmobile != 4)) print '<li class="pagination"><a class="paginationprevious" href="'.$file.'?page='.($page-1).$options.'"><</a></li>';
		else print '<li><a data-role="button" data-icon="arrow-l" data-iconpos="left" href="'.$file.'?page='.($page-1).$options.'">'.$langs->trans("Previous").'</a></li>';
	}
	if ($betweenarrows)
	{
		print $betweenarrows;
	}
	if ($nextpage > 0)
	{
		if (($conf->dol_use_jmobile != 4)) print '<li class="pagination"><a class="paginationnext" href="'.$file.'?page='.($page+1).$options.'">></a></li>';
		else print '<li><a data-role="button" data-icon="arrow-r" data-iconpos="right" href="'.$file.'?page='.($page+1).$options.'">'.$langs->trans("Next").'</a></li>';
	}
	if ($afterarrows)
	{
		print '<li class="paginationafterarrows">';
		print $afterarrows;
		print '</li>';
	}
	print '</ul></div>'."\n";
}


/**
 *	Return a string with VAT rate label formated for view output
 *	Used into pdf and HTML pages
 *
 *	@param	string	$rate			Rate value to format ('19.6', '19,6', '19.6%', '19,6%', '19.6 (CODEX)', ...)
 *  @param	boolean	$addpercent		Add a percent % sign in output
 *	@param	int		$info_bits		Miscellaneous information on vat (0=Default, 1=French NPR vat)
 *	@param	int		$usestarfornpr	1=Use '*' for NPR vat rate intead of MAIN_LABEL_MENTION_NPR
 *  @return	string					String with formated amounts ('19,6' or '19,6%' or '8.5% (NPR)' or '8.5% *' or '19,6 (CODEX)')
 */
function vatrate($rate, $addpercent=false, $info_bits=0, $usestarfornpr=0)
{
    $morelabel='';

    if (preg_match('/%/',$rate))
	{
		$rate=str_replace('%','',$rate);
		$addpercent=true;
	}
	if (preg_match('/\((.*)\)/',$rate,$reg))
	{
	    $morelabel=' ('.$reg[1].')';
	    $rate=preg_replace('/\s*'.preg_quote($morelabel,'/').'/','',$rate);
	}
	if (preg_match('/\*/',$rate) || preg_match('/'.constant('MAIN_LABEL_MENTION_NPR').'/i',$rate))
	{
		$rate=str_replace('*','',$rate);
		$info_bits |= 1;
	}

	$ret=price($rate,0,'',0,0).($addpercent?'%':'');
	if ($info_bits & 1) $ret.=' '.($usestarfornpr?'*':constant('MAIN_LABEL_MENTION_NPR'));
	$ret.=$morelabel;
	return $ret;
}


/**
 *		Function to format a value into an amount for visual output
 *		Function used into PDF and HTML pages
 *
 *		@param	float		$amount			Amount to format
 *		@param	integer		$form			Type of format, HTML or not (not by default)
 *		@param	Translate	$outlangs		Object langs for output
 *		@param	int			$trunc			1=Truncate if there is too much decimals (default), 0=Does not truncate. Deprecated because amount are rounded (to unit or total amount accurancy) before inserted into database or after a computation, so this parameter should be useless.
 *		@param	int			$rounding		Minimum number of decimal to show. If 0, no change, if -1, we use min($conf->global->MAIN_MAX_DECIMALS_UNIT,$conf->global->MAIN_MAX_DECIMALS_TOTAL)
 *		@param	int			$forcerounding	Force the number of decimal to forcerounding decimal (-1=do not force)
 *		@param	string		$currency_code	To add currency symbol (''=add nothing, 'auto'=Use default currency, 'XXX'=add currency symbols for XXX currency)
 *		@return	string						Chaine avec montant formate
 *
 *		@see	price2num					Revert function of price
 */
function price($amount, $form=0, $outlangs='', $trunc=1, $rounding=-1, $forcerounding=-1, $currency_code='')
{
	global $langs,$conf;

	// Clean parameters
	if (empty($amount)) $amount=0;	// To have a numeric value if amount not defined or = ''
	$amount = (is_numeric($amount)?$amount:0); // Check if amount is numeric, for example, an error occured when amount value = o (letter) instead 0 (number)
	if ($rounding < 0) $rounding=min($conf->global->MAIN_MAX_DECIMALS_UNIT,$conf->global->MAIN_MAX_DECIMALS_TOT);
	$nbdecimal=$rounding;

	// Output separators by default (french)
	$dec=','; $thousand=' ';

	// If $outlangs not forced, we use use language
	if (! is_object($outlangs)) $outlangs=$langs;

	if ($outlangs->transnoentitiesnoconv("SeparatorDecimal") != "SeparatorDecimal")  $dec=$outlangs->transnoentitiesnoconv("SeparatorDecimal");
	if ($outlangs->transnoentitiesnoconv("SeparatorThousand")!= "SeparatorThousand") $thousand=$outlangs->transnoentitiesnoconv("SeparatorThousand");
	if ($thousand == 'None') $thousand='';
	else if ($thousand == 'Space') $thousand=' ';
	//print "outlangs=".$outlangs->defaultlang." amount=".$amount." html=".$form." trunc=".$trunc." nbdecimal=".$nbdecimal." dec='".$dec."' thousand='".$thousand."'<br>";

	//print "amount=".$amount."-";
	$amount = str_replace(',','.',$amount);	// should be useless
	//print $amount."-";
	$datas = explode('.',$amount);
	$decpart = isset($datas[1])?$datas[1]:'';
	$decpart = preg_replace('/0+$/i','',$decpart);	// Supprime les 0 de fin de partie decimale
	//print "decpart=".$decpart."<br>";
	$end='';

	// We increase nbdecimal if there is more decimal than asked (to not loose information)
	if (dol_strlen($decpart) > $nbdecimal) $nbdecimal=dol_strlen($decpart);
	// Si on depasse max
	if ($trunc && $nbdecimal > $conf->global->MAIN_MAX_DECIMALS_SHOWN)
	{
		$nbdecimal=$conf->global->MAIN_MAX_DECIMALS_SHOWN;
		if (preg_match('/\.\.\./i',$conf->global->MAIN_MAX_DECIMALS_SHOWN))
		{
			// Si un affichage est tronque, on montre des ...
			$end='...';
		}
	}

	// If force rounding
	if ($forcerounding >= 0) $nbdecimal = $forcerounding;

	// Format number
	$output=number_format($amount, $nbdecimal, $dec, $thousand);
	if ($form)
	{
		$output=preg_replace('/\s/','&nbsp;',$output);
		$output=preg_replace('/\'/','&#039;',$output);
	}
	// Add symbol of currency if requested
	$cursymbolbefore=$cursymbolafter='';
	if ($currency_code)
	{
		if ($currency_code == 'auto') $currency_code=$conf->currency;

		$listofcurrenciesbefore=array('USD','GBP','AUD','MXN');
		if (in_array($currency_code,$listofcurrenciesbefore)) $cursymbolbefore.=$outlangs->getCurrencySymbol($currency_code);
		else
		{
			$tmpcur=$outlangs->getCurrencySymbol($currency_code);
			$cursymbolafter.=($tmpcur == $currency_code ? ' '.$tmpcur : $tmpcur);
		}
	}
	$output=$cursymbolbefore.$output.$end.($cursymbolafter?' ':'').$cursymbolafter;

	return $output;
}

/**
 *	Function that return a number with universal decimal format (decimal separator is '.') from an amount typed by a user.
 *	Function to use on each input amount before any numeric test or database insert
 *
 *	@param	float	$amount			Amount to convert/clean
 *	@param	string	$rounding		''=No rounding
 * 									'MU'=Round to Max unit price (MAIN_MAX_DECIMALS_UNIT)
 *									'MT'=Round to Max for totals with Tax (MAIN_MAX_DECIMALS_TOT)
 *									'MS'=Round to Max for stock quantity (MAIN_MAX_DECIMALS_STOCK)
 * 	@param	int		$alreadysqlnb	Put 1 if you know that content is already universal format number
 *	@return	string					Amount with universal numeric format (Example: '99.99999') or unchanged text if conversion fails.
 *
 *	@see    price					Opposite function of price2num
 */
function price2num($amount,$rounding='',$alreadysqlnb=0)
{
	global $langs,$conf;

	// Round PHP function does not allow number like '1,234.56' nor '1.234,56' nor '1 234,56'
	// Numbers must be '1234.56'
	// Decimal delimiter for PHP and database SQL requests must be '.'
	$dec=','; $thousand=' ';
	if ($langs->transnoentitiesnoconv("SeparatorDecimal") != "SeparatorDecimal")  $dec=$langs->transnoentitiesnoconv("SeparatorDecimal");
	if ($langs->transnoentitiesnoconv("SeparatorThousand")!= "SeparatorThousand") $thousand=$langs->transnoentitiesnoconv("SeparatorThousand");
	if ($thousand == 'None') $thousand='';
	elseif ($thousand == 'Space') $thousand=' ';
	//print "amount=".$amount." html=".$form." trunc=".$trunc." nbdecimal=".$nbdecimal." dec='".$dec."' thousand='".$thousand."'<br>";

	// Convert value to universal number format (no thousand separator, '.' as decimal separator)
	if ($alreadysqlnb != 1)	// If not a PHP number or unknown, we change format
	{
		//print 'PP'.$amount.' - '.$dec.' - '.$thousand.' - '.intval($amount).'<br>';

		// Convert amount to format with dolibarr dec and thousand (this is because PHP convert a number
		// to format defined by LC_NUMERIC after a calculation and we want source format to be like defined by Dolibarr setup.
		if (is_numeric($amount))
		{
			// We put in temps value of decimal ("0.00001"). Works with 0 and 2.0E-5 and 9999.10
			$temps=sprintf("%0.10F",$amount-intval($amount));	// temps=0.0000000000 or 0.0000200000 or 9999.1000000000
			$temps=preg_replace('/([\.1-9])0+$/','\\1',$temps); // temps=0. or 0.00002 or 9999.1
			$nbofdec=max(0,dol_strlen($temps)-2);	// -2 to remove "0."
			$amount=number_format($amount,$nbofdec,$dec,$thousand);
		}
		//print "QQ".$amount.'<br>';

		// Now make replace (the main goal of function)
		if ($thousand != ',' && $thousand != '.') $amount=str_replace(',','.',$amount);	// To accept 2 notations for french users
		$amount=str_replace(' ','',$amount);		// To avoid spaces
		$amount=str_replace($thousand,'',$amount);	// Replace of thousand before replace of dec to avoid pb if thousand is .
		$amount=str_replace($dec,'.',$amount);
	}

	// Now, make a rounding if required
	if ($rounding)
	{
		$nbofdectoround='';
		if ($rounding == 'MU')     $nbofdectoround=$conf->global->MAIN_MAX_DECIMALS_UNIT;
		elseif ($rounding == 'MT') $nbofdectoround=$conf->global->MAIN_MAX_DECIMALS_TOT;
		elseif ($rounding == 'MS') $nbofdectoround=empty($conf->global->MAIN_MAX_DECIMALS_STOCK)?5:$conf->global->MAIN_MAX_DECIMALS_STOCK;
		elseif (is_numeric($rounding))  $nbofdectoround=$rounding; 	// For admin info page
		//print "RR".$amount.' - '.$nbofdectoround.'<br>';
		if (dol_strlen($nbofdectoround)) $amount = round($amount,$nbofdectoround);	// $nbofdectoround can be 0.
		else return 'ErrorBadParameterProvidedToFunction';
		//print 'SS'.$amount.' - '.$nbofdec.' - '.$dec.' - '.$thousand.' - '.$nbofdectoround.'<br>';

		// Convert amount to format with dolibarr dec and thousand (this is because PHP convert a number
		// to format defined by LC_NUMERIC after a calculation and we want source format to be defined by Dolibarr setup.
		if (is_numeric($amount))
		{
			// We put in temps value of decimal ("0.00001"). Works with 0 and 2.0E-5 and 9999.10
			$temps=sprintf("%0.10F",$amount-intval($amount));	// temps=0.0000000000 or 0.0000200000 or 9999.1000000000
			$temps=preg_replace('/([\.1-9])0+$/','\\1',$temps); // temps=0. or 0.00002 or 9999.1
			$nbofdec=max(0,dol_strlen($temps)-2);	// -2 to remove "0."
			$amount=number_format($amount,min($nbofdec,$nbofdectoround),$dec,$thousand);		// Convert amount to format with dolibarr dec and thousand
		}
		//print "TT".$amount.'<br>';

		// Always make replace because each math function (like round) replace
		// with local values and we want a number that has a SQL string format x.y
		if ($thousand != ',' && $thousand != '.') $amount=str_replace(',','.',$amount);	// To accept 2 notations for french users
		$amount=str_replace(' ','',$amount);		// To avoid spaces
		$amount=str_replace($thousand,'',$amount);	// Replace of thousand before replace of dec to avoid pb if thousand is .
		$amount=str_replace($dec,'.',$amount);
	}

	return $amount;
}


/**
 * Output a dimension with best unit
 *
 * @param   float       $dimension      Dimension
 * @param   int         $unit           Unit of dimension (0, -3, ...)
 * @param   string      $type           'weight', 'volume', ...
 * @param   Translate   $outputlangs    Translate language object
 * @param   int         $round          -1 = non rounding, x = number of decimal
 * @param   string      $forceunitoutput    'no' or numeric (-3, -6, ...) compared to $unit
 * @return  string                      String to show dimensions
 */
function showDimensionInBestUnit($dimension, $unit, $type, $outputlangs, $round=-1, $forceunitoutput='no')
{
    require_once DOL_DOCUMENT_ROOT.'/core/lib/product.lib.php';

    if (($forceunitoutput == 'no' && $dimension < 1/10000) || (is_numeric($forceunitoutput) && $forceunitoutput == -6))
    {
        $dimension = $dimension * 1000000;
        $unit = $unit - 6;
    }
    elseif (($forceunitoutput == 'no' && $dimension < 1/10) || (is_numeric($forceunitoutput) && $forceunitoutput == -3))
    {
        $dimension = $dimension * 1000;
        $unit = $unit - 3;
    }
    elseif (($forceunitoutput == 'no' && $dimension > 100000000) || (is_numeric($forceunitoutput) && $forceunitoutput == 6))
    {
        $dimension = $dimension / 1000000;
        $unit = $unit + 6;
    }
    elseif (($forceunitoutput == 'no' && $dimension > 100000) || (is_numeric($forceunitoutput) && $forceunitoutput == 3))
    {
        $dimension = $dimension / 1000;
        $unit = $unit + 3;
    }

    $ret=price($dimension, 0, $outputlangs, 0, 0, $round).' '.measuring_units_string($unit, $type);

    return $ret;
}


/**
 *	Return localtax rate for a particular vat, when selling a product with vat $vatrate, from a $thirdparty_buyer to a $thirdparty_seller
 *  Note: This function applies same rules than get_default_tva
 *
 * 	@param	float		$vatrate		        Vat rate. Can be '8.5' or '8.5 (VATCODEX)' for example
 * 	@param  int			$local		         	Local tax to search and return (1 or 2 return only tax rate 1 or tax rate 2)
 *  @param  Societe		$thirdparty_buyer    	Object of buying third party
 *  @param	Societe		$thirdparty_seller		Object of selling third party ($mysoc if not defined)
 *  @param	int			$vatnpr					If vat rate is NPR or not
 * 	@return	mixed			   					0 if not found, localtax rate if found
 *  @see get_default_tva
 */
function get_localtax($vatrate, $local, $thirdparty_buyer="", $thirdparty_seller="", $vatnpr=0)
{
	global $db, $conf, $mysoc;

	if (empty($thirdparty_seller) || ! is_object($thirdparty_seller)) $thirdparty_seller=$mysoc;

	dol_syslog("get_localtax tva=".$vatrate." local=".$local." thirdparty_buyer id=".(is_object($thirdparty_buyer)?$thirdparty_buyer->id:'')."/country_code=".(is_object($thirdparty_buyer)?$thirdparty_buyer->country_code:'')." thirdparty_seller id=".$thirdparty_seller->id."/country_code=".$thirdparty_seller->country_code." thirdparty_seller localtax1_assuj=".$thirdparty_seller->localtax1_assuj."  thirdparty_seller localtax2_assuj=".$thirdparty_seller->localtax2_assuj);

	$vatratecleaned = $vatrate;
	if (preg_match('/^(.*)\s*\((.*)\)$/', $vatrate, $reg))      // If vat is "xx (yy)"
	{
        $vatratecleaned = trim($reg[1]);
	    $vatratecode = $reg[2];
	}

	/*if ($thirdparty_buyer->country_code != $thirdparty_seller->country_code)
	{
		return 0;
	}*/

	// Some test to guess with no need to make database access
	if ($mysoc->country_code == 'ES') // For spain localtaxes 1 and 2, tax is qualified if buyer use local taxe
	{
		if ($local == 1)
		{
			if (! $mysoc->localtax1_assuj || (string) $vatratecleaned == "0") return 0;
			if ($thirdparty_seller->id == $mysoc->id)
			{
				if (! $thirdparty_buyer->localtax1_assuj) return 0;
			}
			else
			{
				if (! $thirdparty_seller->localtax1_assuj) return 0;
			}
		}

		if ($local == 2)
		{
			if (! $mysoc->localtax2_assuj || (string) $vatratecleaned == "0") return 0;
			if ($thirdparty_seller->id == $mysoc->id)
			{
				if (! $thirdparty_buyer->localtax2_assuj) return 0;
			}
			else
			{
				if (! $thirdparty_seller->localtax2_assuj) return 0;
			}
		}
	}
	else
	{
		if ($local == 1 && ! $thirdparty_seller->localtax1_assuj) return 0;
		if ($local == 2 && ! $thirdparty_seller->localtax2_assuj) return 0;
	}

	// For some country MAIN_GET_LOCALTAXES_VALUES_FROM_THIRDPARTY is forced to on.
	if (in_array($mysoc->country_code, array('ES')))
	{
	    $conf->global->MAIN_GET_LOCALTAXES_VALUES_FROM_THIRDPARTY = 1;
	}

	// Search local taxes
	if (! empty($conf->global->MAIN_GET_LOCALTAXES_VALUES_FROM_THIRDPARTY))
	{
    	if ($local==1)
    	{
    		if ($thirdparty_seller != $mysoc)
    		{
    			if (!isOnlyOneLocalTax($local))  // TODO We should provide $vatrate to search on correct line and not always on line with highest vat rate
    			{
    				return $thirdparty_seller->localtax1_value;
    			}
    		}
    		else  // i am the seller
    		{
    			if (!isOnlyOneLocalTax($local))  // TODO If seller is me, why not always returning this, even if there is only one locatax vat.
    			{
    				return $conf->global->MAIN_INFO_VALUE_LOCALTAX1;
    			}
    		}
    	}
    	if ($local==2)
    	{
    		if ($thirdparty_seller != $mysoc)
    		{
    			if (!isOnlyOneLocalTax($local))  // TODO We should provide $vatrate to search on correct line and not always on line with highest vat rate
    			// TODO We should also return value defined on thirdparty only if defined
    			{
    				return $thirdparty_seller->localtax2_value;
    			}
    		}
    		else  // i am the seller
    		{
    			if (!isOnlyOneLocalTax($local))  // This is for spain only, we don't return value found into datbase even if there is only one locatax vat.
    			{
    				return $conf->global->MAIN_INFO_VALUE_LOCALTAX2;
    			}
    		}
    	}
	}

	// By default, search value of local tax on line of common tax
	$sql  = "SELECT t.localtax1, t.localtax2, t.localtax1_type, t.localtax2_type";
   	$sql .= " FROM ".MAIN_DB_PREFIX."c_tva as t, ".MAIN_DB_PREFIX."c_country as c";
   	$sql .= " WHERE t.fk_pays = c.rowid AND c.code = '".$thirdparty_seller->country_code."'";
   	$sql .= " AND t.taux = ".((float) $vatratecleaned)." AND t.active = 1";
   	if ($vatratecode) $sql.= " AND t.code ='".$vatratecode."'";		// If we have the code, we use it in priority
   	else $sql.= " AND t.recuperableonly ='".$vatnpr."'";
   	dol_syslog("get_localtax", LOG_DEBUG);
   	$resql=$db->query($sql);

   	if ($resql)
   	{
   		$obj = $db->fetch_object($resql);
   		if ($local==1) return $obj->localtax1;
   		elseif ($local==2) return $obj->localtax2;
	}

	return 0;
}


/**
 * Return true if LocalTax (1 or 2) is unique.
 * Example: If localtax1 is 5 on line with highest common vat rate, return true
 * Example: If localtax1 is 5:8:15 on line with highest common vat rate, return false
 *
 * @param   int 	$local	Local tax to test (1 or 2)
 * @return  boolean 		True if LocalTax have multiple values, False if not
 */
function isOnlyOneLocalTax($local)
{
	$tax=get_localtax_by_third($local);

	$valors=explode(":", $tax);

	if (count($valors)>1)
	{
		return false;
	}
	else
	{
		return true;
	}
}

/**
 * Get values of localtaxes (1 or 2) for company country for the common vat with the highest value
 *
 * @param	int		$local 	LocalTax to get
 * @return	number			Values of localtax
 */
function get_localtax_by_third($local)
{
	global $db, $mysoc;
	$sql ="SELECT t.localtax1, t.localtax2 ";
	$sql.=" FROM ".MAIN_DB_PREFIX."c_tva as t inner join ".MAIN_DB_PREFIX."c_country as c ON c.rowid=t.fk_pays";
	$sql.=" WHERE c.code = '".$mysoc->country_code."' AND t.active = 1 AND t.taux=(";
	$sql.="  SELECT max(tt.taux) FROM ".MAIN_DB_PREFIX."c_tva as tt inner join ".MAIN_DB_PREFIX."c_country as c ON c.rowid=tt.fk_pays";
	$sql.="  WHERE c.code = '".$mysoc->country_code."' AND tt.active = 1";
	$sql.="  )";

	$resql=$db->query($sql);
	if ($resql)
	{
		$obj = $db->fetch_object($resql);
		if ($local==1) return $obj->localtax1;
		elseif ($local==2) return $obj->localtax2;
	}

	return 0;

}


/**
 *  Get vat rate and npr from id.
 *  You can call getLocalTaxesFromRate after to get other fields
 *
 *  @param	int      $vatrowid			Line ID into vat rate table.
 *  @return	array    	  				array(localtax_type1(1-6 / 0 if not found), rate of localtax1, ...)
 */
function getTaxesFromId($vatrowid)
{
    global $db, $mysoc;

    dol_syslog("getTaxesFromId vatrowid=".$vatrowid);

    // Search local taxes
    $sql = "SELECT t.rowid, t.code, t.taux as rate, t.recuperableonly as npr";
    $sql.= " FROM ".MAIN_DB_PREFIX."c_tva as t";
    $sql.= " WHERE t.rowid ='".$vatrowid."'";

    $resql=$db->query($sql);
    if ($resql)
    {
        $obj = $db->fetch_object($resql);

        return array('rowid'=>$obj->rowid, 'code'=>$obj->code, 'rate'=>$obj->rate, 'npr'=>$obj->npr);
    }
    else dol_print_error($db);

    return array();
}

/**
 *  Get type and rate of localtaxes for a particular vat rate/country fo thirdparty
 *  TODO
 *  This function is ALSO called to retrieve type for building PDF. Such call of function must be removed.
 *  Instead this function must be called when adding a line to get the array of localtax and type, and then
 *  provide it to the function calcul_price_total.
 *
 *  @param	string  $vatrate			VAT Rate. Value can be value or the string with code into parenthesis or rowid if $firstparamisid is 1. Example: '8.5' or '8.5 (8.5NPR)' or 123.
 *  @param	int		$local              Number of localtax (1 or 2, or 0 to return 1 & 2)
 *  @param	Societe	$buyer         		Company object
 *  @param	Societe	$seller        		Company object
 *  @param  int     $firstparamisid     1 if first param is id into table (use this if you can)
 *  @return	array    	  				array(localtax_type1(1-6 / 0 if not found), rate of localtax1, ...)
 */
function getLocalTaxesFromRate($vatrate, $local, $buyer, $seller, $firstparamisid=0)
{
	global $db, $mysoc;

	dol_syslog("getLocalTaxesFromRate vatrate=".$vatrate." local=".$local);

	$vatratecleaned = $vatrate;
	if (preg_match('/^(.*)\s*\((.*)\)$/', $vatrate, $reg))      // If vat is "xx (yy)"
	{
	    $vatratecleaned = $reg[1];
	    $vatratecode = $reg[2];
	}

	// Search local taxes
	$sql  = "SELECT t.localtax1, t.localtax1_type, t.localtax2, t.localtax2_type, t.accountancy_code_sell, t.accountancy_code_buy";
	$sql .= " FROM ".MAIN_DB_PREFIX."c_tva as t";
	if ($firstparamisid) $sql.= " WHERE t.rowid ='".$vatrate."'";
	else
	{
	    $sql.=", ".MAIN_DB_PREFIX."c_country as c";
    	if ($mysoc->country_code == 'ES') $sql .= " WHERE t.fk_pays = c.rowid AND c.code = '".$buyer->country_code."'";    // local tax in spain use the buyer country ??
    	else $sql .= " WHERE t.fk_pays = c.rowid AND c.code = '".$seller->country_code."'";
    	$sql.= " AND t.taux = ".((float) $vatratecleaned)." AND t.active = 1";
    	if ($vatratecode) $sql.= " AND t.code ='".$vatratecode."'";
	}

	$resql=$db->query($sql);
	if ($resql)
	{
		$obj = $db->fetch_object($resql);
		if ($local == 1)
		{
			if (! isOnlyOneLocalTax(1))
			{
				return array($obj->localtax1_type, get_localtax($vatrate, $local, $buyer, $seller), $obj->accountancy_code_sell,$obj->accountancy_code_buy);
			}
			else
			{
				return array($obj->localtax1_type, $obj->localtax1,$obj->accountancy_code_sell,$obj->accountancy_code_buy);
			}
		}
		elseif ($local == 2)
		{
			if (! isOnlyOneLocalTax(2))
			{
				return array($obj->localtax2_type, get_localtax($vatrate, $local, $buyer, $seller),$obj->accountancy_code_sell,$obj->accountancy_code_buy);
			}
			else
			{
				return array($obj->localtax2_type, $obj->localtax2,$obj->accountancy_code_sell,$obj->accountancy_code_buy);
			}
		}
		else
		{
			if(! isOnlyOneLocalTax(1))
			{
				if(! isOnlyOneLocalTax(2))
				{
					return array($obj->localtax1_type, get_localtax($vatrate, 1, $buyer, $seller), $obj->localtax2_type, get_localtax($vatrate, 2, $buyer, $seller),$obj->accountancy_code_sell,$obj->accountancy_code_buy);
				}
				else
				{
					return array($obj->localtax1_type, get_localtax($vatrate, 1, $buyer, $seller), $obj->localtax2_type, $obj->localtax2,$obj->accountancy_code_sell,$obj->accountancy_code_buy);
				}
			}
			else
			{
				if(! isOnlyOneLocalTax(2))
				{
					return array($obj->localtax1_type, $obj->localtax1, $obj->localtax2_type,get_localtax($vatrate, 2, $buyer, $seller) ,$obj->accountancy_code_sell,$obj->accountancy_code_buy);
				}
				else
				{
					return array($obj->localtax1_type, $obj->localtax1, $obj->localtax2_type, $obj->localtax2,$obj->accountancy_code_sell,$obj->accountancy_code_buy);
				}
			}
		}
	}

	return 0;
}

/**
 *	Return vat rate of a product in a particular selling country or default country vat if product is unknown
 *  Function called by get_default_tva
 *
 *  @param	int			$idprod          	Id of product or 0 if not a predefined product
 *  @param  Societe		$thirdparty_seller  Thirdparty with a ->country_code defined (FR, US, IT, ...)
 *	@param	int			$idprodfournprice	Id product_fournisseur_price (for "supplier" order/invoice)
 *  @return float|string   				    Vat rate to use with format 5.0 or '5.0 (XXX)'
 *  @see get_product_localtax_for_country
 */
function get_product_vat_for_country($idprod, $thirdparty_seller, $idprodfournprice=0)
{
	global $db,$conf,$mysoc;

	require_once DOL_DOCUMENT_ROOT . '/product/class/product.class.php';

	$ret=0;
	$found=0;

	if ($idprod > 0)
	{
		// Load product
		$product=new Product($db);
		$result=$product->fetch($idprod);

		if ($mysoc->country_code == $thirdparty_seller->country_code) // If selling country is ours
		{
			if ($idprodfournprice > 0)     // We want vat for product for a "supplier" order or invoice
			{
				$product->get_buyprice($idprodfournprice,0,0,0);
				$ret=$product->vatrate_supplier;
			}
			else
			{
				$ret=$product->tva_tx;    // Default vat of product we defined
				if ($product->default_vat_code) $ret.=' ('.$product->default_vat_code.')';
			}
			$found=1;
		}
		else
		{
			// TODO Read default product vat according to countrycode and product. Vat for couple countrycode/product is a feature not implemeted yet.
			// May be usefull/required if hidden option SERVICE_ARE_ECOMMERCE_200238EC is on
		}
	}

	if (! $found)
	{
		if (empty($conf->global->MAIN_VAT_DEFAULT_IF_AUTODETECT_FAILS))
		{
			// If vat of product for the country not found or not defined, we return the first higher vat of country.
			$sql = "SELECT taux as vat_rate";
			$sql.= " FROM ".MAIN_DB_PREFIX."c_tva as t, ".MAIN_DB_PREFIX."c_country as c";
			$sql.= " WHERE t.active=1 AND t.fk_pays = c.rowid AND c.code='".$thirdparty_seller->country_code."'";
			$sql.= " ORDER BY t.taux DESC, t.code ASC, t.recuperableonly ASC";
			$sql.= $db->plimit(1);

			$resql=$db->query($sql);
			if ($resql)
			{
				$obj=$db->fetch_object($resql);
				if ($obj)
				{
					$ret=$obj->vat_rate;
				}
				$db->free($sql);
			}
			else dol_print_error($db);
		}
		else $ret=$conf->global->MAIN_VAT_DEFAULT_IF_AUTODETECT_FAILS;    // Forced value if autodetect fails
	}

	dol_syslog("get_product_vat_for_country: ret=".$ret);
	return $ret;
}

/**
 *	Return localtax vat rate of a product in a particular selling country or default country vat if product is unknown
 *
 *  @param	int		$idprod         		Id of product
 *  @param  int		$local          		1 for localtax1, 2 for localtax 2
 *  @param  Societe	$thirdparty_seller    	Thirdparty with a ->country_code defined (FR, US, IT, ...)
 *  @return int             				<0 if KO, Vat rate if OK
 *  @see get_product_vat_for_country
 */
function get_product_localtax_for_country($idprod, $local, $thirdparty_seller)
{
	global $db,$mysoc;

	if (! class_exists('Product')) {
		require_once DOL_DOCUMENT_ROOT . '/product/class/product.class.php';
	}

	$ret=0;
	$found=0;

	if ($idprod > 0)
	{
		// Load product
		$product=new Product($db);
		$result=$product->fetch($idprod);

		if ($mysoc->country_code == $thirdparty_seller->country_code) // If selling country is ours
		{
			/* Not defined yet, so we don't use this
			if ($local==1) $ret=$product->localtax1_tx;
			elseif ($local==2) $ret=$product->localtax2_tx;
			$found=1;
			*/
		}
		else
		{
			// TODO Read default product vat according to countrycode and product


		}
	}

	if (! $found)
	{
		// If vat of product for the country not found or not defined, we return higher vat of country.
		$sql = "SELECT taux as vat_rate, localtax1, localtax2";
		$sql.= " FROM ".MAIN_DB_PREFIX."c_tva as t, ".MAIN_DB_PREFIX."c_country as c";
		$sql.= " WHERE t.active=1 AND t.fk_pays = c.rowid AND c.code='".$thirdparty_seller->country_code."'";
		$sql.= " ORDER BY t.taux DESC, t.recuperableonly ASC";
		$sql.= $db->plimit(1);

		$resql=$db->query($sql);
		if ($resql)
		{
			$obj=$db->fetch_object($resql);
			if ($obj)
			{
				if ($local==1) $ret=$obj->localtax1;
				elseif ($local==2) $ret=$obj->localtax2;
			}
		}
		else dol_print_error($db);
	}

	dol_syslog("get_product_localtax_for_country: ret=".$ret);
	return $ret;
}

/**
 *	Function that return vat rate of a product line (according to seller, buyer and product vat rate)
 *   Si vendeur non assujeti a TVA, TVA par defaut=0. Fin de regle.
 *	 Si le (pays vendeur = pays acheteur) alors TVA par defaut=TVA du produit vendu. Fin de regle.
 *	 Si (vendeur et acheteur dans Communaute europeenne) et (bien vendu = moyen de transports neuf comme auto, bateau, avion) alors TVA par defaut=0 (La TVA doit etre paye par acheteur au centre d'impots de son pays et non au vendeur). Fin de regle.
 *	 Si (vendeur et acheteur dans Communaute europeenne) et (acheteur = particulier ou entreprise sans num TVA intra) alors TVA par defaut=TVA du produit vendu. Fin de regle
 *	 Si (vendeur et acheteur dans Communaute europeenne) et (acheteur = entreprise avec num TVA) intra alors TVA par defaut=0. Fin de regle
 *	 Sinon TVA proposee par defaut=0. Fin de regle.
 *
 *	@param	Societe		$thirdparty_seller    	Objet societe vendeuse
 *	@param  Societe		$thirdparty_buyer   	Objet societe acheteuse
 *	@param  int			$idprod					Id product
 *	@param	int			$idprodfournprice		Id product_fournisseur_price (for supplier order/invoice)
 *	@return float|string   				      	Vat rate to use with format 5.0 or '5.0 (XXX)', -1 if we can't guess it
 *  @see get_default_npr, get_default_localtax
 */
function get_default_tva(Societe $thirdparty_seller, Societe $thirdparty_buyer, $idprod=0, $idprodfournprice=0)
{
	global $conf;

	// Note: possible values for tva_assuj are 0/1 or franchise/reel
	$seller_use_vat=((is_numeric($thirdparty_seller->tva_assuj) && ! $thirdparty_seller->tva_assuj) || (! is_numeric($thirdparty_seller->tva_assuj) && $thirdparty_seller->tva_assuj=='franchise'))?0:1;

	$seller_country_code=$thirdparty_seller->country_code;
	$seller_in_cee=$thirdparty_seller->isInEEC();

	$buyer_country_code=$thirdparty_buyer->country_code;
	$buyer_in_cee=$thirdparty_buyer->isInEEC();

	dol_syslog("get_default_tva: seller use vat=".$seller_use_vat.", seller country=".$seller_country_code.", seller in cee=".$seller_in_cee.", buyer country=".$buyer_country_code.", buyer in cee=".$buyer_in_cee.", idprod=".$idprod.", idprodfournprice=".$idprodfournprice.", SERVICE_ARE_ECOMMERCE_200238EC=".(! empty($conf->global->SERVICES_ARE_ECOMMERCE_200238EC)?$conf->global->SERVICES_ARE_ECOMMERCE_200238EC:''));

	// If services are eServices according to EU Council Directive 2002/38/EC (http://ec.europa.eu/taxation_customs/taxation/vat/traders/e-commerce/article_1610_en.htm)
	// we use the buyer VAT.
	if (! empty($conf->global->SERVICE_ARE_ECOMMERCE_200238EC))
	{
		if ($seller_in_cee && $buyer_in_cee && ! $thirdparty_buyer->isACompany())
		{
			//print 'VATRULE 0';
			return get_product_vat_for_country($idprod,$thirdparty_buyer,$idprodfournprice);
		}
	}

	// If seller does not use VAT
	if (! $seller_use_vat)
	{
		//print 'VATRULE 1';
		return 0;
	}

	// Le test ci-dessus ne devrait pas etre necessaire. Me signaler l'exemple du cas juridique concerne si le test suivant n'est pas suffisant.

	// Si le (pays vendeur = pays acheteur) alors la TVA par defaut=TVA du produit vendu. Fin de regle.
	if (($seller_country_code == $buyer_country_code)
	|| (in_array($seller_country_code,array('FR,MC')) && in_array($buyer_country_code,array('FR','MC')))) // Warning ->country_code not always defined
	{
		//print 'VATRULE 2';
		return get_product_vat_for_country($idprod,$thirdparty_seller,$idprodfournprice);
	}

	// Si (vendeur et acheteur dans Communaute europeenne) et (bien vendu = moyen de transports neuf comme auto, bateau, avion) alors TVA par defaut=0 (La TVA doit etre paye par l'acheteur au centre d'impots de son pays et non au vendeur). Fin de regle.
	// Not supported

	// Si (vendeur et acheteur dans Communaute europeenne) et (acheteur = entreprise) alors TVA par defaut=0. Fin de regle
	// Si (vendeur et acheteur dans Communaute europeenne) et (acheteur = particulier) alors TVA par defaut=TVA du produit vendu. Fin de regle
	if (($seller_in_cee && $buyer_in_cee))
	{
		$isacompany=$thirdparty_buyer->isACompany();
		if ($isacompany)
		{
			//print 'VATRULE 3';
			return 0;
		}
		else
		{
			//print 'VATRULE 4';
			return get_product_vat_for_country($idprod,$thirdparty_seller,$idprodfournprice);
		}
	}

	// Sinon la TVA proposee par defaut=0. Fin de regle.
	// Rem: Cela signifie qu'au moins un des 2 est hors Communaute europeenne et que le pays differe
	//print 'VATRULE 5';
	return 0;
}


/**
 *	Fonction qui renvoie si tva doit etre tva percue recuperable
 *
 *	@param	Societe		$thirdparty_seller    	Thirdparty seller
 *	@param  Societe		$thirdparty_buyer   	Thirdparty buyer
 *  @param  int			$idprod                 Id product
 *  @param	int			$idprodfournprice		Id supplier price for product
 *	@return float       			        	0 or 1
 *  @see get_default_tva, get_default_localtax
 */
function get_default_npr(Societe $thirdparty_seller, Societe $thirdparty_buyer, $idprod=0, $idprodfournprice=0)
{
	global $db;

	if ($idprodfournprice > 0)
	{
		if (! class_exists('ProductFournisseur'))
			require_once DOL_DOCUMENT_ROOT . '/fourn/class/fournisseur.product.class.php';
		$prodprice = new ProductFournisseur($db);
		$prodprice->fetch_product_fournisseur_price($idprodfournprice);
		return $prodprice->fourn_tva_npr;
	}
	elseif ($idprod > 0)
	{
		if (! class_exists('Product'))
			require_once DOL_DOCUMENT_ROOT . '/product/class/product.class.php';
		$prod = new Product($db);
		$prod->fetch($idprod);
		return $prod->tva_npr;
	}

	return 0;
}

/**
 *	Function that return localtax of a product line (according to seller, buyer and product vat rate)
 *   Si vendeur non assujeti a TVA, TVA par defaut=0. Fin de regle.
 *	 Si le (pays vendeur = pays acheteur) alors TVA par defaut=TVA du produit vendu. Fin de regle.
 *	 Sinon TVA proposee par defaut=0. Fin de regle.
 *
 *	@param	Societe		$thirdparty_seller    	Thirdparty seller
 *	@param  Societe		$thirdparty_buyer   	Thirdparty buyer
 *  @param	int			$local					Localtax to process (1 or 2)
 *	@param  int			$idprod					Id product
 *	@return integer        				       	localtax, -1 si ne peut etre determine
 *  @see get_default_tva, get_default_npr
 */
function get_default_localtax($thirdparty_seller, $thirdparty_buyer, $local, $idprod=0)
{
	global $mysoc;

	if (!is_object($thirdparty_seller)) return -1;
	if (!is_object($thirdparty_buyer)) return -1;

	if ($local==1) // Localtax 1
	{
		if ($mysoc->country_code == 'ES')
		{
			if (is_numeric($thirdparty_buyer->localtax1_assuj) && ! $thirdparty_buyer->localtax1_assuj) return 0;
		}
		else
		{
			// Si vendeur non assujeti a Localtax1, localtax1 par default=0
			if (is_numeric($thirdparty_seller->localtax1_assuj) && ! $thirdparty_seller->localtax1_assuj) return 0;
			if (! is_numeric($thirdparty_seller->localtax1_assuj) && $thirdparty_seller->localtax1_assuj=='localtax1off') return 0;
		}
	}
	elseif ($local==2) //I Localtax 2
	{
		// Si vendeur non assujeti a Localtax2, localtax2 par default=0
		if (is_numeric($thirdparty_seller->localtax2_assuj) && ! $thirdparty_seller->localtax2_assuj) return 0;
		if (! is_numeric($thirdparty_seller->localtax2_assuj) && $thirdparty_seller->localtax2_assuj=='localtax2off') return 0;
	}

	if ($thirdparty_seller->country_code == $thirdparty_buyer->country_code)
	{
		return get_product_localtax_for_country($idprod, $local, $thirdparty_seller);
	}

	return 0;
}

/**
 *	Return yes or no in current language
 *
 *	@param	string	$yesno			Value to test (1, 'yes', 'true' or 0, 'no', 'false')
 *	@param	integer	$case			1=Yes/No, 0=yes/no, 2=Disabled checkbox, 3=Disabled checkbox + Yes/No
 *	@param	int		$color			0=texte only, 1=Text is formated with a color font style ('ok' or 'error'), 2=Text is formated with 'ok' color.
 *	@return	string					HTML string
 */
function yn($yesno, $case=1, $color=0)
{
	global $langs;
	$result='unknown';
	if ($yesno == 1 || strtolower($yesno) == 'yes' || strtolower($yesno) == 'true') 	// A mettre avant test sur no a cause du == 0
	{
		$result=$langs->trans('yes');
		if ($case == 1 || $case == 3) $result=$langs->trans("Yes");
		if ($case == 2) $result='<input type="checkbox" value="1" checked disabled>';
		if ($case == 3) $result='<input type="checkbox" value="1" checked disabled> '.$result;

		$classname='ok';
	}
	elseif ($yesno == 0 || strtolower($yesno) == 'no' || strtolower($yesno) == 'false')
	{
		$result=$langs->trans("no");
		if ($case == 1 || $case == 3) $result=$langs->trans("No");
		if ($case == 2) $result='<input type="checkbox" value="0" disabled>';
		if ($case == 3) $result='<input type="checkbox" value="0" disabled> '.$result;

		if ($color == 2) $classname='ok';
		else $classname='error';
	}
	if ($color) return '<font class="'.$classname.'">'.$result.'</font>';
	return $result;
}


/**
 *	Return a path to have a directory according to object.
 *  New usage:       $conf->product->multidir_output[$object->entity].'/'.get_exdir(0, 0, 0, 1, $object, 'modulepart')
 *  Old usage:       '015' with level 3->"0/1/5/", '015' with level 1->"5/", 'ABC-1' with level 3 ->"0/0/1/"
 *
 *	@param	string	$num            Id of object (deprecated, $object will be used in future)
 *	@param  int		$level		    Level of subdirs to return (1, 2 or 3 levels). (deprecated, global option will be used in future)
 * 	@param	int		$alpha		    0=Keep number only to forge path, 1=Use alpha part afer the - (By default, use 0). (deprecated, global option will be used in future)
 *  @param  int		$withoutslash   0=With slash at end (except if '/', we return ''), 1=without slash at end
 *  @param	Object	$object			Object
 *  @param	string	$modulepart		Type of object ('invoice_supplier, 'donation', 'invoice', ...')
 *  @return	string					Dir to use ending. Example '' or '1/' or '1/2/'
 */
function get_exdir($num, $level, $alpha, $withoutslash, $object, $modulepart)
{
	global $conf;

	$path = '';

<<<<<<< HEAD
	$arrayforoldpath=array('cheque','user','category','holiday','shipment','supplier_invoice','invoice_supplier','mailing');
=======
	$arrayforoldpath=array('cheque','user','category','holiday','shipment', 'member','don','donation','supplier_invoice','invoice_supplier','mailing');
>>>>>>> 83a5b8e0
	if (! empty($conf->global->PRODUCT_USE_OLD_PATH_FOR_PHOTO)) $arrayforoldpath[]='product';
	if (! empty($level) && in_array($modulepart, $arrayforoldpath))
	{
		// This part should be removed once all code is using "get_exdir" to forge path, with all parameters provided
		if (empty($alpha)) $num = preg_replace('/([^0-9])/i','',$num);
		else $num = preg_replace('/^.*\-/i','',$num);
		$num = substr("000".$num, -$level);
		if ($level == 1) $path = substr($num,0,1);
		if ($level == 2) $path = substr($num,1,1).'/'.substr($num,0,1);
		if ($level == 3) $path = substr($num,2,1).'/'.substr($num,1,1).'/'.substr($num,0,1);
	}
	else
	{
		// TODO
		// We will enhance here a common way of forging path for document storage
		// Here, object->id, object->ref and object->modulepart are required.
        if (in_array($modulepart, array('thirdparty','contact','member')))
        {
            $path=$object->ref?$object->ref:$object->id;
        }
	}

	if (empty($withoutslash) && ! empty($path)) $path.='/';
	return $path;
}

/**
 *	Creation of a directory (this can create recursive subdir)
 *
 *	@param	string	$dir		Directory to create (Separator must be '/'. Example: '/mydir/mysubdir')
 *	@param	string	$dataroot	Data root directory (To avoid having the data root in the loop. Using this will also lost the warning on first dir PHP has no permission when open_basedir is used)
 *  @param	int		$newmask	Mask for new file (Defaults to $conf->global->MAIN_UMASK or 0755 if unavailable). Example: '0444'
 *	@return int         		< 0 if KO, 0 = already exists, > 0 if OK
 */
function dol_mkdir($dir, $dataroot='', $newmask=null)
{
	global $conf;

	dol_syslog("functions.lib::dol_mkdir: dir=".$dir,LOG_INFO);

	$dir_osencoded=dol_osencode($dir);
	if (@is_dir($dir_osencoded)) return 0;

	$nberr=0;
	$nbcreated=0;

	$ccdir='';
	if (! empty($dataroot)) {
		// Remove data root from loop
		$dir = str_replace($dataroot.'/', '', $dir);
		$ccdir = $dataroot.'/';
	}

	$cdir = explode("/", $dir);
	$num=count($cdir);
	for ($i = 0; $i < $num; $i++)
	{
		if ($i > 0) $ccdir .= '/'.$cdir[$i];
		else $ccdir .= $cdir[$i];
		if (preg_match("/^.:$/",$ccdir,$regs)) continue;	// Si chemin Windows incomplet, on poursuit par rep suivant

		// Attention, le is_dir() peut echouer bien que le rep existe.
		// (ex selon config de open_basedir)
		if ($ccdir)
		{
			$ccdir_osencoded=dol_osencode($ccdir);
			if (! @is_dir($ccdir_osencoded))
			{
				dol_syslog("functions.lib::dol_mkdir: Directory '".$ccdir."' does not exists or is outside open_basedir PHP setting.",LOG_DEBUG);

				umask(0);
				$dirmaskdec=octdec($newmask);
				if (empty($newmask)) {
					$dirmaskdec = empty( $conf->global->MAIN_UMASK ) ? octdec( '0755' ) : octdec( $conf->global->MAIN_UMASK );
				}
				$dirmaskdec |= octdec('0111');  // Set x bit required for directories
				if (! @mkdir($ccdir_osencoded, $dirmaskdec))
				{
					// Si le is_dir a renvoye une fausse info, alors on passe ici.
					dol_syslog("functions.lib::dol_mkdir: Fails to create directory '".$ccdir."' or directory already exists.",LOG_WARNING);
					$nberr++;
				}
				else
				{
					dol_syslog("functions.lib::dol_mkdir: Directory '".$ccdir."' created",LOG_DEBUG);
					$nberr=0;	// On remet a zero car si on arrive ici, cela veut dire que les echecs precedents peuvent etre ignore
					$nbcreated++;
				}
			}
			else
			{
				$nberr=0;	// On remet a zero car si on arrive ici, cela veut dire que les echecs precedents peuvent etre ignores
			}
		}
	}
	return ($nberr ? -$nberr : $nbcreated);
}


/**
 *	Return picto saying a field is required
 *
 *	@return  string		Chaine avec picto obligatoire
 */
function picto_required()
{
	return '<span class="fieldrequired">*</span>';
}


/**
 *	Clean a string from all HTML tags and entities
 *
 *	@param	string	$StringHtml			String to clean
 *	@param	integer	$removelinefeed		1=Replace also new lines by a space, 0=Only last one are removed
 *  @param  string	$pagecodeto      	Encoding of input/output string
 *	@return string	    				String cleaned
 *
 * 	@see		dol_escape_htmltag
 */
function dol_string_nohtmltag($StringHtml,$removelinefeed=1,$pagecodeto='UTF-8')
{
	$pattern = "/<[^<>]+>/";
	$StringHtml = preg_replace('/<br[^>]*>/', "\n", $StringHtml);
	$temp = dol_html_entity_decode($StringHtml,ENT_COMPAT,$pagecodeto);
	$temp = preg_replace($pattern,"",$temp);

	// Supprime aussi les retours
	if ($removelinefeed) $temp=str_replace(array("\r\n","\r","\n")," ",$temp);

	// et les espaces doubles
	while(strpos($temp,"  "))
	{
		$temp = str_replace("  "," ",$temp);
	}
	$CleanString = trim($temp);
	return $CleanString;
}


/**
 * Return first line of text. Cut will depends if content is HTML or not.
 *
 * @param 	string	$text		Input text
 * @return	string				Output text
 * @see dol_nboflines_bis, dol_string_nohtmltag, dol_escape_htmltag
 */
function dolGetFirstLineOfText($text)
{
	if (dol_textishtml($text))
	{
		$firstline=preg_replace('/<br[^>]*>.*$/s','',$text);		// The s pattern modifier means the . can match newline characters
		$firstline=preg_replace('/<div[^>]*>.*$/s','',$firstline);	// The s pattern modifier means the . can match newline characters

	}
	else
	{
    	$firstline=preg_replace('/[\n\r].*/','',$text);
	}
    return $firstline.((strlen($firstline) != strlen($text))?'...':'');
}


/**
 * Replace CRLF in string with a HTML BR tag
 *
 * @param	string	$stringtoencode		String to encode
 * @param	int     $nl2brmode			0=Adding br before \n, 1=Replacing \n by br
 * @param   bool	$forxml             false=Use <br>, true=Use <br />
 * @return	string						String encoded
 * @see dol_nboflines, dolGetFirstLineOfText
 */
function dol_nl2br($stringtoencode,$nl2brmode=0,$forxml=false)
{
	if (!$nl2brmode) {
		return nl2br($stringtoencode, $forxml);
	} else {
		$ret=preg_replace('/(\r\n|\r|\n)/i', ($forxml?'<br />':'<br>'), $stringtoencode);
		return $ret;
	}
}


/**
 *	This function is called to encode a string into a HTML string but differs from htmlentities because
 * 	a detection is done before to see if text is already HTML or not. Also, all entities but &,<,> are converted.
 *  This permits to encode special chars to entities with no double encoding for already encoded HTML strings.
 * 	This function also remove last EOL or BR if $removelasteolbr=1 (default).
 *  For PDF usage, you can show text by 2 ways:
 *              - writeHTMLCell -> param must be encoded into HTML.
 *              - MultiCell -> param must not be encoded into HTML.
 *              Because writeHTMLCell convert also \n into <br>, if function
 *              is used to build PDF, nl2brmode must be 1.
 *
 *	@param	string	$stringtoencode		String to encode
 *	@param	int		$nl2brmode			0=Adding br before \n, 1=Replacing \n by br (for use with FPDF writeHTMLCell function for example)
 *  @param  string	$pagecodefrom       Pagecode stringtoencode is encoded
 *  @param	int		$removelasteolbr	1=Remove last br or lasts \n (default), 0=Do nothing
 *  @return	string						String encoded
 */
function dol_htmlentitiesbr($stringtoencode,$nl2brmode=0,$pagecodefrom='UTF-8',$removelasteolbr=1)
{
	$newstring=$stringtoencode;
	if (dol_textishtml($stringtoencode))	// Check if text is already HTML or not
	{
		$newstring=preg_replace('/<br(\s[\sa-zA-Z_="]*)?\/?>/i','<br>',$newstring);	// Replace "<br type="_moz" />" by "<br>". It's same and avoid pb with FPDF.
		if ($removelasteolbr) $newstring=preg_replace('/<br>$/i','',$newstring);	// Remove last <br> (remove only last one)
		$newstring=strtr($newstring,array('&'=>'__and__','<'=>'__lt__','>'=>'__gt__','"'=>'__dquot__'));
		$newstring=dol_htmlentities($newstring,ENT_COMPAT,$pagecodefrom);	// Make entity encoding
		$newstring=strtr($newstring,array('__and__'=>'&','__lt__'=>'<','__gt__'=>'>','__dquot__'=>'"'));
	}
	else
	{
		if ($removelasteolbr) $newstring=preg_replace('/(\r\n|\r|\n)$/i','',$newstring);	// Remove last \n (may remove several)
		$newstring=dol_nl2br(dol_htmlentities($newstring,ENT_COMPAT,$pagecodefrom),$nl2brmode);
	}
	// Other substitutions that htmlentities does not do
	//$newstring=str_replace(chr(128),'&euro;',$newstring);	// 128 = 0x80. Not in html entity table.     // Seems useles with TCPDF. Make bug with UTF8 languages
	return $newstring;
}

/**
 *	This function is called to decode a HTML string (it decodes entities and br tags)
 *
 *	@param	string	$stringtodecode		String to decode
 *	@param	string	$pagecodeto			Page code for result
 *	@return	string						String decoded
 */
function dol_htmlentitiesbr_decode($stringtodecode,$pagecodeto='UTF-8')
{
	$ret=dol_html_entity_decode($stringtodecode,ENT_COMPAT,$pagecodeto);
	$ret=preg_replace('/'."\r\n".'<br(\s[\sa-zA-Z_="]*)?\/?>/i',"<br>",$ret);
	$ret=preg_replace('/<br(\s[\sa-zA-Z_="]*)?\/?>'."\r\n".'/i',"\r\n",$ret);
	$ret=preg_replace('/<br(\s[\sa-zA-Z_="]*)?\/?>'."\n".'/i',"\n",$ret);
	$ret=preg_replace('/<br(\s[\sa-zA-Z_="]*)?\/?>/i',"\n",$ret);
	return $ret;
}

/**
 *	This function remove all ending \n and br at end
 *
 *	@param	string	$stringtodecode		String to decode
 *	@return	string						String decoded
 */
function dol_htmlcleanlastbr($stringtodecode)
{
	$ret=preg_replace('/(<br>|<br(\s[\sa-zA-Z_="]*)?\/?>|'."\n".'|'."\r".')+$/i',"",$stringtodecode);
	return $ret;
}

/**
 * Replace html_entity_decode functions to manage errors
 *
 * @param   string	$a		Operand a
 * @param   string	$b		Operand b (ENT_QUOTES=convert simple and double quotes)
 * @param   string	$c		Operand c
 * @return  string			String decoded
 */
function dol_html_entity_decode($a,$b,$c='UTF-8')
{
	return html_entity_decode($a,$b,$c);
}

/**
 * Replace htmlentities functions to manage errors http://php.net/manual/en/function.htmlentities.php
 * Goal of this function is to be sure to have default values of htmlentities that match what we need.
 *
 * @param   string  $string         The input string.
 * @param   int     $flags          Flags(see PHP doc above)
 * @param   string  $encoding       Encoding
 * @param   bool    $double_encode  When double_encode is turned off PHP will not encode existing html entities
 * @return  string  $ret            Encoded string
 */
function dol_htmlentities($string, $flags=null, $encoding='UTF-8', $double_encode=false)
{
	return htmlentities($string, $flags, $encoding, $double_encode);
}


/**
 *	Check if a string is a correct iso string
 *	If not, it will we considered not HTML encoded even if it is by FPDF.
 *	Example, if string contains euro symbol that has ascii code 128
 *
 *	@param	string	$s      String to check
 *	@return	int     		0 if bad iso, 1 if good iso
 */
function dol_string_is_good_iso($s)
{
	$len=dol_strlen($s);
	$ok=1;
	for($scursor=0;$scursor<$len;$scursor++)
	{
		$ordchar=ord($s{$scursor});
		//print $scursor.'-'.$ordchar.'<br>';
		if ($ordchar < 32 && $ordchar != 13 && $ordchar != 10) { $ok=0; break; }
		if ($ordchar > 126 && $ordchar < 160) { $ok=0; break; }
	}
	return $ok;
}


/**
 *	Return nb of lines of a clear text
 *
 *	@param	string	$s			String to check
 * 	@param	int     $maxchar	Not yet used
 *	@return	int					Number of lines
 *  @see	dol_nboflines_bis, dolGetFirstLineOfText
 */
function dol_nboflines($s,$maxchar=0)
{
	if ($s == '') return 0;
	$arraystring=explode("\n",$s);
	$nb=count($arraystring);

	return $nb;
}


/**
 *	Return nb of lines of a formated text with \n and <br> (we can't have both \n and br)
 *
 *	@param	string	$text      		Text
 *	@param	int		$maxlinesize  	Largeur de ligne en caracteres (ou 0 si pas de limite - defaut)
 * 	@param	string	$charset		Give the charset used to encode the $text variable in memory.
 *	@return int						Number of lines
 *	@see	dol_nboflines, dolGetFirstLineOfText
 */
function dol_nboflines_bis($text,$maxlinesize=0,$charset='UTF-8')
{
	$repTable = array("\t" => " ", "\n" => "<br>", "\r" => " ", "\0" => " ", "\x0B" => " ");
	if (dol_textishtml($text)) $repTable = array("\t" => " ", "\n" => " ", "\r" => " ", "\0" => " ", "\x0B" => " ");

	$text = strtr($text, $repTable);
	if ($charset == 'UTF-8') { $pattern = '/(<br[^>]*>)/Uu'; }	// /U is to have UNGREEDY regex to limit to one html tag. /u is for UTF8 support
	else $pattern = '/(<br[^>]*>)/U';							// /U is to have UNGREEDY regex to limit to one html tag.
	$a = preg_split($pattern, $text, -1, PREG_SPLIT_DELIM_CAPTURE | PREG_SPLIT_NO_EMPTY);

	$nblines = (int) floor((count($a)+1)/2);
	// count possible auto line breaks
	if($maxlinesize)
	{
		foreach ($a as $line)
		{
			if (dol_strlen($line)>$maxlinesize)
			{
				//$line_dec = html_entity_decode(strip_tags($line));
				$line_dec = html_entity_decode($line);
				if(dol_strlen($line_dec)>$maxlinesize)
				{
					$line_dec=wordwrap($line_dec,$maxlinesize,'\n',true);
					$nblines+=substr_count($line_dec,'\n');
				}
			}
		}
	}
	return $nblines;
}

/**
 *	 Same function than microtime in PHP 5 but compatible with PHP4
 *
 * @return		float		Time (millisecondes) with microsecondes in decimal part
 * @deprecated Dolibarr does not support PHP4, you should use native function
 * @see microtime()
 */
function dol_microtime_float()
{
	dol_syslog(__FUNCTION__ . " is deprecated", LOG_WARNING);

	return microtime(true);
}

/**
 *	Return if a text is a html content
 *
 *	@param	string	$msg		Content to check
 *	@param	int		$option		0=Full detection, 1=Fast check
 *	@return	boolean				true/false
 *	@see	dol_concatdesc
 */
function dol_textishtml($msg,$option=0)
{
	if ($option == 1)
	{
		if (preg_match('/<html/i',$msg))				return true;
		elseif (preg_match('/<body/i',$msg))			return true;
		elseif (preg_match('/<br/i',$msg))				return true;
		return false;
	}
	else
	{
		if (preg_match('/<html/i',$msg))				return true;
		elseif (preg_match('/<body/i',$msg))			return true;
		elseif (preg_match('/<(b|em|i|u)>/i',$msg))		return true;
		elseif (preg_match('/<(br|div|font|li|p|span|strong|table)>/i',$msg)) 	  return true;
		elseif (preg_match('/<(br|div|font|li|p|span|strong|table)\s+[^<>\/]*>/i',$msg)) return true;
		elseif (preg_match('/<(br|div|font|li|p|span|strong|table)\s+[^<>\/]*\/>/i',$msg)) return true;
		elseif (preg_match('/<img\s+[^<>]*src[^<>]*>/i',$msg)) return true;	// must accept <img src="http://example.com/aaa.png" />
		elseif (preg_match('/<a\s+[^<>]*href[^<>]*>/i',$msg)) return true;	// must accept <a href="http://example.com/aaa.png" />
		elseif (preg_match('/<h[0-9]>/i',$msg))			return true;
		elseif (preg_match('/&[A-Z0-9]{1,6};/i',$msg))	return true;    // Html entities names (http://www.w3schools.com/tags/ref_entities.asp)
		elseif (preg_match('/&#[0-9]{2,3};/i',$msg))	return true;    // Html entities numbers (http://www.w3schools.com/tags/ref_entities.asp)
		return false;
	}
}

/**
 *  Concat 2 descriptions with a new line between them (second operand after first one with appropriate new line separator)
 *  text1 html + text2 html => text1 + '<br>' + text2
 *  text1 html + text2 txt  => text1 + '<br>' + dol_nl2br(text2)
 *  text1 txt  + text2 html => dol_nl2br(text1) + '<br>' + text2
 *  text1 txt  + text2 txt  => text1 + '\n' + text2
 *
 *  @param	string	$text1		Text 1
 *  @param	string	$text2		Text 2
 *  @param  bool	$forxml     false=Use <br>, true=Use <br />
 *  @return	string				Text 1 + new line + Text2
 *  @see    dol_textishtml
 */
function dol_concatdesc($text1,$text2,$forxml=false)
{
	$ret='';
	$ret.= (! dol_textishtml($text1) && dol_textishtml($text2))?dol_nl2br($text1, 0, $forxml):$text1;
	$ret.= (! empty($text1) && ! empty($text2)) ? ((dol_textishtml($text1) || dol_textishtml($text2))?($forxml?"<br \>\n":"<br>\n") : "\n") : "";
	$ret.= (dol_textishtml($text1) && ! dol_textishtml($text2))?dol_nl2br($text2, 0, $forxml):$text2;
	return $ret;
}

/**
 *  Make substition into a string replacing key with vals from $substitutionarray (oldval=>newval)
 *
 *  @param	string	$chaine      			Source string in which we must do substitution
 *  @param  array	$substitutionarray		Array with key->val to substitute
 * 	@return string  		    			Output string after subsitutions
 *  @see	complete_substitutions_array
 */
function make_substitutions($chaine,$substitutionarray)
{
	global $conf;

	if (! is_array($substitutionarray)) return 'ErrorBadParameterSubstitutionArrayWhenCalling_make_substitutions';

	// Make substitition
	foreach ($substitutionarray as $key => $value)
	{
		if ($key == '__SIGNATURE__' && (! empty($conf->global->MAIN_MAIL_DO_NOT_USE_SIGN))) $value='';
		$chaine=str_replace("$key","$value",$chaine);	// We must keep the " to work when value is 123.5 for example
	}

	return $chaine;
}

/**
 *  Complete the $substitutionarray with more entries
 *
 *  @param  array		$substitutionarray		Array substitution old value => new value value
 *  @param  Translate	$outputlangs            If we want substitution from special constants, we provide a language
 *  @param  object		$object                 If we want substitution from special constants, we provide data in a source object
 *  @param  Mixed		$parameters       		Add more parameters (useful to pass product lines)
 *  @param  string      $callfunc               What is the name of the custom function that will be called? (default: completesubstitutionarray)
 *  @return	void
 *  @see 	make_substitutions
 */
function complete_substitutions_array(&$substitutionarray,$outputlangs,$object='',$parameters=null,$callfunc="completesubstitutionarray")
{
	global $conf,$user;

	require_once DOL_DOCUMENT_ROOT.'/core/lib/files.lib.php';

	// Check if there is external substitution to do asked by plugins
	$dirsubstitutions=array_merge(array(),(array) $conf->modules_parts['substitutions']);

	foreach($dirsubstitutions as $reldir)
	{
		$dir=dol_buildpath($reldir,0);

		// Check if directory exists
		if (! dol_is_dir($dir)) continue;

		$substitfiles=dol_dir_list($dir,'files',0,'functions_');
		foreach($substitfiles as $substitfile)
		{
			if (preg_match('/functions_(.*)\.lib\.php/i',$substitfile['name'],$reg))
			{
				$module=$reg[1];

				dol_syslog("Library functions_".$substitfile['name']." found into ".$dir);
				// Include the user's functions file
				require_once $dir.$substitfile['name'];
				// Call the user's function, and only if it is defined
				$function_name=$module."_".$callfunc;
				if (function_exists($function_name)) $function_name($substitutionarray,$outputlangs,$object,$parameters);
			}
		}
	}
}

/**
 *    Format output for start and end date
 *
 *    @param	int	$date_start    Start date
 *    @param    int	$date_end      End date
 *    @param    string		$format        Output format
 *    @param	Translate	$outputlangs   Output language
 *    @return	void
 */
function print_date_range($date_start,$date_end,$format = '',$outputlangs='')
{
	print get_date_range($date_start,$date_end,$format,$outputlangs);
}

/**
 *    Format output for start and end date
 *
 *    @param	int			$date_start    		Start date
 *    @param    int			$date_end      		End date
 *    @param    string		$format        		Output format
 *    @param	Translate	$outputlangs   		Output language
 *    @param	integer		$withparenthesis	1=Add parenthesis, 0=non parenthesis
 *    @return	string							String
 */
function get_date_range($date_start,$date_end,$format = '',$outputlangs='', $withparenthesis=1)
{
	global $langs;

	$out='';

	if (! is_object($outputlangs)) $outputlangs=$langs;

	if ($date_start && $date_end)
	{
		$out.= ($withparenthesis?' (':'').$outputlangs->transnoentitiesnoconv('DateFromTo',dol_print_date($date_start, $format, false, $outputlangs),dol_print_date($date_end, $format, false, $outputlangs)).($withparenthesis?')':'');
	}
	if ($date_start && ! $date_end)
	{
		$out.= ($withparenthesis?' (':'').$outputlangs->transnoentitiesnoconv('DateFrom',dol_print_date($date_start, $format, false, $outputlangs)).($withparenthesis?')':'');
	}
	if (! $date_start && $date_end)
	{
		$out.= ($withparenthesis?' (':'').$outputlangs->transnoentitiesnoconv('DateUntil',dol_print_date($date_end, $format, false, $outputlangs)).($withparenthesis?')':'');
	}

	return $out;
}

/**
 * Return firstname and lastname in correct order
 *
 * @param	string	$firstname		Firstname
 * @param	string	$lastname		Lastname
 * @param	int		$nameorder		-1=Auto, 0=Lastname+Firstname, 1=Firstname+Lastname, 2=Firstname
 * @return	string					Firstname + lastname or Lastname + firstname
 */
function dolGetFirstLastname($firstname,$lastname,$nameorder=-1)
{
	global $conf;

	$ret='';
	// If order not defined, we use the setup
	if ($nameorder < 0) $nameorder=(empty($conf->global->MAIN_FIRSTNAME_NAME_POSITION));
	if ($nameorder && ((string) $nameorder != '2'))
	{
        $ret.=$firstname;
		if ($firstname && $lastname) $ret.=' ';
		$ret.=$lastname;
	}
	else if ($nameorder == 2)
	{
	   $ret.=$firstname;
	}
	else
	{
		$ret.=$lastname;
		if ($firstname && $lastname) $ret.=' ';
		$ret.=$firstname;
	}
	return $ret;
}


/**
 *	Set event message in dol_events session object. Will be output by calling dol_htmloutput_events.
 *  Note: Calling dol_htmloutput_events is done into pages by standard llxFooter() function.
 *  Note: Prefer to use setEventMessages instead.
 *
 *	@param	mixed	$mesgs			Message string or array
 *  @param  string	$style      	Which style to use ('mesgs' by default, 'warnings', 'errors')
 *  @return	void
 *  @see	dol_htmloutput_events
 */
function setEventMessage($mesgs, $style='mesgs')
{
	//dol_syslog(__FUNCTION__ . " is deprecated", LOG_WARNING);		This is not deprecated, it is used by setEventMessages function
	if (! is_array($mesgs))		// If mesgs is a string
	{
		if ($mesgs) $_SESSION['dol_events'][$style][] = $mesgs;
	}
	else						// If mesgs is an array
	{
		foreach($mesgs as $mesg)
		{
			if ($mesg) $_SESSION['dol_events'][$style][] = $mesg;
		}
	}
}

/**
 *	Set event messages in dol_events session object. Will be output by calling dol_htmloutput_events.
 *  Note: Calling dol_htmloutput_events is done into pages by standard llxFooter() function.
 *
 *	@param	string	$mesg			Message string
 *	@param	array	$mesgs			Message array
 *  @param  string	$style      	Which style to use ('mesgs' by default, 'warnings', 'errors')
 *  @return	void
 *  @see	dol_htmloutput_events
 */
function setEventMessages($mesg, $mesgs, $style='mesgs')
{
	if (! in_array((string) $style, array('mesgs','warnings','errors'))) dol_print_error('','Bad parameter style='.$style.' for setEventMessages');
	if (empty($mesgs)) setEventMessage($mesg, $style);
	else
	{
		if (! empty($mesg) && ! in_array($mesg, $mesgs)) setEventMessage($mesg, $style);	// Add message string if not already into array
		setEventMessage($mesgs, $style);
	}
}

/**
 *	Print formated messages to output (Used to show messages on html output).
 *  Note: Calling dol_htmloutput_events is done into pages by standard llxFooter() function, so there is
 *  no need to call it explicitely.
 *
 *  @return	void
 *  @see    dol_htmloutput_mesg
 */
function dol_htmloutput_events()
{
	// Show mesgs
	if (isset($_SESSION['dol_events']['mesgs'])) {
		dol_htmloutput_mesg('', $_SESSION['dol_events']['mesgs']);
		unset($_SESSION['dol_events']['mesgs']);
	}

	// Show errors
	if (isset($_SESSION['dol_events']['errors'])) {
		dol_htmloutput_mesg('', $_SESSION['dol_events']['errors'], 'error');
		unset($_SESSION['dol_events']['errors']);
	}

	// Show warnings
	if (isset($_SESSION['dol_events']['warnings'])) {
		dol_htmloutput_mesg('', $_SESSION['dol_events']['warnings'], 'warning');
		unset($_SESSION['dol_events']['warnings']);
	}
}

/**
 *	Get formated messages to output (Used to show messages on html output).
 *  This include also the translation of the message key.
 *
 *	@param	string		$mesgstring		Message string or message key
 *	@param	string[]	$mesgarray      Array of message strings or message keys
 *  @param  string		$style          Style of message output ('ok' or 'error')
 *  @param  int			$keepembedded   Set to 1 in error message must be kept embedded into its html place (this disable jnotify)
 *	@return	string						Return html output
 *
 *  @see    dol_print_error
 *  @see    dol_htmloutput_errors
 *  @see    setEventMessages
 */
function get_htmloutput_mesg($mesgstring='',$mesgarray='', $style='ok', $keepembedded=0)
{
	global $conf, $langs;

	$ret='';
	$out='';
	$divstart=$divend='';

	// If inline message with no format, we add it.
	if ((empty($conf->use_javascript_ajax) || ! empty($conf->global->MAIN_DISABLE_JQUERY_JNOTIFY) || $keepembedded) && ! preg_match('/<div class=".*">/i',$out))
	{
		$divstart='<div class="'.$style.'">';
		$divend='</div>';
	}

	if ((is_array($mesgarray) && count($mesgarray)) || $mesgstring)
	{
		$langs->load("errors");
		$out.=$divstart;
		if (is_array($mesgarray) && count($mesgarray))
		{
			foreach($mesgarray as $message)
			{
				$ret++;
				$out.= $langs->trans($message);
				if ($ret < count($mesgarray)) $out.= "<br>\n";
			}
		}
		if ($mesgstring)
		{
			$langs->load("errors");
			$ret++;
			$out.= $langs->trans($mesgstring);
		}
		$out.=$divend;
	}

	if ($out)
	{
		if (! empty($conf->use_javascript_ajax) && empty($conf->global->MAIN_DISABLE_JQUERY_JNOTIFY) && empty($keepembedded))
		{
			$return = '<script type="text/javascript">
					$(document).ready(function() {
						var block = '.(! empty($conf->global->MAIN_USE_JQUERY_BLOCKUI)?"true":"false").'
						if (block) {
							$.dolEventValid("","'.dol_escape_js($out).'");
						} else {
							/* jnotify(message, preset of message type, keepmessage) */
							$.jnotify("'.dol_escape_js($out).'",
							"'.($style=="ok" ? 3000 : $style).'",
							'.($style=="ok" ? "false" : "true").',
							{ remove: function (){} } );
						}
					});
				</script>';
		}
		else
		{
			$return = $out;
		}
	}

	return $return;
}

/**
 *  Get formated error messages to output (Used to show messages on html output).
 *
 *  @param	string	$mesgstring         Error message
 *  @param  array	$mesgarray          Error messages array
 *  @param  int		$keepembedded       Set to 1 in error message must be kept embedded into its html place (this disable jnotify)
 *  @return string                		Return html output
 *
 *  @see    dol_print_error
 *  @see    dol_htmloutput_mesg
 */
function get_htmloutput_errors($mesgstring='', $mesgarray='', $keepembedded=0)
{
	return get_htmloutput_mesg($mesgstring, $mesgarray,'error',$keepembedded);
}

/**
 *	Print formated messages to output (Used to show messages on html output).
 *
 *	@param	string		$mesgstring		Message string or message key
 *	@param	string[]	$mesgarray      Array of message strings or message keys
 *  @param  string      $style          Which style to use ('ok', 'warning', 'error')
 *  @param  int         $keepembedded   Set to 1 if message must be kept embedded into its html place (this disable jnotify)
 *  @return	void
 *
 *  @see    dol_print_error
 *  @see    dol_htmloutput_errors
 *  @see    setEventMessages
 */
function dol_htmloutput_mesg($mesgstring='',$mesgarray='', $style='ok', $keepembedded=0)
{
	if (empty($mesgstring) && (! is_array($mesgarray) || count($mesgarray) == 0)) return;

	$iserror=0;
	$iswarning=0;
	if (is_array($mesgarray))
	{
		foreach($mesgarray as $val)
		{
			if ($val && preg_match('/class="error"/i',$val)) { $iserror++; break; }
			if ($val && preg_match('/class="warning"/i',$val)) { $iswarning++; break; }
		}
	}
	else if ($mesgstring && preg_match('/class="error"/i',$mesgstring)) $iserror++;
	else if ($mesgstring && preg_match('/class="warning"/i',$mesgstring)) $iswarning++;
	if ($style=='error') $iserror++;
	if ($style=='warning') $iswarning++;

	if ($iserror || $iswarning)
	{
		// Remove div from texts
		$mesgstring=preg_replace('/<\/div><div class="(error|warning)">/','<br>',$mesgstring);
		$mesgstring=preg_replace('/<div class="(error|warning)">/','',$mesgstring);
		$mesgstring=preg_replace('/<\/div>/','',$mesgstring);
		// Remove div from texts array
		if (is_array($mesgarray))
		{
			$newmesgarray=array();
			foreach($mesgarray as $val)
			{
				$tmpmesgstring=preg_replace('/<\/div><div class="(error|warning)">/','<br>',$val);
				$tmpmesgstring=preg_replace('/<div class="(error|warning)">/','',$tmpmesgstring);
				$tmpmesgstring=preg_replace('/<\/div>/','',$tmpmesgstring);
				$newmesgarray[]=$tmpmesgstring;
			}
			$mesgarray=$newmesgarray;
		}
		print get_htmloutput_mesg($mesgstring,$mesgarray,($iserror?'error':'warning'),$keepembedded);
	}
	else print get_htmloutput_mesg($mesgstring,$mesgarray,'ok',$keepembedded);
}

/**
 *  Print formated error messages to output (Used to show messages on html output).
 *
 *  @param	string	$mesgstring          Error message
 *  @param  array	$mesgarray           Error messages array
 *  @param  int		$keepembedded        Set to 1 in error message must be kept embedded into its html place (this disable jnotify)
 *  @return	void
 *
 *  @see    dol_print_error
 *  @see    dol_htmloutput_mesg
 */
function dol_htmloutput_errors($mesgstring='', $mesgarray='', $keepembedded=0)
{
	dol_htmloutput_mesg($mesgstring, $mesgarray, 'error', $keepembedded);
}

/**
 * 	Advanced sort array by second index function, which produces ascending (default)
 *  or descending output and uses optionally natural case insensitive sorting (which
 *  can be optionally case sensitive as well).
 *
 *  @param      array		$array      		Array to sort (array of array('key','otherkey1','otherkey2'...))
 *  @param      string		$index				Key in array to use for sorting criteria
 *  @param      int			$order				Sort order ('asc' or 'desc')
 *  @param      int			$natsort			1=use "natural" sort (natsort), 0=use "standard" sort (asort)
 *  @param      int			$case_sensitive		1=sort is case sensitive, 0=not case sensitive
 *  @param		int			$keepindex			If 0 and index key of array to sort is a numeric, than index will be rewrote. If 1 or index key is not numeric, key for index is kept after sorting.
 *  @return     array							Sorted array
 */
function dol_sort_array(&$array, $index, $order='asc', $natsort=0, $case_sensitive=0, $keepindex=0)
{
	// Clean parameters
	$order=strtolower($order);

	$sizearray=count($array);
	if (is_array($array) && $sizearray>0)
	{
		foreach(array_keys($array) as $key) $temp[$key]=$array[$key][$index];

		if (!$natsort) ($order=='asc') ? asort($temp) : arsort($temp);
		else
		{
			($case_sensitive) ? natsort($temp) : natcasesort($temp);
			if($order!='asc') $temp=array_reverse($temp,TRUE);
		}

		$sorted = array();

		foreach(array_keys($temp) as $key)
		{
			(is_numeric($key) && empty($keepindex)) ? $sorted[]=$array[$key] : $sorted[$key]=$array[$key];
		}

		return $sorted;
	}
	return $array;
}


/**
 *      Check if a string is in UTF8
 *
 *      @param	string	$str        String to check
 * 		@return	boolean				True if string is UTF8 or ISO compatible with UTF8, False if not (ISO with special char or Binary)
 */
function utf8_check($str)
{
	// We must use here a binary strlen function (so not dol_strlen)
	$strLength = dol_strlen($str);
	for ($i=0; $i<$strLength; $i++)
	{
		if (ord($str[$i]) < 0x80) continue; // 0bbbbbbb
		elseif ((ord($str[$i]) & 0xE0) == 0xC0) $n=1; // 110bbbbb
		elseif ((ord($str[$i]) & 0xF0) == 0xE0) $n=2; // 1110bbbb
		elseif ((ord($str[$i]) & 0xF8) == 0xF0) $n=3; // 11110bbb
		elseif ((ord($str[$i]) & 0xFC) == 0xF8) $n=4; // 111110bb
		elseif ((ord($str[$i]) & 0xFE) == 0xFC) $n=5; // 1111110b
		else return false; // Does not match any model
		for ($j=0; $j<$n; $j++) { // n bytes matching 10bbbbbb follow ?
			if ((++$i == strlen($str)) || ((ord($str[$i]) & 0xC0) != 0x80))
			return false;
		}
	}
	return true;
}


/**
 *      Return a string encoded into OS filesystem encoding. This function is used to define
 * 	    value to pass to filesystem PHP functions.
 *
 *      @param	string	$str        String to encode (UTF-8)
 * 		@return	string				Encoded string (UTF-8, ISO-8859-1)
 */
function dol_osencode($str)
{
	global $conf;

	$tmp=ini_get("unicode.filesystem_encoding");						// Disponible avec PHP 6.0
	if (empty($tmp) && ! empty($_SERVER["WINDIR"])) $tmp='iso-8859-1';	// By default for windows
	if (empty($tmp)) $tmp='utf-8';										// By default for other
	if (! empty($conf->global->MAIN_FILESYSTEM_ENCODING)) $tmp=$conf->global->MAIN_FILESYSTEM_ENCODING;

	if ($tmp == 'iso-8859-1') return utf8_decode($str);
	return $str;
}


/**
 *      Return an id or code from a code or id.
 *      Store also Code-Id into a cache to speed up next request on same key.
 *
 * 		@param	DoliDB	$db			Database handler
 * 		@param	string	$key		Code or Id to get Id or Code
 * 		@param	string	$tablename	Table name without prefix
 * 		@param	string	$fieldkey	Field for code
 * 		@param	string	$fieldid	Field for id
 *      @return int					<0 if KO, Id of code if OK
 *      @see $langs->getLabelFromKey
 */
function dol_getIdFromCode($db,$key,$tablename,$fieldkey='code',$fieldid='id')
{
	global $cache_codes;

	// If key empty
	if ($key == '') return '';

	// Check in cache
	if (isset($cache_codes[$tablename][$key]))	// Can be defined to 0 or ''
	{
		return $cache_codes[$tablename][$key];   // Found in cache
	}

	$sql = "SELECT ".$fieldid." as valuetoget";
	$sql.= " FROM ".MAIN_DB_PREFIX.$tablename;
	$sql.= " WHERE ".$fieldkey." = '".$db->escape($key)."'";
	dol_syslog('dol_getIdFromCode', LOG_DEBUG);
	$resql = $db->query($sql);
	if ($resql)
	{
		$obj = $db->fetch_object($resql);
		if ($obj) $cache_codes[$tablename][$key]=$obj->valuetoget;
		else $cache_codes[$tablename][$key]='';
		$db->free($resql);
		return $cache_codes[$tablename][$key];
	}
	else
	{
		return -1;
	}
}

/**
 * Verify if condition in string is ok or not
 *
 * @param 	string		$strRights		String with condition to check
 * @return 	boolean						True or False. Return true if strRights is ''
 */
function verifCond($strRights)
{
	global $user,$conf,$langs;
	global $leftmenu;
	global $rights;    // To export to dol_eval function

	//print $strRights."<br>\n";
	$rights = true;
	if ($strRights != '')
	{
		//$tab_rights = explode('&&', $strRights);
		//$i = 0;
		//while (($i < count($tab_rights)) && ($rights == true)) {
		$str = 'if(!(' . $strRights . ')) { $rights = false; }';
		dol_eval($str);
		//	$i++;
		//}
	}
	return $rights;
}

/**
 * Replace eval function to add more security.
 * This function is called by verifCond() or trans() and transnoentitiesnoconv().
 *
 * @param 	string	$s				String to evaluate
 * @param	int		$returnvalue	0=No return (used to execute eval($a=something)). 1=Value of eval is returned (used to eval($something)).
 * @return	mixed					Nothing or return of eval
 */
function dol_eval($s,$returnvalue=0)
{
	// Only global variables can be changed by eval function and returned to caller
	global $langs, $user, $conf;
	global $leftmenu;
	global $rights;
	global $object;
    global $soc;

	//print $s."<br>\n";
	if ($returnvalue) return @eval('return '.$s.';');
	else @eval($s);
}

/**
 * Return if var element is ok
 *
 * @param   string      $element    Variable to check
 * @return  boolean                 Return true of variable is not empty
 */
function dol_validElement($element)
{
	return (trim($element) != '');
}

/**
 * 	Return img flag of country for a language code or country code
 *
 * 	@param	string	$codelang	Language code (en_IN, fr_CA...) or Country code (IN, FR)
 * 	@return	string				HTML img string with flag.
 */
function picto_from_langcode($codelang)
{
	global $langs;

	if (empty($codelang)) return '';

	if (empty($codelang)) return '';

	if ($codelang == 'auto')
	{
		return img_picto_common($langs->trans('AutoDetectLang'), 'flags/int.png');
	}

	$langtocountryflag = array(
		'ar_AR' => '',
		'ca_ES' => 'catalonia',
		'da_DA' => 'dk',
		'fr_CA' => 'mq',
		'sv_SV' => 'se'
	);

	if (isset($langtocountryflag[$codelang])) $flagImage = $langtocountryflag[$codelang];
	else
	{
		$tmparray = explode('_', $codelang);
		$flagImage = empty($tmparray[1]) ? $tmparray[0] : $tmparray[1];
	}

	return img_picto_common($codelang, 'flags/'.strtolower($flagImage).'.png');
}

/**
 *  Complete or removed entries into a head array (used to build tabs).
 *  For example, with value added by external modules. Such values are declared into $conf->modules_parts['tab'].
 *  Or by change using hook completeTabsHead
 *
 *  @param	Conf			$conf           Object conf
 *  @param  Translate		$langs          Object langs
 *  @param  object|null		$object         Object object
 *  @param  array			$head          	Object head
 *  @param  int				$h				New position to fill
 *  @param  string			$type           Value for object where objectvalue can be
 *                              			'thirdparty'       to add a tab in third party view
 *		                        	      	'intervention'     to add a tab in intervention view
 *     		                    	     	'supplier_order'   to add a tab in supplier order view
 *          		            	        'supplier_invoice' to add a tab in supplier invoice view
 *                  		    	        'invoice'          to add a tab in customer invoice view
 *                          			    'order'            to add a tab in customer order view
 *                      			        'product'          to add a tab in product view
 *                              			'propal'           to add a tab in propal view
 *                              			'user'             to add a tab in user view
 *                              			'group'            to add a tab in group view
 * 		        	               	     	'member'           to add a tab in fundation member view
 *      		                        	'categories_x'	   to add a tab in category view ('x': type of category (0=product, 1=supplier, 2=customer, 3=member)
 *      									'ecm'			   to add a tab for another ecm view
 *                                          'stock'            to add a tab for warehouse view
 *  @param  string		$mode  	        	'add' to complete head, 'remove' to remove entries
 *	@return	void
 */
function complete_head_from_modules($conf,$langs,$object,&$head,&$h,$type,$mode='add')
{
	global $hookmanager;

	if (isset($conf->modules_parts['tabs'][$type]) && is_array($conf->modules_parts['tabs'][$type]))
	{
		foreach ($conf->modules_parts['tabs'][$type] as $value)
		{
			$values=explode(':',$value);

			if ($mode == 'add' && ! preg_match('/^\-/',$values[1]))
			{
				if (count($values) == 6)       // new declaration with permissions:  $value='objecttype:+tabname1:Title1:langfile@mymodule:$user->rights->mymodule->read:/mymodule/mynewtab1.php?id=__ID__'
				{
					if ($values[0] != $type) continue;

					if (verifCond($values[4]))
					{
						if ($values[3]) $langs->load($values[3]);
						if (preg_match('/SUBSTITUTION_([^_]+)/i',$values[2],$reg))
						{
							$substitutionarray=array();
							complete_substitutions_array($substitutionarray,$langs,$object,array('needforkey'=>$values[2]));
							$label=make_substitutions($reg[1], $substitutionarray);
						}
						else $label=$langs->trans($values[2]);

						$head[$h][0] = dol_buildpath(preg_replace('/__ID__/i', ((is_object($object) && ! empty($object->id))?$object->id:''), $values[5]), 1);
						$head[$h][1] = $label;
						$head[$h][2] = str_replace('+','',$values[1]);
						$h++;
					}
				}
				else if (count($values) == 5)       // deprecated
				{
					dol_syslog('Passing 5 values in tabs module_parts is deprecated. Please update to 6 with permissions.', LOG_WARNING);

					if ($values[0] != $type) continue;
					if ($values[3]) $langs->load($values[3]);
					if (preg_match('/SUBSTITUTION_([^_]+)/i',$values[2],$reg))
					{
						$substitutionarray=array();
						complete_substitutions_array($substitutionarray,$langs,$object,array('needforkey'=>$values[2]));
						$label=make_substitutions($reg[1], $substitutionarray);
					}
					else $label=$langs->trans($values[2]);

					$head[$h][0] = dol_buildpath(preg_replace('/__ID__/i', ((is_object($object) && ! empty($object->id))?$object->id:''), $values[4]), 1);
					$head[$h][1] = $label;
					$head[$h][2] = str_replace('+','',$values[1]);
					$h++;
				}
			}
			else if ($mode == 'remove' && preg_match('/^\-/',$values[1]))
			{
				if ($values[0] != $type) continue;
				$tabname=str_replace('-','',$values[1]);
				foreach($head as $key => $val)
				{
					$condition = (! empty($values[3]) ? verifCond($values[3]) : 1);
					if ($head[$key][2]==$tabname && $condition)
					{
						unset($head[$key]);
						break;
					}
				}
			}
		}
	}

	// No need to make a return $head. Var is modified as a reference
	if (! empty($hookmanager))
	{
		$parameters=array('object' => $object, 'mode' => $mode, 'head'=>$head);
		$reshook=$hookmanager->executeHooks('completeTabsHead',$parameters);
		if ($reshook > 0)
		{
			$head = $hookmanager->resArray;
		}
	}
}

/**
 * Print common footer :
 * 		conf->global->MAIN_HTML_FOOTER
 * 		conf->global->MAIN_GOOGLE_AN_ID
 * 		conf->global->MAIN_SHOW_TUNING_INFO or $_SERVER["MAIN_SHOW_TUNING_INFO"]
 * 		conf->logbuffer
 *
 * @param	string	$zone	'private' (for private pages) or 'public' (for public pages)
 * @return	void
 */
function printCommonFooter($zone='private')
{
	global $conf, $hookmanager;
	global $micro_start_time;

	if ($zone == 'private') print "\n".'<!-- Common footer for private page -->'."\n";
	else print "\n".'<!-- Common footer for public page -->'."\n";

	if (! empty($conf->global->MAIN_HTML_FOOTER)) print $conf->global->MAIN_HTML_FOOTER."\n";

	print "\n";
	if (! empty($conf->use_javascript_ajax))
	{
		print '<!-- Reposition management (does not work if a redirect is done after action of submission) -->'."\n";
    	print '<script type="text/javascript" language="javascript">jQuery(document).ready(function() {'."\n";

    	print '<!-- If page_y set, we set scollbar with it -->'."\n";
    	print "page_y=getParameterByName('page_y', 0);";
    	print "if (page_y > 0) $('html, body').scrollTop(page_y);\n";

    	print '<!-- Set handler to add page_y param on some a href links -->'."\n";
    	print 'jQuery(".reposition").click(function() {
    	           var page_y = $(document).scrollTop();
    	           /*alert(page_y);*/
    	           this.href=this.href+\'&page_y=\'+page_y;
    	           });'."\n";
    	print '});'."\n";

    	if (empty($conf->dol_use_jmobile))
    	{
        	print '<!-- Set handler to switch left menu page -->'."\n";
        	print 'jQuery(".menuhider").click(function() {';
        	print "  $('.side-nav').toggle();";
        	if ($conf->theme == 'md') print "  $('.login_block').toggle();";
        	print '});'."\n";
    	}

    	print '</script>'."\n";
	}

	// Google Analytics (need Google module)
	if (! empty($conf->google->enabled) && ! empty($conf->global->MAIN_GOOGLE_AN_ID))
	{
		if (($conf->dol_use_jmobile != 4))
		{
			print "\n";
			print '<script type="text/javascript">'."\n";
			print '  var _gaq = _gaq || [];'."\n";
			print '  _gaq.push([\'_setAccount\', \''.$conf->global->MAIN_GOOGLE_AN_ID.'\']);'."\n";
			print '  _gaq.push([\'_trackPageview\']);'."\n";
			print ''."\n";
			print '  (function() {'."\n";
			print '    var ga = document.createElement(\'script\'); ga.type = \'text/javascript\'; ga.async = true;'."\n";
			print '    ga.src = (\'https:\' == document.location.protocol ? \'https://ssl\' : \'http://www\') + \'.google-analytics.com/ga.js\';'."\n";
			print '    var s = document.getElementsByTagName(\'script\')[0]; s.parentNode.insertBefore(ga, s);'."\n";
			print '  })();'."\n";
			print '</script>'."\n";
		}
	}

	// End of tuning
	if (! empty($_SERVER['MAIN_SHOW_TUNING_INFO']) || ! empty($conf->global->MAIN_SHOW_TUNING_INFO))
	{
		print "\n".'<script type="text/javascript">'."\n";
		print 'window.console && console.log("';
		if (! empty($conf->global->MEMCACHED_SERVER)) print 'MEMCACHED_SERVER='.$conf->global->MEMCACHED_SERVER.' - ';
		print 'MAIN_OPTIMIZE_SPEED='.(isset($conf->global->MAIN_OPTIMIZE_SPEED)?$conf->global->MAIN_OPTIMIZE_SPEED:'off');
		if (! empty($micro_start_time))   // Works only if MAIN_SHOW_TUNING_INFO is defined at $_SERVER level. Not in global variable.
		{
			$micro_end_time = microtime(true);
			print ' - Build time: '.ceil(1000*($micro_end_time-$micro_start_time)).' ms';
		}
		if (function_exists("memory_get_usage"))
		{
			print ' - Mem: '.memory_get_usage();
		}
		if (function_exists("xdebug_memory_usage"))
		{
			print ' - XDebug time: '.ceil(1000*xdebug_time_index()).' ms';
			print ' - XDebug mem: '.xdebug_memory_usage();
			print ' - XDebug mem peak: '.xdebug_peak_memory_usage();
		}
		if (function_exists("zend_loader_file_encoded"))
		{
			print ' - Zend encoded file: '.(zend_loader_file_encoded()?'yes':'no');
		}
		print '");'."\n";
		print '</script>'."\n";

		// Add Xdebug coverage of code
		if (defined('XDEBUGCOVERAGE'))
		{
			print_r(xdebug_get_code_coverage());
		}
	}

	// If there is some logs in buffer to show
	if (count($conf->logbuffer))
	{
		print "\n";
		print "<!-- Start of log output\n";
		//print '<div class="hidden">'."\n";
		foreach($conf->logbuffer as $logline)
		{
			print $logline."<br>\n";
		}
		//print '</div>'."\n";
		print "End of log output -->\n";
	}

	$parameters=array();
	$reshook=$hookmanager->executeHooks('printCommonFooter',$parameters);    // Note that $action and $object may have been modified by some hooks
}

/**
 * Split a string with 2 keys into key array.
 * For example: "A=1;B=2;C=2" is exploded into array('A'=>1,'B'=>2,'C'=>3)
 *
 * @param 	string	$string		String to explode
 * @param 	string	$delimiter	Delimiter between each couple of data
 * @param 	string	$kv			Delimiter between key and value
 * @return	array				Array of data exploded
 */
function dolExplodeIntoArray($string, $delimiter = ';', $kv = '=')
{
	if ($a = explode($delimiter, $string))
	{
		foreach ($a as $s) { // each part
			if ($s) {
				if ($pos = strpos($s, $kv)) { // key/value delimiter
					$ka[trim(substr($s, 0, $pos))] = trim(substr($s, $pos + strlen($kv)));
				} else { // key delimiter not found
					$ka[] = trim($s);
				}
			}
		}
		return $ka;
	}
	return array();
}


/**
 * Set focus onto field with selector
 *
 * @param 	string	$selector	Selector ('#id')
 * @return	string				HTML code to set focus
 */
function dol_set_focus($selector)
{
	print '<!-- Set focus onto a specific field -->'."\n";
	print '<script type="text/javascript" language="javascript">jQuery(document).ready(function() { jQuery("'.$selector.'").focus(); });</script>'."\n";
}


/**
 * Return getmypid() or random PID when function is disabled
 * Some web hosts disable this php function for security reasons
 * and sometimes we can't redeclare function
 *
 * @return	int
 */
function dol_getmypid()
{
    if (! function_exists('getmypid')) {
        return mt_rand(1,32768);
    } else {
        return getmypid();
    }
}


/**
 * Generate natural SQL search string for a criteria (this criteria can be tested on one or several fields)
 *
 * @param 	string|string[]	$fields 	String or array of strings, filled with the name of all fields in the SQL query we must check (combined with a OR)
 * @param 	string 			$value 		The value to look for.
 *                          		    If param $mode is 0, can contains several keywords separated with a space or |
 *                                         like "keyword1 keyword2" = We want record field like keyword1 AND field like keyword2
 *                                         or like "keyword1|keyword2" = We want record field like keyword1 OR field like keyword2
 *                             			If param $mode is 1, can contains an operator <, > or = like "<10" or ">=100.5 < 1000"
 *                             			If param $mode is 2, can contains a list of id separated by comma like "1,3,4"
 * @param	integer			$mode		0=value is list of keywords, 1=value is a numeric test (Example ">5.5 <10"), 2=value is a list of id separated with comma (Example '1,3,4')
 * @param	integer			$nofirstand	1=Do not output the first 'AND'
 * @return 	string 			$res 		The statement to append to the SQL query
 */
function natural_search($fields, $value, $mode=0, $nofirstand=0)
{
    global $db,$langs;

    if ($mode == 0)
    {
    	$value=preg_replace('/\*/','%',$value);	// Replace * with %
    }
    if ($mode == 1)
    {
    	$value=preg_replace('/([<>=]+)\s+([0-9'.preg_quote($langs->trans("DecimalSeparator"),'/').'\-])/','\1\2',$value);	// Clean string '< 10' into '<10' so we can the explode on space to get all tests to do
    }

    $value = preg_replace('/\s*\|\s*/','|', $value);

    $crits = explode(' ', $value);
    $res = '';
    if (! is_array($fields)) $fields = array($fields);

    $nboffields = count($fields);
    $end2 = count($crits);
    $j = 0;
    foreach ($crits as $crit)
    {
        $i = 0; $i2 = 0;
        $newres = '';
        foreach ($fields as $field)
        {
            if ($mode == 1)
            {
            	$operator='=';
            	$newcrit = preg_replace('/([<>=]+)/','',trim($crit));

            	preg_match('/([<>=]+)/',trim($crit), $reg);
            	if ($reg[1])
            	{
            		$operator = $reg[1];
            	}
            	if ($newcrit != '')
            	{
            		$numnewcrit = price2num($newcrit);
            		if (is_numeric($numnewcrit))
            		{
            			$newres .= ($i2 > 0 ? ' OR ' : '') . $field . ' '.$operator.' '.$numnewcrit;
            		}
            		else
            		{
            			$newres .= ($i2 > 0 ? ' OR ' : '') . '1 = 2';	// force false
            		}
            		$i2++;	// a criteria was added to string
            	}
            }
            else if ($mode == 2)
            {
				$newres .= ($i2 > 0 ? ' OR ' : '') . $field . " IN (" . $db->escape(trim($crit)) . ")";
            	$i2++;	// a criteria was added to string
            }
            else    // $mode=0
			{
				$textcrit = '';
				$tmpcrits = explode('|',$crit);
				$i3 = 0;
				foreach($tmpcrits as $tmpcrit)
				{
	            	$newres .= (($i2 > 0 || $i3 > 0) ? ' OR ' : '') . $field . " LIKE '";

	            	$tmpcrit=trim($tmpcrit);
	            	$tmpcrit2=$tmpcrit;
	            	$tmpbefore='%'; $tmpafter='%';
	            	if (preg_match('/^[\^\$]/', $tmpcrit))
	            	{
	            	    $tmpbefore='';
	            	    $tmpcrit2 = preg_replace('/^[\^\$]/', '', $tmpcrit2);
	            	}
					if (preg_match('/[\^\$]$/', $tmpcrit))
	            	{
	            	    $tmpafter='';
	            	    $tmpcrit2 = preg_replace('/[\^\$]$/', '', $tmpcrit2);
	            	}
	            	$newres .= $tmpbefore;
	            	$newres .= $db->escape($tmpcrit2);
	            	$newres .= $tmpafter;
	            	$newres .= "'";
	            	if (empty($tmpcrit2))
	            	{
	            	    $newres .= ' OR ' . $field . " IS NULL";
	            	}
	            	$i3++;
				}
				$i2++;	// a criteria was added to string
            }
            $i++;
        }
        if ($newres) $res = $res . ($res ? ' AND ' : '') . ($i2 > 1 ? '(' : '') .$newres . ($i2 > 1 ? ')' : '');
        $j++;
    }
    $res = ($nofirstand?"":" AND ")."(" . $res . ")";
    //print 'xx'.$res.'yy';
    return $res;
}

/**
 * Return the filename of file to get the thumbs
 *
 * @param   string  $file           Original filename (full or relative path)
 * @param   string  $extName        Extension to differenciate thumb file name ('', '_small', '_mini')
 * @param   string  $extImgTarget   Force image extension for thumbs. Use '' to keep same extension than original image (default).
 * @return  string                  New file name (full or relative path, including the thumbs/)
 */
function getImageFileNameForSize($file, $extName, $extImgTarget='')
{
	$dirName = dirname($file);
	if ($dirName == '.') $dirName='';

    $fileName = preg_replace('/(\.gif|\.jpeg|\.jpg|\.png|\.bmp)$/i','',$file);	// We remove extension, whatever is its case
	$fileName = basename($fileName);

	if (empty($extImgTarget)) $extImgTarget = (preg_match('/\.jpg$/i',$file)?'.jpg':'');
    if (empty($extImgTarget)) $extImgTarget = (preg_match('/\.jpeg$/i',$file)?'.jpeg':'');
    if (empty($extImgTarget)) $extImgTarget = (preg_match('/\.gif$/i',$file)?'.gif':'');
    if (empty($extImgTarget)) $extImgTarget = (preg_match('/\.png$/i',$file)?'.png':'');
    if (empty($extImgTarget)) $extImgTarget = (preg_match('/\.bmp$/i',$file)?'.bmp':'');

    if (! $extImgTarget) return $file;

    $subdir='';
    if ($extName) $subdir = 'thumbs/';

    return ($dirName?$dirName.'/':'').$subdir.$fileName.$extName.$extImgTarget; // New filename for thumb
}


/**
 * Return URL we can use for advanced preview links
 *
 * @param   string    $modulepart     propal, facture, facture_fourn, ...
 * @param   string    $relativepath   Relative path of docs
 * @param	string	  $param		  More param on http links
 * @return  string                    Output string with HTML
 */
function getAdvancedPreviewUrl($modulepart, $relativepath, $param='')
{
    global $conf;

    if (empty($conf->use_javascript_ajax)) return '';

    $mime_preview = array('bmp', 'jpeg', 'png', 'gif', 'tiff', 'pdf', 'plain', 'css');
    //$mime_preview[]='vnd.oasis.opendocument.presentation';
    //$mime_preview[]='archive';
    $num_mime = array_search(dol_mimetype($relativepath, '', 1), $mime_preview);

    if ($num_mime !== false) return 'javascript:document_preview(\''.dol_escape_js(DOL_URL_ROOT.'/document.php?modulepart='.$modulepart.'&amp;attachment=0&amp;file='.$relativepath.($param?'&amp;'.$param:'')).'\', \''.dol_mimetype($relativepath).'\', \''.dol_escape_js('Preview').'\')';
    else return '';
}


/**
 *	Return mime type of a file
 *
 *	@param	string	$file		Filename we looking for MIME type
 *  @param  string	$default    Default mime type if extension not found in known list
 * 	@param	int		$mode    	0=Return full mime, 1=otherwise short mime string, 2=image for mime type, 3=source language
 *	@return string 		    	Return a mime type family (text/xxx, application/xxx, image/xxx, audio, video, archive)
 *  @see    image_format_supported (images.lib.php)
 */
function dol_mimetype($file,$default='application/octet-stream',$mode=0)
{
    $mime=$default;
    $imgmime='other.png';
    $srclang='';

    $tmpfile=preg_replace('/\.noexe$/','',$file);

    // Text files
    if (preg_match('/\.txt$/i',$tmpfile))         			   { $mime='text/plain'; $imgmime='text.png'; }
    if (preg_match('/\.rtx$/i',$tmpfile))                      { $mime='text/richtext'; $imgmime='text.png'; }
    if (preg_match('/\.csv$/i',$tmpfile))					   { $mime='text/csv'; $imgmime='text.png'; }
    if (preg_match('/\.tsv$/i',$tmpfile))					   { $mime='text/tab-separated-values'; $imgmime='text.png'; }
    if (preg_match('/\.(cf|conf|log)$/i',$tmpfile))            { $mime='text/plain'; $imgmime='text.png'; }
    if (preg_match('/\.ini$/i',$tmpfile))                      { $mime='text/plain'; $imgmime='text.png'; $srclang='ini'; }
    if (preg_match('/\.css$/i',$tmpfile))                      { $mime='text/css'; $imgmime='css.png'; $srclang='css'; }
    // Certificate files
    if (preg_match('/\.(crt|cer|key|pub)$/i',$tmpfile))        { $mime='text/plain'; $imgmime='text.png'; }
    // HTML/XML
    if (preg_match('/\.(html|htm|shtml)$/i',$tmpfile))         { $mime='text/html'; $imgmime='html.png'; $srclang='html'; }
    if (preg_match('/\.(xml|xhtml)$/i',$tmpfile))              { $mime='text/xml'; $imgmime='other.png'; $srclang='xml'; }
    // Languages
    if (preg_match('/\.bas$/i',$tmpfile))                      { $mime='text/plain'; $imgmime='text.png'; $srclang='bas'; }
    if (preg_match('/\.(c)$/i',$tmpfile))                      { $mime='text/plain'; $imgmime='text.png'; $srclang='c'; }
    if (preg_match('/\.(cpp)$/i',$tmpfile))                    { $mime='text/plain'; $imgmime='text.png'; $srclang='cpp'; }
    if (preg_match('/\.(h)$/i',$tmpfile))                      { $mime='text/plain'; $imgmime='text.png'; $srclang='h'; }
    if (preg_match('/\.(java|jsp)$/i',$tmpfile))               { $mime='text/plain'; $imgmime='text.png'; $srclang='java'; }
    if (preg_match('/\.php([0-9]{1})?$/i',$tmpfile))           { $mime='text/plain'; $imgmime='php.png'; $srclang='php'; }
    if (preg_match('/\.phtml$/i',$tmpfile))                    { $mime='text/plain'; $imgmime='php.png'; $srclang='php'; }
    if (preg_match('/\.(pl|pm)$/i',$tmpfile))                  { $mime='text/plain'; $imgmime='pl.png'; $srclang='perl'; }
    if (preg_match('/\.sql$/i',$tmpfile))                      { $mime='text/plain'; $imgmime='text.png'; $srclang='sql'; }
    if (preg_match('/\.js$/i',$tmpfile))                       { $mime='text/x-javascript'; $imgmime='jscript.png'; $srclang='js'; }
    // Open office
    if (preg_match('/\.odp$/i',$tmpfile))                      { $mime='application/vnd.oasis.opendocument.presentation'; $imgmime='ooffice.png'; }
    if (preg_match('/\.ods$/i',$tmpfile))                      { $mime='application/vnd.oasis.opendocument.spreadsheet'; $imgmime='ooffice.png'; }
    if (preg_match('/\.odt$/i',$tmpfile))                      { $mime='application/vnd.oasis.opendocument.text'; $imgmime='ooffice.png'; }
    // MS Office
    if (preg_match('/\.mdb$/i',$tmpfile))					   { $mime='application/msaccess'; $imgmime='mdb.png'; }
    if (preg_match('/\.doc(x|m)?$/i',$tmpfile))				   { $mime='application/msword'; $imgmime='doc.png'; }
    if (preg_match('/\.dot(x|m)?$/i',$tmpfile))				   { $mime='application/msword'; $imgmime='doc.png'; }
    if (preg_match('/\.xlt(x)?$/i',$tmpfile))				   { $mime='application/vnd.ms-excel'; $imgmime='xls.png'; }
    if (preg_match('/\.xla(m)?$/i',$tmpfile))				   { $mime='application/vnd.ms-excel'; $imgmime='xls.png'; }
    if (preg_match('/\.xls$/i',$tmpfile))			           { $mime='application/vnd.ms-excel'; $imgmime='xls.png'; }
    if (preg_match('/\.xls(b|m|x)$/i',$tmpfile))			   { $mime='application/vnd.openxmlformats-officedocument.spreadsheetml.sheet'; $imgmime='xls.png'; }
    if (preg_match('/\.pps(m|x)?$/i',$tmpfile))				   { $mime='application/vnd.ms-powerpoint'; $imgmime='ppt.png'; }
    if (preg_match('/\.ppt(m|x)?$/i',$tmpfile))				   { $mime='application/x-mspowerpoint'; $imgmime='ppt.png'; }
    // Other
    if (preg_match('/\.pdf$/i',$tmpfile))                      { $mime='application/pdf'; $imgmime='pdf.png'; }
    // Scripts
    if (preg_match('/\.bat$/i',$tmpfile))                      { $mime='text/x-bat'; $imgmime='script.png'; $srclang='dos'; }
    if (preg_match('/\.sh$/i',$tmpfile))                       { $mime='text/x-sh'; $imgmime='script.png'; $srclang='bash'; }
    if (preg_match('/\.ksh$/i',$tmpfile))                      { $mime='text/x-ksh'; $imgmime='script.png'; $srclang='bash'; }
    if (preg_match('/\.bash$/i',$tmpfile))                     { $mime='text/x-bash'; $imgmime='script.png'; $srclang='bash'; }
    // Images
    if (preg_match('/\.ico$/i',$tmpfile))                      { $mime='image/x-icon'; $imgmime='image.png'; }
    if (preg_match('/\.(jpg|jpeg)$/i',$tmpfile))			   { $mime='image/jpeg'; $imgmime='image.png'; }
    if (preg_match('/\.png$/i',$tmpfile))					   { $mime='image/png'; $imgmime='image.png'; }
    if (preg_match('/\.gif$/i',$tmpfile))					   { $mime='image/gif'; $imgmime='image.png'; }
    if (preg_match('/\.bmp$/i',$tmpfile))					   { $mime='image/bmp'; $imgmime='image.png'; }
    if (preg_match('/\.(tif|tiff)$/i',$tmpfile))			   { $mime='image/tiff'; $imgmime='image.png'; }
    // Calendar
    if (preg_match('/\.vcs$/i',$tmpfile))					   { $mime='text/calendar'; $imgmime='other.png'; }
    if (preg_match('/\.ics$/i',$tmpfile))					   { $mime='text/calendar'; $imgmime='other.png'; }
    // Other
    if (preg_match('/\.torrent$/i',$tmpfile))				   { $mime='application/x-bittorrent'; $imgmime='other.png'; }
    // Audio
    if (preg_match('/\.(mp3|ogg|au|wav|wma|mid)$/i',$tmpfile)) { $mime='audio'; $imgmime='audio.png'; }
    // Video
    if (preg_match('/\.ogv$/i',$tmpfile))                      { $mime='video/ogg'; $imgmime='video.png'; }
    if (preg_match('/\.webm$/i',$tmpfile))                     { $mime='video/webm'; $imgmime='video.png'; }
    if (preg_match('/\.avi$/i',$tmpfile))                      { $mime='video/x-msvideo'; $imgmime='video.png'; }
    if (preg_match('/\.divx$/i',$tmpfile))                     { $mime='video/divx'; $imgmime='video.png'; }
    if (preg_match('/\.xvid$/i',$tmpfile))                     { $mime='video/xvid'; $imgmime='video.png'; }
    if (preg_match('/\.(wmv|mpg|mpeg)$/i',$tmpfile))           { $mime='video'; $imgmime='video.png'; }
    // Archive
    if (preg_match('/\.(zip|rar|gz|tgz|z|cab|bz2|7z|tar|lzh)$/i',$tmpfile))   { $mime='archive'; $imgmime='archive.png'; }    // application/xxx where zzz is zip, ...
    // Exe
    if (preg_match('/\.(exe|com)$/i',$tmpfile))                { $mime='application/octet-stream'; $imgmime='other.png'; }
    // Lib
    if (preg_match('/\.(dll|lib|o|so|a)$/i',$tmpfile))         { $mime='library'; $imgmime='library.png'; }
    // Err
    if (preg_match('/\.err$/i',$tmpfile))                      { $mime='error'; $imgmime='error.png'; }

    // Return string
    if ($mode == 1)
    {
        $tmp=explode('/',$mime);
        return (! empty($tmp[1])?$tmp[1]:$tmp[0]);
    }
    if ($mode == 2)
    {
        return $imgmime;
    }
    if ($mode == 3)
    {
        return $srclang;
    }

    return $mime;
}
<|MERGE_RESOLUTION|>--- conflicted
+++ resolved
@@ -285,6 +285,9 @@
 	    {
 	        case 'int':
 	            if (! is_numeric($out)) { $out=''; }
+	            break;
+	        case 'intcomma':
+	            if (preg_match('/[^0-9,]+/i',$out)) $out='';
 	            break;
 	        case 'intcomma':
 	            if (preg_match('/[^0-9,]+/i',$out)) $out='';
@@ -1022,10 +1025,6 @@
 				$nophoto='/public/theme/common/nophoto.png';
 				$morehtmlleft.='<div class="floatleft inline-block valignmiddle divphotoref"><img class="photo'.$modulepart.($cssclass?' '.$cssclass:'').'" alt="No photo" border="0"'.($width?' width="'.$width.'"':'').($height?' height="'.$height.'"':'').' src="'.DOL_URL_ROOT.$nophoto.'"></div>';
 			}
-<<<<<<< HEAD
-=======
-
->>>>>>> 83a5b8e0
         }
 	}
 	else
@@ -1065,11 +1064,7 @@
 	}
 	if ($showbarcode) $morehtmlleft.='<div class="floatleft inline-block valignmiddle divphotoref">'.$form->showbarcode($object).'</div>';
 	if ($object->element == 'societe' && ! empty($conf->use_javascript_ajax) && $user->rights->societe->creer && ! empty($conf->global->MAIN_DIRECT_STATUS_UPDATE)) {
-<<<<<<< HEAD
 		$morehtmlstatus.=ajax_object_onoff($object, 'status', 'status', 'InActivity', 'ActivityCeased');
-=======
-		$morehtmlright.=ajax_object_onoff($object, 'status', 'status', 'InActivity', 'ActivityCeased');
->>>>>>> 83a5b8e0
 	}
 	elseif ($object->element == 'product')
 	{
@@ -1116,7 +1111,6 @@
 		$morehtmlstatus.=$tmptxt;
 	}
 	if (! empty($object->name_alias)) $morehtmlref.='<div class="refidno">'.$object->name_alias.'</div>';      // For thirdparty
-<<<<<<< HEAD
 
 	if ($object->element == 'product' || $object->element == 'bank_account')
 	{
@@ -1124,10 +1118,6 @@
 	}
 
 	if ($object->element != 'product' && $object->element != 'bookmark')
-=======
-	if (! empty($object->label))      $morehtmlref.='<div class="refidno">'.$object->label.'</div>';           // For product
-	if ($object->element != 'product')
->>>>>>> 83a5b8e0
 	{
     	$morehtmlref.='<div class="refidno">';
     	$morehtmlref.=$object->getBannerAddress('refaddress',$object);
@@ -3218,21 +3208,12 @@
  *	@param	string	    $titre				Title to show (required)
  *	@param	int   	    $page				Numero of page to show in navigation links (required)
  *	@param	string	    $file				Url of page (required)
-<<<<<<< HEAD
  *	@param	string	    $options         	More parameters for links ('' by default, does not include sortfield neither sortorder)
  *	@param	string    	$sortfield       	Field to sort on ('' by default)
  *	@param	string	    $sortorder       	Order to sort ('' by default)
  *	@param	string	    $center          	String in the middle ('' by default). We often find here string $massaction comming from $form->selectMassAction()
  *	@param	int		    $num				Number of records found by select with limit+1
  *	@param	int|string  $totalnboflines		Total number of records/lines for all pages (if known). Use a negative value of number to not show number. Use '' if unknown.
-=======
- *	@param	string	    $options         	parametres complementaires lien ('' par defaut)
- *	@param	string    	$sortfield       	champ de tri ('' par defaut)
- *	@param	string	    $sortorder       	ordre de tri ('' par defaut)
- *	@param	string	    $center          	chaine du centre ('' par defaut). We often find here string $massaction comming from $form->selectMassAction()
- *	@param	int		    $num				number of records found by select with limit+1
- *	@param	int		    $totalnboflines		Total number of records/lines for all pages (if known). Use a negative value to no show number.
->>>>>>> 83a5b8e0
  *	@param	string	    $picto				Icon to use before title (should be a 32x32 transparent png file)
  *	@param	int		    $pictoisfullpath	1=Icon name is a full absolute url of image
  *  @param	string	    $morehtml			More html to show
@@ -4364,11 +4345,7 @@
 
 	$path = '';
 
-<<<<<<< HEAD
 	$arrayforoldpath=array('cheque','user','category','holiday','shipment','supplier_invoice','invoice_supplier','mailing');
-=======
-	$arrayforoldpath=array('cheque','user','category','holiday','shipment', 'member','don','donation','supplier_invoice','invoice_supplier','mailing');
->>>>>>> 83a5b8e0
 	if (! empty($conf->global->PRODUCT_USE_OLD_PATH_FOR_PHOTO)) $arrayforoldpath[]='product';
 	if (! empty($level) && in_array($modulepart, $arrayforoldpath))
 	{
