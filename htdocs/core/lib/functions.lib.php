<?php
/* Copyright (C) 2000-2007	Rodolphe Quiedeville		<rodolphe@quiedeville.org>
 * Copyright (C) 2003		Jean-Louis Bergamo			<jlb@j1b.org>
 * Copyright (C) 2004-2018	Laurent Destailleur			<eldy@users.sourceforge.net>
 * Copyright (C) 2004		Sebastien Di Cintio			<sdicintio@ressource-toi.org>
 * Copyright (C) 2004		Benoit Mortier				<benoit.mortier@opensides.be>
 * Copyright (C) 2004		Christophe Combelles		<ccomb@free.fr>
 * Copyright (C) 2005-2019	Regis Houssin				<regis.houssin@inodbox.com>
 * Copyright (C) 2008		Raphael Bertrand (Resultic)	<raphael.bertrand@resultic.fr>
 * Copyright (C) 2010-2018	Juanjo Menent				<jmenent@2byte.es>
 * Copyright (C) 2013		Cédric Salvador				<csalvador@gpcsolutions.fr>
 * Copyright (C) 2013-2021	Alexandre Spangaro			<aspangaro@open-dsi.fr>
 * Copyright (C) 2014		Cédric GROSS				<c.gross@kreiz-it.fr>
 * Copyright (C) 2014-2015	Marcos García				<marcosgdf@gmail.com>
 * Copyright (C) 2015		Jean-François Ferry			<jfefe@aternatik.fr>
 * Copyright (C) 2018-2022  Frédéric France             <frederic.france@netlogic.fr>
 * Copyright (C) 2019-2022  Thibault Foucart            <support@ptibogxiv.net>
 * Copyright (C) 2020       Open-Dsi         			<support@open-dsi.fr>
 * Copyright (C) 2021       Gauthier VERDOL         	<gauthier.verdol@atm-consulting.fr>
 * Copyright (C) 2022       Anthony Berton	         	<anthony.berton@bb2a.fr>
 *
 * This program is free software; you can redistribute it and/or modify
 * it under the terms of the GNU General Public License as published by
 * the Free Software Foundation; either version 3 of the License, or
 * (at your option) any later version.
 *
 * This program is distributed in the hope that it will be useful,
 * but WITHOUT ANY WARRANTY; without even the implied warranty of
 * MERCHANTABILITY or FITNESS FOR A PARTICULAR PURPOSE.  See the
 * GNU General Public License for more details.
 *
 * You should have received a copy of the GNU General Public License
 * along with this program. If not, see <https://www.gnu.org/licenses/>.
 * or see https://www.gnu.org/
 */

/**
 *	\file			htdocs/core/lib/functions.lib.php
 *	\brief			A set of functions for Dolibarr
 *					This file contains all frequently used functions.
 */

include_once DOL_DOCUMENT_ROOT.'/core/lib/json.lib.php';


if (!function_exists('utf8_encode')) {
	/**
	 * Implement utf8_encode for PHP that does not support it.
	 *
	 * @param	mixed	$elements		PHP Object to json encode
	 * @return 	string					Json encoded string
	 */
	function utf8_encode($elements)
	{
		return mb_convert_encoding($elements, 'UTF-8', 'ISO-8859-1');
	}
}

if (!function_exists('utf8_decode')) {
	/**
	 * Implement utf8_decode for PHP that does not support it.
	 *
	 * @param	mixed	$elements		PHP Object to json encode
	 * @return 	string					Json encoded string
	 */
	function utf8_decode($elements)
	{
		return mb_convert_encoding($elements, 'ISO-8859-1', 'UTF-8');
	}
}


/**
 * Return dolibarr global constant string value
 * @param string $key key to return value, return '' if not set
 * @param string $default value to return
 * @return string
 */
function getDolGlobalString($key, $default = '')
{
	global $conf;
	// return $conf->global->$key ?? $default;
	return (string) (empty($conf->global->$key) ? $default : $conf->global->$key);
}

/**
 * Return dolibarr global constant int value
 * @param string $key key to return value, return 0 if not set
 * @param int $default value to return
 * @return int
 */
function getDolGlobalInt($key, $default = 0)
{
	global $conf;
	// return $conf->global->$key ?? $default;
	return (int) (empty($conf->global->$key) ? $default : $conf->global->$key);
}

/**
 * Is Dolibarr module enabled
 * @param string $module module name to check
 * @return int
 */
function isModEnabled($module)
{
	global $conf;
	return !empty($conf->$module->enabled);
}

/**
 * Return a DoliDB instance (database handler).
 *
 * @param   string	$type		Type of database (mysql, pgsql...)
 * @param	string	$host		Address of database server
 * @param	string	$user		Authorized username
 * @param	string	$pass		Password
 * @param	string	$name		Name of database
 * @param	int		$port		Port of database server
 * @return	DoliDB				A DoliDB instance
 */
function getDoliDBInstance($type, $host, $user, $pass, $name, $port)
{
	require_once DOL_DOCUMENT_ROOT."/core/db/".$type.'.class.php';

	$class = 'DoliDB'.ucfirst($type);
	$dolidb = new $class($type, $host, $user, $pass, $name, $port);
	return $dolidb;
}

/**
 * 	Get list of entity id to use.
 *
 * 	@param	string	$element		Current element
 *									'societe', 'socpeople', 'actioncomm', 'agenda', 'resource',
 *									'product', 'productprice', 'stock', 'bom', 'mo',
 *									'propal', 'supplier_proposal', 'invoice', 'supplier_invoice', 'payment_various',
 *									'categorie', 'bank_account', 'bank_account', 'adherent', 'user',
 *									'commande', 'supplier_order', 'expedition', 'intervention', 'survey',
 *									'contract', 'tax', 'expensereport', 'holiday', 'multicurrency', 'project',
 *									'email_template', 'event', 'donation'
 *									'c_paiement', 'c_payment_term', ...
 * 	@param	int		$shared			0=Return id of current entity only,
 * 									1=Return id of current entity + shared entities (default)
 *  @param	object	$currentobject	Current object if needed
 * 	@return	mixed					Entity id(s) to use ( eg. entity IN ('.getEntity(elementname).')' )
 */
function getEntity($element, $shared = 1, $currentobject = null)
{
	global $conf, $mc, $hookmanager, $object, $action, $db;

	if (! is_object($hookmanager)) {
		$hookmanager = new HookManager($db);
	}

	// fix different element names (France to English)
	switch ($element) {
		case 'contrat':
			$element = 'contract';
			break; // "/contrat/class/contrat.class.php"
		case 'order_supplier':
			$element = 'supplier_order';
			break; // "/fourn/class/fournisseur.commande.class.php"
		case 'invoice_supplier':
			$element = 'supplier_invoice';
			break; // "/fourn/class/fournisseur.facture.class.php"
	}

	if (is_object($mc)) {
		$out = $mc->getEntity($element, $shared, $currentobject);
	} else {
		$out = '';
		$addzero = array('user', 'usergroup', 'c_email_templates', 'email_template', 'default_values');
		if (in_array($element, $addzero)) {
			$out .= '0,';
		}
		$out .= ((int) $conf->entity);
	}

	// Manipulate entities to query on the fly
	$parameters = array(
		'element' => $element,
		'shared' => $shared,
		'object' => $object,
		'currentobject' => $currentobject,
		'out' => $out
	);
	$reshook = $hookmanager->executeHooks('hookGetEntity', $parameters, $currentobject, $action); // Note that $action and $object may have been modified by some hooks

	if (is_numeric($reshook)) {
		if ($reshook == 0 && !empty($hookmanager->resPrint)) {
			$out .= ','.$hookmanager->resPrint; // add
		} elseif ($reshook == 1) {
			$out = $hookmanager->resPrint; // replace
		}
	}

	return $out;
}

/**
 * 	Set entity id to use when to create an object
 *
 * 	@param	object	$currentobject	Current object
 * 	@return	mixed					Entity id to use ( eg. entity = '.setEntity($object) )
 */
function setEntity($currentobject)
{
	global $conf, $mc;

	if (is_object($mc) && method_exists($mc, 'setEntity')) {
		return $mc->setEntity($currentobject);
	} else {
		return ((is_object($currentobject) && $currentobject->id > 0 && $currentobject->entity > 0) ? $currentobject->entity : $conf->entity);
	}
}

/**
 * 	Return if string has a name dedicated to store a secret
 *
 * 	@param	string	$keyname	Name of key to test
 * 	@return	boolean				True if key is used to store a secret
 */
function isASecretKey($keyname)
{
	return preg_match('/(_pass|password|_pw|_key|securekey|serverkey|secret\d?|p12key|exportkey|_PW_[a-z]+|token)$/i', $keyname);
}


/**
 * Return a numeric value into an Excel like column number. So 0 return 'A', 1 returns 'B'..., 26 return 'AA'
 *
 * @param	int|string		$n		Numeric value
 * @return 	string					Column in Excel format
 */
function num2Alpha($n)
{
	for ($r = ""; $n >= 0; $n = intval($n / 26) - 1)
		$r = chr($n % 26 + 0x41) . $r;
		return $r;
}


/**
 * Return information about user browser
 *
 * Returns array with the following format:
 * array(
 *  'browsername' => Browser name (firefox|chrome|iceweasel|epiphany|safari|opera|ie|unknown)
 *  'browserversion' => Browser version. Empty if unknown
 *  'browseros' => Set with mobile OS (android|blackberry|ios|palm|symbian|webos|maemo|windows|unknown)
 *  'layout' => (tablet|phone|classic)
 *  'phone' => empty if not mobile, (android|blackberry|ios|palm|unknown) if mobile
 *  'tablet' => true/false
 * )
 *
 * @param string $user_agent Content of $_SERVER["HTTP_USER_AGENT"] variable
 * @return	array Check function documentation
 */
function getBrowserInfo($user_agent)
{
	include_once DOL_DOCUMENT_ROOT.'/includes/mobiledetect/mobiledetectlib/Mobile_Detect.php';

	$name = 'unknown';
	$version = '';
	$os = 'unknown';
	$phone = '';

	$user_agent = substr($user_agent, 0, 512);	// Avoid to process too large user agent

	$detectmobile = new Mobile_Detect(null, $user_agent);
	$tablet = $detectmobile->isTablet();

	if ($detectmobile->isMobile()) {
		$phone = 'unknown';

		// If phone/smartphone, we set phone os name.
		if ($detectmobile->is('AndroidOS')) {
			$os = $phone = 'android';
		} elseif ($detectmobile->is('BlackBerryOS')) {
			$os = $phone = 'blackberry';
		} elseif ($detectmobile->is('iOS')) {
			$os = 'ios';
			$phone = 'iphone';
		} elseif ($detectmobile->is('PalmOS')) {
			$os = $phone = 'palm';
		} elseif ($detectmobile->is('SymbianOS')) {
			$os = 'symbian';
		} elseif ($detectmobile->is('webOS')) {
			$os = 'webos';
		} elseif ($detectmobile->is('MaemoOS')) {
			$os = 'maemo';
		} elseif ($detectmobile->is('WindowsMobileOS') || $detectmobile->is('WindowsPhoneOS')) {
			$os = 'windows';
		}
	}

	// OS
	if (preg_match('/linux/i', $user_agent)) {
		$os = 'linux';
	} elseif (preg_match('/macintosh/i', $user_agent)) {
		$os = 'macintosh';
	} elseif (preg_match('/windows/i', $user_agent)) {
		$os = 'windows';
	}

	// Name
	$reg = array();
	if (preg_match('/firefox(\/|\s)([\d\.]*)/i', $user_agent, $reg)) {
		$name = 'firefox';
		$version = $reg[2];
	} elseif (preg_match('/edge(\/|\s)([\d\.]*)/i', $user_agent, $reg)) {
		$name = 'edge';
		$version = $reg[2];
	} elseif (preg_match('/chrome(\/|\s)([\d\.]+)/i', $user_agent, $reg)) {
		$name = 'chrome';
		$version = $reg[2];
	} elseif (preg_match('/chrome/i', $user_agent, $reg)) {
		// we can have 'chrome (Mozilla...) chrome x.y' in one string
		$name = 'chrome';
	} elseif (preg_match('/iceweasel/i', $user_agent)) {
		$name = 'iceweasel';
	} elseif (preg_match('/epiphany/i', $user_agent)) {
		$name = 'epiphany';
	} elseif (preg_match('/safari(\/|\s)([\d\.]*)/i', $user_agent, $reg)) {
		$name = 'safari';
		$version = $reg[2];
	} elseif (preg_match('/opera(\/|\s)([\d\.]*)/i', $user_agent, $reg)) {
		// Safari is often present in string for mobile but its not.
		$name = 'opera';
		$version = $reg[2];
	} elseif (preg_match('/(MSIE\s([0-9]+\.[0-9]))|.*(Trident\/[0-9]+.[0-9];.*rv:([0-9]+\.[0-9]+))/i', $user_agent, $reg)) {
		$name = 'ie';
		$version = end($reg);
	} elseif (preg_match('/(Windows NT\s([0-9]+\.[0-9])).*(Trident\/[0-9]+.[0-9];.*rv:([0-9]+\.[0-9]+))/i', $user_agent, $reg)) {
		// MS products at end
		$name = 'ie';
		$version = end($reg);
	} elseif (preg_match('/l(i|y)n(x|ks)(\(|\/|\s)*([\d\.]+)/i', $user_agent, $reg)) {
		// MS products at end
		$name = 'lynxlinks';
		$version = $reg[4];
	}

	if ($tablet) {
		$layout = 'tablet';
	} elseif ($phone) {
		$layout = 'phone';
	} else {
		$layout = 'classic';
	}

	return array(
		'browsername' => $name,
		'browserversion' => $version,
		'browseros' => $os,
		'layout' => $layout,
		'phone' => $phone,
		'tablet' => $tablet
	);
}

/**
 *  Function called at end of web php process
 *
 *  @return	void
 */
function dol_shutdown()
{
	global $conf, $user, $langs, $db;
	$disconnectdone = false;
	$depth = 0;
	if (is_object($db) && !empty($db->connected)) {
		$depth = $db->transaction_opened;
		$disconnectdone = $db->close();
	}
	dol_syslog("--- End access to ".$_SERVER["PHP_SELF"].(($disconnectdone && $depth) ? ' (Warn: db disconnection forced, transaction depth was '.$depth.')' : ''), (($disconnectdone && $depth) ? LOG_WARNING : LOG_INFO));
}

/**
 * Return true if we are in a context of submitting the parameter $paramname from a POST of a form.
 *
 * @param 	string	$paramname		Name or parameter to test
 * @return 	boolean					True if we have just submit a POST or GET request with the parameter provided (even if param is empty)
 */
function GETPOSTISSET($paramname)
{
	$isset = false;

	$relativepathstring = $_SERVER["PHP_SELF"];
	// Clean $relativepathstring
	if (constant('DOL_URL_ROOT')) {
		$relativepathstring = preg_replace('/^'.preg_quote(constant('DOL_URL_ROOT'), '/').'/', '', $relativepathstring);
	}
	$relativepathstring = preg_replace('/^\//', '', $relativepathstring);
	$relativepathstring = preg_replace('/^custom\//', '', $relativepathstring);
	//var_dump($relativepathstring);
	//var_dump($user->default_values);

	// Code for search criteria persistence.
	// Retrieve values if restore_lastsearch_values
	if (!empty($_GET['restore_lastsearch_values'])) {        // Use $_GET here and not GETPOST
		if (!empty($_SESSION['lastsearch_values_'.$relativepathstring])) {	// If there is saved values
			$tmp = json_decode($_SESSION['lastsearch_values_'.$relativepathstring], true);
			if (is_array($tmp)) {
				foreach ($tmp as $key => $val) {
					if ($key == $paramname) {	// We are on the requested parameter
						$isset = true;
						break;
					}
				}
			}
		}
		// If there is saved contextpage, limit, page or mode
		if ($paramname == 'contextpage' && !empty($_SESSION['lastsearch_contextpage_'.$relativepathstring])) {
			$isset = true;
		} elseif ($paramname == 'limit' && !empty($_SESSION['lastsearch_limit_'.$relativepathstring])) {
			$isset = true;
		} elseif ($paramname == 'page' && !empty($_SESSION['lastsearch_page_'.$relativepathstring])) {
			$isset = true;
		} elseif ($paramname == 'mode' && !empty($_SESSION['lastsearch_mode_'.$relativepathstring])) {
			$isset = true;
		}
	} else {
		$isset = (isset($_POST[$paramname]) || isset($_GET[$paramname])); // We must keep $_POST and $_GET here
	}

	return $isset;
}

/**
 * Return true if the parameter $paramname is submit from a POST OR GET as an array.
 * Can be used before GETPOST to know if the $check param of GETPOST need to check an array or a string
 *
 * @param 	string	$paramname		Name or parameter to test
 * @param	int		$method			Type of method (0 = get then post, 1 = only get, 2 = only post, 3 = post then get)
 * @return 	bool 					True if we have just submit a POST or GET request with the parameter provided (even if param is empty)
 */
function GETPOSTISARRAY($paramname, $method = 0)
{
	// for $method test need return the same $val as GETPOST
	if (empty($method)) {
		$val = isset($_GET[$paramname]) ? $_GET[$paramname] : (isset($_POST[$paramname]) ? $_POST[$paramname] : '');
	} elseif ($method == 1) {
		$val = isset($_GET[$paramname]) ? $_GET[$paramname] : '';
	} elseif ($method == 2) {
		$val = isset($_POST[$paramname]) ? $_POST[$paramname] : '';
	} elseif ($method == 3) {
		$val = isset($_POST[$paramname]) ? $_POST[$paramname] : (isset($_GET[$paramname]) ? $_GET[$paramname] : '');
	} else {
		$val = 'BadFirstParameterForGETPOST';
	}

	return is_array($val);
}

/**
 *  Return value of a param into GET or POST supervariable.
 *  Use the property $user->default_values[path]['createform'] and/or $user->default_values[path]['filters'] and/or $user->default_values[path]['sortorder']
 *  Note: The property $user->default_values is loaded by main.php when loading the user.
 *
 *  @param  string  $paramname   Name of parameter to found
 *  @param  string  $check	     Type of check
 *                               ''=no check (deprecated)
 *                               'none'=no check (only for param that should have very rich content like passwords)
 *                               'array', 'array:restricthtml' or 'array:aZ09' to check it's an array
 *                               'int'=check it's numeric (integer or float)
 *                               'intcomma'=check it's integer+comma ('1,2,3,4...')
 *                               'alpha'=Same than alphanohtml since v13
 *                               'alphawithlgt'=alpha with lgt
 *                               'alphanohtml'=check there is no html content and no " and no ../
 *                               'aZ'=check it's a-z only
 *                               'aZ09'=check it's simple alpha string (recommended for keys)
 *                               'aZ09comma'=check it's a string for a sortfield or sortorder
 *                               'san_alpha'=Use filter_var with FILTER_SANITIZE_STRING (do not use this for free text string)
 *                               'nohtml'=check there is no html content and no " and no ../
 *                               'restricthtml'=check html content is restricted to some tags only
 *                               'custom'= custom filter specify $filter and $options)
 *  @param	int		$method	     Type of method (0 = get then post, 1 = only get, 2 = only post, 3 = post then get)
 *  @param  int     $filter      Filter to apply when $check is set to 'custom'. (See http://php.net/manual/en/filter.filters.php for détails)
 *  @param  mixed   $options     Options to pass to filter_var when $check is set to 'custom'
 *  @param	string	$noreplace	 Force disable of replacement of __xxx__ strings.
 *  @return string|array         Value found (string or array), or '' if check fails
 */
function GETPOST($paramname, $check = 'alphanohtml', $method = 0, $filter = null, $options = null, $noreplace = 0)
{
	global $mysoc, $user, $conf;

	if (empty($paramname)) {
		return 'BadFirstParameterForGETPOST';
	}
	if (empty($check)) {
		dol_syslog("Deprecated use of GETPOST, called with 1st param = ".$paramname." and 2nd param is '', when calling page ".$_SERVER["PHP_SELF"], LOG_WARNING);
		// Enable this line to know who call the GETPOST with '' $check parameter.
		//var_dump(debug_backtrace()[0]);
	}

	if (empty($method)) {
		$out = isset($_GET[$paramname]) ? $_GET[$paramname] : (isset($_POST[$paramname]) ? $_POST[$paramname] : '');
	} elseif ($method == 1) {
		$out = isset($_GET[$paramname]) ? $_GET[$paramname] : '';
	} elseif ($method == 2) {
		$out = isset($_POST[$paramname]) ? $_POST[$paramname] : '';
	} elseif ($method == 3) {
		$out = isset($_POST[$paramname]) ? $_POST[$paramname] : (isset($_GET[$paramname]) ? $_GET[$paramname] : '');
	} else {
		return 'BadThirdParameterForGETPOST';
	}

	if (empty($method) || $method == 3 || $method == 4) {
		$relativepathstring = $_SERVER["PHP_SELF"];
		// Clean $relativepathstring
		if (constant('DOL_URL_ROOT')) {
			$relativepathstring = preg_replace('/^'.preg_quote(constant('DOL_URL_ROOT'), '/').'/', '', $relativepathstring);
		}
		$relativepathstring = preg_replace('/^\//', '', $relativepathstring);
		$relativepathstring = preg_replace('/^custom\//', '', $relativepathstring);
		//var_dump($relativepathstring);
		//var_dump($user->default_values);

		// Code for search criteria persistence.
		// Retrieve values if restore_lastsearch_values
		if (!empty($_GET['restore_lastsearch_values'])) {        // Use $_GET here and not GETPOST
			if (!empty($_SESSION['lastsearch_values_'.$relativepathstring])) {	// If there is saved values
				$tmp = json_decode($_SESSION['lastsearch_values_'.$relativepathstring], true);
				if (is_array($tmp)) {
					foreach ($tmp as $key => $val) {
						if ($key == $paramname) {	// We are on the requested parameter
							$out = $val;
							break;
						}
					}
				}
			}
			// If there is saved contextpage, page or limit
			if ($paramname == 'contextpage' && !empty($_SESSION['lastsearch_contextpage_'.$relativepathstring])) {
				$out = $_SESSION['lastsearch_contextpage_'.$relativepathstring];
			} elseif ($paramname == 'limit' && !empty($_SESSION['lastsearch_limit_'.$relativepathstring])) {
				$out = $_SESSION['lastsearch_limit_'.$relativepathstring];
			} elseif ($paramname == 'page' && !empty($_SESSION['lastsearch_page_'.$relativepathstring])) {
				$out = $_SESSION['lastsearch_page_'.$relativepathstring];
			} elseif ($paramname == 'mode' && !empty($_SESSION['lastsearch_mode_'.$relativepathstring])) {
				$out = $_SESSION['lastsearch_mode_'.$relativepathstring];
			}
		} elseif (!isset($_GET['sortfield'])) {
			// Else, retrieve default values if we are not doing a sort
			// If we did a click on a field to sort, we do no apply default values. Same if option MAIN_ENABLE_DEFAULT_VALUES is not set
			if (!empty($_GET['action']) && $_GET['action'] == 'create' && !isset($_GET[$paramname]) && !isset($_POST[$paramname])) {
				// Search default value from $object->field
				global $object;
				if (is_object($object) && isset($object->fields[$paramname]['default'])) {
					$out = $object->fields[$paramname]['default'];
				}
			}
			if (!empty($conf->global->MAIN_ENABLE_DEFAULT_VALUES)) {
				if (!empty($_GET['action']) && (preg_match('/^create/', $_GET['action']) || preg_match('/^presend/', $_GET['action'])) && !isset($_GET[$paramname]) && !isset($_POST[$paramname])) {
					// Now search in setup to overwrite default values
					if (!empty($user->default_values)) {		// $user->default_values defined from menu 'Setup - Default values'
						if (isset($user->default_values[$relativepathstring]['createform'])) {
							foreach ($user->default_values[$relativepathstring]['createform'] as $defkey => $defval) {
								$qualified = 0;
								if ($defkey != '_noquery_') {
									$tmpqueryarraytohave = explode('&', $defkey);
									$tmpqueryarraywehave = explode('&', dol_string_nohtmltag($_SERVER['QUERY_STRING']));
									$foundintru = 0;
									foreach ($tmpqueryarraytohave as $tmpquerytohave) {
										if (!in_array($tmpquerytohave, $tmpqueryarraywehave)) {
											$foundintru = 1;
										}
									}
									if (!$foundintru) {
										$qualified = 1;
									}
									//var_dump($defkey.'-'.$qualified);
								} else {
									$qualified = 1;
								}

								if ($qualified) {
									if (isset($user->default_values[$relativepathstring]['createform'][$defkey][$paramname])) {
										$out = $user->default_values[$relativepathstring]['createform'][$defkey][$paramname];
										break;
									}
								}
							}
						}
					}
				} elseif (!empty($paramname) && !isset($_GET[$paramname]) && !isset($_POST[$paramname])) {
					// Management of default search_filters and sort order
					if (!empty($user->default_values)) {
						// $user->default_values defined from menu 'Setup - Default values'
						//var_dump($user->default_values[$relativepathstring]);
						if ($paramname == 'sortfield' || $paramname == 'sortorder') {
							// Sorted on which fields ? ASC or DESC ?
							if (isset($user->default_values[$relativepathstring]['sortorder'])) {
								// Even if paramname is sortfield, data are stored into ['sortorder...']
								foreach ($user->default_values[$relativepathstring]['sortorder'] as $defkey => $defval) {
									$qualified = 0;
									if ($defkey != '_noquery_') {
										$tmpqueryarraytohave = explode('&', $defkey);
										$tmpqueryarraywehave = explode('&', dol_string_nohtmltag($_SERVER['QUERY_STRING']));
										$foundintru = 0;
										foreach ($tmpqueryarraytohave as $tmpquerytohave) {
											if (!in_array($tmpquerytohave, $tmpqueryarraywehave)) {
												$foundintru = 1;
											}
										}
										if (!$foundintru) {
											$qualified = 1;
										}
										//var_dump($defkey.'-'.$qualified);
									} else {
										$qualified = 1;
									}

									if ($qualified) {
										$forbidden_chars_to_replace = array(" ", "'", "/", "\\", ":", "*", "?", "\"", "<", ">", "|", "[", "]", ";", "="); // we accept _, -, . and ,
										foreach ($user->default_values[$relativepathstring]['sortorder'][$defkey] as $key => $val) {
											if ($out) {
												$out .= ', ';
											}
											if ($paramname == 'sortfield') {
												$out .= dol_string_nospecial($key, '', $forbidden_chars_to_replace);
											}
											if ($paramname == 'sortorder') {
												$out .= dol_string_nospecial($val, '', $forbidden_chars_to_replace);
											}
										}
										//break;	// No break for sortfield and sortorder so we can cumulate fields (is it realy usefull ?)
									}
								}
							}
						} elseif (isset($user->default_values[$relativepathstring]['filters'])) {
							foreach ($user->default_values[$relativepathstring]['filters'] as $defkey => $defval) {	// $defkey is a querystring like 'a=b&c=d', $defval is key of user
								if (!empty($_GET['disabledefaultvalues'])) {	// If set of default values has been disabled by a request parameter
									continue;
								}
								$qualified = 0;
								if ($defkey != '_noquery_') {
									$tmpqueryarraytohave = explode('&', $defkey);
									$tmpqueryarraywehave = explode('&', dol_string_nohtmltag($_SERVER['QUERY_STRING']));
									$foundintru = 0;
									foreach ($tmpqueryarraytohave as $tmpquerytohave) {
										if (!in_array($tmpquerytohave, $tmpqueryarraywehave)) {
											$foundintru = 1;
										}
									}
									if (!$foundintru) {
										$qualified = 1;
									}
									//var_dump($defkey.'-'.$qualified);
								} else {
									$qualified = 1;
								}

								if ($qualified) {
									// We must keep $_POST and $_GET here
									if (isset($_POST['sall']) || isset($_POST['search_all']) || isset($_GET['sall']) || isset($_GET['search_all'])) {
										// We made a search from quick search menu, do we still use default filter ?
										if (empty($conf->global->MAIN_DISABLE_DEFAULT_FILTER_FOR_QUICK_SEARCH)) {
											$forbidden_chars_to_replace = array(" ", "'", "/", "\\", ":", "*", "?", "\"", "<", ">", "|", "[", "]", ";", "="); // we accept _, -, . and ,
											$out = dol_string_nospecial($user->default_values[$relativepathstring]['filters'][$defkey][$paramname], '', $forbidden_chars_to_replace);
										}
									} else {
										$forbidden_chars_to_replace = array(" ", "'", "/", "\\", ":", "*", "?", "\"", "<", ">", "|", "[", "]", ";", "="); // we accept _, -, . and ,
										$out = dol_string_nospecial($user->default_values[$relativepathstring]['filters'][$defkey][$paramname], '', $forbidden_chars_to_replace);
									}
									break;
								}
							}
						}
					}
				}
			}
		}
	}

	// Substitution variables for GETPOST (used to get final url with variable parameters or final default value with variable parameters)
	// Example of variables: __DAY__, __MONTH__, __YEAR__, __MYCOMPANY_COUNTRY_ID__, __USER_ID__, ...
	// We do this only if var is a GET. If it is a POST, may be we want to post the text with vars as the setup text.
	if (!is_array($out) && empty($_POST[$paramname]) && empty($noreplace)) {
		$reg = array();
		$maxloop = 20;
		$loopnb = 0; // Protection against infinite loop
		while (preg_match('/__([A-Z0-9]+_?[A-Z0-9]+)__/i', $out, $reg) && ($loopnb < $maxloop)) {    // Detect '__ABCDEF__' as key 'ABCDEF' and '__ABC_DEF__' as key 'ABC_DEF'. Detection is also correct when 2 vars are side by side.
			$loopnb++;
			$newout = '';

			if ($reg[1] == 'DAY') {
				$tmp = dol_getdate(dol_now(), true);
				$newout = $tmp['mday'];
			} elseif ($reg[1] == 'MONTH') {
				$tmp = dol_getdate(dol_now(), true);
				$newout = $tmp['mon'];
			} elseif ($reg[1] == 'YEAR') {
				$tmp = dol_getdate(dol_now(), true);
				$newout = $tmp['year'];
			} elseif ($reg[1] == 'PREVIOUS_DAY') {
				$tmp = dol_getdate(dol_now(), true);
				$tmp2 = dol_get_prev_day($tmp['mday'], $tmp['mon'], $tmp['year']);
				$newout = $tmp2['day'];
			} elseif ($reg[1] == 'PREVIOUS_MONTH') {
				$tmp = dol_getdate(dol_now(), true);
				$tmp2 = dol_get_prev_month($tmp['mon'], $tmp['year']);
				$newout = $tmp2['month'];
			} elseif ($reg[1] == 'PREVIOUS_YEAR') {
				$tmp = dol_getdate(dol_now(), true);
				$newout = ($tmp['year'] - 1);
			} elseif ($reg[1] == 'NEXT_DAY') {
				$tmp = dol_getdate(dol_now(), true);
				$tmp2 = dol_get_next_day($tmp['mday'], $tmp['mon'], $tmp['year']);
				$newout = $tmp2['day'];
			} elseif ($reg[1] == 'NEXT_MONTH') {
				$tmp = dol_getdate(dol_now(), true);
				$tmp2 = dol_get_next_month($tmp['mon'], $tmp['year']);
				$newout = $tmp2['month'];
			} elseif ($reg[1] == 'NEXT_YEAR') {
				$tmp = dol_getdate(dol_now(), true);
				$newout = ($tmp['year'] + 1);
			} elseif ($reg[1] == 'MYCOMPANY_COUNTRY_ID' || $reg[1] == 'MYCOUNTRY_ID' || $reg[1] == 'MYCOUNTRYID') {
				$newout = $mysoc->country_id;
			} elseif ($reg[1] == 'USER_ID' || $reg[1] == 'USERID') {
				$newout = $user->id;
			} elseif ($reg[1] == 'USER_SUPERVISOR_ID' || $reg[1] == 'SUPERVISOR_ID' || $reg[1] == 'SUPERVISORID') {
				$newout = $user->fk_user;
			} elseif ($reg[1] == 'ENTITY_ID' || $reg[1] == 'ENTITYID') {
				$newout = $conf->entity;
			} else {
				$newout = ''; // Key not found, we replace with empty string
			}
			//var_dump('__'.$reg[1].'__ -> '.$newout);
			$out = preg_replace('/__'.preg_quote($reg[1], '/').'__/', $newout, $out);
		}
	}

	// Check rule
	if (preg_match('/^array/', $check)) {	// If 'array' or 'array:restricthtml' or 'array:aZ09' or 'array:intcomma'
		if (!is_array($out) || empty($out)) {
			$out = array();
		} else {
			$tmparray = explode(':', $check);
			if (!empty($tmparray[1])) {
				$tmpcheck = $tmparray[1];
			} else {
				$tmpcheck = 'alphanohtml';
			}
			foreach ($out as $outkey => $outval) {
				$out[$outkey] = sanitizeVal($outval, $tmpcheck, $filter, $options);
			}
		}
	} else {
		$out = sanitizeVal($out, $check, $filter, $options);
	}

	// Sanitizing for special parameters.
	// Note: There is no reason to allow the backtopage, backtolist or backtourl parameter to contains an external URL. Only relative URLs are allowed.
	if ($paramname == 'backtopage' || $paramname == 'backtolist' || $paramname == 'backtourl') {
		$out = str_replace('\\', '/', $out);								// Can be before the loop because only 1 char is replaced. No risk to get it after other replacements.
		$out = str_replace(array(':', ';', '@', "\t", ' '), '', $out);		// Can be before the loop because only 1 char is replaced. No risk to retreive it after other replacements.
		do {
			$oldstringtoclean = $out;
			$out = str_ireplace(array('javascript', 'vbscript', '&colon', '&#'), '', $out);
			$out = preg_replace(array('/^[^\?]*%/'), '', $out);				// We remove any % chars before the ?. Example in url: '/product/stock/card.php?action=create&backtopage=%2Fdolibarr_dev%2Fhtdocs%2Fpro%25duct%2Fcard.php%3Fid%3Dabc'
			$out = preg_replace(array('/^[a-z]*\/\s*\/+/i'), '', $out);		// We remove schema*// to remove external URL
		} while ($oldstringtoclean != $out);
	}

	// Code for search criteria persistence.
	// Save data into session if key start with 'search_' or is 'smonth', 'syear', 'month', 'year'
	if (empty($method) || $method == 3 || $method == 4) {
		if (preg_match('/^search_/', $paramname) || in_array($paramname, array('sortorder', 'sortfield'))) {
			//var_dump($paramname.' - '.$out.' '.$user->default_values[$relativepathstring]['filters'][$paramname]);

			// We save search key only if $out not empty that means:
			// - posted value not empty, or
			// - if posted value is empty and a default value exists that is not empty (it means we did a filter to an empty value when default was not).

			if ($out != '' && isset($user)) {// $out = '0' or 'abc', it is a search criteria to keep
				$user->lastsearch_values_tmp[$relativepathstring][$paramname] = $out;
			}
		}
	}

	return $out;
}

/**
 *  Return value of a param into GET or POST supervariable.
 *  Use the property $user->default_values[path]['creatform'] and/or $user->default_values[path]['filters'] and/or $user->default_values[path]['sortorder']
 *  Note: The property $user->default_values is loaded by main.php when loading the user.
 *
 *  @param  string  $paramname   Name of parameter to found
 *  @param	int		$method	     Type of method (0 = get then post, 1 = only get, 2 = only post, 3 = post then get)
 *  @return int                  Value found (int)
 */
function GETPOSTINT($paramname, $method = 0)
{
	return (int) GETPOST($paramname, 'int', $method, null, null, 0);
}


/**
 *  Return a sanitized or empty value after checking value against a rule.
 *
 *  @deprecated
 *  @param  string|array  	$out	     Value to check/clear.
 *  @param  string  		$check	     Type of check/sanitizing
 *  @param  int     		$filter      Filter to apply when $check is set to 'custom'. (See http://php.net/manual/en/filter.filters.php for détails)
 *  @param  mixed   		$options     Options to pass to filter_var when $check is set to 'custom'
 *  @return string|array    		     Value sanitized (string or array). It may be '' if format check fails.
 */
function checkVal($out = '', $check = 'alphanohtml', $filter = null, $options = null)
{
	return sanitizeVal($out, $check, $filter, $options);
}

/**
 *  Return a sanitized or empty value after checking value against a rule.
 *
 *  @param  string|array  	$out	     Value to check/clear.
 *  @param  string  		$check	     Type of check/sanitizing
 *  @param  int     		$filter      Filter to apply when $check is set to 'custom'. (See http://php.net/manual/en/filter.filters.php for détails)
 *  @param  mixed   		$options     Options to pass to filter_var when $check is set to 'custom'
 *  @return string|array    		     Value sanitized (string or array). It may be '' if format check fails.
 */
function sanitizeVal($out = '', $check = 'alphanohtml', $filter = null, $options = null)
{
	global $conf;

	// TODO : use class "Validate" to perform tests (and add missing tests) if needed for factorize
	// Check is done after replacement
	switch ($check) {
		case 'none':
			break;
		case 'int':    // Check param is a numeric value (integer but also float or hexadecimal)
			if (!is_numeric($out)) {
				$out = '';
			}
			break;
		case 'intcomma':
			if (preg_match('/[^0-9,-]+/i', $out)) {
				$out = '';
			}
			break;
		case 'san_alpha':
			$out = filter_var($out, FILTER_SANITIZE_STRING);
			break;
		case 'email':
			$out = filter_var($out, FILTER_SANITIZE_EMAIL);
			break;
		case 'aZ':
			if (!is_array($out)) {
				$out = trim($out);
				if (preg_match('/[^a-z]+/i', $out)) {
					$out = '';
				}
			}
			break;
		case 'aZ09':
			if (!is_array($out)) {
				$out = trim($out);
				if (preg_match('/[^a-z0-9_\-\.]+/i', $out)) {
					$out = '';
				}
			}
			break;
		case 'aZ09comma':		// great to sanitize sortfield or sortorder params that can be t.abc,t.def_gh
			if (!is_array($out)) {
				$out = trim($out);
				if (preg_match('/[^a-z0-9_\-\.,]+/i', $out)) {
					$out = '';
				}
			}
			break;
		case 'nohtml':		// No html
			$out = dol_string_nohtmltag($out, 0);
			break;
		case 'alpha':		// No html and no ../ and "
		case 'alphanohtml':	// Recommended for most scalar parameters and search parameters
			if (!is_array($out)) {
				$out = trim($out);
				do {
					$oldstringtoclean = $out;
					// Remove html tags
					$out = dol_string_nohtmltag($out, 0);
					// Remove also other dangerous string sequences
					// '"' is dangerous because param in url can close the href= or src= and add javascript functions.
					// '../' or '..\' is dangerous because it allows dir transversals
					// Note &#38, '&#0000038', '&#x26'... is a simple char like '&' alone but there is no reason to accept such way to encode input data.
					$out = str_ireplace(array('&#38', '&#0000038', '&#x26', '&quot', '&#34', '&#0000034', '&#x22', '"', '&#47', '&#0000047', '&#92', '&#0000092', '&#x2F', '../', '..\\'), '', $out);
				} while ($oldstringtoclean != $out);
				// keep lines feed
			}
			break;
		case 'alphawithlgt':		// No " and no ../ but we keep balanced < > tags with no special chars inside. Can be used for email string like "Name <email>". Less secured than 'alphanohtml'
			if (!is_array($out)) {
				$out = trim($out);
				do {
					$oldstringtoclean = $out;
					// Remove html tags
					$out = dol_html_entity_decode($out, ENT_COMPAT | ENT_HTML5, 'UTF-8');
					// '"' is dangerous because param in url can close the href= or src= and add javascript functions.
					// '../' or '..\' is dangerous because it allows dir transversals
					// Note &#38, '&#0000038', '&#x26'... is a simple char like '&' alone but there is no reason to accept such way to encode input data.
					$out = str_ireplace(array('&#38', '&#0000038', '&#x26', '&quot', '&#34', '&#0000034', '&#x22', '"', '&#47', '&#0000047', '&#92', '&#0000092', '&#x2F', '../', '..\\'), '', $out);
				} while ($oldstringtoclean != $out);
			}
			break;
		case 'restricthtml':		// Recommended for most html textarea
		case 'restricthtmlallowunvalid':
			do {
				$oldstringtoclean = $out;

				if (!empty($out) && !empty($conf->global->MAIN_RESTRICTHTML_ONLY_VALID_HTML) && $check != 'restricthtmlallowunvalid') {
					try {
						$dom = new DOMDocument;
						// Add a trick to solve pb with text without parent tag
						// like '<h1>Foo</h1><p>bar</p>' that ends up with '<h1>Foo<p>bar</p></h1>'
						// like 'abc' that ends up with '<p>abc</p>'
						$out = '<div class="tricktoremove">'.$out.'</div>';

						$dom->loadHTML($out, LIBXML_ERR_NONE|LIBXML_HTML_NOIMPLIED|LIBXML_HTML_NODEFDTD|LIBXML_NONET|LIBXML_NOWARNING|LIBXML_NOXMLDECL);
						$out = trim($dom->saveHTML());

						// Remove the trick added to solve pb with text without parent tag
						$out = preg_replace('/^<div class="tricktoremove">/', '', $out);
						$out = preg_replace('/<\/div>$/', '', $out);
					} catch (Exception $e) {
						//print $e->getMessage();
						return 'InvalidHTMLString';
					}
				}

				// Ckeditor use the numeric entitic for apostrophe so we force it to text entity (all other special chars are
				// encoded using text entities) so we can then exclude all numeric entities.
				$out = preg_replace('/&#39;/i', '&apos;', $out);

				// We replace chars from a/A to z/Z encoded with numeric HTML entities with the real char so we won't loose the chars at the next step (preg_replace).
				// No need to use a loop here, this step is not to sanitize (this is done at next step, this is to try to save chars, even if they are
				// using a non coventionnel way to be encoded, to not have them sanitized just after)
				//$out = preg_replace_callback('/&#(x?[0-9][0-9a-f]+;?)/i', 'realCharForNumericEntities', $out);
				$out = preg_replace_callback('/&#(x?[0-9][0-9a-f]+;?)/i', function ($m) {
					return realCharForNumericEntities($m); }, $out);


				// Now we remove all remaining HTML entities starting with a number. We don't want such entities.
				$out = preg_replace('/&#x?[0-9]+/i', '', $out);	// For example if we have j&#x61vascript with an entities without the ; to hide the 'a' of 'javascript'.

				$out = dol_string_onlythesehtmltags($out, 0, 1, 1);

				// We should also exclude non expected HTML attributes and clean content of some attributes.
				if (!empty($conf->global->MAIN_RESTRICTHTML_REMOVE_ALSO_BAD_ATTRIBUTES)) {
					// Warning, the function may add a LF so we are forced to trim to compare with old $out without having always a difference and an infinit loop.
					$out = dol_string_onlythesehtmlattributes($out);
				}

				// Restore entity &apos; into &#39; (restricthtml is for html content so we can use html entity)
				$out = preg_replace('/&apos;/i', "&#39;", $out);
			} while ($oldstringtoclean != $out);

			// Check the limit of external links in a Rich text content. We count '<img' and 'url('
			$reg = array();
			preg_match_all('/(<img|url\()/i', $out, $reg);
			if (count($reg[0]) > getDolGlobalInt("MAIN_SECURITY_MAX_IMG_IN_HTML_CONTENT", 1000)) {
				return 'TooManyLinksIntoHTMLString';
			}

			break;
		case 'custom':
			if (empty($filter)) {
				return 'BadFourthParameterForGETPOST';
			}
			$out = filter_var($out, $filter, $options);
			break;
	}

	return $out;
}


if (!function_exists('dol_getprefix')) {
	/**
	 *  Return a prefix to use for this Dolibarr instance, for session/cookie names or email id.
	 *  The prefix is unique for instance and avoid conflict between multi-instances, even when having two instances with same root dir
	 *  or two instances in same virtual servers.
	 *  This function must not use dol_hash (that is used for password hash) and need to have all context $conf loaded.
	 *
	 *  @param  string  $mode                   '' (prefix for session name) or 'email' (prefix for email id)
	 *  @return	string                          A calculated prefix
	 */
	function dol_getprefix($mode = '')
	{
		// If prefix is for email (we need to have $conf already loaded for this case)
		if ($mode == 'email') {
			global $conf;

			if (!empty($conf->global->MAIL_PREFIX_FOR_EMAIL_ID)) {	// If MAIL_PREFIX_FOR_EMAIL_ID is set
				if ($conf->global->MAIL_PREFIX_FOR_EMAIL_ID != 'SERVER_NAME') {
					return $conf->global->MAIL_PREFIX_FOR_EMAIL_ID;
				} elseif (isset($_SERVER["SERVER_NAME"])) {	// If MAIL_PREFIX_FOR_EMAIL_ID is set to 'SERVER_NAME'
					return $_SERVER["SERVER_NAME"];
				}
			}

			// The recommended value if MAIL_PREFIX_FOR_EMAIL_ID is not defined (may be not defined for old versions)
			if (!empty($conf->file->instance_unique_id)) {
				return sha1('dolibarr'.$conf->file->instance_unique_id);
			}

			// For backward compatibility when instance_unique_id is not set
			return sha1(DOL_DOCUMENT_ROOT.DOL_URL_ROOT);
		}

		// If prefix is for session (no need to have $conf loaded)
		global $dolibarr_main_instance_unique_id, $dolibarr_main_cookie_cryptkey;	// This is loaded by filefunc.inc.php
		$tmp_instance_unique_id = empty($dolibarr_main_instance_unique_id) ? (empty($dolibarr_main_cookie_cryptkey) ? '' : $dolibarr_main_cookie_cryptkey) : $dolibarr_main_instance_unique_id; // Unique id of instance

		// The recommended value (may be not defined for old versions)
		if (!empty($tmp_instance_unique_id)) {
			return sha1('dolibarr'.$tmp_instance_unique_id);
		}

		// For backward compatibility when instance_unique_id is not set
		if (isset($_SERVER["SERVER_NAME"]) && isset($_SERVER["DOCUMENT_ROOT"])) {
			return sha1($_SERVER["SERVER_NAME"].$_SERVER["DOCUMENT_ROOT"].DOL_DOCUMENT_ROOT.DOL_URL_ROOT);
		} else {
			return sha1(DOL_DOCUMENT_ROOT.DOL_URL_ROOT);
		}
	}
}

/**
 *	Make an include_once using default root and alternate root if it fails.
 *  To link to a core file, use include(DOL_DOCUMENT_ROOT.'/pathtofile')
 *  To link to a module file from a module file, use include './mymodulefile';
 *  To link to a module file from a core file, then this function can be used (call by hook / trigger / speciales pages)
 *
 * 	@param	string	$relpath	Relative path to file (Ie: mydir/myfile, ../myfile, ...)
 * 	@param	string	$classname	Class name (deprecated)
 *  @return bool                True if load is a success, False if it fails
 */
function dol_include_once($relpath, $classname = '')
{
	global $conf, $langs, $user, $mysoc; // Do not remove this. They must be defined for files we include. Other globals var must be retrieved with $GLOBALS['var']

	$fullpath = dol_buildpath($relpath);

	if (!file_exists($fullpath)) {
		dol_syslog('functions::dol_include_once Tried to load unexisting file: '.$relpath, LOG_WARNING);
		return false;
	}

	if (!empty($classname) && !class_exists($classname)) {
		return include $fullpath;
	} else {
		return include_once $fullpath;
	}
}


/**
 *	Return path of url or filesystem. Can check into alternate dir or alternate dir + main dir depending on value of $returnemptyifnotfound.
 *
 * 	@param	string	$path						Relative path to file (if mode=0) or relative url (if mode=1). Ie: mydir/myfile, ../myfile
 *  @param	int		$type						0=Used for a Filesystem path, 1=Used for an URL path (output relative), 2=Used for an URL path (output full path using same host that current url), 3=Used for an URL path (output full path using host defined into $dolibarr_main_url_root of conf file)
 *  @param	int		$returnemptyifnotfound		0:If $type==0 and if file was not found into alternate dir, return default path into main dir (no test on it)
 *  											1:If $type==0 and if file was not found into alternate dir, return empty string
 *  											2:If $type==0 and if file was not found into alternate dir, test into main dir, return default path if found, empty string if not found
 *  @return string								Full filesystem path (if path=0) or '' if file not found, Full url path (if mode=1)
 */
function dol_buildpath($path, $type = 0, $returnemptyifnotfound = 0)
{
	global $conf;

	$path = preg_replace('/^\//', '', $path);

	if (empty($type)) {	// For a filesystem path
		$res = DOL_DOCUMENT_ROOT.'/'.$path; // Standard default path
		if (is_array($conf->file->dol_document_root)) {
			foreach ($conf->file->dol_document_root as $key => $dirroot) {	// ex: array("main"=>"/home/main/htdocs", "alt0"=>"/home/dirmod/htdocs", ...)
				if ($key == 'main') {
					continue;
				}
				if (file_exists($dirroot.'/'.$path)) {
					$res = $dirroot.'/'.$path;
					return $res;
				}
			}
		}
		if ($returnemptyifnotfound) {
			// Not found into alternate dir
			if ($returnemptyifnotfound == 1 || !file_exists($res)) {
				return '';
			}
		}
	} else {
		// For an url path
		// We try to get local path of file on filesystem from url
		// Note that trying to know if a file on disk exist by forging path on disk from url
		// works only for some web server and some setup. This is bugged when
		// using proxy, rewriting, virtual path, etc...
		$res = '';
		if ($type == 1) {
			$res = DOL_URL_ROOT.'/'.$path; // Standard value
		}
		if ($type == 2) {
			$res = DOL_MAIN_URL_ROOT.'/'.$path; // Standard value
		}
		if ($type == 3) {
			$res = DOL_URL_ROOT.'/'.$path;
		}

		foreach ($conf->file->dol_document_root as $key => $dirroot) {	// ex: array(["main"]=>"/home/main/htdocs", ["alt0"]=>"/home/dirmod/htdocs", ...)
			if ($key == 'main') {
				if ($type == 3) {
					global $dolibarr_main_url_root;

					// Define $urlwithroot
					$urlwithouturlroot = preg_replace('/'.preg_quote(DOL_URL_ROOT, '/').'$/i', '', trim($dolibarr_main_url_root));
					$urlwithroot = $urlwithouturlroot.DOL_URL_ROOT; // This is to use external domain name found into config file
					//$urlwithroot=DOL_MAIN_URL_ROOT;					// This is to use same domain name than current

					$res = (preg_match('/^http/i', $conf->file->dol_url_root[$key]) ? '' : $urlwithroot).'/'.$path; // Test on start with http is for old conf syntax
				}
				continue;
			}
			preg_match('/^([^\?]+(\.css\.php|\.css|\.js\.php|\.js|\.png|\.jpg|\.php)?)/i', $path, $regs); // Take part before '?'
			if (!empty($regs[1])) {
				//print $key.'-'.$dirroot.'/'.$path.'-'.$conf->file->dol_url_root[$type].'<br>'."\n";
				if (file_exists($dirroot.'/'.$regs[1])) {
					if ($type == 1) {
						$res = (preg_match('/^http/i', $conf->file->dol_url_root[$key]) ? '' : DOL_URL_ROOT).$conf->file->dol_url_root[$key].'/'.$path;
					}
					if ($type == 2) {
						$res = (preg_match('/^http/i', $conf->file->dol_url_root[$key]) ? '' : DOL_MAIN_URL_ROOT).$conf->file->dol_url_root[$key].'/'.$path;
					}
					if ($type == 3) {
						global $dolibarr_main_url_root;

						// Define $urlwithroot
						$urlwithouturlroot = preg_replace('/'.preg_quote(DOL_URL_ROOT, '/').'$/i', '', trim($dolibarr_main_url_root));
						$urlwithroot = $urlwithouturlroot.DOL_URL_ROOT; // This is to use external domain name found into config file
						//$urlwithroot=DOL_MAIN_URL_ROOT;					// This is to use same domain name than current

						$res = (preg_match('/^http/i', $conf->file->dol_url_root[$key]) ? '' : $urlwithroot).$conf->file->dol_url_root[$key].'/'.$path; // Test on start with http is for old conf syntax
					}
					break;
				}
			}
		}
	}

	return $res;
}

/**
 *	Create a clone of instance of object (new instance with same value for properties)
 *  With native = 0: Property that are reference are also new object (full isolation clone). This means $this->db of new object is not valid.
 *  With native = 1: Use PHP clone. Property that are reference are same pointer. This means $this->db of new object is still valid but point to same this->db than original object.
 *
 * 	@param	object	$object		Object to clone
 *  @param	int		$native		0=Full isolation method, 1=Native PHP method
 *	@return object				Clone object
 *  @see https://php.net/manual/language.oop5.cloning.php
 */
function dol_clone($object, $native = 0)
{
	if (empty($native)) {
		$tmpsavdb = null;
		if (isset($object->db) && isset($object->db->db) && is_object($object->db->db) && get_class($object->db->db) == 'PgSql\Connection') {
			$tmpsavdb = $object->db;
			unset($object->db);		// Such property can not be serialized when PgSql/Connection
		}

		$myclone = unserialize(serialize($object));	// serialize then unserialize is hack to be sure to have a new object for all fields

		if ($tmpsavdb) {
			$object->db = $tmpsavdb;
		}
	} else {
		$myclone = clone $object; // PHP clone is a shallow copy only, not a real clone, so properties of references will keep the reference (refering to the same target/variable)
	}

	return $myclone;
}

/**
 *	Optimize a size for some browsers (phone, smarphone, ...)
 *
 * 	@param	int		$size		Size we want
 * 	@param	string	$type		Type of optimizing:
 * 								'' = function used to define a size for truncation
 * 								'width' = function is used to define a width
 *	@return int					New size after optimizing
 */
function dol_size($size, $type = '')
{
	global $conf;
	if (empty($conf->dol_optimize_smallscreen)) {
		return $size;
	}
	if ($type == 'width' && $size > 250) {
		return 250;
	} else {
		return 10;
	}
}


/**
 *	Clean a string to use it as a file name.
 *  Replace also '--' and ' -' strings, they are used for parameters separation (Note: ' - ' is allowed).
 *
 *	@param	string	$str            String to clean
 * 	@param	string	$newstr			String to replace bad chars with.
 *  @param	int	    $unaccent		1=Remove also accent (default), 0 do not remove them
 *	@return string          		String cleaned (a-zA-Z_)
 *
 * 	@see        	dol_string_nospecial(), dol_string_unaccent(), dol_sanitizePathName()
 */
function dol_sanitizeFileName($str, $newstr = '_', $unaccent = 1)
{
	// List of special chars for filenames in windows are defined on page https://docs.microsoft.com/en-us/windows/win32/fileio/naming-a-file
	// Char '>' '<' '|' '$' and ';' are special chars for shells.
	// Char '/' and '\' are file delimiters.
	// Chars '--' can be used into filename to inject special paramaters like --use-compress-program to make command with file as parameter making remote execution of command
	$filesystem_forbidden_chars = array('<', '>', '/', '\\', '?', '*', '|', '"', ':', '°', '$', ';');
	$tmp = dol_string_nospecial($unaccent ? dol_string_unaccent($str) : $str, $newstr, $filesystem_forbidden_chars);
	$tmp = preg_replace('/\-\-+/', '_', $tmp);
	$tmp = preg_replace('/\s+\-([^\s])/', ' _$1', $tmp);
	$tmp = str_replace('..', '', $tmp);
	return $tmp;
}

/**
 *	Clean a string to use it as a path name.
 *  Replace also '--' and ' -' strings, they are used for parameters separation (Note: ' - ' is allowed).
 *
 *	@param	string	$str            String to clean
 * 	@param	string	$newstr			String to replace bad chars with
 *  @param	int	    $unaccent		1=Remove also accent (default), 0 do not remove them
 *	@return string          		String cleaned (a-zA-Z_)
 *
 * 	@see        	dol_string_nospecial(), dol_string_unaccent(), dol_sanitizeFileName()
 */
function dol_sanitizePathName($str, $newstr = '_', $unaccent = 1)
{
	// List of special chars for filenames in windows are defined on page https://docs.microsoft.com/en-us/windows/win32/fileio/naming-a-file
	// Char '>' '<' '|' '$' and ';' are special chars for shells.
	// Chars '--' can be used into filename to inject special paramaters like --use-compress-program to make command with file as parameter making remote execution of command
	$filesystem_forbidden_chars = array('<', '>', '?', '*', '|', '"', '°', '$', ';');
	$tmp = dol_string_nospecial($unaccent ? dol_string_unaccent($str) : $str, $newstr, $filesystem_forbidden_chars);
	$tmp = preg_replace('/\-\-+/', '_', $tmp);
	$tmp = preg_replace('/\s+\-([^\s])/', ' _$1', $tmp);
	$tmp = str_replace('..', '', $tmp);
	return $tmp;
}

/**
 *  Clean a string to use it as an URL (into a href or src attribute)
 *
 *  @param      string		$stringtoclean		String to clean
 *  @param		int			$type				0=Accept all Url, 1=Clean external Url (keep only relative Url)
 *  @return     string     		 				Escaped string.
 */
function dol_sanitizeUrl($stringtoclean, $type = 1)
{
	// We clean string because some hacks try to obfuscate evil strings by inserting non printable chars. Example: 'java(ascci09)scr(ascii00)ipt' is processed like 'javascript' (whatever is place of evil ascii char)
	// We should use dol_string_nounprintableascii but function may not be yet loaded/available
	$stringtoclean = preg_replace('/[\x00-\x1F\x7F]/u', '', $stringtoclean); // /u operator makes UTF8 valid characters being ignored so are not included into the replace
	// We clean html comments because some hacks try to obfuscate evil strings by inserting HTML comments. Example: on<!-- -->error=alert(1)
	$stringtoclean = preg_replace('/<!--[^>]*-->/', '', $stringtoclean);

	$stringtoclean = str_replace('\\', '/', $stringtoclean);
	if ($type == 1) {
		// removing : should disable links to external url like http:aaa)
		// removing ';' should disable "named" html entities encode into an url (we should not have this into an url)
		$stringtoclean = str_replace(array(':', ';', '@'), '', $stringtoclean);
	}

	do {
		$oldstringtoclean = $stringtoclean;
		// removing '&colon' should disable links to external url like http:aaa)
		// removing '&#' should disable "numeric" html entities encode into an url (we should not have this into an url)
		$stringtoclean = str_ireplace(array('javascript', 'vbscript', '&colon', '&#'), '', $stringtoclean);
	} while ($oldstringtoclean != $stringtoclean);

	if ($type == 1) {
		// removing '//' should disable links to external url like //aaa or http//)
		$stringtoclean = preg_replace(array('/^[a-z]*\/\/+/i'), '', $stringtoclean);
	}

	return $stringtoclean;
}

/**
 *	Clean a string from all accent characters to be used as ref, login or by dol_sanitizeFileName
 *
 *	@param	string	$str			String to clean
 *	@return string   	       		Cleaned string
 *
 * 	@see    		dol_sanitizeFilename(), dol_string_nospecial()
 */
function dol_string_unaccent($str)
{
	global $conf;

	if (utf8_check($str)) {
		if (extension_loaded('intl') && !empty($conf->global->MAIN_UNACCENT_USE_TRANSLITERATOR)) {
			$transliterator = \Transliterator::createFromRules(':: Any-Latin; :: Latin-ASCII; :: NFD; :: [:Nonspacing Mark:] Remove; :: NFC;', \Transliterator::FORWARD);
			return $transliterator->transliterate($str);
		}
		// See http://www.utf8-chartable.de/
		$string = rawurlencode($str);
		$replacements = array(
		'%C3%80' => 'A', '%C3%81' => 'A', '%C3%82' => 'A', '%C3%83' => 'A', '%C3%84' => 'A', '%C3%85' => 'A',
		'%C3%87' => 'C',
		'%C3%88' => 'E', '%C3%89' => 'E', '%C3%8A' => 'E', '%C3%8B' => 'E',
		'%C3%8C' => 'I', '%C3%8D' => 'I', '%C3%8E' => 'I', '%C3%8F' => 'I',
		'%C3%91' => 'N',
		'%C3%92' => 'O', '%C3%93' => 'O', '%C3%94' => 'O', '%C3%95' => 'O', '%C3%96' => 'O',
		'%C5%A0' => 'S',
		'%C3%99' => 'U', '%C3%9A' => 'U', '%C3%9B' => 'U', '%C3%9C' => 'U',
		'%C3%9D' => 'Y', '%C5%B8' => 'y',
		'%C3%A0' => 'a', '%C3%A1' => 'a', '%C3%A2' => 'a', '%C3%A3' => 'a', '%C3%A4' => 'a', '%C3%A5' => 'a',
		'%C3%A7' => 'c',
		'%C3%A8' => 'e', '%C3%A9' => 'e', '%C3%AA' => 'e', '%C3%AB' => 'e',
		'%C3%AC' => 'i', '%C3%AD' => 'i', '%C3%AE' => 'i', '%C3%AF' => 'i',
		'%C3%B1' => 'n',
		'%C3%B2' => 'o', '%C3%B3' => 'o', '%C3%B4' => 'o', '%C3%B5' => 'o', '%C3%B6' => 'o',
		'%C5%A1' => 's',
		'%C3%B9' => 'u', '%C3%BA' => 'u', '%C3%BB' => 'u', '%C3%BC' => 'u',
		'%C3%BD' => 'y', '%C3%BF' => 'y'
		);
		$string = strtr($string, $replacements);
		return rawurldecode($string);
	} else {
		// See http://www.ascii-code.com/
		$string = strtr(
			$str,
			"\xC0\xC1\xC2\xC3\xC4\xC5\xC7
			\xC8\xC9\xCA\xCB\xCC\xCD\xCE\xCF\xD0\xD1
			\xD2\xD3\xD4\xD5\xD8\xD9\xDA\xDB\xDD
			\xE0\xE1\xE2\xE3\xE4\xE5\xE7\xE8\xE9\xEA\xEB
			\xEC\xED\xEE\xEF\xF0\xF1\xF2\xF3\xF4\xF5\xF8
			\xF9\xFA\xFB\xFC\xFD\xFF",
			"AAAAAAC
			EEEEIIIIDN
			OOOOOUUUY
			aaaaaaceeee
			iiiidnooooo
			uuuuyy"
		);
		$string = strtr($string, array("\xC4"=>"Ae", "\xC6"=>"AE", "\xD6"=>"Oe", "\xDC"=>"Ue", "\xDE"=>"TH", "\xDF"=>"ss", "\xE4"=>"ae", "\xE6"=>"ae", "\xF6"=>"oe", "\xFC"=>"ue", "\xFE"=>"th"));
		return $string;
	}
}

/**
 *	Clean a string from all punctuation characters to use it as a ref or login.
 *  This is a more complete function than dol_sanitizeFileName.
 *
 *	@param	string			$str            	String to clean
 * 	@param	string			$newstr				String to replace forbidden chars with
 *  @param  array|string	$badcharstoreplace  Array of forbidden characters to replace. Use '' to keep default list.
 *  @param  array|string	$badcharstoremove   Array of forbidden characters to remove. Use '' to keep default list.
 * 	@return string          					Cleaned string
 *
 * 	@see    		dol_sanitizeFilename(), dol_string_unaccent(), dol_string_nounprintableascii()
 */
function dol_string_nospecial($str, $newstr = '_', $badcharstoreplace = '', $badcharstoremove = '')
{
	$forbidden_chars_to_replace = array(" ", "'", "/", "\\", ":", "*", "?", "\"", "<", ">", "|", "[", "]", ",", ";", "=", '°'); // more complete than dol_sanitizeFileName
	$forbidden_chars_to_remove = array();
	//$forbidden_chars_to_remove=array("(",")");

	if (is_array($badcharstoreplace)) {
		$forbidden_chars_to_replace = $badcharstoreplace;
	}
	if (is_array($badcharstoremove)) {
		$forbidden_chars_to_remove = $badcharstoremove;
	}

	return str_replace($forbidden_chars_to_replace, $newstr, str_replace($forbidden_chars_to_remove, "", $str));
}


/**
 *	Clean a string from all non printable ASCII chars (0x00-0x1F and 0x7F). It can also removes also Tab-CR-LF. UTF8 chars remains.
 *  This can be used to sanitize a string and view its real content. Some hacks try to obfuscate attacks by inserting non printable chars.
 *  Note, for information: UTF8 on 1 byte are: \x00-\7F
 *                                 2 bytes are: byte 1 \xc0-\xdf, byte 2 = \x80-\xbf
 *                                 3 bytes are: byte 1 \xe0-\xef, byte 2 = \x80-\xbf, byte 3 = \x80-\xbf
 *                                 4 bytes are: byte 1 \xf0-\xf7, byte 2 = \x80-\xbf, byte 3 = \x80-\xbf, byte 4 = \x80-\xbf
 *	@param	string	$str            	String to clean
 *  @param	int		$removetabcrlf		Remove also CR-LF
 * 	@return string          			Cleaned string
 *
 * 	@see    		dol_sanitizeFilename(), dol_string_unaccent(), dol_string_nospecial()
 */
function dol_string_nounprintableascii($str, $removetabcrlf = 1)
{
	if ($removetabcrlf) {
		return preg_replace('/[\x00-\x1F\x7F]/u', '', $str); // /u operator makes UTF8 valid characters being ignored so are not included into the replace
	} else {
		return preg_replace('/[\x00-\x08\x11-\x12\x14-\x1F\x7F]/u', '', $str); // /u operator should make UTF8 valid characters being ignored so are not included into the replace
	}
}

/**
 *  Returns text escaped for inclusion into javascript code
 *
 *  @param      string		$stringtoescape		String to escape
 *  @param		int		$mode				0=Escape also ' and " into ', 1=Escape ' but not " for usage into 'string', 2=Escape " but not ' for usage into "string", 3=Escape ' and " with \
 *  @param		int		$noescapebackslashn	0=Escape also \n. 1=Do not escape \n.
 *  @return     string     		 				Escaped string. Both ' and " are escaped into ' if they are escaped.
 */
function dol_escape_js($stringtoescape, $mode = 0, $noescapebackslashn = 0)
{
	// escape quotes and backslashes, newlines, etc.
	$substitjs = array("&#039;"=>"\\'", "\r"=>'\\r');
	//$substitjs['</']='<\/';	// We removed this. Should be useless.
	if (empty($noescapebackslashn)) {
		$substitjs["\n"] = '\\n';
		$substitjs['\\'] = '\\\\';
	}
	if (empty($mode)) {
		$substitjs["'"] = "\\'";
		$substitjs['"'] = "\\'";
	} elseif ($mode == 1) {
		$substitjs["'"] = "\\'";
	} elseif ($mode == 2) {
		$substitjs['"'] = '\\"';
	} elseif ($mode == 3) {
		$substitjs["'"] = "\\'";
		$substitjs['"'] = "\\\"";
	}
	return strtr($stringtoescape, $substitjs);
}

/**
 *  Returns text escaped for inclusion into javascript code
 *
 *  @param      string		$stringtoescape		String to escape
 *  @return     string     		 				Escaped string for json content.
 */
function dol_escape_json($stringtoescape)
{
	return str_replace('"', '\"', $stringtoescape);
}

/**
 *  Returns text escaped for inclusion in HTML alt or title tags, or into values of HTML input fields.
 *
 *  @param      string		$stringtoescape			String to escape
 *  @param		int			$keepb					1=Keep b tags, 0=remove them completely
 *  @param      int         $keepn              	1=Preserve \r\n strings (otherwise, replace them with escaped value). Set to 1 when escaping for a <textarea>.
 *  @param		string		$noescapetags			'' or 'common' or list of tags to not escape. TODO Does not works yet when there is attributes into tag.
 *  @param		int			$escapeonlyhtmltags		1=Escape only html tags, not the special chars like accents.
 *  @return     string     				 			Escaped string
 *  @see		dol_string_nohtmltag(), dol_string_nospecial(), dol_string_unaccent()
 */
function dol_escape_htmltag($stringtoescape, $keepb = 0, $keepn = 0, $noescapetags = '', $escapeonlyhtmltags = 0)
{
	if ($noescapetags == 'common') {
		$noescapetags = 'html,body,a,b,em,hr,i,u,ul,li,br,div,img,font,p,span,strong,table,tr,td,th,tbody';
	}

	// escape quotes and backslashes, newlines, etc.
	if ($escapeonlyhtmltags) {
		$tmp = htmlspecialchars_decode((string) $stringtoescape, ENT_COMPAT);
	} else {
		$tmp = html_entity_decode((string) $stringtoescape, ENT_COMPAT, 'UTF-8');
	}
	if (!$keepb) {
		$tmp = strtr($tmp, array("<b>"=>'', '</b>'=>''));
	}
	if (!$keepn) {
		$tmp = strtr($tmp, array("\r"=>'\\r', "\n"=>'\\n'));
	}

	if ($escapeonlyhtmltags) {
		return htmlspecialchars($tmp, ENT_COMPAT, 'UTF-8');
	} else {
		// Escape tags to keep
		// TODO Does not works yet when there is attributes into tag
		$tmparrayoftags = array();
		if ($noescapetags) {
			$tmparrayoftags = explode(',', $noescapetags);
		}
		if (count($tmparrayoftags)) {
			foreach ($tmparrayoftags as $tagtoreplace) {
				$tmp = str_ireplace('<'.$tagtoreplace.'>', '__BEGINTAGTOREPLACE'.$tagtoreplace.'__', $tmp);
				$tmp = str_ireplace('</'.$tagtoreplace.'>', '__ENDTAGTOREPLACE'.$tagtoreplace.'__', $tmp);
				$tmp = str_ireplace('<'.$tagtoreplace.' />', '__BEGINENDTAGTOREPLACE'.$tagtoreplace.'__', $tmp);
			}
		}

		$result = htmlentities($tmp, ENT_COMPAT, 'UTF-8');

		if (count($tmparrayoftags)) {
			foreach ($tmparrayoftags as $tagtoreplace) {
				$result = str_ireplace('__BEGINTAGTOREPLACE'.$tagtoreplace.'__', '<'.$tagtoreplace.'>', $result);
				$result = str_ireplace('__ENDTAGTOREPLACE'.$tagtoreplace.'__', '</'.$tagtoreplace.'>', $result);
				$result = str_ireplace('__BEGINENDTAGTOREPLACE'.$tagtoreplace.'__', '<'.$tagtoreplace.' />', $result);
			}
		}

		return $result;
	}
}

/**
 * Convert a string to lower. Never use strtolower because it does not works with UTF8 strings.
 *
 * @param 	string		$string		        String to encode
 * @param   string      $encoding           Character set encoding
 * @return 	string							String converted
 */
function dol_strtolower($string, $encoding = "UTF-8")
{
	if (function_exists('mb_strtolower')) {
		return mb_strtolower($string, $encoding);
	} else {
		return strtolower($string);
	}
}

/**
 * Convert a string to upper. Never use strtolower because it does not works with UTF8 strings.
 *
 * @param 	string		$string		        String to encode
 * @param   string      $encoding           Character set encoding
 * @return 	string							String converted
 */
function dol_strtoupper($string, $encoding = "UTF-8")
{
	if (function_exists('mb_strtoupper')) {
		return mb_strtoupper($string, $encoding);
	} else {
		return strtoupper($string);
	}
}

/**
 * Convert first character of the first word of a string to upper. Never use ucfirst because it does not works with UTF8 strings.
 *
 * @param   string      $string         String to encode
 * @param   string      $encoding       Character set encodign
 * @return  string                      String converted
 */
function dol_ucfirst($string, $encoding = "UTF-8")
{
	if (function_exists('mb_substr')) {
		return mb_strtoupper(mb_substr($string, 0, 1, $encoding), $encoding).mb_substr($string, 1, null, $encoding);
	} else {
		return ucfirst($string);
	}
}

/**
 * Convert first character of all the words of a string to upper. Never use ucfirst because it does not works with UTF8 strings.
 *
 * @param   string      $string         String to encode
 * @param   string      $encoding       Character set encodign
 * @return  string                      String converted
 */
function dol_ucwords($string, $encoding = "UTF-8")
{
	if (function_exists('mb_convert_case')) {
		return mb_convert_case($string, MB_CASE_TITLE, $encoding);
	} else {
		return ucwords($string);
	}
}

/**
 *	Write log message into outputs. Possible outputs can be:
 *	SYSLOG_HANDLERS = ["mod_syslog_file"]  		file name is then defined by SYSLOG_FILE
 *	SYSLOG_HANDLERS = ["mod_syslog_syslog"]  	facility is then defined by SYSLOG_FACILITY
 *  Warning, syslog functions are bugged on Windows, generating memory protection faults. To solve
 *  this, use logging to files instead of syslog (see setup of module).
 *  Note: If constant 'SYSLOG_FILE_NO_ERROR' defined, we never output any error message when writing to log fails.
 *  Note: You can get log message into html sources by adding parameter &logtohtml=1 (constant MAIN_LOGTOHTML must be set)
 *  This function works only if syslog module is enabled.
 * 	This must not use any call to other function calling dol_syslog (avoid infinite loop).
 *
 * 	@param  string		$message				Line to log. ''=Show nothing
 *  @param  int			$level					Log level
 *												On Windows LOG_ERR=4, LOG_WARNING=5, LOG_NOTICE=LOG_INFO=6, LOG_DEBUG=6 si define_syslog_variables ou PHP 5.3+, 7 si dolibarr
 *												On Linux   LOG_ERR=3, LOG_WARNING=4, LOG_NOTICE=5, LOG_INFO=6, LOG_DEBUG=7
 *  @param	int			$ident					1=Increase ident of 1 (after log), -1=Decrease ident of 1 (before log)
 *  @param	string		$suffixinfilename		When output is a file, append this suffix into default log filename.
 *  @param	string		$restricttologhandler	Force output of log only to this log handler
 *  @param	array|null	$logcontext				If defined, an array with extra informations (can be used by some log handlers)
 *  @return	void
 */
function dol_syslog($message, $level = LOG_INFO, $ident = 0, $suffixinfilename = '', $restricttologhandler = '', $logcontext = null)
{
	global $conf, $user, $debugbar;

	// If syslog module enabled
	if (empty($conf->syslog->enabled)) {
		return;
	}

	// Check if we are into execution of code of a website
	if (defined('USEEXTERNALSERVER') && !defined('USEDOLIBARRSERVER') && !defined('USEDOLIBARREDITOR')) {
		global $website, $websitekey;
		if (is_object($website) && !empty($website->ref)) {
			$suffixinfilename .= '_website_'.$website->ref;
		} elseif (!empty($websitekey)) {
			$suffixinfilename .= '_website_'.$websitekey;
		}
	}

	// Check if we have a forced suffix
	if (defined('USESUFFIXINLOG')) {
		$suffixinfilename .= constant('USESUFFIXINLOG');
	}

	if ($ident < 0) {
		foreach ($conf->loghandlers as $loghandlerinstance) {
			$loghandlerinstance->setIdent($ident);
		}
	}

	if (!empty($message)) {
		// Test log level
		$logLevels = array(LOG_EMERG=>'EMERG', LOG_ALERT=>'ALERT', LOG_CRIT=>'CRITICAL', LOG_ERR=>'ERR', LOG_WARNING=>'WARN', LOG_NOTICE=>'NOTICE', LOG_INFO=>'INFO', LOG_DEBUG=>'DEBUG');
		if (!array_key_exists($level, $logLevels)) {
			throw new Exception('Incorrect log level');
		}
		if ($level > $conf->global->SYSLOG_LEVEL) {
			return;
		}

		if (empty($conf->global->MAIN_SHOW_PASSWORD_INTO_LOG)) {
			$message = preg_replace('/password=\'[^\']*\'/', 'password=\'hidden\'', $message); // protection to avoid to have value of password in log
		}

		// If adding log inside HTML page is required
		if ((!empty($_REQUEST['logtohtml']) && !empty($conf->global->MAIN_ENABLE_LOG_TO_HTML))
			|| (!empty($user->rights->debugbar->read) && is_object($debugbar))) {
			$conf->logbuffer[] = dol_print_date(time(), "%Y-%m-%d %H:%M:%S")." ".$logLevels[$level]." ".$message;
		}

		//TODO: Remove this. MAIN_ENABLE_LOG_INLINE_HTML should be deprecated and use a log handler dedicated to HTML output
		// If html log tag enabled and url parameter log defined, we show output log on HTML comments
		if (!empty($conf->global->MAIN_ENABLE_LOG_INLINE_HTML) && !empty($_GET["log"])) {
			print "\n\n<!-- Log start\n";
			print dol_escape_htmltag($message)."\n";
			print "Log end -->\n";
		}

		$data = array(
			'message' => $message,
			'script' => (isset($_SERVER['PHP_SELF']) ? basename($_SERVER['PHP_SELF'], '.php') : false),
			'level' => $level,
			'user' => ((is_object($user) && $user->id) ? $user->login : false),
			'ip' => false
		);

		$remoteip = getUserRemoteIP(); // Get ip when page run on a web server
		if (!empty($remoteip)) {
			$data['ip'] = $remoteip;
			// This is when server run behind a reverse proxy
			if (!empty($_SERVER['HTTP_X_FORWARDED_FOR']) && $_SERVER['HTTP_X_FORWARDED_FOR'] != $remoteip) {
				$data['ip'] = $_SERVER['HTTP_X_FORWARDED_FOR'].' -> '.$data['ip'];
			} elseif (!empty($_SERVER['HTTP_CLIENT_IP']) && $_SERVER['HTTP_CLIENT_IP'] != $remoteip) {
				$data['ip'] = $_SERVER['HTTP_CLIENT_IP'].' -> '.$data['ip'];
			}
		} elseif (!empty($_SERVER['SERVER_ADDR'])) {
			// This is when PHP session is ran inside a web server but not inside a client request (example: init code of apache)
			$data['ip'] = $_SERVER['SERVER_ADDR'];
		} elseif (!empty($_SERVER['COMPUTERNAME'])) {
			// This is when PHP session is ran outside a web server, like from Windows command line (Not always defined, but useful if OS defined it).
			$data['ip'] = $_SERVER['COMPUTERNAME'].(empty($_SERVER['USERNAME']) ? '' : '@'.$_SERVER['USERNAME']);
		} elseif (!empty($_SERVER['LOGNAME'])) {
			// This is when PHP session is ran outside a web server, like from Linux command line (Not always defined, but usefull if OS defined it).
			$data['ip'] = '???@'.$_SERVER['LOGNAME'];
		}

		// Loop on each log handler and send output
		foreach ($conf->loghandlers as $loghandlerinstance) {
			if ($restricttologhandler && $loghandlerinstance->code != $restricttologhandler) {
				continue;
			}
			$loghandlerinstance->export($data, $suffixinfilename);
		}
		unset($data);
	}

	if ($ident > 0) {
		foreach ($conf->loghandlers as $loghandlerinstance) {
			$loghandlerinstance->setIdent($ident);
		}
	}
}

/**
 *	Return HTML code to output a button to open a dialog popup box.
 *  Such buttons must be included inside a HTML form.
 *
 *	@param	string	$name				A name for the html component
 *	@param	string	$label 	    		Label shown in Popup title top bar
 *	@param  string	$buttonstring  		button string
 *	@param  string	$url				Relative Url to open
 *  @param	string	$disabled			Disabled text
 *  @param	string	$morecss			More CSS
 *  @param	string	$backtopagejsfields	The back to page must be managed using javascript instead of a redirect.
 *  									Value is 'keyforpopupid:Name_of_html_component_to_set_with id,Name_of_html_component_to_set_with_label'
 * 	@return	string						HTML component with button
 */
function dolButtonToOpenUrlInDialogPopup($name, $label, $buttonstring, $url, $disabled = '', $morecss = 'button bordertransp', $backtopagejsfields = '')
{
	global $conf;

	if (strpos($url, '?') > 0) {
		$url .= '&dol_hide_topmenu=1&dol_hide_leftmenu=1&dol_openinpopup='.urlencode($name);
	} else {
		$url .= '?dol_hide_topmenu=1&dol_hide_leftmenu=1&dol_openinpopup='.urlencode($name);
	}

	$out = '';

	$backtopagejsfieldsid = ''; $backtopagejsfieldslabel = '';
	if ($backtopagejsfields) {
		$tmpbacktopagejsfields = explode(':', $backtopagejsfields);
		if (empty($tmpbacktopagejsfields[1])) {	// If the part 'keyforpopupid:' is missing, we add $name for it.
			$backtopagejsfields = $name.":".$backtopagejsfields;
			$tmp2backtopagejsfields = explode(',', $tmpbacktopagejsfields[0]);
		} else {
			$tmp2backtopagejsfields = explode(',', $tmpbacktopagejsfields[1]);
		}
		$backtopagejsfieldsid = empty($tmp2backtopagejsfields[0]) ? '' : $tmp2backtopagejsfields[0];
		$backtopagejsfieldslabel = empty($tmp2backtopagejsfields[1]) ? '' : $tmp2backtopagejsfields[1];
		$url .= '&backtopagejsfields='.urlencode($backtopagejsfields);
	}

	//print '<input type="submit" class="button bordertransp"'.$disabled.' value="'.dol_escape_htmltag($langs->trans("MediaFiles")).'" name="file_manager">';
	$out .= '<!-- a link for button to open url into a dialog popup backtopagejsfields = '.$backtopagejsfields.' -->';
	$out .= '<a class="cursorpointer classlink button_'.$name.($morecss ? ' '.$morecss : '').'"'.$disabled.' title="'.dol_escape_htmltag($label).'"';
	if (empty($conf->use_javascript_ajax)) {
		$out .= ' href="'.DOL_URL_ROOT.$url.'" target="_blank"';
	}
	$out .= '>'.$buttonstring.'</a>';
	if (!empty($conf->use_javascript_ajax)) {
		$out .= '<div id="idfordialog'.$name.'" class="hidden">div for dialog</div>';
		$out .= '<div id="varforreturndialogid'.$name.'" class="hidden">div for returned id</div>';
		$out .= '<div id="varforreturndialoglabel'.$name.'" class="hidden">div for returned label</div>';
		$out .= '<!-- Add js code to open dialog popup on dialog -->';
		$out .= '<script type="text/javascript">
					jQuery(document).ready(function () {
						jQuery(".button_'.$name.'").click(function () {
							console.log(\'Open popup with jQuery(...).dialog() on URL '.dol_escape_js(DOL_URL_ROOT.$url).'\');
							var $tmpdialog = $(\'#idfordialog'.$name.'\');
							$tmpdialog.html(\'<iframe class="iframedialog" id="iframedialog'.$name.'" style="border: 0px;" src="'.DOL_URL_ROOT.$url.'" width="100%" height="98%"></iframe>\');
							$tmpdialog.dialog({
								autoOpen: false,
							 	modal: true,
							 	height: (window.innerHeight - 150),
							 	width: \'80%\',
							 	title: \''.dol_escape_js($label).'\',
								open: function (event, ui) {
									console.log("open popup name='.$name.', backtopagejsfields='.$backtopagejsfields.'");
	       						},
								close: function (event, ui) {
									returnedid = jQuery("#varforreturndialogid'.$name.'").text();
									returnedlabel = jQuery("#varforreturndialoglabel'.$name.'").text();
									console.log("popup has been closed. returnedid (js var defined into parent page)="+returnedid+" returnedlabel="+returnedlabel);
									if (returnedid != "" && returnedid != "div for returned id") {
										jQuery("#'.(empty($backtopagejsfieldsid)?"none":$backtopagejsfieldsid).'").val(returnedid);
									}
									if (returnedlabel != "" && returnedlabel != "div for returned label") {
										jQuery("#'.(empty($backtopagejsfieldslabel)?"none":$backtopagejsfieldslabel).'").val(returnedlabel);
									}
								}
							});

							$tmpdialog.dialog(\'open\');
						});
					});
				</script>';
	}
	return $out;
}

/**
 *	Show tab header of a card
 *
 *	@param	array	$links				Array of tabs. Currently initialized by calling a function xxx_admin_prepare_head
 *	@param	string	$active     		Active tab name (document', 'info', 'ldap', ....)
 *	@param  string	$title      		Title
 *	@param  int		$notab				-1 or 0=Add tab header, 1=no tab header (if you set this to 1, using print dol_get_fiche_end() to close tab is not required), -2=Add tab header with no seaparation under tab (to start a tab just after)
 * 	@param	string	$picto				Add a picto on tab title
 *	@param	int		$pictoisfullpath	If 1, image path is a full path. If you set this to 1, you can use url returned by dol_buildpath('/mymodyle/img/myimg.png',1) for $picto.
 *  @param	string	$morehtmlright		Add more html content on right of tabs title
 *  @param	string	$morecss			More Css
 *  @param	int		$limittoshow		Limit number of tabs to show. Use 0 to use automatic default value.
 *  @param	string	$moretabssuffix		A suffix to use when you have several dol_get_fiche_head() in same page
 * 	@return	void
 *  @deprecated Use print dol_get_fiche_head() instead
 */
function dol_fiche_head($links = array(), $active = '0', $title = '', $notab = 0, $picto = '', $pictoisfullpath = 0, $morehtmlright = '', $morecss = '', $limittoshow = 0, $moretabssuffix = '')
{
	print dol_get_fiche_head($links, $active, $title, $notab, $picto, $pictoisfullpath, $morehtmlright, $morecss, $limittoshow, $moretabssuffix);
}

/**
 *  Show tabs of a record
 *
 *	@param	array	$links				Array of tabs. Note that label into $links[$i][1] must be already HTML escaped.
 *	@param	string	$active     		Active tab name
 *	@param  string	$title      		Title
 *	@param  int		$notab				-1 or 0=Add tab header, 1=no tab header (if you set this to 1, using print dol_get_fiche_end() to close tab is not required), -2=Add tab header with no seaparation under tab (to start a tab just after)
 * 	@param	string	$picto				Add a picto on tab title
 *	@param	int		$pictoisfullpath	If 1, image path is a full path. If you set this to 1, you can use url returned by dol_buildpath('/mymodyle/img/myimg.png',1) for $picto.
 *  @param	string	$morehtmlright		Add more html content on right of tabs title
 *  @param	string	$morecss			More CSS on the link <a>
 *  @param	int		$limittoshow		Limit number of tabs to show. Use 0 to use automatic default value.
 *  @param	string	$moretabssuffix		A suffix to use when you have several dol_get_fiche_head() in same page
 * 	@return	string
 */
function dol_get_fiche_head($links = array(), $active = '', $title = '', $notab = 0, $picto = '', $pictoisfullpath = 0, $morehtmlright = '', $morecss = '', $limittoshow = 0, $moretabssuffix = '')
{
	global $conf, $langs, $hookmanager;

	// Show title
	$showtitle = 1;
	if (!empty($conf->dol_optimize_smallscreen)) {
		$showtitle = 0;
	}

	$out = "\n".'<!-- dol_fiche_head - dol_get_fiche_head -->';

	if ((!empty($title) && $showtitle) || $morehtmlright || !empty($links)) {
		$out .= '<div class="tabs'.($picto ? '' : ' nopaddingleft').'" data-role="controlgroup" data-type="horizontal">'."\n";
	}

	// Show right part
	if ($morehtmlright) {
		$out .= '<div class="inline-block floatright tabsElem">'.$morehtmlright.'</div>'; // Output right area first so when space is missing, text is in front of tabs and not under.
	}

	// Show title
	if (!empty($title) && $showtitle && empty($conf->global->MAIN_OPTIMIZEFORTEXTBROWSER)) {
		$limittitle = 30;
		$out .= '<a class="tabTitle">';
		if ($picto) {
			$noprefix = $pictoisfullpath;
			if (strpos($picto, 'fontawesome_') !== false) {
				$noprefix = 1;
			}
			$out .= img_picto($title, ($noprefix ? '' : 'object_').$picto, '', $pictoisfullpath, 0, 0, '', 'imgTabTitle').' ';
		}
		$out .= '<span class="tabTitleText">'.dol_escape_htmltag(dol_trunc($title, $limittitle)).'</span>';
		$out .= '</a>';
	}

	// Show tabs

	// Define max of key (max may be higher than sizeof because of hole due to module disabling some tabs).
	$maxkey = -1;
	if (is_array($links) && !empty($links)) {
		$keys = array_keys($links);
		if (count($keys)) {
			$maxkey = max($keys);
		}
	}

	// Show tabs
	// if =0 we don't use the feature
	if (empty($limittoshow)) {
		$limittoshow = (empty($conf->global->MAIN_MAXTABS_IN_CARD) ? 99 : $conf->global->MAIN_MAXTABS_IN_CARD);
	}
	if (!empty($conf->dol_optimize_smallscreen)) {
		$limittoshow = 2;
	}

	$displaytab = 0;
	$nbintab = 0;
	$popuptab = 0;
	$outmore = '';
	for ($i = 0; $i <= $maxkey; $i++) {
		if ((is_numeric($active) && $i == $active) || (!empty($links[$i][2]) && !is_numeric($active) && $active == $links[$i][2])) {
			// If active tab is already present
			if ($i >= $limittoshow) {
				$limittoshow--;
			}
		}
	}

	for ($i = 0; $i <= $maxkey; $i++) {
		if ((is_numeric($active) && $i == $active) || (!empty($links[$i][2]) && !is_numeric($active) && $active == $links[$i][2])) {
			$isactive = true;
		} else {
			$isactive = false;
		}

		if ($i < $limittoshow || $isactive) {
			// Output entry with a visible tab
			$out .= '<div class="inline-block tabsElem'.($isactive ? ' tabsElemActive' : '').((!$isactive && !empty($conf->global->MAIN_HIDE_INACTIVETAB_ON_PRINT)) ? ' hideonprint' : '').'"><!-- id tab = '.(empty($links[$i][2]) ? '' : dol_escape_htmltag($links[$i][2])).' -->';

			if (isset($links[$i][2]) && $links[$i][2] == 'image') {
				if (!empty($links[$i][0])) {
					$out .= '<a class="tabimage'.($morecss ? ' '.$morecss : '').'" href="'.$links[$i][0].'">'.$links[$i][1].'</a>'."\n";
				} else {
					$out .= '<span class="tabspan">'.$links[$i][1].'</span>'."\n";
				}
			} elseif (!empty($links[$i][1])) {
				//print "x $i $active ".$links[$i][2]." z";
				$out .= '<div class="tab tab'.($isactive?'active':'unactive').'" style="margin: 0 !important">';
				if (!empty($links[$i][0])) {
					$titletoshow = preg_replace('/<.*$/', '', $links[$i][1]);
					$out .= '<a'.(!empty($links[$i][2]) ? ' id="'.$links[$i][2].'"' : '').' class="tab inline-block valignmiddle'.($morecss ? ' '.$morecss : '').'" href="'.$links[$i][0].'" title="'.dol_escape_htmltag($titletoshow).'">';
				}
				$out .= $links[$i][1];
				if (!empty($links[$i][0])) {
					$out .= '</a>'."\n";
				}
				$out .= empty($links[$i][4]) ? '' : $links[$i][4];
				$out .= '</div>';
			}

			$out .= '</div>';
		} else {
			// Add entry into the combo popup with the other tabs
			if (!$popuptab) {
				$popuptab = 1;
				$outmore .= '<div class="popuptabset wordwrap">'; // The css used to hide/show popup
			}
			$outmore .= '<div class="popuptab wordwrap" style="display:inherit;">';
			if (isset($links[$i][2]) && $links[$i][2] == 'image') {
				if (!empty($links[$i][0])) {
					$outmore .= '<a class="tabimage'.($morecss ? ' '.$morecss : '').'" href="'.$links[$i][0].'">'.$links[$i][1].'</a>'."\n";
				} else {
					$outmore .= '<span class="tabspan">'.$links[$i][1].'</span>'."\n";
				}
			} elseif (!empty($links[$i][1])) {
				$outmore .= '<a'.(!empty($links[$i][2]) ? ' id="'.$links[$i][2].'"' : '').' class="wordwrap inline-block'.($morecss ? ' '.$morecss : '').'" href="'.$links[$i][0].'">';
				$outmore .= preg_replace('/([a-z])\/([a-z])/i', '\\1 / \\2', $links[$i][1]); // Replace x/y with x / y to allow wrap on long composed texts.
				$outmore .= '</a>'."\n";
			}
			$outmore .= '</div>';

			$nbintab++;
		}
		$displaytab = $i;
	}
	if ($popuptab) {
		$outmore .= '</div>';
	}

	if ($popuptab) {	// If there is some tabs not shown
		$left = ($langs->trans("DIRECTION") == 'rtl' ? 'right' : 'left');
		$right = ($langs->trans("DIRECTION") == 'rtl' ? 'left' : 'right');
		$widthofpopup = 200;

		$tabsname = $moretabssuffix;
		if (empty($tabsname)) {
			$tabsname = str_replace("@", "", $picto);
		}
		$out .= '<div id="moretabs'.$tabsname.'" class="inline-block tabsElem valignmiddle">';
		$out .= '<div class="tab"><a href="#" class="tab moretab inline-block tabunactive"><span class="hideonsmartphone">'.$langs->trans("More").'</span>... ('.$nbintab.')</a></div>'; // Do not use "reposition" class in the "More".
		$out .= '<div id="moretabsList'.$tabsname.'" style="width: '.$widthofpopup.'px; position: absolute; '.$left.': -999em; text-align: '.$left.'; margin:0px; padding:2px; z-index:10;">';
		$out .= $outmore;
		$out .= '</div>';
		$out .= '<div></div>';
		$out .= "</div>\n";

		$out .= "<script>";
		$out .= "$('#moretabs".$tabsname."').mouseenter( function() {
			var x = this.offsetLeft, y = this.offsetTop;
			console.log('mouseenter ".$left." x='+x+' y='+y+' window.innerWidth='+window.innerWidth);
			if ((window.innerWidth - x) < ".($widthofpopup + 10).") {
				$('#moretabsList".$tabsname."').css('".$right."','8px');
			}
			$('#moretabsList".$tabsname."').css('".$left."','auto');
			});
		";
		$out .= "$('#moretabs".$tabsname."').mouseleave( function() { console.log('mouseleave ".$left."'); $('#moretabsList".$tabsname."').css('".$left."','-999em');});";
		$out .= "</script>";
	}

	if ((!empty($title) && $showtitle) || $morehtmlright || !empty($links)) {
		$out .= "</div>\n";
	}

	if (!$notab || $notab == -1 || $notab == -2) {
		$out .= "\n".'<div class="tabBar'.($notab == -1 ? '' : ($notab == -2 ? ' tabBarNoTop' : ' tabBarWithBottom')).'">'."\n";
	}

	$parameters = array('tabname' => $active, 'out' => $out);
	$reshook = $hookmanager->executeHooks('printTabsHead', $parameters); // This hook usage is called just before output the head of tabs. Take also a look at "completeTabsHead"
	if ($reshook > 0) {
		$out = $hookmanager->resPrint;
	}

	return $out;
}

/**
 *  Show tab footer of a card
 *
 *  @param	int		$notab       -1 or 0=Add tab footer, 1=no tab footer
 *  @return	void
 *  @deprecated Use print dol_get_fiche_end() instead
 */
function dol_fiche_end($notab = 0)
{
	print dol_get_fiche_end($notab);
}

/**
 *	Return tab footer of a card
 *
 *	@param  int		$notab		-1 or 0=Add tab footer, 1=no tab footer
 *  @return	string
 */
function dol_get_fiche_end($notab = 0)
{
	if (!$notab || $notab == -1) {
		return "\n</div>\n";
	} else {
		return '';
	}
}

/**
 *  Show tab footer of a card.
 *  Note: $object->next_prev_filter can be set to restrict select to find next or previous record by $form->showrefnav.
 *
 *  @param	Object	$object			Object to show
 *  @param	string	$paramid   		Name of parameter to use to name the id into the URL next/previous link
 *  @param	string	$morehtml  		More html content to output just before the nav bar
 *  @param	int		$shownav	  	Show Condition (navigation is shown if value is 1)
 *  @param	string	$fieldid   		Nom du champ en base a utiliser pour select next et previous (we make the select max and min on this field). Use 'none' for no prev/next search.
 *  @param	string	$fieldref   	Nom du champ objet ref (object->ref) a utiliser pour select next et previous
 *  @param	string	$morehtmlref  	More html to show after the ref (see $morehtmlleft for before)
 *  @param	string	$moreparam  	More param to add in nav link url.
 *	@param	int		$nodbprefix		Do not include DB prefix to forge table name
 *	@param	string	$morehtmlleft	More html code to show before the ref (see $morehtmlref for after)
 *	@param	string	$morehtmlstatus	More html code to show under navigation arrows
 *  @param  int     $onlybanner     Put this to 1, if the card will contains only a banner (this add css 'arearefnobottom' on div)
 *	@param	string	$morehtmlright	More html code to show before navigation arrows
 *  @return	void
 */
function dol_banner_tab($object, $paramid, $morehtml = '', $shownav = 1, $fieldid = 'rowid', $fieldref = 'ref', $morehtmlref = '', $moreparam = '', $nodbprefix = 0, $morehtmlleft = '', $morehtmlstatus = '', $onlybanner = 0, $morehtmlright = '')
{
	global $conf, $form, $user, $langs, $hookmanager, $action;

	$error = 0;

	$maxvisiblephotos = 1;
	$showimage = 1;
	$entity = (empty($object->entity) ? $conf->entity : $object->entity);
	$showbarcode = empty($conf->barcode->enabled) ? 0 : (empty($object->barcode) ? 0 : 1);
	if (!empty($conf->global->MAIN_USE_ADVANCED_PERMS) && empty($user->rights->barcode->lire_advance)) {
		$showbarcode = 0;
	}
	$modulepart = 'unknown';

	if ($object->element == 'societe' || $object->element == 'contact' || $object->element == 'product' || $object->element == 'ticket') {
		$modulepart = $object->element;
	} elseif ($object->element == 'member') {
		$modulepart = 'memberphoto';
	} elseif ($object->element == 'user') {
		$modulepart = 'userphoto';
	}

	if (class_exists("Imagick")) {
		if ($object->element == 'expensereport' || $object->element == 'propal' || $object->element == 'commande' || $object->element == 'facture' || $object->element == 'supplier_proposal') {
			$modulepart = $object->element;
		} elseif ($object->element == 'fichinter') {
			$modulepart = 'ficheinter';
		} elseif ($object->element == 'contrat') {
			$modulepart = 'contract';
		} elseif ($object->element == 'order_supplier') {
			$modulepart = 'supplier_order';
		} elseif ($object->element == 'invoice_supplier') {
			$modulepart = 'supplier_invoice';
		}
	}

	if ($object->element == 'product') {
		$width = 80;
		$cssclass = 'photowithmargin photoref';
		$showimage = $object->is_photo_available($conf->product->multidir_output[$entity]);
		$maxvisiblephotos = (isset($conf->global->PRODUCT_MAX_VISIBLE_PHOTO) ? $conf->global->PRODUCT_MAX_VISIBLE_PHOTO : 5);
		if ($conf->browser->layout == 'phone') {
			$maxvisiblephotos = 1;
		}
		if ($showimage) {
			$morehtmlleft .= '<div class="floatleft inline-block valignmiddle divphotoref">'.$object->show_photos('product', $conf->product->multidir_output[$entity], 'small', $maxvisiblephotos, 0, 0, 0, $width, 0).'</div>';
		} else {
			if (!empty($conf->global->PRODUCT_NODISPLAYIFNOPHOTO)) {
				$nophoto = '';
				$morehtmlleft .= '<div class="floatleft inline-block valignmiddle divphotoref"></div>';
			} else {    // Show no photo link
				$nophoto = '/public/theme/common/nophoto.png';
				$morehtmlleft .= '<div class="floatleft inline-block valignmiddle divphotoref"><img class="photo'.$modulepart.($cssclass ? ' '.$cssclass : '').'" alt="No photo"'.($width ? ' style="width: '.$width.'px"' : '').' src="'.DOL_URL_ROOT.$nophoto.'"></div>';
			}
		}
	} elseif ($object->element == 'ticket') {
		$width = 80;
		$cssclass = 'photoref';
		$showimage = $object->is_photo_available($conf->ticket->multidir_output[$entity].'/'.$object->ref);
		$maxvisiblephotos = (isset($conf->global->TICKET_MAX_VISIBLE_PHOTO) ? $conf->global->TICKET_MAX_VISIBLE_PHOTO : 2);
		if ($conf->browser->layout == 'phone') {
			$maxvisiblephotos = 1;
		}

		if ($showimage) {
			$showphoto = $object->show_photos('ticket', $conf->ticket->multidir_output[$entity], 'small', $maxvisiblephotos, 0, 0, 0, $width, 0);
			if ($object->nbphoto > 0) {
				$morehtmlleft .= '<div class="floatleft inline-block valignmiddle divphotoref">'.$showphoto.'</div>';
			} else {
				$showimage = 0;
			}
		}
		if (!$showimage) {
			if (!empty($conf->global->TICKET_NODISPLAYIFNOPHOTO)) {
				$nophoto = '';
				$morehtmlleft .= '<div class="floatleft inline-block valignmiddle divphotoref"></div>';
			} else {    // Show no photo link
				$nophoto = img_picto('No photo', 'object_ticket');
				$morehtmlleft .= '<!-- No photo to show -->';
				$morehtmlleft .= '<div class="floatleft inline-block valignmiddle divphotoref"><div class="photoref">';
				$morehtmlleft .= $nophoto;
				$morehtmlleft .= '</div></div>';
			}
		}
	} else {
		if ($showimage) {
			if ($modulepart != 'unknown') {
				$phototoshow = '';
				// Check if a preview file is available
				if (in_array($modulepart, array('propal', 'commande', 'facture', 'ficheinter', 'contract', 'supplier_order', 'supplier_proposal', 'supplier_invoice', 'expensereport')) && class_exists("Imagick")) {
					$objectref = dol_sanitizeFileName($object->ref);
					$dir_output = (empty($conf->$modulepart->multidir_output[$entity]) ? $conf->$modulepart->dir_output : $conf->$modulepart->multidir_output[$entity])."/";
					if (in_array($modulepart, array('invoice_supplier', 'supplier_invoice'))) {
						$subdir = get_exdir($object->id, 2, 0, 1, $object, $modulepart);
						$subdir .= ((!empty($subdir) && !preg_match('/\/$/', $subdir)) ? '/' : '').$objectref; // the objectref dir is not included into get_exdir when used with level=2, so we add it at end
					} else {
						$subdir = get_exdir($object->id, 0, 0, 1, $object, $modulepart);
					}
					if (empty($subdir)) {
						$subdir = 'errorgettingsubdirofobject'; // Protection to avoid to return empty path
					}

					$filepath = $dir_output.$subdir."/";

					$filepdf = $filepath.$objectref.".pdf";
					$relativepath = $subdir.'/'.$objectref.'.pdf';

					// Define path to preview pdf file (preview precompiled "file.ext" are "file.ext_preview.png")
					$fileimage = $filepdf.'_preview.png';
					$relativepathimage = $relativepath.'_preview.png';

					$pdfexists = file_exists($filepdf);

					// If PDF file exists
					if ($pdfexists) {
						// Conversion du PDF en image png si fichier png non existant
						if (!file_exists($fileimage) || (filemtime($fileimage) < filemtime($filepdf))) {
							if (empty($conf->global->MAIN_DISABLE_PDF_THUMBS)) {		// If you experience trouble with pdf thumb generation and imagick, you can disable here.
								include_once DOL_DOCUMENT_ROOT.'/core/lib/files.lib.php';
								$ret = dol_convert_file($filepdf, 'png', $fileimage, '0'); // Convert first page of PDF into a file _preview.png
								if ($ret < 0) {
									$error++;
								}
							}
						}
					}

					if ($pdfexists && !$error) {
						$heightforphotref = 80;
						if (!empty($conf->dol_optimize_smallscreen)) {
							$heightforphotref = 60;
						}
						// If the preview file is found
						if (file_exists($fileimage)) {
							$phototoshow = '<div class="photoref">';
							$phototoshow .= '<img height="'.$heightforphotref.'" class="photo photowithmargin photowithborder" src="'.DOL_URL_ROOT.'/viewimage.php?modulepart=apercu'.$modulepart.'&amp;file='.urlencode($relativepathimage).'">';
							$phototoshow .= '</div>';
						}
					}
				} elseif (!$phototoshow) { // example if modulepart = 'societe' or 'photo'
					$phototoshow .= $form->showphoto($modulepart, $object, 0, 0, 0, 'photowithmargin photoref', 'small', 1, 0, $maxvisiblephotos);
				}

				if ($phototoshow) {
					$morehtmlleft .= '<div class="floatleft inline-block valignmiddle divphotoref">';
					$morehtmlleft .= $phototoshow;
					$morehtmlleft .= '</div>';
				}
			}

			if (empty($phototoshow)) {      // Show No photo link (picto of object)
				if ($object->element == 'action') {
					$width = 80;
					$cssclass = 'photorefcenter';
					$nophoto = img_picto('No photo', 'title_agenda');
				} else {
					$width = 14;
					$cssclass = 'photorefcenter';
					$picto = $object->picto;
					$prefix = 'object_';
					if ($object->element == 'project' && !$object->public) {
						$picto = 'project'; // instead of projectpub
					}
					if (strpos($picto, 'fontawesome_') !== false) {
						$prefix = '';
					}
					$nophoto = img_picto('No photo', $prefix.$picto);
				}
				$morehtmlleft .= '<!-- No photo to show -->';
				$morehtmlleft .= '<div class="floatleft inline-block valignmiddle divphotoref"><div class="photoref">';
				$morehtmlleft .= $nophoto;
				$morehtmlleft .= '</div></div>';
			}
		}
	}

	if ($showbarcode) {
		$morehtmlleft .= '<div class="floatleft inline-block valignmiddle divphotoref">'.$form->showbarcode($object, 100, 'photoref valignmiddle').'</div>';
	}

	if ($object->element == 'societe') {
		if (!empty($conf->use_javascript_ajax) && $user->rights->societe->creer && !empty($conf->global->MAIN_DIRECT_STATUS_UPDATE)) {
			$morehtmlstatus .= ajax_object_onoff($object, 'status', 'status', 'InActivity', 'ActivityCeased');
		} else {
			$morehtmlstatus .= $object->getLibStatut(6);
		}
	} elseif ($object->element == 'product') {
		//$morehtmlstatus.=$langs->trans("Status").' ('.$langs->trans("Sell").') ';
		if (!empty($conf->use_javascript_ajax) && $user->rights->produit->creer && !empty($conf->global->MAIN_DIRECT_STATUS_UPDATE)) {
			$morehtmlstatus .= ajax_object_onoff($object, 'status', 'tosell', 'ProductStatusOnSell', 'ProductStatusNotOnSell');
		} else {
			$morehtmlstatus .= '<span class="statusrefsell">'.$object->getLibStatut(6, 0).'</span>';
		}
		$morehtmlstatus .= ' &nbsp; ';
		//$morehtmlstatus.=$langs->trans("Status").' ('.$langs->trans("Buy").') ';
		if (!empty($conf->use_javascript_ajax) && $user->rights->produit->creer && !empty($conf->global->MAIN_DIRECT_STATUS_UPDATE)) {
			$morehtmlstatus .= ajax_object_onoff($object, 'status_buy', 'tobuy', 'ProductStatusOnBuy', 'ProductStatusNotOnBuy');
		} else {
			$morehtmlstatus .= '<span class="statusrefbuy">'.$object->getLibStatut(6, 1).'</span>';
		}
	} elseif (in_array($object->element, array('facture', 'invoice', 'invoice_supplier', 'chargesociales', 'loan', 'tva', 'salary'))) {
		$tmptxt = $object->getLibStatut(6, $object->totalpaid);
		if (empty($tmptxt) || $tmptxt == $object->getLibStatut(3)) {
			$tmptxt = $object->getLibStatut(5, $object->totalpaid);
		}
		$morehtmlstatus .= $tmptxt;
	} elseif ($object->element == 'contrat' || $object->element == 'contract') {
		if ($object->statut == 0) {
			$morehtmlstatus .= $object->getLibStatut(5);
		} else {
			$morehtmlstatus .= $object->getLibStatut(4);
		}
	} elseif ($object->element == 'facturerec') {
		if ($object->frequency == 0) {
			$morehtmlstatus .= $object->getLibStatut(2);
		} else {
			$morehtmlstatus .= $object->getLibStatut(5);
		}
	} elseif ($object->element == 'project_task') {
		$object->fk_statut = 1;
		if ($object->progress > 0) {
			$object->fk_statut = 2;
		}
		if ($object->progress >= 100) {
			$object->fk_statut = 3;
		}
		$tmptxt = $object->getLibStatut(5);
		$morehtmlstatus .= $tmptxt; // No status on task
	} else { // Generic case
		$tmptxt = $object->getLibStatut(6);
		if (empty($tmptxt) || $tmptxt == $object->getLibStatut(3)) {
			$tmptxt = $object->getLibStatut(5);
		}
		$morehtmlstatus .= $tmptxt;
	}

	// Add if object was dispatched "into accountancy"
	if (isModEnabled('accounting') && in_array($object->element, array('bank', 'paiementcharge', 'facture', 'invoice', 'invoice_supplier', 'expensereport', 'payment_various'))) {
		// Note: For 'chargesociales', 'salaries'... this is the payments that are dispatched (so element = 'bank')
		if (method_exists($object, 'getVentilExportCompta')) {
			$accounted = $object->getVentilExportCompta();
			$langs->load("accountancy");
			$morehtmlstatus .= '</div><div class="statusref statusrefbis"><span class="opacitymedium">'.($accounted > 0 ? $langs->trans("Accounted") : $langs->trans("NotYetAccounted")).'</span>';
		}
	}

	// Add alias for thirdparty
	if (!empty($object->name_alias)) {
		$morehtmlref .= '<div class="refidno">'.$object->name_alias.'</div>';
	}

	// Add label
	if (in_array($object->element, array('product', 'bank_account', 'project_task'))) {
		if (!empty($object->label)) {
			$morehtmlref .= '<div class="refidno">'.$object->label.'</div>';
		}
	}

	// Show address and email
	if (method_exists($object, 'getBannerAddress') && !in_array($object->element, array('product', 'bookmark', 'ecm_directories', 'ecm_files'))) {
		$moreaddress = $object->getBannerAddress('refaddress', $object);
		if ($moreaddress) {
			$morehtmlref .= '<div class="refidno">';
			$morehtmlref .= $moreaddress;
			$morehtmlref .= '</div>';
		}
	}
	if (!empty($conf->global->MAIN_SHOW_TECHNICAL_ID) && ($conf->global->MAIN_SHOW_TECHNICAL_ID == '1' || preg_match('/'.preg_quote($object->element, '/').'/i', $conf->global->MAIN_SHOW_TECHNICAL_ID)) && !empty($object->id)) {
		$morehtmlref .= '<div style="clear: both;"></div>';
		$morehtmlref .= '<div class="refidno">';
		$morehtmlref .= $langs->trans("TechnicalID").': '.$object->id;
		$morehtmlref .= '</div>';
	}

	$parameters=array('morehtmlref'=>$morehtmlref);
	$reshook = $hookmanager->executeHooks('formDolBanner', $parameters, $object, $action);
	if ($reshook < 0) {
		setEventMessages($hookmanager->error, $hookmanager->errors, 'errors');
	} elseif (empty($reshook)) {
		$morehtmlref .= $hookmanager->resPrint;
	} elseif ($reshook > 0) {
		$morehtmlref = $hookmanager->resPrint;
	}


	print '<div class="'.($onlybanner ? 'arearefnobottom ' : 'arearef ').'heightref valignmiddle centpercent">';
	print $form->showrefnav($object, $paramid, $morehtml, $shownav, $fieldid, $fieldref, $morehtmlref, $moreparam, $nodbprefix, $morehtmlleft, $morehtmlstatus, $morehtmlright);
	print '</div>';
	print '<div class="underrefbanner clearboth"></div>';
}

/**
 * Show a string with the label tag dedicated to the HTML edit field.
 *
 * @param	string	$langkey		Translation key
 * @param 	string	$fieldkey		Key of the html select field the text refers to
 * @param	int		$fieldrequired	1=Field is mandatory
 * @return string
 * @deprecated Form::editfieldkey
 */
function fieldLabel($langkey, $fieldkey, $fieldrequired = 0)
{
	global $langs;
	$ret = '';
	if ($fieldrequired) {
		$ret .= '<span class="fieldrequired">';
	}
	$ret .= '<label for="'.$fieldkey.'">';
	$ret .= $langs->trans($langkey);
	$ret .= '</label>';
	if ($fieldrequired) {
		$ret .= '</span>';
	}
	return $ret;
}

/**
 * Return string to add class property on html element with pair/impair.
 *
 * @param	string	$var			0 or 1
 * @param	string	$moreclass		More class to add
 * @return	string					String to add class onto HTML element
 */
function dol_bc($var, $moreclass = '')
{
	global $bc;
	$ret = ' '.$bc[$var];
	if ($moreclass) {
		$ret = preg_replace('/class=\"/', 'class="'.$moreclass.' ', $ret);
	}
	return $ret;
}

/**
 *      Return a formated address (part address/zip/town/state) according to country rules.
 *      See https://en.wikipedia.org/wiki/Address
 *
 *      @param  Object		$object			A company or contact object
 * 	    @param	int			$withcountry	1=Add country into address string
 *      @param	string		$sep			Separator to use to build string
 *      @param	Translate	$outputlangs	Object lang that contains language for text translation.
 *      @param	int			$mode			0=Standard output, 1=Remove address
 *  	@param	string		$extralangcode	User extralanguage $langcode as values for address, town
 *      @return string						Formated string
 *      @see dol_print_address()
 */
function dol_format_address($object, $withcountry = 0, $sep = "\n", $outputlangs = '', $mode = 0, $extralangcode = '')
{
	global $conf, $langs, $hookmanager;

	$ret = '';
	$countriesusingstate = array('AU', 'CA', 'US', 'IN', 'GB', 'ES', 'UK', 'TR', 'CN'); // See also MAIN_FORCE_STATE_INTO_ADDRESS

	// See format of addresses on https://en.wikipedia.org/wiki/Address
	// Address
	if (empty($mode)) {
		$ret .= ($extralangcode ? $object->array_languages['address'][$extralangcode] : (empty($object->address) ? '' : $object->address));
	}
	// Zip/Town/State
	if (isset($object->country_code) && in_array($object->country_code, array('AU', 'CA', 'US', 'CN')) || !empty($conf->global->MAIN_FORCE_STATE_INTO_ADDRESS)) {
		// US: title firstname name \n address lines \n town, state, zip \n country
		$town = ($extralangcode ? $object->array_languages['town'][$extralangcode] : (empty($object->town) ? '' : $object->town));
		$ret .= (($ret && $town) ? $sep : '').$town;

		if (!empty($object->state))	{
			$ret .= ($ret ? ($town ? ", " : $sep) : '').$object->state;
		}
		if (!empty($object->zip)) {
			$ret .= ($ret ? (($town || $object->state) ? ", " : $sep) : '').$object->zip;
		}
	} elseif (isset($object->country_code) && in_array($object->country_code, array('GB', 'UK'))) {
		// UK: title firstname name \n address lines \n town state \n zip \n country
		$town = ($extralangcode ? $object->array_languages['town'][$extralangcode] : (empty($object->town) ? '' : $object->town));
		$ret .= ($ret ? $sep : '').$town;
		if (!empty($object->state)) {
			$ret .= ($ret ? ", " : '').$object->state;
		}
		if (!empty($object->zip)) {
			$ret .= ($ret ? $sep : '').$object->zip;
		}
	} elseif (isset($object->country_code) && in_array($object->country_code, array('ES', 'TR'))) {
		// ES: title firstname name \n address lines \n zip town \n state \n country
		$ret .= ($ret ? $sep : '').$object->zip;
		$town = ($extralangcode ? $object->array_languages['town'][$extralangcode] : (empty($object->town) ? '' : $object->town));
		$ret .= ($town ? (($object->zip ? ' ' : '').$town) : '');
		if (!empty($object->state)) {
			$ret .= "\n".$object->state;
		}
	} elseif (isset($object->country_code) && in_array($object->country_code, array('JP'))) {
		// JP: In romaji, title firstname name\n address lines \n [state,] town zip \n country
		// See https://www.sljfaq.org/afaq/addresses.html
		$town = ($extralangcode ? $object->array_languages['town'][$extralangcode] : (empty($object->town) ? '' : $object->town));
		$ret .= ($ret ? $sep : '').($object->state ? $object->state.', ' : '').$town.($object->zip ? ' ' : '').$object->zip;
	} elseif (isset($object->country_code) && in_array($object->country_code, array('IT'))) {
		// IT: title firstname name\n address lines \n zip town state_code \n country
		$ret .= ($ret ? $sep : '').$object->zip;
		$town = ($extralangcode ? $object->array_languages['town'][$extralangcode] : (empty($object->town) ? '' : $object->town));
		$ret .= ($town ? (($object->zip ? ' ' : '').$town) : '');
		$ret .= (empty($object->state_code) ? '' : (' '.$object->state_code));
	} else {
		// Other: title firstname name \n address lines \n zip town[, state] \n country
		$town = ($extralangcode ? $object->array_languages['town'][$extralangcode] : (empty($object->town) ? '' : $object->town));
		$ret .= !empty($object->zip) ? (($ret ? $sep : '').$object->zip) : '';
		$ret .= ($town ? (($object->zip ? ' ' : ($ret ? $sep : '')).$town) : '');
		if (!empty($object->state) && in_array($object->country_code, $countriesusingstate)) {
			$ret .= ($ret ? ", " : '').$object->state;
		}
	}
	if (!is_object($outputlangs)) {
		$outputlangs = $langs;
	}
	if ($withcountry) {
		$langs->load("dict");
		$ret .= (empty($object->country_code) ? '' : ($ret ? $sep : '').$outputlangs->convToOutputCharset($outputlangs->transnoentitiesnoconv("Country".$object->country_code)));
	}
	if ($hookmanager) {
		$parameters = array('withcountry' => $withcountry, 'sep' => $sep, 'outputlangs' => $outputlangs,'mode' => $mode, 'extralangcode' => $extralangcode);
		$reshook = $hookmanager->executeHooks('formatAddress', $parameters, $object);
		if ($reshook > 0) {
			$ret = '';
		}
		$ret .= $hookmanager->resPrint;
	}

	return $ret;
}



/**
 *	Format a string.
 *
 *	@param	string	$fmt		Format of strftime function (http://php.net/manual/fr/function.strftime.php)
 *  @param	int		$ts			Timesamp (If is_gmt is true, timestamp is already includes timezone and daylight saving offset, if is_gmt is false, timestamp is a GMT timestamp and we must compensate with server PHP TZ)
 *  @param	int		$is_gmt		See comment of timestamp parameter
 *	@return	string				A formatted string
 */
function dol_strftime($fmt, $ts = false, $is_gmt = false)
{
	if ((abs($ts) <= 0x7FFFFFFF)) { // check if number in 32-bit signed range
		return ($is_gmt) ? @gmstrftime($fmt, $ts) : @strftime($fmt, $ts);
	} else {
		return 'Error date into a not supported range';
	}
}

/**
 *	Output date in a string format according to outputlangs (or langs if not defined).
 * 	Return charset is always UTF-8, except if encodetoouput is defined. In this case charset is output charset
 *
 *	@param	int			$time			GM Timestamps date
 *	@param	string		$format      	Output date format (tag of strftime function)
 *										"%d %b %Y",
 *										"%d/%m/%Y %H:%M",
 *										"%d/%m/%Y %H:%M:%S",
 *                                      "%B"=Long text of month, "%A"=Long text of day, "%b"=Short text of month, "%a"=Short text of day
 *										"day", "daytext", "dayhour", "dayhourldap", "dayhourtext", "dayrfc", "dayhourrfc", "...inputnoreduce", "...reduceformat"
 * 	@param	string		$tzoutput		true or 'gmt' => string is for Greenwich location
 * 										false or 'tzserver' => output string is for local PHP server TZ usage
 * 										'tzuser' => output string is for user TZ (current browser TZ with current dst) => In a future, we should have same behaviour than 'tzuserrel'
 *                                      'tzuserrel' => output string is for user TZ (current browser TZ with dst or not, depending on date position)
 *	@param	Translate	$outputlangs	Object lang that contains language for text translation.
 *  @param  boolean		$encodetooutput false=no convert into output pagecode
 * 	@return string      				Formated date or '' if time is null
 *
 *  @see        dol_mktime(), dol_stringtotime(), dol_getdate()
 */
function dol_print_date($time, $format = '', $tzoutput = 'auto', $outputlangs = '', $encodetooutput = false)
{
	global $conf, $langs;

	// If date undefined or "", we return ""
	if (dol_strlen($time) == 0) {
		return ''; // $time=0 allowed (it means 01/01/1970 00:00:00)
	}

	if ($tzoutput === 'auto') {
		$tzoutput = (empty($conf) ? 'tzserver' : (isset($conf->tzuserinputkey) ? $conf->tzuserinputkey : 'tzserver'));
	}

	// Clean parameters
	$to_gmt = false;
	$offsettz = $offsetdst = 0;
	if ($tzoutput) {
		$to_gmt = true; // For backward compatibility
		if (is_string($tzoutput)) {
			if ($tzoutput == 'tzserver') {
				$to_gmt = false;
				$offsettzstring = @date_default_timezone_get(); // Example 'Europe/Berlin' or 'Indian/Reunion'
				$offsettz = 0;	// Timezone offset with server timezone, so 0
				$offsetdst = 0;	// Dst offset with server timezone, so 0
			} elseif ($tzoutput == 'tzuser' || $tzoutput == 'tzuserrel') {
				$to_gmt = true;
				$offsettzstring = (empty($_SESSION['dol_tz_string']) ? 'UTC' : $_SESSION['dol_tz_string']); // Example 'Europe/Berlin' or 'Indian/Reunion'

				if (class_exists('DateTimeZone')) {
					$user_date_tz = new DateTimeZone($offsettzstring);
					$user_dt = new DateTime();
					$user_dt->setTimezone($user_date_tz);
					$user_dt->setTimestamp($tzoutput == 'tzuser' ? dol_now() : (int) $time);
					$offsettz = $user_dt->getOffset();
				} else {	// old method (The 'tzuser' was processed like the 'tzuserrel')
					$offsettz = (empty($_SESSION['dol_tz']) ? 0 : $_SESSION['dol_tz']) * 60 * 60; // Will not be used anymore
					$offsetdst = (empty($_SESSION['dol_dst']) ? 0 : $_SESSION['dol_dst']) * 60 * 60; // Will not be used anymore
				}
			}
		}
	}
	if (!is_object($outputlangs)) {
		$outputlangs = $langs;
	}
	if (!$format) {
		$format = 'daytextshort';
	}

	// Do we have to reduce the length of date (year on 2 chars) to save space.
	// Note: dayinputnoreduce is same than day but no reduction of year length will be done
	$reduceformat = (!empty($conf->dol_optimize_smallscreen) && in_array($format, array('day', 'dayhour'))) ? 1 : 0;	// Test on original $format param.
	$format = preg_replace('/inputnoreduce/', '', $format);	// so format 'dayinputnoreduce' is processed like day
	$formatwithoutreduce = preg_replace('/reduceformat/', '', $format);
	if ($formatwithoutreduce != $format) {
		$format = $formatwithoutreduce;
		$reduceformat = 1;
	}  // so format 'dayreduceformat' is processed like day

	// Change predefined format into computer format. If found translation in lang file we use it, otherwise we use default.
	// TODO Add format daysmallyear and dayhoursmallyear
	if ($format == 'day') {
		$format = ($outputlangs->trans("FormatDateShort") != "FormatDateShort" ? $outputlangs->trans("FormatDateShort") : $conf->format_date_short);
	} elseif ($format == 'hour') {
		$format = ($outputlangs->trans("FormatHourShort") != "FormatHourShort" ? $outputlangs->trans("FormatHourShort") : $conf->format_hour_short);
	} elseif ($format == 'hourduration') {
		$format = ($outputlangs->trans("FormatHourShortDuration") != "FormatHourShortDuration" ? $outputlangs->trans("FormatHourShortDuration") : $conf->format_hour_short_duration);
	} elseif ($format == 'daytext') {
		$format = ($outputlangs->trans("FormatDateText") != "FormatDateText" ? $outputlangs->trans("FormatDateText") : $conf->format_date_text);
	} elseif ($format == 'daytextshort') {
		$format = ($outputlangs->trans("FormatDateTextShort") != "FormatDateTextShort" ? $outputlangs->trans("FormatDateTextShort") : $conf->format_date_text_short);
	} elseif ($format == 'dayhour') {
		$format = ($outputlangs->trans("FormatDateHourShort") != "FormatDateHourShort" ? $outputlangs->trans("FormatDateHourShort") : $conf->format_date_hour_short);
	} elseif ($format == 'dayhoursec') {
		$format = ($outputlangs->trans("FormatDateHourSecShort") != "FormatDateHourSecShort" ? $outputlangs->trans("FormatDateHourSecShort") : $conf->format_date_hour_sec_short);
	} elseif ($format == 'dayhourtext') {
		$format = ($outputlangs->trans("FormatDateHourText") != "FormatDateHourText" ? $outputlangs->trans("FormatDateHourText") : $conf->format_date_hour_text);
	} elseif ($format == 'dayhourtextshort') {
		$format = ($outputlangs->trans("FormatDateHourTextShort") != "FormatDateHourTextShort" ? $outputlangs->trans("FormatDateHourTextShort") : $conf->format_date_hour_text_short);
	} elseif ($format == 'dayhourlog') {
		// Format not sensitive to language
		$format = '%Y%m%d%H%M%S';
	} elseif ($format == 'dayhourlogsmall') {
		// Format not sensitive to language
		$format = '%Y%m%d%H%M';
	} elseif ($format == 'dayhourldap') {
		$format = '%Y%m%d%H%M%SZ';
	} elseif ($format == 'dayhourxcard') {
		$format = '%Y%m%dT%H%M%SZ';
	} elseif ($format == 'dayxcard') {
		$format = '%Y%m%d';
	} elseif ($format == 'dayrfc') {
		$format = '%Y-%m-%d'; // DATE_RFC3339
	} elseif ($format == 'dayhourrfc') {
		$format = '%Y-%m-%dT%H:%M:%SZ'; // DATETIME RFC3339
	} elseif ($format == 'standard') {
		$format = '%Y-%m-%d %H:%M:%S';
	}

	if ($reduceformat) {
		$format = str_replace('%Y', '%y', $format);
		$format = str_replace('yyyy', 'yy', $format);
	}

	// Clean format
	if (preg_match('/%b/i', $format)) {		// There is some text to translate
		// We inhibate translation to text made by strftime functions. We will use trans instead later.
		$format = str_replace('%b', '__b__', $format);
		$format = str_replace('%B', '__B__', $format);
	}
	if (preg_match('/%a/i', $format)) {		// There is some text to translate
		// We inhibate translation to text made by strftime functions. We will use trans instead later.
		$format = str_replace('%a', '__a__', $format);
		$format = str_replace('%A', '__A__', $format);
	}


	// Analyze date
	$reg = array();
	if (preg_match('/^([0-9][0-9][0-9][0-9])([0-9][0-9])([0-9][0-9])([0-9][0-9])([0-9][0-9])([0-9][0-9])$/i', $time, $reg)) {	// Deprecated. Ex: 1970-01-01, 1970-01-01 01:00:00, 19700101010000
		dol_print_error('', "Functions.lib::dol_print_date function called with a bad value from page ".$_SERVER["PHP_SELF"]);
		return '';
	} elseif (preg_match('/^([0-9]+)\-([0-9]+)\-([0-9]+) ?([0-9]+)?:?([0-9]+)?:?([0-9]+)?/i', $time, $reg)) {    // Still available to solve problems in extrafields of type date
		// This part of code should not be used anymore.
		dol_syslog("Functions.lib::dol_print_date function called with a bad value from page ".$_SERVER["PHP_SELF"], LOG_WARNING);
		//if (function_exists('debug_print_backtrace')) debug_print_backtrace();
		// Date has format 'YYYY-MM-DD' or 'YYYY-MM-DD HH:MM:SS'
		$syear	= (!empty($reg[1]) ? $reg[1] : '');
		$smonth = (!empty($reg[2]) ? $reg[2] : '');
		$sday	= (!empty($reg[3]) ? $reg[3] : '');
		$shour	= (!empty($reg[4]) ? $reg[4] : '');
		$smin	= (!empty($reg[5]) ? $reg[5] : '');
		$ssec	= (!empty($reg[6]) ? $reg[6] : '');

		$time = dol_mktime($shour, $smin, $ssec, $smonth, $sday, $syear, true);
		$ret = adodb_strftime($format, $time + $offsettz + $offsetdst, $to_gmt);
	} else {
		// Date is a timestamps
		if ($time < 100000000000) {	// Protection against bad date values
			$timetouse = $time + $offsettz + $offsetdst; // TODO Replace this with function Date PHP. We also should not use anymore offsettz and offsetdst but only offsettzstring.

			$ret = adodb_strftime($format, $timetouse, $to_gmt);	// If to_gmt = false then adodb_strftime use TZ of server
		} else {
			$ret = 'Bad value '.$time.' for date';
		}
	}

	if (preg_match('/__b__/i', $format)) {
		$timetouse = $time + $offsettz + $offsetdst; // TODO Replace this with function Date PHP. We also should not use anymore offsettz and offsetdst but only offsettzstring.

		// Here ret is string in PHP setup language (strftime was used). Now we convert to $outputlangs.
		$month = adodb_strftime('%m', $timetouse, $to_gmt);		// If to_gmt = false then adodb_strftime use TZ of server
		$month = sprintf("%02d", $month); // $month may be return with format '06' on some installation and '6' on other, so we force it to '06'.
		if ($encodetooutput) {
			$monthtext = $outputlangs->transnoentities('Month'.$month);
			$monthtextshort = $outputlangs->transnoentities('MonthShort'.$month);
		} else {
			$monthtext = $outputlangs->transnoentitiesnoconv('Month'.$month);
			$monthtextshort = $outputlangs->transnoentitiesnoconv('MonthShort'.$month);
		}
		//print 'monthtext='.$monthtext.' monthtextshort='.$monthtextshort;
		$ret = str_replace('__b__', $monthtextshort, $ret);
		$ret = str_replace('__B__', $monthtext, $ret);
		//print 'x'.$outputlangs->charset_output.'-'.$ret.'x';
		//return $ret;
	}
	if (preg_match('/__a__/i', $format)) {
		//print "time=$time offsettz=$offsettz offsetdst=$offsetdst offsettzstring=$offsettzstring";
		$timetouse = $time + $offsettz + $offsetdst; // TODO Replace this with function Date PHP. We also should not use anymore offsettz and offsetdst but only offsettzstring.

		$w = adodb_strftime('%w', $timetouse, $to_gmt);		// If to_gmt = false then adodb_strftime use TZ of server
		$dayweek = $outputlangs->transnoentitiesnoconv('Day'.$w);
		$ret = str_replace('__A__', $dayweek, $ret);
		$ret = str_replace('__a__', dol_substr($dayweek, 0, 3), $ret);
	}

	return $ret;
}


/**
 *  Return an array with locale date info.
 *  WARNING: This function use PHP server timezone by default to return locale informations.
 *  Be aware to add the third parameter to "UTC" if you need to work on UTC.
 *
 *	@param	int			$timestamp      Timestamp
 *	@param	boolean		$fast           Fast mode. deprecated.
 *  @param	string		$forcetimezone	'' to use the PHP server timezone. Or use a form like 'gmt', 'Europe/Paris' or '+0200' to force timezone.
 *	@return	array						Array of informations
 *										'seconds' => $secs,
 *										'minutes' => $min,
 *										'hours' => $hour,
 *										'mday' => $day,
 *										'wday' => $dow,		0=sunday, 6=saturday
 *										'mon' => $month,
 *										'year' => $year,
 *										'yday' => floor($secsInYear/$_day_power)
 *										'0' => original timestamp
 * 	@see 								dol_print_date(), dol_stringtotime(), dol_mktime()
 */
function dol_getdate($timestamp, $fast = false, $forcetimezone = '')
{
	//$datetimeobj = new DateTime('@'.$timestamp);
	$datetimeobj = new DateTime();
	$datetimeobj->setTimestamp($timestamp); // Use local PHP server timezone
	if ($forcetimezone) {
		$datetimeobj->setTimezone(new DateTimeZone($forcetimezone == 'gmt' ? 'UTC' : $forcetimezone)); //  (add timezone relative to the date entered)
	}
	$arrayinfo = array(
		'year'=>((int) date_format($datetimeobj, 'Y')),
		'mon'=>((int) date_format($datetimeobj, 'm')),
		'mday'=>((int) date_format($datetimeobj, 'd')),
		'wday'=>((int) date_format($datetimeobj, 'w')),
		'yday'=>((int) date_format($datetimeobj, 'z')),
		'hours'=>((int) date_format($datetimeobj, 'H')),
		'minutes'=>((int) date_format($datetimeobj, 'i')),
		'seconds'=>((int) date_format($datetimeobj, 's')),
		'0'=>$timestamp
	);

	return $arrayinfo;
}

/**
 *	Return a timestamp date built from detailed informations (by default a local PHP server timestamp)
 * 	Replace function mktime not available under Windows if year < 1970
 *	PHP mktime is restricted to the years 1901-2038 on Unix and 1970-2038 on Windows
 *
 * 	@param	int			$hour			Hour	(can be -1 for undefined)
 *	@param	int			$minute			Minute	(can be -1 for undefined)
 *	@param	int			$second			Second	(can be -1 for undefined)
 *	@param	int			$month			Month (1 to 12)
 *	@param	int			$day			Day (1 to 31)
 *	@param	int			$year			Year
 *	@param	mixed		$gm				True or 1 or 'gmt'=Input informations are GMT values
 *										False or 0 or 'tzserver' = local to server TZ
 *										'auto'
 *										'tzuser' = local to user TZ taking dst into account at the current date. Not yet implemented.
 *										'tzuserrel' = local to user TZ taking dst into account at the given date. Use this one to convert date input from user into a GMT date.
 *										'tz,TimeZone' = use specified timezone
 *	@param	int			$check			0=No check on parameters (Can use day 32, etc...)
 *	@return	int|string					Date as a timestamp, '' or false if error
 * 	@see 								dol_print_date(), dol_stringtotime(), dol_getdate()
 */
function dol_mktime($hour, $minute, $second, $month, $day, $year, $gm = 'auto', $check = 1)
{
	global $conf;
	//print "- ".$hour.",".$minute.",".$second.",".$month.",".$day.",".$year.",".$_SERVER["WINDIR"]." -";

	if ($gm === 'auto') {
		$gm = (empty($conf) ? 'tzserver' : $conf->tzuserinputkey);
	}
	//print 'gm:'.$gm.' gm === auto:'.($gm === 'auto').'<br>';exit;

	// Clean parameters
	if ($hour == -1 || empty($hour)) {
		$hour = 0;
	}
	if ($minute == -1 || empty($minute)) {
		$minute = 0;
	}
	if ($second == -1 || empty($second)) {
		$second = 0;
	}

	// Check parameters
	if ($check) {
		if (!$month || !$day) {
			return '';
		}
		if ($day > 31) {
			return '';
		}
		if ($month > 12) {
			return '';
		}
		if ($hour < 0 || $hour > 24) {
			return '';
		}
		if ($minute < 0 || $minute > 60) {
			return '';
		}
		if ($second < 0 || $second > 60) {
			return '';
		}
	}

	if (empty($gm) || ($gm === 'server' || $gm === 'tzserver')) {
		$default_timezone = @date_default_timezone_get(); // Example 'Europe/Berlin'
		$localtz = new DateTimeZone($default_timezone);
	} elseif ($gm === 'user' || $gm === 'tzuser' || $gm === 'tzuserrel') {
		// We use dol_tz_string first because it is more reliable.
		$default_timezone = (empty($_SESSION["dol_tz_string"]) ? @date_default_timezone_get() : $_SESSION["dol_tz_string"]); // Example 'Europe/Berlin'
		try {
			$localtz = new DateTimeZone($default_timezone);
		} catch (Exception $e) {
			dol_syslog("Warning dol_tz_string contains an invalid value ".$_SESSION["dol_tz_string"], LOG_WARNING);
			$default_timezone = @date_default_timezone_get();
		}
	} elseif (strrpos($gm, "tz,") !== false) {
		$timezone = str_replace("tz,", "", $gm); // Example 'tz,Europe/Berlin'
		try {
			$localtz = new DateTimeZone($timezone);
		} catch (Exception $e) {
			dol_syslog("Warning passed timezone contains an invalid value ".$timezone, LOG_WARNING);
		}
	}

	if (empty($localtz)) {
		$localtz = new DateTimeZone('UTC');
	}
	//var_dump($localtz);
	//var_dump($year.'-'.$month.'-'.$day.'-'.$hour.'-'.$minute);
	$dt = new DateTime('now', $localtz);
	$dt->setDate((int) $year, (int) $month, (int) $day);
	$dt->setTime((int) $hour, (int) $minute, (int) $second);
	$date = $dt->getTimestamp(); // should include daylight saving time
	//var_dump($date);
	return $date;
}


/**
 *  Return date for now. In most cases, we use this function without parameters (that means GMT time).
 *
 *  @param	string		$mode	'auto' => for backward compatibility (avoid this),
 *  							'gmt' => we return GMT timestamp,
 * 								'tzserver' => we add the PHP server timezone
 *  							'tzref' => we add the company timezone. Not implemented.
 * 								'tzuser' or 'tzuserrel' => we add the user timezone
 *	@return int   $date	Timestamp
 */
function dol_now($mode = 'auto')
{
	$ret = 0;

	if ($mode === 'auto') {
		$mode = 'gmt';
	}

	if ($mode == 'gmt') {
		$ret = time(); // Time for now at greenwich.
	} elseif ($mode == 'tzserver') {		// Time for now with PHP server timezone added
		require_once DOL_DOCUMENT_ROOT.'/core/lib/date.lib.php';
		$tzsecond = getServerTimeZoneInt('now'); // Contains tz+dayling saving time
		$ret = (int) (dol_now('gmt') + ($tzsecond * 3600));
		//} elseif ($mode == 'tzref') {// Time for now with parent company timezone is added
		//	require_once DOL_DOCUMENT_ROOT.'/core/lib/date.lib.php';
		//	$tzsecond=getParentCompanyTimeZoneInt();    // Contains tz+dayling saving time
		//	$ret=dol_now('gmt')+($tzsecond*3600);
		//}
	} elseif ($mode == 'tzuser' || $mode == 'tzuserrel') {
		// Time for now with user timezone added
		//print 'time: '.time();
		$offsettz = (empty($_SESSION['dol_tz']) ? 0 : $_SESSION['dol_tz']) * 60 * 60;
		$offsetdst = (empty($_SESSION['dol_dst']) ? 0 : $_SESSION['dol_dst']) * 60 * 60;
		$ret = (int) (dol_now('gmt') + ($offsettz + $offsetdst));
	}

	return $ret;
}


/**
 * Return string with formated size
 *
 * @param	int		$size		Size to print
 * @param	int		$shortvalue	Tell if we want long value to use another unit (Ex: 1.5Kb instead of 1500b)
 * @param	int		$shortunit	Use short label of size unit (for example 'b' instead of 'bytes')
 * @return	string				Link
 */
function dol_print_size($size, $shortvalue = 0, $shortunit = 0)
{
	global $conf, $langs;
	$level = 1024;

	if (!empty($conf->dol_optimize_smallscreen)) {
		$shortunit = 1;
	}

	// Set value text
	if (empty($shortvalue) || $size < ($level * 10)) {
		$ret = $size;
		$textunitshort = $langs->trans("b");
		$textunitlong = $langs->trans("Bytes");
	} else {
		$ret = round($size / $level, 0);
		$textunitshort = $langs->trans("Kb");
		$textunitlong = $langs->trans("KiloBytes");
	}
	// Use long or short text unit
	if (empty($shortunit)) {
		$ret .= ' '.$textunitlong;
	} else {
		$ret .= ' '.$textunitshort;
	}

	return $ret;
}

/**
 * Show Url link
 *
 * @param	string		$url		Url to show
 * @param	string		$target		Target for link
 * @param	int			$max		Max number of characters to show
 * @param	int			$withpicto	With picto
 * @return	string					HTML Link
 */
function dol_print_url($url, $target = '_blank', $max = 32, $withpicto = 0)
{
	global $langs;

	if (empty($url)) {
		return '';
	}

	$link = '<a href="';
	if (!preg_match('/^http/i', $url)) {
		$link .= 'http://';
	}
	$link .= $url;
	$link .= '"';
	if ($target) {
		$link .= ' target="'.$target.'"';
	}
	$link .= '>';
	if (!preg_match('/^http/i', $url)) {
		$link .= 'http://';
	}
	$link .= dol_trunc($url, $max);
	$link .= '</a>';
	return '<div class="nospan float" style="margin-right: 10px">'.($withpicto ?img_picto($langs->trans("Url"), 'globe').' ' : '').$link.'</div>';
}

/**
 * Show EMail link formatted for HTML output.
 *
 * @param	string		$email			EMail to show (only email, without 'Name of recipient' before)
 * @param 	int			$cid 			Id of contact if known
 * @param 	int			$socid 			Id of third party if known
 * @param 	int			$addlink		0=no link, 1=email has a html email link (+ link to create action if constant AGENDA_ADDACTIONFOREMAIL is on)
 * @param	int			$max			Max number of characters to show
 * @param	int			$showinvalid	1=Show warning if syntax email is wrong
 * @param	int|string	$withpicto		Show picto
 * @return	string						HTML Link
 */
function dol_print_email($email, $cid = 0, $socid = 0, $addlink = 0, $max = 64, $showinvalid = 1, $withpicto = 0)
{
	global $conf, $user, $langs, $hookmanager;

	$newemail = dol_escape_htmltag($email);

	if (!empty($conf->global->MAIN_OPTIMIZEFORTEXTBROWSER) && $withpicto) {
		$withpicto = 0;
	}

	if (empty($email)) {
		return '&nbsp;';
	}

	if (!empty($addlink)) {
		$newemail = '<a style="text-overflow: ellipsis;" href="';
		if (!preg_match('/^mailto:/i', $email)) {
			$newemail .= 'mailto:';
		}
		$newemail .= $email;
		$newemail .= '">';
		$newemail .= dol_trunc($email, $max);
		$newemail .= '</a>';
		if ($showinvalid && !isValidEmail($email)) {
			$langs->load("errors");
			$newemail .= img_warning($langs->trans("ErrorBadEMail", $email));
		}

		if (($cid || $socid) && isModEnabled('agenda') && $user->rights->agenda->myactions->create) {
			$type = 'AC_EMAIL';
			$link = '';
			if (!empty($conf->global->AGENDA_ADDACTIONFOREMAIL)) {
				$link = '<a href="'.DOL_URL_ROOT.'/comm/action/card.php?action=create&amp;backtopage=1&amp;actioncode='.$type.'&amp;contactid='.$cid.'&amp;socid='.$socid.'">'.img_object($langs->trans("AddAction"), "calendar").'</a>';
			}
			if ($link) {
				$newemail = '<div>'.$newemail.' '.$link.'</div>';
			}
		}
	} else {
		if ($showinvalid && !isValidEmail($email)) {
			$langs->load("errors");
			$newemail .= img_warning($langs->trans("ErrorBadEMail", $email));
		}
	}

	//$rep = '<div class="nospan" style="margin-right: 10px">';
	$rep = ($withpicto ? img_picto($langs->trans("EMail").' : '.$email, (is_numeric($withpicto) ? 'email' : $withpicto)).' ' : '').$newemail;
	//$rep .= '</div>';
	if ($hookmanager) {
		$parameters = array('cid' => $cid, 'socid' => $socid, 'addlink' => $addlink, 'picto' => $withpicto);

		$reshook = $hookmanager->executeHooks('printEmail', $parameters, $email);
		if ($reshook > 0) {
			$rep = '';
		}
		$rep .= $hookmanager->resPrint;
	}

	return $rep;
}

/**
 * Get array of social network dictionary
 *
 * @return  array       Array of Social Networks Dictionary
 */
function getArrayOfSocialNetworks()
{
	global $conf, $db;

	$socialnetworks = array();
	// Enable caching of array
	require_once DOL_DOCUMENT_ROOT.'/core/lib/memory.lib.php';
	$cachekey = 'socialnetworks_' . $conf->entity;
	$dataretrieved = dol_getcache($cachekey);
	if (!is_null($dataretrieved)) {
		$socialnetworks = $dataretrieved;
	} else {
		$sql = "SELECT rowid, code, label, url, icon, active FROM ".MAIN_DB_PREFIX."c_socialnetworks";
		$sql .= " WHERE entity=".$conf->entity;
		$resql = $db->query($sql);
		if ($resql) {
			while ($obj = $db->fetch_object($resql)) {
				$socialnetworks[$obj->code] = array(
					'rowid' => $obj->rowid,
					'label' => $obj->label,
					'url' => $obj->url,
					'icon' => $obj->icon,
					'active' => $obj->active,
				);
			}
		}
		dol_setcache($cachekey, $socialnetworks); // If setting cache fails, this is not a problem, so we do not test result.
	}

	return $socialnetworks;
}

/**
 * Show social network link
 *
 * @param	string		$value				Skype to show (only skype, without 'Name of recipient' before)
 * @param	int 		$cid 				Id of contact if known
 * @param	int 		$socid 				Id of third party if known
 * @param	string 		$type				'skype','facebook',...
 * @param	array		$dictsocialnetworks socialnetworks availables
 * @return	string							HTML Link
 */
function dol_print_socialnetworks($value, $cid, $socid, $type, $dictsocialnetworks = array())
{
	global $conf, $user, $langs;

	$htmllink = $value;

	if (empty($value)) {
		return '&nbsp;';
	}

	if (!empty($type)) {
		$htmllink = '<div class="divsocialnetwork inline-block valignmiddle">';
		// Use dictionary definition for picto $dictsocialnetworks[$type]['icon']
		$htmllink .= '<span class="fa paddingright '.($dictsocialnetworks[$type]['icon'] ? $dictsocialnetworks[$type]['icon'] : 'fa-link').'"></span>';
		if ($type == 'skype') {
			$htmllink .= dol_escape_htmltag($value);
			$htmllink .= '&nbsp;';
			$htmllink .= '<a href="skype:';
			$htmllink .= dol_string_nospecial($value, '_', '', array('@'));
			$htmllink .= '?call" alt="'.$langs->trans("Call").'&nbsp;'.$value.'" title="'.dol_escape_htmltag($langs->trans("Call").' '.$value).'">';
			$htmllink .= '<img src="'.DOL_URL_ROOT.'/theme/common/skype_callbutton.png" border="0">';
			$htmllink .= '</a><a href="skype:';
			$htmllink .= dol_string_nospecial($value, '_', '', array('@'));
			$htmllink .= '?chat" alt="'.$langs->trans("Chat").'&nbsp;'.$value.'" title="'.dol_escape_htmltag($langs->trans("Chat").' '.$value).'">';
			$htmllink .= '<img class="paddingleft" src="'.DOL_URL_ROOT.'/theme/common/skype_chatbutton.png" border="0">';
			$htmllink .= '</a>';
			if (($cid || $socid) && isModEnabled('agenda') && $user->rights->agenda->myactions->create) {
				$addlink = 'AC_SKYPE';
				$link = '';
				if (!empty($conf->global->AGENDA_ADDACTIONFORSKYPE)) {
					$link = '<a href="'.DOL_URL_ROOT.'/comm/action/card.php?action=create&amp;backtopage=1&amp;actioncode='.$addlink.'&amp;contactid='.$cid.'&amp;socid='.$socid.'">'.img_object($langs->trans("AddAction"), "calendar").'</a>';
				}
				$htmllink .= ($link ? ' '.$link : '');
			}
		} else {
			if (!empty($dictsocialnetworks[$type]['url'])) {
				$tmpvirginurl = preg_replace('/\/?{socialid}/', '', $dictsocialnetworks[$type]['url']);
				if ($tmpvirginurl) {
					$value = preg_replace('/^www\.'.preg_quote($tmpvirginurl, '/').'\/?/', '', $value);
					$value = preg_replace('/^'.preg_quote($tmpvirginurl, '/').'\/?/', '', $value);

					$tmpvirginurl3 = preg_replace('/^https:\/\//i', 'https://www.', $tmpvirginurl);
					if ($tmpvirginurl3) {
						$value = preg_replace('/^www\.'.preg_quote($tmpvirginurl3, '/').'\/?/', '', $value);
						$value = preg_replace('/^'.preg_quote($tmpvirginurl3, '/').'\/?/', '', $value);
					}

					$tmpvirginurl2 = preg_replace('/^https?:\/\//i', '', $tmpvirginurl);
					if ($tmpvirginurl2) {
						$value = preg_replace('/^www\.'.preg_quote($tmpvirginurl2, '/').'\/?/', '', $value);
						$value = preg_replace('/^'.preg_quote($tmpvirginurl2, '/').'\/?/', '', $value);
					}
				}
				$link = str_replace('{socialid}', $value, $dictsocialnetworks[$type]['url']);
				if (preg_match('/^https?:\/\//i', $link)) {
					$htmllink .= '&nbsp;<a href="'.dol_sanitizeUrl($link, 0).'" target="_blank" rel="noopener noreferrer">'.dol_escape_htmltag($value).'</a>';
				} else {
					$htmllink .= '&nbsp;<a href="'.dol_sanitizeUrl($link, 1).'" target="_blank" rel="noopener noreferrer">'.dol_escape_htmltag($value).'</a>';
				}
			} else {
				$htmllink .= dol_escape_htmltag($value);
			}
		}
		$htmllink .= '</div>';
	} else {
		$langs->load("errors");
		$htmllink .= img_warning($langs->trans("ErrorBadSocialNetworkValue", $value));
	}
	return $htmllink;
}

/**
 *	Format profIDs according to country
 *
 *	@param	string	$profID			Value of profID to format
 *	@param	string	$profIDtype		Type of profID to format ('1', '2', '3', '4', '5', '6' or 'VAT')
 *	@param	string	$countrycode	Country code to use for formatting
 *	@param	int		$addcpButton	Add button to copy to clipboard (1 => show only on hoover ; 2 => always display )
 * 	@param	string	$separ			Separation between numbers for a better visibility example : xxx xxx xxx xxxxx
 *	@return string					Formated profID
 */
function dol_print_profids($profID, $profIDtype, $countrycode = '', $addcpButton = 1, $separ = '&nbsp;')
{
	global $mysoc;

	if (empty($profID) || empty($profIDtype)) {
		return '';
	}
	if (empty($countrycode))	$countrycode = $mysoc->country_code;
	$newProfID = $profID;
	$id = substr($profIDtype, -1);
	$ret = '';
	if (strtoupper($countrycode) == 'FR') {
		// France
		if ($id == 1 && dol_strlen($newProfID) == 9)	$newProfID = substr($newProfID, 0, 3).$separ.substr($newProfID, 3, 3).$separ.substr($newProfID, 6, 3);
		if ($id == 2 && dol_strlen($newProfID) == 14)	$newProfID = substr($newProfID, 0, 3).$separ.substr($newProfID, 3, 3).$separ.substr($newProfID, 6, 3).$separ.substr($newProfID, 9, 5);
		if ($profIDtype === 'VAT' && dol_strlen($newProfID) == 13)	$newProfID = substr($newProfID, 0, 4).$separ.substr($newProfID, 4, 3).$separ.substr($newProfID, 7, 3).$separ.substr($newProfID, 10, 3);
	}
	if (!empty($addcpButton))	$ret = showValueWithClipboardCPButton(dol_escape_htmltag($profID), ($addcpButton == 1 ? 1 : 0), $newProfID);
	else $ret = $newProfID;
	return $ret;
}

/**
 * 	Format phone numbers according to country
 *
 * 	@param  string  $phone          Phone number to format
 * 	@param  string  $countrycode    Country code to use for formatting
 * 	@param 	int		$cid 		    Id of contact if known
 * 	@param 	int		$socid          Id of third party if known
 * 	@param 	string	$addlink	    ''=no link to create action, 'AC_TEL'=add link to clicktodial (if module enabled) and add link to create event (if conf->global->AGENDA_ADDACTIONFORPHONE set)
 * 	@param 	string	$separ 		    Separation between numbers for a better visibility example : xx.xx.xx.xx.xx
 *  @param	string  $withpicto      Show picto ('fax', 'phone', 'mobile')
 *  @param	string	$titlealt	    Text to show on alt
 *  @param  int     $adddivfloat    Add div float around phone.
 * 	@return string 				    Formated phone number
 */
function dol_print_phone($phone, $countrycode = '', $cid = 0, $socid = 0, $addlink = '', $separ = "&nbsp;", $withpicto = '', $titlealt = '', $adddivfloat = 0)
{
	global $conf, $user, $langs, $mysoc, $hookmanager;

	// Clean phone parameter
	$phone = preg_replace("/[\s.-]/", "", trim($phone));
	if (empty($phone)) {
		return '';
	}
	if (!empty($conf->global->MAIN_PHONE_SEPAR)) {
		$separ = $conf->global->MAIN_PHONE_SEPAR;
	}
	if (empty($countrycode) && is_object($mysoc)) {
		$countrycode = $mysoc->country_code;
	}

	// Short format for small screens
	if ($conf->dol_optimize_smallscreen) {
		$separ = '';
	}

	$newphone = $phone;
	if (strtoupper($countrycode) == "FR") {
		// France
		if (dol_strlen($phone) == 10) {
			$newphone = substr($newphone, 0, 2).$separ.substr($newphone, 2, 2).$separ.substr($newphone, 4, 2).$separ.substr($newphone, 6, 2).$separ.substr($newphone, 8, 2);
		} elseif (dol_strlen($phone) == 7) {
			$newphone = substr($newphone, 0, 3).$separ.substr($newphone, 3, 2).$separ.substr($newphone, 5, 2);
		} elseif (dol_strlen($phone) == 9) {
			$newphone = substr($newphone, 0, 2).$separ.substr($newphone, 2, 3).$separ.substr($newphone, 5, 2).$separ.substr($newphone, 7, 2);
		} elseif (dol_strlen($phone) == 11) {
			$newphone = substr($newphone, 0, 3).$separ.substr($newphone, 3, 2).$separ.substr($newphone, 5, 2).$separ.substr($newphone, 7, 2).$separ.substr($newphone, 9, 2);
		} elseif (dol_strlen($phone) == 12) {
			$newphone = substr($newphone, 0, 3).$separ.substr($newphone, 3, 1).$separ.substr($newphone, 4, 2).$separ.substr($newphone, 6, 2).$separ.substr($newphone, 8, 2).$separ.substr($newphone, 10, 2);
		} elseif (dol_strlen($phone) == 13) {
			$newphone = substr($newphone, 0, 4).$separ.substr($newphone, 4, 2).$separ.substr($newphone, 6, 2).$separ.substr($newphone, 8, 3).$separ.substr($newphone, 11, 2);
		}
	} elseif (strtoupper($countrycode) == "CA") {
		if (dol_strlen($phone) == 10) {
			$newphone = ($separ != '' ? '(' : '').substr($newphone, 0, 3).($separ != '' ? ')' : '').$separ.substr($newphone, 3, 3).($separ != '' ? '-' : '').substr($newphone, 6, 4);
		}
	} elseif (strtoupper($countrycode) == "PT") {//Portugal
		if (dol_strlen($phone) == 13) {//ex: +351_ABC_DEF_GHI
			$newphone = substr($newphone, 0, 4).$separ.substr($newphone, 4, 3).$separ.substr($newphone, 7, 3).$separ.substr($newphone, 10, 3);
		}
	} elseif (strtoupper($countrycode) == "SR") {//Suriname
		if (dol_strlen($phone) == 10) {//ex: +597_ABC_DEF
			$newphone = substr($newphone, 0, 4).$separ.substr($newphone, 4, 3).$separ.substr($newphone, 7, 3);
		} elseif (dol_strlen($phone) == 11) {//ex: +597_ABC_DEFG
			$newphone = substr($newphone, 0, 4).$separ.substr($newphone, 4, 3).$separ.substr($newphone, 7, 4);
		}
	} elseif (strtoupper($countrycode) == "DE") {//Allemagne
		if (dol_strlen($phone) == 14) {//ex:  +49_ABCD_EFGH_IJK
			$newphone = substr($newphone, 0, 3).$separ.substr($newphone, 3, 4).$separ.substr($newphone, 7, 4).$separ.substr($newphone, 11, 3);
		} elseif (dol_strlen($phone) == 13) {//ex: +49_ABC_DEFG_HIJ
			$newphone = substr($newphone, 0, 3).$separ.substr($newphone, 3, 3).$separ.substr($newphone, 6, 4).$separ.substr($newphone, 10, 3);
		}
	} elseif (strtoupper($countrycode) == "ES") {//Espagne
		if (dol_strlen($phone) == 12) {//ex:  +34_ABC_DEF_GHI
			$newphone = substr($newphone, 0, 3).$separ.substr($newphone, 3, 3).$separ.substr($newphone, 6, 3).$separ.substr($newphone, 9, 3);
		}
	} elseif (strtoupper($countrycode) == "BF") {// Burkina Faso
		if (dol_strlen($phone) == 12) {//ex :  +22 A BC_DE_FG_HI
			$newphone = substr($newphone, 0, 3).$separ.substr($newphone, 3, 1).$separ.substr($newphone, 4, 2).$separ.substr($newphone, 6, 2).$separ.substr($newphone, 8, 2).$separ.substr($newphone, 10, 2);
		}
	} elseif (strtoupper($countrycode) == "RO") {// Roumanie
		if (dol_strlen($phone) == 12) {//ex :  +40 AB_CDE_FG_HI
			$newphone = substr($newphone, 0, 3).$separ.substr($newphone, 3, 2).$separ.substr($newphone, 5, 3).$separ.substr($newphone, 8, 2).$separ.substr($newphone, 10, 2);
		}
	} elseif (strtoupper($countrycode) == "TR") {//Turquie
		if (dol_strlen($phone) == 13) {//ex :  +90 ABC_DEF_GHIJ
			$newphone = substr($newphone, 0, 3).$separ.substr($newphone, 3, 3).$separ.substr($newphone, 6, 3).$separ.substr($newphone, 9, 4);
		}
	} elseif (strtoupper($countrycode) == "US") {//Etat-Unis
		if (dol_strlen($phone) == 12) {//ex: +1 ABC_DEF_GHIJ
			$newphone = substr($newphone, 0, 2).$separ.substr($newphone, 2, 3).$separ.substr($newphone, 5, 3).$separ.substr($newphone, 8, 4);
		}
	} elseif (strtoupper($countrycode) == "MX") {//Mexique
		if (dol_strlen($phone) == 12) {//ex: +52 ABCD_EFG_HI
			$newphone = substr($newphone, 0, 3).$separ.substr($newphone, 3, 4).$separ.substr($newphone, 7, 3).$separ.substr($newphone, 10, 2);
		} elseif (dol_strlen($phone) == 11) {//ex: +52 AB_CD_EF_GH
			$newphone = substr($newphone, 0, 3).$separ.substr($newphone, 3, 2).$separ.substr($newphone, 5, 2).$separ.substr($newphone, 7, 2).$separ.substr($newphone, 9, 2);
		} elseif (dol_strlen($phone) == 13) {//ex: +52 ABC_DEF_GHIJ
			$newphone = substr($newphone, 0, 3).$separ.substr($newphone, 3, 3).$separ.substr($newphone, 6, 3).$separ.substr($newphone, 9, 4);
		}
	} elseif (strtoupper($countrycode) == "ML") {//Mali
		if (dol_strlen($phone) == 12) {//ex: +223 AB_CD_EF_GH
			$newphone = substr($newphone, 0, 4).$separ.substr($newphone, 4, 2).$separ.substr($newphone, 6, 2).$separ.substr($newphone, 8, 2).$separ.substr($newphone, 10, 2);
		}
	} elseif (strtoupper($countrycode) == "TH") {//Thaïlande
		if (dol_strlen($phone) == 11) {//ex: +66_ABC_DE_FGH
			$newphone = substr($newphone, 0, 3).$separ.substr($newphone, 3, 3).$separ.substr($newphone, 6, 2).$separ.substr($newphone, 8, 3);
		} elseif (dol_strlen($phone) == 12) {//ex: +66_A_BCD_EF_GHI
			$newphone = substr($newphone, 0, 3).$separ.substr($newphone, 3, 1).$separ.substr($newphone, 4, 3).$separ.substr($newphone, 7, 2).$separ.substr($newphone, 9, 3);
		}
	} elseif (strtoupper($countrycode) == "MU") {
		//Maurice
		if (dol_strlen($phone) == 11) {//ex: +230_ABC_DE_FG
			$newphone = substr($newphone, 0, 4).$separ.substr($newphone, 4, 3).$separ.substr($newphone, 7, 2).$separ.substr($newphone, 9, 2);
		} elseif (dol_strlen($phone) == 12) {//ex: +230_ABCD_EF_GH
			$newphone = substr($newphone, 0, 4).$separ.substr($newphone, 4, 4).$separ.substr($newphone, 8, 2).$separ.substr($newphone, 10, 2);
		}
	} elseif (strtoupper($countrycode) == "ZA") {//Afrique du sud
		if (dol_strlen($phone) == 12) {//ex: +27_AB_CDE_FG_HI
			$newphone = substr($newphone, 0, 3).$separ.substr($newphone, 3, 2).$separ.substr($newphone, 5, 3).$separ.substr($newphone, 8, 2).$separ.substr($newphone, 10, 2);
		}
	} elseif (strtoupper($countrycode) == "SY") {//Syrie
		if (dol_strlen($phone) == 12) {//ex: +963_AB_CD_EF_GH
			$newphone = substr($newphone, 0, 4).$separ.substr($newphone, 4, 2).$separ.substr($newphone, 6, 2).$separ.substr($newphone, 8, 2).$separ.substr($newphone, 10, 2);
		} elseif (dol_strlen($phone) == 13) {//ex: +963_AB_CD_EF_GHI
			$newphone = substr($newphone, 0, 4).$separ.substr($newphone, 4, 2).$separ.substr($newphone, 6, 2).$separ.substr($newphone, 8, 2).$separ.substr($newphone, 10, 3);
		}
	} elseif (strtoupper($countrycode) == "AE") {//Emirats Arabes Unis
		if (dol_strlen($phone) == 12) {//ex: +971_ABC_DEF_GH
			$newphone = substr($newphone, 0, 4).$separ.substr($newphone, 4, 3).$separ.substr($newphone, 7, 3).$separ.substr($newphone, 10, 2);
		} elseif (dol_strlen($phone) == 13) {//ex: +971_ABC_DEF_GHI
			$newphone = substr($newphone, 0, 4).$separ.substr($newphone, 4, 3).$separ.substr($newphone, 7, 3).$separ.substr($newphone, 10, 3);
		} elseif (dol_strlen($phone) == 14) {//ex: +971_ABC_DEF_GHIK
			$newphone = substr($newphone, 0, 4).$separ.substr($newphone, 4, 3).$separ.substr($newphone, 7, 3).$separ.substr($newphone, 10, 4);
		}
	} elseif (strtoupper($countrycode) == "DZ") {//Algérie
		if (dol_strlen($phone) == 13) {//ex: +213_ABC_DEF_GHI
			$newphone = substr($newphone, 0, 4).$separ.substr($newphone, 4, 3).$separ.substr($newphone, 7, 3).$separ.substr($newphone, 10, 3);
		}
	} elseif (strtoupper($countrycode) == "BE") {//Belgique
		if (dol_strlen($phone) == 11) {//ex: +32_ABC_DE_FGH
			$newphone = substr($newphone, 0, 3).$separ.substr($newphone, 3, 3).$separ.substr($newphone, 6, 2).$separ.substr($newphone, 8, 3);
		} elseif (dol_strlen($phone) == 12) {//ex: +32_ABC_DEF_GHI
			$newphone = substr($newphone, 0, 3).$separ.substr($newphone, 3, 3).$separ.substr($newphone, 6, 3).$separ.substr($newphone, 9, 3);
		}
	} elseif (strtoupper($countrycode) == "PF") {//Polynésie française
		if (dol_strlen($phone) == 12) {//ex: +689_AB_CD_EF_GH
			$newphone = substr($newphone, 0, 4).$separ.substr($newphone, 4, 2).$separ.substr($newphone, 6, 2).$separ.substr($newphone, 8, 2).$separ.substr($newphone, 10, 2);
		}
	} elseif (strtoupper($countrycode) == "CO") {//Colombie
		if (dol_strlen($phone) == 13) {//ex: +57_ABC_DEF_GH_IJ
			$newphone = substr($newphone, 0, 3).$separ.substr($newphone, 3, 3).$separ.substr($newphone, 6, 3).$separ.substr($newphone, 9, 2).$separ.substr($newphone, 11, 2);
		}
	} elseif (strtoupper($countrycode) == "JO") {//Jordanie
		if (dol_strlen($phone) == 12) {//ex: +962_A_BCD_EF_GH
			$newphone = substr($newphone, 0, 4).$separ.substr($newphone, 4, 1).$separ.substr($newphone, 5, 3).$separ.substr($newphone, 7, 2).$separ.substr($newphone, 9, 2);
		}
	} elseif (strtoupper($countrycode) == "JM") {//Jamaïque
		if (dol_strlen($newphone) == 12) {//ex: +1867_ABC_DEFG
			$newphone = substr($newphone, 0, 5).$separ.substr($newphone, 5, 3).$separ.substr($newphone, 8, 4);
		}
	} elseif (strtoupper($countrycode) == "MG") {//Madagascar
		if (dol_strlen($phone) == 13) {//ex: +261_AB_CD_EFG_HI
			$newphone = substr($newphone, 0, 4).$separ.substr($newphone, 4, 2).$separ.substr($newphone, 6, 2).$separ.substr($newphone, 8, 3).$separ.substr($newphone, 11, 2);
		}
	} elseif (strtoupper($countrycode) == "GB") {//Royaume uni
		if (dol_strlen($phone) == 13) {//ex: +44_ABCD_EFG_HIJ
			$newphone = substr($newphone, 0, 3).$separ.substr($newphone, 3, 4).$separ.substr($newphone, 7, 3).$separ.substr($newphone, 10, 3);
		}
	} elseif (strtoupper($countrycode) == "CH") {//Suisse
		if (dol_strlen($phone) == 12) {//ex: +41_AB_CDE_FG_HI
			$newphone = substr($newphone, 0, 3).$separ.substr($newphone, 3, 2).$separ.substr($newphone, 5, 3).$separ.substr($newphone, 8, 2).$separ.substr($newphone, 10, 2);
		} elseif (dol_strlen($phone) == 15) {// +41_AB_CDE_FGH_IJKL
			$newphone = $newphone = substr($newphone, 0, 3).$separ.substr($newphone, 3, 2).$separ.substr($newphone, 5, 3).$separ.substr($newphone, 8, 3).$separ.substr($newphone, 11, 4);
		}
	} elseif (strtoupper($countrycode) == "TN") {//Tunisie
		if (dol_strlen($phone) == 12) {//ex: +216_AB_CDE_FGH
			$newphone = substr($newphone, 0, 4).$separ.substr($newphone, 4, 2).$separ.substr($newphone, 6, 3).$separ.substr($newphone, 9, 3);
		}
	} elseif (strtoupper($countrycode) == "GF") {//Guyane francaise
		if (dol_strlen($phone) == 13) {//ex: +594_ABC_DE_FG_HI  (ABC=594 de nouveau)
			$newphone = substr($newphone, 0, 4).$separ.substr($newphone, 4, 3).$separ.substr($newphone, 7, 2).$separ.substr($newphone, 9, 2).$separ.substr($newphone, 11, 2);
		}
	} elseif (strtoupper($countrycode) == "GP") {//Guadeloupe
		if (dol_strlen($phone) == 13) {//ex: +590_ABC_DE_FG_HI  (ABC=590 de nouveau)
			$newphone = substr($newphone, 0, 4).$separ.substr($newphone, 4, 3).$separ.substr($newphone, 7, 2).$separ.substr($newphone, 9, 2).$separ.substr($newphone, 11, 2);
		}
	} elseif (strtoupper($countrycode) == "MQ") {//Martinique
		if (dol_strlen($phone) == 13) {//ex: +596_ABC_DE_FG_HI  (ABC=596 de nouveau)
			$newphone = substr($newphone, 0, 4).$separ.substr($newphone, 4, 3).$separ.substr($newphone, 7, 2).$separ.substr($newphone, 9, 2).$separ.substr($newphone, 11, 2);
		}
	} elseif (strtoupper($countrycode) == "IT") {//Italie
		if (dol_strlen($phone) == 12) {//ex: +39_ABC_DEF_GHI
			$newphone = substr($newphone, 0, 3).$separ.substr($newphone, 3, 3).$separ.substr($newphone, 6, 3).$separ.substr($newphone, 9, 3);
		} elseif (dol_strlen($phone) == 13) {//ex: +39_ABC_DEF_GH_IJ
			$newphone = substr($newphone, 0, 3).$separ.substr($newphone, 3, 3).$separ.substr($newphone, 6, 3).$separ.substr($newphone, 9, 2).$separ.substr($newphone, 11, 2);
		}
	} elseif (strtoupper($countrycode) == "AU") {
		//Australie
		if (dol_strlen($phone) == 12) {
			//ex: +61_A_BCDE_FGHI
			$newphone = substr($newphone, 0, 3).$separ.substr($newphone, 3, 1).$separ.substr($newphone, 4, 4).$separ.substr($newphone, 8, 4);
		}
	} elseif (strtoupper($countrycode) == "LU") {
		// Luxembourg
		if (dol_strlen($phone) == 10) {// fixe 6 chiffres +352_AA_BB_CC
			$newphone = substr($newphone, 0, 4).$separ.substr($newphone, 4, 2).$separ.substr($newphone, 6, 2).$separ.substr($newphone, 8, 2);
		} elseif (dol_strlen($phone) == 11) {// fixe 7 chiffres +352_AA_BB_CC_D
			$newphone = substr($newphone, 0, 4).$separ.substr($newphone, 4, 2).$separ.substr($newphone, 6, 2).$separ.substr($newphone, 8, 2).$separ.substr($newphone, 10, 1);
		} elseif (dol_strlen($phone) == 12) {// fixe 8 chiffres +352_AA_BB_CC_DD
			$newphone = substr($newphone, 0, 4).$separ.substr($newphone, 4, 2).$separ.substr($newphone, 6, 2).$separ.substr($newphone, 8, 2).$separ.substr($newphone, 10, 2);
		} elseif (dol_strlen($phone) == 13) {// mobile +352_AAA_BB_CC_DD
			$newphone = substr($newphone, 0, 4).$separ.substr($newphone, 4, 3).$separ.substr($newphone, 7, 2).$separ.substr($newphone, 9, 2).$separ.substr($newphone, 11, 2);
		}
	}
	if (!empty($addlink)) {	// Link on phone number (+ link to add action if conf->global->AGENDA_ADDACTIONFORPHONE set)
		if ($conf->browser->layout == 'phone' || (!empty($conf->clicktodial->enabled) && !empty($conf->global->CLICKTODIAL_USE_TEL_LINK_ON_PHONE_NUMBERS))) {	// If phone or option for, we use link of phone
			$newphoneform = $newphone;
			$newphone = '<a href="tel:'.$phone.'"';
			$newphone .= '>'.$newphoneform.'</a>';
		} elseif (!empty($conf->clicktodial->enabled) && $addlink == 'AC_TEL') {		// If click to dial, we use click to dial url
			if (empty($user->clicktodial_loaded)) {
				$user->fetch_clicktodial();
			}

			// Define urlmask
			$urlmask = 'ErrorClickToDialModuleNotConfigured';
			if (!empty($conf->global->CLICKTODIAL_URL)) {
				$urlmask = $conf->global->CLICKTODIAL_URL;
			}
			if (!empty($user->clicktodial_url)) {
				$urlmask = $user->clicktodial_url;
			}

			$clicktodial_poste = (!empty($user->clicktodial_poste) ?urlencode($user->clicktodial_poste) : '');
			$clicktodial_login = (!empty($user->clicktodial_login) ?urlencode($user->clicktodial_login) : '');
			$clicktodial_password = (!empty($user->clicktodial_password) ?urlencode($user->clicktodial_password) : '');
			// This line is for backward compatibility
			$url = sprintf($urlmask, urlencode($phone), $clicktodial_poste, $clicktodial_login, $clicktodial_password);
			// Thoose lines are for substitution
			$substitarray = array('__PHONEFROM__'=>$clicktodial_poste,
								'__PHONETO__'=>urlencode($phone),
								'__LOGIN__'=>$clicktodial_login,
								'__PASS__'=>$clicktodial_password);
			$url = make_substitutions($url, $substitarray);
			$newphonesav = $newphone;
			if (empty($conf->global->CLICKTODIAL_DO_NOT_USE_AJAX_CALL)) {
				// Default and recommended: New method using ajax without submiting a page making a javascript history.go(-1) back
				$newphone = '<a href="'.$url.'" class="cssforclicktodial"';	// Call of ajax is handled by the lib_foot.js.php on class 'cssforclicktodial'
				$newphone .= '>'.$newphonesav.'</a>';
			} else {
				// Old method
				$newphone = '<a href="'.$url.'"';
				if (!empty($conf->global->CLICKTODIAL_FORCENEWTARGET)) {
					$newphone .= ' target="_blank" rel="noopener noreferrer"';
				}
				$newphone .= '>'.$newphonesav.'</a>';
			}
		}

		//if (($cid || $socid) && !empty($conf->agenda->enabled) && $user->rights->agenda->myactions->create)
		if (isModEnabled('agenda') && $user->rights->agenda->myactions->create) {
			$type = 'AC_TEL';
			$link = '';
			if ($addlink == 'AC_FAX') {
				$type = 'AC_FAX';
			}
			if (!empty($conf->global->AGENDA_ADDACTIONFORPHONE)) {
				$link = '<a href="'.DOL_URL_ROOT.'/comm/action/card.php?action=create&amp;backtopage=1&amp;actioncode='.$type.($cid ? '&amp;contactid='.$cid : '').($socid ? '&amp;socid='.$socid : '').'">'.img_object($langs->trans("AddAction"), "calendar").'</a>';
			}
			if ($link) {
				$newphone = '<div>'.$newphone.' '.$link.'</div>';
			}
		}
	}

	if (empty($titlealt)) {
		$titlealt = ($withpicto == 'fax' ? $langs->trans("Fax") : $langs->trans("Phone"));
	}
	$rep = '';

	if ($hookmanager) {
		$parameters = array('countrycode' => $countrycode, 'cid' => $cid, 'socid' => $socid, 'titlealt' => $titlealt, 'picto' => $withpicto);
		$reshook = $hookmanager->executeHooks('printPhone', $parameters, $phone);
		$rep .= $hookmanager->resPrint;
	}
	if (empty($reshook)) {
		$picto = '';
		if ($withpicto) {
			if ($withpicto == 'fax') {
				$picto = 'phoning_fax';
			} elseif ($withpicto == 'phone') {
				$picto = 'phoning';
			} elseif ($withpicto == 'mobile') {
				$picto = 'phoning_mobile';
			} else {
				$picto = '';
			}
		}
		if ($adddivfloat) {
			$rep .= '<div class="nospan float" style="margin-right: 10px">';
		} else {
			$rep .= '<span style="margin-right: 10px;">';
		}
		$rep .= ($withpicto ?img_picto($titlealt, 'object_'.$picto.'.png').' ' : '').$newphone;
		if ($adddivfloat) {
			$rep .= '</div>';
		} else {
			$rep .= '</span>';
		}
	}

	return $rep;
}

/**
 * 	Return an IP formated to be shown on screen
 *
 * 	@param	string	$ip			IP
 * 	@param	int		$mode		0=return IP + country/flag, 1=return only country/flag, 2=return only IP
 * 	@return string 				Formated IP, with country if GeoIP module is enabled
 */
function dol_print_ip($ip, $mode = 0)
{
	global $conf, $langs;

	$ret = '';

	if (empty($mode)) {
		$ret .= $ip;
	}

	if ($mode != 2) {
		$countrycode = dolGetCountryCodeFromIp($ip);
		if ($countrycode) {	// If success, countrycode is us, fr, ...
			if (file_exists(DOL_DOCUMENT_ROOT.'/theme/common/flags/'.$countrycode.'.png')) {
				$ret .= ' '.img_picto($countrycode.' '.$langs->trans("AccordingToGeoIPDatabase"), DOL_URL_ROOT.'/theme/common/flags/'.$countrycode.'.png', '', 1);
			} else {
				$ret .= ' ('.$countrycode.')';
			}
		} else {
			// Nothing
		}
	}

	return $ret;
}

/**
 * Return the IP of remote user.
 * Take HTTP_X_FORWARDED_FOR (defined when using proxy)
 * Then HTTP_CLIENT_IP if defined (rare)
 * Then REMOTE_ADDR (no way to be modified by user but may be wrong if user is using a proxy)
 *
 * @return	string		Ip of remote user.
 */
function getUserRemoteIP()
{
	if (empty($_SERVER['HTTP_X_FORWARDED_FOR']) || preg_match('/[^0-9\.\:,\[\]]/', $_SERVER['HTTP_X_FORWARDED_FOR'])) {
		if (empty($_SERVER['HTTP_CLIENT_IP']) || preg_match('/[^0-9\.\:,\[\]]/', $_SERVER['HTTP_CLIENT_IP'])) {
			if (empty($_SERVER["HTTP_CF_CONNECTING_IP"])) {
				$ip = (empty($_SERVER['REMOTE_ADDR']) ? '' : $_SERVER['REMOTE_ADDR']);	// value may have been the IP of the proxy and not the client
			} else {
				$ip = $_SERVER["HTTP_CF_CONNECTING_IP"];	// value here may have been forged by client
			}
		} else {
			$ip = $_SERVER['HTTP_CLIENT_IP']; // value is clean here but may have been forged by proxy
		}
	} else {
		$ip = $_SERVER['HTTP_X_FORWARDED_FOR']; // value is clean here but may have been forged by proxy
	}
	return $ip;
}

/**
 * Return if we are using a HTTPS connexion
 * Check HTTPS (no way to be modified by user but may be empty or wrong if user is using a proxy)
 * Take HTTP_X_FORWARDED_PROTO (defined when using proxy)
 * Then HTTP_X_FORWARDED_SSL
 *
 * @return	boolean		True if user is using HTTPS
 */
function isHTTPS()
{
	$isSecure = false;
	if (isset($_SERVER['HTTPS']) && $_SERVER['HTTPS'] == 'on') {
		$isSecure = true;
	} elseif (!empty($_SERVER['HTTP_X_FORWARDED_PROTO']) && $_SERVER['HTTP_X_FORWARDED_PROTO'] == 'https' || !empty($_SERVER['HTTP_X_FORWARDED_SSL']) && $_SERVER['HTTP_X_FORWARDED_SSL'] == 'on') {
		$isSecure = true;
	}
	return $isSecure;
}

/**
 * 	Return a country code from IP. Empty string if not found.
 *
 * 	@param	string	$ip			IP
 * 	@return string 				Country code ('us', 'fr', ...)
 */
function dolGetCountryCodeFromIp($ip)
{
	global $conf;

	$countrycode = '';

	if (!empty($conf->geoipmaxmind->enabled)) {
		$datafile = getDolGlobalString('GEOIPMAXMIND_COUNTRY_DATAFILE');
		//$ip='24.24.24.24';
		//$datafile='/usr/share/GeoIP/GeoIP.dat';    Note that this must be downloaded datafile (not same than datafile provided with ubuntu packages)
		include_once DOL_DOCUMENT_ROOT.'/core/class/dolgeoip.class.php';
		$geoip = new DolGeoIP('country', $datafile);
		//print 'ip='.$ip.' databaseType='.$geoip->gi->databaseType." GEOIP_CITY_EDITION_REV1=".GEOIP_CITY_EDITION_REV1."\n";
		$countrycode = $geoip->getCountryCodeFromIP($ip);
	}

	return $countrycode;
}


/**
 *  Return country code for current user.
 *  If software is used inside a local network, detection may fails (we need a public ip)
 *
 *  @return     string      Country code (fr, es, it, us, ...)
 */
function dol_user_country()
{
	global $conf, $langs, $user;

	//$ret=$user->xxx;
	$ret = '';
	if (!empty($conf->geoipmaxmind->enabled)) {
		$ip = getUserRemoteIP();
		$datafile = getDolGlobalString('GEOIPMAXMIND_COUNTRY_DATAFILE');
		//$ip='24.24.24.24';
		//$datafile='E:\Mes Sites\Web\Admin1\awstats\maxmind\GeoIP.dat';
		include_once DOL_DOCUMENT_ROOT.'/core/class/dolgeoip.class.php';
		$geoip = new DolGeoIP('country', $datafile);
		$countrycode = $geoip->getCountryCodeFromIP($ip);
		$ret = $countrycode;
	}
	return $ret;
}

/**
 *  Format address string
 *
 *  @param	string	$address    Address string, already formatted with dol_format_address()
 *  @param  int		$htmlid     Html ID (for example 'gmap')
 *  @param  int		$element    'thirdparty'|'contact'|'member'|'other'
 *  @param  int		$id         Id of object
 *  @param	int		$noprint	No output. Result is the function return
 *  @param  string  $charfornl  Char to use instead of nl2br. '' means we use a standad nl2br.
 *  @return string|void			Nothing if noprint is 0, formatted address if noprint is 1
 *  @see dol_format_address()
 */
function dol_print_address($address, $htmlid, $element, $id, $noprint = 0, $charfornl = '')
{
	global $conf, $user, $langs, $hookmanager;

	$out = '';

	if ($address) {
		if ($hookmanager) {
			$parameters = array('element' => $element, 'id' => $id);
			$reshook = $hookmanager->executeHooks('printAddress', $parameters, $address);
			$out .= $hookmanager->resPrint;
		}
		if (empty($reshook)) {
			if (empty($charfornl)) {
				$out .= nl2br($address);
			} else {
				$out .= preg_replace('/[\r\n]+/', $charfornl, $address);
			}

			// TODO Remove this block, we can add this using the hook now
			$showgmap = $showomap = 0;
			if (($element == 'thirdparty' || $element == 'societe') && !empty($conf->google->enabled) && !empty($conf->global->GOOGLE_ENABLE_GMAPS)) {
				$showgmap = 1;
			}
			if ($element == 'contact' && !empty($conf->google->enabled) && !empty($conf->global->GOOGLE_ENABLE_GMAPS_CONTACTS)) {
				$showgmap = 1;
			}
			if ($element == 'member' && !empty($conf->google->enabled) && !empty($conf->global->GOOGLE_ENABLE_GMAPS_MEMBERS)) {
				$showgmap = 1;
			}
			if (($element == 'thirdparty' || $element == 'societe') && !empty($conf->openstreetmap->enabled) && !empty($conf->global->OPENSTREETMAP_ENABLE_MAPS)) {
				$showomap = 1;
			}
			if ($element == 'contact' && !empty($conf->openstreetmap->enabled) && !empty($conf->global->OPENSTREETMAP_ENABLE_MAPS_CONTACTS)) {
				$showomap = 1;
			}
			if ($element == 'member' && !empty($conf->openstreetmap->enabled) && !empty($conf->global->OPENSTREETMAP_ENABLE_MAPS_MEMBERS)) {
				$showomap = 1;
			}
			if ($showgmap) {
				$url = dol_buildpath('/google/gmaps.php?mode='.$element.'&id='.$id, 1);
				$out .= ' <a href="'.$url.'" target="_gmaps"><img id="'.$htmlid.'" class="valigntextbottom" src="'.DOL_URL_ROOT.'/theme/common/gmap.png"></a>';
			}
			if ($showomap) {
				$url = dol_buildpath('/openstreetmap/maps.php?mode='.$element.'&id='.$id, 1);
				$out .= ' <a href="'.$url.'" target="_gmaps"><img id="'.$htmlid.'_openstreetmap" class="valigntextbottom" src="'.DOL_URL_ROOT.'/theme/common/gmap.png"></a>';
			}
		}
	}
	if ($noprint) {
		return $out;
	} else {
		print $out;
	}
}


/**
 *	Return true if email syntax is ok.
 *
 *	@param	    string		$address    			email (Ex: "toto@examle.com". Long form "John Do <johndo@example.com>" will be false)
 *  @param		int			$acceptsupervisorkey	If 1, the special string '__SUPERVISOREMAIL__' is also accepted as valid
 *  @param		int			$acceptuserkey			If 1, the special string '__USER_EMAIL__' is also accepted as valid
 *	@return     boolean     						true if email syntax is OK, false if KO or empty string
 *  @see isValidMXRecord()
 */
function isValidEmail($address, $acceptsupervisorkey = 0, $acceptuserkey = 0)
{
	if ($acceptsupervisorkey && $address == '__SUPERVISOREMAIL__') {
		return true;
	}
	if ($acceptuserkey && $address == '__USER_EMAIL__') {
		return true;
	}
	if (filter_var($address, FILTER_VALIDATE_EMAIL)) {
		return true;
	}

	return false;
}

/**
 *	Return if the domain name has a valid MX record.
 *  WARNING: This need function idn_to_ascii, checkdnsrr and getmxrr
 *
 *	@param	    string		$domain	    			Domain name (Ex: "yahoo.com", "yhaoo.com", "dolibarr.fr")
 *	@return     int     							-1 if error (function not available), 0=Not valid, 1=Valid
 *  @see isValidEmail()
 */
function isValidMXRecord($domain)
{
	if (function_exists('idn_to_ascii') && function_exists('checkdnsrr')) {
		if (!checkdnsrr(idn_to_ascii($domain), 'MX')) {
			return 0;
		}
		if (function_exists('getmxrr')) {
			$mxhosts = array();
			$weight = array();
			getmxrr(idn_to_ascii($domain), $mxhosts, $weight);
			if (count($mxhosts) > 1) {
				return 1;
			}
			if (count($mxhosts) == 1 && !empty($mxhosts[0])) {
				return 1;
			}

			return 0;
		}
	}

	// function idn_to_ascii or checkdnsrr does not exists
	return -1;
}

/**
 *  Return true if phone number syntax is ok
 *  TODO Decide what to do with this
 *
 *  @param	string		$phone		phone (Ex: "0601010101")
 *  @return boolean     			true if phone syntax is OK, false if KO or empty string
 */
function isValidPhone($phone)
{
	return true;
}


/**
 * Make a strlen call. Works even if mbstring module not enabled
 *
 * @param   string		$string				String to calculate length
 * @param   string		$stringencoding		Encoding of string
 * @return  int								Length of string
 */
function dol_strlen($string, $stringencoding = 'UTF-8')
{
	if (function_exists('mb_strlen')) {
		return mb_strlen($string, $stringencoding);
	} else {
		return strlen($string);
	}
}

/**
 * Make a substring. Works even if mbstring module is not enabled for better compatibility.
 *
 * @param	string	$string				String to scan
 * @param	string	$start				Start position
 * @param	int		$length				Length (in nb of characters or nb of bytes depending on trunconbytes param)
 * @param   string	$stringencoding		Page code used for input string encoding
 * @param	int		$trunconbytes		1=Length is max of bytes instead of max of characters
 * @return  string						substring
 */
function dol_substr($string, $start, $length, $stringencoding = '', $trunconbytes = 0)
{
	global $langs;

	if (empty($stringencoding)) {
		$stringencoding = $langs->charset_output;
	}

	$ret = '';
	if (empty($trunconbytes)) {
		if (function_exists('mb_substr')) {
			$ret = mb_substr($string, $start, $length, $stringencoding);
		} else {
			$ret = substr($string, $start, $length);
		}
	} else {
		if (function_exists('mb_strcut')) {
			$ret = mb_strcut($string, $start, $length, $stringencoding);
		} else {
			$ret = substr($string, $start, $length);
		}
	}
	return $ret;
}


/**
 *	Truncate a string to a particular length adding '…' if string larger than length.
 * 	If length = max length+1, we do no truncate to avoid having just 1 char replaced with '…'.
 *  MAIN_DISABLE_TRUNC=1 can disable all truncings
 *
 *	@param	string	$string				String to truncate
 *	@param  int		$size				Max string size visible (excluding …). 0 for no limit. WARNING: Final string size can have 3 more chars (if we added …, or if size was max+1 so it does not worse to replace with ...)
 *	@param	string	$trunc				Where to trunc: 'right', 'left', 'middle' (size must be a 2 power), 'wrap'
 * 	@param	string	$stringencoding		Tell what is source string encoding
 *  @param	int		$nodot				Truncation do not add … after truncation. So it's an exact truncation.
 *  @param  int     $display            Trunc is used to display data and can be changed for small screen. TODO Remove this param (must be dealt with CSS)
 *	@return string						Truncated string. WARNING: length is never higher than $size if $nodot is set, but can be 3 chars higher otherwise.
 */
function dol_trunc($string, $size = 40, $trunc = 'right', $stringencoding = 'UTF-8', $nodot = 0, $display = 0)
{
	global $conf;

	if (empty($size) || !empty($conf->global->MAIN_DISABLE_TRUNC)) {
		return $string;
	}

	if (empty($stringencoding)) {
		$stringencoding = 'UTF-8';
	}
	// reduce for small screen
	if ($conf->dol_optimize_smallscreen == 1 && $display == 1) {
		$size = round($size / 3);
	}

	// We go always here
	if ($trunc == 'right') {
		$newstring = dol_textishtml($string) ? dol_string_nohtmltag($string, 1) : $string;
		if (dol_strlen($newstring, $stringencoding) > ($size + ($nodot ? 0 : 1))) {
			// If nodot is 0 and size is 1 chars more, we don't trunc and don't add …
			return dol_substr($newstring, 0, $size, $stringencoding).($nodot ? '' : '…');
		} else {
			//return 'u'.$size.'-'.$newstring.'-'.dol_strlen($newstring,$stringencoding).'-'.$string;
			return $string;
		}
	} elseif ($trunc == 'middle') {
		$newstring = dol_textishtml($string) ? dol_string_nohtmltag($string, 1) : $string;
		if (dol_strlen($newstring, $stringencoding) > 2 && dol_strlen($newstring, $stringencoding) > ($size + 1)) {
			$size1 = round($size / 2);
			$size2 = round($size / 2);
			return dol_substr($newstring, 0, $size1, $stringencoding).'…'.dol_substr($newstring, dol_strlen($newstring, $stringencoding) - $size2, $size2, $stringencoding);
		} else {
			return $string;
		}
	} elseif ($trunc == 'left') {
		$newstring = dol_textishtml($string) ? dol_string_nohtmltag($string, 1) : $string;
		if (dol_strlen($newstring, $stringencoding) > ($size + ($nodot ? 0 : 1))) {
			// If nodot is 0 and size is 1 chars more, we don't trunc and don't add …
			return '…'.dol_substr($newstring, dol_strlen($newstring, $stringencoding) - $size, $size, $stringencoding);
		} else {
			return $string;
		}
	} elseif ($trunc == 'wrap') {
		$newstring = dol_textishtml($string) ? dol_string_nohtmltag($string, 1) : $string;
		if (dol_strlen($newstring, $stringencoding) > ($size + 1)) {
			return dol_substr($newstring, 0, $size, $stringencoding)."\n".dol_trunc(dol_substr($newstring, $size, dol_strlen($newstring, $stringencoding) - $size, $stringencoding), $size, $trunc);
		} else {
			return $string;
		}
	} else {
		return 'BadParam3CallingDolTrunc';
	}
}

/**
 *	Show picto whatever it's its name (generic function)
 *
 *	@param      string		$titlealt         		Text on title tag for tooltip. Not used if param notitle is set to 1.
 *	@param      string		$picto       			Name of image file to show ('filenew', ...)
 *													If no extension provided, we use '.png'. Image must be stored into theme/xxx/img directory.
 *                                  				Example: picto.png                  if picto.png is stored into htdocs/theme/mytheme/img
 *                                  				Example: picto.png@mymodule         if picto.png is stored into htdocs/mymodule/img
 *                                  				Example: /mydir/mysubdir/picto.png  if picto.png is stored into htdocs/mydir/mysubdir (pictoisfullpath must be set to 1)
 *                                                  Example: fontawesome_envelope-open-text_fas_red_1em if you want to use fontaweseome icons: fontawesome_<icon-name>_<style>_<color>_<size> (only icon-name is mandatory)
 *	@param		string		$moreatt				Add more attribute on img tag (For example 'class="pictofixedwidth"')
 *	@param		boolean|int	$pictoisfullpath		If true or 1, image path is a full path
 *	@param		int			$srconly				Return only content of the src attribute of img.
 *  @param		int			$notitle				1=Disable tag title. Use it if you add js tooltip, to avoid duplicate tooltip.
 *  @param		string		$alt					Force alt for bind people
 *  @param		string		$morecss				Add more class css on img tag (For example 'myclascss').
 *  @param		string		$marginleftonlyshort	1 = Add a short left margin on picto, 2 = Add a larger left margin on picto, 0 = No margin left. Works for fontawesome picto only.
 *  @return     string       				    	Return img tag
 *  @see        img_object(), img_picto_common()
 */
function img_picto($titlealt, $picto, $moreatt = '', $pictoisfullpath = false, $srconly = 0, $notitle = 0, $alt = '', $morecss = '', $marginleftonlyshort = 2)
{
	global $conf, $langs;

	// We forge fullpathpicto for image to $path/img/$picto. By default, we take DOL_URL_ROOT/theme/$conf->theme/img/$picto
	$url = DOL_URL_ROOT;
	$theme = isset($conf->theme) ? $conf->theme : null;
	$path = 'theme/'.$theme;
	// Define fullpathpicto to use into src
	if ($pictoisfullpath) {
		// Clean parameters
		if (!preg_match('/(\.png|\.gif|\.svg)$/i', $picto)) {
			$picto .= '.png';
		}
		$fullpathpicto = $picto;
		$reg = array();
		if (preg_match('/class="([^"]+)"/', $moreatt, $reg)) {
			$morecss .= ($morecss ? ' ' : '').$reg[1];
			$moreatt = str_replace('class="'.$reg[1].'"', '', $moreatt);
		}
	} else {
		$pictowithouttext = preg_replace('/(\.png|\.gif|\.svg)$/', '', $picto);
		$pictowithouttext = str_replace('object_', '', $pictowithouttext);

		if (strpos($pictowithouttext, 'fontawesome_') !== false || preg_match('/^fa-/', $pictowithouttext)) {
			// This is a font awesome image 'fonwtawesome_xxx' or 'fa-xxx'
			$pictowithouttext = str_replace('fontawesome_', '', $pictowithouttext);
			$pictowithouttext = str_replace('fa-', '', $pictowithouttext);

			$pictowithouttextarray = explode('_', $pictowithouttext);
			$marginleftonlyshort = 0;

			if (!empty($pictowithouttextarray[1])) {
				// Syntax is 'fontawesome_fakey_faprefix_facolor_fasize' or 'fa-fakey_faprefix_facolor_fasize'
				$fakey      = 'fa-'.$pictowithouttextarray[0];
				$fa         = empty($pictowithouttextarray[1]) ? 'fa' : $pictowithouttextarray[1];
				$facolor    = empty($pictowithouttextarray[2]) ? '' : $pictowithouttextarray[2];
				$fasize     = empty($pictowithouttextarray[3]) ? '' : $pictowithouttextarray[3];
			} else {
				$fakey      = 'fa-'.$pictowithouttext;
				$fa         = 'fa';
				$facolor    = '';
				$fasize     = '';
			}

			// This snippet only needed since function img_edit accepts only one additional parameter: no separate one for css only.
			// class/style need to be extracted to avoid duplicate class/style validation errors when $moreatt is added to the end of the attributes.
			$morestyle = '';
			$reg = array();
			if (preg_match('/class="([^"]+)"/', $moreatt, $reg)) {
				$morecss .= ($morecss ? ' ' : '').$reg[1];
				$moreatt = str_replace('class="'.$reg[1].'"', '', $moreatt);
			}
			if (preg_match('/style="([^"]+)"/', $moreatt, $reg)) {
				$morestyle = $reg[1];
				$moreatt = str_replace('style="'.$reg[1].'"', '', $moreatt);
			}
			$moreatt = trim($moreatt);

			$enabledisablehtml = '<span class="'.$fa.' '.$fakey.($marginleftonlyshort ? ($marginleftonlyshort == 1 ? ' marginleftonlyshort' : ' marginleftonly') : '');
			$enabledisablehtml .= ($morecss ? ' '.$morecss : '').'" style="'.($fasize ? ('font-size: '.$fasize.';') : '').($facolor ? (' color: '.$facolor.';') : '').($morestyle ? ' '.$morestyle : '').'"'.(($notitle || empty($titlealt)) ? '' : ' title="'.dol_escape_htmltag($titlealt).'"').($moreatt ? ' '.$moreatt : '').'>';
			/*if (!empty($conf->global->MAIN_OPTIMIZEFORTEXTBROWSER)) {
				$enabledisablehtml .= $titlealt;
			}*/
			$enabledisablehtml .= '</span>';

			return $enabledisablehtml;
		}

		if (empty($srconly) && in_array($pictowithouttext, array(
				'1downarrow', '1uparrow', '1leftarrow', '1rightarrow', '1uparrow_selected', '1downarrow_selected', '1leftarrow_selected', '1rightarrow_selected',
				'accountancy', 'accounting_account', 'account', 'accountline', 'action', 'add', 'address', 'angle-double-down', 'angle-double-up', 'asset',
				'bank_account', 'barcode', 'bank', 'bell', 'bill', 'billa', 'billr', 'billd', 'bookmark', 'bom', 'briefcase-medical', 'bug', 'building',
				'card', 'calendarlist', 'calendar', 'calendarmonth', 'calendarweek', 'calendarday', 'calendarperuser', 'calendarpertype',
				'cash-register', 'category', 'chart', 'check', 'clock', 'close_title', 'cog', 'collab', 'company', 'contact', 'country', 'contract', 'conversation', 'cron', 'cubes',
				'currency', 'multicurrency',
				'delete', 'dolly', 'dollyrevert', 'donation', 'download', 'dynamicprice',
				'edit', 'ellipsis-h', 'email', 'entity', 'envelope', 'eraser', 'establishment', 'expensereport', 'external-link-alt', 'external-link-square-alt',
				'filter', 'file-code', 'file-export', 'file-import', 'file-upload', 'autofill', 'folder', 'folder-open', 'folder-plus',
				'generate', 'globe', 'globe-americas', 'graph', 'grip', 'grip_title', 'group',
				'help', 'holiday',
				'images', 'incoterm', 'info', 'intervention', 'inventory', 'intracommreport', 'knowledgemanagement',
				'label', 'language', 'line', 'link', 'list', 'list-alt', 'listlight', 'loan', 'lot', 'long-arrow-alt-right',
				'margin', 'map-marker-alt', 'member', 'meeting', 'money-bill-alt', 'movement', 'mrp', 'note', 'next',
				'off', 'on', 'order',
				'paiment', 'paragraph', 'play', 'pdf', 'phone', 'phoning', 'phoning_mobile', 'phoning_fax', 'playdisabled', 'previous', 'poll', 'pos', 'printer', 'product', 'propal', 'proposal', 'puce',
				'stock', 'resize', 'service', 'stats', 'trip',
				'security', 'setup', 'share-alt', 'sign-out', 'split', 'stripe', 'stripe-s', 'switch_off', 'switch_on', 'switch_on_red', 'tools', 'unlink', 'uparrow', 'user', 'user-tie', 'vcard', 'wrench',
				'github', 'google', 'jabber', 'skype', 'twitter', 'facebook', 'linkedin', 'instagram', 'snapchat', 'youtube', 'google-plus-g', 'whatsapp',
				'chevron-left', 'chevron-right', 'chevron-down', 'chevron-top', 'commercial', 'companies',
				'generic', 'home', 'hrm', 'members', 'products', 'invoicing',
				'partnership', 'payment', 'payment_vat', 'pencil-ruler', 'preview', 'project', 'projectpub', 'projecttask', 'question', 'refresh', 'region',
				'salary', 'shipment', 'state', 'supplier_invoice', 'supplier_invoicea', 'supplier_invoicer', 'supplier_invoiced',
				'technic', 'ticket',
				'error', 'warning',
				'recent', 'reception', 'recruitmentcandidature', 'recruitmentjobposition', 'resource', 'recurring','rss',
				'shapes', 'square', 'stop-circle', 'supplier', 'supplier_proposal', 'supplier_order', 'supplier_invoice',
				'timespent', 'title_setup', 'title_accountancy', 'title_bank', 'title_hrm', 'title_agenda',
				'uncheck', 'user-cog', 'user-injured', 'user-md', 'vat', 'website', 'workstation', 'webhook', 'world', 'private',
				'conferenceorbooth', 'eventorganization'
			))) {
			$fakey = $pictowithouttext;
			$facolor = '';
			$fasize = '';
			$fa = 'fas';
			if (in_array($pictowithouttext, array('card', 'bell', 'clock', 'establishment', 'generic', 'minus-square', 'object_generic', 'pdf', 'plus-square', 'timespent', 'note', 'off', 'on', 'object_bookmark', 'bookmark', 'vcard'))) {
				$fa = 'far';
			}
			if (in_array($pictowithouttext, array('black-tie', 'github', 'google', 'skype', 'twitter', 'facebook', 'linkedin', 'instagram', 'snapchat', 'stripe', 'stripe-s', 'youtube', 'google-plus-g', 'whatsapp'))) {
				$fa = 'fab';
			}

			$arrayconvpictotofa = array(
				'account'=>'university', 'accounting_account'=>'clipboard-list', 'accountline'=>'receipt', 'accountancy'=>'search-dollar', 'action'=>'calendar-alt', 'add'=>'plus-circle', 'address'=> 'address-book', 'asset'=>'money-check-alt', 'autofill'=>'fill',
				'bank_account'=>'university',
				'bill'=>'file-invoice-dollar', 'billa'=>'file-excel', 'billr'=>'file-invoice-dollar', 'billd'=>'file-medical',
				'supplier_invoice'=>'file-invoice-dollar', 'supplier_invoicea'=>'file-excel', 'supplier_invoicer'=>'file-invoice-dollar', 'supplier_invoiced'=>'file-medical',
				'bom'=>'shapes',
				'card'=>'address-card', 'chart'=>'chart-line', 'company'=>'building', 'contact'=>'address-book', 'contract'=>'suitcase', 'collab'=>'people-arrows', 'conversation'=>'comments', 'country'=>'globe-americas', 'cron'=>'business-time',
				'donation'=>'file-alt', 'dynamicprice'=>'hand-holding-usd',
				'setup'=>'cog', 'companies'=>'building', 'products'=>'cube', 'commercial'=>'suitcase', 'invoicing'=>'coins',
				'accounting'=>'search-dollar', 'category'=>'tag', 'dollyrevert'=>'dolly',
				'generate'=>'plus-square', 'hrm'=>'user-tie', 'incoterm'=>'truck-loading',
				'margin'=>'calculator', 'members'=>'user-friends', 'ticket'=>'ticket-alt', 'globe'=>'external-link-alt', 'lot'=>'barcode',
				'email'=>'at', 'establishment'=>'building', 'edit'=>'pencil-alt', 'entity'=>'globe',
				'graph'=>'chart-line', 'grip_title'=>'arrows-alt', 'grip'=>'arrows-alt', 'help'=>'question-circle',
				'generic'=>'file', 'holiday'=>'umbrella-beach',
				'info'=>'info-circle', 'inventory'=>'boxes', 'intracommreport'=>'globe-europe', 'knowledgemanagement'=>'ticket-alt', 'label'=>'layer-group', 'line'=>'bars', 'loan'=>'money-bill-alt',
				'member'=>'user-alt', 'meeting'=>'chalkboard-teacher', 'mrp'=>'cubes', 'next'=>'arrow-alt-circle-right',
				'trip'=>'wallet', 'expensereport'=>'wallet', 'group'=>'users', 'movement'=>'people-carry',
				'sign-out'=>'sign-out-alt',
				'switch_off'=>'toggle-off', 'switch_on'=>'toggle-on', 'switch_on_red'=>'toggle-on', 'check'=>'check', 'bookmark'=>'star',
				'bank'=>'university', 'close_title'=>'times', 'delete'=>'trash', 'filter'=>'filter',
				'list-alt'=>'list-alt', 'calendarlist'=>'bars', 'calendar'=>'calendar-alt', 'calendarmonth'=>'calendar-alt', 'calendarweek'=>'calendar-week', 'calendarday'=>'calendar-day', 'calendarperuser'=>'table',
				'intervention'=>'ambulance', 'invoice'=>'file-invoice-dollar', 'currency'=>'dollar-sign', 'multicurrency'=>'dollar-sign', 'order'=>'file-invoice',
				'error'=>'exclamation-triangle', 'warning'=>'exclamation-triangle',
				'other'=>'square',
				'playdisabled'=>'play', 'pdf'=>'file-pdf',  'poll'=>'check-double', 'pos'=>'cash-register', 'preview'=>'binoculars', 'project'=>'project-diagram', 'projectpub'=>'project-diagram', 'projecttask'=>'tasks', 'propal'=>'file-signature', 'proposal'=>'file-signature',
				'partnership'=>'handshake', 'payment'=>'money-check-alt', 'payment_vat'=>'money-check-alt', 'phoning'=>'phone', 'phoning_mobile'=>'mobile-alt', 'phoning_fax'=>'fax', 'previous'=>'arrow-alt-circle-left', 'printer'=>'print', 'product'=>'cube', 'puce'=>'angle-right',
				'recent' => 'question', 'reception'=>'dolly', 'recruitmentjobposition'=>'id-card-alt', 'recruitmentcandidature'=>'id-badge',
				'resize'=>'crop', 'supplier_order'=>'dol-order_supplier', 'supplier_proposal'=>'file-signature',
				'refresh'=>'redo', 'region'=>'map-marked', 'resource'=>'laptop-house', 'recurring'=>'history',
				'service'=>'concierge-bell',
				'state'=>'map-marked-alt', 'security'=>'key', 'salary'=>'wallet', 'shipment'=>'dolly', 'stock'=>'box-open', 'stats' => 'chart-bar', 'split'=>'code-branch', 'stripe'=>'stripe-s',
				'supplier'=>'building', 'technic'=>'cogs',
				'timespent'=>'clock', 'title_setup'=>'tools', 'title_accountancy'=>'money-check-alt', 'title_bank'=>'university', 'title_hrm'=>'umbrella-beach',
				'title_agenda'=>'calendar-alt',
				'uncheck'=>'times', 'uparrow'=>'share', 'vat'=>'money-check-alt', 'vcard'=>'address-card',
				'jabber'=>'comment-o',
				'website'=>'globe-americas', 'workstation'=>'pallet', 'webhook'=>'bullseye', 'world'=>'globe', 'private'=>'user-lock',
				'conferenceorbooth'=>'chalkboard-teacher', 'eventorganization'=>'project-diagram'
			);
			if ($pictowithouttext == 'off') {
				$fakey = 'fa-square';
				$fasize = '1.3em';
			} elseif ($pictowithouttext == 'on') {
				$fakey = 'fa-check-square';
				$fasize = '1.3em';
			} elseif ($pictowithouttext == 'listlight') {
				$fakey = 'fa-download';
				$marginleftonlyshort = 1;
			} elseif ($pictowithouttext == 'printer') {
				$fakey = 'fa-print';
				$fasize = '1.2em';
			} elseif ($pictowithouttext == 'note') {
				$fakey = 'fa-sticky-note';
				$marginleftonlyshort = 1;
			} elseif (in_array($pictowithouttext, array('1uparrow', '1downarrow', '1leftarrow', '1rightarrow', '1uparrow_selected', '1downarrow_selected', '1leftarrow_selected', '1rightarrow_selected'))) {
				$convertarray = array('1uparrow'=>'caret-up', '1downarrow'=>'caret-down', '1leftarrow'=>'caret-left', '1rightarrow'=>'caret-right', '1uparrow_selected'=>'caret-up', '1downarrow_selected'=>'caret-down', '1leftarrow_selected'=>'caret-left', '1rightarrow_selected'=>'caret-right');
				$fakey = 'fa-'.$convertarray[$pictowithouttext];
				if (preg_match('/selected/', $pictowithouttext)) {
					$facolor = '#888';
				}
				$marginleftonlyshort = 1;
			} elseif (!empty($arrayconvpictotofa[$pictowithouttext])) {
				$fakey = 'fa-'.$arrayconvpictotofa[$pictowithouttext];
			} else {
				$fakey = 'fa-'.$pictowithouttext;
			}

			if (in_array($pictowithouttext, array('dollyrevert', 'member', 'members', 'contract', 'group', 'resource', 'shipment'))) {
				$morecss .= ' em092';
			}
			if (in_array($pictowithouttext, array('conferenceorbooth', 'collab', 'eventorganization', 'holiday', 'info', 'project', 'workstation'))) {
				$morecss .= ' em088';
			}
			if (in_array($pictowithouttext, array('asset', 'intervention', 'payment', 'loan', 'partnership', 'stock', 'technic'))) {
				$morecss .= ' em080';
			}

			// Define $marginleftonlyshort
			$arrayconvpictotomarginleftonly = array(
				'bank', 'check', 'delete', 'generic', 'grip', 'grip_title', 'jabber',
				'grip_title', 'grip', 'listlight', 'note', 'on', 'off', 'playdisabled', 'printer', 'resize', 'sign-out', 'stats', 'switch_on', 'switch_on_red', 'switch_off',
				'uparrow', '1uparrow', '1downarrow', '1leftarrow', '1rightarrow', '1uparrow_selected', '1downarrow_selected', '1leftarrow_selected', '1rightarrow_selected'
			);
			if (!isset($arrayconvpictotomarginleftonly[$pictowithouttext])) {
				$marginleftonlyshort = 0;
			}

			// Add CSS
			$arrayconvpictotomorcess = array(
				'action'=>'infobox-action', 'account'=>'infobox-bank_account', 'accounting_account'=>'infobox-bank_account', 'accountline'=>'infobox-bank_account', 'accountancy'=>'infobox-bank_account', 'asset'=>'infobox-bank_account',
				'bank_account'=>'bg-infobox-bank_account',
				'bill'=>'infobox-commande', 'billa'=>'infobox-commande', 'billr'=>'infobox-commande', 'billd'=>'infobox-commande',
				'margin'=>'infobox-bank_account', 'conferenceorbooth'=>'infobox-project',
				'cash-register'=>'infobox-bank_account', 'contract'=>'infobox-contrat', 'check'=>'font-status4', 'collab'=>'infobox-action', 'conversation'=>'infobox-contrat',
				'donation'=>'infobox-commande', 'dolly'=>'infobox-commande',  'dollyrevert'=>'flip infobox-order_supplier',
				'ecm'=>'infobox-action', 'eventorganization'=>'infobox-project',
				'hrm'=>'infobox-adherent', 'group'=>'infobox-adherent', 'intervention'=>'infobox-contrat',
				'incoterm'=>'infobox-supplier_proposal',
				'currency'=>'infobox-bank_account', 'multicurrency'=>'infobox-bank_account',
				'members'=>'infobox-adherent', 'member'=>'infobox-adherent', 'money-bill-alt'=>'infobox-bank_account',
				'order'=>'infobox-commande',
				'user'=>'infobox-adherent', 'users'=>'infobox-adherent',
				'error'=>'pictoerror', 'warning'=>'pictowarning', 'switch_on'=>'font-status4', 'switch_on_red'=>'font-status8',
				'holiday'=>'infobox-holiday', 'info'=>'opacityhigh', 'invoice'=>'infobox-commande',
				'knowledgemanagement'=>'infobox-contrat rotate90', 'loan'=>'infobox-bank_account',
				'payment'=>'infobox-bank_account', 'payment_vat'=>'infobox-bank_account', 'poll'=>'infobox-adherent', 'pos'=>'infobox-bank_account', 'project'=>'infobox-project', 'projecttask'=>'infobox-project',
				'propal'=>'infobox-propal', 'proposal'=>'infobox-propal','private'=>'infobox-project',
				'reception'=>'flip', 'recruitmentjobposition'=>'infobox-adherent', 'recruitmentcandidature'=>'infobox-adherent',
				'resource'=>'infobox-action',
				'salary'=>'infobox-bank_account', 'shipment'=>'infobox-commande', 'supplier_invoice'=>'infobox-order_supplier', 'supplier_invoicea'=>'infobox-order_supplier', 'supplier_invoiced'=>'infobox-order_supplier',
				'supplier'=>'infobox-order_supplier', 'supplier_order'=>'infobox-order_supplier', 'supplier_proposal'=>'infobox-supplier_proposal',
				'ticket'=>'infobox-contrat', 'title_accountancy'=>'infobox-bank_account', 'title_hrm'=>'infobox-holiday', 'expensereport'=>'infobox-expensereport', 'trip'=>'infobox-expensereport', 'title_agenda'=>'infobox-action',
				'vat'=>'infobox-bank_account',
				//'title_setup'=>'infobox-action', 'tools'=>'infobox-action',
				'list-alt'=>'imgforviewmode', 'calendar'=>'imgforviewmode', 'calendarweek'=>'imgforviewmode', 'calendarmonth'=>'imgforviewmode', 'calendarday'=>'imgforviewmode', 'calendarperuser'=>'imgforviewmode'
			);
			if (!empty($arrayconvpictotomorcess[$pictowithouttext])) {
				$morecss .= ($morecss ? ' ' : '').$arrayconvpictotomorcess[$pictowithouttext];
			}

			// Define $color
			$arrayconvpictotocolor = array(
				'address'=>'#6c6aa8', 'building'=>'#6c6aa8', 'bom'=>'#a69944',
				'cog'=>'#999', 'companies'=>'#6c6aa8', 'company'=>'#6c6aa8', 'contact'=>'#6c6aa8', 'cron'=>'#555',
				'dynamicprice'=>'#a69944',
				'edit'=>'#444', 'note'=>'#999', 'error'=>'', 'help'=>'#bbb', 'listlight'=>'#999', 'language'=>'#555',
				//'dolly'=>'#a69944', 'dollyrevert'=>'#a69944',
				'lot'=>'#a69944',
				'map-marker-alt'=>'#aaa', 'mrp'=>'#a69944', 'product'=>'#a69944', 'service'=>'#a69944', 'inventory'=>'#a69944', 'stock'=>'#a69944', 'movement'=>'#a69944',
				'other'=>'#ddd', 'world'=>'#986c6a',
				'partnership'=>'#6c6aa8', 'playdisabled'=>'#ccc', 'printer'=>'#444', 'projectpub'=>'#986c6a', 'reception'=>'#a69944', 'resize'=>'#444', 'rss'=>'#cba',
				//'shipment'=>'#a69944',
				'security'=>'#999', 'square'=>'#888', 'stop-circle'=>'#888', 'stats'=>'#444', 'switch_off'=>'#999', 'technic'=>'#999', 'timespent'=>'#555',
				'uncheck'=>'#800', 'uparrow'=>'#555', 'user-cog'=>'#999', 'country'=>'#aaa', 'globe-americas'=>'#aaa', 'region'=>'#aaa', 'state'=>'#aaa',
				'website'=>'#304', 'workstation'=>'#a69944'
			);
			if (isset($arrayconvpictotocolor[$pictowithouttext])) {
				$facolor = $arrayconvpictotocolor[$pictowithouttext];
			}

			// This snippet only needed since function img_edit accepts only one additional parameter: no separate one for css only.
			// class/style need to be extracted to avoid duplicate class/style validation errors when $moreatt is added to the end of the attributes.
			$morestyle = '';
			$reg = array();
			if (preg_match('/class="([^"]+)"/', $moreatt, $reg)) {
				$morecss .= ($morecss ? ' ' : '').$reg[1];
				$moreatt = str_replace('class="'.$reg[1].'"', '', $moreatt);
			}
			if (preg_match('/style="([^"]+)"/', $moreatt, $reg)) {
				$morestyle = $reg[1];
				$moreatt = str_replace('style="'.$reg[1].'"', '', $moreatt);
			}
			$moreatt = trim($moreatt);

			$enabledisablehtml = '<span class="'.$fa.' '.$fakey.($marginleftonlyshort ? ($marginleftonlyshort == 1 ? ' marginleftonlyshort' : ' marginleftonly') : '');
			$enabledisablehtml .= ($morecss ? ' '.$morecss : '').'" style="'.($fasize ? ('font-size: '.$fasize.';') : '').($facolor ? (' color: '.$facolor.';') : '').($morestyle ? ' '.$morestyle : '').'"'.(($notitle || empty($titlealt)) ? '' : ' title="'.dol_escape_htmltag($titlealt).'"').($moreatt ? ' '.$moreatt : '').'>';
			/*if (!empty($conf->global->MAIN_OPTIMIZEFORTEXTBROWSER)) {
				$enabledisablehtml .= $titlealt;
			}*/
			$enabledisablehtml .= '</span>';

			return $enabledisablehtml;
		}

		if (!empty($conf->global->MAIN_OVERWRITE_THEME_PATH)) {
			$path = $conf->global->MAIN_OVERWRITE_THEME_PATH.'/theme/'.$theme; // If the theme does not have the same name as the module
		} elseif (!empty($conf->global->MAIN_OVERWRITE_THEME_RES)) {
			$path = $conf->global->MAIN_OVERWRITE_THEME_RES.'/theme/'.$conf->global->MAIN_OVERWRITE_THEME_RES; // To allow an external module to overwrite image resources whatever is activated theme
		} elseif (!empty($conf->modules_parts['theme']) && array_key_exists($theme, $conf->modules_parts['theme'])) {
			$path = $theme.'/theme/'.$theme; // If the theme have the same name as the module
		}

		// If we ask an image into $url/$mymodule/img (instead of default path)
		$regs = array();
		if (preg_match('/^([^@]+)@([^@]+)$/i', $picto, $regs)) {
			$picto = $regs[1];
			$path = $regs[2]; // $path is $mymodule
		}

		// Clean parameters
		if (!preg_match('/(\.png|\.gif|\.svg)$/i', $picto)) {
			$picto .= '.png';
		}
		// If alt path are defined, define url where img file is, according to physical path
		// ex: array(["main"]=>"/home/maindir/htdocs", ["alt0"]=>"/home/moddir0/htdocs", ...)
		foreach ($conf->file->dol_document_root as $type => $dirroot) {
			if ($type == 'main') {
				continue;
			}
			// This need a lot of time, that's why enabling alternative dir like "custom" dir is not recommanded
			if (file_exists($dirroot.'/'.$path.'/img/'.$picto)) {
				$url = DOL_URL_ROOT.$conf->file->dol_url_root[$type];
				break;
			}
		}

		// $url is '' or '/custom', $path is current theme or
		$fullpathpicto = $url.'/'.$path.'/img/'.$picto;
	}

	if ($srconly) {
		return $fullpathpicto;
	}
		// tag title is used for tooltip on <a>, tag alt can be used with very simple text on image for blind people
	return '<img src="'.$fullpathpicto.'"'.($notitle ? '' : ' alt="'.dol_escape_htmltag($alt).'"').(($notitle || empty($titlealt)) ? '' : ' title="'.dol_escape_htmltag($titlealt).'"').($moreatt ? ' '.$moreatt.($morecss ? ' class="'.$morecss.'"' : '') : ' class="inline-block'.($morecss ? ' '.$morecss : '').'"').'>'; // Alt is used for accessibility, title for popup
}

/**
 *	Show a picto called object_picto (generic function)
 *
 *	@param	string	$titlealt			Text on alt and title of image. Alt only if param notitle is set to 1. If text is "TextA:TextB", use Text A on alt and Text B on title.
 *	@param	string	$picto				Name of image to show object_picto (example: user, group, action, bill, contract, propal, product, ...)
 *										For external modules use imagename@mymodule to search into directory "img" of module.
 *	@param	string	$moreatt			Add more attribute on img tag (ie: class="datecallink")
 *	@param	int		$pictoisfullpath	If 1, image path is a full path
 *	@param	int		$srconly			Return only content of the src attribute of img.
 *  @param	int		$notitle			1=Disable tag title. Use it if you add js tooltip, to avoid duplicate tooltip.
 *	@return	string						Return img tag
 *	@see	img_picto(), img_picto_common()
 */
function img_object($titlealt, $picto, $moreatt = '', $pictoisfullpath = false, $srconly = 0, $notitle = 0)
{
	if (strpos($picto, '^') === 0) {
		return img_picto($titlealt, str_replace('^', '', $picto), $moreatt, $pictoisfullpath, $srconly, $notitle);
	} else {
		return img_picto($titlealt, 'object_'.$picto, $moreatt, $pictoisfullpath, $srconly, $notitle);
	}
}

/**
 *	Show weather picto
 *
 *	@param      string		$titlealt         	Text on alt and title of image. Alt only if param notitle is set to 1. If text is "TextA:TextB", use Text A on alt and Text B on title.
 *	@param      string|int	$picto       		Name of image file to show (If no extension provided, we use '.png'). Image must be stored into htdocs/theme/common directory. Or level of meteo image (0-4).
 *	@param		string		$moreatt			Add more attribute on img tag
 *	@param		int			$pictoisfullpath	If 1, image path is a full path
 *  @param      string      $morecss            More CSS
 *	@return     string      					Return img tag
 *  @see        img_object(), img_picto()
 */
function img_weather($titlealt, $picto, $moreatt = '', $pictoisfullpath = 0, $morecss = '')
{
	global $conf;

	if (is_numeric($picto)) {
		//$leveltopicto = array(0=>'weather-clear.png', 1=>'weather-few-clouds.png', 2=>'weather-clouds.png', 3=>'weather-many-clouds.png', 4=>'weather-storm.png');
		//$picto = $leveltopicto[$picto];
		return '<i class="fa fa-weather-level'.$picto.'"></i>';
	} elseif (!preg_match('/(\.png|\.gif)$/i', $picto)) {
		$picto .= '.png';
	}

	$path = DOL_URL_ROOT.'/theme/'.$conf->theme.'/img/weather/'.$picto;

	return img_picto($titlealt, $path, $moreatt, 1, 0, 0, '', $morecss);
}

/**
 *	Show picto (generic function)
 *
 *	@param      string		$titlealt         	Text on alt and title of image. Alt only if param notitle is set to 1. If text is "TextA:TextB", use Text A on alt and Text B on title.
 *	@param      string		$picto       		Name of image file to show (If no extension provided, we use '.png'). Image must be stored into htdocs/theme/common directory.
 *	@param		string		$moreatt			Add more attribute on img tag
 *	@param		int			$pictoisfullpath	If 1, image path is a full path
 *  @param		int			$notitle			1=Disable tag title. Use it if you add js tooltip, to avoid duplicate tooltip.
 *	@return     string      					Return img tag
 *  @see        img_object(), img_picto()
 */
function img_picto_common($titlealt, $picto, $moreatt = '', $pictoisfullpath = 0, $notitle = 0)
{
	global $conf;

	if (!preg_match('/(\.png|\.gif)$/i', $picto)) {
		$picto .= '.png';
	}

	if ($pictoisfullpath) {
		$path = $picto;
	} else {
		$path = DOL_URL_ROOT.'/theme/common/'.$picto;

		if (!empty($conf->global->MAIN_MODULE_CAN_OVERWRITE_COMMONICONS)) {
			$themepath = DOL_DOCUMENT_ROOT.'/theme/'.$conf->theme.'/img/'.$picto;

			if (file_exists($themepath)) {
				$path = $themepath;
			}
		}
	}

	return img_picto($titlealt, $path, $moreatt, 1, 0, $notitle);
}

/**
 *	Show logo action
 *
 *	@param	string		$titlealt       Text on alt and title of image. Alt only if param notitle is set to 1. If text is "TextA:TextB", use Text A on alt and Text B on title.
 *	@param  string		$numaction   	Action id or code to show
 *	@param 	string		$picto      	Name of image file to show ('filenew', ...)
 *                                      If no extension provided, we use '.png'. Image must be stored into theme/xxx/img directory.
 *                                      Example: picto.png                  if picto.png is stored into htdocs/theme/mytheme/img
 *                                      Example: picto.png@mymodule         if picto.png is stored into htdocs/mymodule/img
 *                                      Example: /mydir/mysubdir/picto.png  if picto.png is stored into htdocs/mydir/mysubdir (pictoisfullpath must be set to 1)
 *	@return string      				Return an img tag
 */
function img_action($titlealt, $numaction, $picto = '')
{
	global $langs;

	if (empty($titlealt) || $titlealt == 'default') {
		if ($numaction == '-1' || $numaction == 'ST_NO') {
			$numaction = -1;
			$titlealt = $langs->transnoentitiesnoconv('ChangeDoNotContact');
		} elseif ($numaction == '0' || $numaction == 'ST_NEVER') {
			$numaction = 0;
			$titlealt = $langs->transnoentitiesnoconv('ChangeNeverContacted');
		} elseif ($numaction == '1' || $numaction == 'ST_TODO') {
			$numaction = 1;
			$titlealt = $langs->transnoentitiesnoconv('ChangeToContact');
		} elseif ($numaction == '2' || $numaction == 'ST_PEND') {
			$numaction = 2;
			$titlealt = $langs->transnoentitiesnoconv('ChangeContactInProcess');
		} elseif ($numaction == '3' || $numaction == 'ST_DONE') {
			$numaction = 3;
			$titlealt = $langs->transnoentitiesnoconv('ChangeContactDone');
		} else {
			$titlealt = $langs->transnoentitiesnoconv('ChangeStatus '.$numaction);
			$numaction = 0;
		}
	}
	if (!is_numeric($numaction)) {
		$numaction = 0;
	}

	return img_picto($titlealt, !empty($picto) ? $picto : 'stcomm'.$numaction.'.png');
}

/**
 *  Show pdf logo
 *
 *  @param	string		$titlealt   Text on alt and title of image. Alt only if param notitle is set to 1. If text is "TextA:TextB", use Text A on alt and Text B on title.
 *  @param  int		    $size       Taille de l'icone : 3 = 16x16px , 2 = 14x14px
 *  @return string      			Retourne tag img
 */
function img_pdf($titlealt = 'default', $size = 3)
{
	global $langs;

	if ($titlealt == 'default') {
		$titlealt = $langs->trans('Show');
	}

	return img_picto($titlealt, 'pdf'.$size.'.png');
}

/**
 *	Show logo +
 *
 *	@param	string	$titlealt   Text on alt and title of image. Alt only if param notitle is set to 1. If text is "TextA:TextB", use Text A on alt and Text B on title.
 *	@param  string	$other      Add more attributes on img
 *	@return string      		Return tag img
 */
function img_edit_add($titlealt = 'default', $other = '')
{
	global $langs;

	if ($titlealt == 'default') {
		$titlealt = $langs->trans('Add');
	}

	return img_picto($titlealt, 'edit_add.png', $other);
}
/**
 *	Show logo -
 *
 *	@param	string	$titlealt	Text on alt and title of image. Alt only if param notitle is set to 1. If text is "TextA:TextB", use Text A on alt and Text B on title.
 *	@param  string	$other      Add more attributes on img
 *	@return string      		Return tag img
 */
function img_edit_remove($titlealt = 'default', $other = '')
{
	global $langs;

	if ($titlealt == 'default') {
		$titlealt = $langs->trans('Remove');
	}

	return img_picto($titlealt, 'edit_remove.png', $other);
}

/**
 *	Show logo editer/modifier fiche
 *
 *	@param  string	$titlealt   Text on alt and title of image. Alt only if param notitle is set to 1. If text is "TextA:TextB", use Text A on alt and Text B on title.
 *	@param  integer	$float      If you have to put the style "float: right"
 *	@param  string	$other		Add more attributes on img
 *	@return string      		Return tag img
 */
function img_edit($titlealt = 'default', $float = 0, $other = '')
{
	global $langs;

	if ($titlealt == 'default') {
		$titlealt = $langs->trans('Modify');
	}

	return img_picto($titlealt, 'edit.png', ($float ? 'style="float: '.($langs->tab_translate["DIRECTION"] == 'rtl' ? 'left' : 'right').'"' : "").($other ? ' '.$other : ''));
}

/**
 *	Show logo view card
 *
 *	@param	string	$titlealt   Text on alt and title of image. Alt only if param notitle is set to 1. If text is "TextA:TextB", use Text A on alt and Text B on title.
 *	@param  integer	$float      If you have to put the style "float: right"
 *	@param  string	$other		Add more attributes on img
 *	@return string      		Return tag img
 */
function img_view($titlealt = 'default', $float = 0, $other = 'class="valignmiddle"')
{
	global $langs;

	if ($titlealt == 'default') {
		$titlealt = $langs->trans('View');
	}

	$moreatt = ($float ? 'style="float: right" ' : '').$other;

	return img_picto($titlealt, 'view.png', $moreatt);
}

/**
 *  Show delete logo
 *
 *  @param	string	$titlealt   Text on alt and title of image. Alt only if param notitle is set to 1. If text is "TextA:TextB", use Text A on alt and Text B on title.
 *	@param  string	$other      Add more attributes on img
 *  @param	string	$morecss	More CSS
 *  @return string      		Retourne tag img
 */
function img_delete($titlealt = 'default', $other = 'class="pictodelete"', $morecss = '')
{
	global $langs;

	if ($titlealt == 'default') {
		$titlealt = $langs->trans('Delete');
	}

	return img_picto($titlealt, 'delete.png', $other, false, 0, 0, '', $morecss);
}

/**
 *  Show printer logo
 *
 *  @param  string  $titlealt   Text on alt and title of image. Alt only if param notitle is set to 1. If text is "TextA:TextB", use Text A on alt and Text B on title.
 *  @param  string  $other      Add more attributes on img
 *  @return string              Retourne tag img
 */
function img_printer($titlealt = "default", $other = '')
{
	global $langs;
	if ($titlealt == "default") {
		$titlealt = $langs->trans("Print");
	}
	return img_picto($titlealt, 'printer.png', $other);
}

/**
 *  Show split logo
 *
 *  @param	string	$titlealt   Text on alt and title of image. Alt only if param notitle is set to 1. If text is "TextA:TextB", use Text A on alt and Text B on title.
 *	@param  string	$other      Add more attributes on img
 *  @return string      		Retourne tag img
 */
function img_split($titlealt = 'default', $other = 'class="pictosplit"')
{
	global $langs;

	if ($titlealt == 'default') {
		$titlealt = $langs->trans('Split');
	}

	return img_picto($titlealt, 'split.png', $other);
}

/**
 *	Show help logo with cursor "?"
 *
 * 	@param	int              	$usehelpcursor		1=Use help cursor, 2=Use click pointer cursor, 0=No specific cursor
 * 	@param	int|string	        $usealttitle		Text to use as alt title
 * 	@return string            	           			Return tag img
 */
function img_help($usehelpcursor = 1, $usealttitle = 1)
{
	global $langs;

	if ($usealttitle) {
		if (is_string($usealttitle)) {
			$usealttitle = dol_escape_htmltag($usealttitle);
		} else {
			$usealttitle = $langs->trans('Info');
		}
	}

	return img_picto($usealttitle, 'info.png', 'style="vertical-align: middle;'.($usehelpcursor == 1 ? ' cursor: help' : ($usehelpcursor == 2 ? ' cursor: pointer' : '')).'"');
}

/**
 *	Show info logo
 *
 *	@param	string	$titlealt   Text on alt and title of image. Alt only if param notitle is set to 1. If text is "TextA:TextB", use Text A on alt and Text B on title.
 *	@return string      		Return img tag
 */
function img_info($titlealt = 'default')
{
	global $langs;

	if ($titlealt == 'default') {
		$titlealt = $langs->trans('Informations');
	}

	return img_picto($titlealt, 'info.png', 'style="vertical-align: middle;"');
}

/**
 *	Show warning logo
 *
 *	@param	string	$titlealt   Text on alt and title of image. Alt only if param notitle is set to 1. If text is "TextA:TextB", use Text A on alt and Text B on title.
 *	@param	string	$moreatt	Add more attribute on img tag (For example 'style="float: right"'). If 1, add float: right. Can't be "class" attribute.
 *  @param	string  $morecss	Add more CSS
 *	@return string      		Return img tag
 */
function img_warning($titlealt = 'default', $moreatt = '', $morecss = 'pictowarning')
{
	global $langs;

	if ($titlealt == 'default') {
		$titlealt = $langs->trans('Warning');
	}

	//return '<div class="imglatecoin">'.img_picto($titlealt, 'warning_white.png', 'class="pictowarning valignmiddle"'.($moreatt ? ($moreatt == '1' ? ' style="float: right"' : ' '.$moreatt): '')).'</div>';
	return img_picto($titlealt, 'warning.png', 'class="'.$morecss.'"'.($moreatt ? ($moreatt == '1' ? ' style="float: right"' : ' '.$moreatt) : ''));
}

/**
 *  Show error logo
 *
 *	@param	string	$titlealt   Text on alt and title of image. Alt only if param notitle is set to 1. If text is "TextA:TextB", use Text A on alt and Text B on title.
 *	@return string      		Return img tag
 */
function img_error($titlealt = 'default')
{
	global $langs;

	if ($titlealt == 'default') {
		$titlealt = $langs->trans('Error');
	}

	return img_picto($titlealt, 'error.png');
}

/**
 *	Show next logo
 *
 *	@param	string	$titlealt   Text on alt and title of image. Alt only if param notitle is set to 1. If text is "TextA:TextB", use Text A on alt and Text B on title.
*	@param	string	$moreatt	Add more attribute on img tag (For example 'style="float: right"')
 *	@return string      		Return img tag
 */
function img_next($titlealt = 'default', $moreatt = '')
{
	global $langs;

	if ($titlealt == 'default') {
		$titlealt = $langs->trans('Next');
	}

	//return img_picto($titlealt, 'next.png', $moreatt);
	return '<span class="fa fa-chevron-right paddingright paddingleft" title="'.dol_escape_htmltag($titlealt).'"></span>';
}

/**
 *	Show previous logo
 *
 *	@param	string	$titlealt   Text on alt and title of image. Alt only if param notitle is set to 1. If text is "TextA:TextB", use Text A on alt and Text B on title.
 *	@param	string	$moreatt	Add more attribute on img tag (For example 'style="float: right"')
 *	@return string      		Return img tag
 */
function img_previous($titlealt = 'default', $moreatt = '')
{
	global $langs;

	if ($titlealt == 'default') {
		$titlealt = $langs->trans('Previous');
	}

	//return img_picto($titlealt, 'previous.png', $moreatt);
	return '<span class="fa fa-chevron-left paddingright paddingleft" title="'.dol_escape_htmltag($titlealt).'"></span>';
}

/**
 *	Show down arrow logo
 *
 *	@param	string	$titlealt   Text on alt and title of image. Alt only if param notitle is set to 1. If text is "TextA:TextB", use Text A on alt and Text B on title.
 *	@param  int		$selected   Selected
 *  @param	string	$moreclass	Add more CSS classes
 *	@return string      		Return img tag
 */
function img_down($titlealt = 'default', $selected = 0, $moreclass = '')
{
	global $langs;

	if ($titlealt == 'default') {
		$titlealt = $langs->trans('Down');
	}

	return img_picto($titlealt, ($selected ? '1downarrow_selected.png' : '1downarrow.png'), 'class="imgdown'.($moreclass ? " ".$moreclass : "").'"');
}

/**
 *	Show top arrow logo
 *
 *	@param	string	$titlealt   Text on alt and title of image. Alt only if param notitle is set to 1. If text is "TextA:TextB", use Text A on alt and Text B on title.
 *	@param  int		$selected	Selected
 *  @param	string	$moreclass	Add more CSS classes
 *	@return string      		Return img tag
 */
function img_up($titlealt = 'default', $selected = 0, $moreclass = '')
{
	global $langs;

	if ($titlealt == 'default') {
		$titlealt = $langs->trans('Up');
	}

	return img_picto($titlealt, ($selected ? '1uparrow_selected.png' : '1uparrow.png'), 'class="imgup'.($moreclass ? " ".$moreclass : "").'"');
}

/**
 *	Show left arrow logo
 *
 *	@param	string	$titlealt   Text on alt and title of image. Alt only if param notitle is set to 1. If text is "TextA:TextB", use Text A on alt and Text B on title.
 *	@param  int		$selected	Selected
 *	@param	string	$moreatt	Add more attribute on img tag (For example 'style="float: right"')
 *	@return string      		Return img tag
 */
function img_left($titlealt = 'default', $selected = 0, $moreatt = '')
{
	global $langs;

	if ($titlealt == 'default') {
		$titlealt = $langs->trans('Left');
	}

	return img_picto($titlealt, ($selected ? '1leftarrow_selected.png' : '1leftarrow.png'), $moreatt);
}

/**
 *	Show right arrow logo
 *
 *	@param	string	$titlealt   Text on alt and title of image. Alt only if param notitle is set to 1. If text is "TextA:TextB", use Text A on alt and Text B on title.
 *	@param  int		$selected	Selected
 *	@param	string	$moreatt	Add more attribute on img tag (For example 'style="float: right"')
 *	@return string      		Return img tag
 */
function img_right($titlealt = 'default', $selected = 0, $moreatt = '')
{
	global $langs;

	if ($titlealt == 'default') {
		$titlealt = $langs->trans('Right');
	}

	return img_picto($titlealt, ($selected ? '1rightarrow_selected.png' : '1rightarrow.png'), $moreatt);
}

/**
 *	Show tick logo if allowed
 *
 *	@param	string	$allow		Allow
 *	@param	string	$titlealt   Text on alt and title of image. Alt only if param notitle is set to 1. If text is "TextA:TextB", use Text A on alt and Text B on title.
 *	@return string      		Return img tag
 */
function img_allow($allow, $titlealt = 'default')
{
	global $langs;

	if ($titlealt == 'default') {
		$titlealt = $langs->trans('Active');
	}

	if ($allow == 1) {
		return img_picto($titlealt, 'tick.png');
	}

	return '-';
}

/**
 *	Return image of a credit card according to its brand name
 *
 *	@param  string	$brand		Brand name of credit card
 *  @param  string	$morecss	More CSS
 *	@return string     			Return img tag
 */
function img_credit_card($brand, $morecss = null)
{
	if (is_null($morecss)) {
		$morecss = 'fa-2x';
	}

	if ($brand == 'visa' || $brand == 'Visa') {
		$brand = 'cc-visa';
	} elseif ($brand == 'mastercard' || $brand == 'MasterCard') {
		$brand = 'cc-mastercard';
	} elseif ($brand == 'amex' || $brand == 'American Express') {
		$brand = 'cc-amex';
	} elseif ($brand == 'discover' || $brand == 'Discover') {
		$brand = 'cc-discover';
	} elseif ($brand == 'jcb' || $brand == 'JCB') {
		$brand = 'cc-jcb';
	} elseif ($brand == 'diners' || $brand == 'Diners club') {
		$brand = 'cc-diners-club';
	} elseif (!in_array($brand, array('cc-visa', 'cc-mastercard', 'cc-amex', 'cc-discover', 'cc-jcb', 'cc-diners-club'))) {
		$brand = 'credit-card';
	}

	return '<span class="fa fa-'.$brand.' fa-fw'.($morecss ? ' '.$morecss : '').'"></span>';
}

/**
 *	Show MIME img of a file
 *
 *	@param	string	$file		Filename
 * 	@param	string	$titlealt	Text on alt and title of image. Alt only if param notitle is set to 1. If text is "TextA:TextB", use Text A on alt and Text B on title.
 *  @param	string	$morecss	More css
 *	@return string     			Return img tag
 */
function img_mime($file, $titlealt = '', $morecss = '')
{
	require_once DOL_DOCUMENT_ROOT.'/core/lib/files.lib.php';

	$mimetype = dol_mimetype($file, '', 1);
	$mimeimg = dol_mimetype($file, '', 2);
	$mimefa = dol_mimetype($file, '', 4);

	if (empty($titlealt)) {
		$titlealt = 'Mime type: '.$mimetype;
	}

	//return img_picto_common($titlealt, 'mime/'.$mimeimg, 'class="'.$morecss.'"');
	return '<i class="fa fa-'.$mimefa.' paddingright'.($morecss ? ' '.$morecss : '').'"'.($titlealt ? ' title="'.$titlealt.'"' : '').'></i>';
}


/**
 *  Show search logo
 *
 *  @param	string	$titlealt   Text on alt and title of image. Alt only if param notitle is set to 1. If text is "TextA:TextB", use Text A on alt and Text B on title.
 *	@param  string	$other      Add more attributes on img
 *  @return string      		Retourne tag img
 */
function img_search($titlealt = 'default', $other = '')
{
	global $conf, $langs;

	if ($titlealt == 'default') {
		$titlealt = $langs->trans('Search');
	}

	$img = img_picto($titlealt, 'search.png', $other, false, 1);

	$input = '<input type="image" class="liste_titre" name="button_search" src="'.$img.'" ';
	$input .= 'value="'.dol_escape_htmltag($titlealt).'" title="'.dol_escape_htmltag($titlealt).'" >';

	return $input;
}

/**
 *  Show search logo
 *
 *  @param	string	$titlealt   Text on alt and title of image. Alt only if param notitle is set to 1. If text is "TextA:TextB", use Text A on alt and Text B on title.
 *	@param  string	$other      Add more attributes on img
 *  @return string      		Retourne tag img
 */
function img_searchclear($titlealt = 'default', $other = '')
{
	global $conf, $langs;

	if ($titlealt == 'default') {
		$titlealt = $langs->trans('Search');
	}

	$img = img_picto($titlealt, 'searchclear.png', $other, false, 1);

	$input = '<input type="image" class="liste_titre" name="button_removefilter" src="'.$img.'" ';
	$input .= 'value="'.dol_escape_htmltag($titlealt).'" title="'.dol_escape_htmltag($titlealt).'" >';

	return $input;
}

/**
 *	Show information for admin users or standard users
 *
 *	@param	string	$text				Text info
 *	@param  integer	$infoonimgalt		Info is shown only on alt of star picto, otherwise it is show on output after the star picto
 *	@param	int		$nodiv				No div
 *  @param  string  $admin      	    '1'=Info for admin users. '0'=Info for standard users (change only the look), 'error', 'warning', 'xxx'=Other
 *  @param	string	$morecss			More CSS ('', 'warning', 'error')
 *  @param	string	$textfordropdown	Show a text to click to dropdown the info box.
 *	@return	string						String with info text
 */
function info_admin($text, $infoonimgalt = 0, $nodiv = 0, $admin = '1', $morecss = 'hideonsmartphone', $textfordropdown = '')
{
	global $conf, $langs;

	if ($infoonimgalt) {
		$result = img_picto($text, 'info', 'class="'.($morecss ? ' '.$morecss : '').'"');
	} else {
		if (empty($conf->use_javascript_ajax)) {
			$textfordropdown = '';
		}

		$class = (empty($admin) ? 'undefined' : ($admin == '1' ? 'info' : $admin));
		$result = ($nodiv ? '' : '<div class="'.$class.($morecss ? ' '.$morecss : '').($textfordropdown ? ' hidden' : '').'">').'<span class="fa fa-info-circle" title="'.dol_escape_htmltag($admin ? $langs->trans('InfoAdmin') : $langs->trans('Note')).'"></span> '.$text.($nodiv ? '' : '</div>');

		if ($textfordropdown) {
			$tmpresult = '<span class="'.$class.'text opacitymedium cursorpointer">'.$langs->trans($textfordropdown).' '.img_picto($langs->trans($textfordropdown), '1downarrow').'</span>';
			$tmpresult .= '<script type="text/javascript">
				jQuery(document).ready(function() {
					jQuery(".'.$class.'text").click(function() {
						console.log("toggle text");
						jQuery(".'.$class.'").toggle();
					});
				});
				</script>';

			$result = $tmpresult.$result;
		}
	}

	return $result;
}


/**
 *  Displays error message system with all the information to facilitate the diagnosis and the escalation of the bugs.
 *  This function must be called when a blocking technical error is encountered.
 *  However, one must try to call it only within php pages, classes must return their error through their property "error".
 *
 *	@param	 	DoliDB|string   $db      	Database handler
 *	@param  	string|string[] $error		String or array of errors strings to show
 *  @param		array           $errors		Array of errors
 *	@return 	void
 *  @see    	dol_htmloutput_errors()
 */
function dol_print_error($db = '', $error = '', $errors = null)
{
	global $conf, $langs, $argv;
	global $dolibarr_main_prod;

	$out = '';
	$syslog = '';

	// If error occurs before the $lang object was loaded
	if (!$langs) {
		require_once DOL_DOCUMENT_ROOT.'/core/class/translate.class.php';
		$langs = new Translate('', $conf);
		$langs->load("main");
	}

	// Load translation files required by the error messages
	$langs->loadLangs(array('main', 'errors'));

	if ($_SERVER['DOCUMENT_ROOT']) {    // Mode web
		$out .= $langs->trans("DolibarrHasDetectedError").".<br>\n";
		if (getDolGlobalInt('MAIN_FEATURES_LEVEL') > 0) {
			$out .= "You use an experimental or develop level of features, so please do NOT report any bugs or vulnerability, except if problem is confirmed after moving option MAIN_FEATURES_LEVEL back to 0.<br>\n";
		}
		$out .= $langs->trans("InformationToHelpDiagnose").":<br>\n";

		$out .= "<b>".$langs->trans("Date").":</b> ".dol_print_date(time(), 'dayhourlog')."<br>\n";
		$out .= "<b>".$langs->trans("Dolibarr").":</b> ".DOL_VERSION." - https://www.dolibarr.org<br>\n";
		if (isset($conf->global->MAIN_FEATURES_LEVEL)) {
			$out .= "<b>".$langs->trans("LevelOfFeature").":</b> ".getDolGlobalInt('MAIN_FEATURES_LEVEL')."<br>\n";
		}
		if (function_exists("phpversion")) {
			$out .= "<b>".$langs->trans("PHP").":</b> ".phpversion()."<br>\n";
		}
		$out .= "<b>".$langs->trans("Server").":</b> ".(isset($_SERVER["SERVER_SOFTWARE"]) ? dol_htmlentities($_SERVER["SERVER_SOFTWARE"], ENT_COMPAT) : '')."<br>\n";
		if (function_exists("php_uname")) {
			$out .= "<b>".$langs->trans("OS").":</b> ".php_uname()."<br>\n";
		}
		$out .= "<b>".$langs->trans("UserAgent").":</b> ".(isset($_SERVER["HTTP_USER_AGENT"]) ? dol_htmlentities($_SERVER["HTTP_USER_AGENT"], ENT_COMPAT) : '')."<br>\n";
		$out .= "<br>\n";
		$out .= "<b>".$langs->trans("RequestedUrl").":</b> ".dol_htmlentities($_SERVER["REQUEST_URI"], ENT_COMPAT)."<br>\n";
		$out .= "<b>".$langs->trans("Referer").":</b> ".(isset($_SERVER["HTTP_REFERER"]) ? dol_htmlentities($_SERVER["HTTP_REFERER"], ENT_COMPAT) : '')."<br>\n";
		$out .= "<b>".$langs->trans("MenuManager").":</b> ".(isset($conf->standard_menu) ? dol_htmlentities($conf->standard_menu, ENT_COMPAT) : '')."<br>\n";
		$out .= "<br>\n";
		$syslog .= "url=".dol_escape_htmltag($_SERVER["REQUEST_URI"]);
		$syslog .= ", query_string=".dol_escape_htmltag($_SERVER["QUERY_STRING"]);
	} else // Mode CLI
	{
		$out .= '> '.$langs->transnoentities("ErrorInternalErrorDetected").":\n".$argv[0]."\n";
		$syslog .= "pid=".dol_getmypid();
	}

	if (!empty($conf->modules)) {
		$out .= "<b>".$langs->trans("Modules").":</b> ".join(', ', $conf->modules)."<br>\n";
	}

	if (is_object($db)) {
		if ($_SERVER['DOCUMENT_ROOT']) {  // Mode web
			$out .= "<b>".$langs->trans("DatabaseTypeManager").":</b> ".$db->type."<br>\n";
			$out .= "<b>".$langs->trans("RequestLastAccessInError").":</b> ".($db->lastqueryerror() ? dol_escape_htmltag($db->lastqueryerror()) : $langs->trans("ErrorNoRequestInError"))."<br>\n";
			$out .= "<b>".$langs->trans("ReturnCodeLastAccessInError").":</b> ".($db->lasterrno() ? dol_escape_htmltag($db->lasterrno()) : $langs->trans("ErrorNoRequestInError"))."<br>\n";
			$out .= "<b>".$langs->trans("InformationLastAccessInError").":</b> ".($db->lasterror() ? dol_escape_htmltag($db->lasterror()) : $langs->trans("ErrorNoRequestInError"))."<br>\n";
			$out .= "<br>\n";
		} else // Mode CLI
		{
			// No dol_escape_htmltag for output, we are in CLI mode
			$out .= '> '.$langs->transnoentities("DatabaseTypeManager").":\n".$db->type."\n";
			$out .= '> '.$langs->transnoentities("RequestLastAccessInError").":\n".($db->lastqueryerror() ? $db->lastqueryerror() : $langs->transnoentities("ErrorNoRequestInError"))."\n";
			$out .= '> '.$langs->transnoentities("ReturnCodeLastAccessInError").":\n".($db->lasterrno() ? $db->lasterrno() : $langs->transnoentities("ErrorNoRequestInError"))."\n";
			$out .= '> '.$langs->transnoentities("InformationLastAccessInError").":\n".($db->lasterror() ? $db->lasterror() : $langs->transnoentities("ErrorNoRequestInError"))."\n";
		}
		$syslog .= ", sql=".$db->lastquery();
		$syslog .= ", db_error=".$db->lasterror();
	}

	if ($error || $errors) {
		$langs->load("errors");

		// Merge all into $errors array
		if (is_array($error) && is_array($errors)) {
			$errors = array_merge($error, $errors);
		} elseif (is_array($error)) {
			$errors = $error;
		} elseif (is_array($errors)) {
			$errors = array_merge(array($error), $errors);
		} else {
			$errors = array_merge(array($error));
		}

		foreach ($errors as $msg) {
			if (empty($msg)) {
				continue;
			}
			if ($_SERVER['DOCUMENT_ROOT']) {  // Mode web
				$out .= "<b>".$langs->trans("Message").":</b> ".dol_escape_htmltag($msg)."<br>\n";
			} else // Mode CLI
			{
				$out .= '> '.$langs->transnoentities("Message").":\n".$msg."\n";
			}
			$syslog .= ", msg=".$msg;
		}
	}
	if (empty($dolibarr_main_prod) && $_SERVER['DOCUMENT_ROOT'] && function_exists('xdebug_print_function_stack') && function_exists('xdebug_call_file')) {
		xdebug_print_function_stack();
		$out .= '<b>XDebug informations:</b>'."<br>\n";
		$out .= 'File: '.xdebug_call_file()."<br>\n";
		$out .= 'Line: '.xdebug_call_line()."<br>\n";
		$out .= 'Function: '.xdebug_call_function()."<br>\n";
		$out .= "<br>\n";
	}

	// Return a http header with error code if possible
	if (!headers_sent()) {
		if (function_exists('top_httphead')) {	// In CLI context, the method does not exists
			top_httphead();
		}
		http_response_code(500);
	}

	if (empty($dolibarr_main_prod)) {
		print $out;
	} else {
		if (empty($langs->defaultlang)) {
			$langs->setDefaultLang();
		}
		$langs->loadLangs(array("main", "errors")); // Reload main because language may have been set only on previous line so we have to reload files we need.
		// This should not happen, except if there is a bug somewhere. Enabled and check log in such case.
		print 'This website or feature is currently temporarly not available or failed after a technical error.<br><br>This may be due to a maintenance operation. Current status of operation ('.dol_print_date(dol_now(), 'dayhourrfc').') are on next line...<br><br>'."\n";
		print $langs->trans("DolibarrHasDetectedError").'. ';
		print $langs->trans("YouCanSetOptionDolibarrMainProdToZero");
		define("MAIN_CORE_ERROR", 1);
	}

	dol_syslog("Error ".$syslog, LOG_ERR);
}

/**
 * Show a public email and error code to contact if technical error
 *
 * @param	string	$prefixcode		Prefix of public error code
 * @param   string  $errormessage   Complete error message
 * @param	array	$errormessages	Array of error messages
 * @param	string	$morecss		More css
 * @param	string	$email			Email
 * @return	void
 */
function dol_print_error_email($prefixcode, $errormessage = '', $errormessages = array(), $morecss = 'error', $email = '')
{
	global $langs, $conf;

	if (empty($email)) {
		$email = $conf->global->MAIN_INFO_SOCIETE_MAIL;
	}

	$langs->load("errors");
	$now = dol_now();

	print '<br><div class="center login_main_message"><div class="'.$morecss.'">';
	print $langs->trans("ErrorContactEMail", $email, $prefixcode.dol_print_date($now, '%Y%m%d%H%M%S'));
	if ($errormessage) {
		print '<br><br>'.$errormessage;
	}
	if (is_array($errormessages) && count($errormessages)) {
		foreach ($errormessages as $mesgtoshow) {
			print '<br><br>'.$mesgtoshow;
		}
	}
	print '</div></div>';
}

/**
 *	Show title line of an array
 *
 *	@param	string	$name        Label of field
 *	@param	string	$file        Url used when we click on sort picto
 *	@param	string	$field       Field to use for new sorting
 *	@param	string	$begin       ("" by defaut)
 *	@param	string	$moreparam   Add more parameters on sort url links ("" by default)
 *	@param  string	$moreattrib  Options of attribute td ("" by defaut)
 *	@param  string	$sortfield   Current field used to sort
 *	@param  string	$sortorder   Current sort order
 *  @param	string	$prefix		 Prefix for css. Use space after prefix to add your own CSS tag.
 *  @param	string	$tooltip	 Tooltip
 *  @param	string	$forcenowrapcolumntitle		No need for use 'wrapcolumntitle' css style
 *	@return	void
 */
function print_liste_field_titre($name, $file = "", $field = "", $begin = "", $moreparam = "", $moreattrib = "", $sortfield = "", $sortorder = "", $prefix = "", $tooltip = "", $forcenowrapcolumntitle = 0)
{
	print getTitleFieldOfList($name, 0, $file, $field, $begin, $moreparam, $moreattrib, $sortfield, $sortorder, $prefix, 0, $tooltip, $forcenowrapcolumntitle);
}

/**
 *	Get title line of an array
 *
 *	@param	string	$name        		Translation key of field to show or complete HTML string to show
 *	@param	int		$thead		 		0=To use with standard table format, 1=To use inside <thead><tr>, 2=To use with <div>
 *	@param	string	$file        		Url used when we click on sort picto
 *	@param	string	$field       		Field to use for new sorting. Empty if this field is not sortable. Example "t.abc" or "t.abc,t.def"
 *	@param	string	$begin       		("" by defaut)
 *	@param	string	$moreparam   		Add more parameters on sort url links ("" by default)
 *	@param  string	$moreattrib  		Add more attributes on th ("" by defaut). To add more css class, use param $prefix.
 *	@param  string	$sortfield   		Current field used to sort (Ex: 'd.datep,d.id')
 *	@param  string	$sortorder   		Current sort order (Ex: 'asc,desc')
 *  @param	string	$prefix		 		Prefix for css. Use space after prefix to add your own CSS tag, for example 'mycss '.
 *  @param	string	$disablesortlink	1=Disable sort link
 *  @param	string	$tooltip	 		Tooltip
 *  @param	string	$forcenowrapcolumntitle		No need for use 'wrapcolumntitle' css style
 *	@return	string
 */
function getTitleFieldOfList($name, $thead = 0, $file = "", $field = "", $begin = "", $moreparam = "", $moreattrib = "", $sortfield = "", $sortorder = "", $prefix = "", $disablesortlink = 0, $tooltip = '', $forcenowrapcolumntitle = 0)
{
	global $conf, $langs, $form;
	//print "$name, $file, $field, $begin, $options, $moreattrib, $sortfield, $sortorder<br>\n";

	if ($moreattrib == 'class="right"') {
		$prefix .= 'right '; // For backward compatibility
	}

	$sortorder = strtoupper($sortorder);
	$out = '';
	$sortimg = '';

	$tag = 'th';
	if ($thead == 2) {
		$tag = 'div';
	}

	$tmpsortfield = explode(',', $sortfield);
	$sortfield1 = trim($tmpsortfield[0]); // If $sortfield is 'd.datep,d.id', it becomes 'd.datep'
	$tmpfield = explode(',', $field);
	$field1 = trim($tmpfield[0]); // If $field is 'd.datep,d.id', it becomes 'd.datep'

	if (empty($conf->global->MAIN_DISABLE_WRAPPING_ON_COLUMN_TITLE) && empty($forcenowrapcolumntitle)) {
		$prefix = 'wrapcolumntitle '.$prefix;
	}

	//var_dump('field='.$field.' field1='.$field1.' sortfield='.$sortfield.' sortfield1='.$sortfield1);
	// If field is used as sort criteria we use a specific css class liste_titre_sel
	// Example if (sortfield,field)=("nom","xxx.nom") or (sortfield,field)=("nom","nom")
	$liste_titre = 'liste_titre';
	if ($field1 && ($sortfield1 == $field1 || $sortfield1 == preg_replace("/^[^\.]+\./", "", $field1))) {
		$liste_titre = 'liste_titre_sel';
	}

	$tagstart = '<'.$tag.' class="'.$prefix.$liste_titre.'" '.$moreattrib;
	//$out .= (($field && empty($conf->global->MAIN_DISABLE_WRAPPING_ON_COLUMN_TITLE) && preg_match('/^[a-zA-Z_0-9\s\.\-:&;]*$/', $name)) ? ' title="'.dol_escape_htmltag($langs->trans($name)).'"' : '');
	$tagstart .= ($name && empty($conf->global->MAIN_DISABLE_WRAPPING_ON_COLUMN_TITLE) && empty($forcenowrapcolumntitle) && !dol_textishtml($name)) ? ' title="'.dol_escape_htmltag($langs->trans($name)).'"' : '';
	$tagstart .= '>';

	if (empty($thead) && $field && empty($disablesortlink)) {    // If this is a sort field
		$options = preg_replace('/sortfield=([a-zA-Z0-9,\s\.]+)/i', '', (is_scalar($moreparam) ? $moreparam : ''));
		$options = preg_replace('/sortorder=([a-zA-Z0-9,\s\.]+)/i', '', $options);
		$options = preg_replace('/&+/i', '&', $options);
		if (!preg_match('/^&/', $options)) {
			$options = '&'.$options;
		}

		$sortordertouseinlink = '';
		if ($field1 != $sortfield1) { // We are on another field than current sorted field
			if (preg_match('/^DESC/i', $sortorder)) {
				$sortordertouseinlink .= str_repeat('desc,', count(explode(',', $field)));
			} else { // We reverse the var $sortordertouseinlink
				$sortordertouseinlink .= str_repeat('asc,', count(explode(',', $field)));
			}
		} else { // We are on field that is the first current sorting criteria
			if (preg_match('/^ASC/i', $sortorder)) {	// We reverse the var $sortordertouseinlink
				$sortordertouseinlink .= str_repeat('desc,', count(explode(',', $field)));
			} else {
				$sortordertouseinlink .= str_repeat('asc,', count(explode(',', $field)));
			}
		}
		$sortordertouseinlink = preg_replace('/,$/', '', $sortordertouseinlink);
		$out .= '<a class="reposition" href="'.$file.'?sortfield='.$field.'&sortorder='.$sortordertouseinlink.'&begin='.$begin.$options.'"';
		//$out .= (empty($conf->global->MAIN_DISABLE_WRAPPING_ON_COLUMN_TITLE) ? ' title="'.dol_escape_htmltag($langs->trans($name)).'"' : '');
		$out .= '>';
	}
	if ($tooltip) {
		// You can also use 'TranslationString:keyfortooltiponclick' for a tooltip on click.
		if (preg_match('/:\w+$/', $tooltip)) {
			$tmptooltip = explode(':', $tooltip);
		} else {
			$tmptooltip = array($tooltip);
		}
		$out .= $form->textwithpicto($langs->trans($name), $langs->trans($tmptooltip[0]), 1, 'help', '', 0, 3, (empty($tmptooltip[1]) ? '' : 'extra_'.str_replace('.', '_', $field).'_'.$tmptooltip[1]));
	} else {
		$out .= $langs->trans($name);
	}

	if (empty($thead) && $field && empty($disablesortlink)) {    // If this is a sort field
		$out .= '</a>';
	}

	if (empty($thead) && $field) {    // If this is a sort field
		$options = preg_replace('/sortfield=([a-zA-Z0-9,\s\.]+)/i', '', (is_scalar($moreparam) ? $moreparam : ''));
		$options = preg_replace('/sortorder=([a-zA-Z0-9,\s\.]+)/i', '', $options);
		$options = preg_replace('/&+/i', '&', $options);
		if (!preg_match('/^&/', $options)) {
			$options = '&'.$options;
		}

		if (!$sortorder || $field1 != $sortfield1) {
			//$out.= '<a href="'.$file.'?sortfield='.$field.'&sortorder=asc&begin='.$begin.$options.'">'.img_down("A-Z",0).'</a>';
			//$out.= '<a href="'.$file.'?sortfield='.$field.'&sortorder=desc&begin='.$begin.$options.'">'.img_up("Z-A",0).'</a>';
		} else {
			if (preg_match('/^DESC/', $sortorder)) {
				//$out.= '<a href="'.$file.'?sortfield='.$field.'&sortorder=asc&begin='.$begin.$options.'">'.img_down("A-Z",0).'</a>';
				//$out.= '<a href="'.$file.'?sortfield='.$field.'&sortorder=desc&begin='.$begin.$options.'">'.img_up("Z-A",1).'</a>';
				$sortimg .= '<span class="nowrap">'.img_up("Z-A", 0, 'paddingright').'</span>';
			}
			if (preg_match('/^ASC/', $sortorder)) {
				//$out.= '<a href="'.$file.'?sortfield='.$field.'&sortorder=asc&begin='.$begin.$options.'">'.img_down("A-Z",1).'</a>';
				//$out.= '<a href="'.$file.'?sortfield='.$field.'&sortorder=desc&begin='.$begin.$options.'">'.img_up("Z-A",0).'</a>';
				$sortimg .= '<span class="nowrap">'.img_down("A-Z", 0, 'paddingright').'</span>';
			}
		}
	}

	$tagend = '</'.$tag.'>';

	$out = $tagstart.$sortimg.$out.$tagend;

	return $out;
}

/**
 *	Show a title.
 *
 *	@param	string	$title			Title to show
 *  @return	void
 *  @deprecated						Use load_fiche_titre instead
 *  @see load_fiche_titre()
 */
function print_titre($title)
{
	dol_syslog(__FUNCTION__." is deprecated", LOG_WARNING);

	print '<div class="titre">'.$title.'</div>';
}

/**
 *	Show a title with picto
 *
 *	@param	string	$title				Title to show
 *	@param	string	$mesg				Added message to show on right
 *	@param	string	$picto				Icon to use before title (should be a 32x32 transparent png file)
 *	@param	int		$pictoisfullpath	1=Icon name is a full absolute url of image
 * 	@param	int		$id					To force an id on html objects
 * 	@return	void
 *  @deprecated Use print load_fiche_titre instead
 */
function print_fiche_titre($title, $mesg = '', $picto = 'generic', $pictoisfullpath = 0, $id = '')
{
	print load_fiche_titre($title, $mesg, $picto, $pictoisfullpath, $id);
}

/**
 *	Load a title with picto
 *
 *	@param	string	$titre				Title to show
 *	@param	string	$morehtmlright		Added message to show on right
 *	@param	string	$picto				Icon to use before title (should be a 32x32 transparent png file)
 *	@param	int		$pictoisfullpath	1=Icon name is a full absolute url of image
 * 	@param	string	$id					To force an id on html objects
 *  @param  string  $morecssontable     More css on table
 *	@param	string	$morehtmlcenter		Added message to show on center
 * 	@return	string
 *  @see print_barre_liste()
 */
function load_fiche_titre($titre, $morehtmlright = '', $picto = 'generic', $pictoisfullpath = 0, $id = '', $morecssontable = '', $morehtmlcenter = '')
{
	global $conf;

	$return = '';

	if ($picto == 'setup') {
		$picto = 'generic';
	}

	$return .= "\n";
	$return .= '<table '.($id ? 'id="'.$id.'" ' : '').'class="centpercent notopnoleftnoright table-fiche-title'.($morecssontable ? ' '.$morecssontable : '').'">'; // maring bottom must be same than into print_barre_list
	$return .= '<tr class="titre">';
	if ($picto) {
		$return .= '<td class="nobordernopadding widthpictotitle valignmiddle col-picto">'.img_picto('', $picto, 'class="valignmiddle widthpictotitle pictotitle"', $pictoisfullpath).'</td>';
	}
	$return .= '<td class="nobordernopadding valignmiddle col-title">';
	$return .= '<div class="titre inline-block">'.$titre.'</div>';
	$return .= '</td>';
	if (dol_strlen($morehtmlcenter)) {
		$return .= '<td class="nobordernopadding center valignmiddle">'.$morehtmlcenter.'</td>';
	}
	if (dol_strlen($morehtmlright)) {
		$return .= '<td class="nobordernopadding titre_right wordbreakimp right valignmiddle">'.$morehtmlright.'</td>';
	}
	$return .= '</tr></table>'."\n";

	return $return;
}

/**
 *	Print a title with navigation controls for pagination
 *
 *	@param	string	    $titre				Title to show (required)
 *	@param	int   	    $page				Numero of page to show in navigation links (required)
 *	@param	string	    $file				Url of page (required)
 *	@param	string	    $options         	More parameters for links ('' by default, does not include sortfield neither sortorder). Value must be 'urlencoded' before calling function.
 *	@param	string    	$sortfield       	Field to sort on ('' by default)
 *	@param	string	    $sortorder       	Order to sort ('' by default)
 *	@param	string	    $morehtmlcenter     String in the middle ('' by default). We often find here string $massaction comming from $form->selectMassAction()
 *	@param	int		    $num				Number of records found by select with limit+1
 *	@param	int|string  $totalnboflines		Total number of records/lines for all pages (if known). Use a negative value of number to not show number. Use '' if unknown.
 *	@param	string	    $picto				Icon to use before title (should be a 32x32 transparent png file)
 *	@param	int		    $pictoisfullpath	1=Icon name is a full absolute url of image
 *  @param	string	    $morehtmlright		More html to show (after arrows)
 *  @param  string      $morecss            More css to the table
 *  @param  int         $limit              Max number of lines (-1 = use default, 0 = no limit, > 0 = limit).
 *  @param  int         $hideselectlimit    Force to hide select limit
 *  @param  int         $hidenavigation     Force to hide all navigation tools
 *  @param  int			$pagenavastextinput 1=Do not suggest list of pages to navigate but suggest the page number into an input field.
 *  @param	string		$morehtmlrightbeforearrow	More html to show (before arrows)
 *	@return	void
 */
function print_barre_liste($titre, $page, $file, $options = '', $sortfield = '', $sortorder = '', $morehtmlcenter = '', $num = -1, $totalnboflines = '', $picto = 'generic', $pictoisfullpath = 0, $morehtmlright = '', $morecss = '', $limit = -1, $hideselectlimit = 0, $hidenavigation = 0, $pagenavastextinput = 0, $morehtmlrightbeforearrow = '')
{
	global $conf, $langs;

	$savlimit = $limit;
	$savtotalnboflines = $totalnboflines;
	$totalnboflines = abs((int) $totalnboflines);

	if ($picto == 'setup') {
		$picto = 'title_setup.png';
	}
	if (($conf->browser->name == 'ie') && $picto == 'generic') {
		$picto = 'title.gif';
	}
	if ($limit < 0) {
		$limit = $conf->liste_limit;
	}
	if ($savlimit != 0 && (($num > $limit) || ($num == -1) || ($limit == 0))) {
		$nextpage = 1;
	} else {
		$nextpage = 0;
	}
	//print 'totalnboflines='.$totalnboflines.'-savlimit='.$savlimit.'-limit='.$limit.'-num='.$num.'-nextpage='.$nextpage;

	print "\n";
	print "<!-- Begin title -->\n";
	print '<table class="centpercent notopnoleftnoright table-fiche-title'.($morecss ? ' '.$morecss : '').'"><tr>'; // maring bottom must be same than into load_fiche_tire

	// Left

	if ($picto && $titre) {
		print '<td class="nobordernopadding widthpictotitle valignmiddle col-picto">'.img_picto('', $picto, 'class="valignmiddle pictotitle widthpictotitle"', $pictoisfullpath).'</td>';
	}
	print '<td class="nobordernopadding valignmiddle col-title">';
	print '<div class="titre inline-block">'.$titre;
	if (!empty($titre) && $savtotalnboflines >= 0 && (string) $savtotalnboflines != '') {
		print '<span class="opacitymedium colorblack paddingleft">('.$totalnboflines.')</span>';
	}
	print '</div></td>';

	// Center
	if ($morehtmlcenter) {
		print '<td class="nobordernopadding center valignmiddle">'.$morehtmlcenter.'</td>';
	}

	// Right
	print '<td class="nobordernopadding valignmiddle right">';
	print '<input type="hidden" name="pageplusoneold" value="'.((int) $page + 1).'">';
	if ($sortfield) {
		$options .= "&sortfield=".urlencode($sortfield);
	}
	if ($sortorder) {
		$options .= "&sortorder=".urlencode($sortorder);
	}
	// Show navigation bar
	$pagelist = '';
	if ($savlimit != 0 && ($page > 0 || $num > $limit)) {
		if ($totalnboflines) {	// If we know total nb of lines
			// Define nb of extra page links before and after selected page + ... + first or last
			$maxnbofpage = (empty($conf->dol_optimize_smallscreen) ? 4 : 0);

			if ($limit > 0) {
				$nbpages = ceil($totalnboflines / $limit);
			} else {
				$nbpages = 1;
			}
			$cpt = ($page - $maxnbofpage);
			if ($cpt < 0) {
				$cpt = 0;
			}

			if ($cpt >= 1) {
				if (empty($pagenavastextinput)) {
					$pagelist .= '<li class="pagination"><a href="'.$file.'?page=0'.$options.'">1</a></li>';
					if ($cpt > 2) {
						$pagelist .= '<li class="pagination"><span class="inactive">...</span></li>';
					} elseif ($cpt == 2) {
						$pagelist .= '<li class="pagination"><a href="'.$file.'?page=1'.$options.'">2</a></li>';
					}
				}
			}

			do {
				if ($pagenavastextinput) {
					if ($cpt == $page) {
						$pagelist .= '<li class="pagination"><input type="text" class="width25 center pageplusone" name="pageplusone" value="'.($page + 1).'"></li>';
						$pagelist .= '/';
					}
				} else {
					if ($cpt == $page) {
						$pagelist .= '<li class="pagination"><span class="active">'.($page + 1).'</span></li>';
					} else {
						$pagelist .= '<li class="pagination"><a href="'.$file.'?page='.$cpt.$options.'">'.($cpt + 1).'</a></li>';
					}
				}
				$cpt++;
			} while ($cpt < $nbpages && $cpt <= ($page + $maxnbofpage));

			if (empty($pagenavastextinput)) {
				if ($cpt < $nbpages) {
					if ($cpt < $nbpages - 2) {
						$pagelist .= '<li class="pagination"><span class="inactive">...</span></li>';
					} elseif ($cpt == $nbpages - 2) {
						$pagelist .= '<li class="pagination"><a href="'.$file.'?page='.($nbpages - 2).$options.'">'.($nbpages - 1).'</a></li>';
					}
					$pagelist .= '<li class="pagination"><a href="'.$file.'?page='.($nbpages - 1).$options.'">'.$nbpages.'</a></li>';
				}
			} else {
				//var_dump($page.' '.$cpt.' '.$nbpages);
				$pagelist .= '<li class="pagination paginationlastpage"><a href="'.$file.'?page='.($nbpages - 1).$options.'">'.$nbpages.'</a></li>';
			}
		} else {
			$pagelist .= '<li class="pagination"><span class="active">'.($page + 1)."</li>";
		}
	}

	if ($savlimit || $morehtmlright || $morehtmlrightbeforearrow) {
		print_fleche_navigation($page, $file, $options, $nextpage, $pagelist, $morehtmlright, $savlimit, $totalnboflines, $hideselectlimit, $morehtmlrightbeforearrow); // output the div and ul for previous/last completed with page numbers into $pagelist
	}

	// js to autoselect page field on focus
	if ($pagenavastextinput) {
		print ajax_autoselect('.pageplusone');
	}

	print '</td>';

	print '</tr></table>'."\n";
	print "<!-- End title -->\n\n";
}

/**
 *	Function to show navigation arrows into lists
 *
 *	@param	int				$page				Number of page
 *	@param	string			$file				Page URL (in most cases provided with $_SERVER["PHP_SELF"])
 *	@param	string			$options         	Other url parameters to propagate ("" by default, may include sortfield and sortorder)
 *	@param	integer			$nextpage	    	Do we show a next page button
 *	@param	string			$betweenarrows		HTML content to show between arrows. MUST contains '<li> </li>' tags or '<li><span> </span></li>'.
 *  @param	string			$afterarrows		HTML content to show after arrows. Must NOT contains '<li> </li>' tags.
 *  @param  int             $limit              Max nb of record to show  (-1 = no combo with limit, 0 = no limit, > 0 = limit)
 *	@param	int		        $totalnboflines		Total number of records/lines for all pages (if known)
 *  @param  int             $hideselectlimit    Force to hide select limit
 *  @param	string			$beforearrows		HTML content to show before arrows. Must NOT contains '<li> </li>' tags.
 *	@return	void
 */
function print_fleche_navigation($page, $file, $options = '', $nextpage = 0, $betweenarrows = '', $afterarrows = '', $limit = -1, $totalnboflines = 0, $hideselectlimit = 0, $beforearrows = '')
{
	global $conf, $langs;

	print '<div class="pagination"><ul>';
	if ($beforearrows) {
		print '<li class="paginationbeforearrows">';
		print $beforearrows;
		print '</li>';
	}
	if ((int) $limit > 0 && empty($hideselectlimit)) {
		$pagesizechoices = '10:10,15:15,20:20,30:30,40:40,50:50,100:100,250:250,500:500,1000:1000';
		$pagesizechoices .= ',5000:5000,10000:10000,20000:20000';
		//$pagesizechoices.=',0:'.$langs->trans("All");     // Not yet supported
		//$pagesizechoices.=',2:2';
		if (!empty($conf->global->MAIN_PAGESIZE_CHOICES)) {
			$pagesizechoices = $conf->global->MAIN_PAGESIZE_CHOICES;
		}

		print '<li class="pagination">';
		print '<select class="flat selectlimit" name="limit" title="'.dol_escape_htmltag($langs->trans("MaxNbOfRecordPerPage")).'">';
		$tmpchoice = explode(',', $pagesizechoices);
		$tmpkey = $limit.':'.$limit;
		if (!in_array($tmpkey, $tmpchoice)) {
			$tmpchoice[] = $tmpkey;
		}
		$tmpkey = $conf->liste_limit.':'.$conf->liste_limit;
		if (!in_array($tmpkey, $tmpchoice)) {
			$tmpchoice[] = $tmpkey;
		}
		asort($tmpchoice, SORT_NUMERIC);
		foreach ($tmpchoice as $val) {
			$selected = '';
			$tmp = explode(':', $val);
			$key = $tmp[0];
			$val = $tmp[1];
			if ($key != '' && $val != '') {
				if ((int) $key == (int) $limit) {
					$selected = ' selected="selected"';
				}
				print '<option name="'.$key.'"'.$selected.'>'.dol_escape_htmltag($val).'</option>'."\n";
			}
		}
		print '</select>';
		if ($conf->use_javascript_ajax) {
			print '<!-- JS CODE TO ENABLE select limit to launch submit of page -->
            		<script>
                	jQuery(document).ready(function () {
            	  		jQuery(".selectlimit").change(function() {
                            console.log("Change limit. Send submit");
                            $(this).parents(\'form:first\').submit();
            	  		});
                	});
            		</script>
                ';
		}
		print '</li>';
	}
	if ($page > 0) {
		print '<li class="pagination paginationpage paginationpageleft"><a class="paginationprevious" href="'.$file.'?page='.($page - 1).$options.'"><i class="fa fa-chevron-left" title="'.dol_escape_htmltag($langs->trans("Previous")).'"></i></a></li>';
	}
	if ($betweenarrows) {
		print '<!--<div class="betweenarrows nowraponall inline-block">-->';
		print $betweenarrows;
		print '<!--</div>-->';
	}
	if ($nextpage > 0) {
		print '<li class="pagination paginationpage paginationpageright"><a class="paginationnext" href="'.$file.'?page='.($page + 1).$options.'"><i class="fa fa-chevron-right" title="'.dol_escape_htmltag($langs->trans("Next")).'"></i></a></li>';
	}
	if ($afterarrows) {
		print '<li class="paginationafterarrows">';
		print $afterarrows;
		print '</li>';
	}
	print '</ul></div>'."\n";
}


/**
 *	Return a string with VAT rate label formated for view output
 *	Used into pdf and HTML pages
 *
 *	@param	string	$rate			Rate value to format ('19.6', '19,6', '19.6%', '19,6%', '19.6 (CODEX)', ...)
 *  @param	boolean	$addpercent		Add a percent % sign in output
 *	@param	int		$info_bits		Miscellaneous information on vat (0=Default, 1=French NPR vat)
 *	@param	int		$usestarfornpr	-1=Never show, 0 or 1=Use '*' for NPR vat rates
 *  @param	int		$html			Used for html output
 *  @return	string					String with formated amounts ('19,6' or '19,6%' or '8.5% (NPR)' or '8.5% *' or '19,6 (CODEX)')
 */
function vatrate($rate, $addpercent = false, $info_bits = 0, $usestarfornpr = 0, $html = 0)
{
	$morelabel = '';

	if (preg_match('/%/', $rate)) {
		$rate = str_replace('%', '', $rate);
		$addpercent = true;
	}
	$reg = array();
	if (preg_match('/\((.*)\)/', $rate, $reg)) {
		$morelabel = ' ('.$reg[1].')';
		$rate = preg_replace('/\s*'.preg_quote($morelabel, '/').'/', '', $rate);
		$morelabel = ' '.($html ? '<span class="opacitymedium">' : '').'('.$reg[1].')'.($html ? '</span>' : '');
	}
	if (preg_match('/\*/', $rate)) {
		$rate = str_replace('*', '', $rate);
		$info_bits |= 1;
	}

	// If rate is '9/9/9' we don't change it.  If rate is '9.000' we apply price()
	if (!preg_match('/\//', $rate)) {
		$ret = price($rate, 0, '', 0, 0).($addpercent ? '%' : '');
	} else {
		// TODO Split on / and output with a price2num to have clean numbers without ton of 000.
		$ret = $rate.($addpercent ? '%' : '');
	}
	if (($info_bits & 1) && $usestarfornpr >= 0) {
		$ret .= ' *';
	}
	$ret .= $morelabel;
	return $ret;
}


/**
 *		Function to format a value into an amount for visual output
 *		Function used into PDF and HTML pages
 *
 *		@param	float				$amount			Amount to format
 *		@param	integer				$form			Type of format, HTML or not (not by default)
 *		@param	Translate|string	$outlangs		Object langs for output. '' use default lang. 'none' use international separators.
 *		@param	int					$trunc			1=Truncate if there is more decimals than MAIN_MAX_DECIMALS_SHOWN (default), 0=Does not truncate. Deprecated because amount are rounded (to unit or total amount accurancy) before beeing inserted into database or after a computation, so this parameter should be useless.
 *		@param	int					$rounding		Minimum number of decimal to show. If 0, no change, if -1, we use min($conf->global->MAIN_MAX_DECIMALS_UNIT,$conf->global->MAIN_MAX_DECIMALS_TOT)
 *		@param	int					$forcerounding	Force the number of decimal to forcerounding decimal (-1=do not force)
 *		@param	string				$currency_code	To add currency symbol (''=add nothing, 'auto'=Use default currency, 'XXX'=add currency symbols for XXX currency)
 *		@return	string								String with formated amount
 *
 *		@see	price2num()							Revert function of price
 */
function price($amount, $form = 0, $outlangs = '', $trunc = 1, $rounding = -1, $forcerounding = -1, $currency_code = '')
{
	global $langs, $conf;

	// Clean parameters
	if (empty($amount)) {
		$amount = 0; // To have a numeric value if amount not defined or = ''
	}
	$amount = (is_numeric($amount) ? $amount : 0); // Check if amount is numeric, for example, an error occured when amount value = o (letter) instead 0 (number)
	if ($rounding < 0) {
		$rounding = min($conf->global->MAIN_MAX_DECIMALS_UNIT, $conf->global->MAIN_MAX_DECIMALS_TOT);
	}
	$nbdecimal = $rounding;

	if ($outlangs === 'none') {
		// Use international separators
		$dec = '.';
		$thousand = '';
	} else {
		// Output separators by default (french)
		$dec = ',';
		$thousand = ' ';

		// If $outlangs not forced, we use use language
		if (!is_object($outlangs)) {
			$outlangs = $langs;
		}

		if ($outlangs->transnoentitiesnoconv("SeparatorDecimal") != "SeparatorDecimal") {
			$dec = $outlangs->transnoentitiesnoconv("SeparatorDecimal");
		}
		if ($outlangs->transnoentitiesnoconv("SeparatorThousand") != "SeparatorThousand") {
			$thousand = $outlangs->transnoentitiesnoconv("SeparatorThousand");
		}
		if ($thousand == 'None') {
			$thousand = '';
		} elseif ($thousand == 'Space') {
			$thousand = ' ';
		}
	}
	//print "outlangs=".$outlangs->defaultlang." amount=".$amount." html=".$form." trunc=".$trunc." nbdecimal=".$nbdecimal." dec='".$dec."' thousand='".$thousand."'<br>";

	//print "amount=".$amount."-";
	$amount = str_replace(',', '.', $amount); // should be useless
	//print $amount."-";
	$datas = explode('.', $amount);
	$decpart = isset($datas[1]) ? $datas[1] : '';
	$decpart = preg_replace('/0+$/i', '', $decpart); // Supprime les 0 de fin de partie decimale
	//print "decpart=".$decpart."<br>";
	$end = '';

	// We increase nbdecimal if there is more decimal than asked (to not loose information)
	if (dol_strlen($decpart) > $nbdecimal) {
		$nbdecimal = dol_strlen($decpart);
	}
	// Si on depasse max
	if ($trunc && $nbdecimal > $conf->global->MAIN_MAX_DECIMALS_SHOWN) {
		$nbdecimal = $conf->global->MAIN_MAX_DECIMALS_SHOWN;
		if (preg_match('/\.\.\./i', $conf->global->MAIN_MAX_DECIMALS_SHOWN)) {
			// Si un affichage est tronque, on montre des ...
			$end = '...';
		}
	}

	// If force rounding
	if ($forcerounding >= 0) {
		$nbdecimal = $forcerounding;
	}

	// Format number
	$output = number_format($amount, $nbdecimal, $dec, $thousand);
	if ($form) {
		$output = preg_replace('/\s/', '&nbsp;', $output);
		$output = preg_replace('/\'/', '&#039;', $output);
	}
	// Add symbol of currency if requested
	$cursymbolbefore = $cursymbolafter = '';
	if ($currency_code && is_object($outlangs)) {
		if ($currency_code == 'auto') {
			$currency_code = $conf->currency;
		}

		$listofcurrenciesbefore = array('AUD', 'CAD', 'CNY', 'COP', 'CLP', 'GBP', 'HKD', 'MXN', 'PEN', 'USD');
		$listoflanguagesbefore = array('nl_NL');
		if (in_array($currency_code, $listofcurrenciesbefore) || in_array($outlangs->defaultlang, $listoflanguagesbefore)) {
			$cursymbolbefore .= $outlangs->getCurrencySymbol($currency_code);
		} else {
			$tmpcur = $outlangs->getCurrencySymbol($currency_code);
			$cursymbolafter .= ($tmpcur == $currency_code ? ' '.$tmpcur : $tmpcur);
		}
	}
	$output = $cursymbolbefore.$output.$end.($cursymbolafter ? ' ' : '').$cursymbolafter;

	return $output;
}

/**
 *	Function that return a number with universal decimal format (decimal separator is '.') from an amount typed by a user.
 *	Function to use on each input amount before any numeric test or database insert. A better name for this function
 *  should be roundtext2num().
 *
 *	@param	string|float	$amount			Amount to convert/clean or round
 *	@param	string|int		$rounding		''=No rounding
 * 											'MU'=Round to Max unit price (MAIN_MAX_DECIMALS_UNIT)
 *											'MT'=Round to Max for totals with Tax (MAIN_MAX_DECIMALS_TOT)
 *											'MS'=Round to Max for stock quantity (MAIN_MAX_DECIMALS_STOCK)
 *      		                            'CU'=Round to Max unit price of foreign currency accuracy
 *      		                            'CT'=Round to Max for totals with Tax of foreign currency accuracy
 *											Numeric = Nb of digits for rounding (For example 2 for a percentage)
 * 	@param	int				$option			Put 1 if you know that content is already universal format number (so no correction on decimal will be done)
 * 											Put 2 if you know that number is a user input (so we know we have to fix decimal separator).
 *	@return	string							Amount with universal numeric format (Example: '99.99999').
 *											If conversion fails to return a numeric, it returns:
 *											- text unchanged or partial if ($rounding = ''): price2num('W9ç', '', 0)   => '9ç', price2num('W9ç', '', 1)   => 'W9ç', price2num('W9ç', '', 2)   => '9ç'
 *											- '0' if ($rounding is defined):                 price2num('W9ç', 'MT', 0) => '9',  price2num('W9ç', 'MT', 1) => '0',   price2num('W9ç', 'MT', 2) => '9'
 *											Note: The best way to guarantee a numeric value is to add a cast (float) before the price2num().
 *											If amount is null or '', it returns '' if $rounding = '' or '0' if $rounding is defined.
 *
 *	@see    price()							Opposite function of price2num
 */
function price2num($amount, $rounding = '', $option = 0)
{
	global $langs, $conf;

	// Round PHP function does not allow number like '1,234.56' nor '1.234,56' nor '1 234,56'
	// Numbers must be '1234.56'
	// Decimal delimiter for PHP and database SQL requests must be '.'
	$dec = ',';
	$thousand = ' ';
	if (is_null($langs)) {	// $langs is not defined, we use english values.
		$dec = '.';
		$thousand = ',';
	} else {
		if ($langs->transnoentitiesnoconv("SeparatorDecimal") != "SeparatorDecimal") {
			$dec = $langs->transnoentitiesnoconv("SeparatorDecimal");
		}
		if ($langs->transnoentitiesnoconv("SeparatorThousand") != "SeparatorThousand") {
			$thousand = $langs->transnoentitiesnoconv("SeparatorThousand");
		}
	}
	if ($thousand == 'None') {
		$thousand = '';
	} elseif ($thousand == 'Space') {
		$thousand = ' ';
	}
	//print "amount=".$amount." html=".$form." trunc=".$trunc." nbdecimal=".$nbdecimal." dec='".$dec."' thousand='".$thousand."'<br>";

	// Convert value to universal number format (no thousand separator, '.' as decimal separator)
	if ($option != 1) {	// If not a PHP number or unknown, we change or clean format
		//print "\n".'PP'.$amount.' - '.$dec.' - '.$thousand.' - '.intval($amount).'<br>';
		if (!is_numeric($amount)) {
			$amount = preg_replace('/[a-zA-Z\/\\\*\(\)\<\>\_]/', '', $amount);
		}

		if ($option == 2 && $thousand == '.' && preg_match('/\.(\d\d\d)$/', (string) $amount)) {	// It means the . is used as a thousand separator and string come from input data, so 1.123 is 1123
			$amount = str_replace($thousand, '', $amount);
		}

		// Convert amount to format with dolibarr dec and thousand (this is because PHP convert a number
		// to format defined by LC_NUMERIC after a calculation and we want source format to be like defined by Dolibarr setup.
		// So if number was already a good number, it is converted into local Dolibarr setup.
		if (is_numeric($amount)) {
			// We put in temps value of decimal ("0.00001"). Works with 0 and 2.0E-5 and 9999.10
			$temps = sprintf("%0.10F", $amount - intval($amount)); // temps=0.0000000000 or 0.0000200000 or 9999.1000000000
			$temps = preg_replace('/([\.1-9])0+$/', '\\1', $temps); // temps=0. or 0.00002 or 9999.1
			$nbofdec = max(0, dol_strlen($temps) - 2); // -2 to remove "0."
			$amount = number_format($amount, $nbofdec, $dec, $thousand);
		}
		//print "QQ".$amount."<br>\n";

		// Now make replace (the main goal of function)
		if ($thousand != ',' && $thousand != '.') {
			$amount = str_replace(',', '.', $amount); // To accept 2 notations for french users
		}

		$amount = str_replace(' ', '', $amount); // To avoid spaces
		$amount = str_replace($thousand, '', $amount); // Replace of thousand before replace of dec to avoid pb if thousand is .
		$amount = str_replace($dec, '.', $amount);

		$amount = preg_replace('/[^0-9\-\.]/', '', $amount);	// Clean non numeric chars (so it clean some UTF8 spaces for example.
	}
	//print ' XX'.$amount.' '.$rounding;

	// Now, $amount is a real PHP float number. We make a rounding if required.
	if ($rounding) {
		$nbofdectoround = '';
		if ($rounding == 'MU') {
			$nbofdectoround = $conf->global->MAIN_MAX_DECIMALS_UNIT;
		} elseif ($rounding == 'MT') {
			$nbofdectoround = $conf->global->MAIN_MAX_DECIMALS_TOT;
		} elseif ($rounding == 'MS') {
			$nbofdectoround = isset($conf->global->MAIN_MAX_DECIMALS_STOCK) ? $conf->global->MAIN_MAX_DECIMALS_STOCK : 5;
		} elseif ($rounding == 'CU') {
			$nbofdectoround = max($conf->global->MAIN_MAX_DECIMALS_UNIT, 8);	// TODO Use param of currency
		} elseif ($rounding == 'CT') {
			$nbofdectoround = max($conf->global->MAIN_MAX_DECIMALS_TOT, 8);		// TODO Use param of currency
		} elseif (is_numeric($rounding)) {
			$nbofdectoround = (int) $rounding;
		}

		//print " RR".$amount.' - '.$nbofdectoround.'<br>';
		if (dol_strlen($nbofdectoround)) {
			$amount = round(is_string($amount) ? (float) $amount : $amount, $nbofdectoround); // $nbofdectoround can be 0.
		} else {
			return 'ErrorBadParameterProvidedToFunction';
		}
		//print ' SS'.$amount.' - '.$nbofdec.' - '.$dec.' - '.$thousand.' - '.$nbofdectoround.'<br>';

		// Convert amount to format with dolibarr dec and thousand (this is because PHP convert a number
		// to format defined by LC_NUMERIC after a calculation and we want source format to be defined by Dolibarr setup.
		if (is_numeric($amount)) {
			// We put in temps value of decimal ("0.00001"). Works with 0 and 2.0E-5 and 9999.10
			$temps = sprintf("%0.10F", $amount - intval($amount)); // temps=0.0000000000 or 0.0000200000 or 9999.1000000000
			$temps = preg_replace('/([\.1-9])0+$/', '\\1', $temps); // temps=0. or 0.00002 or 9999.1
			$nbofdec = max(0, dol_strlen($temps) - 2); // -2 to remove "0."
			$amount = number_format($amount, min($nbofdec, $nbofdectoround), $dec, $thousand); // Convert amount to format with dolibarr dec and thousand
		}
		//print "TT".$amount.'<br>';

		// Always make replace because each math function (like round) replace
		// with local values and we want a number that has a SQL string format x.y
		if ($thousand != ',' && $thousand != '.') {
			$amount = str_replace(',', '.', $amount); // To accept 2 notations for french users
		}

		$amount = str_replace(' ', '', $amount); // To avoid spaces
		$amount = str_replace($thousand, '', $amount); // Replace of thousand before replace of dec to avoid pb if thousand is .
		$amount = str_replace($dec, '.', $amount);

		$amount = preg_replace('/[^0-9\-\.]/', '', $amount);	// Clean non numeric chars (so it clean some UTF8 spaces for example.
	}

	return $amount;
}

/**
 * Output a dimension with best unit
 *
 * @param   float       $dimension      	Dimension
 * @param   int         $unit           	Unit scale of dimension (Example: 0=kg, -3=g, -6=mg, 98=ounce, 99=pound, ...)
 * @param   string      $type           	'weight', 'volume', ...
 * @param   Translate   $outputlangs    	Translate language object
 * @param   int         $round          	-1 = non rounding, x = number of decimal
 * @param   string      $forceunitoutput    'no' or numeric (-3, -6, ...) compared to $unit (In most case, this value is value defined into $conf->global->MAIN_WEIGHT_DEFAULT_UNIT)
 * @param	int			$use_short_label	1=Use short label ('g' instead of 'gram'). Short labels are not translated.
 * @return  string                      	String to show dimensions
 */
function showDimensionInBestUnit($dimension, $unit, $type, $outputlangs, $round = -1, $forceunitoutput = 'no', $use_short_label = 0)
{
	require_once DOL_DOCUMENT_ROOT.'/core/lib/product.lib.php';

	if (($forceunitoutput == 'no' && $dimension < 1 / 10000 && $unit < 90) || (is_numeric($forceunitoutput) && $forceunitoutput == -6)) {
		$dimension = $dimension * 1000000;
		$unit = $unit - 6;
	} elseif (($forceunitoutput == 'no' && $dimension < 1 / 10 && $unit < 90) || (is_numeric($forceunitoutput) && $forceunitoutput == -3)) {
		$dimension = $dimension * 1000;
		$unit = $unit - 3;
	} elseif (($forceunitoutput == 'no' && $dimension > 100000000 && $unit < 90) || (is_numeric($forceunitoutput) && $forceunitoutput == 6)) {
		$dimension = $dimension / 1000000;
		$unit = $unit + 6;
	} elseif (($forceunitoutput == 'no' && $dimension > 100000 && $unit < 90) || (is_numeric($forceunitoutput) && $forceunitoutput == 3)) {
		$dimension = $dimension / 1000;
		$unit = $unit + 3;
	}
	// Special case when we want output unit into pound or ounce
	/* TODO
	if ($unit < 90 && $type == 'weight' && is_numeric($forceunitoutput) && (($forceunitoutput == 98) || ($forceunitoutput == 99))
	{
		$dimension = // convert dimension from standard unit into ounce or pound
		$unit = $forceunitoutput;
	}
	if ($unit > 90 && $type == 'weight' && is_numeric($forceunitoutput) && $forceunitoutput < 90)
	{
		$dimension = // convert dimension from standard unit into ounce or pound
		$unit = $forceunitoutput;
	}*/

	$ret = price($dimension, 0, $outputlangs, 0, 0, $round);
	$ret .= ' '.measuringUnitString(0, $type, $unit, $use_short_label, $outputlangs);

	return $ret;
}


/**
 *	Return localtax rate for a particular vat, when selling a product with vat $vatrate, from a $thirdparty_buyer to a $thirdparty_seller
 *  Note: This function applies same rules than get_default_tva
 *
 * 	@param	float		$vatrate		        Vat rate. Can be '8.5' or '8.5 (VATCODEX)' for example
 * 	@param  int			$local		         	Local tax to search and return (1 or 2 return only tax rate 1 or tax rate 2)
 *  @param  Societe		$thirdparty_buyer    	Object of buying third party
 *  @param	Societe		$thirdparty_seller		Object of selling third party ($mysoc if not defined)
 *  @param	int			$vatnpr					If vat rate is NPR or not
 * 	@return	mixed			   					0 if not found, localtax rate if found
 *  @see get_default_tva()
 */
function get_localtax($vatrate, $local, $thirdparty_buyer = "", $thirdparty_seller = "", $vatnpr = 0)
{
	global $db, $conf, $mysoc;

	if (empty($thirdparty_seller) || !is_object($thirdparty_seller)) {
		$thirdparty_seller = $mysoc;
	}

	dol_syslog("get_localtax tva=".$vatrate." local=".$local." thirdparty_buyer id=".(is_object($thirdparty_buyer) ? $thirdparty_buyer->id : '')."/country_code=".(is_object($thirdparty_buyer) ? $thirdparty_buyer->country_code : '')." thirdparty_seller id=".$thirdparty_seller->id."/country_code=".$thirdparty_seller->country_code." thirdparty_seller localtax1_assuj=".$thirdparty_seller->localtax1_assuj."  thirdparty_seller localtax2_assuj=".$thirdparty_seller->localtax2_assuj);

	$vatratecleaned = $vatrate;
	$reg = array();
	if (preg_match('/^(.*)\s*\((.*)\)$/', $vatrate, $reg)) {     // If vat is "xx (yy)"
		$vatratecleaned = trim($reg[1]);
		$vatratecode = $reg[2];
	}

	/*if ($thirdparty_buyer->country_code != $thirdparty_seller->country_code)
	{
		return 0;
	}*/

	// Some test to guess with no need to make database access
	if ($mysoc->country_code == 'ES') { // For spain localtaxes 1 and 2, tax is qualified if buyer use local tax
		if ($local == 1) {
			if (!$mysoc->localtax1_assuj || (string) $vatratecleaned == "0") {
				return 0;
			}
			if ($thirdparty_seller->id == $mysoc->id) {
				if (!$thirdparty_buyer->localtax1_assuj) {
					return 0;
				}
			} else {
				if (!$thirdparty_seller->localtax1_assuj) {
					return 0;
				}
			}
		}

		if ($local == 2) {
			//if (! $mysoc->localtax2_assuj || (string) $vatratecleaned == "0") return 0;
			if (!$mysoc->localtax2_assuj) {
				return 0; // If main vat is 0, IRPF may be different than 0.
			}
			if ($thirdparty_seller->id == $mysoc->id) {
				if (!$thirdparty_buyer->localtax2_assuj) {
					return 0;
				}
			} else {
				if (!$thirdparty_seller->localtax2_assuj) {
					return 0;
				}
			}
		}
	} else {
		if ($local == 1 && !$thirdparty_seller->localtax1_assuj) {
			return 0;
		}
		if ($local == 2 && !$thirdparty_seller->localtax2_assuj) {
			return 0;
		}
	}

	// For some country MAIN_GET_LOCALTAXES_VALUES_FROM_THIRDPARTY is forced to on.
	if (in_array($mysoc->country_code, array('ES'))) {
		$conf->global->MAIN_GET_LOCALTAXES_VALUES_FROM_THIRDPARTY = 1;
	}

	// Search local taxes
	if (!empty($conf->global->MAIN_GET_LOCALTAXES_VALUES_FROM_THIRDPARTY)) {
		if ($local == 1) {
			if ($thirdparty_seller != $mysoc) {
				if (!isOnlyOneLocalTax($local)) {  // TODO We should provide $vatrate to search on correct line and not always on line with highest vat rate
					return $thirdparty_seller->localtax1_value;
				}
			} else { // i am the seller
				if (!isOnlyOneLocalTax($local)) { // TODO If seller is me, why not always returning this, even if there is only one locatax vat.
					return $conf->global->MAIN_INFO_VALUE_LOCALTAX1;
				}
			}
		}
		if ($local == 2) {
			if ($thirdparty_seller != $mysoc) {
				if (!isOnlyOneLocalTax($local)) {  // TODO We should provide $vatrate to search on correct line and not always on line with highest vat rate
					// TODO We should also return value defined on thirdparty only if defined
					return $thirdparty_seller->localtax2_value;
				}
			} else { // i am the seller
				if (in_array($mysoc->country_code, array('ES'))) {
					return $thirdparty_buyer->localtax2_value;
				} else {
					return $conf->global->MAIN_INFO_VALUE_LOCALTAX2;
				}
			}
		}
	}

	// By default, search value of local tax on line of common tax
	$sql = "SELECT t.localtax1, t.localtax2, t.localtax1_type, t.localtax2_type";
	$sql .= " FROM ".MAIN_DB_PREFIX."c_tva as t, ".MAIN_DB_PREFIX."c_country as c";
	$sql .= " WHERE t.fk_pays = c.rowid AND c.code = '".$db->escape($thirdparty_seller->country_code)."'";
	$sql .= " AND t.taux = ".((float) $vatratecleaned)." AND t.active = 1";
	if (!empty($vatratecode)) {
		$sql .= " AND t.code ='".$db->escape($vatratecode)."'"; // If we have the code, we use it in priority
	} else {
		$sql .= " AND t.recuperableonly = '".$db->escape($vatnpr)."'";
	}

	$resql = $db->query($sql);

	if ($resql) {
		$obj = $db->fetch_object($resql);
		if ($obj) {
			if ($local == 1) {
				return $obj->localtax1;
			} elseif ($local == 2) {
				return $obj->localtax2;
			}
		}
	}

	return 0;
}


/**
 * Return true if LocalTax (1 or 2) is unique.
 * Example: If localtax1 is 5 on line with highest common vat rate, return true
 * Example: If localtax1 is 5:8:15 on line with highest common vat rate, return false
 *
 * @param   int 	$local	Local tax to test (1 or 2)
 * @return  boolean 		True if LocalTax have multiple values, False if not
 */
function isOnlyOneLocalTax($local)
{
	$tax = get_localtax_by_third($local);

	$valors = explode(":", $tax);

	if (count($valors) > 1) {
		return false;
	} else {
		return true;
	}
}

/**
 * Get values of localtaxes (1 or 2) for company country for the common vat with the highest value
 *
 * @param	int		$local 	LocalTax to get
 * @return	number			Values of localtax
 */
function get_localtax_by_third($local)
{
	global $db, $mysoc;
	$sql = "SELECT t.localtax1, t.localtax2 ";
	$sql .= " FROM ".MAIN_DB_PREFIX."c_tva as t inner join ".MAIN_DB_PREFIX."c_country as c ON c.rowid=t.fk_pays";
	$sql .= " WHERE c.code = '".$db->escape($mysoc->country_code)."' AND t.active = 1 AND t.taux=(";
	$sql .= "  SELECT max(tt.taux) FROM ".MAIN_DB_PREFIX."c_tva as tt inner join ".MAIN_DB_PREFIX."c_country as c ON c.rowid=tt.fk_pays";
	$sql .= "  WHERE c.code = '".$db->escape($mysoc->country_code)."' AND tt.active = 1";
	$sql .= "  )";

	$resql = $db->query($sql);
	if ($resql) {
		$obj = $db->fetch_object($resql);
		if ($local == 1) {
			return $obj->localtax1;
		} elseif ($local == 2) {
			return $obj->localtax2;
		}
	}

	return 0;
}


/**
 *  Get tax (VAT) main information from Id.
 *  You can also call getLocalTaxesFromRate() after to get only localtax fields.
 *
 *  @param	int|string  $vatrate		    VAT ID or Rate. Value can be value or the string with code into parenthesis or rowid if $firstparamisid is 1. Example: '8.5' or '8.5 (8.5NPR)' or 123.
 *  @param	Societe	    $buyer         		Company object
 *  @param	Societe	    $seller        		Company object
 *  @param  int         $firstparamisid     1 if first param is id into table (use this if you can)
 *  @return	array       	  				array('rowid'=> , 'code'=> ...)
 *  @see getLocalTaxesFromRate()
 */
function getTaxesFromId($vatrate, $buyer = null, $seller = null, $firstparamisid = 1)
{
	global $db, $mysoc;

	dol_syslog("getTaxesFromId vat id or rate = ".$vatrate);

	// Search local taxes
	$sql = "SELECT t.rowid, t.code, t.taux as rate, t.recuperableonly as npr, t.accountancy_code_sell, t.accountancy_code_buy,";
	$sql .= " t.localtax1, t.localtax1_type, t.localtax2, t.localtax2_type";
	$sql .= " FROM ".MAIN_DB_PREFIX."c_tva as t";
	if ($firstparamisid) {
		$sql .= " WHERE t.rowid = ".(int) $vatrate;
	} else {
		$vatratecleaned = $vatrate;
		$vatratecode = '';
		$reg = array();
		if (preg_match('/^(.*)\s*\((.*)\)$/', $vatrate, $reg)) {      // If vat is "xx (yy)"
			$vatratecleaned = $reg[1];
			$vatratecode = $reg[2];
		}

		$sql .= ", ".MAIN_DB_PREFIX."c_country as c";
		/*if ($mysoc->country_code == 'ES') $sql.= " WHERE t.fk_pays = c.rowid AND c.code = '".$db->escape($buyer->country_code)."'";    // vat in spain use the buyer country ??
		else $sql.= " WHERE t.fk_pays = c.rowid AND c.code = '".$db->escape($seller->country_code)."'";*/
		$sql .= " WHERE t.fk_pays = c.rowid AND c.code = '".$db->escape($seller->country_code)."'";
		$sql .= " AND t.taux = ".((float) $vatratecleaned)." AND t.active = 1";
		if ($vatratecode) {
			$sql .= " AND t.code = '".$db->escape($vatratecode)."'";
		}
	}

	$resql = $db->query($sql);
	if ($resql) {
		$obj = $db->fetch_object($resql);
		if ($obj) {
			return array(
			'rowid'=>$obj->rowid,
			'code'=>$obj->code,
			'rate'=>$obj->rate,
			'localtax1'=>$obj->localtax1,
			'localtax1_type'=>$obj->localtax1_type,
			'localtax2'=>$obj->localtax2,
			'localtax2_type'=>$obj->localtax2_type,
			'npr'=>$obj->npr,
			'accountancy_code_sell'=>$obj->accountancy_code_sell,
			'accountancy_code_buy'=>$obj->accountancy_code_buy
			);
		} else {
			return array();
		}
	} else {
		dol_print_error($db);
	}

	return array();
}

/**
 *  Get type and rate of localtaxes for a particular vat rate/country of a thirdparty.
 *  This does not take into account the seller setup if subject to vat or not, only country.
 *
 *  TODO This function is ALSO called to retrieve type for building PDF. Such call of function must be removed.
 *  Instead this function must be called when adding a line to get the array of possible values for localtax and type, and then
 *  provide the selected value to the function calcul_price_total.
 *
 *  @param	int|string  $vatrate			VAT ID or Rate+Code. Value can be value or the string with code into parenthesis or rowid if $firstparamisid is 1. Example: '8.5' or '8.5 (8.5NPR)' or 123.
 *  @param	int		    $local              Number of localtax (1 or 2, or 0 to return 1 & 2)
 *  @param	Societe	    $buyer         		Company object
 *  @param	Societe	    $seller        		Company object
 *  @param  int         $firstparamisid     1 if first param is ID into table instead of Rate+code (use this if you can)
 *  @return	array    	    				array(localtax_type1(1-6 or 0 if not found), rate localtax1, localtax_type2, rate localtax2, accountancycodecust, accountancycodesupp)
 *  @see getTaxesFromId()
 */
function getLocalTaxesFromRate($vatrate, $local, $buyer, $seller, $firstparamisid = 0)
{
	global $db, $mysoc;

	dol_syslog("getLocalTaxesFromRate vatrate=".$vatrate." local=".$local);

	// Search local taxes
	$sql  = "SELECT t.taux as rate, t.code, t.localtax1, t.localtax1_type, t.localtax2, t.localtax2_type, t.accountancy_code_sell, t.accountancy_code_buy";
	$sql .= " FROM ".MAIN_DB_PREFIX."c_tva as t";
	if ($firstparamisid) {
		$sql .= " WHERE t.rowid = ".(int) $vatrate;
	} else {
		$vatratecleaned = $vatrate;
		$vatratecode = '';
		$reg = array();
		if (preg_match('/^(.*)\s*\((.*)\)$/', $vatrate, $reg)) {     // If vat is "x.x (yy)"
			$vatratecleaned = $reg[1];
			$vatratecode = $reg[2];
		}

		$sql .= ", ".MAIN_DB_PREFIX."c_country as c";
		if ($mysoc->country_code == 'ES') {
			$sql .= " WHERE t.fk_pays = c.rowid AND c.code = '".$db->escape($buyer->country_code)."'"; // local tax in spain use the buyer country ??
		} else {
			$sql .= " WHERE t.fk_pays = c.rowid AND c.code = '".$db->escape(empty($seller->country_code) ? $mysoc->country_code : $seller->country_code)."'";
		}
		$sql .= " AND t.taux = ".((float) $vatratecleaned)." AND t.active = 1";
		if ($vatratecode) {
			$sql .= " AND t.code = '".$db->escape($vatratecode)."'";
		}
	}

	$resql = $db->query($sql);
	if ($resql) {
		$obj = $db->fetch_object($resql);

		if ($obj) {
			$vateratestring = $obj->rate.($obj->code ? ' ('.$obj->code.')' : '');

			if ($local == 1) {
				return array($obj->localtax1_type, get_localtax($vateratestring, $local, $buyer, $seller), $obj->accountancy_code_sell, $obj->accountancy_code_buy);
			} elseif ($local == 2) {
				return array($obj->localtax2_type, get_localtax($vateratestring, $local, $buyer, $seller), $obj->accountancy_code_sell, $obj->accountancy_code_buy);
			} else {
				return array($obj->localtax1_type, get_localtax($vateratestring, 1, $buyer, $seller), $obj->localtax2_type, get_localtax($vateratestring, 2, $buyer, $seller), $obj->accountancy_code_sell, $obj->accountancy_code_buy);
			}
		}
	}

	return array();
}

/**
 *	Return vat rate of a product in a particular country, or default country vat if product is unknown.
 *  Function called by get_default_tva().
 *
 *  @param	int			$idprod          	Id of product or 0 if not a predefined product
 *  @param  Societe		$thirdpartytouse  	Thirdparty with a ->country_code defined (FR, US, IT, ...)
 *	@param	int			$idprodfournprice	Id product_fournisseur_price (for "supplier" proposal/order/invoice)
 *  @return float|string   				    Vat rate to use with format 5.0 or '5.0 (XXX)'
 *  @see get_product_localtax_for_country()
 */
function get_product_vat_for_country($idprod, $thirdpartytouse, $idprodfournprice = 0)
{
	global $db, $conf, $mysoc;

	require_once DOL_DOCUMENT_ROOT.'/product/class/product.class.php';

	$ret = 0;
	$found = 0;

	if ($idprod > 0) {
		// Load product
		$product = new Product($db);
		$result = $product->fetch($idprod);

		if ($mysoc->country_code == $thirdpartytouse->country_code) { // If country to consider is ours
			if ($idprodfournprice > 0) {     // We want vat for product for a "supplier" object
				$product->get_buyprice($idprodfournprice, 0, 0, 0);
				$ret = $product->vatrate_supplier;
				if ($product->default_vat_code) {
					$ret .= ' ('.$product->default_vat_code.')';
				}
			} else {
				$ret = $product->tva_tx; // Default vat of product we defined
				if ($product->default_vat_code) {
					$ret .= ' ('.$product->default_vat_code.')';
				}
			}
			$found = 1;
		} else {
			// TODO Read default product vat according to product and another countrycode.
			// Vat for couple anothercountrycode/product is data that is not managed and store yet, so we will fallback on next rule.
		}
	}

	if (!$found) {
		if (empty($conf->global->MAIN_VAT_DEFAULT_IF_AUTODETECT_FAILS)) {
			// If vat of product for the country not found or not defined, we return the first higher vat of country.
			$sql = "SELECT t.taux as vat_rate, t.code as default_vat_code";
			$sql .= " FROM ".MAIN_DB_PREFIX."c_tva as t, ".MAIN_DB_PREFIX."c_country as c";
			$sql .= " WHERE t.active=1 AND t.fk_pays = c.rowid AND c.code='".$db->escape($thirdpartytouse->country_code)."'";
			$sql .= " ORDER BY t.taux DESC, t.code ASC, t.recuperableonly ASC";
			$sql .= $db->plimit(1);

			$resql = $db->query($sql);
			if ($resql) {
				$obj = $db->fetch_object($resql);
				if ($obj) {
					$ret = $obj->vat_rate;
					if ($obj->default_vat_code) {
						$ret .= ' ('.$obj->default_vat_code.')';
					}
				}
				$db->free($resql);
			} else {
				dol_print_error($db);
			}
		} else {
			$ret = $conf->global->MAIN_VAT_DEFAULT_IF_AUTODETECT_FAILS; // Forced value if autodetect fails
		}
	}

	dol_syslog("get_product_vat_for_country: ret=".$ret);
	return $ret;
}

/**
 *	Return localtax vat rate of a product in a particular country or default country vat if product is unknown
 *
 *  @param	int		$idprod         		Id of product
 *  @param  int		$local          		1 for localtax1, 2 for localtax 2
 *  @param  Societe	$thirdpartytouse    	Thirdparty with a ->country_code defined (FR, US, IT, ...)
 *  @return int             				<0 if KO, Vat rate if OK
 *  @see get_product_vat_for_country()
 */
function get_product_localtax_for_country($idprod, $local, $thirdpartytouse)
{
	global $db, $mysoc;

	if (!class_exists('Product')) {
		require_once DOL_DOCUMENT_ROOT.'/product/class/product.class.php';
	}

	$ret = 0;
	$found = 0;

	if ($idprod > 0) {
		// Load product
		$product = new Product($db);
		$result = $product->fetch($idprod);

		if ($mysoc->country_code == $thirdpartytouse->country_code) { // If selling country is ours
			/* Not defined yet, so we don't use this
			if ($local==1) $ret=$product->localtax1_tx;
			elseif ($local==2) $ret=$product->localtax2_tx;
			$found=1;
			*/
		} else {
			// TODO Read default product vat according to product and another countrycode.
			// Vat for couple anothercountrycode/product is data that is not managed and store yet, so we will fallback on next rule.
		}
	}

	if (!$found) {
		// If vat of product for the country not found or not defined, we return higher vat of country.
		$sql = "SELECT taux as vat_rate, localtax1, localtax2";
		$sql .= " FROM ".MAIN_DB_PREFIX."c_tva as t, ".MAIN_DB_PREFIX."c_country as c";
		$sql .= " WHERE t.active=1 AND t.fk_pays = c.rowid AND c.code='".$db->escape($thirdpartytouse->country_code)."'";
		$sql .= " ORDER BY t.taux DESC, t.recuperableonly ASC";
		$sql .= $db->plimit(1);

		$resql = $db->query($sql);
		if ($resql) {
			$obj = $db->fetch_object($resql);
			if ($obj) {
				if ($local == 1) {
					$ret = $obj->localtax1;
				} elseif ($local == 2) {
					$ret = $obj->localtax2;
				}
			}
		} else {
			dol_print_error($db);
		}
	}

	dol_syslog("get_product_localtax_for_country: ret=".$ret);
	return $ret;
}

/**
 *	Function that return vat rate of a product line (according to seller, buyer and product vat rate)
 *   VATRULE 1: Si vendeur non assujeti a TVA, TVA par defaut=0. Fin de regle.
 *	 VATRULE 2: Si le (pays vendeur = pays acheteur) alors TVA par defaut=TVA du produit vendu. Fin de regle.
 *	 VATRULE 3: Si (vendeur et acheteur dans Communaute europeenne) et (bien vendu = moyen de transports neuf comme auto, bateau, avion) alors TVA par defaut=0 (La TVA doit etre paye par acheteur au centre d'impots de son pays et non au vendeur). Fin de regle.
 *	 VATRULE 4: Si (vendeur et acheteur dans Communaute europeenne) et (acheteur = particulier) alors TVA par defaut=TVA du produit vendu. Fin de regle
 *	 VATRULE 5: Si (vendeur et acheteur dans Communaute europeenne) et (acheteur = entreprise) alors TVA par defaut=0. Fin de regle
 *	 VATRULE 6: Sinon TVA proposee par defaut=0. Fin de regle.
 *
 *	@param	Societe		$thirdparty_seller    	Objet societe vendeuse
 *	@param  Societe		$thirdparty_buyer   	Objet societe acheteuse
 *	@param  int			$idprod					Id product
 *	@param	int			$idprodfournprice		Id product_fournisseur_price (for supplier order/invoice)
 *	@return float|string   				      	Vat rate to use with format 5.0 or '5.0 (XXX)', -1 if we can't guess it
 *  @see get_default_npr(), get_default_localtax()
 */
function get_default_tva(Societe $thirdparty_seller, Societe $thirdparty_buyer, $idprod = 0, $idprodfournprice = 0)
{
	global $conf;

	require_once DOL_DOCUMENT_ROOT.'/core/lib/company.lib.php';

	// Note: possible values for tva_assuj are 0/1 or franchise/reel
	$seller_use_vat = ((is_numeric($thirdparty_seller->tva_assuj) && !$thirdparty_seller->tva_assuj) || (!is_numeric($thirdparty_seller->tva_assuj) && $thirdparty_seller->tva_assuj == 'franchise')) ? 0 : 1;

	$seller_country_code = $thirdparty_seller->country_code;
	$seller_in_cee = isInEEC($thirdparty_seller);

	$buyer_country_code = $thirdparty_buyer->country_code;
	$buyer_in_cee = isInEEC($thirdparty_buyer);

	dol_syslog("get_default_tva: seller use vat=".$seller_use_vat.", seller country=".$seller_country_code.", seller in cee=".$seller_in_cee.", buyer vat number=".$thirdparty_buyer->tva_intra." buyer country=".$buyer_country_code.", buyer in cee=".$buyer_in_cee.", idprod=".$idprod.", idprodfournprice=".$idprodfournprice.", SERVICE_ARE_ECOMMERCE_200238EC=".(!empty($conf->global->SERVICES_ARE_ECOMMERCE_200238EC) ? $conf->global->SERVICES_ARE_ECOMMERCE_200238EC : ''));

	// If services are eServices according to EU Council Directive 2002/38/EC (http://ec.europa.eu/taxation_customs/taxation/vat/traders/e-commerce/article_1610_en.htm)
	// we use the buyer VAT.
	if (!empty($conf->global->SERVICE_ARE_ECOMMERCE_200238EC)) {
		if ($seller_in_cee && $buyer_in_cee) {
			$isacompany = $thirdparty_buyer->isACompany();
			if ($isacompany && !empty($conf->global->MAIN_USE_VAT_COMPANIES_IN_EEC_WITH_INVALID_VAT_ID_ARE_INDIVIDUAL)) {
				require_once DOL_DOCUMENT_ROOT.'/core/lib/functions2.lib.php';
				if (!isValidVATID($thirdparty_buyer)) {
					$isacompany = 0;
				}
			}

			if (!$isacompany) {
				//print 'VATRULE 0';
				return get_product_vat_for_country($idprod, $thirdparty_buyer, $idprodfournprice);
			}
		}
	}

	// If seller does not use VAT
	if (!$seller_use_vat) {
		//print 'VATRULE 1';
		return 0;
	}

	// Le test ci-dessus ne devrait pas etre necessaire. Me signaler l'exemple du cas juridique concerne si le test suivant n'est pas suffisant.

	// Si le (pays vendeur = pays acheteur) alors la TVA par defaut=TVA du produit vendu. Fin de regle.
	if (($seller_country_code == $buyer_country_code)
	|| (in_array($seller_country_code, array('FR,MC')) && in_array($buyer_country_code, array('FR', 'MC')))) { // Warning ->country_code not always defined
		//print 'VATRULE 2';
		return get_product_vat_for_country($idprod, $thirdparty_seller, $idprodfournprice);
	}

	// Si (vendeur et acheteur dans Communaute europeenne) et (bien vendu = moyen de transports neuf comme auto, bateau, avion) alors TVA par defaut=0 (La TVA doit etre paye par l'acheteur au centre d'impots de son pays et non au vendeur). Fin de regle.
	// 'VATRULE 3' - Not supported

	// Si (vendeur et acheteur dans Communaute europeenne) et (acheteur = entreprise) alors TVA par defaut=0. Fin de regle
	// Si (vendeur et acheteur dans Communaute europeenne) et (acheteur = particulier) alors TVA par defaut=TVA du produit vendu. Fin de regle
	if (($seller_in_cee && $buyer_in_cee)) {
		$isacompany = $thirdparty_buyer->isACompany();
		if ($isacompany && !empty($conf->global->MAIN_USE_VAT_COMPANIES_IN_EEC_WITH_INVALID_VAT_ID_ARE_INDIVIDUAL)) {
			require_once DOL_DOCUMENT_ROOT.'/core/lib/functions2.lib.php';
			if (!isValidVATID($thirdparty_buyer)) {
				$isacompany = 0;
			}
		}

		if (!$isacompany) {
			//print 'VATRULE 4';
			return get_product_vat_for_country($idprod, $thirdparty_seller, $idprodfournprice);
		} else {
			//print 'VATRULE 5';
			return 0;
		}
	}

	// Si (vendeur dans Communaute europeene et acheteur hors Communaute europeenne et acheteur particulier) alors TVA par defaut=TVA du produit vendu. Fin de regle
	// I don't see any use case that need this rule.
	if (!empty($conf->global->MAIN_USE_VAT_OF_PRODUCT_FOR_INDIVIDUAL_CUSTOMER_OUT_OF_EEC) && empty($buyer_in_cee)) {
		$isacompany = $thirdparty_buyer->isACompany();
		if (!$isacompany) {
			return get_product_vat_for_country($idprod, $thirdparty_seller, $idprodfournprice);
			//print 'VATRULE extra';
		}
	}

	// Sinon la TVA proposee par defaut=0. Fin de regle.
	// Rem: Cela signifie qu'au moins un des 2 est hors Communaute europeenne et que le pays differe
	//print 'VATRULE 6';
	return 0;
}


/**
 *	Fonction qui renvoie si tva doit etre tva percue recuperable
 *
 *	@param	Societe		$thirdparty_seller    	Thirdparty seller
 *	@param  Societe		$thirdparty_buyer   	Thirdparty buyer
 *  @param  int			$idprod                 Id product
 *  @param	int			$idprodfournprice		Id supplier price for product
 *	@return float       			        	0 or 1
 *  @see get_default_tva(), get_default_localtax()
 */
function get_default_npr(Societe $thirdparty_seller, Societe $thirdparty_buyer, $idprod = 0, $idprodfournprice = 0)
{
	global $db;

	if ($idprodfournprice > 0) {
		if (!class_exists('ProductFournisseur')) {
			require_once DOL_DOCUMENT_ROOT.'/fourn/class/fournisseur.product.class.php';
		}
		$prodprice = new ProductFournisseur($db);
		$prodprice->fetch_product_fournisseur_price($idprodfournprice);
		return $prodprice->fourn_tva_npr;
	} elseif ($idprod > 0) {
		if (!class_exists('Product')) {
			require_once DOL_DOCUMENT_ROOT.'/product/class/product.class.php';
		}
		$prod = new Product($db);
		$prod->fetch($idprod);
		return $prod->tva_npr;
	}

	return 0;
}

/**
 *	Function that return localtax of a product line (according to seller, buyer and product vat rate)
 *   Si vendeur non assujeti a TVA, TVA par defaut=0. Fin de regle.
 *	 Si le (pays vendeur = pays acheteur) alors TVA par defaut=TVA du produit vendu. Fin de regle.
 *	 Sinon TVA proposee par defaut=0. Fin de regle.
 *
 *	@param	Societe		$thirdparty_seller    	Thirdparty seller
 *	@param  Societe		$thirdparty_buyer   	Thirdparty buyer
 *  @param	int			$local					Localtax to process (1 or 2)
 *	@param  int			$idprod					Id product
 *	@return integer        				       	localtax, -1 si ne peut etre determine
 *  @see get_default_tva(), get_default_npr()
 */
function get_default_localtax($thirdparty_seller, $thirdparty_buyer, $local, $idprod = 0)
{
	global $mysoc;

	if (!is_object($thirdparty_seller)) {
		return -1;
	}
	if (!is_object($thirdparty_buyer)) {
		return -1;
	}

	if ($local == 1) { // Localtax 1
		if ($mysoc->country_code == 'ES') {
			if (is_numeric($thirdparty_buyer->localtax1_assuj) && !$thirdparty_buyer->localtax1_assuj) {
				return 0;
			}
		} else {
			// Si vendeur non assujeti a Localtax1, localtax1 par default=0
			if (is_numeric($thirdparty_seller->localtax1_assuj) && !$thirdparty_seller->localtax1_assuj) {
				return 0;
			}
			if (!is_numeric($thirdparty_seller->localtax1_assuj) && $thirdparty_seller->localtax1_assuj == 'localtax1off') {
				return 0;
			}
		}
	} elseif ($local == 2) { //I Localtax 2
		// Si vendeur non assujeti a Localtax2, localtax2 par default=0
		if (is_numeric($thirdparty_seller->localtax2_assuj) && !$thirdparty_seller->localtax2_assuj) {
			return 0;
		}
		if (!is_numeric($thirdparty_seller->localtax2_assuj) && $thirdparty_seller->localtax2_assuj == 'localtax2off') {
			return 0;
		}
	}

	if ($thirdparty_seller->country_code == $thirdparty_buyer->country_code) {
		return get_product_localtax_for_country($idprod, $local, $thirdparty_seller);
	}

	return 0;
}

/**
 *	Return yes or no in current language
 *
 *	@param	string|int	$yesno			Value to test (1, 'yes', 'true' or 0, 'no', 'false')
 *	@param	integer		$case			1=Yes/No, 0=yes/no, 2=Disabled checkbox, 3=Disabled checkbox + Yes/No
 *	@param	int			$color			0=texte only, 1=Text is formated with a color font style ('ok' or 'error'), 2=Text is formated with 'ok' color.
 *	@return	string						HTML string
 */
function yn($yesno, $case = 1, $color = 0)
{
	global $langs;

	$result = 'unknown';
	$classname = '';
	if ($yesno == 1 || strtolower($yesno) == 'yes' || strtolower($yesno) == 'true') { 	// A mettre avant test sur no a cause du == 0
		$result = $langs->trans('yes');
		if ($case == 1 || $case == 3) {
			$result = $langs->trans("Yes");
		}
		if ($case == 2) {
			$result = '<input type="checkbox" value="1" checked disabled>';
		}
		if ($case == 3) {
			$result = '<input type="checkbox" value="1" checked disabled> '.$result;
		}

		$classname = 'ok';
	} elseif ($yesno == 0 || strtolower($yesno) == 'no' || strtolower($yesno) == 'false') {
		$result = $langs->trans("no");
		if ($case == 1 || $case == 3) {
			$result = $langs->trans("No");
		}
		if ($case == 2) {
			$result = '<input type="checkbox" value="0" disabled>';
		}
		if ($case == 3) {
			$result = '<input type="checkbox" value="0" disabled> '.$result;
		}

		if ($color == 2) {
			$classname = 'ok';
		} else {
			$classname = 'error';
		}
	}
	if ($color) {
		return '<span class="'.$classname.'">'.$result.'</span>';
	}
	return $result;
}

/**
 *	Return a path to have a the directory according to object where files are stored.
 *  New usage:       $conf->module->multidir_output[$object->entity].'/'.get_exdir(0, 0, 0, 1, $object, '').'/'
 *         or:       $conf->module->dir_output.'/'.get_exdir(0, 0, 0, 0, $object, '')     if multidir_output not defined.
 *  Example out with new usage:       $object is invoice -> 'INYYMM-ABCD'
 *  Example out with old usage:       '015' with level 3->"0/1/5/", '015' with level 1->"5/", 'ABC-1' with level 3 ->"0/0/1/"
 *
 *	@param	string|int	$num            Id of object (deprecated, $object will be used in future)
 *	@param  int			$level		    Level of subdirs to return (1, 2 or 3 levels). (deprecated, global option will be used in future)
 * 	@param	int			$alpha		    0=Keep number only to forge path, 1=Use alpha part afer the - (By default, use 0). (deprecated, global option will be used in future)
 *  @param  int			$withoutslash   0=With slash at end (except if '/', we return ''), 1=without slash at end
 *  @param	Object		$object			Object to use to get ref to forge the path.
 *  @param	string		$modulepart		Type of object ('invoice_supplier, 'donation', 'invoice', ...'). Use '' for autodetect from $object.
 *  @return	string						Dir to use ending. Example '' or '1/' or '1/2/'
 */
function get_exdir($num, $level, $alpha, $withoutslash, $object, $modulepart = '')
{
	global $conf;

	if (empty($modulepart) && !empty($object->module)) {
		$modulepart = $object->module;
	}

	$path = '';

	$arrayforoldpath = array('cheque', 'category', 'holiday', 'supplier_invoice', 'invoice_supplier', 'mailing', 'supplier_payment');
	if (!empty($conf->global->PRODUCT_USE_OLD_PATH_FOR_PHOTO)) {
		$arrayforoldpath[] = 'product';
	}
	if (!empty($level) && in_array($modulepart, $arrayforoldpath)) {
		// This part should be removed once all code is using "get_exdir" to forge path, with parameter $object and $modulepart provided.
		if (empty($alpha)) {
			$num = preg_replace('/([^0-9])/i', '', $num);
		} else {
			$num = preg_replace('/^.*\-/i', '', $num);
		}
		$num = substr("000".$num, -$level);
		if ($level == 1) {
			$path = substr($num, 0, 1);
		}
		if ($level == 2) {
			$path = substr($num, 1, 1).'/'.substr($num, 0, 1);
		}
		if ($level == 3) {
			$path = substr($num, 2, 1).'/'.substr($num, 1, 1).'/'.substr($num, 0, 1);
		}
	} else {
		// We will enhance here a common way of forging path for document storage.
		// In a future, we may distribute directories on several levels depending on setup and object.
		// Here, $object->id, $object->ref and $modulepart are required.
		//var_dump($modulepart);
		$path = dol_sanitizeFileName(empty($object->ref) ? (string) $object->id : $object->ref);
	}

	if (empty($withoutslash) && !empty($path)) {
		$path .= '/';
	}

	return $path;
}

/**
 *	Creation of a directory (this can create recursive subdir)
 *
 *	@param	string		$dir		Directory to create (Separator must be '/'. Example: '/mydir/mysubdir')
 *	@param	string		$dataroot	Data root directory (To avoid having the data root in the loop. Using this will also lost the warning on first dir PHP has no permission when open_basedir is used)
 *  @param	string		$newmask	Mask for new file (Defaults to $conf->global->MAIN_UMASK or 0755 if unavailable). Example: '0444'
 *	@return int         			< 0 if KO, 0 = already exists, > 0 if OK
 */
function dol_mkdir($dir, $dataroot = '', $newmask = '')
{
	global $conf;

	dol_syslog("functions.lib::dol_mkdir: dir=".$dir, LOG_INFO);

	$dir_osencoded = dol_osencode($dir);
	if (@is_dir($dir_osencoded)) {
		return 0;
	}

	$nberr = 0;
	$nbcreated = 0;

	$ccdir = '';
	if (!empty($dataroot)) {
		// Remove data root from loop
		$dir = str_replace($dataroot.'/', '', $dir);
		$ccdir = $dataroot.'/';
	}

	$cdir = explode("/", $dir);
	$num = count($cdir);
	for ($i = 0; $i < $num; $i++) {
		if ($i > 0) {
			$ccdir .= '/'.$cdir[$i];
		} else {
			$ccdir .= $cdir[$i];
		}
		if (preg_match("/^.:$/", $ccdir, $regs)) {
			continue; // Si chemin Windows incomplet, on poursuit par rep suivant
		}

		// Attention, le is_dir() peut echouer bien que le rep existe.
		// (ex selon config de open_basedir)
		if ($ccdir) {
			$ccdir_osencoded = dol_osencode($ccdir);
			if (!@is_dir($ccdir_osencoded)) {
				dol_syslog("functions.lib::dol_mkdir: Directory '".$ccdir."' does not exists or is outside open_basedir PHP setting.", LOG_DEBUG);

				umask(0);
				$dirmaskdec = octdec((string) $newmask);
				if (empty($newmask)) {
					$dirmaskdec = empty($conf->global->MAIN_UMASK) ? octdec('0755') : octdec($conf->global->MAIN_UMASK);
				}
				$dirmaskdec |= octdec('0111'); // Set x bit required for directories
				if (!@mkdir($ccdir_osencoded, $dirmaskdec)) {
					// Si le is_dir a renvoye une fausse info, alors on passe ici.
					dol_syslog("functions.lib::dol_mkdir: Fails to create directory '".$ccdir."' or directory already exists.", LOG_WARNING);
					$nberr++;
				} else {
					dol_syslog("functions.lib::dol_mkdir: Directory '".$ccdir."' created", LOG_DEBUG);
					$nberr = 0; // On remet a zero car si on arrive ici, cela veut dire que les echecs precedents peuvent etre ignore
					$nbcreated++;
				}
			} else {
				$nberr = 0; // On remet a zero car si on arrive ici, cela veut dire que les echecs precedents peuvent etre ignores
			}
		}
	}
	return ($nberr ? -$nberr : $nbcreated);
}


/**
 *	Return picto saying a field is required
 *
 *	@return  string		Chaine avec picto obligatoire
 */
function picto_required()
{
	return '<span class="fieldrequired">*</span>';
}


/**
 *	Clean a string from all HTML tags and entities.
 *  This function differs from strip_tags because:
 *  - <br> are replaced with \n if removelinefeed=0 or 1
 *  - if entities are found, they are decoded BEFORE the strip
 *  - you can decide to convert line feed into a space
 *
 *	@param	string	$stringtoclean		String to clean
 *	@param	integer	$removelinefeed		1=Replace all new lines by 1 space, 0=Only ending new lines are removed others are replaced with \n, 2=Ending new lines are removed but others are kept with a same number of \n than nb of <br> when there is both "...<br>\n..."
 *  @param  string	$pagecodeto      	Encoding of input/output string
 *  @param	integer	$strip_tags			0=Use internal strip, 1=Use strip_tags() php function (bugged when text contains a < char that is not for a html tag or when tags is not closed like '<img onload=aaa')
 *  @param	integer	$removedoublespaces	Replace double space into one space
 *	@return string	    				String cleaned
 *
 * 	@see	dol_escape_htmltag() strip_tags() dol_string_onlythesehtmltags() dol_string_neverthesehtmltags(), dolStripPhpCode()
 */
function dol_string_nohtmltag($stringtoclean, $removelinefeed = 1, $pagecodeto = 'UTF-8', $strip_tags = 0, $removedoublespaces = 1)
{
	if ($removelinefeed == 2) {
		$stringtoclean = preg_replace('/<br[^>]*>(\n|\r)+/ims', '<br>', $stringtoclean);
	}
	$temp = preg_replace('/<br[^>]*>/i', "\n", $stringtoclean);

	// We remove entities BEFORE stripping (in case of an open separator char that is entity encoded and not the closing other, the strip will fails)
	$temp = dol_html_entity_decode($temp, ENT_COMPAT | ENT_HTML5, $pagecodeto);

	$temp = str_replace('< ', '__ltspace__', $temp);

	if ($strip_tags) {
		$temp = strip_tags($temp);
	} else {
		// Remove '<' into remainging, so remove non closing html tags like '<abc' or '<<abc'. Note: '<123abc' is not a html tag (can be kept), but '<abc123' is (must be removed).
		$pattern = "/<[^<>]+>/";
		// Example of $temp: <a href="/myurl" title="<u>A title</u>">0000-021</a>
		// pass 1 - $temp after pass 1: <a href="/myurl" title="A title">0000-021
		// pass 2 - $temp after pass 2: 0000-021
		$tempbis = $temp;
		do {
			$temp = $tempbis;
			$tempbis = str_replace('<>', '', $temp);	// No reason to have this into a text, except if value is to try bypass the next html cleaning
			$tempbis = preg_replace($pattern, '', $tempbis);
			//$idowhile++; print $temp.'-'.$tempbis."\n"; if ($idowhile > 100) break;
		} while ($tempbis != $temp);

		$temp = $tempbis;

		// Remove '<' into remaining, so remove non closing html tags like '<abc' or '<<abc'. Note: '<123abc' is not a html tag (can be kept), but '<abc123' is (must be removed).
		$temp = preg_replace('/<+([a-z]+)/i', '\1', $temp);
	}

	$temp = dol_html_entity_decode($temp, ENT_COMPAT, $pagecodeto);

	// Remove also carriage returns
	if ($removelinefeed == 1) {
		$temp = str_replace(array("\r\n", "\r", "\n"), " ", $temp);
	}

	// And double quotes
	if ($removedoublespaces) {
		while (strpos($temp, "  ")) {
			$temp = str_replace("  ", " ", $temp);
		}
	}

	$temp = str_replace('__ltspace__', '< ', $temp);

	return trim($temp);
}

/**
 *	Clean a string to keep only desirable HTML tags.
 *  WARNING: This also clean HTML comments (used to obfuscate tag name).
 *
 *	@param	string	$stringtoclean			String to clean
 *  @param	int		$cleanalsosomestyles	Remove absolute/fixed positioning from inline styles
 *  @param	int		$removeclassattribute	1=Remove the class attribute from tags
 *  @param	int		$cleanalsojavascript	Remove also occurence of 'javascript:'.
 *  @param	int		$allowiframe			Allow iframe tags.
 *	@return string	    					String cleaned
 *
 * 	@see	dol_escape_htmltag() strip_tags() dol_string_nohtmltag() dol_string_neverthesehtmltags()
 */
function dol_string_onlythesehtmltags($stringtoclean, $cleanalsosomestyles = 1, $removeclassattribute = 1, $cleanalsojavascript = 0, $allowiframe = 0)
{
	$allowed_tags = array(
		"html", "head", "meta", "body", "article", "a", "abbr", "b", "blockquote", "br", "cite", "div", "dl", "dd", "dt", "em", "font", "img", "ins", "hr", "i", "li", "link",
		"ol", "p", "q", "s", "section", "span", "strike", "strong", "title", "table", "tr", "th", "td", "u", "ul", "sup", "sub", "blockquote", "pre", "h1", "h2", "h3", "h4", "h5", "h6",
		"comment"	// this tags is added to manage comment <!--...--> that are replaced into <comment>...</comment>
	);
	if ($allowiframe) {
		$allowed_tags[] = "iframe";
	}

	$allowed_tags_string = join("><", $allowed_tags);
	$allowed_tags_string = '<'.$allowed_tags_string.'>';

	$stringtoclean = str_replace('<!DOCTYPE html>', '__!DOCTYPE_HTML__', $stringtoclean);	// Replace DOCTYPE to avoid to have it removed by the strip_tags

	$stringtoclean = dol_string_nounprintableascii($stringtoclean, 0);

	//$stringtoclean = preg_replace('/<!--[^>]*-->/', '', $stringtoclean);
	$stringtoclean = preg_replace('/<!--([^>]*)-->/', '<comment>\1</comment>', $stringtoclean);

	$stringtoclean = preg_replace('/&colon;/i', ':', $stringtoclean);
	$stringtoclean = preg_replace('/&#58;|&#0+58|&#x3A/i', '', $stringtoclean); // refused string ':' encoded (no reason to have a : encoded like this) to disable 'javascript:...'
	$stringtoclean = preg_replace('/javascript\s*:/i', '', $stringtoclean);

	$temp = strip_tags($stringtoclean, $allowed_tags_string);	// Warning: This remove also undesired </> changing string obfuscated with </> that pass injection detection into harmfull string

	if ($cleanalsosomestyles) {	// Clean for remaining html tags
		$temp = preg_replace('/position\s*:\s*(absolute|fixed)\s*!\s*important/i', '', $temp); // Note: If hacker try to introduce css comment into string to bypass this regex, the string must also be encoded by the dol_htmlentitiesbr during output so it become harmless
	}
	if ($removeclassattribute) {	// Clean for remaining html tags
		$temp = preg_replace('/(<[^>]+)\s+class=((["\']).*?\\3|\\w*)/i', '\\1', $temp);
	}

	// Remove 'javascript:' that we should not find into a text with
	// Warning: This is not reliable to fight against obfuscated javascript, there is a lot of other solution to include js into a common html tag (only filtered by a GETPOST(.., powerfullfilter)).
	if ($cleanalsojavascript) {
		$temp = preg_replace('/javascript\s*:/i', '', $temp);
	}

	$temp = str_replace('__!DOCTYPE_HTML__', '<!DOCTYPE html>', $temp);	// Restore the DOCTYPE

	$temp = preg_replace('/<comment>([^>]*)<\/comment>/', '<!--\1-->', $temp);	// Restore html comments


	return $temp;
}


/**
 *	Clean a string from some undesirable HTML tags.
 *  Note: Complementary to dol_string_onlythesehtmltags().
 *  This method is used for example when option MAIN_RESTRICTHTML_REMOVE_ALSO_BAD_ATTRIBUTES is set to 1.
 *
 *	@param	string	$stringtoclean			String to clean
 *  @param	array	$allowed_attributes		Array of tags not allowed
 *	@return string	    					String cleaned
 *
 * 	@see	dol_escape_htmltag() strip_tags() dol_string_nohtmltag() dol_string_onlythesehtmltags() dol_string_neverthesehtmltags()
 */
function dol_string_onlythesehtmlattributes($stringtoclean, $allowed_attributes = array("allow", "allowfullscreen", "alt", "class", "contenteditable", "data-html", "frameborder", "height", "href", "id", "name", "src", "style", "target", "title", "width"))
{
	if (class_exists('DOMDocument') && !empty($stringtoclean)) {
		$stringtoclean = '<?xml encoding="UTF-8"><html><body>'.$stringtoclean.'</body></html>';

		$dom = new DOMDocument(null, 'UTF-8');
		$dom->loadHTML($stringtoclean, LIBXML_ERR_NONE|LIBXML_HTML_NOIMPLIED|LIBXML_HTML_NODEFDTD|LIBXML_NONET|LIBXML_NOWARNING|LIBXML_NOXMLDECL);

		if (is_object($dom)) {
			for ($els = $dom->getElementsByTagname('*'), $i = $els->length - 1; $i >= 0; $i--) {
				for ($attrs = $els->item($i)->attributes, $ii = $attrs->length - 1; $ii >= 0; $ii--) {
					//var_dump($attrs->item($ii));
					if (!empty($attrs->item($ii)->name)) {
						if (! in_array($attrs->item($ii)->name, $allowed_attributes)) {
							// Delete attribute if not into allowed_attributes
							$els->item($i)->removeAttribute($attrs->item($ii)->name);
						} elseif (in_array($attrs->item($ii)->name, array('style'))) {
							// If attribute is 'style'
							$valuetoclean = $attrs->item($ii)->value;

							if (isset($valuetoclean)) {
								do {
									$oldvaluetoclean = $valuetoclean;
									$valuetoclean = preg_replace('/\/\*.*\*\//m', '', $valuetoclean);	// clean css comments
									$valuetoclean = preg_replace('/position\s*:\s*[a-z]+/mi', '', $valuetoclean);
									if ($els->item($i)->tagName == 'a') {	// more paranoiac cleaning for clickable tags.
										$valuetoclean = preg_replace('/display\s*:/mi', '', $valuetoclean);
										$valuetoclean = preg_replace('/z-index\s*:/mi', '', $valuetoclean);
										$valuetoclean = preg_replace('/\s+(top|left|right|bottom)\s*:/mi', '', $valuetoclean);
									}

									// We do not allow logout|passwordforgotten.php and action= into the content of a "style" tag
									$valuetoclean = preg_replace('/(logout|passwordforgotten)\.php/mi', '', $valuetoclean);
									$valuetoclean = preg_replace('/action=/mi', '', $valuetoclean);
								} while ($oldvaluetoclean != $valuetoclean);
							}

							$attrs->item($ii)->value = $valuetoclean;
						}
					}
				}
			}
		}

		$return = $dom->saveHTML();
		//$return = '<html><body>aaaa</p>bb<p>ssdd</p>'."\n<p>aaa</p>aa<p>bb</p>";

		$return = preg_replace('/^'.preg_quote('<?xml encoding="UTF-8">', '/').'/', '', $return);
		$return = preg_replace('/^'.preg_quote('<html><body>', '/').'/', '', $return);
		$return = preg_replace('/'.preg_quote('</body></html>', '/').'$/', '', $return);
		return trim($return);
	} else {
		return $stringtoclean;
	}
}

/**
 *	Clean a string from some undesirable HTML tags.
 *  Note. Not as secured as dol_string_onlythesehtmltags().
 *
 *	@param	string	$stringtoclean			String to clean
 *  @param	array	$disallowed_tags		Array of tags not allowed
 *  @param	string	$cleanalsosomestyles	Clean also some tags
 *	@return string	    					String cleaned
 *
 * 	@see	dol_escape_htmltag() strip_tags() dol_string_nohtmltag() dol_string_onlythesehtmltags() dol_string_onlythesehtmlattributes()
 */
function dol_string_neverthesehtmltags($stringtoclean, $disallowed_tags = array('textarea'), $cleanalsosomestyles = 0)
{
	$temp = $stringtoclean;
	foreach ($disallowed_tags as $tagtoremove) {
		$temp = preg_replace('/<\/?'.$tagtoremove.'>/', '', $temp);
		$temp = preg_replace('/<\/?'.$tagtoremove.'\s+[^>]*>/', '', $temp);
	}

	if ($cleanalsosomestyles) {
		$temp = preg_replace('/position\s*:\s*(absolute|fixed)\s*!\s*important/', '', $temp); // Note: If hacker try to introduce css comment into string to avoid this, string should be encoded by the dol_htmlentitiesbr so be harmless
	}

	return $temp;
}


/**
 * Return first line of text. Cut will depends if content is HTML or not.
 *
 * @param 	string	$text		Input text
 * @param	int		$nboflines  Nb of lines to get (default is 1 = first line only)
 * @param   string  $charset    Charset of $text string (UTF-8 by default)
 * @return	string				Output text
 * @see dol_nboflines_bis(), dol_string_nohtmltag(), dol_escape_htmltag()
 */
function dolGetFirstLineOfText($text, $nboflines = 1, $charset = 'UTF-8')
{
	if ($nboflines == 1) {
		if (dol_textishtml($text)) {
			$firstline = preg_replace('/<br[^>]*>.*$/s', '', $text); // The s pattern modifier means the . can match newline characters
			$firstline = preg_replace('/<div[^>]*>.*$/s', '', $firstline); // The s pattern modifier means the . can match newline characters
		} else {
			$firstline = preg_replace('/[\n\r].*/', '', $text);
		}
		return $firstline.((strlen($firstline) != strlen($text)) ? '...' : '');
	} else {
		$ishtml = 0;
		if (dol_textishtml($text)) {
			$text = preg_replace('/\n/', '', $text);
			$ishtml = 1;
			$repTable = array("\t" => " ", "\n" => " ", "\r" => " ", "\0" => " ", "\x0B" => " ");
		} else {
			$repTable = array("\t" => " ", "\n" => "<br>", "\r" => " ", "\0" => " ", "\x0B" => " ");
		}

		$text = strtr($text, $repTable);
		if ($charset == 'UTF-8') {
			$pattern = '/(<br[^>]*>)/Uu';
		} else {
			// /U is to have UNGREEDY regex to limit to one html tag. /u is for UTF8 support
			$pattern = '/(<br[^>]*>)/U'; // /U is to have UNGREEDY regex to limit to one html tag.
		}
		$a = preg_split($pattern, $text, -1, PREG_SPLIT_DELIM_CAPTURE | PREG_SPLIT_NO_EMPTY);

		$firstline = '';
		$i = 0;
		$nba = count($a); // 2x nb of lines in $a because $a contains also a line for each new line separator
		while (($i < $nba) && ($i < ($nboflines * 2))) {
			if ($i % 2 == 0) {
				$firstline .= $a[$i];
			} elseif (($i < (($nboflines * 2) - 1)) && ($i < ($nba - 1))) {
				$firstline .= ($ishtml ? "<br>\n" : "\n");
			}
			$i++;
		}
		unset($a);
		return $firstline.(($i < $nba) ? '...' : '');
	}
}


/**
 * Replace CRLF in string with a HTML BR tag.
 * WARNING: The content after operation contains some HTML tags (the <br>) so be sure to also have encode the special chars of stringtoencode into HTML before.
 *
 * @param	string	$stringtoencode		String to encode
 * @param	int     $nl2brmode			0=Adding br before \n, 1=Replacing \n by br
 * @param   bool	$forxml             false=Use <br>, true=Use <br />
 * @return	string						String encoded
 * @see dol_nboflines(), dolGetFirstLineOfText()
 */
function dol_nl2br($stringtoencode, $nl2brmode = 0, $forxml = false)
{
	if (!$nl2brmode) {
		return nl2br($stringtoencode, $forxml);
	} else {
		$ret = preg_replace('/(\r\n|\r|\n)/i', ($forxml ? '<br />' : '<br>'), $stringtoencode);
		return $ret;
	}
}


/**
 *	This function is called to encode a string into a HTML string but differs from htmlentities because
 * 	a detection is done before to see if text is already HTML or not. Also, all entities but &,<,>," are converted.
 *  This permits to encode special chars to entities with no double encoding for already encoded HTML strings.
 * 	This function also remove last EOL or BR if $removelasteolbr=1 (default).
 *  For PDF usage, you can show text by 2 ways:
 *              - writeHTMLCell -> param must be encoded into HTML.
 *              - MultiCell -> param must not be encoded into HTML.
 *              Because writeHTMLCell convert also \n into <br>, if function
 *              is used to build PDF, nl2brmode must be 1.
 *
 *	@param	string	$stringtoencode		String to encode
 *	@param	int		$nl2brmode			0=Adding br before \n, 1=Replacing \n by br (for use with FPDF writeHTMLCell function for example)
 *  @param  string	$pagecodefrom       Pagecode stringtoencode is encoded
 *  @param	int		$removelasteolbr	1=Remove last br or lasts \n (default), 0=Do nothing
 *  @return	string						String encoded
 */
function dol_htmlentitiesbr($stringtoencode, $nl2brmode = 0, $pagecodefrom = 'UTF-8', $removelasteolbr = 1)
{
	$newstring = $stringtoencode;
	if (dol_textishtml($stringtoencode)) {	// Check if text is already HTML or not
		$newstring = preg_replace('/<br(\s[\sa-zA-Z_="]*)?\/?>/i', '<br>', $newstring); // Replace "<br type="_moz" />" by "<br>". It's same and avoid pb with FPDF.
		if ($removelasteolbr) {
			$newstring = preg_replace('/<br>$/i', '', $newstring); // Remove last <br> (remove only last one)
		}
		$newstring = strtr($newstring, array('&'=>'__and__', '<'=>'__lt__', '>'=>'__gt__', '"'=>'__dquot__'));
		$newstring = dol_htmlentities($newstring, ENT_COMPAT, $pagecodefrom); // Make entity encoding
		$newstring = strtr($newstring, array('__and__'=>'&', '__lt__'=>'<', '__gt__'=>'>', '__dquot__'=>'"'));
	} else {
		if ($removelasteolbr) {
			$newstring = preg_replace('/(\r\n|\r|\n)$/i', '', $newstring); // Remove last \n (may remove several)
		}
		$newstring = dol_nl2br(dol_htmlentities($newstring, ENT_COMPAT, $pagecodefrom), $nl2brmode);
	}
	// Other substitutions that htmlentities does not do
	//$newstring=str_replace(chr(128),'&euro;',$newstring);	// 128 = 0x80. Not in html entity table.     // Seems useles with TCPDF. Make bug with UTF8 languages
	return $newstring;
}

/**
 *	This function is called to decode a HTML string (it decodes entities and br tags)
 *
 *	@param	string	$stringtodecode		String to decode
 *	@param	string	$pagecodeto			Page code for result
 *	@return	string						String decoded
 */
function dol_htmlentitiesbr_decode($stringtodecode, $pagecodeto = 'UTF-8')
{
	$ret = dol_html_entity_decode($stringtodecode, ENT_COMPAT | ENT_HTML5, $pagecodeto);
	$ret = preg_replace('/'."\r\n".'<br(\s[\sa-zA-Z_="]*)?\/?>/i', "<br>", $ret);
	$ret = preg_replace('/<br(\s[\sa-zA-Z_="]*)?\/?>'."\r\n".'/i', "\r\n", $ret);
	$ret = preg_replace('/<br(\s[\sa-zA-Z_="]*)?\/?>'."\n".'/i', "\n", $ret);
	$ret = preg_replace('/<br(\s[\sa-zA-Z_="]*)?\/?>/i', "\n", $ret);
	return $ret;
}

/**
 *	This function remove all ending \n and br at end
 *
 *	@param	string	$stringtodecode		String to decode
 *	@return	string						String decoded
 */
function dol_htmlcleanlastbr($stringtodecode)
{
	$ret = preg_replace('/&nbsp;$/i', "", $stringtodecode);		// Because wysiwyg editor may add a &nbsp; at end of last line
	$ret = preg_replace('/(<br>|<br(\s[\sa-zA-Z_="]*)?\/?>|'."\n".'|'."\r".')+$/i', "", $ret);
	return $ret;
}

/**
 * Replace html_entity_decode functions to manage errors
 *
 * @param   string	$a					Operand a
 * @param   string	$b					Operand b (ENT_QUOTES|ENT_HTML5=convert simple, double quotes, colon, e accent, ...)
 * @param   string	$c					Operand c
 * @param	string	$keepsomeentities	Entities but &, <, >, " are not converted.
 * @return  string						String decoded
 */
function dol_html_entity_decode($a, $b, $c = 'UTF-8', $keepsomeentities = 0)
{
	$newstring = $a;
	if ($keepsomeentities) {
		$newstring = strtr($newstring, array('&amp;'=>'__andamp__', '&lt;'=>'__andlt__', '&gt;'=>'__andgt__', '"'=>'__dquot__'));
	}
	$newstring = html_entity_decode((string) $newstring, (int) $b, (string) $c);
	if ($keepsomeentities) {
		$newstring = strtr($newstring, array('__andamp__'=>'&amp;', '__andlt__'=>'&lt;', '__andgt__'=>'&gt;', '__dquot__'=>'"'));
	}
	return $newstring;
}

/**
 * Replace htmlentities functions.
 * Goal of this function is to be sure to have default values of htmlentities that match what we need.
 *
 * @param   string  $string         The input string to encode
 * @param   int     $flags          Flags (see PHP doc above)
 * @param   string  $encoding       Encoding page code
 * @param   bool    $double_encode  When double_encode is turned off, PHP will not encode existing html entities
 * @return  string  $ret            Encoded string
 */
function dol_htmlentities($string, $flags = ENT_QUOTES|ENT_SUBSTITUTE, $encoding = 'UTF-8', $double_encode = false)
{
	return htmlentities($string, $flags, $encoding, $double_encode);
}

/**
 *	Check if a string is a correct iso string
 *	If not, it will we considered not HTML encoded even if it is by FPDF.
 *	Example, if string contains euro symbol that has ascii code 128
 *
 *	@param	string		$s      	String to check
 *  @param	string		$clean		Clean if it is not an ISO. Warning, if file is utf8, you will get a bad formated file.
 *	@return	int|string  	   		0 if bad iso, 1 if good iso, Or the clean string if $clean is 1
 */
function dol_string_is_good_iso($s, $clean = 0)
{
	$len = dol_strlen($s);
	$out = '';
	$ok = 1;
	for ($scursor = 0; $scursor < $len; $scursor++) {
		$ordchar = ord($s[$scursor]);
		//print $scursor.'-'.$ordchar.'<br>';
		if ($ordchar < 32 && $ordchar != 13 && $ordchar != 10) {
			$ok = 0;
			break;
		} elseif ($ordchar > 126 && $ordchar < 160) {
			$ok = 0;
			break;
		} elseif ($clean) {
			$out .= $s[$scursor];
		}
	}
	if ($clean) {
		return $out;
	}
	return $ok;
}

/**
 *	Return nb of lines of a clear text
 *
 *	@param	string	$s			String to check
 * 	@param	int     $maxchar	Not yet used
 *	@return	int					Number of lines
 *  @see	dol_nboflines_bis(), dolGetFirstLineOfText()
 */
function dol_nboflines($s, $maxchar = 0)
{
	if ($s == '') {
		return 0;
	}
	$arraystring = explode("\n", $s);
	$nb = count($arraystring);

	return $nb;
}


/**
 *	Return nb of lines of a formated text with \n and <br> (WARNING: string must not have mixed \n and br separators)
 *
 *	@param	string	$text      		Text
 *	@param	int		$maxlinesize  	Largeur de ligne en caracteres (ou 0 si pas de limite - defaut)
 * 	@param	string	$charset		Give the charset used to encode the $text variable in memory.
 *	@return int						Number of lines
 *	@see	dol_nboflines(), dolGetFirstLineOfText()
 */
function dol_nboflines_bis($text, $maxlinesize = 0, $charset = 'UTF-8')
{
	$repTable = array("\t" => " ", "\n" => "<br>", "\r" => " ", "\0" => " ", "\x0B" => " ");
	if (dol_textishtml($text)) {
		$repTable = array("\t" => " ", "\n" => " ", "\r" => " ", "\0" => " ", "\x0B" => " ");
	}

	$text = strtr($text, $repTable);
	if ($charset == 'UTF-8') {
		$pattern = '/(<br[^>]*>)/Uu';
	} else {
		// /U is to have UNGREEDY regex to limit to one html tag. /u is for UTF8 support
		$pattern = '/(<br[^>]*>)/U'; // /U is to have UNGREEDY regex to limit to one html tag.
	}
	$a = preg_split($pattern, $text, -1, PREG_SPLIT_DELIM_CAPTURE | PREG_SPLIT_NO_EMPTY);

	$nblines = (int) floor((count($a) + 1) / 2);
	// count possible auto line breaks
	if ($maxlinesize) {
		foreach ($a as $line) {
			if (dol_strlen($line) > $maxlinesize) {
				//$line_dec = html_entity_decode(strip_tags($line));
				$line_dec = html_entity_decode($line);
				if (dol_strlen($line_dec) > $maxlinesize) {
					$line_dec = wordwrap($line_dec, $maxlinesize, '\n', true);
					$nblines += substr_count($line_dec, '\n');
				}
			}
		}
	}

	unset($a);
	return $nblines;
}

/**
 *	Return if a text is a html content
 *
 *	@param	string	$msg		Content to check
 *	@param	int		$option		0=Full detection, 1=Fast check
 *	@return	boolean				true/false
 *	@see	dol_concatdesc()
 */
function dol_textishtml($msg, $option = 0)
{
	if ($option == 1) {
		if (preg_match('/<html/i', $msg)) {
			return true;
		} elseif (preg_match('/<body/i', $msg)) {
			return true;
		} elseif (preg_match('/<\/textarea/i', $msg)) {
			return true;
		} elseif (preg_match('/<(b|em|i|u)>/i', $msg)) {
			return true;
		} elseif (preg_match('/<br/i', $msg)) {
			return true;
		}
		return false;
	} else {
		// Remove all urls because 'http://aa?param1=abc&amp;param2=def' must not be used inside detection
		$msg = preg_replace('/https?:\/\/[^"\'\s]+/i', '', $msg);
		if (preg_match('/<html/i', $msg)) {
			return true;
		} elseif (preg_match('/<body/i', $msg)) {
			return true;
		} elseif (preg_match('/<\/textarea/i', $msg)) {
			return true;
		} elseif (preg_match('/<(b|em|i|u)>/i', $msg)) {
			return true;
		} elseif (preg_match('/<br\/>/i', $msg)) {
			return true;
		} elseif (preg_match('/<(br|div|font|li|p|span|strong|table)>/i', $msg)) {
			return true;
		} elseif (preg_match('/<(br|div|font|li|p|span|strong|table)\s+[^<>\/]*\/?>/i', $msg)) {
			return true;
		} elseif (preg_match('/<img\s+[^<>]*src[^<>]*>/i', $msg)) {
			return true; // must accept <img src="http://example.com/aaa.png" />
		} elseif (preg_match('/<a\s+[^<>]*href[^<>]*>/i', $msg)) {
			return true; // must accept <a href="http://example.com/aaa.png" />
		} elseif (preg_match('/<h[0-9]>/i', $msg)) {
			return true;
		} elseif (preg_match('/&[A-Z0-9]{1,6};/i', $msg)) {
			// TODO If content is 'A link https://aaa?param=abc&amp;param2=def', it return true but must be false
			return true; // Html entities names (http://www.w3schools.com/tags/ref_entities.asp)
		} elseif (preg_match('/&#[0-9]{2,3};/i', $msg)) {
			return true; // Html entities numbers (http://www.w3schools.com/tags/ref_entities.asp)
		}

		return false;
	}
}

/**
 *  Concat 2 descriptions with a new line between them (second operand after first one with appropriate new line separator)
 *  text1 html + text2 html => text1 + '<br>' + text2
 *  text1 html + text2 txt  => text1 + '<br>' + dol_nl2br(text2)
 *  text1 txt  + text2 html => dol_nl2br(text1) + '<br>' + text2
 *  text1 txt  + text2 txt  => text1 + '\n' + text2
 *
 *  @param  string  $text1          Text 1
 *  @param  string  $text2          Text 2
 *  @param  bool    $forxml         true=Use <br /> instead of <br> if we have to add a br tag
 *  @param  bool    $invert         invert order of description lines (we often use config MAIN_CHANGE_ORDER_CONCAT_DESCRIPTION in this parameter)
 *  @return string                  Text 1 + new line + Text2
 *  @see    dol_textishtml()
 */
function dol_concatdesc($text1, $text2, $forxml = false, $invert = false)
{
	if (!empty($invert)) {
			$tmp = $text1;
			$text1 = $text2;
			$text2 = $tmp;
	}

	$ret = '';
	$ret .= (!dol_textishtml($text1) && dol_textishtml($text2)) ? dol_nl2br(dol_escape_htmltag($text1, 0, 1, '', 1), 0, $forxml) : $text1;
	$ret .= (!empty($text1) && !empty($text2)) ? ((dol_textishtml($text1) || dol_textishtml($text2)) ? ($forxml ? "<br \>\n" : "<br>\n") : "\n") : "";
	$ret .= (dol_textishtml($text1) && !dol_textishtml($text2)) ? dol_nl2br(dol_escape_htmltag($text2, 0, 1, '', 1), 0, $forxml) : $text2;
	return $ret;
}



/**
 * Return array of possible common substitutions. This includes several families like: 'system', 'mycompany', 'object', 'objectamount', 'date', 'user'
 *
 * @param	Translate	$outputlangs	Output language
 * @param   int         $onlykey        1=Do not calculate some heavy values of keys (performance enhancement when we need only the keys), 2=Values are trunc and html sanitized (to use for help tooltip)
 * @param   array       $exclude        Array of family keys we want to exclude. For example array('system', 'mycompany', 'object', 'objectamount', 'date', 'user', ...)
 * @param   Object      $object         Object for keys on object
 * @return	array						Array of substitutions
 * @see setSubstitFromObject()
 */
function getCommonSubstitutionArray($outputlangs, $onlykey = 0, $exclude = null, $object = null)
{
	global $db, $conf, $mysoc, $user, $extrafields;

	$substitutionarray = array();

	if (empty($exclude) || !in_array('user', $exclude)) {
		// Add SIGNATURE into substitutionarray first, so, when we will make the substitution,
		// this will include signature content first and then replace var found into content of signature
		//var_dump($onlykey);
		$emailsendersignature = $user->signature; //  dy default, we use the signature of current user. We must complete substitution with signature in c_email_senderprofile of array after calling getCommonSubstitutionArray()
		$usersignature = $user->signature;
		$substitutionarray = array_merge($substitutionarray, array(
			'__SENDEREMAIL_SIGNATURE__' => (string) ((empty($conf->global->MAIN_MAIL_DO_NOT_USE_SIGN)) ? ($onlykey == 2 ? dol_trunc('SignatureFromTheSelectedSenderProfile', 30) : $emailsendersignature) : ''),
			'__USER_SIGNATURE__' => (string) (($usersignature && empty($conf->global->MAIN_MAIL_DO_NOT_USE_SIGN)) ? ($onlykey == 2 ? dol_trunc(dol_string_nohtmltag($usersignature), 30) : $usersignature) : '')
		));

		if (is_object($user)) {
			$substitutionarray = array_merge($substitutionarray, array(
				'__USER_ID__' => (string) $user->id,
				'__USER_LOGIN__' => (string) $user->login,
				'__USER_EMAIL__' => (string) $user->email,
				'__USER_PHONE__' => (string) dol_print_phone($user->office_phone),
				'__USER_PHONEPRO__' => (string) dol_print_phone($user->user_mobile),
				'__USER_PHONEMOBILE__' => (string) dol_print_phone($user->personal_mobile),
				'__USER_FAX__' => (string) $user->office_fax,
				'__USER_LASTNAME__' => (string) $user->lastname,
				'__USER_FIRSTNAME__' => (string) $user->firstname,
				'__USER_FULLNAME__' => (string) $user->getFullName($outputlangs),
				'__USER_SUPERVISOR_ID__' => (string) ($user->fk_user ? $user->fk_user : '0'),
				'__USER_JOB__' => (string) $user->job,
				'__USER_REMOTE_IP__' => (string) getUserRemoteIP()
				));
		}
	}
	if ((empty($exclude) || !in_array('mycompany', $exclude)) && is_object($mysoc)) {
		$substitutionarray = array_merge($substitutionarray, array(
			'__MYCOMPANY_NAME__'    => $mysoc->name,
			'__MYCOMPANY_EMAIL__'   => $mysoc->email,
			'__MYCOMPANY_PHONE__'   => dol_print_phone($mysoc->phone),
			'__MYCOMPANY_FAX__'     => dol_print_phone($mysoc->fax),
			'__MYCOMPANY_PROFID1__' => $mysoc->idprof1,
			'__MYCOMPANY_PROFID2__' => $mysoc->idprof2,
			'__MYCOMPANY_PROFID3__' => $mysoc->idprof3,
			'__MYCOMPANY_PROFID4__' => $mysoc->idprof4,
			'__MYCOMPANY_PROFID5__' => $mysoc->idprof5,
			'__MYCOMPANY_PROFID6__' => $mysoc->idprof6,
			'__MYCOMPANY_CAPITAL__' => $mysoc->capital,
			'__MYCOMPANY_FULLADDRESS__' => (method_exists($mysoc, 'getFullAddress') ? $mysoc->getFullAddress(1, ', ') : ''),	// $mysoc may be stdClass
			'__MYCOMPANY_ADDRESS__' => $mysoc->address,
			'__MYCOMPANY_ZIP__'     => $mysoc->zip,
			'__MYCOMPANY_TOWN__'    => $mysoc->town,
			'__MYCOMPANY_COUNTRY__'    => $mysoc->country,
			'__MYCOMPANY_COUNTRY_ID__' => $mysoc->country_id,
			'__MYCOMPANY_COUNTRY_CODE__' => $mysoc->country_code,
			'__MYCOMPANY_CURRENCY_CODE__' => $conf->currency
		));
	}

	if (($onlykey || is_object($object)) && (empty($exclude) || !in_array('object', $exclude))) {
		if ($onlykey) {
			$substitutionarray['__ID__'] = '__ID__';
			$substitutionarray['__REF__'] = '__REF__';
			$substitutionarray['__NEWREF__'] = '__NEWREF__';
			$substitutionarray['__LABEL__'] = '__LABEL__';
			$substitutionarray['__REF_CLIENT__'] = '__REF_CLIENT__';
			$substitutionarray['__REF_SUPPLIER__'] = '__REF_SUPPLIER__';
			$substitutionarray['__NOTE_PUBLIC__'] = '__NOTE_PUBLIC__';
			$substitutionarray['__NOTE_PRIVATE__'] = '__NOTE_PRIVATE__';
			$substitutionarray['__EXTRAFIELD_XXX__'] = '__EXTRAFIELD_XXX__';

			if (isModEnabled("societe")) {	// Most objects are concerned
				$substitutionarray['__THIRDPARTY_ID__'] = '__THIRDPARTY_ID__';
				$substitutionarray['__THIRDPARTY_NAME__'] = '__THIRDPARTY_NAME__';
				$substitutionarray['__THIRDPARTY_NAME_ALIAS__'] = '__THIRDPARTY_NAME_ALIAS__';
				$substitutionarray['__THIRDPARTY_CODE_CLIENT__'] = '__THIRDPARTY_CODE_CLIENT__';
				$substitutionarray['__THIRDPARTY_CODE_FOURNISSEUR__'] = '__THIRDPARTY_CODE_FOURNISSEUR__';
				$substitutionarray['__THIRDPARTY_EMAIL__'] = '__THIRDPARTY_EMAIL__';
				$substitutionarray['__THIRDPARTY_PHONE__'] = '__THIRDPARTY_PHONE__';
				$substitutionarray['__THIRDPARTY_FAX__'] = '__THIRDPARTY_FAX__';
				$substitutionarray['__THIRDPARTY_ADDRESS__'] = '__THIRDPARTY_ADDRESS__';
				$substitutionarray['__THIRDPARTY_ZIP__'] = '__THIRDPARTY_ZIP__';
				$substitutionarray['__THIRDPARTY_TOWN__'] = '__THIRDPARTY_TOWN__';
				$substitutionarray['__THIRDPARTY_IDPROF1__'] = '__THIRDPARTY_IDPROF1__';
				$substitutionarray['__THIRDPARTY_IDPROF2__'] = '__THIRDPARTY_IDPROF2__';
				$substitutionarray['__THIRDPARTY_IDPROF3__'] = '__THIRDPARTY_IDPROF3__';
				$substitutionarray['__THIRDPARTY_IDPROF4__'] = '__THIRDPARTY_IDPROF4__';
				$substitutionarray['__THIRDPARTY_IDPROF5__'] = '__THIRDPARTY_IDPROF5__';
				$substitutionarray['__THIRDPARTY_IDPROF6__'] = '__THIRDPARTY_IDPROF6__';
				$substitutionarray['__THIRDPARTY_TVAINTRA__'] = '__THIRDPARTY_TVAINTRA__';
				$substitutionarray['__THIRDPARTY_NOTE_PUBLIC__'] = '__THIRDPARTY_NOTE_PUBLIC__';
				$substitutionarray['__THIRDPARTY_NOTE_PRIVATE__'] = '__THIRDPARTY_NOTE_PRIVATE__';
			}
			if (isModEnabled('adherent') && (!is_object($object) || $object->element == 'adherent')) {
				$substitutionarray['__MEMBER_ID__'] = '__MEMBER_ID__';
				$substitutionarray['__MEMBER_CIVILITY__'] = '__MEMBER_CIVILITY__';
				$substitutionarray['__MEMBER_FIRSTNAME__'] = '__MEMBER_FIRSTNAME__';
				$substitutionarray['__MEMBER_LASTNAME__'] = '__MEMBER_LASTNAME__';
				$substitutionarray['__MEMBER_USER_LOGIN_INFORMATION__'] = 'Login and pass of the external user account';
				/*$substitutionarray['__MEMBER_NOTE_PUBLIC__'] = '__MEMBER_NOTE_PUBLIC__';
				$substitutionarray['__MEMBER_NOTE_PRIVATE__'] = '__MEMBER_NOTE_PRIVATE__';*/
			}
			// add variables subtitutions ticket
			if (isModEnabled('ticket') && (!is_object($object) || $object->element == 'ticket')) {
				$substitutionarray['__TICKET_TRACKID__'] = '__TICKET_TRACKID__';
				$substitutionarray['__TICKET_SUBJECT__'] = '__TICKET_SUBJECT__';
				$substitutionarray['__TICKET_TYPE__'] = '__TICKET_TYPE__';
				$substitutionarray['__TICKET_SEVERITY__'] = '__TICKET_SEVERITY__';
				$substitutionarray['__TICKET_CATEGORY__'] = '__TICKET_CATEGORY__';
				$substitutionarray['__TICKET_ANALYTIC_CODE__'] = '__TICKET_ANALYTIC_CODE__';
				$substitutionarray['__TICKET_MESSAGE__'] = '__TICKET_MESSAGE__';
				$substitutionarray['__TICKET_PROGRESSION__'] = '__TICKET_PROGRESSION__';
				$substitutionarray['__TICKET_USER_ASSIGN__'] = '__TICKET_USER_ASSIGN__';
			}

			if (isModEnabled('recruitment') && (!is_object($object) || $object->element == 'recruitmentcandidature')) {
				$substitutionarray['__CANDIDATE_FULLNAME__'] = '__CANDIDATE_FULLNAME__';
				$substitutionarray['__CANDIDATE_FIRSTNAME__'] = '__CANDIDATE_FIRSTNAME__';
				$substitutionarray['__CANDIDATE_LASTNAME__'] = '__CANDIDATE_LASTNAME__';
			}
			if (isModEnabled('project')) {		// Most objects
				$substitutionarray['__PROJECT_ID__'] = '__PROJECT_ID__';
				$substitutionarray['__PROJECT_REF__'] = '__PROJECT_REF__';
				$substitutionarray['__PROJECT_NAME__'] = '__PROJECT_NAME__';
				/*$substitutionarray['__PROJECT_NOTE_PUBLIC__'] = '__PROJECT_NOTE_PUBLIC__';
				$substitutionarray['__PROJECT_NOTE_PRIVATE__'] = '__PROJECT_NOTE_PRIVATE__';*/
			}
			if (isModEnabled('contrat') && (!is_object($object) || $object->element == 'contract')) {
				$substitutionarray['__CONTRACT_HIGHEST_PLANNED_START_DATE__'] = 'Highest date planned for a service start';
				$substitutionarray['__CONTRACT_HIGHEST_PLANNED_START_DATETIME__'] = 'Highest date and hour planned for service start';
				$substitutionarray['__CONTRACT_LOWEST_EXPIRATION_DATE__'] = 'Lowest data for planned expiration of service';
				$substitutionarray['__CONTRACT_LOWEST_EXPIRATION_DATETIME__'] = 'Lowest date and hour for planned expiration of service';
			}
			if (isModEnabled("propal") && (!is_object($object) || $object->element == 'propal')) {
				$substitutionarray['__ONLINE_SIGN_URL__'] = 'ToOfferALinkForOnlineSignature';
			}
			$substitutionarray['__ONLINE_PAYMENT_URL__'] = 'UrlToPayOnlineIfApplicable';
			$substitutionarray['__ONLINE_PAYMENT_TEXT_AND_URL__'] = 'TextAndUrlToPayOnlineIfApplicable';
			$substitutionarray['__SECUREKEYPAYMENT__'] = 'Security key (if key is not unique per record)';
			$substitutionarray['__SECUREKEYPAYMENT_MEMBER__'] = 'Security key for payment on a member subscription (one key per member)';
			$substitutionarray['__SECUREKEYPAYMENT_ORDER__'] = 'Security key for payment on an order';
			$substitutionarray['__SECUREKEYPAYMENT_INVOICE__'] = 'Security key for payment on an invoice';
			$substitutionarray['__SECUREKEYPAYMENT_CONTRACTLINE__'] = 'Security key for payment on a service of a contract';

			$substitutionarray['__DIRECTDOWNLOAD_URL_PROPOSAL__'] = 'Direct download url of a proposal';
			$substitutionarray['__DIRECTDOWNLOAD_URL_ORDER__'] = 'Direct download url of an order';
			$substitutionarray['__DIRECTDOWNLOAD_URL_INVOICE__'] = 'Direct download url of an invoice';
			$substitutionarray['__DIRECTDOWNLOAD_URL_CONTRACT__'] = 'Direct download url of a contract';
			$substitutionarray['__DIRECTDOWNLOAD_URL_SUPPLIER_PROPOSAL__'] = 'Direct download url of a supplier proposal';

			if (isModEnabled("expedition") && (!is_object($object) || $object->element == 'shipping')) {
				$substitutionarray['__SHIPPINGTRACKNUM__'] = 'Shipping tracking number';
				$substitutionarray['__SHIPPINGTRACKNUMURL__'] = 'Shipping tracking url';
			}
			if (isModEnabled("reception") && (!is_object($object) || $object->element == 'reception')) {
				$substitutionarray['__RECEPTIONTRACKNUM__'] = 'Shippin tracking number of shipment';
				$substitutionarray['__RECEPTIONTRACKNUMURL__'] = 'Shipping tracking url';
			}
		} else {
			$substitutionarray['__ID__'] = $object->id;
			$substitutionarray['__REF__'] = $object->ref;
			$substitutionarray['__NEWREF__'] = $object->newref;
			$substitutionarray['__LABEL__'] = (isset($object->label) ? $object->label : (isset($object->title) ? $object->title : null));
			$substitutionarray['__REF_CLIENT__'] = (isset($object->ref_client) ? $object->ref_client : (isset($object->ref_customer) ? $object->ref_customer : null));
			$substitutionarray['__REF_SUPPLIER__'] = (isset($object->ref_supplier) ? $object->ref_supplier : null);
			$substitutionarray['__NOTE_PUBLIC__'] = (isset($object->note_public) ? $object->note_public : null);
			$substitutionarray['__NOTE_PRIVATE__'] = (isset($object->note_private) ? $object->note_private : null);
			$substitutionarray['__DATE_DELIVERY__'] = (isset($object->date_livraison) ? dol_print_date($object->date_livraison, 'day', 0, $outputlangs) : '');
			$substitutionarray['__DATE_DELIVERY_DAY__'] = (isset($object->date_livraison) ? dol_print_date($object->date_livraison, "%d") : '');
			$substitutionarray['__DATE_DELIVERY_DAY_TEXT__'] = (isset($object->date_livraison) ? dol_print_date($object->date_livraison, "%A") : '');
			$substitutionarray['__DATE_DELIVERY_MON__'] = (isset($object->date_livraison) ? dol_print_date($object->date_livraison, "%m") : '');
			$substitutionarray['__DATE_DELIVERY_MON_TEXT__'] = (isset($object->date_livraison) ? dol_print_date($object->date_livraison, "%b") : '');
			$substitutionarray['__DATE_DELIVERY_YEAR__'] = (isset($object->date_livraison) ? dol_print_date($object->date_livraison, "%Y") : '');
			$substitutionarray['__DATE_DELIVERY_HH__'] = (isset($object->date_livraison) ? dol_print_date($object->date_livraison, "%H") : '');
			$substitutionarray['__DATE_DELIVERY_MM__'] = (isset($object->date_livraison) ? dol_print_date($object->date_livraison, "%M") : '');
			$substitutionarray['__DATE_DELIVERY_SS__'] = (isset($object->date_livraison) ? dol_print_date($object->date_livraison, "%S") : '');

			// For backward compatibility
			$substitutionarray['__REFCLIENT__'] = (isset($object->ref_client) ? $object->ref_client : (isset($object->ref_customer) ? $object->ref_customer : null));
			$substitutionarray['__REFSUPPLIER__'] = (isset($object->ref_supplier) ? $object->ref_supplier : null);
			$substitutionarray['__SUPPLIER_ORDER_DATE_DELIVERY__'] = (isset($object->date_livraison) ? dol_print_date($object->date_livraison, 'day', 0, $outputlangs) : '');
			$substitutionarray['__SUPPLIER_ORDER_DELAY_DELIVERY__'] = (isset($object->availability_code) ? ($outputlangs->transnoentities("AvailabilityType".$object->availability_code) != ('AvailabilityType'.$object->availability_code) ? $outputlangs->transnoentities("AvailabilityType".$object->availability_code) : $outputlangs->convToOutputCharset(isset($object->availability) ? $object->availability : '')) : '');

			if (is_object($object) && ($object->element == 'adherent' || $object->element == 'member') && $object->id > 0) {
				$birthday = (empty($object->birth) ? '' : dol_print_date($object->birth, 'day'));

				$substitutionarray['__MEMBER_ID__'] = (isset($object->id) ? $object->id : '');
				if (method_exists($object, 'getCivilityLabel')) {
					$substitutionarray['__MEMBER_CIVILITY__'] = $object->getCivilityLabel();
				}
				$substitutionarray['__MEMBER_FIRSTNAME__'] = (isset($object->firstname) ? $object->firstname : '');
				$substitutionarray['__MEMBER_LASTNAME__'] = (isset($object->lastname) ? $object->lastname : '');
				$substitutionarray['__MEMBER_USER_LOGIN_INFORMATION__'] = '';
				if (method_exists($object, 'getFullName')) {
					$substitutionarray['__MEMBER_FULLNAME__'] = $object->getFullName($outputlangs);
				}
				$substitutionarray['__MEMBER_COMPANY__'] = (isset($object->societe) ? $object->societe : '');
				$substitutionarray['__MEMBER_ADDRESS__'] = (isset($object->address) ? $object->address : '');
				$substitutionarray['__MEMBER_ZIP__'] = (isset($object->zip) ? $object->zip : '');
				$substitutionarray['__MEMBER_TOWN__'] = (isset($object->town) ? $object->town : '');
				$substitutionarray['__MEMBER_COUNTRY__'] = (isset($object->country) ? $object->country : '');
				$substitutionarray['__MEMBER_EMAIL__'] = (isset($object->email) ? $object->email : '');
				$substitutionarray['__MEMBER_BIRTH__'] = (isset($birthday) ? $birthday : '');
				$substitutionarray['__MEMBER_PHOTO__'] = (isset($object->photo) ? $object->photo : '');
				$substitutionarray['__MEMBER_LOGIN__'] = (isset($object->login) ? $object->login : '');
				$substitutionarray['__MEMBER_PASSWORD__'] = (isset($object->pass) ? $object->pass : '');
				$substitutionarray['__MEMBER_PHONE__'] = (isset($object->phone) ? dol_print_phone($object->phone) : '');
				$substitutionarray['__MEMBER_PHONEPRO__'] = (isset($object->phone_perso) ? dol_print_phone($object->phone_perso) : '');
				$substitutionarray['__MEMBER_PHONEMOBILE__'] = (isset($object->phone_mobile) ? dol_print_phone($object->phone_mobile) : '');
				$substitutionarray['__MEMBER_TYPE__'] = (isset($object->type) ? $object->type : '');
				$substitutionarray['__MEMBER_FIRST_SUBSCRIPTION_DATE__']       = dol_print_date($object->first_subscription_date, 'dayrfc');
				$substitutionarray['__MEMBER_FIRST_SUBSCRIPTION_DATE_START__'] = (isset($object->first_subscription_date_start) ? dol_print_date($object->first_subscription_date_start, 'dayrfc') : '');
				$substitutionarray['__MEMBER_FIRST_SUBSCRIPTION_DATE_END__']   = (isset($object->first_subscription_date_end) ? dol_print_date($object->first_subscription_date_end, 'dayrfc') : '');
				$substitutionarray['__MEMBER_LAST_SUBSCRIPTION_DATE__']        = dol_print_date($object->last_subscription_date, 'dayrfc');
				$substitutionarray['__MEMBER_LAST_SUBSCRIPTION_DATE_START__']  = dol_print_date($object->last_subscription_date_start, 'dayrfc');
				$substitutionarray['__MEMBER_LAST_SUBSCRIPTION_DATE_END__']    = dol_print_date($object->last_subscription_date_end, 'dayrfc');
			}

			if (is_object($object) && $object->element == 'societe') {
				$substitutionarray['__THIRDPARTY_ID__'] = (is_object($object) ? $object->id : '');
				$substitutionarray['__THIRDPARTY_NAME__'] = (is_object($object) ? $object->name : '');
				$substitutionarray['__THIRDPARTY_NAME_ALIAS__'] = (is_object($object) ? $object->name_alias : '');
				$substitutionarray['__THIRDPARTY_CODE_CLIENT__'] = (is_object($object) ? $object->code_client : '');
				$substitutionarray['__THIRDPARTY_CODE_FOURNISSEUR__'] = (is_object($object) ? $object->code_fournisseur : '');
				$substitutionarray['__THIRDPARTY_EMAIL__'] = (is_object($object) ? $object->email : '');
				$substitutionarray['__THIRDPARTY_PHONE__'] = (is_object($object) ? dol_print_phone($object->phone) : '');
				$substitutionarray['__THIRDPARTY_FAX__'] = (is_object($object) ? dol_print_phone($object->fax) : '');
				$substitutionarray['__THIRDPARTY_ADDRESS__'] = (is_object($object) ? $object->address : '');
				$substitutionarray['__THIRDPARTY_ZIP__'] = (is_object($object) ? $object->zip : '');
				$substitutionarray['__THIRDPARTY_TOWN__'] = (is_object($object) ? $object->town : '');
				$substitutionarray['__THIRDPARTY_COUNTRY_ID__'] = (is_object($object) ? $object->country_id : '');
				$substitutionarray['__THIRDPARTY_COUNTRY_CODE__'] = (is_object($object) ? $object->country_code : '');
				$substitutionarray['__THIRDPARTY_IDPROF1__'] = (is_object($object) ? $object->idprof1 : '');
				$substitutionarray['__THIRDPARTY_IDPROF2__'] = (is_object($object) ? $object->idprof2 : '');
				$substitutionarray['__THIRDPARTY_IDPROF3__'] = (is_object($object) ? $object->idprof3 : '');
				$substitutionarray['__THIRDPARTY_IDPROF4__'] = (is_object($object) ? $object->idprof4 : '');
				$substitutionarray['__THIRDPARTY_IDPROF5__'] = (is_object($object) ? $object->idprof5 : '');
				$substitutionarray['__THIRDPARTY_IDPROF6__'] = (is_object($object) ? $object->idprof6 : '');
				$substitutionarray['__THIRDPARTY_TVAINTRA__'] = (is_object($object) ? $object->tva_intra : '');
				$substitutionarray['__THIRDPARTY_NOTE_PUBLIC__'] = (is_object($object) ? dol_htmlentitiesbr($object->note_public) : '');
				$substitutionarray['__THIRDPARTY_NOTE_PRIVATE__'] = (is_object($object) ? dol_htmlentitiesbr($object->note_private) : '');
			} elseif (is_object($object->thirdparty)) {
				$substitutionarray['__THIRDPARTY_ID__'] = (is_object($object->thirdparty) ? $object->thirdparty->id : '');
				$substitutionarray['__THIRDPARTY_NAME__'] = (is_object($object->thirdparty) ? $object->thirdparty->name : '');
				$substitutionarray['__THIRDPARTY_NAME_ALIAS__'] = (is_object($object->thirdparty) ? $object->thirdparty->name_alias : '');
				$substitutionarray['__THIRDPARTY_CODE_CLIENT__'] = (is_object($object->thirdparty) ? $object->thirdparty->code_client : '');
				$substitutionarray['__THIRDPARTY_CODE_FOURNISSEUR__'] = (is_object($object->thirdparty) ? $object->thirdparty->code_fournisseur : '');
				$substitutionarray['__THIRDPARTY_EMAIL__'] = (is_object($object->thirdparty) ? $object->thirdparty->email : '');
				$substitutionarray['__THIRDPARTY_PHONE__'] = (is_object($object->thirdparty) ? dol_print_phone($object->thirdparty->phone) : '');
				$substitutionarray['__THIRDPARTY_FAX__'] = (is_object($object->thirdparty) ? dol_print_phone($object->thirdparty->fax) : '');
				$substitutionarray['__THIRDPARTY_ADDRESS__'] = (is_object($object->thirdparty) ? $object->thirdparty->address : '');
				$substitutionarray['__THIRDPARTY_ZIP__'] = (is_object($object->thirdparty) ? $object->thirdparty->zip : '');
				$substitutionarray['__THIRDPARTY_TOWN__'] = (is_object($object->thirdparty) ? $object->thirdparty->town : '');
				$substitutionarray['__THIRDPARTY_COUNTRY_ID__'] = (is_object($object->thirdparty) ? $object->thirdparty->country_id : '');
				$substitutionarray['__THIRDPARTY_COUNTRY_CODE__'] = (is_object($object->thirdparty) ? $object->thirdparty->country_code : '');
				$substitutionarray['__THIRDPARTY_IDPROF1__'] = (is_object($object->thirdparty) ? $object->thirdparty->idprof1 : '');
				$substitutionarray['__THIRDPARTY_IDPROF2__'] = (is_object($object->thirdparty) ? $object->thirdparty->idprof2 : '');
				$substitutionarray['__THIRDPARTY_IDPROF3__'] = (is_object($object->thirdparty) ? $object->thirdparty->idprof3 : '');
				$substitutionarray['__THIRDPARTY_IDPROF4__'] = (is_object($object->thirdparty) ? $object->thirdparty->idprof4 : '');
				$substitutionarray['__THIRDPARTY_IDPROF5__'] = (is_object($object->thirdparty) ? $object->thirdparty->idprof5 : '');
				$substitutionarray['__THIRDPARTY_IDPROF6__'] = (is_object($object->thirdparty) ? $object->thirdparty->idprof6 : '');
				$substitutionarray['__THIRDPARTY_TVAINTRA__'] = (is_object($object->thirdparty) ? $object->thirdparty->tva_intra : '');
				$substitutionarray['__THIRDPARTY_NOTE_PUBLIC__'] = (is_object($object->thirdparty) ? dol_htmlentitiesbr($object->thirdparty->note_public) : '');
				$substitutionarray['__THIRDPARTY_NOTE_PRIVATE__'] = (is_object($object->thirdparty) ? dol_htmlentitiesbr($object->thirdparty->note_private) : '');
			}

			if (is_object($object) && $object->element == 'recruitmentcandidature') {
				$substitutionarray['__CANDIDATE_FULLNAME__'] = $object->getFullName($outputlangs);
				$substitutionarray['__CANDIDATE_FIRSTNAME__'] = isset($object->firstname) ? $object->firstname : '';
				$substitutionarray['__CANDIDATE_LASTNAME__'] = isset($object->lastname) ? $object->lastname : '';
			}

			if (is_object($object->project)) {
				$substitutionarray['__PROJECT_ID__'] = (is_object($object->project) ? $object->project->id : '');
				$substitutionarray['__PROJECT_REF__'] = (is_object($object->project) ? $object->project->ref : '');
				$substitutionarray['__PROJECT_NAME__'] = (is_object($object->project) ? $object->project->title : '');
			}
			if (is_object($object->projet)) {	// Deprecated, for backward compatibility
				$substitutionarray['__PROJECT_ID__'] = (is_object($object->projet) ? $object->projet->id : '');
				$substitutionarray['__PROJECT_REF__'] = (is_object($object->projet) ? $object->projet->ref : '');
				$substitutionarray['__PROJECT_NAME__'] = (is_object($object->projet) ? $object->projet->title : '');
			}

			if (is_object($object) && $object->element == 'shipping') {
				$substitutionarray['__SHIPPINGTRACKNUM__'] = $object->tracking_number;
				$substitutionarray['__SHIPPINGTRACKNUMURL__'] = $object->tracking_url;
			}
			if (is_object($object) && $object->element == 'reception') {
				$substitutionarray['__RECEPTIONTRACKNUM__'] = $object->tracking_number;
				$substitutionarray['__RECEPTIONTRACKNUMURL__'] = $object->tracking_url;
			}

			if (is_object($object) && $object->element == 'contrat' && $object->id > 0 && is_array($object->lines)) {
				$dateplannedstart = '';
				$datenextexpiration = '';
				foreach ($object->lines as $line) {
					if ($line->date_ouverture_prevue > $dateplannedstart) {
						$dateplannedstart = $line->date_ouverture_prevue;
					}
					if ($line->statut == 4 && $line->date_fin_prevue && (!$datenextexpiration || $line->date_fin_prevue < $datenextexpiration)) {
						$datenextexpiration = $line->date_fin_prevue;
					}
				}
				$substitutionarray['__CONTRACT_HIGHEST_PLANNED_START_DATE__'] = dol_print_date($dateplannedstart, 'dayrfc');
				$substitutionarray['__CONTRACT_HIGHEST_PLANNED_START_DATETIME__'] = dol_print_date($dateplannedstart, 'standard');
				$substitutionarray['__CONTRACT_LOWEST_EXPIRATION_DATE__'] = dol_print_date($datenextexpiration, 'dayrfc');
				$substitutionarray['__CONTRACT_LOWEST_EXPIRATION_DATETIME__'] = dol_print_date($datenextexpiration, 'standard');
			}
			// add substition variable for ticket
			if (is_object($object) && $object->element == 'ticket') {
				$substitutionarray['__TICKET_TRACKID__'] = $object->track_id;
				$substitutionarray['__REF__'] = $object->ref;
				$substitutionarray['__TICKET_SUBJECT__'] = $object->subject;
				$substitutionarray['__TICKET_TYPE__'] = $object->type_code;
				$substitutionarray['__TICKET_SEVERITY__'] = $object->severity_code;
				$substitutionarray['__TICKET_CATEGORY__'] = $object->category_code; // For backward compatibility
				$substitutionarray['__TICKET_ANALYTIC_CODE__'] = $object->category_code;
				$substitutionarray['__TICKET_MESSAGE__'] = $object->message;
				$substitutionarray['__TICKET_PROGRESSION__'] = $object->progress;
				$userstat = new User($db);
				if ($object->fk_user_assign > 0) {
					$userstat->fetch($object->fk_user_assign);
					$substitutionarray['__TICKET_USER_ASSIGN__'] = dolGetFirstLastname($userstat->firstname, $userstat->lastname);
				}

				if ($object->fk_user_create > 0) {
					$userstat->fetch($object->fk_user_create);
					$substitutionarray['__USER_CREATE__'] = dolGetFirstLastname($userstat->firstname, $userstat->lastname);
				}
			}

			// Create dynamic tags for __EXTRAFIELD_FIELD__
			if ($object->table_element && $object->id > 0) {
				if (!is_object($extrafields)) {
					$extrafields = new ExtraFields($db);
				}
				$extrafields->fetch_name_optionals_label($object->table_element, true);

				if ($object->fetch_optionals() > 0) {
					if (is_array($extrafields->attributes[$object->table_element]['label']) && count($extrafields->attributes[$object->table_element]['label']) > 0) {
						foreach ($extrafields->attributes[$object->table_element]['label'] as $key => $label) {
							$substitutionarray['__EXTRAFIELD_'.strtoupper($key).'__'] = $object->array_options['options_'.$key];
							if ($extrafields->attributes[$object->table_element]['type'][$key] == 'date') {
								$substitutionarray['__EXTRAFIELD_'.strtoupper($key).'__'] = dol_print_date($object->array_options['options_'.$key], 'day');
								$substitutionarray['__EXTRAFIELD_'.strtoupper($key).'_LOCALE__'] = dol_print_date($object->array_options['options_'.$key], 'day', 'tzserver', $outputlangs);
								$substitutionarray['__EXTRAFIELD_'.strtoupper($key).'_RFC__'] = dol_print_date($object->array_options['options_'.$key], 'dayrfc');
							} elseif ($extrafields->attributes[$object->table_element]['type'][$key] == 'datetime') {
								$datetime = $object->array_options['options_'.$key];
								$substitutionarray['__EXTRAFIELD_'.strtoupper($key).'__'] = ($datetime != "0000-00-00 00:00:00" ? dol_print_date($datetime, 'dayhour') : '');
								$substitutionarray['__EXTRAFIELD_'.strtoupper($key).'_LOCALE__'] = ($datetime != "0000-00-00 00:00:00" ? dol_print_date($datetime, 'dayhour', 'tzserver', $outputlangs) : '');
								$substitutionarray['__EXTRAFIELD_'.strtoupper($key).'_DAY_LOCALE__'] = ($datetime != "0000-00-00 00:00:00" ? dol_print_date($datetime, 'day', 'tzserver', $outputlangs) : '');
								$substitutionarray['__EXTRAFIELD_'.strtoupper($key).'_RFC__'] = ($datetime != "0000-00-00 00:00:00" ? dol_print_date($datetime, 'dayhourrfc') : '');
							} elseif ($extrafields->attributes[$object->table_element]['type'][$key] == 'phone') {
								$substitutionarray['__EXTRAFIELD_'.strtoupper($key).'__'] = dol_print_phone($object->array_options['options_'.$key]);
							} elseif ($extrafields->attributes[$object->table_element]['type'][$key] == 'price') {
								$substitutionarray['__EXTRAFIELD_'.strtoupper($key).'__'] = $object->array_options['options_'.$key];
								$substitutionarray['__EXTRAFIELD_'.strtoupper($key).'_FORMATED__'] = price($object->array_options['options_'.$key]);
							}
						}
					}
				}
			}

			// Complete substitution array with the url to make online payment
			$paymenturl = '';
			if (empty($substitutionarray['__REF__'])) {
				$paymenturl = '';
			} else {
				// Set the online payment url link into __ONLINE_PAYMENT_URL__ key
				require_once DOL_DOCUMENT_ROOT.'/core/lib/payments.lib.php';
				$outputlangs->loadLangs(array('paypal', 'other'));
				$typeforonlinepayment = 'free';
				if (is_object($object) && $object->element == 'commande') {
					$typeforonlinepayment = 'order';
				}
				if (is_object($object) && $object->element == 'facture') {
					$typeforonlinepayment = 'invoice';
				}
				if (is_object($object) && $object->element == 'member') {
					$typeforonlinepayment = 'member';
				}
				if (is_object($object) && $object->element == 'contrat') {
					$typeforonlinepayment = 'contract';
				}
				$url = getOnlinePaymentUrl(0, $typeforonlinepayment, $substitutionarray['__REF__']);
				$paymenturl = $url;
			}

			if ($object->id > 0) {
				$substitutionarray['__ONLINE_PAYMENT_TEXT_AND_URL__'] = ($paymenturl ?str_replace('\n', "\n", $outputlangs->trans("PredefinedMailContentLink", $paymenturl)) : '');
				$substitutionarray['__ONLINE_PAYMENT_URL__'] = $paymenturl;

				if (is_object($object) && $object->element == 'propal') {
					require_once DOL_DOCUMENT_ROOT.'/core/lib/signature.lib.php';
					$substitutionarray['__ONLINE_SIGN_URL__'] = getOnlineSignatureUrl(0, 'proposal', $object->ref);
				}
				if (!empty($conf->global->PROPOSAL_ALLOW_EXTERNAL_DOWNLOAD) && is_object($object) && $object->element == 'propal') {
					$substitutionarray['__DIRECTDOWNLOAD_URL_PROPOSAL__'] = $object->getLastMainDocLink($object->element);
				} else {
					$substitutionarray['__DIRECTDOWNLOAD_URL_PROPOSAL__'] = '';
				}
				if (!empty($conf->global->ORDER_ALLOW_EXTERNAL_DOWNLOAD) && is_object($object) && $object->element == 'commande') {
					$substitutionarray['__DIRECTDOWNLOAD_URL_ORDER__'] = $object->getLastMainDocLink($object->element);
				} else {
					$substitutionarray['__DIRECTDOWNLOAD_URL_ORDER__'] = '';
				}
				if (!empty($conf->global->INVOICE_ALLOW_EXTERNAL_DOWNLOAD) && is_object($object) && $object->element == 'facture') {
					$substitutionarray['__DIRECTDOWNLOAD_URL_INVOICE__'] = $object->getLastMainDocLink($object->element);
				} else {
					$substitutionarray['__DIRECTDOWNLOAD_URL_INVOICE__'] = '';
				}
				if (!empty($conf->global->CONTRACT_ALLOW_EXTERNAL_DOWNLOAD) && is_object($object) && $object->element == 'contrat') {
					$substitutionarray['__DIRECTDOWNLOAD_URL_CONTRACT__'] = $object->getLastMainDocLink($object->element);
				} else {
					$substitutionarray['__DIRECTDOWNLOAD_URL_CONTRACT__'] = '';
				}
				if (!empty($conf->global->SUPPLIER_PROPOSAL_ALLOW_EXTERNAL_DOWNLOAD) && is_object($object) && $object->element == 'supplier_proposal') {
					$substitutionarray['__DIRECTDOWNLOAD_URL_SUPPLIER_PROPOSAL__'] = $object->getLastMainDocLink($object->element);
				} else {
					$substitutionarray['__DIRECTDOWNLOAD_URL_SUPPLIER_PROPOSAL__'] = '';
				}

				if (is_object($object) && $object->element == 'propal') {
					$substitutionarray['__URL_PROPOSAL__'] = DOL_MAIN_URL_ROOT."/comm/propal/card.php?id=".$object->id;
				}
				if (is_object($object) && $object->element == 'commande') {
					$substitutionarray['__URL_ORDER__'] = DOL_MAIN_URL_ROOT."/commande/card.php?id=".$object->id;
				}
				if (is_object($object) && $object->element == 'facture') {
					$substitutionarray['__URL_INVOICE__'] = DOL_MAIN_URL_ROOT."/compta/facture/card.php?id=".$object->id;
				}
				if (is_object($object) && $object->element == 'contrat') {
					$substitutionarray['__URL_CONTRACT__'] = DOL_MAIN_URL_ROOT."/contrat/card.php?id=".$object->id;
				}
				if (is_object($object) && $object->element == 'supplier_proposal') {
					$substitutionarray['__URL_SUPPLIER_PROPOSAL__'] = DOL_MAIN_URL_ROOT."/supplier_proposal/card.php?id=".$object->id;
				}
				if (is_object($object) && $object->element == 'shipping') {
					$substitutionarray['__URL_SHIPMENT__'] = DOL_MAIN_URL_ROOT."/expedition/card.php?id=".$object->id;
				}
			}

			if (is_object($object) && $object->element == 'action') {
				$substitutionarray['__EVENT_LABEL__'] = $object->label;
				$substitutionarray['__EVENT_DATE__'] = dol_print_date($object->datep, '%A %d %b %Y');
				$substitutionarray['__EVENT_TIME__'] = dol_print_date($object->datep, '%H:%M:%S');
			}
		}
	}
	if (empty($exclude) || !in_array('objectamount', $exclude)) {
		include_once DOL_DOCUMENT_ROOT.'/core/lib/functionsnumtoword.lib.php';

		$substitutionarray['__DATE_YMD__']        = is_object($object) ? (isset($object->date) ? dol_print_date($object->date, 'day', 0, $outputlangs) : null) : '';
		$substitutionarray['__DATE_DUE_YMD__']    = is_object($object) ? (isset($object->date_lim_reglement) ? dol_print_date($object->date_lim_reglement, 'day', 0, $outputlangs) : null) : '';

		$already_payed_all = 0;
		if (is_object($object) && ($object instanceof Facture)) {
			$already_payed_all = $object->sumpayed + $object->sumdeposit + $object->sumcreditnote;
		}

		$substitutionarray['__AMOUNT_EXCL_TAX__'] = is_object($object) ? $object->total_ht : '';

		$substitutionarray['__AMOUNT__']          = is_object($object) ? $object->total_ttc : '';
		$substitutionarray['__AMOUNT_TEXT__']     = is_object($object) ? dol_convertToWord($object->total_ttc, $outputlangs, '', true) : '';
		$substitutionarray['__AMOUNT_TEXTCURRENCY__'] = is_object($object) ? dol_convertToWord($object->total_ttc, $outputlangs, $conf->currency, true) : '';

		$substitutionarray['__AMOUNT_REMAIN__'] = is_object($object) ? $object->total_ttc - $already_payed_all : '';

		$substitutionarray['__AMOUNT_VAT__']      = is_object($object) ? (isset($object->total_vat) ? $object->total_vat : $object->total_tva) : '';
		$substitutionarray['__AMOUNT_VAT_TEXT__']      = is_object($object) ? (isset($object->total_vat) ? dol_convertToWord($object->total_vat, $outputlangs, '', true) : dol_convertToWord($object->total_tva, $outputlangs, '', true)) : '';
		$substitutionarray['__AMOUNT_VAT_TEXTCURRENCY__']      = is_object($object) ? (isset($object->total_vat) ? dol_convertToWord($object->total_vat, $outputlangs, $conf->currency, true) : dol_convertToWord($object->total_tva, $outputlangs, $conf->currency, true)) : '';

		if ($onlykey != 2 || $mysoc->useLocalTax(1)) {
			$substitutionarray['__AMOUNT_TAX2__']     = is_object($object) ? $object->total_localtax1 : '';
		}
		if ($onlykey != 2 || $mysoc->useLocalTax(2)) {
			$substitutionarray['__AMOUNT_TAX3__']     = is_object($object) ? $object->total_localtax2 : '';
		}

		// Amount keys formated in a currency
		$substitutionarray['__AMOUNT_EXCL_TAX_FORMATED__'] = is_object($object) ? ($object->total_ht ? price($object->total_ht, 0, $outputlangs, 0, -1, -1, $conf->currency) : null) : '';
		$substitutionarray['__AMOUNT_FORMATED__']          = is_object($object) ? ($object->total_ttc ? price($object->total_ttc, 0, $outputlangs, 0, -1, -1, $conf->currency) : null) : '';
		$substitutionarray['__AMOUNT_REMAIN_FORMATED__'] = is_object($object) ? ($object->total_ttc ? price($object->total_ttc - $already_payed_all, 0, $outputlangs, 0, -1, -1, $conf->currency) : null) : '';
		$substitutionarray['__AMOUNT_VAT_FORMATED__']      = is_object($object) ? (isset($object->total_vat) ? price($object->total_vat, 0, $outputlangs, 0, -1, -1, $conf->currency) : ($object->total_tva ? price($object->total_tva, 0, $outputlangs, 0, -1, -1, $conf->currency) : null)) : '';
		if ($onlykey != 2 || $mysoc->useLocalTax(1)) {
			$substitutionarray['__AMOUNT_TAX2_FORMATED__']     = is_object($object) ? ($object->total_localtax1 ? price($object->total_localtax1, 0, $outputlangs, 0, -1, -1, $conf->currency) : null) : '';
		}
		if ($onlykey != 2 || $mysoc->useLocalTax(2)) {
			$substitutionarray['__AMOUNT_TAX3_FORMATED__']     = is_object($object) ? ($object->total_localtax2 ? price($object->total_localtax2, 0, $outputlangs, 0, -1, -1, $conf->currency) : null) : '';
		}

		$substitutionarray['__AMOUNT_MULTICURRENCY__']          = (is_object($object) && isset($object->multicurrency_total_ttc)) ? $object->multicurrency_total_ttc : '';
		$substitutionarray['__AMOUNT_MULTICURRENCY_TEXT__']     = (is_object($object) && isset($object->multicurrency_total_ttc)) ? dol_convertToWord($object->multicurrency_total_ttc, $outputlangs, '', true) : '';
		$substitutionarray['__AMOUNT_MULTICURRENCY_TEXTCURRENCY__'] = (is_object($object) && isset($object->multicurrency_total_ttc)) ? dol_convertToWord($object->multicurrency_total_ttc, $outputlangs, $object->multicurrency_code, true) : '';
		// TODO Add other keys for foreign multicurrency

		// For backward compatibility
		if ($onlykey != 2) {
			$substitutionarray['__TOTAL_TTC__']    = is_object($object) ? $object->total_ttc : '';
			$substitutionarray['__TOTAL_HT__']     = is_object($object) ? $object->total_ht : '';
			$substitutionarray['__TOTAL_VAT__']    = is_object($object) ? (isset($object->total_vat) ? $object->total_vat : $object->total_tva) : '';
		}
	}

	//var_dump($substitutionarray['__AMOUNT_FORMATED__']);
	if (empty($exclude) || !in_array('date', $exclude)) {
		include_once DOL_DOCUMENT_ROOT.'/core/lib/date.lib.php';

		$tmp = dol_getdate(dol_now(), true);
		$tmp2 = dol_get_prev_day($tmp['mday'], $tmp['mon'], $tmp['year']);
		$tmp3 = dol_get_prev_month($tmp['mon'], $tmp['year']);
		$tmp4 = dol_get_next_day($tmp['mday'], $tmp['mon'], $tmp['year']);
		$tmp5 = dol_get_next_month($tmp['mon'], $tmp['year']);

		$daytext = $outputlangs->trans('Day'.$tmp['wday']);

		$substitutionarray = array_merge($substitutionarray, array(
			'__DAY__' => (string) $tmp['mday'],
			'__DAY_TEXT__' => $daytext, // Monday
			'__DAY_TEXT_SHORT__' => dol_trunc($daytext, 3, 'right', 'UTF-8', 1), // Mon
			'__DAY_TEXT_MIN__' => dol_trunc($daytext, 1, 'right', 'UTF-8', 1), // M
			'__MONTH__' => (string) $tmp['mon'],
			'__MONTH_TEXT__' => $outputlangs->trans('Month'.sprintf("%02d", $tmp['mon'])),
			'__MONTH_TEXT_SHORT__' => $outputlangs->trans('MonthShort'.sprintf("%02d", $tmp['mon'])),
			'__MONTH_TEXT_MIN__' => $outputlangs->trans('MonthVeryShort'.sprintf("%02d", $tmp['mon'])),
			'__YEAR__' => (string) $tmp['year'],
			'__PREVIOUS_DAY__' => (string) $tmp2['day'],
			'__PREVIOUS_MONTH__' => (string) $tmp3['month'],
			'__PREVIOUS_YEAR__' => (string) ($tmp['year'] - 1),
			'__NEXT_DAY__' => (string) $tmp4['day'],
			'__NEXT_MONTH__' => (string) $tmp5['month'],
			'__NEXT_YEAR__' => (string) ($tmp['year'] + 1),
		));
	}

	if (isModEnabled('multicompany')) {
		$substitutionarray = array_merge($substitutionarray, array('__ENTITY_ID__' => $conf->entity));
	}
	if (empty($exclude) || !in_array('system', $exclude)) {
		$substitutionarray['__DOL_MAIN_URL_ROOT__'] = DOL_MAIN_URL_ROOT;
		$substitutionarray['__(AnyTranslationKey)__'] = $outputlangs->trans('TranslationOfKey');
		$substitutionarray['__(AnyTranslationKey|langfile)__'] = $outputlangs->trans('TranslationOfKey').' (load also language file before)';
		$substitutionarray['__[AnyConstantKey]__'] = $outputlangs->trans('ValueOfConstantKey');
	}

	return $substitutionarray;
}

/**
 *  Make substitution into a text string, replacing keys with vals from $substitutionarray (oldval=>newval),
 *  and texts like __(TranslationKey|langfile)__ and __[ConstantKey]__ are also replaced.
 *  Example of usage:
 *  $substitutionarray = getCommonSubstitutionArray($langs, 0, null, $thirdparty);
 *  complete_substitutions_array($substitutionarray, $langs, $thirdparty);
 *  $mesg = make_substitutions($mesg, $substitutionarray, $langs);
 *
 *  @param	string		$text	      					Source string in which we must do substitution
 *  @param  array		$substitutionarray				Array with key->val to substitute. Example: array('__MYKEY__' => 'MyVal', ...)
 *  @param	Translate	$outputlangs					Output language
 *  @param	int			$converttextinhtmlifnecessary	0=Convert only value into HTML if text is already in HTML
 *  													1=Will also convert initial $text into HTML if we try to insert one value that is HTML
 * 	@return string  		    						Output string after substitutions
 *  @see	complete_substitutions_array(), getCommonSubstitutionArray()
 */
function make_substitutions($text, $substitutionarray, $outputlangs = null, $converttextinhtmlifnecessary = 0)
{
	global $conf, $langs;

	if (!is_array($substitutionarray)) {
		return 'ErrorBadParameterSubstitutionArrayWhenCalling_make_substitutions';
	}

	if (empty($outputlangs)) {
		$outputlangs = $langs;
	}

	// Is initial text HTML or simple text ?
	$msgishtml = 0;
	if (dol_textishtml($text, 1)) {
		$msgishtml = 1;
	}

	// Make substitution for language keys: __(AnyTranslationKey)__ or __(AnyTranslationKey|langfile)__
	if (is_object($outputlangs)) {
		$reg = array();
		while (preg_match('/__\(([^\)]+)\)__/', $text, $reg)) {
			// If key is __(TranslationKey|langfile)__, then force load of langfile.lang
			$tmp = explode('|', $reg[1]);
			if (!empty($tmp[1])) {
				$outputlangs->load($tmp[1]);
			}

			$value = $outputlangs->transnoentitiesnoconv($reg[1]);

			if (empty($converttextinhtmlifnecessary)) {
				// convert $newval into HTML is necessary
				$text = preg_replace('/__\('.preg_quote($reg[1], '/').'\)__/', $msgishtml ? dol_htmlentitiesbr($value) : $value, $text);
			} else {
				if (! $msgishtml) {
					$valueishtml = dol_textishtml($value, 1);
					//var_dump("valueishtml=".$valueishtml);

					if ($valueishtml) {
						$text = dol_htmlentitiesbr($text);
						$msgishtml = 1;
					}
				} else {
					$value = dol_nl2br("$value");
				}

				$text = preg_replace('/__\('.preg_quote($reg[1], '/').'\)__/', $value, $text);
			}
		}
	}

	// Make substitution for constant keys.
	// Must be after the substitution of translation, so if the text of translation contains a string __[xxx]__, it is also converted.
	$reg = array();
	while (preg_match('/__\[([^\]]+)\]__/', $text, $reg)) {
		$keyfound = $reg[1];
		if (isASecretKey($keyfound)) {
			$value = '*****forbidden*****';
		} else {
			$value = empty($conf->global->$keyfound) ? '' : $conf->global->$keyfound;
		}

		if (empty($converttextinhtmlifnecessary)) {
			// convert $newval into HTML is necessary
			$text = preg_replace('/__\['.preg_quote($keyfound, '/').'\]__/', $msgishtml ? dol_htmlentitiesbr($value) : $value, $text);
		} else {
			if (! $msgishtml) {
				$valueishtml = dol_textishtml($value, 1);

				if ($valueishtml) {
					$text = dol_htmlentitiesbr($text);
					$msgishtml = 1;
				}
			} else {
				$value = dol_nl2br("$value");
			}

			$text = preg_replace('/__\['.preg_quote($keyfound, '/').'\]__/', $value, $text);
		}
	}

	// Make substitution for array $substitutionarray
	foreach ($substitutionarray as $key => $value) {
		if (!isset($value)) {
			continue; // If value is null, it same than not having substitution key at all into array, we do not replace.
		}

		if (($key == '__USER_SIGNATURE__' || $key == '__SENDEREMAIL_SIGNATURE__') && (!empty($conf->global->MAIN_MAIL_DO_NOT_USE_SIGN))) {
			$value = ''; // Protection
		}

		if (empty($converttextinhtmlifnecessary)) {
			$text = str_replace("$key", "$value", $text); // We must keep the " to work when value is 123.5 for example
		} else {
			if (! $msgishtml) {
				$valueishtml = dol_textishtml($value, 1);

				if ($valueishtml) {
					$text = dol_htmlentitiesbr($text);
					$msgishtml = 1;
				}
			} else {
				$value = dol_nl2br("$value");
			}
			$text = str_replace("$key", "$value", $text); // We must keep the " to work when value is 123.5 for example
		}
	}

	return $text;
}

/**
 *  Complete the $substitutionarray with more entries coming from external module that had set the "substitutions=1" into module_part array.
 *  In this case, method completesubstitutionarray provided by module is called.
 *
 *  @param  array		$substitutionarray		Array substitution old value => new value value
 *  @param  Translate	$outputlangs            Output language
 *  @param  Object		$object                 Source object
 *  @param  mixed		$parameters       		Add more parameters (useful to pass product lines)
 *  @param  string      $callfunc               What is the name of the custom function that will be called? (default: completesubstitutionarray)
 *  @return	void
 *  @see 	make_substitutions()
 */
function complete_substitutions_array(&$substitutionarray, $outputlangs, $object = null, $parameters = null, $callfunc = "completesubstitutionarray")
{
	global $conf, $user;

	require_once DOL_DOCUMENT_ROOT.'/core/lib/files.lib.php';

	// Note: substitution key for each extrafields, using key __EXTRA_XXX__ is already available into the getCommonSubstitutionArray used to build the substitution array.

	// Check if there is external substitution to do, requested by plugins
	$dirsubstitutions = array_merge(array(), (array) $conf->modules_parts['substitutions']);

	foreach ($dirsubstitutions as $reldir) {
		$dir = dol_buildpath($reldir, 0);

		// Check if directory exists
		if (!dol_is_dir($dir)) {
			continue;
		}

		$substitfiles = dol_dir_list($dir, 'files', 0, 'functions_');
		foreach ($substitfiles as $substitfile) {
			$reg = array();
			if (preg_match('/functions_(.*)\.lib\.php/i', $substitfile['name'], $reg)) {
				$module = $reg[1];

				dol_syslog("Library ".$substitfile['name']." found into ".$dir);
				// Include the user's functions file
				require_once $dir.$substitfile['name'];
				// Call the user's function, and only if it is defined
				$function_name = $module."_".$callfunc;
				if (function_exists($function_name)) {
					$function_name($substitutionarray, $outputlangs, $object, $parameters);
				}
			}
		}
	}
	if (!empty($conf->global->ODT_ENABLE_ALL_TAGS_IN_SUBSTITUTIONS)) {
		// to list all tags in odt template
		$tags = '';
		foreach ($substitutionarray as $key => $value) {
			$tags .= '{'.$key.'} => '.$value."\n";
		}
		$substitutionarray = array_merge($substitutionarray, array('__ALL_TAGS__' => $tags));
	}
}

/**
 *    Format output for start and end date
 *
 *    @param	int	$date_start    Start date
 *    @param    int	$date_end      End date
 *    @param    string		$format        Output format
 *    @param	Translate	$outputlangs   Output language
 *    @return	void
 */
function print_date_range($date_start, $date_end, $format = '', $outputlangs = '')
{
	print get_date_range($date_start, $date_end, $format, $outputlangs);
}

/**
 *    Format output for start and end date
 *
 *    @param	int			$date_start    		Start date
 *    @param    int			$date_end      		End date
 *    @param    string		$format        		Output format
 *    @param	Translate	$outputlangs   		Output language
 *    @param	integer		$withparenthesis	1=Add parenthesis, 0=no parenthesis
 *    @return	string							String
 */
function get_date_range($date_start, $date_end, $format = '', $outputlangs = '', $withparenthesis = 1)
{
	global $langs;

	$out = '';

	if (!is_object($outputlangs)) {
		$outputlangs = $langs;
	}

	if ($date_start && $date_end) {
		$out .= ($withparenthesis ? ' (' : '').$outputlangs->transnoentitiesnoconv('DateFromTo', dol_print_date($date_start, $format, false, $outputlangs), dol_print_date($date_end, $format, false, $outputlangs)).($withparenthesis ? ')' : '');
	}
	if ($date_start && !$date_end) {
		$out .= ($withparenthesis ? ' (' : '').$outputlangs->transnoentitiesnoconv('DateFrom', dol_print_date($date_start, $format, false, $outputlangs)).($withparenthesis ? ')' : '');
	}
	if (!$date_start && $date_end) {
		$out .= ($withparenthesis ? ' (' : '').$outputlangs->transnoentitiesnoconv('DateUntil', dol_print_date($date_end, $format, false, $outputlangs)).($withparenthesis ? ')' : '');
	}

	return $out;
}

/**
 * Return firstname and lastname in correct order
 *
 * @param	string	$firstname		Firstname
 * @param	string	$lastname		Lastname
 * @param	int		$nameorder		-1=Auto, 0=Lastname+Firstname, 1=Firstname+Lastname, 2=Firstname, 3=Firstname if defined else lastname, 4=Lastname, 5=Lastname if defined else firstname
 * @return	string					Firstname + lastname or Lastname + firstname
 */
function dolGetFirstLastname($firstname, $lastname, $nameorder = -1)
{
	global $conf;

	$ret = '';
	// If order not defined, we use the setup
	if ($nameorder < 0) {
		$nameorder = (empty($conf->global->MAIN_FIRSTNAME_NAME_POSITION) ? 1 : 0);
	}
	if ($nameorder == 1) {
		$ret .= $firstname;
		if ($firstname && $lastname) {
			$ret .= ' ';
		}
		$ret .= $lastname;
	} elseif ($nameorder == 2 || $nameorder == 3) {
		$ret .= $firstname;
		if (empty($ret) && $nameorder == 3) {
			$ret .= $lastname;
		}
	} else {	// 0, 4 or 5
		$ret .= $lastname;
		if (empty($ret) && $nameorder == 5) {
			$ret .= $firstname;
		}
		if ($nameorder == 0) {
			if ($firstname && $lastname) {
				$ret .= ' ';
			}
			$ret .= $firstname;
		}
	}
	return $ret;
}


/**
 *	Set event message in dol_events session object. Will be output by calling dol_htmloutput_events.
 *  Note: Calling dol_htmloutput_events is done into pages by standard llxFooter() function.
 *  Note: Prefer to use setEventMessages instead.
 *
 *	@param	string|string[] $mesgs			Message string or array
 *  @param  string          $style      	Which style to use ('mesgs' by default, 'warnings', 'errors')
 *  @return	void
 *  @see	dol_htmloutput_events()
 */
function setEventMessage($mesgs, $style = 'mesgs')
{
	//dol_syslog(__FUNCTION__ . " is deprecated", LOG_WARNING);		This is not deprecated, it is used by setEventMessages function
	if (!is_array($mesgs)) {
		// If mesgs is a string
		if ($mesgs) {
			$_SESSION['dol_events'][$style][] = $mesgs;
		}
	} else {
		// If mesgs is an array
		foreach ($mesgs as $mesg) {
			if ($mesg) {
				$_SESSION['dol_events'][$style][] = $mesg;
			}
		}
	}
}

/**
 *	Set event messages in dol_events session object. Will be output by calling dol_htmloutput_events.
 *  Note: Calling dol_htmloutput_events is done into pages by standard llxFooter() function.
 *
 *	@param	string	$mesg			Message string
 *	@param	array	$mesgs			Message array
 *  @param  string	$style      	Which style to use ('mesgs' by default, 'warnings', 'errors')
 *  @param	string	$messagekey		A key to be used to allow the feature "Never show this message again"
 *  @return	void
 *  @see	dol_htmloutput_events()
 */
function setEventMessages($mesg, $mesgs, $style = 'mesgs', $messagekey = '')
{
	if (empty($mesg) && empty($mesgs)) {
		dol_syslog("Try to add a message in stack with empty message", LOG_WARNING);
	} else {
		if ($messagekey) {
			// Complete message with a js link to set a cookie "DOLHIDEMESSAGE".$messagekey;
			// TODO
			$mesg .= '';
		}
		if (empty($messagekey) || empty($_COOKIE["DOLHIDEMESSAGE".$messagekey])) {
			if (!in_array((string) $style, array('mesgs', 'warnings', 'errors'))) {
				dol_print_error('', 'Bad parameter style='.$style.' for setEventMessages');
			}
			if (empty($mesgs)) {
				setEventMessage($mesg, $style);
			} else {
				if (!empty($mesg) && !in_array($mesg, $mesgs)) {
					setEventMessage($mesg, $style); // Add message string if not already into array
				}
				setEventMessage($mesgs, $style);
			}
		}
	}
}

/**
 *	Print formated messages to output (Used to show messages on html output).
 *  Note: Calling dol_htmloutput_events is done into pages by standard llxFooter() function, so there is
 *  no need to call it explicitely.
 *
 *  @param	int		$disabledoutputofmessages	Clear all messages stored into session without diplaying them
 *  @return	void
 *  @see    									dol_htmloutput_mesg()
 */
function dol_htmloutput_events($disabledoutputofmessages = 0)
{
	// Show mesgs
	if (isset($_SESSION['dol_events']['mesgs'])) {
		if (empty($disabledoutputofmessages)) {
			dol_htmloutput_mesg('', $_SESSION['dol_events']['mesgs']);
		}
		unset($_SESSION['dol_events']['mesgs']);
	}
	// Show errors
	if (isset($_SESSION['dol_events']['errors'])) {
		if (empty($disabledoutputofmessages)) {
			dol_htmloutput_mesg('', $_SESSION['dol_events']['errors'], 'error');
		}
		unset($_SESSION['dol_events']['errors']);
	}

	// Show warnings
	if (isset($_SESSION['dol_events']['warnings'])) {
		if (empty($disabledoutputofmessages)) {
			dol_htmloutput_mesg('', $_SESSION['dol_events']['warnings'], 'warning');
		}
		unset($_SESSION['dol_events']['warnings']);
	}
}

/**
 *	Get formated messages to output (Used to show messages on html output).
 *  This include also the translation of the message key.
 *
 *	@param	string		$mesgstring		Message string or message key
 *	@param	string[]	$mesgarray      Array of message strings or message keys
 *  @param  string		$style          Style of message output ('ok' or 'error')
 *  @param  int			$keepembedded   Set to 1 in error message must be kept embedded into its html place (this disable jnotify)
 *	@return	string						Return html output
 *
 *  @see    dol_print_error()
 *  @see    dol_htmloutput_errors()
 *  @see    setEventMessages()
 */
function get_htmloutput_mesg($mesgstring = '', $mesgarray = '', $style = 'ok', $keepembedded = 0)
{
	global $conf, $langs;

	$ret = 0;
	$return = '';
	$out = '';
	$divstart = $divend = '';

	// If inline message with no format, we add it.
	if ((empty($conf->use_javascript_ajax) || !empty($conf->global->MAIN_DISABLE_JQUERY_JNOTIFY) || $keepembedded) && !preg_match('/<div class=".*">/i', $out)) {
		$divstart = '<div class="'.$style.' clearboth">';
		$divend = '</div>';
	}

	if ((is_array($mesgarray) && count($mesgarray)) || $mesgstring) {
		$langs->load("errors");
		$out .= $divstart;
		if (is_array($mesgarray) && count($mesgarray)) {
			foreach ($mesgarray as $message) {
				$ret++;
				$out .= $langs->trans($message);
				if ($ret < count($mesgarray)) {
					$out .= "<br>\n";
				}
			}
		}
		if ($mesgstring) {
			$ret++;
			$out .= $langs->trans($mesgstring);
		}
		$out .= $divend;
	}

	if ($out) {
		if (!empty($conf->use_javascript_ajax) && empty($conf->global->MAIN_DISABLE_JQUERY_JNOTIFY) && empty($keepembedded)) {
			$return = '<script>
					$(document).ready(function() {
						var block = '.(!empty($conf->global->MAIN_USE_JQUERY_BLOCKUI) ? "true" : "false").'
						if (block) {
							$.dolEventValid("","'.dol_escape_js($out).'");
						} else {
							/* jnotify(message, preset of message type, keepmessage) */
							$.jnotify("'.dol_escape_js($out).'",
							"'.($style == "ok" ? 3000 : $style).'",
							'.($style == "ok" ? "false" : "true").',
							{ remove: function (){} } );
						}
					});
				</script>';
		} else {
			$return = $out;
		}
	}

	return $return;
}

/**
 *  Get formated error messages to output (Used to show messages on html output).
 *
 *  @param  string	$mesgstring         Error message
 *  @param  array	$mesgarray          Error messages array
 *  @param  int		$keepembedded       Set to 1 in error message must be kept embedded into its html place (this disable jnotify)
 *  @return string                		Return html output
 *
 *  @see    dol_print_error()
 *  @see    dol_htmloutput_mesg()
 */
function get_htmloutput_errors($mesgstring = '', $mesgarray = array(), $keepembedded = 0)
{
	return get_htmloutput_mesg($mesgstring, $mesgarray, 'error', $keepembedded);
}

/**
 *	Print formated messages to output (Used to show messages on html output).
 *
 *	@param	string		$mesgstring		Message string or message key
 *	@param	string[]	$mesgarray      Array of message strings or message keys
 *	@param  string      $style          Which style to use ('ok', 'warning', 'error')
 *	@param  int         $keepembedded   Set to 1 if message must be kept embedded into its html place (this disable jnotify)
 *	@return	void
 *
 *	@see    dol_print_error()
 *	@see    dol_htmloutput_errors()
 *	@see    setEventMessages()
 */
function dol_htmloutput_mesg($mesgstring = '', $mesgarray = array(), $style = 'ok', $keepembedded = 0)
{
	if (empty($mesgstring) && (!is_array($mesgarray) || count($mesgarray) == 0)) {
		return;
	}

	$iserror = 0;
	$iswarning = 0;
	if (is_array($mesgarray)) {
		foreach ($mesgarray as $val) {
			if ($val && preg_match('/class="error"/i', $val)) {
				$iserror++;
				break;
			}
			if ($val && preg_match('/class="warning"/i', $val)) {
				$iswarning++;
				break;
			}
		}
	} elseif ($mesgstring && preg_match('/class="error"/i', $mesgstring)) {
		$iserror++;
	} elseif ($mesgstring && preg_match('/class="warning"/i', $mesgstring)) {
		$iswarning++;
	}
	if ($style == 'error') {
		$iserror++;
	}
	if ($style == 'warning') {
		$iswarning++;
	}

	if ($iserror || $iswarning) {
		// Remove div from texts
		$mesgstring = preg_replace('/<\/div><div class="(error|warning)">/', '<br>', $mesgstring);
		$mesgstring = preg_replace('/<div class="(error|warning)">/', '', $mesgstring);
		$mesgstring = preg_replace('/<\/div>/', '', $mesgstring);
		// Remove div from texts array
		if (is_array($mesgarray)) {
			$newmesgarray = array();
			foreach ($mesgarray as $val) {
				if (is_string($val)) {
					$tmpmesgstring = preg_replace('/<\/div><div class="(error|warning)">/', '<br>', $val);
					$tmpmesgstring = preg_replace('/<div class="(error|warning)">/', '', $tmpmesgstring);
					$tmpmesgstring = preg_replace('/<\/div>/', '', $tmpmesgstring);
					$newmesgarray[] = $tmpmesgstring;
				} else {
					dol_syslog("Error call of dol_htmloutput_mesg with an array with a value that is not a string", LOG_WARNING);
				}
			}
			$mesgarray = $newmesgarray;
		}
		print get_htmloutput_mesg($mesgstring, $mesgarray, ($iserror ? 'error' : 'warning'), $keepembedded);
	} else {
		print get_htmloutput_mesg($mesgstring, $mesgarray, 'ok', $keepembedded);
	}
}

/**
 *  Print formated error messages to output (Used to show messages on html output).
 *
 *  @param	string	$mesgstring          Error message
 *  @param  array	$mesgarray           Error messages array
 *  @param  int		$keepembedded        Set to 1 in error message must be kept embedded into its html place (this disable jnotify)
 *  @return	void
 *
 *  @see    dol_print_error()
 *  @see    dol_htmloutput_mesg()
 */
function dol_htmloutput_errors($mesgstring = '', $mesgarray = array(), $keepembedded = 0)
{
	dol_htmloutput_mesg($mesgstring, $mesgarray, 'error', $keepembedded);
}

/**
 * 	Advanced sort array by second index function, which produces ascending (default)
 *  or descending output and uses optionally natural case insensitive sorting (which
 *  can be optionally case sensitive as well).
 *
 *  @param      array		$array      		Array to sort (array of array('key1'=>val1,'key2'=>val2,'key3'...) or array of objects)
 *  @param      string		$index				Key in array to use for sorting criteria
 *  @param      int			$order				Sort order ('asc' or 'desc')
 *  @param      int			$natsort			1=use "natural" sort (natsort) for a search criteria thats is strings or unknown, 0=use "standard" sort (asort) for numbers
 *  @param      int			$case_sensitive		1=sort is case sensitive, 0=not case sensitive
 *  @param		int			$keepindex			If 0 and index key of array to sort is a numeric, than index will be rewrote. If 1 or index key is not numeric, key for index is kept after sorting.
 *  @return     array							Sorted array
 */
function dol_sort_array(&$array, $index, $order = 'asc', $natsort = 0, $case_sensitive = 0, $keepindex = 0)
{
	// Clean parameters
	$order = strtolower($order);

	if (is_array($array)) {
		$sizearray = count($array);
		if ($sizearray > 0) {
			$temp = array();
			foreach (array_keys($array) as $key) {
				if (is_object($array[$key])) {
					$temp[$key] = empty($array[$key]->$index) ? 0 : $array[$key]->$index;
				} else {
					$temp[$key] = empty($array[$key][$index]) ? 0 : $array[$key][$index];
				}
			}

			if (!$natsort) {
				if ($order == 'asc') {
					asort($temp);
				} else {
					arsort($temp);
				}
			} else {
				if ($case_sensitive) {
					natsort($temp);
				} else {
					natcasesort($temp);	// natecasesort is not sensible to case
				}
				if ($order != 'asc') {
					$temp = array_reverse($temp, true);
				}
			}

			$sorted = array();

			foreach (array_keys($temp) as $key) {
				(is_numeric($key) && empty($keepindex)) ? $sorted[] = $array[$key] : $sorted[$key] = $array[$key];
			}

			return $sorted;
		}
	}
	return $array;
}


/**
 *      Check if a string is in UTF8
 *
 *      @param	string	$str        String to check
 * 		@return	boolean				True if string is UTF8 or ISO compatible with UTF8, False if not (ISO with special char or Binary)
 */
function utf8_check($str)
{
	$str = (string) $str;	// Sometimes string is an int.

	// We must use here a binary strlen function (so not dol_strlen)
	$strLength = dol_strlen($str);
	for ($i = 0; $i < $strLength; $i++) {
		if (ord($str[$i]) < 0x80) {
			continue; // 0bbbbbbb
		} elseif ((ord($str[$i]) & 0xE0) == 0xC0) {
			$n = 1; // 110bbbbb
		} elseif ((ord($str[$i]) & 0xF0) == 0xE0) {
			$n = 2; // 1110bbbb
		} elseif ((ord($str[$i]) & 0xF8) == 0xF0) {
			$n = 3; // 11110bbb
		} elseif ((ord($str[$i]) & 0xFC) == 0xF8) {
			$n = 4; // 111110bb
		} elseif ((ord($str[$i]) & 0xFE) == 0xFC) {
			$n = 5; // 1111110b
		} else {
			return false; // Does not match any model
		}
		for ($j = 0; $j < $n; $j++) { // n bytes matching 10bbbbbb follow ?
			if ((++$i == strlen($str)) || ((ord($str[$i]) & 0xC0) != 0x80)) {
				return false;
			}
		}
	}
	return true;
}

/**
 *      Check if a string is in ASCII
 *
 *      @param	string	$str        String to check
 * 		@return	boolean				True if string is ASCII, False if not (byte value > 0x7F)
 */
function ascii_check($str)
{
	if (function_exists('mb_check_encoding')) {
		//if (mb_detect_encoding($str, 'ASCII', true) return false;
		if (!mb_check_encoding($str, 'ASCII')) {
			return false;
		}
	} else {
		if (preg_match('/[^\x00-\x7f]/', $str)) {
			return false; // Contains a byte > 7f
		}
	}

	return true;
}


/**
 *      Return a string encoded into OS filesystem encoding. This function is used to define
 * 	    value to pass to filesystem PHP functions.
 *
 *      @param	string	$str        String to encode (UTF-8)
 * 		@return	string				Encoded string (UTF-8, ISO-8859-1)
 */
function dol_osencode($str)
{
	global $conf;

	$tmp = ini_get("unicode.filesystem_encoding"); // Disponible avec PHP 6.0
	if (empty($tmp) && !empty($_SERVER["WINDIR"])) {
		$tmp = 'iso-8859-1'; // By default for windows
	}
	if (empty($tmp)) {
		$tmp = 'utf-8'; // By default for other
	}
	if (!empty($conf->global->MAIN_FILESYSTEM_ENCODING)) {
		$tmp = $conf->global->MAIN_FILESYSTEM_ENCODING;
	}

	if ($tmp == 'iso-8859-1') {
		return utf8_decode($str);
	}
	return $str;
}


/**
 *      Return an id or code from a code or id.
 *      Store also Code-Id into a cache to speed up next request on same key.
 *
 * 		@param	DoliDB	$db				Database handler
 * 		@param	string	$key			Code or Id to get Id or Code
 * 		@param	string	$tablename		Table name without prefix
 * 		@param	string	$fieldkey		Field to search the key into
 * 		@param	string	$fieldid		Field to get
 *      @param  int		$entityfilter	Filter by entity
<<<<<<< HEAD
 * 	    @param	string	$filters	Filter on other fields
=======
 *      @param	string	$filters		Filters to add. WARNING: string must be escaped for SQL and not coming from user input.
>>>>>>> 86091c3f
 *      @return int						<0 if KO, Id of code if OK
 *      @see $langs->getLabelFromKey
 */
function dol_getIdFromCode($db, $key, $tablename, $fieldkey = 'code', $fieldid = 'id', $entityfilter = 0, $filters = '')
{
	global $cache_codes;

	// If key empty
	if ($key == '') {
		return '';
	}

	// Check in cache
	if (isset($cache_codes[$tablename][$key][$fieldid])) {	// Can be defined to 0 or ''
		return $cache_codes[$tablename][$key][$fieldid]; // Found in cache
	}

	dol_syslog('dol_getIdFromCode (value for field '.$fieldid.' from key '.$key.' not found into cache)', LOG_DEBUG);

	$sql = "SELECT ".$fieldid." as valuetoget";
	$sql .= " FROM ".MAIN_DB_PREFIX.$tablename;
	$sql .= " WHERE ".$fieldkey." = '".$db->escape($key)."'";
	if (!empty($entityfilter)) {
		$sql .= " AND entity IN (".getEntity($tablename).")";
	}
	if ($filters) {
		$sql .= $filters;
	}

	$resql = $db->query($sql);
	if ($resql) {
		$obj = $db->fetch_object($resql);
		if ($obj) {
			$cache_codes[$tablename][$key][$fieldid] = $obj->valuetoget;
		} else {
			$cache_codes[$tablename][$key][$fieldid] = '';
		}
		$db->free($resql);
		return $cache_codes[$tablename][$key][$fieldid];
	} else {
		return -1;
	}
}

/**
 * Verify if condition in string is ok or not
 *
 * @param 	string		$strToEvaluate	String with condition to check
 * @return 	boolean						True or False. Note: It returns also True if $strToEvaluate is ''. False if error
 */
function verifCond($strToEvaluate)
{
	global $user, $conf, $langs;
	global $leftmenu;
	global $rights; // To export to dol_eval function

	//print $strToEvaluate."<br>\n";
	$rights = true;
	if (isset($strToEvaluate) && $strToEvaluate !== '') {
		//$str = 'if(!('.$strToEvaluate.')) $rights = false;';
		//dol_eval($str, 0, 1, '2'); // The dol_eval must contains all the global $xxx used into a condition
		//var_dump($strToEvaluate);
		$rep = dol_eval($strToEvaluate, 1, 1, '1'); // The dol_eval must contains all the global $xxx for all variables $xxx found into the string condition
		$rights = $rep && (!is_string($rep) || strpos($rep, 'Bad string syntax to evaluate') === false);
		//var_dump($rights);
	}
	return $rights;
}

/**
 * Replace eval function to add more security.
 * This function is called by verifCond() or trans() and transnoentitiesnoconv().
 *
 * @param 	string	$s					String to evaluate
 * @param	int		$returnvalue		0=No return (used to execute eval($a=something)). 1=Value of eval is returned (used to eval($something)).
 * @param   int     $hideerrors     	1=Hide errors
 * @param	string	$onlysimplestring	0=Accept all chars, 1=Accept only simple string with char 'a-z0-9\s^$_+-.*\/>&|=!?():"\',/';', 2=Accept also ';[]'
 * @return	mixed						Nothing or return result of eval
 */
function dol_eval($s, $returnvalue = 0, $hideerrors = 1, $onlysimplestring = '1')
{
	// Only global variables can be changed by eval function and returned to caller
	global $db, $langs, $user, $conf, $website, $websitepage;
	global $action, $mainmenu, $leftmenu;
	global $rights;
	global $object;
	global $mysoc;

	global $obj; // To get $obj used into list when dol_eval is used for computed fields and $obj is not yet $object
	global $soc; // For backward compatibility

	// Test on dangerous char (used for RCE), we allow only characters to make PHP variable testing
	if ($onlysimplestring == '1') {
		// We must accept: '1 && getDolGlobalInt("doesnotexist1") && $conf->global->MAIN_FEATURES_LEVEL'
		// We must accept: '$conf->barcode->enabled && preg_match(\'/^(AAA|BBB)/\',$leftmenu)'
		// We must accept: '$user->rights->cabinetmed->read && $object->canvas=="patient@cabinetmed"'
		if (preg_match('/[^a-z0-9\s'.preg_quote('^$_+-.*>&|=!?():"\',/@', '/').']/i', $s)) {
			if ($returnvalue) {
				return 'Bad string syntax to evaluate (found chars that are not chars for simplestring): '.$s;
			} else {
				dol_syslog('Bad string syntax to evaluate (found chars that are not chars for simplestring): '.$s);
				return '';
			}
			// TODO We can exclude all () that is not '($db)' and 'getDolGlobalInt(' and 'getDolGlobalString(' and 'preg_match('
			// ...
		}
	} elseif ($onlysimplestring == '2') {
		// We must accept: (($reloadedobj = new Task($db)) && ($reloadedobj->fetchNoCompute($object->id) > 0) && ($secondloadedobj = new Project($db)) && ($secondloadedobj->fetchNoCompute($reloadedobj->fk_project) > 0)) ? $secondloadedobj->ref : "Parent project not found"
		if (preg_match('/[^a-z0-9\s'.preg_quote('^$_+-.*>&|=!?():"\',/@;[]', '/').']/i', $s)) {
			if ($returnvalue) {
				return 'Bad string syntax to evaluate (found chars that are not chars for simplestring): '.$s;
			} else {
				dol_syslog('Bad string syntax to evaluate (found chars that are not chars for simplestring): '.$s);
				return '';
			}
		}
	}
	if (strpos($s, '::') !== false) {
		if ($returnvalue) {
			return 'Bad string syntax to evaluate (double : char is forbidden): '.$s;
		} else {
			dol_syslog('Bad string syntax to evaluate (double : char is forbidden): '.$s);
			return '';
		}
	}
	if (strpos($s, '`') !== false) {
		if ($returnvalue) {
			return 'Bad string syntax to evaluate (backtick char is forbidden): '.$s;
		} else {
			dol_syslog('Bad string syntax to evaluate (backtick char is forbidden): '.$s);
			return '';
		}
	}
	if (preg_match('/[^0-9]+\.[^0-9]+/', $s)) {	// We refuse . if not between 2 numbers
		if ($returnvalue) {
			return 'Bad string syntax to evaluate (dot char is forbidden): '.$s;
		} else {
			dol_syslog('Bad string syntax to evaluate (dot char is forbidden): '.$s);
			return '';
		}
	}

	// We block use of php exec or php file functions
	$forbiddenphpstrings = array('$$');
	$forbiddenphpstrings = array_merge($forbiddenphpstrings, array('_ENV', '_SESSION', '_COOKIE', '_GET', '_POST', '_REQUEST'));

	$forbiddenphpfunctions = array("exec", "passthru", "shell_exec", "system", "proc_open", "popen", "eval", "dol_eval", "executeCLI", 'verifCond');
	$forbiddenphpfunctions = array_merge($forbiddenphpfunctions, array("fopen", "file_put_contents", "fputs", "fputscsv", "fwrite", "fpassthru", "require", "include", "mkdir", "rmdir", "symlink", "touch", "unlink", "umask"));
	$forbiddenphpfunctions = array_merge($forbiddenphpfunctions, array("function", "call_user_func"));

	$forbiddenphpregex = 'global\s+\$|\b('.implode('|', $forbiddenphpfunctions).')\b';

	do {
		$oldstringtoclean = $s;
		$s = str_ireplace($forbiddenphpstrings, '__forbiddenstring__', $s);
		$s = preg_replace('/'.$forbiddenphpregex.'/i', '__forbiddenstring__', $s);
		//$s = preg_replace('/\$[a-zA-Z0-9_\->\$]+\(/i', '', $s);	// Remove $function( call and $mycall->mymethod(
	} while ($oldstringtoclean != $s);

	if (strpos($s, '__forbiddenstring__') !== false) {
		dol_syslog('Bad string syntax to evaluate: '.$s, LOG_WARNING);
		if ($returnvalue) {
			return 'Bad string syntax to evaluate: '.$s;
		} else {
			dol_syslog('Bad string syntax to evaluate: '.$s);
			return '';
		}
	}

	//print $s."<br>\n";
	if ($returnvalue) {
		if ($hideerrors) {
			return @eval('return '.$s.';');
		} else {
			return eval('return '.$s.';');
		}
	} else {
		if ($hideerrors) {
			@eval($s);
		} else {
			eval($s);
		}
	}
}

/**
 * Return if var element is ok
 *
 * @param   string      $element    Variable to check
 * @return  boolean                 Return true of variable is not empty
 */
function dol_validElement($element)
{
	return (trim($element) != '');
}

/**
 * 	Return img flag of country for a language code or country code.
 *
 * 	@param	string	$codelang	Language code ('en_IN', 'fr_CA', ...) or ISO Country code on 2 characters in uppercase ('IN', 'FR')
 *  @param	string	$moreatt	Add more attribute on img tag (For example 'style="float: right"' or 'class="saturatemedium"')
 *  @param	int		$notitlealt	No title alt
 * 	@return	string				HTML img string with flag.
 */
function picto_from_langcode($codelang, $moreatt = '', $notitlealt = 0)
{
	if (empty($codelang)) {
		return '';
	}

	if ($codelang == 'auto') {
		return '<span class="fa fa-language"></span>';
	}

	$langtocountryflag = array(
		'ar_AR' => '',
		'ca_ES' => 'catalonia',
		'da_DA' => 'dk',
		'fr_CA' => 'mq',
		'sv_SV' => 'se',
		'sw_SW' => 'unknown',
		'AQ' => 'unknown',
		'CW' => 'unknown',
		'IM' => 'unknown',
		'JE' => 'unknown',
		'MF' => 'unknown',
		'BL' => 'unknown',
		'SX' => 'unknown'
	);

	if (isset($langtocountryflag[$codelang])) {
		$flagImage = $langtocountryflag[$codelang];
	} else {
		$tmparray = explode('_', $codelang);
		$flagImage = empty($tmparray[1]) ? $tmparray[0] : $tmparray[1];
	}

	return img_picto_common($codelang, 'flags/'.strtolower($flagImage).'.png', $moreatt, 0, $notitlealt);
}

/**
 * Return default language from country code.
 * Return null if not found.
 *
 * @param 	string 	$countrycode	Country code like 'US', 'FR', 'CA', 'ES', 'IN', 'MX', ...
 * @return	string					Value of locale like 'en_US', 'fr_FR', ... or null if not found
 */
function getLanguageCodeFromCountryCode($countrycode)
{
	global $mysoc;

	if (empty($countrycode)) {
		return null;
	}

	if (strtoupper($countrycode) == 'MQ') {
		return 'fr_CA';
	}
	if (strtoupper($countrycode) == 'SE') {
		return 'sv_SE'; // se_SE is Sami/Sweden, and we want in priority sv_SE for SE country
	}
	if (strtoupper($countrycode) == 'CH') {
		if ($mysoc->country_code == 'FR') {
			return 'fr_CH';
		}
		if ($mysoc->country_code == 'DE') {
			return 'de_CH';
		}
		if ($mysoc->country_code == 'IT') {
			return 'it_CH';
		}
	}

	// Locale list taken from:
	// http://stackoverflow.com/questions/3191664/
	// list-of-all-locales-and-their-short-codes
	$locales = array(
		'af-ZA',
		'am-ET',
		'ar-AE',
		'ar-BH',
		'ar-DZ',
		'ar-EG',
		'ar-IQ',
		'ar-JO',
		'ar-KW',
		'ar-LB',
		'ar-LY',
		'ar-MA',
		'ar-OM',
		'ar-QA',
		'ar-SA',
		'ar-SY',
		'ar-TN',
		'ar-YE',
		//'as-IN',		// Moved after en-IN
		'ba-RU',
		'be-BY',
		'bg-BG',
		'bn-BD',
		//'bn-IN',		// Moved after en-IN
		'bo-CN',
		'br-FR',
		'ca-ES',
		'co-FR',
		'cs-CZ',
		'cy-GB',
		'da-DK',
		'de-AT',
		'de-CH',
		'de-DE',
		'de-LI',
		'de-LU',
		'dv-MV',
		'el-GR',
		'en-AU',
		'en-BZ',
		'en-CA',
		'en-GB',
		'en-IE',
		'en-IN',
		'as-IN',	// as-IN must be after en-IN (en in priority if country is IN)
		'bn-IN',	// bn-IN must be after en-IN (en in priority if country is IN)
		'en-JM',
		'en-MY',
		'en-NZ',
		'en-PH',
		'en-SG',
		'en-TT',
		'en-US',
		'en-ZA',
		'en-ZW',
		'es-AR',
		'es-BO',
		'es-CL',
		'es-CO',
		'es-CR',
		'es-DO',
		'es-EC',
		'es-ES',
		'es-GT',
		'es-HN',
		'es-MX',
		'es-NI',
		'es-PA',
		'es-PE',
		'es-PR',
		'es-PY',
		'es-SV',
		'es-US',
		'es-UY',
		'es-VE',
		'et-EE',
		'eu-ES',
		'fa-IR',
		'fi-FI',
		'fo-FO',
		'fr-BE',
		'fr-CA',
		'fr-CH',
		'fr-FR',
		'fr-LU',
		'fr-MC',
		'fy-NL',
		'ga-IE',
		'gd-GB',
		'gl-ES',
		'gu-IN',
		'he-IL',
		'hi-IN',
		'hr-BA',
		'hr-HR',
		'hu-HU',
		'hy-AM',
		'id-ID',
		'ig-NG',
		'ii-CN',
		'is-IS',
		'it-CH',
		'it-IT',
		'ja-JP',
		'ka-GE',
		'kk-KZ',
		'kl-GL',
		'km-KH',
		'kn-IN',
		'ko-KR',
		'ky-KG',
		'lb-LU',
		'lo-LA',
		'lt-LT',
		'lv-LV',
		'mi-NZ',
		'mk-MK',
		'ml-IN',
		'mn-MN',
		'mr-IN',
		'ms-BN',
		'ms-MY',
		'mt-MT',
		'nb-NO',
		'ne-NP',
		'nl-BE',
		'nl-NL',
		'nn-NO',
		'oc-FR',
		'or-IN',
		'pa-IN',
		'pl-PL',
		'ps-AF',
		'pt-BR',
		'pt-PT',
		'rm-CH',
		'ro-MD',
		'ro-RO',
		'ru-RU',
		'rw-RW',
		'sa-IN',
		'se-FI',
		'se-NO',
		'se-SE',
		'si-LK',
		'sk-SK',
		'sl-SI',
		'sq-AL',
		'sv-FI',
		'sv-SE',
		'sw-KE',
		'ta-IN',
		'te-IN',
		'th-TH',
		'tk-TM',
		'tn-ZA',
		'tr-TR',
		'tt-RU',
		'ug-CN',
		'uk-UA',
		'ur-PK',
		'vi-VN',
		'wo-SN',
		'xh-ZA',
		'yo-NG',
		'zh-CN',
		'zh-HK',
		'zh-MO',
		'zh-SG',
		'zh-TW',
		'zu-ZA',
	);

	$buildprimarykeytotest = strtolower($countrycode).'-'.strtoupper($countrycode);
	if (in_array($buildprimarykeytotest, $locales)) {
		return strtolower($countrycode).'_'.strtoupper($countrycode);
	}

	if (function_exists('locale_get_primary_language') && function_exists('locale_get_region')) {    // Need extension php-intl
		foreach ($locales as $locale) {
			$locale_language = locale_get_primary_language($locale);
			$locale_region = locale_get_region($locale);
			if (strtoupper($countrycode) == $locale_region) {
				//var_dump($locale.' - '.$locale_language.' - '.$locale_region);
				return strtolower($locale_language).'_'.strtoupper($locale_region);
			}
		}
	} else {
		dol_syslog("Warning Exention php-intl is not available", LOG_WARNING);
	}

	return null;
}

/**
 *  Complete or removed entries into a head array (used to build tabs).
 *  For example, with value added by external modules. Such values are declared into $conf->modules_parts['tab'].
 *  Or by change using hook completeTabsHead
 *
 *  @param	Conf			$conf           Object conf
 *  @param  Translate		$langs          Object langs
 *  @param  object|null		$object         Object object
 *  @param  array			$head          	Object head
 *  @param  int				$h				New position to fill
 *  @param  string			$type           Value for object where objectvalue can be
 *                              			'thirdparty'       to add a tab in third party view
 *		                        	      	'intervention'     to add a tab in intervention view
 *     		                    	     	'supplier_order'   to add a tab in supplier order view
 *          		            	        'supplier_invoice' to add a tab in supplier invoice view
 *                  		    	        'invoice'          to add a tab in customer invoice view
 *                          			    'order'            to add a tab in customer order view
 *                          				'contract'		   to add a tabl in contract view
 *                      			        'product'          to add a tab in product view
 *                              			'propal'           to add a tab in propal view
 *                              			'user'             to add a tab in user view
 *                              			'group'            to add a tab in group view
 * 		        	               	     	'member'           to add a tab in fundation member view
 *      		                        	'categories_x'	   to add a tab in category view ('x': type of category (0=product, 1=supplier, 2=customer, 3=member)
 *      									'ecm'			   to add a tab for another ecm view
 *                                          'stock'            to add a tab for warehouse view
 *  @param  string		$mode  	        	'add' to complete head, 'remove' to remove entries
 *  @param	string		$filterorigmodule	Filter on module origin: 'external' will show only external modules. 'core' only core modules. No filter (default) will add both.
 *	@return	void
 */
function complete_head_from_modules($conf, $langs, $object, &$head, &$h, $type, $mode = 'add', $filterorigmodule = '')
{
	global $hookmanager, $db;

	if (isset($conf->modules_parts['tabs'][$type]) && is_array($conf->modules_parts['tabs'][$type])) {
		foreach ($conf->modules_parts['tabs'][$type] as $value) {
			$values = explode(':', $value);

			$reg = array();
			if ($mode == 'add' && !preg_match('/^\-/', $values[1])) {
				if (count($values) == 6) {
					// new declaration with permissions:
					// $value='objecttype:+tabname1:Title1:langfile@mymodule:$user->rights->mymodule->read:/mymodule/mynewtab1.php?id=__ID__'
					// $value='objecttype:+tabname1:Title1,class,pathfile,method:langfile@mymodule:$user->rights->mymodule->read:/mymodule/mynewtab1.php?id=__ID__'
					if ($values[0] != $type) {
						continue;
					}

					if (verifCond($values[4])) {
						if ($values[3]) {
							if ($filterorigmodule) {	// If a filter of module origin has been requested
								if (strpos($values[3], '@')) {	// This is an external module
									if ($filterorigmodule != 'external') {
										continue;
									}
								} else {	// This looks a core module
									if ($filterorigmodule != 'core') {
										continue;
									}
								}
							}
							$langs->load($values[3]);
						}
						if (preg_match('/SUBSTITUTION_([^_]+)/i', $values[2], $reg)) {
							// If label is "SUBSTITUION_..."
							$substitutionarray = array();
							complete_substitutions_array($substitutionarray, $langs, $object, array('needforkey'=>$values[2]));
							$label = make_substitutions($reg[1], $substitutionarray);
						} else {
							// If label is "Label,Class,File,Method", we call the method to show content inside the badge
							$labeltemp = explode(',', $values[2]);
							$label = $langs->trans($labeltemp[0]);

							if (!empty($labeltemp[1]) && is_object($object) && !empty($object->id)) {
								dol_include_once($labeltemp[2]);
								$classtoload = $labeltemp[1];
								if (class_exists($classtoload)) {
									$obj = new $classtoload($db);
									$function = $labeltemp[3];
									if ($obj && $function && method_exists($obj, $function)) {
										$nbrec = $obj->$function($object->id, $obj);
										$label .= '<span class="badge marginleftonlyshort">'.$nbrec.'</span>';
									}
								}
							}
						}

						$head[$h][0] = dol_buildpath(preg_replace('/__ID__/i', ((is_object($object) && !empty($object->id)) ? $object->id : ''), $values[5]), 1);
						$head[$h][1] = $label;
						$head[$h][2] = str_replace('+', '', $values[1]);
						$h++;
					}
				} elseif (count($values) == 5) {       // case deprecated
					dol_syslog('Passing 5 values in tabs module_parts is deprecated. Please update to 6 with permissions.', LOG_WARNING);

					if ($values[0] != $type) {
						continue;
					}
					if ($values[3]) {
						$langs->load($values[3]);
					}
					if (preg_match('/SUBSTITUTION_([^_]+)/i', $values[2], $reg)) {
						$substitutionarray = array();
						complete_substitutions_array($substitutionarray, $langs, $object, array('needforkey'=>$values[2]));
						$label = make_substitutions($reg[1], $substitutionarray);
					} else {
						$label = $langs->trans($values[2]);
					}

					$head[$h][0] = dol_buildpath(preg_replace('/__ID__/i', ((is_object($object) && !empty($object->id)) ? $object->id : ''), $values[4]), 1);
					$head[$h][1] = $label;
					$head[$h][2] = str_replace('+', '', $values[1]);
					$h++;
				}
			} elseif ($mode == 'remove' && preg_match('/^\-/', $values[1])) {
				if ($values[0] != $type) {
					continue;
				}
				$tabname = str_replace('-', '', $values[1]);
				foreach ($head as $key => $val) {
					$condition = (!empty($values[3]) ? verifCond($values[3]) : 1);
					//var_dump($key.' - '.$tabname.' - '.$head[$key][2].' - '.$values[3].' - '.$condition);
					if ($head[$key][2] == $tabname && $condition) {
						unset($head[$key]);
						break;
					}
				}
			}
		}
	}

	// No need to make a return $head. Var is modified as a reference
	if (!empty($hookmanager)) {
		$parameters = array('object' => $object, 'mode' => $mode, 'head' => &$head);
		$reshook = $hookmanager->executeHooks('completeTabsHead', $parameters);
		if ($reshook > 0) {		// Hook ask to replace completely the array
			$head = $hookmanager->resArray;
		} else {				// Hook
			$head = array_merge($head, $hookmanager->resArray);
		}
		$h = count($head);
	}
}

/**
 * Print common footer :
 * 		conf->global->MAIN_HTML_FOOTER
 *      js for switch of menu hider
 * 		js for conf->global->MAIN_GOOGLE_AN_ID
 * 		js for conf->global->MAIN_SHOW_TUNING_INFO or $_SERVER["MAIN_SHOW_TUNING_INFO"]
 * 		js for conf->logbuffer
 *
 * @param	string	$zone	'private' (for private pages) or 'public' (for public pages)
 * @return	void
 */
function printCommonFooter($zone = 'private')
{
	global $conf, $hookmanager, $user, $debugbar;
	global $action;
	global $micro_start_time;

	if ($zone == 'private') {
		print "\n".'<!-- Common footer for private page -->'."\n";
	} else {
		print "\n".'<!-- Common footer for public page -->'."\n";
	}

	// A div to store page_y POST parameter so we can read it using javascript
	print "\n<!-- A div to store page_y POST parameter -->\n";
	print '<div id="page_y" style="display: none;">'.(GETPOST('page_y') ? GETPOST('page_y') : '').'</div>'."\n";

	$parameters = array();
	$reshook = $hookmanager->executeHooks('printCommonFooter', $parameters); // Note that $action and $object may have been modified by some hooks
	if (empty($reshook)) {
		if (!empty($conf->global->MAIN_HTML_FOOTER)) {
			print $conf->global->MAIN_HTML_FOOTER."\n";
		}

		print "\n";
		if (!empty($conf->use_javascript_ajax)) {
			print "\n<!-- A script section to add menuhider handler on backoffice, manage focus and madatory fields, tuning info, ... -->\n";
			print '<script>'."\n";
			print 'jQuery(document).ready(function() {'."\n";

			if ($zone == 'private' && empty($conf->dol_use_jmobile)) {
				print "\n";
				print '/* JS CODE TO ENABLE to manage handler to switch left menu page (menuhider) */'."\n";
				print 'jQuery("li.menuhider").click(function(event) {';
				print '  if (!$( "body" ).hasClass( "sidebar-collapse" )){ event.preventDefault(); }'."\n";
				print '  console.log("We click on .menuhider");'."\n";
				print '  $("body").toggleClass("sidebar-collapse")'."\n";
				print '});'."\n";
			}

			// Management of focus and mandatory for fields
			if ($action == 'create' || $action == 'edit' || (empty($action) && (preg_match('/new\.php/', $_SERVER["PHP_SELF"])))) {
				print '/* JS CODE TO ENABLE to manage focus and mandatory form fields */'."\n";
				$relativepathstring = $_SERVER["PHP_SELF"];
				// Clean $relativepathstring
				if (constant('DOL_URL_ROOT')) {
					$relativepathstring = preg_replace('/^'.preg_quote(constant('DOL_URL_ROOT'), '/').'/', '', $relativepathstring);
				}
				$relativepathstring = preg_replace('/^\//', '', $relativepathstring);
				$relativepathstring = preg_replace('/^custom\//', '', $relativepathstring);
				//$tmpqueryarraywehave = explode('&', dol_string_nohtmltag($_SERVER['QUERY_STRING']));
				if (!empty($user->default_values[$relativepathstring]['focus'])) {
					foreach ($user->default_values[$relativepathstring]['focus'] as $defkey => $defval) {
						$qualified = 0;
						if ($defkey != '_noquery_') {
							$tmpqueryarraytohave = explode('&', $defkey);
							$foundintru = 0;
							foreach ($tmpqueryarraytohave as $tmpquerytohave) {
								$tmpquerytohaveparam = explode('=', $tmpquerytohave);
								//print "console.log('".$tmpquerytohaveparam[0]." ".$tmpquerytohaveparam[1]." ".GETPOST($tmpquerytohaveparam[0])."');";
								if (!GETPOSTISSET($tmpquerytohaveparam[0]) || ($tmpquerytohaveparam[1] != GETPOST($tmpquerytohaveparam[0]))) {
									$foundintru = 1;
								}
							}
							if (!$foundintru) {
								$qualified = 1;
							}
							//var_dump($defkey.'-'.$qualified);
						} else {
							$qualified = 1;
						}

						if ($qualified) {
							foreach ($defval as $paramkey => $paramval) {
								// Set focus on field
								print 'jQuery("input[name=\''.$paramkey.'\']").focus();'."\n";
								print 'jQuery("textarea[name=\''.$paramkey.'\']").focus();'."\n";
								print 'jQuery("select[name=\''.$paramkey.'\']").focus();'."\n"; // Not really usefull, but we keep it in case of.
							}
						}
					}
				}
				if (!empty($user->default_values[$relativepathstring]['mandatory'])) {
					foreach ($user->default_values[$relativepathstring]['mandatory'] as $defkey => $defval) {
						$qualified = 0;
						if ($defkey != '_noquery_') {
							$tmpqueryarraytohave = explode('&', $defkey);
							$foundintru = 0;
							foreach ($tmpqueryarraytohave as $tmpquerytohave) {
								$tmpquerytohaveparam = explode('=', $tmpquerytohave);
								//print "console.log('".$tmpquerytohaveparam[0]." ".$tmpquerytohaveparam[1]." ".GETPOST($tmpquerytohaveparam[0])."');";
								if (!GETPOSTISSET($tmpquerytohaveparam[0]) || ($tmpquerytohaveparam[1] != GETPOST($tmpquerytohaveparam[0]))) {
									$foundintru = 1;
								}
							}
							if (!$foundintru) {
								$qualified = 1;
							}
							//var_dump($defkey.'-'.$qualified);
						} else {
							$qualified = 1;
						}

						if ($qualified) {
							foreach ($defval as $paramkey => $paramval) {
								// Add property 'required' on input
								print 'jQuery("input[name=\''.$paramkey.'\']").prop(\'required\',true);'."\n";
								print 'jQuery("textarea[name=\''.$paramkey.'\']").prop(\'required\',true);'."\n";
								print '// required on a select works only if key is "", so we add the required attributes but also we reset the key -1 or 0 to an empty string'."\n";
								print 'jQuery("select[name=\''.$paramkey.'\']").prop(\'required\',true);'."\n";
								print 'jQuery("select[name=\''.$paramkey.'\'] option[value=\'-1\']").prop(\'value\', \'\');'."\n";
								print 'jQuery("select[name=\''.$paramkey.'\'] option[value=\'0\']").prop(\'value\', \'\');'."\n";

								// Add 'field required' class on closest td for all input elements : input, textarea and select
								print 'jQuery(":input[name=\'' . $paramkey . '\']").closest("tr").find("td:first").addClass("fieldrequired");' . "\n";
							}
						}
					}
				}
			}

			print '});'."\n";

			// End of tuning
			if (!empty($_SERVER['MAIN_SHOW_TUNING_INFO']) || !empty($conf->global->MAIN_SHOW_TUNING_INFO)) {
				print "\n";
				print "/* JS CODE TO ENABLE to add memory info */\n";
				print 'window.console && console.log("';
				if (!empty($conf->global->MEMCACHED_SERVER)) {
					print 'MEMCACHED_SERVER='.$conf->global->MEMCACHED_SERVER.' - ';
				}
				print 'MAIN_OPTIMIZE_SPEED='.(isset($conf->global->MAIN_OPTIMIZE_SPEED) ? $conf->global->MAIN_OPTIMIZE_SPEED : 'off');
				if (!empty($micro_start_time)) {   // Works only if MAIN_SHOW_TUNING_INFO is defined at $_SERVER level. Not in global variable.
					$micro_end_time = microtime(true);
					print ' - Build time: '.ceil(1000 * ($micro_end_time - $micro_start_time)).' ms';
				}

				if (function_exists("memory_get_usage")) {
					print ' - Mem: '.memory_get_usage(); // Do not use true here, it seems it takes the peak amount
				}
				if (function_exists("memory_get_peak_usage")) {
					print ' - Real mem peak: '.memory_get_peak_usage(true);
				}
				if (function_exists("zend_loader_file_encoded")) {
					print ' - Zend encoded file: '.(zend_loader_file_encoded() ? 'yes' : 'no');
				}
				print '");'."\n";
			}

			print "\n".'</script>'."\n";

			// Google Analytics
			// TODO Add a hook here
			if (!empty($conf->google->enabled) && !empty($conf->global->MAIN_GOOGLE_AN_ID)) {
				$tmptagarray = explode(',', $conf->global->MAIN_GOOGLE_AN_ID);
				foreach ($tmptagarray as $tmptag) {
					print "\n";
					print "<!-- JS CODE TO ENABLE for google analtics tag -->\n";
					print "
					<!-- Global site tag (gtag.js) - Google Analytics -->
					<script async src=\"https://www.googletagmanager.com/gtag/js?id=".trim($tmptag)."\"></script>
					<script>
					window.dataLayer = window.dataLayer || [];
					function gtag(){dataLayer.push(arguments);}
					gtag('js', new Date());

					gtag('config', '".trim($tmptag)."');
					</script>";
					print "\n";
				}
			}
		}

		// Add Xdebug coverage of code
		if (defined('XDEBUGCOVERAGE')) {
			print_r(xdebug_get_code_coverage());
		}

		// Add DebugBar data
		if (!empty($user->rights->debugbar->read) && is_object($debugbar)) {
			$debugbar['time']->stopMeasure('pageaftermaster');
			print '<!-- Output debugbar data -->'."\n";
			$renderer = $debugbar->getRenderer();
			print $debugbar->getRenderer()->render();
		} elseif (count($conf->logbuffer)) {    // If there is some logs in buffer to show
			print "\n";
			print "<!-- Start of log output\n";
			//print '<div class="hidden">'."\n";
			foreach ($conf->logbuffer as $logline) {
				print $logline."<br>\n";
			}
			//print '</div>'."\n";
			print "End of log output -->\n";
		}
	}
}

/**
 * Split a string with 2 keys into key array.
 * For example: "A=1;B=2;C=2" is exploded into array('A'=>1,'B'=>2,'C'=>3)
 *
 * @param 	string	$string		String to explode
 * @param 	string	$delimiter	Delimiter between each couple of data
 * @param 	string	$kv			Delimiter between key and value
 * @return	array				Array of data exploded
 */
function dolExplodeIntoArray($string, $delimiter = ';', $kv = '=')
{
	if ($a = explode($delimiter, $string)) {
		$ka = array();
		foreach ($a as $s) { // each part
			if ($s) {
				if ($pos = strpos($s, $kv)) { // key/value delimiter
					$ka[trim(substr($s, 0, $pos))] = trim(substr($s, $pos + strlen($kv)));
				} else { // key delimiter not found
					$ka[] = trim($s);
				}
			}
		}
		return $ka;
	}
	return array();
}


/**
 * Set focus onto field with selector (similar behaviour of 'autofocus' HTML5 tag)
 *
 * @param 	string	$selector	Selector ('#id' or 'input[name="ref"]') to use to find the HTML input field that must get the autofocus. You must use a CSS selector, so unique id preceding with the '#' char.
 * @return	void
 */
function dol_set_focus($selector)
{
	print "\n".'<!-- Set focus onto a specific field -->'."\n";
	print '<script>jQuery(document).ready(function() { jQuery("'.dol_escape_js($selector).'").focus(); });</script>'."\n";
}


/**
 * Return getmypid() or random PID when function is disabled
 * Some web hosts disable this php function for security reasons
 * and sometimes we can't redeclare function.
 *
 * @return	int
 */
function dol_getmypid()
{
	if (!function_exists('getmypid')) {
		return mt_rand(99900000, 99965535);
	} else {
		return getmypid();	// May be a number on 64 bits (depending on OS)
	}
}


/**
 * Generate natural SQL search string for a criteria (this criteria can be tested on one or several fields)
 *
 * @param   string|string[]	$fields 	String or array of strings, filled with the name of all fields in the SQL query we must check (combined with a OR). Example: array("p.field1","p.field2")
 * @param   string 			$value 		The value to look for.
 *                          		    If param $mode is 0, can contains several keywords separated with a space or |
 *                                      like "keyword1 keyword2" = We want record field like keyword1 AND field like keyword2
 *                                      or like "keyword1|keyword2" = We want record field like keyword1 OR field like keyword2
 *                             			If param $mode is 1, can contains an operator <, > or = like "<10" or ">=100.5 < 1000"
 *                             			If param $mode is 2, can contains a list of int id separated by comma like "1,3,4"
 *                             			If param $mode is 3, can contains a list of string separated by comma like "a,b,c"
 * @param	integer			$mode		0=value is list of keyword strings, 1=value is a numeric test (Example ">5.5 <10"), 2=value is a list of ID separated with comma (Example '1,3,4')
 * 										3=value is list of string separated with comma (Example 'text 1,text 2'), 4=value is a list of ID separated with comma (Example '2,7') to be used to search into a multiselect string '1,2,3,4'
 * @param	integer			$nofirstand	1=Do not output the first 'AND'
 * @return 	string 			$res 		The statement to append to the SQL query
 * @see dolSqlDateFilter()
 */
function natural_search($fields, $value, $mode = 0, $nofirstand = 0)
{
	global $db, $langs;

	$value = trim($value);

	if ($mode == 0) {
		$value = preg_replace('/\*/', '%', $value); // Replace * with %
	}
	if ($mode == 1) {
		$value = preg_replace('/([<>=]+)\s+([0-9'.preg_quote($langs->trans("DecimalSeparator"), '/').'\-])/', '\1\2', $value); // Clean string '< 10' into '<10' so we can the explode on space to get all tests to do
	}

	$value = preg_replace('/\s*\|\s*/', '|', $value);

	$crits = explode(' ', $value);
	$res = '';
	if (!is_array($fields)) {
		$fields = array($fields);
	}

	$j = 0;
	foreach ($crits as $crit) {
		$crit = trim($crit);
		$i = 0;
		$i2 = 0;
		$newres = '';
		foreach ($fields as $field) {
			if ($mode == 1) {
				$operator = '=';
				$newcrit = preg_replace('/([<>=]+)/', '', $crit);

				$reg = array();
				preg_match('/([<>=]+)/', $crit, $reg);
				if (!empty($reg[1])) {
					$operator = $reg[1];
				}
				if ($newcrit != '') {
					$numnewcrit = price2num($newcrit);
					if (is_numeric($numnewcrit)) {
						$newres .= ($i2 > 0 ? ' OR ' : '').$field.' '.$operator.' '.((float) $numnewcrit); // should be a numeric
					} else {
						$newres .= ($i2 > 0 ? ' OR ' : '').'1 = 2'; // force false
					}
					$i2++; // a criteria was added to string
				}
			} elseif ($mode == 2 || $mode == -2) {
				$crit = preg_replace('/[^0-9,]/', '', $crit); // ID are always integer
				$newres .= ($i2 > 0 ? ' OR ' : '').$field." ".($mode == -2 ? 'NOT ' : '');
				$newres .= $crit ? "IN (".$db->sanitize($db->escape($crit)).")" : "IN (0)";
				if ($mode == -2) {
					$newres .= ' OR '.$field.' IS NULL';
				}
				$i2++; // a criteria was added to string
			} elseif ($mode == 3 || $mode == -3) {
				$tmparray = explode(',', $crit);
				if (count($tmparray)) {
					$listofcodes = '';
					foreach ($tmparray as $val) {
						$val = trim($val);
						if ($val) {
							$listofcodes .= ($listofcodes ? ',' : '');
							$listofcodes .= "'".$db->escape($val)."'";
						}
					}
					$newres .= ($i2 > 0 ? ' OR ' : '').$field." ".($mode == -3 ? 'NOT ' : '')."IN (".$db->sanitize($listofcodes, 1).")";
					$i2++; // a criteria was added to string
				}
				if ($mode == -3) {
					$newres .= ' OR '.$field.' IS NULL';
				}
			} elseif ($mode == 4) {
				$tmparray = explode(',', $crit);
				if (count($tmparray)) {
					$listofcodes = '';
					foreach ($tmparray as $val) {
						$val = trim($val);
						if ($val) {
							$newres .= ($i2 > 0 ? " OR (" : "(").$field." LIKE '".$db->escape($val).",%'";
							$newres .= ' OR '.$field." = '".$db->escape($val)."'";
							$newres .= ' OR '.$field." LIKE '%,".$db->escape($val)."'";
							$newres .= ' OR '.$field." LIKE '%,".$db->escape($val).",%'";
							$newres .= ')';
							$i2++;
						}
					}
				}
			} else // $mode=0
			{
				$tmpcrits = explode('|', $crit);
				$i3 = 0;
				foreach ($tmpcrits as $tmpcrit) {
					if ($tmpcrit !== '0' && empty($tmpcrit)) {
						continue;
					}

					$newres .= (($i2 > 0 || $i3 > 0) ? ' OR ' : '');

					if (preg_match('/\.(id|rowid)$/', $field)) {	// Special case for rowid that is sometimes a ref so used as a search field
						$newres .= $field." = ".(is_numeric(trim($tmpcrit)) ? ((float) trim($tmpcrit)) : '0');
					} else {
						$tmpcrit = trim($tmpcrit);
						$tmpcrit2 = $tmpcrit;
						$tmpbefore = '%';
						$tmpafter = '%';
						if (preg_match('/^!/', $tmpcrit)) {
							$newres .= $field." NOT LIKE '"; // ! as exclude character
							$tmpcrit2 = preg_replace('/^!/', '', $tmpcrit2);
						} else $newres .= $field." LIKE '";

						if (preg_match('/^[\^\$]/', $tmpcrit)) {
							$tmpbefore = '';
							$tmpcrit2 = preg_replace('/^[\^\$]/', '', $tmpcrit2);
						}
						if (preg_match('/[\^\$]$/', $tmpcrit)) {
							$tmpafter = '';
							$tmpcrit2 = preg_replace('/[\^\$]$/', '', $tmpcrit2);
						}
						$newres .= $tmpbefore;
						$newres .= $db->escape($tmpcrit2);
						$newres .= $tmpafter;
						$newres .= "'";
						if ($tmpcrit2 == '') {
							$newres .= " OR ".$field." IS NULL";
						}
					}

					$i3++;
				}
				$i2++; // a criteria was added to string
			}
			$i++;
		}
		if ($newres) {
			$res = $res.($res ? ' AND ' : '').($i2 > 1 ? '(' : '').$newres.($i2 > 1 ? ')' : '');
		}
		$j++;
	}
	$res = ($nofirstand ? "" : " AND ")."(".$res.")";
	//print 'xx'.$res.'yy';
	return $res;
}

/**
 * Return string with full Url. The file qualified is the one defined by relative path in $object->last_main_doc
 *
 * @param   Object	$object				Object
 * @return	string						Url string
 */
function showDirectDownloadLink($object)
{
	global $conf, $langs;

	$out = '';
	$url = $object->getLastMainDocLink($object->element);

	$out .= img_picto($langs->trans("PublicDownloadLinkDesc"), 'globe').' <span class="opacitymedium">'.$langs->trans("DirectDownloadLink").'</span><br>';
	if ($url) {
		$out .= '<div class="urllink"><input type="text" id="directdownloadlink" class="quatrevingtpercent" value="'.$url.'"></div>';
		$out .= ajax_autoselect("directdownloadlink", 0);
	} else {
		$out .= '<div class="urllink">'.$langs->trans("FileNotShared").'</div>';
	}

	return $out;
}

/**
 * Return the filename of file to get the thumbs
 *
 * @param   string  $file           Original filename (full or relative path)
 * @param   string  $extName        Extension to differenciate thumb file name ('', '_small', '_mini')
 * @param   string  $extImgTarget   Force image extension for thumbs. Use '' to keep same extension than original image (default).
 * @return  string                  New file name (full or relative path, including the thumbs/)
 */
function getImageFileNameForSize($file, $extName, $extImgTarget = '')
{
	$dirName = dirname($file);
	if ($dirName == '.') {
		$dirName = '';
	}

	$fileName = preg_replace('/(\.gif|\.jpeg|\.jpg|\.png|\.bmp|\.webp)$/i', '', $file); // We remove extension, whatever is its case
	$fileName = basename($fileName);

	if (empty($extImgTarget)) {
		$extImgTarget = (preg_match('/\.jpg$/i', $file) ? '.jpg' : '');
	}
	if (empty($extImgTarget)) {
		$extImgTarget = (preg_match('/\.jpeg$/i', $file) ? '.jpeg' : '');
	}
	if (empty($extImgTarget)) {
		$extImgTarget = (preg_match('/\.gif$/i', $file) ? '.gif' : '');
	}
	if (empty($extImgTarget)) {
		$extImgTarget = (preg_match('/\.png$/i', $file) ? '.png' : '');
	}
	if (empty($extImgTarget)) {
		$extImgTarget = (preg_match('/\.bmp$/i', $file) ? '.bmp' : '');
	}
	if (empty($extImgTarget)) {
		$extImgTarget = (preg_match('/\.webp$/i', $file) ? '.webp' : '');
	}

	if (!$extImgTarget) {
		return $file;
	}

	$subdir = '';
	if ($extName) {
		$subdir = 'thumbs/';
	}

	return ($dirName ? $dirName.'/' : '').$subdir.$fileName.$extName.$extImgTarget; // New filename for thumb
}


/**
 * Return URL we can use for advanced preview links
 *
 * @param   string    $modulepart     propal, facture, facture_fourn, ...
 * @param   string    $relativepath   Relative path of docs.
 * @param	int		  $alldata		  Return array with all components (1 is recommended, then use a simple a href link with the class, target and mime attribute added. 'documentpreview' css class is handled by jquery code into main.inc.php)
 * @param	string	  $param		  More param on http links
 * @return  string|array              Output string with href link or array with all components of link
 */
function getAdvancedPreviewUrl($modulepart, $relativepath, $alldata = 0, $param = '')
{
	global $conf, $langs;

	if (empty($conf->use_javascript_ajax)) {
		return '';
	}

	$isAllowedForPreview = dolIsAllowedForPreview($relativepath);

	if ($alldata == 1) {
		if ($isAllowedForPreview) {
			return array('target'=>'_blank', 'css'=>'documentpreview', 'url'=>DOL_URL_ROOT.'/document.php?modulepart='.$modulepart.'&attachment=0&file='.urlencode($relativepath).($param ? '&'.$param : ''), 'mime'=>dol_mimetype($relativepath));
		} else {
			return array();
		}
	}

	// old behavior, return a string
	if ($isAllowedForPreview) {
		return 'javascript:document_preview(\''.dol_escape_js(DOL_URL_ROOT.'/document.php?modulepart='.$modulepart.'&attachment=0&file='.urlencode($relativepath).($param ? '&'.$param : '')).'\', \''.dol_mimetype($relativepath).'\', \''.dol_escape_js($langs->trans('Preview')).'\')';
	} else {
		return '';
	}
}


/**
 * Make content of an input box selected when we click into input field.
 *
 * @param string	$htmlname		Id of html object ('#idvalue' or '.classvalue')
 * @param string	$addlink		Add a 'link to' after
 * @param string	$textonlink		Text to show on link or 'image'
 * @return string
 */
function ajax_autoselect($htmlname, $addlink = '', $textonlink = 'Link')
{
	global $langs;
	$out = '<script>
               jQuery(document).ready(function () {
				    jQuery("'.((strpos($htmlname, '.') === 0 ? '' : '#').$htmlname).'").click(function() { jQuery(this).select(); } );
				});
		    </script>';
	if ($addlink) {
		if ($textonlink === 'image') {
			$out .= ' <a href="'.$addlink.'" target="_blank" rel="noopener noreferrer">'.img_picto('', 'globe').'</a>';
		} else {
			$out .= ' <a href="'.$addlink.'" target="_blank" rel="noopener noreferrer">'.$langs->trans("Link").'</a>';
		}
	}
	return $out;
}

/**
 *	Return if a file is qualified for preview
 *
 *	@param	string	$file		Filename we looking for information
 *	@return int					1 If allowed, 0 otherwise
 *  @see    dol_mimetype(), image_format_supported() from images.lib.php
 */
function dolIsAllowedForPreview($file)
{
	global $conf;

	// Check .noexe extension in filename
	if (preg_match('/\.noexe$/i', $file)) {
		return 0;
	}

	// Check mime types
	$mime_preview = array('bmp', 'jpeg', 'png', 'gif', 'tiff', 'pdf', 'plain', 'css', 'webp');
	if (!empty($conf->global->MAIN_ALLOW_SVG_FILES_AS_IMAGES)) {
		$mime_preview[] = 'svg+xml';
	}
	//$mime_preview[]='vnd.oasis.opendocument.presentation';
	//$mime_preview[]='archive';
	$num_mime = array_search(dol_mimetype($file, '', 1), $mime_preview);
	if ($num_mime !== false) {
		return 1;
	}

	// By default, not allowed for preview
	return 0;
}


/**
 *	Return MIME type of a file from its name with extension.
 *
 *	@param	string	$file		Filename we looking for MIME type
 *  @param  string	$default    Default mime type if extension not found in known list
 * 	@param	int		$mode    	0=Return full mime, 1=otherwise short mime string, 2=image for mime type, 3=source language, 4=css of font fa
 *	@return string 		    	Return a mime type family (text/xxx, application/xxx, image/xxx, audio, video, archive)
 *  @see    dolIsAllowedForPreview(), image_format_supported() from images.lib.php
 */
function dol_mimetype($file, $default = 'application/octet-stream', $mode = 0)
{
	$mime = $default;
	$imgmime = 'other.png';
	$famime = 'file-o';
	$srclang = '';

	$tmpfile = preg_replace('/\.noexe$/', '', $file);

	// Plain text files
	if (preg_match('/\.txt$/i', $tmpfile)) {
		$mime = 'text/plain';
		$imgmime = 'text.png';
		$famime = 'file-text-o';
	}
	if (preg_match('/\.rtx$/i', $tmpfile)) {
		$mime = 'text/richtext';
		$imgmime = 'text.png';
		$famime = 'file-text-o';
	}
	if (preg_match('/\.csv$/i', $tmpfile)) {
		$mime = 'text/csv';
		$imgmime = 'text.png';
		$famime = 'file-text-o';
	}
	if (preg_match('/\.tsv$/i', $tmpfile)) {
		$mime = 'text/tab-separated-values';
		$imgmime = 'text.png';
		$famime = 'file-text-o';
	}
	if (preg_match('/\.(cf|conf|log)$/i', $tmpfile)) {
		$mime = 'text/plain';
		$imgmime = 'text.png';
		$famime = 'file-text-o';
	}
	if (preg_match('/\.ini$/i', $tmpfile)) {
		$mime = 'text/plain';
		$imgmime = 'text.png';
		$srclang = 'ini';
		$famime = 'file-text-o';
	}
	if (preg_match('/\.md$/i', $tmpfile)) {
		$mime = 'text/plain';
		$imgmime = 'text.png';
		$srclang = 'md';
		$famime = 'file-text-o';
	}
	if (preg_match('/\.css$/i', $tmpfile)) {
		$mime = 'text/css';
		$imgmime = 'css.png';
		$srclang = 'css';
		$famime = 'file-text-o';
	}
	if (preg_match('/\.lang$/i', $tmpfile)) {
		$mime = 'text/plain';
		$imgmime = 'text.png';
		$srclang = 'lang';
		$famime = 'file-text-o';
	}
	// Certificate files
	if (preg_match('/\.(crt|cer|key|pub)$/i', $tmpfile)) {
		$mime = 'text/plain';
		$imgmime = 'text.png';
		$famime = 'file-text-o';
	}
	// XML based (HTML/XML/XAML)
	if (preg_match('/\.(html|htm|shtml)$/i', $tmpfile)) {
		$mime = 'text/html';
		$imgmime = 'html.png';
		$srclang = 'html';
		$famime = 'file-text-o';
	}
	if (preg_match('/\.(xml|xhtml)$/i', $tmpfile)) {
		$mime = 'text/xml';
		$imgmime = 'other.png';
		$srclang = 'xml';
		$famime = 'file-text-o';
	}
	if (preg_match('/\.xaml$/i', $tmpfile)) {
		$mime = 'text/xml';
		$imgmime = 'other.png';
		$srclang = 'xaml';
		$famime = 'file-text-o';
	}
	// Languages
	if (preg_match('/\.bas$/i', $tmpfile)) {
		$mime = 'text/plain';
		$imgmime = 'text.png';
		$srclang = 'bas';
		$famime = 'file-code-o';
	}
	if (preg_match('/\.(c)$/i', $tmpfile)) {
		$mime = 'text/plain';
		$imgmime = 'text.png';
		$srclang = 'c';
		$famime = 'file-code-o';
	}
	if (preg_match('/\.(cpp)$/i', $tmpfile)) {
		$mime = 'text/plain';
		$imgmime = 'text.png';
		$srclang = 'cpp';
		$famime = 'file-code-o';
	}
	if (preg_match('/\.cs$/i', $tmpfile)) {
		$mime = 'text/plain';
		$imgmime = 'text.png';
		$srclang = 'cs';
		$famime = 'file-code-o';
	}
	if (preg_match('/\.(h)$/i', $tmpfile)) {
		$mime = 'text/plain';
		$imgmime = 'text.png';
		$srclang = 'h';
		$famime = 'file-code-o';
	}
	if (preg_match('/\.(java|jsp)$/i', $tmpfile)) {
		$mime = 'text/plain';
		$imgmime = 'text.png';
		$srclang = 'java';
		$famime = 'file-code-o';
	}
	if (preg_match('/\.php([0-9]{1})?$/i', $tmpfile)) {
		$mime = 'text/plain';
		$imgmime = 'php.png';
		$srclang = 'php';
		$famime = 'file-code-o';
	}
	if (preg_match('/\.phtml$/i', $tmpfile)) {
		$mime = 'text/plain';
		$imgmime = 'php.png';
		$srclang = 'php';
		$famime = 'file-code-o';
	}
	if (preg_match('/\.(pl|pm)$/i', $tmpfile)) {
		$mime = 'text/plain';
		$imgmime = 'pl.png';
		$srclang = 'perl';
		$famime = 'file-code-o';
	}
	if (preg_match('/\.sql$/i', $tmpfile)) {
		$mime = 'text/plain';
		$imgmime = 'text.png';
		$srclang = 'sql';
		$famime = 'file-code-o';
	}
	if (preg_match('/\.js$/i', $tmpfile)) {
		$mime = 'text/x-javascript';
		$imgmime = 'jscript.png';
		$srclang = 'js';
		$famime = 'file-code-o';
	}
	// Open office
	if (preg_match('/\.odp$/i', $tmpfile)) {
		$mime = 'application/vnd.oasis.opendocument.presentation';
		$imgmime = 'ooffice.png';
		$famime = 'file-powerpoint-o';
	}
	if (preg_match('/\.ods$/i', $tmpfile)) {
		$mime = 'application/vnd.oasis.opendocument.spreadsheet';
		$imgmime = 'ooffice.png';
		$famime = 'file-excel-o';
	}
	if (preg_match('/\.odt$/i', $tmpfile)) {
		$mime = 'application/vnd.oasis.opendocument.text';
		$imgmime = 'ooffice.png';
		$famime = 'file-word-o';
	}
	// MS Office
	if (preg_match('/\.mdb$/i', $tmpfile)) {
		$mime = 'application/msaccess';
		$imgmime = 'mdb.png';
		$famime = 'file-o';
	}
	if (preg_match('/\.doc(x|m)?$/i', $tmpfile)) {
		$mime = 'application/msword';
		$imgmime = 'doc.png';
		$famime = 'file-word-o';
	}
	if (preg_match('/\.dot(x|m)?$/i', $tmpfile)) {
		$mime = 'application/msword';
		$imgmime = 'doc.png';
		$famime = 'file-word-o';
	}
	if (preg_match('/\.xlt(x)?$/i', $tmpfile)) {
		$mime = 'application/vnd.ms-excel';
		$imgmime = 'xls.png';
		$famime = 'file-excel-o';
	}
	if (preg_match('/\.xla(m)?$/i', $tmpfile)) {
		$mime = 'application/vnd.ms-excel';
		$imgmime = 'xls.png';
		$famime = 'file-excel-o';
	}
	if (preg_match('/\.xls$/i', $tmpfile)) {
		$mime = 'application/vnd.ms-excel';
		$imgmime = 'xls.png';
		$famime = 'file-excel-o';
	}
	if (preg_match('/\.xls(b|m|x)$/i', $tmpfile)) {
		$mime = 'application/vnd.openxmlformats-officedocument.spreadsheetml.sheet';
		$imgmime = 'xls.png';
		$famime = 'file-excel-o';
	}
	if (preg_match('/\.pps(m|x)?$/i', $tmpfile)) {
		$mime = 'application/vnd.ms-powerpoint';
		$imgmime = 'ppt.png';
		$famime = 'file-powerpoint-o';
	}
	if (preg_match('/\.ppt(m|x)?$/i', $tmpfile)) {
		$mime = 'application/x-mspowerpoint';
		$imgmime = 'ppt.png';
		$famime = 'file-powerpoint-o';
	}
	// Other
	if (preg_match('/\.pdf$/i', $tmpfile)) {
		$mime = 'application/pdf';
		$imgmime = 'pdf.png';
		$famime = 'file-pdf-o';
	}
	// Scripts
	if (preg_match('/\.bat$/i', $tmpfile)) {
		$mime = 'text/x-bat';
		$imgmime = 'script.png';
		$srclang = 'dos';
		$famime = 'file-code-o';
	}
	if (preg_match('/\.sh$/i', $tmpfile)) {
		$mime = 'text/x-sh';
		$imgmime = 'script.png';
		$srclang = 'bash';
		$famime = 'file-code-o';
	}
	if (preg_match('/\.ksh$/i', $tmpfile)) {
		$mime = 'text/x-ksh';
		$imgmime = 'script.png';
		$srclang = 'bash';
		$famime = 'file-code-o';
	}
	if (preg_match('/\.bash$/i', $tmpfile)) {
		$mime = 'text/x-bash';
		$imgmime = 'script.png';
		$srclang = 'bash';
		$famime = 'file-code-o';
	}
	// Images
	if (preg_match('/\.ico$/i', $tmpfile)) {
		$mime = 'image/x-icon';
		$imgmime = 'image.png';
		$famime = 'file-image-o';
	}
	if (preg_match('/\.(jpg|jpeg)$/i', $tmpfile)) {
		$mime = 'image/jpeg';
		$imgmime = 'image.png';
		$famime = 'file-image-o';
	}
	if (preg_match('/\.png$/i', $tmpfile)) {
		$mime = 'image/png';
		$imgmime = 'image.png';
		$famime = 'file-image-o';
	}
	if (preg_match('/\.gif$/i', $tmpfile)) {
		$mime = 'image/gif';
		$imgmime = 'image.png';
		$famime = 'file-image-o';
	}
	if (preg_match('/\.bmp$/i', $tmpfile)) {
		$mime = 'image/bmp';
		$imgmime = 'image.png';
		$famime = 'file-image-o';
	}
	if (preg_match('/\.(tif|tiff)$/i', $tmpfile)) {
		$mime = 'image/tiff';
		$imgmime = 'image.png';
		$famime = 'file-image-o';
	}
	if (preg_match('/\.svg$/i', $tmpfile)) {
		$mime = 'image/svg+xml';
		$imgmime = 'image.png';
		$famime = 'file-image-o';
	}
	if (preg_match('/\.webp$/i', $tmpfile)) {
		$mime = 'image/webp';
		$imgmime = 'image.png';
		$famime = 'file-image-o';
	}
	// Calendar
	if (preg_match('/\.vcs$/i', $tmpfile)) {
		$mime = 'text/calendar';
		$imgmime = 'other.png';
		$famime = 'file-text-o';
	}
	if (preg_match('/\.ics$/i', $tmpfile)) {
		$mime = 'text/calendar';
		$imgmime = 'other.png';
		$famime = 'file-text-o';
	}
	// Other
	if (preg_match('/\.torrent$/i', $tmpfile)) {
		$mime = 'application/x-bittorrent';
		$imgmime = 'other.png';
		$famime = 'file-o';
	}
	// Audio
	if (preg_match('/\.(mp3|ogg|au|wav|wma|mid)$/i', $tmpfile)) {
		$mime = 'audio';
		$imgmime = 'audio.png';
		$famime = 'file-audio-o';
	}
	// Video
	if (preg_match('/\.mp4$/i', $tmpfile)) {
		$mime = 'video/mp4';
		$imgmime = 'video.png';
		$famime = 'file-video-o';
	}
	if (preg_match('/\.ogv$/i', $tmpfile)) {
		$mime = 'video/ogg';
		$imgmime = 'video.png';
		$famime = 'file-video-o';
	}
	if (preg_match('/\.webm$/i', $tmpfile)) {
		$mime = 'video/webm';
		$imgmime = 'video.png';
		$famime = 'file-video-o';
	}
	if (preg_match('/\.avi$/i', $tmpfile)) {
		$mime = 'video/x-msvideo';
		$imgmime = 'video.png';
		$famime = 'file-video-o';
	}
	if (preg_match('/\.divx$/i', $tmpfile)) {
		$mime = 'video/divx';
		$imgmime = 'video.png';
		$famime = 'file-video-o';
	}
	if (preg_match('/\.xvid$/i', $tmpfile)) {
		$mime = 'video/xvid';
		$imgmime = 'video.png';
		$famime = 'file-video-o';
	}
	if (preg_match('/\.(wmv|mpg|mpeg)$/i', $tmpfile)) {
		$mime = 'video';
		$imgmime = 'video.png';
		$famime = 'file-video-o';
	}
	// Archive
	if (preg_match('/\.(zip|rar|gz|tgz|z|cab|bz2|7z|tar|lzh|zst)$/i', $tmpfile)) {
		$mime = 'archive';
		$imgmime = 'archive.png';
		$famime = 'file-archive-o';
	}    // application/xxx where zzz is zip, ...
	// Exe
	if (preg_match('/\.(exe|com)$/i', $tmpfile)) {
		$mime = 'application/octet-stream';
		$imgmime = 'other.png';
		$famime = 'file-o';
	}
	// Lib
	if (preg_match('/\.(dll|lib|o|so|a)$/i', $tmpfile)) {
		$mime = 'library';
		$imgmime = 'library.png';
		$famime = 'file-o';
	}
	// Err
	if (preg_match('/\.err$/i', $tmpfile)) {
		$mime = 'error';
		$imgmime = 'error.png';
		$famime = 'file-text-o';
	}

	// Return string
	if ($mode == 1) {
		$tmp = explode('/', $mime);
		return (!empty($tmp[1]) ? $tmp[1] : $tmp[0]);
	}
	if ($mode == 2) {
		return $imgmime;
	}
	if ($mode == 3) {
		return $srclang;
	}
	if ($mode == 4) {
		return $famime;
	}
	return $mime;
}

/**
 * Return the value of a filed into a dictionary for the record $id.
 * This also set all the values into a cache for a next search.
 *
 * @param string	$tablename		Name of table dictionary (without the MAIN_DB_PREFIX, example: 'c_holiday_types')
 * @param string	$field			The name of field where to find the value to return
 * @param int		$id				Id of line record
 * @param bool		$checkentity	Add filter on entity
 * @param string	$rowidfield		Name of the column rowid (to use for the filter on $id)
 * @return string					The value of field $field. This also set $dictvalues cache.
 */
function getDictionaryValue($tablename, $field, $id, $checkentity = false, $rowidfield = 'rowid')
{
	global $conf, $db;

	$tablename = preg_replace('/^'.preg_quote(MAIN_DB_PREFIX, '/').'/', '', $tablename);	// Clean name of table for backward compatibility.

	$dictvalues = (isset($conf->cache['dictvalues_'.$tablename]) ? $conf->cache['dictvalues_'.$tablename] : null);

	if (is_null($dictvalues)) {
		$dictvalues = array();

		$sql = "SELECT * FROM ".MAIN_DB_PREFIX.$tablename." WHERE 1 = 1"; // Here select * is allowed as it is generic code and we don't have list of fields
		if ($checkentity) {
			$sql .= ' AND entity IN (0,'.getEntity($tablename).')';
		}

		$resql = $db->query($sql);
		if ($resql) {
			while ($obj = $db->fetch_object($resql)) {
				$dictvalues[$obj->{$rowidfield}] = $obj;	// $obj is stdClass
			}
		} else {
			dol_print_error($db);
		}

		$conf->cache['dictvalues_'.$tablename] = $dictvalues;
	}

	if (!empty($dictvalues[$id])) {
		// Found
		$tmp = $dictvalues[$id];
		return (property_exists($tmp, $field) ? $tmp->$field : '');
	} else {
		// Not found
		return '';
	}
}

/**
 *	Return true if the color is light
 *
 *  @param	string	$stringcolor		String with hex (FFFFFF) or comma RGB ('255,255,255')
 *  @return	int							-1 : Error with argument passed |0 : color is dark | 1 : color is light
 */
function colorIsLight($stringcolor)
{
	$stringcolor = str_replace('#', '', $stringcolor);
	$res = -1;
	if (!empty($stringcolor)) {
		$res = 0;
		$tmp = explode(',', $stringcolor);
		if (count($tmp) > 1) {   // This is a comma RGB ('255','255','255')
			$r = $tmp[0];
			$g = $tmp[1];
			$b = $tmp[2];
		} else {
			$hexr = $stringcolor[0].$stringcolor[1];
			$hexg = $stringcolor[2].$stringcolor[3];
			$hexb = $stringcolor[4].$stringcolor[5];
			$r = hexdec($hexr);
			$g = hexdec($hexg);
			$b = hexdec($hexb);
		}
		$bright = (max($r, $g, $b) + min($r, $g, $b)) / 510.0; // HSL algorithm
		if ($bright > 0.6) {
			$res = 1;
		}
	}
	return $res;
}

/**
 * Function to test if an entry is enabled or not
 *
 * @param	string		$type_user					0=We test for internal user, 1=We test for external user
 * @param	array		$menuentry					Array for feature entry to test
 * @param	array		$listofmodulesforexternal	Array with list of modules allowed to external users
 * @return	int										0=Hide, 1=Show, 2=Show gray
 */
function isVisibleToUserType($type_user, &$menuentry, &$listofmodulesforexternal)
{
	global $conf;

	//print 'type_user='.$type_user.' module='.$menuentry['module'].' enabled='.$menuentry['enabled'].' perms='.$menuentry['perms'];
	//print 'ok='.in_array($menuentry['module'], $listofmodulesforexternal);
	if (empty($menuentry['enabled'])) {
		return 0; // Entry disabled by condition
	}
	if ($type_user && $menuentry['module']) {
		$tmploops = explode('|', $menuentry['module']);
		$found = 0;
		foreach ($tmploops as $tmploop) {
			if (in_array($tmploop, $listofmodulesforexternal)) {
				$found++;
				break;
			}
		}
		if (!$found) {
			return 0; // Entry is for menus all excluded to external users
		}
	}
	if (!$menuentry['perms'] && $type_user) {
		return 0; // No permissions and user is external
	}
	if (!$menuentry['perms'] && !empty($conf->global->MAIN_MENU_HIDE_UNAUTHORIZED)) {
		return 0; // No permissions and option to hide when not allowed, even for internal user, is on
	}
	if (!$menuentry['perms']) {
		return 2; // No permissions and user is external
	}
	return 1;
}

/**
 * Round to next multiple.
 *
 * @param 	double		$n		Number to round up
 * @param 	integer		$x		Multiple. For example 60 to round up to nearest exact minute for a date with seconds.
 * @return 	integer				Value rounded.
 */
function roundUpToNextMultiple($n, $x = 5)
{
	return (ceil($n) % $x === 0) ? ceil($n) : round(($n + $x / 2) / $x) * $x;
}

/**
 * Function dolGetBadge
 *
 * @param   string  $label      label of badge no html : use in alt attribute for accessibility
 * @param   string  $html       optional : label of badge with html
 * @param   string  $type       type of badge : Primary Secondary Success Danger Warning Info Light Dark status0 status1 status2 status3 status4 status5 status6 status7 status8 status9
 * @param   string  $mode       default '' , 'pill', 'dot'
 * @param   string  $url        the url for link
 * @param   array   $params     various params for future : recommended rather than adding more fuction arguments. array('attr'=>array('title'=>'abc'))
 * @return  string              Html badge
 */
function dolGetBadge($label, $html = '', $type = 'primary', $mode = '', $url = '', $params = array())
{
	$attr = array(
		'class'=>'badge '.(!empty($mode) ? ' badge-'.$mode : '').(!empty($type) ? ' badge-'.$type : '').(empty($params['css']) ? '' : ' '.$params['css'])
	);

	if (empty($html)) {
		$html = $label;
	}

	if (!empty($url)) {
		$attr['href'] = $url;
	}

	if ($mode === 'dot') {
		$attr['class'] .= ' classfortooltip';
		$attr['title'] = $html;
		$attr['aria-label'] = $label;
		$html = '';
	}

	// Override attr
	if (!empty($params['attr']) && is_array($params['attr'])) {
		foreach ($params['attr'] as $key => $value) {
			if ($key == 'class') {
				$attr['class'] .= ' '.$value;
			} elseif ($key == 'classOverride') {
				$attr['class'] = $value;
			} else {
				$attr[$key] = $value;
			}
		}
	}

	// TODO: add hook

	// escape all attribute
	$attr = array_map('dol_escape_htmltag', $attr);

	$TCompiledAttr = array();
	foreach ($attr as $key => $value) {
		$TCompiledAttr[] = $key.'="'.$value.'"';
	}

	$compiledAttributes = !empty($TCompiledAttr) ?implode(' ', $TCompiledAttr) : '';

	$tag = !empty($url) ? 'a' : 'span';

	return '<'.$tag.' '.$compiledAttributes.'>'.$html.'</'.$tag.'>';
}


/**
 * Output the badge of a status.
 *
 * @param   string  $statusLabel       Label of badge no html : use in alt attribute for accessibility
 * @param   string  $statusLabelShort  Short label of badge no html
 * @param   string  $html              Optional : label of badge with html
 * @param   string  $statusType        status0 status1 status2 status3 status4 status5 status6 status7 status8 status9 : image name or badge name
 * @param   int	    $displayMode       0=Long label, 1=Short label, 2=Picto + Short label, 3=Picto, 4=Picto + Long label, 5=Short label + Picto, 6=Long label + Picto
 * @param   string  $url               The url for link
 * @param   array   $params            Various params. Example: array('tooltip'=>'no|...', 'badgeParams'=>...)
 * @return  string                     Html status string
 */
function dolGetStatus($statusLabel = '', $statusLabelShort = '', $html = '', $statusType = 'status0', $displayMode = 0, $url = '', $params = array())
{
	global $conf;

	$return = '';
	$dolGetBadgeParams = array();

	if (!empty($params['badgeParams'])) {
		$dolGetBadgeParams = $params['badgeParams'];
	}

	// TODO : add a hook
	if ($displayMode == 0) {
		$return = !empty($html) ? $html : (empty($conf->dol_optimize_smallscreen) ? $statusLabel : (empty($statusLabelShort) ? $statusLabel : $statusLabelShort));
	} elseif ($displayMode == 1) {
		$return = !empty($html) ? $html : (empty($statusLabelShort) ? $statusLabel : $statusLabelShort);
	} elseif (!empty($conf->global->MAIN_STATUS_USES_IMAGES)) {
		// Use status with images (for backward compatibility)
		$return = '';
		$htmlLabel      = (in_array($displayMode, array(1, 2, 5)) ? '<span class="hideonsmartphone">' : '').(!empty($html) ? $html : $statusLabel).(in_array($displayMode, array(1, 2, 5)) ? '</span>' : '');
		$htmlLabelShort = (in_array($displayMode, array(1, 2, 5)) ? '<span class="hideonsmartphone">' : '').(!empty($html) ? $html : (!empty($statusLabelShort) ? $statusLabelShort : $statusLabel)).(in_array($displayMode, array(1, 2, 5)) ? '</span>' : '');

		// For small screen, we always use the short label instead of long label.
		if (!empty($conf->dol_optimize_smallscreen)) {
			if ($displayMode == 0) {
				$displayMode = 1;
			} elseif ($displayMode == 4) {
				$displayMode = 2;
			} elseif ($displayMode == 6) {
				$displayMode = 5;
			}
		}

		// For backward compatibility. Image's filename are still in French, so we use this array to convert
		$statusImg = array(
			'status0' => 'statut0',
			'status1' => 'statut1',
			'status2' => 'statut2',
			'status3' => 'statut3',
			'status4' => 'statut4',
			'status5' => 'statut5',
			'status6' => 'statut6',
			'status7' => 'statut7',
			'status8' => 'statut8',
			'status9' => 'statut9'
		);

		if (!empty($statusImg[$statusType])) {
			$htmlImg = img_picto($statusLabel, $statusImg[$statusType]);
		} else {
			$htmlImg = img_picto($statusLabel, $statusType);
		}

		if ($displayMode === 2) {
			$return = $htmlImg.' '.$htmlLabelShort;
		} elseif ($displayMode === 3) {
			$return = $htmlImg;
		} elseif ($displayMode === 4) {
			$return = $htmlImg.' '.$htmlLabel;
		} elseif ($displayMode === 5) {
			$return = $htmlLabelShort.' '.$htmlImg;
		} else { // $displayMode >= 6
			$return = $htmlLabel.' '.$htmlImg;
		}
	} elseif (empty($conf->global->MAIN_STATUS_USES_IMAGES) && !empty($displayMode)) {
		// Use new badge
		$statusLabelShort = (empty($statusLabelShort) ? $statusLabel : $statusLabelShort);

		$dolGetBadgeParams['attr']['class'] = 'badge-status';
		$dolGetBadgeParams['attr']['title'] = empty($params['tooltip']) ? $statusLabel : ($params['tooltip'] != 'no' ? $params['tooltip'] : '');

		if ($displayMode == 3) {
			$return = dolGetBadge((empty($conf->dol_optimize_smallscreen) ? $statusLabel : (empty($statusLabelShort) ? $statusLabel : $statusLabelShort)), '', $statusType, 'dot', $url, $dolGetBadgeParams);
		} elseif ($displayMode === 5) {
			$return = dolGetBadge($statusLabelShort, $html, $statusType, '', $url, $dolGetBadgeParams);
		} else {
			$return = dolGetBadge((empty($conf->dol_optimize_smallscreen) ? $statusLabel : (empty($statusLabelShort) ? $statusLabel : $statusLabelShort)), $html, $statusType, '', $url, $dolGetBadgeParams);
		}
	}

	return $return;
}


/**
 * Function dolGetButtonAction
 *
 * @param string    $label      label or tooltip of button. Also used as tooltip in title attribute. Can be escaped HTML content or full simple text.
 * @param string    $text       optional : short label on button. Can be escaped HTML content or full simple text.
 * @param string    $actionType default, delete, danger
 * @param string    $url        the url for link
 * @param string    $id         attribute id of button
 * @param int       $userRight  user action right
 * // phpcs:disable
 * @param array 	$params = [ // Various params for future : recommended rather than adding more function arguments
 *                          'attr' => [ // to add or override button attributes
 *                          'xxxxx' => '', // your xxxxx attribute you want
 *                          'class' => '', // to add more css class to the button class attribute
 *                          'classOverride' => '' // to replace class attribute of the button
 *                          ],
 *                          'confirm' => [
 *                          'url' => 'http://', // Overide Url to go when user click on action btn, if empty default url is $url.?confirm=yes, for no js compatibility use $url for fallback confirm.
 *                          'title' => '', // Overide title of modal,  if empty default title use "ConfirmBtnCommonTitle" lang key
 *                          'action-btn-label' => '', // Overide label of action button,  if empty default label use "Confirm" lang key
 *                          'cancel-btn-label' => '', // Overide label of cancel button,  if empty default label use "CloseDialog" lang key
 *                          'content' => '', // Overide text of content,  if empty default content use "ConfirmBtnCommonContent" lang key
 *                          'modal' => true, // true|false to display dialog as a modal (with dark background)
 * 						    'isDropDrown' => false, // true|false to display dialog as a dropdown (with dark background)
 *                          ],
 *                          ]
 * // phpcs:enable
 * @return string               html button
 */
function dolGetButtonAction($label, $text = '', $actionType = 'default', $url = '', $id = '', $userRight = 1, $params = array())
{
	global $hookmanager, $action, $object, $langs;

	//var_dump($params);
	if (!empty($params['isDropdown']))
		$class = "dropdown-item";
	else {
		$class = 'butAction';
		if ($actionType == 'danger' || $actionType == 'delete') {
			$class = 'butActionDelete';
			if (!empty($url) && strpos($url, 'token=') === false) $url .= '&token='.newToken();
		}
	}
	$attr = array(
		'class' => $class,
		'href' => empty($url) ? '' : $url,
		'title' => $label
	);

	if (empty($text)) {
		$text = $label;
		$attr['title'] = ''; // if html not set, leave label on title is redundant
	} else {
		$attr['aria-label'] = $label;
	}

	if (empty($userRight)) {
		$attr['class'] = 'butActionRefused';
		$attr['href'] = '';
	}

	if (!empty($id)) {
		$attr['id'] = $id;
	}


	// Override attr
	if (!empty($params['attr']) && is_array($params['attr'])) {
		foreach ($params['attr'] as $key => $value) {
			if ($key == 'class') {
				$attr['class'] .= ' '.$value;
			} elseif ($key == 'classOverride') {
				$attr['class'] = $value;
			} else {
				$attr[$key] = $value;
			}
		}
	}

	// automatic add tooltip when title is detected
	if (!empty($attr['title']) && !empty($attr['class']) && strpos($attr['class'], 'classfortooltip') === false) {
		$attr['class'].= ' classfortooltip';
	}

	// Js Confirm button
	if ($userRight && !empty($params['confirm'])) {
		if (!is_array($params['confirm'])) {
			$params['confirm'] = array();
		}

		if (empty($params['confirm']['url'])) {
			$params['confirm']['url'] = $url . (strpos($url, '?') > 0 ? '&' : '?') . 'confirm=yes';
		}

		// for js desabled compatibility set $url as call to confirm action and $params['confirm']['url'] to confirmed action
		$attr['data-confirm-url'] = $params['confirm']['url'];
		$attr['data-confirm-title'] = !empty($params['confirm']['title']) ? $params['confirm']['title'] : $langs->trans('ConfirmBtnCommonTitle', $label);
		$attr['data-confirm-content'] = !empty($params['confirm']['content']) ? $params['confirm']['content'] : $langs->trans('ConfirmBtnCommonContent', $label);
		$attr['data-confirm-content'] = preg_replace("/\r|\n/", "", $attr['data-confirm-content']);
		$attr['data-confirm-action-btn-label'] = !empty($params['confirm']['action-btn-label']) ? $params['confirm']['action-btn-label'] : $langs->trans('Confirm');
		$attr['data-confirm-cancel-btn-label'] = !empty($params['confirm']['cancel-btn-label']) ? $params['confirm']['cancel-btn-label'] : $langs->trans('CloseDialog');
		$attr['data-confirm-modal'] = !empty($params['confirm']['modal']) ? $params['confirm']['modal'] : true;

		$attr['class'].= ' butActionConfirm';
	}

	if (isset($attr['href']) && empty($attr['href'])) {
		unset($attr['href']);
	}

	// escape all attribute
	$attr = array_map('dol_escape_htmltag', $attr);

	$TCompiledAttr = array();
	foreach ($attr as $key => $value) {
		$TCompiledAttr[] = $key.'="'.$value.'"';
	}

	$compiledAttributes = empty($TCompiledAttr) ? '' : implode(' ', $TCompiledAttr);

	$tag = !empty($attr['href']) ? 'a' : 'span';


	$parameters = array(
		'TCompiledAttr' => $TCompiledAttr,				// array
		'compiledAttributes' => $compiledAttributes,	// string
		'attr' => $attr,
		'tag' => $tag,
		'label' => $label,
		'html' => $text,
		'actionType' => $actionType,
		'url' => $url,
		'id' => $id,
		'userRight' => $userRight,
		'params' => $params
	);

	$reshook = $hookmanager->executeHooks('dolGetButtonAction', $parameters, $object, $action); // Note that $action and $object may have been modified by some hooks
	if ($reshook < 0) setEventMessages($hookmanager->error, $hookmanager->errors, 'errors');

	if (empty($reshook)) {
		if (dol_textishtml($text)) {	// If content already HTML encoded
			return '<' . $tag . ' ' . $compiledAttributes . '>' . $text . '</' . $tag . '>';
		} else {
			return '<' . $tag . ' ' . $compiledAttributes . '>' . dol_escape_htmltag($text) . '</' . $tag . '>';
		}
	} else {
		return $hookmanager->resPrint;
	}
}

/**
 * Add space between dolGetButtonTitle
 *
 * @param  string $moreClass 	more css class label
 * @return string 				html of title separator
 */
function dolGetButtonTitleSeparator($moreClass = "")
{
	return '<span class="button-title-separator '.$moreClass.'" ></span>';
}

/**
 * get field error icon
 *
 * @param  string  $fieldValidationErrorMsg message to add in tooltip
 * @return string html output
 */
function getFieldErrorIcon($fieldValidationErrorMsg)
{
	$out = '';
	if (!empty($fieldValidationErrorMsg)) {
		$out.= '<span class="field-error-icon classfortooltip" title="'.dol_escape_htmltag($fieldValidationErrorMsg, 1).'"  role="alert" >'; // role alert is used for accessibility
		$out.= '<span class="fa fa-exclamation-circle" aria-hidden="true" ></span>'; // For accessibility icon is separated and aria-hidden
		$out.= '</span>';
	}

	return $out;
}

/**
 * Function dolGetButtonTitle : this kind of buttons are used in title in list
 *
 * @param string    $label      label of button
 * @param string    $helpText   optional : content for help tooltip
 * @param string    $iconClass  class for icon element (Example: 'fa fa-file')
 * @param string    $url        the url for link
 * @param string    $id         attribute id of button
 * @param int       $status     0 no user rights, 1 active, 2 current action or selected, -1 Feature Disabled, -2 disable Other reason use param $helpText as tooltip help
 * @param array     $params     various params for future : recommended rather than adding more function arguments
 * @return string               html button
 */
function dolGetButtonTitle($label, $helpText = '', $iconClass = 'fa fa-file', $url = '', $id = '', $status = 1, $params = array())
{
	global $langs, $conf, $user;

	// Actually this conf is used in css too for external module compatibility and smooth transition to this function
	if (!empty($conf->global->MAIN_BUTTON_HIDE_UNAUTHORIZED) && (!$user->admin) && $status <= 0) {
		return '';
	}

	$class = 'btnTitle';
	if (in_array($iconClass, array('fa fa-plus-circle', 'fa fa-plus-circle size15x', 'fa fa-comment-dots'))) {
		$class .= ' btnTitlePlus';
	}
	$useclassfortooltip = 1;

	if (!empty($params['morecss'])) {
		$class .= ' '.$params['morecss'];
	}

	$attr = array(
		'class' => $class,
		'href' => empty($url) ? '' : $url
	);

	if (!empty($helpText)) {
		$attr['title'] = dol_escape_htmltag($helpText);
	} elseif (empty($attr['title']) && $label) {
		$attr['title'] = $label;
		$useclassfortooltip = 0;
	}

	if ($status == 2) {
		$attr['class'] .= ' btnTitleSelected';
	} elseif ($status <= 0) {
		$attr['class'] .= ' refused';

		$attr['href'] = '';

		if ($status == -1) { // disable
			$attr['title'] = dol_escape_htmltag($langs->transnoentitiesnoconv("FeatureDisabled"));
		} elseif ($status == 0) { // Not enough permissions
			$attr['title'] = dol_escape_htmltag($langs->transnoentitiesnoconv("NotEnoughPermissions"));
		}
	}

	if (!empty($attr['title']) && $useclassfortooltip) {
		$attr['class'] .= ' classfortooltip';
	}

	if (!empty($id)) {
		$attr['id'] = $id;
	}

	// Override attr
	if (!empty($params['attr']) && is_array($params['attr'])) {
		foreach ($params['attr'] as $key => $value) {
			if ($key == 'class') {
				$attr['class'] .= ' '.$value;
			} elseif ($key == 'classOverride') {
				$attr['class'] = $value;
			} else {
				$attr[$key] = $value;
			}
		}
	}

	if (isset($attr['href']) && empty($attr['href'])) {
		unset($attr['href']);
	}

	// TODO : add a hook

	// escape all attribute
	$attr = array_map('dol_escape_htmltag', $attr);

	$TCompiledAttr = array();
	foreach ($attr as $key => $value) {
		$TCompiledAttr[] = $key.'="'.$value.'"';
	}

	$compiledAttributes = (empty($TCompiledAttr) ? '' : implode(' ', $TCompiledAttr));

	$tag = (empty($attr['href']) ? 'span' : 'a');

	$button = '<'.$tag.' '.$compiledAttributes.'>';
	$button .= '<span class="'.$iconClass.' valignmiddle btnTitle-icon"></span>';
	if (!empty($params['forcenohideoftext'])) {
		$button .= '<span class="valignmiddle text-plus-circle btnTitle-label'.(empty($params['forcenohideoftext']) ? ' hideonsmartphone' : '').'">'.$label.'</span>';
	}
	$button .= '</'.$tag.'>';

	return $button;
}

/**
 * Get an array with properties of an element.
 * Called by fetchObjectByElement.
 *
 * @param   string 	$element_type 	Element type (Value of $object->element). Example: 'action', 'facture', 'project_task' or 'object@mymodule'...
 * @return  array					(module, classpath, element, subelement, classfile, classname)
 */
function getElementProperties($element_type)
{
	$regs = array();

	$classfile = $classname = $classpath = '';

	// Parse element/subelement (ex: project_task)
	$module = $element_type;
	$element = $element_type;
	$subelement = $element_type;

	// If we ask an resource form external module (instead of default path)
	if (preg_match('/^([^@]+)@([^@]+)$/i', $element_type, $regs)) {
		$element = $subelement = $regs[1];
		$module = $regs[2];
	}

	//print '<br>1. element : '.$element.' - module : '.$module .'<br>';
	if (preg_match('/^([^_]+)_([^_]+)/i', $element, $regs)) {
		$module = $element = $regs[1];
		$subelement = $regs[2];
	}

	// For compat
	if ($element_type == "action") {
		$classpath = 'comm/action/class';
		$subelement = 'Actioncomm';
		$module = 'agenda';
	}

	// To work with non standard path
	if ($element_type == 'facture' || $element_type == 'invoice') {
		$classpath = 'compta/facture/class';
		$module = 'facture';
		$subelement = 'facture';
	}
	if ($element_type == 'commande' || $element_type == 'order') {
		$classpath = 'commande/class';
		$module = 'commande';
		$subelement = 'commande';
	}
	if ($element_type == 'propal') {
		$classpath = 'comm/propal/class';
	}
	if ($element_type == 'supplier_proposal') {
		$classpath = 'supplier_proposal/class';
	}
	if ($element_type == 'shipping') {
		$classpath = 'expedition/class';
		$subelement = 'expedition';
		$module = 'expedition_bon';
	}
	if ($element_type == 'delivery') {
		$classpath = 'delivery/class';
		$subelement = 'delivery';
		$module = 'delivery_note';
	}
	if ($element_type == 'contract') {
		$classpath = 'contrat/class';
		$module = 'contrat';
		$subelement = 'contrat';
	}
	if ($element_type == 'member') {
		$classpath = 'adherents/class';
		$module = 'adherent';
		$subelement = 'adherent';
	}
	if ($element_type == 'cabinetmed_cons') {
		$classpath = 'cabinetmed/class';
		$module = 'cabinetmed';
		$subelement = 'cabinetmedcons';
	}
	if ($element_type == 'fichinter') {
		$classpath = 'fichinter/class';
		$module = 'ficheinter';
		$subelement = 'fichinter';
	}
	if ($element_type == 'dolresource' || $element_type == 'resource') {
		$classpath = 'resource/class';
		$module = 'resource';
		$subelement = 'dolresource';
	}
	if ($element_type == 'propaldet') {
		$classpath = 'comm/propal/class';
		$module = 'propal';
		$subelement = 'propaleligne';
	}
	if ($element_type == 'order_supplier') {
		$classpath = 'fourn/class';
		$module = 'fournisseur';
		$subelement = 'commandefournisseur';
		$classfile = 'fournisseur.commande';
	}
	if ($element_type == 'invoice_supplier') {
		$classpath = 'fourn/class';
		$module = 'fournisseur';
		$subelement = 'facturefournisseur';
		$classfile = 'fournisseur.facture';
	}
	if ($element_type == "service") {
		$classpath = 'product/class';
		$subelement = 'product';
	}

	if (empty($classfile)) {
		$classfile = strtolower($subelement);
	}
	if (empty($classname)) {
		$classname = ucfirst($subelement);
	}
	if (empty($classpath)) {
		$classpath = $module.'/class';
	}

	$element_properties = array(
		'module' => $module,
		'classpath' => $classpath,
		'element' => $element,
		'subelement' => $subelement,
		'classfile' => $classfile,
		'classname' => $classname
	);
	return $element_properties;
}

/**
 * Fetch an object from its id and element_type
 * Inclusion of classes is automatic
 *
 * @param	int     	$element_id 	Element id
 * @param	string  	$element_type 	Element type
 * @param	string     	$element_ref 	Element ref (Use this or element_id but not both)
 * @return 	int|object 					object || 0 || -1 if error
 */
function fetchObjectByElement($element_id, $element_type, $element_ref = '')
{
	global $conf, $db;

	$element_prop = getElementProperties($element_type);
	if (is_array($element_prop) && $conf->{$element_prop['module']}->enabled) {
		dol_include_once('/'.$element_prop['classpath'].'/'.$element_prop['classfile'].'.class.php');

		$objecttmp = new $element_prop['classname']($db);
		$ret = $objecttmp->fetch($element_id, $element_ref);
		if ($ret >= 0) {
			return $objecttmp;
		}
	}
	return 0;
}

/**
 * Return if a file can contains executable content
 *
 * @param   string  $filename       File name to test
 * @return  boolean                 True if yes, False if no
 */
function isAFileWithExecutableContent($filename)
{
	if (preg_match('/\.(htm|html|js|phar|php|php\d+|phtml|pht|pl|py|cgi|ksh|sh|shtml|bash|bat|cmd|wpk|exe|dmg)$/i', $filename)) {
		return true;
	}

	return false;
}

/**
 * Return the value of token currently saved into session with name 'newtoken'.
 * This token must be send by any POST as it will be used by next page for comparison with value in session.
 *
 * @return  string
 */
function newToken()
{
	return empty($_SESSION['newtoken']) ? '' : $_SESSION['newtoken'];
}

/**
 * Return the value of token currently saved into session with name 'token'.
 * For ajax call, you must use this token as a parameter of the call into the js calling script (the called ajax php page must also set constant NOTOKENRENEWAL).
 *
 * @return  string
 */
function currentToken()
{
	return isset($_SESSION['token']) ? $_SESSION['token'] : '';
}

/**
 * Start a table with headers and a optinal clickable number (don't forget to use "finishSimpleTable()" after the last table row)
 *
 * @param string	$header		The first left header of the table (automatic translated)
 * @param string	$link		(optional) The link to a internal dolibarr page, when click on the number (without the first "/")
 * @param string	$arguments	(optional) Additional arguments for the link (e.g. "search_status=0")
 * @param integer	$emptyRows	(optional) The count of empty rows after the first header
 * @param integer	$number		(optional) The number that is shown right after the first header, when not set the link is shown on the right side of the header as "FullList"
 * @return void
 *
 * @see finishSimpleTable()
 */
function startSimpleTable($header, $link = "", $arguments = "", $emptyRows = 0, $number = -1)
{
	global $langs;

	print '<div class="div-table-responsive-no-min">';
	print '<table class="noborder centpercent">';
	print '<tr class="liste_titre">';

	print $emptyRows < 1 ? '<th>' : '<th colspan="'.($emptyRows + 1).'">';

	print $langs->trans($header);

	// extra space between the first header and the number
	if ($number > -1) {
		print ' ';
	}

	if (!empty($link)) {
		if (!empty($arguments)) {
			print '<a href="'.DOL_URL_ROOT.'/'.$link.'?'.$arguments.'">';
		} else {
			print '<a href="'.DOL_URL_ROOT.'/'.$link.'">';
		}
	}

	if ($number > -1) {
		print '<span class="badge">'.$number.'</span>';
	}

	if (!empty($link)) {
		print '</a>';
	}

	print '</th>';

	if ($number < 0 && !empty($link)) {
		print '<th class="right">';

		if (!empty($arguments)) {
			print '<a class="commonlink" href="'.DOL_URL_ROOT.'/'.$link.'?'.$arguments.'">';
		} else {
			print '<a class="commonlink" href="'.DOL_URL_ROOT.'/'.$link.'">';
		}

		print $langs->trans("FullList");
		print '</a>';
		print '</th>';
	}

	print '</tr>';
}

/**
 * Add the correct HTML close tags for "startSimpleTable(...)" (use after the last table line)
 *
 * @param 	bool 	$addLineBreak	(optional) Add a extra line break after the complete table (\<br\>)
 * @return 	void
 *
 * @see startSimpleTable()
 */
function finishSimpleTable($addLineBreak = false)
{
	print '</table>';
	print '</div>';

	if ($addLineBreak) {
		print '<br>';
	}
}

/**
 * Add a summary line to the current open table ("None", "XMoreLines" or "Total xxx")
 *
 * @param integer	$tableColumnCount		The complete count columns of the table
 * @param integer	$num					The count of the rows of the table, when it is zero (0) the "$noneWord" is shown instead
 * @param integer	$nbofloop				(optional)	The maximum count of rows thaht the table show (when it is zero (0) no summary line will show, expect "$noneWord" when $num === 0)
 * @param integer	$total					(optional)	The total value thaht is shown after when the table has minimum of one entire
 * @param string	$noneWord				(optional)	The word that is shown when the table has no entires ($num === 0)
 * @param boolean	$extraRightColumn		(optional)	Add a addtional column after the summary word and total number
 * @return void
 */
function addSummaryTableLine($tableColumnCount, $num, $nbofloop = 0, $total = 0, $noneWord = "None", $extraRightColumn = false)
{
	global $langs;

	if ($num === 0) {
		print '<tr class="oddeven">';
		print '<td colspan="'.$tableColumnCount.'" class="opacitymedium">'.$langs->trans($noneWord).'</td>';
		print '</tr>';
		return;
	}

	if ($nbofloop === 0) {
		// don't show a summary line
		return;
	}

	if ($num === 0) {
		$colspan = $tableColumnCount;
	} elseif ($num > $nbofloop) {
		$colspan = $tableColumnCount;
	} else {
		$colspan = $tableColumnCount - 1;
	}

	if ($extraRightColumn) {
		$colspan--;
	}

	print '<tr class="liste_total">';

	if ($nbofloop > 0 && $num > $nbofloop) {
		print '<td colspan="'.$colspan.'" class="right">'.$langs->trans("XMoreLines", ($num - $nbofloop)).'</td>';
	} else {
		print '<td colspan="'.$colspan.'" class="right"> '.$langs->trans("Total").'</td>';
		print '<td class="right" width="100">'.price($total).'</td>';
	}

	if ($extraRightColumn) {
		print '<td></td>';
	}

	print '</tr>';
}

/**
 *  Return a file on output using a low memory. It can return very large files with no need of memory.
 *  WARNING: This close output buffers.
 *
 *  @param	string	$fullpath_original_file_osencoded		Full path of file to return.
 *  @param	int		$method									-1 automatic, 0=readfile, 1=fread, 2=stream_copy_to_stream
 *  @return void
 */
function readfileLowMemory($fullpath_original_file_osencoded, $method = -1)
{
	global $conf;

	if ($method == -1) {
		$method = 0;
		if (!empty($conf->global->MAIN_FORCE_READFILE_WITH_FREAD)) {
			$method = 1;
		}
		if (!empty($conf->global->MAIN_FORCE_READFILE_WITH_STREAM_COPY)) {
			$method = 2;
		}
	}

	// Be sure we don't have output buffering enabled to have readfile working correctly
	while (ob_get_level()) {
		ob_end_flush();
	}

	// Solution 0
	if ($method == 0) {
		readfile($fullpath_original_file_osencoded);
	} elseif ($method == 1) {
		// Solution 1
		$handle = fopen($fullpath_original_file_osencoded, "rb");
		while (!feof($handle)) {
			print fread($handle, 8192);
		}
		fclose($handle);
	} elseif ($method == 2) {
		// Solution 2
		$handle1 = fopen($fullpath_original_file_osencoded, "rb");
		$handle2 = fopen("php://output", "wb");
		stream_copy_to_stream($handle1, $handle2);
		fclose($handle1);
		fclose($handle2);
	}
}

/**
 * Create a button to copy $valuetocopy in the clipboard (for copy and paste feature).
 * Code that handle the click is inside core/js/lib_foot.js.php.
 *
 * @param 	string 	$valuetocopy 		The value to print
 * @param	int		$showonlyonhover	Show the copy-paste button only on hover
 * @param	string	$texttoshow			Replace the value to show with this text. Use 'none' to show no text (only the copy-paste picto)
 * @return 	string 						The string to print for the button
 */
function showValueWithClipboardCPButton($valuetocopy, $showonlyonhover = 1, $texttoshow = '')
{
	/*
	global $conf;

	if (!empty($conf->dol_no_mouse_hover)) {
		$showonlyonhover = 0;
	}*/

	$tag = 'span'; 	// Using div (like any style of type 'block') does not work when using the js copy code.
	if ($texttoshow === 'none') {
		$result = '<span class="clipboardCP'.($showonlyonhover ? ' clipboardCPShowOnHover' : '').'"><'.$tag.' class="clipboardCPValue hidewithsize">'.dol_escape_htmltag($valuetocopy, 1, 1).'</'.$tag.'><span class="clipboardCPValueToPrint"></span><span class="clipboardCPButton far fa-clipboard opacitymedium paddingleft paddingright"></span><span class="clipboardCPText"></span></span>';
	} elseif ($texttoshow) {
		$result = '<span class="clipboardCP'.($showonlyonhover ? ' clipboardCPShowOnHover' : '').'"><'.$tag.' class="clipboardCPValue hidewithsize">'.dol_escape_htmltag($valuetocopy, 1, 1).'</'.$tag.'><span class="clipboardCPValueToPrint">'.dol_escape_htmltag($texttoshow, 1, 1).'</span><span class="clipboardCPButton far fa-clipboard opacitymedium paddingleft paddingright"></span><span class="clipboardCPText"></span></span>';
	} else {
		$result = '<span class="clipboardCP'.($showonlyonhover ? ' clipboardCPShowOnHover' : '').'"><'.$tag.' class="clipboardCPValue">'.dol_escape_htmltag($valuetocopy, 1, 1).'</'.$tag.'><span class="clipboardCPButton far fa-clipboard opacitymedium paddingleft paddingright"></span><span class="clipboardCPText"></span></span>';
	}

	return $result;
}


/**
 * Decode an encode string. The string can be encoded in json format (recommended) or with serialize (avoid this)
 *
 * @param 	string	$stringtodecode		String to decode (json or serialize coded)
 * @return	mixed						The decoded object.
 */
function jsonOrUnserialize($stringtodecode)
{
	$result = json_decode($stringtodecode);
	if ($result === null) {
		$result = unserialize($stringtodecode);
	}

	return $result;
}



/**
 * Return if a $sqlfilters parameter is valid and will pass the preg_replace_callback() to replace Generic filter string with SQL filter string
 * Example of usage:
 * if ($sqlfilters) {
 *	 $errormessage = '';
 *   if (dolCheckFilters($sqlfilters, $errormessage)) {
 *	   $regexstring = '\(([^:\'\(\)]+:[^:\'\(\)]+:[^\(\)]+)\)';
 *	   $sql .= " AND (".preg_replace_callback('/'.$regexstring.'/', 'dolForgeCriteriaCallback', $sqlfilters).")";
 *   }
 * }
 *
 * @param	string  		$sqlfilters     sqlfilter string
 * @param	string			$error			Error message
 * @return 	boolean			   				True if valid, False if not valid ($error is filled with the reason in such a case)
 */
function dolCheckFilters($sqlfilters, &$error = '')
{
	//$regexstring='\(([^:\'\(\)]+:[^:\'\(\)]+:[^:\(\)]+)\)';
	//$tmp=preg_replace_all('/'.$regexstring.'/', '', $sqlfilters);
	$tmp = $sqlfilters;
	$i = 0; $nb = strlen($tmp);
	$counter = 0;
	while ($i < $nb) {
		if ($tmp[$i] == '(') {
			$counter++;
		}
		if ($tmp[$i] == ')') {
			$counter--;
		}
		if ($counter < 0) {
			$error = "Bad sqlfilters=".$sqlfilters;
			dol_syslog($error, LOG_WARNING);
			return false;
		}
		$i++;
	}
	return true;
}

/**
 * Function to forge a SQL criteria from a Generic filter string.
 * Example of usage:
 * if ($sqlfilters) {
 *	 $errormessage = '';
 *   if (dolCheckFilters($sqlfilters, $errormessage)) {
 *	   $regexstring = '\(([^:\'\(\)]+:[^:\'\(\)]+:[^\(\)]+)\)';
 *	   $sql .= " AND (".preg_replace_callback('/'.$regexstring.'/', 'dolForgeCriteriaCallback', $sqlfilters).")";
 *   }
 * }
 *
 * @param  array    $matches    Array of found string by regex search.
 * 								Example: "t.ref:like:'SO-%'" or "t.date_creation:<:'20160101'" or "t.date_creation:<:'2016-01-01 12:30:00'" or "t.nature:is:NULL"
 * @return string               Forged criteria. Example: "t.field like 'abc%'"
 */
function dolForgeCriteriaCallback($matches)
{
	global $db;

	dol_syslog("Convert matches ".$matches[1]);
	if (empty($matches[1])) {
		return '';
	}
	$tmp = explode(':', $matches[1], 3);

	if (count($tmp) < 3) {
		return '';
	}

	$operand = preg_replace('/[^a-z0-9\._]/i', '', trim($tmp[0]));

	$operator = strtoupper(preg_replace('/[^a-z<>=]/i', '', trim($tmp[1])));
	if ($operator == 'NOTLIKE') {
		$operator = 'NOT LIKE';
	}

	$tmpescaped = trim($tmp[2]);
	$regbis = array();
	if ($operator == 'IN') {
		$tmpescaped = "(".$db->sanitize($tmpescaped, 1).")";
	} elseif (preg_match('/^\'(.*)\'$/', $tmpescaped, $regbis)) {
		$tmpescaped = "'".$db->escape($regbis[1])."'";
	} else {
		$tmpescaped = $db->sanitize($db->escape($tmpescaped));
	}

	return $db->escape($operand).' '.$db->escape($operator)." ".$tmpescaped;
}<|MERGE_RESOLUTION|>--- conflicted
+++ resolved
@@ -8558,11 +8558,7 @@
  * 		@param	string	$fieldkey		Field to search the key into
  * 		@param	string	$fieldid		Field to get
  *      @param  int		$entityfilter	Filter by entity
-<<<<<<< HEAD
- * 	    @param	string	$filters	Filter on other fields
-=======
  *      @param	string	$filters		Filters to add. WARNING: string must be escaped for SQL and not coming from user input.
->>>>>>> 86091c3f
  *      @return int						<0 if KO, Id of code if OK
  *      @see $langs->getLabelFromKey
  */
