<?php
/* Copyright (C) 2000-2007	Rodolphe Quiedeville		<rodolphe@quiedeville.org>
 * Copyright (C) 2003		Jean-Louis Bergamo			<jlb@j1b.org>
 * Copyright (C) 2004-2013	Laurent Destailleur			<eldy@users.sourceforge.net>
 * Copyright (C) 2004		Sebastien Di Cintio			<sdicintio@ressource-toi.org>
 * Copyright (C) 2004		Benoit Mortier				<benoit.mortier@opensides.be>
 * Copyright (C) 2004		Christophe Combelles		<ccomb@free.fr>
 * Copyright (C) 2005-2012	Regis Houssin				<regis.houssin@capnetworks.com>
 * Copyright (C) 2008		Raphael Bertrand (Resultic)	<raphael.bertrand@resultic.fr>
 * Copyright (C) 2010-2016	Juanjo Menent				<jmenent@2byte.es>
 * Copyright (C) 2013		Cédric Salvador				<csalvador@gpcsolutions.fr>
 * Copyright (C) 2013-2017	Alexandre Spangaro			<aspangaro@zendsi.com>
 * Copyright (C) 2014		Cédric GROSS				<c.gross@kreiz-it.fr>
 * Copyright (C) 2014-2015	Marcos García				<marcosgdf@gmail.com>
 * Copyright (C) 2015		Jean-François Ferry			<jfefe@aternatik.fr>
 *
 * This program is free software; you can redistribute it and/or modify
 * it under the terms of the GNU General Public License as published by
 * the Free Software Foundation; either version 3 of the License, or
 * (at your option) any later version.
 *
 * This program is distributed in the hope that it will be useful,
 * but WITHOUT ANY WARRANTY; without even the implied warranty of
 * MERCHANTABILITY or FITNESS FOR A PARTICULAR PURPOSE.  See the
 * GNU General Public License for more details.
 *
 * You should have received a copy of the GNU General Public License
 * along with this program. If not, see <http://www.gnu.org/licenses/>.
 * or see http://www.gnu.org/
 */

/**
 *	\file			htdocs/core/lib/functions.lib.php
 *	\brief			A set of functions for Dolibarr
 *					This file contains all frequently used functions.
 */

include_once DOL_DOCUMENT_ROOT .'/core/lib/json.lib.php';

/**
 * Function to return value of a static property when class
 * name is dynamically defined (not hard coded).
 * This is because $myclass::$myvar works from PHP 5.3.0+ only
 *
 * @param	string 	$class		Class name
 * @param 	string 	$member		Name of property
 * @return 	mixed				Return value of static property
 * @deprecated Dolibarr now requires 5.3.0+, use $class::$property syntax
 * @see https://php.net/manual/language.oop5.static.php
 */
function getStaticMember($class, $member)
{
	dol_syslog(__FUNCTION__ . " is deprecated", LOG_WARNING);

	// This part is deprecated. Uncomment if for php 5.2.*, and comment next isset class::member
	/*if (version_compare(phpversion(), '5.3.0', '<'))
	{
		if (is_object($class)) $class = get_class($class);
		$classObj = new ReflectionClass($class);
		$result = null;

		$found=0;
		foreach($classObj->getStaticProperties() as $prop => $value)
		{
			if ($prop == $member)
			{
				$result = $value;
				$found++;
				break;
			}
		}

		if ($found) return $result;
	}*/

	if (isset($class::$member)) return $class::$member;
	dol_print_error('','Try to get a static member "'.$member.'" in class "'.$class.'" that does not exists or is not static.');
	return null;
}


/**
 * Return a DoliDB instance (database handler).
 *
 * @param   string	$type		Type of database (mysql, pgsql...)
 * @param	string	$host		Address of database server
 * @param	string	$user		Nom de l'utilisateur autorise
 * @param	string	$pass		Mot de passe
 * @param	string	$name		Nom de la database
 * @param	int		$port		Port of database server
 * @return	DoliDB				A DoliDB instance
 */
function getDoliDBInstance($type, $host, $user, $pass, $name, $port)
{
	require_once DOL_DOCUMENT_ROOT ."/core/db/".$type.'.class.php';

	$class='DoliDB'.ucfirst($type);
	$dolidb=new $class($type, $host, $user, $pass, $name, $port);
	return $dolidb;
}

/**
 * 	Get list of entity id to use
 *
 * 	@param	string	$element	Current element 
 *                              'societe', 'socpeople', 'actioncomm', 'agenda', 'resource', 
 *                              'product', 'productprice', 'stock',
 *                              'propal', 'facture', 'facture_fourn',
 *                              'categorie', 'bank_account', 'bank_account', 'adherent', 'user',  
 *                              'commande', 'commande_fournisseur', 'expedition', 'intervention', 'survey',
 *                              'contract', 'tax', 'expensereport', 'holiday', 'multicurrency', 'project',
 *                              'email_template', 'event',  
 * 	@param	int		$shared		0=Return id of entity, 1=Return id entity + shared entities
 * 	@return	mixed				Entity id(s) to use
 */
function getEntity($element=false, $shared=0)
{
	global $conf, $mc;

	// For backward compatibilty
	if ($element == 'actioncomm') $element='agenda';
	if ($element == 'fichinter')  $element='intervention';
	if ($element == 'categorie')  $element='category';
	
	if (is_object($mc))
	{
		return $mc->getEntity($element, $shared);
	}
	else
	{
		$out='';
		$addzero = array('user', 'usergroup');
		if (in_array($element, $addzero)) $out.= '0,';
		$out.= $conf->entity;
		return $out;
	}
}

/**
 * Return information about user browser
 *
 * Returns array with the following format:
 * array(
 *  'browsername' => Browser name (firefox|chrome|iceweasel|epiphany|safari|opera|ie|unknown)
 *  'browserversion' => Browser version. Empty if unknown
 *  'browseros' => Set with mobile OS (android|blackberry|ios|palm|symbian|webos|maemo|windows|unknown)
 *  'layout' => (tablet|phone|classic)
 *  'phone' => empty if not mobile, (android|blackberry|ios|palm|unknown) if mobile
 *  'tablet' => true/false
 * )
 *
 * @param string $user_agent Content of $_SERVER["HTTP_USER_AGENT"] variable
 * @return	array Check function documentation
 */
function getBrowserInfo($user_agent)
{
	include_once DOL_DOCUMENT_ROOT.'/includes/mobiledetect/mobiledetectlib/Mobile_Detect.php';

	$name='unknown';
	$version='';
	$os='unknown';
	$phone = '';

	$detectmobile = new Mobile_Detect(null, $user_agent);
	$tablet = $detectmobile->isTablet();

	if ($detectmobile->isMobile()) {

		$phone = 'unknown';

		// If phone/smartphone, we set phone os name.
		if ($detectmobile->is('AndroidOS')) {
			$os = $phone = 'android';
		} elseif ($detectmobile->is('BlackBerryOS')) {
			$os = $phone = 'blackberry';
		} elseif ($detectmobile->is('iOS')) {
			$os = 'ios';
			$phone = 'iphone';
		} elseif ($detectmobile->is('PalmOS')) {
			$os = $phone = 'palm';
		} elseif ($detectmobile->is('SymbianOS')) {
			$os = 'symbian';
		} elseif ($detectmobile->is('webOS')) {
			$os = 'webos';
		} elseif ($detectmobile->is('MaemoOS')) {
			$os = 'maemo';
		} elseif ($detectmobile->is('WindowsMobileOS') || $detectmobile->is('WindowsPhoneOS')) {
			$os = 'windows';
		}
	}

	// OS
	if (preg_match('/linux/i', $user_agent))	{ $os='linux'; }
	elseif (preg_match('/macintosh/i', $user_agent))	{ $os='macintosh'; }

	// Name
	if (preg_match('/firefox(\/|\s)([\d\.]*)/i', $user_agent, $reg))      { $name='firefox';   $version=$reg[2]; }
	elseif (preg_match('/chrome(\/|\s)([\d\.]+)/i', $user_agent, $reg))   { $name='chrome';    $version=$reg[2]; }    // we can have 'chrome (Mozilla...) chrome x.y' in one string
	elseif (preg_match('/chrome/i', $user_agent, $reg))                   { $name='chrome'; }
	elseif (preg_match('/iceweasel/i', $user_agent))                      { $name='iceweasel'; }
	elseif (preg_match('/epiphany/i', $user_agent))                       { $name='epiphany';  }
	elseif (preg_match('/safari(\/|\s)([\d\.]*)/i', $user_agent, $reg))   { $name='safari';    $version=$reg[2]; }	// Safari is often present in string for mobile but its not.
	elseif (preg_match('/opera(\/|\s)([\d\.]*)/i', $user_agent, $reg))    { $name='opera';     $version=$reg[2]; }
	elseif (preg_match('/(MSIE\s([0-9]+\.[0-9]))|.*(Trident\/[0-9]+.[0-9];\srv:([0-9]+\.[0-9]+))/i', $user_agent, $reg))  { $name='ie'; $version=end($reg); }    // MS products at end
	elseif (preg_match('/l(i|y)n(x|ks)(\(|\/|\s)*([\d\.]+)/i', $user_agent, $reg)) { $name='lynxlinks'; $version=$reg[4]; }

	if ($tablet) {
		$layout = 'tablet';
	} elseif ($phone) {
		$layout = 'phone';
	} else {
		$layout = 'classic';
	}

	return array(
		'browsername' => $name,
		'browserversion' => $version,
		'browseros' => $os,
		'layout' => $layout,
		'phone' => $phone,
		'tablet' => $tablet
	);
}

/**
 *  Function called at end of web php process
 *
 *  @return	void
 */
function dol_shutdown()
{
	global $conf,$user,$langs,$db;
	$disconnectdone=false; $depth=0;
	if (is_object($db) && ! empty($db->connected)) { $depth=$db->transaction_opened; $disconnectdone=$db->close(); }
	dol_syslog("--- End access to ".$_SERVER["PHP_SELF"].(($disconnectdone && $depth)?' (Warn: db disconnection forced, transaction depth was '.$depth.')':''), (($disconnectdone && $depth)?LOG_WARNING:LOG_INFO));
}


/**
 *  Return value of a param into GET or POST supervariable
 *
 *  @param	string	$paramname   Name of parameter to found
 *  @param	string	$check	     Type of check (''=no check,  'int'=check it's numeric, 'alpha'=check it's text and sign, 'aZ'=check it's a-z only, 'array'=check it's array, 'san_alpha'=Use filter_var with FILTER_SANITIZE_STRING (do not use this for free text string), 'day', 'month', 'year', 'custom'= custom filter specify $filter and $options)
 *  @param	int		$method	     Type of method (0 = get then post, 1 = only get, 2 = only post, 3 = post then get, 4 = post then get then cookie)
 *  @param  int     $filter      Filter to apply when $check is set to custom. (See http://php.net/manual/en/filter.filters.php for détails)
 *  @param  mixed   $options     Options to pass to filter_var when $check is set to custom
 *  @return string|string[]      Value found (string or array), or '' if check fails
 */
function GETPOST($paramname,$check='',$method=0,$filter=NULL,$options=NULL)
{
	if (empty($method))
	{
		$out = isset($_GET[$paramname])?$_GET[$paramname]:(isset($_POST[$paramname])?$_POST[$paramname]:'');
		
		// Management of default values
		if (! empty($_GET['action']) && $_GET['action'] == 'create' && ! empty($paramname) && ! isset($_GET[$paramname]) && ! isset($_POST[$paramname]))
		{
			$relativepathstring = preg_replace('/\.[a-z]+$/', '', $_SERVER["PHP_SELF"]);
			if (constant('DOL_URL_ROOT')) $relativepathstring = preg_replace('/^'.preg_quote(constant('DOL_URL_ROOT'),'/').'/', '', $relativepathstring);
			$relativepathstring = preg_replace('/^custom\//', '', $relativepathstring);
			$relativepathstring = preg_replace('/^\//', '', $relativepathstring);
			$relativepathstring=dol_string_nospecial($relativepathstring, '-');
			// $relativepathstring is now string that identify the page: '_societe_card', '_agenda_card', ...
			$keyfordefaultvalue = 'MAIN_DEFAULT_FOR_'.$relativepathstring.'_'.$paramname;
			global $conf;
			if (isset($conf->global->$keyfordefaultvalue)) $out = $conf->global->$keyfordefaultvalue;
		}
	}
	elseif ($method==1) $out = isset($_GET[$paramname])?$_GET[$paramname]:'';
	elseif ($method==2) $out = isset($_POST[$paramname])?$_POST[$paramname]:'';
	elseif ($method==3) $out = isset($_POST[$paramname])?$_POST[$paramname]:(isset($_GET[$paramname])?$_GET[$paramname]:'');
	elseif ($method==4) $out = isset($_POST[$paramname])?$_POST[$paramname]:(isset($_GET[$paramname])?$_GET[$paramname]:(isset($_COOKIE[$paramname])?$_COOKIE[$paramname]:''));
	else return 'BadThirdParameterForGETPOST';

	if (! empty($check))
	{
	    if (! is_array($out) && preg_match('/^__([a-z0-9]+)__$/i', $out, $reg))
	    {
	        if ($reg[1] == 'DAY')
	        {
    	        $tmp=dol_getdate(dol_now(), true);
    	        $out = $tmp['mday'];
	        }
	        elseif ($reg[1] == 'MONTH')
	        {
    	        $tmp=dol_getdate(dol_now(), true);
    	        $out = $tmp['mon'];
	        }
	        elseif ($reg[1] == 'YEAR')
	        {
	            $tmp=dol_getdate(dol_now(), true);
	            $out = $tmp['year'];
	        }
	        elseif ($reg[1] == 'MYCOUNTRYID')
	        {
	            global $mysoc;
	            $out = $mysoc->country_id;
	        }
	    }

	    switch ($check)
	    {
	        case 'int':
	            if (! is_numeric($out)) { $out=''; }
	            break;
	        case 'alpha':
	            $out=trim($out);
	            // '"' is dangerous because param in url can close the href= or src= and add javascript functions.
	            // '../' is dangerous because it allows dir transversals
	            if (preg_match('/"/',$out)) $out='';
	            else if (preg_match('/\.\.\//',$out)) $out='';
	            break;
	        case 'san_alpha':
	            $out=filter_var($out,FILTER_SANITIZE_STRING);
	            break;
	        case 'aZ':
	            $out=trim($out);
	            if (preg_match('/[^a-z]+/i',$out)) $out='';
	            break;
	        case 'aZ09':
	            $out=trim($out);
	            if (preg_match('/[^a-z0-9]+/i',$out)) $out='';
	            break;
	        case 'array':
	            if (! is_array($out) || empty($out)) $out=array();
	            break;
			case 'nohtml':
				$out=dol_string_nohtmltag($out);
				break;
	        case 'custom':
	            if (empty($filter)) return 'BadFourthParameterForGETPOST';
	            $out=filter_var($out, $filter, $options);
	            break;
	    }
	}

	return $out;
}


/**
 *  Return a prefix to use for this Dolibarr instance for session or cookie names.
 *  This prefix is unique for instance and avoid conflict between multi-instances,
 *  even when having two instances with one root dir or two instances in virtual servers
 *
 *  @param  string  $mode       '' or 'email'              
 *  @return	string      		A calculated prefix
 */
function dol_getprefix($mode='')
{
    global $conf;
    
    // If MAIL_PREFIX_FOR_EMAIL_ID is set and prefix is for email
    if ($mode == 'email' && ! empty($conf->global->MAIL_PREFIX_FOR_EMAIL_ID))
    {
        if ($conf->global->MAIL_PREFIX_FOR_EMAIL_ID != 'SERVER_NAME') return $conf->global->MAIL_PREFIX_FOR_EMAIL_ID;
        else if (isset($_SERVER["SERVER_NAME"])) return $_SERVER["SERVER_NAME"];
    }

	if (isset($_SERVER["SERVER_NAME"]) && isset($_SERVER["DOCUMENT_ROOT"]))
	{
		return dol_hash($_SERVER["SERVER_NAME"].$_SERVER["DOCUMENT_ROOT"].DOL_DOCUMENT_ROOT.DOL_URL_ROOT);
		// Use this for a "clear" cookie name
		//return dol_sanitizeFileName($_SERVER["SERVER_NAME"].$_SERVER["DOCUMENT_ROOT"].DOL_DOCUMENT_ROOT.DOL_URL_ROOT);
	}
	else return dol_hash(DOL_DOCUMENT_ROOT.DOL_URL_ROOT);
}

/**
 *	Make an include_once using default root and alternate root if it fails.
 *  To link to a core file, use include(DOL_DOCUMENT_ROOT.'/pathtofile')
 *  To link to a module file from a module file, use include './mymodulefile';
 *  To link to a module file from a core file, then this function can be used (call by hook / trigger / speciales pages)
 *
 * 	@param	string	$relpath	Relative path to file (Ie: mydir/myfile, ../myfile, ...)
 * 	@param	string	$classname	Class name (deprecated)
 *  @return bool                True if load is a success, False if it fails
 */
function dol_include_once($relpath, $classname='')
{
	global $conf,$langs,$user,$mysoc;   // Do not remove this. They must be defined for files we include. Other globals var must be retreived with $GLOBALS['var']

	$fullpath = dol_buildpath($relpath);

	if (!file_exists($fullpath)) {
		dol_syslog('functions::dol_include_once Tried to load unexisting file: '.$relpath, LOG_ERR);
		return false;
	}

	if (! empty($classname) && ! class_exists($classname)) {
		return include $fullpath;
	} else {
		return include_once $fullpath;
	}
}


/**
 *	Return path of url or filesystem. Return alternate root if exists.
 *
 * 	@param	string	$path		Relative path to file (if mode=0) or relative url (if mode=1). Ie: mydir/myfile, ../myfile
 *  @param	int		$type		0=Used for a Filesystem path, 1=Used for an URL path (output relative), 2=Used for an URL path (output full path using same host that current url), 3=Used for an URL path (output full path using host defined into $dolibarr_main_url_root of conf file)
 *  @return string				Full filesystem path (if mode=0), Full url path (if mode=1)
 */
function dol_buildpath($path, $type=0)
{
	global $conf;

	$path=preg_replace('/^\//','',$path);

	if (empty($type))	// For a filesystem path
	{
		$res = DOL_DOCUMENT_ROOT.'/'.$path;	// Standard value
		foreach ($conf->file->dol_document_root as $key => $dirroot)	// ex: array(["main"]=>"/home/main/htdocs", ["alt0"]=>"/home/dirmod/htdocs", ...)
		{
			if ($key == 'main') continue;
			if (file_exists($dirroot.'/'.$path))
			{
				$res=$dirroot.'/'.$path;
				break;
			}
		}
	}
	else				// For an url path
	{
		// We try to get local path of file on filesystem from url
		// Note that trying to know if a file on disk exist by forging path on disk from url
		// works only for some web server and some setup. This is bugged when
		// using proxy, rewriting, virtual path, etc...
		$res='';
		if ($type == 1) $res = DOL_URL_ROOT.'/'.$path;			// Standard value
		if ($type == 2) $res = DOL_MAIN_URL_ROOT.'/'.$path;		// Standard value
		if ($type == 3) $res = DOL_URL_ROOT.'/'.$path;

		foreach ($conf->file->dol_document_root as $key => $dirroot)	// ex: array(["main"]=>"/home/main/htdocs", ["alt0"]=>"/home/dirmod/htdocs", ...)
		{
			if ($key == 'main')
			{
			    if ($type == 3)
			    {
			        global $dolibarr_main_url_root;

			        // Define $urlwithroot
			        $urlwithouturlroot=preg_replace('/'.preg_quote(DOL_URL_ROOT,'/').'$/i','',trim($dolibarr_main_url_root));
			        $urlwithroot=$urlwithouturlroot.DOL_URL_ROOT;		// This is to use external domain name found into config file
			        //$urlwithroot=DOL_MAIN_URL_ROOT;					// This is to use same domain name than current

			        $res=(preg_match('/^http/i',$conf->file->dol_url_root[$key])?'':$urlwithroot).'/'.$path;     // Test on start with http is for old conf syntax
			    }
			    continue;
			}
			preg_match('/^([^\?]+(\.css\.php|\.css|\.js\.php|\.js|\.png|\.jpg|\.php)?)/i',$path,$regs);    // Take part before '?'
			if (! empty($regs[1]))
			{
				//print $key.'-'.$dirroot.'/'.$path.'-'.$conf->file->dol_url_root[$type].'<br>'."\n";
				if (file_exists($dirroot.'/'.$regs[1]))
				{
					if ($type == 1)
					{
						$res=(preg_match('/^http/i',$conf->file->dol_url_root[$key])?'':DOL_URL_ROOT).$conf->file->dol_url_root[$key].'/'.$path;
					}
					if ($type == 2)
					{
					    $res=(preg_match('/^http/i',$conf->file->dol_url_root[$key])?'':DOL_MAIN_URL_ROOT).$conf->file->dol_url_root[$key].'/'.$path;
					}
					if ($type == 3)
					{
					    global $dolibarr_main_url_root;

					    // Define $urlwithroot
					    $urlwithouturlroot=preg_replace('/'.preg_quote(DOL_URL_ROOT,'/').'$/i','',trim($dolibarr_main_url_root));
					    $urlwithroot=$urlwithouturlroot.DOL_URL_ROOT;		// This is to use external domain name found into config file
					    //$urlwithroot=DOL_MAIN_URL_ROOT;					// This is to use same domain name than current

					    $res=(preg_match('/^http/i',$conf->file->dol_url_root[$key])?'':$urlwithroot).$conf->file->dol_url_root[$key].'/'.$path;     // Test on start with http is for old conf syntax
					}
					break;
				}
			}
		}
	}

	return $res;
}

/**
 *	Create a clone of instance of object (new instance with same properties)
 * 	This function works for both PHP4 and PHP5
 *
 * 	@param	object	$object		Object to clone
 *	@return object				Object clone
 *  @deprecated Dolibarr no longer supports PHP4, use PHP5 native clone construct
 *  @see https://php.net/manual/language.oop5.cloning.php
 */
function dol_clone($object)
{
	dol_syslog(__FUNCTION__ . " is deprecated", LOG_WARNING);

	$myclone = clone $object;
	return $myclone;
}

/**
 *	Optimize a size for some browsers (phone, smarphone, ...)
 *
 * 	@param	int		$size		Size we want
 * 	@param	string	$type		Type of optimizing:
 * 								'' = function used to define a size for truncation
 * 								'width' = function is used to define a width
 *	@return int					New size after optimizing
 */
function dol_size($size,$type='')
{
	global $conf;
	if (empty($conf->dol_optimize_smallscreen)) return $size;
	if ($type == 'width' && $size > 250) return 250;
	else return 10;
}


/**
 *	Clean a string to use it as a file name
 *
 *	@param	string	$str            String to clean
 * 	@param	string	$newstr			String to replace bad chars with
 *  @param	int	    $unaccent		1=Remove also accent (default), 0 do not remove them
 *	@return string          		String cleaned (a-zA-Z_)
 *
 * 	@see        	dol_string_nospecial, dol_string_unaccent, dol_sanitizePathName
 */
function dol_sanitizeFileName($str,$newstr='_',$unaccent=1)
{
	$filesystem_forbidden_chars = array('<','>',':','/','\\','?','*','|','"','°');
	return dol_string_nospecial($unaccent?dol_string_unaccent($str):$str, $newstr, $filesystem_forbidden_chars);
}

/**
 *	Clean a string to use it as a path name
 *
 *	@param	string	$str            String to clean
 * 	@param	string	$newstr			String to replace bad chars with
 *  @param	int	    $unaccent		1=Remove also accent (default), 0 do not remove them
 *	@return string          		String cleaned (a-zA-Z_)
 *
 * 	@see        	dol_string_nospecial, dol_string_unaccent, dol_sanitizeFileName
 */
function dol_sanitizePathName($str,$newstr='_',$unaccent=1)
{
    $filesystem_forbidden_chars = array('<','>','?','*','|','"','°');
    return dol_string_nospecial($unaccent?dol_string_unaccent($str):$str, $newstr, $filesystem_forbidden_chars);
}

/**
 *	Clean a string from all accent characters to be used as ref, login or by dol_sanitizeFileName
 *
 *	@param	string	$str			String to clean
 *	@return string   	       		Cleaned string
 *
 * 	@see    		dol_sanitizeFilename, dol_string_nospecial
 */
function dol_string_unaccent($str)
{
	if (utf8_check($str))
	{
		// See http://www.utf8-chartable.de/
		$string = rawurlencode($str);
		$replacements = array(
		'%C3%80' => 'A','%C3%81' => 'A','%C3%82' => 'A','%C3%83' => 'A','%C3%84' => 'A','%C3%85' => 'A',
		'%C3%88' => 'E','%C3%89' => 'E','%C3%8A' => 'E','%C3%8B' => 'E',
		'%C3%8C' => 'I','%C3%8D' => 'I','%C3%8E' => 'I','%C3%8F' => 'I',
		'%C3%92' => 'O','%C3%93' => 'O','%C3%94' => 'O','%C3%95' => 'O','%C3%96' => 'O',
		'%C3%99' => 'U','%C3%9A' => 'U','%C3%9B' => 'U','%C3%9C' => 'U',
		'%C3%A0' => 'a','%C3%A1' => 'a','%C3%A2' => 'a','%C3%A3' => 'a','%C3%A4' => 'a','%C3%A5' => 'a',
		'%C3%A7' => 'c',
		'%C3%A8' => 'e','%C3%A9' => 'e','%C3%AA' => 'e','%C3%AB' => 'e',
		'%C3%AC' => 'i','%C3%AD' => 'i','%C3%AE' => 'i','%C3%AF' => 'i',
		'%C3%B1' => 'n',
		'%C3%B2' => 'o','%C3%B3' => 'o','%C3%B4' => 'o','%C3%B5' => 'o','%C3%B6' => 'o',
		'%C3%B9' => 'u','%C3%BA' => 'u','%C3%BB' => 'u','%C3%BC' => 'u',
		'%C3%BF' => 'y'
		);
		$string=strtr($string, $replacements);
		return rawurldecode($string);
	}
	else
	{
		// See http://www.ascii-code.com/
		$string = strtr(
			$str,
			"\xC0\xC1\xC2\xC3\xC4\xC5\xC7
			\xC8\xC9\xCA\xCB\xCC\xCD\xCE\xCF\xD0\xD1
			\xD2\xD3\xD4\xD5\xD8\xD9\xDA\xDB\xDD
			\xE0\xE1\xE2\xE3\xE4\xE5\xE7\xE8\xE9\xEA\xEB
			\xEC\xED\xEE\xEF\xF0\xF1\xF2\xF3\xF4\xF5\xF8
			\xF9\xFA\xFB\xFC\xFD\xFF",
			"AAAAAAC
			EEEEIIIIDN
			OOOOOUUUY
			aaaaaaceeee
			iiiidnooooo
			uuuuyy"
		);
		$string = strtr($string, array("\xC4"=>"Ae", "\xC6"=>"AE", "\xD6"=>"Oe", "\xDC"=>"Ue", "\xDE"=>"TH", "\xDF"=>"ss", "\xE4"=>"ae", "\xE6"=>"ae", "\xF6"=>"oe", "\xFC"=>"ue", "\xFE"=>"th"));
		return $string;
	}
}

/**
 *	Clean a string from all punctuation characters to use it as a ref or login
 *
 *	@param	string	$str            	String to clean
 * 	@param	string	$newstr				String to replace forbidden chars with
 *  @param  array	$badcharstoreplace  List of forbidden characters
 * 	@return string          			Cleaned string
 *
 * 	@see    		dol_sanitizeFilename, dol_string_unaccent
 */
function dol_string_nospecial($str,$newstr='_',$badcharstoreplace='')
{
	$forbidden_chars_to_replace=array(" ","'","/","\\",":","*","?","\"","<",">","|","[","]",",",";","=");
	$forbidden_chars_to_remove=array();
	if (is_array($badcharstoreplace)) $forbidden_chars_to_replace=$badcharstoreplace;
	//$forbidden_chars_to_remove=array("(",")");

	return str_replace($forbidden_chars_to_replace,$newstr,str_replace($forbidden_chars_to_remove,"",$str));
}


/**
 * Encode string for xml usage
 *
 * @param 	string	$string		String to encode
 * @return	string				String encoded
 */
function dolEscapeXML($string)
{
	return strtr($string, array('\''=>'&apos;','"'=>'&quot;','&'=>'&amp;','<'=>'&lt;','>'=>'&gt;'));
}

/**
 *  Returns text escaped for inclusion into javascript code
 *
 *  @param      string		$stringtoescape		String to escape
 *  @param		int		$mode				0=Escape also ' and " into ', 1=Escape ' but not " for usage into 'string', 2=Escape " but not ' for usage into "string", 3=Escape ' and " with \
 *  @param		int		$noescapebackslashn	0=Escape also \n. 1=Do not escape \n.
 *  @return     string     		 				Escaped string. Both ' and " are escaped into ' if they are escaped.
 */
function dol_escape_js($stringtoescape, $mode=0, $noescapebackslashn=0)
{
	// escape quotes and backslashes, newlines, etc.
	$substitjs=array("&#039;"=>"\\'","\r"=>'\\r');
	//$substitjs['</']='<\/';	// We removed this. Should be useless.
	if (empty($noescapebackslashn)) { $substitjs["\n"]='\\n'; $substitjs['\\']='\\\\'; }
	if (empty($mode)) { $substitjs["'"]="\\'"; $substitjs['"']="\\'"; }
	else if ($mode == 1) $substitjs["'"]="\\'";
	else if ($mode == 2) { $substitjs['"']='\\"'; }
	else if ($mode == 3) { $substitjs["'"]="\\'"; $substitjs['"']="\\\""; }
	return strtr($stringtoescape, $substitjs);
}


/**
 *  Returns text escaped for inclusion in HTML alt or title tags, or into values of HTML input fields.
 *
 *  @param      string		$stringtoescape		String to escape
 *  @param		int			$keepb				1=Preserve b tags (otherwise, remove them)
 *  @param      int         $keepn              1=Preserve \r\n strings (otherwise, remove them)
 *  @return     string     				 		Escaped string
 *
 *  @see		dol_string_nohtmltag
 */
function dol_escape_htmltag($stringtoescape, $keepb=0, $keepn=0)
{
	// escape quotes and backslashes, newlines, etc.
	$tmp=dol_html_entity_decode($stringtoescape,ENT_COMPAT,'UTF-8');
	if (! $keepb) $tmp=strtr($tmp, array("<b>"=>'','</b>'=>''));
	if (! $keepn) $tmp=strtr($tmp, array("\r"=>'\\r',"\n"=>'\\n'));
	return dol_htmlentities($tmp,ENT_COMPAT,'UTF-8');
}


/**
 * Convert a string to lower. Never use strtolower because it does not works with UTF8 strings.
 *
 * @param 	string		$utf8_string		String to encode
 * @return 	string							String converted
 */
function dol_strtolower($utf8_string)
{
	return mb_strtolower($utf8_string, "UTF-8");
}

/**
 * Convert a string to upper. Never use strtolower because it does not works with UTF8 strings.
 *
 * @param 	string		$utf8_string		String to encode
 * @return 	string							String converted
 */
function dol_strtoupper($utf8_string)
{
	return mb_strtoupper($utf8_string, "UTF-8");
}


/**
 *	Write log message into outputs. Possible outputs can be:
 *	SYSLOG_HANDLERS = ["mod_syslog_file"]  		file name is then defined by SYSLOG_FILE
 *	SYSLOG_HANDLERS = ["mod_syslog_syslog"]  	facility is then defined by SYSLOG_FACILITY
 *  Warning, syslog functions are bugged on Windows, generating memory protection faults. To solve
 *  this, use logging to files instead of syslog (see setup of module).
 *  Note: If SYSLOG_FILE_NO_ERROR defined, we never output any error message when writing to log fails.
 *  Note: You can get log message into html sources by adding parameter &logtohtml=1 (constant MAIN_LOGTOHTML must be set)
 *  This function works only if syslog module is enabled.
 * 	This must not use any call to other function calling dol_syslog (avoid infinite loop).
 *
 * 	@param  string		$message				Line to log. ''=Show nothing
 *  @param  int			$level					Log level
 *												On Windows LOG_ERR=4, LOG_WARNING=5, LOG_NOTICE=LOG_INFO=6, LOG_DEBUG=6 si define_syslog_variables ou PHP 5.3+, 7 si dolibarr
 *												On Linux   LOG_ERR=3, LOG_WARNING=4, LOG_INFO=6, LOG_DEBUG=7
 *  @param	int			$ident					1=Increase ident of 1, -1=Decrease ident of 1
 *  @param	string		$suffixinfilename		When output is a file, append this suffix into default log filename.
 *  @param	string		$restricttologhandler	Output log only for this log handler
 *  @return	void
 */
function dol_syslog($message, $level = LOG_INFO, $ident = 0, $suffixinfilename='', $restricttologhandler='')
{
	global $conf, $user;

	// If syslog module enabled
	if (empty($conf->syslog->enabled)) return;

	if (! empty($message))
	{
    	// Test log level
    	$logLevels = array(LOG_EMERG, LOG_ALERT, LOG_CRIT, LOG_ERR, LOG_WARNING, LOG_NOTICE, LOG_INFO, LOG_DEBUG);
    	if (!in_array($level, $logLevels, true))
    	{
    		throw new Exception('Incorrect log level');
    	}
    	if ($level > $conf->global->SYSLOG_LEVEL) return;

    	// If adding log inside HTML page is required
    	if (! empty($_REQUEST['logtohtml']) && (! empty($conf->global->MAIN_ENABLE_LOG_TO_HTML) || ! empty($conf->global->MAIN_LOGTOHTML)))   // MAIN_LOGTOHTML kept for backward compatibility
    	{
    		$conf->logbuffer[] = dol_print_date(time(),"%Y-%m-%d %H:%M:%S")." ".$message;
    	}

    	//TODO: Remove this. MAIN_ENABLE_LOG_INLINE_HTML should be deprecated and use a log handler dedicated to HTML output
    	// If enable html log tag enabled and url parameter log defined, we show output log on HTML comments
    	if (! empty($conf->global->MAIN_ENABLE_LOG_INLINE_HTML) && ! empty($_GET["log"]))
    	{
    		print "\n\n<!-- Log start\n";
    		print $message."\n";
    		print "Log end -->\n";
    	}

    	$data = array(
    		'message' => $message,
    		'script' => (isset($_SERVER['PHP_SELF'])? basename($_SERVER['PHP_SELF'],'.php') : false),
    		'level' => $level,
    		'user' => ((is_object($user) && $user->id) ? $user->login : false),
    		'ip' => false
    	);

    	// This is when server run behind a reverse proxy
    	if (!empty($_SERVER['HTTP_X_FORWARDED_FOR'])) $data['ip'] = $_SERVER['HTTP_X_FORWARDED_FOR'].(empty($_SERVER["REMOTE_ADDR"])?'':'->'.$_SERVER['REMOTE_ADDR']);
    	// This is when server run normally on a server
    	else if (! empty($_SERVER["REMOTE_ADDR"])) $data['ip'] = $_SERVER['REMOTE_ADDR'];
    	// This is when PHP session is ran inside a web server but not inside a client request (example: init code of apache)
    	else if (! empty($_SERVER['SERVER_ADDR'])) $data['ip'] = $_SERVER['SERVER_ADDR'];
    	// This is when PHP session is ran outside a web server, like from Windows command line (Not always defined, but useful if OS defined it).
    	else if (! empty($_SERVER['COMPUTERNAME'])) $data['ip'] = $_SERVER['COMPUTERNAME'].(empty($_SERVER['USERNAME'])?'':'@'.$_SERVER['USERNAME']);
    	// This is when PHP session is ran outside a web server, like from Linux command line (Not always defined, but usefull if OS defined it).
    	else if (! empty($_SERVER['LOGNAME'])) $data['ip'] = '???@'.$_SERVER['LOGNAME'];
    	// Loop on each log handler and send output
    	foreach ($conf->loghandlers as $loghandlerinstance)
    	{
    		if ($restricttologhandler && $loghandlerinstance->code != $restricttologhandler) continue;
    		$loghandlerinstance->export($data,$suffixinfilename);
    	}
    	unset($data);
	}

	if (! empty($ident))
	{
		foreach ($conf->loghandlers as $loghandlerinstance)
		{
			$loghandlerinstance->setIdent($ident);
		}
	}
}


/**
 *	Show tab header of a card
 *
 *	@param	array	$links				Array of tabs. Currently initialized by calling a function xxx_admin_prepare_head
 *	@param	string	$active     		Active tab name (document', 'info', 'ldap', ....)
 *	@param  string	$title      		Title
 *	@param  int		$notab				-1 or 0=Add tab header, 1=no tab header. If you set this to 1, using dol_fiche_end() to close tab is not required.
 * 	@param	string	$picto				Add a picto on tab title
 *	@param	int		$pictoisfullpath	If 1, image path is a full path. If you set this to 1, you can use url returned by dol_buildpath('/mymodyle/img/myimg.png',1) for $picto.
 * 	@return	void
 */
function dol_fiche_head($links=array(), $active='0', $title='', $notab=0, $picto='', $pictoisfullpath=0)
{
	print dol_get_fiche_head($links, $active, $title, $notab, $picto, $pictoisfullpath);
}

/**
 *  Show tab header of a card
 *
 *	@param	array	$links				Array of tabs
 *	@param	string	$active     		Active tab name
 *	@param  string	$title      		Title
 *	@param  int		$notab				-1 or 0=Add tab header, 1=no tab header. If you set this to 1, using dol_fiche_end() to close tab is not required.
 * 	@param	string	$picto				Add a picto on tab title
 *	@param	int		$pictoisfullpath	If 1, image path is a full path. If you set this to 1, you can use url returned by dol_buildpath('/mymodyle/img/myimg.png',1) for $picto.
 * 	@return	string
 */
function dol_get_fiche_head($links=array(), $active='', $title='', $notab=0, $picto='', $pictoisfullpath=0)
{
	global $conf, $langs, $hookmanager;

	$out="\n".'<div class="tabs" data-role="controlgroup" data-type="horizontal">'."\n";

	// Show title
	$showtitle=1;
	if (! empty($conf->dol_optimize_smallscreen)) $showtitle=0;
	if (! empty($title) && $showtitle)
	{
		$limittitle=30;
		$out.='<a class="tabTitle">';
		if ($picto) $out.=img_picto($title,($pictoisfullpath?'':'object_').$picto,'',$pictoisfullpath).' ';
		$out.='<span class="tabTitleText">'.dol_trunc($title,$limittitle).'</span>';
		$out.='</a>';
	}

	// Define max of key (max may be higher than sizeof because of hole due to module disabling some tabs).
	$maxkey=-1;
	if (is_array($links) && ! empty($links))
	{
		$keys=array_keys($links);
		if (count($keys)) $maxkey=max($keys);
	}

	// Show tabs
	$bactive=false;
	// if =0 we don't use the feature
	$limittoshow=(empty($conf->global->MAIN_MAXTABS_IN_CARD)?99:$conf->global->MAIN_MAXTABS_IN_CARD);
	$displaytab=0;
	$nbintab=0;
    $popuptab=0;
	for ($i = 0 ; $i <= $maxkey ; $i++)
	{
		if ((is_numeric($active) && $i == $active) || (! empty($links[$i][2]) && ! is_numeric($active) && $active == $links[$i][2]))
		{
			// si l'active est présent dans la box
			if ($i >= $limittoshow)
				$limittoshow--;
		}
	}

	for ($i = 0 ; $i <= $maxkey ; $i++)
	{
		if ((is_numeric($active) && $i == $active) || (! empty($links[$i][2]) && ! is_numeric($active) && $active == $links[$i][2]))
		{
			$isactive=true;
			$bactive=true;
		}
		else
			$isactive=false;

		if ($i < $limittoshow || $isactive)
		{
			$out.='<div class="inline-block tabsElem'.($isactive ? ' tabsElemActive' : '').((! $isactive && ! empty($conf->global->MAIN_HIDE_INACTIVETAB_ON_PRINT))?' hideonprint':'').'"><!-- id tab = '.(empty($links[$i][2])?'':$links[$i][2]).' -->';
			if (isset($links[$i][2]) && $links[$i][2] == 'image')
			{
				if (!empty($links[$i][0]))
				{
					$out.='<a data-role="button" class="tabimage" href="'.$links[$i][0].'">'.$links[$i][1].'</a>'."\n";
				}
				else
				{
					$out.='<span data-role="button" class="tabspan">'.$links[$i][1].'</span>'."\n";
				}
			}
			else if (! empty($links[$i][1]))
			{
				//print "x $i $active ".$links[$i][2]." z";
				if ($isactive)
				{
					$out.='<a data-role="button"'.(! empty($links[$i][2])?' id="'.$links[$i][2].'"':'').' class="tabactive tab inline-block" href="'.$links[$i][0].'">'.$links[$i][1].'</a>'."\n";
				}
				else
				{
					$out.='<a data-role="button"'.(! empty($links[$i][2])?' id="'.$links[$i][2].'"':'').' class="tabunactive tab inline-block" href="'.$links[$i][0].'">'.$links[$i][1].'</a>'."\n";
				}
			}
			$out.='</div>';
		}
		else
		{
		    // The popup with the other tabs
			if (! $popuptab)
			{
			    $popuptab=1;
			    $outmore.='<div class="popuptabset">';
			}
		    $outmore.='<div class="popuptab" style="display:inherit;">';
			if (isset($links[$i][2]) && $links[$i][2] == 'image')
			{
				if (!empty($links[$i][0]))
					$outmore.='<a class="tabimage" href="'.$links[$i][0].'">'.$links[$i][1].'</a>'."\n";
				else
					$outmore.='<span class="tabspan">'.$links[$i][1].'</span>'."\n";

			}
			else if (! empty($links[$i][1]))
				$outmore.='<a'.(! empty($links[$i][2])?' id="'.$links[$i][2].'"':'').' class="inline-block" href="'.$links[$i][0].'">'.$links[$i][1].'</a>'."\n";

			$outmore.='</div>';

			$nbintab++;
		}
		$displaytab=$i;
	}
	if ($popuptab) $outmore.='</div>';

	if ($displaytab > $limittoshow)
	{
		$tabsname=str_replace("@", "", $picto);
		$out.='<div id="moretabs'.$tabsname.'" class="inline-block tabsElem">';
		$out.='<a href="#" data-role="button" class="tab moretab inline-block">'.$langs->trans("More").'... ('.$nbintab.')</a>';
		$out.='<div id="moretabsList'.$tabsname.'" style="position: absolute; left: -999em;text-align: left;margin:0px;padding:2px">'.$outmore.'</div>';
		$out.="</div>\n";

		$out.="<script>";
		$out.="$('#moretabs".$tabsname."').mouseenter( function() { $('#moretabsList".$tabsname."').css('left','auto');});";
		$out.="$('#moretabs".$tabsname."').mouseleave( function() { $('#moretabsList".$tabsname."').css('left','-999em');});";
		$out.="</script>";
	}

	$out.="</div>\n";

	if (! $notab || $notab == -1) $out.="\n".'<div class="tabBar'.($notab == -1 ? '' : ' tabBarWithBottom').'">'."\n";

	$parameters=array('tabname' => $active, 'out' => $out);
	$reshook=$hookmanager->executeHooks('printTabsHead',$parameters);	// This hook usage is called just before output the head of tabs. Take also a look at "completeTabsHead"
	if ($reshook > 0)
	{
		$out = $hookmanager->resPrint;
	}

	return $out;
}

/**
 *  Show tab footer of a card
 *
 *  @param	int		$notab       -1 or 0=Add tab footer, 1=no tab footer
 *  @return	void
 */
function dol_fiche_end($notab=0)
{
	print dol_get_fiche_end($notab);
}

/**
 *	Return tab footer of a card
 *
 *	@param  int		$notab		-1 or 0=Add tab footer, 1=no tab footer
 *  @return	string
 */
function dol_get_fiche_end($notab=0)
{
	if (! $notab || $notab == -1) return "\n</div>\n";
	else return '';
}

/**
 *  Show tab footer of a card
 *
 *  @param	object	$object			Object to show
 *  @param	string	$paramid   		Name of parameter to use to name the id into the URL next/previous link
 *  @param	string	$morehtml  		More html content to output just before the nav bar
 *  @param	int		$shownav	  	Show Condition (navigation is shown if value is 1)
 *  @param	string	$fieldid   		Nom du champ en base a utiliser pour select next et previous (we make the select max and min on this field)
 *  @param	string	$fieldref   	Nom du champ objet ref (object->ref) a utiliser pour select next et previous
 *  @param	string	$morehtmlref  	More html to show after ref
 *  @param	string	$moreparam  	More param to add in nav link url.
 *	@param	int		$nodbprefix		Do not include DB prefix to forge table name
 *	@param	string	$morehtmlleft	More html code to show before ref
 *	@param	string	$morehtmlstatus	More html code to show under navigation arrows
 *  @param  int     $onlybanner     Put this to 1, if the card will contains only a banner (add css 'arearefnobottom' on div)
 *	@param	string	$morehtmlright	More html code to show before navigation arrows
 *  @return	void
 */
function dol_banner_tab($object, $paramid, $morehtml='', $shownav=1, $fieldid='rowid', $fieldref='ref', $morehtmlref='', $moreparam='', $nodbprefix=0, $morehtmlleft='', $morehtmlstatus='', $onlybanner=0, $morehtmlright='')
{
	global $conf, $form, $user, $langs;

	$maxvisiblephotos=1;
	$showimage=1;
	$showbarcode=empty($conf->barcode->enabled)?0:($object->barcode?1:0);
	if (! empty($conf->global->MAIN_USE_ADVANCED_PERMS) && empty($user->rights->barcode->lire_advance)) $showbarcode=0;
	$modulepart='unknown';

	if ($object->element == 'societe')   $modulepart='societe';
	if ($object->element == 'contact')   $modulepart='contact';
	if ($object->element == 'member')    $modulepart='memberphoto';
	if ($object->element == 'user')      $modulepart='userphoto';
	if ($object->element == 'product')   $modulepart='product';
	if ($object->element == 'propal')    $modulepart='propal';
	if ($object->element == 'commande')  $modulepart='commande';
	if ($object->element == 'facture')   $modulepart='facture';
	
	if ($object->element == 'product')
	{
	    $width=80; $cssclass='photoref';
        $showimage=$object->is_photo_available($conf->product->multidir_output[$object->entity]);
	    $maxvisiblephotos=(isset($conf->global->PRODUCT_MAX_VISIBLE_PHOTO)?$conf->global->PRODUCT_MAX_VISIBLE_PHOTO:5);
		if ($conf->browser->phone) $maxvisiblephotos=1;
		if ($showimage) $morehtmlleft.='<div class="floatleft inline-block valignmiddle divphotoref">'.$object->show_photos($conf->product->multidir_output[$object->entity],'small',$maxvisiblephotos,0,0,0,$width,0).'</div>';
        else
        {
			if (!empty($conf->global->PRODUCT_NODISPLAYIFNOPHOTO)) {
				$nophoto='';
				$morehtmlleft.='<div class="floatleft inline-block valignmiddle divphotoref"></div>';
			}
			elseif ($conf->browser->layout != 'phone') {    // Show no photo link
				$nophoto='/public/theme/common/nophoto.png';
				$morehtmlleft.='<div class="floatleft inline-block valignmiddle divphotoref"><img class="photo'.$modulepart.($cssclass?' '.$cssclass:'').'" alt="No photo" border="0"'.($width?' width="'.$width.'"':'').($height?' height="'.$height.'"':'').' src="'.DOL_URL_ROOT.$nophoto.'"></div>';
			}
        }
	}
	else
	{
        if ($showimage)
        {
            if ($modulepart != 'unknown')
            {
                // Check if a preview file is available
                if (in_array($modulepart, array('propal', 'commande', 'facture')) && class_exists("Imagick"))
                {
                    $objectref = dol_sanitizeFileName($object->ref);
                    $dir_output = $conf->$modulepart->dir_output . "/";
                    $filepath = $dir_output . $objectref . "/";
                    $file = $filepath . $objectref . ".pdf";
                    $relativepath = $objectref.'/'.$objectref.'.pdf';
                    
                    // Define path to preview pdf file (preview precompiled "file.ext" are "file.ext_preview.png")
                    $fileimage = $file.'_preview.png';              // If PDF has 1 page
                    $fileimagebis = $file.'_preview-0.pdf.png';     // If PDF has more than one page
                    $relativepathimage = $relativepath.'_preview.png';
                    
                    // Si fichier PDF existe
                    if (file_exists($file))
                    {
                        $encfile = urlencode($file);
                        // Conversion du PDF en image png si fichier png non existant
                        if ((! file_exists($fileimage) && ! file_exists($fileimagebis)) || (filemtime($fileimage) < filemtime($file)))
                        {
                            $ret = dol_convert_file($file,'png',$fileimage);
                            if ($ret < 0) $error++;
                        }
    
                        // Si fichier png PDF d'1 page trouve
                        if (file_exists($fileimage))
                        {
                            $phototoshow = '<div class="floatleft inline-block valignmiddle divphotoref"><div class="photoref">';
                            $phototoshow.= '<img height="70" class="photo photowithmargin" src="'.DOL_URL_ROOT . '/viewimage.php?modulepart=apercu'.$modulepart.'&amp;file='.urlencode($relativepathimage).'">';
                            $phototoshow.= '</div></div>';
                        }
                        // Si fichier png PDF de plus d'1 page trouve
                        elseif (file_exists($fileimagebis))
                        {
                            $preview = preg_replace('/\.png/','',$relativepath) . "-0.png";
                            if (file_exists($dir_output.$preview))
                            {
                                $phototoshow = '<div class="floatleft inline-block valignmiddle divphotoref"><div class="photoref">';
                                $phototoshow.= '<img height="70" class="photo photowithmargin" src="'.DOL_URL_ROOT . '/viewimage.php?modulepart=apercu'.$modulepart.'&amp;file='.urlencode($preview).'"><p>';
                                $phototoshow.= '</div></div>';
                            }
                        }
                    }
                }
                else if (! $phototoshow)
                {
                    $phototoshow = $form->showphoto($modulepart,$object,0,0,0,'photoref','small',1,0,$maxvisiblephotos);
                }

                if ($phototoshow)
                {
                    $morehtmlleft.='<div class="floatleft inline-block valignmiddle divphotoref">';
                    $morehtmlleft.=$phototoshow;
                    $morehtmlleft.='</div>';
                }
            }
            
            if (! $phototoshow && $conf->browser->layout != 'phone')      // Show No photo link (picto of pbject)
            {
                $morehtmlleft.='<div class="floatleft inline-block valignmiddle divphotoref">';
                if ($object->element == 'action')
                {
                    $cssclass='photorefcenter';
                    $nophoto=img_picto('', 'title_agenda', '', false, 1);
                    $morehtmlleft.='<div class="floatleft inline-block valignmiddle divphotoref"><div class="photoref"><img class="photo'.$modulepart.($cssclass?' '.$cssclass:'').'" alt="No photo" border="0"'.($width?' width="'.$width.'"':'').($height?' height="'.$height.'"':'').' src="'.$nophoto.'"></div></div>';
                }
                else
                {
                    $width=14; $cssclass='photorefcenter';
                    $picto = $object->picto;
                    if ($object->element == 'project' && ! $object->public) $picto = 'project'; // instead of projectpub
    				$nophoto=img_picto('', 'object_'.$picto, '', false, 1);
    				$morehtmlleft.='<div class="floatleft inline-block valignmiddle divphotoref"><div class="photoref"><img class="photo'.$modulepart.($cssclass?' '.$cssclass:'').'" alt="No photo" border="0"'.($width?' width="'.$width.'"':'').($height?' height="'.$height.'"':'').' src="'.$nophoto.'"></div></div>';
                }
                $morehtmlleft.='</div>';
            }
        }
	}
	
	if ($showbarcode) $morehtmlleft.='<div class="floatleft inline-block valignmiddle divphotoref">'.$form->showbarcode($object).'</div>';
	
	if ($object->element == 'societe')
	{
	    if (! empty($conf->use_javascript_ajax) && $user->rights->societe->creer && ! empty($conf->global->MAIN_DIRECT_STATUS_UPDATE)) 
    	{
	       	$morehtmlstatus.=ajax_object_onoff($object, 'status', 'status', 'InActivity', 'ActivityCeased');
    	}
	}
	elseif ($object->element == 'product')
	{
	    //$morehtmlstatus.=$langs->trans("Status").' ('.$langs->trans("Sell").') ';
        if (! empty($conf->use_javascript_ajax) && $user->rights->produit->creer && ! empty($conf->global->MAIN_DIRECT_STATUS_UPDATE)) {
            $morehtmlstatus.=ajax_object_onoff($object, 'status', 'tosell', 'ProductStatusOnSell', 'ProductStatusNotOnSell');
        } else {
            $morehtmlstatus.=$object->getLibStatut(5,0);
        }
        $morehtmlstatus.=' &nbsp; ';
        //$morehtmlstatus.=$langs->trans("Status").' ('.$langs->trans("Buy").') ';
	    if (! empty($conf->use_javascript_ajax) && $user->rights->produit->creer && ! empty($conf->global->MAIN_DIRECT_STATUS_UPDATE)) {
            $morehtmlstatus.=ajax_object_onoff($object, 'status_buy', 'tobuy', 'ProductStatusOnBuy', 'ProductStatusNotOnBuy');
        } else {
            $morehtmlstatus.=$object->getLibStatut(5,1);
        }
	}
	elseif ($object->element == 'facture' || $object->element == 'invoice' || $object->element == 'invoice_supplier')
	{
	    $tmptxt=$object->getLibStatut(6, $object->totalpaye);
	    if (empty($tmptxt) || $tmptxt == $object->getLibStatut(3) || $conf->browser->layout=='phone') $tmptxt=$object->getLibStatut(5, $object->totalpaye);
		$morehtmlstatus.=$tmptxt;
	}
	elseif ($object->element == 'chargesociales')
	{
	    $tmptxt=$object->getLibStatut(6, $object->totalpaye);
	    if (empty($tmptxt) || $tmptxt == $object->getLibStatut(3) || $conf->browser->layout=='phone') $tmptxt=$object->getLibStatut(5, $object->totalpaye); 
		$morehtmlstatus.=$tmptxt;
	}
	elseif ($object->element == 'loan')
	{
	    $tmptxt=$object->getLibStatut(6, $object->totalpaye);
	    if (empty($tmptxt) || $tmptxt == $object->getLibStatut(3) || $conf->browser->layout=='phone') $tmptxt=$object->getLibStatut(5, $object->totalpaye); 
		$morehtmlstatus.=$tmptxt;
	}
	elseif ($object->element == 'contrat') 
	{
        if ($object->statut==0) $morehtmlstatus.=$object->getLibStatut(2);
        else $morehtmlstatus.=$object->getLibStatut(4);
	}
	else { // Generic case
	    $tmptxt=$object->getLibStatut(6);
	    if (empty($tmptxt) || $tmptxt == $object->getLibStatut(3) || $conf->browser->layout=='phone') $tmptxt=$object->getLibStatut(5);
		$morehtmlstatus.=$tmptxt;
	}
	if (! empty($object->name_alias)) $morehtmlref.='<div class="refidno">'.$object->name_alias.'</div>';      // For thirdparty
	
	if ($object->element == 'product' || $object->element == 'bank_account')
	{
		if (! empty($object->label)) $morehtmlref.='<div class="refidno">'.$object->label.'</div>';
	}
	
	if ($object->element != 'product' && $object->element != 'bookmark') 
	{
    	$morehtmlref.='<div class="refidno">';
    	$morehtmlref.=$object->getBannerAddress('refaddress',$object);
    	$morehtmlref.='</div>';
	}
	if (! empty($conf->global->MAIN_SHOW_TECHNICAL_ID) && in_array($object->element, array('societe', 'contact', 'member', 'product')))
	{
		$morehtmlref.='<div style="clear: both;"></div><div class="refidno">';
		$morehtmlref.=$langs->trans("TechnicalID").': '.$object->id;
		$morehtmlref.='</div>';
	}
	
	print '<div class="'.($onlybanner?'arearefnobottom ':'arearef ').'heightref valignmiddle" width="100%">';
	print $form->showrefnav($object, $paramid, $morehtml, $shownav, $fieldid, $fieldref, $morehtmlref, $moreparam, $nodbprefix, $morehtmlleft, $morehtmlstatus, $morehtmlright);
	print '</div>';
	print '<div class="underrefbanner clearboth"></div>';
}

/**
 * Show a string with the label tag dedicated to the HTML edit field.
 *
 * @param	string	$langkey		Translation key
 * @param 	string	$fieldkey		Key of the html select field the text refers to
 * @param	int		$fieldrequired	1=Field is mandatory
 * @deprecated Form::editfieldkey
 */
function fieldLabel($langkey, $fieldkey, $fieldrequired=0)
{
	global $conf, $langs;
	$ret='';
	if ($fieldrequired) $ret.='<span class="fieldrequired">';
	if (($conf->dol_use_jmobile != 4)) $ret.='<label for="'.$fieldkey.'">';
	$ret.=$langs->trans($langkey);
	if (($conf->dol_use_jmobile != 4)) $ret.='</label>';
	if ($fieldrequired) $ret.='</span>';
	return $ret;
}

/**
 * Return string to add class property on html element with pair/impair.
 *
 * @param	string	$var			0 or 1
 * @param	string	$moreclass		More class to add
 * @return	string					String to add class onto HTML element
 */
function dol_bc($var,$moreclass='')
{
	global $bc;
	$ret=' '.$bc[$var];
	if ($moreclass) $ret=preg_replace('/class=\"/','class="'.$moreclass.' ',$ret);
	return $ret;
}

/**
 *      Return a formated address (part address/zip/town/state) according to country rules
 *
 *      @param  Object		$object         A company or contact object
 * 	    @param	int			$withcountry	1=Add country into address string
 *      @param	string		$sep			Separator to use to build string
 *      @param	Translate	$outputlangs	Object lang that contains language for text translation.
 *      @return string          			Formated string
 *      @see dol_print_address
 */
function dol_format_address($object,$withcountry=0,$sep="\n",$outputlangs='')
{
	global $conf,$langs;

	$ret='';
	$countriesusingstate=array('AU','CA','US','IN','GB','ES','UK','TR');    // See also MAIN_FORCE_STATE_INTO_ADDRESS

	// Address
	$ret .= $object->address;
	// Zip/Town/State
	if (in_array($object->country_code,array('AU', 'CA', 'US')) || ! empty($conf->global->MAIN_FORCE_STATE_INTO_ADDRESS))   	// US: title firstname name \n address lines \n town, state, zip \n country
	{
		$ret .= ($ret ? $sep : '' ).$object->town;
		if ($object->state)
		{
			$ret.=($ret?", ":'').$object->state;
		}
		if ($object->zip) $ret .= ($ret?", ":'').$object->zip;
	}
	else if (in_array($object->country_code,array('GB','UK'))) // UK: title firstname name \n address lines \n town state \n zip \n country
	{
		$ret .= ($ret ? $sep : '' ).$object->town;
		if ($object->state)
		{
			$ret.=($ret?", ":'').$object->state;
		}
		if ($object->zip) $ret .= ($ret ? $sep : '' ).$object->zip;
	}
	else if (in_array($object->country_code,array('ES','TR'))) // ES: title firstname name \n address lines \n zip town \n state \n country
	{
		$ret .= ($ret ? $sep : '' ).$object->zip;
		$ret .= ($object->town?(($object->zip?' ':'').$object->town):'');
		if ($object->state)
		{
			$ret.="\n".$object->state;
		}
	}
	else                                        		// Other: title firstname name \n address lines \n zip town \n country
	{
		$ret .= $object->zip ? (($ret ? $sep : '' ).$object->zip) : '';
		$ret .= ($object->town?(($object->zip?' ':($ret ? $sep : '' )).$object->town):'');
		if ($object->state && in_array($object->country_code,$countriesusingstate))
		{
			$ret.=($ret?", ":'').$object->state;
		}
	}
	if (! is_object($outputlangs)) $outputlangs=$langs;
	if ($withcountry) $ret.=($object->country_code?($ret?$sep:'').$outputlangs->convToOutputCharset($outputlangs->transnoentitiesnoconv("Country".$object->country_code)):'');

	return $ret;
}



/**
 *	Format a string.
 *
 *	@param	string	$fmt		Format of strftime function (http://php.net/manual/fr/function.strftime.php)
 *  @param	int		$ts			Timesamp (If is_gmt is true, timestamp is already includes timezone and daylight saving offset, if is_gmt is false, timestamp is a GMT timestamp and we must compensate with server PHP TZ)
 *  @param	int		$is_gmt		See comment of timestamp parameter
 *	@return	string				A formatted string
 */
function dol_strftime($fmt, $ts=false, $is_gmt=false)
{
	if ((abs($ts) <= 0x7FFFFFFF)) { // check if number in 32-bit signed range
		return ($is_gmt)? @gmstrftime($fmt,$ts): @strftime($fmt,$ts);
	}
	else return 'Error date into a not supported range';
}

/**
 *	Output date in a string format according to outputlangs (or langs if not defined).
 * 	Return charset is always UTF-8, except if encodetoouput is defined. In this case charset is output charset
 *
 *	@param	int			$time			GM Timestamps date
 *	@param	string		$format      	Output date format (tag of strftime function)
 *										"%d %b %Y",
 *										"%d/%m/%Y %H:%M",
 *										"%d/%m/%Y %H:%M:%S",
 *                                      "%B"=Long text of month, "%A"=Long text of day, "%b"=Short text of month, "%a"=Short text of day
 *										"day", "daytext", "dayhour", "dayhourldap", "dayhourtext", "dayrfc", "dayhourrfc", "...reduceformat"
 * 	@param	string		$tzoutput		true or 'gmt' => string is for Greenwich location
 * 										false or 'tzserver' => output string is for local PHP server TZ usage
 * 										'tzuser' => output string is for user TZ (current browser TZ with current dst)
 *                                      'tzuserrel' => output string is for user TZ (current browser TZ with dst or not, depending on date position)
 *	@param	Translate	$outputlangs	Object lang that contains language for text translation.
 *  @param  boolean		$encodetooutput false=no convert into output pagecode
 * 	@return string      				Formated date or '' if time is null
 *
 *  @see        dol_mktime, dol_stringtotime, dol_getdate
 */
function dol_print_date($time,$format='',$tzoutput='tzserver',$outputlangs='',$encodetooutput=false)
{
	global $conf,$langs;

	// Clean parameters
	$to_gmt=false;
	$offsettz=$offsetdst=0;
	if ($tzoutput)
	{
		$to_gmt=true;	// For backward compatibility
		if (is_string($tzoutput))
		{
			if ($tzoutput == 'tzserver')
			{
				$to_gmt=false;
				$offsettzstring=@date_default_timezone_get();		// Example 'Europe/Berlin' or 'Indian/Reunion'
				$offsettz=0;
				$offsetdst=0;
			}
			elseif ($tzoutput == 'tzuser')
			{
				$to_gmt=true;
				$offsettzstring=(empty($_SESSION['dol_tz_string'])?'UTC':$_SESSION['dol_tz_string']);	// Example 'Europe/Berlin' or 'Indian/Reunion'
				$offsettz=(empty($_SESSION['dol_tz'])?0:$_SESSION['dol_tz'])*60*60;
				$offsetdst=(empty($_SESSION['dol_dst'])?0:$_SESSION['dol_dst'])*60*60;
			}
		}
	}
	if (! is_object($outputlangs)) $outputlangs=$langs;
	if (! $format) $format='daytextshort';
	$reduceformat=(! empty($conf->dol_optimize_smallscreen) && in_array($format,array('day','dayhour')))?1:0;
	$formatwithoutreduce = preg_replace('/reduceformat/','',$format);
	if ($formatwithoutreduce != $format) { $format = $formatwithoutreduce; $reduceformat=1; }  // so format 'dayreduceformat' is processed like day

	// Change predefined format into computer format. If found translation in lang file we use it, otherwise we use default.
	// TODO Add format daysmallyear and dayhoursmallyear
	if ($format == 'day')				$format=($outputlangs->trans("FormatDateShort")!="FormatDateShort"?$outputlangs->trans("FormatDateShort"):$conf->format_date_short);
	else if ($format == 'hour')			$format=($outputlangs->trans("FormatHourShort")!="FormatHourShort"?$outputlangs->trans("FormatHourShort"):$conf->format_hour_short);
	else if ($format == 'hourduration')	$format=($outputlangs->trans("FormatHourShortDuration")!="FormatHourShortDuration"?$outputlangs->trans("FormatHourShortDuration"):$conf->format_hour_short_duration);
	else if ($format == 'daytext')			 $format=($outputlangs->trans("FormatDateText")!="FormatDateText"?$outputlangs->trans("FormatDateText"):$conf->format_date_text);
	else if ($format == 'daytextshort')	$format=($outputlangs->trans("FormatDateTextShort")!="FormatDateTextShort"?$outputlangs->trans("FormatDateTextShort"):$conf->format_date_text_short);
	else if ($format == 'dayhour')			 $format=($outputlangs->trans("FormatDateHourShort")!="FormatDateHourShort"?$outputlangs->trans("FormatDateHourShort"):$conf->format_date_hour_short);
	else if ($format == 'dayhoursec')		 $format=($outputlangs->trans("FormatDateHourSecShort")!="FormatDateHourSecShort"?$outputlangs->trans("FormatDateHourSecShort"):$conf->format_date_hour_sec_short);
	else if ($format == 'dayhourtext')		 $format=($outputlangs->trans("FormatDateHourText")!="FormatDateHourText"?$outputlangs->trans("FormatDateHourText"):$conf->format_date_hour_text);
	else if ($format == 'dayhourtextshort') $format=($outputlangs->trans("FormatDateHourTextShort")!="FormatDateHourTextShort"?$outputlangs->trans("FormatDateHourTextShort"):$conf->format_date_hour_text_short);
	// Format not sensitive to language
	else if ($format == 'dayhourlog')		 $format='%Y%m%d%H%M%S';
	else if ($format == 'dayhourldap')		 $format='%Y%m%d%H%M%SZ';
	else if ($format == 'dayhourxcard')	$format='%Y%m%dT%H%M%SZ';
	else if ($format == 'dayxcard')	 	$format='%Y%m%d';
	else if ($format == 'dayrfc')			 $format='%Y-%m-%d';             // DATE_RFC3339
	else if ($format == 'dayhourrfc')		 $format='%Y-%m-%dT%H:%M:%SZ';   // DATETIME RFC3339
	else if ($format == 'standard')		$format='%Y-%m-%d %H:%M:%S';

	if ($reduceformat)
	{
		$format=str_replace('%Y','%y',$format);
		$format=str_replace('yyyy','yy',$format);
	}

	// If date undefined or "", we return ""
	if (dol_strlen($time) == 0) return '';		// $time=0 allowed (it means 01/01/1970 00:00:00)

	// Clean format
	if (preg_match('/%b/i',$format))		// There is some text to translate
	{
		// We inhibate translation to text made by strftime functions. We will use trans instead later.
		$format=str_replace('%b','__b__',$format);
		$format=str_replace('%B','__B__',$format);
	}
	if (preg_match('/%a/i',$format))		// There is some text to translate
	{
		// We inhibate translation to text made by strftime functions. We will use trans instead later.
		$format=str_replace('%a','__a__',$format);
		$format=str_replace('%A','__A__',$format);
	}

	// Analyze date
	if (preg_match('/^([0-9]+)\-([0-9]+)\-([0-9]+) ?([0-9]+)?:?([0-9]+)?:?([0-9]+)?/i',$time,$reg)
	|| preg_match('/^([0-9][0-9][0-9][0-9])([0-9][0-9])([0-9][0-9])([0-9][0-9])([0-9][0-9])([0-9][0-9])$/i',$time,$reg))	// Deprecated. Ex: 1970-01-01, 1970-01-01 01:00:00, 19700101010000
	{
		// This part of code should not be used. TODO Remove this.
		dol_syslog("Functions.lib::dol_print_date function call with deprecated value of time in page ".$_SERVER["PHP_SELF"], LOG_WARNING);
		// Date has format 'YYYY-MM-DD' or 'YYYY-MM-DD HH:MM:SS' or 'YYYYMMDDHHMMSS'
		$syear	= (! empty($reg[1]) ? $reg[1] : '');
		$smonth	= (! empty($reg[2]) ? $reg[2] : '');
		$sday	= (! empty($reg[3]) ? $reg[3] : '');
		$shour	= (! empty($reg[4]) ? $reg[4] : '');
		$smin	= (! empty($reg[5]) ? $reg[5] : '');
		$ssec	= (! empty($reg[6]) ? $reg[6] : '');

		$time=dol_mktime($shour,$smin,$ssec,$smonth,$sday,$syear,true);
		$ret=adodb_strftime($format,$time+$offsettz+$offsetdst,$to_gmt);
	}
	else
	{
		// Date is a timestamps
		if ($time < 100000000000)	// Protection against bad date values
		{
			$ret=adodb_strftime($format,$time+$offsettz+$offsetdst,$to_gmt);	// TODO Replace this with function Date PHP. We also should not use anymore offsettz and offsetdst but only offsettzstring.
		}
		else $ret='Bad value '.$time.' for date';
	}

	if (preg_match('/__b__/i',$format))
	{
		// Here ret is string in PHP setup language (strftime was used). Now we convert to $outputlangs.
		$month=adodb_strftime('%m',$time+$offsettz+$offsetdst);					// TODO Remove this
		if ($encodetooutput)
		{
			$monthtext=$outputlangs->transnoentities('Month'.$month);
			$monthtextshort=$outputlangs->transnoentities('MonthShort'.$month);
		}
		else
		{
			$monthtext=$outputlangs->transnoentitiesnoconv('Month'.$month);
			$monthtextshort=$outputlangs->transnoentitiesnoconv('MonthShort'.$month);
		}
		//print 'monthtext='.$monthtext.' monthtextshort='.$monthtextshort;
		$ret=str_replace('__b__',$monthtextshort,$ret);
		$ret=str_replace('__B__',$monthtext,$ret);
		//print 'x'.$outputlangs->charset_output.'-'.$ret.'x';
		//return $ret;
	}
	if (preg_match('/__a__/i',$format))
	{
		$w=adodb_strftime('%w',$time+$offsettz+$offsetdst);						// TODO Remove this
		$dayweek=$outputlangs->transnoentitiesnoconv('Day'.$w);
		$ret=str_replace('__A__',$dayweek,$ret);
		$ret=str_replace('__a__',dol_substr($dayweek,0,3),$ret);
	}

	return $ret;
}


/**
 *	Return an array with locale date info.
 *  PHP getdate is restricted to the years 1901-2038 on Unix and 1970-2038 on Windows
 *  WARNING: This function always use PHP server timezone to return locale informations !!!
 *  Usage must be avoid.
 *  FIXME: Replace this with PHP date function and a parameter $gm
 *
 *	@param	int			$timestamp      Timestamp
 *	@param	boolean		$fast           Fast mode
 *	@return	array						Array of informations
 *										If no fast mode:
 *										'seconds' => $secs,
 *										'minutes' => $min,
 *										'hours' => $hour,
 *										'mday' => $day,
 *										'wday' => $dow,		0=sunday, 6=saturday
 *										'mon' => $month,
 *										'year' => $year,
 *										'yday' => floor($secsInYear/$_day_power),
 *										'weekday' => gmdate('l',$_day_power*(3+$dow)),
 *										'month' => gmdate('F',mktime(0,0,0,$month,2,1971)),
 *										If fast mode:
 *										'seconds' => $secs,
 *										'minutes' => $min,
 *										'hours' => $hour,
 *										'mday' => $day,
 *										'mon' => $month,
 *										'year' => $year,
 *										'yday' => floor($secsInYear/$_day_power),
 *										'leap' => $leaf,
 *										'ndays' => $ndays
 * 	@see 								dol_print_date, dol_stringtotime, dol_mktime
 */
function dol_getdate($timestamp,$fast=false)
{
	global $conf;

	$usealternatemethod=false;
	if ($timestamp <= 0) $usealternatemethod=true;				// <= 1970
	if ($timestamp >= 2145913200) $usealternatemethod=true;		// >= 2038

	if ($usealternatemethod)
	{
		$arrayinfo=adodb_getdate($timestamp,$fast);
	}
	else
	{
		$arrayinfo=getdate($timestamp);
	}

	return $arrayinfo;
}

/**
 *	Return a timestamp date built from detailed informations (by default a local PHP server timestamp)
 * 	Replace function mktime not available under Windows if year < 1970
 *	PHP mktime is restricted to the years 1901-2038 on Unix and 1970-2038 on Windows
 *
 * 	@param	int			$hour			Hour	(can be -1 for undefined)
 *	@param	int			$minute			Minute	(can be -1 for undefined)
 *	@param	int			$second			Second	(can be -1 for undefined)
 *	@param	int			$month			Month (1 to 12)
 *	@param	int			$day			Day (1 to 31)
 *	@param	int			$year			Year
 *	@param	mixed		$gm				True or 1 or 'gmt'=Input informations are GMT values
 *										False or 0 or 'server' = local to server TZ
 *										'user' = local to user TZ
 *										'tz,TimeZone' = use specified timezone
 *	@param	int			$check			0=No check on parameters (Can use day 32, etc...)
 *	@return	int|string					Date as a timestamp, '' or false if error
 * 	@see 								dol_print_date, dol_stringtotime, dol_getdate
 */
function dol_mktime($hour,$minute,$second,$month,$day,$year,$gm=false,$check=1)
{
	global $conf;
	//print "- ".$hour.",".$minute.",".$second.",".$month.",".$day.",".$year.",".$_SERVER["WINDIR"]." -";

	// Clean parameters
	if ($hour   == -1 || empty($hour)) $hour=0;
	if ($minute == -1 || empty($minute)) $minute=0;
	if ($second == -1 || empty($second)) $second=0;

	// Check parameters
	if ($check)
	{
		if (! $month || ! $day)  return '';
		if ($day   > 31) return '';
		if ($month > 12) return '';
		if ($hour  < 0 || $hour   > 24) return '';
		if ($minute< 0 || $minute > 60) return '';
		if ($second< 0 || $second > 60) return '';
	}

	if (method_exists('DateTime','getTimestamp'))
	{
		if (empty($gm) || $gm === 'server')
		{
			$default_timezone=@date_default_timezone_get();		// Example 'Europe/Berlin'
			$localtz = new DateTimeZone($default_timezone);
		}
		else if ($gm === 'user')
		{
			// We use dol_tz_string first because it is more reliable.
			$default_timezone=(empty($_SESSION["dol_tz_string"])?@date_default_timezone_get():$_SESSION["dol_tz_string"]);		// Example 'Europe/Berlin'
			try {
				$localtz = new DateTimeZone($default_timezone);
			}
			catch(Exception $e)
			{
				dol_syslog("Warning dol_tz_string contains an invalid value ".$_SESSION["dol_tz_string"], LOG_WARNING);
				$default_timezone=@date_default_timezone_get();
			}
		}
		else if (strrpos($gm, "tz,") !== false)
		{
			$timezone=str_replace("tz,", "", $gm);  // Example 'tz,Europe/Berlin'
			try
			{
				$localtz = new DateTimeZone($timezone);
			}
			catch(Exception $e)
			{
				dol_syslog("Warning passed timezone contains an invalid value ".$timezone, LOG_WARNING);
			}
		}

		if (empty($localtz)) {
			$localtz = new DateTimeZone('UTC');
		}

		$dt = new DateTime(null,$localtz);
		$dt->setDate($year,$month,$day);
		$dt->setTime((int) $hour, (int) $minute, (int) $second);
		$date=$dt->getTimestamp();	// should include daylight saving time
		return $date;
	}
	else
	{
		dol_print_error('','PHP version must be 5.3+');
		return '';
	}
}


/**
 *	Return date for now. In mot cases, we use this function without parameters (that means GMT time).
 *
 * 	@param	string		$mode	'gmt' => we return GMT timestamp,
 * 								'tzserver' => we add the PHP server timezone
 *  							'tzref' => we add the company timezone
 * 								'tzuser' => we add the user timezone
 *	@return int   $date	Timestamp
 */
function dol_now($mode='gmt')
{
	// Note that gmmktime and mktime return same value (GMT) when used without parameters
	//if ($mode == 'gmt') $ret=gmmktime(); // Strict Standards: gmmktime(): You should be using the time() function instead
	if ($mode == 'gmt') $ret=time();	// Time for now at greenwich.
	else if ($mode == 'tzserver')		// Time for now with PHP server timezone added
	{
		require_once DOL_DOCUMENT_ROOT.'/core/lib/date.lib.php';
		$tzsecond=getServerTimeZoneInt('now');    // Contains tz+dayling saving time
		$ret=dol_now('gmt')+($tzsecond*3600);
	}
	/*else if ($mode == 'tzref')				// Time for now with parent company timezone is added
	{
		require_once DOL_DOCUMENT_ROOT.'/core/lib/date.lib.php';
		$tzsecond=getParentCompanyTimeZoneInt();    // Contains tz+dayling saving time
		$ret=dol_now('gmt')+($tzsecond*3600);
	}*/
	else if ($mode == 'tzuser')				// Time for now with user timezone added
	{
		//print 'eeee'.time().'-'.mktime().'-'.gmmktime();
		$offsettz=(empty($_SESSION['dol_tz'])?0:$_SESSION['dol_tz'])*60*60;
		$offsetdst=(empty($_SESSION['dol_dst'])?0:$_SESSION['dol_dst'])*60*60;
		$ret=dol_now('gmt')+($offsettz+$offsetdst);
	}
	return $ret;
}


/**
 * Return string with formated size
 *
 * @param	int		$size		Size to print
 * @param	int		$shortvalue	Tell if we want long value to use another unit (Ex: 1.5Kb instead of 1500b)
 * @param	int		$shortunit	Use short value of size unit
 * @return	string				Link
 */
function dol_print_size($size,$shortvalue=0,$shortunit=0)
{
	global $conf,$langs;
	$level=1024;

	if (! empty($conf->dol_optimize_smallscreen)) $shortunit=1;

	// Set value text
	if (empty($shortvalue) || $size < ($level*10))
	{
		$ret=$size;
		$textunitshort=$langs->trans("b");
		$textunitlong=$langs->trans("Bytes");
	}
	else
	{
		$ret=round($size/$level,0);
		$textunitshort=$langs->trans("Kb");
		$textunitlong=$langs->trans("KiloBytes");
	}
	// Use long or short text unit
	if (empty($shortunit)) { $ret.=' '.$textunitlong; }
	else { $ret.=' '.$textunitshort; }

	return $ret;
}

/**
 * Show Url link
 *
 * @param	string		$url		Url to show
 * @param	string		$target		Target for link
 * @param	int			$max		Max number of characters to show
 * @param	int			$withpicto	With picto
 * @return	string					HTML Link
 */
function dol_print_url($url,$target='_blank',$max=32,$withpicto=0)
{
	global $langs;

	if (empty($url)) return '';

	$link='<a href="';
	if (! preg_match('/^http/i',$url)) $link.='http://';
	$link.=$url;
	$link.='"';
	if ($target) $link.=' target="'.$target.'"';
	$link.='>';
	if (! preg_match('/^http/i',$url)) $link.='http://';
	$link.=dol_trunc($url,$max);
	$link.='</a>';
	return '<div class="nospan float" style="margin-right: 10px">'.($withpicto?img_picto($langs->trans("Url"), 'object_globe.png').' ':'').$link.'</div>';
}

/**
 * Show EMail link
 *
 * @param	string		$email			EMail to show (only email, without 'Name of recipient' before)
 * @param 	int			$cid 			Id of contact if known
 * @param 	int			$socid 			Id of third party if known
 * @param 	int			$addlink		0=no link, 1=email has a html email link (+ link to create action if constant AGENDA_ADDACTIONFOREMAIL is on)
 * @param	int			$max			Max number of characters to show
 * @param	int			$showinvalid	Show warning if syntax email is wrong
 * @param	int			$withpicto		Show picto
 * @return	string						HTML Link
 */
function dol_print_email($email,$cid=0,$socid=0,$addlink=0,$max=64,$showinvalid=1,$withpicto=0)
{
	global $conf,$user,$langs;

	$newemail=$email;

	if (empty($email)) return '&nbsp;';

	if (! empty($addlink))
	{
		$newemail='<a style="text-overflow: ellipsis;" href="';
		if (! preg_match('/^mailto:/i',$email)) $newemail.='mailto:';
		$newemail.=$email;
		$newemail.='">';
		$newemail.=dol_trunc($email,$max);
		$newemail.='</a>';
		if ($showinvalid && ! isValidEmail($email))
		{
			$langs->load("errors");
			$newemail.=img_warning($langs->trans("ErrorBadEMail",$email));
		}

		if (($cid || $socid) && ! empty($conf->agenda->enabled) && $user->rights->agenda->myactions->create)
		{
			$type='AC_EMAIL'; $link='';
			if (! empty($conf->global->AGENDA_ADDACTIONFOREMAIL)) $link='<a href="'.DOL_URL_ROOT.'/comm/action/card.php?action=create&amp;backtopage=1&amp;actioncode='.$type.'&amp;contactid='.$cid.'&amp;socid='.$socid.'">'.img_object($langs->trans("AddAction"),"calendar").'</a>';
			if ($link) $newemail='<div>'.$newemail.' '.$link.'</div>';
		}
	}
	else
	{
		if ($showinvalid && ! isValidEmail($email))
		{
			$langs->load("errors");
			$newemail.=img_warning($langs->trans("ErrorBadEMail",$email));
		}
	}
	return '<div class="nospan float" style="margin-right: 10px">'.($withpicto?img_picto($langs->trans("EMail"), 'object_email.png').' ':'').$newemail.'</div>';
}

/**
 * Show Skype link
 *
 * @param	string		$skype			Skype to show (only skype, without 'Name of recipient' before)
 * @param	int 		$cid 			Id of contact if known
 * @param	int 		$socid 			Id of third party if known
 * @param	int 		$addlink		0=no link to create action
 * @param	int			$max			Max number of characters to show
 * @return	string						HTML Link
 */
function dol_print_skype($skype,$cid=0,$socid=0,$addlink=0,$max=64)
{
	global $conf,$user,$langs;

	$newskype=$skype;

	if (empty($skype)) return '&nbsp;';

	if (! empty($addlink))
	{
		$newskype =img_picto($langs->trans("Skype"), 'object_skype.png');
		$newskype.= '&nbsp;';
		$newskype.=dol_trunc($skype,$max);
		$newskype.= '&nbsp;';
		$newskype.='<a href="skype:';
		$newskype.=dol_trunc($skype,$max);
		$newskype.='?call" alt="'.$langs->trans("Call").'&nbsp;'.$skype.'" title="'.$langs->trans("Call").'&nbsp;'.$skype.'">';
		$newskype.='<img src="'.DOL_URL_ROOT.'/theme/common/skype_callbutton.png" border="0">';
		$newskype.='</a>&nbsp;&nbsp;&nbsp;<a href="skype:';
		$newskype.=dol_trunc($skype,$max);
		$newskype.='?chat" alt="'.$langs->trans("Chat").'&nbsp;'.$skype.'" title="'.$langs->trans("Chat").'&nbsp;'.$skype.'">';
		$newskype.='<img src="'.DOL_URL_ROOT.'/theme/common/skype_chatbutton.png" border="0">';
		$newskype.='</a>';

		if (($cid || $socid) && ! empty($conf->agenda->enabled) && $user->rights->agenda->myactions->create)
		{
			$type='AC_SKYPE'; $link='';
			if (! empty($conf->global->AGENDA_ADDACTIONFORSKYPE)) $link='<a href="'.DOL_URL_ROOT.'/comm/action/card.php?action=create&amp;backtopage=1&amp;actioncode='.$type.'&amp;contactid='.$cid.'&amp;socid='.$socid.'">'.img_object($langs->trans("AddAction"),"calendar").'</a>';
			$newskype='<div class="divskype nowrap">'.$newskype.($link?' '.$link:'').'</div>';
		}
	}
	else
	{
		$langs->load("errors");
		$newskype.=img_warning($langs->trans("ErrorBadSkype",$skype));
	}
	return $newskype;
}

/**
 * 	Format phone numbers according to country
 *
 * 	@param  string  $phone          Phone number to format
 * 	@param  string  $countrycode    Country code to use for formatting
 * 	@param 	int		$cid 		    Id of contact if known
 * 	@param 	int		$socid          Id of third party if known
 * 	@param 	string	$addlink	    ''=no link to create action, 'AC_TEL'=add link to clicktodial (if module enabled) and add link to create event (if conf->global->AGENDA_ADDACTIONFORPHONE set)
 * 	@param 	string	$separ 		    Separation between numbers for a better visibility example : xx.xx.xx.xx.xx
 *  @param	string  $withpicto      Show picto
 *  @param	string	$titlealt	    Text to show on alt
 *  @param  int     $adddivfloat    Add div float around phone.
 * 	@return string 				    Formated phone number
 */
function dol_print_phone($phone,$countrycode='',$cid=0,$socid=0,$addlink='',$separ="&nbsp;",$withpicto='',$titlealt='',$adddivfloat=0)
{
	global $conf,$user,$langs,$mysoc;

	// Clean phone parameter
	$phone = preg_replace("/[\s.-]/","",trim($phone));
	if (empty($phone)) { return ''; }
	if (empty($countrycode)) $countrycode=$mysoc->country_code;

	// Short format for small screens
	if ($conf->dol_optimize_smallscreen) $separ='';

	$newphone=$phone;
	if (strtoupper($countrycode) == "FR")
	{
		// France
		if (dol_strlen($phone) == 10) {
			$newphone=substr($newphone,0,2).$separ.substr($newphone,2,2).$separ.substr($newphone,4,2).$separ.substr($newphone,6,2).$separ.substr($newphone,8,2);
		}
		elseif (dol_strlen($newphone) == 7)
		{
			$newphone=substr($newphone,0,3).$separ.substr($newphone,3,2).$separ.substr($newphone,5,2);
		}
		elseif (dol_strlen($newphone) == 9)
		{
			$newphone=substr($newphone,0,2).$separ.substr($newphone,2,3).$separ.substr($newphone,5,2).$separ.substr($newphone,7,2);
		}
		elseif (dol_strlen($newphone) == 11)
		{
			$newphone=substr($newphone,0,3).$separ.substr($newphone,3,2).$separ.substr($newphone,5,2).$separ.substr($newphone,7,2).$separ.substr($newphone,9,2);
		}
		elseif (dol_strlen($newphone) == 12)
		{
			$newphone=substr($newphone,0,4).$separ.substr($newphone,4,2).$separ.substr($newphone,6,2).$separ.substr($newphone,8,2).$separ.substr($newphone,10,2);
		}
	}

	if (strtoupper($countrycode) == "CA")
	{
	    if (dol_strlen($phone) == 10) {
	        $newphone=($separ!=''?'(':'').substr($newphone,0,3).($separ!=''?')':'').$separ.substr($newphone,3,3).($separ!=''?'-':'').substr($newphone,6,4);
	    }
	}

	if (! empty($addlink))	// Link on phone number (+ link to add action if conf->global->AGENDA_ADDACTIONFORPHONE set)
	{
		if (! empty($conf->browser->phone) || (! empty($conf->clicktodial->enabled) && ! empty($conf->global->CLICKTODIAL_USE_TEL_LINK_ON_PHONE_NUMBERS)))	// If phone or option for, we use link of phone
		{
			$newphone ='<a href="tel:'.$phone.'"';
			$newphone.='>'.$phone.'</a>';
		}
		else if (! empty($conf->clicktodial->enabled) && $addlink == 'AC_TEL')		// If click to dial, we use click to dial url
		{
			if (empty($user->clicktodial_loaded)) $user->fetch_clicktodial();

			// Define urlmask
			$urlmask='ErrorClickToDialModuleNotConfigured';
			if (! empty($conf->global->CLICKTODIAL_URL)) $urlmask=$conf->global->CLICKTODIAL_URL;
			if (! empty($user->clicktodial_url)) $urlmask=$user->clicktodial_url;

			$clicktodial_poste=(! empty($user->clicktodial_poste)?urlencode($user->clicktodial_poste):'');
			$clicktodial_login=(! empty($user->clicktodial_login)?urlencode($user->clicktodial_login):'');
			$clicktodial_password=(! empty($user->clicktodial_password)?urlencode($user->clicktodial_password):'');
			// This line is for backward compatibility
			$url = sprintf($urlmask, urlencode($phone), $clicktodial_poste, $clicktodial_login, $clicktodial_password);
			// Thoose lines are for substitution
			$substitarray=array('__PHONEFROM__'=>$clicktodial_poste,
								'__PHONETO__'=>urlencode($phone),
								'__LOGIN__'=>$clicktodial_login,
								'__PASS__'=>$clicktodial_password);
			$url = make_substitutions($url, $substitarray);
			$newphonesav=$newphone;
			$newphone ='<a href="'.$url.'"';
			if (! empty($conf->global->CLICKTODIAL_FORCENEWTARGET)) $newphone.=' target="_blank"';
			$newphone.='>'.$newphonesav.'</a>';
		}

		//if (($cid || $socid) && ! empty($conf->agenda->enabled) && $user->rights->agenda->myactions->create)
		if (! empty($conf->agenda->enabled) && $user->rights->agenda->myactions->create)
		{
			$type='AC_TEL'; $link='';
			if ($addlink == 'AC_FAX') $type='AC_FAX';
			if (! empty($conf->global->AGENDA_ADDACTIONFORPHONE)) $link='<a href="'.DOL_URL_ROOT.'/comm/action/card.php?action=create&amp;backtopage=1&amp;actioncode='.$type.($cid?'&amp;contactid='.$cid:'').($socid?'&amp;socid='.$socid:'').'">'.img_object($langs->trans("AddAction"),"calendar").'</a>';
			if ($link) $newphone='<div>'.$newphone.' '.$link.'</div>';
		}
	}

	if (empty($titlealt))
	{
		$titlealt=($withpicto=='fax'?$langs->trans("Fax"):$langs->trans("Phone"));
	}
	$rep='';
	if ($adddivfloat) $rep.='<div class="nospan float" style="margin-right: 10px">';
	else $rep.='<span style="margin-right: 10px;">';
	$rep.=($withpicto?img_picto($titlealt, 'object_'.($withpicto=='fax'?'phoning_fax':'phoning').'.png').' ':'').$newphone;
	if ($adddivfloat) $rep.='</div>';
	else $rep.='</span>';
	return $rep;
}

/**
 * 	Return an IP formated to be shown on screen
 *
 * 	@param	string	$ip			IP
 * 	@param	int		$mode		0=return IP + country/flag, 1=return only country/flag, 2=return only IP
 * 	@return string 				Formated IP, with country if GeoIP module is enabled
 */
function dol_print_ip($ip,$mode=0)
{
	global $conf,$langs;

	$ret='';

	if (empty($mode)) $ret.=$ip;

	if (! empty($conf->geoipmaxmind->enabled) && $mode != 2)
	{
		$datafile=$conf->global->GEOIPMAXMIND_COUNTRY_DATAFILE;
		//$ip='24.24.24.24';
		//$datafile='E:\Mes Sites\Web\Admin1\awstats\maxmind\GeoIP.dat';    Note that this must be downloaded datafile (not same than datafile provided with ubuntu packages)

		include_once DOL_DOCUMENT_ROOT.'/core/class/dolgeoip.class.php';
		$geoip=new DolGeoIP('country',$datafile);
		//print 'ip='.$ip.' databaseType='.$geoip->gi->databaseType." GEOIP_CITY_EDITION_REV1=".GEOIP_CITY_EDITION_REV1."\n";
		//print "geoip_country_id_by_addr=".geoip_country_id_by_addr($geoip->gi,$ip)."\n";
		$countrycode=$geoip->getCountryCodeFromIP($ip);
		if ($countrycode)	// If success, countrycode is us, fr, ...
		{
			if (file_exists(DOL_DOCUMENT_ROOT.'/theme/common/flags/'.$countrycode.'.png'))
			{
				$ret.=' '.img_picto($countrycode.' '.$langs->trans("AccordingToGeoIPDatabase"),DOL_URL_ROOT.'/theme/common/flags/'.$countrycode.'.png','',1);
			}
			else $ret.=' ('.$countrycode.')';
		}
	}

	return $ret;
}

/**
 *  Return country code for current user.
 *  If software is used inside a local network, detection may fails (we need a public ip)
 *
 *  @return     string      Country code (fr, es, it, us, ...)
 */
function dol_user_country()
{
	global $conf,$langs,$user;

	//$ret=$user->xxx;
	$ret='';
	if (! empty($conf->geoipmaxmind->enabled))
	{
		$ip=$_SERVER["REMOTE_ADDR"];
		$datafile=$conf->global->GEOIPMAXMIND_COUNTRY_DATAFILE;
		//$ip='24.24.24.24';
		//$datafile='E:\Mes Sites\Web\Admin1\awstats\maxmind\GeoIP.dat';
		include_once DOL_DOCUMENT_ROOT.'/core/class/dolgeoip.class.php';
		$geoip=new DolGeoIP('country',$datafile);
		$countrycode=$geoip->getCountryCodeFromIP($ip);
		$ret=$countrycode;
	}
	return $ret;
}

/**
 *  Format address string
 *
 *  @param	string	$address    Address
 *  @param  int		$htmlid     Html ID (for example 'gmap')
 *  @param  int		$mode       thirdparty|contact|member|other
 *  @param  int		$id         Id of object
 *  @param	int		$noprint	No output. Result is the function return
 *  @param  string  $charfornl  Char to use instead of nl2br. '' means we use a standad nl2br.
 *  @return string|void			Nothing if noprint is 0, formatted address if noprint is 1
 *  @see dol_format_address
 */
function dol_print_address($address, $htmlid, $mode, $id, $noprint=0, $charfornl='')
{
	global $conf, $user, $langs, $hookmanager;

	$out = '';

	if ($address)
	{
        if ($hookmanager) {
            $parameters = array('element' => $mode, 'id' => $id);
            $reshook = $hookmanager->executeHooks('printAddress', $parameters, $address);
            $out.=$hookmanager->resPrint;
        }
        if (empty($reshook))
        {
            if (empty($charfornl)) $out.=nl2br($address);
            else $out.=preg_replace('/[\r\n]+/', $charfornl, $address);

            $showgmap=$showomap=0;

            // TODO Add a hook here
            if (($mode=='thirdparty' || $mode =='societe') && ! empty($conf->google->enabled) && ! empty($conf->global->GOOGLE_ENABLE_GMAPS)) $showgmap=1;
            if ($mode=='contact' && ! empty($conf->google->enabled) && ! empty($conf->global->GOOGLE_ENABLE_GMAPS_CONTACTS)) $showgmap=1;
            if ($mode=='member' && ! empty($conf->google->enabled) && ! empty($conf->global->GOOGLE_ENABLE_GMAPS_MEMBERS)) $showgmap=1;
            if (($mode=='thirdparty' || $mode =='societe') && ! empty($conf->openstreetmap->enabled) && ! empty($conf->global->OPENSTREETMAP_ENABLE_MAPS)) $showomap=1;
            if ($mode=='contact' && ! empty($conf->openstreetmap->enabled) && ! empty($conf->global->OPENSTREETMAP_ENABLE_MAPS_CONTACTS)) $showomap=1;
            if ($mode=='member' && ! empty($conf->openstreetmap->enabled) && ! empty($conf->global->OPENSTREETMAP_ENABLE_MAPS_MEMBERS)) $showomap=1;

            if ($showgmap)
            {
                $url=dol_buildpath('/google/gmaps.php?mode='.$mode.'&id='.$id,1);
                $out.=' <a href="'.$url.'" target="_gmaps"><img id="'.$htmlid.'" border="0" src="'.DOL_URL_ROOT.'/theme/common/gmap.png"></a>';
            }
            if ($showomap)
            {
                $url=dol_buildpath('/openstreetmap/maps.php?mode='.$mode.'&id='.$id,1);
                $out.=' <a href="'.$url.'" target="_gmaps"><img id="'.$htmlid.'_openstreetmap" border="0" src="'.DOL_URL_ROOT.'/theme/common/gmap.png"></a>';
            }
        }
	}
	if ($noprint) return $out;
	else print $out;
}


/**
 *	Return true if email syntax is ok
 *
 *	@param	    string		$address    			email (Ex: "toto@examle.com", "John Do <johndo@example.com>")
 *  @param		int			$acceptsupervisorkey	If 1, the special string '__SUPERVISOREMAIL__' is also accepted as valid
 *	@return     boolean     						true if email syntax is OK, false if KO or empty string
 */
function isValidEmail($address, $acceptsupervisorkey=0)
{
	if ($acceptsupervisorkey && $address == '__SUPERVISOREMAIL__') return true;
	if (filter_var($address, FILTER_VALIDATE_EMAIL)) return true;

	return false;
}

/**
 *  Return true if phone number syntax is ok
 *  TODO Decide what to do with this
 *
 *  @param	string		$phone		phone (Ex: "0601010101")
 *  @return boolean     			true if phone syntax is OK, false if KO or empty string
 */
function isValidPhone($phone)
{
	return true;
}


/**
 * Make a strlen call. Works even if mbstring module not enabled
 *
 * @param   string		$string				String to calculate length
 * @param   string		$stringencoding		Encoding of string
 * @return  int								Length of string
 */
function dol_strlen($string,$stringencoding='UTF-8')
{
	if (function_exists('mb_strlen')) return mb_strlen($string,$stringencoding);
	else return strlen($string);
}

/**
 * Make a substring. Works even in mbstring module is not enabled.
 *
 * @param	string	$string				String to scan
 * @param	string	$start				Start position
 * @param	int		$length				Length
 * @param   string	$stringencoding		Page code used for input string encoding
 * @return  string						substring
 */
function dol_substr($string,$start,$length,$stringencoding='')
{
	global $langs;

	if (empty($stringencoding)) $stringencoding=$langs->charset_output;

	$ret='';
	if (function_exists('mb_substr'))
	{
		$ret=mb_substr($string,$start,$length,$stringencoding);
	}
	else
	{
		$ret=substr($string,$start,$length);
	}
	return $ret;
}


/**
 *  Show a javascript graph.
 *  Do not use this function anymore. Use DolGraph class instead.
 *
 *  @param		string	$htmlid			Html id name
 *  @param		int		$width			Width in pixel
 *  @param		int		$height			Height in pixel
 *  @param		array	$data			Data array
 *  @param		int		$showlegend		1 to show legend, 0 otherwise
 *  @param		string	$type			Type of graph ('pie', 'barline')
 *  @param		int		$showpercent	Show percent (with type='pie' only)
 *  @param		string	$url			Param to add an url to click values
 *  @param		int		$combineother	0=No combine, 0.05=Combine if lower than 5%
 *  @param      int     $shownographyet Show graph to say there is not enough data
 *  @return		void
 *  @deprecated
 *  @see DolGraph
 */
function dol_print_graph($htmlid,$width,$height,$data,$showlegend=0,$type='pie',$showpercent=0,$url='',$combineother=0.05,$shownographyet=0)
{
	dol_syslog(__FUNCTION__ . " is deprecated", LOG_WARNING);

	global $conf,$langs;
	global $theme_datacolor;    // To have var kept when function is called several times

	if ($shownographyet)
	{
	    print '<div class="nographyet" style="width:'.$width.'px;height:'.$height.'px;"></div>';
	    print '<div class="nographyettext">'.$langs->trans("NotEnoughDataYet").'</div>';
	    return;
	}

	if (empty($conf->use_javascript_ajax)) return;
	$jsgraphlib='flot';
	$datacolor=array();

	// Load colors of theme into $datacolor array
	$color_file = DOL_DOCUMENT_ROOT."/theme/".$conf->theme."/graph-color.php";
	if (is_readable($color_file))
	{
		include_once $color_file;
		if (isset($theme_datacolor))
		{
			$datacolor=array();
			foreach($theme_datacolor as $val)
			{
				$datacolor[]="#".sprintf("%02x",$val[0]).sprintf("%02x",$val[1]).sprintf("%02x",$val[2]);
			}
		}
	}
	print '<div id="'.$htmlid.'" style="width:'.$width.'px;height:'.$height.'px;"></div>';

	// We use Flot js lib
	if ($jsgraphlib == 'flot')
	{
		if ($type == 'pie')
		{
			// data is   array('series'=>array(serie1,serie2,...),
			//                 'seriestype'=>array('bar','line',...),
			//                 'seriescolor'=>array(0=>'#999999',1=>'#999999',...)
			//                 'xlabel'=>array(0=>labelx1,1=>labelx2,...));
			// serieX is array('label'=>'label', data=>val)
			print '
			<script type="text/javascript">
			$(function () {
				var data = '.json_encode($data['series']).';

				function plotWithOptions() {
					$.plot($("#'.$htmlid.'"), data,
					{
						series: {
							pie: {
								show: true,
								radius: 0.8,';
			if ($combineother)
			{
				print '
								combine: {
								 	threshold: '.$combineother.'
								},';
			}
			print '
								label: {
									show: true,
									radius: 0.9,
									formatter: function(label, series) {
										var percent=Math.round(series.percent);
										var number=series.data[0][1];
										return \'';
										print '<div style="font-size:8pt;text-align:center;padding:2px;color:black;">';
										if ($url) print '<a style="color: #FFFFFF;" border="0" href="'.$url.'=">';
										print '\'+'.($showlegend?'number':'label+\' \'+number');
										if (! empty($showpercent)) print '+\'<br/>\'+percent+\'%\'';
										print '+\'';
										if ($url) print '</a>';
										print '</div>\';
									},
									background: {
										opacity: 0.0,
										color: \'#000000\'
									},
								}
							}
						},
						zoom: {
							interactive: true
						},
						pan: {
							interactive: true
						},';
						if (count($datacolor))
						{
							print 'colors: '.(! empty($data['seriescolor']) ? json_encode($data['seriescolor']) : json_encode($datacolor)).',';
						}
						print 'legend: {show: '.($showlegend?'true':'false').', position: \'ne\' }
					});
				}
				plotWithOptions();
			});
			</script>';
		}
		else if ($type == 'barline')
		{
			// data is   array('series'=>array(serie1,serie2,...),
			//                 'seriestype'=>array('bar','line',...),
			//                 'seriescolor'=>array(0=>'#999999',1=>'#999999',...)
			//                 'xlabel'=>array(0=>labelx1,1=>labelx2,...));
			// serieX is array('label'=>'label', data=>array(0=>y1,1=>y2,...)) with same nb of value than into xlabel
			print '
			<script type="text/javascript">
			$(function () {
				var data = [';
				$i=0; $outputserie=0;
				foreach($data['series'] as $serie)
				{
					if ($data['seriestype'][$i]=='line') { $i++; continue; };
					if ($outputserie > 0) print ',';
					print '{ bars: { stack: 0, show: true, barWidth: 0.9, align: \'center\' }, label: \''.dol_escape_js($serie['label']).'\', data: '.json_encode($serie['data']).'}'."\n";
					$outputserie++; $i++;
				}
				if ($outputserie) print ', ';
				//print '];
				//var datalines = [';
				$i=0; $outputserie=0;
				foreach($data['series'] as $serie)
				{
					if (empty($data['seriestype'][$i]) || $data['seriestype'][$i]=='bar') { $i++; continue; };
					if ($outputserie > 0) print ',';
					print '{ lines: { show: true }, label: \''.dol_escape_js($serie['label']).'\', data: '.json_encode($serie['data']).'}'."\n";
					$outputserie++; $i++;
				}
				print '];
				var dataticks = '.json_encode($data['xlabel']).'

				function plotWithOptions() {
					$.plot(jQuery("#'.$htmlid.'"), data,
					{
						series: {
							stack: 0
						},
						zoom: {
							interactive: true
						},
						pan: {
							interactive: true
						},';
						if (count($datacolor))
						{
							print 'colors: '.json_encode($datacolor).',';
						}
						print 'legend: {show: '.($showlegend?'true':'false').'},
						xaxis: {ticks: dataticks}
					});
				}
				plotWithOptions();
			});
			</script>';
		}
		else print 'BadValueForParameterType';
	}
}

/**
 *	Truncate a string to a particular length adding '...' if string larger than length.
 * 	If length = max length+1, we do no truncate to avoid having just 1 char replaced with '...'.
 *  MAIN_DISABLE_TRUNC=1 can disable all truncings
 *
 *	@param	string	$string				String to truncate
 *	@param  int		$size				Max string size visible. 0 for no limit. Final string size can be 1 more (if size was max+1) or 3 more (if we added ...)
 *	@param	string	$trunc				Where to trunc: right, left, middle (size must be a 2 power), wrap
 * 	@param	string	$stringencoding		Tell what is source string encoding
 *  @param	int		$nodot				Truncation do not add ... after truncation. So it's an exact truncation.
 *  @param  int     $display            Trunc is use to display and can be changed for small screen. TODO Remove this param (must be dealt with CSS)
 *	@return string						Truncated string
 */
function dol_trunc($string,$size=40,$trunc='right',$stringencoding='UTF-8',$nodot=0, $display=0)
{
	global $conf;

	if ($size==0 || ! empty($conf->global->MAIN_DISABLE_TRUNC)) return $string;

	if (empty($stringencoding)) $stringencoding='UTF-8';
	// reduce for small screen
	if ($conf->dol_optimize_smallscreen==1 && $display==1) $size = round($size/3);

	// We go always here
	if ($trunc == 'right')
	{
		$newstring=dol_textishtml($string)?dol_string_nohtmltag($string,1):$string;
		if (dol_strlen($newstring,$stringencoding) > ($size+($nodot?0:1)))
		return dol_substr($newstring,0,$size,$stringencoding).($nodot?'':'...');
		else
		return $string;
	}
	elseif ($trunc == 'middle')
	{
		$newstring=dol_textishtml($string)?dol_string_nohtmltag($string,1):$string;
		if (dol_strlen($newstring,$stringencoding) > 2 && dol_strlen($newstring,$stringencoding) > ($size+1))
		{
			$size1=round($size/2);
			$size2=round($size/2);
			return dol_substr($newstring,0,$size1,$stringencoding).'...'.dol_substr($newstring,dol_strlen($newstring,$stringencoding) - $size2,$size2,$stringencoding);
		}
		else
		return $string;
	}
	elseif ($trunc == 'left')
	{
		$newstring=dol_textishtml($string)?dol_string_nohtmltag($string,1):$string;
		if (dol_strlen($newstring,$stringencoding) > ($size+1))
		return '...'.dol_substr($newstring,dol_strlen($newstring,$stringencoding) - $size,$size,$stringencoding);
		else
		return $string;
	}
	elseif ($trunc == 'wrap')
	{
		$newstring=dol_textishtml($string)?dol_string_nohtmltag($string,1):$string;
		if (dol_strlen($newstring,$stringencoding) > ($size+1))
		return dol_substr($newstring,0,$size,$stringencoding)."\n".dol_trunc(dol_substr($newstring,$size,dol_strlen($newstring,$stringencoding)-$size,$stringencoding),$size,$trunc);
		else
		return $string;
	}
	else return 'BadParam3CallingDolTrunc';
}

/**
 *	Show picto whatever it's its name (generic function)
 *
 *	@param      string		$titlealt         	Text on title and alt. If text is "TextA:TextB", use Text A on alt and Text B on title. Alt only if param notitle is set to 1.
 *	@param      string		$picto       		Name of image file to show ('filenew', ...)
 *												If no extension provided, we use '.png'. Image must be stored into theme/xxx/img directory.
 *                                  			Example: picto.png                  if picto.png is stored into htdocs/theme/mytheme/img
 *                                  			Example: picto.png@mymodule         if picto.png is stored into htdocs/mymodule/img
 *                                  			Example: /mydir/mysubdir/picto.png  if picto.png is stored into htdocs/mydir/mysubdir (pictoisfullpath must be set to 1)
 *	@param		string		$morealt			Add more attribute on img tag (For example 'style="float: right"')
 *	@param		int			$pictoisfullpath	If 1, image path is a full path
 *	@param		int			$srconly			Return only content of the src attribute of img.
 *  @param		int			$notitle			1=Disable tag title. Use it if you add js tooltip, to avoid duplicate tooltip.
 *  @return     string       				    Return img tag
 *  @see        #img_object, #img_picto_common
 */
function img_picto($titlealt, $picto, $morealt = '', $pictoisfullpath = false, $srconly=0, $notitle=0)
{
	global $conf;

	// Define fullpathpicto to use into src
	if ($pictoisfullpath)
	{
		// Clean parameters
		if (! preg_match('/(\.png|\.gif)$/i',$picto)) $picto .= '.png';
		$fullpathpicto = $picto;
	}
	else
	{
		// We forge fullpathpicto for image to $path/img/$picto. By default, we take DOL_URL_ROOT/theme/$conf->theme/img/$picto
		$url = DOL_URL_ROOT;
		$theme = $conf->theme;

		$path = 'theme/'.$theme;
		if (! empty($conf->global->MAIN_OVERWRITE_THEME_PATH)) $path = $conf->global->MAIN_OVERWRITE_THEME_PATH.'/theme/'.$theme;	// If the theme does not have the same name as the module
		else if (! empty($conf->global->MAIN_OVERWRITE_THEME_RES)) $path = $conf->global->MAIN_OVERWRITE_THEME_RES.'/theme/'.$conf->global->MAIN_OVERWRITE_THEME_RES;  // To allow an external module to overwrite image resources whatever is activated theme
		else if (! empty($conf->modules_parts['theme']) && array_key_exists($theme, $conf->modules_parts['theme'])) $path = $theme.'/theme/'.$theme;	// If the theme have the same name as the module

		// If we ask an image into $url/$mymodule/img (instead of default path)
		if (preg_match('/^([^@]+)@([^@]+)$/i',$picto,$regs))
		{
			$picto = $regs[1];
			$path = $regs[2];	// $path is $mymodule
		}
		// Clean parameters
		if (! preg_match('/(\.png|\.gif)$/i',$picto)) $picto .= '.png';
		// If alt path are defined, define url where img file is, according to physical path
		foreach ($conf->file->dol_document_root as $type => $dirroot)	// ex: array(["main"]=>"/home/maindir/htdocs", ["alt0"]=>"/home/moddir0/htdocs", ...)
		{
			if ($type == 'main') continue;
			if (file_exists($dirroot.'/'.$path.'/img/'.$picto))	// This need a lot of time, that's why enabling alternative dir like "custom" dir is not recommanded
			{
				$url=DOL_URL_ROOT.$conf->file->dol_url_root[$type];
				break;
			}
		}

		// $url is '' or '/custom', $path is current theme or
		$fullpathpicto = $url.'/'.$path.'/img/'.$picto;
	}

	if ($srconly) return $fullpathpicto;
	else
	{
		$tmparray=array(0=>$titlealt);
		if (preg_match('/:[^\s0-9]/',$titlealt)) $tmparray=explode(':',$titlealt);		// We explode if we have TextA:TextB. Not if we have TextA: TextB
		$title=$tmparray[0];
		$alt=empty($tmparray[1])?'':$tmparray[1];
		return '<img src="'.$fullpathpicto.'" alt="'.dol_escape_htmltag($alt).'"'.($notitle?'':' title="'.dol_escape_htmltag($title).'"').($morealt?' '.$morealt:'').'>';	// Alt is used for accessibility, title for popup
	}
}

/**
 *	Show a picto called object_picto (generic function)
 *
 *	@param	string	$titlealt			Text on alt and title of image. Alt only if param notitle is set to 1. If text is "TextA:TextB", use Text A on alt and Text B on title.
 *	@param	string	$picto				Name of image to show object_picto (example: user, group, action, bill, contract, propal, product, ...)
 *										For external modules use imagename@mymodule to search into directory "img" of module.
 *	@param	string	$morealt			Add more attribute on img tag (ie: class="datecallink")
 *	@param	int		$pictoisfullpath	If 1, image path is a full path
 *	@param	int		$srconly			Return only content of the src attribute of img.
 *  @param	int		$notitle			1=Disable tag title. Use it if you add js tooltip, to avoid duplicate tooltip.
 *	@return	string						Return img tag
 *	@see	#img_picto, #img_picto_common
 */
function img_object($titlealt, $picto, $morealt = '', $pictoisfullpath = false, $srconly=0, $notitle=0)
{
	return img_picto($titlealt, 'object_'.$picto, $morealt, $pictoisfullpath, $srconly, $notitle);
}

/**
 *	Show weather picto
 *
 *	@param      string		$titlealt         	Text on alt and title of image. Alt only if param notitle is set to 1. If text is "TextA:TextB", use Text A on alt and Text B on title.
 *	@param      string		$picto       		Name of image file to show (If no extension provided, we use '.png'). Image must be stored into htdocs/theme/common directory.
 *	@param		string		$morealt			Add more attribute on img tag
 *	@param		int			$pictoisfullpath	If 1, image path is a full path
 *	@return     string      					Return img tag
 *  @see        #img_object, #img_picto
 */
function img_weather($titlealt, $picto, $morealt = '', $pictoisfullpath = 0)
{
	global $conf;

	if (! preg_match('/(\.png|\.gif)$/i', $picto)) $picto .= '.png';

	$path = DOL_URL_ROOT.'/theme/'.$conf->theme.'/img/weather/'.$picto;

	return img_picto($titlealt, $path, $morealt, 1);
}

/**
 *	Show picto (generic function)
 *
 *	@param      string		$titlealt         	Text on alt and title of image. Alt only if param notitle is set to 1. If text is "TextA:TextB", use Text A on alt and Text B on title.
 *	@param      string		$picto       		Name of image file to show (If no extension provided, we use '.png'). Image must be stored into htdocs/theme/common directory.
 *	@param		string		$morealt			Add more attribute on img tag
 *	@param		int			$pictoisfullpath	If 1, image path is a full path
 *	@return     string      					Return img tag
 *  @see        #img_object, #img_picto
 */
function img_picto_common($titlealt, $picto, $morealt = '', $pictoisfullpath = 0)
{
	global $conf;

	if (! preg_match('/(\.png|\.gif)$/i', $picto)) $picto .= '.png';

	if ($pictoisfullpath) $path = $picto;
	else
	{
		$path = DOL_URL_ROOT.'/theme/common/'.$picto;

		if (! empty($conf->global->MAIN_MODULE_CAN_OVERWRITE_COMMONICONS))
		{
			$themepath = DOL_DOCUMENT_ROOT.'/theme/'.$conf->theme.'/img/'.$picto;

			if (file_exists($themepath)) $path = $themepath;
		}
	}

	return img_picto($titlealt, $path, $morealt, 1);
}

/**
 *	Show logo action
 *
 *	@param	string		$titlealt       Text on alt and title of image. Alt only if param notitle is set to 1. If text is "TextA:TextB", use Text A on alt and Text B on title.
 *	@param  string		$numaction   	Action id or code to show
 *	@return string      				Return an img tag
 */
function img_action($titlealt, $numaction)
{
	global $conf, $langs;

	if (empty($titlealt) || $titlealt == 'default')
	{
		if ($numaction == '-1' || $numaction == 'ST_NO')			{ $numaction = -1; $titlealt = $langs->transnoentitiesnoconv('ChangeDoNotContact'); }
		elseif ($numaction ==  '0' || $numaction == 'ST_NEVER') 	{ $numaction = 0; $titlealt = $langs->transnoentitiesnoconv('ChangeNeverContacted'); }
		elseif ($numaction ==  '1' || $numaction == 'ST_TODO')  	{ $numaction = 1; $titlealt = $langs->transnoentitiesnoconv('ChangeToContact'); }
		elseif ($numaction ==  '2' || $numaction == 'ST_PEND')  	{ $numaction = 2; $titlealt = $langs->transnoentitiesnoconv('ChangeContactInProcess'); }
		elseif ($numaction ==  '3' || $numaction == 'ST_DONE')  	{ $numaction = 3; $titlealt = $langs->transnoentitiesnoconv('ChangeContactDone'); }
		else { $titlealt = $langs->transnoentitiesnoconv('ChangeStatus '.$numaction); $numaction = 0; }
	}
	if (! is_numeric($numaction)) $numaction=0;

	return img_picto($titlealt, 'stcomm'.$numaction.'.png');
}

/**
 *  Show pdf logo
 *
 *  @param	string		$titlealt   Text on alt and title of image. Alt only if param notitle is set to 1. If text is "TextA:TextB", use Text A on alt and Text B on title.
 *  @param  int		    $size       Taille de l'icone : 3 = 16x16px , 2 = 14x14px
 *  @return string      			Retourne tag img
 */
function img_pdf($titlealt = 'default', $size = 3)
{
	global $conf, $langs;

	if ($titlealt == 'default') $titlealt = $langs->trans('Show');

	return img_picto($titlealt, 'pdf'.$size.'.png');
}

/**
 *	Show logo +
 *
 *	@param	string	$titlealt   Text on alt and title of image. Alt only if param notitle is set to 1. If text is "TextA:TextB", use Text A on alt and Text B on title.
 *	@param  string	$other      Add more attributes on img
 *	@return string      		Return tag img
 */
function img_edit_add($titlealt = 'default', $other = '')
{
	global $conf, $langs;

	if ($titlealt == 'default') $titlealt = $langs->trans('Add');

	return img_picto($titlealt, 'edit_add.png', $other);
}
/**
 *	Show logo -
 *
 *	@param	string	$titlealt	Text on alt and title of image. Alt only if param notitle is set to 1. If text is "TextA:TextB", use Text A on alt and Text B on title.
 *	@param  string	$other      Add more attributes on img
 *	@return string      		Return tag img
 */
function img_edit_remove($titlealt = 'default', $other='')
{
	global $conf, $langs;

	if ($titlealt == 'default') $titlealt = $langs->trans('Remove');

	return img_picto($titlealt, 'edit_remove.png', $other);
}

/**
 *	Show logo editer/modifier fiche
 *
 *	@param  string	$titlealt   Text on alt and title of image. Alt only if param notitle is set to 1. If text is "TextA:TextB", use Text A on alt and Text B on title.
 *	@param  integer	$float      Si il faut y mettre le style "float: right"
 *	@param  string	$other		Add more attributes on img
 *	@return string      		Return tag img
 */
function img_edit($titlealt = 'default', $float = 0, $other = '')
{
	global $conf, $langs;

	if ($titlealt == 'default') $titlealt = $langs->trans('Modify');

	return img_picto($titlealt, 'edit.png', ($float ? 'style="float: '.($langs->tab_translate["DIRECTION"] == 'rtl'?'left':'right').'"' : $other));
}

/**
 *	Show logo view card
 *
 *	@param	string	$titlealt   Text on alt and title of image. Alt only if param notitle is set to 1. If text is "TextA:TextB", use Text A on alt and Text B on title.
 *	@param  integer	$float      Si il faut y mettre le style "float: right"
 *	@param  string	$other		Add more attributes on img
 *	@return string      		Return tag img
 */
function img_view($titlealt = 'default', $float = 0, $other = '')
{
	global $conf, $langs;

	if ($titlealt == 'default') $titlealt = $langs->trans('View');

	$morealt = ($float ? 'style="float: right" ' : '').$other;

	return img_picto($titlealt, 'view.png', $morealt);
}

/**
 *  Show delete logo
 *
 *  @param	string	$titlealt   Text on alt and title of image. Alt only if param notitle is set to 1. If text is "TextA:TextB", use Text A on alt and Text B on title.
 *	@param  string	$other      Add more attributes on img
 *  @return string      		Retourne tag img
 */
function img_delete($titlealt = 'default', $other = '')
{
	global $conf, $langs;

	if ($titlealt == 'default') $titlealt = $langs->trans('Delete');

	return img_picto($titlealt, 'delete.png', $other);
}

/**
 *  Show printer logo
 *
 *  @param  string  $titlealt   Text on alt and title of image. Alt only if param notitle is set to 1. If text is "TextA:TextB", use Text A on alt and Text B on title.
 *  @param  string  $other      Add more attributes on img
 *  @return string              Retourne tag img
 */
function img_printer($titlealt = "default", $other='')
{
    global $conf,$langs;
    if ($titlealt=="default") $titlealt=$langs->trans("Print");
    return img_picto($titlealt,'printer.png',$other);
}

/**
 *	Show help logo with cursor "?"
 *
 * 	@param	int              	$usehelpcursor		1=Use help cursor, 2=Use click pointer cursor, 0=No specific cursor
 * 	@param	int|string	        $usealttitle		Text to use as alt title
 * 	@return string            	           			Return tag img
 */
function img_help($usehelpcursor = 1, $usealttitle = 1)
{
	global $conf, $langs;

	if ($usealttitle)
	{
		if (is_string($usealttitle)) $usealttitle = dol_escape_htmltag($usealttitle);
		else $usealttitle = $langs->trans('Info');
	}

	return img_picto($usealttitle, 'info.png', 'style="vertical-align: middle;'.($usehelpcursor == 1 ? ' cursor: help': ($usehelpcursor == 2 ? ' cursor: pointer':'')).'"');
}

/**
 *	Show info logo
 *
 *	@param	string	$titlealt   Text on alt and title of image. Alt only if param notitle is set to 1. If text is "TextA:TextB", use Text A on alt and Text B on title.
 *	@return string      		Return img tag
 */
function img_info($titlealt = 'default')
{
	global $conf, $langs;

	if ($titlealt == 'default') $titlealt = $langs->trans('Informations');

	return img_picto($titlealt, 'info.png', 'style="vertical-align: middle;"');
}

/**
 *	Show warning logo
 *
 *	@param	string	$titlealt   Text on alt and title of image. Alt only if param notitle is set to 1. If text is "TextA:TextB", use Text A on alt and Text B on title.
 *	@param	string	$morealt	Add more attribute on img tag (For example 'style="float: right"'). If 1
 *	@return string      		Return img tag
 */
function img_warning($titlealt = 'default', $morealt = '')
{
	global $conf, $langs;

	if ($titlealt == 'default') $titlealt = $langs->trans('Warning');

	return img_picto($titlealt, 'warning.png', 'class="pictowarning valignmiddle"'.($morealt ? ($morealt == '1' ? ' style="float: right"' : ' '.$morealt): ''));
}

/**
 *  Show error logo
 *
 *	@param	string	$titlealt   Text on alt and title of image. Alt only if param notitle is set to 1. If text is "TextA:TextB", use Text A on alt and Text B on title.
 *	@return string      		Return img tag
 */
function img_error($titlealt = 'default')
{
	global $conf, $langs;

	if ($titlealt == 'default') $titlealt = $langs->trans('Error');

	return img_picto($titlealt, 'error.png');
}

/**
 *	Show next logo
 *
 *	@param	string	$titlealt   Text on alt and title of image. Alt only if param notitle is set to 1. If text is "TextA:TextB", use Text A on alt and Text B on title.
*	@param	string	$morealt	Add more attribute on img tag (For example 'style="float: right"')
  *	@return string      		Return img tag
 */
function img_next($titlealt = 'default', $morealt='')
{
	global $conf, $langs;

	if ($titlealt == 'default') $titlealt = $langs->trans('Next');

	return img_picto($titlealt, 'next.png', $morealt);
}

/**
 *	Show previous logo
 *
 *	@param	string	$titlealt   Text on alt and title of image. Alt only if param notitle is set to 1. If text is "TextA:TextB", use Text A on alt and Text B on title.
 *	@param	string	$morealt	Add more attribute on img tag (For example 'style="float: right"')
 *	@return string      		Return img tag
 */
function img_previous($titlealt = 'default', $morealt='')
{
	global $conf, $langs;

	if ($titlealt == 'default') $titlealt = $langs->trans('Previous');

	return img_picto($titlealt, 'previous.png', $morealt);
}

/**
 *	Show down arrow logo
 *
 *	@param	string	$titlealt   Text on alt and title of image. Alt only if param notitle is set to 1. If text is "TextA:TextB", use Text A on alt and Text B on title.
 *	@param  int		$selected   Selected
 *  @param	string	$moreclass	Add more CSS classes
 *	@return string      		Return img tag
 */
function img_down($titlealt = 'default', $selected = 0, $moreclass='')
{
	global $conf, $langs;

	if ($titlealt == 'default') $titlealt = $langs->trans('Down');

	return img_picto($titlealt, ($selected ? '1downarrow_selected.png' : '1downarrow.png'), 'class="imgdown'.($moreclass?" ".$moreclass:"").'"');
}

/**
 *	Show top arrow logo
 *
 *	@param	string	$titlealt   Text on alt and title of image. Alt only if param notitle is set to 1. If text is "TextA:TextB", use Text A on alt and Text B on title.
 *	@param  int		$selected	Selected
 *  @param	string	$moreclass	Add more CSS classes
 *	@return string      		Return img tag
 */
function img_up($titlealt = 'default', $selected = 0, $moreclass='')
{
	global $conf, $langs;

	if ($titlealt == 'default') $titlealt = $langs->trans('Up');

	return img_picto($titlealt, ($selected ? '1uparrow_selected.png' : '1uparrow.png'), 'class="imgup'.($moreclass?" ".$moreclass:"").'"');
}

/**
 *	Show left arrow logo
 *
 *	@param	string	$titlealt   Text on alt and title of image. Alt only if param notitle is set to 1. If text is "TextA:TextB", use Text A on alt and Text B on title.
 *	@param  int		$selected	Selected
 *	@param	string	$morealt	Add more attribute on img tag (For example 'style="float: right"')
 *	@return string      		Return img tag
 */
function img_left($titlealt = 'default', $selected = 0, $morealt='')
{
	global $conf, $langs;

	if ($titlealt == 'default') $titlealt = $langs->trans('Left');

	return img_picto($titlealt, ($selected ? '1leftarrow_selected.png' : '1leftarrow.png'), $morealt);
}

/**
 *	Show right arrow logo
 *
 *	@param	string	$titlealt   Text on alt and title of image. Alt only if param notitle is set to 1. If text is "TextA:TextB", use Text A on alt and Text B on title.
 *	@param  int		$selected	Selected
 *	@param	string	$morealt	Add more attribute on img tag (For example 'style="float: right"')
 *	@return string      		Return img tag
 */
function img_right($titlealt = 'default', $selected = 0, $morealt='')
{
	global $conf, $langs;

	if ($titlealt == 'default') $titlealt = $langs->trans('Right');

	return img_picto($titlealt, ($selected ? '1rightarrow_selected.png' : '1rightarrow.png'), $morealt);
}

/**
 *	Show tick logo if allowed
 *
 *	@param	string	$allow		Allow
 *	@param	string	$titlealt   Text on alt and title of image. Alt only if param notitle is set to 1. If text is "TextA:TextB", use Text A on alt and Text B on title.
 *	@return string      		Return img tag
 */
function img_allow($allow, $titlealt = 'default')
{
	global $conf, $langs;

	if ($titlealt == 'default') $titlealt = $langs->trans('Active');

	if ($allow == 1) return img_picto($titlealt, 'tick.png');

	return '-';
}


/**
 *	Show MIME img of a file
 *
 *	@param	string	$file		Filename
 * 	@param	string	$titlealt	Text on alt and title of image. Alt only if param notitle is set to 1. If text is "TextA:TextB", use Text A on alt and Text B on title.
 *	@return string     			Return img tag
 */
function img_mime($file, $titlealt = '')
{
	require_once DOL_DOCUMENT_ROOT.'/core/lib/files.lib.php';

	$mimetype = dol_mimetype($file, '', 1);
	$mimeimg = dol_mimetype($file, '', 2);

	if (empty($titlealt)) $titlealt = 'Mime type: '.$mimetype;

	return img_picto_common($titlealt, 'mime/'.$mimeimg);
}


/**
 *	Show phone logo.
 *  Use img_picto instead.
 *
 *	@param	string	$titlealt   Text on alt and title of image. Alt only if param notitle is set to 1. If text is "TextA:TextB", use Text A on alt and Text B on title.
 *	@param  int		$option		Option
 *	@return string      		Return img tag
 *  @deprecated
 *  @see img_picto
 */
function img_phone($titlealt = 'default', $option = 0)
{
	dol_syslog(__FUNCTION__ . " is deprecated", LOG_WARNING);

	global $conf,$langs;

	if ($titlealt == 'default') $titlealt = $langs->trans('Call');

	if ($option == 1) $img = 'call';
	else $img = 'call_out';

	return img_picto($titlealt, $img);
}

/**
 *  Show search logo
 *
 *  @param	string	$titlealt   Text on alt and title of image. Alt only if param notitle is set to 1. If text is "TextA:TextB", use Text A on alt and Text B on title.
 *	@param  string	$other      Add more attributes on img
 *  @return string      		Retourne tag img
 */
function img_search($titlealt = 'default', $other = '')
{
	global $conf, $langs;

	if ($titlealt == 'default') $titlealt = $langs->trans('Search');

	$img = img_picto($titlealt, 'search.png', $other, false, 1);

	$input = '<input type="image" class="liste_titre" name="button_search" src="'.$img.'" ';
	$input.= 'value="'.dol_escape_htmltag($titlealt).'" title="'.dol_escape_htmltag($titlealt).'" >';

	return $input;
}

/**
 *  Show search logo
 *
 *  @param	string	$titlealt   Text on alt and title of image. Alt only if param notitle is set to 1. If text is "TextA:TextB", use Text A on alt and Text B on title.
 *	@param  string	$other      Add more attributes on img
 *  @return string      		Retourne tag img
 */
function img_searchclear($titlealt = 'default', $other = '')
{
	global $conf, $langs;

	if ($titlealt == 'default') $titlealt = $langs->trans('Search');

	$img = img_picto($titlealt, 'searchclear.png', $other, false, 1);

	$input = '<input type="image" class="liste_titre" name="button_removefilter" src="'.$img.'" ';
	$input.= 'value="'.dol_escape_htmltag($titlealt).'" title="'.dol_escape_htmltag($titlealt).'" >';

	return $input;
}

/**
 *	Show information for admin users or standard users
 *
 *	@param	string	$text			Text info
 *	@param  integer	$infoonimgalt	Info is shown only on alt of star picto, otherwise it is show on output after the star picto
 *	@param	int		$nodiv			No div
 *  @param  string  $admin          '1'=Info for admin users. '0'=Info for standard users (change only the look), 'xxx'=Other
 *	@return	string					String with info text
 */
function info_admin($text, $infoonimgalt = 0, $nodiv=0, $admin='1')
{
	global $conf, $langs;

	if ($infoonimgalt)
	{
		return img_picto($text, 'info', 'class="hideonsmartphone"');
	}

	return ($nodiv?'':'<div class="'.(empty($admin)?'':($admin=='1'?'info':$admin)).' hideonsmartphone">').img_picto($admin?$langs->trans('InfoAdmin'):$langs->trans('Note'), ($nodiv?'info':'info_black'), 'class="hideonsmartphone"').' '.$text.($nodiv?'':'</div>');
}


/**
 *	Affiche message erreur system avec toutes les informations pour faciliter le diagnostic et la remontee des bugs.
 *	On doit appeler cette fonction quand une erreur technique bloquante est rencontree.
 *	Toutefois, il faut essayer de ne l'appeler qu'au sein de pages php, les classes devant
 *	renvoyer leur erreur par l'intermediaire de leur propriete "error".
 *
 *	@param	 	DoliDB	$db      	Database handler
 *	@param  	mixed	$error		String or array of errors strings to show
 *  @param		array	$errors		Array of errors
 *	@return 	void
 *  @see    	dol_htmloutput_errors
 */
function dol_print_error($db='',$error='',$errors=null)
{
	global $conf,$langs,$argv;
	global $dolibarr_main_prod;

	$out = '';
	$syslog = '';

	// Si erreur intervenue avant chargement langue
	if (! $langs)
	{
		require_once DOL_DOCUMENT_ROOT .'/core/class/translate.class.php';
		$langs = new Translate('', $conf);
		$langs->load("main");
	}
	$langs->load("main");
	$langs->load("errors");

	if ($_SERVER['DOCUMENT_ROOT'])    // Mode web
	{
		$out.=$langs->trans("DolibarrHasDetectedError").".<br>\n";
		if (! empty($conf->global->MAIN_FEATURES_LEVEL)) $out.="You use an experimental or develop level of features, so please do NOT report any bugs, except if problem is confirmed moving option MAIN_FEATURES_LEVEL back to 0.<br>\n";
		$out.=$langs->trans("InformationToHelpDiagnose").":<br>\n";

		$out.="<b>".$langs->trans("Date").":</b> ".dol_print_date(time(),'dayhourlog')."<br>\n";
		$out.="<b>".$langs->trans("Dolibarr").":</b> ".DOL_VERSION."<br>\n";
		if (isset($conf->global->MAIN_FEATURES_LEVEL)) $out.="<b>".$langs->trans("LevelOfFeature").":</b> ".$conf->global->MAIN_FEATURES_LEVEL."<br>\n";
		if (function_exists("phpversion"))
		{
			$out.="<b>".$langs->trans("PHP").":</b> ".phpversion()."<br>\n";
		}
		$out.="<b>".$langs->trans("Server").":</b> ".$_SERVER["SERVER_SOFTWARE"]."<br>\n";
		if (function_exists("php_uname"))
		{
			$out.="<b>".$langs->trans("OS").":</b> ".php_uname()."<br>\n";
		}
		$out.="<b>".$langs->trans("UserAgent").":</b> ".$_SERVER["HTTP_USER_AGENT"]."<br>\n";
		$out.="<br>\n";
		$out.="<b>".$langs->trans("RequestedUrl").":</b> ".dol_htmlentities($_SERVER["REQUEST_URI"],ENT_COMPAT,'UTF-8')."<br>\n";
		$out.="<b>".$langs->trans("Referer").":</b> ".(isset($_SERVER["HTTP_REFERER"])?dol_htmlentities($_SERVER["HTTP_REFERER"],ENT_COMPAT,'UTF-8'):'')."<br>\n";
		$out.="<b>".$langs->trans("MenuManager").":</b> ".(isset($conf->standard_menu)?$conf->standard_menu:'')."<br>\n";
		$out.="<br>\n";
		$syslog.="url=".$_SERVER["REQUEST_URI"];
		$syslog.=", query_string=".$_SERVER["QUERY_STRING"];
	}
	else                              // Mode CLI
	{
		$out.='> '.$langs->transnoentities("ErrorInternalErrorDetected").":\n".$argv[0]."\n";
		$syslog.="pid=".dol_getmypid();
	}

	if (is_object($db))
	{
		if ($_SERVER['DOCUMENT_ROOT'])  // Mode web
		{
			$out.="<b>".$langs->trans("DatabaseTypeManager").":</b> ".$db->type."<br>\n";
			$out.="<b>".$langs->trans("RequestLastAccessInError").":</b> ".($db->lastqueryerror()?$db->lastqueryerror():$langs->trans("ErrorNoRequestInError"))."<br>\n";
			$out.="<b>".$langs->trans("ReturnCodeLastAccessInError").":</b> ".($db->lasterrno()?$db->lasterrno():$langs->trans("ErrorNoRequestInError"))."<br>\n";
			$out.="<b>".$langs->trans("InformationLastAccessInError").":</b> ".($db->lasterror()?$db->lasterror():$langs->trans("ErrorNoRequestInError"))."<br>\n";
			$out.="<br>\n";
		}
		else                            // Mode CLI
		{
			$out.='> '.$langs->transnoentities("DatabaseTypeManager").":\n".$db->type."\n";
			$out.='> '.$langs->transnoentities("RequestLastAccessInError").":\n".($db->lastqueryerror()?$db->lastqueryerror():$langs->trans("ErrorNoRequestInError"))."\n";
			$out.='> '.$langs->transnoentities("ReturnCodeLastAccessInError").":\n".($db->lasterrno()?$db->lasterrno():$langs->trans("ErrorNoRequestInError"))."\n";
			$out.='> '.$langs->transnoentities("InformationLastAccessInError").":\n".($db->lasterror()?$db->lasterror():$langs->trans("ErrorNoRequestInError"))."\n";

		}
		$syslog.=", sql=".$db->lastquery();
		$syslog.=", db_error=".$db->lasterror();
	}

	if ($error || $errors)
	{
		$langs->load("errors");

		// Merge all into $errors array
		if (is_array($error) && is_array($errors)) $errors=array_merge($error,$errors);
		elseif (is_array($error)) $errors=$error;
		elseif (is_array($errors)) $errors=array_merge(array($error),$errors);
		else $errors=array_merge(array($error));

		foreach($errors as $msg)
		{
			if (empty($msg)) continue;
			if ($_SERVER['DOCUMENT_ROOT'])  // Mode web
			{
				$out.="<b>".$langs->trans("Message").":</b> ".dol_escape_htmltag($msg)."<br>\n" ;
			}
			else                        // Mode CLI
			{
				$out.='> '.$langs->transnoentities("Message").":\n".$msg."\n" ;
			}
			$syslog.=", msg=".$msg;
		}
	}
	if (empty($dolibarr_main_prod) && $_SERVER['DOCUMENT_ROOT'] && function_exists('xdebug_print_function_stack') && function_exists('xdebug_call_file'))
	{
		xdebug_print_function_stack();
		$out.='<b>XDebug informations:</b>'."<br>\n";
		$out.='File: '.xdebug_call_file()."<br>\n";
		$out.='Line: '.xdebug_call_line()."<br>\n";
		$out.='Function: '.xdebug_call_function()."<br>\n";
		$out.="<br>\n";
	}

	if (empty($dolibarr_main_prod)) print $out;
	else define("MAIN_CORE_ERROR", 1);
	//else print 'Sorry, an error occured but the parameter $dolibarr_main_prod is defined in conf file so no message is reported to your browser. Please read the log file for error message.';
	dol_syslog("Error ".$syslog, LOG_ERR);
}

/**
 * Show a public email and error code to contact if technical error
 *
 * @param	string	$prefixcode		Prefix of public error code
 * @return	void
 */
function dol_print_error_email($prefixcode)
{
	global $langs,$conf;

	$langs->load("errors");
	$now=dol_now();
	print '<br><div class="error">'.$langs->trans("ErrorContactEMail", $conf->global->MAIN_INFO_SOCIETE_MAIL, $prefixcode.dol_print_date($now,'%Y%m%d')).'</div>';
}

/**
 *	Show title line of an array
 *
 *	@param	string	$name        Label of field
 *	@param	string	$file        Url used when we click on sort picto
 *	@param	string	$field       Field to use for new sorting
 *	@param	string	$begin       ("" by defaut)
 *	@param	string	$moreparam   Add more parameters on sort url links ("" by default)
 *	@param  string	$td          Options of attribute td ("" by defaut, example: 'align="center"')
 *	@param  string	$sortfield   Current field used to sort
 *	@param  string	$sortorder   Current sort order
 *  @param	string	$prefix		 Prefix for css. Use space after prefix to add your own CSS tag.
 *	@return	void
 */
function print_liste_field_titre($name, $file="", $field="", $begin="", $moreparam="", $td="", $sortfield="", $sortorder="", $prefix="")
{
	print getTitleFieldOfList($name, 0, $file, $field, $begin, $moreparam, $td, $sortfield, $sortorder, $prefix);
}

/**
 *	Get title line of an array
 *
 *	@param	string	$name        Label of field
 *	@param	int		$thead		 0=To use with standard table format, 1=To use inside <thead><tr>, 2=To use with <div>
 *	@param	string	$file        Url used when we click on sort picto
 *	@param	string	$field       Field to use for new sorting. Empty if this field is not sortable.
 *	@param	string	$begin       ("" by defaut)
 *	@param	string	$moreparam   Add more parameters on sort url links ("" by default)
 *	@param  string	$moreattrib  Add more attributes on th ("" by defaut)
 *	@param  string	$sortfield   Current field used to sort
 *	@param  string	$sortorder   Current sort order
 *  @param	string	$prefix		 Prefix for css. Use space after prefix to add your own CSS tag.
 *	@return	string
 */
function getTitleFieldOfList($name, $thead=0, $file="", $field="", $begin="", $moreparam="", $moreattrib="", $sortfield="", $sortorder="", $prefix="")
{
	global $conf;
	//print "$name, $file, $field, $begin, $options, $moreattrib, $sortfield, $sortorder<br>\n";

	$sortorder=strtoupper($sortorder);
	$out='';
    $sortimg='';

	$tag='th';
	if ($thead==2) $tag='div';

	// If field is used as sort criteria we use a specific class
	// Example if (sortfield,field)=("nom","xxx.nom") or (sortfield,field)=("nom","nom")
	if ($field && ($sortfield == $field || $sortfield == preg_replace("/^[^\.]+\./","",$field))) $out.= '<'.$tag.' class="'.$prefix.'liste_titre_sel" '. $moreattrib.'>';
	else $out.= '<'.$tag.' class="'.$prefix.'liste_titre" '. $moreattrib.'>';

	if (empty($thead) && $field)    // If this is a sort field
	{
		$options=preg_replace('/sortfield=([a-zA-Z0-9,\s\.]+)/i','',$moreparam);
		$options=preg_replace('/sortorder=([a-zA-Z0-9,\s\.]+)/i','',$options);
		$options=preg_replace('/&+/i','&',$options);
		if (! preg_match('/^&/',$options)) $options='&'.$options;

		if ($field != $sortfield)
		{
            if ($sortorder == 'DESC') $out.= '<a href="'.$file.'?sortfield='.$field.'&sortorder=desc&begin='.$begin.$options.'">';
            if ($sortorder == 'ASC' || ! $sortorder) $out.= '<a href="'.$file.'?sortfield='.$field.'&sortorder=asc&begin='.$begin.$options.'">';
		}
		else
		{
            if ($sortorder == 'DESC' || ! $sortorder) $out.= '<a href="'.$file.'?sortfield='.$field.'&sortorder=asc&begin='.$begin.$options.'">';
            if ($sortorder == 'ASC') $out.= '<a href="'.$file.'?sortfield='.$field.'&sortorder=desc&begin='.$begin.$options.'">';
		}
	}

	$out.=$name;

	if (empty($thead) && $field)    // If this is a sort field
	{
		$out.='</a>';
	}

	if (empty($thead) && $field)    // If this is a sort field
	{
		$options=preg_replace('/sortfield=([a-zA-Z0-9,\s\.]+)/i','',$moreparam);
		$options=preg_replace('/sortorder=([a-zA-Z0-9,\s\.]+)/i','',$options);
		$options=preg_replace('/&+/i','&',$options);
		if (! preg_match('/^&/',$options)) $options='&'.$options;

		//print "&nbsp;";
		//$sortimg.= '<img width="2" src="'.DOL_URL_ROOT.'/theme/common/transparent.png" alt="">';
		//$sortimg.= '<span class="nowrap">';

		if (! $sortorder || $field != $sortfield)
		{
			//$out.= '<a href="'.$file.'?sortfield='.$field.'&sortorder=asc&begin='.$begin.$options.'">'.img_down("A-Z",0).'</a>';
			//$out.= '<a href="'.$file.'?sortfield='.$field.'&sortorder=desc&begin='.$begin.$options.'">'.img_up("Z-A",0).'</a>';
		}
		else
		{
			if ($sortorder == 'DESC' ) {
				//$out.= '<a href="'.$file.'?sortfield='.$field.'&sortorder=asc&begin='.$begin.$options.'">'.img_down("A-Z",0).'</a>';
				//$out.= '<a href="'.$file.'?sortfield='.$field.'&sortorder=desc&begin='.$begin.$options.'">'.img_up("Z-A",1).'</a>';
				$sortimg.= '<span class="nowrap">'.img_up("Z-A",0).'</span>';
			}
			if ($sortorder == 'ASC' ) {
				//$out.= '<a href="'.$file.'?sortfield='.$field.'&sortorder=asc&begin='.$begin.$options.'">'.img_down("A-Z",1).'</a>';
				//$out.= '<a href="'.$file.'?sortfield='.$field.'&sortorder=desc&begin='.$begin.$options.'">'.img_up("Z-A",0).'</a>';
				$sortimg.= '<span class="nowrap">'.img_down("A-Z",0).'</span>';
			}
		}

		//$sortimg.= '</span>';
	}

	$out.=$sortimg;

	$out.='</'.$tag.'>';

	return $out;
}

/**
 *	Show a title.
 *
 *	@param	string	$title			Title to show
 *	@return	string					Title to show
 *  @deprecated						Use load_fiche_titre instead
 *  @see load_fiche_titre
 */
function print_titre($title)
{
	dol_syslog(__FUNCTION__ . " is deprecated", LOG_WARNING);

	print '<div class="titre">'.$title.'</div>';
}

/**
 *	Show a title with picto
 *
 *	@param	string	$title				Title to show
 *	@param	string	$mesg				Added message to show on right
 *	@param	string	$picto				Icon to use before title (should be a 32x32 transparent png file)
 *	@param	int		$pictoisfullpath	1=Icon name is a full absolute url of image
 * 	@param	int		$id					To force an id on html objects
 * 	@return	void
 *  @deprecated Use print load_fiche_titre instead
 */
function print_fiche_titre($title, $mesg='', $picto='title_generic.png', $pictoisfullpath=0, $id='')
{
	print load_fiche_titre($title, $mesg, $picto, $pictoisfullpath, $id);
}

/**
 *	Load a title with picto
 *
 *	@param	string	$titre				Title to show
 *	@param	string	$morehtmlright		Added message to show on right
 *	@param	string	$picto				Icon to use before title (should be a 32x32 transparent png file)
 *	@param	int		$pictoisfullpath	1=Icon name is a full absolute url of image
 * 	@param	int		$id					To force an id on html objects
 *  @param  string  $morecssontable     More css on table
 * 	@return	string
 *  @see print_barre_liste
 */
function load_fiche_titre($titre, $morehtmlright='', $picto='title_generic.png', $pictoisfullpath=0, $id=0, $morecssontable='')
{
	global $conf;

	$return='';

	if ($picto == 'setup') $picto='title.png';
	if (($conf->browser->name == 'ie') && $picto=='title.png') $picto='title.gif';

	$return.= "\n";
	$return.= '<table '.($id?'id="'.$id.'" ':'').'summary="" class="centpercent notopnoleftnoright'.($morecssontable?' '.$morecssontable:'').'" style="margin-bottom: 2px;"><tr>';
	if ($picto) $return.= '<td class="nobordernopadding widthpictotitle" valign="middle">'.img_picto('',$picto, 'id="pictotitle"', $pictoisfullpath).'</td>';
	$return.= '<td class="nobordernopadding" valign="middle">';
	$return.= '<div class="titre">'.$titre.'</div>';
	$return.= '</td>';
	if (dol_strlen($morehtmlright))
	{
		$return.= '<td class="nobordernopadding titre_right" align="right" valign="middle">'.$morehtmlright.'</td>';
	}
	$return.= '</tr></table>'."\n";

	return $return;
}

/**
 *	return a title with navigation controls for pagination
 *
 *	@param	string	    $titre				Title to show (required)
 *	@param	int   	    $page				Numero of page to show in navigation links (required)
 *	@param	string	    $file				Url of page (required)
 *	@param	string	    $options         	More parameters for links ('' by default, does not include sortfield neither sortorder)
 *	@param	string    	$sortfield       	Field to sort on ('' by default)
 *	@param	string	    $sortorder       	Order to sort ('' by default)
 *	@param	string	    $center          	String in the middle ('' by default). We often find here string $massaction comming from $form->selectMassAction() 
 *	@param	int		    $num				Number of records found by select with limit+1
 *	@param	int|string  $totalnboflines		Total number of records/lines for all pages (if known). Use a negative value of number to not show number. Use '' if unknown.
 *	@param	string	    $picto				Icon to use before title (should be a 32x32 transparent png file)
 *	@param	int		    $pictoisfullpath	1=Icon name is a full absolute url of image
 *  @param	string	    $morehtml			More html to show
 *  @param  string      $morecss            More css to the table
 *  @param  int         $limit              Max number of lines (-1 = use default, 0 = no limit, > 0 = limit).
 *  @param  int         $hideselectlimit    Force to hide select limit
 *	@return	void
 */
<<<<<<< HEAD
function load_barre_liste($titre, $page, $file, $options='', $sortfield='', $sortorder='', $center='', $num=-1, $totalnboflines=-1, $picto='title_generic.png', $pictoisfullpath=0, $morehtml='', $morecss='', $limit=-1, $hideselectlimit=0)
=======
function print_barre_liste($titre, $page, $file, $options='', $sortfield='', $sortorder='', $center='', $num=-1, $totalnboflines='', $picto='title_generic.png', $pictoisfullpath=0, $morehtml='', $morecss='', $limit=-1, $hideselectlimit=0)
>>>>>>> 38660418
{
	global $conf,$langs;

	$savlimit = $limit;
    $savtotalnboflines = $totalnboflines;
    $totalnboflines=abs($totalnboflines);

	if ($picto == 'setup') $picto='title_setup.png';
	if (($conf->browser->name == 'ie') && $picto=='title_generic.png') $picto='title.gif';
	if ($limit < 0) $limit = $conf->liste_limit;
	if ($savlimit != 0 && (($num > $limit) || ($num == -1) || ($limit == 0)))
	{
		$nextpage = 1;
	}
	else
	{
		$nextpage = 0;
	}
	//print 'totalnboflines='.$totalnboflines.'-savlimit='.$savlimit.'-limit='.$limit.'-num='.$num.'-nextpage='.$nextpage;
	$out = "\n";
	$out.= "<!-- Begin title '".$titre."' -->\n";
	$out.='<table width="100%" border="0" class="notopnoleftnoright'.($morecss?' '.$morecss:'').'" style="margin-bottom: 6px;"><tr>';

	// Left
<<<<<<< HEAD
	//if ($picto && $titre) $out.='<td class="nobordernopadding hideonsmartphone" width="40" align="left" valign="middle">'.img_picto('', $picto, 'id="pictotitle"', $pictoisfullpath).'</td>';
	$out.='<td class="nobordernopadding valignmiddle">';
	if ($picto && $titre) $out.=img_picto('', $picto, 'class="hideonsmartphone valignmiddle" id="pictotitle"', $pictoisfullpath);
	$out.='<div class="titre inline-block">'.$titre;
	if (!empty($titre) && $savtotalnboflines >= 0) $out.=' ('.$totalnboflines.')';
	$out.='</div></td>';
=======
	//if ($picto && $titre) print '<td class="nobordernopadding hideonsmartphone" width="40" align="left" valign="middle">'.img_picto('', $picto, 'id="pictotitle"', $pictoisfullpath).'</td>';
	print '<td class="nobordernopadding valignmiddle">';
	if ($picto && $titre) print img_picto('', $picto, 'class="hideonsmartphone valignmiddle" id="pictotitle"', $pictoisfullpath);
	print '<div class="titre inline-block">'.$titre;
	if (!empty($titre) && $savtotalnboflines >= 0 && (string) $savtotalnboflines != '') print ' ('.$totalnboflines.')';
	print '</div></td>';
>>>>>>> 38660418

	// Center
	if ($center)
	{
		$out.='<td class="nobordernopadding center valignmiddle">'.$center.'</td>';
	}

	// Right
	$out.='<td class="nobordernopadding valignmiddle" align="right">';
	if ($sortfield) $options .= "&amp;sortfield=".$sortfield;
	if ($sortorder) $options .= "&amp;sortorder=".$sortorder;
	// Show navigation bar
	$pagelist = '';
	if ($savlimit != 0 && ($page > 0 || $num > $limit))
	{
		if ($totalnboflines)	// If we know total nb of lines
		{
			$maxnbofpage=(empty($conf->dol_optimize_smallscreen) ? 4 : 1);		// page nb before and after selected page + ... + first or last

			if ($limit > 0) $nbpages=ceil($totalnboflines/$limit);
			else $nbpages=1;
			$cpt=($page-$maxnbofpage);
			if ($cpt < 0) { $cpt=0; }

			if ($cpt>=1)
			{
				$pagelist.= '<li'.(($conf->dol_use_jmobile != 4)?' class="pagination"':'').'><a '.(($conf->dol_use_jmobile != 4)?'':'data-role="button" ').'href="'.$file.'?page=0'.$options.'">1</a></li>';
				if ($cpt > 2) $pagelist.='<li'.(($conf->dol_use_jmobile != 4)?' class="pagination"':'').'><span '.(($conf->dol_use_jmobile != 4)?'class="inactive"':'data-role="button"').'>...</span></li>';
				else if ($cpt == 2) $pagelist.='<li'.(($conf->dol_use_jmobile != 4)?' class="pagination"':'').'><a '.(($conf->dol_use_jmobile != 4)?'':'data-role="button" ').'href="'.$file.'?page=1'.$options.'">2</a></li>';
			}

			do
			{
				if ($cpt==$page)
				{
					$pagelist.= '<li'.(($conf->dol_use_jmobile != 4)?' class="pagination"':'').'><span '.(($conf->dol_use_jmobile != 4)?'class="active"':'data-role="button"').'>'.($page+1).'</span></li>';
				}
				else
				{
					$pagelist.= '<li'.(($conf->dol_use_jmobile != 4)?' class="pagination"':'').'><a '.(($conf->dol_use_jmobile != 4)?'':'data-role="button" ').'href="'.$file.'?page='.$cpt.$options.'">'.($cpt+1).'</a></li>';
				}
				$cpt++;
			}
			while ($cpt < $nbpages && $cpt<=$page+$maxnbofpage);

			if ($cpt<$nbpages)
			{
				if ($cpt<$nbpages-2) $pagelist.= '<li'.(($conf->dol_use_jmobile != 4)?' class="pagination"':'').'><span '.(($conf->dol_use_jmobile != 4)?'class="inactive"':'data-role="button"').'>...</span></li>';
				else if ($cpt == $nbpages-2) $pagelist.= '<li'.(($conf->dol_use_jmobile != 4)?' class="pagination"':'').'><a '.(($conf->dol_use_jmobile != 4)?'':'data-role="button" ').'href="'.$file.'?page='.($nbpages-2).$options.'">'.($nbpages - 1).'</a></li>';
				$pagelist.= '<li'.(($conf->dol_use_jmobile != 4)?' class="pagination"':'').'><a '.(($conf->dol_use_jmobile != 4)?'':'data-role="button" ').'href="'.$file.'?page='.($nbpages-1).$options.'">'.$nbpages.'</a></li>';
			}
		}
		else
		{
			$pagelist.= '<li'.(($conf->dol_use_jmobile != 4)?' class="pagination"':'').'><span '.(($conf->dol_use_jmobile != 4)?'class="active"':'data-role="button"').'>'.($page+1)."</li>";
		}
	}
	$out.=load_fleche_navigation($page, $file, $options, $nextpage, $pagelist, $morehtml, $savlimit, $totalnboflines, $hideselectlimit);		// output the div and ul for previous/last completed with page numbers into $pagelist
	$out.='</td>';

	$out.='</tr></table>'."\n";
	$out.="<!-- End title -->\n\n";
}
/**
 *	Print a title with navigation controls for pagination
 *
 *	@param	string	    $titre				Title to show (required)
 *	@param	int   	    $page				Numero of page to show in navigation links (required)
 *	@param	string	    $file				Url of page (required)
 *	@param	string	    $options         	More parameters for links ('' by default, does not include sortfield neither sortorder)
 *	@param	string    	$sortfield       	Field to sort on ('' by default)
 *	@param	string	    $sortorder       	Order to sort ('' by default)
 *	@param	string	    $center          	String in the middle ('' by default). We often find here string $massaction comming from $form->selectMassAction() 
 *	@param	int		    $num				Number of records found by select with limit+1
 *	@param	int		    $totalnboflines		Total number of records/lines for all pages (if known). Use a negative value to not show number.
 *	@param	string	    $picto				Icon to use before title (should be a 32x32 transparent png file)
 *	@param	int		    $pictoisfullpath	1=Icon name is a full absolute url of image
 *  @param	string	    $morehtml			More html to show
 *  @param  string      $morecss            More css to the table
 *  @param  int         $limit              Max number of lines (-1 = use default, 0 = no limit, > 0 = limit).
 *  @param  int         $hideselectlimit    Force to hide select limit
 *	@return	void
 */
function print_barre_liste($titre, $page, $file, $options='', $sortfield='', $sortorder='', $center='', $num=-1, $totalnboflines=-1, $picto='title_generic.png', $pictoisfullpath=0, $morehtml='', $morecss='', $limit=-1, $hideselectlimit=0)
{
	echo load_barre_liste($titre, $page, $file, $options, $sortfield, $sortorder, $center, $num, $totalnboflines, $picto, $pictoisfullpath, $morehtml, $morecss, $limit, $hideselectlimit);
}

/**
 *	Function to return navigation arrows into lists
 *
 *	@param	int				$page				Number of page
 *	@param	string			$file				Page URL (in most cases provided with $_SERVER["PHP_SELF"])
 *	@param	string			$options         	Other url paramaters to propagate ("" by default, may include sortfield and sortorder)
 *	@param	integer			$nextpage	    	Do we show a next page button
 *	@param	string			$betweenarrows		HTML content to show between arrows. MUST contains '<li> </li>' tags or '<li><span> </span></li>'.
 *  @param	string			$afterarrows		HTML content to show after arrows. Must NOT contains '<li> </li>' tags.
 *  @param  int             $limit              Max nb of record to show  (-1 = no combo with limit, 0 = no limit, > 0 = limit)
 *	@param	int		        $totalnboflines		Total number of records/lines for all pages (if known)
 *  @param  int             $hideselectlimit    Force to hide select limit
 *	@return	void
 */
function load_fleche_navigation($page, $file, $options='', $nextpage=0, $betweenarrows='', $afterarrows='', $limit=-1, $totalnboflines=0, $hideselectlimit=0)
{
	global $conf, $langs;

	$out='<div class="pagination"><ul>';
	if ((int) $limit >= 0 && empty($hideselectlimit))
	{
	    $pagesizechoices='10:10,20:20,30:30,40:40,50:50,100:100,250:250,500:500,1000:1000,5000:5000';
	    //$pagesizechoices.=',0:'.$langs->trans("All");     // Not yet supported
	    //$pagesizechoices.=',2:2';
	    if (! empty($conf->global->MAIN_PAGESIZE_CHOICES)) $pagesizechoices=$conf->global->MAIN_PAGESIZE_CHOICES;
<<<<<<< HEAD
	     
        $out.='<li class="pagination">';
        $out.='<select class="flat selectlimit" name="limit">';
=======

        print '<li class="pagination">';
        print '<select class="flat selectlimit" name="limit" title="'.dol_escape_htmltag($langs->trans("MaxNbOfRecordPerPage")).'">';
>>>>>>> 38660418
        $tmpchoice=explode(',',$pagesizechoices);
        $tmpkey=$limit.':'.$limit;
        if (! in_array($tmpkey, $tmpchoice)) $tmpchoice[]=$tmpkey;
        $tmpkey=$conf->liste_limit.':'.$conf->liste_limit;
        if (! in_array($tmpkey, $tmpchoice)) $tmpchoice[]=$tmpkey;
        asort($tmpchoice, SORT_NUMERIC);
        $found=false;
        foreach($tmpchoice as $val)
        {
            $selected='';
            $tmp=explode(':',$val);
            $key=$tmp[0];
            $val=$tmp[1];
            if ($key != '' && $val != '')
            {
                if ((int) $key == (int) $limit)
                {
                    $selected = ' selected="selected"';
                    $found = true;
                }
                $out.='<option name="'.$key.'"'.$selected.'>'.dol_escape_htmltag($val).'</option>'."\n";
            }
        }
        $out.='</select>';
        if ($conf->use_javascript_ajax)
        {
            $out.='<!-- JS CODE TO ENABLE select limit to launch submit of page -->
            		<script type="text/javascript">
                	jQuery(document).ready(function () {
            	  		jQuery(".selectlimit").change(function() {
                            console.log("Change limit. Send submit");
                            $(this).parents(\'form:first\').submit();
            	  		});
                	});
            		</script>
                ';
        }
        $out.='</li>';	    
	}
	if ($page > 0)
	{
		if (($conf->dol_use_jmobile != 4)) $out.='<li class="pagination"><a class="paginationprevious" href="'.$file.'?page='.($page-1).$options.'"><</a></li>';
		else $out.='<li><a data-role="button" data-icon="arrow-l" data-iconpos="left" href="'.$file.'?page='.($page-1).$options.'">'.$langs->trans("Previous").'</a></li>';
	}
	if ($betweenarrows)
	{
		$out.=$betweenarrows;
	}
	if ($nextpage > 0)
	{
		if (($conf->dol_use_jmobile != 4)) $out.='<li class="pagination"><a class="paginationnext" href="'.$file.'?page='.($page+1).$options.'">></a></li>';
		else $out.='<li><a data-role="button" data-icon="arrow-r" data-iconpos="right" href="'.$file.'?page='.($page+1).$options.'">'.$langs->trans("Next").'</a></li>';
	}
	if ($afterarrows)
	{
		$out.='<li class="paginationafterarrows">';
		$out.=$afterarrows;
		$out.='</li>';
	}
	$out.='</ul></div>'."\n";
}
/**
 *	Function to show navigation arrows into lists
 *
 *	@param	int				$page				Number of page
 *	@param	string			$file				Page URL (in most cases provided with $_SERVER["PHP_SELF"])
 *	@param	string			$options         	Other url paramaters to propagate ("" by default, may include sortfield and sortorder)
 *	@param	integer			$nextpage	    	Do we show a next page button
 *	@param	string			$betweenarrows		HTML content to show between arrows. MUST contains '<li> </li>' tags or '<li><span> </span></li>'.
 *  @param	string			$afterarrows		HTML content to show after arrows. Must NOT contains '<li> </li>' tags.
 *  @param  int             $limit              Max nb of record to show  (-1 = no combo with limit, 0 = no limit, > 0 = limit)
 *	@param	int		        $totalnboflines		Total number of records/lines for all pages (if known)
 *  @param  int             $hideselectlimit    Force to hide select limit
 *	@return	void
 */
function print_fleche_navigation($page, $file, $options='', $nextpage=0, $betweenarrows='', $afterarrows='', $limit=-1, $totalnboflines=0, $hideselectlimit=0)
{
	echo load_fleche_navigation($page, $file, $options, $nextpage, $betweenarrows, $afterarrows, $limit, $totalnboflines, $hideselectlimit);
}

/**
 *	Return a string with VAT rate label formated for view output
 *	Used into pdf and HTML pages
 *
 *	@param	string	$rate			Rate value to format ('19.6', '19,6', '19.6%', '19,6%', '19.6 (CODEX)', ...)
 *  @param	boolean	$addpercent		Add a percent % sign in output
 *	@param	int		$info_bits		Miscellaneous information on vat (0=Default, 1=French NPR vat)
 *	@param	int		$usestarfornpr	1=Use '*' for NPR vat rate intead of MAIN_LABEL_MENTION_NPR
 *  @return	string					String with formated amounts ('19,6' or '19,6%' or '8.5% (NPR)' or '8.5% *' or '19,6 (CODEX)')
 */
function vatrate($rate, $addpercent=false, $info_bits=0, $usestarfornpr=0)
{
    $morelabel='';

    if (preg_match('/%/',$rate))
	{
		$rate=str_replace('%','',$rate);
		$addpercent=true;
	}
	if (preg_match('/\((.*)\)/',$rate,$reg))
	{
	    $morelabel=' ('.$reg[1].')';
	    $rate=preg_replace('/\s*'.preg_quote($morelabel,'/').'/','',$rate);
	}
	if (preg_match('/\*/',$rate) || preg_match('/'.constant('MAIN_LABEL_MENTION_NPR').'/i',$rate))
	{
		$rate=str_replace('*','',$rate);
		$info_bits |= 1;
	}

	$ret=price($rate,0,'',0,0).($addpercent?'%':'');
	if ($info_bits & 1) $ret.=' '.($usestarfornpr?'*':constant('MAIN_LABEL_MENTION_NPR'));
	$ret.=$morelabel;
	return $ret;
}


/**
 *		Function to format a value into an amount for visual output
 *		Function used into PDF and HTML pages
 *
 *		@param	float		$amount			Amount to format
 *		@param	integer		$form			Type of format, HTML or not (not by default)
 *		@param	Translate	$outlangs		Object langs for output
 *		@param	int			$trunc			1=Truncate if there is too much decimals (default), 0=Does not truncate. Deprecated because amount are rounded (to unit or total amount accurancy) before inserted into database or after a computation, so this parameter should be useless.
 *		@param	int			$rounding		Minimum number of decimal to show. If 0, no change, if -1, we use min($conf->global->MAIN_MAX_DECIMALS_UNIT,$conf->global->MAIN_MAX_DECIMALS_TOTAL)
 *		@param	int			$forcerounding	Force the number of decimal to forcerounding decimal (-1=do not force)
 *		@param	string		$currency_code	To add currency symbol (''=add nothing, 'auto'=Use default currency, 'XXX'=add currency symbols for XXX currency)
 *		@return	string						Chaine avec montant formate
 *
 *		@see	price2num					Revert function of price
 */
function price($amount, $form=0, $outlangs='', $trunc=1, $rounding=-1, $forcerounding=-1, $currency_code='')
{
	global $langs,$conf;

	// Clean parameters
	if (empty($amount)) $amount=0;	// To have a numeric value if amount not defined or = ''
	$amount = (is_numeric($amount)?$amount:0); // Check if amount is numeric, for example, an error occured when amount value = o (letter) instead 0 (number)
	if ($rounding < 0) $rounding=min($conf->global->MAIN_MAX_DECIMALS_UNIT,$conf->global->MAIN_MAX_DECIMALS_TOT);
	$nbdecimal=$rounding;

	// Output separators by default (french)
	$dec=','; $thousand=' ';

	// If $outlangs not forced, we use use language
	if (! is_object($outlangs)) $outlangs=$langs;

	if ($outlangs->transnoentitiesnoconv("SeparatorDecimal") != "SeparatorDecimal")  $dec=$outlangs->transnoentitiesnoconv("SeparatorDecimal");
	if ($outlangs->transnoentitiesnoconv("SeparatorThousand")!= "SeparatorThousand") $thousand=$outlangs->transnoentitiesnoconv("SeparatorThousand");
	if ($thousand == 'None') $thousand='';
	else if ($thousand == 'Space') $thousand=' ';
	//print "outlangs=".$outlangs->defaultlang." amount=".$amount." html=".$form." trunc=".$trunc." nbdecimal=".$nbdecimal." dec='".$dec."' thousand='".$thousand."'<br>";

	//print "amount=".$amount."-";
	$amount = str_replace(',','.',$amount);	// should be useless
	//print $amount."-";
	$datas = explode('.',$amount);
	$decpart = isset($datas[1])?$datas[1]:'';
	$decpart = preg_replace('/0+$/i','',$decpart);	// Supprime les 0 de fin de partie decimale
	//print "decpart=".$decpart."<br>";
	$end='';

	// We increase nbdecimal if there is more decimal than asked (to not loose information)
	if (dol_strlen($decpart) > $nbdecimal) $nbdecimal=dol_strlen($decpart);
	// Si on depasse max
	if ($trunc && $nbdecimal > $conf->global->MAIN_MAX_DECIMALS_SHOWN)
	{
		$nbdecimal=$conf->global->MAIN_MAX_DECIMALS_SHOWN;
		if (preg_match('/\.\.\./i',$conf->global->MAIN_MAX_DECIMALS_SHOWN))
		{
			// Si un affichage est tronque, on montre des ...
			$end='...';
		}
	}

	// If force rounding
	if ($forcerounding >= 0) $nbdecimal = $forcerounding;

	// Format number
	$output=number_format($amount, $nbdecimal, $dec, $thousand);
	if ($form)
	{
		$output=preg_replace('/\s/','&nbsp;',$output);
		$output=preg_replace('/\'/','&#039;',$output);
	}
	// Add symbol of currency if requested
	$cursymbolbefore=$cursymbolafter='';
	if ($currency_code)
	{
		if ($currency_code == 'auto') $currency_code=$conf->currency;

		$listofcurrenciesbefore=array('USD','GBP','AUD','MXN');
		if (in_array($currency_code,$listofcurrenciesbefore)) $cursymbolbefore.=$outlangs->getCurrencySymbol($currency_code);
		else
		{
			$tmpcur=$outlangs->getCurrencySymbol($currency_code);
			$cursymbolafter.=($tmpcur == $currency_code ? ' '.$tmpcur : $tmpcur);
		}
	}
	$output=$cursymbolbefore.$output.$end.($cursymbolafter?' ':'').$cursymbolafter;

	return $output;
}

/**
 *	Function that return a number with universal decimal format (decimal separator is '.') from an amount typed by a user.
 *	Function to use on each input amount before any numeric test or database insert
 *
 *	@param	float	$amount			Amount to convert/clean
 *	@param	string	$rounding		''=No rounding
 * 									'MU'=Round to Max unit price (MAIN_MAX_DECIMALS_UNIT)
 *									'MT'=Round to Max for totals with Tax (MAIN_MAX_DECIMALS_TOT)
 *									'MS'=Round to Max for stock quantity (MAIN_MAX_DECIMALS_STOCK)
 * 	@param	int		$alreadysqlnb	Put 1 if you know that content is already universal format number
 *	@return	string					Amount with universal numeric format (Example: '99.99999') or unchanged text if conversion fails.
 *
 *	@see    price					Opposite function of price2num
 */
function price2num($amount,$rounding='',$alreadysqlnb=0)
{
	global $langs,$conf;

	// Round PHP function does not allow number like '1,234.56' nor '1.234,56' nor '1 234,56'
	// Numbers must be '1234.56'
	// Decimal delimiter for PHP and database SQL requests must be '.'
	$dec=','; $thousand=' ';
	if ($langs->transnoentitiesnoconv("SeparatorDecimal") != "SeparatorDecimal")  $dec=$langs->transnoentitiesnoconv("SeparatorDecimal");
	if ($langs->transnoentitiesnoconv("SeparatorThousand")!= "SeparatorThousand") $thousand=$langs->transnoentitiesnoconv("SeparatorThousand");
	if ($thousand == 'None') $thousand='';
	elseif ($thousand == 'Space') $thousand=' ';
	//print "amount=".$amount." html=".$form." trunc=".$trunc." nbdecimal=".$nbdecimal." dec='".$dec."' thousand='".$thousand."'<br>";

	// Convert value to universal number format (no thousand separator, '.' as decimal separator)
	if ($alreadysqlnb != 1)	// If not a PHP number or unknown, we change format
	{
		//print 'PP'.$amount.' - '.$dec.' - '.$thousand.' - '.intval($amount).'<br>';

		// Convert amount to format with dolibarr dec and thousand (this is because PHP convert a number
		// to format defined by LC_NUMERIC after a calculation and we want source format to be like defined by Dolibarr setup.
		if (is_numeric($amount))
		{
			// We put in temps value of decimal ("0.00001"). Works with 0 and 2.0E-5 and 9999.10
			$temps=sprintf("%0.10F",$amount-intval($amount));	// temps=0.0000000000 or 0.0000200000 or 9999.1000000000
			$temps=preg_replace('/([\.1-9])0+$/','\\1',$temps); // temps=0. or 0.00002 or 9999.1
			$nbofdec=max(0,dol_strlen($temps)-2);	// -2 to remove "0."
			$amount=number_format($amount,$nbofdec,$dec,$thousand);
		}
		//print "QQ".$amount.'<br>';

		// Now make replace (the main goal of function)
		if ($thousand != ',' && $thousand != '.') $amount=str_replace(',','.',$amount);	// To accept 2 notations for french users
		$amount=str_replace(' ','',$amount);		// To avoid spaces
		$amount=str_replace($thousand,'',$amount);	// Replace of thousand before replace of dec to avoid pb if thousand is .
		$amount=str_replace($dec,'.',$amount);
	}

	// Now, make a rounding if required
	if ($rounding)
	{
		$nbofdectoround='';
		if ($rounding == 'MU')     $nbofdectoround=$conf->global->MAIN_MAX_DECIMALS_UNIT;
		elseif ($rounding == 'MT') $nbofdectoround=$conf->global->MAIN_MAX_DECIMALS_TOT;
		elseif ($rounding == 'MS') $nbofdectoround=empty($conf->global->MAIN_MAX_DECIMALS_STOCK)?5:$conf->global->MAIN_MAX_DECIMALS_STOCK;
		elseif (is_numeric($rounding))  $nbofdectoround=$rounding; 	// For admin info page
		//print "RR".$amount.' - '.$nbofdectoround.'<br>';
		if (dol_strlen($nbofdectoround)) $amount = round($amount,$nbofdectoround);	// $nbofdectoround can be 0.
		else return 'ErrorBadParameterProvidedToFunction';
		//print 'SS'.$amount.' - '.$nbofdec.' - '.$dec.' - '.$thousand.' - '.$nbofdectoround.'<br>';

		// Convert amount to format with dolibarr dec and thousand (this is because PHP convert a number
		// to format defined by LC_NUMERIC after a calculation and we want source format to be defined by Dolibarr setup.
		if (is_numeric($amount))
		{
			// We put in temps value of decimal ("0.00001"). Works with 0 and 2.0E-5 and 9999.10
			$temps=sprintf("%0.10F",$amount-intval($amount));	// temps=0.0000000000 or 0.0000200000 or 9999.1000000000
			$temps=preg_replace('/([\.1-9])0+$/','\\1',$temps); // temps=0. or 0.00002 or 9999.1
			$nbofdec=max(0,dol_strlen($temps)-2);	// -2 to remove "0."
			$amount=number_format($amount,min($nbofdec,$nbofdectoround),$dec,$thousand);		// Convert amount to format with dolibarr dec and thousand
		}
		//print "TT".$amount.'<br>';

		// Always make replace because each math function (like round) replace
		// with local values and we want a number that has a SQL string format x.y
		if ($thousand != ',' && $thousand != '.') $amount=str_replace(',','.',$amount);	// To accept 2 notations for french users
		$amount=str_replace(' ','',$amount);		// To avoid spaces
		$amount=str_replace($thousand,'',$amount);	// Replace of thousand before replace of dec to avoid pb if thousand is .
		$amount=str_replace($dec,'.',$amount);
	}

	return $amount;
}


/**
 * Output a dimension with best unit
 *
 * @param   float       $dimension      Dimension
 * @param   int         $unit           Unit of dimension (0, -3, ...)
 * @param   string      $type           'weight', 'volume', ...
 * @param   Translate   $outputlangs    Translate language object
 * @param   int         $round          -1 = non rounding, x = number of decimal
 * @param   string      $forceunitoutput    'no' or numeric (-3, -6, ...) compared to $unit
 * @return  string                      String to show dimensions
 */
function showDimensionInBestUnit($dimension, $unit, $type, $outputlangs, $round=-1, $forceunitoutput='no')
{
    require_once DOL_DOCUMENT_ROOT.'/core/lib/product.lib.php';

    if (($forceunitoutput == 'no' && $dimension < 1/10000) || (is_numeric($forceunitoutput) && $forceunitoutput == -6))
    {
        $dimension = $dimension * 1000000;
        $unit = $unit - 6;
    }
    elseif (($forceunitoutput == 'no' && $dimension < 1/10) || (is_numeric($forceunitoutput) && $forceunitoutput == -3))
    {
        $dimension = $dimension * 1000;
        $unit = $unit - 3;
    }
    elseif (($forceunitoutput == 'no' && $dimension > 100000000) || (is_numeric($forceunitoutput) && $forceunitoutput == 6))
    {
        $dimension = $dimension / 1000000;
        $unit = $unit + 6;
    }
    elseif (($forceunitoutput == 'no' && $dimension > 100000) || (is_numeric($forceunitoutput) && $forceunitoutput == 3))
    {
        $dimension = $dimension / 1000;
        $unit = $unit + 3;
    }

    $ret=price($dimension, 0, $outputlangs, 0, 0, $round).' '.measuring_units_string($unit, $type);

    return $ret;
}


/**
 *	Return localtax rate for a particular vat, when selling a product with vat $vatrate, from a $thirdparty_buyer to a $thirdparty_seller
 *  Note: This function applies same rules than get_default_tva
 *
 * 	@param	float		$vatrate		        Vat rate. Can be '8.5' or '8.5 (VATCODEX)' for example
 * 	@param  int			$local		         	Local tax to search and return (1 or 2 return only tax rate 1 or tax rate 2)
 *  @param  Societe		$thirdparty_buyer    	Object of buying third party
 *  @param	Societe		$thirdparty_seller		Object of selling third party ($mysoc if not defined)
 *  @param	int			$vatnpr					If vat rate is NPR or not
 * 	@return	mixed			   					0 if not found, localtax rate if found
 *  @see get_default_tva
 */
function get_localtax($vatrate, $local, $thirdparty_buyer="", $thirdparty_seller="", $vatnpr=0)
{
	global $db, $conf, $mysoc;

	if (empty($thirdparty_seller) || ! is_object($thirdparty_seller)) $thirdparty_seller=$mysoc;

	dol_syslog("get_localtax tva=".$vatrate." local=".$local." thirdparty_buyer id=".(is_object($thirdparty_buyer)?$thirdparty_buyer->id:'')."/country_code=".(is_object($thirdparty_buyer)?$thirdparty_buyer->country_code:'')." thirdparty_seller id=".$thirdparty_seller->id."/country_code=".$thirdparty_seller->country_code." thirdparty_seller localtax1_assuj=".$thirdparty_seller->localtax1_assuj."  thirdparty_seller localtax2_assuj=".$thirdparty_seller->localtax2_assuj);

	$vatratecleaned = $vatrate;
	if (preg_match('/^(.*)\s*\((.*)\)$/', $vatrate, $reg))      // If vat is "xx (yy)"
	{
        $vatratecleaned = trim($reg[1]);
	    $vatratecode = $reg[2];
	}

	/*if ($thirdparty_buyer->country_code != $thirdparty_seller->country_code)
	{
		return 0;
	}*/

	// Some test to guess with no need to make database access
	if ($mysoc->country_code == 'ES') // For spain localtaxes 1 and 2, tax is qualified if buyer use local taxe
	{
		if ($local == 1)
		{
			if (! $mysoc->localtax1_assuj || (string) $vatratecleaned == "0") return 0;
			if ($thirdparty_seller->id == $mysoc->id)
			{
				if (! $thirdparty_buyer->localtax1_assuj) return 0;
			}
			else
			{
				if (! $thirdparty_seller->localtax1_assuj) return 0;
			}
		}

		if ($local == 2)
		{
			if (! $mysoc->localtax2_assuj || (string) $vatratecleaned == "0") return 0;
			if ($thirdparty_seller->id == $mysoc->id)
			{
				if (! $thirdparty_buyer->localtax2_assuj) return 0;
			}
			else
			{
				if (! $thirdparty_seller->localtax2_assuj) return 0;
			}
		}
	}
	else
	{
		if ($local == 1 && ! $thirdparty_seller->localtax1_assuj) return 0;
		if ($local == 2 && ! $thirdparty_seller->localtax2_assuj) return 0;
	}

	// For some country MAIN_GET_LOCALTAXES_VALUES_FROM_THIRDPARTY is forced to on.
	if (in_array($mysoc->country_code, array('ES')))
	{
	    $conf->global->MAIN_GET_LOCALTAXES_VALUES_FROM_THIRDPARTY = 1;
	}
	    
	// Search local taxes
	if (! empty($conf->global->MAIN_GET_LOCALTAXES_VALUES_FROM_THIRDPARTY))
	{
    	if ($local==1)
    	{
    		if ($thirdparty_seller != $mysoc)
    		{
    			if (!isOnlyOneLocalTax($local))  // TODO We should provide $vatrate to search on correct line and not always on line with highest vat rate
    			{
    				return $thirdparty_seller->localtax1_value;
    			}
    		}
    		else  // i am the seller
    		{
    			if (!isOnlyOneLocalTax($local))  // TODO If seller is me, why not always returning this, even if there is only one locatax vat.
    			{
    				return $conf->global->MAIN_INFO_VALUE_LOCALTAX1;
    			}
    		}
    	}
    	if ($local==2)
    	{
    		if ($thirdparty_seller != $mysoc)
    		{
    			if (!isOnlyOneLocalTax($local))  // TODO We should provide $vatrate to search on correct line and not always on line with highest vat rate
    			// TODO We should also return value defined on thirdparty only if defined
    			{
    				return $thirdparty_seller->localtax2_value;
    			}
    		}
    		else  // i am the seller
    		{
    			if (!isOnlyOneLocalTax($local))  // This is for spain only, we don't return value found into datbase even if there is only one locatax vat.
    			{
    				return $conf->global->MAIN_INFO_VALUE_LOCALTAX2;
    			}
    		}
    	}
	}

	// By default, search value of local tax on line of common tax
	$sql  = "SELECT t.localtax1, t.localtax2, t.localtax1_type, t.localtax2_type";
   	$sql .= " FROM ".MAIN_DB_PREFIX."c_tva as t, ".MAIN_DB_PREFIX."c_country as c";
   	$sql .= " WHERE t.fk_pays = c.rowid AND c.code = '".$thirdparty_seller->country_code."'";
   	$sql .= " AND t.taux = ".((float) $vatratecleaned)." AND t.active = 1";
   	if ($vatratecode) $sql.= " AND t.code ='".$vatratecode."'";		// If we have the code, we use it in priority
   	else $sql.= " AND t.recuperableonly ='".$npr."'";
   	dol_syslog("get_localtax", LOG_DEBUG);
   	$resql=$db->query($sql);

   	if ($resql)
   	{
   		$obj = $db->fetch_object($resql);
   		if ($local==1) return $obj->localtax1;
   		elseif ($local==2) return $obj->localtax2;
	}

	return 0;
}


/**
 * Return true if LocalTax (1 or 2) is unique.
 * Example: If localtax1 is 5 on line with highest common vat rate, return true
 * Example: If localtax1 is 5:8:15 on line with highest common vat rate, return false
 *
 * @param   int 	$local	Local tax to test (1 or 2)
 * @return  boolean 		True if LocalTax have multiple values, False if not
 */
function isOnlyOneLocalTax($local)
{
	$tax=get_localtax_by_third($local);

	$valors=explode(":", $tax);

	if (count($valors)>1)
	{
		return false;
	}
	else
	{
		return true;
	}
}

/**
 * Get values of localtaxes (1 or 2) for company country for the common vat with the highest value
 *
 * @param	int		$local 	LocalTax to get
 * @return	number			Values of localtax
 */
function get_localtax_by_third($local)
{
	global $db, $mysoc;
	$sql ="SELECT t.localtax1, t.localtax2 ";
	$sql.=" FROM ".MAIN_DB_PREFIX."c_tva as t inner join ".MAIN_DB_PREFIX."c_country as c ON c.rowid=t.fk_pays";
	$sql.=" WHERE c.code = '".$mysoc->country_code."' AND t.active = 1 AND t.taux=(";
	$sql.="  SELECT max(tt.taux) FROM ".MAIN_DB_PREFIX."c_tva as tt inner join ".MAIN_DB_PREFIX."c_country as c ON c.rowid=tt.fk_pays";
	$sql.="  WHERE c.code = '".$mysoc->country_code."' AND tt.active = 1";
	$sql.="  )";

	$resql=$db->query($sql);
	if ($resql)
	{
		$obj = $db->fetch_object($resql);
		if ($local==1) return $obj->localtax1;
		elseif ($local==2) return $obj->localtax2;
	}

	return 0;

}


/**
 *  Get vat rate and npr from id.
 *  You can call getLocalTaxesFromRate after to get other fields
 *
 *  @param	int      $vatrowid			Line ID into vat rate table.
 *  @return	array    	  				array(localtax_type1(1-6 / 0 if not found), rate of localtax1, ...)
 */
function getTaxesFromId($vatrowid)
{
    global $db, $mysoc;

    dol_syslog("getTaxesFromId vatrowid=".$vatrowid);

    // Search local taxes
    $sql = "SELECT t.rowid, t.code, t.taux as rate, t.recuperableonly as npr";
    $sql.= " FROM ".MAIN_DB_PREFIX."c_tva as t";
    $sql.= " WHERE t.rowid ='".$vatrowid."'";

    $resql=$db->query($sql);
    if ($resql)
    {
        $obj = $db->fetch_object($resql);

        return array('rowid'=>$obj->rowid, 'code'=>$obj->code, 'rate'=>$obj->rate, 'npr'=>$obj->npr);
    }
    else dol_print_error($db);

    return array();
}

/**
 *  Get type and rate of localtaxes for a particular vat rate/country fo thirdparty
 *  TODO
 *  This function is ALSO called to retrieve type for building PDF. Such call of function must be removed.
 *  Instead this function must be called when adding a line to get the array of localtax and type, and then
 *  provide it to the function calcul_price_total.
 *
 *  @param	string  $vatrate			VAT Rate. Value can be value or the string with code into parenthesis or rowid if $firstparamisid is 1. Example: '8.5' or '8.5 (8.5NPR)' or 123.
 *  @param	int		$local              Number of localtax (1 or 2, or 0 to return 1 & 2)
 *  @param	Societe	$buyer         		Company object
 *  @param	Societe	$seller        		Company object
 *  @param  int     $firstparamisid     1 if first param is id into table (use this if you can)
 *  @return	array    	  				array(localtax_type1(1-6 / 0 if not found), rate of localtax1, ...)
 */
function getLocalTaxesFromRate($vatrate, $local, $buyer, $seller, $firstparamisid=0)
{
	global $db, $mysoc;

	dol_syslog("getLocalTaxesFromRate vatrate=".$vatrate." local=".$local);

	$vatratecleaned = $vatrate;
	if (preg_match('/^(.*)\s*\((.*)\)$/', $vatrate, $reg))      // If vat is "xx (yy)"
	{
	    $vatratecleaned = $reg[1];
	    $vatratecode = $reg[2];
	}

	// Search local taxes
	$sql  = "SELECT t.localtax1, t.localtax1_type, t.localtax2, t.localtax2_type, t.accountancy_code_sell, t.accountancy_code_buy";
	$sql .= " FROM ".MAIN_DB_PREFIX."c_tva as t";
	if ($firstparamisid) $sql.= " WHERE t.rowid ='".$vatrate."'";
	else
	{
	    $sql.=", ".MAIN_DB_PREFIX."c_country as c";
    	if ($mysoc->country_code == 'ES') $sql .= " WHERE t.fk_pays = c.rowid AND c.code = '".$buyer->country_code."'";    // local tax in spain use the buyer country ??
    	else $sql .= " WHERE t.fk_pays = c.rowid AND c.code = '".$seller->country_code."'";
    	$sql.= " AND t.taux = ".((float) $vatratecleaned)." AND t.active = 1";
    	if ($vatratecode) $sql.= " AND t.code ='".$vatratecode."'";
	}

	$resql=$db->query($sql);
	if ($resql)
	{
		$obj = $db->fetch_object($resql);
		if ($local == 1)
		{
			if (! isOnlyOneLocalTax(1))
			{
				return array($obj->localtax1_type, get_localtax($vatrate, $local, $buyer, $seller), $obj->accountancy_code_sell,$obj->accountancy_code_buy);
			}
			else
			{
				return array($obj->localtax1_type, $obj->localtax1,$obj->accountancy_code_sell,$obj->accountancy_code_buy);
			}
		}
		elseif ($local == 2)
		{
			if (! isOnlyOneLocalTax(2))
			{
				return array($obj->localtax2_type, get_localtax($vatrate, $local, $buyer, $seller),$obj->accountancy_code_sell,$obj->accountancy_code_buy);
			}
			else
			{
				return array($obj->localtax2_type, $obj->localtax2,$obj->accountancy_code_sell,$obj->accountancy_code_buy);
			}
		}
		else
		{
			if(! isOnlyOneLocalTax(1))
			{
				if(! isOnlyOneLocalTax(2))
				{
					return array($obj->localtax1_type, get_localtax($vatrate, 1, $buyer, $seller), $obj->localtax2_type, get_localtax($vatrate, 2, $buyer, $seller),$obj->accountancy_code_sell,$obj->accountancy_code_buy);
				}
				else
				{
					return array($obj->localtax1_type, get_localtax($vatrate, 1, $buyer, $seller), $obj->localtax2_type, $obj->localtax2,$obj->accountancy_code_sell,$obj->accountancy_code_buy);
				}
			}
			else
			{
				if(! isOnlyOneLocalTax(2))
				{
					return array($obj->localtax1_type, $obj->localtax1, $obj->localtax2_type,get_localtax($vatrate, 2, $buyer, $seller) ,$obj->accountancy_code_sell,$obj->accountancy_code_buy);
				}
				else
				{
					return array($obj->localtax1_type, $obj->localtax1, $obj->localtax2_type, $obj->localtax2,$obj->accountancy_code_sell,$obj->accountancy_code_buy);
				}
			}
		}
	}

	return 0;
}

/**
 *	Return vat rate of a product in a particular selling country or default country vat if product is unknown
 *  Function called by get_default_tva
 *  
 *  @param	int			$idprod          	Id of product or 0 if not a predefined product
 *  @param  Societe		$thirdparty_seller  Thirdparty with a ->country_code defined (FR, US, IT, ...)
 *	@param	int			$idprodfournprice	Id product_fournisseur_price (for "supplier" order/invoice)
 *  @return float|string   				    Vat rate to use with format 5.0 or '5.0 (XXX)'
 *  @see get_product_localtax_for_country
 */
function get_product_vat_for_country($idprod, $thirdparty_seller, $idprodfournprice=0)
{
	global $db,$conf,$mysoc;

	require_once DOL_DOCUMENT_ROOT . '/product/class/product.class.php';

	$ret=0;
	$found=0;

	if ($idprod > 0)
	{
		// Load product
		$product=new Product($db);
		$result=$product->fetch($idprod);

		if ($mysoc->country_code == $thirdparty_seller->country_code) // If selling country is ours
		{
			if ($idprodfournprice > 0)     // We want vat for product for a "supplier" order or invoice
			{
				$product->get_buyprice($idprodfournprice,0,0,0);
				$ret=$product->vatrate_supplier;
			}
			else
			{
				$ret=$product->tva_tx;    // Default vat of product we defined
				if ($product->default_vat_code) $ret.=' ('.$product->default_vat_code.')';
			}
			$found=1;
		}
		else
		{
			// TODO Read default product vat according to countrycode and product. Vat for couple countrycode/product is a feature not implemeted yet. 
			// May be usefull/required if hidden option SERVICE_ARE_ECOMMERCE_200238EC is on
		}
	}

	if (! $found)
	{
		if (empty($conf->global->MAIN_VAT_DEFAULT_IF_AUTODETECT_FAILS))
		{
			// If vat of product for the country not found or not defined, we return the first higher vat of country.
			$sql = "SELECT taux as vat_rate";
			$sql.= " FROM ".MAIN_DB_PREFIX."c_tva as t, ".MAIN_DB_PREFIX."c_country as c";
			$sql.= " WHERE t.active=1 AND t.fk_pays = c.rowid AND c.code='".$thirdparty_seller->country_code."'";
			$sql.= " ORDER BY t.taux DESC, t.code ASC, t.recuperableonly ASC";
			$sql.= $db->plimit(1);

			$resql=$db->query($sql);
			if ($resql)
			{
				$obj=$db->fetch_object($resql);
				if ($obj)
				{
					$ret=$obj->vat_rate;
				}
				$db->free($sql);
			}
			else dol_print_error($db);
		}
		else $ret=$conf->global->MAIN_VAT_DEFAULT_IF_AUTODETECT_FAILS;    // Forced value if autodetect fails
	}

	dol_syslog("get_product_vat_for_country: ret=".$ret);
	return $ret;
}

/**
 *	Return localtax vat rate of a product in a particular selling country or default country vat if product is unknown
 *
 *  @param	int		$idprod         		Id of product
 *  @param  int		$local          		1 for localtax1, 2 for localtax 2
 *  @param  Societe	$thirdparty_seller    	Thirdparty with a ->country_code defined (FR, US, IT, ...)
 *  @return int             				<0 if KO, Vat rate if OK
 *  @see get_product_vat_for_country
 */
function get_product_localtax_for_country($idprod, $local, $thirdparty_seller)
{
	global $db,$mysoc;

	if (! class_exists('Product')) {
		require_once DOL_DOCUMENT_ROOT . '/product/class/product.class.php';
	}

	$ret=0;
	$found=0;

	if ($idprod > 0)
	{
		// Load product
		$product=new Product($db);
		$result=$product->fetch($idprod);

		if ($mysoc->country_code == $thirdparty_seller->country_code) // If selling country is ours
		{
			/* Not defined yet, so we don't use this
			if ($local==1) $ret=$product->localtax1_tx;
			elseif ($local==2) $ret=$product->localtax2_tx;
			$found=1;
			*/
		}
		else
		{
			// TODO Read default product vat according to countrycode and product


		}
	}

	if (! $found)
	{
		// If vat of product for the country not found or not defined, we return higher vat of country.
		$sql = "SELECT taux as vat_rate, localtax1, localtax2";
		$sql.= " FROM ".MAIN_DB_PREFIX."c_tva as t, ".MAIN_DB_PREFIX."c_country as c";
		$sql.= " WHERE t.active=1 AND t.fk_pays = c.rowid AND c.code='".$thirdparty_seller->country_code."'";
		$sql.= " ORDER BY t.taux DESC, t.recuperableonly ASC";
		$sql.= $db->plimit(1);

		$resql=$db->query($sql);
		if ($resql)
		{
			$obj=$db->fetch_object($resql);
			if ($obj)
			{
				if ($local==1) $ret=$obj->localtax1;
				elseif ($local==2) $ret=$obj->localtax2;
			}
		}
		else dol_print_error($db);
	}

	dol_syslog("get_product_localtax_for_country: ret=".$ret);
	return $ret;
}

/**
 *	Function that return vat rate of a product line (according to seller, buyer and product vat rate)
 *   Si vendeur non assujeti a TVA, TVA par defaut=0. Fin de regle.
 *	 Si le (pays vendeur = pays acheteur) alors TVA par defaut=TVA du produit vendu. Fin de regle.
 *	 Si (vendeur et acheteur dans Communaute europeenne) et (bien vendu = moyen de transports neuf comme auto, bateau, avion) alors TVA par defaut=0 (La TVA doit etre paye par acheteur au centre d'impots de son pays et non au vendeur). Fin de regle.
 *	 Si (vendeur et acheteur dans Communaute europeenne) et (acheteur = particulier ou entreprise sans num TVA intra) alors TVA par defaut=TVA du produit vendu. Fin de regle
 *	 Si (vendeur et acheteur dans Communaute europeenne) et (acheteur = entreprise avec num TVA) intra alors TVA par defaut=0. Fin de regle
 *	 Sinon TVA proposee par defaut=0. Fin de regle.
 *
 *	@param	Societe		$thirdparty_seller    	Objet societe vendeuse
 *	@param  Societe		$thirdparty_buyer   	Objet societe acheteuse
 *	@param  int			$idprod					Id product
 *	@param	int			$idprodfournprice		Id product_fournisseur_price (for supplier order/invoice)
 *	@return float|string   				      	Vat rate to use with format 5.0 or '5.0 (XXX)', -1 if we can't guess it
 *  @see get_default_npr, get_default_localtax
 */
function get_default_tva(Societe $thirdparty_seller, Societe $thirdparty_buyer, $idprod=0, $idprodfournprice=0)
{
	global $conf;

	// Note: possible values for tva_assuj are 0/1 or franchise/reel
	$seller_use_vat=((is_numeric($thirdparty_seller->tva_assuj) && ! $thirdparty_seller->tva_assuj) || (! is_numeric($thirdparty_seller->tva_assuj) && $thirdparty_seller->tva_assuj=='franchise'))?0:1;

	$seller_country_code=$thirdparty_seller->country_code;
	$seller_in_cee=$thirdparty_seller->isInEEC();

	$buyer_country_code=$thirdparty_buyer->country_code;
	$buyer_in_cee=$thirdparty_buyer->isInEEC();

	dol_syslog("get_default_tva: seller use vat=".$seller_use_vat.", seller country=".$seller_country_code.", seller in cee=".$seller_in_cee.", buyer country=".$buyer_country_code.", buyer in cee=".$buyer_in_cee.", idprod=".$idprod.", idprodfournprice=".$idprodfournprice.", SERVICE_ARE_ECOMMERCE_200238EC=".(! empty($conf->global->SERVICES_ARE_ECOMMERCE_200238EC)?$conf->global->SERVICES_ARE_ECOMMERCE_200238EC:''));

	// If services are eServices according to EU Council Directive 2002/38/EC (http://ec.europa.eu/taxation_customs/taxation/vat/traders/e-commerce/article_1610_en.htm)
	// we use the buyer VAT.
	if (! empty($conf->global->SERVICE_ARE_ECOMMERCE_200238EC))
	{
		if ($seller_in_cee && $buyer_in_cee && ! $thirdparty_buyer->isACompany())
		{
			//print 'VATRULE 0';
			return get_product_vat_for_country($idprod,$thirdparty_buyer,$idprodfournprice);
		}
	}

	// If seller does not use VAT
	if (! $seller_use_vat)
	{
		//print 'VATRULE 1';
		return 0;
	}

	// Le test ci-dessus ne devrait pas etre necessaire. Me signaler l'exemple du cas juridique concerne si le test suivant n'est pas suffisant.

	// Si le (pays vendeur = pays acheteur) alors la TVA par defaut=TVA du produit vendu. Fin de regle.
	if (($seller_country_code == $buyer_country_code)
	|| (in_array($seller_country_code,array('FR,MC')) && in_array($buyer_country_code,array('FR','MC')))) // Warning ->country_code not always defined
	{
		//print 'VATRULE 2';
		return get_product_vat_for_country($idprod,$thirdparty_seller,$idprodfournprice);
	}

	// Si (vendeur et acheteur dans Communaute europeenne) et (bien vendu = moyen de transports neuf comme auto, bateau, avion) alors TVA par defaut=0 (La TVA doit etre paye par l'acheteur au centre d'impots de son pays et non au vendeur). Fin de regle.
	// Not supported

	// Si (vendeur et acheteur dans Communaute europeenne) et (acheteur = entreprise) alors TVA par defaut=0. Fin de regle
	// Si (vendeur et acheteur dans Communaute europeenne) et (acheteur = particulier) alors TVA par defaut=TVA du produit vendu. Fin de regle
	if (($seller_in_cee && $buyer_in_cee))
	{
		$isacompany=$thirdparty_buyer->isACompany();
		if ($isacompany)
		{
			//print 'VATRULE 3';
			return 0;
		}
		else
		{
			//print 'VATRULE 4';
			return get_product_vat_for_country($idprod,$thirdparty_seller,$idprodfournprice);
		}
	}

	// Sinon la TVA proposee par defaut=0. Fin de regle.
	// Rem: Cela signifie qu'au moins un des 2 est hors Communaute europeenne et que le pays differe
	//print 'VATRULE 5';
	return 0;
}


/**
 *	Fonction qui renvoie si tva doit etre tva percue recuperable
 *
 *	@param	Societe		$thirdparty_seller    	Thirdparty seller
 *	@param  Societe		$thirdparty_buyer   	Thirdparty buyer
 *  @param  int			$idprod                 Id product
 *  @param	int			$idprodfournprice		Id supplier price for product
 *	@return float       			        	0 or 1
 *  @see get_default_tva, get_default_localtax
 */
function get_default_npr(Societe $thirdparty_seller, Societe $thirdparty_buyer, $idprod=0, $idprodfournprice=0)
{
	global $db;

	if ($idprodfournprice > 0)
	{
		if (! class_exists('ProductFournisseur'))
			require_once DOL_DOCUMENT_ROOT . '/fourn/class/fournisseur.product.class.php';
		$prodprice = new ProductFournisseur($db);
		$prodprice->fetch_product_fournisseur_price($idprodfournprice);
		return $prodprice->fourn_tva_npr;
	}
	elseif ($idprod > 0)
	{
		if (! class_exists('Product'))
			require_once DOL_DOCUMENT_ROOT . '/product/class/product.class.php';
		$prod = new Product($db);
		$prod->fetch($idprod);
		return $prod->tva_npr;
	}

	return 0;
}

/**
 *	Function that return localtax of a product line (according to seller, buyer and product vat rate)
 *   Si vendeur non assujeti a TVA, TVA par defaut=0. Fin de regle.
 *	 Si le (pays vendeur = pays acheteur) alors TVA par defaut=TVA du produit vendu. Fin de regle.
 *	 Sinon TVA proposee par defaut=0. Fin de regle.
 *
 *	@param	Societe		$thirdparty_seller    	Thirdparty seller
 *	@param  Societe		$thirdparty_buyer   	Thirdparty buyer
 *  @param	int			$local					Localtax to process (1 or 2)
 *	@param  int			$idprod					Id product
 *	@return integer        				       	localtax, -1 si ne peut etre determine
 *  @see get_default_tva, get_default_npr
 */
function get_default_localtax($thirdparty_seller, $thirdparty_buyer, $local, $idprod=0)
{
	global $mysoc;

	if (!is_object($thirdparty_seller)) return -1;
	if (!is_object($thirdparty_buyer)) return -1;

	if ($local==1) // Localtax 1
	{
		if ($mysoc->country_code == 'ES')
		{
			if (is_numeric($thirdparty_buyer->localtax1_assuj) && ! $thirdparty_buyer->localtax1_assuj) return 0;
		}
		else
		{
			// Si vendeur non assujeti a Localtax1, localtax1 par default=0
			if (is_numeric($thirdparty_seller->localtax1_assuj) && ! $thirdparty_seller->localtax1_assuj) return 0;
			if (! is_numeric($thirdparty_seller->localtax1_assuj) && $thirdparty_seller->localtax1_assuj=='localtax1off') return 0;
		}
	}
	elseif ($local==2) //I Localtax 2
	{
		// Si vendeur non assujeti a Localtax2, localtax2 par default=0
		if (is_numeric($thirdparty_seller->localtax2_assuj) && ! $thirdparty_seller->localtax2_assuj) return 0;
		if (! is_numeric($thirdparty_seller->localtax2_assuj) && $thirdparty_seller->localtax2_assuj=='localtax2off') return 0;
	}

	if ($thirdparty_seller->country_code == $thirdparty_buyer->country_code)
	{
		return get_product_localtax_for_country($idprod, $local, $thirdparty_seller);
	}

	return 0;
}

/**
 *	Return yes or no in current language
 *
 *	@param	string	$yesno			Value to test (1, 'yes', 'true' or 0, 'no', 'false')
 *	@param	integer	$case			1=Yes/No, 0=yes/no, 2=Disabled checkbox, 3=Disabled checkbox + Yes/No
 *	@param	int		$color			0=texte only, 1=Text is formated with a color font style ('ok' or 'error'), 2=Text is formated with 'ok' color.
 *	@return	string					HTML string
 */
function yn($yesno, $case=1, $color=0)
{
	global $langs;
	$result='unknown';
	if ($yesno == 1 || strtolower($yesno) == 'yes' || strtolower($yesno) == 'true') 	// A mettre avant test sur no a cause du == 0
	{
		$result=$langs->trans('yes');
		if ($case == 1 || $case == 3) $result=$langs->trans("Yes");
		if ($case == 2) $result='<input type="checkbox" value="1" checked disabled>';
		if ($case == 3) $result='<input type="checkbox" value="1" checked disabled> '.$result;

		$classname='ok';
	}
	elseif ($yesno == 0 || strtolower($yesno) == 'no' || strtolower($yesno) == 'false')
	{
		$result=$langs->trans("no");
		if ($case == 1 || $case == 3) $result=$langs->trans("No");
		if ($case == 2) $result='<input type="checkbox" value="0" disabled>';
		if ($case == 3) $result='<input type="checkbox" value="0" disabled> '.$result;

		if ($color == 2) $classname='ok';
		else $classname='error';
	}
	if ($color) return '<font class="'.$classname.'">'.$result.'</font>';
	return $result;
}


/**
 *	Return a path to have a directory according to object.
 *  New usage:       $conf->product->multidir_output[$object->entity].'/'.get_exdir(0, 0, 0, 1, $object, 'modulepart')
 *  Old usage:       '015' with level 3->"0/1/5/", '015' with level 1->"5/", 'ABC-1' with level 3 ->"0/0/1/"
 *
 *	@param	string	$num            Id of object (deprecated, $object will be used in future)
 *	@param  int		$level		    Level of subdirs to return (1, 2 or 3 levels). (deprecated, global option will be used in future)
 * 	@param	int		$alpha		    0=Keep number only to forge path, 1=Use alpha part afer the - (By default, use 0). (deprecated, global option will be used in future)
 *  @param  int		$withoutslash   0=With slash at end (except if '/', we return ''), 1=without slash at end
 *  @param	Object	$object			Object
 *  @param	string	$modulepart		Type of object ('invoice_supplier, 'donation', 'invoice', ...')
 *  @return	string					Dir to use ending. Example '' or '1/' or '1/2/'
 */
function get_exdir($num, $level, $alpha, $withoutslash, $object, $modulepart)
{
	global $conf;

	$path = '';

	$arrayforoldpath=array('cheque','user','category','holiday','shipment','supplier_invoice','invoice_supplier','mailing','supplier_payment');
	if (! empty($conf->global->PRODUCT_USE_OLD_PATH_FOR_PHOTO)) $arrayforoldpath[]='product';
	if (! empty($level) && in_array($modulepart, $arrayforoldpath))
	{
		// This part should be removed once all code is using "get_exdir" to forge path, with all parameters provided
		if (empty($alpha)) $num = preg_replace('/([^0-9])/i','',$num);
		else $num = preg_replace('/^.*\-/i','',$num);
		$num = substr("000".$num, -$level);
		if ($level == 1) $path = substr($num,0,1);
		if ($level == 2) $path = substr($num,1,1).'/'.substr($num,0,1);
		if ($level == 3) $path = substr($num,2,1).'/'.substr($num,1,1).'/'.substr($num,0,1);
	}
	else
	{
		// TODO
		// We will enhance here a common way of forging path for document storage
		// Here, object->id, object->ref and object->modulepart are required.
        if (in_array($modulepart, array('thirdparty','contact','member')))
        {
            $path=$object->ref?$object->ref:$object->id;
        }
	}

	if (empty($withoutslash) && ! empty($path)) $path.='/';
	return $path;
}

/**
 *	Creation of a directory (this can create recursive subdir)
 *
 *	@param	string	$dir		Directory to create (Separator must be '/'. Example: '/mydir/mysubdir')
 *	@param	string	$dataroot	Data root directory (To avoid having the data root in the loop. Using this will also lost the warning on first dir PHP has no permission when open_basedir is used)
 *  @param	int		$newmask	Mask for new file (Defaults to $conf->global->MAIN_UMASK or 0755 if unavailable). Example: '0444'
 *	@return int         		< 0 if KO, 0 = already exists, > 0 if OK
 */
function dol_mkdir($dir, $dataroot='', $newmask=null)
{
	global $conf;

	dol_syslog("functions.lib::dol_mkdir: dir=".$dir,LOG_INFO);

	$dir_osencoded=dol_osencode($dir);
	if (@is_dir($dir_osencoded)) return 0;

	$nberr=0;
	$nbcreated=0;

	$ccdir='';
	if (! empty($dataroot)) {
		// Remove data root from loop
		$dir = str_replace($dataroot.'/', '', $dir);
		$ccdir = $dataroot.'/';
	}

	$cdir = explode("/", $dir);
	$num=count($cdir);
	for ($i = 0; $i < $num; $i++)
	{
		if ($i > 0) $ccdir .= '/'.$cdir[$i];
		else $ccdir .= $cdir[$i];
		if (preg_match("/^.:$/",$ccdir,$regs)) continue;	// Si chemin Windows incomplet, on poursuit par rep suivant

		// Attention, le is_dir() peut echouer bien que le rep existe.
		// (ex selon config de open_basedir)
		if ($ccdir)
		{
			$ccdir_osencoded=dol_osencode($ccdir);
			if (! @is_dir($ccdir_osencoded))
			{
				dol_syslog("functions.lib::dol_mkdir: Directory '".$ccdir."' does not exists or is outside open_basedir PHP setting.",LOG_DEBUG);

				umask(0);
				$dirmaskdec=octdec($newmask);
				if (empty($newmask)) {
					$dirmaskdec = empty( $conf->global->MAIN_UMASK ) ? octdec( '0755' ) : octdec( $conf->global->MAIN_UMASK );
				}
				$dirmaskdec |= octdec('0111');  // Set x bit required for directories
				if (! @mkdir($ccdir_osencoded, $dirmaskdec))
				{
					// Si le is_dir a renvoye une fausse info, alors on passe ici.
					dol_syslog("functions.lib::dol_mkdir: Fails to create directory '".$ccdir."' or directory already exists.",LOG_WARNING);
					$nberr++;
				}
				else
				{
					dol_syslog("functions.lib::dol_mkdir: Directory '".$ccdir."' created",LOG_DEBUG);
					$nberr=0;	// On remet a zero car si on arrive ici, cela veut dire que les echecs precedents peuvent etre ignore
					$nbcreated++;
				}
			}
			else
			{
				$nberr=0;	// On remet a zero car si on arrive ici, cela veut dire que les echecs precedents peuvent etre ignores
			}
		}
	}
	return ($nberr ? -$nberr : $nbcreated);
}


/**
 *	Return picto saying a field is required
 *
 *	@return  string		Chaine avec picto obligatoire
 */
function picto_required()
{
	return '<span class="fieldrequired">*</span>';
}


/**
 *	Clean a string from all HTML tags and entities
 *
 *	@param	string	$StringHtml			String to clean
 *	@param	integer	$removelinefeed		1=Replace also new lines by a space, 0=Only last one are removed
 *  @param  string	$pagecodeto      	Encoding of input/output string
 *	@return string	    				String cleaned
 *
 * 	@see		dol_escape_htmltag
 */
function dol_string_nohtmltag($StringHtml,$removelinefeed=1,$pagecodeto='UTF-8')
{
	$pattern = "/<[^<>]+>/";
	$StringHtml = preg_replace('/<br[^>]*>/', "\n", $StringHtml);
	$temp = dol_html_entity_decode($StringHtml,ENT_COMPAT,$pagecodeto);
	$temp = preg_replace($pattern,"",$temp);

	// Supprime aussi les retours
	if ($removelinefeed) $temp=str_replace(array("\r\n","\r","\n")," ",$temp);

	// et les espaces doubles
	while(strpos($temp,"  "))
	{
		$temp = str_replace("  "," ",$temp);
	}
	$CleanString = trim($temp);
	return $CleanString;
}


/**
 * Return first line of text. Cut will depends if content is HTML or not.
 *
 * @param 	string	$text		Input text
 * @return	string				Output text
 * @see dol_nboflines_bis, dol_string_nohtmltag, dol_escape_htmltag
 */
function dolGetFirstLineOfText($text)
{
	if (dol_textishtml($text))
	{
		$firstline=preg_replace('/<br[^>]*>.*$/s','',$text);		// The s pattern modifier means the . can match newline characters
		$firstline=preg_replace('/<div[^>]*>.*$/s','',$firstline);	// The s pattern modifier means the . can match newline characters

	}
	else
	{
    	$firstline=preg_replace('/[\n\r].*/','',$text);
	}
    return $firstline.((strlen($firstline) != strlen($text))?'...':'');
}


/**
 * Replace CRLF in string with a HTML BR tag
 *
 * @param	string	$stringtoencode		String to encode
 * @param	int     $nl2brmode			0=Adding br before \n, 1=Replacing \n by br
 * @param   bool	$forxml             false=Use <br>, true=Use <br />
 * @return	string						String encoded
 * @see dol_nboflines, dolGetFirstLineOfText
 */
function dol_nl2br($stringtoencode,$nl2brmode=0,$forxml=false)
{
	if (!$nl2brmode) {
		return nl2br($stringtoencode, $forxml);
	} else {
		$ret=preg_replace('/(\r\n|\r|\n)/i', ($forxml?'<br />':'<br>'), $stringtoencode);
		return $ret;
	}
}


/**
 *	This function is called to encode a string into a HTML string but differs from htmlentities because
 * 	a detection is done before to see if text is already HTML or not. Also, all entities but &,<,> are converted.
 *  This permits to encode special chars to entities with no double encoding for already encoded HTML strings.
 * 	This function also remove last EOL or BR if $removelasteolbr=1 (default).
 *  For PDF usage, you can show text by 2 ways:
 *              - writeHTMLCell -> param must be encoded into HTML.
 *              - MultiCell -> param must not be encoded into HTML.
 *              Because writeHTMLCell convert also \n into <br>, if function
 *              is used to build PDF, nl2brmode must be 1.
 *
 *	@param	string	$stringtoencode		String to encode
 *	@param	int		$nl2brmode			0=Adding br before \n, 1=Replacing \n by br (for use with FPDF writeHTMLCell function for example)
 *  @param  string	$pagecodefrom       Pagecode stringtoencode is encoded
 *  @param	int		$removelasteolbr	1=Remove last br or lasts \n (default), 0=Do nothing
 *  @return	string						String encoded
 */
function dol_htmlentitiesbr($stringtoencode,$nl2brmode=0,$pagecodefrom='UTF-8',$removelasteolbr=1)
{
	$newstring=$stringtoencode;
	if (dol_textishtml($stringtoencode))	// Check if text is already HTML or not
	{
		$newstring=preg_replace('/<br(\s[\sa-zA-Z_="]*)?\/?>/i','<br>',$newstring);	// Replace "<br type="_moz" />" by "<br>". It's same and avoid pb with FPDF.
		if ($removelasteolbr) $newstring=preg_replace('/<br>$/i','',$newstring);	// Remove last <br> (remove only last one)
		$newstring=strtr($newstring,array('&'=>'__and__','<'=>'__lt__','>'=>'__gt__','"'=>'__dquot__'));
		$newstring=dol_htmlentities($newstring,ENT_COMPAT,$pagecodefrom);	// Make entity encoding
		$newstring=strtr($newstring,array('__and__'=>'&','__lt__'=>'<','__gt__'=>'>','__dquot__'=>'"'));
	}
	else
	{
		if ($removelasteolbr) $newstring=preg_replace('/(\r\n|\r|\n)$/i','',$newstring);	// Remove last \n (may remove several)
		$newstring=dol_nl2br(dol_htmlentities($newstring,ENT_COMPAT,$pagecodefrom),$nl2brmode);
	}
	// Other substitutions that htmlentities does not do
	//$newstring=str_replace(chr(128),'&euro;',$newstring);	// 128 = 0x80. Not in html entity table.     // Seems useles with TCPDF. Make bug with UTF8 languages
	return $newstring;
}

/**
 *	This function is called to decode a HTML string (it decodes entities and br tags)
 *
 *	@param	string	$stringtodecode		String to decode
 *	@param	string	$pagecodeto			Page code for result
 *	@return	string						String decoded
 */
function dol_htmlentitiesbr_decode($stringtodecode,$pagecodeto='UTF-8')
{
	$ret=dol_html_entity_decode($stringtodecode,ENT_COMPAT,$pagecodeto);
	$ret=preg_replace('/'."\r\n".'<br(\s[\sa-zA-Z_="]*)?\/?>/i',"<br>",$ret);
	$ret=preg_replace('/<br(\s[\sa-zA-Z_="]*)?\/?>'."\r\n".'/i',"\r\n",$ret);
	$ret=preg_replace('/<br(\s[\sa-zA-Z_="]*)?\/?>'."\n".'/i',"\n",$ret);
	$ret=preg_replace('/<br(\s[\sa-zA-Z_="]*)?\/?>/i',"\n",$ret);
	return $ret;
}

/**
 *	This function remove all ending \n and br at end
 *
 *	@param	string	$stringtodecode		String to decode
 *	@return	string						String decoded
 */
function dol_htmlcleanlastbr($stringtodecode)
{
	$ret=preg_replace('/(<br>|<br(\s[\sa-zA-Z_="]*)?\/?>|'."\n".'|'."\r".')+$/i',"",$stringtodecode);
	return $ret;
}

/**
 * Replace html_entity_decode functions to manage errors
 *
 * @param   string	$a		Operand a
 * @param   string	$b		Operand b (ENT_QUOTES=convert simple and double quotes)
 * @param   string	$c		Operand c
 * @return  string			String decoded
 */
function dol_html_entity_decode($a,$b,$c='UTF-8')
{
	return html_entity_decode($a,$b,$c);
}

/**
 * Replace htmlentities functions to manage errors http://php.net/manual/en/function.htmlentities.php
 * Goal of this function is to be sure to have default values of htmlentities that match what we need.
 *
 * @param   string  $string         The input string.
 * @param   int     $flags          Flags(see PHP doc above)
 * @param   string  $encoding       Encoding
 * @param   bool    $double_encode  When double_encode is turned off PHP will not encode existing html entities
 * @return  string  $ret            Encoded string
 */
function dol_htmlentities($string, $flags=null, $encoding='UTF-8', $double_encode=false)
{
	return htmlentities($string, $flags, $encoding, $double_encode);
}


/**
 *	Check if a string is a correct iso string
 *	If not, it will we considered not HTML encoded even if it is by FPDF.
 *	Example, if string contains euro symbol that has ascii code 128
 *
 *	@param	string	$s      String to check
 *	@return	int     		0 if bad iso, 1 if good iso
 */
function dol_string_is_good_iso($s)
{
	$len=dol_strlen($s);
	$ok=1;
	for($scursor=0;$scursor<$len;$scursor++)
	{
		$ordchar=ord($s{$scursor});
		//print $scursor.'-'.$ordchar.'<br>';
		if ($ordchar < 32 && $ordchar != 13 && $ordchar != 10) { $ok=0; break; }
		if ($ordchar > 126 && $ordchar < 160) { $ok=0; break; }
	}
	return $ok;
}


/**
 *	Return nb of lines of a clear text
 *
 *	@param	string	$s			String to check
 * 	@param	int     $maxchar	Not yet used
 *	@return	int					Number of lines
 *  @see	dol_nboflines_bis, dolGetFirstLineOfText
 */
function dol_nboflines($s,$maxchar=0)
{
	if ($s == '') return 0;
	$arraystring=explode("\n",$s);
	$nb=count($arraystring);

	return $nb;
}


/**
 *	Return nb of lines of a formated text with \n and <br> (we can't have both \n and br)
 *
 *	@param	string	$text      		Text
 *	@param	int		$maxlinesize  	Largeur de ligne en caracteres (ou 0 si pas de limite - defaut)
 * 	@param	string	$charset		Give the charset used to encode the $text variable in memory.
 *	@return int						Number of lines
 *	@see	dol_nboflines, dolGetFirstLineOfText
 */
function dol_nboflines_bis($text,$maxlinesize=0,$charset='UTF-8')
{
	$repTable = array("\t" => " ", "\n" => "<br>", "\r" => " ", "\0" => " ", "\x0B" => " ");
	if (dol_textishtml($text)) $repTable = array("\t" => " ", "\n" => " ", "\r" => " ", "\0" => " ", "\x0B" => " ");

	$text = strtr($text, $repTable);
	if ($charset == 'UTF-8') { $pattern = '/(<br[^>]*>)/Uu'; }	// /U is to have UNGREEDY regex to limit to one html tag. /u is for UTF8 support
	else $pattern = '/(<br[^>]*>)/U';							// /U is to have UNGREEDY regex to limit to one html tag.
	$a = preg_split($pattern, $text, -1, PREG_SPLIT_DELIM_CAPTURE | PREG_SPLIT_NO_EMPTY);

	$nblines = (int) floor((count($a)+1)/2);
	// count possible auto line breaks
	if($maxlinesize)
	{
		foreach ($a as $line)
		{
			if (dol_strlen($line)>$maxlinesize)
			{
				//$line_dec = html_entity_decode(strip_tags($line));
				$line_dec = html_entity_decode($line);
				if(dol_strlen($line_dec)>$maxlinesize)
				{
					$line_dec=wordwrap($line_dec,$maxlinesize,'\n',true);
					$nblines+=substr_count($line_dec,'\n');
				}
			}
		}
	}
	return $nblines;
}

/**
 *	 Same function than microtime in PHP 5 but compatible with PHP4
 *
 * @return		float		Time (millisecondes) with microsecondes in decimal part
 * @deprecated Dolibarr does not support PHP4, you should use native function
 * @see microtime()
 */
function dol_microtime_float()
{
	dol_syslog(__FUNCTION__ . " is deprecated", LOG_WARNING);

	return microtime(true);
}

/**
 *	Return if a text is a html content
 *
 *	@param	string	$msg		Content to check
 *	@param	int		$option		0=Full detection, 1=Fast check
 *	@return	boolean				true/false
 *	@see	dol_concatdesc
 */
function dol_textishtml($msg,$option=0)
{
	if ($option == 1)
	{
		if (preg_match('/<html/i',$msg))				return true;
		elseif (preg_match('/<body/i',$msg))			return true;
		elseif (preg_match('/<br/i',$msg))				return true;
		return false;
	}
	else
	{
		if (preg_match('/<html/i',$msg))				return true;
		elseif (preg_match('/<body/i',$msg))			return true;
		elseif (preg_match('/<(b|em|i|u)>/i',$msg))		return true;
		elseif (preg_match('/<(br|div|font|li|p|span|strong|table)>/i',$msg)) 	  return true;
		elseif (preg_match('/<(br|div|font|li|p|span|strong|table)\s+[^<>\/]*>/i',$msg)) return true;
		elseif (preg_match('/<(br|div|font|li|p|span|strong|table)\s+[^<>\/]*\/>/i',$msg)) return true;
		elseif (preg_match('/<img\s+[^<>]*src[^<>]*>/i',$msg)) return true;	// must accept <img src="http://example.com/aaa.png" />
		elseif (preg_match('/<a\s+[^<>]*href[^<>]*>/i',$msg)) return true;	// must accept <a href="http://example.com/aaa.png" />
		elseif (preg_match('/<h[0-9]>/i',$msg))			return true;
		elseif (preg_match('/&[A-Z0-9]{1,6};/i',$msg))	return true;    // Html entities names (http://www.w3schools.com/tags/ref_entities.asp)
		elseif (preg_match('/&#[0-9]{2,3};/i',$msg))	return true;    // Html entities numbers (http://www.w3schools.com/tags/ref_entities.asp)
		return false;
	}
}

/**
 *  Concat 2 descriptions with a new line between them (second operand after first one with appropriate new line separator)
 *  text1 html + text2 html => text1 + '<br>' + text2
 *  text1 html + text2 txt  => text1 + '<br>' + dol_nl2br(text2)
 *  text1 txt  + text2 html => dol_nl2br(text1) + '<br>' + text2
 *  text1 txt  + text2 txt  => text1 + '\n' + text2
 *
 *  @param	string	$text1		Text 1
 *  @param	string	$text2		Text 2
 *  @param  bool	$forxml     false=Use <br>, true=Use <br />
 *  @return	string				Text 1 + new line + Text2
 *  @see    dol_textishtml
 */
function dol_concatdesc($text1,$text2,$forxml=false)
{
	$ret='';
	$ret.= (! dol_textishtml($text1) && dol_textishtml($text2))?dol_nl2br($text1, 0, $forxml):$text1;
	$ret.= (! empty($text1) && ! empty($text2)) ? ((dol_textishtml($text1) || dol_textishtml($text2))?($forxml?"<br \>\n":"<br>\n") : "\n") : "";
	$ret.= (dol_textishtml($text1) && ! dol_textishtml($text2))?dol_nl2br($text2, 0, $forxml):$text2;
	return $ret;
}

/**
 *  Make substition into a string replacing key with vals from $substitutionarray (oldval=>newval)
 *
 *  @param	string	$chaine      			Source string in which we must do substitution
 *  @param  array	$substitutionarray		Array with key->val to substitute
 * 	@return string  		    			Output string after subsitutions
 *  @see	complete_substitutions_array
 */
function make_substitutions($chaine,$substitutionarray)
{
	global $conf;

	if (! is_array($substitutionarray)) return 'ErrorBadParameterSubstitutionArrayWhenCalling_make_substitutions';

	// Make substitition
	foreach ($substitutionarray as $key => $value)
	{
		if ($key == '__SIGNATURE__' && (! empty($conf->global->MAIN_MAIL_DO_NOT_USE_SIGN))) $value='';
		$chaine=str_replace("$key","$value",$chaine);	// We must keep the " to work when value is 123.5 for example
	}

	return $chaine;
}

/**
 *  Complete the $substitutionarray with more entries
 *
 *  @param  array		$substitutionarray		Array substitution old value => new value value
 *  @param  Translate	$outputlangs            If we want substitution from special constants, we provide a language
 *  @param  object		$object                 If we want substitution from special constants, we provide data in a source object
 *  @param  Mixed		$parameters       		Add more parameters (useful to pass product lines)
 *  @param  string      $callfunc               What is the name of the custom function that will be called? (default: completesubstitutionarray)
 *  @return	void
 *  @see 	make_substitutions
 */
function complete_substitutions_array(&$substitutionarray,$outputlangs,$object='',$parameters=null,$callfunc="completesubstitutionarray")
{
	global $conf,$user;

	require_once DOL_DOCUMENT_ROOT.'/core/lib/files.lib.php';

	// Check if there is external substitution to do asked by plugins
	$dirsubstitutions=array_merge(array(),(array) $conf->modules_parts['substitutions']);

	foreach($dirsubstitutions as $reldir)
	{
		$dir=dol_buildpath($reldir,0);

		// Check if directory exists
		if (! dol_is_dir($dir)) continue;

		$substitfiles=dol_dir_list($dir,'files',0,'functions_');
		foreach($substitfiles as $substitfile)
		{
			if (preg_match('/functions_(.*)\.lib\.php/i',$substitfile['name'],$reg))
			{
				$module=$reg[1];

				dol_syslog("Library functions_".$substitfile['name']." found into ".$dir);
				// Include the user's functions file
				require_once $dir.$substitfile['name'];
				// Call the user's function, and only if it is defined
				$function_name=$module."_".$callfunc;
				if (function_exists($function_name)) $function_name($substitutionarray,$outputlangs,$object,$parameters);
			}
		}
	}
}

/**
 *    Format output for start and end date
 *
 *    @param	int	$date_start    Start date
 *    @param    int	$date_end      End date
 *    @param    string		$format        Output format
 *    @param	Translate	$outputlangs   Output language
 *    @return	void
 */
function print_date_range($date_start,$date_end,$format = '',$outputlangs='')
{
	print get_date_range($date_start,$date_end,$format,$outputlangs);
}

/**
 *    Format output for start and end date
 *
 *    @param	int			$date_start    		Start date
 *    @param    int			$date_end      		End date
 *    @param    string		$format        		Output format
 *    @param	Translate	$outputlangs   		Output language
 *    @param	integer		$withparenthesis	1=Add parenthesis, 0=non parenthesis
 *    @return	string							String
 */
function get_date_range($date_start,$date_end,$format = '',$outputlangs='', $withparenthesis=1)
{
	global $langs;

	$out='';

	if (! is_object($outputlangs)) $outputlangs=$langs;

	if ($date_start && $date_end)
	{
		$out.= ($withparenthesis?' (':'').$outputlangs->transnoentitiesnoconv('DateFromTo',dol_print_date($date_start, $format, false, $outputlangs),dol_print_date($date_end, $format, false, $outputlangs)).($withparenthesis?')':'');
	}
	if ($date_start && ! $date_end)
	{
		$out.= ($withparenthesis?' (':'').$outputlangs->transnoentitiesnoconv('DateFrom',dol_print_date($date_start, $format, false, $outputlangs)).($withparenthesis?')':'');
	}
	if (! $date_start && $date_end)
	{
		$out.= ($withparenthesis?' (':'').$outputlangs->transnoentitiesnoconv('DateUntil',dol_print_date($date_end, $format, false, $outputlangs)).($withparenthesis?')':'');
	}

	return $out;
}

/**
 * Return firstname and lastname in correct order
 *
 * @param	string	$firstname		Firstname
 * @param	string	$lastname		Lastname
 * @param	int		$nameorder		-1=Auto, 0=Lastname+Firstname, 1=Firstname+Lastname, 2=Firstname
 * @return	string					Firstname + lastname or Lastname + firstname
 */
function dolGetFirstLastname($firstname,$lastname,$nameorder=-1)
{
	global $conf;

	$ret='';
	// If order not defined, we use the setup
	if ($nameorder < 0) $nameorder=(empty($conf->global->MAIN_FIRSTNAME_NAME_POSITION));
	if ($nameorder && ((string) $nameorder != '2'))
	{
        $ret.=$firstname;
		if ($firstname && $lastname) $ret.=' ';
		$ret.=$lastname;
	}
	else if ($nameorder == 2)
	{
	   $ret.=$firstname;
	}
	else
	{
		$ret.=$lastname;
		if ($firstname && $lastname) $ret.=' ';
		$ret.=$firstname;
	}
	return $ret;
}


/**
 *	Set event message in dol_events session object. Will be output by calling dol_htmloutput_events.
 *  Note: Calling dol_htmloutput_events is done into pages by standard llxFooter() function.
 *  Note: Prefer to use setEventMessages instead.
 *
 *	@param	mixed	$mesgs			Message string or array
 *  @param  string	$style      	Which style to use ('mesgs' by default, 'warnings', 'errors')
 *  @return	void
 *  @see	dol_htmloutput_events
 */
function setEventMessage($mesgs, $style='mesgs')
{
	//dol_syslog(__FUNCTION__ . " is deprecated", LOG_WARNING);		This is not deprecated, it is used by setEventMessages function
	if (! is_array($mesgs))		// If mesgs is a string
	{
		if ($mesgs) $_SESSION['dol_events'][$style][] = $mesgs;
	}
	else						// If mesgs is an array
	{
		foreach($mesgs as $mesg)
		{
			if ($mesg) $_SESSION['dol_events'][$style][] = $mesg;
		}
	}
}

/**
 *	Set event messages in dol_events session object. Will be output by calling dol_htmloutput_events.
 *  Note: Calling dol_htmloutput_events is done into pages by standard llxFooter() function.
 *
 *	@param	string	$mesg			Message string
 *	@param	array	$mesgs			Message array
 *  @param  string	$style      	Which style to use ('mesgs' by default, 'warnings', 'errors')
 *  @return	void
 *  @see	dol_htmloutput_events
 */
function setEventMessages($mesg, $mesgs, $style='mesgs')
{
	if (! in_array((string) $style, array('mesgs','warnings','errors'))) dol_print_error('','Bad parameter style='.$style.' for setEventMessages');
	if (empty($mesgs)) setEventMessage($mesg, $style);
	else
	{
		if (! empty($mesg) && ! in_array($mesg, $mesgs)) setEventMessage($mesg, $style);	// Add message string if not already into array
		setEventMessage($mesgs, $style);
	}
}

/**
 *	Print formated messages to output (Used to show messages on html output).
 *  Note: Calling dol_htmloutput_events is done into pages by standard llxFooter() function, so there is
 *  no need to call it explicitely.
 *
 *  @return	void
 *  @see    dol_htmloutput_mesg
 */
function dol_htmloutput_events()
{
	// Show mesgs
	if (isset($_SESSION['dol_events']['mesgs'])) {
		dol_htmloutput_mesg('', $_SESSION['dol_events']['mesgs']);
		unset($_SESSION['dol_events']['mesgs']);
	}

	// Show errors
	if (isset($_SESSION['dol_events']['errors'])) {
		dol_htmloutput_mesg('', $_SESSION['dol_events']['errors'], 'error');
		unset($_SESSION['dol_events']['errors']);
	}

	// Show warnings
	if (isset($_SESSION['dol_events']['warnings'])) {
		dol_htmloutput_mesg('', $_SESSION['dol_events']['warnings'], 'warning');
		unset($_SESSION['dol_events']['warnings']);
	}
}

/**
 *	Get formated messages to output (Used to show messages on html output).
 *  This include also the translation of the message key.
 *
 *	@param	string		$mesgstring		Message string or message key
 *	@param	string[]	$mesgarray      Array of message strings or message keys
 *  @param  string		$style          Style of message output ('ok' or 'error')
 *  @param  int			$keepembedded   Set to 1 in error message must be kept embedded into its html place (this disable jnotify)
 *	@return	string						Return html output
 *
 *  @see    dol_print_error
 *  @see    dol_htmloutput_errors
 *  @see    setEventMessages
 */
function get_htmloutput_mesg($mesgstring='',$mesgarray='', $style='ok', $keepembedded=0)
{
	global $conf, $langs;

	$ret='';
	$out='';
	$divstart=$divend='';

	// If inline message with no format, we add it.
	if ((empty($conf->use_javascript_ajax) || ! empty($conf->global->MAIN_DISABLE_JQUERY_JNOTIFY) || $keepembedded) && ! preg_match('/<div class=".*">/i',$out))
	{
		$divstart='<div class="'.$style.'">';
		$divend='</div>';
	}

	if ((is_array($mesgarray) && count($mesgarray)) || $mesgstring)
	{
		$langs->load("errors");
		$out.=$divstart;
		if (is_array($mesgarray) && count($mesgarray))
		{
			foreach($mesgarray as $message)
			{
				$ret++;
				$out.= $langs->trans($message);
				if ($ret < count($mesgarray)) $out.= "<br>\n";
			}
		}
		if ($mesgstring)
		{
			$langs->load("errors");
			$ret++;
			$out.= $langs->trans($mesgstring);
		}
		$out.=$divend;
	}

	if ($out)
	{
		if (! empty($conf->use_javascript_ajax) && empty($conf->global->MAIN_DISABLE_JQUERY_JNOTIFY) && empty($keepembedded))
		{
			$return = '<script type="text/javascript">
					$(document).ready(function() {
						var block = '.(! empty($conf->global->MAIN_USE_JQUERY_BLOCKUI)?"true":"false").'
						if (block) {
							$.dolEventValid("","'.dol_escape_js($out).'");
						} else {
							/* jnotify(message, preset of message type, keepmessage) */
							$.jnotify("'.dol_escape_js($out).'",
							"'.($style=="ok" ? 3000 : $style).'",
							'.($style=="ok" ? "false" : "true").',
							{ remove: function (){} } );
						}
					});
				</script>';
		}
		else
		{
			$return = $out;
		}
	}

	return $return;
}

/**
 *  Get formated error messages to output (Used to show messages on html output).
 *
 *  @param	string	$mesgstring         Error message
 *  @param  array	$mesgarray          Error messages array
 *  @param  int		$keepembedded       Set to 1 in error message must be kept embedded into its html place (this disable jnotify)
 *  @return string                		Return html output
 *
 *  @see    dol_print_error
 *  @see    dol_htmloutput_mesg
 */
function get_htmloutput_errors($mesgstring='', $mesgarray='', $keepembedded=0)
{
	return get_htmloutput_mesg($mesgstring, $mesgarray,'error',$keepembedded);
}

/**
 *	Print formated messages to output (Used to show messages on html output).
 *
 *	@param	string		$mesgstring		Message string or message key
 *	@param	string[]	$mesgarray      Array of message strings or message keys
 *  @param  string      $style          Which style to use ('ok', 'warning', 'error')
 *  @param  int         $keepembedded   Set to 1 if message must be kept embedded into its html place (this disable jnotify)
 *  @return	void
 *
 *  @see    dol_print_error
 *  @see    dol_htmloutput_errors
 *  @see    setEventMessages
 */
function dol_htmloutput_mesg($mesgstring='',$mesgarray='', $style='ok', $keepembedded=0)
{
	if (empty($mesgstring) && (! is_array($mesgarray) || count($mesgarray) == 0)) return;

	$iserror=0;
	$iswarning=0;
	if (is_array($mesgarray))
	{
		foreach($mesgarray as $val)
		{
			if ($val && preg_match('/class="error"/i',$val)) { $iserror++; break; }
			if ($val && preg_match('/class="warning"/i',$val)) { $iswarning++; break; }
		}
	}
	else if ($mesgstring && preg_match('/class="error"/i',$mesgstring)) $iserror++;
	else if ($mesgstring && preg_match('/class="warning"/i',$mesgstring)) $iswarning++;
	if ($style=='error') $iserror++;
	if ($style=='warning') $iswarning++;

	if ($iserror || $iswarning)
	{
		// Remove div from texts
		$mesgstring=preg_replace('/<\/div><div class="(error|warning)">/','<br>',$mesgstring);
		$mesgstring=preg_replace('/<div class="(error|warning)">/','',$mesgstring);
		$mesgstring=preg_replace('/<\/div>/','',$mesgstring);
		// Remove div from texts array
		if (is_array($mesgarray))
		{
			$newmesgarray=array();
			foreach($mesgarray as $val)
			{
				$tmpmesgstring=preg_replace('/<\/div><div class="(error|warning)">/','<br>',$val);
				$tmpmesgstring=preg_replace('/<div class="(error|warning)">/','',$tmpmesgstring);
				$tmpmesgstring=preg_replace('/<\/div>/','',$tmpmesgstring);
				$newmesgarray[]=$tmpmesgstring;
			}
			$mesgarray=$newmesgarray;
		}
		print get_htmloutput_mesg($mesgstring,$mesgarray,($iserror?'error':'warning'),$keepembedded);
	}
	else print get_htmloutput_mesg($mesgstring,$mesgarray,'ok',$keepembedded);
}

/**
 *  Print formated error messages to output (Used to show messages on html output).
 *
 *  @param	string	$mesgstring          Error message
 *  @param  array	$mesgarray           Error messages array
 *  @param  int		$keepembedded        Set to 1 in error message must be kept embedded into its html place (this disable jnotify)
 *  @return	void
 *
 *  @see    dol_print_error
 *  @see    dol_htmloutput_mesg
 */
function dol_htmloutput_errors($mesgstring='', $mesgarray='', $keepembedded=0)
{
	dol_htmloutput_mesg($mesgstring, $mesgarray, 'error', $keepembedded);
}

/**
 * 	Advanced sort array by second index function, which produces ascending (default)
 *  or descending output and uses optionally natural case insensitive sorting (which
 *  can be optionally case sensitive as well).
 *
 *  @param      array		$array      		Array to sort (array of array('key','otherkey1','otherkey2'...))
 *  @param      string		$index				Key in array to use for sorting criteria
 *  @param      int			$order				Sort order ('asc' or 'desc')
 *  @param      int			$natsort			1=use "natural" sort (natsort), 0=use "standard" sort (asort)
 *  @param      int			$case_sensitive		1=sort is case sensitive, 0=not case sensitive
 *  @param		int			$keepindex			If 0 and index key of array to sort is a numeric, than index will be rewrote. If 1 or index key is not numeric, key for index is kept after sorting.
 *  @return     array							Sorted array
 */
function dol_sort_array(&$array, $index, $order='asc', $natsort=0, $case_sensitive=0, $keepindex=0)
{
	// Clean parameters
	$order=strtolower($order);

	$sizearray=count($array);
	if (is_array($array) && $sizearray>0)
	{
		foreach(array_keys($array) as $key) $temp[$key]=$array[$key][$index];

		if (!$natsort) ($order=='asc') ? asort($temp) : arsort($temp);
		else
		{
			($case_sensitive) ? natsort($temp) : natcasesort($temp);
			if($order!='asc') $temp=array_reverse($temp,TRUE);
		}

		$sorted = array();

		foreach(array_keys($temp) as $key)
		{
			(is_numeric($key) && empty($keepindex)) ? $sorted[]=$array[$key] : $sorted[$key]=$array[$key];
		}

		return $sorted;
	}
	return $array;
}


/**
 *      Check if a string is in UTF8
 *
 *      @param	string	$str        String to check
 * 		@return	boolean				True if string is UTF8 or ISO compatible with UTF8, False if not (ISO with special char or Binary)
 */
function utf8_check($str)
{
	// We must use here a binary strlen function (so not dol_strlen)
	$strLength = dol_strlen($str);
	for ($i=0; $i<$strLength; $i++)
	{
		if (ord($str[$i]) < 0x80) continue; // 0bbbbbbb
		elseif ((ord($str[$i]) & 0xE0) == 0xC0) $n=1; // 110bbbbb
		elseif ((ord($str[$i]) & 0xF0) == 0xE0) $n=2; // 1110bbbb
		elseif ((ord($str[$i]) & 0xF8) == 0xF0) $n=3; // 11110bbb
		elseif ((ord($str[$i]) & 0xFC) == 0xF8) $n=4; // 111110bb
		elseif ((ord($str[$i]) & 0xFE) == 0xFC) $n=5; // 1111110b
		else return false; // Does not match any model
		for ($j=0; $j<$n; $j++) { // n bytes matching 10bbbbbb follow ?
			if ((++$i == strlen($str)) || ((ord($str[$i]) & 0xC0) != 0x80))
			return false;
		}
	}
	return true;
}


/**
 *      Return a string encoded into OS filesystem encoding. This function is used to define
 * 	    value to pass to filesystem PHP functions.
 *
 *      @param	string	$str        String to encode (UTF-8)
 * 		@return	string				Encoded string (UTF-8, ISO-8859-1)
 */
function dol_osencode($str)
{
	global $conf;

	$tmp=ini_get("unicode.filesystem_encoding");						// Disponible avec PHP 6.0
	if (empty($tmp) && ! empty($_SERVER["WINDIR"])) $tmp='iso-8859-1';	// By default for windows
	if (empty($tmp)) $tmp='utf-8';										// By default for other
	if (! empty($conf->global->MAIN_FILESYSTEM_ENCODING)) $tmp=$conf->global->MAIN_FILESYSTEM_ENCODING;

	if ($tmp == 'iso-8859-1') return utf8_decode($str);
	return $str;
}


/**
 *      Return an id or code from a code or id.
 *      Store also Code-Id into a cache to speed up next request on same key.
 *
 * 		@param	DoliDB	$db			Database handler
 * 		@param	string	$key		Code or Id to get Id or Code
 * 		@param	string	$tablename	Table name without prefix
 * 		@param	string	$fieldkey	Field for code
 * 		@param	string	$fieldid	Field for id
 *      @return int					<0 if KO, Id of code if OK
 *      @see $langs->getLabelFromKey
 */
function dol_getIdFromCode($db,$key,$tablename,$fieldkey='code',$fieldid='id')
{
	global $cache_codes;

	// If key empty
	if ($key == '') return '';

	// Check in cache
	if (isset($cache_codes[$tablename][$key]))	// Can be defined to 0 or ''
	{
		return $cache_codes[$tablename][$key];   // Found in cache
	}

	$sql = "SELECT ".$fieldid." as valuetoget";
	$sql.= " FROM ".MAIN_DB_PREFIX.$tablename;
	$sql.= " WHERE ".$fieldkey." = '".$db->escape($key)."'";
	dol_syslog('dol_getIdFromCode', LOG_DEBUG);
	$resql = $db->query($sql);
	if ($resql)
	{
		$obj = $db->fetch_object($resql);
		if ($obj) $cache_codes[$tablename][$key]=$obj->valuetoget;
		else $cache_codes[$tablename][$key]='';
		$db->free($resql);
		return $cache_codes[$tablename][$key];
	}
	else
	{
		return -1;
	}
}

/**
 * Verify if condition in string is ok or not
 *
 * @param 	string		$strRights		String with condition to check
 * @return 	boolean						True or False. Return true if strRights is ''
 */
function verifCond($strRights)
{
	global $user,$conf,$langs;
	global $leftmenu;
	global $rights;    // To export to dol_eval function

	//print $strRights."<br>\n";
	$rights = true;
	if ($strRights != '')
	{
		//$tab_rights = explode('&&', $strRights);
		//$i = 0;
		//while (($i < count($tab_rights)) && ($rights == true)) {
		$str = 'if(!(' . $strRights . ')) { $rights = false; }';
		dol_eval($str);
		//	$i++;
		//}
	}
	return $rights;
}

/**
 * Replace eval function to add more security.
 * This function is called by verifCond() or trans() and transnoentitiesnoconv().
 *
 * @param 	string	$s				String to evaluate
 * @param	int		$returnvalue	0=No return (used to execute eval($a=something)). 1=Value of eval is returned (used to eval($something)).
 * @return	mixed					Nothing or return of eval
 */
function dol_eval($s,$returnvalue=0)
{
	// Only global variables can be changed by eval function and returned to caller
	global $langs, $user, $conf;
	global $leftmenu;
	global $rights;
	global $object;
    global $soc;

	//print $s."<br>\n";
	if ($returnvalue) return @eval('return '.$s.';');
	else @eval($s);
}

/**
 * Return if var element is ok
 *
 * @param   string      $element    Variable to check
 * @return  boolean                 Return true of variable is not empty
 */
function dol_validElement($element)
{
	return (trim($element) != '');
}

/**
 * 	Return img flag of country for a language code or country code
 *
 * 	@param	string	$codelang	Language code (en_IN, fr_CA...) or Country code (IN, FR)
 * 	@return	string				HTML img string with flag.
 */
function picto_from_langcode($codelang)
{
	global $langs;

	if (empty($codelang)) return '';

	if (empty($codelang)) return '';

	if ($codelang == 'auto')
	{
		return img_picto_common($langs->trans('AutoDetectLang'), 'flags/int.png');
	}

	$langtocountryflag = array(
		'ar_AR' => '',
		'ca_ES' => 'catalonia',
		'da_DA' => 'dk',
		'fr_CA' => 'mq',
		'sv_SV' => 'se'
	);

	if (isset($langtocountryflag[$codelang])) $flagImage = $langtocountryflag[$codelang];
	else
	{
		$tmparray = explode('_', $codelang);
		$flagImage = empty($tmparray[1]) ? $tmparray[0] : $tmparray[1];
	}

	return img_picto_common($codelang, 'flags/'.strtolower($flagImage).'.png');
}

/**
 *  Complete or removed entries into a head array (used to build tabs).
 *  For example, with value added by external modules. Such values are declared into $conf->modules_parts['tab'].
 *  Or by change using hook completeTabsHead
 *
 *  @param	Conf			$conf           Object conf
 *  @param  Translate		$langs          Object langs
 *  @param  object|null		$object         Object object
 *  @param  array			$head          	Object head
 *  @param  int				$h				New position to fill
 *  @param  string			$type           Value for object where objectvalue can be
 *                              			'thirdparty'       to add a tab in third party view
 *		                        	      	'intervention'     to add a tab in intervention view
 *     		                    	     	'supplier_order'   to add a tab in supplier order view
 *          		            	        'supplier_invoice' to add a tab in supplier invoice view
 *                  		    	        'invoice'          to add a tab in customer invoice view
 *                          			    'order'            to add a tab in customer order view
 *                      			        'product'          to add a tab in product view
 *                              			'propal'           to add a tab in propal view
 *                              			'user'             to add a tab in user view
 *                              			'group'            to add a tab in group view
 * 		        	               	     	'member'           to add a tab in fundation member view
 *      		                        	'categories_x'	   to add a tab in category view ('x': type of category (0=product, 1=supplier, 2=customer, 3=member)
 *      									'ecm'			   to add a tab for another ecm view
 *                                          'stock'            to add a tab for warehouse view
 *  @param  string		$mode  	        	'add' to complete head, 'remove' to remove entries
 *	@return	void
 */
function complete_head_from_modules($conf,$langs,$object,&$head,&$h,$type,$mode='add')
{
	global $hookmanager;

	if (isset($conf->modules_parts['tabs'][$type]) && is_array($conf->modules_parts['tabs'][$type]))
	{
		foreach ($conf->modules_parts['tabs'][$type] as $value)
		{
			$values=explode(':',$value);

			if ($mode == 'add' && ! preg_match('/^\-/',$values[1]))
			{
				if (count($values) == 6)       // new declaration with permissions:  $value='objecttype:+tabname1:Title1:langfile@mymodule:$user->rights->mymodule->read:/mymodule/mynewtab1.php?id=__ID__'
				{
					if ($values[0] != $type) continue;

					if (verifCond($values[4]))
					{
						if ($values[3]) $langs->load($values[3]);
						if (preg_match('/SUBSTITUTION_([^_]+)/i',$values[2],$reg))
						{
							$substitutionarray=array();
							complete_substitutions_array($substitutionarray,$langs,$object,array('needforkey'=>$values[2]));
							$label=make_substitutions($reg[1], $substitutionarray);
						}
						else $label=$langs->trans($values[2]);

						$head[$h][0] = dol_buildpath(preg_replace('/__ID__/i', ((is_object($object) && ! empty($object->id))?$object->id:''), $values[5]), 1);
						$head[$h][1] = $label;
						$head[$h][2] = str_replace('+','',$values[1]);
						$h++;
					}
				}
				else if (count($values) == 5)       // deprecated
				{
					dol_syslog('Passing 5 values in tabs module_parts is deprecated. Please update to 6 with permissions.', LOG_WARNING);

					if ($values[0] != $type) continue;
					if ($values[3]) $langs->load($values[3]);
					if (preg_match('/SUBSTITUTION_([^_]+)/i',$values[2],$reg))
					{
						$substitutionarray=array();
						complete_substitutions_array($substitutionarray,$langs,$object,array('needforkey'=>$values[2]));
						$label=make_substitutions($reg[1], $substitutionarray);
					}
					else $label=$langs->trans($values[2]);

					$head[$h][0] = dol_buildpath(preg_replace('/__ID__/i', ((is_object($object) && ! empty($object->id))?$object->id:''), $values[4]), 1);
					$head[$h][1] = $label;
					$head[$h][2] = str_replace('+','',$values[1]);
					$h++;
				}
			}
			else if ($mode == 'remove' && preg_match('/^\-/',$values[1]))
			{
				if ($values[0] != $type) continue;
				$tabname=str_replace('-','',$values[1]);
				foreach($head as $key => $val)
				{
					$condition = (! empty($values[3]) ? verifCond($values[3]) : 1);
					if ($head[$key][2]==$tabname && $condition)
					{
						unset($head[$key]);
						break;
					}
				}
			}
		}
	}

	// No need to make a return $head. Var is modified as a reference
	if (! empty($hookmanager))
	{
		$parameters=array('object' => $object, 'mode' => $mode, 'head'=>$head);
		$reshook=$hookmanager->executeHooks('completeTabsHead',$parameters);
		if ($reshook > 0)
		{
			$head = $hookmanager->resArray;
		}
	}
}

/**
 * Print common footer :
 * 		conf->global->MAIN_HTML_FOOTER
 * 		conf->global->MAIN_GOOGLE_AN_ID
 * 		conf->global->MAIN_SHOW_TUNING_INFO or $_SERVER["MAIN_SHOW_TUNING_INFO"]
 * 		conf->logbuffer
 *
 * @param	string	$zone	'private' (for private pages) or 'public' (for public pages)
 * @return	void
 */
function printCommonFooter($zone='private')
{
	global $conf, $hookmanager;
	global $micro_start_time;

	if ($zone == 'private') print "\n".'<!-- Common footer for private page -->'."\n";
	else print "\n".'<!-- Common footer for public page -->'."\n";

	if (! empty($conf->global->MAIN_HTML_FOOTER)) print $conf->global->MAIN_HTML_FOOTER."\n";

	print "\n";
	if (! empty($conf->use_javascript_ajax))
	{
		print '<!-- Reposition management (does not work if a redirect is done after action of submission) -->'."\n";
    	print '<script type="text/javascript" language="javascript">jQuery(document).ready(function() {'."\n";

    	print '<!-- If page_y set, we set scollbar with it -->'."\n";
    	print "page_y=getParameterByName('page_y', 0);";
    	print "if (page_y > 0) $('html, body').scrollTop(page_y);\n";

    	print '<!-- Set handler to add page_y param on some a href links -->'."\n";
    	print 'jQuery(".reposition").click(function() {
    	           var page_y = $(document).scrollTop();
    	           /*alert(page_y);*/
    	           this.href=this.href+\'&page_y=\'+page_y;
    	           });'."\n";
    	print '});'."\n";
    	
    	if (empty($conf->dol_use_jmobile))
    	{
        	print '<!-- Set handler to switch left menu page -->'."\n";
        	print 'jQuery(".menuhider").click(function() {';
        	print '  console.log("We click on .menuhider");'."\n";
        	print "  $('.side-nav').toggle();";
        	if ($conf->theme == 'md') print "  $('.login_block').toggle();";
        	print '});'."\n";
    	}
    	
    	print '</script>'."\n";
	}

	// Google Analytics (need Google module)
	if (! empty($conf->google->enabled) && ! empty($conf->global->MAIN_GOOGLE_AN_ID))
	{
		if (($conf->dol_use_jmobile != 4))
		{
			print "\n";
			print '<script type="text/javascript">'."\n";
			print '  var _gaq = _gaq || [];'."\n";
			print '  _gaq.push([\'_setAccount\', \''.$conf->global->MAIN_GOOGLE_AN_ID.'\']);'."\n";
			print '  _gaq.push([\'_trackPageview\']);'."\n";
			print ''."\n";
			print '  (function() {'."\n";
			print '    var ga = document.createElement(\'script\'); ga.type = \'text/javascript\'; ga.async = true;'."\n";
			print '    ga.src = (\'https:\' == document.location.protocol ? \'https://ssl\' : \'http://www\') + \'.google-analytics.com/ga.js\';'."\n";
			print '    var s = document.getElementsByTagName(\'script\')[0]; s.parentNode.insertBefore(ga, s);'."\n";
			print '  })();'."\n";
			print '</script>'."\n";
		}
	}

	// End of tuning
	if (! empty($_SERVER['MAIN_SHOW_TUNING_INFO']) || ! empty($conf->global->MAIN_SHOW_TUNING_INFO))
	{
		print "\n".'<script type="text/javascript">'."\n";
		print 'window.console && console.log("';
		if (! empty($conf->global->MEMCACHED_SERVER)) print 'MEMCACHED_SERVER='.$conf->global->MEMCACHED_SERVER.' - ';
		print 'MAIN_OPTIMIZE_SPEED='.(isset($conf->global->MAIN_OPTIMIZE_SPEED)?$conf->global->MAIN_OPTIMIZE_SPEED:'off');
		if (! empty($micro_start_time))   // Works only if MAIN_SHOW_TUNING_INFO is defined at $_SERVER level. Not in global variable.
		{
			$micro_end_time = microtime(true);
			print ' - Build time: '.ceil(1000*($micro_end_time-$micro_start_time)).' ms';
		}
		if (function_exists("memory_get_usage"))
		{
			print ' - Mem: '.memory_get_usage();
		}
		if (function_exists("xdebug_memory_usage"))
		{
			print ' - XDebug time: '.ceil(1000*xdebug_time_index()).' ms';
			print ' - XDebug mem: '.xdebug_memory_usage();
			print ' - XDebug mem peak: '.xdebug_peak_memory_usage();
		}
		if (function_exists("zend_loader_file_encoded"))
		{
			print ' - Zend encoded file: '.(zend_loader_file_encoded()?'yes':'no');
		}
		print '");'."\n";
		print '</script>'."\n";

		// Add Xdebug coverage of code
		if (defined('XDEBUGCOVERAGE'))
		{
			print_r(xdebug_get_code_coverage());
		}
	}

	// If there is some logs in buffer to show
	if (count($conf->logbuffer))
	{
		print "\n";
		print "<!-- Start of log output\n";
		//print '<div class="hidden">'."\n";
		foreach($conf->logbuffer as $logline)
		{
			print $logline."<br>\n";
		}
		//print '</div>'."\n";
		print "End of log output -->\n";
	}

	$parameters=array();
	$reshook=$hookmanager->executeHooks('printCommonFooter',$parameters);    // Note that $action and $object may have been modified by some hooks
}

/**
 * Split a string with 2 keys into key array.
 * For example: "A=1;B=2;C=2" is exploded into array('A'=>1,'B'=>2,'C'=>3)
 *
 * @param 	string	$string		String to explode
 * @param 	string	$delimiter	Delimiter between each couple of data
 * @param 	string	$kv			Delimiter between key and value
 * @return	array				Array of data exploded
 */
function dolExplodeIntoArray($string, $delimiter = ';', $kv = '=')
{
	if ($a = explode($delimiter, $string))
	{
		foreach ($a as $s) { // each part
			if ($s) {
				if ($pos = strpos($s, $kv)) { // key/value delimiter
					$ka[trim(substr($s, 0, $pos))] = trim(substr($s, $pos + strlen($kv)));
				} else { // key delimiter not found
					$ka[] = trim($s);
				}
			}
		}
		return $ka;
	}
	return array();
}


/**
 * Set focus onto field with selector
 *
 * @param 	string	$selector	Selector ('#id')
 * @return	string				HTML code to set focus
 */
function dol_set_focus($selector)
{
	print '<!-- Set focus onto a specific field -->'."\n";
	print '<script type="text/javascript" language="javascript">jQuery(document).ready(function() { jQuery("'.$selector.'").focus(); });</script>'."\n";
}


/**
 * Return getmypid() or random PID when function is disabled
 * Some web hosts disable this php function for security reasons
 * and sometimes we can't redeclare function
 *
 * @return	int
 */
function dol_getmypid()
{
    if (! function_exists('getmypid')) {
        return mt_rand(1,32768);
    } else {
        return getmypid();
    }
}


/**
 * Generate natural SQL search string for a criteria (this criteria can be tested on one or several fields)
 *
 * @param 	string|string[]	$fields 	String or array of strings, filled with the name of all fields in the SQL query we must check (combined with a OR)
 * @param 	string 			$value 		The value to look for.
 *                          		    If param $mode is 0, can contains several keywords separated with a space or |
 *                                         like "keyword1 keyword2" = We want record field like keyword1 AND field like keyword2
 *                                         or like "keyword1|keyword2" = We want record field like keyword1 OR field like keyword2
 *                             			If param $mode is 1, can contains an operator <, > or = like "<10" or ">=100.5 < 1000"
 *                             			If param $mode is 2, can contains a list of id separated by comma like "1,3,4"
 * @param	integer			$mode		0=value is list of keywords, 1=value is a numeric test (Example ">5.5 <10"), 2=value is a list of id separated with comma (Example '1,3,4')
 * @param	integer			$nofirstand	1=Do not output the first 'AND'
 * @return 	string 			$res 		The statement to append to the SQL query
 */
function natural_search($fields, $value, $mode=0, $nofirstand=0)
{
    global $db,$langs;

    if ($mode == 0)
    {
    	$value=preg_replace('/\*/','%',$value);	// Replace * with %
    }
    if ($mode == 1)
    {
    	$value=preg_replace('/([<>=]+)\s+([0-9'.preg_quote($langs->trans("DecimalSeparator"),'/').'\-])/','\1\2',$value);	// Clean string '< 10' into '<10' so we can the explode on space to get all tests to do
    }
    
    $value = preg_replace('/\s*\|\s*/','|', $value);
    
    $crits = explode(' ', $value);
    $res = '';
    if (! is_array($fields)) $fields = array($fields);

    $nboffields = count($fields);
    $end2 = count($crits);
    $j = 0;
    foreach ($crits as $crit)
    {
        $i = 0; $i2 = 0;
        $newres = '';
        foreach ($fields as $field)
        {
            if ($mode == 1)
            {
            	$operator='=';
            	$newcrit = preg_replace('/([<>=]+)/','',trim($crit));

            	preg_match('/([<>=]+)/',trim($crit), $reg);
            	if ($reg[1])
            	{
            		$operator = $reg[1];
            	}
            	if ($newcrit != '')
            	{
            		$numnewcrit = price2num($newcrit);
            		if (is_numeric($numnewcrit))
            		{
            			$newres .= ($i2 > 0 ? ' OR ' : '') . $field . ' '.$operator.' '.$numnewcrit;
            		}
            		else
            		{
            			$newres .= ($i2 > 0 ? ' OR ' : '') . '1 = 2';	// force false
            		}
            		$i2++;	// a criteria was added to string
            	}
            }
            else if ($mode == 2)
            {
				$newres .= ($i2 > 0 ? ' OR ' : '') . $field . " IN (" . $db->escape(trim($crit)) . ")";
            	$i2++;	// a criteria was added to string
            }
            else    // $mode=0
			{
				$textcrit = '';
				$tmpcrits = explode('|',$crit);
				$i3 = 0;
				foreach($tmpcrits as $tmpcrit)
				{
	            	$newres .= (($i2 > 0 || $i3 > 0) ? ' OR ' : '') . $field . " LIKE '";

	            	$tmpcrit=trim($tmpcrit);
	            	$tmpcrit2=$tmpcrit;
	            	$tmpbefore='%'; $tmpafter='%';
	            	if (preg_match('/^[\^\$]/', $tmpcrit))
	            	{
	            	    $tmpbefore='';
	            	    $tmpcrit2 = preg_replace('/^[\^\$]/', '', $tmpcrit2);
	            	}
					if (preg_match('/[\^\$]$/', $tmpcrit))
	            	{
	            	    $tmpafter='';
	            	    $tmpcrit2 = preg_replace('/[\^\$]$/', '', $tmpcrit2);
	            	}
	            	$newres .= $tmpbefore;
	            	$newres .= $db->escape($tmpcrit2);
	            	$newres .= $tmpafter;
	            	$newres .= "'";
	            	if (empty($tmpcrit2))
	            	{
	            	    $newres .= ' OR ' . $field . " IS NULL";
	            	}
	            	$i3++;
				}
				$i2++;	// a criteria was added to string
            }
            $i++;
        }
        if ($newres) $res = $res . ($res ? ' AND ' : '') . ($i2 > 1 ? '(' : '') .$newres . ($i2 > 1 ? ')' : '');
        $j++;
    }
    $res = ($nofirstand?"":" AND ")."(" . $res . ")";
    //print 'xx'.$res.'yy';
    return $res;
}

/**
 * Return the filename of file to get the thumbs
 *
 * @param   string  $file           Original filename (full or relative path)
 * @param   string  $extName        Extension to differenciate thumb file name ('', '_small', '_mini')
 * @param   string  $extImgTarget   Force image extension for thumbs. Use '' to keep same extension than original image (default).
 * @return  string                  New file name (full or relative path, including the thumbs/)
 */
function getImageFileNameForSize($file, $extName, $extImgTarget='')
{
	$dirName = dirname($file);
	if ($dirName == '.') $dirName='';

    $fileName = preg_replace('/(\.gif|\.jpeg|\.jpg|\.png|\.bmp)$/i','',$file);	// We remove extension, whatever is its case
	$fileName = basename($fileName);

	if (empty($extImgTarget)) $extImgTarget = (preg_match('/\.jpg$/i',$file)?'.jpg':'');
    if (empty($extImgTarget)) $extImgTarget = (preg_match('/\.jpeg$/i',$file)?'.jpeg':'');
    if (empty($extImgTarget)) $extImgTarget = (preg_match('/\.gif$/i',$file)?'.gif':'');
    if (empty($extImgTarget)) $extImgTarget = (preg_match('/\.png$/i',$file)?'.png':'');
    if (empty($extImgTarget)) $extImgTarget = (preg_match('/\.bmp$/i',$file)?'.bmp':'');

    if (! $extImgTarget) return $file;

    $subdir='';
    if ($extName) $subdir = 'thumbs/';

    return ($dirName?$dirName.'/':'').$subdir.$fileName.$extName.$extImgTarget; // New filename for thumb
}


/**
 * Return URL we can use for advanced preview links
 *
 * @param   string    $modulepart     propal, facture, facture_fourn, ...
 * @param   string    $relativepath   Relative path of docs
 * @return  string                    Output string with HTML
 */
function getAdvancedPreviewUrl($modulepart, $relativepath)
{
    global $conf, $langs;

    if (empty($conf->use_javascript_ajax)) return '';

    $mime_preview = array('bmp', 'jpeg', 'png', 'gif', 'tiff', 'pdf', 'plain', 'css');
    //$mime_preview[]='vnd.oasis.opendocument.presentation';
    //$mime_preview[]='archive';
    $num_mime = array_search(dol_mimetype($relativepath, '', 1), $mime_preview);

    if ($num_mime !== false) return 'javascript:document_preview(\''.dol_escape_js(DOL_URL_ROOT.'/document.php?modulepart='.$modulepart.'&amp;attachment=0&amp;file='.$relativepath).'\', \''.dol_mimetype($relativepath).'\', \''.dol_escape_js($langs->trans('Preview')).'\')';
    else return '';
}


/**
 *	Return mime type of a file
 *
 *	@param	string	$file		Filename we looking for MIME type
 *  @param  string	$default    Default mime type if extension not found in known list
 * 	@param	int		$mode    	0=Return full mime, 1=otherwise short mime string, 2=image for mime type, 3=source language
 *	@return string 		    	Return a mime type family (text/xxx, application/xxx, image/xxx, audio, video, archive)
 *  @see    image_format_supported (images.lib.php)
 */
function dol_mimetype($file,$default='application/octet-stream',$mode=0)
{
    $mime=$default;
    $imgmime='other.png';
    $srclang='';

    $tmpfile=preg_replace('/\.noexe$/','',$file);

    // Text files
    if (preg_match('/\.txt$/i',$tmpfile))         			   { $mime='text/plain'; $imgmime='text.png'; }
    if (preg_match('/\.rtx$/i',$tmpfile))                      { $mime='text/richtext'; $imgmime='text.png'; }
    if (preg_match('/\.csv$/i',$tmpfile))					   { $mime='text/csv'; $imgmime='text.png'; }
    if (preg_match('/\.tsv$/i',$tmpfile))					   { $mime='text/tab-separated-values'; $imgmime='text.png'; }
    if (preg_match('/\.(cf|conf|log)$/i',$tmpfile))            { $mime='text/plain'; $imgmime='text.png'; }
    if (preg_match('/\.ini$/i',$tmpfile))                      { $mime='text/plain'; $imgmime='text.png'; $srclang='ini'; }
    if (preg_match('/\.css$/i',$tmpfile))                      { $mime='text/css'; $imgmime='css.png'; $srclang='css'; }
    // Certificate files
    if (preg_match('/\.(crt|cer|key|pub)$/i',$tmpfile))        { $mime='text/plain'; $imgmime='text.png'; }
    // HTML/XML
    if (preg_match('/\.(html|htm|shtml)$/i',$tmpfile))         { $mime='text/html'; $imgmime='html.png'; $srclang='html'; }
    if (preg_match('/\.(xml|xhtml)$/i',$tmpfile))              { $mime='text/xml'; $imgmime='other.png'; $srclang='xml'; }
    // Languages
    if (preg_match('/\.bas$/i',$tmpfile))                      { $mime='text/plain'; $imgmime='text.png'; $srclang='bas'; }
    if (preg_match('/\.(c)$/i',$tmpfile))                      { $mime='text/plain'; $imgmime='text.png'; $srclang='c'; }
    if (preg_match('/\.(cpp)$/i',$tmpfile))                    { $mime='text/plain'; $imgmime='text.png'; $srclang='cpp'; }
    if (preg_match('/\.(h)$/i',$tmpfile))                      { $mime='text/plain'; $imgmime='text.png'; $srclang='h'; }
    if (preg_match('/\.(java|jsp)$/i',$tmpfile))               { $mime='text/plain'; $imgmime='text.png'; $srclang='java'; }
    if (preg_match('/\.php([0-9]{1})?$/i',$tmpfile))           { $mime='text/plain'; $imgmime='php.png'; $srclang='php'; }
    if (preg_match('/\.phtml$/i',$tmpfile))                    { $mime='text/plain'; $imgmime='php.png'; $srclang='php'; }
    if (preg_match('/\.(pl|pm)$/i',$tmpfile))                  { $mime='text/plain'; $imgmime='pl.png'; $srclang='perl'; }
    if (preg_match('/\.sql$/i',$tmpfile))                      { $mime='text/plain'; $imgmime='text.png'; $srclang='sql'; }
    if (preg_match('/\.js$/i',$tmpfile))                       { $mime='text/x-javascript'; $imgmime='jscript.png'; $srclang='js'; }
    // Open office
    if (preg_match('/\.odp$/i',$tmpfile))                      { $mime='application/vnd.oasis.opendocument.presentation'; $imgmime='ooffice.png'; }
    if (preg_match('/\.ods$/i',$tmpfile))                      { $mime='application/vnd.oasis.opendocument.spreadsheet'; $imgmime='ooffice.png'; }
    if (preg_match('/\.odt$/i',$tmpfile))                      { $mime='application/vnd.oasis.opendocument.text'; $imgmime='ooffice.png'; }
    // MS Office
    if (preg_match('/\.mdb$/i',$tmpfile))					   { $mime='application/msaccess'; $imgmime='mdb.png'; }
    if (preg_match('/\.doc(x|m)?$/i',$tmpfile))				   { $mime='application/msword'; $imgmime='doc.png'; }
    if (preg_match('/\.dot(x|m)?$/i',$tmpfile))				   { $mime='application/msword'; $imgmime='doc.png'; }
    if (preg_match('/\.xlt(x)?$/i',$tmpfile))				   { $mime='application/vnd.ms-excel'; $imgmime='xls.png'; }
    if (preg_match('/\.xla(m)?$/i',$tmpfile))				   { $mime='application/vnd.ms-excel'; $imgmime='xls.png'; }
    if (preg_match('/\.xls$/i',$tmpfile))			           { $mime='application/vnd.ms-excel'; $imgmime='xls.png'; }
    if (preg_match('/\.xls(b|m|x)$/i',$tmpfile))			   { $mime='application/vnd.openxmlformats-officedocument.spreadsheetml.sheet'; $imgmime='xls.png'; }
    if (preg_match('/\.pps(m|x)?$/i',$tmpfile))				   { $mime='application/vnd.ms-powerpoint'; $imgmime='ppt.png'; }
    if (preg_match('/\.ppt(m|x)?$/i',$tmpfile))				   { $mime='application/x-mspowerpoint'; $imgmime='ppt.png'; }
    // Other
    if (preg_match('/\.pdf$/i',$tmpfile))                      { $mime='application/pdf'; $imgmime='pdf.png'; }
    // Scripts
    if (preg_match('/\.bat$/i',$tmpfile))                      { $mime='text/x-bat'; $imgmime='script.png'; $srclang='dos'; }
    if (preg_match('/\.sh$/i',$tmpfile))                       { $mime='text/x-sh'; $imgmime='script.png'; $srclang='bash'; }
    if (preg_match('/\.ksh$/i',$tmpfile))                      { $mime='text/x-ksh'; $imgmime='script.png'; $srclang='bash'; }
    if (preg_match('/\.bash$/i',$tmpfile))                     { $mime='text/x-bash'; $imgmime='script.png'; $srclang='bash'; }
    // Images
    if (preg_match('/\.ico$/i',$tmpfile))                      { $mime='image/x-icon'; $imgmime='image.png'; }
    if (preg_match('/\.(jpg|jpeg)$/i',$tmpfile))			   { $mime='image/jpeg'; $imgmime='image.png'; }
    if (preg_match('/\.png$/i',$tmpfile))					   { $mime='image/png'; $imgmime='image.png'; }
    if (preg_match('/\.gif$/i',$tmpfile))					   { $mime='image/gif'; $imgmime='image.png'; }
    if (preg_match('/\.bmp$/i',$tmpfile))					   { $mime='image/bmp'; $imgmime='image.png'; }
    if (preg_match('/\.(tif|tiff)$/i',$tmpfile))			   { $mime='image/tiff'; $imgmime='image.png'; }
    // Calendar
    if (preg_match('/\.vcs$/i',$tmpfile))					   { $mime='text/calendar'; $imgmime='other.png'; }
    if (preg_match('/\.ics$/i',$tmpfile))					   { $mime='text/calendar'; $imgmime='other.png'; }
    // Other
    if (preg_match('/\.torrent$/i',$tmpfile))				   { $mime='application/x-bittorrent'; $imgmime='other.png'; }
    // Audio
    if (preg_match('/\.(mp3|ogg|au|wav|wma|mid)$/i',$tmpfile)) { $mime='audio'; $imgmime='audio.png'; }
    // Video
    if (preg_match('/\.ogv$/i',$tmpfile))                      { $mime='video/ogg'; $imgmime='video.png'; }
    if (preg_match('/\.webm$/i',$tmpfile))                     { $mime='video/webm'; $imgmime='video.png'; }
    if (preg_match('/\.avi$/i',$tmpfile))                      { $mime='video/x-msvideo'; $imgmime='video.png'; }
    if (preg_match('/\.divx$/i',$tmpfile))                     { $mime='video/divx'; $imgmime='video.png'; }
    if (preg_match('/\.xvid$/i',$tmpfile))                     { $mime='video/xvid'; $imgmime='video.png'; }
    if (preg_match('/\.(wmv|mpg|mpeg)$/i',$tmpfile))           { $mime='video'; $imgmime='video.png'; }
    // Archive
    if (preg_match('/\.(zip|rar|gz|tgz|z|cab|bz2|7z|tar|lzh)$/i',$tmpfile))   { $mime='archive'; $imgmime='archive.png'; }    // application/xxx where zzz is zip, ...
    // Exe
    if (preg_match('/\.(exe|com)$/i',$tmpfile))                { $mime='application/octet-stream'; $imgmime='other.png'; }
    // Lib
    if (preg_match('/\.(dll|lib|o|so|a)$/i',$tmpfile))         { $mime='library'; $imgmime='library.png'; }
    // Err
    if (preg_match('/\.err$/i',$tmpfile))                      { $mime='error'; $imgmime='error.png'; }

    // Return string
    if ($mode == 1)
    {
        $tmp=explode('/',$mime);
        return (! empty($tmp[1])?$tmp[1]:$tmp[0]);
    }
    if ($mode == 2)
    {
        return $imgmime;
    }
    if ($mode == 3)
    {
        return $srclang;
    }

    return $mime;
}
<|MERGE_RESOLUTION|>--- conflicted
+++ resolved
@@ -3264,7 +3264,7 @@
 }
 
 /**
- *	return a title with navigation controls for pagination
+ *	Print a title with navigation controls for pagination
  *
  *	@param	string	    $titre				Title to show (required)
  *	@param	int   	    $page				Numero of page to show in navigation links (required)
@@ -3283,11 +3283,7 @@
  *  @param  int         $hideselectlimit    Force to hide select limit
  *	@return	void
  */
-<<<<<<< HEAD
-function load_barre_liste($titre, $page, $file, $options='', $sortfield='', $sortorder='', $center='', $num=-1, $totalnboflines=-1, $picto='title_generic.png', $pictoisfullpath=0, $morehtml='', $morecss='', $limit=-1, $hideselectlimit=0)
-=======
 function print_barre_liste($titre, $page, $file, $options='', $sortfield='', $sortorder='', $center='', $num=-1, $totalnboflines='', $picto='title_generic.png', $pictoisfullpath=0, $morehtml='', $morecss='', $limit=-1, $hideselectlimit=0)
->>>>>>> 38660418
 {
 	global $conf,$langs;
 
@@ -3307,35 +3303,27 @@
 		$nextpage = 0;
 	}
 	//print 'totalnboflines='.$totalnboflines.'-savlimit='.$savlimit.'-limit='.$limit.'-num='.$num.'-nextpage='.$nextpage;
-	$out = "\n";
-	$out.= "<!-- Begin title '".$titre."' -->\n";
-	$out.='<table width="100%" border="0" class="notopnoleftnoright'.($morecss?' '.$morecss:'').'" style="margin-bottom: 6px;"><tr>';
+
+	print "\n";
+	print "<!-- Begin title '".$titre."' -->\n";
+	print '<table width="100%" border="0" class="notopnoleftnoright'.($morecss?' '.$morecss:'').'" style="margin-bottom: 6px;"><tr>';
 
 	// Left
-<<<<<<< HEAD
-	//if ($picto && $titre) $out.='<td class="nobordernopadding hideonsmartphone" width="40" align="left" valign="middle">'.img_picto('', $picto, 'id="pictotitle"', $pictoisfullpath).'</td>';
-	$out.='<td class="nobordernopadding valignmiddle">';
-	if ($picto && $titre) $out.=img_picto('', $picto, 'class="hideonsmartphone valignmiddle" id="pictotitle"', $pictoisfullpath);
-	$out.='<div class="titre inline-block">'.$titre;
-	if (!empty($titre) && $savtotalnboflines >= 0) $out.=' ('.$totalnboflines.')';
-	$out.='</div></td>';
-=======
 	//if ($picto && $titre) print '<td class="nobordernopadding hideonsmartphone" width="40" align="left" valign="middle">'.img_picto('', $picto, 'id="pictotitle"', $pictoisfullpath).'</td>';
 	print '<td class="nobordernopadding valignmiddle">';
 	if ($picto && $titre) print img_picto('', $picto, 'class="hideonsmartphone valignmiddle" id="pictotitle"', $pictoisfullpath);
 	print '<div class="titre inline-block">'.$titre;
 	if (!empty($titre) && $savtotalnboflines >= 0 && (string) $savtotalnboflines != '') print ' ('.$totalnboflines.')';
 	print '</div></td>';
->>>>>>> 38660418
 
 	// Center
 	if ($center)
 	{
-		$out.='<td class="nobordernopadding center valignmiddle">'.$center.'</td>';
+		print '<td class="nobordernopadding center valignmiddle">'.$center.'</td>';
 	}
 
 	// Right
-	$out.='<td class="nobordernopadding valignmiddle" align="right">';
+	print '<td class="nobordernopadding valignmiddle" align="right">';
 	if ($sortfield) $options .= "&amp;sortfield=".$sortfield;
 	if ($sortorder) $options .= "&amp;sortorder=".$sortorder;
 	// Show navigation bar
@@ -3384,39 +3372,15 @@
 			$pagelist.= '<li'.(($conf->dol_use_jmobile != 4)?' class="pagination"':'').'><span '.(($conf->dol_use_jmobile != 4)?'class="active"':'data-role="button"').'>'.($page+1)."</li>";
 		}
 	}
-	$out.=load_fleche_navigation($page, $file, $options, $nextpage, $pagelist, $morehtml, $savlimit, $totalnboflines, $hideselectlimit);		// output the div and ul for previous/last completed with page numbers into $pagelist
-	$out.='</td>';
-
-	$out.='</tr></table>'."\n";
-	$out.="<!-- End title -->\n\n";
-}
-/**
- *	Print a title with navigation controls for pagination
- *
- *	@param	string	    $titre				Title to show (required)
- *	@param	int   	    $page				Numero of page to show in navigation links (required)
- *	@param	string	    $file				Url of page (required)
- *	@param	string	    $options         	More parameters for links ('' by default, does not include sortfield neither sortorder)
- *	@param	string    	$sortfield       	Field to sort on ('' by default)
- *	@param	string	    $sortorder       	Order to sort ('' by default)
- *	@param	string	    $center          	String in the middle ('' by default). We often find here string $massaction comming from $form->selectMassAction() 
- *	@param	int		    $num				Number of records found by select with limit+1
- *	@param	int		    $totalnboflines		Total number of records/lines for all pages (if known). Use a negative value to not show number.
- *	@param	string	    $picto				Icon to use before title (should be a 32x32 transparent png file)
- *	@param	int		    $pictoisfullpath	1=Icon name is a full absolute url of image
- *  @param	string	    $morehtml			More html to show
- *  @param  string      $morecss            More css to the table
- *  @param  int         $limit              Max number of lines (-1 = use default, 0 = no limit, > 0 = limit).
- *  @param  int         $hideselectlimit    Force to hide select limit
- *	@return	void
- */
-function print_barre_liste($titre, $page, $file, $options='', $sortfield='', $sortorder='', $center='', $num=-1, $totalnboflines=-1, $picto='title_generic.png', $pictoisfullpath=0, $morehtml='', $morecss='', $limit=-1, $hideselectlimit=0)
-{
-	echo load_barre_liste($titre, $page, $file, $options, $sortfield, $sortorder, $center, $num, $totalnboflines, $picto, $pictoisfullpath, $morehtml, $morecss, $limit, $hideselectlimit);
-}
-
-/**
- *	Function to return navigation arrows into lists
+	print_fleche_navigation($page, $file, $options, $nextpage, $pagelist, $morehtml, $savlimit, $totalnboflines, $hideselectlimit);		// output the div and ul for previous/last completed with page numbers into $pagelist
+	print '</td>';
+
+	print '</tr></table>'."\n";
+	print "<!-- End title -->\n\n";
+}
+
+/**
+ *	Function to show navigation arrows into lists
  *
  *	@param	int				$page				Number of page
  *	@param	string			$file				Page URL (in most cases provided with $_SERVER["PHP_SELF"])
@@ -3429,26 +3393,20 @@
  *  @param  int             $hideselectlimit    Force to hide select limit
  *	@return	void
  */
-function load_fleche_navigation($page, $file, $options='', $nextpage=0, $betweenarrows='', $afterarrows='', $limit=-1, $totalnboflines=0, $hideselectlimit=0)
+function print_fleche_navigation($page, $file, $options='', $nextpage=0, $betweenarrows='', $afterarrows='', $limit=-1, $totalnboflines=0, $hideselectlimit=0)
 {
 	global $conf, $langs;
 
-	$out='<div class="pagination"><ul>';
+	print '<div class="pagination"><ul>';
 	if ((int) $limit >= 0 && empty($hideselectlimit))
 	{
 	    $pagesizechoices='10:10,20:20,30:30,40:40,50:50,100:100,250:250,500:500,1000:1000,5000:5000';
 	    //$pagesizechoices.=',0:'.$langs->trans("All");     // Not yet supported
 	    //$pagesizechoices.=',2:2';
 	    if (! empty($conf->global->MAIN_PAGESIZE_CHOICES)) $pagesizechoices=$conf->global->MAIN_PAGESIZE_CHOICES;
-<<<<<<< HEAD
-	     
-        $out.='<li class="pagination">';
-        $out.='<select class="flat selectlimit" name="limit">';
-=======
 
         print '<li class="pagination">';
         print '<select class="flat selectlimit" name="limit" title="'.dol_escape_htmltag($langs->trans("MaxNbOfRecordPerPage")).'">';
->>>>>>> 38660418
         $tmpchoice=explode(',',$pagesizechoices);
         $tmpkey=$limit.':'.$limit;
         if (! in_array($tmpkey, $tmpchoice)) $tmpchoice[]=$tmpkey;
@@ -3469,13 +3427,13 @@
                     $selected = ' selected="selected"';
                     $found = true;
                 }
-                $out.='<option name="'.$key.'"'.$selected.'>'.dol_escape_htmltag($val).'</option>'."\n";
+                print '<option name="'.$key.'"'.$selected.'>'.dol_escape_htmltag($val).'</option>'."\n";
             }
         }
-        $out.='</select>';
+        print '</select>';
         if ($conf->use_javascript_ajax)
         {
-            $out.='<!-- JS CODE TO ENABLE select limit to launch submit of page -->
+            print '<!-- JS CODE TO ENABLE select limit to launch submit of page -->
             		<script type="text/javascript">
                 	jQuery(document).ready(function () {
             	  		jQuery(".selectlimit").change(function() {
@@ -3486,48 +3444,31 @@
             		</script>
                 ';
         }
-        $out.='</li>';	    
+        print '</li>';
 	}
 	if ($page > 0)
 	{
-		if (($conf->dol_use_jmobile != 4)) $out.='<li class="pagination"><a class="paginationprevious" href="'.$file.'?page='.($page-1).$options.'"><</a></li>';
-		else $out.='<li><a data-role="button" data-icon="arrow-l" data-iconpos="left" href="'.$file.'?page='.($page-1).$options.'">'.$langs->trans("Previous").'</a></li>';
+		if (($conf->dol_use_jmobile != 4)) print '<li class="pagination"><a class="paginationprevious" href="'.$file.'?page='.($page-1).$options.'"><</a></li>';
+		else print '<li><a data-role="button" data-icon="arrow-l" data-iconpos="left" href="'.$file.'?page='.($page-1).$options.'">'.$langs->trans("Previous").'</a></li>';
 	}
 	if ($betweenarrows)
 	{
-		$out.=$betweenarrows;
+		print $betweenarrows;
 	}
 	if ($nextpage > 0)
 	{
-		if (($conf->dol_use_jmobile != 4)) $out.='<li class="pagination"><a class="paginationnext" href="'.$file.'?page='.($page+1).$options.'">></a></li>';
-		else $out.='<li><a data-role="button" data-icon="arrow-r" data-iconpos="right" href="'.$file.'?page='.($page+1).$options.'">'.$langs->trans("Next").'</a></li>';
+		if (($conf->dol_use_jmobile != 4)) print '<li class="pagination"><a class="paginationnext" href="'.$file.'?page='.($page+1).$options.'">></a></li>';
+		else print '<li><a data-role="button" data-icon="arrow-r" data-iconpos="right" href="'.$file.'?page='.($page+1).$options.'">'.$langs->trans("Next").'</a></li>';
 	}
 	if ($afterarrows)
 	{
-		$out.='<li class="paginationafterarrows">';
-		$out.=$afterarrows;
-		$out.='</li>';
-	}
-	$out.='</ul></div>'."\n";
-}
-/**
- *	Function to show navigation arrows into lists
- *
- *	@param	int				$page				Number of page
- *	@param	string			$file				Page URL (in most cases provided with $_SERVER["PHP_SELF"])
- *	@param	string			$options         	Other url paramaters to propagate ("" by default, may include sortfield and sortorder)
- *	@param	integer			$nextpage	    	Do we show a next page button
- *	@param	string			$betweenarrows		HTML content to show between arrows. MUST contains '<li> </li>' tags or '<li><span> </span></li>'.
- *  @param	string			$afterarrows		HTML content to show after arrows. Must NOT contains '<li> </li>' tags.
- *  @param  int             $limit              Max nb of record to show  (-1 = no combo with limit, 0 = no limit, > 0 = limit)
- *	@param	int		        $totalnboflines		Total number of records/lines for all pages (if known)
- *  @param  int             $hideselectlimit    Force to hide select limit
- *	@return	void
- */
-function print_fleche_navigation($page, $file, $options='', $nextpage=0, $betweenarrows='', $afterarrows='', $limit=-1, $totalnboflines=0, $hideselectlimit=0)
-{
-	echo load_fleche_navigation($page, $file, $options, $nextpage, $betweenarrows, $afterarrows, $limit, $totalnboflines, $hideselectlimit);
-}
+		print '<li class="paginationafterarrows">';
+		print $afterarrows;
+		print '</li>';
+	}
+	print '</ul></div>'."\n";
+}
+
 
 /**
  *	Return a string with VAT rate label formated for view output
