--- conflicted
+++ resolved
@@ -675,11 +675,7 @@
 		case 'nohtml':
 			$out = dol_string_nohtmltag($out, 0);
 			break;
-<<<<<<< HEAD
-		case 'alpha':		// No html and no " and no ../
-=======
 		case 'alpha':		// No html and no ../ and " replaced with ''
->>>>>>> bcfe0321
 		case 'alphanohtml':	// Recommended for most scalar parameters and search parameters
 			if (!is_array($out)) {
 				// '"' is dangerous because param in url can close the href= or src= and add javascript functions.
@@ -1148,7 +1144,6 @@
  * @return 	string							String converted
  */
 function dol_strtoupper($string, $encoding = "UTF-8")
-<<<<<<< HEAD
 {
 	if (function_exists('mb_strtoupper')) {
 		return mb_strtoupper($string, $encoding);
@@ -1174,33 +1169,6 @@
 }
 
 /**
-=======
-{
-	if (function_exists('mb_strtoupper')) {
-		return mb_strtoupper($string, $encoding);
-	} else {
-		return strtoupper($string);
-	}
-}
-
-/**
- * Convert first character of the first word of a string to upper. Never use ucfirst because it does not works with UTF8 strings.
- *
- * @param   string      $string         String to encode
- * @param   string      $encoding       Character set encodign
- * @return  string                      String converted
- */
-function dol_ucfirst($string, $encoding = "UTF-8")
-{
-	if (function_exists('mb_substr')) {
-		return mb_strtoupper(mb_substr($string, 0, 1, $encoding), $encoding).mb_substr($string, 1, null, $encoding);
-	} else {
-		return ucfirst($string);
-	}
-}
-
-/**
->>>>>>> bcfe0321
  * Convert first character of all the words of a string to upper. Never use ucfirst because it does not works with UTF8 strings.
  *
  * @param   string      $string         String to encode
