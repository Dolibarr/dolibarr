--- conflicted
+++ resolved
@@ -4942,29 +4942,20 @@
 	if ($rounding)
 	{
 		$nbofdectoround = '';
-<<<<<<< HEAD
 		if ($rounding == 'MU') {
 			$nbofdectoround = $conf->global->MAIN_MAX_DECIMALS_UNIT;
-		}
-		elseif ($rounding == 'MT') {
+		} elseif ($rounding == 'MT') {
 			$nbofdectoround = $conf->global->MAIN_MAX_DECIMALS_TOT;
-		}
-		elseif ($rounding == 'MS') {
-			$nbofdectoround = empty($conf->global->MAIN_MAX_DECIMALS_STOCK) ? 5 : $conf->global->MAIN_MAX_DECIMALS_STOCK;
-		}
-		elseif ($rounding == 'CU') {
+		} elseif ($rounding == 'MS') {
+			$nbofdectoround = isset($conf->global->MAIN_MAX_DECIMALS_STOCK) ? $conf->global->MAIN_MAX_DECIMALS_STOCK : 5;
+		} elseif ($rounding == 'CU') {
 			$nbofdectoround = max($conf->global->MAIN_MAX_DECIMALS_UNIT, 8);	// TODO Use param of currency
-		}
-		elseif ($rounding == 'CT') {
+		} elseif ($rounding == 'CT') {
 			$nbofdectoround = max($conf->global->MAIN_MAX_DECIMALS_TOT, 8);		// TODO Use param of currency
-		}
-=======
-		if ($rounding == 'MU')     $nbofdectoround = $conf->global->MAIN_MAX_DECIMALS_UNIT;
-		elseif ($rounding == 'MT') $nbofdectoround = $conf->global->MAIN_MAX_DECIMALS_TOT;
-		elseif ($rounding == 'MS') $nbofdectoround = !isset($conf->global->MAIN_MAX_DECIMALS_STOCK) ? 5 : $conf->global->MAIN_MAX_DECIMALS_STOCK;
-		elseif ($rounding == 'CR') $nbofdectoround = 8;
->>>>>>> 9d6ddced
-		elseif (is_numeric($rounding))  $nbofdectoround = $rounding;
+		} elseif (is_numeric($rounding)) {
+			$nbofdectoround = $rounding;
+		}
+
 		//print " RR".$amount.' - '.$nbofdectoround.'<br>';
 		if (dol_strlen($nbofdectoround)) $amount = round(is_string($amount) ? (float) $amount : $amount, $nbofdectoround); // $nbofdectoround can be 0.
 		else return 'ErrorBadParameterProvidedToFunction';
