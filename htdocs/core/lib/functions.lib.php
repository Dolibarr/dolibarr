<?php
/* Copyright (C) 2000-2007	Rodolphe Quiedeville			<rodolphe@quiedeville.org>
 * Copyright (C) 2003		Jean-Louis Bergamo			<jlb@j1b.org>
 * Copyright (C) 2004-2018	Laurent Destailleur			<eldy@users.sourceforge.net>
 * Copyright (C) 2004		Sebastien Di Cintio			<sdicintio@ressource-toi.org>
 * Copyright (C) 2004		Benoit Mortier				<benoit.mortier@opensides.be>
 * Copyright (C) 2004		Christophe Combelles			<ccomb@free.fr>
 * Copyright (C) 2005-2017	Regis Houssin				<regis.houssin@inodbox.com>
 * Copyright (C) 2008		Raphael Bertrand (Resultic)	<raphael.bertrand@resultic.fr>
 * Copyright (C) 2010-2018	Juanjo Menent				<jmenent@2byte.es>
 * Copyright (C) 2013		Cédric Salvador				<csalvador@gpcsolutions.fr>
 * Copyright (C) 2013-2017	Alexandre Spangaro			<aspangaro@zendsi.com>
 * Copyright (C) 2014		Cédric GROSS					<c.gross@kreiz-it.fr>
 * Copyright (C) 2014-2015	Marcos García				<marcosgdf@gmail.com>
 * Copyright (C) 2015		Jean-François Ferry			<jfefe@aternatik.fr>
 * Copyright (C) 2018       Frédéric France             <frederic.france@netlogic.fr>
 *
 * This program is free software; you can redistribute it and/or modify
 * it under the terms of the GNU General Public License as published by
 * the Free Software Foundation; either version 3 of the License, or
 * (at your option) any later version.
 *
 * This program is distributed in the hope that it will be useful,
 * but WITHOUT ANY WARRANTY; without even the implied warranty of
 * MERCHANTABILITY or FITNESS FOR A PARTICULAR PURPOSE.  See the
 * GNU General Public License for more details.
 *
 * You should have received a copy of the GNU General Public License
 * along with this program. If not, see <http://www.gnu.org/licenses/>.
 * or see http://www.gnu.org/
 */

/**
 *	\file			htdocs/core/lib/functions.lib.php
 *	\brief			A set of functions for Dolibarr
 *					This file contains all frequently used functions.
 */

include_once DOL_DOCUMENT_ROOT .'/core/lib/json.lib.php';


/**
 * Function to return value of a static property when class
 * name is dynamically defined (not hard coded).
 * This is because $myclass::$myvar works from PHP 5.3.0+ only
 *
 * @param	string 	$class		Class name
 * @param 	string 	$member		Name of property
 * @return 	mixed				Return value of static property
 * @deprecated Dolibarr now requires 5.3.0+, use $class::$property syntax
 * @see https://php.net/manual/language.oop5.static.php
 */
function getStaticMember($class, $member)
{
	dol_syslog(__FUNCTION__ . " is deprecated", LOG_WARNING);

	// This part is deprecated. Uncomment if for php 5.2.*, and comment next isset class::member
	/*if (version_compare(phpversion(), '5.3.0', '<'))
	{
		if (is_object($class)) $class = get_class($class);
		$classObj = new ReflectionClass($class);
		$result = null;

		$found=0;
		foreach($classObj->getStaticProperties() as $prop => $value)
		{
			if ($prop == $member)
			{
				$result = $value;
				$found++;
				break;
			}
		}

		if ($found) return $result;
	}*/

	if (isset($class::$member)) return $class::$member;
	dol_print_error('','Try to get a static member "'.$member.'" in class "'.$class.'" that does not exists or is not static.');
	return null;
}


/**
 * Return a DoliDB instance (database handler).
 *
 * @param   string	$type		Type of database (mysql, pgsql...)
 * @param	string	$host		Address of database server
 * @param	string	$user		Nom de l'utilisateur autorise
 * @param	string	$pass		Mot de passe
 * @param	string	$name		Nom de la database
 * @param	int		$port		Port of database server
 * @return	DoliDB				A DoliDB instance
 */
function getDoliDBInstance($type, $host, $user, $pass, $name, $port)
{
	require_once DOL_DOCUMENT_ROOT ."/core/db/".$type.'.class.php';

	$class='DoliDB'.ucfirst($type);
	$dolidb=new $class($type, $host, $user, $pass, $name, $port);
	return $dolidb;
}

/**
 * 	Get list of entity id to use.
 *
 * 	@param	string	$element		Current element
 *									'societe', 'socpeople', 'actioncomm', 'agenda', 'resource',
 *									'product', 'productprice', 'stock',
 *									'propal', 'supplier_proposal', 'invoice', 'facture_fourn', 'payment_various',
 *									'categorie', 'bank_account', 'bank_account', 'adherent', 'user',
 *									'commande', 'commande_fournisseur', 'expedition', 'intervention', 'survey',
 *									'contract', 'tax', 'expensereport', 'holiday', 'multicurrency', 'project',
 *									'email_template', 'event', 'donation'
 *									'c_paiement', 'c_payment_term', ...
 * 	@param	int		$shared			0=Return id of current entity only,
 * 									1=Return id of current entity + shared entities (default)
 *  @param	object	$currentobject	Current object if needed
 * 	@return	mixed				Entity id(s) to use
 */
function getEntity($element, $shared=1, $currentobject=null)
{
	global $conf, $mc;

	if (is_object($mc))
	{
		return $mc->getEntity($element, $shared, $currentobject);
	}
	else
	{
		$out='';
		$addzero = array('user', 'usergroup', 'c_email_templates', 'email_template', 'default_values');
		if (in_array($element, $addzero)) $out.= '0,';
		$out.= $conf->entity;
		return $out;
	}
}

/**
 * Return information about user browser
 *
 * Returns array with the following format:
 * array(
 *  'browsername' => Browser name (firefox|chrome|iceweasel|epiphany|safari|opera|ie|unknown)
 *  'browserversion' => Browser version. Empty if unknown
 *  'browseros' => Set with mobile OS (android|blackberry|ios|palm|symbian|webos|maemo|windows|unknown)
 *  'layout' => (tablet|phone|classic)
 *  'phone' => empty if not mobile, (android|blackberry|ios|palm|unknown) if mobile
 *  'tablet' => true/false
 * )
 *
 * @param string $user_agent Content of $_SERVER["HTTP_USER_AGENT"] variable
 * @return	array Check function documentation
 */
function getBrowserInfo($user_agent)
{
	include_once DOL_DOCUMENT_ROOT.'/includes/mobiledetect/mobiledetectlib/Mobile_Detect.php';

	$name='unknown';
	$version='';
	$os='unknown';
	$phone = '';

	$detectmobile = new Mobile_Detect(null, $user_agent);
	$tablet = $detectmobile->isTablet();

	if ($detectmobile->isMobile()) {

		$phone = 'unknown';

		// If phone/smartphone, we set phone os name.
		if ($detectmobile->is('AndroidOS')) {
			$os = $phone = 'android';
		} elseif ($detectmobile->is('BlackBerryOS')) {
			$os = $phone = 'blackberry';
		} elseif ($detectmobile->is('iOS')) {
			$os = 'ios';
			$phone = 'iphone';
		} elseif ($detectmobile->is('PalmOS')) {
			$os = $phone = 'palm';
		} elseif ($detectmobile->is('SymbianOS')) {
			$os = 'symbian';
		} elseif ($detectmobile->is('webOS')) {
			$os = 'webos';
		} elseif ($detectmobile->is('MaemoOS')) {
			$os = 'maemo';
		} elseif ($detectmobile->is('WindowsMobileOS') || $detectmobile->is('WindowsPhoneOS')) {
			$os = 'windows';
		}
	}

	// OS
	if (preg_match('/linux/i', $user_agent))			{ $os='linux'; }
	elseif (preg_match('/macintosh/i', $user_agent))	{ $os='macintosh'; }
	elseif (preg_match('/windows/i', $user_agent))		{ $os='windows'; }

	// Name
	if (preg_match('/firefox(\/|\s)([\d\.]*)/i', $user_agent, $reg))      { $name='firefox';   $version=$reg[2]; }
	elseif (preg_match('/edge(\/|\s)([\d\.]*)/i', $user_agent, $reg))     { $name='edge';      $version=$reg[2]; }
	elseif (preg_match('/chrome(\/|\s)([\d\.]+)/i', $user_agent, $reg))   { $name='chrome';    $version=$reg[2]; }    // we can have 'chrome (Mozilla...) chrome x.y' in one string
	elseif (preg_match('/chrome/i', $user_agent, $reg))                   { $name='chrome'; }
	elseif (preg_match('/iceweasel/i', $user_agent))                      { $name='iceweasel'; }
	elseif (preg_match('/epiphany/i', $user_agent))                       { $name='epiphany';  }
	elseif (preg_match('/safari(\/|\s)([\d\.]*)/i', $user_agent, $reg))   { $name='safari';    $version=$reg[2]; }	// Safari is often present in string for mobile but its not.
	elseif (preg_match('/opera(\/|\s)([\d\.]*)/i', $user_agent, $reg))    { $name='opera';     $version=$reg[2]; }
	elseif (preg_match('/(MSIE\s([0-9]+\.[0-9]))|.*(Trident\/[0-9]+.[0-9];.*rv:([0-9]+\.[0-9]+))/i', $user_agent, $reg))  { $name='ie'; $version=end($reg); }    // MS products at end
	elseif (preg_match('/(Windows NT\s([0-9]+\.[0-9])).*(Trident\/[0-9]+.[0-9];.*rv:([0-9]+\.[0-9]+))/i', $user_agent, $reg))  { $name='ie'; $version=end($reg); }    // MS products at end
	elseif (preg_match('/l(i|y)n(x|ks)(\(|\/|\s)*([\d\.]+)/i', $user_agent, $reg)) { $name='lynxlinks'; $version=$reg[4]; }

	if ($tablet) {
		$layout = 'tablet';
	} elseif ($phone) {
		$layout = 'phone';
	} else {
		$layout = 'classic';
	}

	return array(
		'browsername' => $name,
		'browserversion' => $version,
		'browseros' => $os,
		'layout' => $layout,
		'phone' => $phone,
		'tablet' => $tablet
	);
}

/**
 *  Function called at end of web php process
 *
 *  @return	void
 */
function dol_shutdown()
{
	global $conf,$user,$langs,$db;
	$disconnectdone=false; $depth=0;
	if (is_object($db) && ! empty($db->connected)) { $depth=$db->transaction_opened; $disconnectdone=$db->close(); }
	dol_syslog("--- End access to ".$_SERVER["PHP_SELF"].(($disconnectdone && $depth)?' (Warn: db disconnection forced, transaction depth was '.$depth.')':''), (($disconnectdone && $depth)?LOG_WARNING:LOG_INFO));
}

/**
 * Return true if we are in a context of submitting a parameter
 *
 * @param 	string	$paramname		Name or parameter to test
 * @return 	boolean					True if we have just submit a POST or GET request with the parameter provided (even if param is empty)
 */
function GETPOSTISSET($paramname)
{
	return (isset($_POST[$paramname]) || isset($_GET[$paramname]));
}

/**
 *  Return value of a param into GET or POST supervariable.
 *  Use the property $user->default_values[path]['creatform'] and/or $user->default_values[path]['filters'] and/or $user->default_values[path]['sortorder']
 *  Note: The property $user->default_values is loaded by main.php when loading the user.
 *
 *  @param  string  $paramname   Name of parameter to found
 *  @param  string  $check	     Type of check
 *                               ''=no check (deprecated)
 *                               'none'=no check (only for param that should have very rich content)
 *                               'int'=check it's numeric (integer or float)
 *                               'intcomma'=check it's integer+comma ('1,2,3,4...')
 *                               'alpha'=check it's text and sign
 *                               'aZ'=check it's a-z only
 *                               'aZ09'=check it's simple alpha string (recommended for keys)
 *                               'array'=check it's array
 *                               'san_alpha'=Use filter_var with FILTER_SANITIZE_STRING (do not use this for free text string)
 *                               'nohtml', 'alphanohtml'=check there is no html content
 *                               'custom'= custom filter specify $filter and $options)
 *  @param	int		$method	     Type of method (0 = get then post, 1 = only get, 2 = only post, 3 = post then get, 4 = post then get then cookie)
 *  @param  int     $filter      Filter to apply when $check is set to 'custom'. (See http://php.net/manual/en/filter.filters.php for détails)
 *  @param  mixed   $options     Options to pass to filter_var when $check is set to 'custom'
 *  @param	string	$noreplace	 Force disable of replacement of __xxx__ strings.
 *  @return string|string[]      Value found (string or array), or '' if check fails
 */
function GETPOST($paramname, $check='none', $method=0, $filter=null, $options=null, $noreplace=0)
{
	global $mysoc,$user,$conf;

	if (empty($paramname)) return 'BadFirstParameterForGETPOST';
	if (empty($check))
	{
		dol_syslog("Deprecated use of GETPOST, called with 1st param = ".$paramname." and 2nd param is '', when calling page ".$_SERVER["PHP_SELF"], LOG_WARNING);
		// Enable this line to know who call the GETPOST with '' $check parameter.
		//var_dump(debug_backtrace()[0]);
	}

	if (empty($method)) $out = isset($_GET[$paramname])?$_GET[$paramname]:(isset($_POST[$paramname])?$_POST[$paramname]:'');
	elseif ($method==1) $out = isset($_GET[$paramname])?$_GET[$paramname]:'';
	elseif ($method==2) $out = isset($_POST[$paramname])?$_POST[$paramname]:'';
	elseif ($method==3) $out = isset($_POST[$paramname])?$_POST[$paramname]:(isset($_GET[$paramname])?$_GET[$paramname]:'');
	elseif ($method==4) $out = isset($_POST[$paramname])?$_POST[$paramname]:(isset($_GET[$paramname])?$_GET[$paramname]:(isset($_COOKIE[$paramname])?$_COOKIE[$paramname]:''));
	else return 'BadThirdParameterForGETPOST';

	if (empty($method) || $method == 3 || $method == 4)
	{
		$relativepathstring = $_SERVER["PHP_SELF"];
		// Clean $relativepathstring
		if (constant('DOL_URL_ROOT')) $relativepathstring = preg_replace('/^'.preg_quote(constant('DOL_URL_ROOT'),'/').'/', '', $relativepathstring);
		$relativepathstring = preg_replace('/^\//', '', $relativepathstring);
		$relativepathstring = preg_replace('/^custom\//', '', $relativepathstring);
		//var_dump($relativepathstring);
		//var_dump($user->default_values);

		// Code for search criteria persistence.
		// Retrieve values if restore_lastsearch_values
		if (! empty($_GET['restore_lastsearch_values']))        // Use $_GET here and not GETPOST
		{
			if (! empty($_SESSION['lastsearch_values_'.$relativepathstring]))	// If there is saved values
			{
				$tmp=json_decode($_SESSION['lastsearch_values_'.$relativepathstring], true);
				if (is_array($tmp))
				{
					foreach($tmp as $key => $val)
					{
						if ($key == $paramname)	// We are on the requested parameter
						{
							$out=$val;
							break;
						}
					}
				}
			}
			if (! empty($_SESSION['lastsearch_contextpage_'.$relativepathstring]))	// If there is saved contextpage
			{
				if ($paramname == 'contextpage')
				{
					$out = $_SESSION['lastsearch_contextpage_'.$relativepathstring];
					//var_dump($paramname.' '.$out);
				}
			}
		}
		// Else, retreive default values if we are not doing a sort
		elseif (! isset($_GET['sortfield']))	// If we did a click on a field to sort, we do no apply default values. Same if option MAIN_ENABLE_DEFAULT_VALUES is not set
		{
			if (! empty($_GET['action']) && $_GET['action'] == 'create' && ! isset($_GET[$paramname]) && ! isset($_POST[$paramname]))
			{
				// Search default value from $object->field
				global $object;
				if (is_object($object) && isset($object->fields[$paramname]['default']))
				{
					$out = $object->fields[$paramname]['default'];
				}
			}
			if (! empty($conf->global->MAIN_ENABLE_DEFAULT_VALUES))
			{
				if (! empty($_GET['action']) && $_GET['action'] == 'create' && ! isset($_GET[$paramname]) && ! isset($_POST[$paramname]))
				{
					// Now search in setup to overwrite default values
					if (! empty($user->default_values))		// $user->default_values defined from menu 'Setup - Default values'
					{
						if (isset($user->default_values[$relativepathstring]['createform']))
						{
							foreach($user->default_values[$relativepathstring]['createform'] as $defkey => $defval)
							{
								$qualified = 0;
								if ($defkey != '_noquery_')
								{
									$tmpqueryarraytohave=explode('&', $defkey);
									$tmpqueryarraywehave=explode('&', dol_string_nohtmltag($_SERVER['QUERY_STRING']));
									$foundintru=0;
									foreach($tmpqueryarraytohave as $tmpquerytohave)
									{
										if (! in_array($tmpquerytohave, $tmpqueryarraywehave)) $foundintru=1;
									}
									if (! $foundintru) $qualified=1;
									//var_dump($defkey.'-'.$qualified);
								}
								else $qualified = 1;

								if ($qualified)
								{
									//var_dump($user->default_values[$relativepathstring][$defkey]['createform']);
									if (isset($user->default_values[$relativepathstring]['createform'][$defkey][$paramname]))
									{
										$out = $user->default_values[$relativepathstring]['createform'][$defkey][$paramname];
										break;
									}
								}
							}
						}
					}
				}
				// Management of default search_filters and sort order
				//elseif (preg_match('/list.php$/', $_SERVER["PHP_SELF"]) && ! empty($paramname) && ! isset($_GET[$paramname]) && ! isset($_POST[$paramname]))
				elseif (! empty($paramname) && ! isset($_GET[$paramname]) && ! isset($_POST[$paramname]))
				{
					if (! empty($user->default_values))		// $user->default_values defined from menu 'Setup - Default values'
					{
						//var_dump($user->default_values[$relativepathstring]);
						if ($paramname == 'sortfield' || $paramname == 'sortorder')			// Sorted on which fields ? ASC or DESC ?
						{
							if (isset($user->default_values[$relativepathstring]['sortorder']))	// Even if paramname is sortfield, data are stored into ['sortorder...']
							{
								foreach($user->default_values[$relativepathstring]['sortorder'] as $defkey => $defval)
								{
									$qualified = 0;
									if ($defkey != '_noquery_')
									{
										$tmpqueryarraytohave=explode('&', $defkey);
										$tmpqueryarraywehave=explode('&', dol_string_nohtmltag($_SERVER['QUERY_STRING']));
										$foundintru=0;
										foreach($tmpqueryarraytohave as $tmpquerytohave)
										{
											if (! in_array($tmpquerytohave, $tmpqueryarraywehave)) $foundintru=1;
										}
										if (! $foundintru) $qualified=1;
										//var_dump($defkey.'-'.$qualified);
									}
									else $qualified = 1;

									if ($qualified)
									{
										$forbidden_chars_to_replace=array(" ","'","/","\\",":","*","?","\"","<",">","|","[","]",";","=");  // we accept _, -, . and ,
										foreach($user->default_values[$relativepathstring]['sortorder'][$defkey] as $key => $val)
										{
											if ($out) $out.=', ';
											if ($paramname == 'sortfield')
											{
												$out.=dol_string_nospecial($key, '', $forbidden_chars_to_replace);
											}
											if ($paramname == 'sortorder')
											{
												$out.=dol_string_nospecial($val, '', $forbidden_chars_to_replace);
											}
										}
										//break;	// No break for sortfield and sortorder so we can cumulate fields (is it realy usefull ?)
									}
								}
							}
						}
						elseif (isset($user->default_values[$relativepathstring]['filters']))
						{
							foreach($user->default_values[$relativepathstring]['filters'] as $defkey => $defval)	// $defkey is a querystring like 'a=b&c=d', $defval is key of user
							{
								$qualified = 0;
								if ($defkey != '_noquery_')
								{
									$tmpqueryarraytohave=explode('&', $defkey);
									$tmpqueryarraywehave=explode('&', dol_string_nohtmltag($_SERVER['QUERY_STRING']));
									$foundintru=0;
									foreach($tmpqueryarraytohave as $tmpquerytohave)
									{
										if (! in_array($tmpquerytohave, $tmpqueryarraywehave)) $foundintru=1;
									}
									if (! $foundintru) $qualified=1;
									//var_dump($defkey.'-'.$qualified);
								}
								else $qualified = 1;

								if ($qualified)
								{
									if (isset($_POST['sall']) || isset($_POST['search_all']) || isset($_GET['sall']) || isset($_GET['search_all']))
									{
										// We made a search from quick search menu, do we still use default filter ?
										if (empty($conf->global->MAIN_DISABLE_DEFAULT_FILTER_FOR_QUICK_SEARCH))
										{
											$forbidden_chars_to_replace=array(" ","'","/","\\",":","*","?","\"","<",">","|","[","]",";","=");  // we accept _, -, . and ,
											$out = dol_string_nospecial($user->default_values[$relativepathstring]['filters'][$defkey][$paramname], '', $forbidden_chars_to_replace);
										}
									}
									else
									{
										$forbidden_chars_to_replace=array(" ","'","/","\\",":","*","?","\"","<",">","|","[","]",";","=");  // we accept _, -, . and ,
										$out = dol_string_nospecial($user->default_values[$relativepathstring]['filters'][$defkey][$paramname], '', $forbidden_chars_to_replace);
									}
									break;
								}
							}
						}
					}
				}
			}
		}
	}

	// Substitution variables for GETPOST (used to get final url with variable parameters or final default value with variable paramaters)
	// Example of variables: __DAY__, __MONTH__, __YEAR__, __MYCOMPANY_COUNTRY_ID__, __USER_ID__, ...
	// We do this only if var is a GET. If it is a POST, may be we want to post the text with vars as the setup text.
	if (! is_array($out) && empty($_POST[$paramname]) && empty($noreplace))
	{
		$maxloop=20; $loopnb=0;    // Protection against infinite loop
		while (preg_match('/__([A-Z0-9]+_?[A-Z0-9]+)__/i', $out, $reg) && ($loopnb < $maxloop))    // Detect '__ABCDEF__' as key 'ABCDEF' and '__ABC_DEF__' as key 'ABC_DEF'. Detection is also correct when 2 vars are side by side.
		{
				$loopnb++; $newout = '';

				if ($reg[1] == 'DAY')                { $tmp=dol_getdate(dol_now(), true); $newout = $tmp['mday']; }
				elseif ($reg[1] == 'MONTH')          { $tmp=dol_getdate(dol_now(), true); $newout = $tmp['mon'];  }
				elseif ($reg[1] == 'YEAR')           { $tmp=dol_getdate(dol_now(), true); $newout = $tmp['year']; }
				elseif ($reg[1] == 'PREVIOUS_DAY')   { $tmp=dol_getdate(dol_now(), true); $tmp2=dol_get_prev_day($tmp['mday'], $tmp['mon'], $tmp['year']); $newout = $tmp2['day']; }
				elseif ($reg[1] == 'PREVIOUS_MONTH') { $tmp=dol_getdate(dol_now(), true); $tmp2=dol_get_prev_month($tmp['mon'], $tmp['year']); $newout = $tmp2['month']; }
				elseif ($reg[1] == 'PREVIOUS_YEAR')  { $tmp=dol_getdate(dol_now(), true); $newout = ($tmp['year'] - 1); }
				elseif ($reg[1] == 'NEXT_DAY')       { $tmp=dol_getdate(dol_now(), true); $tmp2=dol_get_next_day($tmp['mday'], $tmp['mon'], $tmp['year']); $newout = $tmp2['day']; }
				elseif ($reg[1] == 'NEXT_MONTH')     { $tmp=dol_getdate(dol_now(), true); $tmp2=dol_get_next_month($tmp['mon'], $tmp['year']); $newout = $tmp2['month']; }
				elseif ($reg[1] == 'NEXT_YEAR')      { $tmp=dol_getdate(dol_now(), true); $newout = ($tmp['year'] + 1); }
				elseif ($reg[1] == 'MYCOMPANY_COUNTRY_ID' || $reg[1] == 'MYCOUNTRY_ID' || $reg[1] == 'MYCOUNTRYID')
				{
					$newout = $mysoc->country_id;
				}
				elseif ($reg[1] == 'USER_ID' || $reg[1] == 'USERID')
				{
					$newout = $user->id;
				}
				elseif ($reg[1] == 'USER_SUPERVISOR_ID' || $reg[1] == 'SUPERVISOR_ID' || $reg[1] == 'SUPERVISORID')
				{
					$newout = $user->fk_user;
				}
				elseif ($reg[1] == 'ENTITY_ID' || $reg[1] == 'ENTITYID')
				{
					$newout = $conf->entity;
				}
				else $newout = '';     // Key not found, we replace with empty string
				//var_dump('__'.$reg[1].'__ -> '.$newout);
				$out = preg_replace('/__'.preg_quote($reg[1],'/').'__/', $newout, $out);
		}
	}

	// Check is done after replacement
	switch ($check)
	{
		case 'none':
			break;
		case 'int':    // Check param is a numeric value (integer but also float or hexadecimal)
			if (! is_numeric($out)) { $out=''; }
			break;
		case 'intcomma':
			if (preg_match('/[^0-9,-]+/i',$out)) $out='';
			break;
		case 'alpha':
			if (! is_array($out))
			{
				$out=trim($out);
				// '"' is dangerous because param in url can close the href= or src= and add javascript functions.
				// '../' is dangerous because it allows dir transversals
				if (preg_match('/"/',$out)) $out='';
				else if (preg_match('/\.\.\//',$out)) $out='';
			}
			break;
		case 'san_alpha':
			$out=filter_var($out,FILTER_SANITIZE_STRING);
			break;
		case 'aZ':
			if (! is_array($out))
			{
				$out=trim($out);
				if (preg_match('/[^a-z]+/i',$out)) $out='';
			}
			break;
		case 'aZ09':
			if (! is_array($out))
			{
				$out=trim($out);
				if (preg_match('/[^a-z0-9_\-\.]+/i',$out)) $out='';
			}
			break;
		case 'aZ09comma':		// great to sanitize sortfield or sortorder params that can be t.abc,t.def_gh
			if (! is_array($out))
			{
				$out=trim($out);
				if (preg_match('/[^a-z0-9_\-\.,]+/i',$out)) $out='';
			}
			break;
		case 'array':
			if (! is_array($out) || empty($out)) $out=array();
			break;
		case 'nohtml':		// Recommended for most scalar parameters
			$out=dol_string_nohtmltag($out, 0);
			break;
		case 'alphanohtml':	// Recommended for search parameters
			if (! is_array($out))
			{
				$out=trim($out);
				// '"' is dangerous because param in url can close the href= or src= and add javascript functions.
				// '../' is dangerous because it allows dir transversals
				if (preg_match('/"/',$out)) $out='';
				else if (preg_match('/\.\.\//',$out)) $out='';
				$out=dol_string_nohtmltag($out);
			}
			break;
		case 'custom':
			if (empty($filter)) return 'BadFourthParameterForGETPOST';
			$out=filter_var($out, $filter, $options);
			break;
	}

	// Code for search criteria persistence.
	// Save data into session if key start with 'search_' or is 'smonth', 'syear', 'month', 'year'
	if (empty($method) || $method == 3 || $method == 4)
	{
		if (preg_match('/^search_/', $paramname) || in_array($paramname, array('sortorder','sortfield')))
		{
			//var_dump($paramname.' - '.$out.' '.$user->default_values[$relativepathstring]['filters'][$paramname]);

			// We save search key only if $out not empty that means:
			// - posted value not empty, or
			// - if posted value is empty and a default value exists that is not empty (it means we did a filter to an empty value when default was not).

			if ($out != '')		// $out = '0' or 'abc', it is a search criteria to keep
			{
				$user->lastsearch_values_tmp[$relativepathstring][$paramname]=$out;
			}
		}
	}

	return $out;
}


if (! function_exists('dol_getprefix'))
{
    /**
     *  Return a prefix to use for this Dolibarr instance, for session/cookie names or email id.
     *  The prefix for session is unique in a web context only and is unique for instance and avoid conflict
     *  between multi-instances, even when having two instances with one root dir or two instances in virtual servers.
     *  The prefix for email is unique if MAIL_PREFIX_FOR_EMAIL_ID is set to a value, otherwise value may be same than other instance.
     *
     *  @param  string  $mode                   '' (prefix for session name) or 'email' (prefix for email id)
     *  @return	string                          A calculated prefix
     */
    function dol_getprefix($mode='')
    {
		global $conf;

		// If prefix is for email
		if ($mode == 'email')
		{
			if (! empty($conf->global->MAIL_PREFIX_FOR_EMAIL_ID))	// If MAIL_PREFIX_FOR_EMAIL_ID is set (a value initialized with a random value is recommended)
			{
				if ($conf->global->MAIL_PREFIX_FOR_EMAIL_ID != 'SERVER_NAME') return $conf->global->MAIL_PREFIX_FOR_EMAIL_ID;
				else if (isset($_SERVER["SERVER_NAME"])) return $_SERVER["SERVER_NAME"];
			}
			return dol_hash(DOL_DOCUMENT_ROOT.DOL_URL_ROOT);
		}

		if (isset($_SERVER["SERVER_NAME"]) && isset($_SERVER["DOCUMENT_ROOT"]))
		{
			return dol_hash($_SERVER["SERVER_NAME"].$_SERVER["DOCUMENT_ROOT"].DOL_DOCUMENT_ROOT.DOL_URL_ROOT);
			// Use this for a "readable" cookie name
			//return dol_sanitizeFileName($_SERVER["SERVER_NAME"].$_SERVER["DOCUMENT_ROOT"].DOL_DOCUMENT_ROOT.DOL_URL_ROOT);
		}
		return dol_hash(DOL_DOCUMENT_ROOT.DOL_URL_ROOT);
	}
}

/**
 *	Make an include_once using default root and alternate root if it fails.
 *  To link to a core file, use include(DOL_DOCUMENT_ROOT.'/pathtofile')
 *  To link to a module file from a module file, use include './mymodulefile';
 *  To link to a module file from a core file, then this function can be used (call by hook / trigger / speciales pages)
 *
 * 	@param	string	$relpath	Relative path to file (Ie: mydir/myfile, ../myfile, ...)
 * 	@param	string	$classname	Class name (deprecated)
 *  @return bool                True if load is a success, False if it fails
 */
function dol_include_once($relpath, $classname='')
{
	global $conf,$langs,$user,$mysoc;   // Do not remove this. They must be defined for files we include. Other globals var must be retreived with $GLOBALS['var']

	$fullpath = dol_buildpath($relpath);

	if (!file_exists($fullpath)) {
		dol_syslog('functions::dol_include_once Tried to load unexisting file: '.$relpath, LOG_ERR);
		return false;
	}

	if (! empty($classname) && ! class_exists($classname)) {
		return include $fullpath;
	} else {
		return include_once $fullpath;
	}
}


/**
 *	Return path of url or filesystem. Can check into alternate dir or alternate dir + main dir depending on value of $returnemptyifnotfound.
 *
 * 	@param	string	$path						Relative path to file (if mode=0) or relative url (if mode=1). Ie: mydir/myfile, ../myfile
 *  @param	int		$type						0=Used for a Filesystem path, 1=Used for an URL path (output relative), 2=Used for an URL path (output full path using same host that current url), 3=Used for an URL path (output full path using host defined into $dolibarr_main_url_root of conf file)
 *  @param	int		$returnemptyifnotfound		0:If $type==0 and if file was not found into alternate dir, return default path into main dir (no test on it)
 *  											1:If $type==0 and if file was not found into alternate dir, return empty string
 *  											2:If $type==0 and if file was not found into alternate dir, test into main dir, return default path if found, empty string if not found
 *  @return string								Full filesystem path (if path=0), Full url path (if mode=1)
 */
function dol_buildpath($path, $type=0, $returnemptyifnotfound=0)
{
	global $conf;

	$path=preg_replace('/^\//','',$path);

	if (empty($type))	// For a filesystem path
	{
		$res = DOL_DOCUMENT_ROOT.'/'.$path;		// Standard default path
		foreach ($conf->file->dol_document_root as $key => $dirroot)	// ex: array(["main"]=>"/home/main/htdocs", ["alt0"]=>"/home/dirmod/htdocs", ...)
		{
			if ($key == 'main')
			{
				continue;
			}
			if (file_exists($dirroot.'/'.$path))
			{
				$res=$dirroot.'/'.$path;
				return $res;
			}
		}
		if ($returnemptyifnotfound)								// Not found into alternate dir
		{
			if ($returnemptyifnotfound == 1 || ! file_exists($res)) return '';
		}
	}
	else				// For an url path
	{
		// We try to get local path of file on filesystem from url
		// Note that trying to know if a file on disk exist by forging path on disk from url
		// works only for some web server and some setup. This is bugged when
		// using proxy, rewriting, virtual path, etc...
		$res='';
		if ($type == 1) $res = DOL_URL_ROOT.'/'.$path;			// Standard value
		if ($type == 2) $res = DOL_MAIN_URL_ROOT.'/'.$path;		// Standard value
		if ($type == 3) $res = DOL_URL_ROOT.'/'.$path;

		foreach ($conf->file->dol_document_root as $key => $dirroot)	// ex: array(["main"]=>"/home/main/htdocs", ["alt0"]=>"/home/dirmod/htdocs", ...)
		{
			if ($key == 'main')
			{
				if ($type == 3)
				{
					global $dolibarr_main_url_root;

					// Define $urlwithroot
					$urlwithouturlroot=preg_replace('/'.preg_quote(DOL_URL_ROOT,'/').'$/i','',trim($dolibarr_main_url_root));
					$urlwithroot=$urlwithouturlroot.DOL_URL_ROOT;		// This is to use external domain name found into config file
					//$urlwithroot=DOL_MAIN_URL_ROOT;					// This is to use same domain name than current

					$res=(preg_match('/^http/i',$conf->file->dol_url_root[$key])?'':$urlwithroot).'/'.$path;     // Test on start with http is for old conf syntax
				}
				continue;
			}
			preg_match('/^([^\?]+(\.css\.php|\.css|\.js\.php|\.js|\.png|\.jpg|\.php)?)/i',$path,$regs);    // Take part before '?'
			if (! empty($regs[1]))
			{
				//print $key.'-'.$dirroot.'/'.$path.'-'.$conf->file->dol_url_root[$type].'<br>'."\n";
				if (file_exists($dirroot.'/'.$regs[1]))
				{
					if ($type == 1)
					{
						$res=(preg_match('/^http/i',$conf->file->dol_url_root[$key])?'':DOL_URL_ROOT).$conf->file->dol_url_root[$key].'/'.$path;
					}
					if ($type == 2)
					{
						$res=(preg_match('/^http/i',$conf->file->dol_url_root[$key])?'':DOL_MAIN_URL_ROOT).$conf->file->dol_url_root[$key].'/'.$path;
					}
					if ($type == 3)
					{
						global $dolibarr_main_url_root;

						// Define $urlwithroot
						$urlwithouturlroot=preg_replace('/'.preg_quote(DOL_URL_ROOT,'/').'$/i','',trim($dolibarr_main_url_root));
						$urlwithroot=$urlwithouturlroot.DOL_URL_ROOT;		// This is to use external domain name found into config file
						//$urlwithroot=DOL_MAIN_URL_ROOT;					// This is to use same domain name than current

						$res=(preg_match('/^http/i',$conf->file->dol_url_root[$key])?'':$urlwithroot).$conf->file->dol_url_root[$key].'/'.$path;     // Test on start with http is for old conf syntax
					}
					break;
				}
			}
		}
	}

	return $res;
}

/**
 *	Create a clone of instance of object (new instance with same value for properties)
 *  With native = 0: Property that are reference are also new object (true clone). This means $this->db is not valid.
 *  With native = 1: Use PHP clone. Property that are reference are same pointer. This means $this->db is still valid.
 *
 * 	@param	object	$object		Object to clone
 *  @param	int		$native		Native method or true method
 *	@return object				Object clone
 *  @see https://php.net/manual/language.oop5.cloning.php
 */
function dol_clone($object, $native=0)
{
	//dol_syslog(__FUNCTION__ . " is deprecated", LOG_WARNING);

	if (empty($native))
	{
		$myclone=unserialize(serialize($object));
	}
	else
	{
		$myclone = clone $object;     // PHP clone is a shallow copy only, not a real clone, so properties of references will keep references (refer to the same target/variable)
	}

	return $myclone;
}

/**
 *	Optimize a size for some browsers (phone, smarphone, ...)
 *
 * 	@param	int		$size		Size we want
 * 	@param	string	$type		Type of optimizing:
 * 								'' = function used to define a size for truncation
 * 								'width' = function is used to define a width
 *	@return int					New size after optimizing
 */
function dol_size($size,$type='')
{
	global $conf;
	if (empty($conf->dol_optimize_smallscreen)) return $size;
	if ($type == 'width' && $size > 250) return 250;
	else return 10;
}


/**
 *	Clean a string to use it as a file name
 *
 *	@param	string	$str            String to clean
 * 	@param	string	$newstr			String to replace bad chars with
 *  @param	int	    $unaccent		1=Remove also accent (default), 0 do not remove them
 *	@return string          		String cleaned (a-zA-Z_)
 *
 * 	@see        	dol_string_nospecial, dol_string_unaccent, dol_sanitizePathName
 */
function dol_sanitizeFileName($str,$newstr='_',$unaccent=1)
{
	$filesystem_forbidden_chars = array('<','>','/','\\','?','*','|','"','°');
	return dol_string_nospecial($unaccent?dol_string_unaccent($str):$str, $newstr, $filesystem_forbidden_chars);
}

/**
 *	Clean a string to use it as a path name
 *
 *	@param	string	$str            String to clean
 * 	@param	string	$newstr			String to replace bad chars with
 *  @param	int	    $unaccent		1=Remove also accent (default), 0 do not remove them
 *	@return string          		String cleaned (a-zA-Z_)
 *
 * 	@see        	dol_string_nospecial, dol_string_unaccent, dol_sanitizeFileName
 */
function dol_sanitizePathName($str,$newstr='_',$unaccent=1)
{
	$filesystem_forbidden_chars = array('<','>','?','*','|','"','°');
	return dol_string_nospecial($unaccent?dol_string_unaccent($str):$str, $newstr, $filesystem_forbidden_chars);
}

/**
 *	Clean a string from all accent characters to be used as ref, login or by dol_sanitizeFileName
 *
 *	@param	string	$str			String to clean
 *	@return string   	       		Cleaned string
 *
 * 	@see    		dol_sanitizeFilename, dol_string_nospecial
 */
function dol_string_unaccent($str)
{
	if (utf8_check($str))
	{
		// See http://www.utf8-chartable.de/
		$string = rawurlencode($str);
		$replacements = array(
		'%C3%80' => 'A','%C3%81' => 'A','%C3%82' => 'A','%C3%83' => 'A','%C3%84' => 'A','%C3%85' => 'A',
		'%C3%88' => 'E','%C3%89' => 'E','%C3%8A' => 'E','%C3%8B' => 'E',
		'%C3%8C' => 'I','%C3%8D' => 'I','%C3%8E' => 'I','%C3%8F' => 'I',
		'%C3%92' => 'O','%C3%93' => 'O','%C3%94' => 'O','%C3%95' => 'O','%C3%96' => 'O',
		'%C3%99' => 'U','%C3%9A' => 'U','%C3%9B' => 'U','%C3%9C' => 'U',
		'%C3%A0' => 'a','%C3%A1' => 'a','%C3%A2' => 'a','%C3%A3' => 'a','%C3%A4' => 'a','%C3%A5' => 'a',
		'%C3%A7' => 'c',
		'%C3%A8' => 'e','%C3%A9' => 'e','%C3%AA' => 'e','%C3%AB' => 'e',
		'%C3%AC' => 'i','%C3%AD' => 'i','%C3%AE' => 'i','%C3%AF' => 'i',
		'%C3%B1' => 'n',
		'%C3%B2' => 'o','%C3%B3' => 'o','%C3%B4' => 'o','%C3%B5' => 'o','%C3%B6' => 'o',
		'%C3%B9' => 'u','%C3%BA' => 'u','%C3%BB' => 'u','%C3%BC' => 'u',
		'%C3%BF' => 'y'
		);
		$string=strtr($string, $replacements);
		return rawurldecode($string);
	}
	else
	{
		// See http://www.ascii-code.com/
		$string = strtr(
			$str,
			"\xC0\xC1\xC2\xC3\xC4\xC5\xC7
			\xC8\xC9\xCA\xCB\xCC\xCD\xCE\xCF\xD0\xD1
			\xD2\xD3\xD4\xD5\xD8\xD9\xDA\xDB\xDD
			\xE0\xE1\xE2\xE3\xE4\xE5\xE7\xE8\xE9\xEA\xEB
			\xEC\xED\xEE\xEF\xF0\xF1\xF2\xF3\xF4\xF5\xF8
			\xF9\xFA\xFB\xFC\xFD\xFF",
			"AAAAAAC
			EEEEIIIIDN
			OOOOOUUUY
			aaaaaaceeee
			iiiidnooooo
			uuuuyy"
		);
		$string = strtr($string, array("\xC4"=>"Ae", "\xC6"=>"AE", "\xD6"=>"Oe", "\xDC"=>"Ue", "\xDE"=>"TH", "\xDF"=>"ss", "\xE4"=>"ae", "\xE6"=>"ae", "\xF6"=>"oe", "\xFC"=>"ue", "\xFE"=>"th"));
		return $string;
	}
}

/**
 *	Clean a string from all punctuation characters to use it as a ref or login.
 *  This is a more complete function than dol_sanitizeFileName.
 *
 *	@param	string	$str            	String to clean
 * 	@param	string	$newstr				String to replace forbidden chars with
 *  @param  array	$badcharstoreplace  List of forbidden characters
 * 	@return string          			Cleaned string
 *
 * 	@see    		dol_sanitizeFilename, dol_string_unaccent
 */
function dol_string_nospecial($str,$newstr='_',$badcharstoreplace='')
{
	$forbidden_chars_to_replace=array(" ", "'", "/", "\\", ":", "*", "?", "\"", "<", ">", "|", "[", "]", ",", ";", "=", '°');  // more complete than dol_sanitizeFileName
	$forbidden_chars_to_remove=array();
	if (is_array($badcharstoreplace)) $forbidden_chars_to_replace=$badcharstoreplace;
	//$forbidden_chars_to_remove=array("(",")");

	return str_replace($forbidden_chars_to_replace,$newstr,str_replace($forbidden_chars_to_remove,"",$str));
}


/**
 * Encode string for xml usage
 *
 * @param 	string	$string		String to encode
 * @return	string				String encoded
 */
function dolEscapeXML($string)
{
	return strtr($string, array('\''=>'&apos;','"'=>'&quot;','&'=>'&amp;','<'=>'&lt;','>'=>'&gt;'));
}

/**
 *  Returns text escaped for inclusion into javascript code
 *
 *  @param      string		$stringtoescape		String to escape
 *  @param		int		$mode				0=Escape also ' and " into ', 1=Escape ' but not " for usage into 'string', 2=Escape " but not ' for usage into "string", 3=Escape ' and " with \
 *  @param		int		$noescapebackslashn	0=Escape also \n. 1=Do not escape \n.
 *  @return     string     		 				Escaped string. Both ' and " are escaped into ' if they are escaped.
 */
function dol_escape_js($stringtoescape, $mode=0, $noescapebackslashn=0)
{
	// escape quotes and backslashes, newlines, etc.
	$substitjs=array("&#039;"=>"\\'","\r"=>'\\r');
	//$substitjs['</']='<\/';	// We removed this. Should be useless.
	if (empty($noescapebackslashn)) { $substitjs["\n"]='\\n'; $substitjs['\\']='\\\\'; }
	if (empty($mode)) { $substitjs["'"]="\\'"; $substitjs['"']="\\'"; }
	else if ($mode == 1) $substitjs["'"]="\\'";
	else if ($mode == 2) { $substitjs['"']='\\"'; }
	else if ($mode == 3) { $substitjs["'"]="\\'"; $substitjs['"']="\\\""; }
	return strtr($stringtoescape, $substitjs);
}


/**
 *  Returns text escaped for inclusion in HTML alt or title tags, or into values of HTML input fields.
 *
 *  @param      string		$stringtoescape		String to escape
 *  @param		int			$keepb				1=Preserve b tags (otherwise, remove them)
 *  @param      int         $keepn              1=Preserve \r\n strings (otherwise, replace them with escaped value)
 *  @return     string     				 		Escaped string
 *  @see		dol_string_nohtmltag, dol_string_nospecial, dol_string_unaccent
 */
function dol_escape_htmltag($stringtoescape, $keepb=0, $keepn=0)
{
	// escape quotes and backslashes, newlines, etc.
	$tmp=html_entity_decode($stringtoescape, ENT_COMPAT, 'UTF-8');		// TODO Use htmlspecialchars_decode instead, that make only required change for html tags
	if (! $keepb) $tmp=strtr($tmp, array("<b>"=>'','</b>'=>''));
	if (! $keepn) $tmp=strtr($tmp, array("\r"=>'\\r',"\n"=>'\\n'));
	return htmlentities($tmp, ENT_COMPAT, 'UTF-8');						// TODO Use htmlspecialchars instead, that make only required change for html tags
}


/**
 * Convert a string to lower. Never use strtolower because it does not works with UTF8 strings.
 *
 * @param 	string		$utf8_string		String to encode
 * @return 	string							String converted
 */
function dol_strtolower($utf8_string)
{
	return mb_strtolower($utf8_string, "UTF-8");
}

/**
 * Convert a string to upper. Never use strtolower because it does not works with UTF8 strings.
 *
 * @param 	string		$utf8_string		String to encode
 * @return 	string							String converted
 */
function dol_strtoupper($utf8_string)
{
	return mb_strtoupper($utf8_string, "UTF-8");
}


/**
 *	Write log message into outputs. Possible outputs can be:
 *	SYSLOG_HANDLERS = ["mod_syslog_file"]  		file name is then defined by SYSLOG_FILE
 *	SYSLOG_HANDLERS = ["mod_syslog_syslog"]  	facility is then defined by SYSLOG_FACILITY
 *  Warning, syslog functions are bugged on Windows, generating memory protection faults. To solve
 *  this, use logging to files instead of syslog (see setup of module).
 *  Note: If constant 'SYSLOG_FILE_NO_ERROR' defined, we never output any error message when writing to log fails.
 *  Note: You can get log message into html sources by adding parameter &logtohtml=1 (constant MAIN_LOGTOHTML must be set)
 *  This function works only if syslog module is enabled.
 * 	This must not use any call to other function calling dol_syslog (avoid infinite loop).
 *
 * 	@param  string		$message				Line to log. ''=Show nothing
 *  @param  int			$level					Log level
 *												On Windows LOG_ERR=4, LOG_WARNING=5, LOG_NOTICE=LOG_INFO=6, LOG_DEBUG=6 si define_syslog_variables ou PHP 5.3+, 7 si dolibarr
 *												On Linux   LOG_ERR=3, LOG_WARNING=4, LOG_INFO=6, LOG_DEBUG=7
 *  @param	int			$ident					1=Increase ident of 1, -1=Decrease ident of 1
 *  @param	string		$suffixinfilename		When output is a file, append this suffix into default log filename.
 *  @param	string		$restricttologhandler	Output log only for this log handler
 *  @return	void
 */
function dol_syslog($message, $level = LOG_INFO, $ident = 0, $suffixinfilename='', $restricttologhandler='')
{
	global $conf, $user;

	// If syslog module enabled
	if (empty($conf->syslog->enabled)) return;

	if ($ident < 0)
	{
		foreach ($conf->loghandlers as $loghandlerinstance)
		{
			$loghandlerinstance->setIdent($ident);
		}
	}

	if (! empty($message))
	{
		// Test log level
		$logLevels = array(LOG_EMERG, LOG_ALERT, LOG_CRIT, LOG_ERR, LOG_WARNING, LOG_NOTICE, LOG_INFO, LOG_DEBUG);
		if (!in_array($level, $logLevels, true))
		{
			throw new Exception('Incorrect log level');
		}
		if ($level > $conf->global->SYSLOG_LEVEL) return;

		$message = preg_replace('/password=\'[^\']*\'/', 'password=\'hidden\'', $message);	// protection to avoid to have value of password in log

		// If adding log inside HTML page is required
		if (! empty($_REQUEST['logtohtml']) && (! empty($conf->global->MAIN_ENABLE_LOG_TO_HTML) || ! empty($conf->global->MAIN_LOGTOHTML)))   // MAIN_LOGTOHTML kept for backward compatibility
		{
			$conf->logbuffer[] = dol_print_date(time(),"%Y-%m-%d %H:%M:%S")." ".$message;
		}

		//TODO: Remove this. MAIN_ENABLE_LOG_INLINE_HTML should be deprecated and use a log handler dedicated to HTML output
		// If html log tag enabled and url parameter log defined, we show output log on HTML comments
		if (! empty($conf->global->MAIN_ENABLE_LOG_INLINE_HTML) && ! empty($_GET["log"]))
		{
			print "\n\n<!-- Log start\n";
			print $message."\n";
			print "Log end -->\n";
		}

		$data = array(
			'message' => $message,
			'script' => (isset($_SERVER['PHP_SELF'])? basename($_SERVER['PHP_SELF'],'.php') : false),
			'level' => $level,
			'user' => ((is_object($user) && $user->id) ? $user->login : false),
			'ip' => false
		);

		// This is when server run behind a reverse proxy
		if (!empty($_SERVER['HTTP_X_FORWARDED_FOR'])) $data['ip'] = $_SERVER['HTTP_X_FORWARDED_FOR'].(empty($_SERVER["REMOTE_ADDR"])?'':'->'.$_SERVER['REMOTE_ADDR']);
		// This is when server run normally on a server
		else if (! empty($_SERVER["REMOTE_ADDR"])) $data['ip'] = $_SERVER['REMOTE_ADDR'];
		// This is when PHP session is ran inside a web server but not inside a client request (example: init code of apache)
		else if (! empty($_SERVER['SERVER_ADDR'])) $data['ip'] = $_SERVER['SERVER_ADDR'];
		// This is when PHP session is ran outside a web server, like from Windows command line (Not always defined, but useful if OS defined it).
		else if (! empty($_SERVER['COMPUTERNAME'])) $data['ip'] = $_SERVER['COMPUTERNAME'].(empty($_SERVER['USERNAME'])?'':'@'.$_SERVER['USERNAME']);
		// This is when PHP session is ran outside a web server, like from Linux command line (Not always defined, but usefull if OS defined it).
		else if (! empty($_SERVER['LOGNAME'])) $data['ip'] = '???@'.$_SERVER['LOGNAME'];
		// Loop on each log handler and send output
		foreach ($conf->loghandlers as $loghandlerinstance)
		{
			if ($restricttologhandler && $loghandlerinstance->code != $restricttologhandler) continue;
			$loghandlerinstance->export($data,$suffixinfilename);
		}
		unset($data);
	}

	if ($ident > 0)
	{
		foreach ($conf->loghandlers as $loghandlerinstance)
		{
			$loghandlerinstance->setIdent($ident);
		}
	}
}


/**
 *	Show tab header of a card
 *
 *	@param	array	$links				Array of tabs. Currently initialized by calling a function xxx_admin_prepare_head
 *	@param	string	$active     		Active tab name (document', 'info', 'ldap', ....)
 *	@param  string	$title      		Title
 *	@param  int		$notab				-1 or 0=Add tab header, 1=no tab header. If you set this to 1, using dol_fiche_end() to close tab is not required.
 * 	@param	string	$picto				Add a picto on tab title
 *	@param	int		$pictoisfullpath	If 1, image path is a full path. If you set this to 1, you can use url returned by dol_buildpath('/mymodyle/img/myimg.png',1) for $picto.
 *  @param	string	$morehtmlright		Add more html content on right of tabs title
 *  @param	string	$morecss			More Css
 * 	@return	void
 */
function dol_fiche_head($links=array(), $active='0', $title='', $notab=0, $picto='', $pictoisfullpath=0, $morehtmlright='', $morecss='')
{
	print dol_get_fiche_head($links, $active, $title, $notab, $picto, $pictoisfullpath, $morehtmlright, $morecss);
}

/**
 *  Show tab header of a card
 *
 *	@param	array	$links				Array of tabs
 *	@param	string	$active     		Active tab name
 *	@param  string	$title      		Title
 *	@param  int		$notab				-1 or 0=Add tab header, 1=no tab header. If you set this to 1, using dol_fiche_end() to close tab is not required.
 * 	@param	string	$picto				Add a picto on tab title
 *	@param	int		$pictoisfullpath	If 1, image path is a full path. If you set this to 1, you can use url returned by dol_buildpath('/mymodyle/img/myimg.png',1) for $picto.
 *  @param	string	$morehtmlright		Add more html content on right of tabs title
 *  @param	string	$morecss			More Css
 * 	@return	string
 */
function dol_get_fiche_head($links=array(), $active='', $title='', $notab=0, $picto='', $pictoisfullpath=0, $morehtmlright='', $morecss='')
{
	global $conf, $langs, $hookmanager;

	$out="\n".'<div class="tabs" data-role="controlgroup" data-type="horizontal">'."\n";

	if ($morehtmlright) $out.='<div class="inline-block floatright tabsElem">'.$morehtmlright.'</div>';	// Output right area first so when space is missing, text is in front of tabs and not under.

	// Show title
	$showtitle=1;
	if (! empty($conf->dol_optimize_smallscreen)) $showtitle=0;
	if (! empty($title) && $showtitle)
	{
		$limittitle=30;
		$out.='<a class="tabTitle">';
		if ($picto) $out.=img_picto($title,($pictoisfullpath?'':'object_').$picto,'',$pictoisfullpath).' ';
		$out.='<span class="tabTitleText">'.dol_trunc($title,$limittitle).'</span>';
		$out.='</a>';
	}

	// Define max of key (max may be higher than sizeof because of hole due to module disabling some tabs).
	$maxkey=-1;
	if (is_array($links) && ! empty($links))
	{
		$keys=array_keys($links);
		if (count($keys)) $maxkey=max($keys);
	}

	if (! empty($conf->dol_optimize_smallscreen)) $conf->global->MAIN_MAXTABS_IN_CARD=2;

	// Show tabs
	$bactive=false;
	// if =0 we don't use the feature
	$limittoshow=(empty($conf->global->MAIN_MAXTABS_IN_CARD)?99:$conf->global->MAIN_MAXTABS_IN_CARD);
	$displaytab=0;
	$nbintab=0;
	$popuptab=0; $outmore='';
	for ($i = 0 ; $i <= $maxkey ; $i++)
	{
		if ((is_numeric($active) && $i == $active) || (! empty($links[$i][2]) && ! is_numeric($active) && $active == $links[$i][2]))
		{
			// If active tab is already present
			if ($i >= $limittoshow) $limittoshow--;
		}
	}

	for ($i = 0 ; $i <= $maxkey ; $i++)
	{
		if ((is_numeric($active) && $i == $active) || (! empty($links[$i][2]) && ! is_numeric($active) && $active == $links[$i][2]))
		{
			$isactive=true;
			$bactive=true;
		}
		else
		{
			$isactive=false;
		}

		if ($i < $limittoshow || $isactive)
		{
			$out.='<div class="inline-block tabsElem'.($isactive ? ' tabsElemActive' : '').((! $isactive && ! empty($conf->global->MAIN_HIDE_INACTIVETAB_ON_PRINT))?' hideonprint':'').'"><!-- id tab = '.(empty($links[$i][2])?'':$links[$i][2]).' -->';
			if (isset($links[$i][2]) && $links[$i][2] == 'image')
			{
				if (!empty($links[$i][0]))
				{
					$out.='<a class="tabimage'.($morecss?' '.$morecss:'').'" href="'.$links[$i][0].'">'.$links[$i][1].'</a>'."\n";
				}
				else
				{
					$out.='<span class="tabspan">'.$links[$i][1].'</span>'."\n";
				}
			}
			else if (! empty($links[$i][1]))
			{
				//print "x $i $active ".$links[$i][2]." z";
				if ($isactive)
				{
					$out.='<a'.(! empty($links[$i][2])?' id="'.$links[$i][2].'"':'').' class="tabactive tab inline-block'.($morecss?' '.$morecss:'').'" href="'.$links[$i][0].'">';
					$out.=$links[$i][1];
					$out.='</a>'."\n";
				}
				else
				{
					$out.='<a'.(! empty($links[$i][2])?' id="'.$links[$i][2].'"':'').' class="tabunactive tab inline-block'.($morecss?' '.$morecss:'').'" href="'.$links[$i][0].'">';
					$out.=$links[$i][1];
					$out.='</a>'."\n";
				}
			}
			$out.='</div>';
		}
		else
		{
			// The popup with the other tabs
			if (! $popuptab)
			{
				$popuptab=1;
				$outmore.='<div class="popuptabset wordwrap">';	// The css used to hide/show popup
			}
			$outmore.='<div class="popuptab wordwrap" style="display:inherit;">';
			if (isset($links[$i][2]) && $links[$i][2] == 'image')
			{
				if (!empty($links[$i][0]))
					$outmore.='<a class="tabimage'.($morecss?' '.$morecss:'').'" href="'.$links[$i][0].'">'.$links[$i][1].'</a>'."\n";
				else
					$outmore.='<span class="tabspan">'.$links[$i][1].'</span>'."\n";
			}
			else if (! empty($links[$i][1]))
			{
				$outmore.='<a'.(! empty($links[$i][2])?' id="'.$links[$i][2].'"':'').' class="wordwrap inline-block'.($morecss?' '.$morecss:'').'" href="'.$links[$i][0].'">';
				$outmore.=preg_replace('/([a-z])\/([a-z])/i', '\\1 / \\2', $links[$i][1]);	// Replace x/y with x / y to allow wrap on long composed texts.
				$outmore.='</a>'."\n";
			}
			$outmore.='</div>';

			$nbintab++;
		}
		$displaytab=$i;
	}
	if ($popuptab) $outmore.='</div>';

	if ($displaytab > $limittoshow)
	{
		$left=($langs->trans("DIRECTION") == 'rtl'?'right':'left');
		$right=($langs->trans("DIRECTION") == 'rtl'?'left':'right');

		$tabsname=str_replace("@", "", $picto);
		$out.='<div id="moretabs'.$tabsname.'" class="inline-block tabsElem">';
		$out.='<a href="#" class="tab moretab inline-block tabunactive reposition">'.$langs->trans("More").'... ('.$nbintab.')</a>';
		$out.='<div id="moretabsList'.$tabsname.'" style="position: absolute; '.$left.': -999em; text-align: '.$left.'; margin:0px; padding:2px">';
		$out.=$outmore;
		$out.='</div>';
		$out.='<div></div>';
		$out.="</div>\n";

		$out.="<script>";
		$out.="$('#moretabs".$tabsname."').mouseenter( function() { console.log('mouseenter ".$left."'); $('#moretabsList".$tabsname."').css('".$left."','auto');});";
		$out.="$('#moretabs".$tabsname."').mouseleave( function() { console.log('mouseleave ".$left."'); $('#moretabsList".$tabsname."').css('".$left."','-999em');});";
		$out.="</script>";
	}

	$out.="</div>\n";

	if (! $notab || $notab == -1) $out.="\n".'<div class="tabBar'.($notab == -1 ? '' : ' tabBarWithBottom').'">'."\n";

	$parameters=array('tabname' => $active, 'out' => $out);
	$reshook=$hookmanager->executeHooks('printTabsHead',$parameters);	// This hook usage is called just before output the head of tabs. Take also a look at "completeTabsHead"
	if ($reshook > 0)
	{
		$out = $hookmanager->resPrint;
	}

	return $out;
}

/**
 *  Show tab footer of a card
 *
 *  @param	int		$notab       -1 or 0=Add tab footer, 1=no tab footer
 *  @return	void
 */
function dol_fiche_end($notab=0)
{
	print dol_get_fiche_end($notab);
}

/**
 *	Return tab footer of a card
 *
 *	@param  int		$notab		-1 or 0=Add tab footer, 1=no tab footer
 *  @return	string
 */
function dol_get_fiche_end($notab=0)
{
	if (! $notab || $notab == -1) return "\n</div>\n";
	else return '';
}

/**
 *  Show tab footer of a card.
 *  Note: $object->next_prev_filter can be set to restrict select to find next or previous record by $form->showrefnav.
 *
 *  @param	Object	$object			Object to show
 *  @param	string	$paramid   		Name of parameter to use to name the id into the URL next/previous link
 *  @param	string	$morehtml  		More html content to output just before the nav bar
 *  @param	int		$shownav	  	Show Condition (navigation is shown if value is 1)
 *  @param	string	$fieldid   		Nom du champ en base a utiliser pour select next et previous (we make the select max and min on this field). Use 'none' for no prev/next search.
 *  @param	string	$fieldref   	Nom du champ objet ref (object->ref) a utiliser pour select next et previous
 *  @param	string	$morehtmlref  	More html to show after ref
 *  @param	string	$moreparam  	More param to add in nav link url.
 *	@param	int		$nodbprefix		Do not include DB prefix to forge table name
 *	@param	string	$morehtmlleft	More html code to show before ref
 *	@param	string	$morehtmlstatus	More html code to show under navigation arrows
 *  @param  int     $onlybanner     Put this to 1, if the card will contains only a banner (this add css 'arearefnobottom' on div)
 *	@param	string	$morehtmlright	More html code to show before navigation arrows
 *  @return	void
 */
function dol_banner_tab($object, $paramid, $morehtml='', $shownav=1, $fieldid='rowid', $fieldref='ref', $morehtmlref='', $moreparam='', $nodbprefix=0, $morehtmlleft='', $morehtmlstatus='', $onlybanner=0, $morehtmlright='')
{
	global $conf, $form, $user, $langs;

	$error = 0;

	$maxvisiblephotos=1;
	$showimage=1;
	$entity=(empty($object->entity)?$conf->entity:$object->entity);
	$showbarcode=empty($conf->barcode->enabled)?0:($object->barcode?1:0);
	if (! empty($conf->global->MAIN_USE_ADVANCED_PERMS) && empty($user->rights->barcode->lire_advance)) $showbarcode=0;
	$modulepart='unknown';

	if ($object->element == 'societe')         $modulepart='societe';
	if ($object->element == 'contact')         $modulepart='contact';
	if ($object->element == 'member')          $modulepart='memberphoto';
	if ($object->element == 'user')            $modulepart='userphoto';
	if ($object->element == 'product')         $modulepart='product';

	if (class_exists("Imagick"))
	{
		if ($object->element == 'propal')            $modulepart='propal';
		if ($object->element == 'commande')          $modulepart='commande';
		if ($object->element == 'facture')           $modulepart='facture';
		if ($object->element == 'fichinter')         $modulepart='ficheinter';
		if ($object->element == 'contrat')           $modulepart='contract';
		if ($object->element == 'supplier_proposal') $modulepart='supplier_proposal';
		if ($object->element == 'order_supplier')    $modulepart='supplier_order';
		if ($object->element == 'invoice_supplier')  $modulepart='supplier_invoice';
		if ($object->element == 'expensereport')     $modulepart='expensereport';
	}

	if ($object->element == 'product')
	{
		$width=80; $cssclass='photoref';
		$showimage=$object->is_photo_available($conf->product->multidir_output[$entity]);
		$maxvisiblephotos=(isset($conf->global->PRODUCT_MAX_VISIBLE_PHOTO)?$conf->global->PRODUCT_MAX_VISIBLE_PHOTO:5);
		if ($conf->browser->layout == 'phone') $maxvisiblephotos=1;
		if ($showimage) $morehtmlleft.='<div class="floatleft inline-block valignmiddle divphotoref">'.$object->show_photos('product', $conf->product->multidir_output[$entity],'small',$maxvisiblephotos,0,0,0,$width,0).'</div>';
		else
		{
			if (!empty($conf->global->PRODUCT_NODISPLAYIFNOPHOTO)) {
				$nophoto='';
				$morehtmlleft.='<div class="floatleft inline-block valignmiddle divphotoref"></div>';
			}
			//elseif ($conf->browser->layout != 'phone') {    // Show no photo link
				$nophoto='/public/theme/common/nophoto.png';
				$morehtmlleft.='<div class="floatleft inline-block valignmiddle divphotoref"><img class="photo'.$modulepart.($cssclass?' '.$cssclass:'').'" alt="No photo" border="0"'.($width?' width="'.$width.'"':'').' src="'.DOL_URL_ROOT.$nophoto.'"></div>';
			//}
		}
	}
	elseif ($object->element == 'ticket')
	{
		$width=80; $cssclass='photoref';
		$showimage=$object->is_photo_available($conf->ticket->multidir_output[$entity].'/'.$object->track_id);
		$maxvisiblephotos=(isset($conf->global->TICKETSUP_MAX_VISIBLE_PHOTO)?$conf->global->TICKETSUP_MAX_VISIBLE_PHOTO:2);
		if ($conf->browser->layout == 'phone') $maxvisiblephotos=1;
		if ($showimage) $morehtmlleft.='<div class="floatleft inline-block valignmiddle divphotoref">'.$object->show_photos('ticket', $conf->ticket->multidir_output[$entity],'small',$maxvisiblephotos,0,0,0,$width,0).'</div>';
		else
		{
			if (!empty($conf->global->TICKETSUP_NODISPLAYIFNOPHOTO)) {
				$nophoto='';
				$morehtmlleft.='<div class="floatleft inline-block valignmiddle divphotoref"></div>';
			}
			//elseif ($conf->browser->layout != 'phone') {    // Show no photo link
			$nophoto='/public/theme/common/nophoto.png';
			$morehtmlleft.='<div class="floatleft inline-block valignmiddle divphotoref"><img class="photo'.$modulepart.($cssclass?' '.$cssclass:'').'" alt="No photo" border="0"'.($width?' width="'.$width.'"':'').' src="'.DOL_URL_ROOT.$nophoto.'"></div>';
			//}
		}
	}
	else
	{
		if ($showimage)
		{
			if ($modulepart != 'unknown')
			{
				$phototoshow='';
				// Check if a preview file is available
				if (in_array($modulepart, array('propal', 'commande', 'facture', 'ficheinter', 'contract', 'supplier_order', 'supplier_proposal', 'supplier_invoice', 'expensereport')) && class_exists("Imagick"))
				{
					$objectref = dol_sanitizeFileName($object->ref);
					$dir_output = (empty($conf->$modulepart->multidir_output[$entity]) ? $conf->$modulepart->dir_output : $conf->$modulepart->multidir_output[$entity]) . "/";
					if (in_array($modulepart, array('invoice_supplier', 'supplier_invoice')))
					{
						$subdir = get_exdir($object->id, 2, 0, 1, $object, $modulepart);
						$subdir.= ((! empty($subdir) && ! preg_match('/\/$/',$subdir))?'/':'').$objectref;		// the objectref dir is not included into get_exdir when used with level=2, so we add it at end
					}
					else
					{
						$subdir = get_exdir($object->id, 0, 0, 1, $object, $modulepart);
					}
					if (empty($subdir)) $subdir = 'errorgettingsubdirofobject';	// Protection to avoid to return empty path

					$filepath = $dir_output . $subdir . "/";

					$file = $filepath . $objectref . ".pdf";
					$relativepath = $subdir.'/'.$objectref.'.pdf';

					// Define path to preview pdf file (preview precompiled "file.ext" are "file.ext_preview.png")
					$fileimage = $file.'_preview.png';              // If PDF has 1 page
					$fileimagebis = $file.'_preview-0.png';         // If PDF has more than one page
					$relativepathimage = $relativepath.'_preview.png';

					// Si fichier PDF existe
					if (file_exists($file))
					{
						$encfile = urlencode($file);
						// Conversion du PDF en image png si fichier png non existant
						if ( (! file_exists($fileimage) || (filemtime($fileimage) < filemtime($file)))
						  && (! file_exists($fileimagebis) || (filemtime($fileimagebis) < filemtime($file)))
						   )
						{
							if (empty($conf->global->MAIN_DISABLE_PDF_THUMBS))		// If you experienc trouble with pdf thumb generation and imagick, you can disable here.
							{
								$ret = dol_convert_file($file, 'png', $fileimage);
								if ($ret < 0) $error++;
							}
						}

						$heightforphotref=70;
						if (! empty($conf->dol_optimize_smallscreen)) $heightforphotref=60;
						// Si fichier png PDF d'1 page trouve
						if (file_exists($fileimage))
						{
							$phototoshow = '<div class="floatleft inline-block valignmiddle divphotoref"><div class="photoref">';
							$phototoshow.= '<img height="'.$heightforphotref.'" class="photo photowithmargin photowithborder" src="'.DOL_URL_ROOT . '/viewimage.php?modulepart=apercu'.$modulepart.'&amp;file='.urlencode($relativepathimage).'">';
							$phototoshow.= '</div></div>';
						}
						// Si fichier png PDF de plus d'1 page trouve
						elseif (file_exists($fileimagebis))
						{
							$preview = preg_replace('/\.png/','',$relativepathimage) . "-0.png";
							$phototoshow = '<div class="floatleft inline-block valignmiddle divphotoref"><div class="photoref">';
							$phototoshow.= '<img height="'.$heightforphotref.'" class="photo photowithmargin photowithborder" src="'.DOL_URL_ROOT . '/viewimage.php?modulepart=apercu'.$modulepart.'&amp;file='.urlencode($preview).'"><p>';
							$phototoshow.= '</div></div>';
						}
					}
				}
				else if (! $phototoshow)
				{
					$phototoshow = $form->showphoto($modulepart,$object,0,0,0,'photoref','small',1,0,$maxvisiblephotos);
				}

				if ($phototoshow)
				{
					$morehtmlleft.='<div class="floatleft inline-block valignmiddle divphotoref">';
					$morehtmlleft.=$phototoshow;
					$morehtmlleft.='</div>';
				}
			}

			if (! $phototoshow)      // Show No photo link (picto of pbject)
			{
				$morehtmlleft.='<div class="floatleft inline-block valignmiddle divphotoref">';
				if ($object->element == 'action')
				{
					$width=80;
					$cssclass='photorefcenter';
					$nophoto=img_picto('', 'title_agenda', '', false, 1);
				}
				else
				{
					$width=14; $cssclass='photorefcenter';
					$picto = $object->picto;
					if ($object->element == 'project' && ! $object->public) $picto = 'project'; // instead of projectpub
					$nophoto=img_picto('', 'object_'.$picto, '', false, 1);
				}
				$morehtmlleft.='<!-- No photo to show -->';
				$morehtmlleft.='<div class="floatleft inline-block valignmiddle divphotoref"><div class="photoref"><img class="photo'.$modulepart.($cssclass?' '.$cssclass:'').'" alt="No photo" border="0"'.($width?' width="'.$width.'"':'').' src="'.$nophoto.'"></div></div>';

				$morehtmlleft.='</div>';
			}
		}
	}

	if ($showbarcode) $morehtmlleft.='<div class="floatleft inline-block valignmiddle divphotoref">'.$form->showbarcode($object).'</div>';

	if ($object->element == 'societe')
	{
		if (! empty($conf->use_javascript_ajax) && $user->rights->societe->creer && ! empty($conf->global->MAIN_DIRECT_STATUS_UPDATE))
		{
		   	$morehtmlstatus.=ajax_object_onoff($object, 'status', 'status', 'InActivity', 'ActivityCeased');
		}
		else {
			$morehtmlstatus.=$object->getLibStatut(6);
		}
	}
	elseif ($object->element == 'product')
	{
		//$morehtmlstatus.=$langs->trans("Status").' ('.$langs->trans("Sell").') ';
		if (! empty($conf->use_javascript_ajax) && $user->rights->produit->creer && ! empty($conf->global->MAIN_DIRECT_STATUS_UPDATE)) {
			$morehtmlstatus.=ajax_object_onoff($object, 'status', 'tosell', 'ProductStatusOnSell', 'ProductStatusNotOnSell');
		} else {
			$morehtmlstatus.='<span class="statusrefsell">'.$object->getLibStatut(5,0).'</span>';
		}
		$morehtmlstatus.=' &nbsp; ';
		//$morehtmlstatus.=$langs->trans("Status").' ('.$langs->trans("Buy").') ';
		if (! empty($conf->use_javascript_ajax) && $user->rights->produit->creer && ! empty($conf->global->MAIN_DIRECT_STATUS_UPDATE)) {
			$morehtmlstatus.=ajax_object_onoff($object, 'status_buy', 'tobuy', 'ProductStatusOnBuy', 'ProductStatusNotOnBuy');
		} else {
			$morehtmlstatus.='<span class="statusrefbuy">'.$object->getLibStatut(5,1).'</span>';
		}
	}
	elseif (in_array($object->element, array('facture', 'invoice', 'invoice_supplier', 'chargesociales', 'loan')))
	{
		$tmptxt=$object->getLibStatut(6, $object->totalpaye);
		if (empty($tmptxt) || $tmptxt == $object->getLibStatut(3) || $conf->browser->layout=='phone') $tmptxt=$object->getLibStatut(5, $object->totalpaye);
		$morehtmlstatus.=$tmptxt;
	}
	elseif ($object->element == 'contrat' || $object->element == 'contract')
	{
		if ($object->statut == 0) $morehtmlstatus.=$object->getLibStatut(5);
		else $morehtmlstatus.=$object->getLibStatut(4);
	}
	elseif ($object->element == 'facturerec')
	{
		if ($object->frequency == 0) $morehtmlstatus.=$object->getLibStatut(2);
		else $morehtmlstatus.=$object->getLibStatut(5);
	}
	elseif ($object->element == 'project_task')
	{
		$object->fk_statut = 1;
		if ($object->progress > 0) $object->fk_statut = 2;
		if ($object->progress >= 100) $object->fk_statut = 3;
		$tmptxt=$object->getLibStatut(5);
		$morehtmlstatus.=$tmptxt;		// No status on task
	}
	else { // Generic case
		$tmptxt=$object->getLibStatut(6);
		if (empty($tmptxt) || $tmptxt == $object->getLibStatut(3) || $conf->browser->layout=='phone') $tmptxt=$object->getLibStatut(5);
		$morehtmlstatus.=$tmptxt;
	}

	// Add if object was dispatched "into accountancy"
	if (! empty($conf->accounting->enabled) && in_array($object->element, array('bank', 'facture', 'invoice', 'invoice_supplier', 'expensereport')))
	{
		if (method_exists($object, 'getVentilExportCompta'))
		{
			$accounted = $object->getVentilExportCompta();
			$langs->load("accountancy");
			$morehtmlstatus.='</div><div class="statusref statusrefbis">'.($accounted > 0 ? $langs->trans("Accounted") : $langs->trans("NotYetAccounted"));
		}
	}

	// Add alias for thirdparty
	if (! empty($object->name_alias)) $morehtmlref.='<div class="refidno">'.$object->name_alias.'</div>';

	// Add label
	if ($object->element == 'product' || $object->element == 'bank_account' || $object->element == 'project_task')
	{
		if (! empty($object->label)) $morehtmlref.='<div class="refidno">'.$object->label.'</div>';
	}

	if (method_exists($object, 'getBannerAddress') && $object->element != 'product' && $object->element != 'bookmark' && $object->element != 'ecm_directories' && $object->element != 'ecm_files')
	{
		$morehtmlref.='<div class="refidno">';
		$morehtmlref.=$object->getBannerAddress('refaddress',$object);
		$morehtmlref.='</div>';
	}
	if (! empty($conf->global->MAIN_SHOW_TECHNICAL_ID) && in_array($object->element, array('societe', 'contact', 'member', 'product')))
	{
		$morehtmlref.='<div style="clear: both;"></div><div class="refidno">';
		$morehtmlref.=$langs->trans("TechnicalID").': '.$object->id;
		$morehtmlref.='</div>';
	}

	print '<div class="'.($onlybanner?'arearefnobottom ':'arearef ').'heightref valignmiddle" width="100%">';
	print $form->showrefnav($object, $paramid, $morehtml, $shownav, $fieldid, $fieldref, $morehtmlref, $moreparam, $nodbprefix, $morehtmlleft, $morehtmlstatus, $morehtmlright);
	print '</div>';
	print '<div class="underrefbanner clearboth"></div>';
}

/**
 * Show a string with the label tag dedicated to the HTML edit field.
 *
 * @param	string	$langkey		Translation key
 * @param 	string	$fieldkey		Key of the html select field the text refers to
 * @param	int		$fieldrequired	1=Field is mandatory
 * @return string
 * @deprecated Form::editfieldkey
 */
function fieldLabel($langkey, $fieldkey, $fieldrequired=0)
{
	global $conf, $langs;
	$ret='';
	if ($fieldrequired) $ret.='<span class="fieldrequired">';
	if (($conf->dol_use_jmobile != 4)) $ret.='<label for="'.$fieldkey.'">';
	$ret.=$langs->trans($langkey);
	if (($conf->dol_use_jmobile != 4)) $ret.='</label>';
	if ($fieldrequired) $ret.='</span>';
	return $ret;
}

/**
 * Return string to add class property on html element with pair/impair.
 *
 * @param	string	$var			0 or 1
 * @param	string	$moreclass		More class to add
 * @return	string					String to add class onto HTML element
 */
function dol_bc($var,$moreclass='')
{
	global $bc;
	$ret=' '.$bc[$var];
	if ($moreclass) $ret=preg_replace('/class=\"/','class="'.$moreclass.' ',$ret);
	return $ret;
}

/**
 *      Return a formated address (part address/zip/town/state) according to country rules
 *
 *      @param  Object		$object			A company or contact object
 * 	    @param	int			$withcountry		1=Add country into address string
 *      @param	string		$sep				Separator to use to build string
 *      @param	Translate	$outputlangs		Object lang that contains language for text translation.
 *      @param	int		$mode		0=Standard output, 1=Remove address
 *      @return string						Formated string
 *      @see dol_print_address
 */
function dol_format_address($object, $withcountry=0, $sep="\n", $outputlangs='', $mode=0)
{
	global $conf,$langs;

	$ret='';
	$countriesusingstate=array('AU','CA','US','IN','GB','ES','UK','TR');    // See also MAIN_FORCE_STATE_INTO_ADDRESS

	// Address
	if (empty($mode)) {
		$ret .= $object->address;
	}
	// Zip/Town/State
	if (in_array($object->country_code,array('AU', 'CA', 'US')) || ! empty($conf->global->MAIN_FORCE_STATE_INTO_ADDRESS))   	// US: title firstname name \n address lines \n town, state, zip \n country
	{
		$ret .= ($ret ? $sep : '' ).$object->town;
		if ($object->state)
		{
			$ret.=($ret?", ":'').$object->state;
		}
		if ($object->zip) $ret .= ($ret?", ":'').$object->zip;
	}
	else if (in_array($object->country_code,array('GB','UK'))) // UK: title firstname name \n address lines \n town state \n zip \n country
	{
		$ret .= ($ret ? $sep : '' ).$object->town;
		if ($object->state)
		{
			$ret.=($ret?", ":'').$object->state;
		}
		if ($object->zip) $ret .= ($ret ? $sep : '' ).$object->zip;
	}
	else if (in_array($object->country_code,array('ES','TR'))) // ES: title firstname name \n address lines \n zip town \n state \n country
	{
		$ret .= ($ret ? $sep : '' ).$object->zip;
		$ret .= ($object->town?(($object->zip?' ':'').$object->town):'');
		if ($object->state)
		{
			$ret.="\n".$object->state;
		}
	}
	else if (in_array($object->country_code,array('IT'))) // IT: tile firstname name\n address lines \n zip (Code Departement) \n country
	{
		$ret .= ($ret ? $sep : '' ).$object->zip;
		$ret .= ($object->town?(($object->zip?' ':'').$object->town):'');
		$ret .= ($object->departement_id?(' ('.($object->departement_id).')'):'');
	}
	else                                        		// Other: title firstname name \n address lines \n zip town \n country
	{
		$ret .= $object->zip ? (($ret ? $sep : '' ).$object->zip) : '';
		$ret .= ($object->town?(($object->zip?' ':($ret ? $sep : '' )).$object->town):'');
		if ($object->state && in_array($object->country_code,$countriesusingstate))
		{
			$ret.=($ret?", ":'').$object->state;
		}
	}
	if (! is_object($outputlangs)) $outputlangs=$langs;
	if ($withcountry)
	{
		$langs->load("dict");
		$ret.=($object->country_code?($ret?$sep:'').$outputlangs->convToOutputCharset($outputlangs->transnoentitiesnoconv("Country".$object->country_code)):'');
	}

	return $ret;
}



/**
 *	Format a string.
 *
 *	@param	string	$fmt		Format of strftime function (http://php.net/manual/fr/function.strftime.php)
 *  @param	int		$ts			Timesamp (If is_gmt is true, timestamp is already includes timezone and daylight saving offset, if is_gmt is false, timestamp is a GMT timestamp and we must compensate with server PHP TZ)
 *  @param	int		$is_gmt		See comment of timestamp parameter
 *	@return	string				A formatted string
 */
function dol_strftime($fmt, $ts=false, $is_gmt=false)
{
	if ((abs($ts) <= 0x7FFFFFFF)) { // check if number in 32-bit signed range
		return ($is_gmt)? @gmstrftime($fmt,$ts): @strftime($fmt,$ts);
	}
	else return 'Error date into a not supported range';
}

/**
 *	Output date in a string format according to outputlangs (or langs if not defined).
 * 	Return charset is always UTF-8, except if encodetoouput is defined. In this case charset is output charset
 *
 *	@param	int			$time			GM Timestamps date
 *	@param	string		$format      	Output date format (tag of strftime function)
 *										"%d %b %Y",
 *										"%d/%m/%Y %H:%M",
 *										"%d/%m/%Y %H:%M:%S",
 *                                      "%B"=Long text of month, "%A"=Long text of day, "%b"=Short text of month, "%a"=Short text of day
 *										"day", "daytext", "dayhour", "dayhourldap", "dayhourtext", "dayrfc", "dayhourrfc", "...reduceformat"
 * 	@param	string		$tzoutput		true or 'gmt' => string is for Greenwich location
 * 										false or 'tzserver' => output string is for local PHP server TZ usage
 * 										'tzuser' => output string is for user TZ (current browser TZ with current dst) => In a future, we should have same behaviour than 'tzuserrel'
 *                                      'tzuserrel' => output string is for user TZ (current browser TZ with dst or not, depending on date position) (TODO not implemented yet)
 *	@param	Translate	$outputlangs	Object lang that contains language for text translation.
 *  @param  boolean		$encodetooutput false=no convert into output pagecode
 * 	@return string      				Formated date or '' if time is null
 *
 *  @see        dol_mktime, dol_stringtotime, dol_getdate
 */
function dol_print_date($time,$format='',$tzoutput='tzserver',$outputlangs='',$encodetooutput=false)
{
	global $conf,$langs;

	// Clean parameters
	$to_gmt=false;
	$offsettz=$offsetdst=0;
	if ($tzoutput)
	{
		$to_gmt=true;	// For backward compatibility
		if (is_string($tzoutput))
		{
			if ($tzoutput == 'tzserver')
			{
				$to_gmt=false;
				$offsettzstring=@date_default_timezone_get();		// Example 'Europe/Berlin' or 'Indian/Reunion'
				$offsettz=0;
				$offsetdst=0;
			}
			elseif ($tzoutput == 'tzuser' || $tzoutput == 'tzuserrel')
			{
				$to_gmt=true;
				$offsettzstring=(empty($_SESSION['dol_tz_string'])?'UTC':$_SESSION['dol_tz_string']);	// Example 'Europe/Berlin' or 'Indian/Reunion'
				$offsettz=(empty($_SESSION['dol_tz'])?0:$_SESSION['dol_tz'])*60*60;		// Will not be used anymore
				$offsetdst=(empty($_SESSION['dol_dst'])?0:$_SESSION['dol_dst'])*60*60;	// Will not be used anymore
			}
		}
	}
	if (! is_object($outputlangs)) $outputlangs=$langs;
	if (! $format) $format='daytextshort';
	$reduceformat=(! empty($conf->dol_optimize_smallscreen) && in_array($format,array('day','dayhour')))?1:0;
	$formatwithoutreduce = preg_replace('/reduceformat/','',$format);
	if ($formatwithoutreduce != $format) { $format = $formatwithoutreduce; $reduceformat=1; }  // so format 'dayreduceformat' is processed like day

	// Change predefined format into computer format. If found translation in lang file we use it, otherwise we use default.
	// TODO Add format daysmallyear and dayhoursmallyear
	if ($format == 'day')				$format=($outputlangs->trans("FormatDateShort")!="FormatDateShort"?$outputlangs->trans("FormatDateShort"):$conf->format_date_short);
	else if ($format == 'hour')			$format=($outputlangs->trans("FormatHourShort")!="FormatHourShort"?$outputlangs->trans("FormatHourShort"):$conf->format_hour_short);
	else if ($format == 'hourduration')	$format=($outputlangs->trans("FormatHourShortDuration")!="FormatHourShortDuration"?$outputlangs->trans("FormatHourShortDuration"):$conf->format_hour_short_duration);
	else if ($format == 'daytext')			 $format=($outputlangs->trans("FormatDateText")!="FormatDateText"?$outputlangs->trans("FormatDateText"):$conf->format_date_text);
	else if ($format == 'daytextshort')	$format=($outputlangs->trans("FormatDateTextShort")!="FormatDateTextShort"?$outputlangs->trans("FormatDateTextShort"):$conf->format_date_text_short);
	else if ($format == 'dayhour')			 $format=($outputlangs->trans("FormatDateHourShort")!="FormatDateHourShort"?$outputlangs->trans("FormatDateHourShort"):$conf->format_date_hour_short);
	else if ($format == 'dayhoursec')		 $format=($outputlangs->trans("FormatDateHourSecShort")!="FormatDateHourSecShort"?$outputlangs->trans("FormatDateHourSecShort"):$conf->format_date_hour_sec_short);
	else if ($format == 'dayhourtext')		 $format=($outputlangs->trans("FormatDateHourText")!="FormatDateHourText"?$outputlangs->trans("FormatDateHourText"):$conf->format_date_hour_text);
	else if ($format == 'dayhourtextshort') $format=($outputlangs->trans("FormatDateHourTextShort")!="FormatDateHourTextShort"?$outputlangs->trans("FormatDateHourTextShort"):$conf->format_date_hour_text_short);
	// Format not sensitive to language
	else if ($format == 'dayhourlog')		 $format='%Y%m%d%H%M%S';
	else if ($format == 'dayhourldap')		 $format='%Y%m%d%H%M%SZ';
	else if ($format == 'dayhourxcard')	$format='%Y%m%dT%H%M%SZ';
	else if ($format == 'dayxcard')	 	$format='%Y%m%d';
	else if ($format == 'dayrfc')			 $format='%Y-%m-%d';             // DATE_RFC3339
	else if ($format == 'dayhourrfc')		 $format='%Y-%m-%dT%H:%M:%SZ';   // DATETIME RFC3339
	else if ($format == 'standard')		$format='%Y-%m-%d %H:%M:%S';

	if ($reduceformat)
	{
		$format=str_replace('%Y','%y',$format);
		$format=str_replace('yyyy','yy',$format);
	}

	// If date undefined or "", we return ""
	if (dol_strlen($time) == 0) return '';		// $time=0 allowed (it means 01/01/1970 00:00:00)

	// Clean format
	if (preg_match('/%b/i',$format))		// There is some text to translate
	{
		// We inhibate translation to text made by strftime functions. We will use trans instead later.
		$format=str_replace('%b','__b__',$format);
		$format=str_replace('%B','__B__',$format);
	}
	if (preg_match('/%a/i',$format))		// There is some text to translate
	{
		// We inhibate translation to text made by strftime functions. We will use trans instead later.
		$format=str_replace('%a','__a__',$format);
		$format=str_replace('%A','__A__',$format);
	}

	// Analyze date
	if (preg_match('/^([0-9]+)\-([0-9]+)\-([0-9]+) ?([0-9]+)?:?([0-9]+)?:?([0-9]+)?/i',$time,$reg)
	|| preg_match('/^([0-9][0-9][0-9][0-9])([0-9][0-9])([0-9][0-9])([0-9][0-9])([0-9][0-9])([0-9][0-9])$/i',$time,$reg))	// Deprecated. Ex: 1970-01-01, 1970-01-01 01:00:00, 19700101010000
	{
		// TODO Remove this.
		// This part of code should not be used.
		dol_syslog("Functions.lib::dol_print_date function call with deprecated value of time in page ".$_SERVER["PHP_SELF"], LOG_ERR);
		// Date has format 'YYYY-MM-DD' or 'YYYY-MM-DD HH:MM:SS' or 'YYYYMMDDHHMMSS'
		$syear	= (! empty($reg[1]) ? $reg[1] : '');
		$smonth	= (! empty($reg[2]) ? $reg[2] : '');
		$sday	= (! empty($reg[3]) ? $reg[3] : '');
		$shour	= (! empty($reg[4]) ? $reg[4] : '');
		$smin	= (! empty($reg[5]) ? $reg[5] : '');
		$ssec	= (! empty($reg[6]) ? $reg[6] : '');

		$time=dol_mktime($shour,$smin,$ssec,$smonth,$sday,$syear,true);
		$ret=adodb_strftime($format, $time+$offsettz+$offsetdst, $to_gmt);
	}
	else
	{
		// Date is a timestamps
		if ($time < 100000000000)	// Protection against bad date values
		{
			$timetouse = $time+$offsettz+$offsetdst;	// TODO Replace this with function Date PHP. We also should not use anymore offsettz and offsetdst but only offsettzstring.

			$ret=adodb_strftime($format, $timetouse, $to_gmt);
		}
		else $ret='Bad value '.$time.' for date';
	}

	if (preg_match('/__b__/i',$format))
	{
		$timetouse = $time+$offsettz+$offsetdst;	// TODO Replace this with function Date PHP. We also should not use anymore offsettz and offsetdst but only offsettzstring.

		// Here ret is string in PHP setup language (strftime was used). Now we convert to $outputlangs.
		$month=adodb_strftime('%m', $timetouse);
		$month=sprintf("%02d", $month);	// $month may be return with format '06' on some installation and '6' on other, so we force it to '06'.
		if ($encodetooutput)
		{
			$monthtext=$outputlangs->transnoentities('Month'.$month);
			$monthtextshort=$outputlangs->transnoentities('MonthShort'.$month);
		}
		else
		{
			$monthtext=$outputlangs->transnoentitiesnoconv('Month'.$month);
			$monthtextshort=$outputlangs->transnoentitiesnoconv('MonthShort'.$month);
		}
		//print 'monthtext='.$monthtext.' monthtextshort='.$monthtextshort;
		$ret=str_replace('__b__',$monthtextshort,$ret);
		$ret=str_replace('__B__',$monthtext,$ret);
		//print 'x'.$outputlangs->charset_output.'-'.$ret.'x';
		//return $ret;
	}
	if (preg_match('/__a__/i',$format))
	{
		$timetouse = $time+$offsettz+$offsetdst;	// TODO Replace this with function Date PHP. We also should not use anymore offsettz and offsetdst but only offsettzstring.

		$w=adodb_strftime('%w', $timetouse);						// TODO Replace this with function Date PHP. We also should not use anymore offsettz and offsetdst but only offsettzstring.
		$dayweek=$outputlangs->transnoentitiesnoconv('Day'.$w);
		$ret=str_replace('__A__',$dayweek,$ret);
		$ret=str_replace('__a__',dol_substr($dayweek,0,3),$ret);
	}

	return $ret;
}


/**
 *	Return an array with locale date info.
 *  PHP getdate is restricted to the years 1901-2038 on Unix and 1970-2038 on Windows
 *  WARNING: This function always use PHP server timezone to return locale informations !!!
 *  Usage must be avoid.
 *  FIXME: Replace this with PHP date function and a parameter $gm
 *
 *	@param	int			$timestamp      Timestamp
 *	@param	boolean		$fast           Fast mode
 *	@return	array						Array of informations
 *										If no fast mode:
 *										'seconds' => $secs,
 *										'minutes' => $min,
 *										'hours' => $hour,
 *										'mday' => $day,
 *										'wday' => $dow,		0=sunday, 6=saturday
 *										'mon' => $month,
 *										'year' => $year,
 *										'yday' => floor($secsInYear/$_day_power),
 *										'weekday' => gmdate('l',$_day_power*(3+$dow)),
 *										'month' => gmdate('F',mktime(0,0,0,$month,2,1971)),
 *										If fast mode:
 *										'seconds' => $secs,
 *										'minutes' => $min,
 *										'hours' => $hour,
 *										'mday' => $day,
 *										'mon' => $month,
 *										'year' => $year,
 *										'yday' => floor($secsInYear/$_day_power),
 *										'leap' => $leaf,
 *										'ndays' => $ndays
 * 	@see 								dol_print_date, dol_stringtotime, dol_mktime
 */
function dol_getdate($timestamp,$fast=false)
{
	global $conf;

	$usealternatemethod=false;
	if ($timestamp <= 0) $usealternatemethod=true;				// <= 1970
	if ($timestamp >= 2145913200) $usealternatemethod=true;		// >= 2038

	if ($usealternatemethod)
	{
		$arrayinfo=adodb_getdate($timestamp,$fast);
	}
	else
	{
		$arrayinfo=getdate($timestamp);
	}

	return $arrayinfo;
}

/**
 *	Return a timestamp date built from detailed informations (by default a local PHP server timestamp)
 * 	Replace function mktime not available under Windows if year < 1970
 *	PHP mktime is restricted to the years 1901-2038 on Unix and 1970-2038 on Windows
 *
 * 	@param	int			$hour			Hour	(can be -1 for undefined)
 *	@param	int			$minute			Minute	(can be -1 for undefined)
 *	@param	int			$second			Second	(can be -1 for undefined)
 *	@param	int			$month			Month (1 to 12)
 *	@param	int			$day			Day (1 to 31)
 *	@param	int			$year			Year
 *	@param	mixed		$gm				True or 1 or 'gmt'=Input informations are GMT values
 *										False or 0 or 'server' = local to server TZ
 *										'user' = local to user TZ
 *										'tz,TimeZone' = use specified timezone
 *	@param	int			$check			0=No check on parameters (Can use day 32, etc...)
 *	@return	int|string					Date as a timestamp, '' or false if error
 * 	@see 								dol_print_date, dol_stringtotime, dol_getdate
 */
function dol_mktime($hour,$minute,$second,$month,$day,$year,$gm=false,$check=1)
{
	global $conf;
	//print "- ".$hour.",".$minute.",".$second.",".$month.",".$day.",".$year.",".$_SERVER["WINDIR"]." -";

	// Clean parameters
	if ($hour   == -1 || empty($hour)) $hour=0;
	if ($minute == -1 || empty($minute)) $minute=0;
	if ($second == -1 || empty($second)) $second=0;

	// Check parameters
	if ($check)
	{
		if (! $month || ! $day)  return '';
		if ($day   > 31) return '';
		if ($month > 12) return '';
		if ($hour  < 0 || $hour   > 24) return '';
		if ($minute< 0 || $minute > 60) return '';
		if ($second< 0 || $second > 60) return '';
	}

	if (method_exists('DateTime','getTimestamp'))
	{
		if (empty($gm) || $gm === 'server')
		{
			$default_timezone=@date_default_timezone_get();		// Example 'Europe/Berlin'
			$localtz = new DateTimeZone($default_timezone);
		}
		else if ($gm === 'user')
		{
			// We use dol_tz_string first because it is more reliable.
			$default_timezone=(empty($_SESSION["dol_tz_string"])?@date_default_timezone_get():$_SESSION["dol_tz_string"]);		// Example 'Europe/Berlin'
			try {
				$localtz = new DateTimeZone($default_timezone);
			}
			catch(Exception $e)
			{
				dol_syslog("Warning dol_tz_string contains an invalid value ".$_SESSION["dol_tz_string"], LOG_WARNING);
				$default_timezone=@date_default_timezone_get();
			}
		}
		else if (strrpos($gm, "tz,") !== false)
		{
			$timezone=str_replace("tz,", "", $gm);  // Example 'tz,Europe/Berlin'
			try
			{
				$localtz = new DateTimeZone($timezone);
			}
			catch(Exception $e)
			{
				dol_syslog("Warning passed timezone contains an invalid value ".$timezone, LOG_WARNING);
			}
		}

		if (empty($localtz)) {
			$localtz = new DateTimeZone('UTC');
		}
		//var_dump($localtz);
		//var_dump($year.'-'.$month.'-'.$day.'-'.$hour.'-'.$minute);
		$dt = new DateTime(null,$localtz);
		$dt->setDate($year,$month,$day);
		$dt->setTime((int) $hour, (int) $minute, (int) $second);
		$date=$dt->getTimestamp();	// should include daylight saving time
		//var_dump($date);
		return $date;
	}
	else
	{
		dol_print_error('','PHP version must be 5.4+');
		return '';
	}
}


/**
 *	Return date for now. In most cases, we use this function without parameters (that means GMT time).
 *
 * 	@param	string		$mode	'gmt' => we return GMT timestamp,
 * 								'tzserver' => we add the PHP server timezone
 *  							'tzref' => we add the company timezone
 * 								'tzuser' => we add the user timezone
 *	@return int   $date	Timestamp
 */
function dol_now($mode='gmt')
{
	$ret=0;

	// Note that gmmktime and mktime return same value (GMT) when used without parameters
	//if ($mode == 'gmt') $ret=gmmktime(); // Strict Standards: gmmktime(): You should be using the time() function instead
	if ($mode == 'gmt') $ret=time();	// Time for now at greenwich.
	else if ($mode == 'tzserver')		// Time for now with PHP server timezone added
	{
		require_once DOL_DOCUMENT_ROOT.'/core/lib/date.lib.php';
		$tzsecond=getServerTimeZoneInt('now');    // Contains tz+dayling saving time
		$ret=(int) (dol_now('gmt')+($tzsecond*3600));
	}
	/*else if ($mode == 'tzref')				// Time for now with parent company timezone is added
	{
		require_once DOL_DOCUMENT_ROOT.'/core/lib/date.lib.php';
		$tzsecond=getParentCompanyTimeZoneInt();    // Contains tz+dayling saving time
		$ret=dol_now('gmt')+($tzsecond*3600);
	}*/
	else if ($mode == 'tzuser')				// Time for now with user timezone added
	{
		//print 'time: '.time().'-'.mktime().'-'.gmmktime();
		$offsettz=(empty($_SESSION['dol_tz'])?0:$_SESSION['dol_tz'])*60*60;
		$offsetdst=(empty($_SESSION['dol_dst'])?0:$_SESSION['dol_dst'])*60*60;
		$ret=(int) (dol_now('gmt')+($offsettz+$offsetdst));
	}

	return $ret;
}


/**
 * Return string with formated size
 *
 * @param	int		$size		Size to print
 * @param	int		$shortvalue	Tell if we want long value to use another unit (Ex: 1.5Kb instead of 1500b)
 * @param	int		$shortunit	Use short label of size unit (for example 'b' instead of 'bytes')
 * @return	string				Link
 */
function dol_print_size($size,$shortvalue=0,$shortunit=0)
{
	global $conf,$langs;
	$level=1024;

	if (! empty($conf->dol_optimize_smallscreen)) $shortunit=1;

	// Set value text
	if (empty($shortvalue) || $size < ($level*10))
	{
		$ret=$size;
		$textunitshort=$langs->trans("b");
		$textunitlong=$langs->trans("Bytes");
	}
	else
	{
		$ret=round($size/$level,0);
		$textunitshort=$langs->trans("Kb");
		$textunitlong=$langs->trans("KiloBytes");
	}
	// Use long or short text unit
	if (empty($shortunit)) { $ret.=' '.$textunitlong; }
	else { $ret.=' '.$textunitshort; }

	return $ret;
}

/**
 * Show Url link
 *
 * @param	string		$url		Url to show
 * @param	string		$target		Target for link
 * @param	int			$max		Max number of characters to show
 * @param	int			$withpicto	With picto
 * @return	string					HTML Link
 */
function dol_print_url($url,$target='_blank',$max=32,$withpicto=0)
{
	global $langs;

	if (empty($url)) return '';

	$link='<a href="';
	if (! preg_match('/^http/i',$url)) $link.='http://';
	$link.=$url;
	$link.='"';
	if ($target) $link.=' target="'.$target.'"';
	$link.='>';
	if (! preg_match('/^http/i',$url)) $link.='http://';
	$link.=dol_trunc($url,$max);
	$link.='</a>';
	return '<div class="nospan float" style="margin-right: 10px">'.($withpicto?img_picto($langs->trans("Url"), 'object_globe.png').' ':'').$link.'</div>';
}

/**
 * Show EMail link
 *
 * @param	string		$email			EMail to show (only email, without 'Name of recipient' before)
 * @param 	int			$cid 			Id of contact if known
 * @param 	int			$socid 			Id of third party if known
 * @param 	int			$addlink		0=no link, 1=email has a html email link (+ link to create action if constant AGENDA_ADDACTIONFOREMAIL is on)
 * @param	int			$max			Max number of characters to show
 * @param	int			$showinvalid	Show warning if syntax email is wrong
 * @param	int			$withpicto		Show picto
 * @return	string						HTML Link
 */
function dol_print_email($email,$cid=0,$socid=0,$addlink=0,$max=64,$showinvalid=1,$withpicto=0)
{
	global $conf,$user,$langs,$hookmanager;

	$newemail=$email;

	if (empty($email)) return '&nbsp;';

	if (! empty($addlink))
	{
		$newemail='<a style="text-overflow: ellipsis;" href="';
		if (! preg_match('/^mailto:/i',$email)) $newemail.='mailto:';
		$newemail.=$email;
		$newemail.='">';
		$newemail.=dol_trunc($email,$max);
		$newemail.='</a>';
		if ($showinvalid && ! isValidEmail($email))
		{
			$langs->load("errors");
			$newemail.=img_warning($langs->trans("ErrorBadEMail",$email));
		}

		if (($cid || $socid) && ! empty($conf->agenda->enabled) && $user->rights->agenda->myactions->create)
		{
			$type='AC_EMAIL'; $link='';
			if (! empty($conf->global->AGENDA_ADDACTIONFOREMAIL)) $link='<a href="'.DOL_URL_ROOT.'/comm/action/card.php?action=create&amp;backtopage=1&amp;actioncode='.$type.'&amp;contactid='.$cid.'&amp;socid='.$socid.'">'.img_object($langs->trans("AddAction"),"calendar").'</a>';
			if ($link) $newemail='<div>'.$newemail.' '.$link.'</div>';
		}
	}
	else
	{
		if ($showinvalid && ! isValidEmail($email))
		{
			$langs->load("errors");
			$newemail.=img_warning($langs->trans("ErrorBadEMail",$email));
		}
	}

	$rep = '<div class="nospan float" style="margin-right: 10px">'.($withpicto?img_picto($langs->trans("EMail"), 'object_email.png').' ':'').$newemail.'</div>';
	if ($hookmanager) {
		$parameters = array('cid' => $cid, 'socid' => $socid,'addlink' => $addlink, 'picto' => $withpicto);
		$reshook = $hookmanager->executeHooks('printEmail', $parameters, $email);
		$rep.=$hookmanager->resPrint;
	}

	return $rep;
}

/**
 * Show social network link
 *
 * @param	string		$value			Skype to show (only skype, without 'Name of recipient' before)
 * @param	int 		$cid 			Id of contact if known
 * @param	int 		$socid 			Id of third party if known
 * @param	string 		$type			'skype','facebook',...
 * @return	string						HTML Link
 */
function dol_print_socialnetworks($value,$cid,$socid,$type)
{
	global $conf,$user,$langs;

	$newskype=$value;

	if (empty($value)) return '&nbsp;';

	if (! empty($type))
	{
		$newskype ='<div class="divsocialnetwork inline-block valignmiddle">';
		$newskype.=img_picto($langs->trans(strtoupper($type)), $type.'.png', '', false, 0, 0, '', 'paddingright');
		$newskype.=$value;
		if ($type == 'skype')
		{
			$newskype.= '&nbsp;';
			$newskype.='<a href="skype:';
			$newskype.=$value;
			$newskype.='?call" alt="'.$langs->trans("Call").'&nbsp;'.$value.'" title="'.$langs->trans("Call").'&nbsp;'.$value.'">';
			$newskype.='<img src="'.DOL_URL_ROOT.'/theme/common/skype_callbutton.png" border="0">';
			$newskype.='</a><a href="skype:';
			$newskype.=$value;
			$newskype.='?chat" alt="'.$langs->trans("Chat").'&nbsp;'.$value.'" title="'.$langs->trans("Chat").'&nbsp;'.$value.'">';
			$newskype.='<img class="paddingleft" src="'.DOL_URL_ROOT.'/theme/common/skype_chatbutton.png" border="0">';
			$newskype.='</a>';
		}
		if (($cid || $socid) && ! empty($conf->agenda->enabled) && $user->rights->agenda->myactions->create && $type=='skype')
		{
			$addlink='AC_SKYPE'; $link='';
			if (! empty($conf->global->AGENDA_ADDACTIONFORSKYPE)) $link='<a href="'.DOL_URL_ROOT.'/comm/action/card.php?action=create&amp;backtopage=1&amp;actioncode='.$addlink.'&amp;contactid='.$cid.'&amp;socid='.$socid.'">'.img_object($langs->trans("AddAction"),"calendar").'</a>';
			$newskype.=($link?' '.$link:'');
		}
		$newskype.='</div>';
	}
	else
	{
		$langs->load("errors");
		$newskype.=img_warning($langs->trans("ErrorBadSocialNetworkValue",$value));
	}
	return $newskype;
}

/**
 * 	Format phone numbers according to country
 *
 * 	@param  string  $phone          Phone number to format
 * 	@param  string  $countrycode    Country code to use for formatting
 * 	@param 	int		$cid 		    Id of contact if known
 * 	@param 	int		$socid          Id of third party if known
 * 	@param 	string	$addlink	    ''=no link to create action, 'AC_TEL'=add link to clicktodial (if module enabled) and add link to create event (if conf->global->AGENDA_ADDACTIONFORPHONE set)
 * 	@param 	string	$separ 		    Separation between numbers for a better visibility example : xx.xx.xx.xx.xx
 *  @param	string  $withpicto      Show picto
 *  @param	string	$titlealt	    Text to show on alt
 *  @param  int     $adddivfloat    Add div float around phone.
 * 	@return string 				    Formated phone number
 */
function dol_print_phone($phone,$countrycode='',$cid=0,$socid=0,$addlink='',$separ="&nbsp;",$withpicto='',$titlealt='',$adddivfloat=0)
{
	global $conf, $user, $langs, $mysoc, $hookmanager;

	// Clean phone parameter
	$phone = preg_replace("/[\s.-]/","",trim($phone));
	if (empty($phone)) { return ''; }
	if (empty($countrycode)) $countrycode=$mysoc->country_code;

	// Short format for small screens
	if ($conf->dol_optimize_smallscreen) $separ='';

	$newphone=$phone;
	if (strtoupper($countrycode) == "FR")
	{
		// France
		if (dol_strlen($phone) == 10) {
			$newphone=substr($newphone,0,2).$separ.substr($newphone,2,2).$separ.substr($newphone,4,2).$separ.substr($newphone,6,2).$separ.substr($newphone,8,2);
		}
		elseif (dol_strlen($phone) == 7)
		{
			$newphone=substr($newphone,0,3).$separ.substr($newphone,3,2).$separ.substr($newphone,5,2);
		}
		elseif (dol_strlen($phone) == 9)
		{
			$newphone=substr($newphone,0,2).$separ.substr($newphone,2,3).$separ.substr($newphone,5,2).$separ.substr($newphone,7,2);
		}
		elseif (dol_strlen($phone) == 11)
		{
			$newphone=substr($newphone,0,3).$separ.substr($newphone,3,2).$separ.substr($newphone,5,2).$separ.substr($newphone,7,2).$separ.substr($newphone,9,2);
		}
		elseif (dol_strlen($phone) == 12)
		{
			$newphone=substr($newphone,0,4).$separ.substr($newphone,4,2).$separ.substr($newphone,6,2).$separ.substr($newphone,8,2).$separ.substr($newphone,10,2);
		}
	}

	elseif (strtoupper($countrycode) == "CA")
	{
		if (dol_strlen($phone) == 10) {
			$newphone=($separ!=''?'(':'').substr($newphone,0,3).($separ!=''?')':'').$separ.substr($newphone,3,3).($separ!=''?'-':'').substr($newphone,6,4);
		}
	}
	elseif (strtoupper($countrycode) == "PT" )
	{//Portugal
		if (dol_strlen($phone) == 13)
		{//ex: +351_ABC_DEF_GHI
			$newphone= substr($newphone,0,4).$separ.substr($newphone,4,3).$separ.substr($newphone,7,3).$separ.substr($newphone,10,3);
		}
	}
	elseif (strtoupper($countrycode) == "SR" )
	{//Suriname
		if (dol_strlen($phone) == 10)
		{//ex: +597_ABC_DEF
			$newphone= substr($newphone,0,4).$separ.substr($newphone,4,3).$separ.substr($newphone,7,3);
		}
		elseif (dol_strlen($phone) == 11)
		{//ex: +597_ABC_DEFG
			$newphone= substr($newphone,0,4).$separ.substr($newphone,4,3).$separ.substr($newphone,7,4);
		}
	}
	elseif (strtoupper($countrycode) == "DE" )
	{//Allemagne
		if (dol_strlen($phone) == 14)
		{//ex:  +49_ABCD_EFGH_IJK
			$newphone= substr($newphone,0,3).$separ.substr($newphone,3,4).$separ.substr($newphone,7,4).$separ.substr($newphone,11,3);
		}
		elseif (dol_strlen($phone) == 13)
		{//ex: +49_ABC_DEFG_HIJ
			$newphone= substr($newphone,0,3).$separ.substr($newphone,3,3).$separ.substr($newphone,6,4).$separ.substr($newphone,10,3);
		}
	}
	elseif (strtoupper($countrycode) == "ES")
	{//Espagne
		if (dol_strlen($phone) == 12)
		{//ex:  +34_ABC_DEF_GHI
			$newphone= substr($newphone,0,3).$separ.substr($newphone,3,3).$separ.substr($newphone,6,3).$separ.substr($newphone,9,3);
		}
	}
	elseif (strtoupper($countrycode) == "BF")
	{// Burkina Faso
		if (dol_strlen($phone) == 12)
		{//ex :  +22 A BC_DE_FG_HI
			$newphone= substr($newphone,0,3).$separ.substr($newphone,3,1).$separ.substr($newphone,4,2).$separ.substr($newphone,6,2).$separ.substr($newphone,8,2).$separ.substr($newphone,10,2);
		}
	}
	elseif (strtoupper($countrycode) == "RO")
	{// Roumanie
		if (dol_strlen($phone) == 12)
		{//ex :  +40 AB_CDE_FG_HI
			$newphone= substr($newphone,0,3).$separ.substr($newphone,3,2).$separ.substr($newphone,5,3).$separ.substr($newphone,8,2).$separ.substr($newphone,10,2);
		}
	}
	elseif (strtoupper($countrycode) == "TR")
	{//Turquie
		if (dol_strlen($phone) == 13)
		{//ex :  +90 ABC_DEF_GHIJ
			$newphone= substr($newphone,0,3).$separ.substr($newphone,3,3).$separ.substr($newphone,6,3).$separ.substr($newphone,9,4);
		}
	}
	elseif (strtoupper($countrycode) == "US")
	{//Etat-Unis
		if (dol_strlen($phone) == 12)
		{//ex: +1 ABC_DEF_GHIJ
			$newphone= substr($newphone,0,2).$separ.substr($newphone,2,3).$separ.substr($newphone,5,3).$separ.substr($newphone,8,4);
		}
	}
	elseif (strtoupper($countrycode) == "MX")
	{//Mexique
		if (dol_strlen($phone) == 12)
		{//ex: +52 ABCD_EFG_HI
			$newphone = substr($newphone,0,3).$separ.substr($newphone,3,4).$separ.substr($newphone,7,3).$separ.substr($newphone,10,2);
		}
		elseif (dol_strlen($phone) == 11)
		{//ex: +52 AB_CD_EF_GH
			$newphone = substr($newphone,0,3).$separ.substr($newphone,3,2).$separ.substr($newphone,5,2).$separ.substr($newphone,7,2).$separ.substr($newphone,9,2);
		}
		elseif (dol_strlen($phone) == 13)
		{//ex: +52 ABC_DEF_GHIJ
			$newphone = substr($newphone,0,3).$separ.substr($newphone,3,3).$separ.substr($newphone,6,3).$separ.substr($newphone,9,4);
		}
	}
	elseif (strtoupper($countrycode) == "ML")
	{//Mali
		if(dol_strlen($phone) == 12)
		{//ex: +223 AB_CD_EF_GH
			$newphone = substr($newphone,0,4).$separ.substr($newphone,4,2).$separ.substr($newphone,6,2).$separ.substr($newphone,8,2).$separ.substr($newphone,10,2);
		}
	}
	elseif (strtoupper($countrycode) == "TH")
	{//Thaïlande
		if(dol_strlen($phone) == 11)
		{//ex: +66_ABC_DE_FGH
			$newphone = substr($newphone,0,3).$separ.substr($newphone,3,3).$separ.substr($newphone,6,2).$separ.substr($newphone,8,3);
		}
		elseif(dol_strlen($phone) == 12)
		{//ex: +66_A_BCD_EF_GHI
			$newphone = substr($newphone,0,3).$separ.substr($newphone,3,1).$separ.substr($newphone,4,3).$separ.substr($newphone,7,2).$separ.substr($newphone,9,3);
		}
		}
	elseif (strtoupper($countrycode) == "MU")
	{//Maurice
		if(dol_strlen($phone) == 11)
		{//ex: +230_ABC_DE_FG
			$newphone = substr($newphone,0,4).$separ.substr($newphone,4,3).$separ.substr($newphone,7,2).$separ.substr($newphone,9,2);
		}
		elseif(dol_strlen($phone) == 12)
		{//ex: +230_ABCD_EF_GH
			$newphone = substr($newphone,0,4).$separ.substr($newphone,4,4).$separ.substr($newphone,8,2).$separ.substr($newphone,10,2);
		}
	}
	elseif (strtoupper($countrycode) == "ZA")
	{//Afrique du sud
		if(dol_strlen($phone) == 12)
		{//ex: +27_AB_CDE_FG_HI
			$newphone = substr($newphone,0,3).$separ.substr($newphone,3,2).$separ.substr($newphone,5,3).$separ.substr($newphone,8,2).$separ.substr($newphone,10,2);
		}
	}
	elseif (strtoupper($countrycode) == "SY")
	{//Syrie
		if(dol_strlen($phone) == 12)
		{//ex: +963_AB_CD_EF_GH
			$newphone = substr($newphone,0,4).$separ.substr($newphone,4,2).$separ.substr($newphone,6,2).$separ.substr($newphone,8,2).$separ.substr($newphone,10,2);
		}
		elseif(dol_strlen($phone) == 13)
		{//ex: +963_AB_CD_EF_GHI
			$newphone = substr($newphone,0,4).$separ.substr($newphone,4,2).$separ.substr($newphone,6,2).$separ.substr($newphone,8,2).$separ.substr($newphone,10,3);
		}
	}
	elseif (strtoupper($countrycode) == "AE")
	{//Emirats Arabes Unis
		if(dol_strlen($phone) == 12)
		{//ex: +971_ABC_DEF_GH
			$newphone = substr($newphone,0,4).$separ.substr($newphone,4,3).$separ.substr($newphone,7,3).$separ.substr($newphone,10,2);
		}
		elseif(dol_strlen($phone) == 13)
		{//ex: +971_ABC_DEF_GHI
			$newphone = substr($newphone,0,4).$separ.substr($newphone,4,3).$separ.substr($newphone,7,3).$separ.substr($newphone,10,3);
		}
		elseif(dol_strlen($phone) == 14)
		{//ex: +971_ABC_DEF_GHIK
			$newphone = substr($newphone,0,4).$separ.substr($newphone,4,3).$separ.substr($newphone,7,3).$separ.substr($newphone,10,4);
		}
	}
	elseif (strtoupper($countrycode) == "DZ")
	{//Algérie
		if(dol_strlen($phone) == 13)
		{//ex: +213_ABC_DEF_GHI
			$newphone = substr($newphone,0,4).$separ.substr($newphone,4,3).$separ.substr($newphone,7,3).$separ.substr($newphone,10,3);
		}
	}
	elseif (strtoupper($countrycode) == "BE")
	{//Belgique
		if(dol_strlen($phone) == 11)
		{//ex: +32_ABC_DE_FGH
			$newphone = substr($newphone,0,3).$separ.substr($newphone,3,3).$separ.substr($newphone,6,2).$separ.substr($newphone,8,3);
		}
		elseif(dol_strlen($phone) == 12)
		{//ex: +32_ABC_DEF_GHI
			$newphone = substr($newphone,0,3).$separ.substr($newphone,3,3).$separ.substr($newphone,6,3).$separ.substr($newphone,9,3);
		}
	}
	elseif (strtoupper($countrycode) == "PF")
	{//Polynésie française
		if(dol_strlen($phone) == 12)
		{//ex: +689_AB_CD_EF_GH
			$newphone = substr($newphone,0,4).$separ.substr($newphone,4,2).$separ.substr($newphone,6,2).$separ.substr($newphone,8,2).$separ.substr($newphone,10,2);
		}
	}
	elseif (strtoupper($countrycode) == "CO")
	{//Colombie
		if(dol_strlen($phone) == 13)
		{//ex: +57_ABC_DEF_GH_IJ
			$newphone = substr($newphone,0,3).$separ.substr($newphone,3,3).$separ.substr($newphone,6,3).$separ.substr($newphone,9,2).$separ.substr($newphone,11,2);
		}
	}
	elseif (strtoupper($countrycode) == "JO")
	{//Jordanie
		if(dol_strlen($phone) == 12)
		{//ex: +962_A_BCD_EF_GH
			$newphone = substr($newphone,0,4).$separ.substr($newphone,4,1).$separ.substr($newphone,5,3).$separ.substr($newphone,7,2).$separ.substr($newphone,9,2);
		}
	}
	elseif (strtoupper($countrycode) == "MG")
	{//Madagascar
		if(dol_strlen($phone) == 13)
		{//ex: +261_AB_CD_EF_GHI
			$newphone = substr($newphone,0,4).$separ.substr($newphone,4,2).$separ.substr($newphone,6,2).$separ.substr($newphone,8,2).$separ.substr($newphone,10,3);
		}
	}
	elseif (strtoupper($countrycode) == "GB")
	{//Royaume uni
		if(dol_strlen($phone) == 13)
		{//ex: +44_ABCD_EFG_HIJ
			$newphone = substr($newphone,0,3).$separ.substr($newphone,3,4).$separ.substr($newphone,7,3).$separ.substr($newphone,10,3);
		}
	}
	elseif (strtoupper($countrycode) == "CH")
	{//Suisse
		if(dol_strlen($phone) == 12)
		{//ex: +41_AB_CDE_FG_HI
			$newphone = substr($newphone,0,3).$separ.substr($newphone,3,2).$separ.substr($newphone,5,3).$separ.substr($newphone,8,2).$separ.substr($newphone,10,2);
		}
		elseif(dol_strlen($phone) == 15)
		{// +41_AB_CDE_FGH_IJKL
			$newphone =$newphone = substr($newphone,0,3).$separ.substr($newphone,3,2).$separ.substr($newphone,5,3).$separ.substr($newphone,8,3).$separ.substr($newphone,11,4);
		}
	}
	elseif (strtoupper($countrycode) == "TN")
	{//Tunisie
		if(dol_strlen($phone) == 12)
		{//ex: +216_AB_CDE_FGH
			$newphone = substr($newphone,0,4).$separ.substr($newphone,4,2).$separ.substr($newphone,6,3).$separ.substr($newphone,9,3);
		}
	}
	elseif (strtoupper($countrycode) == "GF")
	{//Guyane francaise
		if(dol_strlen($phone) == 13)
		{//ex: +594_ABC_DE_FG_HI  (ABC=594 de nouveau)
			$newphone = substr($newphone,0,4).$separ.substr($newphone,4,3).$separ.substr($newphone,7,2).$separ.substr($newphone,9,2).$separ.substr($newphone,11,2);
		}
	}
	elseif (strtoupper($countrycode) == "GP")
	{//Guadeloupe
		if(dol_strlen($phone) == 13)
		{//ex: +590_ABC_DE_FG_HI  (ABC=590 de nouveau)
			$newphone = substr($newphone,0,4).$separ.substr($newphone,4,3).$separ.substr($newphone,7,2).$separ.substr($newphone,9,2).$separ.substr($newphone,11,2);
		}
	}
	elseif (strtoupper($countrycode) == "MQ")
	{//Martinique
		if(dol_strlen($phone) == 13)
		{//ex: +596_ABC_DE_FG_HI  (ABC=596 de nouveau)
			$newphone = substr($newphone,0,4).$separ.substr($newphone,4,3).$separ.substr($newphone,7,2).$separ.substr($newphone,9,2).$separ.substr($newphone,11,2);
		}
	}
	elseif (strtoupper($countrycode) == "IT")
	{//Italie
		if(dol_strlen($phone) == 12)
		{//ex: +39_ABC_DEF_GHI
			$newphone = substr($newphone,0,3).$separ.substr($newphone,3,3).$separ.substr($newphone,6,3).$separ.substr($newphone,9,3);
		}
		elseif(dol_strlen($phone) == 13)
		{//ex: +39_ABC_DEF_GH_IJ
			$newphone = substr($newphone,0,3).$separ.substr($newphone,3,3).$separ.substr($newphone,6,3).$separ.substr($newphone,9,2).$separ.substr($newphone,11,2);
		}
	}
	elseif(strtoupper($countrycode) == "AU")
	{//Australie
		 if(dol_strlen($phone) == 12)
		{//ex: +61_A_BCDE_FGHI
			$newphone = substr($newphone,0,3).$separ.substr($newphone,3,1).$separ.substr($newphone,4,4).$separ.substr($newphone,8,4);
		}
	}
	if (! empty($addlink))	// Link on phone number (+ link to add action if conf->global->AGENDA_ADDACTIONFORPHONE set)
	{
		if ($conf->browser->layout == 'phone' || (! empty($conf->clicktodial->enabled) && ! empty($conf->global->CLICKTODIAL_USE_TEL_LINK_ON_PHONE_NUMBERS)))	// If phone or option for, we use link of phone
		{
			$newphone ='<a href="tel:'.$phone.'"';
			$newphone.='>'.$phone.'</a>';
		}
		else if (! empty($conf->clicktodial->enabled) && $addlink == 'AC_TEL')		// If click to dial, we use click to dial url
		{
			if (empty($user->clicktodial_loaded)) $user->fetch_clicktodial();

			// Define urlmask
			$urlmask='ErrorClickToDialModuleNotConfigured';
			if (! empty($conf->global->CLICKTODIAL_URL)) $urlmask=$conf->global->CLICKTODIAL_URL;
			if (! empty($user->clicktodial_url)) $urlmask=$user->clicktodial_url;

			$clicktodial_poste=(! empty($user->clicktodial_poste)?urlencode($user->clicktodial_poste):'');
			$clicktodial_login=(! empty($user->clicktodial_login)?urlencode($user->clicktodial_login):'');
			$clicktodial_password=(! empty($user->clicktodial_password)?urlencode($user->clicktodial_password):'');
			// This line is for backward compatibility
			$url = sprintf($urlmask, urlencode($phone), $clicktodial_poste, $clicktodial_login, $clicktodial_password);
			// Thoose lines are for substitution
			$substitarray=array('__PHONEFROM__'=>$clicktodial_poste,
								'__PHONETO__'=>urlencode($phone),
								'__LOGIN__'=>$clicktodial_login,
								'__PASS__'=>$clicktodial_password);
			$url = make_substitutions($url, $substitarray);
			$newphonesav=$newphone;
			$newphone ='<a href="'.$url.'"';
			if (! empty($conf->global->CLICKTODIAL_FORCENEWTARGET)) $newphone.=' target="_blank"';
			$newphone.='>'.$newphonesav.'</a>';
		}

		//if (($cid || $socid) && ! empty($conf->agenda->enabled) && $user->rights->agenda->myactions->create)
		if (! empty($conf->agenda->enabled) && $user->rights->agenda->myactions->create)
		{
			$type='AC_TEL'; $link='';
			if ($addlink == 'AC_FAX') $type='AC_FAX';
			if (! empty($conf->global->AGENDA_ADDACTIONFORPHONE)) $link='<a href="'.DOL_URL_ROOT.'/comm/action/card.php?action=create&amp;backtopage=1&amp;actioncode='.$type.($cid?'&amp;contactid='.$cid:'').($socid?'&amp;socid='.$socid:'').'">'.img_object($langs->trans("AddAction"),"calendar").'</a>';
			if ($link) $newphone='<div>'.$newphone.' '.$link.'</div>';
		}
	}

	if (empty($titlealt))
	{
		$titlealt=($withpicto=='fax'?$langs->trans("Fax"):$langs->trans("Phone"));
	}
	$rep='';

	if ($hookmanager) {
		$parameters = array('countrycode' => $countrycode, 'cid' => $cid, 'socid' => $socid,'titlealt' => $titlealt, 'picto' => $withpicto);
		$reshook = $hookmanager->executeHooks('printPhone', $parameters, $phone);
		$rep.=$hookmanager->resPrint;
	}
	if (empty($reshook))
	{
		$picto = '';
		if($withpicto){
			if($withpicto=='fax'){
				$picto = 'phoning_fax';
			}elseif($withpicto=='phone'){
				$picto = 'phoning';
			}elseif($withpicto=='mobile'){
				$picto = 'phoning_mobile';
			}else{
				$picto = '';
			}
		}
		if ($adddivfloat) $rep.='<div class="nospan float" style="margin-right: 10px">';
		else $rep.='<span style="margin-right: 10px;">';
		$rep.=($withpicto?img_picto($titlealt, 'object_'.$picto.'.png').' ':'').$newphone;
		if ($adddivfloat) $rep.='</div>';
		else $rep.='</span>';
	  }

	return $rep;
}

/**
 * 	Return an IP formated to be shown on screen
 *
 * 	@param	string	$ip			IP
 * 	@param	int		$mode		0=return IP + country/flag, 1=return only country/flag, 2=return only IP
 * 	@return string 				Formated IP, with country if GeoIP module is enabled
 */
function dol_print_ip($ip,$mode=0)
{
	global $conf,$langs;

	$ret='';

	if (empty($mode)) $ret.=$ip;

	if ($mode != 2)
	{
		$countrycode=dolGetCountryCodeFromIp($ip);
		if ($countrycode)	// If success, countrycode is us, fr, ...
		{
			if (file_exists(DOL_DOCUMENT_ROOT.'/theme/common/flags/'.$countrycode.'.png'))
			{
				$ret.=' '.img_picto($countrycode.' '.$langs->trans("AccordingToGeoIPDatabase"),DOL_URL_ROOT.'/theme/common/flags/'.$countrycode.'.png','',1);
			}
			else $ret.=' ('.$countrycode.')';
		}
	}

	return $ret;
}

/**
 * Return the IP of remote user.
 * Take HTTP_X_FORWARDED_FOR (defined when using proxy)
 * Then HTTP_CLIENT_IP if defined (rare)
 * Then REMOTE_ADDR (not way to be modified by user but may be wrong if using proxy)
 *
 * @return	string		Ip of remote user.
 */
function getUserRemoteIP()
{
	$ip = empty($_SERVER['HTTP_X_FORWARDED_FOR'])? (empty($_SERVER['HTTP_CLIENT_IP'])?(empty($_SERVER['REMOTE_ADDR'])?'':$_SERVER['REMOTE_ADDR']):$_SERVER['HTTP_CLIENT_IP']) : $_SERVER['HTTP_X_FORWARDED_FOR'];
	return $ip;
}

/**
 * 	Return a country code from IP. Empty string if not found.
 *
 * 	@param	string	$ip			IP
 * 	@return string 				Country code ('us', 'fr', ...)
 */
function dolGetCountryCodeFromIp($ip)
{
	global $conf;

	$countrycode='';

	if (! empty($conf->geoipmaxmind->enabled))
	{
		$datafile=$conf->global->GEOIPMAXMIND_COUNTRY_DATAFILE;
		//$ip='24.24.24.24';
		//$datafile='E:\Mes Sites\Web\Admin1\awstats\maxmind\GeoIP.dat';    Note that this must be downloaded datafile (not same than datafile provided with ubuntu packages)

		include_once DOL_DOCUMENT_ROOT.'/core/class/dolgeoip.class.php';
		$geoip=new DolGeoIP('country',$datafile);
		//print 'ip='.$ip.' databaseType='.$geoip->gi->databaseType." GEOIP_CITY_EDITION_REV1=".GEOIP_CITY_EDITION_REV1."\n";
		//print "geoip_country_id_by_addr=".geoip_country_id_by_addr($geoip->gi,$ip)."\n";
		$countrycode=$geoip->getCountryCodeFromIP($ip);
	}

	return $countrycode;
}


/**
 *  Return country code for current user.
 *  If software is used inside a local network, detection may fails (we need a public ip)
 *
 *  @return     string      Country code (fr, es, it, us, ...)
 */
function dol_user_country()
{
	global $conf,$langs,$user;

	//$ret=$user->xxx;
	$ret='';
	if (! empty($conf->geoipmaxmind->enabled))
	{
		$ip=getUserRemoteIP();
		$datafile=$conf->global->GEOIPMAXMIND_COUNTRY_DATAFILE;
		//$ip='24.24.24.24';
		//$datafile='E:\Mes Sites\Web\Admin1\awstats\maxmind\GeoIP.dat';
		include_once DOL_DOCUMENT_ROOT.'/core/class/dolgeoip.class.php';
		$geoip=new DolGeoIP('country',$datafile);
		$countrycode=$geoip->getCountryCodeFromIP($ip);
		$ret=$countrycode;
	}
	return $ret;
}

/**
 *  Format address string
 *
 *  @param	string	$address    Address
 *  @param  int		$htmlid     Html ID (for example 'gmap')
 *  @param  int		$mode       thirdparty|contact|member|other
 *  @param  int		$id         Id of object
 *  @param	int		$noprint	No output. Result is the function return
 *  @param  string  $charfornl  Char to use instead of nl2br. '' means we use a standad nl2br.
 *  @return string|void			Nothing if noprint is 0, formatted address if noprint is 1
 *  @see dol_format_address
 */
function dol_print_address($address, $htmlid, $mode, $id, $noprint=0, $charfornl='')
{
	global $conf, $user, $langs, $hookmanager;

	$out = '';

	if ($address)
	{
		if ($hookmanager) {
			$parameters = array('element' => $mode, 'id' => $id);
			$reshook = $hookmanager->executeHooks('printAddress', $parameters, $address);
			$out.=$hookmanager->resPrint;
		}
		if (empty($reshook))
		{
			if (empty($charfornl)) $out.=nl2br($address);
			else $out.=preg_replace('/[\r\n]+/', $charfornl, $address);

			$showgmap=$showomap=0;

			// TODO Add a hook here
			if (($mode=='thirdparty' || $mode =='societe') && ! empty($conf->google->enabled) && ! empty($conf->global->GOOGLE_ENABLE_GMAPS)) $showgmap=1;
			if ($mode=='contact' && ! empty($conf->google->enabled) && ! empty($conf->global->GOOGLE_ENABLE_GMAPS_CONTACTS)) $showgmap=1;
			if ($mode=='member' && ! empty($conf->google->enabled) && ! empty($conf->global->GOOGLE_ENABLE_GMAPS_MEMBERS)) $showgmap=1;
			if (($mode=='thirdparty' || $mode =='societe') && ! empty($conf->openstreetmap->enabled) && ! empty($conf->global->OPENSTREETMAP_ENABLE_MAPS)) $showomap=1;
			if ($mode=='contact' && ! empty($conf->openstreetmap->enabled) && ! empty($conf->global->OPENSTREETMAP_ENABLE_MAPS_CONTACTS)) $showomap=1;
			if ($mode=='member' && ! empty($conf->openstreetmap->enabled) && ! empty($conf->global->OPENSTREETMAP_ENABLE_MAPS_MEMBERS)) $showomap=1;

			if ($showgmap)
			{
				$url=dol_buildpath('/google/gmaps.php?mode='.$mode.'&id='.$id,1);
				$out.=' <a href="'.$url.'" target="_gmaps"><img id="'.$htmlid.'" class="valigntextbottom" src="'.DOL_URL_ROOT.'/theme/common/gmap.png"></a>';
			}
			if ($showomap)
			{
				$url=dol_buildpath('/openstreetmap/maps.php?mode='.$mode.'&id='.$id,1);
				$out.=' <a href="'.$url.'" target="_gmaps"><img id="'.$htmlid.'_openstreetmap" class="valigntextbottom" src="'.DOL_URL_ROOT.'/theme/common/gmap.png"></a>';
			}
		}
	}
	if ($noprint) return $out;
	else print $out;
}


/**
 *	Return true if email syntax is ok
 *
 *	@param	    string		$address    			email (Ex: "toto@examle.com", "John Do <johndo@example.com>")
 *  @param		int			$acceptsupervisorkey	If 1, the special string '__SUPERVISOREMAIL__' is also accepted as valid
 *	@return     boolean     						true if email syntax is OK, false if KO or empty string
 */
function isValidEmail($address, $acceptsupervisorkey=0)
{
	if ($acceptsupervisorkey && $address == '__SUPERVISOREMAIL__') return true;
	if (filter_var($address, FILTER_VALIDATE_EMAIL)) return true;

	return false;
}

/**
 *	Return if the domain name has a valid MX record.
 *  WARNING: This need function idn_to_ascii, checkdnsrr and getmxrr
 *
 *	@param	    string		$domain	    			Domain name (Ex: "yahoo.com", "yhaoo.com", "dolibarr.fr")
 *	@return     int     							-1 if error (function not available), 0=Not valid, 1=Valid
 */
function isValidMXRecord($domain)
{
	if (function_exists('idn_to_ascii') && function_exists('checkdnsrr'))
	{
		if (! checkdnsrr(idn_to_ascii($domain), 'MX'))
		{
			return 0;
		}
		if (function_exists('getmxrr'))
		{
			$mxhosts=array();
			$weight=array();
			getmxrr(idn_to_ascii($domain), $mxhosts, $weight);
			if (count($mxhosts) > 1) return 1;
			if (count($mxhosts) == 1 && ! empty($mxhosts[0])) return 1;

			return 0;
		}
	}
	return -1;
}

/**
 *  Return true if phone number syntax is ok
 *  TODO Decide what to do with this
 *
 *  @param	string		$phone		phone (Ex: "0601010101")
 *  @return boolean     			true if phone syntax is OK, false if KO or empty string
 */
function isValidPhone($phone)
{
	return true;
}


/**
 * Make a strlen call. Works even if mbstring module not enabled
 *
 * @param   string		$string				String to calculate length
 * @param   string		$stringencoding		Encoding of string
 * @return  int								Length of string
 */
function dol_strlen($string, $stringencoding='UTF-8')
{
	if (function_exists('mb_strlen')) return mb_strlen($string,$stringencoding);
	else return strlen($string);
}

/**
 * Make a substring. Works even if mbstring module is not enabled for better compatibility.
 *
 * @param	string	$string				String to scan
 * @param	string	$start				Start position
 * @param	int		$length				Length (in nb of characters or nb of bytes depending on trunconbytes param)
 * @param   string	$stringencoding		Page code used for input string encoding
 * @param	int		$trunconbytes		1=Length is max of bytes instead of max of characters
 * @return  string						substring
 */
function dol_substr($string, $start, $length, $stringencoding='', $trunconbytes=0)
{
	global $langs;

	if (empty($stringencoding)) $stringencoding=$langs->charset_output;

	$ret='';
	if (empty($trunconbytes))
	{
		if (function_exists('mb_substr'))
		{
			$ret=mb_substr($string, $start, $length, $stringencoding);
		}
		else
		{
			$ret=substr($string, $start, $length);
		}
	}
	else
	{
		if (function_exists('mb_strcut'))
		{
			$ret=mb_strcut($string, $start, $length, $stringencoding);
		}
		else
		{
			$ret=substr($string, $start, $length);
		}
	}
	return $ret;
}


/**
 *	Truncate a string to a particular length adding '...' if string larger than length.
 * 	If length = max length+1, we do no truncate to avoid having just 1 char replaced with '...'.
 *  MAIN_DISABLE_TRUNC=1 can disable all truncings
 *
 *	@param	string	$string				String to truncate
 *	@param  int		$size				Max string size visible (excluding ...). 0 for no limit. WARNING: Final string size can have 3 more chars (if we added ..., or if size was max+1 or max+2 or max+3 so it does not worse to replace with ...)
 *	@param	string	$trunc				Where to trunc: right, left, middle (size must be a 2 power), wrap
 * 	@param	string	$stringencoding		Tell what is source string encoding
 *  @param	int		$nodot				Truncation do not add ... after truncation. So it's an exact truncation.
 *  @param  int     $display            Trunc is used to display data and can be changed for small screen. TODO Remove this param (must be dealt with CSS)
 *	@return string						Truncated string. WARNING: length is never higher than $size if $nodot is set, but can be 3 chars higher otherwise.
 */
function dol_trunc($string,$size=40,$trunc='right',$stringencoding='UTF-8',$nodot=0, $display=0)
{
	global $conf;

	if ($size==0 || ! empty($conf->global->MAIN_DISABLE_TRUNC)) return $string;

	if (empty($stringencoding)) $stringencoding='UTF-8';
	// reduce for small screen
	if ($conf->dol_optimize_smallscreen==1 && $display==1) $size = round($size/3);

	// We go always here
	if ($trunc == 'right')
	{
		$newstring=dol_textishtml($string)?dol_string_nohtmltag($string,1):$string;
		if (dol_strlen($newstring,$stringencoding) > ($size+($nodot?0:3)))    // If nodot is 0 and size is 1,2 or 3 chars more, we don't trunc and don't add ...
		return dol_substr($newstring,0,$size,$stringencoding).($nodot?'':'...');
		else
		//return 'u'.$size.'-'.$newstring.'-'.dol_strlen($newstring,$stringencoding).'-'.$string;
		return $string;
	}
	elseif ($trunc == 'middle')
	{
		$newstring=dol_textishtml($string)?dol_string_nohtmltag($string,1):$string;
		if (dol_strlen($newstring,$stringencoding) > 2 && dol_strlen($newstring,$stringencoding) > ($size+1))
		{
			$size1=round($size/2);
			$size2=round($size/2);
			return dol_substr($newstring,0,$size1,$stringencoding).'...'.dol_substr($newstring,dol_strlen($newstring,$stringencoding) - $size2,$size2,$stringencoding);
		}
		else
		return $string;
	}
	elseif ($trunc == 'left')
	{
		$newstring=dol_textishtml($string)?dol_string_nohtmltag($string,1):$string;
		if (dol_strlen($newstring,$stringencoding) > ($size+($nodot?0:3)))    // If nodot is 0 and size is 1,2 or 3 chars more, we don't trunc and don't add ...
		return '...'.dol_substr($newstring,dol_strlen($newstring,$stringencoding) - $size,$size,$stringencoding);
		else
		return $string;
	}
	elseif ($trunc == 'wrap')
	{
		$newstring=dol_textishtml($string)?dol_string_nohtmltag($string,1):$string;
		if (dol_strlen($newstring,$stringencoding) > ($size+1))
		return dol_substr($newstring,0,$size,$stringencoding)."\n".dol_trunc(dol_substr($newstring,$size,dol_strlen($newstring,$stringencoding)-$size,$stringencoding),$size,$trunc);
		else
		return $string;
	}
	else return 'BadParam3CallingDolTrunc';
}

/**
 *	Show picto whatever it's its name (generic function)
 *
 *	@param      string		$titlealt         	Text on title tag for tooltip. Not used if param notitle is set to 1.
 *	@param      string		$picto       		Name of image file to show ('filenew', ...)
 *												If no extension provided, we use '.png'. Image must be stored into theme/xxx/img directory.
 *                                  			Example: picto.png                  if picto.png is stored into htdocs/theme/mytheme/img
 *                                  			Example: picto.png@mymodule         if picto.png is stored into htdocs/mymodule/img
 *                                  			Example: /mydir/mysubdir/picto.png  if picto.png is stored into htdocs/mydir/mysubdir (pictoisfullpath must be set to 1)
 *	@param		string		$moreatt			Add more attribute on img tag (For example 'style="float: right"')
 *	@param		boolean|int	$pictoisfullpath	If true or 1, image path is a full path
 *	@param		int			$srconly			Return only content of the src attribute of img.
 *  @param		int			$notitle			1=Disable tag title. Use it if you add js tooltip, to avoid duplicate tooltip.
 *  @param		string		$alt				Force alt for bind people
 *  @param		string		$morecss			Add more class css on img tag (For example 'myclascss'). Work only if $moreatt is empty.
 *  @return     string       				    Return img tag
 *  @see        #img_object, #img_picto_common
 */
function img_picto($titlealt, $picto, $moreatt = '', $pictoisfullpath = false, $srconly=0, $notitle=0, $alt='', $morecss='')
{
	global $conf, $langs;

	// We forge fullpathpicto for image to $path/img/$picto. By default, we take DOL_URL_ROOT/theme/$conf->theme/img/$picto
	$url = DOL_URL_ROOT;
	$theme = $conf->theme;
	$path = 'theme/'.$theme;

	// Define fullpathpicto to use into src
	if ($pictoisfullpath) {
		// Clean parameters
		if (! preg_match('/(\.png|\.gif|\.svg)$/i',$picto)) {
			$picto .= '.png';
		}
		$fullpathpicto = $picto;
	}
	else {
		$pictowithoutext = preg_replace('/(\.png|\.gif|\.svg)$/', '', $picto);

		//if (in_array($picto, array('switch_off', 'switch_on', 'off', 'on')))
		if (empty($srconly) && in_array($pictowithoutext, array(
				'bank', 'close_title', 'delete', 'edit', 'ellipsis-h', 'filter', 'grip', 'grip_title', 'list', 'listlight', 'off', 'on', 'play', 'playdisabled', 'printer', 'resize',
				'note','switch_off', 'switch_on', 'unlink', 'uparrow', '1downarrow', '1uparrow',
				'jabber','skype','twitter','facebook'
			)
		)) {
			$fakey = $pictowithoutext;
			$facolor = ''; $fasize = '';
			$marginleftonlyshort = 2;
			if ($pictowithoutext == 'switch_off') {
				$fakey = 'fa-toggle-off';
				$facolor = '#999';
				$fasize = '2em';
			}
			elseif ($pictowithoutext == 'switch_on') {
				$fakey = 'fa-toggle-on';
				$facolor = '#227722';
				$fasize = '2em';
			}
			elseif ($pictowithoutext == 'off') {
				$fakey = 'fa-square-o';
				$fasize = '1.3em';
			}
			elseif ($pictowithoutext == 'on') {
				$fakey = 'fa-check-square-o';
				$fasize = '1.3em';
			}
			elseif ($pictowithoutext == 'bank') {
				$fakey = 'fa-bank';
				$facolor = '#444';
			}
			elseif ($pictowithoutext == 'close_title') {
				$fakey = 'fa-window-close';
			}
			elseif ($pictowithoutext == 'delete') {
				$fakey = 'fa-trash';
				$facolor = '#444';
			}
			elseif ($pictowithoutext == 'edit') {
				$fakey = 'fa-pencil';
				$facolor = '#444';
			}
			elseif ($pictowithoutext == 'filter') {
				$fakey = 'fa-'.$pictowithoutext;
			}
			elseif ($pictowithoutext == 'grip_title' || $pictowithoutext == 'grip') {
				$fakey = 'fa-arrows';
			}
			elseif ($pictowithoutext == 'listlight') {
				$fakey = 'fa-download';
				$facolor = '#999';
				$marginleftonlyshort=1;
			}
			elseif ($pictowithoutext == 'printer') {
				$fakey = 'fa-print';
				$fasize = '1.2em';
				$facolor = '#444';
			}
			elseif ($pictowithoutext == 'resize') {
				$fakey = 'fa-crop';
				$facolor = '#444';
			}
			elseif ($pictowithoutext == 'note') {
				$fakey = 'fa-sticky-note-o';
				$facolor = '#999';
				$marginleftonlyshort=1;
			}
			elseif ($pictowithoutext == 'uparrow') {
				$fakey = 'fa-mail-forward';
				$facolor = '#555';
			}
			elseif ($pictowithoutext == '1uparrow') {
				$fakey = 'fa-caret-up';
				$marginleftonlyshort = 1;
			}
			elseif ($pictowithoutext == '1downarrow') {
				$fakey = 'fa-caret-down';
				$marginleftonlyshort = 1;
			}
			elseif ($pictowithoutext == 'unlink')     {
				$fakey = 'fa-chain-broken';
				$facolor = '#555';
			}
			elseif ($pictowithoutext == 'playdisabled') {
				$fakey = 'fa-play';
				$facolor = '#ccc';
			}
			elseif ($pictowithoutext == 'play') {
				$fakey = 'fa-play';
				$facolor = '#444';
			}
			elseif ($pictowithoutext == 'jabber') {
				$fakey = 'fa-comment-o';
			}
			else {
				$fakey = 'fa-'.$pictowithoutext;
				$facolor = '#444';
				$marginleftonlyshort=0;
			}

			if (preg_match('/class="([^"]+)"/', $moreatt, $reg)) {
				$morecss.= ($morecss?' ':'').$reg[1];
			}
			$enabledisablehtml = '<span class="fa '.$fakey.' '.($marginleftonlyshort?($marginleftonlyshort==1?'marginleftonlyshort':'marginleftonly'):'').' valignmiddle'.($morecss?' '.$morecss:'').'" style="'.($fasize?('font-size: '.$fasize.';'):'').($facolor?(' color: '.$facolor.';'):'').'" alt="'.dol_escape_htmltag($titlealt).'"'.(($notitle || empty($title))?'':' title="'.dol_escape_htmltag($title).'"').($moreatt?' '.$moreatt:'').'>';
			if (! empty($conf->global->MAIN_OPTIMIZEFORTEXTBROWSER)) {
				$enabledisablehtml.= $titlealt;
			}
			$enabledisablehtml.= '</span>';

			return $enabledisablehtml;
		}

		if (! empty($conf->global->MAIN_OVERWRITE_THEME_PATH)) {
			$path = $conf->global->MAIN_OVERWRITE_THEME_PATH.'/theme/'.$theme;	// If the theme does not have the same name as the module
		}
		else if (! empty($conf->global->MAIN_OVERWRITE_THEME_RES)) {
			$path = $conf->global->MAIN_OVERWRITE_THEME_RES.'/theme/'.$conf->global->MAIN_OVERWRITE_THEME_RES;  // To allow an external module to overwrite image resources whatever is activated theme
		}
		else if (! empty($conf->modules_parts['theme']) && array_key_exists($theme, $conf->modules_parts['theme'])) {
			$path = $theme.'/theme/'.$theme;	// If the theme have the same name as the module
		}

		// If we ask an image into $url/$mymodule/img (instead of default path)
		if (preg_match('/^([^@]+)@([^@]+)$/i',$picto,$regs)) {
			$picto = $regs[1];
			$path = $regs[2];	// $path is $mymodule
		}

		// Clean parameters
		if (! preg_match('/(\.png|\.gif|\.svg)$/i',$picto)) {
			$picto .= '.png';
		}
		// If alt path are defined, define url where img file is, according to physical path
		// ex: array(["main"]=>"/home/maindir/htdocs", ["alt0"]=>"/home/moddir0/htdocs", ...)
		foreach ($conf->file->dol_document_root as $type => $dirroot) {
			if ($type == 'main') {
				continue;
			}
			// This need a lot of time, that's why enabling alternative dir like "custom" dir is not recommanded
			if (file_exists($dirroot.'/'.$path.'/img/'.$picto)) {
				$url = DOL_URL_ROOT.$conf->file->dol_url_root[$type];
				break;
			}
		}

		// $url is '' or '/custom', $path is current theme or
		$fullpathpicto = $url.'/'.$path.'/img/'.$picto;
	}

	if ($srconly) {
		return $fullpathpicto;
	}
		// tag title is used for tooltip on <a>, tag alt can be used with very simple text on image for bind people
    return '<img src="'.$fullpathpicto.'" alt="'.dol_escape_htmltag($alt).'"'.(($notitle || empty($titlealt))?'':' title="'.dol_escape_htmltag($titlealt).'"').($moreatt?' '.$moreatt:' class="inline-block'.($morecss?' '.$morecss:'').'"').'>';	// Alt is used for accessibility, title for popup
}

/**
 *	Show a picto called object_picto (generic function)
 *
 *	@param	string	$titlealt			Text on alt and title of image. Alt only if param notitle is set to 1. If text is "TextA:TextB", use Text A on alt and Text B on title.
 *	@param	string	$picto				Name of image to show object_picto (example: user, group, action, bill, contract, propal, product, ...)
 *										For external modules use imagename@mymodule to search into directory "img" of module.
 *	@param	string	$moreatt			Add more attribute on img tag (ie: class="datecallink")
 *	@param	int		$pictoisfullpath	If 1, image path is a full path
 *	@param	int		$srconly			Return only content of the src attribute of img.
 *  @param	int		$notitle			1=Disable tag title. Use it if you add js tooltip, to avoid duplicate tooltip.
 *	@return	string						Return img tag
 *	@see	#img_picto, #img_picto_common
 */
function img_object($titlealt, $picto, $moreatt = '', $pictoisfullpath = false, $srconly=0, $notitle=0)
{
	return img_picto($titlealt, 'object_'.$picto, $moreatt, $pictoisfullpath, $srconly, $notitle);
}

/**
 *	Show weather picto
 *
 *	@param      string		$titlealt         	Text on alt and title of image. Alt only if param notitle is set to 1. If text is "TextA:TextB", use Text A on alt and Text B on title.
 *	@param      string		$picto       		Name of image file to show (If no extension provided, we use '.png'). Image must be stored into htdocs/theme/common directory.
 *	@param		string		$moreatt			Add more attribute on img tag
 *	@param		int			$pictoisfullpath	If 1, image path is a full path
 *	@return     string      					Return img tag
 *  @see        #img_object, #img_picto
 */
function img_weather($titlealt, $picto, $moreatt = '', $pictoisfullpath = 0)
{
	global $conf;

	if (! preg_match('/(\.png|\.gif)$/i', $picto)) $picto .= '.png';

	$path = DOL_URL_ROOT.'/theme/'.$conf->theme.'/img/weather/'.$picto;

	return img_picto($titlealt, $path, $moreatt, 1);
}

/**
 *	Show picto (generic function)
 *
 *	@param      string		$titlealt         	Text on alt and title of image. Alt only if param notitle is set to 1. If text is "TextA:TextB", use Text A on alt and Text B on title.
 *	@param      string		$picto       		Name of image file to show (If no extension provided, we use '.png'). Image must be stored into htdocs/theme/common directory.
 *	@param		string		$moreatt			Add more attribute on img tag
 *	@param		int			$pictoisfullpath	If 1, image path is a full path
 *	@return     string      					Return img tag
 *  @see        #img_object, #img_picto
 */
function img_picto_common($titlealt, $picto, $moreatt = '', $pictoisfullpath = 0)
{
	global $conf;

	if (! preg_match('/(\.png|\.gif)$/i', $picto)) $picto .= '.png';

	if ($pictoisfullpath) $path = $picto;
	else
	{
		$path = DOL_URL_ROOT.'/theme/common/'.$picto;

		if (! empty($conf->global->MAIN_MODULE_CAN_OVERWRITE_COMMONICONS))
		{
			$themepath = DOL_DOCUMENT_ROOT.'/theme/'.$conf->theme.'/img/'.$picto;

			if (file_exists($themepath)) $path = $themepath;
		}
	}

	return img_picto($titlealt, $path, $moreatt, 1);
}

/**
 *	Show logo action
 *
 *	@param	string		$titlealt       Text on alt and title of image. Alt only if param notitle is set to 1. If text is "TextA:TextB", use Text A on alt and Text B on title.
 *	@param  string		$numaction   	Action id or code to show
 *	@return string      				Return an img tag
 */
function img_action($titlealt, $numaction)
{
	global $conf, $langs;

	if (empty($titlealt) || $titlealt == 'default')
	{
		if ($numaction == '-1' || $numaction == 'ST_NO')			{ $numaction = -1; $titlealt = $langs->transnoentitiesnoconv('ChangeDoNotContact'); }
		elseif ($numaction ==  '0' || $numaction == 'ST_NEVER') 	{ $numaction = 0; $titlealt = $langs->transnoentitiesnoconv('ChangeNeverContacted'); }
		elseif ($numaction ==  '1' || $numaction == 'ST_TODO')  	{ $numaction = 1; $titlealt = $langs->transnoentitiesnoconv('ChangeToContact'); }
		elseif ($numaction ==  '2' || $numaction == 'ST_PEND')  	{ $numaction = 2; $titlealt = $langs->transnoentitiesnoconv('ChangeContactInProcess'); }
		elseif ($numaction ==  '3' || $numaction == 'ST_DONE')  	{ $numaction = 3; $titlealt = $langs->transnoentitiesnoconv('ChangeContactDone'); }
		else { $titlealt = $langs->transnoentitiesnoconv('ChangeStatus '.$numaction); $numaction = 0; }
	}
	if (! is_numeric($numaction)) $numaction=0;

	return img_picto($titlealt, 'stcomm'.$numaction.'.png');
}

/**
 *  Show pdf logo
 *
 *  @param	string		$titlealt   Text on alt and title of image. Alt only if param notitle is set to 1. If text is "TextA:TextB", use Text A on alt and Text B on title.
 *  @param  int		    $size       Taille de l'icone : 3 = 16x16px , 2 = 14x14px
 *  @return string      			Retourne tag img
 */
function img_pdf($titlealt = 'default', $size = 3)
{
	global $conf, $langs;

	if ($titlealt == 'default') $titlealt = $langs->trans('Show');

	return img_picto($titlealt, 'pdf'.$size.'.png');
}

/**
 *	Show logo +
 *
 *	@param	string	$titlealt   Text on alt and title of image. Alt only if param notitle is set to 1. If text is "TextA:TextB", use Text A on alt and Text B on title.
 *	@param  string	$other      Add more attributes on img
 *	@return string      		Return tag img
 */
function img_edit_add($titlealt = 'default', $other = '')
{
	global $conf, $langs;

	if ($titlealt == 'default') $titlealt = $langs->trans('Add');

	return img_picto($titlealt, 'edit_add.png', $other);
}
/**
 *	Show logo -
 *
 *	@param	string	$titlealt	Text on alt and title of image. Alt only if param notitle is set to 1. If text is "TextA:TextB", use Text A on alt and Text B on title.
 *	@param  string	$other      Add more attributes on img
 *	@return string      		Return tag img
 */
function img_edit_remove($titlealt = 'default', $other='')
{
	global $conf, $langs;

	if ($titlealt == 'default') $titlealt = $langs->trans('Remove');

	return img_picto($titlealt, 'edit_remove.png', $other);
}

/**
 *	Show logo editer/modifier fiche
 *
 *	@param  string	$titlealt   Text on alt and title of image. Alt only if param notitle is set to 1. If text is "TextA:TextB", use Text A on alt and Text B on title.
 *	@param  integer	$float      Si il faut y mettre le style "float: right"
 *	@param  string	$other		Add more attributes on img
 *	@return string      		Return tag img
 */
function img_edit($titlealt = 'default', $float = 0, $other = 'class="pictoedit"')
{
	global $conf, $langs;

	if ($titlealt == 'default') $titlealt = $langs->trans('Modify');

	return img_picto($titlealt, 'edit.png', ($float ? 'style="float: '.($langs->tab_translate["DIRECTION"] == 'rtl'?'left':'right').'"' : "") . ($other?' '.$other:''));
}

/**
 *	Show logo view card
 *
 *	@param	string	$titlealt   Text on alt and title of image. Alt only if param notitle is set to 1. If text is "TextA:TextB", use Text A on alt and Text B on title.
 *	@param  integer	$float      Si il faut y mettre le style "float: right"
 *	@param  string	$other		Add more attributes on img
 *	@return string      		Return tag img
 */
function img_view($titlealt = 'default', $float = 0, $other = '')
{
	global $conf, $langs;

	if ($titlealt == 'default') $titlealt = $langs->trans('View');

	$moreatt = ($float ? 'style="float: right" ' : '').$other;

	return img_picto($titlealt, 'view.png', $moreatt);
}

/**
 *  Show delete logo
 *
 *  @param	string	$titlealt   Text on alt and title of image. Alt only if param notitle is set to 1. If text is "TextA:TextB", use Text A on alt and Text B on title.
 *	@param  string	$other      Add more attributes on img
 *  @return string      		Retourne tag img
 */
function img_delete($titlealt = 'default', $other = 'class="pictodelete"')
{
	global $conf, $langs;

	if ($titlealt == 'default') $titlealt = $langs->trans('Delete');

	return img_picto($titlealt, 'delete.png', $other);
	//return '<span class="fa fa-trash fa-2x fa-fw" style="font-size: 1.7em;" title="'.$titlealt.'"></span>';
}

/**
 *  Show printer logo
 *
 *  @param  string  $titlealt   Text on alt and title of image. Alt only if param notitle is set to 1. If text is "TextA:TextB", use Text A on alt and Text B on title.
 *  @param  string  $other      Add more attributes on img
 *  @return string              Retourne tag img
 */
function img_printer($titlealt = "default", $other='')
{
	global $conf,$langs;
	if ($titlealt=="default") $titlealt=$langs->trans("Print");
	return img_picto($titlealt,'printer.png',$other);
}

/**
 *  Show split logo
 *
 *  @param	string	$titlealt   Text on alt and title of image. Alt only if param notitle is set to 1. If text is "TextA:TextB", use Text A on alt and Text B on title.
 *	@param  string	$other      Add more attributes on img
 *  @return string      		Retourne tag img
 */
function img_split($titlealt = 'default', $other = 'class="pictosplit"')
{
	global $conf, $langs;

	if ($titlealt == 'default') $titlealt = $langs->trans('Split');

	return img_picto($titlealt, 'split.png', $other);
}

/**
 *	Show help logo with cursor "?"
 *
 * 	@param	int              	$usehelpcursor		1=Use help cursor, 2=Use click pointer cursor, 0=No specific cursor
 * 	@param	int|string	        $usealttitle		Text to use as alt title
 * 	@return string            	           			Return tag img
 */
function img_help($usehelpcursor = 1, $usealttitle = 1)
{
	global $conf, $langs;

	if ($usealttitle)
	{
		if (is_string($usealttitle)) $usealttitle = dol_escape_htmltag($usealttitle);
		else $usealttitle = $langs->trans('Info');
	}

	return img_picto($usealttitle, 'info.png', 'style="vertical-align: middle;'.($usehelpcursor == 1 ? ' cursor: help': ($usehelpcursor == 2 ? ' cursor: pointer':'')).'"');
}

/**
 *	Show info logo
 *
 *	@param	string	$titlealt   Text on alt and title of image. Alt only if param notitle is set to 1. If text is "TextA:TextB", use Text A on alt and Text B on title.
 *	@return string      		Return img tag
 */
function img_info($titlealt = 'default')
{
	global $conf, $langs;

	if ($titlealt == 'default') $titlealt = $langs->trans('Informations');

	return img_picto($titlealt, 'info.png', 'style="vertical-align: middle;"');
}

/**
 *	Show warning logo
 *
 *	@param	string	$titlealt   Text on alt and title of image. Alt only if param notitle is set to 1. If text is "TextA:TextB", use Text A on alt and Text B on title.
 *	@param	string	$moreatt	Add more attribute on img tag (For example 'style="float: right"'). If 1, add float: right. Can't be "class" attribute.
 *	@return string      		Return img tag
 */
function img_warning($titlealt = 'default', $moreatt = '')
{
	global $conf, $langs;

	if ($titlealt == 'default') $titlealt = $langs->trans('Warning');

	//return '<div class="imglatecoin">'.img_picto($titlealt, 'warning_white.png', 'class="pictowarning valignmiddle"'.($moreatt ? ($moreatt == '1' ? ' style="float: right"' : ' '.$moreatt): '')).'</div>';
	return img_picto($titlealt, 'warning.png', 'class="pictowarning valignmiddle"'.($moreatt ? ($moreatt == '1' ? ' style="float: right"' : ' '.$moreatt): ''));
}

/**
 *  Show error logo
 *
 *	@param	string	$titlealt   Text on alt and title of image. Alt only if param notitle is set to 1. If text is "TextA:TextB", use Text A on alt and Text B on title.
 *	@return string      		Return img tag
 */
function img_error($titlealt = 'default')
{
	global $conf, $langs;

	if ($titlealt == 'default') $titlealt = $langs->trans('Error');

	return img_picto($titlealt, 'error.png', 'class="valigntextbottom"');
}

/**
 *	Show next logo
 *
 *	@param	string	$titlealt   Text on alt and title of image. Alt only if param notitle is set to 1. If text is "TextA:TextB", use Text A on alt and Text B on title.
*	@param	string	$moreatt	Add more attribute on img tag (For example 'style="float: right"')
 *	@return string      		Return img tag
 */
function img_next($titlealt = 'default', $moreatt='')
{
	global $conf, $langs;

	if ($titlealt == 'default') $titlealt = $langs->trans('Next');

	//return img_picto($titlealt, 'next.png', $moreatt);
	return '<span class="fa fa-chevron-right paddingright paddingleft" title="'.dol_escape_htmltag($titlealt).'"></span>';
}

/**
 *	Show previous logo
 *
 *	@param	string	$titlealt   Text on alt and title of image. Alt only if param notitle is set to 1. If text is "TextA:TextB", use Text A on alt and Text B on title.
 *	@param	string	$moreatt	Add more attribute on img tag (For example 'style="float: right"')
 *	@return string      		Return img tag
 */
function img_previous($titlealt = 'default', $moreatt='')
{
	global $conf, $langs;

	if ($titlealt == 'default') $titlealt = $langs->trans('Previous');

	//return img_picto($titlealt, 'previous.png', $moreatt);
	return '<span class="fa fa-chevron-left paddingright paddingleft" title="'.dol_escape_htmltag($titlealt).'"></span>';
}

/**
 *	Show down arrow logo
 *
 *	@param	string	$titlealt   Text on alt and title of image. Alt only if param notitle is set to 1. If text is "TextA:TextB", use Text A on alt and Text B on title.
 *	@param  int		$selected   Selected
 *  @param	string	$moreclass	Add more CSS classes
 *	@return string      		Return img tag
 */
function img_down($titlealt = 'default', $selected = 0, $moreclass='')
{
	global $conf, $langs;

	if ($titlealt == 'default') $titlealt = $langs->trans('Down');

	return img_picto($titlealt, ($selected ? '1downarrow_selected.png' : '1downarrow.png'), 'class="imgdown'.($moreclass?" ".$moreclass:"").'"');
}

/**
 *	Show top arrow logo
 *
 *	@param	string	$titlealt   Text on alt and title of image. Alt only if param notitle is set to 1. If text is "TextA:TextB", use Text A on alt and Text B on title.
 *	@param  int		$selected	Selected
 *  @param	string	$moreclass	Add more CSS classes
 *	@return string      		Return img tag
 */
function img_up($titlealt = 'default', $selected = 0, $moreclass='')
{
	global $conf, $langs;

	if ($titlealt == 'default') $titlealt = $langs->trans('Up');

	return img_picto($titlealt, ($selected ? '1uparrow_selected.png' : '1uparrow.png'), 'class="imgup'.($moreclass?" ".$moreclass:"").'"');
}

/**
 *	Show left arrow logo
 *
 *	@param	string	$titlealt   Text on alt and title of image. Alt only if param notitle is set to 1. If text is "TextA:TextB", use Text A on alt and Text B on title.
 *	@param  int		$selected	Selected
 *	@param	string	$moreatt	Add more attribute on img tag (For example 'style="float: right"')
 *	@return string      		Return img tag
 */
function img_left($titlealt = 'default', $selected = 0, $moreatt='')
{
	global $conf, $langs;

	if ($titlealt == 'default') $titlealt = $langs->trans('Left');

	return img_picto($titlealt, ($selected ? '1leftarrow_selected.png' : '1leftarrow.png'), $moreatt);
}

/**
 *	Show right arrow logo
 *
 *	@param	string	$titlealt   Text on alt and title of image. Alt only if param notitle is set to 1. If text is "TextA:TextB", use Text A on alt and Text B on title.
 *	@param  int		$selected	Selected
 *	@param	string	$moreatt	Add more attribute on img tag (For example 'style="float: right"')
 *	@return string      		Return img tag
 */
function img_right($titlealt = 'default', $selected = 0, $moreatt='')
{
	global $conf, $langs;

	if ($titlealt == 'default') $titlealt = $langs->trans('Right');

	return img_picto($titlealt, ($selected ? '1rightarrow_selected.png' : '1rightarrow.png'), $moreatt);
}

/**
 *	Show tick logo if allowed
 *
 *	@param	string	$allow		Allow
 *	@param	string	$titlealt   Text on alt and title of image. Alt only if param notitle is set to 1. If text is "TextA:TextB", use Text A on alt and Text B on title.
 *	@return string      		Return img tag
 */
function img_allow($allow, $titlealt = 'default')
{
	global $conf, $langs;

	if ($titlealt == 'default') $titlealt = $langs->trans('Active');

	if ($allow == 1) return img_picto($titlealt, 'tick.png');

	return '-';
}

/**
 *	Return image of a credit card according to its brand name
 *
 *	@param	string	$brand		Brand name of credit card
 *	@return string     			Return img tag
 */
function img_credit_card($brand)
{
	if ($brand == 'Visa') {$brand='cc-visa';}
	elseif ($brand == 'MasterCard') {$brand='cc-mastercard';}
	elseif ($brand == 'American Express') {$brand='cc-amex';}
	elseif ($brand == 'Discover') {$brand='cc-discover';}
	elseif ($brand == 'JCB') {$brand='cc-jcb';}
	elseif ($brand == 'Diners Club') {$brand='cc-diners-club';}
	elseif (! in_array($brand, array('cc-visa','cc-mastercard','cc-amex','cc-discover','cc-jcb','cc-diners-club'))) {$brand='credit-card';}

	return '<span class="fa fa-'.$brand.' fa-2x fa-fw"></span>';
}

/**
 *	Show MIME img of a file
 *
 *	@param	string	$file		Filename
 * 	@param	string	$titlealt	Text on alt and title of image. Alt only if param notitle is set to 1. If text is "TextA:TextB", use Text A on alt and Text B on title.
 *  @param	string	$morecss	More css
 *	@return string     			Return img tag
 */
function img_mime($file, $titlealt = '', $morecss='')
{
	require_once DOL_DOCUMENT_ROOT.'/core/lib/files.lib.php';

	$mimetype = dol_mimetype($file, '', 1);
	$mimeimg = dol_mimetype($file, '', 2);
	$mimefa = dol_mimetype($file, '', 4);

	if (empty($titlealt)) $titlealt = 'Mime type: '.$mimetype;

	//return img_picto_common($titlealt, 'mime/'.$mimeimg, 'class="'.$morecss.'"');
	return '<i class="fa fa-'.$mimefa.' paddingright"></i>';
}


/**
 *	Show phone logo.
 *  Use img_picto instead.
 *
 *	@param	string	$titlealt   Text on alt and title of image. Alt only if param notitle is set to 1. If text is "TextA:TextB", use Text A on alt and Text B on title.
 *	@param  int		$option		Option
 *	@return string      		Return img tag
 *  @deprecated
 *  @see img_picto
 */
function img_phone($titlealt = 'default', $option = 0)
{
	dol_syslog(__FUNCTION__ . " is deprecated", LOG_WARNING);

	global $conf,$langs;

	if ($titlealt == 'default') $titlealt = $langs->trans('Call');

	if ($option == 1) $img = 'call';
	else $img = 'call_out';

	return img_picto($titlealt, $img);
}

/**
 *  Show search logo
 *
 *  @param	string	$titlealt   Text on alt and title of image. Alt only if param notitle is set to 1. If text is "TextA:TextB", use Text A on alt and Text B on title.
 *	@param  string	$other      Add more attributes on img
 *  @return string      		Retourne tag img
 */
function img_search($titlealt = 'default', $other = '')
{
	global $conf, $langs;

	if ($titlealt == 'default') $titlealt = $langs->trans('Search');

	$img = img_picto($titlealt, 'search.png', $other, false, 1);

	$input = '<input type="image" class="liste_titre" name="button_search" src="'.$img.'" ';
	$input.= 'value="'.dol_escape_htmltag($titlealt).'" title="'.dol_escape_htmltag($titlealt).'" >';

	return $input;
}

/**
 *  Show search logo
 *
 *  @param	string	$titlealt   Text on alt and title of image. Alt only if param notitle is set to 1. If text is "TextA:TextB", use Text A on alt and Text B on title.
 *	@param  string	$other      Add more attributes on img
 *  @return string      		Retourne tag img
 */
function img_searchclear($titlealt = 'default', $other = '')
{
	global $conf, $langs;

	if ($titlealt == 'default') $titlealt = $langs->trans('Search');

	$img = img_picto($titlealt, 'searchclear.png', $other, false, 1);

	$input = '<input type="image" class="liste_titre" name="button_removefilter" src="'.$img.'" ';
	$input.= 'value="'.dol_escape_htmltag($titlealt).'" title="'.dol_escape_htmltag($titlealt).'" >';

	return $input;
}

/**
 *	Show information for admin users or standard users
 *
 *	@param	string	$text			Text info
 *	@param  integer	$infoonimgalt	Info is shown only on alt of star picto, otherwise it is show on output after the star picto
 *	@param	int		$nodiv			No div
 *  @param  string  $admin          '1'=Info for admin users. '0'=Info for standard users (change only the look), 'xxx'=Other
 *  @param	string	$morecss		More CSS
 *	@return	string					String with info text
 */
function info_admin($text, $infoonimgalt = 0, $nodiv=0, $admin='1', $morecss='')
{
	global $conf, $langs;

	if ($infoonimgalt)
	{
		return img_picto($text, 'info', 'class="hideonsmartphone'.($morecss?' '.$morecss:'').'"');
	}

	return ($nodiv?'':'<div class="'.(empty($admin)?'':($admin=='1'?'info':$admin)).' hideonsmartphone'.($morecss?' '.$morecss:'').'">').'<span class="fa fa-info-circle" title="'.dol_escape_htmltag($admin?$langs->trans('InfoAdmin'):$langs->trans('Note')).'"></span> '.$text.($nodiv?'':'</div>');
}


/**
 *	Affiche message erreur system avec toutes les informations pour faciliter le diagnostic et la remontee des bugs.
 *	On doit appeler cette fonction quand une erreur technique bloquante est rencontree.
 *	Toutefois, il faut essayer de ne l'appeler qu'au sein de pages php, les classes devant
 *	renvoyer leur erreur par l'intermediaire de leur propriete "error".
 *
 *	@param	 	DoliDB	$db      	Database handler
 *	@param  	mixed	$error		String or array of errors strings to show
 *  @param		array	$errors		Array of errors
 *	@return 	void
 *  @see    	dol_htmloutput_errors
 */
function dol_print_error($db='',$error='',$errors=null)
{
	global $conf,$langs,$argv;
	global $dolibarr_main_prod;

	$out = '';
	$syslog = '';

	// Si erreur intervenue avant chargement langue
	if (! $langs)
	{
		require_once DOL_DOCUMENT_ROOT .'/core/class/translate.class.php';
		$langs = new Translate('', $conf);
		$langs->load("main");
	}
	// Load translation files required by the page
    $langs->loadLangs(array('main', 'errors'));

	if ($_SERVER['DOCUMENT_ROOT'])    // Mode web
	{
		$out.=$langs->trans("DolibarrHasDetectedError").".<br>\n";
		if (! empty($conf->global->MAIN_FEATURES_LEVEL)) $out.="You use an experimental or develop level of features, so please do NOT report any bugs, except if problem is confirmed moving option MAIN_FEATURES_LEVEL back to 0.<br>\n";
		$out.=$langs->trans("InformationToHelpDiagnose").":<br>\n";

		$out.="<b>".$langs->trans("Date").":</b> ".dol_print_date(time(),'dayhourlog')."<br>\n";
		$out.="<b>".$langs->trans("Dolibarr").":</b> ".DOL_VERSION."<br>\n";
		if (isset($conf->global->MAIN_FEATURES_LEVEL)) $out.="<b>".$langs->trans("LevelOfFeature").":</b> ".$conf->global->MAIN_FEATURES_LEVEL."<br>\n";
		if (function_exists("phpversion"))
		{
			$out.="<b>".$langs->trans("PHP").":</b> ".phpversion()."<br>\n";
		}
		$out.="<b>".$langs->trans("Server").":</b> ".$_SERVER["SERVER_SOFTWARE"]."<br>\n";
		if (function_exists("php_uname"))
		{
			$out.="<b>".$langs->trans("OS").":</b> ".php_uname()."<br>\n";
		}
		$out.="<b>".$langs->trans("UserAgent").":</b> ".$_SERVER["HTTP_USER_AGENT"]."<br>\n";
		$out.="<br>\n";
		$out.="<b>".$langs->trans("RequestedUrl").":</b> ".dol_htmlentities($_SERVER["REQUEST_URI"],ENT_COMPAT,'UTF-8')."<br>\n";
		$out.="<b>".$langs->trans("Referer").":</b> ".(isset($_SERVER["HTTP_REFERER"])?dol_htmlentities($_SERVER["HTTP_REFERER"],ENT_COMPAT,'UTF-8'):'')."<br>\n";
		$out.="<b>".$langs->trans("MenuManager").":</b> ".(isset($conf->standard_menu)?$conf->standard_menu:'')."<br>\n";
		$out.="<br>\n";
		$syslog.="url=".dol_escape_htmltag($_SERVER["REQUEST_URI"]);
		$syslog.=", query_string=".dol_escape_htmltag($_SERVER["QUERY_STRING"]);
	}
	else                              // Mode CLI
	{
		$out.='> '.$langs->transnoentities("ErrorInternalErrorDetected").":\n".$argv[0]."\n";
		$syslog.="pid=".dol_getmypid();
	}

	if (is_object($db))
	{
		if ($_SERVER['DOCUMENT_ROOT'])  // Mode web
		{
			$out.="<b>".$langs->trans("DatabaseTypeManager").":</b> ".$db->type."<br>\n";
			$out.="<b>".$langs->trans("RequestLastAccessInError").":</b> ".($db->lastqueryerror()?dol_escape_htmltag($db->lastqueryerror()):$langs->trans("ErrorNoRequestInError"))."<br>\n";
			$out.="<b>".$langs->trans("ReturnCodeLastAccessInError").":</b> ".($db->lasterrno()?dol_escape_htmltag($db->lasterrno()):$langs->trans("ErrorNoRequestInError"))."<br>\n";
			$out.="<b>".$langs->trans("InformationLastAccessInError").":</b> ".($db->lasterror()?dol_escape_htmltag($db->lasterror()):$langs->trans("ErrorNoRequestInError"))."<br>\n";
			$out.="<br>\n";
		}
		else                            // Mode CLI
		{
			// No dol_escape_htmltag for output, we are in CLI mode
			$out.='> '.$langs->transnoentities("DatabaseTypeManager").":\n".$db->type."\n";
			$out.='> '.$langs->transnoentities("RequestLastAccessInError").":\n".($db->lastqueryerror()?$db->lastqueryerror():$langs->transnoentities("ErrorNoRequestInError"))."\n";
			$out.='> '.$langs->transnoentities("ReturnCodeLastAccessInError").":\n".($db->lasterrno()?$db->lasterrno():$langs->transnoentities("ErrorNoRequestInError"))."\n";
			$out.='> '.$langs->transnoentities("InformationLastAccessInError").":\n".($db->lasterror()?$db->lasterror():$langs->transnoentities("ErrorNoRequestInError"))."\n";
		}
		$syslog.=", sql=".$db->lastquery();
		$syslog.=", db_error=".$db->lasterror();
	}

	if ($error || $errors)
	{
		$langs->load("errors");

		// Merge all into $errors array
		if (is_array($error) && is_array($errors)) $errors=array_merge($error,$errors);
		elseif (is_array($error)) $errors=$error;
		elseif (is_array($errors)) $errors=array_merge(array($error),$errors);
		else $errors=array_merge(array($error));

		foreach($errors as $msg)
		{
			if (empty($msg)) continue;
			if ($_SERVER['DOCUMENT_ROOT'])  // Mode web
			{
				$out.="<b>".$langs->trans("Message").":</b> ".dol_escape_htmltag($msg)."<br>\n" ;
			}
			else                        // Mode CLI
			{
				$out.='> '.$langs->transnoentities("Message").":\n".$msg."\n" ;
			}
			$syslog.=", msg=".$msg;
		}
	}
	if (empty($dolibarr_main_prod) && $_SERVER['DOCUMENT_ROOT'] && function_exists('xdebug_print_function_stack') && function_exists('xdebug_call_file'))
	{
		xdebug_print_function_stack();
		$out.='<b>XDebug informations:</b>'."<br>\n";
		$out.='File: '.xdebug_call_file()."<br>\n";
		$out.='Line: '.xdebug_call_line()."<br>\n";
		$out.='Function: '.xdebug_call_function()."<br>\n";
		$out.="<br>\n";
	}

	if (empty($dolibarr_main_prod)) print $out;
	else
	{
		print $langs->trans("DolibarrHasDetectedError").'. ';
		print $langs->trans("YouCanSetOptionDolibarrMainProdToZero");
		define("MAIN_CORE_ERROR", 1);
	}
	//else print 'Sorry, an error occured but the parameter $dolibarr_main_prod is defined in conf file so no message is reported to your browser. Please read the log file for error message.';
	dol_syslog("Error ".$syslog, LOG_ERR);
}

/**
 * Show a public email and error code to contact if technical error
 *
 * @param	string	$prefixcode		Prefix of public error code
 * @param   string  $errormessage   Complete error message
 * @param	array	$errormessages	Array of error messages
 * @param	string	$morecss		More css
 * @param	string	$email			Email
 * @return	void
 */
function dol_print_error_email($prefixcode, $errormessage='', $errormessages=array(), $morecss='error', $email='')
{
	global $langs,$conf;

	if (empty($email)) $email=$conf->global->MAIN_INFO_SOCIETE_MAIL;

	$langs->load("errors");
	$now=dol_now();

	print '<br><div class="center login_main_message"><div class="'.$morecss.'">';
	print $langs->trans("ErrorContactEMail", $email, $prefixcode.dol_print_date($now,'%Y%m%d'));
	if ($errormessage) print '<br><br>'.$errormessage;
	if (is_array($errormessages) && count($errormessages))
	{
		foreach($errormessages as $mesgtoshow)
		{
			print '<br><br>'.$mesgtoshow;
		}
	}
	print '</div></div>';
}

/**
 *	Show title line of an array
 *
 *	@param	string	$name        Label of field
 *	@param	string	$file        Url used when we click on sort picto
 *	@param	string	$field       Field to use for new sorting
 *	@param	string	$begin       ("" by defaut)
 *	@param	string	$moreparam   Add more parameters on sort url links ("" by default)
 *	@param  string	$moreattrib  Options of attribute td ("" by defaut, example: 'align="center"')
 *	@param  string	$sortfield   Current field used to sort
 *	@param  string	$sortorder   Current sort order
 *  @param	string	$prefix		 Prefix for css. Use space after prefix to add your own CSS tag.
 *  @param	string	$tooltip	 Tooltip
 *	@return	void
 */
function print_liste_field_titre($name, $file="", $field="", $begin="", $moreparam="", $moreattrib="", $sortfield="", $sortorder="", $prefix="", $tooltip="")
{
	print getTitleFieldOfList($name, 0, $file, $field, $begin, $moreparam, $moreattrib, $sortfield, $sortorder, $prefix, 0, $tooltip);
}

/**
 *	Get title line of an array
 *
 *	@param	string	$name        		Translation key of field
 *	@param	int		$thead		 		0=To use with standard table format, 1=To use inside <thead><tr>, 2=To use with <div>
 *	@param	string	$file        		Url used when we click on sort picto
 *	@param	string	$field       		Field to use for new sorting. Empty if this field is not sortable. Example "t.abc" or "t.abc,t.def"
 *	@param	string	$begin       		("" by defaut)
 *	@param	string	$moreparam   		Add more parameters on sort url links ("" by default)
 *	@param  string	$moreattrib  		Add more attributes on th ("" by defaut, example: 'align="center"'). To add more css class, use param $prefix.
 *	@param  string	$sortfield   		Current field used to sort (Ex: 'd.datep,d.id')
 *	@param  string	$sortorder   		Current sort order (Ex: 'asc,desc')
 *  @param	string	$prefix		 		Prefix for css. Use space after prefix to add your own CSS tag, for example 'mycss '.
 *  @param	string	$disablesortlink	1=Disable sort link
 *  @param	string	$tooltip	 		Tooltip
 *	@return	string
 */
function getTitleFieldOfList($name, $thead=0, $file="", $field="", $begin="", $moreparam="", $moreattrib="", $sortfield="", $sortorder="", $prefix="", $disablesortlink=0, $tooltip='')
{
	global $conf, $langs, $form;
	//print "$name, $file, $field, $begin, $options, $moreattrib, $sortfield, $sortorder<br>\n";

	$sortorder=strtoupper($sortorder);
	$out='';
	$sortimg='';

	$tag='th';
	if ($thead==2) $tag='div';

	$tmpsortfield=explode(',',$sortfield);
	$sortfield1=trim($tmpsortfield[0]);    // If $sortfield is 'd.datep,d.id', it becomes 'd.datep'
	$tmpfield=explode(',',$field);
	$field1=trim($tmpfield[0]);            // If $field is 'd.datep,d.id', it becomes 'd.datep'

	//var_dump('field='.$field.' field1='.$field1.' sortfield='.$sortfield.' sortfield1='.$sortfield1);
	// If field is used as sort criteria we use a specific css class liste_titre_sel
	// Example if (sortfield,field)=("nom","xxx.nom") or (sortfield,field)=("nom","nom")
	if ($field1 && ($sortfield1 == $field1 || $sortfield1 == preg_replace("/^[^\.]+\./","",$field1))) $out.= '<'.$tag.' class="'.$prefix.'liste_titre_sel" '. $moreattrib.'>';
	else $out.= '<'.$tag.' class="'.$prefix.'liste_titre" '. $moreattrib.'>';

	if (empty($thead) && $field && empty($disablesortlink))    // If this is a sort field
	{
		$options=preg_replace('/sortfield=([a-zA-Z0-9,\s\.]+)/i','',$moreparam);
		$options=preg_replace('/sortorder=([a-zA-Z0-9,\s\.]+)/i','',$options);
		$options=preg_replace('/&+/i','&',$options);
		if (! preg_match('/^&/',$options)) $options='&'.$options;

		$sortordertouseinlink='';
		if ($field1 != $sortfield1) // We are on another field than current sorted field
		{
			if (preg_match('/^DESC/i', $sortorder))
			{
				$sortordertouseinlink.=str_repeat('desc,', count(explode(',',$field)));
			}
			else		// We reverse the var $sortordertouseinlink
			{
				$sortordertouseinlink.=str_repeat('asc,', count(explode(',',$field)));
			}
		}
		else                        // We are on field that is the first current sorting criteria
		{
			if (preg_match('/^ASC/i', $sortorder))	// We reverse the var $sortordertouseinlink
			{
				$sortordertouseinlink.=str_repeat('desc,', count(explode(',',$field)));
			}
			else
			{
				$sortordertouseinlink.=str_repeat('asc,', count(explode(',',$field)));
			}
		}
		$sortordertouseinlink=preg_replace('/,$/', '', $sortordertouseinlink);
		$out.= '<a class="reposition" href="'.$file.'?sortfield='.$field.'&sortorder='.$sortordertouseinlink.'&begin='.$begin.$options.'">';
	}

	if ($tooltip) $out.=$form->textwithpicto($langs->trans($name), $langs->trans($tooltip));
	else $out.=$langs->trans($name);

	if (empty($thead) && $field && empty($disablesortlink))    // If this is a sort field
	{
		$out.='</a>';
	}

	if (empty($thead) && $field)    // If this is a sort field
	{
		$options=preg_replace('/sortfield=([a-zA-Z0-9,\s\.]+)/i','',$moreparam);
		$options=preg_replace('/sortorder=([a-zA-Z0-9,\s\.]+)/i','',$options);
		$options=preg_replace('/&+/i','&',$options);
		if (! preg_match('/^&/',$options)) $options='&'.$options;

		if (! $sortorder || $field1 != $sortfield1)
		{
			//$out.= '<a href="'.$file.'?sortfield='.$field.'&sortorder=asc&begin='.$begin.$options.'">'.img_down("A-Z",0).'</a>';
			//$out.= '<a href="'.$file.'?sortfield='.$field.'&sortorder=desc&begin='.$begin.$options.'">'.img_up("Z-A",0).'</a>';
		}
		else
		{
			if (preg_match('/^DESC/', $sortorder)) {
				//$out.= '<a href="'.$file.'?sortfield='.$field.'&sortorder=asc&begin='.$begin.$options.'">'.img_down("A-Z",0).'</a>';
				//$out.= '<a href="'.$file.'?sortfield='.$field.'&sortorder=desc&begin='.$begin.$options.'">'.img_up("Z-A",1).'</a>';
				$sortimg.= '<span class="nowrap">'.img_up("Z-A",0).'</span>';
			}
			if (preg_match('/^ASC/', $sortorder)) {
				//$out.= '<a href="'.$file.'?sortfield='.$field.'&sortorder=asc&begin='.$begin.$options.'">'.img_down("A-Z",1).'</a>';
				//$out.= '<a href="'.$file.'?sortfield='.$field.'&sortorder=desc&begin='.$begin.$options.'">'.img_up("Z-A",0).'</a>';
				$sortimg.= '<span class="nowrap">'.img_down("A-Z",0).'</span>';
			}
		}
	}

	$out.=$sortimg;

	$out.='</'.$tag.'>';

	return $out;
}

/**
 *	Show a title.
 *
 *	@param	string	$title			Title to show
 *	@return	string					Title to show
 *  @deprecated						Use load_fiche_titre instead
 *  @see load_fiche_titre
 */
function print_titre($title)
{
	dol_syslog(__FUNCTION__ . " is deprecated", LOG_WARNING);

	print '<div class="titre">'.$title.'</div>';
}

/**
 *	Show a title with picto
 *
 *	@param	string	$title				Title to show
 *	@param	string	$mesg				Added message to show on right
 *	@param	string	$picto				Icon to use before title (should be a 32x32 transparent png file)
 *	@param	int		$pictoisfullpath	1=Icon name is a full absolute url of image
 * 	@param	int		$id					To force an id on html objects
 * 	@return	void
 *  @deprecated Use print load_fiche_titre instead
 */
function print_fiche_titre($title, $mesg='', $picto='title_generic.png', $pictoisfullpath=0, $id='')
{
	print load_fiche_titre($title, $mesg, $picto, $pictoisfullpath, $id);
}

/**
 *	Load a title with picto
 *
 *	@param	string	$titre				Title to show
 *	@param	string	$morehtmlright		Added message to show on right
 *	@param	string	$picto				Icon to use before title (should be a 32x32 transparent png file)
 *	@param	int		$pictoisfullpath	1=Icon name is a full absolute url of image
 * 	@param	string	$id					To force an id on html objects
 *  @param  string  $morecssontable     More css on table
 *	@param	string	$morehtmlcenter		Added message to show on center
 * 	@return	string
 *  @see print_barre_liste
 */
function load_fiche_titre($titre, $morehtmlright='', $picto='title_generic.png', $pictoisfullpath=0, $id='', $morecssontable='', $morehtmlcenter='')
{
	global $conf;

	$return='';

	if ($picto == 'setup') $picto='title_generic.png';

	$return.= "\n";
	$return.= '<table '.($id?'id="'.$id.'" ':'').'summary="" class="centpercent notopnoleftnoright'.($morecssontable?' '.$morecssontable:'').'" style="margin-bottom: 6px;"><tr>';	// maring bottom must be same than into print_barre_list
	if ($picto) $return.= '<td class="nobordernopadding widthpictotitle opacityhigh" valign="middle">'.img_picto('',$picto, 'class="valignmiddle widthpictotitle pictotitle"', $pictoisfullpath).'</td>';
	$return.= '<td class="nobordernopadding valignmiddle">';
	$return.= '<div class="titre inline-block">'.$titre.'</div>';
	$return.= '</td>';
	if (dol_strlen($morehtmlcenter))
	{
		$return.= '<td class="nobordernopadding" align="center" valign="middle">'.$morehtmlcenter.'</td>';
	}
	if (dol_strlen($morehtmlright))
	{
		$return.= '<td class="nobordernopadding titre_right wordbreak" align="right" valign="middle">'.$morehtmlright.'</td>';
	}
	$return.= '</tr></table>'."\n";

	return $return;
}

/**
 *	Print a title with navigation controls for pagination
 *
 *	@param	string	    $titre				Title to show (required)
 *	@param	int   	    $page				Numero of page to show in navigation links (required)
 *	@param	string	    $file				Url of page (required)
 *	@param	string	    $options         	More parameters for links ('' by default, does not include sortfield neither sortorder). Value must be 'urlencoded' before calling function.
 *	@param	string    	$sortfield       	Field to sort on ('' by default)
 *	@param	string	    $sortorder       	Order to sort ('' by default)
 *	@param	string	    $morehtmlcenter     String in the middle ('' by default). We often find here string $massaction comming from $form->selectMassAction()
 *	@param	int		    $num				Number of records found by select with limit+1
 *	@param	int|string  $totalnboflines		Total number of records/lines for all pages (if known). Use a negative value of number to not show number. Use '' if unknown.
 *	@param	string	    $picto				Icon to use before title (should be a 32x32 transparent png file)
 *	@param	int		    $pictoisfullpath	1=Icon name is a full absolute url of image
 *  @param	string	    $morehtmlright			More html to show
 *  @param  string      $morecss            More css to the table
 *  @param  int         $limit              Max number of lines (-1 = use default, 0 = no limit, > 0 = limit).
 *  @param  int         $hideselectlimit    Force to hide select limit
 *  @param  int         $hidenavigation     Force to hide all navigation tools
 *	@return	void
 */
function print_barre_liste($titre, $page, $file, $options='', $sortfield='', $sortorder='', $morehtmlcenter='', $num=-1, $totalnboflines='', $picto='title_generic.png', $pictoisfullpath=0, $morehtmlright='', $morecss='', $limit=-1, $hideselectlimit=0, $hidenavigation=0)
{
	global $conf,$langs;

	$savlimit = $limit;
	$savtotalnboflines = $totalnboflines;
	$totalnboflines=abs($totalnboflines);

	if ($picto == 'setup') $picto='title_setup.png';
	if (($conf->browser->name == 'ie') && $picto=='title_generic.png') $picto='title.gif';
	if ($limit < 0) $limit = $conf->liste_limit;
	if ($savlimit != 0 && (($num > $limit) || ($num == -1) || ($limit == 0)))
	{
		$nextpage = 1;
	}
	else
	{
		$nextpage = 0;
	}
	//print 'totalnboflines='.$totalnboflines.'-savlimit='.$savlimit.'-limit='.$limit.'-num='.$num.'-nextpage='.$nextpage;

	print "\n";
	print "<!-- Begin title '".$titre."' -->\n";
	print '<table border="0" class="centpercent notopnoleftnoright'.($morecss?' '.$morecss:'').'" style="margin-bottom: 6px;"><tr>';	// maring bottom must be same than into load_fiche_tire

	// Left
	//if ($picto && $titre) print '<td class="nobordernopadding hideonsmartphone" width="40" align="left" valign="middle">'.img_picto('', $picto, 'id="pictotitle"', $pictoisfullpath).'</td>';
	print '<td class="nobordernopadding valignmiddle">';
	if ($picto && $titre) print img_picto('', $picto, 'class="hideonsmartphone valignmiddle opacityhigh pictotitle widthpictotitle"', $pictoisfullpath);
	print '<div class="titre inline-block">'.$titre;
	if (!empty($titre) && $savtotalnboflines >= 0 && (string) $savtotalnboflines != '') print ' ('.$totalnboflines.')';
	print '</div></td>';

	// Center
	if ($morehtmlcenter)
	{
		print '<td class="nobordernopadding center valignmiddle">'.$morehtmlcenter.'</td>';
	}

	// Right
	print '<td class="nobordernopadding valignmiddle" align="right">';
	if ($sortfield) $options .= "&sortfield=".urlencode($sortfield);
	if ($sortorder) $options .= "&sortorder=".urlencode($sortorder);
	// Show navigation bar
	$pagelist = '';
	if ($savlimit != 0 && ($page > 0 || $num > $limit))
	{
		if ($totalnboflines)	// If we know total nb of lines
		{
			// Define nb of extra page links before and after selected page + ... + first or last
			$maxnbofpage=(empty($conf->dol_optimize_smallscreen) ? 4 : 1);

			if ($limit > 0) $nbpages=ceil($totalnboflines/$limit);
			else $nbpages=1;
			$cpt=($page-$maxnbofpage);
			if ($cpt < 0) { $cpt=0; }

			if ($cpt>=1)
			{
				$pagelist.= '<li'.(($conf->dol_use_jmobile != 4)?' class="pagination"':'').'><a href="'.$file.'?page=0'.$options.'">1</a></li>';
				if ($cpt > 2) $pagelist.='<li'.(($conf->dol_use_jmobile != 4)?' class="pagination"':'').'><span '.(($conf->dol_use_jmobile != 4)?'class="inactive"':'').'>...</span></li>';
				else if ($cpt == 2) $pagelist.='<li'.(($conf->dol_use_jmobile != 4)?' class="pagination"':'').'><a href="'.$file.'?page=1'.$options.'">2</a></li>';
			}

			do
			{
				if ($cpt==$page)
				{
					$pagelist.= '<li'.(($conf->dol_use_jmobile != 4)?' class="pagination"':'').'><span '.(($conf->dol_use_jmobile != 4)?'class="active"':'').'>'.($page+1).'</span></li>';
				}
				else
				{
					$pagelist.= '<li'.(($conf->dol_use_jmobile != 4)?' class="pagination"':'').'><a href="'.$file.'?page='.$cpt.$options.'">'.($cpt+1).'</a></li>';
				}
				$cpt++;
			}
			while ($cpt < $nbpages && $cpt<=$page+$maxnbofpage);

			if ($cpt<$nbpages)
			{
				if ($cpt<$nbpages-2) $pagelist.= '<li'.(($conf->dol_use_jmobile != 4)?' class="pagination"':'').'><span '.(($conf->dol_use_jmobile != 4)?'class="inactive"':'').'>...</span></li>';
				else if ($cpt == $nbpages-2) $pagelist.= '<li'.(($conf->dol_use_jmobile != 4)?' class="pagination"':'').'><a href="'.$file.'?page='.($nbpages-2).$options.'">'.($nbpages - 1).'</a></li>';
				$pagelist.= '<li'.(($conf->dol_use_jmobile != 4)?' class="pagination"':'').'><a href="'.$file.'?page='.($nbpages-1).$options.'">'.$nbpages.'</a></li>';
			}
		}
		else
		{
			$pagelist.= '<li'.(($conf->dol_use_jmobile != 4)?' class="pagination"':'').'><span '.(($conf->dol_use_jmobile != 4)?'class="active"':'').'>'.($page+1)."</li>";
		}
	}

	print_fleche_navigation($page, $file, $options, $nextpage, $pagelist, $morehtmlright, $savlimit, $totalnboflines, $hideselectlimit);		// output the div and ul for previous/last completed with page numbers into $pagelist

	print '</td>';

	print '</tr></table>'."\n";
	print "<!-- End title -->\n\n";
}

/**
 *	Function to show navigation arrows into lists
 *
 *	@param	int				$page				Number of page
 *	@param	string			$file				Page URL (in most cases provided with $_SERVER["PHP_SELF"])
 *	@param	string			$options         	Other url paramaters to propagate ("" by default, may include sortfield and sortorder)
 *	@param	integer			$nextpage	    	Do we show a next page button
 *	@param	string			$betweenarrows		HTML content to show between arrows. MUST contains '<li> </li>' tags or '<li><span> </span></li>'.
 *  @param	string			$afterarrows		HTML content to show after arrows. Must NOT contains '<li> </li>' tags.
 *  @param  int             $limit              Max nb of record to show  (-1 = no combo with limit, 0 = no limit, > 0 = limit)
 *	@param	int		        $totalnboflines		Total number of records/lines for all pages (if known)
 *  @param  int             $hideselectlimit    Force to hide select limit
 *	@return	void
 */
function print_fleche_navigation($page, $file, $options='', $nextpage=0, $betweenarrows='', $afterarrows='', $limit=-1, $totalnboflines=0, $hideselectlimit=0)
{
	global $conf, $langs;

	print '<div class="pagination"><ul>';
	if ((int) $limit >= 0 && empty($hideselectlimit))
	{
		$pagesizechoices='10:10,15:15,20:20,30:30,40:40,50:50,100:100,250:250,500:500,1000:1000,5000:5000';
		//$pagesizechoices.=',0:'.$langs->trans("All");     // Not yet supported
		//$pagesizechoices.=',2:2';
		if (! empty($conf->global->MAIN_PAGESIZE_CHOICES)) $pagesizechoices=$conf->global->MAIN_PAGESIZE_CHOICES;

		print '<li class="pagination">';
		print '<select class="flat selectlimit" name="limit" title="'.dol_escape_htmltag($langs->trans("MaxNbOfRecordPerPage")).'">';
		$tmpchoice=explode(',',$pagesizechoices);
		$tmpkey=$limit.':'.$limit;
		if (! in_array($tmpkey, $tmpchoice)) $tmpchoice[]=$tmpkey;
		$tmpkey=$conf->liste_limit.':'.$conf->liste_limit;
		if (! in_array($tmpkey, $tmpchoice)) $tmpchoice[]=$tmpkey;
		asort($tmpchoice, SORT_NUMERIC);
		$found=false;
		foreach($tmpchoice as $val)
		{
			$selected='';
			$tmp=explode(':',$val);
			$key=$tmp[0];
			$val=$tmp[1];
			if ($key != '' && $val != '')
			{
				if ((int) $key == (int) $limit)
				{
					$selected = ' selected="selected"';
					$found = true;
				}
				print '<option name="'.$key.'"'.$selected.'>'.dol_escape_htmltag($val).'</option>'."\n";
			}
		}
		print '</select>';
		if ($conf->use_javascript_ajax)
		{
			print '<!-- JS CODE TO ENABLE select limit to launch submit of page -->
            		<script type="text/javascript">
                	jQuery(document).ready(function () {
            	  		jQuery(".selectlimit").change(function() {
                            console.log("Change limit. Send submit");
                            $(this).parents(\'form:first\').submit();
            	  		});
                	});
            		</script>
                ';
		}
		print '</li>';
	}
	if ($page > 0)
	{
		print '<li class="pagination"><a class="paginationprevious" href="'.$file.'?page='.($page-1).$options.'"><i class="fa fa-chevron-left" title="'.dol_escape_htmltag($langs->trans("Previous")).'"></i></a></li>';
	}
	if ($betweenarrows)
	{
		print $betweenarrows;
	}
	if ($nextpage > 0)
	{
		print '<li class="pagination"><a class="paginationnext" href="'.$file.'?page='.($page+1).$options.'"><i class="fa fa-chevron-right" title="'.dol_escape_htmltag($langs->trans("Next")).'"></i></a></li>';
	}
	if ($afterarrows)
	{
		print '<li class="paginationafterarrows">';
		print $afterarrows;
		print '</li>';
	}
	print '</ul></div>'."\n";
}


/**
 *	Return a string with VAT rate label formated for view output
 *	Used into pdf and HTML pages
 *
 *	@param	string	$rate			Rate value to format ('19.6', '19,6', '19.6%', '19,6%', '19.6 (CODEX)', ...)
 *  @param	boolean	$addpercent		Add a percent % sign in output
 *	@param	int		$info_bits		Miscellaneous information on vat (0=Default, 1=French NPR vat)
 *	@param	int		$usestarfornpr	-1=Never show, 0 or 1=Use '*' for NPR vat rates
 *  @return	string					String with formated amounts ('19,6' or '19,6%' or '8.5% (NPR)' or '8.5% *' or '19,6 (CODEX)')
 */
function vatrate($rate, $addpercent=false, $info_bits=0, $usestarfornpr=0)
{
	$morelabel='';

	if (preg_match('/%/',$rate))
	{
		$rate=str_replace('%','',$rate);
		$addpercent=true;
	}
	if (preg_match('/\((.*)\)/',$rate,$reg))
	{
		$morelabel=' ('.$reg[1].')';
		$rate=preg_replace('/\s*'.preg_quote($morelabel,'/').'/','',$rate);
	}
	if (preg_match('/\*/',$rate))
	{
		$rate=str_replace('*','',$rate);
		$info_bits |= 1;
	}

	// If rate is '9/9/9' we don't change it.  If rate is '9.000' we apply price()
	if (! preg_match('/\//', $rate)) $ret=price($rate,0,'',0,0).($addpercent?'%':'');
	else
	{
		// TODO Split on / and output with a price2num to have clean numbers without ton of 000.
		$ret=$rate.($addpercent?'%':'');
	}
	if (($info_bits & 1) && $usestarfornpr >= 0) $ret.=' *';
	$ret.=$morelabel;
	return $ret;
}


/**
 *		Function to format a value into an amount for visual output
 *		Function used into PDF and HTML pages
 *
 *		@param	float		$amount			Amount to format
 *		@param	integer		$form			Type of format, HTML or not (not by default)
 *		@param	Translate	$outlangs		Object langs for output
 *		@param	int			$trunc			1=Truncate if there is more decimals than MAIN_MAX_DECIMALS_SHOWN (default), 0=Does not truncate. Deprecated because amount are rounded (to unit or total amount accurancy) before beeing inserted into database or after a computation, so this parameter should be useless.
 *		@param	int			$rounding		Minimum number of decimal to show. If 0, no change, if -1, we use min($conf->global->MAIN_MAX_DECIMALS_UNIT,$conf->global->MAIN_MAX_DECIMALS_TOT)
 *		@param	int			$forcerounding	Force the number of decimal to forcerounding decimal (-1=do not force)
 *		@param	string		$currency_code	To add currency symbol (''=add nothing, 'auto'=Use default currency, 'XXX'=add currency symbols for XXX currency)
 *		@return	string						Chaine avec montant formate
 *
 *		@see	price2num					Revert function of price
 */
function price($amount, $form=0, $outlangs='', $trunc=1, $rounding=-1, $forcerounding=-1, $currency_code='')
{
	global $langs,$conf;

	// Clean parameters
	if (empty($amount)) $amount=0;	// To have a numeric value if amount not defined or = ''
	$amount = (is_numeric($amount)?$amount:0); // Check if amount is numeric, for example, an error occured when amount value = o (letter) instead 0 (number)
	if ($rounding < 0) $rounding=min($conf->global->MAIN_MAX_DECIMALS_UNIT,$conf->global->MAIN_MAX_DECIMALS_TOT);
	$nbdecimal=$rounding;

	// Output separators by default (french)
	$dec=','; $thousand=' ';

	// If $outlangs not forced, we use use language
	if (! is_object($outlangs)) $outlangs=$langs;

	if ($outlangs->transnoentitiesnoconv("SeparatorDecimal") != "SeparatorDecimal")  $dec=$outlangs->transnoentitiesnoconv("SeparatorDecimal");
	if ($outlangs->transnoentitiesnoconv("SeparatorThousand")!= "SeparatorThousand") $thousand=$outlangs->transnoentitiesnoconv("SeparatorThousand");
	if ($thousand == 'None') $thousand='';
	else if ($thousand == 'Space') $thousand=' ';
	//print "outlangs=".$outlangs->defaultlang." amount=".$amount." html=".$form." trunc=".$trunc." nbdecimal=".$nbdecimal." dec='".$dec."' thousand='".$thousand."'<br>";

	//print "amount=".$amount."-";
	$amount = str_replace(',','.',$amount);	// should be useless
	//print $amount."-";
	$datas = explode('.',$amount);
	$decpart = isset($datas[1])?$datas[1]:'';
	$decpart = preg_replace('/0+$/i','',$decpart);	// Supprime les 0 de fin de partie decimale
	//print "decpart=".$decpart."<br>";
	$end='';

	// We increase nbdecimal if there is more decimal than asked (to not loose information)
	if (dol_strlen($decpart) > $nbdecimal) $nbdecimal=dol_strlen($decpart);
	// Si on depasse max
	if ($trunc && $nbdecimal > $conf->global->MAIN_MAX_DECIMALS_SHOWN)
	{
		$nbdecimal=$conf->global->MAIN_MAX_DECIMALS_SHOWN;
		if (preg_match('/\.\.\./i',$conf->global->MAIN_MAX_DECIMALS_SHOWN))
		{
			// Si un affichage est tronque, on montre des ...
			$end='...';
		}
	}

	// If force rounding
	if ($forcerounding >= 0) $nbdecimal = $forcerounding;

	// Format number
	$output=number_format($amount, $nbdecimal, $dec, $thousand);
	if ($form)
	{
		$output=preg_replace('/\s/','&nbsp;',$output);
		$output=preg_replace('/\'/','&#039;',$output);
	}
	// Add symbol of currency if requested
	$cursymbolbefore=$cursymbolafter='';
	if ($currency_code)
	{
		if ($currency_code == 'auto') $currency_code=$conf->currency;

		$listofcurrenciesbefore=array('USD','GBP','AUD','MXN','PEN','CNY');
		if (in_array($currency_code,$listofcurrenciesbefore)) $cursymbolbefore.=$outlangs->getCurrencySymbol($currency_code);
		else
		{
			$tmpcur=$outlangs->getCurrencySymbol($currency_code);
			$cursymbolafter.=($tmpcur == $currency_code ? ' '.$tmpcur : $tmpcur);
		}
	}
	$output=$cursymbolbefore.$output.$end.($cursymbolafter?' ':'').$cursymbolafter;

	return $output;
}

/**
 *	Function that return a number with universal decimal format (decimal separator is '.') from an amount typed by a user.
 *	Function to use on each input amount before any numeric test or database insert
 *
 *	@param	float	$amount			Amount to convert/clean
 *	@param	string	$rounding		''=No rounding
 * 									'MU'=Round to Max unit price (MAIN_MAX_DECIMALS_UNIT)
 *									'MT'=Round to Max for totals with Tax (MAIN_MAX_DECIMALS_TOT)
 *									'MS'=Round to Max for stock quantity (MAIN_MAX_DECIMALS_STOCK)
 *									Numeric = Nb of digits for rounding
 * 	@param	int		$alreadysqlnb	Put 1 if you know that content is already universal format number
 *	@return	string					Amount with universal numeric format (Example: '99.99999') or unchanged text if conversion fails. If amount is null or '', it returns ''.
 *
 *	@see    price					Opposite function of price2num
 */
function price2num($amount,$rounding='',$alreadysqlnb=0)
{
	global $langs,$conf;

	// Round PHP function does not allow number like '1,234.56' nor '1.234,56' nor '1 234,56'
	// Numbers must be '1234.56'
	// Decimal delimiter for PHP and database SQL requests must be '.'
	$dec=','; $thousand=' ';
	if ($langs->transnoentitiesnoconv("SeparatorDecimal") != "SeparatorDecimal")  $dec=$langs->transnoentitiesnoconv("SeparatorDecimal");
	if ($langs->transnoentitiesnoconv("SeparatorThousand")!= "SeparatorThousand") $thousand=$langs->transnoentitiesnoconv("SeparatorThousand");
	if ($thousand == 'None') $thousand='';
	elseif ($thousand == 'Space') $thousand=' ';
	//print "amount=".$amount." html=".$form." trunc=".$trunc." nbdecimal=".$nbdecimal." dec='".$dec."' thousand='".$thousand."'<br>";

	// Convert value to universal number format (no thousand separator, '.' as decimal separator)
	if ($alreadysqlnb != 1)	// If not a PHP number or unknown, we change format
	{
		//print 'PP'.$amount.' - '.$dec.' - '.$thousand.' - '.intval($amount).'<br>';

		// Convert amount to format with dolibarr dec and thousand (this is because PHP convert a number
		// to format defined by LC_NUMERIC after a calculation and we want source format to be like defined by Dolibarr setup.
		if (is_numeric($amount))
		{
			// We put in temps value of decimal ("0.00001"). Works with 0 and 2.0E-5 and 9999.10
			$temps=sprintf("%0.10F",$amount-intval($amount));	// temps=0.0000000000 or 0.0000200000 or 9999.1000000000
			$temps=preg_replace('/([\.1-9])0+$/','\\1',$temps); // temps=0. or 0.00002 or 9999.1
			$nbofdec=max(0,dol_strlen($temps)-2);	// -2 to remove "0."
			$amount=number_format($amount,$nbofdec,$dec,$thousand);
		}
		//print "QQ".$amount.'<br>';

		// Now make replace (the main goal of function)
		if ($thousand != ',' && $thousand != '.') $amount=str_replace(',','.',$amount);	// To accept 2 notations for french users
		$amount=str_replace(' ','',$amount);		// To avoid spaces
		$amount=str_replace($thousand,'',$amount);	// Replace of thousand before replace of dec to avoid pb if thousand is .
		$amount=str_replace($dec,'.',$amount);
	}

	// Now, make a rounding if required
	if ($rounding)
	{
		$nbofdectoround='';
		if ($rounding == 'MU')     $nbofdectoround=$conf->global->MAIN_MAX_DECIMALS_UNIT;
		elseif ($rounding == 'MT') $nbofdectoround=$conf->global->MAIN_MAX_DECIMALS_TOT;
		elseif ($rounding == 'MS') $nbofdectoround=empty($conf->global->MAIN_MAX_DECIMALS_STOCK)?5:$conf->global->MAIN_MAX_DECIMALS_STOCK;
		elseif (is_numeric($rounding))  $nbofdectoround=$rounding;
		//print "RR".$amount.' - '.$nbofdectoround.'<br>';
		if (dol_strlen($nbofdectoround)) $amount = round($amount,$nbofdectoround);	// $nbofdectoround can be 0.
		else return 'ErrorBadParameterProvidedToFunction';
		//print 'SS'.$amount.' - '.$nbofdec.' - '.$dec.' - '.$thousand.' - '.$nbofdectoround.'<br>';

		// Convert amount to format with dolibarr dec and thousand (this is because PHP convert a number
		// to format defined by LC_NUMERIC after a calculation and we want source format to be defined by Dolibarr setup.
		if (is_numeric($amount))
		{
			// We put in temps value of decimal ("0.00001"). Works with 0 and 2.0E-5 and 9999.10
			$temps=sprintf("%0.10F",$amount-intval($amount));	// temps=0.0000000000 or 0.0000200000 or 9999.1000000000
			$temps=preg_replace('/([\.1-9])0+$/','\\1',$temps); // temps=0. or 0.00002 or 9999.1
			$nbofdec=max(0,dol_strlen($temps)-2);	// -2 to remove "0."
			$amount=number_format($amount,min($nbofdec,$nbofdectoround),$dec,$thousand);		// Convert amount to format with dolibarr dec and thousand
		}
		//print "TT".$amount.'<br>';

		// Always make replace because each math function (like round) replace
		// with local values and we want a number that has a SQL string format x.y
		if ($thousand != ',' && $thousand != '.') $amount=str_replace(',','.',$amount);	// To accept 2 notations for french users
		$amount=str_replace(' ','',$amount);		// To avoid spaces
		$amount=str_replace($thousand,'',$amount);	// Replace of thousand before replace of dec to avoid pb if thousand is .
		$amount=str_replace($dec,'.',$amount);
	}

	return $amount;
}


/**
 * Output a dimension with best unit
 *
 * @param   float       $dimension      Dimension
 * @param   int         $unit           Unit of dimension (0, -3, ...)
 * @param   string      $type           'weight', 'volume', ...
 * @param   Translate   $outputlangs    Translate language object
 * @param   int         $round          -1 = non rounding, x = number of decimal
 * @param   string      $forceunitoutput    'no' or numeric (-3, -6, ...) compared to $unit
 * @return  string                      String to show dimensions
 */
function showDimensionInBestUnit($dimension, $unit, $type, $outputlangs, $round=-1, $forceunitoutput='no')
{
	require_once DOL_DOCUMENT_ROOT.'/core/lib/product.lib.php';

	if (($forceunitoutput == 'no' && $dimension < 1/10000) || (is_numeric($forceunitoutput) && $forceunitoutput == -6))
	{
		$dimension = $dimension * 1000000;
		$unit = $unit - 6;
	}
	elseif (($forceunitoutput == 'no' && $dimension < 1/10) || (is_numeric($forceunitoutput) && $forceunitoutput == -3))
	{
		$dimension = $dimension * 1000;
		$unit = $unit - 3;
	}
	elseif (($forceunitoutput == 'no' && $dimension > 100000000) || (is_numeric($forceunitoutput) && $forceunitoutput == 6))
	{
		$dimension = $dimension / 1000000;
		$unit = $unit + 6;
	}
	elseif (($forceunitoutput == 'no' && $dimension > 100000) || (is_numeric($forceunitoutput) && $forceunitoutput == 3))
	{
		$dimension = $dimension / 1000;
		$unit = $unit + 3;
	}

	$ret=price($dimension, 0, $outputlangs, 0, 0, $round).' '.measuring_units_string($unit, $type);

	return $ret;
}


/**
 *	Return localtax rate for a particular vat, when selling a product with vat $vatrate, from a $thirdparty_buyer to a $thirdparty_seller
 *  Note: This function applies same rules than get_default_tva
 *
 * 	@param	float		$vatrate		        Vat rate. Can be '8.5' or '8.5 (VATCODEX)' for example
 * 	@param  int			$local		         	Local tax to search and return (1 or 2 return only tax rate 1 or tax rate 2)
 *  @param  Societe		$thirdparty_buyer    	Object of buying third party
 *  @param	Societe		$thirdparty_seller		Object of selling third party ($mysoc if not defined)
 *  @param	int			$vatnpr					If vat rate is NPR or not
 * 	@return	mixed			   					0 if not found, localtax rate if found
 *  @see get_default_tva
 */
function get_localtax($vatrate, $local, $thirdparty_buyer="", $thirdparty_seller="", $vatnpr=0)
{
	global $db, $conf, $mysoc;

	if (empty($thirdparty_seller) || ! is_object($thirdparty_seller)) $thirdparty_seller=$mysoc;

	dol_syslog("get_localtax tva=".$vatrate." local=".$local." thirdparty_buyer id=".(is_object($thirdparty_buyer)?$thirdparty_buyer->id:'')."/country_code=".(is_object($thirdparty_buyer)?$thirdparty_buyer->country_code:'')." thirdparty_seller id=".$thirdparty_seller->id."/country_code=".$thirdparty_seller->country_code." thirdparty_seller localtax1_assuj=".$thirdparty_seller->localtax1_assuj."  thirdparty_seller localtax2_assuj=".$thirdparty_seller->localtax2_assuj);

	$vatratecleaned = $vatrate;
	if (preg_match('/^(.*)\s*\((.*)\)$/', $vatrate, $reg))      // If vat is "xx (yy)"
	{
		$vatratecleaned = trim($reg[1]);
		$vatratecode = $reg[2];
	}

	/*if ($thirdparty_buyer->country_code != $thirdparty_seller->country_code)
	{
		return 0;
	}*/

	// Some test to guess with no need to make database access
	if ($mysoc->country_code == 'ES') // For spain localtaxes 1 and 2, tax is qualified if buyer use local tax
	{
		if ($local == 1)
		{
			if (! $mysoc->localtax1_assuj || (string) $vatratecleaned == "0") return 0;
			if ($thirdparty_seller->id == $mysoc->id)
			{
				if (! $thirdparty_buyer->localtax1_assuj) return 0;
			}
			else
			{
				if (! $thirdparty_seller->localtax1_assuj) return 0;
			}
		}

		if ($local == 2)
		{
			//if (! $mysoc->localtax2_assuj || (string) $vatratecleaned == "0") return 0;
			if (! $mysoc->localtax2_assuj) return 0;		// If main vat is 0, IRPF may be different than 0.
			if ($thirdparty_seller->id == $mysoc->id)
			{
				if (! $thirdparty_buyer->localtax2_assuj) return 0;
			}
			else
			{
				if (! $thirdparty_seller->localtax2_assuj) return 0;
			}
		}
	}
	else
	{
		if ($local == 1 && ! $thirdparty_seller->localtax1_assuj) return 0;
		if ($local == 2 && ! $thirdparty_seller->localtax2_assuj) return 0;
	}

	// For some country MAIN_GET_LOCALTAXES_VALUES_FROM_THIRDPARTY is forced to on.
	if (in_array($mysoc->country_code, array('ES')))
	{
		$conf->global->MAIN_GET_LOCALTAXES_VALUES_FROM_THIRDPARTY = 1;
	}

	// Search local taxes
	if (! empty($conf->global->MAIN_GET_LOCALTAXES_VALUES_FROM_THIRDPARTY))
	{
		if ($local==1)
		{
			if ($thirdparty_seller != $mysoc)
			{
				if (!isOnlyOneLocalTax($local))  // TODO We should provide $vatrate to search on correct line and not always on line with highest vat rate
				{
					return $thirdparty_seller->localtax1_value;
				}
			}
			else  // i am the seller
			{
				if (!isOnlyOneLocalTax($local))  // TODO If seller is me, why not always returning this, even if there is only one locatax vat.
				{
					return $conf->global->MAIN_INFO_VALUE_LOCALTAX1;
				}
			}
		}
		if ($local==2)
		{
			if ($thirdparty_seller != $mysoc)
			{
				if (!isOnlyOneLocalTax($local))  // TODO We should provide $vatrate to search on correct line and not always on line with highest vat rate
				// TODO We should also return value defined on thirdparty only if defined
				{
					return $thirdparty_seller->localtax2_value;
				}
			}
			else  // i am the seller
			{
				if (in_array($mysoc->country_code, array('ES')))
				{
					return $thirdparty_buyer->localtax2_value;
				}
				else
				{
					return $conf->global->MAIN_INFO_VALUE_LOCALTAX2;
				}
			}
		}
	}

	// By default, search value of local tax on line of common tax
	$sql  = "SELECT t.localtax1, t.localtax2, t.localtax1_type, t.localtax2_type";
   	$sql .= " FROM ".MAIN_DB_PREFIX."c_tva as t, ".MAIN_DB_PREFIX."c_country as c";
   	$sql .= " WHERE t.fk_pays = c.rowid AND c.code = '".$thirdparty_seller->country_code."'";
   	$sql .= " AND t.taux = ".((float) $vatratecleaned)." AND t.active = 1";
   	if ($vatratecode) $sql.= " AND t.code ='".$vatratecode."'";		// If we have the code, we use it in priority
   	else $sql.= " AND t.recuperableonly ='".$vatnpr."'";
   	dol_syslog("get_localtax", LOG_DEBUG);
   	$resql=$db->query($sql);

   	if ($resql)
   	{
   		$obj = $db->fetch_object($resql);
   		if ($local==1) return $obj->localtax1;
   		elseif ($local==2) return $obj->localtax2;
	}

	return 0;
}


/**
 * Return true if LocalTax (1 or 2) is unique.
 * Example: If localtax1 is 5 on line with highest common vat rate, return true
 * Example: If localtax1 is 5:8:15 on line with highest common vat rate, return false
 *
 * @param   int 	$local	Local tax to test (1 or 2)
 * @return  boolean 		True if LocalTax have multiple values, False if not
 */
function isOnlyOneLocalTax($local)
{
	$tax=get_localtax_by_third($local);

	$valors=explode(":", $tax);

	if (count($valors)>1)
	{
		return false;
	}
	else
	{
		return true;
	}
}

/**
 * Get values of localtaxes (1 or 2) for company country for the common vat with the highest value
 *
 * @param	int		$local 	LocalTax to get
 * @return	number			Values of localtax
 */
function get_localtax_by_third($local)
{
	global $db, $mysoc;
	$sql ="SELECT t.localtax1, t.localtax2 ";
	$sql.=" FROM ".MAIN_DB_PREFIX."c_tva as t inner join ".MAIN_DB_PREFIX."c_country as c ON c.rowid=t.fk_pays";
	$sql.=" WHERE c.code = '".$mysoc->country_code."' AND t.active = 1 AND t.taux=(";
	$sql.="  SELECT max(tt.taux) FROM ".MAIN_DB_PREFIX."c_tva as tt inner join ".MAIN_DB_PREFIX."c_country as c ON c.rowid=tt.fk_pays";
	$sql.="  WHERE c.code = '".$mysoc->country_code."' AND tt.active = 1";
	$sql.="  )";

	$resql=$db->query($sql);
	if ($resql)
	{
		$obj = $db->fetch_object($resql);
		if ($local==1) return $obj->localtax1;
		elseif ($local==2) return $obj->localtax2;
	}

	return 0;
}


/**
 *  Get vat main information from Id.
 *  You can call getLocalTaxesFromRate after to get other fields.
 *
 *  @param	int|string  $vatrate		    VAT ID or Rate. Value can be value or the string with code into parenthesis or rowid if $firstparamisid is 1. Example: '8.5' or '8.5 (8.5NPR)' or 123.
 *  @param	Societe	    $buyer         		Company object
 *  @param	Societe	    $seller        		Company object
 *  @param  int         $firstparamisid     1 if first param is id into table (use this if you can)
 *  @return	array       	  				array('rowid'=> , 'code'=> ...)
 *  @see getLocalTaxesFromRate
 */
function getTaxesFromId($vatrate, $buyer=null, $seller=null, $firstparamisid=1)
{
	global $db, $mysoc;

	dol_syslog("getTaxesFromId vat id or rate = ".$vatrate);

	// Search local taxes
	$sql = "SELECT t.rowid, t.code, t.taux as rate, t.recuperableonly as npr, t.accountancy_code_sell, t.accountancy_code_buy";
	$sql.= " FROM ".MAIN_DB_PREFIX."c_tva as t";
	if ($firstparamisid) $sql.= " WHERE t.rowid = ".(int) $vatrate;
	else
	{
		$vatratecleaned = $vatrate;
		$vatratecode = '';
		if (preg_match('/^(.*)\s*\((.*)\)$/', $vatrate, $reg))      // If vat is "xx (yy)"
		{
			$vatratecleaned = $reg[1];
			$vatratecode = $reg[2];
		}

		$sql.=", ".MAIN_DB_PREFIX."c_country as c";
		/*if ($mysoc->country_code == 'ES') $sql.= " WHERE t.fk_pays = c.rowid AND c.code = '".$buyer->country_code."'";    // vat in spain use the buyer country ??
		else $sql.= " WHERE t.fk_pays = c.rowid AND c.code = '".$seller->country_code."'";*/
		$sql.= " WHERE t.fk_pays = c.rowid AND c.code = '".$seller->country_code."'";
		$sql.= " AND t.taux = ".((float) $vatratecleaned)." AND t.active = 1";
		if ($vatratecode) $sql.= " AND t.code = '".$vatratecode."'";
	}

	$resql=$db->query($sql);
	if ($resql)
	{
		$obj = $db->fetch_object($resql);
		if ($obj) return array('rowid'=>$obj->rowid, 'code'=>$obj->code, 'rate'=>$obj->rate, 'npr'=>$obj->npr, 'accountancy_code_sell'=>$obj->accountancy_code_sell, 'accountancy_code_buy'=>$obj->accountancy_code_buy);
		else return array();
	}
	else dol_print_error($db);

	return array();
}

/**
 *  Get type and rate of localtaxes for a particular vat rate/country of a thirdparty.
 *  This does not take into account the seller setup if subject to vat or not, only country.
 *  TODO
 *  This function is ALSO called to retrieve type for building PDF. Such call of function must be removed.
 *  Instead this function must be called when adding a line to get the array of localtax and type, and then
 *  provide it to the function calcul_price_total.
 *
 *  @param	int|string  $vatrate			VAT ID or Rate+Code. Value can be value or the string with code into parenthesis or rowid if $firstparamisid is 1. Example: '8.5' or '8.5 (8.5NPR)' or 123.
 *  @param	int		    $local              Number of localtax (1 or 2, or 0 to return 1 & 2)
 *  @param	Societe	    $buyer         		Company object
 *  @param	Societe	    $seller        		Company object
 *  @param  int         $firstparamisid     1 if first param is ID into table instead of Rate+code (use this if you can)
 *  @return	array    	    				array(localtax_type1(1-6/0 if not found), rate localtax1, localtax_type2, rate localtax2, accountancycodecust, accountancycodesupp)
 *  @see getTaxesFromId
 */
function getLocalTaxesFromRate($vatrate, $local, $buyer, $seller, $firstparamisid=0)
{
	global $db, $mysoc;

	dol_syslog("getLocalTaxesFromRate vatrate=".$vatrate." local=".$local);

	// Search local taxes
	$sql  = "SELECT t.localtax1, t.localtax1_type, t.localtax2, t.localtax2_type, t.accountancy_code_sell, t.accountancy_code_buy";
	$sql .= " FROM ".MAIN_DB_PREFIX."c_tva as t";
	if ($firstparamisid) $sql.= " WHERE t.rowid = ".(int) $vatrate;
	else
	{
		$vatratecleaned = $vatrate;
		$vatratecode = '';
		if (preg_match('/^(.*)\s*\((.*)\)$/', $vatrate, $reg))      // If vat is "x.x (yy)"
		{
			$vatratecleaned = $reg[1];
			$vatratecode = $reg[2];
		}

		$sql.=", ".MAIN_DB_PREFIX."c_country as c";
		if ($mysoc->country_code == 'ES') $sql .= " WHERE t.fk_pays = c.rowid AND c.code = '".$buyer->country_code."'";    // local tax in spain use the buyer country ??
		else $sql .= " WHERE t.fk_pays = c.rowid AND c.code = '".$seller->country_code."'";
		$sql.= " AND t.taux = ".((float) $vatratecleaned)." AND t.active = 1";
		if ($vatratecode) $sql.= " AND t.code = '".$vatratecode."'";
	}

	$resql=$db->query($sql);
	if ($resql)
	{
		$obj = $db->fetch_object($resql);
		if ($local == 1)
		{
			return array($obj->localtax1_type, get_localtax($vatrate, $local, $buyer, $seller), $obj->accountancy_code_sell, $obj->accountancy_code_buy);
		}
		elseif ($local == 2)
		{
			return array($obj->localtax2_type, get_localtax($vatrate, $local, $buyer, $seller),$obj->accountancy_code_sell, $obj->accountancy_code_buy);
		}
		else
		{
			return array($obj->localtax1_type, get_localtax($vatrate, 1, $buyer, $seller), $obj->localtax2_type, get_localtax($vatrate, 2, $buyer, $seller), $obj->accountancy_code_sell,$obj->accountancy_code_buy);
		}
	}

	return 0;
}

/**
 *	Return vat rate of a product in a particular selling country or default country vat if product is unknown
 *  Function called by get_default_tva
 *
 *  @param	int			$idprod          	Id of product or 0 if not a predefined product
 *  @param  Societe		$thirdparty_seller  Thirdparty with a ->country_code defined (FR, US, IT, ...)
 *	@param	int			$idprodfournprice	Id product_fournisseur_price (for "supplier" proposal/order/invoice)
 *  @return float|string   				    Vat rate to use with format 5.0 or '5.0 (XXX)'
 *  @see get_product_localtax_for_country
 */
function get_product_vat_for_country($idprod, $thirdparty_seller, $idprodfournprice=0)
{
	global $db,$conf,$mysoc;

	require_once DOL_DOCUMENT_ROOT . '/product/class/product.class.php';

	$ret=0;
	$found=0;

	if ($idprod > 0)
	{
		// Load product
		$product=new Product($db);
		$result=$product->fetch($idprod);

		if ($mysoc->country_code == $thirdparty_seller->country_code) // If selling country is ours
		{
			if ($idprodfournprice > 0)     // We want vat for product for a "supplier" object
			{
				$product->get_buyprice($idprodfournprice,0,0,0);
				$ret=$product->vatrate_supplier;
				if ($product->default_vat_code) $ret.=' ('.$product->default_vat_code.')';
			}
			else
			{
				$ret=$product->tva_tx;    // Default vat of product we defined
				if ($product->default_vat_code) $ret.=' ('.$product->default_vat_code.')';
			}
			$found=1;
		}
		else
		{
			// TODO Read default product vat according to countrycode and product. Vat for couple countrycode/product is a feature not implemeted yet.
			// May be usefull/required if hidden option SERVICE_ARE_ECOMMERCE_200238EC is on
		}
	}

	if (! $found)
	{
		if (empty($conf->global->MAIN_VAT_DEFAULT_IF_AUTODETECT_FAILS))
		{
			// If vat of product for the country not found or not defined, we return the first higher vat of country.
			$sql = "SELECT t.taux as vat_rate, t.code as default_vat_code";
			$sql.= " FROM ".MAIN_DB_PREFIX."c_tva as t, ".MAIN_DB_PREFIX."c_country as c";
			$sql.= " WHERE t.active=1 AND t.fk_pays = c.rowid AND c.code='".$thirdparty_seller->country_code."'";
			$sql.= " ORDER BY t.taux DESC, t.code ASC, t.recuperableonly ASC";
			$sql.= $db->plimit(1);

			$resql=$db->query($sql);
			if ($resql)
			{
				$obj=$db->fetch_object($resql);
				if ($obj)
				{
					$ret=$obj->vat_rate;
					if ($obj->default_vat_code) $ret.=' ('.$obj->default_vat_code.')';
				}
				$db->free($sql);
			}
			else dol_print_error($db);
		}
		else $ret=$conf->global->MAIN_VAT_DEFAULT_IF_AUTODETECT_FAILS;    // Forced value if autodetect fails
	}

	dol_syslog("get_product_vat_for_country: ret=".$ret);
	return $ret;
}

/**
 *	Return localtax vat rate of a product in a particular selling country or default country vat if product is unknown
 *
 *  @param	int		$idprod         		Id of product
 *  @param  int		$local          		1 for localtax1, 2 for localtax 2
 *  @param  Societe	$thirdparty_seller    	Thirdparty with a ->country_code defined (FR, US, IT, ...)
 *  @return int             				<0 if KO, Vat rate if OK
 *  @see get_product_vat_for_country
 */
function get_product_localtax_for_country($idprod, $local, $thirdparty_seller)
{
	global $db,$mysoc;

	if (! class_exists('Product')) {
		require_once DOL_DOCUMENT_ROOT . '/product/class/product.class.php';
	}

	$ret=0;
	$found=0;

	if ($idprod > 0)
	{
		// Load product
		$product=new Product($db);
		$result=$product->fetch($idprod);

		if ($mysoc->country_code == $thirdparty_seller->country_code) // If selling country is ours
		{
			/* Not defined yet, so we don't use this
			if ($local==1) $ret=$product->localtax1_tx;
			elseif ($local==2) $ret=$product->localtax2_tx;
			$found=1;
			*/
		}
		else
		{
			// TODO Read default product vat according to countrycode and product
		}
	}

	if (! $found)
	{
		// If vat of product for the country not found or not defined, we return higher vat of country.
		$sql = "SELECT taux as vat_rate, localtax1, localtax2";
		$sql.= " FROM ".MAIN_DB_PREFIX."c_tva as t, ".MAIN_DB_PREFIX."c_country as c";
		$sql.= " WHERE t.active=1 AND t.fk_pays = c.rowid AND c.code='".$thirdparty_seller->country_code."'";
		$sql.= " ORDER BY t.taux DESC, t.recuperableonly ASC";
		$sql.= $db->plimit(1);

		$resql=$db->query($sql);
		if ($resql)
		{
			$obj=$db->fetch_object($resql);
			if ($obj)
			{
				if ($local==1) $ret=$obj->localtax1;
				elseif ($local==2) $ret=$obj->localtax2;
			}
		}
		else dol_print_error($db);
	}

	dol_syslog("get_product_localtax_for_country: ret=".$ret);
	return $ret;
}

/**
 *	Function that return vat rate of a product line (according to seller, buyer and product vat rate)
 *   Si vendeur non assujeti a TVA, TVA par defaut=0. Fin de regle.
 *	 Si le (pays vendeur = pays acheteur) alors TVA par defaut=TVA du produit vendu. Fin de regle.
 *	 Si (vendeur et acheteur dans Communaute europeenne) et (bien vendu = moyen de transports neuf comme auto, bateau, avion) alors TVA par defaut=0 (La TVA doit etre paye par acheteur au centre d'impots de son pays et non au vendeur). Fin de regle.
 *	 Si (vendeur et acheteur dans Communaute europeenne) et (acheteur = particulier ou entreprise sans num TVA intra) alors TVA par defaut=TVA du produit vendu. Fin de regle
 *	 Si (vendeur et acheteur dans Communaute europeenne) et (acheteur = entreprise avec num TVA) intra alors TVA par defaut=0. Fin de regle
 *	 Sinon TVA proposee par defaut=0. Fin de regle.
 *
 *	@param	Societe		$thirdparty_seller    	Objet societe vendeuse
 *	@param  Societe		$thirdparty_buyer   	Objet societe acheteuse
 *	@param  int			$idprod					Id product
 *	@param	int			$idprodfournprice		Id product_fournisseur_price (for supplier order/invoice)
 *	@return float|string   				      	Vat rate to use with format 5.0 or '5.0 (XXX)', -1 if we can't guess it
 *  @see get_default_npr, get_default_localtax
 */
function get_default_tva(Societe $thirdparty_seller, Societe $thirdparty_buyer, $idprod=0, $idprodfournprice=0)
{
	global $conf;

	require_once DOL_DOCUMENT_ROOT.'/core/lib/company.lib.php';

	// Note: possible values for tva_assuj are 0/1 or franchise/reel
	$seller_use_vat=((is_numeric($thirdparty_seller->tva_assuj) && ! $thirdparty_seller->tva_assuj) || (! is_numeric($thirdparty_seller->tva_assuj) && $thirdparty_seller->tva_assuj=='franchise'))?0:1;

	$seller_country_code = $thirdparty_seller->country_code;
	$seller_in_cee = isInEEC($thirdparty_seller);

	$buyer_country_code = $thirdparty_buyer->country_code;
	$buyer_in_cee = isInEEC($thirdparty_buyer);

	dol_syslog("get_default_tva: seller use vat=".$seller_use_vat.", seller country=".$seller_country_code.", seller in cee=".$seller_in_cee.", buyer vat number=".$thirdparty_buyer->tva_intra." buyer country=".$buyer_country_code.", buyer in cee=".$buyer_in_cee.", idprod=".$idprod.", idprodfournprice=".$idprodfournprice.", SERVICE_ARE_ECOMMERCE_200238EC=".(! empty($conf->global->SERVICES_ARE_ECOMMERCE_200238EC)?$conf->global->SERVICES_ARE_ECOMMERCE_200238EC:''));

	// If services are eServices according to EU Council Directive 2002/38/EC (http://ec.europa.eu/taxation_customs/taxation/vat/traders/e-commerce/article_1610_en.htm)
	// we use the buyer VAT.
	if (! empty($conf->global->SERVICE_ARE_ECOMMERCE_200238EC))
	{
		if ($seller_in_cee && $buyer_in_cee && ! $thirdparty_buyer->isACompany())
		{
			//print 'VATRULE 0';
			return get_product_vat_for_country($idprod,$thirdparty_buyer,$idprodfournprice);
		}
	}

	// If seller does not use VAT
	if (! $seller_use_vat)
	{
		//print 'VATRULE 1';
		return 0;
	}

	// Le test ci-dessus ne devrait pas etre necessaire. Me signaler l'exemple du cas juridique concerne si le test suivant n'est pas suffisant.

	// Si le (pays vendeur = pays acheteur) alors la TVA par defaut=TVA du produit vendu. Fin de regle.
	if (($seller_country_code == $buyer_country_code)
	|| (in_array($seller_country_code,array('FR,MC')) && in_array($buyer_country_code,array('FR','MC')))) // Warning ->country_code not always defined
	{
		//print 'VATRULE 2';
		return get_product_vat_for_country($idprod,$thirdparty_seller,$idprodfournprice);
	}

	// Si (vendeur et acheteur dans Communaute europeenne) et (bien vendu = moyen de transports neuf comme auto, bateau, avion) alors TVA par defaut=0 (La TVA doit etre paye par l'acheteur au centre d'impots de son pays et non au vendeur). Fin de regle.
	// Not supported

	// Si (vendeur et acheteur dans Communaute europeenne) et (acheteur = entreprise) alors TVA par defaut=0. Fin de regle
	// Si (vendeur et acheteur dans Communaute europeenne) et (acheteur = particulier) alors TVA par defaut=TVA du produit vendu. Fin de regle
	if (($seller_in_cee && $buyer_in_cee))
	{
		$isacompany=$thirdparty_buyer->isACompany();
		if ($isacompany)
		{
			//print 'VATRULE 3';
			return 0;
		}
		else
		{
			//print 'VATRULE 4';
			return get_product_vat_for_country($idprod,$thirdparty_seller,$idprodfournprice);
		}
	}

	// Si (vendeur en France et acheteur hors Communaute europeenne et acheteur particulier) alors TVA par defaut=TVA du produit vendu. Fin de regle
	if (! empty($conf->global->MAIN_USE_VAT_OF_PRODUCT_FOR_INDIVIDUAL_CUSTOMER_OUT_OF_EEC) && empty($buyer_in_cee) && !$thirdparty_buyer->isACompany()) {
		return get_product_vat_for_country($idprod,$thirdparty_seller,$idprodfournprice);
	}

	// Sinon la TVA proposee par defaut=0. Fin de regle.
	// Rem: Cela signifie qu'au moins un des 2 est hors Communaute europeenne et que le pays differe
	//print 'VATRULE 5';
	return 0;
}


/**
 *	Fonction qui renvoie si tva doit etre tva percue recuperable
 *
 *	@param	Societe		$thirdparty_seller    	Thirdparty seller
 *	@param  Societe		$thirdparty_buyer   	Thirdparty buyer
 *  @param  int			$idprod                 Id product
 *  @param	int			$idprodfournprice		Id supplier price for product
 *	@return float       			        	0 or 1
 *  @see get_default_tva, get_default_localtax
 */
function get_default_npr(Societe $thirdparty_seller, Societe $thirdparty_buyer, $idprod=0, $idprodfournprice=0)
{
	global $db;

	if ($idprodfournprice > 0)
	{
		if (! class_exists('ProductFournisseur'))
			require_once DOL_DOCUMENT_ROOT . '/fourn/class/fournisseur.product.class.php';
		$prodprice = new ProductFournisseur($db);
		$prodprice->fetch_product_fournisseur_price($idprodfournprice);
		return $prodprice->fourn_tva_npr;
	}
	elseif ($idprod > 0)
	{
		if (! class_exists('Product'))
			require_once DOL_DOCUMENT_ROOT . '/product/class/product.class.php';
		$prod = new Product($db);
		$prod->fetch($idprod);
		return $prod->tva_npr;
	}

	return 0;
}

/**
 *	Function that return localtax of a product line (according to seller, buyer and product vat rate)
 *   Si vendeur non assujeti a TVA, TVA par defaut=0. Fin de regle.
 *	 Si le (pays vendeur = pays acheteur) alors TVA par defaut=TVA du produit vendu. Fin de regle.
 *	 Sinon TVA proposee par defaut=0. Fin de regle.
 *
 *	@param	Societe		$thirdparty_seller    	Thirdparty seller
 *	@param  Societe		$thirdparty_buyer   	Thirdparty buyer
 *  @param	int			$local					Localtax to process (1 or 2)
 *	@param  int			$idprod					Id product
 *	@return integer        				       	localtax, -1 si ne peut etre determine
 *  @see get_default_tva, get_default_npr
 */
function get_default_localtax($thirdparty_seller, $thirdparty_buyer, $local, $idprod=0)
{
	global $mysoc;

	if (!is_object($thirdparty_seller)) return -1;
	if (!is_object($thirdparty_buyer)) return -1;

	if ($local==1) // Localtax 1
	{
		if ($mysoc->country_code == 'ES')
		{
			if (is_numeric($thirdparty_buyer->localtax1_assuj) && ! $thirdparty_buyer->localtax1_assuj) return 0;
		}
		else
		{
			// Si vendeur non assujeti a Localtax1, localtax1 par default=0
			if (is_numeric($thirdparty_seller->localtax1_assuj) && ! $thirdparty_seller->localtax1_assuj) return 0;
			if (! is_numeric($thirdparty_seller->localtax1_assuj) && $thirdparty_seller->localtax1_assuj=='localtax1off') return 0;
		}
	}
	elseif ($local==2) //I Localtax 2
	{
		// Si vendeur non assujeti a Localtax2, localtax2 par default=0
		if (is_numeric($thirdparty_seller->localtax2_assuj) && ! $thirdparty_seller->localtax2_assuj) return 0;
		if (! is_numeric($thirdparty_seller->localtax2_assuj) && $thirdparty_seller->localtax2_assuj=='localtax2off') return 0;
	}

	if ($thirdparty_seller->country_code == $thirdparty_buyer->country_code)
	{
		return get_product_localtax_for_country($idprod, $local, $thirdparty_seller);
	}

	return 0;
}

/**
 *	Return yes or no in current language
 *
 *	@param	string	$yesno			Value to test (1, 'yes', 'true' or 0, 'no', 'false')
 *	@param	integer	$case			1=Yes/No, 0=yes/no, 2=Disabled checkbox, 3=Disabled checkbox + Yes/No
 *	@param	int		$color			0=texte only, 1=Text is formated with a color font style ('ok' or 'error'), 2=Text is formated with 'ok' color.
 *	@return	string					HTML string
 */
function yn($yesno, $case=1, $color=0)
{
	global $langs;
	$result='unknown'; $classname='';
	if ($yesno == 1 || strtolower($yesno) == 'yes' || strtolower($yesno) == 'true') 	// A mettre avant test sur no a cause du == 0
	{
		$result=$langs->trans('yes');
		if ($case == 1 || $case == 3) $result=$langs->trans("Yes");
		if ($case == 2) $result='<input type="checkbox" value="1" checked disabled>';
		if ($case == 3) $result='<input type="checkbox" value="1" checked disabled> '.$result;

		$classname='ok';
	}
	elseif ($yesno == 0 || strtolower($yesno) == 'no' || strtolower($yesno) == 'false')
	{
		$result=$langs->trans("no");
		if ($case == 1 || $case == 3) $result=$langs->trans("No");
		if ($case == 2) $result='<input type="checkbox" value="0" disabled>';
		if ($case == 3) $result='<input type="checkbox" value="0" disabled> '.$result;

		if ($color == 2) $classname='ok';
		else $classname='error';
	}
	if ($color) return '<font class="'.$classname.'">'.$result.'</font>';
	return $result;
}


/**
 *	Return a path to have a the directory according to object where files are stored.
 *  New usage:       $conf->module->multidir_output[$object->entity].'/'.get_exdir(0, 0, 0, 1, $object, $modulepart)
 *         or:       $conf->module->dir_output.'/'.get_exdir(0, 0, 0, 1, $object, $modulepart)     if multidir_output not defined.
 *  Example our with new usage:       $object is invoice -> 'INYYMM-ABCD'
 *  Example our with old usage:       '015' with level 3->"0/1/5/", '015' with level 1->"5/", 'ABC-1' with level 3 ->"0/0/1/"
 *
 *	@param	string	$num            Id of object (deprecated, $object will be used in future)
 *	@param  int		$level		    Level of subdirs to return (1, 2 or 3 levels). (deprecated, global option will be used in future)
 * 	@param	int		$alpha		    0=Keep number only to forge path, 1=Use alpha part afer the - (By default, use 0). (deprecated, global option will be used in future)
 *  @param  int		$withoutslash   0=With slash at end (except if '/', we return ''), 1=without slash at end
 *  @param	Object	$object			Object
 *  @param	string	$modulepart		Type of object ('invoice_supplier, 'donation', 'invoice', ...')
 *  @return	string					Dir to use ending. Example '' or '1/' or '1/2/'
 */
function get_exdir($num, $level, $alpha, $withoutslash, $object, $modulepart)
{
	global $conf;

	$path = '';

	$arrayforoldpath=array('cheque','user','category','holiday','supplier_invoice','invoice_supplier','mailing','supplier_payment');
	if (! empty($conf->global->PRODUCT_USE_OLD_PATH_FOR_PHOTO)) $arrayforoldpath[]='product';
	if (! empty($level) && in_array($modulepart, $arrayforoldpath))
	{
		// This part should be removed once all code is using "get_exdir" to forge path, with all parameters provided.
		if (empty($alpha)) $num = preg_replace('/([^0-9])/i','',$num);
		else $num = preg_replace('/^.*\-/i','',$num);
		$num = substr("000".$num, -$level);
		if ($level == 1) $path = substr($num,0,1);
		if ($level == 2) $path = substr($num,1,1).'/'.substr($num,0,1);
		if ($level == 3) $path = substr($num,2,1).'/'.substr($num,1,1).'/'.substr($num,0,1);
	}
	else
	{
		// TODO
		// We will enhance here a common way of forging path for document storage
		// Here, object->id, object->ref and modulepart are required.
		//var_dump($modulepart);
		if (in_array($modulepart, array('thirdparty','contact','member','propal','proposal','commande','order','facture','invoice',
			'supplier_order','supplier_proposal','shipment','contract','expensereport')))
		{
			$path=($object->ref?$object->ref:$object->id);
		}
	}

	if (empty($withoutslash) && ! empty($path)) $path.='/';

	return $path;
}

/**
 *	Creation of a directory (this can create recursive subdir)
 *
 *	@param	string	$dir		Directory to create (Separator must be '/'. Example: '/mydir/mysubdir')
 *	@param	string	$dataroot	Data root directory (To avoid having the data root in the loop. Using this will also lost the warning on first dir PHP has no permission when open_basedir is used)
 *  @param	int		$newmask	Mask for new file (Defaults to $conf->global->MAIN_UMASK or 0755 if unavailable). Example: '0444'
 *	@return int         		< 0 if KO, 0 = already exists, > 0 if OK
 */
function dol_mkdir($dir, $dataroot='', $newmask=null)
{
	global $conf;

	dol_syslog("functions.lib::dol_mkdir: dir=".$dir,LOG_INFO);

	$dir_osencoded=dol_osencode($dir);
	if (@is_dir($dir_osencoded)) return 0;

	$nberr=0;
	$nbcreated=0;

	$ccdir='';
	if (! empty($dataroot)) {
		// Remove data root from loop
		$dir = str_replace($dataroot.'/', '', $dir);
		$ccdir = $dataroot.'/';
	}

	$cdir = explode("/", $dir);
	$num=count($cdir);
	for ($i = 0; $i < $num; $i++)
	{
		if ($i > 0) $ccdir .= '/'.$cdir[$i];
		else $ccdir .= $cdir[$i];
		if (preg_match("/^.:$/",$ccdir,$regs)) continue;	// Si chemin Windows incomplet, on poursuit par rep suivant

		// Attention, le is_dir() peut echouer bien que le rep existe.
		// (ex selon config de open_basedir)
		if ($ccdir)
		{
			$ccdir_osencoded=dol_osencode($ccdir);
			if (! @is_dir($ccdir_osencoded))
			{
				dol_syslog("functions.lib::dol_mkdir: Directory '".$ccdir."' does not exists or is outside open_basedir PHP setting.",LOG_DEBUG);

				umask(0);
				$dirmaskdec=octdec($newmask);
				if (empty($newmask)) {
					$dirmaskdec = empty( $conf->global->MAIN_UMASK ) ? octdec( '0755' ) : octdec( $conf->global->MAIN_UMASK );
				}
				$dirmaskdec |= octdec('0111');  // Set x bit required for directories
				if (! @mkdir($ccdir_osencoded, $dirmaskdec))
				{
					// Si le is_dir a renvoye une fausse info, alors on passe ici.
					dol_syslog("functions.lib::dol_mkdir: Fails to create directory '".$ccdir."' or directory already exists.",LOG_WARNING);
					$nberr++;
				}
				else
				{
					dol_syslog("functions.lib::dol_mkdir: Directory '".$ccdir."' created",LOG_DEBUG);
					$nberr=0;	// On remet a zero car si on arrive ici, cela veut dire que les echecs precedents peuvent etre ignore
					$nbcreated++;
				}
			}
			else
			{
				$nberr=0;	// On remet a zero car si on arrive ici, cela veut dire que les echecs precedents peuvent etre ignores
			}
		}
	}
	return ($nberr ? -$nberr : $nbcreated);
}


/**
 *	Return picto saying a field is required
 *
 *	@return  string		Chaine avec picto obligatoire
 */
function picto_required()
{
	return '<span class="fieldrequired">*</span>';
}


/**
 *	Clean a string from all HTML tags and entities.
 *  This function differs from strip_tags because:
 *  - <br> are replaced with \n if removelinefeed=0 or 1
 *  - if entities are found, they are decoded BEFORE the strip
 *  - you can decide to convert line feed into a space
 *
 *	@param	string	$stringtoclean		String to clean
 *	@param	integer	$removelinefeed		1=Replace all new lines by 1 space, 0=Only ending new lines are removed others are replaced with \n, 2=Ending new lines are removed but others are kept with a same number of \n than nb of <br> when there is both "...<br>\n..."
 *  @param  string	$pagecodeto      	Encoding of input/output string
 *  @param	integer	$strip_tags			0=Use internal strip, 1=Use strip_tags() php function (bugged when text contains a < char that is not for a html tag)
 *	@return string	    				String cleaned
 *
 * 	@see	dol_escape_htmltag strip_tags dol_string_onlythesehtmltags dol_string_neverthesehtmltags
 */
function dol_string_nohtmltag($stringtoclean, $removelinefeed=1, $pagecodeto='UTF-8', $strip_tags=0)
{
	if ($removelinefeed == 2) $stringtoclean = preg_replace('/<br[^>]*>\n+/ims', '<br>', $stringtoclean);
	$temp = preg_replace('/<br[^>]*>/i', "\n", $stringtoclean);

	if ($strip_tags) {
		$temp = strip_tags($temp);
	} else {
		$pattern = "/<[^<>]+>/";
		// Exemple of $temp: <a href="/myurl" title="<u>A title</u>">0000-021</a>
		$temp = preg_replace($pattern,"",$temp);    // pass 1
		// $temp after pass 1: <a href="/myurl" title="A title">0000-021
		$temp = preg_replace($pattern,"",$temp);    // pass 2
		// $temp after pass 2: 0000-021
	}

	$temp = dol_html_entity_decode($temp,ENT_COMPAT,$pagecodeto);

	// Supprime aussi les retours
	if ($removelinefeed == 1) $temp=str_replace(array("\r\n","\r","\n")," ",$temp);

	// et les espaces doubles
	while (strpos($temp,"  "))
	{
		$temp = str_replace("  "," ",$temp);
	}

	return trim($temp);
}

/**
 *	Clean a string to keep only desirable HTML tags.
 *
 *	@param	string	$stringtoclean		String to clean
 *	@return string	    				String cleaned
 *
 * 	@see	dol_escape_htmltag strip_tags dol_string_nohtmltag dol_string_neverthesehtmltags
 */
function dol_string_onlythesehtmltags($stringtoclean)
{
	$allowed_tags = array(
		"html", "head", "meta", "body", "article", "a", "b", "br", "div", "em", "font", "img", "ins", "hr", "i", "li", "link",
		"ol", "p", "s", "section", "span", "strong", "title",
		"table", "tr", "th", "td", "u", "ul"
	);

	$allowed_tags_string = join("><", $allowed_tags);
	$allowed_tags_string = preg_replace('/^>/','',$allowed_tags_string);
	$allowed_tags_string = preg_replace('/<$/','',$allowed_tags_string);

	$temp = strip_tags($stringtoclean, $allowed_tags_string);

	return $temp;
}

/**
 *	Clean a string from some undesirable HTML tags.
 *
 *	@param	string	$stringtoclean		String to clean
 *  @param	array	$disallowed_tags	Array of tags not allowed
 *	@return string	    				String cleaned
 *
 * 	@see	dol_escape_htmltag strip_tags dol_string_nohtmltag dol_string_onlythesehtmltags
 */
function dol_string_neverthesehtmltags($stringtoclean, $disallowed_tags=array('textarea'))
{
	$temp = $stringtoclean;
	foreach($disallowed_tags as $tagtoremove)
	{
		$temp = preg_replace('/<\/?'.$tagtoremove.'>/', '', $temp);
		$temp = preg_replace('/<\/?'.$tagtoremove.'\s+[^>]*>/', '', $temp);
	}
	return $temp;
}


/**
 * Return first line of text. Cut will depends if content is HTML or not.
 *
 * @param 	string	$text		Input text
 * @param	int		$nboflines  Nb of lines to get (default is 1 = first line only)
 * @return	string				Output text
 * @see dol_nboflines_bis, dol_string_nohtmltag, dol_escape_htmltag
 */
function dolGetFirstLineOfText($text, $nboflines=1)
{
	if ($nboflines == 1)
	{
		if (dol_textishtml($text))
		{
			$firstline=preg_replace('/<br[^>]*>.*$/s','',$text);		// The s pattern modifier means the . can match newline characters
			$firstline=preg_replace('/<div[^>]*>.*$/s','',$firstline);	// The s pattern modifier means the . can match newline characters
		}
		else
		{
			$firstline=preg_replace('/[\n\r].*/','',$text);
		}
		return $firstline.((strlen($firstline) != strlen($text))?'...':'');
	}
	else
	{
		$ishtml=0;
		if (dol_textishtml($text))
		{
			$text=preg_replace('/\n/','',$text);
			$ishtml=1;
			$repTable = array("\t" => " ", "\n" => " ", "\r" => " ", "\0" => " ", "\x0B" => " ");
		}
		else
		{
			$repTable = array("\t" => " ", "\n" => "<br>", "\r" => " ", "\0" => " ", "\x0B" => " ");
		}

		$text = strtr($text, $repTable);
		if ($charset == 'UTF-8') { $pattern = '/(<br[^>]*>)/Uu'; }	// /U is to have UNGREEDY regex to limit to one html tag. /u is for UTF8 support
		else $pattern = '/(<br[^>]*>)/U';							// /U is to have UNGREEDY regex to limit to one html tag.
		$a = preg_split($pattern, $text, -1, PREG_SPLIT_DELIM_CAPTURE | PREG_SPLIT_NO_EMPTY);

		$firstline='';
		$i=0;
		$nba = count($a);	// 2x nb of lines in $a because $a contains also a line for each new line separator
		while (($i < $nba) && ($i < ($nboflines * 2)))
		{
			if ($i % 2 == 0) $firstline .= $a[$i];
			elseif (($i < (($nboflines * 2) - 1)) && ($i < ($nba - 1))) $firstline .= ($ishtml?"<br>\n":"\n");
			$i++;
		}
		unset($a);
		return $firstline.(($i < $nba)?'...':'');
	}
}


/**
 * Replace CRLF in string with a HTML BR tag
 *
 * @param	string	$stringtoencode		String to encode
 * @param	int     $nl2brmode			0=Adding br before \n, 1=Replacing \n by br
 * @param   bool	$forxml             false=Use <br>, true=Use <br />
 * @return	string						String encoded
 * @see dol_nboflines, dolGetFirstLineOfText
 */
function dol_nl2br($stringtoencode,$nl2brmode=0,$forxml=false)
{
	if (!$nl2brmode) {
		return nl2br($stringtoencode, $forxml);
	} else {
		$ret=preg_replace('/(\r\n|\r|\n)/i', ($forxml?'<br />':'<br>'), $stringtoencode);
		return $ret;
	}
}


/**
 *	This function is called to encode a string into a HTML string but differs from htmlentities because
 * 	a detection is done before to see if text is already HTML or not. Also, all entities but &,<,> are converted.
 *  This permits to encode special chars to entities with no double encoding for already encoded HTML strings.
 * 	This function also remove last EOL or BR if $removelasteolbr=1 (default).
 *  For PDF usage, you can show text by 2 ways:
 *              - writeHTMLCell -> param must be encoded into HTML.
 *              - MultiCell -> param must not be encoded into HTML.
 *              Because writeHTMLCell convert also \n into <br>, if function
 *              is used to build PDF, nl2brmode must be 1.
 *
 *	@param	string	$stringtoencode		String to encode
 *	@param	int		$nl2brmode			0=Adding br before \n, 1=Replacing \n by br (for use with FPDF writeHTMLCell function for example)
 *  @param  string	$pagecodefrom       Pagecode stringtoencode is encoded
 *  @param	int		$removelasteolbr	1=Remove last br or lasts \n (default), 0=Do nothing
 *  @return	string						String encoded
 */
function dol_htmlentitiesbr($stringtoencode, $nl2brmode=0, $pagecodefrom='UTF-8', $removelasteolbr=1)
{
	$newstring=$stringtoencode;
	if (dol_textishtml($stringtoencode))	// Check if text is already HTML or not
	{
		$newstring=preg_replace('/<br(\s[\sa-zA-Z_="]*)?\/?>/i','<br>',$newstring);	// Replace "<br type="_moz" />" by "<br>". It's same and avoid pb with FPDF.
		if ($removelasteolbr) $newstring=preg_replace('/<br>$/i','',$newstring);	// Remove last <br> (remove only last one)
		$newstring=strtr($newstring,array('&'=>'__and__','<'=>'__lt__','>'=>'__gt__','"'=>'__dquot__'));
		$newstring=dol_htmlentities($newstring,ENT_COMPAT,$pagecodefrom);	// Make entity encoding
		$newstring=strtr($newstring,array('__and__'=>'&','__lt__'=>'<','__gt__'=>'>','__dquot__'=>'"'));
	}
	else
	{
		if ($removelasteolbr) $newstring=preg_replace('/(\r\n|\r|\n)$/i','',$newstring);	// Remove last \n (may remove several)
		$newstring=dol_nl2br(dol_htmlentities($newstring,ENT_COMPAT,$pagecodefrom),$nl2brmode);
	}
	// Other substitutions that htmlentities does not do
	//$newstring=str_replace(chr(128),'&euro;',$newstring);	// 128 = 0x80. Not in html entity table.     // Seems useles with TCPDF. Make bug with UTF8 languages
	return $newstring;
}

/**
 *	This function is called to decode a HTML string (it decodes entities and br tags)
 *
 *	@param	string	$stringtodecode		String to decode
 *	@param	string	$pagecodeto			Page code for result
 *	@return	string						String decoded
 */
function dol_htmlentitiesbr_decode($stringtodecode,$pagecodeto='UTF-8')
{
	$ret=dol_html_entity_decode($stringtodecode,ENT_COMPAT,$pagecodeto);
	$ret=preg_replace('/'."\r\n".'<br(\s[\sa-zA-Z_="]*)?\/?>/i',"<br>",$ret);
	$ret=preg_replace('/<br(\s[\sa-zA-Z_="]*)?\/?>'."\r\n".'/i',"\r\n",$ret);
	$ret=preg_replace('/<br(\s[\sa-zA-Z_="]*)?\/?>'."\n".'/i',"\n",$ret);
	$ret=preg_replace('/<br(\s[\sa-zA-Z_="]*)?\/?>/i',"\n",$ret);
	return $ret;
}

/**
 *	This function remove all ending \n and br at end
 *
 *	@param	string	$stringtodecode		String to decode
 *	@return	string						String decoded
 */
function dol_htmlcleanlastbr($stringtodecode)
{
	$ret=preg_replace('/(<br>|<br(\s[\sa-zA-Z_="]*)?\/?>|'."\n".'|'."\r".')+$/i',"",$stringtodecode);
	return $ret;
}

/**
 * Replace html_entity_decode functions to manage errors
 *
 * @param   string	$a		Operand a
 * @param   string	$b		Operand b (ENT_QUOTES=convert simple and double quotes)
 * @param   string	$c		Operand c
 * @return  string			String decoded
 */
function dol_html_entity_decode($a,$b,$c='UTF-8')
{
	return html_entity_decode($a,$b,$c);
}

/**
 * Replace htmlentities functions.
 * Goal of this function is to be sure to have default values of htmlentities that match what we need.
 *
 * @param   string  $string         The input string to encode
 * @param   int     $flags          Flags (see PHP doc above)
 * @param   string  $encoding       Encoding page code
 * @param   bool    $double_encode  When double_encode is turned off, PHP will not encode existing html entities
 * @return  string  $ret            Encoded string
 */
function dol_htmlentities($string, $flags=null, $encoding='UTF-8', $double_encode=false)
{
	return htmlentities($string, $flags, $encoding, $double_encode);
}

/**
 *	Check if a string is a correct iso string
 *	If not, it will we considered not HTML encoded even if it is by FPDF.
 *	Example, if string contains euro symbol that has ascii code 128
 *
 *	@param	string	$s      String to check
 *	@return	int     		0 if bad iso, 1 if good iso
 */
function dol_string_is_good_iso($s)
{
	$len=dol_strlen($s);
	$ok=1;
	for($scursor=0;$scursor<$len;$scursor++)
	{
		$ordchar=ord($s{$scursor});
		//print $scursor.'-'.$ordchar.'<br>';
		if ($ordchar < 32 && $ordchar != 13 && $ordchar != 10) { $ok=0; break; }
		if ($ordchar > 126 && $ordchar < 160) { $ok=0; break; }
	}
	return $ok;
}


/**
 *	Return nb of lines of a clear text
 *
 *	@param	string	$s			String to check
 * 	@param	int     $maxchar	Not yet used
 *	@return	int					Number of lines
 *  @see	dol_nboflines_bis, dolGetFirstLineOfText
 */
function dol_nboflines($s,$maxchar=0)
{
	if ($s == '') return 0;
	$arraystring=explode("\n",$s);
	$nb=count($arraystring);

	return $nb;
}


/**
 *	Return nb of lines of a formated text with \n and <br> (WARNING: string must not have mixed \n and br separators)
 *
 *	@param	string	$text      		Text
 *	@param	int		$maxlinesize  	Largeur de ligne en caracteres (ou 0 si pas de limite - defaut)
 * 	@param	string	$charset		Give the charset used to encode the $text variable in memory.
 *	@return int						Number of lines
 *	@see	dol_nboflines, dolGetFirstLineOfText
 */
function dol_nboflines_bis($text,$maxlinesize=0,$charset='UTF-8')
{
	$repTable = array("\t" => " ", "\n" => "<br>", "\r" => " ", "\0" => " ", "\x0B" => " ");
	if (dol_textishtml($text)) $repTable = array("\t" => " ", "\n" => " ", "\r" => " ", "\0" => " ", "\x0B" => " ");

	$text = strtr($text, $repTable);
	if ($charset == 'UTF-8') { $pattern = '/(<br[^>]*>)/Uu'; }	// /U is to have UNGREEDY regex to limit to one html tag. /u is for UTF8 support
	else $pattern = '/(<br[^>]*>)/U';							// /U is to have UNGREEDY regex to limit to one html tag.
	$a = preg_split($pattern, $text, -1, PREG_SPLIT_DELIM_CAPTURE | PREG_SPLIT_NO_EMPTY);

	$nblines = (int) floor((count($a)+1)/2);
	// count possible auto line breaks
	if($maxlinesize)
	{
		foreach ($a as $line)
		{
			if (dol_strlen($line)>$maxlinesize)
			{
				//$line_dec = html_entity_decode(strip_tags($line));
				$line_dec = html_entity_decode($line);
				if(dol_strlen($line_dec)>$maxlinesize)
				{
					$line_dec=wordwrap($line_dec,$maxlinesize,'\n',true);
					$nblines+=substr_count($line_dec,'\n');
				}
			}
		}
	}

	unset($a);
	return $nblines;
}

/**
 *	 Same function than microtime in PHP 5 but compatible with PHP4
 *
 * @return		float		Time (millisecondes) with microsecondes in decimal part
 * @deprecated Dolibarr does not support PHP4, you should use native function
 * @see microtime()
 */
function dol_microtime_float()
{
	dol_syslog(__FUNCTION__ . " is deprecated", LOG_WARNING);

	return microtime(true);
}

/**
 *	Return if a text is a html content
 *
 *	@param	string	$msg		Content to check
 *	@param	int		$option		0=Full detection, 1=Fast check
 *	@return	boolean				true/false
 *	@see	dol_concatdesc
 */
function dol_textishtml($msg,$option=0)
{
	if ($option == 1)
	{
		if (preg_match('/<html/i',$msg))				return true;
		elseif (preg_match('/<body/i',$msg))			return true;
		elseif (preg_match('/<br/i',$msg))				return true;
		return false;
	}
	else
	{
		if (preg_match('/<html/i',$msg))				return true;
		elseif (preg_match('/<body/i',$msg))			return true;
		elseif (preg_match('/<(b|em|i|u)>/i',$msg))		return true;
		elseif (preg_match('/<br\/>/i',$msg))	  return true;
		elseif (preg_match('/<(br|div|font|li|p|span|strong|table)>/i',$msg)) 	  return true;
		elseif (preg_match('/<(br|div|font|li|p|span|strong|table)\s+[^<>\/]*>/i',$msg)) return true;
		elseif (preg_match('/<(br|div|font|li|p|span|strong|table)\s+[^<>\/]*\/>/i',$msg)) return true;
		elseif (preg_match('/<img\s+[^<>]*src[^<>]*>/i',$msg)) return true;	// must accept <img src="http://example.com/aaa.png" />
		elseif (preg_match('/<a\s+[^<>]*href[^<>]*>/i',$msg)) return true;	// must accept <a href="http://example.com/aaa.png" />
		elseif (preg_match('/<h[0-9]>/i',$msg))			return true;
		elseif (preg_match('/&[A-Z0-9]{1,6};/i',$msg))	return true;    // Html entities names (http://www.w3schools.com/tags/ref_entities.asp)
		elseif (preg_match('/&#[0-9]{2,3};/i',$msg))	return true;    // Html entities numbers (http://www.w3schools.com/tags/ref_entities.asp)

		return false;
	}
}

/**
 *  Concat 2 descriptions with a new line between them (second operand after first one with appropriate new line separator)
 *  text1 html + text2 html => text1 + '<br>' + text2
 *  text1 html + text2 txt  => text1 + '<br>' + dol_nl2br(text2)
 *  text1 txt  + text2 html => dol_nl2br(text1) + '<br>' + text2
 *  text1 txt  + text2 txt  => text1 + '\n' + text2
 *
<<<<<<< HEAD
 *  @param      string  $text1          Text 1
 *  @param      string  $text2          Text 2
 *  @param  bool        $forxml     false=Use <br>, true=Use <br />
 *  @param  bool        $invert         invert order of description lines if CONF CHANGE_ORDER_CONCAT_DESCRIPTION is active
 *  @return     string                          Text 1 + new line + Text2
=======
 *  @param	string	$text1		Text 1
 *  @param	string	$text2		Text 2
 *  @param  bool	$forxml     false=Use <br> instead of \n if html content detected, true=Use <br /> instead of \n if html content detected
 *  @return	string				Text 1 + new line + Text2
>>>>>>> 05e56984
 *  @see    dol_textishtml
 */
function dol_concatdesc($text1,$text2,$forxml=false, $invert=false)
{
        if (!empty($invert))
        {
                $tmp = $text1;
                $text1 = $text2;
                $text2 = $tmp;
        }
        
        $ret='';
        $ret.= (! dol_textishtml($text1) && dol_textishtml($text2))?dol_nl2br($text1, 0, $forxml):$text1;
        $ret.= (! empty($text1) && ! empty($text2)) ? ((dol_textishtml($text1) || dol_textishtml($text2))?($forxml?"<br \>\n":"<br>\n") : "\n") : "";
        $ret.= (dol_textishtml($text1) && ! dol_textishtml($text2))?dol_nl2br($text2, 0, $forxml):$text2;
        return $ret;
}



/**
 * Return array of possible common substitutions. This includes several families like: 'system', 'mycompany', 'object', 'objectamount', 'date', 'user'
 *
 * @param	Translate	$outputlangs	Output language
 * @param   int         $onlykey        1=Do not calculate some heavy values of keys (performance enhancement when we need only the keys), 2=Values are trunc and html sanitized (to use for help tooltip)
 * @param   array       $exclude        Array of family keys we want to exclude. For example array('system', 'mycompany', 'object', 'objectamount', 'date', 'user', ...)
 * @param   Object      $object         Object for keys on object
 * @return	array						Array of substitutions
 * @see setSubstitFromObject
 */
function getCommonSubstitutionArray($outputlangs, $onlykey=0, $exclude=null, $object=null)
{
	global $db, $conf, $mysoc, $user, $extrafields;

	$substitutionarray=array();

	if (empty($exclude) || ! in_array('user', $exclude))
	{
		// Add SIGNATURE into substitutionarray first, so, when we will make the substitution,
		// this will include signature content first and then replace var found into content of signature
		$signature = $user->signature;
		$substitutionarray=array_merge($substitutionarray, array(
		'__USER_SIGNATURE__' => (string) (($signature && empty($conf->global->MAIN_MAIL_DO_NOT_USE_SIGN)) ? ($onlykey == 2 ? dol_trunc(dol_string_nohtmltag($signature), 30) : $signature) : '')
		)
			);
		// For backward compatibility
		if ($onlykey != 2)
		{
			$substitutionarray['__SIGNATURE__'] = (string) (($signature && empty($conf->global->MAIN_MAIL_DO_NOT_USE_SIGN)) ? ($onlykey == 2 ? dol_trunc(dol_string_nohtmltag($signature), 30) : $signature) : '');
		}

		$substitutionarray=array_merge($substitutionarray, array(
		'__USER_ID__' => (string) $user->id,
		'__USER_LOGIN__' => (string) $user->login,
		'__USER_LASTNAME__' => (string) $user->lastname,
		'__USER_FIRSTNAME__' => (string) $user->firstname,
		'__USER_FULLNAME__' => (string) $user->getFullName($outputlangs),
		'__USER_SUPERVISOR_ID__' => (string) ($user->fk_user ? $user->fk_user : '0'),
		'__USER_REMOTE_IP__' => (string) getUserRemoteIP()
		)
			);
	}
	if ((empty($exclude) || ! in_array('mycompany', $exclude)) && is_object($mysoc))
	{
		$substitutionarray=array_merge($substitutionarray, array(
			'__MYCOMPANY_NAME__'    => $mysoc->name,
			'__MYCOMPANY_EMAIL__'   => $mysoc->email,
			'__MYCOMPANY_PROFID1__' => $mysoc->idprof1,
			'__MYCOMPANY_PROFID2__' => $mysoc->idprof2,
			'__MYCOMPANY_PROFID3__' => $mysoc->idprof3,
			'__MYCOMPANY_PROFID4__' => $mysoc->idprof4,
			'__MYCOMPANY_PROFID5__' => $mysoc->idprof5,
			'__MYCOMPANY_PROFID6__' => $mysoc->idprof6,
			'__MYCOMPANY_CAPITAL__' => $mysoc->capital,
			'__MYCOMPANY_FULLADDRESS__' => $mysoc->getFullAddress(1, ', '),
			'__MYCOMPANY_ADDRESS__' => $mysoc->address,
			'__MYCOMPANY_ZIP__'     => $mysoc->zip,
			'__MYCOMPANY_TOWN__'    => $mysoc->town,
			'__MYCOMPANY_COUNTRY__'    => $mysoc->country,
			'__MYCOMPANY_COUNTRY_ID__' => $mysoc->country_id,
			'__MYCOMPANY_CURRENCY_CODE__' => $conf->currency
		));
	}

	if (($onlykey || is_object($object)) && (empty($exclude) || ! in_array('object', $exclude)))
	{
		if ($onlykey)
		{
			$substitutionarray['__ID__'] = '__ID__';
			$substitutionarray['__REF__'] = '__REF__';
			$substitutionarray['__REFCLIENT__'] = '__REFCLIENT__';
			$substitutionarray['__REFSUPPLIER__'] = '__REFSUPPLIER__';
			$substitutionarray['__EXTRAFIELD_XXX__'] = '__EXTRAFIELD_XXX__';

			$substitutionarray['__THIRDPARTY_ID__'] = '__THIRDPARTY_ID__';
			$substitutionarray['__THIRDPARTY_NAME__'] = '__THIRDPARTY_NAME__';
			$substitutionarray['__THIRDPARTY_NAME_ALIAS__'] = '__THIRDPARTY_NAME_ALIAS__';
			$substitutionarray['__THIRDPARTY_EMAIL__'] = '__THIRDPARTY_EMAIL__';

			if (is_object($object) && $object->element == 'member')
			{
				$substitutionarray['__MEMBER_ID__'] = '__MEMBER_ID__';
				$substitutionarray['__MEMBER_CIVILITY__'] = '__MEMBER_CIVILITY__';
				$substitutionarray['__MEMBER_FIRSTNAME__'] = '__MEMBER_FIRSTNAME__';
				$substitutionarray['__MEMBER_LASTNAME__'] = '__MEMBER_LASTNAME__';
			}
			$substitutionarray['__PROJECT_ID__'] = '__PROJECT_ID__';
			$substitutionarray['__PROJECT_REF__'] = '__PROJECT_REF__';
			$substitutionarray['__PROJECT_NAME__'] = '__PROJECT_NAME__';

			$substitutionarray['__CONTRACT_HIGHEST_PLANNED_START_DATE__'] = 'Highest date planned for a service start';
			$substitutionarray['__CONTRACT_HIGHEST_PLANNED_START_DATETIME__'] = 'Highest date and hour planned for service start';
			$substitutionarray['__CONTRACT_LOWEST_EXPIRATION_DATE__'] = 'Lowest data for planned expiration of service';
			$substitutionarray['__CONTRACT_LOWEST_EXPIRATION_DATETIME__'] = 'Lowest date and hour for planned expiration of service';

			$substitutionarray['__ONLINE_PAYMENT_URL__'] = 'UrlToPayOnlineIfApplicable';
			$substitutionarray['__ONLINE_PAYMENT_TEXT_AND_URL__'] = 'TextAndUrlToPayOnlineIfApplicable';
			$substitutionarray['__SECUREKEYPAYMENT__'] = 'Security key (if key is not unique per record)';
			$substitutionarray['__SECUREKEYPAYMENT_MEMBER__'] = 'Security key for payment on a member subscription (one key per member)';
			$substitutionarray['__SECUREKEYPAYMENT_ORDER__'] = 'Security key for payment on an order';
			$substitutionarray['__SECUREKEYPAYMENT_INVOICE__'] = 'Security key for payment on an invoice';
			$substitutionarray['__SECUREKEYPAYMENT_CONTRACTLINE__'] = 'Security key for payment on a a service';

			$substitutionarray['__DIRECTDOWNLOAD_URL_PROPOSAL__'] = 'Direct download url of a proposal';
			$substitutionarray['__DIRECTDOWNLOAD_URL_ORDER__'] = 'Direct download url of an order';
			$substitutionarray['__DIRECTDOWNLOAD_URL_INVOICE__'] = 'Direct download url of an invoice';

			if (is_object($object) && $object->element == 'shipping')
			{
				$substitutionarray['__SHIPPINGTRACKNUM__']='Shipping tacking number';
				$substitutionarray['__SHIPPINGTRACKNUMURL__']='Shipping tracking url';
			}
		}
		else
		{
			$substitutionarray['__ID__'] = $object->id;
			$substitutionarray['__REF__'] = $object->ref;
			$substitutionarray['__REFCLIENT__'] = (isset($object->ref_client) ? $object->ref_client : (isset($object->ref_customer) ? $object->ref_customer : ''));
			$substitutionarray['__REFSUPPLIER__'] = (isset($object->ref_supplier) ? $object->ref_supplier : '');

			// TODO Remove this
			$msgishtml = 0;

			$birthday = dol_print_date($object->birth,'day');

			$substitutionarray['__MEMBER_ID__']=$object->id;
			if (method_exists($object, 'getCivilityLabel')) $substitutionarray['__MEMBER_CIVILITY__'] = $object->getCivilityLabel();
			$substitutionarray['__MEMBER_FIRSTNAME__']=$msgishtml?dol_htmlentitiesbr($object->firstname):$object->firstname;
			$substitutionarray['__MEMBER_LASTNAME__']=$msgishtml?dol_htmlentitiesbr($object->lastname):$object->lastname;
			if (method_exists($object, 'getFullName')) $substitutionarray['__MEMBER_FULLNAME__']=$msgishtml?dol_htmlentitiesbr($object->getFullName($outputlangs)):$object->getFullName($outputlangs);
			$substitutionarray['__MEMBER_COMPANY__']=$msgishtml?dol_htmlentitiesbr($object->societe):$object->societe;
			$substitutionarray['__MEMBER_ADDRESS__']=$msgishtml?dol_htmlentitiesbr($object->address):$object->address;
			$substitutionarray['__MEMBER_ZIP__']=$msgishtml?dol_htmlentitiesbr($object->zip):$object->zip;
			$substitutionarray['__MEMBER_TOWN__']=$msgishtml?dol_htmlentitiesbr($object->town):$object->town;
			$substitutionarray['__MEMBER_COUNTRY__']=$msgishtml?dol_htmlentitiesbr($object->country):$object->country;
			$substitutionarray['__MEMBER_EMAIL__']=$msgishtml?dol_htmlentitiesbr($object->email):$object->email;
			$substitutionarray['__MEMBER_BIRTH__']=$msgishtml?dol_htmlentitiesbr($birthday):$birthday;
			$substitutionarray['__MEMBER_PHOTO__']=$msgishtml?dol_htmlentitiesbr($object->photo):$object->photo;
			$substitutionarray['__MEMBER_LOGIN__']=$msgishtml?dol_htmlentitiesbr($object->login):$object->login;
			$substitutionarray['__MEMBER_PASSWORD__']=$msgishtml?dol_htmlentitiesbr($object->pass):$object->pass;
			$substitutionarray['__MEMBER_PHONE__']=$msgishtml?dol_htmlentitiesbr($object->phone):$object->phone;
			$substitutionarray['__MEMBER_PHONEPRO__']=$msgishtml?dol_htmlentitiesbr($object->phone_perso):$object->phone_perso;
			$substitutionarray['__MEMBER_PHONEMOBILE__']=$msgishtml?dol_htmlentitiesbr($object->phone_mobile):$object->phone_mobile;
			$substitutionarray['__MEMBER_FIRST_SUBSCRIPTION_DATE__']       = dol_print_date($object->first_subscription_date, 'dayrfc');
			$substitutionarray['__MEMBER_FIRST_SUBSCRIPTION_DATE_START__'] = dol_print_date($object->first_subscription_date_start, 'dayrfc');
			$substitutionarray['__MEMBER_FIRST_SUBSCRIPTION_DATE_END__']   = dol_print_date($object->first_subscription_date_end, 'dayrfc');
			$substitutionarray['__MEMBER_LAST_SUBSCRIPTION_DATE__']        = dol_print_date($object->last_subscription_date, 'dayrfc');
			$substitutionarray['__MEMBER_LAST_SUBSCRIPTION_DATE_START__']  = dol_print_date($object->last_subscription_date_start, 'dayrfc');
			$substitutionarray['__MEMBER_LAST_SUBSCRIPTION_DATE_END__']    = dol_print_date($object->last_subscription_date_end, 'dayrfc');

			if (is_object($object) && $object->element == 'societe')
			{
				$substitutionarray['__THIRDPARTY_ID__'] = (is_object($object)?$object->id:'');
				$substitutionarray['__THIRDPARTY_NAME__'] = (is_object($object)?$object->name:'');
				$substitutionarray['__THIRDPARTY_NAME_ALIAS__'] = (is_object($object)?$object->name_alias:'');
				$substitutionarray['__THIRDPARTY_EMAIL__'] = (is_object($object)?$object->email:'');
			}
			elseif (is_object($object->thirdparty) && $object->thirdparty->id > 0)
			{
				$substitutionarray['__THIRDPARTY_ID__'] = (is_object($object->thirdparty)?$object->thirdparty->id:'');
				$substitutionarray['__THIRDPARTY_NAME__'] = (is_object($object->thirdparty)?$object->thirdparty->name:'');
				$substitutionarray['__THIRDPARTY_NAME_ALIAS__'] = (is_object($object->thirdparty)?$object->thirdparty->name_alias:'');
				$substitutionarray['__THIRDPARTY_EMAIL__'] = (is_object($object->thirdparty)?$object->thirdparty->email:'');
			}

			if (is_object($object->projet) && $object->projet->id > 0)
			{
				$substitutionarray['__PROJECT_ID__'] = (is_object($object->projet)?$object->projet->id:'');
				$substitutionarray['__PROJECT_REF__'] = (is_object($object->projet)?$object->projet->ref:'');
				$substitutionarray['__PROJECT_NAME__'] = (is_object($object->projet)?$object->projet->title:'');
			}

			if (is_object($object) && $object->element == 'shipping')
			{
				$substitutionarray['__SHIPPINGTRACKNUM__']=$object->tracking_number;
				$substitutionarray['__SHIPPINGTRACKNUMURL__']=$object->tracking_url;
			}

			if (is_object($object) && $object->element == 'contrat' && is_array($object->lines))
			{
				$dateplannedstart='';
				$datenextexpiration='';
				foreach($object->lines as $line)
				{
					if ($line->date_ouverture_prevue > $dateplannedstart) $dateplannedstart = $line->date_ouverture_prevue;
					if ($line->statut == 4 && $line->date_fin_prevue && (! $datenextexpiration || $line->date_fin_prevue < $datenextexpiration)) $datenextexpiration = $line->date_fin_prevue;
				}
				$substitutionarray['__CONTRACT_HIGHEST_PLANNED_START_DATE__'] = dol_print_date($dateplannedstart, 'dayrfc');
				$substitutionarray['__CONTRACT_HIGHEST_PLANNED_START_DATETIME__'] = dol_print_date($dateplannedstart, 'standard');
				$substitutionarray['__CONTRACT_LOWEST_EXPIRATION_DATE__'] = dol_print_date($datenextexpiration, 'dayrfc');
				$substitutionarray['__CONTRACT_LOWEST_EXPIRATION_DATETIME__'] = dol_print_date($datenextexpiration, 'standard');
			}

			// Create dynamic tags for __EXTRAFIELD_FIELD__
			if ($object->table_element && $object->id > 0)
			{
				if (! is_object($extrafields)) $extrafields = new ExtraFields($db);
				$extrafields->fetch_name_optionals_label($object->table_element, true);

				if ($object->fetch_optionals() > 0)
				{
					if (is_array($extrafields->attributes[$object->table_element]['label']) && count($extrafields->attributes[$object->table_element]['label']) > 0)
					{
						foreach ($extrafields->attributes[$object->table_element]['label'] as $key => $label) {
							$substitutionarray['__EXTRAFIELD_' . strtoupper($key) . '__'] = $object->array_options['options_' . $key];
						}
					}
				}
			}

			// Complete substitution array with the url to make online payment
			$paymenturl='';
			if (empty($substitutionarray['__REF__']))
			{
				$paymenturl='';
			}
			else
			{
				// Set the online payment url link into __ONLINE_PAYMENT_URL__ key
				require_once DOL_DOCUMENT_ROOT.'/core/lib/payments.lib.php';
				$outputlangs->loadLangs(array('paypal','other'));
				$typeforonlinepayment='free';
				if (is_object($object) && $object->element == 'commande') $typeforonlinepayment='order';
				if (is_object($object) && $object->element == 'facture')  $typeforonlinepayment='invoice';
				if (is_object($object) && $object->element == 'member')   $typeforonlinepayment='member';
				$url=getOnlinePaymentUrl(0, $typeforonlinepayment, $substitutionarray['__REF__']);
				$paymenturl=$url;
			}

			$substitutionarray['__ONLINE_PAYMENT_TEXT_AND_URL__']=($paymenturl?str_replace('\n', "\n", $outputlangs->trans("PredefinedMailContentLink", $paymenturl)):'');
			$substitutionarray['__ONLINE_PAYMENT_URL__']=$paymenturl;

			if (! empty($conf->global->PROPOSAL_ALLOW_EXTERNAL_DOWNLOAD) && is_object($object) && $object->element == 'propal')
			{
				$substitutionarray['__DIRECTDOWNLOAD_URL_PROPOSAL__'] = $object->getLastMainDocLink($object->element);
			}
			else $substitutionarray['__DIRECTDOWNLOAD_URL_PROPOSAL__'] = '';
			if (! empty($conf->global->ORDER_ALLOW_EXTERNAL_DOWNLOAD) && is_object($object) && $object->element == 'commande')
			{
				$substitutionarray['__DIRECTDOWNLOAD_URL_ORDER__'] = $object->getLastMainDocLink($object->element);
			}
			else $substitutionarray['__DIRECTDOWNLOAD_URL_ORDER__'] = '';
			if (! empty($conf->global->INVOICE_ALLOW_EXTERNAL_DOWNLOAD) && is_object($object) && $object->element == 'facture')
			{
				$substitutionarray['__DIRECTDOWNLOAD_URL_INVOICE__'] = $object->getLastMainDocLink($object->element);
			}
			else $substitutionarray['__DIRECTDOWNLOAD_URL_INVOICE__'] = '';
		}
	}
	if (empty($exclude) || ! in_array('objectamount', $exclude))
	{
		$substitutionarray['__DATE_YMD__']        = is_object($object)?(isset($object->date) ? dol_print_date($object->date, 'day', 0, $outputlangs) : '') : '';
		$substitutionarray['__DATE_DUE_YMD__']    = is_object($object)?(isset($object->date_lim_reglement)? dol_print_date($object->date_lim_reglement, 'day', 0, $outputlangs) : '') : '';

		$substitutionarray['__AMOUNT__']          = is_object($object)?$object->total_ttc:'';
		$substitutionarray['__AMOUNT_EXCL_TAX__'] = is_object($object)?$object->total_ht:'';
		$substitutionarray['__AMOUNT_VAT__']      = is_object($object)?($object->total_vat?$object->total_vat:$object->total_tva):'';
		if ($onlykey != 2 || $mysoc->useLocalTax(1)) $substitutionarray['__AMOUNT_TAX2__']     = is_object($object)?$object->total_localtax1:'';
		if ($onlykey != 2 || $mysoc->useLocalTax(2)) $substitutionarray['__AMOUNT_TAX3__']     = is_object($object)?$object->total_localtax2:'';

		$substitutionarray['__AMOUNT_FORMATED__']          = is_object($object)?price($object->total_ttc, 0, $outputlangs, 0, 0, -1, $conf->currency):'';
		$substitutionarray['__AMOUNT_EXCL_TAX_FORMATED__'] = is_object($object)?price($object->total_ht, 0, $outputlangs, 0, 0, -1, $conf->currency):'';
		$substitutionarray['__AMOUNT_VAT_FORMATED__']      = is_object($object)?($object->total_vat?price($object->total_vat, 0, $outputlangs, 0, 0, -1, $conf->currency):price($object->total_tva, 0, $outputlangs, 0, 0, -1, $conf->currency)):'';
		if ($onlykey != 2 || $mysoc->useLocalTax(1)) $substitutionarray['__AMOUNT_TAX2_FORMATED__']     = is_object($object)?price($object->total_localtax1, 0, $outputlangs, 0, 0, -1, $conf->currency):'';
		if ($onlykey != 2 || $mysoc->useLocalTax(2)) $substitutionarray['__AMOUNT_TAX3_FORMATED__']     = is_object($object)?price($object->total_localtax2, 0, $outputlangs, 0, 0, -1, $conf->currency):'';

		// TODO Add keys for foreign multicurrency

		// For backward compatibility
		if ($onlykey != 2)
		{
			$substitutionarray['__TOTAL_TTC__']    = is_object($object)?$object->total_ttc:'';
			$substitutionarray['__TOTAL_HT__']     = is_object($object)?$object->total_ht:'';
			$substitutionarray['__TOTAL_VAT__']    = is_object($object)?($object->total_vat?$object->total_vat:$object->total_tva):'';
		}
	}

	//var_dump($substitutionarray['__AMOUNT_FORMATED__']);
	if (empty($exclude) || ! in_array('date', $exclude))
	{
		include_once DOL_DOCUMENT_ROOT.'/core/lib/date.lib.php';

		$tmp=dol_getdate(dol_now(), true);
		$tmp2=dol_get_prev_day($tmp['mday'], $tmp['mon'], $tmp['year']);
		$tmp3=dol_get_prev_month($tmp['mon'], $tmp['year']);
		$tmp4=dol_get_next_day($tmp['mday'], $tmp['mon'], $tmp['year']);
		$tmp5=dol_get_next_month($tmp['mon'], $tmp['year']);

		$substitutionarray=array_merge($substitutionarray, array(
			'__DAY__' => (string) $tmp['mday'],
			'__DAY_TEXT__' => $outputlangs->trans('Day'.$tmp['wday']),					// Monday
			'__DAY_TEXT_SHORT__' => $outputlangs->trans($tmp['weekday'].'Min'),			// Mon
			'__DAY_TEXT_MIN__' => $outputlangs->trans('Short'.$tmp['weekday']),			// M
			'__MONTH__' => (string) $tmp['mon'],
			'__MONTH_TEXT__' => $outputlangs->trans('Month'.sprintf("%02d", $tmp['mon'])),
			'__MONTH_TEXT_SHORT__' => $outputlangs->trans('MonthShort'.sprintf("%02d", $tmp['mon'])),
			'__MONTH_TEXT_MIN__' => $outputlangs->trans('MonthVeryShort'.sprintf("%02d", $tmp['mon'])),
			'__YEAR__' => (string) $tmp['year'],
			'__PREVIOUS_DAY__' => (string) $tmp2['day'],
			'__PREVIOUS_MONTH__' => (string) $tmp3['month'],
			'__PREVIOUS_YEAR__' => (string) ($tmp['year'] - 1),
			'__NEXT_DAY__' => (string) $tmp4['day'],
			'__NEXT_MONTH__' => (string) $tmp5['month'],
			'__NEXT_YEAR__' => (string) ($tmp['year'] + 1),
		));
	}

	if (! empty($conf->multicompany->enabled))
	{
		$substitutionarray=array_merge($substitutionarray, array('__ENTITY_ID__' => $conf->entity));
	}
	if (empty($exclude) || ! in_array('system', $exclude))
	{
		$substitutionarray['__DOL_MAIN_URL_ROOT__']=DOL_MAIN_URL_ROOT;
		$substitutionarray['__(AnyTranslationKey)__']=$outputlangs->trans('TranslationOfKey');
		$substitutionarray['__[AnyConstantKey]__']=$outputlangs->trans('ValueOfConstantKey');
	}

	return $substitutionarray;
}

/**
 *  Make substitution into a text string, replacing keys with vals from $substitutionarray (oldval=>newval),
 *  and texts like __(TranslationKey|langfile)__ and __[ConstantKey]__ are also replaced.
 *  Example of usage:
 *  $substitutionarray = getCommonSubstitutionArray($langs, 0, null, $thirdparty);
 *  complete_substitutions_array($substitutionarray, $langs, $thirdparty);
 *  $mesg = make_substitutions($mesg, $substitutionarray, $langs);
 *
 *  @param	string		$text	      			Source string in which we must do substitution
 *  @param  array		$substitutionarray		Array with key->val to substitute. Example: array('__MYKEY__' => 'MyVal', ...)
 *  @param	Translate	$outputlangs			Output language
 * 	@return string  		    				Output string after substitutions
 *  @see	complete_substitutions_array, getCommonSubstitutionArray
 */
function make_substitutions($text, $substitutionarray, $outputlangs=null)
{
	global $conf, $langs;

	if (! is_array($substitutionarray)) return 'ErrorBadParameterSubstitutionArrayWhenCalling_make_substitutions';

	if (empty($outputlangs)) $outputlangs=$langs;

	// Make substitution for language keys
	if (is_object($outputlangs))
	{
		while (preg_match('/__\(([^\)]+)\)__/', $text, $reg))
		{
			$msgishtml = 0;
			if (dol_textishtml($text,1)) $msgishtml = 1;

			// If key is __(TranslationKey|langfile)__, then force load of langfile.lang
			$tmp=explode('|',$reg[1]);
			if (! empty($tmp[1])) $outputlangs->load($tmp[1]);

			$text = preg_replace('/__\('.preg_quote($reg[1], '/').'\)__/', $msgishtml?dol_htmlentitiesbr($outputlangs->transnoentitiesnoconv($reg[1])):$outputlangs->transnoentitiesnoconv($reg[1]), $text);
		}
	}

	// Make substitution for constant keys. Must be after the substitution of translation, so if text of translation contains a constant,
	// it is also converted.
	while (preg_match('/__\[([^\]]+)\]__/', $text, $reg))
	{
		$msgishtml = 0;
		if (dol_textishtml($text,1)) $msgishtml = 1;

		$keyfound = $reg[1];
		if (preg_match('/(_pass|password|secret|_key|key$)/i', $keyfound)) $newval = '*****forbidden*****';
		else $newval=empty($conf->global->$keyfound)?'':$conf->global->$keyfound;
		$text = preg_replace('/__\['.preg_quote($keyfound, '/').'\]__/', $msgishtml?dol_htmlentitiesbr($newval):$newval, $text);
	}

	// Make substitition for array $substitutionarray
	foreach ($substitutionarray as $key => $value)
	{
		if ($key == '__SIGNATURE__' && (! empty($conf->global->MAIN_MAIL_DO_NOT_USE_SIGN))) $value='';		// Protection
		if ($key == '__USER_SIGNATURE__' && (! empty($conf->global->MAIN_MAIL_DO_NOT_USE_SIGN))) $value='';	// Protection

		$text=str_replace("$key","$value",$text);	// We must keep the " to work when value is 123.5 for example
	}

	return $text;
}

/**
 *  Complete the $substitutionarray with more entries coming from external module that had set the "substitutions=1" into module_part array.
 *  In this case, method completesubstitutionarray provided by module is called.
 *
 *  @param  array		$substitutionarray		Array substitution old value => new value value
 *  @param  Translate	$outputlangs            Output language
 *  @param  Object		$object                 Source object
 *  @param  mixed		$parameters       		Add more parameters (useful to pass product lines)
 *  @param  string      $callfunc               What is the name of the custom function that will be called? (default: completesubstitutionarray)
 *  @return	void
 *  @see 	make_substitutions
 */
function complete_substitutions_array(&$substitutionarray, $outputlangs, $object=null, $parameters=null, $callfunc="completesubstitutionarray")
{
	global $conf,$user;

	require_once DOL_DOCUMENT_ROOT.'/core/lib/files.lib.php';

	// Add a substitution key for each extrafields, using key __EXTRA_XXX__
	// TODO Remove this. Already available into the getCommonSubstitutionArray used to build the substitution array.
	/*if (is_object($object) && is_array($object->array_options))
	{
		foreach($object->array_options as $key => $val)
		{
			$keyshort=preg_replace('/^(options|extra)_/','',$key);
			$substitutionarray['__EXTRAFIELD_'.$keyshort.'__']=$val;
			// For backward compatibiliy
			$substitutionarray['%EXTRA_'.$keyshort.'%']=$val;
		}
	}*/

	// Check if there is external substitution to do, requested by plugins
	$dirsubstitutions=array_merge(array(),(array) $conf->modules_parts['substitutions']);

	foreach($dirsubstitutions as $reldir)
	{
		$dir=dol_buildpath($reldir,0);

		// Check if directory exists
		if (! dol_is_dir($dir)) continue;

		$substitfiles=dol_dir_list($dir,'files',0,'functions_');
		foreach($substitfiles as $substitfile)
		{
			if (preg_match('/functions_(.*)\.lib\.php/i',$substitfile['name'],$reg))
			{
				$module=$reg[1];

				dol_syslog("Library ".$substitfile['name']." found into ".$dir);
				// Include the user's functions file
				require_once $dir.$substitfile['name'];
				// Call the user's function, and only if it is defined
				$function_name=$module."_".$callfunc;
				if (function_exists($function_name)) $function_name($substitutionarray,$outputlangs,$object,$parameters);
			}
		}
	}
}

/**
 *    Format output for start and end date
 *
 *    @param	int	$date_start    Start date
 *    @param    int	$date_end      End date
 *    @param    string		$format        Output format
 *    @param	Translate	$outputlangs   Output language
 *    @return	void
 */
function print_date_range($date_start,$date_end,$format = '',$outputlangs='')
{
	print get_date_range($date_start,$date_end,$format,$outputlangs);
}

/**
 *    Format output for start and end date
 *
 *    @param	int			$date_start    		Start date
 *    @param    int			$date_end      		End date
 *    @param    string		$format        		Output format
 *    @param	Translate	$outputlangs   		Output language
 *    @param	integer		$withparenthesis	1=Add parenthesis, 0=non parenthesis
 *    @return	string							String
 */
function get_date_range($date_start,$date_end,$format = '',$outputlangs='', $withparenthesis=1)
{
	global $langs;

	$out='';

	if (! is_object($outputlangs)) $outputlangs=$langs;

	if ($date_start && $date_end)
	{
		$out.= ($withparenthesis?' (':'').$outputlangs->transnoentitiesnoconv('DateFromTo',dol_print_date($date_start, $format, false, $outputlangs),dol_print_date($date_end, $format, false, $outputlangs)).($withparenthesis?')':'');
	}
	if ($date_start && ! $date_end)
	{
		$out.= ($withparenthesis?' (':'').$outputlangs->transnoentitiesnoconv('DateFrom',dol_print_date($date_start, $format, false, $outputlangs)).($withparenthesis?')':'');
	}
	if (! $date_start && $date_end)
	{
		$out.= ($withparenthesis?' (':'').$outputlangs->transnoentitiesnoconv('DateUntil',dol_print_date($date_end, $format, false, $outputlangs)).($withparenthesis?')':'');
	}

	return $out;
}

/**
 * Return firstname and lastname in correct order
 *
 * @param	string	$firstname		Firstname
 * @param	string	$lastname		Lastname
 * @param	int		$nameorder		-1=Auto, 0=Lastname+Firstname, 1=Firstname+Lastname, 2=Firstname
 * @return	string					Firstname + lastname or Lastname + firstname
 */
function dolGetFirstLastname($firstname,$lastname,$nameorder=-1)
{
	global $conf;

	$ret='';
	// If order not defined, we use the setup
	if ($nameorder < 0) $nameorder=(empty($conf->global->MAIN_FIRSTNAME_NAME_POSITION)?1:0);
	if ($nameorder && ((string) $nameorder != '2'))
	{
		$ret.=$firstname;
		if ($firstname && $lastname) $ret.=' ';
		$ret.=$lastname;
	}
	else if ($nameorder == 2)
	{
	   $ret.=$firstname;
	}
	else
	{
		$ret.=$lastname;
		if ($firstname && $lastname) $ret.=' ';
		$ret.=$firstname;
	}
	return $ret;
}


/**
 *	Set event message in dol_events session object. Will be output by calling dol_htmloutput_events.
 *  Note: Calling dol_htmloutput_events is done into pages by standard llxFooter() function.
 *  Note: Prefer to use setEventMessages instead.
 *
 *	@param	mixed	$mesgs			Message string or array
 *  @param  string	$style      	Which style to use ('mesgs' by default, 'warnings', 'errors')
 *  @return	void
 *  @see	dol_htmloutput_events
 */
function setEventMessage($mesgs, $style='mesgs')
{
	//dol_syslog(__FUNCTION__ . " is deprecated", LOG_WARNING);		This is not deprecated, it is used by setEventMessages function
	if (! is_array($mesgs))		// If mesgs is a string
	{
		if ($mesgs) $_SESSION['dol_events'][$style][] = $mesgs;
	}
	else						// If mesgs is an array
	{
		foreach($mesgs as $mesg)
		{
			if ($mesg) $_SESSION['dol_events'][$style][] = $mesg;
		}
	}
}

/**
 *	Set event messages in dol_events session object. Will be output by calling dol_htmloutput_events.
 *  Note: Calling dol_htmloutput_events is done into pages by standard llxFooter() function.
 *
 *	@param	string	$mesg			Message string
 *	@param	array	$mesgs			Message array
 *  @param  string	$style      	Which style to use ('mesgs' by default, 'warnings', 'errors')
 *  @return	void
 *  @see	dol_htmloutput_events
 */
function setEventMessages($mesg, $mesgs, $style='mesgs')
{
	if (empty($mesg) && empty($mesgs))
	{
		dol_syslog("Try to add a message in stack with empty message", LOG_WARNING);
	}
	else
	{
		if (! in_array((string) $style, array('mesgs','warnings','errors'))) dol_print_error('','Bad parameter style='.$style.' for setEventMessages');
		if (empty($mesgs)) setEventMessage($mesg, $style);
		else
		{
			if (! empty($mesg) && ! in_array($mesg, $mesgs)) setEventMessage($mesg, $style);	// Add message string if not already into array
			setEventMessage($mesgs, $style);
		}
	}
}

/**
 *	Print formated messages to output (Used to show messages on html output).
 *  Note: Calling dol_htmloutput_events is done into pages by standard llxFooter() function, so there is
 *  no need to call it explicitely.
 *
 *  @param	int		$disabledoutputofmessages	Clear all messages stored into session without diplaying them
 *  @return	void
 *  @see    									dol_htmloutput_mesg
 */
function dol_htmloutput_events($disabledoutputofmessages=0)
{
	// Show mesgs
	if (isset($_SESSION['dol_events']['mesgs'])) {
		if (empty($disabledoutputofmessages)) dol_htmloutput_mesg('', $_SESSION['dol_events']['mesgs']);
		unset($_SESSION['dol_events']['mesgs']);
	}

	// Show errors
	if (isset($_SESSION['dol_events']['errors'])) {
		if (empty($disabledoutputofmessages)) dol_htmloutput_mesg('', $_SESSION['dol_events']['errors'], 'error');
		unset($_SESSION['dol_events']['errors']);
	}

	// Show warnings
	if (isset($_SESSION['dol_events']['warnings'])) {
		if (empty($disabledoutputofmessages)) dol_htmloutput_mesg('', $_SESSION['dol_events']['warnings'], 'warning');
		unset($_SESSION['dol_events']['warnings']);
	}
}

/**
 *	Get formated messages to output (Used to show messages on html output).
 *  This include also the translation of the message key.
 *
 *	@param	string		$mesgstring		Message string or message key
 *	@param	string[]	$mesgarray      Array of message strings or message keys
 *  @param  string		$style          Style of message output ('ok' or 'error')
 *  @param  int			$keepembedded   Set to 1 in error message must be kept embedded into its html place (this disable jnotify)
 *	@return	string						Return html output
 *
 *  @see    dol_print_error
 *  @see    dol_htmloutput_errors
 *  @see    setEventMessages
 */
function get_htmloutput_mesg($mesgstring='',$mesgarray='', $style='ok', $keepembedded=0)
{
	global $conf, $langs;

	$ret=0; $return='';
	$out='';
	$divstart=$divend='';

	// If inline message with no format, we add it.
	if ((empty($conf->use_javascript_ajax) || ! empty($conf->global->MAIN_DISABLE_JQUERY_JNOTIFY) || $keepembedded) && ! preg_match('/<div class=".*">/i',$out))
	{
		$divstart='<div class="'.$style.' clearboth">';
		$divend='</div>';
	}

	if ((is_array($mesgarray) && count($mesgarray)) || $mesgstring)
	{
		$langs->load("errors");
		$out.=$divstart;
		if (is_array($mesgarray) && count($mesgarray))
		{
			foreach($mesgarray as $message)
			{
				$ret++;
				$out.= $langs->trans($message);
				if ($ret < count($mesgarray)) $out.= "<br>\n";
			}
		}
		if ($mesgstring)
		{
			$langs->load("errors");
			$ret++;
			$out.= $langs->trans($mesgstring);
		}
		$out.=$divend;
	}

	if ($out)
	{
		if (! empty($conf->use_javascript_ajax) && empty($conf->global->MAIN_DISABLE_JQUERY_JNOTIFY) && empty($keepembedded))
		{
			$return = '<script type="text/javascript">
					$(document).ready(function() {
						var block = '.(! empty($conf->global->MAIN_USE_JQUERY_BLOCKUI)?"true":"false").'
						if (block) {
							$.dolEventValid("","'.dol_escape_js($out).'");
						} else {
							/* jnotify(message, preset of message type, keepmessage) */
							$.jnotify("'.dol_escape_js($out).'",
							"'.($style=="ok" ? 3000 : $style).'",
							'.($style=="ok" ? "false" : "true").',
							{ remove: function (){} } );
						}
					});
				</script>';
		}
		else
		{
			$return = $out;
		}
	}

	return $return;
}

/**
 *  Get formated error messages to output (Used to show messages on html output).
 *
 *  @param  string	$mesgstring         Error message
 *  @param  array	$mesgarray          Error messages array
 *  @param  int		$keepembedded       Set to 1 in error message must be kept embedded into its html place (this disable jnotify)
 *  @return string                		Return html output
 *
 *  @see    dol_print_error
 *  @see    dol_htmloutput_mesg
 */
function get_htmloutput_errors($mesgstring='', $mesgarray=array(), $keepembedded=0)
{
	return get_htmloutput_mesg($mesgstring, $mesgarray,'error',$keepembedded);
}

/**
 *	Print formated messages to output (Used to show messages on html output).
 *
 *	@param	string		$mesgstring		Message string or message key
 *	@param	string[]	$mesgarray      Array of message strings or message keys
 *	@param  string      $style          Which style to use ('ok', 'warning', 'error')
 *	@param  int         $keepembedded   Set to 1 if message must be kept embedded into its html place (this disable jnotify)
 *	@return	void
 *
 *	@see    dol_print_error
 *	@see    dol_htmloutput_errors
 *	@see    setEventMessages
 */
function dol_htmloutput_mesg($mesgstring = '',$mesgarray = array(), $style = 'ok', $keepembedded=0)
{
	if (empty($mesgstring) && (! is_array($mesgarray) || count($mesgarray) == 0)) return;

	$iserror=0;
	$iswarning=0;
	if (is_array($mesgarray))
	{
		foreach($mesgarray as $val)
		{
			if ($val && preg_match('/class="error"/i',$val)) { $iserror++; break; }
			if ($val && preg_match('/class="warning"/i',$val)) { $iswarning++; break; }
		}
	}
	else if ($mesgstring && preg_match('/class="error"/i',$mesgstring)) $iserror++;
	else if ($mesgstring && preg_match('/class="warning"/i',$mesgstring)) $iswarning++;
	if ($style=='error') $iserror++;
	if ($style=='warning') $iswarning++;

	if ($iserror || $iswarning)
	{
		// Remove div from texts
		$mesgstring=preg_replace('/<\/div><div class="(error|warning)">/','<br>',$mesgstring);
		$mesgstring=preg_replace('/<div class="(error|warning)">/','',$mesgstring);
		$mesgstring=preg_replace('/<\/div>/','',$mesgstring);
		// Remove div from texts array
		if (is_array($mesgarray))
		{
			$newmesgarray=array();
			foreach($mesgarray as $val)
			{
				$tmpmesgstring=preg_replace('/<\/div><div class="(error|warning)">/','<br>',$val);
				$tmpmesgstring=preg_replace('/<div class="(error|warning)">/','',$tmpmesgstring);
				$tmpmesgstring=preg_replace('/<\/div>/','',$tmpmesgstring);
				$newmesgarray[]=$tmpmesgstring;
			}
			$mesgarray=$newmesgarray;
		}
		print get_htmloutput_mesg($mesgstring,$mesgarray,($iserror?'error':'warning'),$keepembedded);
	}
	else print get_htmloutput_mesg($mesgstring,$mesgarray,'ok',$keepembedded);
}

/**
 *  Print formated error messages to output (Used to show messages on html output).
 *
 *  @param	string	$mesgstring          Error message
 *  @param  array	$mesgarray           Error messages array
 *  @param  int		$keepembedded        Set to 1 in error message must be kept embedded into its html place (this disable jnotify)
 *  @return	void
 *
 *  @see    dol_print_error
 *  @see    dol_htmloutput_mesg
 */
function dol_htmloutput_errors($mesgstring='', $mesgarray=array(), $keepembedded=0)
{
	dol_htmloutput_mesg($mesgstring, $mesgarray, 'error', $keepembedded);
}

/**
 * 	Advanced sort array by second index function, which produces ascending (default)
 *  or descending output and uses optionally natural case insensitive sorting (which
 *  can be optionally case sensitive as well).
 *
 *  @param      array		$array      		Array to sort (array of array('key','otherkey1','otherkey2'...))
 *  @param      string		$index				Key in array to use for sorting criteria
 *  @param      int			$order				Sort order ('asc' or 'desc')
 *  @param      int			$natsort			1=use "natural" sort (natsort), 0=use "standard" sort (asort)
 *  @param      int			$case_sensitive		1=sort is case sensitive, 0=not case sensitive
 *  @param		int			$keepindex			If 0 and index key of array to sort is a numeric, than index will be rewrote. If 1 or index key is not numeric, key for index is kept after sorting.
 *  @return     array							Sorted array
 */
function dol_sort_array(&$array, $index, $order='asc', $natsort=0, $case_sensitive=0, $keepindex=0)
{
	// Clean parameters
	$order=strtolower($order);

	if (is_array($array))
	{
		$sizearray=count($array);
		if ($sizearray>0)
		{
			$temp = array();
			foreach(array_keys($array) as $key) $temp[$key]=$array[$key][$index];

			if (!$natsort) ($order=='asc') ? asort($temp) : arsort($temp);
			else
			{
				($case_sensitive) ? natsort($temp) : natcasesort($temp);
				if($order!='asc') $temp=array_reverse($temp, true);
			}

			$sorted = array();

			foreach(array_keys($temp) as $key)
			{
				(is_numeric($key) && empty($keepindex)) ? $sorted[]=$array[$key] : $sorted[$key]=$array[$key];
			}

			return $sorted;
		}
	}
	return $array;
}


/**
 *      Check if a string is in UTF8
 *
 *      @param	string	$str        String to check
 * 		@return	boolean				True if string is UTF8 or ISO compatible with UTF8, False if not (ISO with special char or Binary)
 */
function utf8_check($str)
{
	// We must use here a binary strlen function (so not dol_strlen)
	$strLength = dol_strlen($str);
	for ($i=0; $i<$strLength; $i++)
	{
		if (ord($str[$i]) < 0x80) continue; // 0bbbbbbb
		elseif ((ord($str[$i]) & 0xE0) == 0xC0) $n=1; // 110bbbbb
		elseif ((ord($str[$i]) & 0xF0) == 0xE0) $n=2; // 1110bbbb
		elseif ((ord($str[$i]) & 0xF8) == 0xF0) $n=3; // 11110bbb
		elseif ((ord($str[$i]) & 0xFC) == 0xF8) $n=4; // 111110bb
		elseif ((ord($str[$i]) & 0xFE) == 0xFC) $n=5; // 1111110b
		else return false; // Does not match any model
		for ($j=0; $j<$n; $j++) { // n bytes matching 10bbbbbb follow ?
			if ((++$i == strlen($str)) || ((ord($str[$i]) & 0xC0) != 0x80))
			return false;
		}
	}
	return true;
}


/**
 *      Return a string encoded into OS filesystem encoding. This function is used to define
 * 	    value to pass to filesystem PHP functions.
 *
 *      @param	string	$str        String to encode (UTF-8)
 * 		@return	string				Encoded string (UTF-8, ISO-8859-1)
 */
function dol_osencode($str)
{
	global $conf;

	$tmp=ini_get("unicode.filesystem_encoding");						// Disponible avec PHP 6.0
	if (empty($tmp) && ! empty($_SERVER["WINDIR"])) $tmp='iso-8859-1';	// By default for windows
	if (empty($tmp)) $tmp='utf-8';										// By default for other
	if (! empty($conf->global->MAIN_FILESYSTEM_ENCODING)) $tmp=$conf->global->MAIN_FILESYSTEM_ENCODING;

	if ($tmp == 'iso-8859-1') return utf8_decode($str);
	return $str;
}


/**
 *      Return an id or code from a code or id.
 *      Store also Code-Id into a cache to speed up next request on same key.
 *
 * 		@param	DoliDB	$db				Database handler
 * 		@param	string	$key			Code or Id to get Id or Code
 * 		@param	string	$tablename		Table name without prefix
 * 		@param	string	$fieldkey		Field to search the key into
 * 		@param	string	$fieldid		Field to get
 *      @param  int		$entityfilter	Filter by entity
 *      @return int						<0 if KO, Id of code if OK
 *      @see $langs->getLabelFromKey
 */
function dol_getIdFromCode($db, $key, $tablename, $fieldkey='code', $fieldid='id', $entityfilter=0)
{
	global $cache_codes;

	// If key empty
	if ($key == '') return '';

	// Check in cache
	if (isset($cache_codes[$tablename][$key][$fieldid]))	// Can be defined to 0 or ''
	{
		return $cache_codes[$tablename][$key][$fieldid];   // Found in cache
	}

	dol_syslog('dol_getIdFromCode (value not found into cache)', LOG_DEBUG);

	$sql = "SELECT ".$fieldid." as valuetoget";
	$sql.= " FROM ".MAIN_DB_PREFIX.$tablename;
	$sql.= " WHERE ".$fieldkey." = '".$db->escape($key)."'";
	if (! empty($entityfilter))
		$sql.= " AND entity IN (" . getEntity($tablename) . ")";

	$resql = $db->query($sql);
	if ($resql)
	{
		$obj = $db->fetch_object($resql);
		if ($obj) $cache_codes[$tablename][$key][$fieldid]=$obj->valuetoget;
		else $cache_codes[$tablename][$key][$fieldid]='';
		$db->free($resql);
		return $cache_codes[$tablename][$key][$fieldid];
	}
	else
	{
		return -1;
	}
}

/**
 * Verify if condition in string is ok or not
 *
 * @param 	string		$strRights		String with condition to check
 * @return 	boolean						True or False. Return True if strRights is ''
 */
function verifCond($strRights)
{
	global $user,$conf,$langs;
	global $leftmenu;
	global $rights;    // To export to dol_eval function

	//print $strRights."<br>\n";
	$rights = true;
	if ($strRights != '')
	{
		$str = 'if(!(' . $strRights . ')) { $rights = false; }';
		dol_eval($str);		// The dol_eval must contains all the global $xxx used into a condition
	}
	return $rights;
}

/**
 * Replace eval function to add more security.
 * This function is called by verifCond() or trans() and transnoentitiesnoconv().
 *
 * @param 	string	$s				String to evaluate
 * @param	int		$returnvalue	0=No return (used to execute eval($a=something)). 1=Value of eval is returned (used to eval($something)).
 * @param   int     $hideerrors     1=Hide errors
 * @return	mixed					Nothing or return of eval
 */
function dol_eval($s, $returnvalue=0, $hideerrors=1)
{
	// Only global variables can be changed by eval function and returned to caller
	global $db, $langs, $user, $conf, $website, $websitepage;
	global $action, $mainmenu, $leftmenu;
	global $rights;
	global $object;
	global $mysoc;

	global $obj;       // To get $obj used into list when dol_eval is used for computed fields and $obj is not yet $object
	global $soc;       // For backward compatibility

	//print $s."<br>\n";
	if ($returnvalue)
	{
		if ($hideerrors) return @eval('return '.$s.';');
		else return eval('return '.$s.';');
	}
	else
	{
		if ($hideerrors) @eval($s);
		else eval($s);
	}
}

/**
 * Return if var element is ok
 *
 * @param   string      $element    Variable to check
 * @return  boolean                 Return true of variable is not empty
 */
function dol_validElement($element)
{
	return (trim($element) != '');
}

/**
 * 	Return img flag of country for a language code or country code
 *
 * 	@param	string	$codelang	Language code (en_IN, fr_CA...) or Country code (IN, FR)
 *  @param	string	$moreatt	Add more attribute on img tag (For example 'style="float: right"')
 * 	@return	string				HTML img string with flag.
 */
function picto_from_langcode($codelang, $moreatt = '')
{
	global $langs;

	if (empty($codelang)) return '';

	if ($codelang == 'auto')
	{
		return '<span class="fa fa-globe"></span>';
	}

	$langtocountryflag = array(
		'ar_AR' => '',
		'ca_ES' => 'catalonia',
		'da_DA' => 'dk',
		'fr_CA' => 'mq',
		'sv_SV' => 'se'
	);

	if (isset($langtocountryflag[$codelang])) $flagImage = $langtocountryflag[$codelang];
	else
	{
		$tmparray = explode('_', $codelang);
		$flagImage = empty($tmparray[1]) ? $tmparray[0] : $tmparray[1];
	}

	return img_picto_common($codelang, 'flags/'.strtolower($flagImage).'.png', $moreatt);
}

/**
 * Return default language from country code
 *
 * @param 	string 	$countrycode	Country code like 'US', 'FR', 'CA', ...
 * @return	string					Value of locale like 'en_US', 'fr_FR', ...
 */
function getLanguageCodeFromCountryCode($countrycode)
{
	global $mysoc;

	if (strtoupper($countrycode) == 'MQ') return 'fr_CA';
	if (strtoupper($countrycode) == 'SE') return 'sv_SE';	// se_SE is Sami/Sweden, and we want in priority sv_SE for SE country
	if (strtoupper($countrycode) == 'CH')
	{
		if ($mysoc->country_code == 'FR') return 'fr_CH';
		if ($mysoc->country_code == 'DE') return 'de_CH';
	}

	// Locale list taken from:
	// http://stackoverflow.com/questions/3191664/
	// list-of-all-locales-and-their-short-codes
	$locales = array(
		'af-ZA',
		'am-ET',
		'ar-AE',
		'ar-BH',
		'ar-DZ',
		'ar-EG',
		'ar-IQ',
		'ar-JO',
		'ar-KW',
		'ar-LB',
		'ar-LY',
		'ar-MA',
		'ar-OM',
		'ar-QA',
		'ar-SA',
		'ar-SY',
		'ar-TN',
		'ar-YE',
		'as-IN',
		'ba-RU',
		'be-BY',
		'bg-BG',
		'bn-BD',
		'bn-IN',
		'bo-CN',
		'br-FR',
		'ca-ES',
		'co-FR',
		'cs-CZ',
		'cy-GB',
		'da-DK',
		'de-AT',
		'de-CH',
		'de-DE',
		'de-LI',
		'de-LU',
		'dv-MV',
		'el-GR',
		'en-AU',
		'en-BZ',
		'en-CA',
		'en-GB',
		'en-IE',
		'en-IN',
		'en-JM',
		'en-MY',
		'en-NZ',
		'en-PH',
		'en-SG',
		'en-TT',
		'en-US',
		'en-ZA',
		'en-ZW',
		'es-AR',
		'es-BO',
		'es-CL',
		'es-CO',
		'es-CR',
		'es-DO',
		'es-EC',
		'es-ES',
		'es-GT',
		'es-HN',
		'es-MX',
		'es-NI',
		'es-PA',
		'es-PE',
		'es-PR',
		'es-PY',
		'es-SV',
		'es-US',
		'es-UY',
		'es-VE',
		'et-EE',
		'eu-ES',
		'fa-IR',
		'fi-FI',
		'fo-FO',
		'fr-BE',
		'fr-CA',
		'fr-CH',
		'fr-FR',
		'fr-LU',
		'fr-MC',
		'fy-NL',
		'ga-IE',
		'gd-GB',
		'gl-ES',
		'gu-IN',
		'he-IL',
		'hi-IN',
		'hr-BA',
		'hr-HR',
		'hu-HU',
		'hy-AM',
		'id-ID',
		'ig-NG',
		'ii-CN',
		'is-IS',
		'it-CH',
		'it-IT',
		'ja-JP',
		'ka-GE',
		'kk-KZ',
		'kl-GL',
		'km-KH',
		'kn-IN',
		'ko-KR',
		'ky-KG',
		'lb-LU',
		'lo-LA',
		'lt-LT',
		'lv-LV',
		'mi-NZ',
		'mk-MK',
		'ml-IN',
		'mn-MN',
		'mr-IN',
		'ms-BN',
		'ms-MY',
		'mt-MT',
		'nb-NO',
		'ne-NP',
		'nl-BE',
		'nl-NL',
		'nn-NO',
		'oc-FR',
		'or-IN',
		'pa-IN',
		'pl-PL',
		'ps-AF',
		'pt-BR',
		'pt-PT',
		'rm-CH',
		'ro-RO',
		'ru-RU',
		'rw-RW',
		'sa-IN',
		'se-FI',
		'se-NO',
		'se-SE',
		'si-LK',
		'sk-SK',
		'sl-SI',
		'sq-AL',
		'sv-FI',
		'sv-SE',
		'sw-KE',
		'ta-IN',
		'te-IN',
		'th-TH',
		'tk-TM',
		'tn-ZA',
		'tr-TR',
		'tt-RU',
		'ug-CN',
		'uk-UA',
		'ur-PK',
		'vi-VN',
		'wo-SN',
		'xh-ZA',
		'yo-NG',
		'zh-CN',
		'zh-HK',
		'zh-MO',
		'zh-SG',
		'zh-TW',
		'zu-ZA',
	);

	$buildprimarykeytotest = strtolower($countrycode).'-'.strtoupper($countrycode);
	if (in_array($buildprimarykeytotest, $locales)) return strtolower($countrycode).'_'.strtoupper($countrycode);

	foreach ($locales as $locale)
	{
		$locale_language = locale_get_primary_language($locale);
		$locale_region = locale_get_region($locale);
		if (strtoupper($countrycode) == $locale_region)
		{
			//var_dump($locale.'-'.$locale_language.'-'.$locale_region);
			return strtolower($locale_language).'_'.strtoupper($locale_region);
		}
	}

	return null;
}

/**
 *  Complete or removed entries into a head array (used to build tabs).
 *  For example, with value added by external modules. Such values are declared into $conf->modules_parts['tab'].
 *  Or by change using hook completeTabsHead
 *
 *  @param	Conf			$conf           Object conf
 *  @param  Translate		$langs          Object langs
 *  @param  object|null		$object         Object object
 *  @param  array			$head          	Object head
 *  @param  int				$h				New position to fill
 *  @param  string			$type           Value for object where objectvalue can be
 *                              			'thirdparty'       to add a tab in third party view
 *		                        	      	'intervention'     to add a tab in intervention view
 *     		                    	     	'supplier_order'   to add a tab in supplier order view
 *          		            	        'supplier_invoice' to add a tab in supplier invoice view
 *                  		    	        'invoice'          to add a tab in customer invoice view
 *                          			    'order'            to add a tab in customer order view
 *                          				'contract'		   to add a tabl in contract view
 *                      			        'product'          to add a tab in product view
 *                              			'propal'           to add a tab in propal view
 *                              			'user'             to add a tab in user view
 *                              			'group'            to add a tab in group view
 * 		        	               	     	'member'           to add a tab in fundation member view
 *      		                        	'categories_x'	   to add a tab in category view ('x': type of category (0=product, 1=supplier, 2=customer, 3=member)
 *      									'ecm'			   to add a tab for another ecm view
 *                                          'stock'            to add a tab for warehouse view
 *  @param  string		$mode  	        	'add' to complete head, 'remove' to remove entries
 *	@return	void
 */
function complete_head_from_modules($conf,$langs,$object,&$head,&$h,$type,$mode='add')
{
	global $hookmanager;

	if (isset($conf->modules_parts['tabs'][$type]) && is_array($conf->modules_parts['tabs'][$type]))
	{
		foreach ($conf->modules_parts['tabs'][$type] as $value)
		{
			$values=explode(':',$value);

			if ($mode == 'add' && ! preg_match('/^\-/',$values[1]))
			{
				if (count($values) == 6)       // new declaration with permissions:  $value='objecttype:+tabname1:Title1:langfile@mymodule:$user->rights->mymodule->read:/mymodule/mynewtab1.php?id=__ID__'
				{
					if ($values[0] != $type) continue;

					if (verifCond($values[4]))
					{
						if ($values[3]) $langs->load($values[3]);
						if (preg_match('/SUBSTITUTION_([^_]+)/i',$values[2],$reg))
						{
							$substitutionarray=array();
							complete_substitutions_array($substitutionarray,$langs,$object,array('needforkey'=>$values[2]));
							$label=make_substitutions($reg[1], $substitutionarray);
						}
						else $label=$langs->trans($values[2]);

						$head[$h][0] = dol_buildpath(preg_replace('/__ID__/i', ((is_object($object) && ! empty($object->id))?$object->id:''), $values[5]), 1);
						$head[$h][1] = $label;
						$head[$h][2] = str_replace('+','',$values[1]);
						$h++;
					}
				}
				else if (count($values) == 5)       // deprecated
				{
					dol_syslog('Passing 5 values in tabs module_parts is deprecated. Please update to 6 with permissions.', LOG_WARNING);

					if ($values[0] != $type) continue;
					if ($values[3]) $langs->load($values[3]);
					if (preg_match('/SUBSTITUTION_([^_]+)/i',$values[2],$reg))
					{
						$substitutionarray=array();
						complete_substitutions_array($substitutionarray,$langs,$object,array('needforkey'=>$values[2]));
						$label=make_substitutions($reg[1], $substitutionarray);
					}
					else $label=$langs->trans($values[2]);

					$head[$h][0] = dol_buildpath(preg_replace('/__ID__/i', ((is_object($object) && ! empty($object->id))?$object->id:''), $values[4]), 1);
					$head[$h][1] = $label;
					$head[$h][2] = str_replace('+','',$values[1]);
					$h++;
				}
			}
			else if ($mode == 'remove' && preg_match('/^\-/',$values[1]))
			{
				if ($values[0] != $type) continue;
				$tabname=str_replace('-','',$values[1]);
				foreach($head as $key => $val)
				{
					$condition = (! empty($values[3]) ? verifCond($values[3]) : 1);
					//var_dump($key.' - '.$tabname.' - '.$head[$key][2].' - '.$values[3].' - '.$condition);
					if ($head[$key][2]==$tabname && $condition)
					{
						unset($head[$key]);
						break;
					}
				}
			}
		}
	}

	// No need to make a return $head. Var is modified as a reference
	if (! empty($hookmanager))
	{
		$parameters=array('object' => $object, 'mode' => $mode, 'head' => $head);
		$reshook=$hookmanager->executeHooks('completeTabsHead', $parameters);
		if ($reshook > 0)
		{
			$head = $hookmanager->resArray;
            $h = count($head);
		}
	}
}

/**
 * Print common footer :
 * 		conf->global->MAIN_HTML_FOOTER
 *      js for switch of menu hider
 * 		js for conf->global->MAIN_GOOGLE_AN_ID
 * 		js for conf->global->MAIN_SHOW_TUNING_INFO or $_SERVER["MAIN_SHOW_TUNING_INFO"]
 * 		js for conf->logbuffer
 *
 * @param	string	$zone	'private' (for private pages) or 'public' (for public pages)
 * @return	void
 */
function printCommonFooter($zone='private')
{
	global $conf, $hookmanager, $user;
	global $action;
	global $micro_start_time;

	if ($zone == 'private') print "\n".'<!-- Common footer for private page -->'."\n";
	else print "\n".'<!-- Common footer for public page -->'."\n";

	// A div to store page_y POST parameter so we can read it using javascript
	print "\n<!-- A div to store page_y POST paramater -->\n";
	print '<div id="page_y" style="display: none;">'.$_POST['page_y'].'</div>'."\n";

	$parameters=array();
	$reshook=$hookmanager->executeHooks('printCommonFooter',$parameters);    // Note that $action and $object may have been modified by some hooks
	if (empty($reshook))
	{
		if (! empty($conf->global->MAIN_HTML_FOOTER)) print $conf->global->MAIN_HTML_FOOTER."\n";

		print "\n";
		if (! empty($conf->use_javascript_ajax))
		{
			print '<script type="text/javascript" language="javascript">'."\n";
			print 'jQuery(document).ready(function() {'."\n";

			if ($zone == 'private' && empty($conf->dol_use_jmobile))
			{
				print "\n";
				print '/* JS CODE TO ENABLE to enable handler to switch left menu page (menuhider) */'."\n";
				print 'jQuery(".menuhider").click(function() {';
				print '  console.log("We click on .menuhider");'."\n";
				//print "  $('.side-nav').animate({width:'toggle'},200);\n";     // OK with eldy theme but not with md
				print "  $('.side-nav').toggle()\n";
				print "  $('.login_block').toggle()\n";
				print '});'."\n";
			}

			// Management of focus and mandatory for fields
			if ($action == 'create' || $action == 'edit')
			{
				print '/* Code js to manage focus and mandatory form fields */'."\n";
				$relativepathstring = $_SERVER["PHP_SELF"];
				// Clean $relativepathstring
				if (constant('DOL_URL_ROOT')) $relativepathstring = preg_replace('/^'.preg_quote(constant('DOL_URL_ROOT'),'/').'/', '', $relativepathstring);
				$relativepathstring = preg_replace('/^\//', '', $relativepathstring);
				$relativepathstring = preg_replace('/^custom\//', '', $relativepathstring);
				$tmpqueryarraywehave=explode('&', dol_string_nohtmltag($_SERVER['QUERY_STRING']));
				if (!empty($user->default_values[$relativepathstring]['focus']))
				{
					foreach($user->default_values[$relativepathstring]['focus'] as $defkey => $defval)
					{
						$qualified = 0;
						if ($defkey != '_noquery_')
						{
							$tmpqueryarraytohave=explode('&', $defkey);
							$foundintru=0;
							foreach($tmpqueryarraytohave as $tmpquerytohave)
							{
								if (! in_array($tmpquerytohave, $tmpqueryarraywehave)) $foundintru=1;
							}
							if (! $foundintru) $qualified=1;
							//var_dump($defkey.'-'.$qualified);
						}
						else $qualified = 1;

						if ($qualified)
						{
							foreach($defval as $paramkey => $paramval)
							{
								// Add property 'required' on input
								print 'jQuery("input[name=\''.$paramkey.'\']").focus();'."\n";
							}
						}
					}
				}
				if (!empty($user->default_values[$relativepathstring]['mandatory']))
				{
					foreach($user->default_values[$relativepathstring]['mandatory'] as $defkey => $defval)
					{
						$qualified = 0;
						if ($defkey != '_noquery_')
						{
							$tmpqueryarraytohave=explode('&', $defkey);
							$foundintru=0;
							foreach($tmpqueryarraytohave as $tmpquerytohave)
							{
								if (! in_array($tmpquerytohave, $tmpqueryarraywehave)) $foundintru=1;
							}
							if (! $foundintru) $qualified=1;
							//var_dump($defkey.'-'.$qualified);
						}
						else $qualified = 1;

						if ($qualified)
						{
							foreach($defval as $paramkey => $paramval)
							{
								// Add property 'required' on input
								print 'jQuery("input[name=\''.$paramkey.'\']").prop(\'required\',true);'."\n";
								print 'jQuery("select[name=\''.$paramkey.'\']").prop(\'required\',true);'."\n";		// required on a select works only if key is "", this does not happen in Dolibarr
							}
						}
					}
				}
			}

			print '});'."\n";

			// Google Analytics
			// TODO Add a hook here
			if (! empty($conf->google->enabled) && ! empty($conf->global->MAIN_GOOGLE_AN_ID))
			{
				if (($conf->dol_use_jmobile != 4))
				{
					print "\n";
					print "/* JS CODE TO ENABLE for google analtics tag */\n";
					print '  var _gaq = _gaq || [];'."\n";
					print '  _gaq.push([\'_setAccount\', \''.$conf->global->MAIN_GOOGLE_AN_ID.'\']);'."\n";
					print '  _gaq.push([\'_trackPageview\']);'."\n";
					print ''."\n";
					print '  (function() {'."\n";
					print '    var ga = document.createElement(\'script\'); ga.type = \'text/javascript\'; ga.async = true;'."\n";
					print '    ga.src = (\'https:\' == document.location.protocol ? \'https://ssl\' : \'http://www\') + \'.google-analytics.com/ga.js\';'."\n";
					print '    var s = document.getElementsByTagName(\'script\')[0]; s.parentNode.insertBefore(ga, s);'."\n";
					print '  })();'."\n";
				}
			}

			// End of tuning
			if (! empty($_SERVER['MAIN_SHOW_TUNING_INFO']) || ! empty($conf->global->MAIN_SHOW_TUNING_INFO))
			{
				print "\n";
				print "/* JS CODE TO ENABLE to add memory info */\n";
				print 'window.console && console.log("';
				if (! empty($conf->global->MEMCACHED_SERVER)) print 'MEMCACHED_SERVER='.$conf->global->MEMCACHED_SERVER.' - ';
				print 'MAIN_OPTIMIZE_SPEED='.(isset($conf->global->MAIN_OPTIMIZE_SPEED)?$conf->global->MAIN_OPTIMIZE_SPEED:'off');
				if (! empty($micro_start_time))   // Works only if MAIN_SHOW_TUNING_INFO is defined at $_SERVER level. Not in global variable.
				{
					$micro_end_time = microtime(true);
					print ' - Build time: '.ceil(1000*($micro_end_time-$micro_start_time)).' ms';
				}
				if (function_exists("memory_get_usage"))
				{
					print ' - Mem: '.memory_get_usage();
				}
				if (function_exists("xdebug_memory_usage"))
				{
					print ' - XDebug time: '.ceil(1000*xdebug_time_index()).' ms';
					print ' - XDebug mem: '.xdebug_memory_usage();
					print ' - XDebug mem peak: '.xdebug_peak_memory_usage();
				}
				if (function_exists("zend_loader_file_encoded"))
				{
					print ' - Zend encoded file: '.(zend_loader_file_encoded()?'yes':'no');
				}
				print '");'."\n";
			}

			print "\n".'</script>'."\n";
		}

		// Add Xdebug coverage of code
		if (defined('XDEBUGCOVERAGE'))
		{
			print_r(xdebug_get_code_coverage());
		}

		// If there is some logs in buffer to show
		if (count($conf->logbuffer))
		{
			print "\n";
			print "<!-- Start of log output\n";
			//print '<div class="hidden">'."\n";
			foreach($conf->logbuffer as $logline)
			{
				print $logline."<br>\n";
			}
			//print '</div>'."\n";
			print "End of log output -->\n";
		}
	}
}

/**
 * Split a string with 2 keys into key array.
 * For example: "A=1;B=2;C=2" is exploded into array('A'=>1,'B'=>2,'C'=>3)
 *
 * @param 	string	$string		String to explode
 * @param 	string	$delimiter	Delimiter between each couple of data
 * @param 	string	$kv			Delimiter between key and value
 * @return	array				Array of data exploded
 */
function dolExplodeIntoArray($string, $delimiter = ';', $kv = '=')
{
	if ($a = explode($delimiter, $string))
	{
		$ka = array();
		foreach ($a as $s) { // each part
			if ($s) {
				if ($pos = strpos($s, $kv)) { // key/value delimiter
					$ka[trim(substr($s, 0, $pos))] = trim(substr($s, $pos + strlen($kv)));
				} else { // key delimiter not found
					$ka[] = trim($s);
				}
			}
		}
		return $ka;
	}
	return array();
}


/**
 * Set focus onto field with selector (similar behaviour of 'autofocus' HTML5 tag)
 *
 * @param 	string	$selector	Selector ('#id' or 'input[name="ref"]') to use to find the HTML input field that must get the autofocus. You must use a CSS selector, so unique id preceding with the '#' char.
 * @return	string				HTML code to set focus
 */
function dol_set_focus($selector)
{
	print "\n".'<!-- Set focus onto a specific field -->'."\n";
	print '<script type="text/javascript" language="javascript">jQuery(document).ready(function() { jQuery("'.dol_escape_js($selector).'").focus(); });</script>'."\n";
}


/**
 * Return getmypid() or random PID when function is disabled
 * Some web hosts disable this php function for security reasons
 * and sometimes we can't redeclare function
 *
 * @return	int
 */
function dol_getmypid()
{
	if (! function_exists('getmypid')) {
		return mt_rand(1,32768);
	} else {
		return getmypid();
	}
}


/**
 * Generate natural SQL search string for a criteria (this criteria can be tested on one or several fields)
 *
 * @param   string|string[]	$fields 	String or array of strings, filled with the name of all fields in the SQL query we must check (combined with a OR). Example: array("p.field1","p.field2")
 * @param   string 			$value 		The value to look for.
 *                          		    If param $mode is 0, can contains several keywords separated with a space or |
 *                                      like "keyword1 keyword2" = We want record field like keyword1 AND field like keyword2
 *                                      or like "keyword1|keyword2" = We want record field like keyword1 OR field like keyword2
 *                             			If param $mode is 1, can contains an operator <, > or = like "<10" or ">=100.5 < 1000"
 *                             			If param $mode is 2, can contains a list of int id separated by comma like "1,3,4"
 *                             			If param $mode is 3, can contains a list of string separated by comma like "a,b,c"
 * @param	integer			$mode		0=value is list of keyword strings, 1=value is a numeric test (Example ">5.5 <10"), 2=value is a list of ID separated with comma (Example '1,3,4')
 * 										3=value is list of string separated with comma (Example 'text 1,text 2'), 4=value is a list of ID separated with comma (Example '1,3,4') for search into a multiselect string ('1,2')
 * @param	integer			$nofirstand	1=Do not output the first 'AND'
 * @return 	string 			$res 		The statement to append to the SQL query
 */
function natural_search($fields, $value, $mode=0, $nofirstand=0)
{
	global $db,$langs;

	$value=trim($value);

	if ($mode == 0)
	{
		$value=preg_replace('/\*/','%',$value);	// Replace * with %
	}
	if ($mode == 1)
	{
		$value=preg_replace('/([<>=]+)\s+([0-9'.preg_quote($langs->trans("DecimalSeparator"),'/').'\-])/','\1\2',$value);	// Clean string '< 10' into '<10' so we can the explode on space to get all tests to do
	}

	$value = preg_replace('/\s*\|\s*/','|', $value);

	$crits = explode(' ', $value);
	$res = '';
	if (! is_array($fields)) $fields = array($fields);

	$nboffields = count($fields);
	$end2 = count($crits);
	$j = 0;
	foreach ($crits as $crit)
	{
		$i = 0; $i2 = 0;
		$newres = '';
		foreach ($fields as $field)
		{
			if ($mode == 1)
			{
				$operator='=';
				$newcrit = preg_replace('/([<>=]+)/','',trim($crit));

				preg_match('/([<>=]+)/',trim($crit), $reg);
				if ($reg[1])
				{
					$operator = $reg[1];
				}
				if ($newcrit != '')
				{
					$numnewcrit = price2num($newcrit);
					if (is_numeric($numnewcrit))
					{
						$newres .= ($i2 > 0 ? ' OR ' : '') . $field . ' '.$operator.' '.$numnewcrit;
					}
					else
					{
						$newres .= ($i2 > 0 ? ' OR ' : '') . '1 = 2';	// force false
					}
					$i2++;	// a criteria was added to string
				}
			}
			else if ($mode == 2)
			{
				$newres .= ($i2 > 0 ? ' OR ' : '') . $field . " IN (" . $db->escape(trim($crit)) . ")";
				$i2++;	// a criteria was added to string
			}
			else if ($mode == 3)
			{
				$tmparray=explode(',',trim($crit));
				if (count($tmparray))
				{
					$listofcodes='';
					foreach($tmparray as $val)
					{
						if ($val)
						{
							$listofcodes.=($listofcodes?',':'');
							$listofcodes.="'".$db->escape(trim($val))."'";
						}
					}
					$newres .= ($i2 > 0 ? ' OR ' : '') . $field . " IN (" . $listofcodes . ")";
					$i2++;	// a criteria was added to string
				}
			}
			else if ($mode == 4)
			{
			    $tmparray=explode(',',trim($crit));
			    if (count($tmparray))
			    {
			        $listofcodes='';
			        foreach($tmparray as $val)
			        {
			            if ($val)
			            {
			                $newres .= ($i2 > 0 ? ' OR (' : '(') . $field . ' LIKE \'' . $db->escape(trim($val)) . ',%\'';
			                $newres .= ' OR '. $field . ' = \'' . $db->escape(trim($val)) . '\'';
			                $newres .= ' OR '. $field . ' LIKE \'%,' . $db->escape(trim($val)) . '\'';
			                $newres .= ' OR '. $field . ' LIKE \'%,' . $db->escape(trim($val)) . ',%\'';
			                $newres .= ')';
			                $i2++;
			            }
			        }
			    }
			}
			else    // $mode=0
			{
				$textcrit = '';
				$tmpcrits = explode('|',$crit);
				$i3 = 0;
				foreach($tmpcrits as $tmpcrit)
				{
					if(empty($tmpcrit)) continue;

					$newres .= (($i2 > 0 || $i3 > 0) ? ' OR ' : '');

					if (preg_match('/\.(id|rowid)$/', $field))	// Special case for rowid that is sometimes a ref so used as a search field
					{
						$newres .= $field . " = " . (is_numeric(trim($tmpcrit))?trim($tmpcrit):'0');
					}
					else
					{
						$newres .= $field . " LIKE '";

						$tmpcrit=trim($tmpcrit);
						$tmpcrit2=$tmpcrit;
						$tmpbefore='%'; $tmpafter='%';
						if (preg_match('/^[\^\$]/', $tmpcrit))
						{
							$tmpbefore='';
							$tmpcrit2 = preg_replace('/^[\^\$]/', '', $tmpcrit2);
						}
						if (preg_match('/[\^\$]$/', $tmpcrit))
						{
							$tmpafter='';
							$tmpcrit2 = preg_replace('/[\^\$]$/', '', $tmpcrit2);
						}
						$newres .= $tmpbefore;
						$newres .= $db->escape($tmpcrit2);
						$newres .= $tmpafter;
						$newres .= "'";
						if ($tmpcrit2 == '')
						{
							$newres .= ' OR ' . $field . " IS NULL";
						}
					}

					$i3++;
				}
				$i2++;	// a criteria was added to string
			}
			$i++;
		}
		if ($newres) $res = $res . ($res ? ' AND ' : '') . ($i2 > 1 ? '(' : '') .$newres . ($i2 > 1 ? ')' : '');
		$j++;
	}
	$res = ($nofirstand?"":" AND ")."(" . $res . ")";
	//print 'xx'.$res.'yy';
	return $res;
}

/**
 * Return string with full Url. The file qualified is the one defined by relative path in $object->last_main_doc
 *
 * @param   Object	$object				Object
 * @return	string						Url string
 */
function showDirectDownloadLink($object)
{
	global $conf, $langs;

	$out='';
	$url = $object->getLastMainDocLink($object->element);

	if ($url)
	{
		$out.= img_picto('','object_globe.png').' '.$langs->trans("DirectDownloadLink").'<br>';
		$out.= '<input type="text" id="directdownloadlink" class="quatrevingtpercent" value="'.$url.'">';
		$out.= ajax_autoselect("directdownloadlink", 0);
	}
	return $out;
}

/**
 * Return the filename of file to get the thumbs
 *
 * @param   string  $file           Original filename (full or relative path)
 * @param   string  $extName        Extension to differenciate thumb file name ('', '_small', '_mini')
 * @param   string  $extImgTarget   Force image extension for thumbs. Use '' to keep same extension than original image (default).
 * @return  string                  New file name (full or relative path, including the thumbs/)
 */
function getImageFileNameForSize($file, $extName, $extImgTarget='')
{
	$dirName = dirname($file);
	if ($dirName == '.') $dirName='';

	$fileName = preg_replace('/(\.gif|\.jpeg|\.jpg|\.png|\.bmp)$/i','',$file);	// We remove extension, whatever is its case
	$fileName = basename($fileName);

	if (empty($extImgTarget)) $extImgTarget = (preg_match('/\.jpg$/i',$file)?'.jpg':'');
	if (empty($extImgTarget)) $extImgTarget = (preg_match('/\.jpeg$/i',$file)?'.jpeg':'');
	if (empty($extImgTarget)) $extImgTarget = (preg_match('/\.gif$/i',$file)?'.gif':'');
	if (empty($extImgTarget)) $extImgTarget = (preg_match('/\.png$/i',$file)?'.png':'');
	if (empty($extImgTarget)) $extImgTarget = (preg_match('/\.bmp$/i',$file)?'.bmp':'');

	if (! $extImgTarget) return $file;

	$subdir='';
	if ($extName) $subdir = 'thumbs/';

	return ($dirName?$dirName.'/':'').$subdir.$fileName.$extName.$extImgTarget; // New filename for thumb
}


/**
 * Return URL we can use for advanced preview links
 *
 * @param   string    $modulepart     propal, facture, facture_fourn, ...
 * @param   string    $relativepath   Relative path of docs.
 * @param	int		  $alldata		  Return array with all components (1 is recommended, then use a simple a href link with the class, target and mime attribute added. 'documentpreview' css class is handled by jquery code into main.inc.php)
 * @param	string	  $param		  More param on http links
 * @return  string|array              Output string with href link or array with all components of link
 */
function getAdvancedPreviewUrl($modulepart, $relativepath, $alldata=0, $param='')
{
	global $conf, $langs;

	if (empty($conf->use_javascript_ajax)) return '';

	$mime_preview = array('bmp', 'jpeg', 'png', 'gif', 'tiff', 'pdf', 'plain', 'css', 'svg+xml');
	//$mime_preview[]='vnd.oasis.opendocument.presentation';
	//$mime_preview[]='archive';
	$num_mime = array_search(dol_mimetype($relativepath, '', 1), $mime_preview);

	if ($alldata == 1)
	{
		if ($num_mime !== false) return array('target'=>'_blank', 'css'=>'documentpreview', 'url'=>DOL_URL_ROOT.'/document.php?modulepart='.$modulepart.'&attachment=0&file='.urlencode($relativepath).($param?'&'.$param:''), 'mime'=>dol_mimetype($relativepath), );
		else return array();
	}

	// old behavior
	if ($num_mime !== false) return 'javascript:document_preview(\''.dol_escape_js(DOL_URL_ROOT.'/document.php?modulepart='.$modulepart.'&attachment=0&file='.urlencode($relativepath).($param?'&'.$param:'')).'\', \''.dol_mimetype($relativepath).'\', \''.dol_escape_js($langs->trans('Preview')).'\')';
	else return '';
}


/**
 * Make content of an input box selected when we click into input field.
 *
 * @param string	$htmlname	Id of html object
 * @param string	$addlink	Add a 'link to' after
 * @return string
 */
function ajax_autoselect($htmlname, $addlink='')
{
	global $langs;
	$out = '<script type="text/javascript">
               jQuery(document).ready(function () {
				    jQuery("#'.$htmlname.'").click(function() { jQuery(this).select(); } );
				});
		    </script>';
	if ($addlink) $out.=' <a href="'.$addlink.'" target="_blank">'.$langs->trans("Link").'</a>';
	return $out;
}


/**
 *	Return mime type of a file
 *
 *	@param	string	$file		Filename we looking for MIME type
 *  @param  string	$default    Default mime type if extension not found in known list
 * 	@param	int		$mode    	0=Return full mime, 1=otherwise short mime string, 2=image for mime type, 3=source language, 4=css of font fa
 *	@return string 		    	Return a mime type family (text/xxx, application/xxx, image/xxx, audio, video, archive)
 *  @see    image_format_supported (images.lib.php)
 */
function dol_mimetype($file, $default='application/octet-stream', $mode=0)
{
	$mime=$default;
	$imgmime='other.png';
	$famime='file-o';
	$srclang='';

	$tmpfile=preg_replace('/\.noexe$/','',$file);

	// Text files
	if (preg_match('/\.txt$/i',$tmpfile))         			   { $mime='text/plain';    $imgmime='text.png'; $famime='file-text-o'; }
	if (preg_match('/\.rtx$/i',$tmpfile))                      { $mime='text/richtext'; $imgmime='text.png'; $famime='file-text-o'; }
	if (preg_match('/\.csv$/i',$tmpfile))					   { $mime='text/csv';      $imgmime='text.png'; $famime='file-text-o'; }
	if (preg_match('/\.tsv$/i',$tmpfile))					   { $mime='text/tab-separated-values'; $imgmime='text.png'; $famime='file-text-o'; }
	if (preg_match('/\.(cf|conf|log)$/i',$tmpfile))            { $mime='text/plain';    $imgmime='text.png'; $famime='file-text-o'; }
	if (preg_match('/\.ini$/i',$tmpfile))                      { $mime='text/plain';    $imgmime='text.png'; $srclang='ini'; $famime='file-text-o'; }
	if (preg_match('/\.css$/i',$tmpfile))                      { $mime='text/css';      $imgmime='css.png'; $srclang='css'; $famime='file-text-o'; }
	// Certificate files
	if (preg_match('/\.(crt|cer|key|pub)$/i',$tmpfile))        { $mime='text/plain';    $imgmime='text.png'; $famime='file-text-o'; }
	// HTML/XML
	if (preg_match('/\.(html|htm|shtml)$/i',$tmpfile))         { $mime='text/html';     $imgmime='html.png'; $srclang='html'; $famime='file-text-o'; }
	if (preg_match('/\.(xml|xhtml)$/i',$tmpfile))              { $mime='text/xml';      $imgmime='other.png'; $srclang='xml'; $famime='file-text-o'; }
	// Languages
	if (preg_match('/\.bas$/i',$tmpfile))                      { $mime='text/plain'; $imgmime='text.png'; $srclang='bas';  $famime='file-code-o'; }
	if (preg_match('/\.(c)$/i',$tmpfile))                      { $mime='text/plain'; $imgmime='text.png'; $srclang='c';  $famime='file-code-o'; }
	if (preg_match('/\.(cpp)$/i',$tmpfile))                    { $mime='text/plain'; $imgmime='text.png'; $srclang='cpp';  $famime='file-code-o'; }
	if (preg_match('/\.(h)$/i',$tmpfile))                      { $mime='text/plain'; $imgmime='text.png'; $srclang='h';  $famime='file-code-o'; }
	if (preg_match('/\.(java|jsp)$/i',$tmpfile))               { $mime='text/plain'; $imgmime='text.png'; $srclang='java';  $famime='file-code-o'; }
	if (preg_match('/\.php([0-9]{1})?$/i',$tmpfile))           { $mime='text/plain'; $imgmime='php.png'; $srclang='php';  $famime='file-code-o'; }
	if (preg_match('/\.phtml$/i',$tmpfile))                    { $mime='text/plain'; $imgmime='php.png'; $srclang='php';  $famime='file-code-o'; }
	if (preg_match('/\.(pl|pm)$/i',$tmpfile))                  { $mime='text/plain'; $imgmime='pl.png'; $srclang='perl';  $famime='file-code-o'; }
	if (preg_match('/\.sql$/i',$tmpfile))                      { $mime='text/plain'; $imgmime='text.png'; $srclang='sql';  $famime='file-code-o'; }
	if (preg_match('/\.js$/i',$tmpfile))                       { $mime='text/x-javascript'; $imgmime='jscript.png'; $srclang='js';  $famime='file-code-o'; }
	// Open office
	if (preg_match('/\.odp$/i',$tmpfile))                      { $mime='application/vnd.oasis.opendocument.presentation'; $imgmime='ooffice.png'; $famime='file-powerpoint-o'; }
	if (preg_match('/\.ods$/i',$tmpfile))                      { $mime='application/vnd.oasis.opendocument.spreadsheet';  $imgmime='ooffice.png'; $famime='file-excel-o'; }
	if (preg_match('/\.odt$/i',$tmpfile))                      { $mime='application/vnd.oasis.opendocument.text';         $imgmime='ooffice.png'; $famime='file-word-o'; }
	// MS Office
	if (preg_match('/\.mdb$/i',$tmpfile))					   { $mime='application/msaccess'; $imgmime='mdb.png'; $famime='file-o'; }
	if (preg_match('/\.doc(x|m)?$/i',$tmpfile))				   { $mime='application/msword'; $imgmime='doc.png'; $famime='file-word-o'; }
	if (preg_match('/\.dot(x|m)?$/i',$tmpfile))				   { $mime='application/msword'; $imgmime='doc.png'; $famime='file-word-o'; }
	if (preg_match('/\.xlt(x)?$/i',$tmpfile))				   { $mime='application/vnd.ms-excel'; $imgmime='xls.png'; $famime='file-excel-o'; }
	if (preg_match('/\.xla(m)?$/i',$tmpfile))				   { $mime='application/vnd.ms-excel'; $imgmime='xls.png'; $famime='file-excel-o'; }
	if (preg_match('/\.xls$/i',$tmpfile))			           { $mime='application/vnd.ms-excel'; $imgmime='xls.png'; $famime='file-excel-o'; }
	if (preg_match('/\.xls(b|m|x)$/i',$tmpfile))			   { $mime='application/vnd.openxmlformats-officedocument.spreadsheetml.sheet'; $imgmime='xls.png'; $famime='file-excel-o'; }
	if (preg_match('/\.pps(m|x)?$/i',$tmpfile))				   { $mime='application/vnd.ms-powerpoint'; $imgmime='ppt.png'; $famime='file-powerpoint-o'; }
	if (preg_match('/\.ppt(m|x)?$/i',$tmpfile))				   { $mime='application/x-mspowerpoint'; $imgmime='ppt.png'; $famime='file-powerpoint-o'; }
	// Other
	if (preg_match('/\.pdf$/i',$tmpfile))                      { $mime='application/pdf'; $imgmime='pdf.png'; $famime='file-pdf-o'; }
	// Scripts
	if (preg_match('/\.bat$/i',$tmpfile))                      { $mime='text/x-bat';  $imgmime='script.png'; $srclang='dos'; $famime='file-code-o'; }
	if (preg_match('/\.sh$/i',$tmpfile))                       { $mime='text/x-sh';   $imgmime='script.png'; $srclang='bash'; $famime='file-code-o'; }
	if (preg_match('/\.ksh$/i',$tmpfile))                      { $mime='text/x-ksh';  $imgmime='script.png'; $srclang='bash'; $famime='file-code-o'; }
	if (preg_match('/\.bash$/i',$tmpfile))                     { $mime='text/x-bash'; $imgmime='script.png'; $srclang='bash'; $famime='file-code-o'; }
	// Images
	if (preg_match('/\.ico$/i',$tmpfile))                      { $mime='image/x-icon'; $imgmime='image.png'; $famime='file-image-o'; }
	if (preg_match('/\.(jpg|jpeg)$/i',$tmpfile))			   { $mime='image/jpeg';   $imgmime='image.png'; $famime='file-image-o'; }
	if (preg_match('/\.png$/i',$tmpfile))					   { $mime='image/png';    $imgmime='image.png'; $famime='file-image-o'; }
	if (preg_match('/\.gif$/i',$tmpfile))					   { $mime='image/gif';    $imgmime='image.png'; $famime='file-image-o'; }
	if (preg_match('/\.bmp$/i',$tmpfile))					   { $mime='image/bmp';    $imgmime='image.png'; $famime='file-image-o'; }
	if (preg_match('/\.(tif|tiff)$/i',$tmpfile))			   { $mime='image/tiff';   $imgmime='image.png'; $famime='file-image-o'; }
	if (preg_match('/\.svg$/i',$tmpfile))					   { $mime='image/svg+xml';$imgmime='image.png'; $famime='file-image-o'; }
	// Calendar
	if (preg_match('/\.vcs$/i',$tmpfile))					   { $mime='text/calendar'; $imgmime='other.png'; $famime='file-text-o'; }
	if (preg_match('/\.ics$/i',$tmpfile))					   { $mime='text/calendar'; $imgmime='other.png'; $famime='file-text-o'; }
	// Other
	if (preg_match('/\.torrent$/i',$tmpfile))				   { $mime='application/x-bittorrent'; $imgmime='other.png'; $famime='file-o'; }
	// Audio
	if (preg_match('/\.(mp3|ogg|au|wav|wma|mid)$/i',$tmpfile)) { $mime='audio'; $imgmime='audio.png'; $famime='file-audio-o'; }
	// Video
	if (preg_match('/\.ogv$/i',$tmpfile))                      { $mime='video/ogg';       $imgmime='video.png'; $famime='file-video-o'; }
	if (preg_match('/\.webm$/i',$tmpfile))                     { $mime='video/webm';      $imgmime='video.png'; $famime='file-video-o'; }
	if (preg_match('/\.avi$/i',$tmpfile))                      { $mime='video/x-msvideo'; $imgmime='video.png'; $famime='file-video-o'; }
	if (preg_match('/\.divx$/i',$tmpfile))                     { $mime='video/divx';      $imgmime='video.png'; $famime='file-video-o'; }
	if (preg_match('/\.xvid$/i',$tmpfile))                     { $mime='video/xvid';      $imgmime='video.png'; $famime='file-video-o'; }
	if (preg_match('/\.(wmv|mpg|mpeg)$/i',$tmpfile))           { $mime='video';           $imgmime='video.png'; $famime='file-video-o'; }
	// Archive
	if (preg_match('/\.(zip|rar|gz|tgz|z|cab|bz2|7z|tar|lzh)$/i',$tmpfile))   { $mime='archive'; $imgmime='archive.png'; $famime='file-archive-o'; }    // application/xxx where zzz is zip, ...
	// Exe
	if (preg_match('/\.(exe|com)$/i',$tmpfile))                { $mime='application/octet-stream'; $imgmime='other.png'; $famime='file-o'; }
	// Lib
	if (preg_match('/\.(dll|lib|o|so|a)$/i',$tmpfile))         { $mime='library'; $imgmime='library.png'; $famime='file-o'; }
	// Err
	if (preg_match('/\.err$/i',$tmpfile))                      { $mime='error'; $imgmime='error.png'; $famime='file-text-o'; }

	// Return string
	if ($mode == 1)
	{
		$tmp=explode('/',$mime);
		return (! empty($tmp[1])?$tmp[1]:$tmp[0]);
	}
	if ($mode == 2)
	{
		return $imgmime;
	}
	if ($mode == 3)
	{
		return $srclang;
	}
	if ($mode == 4)
	{
		return $famime;
	}
	return $mime;
}

/**
 * Return value from dictionary
 *
 * @param string	$tablename		name of dictionary
 * @param string	$field			the value to return
 * @param int		$id				id of line
 * @param bool		$checkentity	add filter on entity
 * @param string	$rowidfield		name of the column rowid
 * @return string
 */
function getDictvalue($tablename, $field, $id, $checkentity=false, $rowidfield='rowid')
{
	global $dictvalues,$db,$langs;

	if (!isset($dictvalues[$tablename]))
	{
		$dictvalues[$tablename] = array();
		$sql = 'SELECT * FROM '.$tablename.' WHERE 1';
		if ($checkentity) $sql.= ' AND entity IN (0,'.getEntity($tablename).')';

		$resql = $db->query($sql);
		if ($resql)
		{
			while ($obj = $db->fetch_object($resql))
			{
				$dictvalues[$tablename][$obj->{$rowidfield}] = $obj;
			}
		}
		else
		{
			dol_print_error($db);
		}
	}

	if (!empty($dictvalues[$tablename][$id])) return $dictvalues[$tablename][$id]->{$field}; // Found
	else // Not found
	{
		if ($id > 0) return $id;
		return '';
	}
}

/**
 *	Return true if the color is light
 *
 *  @param	string	$stringcolor		String with hex (FFFFFF) or comma RGB ('255,255,255')
 *  @return	int							-1 : Error with argument passed |0 : color is dark | 1 : color is light
 */
function colorIsLight($stringcolor)
{
	$res = -1;
	if (!empty($stringcolor))
	{
		$res = 0;
		$tmp=explode(',', $stringcolor);
		if (count($tmp) > 1)   // This is a comma RGB ('255','255','255')
		{
			$r = $tmp[0];
			$g = $tmp[1];
			$b = $tmp[2];
		}
		else
		{
			$hexr=$stringcolor[0].$stringcolor[1];
			$hexg=$stringcolor[2].$stringcolor[3];
			$hexb=$stringcolor[4].$stringcolor[5];
			$r = hexdec($hexr);
			$g = hexdec($hexg);
			$b = hexdec($hexb);
		}
		$bright = (max($r, $g, $b) + min($r, $g, $b)) / 510.0;    // HSL algorithm
		if ($bright > 0.6) $res = 1;
	}
	return $res;
}

/**
 * Function to test if an entry is enabled or not
 *
 * @param	string		$type_user					0=We test for internal user, 1=We test for external user
 * @param	array		$menuentry					Array for feature entry to test
 * @param	array		$listofmodulesforexternal	Array with list of modules allowed to external users
 * @return	int										0=Hide, 1=Show, 2=Show gray
 */
function isVisibleToUserType($type_user, &$menuentry, &$listofmodulesforexternal)
{
	global $conf;

	//print 'type_user='.$type_user.' module='.$menuentry['module'].' enabled='.$menuentry['enabled'].' perms='.$menuentry['perms'];
	//print 'ok='.in_array($menuentry['module'], $listofmodulesforexternal);
	if (empty($menuentry['enabled'])) return 0;	// Entry disabled by condition
	if ($type_user && $menuentry['module'])
	{
		$tmploops=explode('|',$menuentry['module']);
		$found=0;
		foreach($tmploops as $tmploop)
		{
			if (in_array($tmploop, $listofmodulesforexternal)) {
				$found++; break;
			}
		}
		if (! $found) return 0;	// Entry is for menus all excluded to external users
	}
	if (! $menuentry['perms'] && $type_user) return 0; 											// No permissions and user is external
	if (! $menuentry['perms'] && ! empty($conf->global->MAIN_MENU_HIDE_UNAUTHORIZED))	return 0;	// No permissions and option to hide when not allowed, even for internal user, is on
	if (! $menuentry['perms']) return 2;															// No permissions and user is external
	return 1;
}

/**
 * Round to next multiple.
 *
 * @param 	double		$n		Number to round up
 * @param 	integer		$x		Multiple. For example 60 to round up to nearest exact minute for a date with seconds.
 * @return 	integer				Value rounded.
 */
function roundUpToNextMultiple($n, $x=5)
{
	return (ceil($n)%$x === 0) ? ceil($n) : round(($n+$x/2)/$x)*$x;
}<|MERGE_RESOLUTION|>--- conflicted
+++ resolved
@@ -5747,18 +5747,11 @@
  *  text1 txt  + text2 html => dol_nl2br(text1) + '<br>' + text2
  *  text1 txt  + text2 txt  => text1 + '\n' + text2
  *
-<<<<<<< HEAD
- *  @param      string  $text1          Text 1
- *  @param      string  $text2          Text 2
- *  @param  bool        $forxml     false=Use <br>, true=Use <br />
- *  @param  bool        $invert         invert order of description lines if CONF CHANGE_ORDER_CONCAT_DESCRIPTION is active
- *  @return     string                          Text 1 + new line + Text2
-=======
- *  @param	string	$text1		Text 1
- *  @param	string	$text2		Text 2
- *  @param  bool	$forxml     false=Use <br> instead of \n if html content detected, true=Use <br /> instead of \n if html content detected
- *  @return	string				Text 1 + new line + Text2
->>>>>>> 05e56984
+ *  @param  string  $text1          Text 1
+ *  @param  string  $text2          Text 2
+ *  @param  bool    $forxml         false=Use <br>instead of \n if html content detected, true=Use <br /> instead of \n if html content detected
+ *  @param  bool    $invert         invert order of description lines if CONF CHANGE_ORDER_CONCAT_DESCRIPTION is active
+ *  @return string                  Text 1 + new line + Text2
  *  @see    dol_textishtml
  */
 function dol_concatdesc($text1,$text2,$forxml=false, $invert=false)
