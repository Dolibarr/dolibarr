--- conflicted
+++ resolved
@@ -3055,13 +3055,8 @@
         		'bank', 'building', 'cash-register', 'close_title', 'cubes', 'delete', 'edit', 'ellipsis-h', 'filter', 'grip', 'grip_title', 'list', 'listlight', 'note',
         		'object_list','object_calendar', 'object_calendarweek', 'object_calendarmonth', 'object_calendarday', 'object_calendarperuser',
         		'off', 'on', 'play', 'playdisabled', 'printer', 'resize',
-<<<<<<< HEAD
-				'note', 'setup', 'sign-out', 'split', 'switch_off', 'switch_on', 'tools', 'unlink', 'uparrow', '1downarrow', '1uparrow', '1leftarrow', '1rightarrow', '1uparrow_selected', '1downarrow_selected', '1leftarrow_selected', '1rightarrow_selected',
+				'note', 'setup', 'sign-out', 'split', 'switch_off', 'switch_on', 'tools', 'unlink', 'uparrow', 'user',
 				'jabber', 'skype', 'twitter', 'facebook', 'linkedin', 'instagram', 'snapchat', 'youtube', 'google-plus-g','whatsapp',
-=======
-				'note', 'setup', 'sign-out', 'split', 'switch_off', 'switch_on', 'tools', 'unlink', 'uparrow', 'user',
-				'jabber','skype','twitter','facebook','linkedin',
->>>>>>> d8a8c4fb
 				'chevron-left','chevron-right','chevron-down','chevron-top',
 				'home', 'companies', 'products', 'commercial', 'invoicing', 'accountancy', 'project', 'hrm', 'members', 'ticket', 'generic',
         		'title_setup', 'title_accountancy', 'title_bank', 'title_hrm'
