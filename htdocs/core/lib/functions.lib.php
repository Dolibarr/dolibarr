<?php
/* Copyright (C) 2000-2007	Rodolphe Quiedeville		<rodolphe@quiedeville.org>
 * Copyright (C) 2003		Jean-Louis Bergamo			<jlb@j1b.org>
 * Copyright (C) 2004-2018	Laurent Destailleur			<eldy@users.sourceforge.net>
 * Copyright (C) 2004		Sebastien Di Cintio			<sdicintio@ressource-toi.org>
 * Copyright (C) 2004		Benoit Mortier				<benoit.mortier@opensides.be>
 * Copyright (C) 2004		Christophe Combelles		<ccomb@free.fr>
 * Copyright (C) 2005-2019	Regis Houssin				<regis.houssin@inodbox.com>
 * Copyright (C) 2008		Raphael Bertrand (Resultic)	<raphael.bertrand@resultic.fr>
 * Copyright (C) 2010-2018	Juanjo Menent				<jmenent@2byte.es>
 * Copyright (C) 2013		Cédric Salvador				<csalvador@gpcsolutions.fr>
 * Copyright (C) 2013-2021	Alexandre Spangaro			<aspangaro@open-dsi.fr>
 * Copyright (C) 2014		Cédric GROSS				<c.gross@kreiz-it.fr>
 * Copyright (C) 2014-2015	Marcos García				<marcosgdf@gmail.com>
 * Copyright (C) 2015		Jean-François Ferry			<jfefe@aternatik.fr>
 * Copyright (C) 2018-2022  Frédéric France             <frederic.france@netlogic.fr>
 * Copyright (C) 2019       Thibault Foucart            <support@ptibogxiv.net>
 * Copyright (C) 2020       Open-Dsi         			<support@open-dsi.fr>
 * Copyright (C) 2021       Gauthier VERDOL         	<gauthier.verdol@atm-consulting.fr>
 * Copyright (C) 2022       Anthony Berton	         	<anthony.berton@bb2a.fr>
 *
 * This program is free software; you can redistribute it and/or modify
 * it under the terms of the GNU General Public License as published by
 * the Free Software Foundation; either version 3 of the License, or
 * (at your option) any later version.
 *
 * This program is distributed in the hope that it will be useful,
 * but WITHOUT ANY WARRANTY; without even the implied warranty of
 * MERCHANTABILITY or FITNESS FOR A PARTICULAR PURPOSE.  See the
 * GNU General Public License for more details.
 *
 * You should have received a copy of the GNU General Public License
 * along with this program. If not, see <https://www.gnu.org/licenses/>.
 * or see https://www.gnu.org/
 */

/**
 *	\file			htdocs/core/lib/functions.lib.php
 *	\brief			A set of functions for Dolibarr
 *					This file contains all frequently used functions.
 */

include_once DOL_DOCUMENT_ROOT.'/core/lib/json.lib.php';

/**
 * Return dolibarr global constant string value
 * @param string $key key to return value, return '' if not set
 * @param string $default value to return
 * @return string
 */
function getDolGlobalString($key, $default = '')
{
	global $conf;
	// return $conf->global->$key ?? $default;
	return (string) (empty($conf->global->$key) ? $default : $conf->global->$key);
}

/**
 * Return dolibarr global constant int value
 * @param string $key key to return value, return 0 if not set
 * @param int $default value to return
 * @return int
 */
function getDolGlobalInt($key, $default = 0)
{
	global $conf;
	// return $conf->global->$key ?? $default;
	return (int) (empty($conf->global->$key) ? $default : $conf->global->$key);
}

/**
 * Is Dolibarr module enabled
 * @param string $module module name to check
 * @return int
 */
function isModEnabled($module)
{
	global $conf;
	return !empty($conf->$module->enabled);
}

/**
 * Return a DoliDB instance (database handler).
 *
 * @param   string	$type		Type of database (mysql, pgsql...)
 * @param	string	$host		Address of database server
 * @param	string	$user		Authorized username
 * @param	string	$pass		Password
 * @param	string	$name		Name of database
 * @param	int		$port		Port of database server
 * @return	DoliDB				A DoliDB instance
 */
function getDoliDBInstance($type, $host, $user, $pass, $name, $port)
{
	require_once DOL_DOCUMENT_ROOT."/core/db/".$type.'.class.php';

	$class = 'DoliDB'.ucfirst($type);
	$dolidb = new $class($type, $host, $user, $pass, $name, $port);
	return $dolidb;
}

/**
 * 	Get list of entity id to use.
 *
 * 	@param	string	$element		Current element
 *									'societe', 'socpeople', 'actioncomm', 'agenda', 'resource',
 *									'product', 'productprice', 'stock', 'bom', 'mo',
 *									'propal', 'supplier_proposal', 'invoice', 'supplier_invoice', 'payment_various',
 *									'categorie', 'bank_account', 'bank_account', 'adherent', 'user',
 *									'commande', 'supplier_order', 'expedition', 'intervention', 'survey',
 *									'contract', 'tax', 'expensereport', 'holiday', 'multicurrency', 'project',
 *									'email_template', 'event', 'donation'
 *									'c_paiement', 'c_payment_term', ...
 * 	@param	int		$shared			0=Return id of current entity only,
 * 									1=Return id of current entity + shared entities (default)
 *  @param	object	$currentobject	Current object if needed
 * 	@return	mixed					Entity id(s) to use ( eg. entity IN ('.getEntity(elementname).')' )
 */
function getEntity($element, $shared = 1, $currentobject = null)
{
	global $conf, $mc, $hookmanager, $object, $action, $db;

	if (! is_object($hookmanager)) {
		$hookmanager = new HookManager($db);
	}

	// fix different element names (France to English)
	switch ($element) {
		case 'contrat':
			$element = 'contract';
			break; // "/contrat/class/contrat.class.php"
		case 'order_supplier':
			$element = 'supplier_order';
			break; // "/fourn/class/fournisseur.commande.class.php"
	}

	if (is_object($mc)) {
		$out = $mc->getEntity($element, $shared, $currentobject);
	} else {
		$out = '';
		$addzero = array('user', 'usergroup', 'c_email_templates', 'email_template', 'default_values');
		if (in_array($element, $addzero)) {
			$out .= '0,';
		}
		$out .= ((int) $conf->entity);
	}

	// Manipulate entities to query on the fly
	$parameters = array(
		'element' => $element,
		'shared' => $shared,
		'object' => $object,
		'currentobject' => $currentobject,
		'out' => $out
	);
	$reshook = $hookmanager->executeHooks('hookGetEntity', $parameters, $currentobject, $action); // Note that $action and $object may have been modified by some hooks

	if (is_numeric($reshook)) {
		if ($reshook == 0 && !empty($hookmanager->resPrint)) {
			$out .= ','.$hookmanager->resPrint; // add
		} elseif ($reshook == 1) {
			$out = $hookmanager->resPrint; // replace
		}
	}

	return $out;
}

/**
 * 	Set entity id to use when to create an object
 *
 * 	@param	object	$currentobject	Current object
 * 	@return	mixed					Entity id to use ( eg. entity = '.setEntity($object) )
 */
function setEntity($currentobject)
{
	global $conf, $mc;

	if (is_object($mc) && method_exists($mc, 'setEntity')) {
		return $mc->setEntity($currentobject);
	} else {
		return ((is_object($currentobject) && $currentobject->id > 0 && $currentobject->entity > 0) ? $currentobject->entity : $conf->entity);
	}
}

/**
 * 	Return if string has a name dedicated to store a secret
 *
 * 	@param	string	$keyname	Name of key to test
 * 	@return	boolean				True if key is used to store a secret
 */
function isASecretKey($keyname)
{
	return preg_match('/(_pass|password|_pw|_key|securekey|serverkey|secret\d?|p12key|exportkey|_PW_[a-z]+|token)$/i', $keyname);
}


/**
 * Return a numeric value into an Excel like column number. So 0 return 'A', 1 returns 'B'..., 26 return 'AA'
 *
 * @param	int|string		$n		Numeric value
 * @return 	string					Column in Excel format
 */
function num2Alpha($n)
{
	for ($r = ""; $n >= 0; $n = intval($n / 26) - 1)
		$r = chr($n % 26 + 0x41) . $r;
		return $r;
}


/**
 * Return information about user browser
 *
 * Returns array with the following format:
 * array(
 *  'browsername' => Browser name (firefox|chrome|iceweasel|epiphany|safari|opera|ie|unknown)
 *  'browserversion' => Browser version. Empty if unknown
 *  'browseros' => Set with mobile OS (android|blackberry|ios|palm|symbian|webos|maemo|windows|unknown)
 *  'layout' => (tablet|phone|classic)
 *  'phone' => empty if not mobile, (android|blackberry|ios|palm|unknown) if mobile
 *  'tablet' => true/false
 * )
 *
 * @param string $user_agent Content of $_SERVER["HTTP_USER_AGENT"] variable
 * @return	array Check function documentation
 */
function getBrowserInfo($user_agent)
{
	include_once DOL_DOCUMENT_ROOT.'/includes/mobiledetect/mobiledetectlib/Mobile_Detect.php';

	$name = 'unknown';
	$version = '';
	$os = 'unknown';
	$phone = '';

	$user_agent = substr($user_agent, 0, 512);	// Avoid to process too large user agent

	$detectmobile = new Mobile_Detect(null, $user_agent);
	$tablet = $detectmobile->isTablet();

	if ($detectmobile->isMobile()) {
		$phone = 'unknown';

		// If phone/smartphone, we set phone os name.
		if ($detectmobile->is('AndroidOS')) {
			$os = $phone = 'android';
		} elseif ($detectmobile->is('BlackBerryOS')) {
			$os = $phone = 'blackberry';
		} elseif ($detectmobile->is('iOS')) {
			$os = 'ios';
			$phone = 'iphone';
		} elseif ($detectmobile->is('PalmOS')) {
			$os = $phone = 'palm';
		} elseif ($detectmobile->is('SymbianOS')) {
			$os = 'symbian';
		} elseif ($detectmobile->is('webOS')) {
			$os = 'webos';
		} elseif ($detectmobile->is('MaemoOS')) {
			$os = 'maemo';
		} elseif ($detectmobile->is('WindowsMobileOS') || $detectmobile->is('WindowsPhoneOS')) {
			$os = 'windows';
		}
	}

	// OS
	if (preg_match('/linux/i', $user_agent)) {
		$os = 'linux';
	} elseif (preg_match('/macintosh/i', $user_agent)) {
		$os = 'macintosh';
	} elseif (preg_match('/windows/i', $user_agent)) {
		$os = 'windows';
	}

	// Name
	$reg = array();
	if (preg_match('/firefox(\/|\s)([\d\.]*)/i', $user_agent, $reg)) {
		$name = 'firefox';
		$version = $reg[2];
	} elseif (preg_match('/edge(\/|\s)([\d\.]*)/i', $user_agent, $reg)) {
		$name = 'edge';
		$version = $reg[2];
	} elseif (preg_match('/chrome(\/|\s)([\d\.]+)/i', $user_agent, $reg)) {
		$name = 'chrome';
		$version = $reg[2];
	} elseif (preg_match('/chrome/i', $user_agent, $reg)) {
		// we can have 'chrome (Mozilla...) chrome x.y' in one string
		$name = 'chrome';
	} elseif (preg_match('/iceweasel/i', $user_agent)) {
		$name = 'iceweasel';
	} elseif (preg_match('/epiphany/i', $user_agent)) {
		$name = 'epiphany';
	} elseif (preg_match('/safari(\/|\s)([\d\.]*)/i', $user_agent, $reg)) {
		$name = 'safari';
		$version = $reg[2];
	} elseif (preg_match('/opera(\/|\s)([\d\.]*)/i', $user_agent, $reg)) {
		// Safari is often present in string for mobile but its not.
		$name = 'opera';
		$version = $reg[2];
	} elseif (preg_match('/(MSIE\s([0-9]+\.[0-9]))|.*(Trident\/[0-9]+.[0-9];.*rv:([0-9]+\.[0-9]+))/i', $user_agent, $reg)) {
		$name = 'ie';
		$version = end($reg);
	} elseif (preg_match('/(Windows NT\s([0-9]+\.[0-9])).*(Trident\/[0-9]+.[0-9];.*rv:([0-9]+\.[0-9]+))/i', $user_agent, $reg)) {
		// MS products at end
		$name = 'ie';
		$version = end($reg);
	} elseif (preg_match('/l(i|y)n(x|ks)(\(|\/|\s)*([\d\.]+)/i', $user_agent, $reg)) {
		// MS products at end
		$name = 'lynxlinks';
		$version = $reg[4];
	}

	if ($tablet) {
		$layout = 'tablet';
	} elseif ($phone) {
		$layout = 'phone';
	} else {
		$layout = 'classic';
	}

	return array(
		'browsername' => $name,
		'browserversion' => $version,
		'browseros' => $os,
		'layout' => $layout,
		'phone' => $phone,
		'tablet' => $tablet
	);
}

/**
 *  Function called at end of web php process
 *
 *  @return	void
 */
function dol_shutdown()
{
	global $conf, $user, $langs, $db;
	$disconnectdone = false;
	$depth = 0;
	if (is_object($db) && !empty($db->connected)) {
		$depth = $db->transaction_opened;
		$disconnectdone = $db->close();
	}
	dol_syslog("--- End access to ".$_SERVER["PHP_SELF"].(($disconnectdone && $depth) ? ' (Warn: db disconnection forced, transaction depth was '.$depth.')' : ''), (($disconnectdone && $depth) ?LOG_WARNING:LOG_INFO));
}

/**
 * Return true if we are in a context of submitting the parameter $paramname from a POST of a form.
 *
 * @param 	string	$paramname		Name or parameter to test
 * @return 	boolean					True if we have just submit a POST or GET request with the parameter provided (even if param is empty)
 */
function GETPOSTISSET($paramname)
{
	$isset = false;

	$relativepathstring = $_SERVER["PHP_SELF"];
	// Clean $relativepathstring
	if (constant('DOL_URL_ROOT')) {
		$relativepathstring = preg_replace('/^'.preg_quote(constant('DOL_URL_ROOT'), '/').'/', '', $relativepathstring);
	}
	$relativepathstring = preg_replace('/^\//', '', $relativepathstring);
	$relativepathstring = preg_replace('/^custom\//', '', $relativepathstring);
	//var_dump($relativepathstring);
	//var_dump($user->default_values);

	// Code for search criteria persistence.
	// Retrieve values if restore_lastsearch_values
	if (!empty($_GET['restore_lastsearch_values'])) {        // Use $_GET here and not GETPOST
		if (!empty($_SESSION['lastsearch_values_'.$relativepathstring])) {	// If there is saved values
			$tmp = json_decode($_SESSION['lastsearch_values_'.$relativepathstring], true);
			if (is_array($tmp)) {
				foreach ($tmp as $key => $val) {
					if ($key == $paramname) {	// We are on the requested parameter
						$isset = true;
						break;
					}
				}
			}
		}
		// If there is saved contextpage, limit, page or mode
		if ($paramname == 'contextpage' && !empty($_SESSION['lastsearch_contextpage_'.$relativepathstring])) {
			$isset = true;
		} elseif ($paramname == 'limit' && !empty($_SESSION['lastsearch_limit_'.$relativepathstring])) {
			$isset = true;
		} elseif ($paramname == 'page' && !empty($_SESSION['lastsearch_page_'.$relativepathstring])) {
			$isset = true;
		} elseif ($paramname == 'mode' && !empty($_SESSION['lastsearch_mode_'.$relativepathstring])) {
			$isset = true;
		}
	} else {
		$isset = (isset($_POST[$paramname]) || isset($_GET[$paramname])); // We must keep $_POST and $_GET here
	}

	return $isset;
}

/**
 * Return true if the parameter $paramname is submit from a POST OR GET as an array.
 * Can be used before GETPOST to know if the $check param of GETPOST need to check an array or a string
 *
 * @param 	string	$paramname		Name or parameter to test
 *  @param	int		$method	     Type of method (0 = get then post, 1 = only get, 2 = only post, 3 = post then get)
 * @return 	bool 				True if we have just submit a POST or GET request with the parameter provided (even if param is empty)
 */
function GETPOSTISARRAY($paramname, $method = 0)
{
	// for $method test need return the same $val as GETPOST
	if (empty($method)) {
		$val = isset($_GET[$paramname]) ? $_GET[$paramname] : (isset($_POST[$paramname]) ? $_POST[$paramname] : '');
	} elseif ($method == 1) {
		$val = isset($_GET[$paramname]) ? $_GET[$paramname] : '';
	} elseif ($method == 2) {
		$val = isset($_POST[$paramname]) ? $_POST[$paramname] : '';
	} elseif ($method == 3) {
		$val = isset($_POST[$paramname]) ? $_POST[$paramname] : (isset($_GET[$paramname]) ? $_GET[$paramname] : '');
	} else {
		$val = 'BadFirstParameterForGETPOST';
	}

	return is_array($val);
}

/**
 *  Return value of a param into GET or POST supervariable.
 *  Use the property $user->default_values[path]['createform'] and/or $user->default_values[path]['filters'] and/or $user->default_values[path]['sortorder']
 *  Note: The property $user->default_values is loaded by main.php when loading the user.
 *
 *  @param  string  $paramname   Name of parameter to found
 *  @param  string  $check	     Type of check
 *                               ''=no check (deprecated)
 *                               'none'=no check (only for param that should have very rich content like passwords)
 *                               'array', 'array:restricthtml' or 'array:aZ09' to check it's an array
 *                               'int'=check it's numeric (integer or float)
 *                               'intcomma'=check it's integer+comma ('1,2,3,4...')
 *                               'alpha'=Same than alphanohtml since v13
 *                               'alphawithlgt'=alpha with lgt
 *                               'alphanohtml'=check there is no html content and no " and no ../
 *                               'aZ'=check it's a-z only
 *                               'aZ09'=check it's simple alpha string (recommended for keys)
 *                               'san_alpha'=Use filter_var with FILTER_SANITIZE_STRING (do not use this for free text string)
 *                               'nohtml'=check there is no html content and no " and no ../
 *                               'restricthtml'=check html content is restricted to some tags only
 *                               'custom'= custom filter specify $filter and $options)
 *  @param	int		$method	     Type of method (0 = get then post, 1 = only get, 2 = only post, 3 = post then get)
 *  @param  int     $filter      Filter to apply when $check is set to 'custom'. (See http://php.net/manual/en/filter.filters.php for détails)
 *  @param  mixed   $options     Options to pass to filter_var when $check is set to 'custom'
 *  @param	string	$noreplace	 Force disable of replacement of __xxx__ strings.
 *  @return string|array         Value found (string or array), or '' if check fails
 */
function GETPOST($paramname, $check = 'alphanohtml', $method = 0, $filter = null, $options = null, $noreplace = 0)
{
	global $mysoc, $user, $conf;

	if (empty($paramname)) {
		return 'BadFirstParameterForGETPOST';
	}
	if (empty($check)) {
		dol_syslog("Deprecated use of GETPOST, called with 1st param = ".$paramname." and 2nd param is '', when calling page ".$_SERVER["PHP_SELF"], LOG_WARNING);
		// Enable this line to know who call the GETPOST with '' $check parameter.
		//var_dump(debug_backtrace()[0]);
	}

	if (empty($method)) {
		$out = isset($_GET[$paramname]) ? $_GET[$paramname] : (isset($_POST[$paramname]) ? $_POST[$paramname] : '');
	} elseif ($method == 1) {
		$out = isset($_GET[$paramname]) ? $_GET[$paramname] : '';
	} elseif ($method == 2) {
		$out = isset($_POST[$paramname]) ? $_POST[$paramname] : '';
	} elseif ($method == 3) {
		$out = isset($_POST[$paramname]) ? $_POST[$paramname] : (isset($_GET[$paramname]) ? $_GET[$paramname] : '');
	} else {
		return 'BadThirdParameterForGETPOST';
	}

	if (empty($method) || $method == 3 || $method == 4) {
		$relativepathstring = $_SERVER["PHP_SELF"];
		// Clean $relativepathstring
		if (constant('DOL_URL_ROOT')) {
			$relativepathstring = preg_replace('/^'.preg_quote(constant('DOL_URL_ROOT'), '/').'/', '', $relativepathstring);
		}
		$relativepathstring = preg_replace('/^\//', '', $relativepathstring);
		$relativepathstring = preg_replace('/^custom\//', '', $relativepathstring);
		//var_dump($relativepathstring);
		//var_dump($user->default_values);

		// Code for search criteria persistence.
		// Retrieve values if restore_lastsearch_values
		if (!empty($_GET['restore_lastsearch_values'])) {        // Use $_GET here and not GETPOST
			if (!empty($_SESSION['lastsearch_values_'.$relativepathstring])) {	// If there is saved values
				$tmp = json_decode($_SESSION['lastsearch_values_'.$relativepathstring], true);
				if (is_array($tmp)) {
					foreach ($tmp as $key => $val) {
						if ($key == $paramname) {	// We are on the requested parameter
							$out = $val;
							break;
						}
					}
				}
			}
			// If there is saved contextpage, page or limit
			if ($paramname == 'contextpage' && !empty($_SESSION['lastsearch_contextpage_'.$relativepathstring])) {
				$out = $_SESSION['lastsearch_contextpage_'.$relativepathstring];
			} elseif ($paramname == 'limit' && !empty($_SESSION['lastsearch_limit_'.$relativepathstring])) {
				$out = $_SESSION['lastsearch_limit_'.$relativepathstring];
			} elseif ($paramname == 'page' && !empty($_SESSION['lastsearch_page_'.$relativepathstring])) {
				$out = $_SESSION['lastsearch_page_'.$relativepathstring];
			} elseif ($paramname == 'mode' && !empty($_SESSION['lastsearch_mode_'.$relativepathstring])) {
				$out = $_SESSION['lastsearch_mode_'.$relativepathstring];
			}
		} elseif (!isset($_GET['sortfield'])) {
			// Else, retrieve default values if we are not doing a sort
			// If we did a click on a field to sort, we do no apply default values. Same if option MAIN_ENABLE_DEFAULT_VALUES is not set
			if (!empty($_GET['action']) && $_GET['action'] == 'create' && !isset($_GET[$paramname]) && !isset($_POST[$paramname])) {
				// Search default value from $object->field
				global $object;
				if (is_object($object) && isset($object->fields[$paramname]['default'])) {
					$out = $object->fields[$paramname]['default'];
				}
			}
			if (!empty($conf->global->MAIN_ENABLE_DEFAULT_VALUES)) {
				if (!empty($_GET['action']) && (preg_match('/^create/', $_GET['action']) || preg_match('/^presend/', $_GET['action'])) && !isset($_GET[$paramname]) && !isset($_POST[$paramname])) {
					// Now search in setup to overwrite default values
					if (!empty($user->default_values)) {		// $user->default_values defined from menu 'Setup - Default values'
						if (isset($user->default_values[$relativepathstring]['createform'])) {
							foreach ($user->default_values[$relativepathstring]['createform'] as $defkey => $defval) {
								$qualified = 0;
								if ($defkey != '_noquery_') {
									$tmpqueryarraytohave = explode('&', $defkey);
									$tmpqueryarraywehave = explode('&', dol_string_nohtmltag($_SERVER['QUERY_STRING']));
									$foundintru = 0;
									foreach ($tmpqueryarraytohave as $tmpquerytohave) {
										if (!in_array($tmpquerytohave, $tmpqueryarraywehave)) {
											$foundintru = 1;
										}
									}
									if (!$foundintru) {
										$qualified = 1;
									}
									//var_dump($defkey.'-'.$qualified);
								} else {
									$qualified = 1;
								}

								if ($qualified) {
									if (isset($user->default_values[$relativepathstring]['createform'][$defkey][$paramname])) {
										$out = $user->default_values[$relativepathstring]['createform'][$defkey][$paramname];
										break;
									}
								}
							}
						}
					}
				} elseif (!empty($paramname) && !isset($_GET[$paramname]) && !isset($_POST[$paramname])) {
					// Management of default search_filters and sort order
					if (!empty($user->default_values)) {
						// $user->default_values defined from menu 'Setup - Default values'
						//var_dump($user->default_values[$relativepathstring]);
						if ($paramname == 'sortfield' || $paramname == 'sortorder') {
							// Sorted on which fields ? ASC or DESC ?
							if (isset($user->default_values[$relativepathstring]['sortorder'])) {
								// Even if paramname is sortfield, data are stored into ['sortorder...']
								foreach ($user->default_values[$relativepathstring]['sortorder'] as $defkey => $defval) {
									$qualified = 0;
									if ($defkey != '_noquery_') {
										$tmpqueryarraytohave = explode('&', $defkey);
										$tmpqueryarraywehave = explode('&', dol_string_nohtmltag($_SERVER['QUERY_STRING']));
										$foundintru = 0;
										foreach ($tmpqueryarraytohave as $tmpquerytohave) {
											if (!in_array($tmpquerytohave, $tmpqueryarraywehave)) {
												$foundintru = 1;
											}
										}
										if (!$foundintru) {
											$qualified = 1;
										}
										//var_dump($defkey.'-'.$qualified);
									} else {
										$qualified = 1;
									}

									if ($qualified) {
										$forbidden_chars_to_replace = array(" ", "'", "/", "\\", ":", "*", "?", "\"", "<", ">", "|", "[", "]", ";", "="); // we accept _, -, . and ,
										foreach ($user->default_values[$relativepathstring]['sortorder'][$defkey] as $key => $val) {
											if ($out) {
												$out .= ', ';
											}
											if ($paramname == 'sortfield') {
												$out .= dol_string_nospecial($key, '', $forbidden_chars_to_replace);
											}
											if ($paramname == 'sortorder') {
												$out .= dol_string_nospecial($val, '', $forbidden_chars_to_replace);
											}
										}
										//break;	// No break for sortfield and sortorder so we can cumulate fields (is it realy usefull ?)
									}
								}
							}
						} elseif (isset($user->default_values[$relativepathstring]['filters'])) {
							foreach ($user->default_values[$relativepathstring]['filters'] as $defkey => $defval) {	// $defkey is a querystring like 'a=b&c=d', $defval is key of user
								if (!empty($_GET['disabledefaultvalues'])) {	// If set of default values has been disabled by a request parameter
									continue;
								}
								$qualified = 0;
								if ($defkey != '_noquery_') {
									$tmpqueryarraytohave = explode('&', $defkey);
									$tmpqueryarraywehave = explode('&', dol_string_nohtmltag($_SERVER['QUERY_STRING']));
									$foundintru = 0;
									foreach ($tmpqueryarraytohave as $tmpquerytohave) {
										if (!in_array($tmpquerytohave, $tmpqueryarraywehave)) {
											$foundintru = 1;
										}
									}
									if (!$foundintru) {
										$qualified = 1;
									}
									//var_dump($defkey.'-'.$qualified);
								} else {
									$qualified = 1;
								}

								if ($qualified) {
									// We must keep $_POST and $_GET here
									if (isset($_POST['sall']) || isset($_POST['search_all']) || isset($_GET['sall']) || isset($_GET['search_all'])) {
										// We made a search from quick search menu, do we still use default filter ?
										if (empty($conf->global->MAIN_DISABLE_DEFAULT_FILTER_FOR_QUICK_SEARCH)) {
											$forbidden_chars_to_replace = array(" ", "'", "/", "\\", ":", "*", "?", "\"", "<", ">", "|", "[", "]", ";", "="); // we accept _, -, . and ,
											$out = dol_string_nospecial($user->default_values[$relativepathstring]['filters'][$defkey][$paramname], '', $forbidden_chars_to_replace);
										}
									} else {
										$forbidden_chars_to_replace = array(" ", "'", "/", "\\", ":", "*", "?", "\"", "<", ">", "|", "[", "]", ";", "="); // we accept _, -, . and ,
										$out = dol_string_nospecial($user->default_values[$relativepathstring]['filters'][$defkey][$paramname], '', $forbidden_chars_to_replace);
									}
									break;
								}
							}
						}
					}
				}
			}
		}
	}

	// Substitution variables for GETPOST (used to get final url with variable parameters or final default value with variable parameters)
	// Example of variables: __DAY__, __MONTH__, __YEAR__, __MYCOMPANY_COUNTRY_ID__, __USER_ID__, ...
	// We do this only if var is a GET. If it is a POST, may be we want to post the text with vars as the setup text.
	if (!is_array($out) && empty($_POST[$paramname]) && empty($noreplace)) {
		$reg = array();
		$maxloop = 20;
		$loopnb = 0; // Protection against infinite loop
		while (preg_match('/__([A-Z0-9]+_?[A-Z0-9]+)__/i', $out, $reg) && ($loopnb < $maxloop)) {    // Detect '__ABCDEF__' as key 'ABCDEF' and '__ABC_DEF__' as key 'ABC_DEF'. Detection is also correct when 2 vars are side by side.
			$loopnb++;
			$newout = '';

			if ($reg[1] == 'DAY') {
				$tmp = dol_getdate(dol_now(), true);
				$newout = $tmp['mday'];
			} elseif ($reg[1] == 'MONTH') {
				$tmp = dol_getdate(dol_now(), true);
				$newout = $tmp['mon'];
			} elseif ($reg[1] == 'YEAR') {
				$tmp = dol_getdate(dol_now(), true);
				$newout = $tmp['year'];
			} elseif ($reg[1] == 'PREVIOUS_DAY') {
				$tmp = dol_getdate(dol_now(), true);
				$tmp2 = dol_get_prev_day($tmp['mday'], $tmp['mon'], $tmp['year']);
				$newout = $tmp2['day'];
			} elseif ($reg[1] == 'PREVIOUS_MONTH') {
				$tmp = dol_getdate(dol_now(), true);
				$tmp2 = dol_get_prev_month($tmp['mon'], $tmp['year']);
				$newout = $tmp2['month'];
			} elseif ($reg[1] == 'PREVIOUS_YEAR') {
				$tmp = dol_getdate(dol_now(), true);
				$newout = ($tmp['year'] - 1);
			} elseif ($reg[1] == 'NEXT_DAY') {
				$tmp = dol_getdate(dol_now(), true);
				$tmp2 = dol_get_next_day($tmp['mday'], $tmp['mon'], $tmp['year']);
				$newout = $tmp2['day'];
			} elseif ($reg[1] == 'NEXT_MONTH') {
				$tmp = dol_getdate(dol_now(), true);
				$tmp2 = dol_get_next_month($tmp['mon'], $tmp['year']);
				$newout = $tmp2['month'];
			} elseif ($reg[1] == 'NEXT_YEAR') {
				$tmp = dol_getdate(dol_now(), true);
				$newout = ($tmp['year'] + 1);
			} elseif ($reg[1] == 'MYCOMPANY_COUNTRY_ID' || $reg[1] == 'MYCOUNTRY_ID' || $reg[1] == 'MYCOUNTRYID') {
				$newout = $mysoc->country_id;
			} elseif ($reg[1] == 'USER_ID' || $reg[1] == 'USERID') {
				$newout = $user->id;
			} elseif ($reg[1] == 'USER_SUPERVISOR_ID' || $reg[1] == 'SUPERVISOR_ID' || $reg[1] == 'SUPERVISORID') {
				$newout = $user->fk_user;
			} elseif ($reg[1] == 'ENTITY_ID' || $reg[1] == 'ENTITYID') {
				$newout = $conf->entity;
			} else {
				$newout = ''; // Key not found, we replace with empty string
			}
			//var_dump('__'.$reg[1].'__ -> '.$newout);
			$out = preg_replace('/__'.preg_quote($reg[1], '/').'__/', $newout, $out);
		}
	}

	// Check rule
	if (preg_match('/^array/', $check)) {	// If 'array' or 'array:restricthtml' or 'array:aZ09' or 'array:intcomma'
		if (!is_array($out) || empty($out)) {
			$out = array();
		} else {
			$tmparray = explode(':', $check);
			if (!empty($tmparray[1])) {
				$tmpcheck = $tmparray[1];
			} else {
				$tmpcheck = 'alphanohtml';
			}
			foreach ($out as $outkey => $outval) {
				$out[$outkey] = sanitizeVal($outval, $tmpcheck, $filter, $options);
			}
		}
	} else {
		$out = sanitizeVal($out, $check, $filter, $options);
	}

	// Sanitizing for special parameters.
	// Note: There is no reason to allow the backtopage, backtolist or backtourl parameter to contains an external URL. Only relative URLs are allowed.
	if ($paramname == 'backtopage' || $paramname == 'backtolist' || $paramname == 'backtourl') {
		$out = str_replace('\\', '/', $out);								// Can be before the loop because only 1 char is replaced. No risk to get it after other replacements.
		$out = str_replace(array(':', ';', '@', "\t", ' '), '', $out);		// Can be before the loop because only 1 char is replaced. No risk to retreive it after other replacements.
		do {
			$oldstringtoclean = $out;
			$out = str_ireplace(array('javascript', 'vbscript', '&colon', '&#'), '', $out);
			$out = preg_replace(array('/^[^\?]*%/'), '', $out);				// We remove any % chars before the ?. Example in url: '/product/stock/card.php?action=create&backtopage=%2Fdolibarr_dev%2Fhtdocs%2Fpro%25duct%2Fcard.php%3Fid%3Dabc'
			$out = preg_replace(array('/^[a-z]*\/\s*\/+/i'), '', $out);		// We remove schema*// to remove external URL
		} while ($oldstringtoclean != $out);
	}

	// Code for search criteria persistence.
	// Save data into session if key start with 'search_' or is 'smonth', 'syear', 'month', 'year'
	if (empty($method) || $method == 3 || $method == 4) {
		if (preg_match('/^search_/', $paramname) || in_array($paramname, array('sortorder', 'sortfield'))) {
			//var_dump($paramname.' - '.$out.' '.$user->default_values[$relativepathstring]['filters'][$paramname]);

			// We save search key only if $out not empty that means:
			// - posted value not empty, or
			// - if posted value is empty and a default value exists that is not empty (it means we did a filter to an empty value when default was not).

			if ($out != '') {		// $out = '0' or 'abc', it is a search criteria to keep
				$user->lastsearch_values_tmp[$relativepathstring][$paramname] = $out;
			}
		}
	}

	return $out;
}

/**
 *  Return value of a param into GET or POST supervariable.
 *  Use the property $user->default_values[path]['creatform'] and/or $user->default_values[path]['filters'] and/or $user->default_values[path]['sortorder']
 *  Note: The property $user->default_values is loaded by main.php when loading the user.
 *
 *  @param  string  $paramname   Name of parameter to found
 *  @param	int		$method	     Type of method (0 = get then post, 1 = only get, 2 = only post, 3 = post then get)
 *  @return int                  Value found (int)
 */
function GETPOSTINT($paramname, $method = 0)
{
	return (int) GETPOST($paramname, 'int', $method, null, null, 0);
}


/**
 *  Return a sanitized or empty value after checking value against a rule.
 *
 *  @deprecated
 *  @param  string|array  	$out	     Value to check/clear.
 *  @param  string  		$check	     Type of check/sanitizing
 *  @param  int     		$filter      Filter to apply when $check is set to 'custom'. (See http://php.net/manual/en/filter.filters.php for détails)
 *  @param  mixed   		$options     Options to pass to filter_var when $check is set to 'custom'
 *  @return string|array    		     Value sanitized (string or array). It may be '' if format check fails.
 */
function checkVal($out = '', $check = 'alphanohtml', $filter = null, $options = null)
{
	return sanitizeVal($out, $check, $filter, $options);
}

/**
 *  Return a sanitized or empty value after checking value against a rule.
 *
 *  @param  string|array  	$out	     Value to check/clear.
 *  @param  string  		$check	     Type of check/sanitizing
 *  @param  int     		$filter      Filter to apply when $check is set to 'custom'. (See http://php.net/manual/en/filter.filters.php for détails)
 *  @param  mixed   		$options     Options to pass to filter_var when $check is set to 'custom'
 *  @return string|array    		     Value sanitized (string or array). It may be '' if format check fails.
 */
function sanitizeVal($out = '', $check = 'alphanohtml', $filter = null, $options = null)
{
	global $conf;

	// TODO : use class "Validate" to perform tests (and add missing tests) if needed for factorize
	// Check is done after replacement
	switch ($check) {
		case 'none':
			break;
		case 'int':    // Check param is a numeric value (integer but also float or hexadecimal)
			if (!is_numeric($out)) {
				$out = '';
			}
			break;
		case 'intcomma':
			if (preg_match('/[^0-9,-]+/i', $out)) {
				$out = '';
			}
			break;
		case 'san_alpha':
			$out = filter_var($out, FILTER_SANITIZE_STRING);
			break;
		case 'email':
			$out = filter_var($out, FILTER_SANITIZE_EMAIL);
			break;
		case 'aZ':
			if (!is_array($out)) {
				$out = trim($out);
				if (preg_match('/[^a-z]+/i', $out)) {
					$out = '';
				}
			}
			break;
		case 'aZ09':
			if (!is_array($out)) {
				$out = trim($out);
				if (preg_match('/[^a-z0-9_\-\.]+/i', $out)) {
					$out = '';
				}
			}
			break;
		case 'aZ09comma':		// great to sanitize sortfield or sortorder params that can be t.abc,t.def_gh
			if (!is_array($out)) {
				$out = trim($out);
				if (preg_match('/[^a-z0-9_\-\.,]+/i', $out)) {
					$out = '';
				}
			}
			break;
		case 'nohtml':		// No html
			$out = dol_string_nohtmltag($out, 0);
			break;
		case 'alpha':		// No html and no ../ and "
		case 'alphanohtml':	// Recommended for most scalar parameters and search parameters
			if (!is_array($out)) {
				$out = trim($out);
				do {
					$oldstringtoclean = $out;
					// Remove html tags
					$out = dol_string_nohtmltag($out, 0);
					// Remove also other dangerous string sequences
					// '"' is dangerous because param in url can close the href= or src= and add javascript functions.
					// '../' or '..\' is dangerous because it allows dir transversals
					// Note &#38, '&#0000038', '&#x26'... is a simple char like '&' alone but there is no reason to accept such way to encode input data.
					$out = str_ireplace(array('&#38', '&#0000038', '&#x26', '&quot', '&#34', '&#0000034', '&#x22', '"', '&#47', '&#0000047', '&#92', '&#0000092', '&#x2F', '../', '..\\'), '', $out);
				} while ($oldstringtoclean != $out);
				// keep lines feed
			}
			break;
		case 'alphawithlgt':		// No " and no ../ but we keep balanced < > tags with no special chars inside. Can be used for email string like "Name <email>". Less secured than 'alphanohtml'
			if (!is_array($out)) {
				$out = trim($out);
				do {
					$oldstringtoclean = $out;
					// Remove html tags
					$out = dol_html_entity_decode($out, ENT_COMPAT | ENT_HTML5, 'UTF-8');
					// '"' is dangerous because param in url can close the href= or src= and add javascript functions.
					// '../' or '..\' is dangerous because it allows dir transversals
					// Note &#38, '&#0000038', '&#x26'... is a simple char like '&' alone but there is no reason to accept such way to encode input data.
					$out = str_ireplace(array('&#38', '&#0000038', '&#x26', '&quot', '&#34', '&#0000034', '&#x22', '"', '&#47', '&#0000047', '&#92', '&#0000092', '&#x2F', '../', '..\\'), '', $out);
				} while ($oldstringtoclean != $out);
			}
			break;
		case 'restricthtml':		// Recommended for most html textarea
		case 'restricthtmlallowunvalid':
			do {
				$oldstringtoclean = $out;

				if (!empty($out) && !empty($conf->global->MAIN_RESTRICTHTML_ONLY_VALID_HTML) && $check != 'restricthtmlallowunvalid') {
					try {
						$dom = new DOMDocument;
						// Add a trick to solve pb with text without parent tag
						// like '<h1>Foo</h1><p>bar</p>' that ends up with '<h1>Foo<p>bar</p></h1>'
						// like 'abc' that ends up with '<p>abc</p>'
						$out = '<div class="tricktoremove">'.$out.'</div>';

						$dom->loadHTML($out, LIBXML_ERR_NONE|LIBXML_HTML_NOIMPLIED|LIBXML_HTML_NODEFDTD|LIBXML_NONET|LIBXML_NOWARNING|LIBXML_NOXMLDECL);
						$out = trim($dom->saveHTML());

						// Remove the trick added to solve pb with text without parent tag
						$out = preg_replace('/^<div class="tricktoremove">/', '', $out);
						$out = preg_replace('/<\/div>$/', '', $out);
					} catch (Exception $e) {
						//print $e->getMessage();
						return 'InvalidHTMLString';
					}
				}

				// Ckeditor use the numeric entitic for apostrophe so we force it to text entity (all other special chars are
				// encoded using text entities) so we can then exclude all numeric entities.
				$out = preg_replace('/&#39;/i', '&apos;', $out);

				// We replace chars from a/A to z/Z encoded with numeric HTML entities with the real char so we won't loose the chars at the next step (preg_replace).
				// No need to use a loop here, this step is not to sanitize (this is done at next step, this is to try to save chars, even if they are
				// using a non coventionnel way to be encoded, to not have them sanitized just after)
				//$out = preg_replace_callback('/&#(x?[0-9][0-9a-f]+;?)/i', 'realCharForNumericEntities', $out);
				$out = preg_replace_callback('/&#(x?[0-9][0-9a-f]+;?)/i', function ($m) {
					return realCharForNumericEntities($m); }, $out);


				// Now we remove all remaining HTML entities starting with a number. We don't want such entities.
				$out = preg_replace('/&#x?[0-9]+/i', '', $out);	// For example if we have j&#x61vascript with an entities without the ; to hide the 'a' of 'javascript'.

				$out = dol_string_onlythesehtmltags($out, 0, 1, 1);

				// We should also exclude non expected HTML attributes and clean content of some attributes.
				if (!empty($conf->global->MAIN_RESTRICTHTML_REMOVE_ALSO_BAD_ATTRIBUTES)) {
					// Warning, the function may add a LF so we are forced to trim to compare with old $out without having always a difference and an infinit loop.
					$out = dol_string_onlythesehtmlattributes($out);
				}

				// Restore entity &apos; into &#39; (restricthtml is for html content so we can use html entity)
				$out = preg_replace('/&apos;/i', "&#39;", $out);
			} while ($oldstringtoclean != $out);
			break;
		case 'custom':
			if (empty($filter)) {
				return 'BadFourthParameterForGETPOST';
			}
			$out = filter_var($out, $filter, $options);
			break;
	}

	return $out;
}


if (!function_exists('dol_getprefix')) {
	/**
	 *  Return a prefix to use for this Dolibarr instance, for session/cookie names or email id.
	 *  The prefix is unique for instance and avoid conflict between multi-instances, even when having two instances with same root dir
	 *  or two instances in same virtual servers.
	 *  This function must not use dol_hash (that is used for password hash) and need to have all context $conf loaded.
	 *
	 *  @param  string  $mode                   '' (prefix for session name) or 'email' (prefix for email id)
	 *  @return	string                          A calculated prefix
	 */
	function dol_getprefix($mode = '')
	{
		// If prefix is for email (we need to have $conf already loaded for this case)
		if ($mode == 'email') {
			global $conf;

			if (!empty($conf->global->MAIL_PREFIX_FOR_EMAIL_ID)) {	// If MAIL_PREFIX_FOR_EMAIL_ID is set
				if ($conf->global->MAIL_PREFIX_FOR_EMAIL_ID != 'SERVER_NAME') {
					return $conf->global->MAIL_PREFIX_FOR_EMAIL_ID;
				} elseif (isset($_SERVER["SERVER_NAME"])) {	// If MAIL_PREFIX_FOR_EMAIL_ID is set to 'SERVER_NAME'
					return $_SERVER["SERVER_NAME"];
				}
			}

			// The recommended value if MAIL_PREFIX_FOR_EMAIL_ID is not defined (may be not defined for old versions)
			if (!empty($conf->file->instance_unique_id)) {
				return sha1('dolibarr'.$conf->file->instance_unique_id);
			}

			// For backward compatibility when instance_unique_id is not set
			return sha1(DOL_DOCUMENT_ROOT.DOL_URL_ROOT);
		}

		// If prefix is for session (no need to have $conf loaded)
		global $dolibarr_main_instance_unique_id, $dolibarr_main_cookie_cryptkey;	// This is loaded by filefunc.inc.php
		$tmp_instance_unique_id = empty($dolibarr_main_instance_unique_id) ? (empty($dolibarr_main_cookie_cryptkey) ? '' : $dolibarr_main_cookie_cryptkey) : $dolibarr_main_instance_unique_id; // Unique id of instance

		// The recommended value (may be not defined for old versions)
		if (!empty($tmp_instance_unique_id)) {
			return sha1('dolibarr'.$tmp_instance_unique_id);
		}

		// For backward compatibility when instance_unique_id is not set
		if (isset($_SERVER["SERVER_NAME"]) && isset($_SERVER["DOCUMENT_ROOT"])) {
			return sha1($_SERVER["SERVER_NAME"].$_SERVER["DOCUMENT_ROOT"].DOL_DOCUMENT_ROOT.DOL_URL_ROOT);
		} else {
			return sha1(DOL_DOCUMENT_ROOT.DOL_URL_ROOT);
		}
	}
}

/**
 *	Make an include_once using default root and alternate root if it fails.
 *  To link to a core file, use include(DOL_DOCUMENT_ROOT.'/pathtofile')
 *  To link to a module file from a module file, use include './mymodulefile';
 *  To link to a module file from a core file, then this function can be used (call by hook / trigger / speciales pages)
 *
 * 	@param	string	$relpath	Relative path to file (Ie: mydir/myfile, ../myfile, ...)
 * 	@param	string	$classname	Class name (deprecated)
 *  @return bool                True if load is a success, False if it fails
 */
function dol_include_once($relpath, $classname = '')
{
	global $conf, $langs, $user, $mysoc; // Do not remove this. They must be defined for files we include. Other globals var must be retrieved with $GLOBALS['var']

	$fullpath = dol_buildpath($relpath);

	if (!file_exists($fullpath)) {
		dol_syslog('functions::dol_include_once Tried to load unexisting file: '.$relpath, LOG_WARNING);
		return false;
	}

	if (!empty($classname) && !class_exists($classname)) {
		return include $fullpath;
	} else {
		return include_once $fullpath;
	}
}


/**
 *	Return path of url or filesystem. Can check into alternate dir or alternate dir + main dir depending on value of $returnemptyifnotfound.
 *
 * 	@param	string	$path						Relative path to file (if mode=0) or relative url (if mode=1). Ie: mydir/myfile, ../myfile
 *  @param	int		$type						0=Used for a Filesystem path, 1=Used for an URL path (output relative), 2=Used for an URL path (output full path using same host that current url), 3=Used for an URL path (output full path using host defined into $dolibarr_main_url_root of conf file)
 *  @param	int		$returnemptyifnotfound		0:If $type==0 and if file was not found into alternate dir, return default path into main dir (no test on it)
 *  											1:If $type==0 and if file was not found into alternate dir, return empty string
 *  											2:If $type==0 and if file was not found into alternate dir, test into main dir, return default path if found, empty string if not found
 *  @return string								Full filesystem path (if path=0) or '' if file not found, Full url path (if mode=1)
 */
function dol_buildpath($path, $type = 0, $returnemptyifnotfound = 0)
{
	global $conf;

	$path = preg_replace('/^\//', '', $path);

	if (empty($type)) {	// For a filesystem path
		$res = DOL_DOCUMENT_ROOT.'/'.$path; // Standard default path
		if (is_array($conf->file->dol_document_root)) {
			foreach ($conf->file->dol_document_root as $key => $dirroot) {	// ex: array("main"=>"/home/main/htdocs", "alt0"=>"/home/dirmod/htdocs", ...)
				if ($key == 'main') {
					continue;
				}
				if (file_exists($dirroot.'/'.$path)) {
					$res = $dirroot.'/'.$path;
					return $res;
				}
			}
		}
		if ($returnemptyifnotfound) {
			// Not found into alternate dir
			if ($returnemptyifnotfound == 1 || !file_exists($res)) {
				return '';
			}
		}
	} else {
		// For an url path
		// We try to get local path of file on filesystem from url
		// Note that trying to know if a file on disk exist by forging path on disk from url
		// works only for some web server and some setup. This is bugged when
		// using proxy, rewriting, virtual path, etc...
		$res = '';
		if ($type == 1) {
			$res = DOL_URL_ROOT.'/'.$path; // Standard value
		}
		if ($type == 2) {
			$res = DOL_MAIN_URL_ROOT.'/'.$path; // Standard value
		}
		if ($type == 3) {
			$res = DOL_URL_ROOT.'/'.$path;
		}

		foreach ($conf->file->dol_document_root as $key => $dirroot) {	// ex: array(["main"]=>"/home/main/htdocs", ["alt0"]=>"/home/dirmod/htdocs", ...)
			if ($key == 'main') {
				if ($type == 3) {
					global $dolibarr_main_url_root;

					// Define $urlwithroot
					$urlwithouturlroot = preg_replace('/'.preg_quote(DOL_URL_ROOT, '/').'$/i', '', trim($dolibarr_main_url_root));
					$urlwithroot = $urlwithouturlroot.DOL_URL_ROOT; // This is to use external domain name found into config file
					//$urlwithroot=DOL_MAIN_URL_ROOT;					// This is to use same domain name than current

					$res = (preg_match('/^http/i', $conf->file->dol_url_root[$key]) ? '' : $urlwithroot).'/'.$path; // Test on start with http is for old conf syntax
				}
				continue;
			}
			preg_match('/^([^\?]+(\.css\.php|\.css|\.js\.php|\.js|\.png|\.jpg|\.php)?)/i', $path, $regs); // Take part before '?'
			if (!empty($regs[1])) {
				//print $key.'-'.$dirroot.'/'.$path.'-'.$conf->file->dol_url_root[$type].'<br>'."\n";
				if (file_exists($dirroot.'/'.$regs[1])) {
					if ($type == 1) {
						$res = (preg_match('/^http/i', $conf->file->dol_url_root[$key]) ? '' : DOL_URL_ROOT).$conf->file->dol_url_root[$key].'/'.$path;
					}
					if ($type == 2) {
						$res = (preg_match('/^http/i', $conf->file->dol_url_root[$key]) ? '' : DOL_MAIN_URL_ROOT).$conf->file->dol_url_root[$key].'/'.$path;
					}
					if ($type == 3) {
						global $dolibarr_main_url_root;

						// Define $urlwithroot
						$urlwithouturlroot = preg_replace('/'.preg_quote(DOL_URL_ROOT, '/').'$/i', '', trim($dolibarr_main_url_root));
						$urlwithroot = $urlwithouturlroot.DOL_URL_ROOT; // This is to use external domain name found into config file
						//$urlwithroot=DOL_MAIN_URL_ROOT;					// This is to use same domain name than current

						$res = (preg_match('/^http/i', $conf->file->dol_url_root[$key]) ? '' : $urlwithroot).$conf->file->dol_url_root[$key].'/'.$path; // Test on start with http is for old conf syntax
					}
					break;
				}
			}
		}
	}

	return $res;
}

/**
 *	Create a clone of instance of object (new instance with same value for properties)
 *  With native = 0: Property that are reference are also new object (full isolation clone). This means $this->db of new object is not valid.
 *  With native = 1: Use PHP clone. Property that are reference are same pointer. This means $this->db of new object is still valid but point to same this->db than original object.
 *
 * 	@param	object	$object		Object to clone
 *  @param	int		$native		0=Full isolation method, 1=Native PHP method
 *	@return object				Clone object
 *  @see https://php.net/manual/language.oop5.cloning.php
 */
function dol_clone($object, $native = 0)
{
	if (empty($native)) {
		$myclone = unserialize(serialize($object));	// serialize then unserialize is hack to be sure to have a new object for all fields
	} else {
		$myclone = clone $object; // PHP clone is a shallow copy only, not a real clone, so properties of references will keep the reference (refering to the same target/variable)
	}

	return $myclone;
}

/**
 *	Optimize a size for some browsers (phone, smarphone, ...)
 *
 * 	@param	int		$size		Size we want
 * 	@param	string	$type		Type of optimizing:
 * 								'' = function used to define a size for truncation
 * 								'width' = function is used to define a width
 *	@return int					New size after optimizing
 */
function dol_size($size, $type = '')
{
	global $conf;
	if (empty($conf->dol_optimize_smallscreen)) {
		return $size;
	}
	if ($type == 'width' && $size > 250) {
		return 250;
	} else {
		return 10;
	}
}


/**
 *	Clean a string to use it as a file name.
 *  Replace also '--' and ' -' strings, they are used for parameters separation (Note: ' - ' is allowed).
 *
 *	@param	string	$str            String to clean
 * 	@param	string	$newstr			String to replace bad chars with.
 *  @param	int	    $unaccent		1=Remove also accent (default), 0 do not remove them
 *	@return string          		String cleaned (a-zA-Z_)
 *
 * 	@see        	dol_string_nospecial(), dol_string_unaccent(), dol_sanitizePathName()
 */
function dol_sanitizeFileName($str, $newstr = '_', $unaccent = 1)
{
	// List of special chars for filenames in windows are defined on page https://docs.microsoft.com/en-us/windows/win32/fileio/naming-a-file
	// Char '>' '<' '|' '$' and ';' are special chars for shells.
	// Char '/' and '\' are file delimiters.
	// Chars '--' can be used into filename to inject special paramaters like --use-compress-program to make command with file as parameter making remote execution of command
	$filesystem_forbidden_chars = array('<', '>', '/', '\\', '?', '*', '|', '"', ':', '°', '$', ';');
	$tmp = dol_string_nospecial($unaccent ? dol_string_unaccent($str) : $str, $newstr, $filesystem_forbidden_chars);
	$tmp = preg_replace('/\-\-+/', '_', $tmp);
	$tmp = preg_replace('/\s+\-([^\s])/', ' _$1', $tmp);
	$tmp = str_replace('..', '', $tmp);
	return $tmp;
}

/**
 *	Clean a string to use it as a path name.
 *  Replace also '--' and ' -' strings, they are used for parameters separation (Note: ' - ' is allowed).
 *
 *	@param	string	$str            String to clean
 * 	@param	string	$newstr			String to replace bad chars with
 *  @param	int	    $unaccent		1=Remove also accent (default), 0 do not remove them
 *	@return string          		String cleaned (a-zA-Z_)
 *
 * 	@see        	dol_string_nospecial(), dol_string_unaccent(), dol_sanitizeFileName()
 */
function dol_sanitizePathName($str, $newstr = '_', $unaccent = 1)
{
	// List of special chars for filenames in windows are defined on page https://docs.microsoft.com/en-us/windows/win32/fileio/naming-a-file
	// Char '>' '<' '|' '$' and ';' are special chars for shells.
	// Chars '--' can be used into filename to inject special paramaters like --use-compress-program to make command with file as parameter making remote execution of command
	$filesystem_forbidden_chars = array('<', '>', '?', '*', '|', '"', '°', '$', ';');
	$tmp = dol_string_nospecial($unaccent ? dol_string_unaccent($str) : $str, $newstr, $filesystem_forbidden_chars);
	$tmp = preg_replace('/\-\-+/', '_', $tmp);
	$tmp = preg_replace('/\s+\-([^\s])/', ' _$1', $tmp);
	$tmp = str_replace('..', '', $tmp);
	return $tmp;
}

/**
 *  Clean a string to use it as an URL (into a href or src attribute)
 *
 *  @param      string		$stringtoclean		String to clean
 *  @param		int			$type				0=Accept all Url, 1=Clean external Url (keep only relative Url)
 *  @return     string     		 				Escaped string.
 */
function dol_sanitizeUrl($stringtoclean, $type = 1)
{
	// We clean string because some hacks try to obfuscate evil strings by inserting non printable chars. Example: 'java(ascci09)scr(ascii00)ipt' is processed like 'javascript' (whatever is place of evil ascii char)
	// We should use dol_string_nounprintableascii but function may not be yet loaded/available
	$stringtoclean = preg_replace('/[\x00-\x1F\x7F]/u', '', $stringtoclean); // /u operator makes UTF8 valid characters being ignored so are not included into the replace
	// We clean html comments because some hacks try to obfuscate evil strings by inserting HTML comments. Example: on<!-- -->error=alert(1)
	$stringtoclean = preg_replace('/<!--[^>]*-->/', '', $stringtoclean);

	$stringtoclean = str_replace('\\', '/', $stringtoclean);
	if ($type == 1) {
		// removing : should disable links to external url like http:aaa)
		// removing ';' should disable "named" html entities encode into an url (we should not have this into an url)
		$stringtoclean = str_replace(array(':', ';', '@'), '', $stringtoclean);
	}

	do {
		$oldstringtoclean = $stringtoclean;
		// removing '&colon' should disable links to external url like http:aaa)
		// removing '&#' should disable "numeric" html entities encode into an url (we should not have this into an url)
		$stringtoclean = str_ireplace(array('javascript', 'vbscript', '&colon', '&#'), '', $stringtoclean);
	} while ($oldstringtoclean != $stringtoclean);

	if ($type == 1) {
		// removing '//' should disable links to external url like //aaa or http//)
		$stringtoclean = preg_replace(array('/^[a-z]*\/\/+/i'), '', $stringtoclean);
	}

	return $stringtoclean;
}

/**
 *	Clean a string from all accent characters to be used as ref, login or by dol_sanitizeFileName
 *
 *	@param	string	$str			String to clean
 *	@return string   	       		Cleaned string
 *
 * 	@see    		dol_sanitizeFilename(), dol_string_nospecial()
 */
function dol_string_unaccent($str)
{
	global $conf;

	if (utf8_check($str)) {
		if (extension_loaded('intl') && !empty($conf->global->MAIN_UNACCENT_USE_TRANSLITERATOR)) {
			$transliterator = \Transliterator::createFromRules(':: Any-Latin; :: Latin-ASCII; :: NFD; :: [:Nonspacing Mark:] Remove; :: NFC;', \Transliterator::FORWARD);
			return $transliterator->transliterate($str);
		}
		// See http://www.utf8-chartable.de/
		$string = rawurlencode($str);
		$replacements = array(
		'%C3%80' => 'A', '%C3%81' => 'A', '%C3%82' => 'A', '%C3%83' => 'A', '%C3%84' => 'A', '%C3%85' => 'A',
		'%C3%87' => 'C',
		'%C3%88' => 'E', '%C3%89' => 'E', '%C3%8A' => 'E', '%C3%8B' => 'E',
		'%C3%8C' => 'I', '%C3%8D' => 'I', '%C3%8E' => 'I', '%C3%8F' => 'I',
		'%C3%91' => 'N',
		'%C3%92' => 'O', '%C3%93' => 'O', '%C3%94' => 'O', '%C3%95' => 'O', '%C3%96' => 'O',
		'%C5%A0' => 'S',
		'%C3%99' => 'U', '%C3%9A' => 'U', '%C3%9B' => 'U', '%C3%9C' => 'U',
		'%C3%9D' => 'Y', '%C5%B8' => 'y',
		'%C3%A0' => 'a', '%C3%A1' => 'a', '%C3%A2' => 'a', '%C3%A3' => 'a', '%C3%A4' => 'a', '%C3%A5' => 'a',
		'%C3%A7' => 'c',
		'%C3%A8' => 'e', '%C3%A9' => 'e', '%C3%AA' => 'e', '%C3%AB' => 'e',
		'%C3%AC' => 'i', '%C3%AD' => 'i', '%C3%AE' => 'i', '%C3%AF' => 'i',
		'%C3%B1' => 'n',
		'%C3%B2' => 'o', '%C3%B3' => 'o', '%C3%B4' => 'o', '%C3%B5' => 'o', '%C3%B6' => 'o',
		'%C5%A1' => 's',
		'%C3%B9' => 'u', '%C3%BA' => 'u', '%C3%BB' => 'u', '%C3%BC' => 'u',
		'%C3%BD' => 'y', '%C3%BF' => 'y'
		);
		$string = strtr($string, $replacements);
		return rawurldecode($string);
	} else {
		// See http://www.ascii-code.com/
		$string = strtr(
			$str,
			"\xC0\xC1\xC2\xC3\xC4\xC5\xC7
			\xC8\xC9\xCA\xCB\xCC\xCD\xCE\xCF\xD0\xD1
			\xD2\xD3\xD4\xD5\xD8\xD9\xDA\xDB\xDD
			\xE0\xE1\xE2\xE3\xE4\xE5\xE7\xE8\xE9\xEA\xEB
			\xEC\xED\xEE\xEF\xF0\xF1\xF2\xF3\xF4\xF5\xF8
			\xF9\xFA\xFB\xFC\xFD\xFF",
			"AAAAAAC
			EEEEIIIIDN
			OOOOOUUUY
			aaaaaaceeee
			iiiidnooooo
			uuuuyy"
		);
		$string = strtr($string, array("\xC4"=>"Ae", "\xC6"=>"AE", "\xD6"=>"Oe", "\xDC"=>"Ue", "\xDE"=>"TH", "\xDF"=>"ss", "\xE4"=>"ae", "\xE6"=>"ae", "\xF6"=>"oe", "\xFC"=>"ue", "\xFE"=>"th"));
		return $string;
	}
}

/**
 *	Clean a string from all punctuation characters to use it as a ref or login.
 *  This is a more complete function than dol_sanitizeFileName.
 *
 *	@param	string			$str            	String to clean
 * 	@param	string			$newstr				String to replace forbidden chars with
 *  @param  array|string	$badcharstoreplace  Array of forbidden characters to replace. Use '' to keep default list.
 *  @param  array|string	$badcharstoremove   Array of forbidden characters to remove. Use '' to keep default list.
 * 	@return string          					Cleaned string
 *
 * 	@see    		dol_sanitizeFilename(), dol_string_unaccent(), dol_string_nounprintableascii()
 */
function dol_string_nospecial($str, $newstr = '_', $badcharstoreplace = '', $badcharstoremove = '')
{
	$forbidden_chars_to_replace = array(" ", "'", "/", "\\", ":", "*", "?", "\"", "<", ">", "|", "[", "]", ",", ";", "=", '°'); // more complete than dol_sanitizeFileName
	$forbidden_chars_to_remove = array();
	//$forbidden_chars_to_remove=array("(",")");

	if (is_array($badcharstoreplace)) {
		$forbidden_chars_to_replace = $badcharstoreplace;
	}
	if (is_array($badcharstoremove)) {
		$forbidden_chars_to_remove = $badcharstoremove;
	}

	return str_replace($forbidden_chars_to_replace, $newstr, str_replace($forbidden_chars_to_remove, "", $str));
}


/**
 *	Clean a string from all non printable ASCII chars (0x00-0x1F and 0x7F). It can also removes also Tab-CR-LF. UTF8 chars remains.
 *  This can be used to sanitize a string and view its real content. Some hacks try to obfuscate attacks by inserting non printable chars.
 *  Note, for information: UTF8 on 1 byte are: \x00-\7F
 *                                 2 bytes are: byte 1 \xc0-\xdf, byte 2 = \x80-\xbf
 *                                 3 bytes are: byte 1 \xe0-\xef, byte 2 = \x80-\xbf, byte 3 = \x80-\xbf
 *                                 4 bytes are: byte 1 \xf0-\xf7, byte 2 = \x80-\xbf, byte 3 = \x80-\xbf, byte 4 = \x80-\xbf
 *	@param	string	$str            	String to clean
 *  @param	int		$removetabcrlf		Remove also CR-LF
 * 	@return string          			Cleaned string
 *
 * 	@see    		dol_sanitizeFilename(), dol_string_unaccent(), dol_string_nospecial()
 */
function dol_string_nounprintableascii($str, $removetabcrlf = 1)
{
	if ($removetabcrlf) {
		return preg_replace('/[\x00-\x1F\x7F]/u', '', $str); // /u operator makes UTF8 valid characters being ignored so are not included into the replace
	} else {
		return preg_replace('/[\x00-\x08\x11-\x12\x14-\x1F\x7F]/u', '', $str); // /u operator should make UTF8 valid characters being ignored so are not included into the replace
	}
}

/**
 *  Returns text escaped for inclusion into javascript code
 *
 *  @param      string		$stringtoescape		String to escape
 *  @param		int		$mode				0=Escape also ' and " into ', 1=Escape ' but not " for usage into 'string', 2=Escape " but not ' for usage into "string", 3=Escape ' and " with \
 *  @param		int		$noescapebackslashn	0=Escape also \n. 1=Do not escape \n.
 *  @return     string     		 				Escaped string. Both ' and " are escaped into ' if they are escaped.
 */
function dol_escape_js($stringtoescape, $mode = 0, $noescapebackslashn = 0)
{
	// escape quotes and backslashes, newlines, etc.
	$substitjs = array("&#039;"=>"\\'", "\r"=>'\\r');
	//$substitjs['</']='<\/';	// We removed this. Should be useless.
	if (empty($noescapebackslashn)) {
		$substitjs["\n"] = '\\n';
		$substitjs['\\'] = '\\\\';
	}
	if (empty($mode)) {
		$substitjs["'"] = "\\'";
		$substitjs['"'] = "\\'";
	} elseif ($mode == 1) {
		$substitjs["'"] = "\\'";
	} elseif ($mode == 2) {
		$substitjs['"'] = '\\"';
	} elseif ($mode == 3) {
		$substitjs["'"] = "\\'";
		$substitjs['"'] = "\\\"";
	}
	return strtr($stringtoescape, $substitjs);
}

/**
 *  Returns text escaped for inclusion into javascript code
 *
 *  @param      string		$stringtoescape		String to escape
 *  @return     string     		 				Escaped string for json content.
 */
function dol_escape_json($stringtoescape)
{
	return str_replace('"', '\"', $stringtoescape);
}

/**
 *  Returns text escaped for inclusion in HTML alt or title tags, or into values of HTML input fields.
 *
 *  @param      string		$stringtoescape			String to escape
 *  @param		int			$keepb					1=Keep b tags, 0=remove them completely
 *  @param      int         $keepn              	1=Preserve \r\n strings (otherwise, replace them with escaped value). Set to 1 when escaping for a <textarea>.
 *  @param		string		$noescapetags			'' or 'common' or list of tags to not escape. TODO Does not works yet when there is attributes to tag.
 *  @param		int			$escapeonlyhtmltags		1=Escape only html tags, not the special chars like accents.
 *  @return     string     				 			Escaped string
 *  @see		dol_string_nohtmltag(), dol_string_nospecial(), dol_string_unaccent()
 */
function dol_escape_htmltag($stringtoescape, $keepb = 0, $keepn = 0, $noescapetags = '', $escapeonlyhtmltags = 0)
{
	if ($noescapetags == 'common') {
		$noescapetags = 'html,body,a,b,em,hr,i,u,ul,li,br,div,img,font,p,span,strong,table,tr,td,th,tbody';
	}

	// escape quotes and backslashes, newlines, etc.
	if ($escapeonlyhtmltags) {
		$tmp = htmlspecialchars_decode($stringtoescape, ENT_COMPAT);
	} else {
		$tmp = html_entity_decode($stringtoescape, ENT_COMPAT, 'UTF-8');
	}
	if (!$keepb) {
		$tmp = strtr($tmp, array("<b>"=>'', '</b>'=>''));
	}
	if (!$keepn) {
		$tmp = strtr($tmp, array("\r"=>'\\r', "\n"=>'\\n'));
	}

	if ($escapeonlyhtmltags) {
		return htmlspecialchars($tmp, ENT_COMPAT, 'UTF-8');
	} else {
		// Escape tags to keep
		// TODO Does not works yet when there is attributes to tag
		$tmparrayoftags = array();
		if ($noescapetags) {
			$tmparrayoftags = explode(',', $noescapetags);
		}
		if (count($tmparrayoftags)) {
			foreach ($tmparrayoftags as $tagtoreplace) {
				$tmp = str_ireplace('<'.$tagtoreplace.'>', '__BEGINTAGTOREPLACE'.$tagtoreplace.'__', $tmp);
				$tmp = str_ireplace('</'.$tagtoreplace.'>', '__ENDTAGTOREPLACE'.$tagtoreplace.'__', $tmp);
				$tmp = str_ireplace('<'.$tagtoreplace.' />', '__BEGINENDTAGTOREPLACE'.$tagtoreplace.'__', $tmp);
			}
		}

		$result = htmlentities($tmp, ENT_COMPAT, 'UTF-8');

		if (count($tmparrayoftags)) {
			foreach ($tmparrayoftags as $tagtoreplace) {
				$result = str_ireplace('__BEGINTAGTOREPLACE'.$tagtoreplace.'__', '<'.$tagtoreplace.'>', $result);
				$result = str_ireplace('__ENDTAGTOREPLACE'.$tagtoreplace.'__', '</'.$tagtoreplace.'>', $result);
				$result = str_ireplace('__BEGINENDTAGTOREPLACE'.$tagtoreplace.'__', '<'.$tagtoreplace.' />', $result);
			}
		}

		return $result;
	}
}

/**
 * Convert a string to lower. Never use strtolower because it does not works with UTF8 strings.
 *
 * @param 	string		$string		        String to encode
 * @param   string      $encoding           Character set encoding
 * @return 	string							String converted
 */
function dol_strtolower($string, $encoding = "UTF-8")
{
	if (function_exists('mb_strtolower')) {
		return mb_strtolower($string, $encoding);
	} else {
		return strtolower($string);
	}
}

/**
 * Convert a string to upper. Never use strtolower because it does not works with UTF8 strings.
 *
 * @param 	string		$string		        String to encode
 * @param   string      $encoding           Character set encoding
 * @return 	string							String converted
 */
function dol_strtoupper($string, $encoding = "UTF-8")
{
	if (function_exists('mb_strtoupper')) {
		return mb_strtoupper($string, $encoding);
	} else {
		return strtoupper($string);
	}
}

/**
 * Convert first character of the first word of a string to upper. Never use ucfirst because it does not works with UTF8 strings.
 *
 * @param   string      $string         String to encode
 * @param   string      $encoding       Character set encodign
 * @return  string                      String converted
 */
function dol_ucfirst($string, $encoding = "UTF-8")
{
	if (function_exists('mb_substr')) {
		return mb_strtoupper(mb_substr($string, 0, 1, $encoding), $encoding).mb_substr($string, 1, null, $encoding);
	} else {
		return ucfirst($string);
	}
}

/**
 * Convert first character of all the words of a string to upper. Never use ucfirst because it does not works with UTF8 strings.
 *
 * @param   string      $string         String to encode
 * @param   string      $encoding       Character set encodign
 * @return  string                      String converted
 */
function dol_ucwords($string, $encoding = "UTF-8")
{
	if (function_exists('mb_convert_case')) {
		return mb_convert_case($string, MB_CASE_TITLE, $encoding);
	} else {
		return ucwords($string);
	}
}

/**
 *	Write log message into outputs. Possible outputs can be:
 *	SYSLOG_HANDLERS = ["mod_syslog_file"]  		file name is then defined by SYSLOG_FILE
 *	SYSLOG_HANDLERS = ["mod_syslog_syslog"]  	facility is then defined by SYSLOG_FACILITY
 *  Warning, syslog functions are bugged on Windows, generating memory protection faults. To solve
 *  this, use logging to files instead of syslog (see setup of module).
 *  Note: If constant 'SYSLOG_FILE_NO_ERROR' defined, we never output any error message when writing to log fails.
 *  Note: You can get log message into html sources by adding parameter &logtohtml=1 (constant MAIN_LOGTOHTML must be set)
 *  This function works only if syslog module is enabled.
 * 	This must not use any call to other function calling dol_syslog (avoid infinite loop).
 *
 * 	@param  string		$message				Line to log. ''=Show nothing
 *  @param  int			$level					Log level
 *												On Windows LOG_ERR=4, LOG_WARNING=5, LOG_NOTICE=LOG_INFO=6, LOG_DEBUG=6 si define_syslog_variables ou PHP 5.3+, 7 si dolibarr
 *												On Linux   LOG_ERR=3, LOG_WARNING=4, LOG_NOTICE=5, LOG_INFO=6, LOG_DEBUG=7
 *  @param	int			$ident					1=Increase ident of 1, -1=Decrease ident of 1
 *  @param	string		$suffixinfilename		When output is a file, append this suffix into default log filename.
 *  @param	string		$restricttologhandler	Force output of log only to this log handler
 *  @param	array|null	$logcontext				If defined, an array with extra informations (can be used by some log handlers)
 *  @return	void
 */
function dol_syslog($message, $level = LOG_INFO, $ident = 0, $suffixinfilename = '', $restricttologhandler = '', $logcontext = null)
{
	global $conf, $user, $debugbar;

	// If syslog module enabled
	if (empty($conf->syslog->enabled)) {
		return;
	}

	// Check if we are into execution of code of a website
	if (defined('USEEXTERNALSERVER') && !defined('USEDOLIBARRSERVER') && !defined('USEDOLIBARREDITOR')) {
		global $website, $websitekey;
		if (is_object($website) && !empty($website->ref)) {
			$suffixinfilename .= '_website_'.$website->ref;
		} elseif (!empty($websitekey)) {
			$suffixinfilename .= '_website_'.$websitekey;
		}
	}

	if ($ident < 0) {
		foreach ($conf->loghandlers as $loghandlerinstance) {
			$loghandlerinstance->setIdent($ident);
		}
	}

	if (!empty($message)) {
		// Test log level
		$logLevels = array(LOG_EMERG=>'EMERG', LOG_ALERT=>'ALERT', LOG_CRIT=>'CRITICAL', LOG_ERR=>'ERR', LOG_WARNING=>'WARN', LOG_NOTICE=>'NOTICE', LOG_INFO=>'INFO', LOG_DEBUG=>'DEBUG');
		if (!array_key_exists($level, $logLevels)) {
			throw new Exception('Incorrect log level');
		}
		if ($level > $conf->global->SYSLOG_LEVEL) {
			return;
		}

		if (empty($conf->global->MAIN_SHOW_PASSWORD_INTO_LOG)) {
			$message = preg_replace('/password=\'[^\']*\'/', 'password=\'hidden\'', $message); // protection to avoid to have value of password in log
		}

		// If adding log inside HTML page is required
		if ((!empty($_REQUEST['logtohtml']) && !empty($conf->global->MAIN_ENABLE_LOG_TO_HTML))
			|| (!empty($user->rights->debugbar->read) && is_object($debugbar))) {
			$conf->logbuffer[] = dol_print_date(time(), "%Y-%m-%d %H:%M:%S")." ".$logLevels[$level]." ".$message;
		}

		//TODO: Remove this. MAIN_ENABLE_LOG_INLINE_HTML should be deprecated and use a log handler dedicated to HTML output
		// If html log tag enabled and url parameter log defined, we show output log on HTML comments
		if (!empty($conf->global->MAIN_ENABLE_LOG_INLINE_HTML) && !empty($_GET["log"])) {
			print "\n\n<!-- Log start\n";
			print dol_escape_htmltag($message)."\n";
			print "Log end -->\n";
		}

		$data = array(
			'message' => $message,
			'script' => (isset($_SERVER['PHP_SELF']) ? basename($_SERVER['PHP_SELF'], '.php') : false),
			'level' => $level,
			'user' => ((is_object($user) && $user->id) ? $user->login : false),
			'ip' => false
		);

		$remoteip = getUserRemoteIP(); // Get ip when page run on a web server
		if (!empty($remoteip)) {
			$data['ip'] = $remoteip;
			// This is when server run behind a reverse proxy
			if (!empty($_SERVER['HTTP_X_FORWARDED_FOR']) && $_SERVER['HTTP_X_FORWARDED_FOR'] != $remoteip) {
				$data['ip'] = $_SERVER['HTTP_X_FORWARDED_FOR'].' -> '.$data['ip'];
			} elseif (!empty($_SERVER['HTTP_CLIENT_IP']) && $_SERVER['HTTP_CLIENT_IP'] != $remoteip) {
				$data['ip'] = $_SERVER['HTTP_CLIENT_IP'].' -> '.$data['ip'];
			}
		} elseif (!empty($_SERVER['SERVER_ADDR'])) {
			// This is when PHP session is ran inside a web server but not inside a client request (example: init code of apache)
			$data['ip'] = $_SERVER['SERVER_ADDR'];
		} elseif (!empty($_SERVER['COMPUTERNAME'])) {
			// This is when PHP session is ran outside a web server, like from Windows command line (Not always defined, but useful if OS defined it).
			$data['ip'] = $_SERVER['COMPUTERNAME'].(empty($_SERVER['USERNAME']) ? '' : '@'.$_SERVER['USERNAME']);
		} elseif (!empty($_SERVER['LOGNAME'])) {
			// This is when PHP session is ran outside a web server, like from Linux command line (Not always defined, but usefull if OS defined it).
			$data['ip'] = '???@'.$_SERVER['LOGNAME'];
		}

		// Loop on each log handler and send output
		foreach ($conf->loghandlers as $loghandlerinstance) {
			if ($restricttologhandler && $loghandlerinstance->code != $restricttologhandler) {
				continue;
			}
			$loghandlerinstance->export($data, $suffixinfilename);
		}
		unset($data);
	}

	if ($ident > 0) {
		foreach ($conf->loghandlers as $loghandlerinstance) {
			$loghandlerinstance->setIdent($ident);
		}
	}
}

/**
 *	Return HTML code to output a button to open a dialog popup box.
 *  Such buttons must be included inside a HTML form.
 *
 *	@param	string	$name				A name for the html component
 *	@param	string	$label 	    		Label shown in Popup title top bar
 *	@param  string	$buttonstring  		button string
 *	@param  string	$url				Url to open
 *  @param	string	$disabled			Disabled text
 *  @param	string	$morecss			More CSS
 *  @param	string	$backtopagejsfields	The back to page must be managed using javascript instead of a redirect.
 *  									Value is 'keyforpopupid:Name_of_html_component_to_set_with id,Name_of_html_component_to_set_with_label'
 * 	@return	string						HTML component with button
 */
function dolButtonToOpenUrlInDialogPopup($name, $label, $buttonstring, $url, $disabled = '', $morecss = 'button bordertransp', $backtopagejsfields = '')
{
	if (strpos($url, '?') > 0) {
		$url .= '&dol_hide_topmenu=1&dol_hide_leftmenu=1&dol_openinpopup='.urlencode($name);
	} else {
		$url .= '?dol_hide_topmenu=1&dol_hide_leftmenu=1&dol_openinpopup='.urlencode($name);
	}

	$out = '';

	$backtopagejsfieldsid = ''; $backtopagejsfieldslabel = '';
	if ($backtopagejsfields) {
		$tmpbacktopagejsfields = explode(':', $backtopagejsfields);
		if (empty($tmpbacktopagejsfields[1])) {	// If the part 'keyforpopupid:' is missing, we add $name for it.
			$backtopagejsfields = $name.":".$backtopagejsfields;
			$tmp2backtopagejsfields = explode(',', $tmpbacktopagejsfields[0]);
		} else {
			$tmp2backtopagejsfields = explode(',', $tmpbacktopagejsfields[1]);
		}
		$backtopagejsfieldsid = empty($tmp2backtopagejsfields[0]) ? '' : $tmp2backtopagejsfields[0];
		$backtopagejsfieldslabel = empty($tmp2backtopagejsfields[1]) ? '' : $tmp2backtopagejsfields[1];
		$url .= '&backtopagejsfields='.urlencode($backtopagejsfields);
	}

	//print '<input type="submit" class="button bordertransp"'.$disabled.' value="'.dol_escape_htmltag($langs->trans("MediaFiles")).'" name="file_manager">';
	$out .= '<!-- a link for button to open url into a dialog popup backtopagejsfields = '.$backtopagejsfields.' -->'."\n";
	$out .= '<a class="cursorpointer button_'.$name.($morecss ? ' '.$morecss : '').'"'.$disabled.' title="'.dol_escape_htmltag($label).'">'.$buttonstring.'</a>';
	$out .= '<div id="idfordialog'.$name.'" class="hidden">div for dialog</div>';
	$out .= '<div id="varforreturndialogid'.$name.'" class="hidden">div for returned id</div>';
	$out .= '<div id="varforreturndialoglabel'.$name.'" class="hidden">div for returned label</div>';
	$out .= '<!-- Add js code to open dialog popup on dialog -->';
	$out .= '<script type="text/javascript">
				jQuery(document).ready(function () {
					jQuery(".button_'.$name.'").click(function () {
						console.log(\'Open popup with jQuery(...).dialog() on URL '.dol_escape_js(DOL_URL_ROOT.$url).'\');
						var $tmpdialog = $(\'#idfordialog'.$name.'\');
						$tmpdialog.html(\'<iframe class="iframedialog" id="iframedialog'.$name.'" style="border: 0px;" src="'.DOL_URL_ROOT.$url.'" width="100%" height="98%"></iframe>\');
						$tmpdialog.dialog({
							autoOpen: false,
						 	modal: true,
						 	height: (window.innerHeight - 150),
						 	width: \'80%\',
						 	title: \''.dol_escape_js($label).'\',
							open: function (event, ui) {
								console.log("open popup name='.$name.', backtopagejsfields='.$backtopagejsfields.'");
       						},
							close: function (event, ui) {
								returnedid = jQuery("#varforreturndialogid'.$name.'").text();
								returnedlabel = jQuery("#varforreturndialoglabel'.$name.'").text();
								console.log("popup has been closed. returnedid (js var defined into parent page)="+returnedid+" returnedlabel="+returnedlabel);
								if (returnedid != "" && returnedid != "div for returned id") {
									jQuery("#'.(empty($backtopagejsfieldsid)?"none":$backtopagejsfieldsid).'").val(returnedid);
								}
								if (returnedlabel != "" && returnedlabel != "div for returned label") {
									jQuery("#'.(empty($backtopagejsfieldslabel)?"none":$backtopagejsfieldslabel).'").val(returnedlabel);
								}
							}
						});

						$tmpdialog.dialog(\'open\');
					});
				});
			</script>';
	return $out;
}

/**
 *	Show tab header of a card
 *
 *	@param	array	$links				Array of tabs. Currently initialized by calling a function xxx_admin_prepare_head
 *	@param	string	$active     		Active tab name (document', 'info', 'ldap', ....)
 *	@param  string	$title      		Title
 *	@param  int		$notab				-1 or 0=Add tab header, 1=no tab header (if you set this to 1, using print dol_get_fiche_end() to close tab is not required), -2=Add tab header with no seaparation under tab (to start a tab just after)
 * 	@param	string	$picto				Add a picto on tab title
 *	@param	int		$pictoisfullpath	If 1, image path is a full path. If you set this to 1, you can use url returned by dol_buildpath('/mymodyle/img/myimg.png',1) for $picto.
 *  @param	string	$morehtmlright		Add more html content on right of tabs title
 *  @param	string	$morecss			More Css
 *  @param	int		$limittoshow		Limit number of tabs to show. Use 0 to use automatic default value.
 *  @param	string	$moretabssuffix		A suffix to use when you have several dol_get_fiche_head() in same page
 * 	@return	void
 *  @deprecated Use print dol_get_fiche_head() instead
 */
function dol_fiche_head($links = array(), $active = '0', $title = '', $notab = 0, $picto = '', $pictoisfullpath = 0, $morehtmlright = '', $morecss = '', $limittoshow = 0, $moretabssuffix = '')
{
	print dol_get_fiche_head($links, $active, $title, $notab, $picto, $pictoisfullpath, $morehtmlright, $morecss, $limittoshow, $moretabssuffix);
}

/**
 *  Show tabs of a record
 *
 *	@param	array	$links				Array of tabs. Note that label into $links[$i][1] must be already HTML escaped.
 *	@param	string	$active     		Active tab name
 *	@param  string	$title      		Title
 *	@param  int		$notab				-1 or 0=Add tab header, 1=no tab header (if you set this to 1, using print dol_get_fiche_end() to close tab is not required), -2=Add tab header with no seaparation under tab (to start a tab just after)
 * 	@param	string	$picto				Add a picto on tab title
 *	@param	int		$pictoisfullpath	If 1, image path is a full path. If you set this to 1, you can use url returned by dol_buildpath('/mymodyle/img/myimg.png',1) for $picto.
 *  @param	string	$morehtmlright		Add more html content on right of tabs title
 *  @param	string	$morecss			More CSS on the link <a>
 *  @param	int		$limittoshow		Limit number of tabs to show. Use 0 to use automatic default value.
 *  @param	string	$moretabssuffix		A suffix to use when you have several dol_get_fiche_head() in same page
 * 	@return	string
 */
function dol_get_fiche_head($links = array(), $active = '', $title = '', $notab = 0, $picto = '', $pictoisfullpath = 0, $morehtmlright = '', $morecss = '', $limittoshow = 0, $moretabssuffix = '')
{
	global $conf, $langs, $hookmanager;

	// Show title
	$showtitle = 1;
	if (!empty($conf->dol_optimize_smallscreen)) {
		$showtitle = 0;
	}

	$out = "\n".'<!-- dol_fiche_head - dol_get_fiche_head -->';

	if ((!empty($title) && $showtitle) || $morehtmlright || !empty($links)) {
		$out .= '<div class="tabs'.($picto ? '' : ' nopaddingleft').'" data-role="controlgroup" data-type="horizontal">'."\n";
	}

	// Show right part
	if ($morehtmlright) {
		$out .= '<div class="inline-block floatright tabsElem">'.$morehtmlright.'</div>'; // Output right area first so when space is missing, text is in front of tabs and not under.
	}

	// Show title
	if (!empty($title) && $showtitle && empty($conf->global->MAIN_OPTIMIZEFORTEXTBROWSER)) {
		$limittitle = 30;
		$out .= '<a class="tabTitle">';
		if ($picto) {
			$noprefix = $pictoisfullpath;
			if (strpos($picto, 'fontawesome_') !== false) {
				$noprefix = 1;
			}
			$out .= img_picto($title, ($noprefix ? '' : 'object_').$picto, '', $pictoisfullpath, 0, 0, '', 'imgTabTitle').' ';
		}
		$out .= '<span class="tabTitleText">'.dol_escape_htmltag(dol_trunc($title, $limittitle)).'</span>';
		$out .= '</a>';
	}

	// Show tabs

	// Define max of key (max may be higher than sizeof because of hole due to module disabling some tabs).
	$maxkey = -1;
	if (is_array($links) && !empty($links)) {
		$keys = array_keys($links);
		if (count($keys)) {
			$maxkey = max($keys);
		}
	}

	// Show tabs
	// if =0 we don't use the feature
	if (empty($limittoshow)) {
		$limittoshow = (empty($conf->global->MAIN_MAXTABS_IN_CARD) ? 99 : $conf->global->MAIN_MAXTABS_IN_CARD);
	}
	if (!empty($conf->dol_optimize_smallscreen)) {
		$limittoshow = 2;
	}

	$displaytab = 0;
	$nbintab = 0;
	$popuptab = 0;
	$outmore = '';
	for ($i = 0; $i <= $maxkey; $i++) {
		if ((is_numeric($active) && $i == $active) || (!empty($links[$i][2]) && !is_numeric($active) && $active == $links[$i][2])) {
			// If active tab is already present
			if ($i >= $limittoshow) {
				$limittoshow--;
			}
		}
	}

	for ($i = 0; $i <= $maxkey; $i++) {
		if ((is_numeric($active) && $i == $active) || (!empty($links[$i][2]) && !is_numeric($active) && $active == $links[$i][2])) {
			$isactive = true;
		} else {
			$isactive = false;
		}

		if ($i < $limittoshow || $isactive) {
			// Output entry with a visible tab
			$out .= '<div class="inline-block tabsElem'.($isactive ? ' tabsElemActive' : '').((!$isactive && !empty($conf->global->MAIN_HIDE_INACTIVETAB_ON_PRINT)) ? ' hideonprint' : '').'"><!-- id tab = '.(empty($links[$i][2]) ? '' : dol_escape_htmltag($links[$i][2])).' -->';

			if (isset($links[$i][2]) && $links[$i][2] == 'image') {
				if (!empty($links[$i][0])) {
					$out .= '<a class="tabimage'.($morecss ? ' '.$morecss : '').'" href="'.$links[$i][0].'">'.$links[$i][1].'</a>'."\n";
				} else {
					$out .= '<span class="tabspan">'.$links[$i][1].'</span>'."\n";
				}
			} elseif (!empty($links[$i][1])) {
				//print "x $i $active ".$links[$i][2]." z";
				$out .= '<div class="tab tab'.($isactive?'active':'unactive').'" style="margin: 0 !important">';
				if (!empty($links[$i][0])) {
					$titletoshow = preg_replace('/<.*$/', '', $links[$i][1]);
					$out .= '<a'.(!empty($links[$i][2]) ? ' id="'.$links[$i][2].'"' : '').' class="tab inline-block valignmiddle'.($morecss ? ' '.$morecss : '').'" href="'.$links[$i][0].'" title="'.dol_escape_htmltag($titletoshow).'">';
				}
				$out .= $links[$i][1];
				if (!empty($links[$i][0])) {
					$out .= '</a>'."\n";
				}
				$out .= empty($links[$i][4]) ? '' : $links[$i][4];
				$out .= '</div>';
			}

			$out .= '</div>';
		} else {
			// Add entry into the combo popup with the other tabs
			if (!$popuptab) {
				$popuptab = 1;
				$outmore .= '<div class="popuptabset wordwrap">'; // The css used to hide/show popup
			}
			$outmore .= '<div class="popuptab wordwrap" style="display:inherit;">';
			if (isset($links[$i][2]) && $links[$i][2] == 'image') {
				if (!empty($links[$i][0])) {
					$outmore .= '<a class="tabimage'.($morecss ? ' '.$morecss : '').'" href="'.$links[$i][0].'">'.$links[$i][1].'</a>'."\n";
				} else {
					$outmore .= '<span class="tabspan">'.$links[$i][1].'</span>'."\n";
				}
			} elseif (!empty($links[$i][1])) {
				$outmore .= '<a'.(!empty($links[$i][2]) ? ' id="'.$links[$i][2].'"' : '').' class="wordwrap inline-block'.($morecss ? ' '.$morecss : '').'" href="'.$links[$i][0].'">';
				$outmore .= preg_replace('/([a-z])\/([a-z])/i', '\\1 / \\2', $links[$i][1]); // Replace x/y with x / y to allow wrap on long composed texts.
				$outmore .= '</a>'."\n";
			}
			$outmore .= '</div>';

			$nbintab++;
		}
		$displaytab = $i;
	}
	if ($popuptab) {
		$outmore .= '</div>';
	}

	if ($popuptab) {	// If there is some tabs not shown
		$left = ($langs->trans("DIRECTION") == 'rtl' ? 'right' : 'left');
		$right = ($langs->trans("DIRECTION") == 'rtl' ? 'left' : 'right');
		$widthofpopup = 200;

		$tabsname = $moretabssuffix;
		if (empty($tabsname)) {
			$tabsname = str_replace("@", "", $picto);
		}
		$out .= '<div id="moretabs'.$tabsname.'" class="inline-block tabsElem valignmiddle">';
		$out .= '<div class="tab"><a href="#" class="tab moretab inline-block tabunactive"><span class="hideonsmartphone">'.$langs->trans("More").'</span>... ('.$nbintab.')</a></div>'; // Do not use "reposition" class in the "More".
		$out .= '<div id="moretabsList'.$tabsname.'" style="width: '.$widthofpopup.'px; position: absolute; '.$left.': -999em; text-align: '.$left.'; margin:0px; padding:2px; z-index:10;">';
		$out .= $outmore;
		$out .= '</div>';
		$out .= '<div></div>';
		$out .= "</div>\n";

		$out .= "<script>";
		$out .= "$('#moretabs".$tabsname."').mouseenter( function() {
			var x = this.offsetLeft, y = this.offsetTop;
			console.log('mouseenter ".$left." x='+x+' y='+y+' window.innerWidth='+window.innerWidth);
			if ((window.innerWidth - x) < ".($widthofpopup + 10).") {
				$('#moretabsList".$tabsname."').css('".$right."','8px');
			}
			$('#moretabsList".$tabsname."').css('".$left."','auto');
			});
		";
		$out .= "$('#moretabs".$tabsname."').mouseleave( function() { console.log('mouseleave ".$left."'); $('#moretabsList".$tabsname."').css('".$left."','-999em');});";
		$out .= "</script>";
	}

	if ((!empty($title) && $showtitle) || $morehtmlright || !empty($links)) {
		$out .= "</div>\n";
	}

	if (!$notab || $notab == -1 || $notab == -2) {
		$out .= "\n".'<div class="tabBar'.($notab == -1 ? '' : ($notab == -2 ? ' tabBarNoTop' : ' tabBarWithBottom')).'">'."\n";
	}

	$parameters = array('tabname' => $active, 'out' => $out);
	$reshook = $hookmanager->executeHooks('printTabsHead', $parameters); // This hook usage is called just before output the head of tabs. Take also a look at "completeTabsHead"
	if ($reshook > 0) {
		$out = $hookmanager->resPrint;
	}

	return $out;
}

/**
 *  Show tab footer of a card
 *
 *  @param	int		$notab       -1 or 0=Add tab footer, 1=no tab footer
 *  @return	void
 *  @deprecated Use print dol_get_fiche_end() instead
 */
function dol_fiche_end($notab = 0)
{
	print dol_get_fiche_end($notab);
}

/**
 *	Return tab footer of a card
 *
 *	@param  int		$notab		-1 or 0=Add tab footer, 1=no tab footer
 *  @return	string
 */
function dol_get_fiche_end($notab = 0)
{
	if (!$notab || $notab == -1) {
		return "\n</div>\n";
	} else {
		return '';
	}
}

/**
 *  Show tab footer of a card.
 *  Note: $object->next_prev_filter can be set to restrict select to find next or previous record by $form->showrefnav.
 *
 *  @param	Object	$object			Object to show
 *  @param	string	$paramid   		Name of parameter to use to name the id into the URL next/previous link
 *  @param	string	$morehtml  		More html content to output just before the nav bar
 *  @param	int		$shownav	  	Show Condition (navigation is shown if value is 1)
 *  @param	string	$fieldid   		Nom du champ en base a utiliser pour select next et previous (we make the select max and min on this field). Use 'none' for no prev/next search.
 *  @param	string	$fieldref   	Nom du champ objet ref (object->ref) a utiliser pour select next et previous
 *  @param	string	$morehtmlref  	More html to show after the ref (see $morehtmlleft for before)
 *  @param	string	$moreparam  	More param to add in nav link url.
 *	@param	int		$nodbprefix		Do not include DB prefix to forge table name
 *	@param	string	$morehtmlleft	More html code to show before the ref (see $morehtmlref for after)
 *	@param	string	$morehtmlstatus	More html code to show under navigation arrows
 *  @param  int     $onlybanner     Put this to 1, if the card will contains only a banner (this add css 'arearefnobottom' on div)
 *	@param	string	$morehtmlright	More html code to show before navigation arrows
 *  @return	void
 */
function dol_banner_tab($object, $paramid, $morehtml = '', $shownav = 1, $fieldid = 'rowid', $fieldref = 'ref', $morehtmlref = '', $moreparam = '', $nodbprefix = 0, $morehtmlleft = '', $morehtmlstatus = '', $onlybanner = 0, $morehtmlright = '')
{
	global $conf, $form, $user, $langs, $hookmanager, $action;

	$error = 0;

	$maxvisiblephotos = 1;
	$showimage = 1;
	$entity = (empty($object->entity) ? $conf->entity : $object->entity);
	$showbarcode = empty($conf->barcode->enabled) ? 0 : (empty($object->barcode) ? 0 : 1);
	if (!empty($conf->global->MAIN_USE_ADVANCED_PERMS) && empty($user->rights->barcode->lire_advance)) {
		$showbarcode = 0;
	}
	$modulepart = 'unknown';

	if ($object->element == 'societe' || $object->element == 'contact' || $object->element == 'product' || $object->element == 'ticket') {
		$modulepart = $object->element;
	} elseif ($object->element == 'member') {
		$modulepart = 'memberphoto';
	} elseif ($object->element == 'user') {
		$modulepart = 'userphoto';
	}

	if (class_exists("Imagick")) {
		if ($object->element == 'expensereport' || $object->element == 'propal' || $object->element == 'commande' || $object->element == 'facture' || $object->element == 'supplier_proposal') {
			$modulepart = $object->element;
		} elseif ($object->element == 'fichinter') {
			$modulepart = 'ficheinter';
		} elseif ($object->element == 'contrat') {
			$modulepart = 'contract';
		} elseif ($object->element == 'order_supplier') {
			$modulepart = 'supplier_order';
		} elseif ($object->element == 'invoice_supplier') {
			$modulepart = 'supplier_invoice';
		}
	}

	if ($object->element == 'product') {
		$width = 80;
		$cssclass = 'photowithmargin photoref';
		$showimage = $object->is_photo_available($conf->product->multidir_output[$entity]);
		$maxvisiblephotos = (isset($conf->global->PRODUCT_MAX_VISIBLE_PHOTO) ? $conf->global->PRODUCT_MAX_VISIBLE_PHOTO : 5);
		if ($conf->browser->layout == 'phone') {
			$maxvisiblephotos = 1;
		}
		if ($showimage) {
			$morehtmlleft .= '<div class="floatleft inline-block valignmiddle divphotoref">'.$object->show_photos('product', $conf->product->multidir_output[$entity], 'small', $maxvisiblephotos, 0, 0, 0, $width, 0).'</div>';
		} else {
			if (!empty($conf->global->PRODUCT_NODISPLAYIFNOPHOTO)) {
				$nophoto = '';
				$morehtmlleft .= '<div class="floatleft inline-block valignmiddle divphotoref"></div>';
			} else {    // Show no photo link
				$nophoto = '/public/theme/common/nophoto.png';
				$morehtmlleft .= '<div class="floatleft inline-block valignmiddle divphotoref"><img class="photo'.$modulepart.($cssclass ? ' '.$cssclass : '').'" alt="No photo"'.($width ? ' style="width: '.$width.'px"' : '').' src="'.DOL_URL_ROOT.$nophoto.'"></div>';
			}
		}
	} elseif ($object->element == 'ticket') {
		$width = 80;
		$cssclass = 'photoref';
		$showimage = $object->is_photo_available($conf->ticket->multidir_output[$entity].'/'.$object->ref);
		$maxvisiblephotos = (isset($conf->global->TICKET_MAX_VISIBLE_PHOTO) ? $conf->global->TICKET_MAX_VISIBLE_PHOTO : 2);
		if ($conf->browser->layout == 'phone') {
			$maxvisiblephotos = 1;
		}

		if ($showimage) {
			$showphoto = $object->show_photos('ticket', $conf->ticket->multidir_output[$entity], 'small', $maxvisiblephotos, 0, 0, 0, $width, 0);
			if ($object->nbphoto > 0) {
				$morehtmlleft .= '<div class="floatleft inline-block valignmiddle divphotoref">'.$showphoto.'</div>';
			} else {
				$showimage = 0;
			}
		}
		if (!$showimage) {
			if (!empty($conf->global->TICKET_NODISPLAYIFNOPHOTO)) {
				$nophoto = '';
				$morehtmlleft .= '<div class="floatleft inline-block valignmiddle divphotoref"></div>';
			} else {    // Show no photo link
				$nophoto = img_picto('No photo', 'object_ticket');
				$morehtmlleft .= '<!-- No photo to show -->';
				$morehtmlleft .= '<div class="floatleft inline-block valignmiddle divphotoref"><div class="photoref">';
				$morehtmlleft .= $nophoto;
				$morehtmlleft .= '</div></div>';
			}
		}
	} else {
		if ($showimage) {
			if ($modulepart != 'unknown') {
				$phototoshow = '';
				// Check if a preview file is available
				if (in_array($modulepart, array('propal', 'commande', 'facture', 'ficheinter', 'contract', 'supplier_order', 'supplier_proposal', 'supplier_invoice', 'expensereport')) && class_exists("Imagick")) {
					$objectref = dol_sanitizeFileName($object->ref);
					$dir_output = (empty($conf->$modulepart->multidir_output[$entity]) ? $conf->$modulepart->dir_output : $conf->$modulepart->multidir_output[$entity])."/";
					if (in_array($modulepart, array('invoice_supplier', 'supplier_invoice'))) {
						$subdir = get_exdir($object->id, 2, 0, 1, $object, $modulepart);
						$subdir .= ((!empty($subdir) && !preg_match('/\/$/', $subdir)) ? '/' : '').$objectref; // the objectref dir is not included into get_exdir when used with level=2, so we add it at end
					} else {
						$subdir = get_exdir($object->id, 0, 0, 1, $object, $modulepart);
					}
					if (empty($subdir)) {
						$subdir = 'errorgettingsubdirofobject'; // Protection to avoid to return empty path
					}

					$filepath = $dir_output.$subdir."/";

					$filepdf = $filepath.$objectref.".pdf";
					$relativepath = $subdir.'/'.$objectref.'.pdf';

					// Define path to preview pdf file (preview precompiled "file.ext" are "file.ext_preview.png")
					$fileimage = $filepdf.'_preview.png';
					$relativepathimage = $relativepath.'_preview.png';

					$pdfexists = file_exists($filepdf);

					// If PDF file exists
					if ($pdfexists) {
						// Conversion du PDF en image png si fichier png non existant
						if (!file_exists($fileimage) || (filemtime($fileimage) < filemtime($filepdf))) {
							if (empty($conf->global->MAIN_DISABLE_PDF_THUMBS)) {		// If you experience trouble with pdf thumb generation and imagick, you can disable here.
								include_once DOL_DOCUMENT_ROOT.'/core/lib/files.lib.php';
								$ret = dol_convert_file($filepdf, 'png', $fileimage, '0'); // Convert first page of PDF into a file _preview.png
								if ($ret < 0) {
									$error++;
								}
							}
						}
					}

					if ($pdfexists && !$error) {
						$heightforphotref = 80;
						if (!empty($conf->dol_optimize_smallscreen)) {
							$heightforphotref = 60;
						}
						// If the preview file is found
						if (file_exists($fileimage)) {
							$phototoshow = '<div class="photoref">';
							$phototoshow .= '<img height="'.$heightforphotref.'" class="photo photowithmargin photowithborder" src="'.DOL_URL_ROOT.'/viewimage.php?modulepart=apercu'.$modulepart.'&amp;file='.urlencode($relativepathimage).'">';
							$phototoshow .= '</div>';
						}
					}
				} elseif (!$phototoshow) { // example if modulepart = 'societe' or 'photo'
					$phototoshow .= $form->showphoto($modulepart, $object, 0, 0, 0, 'photowithmargin photoref', 'small', 1, 0, $maxvisiblephotos);
				}

				if ($phototoshow) {
					$morehtmlleft .= '<div class="floatleft inline-block valignmiddle divphotoref">';
					$morehtmlleft .= $phototoshow;
					$morehtmlleft .= '</div>';
				}
			}

			if (empty($phototoshow)) {      // Show No photo link (picto of object)
				if ($object->element == 'action') {
					$width = 80;
					$cssclass = 'photorefcenter';
					$nophoto = img_picto('No photo', 'title_agenda');
				} else {
					$width = 14;
					$cssclass = 'photorefcenter';
					$picto = $object->picto;
					$prefix = 'object_';
					if ($object->element == 'project' && !$object->public) {
						$picto = 'project'; // instead of projectpub
					}
					if (strpos($picto, 'fontawesome_') !== false) {
						$prefix = '';
					}
					$nophoto = img_picto('No photo', $prefix.$picto);
				}
				$morehtmlleft .= '<!-- No photo to show -->';
				$morehtmlleft .= '<div class="floatleft inline-block valignmiddle divphotoref"><div class="photoref">';
				$morehtmlleft .= $nophoto;
				$morehtmlleft .= '</div></div>';
			}
		}
	}

	if ($showbarcode) {
		$morehtmlleft .= '<div class="floatleft inline-block valignmiddle divphotoref">'.$form->showbarcode($object, 100, 'photoref').'</div>';
	}

	if ($object->element == 'societe') {
		if (!empty($conf->use_javascript_ajax) && $user->rights->societe->creer && !empty($conf->global->MAIN_DIRECT_STATUS_UPDATE)) {
			$morehtmlstatus .= ajax_object_onoff($object, 'status', 'status', 'InActivity', 'ActivityCeased');
		} else {
			$morehtmlstatus .= $object->getLibStatut(6);
		}
	} elseif ($object->element == 'product') {
		//$morehtmlstatus.=$langs->trans("Status").' ('.$langs->trans("Sell").') ';
		if (!empty($conf->use_javascript_ajax) && $user->rights->produit->creer && !empty($conf->global->MAIN_DIRECT_STATUS_UPDATE)) {
			$morehtmlstatus .= ajax_object_onoff($object, 'status', 'tosell', 'ProductStatusOnSell', 'ProductStatusNotOnSell');
		} else {
			$morehtmlstatus .= '<span class="statusrefsell">'.$object->getLibStatut(6, 0).'</span>';
		}
		$morehtmlstatus .= ' &nbsp; ';
		//$morehtmlstatus.=$langs->trans("Status").' ('.$langs->trans("Buy").') ';
		if (!empty($conf->use_javascript_ajax) && $user->rights->produit->creer && !empty($conf->global->MAIN_DIRECT_STATUS_UPDATE)) {
			$morehtmlstatus .= ajax_object_onoff($object, 'status_buy', 'tobuy', 'ProductStatusOnBuy', 'ProductStatusNotOnBuy');
		} else {
			$morehtmlstatus .= '<span class="statusrefbuy">'.$object->getLibStatut(6, 1).'</span>';
		}
	} elseif (in_array($object->element, array('facture', 'invoice', 'invoice_supplier', 'chargesociales', 'loan', 'tva', 'salary'))) {
		$tmptxt = $object->getLibStatut(6, $object->totalpaid);
		if (empty($tmptxt) || $tmptxt == $object->getLibStatut(3)) {
			$tmptxt = $object->getLibStatut(5, $object->totalpaid);
		}
		$morehtmlstatus .= $tmptxt;
	} elseif ($object->element == 'contrat' || $object->element == 'contract') {
		if ($object->statut == 0) {
			$morehtmlstatus .= $object->getLibStatut(5);
		} else {
			$morehtmlstatus .= $object->getLibStatut(4);
		}
	} elseif ($object->element == 'facturerec') {
		if ($object->frequency == 0) {
			$morehtmlstatus .= $object->getLibStatut(2);
		} else {
			$morehtmlstatus .= $object->getLibStatut(5);
		}
	} elseif ($object->element == 'project_task') {
		$object->fk_statut = 1;
		if ($object->progress > 0) {
			$object->fk_statut = 2;
		}
		if ($object->progress >= 100) {
			$object->fk_statut = 3;
		}
		$tmptxt = $object->getLibStatut(5);
		$morehtmlstatus .= $tmptxt; // No status on task
	} else { // Generic case
		$tmptxt = $object->getLibStatut(6);
		if (empty($tmptxt) || $tmptxt == $object->getLibStatut(3)) {
			$tmptxt = $object->getLibStatut(5);
		}
		$morehtmlstatus .= $tmptxt;
	}

	// Add if object was dispatched "into accountancy"
	if (!empty($conf->accounting->enabled) && in_array($object->element, array('bank', 'paiementcharge', 'facture', 'invoice', 'invoice_supplier', 'expensereport', 'payment_various'))) {
		// Note: For 'chargesociales', 'salaries'... this is the payments that are dispatched (so element = 'bank')
		if (method_exists($object, 'getVentilExportCompta')) {
			$accounted = $object->getVentilExportCompta();
			$langs->load("accountancy");
			$morehtmlstatus .= '</div><div class="statusref statusrefbis"><span class="opacitymedium">'.($accounted > 0 ? $langs->trans("Accounted") : $langs->trans("NotYetAccounted")).'</span>';
		}
	}

	// Add alias for thirdparty
	if (!empty($object->name_alias)) {
		$morehtmlref .= '<div class="refidno">'.$object->name_alias.'</div>';
	}

	// Add label
	if (in_array($object->element, array('product', 'bank_account', 'project_task'))) {
		if (!empty($object->label)) {
			$morehtmlref .= '<div class="refidno">'.$object->label.'</div>';
		}
	}

	if (method_exists($object, 'getBannerAddress') && !in_array($object->element, array('product', 'bookmark', 'ecm_directories', 'ecm_files'))) {
		$moreaddress = $object->getBannerAddress('refaddress', $object);
		if ($moreaddress) {
			$morehtmlref .= '<div class="refidno">';
			$morehtmlref .= $moreaddress;
			$morehtmlref .= '</div>';
		}
	}
	if (!empty($conf->global->MAIN_SHOW_TECHNICAL_ID) && ($conf->global->MAIN_SHOW_TECHNICAL_ID == '1' || preg_match('/'.preg_quote($object->element, '/').'/i', $conf->global->MAIN_SHOW_TECHNICAL_ID)) && !empty($object->id)) {
		$morehtmlref .= '<div style="clear: both;"></div>';
		$morehtmlref .= '<div class="refidno">';
		$morehtmlref .= $langs->trans("TechnicalID").': '.$object->id;
		$morehtmlref .= '</div>';
	}

	$parameters=array('morehtmlref'=>$morehtmlref);
	$reshook = $hookmanager->executeHooks('formDolBanner', $parameters, $object, $action);
	if ($reshook < 0) {
		setEventMessages($hookmanager->error, $hookmanager->errors, 'errors');
	} elseif (empty($reshook)) {
		$morehtmlref .= $hookmanager->resPrint;
	} elseif ($reshook > 0) {
		$morehtmlref = $hookmanager->resPrint;
	}


	print '<div class="'.($onlybanner ? 'arearefnobottom ' : 'arearef ').'heightref valignmiddle centpercent">';
	print $form->showrefnav($object, $paramid, $morehtml, $shownav, $fieldid, $fieldref, $morehtmlref, $moreparam, $nodbprefix, $morehtmlleft, $morehtmlstatus, $morehtmlright);
	print '</div>';
	print '<div class="underrefbanner clearboth"></div>';
}

/**
 * Show a string with the label tag dedicated to the HTML edit field.
 *
 * @param	string	$langkey		Translation key
 * @param 	string	$fieldkey		Key of the html select field the text refers to
 * @param	int		$fieldrequired	1=Field is mandatory
 * @return string
 * @deprecated Form::editfieldkey
 */
function fieldLabel($langkey, $fieldkey, $fieldrequired = 0)
{
	global $langs;
	$ret = '';
	if ($fieldrequired) {
		$ret .= '<span class="fieldrequired">';
	}
	$ret .= '<label for="'.$fieldkey.'">';
	$ret .= $langs->trans($langkey);
	$ret .= '</label>';
	if ($fieldrequired) {
		$ret .= '</span>';
	}
	return $ret;
}

/**
 * Return string to add class property on html element with pair/impair.
 *
 * @param	string	$var			0 or 1
 * @param	string	$moreclass		More class to add
 * @return	string					String to add class onto HTML element
 */
function dol_bc($var, $moreclass = '')
{
	global $bc;
	$ret = ' '.$bc[$var];
	if ($moreclass) {
		$ret = preg_replace('/class=\"/', 'class="'.$moreclass.' ', $ret);
	}
	return $ret;
}

/**
 *      Return a formated address (part address/zip/town/state) according to country rules.
 *      See https://en.wikipedia.org/wiki/Address
 *
 *      @param  Object		$object			A company or contact object
 * 	    @param	int			$withcountry	1=Add country into address string
 *      @param	string		$sep			Separator to use to build string
 *      @param	Translate	$outputlangs	Object lang that contains language for text translation.
 *      @param	int			$mode			0=Standard output, 1=Remove address
 *  	@param	string		$extralangcode	User extralanguage $langcode as values for address, town
 *      @return string						Formated string
 *      @see dol_print_address()
 */
function dol_format_address($object, $withcountry = 0, $sep = "\n", $outputlangs = '', $mode = 0, $extralangcode = '')
{
	global $conf, $langs, $hookmanager;

	$ret = '';
	$countriesusingstate = array('AU', 'CA', 'US', 'IN', 'GB', 'ES', 'UK', 'TR', 'CN'); // See also MAIN_FORCE_STATE_INTO_ADDRESS

	// See format of addresses on https://en.wikipedia.org/wiki/Address
	// Address
	if (empty($mode)) {
		$ret .= ($extralangcode ? $object->array_languages['address'][$extralangcode] : (empty($object->address) ? '' : $object->address));
	}
	// Zip/Town/State
	if (isset($object->country_code) && in_array($object->country_code, array('AU', 'CA', 'US', 'CN')) || !empty($conf->global->MAIN_FORCE_STATE_INTO_ADDRESS)) {
		// US: title firstname name \n address lines \n town, state, zip \n country
		$town = ($extralangcode ? $object->array_languages['town'][$extralangcode] : (empty($object->town) ? '' : $object->town));
		$ret .= (($ret && $town) ? $sep : '').$town;

		if (!empty($object->state))	{
			$ret .= ($ret ? ($town ? ", " : $sep) : '').$object->state;
		}
		if (!empty($object->zip)) {
			$ret .= ($ret ? (($town || $object->state) ? ", " : $sep) : '').$object->zip;
		}
	} elseif (isset($object->country_code) && in_array($object->country_code, array('GB', 'UK'))) {
		// UK: title firstname name \n address lines \n town state \n zip \n country
		$town = ($extralangcode ? $object->array_languages['town'][$extralangcode] : (empty($object->town) ? '' : $object->town));
		$ret .= ($ret ? $sep : '').$town;
		if (!empty($object->state)) {
			$ret .= ($ret ? ", " : '').$object->state;
		}
		if (!empty($object->zip)) {
			$ret .= ($ret ? $sep : '').$object->zip;
		}
	} elseif (isset($object->country_code) && in_array($object->country_code, array('ES', 'TR'))) {
		// ES: title firstname name \n address lines \n zip town \n state \n country
		$ret .= ($ret ? $sep : '').$object->zip;
		$town = ($extralangcode ? $object->array_languages['town'][$extralangcode] : (empty($object->town) ? '' : $object->town));
		$ret .= ($town ? (($object->zip ? ' ' : '').$town) : '');
		if (!empty($object->state)) {
			$ret .= "\n".$object->state;
		}
	} elseif (isset($object->country_code) && in_array($object->country_code, array('JP'))) {
		// JP: In romaji, title firstname name\n address lines \n [state,] town zip \n country
		// See https://www.sljfaq.org/afaq/addresses.html
		$town = ($extralangcode ? $object->array_languages['town'][$extralangcode] : (empty($object->town) ? '' : $object->town));
		$ret .= ($ret ? $sep : '').($object->state ? $object->state.', ' : '').$town.($object->zip ? ' ' : '').$object->zip;
	} elseif (isset($object->country_code) && in_array($object->country_code, array('IT'))) {
		// IT: title firstname name\n address lines \n zip town state_code \n country
		$ret .= ($ret ? $sep : '').$object->zip;
		$town = ($extralangcode ? $object->array_languages['town'][$extralangcode] : (empty($object->town) ? '' : $object->town));
		$ret .= ($town ? (($object->zip ? ' ' : '').$town) : '');
		$ret .= (empty($object->state_code) ? '' : (' '.$object->state_code));
	} else {
		// Other: title firstname name \n address lines \n zip town[, state] \n country
		$town = ($extralangcode ? $object->array_languages['town'][$extralangcode] : (empty($object->town) ? '' : $object->town));
		$ret .= !empty($object->zip) ? (($ret ? $sep : '').$object->zip) : '';
		$ret .= ($town ? (($object->zip ? ' ' : ($ret ? $sep : '')).$town) : '');
		if (!empty($object->state) && in_array($object->country_code, $countriesusingstate)) {
			$ret .= ($ret ? ", " : '').$object->state;
		}
	}
	if (!is_object($outputlangs)) {
		$outputlangs = $langs;
	}
	if ($withcountry) {
		$langs->load("dict");
		$ret .= (empty($object->country_code) ? '' : ($ret ? $sep : '').$outputlangs->convToOutputCharset($outputlangs->transnoentitiesnoconv("Country".$object->country_code)));
	}
	if ($hookmanager) {
		$parameters = array('withcountry' => $withcountry, 'sep' => $sep, 'outputlangs' => $outputlangs,'mode' => $mode, 'extralangcode' => $extralangcode);
		$reshook = $hookmanager->executeHooks('formatAddress', $parameters, $object);
		if ($reshook > 0) {
			$ret = '';
		}
		$ret .= $hookmanager->resPrint;
	}

	return $ret;
}



/**
 *	Format a string.
 *
 *	@param	string	$fmt		Format of strftime function (http://php.net/manual/fr/function.strftime.php)
 *  @param	int		$ts			Timesamp (If is_gmt is true, timestamp is already includes timezone and daylight saving offset, if is_gmt is false, timestamp is a GMT timestamp and we must compensate with server PHP TZ)
 *  @param	int		$is_gmt		See comment of timestamp parameter
 *	@return	string				A formatted string
 */
function dol_strftime($fmt, $ts = false, $is_gmt = false)
{
	if ((abs($ts) <= 0x7FFFFFFF)) { // check if number in 32-bit signed range
		return ($is_gmt) ? @gmstrftime($fmt, $ts) : @strftime($fmt, $ts);
	} else {
		return 'Error date into a not supported range';
	}
}

/**
 *	Output date in a string format according to outputlangs (or langs if not defined).
 * 	Return charset is always UTF-8, except if encodetoouput is defined. In this case charset is output charset
 *
 *	@param	int			$time			GM Timestamps date
 *	@param	string		$format      	Output date format (tag of strftime function)
 *										"%d %b %Y",
 *										"%d/%m/%Y %H:%M",
 *										"%d/%m/%Y %H:%M:%S",
 *                                      "%B"=Long text of month, "%A"=Long text of day, "%b"=Short text of month, "%a"=Short text of day
 *										"day", "daytext", "dayhour", "dayhourldap", "dayhourtext", "dayrfc", "dayhourrfc", "...inputnoreduce", "...reduceformat"
 * 	@param	string		$tzoutput		true or 'gmt' => string is for Greenwich location
 * 										false or 'tzserver' => output string is for local PHP server TZ usage
 * 										'tzuser' => output string is for user TZ (current browser TZ with current dst) => In a future, we should have same behaviour than 'tzuserrel'
 *                                      'tzuserrel' => output string is for user TZ (current browser TZ with dst or not, depending on date position)
 *	@param	Translate	$outputlangs	Object lang that contains language for text translation.
 *  @param  boolean		$encodetooutput false=no convert into output pagecode
 * 	@return string      				Formated date or '' if time is null
 *
 *  @see        dol_mktime(), dol_stringtotime(), dol_getdate()
 */
function dol_print_date($time, $format = '', $tzoutput = 'auto', $outputlangs = '', $encodetooutput = false)
{
	global $conf, $langs;

	// If date undefined or "", we return ""
	if (dol_strlen($time) == 0) {
		return ''; // $time=0 allowed (it means 01/01/1970 00:00:00)
	}

	if ($tzoutput === 'auto') {
		$tzoutput = (empty($conf) ? 'tzserver' : (isset($conf->tzuserinputkey) ? $conf->tzuserinputkey : 'tzserver'));
	}

	// Clean parameters
	$to_gmt = false;
	$offsettz = $offsetdst = 0;
	if ($tzoutput) {
		$to_gmt = true; // For backward compatibility
		if (is_string($tzoutput)) {
			if ($tzoutput == 'tzserver') {
				$to_gmt = false;
				$offsettzstring = @date_default_timezone_get(); // Example 'Europe/Berlin' or 'Indian/Reunion'
				$offsettz = 0;	// Timezone offset with server timezone, so 0
				$offsetdst = 0;	// Dst offset with server timezone, so 0
			} elseif ($tzoutput == 'tzuser' || $tzoutput == 'tzuserrel') {
				$to_gmt = true;
				$offsettzstring = (empty($_SESSION['dol_tz_string']) ? 'UTC' : $_SESSION['dol_tz_string']); // Example 'Europe/Berlin' or 'Indian/Reunion'

				if (class_exists('DateTimeZone')) {
					$user_date_tz = new DateTimeZone($offsettzstring);
					$user_dt = new DateTime();
					$user_dt->setTimezone($user_date_tz);
					$user_dt->setTimestamp($tzoutput == 'tzuser' ? dol_now() : (int) $time);
					$offsettz = $user_dt->getOffset();
				} else {	// old method (The 'tzuser' was processed like the 'tzuserrel')
					$offsettz = (empty($_SESSION['dol_tz']) ? 0 : $_SESSION['dol_tz']) * 60 * 60; // Will not be used anymore
					$offsetdst = (empty($_SESSION['dol_dst']) ? 0 : $_SESSION['dol_dst']) * 60 * 60; // Will not be used anymore
				}
			}
		}
	}
	if (!is_object($outputlangs)) {
		$outputlangs = $langs;
	}
	if (!$format) {
		$format = 'daytextshort';
	}

	// Do we have to reduce the length of date (year on 2 chars) to save space.
	// Note: dayinputnoreduce is same than day but no reduction of year length will be done
	$reduceformat = (!empty($conf->dol_optimize_smallscreen) && in_array($format, array('day', 'dayhour'))) ? 1 : 0;	// Test on original $format param.
	$format = preg_replace('/inputnoreduce/', '', $format);	// so format 'dayinputnoreduce' is processed like day
	$formatwithoutreduce = preg_replace('/reduceformat/', '', $format);
	if ($formatwithoutreduce != $format) {
		$format = $formatwithoutreduce;
		$reduceformat = 1;
	}  // so format 'dayreduceformat' is processed like day

	// Change predefined format into computer format. If found translation in lang file we use it, otherwise we use default.
	// TODO Add format daysmallyear and dayhoursmallyear
	if ($format == 'day') {
		$format = ($outputlangs->trans("FormatDateShort") != "FormatDateShort" ? $outputlangs->trans("FormatDateShort") : $conf->format_date_short);
	} elseif ($format == 'hour') {
		$format = ($outputlangs->trans("FormatHourShort") != "FormatHourShort" ? $outputlangs->trans("FormatHourShort") : $conf->format_hour_short);
	} elseif ($format == 'hourduration') {
		$format = ($outputlangs->trans("FormatHourShortDuration") != "FormatHourShortDuration" ? $outputlangs->trans("FormatHourShortDuration") : $conf->format_hour_short_duration);
	} elseif ($format == 'daytext') {
		$format = ($outputlangs->trans("FormatDateText") != "FormatDateText" ? $outputlangs->trans("FormatDateText") : $conf->format_date_text);
	} elseif ($format == 'daytextshort') {
		$format = ($outputlangs->trans("FormatDateTextShort") != "FormatDateTextShort" ? $outputlangs->trans("FormatDateTextShort") : $conf->format_date_text_short);
	} elseif ($format == 'dayhour') {
		$format = ($outputlangs->trans("FormatDateHourShort") != "FormatDateHourShort" ? $outputlangs->trans("FormatDateHourShort") : $conf->format_date_hour_short);
	} elseif ($format == 'dayhoursec') {
		$format = ($outputlangs->trans("FormatDateHourSecShort") != "FormatDateHourSecShort" ? $outputlangs->trans("FormatDateHourSecShort") : $conf->format_date_hour_sec_short);
	} elseif ($format == 'dayhourtext') {
		$format = ($outputlangs->trans("FormatDateHourText") != "FormatDateHourText" ? $outputlangs->trans("FormatDateHourText") : $conf->format_date_hour_text);
	} elseif ($format == 'dayhourtextshort') {
		$format = ($outputlangs->trans("FormatDateHourTextShort") != "FormatDateHourTextShort" ? $outputlangs->trans("FormatDateHourTextShort") : $conf->format_date_hour_text_short);
	} elseif ($format == 'dayhourlog') {
		// Format not sensitive to language
		$format = '%Y%m%d%H%M%S';
	} elseif ($format == 'dayhourlogsmall') {
		// Format not sensitive to language
		$format = '%Y%m%d%H%M';
	} elseif ($format == 'dayhourldap') {
		$format = '%Y%m%d%H%M%SZ';
	} elseif ($format == 'dayhourxcard') {
		$format = '%Y%m%dT%H%M%SZ';
	} elseif ($format == 'dayxcard') {
		$format = '%Y%m%d';
	} elseif ($format == 'dayrfc') {
		$format = '%Y-%m-%d'; // DATE_RFC3339
	} elseif ($format == 'dayhourrfc') {
		$format = '%Y-%m-%dT%H:%M:%SZ'; // DATETIME RFC3339
	} elseif ($format == 'standard') {
		$format = '%Y-%m-%d %H:%M:%S';
	}

	if ($reduceformat) {
		$format = str_replace('%Y', '%y', $format);
		$format = str_replace('yyyy', 'yy', $format);
	}

	// Clean format
	if (preg_match('/%b/i', $format)) {		// There is some text to translate
		// We inhibate translation to text made by strftime functions. We will use trans instead later.
		$format = str_replace('%b', '__b__', $format);
		$format = str_replace('%B', '__B__', $format);
	}
	if (preg_match('/%a/i', $format)) {		// There is some text to translate
		// We inhibate translation to text made by strftime functions. We will use trans instead later.
		$format = str_replace('%a', '__a__', $format);
		$format = str_replace('%A', '__A__', $format);
	}


	// Analyze date
	$reg = array();
	if (preg_match('/^([0-9][0-9][0-9][0-9])([0-9][0-9])([0-9][0-9])([0-9][0-9])([0-9][0-9])([0-9][0-9])$/i', $time, $reg)) {	// Deprecated. Ex: 1970-01-01, 1970-01-01 01:00:00, 19700101010000
		dol_print_error('', "Functions.lib::dol_print_date function called with a bad value from page ".$_SERVER["PHP_SELF"]);
		return '';
	} elseif (preg_match('/^([0-9]+)\-([0-9]+)\-([0-9]+) ?([0-9]+)?:?([0-9]+)?:?([0-9]+)?/i', $time, $reg)) {    // Still available to solve problems in extrafields of type date
		// This part of code should not be used anymore.
		dol_syslog("Functions.lib::dol_print_date function called with a bad value from page ".$_SERVER["PHP_SELF"], LOG_WARNING);
		//if (function_exists('debug_print_backtrace')) debug_print_backtrace();
		// Date has format 'YYYY-MM-DD' or 'YYYY-MM-DD HH:MM:SS'
		$syear	= (!empty($reg[1]) ? $reg[1] : '');
		$smonth = (!empty($reg[2]) ? $reg[2] : '');
		$sday	= (!empty($reg[3]) ? $reg[3] : '');
		$shour	= (!empty($reg[4]) ? $reg[4] : '');
		$smin	= (!empty($reg[5]) ? $reg[5] : '');
		$ssec	= (!empty($reg[6]) ? $reg[6] : '');

		$time = dol_mktime($shour, $smin, $ssec, $smonth, $sday, $syear, true);
		$ret = adodb_strftime($format, $time + $offsettz + $offsetdst, $to_gmt);
	} else {
		// Date is a timestamps
		if ($time < 100000000000) {	// Protection against bad date values
			$timetouse = $time + $offsettz + $offsetdst; // TODO Replace this with function Date PHP. We also should not use anymore offsettz and offsetdst but only offsettzstring.

			$ret = adodb_strftime($format, $timetouse, $to_gmt);	// If to_gmt = false then adodb_strftime use TZ of server
		} else {
			$ret = 'Bad value '.$time.' for date';
		}
	}

	if (preg_match('/__b__/i', $format)) {
		$timetouse = $time + $offsettz + $offsetdst; // TODO Replace this with function Date PHP. We also should not use anymore offsettz and offsetdst but only offsettzstring.

		// Here ret is string in PHP setup language (strftime was used). Now we convert to $outputlangs.
		$month = adodb_strftime('%m', $timetouse, $to_gmt);		// If to_gmt = false then adodb_strftime use TZ of server
		$month = sprintf("%02d", $month); // $month may be return with format '06' on some installation and '6' on other, so we force it to '06'.
		if ($encodetooutput) {
			$monthtext = $outputlangs->transnoentities('Month'.$month);
			$monthtextshort = $outputlangs->transnoentities('MonthShort'.$month);
		} else {
			$monthtext = $outputlangs->transnoentitiesnoconv('Month'.$month);
			$monthtextshort = $outputlangs->transnoentitiesnoconv('MonthShort'.$month);
		}
		//print 'monthtext='.$monthtext.' monthtextshort='.$monthtextshort;
		$ret = str_replace('__b__', $monthtextshort, $ret);
		$ret = str_replace('__B__', $monthtext, $ret);
		//print 'x'.$outputlangs->charset_output.'-'.$ret.'x';
		//return $ret;
	}
	if (preg_match('/__a__/i', $format)) {
		//print "time=$time offsettz=$offsettz offsetdst=$offsetdst offsettzstring=$offsettzstring";
		$timetouse = $time + $offsettz + $offsetdst; // TODO Replace this with function Date PHP. We also should not use anymore offsettz and offsetdst but only offsettzstring.

		$w = adodb_strftime('%w', $timetouse, $to_gmt);		// If to_gmt = false then adodb_strftime use TZ of server
		$dayweek = $outputlangs->transnoentitiesnoconv('Day'.$w);
		$ret = str_replace('__A__', $dayweek, $ret);
		$ret = str_replace('__a__', dol_substr($dayweek, 0, 3), $ret);
	}

	return $ret;
}


/**
 *  Return an array with locale date info.
 *  WARNING: This function use PHP server timezone by default to return locale informations.
 *  Be aware to add the third parameter to "UTC" if you need to work on UTC.
 *
 *	@param	int			$timestamp      Timestamp
 *	@param	boolean		$fast           Fast mode. deprecated.
 *  @param	string		$forcetimezone	'' to use the PHP server timezone. Or use a form like 'gmt', 'Europe/Paris' or '+0200' to force timezone.
 *	@return	array						Array of informations
 *										'seconds' => $secs,
 *										'minutes' => $min,
 *										'hours' => $hour,
 *										'mday' => $day,
 *										'wday' => $dow,		0=sunday, 6=saturday
 *										'mon' => $month,
 *										'year' => $year,
 *										'yday' => floor($secsInYear/$_day_power)
 *										'0' => original timestamp
 * 	@see 								dol_print_date(), dol_stringtotime(), dol_mktime()
 */
function dol_getdate($timestamp, $fast = false, $forcetimezone = '')
{
	//$datetimeobj = new DateTime('@'.$timestamp);
	$datetimeobj = new DateTime();
	$datetimeobj->setTimestamp($timestamp); // Use local PHP server timezone
	if ($forcetimezone) {
		$datetimeobj->setTimezone(new DateTimeZone($forcetimezone == 'gmt' ? 'UTC' : $forcetimezone)); //  (add timezone relative to the date entered)
	}
	$arrayinfo = array(
		'year'=>((int) date_format($datetimeobj, 'Y')),
		'mon'=>((int) date_format($datetimeobj, 'm')),
		'mday'=>((int) date_format($datetimeobj, 'd')),
		'wday'=>((int) date_format($datetimeobj, 'w')),
		'yday'=>((int) date_format($datetimeobj, 'z')),
		'hours'=>((int) date_format($datetimeobj, 'H')),
		'minutes'=>((int) date_format($datetimeobj, 'i')),
		'seconds'=>((int) date_format($datetimeobj, 's')),
		'0'=>$timestamp
	);

	return $arrayinfo;
}

/**
 *	Return a timestamp date built from detailed informations (by default a local PHP server timestamp)
 * 	Replace function mktime not available under Windows if year < 1970
 *	PHP mktime is restricted to the years 1901-2038 on Unix and 1970-2038 on Windows
 *
 * 	@param	int			$hour			Hour	(can be -1 for undefined)
 *	@param	int			$minute			Minute	(can be -1 for undefined)
 *	@param	int			$second			Second	(can be -1 for undefined)
 *	@param	int			$month			Month (1 to 12)
 *	@param	int			$day			Day (1 to 31)
 *	@param	int			$year			Year
 *	@param	mixed		$gm				True or 1 or 'gmt'=Input informations are GMT values
 *										False or 0 or 'tzserver' = local to server TZ
 *										'auto'
 *										'tzuser' = local to user TZ taking dst into account at the current date. Not yet implemented.
 *										'tzuserrel' = local to user TZ taking dst into account at the given date. Use this one to convert date input from user into a GMT date.
 *										'tz,TimeZone' = use specified timezone
 *	@param	int			$check			0=No check on parameters (Can use day 32, etc...)
 *	@return	int|string					Date as a timestamp, '' or false if error
 * 	@see 								dol_print_date(), dol_stringtotime(), dol_getdate()
 */
function dol_mktime($hour, $minute, $second, $month, $day, $year, $gm = 'auto', $check = 1)
{
	global $conf;
	//print "- ".$hour.",".$minute.",".$second.",".$month.",".$day.",".$year.",".$_SERVER["WINDIR"]." -";

	if ($gm === 'auto') {
		$gm = (empty($conf) ? 'tzserver' : $conf->tzuserinputkey);
	}
	//print 'gm:'.$gm.' gm === auto:'.($gm === 'auto').'<br>';exit;

	// Clean parameters
	if ($hour == -1 || empty($hour)) {
		$hour = 0;
	}
	if ($minute == -1 || empty($minute)) {
		$minute = 0;
	}
	if ($second == -1 || empty($second)) {
		$second = 0;
	}

	// Check parameters
	if ($check) {
		if (!$month || !$day) {
			return '';
		}
		if ($day > 31) {
			return '';
		}
		if ($month > 12) {
			return '';
		}
		if ($hour < 0 || $hour > 24) {
			return '';
		}
		if ($minute < 0 || $minute > 60) {
			return '';
		}
		if ($second < 0 || $second > 60) {
			return '';
		}
	}

	if (empty($gm) || ($gm === 'server' || $gm === 'tzserver')) {
		$default_timezone = @date_default_timezone_get(); // Example 'Europe/Berlin'
		$localtz = new DateTimeZone($default_timezone);
	} elseif ($gm === 'user' || $gm === 'tzuser' || $gm === 'tzuserrel') {
		// We use dol_tz_string first because it is more reliable.
		$default_timezone = (empty($_SESSION["dol_tz_string"]) ? @date_default_timezone_get() : $_SESSION["dol_tz_string"]); // Example 'Europe/Berlin'
		try {
			$localtz = new DateTimeZone($default_timezone);
		} catch (Exception $e) {
			dol_syslog("Warning dol_tz_string contains an invalid value ".$_SESSION["dol_tz_string"], LOG_WARNING);
			$default_timezone = @date_default_timezone_get();
		}
	} elseif (strrpos($gm, "tz,") !== false) {
		$timezone = str_replace("tz,", "", $gm); // Example 'tz,Europe/Berlin'
		try {
			$localtz = new DateTimeZone($timezone);
		} catch (Exception $e) {
			dol_syslog("Warning passed timezone contains an invalid value ".$timezone, LOG_WARNING);
		}
	}

	if (empty($localtz)) {
		$localtz = new DateTimeZone('UTC');
	}
	//var_dump($localtz);
	//var_dump($year.'-'.$month.'-'.$day.'-'.$hour.'-'.$minute);
<<<<<<< HEAD
	$dt = new DateTime('', $localtz);
=======
	$dt = new DateTime('now', $localtz);
>>>>>>> 41ce2899
	$dt->setDate((int) $year, (int) $month, (int) $day);
	$dt->setTime((int) $hour, (int) $minute, (int) $second);
	$date = $dt->getTimestamp(); // should include daylight saving time
	//var_dump($date);
	return $date;
}


/**
 *  Return date for now. In most cases, we use this function without parameters (that means GMT time).
 *
 *  @param	string		$mode	'auto' => for backward compatibility (avoid this),
 *  							'gmt' => we return GMT timestamp,
 * 								'tzserver' => we add the PHP server timezone
 *  							'tzref' => we add the company timezone. Not implemented.
 * 								'tzuser' or 'tzuserrel' => we add the user timezone
 *	@return int   $date	Timestamp
 */
function dol_now($mode = 'auto')
{
	$ret = 0;

	if ($mode === 'auto') {
		$mode = 'gmt';
	}

	if ($mode == 'gmt') {
		$ret = time(); // Time for now at greenwich.
	} elseif ($mode == 'tzserver') {		// Time for now with PHP server timezone added
		require_once DOL_DOCUMENT_ROOT.'/core/lib/date.lib.php';
		$tzsecond = getServerTimeZoneInt('now'); // Contains tz+dayling saving time
		$ret = (int) (dol_now('gmt') + ($tzsecond * 3600));
		//} elseif ($mode == 'tzref') {// Time for now with parent company timezone is added
		//	require_once DOL_DOCUMENT_ROOT.'/core/lib/date.lib.php';
		//	$tzsecond=getParentCompanyTimeZoneInt();    // Contains tz+dayling saving time
		//	$ret=dol_now('gmt')+($tzsecond*3600);
		//}
	} elseif ($mode == 'tzuser' || $mode == 'tzuserrel') {
		// Time for now with user timezone added
		//print 'time: '.time();
		$offsettz = (empty($_SESSION['dol_tz']) ? 0 : $_SESSION['dol_tz']) * 60 * 60;
		$offsetdst = (empty($_SESSION['dol_dst']) ? 0 : $_SESSION['dol_dst']) * 60 * 60;
		$ret = (int) (dol_now('gmt') + ($offsettz + $offsetdst));
	}

	return $ret;
}


/**
 * Return string with formated size
 *
 * @param	int		$size		Size to print
 * @param	int		$shortvalue	Tell if we want long value to use another unit (Ex: 1.5Kb instead of 1500b)
 * @param	int		$shortunit	Use short label of size unit (for example 'b' instead of 'bytes')
 * @return	string				Link
 */
function dol_print_size($size, $shortvalue = 0, $shortunit = 0)
{
	global $conf, $langs;
	$level = 1024;

	if (!empty($conf->dol_optimize_smallscreen)) {
		$shortunit = 1;
	}

	// Set value text
	if (empty($shortvalue) || $size < ($level * 10)) {
		$ret = $size;
		$textunitshort = $langs->trans("b");
		$textunitlong = $langs->trans("Bytes");
	} else {
		$ret = round($size / $level, 0);
		$textunitshort = $langs->trans("Kb");
		$textunitlong = $langs->trans("KiloBytes");
	}
	// Use long or short text unit
	if (empty($shortunit)) {
		$ret .= ' '.$textunitlong;
	} else {
		$ret .= ' '.$textunitshort;
	}

	return $ret;
}

/**
 * Show Url link
 *
 * @param	string		$url		Url to show
 * @param	string		$target		Target for link
 * @param	int			$max		Max number of characters to show
 * @param	int			$withpicto	With picto
 * @return	string					HTML Link
 */
function dol_print_url($url, $target = '_blank', $max = 32, $withpicto = 0)
{
	global $langs;

	if (empty($url)) {
		return '';
	}

	$link = '<a href="';
	if (!preg_match('/^http/i', $url)) {
		$link .= 'http://';
	}
	$link .= $url;
	$link .= '"';
	if ($target) {
		$link .= ' target="'.$target.'"';
	}
	$link .= '>';
	if (!preg_match('/^http/i', $url)) {
		$link .= 'http://';
	}
	$link .= dol_trunc($url, $max);
	$link .= '</a>';
	return '<div class="nospan float" style="margin-right: 10px">'.($withpicto ?img_picto($langs->trans("Url"), 'globe').' ' : '').$link.'</div>';
}

/**
 * Show EMail link formatted for HTML output.
 *
 * @param	string		$email			EMail to show (only email, without 'Name of recipient' before)
 * @param 	int			$cid 			Id of contact if known
 * @param 	int			$socid 			Id of third party if known
 * @param 	int			$addlink		0=no link, 1=email has a html email link (+ link to create action if constant AGENDA_ADDACTIONFOREMAIL is on)
 * @param	int			$max			Max number of characters to show
 * @param	int			$showinvalid	1=Show warning if syntax email is wrong
 * @param	int|string	$withpicto		Show picto
 * @return	string						HTML Link
 */
function dol_print_email($email, $cid = 0, $socid = 0, $addlink = 0, $max = 64, $showinvalid = 1, $withpicto = 0)
{
	global $conf, $user, $langs, $hookmanager;

	$newemail = dol_escape_htmltag($email);

	if (!empty($conf->global->MAIN_OPTIMIZEFORTEXTBROWSER) && $withpicto) {
		$withpicto = 0;
	}

	if (empty($email)) {
		return '&nbsp;';
	}

	if (!empty($addlink)) {
		$newemail = '<a style="text-overflow: ellipsis;" href="';
		if (!preg_match('/^mailto:/i', $email)) {
			$newemail .= 'mailto:';
		}
		$newemail .= $email;
		$newemail .= '">';
		$newemail .= dol_trunc($email, $max);
		$newemail .= '</a>';
		if ($showinvalid && !isValidEmail($email)) {
			$langs->load("errors");
			$newemail .= img_warning($langs->trans("ErrorBadEMail", $email));
		}

		if (($cid || $socid) && !empty($conf->agenda->enabled) && $user->rights->agenda->myactions->create) {
			$type = 'AC_EMAIL';
			$link = '';
			if (!empty($conf->global->AGENDA_ADDACTIONFOREMAIL)) {
				$link = '<a href="'.DOL_URL_ROOT.'/comm/action/card.php?action=create&amp;backtopage=1&amp;actioncode='.$type.'&amp;contactid='.$cid.'&amp;socid='.$socid.'">'.img_object($langs->trans("AddAction"), "calendar").'</a>';
			}
			if ($link) {
				$newemail = '<div>'.$newemail.' '.$link.'</div>';
			}
		}
	} else {
		if ($showinvalid && !isValidEmail($email)) {
			$langs->load("errors");
			$newemail .= img_warning($langs->trans("ErrorBadEMail", $email));
		}
	}

	//$rep = '<div class="nospan" style="margin-right: 10px">';
	$rep = ($withpicto ? img_picto($langs->trans("EMail").' : '.$email, (is_numeric($withpicto) ? 'email' : $withpicto)).' ' : '').$newemail;
	//$rep .= '</div>';
	if ($hookmanager) {
		$parameters = array('cid' => $cid, 'socid' => $socid, 'addlink' => $addlink, 'picto' => $withpicto);
		$reshook = $hookmanager->executeHooks('printEmail', $parameters, $email);
		if ($reshook > 0) {
			$rep = '';
		}
		$rep .= $hookmanager->resPrint;
	}

	return $rep;
}

/**
 * Get array of social network dictionary
 *
 * @return  array       Array of Social Networks Dictionary
 */
function getArrayOfSocialNetworks()
{
	global $conf, $db;

	$socialnetworks = array();
	// Enable caching of array
	require_once DOL_DOCUMENT_ROOT.'/core/lib/memory.lib.php';
	$cachekey = 'socialnetworks_' . $conf->entity;
	$dataretrieved = dol_getcache($cachekey);
	if (!is_null($dataretrieved)) {
		$socialnetworks = $dataretrieved;
	} else {
		$sql = "SELECT rowid, code, label, url, icon, active FROM ".MAIN_DB_PREFIX."c_socialnetworks";
		$sql .= " WHERE entity=".$conf->entity;
		$resql = $db->query($sql);
		if ($resql) {
			while ($obj = $db->fetch_object($resql)) {
				$socialnetworks[$obj->code] = array(
					'rowid' => $obj->rowid,
					'label' => $obj->label,
					'url' => $obj->url,
					'icon' => $obj->icon,
					'active' => $obj->active,
				);
			}
		}
		dol_setcache($cachekey, $socialnetworks); // If setting cache fails, this is not a problem, so we do not test result.
	}

	return $socialnetworks;
}

/**
 * Show social network link
 *
 * @param	string		$value				Skype to show (only skype, without 'Name of recipient' before)
 * @param	int 		$cid 				Id of contact if known
 * @param	int 		$socid 				Id of third party if known
 * @param	string 		$type				'skype','facebook',...
 * @param	array		$dictsocialnetworks socialnetworks availables
 * @return	string							HTML Link
 */
function dol_print_socialnetworks($value, $cid, $socid, $type, $dictsocialnetworks = array())
{
	global $conf, $user, $langs;

	$htmllink = $value;

	if (empty($value)) {
		return '&nbsp;';
	}

	if (!empty($type)) {
		$htmllink = '<div class="divsocialnetwork inline-block valignmiddle">';
		// Use dictionary definition for picto $dictsocialnetworks[$type]['icon']
		$htmllink .= '<span class="fa paddingright '.($dictsocialnetworks[$type]['icon'] ? $dictsocialnetworks[$type]['icon'] : 'fa-link').'"></span>';
		if ($type == 'skype') {
			$htmllink .= dol_escape_htmltag($value);
			$htmllink .= '&nbsp;';
			$htmllink .= '<a href="skype:';
			$htmllink .= dol_string_nospecial($value, '_', '', array('@'));
			$htmllink .= '?call" alt="'.$langs->trans("Call").'&nbsp;'.$value.'" title="'.dol_escape_htmltag($langs->trans("Call").' '.$value).'">';
			$htmllink .= '<img src="'.DOL_URL_ROOT.'/theme/common/skype_callbutton.png" border="0">';
			$htmllink .= '</a><a href="skype:';
			$htmllink .= dol_string_nospecial($value, '_', '', array('@'));
			$htmllink .= '?chat" alt="'.$langs->trans("Chat").'&nbsp;'.$value.'" title="'.dol_escape_htmltag($langs->trans("Chat").' '.$value).'">';
			$htmllink .= '<img class="paddingleft" src="'.DOL_URL_ROOT.'/theme/common/skype_chatbutton.png" border="0">';
			$htmllink .= '</a>';
			if (($cid || $socid) && !empty($conf->agenda->enabled) && $user->rights->agenda->myactions->create) {
				$addlink = 'AC_SKYPE';
				$link = '';
				if (!empty($conf->global->AGENDA_ADDACTIONFORSKYPE)) {
					$link = '<a href="'.DOL_URL_ROOT.'/comm/action/card.php?action=create&amp;backtopage=1&amp;actioncode='.$addlink.'&amp;contactid='.$cid.'&amp;socid='.$socid.'">'.img_object($langs->trans("AddAction"), "calendar").'</a>';
				}
				$htmllink .= ($link ? ' '.$link : '');
			}
		} else {
			if (!empty($dictsocialnetworks[$type]['url'])) {
				$tmpvirginurl = preg_replace('/\/?{socialid}/', '', $dictsocialnetworks[$type]['url']);
				if ($tmpvirginurl) {
					$value = preg_replace('/^www\.'.preg_quote($tmpvirginurl, '/').'\/?/', '', $value);
					$value = preg_replace('/^'.preg_quote($tmpvirginurl, '/').'\/?/', '', $value);

					$tmpvirginurl3 = preg_replace('/^https:\/\//i', 'https://www.', $tmpvirginurl);
					if ($tmpvirginurl3) {
						$value = preg_replace('/^www\.'.preg_quote($tmpvirginurl3, '/').'\/?/', '', $value);
						$value = preg_replace('/^'.preg_quote($tmpvirginurl3, '/').'\/?/', '', $value);
					}

					$tmpvirginurl2 = preg_replace('/^https?:\/\//i', '', $tmpvirginurl);
					if ($tmpvirginurl2) {
						$value = preg_replace('/^www\.'.preg_quote($tmpvirginurl2, '/').'\/?/', '', $value);
						$value = preg_replace('/^'.preg_quote($tmpvirginurl2, '/').'\/?/', '', $value);
					}
				}
				$link = str_replace('{socialid}', $value, $dictsocialnetworks[$type]['url']);
				if (preg_match('/^https?:\/\//i', $link)) {
					$htmllink .= '&nbsp;<a href="'.dol_sanitizeUrl($link, 0).'" target="_blank" rel="noopener noreferrer">'.dol_escape_htmltag($value).'</a>';
				} else {
					$htmllink .= '&nbsp;<a href="'.dol_sanitizeUrl($link, 1).'" target="_blank" rel="noopener noreferrer">'.dol_escape_htmltag($value).'</a>';
				}
			} else {
				$htmllink .= dol_escape_htmltag($value);
			}
		}
		$htmllink .= '</div>';
	} else {
		$langs->load("errors");
		$htmllink .= img_warning($langs->trans("ErrorBadSocialNetworkValue", $value));
	}
	return $htmllink;
}

/**
 *	Format profIDs according to country
 *
 *	@param	string	$profID			Value of profID to format
 *	@param	string	$profIDtype		Type of profID to format ('1', '2', '3', '4', '5', '6' or 'VAT')
 *	@param	string	$countrycode	Country code to use for formatting
 *	@param	int		$addcpButton	Add button to copy to clipboard (1 => show only on hoover ; 2 => always display )
 * 	@param	string	$separ			Separation between numbers for a better visibility example : xxx xxx xxx xxxxx
 *	@return string					Formated profID
 */
function dol_print_profids($profID, $profIDtype, $countrycode = '', $addcpButton = 1, $separ = '&nbsp;')
{
	global $mysoc;

	if (empty($profID) || empty($profIDtype)) {
		return '';
	}
	if (empty($countrycode))	$countrycode = $mysoc->country_code;
	$newProfID = $profID;
	$id = substr($profIDtype, -1);
	$ret = '';
	if (strtoupper($countrycode) == 'FR') {
		// France
		if ($id == 1 && dol_strlen($newProfID) == 9)	$newProfID = substr($newProfID, 0, 3).$separ.substr($newProfID, 3, 3).$separ.substr($newProfID, 6, 3);
		if ($id == 2 && dol_strlen($newProfID) == 14)	$newProfID = substr($newProfID, 0, 3).$separ.substr($newProfID, 3, 3).$separ.substr($newProfID, 6, 3).$separ.substr($newProfID, 9, 5);
		if ($profIDtype === 'VAT' && dol_strlen($newProfID) == 13)	$newProfID = substr($newProfID, 0, 4).$separ.substr($newProfID, 4, 3).$separ.substr($newProfID, 7, 3).$separ.substr($newProfID, 10, 3);
	}
	if (!empty($addcpButton))	$ret = showValueWithClipboardCPButton(dol_escape_htmltag($profID), ($addcpButton == 1 ? 1 : 0), $newProfID);
	else $ret = $newProfID;
	return $ret;
}

/**
 * 	Format phone numbers according to country
 *
 * 	@param  string  $phone          Phone number to format
 * 	@param  string  $countrycode    Country code to use for formatting
 * 	@param 	int		$cid 		    Id of contact if known
 * 	@param 	int		$socid          Id of third party if known
 * 	@param 	string	$addlink	    ''=no link to create action, 'AC_TEL'=add link to clicktodial (if module enabled) and add link to create event (if conf->global->AGENDA_ADDACTIONFORPHONE set)
 * 	@param 	string	$separ 		    Separation between numbers for a better visibility example : xx.xx.xx.xx.xx
 *  @param	string  $withpicto      Show picto ('fax', 'phone', 'mobile')
 *  @param	string	$titlealt	    Text to show on alt
 *  @param  int     $adddivfloat    Add div float around phone.
 * 	@return string 				    Formated phone number
 */
function dol_print_phone($phone, $countrycode = '', $cid = 0, $socid = 0, $addlink = '', $separ = "&nbsp;", $withpicto = '', $titlealt = '', $adddivfloat = 0)
{
	global $conf, $user, $langs, $mysoc, $hookmanager;

	// Clean phone parameter
	$phone = preg_replace("/[\s.-]/", "", trim($phone));
	if (empty($phone)) {
		return '';
	}
	if (!empty($conf->global->MAIN_PHONE_SEPAR)) {
		$separ = $conf->global->MAIN_PHONE_SEPAR;
	}
	if (empty($countrycode) && is_object($mysoc)) {
		$countrycode = $mysoc->country_code;
	}

	// Short format for small screens
	if ($conf->dol_optimize_smallscreen) {
		$separ = '';
	}

	$newphone = $phone;
	if (strtoupper($countrycode) == "FR") {
		// France
		if (dol_strlen($phone) == 10) {
			$newphone = substr($newphone, 0, 2).$separ.substr($newphone, 2, 2).$separ.substr($newphone, 4, 2).$separ.substr($newphone, 6, 2).$separ.substr($newphone, 8, 2);
		} elseif (dol_strlen($phone) == 7) {
			$newphone = substr($newphone, 0, 3).$separ.substr($newphone, 3, 2).$separ.substr($newphone, 5, 2);
		} elseif (dol_strlen($phone) == 9) {
			$newphone = substr($newphone, 0, 2).$separ.substr($newphone, 2, 3).$separ.substr($newphone, 5, 2).$separ.substr($newphone, 7, 2);
		} elseif (dol_strlen($phone) == 11) {
			$newphone = substr($newphone, 0, 3).$separ.substr($newphone, 3, 2).$separ.substr($newphone, 5, 2).$separ.substr($newphone, 7, 2).$separ.substr($newphone, 9, 2);
		} elseif (dol_strlen($phone) == 12) {
			$newphone = substr($newphone, 0, 3).$separ.substr($newphone, 3, 1).$separ.substr($newphone, 4, 2).$separ.substr($newphone, 6, 2).$separ.substr($newphone, 8, 2).$separ.substr($newphone, 10, 2);
		}
	} elseif (strtoupper($countrycode) == "CA") {
		if (dol_strlen($phone) == 10) {
			$newphone = ($separ != '' ? '(' : '').substr($newphone, 0, 3).($separ != '' ? ')' : '').$separ.substr($newphone, 3, 3).($separ != '' ? '-' : '').substr($newphone, 6, 4);
		}
	} elseif (strtoupper($countrycode) == "PT") {//Portugal
		if (dol_strlen($phone) == 13) {//ex: +351_ABC_DEF_GHI
			$newphone = substr($newphone, 0, 4).$separ.substr($newphone, 4, 3).$separ.substr($newphone, 7, 3).$separ.substr($newphone, 10, 3);
		}
	} elseif (strtoupper($countrycode) == "SR") {//Suriname
		if (dol_strlen($phone) == 10) {//ex: +597_ABC_DEF
			$newphone = substr($newphone, 0, 4).$separ.substr($newphone, 4, 3).$separ.substr($newphone, 7, 3);
		} elseif (dol_strlen($phone) == 11) {//ex: +597_ABC_DEFG
			$newphone = substr($newphone, 0, 4).$separ.substr($newphone, 4, 3).$separ.substr($newphone, 7, 4);
		}
	} elseif (strtoupper($countrycode) == "DE") {//Allemagne
		if (dol_strlen($phone) == 14) {//ex:  +49_ABCD_EFGH_IJK
			$newphone = substr($newphone, 0, 3).$separ.substr($newphone, 3, 4).$separ.substr($newphone, 7, 4).$separ.substr($newphone, 11, 3);
		} elseif (dol_strlen($phone) == 13) {//ex: +49_ABC_DEFG_HIJ
			$newphone = substr($newphone, 0, 3).$separ.substr($newphone, 3, 3).$separ.substr($newphone, 6, 4).$separ.substr($newphone, 10, 3);
		}
	} elseif (strtoupper($countrycode) == "ES") {//Espagne
		if (dol_strlen($phone) == 12) {//ex:  +34_ABC_DEF_GHI
			$newphone = substr($newphone, 0, 3).$separ.substr($newphone, 3, 3).$separ.substr($newphone, 6, 3).$separ.substr($newphone, 9, 3);
		}
	} elseif (strtoupper($countrycode) == "BF") {// Burkina Faso
		if (dol_strlen($phone) == 12) {//ex :  +22 A BC_DE_FG_HI
			$newphone = substr($newphone, 0, 3).$separ.substr($newphone, 3, 1).$separ.substr($newphone, 4, 2).$separ.substr($newphone, 6, 2).$separ.substr($newphone, 8, 2).$separ.substr($newphone, 10, 2);
		}
	} elseif (strtoupper($countrycode) == "RO") {// Roumanie
		if (dol_strlen($phone) == 12) {//ex :  +40 AB_CDE_FG_HI
			$newphone = substr($newphone, 0, 3).$separ.substr($newphone, 3, 2).$separ.substr($newphone, 5, 3).$separ.substr($newphone, 8, 2).$separ.substr($newphone, 10, 2);
		}
	} elseif (strtoupper($countrycode) == "TR") {//Turquie
		if (dol_strlen($phone) == 13) {//ex :  +90 ABC_DEF_GHIJ
			$newphone = substr($newphone, 0, 3).$separ.substr($newphone, 3, 3).$separ.substr($newphone, 6, 3).$separ.substr($newphone, 9, 4);
		}
	} elseif (strtoupper($countrycode) == "US") {//Etat-Unis
		if (dol_strlen($phone) == 12) {//ex: +1 ABC_DEF_GHIJ
			$newphone = substr($newphone, 0, 2).$separ.substr($newphone, 2, 3).$separ.substr($newphone, 5, 3).$separ.substr($newphone, 8, 4);
		}
	} elseif (strtoupper($countrycode) == "MX") {//Mexique
		if (dol_strlen($phone) == 12) {//ex: +52 ABCD_EFG_HI
			$newphone = substr($newphone, 0, 3).$separ.substr($newphone, 3, 4).$separ.substr($newphone, 7, 3).$separ.substr($newphone, 10, 2);
		} elseif (dol_strlen($phone) == 11) {//ex: +52 AB_CD_EF_GH
			$newphone = substr($newphone, 0, 3).$separ.substr($newphone, 3, 2).$separ.substr($newphone, 5, 2).$separ.substr($newphone, 7, 2).$separ.substr($newphone, 9, 2);
		} elseif (dol_strlen($phone) == 13) {//ex: +52 ABC_DEF_GHIJ
			$newphone = substr($newphone, 0, 3).$separ.substr($newphone, 3, 3).$separ.substr($newphone, 6, 3).$separ.substr($newphone, 9, 4);
		}
	} elseif (strtoupper($countrycode) == "ML") {//Mali
		if (dol_strlen($phone) == 12) {//ex: +223 AB_CD_EF_GH
			$newphone = substr($newphone, 0, 4).$separ.substr($newphone, 4, 2).$separ.substr($newphone, 6, 2).$separ.substr($newphone, 8, 2).$separ.substr($newphone, 10, 2);
		}
	} elseif (strtoupper($countrycode) == "TH") {//Thaïlande
		if (dol_strlen($phone) == 11) {//ex: +66_ABC_DE_FGH
			$newphone = substr($newphone, 0, 3).$separ.substr($newphone, 3, 3).$separ.substr($newphone, 6, 2).$separ.substr($newphone, 8, 3);
		} elseif (dol_strlen($phone) == 12) {//ex: +66_A_BCD_EF_GHI
			$newphone = substr($newphone, 0, 3).$separ.substr($newphone, 3, 1).$separ.substr($newphone, 4, 3).$separ.substr($newphone, 7, 2).$separ.substr($newphone, 9, 3);
		}
	} elseif (strtoupper($countrycode) == "MU") {
		//Maurice
		if (dol_strlen($phone) == 11) {//ex: +230_ABC_DE_FG
			$newphone = substr($newphone, 0, 4).$separ.substr($newphone, 4, 3).$separ.substr($newphone, 7, 2).$separ.substr($newphone, 9, 2);
		} elseif (dol_strlen($phone) == 12) {//ex: +230_ABCD_EF_GH
			$newphone = substr($newphone, 0, 4).$separ.substr($newphone, 4, 4).$separ.substr($newphone, 8, 2).$separ.substr($newphone, 10, 2);
		}
	} elseif (strtoupper($countrycode) == "ZA") {//Afrique du sud
		if (dol_strlen($phone) == 12) {//ex: +27_AB_CDE_FG_HI
			$newphone = substr($newphone, 0, 3).$separ.substr($newphone, 3, 2).$separ.substr($newphone, 5, 3).$separ.substr($newphone, 8, 2).$separ.substr($newphone, 10, 2);
		}
	} elseif (strtoupper($countrycode) == "SY") {//Syrie
		if (dol_strlen($phone) == 12) {//ex: +963_AB_CD_EF_GH
			$newphone = substr($newphone, 0, 4).$separ.substr($newphone, 4, 2).$separ.substr($newphone, 6, 2).$separ.substr($newphone, 8, 2).$separ.substr($newphone, 10, 2);
		} elseif (dol_strlen($phone) == 13) {//ex: +963_AB_CD_EF_GHI
			$newphone = substr($newphone, 0, 4).$separ.substr($newphone, 4, 2).$separ.substr($newphone, 6, 2).$separ.substr($newphone, 8, 2).$separ.substr($newphone, 10, 3);
		}
	} elseif (strtoupper($countrycode) == "AE") {//Emirats Arabes Unis
		if (dol_strlen($phone) == 12) {//ex: +971_ABC_DEF_GH
			$newphone = substr($newphone, 0, 4).$separ.substr($newphone, 4, 3).$separ.substr($newphone, 7, 3).$separ.substr($newphone, 10, 2);
		} elseif (dol_strlen($phone) == 13) {//ex: +971_ABC_DEF_GHI
			$newphone = substr($newphone, 0, 4).$separ.substr($newphone, 4, 3).$separ.substr($newphone, 7, 3).$separ.substr($newphone, 10, 3);
		} elseif (dol_strlen($phone) == 14) {//ex: +971_ABC_DEF_GHIK
			$newphone = substr($newphone, 0, 4).$separ.substr($newphone, 4, 3).$separ.substr($newphone, 7, 3).$separ.substr($newphone, 10, 4);
		}
	} elseif (strtoupper($countrycode) == "DZ") {//Algérie
		if (dol_strlen($phone) == 13) {//ex: +213_ABC_DEF_GHI
			$newphone = substr($newphone, 0, 4).$separ.substr($newphone, 4, 3).$separ.substr($newphone, 7, 3).$separ.substr($newphone, 10, 3);
		}
	} elseif (strtoupper($countrycode) == "BE") {//Belgique
		if (dol_strlen($phone) == 11) {//ex: +32_ABC_DE_FGH
			$newphone = substr($newphone, 0, 3).$separ.substr($newphone, 3, 3).$separ.substr($newphone, 6, 2).$separ.substr($newphone, 8, 3);
		} elseif (dol_strlen($phone) == 12) {//ex: +32_ABC_DEF_GHI
			$newphone = substr($newphone, 0, 3).$separ.substr($newphone, 3, 3).$separ.substr($newphone, 6, 3).$separ.substr($newphone, 9, 3);
		}
	} elseif (strtoupper($countrycode) == "PF") {//Polynésie française
		if (dol_strlen($phone) == 12) {//ex: +689_AB_CD_EF_GH
			$newphone = substr($newphone, 0, 4).$separ.substr($newphone, 4, 2).$separ.substr($newphone, 6, 2).$separ.substr($newphone, 8, 2).$separ.substr($newphone, 10, 2);
		}
	} elseif (strtoupper($countrycode) == "CO") {//Colombie
		if (dol_strlen($phone) == 13) {//ex: +57_ABC_DEF_GH_IJ
			$newphone = substr($newphone, 0, 3).$separ.substr($newphone, 3, 3).$separ.substr($newphone, 6, 3).$separ.substr($newphone, 9, 2).$separ.substr($newphone, 11, 2);
		}
	} elseif (strtoupper($countrycode) == "JO") {//Jordanie
		if (dol_strlen($phone) == 12) {//ex: +962_A_BCD_EF_GH
			$newphone = substr($newphone, 0, 4).$separ.substr($newphone, 4, 1).$separ.substr($newphone, 5, 3).$separ.substr($newphone, 7, 2).$separ.substr($newphone, 9, 2);
		}
	} elseif (strtoupper($countrycode) == "JM") {//Jamaïque
		if (dol_strlen($newphone) == 12) {//ex: +1867_ABC_DEFG
			$newphone = substr($newphone, 0, 5).$separ.substr($newphone, 5, 3).$separ.substr($newphone, 8, 4);
		}
	} elseif (strtoupper($countrycode) == "MG") {//Madagascar
		if (dol_strlen($phone) == 13) {//ex: +261_AB_CD_EF_GHI
			$newphone = substr($newphone, 0, 4).$separ.substr($newphone, 4, 2).$separ.substr($newphone, 6, 2).$separ.substr($newphone, 8, 2).$separ.substr($newphone, 10, 3);
		}
	} elseif (strtoupper($countrycode) == "GB") {//Royaume uni
		if (dol_strlen($phone) == 13) {//ex: +44_ABCD_EFG_HIJ
			$newphone = substr($newphone, 0, 3).$separ.substr($newphone, 3, 4).$separ.substr($newphone, 7, 3).$separ.substr($newphone, 10, 3);
		}
	} elseif (strtoupper($countrycode) == "CH") {//Suisse
		if (dol_strlen($phone) == 12) {//ex: +41_AB_CDE_FG_HI
			$newphone = substr($newphone, 0, 3).$separ.substr($newphone, 3, 2).$separ.substr($newphone, 5, 3).$separ.substr($newphone, 8, 2).$separ.substr($newphone, 10, 2);
		} elseif (dol_strlen($phone) == 15) {// +41_AB_CDE_FGH_IJKL
			$newphone = $newphone = substr($newphone, 0, 3).$separ.substr($newphone, 3, 2).$separ.substr($newphone, 5, 3).$separ.substr($newphone, 8, 3).$separ.substr($newphone, 11, 4);
		}
	} elseif (strtoupper($countrycode) == "TN") {//Tunisie
		if (dol_strlen($phone) == 12) {//ex: +216_AB_CDE_FGH
			$newphone = substr($newphone, 0, 4).$separ.substr($newphone, 4, 2).$separ.substr($newphone, 6, 3).$separ.substr($newphone, 9, 3);
		}
	} elseif (strtoupper($countrycode) == "GF") {//Guyane francaise
		if (dol_strlen($phone) == 13) {//ex: +594_ABC_DE_FG_HI  (ABC=594 de nouveau)
			$newphone = substr($newphone, 0, 4).$separ.substr($newphone, 4, 3).$separ.substr($newphone, 7, 2).$separ.substr($newphone, 9, 2).$separ.substr($newphone, 11, 2);
		}
	} elseif (strtoupper($countrycode) == "GP") {//Guadeloupe
		if (dol_strlen($phone) == 13) {//ex: +590_ABC_DE_FG_HI  (ABC=590 de nouveau)
			$newphone = substr($newphone, 0, 4).$separ.substr($newphone, 4, 3).$separ.substr($newphone, 7, 2).$separ.substr($newphone, 9, 2).$separ.substr($newphone, 11, 2);
		}
	} elseif (strtoupper($countrycode) == "MQ") {//Martinique
		if (dol_strlen($phone) == 13) {//ex: +596_ABC_DE_FG_HI  (ABC=596 de nouveau)
			$newphone = substr($newphone, 0, 4).$separ.substr($newphone, 4, 3).$separ.substr($newphone, 7, 2).$separ.substr($newphone, 9, 2).$separ.substr($newphone, 11, 2);
		}
	} elseif (strtoupper($countrycode) == "IT") {//Italie
		if (dol_strlen($phone) == 12) {//ex: +39_ABC_DEF_GHI
			$newphone = substr($newphone, 0, 3).$separ.substr($newphone, 3, 3).$separ.substr($newphone, 6, 3).$separ.substr($newphone, 9, 3);
		} elseif (dol_strlen($phone) == 13) {//ex: +39_ABC_DEF_GH_IJ
			$newphone = substr($newphone, 0, 3).$separ.substr($newphone, 3, 3).$separ.substr($newphone, 6, 3).$separ.substr($newphone, 9, 2).$separ.substr($newphone, 11, 2);
		}
	} elseif (strtoupper($countrycode) == "AU") {
		//Australie
		if (dol_strlen($phone) == 12) {
			//ex: +61_A_BCDE_FGHI
			$newphone = substr($newphone, 0, 3).$separ.substr($newphone, 3, 1).$separ.substr($newphone, 4, 4).$separ.substr($newphone, 8, 4);
		}
	}
	if (!empty($addlink)) {	// Link on phone number (+ link to add action if conf->global->AGENDA_ADDACTIONFORPHONE set)
		if ($conf->browser->layout == 'phone' || (!empty($conf->clicktodial->enabled) && !empty($conf->global->CLICKTODIAL_USE_TEL_LINK_ON_PHONE_NUMBERS))) {	// If phone or option for, we use link of phone
			$newphoneform = $newphone;
			$newphone = '<a href="tel:'.$phone.'"';
			$newphone .= '>'.$newphoneform.'</a>';
		} elseif (!empty($conf->clicktodial->enabled) && $addlink == 'AC_TEL') {		// If click to dial, we use click to dial url
			if (empty($user->clicktodial_loaded)) {
				$user->fetch_clicktodial();
			}

			// Define urlmask
			$urlmask = 'ErrorClickToDialModuleNotConfigured';
			if (!empty($conf->global->CLICKTODIAL_URL)) {
				$urlmask = $conf->global->CLICKTODIAL_URL;
			}
			if (!empty($user->clicktodial_url)) {
				$urlmask = $user->clicktodial_url;
			}

			$clicktodial_poste = (!empty($user->clicktodial_poste) ?urlencode($user->clicktodial_poste) : '');
			$clicktodial_login = (!empty($user->clicktodial_login) ?urlencode($user->clicktodial_login) : '');
			$clicktodial_password = (!empty($user->clicktodial_password) ?urlencode($user->clicktodial_password) : '');
			// This line is for backward compatibility
			$url = sprintf($urlmask, urlencode($phone), $clicktodial_poste, $clicktodial_login, $clicktodial_password);
			// Thoose lines are for substitution
			$substitarray = array('__PHONEFROM__'=>$clicktodial_poste,
								'__PHONETO__'=>urlencode($phone),
								'__LOGIN__'=>$clicktodial_login,
								'__PASS__'=>$clicktodial_password);
			$url = make_substitutions($url, $substitarray);
			$newphonesav = $newphone;
			if (empty($conf->global->CLICKTODIAL_DO_NOT_USE_AJAX_CALL)) {
				// Default and recommended: New method using ajax without submiting a page making a javascript history.go(-1) back
				$newphone = '<a href="'.$url.'" class="cssforclicktodial"';	// Call of ajax is handled by the lib_foot.js.php on class 'cssforclicktodial'
				$newphone .= '>'.$newphonesav.'</a>';
			} else {
				// Old method
				$newphone = '<a href="'.$url.'"';
				if (!empty($conf->global->CLICKTODIAL_FORCENEWTARGET)) {
					$newphone .= ' target="_blank" rel="noopener noreferrer"';
				}
				$newphone .= '>'.$newphonesav.'</a>';
			}
		}

		//if (($cid || $socid) && ! empty($conf->agenda->enabled) && $user->rights->agenda->myactions->create)
		if (!empty($conf->agenda->enabled) && $user->rights->agenda->myactions->create) {
			$type = 'AC_TEL';
			$link = '';
			if ($addlink == 'AC_FAX') {
				$type = 'AC_FAX';
			}
			if (!empty($conf->global->AGENDA_ADDACTIONFORPHONE)) {
				$link = '<a href="'.DOL_URL_ROOT.'/comm/action/card.php?action=create&amp;backtopage=1&amp;actioncode='.$type.($cid ? '&amp;contactid='.$cid : '').($socid ? '&amp;socid='.$socid : '').'">'.img_object($langs->trans("AddAction"), "calendar").'</a>';
			}
			if ($link) {
				$newphone = '<div>'.$newphone.' '.$link.'</div>';
			}
		}
	}

	if (empty($titlealt)) {
		$titlealt = ($withpicto == 'fax' ? $langs->trans("Fax") : $langs->trans("Phone"));
	}
	$rep = '';

	if ($hookmanager) {
		$parameters = array('countrycode' => $countrycode, 'cid' => $cid, 'socid' => $socid, 'titlealt' => $titlealt, 'picto' => $withpicto);
		$reshook = $hookmanager->executeHooks('printPhone', $parameters, $phone);
		$rep .= $hookmanager->resPrint;
	}
	if (empty($reshook)) {
		$picto = '';
		if ($withpicto) {
			if ($withpicto == 'fax') {
				$picto = 'phoning_fax';
			} elseif ($withpicto == 'phone') {
				$picto = 'phoning';
			} elseif ($withpicto == 'mobile') {
				$picto = 'phoning_mobile';
			} else {
				$picto = '';
			}
		}
		if ($adddivfloat) {
			$rep .= '<div class="nospan float" style="margin-right: 10px">';
		} else {
			$rep .= '<span style="margin-right: 10px;">';
		}
		$rep .= ($withpicto ?img_picto($titlealt, 'object_'.$picto.'.png').' ' : '').$newphone;
		if ($adddivfloat) {
			$rep .= '</div>';
		} else {
			$rep .= '</span>';
		}
	}

	return $rep;
}

/**
 * 	Return an IP formated to be shown on screen
 *
 * 	@param	string	$ip			IP
 * 	@param	int		$mode		0=return IP + country/flag, 1=return only country/flag, 2=return only IP
 * 	@return string 				Formated IP, with country if GeoIP module is enabled
 */
function dol_print_ip($ip, $mode = 0)
{
	global $conf, $langs;

	$ret = '';

	if (empty($mode)) {
		$ret .= $ip;
	}

	if ($mode != 2) {
		$countrycode = dolGetCountryCodeFromIp($ip);
		if ($countrycode) {	// If success, countrycode is us, fr, ...
			if (file_exists(DOL_DOCUMENT_ROOT.'/theme/common/flags/'.$countrycode.'.png')) {
				$ret .= ' '.img_picto($countrycode.' '.$langs->trans("AccordingToGeoIPDatabase"), DOL_URL_ROOT.'/theme/common/flags/'.$countrycode.'.png', '', 1);
			} else {
				$ret .= ' ('.$countrycode.')';
			}
		} else {
			// Nothing
		}
	}

	return $ret;
}

/**
 * Return the IP of remote user.
 * Take HTTP_X_FORWARDED_FOR (defined when using proxy)
 * Then HTTP_CLIENT_IP if defined (rare)
 * Then REMOTE_ADDR (no way to be modified by user but may be wrong if user is using a proxy)
 *
 * @return	string		Ip of remote user.
 */
function getUserRemoteIP()
{
	if (empty($_SERVER['HTTP_X_FORWARDED_FOR']) || preg_match('/[^0-9\.\:,\[\]]/', $_SERVER['HTTP_X_FORWARDED_FOR'])) {
		if (empty($_SERVER['HTTP_CLIENT_IP']) || preg_match('/[^0-9\.\:,\[\]]/', $_SERVER['HTTP_CLIENT_IP'])) {
			if (empty($_SERVER["HTTP_CF_CONNECTING_IP"])) {
				$ip = (empty($_SERVER['REMOTE_ADDR']) ? '' : $_SERVER['REMOTE_ADDR']);	// value may have been the IP of the proxy and not the client
			} else {
				$ip = $_SERVER["HTTP_CF_CONNECTING_IP"];	// value here may have been forged by client
			}
		} else {
			$ip = $_SERVER['HTTP_CLIENT_IP']; // value is clean here but may have been forged by proxy
		}
	} else {
		$ip = $_SERVER['HTTP_X_FORWARDED_FOR']; // value is clean here but may have been forged by proxy
	}
	return $ip;
}

/**
 * Return if we are using a HTTPS connexion
 * Check HTTPS (no way to be modified by user but may be empty or wrong if user is using a proxy)
 * Take HTTP_X_FORWARDED_PROTO (defined when using proxy)
 * Then HTTP_X_FORWARDED_SSL
 *
 * @return	boolean		True if user is using HTTPS
 */
function isHTTPS()
{
	$isSecure = false;
	if (isset($_SERVER['HTTPS']) && $_SERVER['HTTPS'] == 'on') {
		$isSecure = true;
	} elseif (!empty($_SERVER['HTTP_X_FORWARDED_PROTO']) && $_SERVER['HTTP_X_FORWARDED_PROTO'] == 'https' || !empty($_SERVER['HTTP_X_FORWARDED_SSL']) && $_SERVER['HTTP_X_FORWARDED_SSL'] == 'on') {
		$isSecure = true;
	}
	return $isSecure;
}

/**
 * 	Return a country code from IP. Empty string if not found.
 *
 * 	@param	string	$ip			IP
 * 	@return string 				Country code ('us', 'fr', ...)
 */
function dolGetCountryCodeFromIp($ip)
{
	global $conf;

	$countrycode = '';

	if (!empty($conf->geoipmaxmind->enabled)) {
		$datafile = $conf->global->GEOIPMAXMIND_COUNTRY_DATAFILE;
		//$ip='24.24.24.24';
		//$datafile='/usr/share/GeoIP/GeoIP.dat';    Note that this must be downloaded datafile (not same than datafile provided with ubuntu packages)
		include_once DOL_DOCUMENT_ROOT.'/core/class/dolgeoip.class.php';
		$geoip = new DolGeoIP('country', $datafile);
		//print 'ip='.$ip.' databaseType='.$geoip->gi->databaseType." GEOIP_CITY_EDITION_REV1=".GEOIP_CITY_EDITION_REV1."\n";
		$countrycode = $geoip->getCountryCodeFromIP($ip);
	}

	return $countrycode;
}


/**
 *  Return country code for current user.
 *  If software is used inside a local network, detection may fails (we need a public ip)
 *
 *  @return     string      Country code (fr, es, it, us, ...)
 */
function dol_user_country()
{
	global $conf, $langs, $user;

	//$ret=$user->xxx;
	$ret = '';
	if (!empty($conf->geoipmaxmind->enabled)) {
		$ip = getUserRemoteIP();
		$datafile = $conf->global->GEOIPMAXMIND_COUNTRY_DATAFILE;
		//$ip='24.24.24.24';
		//$datafile='E:\Mes Sites\Web\Admin1\awstats\maxmind\GeoIP.dat';
		include_once DOL_DOCUMENT_ROOT.'/core/class/dolgeoip.class.php';
		$geoip = new DolGeoIP('country', $datafile);
		$countrycode = $geoip->getCountryCodeFromIP($ip);
		$ret = $countrycode;
	}
	return $ret;
}

/**
 *  Format address string
 *
 *  @param	string	$address    Address string, already formatted with dol_format_address()
 *  @param  int		$htmlid     Html ID (for example 'gmap')
 *  @param  int		$element    'thirdparty'|'contact'|'member'|'other'
 *  @param  int		$id         Id of object
 *  @param	int		$noprint	No output. Result is the function return
 *  @param  string  $charfornl  Char to use instead of nl2br. '' means we use a standad nl2br.
 *  @return string|void			Nothing if noprint is 0, formatted address if noprint is 1
 *  @see dol_format_address()
 */
function dol_print_address($address, $htmlid, $element, $id, $noprint = 0, $charfornl = '')
{
	global $conf, $user, $langs, $hookmanager;

	$out = '';

	if ($address) {
		if ($hookmanager) {
			$parameters = array('element' => $element, 'id' => $id);
			$reshook = $hookmanager->executeHooks('printAddress', $parameters, $address);
			$out .= $hookmanager->resPrint;
		}
		if (empty($reshook)) {
			if (empty($charfornl)) {
				$out .= nl2br($address);
			} else {
				$out .= preg_replace('/[\r\n]+/', $charfornl, $address);
			}

			// TODO Remove this block, we can add this using the hook now
			$showgmap = $showomap = 0;
			if (($element == 'thirdparty' || $element == 'societe') && !empty($conf->google->enabled) && !empty($conf->global->GOOGLE_ENABLE_GMAPS)) {
				$showgmap = 1;
			}
			if ($element == 'contact' && !empty($conf->google->enabled) && !empty($conf->global->GOOGLE_ENABLE_GMAPS_CONTACTS)) {
				$showgmap = 1;
			}
			if ($element == 'member' && !empty($conf->google->enabled) && !empty($conf->global->GOOGLE_ENABLE_GMAPS_MEMBERS)) {
				$showgmap = 1;
			}
			if (($element == 'thirdparty' || $element == 'societe') && !empty($conf->openstreetmap->enabled) && !empty($conf->global->OPENSTREETMAP_ENABLE_MAPS)) {
				$showomap = 1;
			}
			if ($element == 'contact' && !empty($conf->openstreetmap->enabled) && !empty($conf->global->OPENSTREETMAP_ENABLE_MAPS_CONTACTS)) {
				$showomap = 1;
			}
			if ($element == 'member' && !empty($conf->openstreetmap->enabled) && !empty($conf->global->OPENSTREETMAP_ENABLE_MAPS_MEMBERS)) {
				$showomap = 1;
			}
			if ($showgmap) {
				$url = dol_buildpath('/google/gmaps.php?mode='.$element.'&id='.$id, 1);
				$out .= ' <a href="'.$url.'" target="_gmaps"><img id="'.$htmlid.'" class="valigntextbottom" src="'.DOL_URL_ROOT.'/theme/common/gmap.png"></a>';
			}
			if ($showomap) {
				$url = dol_buildpath('/openstreetmap/maps.php?mode='.$element.'&id='.$id, 1);
				$out .= ' <a href="'.$url.'" target="_gmaps"><img id="'.$htmlid.'_openstreetmap" class="valigntextbottom" src="'.DOL_URL_ROOT.'/theme/common/gmap.png"></a>';
			}
		}
	}
	if ($noprint) {
		return $out;
	} else {
		print $out;
	}
}


/**
 *	Return true if email syntax is ok.
 *
 *	@param	    string		$address    			email (Ex: "toto@examle.com". Long form "John Do <johndo@example.com>" will be false)
 *  @param		int			$acceptsupervisorkey	If 1, the special string '__SUPERVISOREMAIL__' is also accepted as valid
 *  @param		int			$acceptuserkey			If 1, the special string '__USER_EMAIL__' is also accepted as valid
 *	@return     boolean     						true if email syntax is OK, false if KO or empty string
 *  @see isValidMXRecord()
 */
function isValidEmail($address, $acceptsupervisorkey = 0, $acceptuserkey = 0)
{
	if ($acceptsupervisorkey && $address == '__SUPERVISOREMAIL__') {
		return true;
	}
	if ($acceptuserkey && $address == '__USER_EMAIL__') {
		return true;
	}
	if (filter_var($address, FILTER_VALIDATE_EMAIL)) {
		return true;
	}

	return false;
}

/**
 *	Return if the domain name has a valid MX record.
 *  WARNING: This need function idn_to_ascii, checkdnsrr and getmxrr
 *
 *	@param	    string		$domain	    			Domain name (Ex: "yahoo.com", "yhaoo.com", "dolibarr.fr")
 *	@return     int     							-1 if error (function not available), 0=Not valid, 1=Valid
 *  @see isValidEmail()
 */
function isValidMXRecord($domain)
{
	if (function_exists('idn_to_ascii') && function_exists('checkdnsrr')) {
		if (!checkdnsrr(idn_to_ascii($domain), 'MX')) {
			return 0;
		}
		if (function_exists('getmxrr')) {
			$mxhosts = array();
			$weight = array();
			getmxrr(idn_to_ascii($domain), $mxhosts, $weight);
			if (count($mxhosts) > 1) {
				return 1;
			}
			if (count($mxhosts) == 1 && !empty($mxhosts[0])) {
				return 1;
			}

			return 0;
		}
	}
	return -1;
}

/**
 *  Return true if phone number syntax is ok
 *  TODO Decide what to do with this
 *
 *  @param	string		$phone		phone (Ex: "0601010101")
 *  @return boolean     			true if phone syntax is OK, false if KO or empty string
 */
function isValidPhone($phone)
{
	return true;
}


/**
 * Make a strlen call. Works even if mbstring module not enabled
 *
 * @param   string		$string				String to calculate length
 * @param   string		$stringencoding		Encoding of string
 * @return  int								Length of string
 */
function dol_strlen($string, $stringencoding = 'UTF-8')
{
	if (function_exists('mb_strlen')) {
		return mb_strlen($string, $stringencoding);
	} else {
		return strlen($string);
	}
}

/**
 * Make a substring. Works even if mbstring module is not enabled for better compatibility.
 *
 * @param	string	$string				String to scan
 * @param	string	$start				Start position
 * @param	int		$length				Length (in nb of characters or nb of bytes depending on trunconbytes param)
 * @param   string	$stringencoding		Page code used for input string encoding
 * @param	int		$trunconbytes		1=Length is max of bytes instead of max of characters
 * @return  string						substring
 */
function dol_substr($string, $start, $length, $stringencoding = '', $trunconbytes = 0)
{
	global $langs;

	if (empty($stringencoding)) {
		$stringencoding = $langs->charset_output;
	}

	$ret = '';
	if (empty($trunconbytes)) {
		if (function_exists('mb_substr')) {
			$ret = mb_substr($string, $start, $length, $stringencoding);
		} else {
			$ret = substr($string, $start, $length);
		}
	} else {
		if (function_exists('mb_strcut')) {
			$ret = mb_strcut($string, $start, $length, $stringencoding);
		} else {
			$ret = substr($string, $start, $length);
		}
	}
	return $ret;
}


/**
 *	Truncate a string to a particular length adding '…' if string larger than length.
 * 	If length = max length+1, we do no truncate to avoid having just 1 char replaced with '…'.
 *  MAIN_DISABLE_TRUNC=1 can disable all truncings
 *
 *	@param	string	$string				String to truncate
 *	@param  int		$size				Max string size visible (excluding …). 0 for no limit. WARNING: Final string size can have 3 more chars (if we added …, or if size was max+1 so it does not worse to replace with ...)
 *	@param	string	$trunc				Where to trunc: 'right', 'left', 'middle' (size must be a 2 power), 'wrap'
 * 	@param	string	$stringencoding		Tell what is source string encoding
 *  @param	int		$nodot				Truncation do not add … after truncation. So it's an exact truncation.
 *  @param  int     $display            Trunc is used to display data and can be changed for small screen. TODO Remove this param (must be dealt with CSS)
 *	@return string						Truncated string. WARNING: length is never higher than $size if $nodot is set, but can be 3 chars higher otherwise.
 */
function dol_trunc($string, $size = 40, $trunc = 'right', $stringencoding = 'UTF-8', $nodot = 0, $display = 0)
{
	global $conf;

	if (empty($size) || !empty($conf->global->MAIN_DISABLE_TRUNC)) {
		return $string;
	}

	if (empty($stringencoding)) {
		$stringencoding = 'UTF-8';
	}
	// reduce for small screen
	if ($conf->dol_optimize_smallscreen == 1 && $display == 1) {
		$size = round($size / 3);
	}

	// We go always here
	if ($trunc == 'right') {
		$newstring = dol_textishtml($string) ? dol_string_nohtmltag($string, 1) : $string;
		if (dol_strlen($newstring, $stringencoding) > ($size + ($nodot ? 0 : 1))) {
			// If nodot is 0 and size is 1 chars more, we don't trunc and don't add …
			return dol_substr($newstring, 0, $size, $stringencoding).($nodot ? '' : '…');
		} else {
			//return 'u'.$size.'-'.$newstring.'-'.dol_strlen($newstring,$stringencoding).'-'.$string;
			return $string;
		}
	} elseif ($trunc == 'middle') {
		$newstring = dol_textishtml($string) ? dol_string_nohtmltag($string, 1) : $string;
		if (dol_strlen($newstring, $stringencoding) > 2 && dol_strlen($newstring, $stringencoding) > ($size + 1)) {
			$size1 = round($size / 2);
			$size2 = round($size / 2);
			return dol_substr($newstring, 0, $size1, $stringencoding).'…'.dol_substr($newstring, dol_strlen($newstring, $stringencoding) - $size2, $size2, $stringencoding);
		} else {
			return $string;
		}
	} elseif ($trunc == 'left') {
		$newstring = dol_textishtml($string) ? dol_string_nohtmltag($string, 1) : $string;
		if (dol_strlen($newstring, $stringencoding) > ($size + ($nodot ? 0 : 1))) {
			// If nodot is 0 and size is 1 chars more, we don't trunc and don't add …
			return '…'.dol_substr($newstring, dol_strlen($newstring, $stringencoding) - $size, $size, $stringencoding);
		} else {
			return $string;
		}
	} elseif ($trunc == 'wrap') {
		$newstring = dol_textishtml($string) ? dol_string_nohtmltag($string, 1) : $string;
		if (dol_strlen($newstring, $stringencoding) > ($size + 1)) {
			return dol_substr($newstring, 0, $size, $stringencoding)."\n".dol_trunc(dol_substr($newstring, $size, dol_strlen($newstring, $stringencoding) - $size, $stringencoding), $size, $trunc);
		} else {
			return $string;
		}
	} else {
		return 'BadParam3CallingDolTrunc';
	}
}

/**
 *	Show picto whatever it's its name (generic function)
 *
 *	@param      string		$titlealt         		Text on title tag for tooltip. Not used if param notitle is set to 1.
 *	@param      string		$picto       			Name of image file to show ('filenew', ...)
 *													If no extension provided, we use '.png'. Image must be stored into theme/xxx/img directory.
 *                                  				Example: picto.png                  if picto.png is stored into htdocs/theme/mytheme/img
 *                                  				Example: picto.png@mymodule         if picto.png is stored into htdocs/mymodule/img
 *                                  				Example: /mydir/mysubdir/picto.png  if picto.png is stored into htdocs/mydir/mysubdir (pictoisfullpath must be set to 1)
 *                                                  Example: fontawesome_envelope-open-text_fas_red_1em if you want to use fontaweseome icons: fontawesome_<icon-name>_<style>_<color>_<size> (only icon-name is mandatory)
 *	@param		string		$moreatt				Add more attribute on img tag (For example 'class="pictofixedwidth"')
 *	@param		boolean|int	$pictoisfullpath		If true or 1, image path is a full path
 *	@param		int			$srconly				Return only content of the src attribute of img.
 *  @param		int			$notitle				1=Disable tag title. Use it if you add js tooltip, to avoid duplicate tooltip.
 *  @param		string		$alt					Force alt for bind people
 *  @param		string		$morecss				Add more class css on img tag (For example 'myclascss').
 *  @param		string		$marginleftonlyshort	1 = Add a short left margin on picto, 2 = Add a larger left margin on picto, 0 = No margin left. Works for fontawesome picto only.
 *  @return     string       				    	Return img tag
 *  @see        img_object(), img_picto_common()
 */
function img_picto($titlealt, $picto, $moreatt = '', $pictoisfullpath = false, $srconly = 0, $notitle = 0, $alt = '', $morecss = '', $marginleftonlyshort = 2)
{
	global $conf, $langs;

	// We forge fullpathpicto for image to $path/img/$picto. By default, we take DOL_URL_ROOT/theme/$conf->theme/img/$picto
	$url = DOL_URL_ROOT;
	$theme = isset($conf->theme) ? $conf->theme : null;
	$path = 'theme/'.$theme;
	// Define fullpathpicto to use into src
	if ($pictoisfullpath) {
		// Clean parameters
		if (!preg_match('/(\.png|\.gif|\.svg)$/i', $picto)) {
			$picto .= '.png';
		}
		$fullpathpicto = $picto;
		$reg = array();
		if (preg_match('/class="([^"]+)"/', $moreatt, $reg)) {
			$morecss .= ($morecss ? ' ' : '').$reg[1];
			$moreatt = str_replace('class="'.$reg[1].'"', '', $moreatt);
		}
	} else {
		$pictowithouttext = preg_replace('/(\.png|\.gif|\.svg)$/', '', $picto);
		$pictowithouttext = str_replace('object_', '', $pictowithouttext);

		if (strpos($pictowithouttext, 'fontawesome_') !== false || preg_match('/^fa-/', $pictowithouttext)) {
			// This is a font awesome image 'fonwtawesome_xxx' or 'fa-xxx'
			$pictowithouttext = str_replace('fa-', '', $pictowithouttext);
			$pictowithouttextarray = explode('_', $pictowithouttext);
			$marginleftonlyshort = 0;

			if (!empty($pictowithouttextarray[1])) {
				$fakey      = 'fa-'.$pictowithouttextarray[1];
				$fa         = empty($pictowithouttextarray[2]) ? 'fa' : $pictowithouttextarray[2];
				$facolor    = empty($pictowithouttextarray[3]) ? '' : $pictowithouttextarray[3];
				$fasize     = empty($pictowithouttextarray[4]) ? '' : $pictowithouttextarray[4];
			} else {
				$fakey      = 'fa-'.$pictowithouttext;
				$fa         = 'fa';
				$facolor    = '';
				$fasize     = '';
			}

			// This snippet only needed since function img_edit accepts only one additional parameter: no separate one for css only.
			// class/style need to be extracted to avoid duplicate class/style validation errors when $moreatt is added to the end of the attributes.
			$morestyle = '';
			$reg = array();
			if (preg_match('/class="([^"]+)"/', $moreatt, $reg)) {
				$morecss .= ($morecss ? ' ' : '').$reg[1];
				$moreatt = str_replace('class="'.$reg[1].'"', '', $moreatt);
			}
			if (preg_match('/style="([^"]+)"/', $moreatt, $reg)) {
				$morestyle = $reg[1];
				$moreatt = str_replace('style="'.$reg[1].'"', '', $moreatt);
			}
			$moreatt = trim($moreatt);

			$enabledisablehtml = '<span class="'.$fa.' '.$fakey.($marginleftonlyshort ? ($marginleftonlyshort == 1 ? ' marginleftonlyshort' : ' marginleftonly') : '');
			$enabledisablehtml .= ($morecss ? ' '.$morecss : '').'" style="'.($fasize ? ('font-size: '.$fasize.';') : '').($facolor ? (' color: '.$facolor.';') : '').($morestyle ? ' '.$morestyle : '').'"'.(($notitle || empty($titlealt)) ? '' : ' title="'.dol_escape_htmltag($titlealt).'"').($moreatt ? ' '.$moreatt : '').'>';
			/*if (!empty($conf->global->MAIN_OPTIMIZEFORTEXTBROWSER)) {
				$enabledisablehtml .= $titlealt;
			}*/
			$enabledisablehtml .= '</span>';

			return $enabledisablehtml;
		}

		if (empty($srconly) && in_array($pictowithouttext, array(
				'1downarrow', '1uparrow', '1leftarrow', '1rightarrow', '1uparrow_selected', '1downarrow_selected', '1leftarrow_selected', '1rightarrow_selected',
				'accountancy', 'accounting_account', 'account', 'accountline', 'action', 'add', 'address', 'angle-double-down', 'angle-double-up', 'asset',
				'bank_account', 'barcode', 'bank', 'bell', 'bill', 'billa', 'billr', 'billd', 'bookmark', 'bom', 'briefcase-medical', 'bug', 'building',
				'card', 'calendar', 'calendarmonth', 'calendarweek', 'calendarday', 'calendarperuser', 'calendarpertype',
				'cash-register', 'category', 'chart', 'check', 'clock', 'close_title', 'cog', 'collab', 'company', 'contact', 'country', 'contract', 'conversation', 'cron', 'cubes',
				'currency', 'multicurrency',
				'delete', 'dolly', 'dollyrevert', 'donation', 'download', 'dynamicprice',
				'edit', 'ellipsis-h', 'email', 'entity', 'envelope', 'eraser', 'establishment', 'expensereport', 'external-link-alt', 'external-link-square-alt',
				'filter', 'file-code', 'file-export', 'file-import', 'file-upload', 'autofill', 'folder', 'folder-open', 'folder-plus',
				'generate', 'globe', 'globe-americas', 'graph', 'grip', 'grip_title', 'group',
				'help', 'holiday',
				'images', 'incoterm', 'info', 'intervention', 'inventory', 'intracommreport', 'knowledgemanagement',
				'label', 'language', 'line', 'link', 'list', 'list-alt', 'listlight', 'loan', 'lot', 'long-arrow-alt-right',
				'margin', 'map-marker-alt', 'member', 'meeting', 'money-bill-alt', 'movement', 'mrp', 'note', 'next',
				'off', 'on', 'order',
				'paiment', 'paragraph', 'play', 'pdf', 'phone', 'phoning', 'phoning_mobile', 'phoning_fax', 'playdisabled', 'previous', 'poll', 'pos', 'printer', 'product', 'propal', 'puce',
				'stock', 'resize', 'service', 'stats', 'trip',
				'security', 'setup', 'share-alt', 'sign-out', 'split', 'stripe', 'stripe-s', 'switch_off', 'switch_on', 'switch_on_red', 'tools', 'unlink', 'uparrow', 'user', 'vcard', 'wrench',
				'github', 'google', 'jabber', 'skype', 'twitter', 'facebook', 'linkedin', 'instagram', 'snapchat', 'youtube', 'google-plus-g', 'whatsapp',
				'chevron-left', 'chevron-right', 'chevron-down', 'chevron-top', 'commercial', 'companies',
				'generic', 'home', 'hrm', 'members', 'products', 'invoicing',
				'partnership', 'payment', 'payment_vat', 'pencil-ruler', 'preview', 'project', 'projectpub', 'projecttask', 'question', 'refresh', 'region',
				'salary', 'shipment', 'state', 'supplier_invoice', 'supplier_invoicea', 'supplier_invoicer', 'supplier_invoiced',
				'technic', 'ticket',
				'error', 'warning',
				'recent', 'reception', 'recruitmentcandidature', 'recruitmentjobposition', 'resource', 'recurring',
				'shapes', 'square', 'stop-circle', 'supplier', 'supplier_proposal', 'supplier_order', 'supplier_invoice',
				'timespent', 'title_setup', 'title_accountancy', 'title_bank', 'title_hrm', 'title_agenda',
				'uncheck', 'user-cog', 'user-injured', 'user-md', 'vat', 'website', 'workstation', 'world', 'private',
				'conferenceorbooth', 'eventorganization'
			))) {
			$fakey = $pictowithouttext;
			$facolor = '';
			$fasize = '';
			$fa = 'fas';
			if (in_array($pictowithouttext, array('card', 'bell', 'clock', 'establishment', 'generic', 'minus-square', 'object_generic', 'pdf', 'plus-square', 'timespent', 'note', 'off', 'on', 'object_bookmark', 'bookmark', 'vcard'))) {
				$fa = 'far';
			}
			if (in_array($pictowithouttext, array('black-tie', 'github', 'google', 'skype', 'twitter', 'facebook', 'linkedin', 'instagram', 'snapchat', 'stripe', 'stripe-s', 'youtube', 'google-plus-g', 'whatsapp'))) {
				$fa = 'fab';
			}

			$arrayconvpictotofa = array(
				'account'=>'university', 'accounting_account'=>'clipboard-list', 'accountline'=>'receipt', 'accountancy'=>'search-dollar', 'action'=>'calendar-alt', 'add'=>'plus-circle', 'address'=> 'address-book', 'asset'=>'money-check-alt', 'autofill'=>'fill',
				'bank_account'=>'university',
				'bill'=>'file-invoice-dollar', 'billa'=>'file-excel', 'billr'=>'file-invoice-dollar', 'billd'=>'file-medical',
				'supplier_invoice'=>'file-invoice-dollar', 'supplier_invoicea'=>'file-excel', 'supplier_invoicer'=>'file-invoice-dollar', 'supplier_invoiced'=>'file-medical',
				'bom'=>'shapes',
				'card'=>'address-card', 'chart'=>'chart-line', 'company'=>'building', 'contact'=>'address-book', 'contract'=>'suitcase', 'collab'=>'people-arrows', 'conversation'=>'comments', 'country'=>'globe-americas', 'cron'=>'business-time',
				'donation'=>'file-alt', 'dynamicprice'=>'hand-holding-usd',
				'setup'=>'cog', 'companies'=>'building', 'products'=>'cube', 'commercial'=>'suitcase', 'invoicing'=>'coins',
				'accounting'=>'search-dollar', 'category'=>'tag', 'dollyrevert'=>'dolly',
				'generate'=>'plus-square', 'hrm'=>'user-tie', 'incoterm'=>'truck-loading',
				'margin'=>'calculator', 'members'=>'user-friends', 'ticket'=>'ticket-alt', 'globe'=>'external-link-alt', 'lot'=>'barcode',
				'email'=>'at', 'establishment'=>'building', 'edit'=>'pencil-alt', 'entity'=>'globe',
				'graph'=>'chart-line', 'grip_title'=>'arrows-alt', 'grip'=>'arrows-alt', 'help'=>'question-circle',
				'generic'=>'file', 'holiday'=>'umbrella-beach',
				'info'=>'info-circle', 'inventory'=>'boxes', 'intracommreport'=>'globe-europe', 'knowledgemanagement'=>'ticket-alt', 'label'=>'layer-group', 'line'=>'bars', 'loan'=>'money-bill-alt',
				'member'=>'user-alt', 'meeting'=>'chalkboard-teacher', 'mrp'=>'cubes', 'next'=>'arrow-alt-circle-right',
				'trip'=>'wallet', 'expensereport'=>'wallet', 'group'=>'users', 'movement'=>'people-carry',
				'sign-out'=>'sign-out-alt',
				'switch_off'=>'toggle-off', 'switch_on'=>'toggle-on', 'switch_on_red'=>'toggle-on', 'check'=>'check', 'bookmark'=>'star',
				'bank'=>'university', 'close_title'=>'times', 'delete'=>'trash', 'filter'=>'filter',
				'list-alt'=>'list-alt', 'calendar'=>'calendar-alt', 'calendarmonth'=>'calendar-alt', 'calendarweek'=>'calendar-week', 'calendarday'=>'calendar-day', 'calendarperuser'=>'table',
				'intervention'=>'ambulance', 'invoice'=>'file-invoice-dollar', 'currency'=>'dollar-sign', 'multicurrency'=>'dollar-sign', 'order'=>'file-invoice',
				'error'=>'exclamation-triangle', 'warning'=>'exclamation-triangle',
				'other'=>'square',
				'playdisabled'=>'play', 'pdf'=>'file-pdf',  'poll'=>'check-double', 'pos'=>'cash-register', 'preview'=>'binoculars', 'project'=>'project-diagram', 'projectpub'=>'project-diagram', 'projecttask'=>'tasks', 'propal'=>'file-signature',
				'partnership'=>'handshake', 'payment'=>'money-check-alt', 'payment_vat'=>'money-check-alt', 'phoning'=>'phone', 'phoning_mobile'=>'mobile-alt', 'phoning_fax'=>'fax', 'previous'=>'arrow-alt-circle-left', 'printer'=>'print', 'product'=>'cube', 'puce'=>'angle-right',
				'recent' => 'question', 'reception'=>'dolly', 'recruitmentjobposition'=>'id-card-alt', 'recruitmentcandidature'=>'id-badge',
				'resize'=>'crop', 'supplier_order'=>'dol-order_supplier', 'supplier_proposal'=>'file-signature',
				'refresh'=>'redo', 'region'=>'map-marked', 'resource'=>'laptop-house', 'recurring'=>'history',
				'service'=>'concierge-bell',
				'state'=>'map-marked-alt', 'security'=>'key', 'salary'=>'wallet', 'shipment'=>'dolly', 'stock'=>'box-open', 'stats' => 'chart-bar', 'split'=>'code-branch', 'stripe'=>'stripe-s',
				'supplier'=>'building', 'technic'=>'cogs',
				'timespent'=>'clock', 'title_setup'=>'tools', 'title_accountancy'=>'money-check-alt', 'title_bank'=>'university', 'title_hrm'=>'umbrella-beach',
				'title_agenda'=>'calendar-alt',
				'uncheck'=>'times', 'uparrow'=>'share', 'vat'=>'money-check-alt', 'vcard'=>'address-card',
				'jabber'=>'comment-o',
				'website'=>'globe-americas', 'workstation'=>'pallet', 'world'=>'globe', 'private'=>'user-lock',
				'conferenceorbooth'=>'chalkboard-teacher', 'eventorganization'=>'project-diagram'
			);
			if ($pictowithouttext == 'off') {
				$fakey = 'fa-square';
				$fasize = '1.3em';
			} elseif ($pictowithouttext == 'on') {
				$fakey = 'fa-check-square';
				$fasize = '1.3em';
			} elseif ($pictowithouttext == 'listlight') {
				$fakey = 'fa-download';
				$marginleftonlyshort = 1;
			} elseif ($pictowithouttext == 'printer') {
				$fakey = 'fa-print';
				$fasize = '1.2em';
			} elseif ($pictowithouttext == 'note') {
				$fakey = 'fa-sticky-note';
				$marginleftonlyshort = 1;
			} elseif (in_array($pictowithouttext, array('1uparrow', '1downarrow', '1leftarrow', '1rightarrow', '1uparrow_selected', '1downarrow_selected', '1leftarrow_selected', '1rightarrow_selected'))) {
				$convertarray = array('1uparrow'=>'caret-up', '1downarrow'=>'caret-down', '1leftarrow'=>'caret-left', '1rightarrow'=>'caret-right', '1uparrow_selected'=>'caret-up', '1downarrow_selected'=>'caret-down', '1leftarrow_selected'=>'caret-left', '1rightarrow_selected'=>'caret-right');
				$fakey = 'fa-'.$convertarray[$pictowithouttext];
				if (preg_match('/selected/', $pictowithouttext)) {
					$facolor = '#888';
				}
				$marginleftonlyshort = 1;
			} elseif (!empty($arrayconvpictotofa[$pictowithouttext])) {
				$fakey = 'fa-'.$arrayconvpictotofa[$pictowithouttext];
			} else {
				$fakey = 'fa-'.$pictowithouttext;
			}

			if (in_array($pictowithouttext, array('dollyrevert', 'member', 'members', 'contract', 'group', 'resource', 'shipment'))) {
				$morecss .= ' em092';
			}
			if (in_array($pictowithouttext, array('conferenceorbooth', 'collab', 'eventorganization', 'holiday', 'info', 'project', 'workstation'))) {
				$morecss .= ' em088';
			}
			if (in_array($pictowithouttext, array('asset', 'intervention', 'payment', 'loan', 'partnership', 'stock', 'technic'))) {
				$morecss .= ' em080';
			}

			// Define $marginleftonlyshort
			$arrayconvpictotomarginleftonly = array(
				'bank', 'check', 'delete', 'generic', 'grip', 'grip_title', 'jabber',
				'grip_title', 'grip', 'listlight', 'note', 'on', 'off', 'playdisabled', 'printer', 'resize', 'sign-out', 'stats', 'switch_on', 'switch_on_red', 'switch_off',
				'uparrow', '1uparrow', '1downarrow', '1leftarrow', '1rightarrow', '1uparrow_selected', '1downarrow_selected', '1leftarrow_selected', '1rightarrow_selected'
			);
			if (!isset($arrayconvpictotomarginleftonly[$pictowithouttext])) {
				$marginleftonlyshort = 0;
			}

			// Add CSS
			$arrayconvpictotomorcess = array(
				'action'=>'infobox-action', 'account'=>'infobox-bank_account', 'accounting_account'=>'infobox-bank_account', 'accountline'=>'infobox-bank_account', 'accountancy'=>'infobox-bank_account', 'asset'=>'infobox-bank_account',
				'bank_account'=>'bg-infobox-bank_account',
				'bill'=>'infobox-commande', 'billa'=>'infobox-commande', 'billr'=>'infobox-commande', 'billd'=>'infobox-commande',
				'margin'=>'infobox-bank_account', 'conferenceorbooth'=>'infobox-project',
				'cash-register'=>'infobox-bank_account', 'contract'=>'infobox-contrat', 'check'=>'font-status4', 'collab'=>'infobox-action', 'conversation'=>'infobox-contrat',
				'donation'=>'infobox-commande', 'dolly'=>'infobox-commande',  'dollyrevert'=>'flip infobox-order_supplier',
				'ecm'=>'infobox-action', 'eventorganization'=>'infobox-project',
				'hrm'=>'infobox-adherent', 'group'=>'infobox-adherent', 'intervention'=>'infobox-contrat',
				'incoterm'=>'infobox-supplier_proposal',
				'currency'=>'infobox-bank_account', 'multicurrency'=>'infobox-bank_account',
				'members'=>'infobox-adherent', 'member'=>'infobox-adherent', 'money-bill-alt'=>'infobox-bank_account',
				'order'=>'infobox-commande',
				'user'=>'infobox-adherent', 'users'=>'infobox-adherent',
				'error'=>'pictoerror', 'warning'=>'pictowarning', 'switch_on'=>'font-status4', 'switch_on_red'=>'font-status8',
				'holiday'=>'infobox-holiday', 'info'=>'opacityhigh', 'invoice'=>'infobox-commande',
				'knowledgemanagement'=>'infobox-contrat rotate90', 'loan'=>'infobox-bank_account',
				'payment'=>'infobox-bank_account', 'payment_vat'=>'infobox-bank_account', 'poll'=>'infobox-adherent', 'pos'=>'infobox-bank_account', 'project'=>'infobox-project', 'projecttask'=>'infobox-project',
				'propal'=>'infobox-propal', 'private'=>'infobox-project',
				'reception'=>'flip', 'recruitmentjobposition'=>'infobox-adherent', 'recruitmentcandidature'=>'infobox-adherent',
				'resource'=>'infobox-action',
				'salary'=>'infobox-bank_account', 'shipment'=>'infobox-commande', 'supplier_invoice'=>'infobox-order_supplier', 'supplier_invoicea'=>'infobox-order_supplier', 'supplier_invoiced'=>'infobox-order_supplier',
				'supplier'=>'infobox-order_supplier', 'supplier_order'=>'infobox-order_supplier', 'supplier_proposal'=>'infobox-supplier_proposal',
				'ticket'=>'infobox-contrat', 'title_accountancy'=>'infobox-bank_account', 'title_hrm'=>'infobox-holiday', 'expensereport'=>'infobox-expensereport', 'trip'=>'infobox-expensereport', 'title_agenda'=>'infobox-action',
				'vat'=>'infobox-bank_account',
				//'title_setup'=>'infobox-action', 'tools'=>'infobox-action',
				'list-alt'=>'imgforviewmode', 'calendar'=>'imgforviewmode', 'calendarweek'=>'imgforviewmode', 'calendarmonth'=>'imgforviewmode', 'calendarday'=>'imgforviewmode', 'calendarperuser'=>'imgforviewmode'
			);
			if (!empty($arrayconvpictotomorcess[$pictowithouttext])) {
				$morecss .= ($morecss ? ' ' : '').$arrayconvpictotomorcess[$pictowithouttext];
			}

			// Define $color
			$arrayconvpictotocolor = array(
				'address'=>'#6c6aa8', 'building'=>'#6c6aa8', 'bom'=>'#a69944',
				'cog'=>'#999', 'companies'=>'#6c6aa8', 'company'=>'#6c6aa8', 'contact'=>'#6c6aa8', 'cron'=>'#555',
				'dynamicprice'=>'#a69944',
				'edit'=>'#444', 'note'=>'#999', 'error'=>'', 'help'=>'#bbb', 'listlight'=>'#999', 'language'=>'#555',
				//'dolly'=>'#a69944', 'dollyrevert'=>'#a69944',
				'lot'=>'#a69944',
				'map-marker-alt'=>'#aaa', 'mrp'=>'#a69944', 'product'=>'#a69944', 'service'=>'#a69944', 'inventory'=>'#a69944', 'stock'=>'#a69944', 'movement'=>'#a69944',
				'other'=>'#ddd', 'world'=>'#986c6a',
				'partnership'=>'#6c6aa8', 'playdisabled'=>'#ccc', 'printer'=>'#444', 'projectpub'=>'#986c6a', 'reception'=>'#a69944', 'resize'=>'#444', 'rss'=>'#cba',
				//'shipment'=>'#a69944',
				'security'=>'#999', 'square'=>'#888', 'stop-circle'=>'#888', 'stats'=>'#444', 'switch_off'=>'#999', 'technic'=>'#999', 'timespent'=>'#555',
				'uncheck'=>'#800', 'uparrow'=>'#555', 'user-cog'=>'#999', 'country'=>'#aaa', 'globe-americas'=>'#aaa', 'region'=>'#aaa', 'state'=>'#aaa',
				'website'=>'#304', 'workstation'=>'#a69944'
			);
			if (isset($arrayconvpictotocolor[$pictowithouttext])) {
				$facolor = $arrayconvpictotocolor[$pictowithouttext];
			}

			// This snippet only needed since function img_edit accepts only one additional parameter: no separate one for css only.
			// class/style need to be extracted to avoid duplicate class/style validation errors when $moreatt is added to the end of the attributes.
			$morestyle = '';
			$reg = array();
			if (preg_match('/class="([^"]+)"/', $moreatt, $reg)) {
				$morecss .= ($morecss ? ' ' : '').$reg[1];
				$moreatt = str_replace('class="'.$reg[1].'"', '', $moreatt);
			}
			if (preg_match('/style="([^"]+)"/', $moreatt, $reg)) {
				$morestyle = $reg[1];
				$moreatt = str_replace('style="'.$reg[1].'"', '', $moreatt);
			}
			$moreatt = trim($moreatt);

			$enabledisablehtml = '<span class="'.$fa.' '.$fakey.($marginleftonlyshort ? ($marginleftonlyshort == 1 ? ' marginleftonlyshort' : ' marginleftonly') : '');
			$enabledisablehtml .= ($morecss ? ' '.$morecss : '').'" style="'.($fasize ? ('font-size: '.$fasize.';') : '').($facolor ? (' color: '.$facolor.';') : '').($morestyle ? ' '.$morestyle : '').'"'.(($notitle || empty($titlealt)) ? '' : ' title="'.dol_escape_htmltag($titlealt).'"').($moreatt ? ' '.$moreatt : '').'>';
			/*if (!empty($conf->global->MAIN_OPTIMIZEFORTEXTBROWSER)) {
				$enabledisablehtml .= $titlealt;
			}*/
			$enabledisablehtml .= '</span>';

			return $enabledisablehtml;
		}

		if (!empty($conf->global->MAIN_OVERWRITE_THEME_PATH)) {
			$path = $conf->global->MAIN_OVERWRITE_THEME_PATH.'/theme/'.$theme; // If the theme does not have the same name as the module
		} elseif (!empty($conf->global->MAIN_OVERWRITE_THEME_RES)) {
			$path = $conf->global->MAIN_OVERWRITE_THEME_RES.'/theme/'.$conf->global->MAIN_OVERWRITE_THEME_RES; // To allow an external module to overwrite image resources whatever is activated theme
		} elseif (!empty($conf->modules_parts['theme']) && array_key_exists($theme, $conf->modules_parts['theme'])) {
			$path = $theme.'/theme/'.$theme; // If the theme have the same name as the module
		}

		// If we ask an image into $url/$mymodule/img (instead of default path)
		$regs = array();
		if (preg_match('/^([^@]+)@([^@]+)$/i', $picto, $regs)) {
			$picto = $regs[1];
			$path = $regs[2]; // $path is $mymodule
		}

		// Clean parameters
		if (!preg_match('/(\.png|\.gif|\.svg)$/i', $picto)) {
			$picto .= '.png';
		}
		// If alt path are defined, define url where img file is, according to physical path
		// ex: array(["main"]=>"/home/maindir/htdocs", ["alt0"]=>"/home/moddir0/htdocs", ...)
		foreach ($conf->file->dol_document_root as $type => $dirroot) {
			if ($type == 'main') {
				continue;
			}
			// This need a lot of time, that's why enabling alternative dir like "custom" dir is not recommanded
			if (file_exists($dirroot.'/'.$path.'/img/'.$picto)) {
				$url = DOL_URL_ROOT.$conf->file->dol_url_root[$type];
				break;
			}
		}

		// $url is '' or '/custom', $path is current theme or
		$fullpathpicto = $url.'/'.$path.'/img/'.$picto;
	}

	if ($srconly) {
		return $fullpathpicto;
	}
		// tag title is used for tooltip on <a>, tag alt can be used with very simple text on image for blind people
	return '<img src="'.$fullpathpicto.'"'.($notitle ? '' : ' alt="'.dol_escape_htmltag($alt).'"').(($notitle || empty($titlealt)) ? '' : ' title="'.dol_escape_htmltag($titlealt).'"').($moreatt ? ' '.$moreatt.($morecss ? ' class="'.$morecss.'"' : '') : ' class="inline-block'.($morecss ? ' '.$morecss : '').'"').'>'; // Alt is used for accessibility, title for popup
}

/**
 *	Show a picto called object_picto (generic function)
 *
 *	@param	string	$titlealt			Text on alt and title of image. Alt only if param notitle is set to 1. If text is "TextA:TextB", use Text A on alt and Text B on title.
 *	@param	string	$picto				Name of image to show object_picto (example: user, group, action, bill, contract, propal, product, ...)
 *										For external modules use imagename@mymodule to search into directory "img" of module.
 *	@param	string	$moreatt			Add more attribute on img tag (ie: class="datecallink")
 *	@param	int		$pictoisfullpath	If 1, image path is a full path
 *	@param	int		$srconly			Return only content of the src attribute of img.
 *  @param	int		$notitle			1=Disable tag title. Use it if you add js tooltip, to avoid duplicate tooltip.
 *	@return	string						Return img tag
 *	@see	img_picto(), img_picto_common()
 */
function img_object($titlealt, $picto, $moreatt = '', $pictoisfullpath = false, $srconly = 0, $notitle = 0)
{
	if (strpos($picto, '^') === 0) {
		return img_picto($titlealt, str_replace('^', '', $picto), $moreatt, $pictoisfullpath, $srconly, $notitle);
	} else {
		return img_picto($titlealt, 'object_'.$picto, $moreatt, $pictoisfullpath, $srconly, $notitle);
	}
}

/**
 *	Show weather picto
 *
 *	@param      string		$titlealt         	Text on alt and title of image. Alt only if param notitle is set to 1. If text is "TextA:TextB", use Text A on alt and Text B on title.
 *	@param      string|int	$picto       		Name of image file to show (If no extension provided, we use '.png'). Image must be stored into htdocs/theme/common directory. Or level of meteo image (0-4).
 *	@param		string		$moreatt			Add more attribute on img tag
 *	@param		int			$pictoisfullpath	If 1, image path is a full path
 *  @param      string      $morecss            More CSS
 *	@return     string      					Return img tag
 *  @see        img_object(), img_picto()
 */
function img_weather($titlealt, $picto, $moreatt = '', $pictoisfullpath = 0, $morecss = '')
{
	global $conf;

	if (is_numeric($picto)) {
		//$leveltopicto = array(0=>'weather-clear.png', 1=>'weather-few-clouds.png', 2=>'weather-clouds.png', 3=>'weather-many-clouds.png', 4=>'weather-storm.png');
		//$picto = $leveltopicto[$picto];
		return '<i class="fa fa-weather-level'.$picto.'"></i>';
	} elseif (!preg_match('/(\.png|\.gif)$/i', $picto)) {
		$picto .= '.png';
	}

	$path = DOL_URL_ROOT.'/theme/'.$conf->theme.'/img/weather/'.$picto;

	return img_picto($titlealt, $path, $moreatt, 1, 0, 0, '', $morecss);
}

/**
 *	Show picto (generic function)
 *
 *	@param      string		$titlealt         	Text on alt and title of image. Alt only if param notitle is set to 1. If text is "TextA:TextB", use Text A on alt and Text B on title.
 *	@param      string		$picto       		Name of image file to show (If no extension provided, we use '.png'). Image must be stored into htdocs/theme/common directory.
 *	@param		string		$moreatt			Add more attribute on img tag
 *	@param		int			$pictoisfullpath	If 1, image path is a full path
 *  @param		int			$notitle			1=Disable tag title. Use it if you add js tooltip, to avoid duplicate tooltip.
 *	@return     string      					Return img tag
 *  @see        img_object(), img_picto()
 */
function img_picto_common($titlealt, $picto, $moreatt = '', $pictoisfullpath = 0, $notitle = 0)
{
	global $conf;

	if (!preg_match('/(\.png|\.gif)$/i', $picto)) {
		$picto .= '.png';
	}

	if ($pictoisfullpath) {
		$path = $picto;
	} else {
		$path = DOL_URL_ROOT.'/theme/common/'.$picto;

		if (!empty($conf->global->MAIN_MODULE_CAN_OVERWRITE_COMMONICONS)) {
			$themepath = DOL_DOCUMENT_ROOT.'/theme/'.$conf->theme.'/img/'.$picto;

			if (file_exists($themepath)) {
				$path = $themepath;
			}
		}
	}

	return img_picto($titlealt, $path, $moreatt, 1, 0, $notitle);
}

/**
 *	Show logo action
 *
 *	@param	string		$titlealt       Text on alt and title of image. Alt only if param notitle is set to 1. If text is "TextA:TextB", use Text A on alt and Text B on title.
 *	@param  string		$numaction   	Action id or code to show
 *	@param 	string		$picto      	Name of image file to show ('filenew', ...)
 *                                      If no extension provided, we use '.png'. Image must be stored into theme/xxx/img directory.
 *                                      Example: picto.png                  if picto.png is stored into htdocs/theme/mytheme/img
 *                                      Example: picto.png@mymodule         if picto.png is stored into htdocs/mymodule/img
 *                                      Example: /mydir/mysubdir/picto.png  if picto.png is stored into htdocs/mydir/mysubdir (pictoisfullpath must be set to 1)
 *	@return string      				Return an img tag
 */
function img_action($titlealt, $numaction, $picto = '')
{
	global $langs;

	if (empty($titlealt) || $titlealt == 'default') {
		if ($numaction == '-1' || $numaction == 'ST_NO') {
			$numaction = -1;
			$titlealt = $langs->transnoentitiesnoconv('ChangeDoNotContact');
		} elseif ($numaction == '0' || $numaction == 'ST_NEVER') {
			$numaction = 0;
			$titlealt = $langs->transnoentitiesnoconv('ChangeNeverContacted');
		} elseif ($numaction == '1' || $numaction == 'ST_TODO') {
			$numaction = 1;
			$titlealt = $langs->transnoentitiesnoconv('ChangeToContact');
		} elseif ($numaction == '2' || $numaction == 'ST_PEND') {
			$numaction = 2;
			$titlealt = $langs->transnoentitiesnoconv('ChangeContactInProcess');
		} elseif ($numaction == '3' || $numaction == 'ST_DONE') {
			$numaction = 3;
			$titlealt = $langs->transnoentitiesnoconv('ChangeContactDone');
		} else {
			$titlealt = $langs->transnoentitiesnoconv('ChangeStatus '.$numaction);
			$numaction = 0;
		}
	}
	if (!is_numeric($numaction)) {
		$numaction = 0;
	}

	return img_picto($titlealt, !empty($picto) ? $picto : 'stcomm'.$numaction.'.png');
}

/**
 *  Show pdf logo
 *
 *  @param	string		$titlealt   Text on alt and title of image. Alt only if param notitle is set to 1. If text is "TextA:TextB", use Text A on alt and Text B on title.
 *  @param  int		    $size       Taille de l'icone : 3 = 16x16px , 2 = 14x14px
 *  @return string      			Retourne tag img
 */
function img_pdf($titlealt = 'default', $size = 3)
{
	global $langs;

	if ($titlealt == 'default') {
		$titlealt = $langs->trans('Show');
	}

	return img_picto($titlealt, 'pdf'.$size.'.png');
}

/**
 *	Show logo +
 *
 *	@param	string	$titlealt   Text on alt and title of image. Alt only if param notitle is set to 1. If text is "TextA:TextB", use Text A on alt and Text B on title.
 *	@param  string	$other      Add more attributes on img
 *	@return string      		Return tag img
 */
function img_edit_add($titlealt = 'default', $other = '')
{
	global $langs;

	if ($titlealt == 'default') {
		$titlealt = $langs->trans('Add');
	}

	return img_picto($titlealt, 'edit_add.png', $other);
}
/**
 *	Show logo -
 *
 *	@param	string	$titlealt	Text on alt and title of image. Alt only if param notitle is set to 1. If text is "TextA:TextB", use Text A on alt and Text B on title.
 *	@param  string	$other      Add more attributes on img
 *	@return string      		Return tag img
 */
function img_edit_remove($titlealt = 'default', $other = '')
{
	global $langs;

	if ($titlealt == 'default') {
		$titlealt = $langs->trans('Remove');
	}

	return img_picto($titlealt, 'edit_remove.png', $other);
}

/**
 *	Show logo editer/modifier fiche
 *
 *	@param  string	$titlealt   Text on alt and title of image. Alt only if param notitle is set to 1. If text is "TextA:TextB", use Text A on alt and Text B on title.
 *	@param  integer	$float      If you have to put the style "float: right"
 *	@param  string	$other		Add more attributes on img
 *	@return string      		Return tag img
 */
function img_edit($titlealt = 'default', $float = 0, $other = '')
{
	global $langs;

	if ($titlealt == 'default') {
		$titlealt = $langs->trans('Modify');
	}

	return img_picto($titlealt, 'edit.png', ($float ? 'style="float: '.($langs->tab_translate["DIRECTION"] == 'rtl' ? 'left' : 'right').'"' : "").($other ? ' '.$other : ''));
}

/**
 *	Show logo view card
 *
 *	@param	string	$titlealt   Text on alt and title of image. Alt only if param notitle is set to 1. If text is "TextA:TextB", use Text A on alt and Text B on title.
 *	@param  integer	$float      If you have to put the style "float: right"
 *	@param  string	$other		Add more attributes on img
 *	@return string      		Return tag img
 */
function img_view($titlealt = 'default', $float = 0, $other = 'class="valignmiddle"')
{
	global $langs;

	if ($titlealt == 'default') {
		$titlealt = $langs->trans('View');
	}

	$moreatt = ($float ? 'style="float: right" ' : '').$other;

	return img_picto($titlealt, 'view.png', $moreatt);
}

/**
 *  Show delete logo
 *
 *  @param	string	$titlealt   Text on alt and title of image. Alt only if param notitle is set to 1. If text is "TextA:TextB", use Text A on alt and Text B on title.
 *	@param  string	$other      Add more attributes on img
 *  @param	string	$morecss	More CSS
 *  @return string      		Retourne tag img
 */
function img_delete($titlealt = 'default', $other = 'class="pictodelete"', $morecss = '')
{
	global $langs;

	if ($titlealt == 'default') {
		$titlealt = $langs->trans('Delete');
	}

	return img_picto($titlealt, 'delete.png', $other, false, 0, 0, '', $morecss);
}

/**
 *  Show printer logo
 *
 *  @param  string  $titlealt   Text on alt and title of image. Alt only if param notitle is set to 1. If text is "TextA:TextB", use Text A on alt and Text B on title.
 *  @param  string  $other      Add more attributes on img
 *  @return string              Retourne tag img
 */
function img_printer($titlealt = "default", $other = '')
{
	global $langs;
	if ($titlealt == "default") {
		$titlealt = $langs->trans("Print");
	}
	return img_picto($titlealt, 'printer.png', $other);
}

/**
 *  Show split logo
 *
 *  @param	string	$titlealt   Text on alt and title of image. Alt only if param notitle is set to 1. If text is "TextA:TextB", use Text A on alt and Text B on title.
 *	@param  string	$other      Add more attributes on img
 *  @return string      		Retourne tag img
 */
function img_split($titlealt = 'default', $other = 'class="pictosplit"')
{
	global $langs;

	if ($titlealt == 'default') {
		$titlealt = $langs->trans('Split');
	}

	return img_picto($titlealt, 'split.png', $other);
}

/**
 *	Show help logo with cursor "?"
 *
 * 	@param	int              	$usehelpcursor		1=Use help cursor, 2=Use click pointer cursor, 0=No specific cursor
 * 	@param	int|string	        $usealttitle		Text to use as alt title
 * 	@return string            	           			Return tag img
 */
function img_help($usehelpcursor = 1, $usealttitle = 1)
{
	global $langs;

	if ($usealttitle) {
		if (is_string($usealttitle)) {
			$usealttitle = dol_escape_htmltag($usealttitle);
		} else {
			$usealttitle = $langs->trans('Info');
		}
	}

	return img_picto($usealttitle, 'info.png', 'style="vertical-align: middle;'.($usehelpcursor == 1 ? ' cursor: help' : ($usehelpcursor == 2 ? ' cursor: pointer' : '')).'"');
}

/**
 *	Show info logo
 *
 *	@param	string	$titlealt   Text on alt and title of image. Alt only if param notitle is set to 1. If text is "TextA:TextB", use Text A on alt and Text B on title.
 *	@return string      		Return img tag
 */
function img_info($titlealt = 'default')
{
	global $langs;

	if ($titlealt == 'default') {
		$titlealt = $langs->trans('Informations');
	}

	return img_picto($titlealt, 'info.png', 'style="vertical-align: middle;"');
}

/**
 *	Show warning logo
 *
 *	@param	string	$titlealt   Text on alt and title of image. Alt only if param notitle is set to 1. If text is "TextA:TextB", use Text A on alt and Text B on title.
 *	@param	string	$moreatt	Add more attribute on img tag (For example 'style="float: right"'). If 1, add float: right. Can't be "class" attribute.
 *  @param	string  $morecss	Add more CSS
 *	@return string      		Return img tag
 */
function img_warning($titlealt = 'default', $moreatt = '', $morecss = 'pictowarning')
{
	global $langs;

	if ($titlealt == 'default') {
		$titlealt = $langs->trans('Warning');
	}

	//return '<div class="imglatecoin">'.img_picto($titlealt, 'warning_white.png', 'class="pictowarning valignmiddle"'.($moreatt ? ($moreatt == '1' ? ' style="float: right"' : ' '.$moreatt): '')).'</div>';
	return img_picto($titlealt, 'warning.png', 'class="'.$morecss.'"'.($moreatt ? ($moreatt == '1' ? ' style="float: right"' : ' '.$moreatt) : ''));
}

/**
 *  Show error logo
 *
 *	@param	string	$titlealt   Text on alt and title of image. Alt only if param notitle is set to 1. If text is "TextA:TextB", use Text A on alt and Text B on title.
 *	@return string      		Return img tag
 */
function img_error($titlealt = 'default')
{
	global $langs;

	if ($titlealt == 'default') {
		$titlealt = $langs->trans('Error');
	}

	return img_picto($titlealt, 'error.png');
}

/**
 *	Show next logo
 *
 *	@param	string	$titlealt   Text on alt and title of image. Alt only if param notitle is set to 1. If text is "TextA:TextB", use Text A on alt and Text B on title.
*	@param	string	$moreatt	Add more attribute on img tag (For example 'style="float: right"')
 *	@return string      		Return img tag
 */
function img_next($titlealt = 'default', $moreatt = '')
{
	global $langs;

	if ($titlealt == 'default') {
		$titlealt = $langs->trans('Next');
	}

	//return img_picto($titlealt, 'next.png', $moreatt);
	return '<span class="fa fa-chevron-right paddingright paddingleft" title="'.dol_escape_htmltag($titlealt).'"></span>';
}

/**
 *	Show previous logo
 *
 *	@param	string	$titlealt   Text on alt and title of image. Alt only if param notitle is set to 1. If text is "TextA:TextB", use Text A on alt and Text B on title.
 *	@param	string	$moreatt	Add more attribute on img tag (For example 'style="float: right"')
 *	@return string      		Return img tag
 */
function img_previous($titlealt = 'default', $moreatt = '')
{
	global $langs;

	if ($titlealt == 'default') {
		$titlealt = $langs->trans('Previous');
	}

	//return img_picto($titlealt, 'previous.png', $moreatt);
	return '<span class="fa fa-chevron-left paddingright paddingleft" title="'.dol_escape_htmltag($titlealt).'"></span>';
}

/**
 *	Show down arrow logo
 *
 *	@param	string	$titlealt   Text on alt and title of image. Alt only if param notitle is set to 1. If text is "TextA:TextB", use Text A on alt and Text B on title.
 *	@param  int		$selected   Selected
 *  @param	string	$moreclass	Add more CSS classes
 *	@return string      		Return img tag
 */
function img_down($titlealt = 'default', $selected = 0, $moreclass = '')
{
	global $langs;

	if ($titlealt == 'default') {
		$titlealt = $langs->trans('Down');
	}

	return img_picto($titlealt, ($selected ? '1downarrow_selected.png' : '1downarrow.png'), 'class="imgdown'.($moreclass ? " ".$moreclass : "").'"');
}

/**
 *	Show top arrow logo
 *
 *	@param	string	$titlealt   Text on alt and title of image. Alt only if param notitle is set to 1. If text is "TextA:TextB", use Text A on alt and Text B on title.
 *	@param  int		$selected	Selected
 *  @param	string	$moreclass	Add more CSS classes
 *	@return string      		Return img tag
 */
function img_up($titlealt = 'default', $selected = 0, $moreclass = '')
{
	global $langs;

	if ($titlealt == 'default') {
		$titlealt = $langs->trans('Up');
	}

	return img_picto($titlealt, ($selected ? '1uparrow_selected.png' : '1uparrow.png'), 'class="imgup'.($moreclass ? " ".$moreclass : "").'"');
}

/**
 *	Show left arrow logo
 *
 *	@param	string	$titlealt   Text on alt and title of image. Alt only if param notitle is set to 1. If text is "TextA:TextB", use Text A on alt and Text B on title.
 *	@param  int		$selected	Selected
 *	@param	string	$moreatt	Add more attribute on img tag (For example 'style="float: right"')
 *	@return string      		Return img tag
 */
function img_left($titlealt = 'default', $selected = 0, $moreatt = '')
{
	global $langs;

	if ($titlealt == 'default') {
		$titlealt = $langs->trans('Left');
	}

	return img_picto($titlealt, ($selected ? '1leftarrow_selected.png' : '1leftarrow.png'), $moreatt);
}

/**
 *	Show right arrow logo
 *
 *	@param	string	$titlealt   Text on alt and title of image. Alt only if param notitle is set to 1. If text is "TextA:TextB", use Text A on alt and Text B on title.
 *	@param  int		$selected	Selected
 *	@param	string	$moreatt	Add more attribute on img tag (For example 'style="float: right"')
 *	@return string      		Return img tag
 */
function img_right($titlealt = 'default', $selected = 0, $moreatt = '')
{
	global $langs;

	if ($titlealt == 'default') {
		$titlealt = $langs->trans('Right');
	}

	return img_picto($titlealt, ($selected ? '1rightarrow_selected.png' : '1rightarrow.png'), $moreatt);
}

/**
 *	Show tick logo if allowed
 *
 *	@param	string	$allow		Allow
 *	@param	string	$titlealt   Text on alt and title of image. Alt only if param notitle is set to 1. If text is "TextA:TextB", use Text A on alt and Text B on title.
 *	@return string      		Return img tag
 */
function img_allow($allow, $titlealt = 'default')
{
	global $langs;

	if ($titlealt == 'default') {
		$titlealt = $langs->trans('Active');
	}

	if ($allow == 1) {
		return img_picto($titlealt, 'tick.png');
	}

	return '-';
}

/**
 *	Return image of a credit card according to its brand name
 *
 *	@param  string	$brand		Brand name of credit card
 *  @param  string	$morecss	More CSS
 *	@return string     			Return img tag
 */
function img_credit_card($brand, $morecss = null)
{
	if (is_null($morecss)) {
		$morecss = 'fa-2x';
	}

	if ($brand == 'visa' || $brand == 'Visa') {
		$brand = 'cc-visa';
	} elseif ($brand == 'mastercard' || $brand == 'MasterCard') {
		$brand = 'cc-mastercard';
	} elseif ($brand == 'amex' || $brand == 'American Express') {
		$brand = 'cc-amex';
	} elseif ($brand == 'discover' || $brand == 'Discover') {
		$brand = 'cc-discover';
	} elseif ($brand == 'jcb' || $brand == 'JCB') {
		$brand = 'cc-jcb';
	} elseif ($brand == 'diners' || $brand == 'Diners club') {
		$brand = 'cc-diners-club';
	} elseif (!in_array($brand, array('cc-visa', 'cc-mastercard', 'cc-amex', 'cc-discover', 'cc-jcb', 'cc-diners-club'))) {
		$brand = 'credit-card';
	}

	return '<span class="fa fa-'.$brand.' fa-fw'.($morecss ? ' '.$morecss : '').'"></span>';
}

/**
 *	Show MIME img of a file
 *
 *	@param	string	$file		Filename
 * 	@param	string	$titlealt	Text on alt and title of image. Alt only if param notitle is set to 1. If text is "TextA:TextB", use Text A on alt and Text B on title.
 *  @param	string	$morecss	More css
 *	@return string     			Return img tag
 */
function img_mime($file, $titlealt = '', $morecss = '')
{
	require_once DOL_DOCUMENT_ROOT.'/core/lib/files.lib.php';

	$mimetype = dol_mimetype($file, '', 1);
	$mimeimg = dol_mimetype($file, '', 2);
	$mimefa = dol_mimetype($file, '', 4);

	if (empty($titlealt)) {
		$titlealt = 'Mime type: '.$mimetype;
	}

	//return img_picto_common($titlealt, 'mime/'.$mimeimg, 'class="'.$morecss.'"');
	return '<i class="fa fa-'.$mimefa.' paddingright'.($morecss ? ' '.$morecss : '').'"'.($titlealt ? ' title="'.$titlealt.'"' : '').'></i>';
}


/**
 *  Show search logo
 *
 *  @param	string	$titlealt   Text on alt and title of image. Alt only if param notitle is set to 1. If text is "TextA:TextB", use Text A on alt and Text B on title.
 *	@param  string	$other      Add more attributes on img
 *  @return string      		Retourne tag img
 */
function img_search($titlealt = 'default', $other = '')
{
	global $conf, $langs;

	if ($titlealt == 'default') {
		$titlealt = $langs->trans('Search');
	}

	$img = img_picto($titlealt, 'search.png', $other, false, 1);

	$input = '<input type="image" class="liste_titre" name="button_search" src="'.$img.'" ';
	$input .= 'value="'.dol_escape_htmltag($titlealt).'" title="'.dol_escape_htmltag($titlealt).'" >';

	return $input;
}

/**
 *  Show search logo
 *
 *  @param	string	$titlealt   Text on alt and title of image. Alt only if param notitle is set to 1. If text is "TextA:TextB", use Text A on alt and Text B on title.
 *	@param  string	$other      Add more attributes on img
 *  @return string      		Retourne tag img
 */
function img_searchclear($titlealt = 'default', $other = '')
{
	global $conf, $langs;

	if ($titlealt == 'default') {
		$titlealt = $langs->trans('Search');
	}

	$img = img_picto($titlealt, 'searchclear.png', $other, false, 1);

	$input = '<input type="image" class="liste_titre" name="button_removefilter" src="'.$img.'" ';
	$input .= 'value="'.dol_escape_htmltag($titlealt).'" title="'.dol_escape_htmltag($titlealt).'" >';

	return $input;
}

/**
 *	Show information for admin users or standard users
 *
 *	@param	string	$text				Text info
 *	@param  integer	$infoonimgalt		Info is shown only on alt of star picto, otherwise it is show on output after the star picto
 *	@param	int		$nodiv				No div
 *  @param  string  $admin      	    '1'=Info for admin users. '0'=Info for standard users (change only the look), 'error', 'warning', 'xxx'=Other
 *  @param	string	$morecss			More CSS ('', 'warning', 'error')
 *  @param	string	$textfordropdown	Show a text to click to dropdown the info box.
 *	@return	string						String with info text
 */
function info_admin($text, $infoonimgalt = 0, $nodiv = 0, $admin = '1', $morecss = 'hideonsmartphone', $textfordropdown = '')
{
	global $conf, $langs;

	if ($infoonimgalt) {
		$result = img_picto($text, 'info', 'class="'.($morecss ? ' '.$morecss : '').'"');
	} else {
		if (empty($conf->use_javascript_ajax)) {
			$textfordropdown = '';
		}

		$class = (empty($admin) ? 'undefined' : ($admin == '1' ? 'info' : $admin));
		$result = ($nodiv ? '' : '<div class="'.$class.($morecss ? ' '.$morecss : '').($textfordropdown ? ' hidden' : '').'">').'<span class="fa fa-info-circle" title="'.dol_escape_htmltag($admin ? $langs->trans('InfoAdmin') : $langs->trans('Note')).'"></span> '.$text.($nodiv ? '' : '</div>');

		if ($textfordropdown) {
			$tmpresult = '<span class="'.$class.'text opacitymedium cursorpointer">'.$langs->trans($textfordropdown).' '.img_picto($langs->trans($textfordropdown), '1downarrow').'</span>';
			$tmpresult .= '<script type="text/javascript">
				jQuery(document).ready(function() {
					jQuery(".'.$class.'text").click(function() {
						console.log("toggle text");
						jQuery(".'.$class.'").toggle();
					});
				});
				</script>';

			$result = $tmpresult.$result;
		}
	}

	return $result;
}


/**
 *  Displays error message system with all the information to facilitate the diagnosis and the escalation of the bugs.
 *  This function must be called when a blocking technical error is encountered.
 *  However, one must try to call it only within php pages, classes must return their error through their property "error".
 *
 *	@param	 	DoliDB|string   $db      	Database handler
 *	@param  	string|string[] $error		String or array of errors strings to show
 *  @param		array           $errors		Array of errors
 *	@return 	void
 *  @see    	dol_htmloutput_errors()
 */
function dol_print_error($db = '', $error = '', $errors = null)
{
	global $conf, $langs, $argv;
	global $dolibarr_main_prod;

	$out = '';
	$syslog = '';

	// If error occurs before the $lang object was loaded
	if (!$langs) {
		require_once DOL_DOCUMENT_ROOT.'/core/class/translate.class.php';
		$langs = new Translate('', $conf);
		$langs->load("main");
	}

	// Load translation files required by the error messages
	$langs->loadLangs(array('main', 'errors'));

	if ($_SERVER['DOCUMENT_ROOT']) {    // Mode web
		$out .= $langs->trans("DolibarrHasDetectedError").".<br>\n";
		if (getDolGlobalInt('MAIN_FEATURES_LEVEL') > 0) {
			$out .= "You use an experimental or develop level of features, so please do NOT report any bugs or vulnerability, except if problem is confirmed after moving option MAIN_FEATURES_LEVEL back to 0.<br>\n";
		}
		$out .= $langs->trans("InformationToHelpDiagnose").":<br>\n";

		$out .= "<b>".$langs->trans("Date").":</b> ".dol_print_date(time(), 'dayhourlog')."<br>\n";
		$out .= "<b>".$langs->trans("Dolibarr").":</b> ".DOL_VERSION." - https://www.dolibarr.org<br>\n";
		if (isset($conf->global->MAIN_FEATURES_LEVEL)) {
			$out .= "<b>".$langs->trans("LevelOfFeature").":</b> ".getDolGlobalInt('MAIN_FEATURES_LEVEL')."<br>\n";
		}
		if (function_exists("phpversion")) {
			$out .= "<b>".$langs->trans("PHP").":</b> ".phpversion()."<br>\n";
		}
		$out .= "<b>".$langs->trans("Server").":</b> ".(isset($_SERVER["SERVER_SOFTWARE"]) ? dol_htmlentities($_SERVER["SERVER_SOFTWARE"], ENT_COMPAT) : '')."<br>\n";
		if (function_exists("php_uname")) {
			$out .= "<b>".$langs->trans("OS").":</b> ".php_uname()."<br>\n";
		}
		$out .= "<b>".$langs->trans("UserAgent").":</b> ".(isset($_SERVER["HTTP_USER_AGENT"]) ? dol_htmlentities($_SERVER["HTTP_USER_AGENT"], ENT_COMPAT) : '')."<br>\n";
		$out .= "<br>\n";
		$out .= "<b>".$langs->trans("RequestedUrl").":</b> ".dol_htmlentities($_SERVER["REQUEST_URI"], ENT_COMPAT)."<br>\n";
		$out .= "<b>".$langs->trans("Referer").":</b> ".(isset($_SERVER["HTTP_REFERER"]) ? dol_htmlentities($_SERVER["HTTP_REFERER"], ENT_COMPAT) : '')."<br>\n";
		$out .= "<b>".$langs->trans("MenuManager").":</b> ".(isset($conf->standard_menu) ? dol_htmlentities($conf->standard_menu, ENT_COMPAT) : '')."<br>\n";
		$out .= "<br>\n";
		$syslog .= "url=".dol_escape_htmltag($_SERVER["REQUEST_URI"]);
		$syslog .= ", query_string=".dol_escape_htmltag($_SERVER["QUERY_STRING"]);
	} else // Mode CLI
	{
		$out .= '> '.$langs->transnoentities("ErrorInternalErrorDetected").":\n".$argv[0]."\n";
		$syslog .= "pid=".dol_getmypid();
	}

	if (!empty($conf->modules)) {
		$out .= "<b>".$langs->trans("Modules").":</b> ".join(', ', $conf->modules)."<br>\n";
	}

	if (is_object($db)) {
		if ($_SERVER['DOCUMENT_ROOT']) {  // Mode web
			$out .= "<b>".$langs->trans("DatabaseTypeManager").":</b> ".$db->type."<br>\n";
			$out .= "<b>".$langs->trans("RequestLastAccessInError").":</b> ".($db->lastqueryerror() ? dol_escape_htmltag($db->lastqueryerror()) : $langs->trans("ErrorNoRequestInError"))."<br>\n";
			$out .= "<b>".$langs->trans("ReturnCodeLastAccessInError").":</b> ".($db->lasterrno() ? dol_escape_htmltag($db->lasterrno()) : $langs->trans("ErrorNoRequestInError"))."<br>\n";
			$out .= "<b>".$langs->trans("InformationLastAccessInError").":</b> ".($db->lasterror() ? dol_escape_htmltag($db->lasterror()) : $langs->trans("ErrorNoRequestInError"))."<br>\n";
			$out .= "<br>\n";
		} else // Mode CLI
		{
			// No dol_escape_htmltag for output, we are in CLI mode
			$out .= '> '.$langs->transnoentities("DatabaseTypeManager").":\n".$db->type."\n";
			$out .= '> '.$langs->transnoentities("RequestLastAccessInError").":\n".($db->lastqueryerror() ? $db->lastqueryerror() : $langs->transnoentities("ErrorNoRequestInError"))."\n";
			$out .= '> '.$langs->transnoentities("ReturnCodeLastAccessInError").":\n".($db->lasterrno() ? $db->lasterrno() : $langs->transnoentities("ErrorNoRequestInError"))."\n";
			$out .= '> '.$langs->transnoentities("InformationLastAccessInError").":\n".($db->lasterror() ? $db->lasterror() : $langs->transnoentities("ErrorNoRequestInError"))."\n";
		}
		$syslog .= ", sql=".$db->lastquery();
		$syslog .= ", db_error=".$db->lasterror();
	}

	if ($error || $errors) {
		$langs->load("errors");

		// Merge all into $errors array
		if (is_array($error) && is_array($errors)) {
			$errors = array_merge($error, $errors);
		} elseif (is_array($error)) {
			$errors = $error;
		} elseif (is_array($errors)) {
			$errors = array_merge(array($error), $errors);
		} else {
			$errors = array_merge(array($error));
		}

		foreach ($errors as $msg) {
			if (empty($msg)) {
				continue;
			}
			if ($_SERVER['DOCUMENT_ROOT']) {  // Mode web
				$out .= "<b>".$langs->trans("Message").":</b> ".dol_escape_htmltag($msg)."<br>\n";
			} else // Mode CLI
			{
				$out .= '> '.$langs->transnoentities("Message").":\n".$msg."\n";
			}
			$syslog .= ", msg=".$msg;
		}
	}
	if (empty($dolibarr_main_prod) && $_SERVER['DOCUMENT_ROOT'] && function_exists('xdebug_print_function_stack') && function_exists('xdebug_call_file')) {
		xdebug_print_function_stack();
		$out .= '<b>XDebug informations:</b>'."<br>\n";
		$out .= 'File: '.xdebug_call_file()."<br>\n";
		$out .= 'Line: '.xdebug_call_line()."<br>\n";
		$out .= 'Function: '.xdebug_call_function()."<br>\n";
		$out .= "<br>\n";
	}

	// Return a http error code if possible
	if (!headers_sent()) {
		http_response_code(500);
	}

	if (empty($dolibarr_main_prod)) {
		print $out;
	} else {
		if (empty($langs->defaultlang)) {
			$langs->setDefaultLang();
		}
		$langs->loadLangs(array("main", "errors")); // Reload main because language may have been set only on previous line so we have to reload files we need.
		// This should not happen, except if there is a bug somewhere. Enabled and check log in such case.
		print 'This website or feature is currently temporarly not available or failed after a technical error.<br><br>This may be due to a maintenance operation. Current status of operation ('.dol_print_date(dol_now(), 'dayhourrfc').') are on next line...<br><br>'."\n";
		print $langs->trans("DolibarrHasDetectedError").'. ';
		print $langs->trans("YouCanSetOptionDolibarrMainProdToZero");
		define("MAIN_CORE_ERROR", 1);
	}

	dol_syslog("Error ".$syslog, LOG_ERR);
}

/**
 * Show a public email and error code to contact if technical error
 *
 * @param	string	$prefixcode		Prefix of public error code
 * @param   string  $errormessage   Complete error message
 * @param	array	$errormessages	Array of error messages
 * @param	string	$morecss		More css
 * @param	string	$email			Email
 * @return	void
 */
function dol_print_error_email($prefixcode, $errormessage = '', $errormessages = array(), $morecss = 'error', $email = '')
{
	global $langs, $conf;

	if (empty($email)) {
		$email = $conf->global->MAIN_INFO_SOCIETE_MAIL;
	}

	$langs->load("errors");
	$now = dol_now();

	print '<br><div class="center login_main_message"><div class="'.$morecss.'">';
	print $langs->trans("ErrorContactEMail", $email, $prefixcode.dol_print_date($now, '%Y%m%d%H%M%S'));
	if ($errormessage) {
		print '<br><br>'.$errormessage;
	}
	if (is_array($errormessages) && count($errormessages)) {
		foreach ($errormessages as $mesgtoshow) {
			print '<br><br>'.$mesgtoshow;
		}
	}
	print '</div></div>';
}

/**
 *	Show title line of an array
 *
 *	@param	string	$name        Label of field
 *	@param	string	$file        Url used when we click on sort picto
 *	@param	string	$field       Field to use for new sorting
 *	@param	string	$begin       ("" by defaut)
 *	@param	string	$moreparam   Add more parameters on sort url links ("" by default)
 *	@param  string	$moreattrib  Options of attribute td ("" by defaut, example: 'align="center"')
 *	@param  string	$sortfield   Current field used to sort
 *	@param  string	$sortorder   Current sort order
 *  @param	string	$prefix		 Prefix for css. Use space after prefix to add your own CSS tag.
 *  @param	string	$tooltip	 Tooltip
 *  @param	string	$forcenowrapcolumntitle		No need for use 'wrapcolumntitle' css style
 *	@return	void
 */
function print_liste_field_titre($name, $file = "", $field = "", $begin = "", $moreparam = "", $moreattrib = "", $sortfield = "", $sortorder = "", $prefix = "", $tooltip = "", $forcenowrapcolumntitle = 0)
{
	print getTitleFieldOfList($name, 0, $file, $field, $begin, $moreparam, $moreattrib, $sortfield, $sortorder, $prefix, 0, $tooltip, $forcenowrapcolumntitle);
}

/**
 *	Get title line of an array
 *
 *	@param	string	$name        		Translation key of field to show or complete HTML string to show
 *	@param	int		$thead		 		0=To use with standard table format, 1=To use inside <thead><tr>, 2=To use with <div>
 *	@param	string	$file        		Url used when we click on sort picto
 *	@param	string	$field       		Field to use for new sorting. Empty if this field is not sortable. Example "t.abc" or "t.abc,t.def"
 *	@param	string	$begin       		("" by defaut)
 *	@param	string	$moreparam   		Add more parameters on sort url links ("" by default)
 *	@param  string	$moreattrib  		Add more attributes on th ("" by defaut, example: 'align="center"'). To add more css class, use param $prefix.
 *	@param  string	$sortfield   		Current field used to sort (Ex: 'd.datep,d.id')
 *	@param  string	$sortorder   		Current sort order (Ex: 'asc,desc')
 *  @param	string	$prefix		 		Prefix for css. Use space after prefix to add your own CSS tag, for example 'mycss '.
 *  @param	string	$disablesortlink	1=Disable sort link
 *  @param	string	$tooltip	 		Tooltip
 *  @param	string	$forcenowrapcolumntitle		No need for use 'wrapcolumntitle' css style
 *	@return	string
 */
function getTitleFieldOfList($name, $thead = 0, $file = "", $field = "", $begin = "", $moreparam = "", $moreattrib = "", $sortfield = "", $sortorder = "", $prefix = "", $disablesortlink = 0, $tooltip = '', $forcenowrapcolumntitle = 0)
{
	global $conf, $langs, $form;
	//print "$name, $file, $field, $begin, $options, $moreattrib, $sortfield, $sortorder<br>\n";

	if ($moreattrib == 'class="right"') {
		$prefix .= 'right '; // For backward compatibility
	}

	$sortorder = strtoupper($sortorder);
	$out = '';
	$sortimg = '';

	$tag = 'th';
	if ($thead == 2) {
		$tag = 'div';
	}

	$tmpsortfield = explode(',', $sortfield);
	$sortfield1 = trim($tmpsortfield[0]); // If $sortfield is 'd.datep,d.id', it becomes 'd.datep'
	$tmpfield = explode(',', $field);
	$field1 = trim($tmpfield[0]); // If $field is 'd.datep,d.id', it becomes 'd.datep'

	if (empty($conf->global->MAIN_DISABLE_WRAPPING_ON_COLUMN_TITLE) && empty($forcenowrapcolumntitle)) {
		$prefix = 'wrapcolumntitle '.$prefix;
	}

	//var_dump('field='.$field.' field1='.$field1.' sortfield='.$sortfield.' sortfield1='.$sortfield1);
	// If field is used as sort criteria we use a specific css class liste_titre_sel
	// Example if (sortfield,field)=("nom","xxx.nom") or (sortfield,field)=("nom","nom")
	$liste_titre = 'liste_titre';
	if ($field1 && ($sortfield1 == $field1 || $sortfield1 == preg_replace("/^[^\.]+\./", "", $field1))) {
		$liste_titre = 'liste_titre_sel';
	}

	$tagstart = '<'.$tag.' class="'.$prefix.$liste_titre.'" '.$moreattrib;
	//$out .= (($field && empty($conf->global->MAIN_DISABLE_WRAPPING_ON_COLUMN_TITLE) && preg_match('/^[a-zA-Z_0-9\s\.\-:&;]*$/', $name)) ? ' title="'.dol_escape_htmltag($langs->trans($name)).'"' : '');
	$tagstart .= ($name && empty($conf->global->MAIN_DISABLE_WRAPPING_ON_COLUMN_TITLE) && empty($forcenowrapcolumntitle) && !dol_textishtml($name)) ? ' title="'.dol_escape_htmltag($langs->trans($name)).'"' : '';
	$tagstart .= '>';

	if (empty($thead) && $field && empty($disablesortlink)) {    // If this is a sort field
		$options = preg_replace('/sortfield=([a-zA-Z0-9,\s\.]+)/i', '', (is_scalar($moreparam) ? $moreparam : ''));
		$options = preg_replace('/sortorder=([a-zA-Z0-9,\s\.]+)/i', '', $options);
		$options = preg_replace('/&+/i', '&', $options);
		if (!preg_match('/^&/', $options)) {
			$options = '&'.$options;
		}

		$sortordertouseinlink = '';
		if ($field1 != $sortfield1) { // We are on another field than current sorted field
			if (preg_match('/^DESC/i', $sortorder)) {
				$sortordertouseinlink .= str_repeat('desc,', count(explode(',', $field)));
			} else { // We reverse the var $sortordertouseinlink
				$sortordertouseinlink .= str_repeat('asc,', count(explode(',', $field)));
			}
		} else { // We are on field that is the first current sorting criteria
			if (preg_match('/^ASC/i', $sortorder)) {	// We reverse the var $sortordertouseinlink
				$sortordertouseinlink .= str_repeat('desc,', count(explode(',', $field)));
			} else {
				$sortordertouseinlink .= str_repeat('asc,', count(explode(',', $field)));
			}
		}
		$sortordertouseinlink = preg_replace('/,$/', '', $sortordertouseinlink);
		$out .= '<a class="reposition" href="'.$file.'?sortfield='.$field.'&sortorder='.$sortordertouseinlink.'&begin='.$begin.$options.'"';
		//$out .= (empty($conf->global->MAIN_DISABLE_WRAPPING_ON_COLUMN_TITLE) ? ' title="'.dol_escape_htmltag($langs->trans($name)).'"' : '');
		$out .= '>';
	}
	if ($tooltip) {
		// You can also use 'TranslationString:keyfortooltiponlick' for a tooltip on click.
		$tmptooltip = explode(':', $tooltip);
		$out .= $form->textwithpicto($langs->trans($name), $langs->trans($tmptooltip[0]), 1, 'help', '', 0, 3, (empty($tmptooltip[1]) ? '' : 'extra_'.str_replace('.', '_', $field).'_'.$tmptooltip[1]));
	} else {
		$out .= $langs->trans($name);
	}

	if (empty($thead) && $field && empty($disablesortlink)) {    // If this is a sort field
		$out .= '</a>';
	}

	if (empty($thead) && $field) {    // If this is a sort field
		$options = preg_replace('/sortfield=([a-zA-Z0-9,\s\.]+)/i', '', (is_scalar($moreparam) ? $moreparam : ''));
		$options = preg_replace('/sortorder=([a-zA-Z0-9,\s\.]+)/i', '', $options);
		$options = preg_replace('/&+/i', '&', $options);
		if (!preg_match('/^&/', $options)) {
			$options = '&'.$options;
		}

		if (!$sortorder || $field1 != $sortfield1) {
			//$out.= '<a href="'.$file.'?sortfield='.$field.'&sortorder=asc&begin='.$begin.$options.'">'.img_down("A-Z",0).'</a>';
			//$out.= '<a href="'.$file.'?sortfield='.$field.'&sortorder=desc&begin='.$begin.$options.'">'.img_up("Z-A",0).'</a>';
		} else {
			if (preg_match('/^DESC/', $sortorder)) {
				//$out.= '<a href="'.$file.'?sortfield='.$field.'&sortorder=asc&begin='.$begin.$options.'">'.img_down("A-Z",0).'</a>';
				//$out.= '<a href="'.$file.'?sortfield='.$field.'&sortorder=desc&begin='.$begin.$options.'">'.img_up("Z-A",1).'</a>';
				$sortimg .= '<span class="nowrap">'.img_up("Z-A", 0, 'paddingright').'</span>';
			}
			if (preg_match('/^ASC/', $sortorder)) {
				//$out.= '<a href="'.$file.'?sortfield='.$field.'&sortorder=asc&begin='.$begin.$options.'">'.img_down("A-Z",1).'</a>';
				//$out.= '<a href="'.$file.'?sortfield='.$field.'&sortorder=desc&begin='.$begin.$options.'">'.img_up("Z-A",0).'</a>';
				$sortimg .= '<span class="nowrap">'.img_down("A-Z", 0, 'paddingright').'</span>';
			}
		}
	}

	$tagend = '</'.$tag.'>';

	$out = $tagstart.$sortimg.$out.$tagend;

	return $out;
}

/**
 *	Show a title.
 *
 *	@param	string	$title			Title to show
 *  @return	void
 *  @deprecated						Use load_fiche_titre instead
 *  @see load_fiche_titre()
 */
function print_titre($title)
{
	dol_syslog(__FUNCTION__." is deprecated", LOG_WARNING);

	print '<div class="titre">'.$title.'</div>';
}

/**
 *	Show a title with picto
 *
 *	@param	string	$title				Title to show
 *	@param	string	$mesg				Added message to show on right
 *	@param	string	$picto				Icon to use before title (should be a 32x32 transparent png file)
 *	@param	int		$pictoisfullpath	1=Icon name is a full absolute url of image
 * 	@param	int		$id					To force an id on html objects
 * 	@return	void
 *  @deprecated Use print load_fiche_titre instead
 */
function print_fiche_titre($title, $mesg = '', $picto = 'generic', $pictoisfullpath = 0, $id = '')
{
	print load_fiche_titre($title, $mesg, $picto, $pictoisfullpath, $id);
}

/**
 *	Load a title with picto
 *
 *	@param	string	$titre				Title to show
 *	@param	string	$morehtmlright		Added message to show on right
 *	@param	string	$picto				Icon to use before title (should be a 32x32 transparent png file)
 *	@param	int		$pictoisfullpath	1=Icon name is a full absolute url of image
 * 	@param	string	$id					To force an id on html objects
 *  @param  string  $morecssontable     More css on table
 *	@param	string	$morehtmlcenter		Added message to show on center
 * 	@return	string
 *  @see print_barre_liste()
 */
function load_fiche_titre($titre, $morehtmlright = '', $picto = 'generic', $pictoisfullpath = 0, $id = '', $morecssontable = '', $morehtmlcenter = '')
{
	global $conf;

	$return = '';

	if ($picto == 'setup') {
		$picto = 'generic';
	}

	$return .= "\n";
	$return .= '<table '.($id ? 'id="'.$id.'" ' : '').'class="centpercent notopnoleftnoright table-fiche-title'.($morecssontable ? ' '.$morecssontable : '').'">'; // maring bottom must be same than into print_barre_list
	$return .= '<tr class="titre">';
	if ($picto) {
		$return .= '<td class="nobordernopadding widthpictotitle valignmiddle col-picto">'.img_picto('', $picto, 'class="valignmiddle widthpictotitle pictotitle"', $pictoisfullpath).'</td>';
	}
	$return .= '<td class="nobordernopadding valignmiddle col-title">';
	$return .= '<div class="titre inline-block">'.$titre.'</div>';
	$return .= '</td>';
	if (dol_strlen($morehtmlcenter)) {
		$return .= '<td class="nobordernopadding center valignmiddle">'.$morehtmlcenter.'</td>';
	}
	if (dol_strlen($morehtmlright)) {
		$return .= '<td class="nobordernopadding titre_right wordbreakimp right valignmiddle">'.$morehtmlright.'</td>';
	}
	$return .= '</tr></table>'."\n";

	return $return;
}

/**
 *	Print a title with navigation controls for pagination
 *
 *	@param	string	    $titre				Title to show (required)
 *	@param	int   	    $page				Numero of page to show in navigation links (required)
 *	@param	string	    $file				Url of page (required)
 *	@param	string	    $options         	More parameters for links ('' by default, does not include sortfield neither sortorder). Value must be 'urlencoded' before calling function.
 *	@param	string    	$sortfield       	Field to sort on ('' by default)
 *	@param	string	    $sortorder       	Order to sort ('' by default)
 *	@param	string	    $morehtmlcenter     String in the middle ('' by default). We often find here string $massaction comming from $form->selectMassAction()
 *	@param	int		    $num				Number of records found by select with limit+1
 *	@param	int|string  $totalnboflines		Total number of records/lines for all pages (if known). Use a negative value of number to not show number. Use '' if unknown.
 *	@param	string	    $picto				Icon to use before title (should be a 32x32 transparent png file)
 *	@param	int		    $pictoisfullpath	1=Icon name is a full absolute url of image
 *  @param	string	    $morehtmlright		More html to show (after arrows)
 *  @param  string      $morecss            More css to the table
 *  @param  int         $limit              Max number of lines (-1 = use default, 0 = no limit, > 0 = limit).
 *  @param  int         $hideselectlimit    Force to hide select limit
 *  @param  int         $hidenavigation     Force to hide all navigation tools
 *  @param  int			$pagenavastextinput 1=Do not suggest list of pages to navigate but suggest the page number into an input field.
 *  @param	string		$morehtmlrightbeforearrow	More html to show (before arrows)
 *	@return	void
 */
function print_barre_liste($titre, $page, $file, $options = '', $sortfield = '', $sortorder = '', $morehtmlcenter = '', $num = -1, $totalnboflines = '', $picto = 'generic', $pictoisfullpath = 0, $morehtmlright = '', $morecss = '', $limit = -1, $hideselectlimit = 0, $hidenavigation = 0, $pagenavastextinput = 0, $morehtmlrightbeforearrow = '')
{
	global $conf, $langs;

	$savlimit = $limit;
	$savtotalnboflines = $totalnboflines;
	$totalnboflines = abs((int) $totalnboflines);

	if ($picto == 'setup') {
		$picto = 'title_setup.png';
	}
	if (($conf->browser->name == 'ie') && $picto == 'generic') {
		$picto = 'title.gif';
	}
	if ($limit < 0) {
		$limit = $conf->liste_limit;
	}
	if ($savlimit != 0 && (($num > $limit) || ($num == -1) || ($limit == 0))) {
		$nextpage = 1;
	} else {
		$nextpage = 0;
	}
	//print 'totalnboflines='.$totalnboflines.'-savlimit='.$savlimit.'-limit='.$limit.'-num='.$num.'-nextpage='.$nextpage;

	print "\n";
	print "<!-- Begin title -->\n";
	print '<table class="centpercent notopnoleftnoright table-fiche-title'.($morecss ? ' '.$morecss : '').'"><tr>'; // maring bottom must be same than into load_fiche_tire

	// Left

	if ($picto && $titre) {
		print '<td class="nobordernopadding widthpictotitle valignmiddle col-picto">'.img_picto('', $picto, 'class="valignmiddle pictotitle widthpictotitle"', $pictoisfullpath).'</td>';
	}
	print '<td class="nobordernopadding valignmiddle col-title">';
	print '<div class="titre inline-block">'.$titre;
	if (!empty($titre) && $savtotalnboflines >= 0 && (string) $savtotalnboflines != '') {
		print '<span class="opacitymedium colorblack paddingleft">('.$totalnboflines.')</span>';
	}
	print '</div></td>';

	// Center
	if ($morehtmlcenter) {
		print '<td class="nobordernopadding center valignmiddle">'.$morehtmlcenter.'</td>';
	}

	// Right
	print '<td class="nobordernopadding valignmiddle right">';
	print '<input type="hidden" name="pageplusoneold" value="'.((int) $page + 1).'">';
	if ($sortfield) {
		$options .= "&sortfield=".urlencode($sortfield);
	}
	if ($sortorder) {
		$options .= "&sortorder=".urlencode($sortorder);
	}
	// Show navigation bar
	$pagelist = '';
	if ($savlimit != 0 && ($page > 0 || $num > $limit)) {
		if ($totalnboflines) {	// If we know total nb of lines
			// Define nb of extra page links before and after selected page + ... + first or last
			$maxnbofpage = (empty($conf->dol_optimize_smallscreen) ? 4 : 0);

			if ($limit > 0) {
				$nbpages = ceil($totalnboflines / $limit);
			} else {
				$nbpages = 1;
			}
			$cpt = ($page - $maxnbofpage);
			if ($cpt < 0) {
				$cpt = 0;
			}

			if ($cpt >= 1) {
				if (empty($pagenavastextinput)) {
					$pagelist .= '<li class="pagination"><a href="'.$file.'?page=0'.$options.'">1</a></li>';
					if ($cpt > 2) {
						$pagelist .= '<li class="pagination"><span class="inactive">...</span></li>';
					} elseif ($cpt == 2) {
						$pagelist .= '<li class="pagination"><a href="'.$file.'?page=1'.$options.'">2</a></li>';
					}
				}
			}

			do {
				if ($pagenavastextinput) {
					if ($cpt == $page) {
						$pagelist .= '<li class="pagination"><input type="text" class="width25 center pageplusone" name="pageplusone" value="'.($page + 1).'"></li>';
						$pagelist .= '/';
					}
				} else {
					if ($cpt == $page) {
						$pagelist .= '<li class="pagination"><span class="active">'.($page + 1).'</span></li>';
					} else {
						$pagelist .= '<li class="pagination"><a href="'.$file.'?page='.$cpt.$options.'">'.($cpt + 1).'</a></li>';
					}
				}
				$cpt++;
			} while ($cpt < $nbpages && $cpt <= ($page + $maxnbofpage));

			if (empty($pagenavastextinput)) {
				if ($cpt < $nbpages) {
					if ($cpt < $nbpages - 2) {
						$pagelist .= '<li class="pagination"><span class="inactive">...</span></li>';
					} elseif ($cpt == $nbpages - 2) {
						$pagelist .= '<li class="pagination"><a href="'.$file.'?page='.($nbpages - 2).$options.'">'.($nbpages - 1).'</a></li>';
					}
					$pagelist .= '<li class="pagination"><a href="'.$file.'?page='.($nbpages - 1).$options.'">'.$nbpages.'</a></li>';
				}
			} else {
				//var_dump($page.' '.$cpt.' '.$nbpages);
				$pagelist .= '<li class="pagination paginationlastpage"><a href="'.$file.'?page='.($nbpages - 1).$options.'">'.$nbpages.'</a></li>';
			}
		} else {
			$pagelist .= '<li class="pagination"><span class="active">'.($page + 1)."</li>";
		}
	}

	if ($savlimit || $morehtmlright || $morehtmlrightbeforearrow) {
		print_fleche_navigation($page, $file, $options, $nextpage, $pagelist, $morehtmlright, $savlimit, $totalnboflines, $hideselectlimit, $morehtmlrightbeforearrow); // output the div and ul for previous/last completed with page numbers into $pagelist
	}

	// js to autoselect page field on focus
	if ($pagenavastextinput) {
		print ajax_autoselect('.pageplusone');
	}

	print '</td>';

	print '</tr></table>'."\n";
	print "<!-- End title -->\n\n";
}

/**
 *	Function to show navigation arrows into lists
 *
 *	@param	int				$page				Number of page
 *	@param	string			$file				Page URL (in most cases provided with $_SERVER["PHP_SELF"])
 *	@param	string			$options         	Other url parameters to propagate ("" by default, may include sortfield and sortorder)
 *	@param	integer			$nextpage	    	Do we show a next page button
 *	@param	string			$betweenarrows		HTML content to show between arrows. MUST contains '<li> </li>' tags or '<li><span> </span></li>'.
 *  @param	string			$afterarrows		HTML content to show after arrows. Must NOT contains '<li> </li>' tags.
 *  @param  int             $limit              Max nb of record to show  (-1 = no combo with limit, 0 = no limit, > 0 = limit)
 *	@param	int		        $totalnboflines		Total number of records/lines for all pages (if known)
 *  @param  int             $hideselectlimit    Force to hide select limit
 *  @param	string			$beforearrows		HTML content to show before arrows. Must NOT contains '<li> </li>' tags.
 *	@return	void
 */
function print_fleche_navigation($page, $file, $options = '', $nextpage = 0, $betweenarrows = '', $afterarrows = '', $limit = -1, $totalnboflines = 0, $hideselectlimit = 0, $beforearrows = '')
{
	global $conf, $langs;

	print '<div class="pagination"><ul>';
	if ($beforearrows) {
		print '<li class="paginationbeforearrows">';
		print $beforearrows;
		print '</li>';
	}
	if ((int) $limit > 0 && empty($hideselectlimit)) {
		$pagesizechoices = '10:10,15:15,20:20,30:30,40:40,50:50,100:100,250:250,500:500,1000:1000,5000:5000,25000:25000';
		//$pagesizechoices.=',0:'.$langs->trans("All");     // Not yet supported
		//$pagesizechoices.=',2:2';
		if (!empty($conf->global->MAIN_PAGESIZE_CHOICES)) {
			$pagesizechoices = $conf->global->MAIN_PAGESIZE_CHOICES;
		}

		print '<li class="pagination">';
		print '<select class="flat selectlimit" name="limit" title="'.dol_escape_htmltag($langs->trans("MaxNbOfRecordPerPage")).'">';
		$tmpchoice = explode(',', $pagesizechoices);
		$tmpkey = $limit.':'.$limit;
		if (!in_array($tmpkey, $tmpchoice)) {
			$tmpchoice[] = $tmpkey;
		}
		$tmpkey = $conf->liste_limit.':'.$conf->liste_limit;
		if (!in_array($tmpkey, $tmpchoice)) {
			$tmpchoice[] = $tmpkey;
		}
		asort($tmpchoice, SORT_NUMERIC);
		foreach ($tmpchoice as $val) {
			$selected = '';
			$tmp = explode(':', $val);
			$key = $tmp[0];
			$val = $tmp[1];
			if ($key != '' && $val != '') {
				if ((int) $key == (int) $limit) {
					$selected = ' selected="selected"';
				}
				print '<option name="'.$key.'"'.$selected.'>'.dol_escape_htmltag($val).'</option>'."\n";
			}
		}
		print '</select>';
		if ($conf->use_javascript_ajax) {
			print '<!-- JS CODE TO ENABLE select limit to launch submit of page -->
            		<script>
                	jQuery(document).ready(function () {
            	  		jQuery(".selectlimit").change(function() {
                            console.log("Change limit. Send submit");
                            $(this).parents(\'form:first\').submit();
            	  		});
                	});
            		</script>
                ';
		}
		print '</li>';
	}
	if ($page > 0) {
		print '<li class="pagination paginationpage paginationpageleft"><a class="paginationprevious" href="'.$file.'?page='.($page - 1).$options.'"><i class="fa fa-chevron-left" title="'.dol_escape_htmltag($langs->trans("Previous")).'"></i></a></li>';
	}
	if ($betweenarrows) {
		print '<!--<div class="betweenarrows nowraponall inline-block">-->';
		print $betweenarrows;
		print '<!--</div>-->';
	}
	if ($nextpage > 0) {
		print '<li class="pagination paginationpage paginationpageright"><a class="paginationnext" href="'.$file.'?page='.($page + 1).$options.'"><i class="fa fa-chevron-right" title="'.dol_escape_htmltag($langs->trans("Next")).'"></i></a></li>';
	}
	if ($afterarrows) {
		print '<li class="paginationafterarrows">';
		print $afterarrows;
		print '</li>';
	}
	print '</ul></div>'."\n";
}


/**
 *	Return a string with VAT rate label formated for view output
 *	Used into pdf and HTML pages
 *
 *	@param	string	$rate			Rate value to format ('19.6', '19,6', '19.6%', '19,6%', '19.6 (CODEX)', ...)
 *  @param	boolean	$addpercent		Add a percent % sign in output
 *	@param	int		$info_bits		Miscellaneous information on vat (0=Default, 1=French NPR vat)
 *	@param	int		$usestarfornpr	-1=Never show, 0 or 1=Use '*' for NPR vat rates
 *  @return	string					String with formated amounts ('19,6' or '19,6%' or '8.5% (NPR)' or '8.5% *' or '19,6 (CODEX)')
 */
function vatrate($rate, $addpercent = false, $info_bits = 0, $usestarfornpr = 0)
{
	$morelabel = '';

	if (preg_match('/%/', $rate)) {
		$rate = str_replace('%', '', $rate);
		$addpercent = true;
	}
	if (preg_match('/\((.*)\)/', $rate, $reg)) {
		$morelabel = ' ('.$reg[1].')';
		$rate = preg_replace('/\s*'.preg_quote($morelabel, '/').'/', '', $rate);
	}
	if (preg_match('/\*/', $rate)) {
		$rate = str_replace('*', '', $rate);
		$info_bits |= 1;
	}

	// If rate is '9/9/9' we don't change it.  If rate is '9.000' we apply price()
	if (!preg_match('/\//', $rate)) {
		$ret = price($rate, 0, '', 0, 0).($addpercent ? '%' : '');
	} else {
		// TODO Split on / and output with a price2num to have clean numbers without ton of 000.
		$ret = $rate.($addpercent ? '%' : '');
	}
	if (($info_bits & 1) && $usestarfornpr >= 0) {
		$ret .= ' *';
	}
	$ret .= $morelabel;
	return $ret;
}


/**
 *		Function to format a value into an amount for visual output
 *		Function used into PDF and HTML pages
 *
 *		@param	float				$amount			Amount to format
 *		@param	integer				$form			Type of format, HTML or not (not by default)
 *		@param	Translate|string	$outlangs		Object langs for output
 *		@param	int					$trunc			1=Truncate if there is more decimals than MAIN_MAX_DECIMALS_SHOWN (default), 0=Does not truncate. Deprecated because amount are rounded (to unit or total amount accurancy) before beeing inserted into database or after a computation, so this parameter should be useless.
 *		@param	int					$rounding		Minimum number of decimal to show. If 0, no change, if -1, we use min($conf->global->MAIN_MAX_DECIMALS_UNIT,$conf->global->MAIN_MAX_DECIMALS_TOT)
 *		@param	int					$forcerounding	Force the number of decimal to forcerounding decimal (-1=do not force)
 *		@param	string				$currency_code	To add currency symbol (''=add nothing, 'auto'=Use default currency, 'XXX'=add currency symbols for XXX currency)
 *		@return	string								String with formated amount
 *
 *		@see	price2num()							Revert function of price
 */
function price($amount, $form = 0, $outlangs = '', $trunc = 1, $rounding = -1, $forcerounding = -1, $currency_code = '')
{
	global $langs, $conf;

	// Clean parameters
	if (empty($amount)) {
		$amount = 0; // To have a numeric value if amount not defined or = ''
	}
	$amount = (is_numeric($amount) ? $amount : 0); // Check if amount is numeric, for example, an error occured when amount value = o (letter) instead 0 (number)
	if ($rounding < 0) {
		$rounding = min($conf->global->MAIN_MAX_DECIMALS_UNIT, $conf->global->MAIN_MAX_DECIMALS_TOT);
	}
	$nbdecimal = $rounding;

	// Output separators by default (french)
	$dec = ',';
	$thousand = ' ';

	// If $outlangs not forced, we use use language
	if (!is_object($outlangs)) {
		$outlangs = $langs;
	}

	if ($outlangs->transnoentitiesnoconv("SeparatorDecimal") != "SeparatorDecimal") {
		$dec = $outlangs->transnoentitiesnoconv("SeparatorDecimal");
	}
	if ($outlangs->transnoentitiesnoconv("SeparatorThousand") != "SeparatorThousand") {
		$thousand = $outlangs->transnoentitiesnoconv("SeparatorThousand");
	}
	if ($thousand == 'None') {
		$thousand = '';
	} elseif ($thousand == 'Space') {
		$thousand = ' ';
	}
	//print "outlangs=".$outlangs->defaultlang." amount=".$amount." html=".$form." trunc=".$trunc." nbdecimal=".$nbdecimal." dec='".$dec."' thousand='".$thousand."'<br>";

	//print "amount=".$amount."-";
	$amount = str_replace(',', '.', $amount); // should be useless
	//print $amount."-";
	$datas = explode('.', $amount);
	$decpart = isset($datas[1]) ? $datas[1] : '';
	$decpart = preg_replace('/0+$/i', '', $decpart); // Supprime les 0 de fin de partie decimale
	//print "decpart=".$decpart."<br>";
	$end = '';

	// We increase nbdecimal if there is more decimal than asked (to not loose information)
	if (dol_strlen($decpart) > $nbdecimal) {
		$nbdecimal = dol_strlen($decpart);
	}
	// Si on depasse max
	if ($trunc && $nbdecimal > $conf->global->MAIN_MAX_DECIMALS_SHOWN) {
		$nbdecimal = $conf->global->MAIN_MAX_DECIMALS_SHOWN;
		if (preg_match('/\.\.\./i', $conf->global->MAIN_MAX_DECIMALS_SHOWN)) {
			// Si un affichage est tronque, on montre des ...
			$end = '...';
		}
	}

	// If force rounding
	if ($forcerounding >= 0) {
		$nbdecimal = $forcerounding;
	}

	// Format number
	$output = number_format($amount, $nbdecimal, $dec, $thousand);
	if ($form) {
		$output = preg_replace('/\s/', '&nbsp;', $output);
		$output = preg_replace('/\'/', '&#039;', $output);
	}
	// Add symbol of currency if requested
	$cursymbolbefore = $cursymbolafter = '';
	if ($currency_code) {
		if ($currency_code == 'auto') {
			$currency_code = $conf->currency;
		}

		$listofcurrenciesbefore = array('AUD', 'CAD', 'CNY', 'COP', 'CLP', 'GBP', 'HKD', 'MXN', 'PEN', 'USD');
		$listoflanguagesbefore = array('nl_NL');
		if (in_array($currency_code, $listofcurrenciesbefore) || in_array($outlangs->defaultlang, $listoflanguagesbefore)) {
			$cursymbolbefore .= $outlangs->getCurrencySymbol($currency_code);
		} else {
			$tmpcur = $outlangs->getCurrencySymbol($currency_code);
			$cursymbolafter .= ($tmpcur == $currency_code ? ' '.$tmpcur : $tmpcur);
		}
	}
	$output = $cursymbolbefore.$output.$end.($cursymbolafter ? ' ' : '').$cursymbolafter;

	return $output;
}

/**
 *	Function that return a number with universal decimal format (decimal separator is '.') from an amount typed by a user.
 *	Function to use on each input amount before any numeric test or database insert. A better name for this function
 *  should be roundtext2num().
 *
 *	@param	string|float	$amount			Amount to convert/clean or round
 *	@param	string|int		$rounding		''=No rounding
 * 											'MU'=Round to Max unit price (MAIN_MAX_DECIMALS_UNIT)
 *											'MT'=Round to Max for totals with Tax (MAIN_MAX_DECIMALS_TOT)
 *											'MS'=Round to Max for stock quantity (MAIN_MAX_DECIMALS_STOCK)
 *      		                            'CU'=Round to Max unit price of foreign currency accuracy
 *      		                            'CT'=Round to Max for totals with Tax of foreign currency accuracy
 *											Numeric = Nb of digits for rounding (For example 2 for a percentage)
 * 	@param	int				$option			Put 1 if you know that content is already universal format number (so no correction on decimal will be done)
 * 											Put 2 if you know that number is a user input (so we know we have to fix decimal separator).
 *	@return	string							Amount with universal numeric format (Example: '99.99999').
 *											If conversion fails to return a numeric, it returns:
 *											- text unchanged or partial if ($rounding = ''): price2num('W9ç', '', 0)   => '9ç', price2num('W9ç', '', 1)   => 'W9ç', price2num('W9ç', '', 2)   => '9ç'
 *											- '0' if ($rounding is defined):                 price2num('W9ç', 'MT', 0) => '9',  price2num('W9ç', 'MT', 1) => '0',   price2num('W9ç', 'MT', 2) => '9'
 *											Note: The best way to guarantee a numeric value is to add a cast (float) before the price2num().
 *											If amount is null or '', it returns '' if $rounding = '' or '0' if $rounding is defined.
 *
 *	@see    price()							Opposite function of price2num
 */
function price2num($amount, $rounding = '', $option = 0)
{
	global $langs, $conf;

	// Round PHP function does not allow number like '1,234.56' nor '1.234,56' nor '1 234,56'
	// Numbers must be '1234.56'
	// Decimal delimiter for PHP and database SQL requests must be '.'
	$dec = ',';
	$thousand = ' ';
	if (is_null($langs)) {	// $langs is not defined, we use english values.
		$dec = '.';
		$thousand = ',';
	} else {
		if ($langs->transnoentitiesnoconv("SeparatorDecimal") != "SeparatorDecimal") {
			$dec = $langs->transnoentitiesnoconv("SeparatorDecimal");
		}
		if ($langs->transnoentitiesnoconv("SeparatorThousand") != "SeparatorThousand") {
			$thousand = $langs->transnoentitiesnoconv("SeparatorThousand");
		}
	}
	if ($thousand == 'None') {
		$thousand = '';
	} elseif ($thousand == 'Space') {
		$thousand = ' ';
	}
	//print "amount=".$amount." html=".$form." trunc=".$trunc." nbdecimal=".$nbdecimal." dec='".$dec."' thousand='".$thousand."'<br>";

	// Convert value to universal number format (no thousand separator, '.' as decimal separator)
	if ($option != 1) {	// If not a PHP number or unknown, we change or clean format
		//print "\n".'PP'.$amount.' - '.$dec.' - '.$thousand.' - '.intval($amount).'<br>';
		if (!is_numeric($amount)) {
			$amount = preg_replace('/[a-zA-Z\/\\\*\(\)\<\>\_]/', '', $amount);
		}

		if ($option == 2 && $thousand == '.' && preg_match('/\.(\d\d\d)$/', (string) $amount)) {	// It means the . is used as a thousand separator and string come from input data, so 1.123 is 1123
			$amount = str_replace($thousand, '', $amount);
		}

		// Convert amount to format with dolibarr dec and thousand (this is because PHP convert a number
		// to format defined by LC_NUMERIC after a calculation and we want source format to be like defined by Dolibarr setup.
		// So if number was already a good number, it is converted into local Dolibarr setup.
		if (is_numeric($amount)) {
			// We put in temps value of decimal ("0.00001"). Works with 0 and 2.0E-5 and 9999.10
			$temps = sprintf("%0.10F", $amount - intval($amount)); // temps=0.0000000000 or 0.0000200000 or 9999.1000000000
			$temps = preg_replace('/([\.1-9])0+$/', '\\1', $temps); // temps=0. or 0.00002 or 9999.1
			$nbofdec = max(0, dol_strlen($temps) - 2); // -2 to remove "0."
			$amount = number_format($amount, $nbofdec, $dec, $thousand);
		}
		//print "QQ".$amount."<br>\n";

		// Now make replace (the main goal of function)
		if ($thousand != ',' && $thousand != '.') {
			$amount = str_replace(',', '.', $amount); // To accept 2 notations for french users
		}

		$amount = str_replace(' ', '', $amount); // To avoid spaces
		$amount = str_replace($thousand, '', $amount); // Replace of thousand before replace of dec to avoid pb if thousand is .
		$amount = str_replace($dec, '.', $amount);

		$amount = preg_replace('/[^0-9\-\.]/', '', $amount);	// Clean non numeric chars (so it clean some UTF8 spaces for example.
	}
	//print ' XX'.$amount.' '.$rounding;

	// Now, $amount is a real PHP float number. We make a rounding if required.
	if ($rounding) {
		$nbofdectoround = '';
		if ($rounding == 'MU') {
			$nbofdectoround = $conf->global->MAIN_MAX_DECIMALS_UNIT;
		} elseif ($rounding == 'MT') {
			$nbofdectoround = $conf->global->MAIN_MAX_DECIMALS_TOT;
		} elseif ($rounding == 'MS') {
			$nbofdectoround = isset($conf->global->MAIN_MAX_DECIMALS_STOCK) ? $conf->global->MAIN_MAX_DECIMALS_STOCK : 5;
		} elseif ($rounding == 'CU') {
			$nbofdectoround = max($conf->global->MAIN_MAX_DECIMALS_UNIT, 8);	// TODO Use param of currency
		} elseif ($rounding == 'CT') {
			$nbofdectoround = max($conf->global->MAIN_MAX_DECIMALS_TOT, 8);		// TODO Use param of currency
		} elseif (is_numeric($rounding)) {
			$nbofdectoround = (int) $rounding;
		}

		//print " RR".$amount.' - '.$nbofdectoround.'<br>';
		if (dol_strlen($nbofdectoround)) {
			$amount = round(is_string($amount) ? (float) $amount : $amount, $nbofdectoround); // $nbofdectoround can be 0.
		} else {
			return 'ErrorBadParameterProvidedToFunction';
		}
		//print ' SS'.$amount.' - '.$nbofdec.' - '.$dec.' - '.$thousand.' - '.$nbofdectoround.'<br>';

		// Convert amount to format with dolibarr dec and thousand (this is because PHP convert a number
		// to format defined by LC_NUMERIC after a calculation and we want source format to be defined by Dolibarr setup.
		if (is_numeric($amount)) {
			// We put in temps value of decimal ("0.00001"). Works with 0 and 2.0E-5 and 9999.10
			$temps = sprintf("%0.10F", $amount - intval($amount)); // temps=0.0000000000 or 0.0000200000 or 9999.1000000000
			$temps = preg_replace('/([\.1-9])0+$/', '\\1', $temps); // temps=0. or 0.00002 or 9999.1
			$nbofdec = max(0, dol_strlen($temps) - 2); // -2 to remove "0."
			$amount = number_format($amount, min($nbofdec, $nbofdectoround), $dec, $thousand); // Convert amount to format with dolibarr dec and thousand
		}
		//print "TT".$amount.'<br>';

		// Always make replace because each math function (like round) replace
		// with local values and we want a number that has a SQL string format x.y
		if ($thousand != ',' && $thousand != '.') {
			$amount = str_replace(',', '.', $amount); // To accept 2 notations for french users
		}

		$amount = str_replace(' ', '', $amount); // To avoid spaces
		$amount = str_replace($thousand, '', $amount); // Replace of thousand before replace of dec to avoid pb if thousand is .
		$amount = str_replace($dec, '.', $amount);

		$amount = preg_replace('/[^0-9\-\.]/', '', $amount);	// Clean non numeric chars (so it clean some UTF8 spaces for example.
	}

	return $amount;
}

/**
 * Output a dimension with best unit
 *
 * @param   float       $dimension      	Dimension
 * @param   int         $unit           	Unit scale of dimension (Example: 0=kg, -3=g, -6=mg, 98=ounce, 99=pound, ...)
 * @param   string      $type           	'weight', 'volume', ...
 * @param   Translate   $outputlangs    	Translate language object
 * @param   int         $round          	-1 = non rounding, x = number of decimal
 * @param   string      $forceunitoutput    'no' or numeric (-3, -6, ...) compared to $unit (In most case, this value is value defined into $conf->global->MAIN_WEIGHT_DEFAULT_UNIT)
 * @param	int			$use_short_label	1=Use short label ('g' instead of 'gram'). Short labels are not translated.
 * @return  string                      	String to show dimensions
 */
function showDimensionInBestUnit($dimension, $unit, $type, $outputlangs, $round = -1, $forceunitoutput = 'no', $use_short_label = 0)
{
	require_once DOL_DOCUMENT_ROOT.'/core/lib/product.lib.php';

	if (($forceunitoutput == 'no' && $dimension < 1 / 10000 && $unit < 90) || (is_numeric($forceunitoutput) && $forceunitoutput == -6)) {
		$dimension = $dimension * 1000000;
		$unit = $unit - 6;
	} elseif (($forceunitoutput == 'no' && $dimension < 1 / 10 && $unit < 90) || (is_numeric($forceunitoutput) && $forceunitoutput == -3)) {
		$dimension = $dimension * 1000;
		$unit = $unit - 3;
	} elseif (($forceunitoutput == 'no' && $dimension > 100000000 && $unit < 90) || (is_numeric($forceunitoutput) && $forceunitoutput == 6)) {
		$dimension = $dimension / 1000000;
		$unit = $unit + 6;
	} elseif (($forceunitoutput == 'no' && $dimension > 100000 && $unit < 90) || (is_numeric($forceunitoutput) && $forceunitoutput == 3)) {
		$dimension = $dimension / 1000;
		$unit = $unit + 3;
	}
	// Special case when we want output unit into pound or ounce
	/* TODO
	if ($unit < 90 && $type == 'weight' && is_numeric($forceunitoutput) && (($forceunitoutput == 98) || ($forceunitoutput == 99))
	{
		$dimension = // convert dimension from standard unit into ounce or pound
		$unit = $forceunitoutput;
	}
	if ($unit > 90 && $type == 'weight' && is_numeric($forceunitoutput) && $forceunitoutput < 90)
	{
		$dimension = // convert dimension from standard unit into ounce or pound
		$unit = $forceunitoutput;
	}*/

	$ret = price($dimension, 0, $outputlangs, 0, 0, $round);
	$ret .= ' '.measuringUnitString(0, $type, $unit, $use_short_label, $outputlangs);

	return $ret;
}


/**
 *	Return localtax rate for a particular vat, when selling a product with vat $vatrate, from a $thirdparty_buyer to a $thirdparty_seller
 *  Note: This function applies same rules than get_default_tva
 *
 * 	@param	float		$vatrate		        Vat rate. Can be '8.5' or '8.5 (VATCODEX)' for example
 * 	@param  int			$local		         	Local tax to search and return (1 or 2 return only tax rate 1 or tax rate 2)
 *  @param  Societe		$thirdparty_buyer    	Object of buying third party
 *  @param	Societe		$thirdparty_seller		Object of selling third party ($mysoc if not defined)
 *  @param	int			$vatnpr					If vat rate is NPR or not
 * 	@return	mixed			   					0 if not found, localtax rate if found
 *  @see get_default_tva()
 */
function get_localtax($vatrate, $local, $thirdparty_buyer = "", $thirdparty_seller = "", $vatnpr = 0)
{
	global $db, $conf, $mysoc;

	if (empty($thirdparty_seller) || !is_object($thirdparty_seller)) {
		$thirdparty_seller = $mysoc;
	}

	dol_syslog("get_localtax tva=".$vatrate." local=".$local." thirdparty_buyer id=".(is_object($thirdparty_buyer) ? $thirdparty_buyer->id : '')."/country_code=".(is_object($thirdparty_buyer) ? $thirdparty_buyer->country_code : '')." thirdparty_seller id=".$thirdparty_seller->id."/country_code=".$thirdparty_seller->country_code." thirdparty_seller localtax1_assuj=".$thirdparty_seller->localtax1_assuj."  thirdparty_seller localtax2_assuj=".$thirdparty_seller->localtax2_assuj);

	$vatratecleaned = $vatrate;
	$reg = array();
	if (preg_match('/^(.*)\s*\((.*)\)$/', $vatrate, $reg)) {     // If vat is "xx (yy)"
		$vatratecleaned = trim($reg[1]);
		$vatratecode = $reg[2];
	}

	/*if ($thirdparty_buyer->country_code != $thirdparty_seller->country_code)
	{
		return 0;
	}*/

	// Some test to guess with no need to make database access
	if ($mysoc->country_code == 'ES') { // For spain localtaxes 1 and 2, tax is qualified if buyer use local tax
		if ($local == 1) {
			if (!$mysoc->localtax1_assuj || (string) $vatratecleaned == "0") {
				return 0;
			}
			if ($thirdparty_seller->id == $mysoc->id) {
				if (!$thirdparty_buyer->localtax1_assuj) {
					return 0;
				}
			} else {
				if (!$thirdparty_seller->localtax1_assuj) {
					return 0;
				}
			}
		}

		if ($local == 2) {
			//if (! $mysoc->localtax2_assuj || (string) $vatratecleaned == "0") return 0;
			if (!$mysoc->localtax2_assuj) {
				return 0; // If main vat is 0, IRPF may be different than 0.
			}
			if ($thirdparty_seller->id == $mysoc->id) {
				if (!$thirdparty_buyer->localtax2_assuj) {
					return 0;
				}
			} else {
				if (!$thirdparty_seller->localtax2_assuj) {
					return 0;
				}
			}
		}
	} else {
		if ($local == 1 && !$thirdparty_seller->localtax1_assuj) {
			return 0;
		}
		if ($local == 2 && !$thirdparty_seller->localtax2_assuj) {
			return 0;
		}
	}

	// For some country MAIN_GET_LOCALTAXES_VALUES_FROM_THIRDPARTY is forced to on.
	if (in_array($mysoc->country_code, array('ES'))) {
		$conf->global->MAIN_GET_LOCALTAXES_VALUES_FROM_THIRDPARTY = 1;
	}

	// Search local taxes
	if (!empty($conf->global->MAIN_GET_LOCALTAXES_VALUES_FROM_THIRDPARTY)) {
		if ($local == 1) {
			if ($thirdparty_seller != $mysoc) {
				if (!isOnlyOneLocalTax($local)) {  // TODO We should provide $vatrate to search on correct line and not always on line with highest vat rate
					return $thirdparty_seller->localtax1_value;
				}
			} else { // i am the seller
				if (!isOnlyOneLocalTax($local)) { // TODO If seller is me, why not always returning this, even if there is only one locatax vat.
					return $conf->global->MAIN_INFO_VALUE_LOCALTAX1;
				}
			}
		}
		if ($local == 2) {
			if ($thirdparty_seller != $mysoc) {
				if (!isOnlyOneLocalTax($local)) {  // TODO We should provide $vatrate to search on correct line and not always on line with highest vat rate
					// TODO We should also return value defined on thirdparty only if defined
					return $thirdparty_seller->localtax2_value;
				}
			} else { // i am the seller
				if (in_array($mysoc->country_code, array('ES'))) {
					return $thirdparty_buyer->localtax2_value;
				} else {
					return $conf->global->MAIN_INFO_VALUE_LOCALTAX2;
				}
			}
		}
	}

	// By default, search value of local tax on line of common tax
	$sql = "SELECT t.localtax1, t.localtax2, t.localtax1_type, t.localtax2_type";
	$sql .= " FROM ".MAIN_DB_PREFIX."c_tva as t, ".MAIN_DB_PREFIX."c_country as c";
	$sql .= " WHERE t.fk_pays = c.rowid AND c.code = '".$db->escape($thirdparty_seller->country_code)."'";
	$sql .= " AND t.taux = ".((float) $vatratecleaned)." AND t.active = 1";
	if (!empty($vatratecode)) {
		$sql .= " AND t.code ='".$db->escape($vatratecode)."'"; // If we have the code, we use it in priority
	} else {
		$sql .= " AND t.recuperableonly = '".$db->escape($vatnpr)."'";
	}

	$resql = $db->query($sql);

	if ($resql) {
		$obj = $db->fetch_object($resql);
		if ($obj) {
			if ($local == 1) {
				return $obj->localtax1;
			} elseif ($local == 2) {
				return $obj->localtax2;
			}
		}
	}

	return 0;
}


/**
 * Return true if LocalTax (1 or 2) is unique.
 * Example: If localtax1 is 5 on line with highest common vat rate, return true
 * Example: If localtax1 is 5:8:15 on line with highest common vat rate, return false
 *
 * @param   int 	$local	Local tax to test (1 or 2)
 * @return  boolean 		True if LocalTax have multiple values, False if not
 */
function isOnlyOneLocalTax($local)
{
	$tax = get_localtax_by_third($local);

	$valors = explode(":", $tax);

	if (count($valors) > 1) {
		return false;
	} else {
		return true;
	}
}

/**
 * Get values of localtaxes (1 or 2) for company country for the common vat with the highest value
 *
 * @param	int		$local 	LocalTax to get
 * @return	number			Values of localtax
 */
function get_localtax_by_third($local)
{
	global $db, $mysoc;
	$sql = "SELECT t.localtax1, t.localtax2 ";
	$sql .= " FROM ".MAIN_DB_PREFIX."c_tva as t inner join ".MAIN_DB_PREFIX."c_country as c ON c.rowid=t.fk_pays";
	$sql .= " WHERE c.code = '".$db->escape($mysoc->country_code)."' AND t.active = 1 AND t.taux=(";
	$sql .= "  SELECT max(tt.taux) FROM ".MAIN_DB_PREFIX."c_tva as tt inner join ".MAIN_DB_PREFIX."c_country as c ON c.rowid=tt.fk_pays";
	$sql .= "  WHERE c.code = '".$db->escape($mysoc->country_code)."' AND tt.active = 1";
	$sql .= "  )";

	$resql = $db->query($sql);
	if ($resql) {
		$obj = $db->fetch_object($resql);
		if ($local == 1) {
			return $obj->localtax1;
		} elseif ($local == 2) {
			return $obj->localtax2;
		}
	}

	return 0;
}


/**
 *  Get tax (VAT) main information from Id.
 *  You can also call getLocalTaxesFromRate() after to get only localtax fields.
 *
 *  @param	int|string  $vatrate		    VAT ID or Rate. Value can be value or the string with code into parenthesis or rowid if $firstparamisid is 1. Example: '8.5' or '8.5 (8.5NPR)' or 123.
 *  @param	Societe	    $buyer         		Company object
 *  @param	Societe	    $seller        		Company object
 *  @param  int         $firstparamisid     1 if first param is id into table (use this if you can)
 *  @return	array       	  				array('rowid'=> , 'code'=> ...)
 *  @see getLocalTaxesFromRate()
 */
function getTaxesFromId($vatrate, $buyer = null, $seller = null, $firstparamisid = 1)
{
	global $db, $mysoc;

	dol_syslog("getTaxesFromId vat id or rate = ".$vatrate);

	// Search local taxes
	$sql = "SELECT t.rowid, t.code, t.taux as rate, t.recuperableonly as npr, t.accountancy_code_sell, t.accountancy_code_buy,";
	$sql .= " t.localtax1, t.localtax1_type, t.localtax2, t.localtax2_type";
	$sql .= " FROM ".MAIN_DB_PREFIX."c_tva as t";
	if ($firstparamisid) {
		$sql .= " WHERE t.rowid = ".(int) $vatrate;
	} else {
		$vatratecleaned = $vatrate;
		$vatratecode = '';
		$reg = array();
		if (preg_match('/^(.*)\s*\((.*)\)$/', $vatrate, $reg)) {      // If vat is "xx (yy)"
			$vatratecleaned = $reg[1];
			$vatratecode = $reg[2];
		}

		$sql .= ", ".MAIN_DB_PREFIX."c_country as c";
		/*if ($mysoc->country_code == 'ES') $sql.= " WHERE t.fk_pays = c.rowid AND c.code = '".$db->escape($buyer->country_code)."'";    // vat in spain use the buyer country ??
		else $sql.= " WHERE t.fk_pays = c.rowid AND c.code = '".$db->escape($seller->country_code)."'";*/
		$sql .= " WHERE t.fk_pays = c.rowid AND c.code = '".$db->escape($seller->country_code)."'";
		$sql .= " AND t.taux = ".((float) $vatratecleaned)." AND t.active = 1";
		if ($vatratecode) {
			$sql .= " AND t.code = '".$db->escape($vatratecode)."'";
		}
	}

	$resql = $db->query($sql);
	if ($resql) {
		$obj = $db->fetch_object($resql);
		if ($obj) {
			return array(
			'rowid'=>$obj->rowid,
			'code'=>$obj->code,
			'rate'=>$obj->rate,
			'localtax1'=>$obj->localtax1,
			'localtax1_type'=>$obj->localtax1_type,
			'localtax2'=>$obj->localtax2,
			'localtax2_type'=>$obj->localtax2_type,
			'npr'=>$obj->npr,
			'accountancy_code_sell'=>$obj->accountancy_code_sell,
			'accountancy_code_buy'=>$obj->accountancy_code_buy
			);
		} else {
			return array();
		}
	} else {
		dol_print_error($db);
	}

	return array();
}

/**
 *  Get type and rate of localtaxes for a particular vat rate/country of a thirdparty.
 *  This does not take into account the seller setup if subject to vat or not, only country.
 *
 *  TODO This function is ALSO called to retrieve type for building PDF. Such call of function must be removed.
 *  Instead this function must be called when adding a line to get the array of possible values for localtax and type, and then
 *  provide the selected value to the function calcul_price_total.
 *
 *  @param	int|string  $vatrate			VAT ID or Rate+Code. Value can be value or the string with code into parenthesis or rowid if $firstparamisid is 1. Example: '8.5' or '8.5 (8.5NPR)' or 123.
 *  @param	int		    $local              Number of localtax (1 or 2, or 0 to return 1 & 2)
 *  @param	Societe	    $buyer         		Company object
 *  @param	Societe	    $seller        		Company object
 *  @param  int         $firstparamisid     1 if first param is ID into table instead of Rate+code (use this if you can)
 *  @return	array    	    				array(localtax_type1(1-6 or 0 if not found), rate localtax1, localtax_type2, rate localtax2, accountancycodecust, accountancycodesupp)
 *  @see getTaxesFromId()
 */
function getLocalTaxesFromRate($vatrate, $local, $buyer, $seller, $firstparamisid = 0)
{
	global $db, $mysoc;

	dol_syslog("getLocalTaxesFromRate vatrate=".$vatrate." local=".$local);

	// Search local taxes
	$sql  = "SELECT t.taux as rate, t.code, t.localtax1, t.localtax1_type, t.localtax2, t.localtax2_type, t.accountancy_code_sell, t.accountancy_code_buy";
	$sql .= " FROM ".MAIN_DB_PREFIX."c_tva as t";
	if ($firstparamisid) {
		$sql .= " WHERE t.rowid = ".(int) $vatrate;
	} else {
		$vatratecleaned = $vatrate;
		$vatratecode = '';
		$reg = array();
		if (preg_match('/^(.*)\s*\((.*)\)$/', $vatrate, $reg)) {     // If vat is "x.x (yy)"
			$vatratecleaned = $reg[1];
			$vatratecode = $reg[2];
		}

		$sql .= ", ".MAIN_DB_PREFIX."c_country as c";
		if ($mysoc->country_code == 'ES') {
			$sql .= " WHERE t.fk_pays = c.rowid AND c.code = '".$db->escape($buyer->country_code)."'"; // local tax in spain use the buyer country ??
		} else {
			$sql .= " WHERE t.fk_pays = c.rowid AND c.code = '".$db->escape(empty($seller->country_code) ? $mysoc->country_code : $seller->country_code)."'";
		}
		$sql .= " AND t.taux = ".((float) $vatratecleaned)." AND t.active = 1";
		if ($vatratecode) {
			$sql .= " AND t.code = '".$db->escape($vatratecode)."'";
		}
	}

	$resql = $db->query($sql);
	if ($resql) {
		$obj = $db->fetch_object($resql);

		if ($obj) {
			$vateratestring = $obj->rate.($obj->code ? ' ('.$obj->code.')' : '');

			if ($local == 1) {
				return array($obj->localtax1_type, get_localtax($vateratestring, $local, $buyer, $seller), $obj->accountancy_code_sell, $obj->accountancy_code_buy);
			} elseif ($local == 2) {
				return array($obj->localtax2_type, get_localtax($vateratestring, $local, $buyer, $seller), $obj->accountancy_code_sell, $obj->accountancy_code_buy);
			} else {
				return array($obj->localtax1_type, get_localtax($vateratestring, 1, $buyer, $seller), $obj->localtax2_type, get_localtax($vateratestring, 2, $buyer, $seller), $obj->accountancy_code_sell, $obj->accountancy_code_buy);
			}
		}
	}

	return array();
}

/**
 *	Return vat rate of a product in a particular country, or default country vat if product is unknown.
 *  Function called by get_default_tva().
 *
 *  @param	int			$idprod          	Id of product or 0 if not a predefined product
 *  @param  Societe		$thirdpartytouse  	Thirdparty with a ->country_code defined (FR, US, IT, ...)
 *	@param	int			$idprodfournprice	Id product_fournisseur_price (for "supplier" proposal/order/invoice)
 *  @return float|string   				    Vat rate to use with format 5.0 or '5.0 (XXX)'
 *  @see get_product_localtax_for_country()
 */
function get_product_vat_for_country($idprod, $thirdpartytouse, $idprodfournprice = 0)
{
	global $db, $conf, $mysoc;

	require_once DOL_DOCUMENT_ROOT.'/product/class/product.class.php';

	$ret = 0;
	$found = 0;

	if ($idprod > 0) {
		// Load product
		$product = new Product($db);
		$result = $product->fetch($idprod);

		if ($mysoc->country_code == $thirdpartytouse->country_code) { // If country to consider is ours
			if ($idprodfournprice > 0) {     // We want vat for product for a "supplier" object
				$product->get_buyprice($idprodfournprice, 0, 0, 0);
				$ret = $product->vatrate_supplier;
				if ($product->default_vat_code) {
					$ret .= ' ('.$product->default_vat_code.')';
				}
			} else {
				$ret = $product->tva_tx; // Default vat of product we defined
				if ($product->default_vat_code) {
					$ret .= ' ('.$product->default_vat_code.')';
				}
			}
			$found = 1;
		} else {
			// TODO Read default product vat according to product and another countrycode.
			// Vat for couple anothercountrycode/product is data that is not managed and store yet, so we will fallback on next rule.
		}
	}

	if (!$found) {
		if (empty($conf->global->MAIN_VAT_DEFAULT_IF_AUTODETECT_FAILS)) {
			// If vat of product for the country not found or not defined, we return the first higher vat of country.
			$sql = "SELECT t.taux as vat_rate, t.code as default_vat_code";
			$sql .= " FROM ".MAIN_DB_PREFIX."c_tva as t, ".MAIN_DB_PREFIX."c_country as c";
			$sql .= " WHERE t.active=1 AND t.fk_pays = c.rowid AND c.code='".$db->escape($thirdpartytouse->country_code)."'";
			$sql .= " ORDER BY t.taux DESC, t.code ASC, t.recuperableonly ASC";
			$sql .= $db->plimit(1);

			$resql = $db->query($sql);
			if ($resql) {
				$obj = $db->fetch_object($resql);
				if ($obj) {
					$ret = $obj->vat_rate;
					if ($obj->default_vat_code) {
						$ret .= ' ('.$obj->default_vat_code.')';
					}
				}
				$db->free($resql);
			} else {
				dol_print_error($db);
			}
		} else {
			$ret = $conf->global->MAIN_VAT_DEFAULT_IF_AUTODETECT_FAILS; // Forced value if autodetect fails
		}
	}

	dol_syslog("get_product_vat_for_country: ret=".$ret);
	return $ret;
}

/**
 *	Return localtax vat rate of a product in a particular country or default country vat if product is unknown
 *
 *  @param	int		$idprod         		Id of product
 *  @param  int		$local          		1 for localtax1, 2 for localtax 2
 *  @param  Societe	$thirdpartytouse    	Thirdparty with a ->country_code defined (FR, US, IT, ...)
 *  @return int             				<0 if KO, Vat rate if OK
 *  @see get_product_vat_for_country()
 */
function get_product_localtax_for_country($idprod, $local, $thirdpartytouse)
{
	global $db, $mysoc;

	if (!class_exists('Product')) {
		require_once DOL_DOCUMENT_ROOT.'/product/class/product.class.php';
	}

	$ret = 0;
	$found = 0;

	if ($idprod > 0) {
		// Load product
		$product = new Product($db);
		$result = $product->fetch($idprod);

		if ($mysoc->country_code == $thirdpartytouse->country_code) { // If selling country is ours
			/* Not defined yet, so we don't use this
			if ($local==1) $ret=$product->localtax1_tx;
			elseif ($local==2) $ret=$product->localtax2_tx;
			$found=1;
			*/
		} else {
			// TODO Read default product vat according to product and another countrycode.
			// Vat for couple anothercountrycode/product is data that is not managed and store yet, so we will fallback on next rule.
		}
	}

	if (!$found) {
		// If vat of product for the country not found or not defined, we return higher vat of country.
		$sql = "SELECT taux as vat_rate, localtax1, localtax2";
		$sql .= " FROM ".MAIN_DB_PREFIX."c_tva as t, ".MAIN_DB_PREFIX."c_country as c";
		$sql .= " WHERE t.active=1 AND t.fk_pays = c.rowid AND c.code='".$db->escape($thirdpartytouse->country_code)."'";
		$sql .= " ORDER BY t.taux DESC, t.recuperableonly ASC";
		$sql .= $db->plimit(1);

		$resql = $db->query($sql);
		if ($resql) {
			$obj = $db->fetch_object($resql);
			if ($obj) {
				if ($local == 1) {
					$ret = $obj->localtax1;
				} elseif ($local == 2) {
					$ret = $obj->localtax2;
				}
			}
		} else {
			dol_print_error($db);
		}
	}

	dol_syslog("get_product_localtax_for_country: ret=".$ret);
	return $ret;
}

/**
 *	Function that return vat rate of a product line (according to seller, buyer and product vat rate)
 *   VATRULE 1: Si vendeur non assujeti a TVA, TVA par defaut=0. Fin de regle.
 *	 VATRULE 2: Si le (pays vendeur = pays acheteur) alors TVA par defaut=TVA du produit vendu. Fin de regle.
 *	 VATRULE 3: Si (vendeur et acheteur dans Communaute europeenne) et (bien vendu = moyen de transports neuf comme auto, bateau, avion) alors TVA par defaut=0 (La TVA doit etre paye par acheteur au centre d'impots de son pays et non au vendeur). Fin de regle.
 *	 VATRULE 4: Si (vendeur et acheteur dans Communaute europeenne) et (acheteur = particulier) alors TVA par defaut=TVA du produit vendu. Fin de regle
 *	 VATRULE 5: Si (vendeur et acheteur dans Communaute europeenne) et (acheteur = entreprise) alors TVA par defaut=0. Fin de regle
 *	 VATRULE 6: Sinon TVA proposee par defaut=0. Fin de regle.
 *
 *	@param	Societe		$thirdparty_seller    	Objet societe vendeuse
 *	@param  Societe		$thirdparty_buyer   	Objet societe acheteuse
 *	@param  int			$idprod					Id product
 *	@param	int			$idprodfournprice		Id product_fournisseur_price (for supplier order/invoice)
 *	@return float|string   				      	Vat rate to use with format 5.0 or '5.0 (XXX)', -1 if we can't guess it
 *  @see get_default_npr(), get_default_localtax()
 */
function get_default_tva(Societe $thirdparty_seller, Societe $thirdparty_buyer, $idprod = 0, $idprodfournprice = 0)
{
	global $conf;

	require_once DOL_DOCUMENT_ROOT.'/core/lib/company.lib.php';

	// Note: possible values for tva_assuj are 0/1 or franchise/reel
	$seller_use_vat = ((is_numeric($thirdparty_seller->tva_assuj) && !$thirdparty_seller->tva_assuj) || (!is_numeric($thirdparty_seller->tva_assuj) && $thirdparty_seller->tva_assuj == 'franchise')) ? 0 : 1;

	$seller_country_code = $thirdparty_seller->country_code;
	$seller_in_cee = isInEEC($thirdparty_seller);

	$buyer_country_code = $thirdparty_buyer->country_code;
	$buyer_in_cee = isInEEC($thirdparty_buyer);

	dol_syslog("get_default_tva: seller use vat=".$seller_use_vat.", seller country=".$seller_country_code.", seller in cee=".$seller_in_cee.", buyer vat number=".$thirdparty_buyer->tva_intra." buyer country=".$buyer_country_code.", buyer in cee=".$buyer_in_cee.", idprod=".$idprod.", idprodfournprice=".$idprodfournprice.", SERVICE_ARE_ECOMMERCE_200238EC=".(!empty($conf->global->SERVICES_ARE_ECOMMERCE_200238EC) ? $conf->global->SERVICES_ARE_ECOMMERCE_200238EC : ''));

	// If services are eServices according to EU Council Directive 2002/38/EC (http://ec.europa.eu/taxation_customs/taxation/vat/traders/e-commerce/article_1610_en.htm)
	// we use the buyer VAT.
	if (!empty($conf->global->SERVICE_ARE_ECOMMERCE_200238EC)) {
		if ($seller_in_cee && $buyer_in_cee) {
			$isacompany = $thirdparty_buyer->isACompany();
			if ($isacompany && !empty($conf->global->MAIN_USE_VAT_COMPANIES_IN_EEC_WITH_INVALID_VAT_ID_ARE_INDIVIDUAL)) {
				require_once DOL_DOCUMENT_ROOT.'/core/lib/functions2.lib.php';
				if (!isValidVATID($thirdparty_buyer)) {
					$isacompany = 0;
				}
			}

			if (!$isacompany) {
				//print 'VATRULE 0';
				return get_product_vat_for_country($idprod, $thirdparty_buyer, $idprodfournprice);
			}
		}
	}

	// If seller does not use VAT
	if (!$seller_use_vat) {
		//print 'VATRULE 1';
		return 0;
	}

	// Le test ci-dessus ne devrait pas etre necessaire. Me signaler l'exemple du cas juridique concerne si le test suivant n'est pas suffisant.

	// Si le (pays vendeur = pays acheteur) alors la TVA par defaut=TVA du produit vendu. Fin de regle.
	if (($seller_country_code == $buyer_country_code)
	|| (in_array($seller_country_code, array('FR,MC')) && in_array($buyer_country_code, array('FR', 'MC')))) { // Warning ->country_code not always defined
		//print 'VATRULE 2';
		return get_product_vat_for_country($idprod, $thirdparty_seller, $idprodfournprice);
	}

	// Si (vendeur et acheteur dans Communaute europeenne) et (bien vendu = moyen de transports neuf comme auto, bateau, avion) alors TVA par defaut=0 (La TVA doit etre paye par l'acheteur au centre d'impots de son pays et non au vendeur). Fin de regle.
	// 'VATRULE 3' - Not supported

	// Si (vendeur et acheteur dans Communaute europeenne) et (acheteur = entreprise) alors TVA par defaut=0. Fin de regle
	// Si (vendeur et acheteur dans Communaute europeenne) et (acheteur = particulier) alors TVA par defaut=TVA du produit vendu. Fin de regle
	if (($seller_in_cee && $buyer_in_cee)) {
		$isacompany = $thirdparty_buyer->isACompany();
		if ($isacompany && !empty($conf->global->MAIN_USE_VAT_COMPANIES_IN_EEC_WITH_INVALID_VAT_ID_ARE_INDIVIDUAL)) {
			require_once DOL_DOCUMENT_ROOT.'/core/lib/functions2.lib.php';
			if (!isValidVATID($thirdparty_buyer)) {
				$isacompany = 0;
			}
		}

		if (!$isacompany) {
			//print 'VATRULE 4';
			return get_product_vat_for_country($idprod, $thirdparty_seller, $idprodfournprice);
		} else {
			//print 'VATRULE 5';
			return 0;
		}
	}

	// Si (vendeur dans Communaute europeene et acheteur hors Communaute europeenne et acheteur particulier) alors TVA par defaut=TVA du produit vendu. Fin de regle
	// I don't see any use case that need this rule.
	if (!empty($conf->global->MAIN_USE_VAT_OF_PRODUCT_FOR_INDIVIDUAL_CUSTOMER_OUT_OF_EEC) && empty($buyer_in_cee)) {
		$isacompany = $thirdparty_buyer->isACompany();
		if (!$isacompany) {
			return get_product_vat_for_country($idprod, $thirdparty_seller, $idprodfournprice);
			//print 'VATRULE extra';
		}
	}

	// Sinon la TVA proposee par defaut=0. Fin de regle.
	// Rem: Cela signifie qu'au moins un des 2 est hors Communaute europeenne et que le pays differe
	//print 'VATRULE 6';
	return 0;
}


/**
 *	Fonction qui renvoie si tva doit etre tva percue recuperable
 *
 *	@param	Societe		$thirdparty_seller    	Thirdparty seller
 *	@param  Societe		$thirdparty_buyer   	Thirdparty buyer
 *  @param  int			$idprod                 Id product
 *  @param	int			$idprodfournprice		Id supplier price for product
 *	@return float       			        	0 or 1
 *  @see get_default_tva(), get_default_localtax()
 */
function get_default_npr(Societe $thirdparty_seller, Societe $thirdparty_buyer, $idprod = 0, $idprodfournprice = 0)
{
	global $db;

	if ($idprodfournprice > 0) {
		if (!class_exists('ProductFournisseur')) {
			require_once DOL_DOCUMENT_ROOT.'/fourn/class/fournisseur.product.class.php';
		}
		$prodprice = new ProductFournisseur($db);
		$prodprice->fetch_product_fournisseur_price($idprodfournprice);
		return $prodprice->fourn_tva_npr;
	} elseif ($idprod > 0) {
		if (!class_exists('Product')) {
			require_once DOL_DOCUMENT_ROOT.'/product/class/product.class.php';
		}
		$prod = new Product($db);
		$prod->fetch($idprod);
		return $prod->tva_npr;
	}

	return 0;
}

/**
 *	Function that return localtax of a product line (according to seller, buyer and product vat rate)
 *   Si vendeur non assujeti a TVA, TVA par defaut=0. Fin de regle.
 *	 Si le (pays vendeur = pays acheteur) alors TVA par defaut=TVA du produit vendu. Fin de regle.
 *	 Sinon TVA proposee par defaut=0. Fin de regle.
 *
 *	@param	Societe		$thirdparty_seller    	Thirdparty seller
 *	@param  Societe		$thirdparty_buyer   	Thirdparty buyer
 *  @param	int			$local					Localtax to process (1 or 2)
 *	@param  int			$idprod					Id product
 *	@return integer        				       	localtax, -1 si ne peut etre determine
 *  @see get_default_tva(), get_default_npr()
 */
function get_default_localtax($thirdparty_seller, $thirdparty_buyer, $local, $idprod = 0)
{
	global $mysoc;

	if (!is_object($thirdparty_seller)) {
		return -1;
	}
	if (!is_object($thirdparty_buyer)) {
		return -1;
	}

	if ($local == 1) { // Localtax 1
		if ($mysoc->country_code == 'ES') {
			if (is_numeric($thirdparty_buyer->localtax1_assuj) && !$thirdparty_buyer->localtax1_assuj) {
				return 0;
			}
		} else {
			// Si vendeur non assujeti a Localtax1, localtax1 par default=0
			if (is_numeric($thirdparty_seller->localtax1_assuj) && !$thirdparty_seller->localtax1_assuj) {
				return 0;
			}
			if (!is_numeric($thirdparty_seller->localtax1_assuj) && $thirdparty_seller->localtax1_assuj == 'localtax1off') {
				return 0;
			}
		}
	} elseif ($local == 2) { //I Localtax 2
		// Si vendeur non assujeti a Localtax2, localtax2 par default=0
		if (is_numeric($thirdparty_seller->localtax2_assuj) && !$thirdparty_seller->localtax2_assuj) {
			return 0;
		}
		if (!is_numeric($thirdparty_seller->localtax2_assuj) && $thirdparty_seller->localtax2_assuj == 'localtax2off') {
			return 0;
		}
	}

	if ($thirdparty_seller->country_code == $thirdparty_buyer->country_code) {
		return get_product_localtax_for_country($idprod, $local, $thirdparty_seller);
	}

	return 0;
}

/**
 *	Return yes or no in current language
 *
 *	@param	string|int	$yesno			Value to test (1, 'yes', 'true' or 0, 'no', 'false')
 *	@param	integer		$case			1=Yes/No, 0=yes/no, 2=Disabled checkbox, 3=Disabled checkbox + Yes/No
 *	@param	int			$color			0=texte only, 1=Text is formated with a color font style ('ok' or 'error'), 2=Text is formated with 'ok' color.
 *	@return	string						HTML string
 */
function yn($yesno, $case = 1, $color = 0)
{
	global $langs;
	$result = 'unknown';
	$classname = '';
	if ($yesno == 1 || strtolower($yesno) == 'yes' || strtolower($yesno) == 'true') { 	// A mettre avant test sur no a cause du == 0
		$result = $langs->trans('yes');
		if ($case == 1 || $case == 3) {
			$result = $langs->trans("Yes");
		}
		if ($case == 2) {
			$result = '<input type="checkbox" value="1" checked disabled>';
		}
		if ($case == 3) {
			$result = '<input type="checkbox" value="1" checked disabled> '.$result;
		}

		$classname = 'ok';
	} elseif ($yesno == 0 || strtolower($yesno) == 'no' || strtolower($yesno) == 'false') {
		$result = $langs->trans("no");
		if ($case == 1 || $case == 3) {
			$result = $langs->trans("No");
		}
		if ($case == 2) {
			$result = '<input type="checkbox" value="0" disabled>';
		}
		if ($case == 3) {
			$result = '<input type="checkbox" value="0" disabled> '.$result;
		}

		if ($color == 2) {
			$classname = 'ok';
		} else {
			$classname = 'error';
		}
	}
	if ($color) {
		return '<span class="'.$classname.'">'.$result.'</span>';
	}
	return $result;
}

/**
 *	Return a path to have a the directory according to object where files are stored.
 *  New usage:       $conf->module->multidir_output[$object->entity].'/'.get_exdir(0, 0, 0, 1, $object, '').'/'
 *         or:       $conf->module->dir_output.'/'.get_exdir(0, 0, 0, 0, $object, '')     if multidir_output not defined.
 *  Example out with new usage:       $object is invoice -> 'INYYMM-ABCD'
 *  Example out with old usage:       '015' with level 3->"0/1/5/", '015' with level 1->"5/", 'ABC-1' with level 3 ->"0/0/1/"
 *
 *	@param	string|int	$num            Id of object (deprecated, $object will be used in future)
 *	@param  int			$level		    Level of subdirs to return (1, 2 or 3 levels). (deprecated, global option will be used in future)
 * 	@param	int			$alpha		    0=Keep number only to forge path, 1=Use alpha part afer the - (By default, use 0). (deprecated, global option will be used in future)
 *  @param  int			$withoutslash   0=With slash at end (except if '/', we return ''), 1=without slash at end
 *  @param	Object		$object			Object to use to get ref to forge the path.
 *  @param	string		$modulepart		Type of object ('invoice_supplier, 'donation', 'invoice', ...'). Use '' for autodetect from $object.
 *  @return	string						Dir to use ending. Example '' or '1/' or '1/2/'
 */
function get_exdir($num, $level, $alpha, $withoutslash, $object, $modulepart = '')
{
	global $conf;

	if (empty($modulepart) && !empty($object->module)) {
		$modulepart = $object->module;
	}

	$path = '';

	$arrayforoldpath = array('cheque', 'category', 'holiday', 'supplier_invoice', 'invoice_supplier', 'mailing', 'supplier_payment');
	if (!empty($conf->global->PRODUCT_USE_OLD_PATH_FOR_PHOTO)) {
		$arrayforoldpath[] = 'product';
	}
	if (!empty($level) && in_array($modulepart, $arrayforoldpath)) {
		// This part should be removed once all code is using "get_exdir" to forge path, with parameter $object and $modulepart provided.
		if (empty($alpha)) {
			$num = preg_replace('/([^0-9])/i', '', $num);
		} else {
			$num = preg_replace('/^.*\-/i', '', $num);
		}
		$num = substr("000".$num, -$level);
		if ($level == 1) {
			$path = substr($num, 0, 1);
		}
		if ($level == 2) {
			$path = substr($num, 1, 1).'/'.substr($num, 0, 1);
		}
		if ($level == 3) {
			$path = substr($num, 2, 1).'/'.substr($num, 1, 1).'/'.substr($num, 0, 1);
		}
	} else {
		// We will enhance here a common way of forging path for document storage.
		// In a future, we may distribute directories on several levels depending on setup and object.
		// Here, $object->id, $object->ref and $modulepart are required.
		//var_dump($modulepart);
		$path = dol_sanitizeFileName(empty($object->ref) ? (string) $object->id : $object->ref);
	}

	if (empty($withoutslash) && !empty($path)) {
		$path .= '/';
	}

	return $path;
}

/**
 *	Creation of a directory (this can create recursive subdir)
 *
 *	@param	string		$dir		Directory to create (Separator must be '/'. Example: '/mydir/mysubdir')
 *	@param	string		$dataroot	Data root directory (To avoid having the data root in the loop. Using this will also lost the warning on first dir PHP has no permission when open_basedir is used)
 *  @param	string|null	$newmask	Mask for new file (Defaults to $conf->global->MAIN_UMASK or 0755 if unavailable). Example: '0444'
 *	@return int         			< 0 if KO, 0 = already exists, > 0 if OK
 */
function dol_mkdir($dir, $dataroot = '', $newmask = null)
{
	global $conf;

	dol_syslog("functions.lib::dol_mkdir: dir=".$dir, LOG_INFO);

	$dir_osencoded = dol_osencode($dir);
	if (@is_dir($dir_osencoded)) {
		return 0;
	}

	$nberr = 0;
	$nbcreated = 0;

	$ccdir = '';
	if (!empty($dataroot)) {
		// Remove data root from loop
		$dir = str_replace($dataroot.'/', '', $dir);
		$ccdir = $dataroot.'/';
	}

	$cdir = explode("/", $dir);
	$num = count($cdir);
	for ($i = 0; $i < $num; $i++) {
		if ($i > 0) {
			$ccdir .= '/'.$cdir[$i];
		} else {
			$ccdir .= $cdir[$i];
		}
		if (preg_match("/^.:$/", $ccdir, $regs)) {
			continue; // Si chemin Windows incomplet, on poursuit par rep suivant
		}

		// Attention, le is_dir() peut echouer bien que le rep existe.
		// (ex selon config de open_basedir)
		if ($ccdir) {
			$ccdir_osencoded = dol_osencode($ccdir);
			if (!@is_dir($ccdir_osencoded)) {
				dol_syslog("functions.lib::dol_mkdir: Directory '".$ccdir."' does not exists or is outside open_basedir PHP setting.", LOG_DEBUG);

				umask(0);
				$dirmaskdec = octdec($newmask);
				if (empty($newmask)) {
					$dirmaskdec = empty($conf->global->MAIN_UMASK) ? octdec('0755') : octdec($conf->global->MAIN_UMASK);
				}
				$dirmaskdec |= octdec('0111'); // Set x bit required for directories
				if (!@mkdir($ccdir_osencoded, $dirmaskdec)) {
					// Si le is_dir a renvoye une fausse info, alors on passe ici.
					dol_syslog("functions.lib::dol_mkdir: Fails to create directory '".$ccdir."' or directory already exists.", LOG_WARNING);
					$nberr++;
				} else {
					dol_syslog("functions.lib::dol_mkdir: Directory '".$ccdir."' created", LOG_DEBUG);
					$nberr = 0; // On remet a zero car si on arrive ici, cela veut dire que les echecs precedents peuvent etre ignore
					$nbcreated++;
				}
			} else {
				$nberr = 0; // On remet a zero car si on arrive ici, cela veut dire que les echecs precedents peuvent etre ignores
			}
		}
	}
	return ($nberr ? -$nberr : $nbcreated);
}


/**
 *	Return picto saying a field is required
 *
 *	@return  string		Chaine avec picto obligatoire
 */
function picto_required()
{
	return '<span class="fieldrequired">*</span>';
}


/**
 *	Clean a string from all HTML tags and entities.
 *  This function differs from strip_tags because:
 *  - <br> are replaced with \n if removelinefeed=0 or 1
 *  - if entities are found, they are decoded BEFORE the strip
 *  - you can decide to convert line feed into a space
 *
 *	@param	string	$stringtoclean		String to clean
 *	@param	integer	$removelinefeed		1=Replace all new lines by 1 space, 0=Only ending new lines are removed others are replaced with \n, 2=Ending new lines are removed but others are kept with a same number of \n than nb of <br> when there is both "...<br>\n..."
 *  @param  string	$pagecodeto      	Encoding of input/output string
 *  @param	integer	$strip_tags			0=Use internal strip, 1=Use strip_tags() php function (bugged when text contains a < char that is not for a html tag or when tags is not closed like '<img onload=aaa')
 *  @param	integer	$removedoublespaces	Replace double space into one space
 *	@return string	    				String cleaned
 *
 * 	@see	dol_escape_htmltag() strip_tags() dol_string_onlythesehtmltags() dol_string_neverthesehtmltags(), dolStripPhpCode()
 */
function dol_string_nohtmltag($stringtoclean, $removelinefeed = 1, $pagecodeto = 'UTF-8', $strip_tags = 0, $removedoublespaces = 1)
{
	if ($removelinefeed == 2) {
		$stringtoclean = preg_replace('/<br[^>]*>(\n|\r)+/ims', '<br>', $stringtoclean);
	}
	$temp = preg_replace('/<br[^>]*>/i', "\n", $stringtoclean);

	// We remove entities BEFORE stripping (in case of an open separator char that is entity encoded and not the closing other, the strip will fails)
	$temp = dol_html_entity_decode($temp, ENT_COMPAT | ENT_HTML5, $pagecodeto);

	$temp = str_replace('< ', '__ltspace__', $temp);

	if ($strip_tags) {
		$temp = strip_tags($temp);
	} else {
		$temp = str_replace('<>', '', $temp);	// No reason to have this into a text, except if value is to try bypass the next html cleaning
		$pattern = "/<[^<>]+>/";
		// Example of $temp: <a href="/myurl" title="<u>A title</u>">0000-021</a>
		$temp = preg_replace($pattern, "", $temp); // pass 1 - $temp after pass 1: <a href="/myurl" title="A title">0000-021
		$temp = preg_replace($pattern, "", $temp); // pass 2 - $temp after pass 2: 0000-021
		// Remove '<' into remainging, so remove non closing html tags like '<abc' or '<<abc'. Note: '<123abc' is not a html tag (can be kept), but '<abc123' is (must be removed).
		$temp = preg_replace('/<+([a-z]+)/i', '\1', $temp);
	}

	$temp = dol_html_entity_decode($temp, ENT_COMPAT, $pagecodeto);

	// Remove also carriage returns
	if ($removelinefeed == 1) {
		$temp = str_replace(array("\r\n", "\r", "\n"), " ", $temp);
	}

	// And double quotes
	if ($removedoublespaces) {
		while (strpos($temp, "  ")) {
			$temp = str_replace("  ", " ", $temp);
		}
	}

	$temp = str_replace('__ltspace__', '< ', $temp);

	return trim($temp);
}

/**
 *	Clean a string to keep only desirable HTML tags.
 *  WARNING: This also clean HTML comments (used to obfuscate tag name).
 *
 *	@param	string	$stringtoclean			String to clean
 *  @param	int		$cleanalsosomestyles	Remove absolute/fixed positioning from inline styles
 *  @param	int		$removeclassattribute	1=Remove the class attribute from tags
 *  @param	int		$cleanalsojavascript	Remove also occurence of 'javascript:'.
 *  @param	int		$allowiframe			Allow iframe tags.
 *	@return string	    					String cleaned
 *
 * 	@see	dol_escape_htmltag() strip_tags() dol_string_nohtmltag() dol_string_neverthesehtmltags()
 */
function dol_string_onlythesehtmltags($stringtoclean, $cleanalsosomestyles = 1, $removeclassattribute = 1, $cleanalsojavascript = 0, $allowiframe = 0)
{
	$allowed_tags = array(
		"html", "head", "meta", "body", "article", "a", "abbr", "b", "blockquote", "br", "cite", "div", "dl", "dd", "dt", "em", "font", "img", "ins", "hr", "i", "li", "link",
		"ol", "p", "q", "s", "section", "span", "strike", "strong", "title", "table", "tr", "th", "td", "u", "ul", "sup", "sub", "blockquote", "pre", "h1", "h2", "h3", "h4", "h5", "h6",
		"comment"	// this tags is added to manage comment <!--...--> that are replaced into <comment>...</comment>
	);
	if ($allowiframe) {
		$allowed_tags[] = "iframe";
	}

	$allowed_tags_string = join("><", $allowed_tags);
	$allowed_tags_string = '<'.$allowed_tags_string.'>';

	$stringtoclean = str_replace('<!DOCTYPE html>', '__!DOCTYPE_HTML__', $stringtoclean);	// Replace DOCTYPE to avoid to have it removed by the strip_tags

	$stringtoclean = dol_string_nounprintableascii($stringtoclean, 0);

	//$stringtoclean = preg_replace('/<!--[^>]*-->/', '', $stringtoclean);
	$stringtoclean = preg_replace('/<!--([^>]*)-->/', '<comment>\1</comment>', $stringtoclean);

	$stringtoclean = preg_replace('/&colon;/i', ':', $stringtoclean);
	$stringtoclean = preg_replace('/&#58;|&#0+58|&#x3A/i', '', $stringtoclean); // refused string ':' encoded (no reason to have a : encoded like this) to disable 'javascript:...'
	$stringtoclean = preg_replace('/javascript\s*:/i', '', $stringtoclean);

	$temp = strip_tags($stringtoclean, $allowed_tags_string);	// Warning: This remove also undesired </> changing string obfuscated with </> that pass injection detection into harmfull string

	if ($cleanalsosomestyles) {	// Clean for remaining html tags
		$temp = preg_replace('/position\s*:\s*(absolute|fixed)\s*!\s*important/i', '', $temp); // Note: If hacker try to introduce css comment into string to bypass this regex, the string must also be encoded by the dol_htmlentitiesbr during output so it become harmless
	}
	if ($removeclassattribute) {	// Clean for remaining html tags
		$temp = preg_replace('/(<[^>]+)\s+class=((["\']).*?\\3|\\w*)/i', '\\1', $temp);
	}

	// Remove 'javascript:' that we should not find into a text with
	// Warning: This is not reliable to fight against obfuscated javascript, there is a lot of other solution to include js into a common html tag (only filtered by a GETPOST(.., powerfullfilter)).
	if ($cleanalsojavascript) {
		$temp = preg_replace('/javascript\s*:/i', '', $temp);
	}

	$temp = str_replace('__!DOCTYPE_HTML__', '<!DOCTYPE html>', $temp);	// Restore the DOCTYPE

	$temp = preg_replace('/<comment>([^>]*)<\/comment>/', '<!--\1-->', $temp);	// Restore html comments


	return $temp;
}


/**
 *	Clean a string from some undesirable HTML tags.
 *  Note: Complementary to dol_string_onlythesehtmltags().
 *  This method is used for example when option MAIN_RESTRICTHTML_REMOVE_ALSO_BAD_ATTRIBUTES is set to 1.
 *
 *	@param	string	$stringtoclean			String to clean
 *  @param	array	$allowed_attributes		Array of tags not allowed
 *	@return string	    					String cleaned
 *
 * 	@see	dol_escape_htmltag() strip_tags() dol_string_nohtmltag() dol_string_onlythesehtmltags() dol_string_neverthesehtmltags()
 */
function dol_string_onlythesehtmlattributes($stringtoclean, $allowed_attributes = array("allow", "allowfullscreen", "alt", "class", "contenteditable", "data-html", "frameborder", "height", "href", "id", "name", "src", "style", "target", "title", "width"))
{
	if (class_exists('DOMDocument') && !empty($stringtoclean)) {
		$stringtoclean = '<?xml encoding="UTF-8"><html><body>'.$stringtoclean.'</body></html>';

		$dom = new DOMDocument(null, 'UTF-8');
		$dom->loadHTML($stringtoclean, LIBXML_ERR_NONE|LIBXML_HTML_NOIMPLIED|LIBXML_HTML_NODEFDTD|LIBXML_NONET|LIBXML_NOWARNING|LIBXML_NOXMLDECL);

		if (is_object($dom)) {
			for ($els = $dom->getElementsByTagname('*'), $i = $els->length - 1; $i >= 0; $i--) {
				for ($attrs = $els->item($i)->attributes, $ii = $attrs->length - 1; $ii >= 0; $ii--) {
					//var_dump($attrs->item($ii));
					if (! empty($attrs->item($ii)->name)) {
						// Delete attribute if not into allowed_attributes
						if (! in_array($attrs->item($ii)->name, $allowed_attributes)) {
							$els->item($i)->removeAttribute($attrs->item($ii)->name);
						} elseif (in_array($attrs->item($ii)->name, array('style'))) {
							$valuetoclean = $attrs->item($ii)->value;

							if (isset($valuetoclean)) {
								do {
									$oldvaluetoclean = $valuetoclean;
									$valuetoclean = preg_replace('/\/\*.*\*\//m', '', $valuetoclean);	// clean css comments
									$valuetoclean = preg_replace('/position\s*:\s*[a-z]+/mi', '', $valuetoclean);
									if ($els->item($i)->tagName == 'a') {	// more paranoiac cleaning for clickable tags.
										$valuetoclean = preg_replace('/display\s*://m', '', $valuetoclean);
										$valuetoclean = preg_replace('/z-index\s*://m', '', $valuetoclean);
										$valuetoclean = preg_replace('/\s+(top|left|right|bottom)\s*://m', '', $valuetoclean);
									}
								} while ($oldvaluetoclean != $valuetoclean);
							}

							$attrs->item($ii)->value = $valuetoclean;
						}
					}
				}
			}
		}

		$return = $dom->saveHTML();
		//$return = '<html><body>aaaa</p>bb<p>ssdd</p>'."\n<p>aaa</p>aa<p>bb</p>";

		$return = preg_replace('/^'.preg_quote('<?xml encoding="UTF-8">', '/').'/', '', $return);
		$return = preg_replace('/^'.preg_quote('<html><body>', '/').'/', '', $return);
		$return = preg_replace('/'.preg_quote('</body></html>', '/').'$/', '', $return);
		return trim($return);
	} else {
		return $stringtoclean;
	}
}

/**
 *	Clean a string from some undesirable HTML tags.
 *  Note. Not as secured as dol_string_onlythesehtmltags().
 *
 *	@param	string	$stringtoclean			String to clean
 *  @param	array	$disallowed_tags		Array of tags not allowed
 *  @param	string	$cleanalsosomestyles	Clean also some tags
 *	@return string	    					String cleaned
 *
 * 	@see	dol_escape_htmltag() strip_tags() dol_string_nohtmltag() dol_string_onlythesehtmltags() dol_string_onlythesehtmlattributes()
 */
function dol_string_neverthesehtmltags($stringtoclean, $disallowed_tags = array('textarea'), $cleanalsosomestyles = 0)
{
	$temp = $stringtoclean;
	foreach ($disallowed_tags as $tagtoremove) {
		$temp = preg_replace('/<\/?'.$tagtoremove.'>/', '', $temp);
		$temp = preg_replace('/<\/?'.$tagtoremove.'\s+[^>]*>/', '', $temp);
	}

	if ($cleanalsosomestyles) {
		$temp = preg_replace('/position\s*:\s*(absolute|fixed)\s*!\s*important/', '', $temp); // Note: If hacker try to introduce css comment into string to avoid this, string should be encoded by the dol_htmlentitiesbr so be harmless
	}

	return $temp;
}


/**
 * Return first line of text. Cut will depends if content is HTML or not.
 *
 * @param 	string	$text		Input text
 * @param	int		$nboflines  Nb of lines to get (default is 1 = first line only)
 * @param   string  $charset    Charset of $text string (UTF-8 by default)
 * @return	string				Output text
 * @see dol_nboflines_bis(), dol_string_nohtmltag(), dol_escape_htmltag()
 */
function dolGetFirstLineOfText($text, $nboflines = 1, $charset = 'UTF-8')
{
	if ($nboflines == 1) {
		if (dol_textishtml($text)) {
			$firstline = preg_replace('/<br[^>]*>.*$/s', '', $text); // The s pattern modifier means the . can match newline characters
			$firstline = preg_replace('/<div[^>]*>.*$/s', '', $firstline); // The s pattern modifier means the . can match newline characters
		} else {
			$firstline = preg_replace('/[\n\r].*/', '', $text);
		}
		return $firstline.((strlen($firstline) != strlen($text)) ? '...' : '');
	} else {
		$ishtml = 0;
		if (dol_textishtml($text)) {
			$text = preg_replace('/\n/', '', $text);
			$ishtml = 1;
			$repTable = array("\t" => " ", "\n" => " ", "\r" => " ", "\0" => " ", "\x0B" => " ");
		} else {
			$repTable = array("\t" => " ", "\n" => "<br>", "\r" => " ", "\0" => " ", "\x0B" => " ");
		}

		$text = strtr($text, $repTable);
		if ($charset == 'UTF-8') {
			$pattern = '/(<br[^>]*>)/Uu';
		} else {
			// /U is to have UNGREEDY regex to limit to one html tag. /u is for UTF8 support
			$pattern = '/(<br[^>]*>)/U'; // /U is to have UNGREEDY regex to limit to one html tag.
		}
		$a = preg_split($pattern, $text, -1, PREG_SPLIT_DELIM_CAPTURE | PREG_SPLIT_NO_EMPTY);

		$firstline = '';
		$i = 0;
		$nba = count($a); // 2x nb of lines in $a because $a contains also a line for each new line separator
		while (($i < $nba) && ($i < ($nboflines * 2))) {
			if ($i % 2 == 0) {
				$firstline .= $a[$i];
			} elseif (($i < (($nboflines * 2) - 1)) && ($i < ($nba - 1))) {
				$firstline .= ($ishtml ? "<br>\n" : "\n");
			}
			$i++;
		}
		unset($a);
		return $firstline.(($i < $nba) ? '...' : '');
	}
}


/**
 * Replace CRLF in string with a HTML BR tag.
 * WARNING: The content after operation contains some HTML tags (the <br>) so be sure to also have encode the special chars of stringtoencode into HTML before.
 *
 * @param	string	$stringtoencode		String to encode
 * @param	int     $nl2brmode			0=Adding br before \n, 1=Replacing \n by br
 * @param   bool	$forxml             false=Use <br>, true=Use <br />
 * @return	string						String encoded
 * @see dol_nboflines(), dolGetFirstLineOfText()
 */
function dol_nl2br($stringtoencode, $nl2brmode = 0, $forxml = false)
{
	if (!$nl2brmode) {
		return nl2br($stringtoencode, $forxml);
	} else {
		$ret = preg_replace('/(\r\n|\r|\n)/i', ($forxml ? '<br />' : '<br>'), $stringtoencode);
		return $ret;
	}
}


/**
 *	This function is called to encode a string into a HTML string but differs from htmlentities because
 * 	a detection is done before to see if text is already HTML or not. Also, all entities but &,<,>," are converted.
 *  This permits to encode special chars to entities with no double encoding for already encoded HTML strings.
 * 	This function also remove last EOL or BR if $removelasteolbr=1 (default).
 *  For PDF usage, you can show text by 2 ways:
 *              - writeHTMLCell -> param must be encoded into HTML.
 *              - MultiCell -> param must not be encoded into HTML.
 *              Because writeHTMLCell convert also \n into <br>, if function
 *              is used to build PDF, nl2brmode must be 1.
 *
 *	@param	string	$stringtoencode		String to encode
 *	@param	int		$nl2brmode			0=Adding br before \n, 1=Replacing \n by br (for use with FPDF writeHTMLCell function for example)
 *  @param  string	$pagecodefrom       Pagecode stringtoencode is encoded
 *  @param	int		$removelasteolbr	1=Remove last br or lasts \n (default), 0=Do nothing
 *  @return	string						String encoded
 */
function dol_htmlentitiesbr($stringtoencode, $nl2brmode = 0, $pagecodefrom = 'UTF-8', $removelasteolbr = 1)
{
	$newstring = $stringtoencode;
	if (dol_textishtml($stringtoencode)) {	// Check if text is already HTML or not
		$newstring = preg_replace('/<br(\s[\sa-zA-Z_="]*)?\/?>/i', '<br>', $newstring); // Replace "<br type="_moz" />" by "<br>". It's same and avoid pb with FPDF.
		if ($removelasteolbr) {
			$newstring = preg_replace('/<br>$/i', '', $newstring); // Remove last <br> (remove only last one)
		}
		$newstring = strtr($newstring, array('&'=>'__and__', '<'=>'__lt__', '>'=>'__gt__', '"'=>'__dquot__'));
		$newstring = dol_htmlentities($newstring, ENT_COMPAT, $pagecodefrom); // Make entity encoding
		$newstring = strtr($newstring, array('__and__'=>'&', '__lt__'=>'<', '__gt__'=>'>', '__dquot__'=>'"'));
	} else {
		if ($removelasteolbr) {
			$newstring = preg_replace('/(\r\n|\r|\n)$/i', '', $newstring); // Remove last \n (may remove several)
		}
		$newstring = dol_nl2br(dol_htmlentities($newstring, ENT_COMPAT, $pagecodefrom), $nl2brmode);
	}
	// Other substitutions that htmlentities does not do
	//$newstring=str_replace(chr(128),'&euro;',$newstring);	// 128 = 0x80. Not in html entity table.     // Seems useles with TCPDF. Make bug with UTF8 languages
	return $newstring;
}

/**
 *	This function is called to decode a HTML string (it decodes entities and br tags)
 *
 *	@param	string	$stringtodecode		String to decode
 *	@param	string	$pagecodeto			Page code for result
 *	@return	string						String decoded
 */
function dol_htmlentitiesbr_decode($stringtodecode, $pagecodeto = 'UTF-8')
{
	$ret = dol_html_entity_decode($stringtodecode, ENT_COMPAT | ENT_HTML5, $pagecodeto);
	$ret = preg_replace('/'."\r\n".'<br(\s[\sa-zA-Z_="]*)?\/?>/i', "<br>", $ret);
	$ret = preg_replace('/<br(\s[\sa-zA-Z_="]*)?\/?>'."\r\n".'/i', "\r\n", $ret);
	$ret = preg_replace('/<br(\s[\sa-zA-Z_="]*)?\/?>'."\n".'/i', "\n", $ret);
	$ret = preg_replace('/<br(\s[\sa-zA-Z_="]*)?\/?>/i', "\n", $ret);
	return $ret;
}

/**
 *	This function remove all ending \n and br at end
 *
 *	@param	string	$stringtodecode		String to decode
 *	@return	string						String decoded
 */
function dol_htmlcleanlastbr($stringtodecode)
{
	$ret = preg_replace('/&nbsp;$/i', "", $stringtodecode);		// Because wysiwyg editor may add a &nbsp; at end of last line
	$ret = preg_replace('/(<br>|<br(\s[\sa-zA-Z_="]*)?\/?>|'."\n".'|'."\r".')+$/i', "", $ret);
	return $ret;
}

/**
 * Replace html_entity_decode functions to manage errors
 *
 * @param   string	$a					Operand a
 * @param   string	$b					Operand b (ENT_QUOTES|ENT_HTML5=convert simple, double quotes, colon, e accent, ...)
 * @param   string	$c					Operand c
 * @param	string	$keepsomeentities	Entities but &, <, >, " are not converted.
 * @return  string						String decoded
 */
function dol_html_entity_decode($a, $b, $c = 'UTF-8', $keepsomeentities = 0)
{
	$newstring = $a;
	if ($keepsomeentities) {
		$newstring = strtr($newstring, array('&amp;'=>'__andamp__', '&lt;'=>'__andlt__', '&gt;'=>'__andgt__', '"'=>'__dquot__'));
	}
	$newstring = html_entity_decode($newstring, $b, $c);
	if ($keepsomeentities) {
		$newstring = strtr($newstring, array('__andamp__'=>'&amp;', '__andlt__'=>'&lt;', '__andgt__'=>'&gt;', '__dquot__'=>'"'));
	}
	return $newstring;
}

/**
 * Replace htmlentities functions.
 * Goal of this function is to be sure to have default values of htmlentities that match what we need.
 *
 * @param   string  $string         The input string to encode
 * @param   int     $flags          Flags (see PHP doc above)
 * @param   string  $encoding       Encoding page code
 * @param   bool    $double_encode  When double_encode is turned off, PHP will not encode existing html entities
 * @return  string  $ret            Encoded string
 */
function dol_htmlentities($string, $flags = ENT_QUOTES|ENT_SUBSTITUTE, $encoding = 'UTF-8', $double_encode = false)
{
	return htmlentities($string, $flags, $encoding, $double_encode);
}

/**
 *	Check if a string is a correct iso string
 *	If not, it will we considered not HTML encoded even if it is by FPDF.
 *	Example, if string contains euro symbol that has ascii code 128
 *
 *	@param	string		$s      	String to check
 *  @param	string		$clean		Clean if it is not an ISO. Warning, if file is utf8, you will get a bad formated file.
 *	@return	int|string  	   		0 if bad iso, 1 if good iso, Or the clean string if $clean is 1
 */
function dol_string_is_good_iso($s, $clean = 0)
{
	$len = dol_strlen($s);
	$out = '';
	$ok = 1;
	for ($scursor = 0; $scursor < $len; $scursor++) {
		$ordchar = ord($s[$scursor]);
		//print $scursor.'-'.$ordchar.'<br>';
		if ($ordchar < 32 && $ordchar != 13 && $ordchar != 10) {
			$ok = 0;
			break;
		} elseif ($ordchar > 126 && $ordchar < 160) {
			$ok = 0;
			break;
		} elseif ($clean) {
			$out .= $s[$scursor];
		}
	}
	if ($clean) {
		return $out;
	}
	return $ok;
}

/**
 *	Return nb of lines of a clear text
 *
 *	@param	string	$s			String to check
 * 	@param	int     $maxchar	Not yet used
 *	@return	int					Number of lines
 *  @see	dol_nboflines_bis(), dolGetFirstLineOfText()
 */
function dol_nboflines($s, $maxchar = 0)
{
	if ($s == '') {
		return 0;
	}
	$arraystring = explode("\n", $s);
	$nb = count($arraystring);

	return $nb;
}


/**
 *	Return nb of lines of a formated text with \n and <br> (WARNING: string must not have mixed \n and br separators)
 *
 *	@param	string	$text      		Text
 *	@param	int		$maxlinesize  	Largeur de ligne en caracteres (ou 0 si pas de limite - defaut)
 * 	@param	string	$charset		Give the charset used to encode the $text variable in memory.
 *	@return int						Number of lines
 *	@see	dol_nboflines(), dolGetFirstLineOfText()
 */
function dol_nboflines_bis($text, $maxlinesize = 0, $charset = 'UTF-8')
{
	$repTable = array("\t" => " ", "\n" => "<br>", "\r" => " ", "\0" => " ", "\x0B" => " ");
	if (dol_textishtml($text)) {
		$repTable = array("\t" => " ", "\n" => " ", "\r" => " ", "\0" => " ", "\x0B" => " ");
	}

	$text = strtr($text, $repTable);
	if ($charset == 'UTF-8') {
		$pattern = '/(<br[^>]*>)/Uu';
	} else {
		// /U is to have UNGREEDY regex to limit to one html tag. /u is for UTF8 support
		$pattern = '/(<br[^>]*>)/U'; // /U is to have UNGREEDY regex to limit to one html tag.
	}
	$a = preg_split($pattern, $text, -1, PREG_SPLIT_DELIM_CAPTURE | PREG_SPLIT_NO_EMPTY);

	$nblines = (int) floor((count($a) + 1) / 2);
	// count possible auto line breaks
	if ($maxlinesize) {
		foreach ($a as $line) {
			if (dol_strlen($line) > $maxlinesize) {
				//$line_dec = html_entity_decode(strip_tags($line));
				$line_dec = html_entity_decode($line);
				if (dol_strlen($line_dec) > $maxlinesize) {
					$line_dec = wordwrap($line_dec, $maxlinesize, '\n', true);
					$nblines += substr_count($line_dec, '\n');
				}
			}
		}
	}

	unset($a);
	return $nblines;
}

/**
 *	Return if a text is a html content
 *
 *	@param	string	$msg		Content to check
 *	@param	int		$option		0=Full detection, 1=Fast check
 *	@return	boolean				true/false
 *	@see	dol_concatdesc()
 */
function dol_textishtml($msg, $option = 0)
{
	if ($option == 1) {
		if (preg_match('/<html/i', $msg)) {
			return true;
		} elseif (preg_match('/<body/i', $msg)) {
			return true;
		} elseif (preg_match('/<\/textarea/i', $msg)) {
			return true;
		} elseif (preg_match('/<(b|em|i|u)>/i', $msg)) {
			return true;
		} elseif (preg_match('/<br/i', $msg)) {
			return true;
		}
		return false;
	} else {
		if (preg_match('/<html/i', $msg)) {
			return true;
		} elseif (preg_match('/<body/i', $msg)) {
			return true;
		} elseif (preg_match('/<\/textarea/i', $msg)) {
			return true;
		} elseif (preg_match('/<(b|em|i|u)>/i', $msg)) {
			return true;
		} elseif (preg_match('/<br\/>/i', $msg)) {
			return true;
		} elseif (preg_match('/<(br|div|font|li|p|span|strong|table)>/i', $msg)) {
			return true;
		} elseif (preg_match('/<(br|div|font|li|p|span|strong|table)\s+[^<>\/]*\/?>/i', $msg)) {
			return true;
		} elseif (preg_match('/<img\s+[^<>]*src[^<>]*>/i', $msg)) {
			return true; // must accept <img src="http://example.com/aaa.png" />
		} elseif (preg_match('/<a\s+[^<>]*href[^<>]*>/i', $msg)) {
			return true; // must accept <a href="http://example.com/aaa.png" />
		} elseif (preg_match('/<h[0-9]>/i', $msg)) {
			return true;
		} elseif (preg_match('/&[A-Z0-9]{1,6};/i', $msg)) {
			return true; // Html entities names (http://www.w3schools.com/tags/ref_entities.asp)
		} elseif (preg_match('/&#[0-9]{2,3};/i', $msg)) {
			return true; // Html entities numbers (http://www.w3schools.com/tags/ref_entities.asp)
		}

		return false;
	}
}

/**
 *  Concat 2 descriptions with a new line between them (second operand after first one with appropriate new line separator)
 *  text1 html + text2 html => text1 + '<br>' + text2
 *  text1 html + text2 txt  => text1 + '<br>' + dol_nl2br(text2)
 *  text1 txt  + text2 html => dol_nl2br(text1) + '<br>' + text2
 *  text1 txt  + text2 txt  => text1 + '\n' + text2
 *
 *  @param  string  $text1          Text 1
 *  @param  string  $text2          Text 2
 *  @param  bool    $forxml         true=Use <br /> instead of <br> if we have to add a br tag
 *  @param  bool    $invert         invert order of description lines (we often use config MAIN_CHANGE_ORDER_CONCAT_DESCRIPTION in this parameter)
 *  @return string                  Text 1 + new line + Text2
 *  @see    dol_textishtml()
 */
function dol_concatdesc($text1, $text2, $forxml = false, $invert = false)
{
	if (!empty($invert)) {
			$tmp = $text1;
			$text1 = $text2;
			$text2 = $tmp;
	}

	$ret = '';
	$ret .= (!dol_textishtml($text1) && dol_textishtml($text2)) ? dol_nl2br(dol_escape_htmltag($text1, 0, 1, '', 1), 0, $forxml) : $text1;
	$ret .= (!empty($text1) && !empty($text2)) ? ((dol_textishtml($text1) || dol_textishtml($text2)) ? ($forxml ? "<br \>\n" : "<br>\n") : "\n") : "";
	$ret .= (dol_textishtml($text1) && !dol_textishtml($text2)) ? dol_nl2br(dol_escape_htmltag($text2, 0, 1, '', 1), 0, $forxml) : $text2;
	return $ret;
}



/**
 * Return array of possible common substitutions. This includes several families like: 'system', 'mycompany', 'object', 'objectamount', 'date', 'user'
 *
 * @param	Translate	$outputlangs	Output language
 * @param   int         $onlykey        1=Do not calculate some heavy values of keys (performance enhancement when we need only the keys), 2=Values are trunc and html sanitized (to use for help tooltip)
 * @param   array       $exclude        Array of family keys we want to exclude. For example array('system', 'mycompany', 'object', 'objectamount', 'date', 'user', ...)
 * @param   Object      $object         Object for keys on object
 * @return	array						Array of substitutions
 * @see setSubstitFromObject()
 */
function getCommonSubstitutionArray($outputlangs, $onlykey = 0, $exclude = null, $object = null)
{
	global $db, $conf, $mysoc, $user, $extrafields;

	$substitutionarray = array();

	if (empty($exclude) || !in_array('user', $exclude)) {
		// Add SIGNATURE into substitutionarray first, so, when we will make the substitution,
		// this will include signature content first and then replace var found into content of signature
		$signature = $user->signature;
		$substitutionarray = array_merge($substitutionarray, array(
			'__USER_SIGNATURE__' => (string) (($signature && empty($conf->global->MAIN_MAIL_DO_NOT_USE_SIGN)) ? ($onlykey == 2 ? dol_trunc(dol_string_nohtmltag($signature), 30) : $signature) : '')
		));

		if (is_object($user)) {
			$substitutionarray = array_merge($substitutionarray, array(
				'__USER_ID__' => (string) $user->id,
				'__USER_LOGIN__' => (string) $user->login,
				'__USER_EMAIL__' => (string) $user->email,
				'__USER_PHONE__' => (string) dol_print_phone($user->office_phone),
				'__USER_PHONEPRO__' => (string) dol_print_phone($user->user_mobile),
				'__USER_PHONEMOBILE__' => (string) dol_print_phone($user->personal_mobile),
				'__USER_FAX__' => (string) $user->office_fax,
				'__USER_LASTNAME__' => (string) $user->lastname,
				'__USER_FIRSTNAME__' => (string) $user->firstname,
				'__USER_FULLNAME__' => (string) $user->getFullName($outputlangs),
				'__USER_SUPERVISOR_ID__' => (string) ($user->fk_user ? $user->fk_user : '0'),
				'__USER_JOB__' => (string) $user->job,
				'__USER_REMOTE_IP__' => (string) getUserRemoteIP()
				));
		}
	}
	if ((empty($exclude) || !in_array('mycompany', $exclude)) && is_object($mysoc)) {
		$substitutionarray = array_merge($substitutionarray, array(
			'__MYCOMPANY_NAME__'    => $mysoc->name,
			'__MYCOMPANY_EMAIL__'   => $mysoc->email,
			'__MYCOMPANY_PHONE__'   => dol_print_phone($mysoc->phone),
			'__MYCOMPANY_FAX__'     => dol_print_phone($mysoc->fax),
			'__MYCOMPANY_PROFID1__' => $mysoc->idprof1,
			'__MYCOMPANY_PROFID2__' => $mysoc->idprof2,
			'__MYCOMPANY_PROFID3__' => $mysoc->idprof3,
			'__MYCOMPANY_PROFID4__' => $mysoc->idprof4,
			'__MYCOMPANY_PROFID5__' => $mysoc->idprof5,
			'__MYCOMPANY_PROFID6__' => $mysoc->idprof6,
			'__MYCOMPANY_CAPITAL__' => $mysoc->capital,
			'__MYCOMPANY_FULLADDRESS__' => (method_exists($mysoc, 'getFullAddress') ? $mysoc->getFullAddress(1, ', ') : ''),	// $mysoc may be stdClass
			'__MYCOMPANY_ADDRESS__' => $mysoc->address,
			'__MYCOMPANY_ZIP__'     => $mysoc->zip,
			'__MYCOMPANY_TOWN__'    => $mysoc->town,
			'__MYCOMPANY_COUNTRY__'    => $mysoc->country,
			'__MYCOMPANY_COUNTRY_ID__' => $mysoc->country_id,
			'__MYCOMPANY_COUNTRY_CODE__' => $mysoc->country_code,
			'__MYCOMPANY_CURRENCY_CODE__' => $conf->currency
		));
	}

	if (($onlykey || is_object($object)) && (empty($exclude) || !in_array('object', $exclude))) {
		if ($onlykey) {
			$substitutionarray['__ID__'] = '__ID__';
			$substitutionarray['__REF__'] = '__REF__';
			$substitutionarray['__NEWREF__'] = '__NEWREF__';
			$substitutionarray['__REF_CLIENT__'] = '__REF_CLIENT__';
			$substitutionarray['__REF_SUPPLIER__'] = '__REF_SUPPLIER__';
			$substitutionarray['__NOTE_PUBLIC__'] = '__NOTE_PUBLIC__';
			$substitutionarray['__NOTE_PRIVATE__'] = '__NOTE_PRIVATE__';
			$substitutionarray['__EXTRAFIELD_XXX__'] = '__EXTRAFIELD_XXX__';

			if (!empty($conf->societe->enabled)) {	// Most objects are concerned
				$substitutionarray['__THIRDPARTY_ID__'] = '__THIRDPARTY_ID__';
				$substitutionarray['__THIRDPARTY_NAME__'] = '__THIRDPARTY_NAME__';
				$substitutionarray['__THIRDPARTY_NAME_ALIAS__'] = '__THIRDPARTY_NAME_ALIAS__';
				$substitutionarray['__THIRDPARTY_CODE_CLIENT__'] = '__THIRDPARTY_CODE_CLIENT__';
				$substitutionarray['__THIRDPARTY_CODE_FOURNISSEUR__'] = '__THIRDPARTY_CODE_FOURNISSEUR__';
				$substitutionarray['__THIRDPARTY_EMAIL__'] = '__THIRDPARTY_EMAIL__';
				$substitutionarray['__THIRDPARTY_PHONE__'] = '__THIRDPARTY_PHONE__';
				$substitutionarray['__THIRDPARTY_FAX__'] = '__THIRDPARTY_FAX__';
				$substitutionarray['__THIRDPARTY_ADDRESS__'] = '__THIRDPARTY_ADDRESS__';
				$substitutionarray['__THIRDPARTY_ZIP__'] = '__THIRDPARTY_ZIP__';
				$substitutionarray['__THIRDPARTY_TOWN__'] = '__THIRDPARTY_TOWN__';
				$substitutionarray['__THIRDPARTY_IDPROF1__'] = '__THIRDPARTY_IDPROF1__';
				$substitutionarray['__THIRDPARTY_IDPROF2__'] = '__THIRDPARTY_IDPROF2__';
				$substitutionarray['__THIRDPARTY_IDPROF3__'] = '__THIRDPARTY_IDPROF3__';
				$substitutionarray['__THIRDPARTY_IDPROF4__'] = '__THIRDPARTY_IDPROF4__';
				$substitutionarray['__THIRDPARTY_IDPROF5__'] = '__THIRDPARTY_IDPROF5__';
				$substitutionarray['__THIRDPARTY_IDPROF6__'] = '__THIRDPARTY_IDPROF6__';
				$substitutionarray['__THIRDPARTY_TVAINTRA__'] = '__THIRDPARTY_TVAINTRA__';
				$substitutionarray['__THIRDPARTY_NOTE_PUBLIC__'] = '__THIRDPARTY_NOTE_PUBLIC__';
				$substitutionarray['__THIRDPARTY_NOTE_PRIVATE__'] = '__THIRDPARTY_NOTE_PRIVATE__';
			}
			if (!empty($conf->adherent->enabled) && (!is_object($object) || $object->element == 'adherent')) {
				$substitutionarray['__MEMBER_ID__'] = '__MEMBER_ID__';
				$substitutionarray['__MEMBER_CIVILITY__'] = '__MEMBER_CIVILITY__';
				$substitutionarray['__MEMBER_FIRSTNAME__'] = '__MEMBER_FIRSTNAME__';
				$substitutionarray['__MEMBER_LASTNAME__'] = '__MEMBER_LASTNAME__';
				$substitutionarray['__MEMBER_USER_LOGIN_INFORMATION__'] = 'Login and pass of the external user account';
				/*$substitutionarray['__MEMBER_NOTE_PUBLIC__'] = '__MEMBER_NOTE_PUBLIC__';
				$substitutionarray['__MEMBER_NOTE_PRIVATE__'] = '__MEMBER_NOTE_PRIVATE__';*/
			}
			// add variables subtitutions ticket
			if (!empty($conf->ticket->enabled) && (!is_object($object) || $object->element == 'ticket')) {
				$substitutionarray['__TICKET_TRACKID__'] = '__TICKET_TRACKID__';
				$substitutionarray['__TICKET_SUBJECT__'] = '__TICKET_SUBJECT__';
				$substitutionarray['__TICKET_TYPE__'] = '__TICKET_TYPE__';
				$substitutionarray['__TICKET_SEVERITY__'] = '__TICKET_SEVERITY__';
				$substitutionarray['__TICKET_CATEGORY__'] = '__TICKET_CATEGORY__';
				$substitutionarray['__TICKET_ANALYTIC_CODE__'] = '__TICKET_ANALYTIC_CODE__';
				$substitutionarray['__TICKET_MESSAGE__'] = '__TICKET_MESSAGE__';
				$substitutionarray['__TICKET_PROGRESSION__'] = '__TICKET_PROGRESSION__';
				$substitutionarray['__TICKET_USER_ASSIGN__'] = '__TICKET_USER_ASSIGN__';
			}

			if (!empty($conf->recruitment->enabled) && (!is_object($object) || $object->element == 'recruitmentcandidature')) {
				$substitutionarray['__CANDIDATE_FULLNAME__'] = '__CANDIDATE_FULLNAME__';
				$substitutionarray['__CANDIDATE_FIRSTNAME__'] = '__CANDIDATE_FIRSTNAME__';
				$substitutionarray['__CANDIDATE_LASTNAME__'] = '__CANDIDATE_LASTNAME__';
			}
			if (!empty($conf->projet->enabled)) {		// Most objects
				$substitutionarray['__PROJECT_ID__'] = '__PROJECT_ID__';
				$substitutionarray['__PROJECT_REF__'] = '__PROJECT_REF__';
				$substitutionarray['__PROJECT_NAME__'] = '__PROJECT_NAME__';
				/*$substitutionarray['__PROJECT_NOTE_PUBLIC__'] = '__PROJECT_NOTE_PUBLIC__';
				$substitutionarray['__PROJECT_NOTE_PRIVATE__'] = '__PROJECT_NOTE_PRIVATE__';*/
			}
			if (!empty($conf->contrat->enabled) && (!is_object($object) || $object->element == 'contract')) {
				$substitutionarray['__CONTRACT_HIGHEST_PLANNED_START_DATE__'] = 'Highest date planned for a service start';
				$substitutionarray['__CONTRACT_HIGHEST_PLANNED_START_DATETIME__'] = 'Highest date and hour planned for service start';
				$substitutionarray['__CONTRACT_LOWEST_EXPIRATION_DATE__'] = 'Lowest data for planned expiration of service';
				$substitutionarray['__CONTRACT_LOWEST_EXPIRATION_DATETIME__'] = 'Lowest date and hour for planned expiration of service';
			}
			$substitutionarray['__ONLINE_PAYMENT_URL__'] = 'UrlToPayOnlineIfApplicable';
			$substitutionarray['__ONLINE_PAYMENT_TEXT_AND_URL__'] = 'TextAndUrlToPayOnlineIfApplicable';
			$substitutionarray['__SECUREKEYPAYMENT__'] = 'Security key (if key is not unique per record)';
			$substitutionarray['__SECUREKEYPAYMENT_MEMBER__'] = 'Security key for payment on a member subscription (one key per member)';
			$substitutionarray['__SECUREKEYPAYMENT_ORDER__'] = 'Security key for payment on an order';
			$substitutionarray['__SECUREKEYPAYMENT_INVOICE__'] = 'Security key for payment on an invoice';
			$substitutionarray['__SECUREKEYPAYMENT_CONTRACTLINE__'] = 'Security key for payment on a service of a contract';

			$substitutionarray['__DIRECTDOWNLOAD_URL_PROPOSAL__'] = 'Direct download url of a proposal';
			$substitutionarray['__DIRECTDOWNLOAD_URL_ORDER__'] = 'Direct download url of an order';
			$substitutionarray['__DIRECTDOWNLOAD_URL_INVOICE__'] = 'Direct download url of an invoice';
			$substitutionarray['__DIRECTDOWNLOAD_URL_CONTRACT__'] = 'Direct download url of a contract';
			$substitutionarray['__DIRECTDOWNLOAD_URL_SUPPLIER_PROPOSAL__'] = 'Direct download url of a supplier proposal';

			if (!empty($conf->expedition->enabled) && (!is_object($object) || $object->element == 'shipping')) {
				$substitutionarray['__SHIPPINGTRACKNUM__'] = 'Shipping tracking number';
				$substitutionarray['__SHIPPINGTRACKNUMURL__'] = 'Shipping tracking url';
			}
			if (!empty($conf->reception->enabled) && (!is_object($object) || $object->element == 'reception')) {
				$substitutionarray['__RECEPTIONTRACKNUM__'] = 'Shippin tracking number of shipment';
				$substitutionarray['__RECEPTIONTRACKNUMURL__'] = 'Shipping tracking url';
			}
		} else {
			$substitutionarray['__ID__'] = $object->id;
			$substitutionarray['__REF__'] = $object->ref;
			$substitutionarray['__NEWREF__'] = $object->newref;
			$substitutionarray['__REF_CLIENT__'] = (isset($object->ref_client) ? $object->ref_client : (isset($object->ref_customer) ? $object->ref_customer : null));
			$substitutionarray['__REF_SUPPLIER__'] = (isset($object->ref_supplier) ? $object->ref_supplier : null);
			$substitutionarray['__NOTE_PUBLIC__'] = (isset($object->note_public) ? $object->note_public : null);
			$substitutionarray['__NOTE_PRIVATE__'] = (isset($object->note_private) ? $object->note_private : null);
			$substitutionarray['__DATE_DELIVERY__'] = (isset($object->date_livraison) ? dol_print_date($object->date_livraison, 'day', 0, $outputlangs) : '');
			$substitutionarray['__DATE_DELIVERY_DAY__'] = (isset($object->date_livraison) ? dol_print_date($object->date_livraison, "%d") : '');
			$substitutionarray['__DATE_DELIVERY_DAY_TEXT__'] = (isset($object->date_livraison) ? dol_print_date($object->date_livraison, "%A") : '');
			$substitutionarray['__DATE_DELIVERY_MON__'] = (isset($object->date_livraison) ? dol_print_date($object->date_livraison, "%m") : '');
			$substitutionarray['__DATE_DELIVERY_MON_TEXT__'] = (isset($object->date_livraison) ? dol_print_date($object->date_livraison, "%b") : '');
			$substitutionarray['__DATE_DELIVERY_YEAR__'] = (isset($object->date_livraison) ? dol_print_date($object->date_livraison, "%Y") : '');
			$substitutionarray['__DATE_DELIVERY_HH__'] = (isset($object->date_livraison) ? dol_print_date($object->date_livraison, "%H") : '');
			$substitutionarray['__DATE_DELIVERY_MM__'] = (isset($object->date_livraison) ? dol_print_date($object->date_livraison, "%M") : '');
			$substitutionarray['__DATE_DELIVERY_SS__'] = (isset($object->date_livraison) ? dol_print_date($object->date_livraison, "%S") : '');

			// For backward compatibility
			$substitutionarray['__REFCLIENT__'] = (isset($object->ref_client) ? $object->ref_client : (isset($object->ref_customer) ? $object->ref_customer : null));
			$substitutionarray['__REFSUPPLIER__'] = (isset($object->ref_supplier) ? $object->ref_supplier : null);
			$substitutionarray['__SUPPLIER_ORDER_DATE_DELIVERY__'] = (isset($object->date_livraison) ? dol_print_date($object->date_livraison, 'day', 0, $outputlangs) : '');
			$substitutionarray['__SUPPLIER_ORDER_DELAY_DELIVERY__'] = (isset($object->availability_code) ? ($outputlangs->transnoentities("AvailabilityType".$object->availability_code) != ('AvailabilityType'.$object->availability_code) ? $outputlangs->transnoentities("AvailabilityType".$object->availability_code) : $outputlangs->convToOutputCharset(isset($object->availability) ? $object->availability : '')) : '');

			if (is_object($object) && ($object->element == 'adherent' || $object->element == 'member') && $object->id > 0) {
				$birthday = (empty($object->birth) ? '' : dol_print_date($object->birth, 'day'));

				$substitutionarray['__MEMBER_ID__'] = (isset($object->id) ? $object->id : '');
				if (method_exists($object, 'getCivilityLabel')) {
					$substitutionarray['__MEMBER_CIVILITY__'] = $object->getCivilityLabel();
				}
				$substitutionarray['__MEMBER_FIRSTNAME__'] = (isset($object->firstname) ? $object->firstname : '');
				$substitutionarray['__MEMBER_LASTNAME__'] = (isset($object->lastname) ? $object->lastname : '');
				$substitutionarray['__MEMBER_USER_LOGIN_INFORMATION__'] = '';
				if (method_exists($object, 'getFullName')) {
					$substitutionarray['__MEMBER_FULLNAME__'] = $object->getFullName($outputlangs);
				}
				$substitutionarray['__MEMBER_COMPANY__'] = (isset($object->societe) ? $object->societe : '');
				$substitutionarray['__MEMBER_ADDRESS__'] = (isset($object->address) ? $object->address : '');
				$substitutionarray['__MEMBER_ZIP__'] = (isset($object->zip) ? $object->zip : '');
				$substitutionarray['__MEMBER_TOWN__'] = (isset($object->town) ? $object->town : '');
				$substitutionarray['__MEMBER_COUNTRY__'] = (isset($object->country) ? $object->country : '');
				$substitutionarray['__MEMBER_EMAIL__'] = (isset($object->email) ? $object->email : '');
				$substitutionarray['__MEMBER_BIRTH__'] = (isset($birthday) ? $birthday : '');
				$substitutionarray['__MEMBER_PHOTO__'] = (isset($object->photo) ? $object->photo : '');
				$substitutionarray['__MEMBER_LOGIN__'] = (isset($object->login) ? $object->login : '');
				$substitutionarray['__MEMBER_PASSWORD__'] = (isset($object->pass) ? $object->pass : '');
				$substitutionarray['__MEMBER_PHONE__'] = (isset($object->phone) ? dol_print_phone($object->phone) : '');
				$substitutionarray['__MEMBER_PHONEPRO__'] = (isset($object->phone_perso) ? dol_print_phone($object->phone_perso) : '');
				$substitutionarray['__MEMBER_PHONEMOBILE__'] = (isset($object->phone_mobile) ? dol_print_phone($object->phone_mobile) : '');
				$substitutionarray['__MEMBER_TYPE__'] = (isset($object->type) ? $object->type : '');
				$substitutionarray['__MEMBER_FIRST_SUBSCRIPTION_DATE__']       = dol_print_date($object->first_subscription_date, 'dayrfc');
				$substitutionarray['__MEMBER_FIRST_SUBSCRIPTION_DATE_START__'] = dol_print_date($object->first_subscription_date_start, 'dayrfc');
				$substitutionarray['__MEMBER_FIRST_SUBSCRIPTION_DATE_END__']   = dol_print_date($object->first_subscription_date_end, 'dayrfc');
				$substitutionarray['__MEMBER_LAST_SUBSCRIPTION_DATE__']        = dol_print_date($object->last_subscription_date, 'dayrfc');
				$substitutionarray['__MEMBER_LAST_SUBSCRIPTION_DATE_START__']  = dol_print_date($object->last_subscription_date_start, 'dayrfc');
				$substitutionarray['__MEMBER_LAST_SUBSCRIPTION_DATE_END__']    = dol_print_date($object->last_subscription_date_end, 'dayrfc');
			}

			if (is_object($object) && $object->element == 'societe') {
				$substitutionarray['__THIRDPARTY_ID__'] = (is_object($object) ? $object->id : '');
				$substitutionarray['__THIRDPARTY_NAME__'] = (is_object($object) ? $object->name : '');
				$substitutionarray['__THIRDPARTY_NAME_ALIAS__'] = (is_object($object) ? $object->name_alias : '');
				$substitutionarray['__THIRDPARTY_CODE_CLIENT__'] = (is_object($object) ? $object->code_client : '');
				$substitutionarray['__THIRDPARTY_CODE_FOURNISSEUR__'] = (is_object($object) ? $object->code_fournisseur : '');
				$substitutionarray['__THIRDPARTY_EMAIL__'] = (is_object($object) ? $object->email : '');
				$substitutionarray['__THIRDPARTY_PHONE__'] = (is_object($object) ? dol_print_phone($object->phone) : '');
				$substitutionarray['__THIRDPARTY_FAX__'] = (is_object($object) ? dol_print_phone($object->fax) : '');
				$substitutionarray['__THIRDPARTY_ADDRESS__'] = (is_object($object) ? $object->address : '');
				$substitutionarray['__THIRDPARTY_ZIP__'] = (is_object($object) ? $object->zip : '');
				$substitutionarray['__THIRDPARTY_TOWN__'] = (is_object($object) ? $object->town : '');
				$substitutionarray['__THIRDPARTY_COUNTRY_ID__'] = (is_object($object) ? $object->country_id : '');
				$substitutionarray['__THIRDPARTY_COUNTRY_CODE__'] = (is_object($object) ? $object->country_code : '');
				$substitutionarray['__THIRDPARTY_IDPROF1__'] = (is_object($object) ? $object->idprof1 : '');
				$substitutionarray['__THIRDPARTY_IDPROF2__'] = (is_object($object) ? $object->idprof2 : '');
				$substitutionarray['__THIRDPARTY_IDPROF3__'] = (is_object($object) ? $object->idprof3 : '');
				$substitutionarray['__THIRDPARTY_IDPROF4__'] = (is_object($object) ? $object->idprof4 : '');
				$substitutionarray['__THIRDPARTY_IDPROF5__'] = (is_object($object) ? $object->idprof5 : '');
				$substitutionarray['__THIRDPARTY_IDPROF6__'] = (is_object($object) ? $object->idprof6 : '');
				$substitutionarray['__THIRDPARTY_TVAINTRA__'] = (is_object($object) ? $object->tva_intra : '');
				$substitutionarray['__THIRDPARTY_NOTE_PUBLIC__'] = (is_object($object) ? dol_htmlentitiesbr($object->note_public) : '');
				$substitutionarray['__THIRDPARTY_NOTE_PRIVATE__'] = (is_object($object) ? dol_htmlentitiesbr($object->note_private) : '');
			} elseif (is_object($object->thirdparty)) {
				$substitutionarray['__THIRDPARTY_ID__'] = (is_object($object->thirdparty) ? $object->thirdparty->id : '');
				$substitutionarray['__THIRDPARTY_NAME__'] = (is_object($object->thirdparty) ? $object->thirdparty->name : '');
				$substitutionarray['__THIRDPARTY_NAME_ALIAS__'] = (is_object($object->thirdparty) ? $object->thirdparty->name_alias : '');
				$substitutionarray['__THIRDPARTY_CODE_CLIENT__'] = (is_object($object->thirdparty) ? $object->thirdparty->code_client : '');
				$substitutionarray['__THIRDPARTY_CODE_FOURNISSEUR__'] = (is_object($object->thirdparty) ? $object->thirdparty->code_fournisseur : '');
				$substitutionarray['__THIRDPARTY_EMAIL__'] = (is_object($object->thirdparty) ? $object->thirdparty->email : '');
				$substitutionarray['__THIRDPARTY_PHONE__'] = (is_object($object->thirdparty) ? dol_print_phone($object->thirdparty->phone) : '');
				$substitutionarray['__THIRDPARTY_FAX__'] = (is_object($object->thirdparty) ? dol_print_phone($object->thirdparty->fax) : '');
				$substitutionarray['__THIRDPARTY_ADDRESS__'] = (is_object($object->thirdparty) ? $object->thirdparty->address : '');
				$substitutionarray['__THIRDPARTY_ZIP__'] = (is_object($object->thirdparty) ? $object->thirdparty->zip : '');
				$substitutionarray['__THIRDPARTY_TOWN__'] = (is_object($object->thirdparty) ? $object->thirdparty->town : '');
				$substitutionarray['__THIRDPARTY_COUNTRY_ID__'] = (is_object($object->thirdparty) ? $object->thirdparty->country_id : '');
				$substitutionarray['__THIRDPARTY_COUNTRY_CODE__'] = (is_object($object->thirdparty) ? $object->thirdparty->country_code : '');
				$substitutionarray['__THIRDPARTY_IDPROF1__'] = (is_object($object->thirdparty) ? $object->thirdparty->idprof1 : '');
				$substitutionarray['__THIRDPARTY_IDPROF2__'] = (is_object($object->thirdparty) ? $object->thirdparty->idprof2 : '');
				$substitutionarray['__THIRDPARTY_IDPROF3__'] = (is_object($object->thirdparty) ? $object->thirdparty->idprof3 : '');
				$substitutionarray['__THIRDPARTY_IDPROF4__'] = (is_object($object->thirdparty) ? $object->thirdparty->idprof4 : '');
				$substitutionarray['__THIRDPARTY_IDPROF5__'] = (is_object($object->thirdparty) ? $object->thirdparty->idprof5 : '');
				$substitutionarray['__THIRDPARTY_IDPROF6__'] = (is_object($object->thirdparty) ? $object->thirdparty->idprof6 : '');
				$substitutionarray['__THIRDPARTY_TVAINTRA__'] = (is_object($object->thirdparty) ? $object->thirdparty->tva_intra : '');
				$substitutionarray['__THIRDPARTY_NOTE_PUBLIC__'] = (is_object($object->thirdparty) ? dol_htmlentitiesbr($object->thirdparty->note_public) : '');
				$substitutionarray['__THIRDPARTY_NOTE_PRIVATE__'] = (is_object($object->thirdparty) ? dol_htmlentitiesbr($object->thirdparty->note_private) : '');
			}

			if (is_object($object) && $object->element == 'recruitmentcandidature') {
				$substitutionarray['__CANDIDATE_FULLNAME__'] = $object->getFullName($outputlangs);
				$substitutionarray['__CANDIDATE_FIRSTNAME__'] = isset($object->firstname) ? $object->firstname : '';
				$substitutionarray['__CANDIDATE_LASTNAME__'] = isset($object->lastname) ? $object->lastname : '';
			}

			if (is_object($object->project)) {
				$substitutionarray['__PROJECT_ID__'] = (is_object($object->project) ? $object->project->id : '');
				$substitutionarray['__PROJECT_REF__'] = (is_object($object->project) ? $object->project->ref : '');
				$substitutionarray['__PROJECT_NAME__'] = (is_object($object->project) ? $object->project->title : '');
			}
			if (is_object($object->projet)) {	// Deprecated, for backward compatibility
				$substitutionarray['__PROJECT_ID__'] = (is_object($object->projet) ? $object->projet->id : '');
				$substitutionarray['__PROJECT_REF__'] = (is_object($object->projet) ? $object->projet->ref : '');
				$substitutionarray['__PROJECT_NAME__'] = (is_object($object->projet) ? $object->projet->title : '');
			}

			if (is_object($object) && $object->element == 'shipping') {
				$substitutionarray['__SHIPPINGTRACKNUM__'] = $object->tracking_number;
				$substitutionarray['__SHIPPINGTRACKNUMURL__'] = $object->tracking_url;
			}
			if (is_object($object) && $object->element == 'reception') {
				$substitutionarray['__RECEPTIONTRACKNUM__'] = $object->tracking_number;
				$substitutionarray['__RECEPTIONTRACKNUMURL__'] = $object->tracking_url;
			}

			if (is_object($object) && $object->element == 'contrat' && $object->id > 0 && is_array($object->lines)) {
				$dateplannedstart = '';
				$datenextexpiration = '';
				foreach ($object->lines as $line) {
					if ($line->date_ouverture_prevue > $dateplannedstart) {
						$dateplannedstart = $line->date_ouverture_prevue;
					}
					if ($line->statut == 4 && $line->date_fin_prevue && (!$datenextexpiration || $line->date_fin_prevue < $datenextexpiration)) {
						$datenextexpiration = $line->date_fin_prevue;
					}
				}
				$substitutionarray['__CONTRACT_HIGHEST_PLANNED_START_DATE__'] = dol_print_date($dateplannedstart, 'dayrfc');
				$substitutionarray['__CONTRACT_HIGHEST_PLANNED_START_DATETIME__'] = dol_print_date($dateplannedstart, 'standard');
				$substitutionarray['__CONTRACT_LOWEST_EXPIRATION_DATE__'] = dol_print_date($datenextexpiration, 'dayrfc');
				$substitutionarray['__CONTRACT_LOWEST_EXPIRATION_DATETIME__'] = dol_print_date($datenextexpiration, 'standard');
			}
			// add substition variable for ticket
			if (is_object($object) && $object->element == 'ticket') {
				$substitutionarray['__TICKET_TRACKID__'] = $object->track_id;
				$substitutionarray['__REF__'] = $object->ref;
				$substitutionarray['__TICKET_SUBJECT__'] = $object->subject;
				$substitutionarray['__TICKET_TYPE__'] = $object->type_code;
				$substitutionarray['__TICKET_SEVERITY__'] = $object->severity_code;
				$substitutionarray['__TICKET_CATEGORY__'] = $object->category_code; // For backward compatibility
				$substitutionarray['__TICKET_ANALYTIC_CODE__'] = $object->category_code;
				$substitutionarray['__TICKET_MESSAGE__'] = $object->message;
				$substitutionarray['__TICKET_PROGRESSION__'] = $object->progress;
				$userstat = new User($db);
				if ($object->fk_user_assign > 0) {
					$userstat->fetch($object->fk_user_assign);
					$substitutionarray['__TICKET_USER_ASSIGN__'] = dolGetFirstLastname($userstat->firstname, $userstat->lastname);
				}

				if ($object->fk_user_create > 0) {
					$userstat->fetch($object->fk_user_create);
					$substitutionarray['__USER_CREATE__'] = dolGetFirstLastname($userstat->firstname, $userstat->lastname);
				}
			}

			// Create dynamic tags for __EXTRAFIELD_FIELD__
			if ($object->table_element && $object->id > 0) {
				if (!is_object($extrafields)) {
					$extrafields = new ExtraFields($db);
				}
				$extrafields->fetch_name_optionals_label($object->table_element, true);

				if ($object->fetch_optionals() > 0) {
					if (is_array($extrafields->attributes[$object->table_element]['label']) && count($extrafields->attributes[$object->table_element]['label']) > 0) {
						foreach ($extrafields->attributes[$object->table_element]['label'] as $key => $label) {
							$substitutionarray['__EXTRAFIELD_'.strtoupper($key).'__'] = $object->array_options['options_'.$key];
							if ($extrafields->attributes[$object->table_element]['type'][$key] == 'date') {
								$substitutionarray['__EXTRAFIELD_'.strtoupper($key).'__'] = dol_print_date($object->array_options['options_'.$key], 'day');
								$substitutionarray['__EXTRAFIELD_'.strtoupper($key).'_LOCALE__'] = dol_print_date($object->array_options['options_'.$key], 'day', 'tzserver', $outputlangs);
								$substitutionarray['__EXTRAFIELD_'.strtoupper($key).'_RFC__'] = dol_print_date($object->array_options['options_'.$key], 'dayrfc');
							} elseif ($extrafields->attributes[$object->table_element]['type'][$key] == 'datetime') {
								$datetime = $object->array_options['options_'.$key];
								$substitutionarray['__EXTRAFIELD_'.strtoupper($key).'__'] = ($datetime != "0000-00-00 00:00:00" ? dol_print_date($datetime, 'dayhour') : '');
								$substitutionarray['__EXTRAFIELD_'.strtoupper($key).'_LOCALE__'] = ($datetime != "0000-00-00 00:00:00" ? dol_print_date($datetime, 'dayhour', 'tzserver', $outputlangs) : '');
								$substitutionarray['__EXTRAFIELD_'.strtoupper($key).'_DAY_LOCALE__'] = ($datetime != "0000-00-00 00:00:00" ? dol_print_date($datetime, 'day', 'tzserver', $outputlangs) : '');
								$substitutionarray['__EXTRAFIELD_'.strtoupper($key).'_RFC__'] = ($datetime != "0000-00-00 00:00:00" ? dol_print_date($datetime, 'dayhourrfc') : '');
							} elseif ($extrafields->attributes[$object->table_element]['type'][$key] == 'phone') {
								$substitutionarray['__EXTRAFIELD_'.strtoupper($key).'__'] = dol_print_phone($object->array_options['options_'.$key]);
							} elseif ($extrafields->attributes[$object->table_element]['type'][$key] == 'price') {
								$substitutionarray['__EXTRAFIELD_'.strtoupper($key).'__'] = $object->array_options['options_'.$key];
								$substitutionarray['__EXTRAFIELD_'.strtoupper($key).'_FORMATED__'] = price($object->array_options['options_'.$key]);
							}
						}
					}
				}
			}

			// Complete substitution array with the url to make online payment
			$paymenturl = '';
			if (empty($substitutionarray['__REF__'])) {
				$paymenturl = '';
			} else {
				// Set the online payment url link into __ONLINE_PAYMENT_URL__ key
				require_once DOL_DOCUMENT_ROOT.'/core/lib/payments.lib.php';
				$outputlangs->loadLangs(array('paypal', 'other'));
				$typeforonlinepayment = 'free';
				if (is_object($object) && $object->element == 'commande') {
					$typeforonlinepayment = 'order';
				}
				if (is_object($object) && $object->element == 'facture') {
					$typeforonlinepayment = 'invoice';
				}
				if (is_object($object) && $object->element == 'member') {
					$typeforonlinepayment = 'member';
				}
				if (is_object($object) && $object->element == 'contrat') {
					$typeforonlinepayment = 'contract';
				}
				$url = getOnlinePaymentUrl(0, $typeforonlinepayment, $substitutionarray['__REF__']);
				$paymenturl = $url;
			}

			if ($object->id > 0) {
				$substitutionarray['__ONLINE_PAYMENT_TEXT_AND_URL__'] = ($paymenturl ?str_replace('\n', "\n", $outputlangs->trans("PredefinedMailContentLink", $paymenturl)) : '');
				$substitutionarray['__ONLINE_PAYMENT_URL__'] = $paymenturl;

				if (is_object($object) && $object->element == 'propal') {
					$substitutionarray['__ONLINE_SIGN_URL__'] = getOnlineSignatureUrl(0, 'proposal', $object->ref);
				}
				if (!empty($conf->global->PROPOSAL_ALLOW_EXTERNAL_DOWNLOAD) && is_object($object) && $object->element == 'propal') {
					$substitutionarray['__DIRECTDOWNLOAD_URL_PROPOSAL__'] = $object->getLastMainDocLink($object->element);
				} else {
					$substitutionarray['__DIRECTDOWNLOAD_URL_PROPOSAL__'] = '';
				}
				if (!empty($conf->global->ORDER_ALLOW_EXTERNAL_DOWNLOAD) && is_object($object) && $object->element == 'commande') {
					$substitutionarray['__DIRECTDOWNLOAD_URL_ORDER__'] = $object->getLastMainDocLink($object->element);
				} else {
					$substitutionarray['__DIRECTDOWNLOAD_URL_ORDER__'] = '';
				}
				if (!empty($conf->global->INVOICE_ALLOW_EXTERNAL_DOWNLOAD) && is_object($object) && $object->element == 'facture') {
					$substitutionarray['__DIRECTDOWNLOAD_URL_INVOICE__'] = $object->getLastMainDocLink($object->element);
				} else {
					$substitutionarray['__DIRECTDOWNLOAD_URL_INVOICE__'] = '';
				}
				if (!empty($conf->global->CONTRACT_ALLOW_EXTERNAL_DOWNLOAD) && is_object($object) && $object->element == 'contrat') {
					$substitutionarray['__DIRECTDOWNLOAD_URL_CONTRACT__'] = $object->getLastMainDocLink($object->element);
				} else {
					$substitutionarray['__DIRECTDOWNLOAD_URL_CONTRACT__'] = '';
				}
				if (!empty($conf->global->SUPPLIER_PROPOSAL_ALLOW_EXTERNAL_DOWNLOAD) && is_object($object) && $object->element == 'supplier_proposal') {
					$substitutionarray['__DIRECTDOWNLOAD_URL_SUPPLIER_PROPOSAL__'] = $object->getLastMainDocLink($object->element);
				} else {
					$substitutionarray['__DIRECTDOWNLOAD_URL_SUPPLIER_PROPOSAL__'] = '';
				}

				if (is_object($object) && $object->element == 'propal') {
					$substitutionarray['__URL_PROPOSAL__'] = DOL_MAIN_URL_ROOT."/comm/propal/card.php?id=".$object->id;
				}
				if (is_object($object) && $object->element == 'commande') {
					$substitutionarray['__URL_ORDER__'] = DOL_MAIN_URL_ROOT."/commande/card.php?id=".$object->id;
				}
				if (is_object($object) && $object->element == 'facture') {
					$substitutionarray['__URL_INVOICE__'] = DOL_MAIN_URL_ROOT."/compta/facture/card.php?id=".$object->id;
				}
				if (is_object($object) && $object->element == 'contrat') {
					$substitutionarray['__URL_CONTRACT__'] = DOL_MAIN_URL_ROOT."/contrat/card.php?id=".$object->id;
				}
				if (is_object($object) && $object->element == 'supplier_proposal') {
					$substitutionarray['__URL_SUPPLIER_PROPOSAL__'] = DOL_MAIN_URL_ROOT."/supplier_proposal/card.php?id=".$object->id;
				}
				if (is_object($object) && $object->element == 'shipping') {
					$substitutionarray['__URL_SHIPMENT__'] = DOL_MAIN_URL_ROOT."/expedition/card.php?id=".$object->id;
				}
			}

			if (is_object($object) && $object->element == 'action') {
				$substitutionarray['__EVENT_LABEL__'] = $object->label;
				$substitutionarray['__EVENT_DATE__'] = dol_print_date($object->datep, '%A %d %b %Y');
				$substitutionarray['__EVENT_TIME__'] = dol_print_date($object->datep, '%H:%M:%S');
			}
		}
	}
	if (empty($exclude) || !in_array('objectamount', $exclude)) {
		include_once DOL_DOCUMENT_ROOT.'/core/lib/functionsnumtoword.lib.php';

		$substitutionarray['__DATE_YMD__']        = is_object($object) ? (isset($object->date) ? dol_print_date($object->date, 'day', 0, $outputlangs) : null) : '';
		$substitutionarray['__DATE_DUE_YMD__']    = is_object($object) ? (isset($object->date_lim_reglement) ? dol_print_date($object->date_lim_reglement, 'day', 0, $outputlangs) : null) : '';

		$already_payed_all = 0;
		if (is_object($object) && ($object instanceof Facture)) {
			$already_payed_all = $object->sumpayed + $object->sumdeposit + $object->sumcreditnote;
		}

		$substitutionarray['__AMOUNT_EXCL_TAX__'] = is_object($object) ? $object->total_ht : '';

		$substitutionarray['__AMOUNT__']          = is_object($object) ? $object->total_ttc : '';
		$substitutionarray['__AMOUNT_TEXT__']     = is_object($object) ? dol_convertToWord($object->total_ttc, $outputlangs, '', true) : '';
		$substitutionarray['__AMOUNT_TEXTCURRENCY__'] = is_object($object) ? dol_convertToWord($object->total_ttc, $outputlangs, $conf->currency, true) : '';

		$substitutionarray['__AMOUNT_REMAIN__'] = is_object($object) ? $object->total_ttc - $already_payed_all : '';

		$substitutionarray['__AMOUNT_VAT__']      = is_object($object) ? (isset($object->total_vat) ? $object->total_vat : $object->total_tva) : '';
		$substitutionarray['__AMOUNT_VAT_TEXT__']      = is_object($object) ? (isset($object->total_vat) ? dol_convertToWord($object->total_vat, $outputlangs, '', true) : dol_convertToWord($object->total_tva, $outputlangs, '', true)) : '';
		$substitutionarray['__AMOUNT_VAT_TEXTCURRENCY__']      = is_object($object) ? (isset($object->total_vat) ? dol_convertToWord($object->total_vat, $outputlangs, $conf->currency, true) : dol_convertToWord($object->total_tva, $outputlangs, $conf->currency, true)) : '';

		if ($onlykey != 2 || $mysoc->useLocalTax(1)) {
			$substitutionarray['__AMOUNT_TAX2__']     = is_object($object) ? $object->total_localtax1 : '';
		}
		if ($onlykey != 2 || $mysoc->useLocalTax(2)) {
			$substitutionarray['__AMOUNT_TAX3__']     = is_object($object) ? $object->total_localtax2 : '';
		}

		// Amount keys formated in a currency
		$substitutionarray['__AMOUNT_EXCL_TAX_FORMATED__'] = is_object($object) ? ($object->total_ht ? price($object->total_ht, 0, $outputlangs, 0, -1, -1, $conf->currency) : null) : '';
		$substitutionarray['__AMOUNT_FORMATED__']          = is_object($object) ? ($object->total_ttc ? price($object->total_ttc, 0, $outputlangs, 0, -1, -1, $conf->currency) : null) : '';
		$substitutionarray['__AMOUNT_REMAIN_FORMATED__'] = is_object($object) ? ($object->total_ttc ? price($object->total_ttc - $already_payed_all, 0, $outputlangs, 0, -1, -1, $conf->currency) : null) : '';
		$substitutionarray['__AMOUNT_VAT_FORMATED__']      = is_object($object) ? (isset($object->total_vat) ? price($object->total_vat, 0, $outputlangs, 0, -1, -1, $conf->currency) : ($object->total_tva ? price($object->total_tva, 0, $outputlangs, 0, -1, -1, $conf->currency) : null)) : '';
		if ($onlykey != 2 || $mysoc->useLocalTax(1)) {
			$substitutionarray['__AMOUNT_TAX2_FORMATED__']     = is_object($object) ? ($object->total_localtax1 ? price($object->total_localtax1, 0, $outputlangs, 0, -1, -1, $conf->currency) : null) : '';
		}
		if ($onlykey != 2 || $mysoc->useLocalTax(2)) {
			$substitutionarray['__AMOUNT_TAX3_FORMATED__']     = is_object($object) ? ($object->total_localtax2 ? price($object->total_localtax2, 0, $outputlangs, 0, -1, -1, $conf->currency) : null) : '';
		}

		$substitutionarray['__AMOUNT_MULTICURRENCY__']          = (is_object($object) && isset($object->multicurrency_total_ttc)) ? $object->multicurrency_total_ttc : '';
		$substitutionarray['__AMOUNT_MULTICURRENCY_TEXT__']     = (is_object($object) && isset($object->multicurrency_total_ttc)) ? dol_convertToWord($object->multicurrency_total_ttc, $outputlangs, '', true) : '';
		$substitutionarray['__AMOUNT_MULTICURRENCY_TEXTCURRENCY__'] = (is_object($object) && isset($object->multicurrency_total_ttc)) ? dol_convertToWord($object->multicurrency_total_ttc, $outputlangs, $object->multicurrency_code, true) : '';
		// TODO Add other keys for foreign multicurrency

		// For backward compatibility
		if ($onlykey != 2) {
			$substitutionarray['__TOTAL_TTC__']    = is_object($object) ? $object->total_ttc : '';
			$substitutionarray['__TOTAL_HT__']     = is_object($object) ? $object->total_ht : '';
			$substitutionarray['__TOTAL_VAT__']    = is_object($object) ? (isset($object->total_vat) ? $object->total_vat : $object->total_tva) : '';
		}
	}

	//var_dump($substitutionarray['__AMOUNT_FORMATED__']);
	if (empty($exclude) || !in_array('date', $exclude)) {
		include_once DOL_DOCUMENT_ROOT.'/core/lib/date.lib.php';

		$tmp = dol_getdate(dol_now(), true);
		$tmp2 = dol_get_prev_day($tmp['mday'], $tmp['mon'], $tmp['year']);
		$tmp3 = dol_get_prev_month($tmp['mon'], $tmp['year']);
		$tmp4 = dol_get_next_day($tmp['mday'], $tmp['mon'], $tmp['year']);
		$tmp5 = dol_get_next_month($tmp['mon'], $tmp['year']);

		$daytext = $outputlangs->trans('Day'.$tmp['wday']);

		$substitutionarray = array_merge($substitutionarray, array(
			'__DAY__' => (string) $tmp['mday'],
			'__DAY_TEXT__' => $daytext, // Monday
			'__DAY_TEXT_SHORT__' => dol_trunc($daytext, 3, 'right', 'UTF-8', 1), // Mon
			'__DAY_TEXT_MIN__' => dol_trunc($daytext, 1, 'right', 'UTF-8', 1), // M
			'__MONTH__' => (string) $tmp['mon'],
			'__MONTH_TEXT__' => $outputlangs->trans('Month'.sprintf("%02d", $tmp['mon'])),
			'__MONTH_TEXT_SHORT__' => $outputlangs->trans('MonthShort'.sprintf("%02d", $tmp['mon'])),
			'__MONTH_TEXT_MIN__' => $outputlangs->trans('MonthVeryShort'.sprintf("%02d", $tmp['mon'])),
			'__YEAR__' => (string) $tmp['year'],
			'__PREVIOUS_DAY__' => (string) $tmp2['day'],
			'__PREVIOUS_MONTH__' => (string) $tmp3['month'],
			'__PREVIOUS_YEAR__' => (string) ($tmp['year'] - 1),
			'__NEXT_DAY__' => (string) $tmp4['day'],
			'__NEXT_MONTH__' => (string) $tmp5['month'],
			'__NEXT_YEAR__' => (string) ($tmp['year'] + 1),
		));
	}

	if (!empty($conf->multicompany->enabled)) {
		$substitutionarray = array_merge($substitutionarray, array('__ENTITY_ID__' => $conf->entity));
	}
	if (empty($exclude) || !in_array('system', $exclude)) {
		$substitutionarray['__DOL_MAIN_URL_ROOT__'] = DOL_MAIN_URL_ROOT;
		$substitutionarray['__(AnyTranslationKey)__'] = $outputlangs->trans('TranslationOfKey');
		$substitutionarray['__(AnyTranslationKey|langfile)__'] = $outputlangs->trans('TranslationOfKey').' (load also language file before)';
		$substitutionarray['__[AnyConstantKey]__'] = $outputlangs->trans('ValueOfConstantKey');
	}

	return $substitutionarray;
}

/**
 *  Make substitution into a text string, replacing keys with vals from $substitutionarray (oldval=>newval),
 *  and texts like __(TranslationKey|langfile)__ and __[ConstantKey]__ are also replaced.
 *  Example of usage:
 *  $substitutionarray = getCommonSubstitutionArray($langs, 0, null, $thirdparty);
 *  complete_substitutions_array($substitutionarray, $langs, $thirdparty);
 *  $mesg = make_substitutions($mesg, $substitutionarray, $langs);
 *
 *  @param	string		$text	      					Source string in which we must do substitution
 *  @param  array		$substitutionarray				Array with key->val to substitute. Example: array('__MYKEY__' => 'MyVal', ...)
 *  @param	Translate	$outputlangs					Output language
 *  @param	int			$converttextinhtmlifnecessary	0=Convert only value into HTML if text is already in HTML
 *  													1=Will also convert initial $text into HTML if we try to insert one value that is HTML
 * 	@return string  		    						Output string after substitutions
 *  @see	complete_substitutions_array(), getCommonSubstitutionArray()
 */
function make_substitutions($text, $substitutionarray, $outputlangs = null, $converttextinhtmlifnecessary = 0)
{
	global $conf, $langs;

	if (!is_array($substitutionarray)) {
		return 'ErrorBadParameterSubstitutionArrayWhenCalling_make_substitutions';
	}

	if (empty($outputlangs)) {
		$outputlangs = $langs;
	}

	// Is initial text HTML or simple text ?
	$msgishtml = 0;
	if (dol_textishtml($text, 1)) {
		$msgishtml = 1;
	}

	// Make substitution for language keys: __(AnyTranslationKey)__ or __(AnyTranslationKey|langfile)__
	if (is_object($outputlangs)) {
		$reg = array();
		while (preg_match('/__\(([^\)]+)\)__/', $text, $reg)) {
			// If key is __(TranslationKey|langfile)__, then force load of langfile.lang
			$tmp = explode('|', $reg[1]);
			if (!empty($tmp[1])) {
				$outputlangs->load($tmp[1]);
			}

			$value = $outputlangs->transnoentitiesnoconv($reg[1]);

			if (empty($converttextinhtmlifnecessary)) {
				// convert $newval into HTML is necessary
				$text = preg_replace('/__\('.preg_quote($reg[1], '/').'\)__/', $msgishtml ? dol_htmlentitiesbr($value) : $value, $text);
			} else {
				if (! $msgishtml) {
					$valueishtml = dol_textishtml($value, 1);

					if ($valueishtml) {
						$text = dol_htmlentitiesbr($text);
						$msgishtml = 1;
					}
				} else {
					$value = dol_nl2br("$value");
				}

				$text = preg_replace('/__\('.preg_quote($reg[1], '/').'\)__/', $value, $text);
			}
		}
	}

	// Make substitution for constant keys.
	// Must be after the substitution of translation, so if the text of translation contains a string __[xxx]__, it is also converted.
	$reg = array();
	while (preg_match('/__\[([^\]]+)\]__/', $text, $reg)) {
		$keyfound = $reg[1];
		if (isASecretKey($keyfound)) {
			$value = '*****forbidden*****';
		} else {
			$value = empty($conf->global->$keyfound) ? '' : $conf->global->$keyfound;
		}

		if (empty($converttextinhtmlifnecessary)) {
			// convert $newval into HTML is necessary
			$text = preg_replace('/__\['.preg_quote($keyfound, '/').'\]__/', $msgishtml ? dol_htmlentitiesbr($value) : $value, $text);
		} else {
			if (! $msgishtml) {
				$valueishtml = dol_textishtml($value, 1);

				if ($valueishtml) {
					$text = dol_htmlentitiesbr($text);
					$msgishtml = 1;
				}
			} else {
				$value = dol_nl2br("$value");
			}

			$text = preg_replace('/__\['.preg_quote($keyfound, '/').'\]__/', $value, $text);
		}
	}

	// Make substitition for array $substitutionarray
	foreach ($substitutionarray as $key => $value) {
		if (!isset($value)) {
			continue; // If value is null, it same than not having substitution key at all into array, we do not replace.
		}

		if ($key == '__USER_SIGNATURE__' && (!empty($conf->global->MAIN_MAIL_DO_NOT_USE_SIGN))) {
			$value = ''; // Protection
		}

		if (empty($converttextinhtmlifnecessary)) {
			$text = str_replace("$key", "$value", $text); // We must keep the " to work when value is 123.5 for example
		} else {
			if (! $msgishtml) {
				$valueishtml = dol_textishtml($value, 1);

				if ($valueishtml) {
					$text = dol_htmlentitiesbr($text);
					$msgishtml = 1;
				}
			} else {
				$value = dol_nl2br("$value");
			}
			$text = str_replace("$key", "$value", $text); // We must keep the " to work when value is 123.5 for example
		}
	}

	return $text;
}

/**
 *  Complete the $substitutionarray with more entries coming from external module that had set the "substitutions=1" into module_part array.
 *  In this case, method completesubstitutionarray provided by module is called.
 *
 *  @param  array		$substitutionarray		Array substitution old value => new value value
 *  @param  Translate	$outputlangs            Output language
 *  @param  Object		$object                 Source object
 *  @param  mixed		$parameters       		Add more parameters (useful to pass product lines)
 *  @param  string      $callfunc               What is the name of the custom function that will be called? (default: completesubstitutionarray)
 *  @return	void
 *  @see 	make_substitutions()
 */
function complete_substitutions_array(&$substitutionarray, $outputlangs, $object = null, $parameters = null, $callfunc = "completesubstitutionarray")
{
	global $conf, $user;

	require_once DOL_DOCUMENT_ROOT.'/core/lib/files.lib.php';

	// Note: substitution key for each extrafields, using key __EXTRA_XXX__ is already available into the getCommonSubstitutionArray used to build the substitution array.

	// Check if there is external substitution to do, requested by plugins
	$dirsubstitutions = array_merge(array(), (array) $conf->modules_parts['substitutions']);

	foreach ($dirsubstitutions as $reldir) {
		$dir = dol_buildpath($reldir, 0);

		// Check if directory exists
		if (!dol_is_dir($dir)) {
			continue;
		}

		$substitfiles = dol_dir_list($dir, 'files', 0, 'functions_');
		foreach ($substitfiles as $substitfile) {
			$reg = array();
			if (preg_match('/functions_(.*)\.lib\.php/i', $substitfile['name'], $reg)) {
				$module = $reg[1];

				dol_syslog("Library ".$substitfile['name']." found into ".$dir);
				// Include the user's functions file
				require_once $dir.$substitfile['name'];
				// Call the user's function, and only if it is defined
				$function_name = $module."_".$callfunc;
				if (function_exists($function_name)) {
					$function_name($substitutionarray, $outputlangs, $object, $parameters);
				}
			}
		}
	}
	if (!empty($conf->global->ODT_ENABLE_ALL_TAGS_IN_SUBSTITUTIONS)) {
		// to list all tags in odt template
		$tags = '';
		foreach ($substitutionarray as $key => $value) {
			$tags .= '{'.$key.'} => '.$value."\n";
		}
		$substitutionarray = array_merge($substitutionarray, array('__ALL_TAGS__' => $tags));
	}
}

/**
 *    Format output for start and end date
 *
 *    @param	int	$date_start    Start date
 *    @param    int	$date_end      End date
 *    @param    string		$format        Output format
 *    @param	Translate	$outputlangs   Output language
 *    @return	void
 */
function print_date_range($date_start, $date_end, $format = '', $outputlangs = '')
{
	print get_date_range($date_start, $date_end, $format, $outputlangs);
}

/**
 *    Format output for start and end date
 *
 *    @param	int			$date_start    		Start date
 *    @param    int			$date_end      		End date
 *    @param    string		$format        		Output format
 *    @param	Translate	$outputlangs   		Output language
 *    @param	integer		$withparenthesis	1=Add parenthesis, 0=no parenthesis
 *    @return	string							String
 */
function get_date_range($date_start, $date_end, $format = '', $outputlangs = '', $withparenthesis = 1)
{
	global $langs;

	$out = '';

	if (!is_object($outputlangs)) {
		$outputlangs = $langs;
	}

	if ($date_start && $date_end) {
		$out .= ($withparenthesis ? ' (' : '').$outputlangs->transnoentitiesnoconv('DateFromTo', dol_print_date($date_start, $format, false, $outputlangs), dol_print_date($date_end, $format, false, $outputlangs)).($withparenthesis ? ')' : '');
	}
	if ($date_start && !$date_end) {
		$out .= ($withparenthesis ? ' (' : '').$outputlangs->transnoentitiesnoconv('DateFrom', dol_print_date($date_start, $format, false, $outputlangs)).($withparenthesis ? ')' : '');
	}
	if (!$date_start && $date_end) {
		$out .= ($withparenthesis ? ' (' : '').$outputlangs->transnoentitiesnoconv('DateUntil', dol_print_date($date_end, $format, false, $outputlangs)).($withparenthesis ? ')' : '');
	}

	return $out;
}

/**
 * Return firstname and lastname in correct order
 *
 * @param	string	$firstname		Firstname
 * @param	string	$lastname		Lastname
 * @param	int		$nameorder		-1=Auto, 0=Lastname+Firstname, 1=Firstname+Lastname, 2=Firstname, 3=Firstname if defined else lastname, 4=Lastname, 5=Lastname if defined else firstname
 * @return	string					Firstname + lastname or Lastname + firstname
 */
function dolGetFirstLastname($firstname, $lastname, $nameorder = -1)
{
	global $conf;

	$ret = '';
	// If order not defined, we use the setup
	if ($nameorder < 0) {
		$nameorder = (empty($conf->global->MAIN_FIRSTNAME_NAME_POSITION) ? 1 : 0);
	}
	if ($nameorder == 1) {
		$ret .= $firstname;
		if ($firstname && $lastname) {
			$ret .= ' ';
		}
		$ret .= $lastname;
	} elseif ($nameorder == 2 || $nameorder == 3) {
		$ret .= $firstname;
		if (empty($ret) && $nameorder == 3) {
			$ret .= $lastname;
		}
	} else {	// 0, 4 or 5
		$ret .= $lastname;
		if (empty($ret) && $nameorder == 5) {
			$ret .= $firstname;
		}
		if ($nameorder == 0) {
			if ($firstname && $lastname) {
				$ret .= ' ';
			}
			$ret .= $firstname;
		}
	}
	return $ret;
}


/**
 *	Set event message in dol_events session object. Will be output by calling dol_htmloutput_events.
 *  Note: Calling dol_htmloutput_events is done into pages by standard llxFooter() function.
 *  Note: Prefer to use setEventMessages instead.
 *
 *	@param	string|string[] $mesgs			Message string or array
 *  @param  string          $style      	Which style to use ('mesgs' by default, 'warnings', 'errors')
 *  @return	void
 *  @see	dol_htmloutput_events()
 */
function setEventMessage($mesgs, $style = 'mesgs')
{
	//dol_syslog(__FUNCTION__ . " is deprecated", LOG_WARNING);		This is not deprecated, it is used by setEventMessages function
	if (!is_array($mesgs)) {
		// If mesgs is a string
		if ($mesgs) {
			$_SESSION['dol_events'][$style][] = $mesgs;
		}
	} else {
		// If mesgs is an array
		foreach ($mesgs as $mesg) {
			if ($mesg) {
				$_SESSION['dol_events'][$style][] = $mesg;
			}
		}
	}
}

/**
 *	Set event messages in dol_events session object. Will be output by calling dol_htmloutput_events.
 *  Note: Calling dol_htmloutput_events is done into pages by standard llxFooter() function.
 *
 *	@param	string	$mesg			Message string
 *	@param	array	$mesgs			Message array
 *  @param  string	$style      	Which style to use ('mesgs' by default, 'warnings', 'errors')
 *  @param	string	$messagekey		A key to be used to allow the feature "Never show this message again"
 *  @return	void
 *  @see	dol_htmloutput_events()
 */
function setEventMessages($mesg, $mesgs, $style = 'mesgs', $messagekey = '')
{
	if (empty($mesg) && empty($mesgs)) {
		dol_syslog("Try to add a message in stack with empty message", LOG_WARNING);
	} else {
		if ($messagekey) {
			// Complete message with a js link to set a cookie "DOLHIDEMESSAGE".$messagekey;
			// TODO
			$mesg .= '';
		}
		if (empty($messagekey) || empty($_COOKIE["DOLHIDEMESSAGE".$messagekey])) {
			if (!in_array((string) $style, array('mesgs', 'warnings', 'errors'))) {
				dol_print_error('', 'Bad parameter style='.$style.' for setEventMessages');
			}
			if (empty($mesgs)) {
				setEventMessage($mesg, $style);
			} else {
				if (!empty($mesg) && !in_array($mesg, $mesgs)) {
					setEventMessage($mesg, $style); // Add message string if not already into array
				}
				setEventMessage($mesgs, $style);
			}
		}
	}
}

/**
 *	Print formated messages to output (Used to show messages on html output).
 *  Note: Calling dol_htmloutput_events is done into pages by standard llxFooter() function, so there is
 *  no need to call it explicitely.
 *
 *  @param	int		$disabledoutputofmessages	Clear all messages stored into session without diplaying them
 *  @return	void
 *  @see    									dol_htmloutput_mesg()
 */
function dol_htmloutput_events($disabledoutputofmessages = 0)
{
	// Show mesgs
	if (isset($_SESSION['dol_events']['mesgs'])) {
		if (empty($disabledoutputofmessages)) {
			dol_htmloutput_mesg('', $_SESSION['dol_events']['mesgs']);
		}
		unset($_SESSION['dol_events']['mesgs']);
	}
	// Show errors
	if (isset($_SESSION['dol_events']['errors'])) {
		if (empty($disabledoutputofmessages)) {
			dol_htmloutput_mesg('', $_SESSION['dol_events']['errors'], 'error');
		}
		unset($_SESSION['dol_events']['errors']);
	}

	// Show warnings
	if (isset($_SESSION['dol_events']['warnings'])) {
		if (empty($disabledoutputofmessages)) {
			dol_htmloutput_mesg('', $_SESSION['dol_events']['warnings'], 'warning');
		}
		unset($_SESSION['dol_events']['warnings']);
	}
}

/**
 *	Get formated messages to output (Used to show messages on html output).
 *  This include also the translation of the message key.
 *
 *	@param	string		$mesgstring		Message string or message key
 *	@param	string[]	$mesgarray      Array of message strings or message keys
 *  @param  string		$style          Style of message output ('ok' or 'error')
 *  @param  int			$keepembedded   Set to 1 in error message must be kept embedded into its html place (this disable jnotify)
 *	@return	string						Return html output
 *
 *  @see    dol_print_error()
 *  @see    dol_htmloutput_errors()
 *  @see    setEventMessages()
 */
function get_htmloutput_mesg($mesgstring = '', $mesgarray = '', $style = 'ok', $keepembedded = 0)
{
	global $conf, $langs;

	$ret = 0;
	$return = '';
	$out = '';
	$divstart = $divend = '';

	// If inline message with no format, we add it.
	if ((empty($conf->use_javascript_ajax) || !empty($conf->global->MAIN_DISABLE_JQUERY_JNOTIFY) || $keepembedded) && !preg_match('/<div class=".*">/i', $out)) {
		$divstart = '<div class="'.$style.' clearboth">';
		$divend = '</div>';
	}

	if ((is_array($mesgarray) && count($mesgarray)) || $mesgstring) {
		$langs->load("errors");
		$out .= $divstart;
		if (is_array($mesgarray) && count($mesgarray)) {
			foreach ($mesgarray as $message) {
				$ret++;
				$out .= $langs->trans($message);
				if ($ret < count($mesgarray)) {
					$out .= "<br>\n";
				}
			}
		}
		if ($mesgstring) {
			$langs->load("errors");
			$ret++;
			$out .= $langs->trans($mesgstring);
		}
		$out .= $divend;
	}

	if ($out) {
		if (!empty($conf->use_javascript_ajax) && empty($conf->global->MAIN_DISABLE_JQUERY_JNOTIFY) && empty($keepembedded)) {
			$return = '<script>
					$(document).ready(function() {
						var block = '.(!empty($conf->global->MAIN_USE_JQUERY_BLOCKUI) ? "true" : "false").'
						if (block) {
							$.dolEventValid("","'.dol_escape_js($out).'");
						} else {
							/* jnotify(message, preset of message type, keepmessage) */
							$.jnotify("'.dol_escape_js($out).'",
							"'.($style == "ok" ? 3000 : $style).'",
							'.($style == "ok" ? "false" : "true").',
							{ remove: function (){} } );
						}
					});
				</script>';
		} else {
			$return = $out;
		}
	}

	return $return;
}

/**
 *  Get formated error messages to output (Used to show messages on html output).
 *
 *  @param  string	$mesgstring         Error message
 *  @param  array	$mesgarray          Error messages array
 *  @param  int		$keepembedded       Set to 1 in error message must be kept embedded into its html place (this disable jnotify)
 *  @return string                		Return html output
 *
 *  @see    dol_print_error()
 *  @see    dol_htmloutput_mesg()
 */
function get_htmloutput_errors($mesgstring = '', $mesgarray = array(), $keepembedded = 0)
{
	return get_htmloutput_mesg($mesgstring, $mesgarray, 'error', $keepembedded);
}

/**
 *	Print formated messages to output (Used to show messages on html output).
 *
 *	@param	string		$mesgstring		Message string or message key
 *	@param	string[]	$mesgarray      Array of message strings or message keys
 *	@param  string      $style          Which style to use ('ok', 'warning', 'error')
 *	@param  int         $keepembedded   Set to 1 if message must be kept embedded into its html place (this disable jnotify)
 *	@return	void
 *
 *	@see    dol_print_error()
 *	@see    dol_htmloutput_errors()
 *	@see    setEventMessages()
 */
function dol_htmloutput_mesg($mesgstring = '', $mesgarray = array(), $style = 'ok', $keepembedded = 0)
{
	if (empty($mesgstring) && (!is_array($mesgarray) || count($mesgarray) == 0)) {
		return;
	}

	$iserror = 0;
	$iswarning = 0;
	if (is_array($mesgarray)) {
		foreach ($mesgarray as $val) {
			if ($val && preg_match('/class="error"/i', $val)) {
				$iserror++;
				break;
			}
			if ($val && preg_match('/class="warning"/i', $val)) {
				$iswarning++;
				break;
			}
		}
	} elseif ($mesgstring && preg_match('/class="error"/i', $mesgstring)) {
		$iserror++;
	} elseif ($mesgstring && preg_match('/class="warning"/i', $mesgstring)) {
		$iswarning++;
	}
	if ($style == 'error') {
		$iserror++;
	}
	if ($style == 'warning') {
		$iswarning++;
	}

	if ($iserror || $iswarning) {
		// Remove div from texts
		$mesgstring = preg_replace('/<\/div><div class="(error|warning)">/', '<br>', $mesgstring);
		$mesgstring = preg_replace('/<div class="(error|warning)">/', '', $mesgstring);
		$mesgstring = preg_replace('/<\/div>/', '', $mesgstring);
		// Remove div from texts array
		if (is_array($mesgarray)) {
			$newmesgarray = array();
			foreach ($mesgarray as $val) {
				if (is_string($val)) {
					$tmpmesgstring = preg_replace('/<\/div><div class="(error|warning)">/', '<br>', $val);
					$tmpmesgstring = preg_replace('/<div class="(error|warning)">/', '', $tmpmesgstring);
					$tmpmesgstring = preg_replace('/<\/div>/', '', $tmpmesgstring);
					$newmesgarray[] = $tmpmesgstring;
				} else {
					dol_syslog("Error call of dol_htmloutput_mesg with an array with a value that is not a string", LOG_WARNING);
				}
			}
			$mesgarray = $newmesgarray;
		}
		print get_htmloutput_mesg($mesgstring, $mesgarray, ($iserror ? 'error' : 'warning'), $keepembedded);
	} else {
		print get_htmloutput_mesg($mesgstring, $mesgarray, 'ok', $keepembedded);
	}
}

/**
 *  Print formated error messages to output (Used to show messages on html output).
 *
 *  @param	string	$mesgstring          Error message
 *  @param  array	$mesgarray           Error messages array
 *  @param  int		$keepembedded        Set to 1 in error message must be kept embedded into its html place (this disable jnotify)
 *  @return	void
 *
 *  @see    dol_print_error()
 *  @see    dol_htmloutput_mesg()
 */
function dol_htmloutput_errors($mesgstring = '', $mesgarray = array(), $keepembedded = 0)
{
	dol_htmloutput_mesg($mesgstring, $mesgarray, 'error', $keepembedded);
}

/**
 * 	Advanced sort array by second index function, which produces ascending (default)
 *  or descending output and uses optionally natural case insensitive sorting (which
 *  can be optionally case sensitive as well).
 *
 *  @param      array		$array      		Array to sort (array of array('key1'=>val1,'key2'=>val2,'key3'...) or array of objects)
 *  @param      string		$index				Key in array to use for sorting criteria
 *  @param      int			$order				Sort order ('asc' or 'desc')
 *  @param      int			$natsort			1=use "natural" sort (natsort) for a search criteria thats is strings or unknown, 0=use "standard" sort (asort) for numbers
 *  @param      int			$case_sensitive		1=sort is case sensitive, 0=not case sensitive
 *  @param		int			$keepindex			If 0 and index key of array to sort is a numeric, than index will be rewrote. If 1 or index key is not numeric, key for index is kept after sorting.
 *  @return     array							Sorted array
 */
function dol_sort_array(&$array, $index, $order = 'asc', $natsort = 0, $case_sensitive = 0, $keepindex = 0)
{
	// Clean parameters
	$order = strtolower($order);

	if (is_array($array)) {
		$sizearray = count($array);
		if ($sizearray > 0) {
			$temp = array();
			foreach (array_keys($array) as $key) {
				if (is_object($array[$key])) {
					$temp[$key] = empty($array[$key]->$index) ? 0 : $array[$key]->$index;
				} else {
					$temp[$key] = empty($array[$key][$index]) ? 0 : $array[$key][$index];
				}
			}

			if (!$natsort) {
				if ($order == 'asc') {
					asort($temp);
				} else {
					arsort($temp);
				}
			} else {
				if ($case_sensitive) {
					natsort($temp);
				} else {
					natcasesort($temp);	// natecasesort is not sensible to case
				}
				if ($order != 'asc') {
					$temp = array_reverse($temp, true);
				}
			}

			$sorted = array();

			foreach (array_keys($temp) as $key) {
				(is_numeric($key) && empty($keepindex)) ? $sorted[] = $array[$key] : $sorted[$key] = $array[$key];
			}

			return $sorted;
		}
	}
	return $array;
}


/**
 *      Check if a string is in UTF8
 *
 *      @param	string	$str        String to check
 * 		@return	boolean				True if string is UTF8 or ISO compatible with UTF8, False if not (ISO with special char or Binary)
 */
function utf8_check($str)
{
	$str = (string) $str;	// Sometimes string is an int.

	// We must use here a binary strlen function (so not dol_strlen)
	$strLength = dol_strlen($str);
	for ($i = 0; $i < $strLength; $i++) {
		if (ord($str[$i]) < 0x80) {
			continue; // 0bbbbbbb
		} elseif ((ord($str[$i]) & 0xE0) == 0xC0) {
			$n = 1; // 110bbbbb
		} elseif ((ord($str[$i]) & 0xF0) == 0xE0) {
			$n = 2; // 1110bbbb
		} elseif ((ord($str[$i]) & 0xF8) == 0xF0) {
			$n = 3; // 11110bbb
		} elseif ((ord($str[$i]) & 0xFC) == 0xF8) {
			$n = 4; // 111110bb
		} elseif ((ord($str[$i]) & 0xFE) == 0xFC) {
			$n = 5; // 1111110b
		} else {
			return false; // Does not match any model
		}
		for ($j = 0; $j < $n; $j++) { // n bytes matching 10bbbbbb follow ?
			if ((++$i == strlen($str)) || ((ord($str[$i]) & 0xC0) != 0x80)) {
				return false;
			}
		}
	}
	return true;
}

/**
 *      Check if a string is in ASCII
 *
 *      @param	string	$str        String to check
 * 		@return	boolean				True if string is ASCII, False if not (byte value > 0x7F)
 */
function ascii_check($str)
{
	if (function_exists('mb_check_encoding')) {
		//if (mb_detect_encoding($str, 'ASCII', true) return false;
		if (!mb_check_encoding($str, 'ASCII')) {
			return false;
		}
	} else {
		if (preg_match('/[^\x00-\x7f]/', $str)) {
			return false; // Contains a byte > 7f
		}
	}

	return true;
}


/**
 *      Return a string encoded into OS filesystem encoding. This function is used to define
 * 	    value to pass to filesystem PHP functions.
 *
 *      @param	string	$str        String to encode (UTF-8)
 * 		@return	string				Encoded string (UTF-8, ISO-8859-1)
 */
function dol_osencode($str)
{
	global $conf;

	$tmp = ini_get("unicode.filesystem_encoding"); // Disponible avec PHP 6.0
	if (empty($tmp) && !empty($_SERVER["WINDIR"])) {
		$tmp = 'iso-8859-1'; // By default for windows
	}
	if (empty($tmp)) {
		$tmp = 'utf-8'; // By default for other
	}
	if (!empty($conf->global->MAIN_FILESYSTEM_ENCODING)) {
		$tmp = $conf->global->MAIN_FILESYSTEM_ENCODING;
	}

	if ($tmp == 'iso-8859-1') {
		return utf8_decode($str);
	}
	return $str;
}


/**
 *      Return an id or code from a code or id.
 *      Store also Code-Id into a cache to speed up next request on same key.
 *
 * 		@param	DoliDB	$db				Database handler
 * 		@param	string	$key			Code or Id to get Id or Code
 * 		@param	string	$tablename		Table name without prefix
 * 		@param	string	$fieldkey		Field to search the key into
 * 		@param	string	$fieldid		Field to get
 *      @param  int		$entityfilter	Filter by entity
 *      @return int						<0 if KO, Id of code if OK
 *      @see $langs->getLabelFromKey
 */
function dol_getIdFromCode($db, $key, $tablename, $fieldkey = 'code', $fieldid = 'id', $entityfilter = 0)
{
	global $cache_codes;

	// If key empty
	if ($key == '') {
		return '';
	}

	// Check in cache
	if (isset($cache_codes[$tablename][$key][$fieldid])) {	// Can be defined to 0 or ''
		return $cache_codes[$tablename][$key][$fieldid]; // Found in cache
	}

	dol_syslog('dol_getIdFromCode (value for field '.$fieldid.' from key '.$key.' not found into cache)', LOG_DEBUG);

	$sql = "SELECT ".$fieldid." as valuetoget";
	$sql .= " FROM ".MAIN_DB_PREFIX.$tablename;
	$sql .= " WHERE ".$fieldkey." = '".$db->escape($key)."'";
	if (!empty($entityfilter)) {
		$sql .= " AND entity IN (".getEntity($tablename).")";
	}

	$resql = $db->query($sql);
	if ($resql) {
		$obj = $db->fetch_object($resql);
		if ($obj) {
			$cache_codes[$tablename][$key][$fieldid] = $obj->valuetoget;
		} else {
			$cache_codes[$tablename][$key][$fieldid] = '';
		}
		$db->free($resql);
		return $cache_codes[$tablename][$key][$fieldid];
	} else {
		return -1;
	}
}

/**
 * Verify if condition in string is ok or not
 *
 * @param 	string		$strToEvaluate	String with condition to check
 * @return 	boolean						True or False. Note: It returns also True if $strToEvaluate is ''. False if error
 */
function verifCond($strToEvaluate)
{
	global $user, $conf, $langs;
	global $leftmenu;
	global $rights; // To export to dol_eval function

	//print $strToEvaluate."<br>\n";
	$rights = true;
	if (isset($strToEvaluate) && $strToEvaluate !== '') {
		//$str = 'if(!('.$strToEvaluate.')) $rights = false;';
		//dol_eval($str, 0, 1, '2'); // The dol_eval must contains all the global $xxx used into a condition
		//var_dump($strToEvaluate);
		$rep = dol_eval($strToEvaluate, 1, 1, '1'); // The dol_eval must contains all the global $xxx for all variables $xxx found into the string condition
		$rights = (($rep && strpos($rep, 'Bad string syntax to evaluate') === false) ? true : false);
		//var_dump($rights);
	}
	return $rights;
}

/**
 * Replace eval function to add more security.
 * This function is called by verifCond() or trans() and transnoentitiesnoconv().
 *
 * @param 	string	$s					String to evaluate
 * @param	int		$returnvalue		0=No return (used to execute eval($a=something)). 1=Value of eval is returned (used to eval($something)).
 * @param   int     $hideerrors     	1=Hide errors
 * @param	string	$onlysimplestring	0=Accept all chars, 1=Accept only simple string with char 'a-z0-9\s^$_+-.*\/>&|=!?():"\',/';', 2=Accept also ';[]'
 * @return	mixed						Nothing or return result of eval
 */
function dol_eval($s, $returnvalue = 0, $hideerrors = 1, $onlysimplestring = '1')
{
	// Only global variables can be changed by eval function and returned to caller
	global $db, $langs, $user, $conf, $website, $websitepage;
	global $action, $mainmenu, $leftmenu;
	global $rights;
	global $object;
	global $mysoc;

	global $obj; // To get $obj used into list when dol_eval is used for computed fields and $obj is not yet $object
	global $soc; // For backward compatibility

	// Test on dangerous char (used for RCE), we allow only characters to make PHP variable testing
	if ($onlysimplestring == '1') {
		// We must accept: '1 && getDolGlobalInt("doesnotexist1") && $conf->global->MAIN_FEATURES_LEVEL'
		// We must accept: '$conf->barcode->enabled && preg_match(\'/^(AAA|BBB)/\',$leftmenu)'
		if (preg_match('/[^a-z0-9\s'.preg_quote('^$_+-.*>&|=!?():"\',/', '/').']/i', $s)) {
			if ($returnvalue) {
				return 'Bad string syntax to evaluate (found chars that are not chars for simplestring): '.$s;
			} else {
				dol_syslog('Bad string syntax to evaluate (found chars that are not chars for simplestring): '.$s);
				return '';
			}
			// TODO We can exclude all () that is not '($db)' and 'getDolGlobalInt(' and 'getDolGlobalString(' and 'preg_match('
			// ...
		}
	} elseif ($onlysimplestring == '2') {
		// We must accept: (($reloadedobj = new Task($db)) && ($reloadedobj->fetchNoCompute($object->id) > 0) && ($secondloadedobj = new Project($db)) && ($secondloadedobj->fetchNoCompute($reloadedobj->fk_project) > 0)) ? $secondloadedobj->ref : "Parent project not found"
		if (preg_match('/[^a-z0-9\s'.preg_quote('^$_+-.*>&|=!?():"\',/;[]', '/').']/i', $s)) {
			if ($returnvalue) {
				return 'Bad string syntax to evaluate (found chars that are not chars for simplestring): '.$s;
			} else {
				dol_syslog('Bad string syntax to evaluate (found chars that are not chars for simplestring): '.$s);
				return '';
			}
		}
	}
	if (strpos($s, '::') !== false) {
		if ($returnvalue) {
			return 'Bad string syntax to evaluate (double : char is forbidden): '.$s;
		} else {
			dol_syslog('Bad string syntax to evaluate (double : char is forbidden): '.$s);
			return '';
		}
	}
	if (strpos($s, '`') !== false) {
		if ($returnvalue) {
			return 'Bad string syntax to evaluate (backtick char is forbidden): '.$s;
		} else {
			dol_syslog('Bad string syntax to evaluate (backtick char is forbidden): '.$s);
			return '';
		}
	}
	if (preg_match('/[^0-9]+\.[^0-9]+/', $s)) {	// We refuse . if not between 2 numbers
		if ($returnvalue) {
			return 'Bad string syntax to evaluate (dot char is forbidden): '.$s;
		} else {
			dol_syslog('Bad string syntax to evaluate (dot char is forbidden): '.$s);
			return '';
		}
	}

	// We block use of php exec or php file functions
	$forbiddenphpstrings = array('$$');
	$forbiddenphpstrings = array_merge($forbiddenphpstrings, array('_ENV', '_SESSION', '_COOKIE', '_GET', '_POST', '_REQUEST'));

	$forbiddenphpfunctions = array("exec", "passthru", "shell_exec", "system", "proc_open", "popen", "eval", "dol_eval", "executeCLI", 'verifCond');
	$forbiddenphpfunctions = array_merge($forbiddenphpfunctions, array("fopen", "file_put_contents", "fputs", "fputscsv", "fwrite", "fpassthru", "require", "include", "mkdir", "rmdir", "symlink", "touch", "unlink", "umask"));
	$forbiddenphpfunctions = array_merge($forbiddenphpfunctions, array("function", "call_user_func"));

	$forbiddenphpregex = 'global\s+\$|\b('.implode('|', $forbiddenphpfunctions).')\b';

	do {
		$oldstringtoclean = $s;
		$s = str_ireplace($forbiddenphpstrings, '__forbiddenstring__', $s);
		$s = preg_replace('/'.$forbiddenphpregex.'/i', '__forbiddenstring__', $s);
		//$s = preg_replace('/\$[a-zA-Z0-9_\->\$]+\(/i', '', $s);	// Remove $function( call and $mycall->mymethod(
	} while ($oldstringtoclean != $s);

	if (strpos($s, '__forbiddenstring__') !== false) {
		dol_syslog('Bad string syntax to evaluate: '.$s, LOG_WARNING);
		if ($returnvalue) {
			return 'Bad string syntax to evaluate: '.$s;
		} else {
			dol_syslog('Bad string syntax to evaluate: '.$s);
			return '';
		}
	}

	//print $s."<br>\n";
	if ($returnvalue) {
		if ($hideerrors) {
			return @eval('return '.$s.';');
		} else {
			return eval('return '.$s.';');
		}
	} else {
		if ($hideerrors) {
			@eval($s);
		} else {
			eval($s);
		}
	}
}

/**
 * Return if var element is ok
 *
 * @param   string      $element    Variable to check
 * @return  boolean                 Return true of variable is not empty
 */
function dol_validElement($element)
{
	return (trim($element) != '');
}

/**
 * 	Return img flag of country for a language code or country code.
 *
 * 	@param	string	$codelang	Language code ('en_IN', 'fr_CA', ...) or ISO Country code on 2 characters in uppercase ('IN', 'FR')
 *  @param	string	$moreatt	Add more attribute on img tag (For example 'style="float: right"' or 'class="saturatemedium"')
 *  @param	int		$notitlealt	No title alt
 * 	@return	string				HTML img string with flag.
 */
function picto_from_langcode($codelang, $moreatt = '', $notitlealt = 0)
{
	if (empty($codelang)) {
		return '';
	}

	if ($codelang == 'auto') {
		return '<span class="fa fa-language"></span>';
	}

	$langtocountryflag = array(
		'ar_AR' => '',
		'ca_ES' => 'catalonia',
		'da_DA' => 'dk',
		'fr_CA' => 'mq',
		'sv_SV' => 'se',
		'sw_SW' => 'unknown',
		'AQ' => 'unknown',
		'CW' => 'unknown',
		'IM' => 'unknown',
		'JE' => 'unknown',
		'MF' => 'unknown',
		'BL' => 'unknown',
		'SX' => 'unknown'
	);

	if (isset($langtocountryflag[$codelang])) {
		$flagImage = $langtocountryflag[$codelang];
	} else {
		$tmparray = explode('_', $codelang);
		$flagImage = empty($tmparray[1]) ? $tmparray[0] : $tmparray[1];
	}

	return img_picto_common($codelang, 'flags/'.strtolower($flagImage).'.png', $moreatt, 0, $notitlealt);
}

/**
 * Return default language from country code.
 * Return null if not found.
 *
 * @param 	string 	$countrycode	Country code like 'US', 'FR', 'CA', 'ES', 'IN', 'MX', ...
 * @return	string					Value of locale like 'en_US', 'fr_FR', ... or null if not found
 */
function getLanguageCodeFromCountryCode($countrycode)
{
	global $mysoc;

	if (empty($countrycode)) {
		return null;
	}

	if (strtoupper($countrycode) == 'MQ') {
		return 'fr_CA';
	}
	if (strtoupper($countrycode) == 'SE') {
		return 'sv_SE'; // se_SE is Sami/Sweden, and we want in priority sv_SE for SE country
	}
	if (strtoupper($countrycode) == 'CH') {
		if ($mysoc->country_code == 'FR') {
			return 'fr_CH';
		}
		if ($mysoc->country_code == 'DE') {
			return 'de_CH';
		}
		if ($mysoc->country_code == 'IT') {
			return 'it_CH';
		}
	}

	// Locale list taken from:
	// http://stackoverflow.com/questions/3191664/
	// list-of-all-locales-and-their-short-codes
	$locales = array(
		'af-ZA',
		'am-ET',
		'ar-AE',
		'ar-BH',
		'ar-DZ',
		'ar-EG',
		'ar-IQ',
		'ar-JO',
		'ar-KW',
		'ar-LB',
		'ar-LY',
		'ar-MA',
		'ar-OM',
		'ar-QA',
		'ar-SA',
		'ar-SY',
		'ar-TN',
		'ar-YE',
		//'as-IN',		// Moved after en-IN
		'ba-RU',
		'be-BY',
		'bg-BG',
		'bn-BD',
		//'bn-IN',		// Moved after en-IN
		'bo-CN',
		'br-FR',
		'ca-ES',
		'co-FR',
		'cs-CZ',
		'cy-GB',
		'da-DK',
		'de-AT',
		'de-CH',
		'de-DE',
		'de-LI',
		'de-LU',
		'dv-MV',
		'el-GR',
		'en-AU',
		'en-BZ',
		'en-CA',
		'en-GB',
		'en-IE',
		'en-IN',
		'as-IN',	// as-IN must be after en-IN (en in priority if country is IN)
		'bn-IN',	// bn-IN must be after en-IN (en in priority if country is IN)
		'en-JM',
		'en-MY',
		'en-NZ',
		'en-PH',
		'en-SG',
		'en-TT',
		'en-US',
		'en-ZA',
		'en-ZW',
		'es-AR',
		'es-BO',
		'es-CL',
		'es-CO',
		'es-CR',
		'es-DO',
		'es-EC',
		'es-ES',
		'es-GT',
		'es-HN',
		'es-MX',
		'es-NI',
		'es-PA',
		'es-PE',
		'es-PR',
		'es-PY',
		'es-SV',
		'es-US',
		'es-UY',
		'es-VE',
		'et-EE',
		'eu-ES',
		'fa-IR',
		'fi-FI',
		'fo-FO',
		'fr-BE',
		'fr-CA',
		'fr-CH',
		'fr-FR',
		'fr-LU',
		'fr-MC',
		'fy-NL',
		'ga-IE',
		'gd-GB',
		'gl-ES',
		'gu-IN',
		'he-IL',
		'hi-IN',
		'hr-BA',
		'hr-HR',
		'hu-HU',
		'hy-AM',
		'id-ID',
		'ig-NG',
		'ii-CN',
		'is-IS',
		'it-CH',
		'it-IT',
		'ja-JP',
		'ka-GE',
		'kk-KZ',
		'kl-GL',
		'km-KH',
		'kn-IN',
		'ko-KR',
		'ky-KG',
		'lb-LU',
		'lo-LA',
		'lt-LT',
		'lv-LV',
		'mi-NZ',
		'mk-MK',
		'ml-IN',
		'mn-MN',
		'mr-IN',
		'ms-BN',
		'ms-MY',
		'mt-MT',
		'nb-NO',
		'ne-NP',
		'nl-BE',
		'nl-NL',
		'nn-NO',
		'oc-FR',
		'or-IN',
		'pa-IN',
		'pl-PL',
		'ps-AF',
		'pt-BR',
		'pt-PT',
		'rm-CH',
		'ro-MD',
		'ro-RO',
		'ru-RU',
		'rw-RW',
		'sa-IN',
		'se-FI',
		'se-NO',
		'se-SE',
		'si-LK',
		'sk-SK',
		'sl-SI',
		'sq-AL',
		'sv-FI',
		'sv-SE',
		'sw-KE',
		'ta-IN',
		'te-IN',
		'th-TH',
		'tk-TM',
		'tn-ZA',
		'tr-TR',
		'tt-RU',
		'ug-CN',
		'uk-UA',
		'ur-PK',
		'vi-VN',
		'wo-SN',
		'xh-ZA',
		'yo-NG',
		'zh-CN',
		'zh-HK',
		'zh-MO',
		'zh-SG',
		'zh-TW',
		'zu-ZA',
	);

	$buildprimarykeytotest = strtolower($countrycode).'-'.strtoupper($countrycode);
	if (in_array($buildprimarykeytotest, $locales)) {
		return strtolower($countrycode).'_'.strtoupper($countrycode);
	}

	if (function_exists('locale_get_primary_language') && function_exists('locale_get_region')) {    // Need extension php-intl
		foreach ($locales as $locale) {
			$locale_language = locale_get_primary_language($locale);
			$locale_region = locale_get_region($locale);
			if (strtoupper($countrycode) == $locale_region) {
				//var_dump($locale.' - '.$locale_language.' - '.$locale_region);
				return strtolower($locale_language).'_'.strtoupper($locale_region);
			}
		}
	} else {
		dol_syslog("Warning Exention php-intl is not available", LOG_WARNING);
	}

	return null;
}

/**
 *  Complete or removed entries into a head array (used to build tabs).
 *  For example, with value added by external modules. Such values are declared into $conf->modules_parts['tab'].
 *  Or by change using hook completeTabsHead
 *
 *  @param	Conf			$conf           Object conf
 *  @param  Translate		$langs          Object langs
 *  @param  object|null		$object         Object object
 *  @param  array			$head          	Object head
 *  @param  int				$h				New position to fill
 *  @param  string			$type           Value for object where objectvalue can be
 *                              			'thirdparty'       to add a tab in third party view
 *		                        	      	'intervention'     to add a tab in intervention view
 *     		                    	     	'supplier_order'   to add a tab in supplier order view
 *          		            	        'supplier_invoice' to add a tab in supplier invoice view
 *                  		    	        'invoice'          to add a tab in customer invoice view
 *                          			    'order'            to add a tab in customer order view
 *                          				'contract'		   to add a tabl in contract view
 *                      			        'product'          to add a tab in product view
 *                              			'propal'           to add a tab in propal view
 *                              			'user'             to add a tab in user view
 *                              			'group'            to add a tab in group view
 * 		        	               	     	'member'           to add a tab in fundation member view
 *      		                        	'categories_x'	   to add a tab in category view ('x': type of category (0=product, 1=supplier, 2=customer, 3=member)
 *      									'ecm'			   to add a tab for another ecm view
 *                                          'stock'            to add a tab for warehouse view
 *  @param  string		$mode  	        	'add' to complete head, 'remove' to remove entries
 *	@return	void
 */
function complete_head_from_modules($conf, $langs, $object, &$head, &$h, $type, $mode = 'add')
{
	global $hookmanager, $db;

	if (isset($conf->modules_parts['tabs'][$type]) && is_array($conf->modules_parts['tabs'][$type])) {
		foreach ($conf->modules_parts['tabs'][$type] as $value) {
			$values = explode(':', $value);

			if ($mode == 'add' && !preg_match('/^\-/', $values[1])) {
				if (count($values) == 6) {       // new declaration with permissions:  $value='objecttype:+tabname1:Title1:langfile@mymodule:$user->rights->mymodule->read:/mymodule/mynewtab1.php?id=__ID__'
					if ($values[0] != $type) {
						continue;
					}

					if (verifCond($values[4])) {
						if ($values[3]) {
							$langs->load($values[3]);
						}
						if (preg_match('/SUBSTITUTION_([^_]+)/i', $values[2], $reg)) {
							$substitutionarray = array();
							complete_substitutions_array($substitutionarray, $langs, $object, array('needforkey'=>$values[2]));
							$label = make_substitutions($reg[1], $substitutionarray);
						} else {
							$labeltemp = explode(':', $values[2]);
							$label = $langs->trans($labeltemp[0]);
							if (!empty($labeltemp[1]) && is_object($object) && !empty($object->id)) {
								dol_include_once($labeltemp[2]);
								$classtoload = $labeltemp[1];
								if (class_exists($classtoload)) {
									$obj = new $classtoload($db);
									$function = $labeltemp[3];
									if ($obj && $function && method_exists($obj, $function)) {
										$nbrec = $obj->$function($object->id, $obj);
										$label .= '<span class="badge marginleftonlyshort">'.$nbrec.'</span>';
									}
								}
							}
						}

						$head[$h][0] = dol_buildpath(preg_replace('/__ID__/i', ((is_object($object) && !empty($object->id)) ? $object->id : ''), $values[5]), 1);
						$head[$h][1] = $label;
						$head[$h][2] = str_replace('+', '', $values[1]);
						$h++;
					}
				} elseif (count($values) == 5) {       // deprecated
					dol_syslog('Passing 5 values in tabs module_parts is deprecated. Please update to 6 with permissions.', LOG_WARNING);

					if ($values[0] != $type) {
						continue;
					}
					if ($values[3]) {
						$langs->load($values[3]);
					}
					if (preg_match('/SUBSTITUTION_([^_]+)/i', $values[2], $reg)) {
						$substitutionarray = array();
						complete_substitutions_array($substitutionarray, $langs, $object, array('needforkey'=>$values[2]));
						$label = make_substitutions($reg[1], $substitutionarray);
					} else {
						$label = $langs->trans($values[2]);
					}

					$head[$h][0] = dol_buildpath(preg_replace('/__ID__/i', ((is_object($object) && !empty($object->id)) ? $object->id : ''), $values[4]), 1);
					$head[$h][1] = $label;
					$head[$h][2] = str_replace('+', '', $values[1]);
					$h++;
				}
			} elseif ($mode == 'remove' && preg_match('/^\-/', $values[1])) {
				if ($values[0] != $type) {
					continue;
				}
				$tabname = str_replace('-', '', $values[1]);
				foreach ($head as $key => $val) {
					$condition = (!empty($values[3]) ? verifCond($values[3]) : 1);
					//var_dump($key.' - '.$tabname.' - '.$head[$key][2].' - '.$values[3].' - '.$condition);
					if ($head[$key][2] == $tabname && $condition) {
						unset($head[$key]);
						break;
					}
				}
			}
		}
	}

	// No need to make a return $head. Var is modified as a reference
	if (!empty($hookmanager)) {
		$parameters = array('object' => $object, 'mode' => $mode, 'head' => &$head);
		$reshook = $hookmanager->executeHooks('completeTabsHead', $parameters);
		if ($reshook > 0) {		// Hook ask to replace completely the array
			$head = $hookmanager->resArray;
		} else {				// Hook
			$head = array_merge($head, $hookmanager->resArray);
		}
		$h = count($head);
	}
}

/**
 * Print common footer :
 * 		conf->global->MAIN_HTML_FOOTER
 *      js for switch of menu hider
 * 		js for conf->global->MAIN_GOOGLE_AN_ID
 * 		js for conf->global->MAIN_SHOW_TUNING_INFO or $_SERVER["MAIN_SHOW_TUNING_INFO"]
 * 		js for conf->logbuffer
 *
 * @param	string	$zone	'private' (for private pages) or 'public' (for public pages)
 * @return	void
 */
function printCommonFooter($zone = 'private')
{
	global $conf, $hookmanager, $user, $debugbar;
	global $action;
	global $micro_start_time;

	if ($zone == 'private') {
		print "\n".'<!-- Common footer for private page -->'."\n";
	} else {
		print "\n".'<!-- Common footer for public page -->'."\n";
	}

	// A div to store page_y POST parameter so we can read it using javascript
	print "\n<!-- A div to store page_y POST parameter -->\n";
	print '<div id="page_y" style="display: none;">'.(GETPOST('page_y') ? GETPOST('page_y') : '').'</div>'."\n";

	$parameters = array();
	$reshook = $hookmanager->executeHooks('printCommonFooter', $parameters); // Note that $action and $object may have been modified by some hooks
	if (empty($reshook)) {
		if (!empty($conf->global->MAIN_HTML_FOOTER)) {
			print $conf->global->MAIN_HTML_FOOTER."\n";
		}

		print "\n";
		if (!empty($conf->use_javascript_ajax)) {
			print '<script>'."\n";
			print 'jQuery(document).ready(function() {'."\n";

			if ($zone == 'private' && empty($conf->dol_use_jmobile)) {
				print "\n";
				print '/* JS CODE TO ENABLE to manage handler to switch left menu page (menuhider) */'."\n";
				print 'jQuery("li.menuhider").click(function(event) {';
				print '  if (!$( "body" ).hasClass( "sidebar-collapse" )){ event.preventDefault(); }'."\n";
				print '  console.log("We click on .menuhider");'."\n";
				print '  $("body").toggleClass("sidebar-collapse")'."\n";
				print '});'."\n";
			}

			// Management of focus and mandatory for fields
			if ($action == 'create' || $action == 'edit' || (empty($action) && (preg_match('/new\.php/', $_SERVER["PHP_SELF"])))) {
				print '/* JS CODE TO ENABLE to manage focus and mandatory form fields */'."\n";
				$relativepathstring = $_SERVER["PHP_SELF"];
				// Clean $relativepathstring
				if (constant('DOL_URL_ROOT')) {
					$relativepathstring = preg_replace('/^'.preg_quote(constant('DOL_URL_ROOT'), '/').'/', '', $relativepathstring);
				}
				$relativepathstring = preg_replace('/^\//', '', $relativepathstring);
				$relativepathstring = preg_replace('/^custom\//', '', $relativepathstring);
				//$tmpqueryarraywehave = explode('&', dol_string_nohtmltag($_SERVER['QUERY_STRING']));
				if (!empty($user->default_values[$relativepathstring]['focus'])) {
					foreach ($user->default_values[$relativepathstring]['focus'] as $defkey => $defval) {
						$qualified = 0;
						if ($defkey != '_noquery_') {
							$tmpqueryarraytohave = explode('&', $defkey);
							$foundintru = 0;
							foreach ($tmpqueryarraytohave as $tmpquerytohave) {
								$tmpquerytohaveparam = explode('=', $tmpquerytohave);
								//print "console.log('".$tmpquerytohaveparam[0]." ".$tmpquerytohaveparam[1]." ".GETPOST($tmpquerytohaveparam[0])."');";
								if (!GETPOSTISSET($tmpquerytohaveparam[0]) || ($tmpquerytohaveparam[1] != GETPOST($tmpquerytohaveparam[0]))) {
									$foundintru = 1;
								}
							}
							if (!$foundintru) {
								$qualified = 1;
							}
							//var_dump($defkey.'-'.$qualified);
						} else {
							$qualified = 1;
						}

						if ($qualified) {
							foreach ($defval as $paramkey => $paramval) {
								// Set focus on field
								print 'jQuery("input[name=\''.$paramkey.'\']").focus();'."\n";
								print 'jQuery("textarea[name=\''.$paramkey.'\']").focus();'."\n";
								print 'jQuery("select[name=\''.$paramkey.'\']").focus();'."\n"; // Not really usefull, but we keep it in case of.
							}
						}
					}
				}
				if (!empty($user->default_values[$relativepathstring]['mandatory'])) {
					foreach ($user->default_values[$relativepathstring]['mandatory'] as $defkey => $defval) {
						$qualified = 0;
						if ($defkey != '_noquery_') {
							$tmpqueryarraytohave = explode('&', $defkey);
							$foundintru = 0;
							foreach ($tmpqueryarraytohave as $tmpquerytohave) {
								$tmpquerytohaveparam = explode('=', $tmpquerytohave);
								//print "console.log('".$tmpquerytohaveparam[0]." ".$tmpquerytohaveparam[1]." ".GETPOST($tmpquerytohaveparam[0])."');";
								if (!GETPOSTISSET($tmpquerytohaveparam[0]) || ($tmpquerytohaveparam[1] != GETPOST($tmpquerytohaveparam[0]))) {
									$foundintru = 1;
								}
							}
							if (!$foundintru) {
								$qualified = 1;
							}
							//var_dump($defkey.'-'.$qualified);
						} else {
							$qualified = 1;
						}

						if ($qualified) {
							foreach ($defval as $paramkey => $paramval) {
								// Add property 'required' on input
								print 'jQuery("input[name=\''.$paramkey.'\']").prop(\'required\',true);'."\n";
								print 'jQuery("textarea[name=\''.$paramkey.'\']").prop(\'required\',true);'."\n";
								print '// required on a select works only if key is "", so we add the required attributes but also we reset the key -1 or 0 to an empty string'."\n";
								print 'jQuery("select[name=\''.$paramkey.'\']").prop(\'required\',true);'."\n";
								print 'jQuery("select[name=\''.$paramkey.'\'] option[value=\'-1\']").prop(\'value\', \'\');'."\n";
								print 'jQuery("select[name=\''.$paramkey.'\'] option[value=\'0\']").prop(\'value\', \'\');'."\n";

								// Add 'field required' class on closest td for all input elements : input, textarea and select
								print 'jQuery(":input[name=\'' . $paramkey . '\']").closest("tr").find("td:first").addClass("fieldrequired");' . "\n";
							}
						}
					}
				}
			}

			print '});'."\n";

			// End of tuning
			if (!empty($_SERVER['MAIN_SHOW_TUNING_INFO']) || !empty($conf->global->MAIN_SHOW_TUNING_INFO)) {
				print "\n";
				print "/* JS CODE TO ENABLE to add memory info */\n";
				print 'window.console && console.log("';
				if (!empty($conf->global->MEMCACHED_SERVER)) {
					print 'MEMCACHED_SERVER='.$conf->global->MEMCACHED_SERVER.' - ';
				}
				print 'MAIN_OPTIMIZE_SPEED='.(isset($conf->global->MAIN_OPTIMIZE_SPEED) ? $conf->global->MAIN_OPTIMIZE_SPEED : 'off');
				if (!empty($micro_start_time)) {   // Works only if MAIN_SHOW_TUNING_INFO is defined at $_SERVER level. Not in global variable.
					$micro_end_time = microtime(true);
					print ' - Build time: '.ceil(1000 * ($micro_end_time - $micro_start_time)).' ms';
				}

				if (function_exists("memory_get_usage")) {
					print ' - Mem: '.memory_get_usage(); // Do not use true here, it seems it takes the peak amount
				}
				if (function_exists("memory_get_peak_usage")) {
					print ' - Real mem peak: '.memory_get_peak_usage(true);
				}
				if (function_exists("zend_loader_file_encoded")) {
					print ' - Zend encoded file: '.(zend_loader_file_encoded() ? 'yes' : 'no');
				}
				print '");'."\n";
			}

			print "\n".'</script>'."\n";

			// Google Analytics
			// TODO Add a hook here
			if (!empty($conf->google->enabled) && !empty($conf->global->MAIN_GOOGLE_AN_ID)) {
				$tmptagarray = explode(',', $conf->global->MAIN_GOOGLE_AN_ID);
				foreach ($tmptagarray as $tmptag) {
					print "\n";
					print "<!-- JS CODE TO ENABLE for google analtics tag -->\n";
					print "
					<!-- Global site tag (gtag.js) - Google Analytics -->
					<script async src=\"https://www.googletagmanager.com/gtag/js?id=".trim($tmptag)."\"></script>
					<script>
					window.dataLayer = window.dataLayer || [];
					function gtag(){dataLayer.push(arguments);}
					gtag('js', new Date());

					gtag('config', '".trim($tmptag)."');
					</script>";
					print "\n";
				}
			}
		}

		// Add Xdebug coverage of code
		if (defined('XDEBUGCOVERAGE')) {
			print_r(xdebug_get_code_coverage());
		}

		// Add DebugBar data
		if (!empty($user->rights->debugbar->read) && is_object($debugbar)) {
			$debugbar['time']->stopMeasure('pageaftermaster');
			print '<!-- Output debugbar data -->'."\n";
			$renderer = $debugbar->getRenderer();
			print $debugbar->getRenderer()->render();
		} elseif (count($conf->logbuffer)) {    // If there is some logs in buffer to show
			print "\n";
			print "<!-- Start of log output\n";
			//print '<div class="hidden">'."\n";
			foreach ($conf->logbuffer as $logline) {
				print $logline."<br>\n";
			}
			//print '</div>'."\n";
			print "End of log output -->\n";
		}
	}
}

/**
 * Split a string with 2 keys into key array.
 * For example: "A=1;B=2;C=2" is exploded into array('A'=>1,'B'=>2,'C'=>3)
 *
 * @param 	string	$string		String to explode
 * @param 	string	$delimiter	Delimiter between each couple of data
 * @param 	string	$kv			Delimiter between key and value
 * @return	array				Array of data exploded
 */
function dolExplodeIntoArray($string, $delimiter = ';', $kv = '=')
{
	if ($a = explode($delimiter, $string)) {
		$ka = array();
		foreach ($a as $s) { // each part
			if ($s) {
				if ($pos = strpos($s, $kv)) { // key/value delimiter
					$ka[trim(substr($s, 0, $pos))] = trim(substr($s, $pos + strlen($kv)));
				} else { // key delimiter not found
					$ka[] = trim($s);
				}
			}
		}
		return $ka;
	}
	return array();
}


/**
 * Set focus onto field with selector (similar behaviour of 'autofocus' HTML5 tag)
 *
 * @param 	string	$selector	Selector ('#id' or 'input[name="ref"]') to use to find the HTML input field that must get the autofocus. You must use a CSS selector, so unique id preceding with the '#' char.
 * @return	void
 */
function dol_set_focus($selector)
{
	print "\n".'<!-- Set focus onto a specific field -->'."\n";
	print '<script>jQuery(document).ready(function() { jQuery("'.dol_escape_js($selector).'").focus(); });</script>'."\n";
}


/**
 * Return getmypid() or random PID when function is disabled
 * Some web hosts disable this php function for security reasons
 * and sometimes we can't redeclare function
 *
 * @return	int
 */
function dol_getmypid()
{
	if (!function_exists('getmypid')) {
		return mt_rand(1, 32768);
	} else {
		return getmypid();
	}
}


/**
 * Generate natural SQL search string for a criteria (this criteria can be tested on one or several fields)
 *
 * @param   string|string[]	$fields 	String or array of strings, filled with the name of all fields in the SQL query we must check (combined with a OR). Example: array("p.field1","p.field2")
 * @param   string 			$value 		The value to look for.
 *                          		    If param $mode is 0, can contains several keywords separated with a space or |
 *                                      like "keyword1 keyword2" = We want record field like keyword1 AND field like keyword2
 *                                      or like "keyword1|keyword2" = We want record field like keyword1 OR field like keyword2
 *                             			If param $mode is 1, can contains an operator <, > or = like "<10" or ">=100.5 < 1000"
 *                             			If param $mode is 2, can contains a list of int id separated by comma like "1,3,4"
 *                             			If param $mode is 3, can contains a list of string separated by comma like "a,b,c"
 * @param	integer			$mode		0=value is list of keyword strings, 1=value is a numeric test (Example ">5.5 <10"), 2=value is a list of ID separated with comma (Example '1,3,4')
 * 										3=value is list of string separated with comma (Example 'text 1,text 2'), 4=value is a list of ID separated with comma (Example '2,7') to be used to search into a multiselect string '1,2,3,4'
 * @param	integer			$nofirstand	1=Do not output the first 'AND'
 * @return 	string 			$res 		The statement to append to the SQL query
 * @see dolSqlDateFilter()
 */
function natural_search($fields, $value, $mode = 0, $nofirstand = 0)
{
	global $db, $langs;

	$value = trim($value);

	if ($mode == 0) {
		$value = preg_replace('/\*/', '%', $value); // Replace * with %
	}
	if ($mode == 1) {
		$value = preg_replace('/([<>=]+)\s+([0-9'.preg_quote($langs->trans("DecimalSeparator"), '/').'\-])/', '\1\2', $value); // Clean string '< 10' into '<10' so we can the explode on space to get all tests to do
	}

	$value = preg_replace('/\s*\|\s*/', '|', $value);

	$crits = explode(' ', $value);
	$res = '';
	if (!is_array($fields)) {
		$fields = array($fields);
	}

	$j = 0;
	foreach ($crits as $crit) {
		$crit = trim($crit);
		$i = 0;
		$i2 = 0;
		$newres = '';
		foreach ($fields as $field) {
			if ($mode == 1) {
				$operator = '=';
				$newcrit = preg_replace('/([<>=]+)/', '', $crit);

				$reg = array();
				preg_match('/([<>=]+)/', $crit, $reg);
				if (!empty($reg[1])) {
					$operator = $reg[1];
				}
				if ($newcrit != '') {
					$numnewcrit = price2num($newcrit);
					if (is_numeric($numnewcrit)) {
						$newres .= ($i2 > 0 ? ' OR ' : '').$field.' '.$operator.' '.((float) $numnewcrit); // should be a numeric
					} else {
						$newres .= ($i2 > 0 ? ' OR ' : '').'1 = 2'; // force false
					}
					$i2++; // a criteria was added to string
				}
			} elseif ($mode == 2 || $mode == -2) {
				$crit = preg_replace('/[^0-9,]/', '', $crit); // ID are always integer
				$newres .= ($i2 > 0 ? ' OR ' : '').$field." ".($mode == -2 ? 'NOT ' : '');
				$newres .= $crit ? "IN (".$db->sanitize($db->escape($crit)).")" : "IN (0)";
				if ($mode == -2) {
					$newres .= ' OR '.$field.' IS NULL';
				}
				$i2++; // a criteria was added to string
			} elseif ($mode == 3 || $mode == -3) {
				$tmparray = explode(',', $crit);
				if (count($tmparray)) {
					$listofcodes = '';
					foreach ($tmparray as $val) {
						$val = trim($val);
						if ($val) {
							$listofcodes .= ($listofcodes ? ',' : '');
							$listofcodes .= "'".$db->escape($val)."'";
						}
					}
					$newres .= ($i2 > 0 ? ' OR ' : '').$field." ".($mode == -3 ? 'NOT ' : '')."IN (".$db->sanitize($listofcodes, 1).")";
					$i2++; // a criteria was added to string
				}
				if ($mode == -3) {
					$newres .= ' OR '.$field.' IS NULL';
				}
			} elseif ($mode == 4) {
				$tmparray = explode(',', $crit);
				if (count($tmparray)) {
					$listofcodes = '';
					foreach ($tmparray as $val) {
						$val = trim($val);
						if ($val) {
							$newres .= ($i2 > 0 ? " OR (" : "(").$field." LIKE '".$db->escape($val).",%'";
							$newres .= ' OR '.$field." = '".$db->escape($val)."'";
							$newres .= ' OR '.$field." LIKE '%,".$db->escape($val)."'";
							$newres .= ' OR '.$field." LIKE '%,".$db->escape($val).",%'";
							$newres .= ')';
							$i2++;
						}
					}
				}
			} else // $mode=0
			{
				$tmpcrits = explode('|', $crit);
				$i3 = 0;
				foreach ($tmpcrits as $tmpcrit) {
					if ($tmpcrit !== '0' && empty($tmpcrit)) {
						continue;
					}

					$newres .= (($i2 > 0 || $i3 > 0) ? ' OR ' : '');

					if (preg_match('/\.(id|rowid)$/', $field)) {	// Special case for rowid that is sometimes a ref so used as a search field
						$newres .= $field." = ".(is_numeric(trim($tmpcrit)) ? ((float) trim($tmpcrit)) : '0');
					} else {
						$tmpcrit = trim($tmpcrit);
						$tmpcrit2 = $tmpcrit;
						$tmpbefore = '%';
						$tmpafter = '%';
						if (preg_match('/^!/', $tmpcrit)) {
							$newres .= $field." NOT LIKE '"; // ! as exclude character
							$tmpcrit2 = preg_replace('/^!/', '', $tmpcrit2);
						} else $newres .= $field." LIKE '";

						if (preg_match('/^[\^\$]/', $tmpcrit)) {
							$tmpbefore = '';
							$tmpcrit2 = preg_replace('/^[\^\$]/', '', $tmpcrit2);
						}
						if (preg_match('/[\^\$]$/', $tmpcrit)) {
							$tmpafter = '';
							$tmpcrit2 = preg_replace('/[\^\$]$/', '', $tmpcrit2);
						}
						$newres .= $tmpbefore;
						$newres .= $db->escape($tmpcrit2);
						$newres .= $tmpafter;
						$newres .= "'";
						if ($tmpcrit2 == '') {
							$newres .= " OR ".$field." IS NULL";
						}
					}

					$i3++;
				}
				$i2++; // a criteria was added to string
			}
			$i++;
		}
		if ($newres) {
			$res = $res.($res ? ' AND ' : '').($i2 > 1 ? '(' : '').$newres.($i2 > 1 ? ')' : '');
		}
		$j++;
	}
	$res = ($nofirstand ? "" : " AND ")."(".$res.")";
	//print 'xx'.$res.'yy';
	return $res;
}

/**
 * Return string with full Url. The file qualified is the one defined by relative path in $object->last_main_doc
 *
 * @param   Object	$object				Object
 * @return	string						Url string
 */
function showDirectDownloadLink($object)
{
	global $conf, $langs;

	$out = '';
	$url = $object->getLastMainDocLink($object->element);

	$out .= img_picto($langs->trans("PublicDownloadLinkDesc"), 'globe').' <span class="opacitymedium">'.$langs->trans("DirectDownloadLink").'</span><br>';
	if ($url) {
		$out .= '<div class="urllink"><input type="text" id="directdownloadlink" class="quatrevingtpercent" value="'.$url.'"></div>';
		$out .= ajax_autoselect("directdownloadlink", 0);
	} else {
		$out .= '<div class="urllink">'.$langs->trans("FileNotShared").'</div>';
	}

	return $out;
}

/**
 * Return the filename of file to get the thumbs
 *
 * @param   string  $file           Original filename (full or relative path)
 * @param   string  $extName        Extension to differenciate thumb file name ('', '_small', '_mini')
 * @param   string  $extImgTarget   Force image extension for thumbs. Use '' to keep same extension than original image (default).
 * @return  string                  New file name (full or relative path, including the thumbs/)
 */
function getImageFileNameForSize($file, $extName, $extImgTarget = '')
{
	$dirName = dirname($file);
	if ($dirName == '.') {
		$dirName = '';
	}

	$fileName = preg_replace('/(\.gif|\.jpeg|\.jpg|\.png|\.bmp|\.webp)$/i', '', $file); // We remove extension, whatever is its case
	$fileName = basename($fileName);

	if (empty($extImgTarget)) {
		$extImgTarget = (preg_match('/\.jpg$/i', $file) ? '.jpg' : '');
	}
	if (empty($extImgTarget)) {
		$extImgTarget = (preg_match('/\.jpeg$/i', $file) ? '.jpeg' : '');
	}
	if (empty($extImgTarget)) {
		$extImgTarget = (preg_match('/\.gif$/i', $file) ? '.gif' : '');
	}
	if (empty($extImgTarget)) {
		$extImgTarget = (preg_match('/\.png$/i', $file) ? '.png' : '');
	}
	if (empty($extImgTarget)) {
		$extImgTarget = (preg_match('/\.bmp$/i', $file) ? '.bmp' : '');
	}
	if (empty($extImgTarget)) {
		$extImgTarget = (preg_match('/\.webp$/i', $file) ? '.webp' : '');
	}

	if (!$extImgTarget) {
		return $file;
	}

	$subdir = '';
	if ($extName) {
		$subdir = 'thumbs/';
	}

	return ($dirName ? $dirName.'/' : '').$subdir.$fileName.$extName.$extImgTarget; // New filename for thumb
}


/**
 * Return URL we can use for advanced preview links
 *
 * @param   string    $modulepart     propal, facture, facture_fourn, ...
 * @param   string    $relativepath   Relative path of docs.
 * @param	int		  $alldata		  Return array with all components (1 is recommended, then use a simple a href link with the class, target and mime attribute added. 'documentpreview' css class is handled by jquery code into main.inc.php)
 * @param	string	  $param		  More param on http links
 * @return  string|array              Output string with href link or array with all components of link
 */
function getAdvancedPreviewUrl($modulepart, $relativepath, $alldata = 0, $param = '')
{
	global $conf, $langs;

	if (empty($conf->use_javascript_ajax)) {
		return '';
	}

	$isAllowedForPreview = dolIsAllowedForPreview($relativepath);

	if ($alldata == 1) {
		if ($isAllowedForPreview) {
			return array('target'=>'_blank', 'css'=>'documentpreview', 'url'=>DOL_URL_ROOT.'/document.php?modulepart='.$modulepart.'&attachment=0&file='.urlencode($relativepath).($param ? '&'.$param : ''), 'mime'=>dol_mimetype($relativepath));
		} else {
			return array();
		}
	}

	// old behavior, return a string
	if ($isAllowedForPreview) {
		return 'javascript:document_preview(\''.dol_escape_js(DOL_URL_ROOT.'/document.php?modulepart='.$modulepart.'&attachment=0&file='.urlencode($relativepath).($param ? '&'.$param : '')).'\', \''.dol_mimetype($relativepath).'\', \''.dol_escape_js($langs->trans('Preview')).'\')';
	} else {
		return '';
	}
}


/**
 * Make content of an input box selected when we click into input field.
 *
 * @param string	$htmlname		Id of html object ('#idvalue' or '.classvalue')
 * @param string	$addlink		Add a 'link to' after
 * @param string	$textonlink		Text to show on link or 'image'
 * @return string
 */
function ajax_autoselect($htmlname, $addlink = '', $textonlink = 'Link')
{
	global $langs;
	$out = '<script>
               jQuery(document).ready(function () {
				    jQuery("'.((strpos($htmlname, '.') === 0 ? '' : '#').$htmlname).'").click(function() { jQuery(this).select(); } );
				});
		    </script>';
	if ($addlink) {
		if ($textonlink === 'image') {
			$out .= ' <a href="'.$addlink.'" target="_blank" rel="noopener noreferrer">'.img_picto('', 'globe').'</a>';
		} else {
			$out .= ' <a href="'.$addlink.'" target="_blank" rel="noopener noreferrer">'.$langs->trans("Link").'</a>';
		}
	}
	return $out;
}

/**
 *	Return if a file is qualified for preview
 *
 *	@param	string	$file		Filename we looking for information
 *	@return int					1 If allowed, 0 otherwise
 *  @see    dol_mimetype(), image_format_supported() from images.lib.php
 */
function dolIsAllowedForPreview($file)
{
	global $conf;

	// Check .noexe extension in filename
	if (preg_match('/\.noexe$/i', $file)) {
		return 0;
	}

	// Check mime types
	$mime_preview = array('bmp', 'jpeg', 'png', 'gif', 'tiff', 'pdf', 'plain', 'css', 'webp');
	if (!empty($conf->global->MAIN_ALLOW_SVG_FILES_AS_IMAGES)) {
		$mime_preview[] = 'svg+xml';
	}
	//$mime_preview[]='vnd.oasis.opendocument.presentation';
	//$mime_preview[]='archive';
	$num_mime = array_search(dol_mimetype($file, '', 1), $mime_preview);
	if ($num_mime !== false) {
		return 1;
	}

	// By default, not allowed for preview
	return 0;
}


/**
 *	Return MIME type of a file from its name with extension.
 *
 *	@param	string	$file		Filename we looking for MIME type
 *  @param  string	$default    Default mime type if extension not found in known list
 * 	@param	int		$mode    	0=Return full mime, 1=otherwise short mime string, 2=image for mime type, 3=source language, 4=css of font fa
 *	@return string 		    	Return a mime type family (text/xxx, application/xxx, image/xxx, audio, video, archive)
 *  @see    dolIsAllowedForPreview(), image_format_supported() from images.lib.php
 */
function dol_mimetype($file, $default = 'application/octet-stream', $mode = 0)
{
	$mime = $default;
	$imgmime = 'other.png';
	$famime = 'file-o';
	$srclang = '';

	$tmpfile = preg_replace('/\.noexe$/', '', $file);

	// Plain text files
	if (preg_match('/\.txt$/i', $tmpfile)) {
		$mime = 'text/plain';
		$imgmime = 'text.png';
		$famime = 'file-text-o';
	}
	if (preg_match('/\.rtx$/i', $tmpfile)) {
		$mime = 'text/richtext';
		$imgmime = 'text.png';
		$famime = 'file-text-o';
	}
	if (preg_match('/\.csv$/i', $tmpfile)) {
		$mime = 'text/csv';
		$imgmime = 'text.png';
		$famime = 'file-text-o';
	}
	if (preg_match('/\.tsv$/i', $tmpfile)) {
		$mime = 'text/tab-separated-values';
		$imgmime = 'text.png';
		$famime = 'file-text-o';
	}
	if (preg_match('/\.(cf|conf|log)$/i', $tmpfile)) {
		$mime = 'text/plain';
		$imgmime = 'text.png';
		$famime = 'file-text-o';
	}
	if (preg_match('/\.ini$/i', $tmpfile)) {
		$mime = 'text/plain';
		$imgmime = 'text.png';
		$srclang = 'ini';
		$famime = 'file-text-o';
	}
	if (preg_match('/\.md$/i', $tmpfile)) {
		$mime = 'text/plain';
		$imgmime = 'text.png';
		$srclang = 'md';
		$famime = 'file-text-o';
	}
	if (preg_match('/\.css$/i', $tmpfile)) {
		$mime = 'text/css';
		$imgmime = 'css.png';
		$srclang = 'css';
		$famime = 'file-text-o';
	}
	if (preg_match('/\.lang$/i', $tmpfile)) {
		$mime = 'text/plain';
		$imgmime = 'text.png';
		$srclang = 'lang';
		$famime = 'file-text-o';
	}
	// Certificate files
	if (preg_match('/\.(crt|cer|key|pub)$/i', $tmpfile)) {
		$mime = 'text/plain';
		$imgmime = 'text.png';
		$famime = 'file-text-o';
	}
	// XML based (HTML/XML/XAML)
	if (preg_match('/\.(html|htm|shtml)$/i', $tmpfile)) {
		$mime = 'text/html';
		$imgmime = 'html.png';
		$srclang = 'html';
		$famime = 'file-text-o';
	}
	if (preg_match('/\.(xml|xhtml)$/i', $tmpfile)) {
		$mime = 'text/xml';
		$imgmime = 'other.png';
		$srclang = 'xml';
		$famime = 'file-text-o';
	}
	if (preg_match('/\.xaml$/i', $tmpfile)) {
		$mime = 'text/xml';
		$imgmime = 'other.png';
		$srclang = 'xaml';
		$famime = 'file-text-o';
	}
	// Languages
	if (preg_match('/\.bas$/i', $tmpfile)) {
		$mime = 'text/plain';
		$imgmime = 'text.png';
		$srclang = 'bas';
		$famime = 'file-code-o';
	}
	if (preg_match('/\.(c)$/i', $tmpfile)) {
		$mime = 'text/plain';
		$imgmime = 'text.png';
		$srclang = 'c';
		$famime = 'file-code-o';
	}
	if (preg_match('/\.(cpp)$/i', $tmpfile)) {
		$mime = 'text/plain';
		$imgmime = 'text.png';
		$srclang = 'cpp';
		$famime = 'file-code-o';
	}
	if (preg_match('/\.cs$/i', $tmpfile)) {
		$mime = 'text/plain';
		$imgmime = 'text.png';
		$srclang = 'cs';
		$famime = 'file-code-o';
	}
	if (preg_match('/\.(h)$/i', $tmpfile)) {
		$mime = 'text/plain';
		$imgmime = 'text.png';
		$srclang = 'h';
		$famime = 'file-code-o';
	}
	if (preg_match('/\.(java|jsp)$/i', $tmpfile)) {
		$mime = 'text/plain';
		$imgmime = 'text.png';
		$srclang = 'java';
		$famime = 'file-code-o';
	}
	if (preg_match('/\.php([0-9]{1})?$/i', $tmpfile)) {
		$mime = 'text/plain';
		$imgmime = 'php.png';
		$srclang = 'php';
		$famime = 'file-code-o';
	}
	if (preg_match('/\.phtml$/i', $tmpfile)) {
		$mime = 'text/plain';
		$imgmime = 'php.png';
		$srclang = 'php';
		$famime = 'file-code-o';
	}
	if (preg_match('/\.(pl|pm)$/i', $tmpfile)) {
		$mime = 'text/plain';
		$imgmime = 'pl.png';
		$srclang = 'perl';
		$famime = 'file-code-o';
	}
	if (preg_match('/\.sql$/i', $tmpfile)) {
		$mime = 'text/plain';
		$imgmime = 'text.png';
		$srclang = 'sql';
		$famime = 'file-code-o';
	}
	if (preg_match('/\.js$/i', $tmpfile)) {
		$mime = 'text/x-javascript';
		$imgmime = 'jscript.png';
		$srclang = 'js';
		$famime = 'file-code-o';
	}
	// Open office
	if (preg_match('/\.odp$/i', $tmpfile)) {
		$mime = 'application/vnd.oasis.opendocument.presentation';
		$imgmime = 'ooffice.png';
		$famime = 'file-powerpoint-o';
	}
	if (preg_match('/\.ods$/i', $tmpfile)) {
		$mime = 'application/vnd.oasis.opendocument.spreadsheet';
		$imgmime = 'ooffice.png';
		$famime = 'file-excel-o';
	}
	if (preg_match('/\.odt$/i', $tmpfile)) {
		$mime = 'application/vnd.oasis.opendocument.text';
		$imgmime = 'ooffice.png';
		$famime = 'file-word-o';
	}
	// MS Office
	if (preg_match('/\.mdb$/i', $tmpfile)) {
		$mime = 'application/msaccess';
		$imgmime = 'mdb.png';
		$famime = 'file-o';
	}
	if (preg_match('/\.doc(x|m)?$/i', $tmpfile)) {
		$mime = 'application/msword';
		$imgmime = 'doc.png';
		$famime = 'file-word-o';
	}
	if (preg_match('/\.dot(x|m)?$/i', $tmpfile)) {
		$mime = 'application/msword';
		$imgmime = 'doc.png';
		$famime = 'file-word-o';
	}
	if (preg_match('/\.xlt(x)?$/i', $tmpfile)) {
		$mime = 'application/vnd.ms-excel';
		$imgmime = 'xls.png';
		$famime = 'file-excel-o';
	}
	if (preg_match('/\.xla(m)?$/i', $tmpfile)) {
		$mime = 'application/vnd.ms-excel';
		$imgmime = 'xls.png';
		$famime = 'file-excel-o';
	}
	if (preg_match('/\.xls$/i', $tmpfile)) {
		$mime = 'application/vnd.ms-excel';
		$imgmime = 'xls.png';
		$famime = 'file-excel-o';
	}
	if (preg_match('/\.xls(b|m|x)$/i', $tmpfile)) {
		$mime = 'application/vnd.openxmlformats-officedocument.spreadsheetml.sheet';
		$imgmime = 'xls.png';
		$famime = 'file-excel-o';
	}
	if (preg_match('/\.pps(m|x)?$/i', $tmpfile)) {
		$mime = 'application/vnd.ms-powerpoint';
		$imgmime = 'ppt.png';
		$famime = 'file-powerpoint-o';
	}
	if (preg_match('/\.ppt(m|x)?$/i', $tmpfile)) {
		$mime = 'application/x-mspowerpoint';
		$imgmime = 'ppt.png';
		$famime = 'file-powerpoint-o';
	}
	// Other
	if (preg_match('/\.pdf$/i', $tmpfile)) {
		$mime = 'application/pdf';
		$imgmime = 'pdf.png';
		$famime = 'file-pdf-o';
	}
	// Scripts
	if (preg_match('/\.bat$/i', $tmpfile)) {
		$mime = 'text/x-bat';
		$imgmime = 'script.png';
		$srclang = 'dos';
		$famime = 'file-code-o';
	}
	if (preg_match('/\.sh$/i', $tmpfile)) {
		$mime = 'text/x-sh';
		$imgmime = 'script.png';
		$srclang = 'bash';
		$famime = 'file-code-o';
	}
	if (preg_match('/\.ksh$/i', $tmpfile)) {
		$mime = 'text/x-ksh';
		$imgmime = 'script.png';
		$srclang = 'bash';
		$famime = 'file-code-o';
	}
	if (preg_match('/\.bash$/i', $tmpfile)) {
		$mime = 'text/x-bash';
		$imgmime = 'script.png';
		$srclang = 'bash';
		$famime = 'file-code-o';
	}
	// Images
	if (preg_match('/\.ico$/i', $tmpfile)) {
		$mime = 'image/x-icon';
		$imgmime = 'image.png';
		$famime = 'file-image-o';
	}
	if (preg_match('/\.(jpg|jpeg)$/i', $tmpfile)) {
		$mime = 'image/jpeg';
		$imgmime = 'image.png';
		$famime = 'file-image-o';
	}
	if (preg_match('/\.png$/i', $tmpfile)) {
		$mime = 'image/png';
		$imgmime = 'image.png';
		$famime = 'file-image-o';
	}
	if (preg_match('/\.gif$/i', $tmpfile)) {
		$mime = 'image/gif';
		$imgmime = 'image.png';
		$famime = 'file-image-o';
	}
	if (preg_match('/\.bmp$/i', $tmpfile)) {
		$mime = 'image/bmp';
		$imgmime = 'image.png';
		$famime = 'file-image-o';
	}
	if (preg_match('/\.(tif|tiff)$/i', $tmpfile)) {
		$mime = 'image/tiff';
		$imgmime = 'image.png';
		$famime = 'file-image-o';
	}
	if (preg_match('/\.svg$/i', $tmpfile)) {
		$mime = 'image/svg+xml';
		$imgmime = 'image.png';
		$famime = 'file-image-o';
	}
	if (preg_match('/\.webp$/i', $tmpfile)) {
		$mime = 'image/webp';
		$imgmime = 'image.png';
		$famime = 'file-image-o';
	}
	// Calendar
	if (preg_match('/\.vcs$/i', $tmpfile)) {
		$mime = 'text/calendar';
		$imgmime = 'other.png';
		$famime = 'file-text-o';
	}
	if (preg_match('/\.ics$/i', $tmpfile)) {
		$mime = 'text/calendar';
		$imgmime = 'other.png';
		$famime = 'file-text-o';
	}
	// Other
	if (preg_match('/\.torrent$/i', $tmpfile)) {
		$mime = 'application/x-bittorrent';
		$imgmime = 'other.png';
		$famime = 'file-o';
	}
	// Audio
	if (preg_match('/\.(mp3|ogg|au|wav|wma|mid)$/i', $tmpfile)) {
		$mime = 'audio';
		$imgmime = 'audio.png';
		$famime = 'file-audio-o';
	}
	// Video
	if (preg_match('/\.mp4$/i', $tmpfile)) {
		$mime = 'video/mp4';
		$imgmime = 'video.png';
		$famime = 'file-video-o';
	}
	if (preg_match('/\.ogv$/i', $tmpfile)) {
		$mime = 'video/ogg';
		$imgmime = 'video.png';
		$famime = 'file-video-o';
	}
	if (preg_match('/\.webm$/i', $tmpfile)) {
		$mime = 'video/webm';
		$imgmime = 'video.png';
		$famime = 'file-video-o';
	}
	if (preg_match('/\.avi$/i', $tmpfile)) {
		$mime = 'video/x-msvideo';
		$imgmime = 'video.png';
		$famime = 'file-video-o';
	}
	if (preg_match('/\.divx$/i', $tmpfile)) {
		$mime = 'video/divx';
		$imgmime = 'video.png';
		$famime = 'file-video-o';
	}
	if (preg_match('/\.xvid$/i', $tmpfile)) {
		$mime = 'video/xvid';
		$imgmime = 'video.png';
		$famime = 'file-video-o';
	}
	if (preg_match('/\.(wmv|mpg|mpeg)$/i', $tmpfile)) {
		$mime = 'video';
		$imgmime = 'video.png';
		$famime = 'file-video-o';
	}
	// Archive
	if (preg_match('/\.(zip|rar|gz|tgz|z|cab|bz2|7z|tar|lzh|zst)$/i', $tmpfile)) {
		$mime = 'archive';
		$imgmime = 'archive.png';
		$famime = 'file-archive-o';
	}    // application/xxx where zzz is zip, ...
	// Exe
	if (preg_match('/\.(exe|com)$/i', $tmpfile)) {
		$mime = 'application/octet-stream';
		$imgmime = 'other.png';
		$famime = 'file-o';
	}
	// Lib
	if (preg_match('/\.(dll|lib|o|so|a)$/i', $tmpfile)) {
		$mime = 'library';
		$imgmime = 'library.png';
		$famime = 'file-o';
	}
	// Err
	if (preg_match('/\.err$/i', $tmpfile)) {
		$mime = 'error';
		$imgmime = 'error.png';
		$famime = 'file-text-o';
	}

	// Return string
	if ($mode == 1) {
		$tmp = explode('/', $mime);
		return (!empty($tmp[1]) ? $tmp[1] : $tmp[0]);
	}
	if ($mode == 2) {
		return $imgmime;
	}
	if ($mode == 3) {
		return $srclang;
	}
	if ($mode == 4) {
		return $famime;
	}
	return $mime;
}

/**
 * Return the value of a filed into a dictionary for the record $id.
 * This also set all the values into a cache for a next search.
 *
 * @param string	$tablename		Name of table dictionary (without the MAIN_DB_PREFIX, example: 'c_holiday_types')
 * @param string	$field			The name of field where to find the value to return
 * @param int		$id				Id of line record
 * @param bool		$checkentity	Add filter on entity
 * @param string	$rowidfield		Name of the column rowid (to use for the filter on $id)
 * @return string					The value of field $field. This also set $dictvalues cache.
 */
function getDictionaryValue($tablename, $field, $id, $checkentity = false, $rowidfield = 'rowid')
{
	global $conf, $db;

	$tablename = preg_replace('/^'.preg_quote(MAIN_DB_PREFIX, '/').'/', '', $tablename);	// Clean name of table for backward compatibility.

	$dictvalues = (isset($conf->cache['dictvalues_'.$tablename]) ? $conf->cache['dictvalues_'.$tablename] : null);

	if (is_null($dictvalues)) {
		$dictvalues = array();

		$sql = "SELECT * FROM ".MAIN_DB_PREFIX.$tablename." WHERE 1 = 1"; // Here select * is allowed as it is generic code and we don't have list of fields
		if ($checkentity) {
			$sql .= ' AND entity IN (0,'.getEntity($tablename).')';
		}

		$resql = $db->query($sql);
		if ($resql) {
			while ($obj = $db->fetch_object($resql)) {
				$dictvalues[$obj->{$rowidfield}] = $obj;
			}
		} else {
			dol_print_error($db);
		}

		$conf->cache['dictvalues_'.$tablename] = $dictvalues;
	}

	if (!empty($dictvalues[$id])) {
		// Found
		return $dictvalues[$id]->{$field};
	} else {
		// Not found
		return '';
	}
}

/**
 *	Return true if the color is light
 *
 *  @param	string	$stringcolor		String with hex (FFFFFF) or comma RGB ('255,255,255')
 *  @return	int							-1 : Error with argument passed |0 : color is dark | 1 : color is light
 */
function colorIsLight($stringcolor)
{
	$stringcolor = str_replace('#', '', $stringcolor);
	$res = -1;
	if (!empty($stringcolor)) {
		$res = 0;
		$tmp = explode(',', $stringcolor);
		if (count($tmp) > 1) {   // This is a comma RGB ('255','255','255')
			$r = $tmp[0];
			$g = $tmp[1];
			$b = $tmp[2];
		} else {
			$hexr = $stringcolor[0].$stringcolor[1];
			$hexg = $stringcolor[2].$stringcolor[3];
			$hexb = $stringcolor[4].$stringcolor[5];
			$r = hexdec($hexr);
			$g = hexdec($hexg);
			$b = hexdec($hexb);
		}
		$bright = (max($r, $g, $b) + min($r, $g, $b)) / 510.0; // HSL algorithm
		if ($bright > 0.6) {
			$res = 1;
		}
	}
	return $res;
}

/**
 * Function to test if an entry is enabled or not
 *
 * @param	string		$type_user					0=We test for internal user, 1=We test for external user
 * @param	array		$menuentry					Array for feature entry to test
 * @param	array		$listofmodulesforexternal	Array with list of modules allowed to external users
 * @return	int										0=Hide, 1=Show, 2=Show gray
 */
function isVisibleToUserType($type_user, &$menuentry, &$listofmodulesforexternal)
{
	global $conf;

	//print 'type_user='.$type_user.' module='.$menuentry['module'].' enabled='.$menuentry['enabled'].' perms='.$menuentry['perms'];
	//print 'ok='.in_array($menuentry['module'], $listofmodulesforexternal);
	if (empty($menuentry['enabled'])) {
		return 0; // Entry disabled by condition
	}
	if ($type_user && $menuentry['module']) {
		$tmploops = explode('|', $menuentry['module']);
		$found = 0;
		foreach ($tmploops as $tmploop) {
			if (in_array($tmploop, $listofmodulesforexternal)) {
				$found++;
				break;
			}
		}
		if (!$found) {
			return 0; // Entry is for menus all excluded to external users
		}
	}
	if (!$menuentry['perms'] && $type_user) {
		return 0; // No permissions and user is external
	}
	if (!$menuentry['perms'] && !empty($conf->global->MAIN_MENU_HIDE_UNAUTHORIZED)) {
		return 0; // No permissions and option to hide when not allowed, even for internal user, is on
	}
	if (!$menuentry['perms']) {
		return 2; // No permissions and user is external
	}
	return 1;
}

/**
 * Round to next multiple.
 *
 * @param 	double		$n		Number to round up
 * @param 	integer		$x		Multiple. For example 60 to round up to nearest exact minute for a date with seconds.
 * @return 	integer				Value rounded.
 */
function roundUpToNextMultiple($n, $x = 5)
{
	return (ceil($n) % $x === 0) ? ceil($n) : round(($n + $x / 2) / $x) * $x;
}

/**
 * Function dolGetBadge
 *
 * @param   string  $label      label of badge no html : use in alt attribute for accessibility
 * @param   string  $html       optional : label of badge with html
 * @param   string  $type       type of badge : Primary Secondary Success Danger Warning Info Light Dark status0 status1 status2 status3 status4 status5 status6 status7 status8 status9
 * @param   string  $mode       default '' , 'pill', 'dot'
 * @param   string  $url        the url for link
 * @param   array   $params     various params for future : recommended rather than adding more fuction arguments. array('attr'=>array('title'=>'abc'))
 * @return  string              Html badge
 */
function dolGetBadge($label, $html = '', $type = 'primary', $mode = '', $url = '', $params = array())
{
	$attr = array(
		'class'=>'badge '.(!empty($mode) ? ' badge-'.$mode : '').(!empty($type) ? ' badge-'.$type : '').(empty($params['css']) ? '' : ' '.$params['css'])
	);

	if (empty($html)) {
		$html = $label;
	}

	if (!empty($url)) {
		$attr['href'] = $url;
	}

	if ($mode === 'dot') {
		$attr['class'] .= ' classfortooltip';
		$attr['title'] = $html;
		$attr['aria-label'] = $label;
		$html = '';
	}

	// Override attr
	if (!empty($params['attr']) && is_array($params['attr'])) {
		foreach ($params['attr'] as $key => $value) {
			if ($key == 'class') {
				$attr['class'] .= ' '.$value;
			} elseif ($key == 'classOverride') {
				$attr['class'] = $value;
			} else {
				$attr[$key] = $value;
			}
		}
	}

	// TODO: add hook

	// escape all attribute
	$attr = array_map('dol_escape_htmltag', $attr);

	$TCompiledAttr = array();
	foreach ($attr as $key => $value) {
		$TCompiledAttr[] = $key.'="'.$value.'"';
	}

	$compiledAttributes = !empty($TCompiledAttr) ?implode(' ', $TCompiledAttr) : '';

	$tag = !empty($url) ? 'a' : 'span';

	return '<'.$tag.' '.$compiledAttributes.'>'.$html.'</'.$tag.'>';
}


/**
 * Output the badge of a status.
 *
 * @param   string  $statusLabel       Label of badge no html : use in alt attribute for accessibility
 * @param   string  $statusLabelShort  Short label of badge no html
 * @param   string  $html              Optional : label of badge with html
 * @param   string  $statusType        status0 status1 status2 status3 status4 status5 status6 status7 status8 status9 : image name or badge name
 * @param   int	    $displayMode       0=Long label, 1=Short label, 2=Picto + Short label, 3=Picto, 4=Picto + Long label, 5=Short label + Picto, 6=Long label + Picto
 * @param   string  $url               The url for link
 * @param   array   $params            Various params. Example: array('tooltip'=>'no|...', 'badgeParams'=>...)
 * @return  string                     Html status string
 */
function dolGetStatus($statusLabel = '', $statusLabelShort = '', $html = '', $statusType = 'status0', $displayMode = 0, $url = '', $params = array())
{
	global $conf;

	$return = '';
	$dolGetBadgeParams = array();

	if (!empty($params['badgeParams'])) {
		$dolGetBadgeParams = $params['badgeParams'];
	}

	// TODO : add a hook
	if ($displayMode == 0) {
		$return = !empty($html) ? $html : (empty($conf->dol_optimize_smallscreen) ? $statusLabel : (empty($statusLabelShort) ? $statusLabel : $statusLabelShort));
	} elseif ($displayMode == 1) {
		$return = !empty($html) ? $html : (empty($statusLabelShort) ? $statusLabel : $statusLabelShort);
	} elseif (!empty($conf->global->MAIN_STATUS_USES_IMAGES)) {
		// Use status with images (for backward compatibility)
		$return = '';
		$htmlLabel      = (in_array($displayMode, array(1, 2, 5)) ? '<span class="hideonsmartphone">' : '').(!empty($html) ? $html : $statusLabel).(in_array($displayMode, array(1, 2, 5)) ? '</span>' : '');
		$htmlLabelShort = (in_array($displayMode, array(1, 2, 5)) ? '<span class="hideonsmartphone">' : '').(!empty($html) ? $html : (!empty($statusLabelShort) ? $statusLabelShort : $statusLabel)).(in_array($displayMode, array(1, 2, 5)) ? '</span>' : '');

		// For small screen, we always use the short label instead of long label.
		if (!empty($conf->dol_optimize_smallscreen)) {
			if ($displayMode == 0) {
				$displayMode = 1;
			} elseif ($displayMode == 4) {
				$displayMode = 2;
			} elseif ($displayMode == 6) {
				$displayMode = 5;
			}
		}

		// For backward compatibility. Image's filename are still in French, so we use this array to convert
		$statusImg = array(
			'status0' => 'statut0',
			'status1' => 'statut1',
			'status2' => 'statut2',
			'status3' => 'statut3',
			'status4' => 'statut4',
			'status5' => 'statut5',
			'status6' => 'statut6',
			'status7' => 'statut7',
			'status8' => 'statut8',
			'status9' => 'statut9'
		);

		if (!empty($statusImg[$statusType])) {
			$htmlImg = img_picto($statusLabel, $statusImg[$statusType]);
		} else {
			$htmlImg = img_picto($statusLabel, $statusType);
		}

		if ($displayMode === 2) {
			$return = $htmlImg.' '.$htmlLabelShort;
		} elseif ($displayMode === 3) {
			$return = $htmlImg;
		} elseif ($displayMode === 4) {
			$return = $htmlImg.' '.$htmlLabel;
		} elseif ($displayMode === 5) {
			$return = $htmlLabelShort.' '.$htmlImg;
		} else { // $displayMode >= 6
			$return = $htmlLabel.' '.$htmlImg;
		}
	} elseif (empty($conf->global->MAIN_STATUS_USES_IMAGES) && !empty($displayMode)) {
		// Use new badge
		$statusLabelShort = (empty($statusLabelShort) ? $statusLabel : $statusLabelShort);

		$dolGetBadgeParams['attr']['class'] = 'badge-status';
		$dolGetBadgeParams['attr']['title'] = empty($params['tooltip']) ? $statusLabel : ($params['tooltip'] != 'no' ? $params['tooltip'] : '');

		if ($displayMode == 3) {
			$return = dolGetBadge((empty($conf->dol_optimize_smallscreen) ? $statusLabel : (empty($statusLabelShort) ? $statusLabel : $statusLabelShort)), '', $statusType, 'dot', $url, $dolGetBadgeParams);
		} elseif ($displayMode === 5) {
			$return = dolGetBadge($statusLabelShort, $html, $statusType, '', $url, $dolGetBadgeParams);
		} else {
			$return = dolGetBadge((empty($conf->dol_optimize_smallscreen) ? $statusLabel : (empty($statusLabelShort) ? $statusLabel : $statusLabelShort)), $html, $statusType, '', $url, $dolGetBadgeParams);
		}
	}

	return $return;
}


/**
 * Function dolGetButtonAction
 *
 * @param string    $label      label of button without HTML : use in alt attribute for accessibility $html is not empty
 * @param string    $html       optional : content with html
 * @param string    $actionType default, delete, danger
 * @param string    $url        the url for link
 * @param string    $id         attribute id of button
 * @param int       $userRight  user action right
 * // phpcs:disable
 * @param array 	$params = [ // Various params for future : recommended rather than adding more function arguments
 *                          'attr' => [ // to add or override button attributes
 *                          'xxxxx' => '', // your xxxxx attribute you want
 *                          'class' => '', // to add more css class to the button class attribute
 *                          'classOverride' => '' // to replace class attribute of the button
 *                          ],
 *                          'confirm' => [
 *                          'url' => 'http://', // Overide Url to go when user click on action btn, if empty default url is $url.?confirm=yes, for no js compatibility use $url for fallback confirm.
 *                          'title' => '', // Overide title of modal,  if empty default title use "ConfirmBtnCommonTitle" lang key
 *                          'action-btn-label' => '', // Overide label of action button,  if empty default label use "Confirm" lang key
 *                          'cancel-btn-label' => '', // Overide label of cancel button,  if empty default label use "CloseDialog" lang key
 *                          'content' => '', // Overide text of content,  if empty default content use "ConfirmBtnCommonContent" lang key
 *                          'modal' => true, // true|false to display dialog as a modal (with dark background)
 *                          ],
 *                          ]
 * // phpcs:enable
 * @return string               html button
 */
function dolGetButtonAction($label, $html = '', $actionType = 'default', $url = '', $id = '', $userRight = 1, $params = array())
{
	global $hookmanager, $action, $object, $langs;

	$class = 'butAction';
	if ($actionType == 'danger' || $actionType == 'delete') {
		$class = 'butActionDelete';
		if (!empty($url) && strpos($url, 'token=') === false) $url .= '&token='.newToken();
	}

	$attr = array(
		'class' => $class,
		'href' => empty($url) ? '' : $url,
		'title' => $label
	);

	if (empty($html)) {
		$html = $label;
		$attr['title'] = ''; // if html not set, leave label on title is redundant
	} else {
		$attr['aria-label'] = $label;
	}

	if (empty($userRight)) {
		$attr['class'] = 'butActionRefused';
		$attr['href'] = '';
	}

	if (!empty($id)) {
		$attr['id'] = $id;
	}


	// Override attr
	if (!empty($params['attr']) && is_array($params['attr'])) {
		foreach ($params['attr'] as $key => $value) {
			if ($key == 'class') {
				$attr['class'] .= ' '.$value;
			} elseif ($key == 'classOverride') {
				$attr['class'] = $value;
			} else {
				$attr[$key] = $value;
			}
		}
	}

	// automatic add tooltip when title is detected
	if (!empty($attr['title']) && !empty($attr['class']) && strpos($attr['class'], 'classfortooltip') === false) {
		$attr['class'].= ' classfortooltip';
	}

	// Js Confirm button
	if ($userRight && !empty($params['confirm'])) {
		if (!is_array($params['confirm'])) {
			$params['confirm'] = array();
		}

		if (empty($params['confirm']['url'])) {
			$params['confirm']['url'] = $url . (strpos($url, '?') > 0 ? '&' : '?') . 'confirm=yes';
		}

		// for js desabled compatibility set $url as call to confirm action and $params['confirm']['url'] to confirmed action
		$attr['data-confirm-url'] = $params['confirm']['url'];
		$attr['data-confirm-title'] = !empty($params['confirm']['title']) ? $params['confirm']['title'] : $langs->trans('ConfirmBtnCommonTitle', $label);
		$attr['data-confirm-content'] = !empty($params['confirm']['content']) ? $params['confirm']['content'] : $langs->trans('ConfirmBtnCommonContent', $label);
		$attr['data-confirm-content'] = preg_replace("/\r|\n/", "", $attr['data-confirm-content']);
		$attr['data-confirm-action-btn-label'] = !empty($params['confirm']['action-btn-label']) ? $params['confirm']['action-btn-label'] : $langs->trans('Confirm');
		$attr['data-confirm-cancel-btn-label'] = !empty($params['confirm']['cancel-btn-label']) ? $params['confirm']['cancel-btn-label'] : $langs->trans('CloseDialog');
		$attr['data-confirm-modal'] = !empty($params['confirm']['modal']) ? $params['confirm']['modal'] : true;

		$attr['class'].= ' butActionConfirm';
	}

	if (isset($attr['href']) && empty($attr['href'])) {
		unset($attr['href']);
	}

	// escape all attribute
	$attr = array_map('dol_escape_htmltag', $attr);

	$TCompiledAttr = array();
	foreach ($attr as $key => $value) {
		$TCompiledAttr[] = $key.'="'.$value.'"';
	}

	$compiledAttributes = !empty($TCompiledAttr) ?implode(' ', $TCompiledAttr) : '';

	$tag = !empty($attr['href']) ? 'a' : 'span';


	$parameters = array(
		'TCompiledAttr' => $TCompiledAttr,
		'compiledAttributes' => $compiledAttributes,
		'attr' => $attr,
		'tag' => $tag,
		'label' => $label,
		'html' => $html,
		'actionType' => $actionType,
		'url' => $url,
		'id' => $id,
		'userRight' => $userRight,
		'params' => $params
	);

	$reshook = $hookmanager->executeHooks('dolGetButtonAction', $parameters, $object, $action); // Note that $action and $object may have been modified by some hooks
	if ($reshook < 0) setEventMessages($hookmanager->error, $hookmanager->errors, 'errors');

	if (empty($reshook)) {
		return '<' . $tag . ' ' . $compiledAttributes . '>' . $html . '</' . $tag . '>';
	} else {
		return $hookmanager->resPrint;
	}
}

/**
 * Add space between dolGetButtonTitle
 *
 * @param  string $moreClass 	more css class label
 * @return string 				html of title separator
 */
function dolGetButtonTitleSeparator($moreClass = "")
{
	return '<span class="button-title-separator '.$moreClass.'" ></span>';
}

/**
 * get field error icon
 *
 * @param  string  $fieldValidationErrorMsg message to add in tooltip
 * @return string html output
 */
function getFieldErrorIcon($fieldValidationErrorMsg)
{
	$out = '';
	if (!empty($fieldValidationErrorMsg)) {
		$out.= '<span class="field-error-icon classfortooltip" title="'.dol_escape_htmltag($fieldValidationErrorMsg, 1).'"  role="alert" >'; // role alert is used for accessibility
		$out.= '<span class="fa fa-exclamation-circle" aria-hidden="true" ></span>'; // For accessibility icon is separated and aria-hidden
		$out.= '</span>';
	}

	return $out;
}

/**
 * Function dolGetButtonTitle : this kind of buttons are used in title in list
 *
 * @param string    $label      label of button
 * @param string    $helpText   optional : content for help tooltip
 * @param string    $iconClass  class for icon element (Example: 'fa fa-file')
 * @param string    $url        the url for link
 * @param string    $id         attribute id of button
 * @param int       $status     0 no user rights, 1 active, 2 current action or selected, -1 Feature Disabled, -2 disable Other reason use helpText as tooltip
 * @param array     $params     various params for future : recommended rather than adding more function arguments
 * @return string               html button
 */
function dolGetButtonTitle($label, $helpText = '', $iconClass = 'fa fa-file', $url = '', $id = '', $status = 1, $params = array())
{
	global $langs, $conf, $user;

	// Actually this conf is used in css too for external module compatibility and smooth transition to this function
	if (!empty($conf->global->MAIN_BUTTON_HIDE_UNAUTHORIZED) && (!$user->admin) && $status <= 0) {
		return '';
	}

	$class = 'btnTitle';
	if (in_array($iconClass, array('fa fa-plus-circle', 'fa fa-plus-circle size15x', 'fa fa-comment-dots'))) {
		$class .= ' btnTitlePlus';
	}
	$useclassfortooltip = 1;

	if (!empty($params['morecss'])) {
		$class .= ' '.$params['morecss'];
	}

	$attr = array(
		'class' => $class,
		'href' => empty($url) ? '' : $url
	);

	if (!empty($helpText)) {
		$attr['title'] = dol_escape_htmltag($helpText);
	} elseif (empty($attr['title']) && $label) {
		$attr['title'] = $label;
		$useclassfortooltip = 0;
	}

	if ($status == 2) {
		$attr['class'] .= ' btnTitleSelected';
	} elseif ($status <= 0) {
		$attr['class'] .= ' refused';

		$attr['href'] = '';

		if ($status == -1) { // disable
			$attr['title'] = dol_escape_htmltag($langs->transnoentitiesnoconv("FeatureDisabled"));
		} elseif ($status == 0) { // Not enough permissions
			$attr['title'] = dol_escape_htmltag($langs->transnoentitiesnoconv("NotEnoughPermissions"));
		}
	}

	if (!empty($attr['title']) && $useclassfortooltip) {
		$attr['class'] .= ' classfortooltip';
	}

	if (!empty($id)) {
		$attr['id'] = $id;
	}

	// Override attr
	if (!empty($params['attr']) && is_array($params['attr'])) {
		foreach ($params['attr'] as $key => $value) {
			if ($key == 'class') {
				$attr['class'] .= ' '.$value;
			} elseif ($key == 'classOverride') {
				$attr['class'] = $value;
			} else {
				$attr[$key] = $value;
			}
		}
	}

	if (isset($attr['href']) && empty($attr['href'])) {
		unset($attr['href']);
	}

	// TODO : add a hook

	// escape all attribute
	$attr = array_map('dol_escape_htmltag', $attr);

	$TCompiledAttr = array();
	foreach ($attr as $key => $value) {
		$TCompiledAttr[] = $key.'="'.$value.'"';
	}

	$compiledAttributes = (empty($TCompiledAttr) ? '' : implode(' ', $TCompiledAttr));

	$tag = (empty($attr['href']) ? 'span' : 'a');

	$button = '<'.$tag.' '.$compiledAttributes.'>';
	$button .= '<span class="'.$iconClass.' valignmiddle btnTitle-icon"></span>';
	if (!empty($params['forcenohideoftext'])) {
		$button .= '<span class="valignmiddle text-plus-circle btnTitle-label'.(empty($params['forcenohideoftext']) ? ' hideonsmartphone' : '').'">'.$label.'</span>';
	}
	$button .= '</'.$tag.'>';

	return $button;
}

/**
 * Get an array with properties of an element.
 * Called by fetchObjectByElement.
 *
 * @param   string 	$element_type 	Element type (Value of $object->element). Example: 'action', 'facture', 'project_task' or 'object@mymodule'...
 * @return  array					(module, classpath, element, subelement, classfile, classname)
 */
function getElementProperties($element_type)
{
	$regs = array();

	$classfile = $classname = $classpath = '';

	// Parse element/subelement (ex: project_task)
	$module = $element_type;
	$element = $element_type;
	$subelement = $element_type;

	// If we ask an resource form external module (instead of default path)
	if (preg_match('/^([^@]+)@([^@]+)$/i', $element_type, $regs)) {
		$element = $subelement = $regs[1];
		$module = $regs[2];
	}

	//print '<br>1. element : '.$element.' - module : '.$module .'<br>';
	if (preg_match('/^([^_]+)_([^_]+)/i', $element, $regs)) {
		$module = $element = $regs[1];
		$subelement = $regs[2];
	}

	// For compat
	if ($element_type == "action") {
		$classpath = 'comm/action/class';
		$subelement = 'Actioncomm';
		$module = 'agenda';
	}

	// To work with non standard path
	if ($element_type == 'facture' || $element_type == 'invoice') {
		$classpath = 'compta/facture/class';
		$module = 'facture';
		$subelement = 'facture';
	}
	if ($element_type == 'commande' || $element_type == 'order') {
		$classpath = 'commande/class';
		$module = 'commande';
		$subelement = 'commande';
	}
	if ($element_type == 'propal') {
		$classpath = 'comm/propal/class';
	}
	if ($element_type == 'supplier_proposal') {
		$classpath = 'supplier_proposal/class';
	}
	if ($element_type == 'shipping') {
		$classpath = 'expedition/class';
		$subelement = 'expedition';
		$module = 'expedition_bon';
	}
	if ($element_type == 'delivery') {
		$classpath = 'delivery/class';
		$subelement = 'delivery';
		$module = 'delivery_note';
	}
	if ($element_type == 'contract') {
		$classpath = 'contrat/class';
		$module = 'contrat';
		$subelement = 'contrat';
	}
	if ($element_type == 'member') {
		$classpath = 'adherents/class';
		$module = 'adherent';
		$subelement = 'adherent';
	}
	if ($element_type == 'cabinetmed_cons') {
		$classpath = 'cabinetmed/class';
		$module = 'cabinetmed';
		$subelement = 'cabinetmedcons';
	}
	if ($element_type == 'fichinter') {
		$classpath = 'fichinter/class';
		$module = 'ficheinter';
		$subelement = 'fichinter';
	}
	if ($element_type == 'dolresource' || $element_type == 'resource') {
		$classpath = 'resource/class';
		$module = 'resource';
		$subelement = 'dolresource';
	}
	if ($element_type == 'propaldet') {
		$classpath = 'comm/propal/class';
		$module = 'propal';
		$subelement = 'propaleligne';
	}
	if ($element_type == 'order_supplier') {
		$classpath = 'fourn/class';
		$module = 'fournisseur';
		$subelement = 'commandefournisseur';
		$classfile = 'fournisseur.commande';
	}
	if ($element_type == 'invoice_supplier') {
		$classpath = 'fourn/class';
		$module = 'fournisseur';
		$subelement = 'facturefournisseur';
		$classfile = 'fournisseur.facture';
	}
	if ($element_type == "service") {
		$classpath = 'product/class';
		$subelement = 'product';
	}

	if (empty($classfile)) {
		$classfile = strtolower($subelement);
	}
	if (empty($classname)) {
		$classname = ucfirst($subelement);
	}
	if (empty($classpath)) {
		$classpath = $module.'/class';
	}

	$element_properties = array(
		'module' => $module,
		'classpath' => $classpath,
		'element' => $element,
		'subelement' => $subelement,
		'classfile' => $classfile,
		'classname' => $classname
	);
	return $element_properties;
}

/**
 * Fetch an object from its id and element_type
 * Inclusion of classes is automatic
 *
 * @param	int     	$element_id 	Element id
 * @param	string  	$element_type 	Element type
 * @param	string     	$element_ref 	Element ref (Use this or element_id but not both)
 * @return 	int|object 					object || 0 || -1 if error
 */
function fetchObjectByElement($element_id, $element_type, $element_ref = '')
{
	global $conf, $db;

	$element_prop = getElementProperties($element_type);
	if (is_array($element_prop) && $conf->{$element_prop['module']}->enabled) {
		dol_include_once('/'.$element_prop['classpath'].'/'.$element_prop['classfile'].'.class.php');

		$objecttmp = new $element_prop['classname']($db);
		$ret = $objecttmp->fetch($element_id, $element_ref);
		if ($ret >= 0) {
			return $objecttmp;
		}
	}
	return 0;
}

/**
 * Return if a file can contains executable content
 *
 * @param   string  $filename       File name to test
 * @return  boolean                 True if yes, False if no
 */
function isAFileWithExecutableContent($filename)
{
	if (preg_match('/\.(htm|html|js|phar|php|php\d+|phtml|pht|pl|py|cgi|ksh|sh|shtml|bash|bat|cmd|wpk|exe|dmg)$/i', $filename)) {
		return true;
	}

	return false;
}

/**
 * Return the value of token currently saved into session with name 'newtoken'.
 * This token must be send by any POST as it will be used by next page for comparison with value in session.
 *
 * @return  string
 */
function newToken()
{
	return empty($_SESSION['newtoken']) ? '' : $_SESSION['newtoken'];
}

/**
 * Return the value of token currently saved into session with name 'token'.
 * For ajax call, you must use this token as a parameter of the call into the js calling script (the called ajax php page must also set constant NOTOKENRENEWAL).
 *
 * @return  string
 */
function currentToken()
{
	return isset($_SESSION['token']) ? $_SESSION['token'] : '';
}

/**
 * Start a table with headers and a optinal clickable number (don't forget to use "finishSimpleTable()" after the last table row)
 *
 * @param string	$header		The first left header of the table (automatic translated)
 * @param string	$link		(optional) The link to a internal dolibarr page, when click on the number (without the first "/")
 * @param string	$arguments	(optional) Additional arguments for the link (e.g. "search_status=0")
 * @param integer	$emptyRows	(optional) The count of empty rows after the first header
 * @param integer	$number		(optional) The number that is shown right after the first header, when not set the link is shown on the right side of the header as "FullList"
 * @return void
 *
 * @see finishSimpleTable()
 */
function startSimpleTable($header, $link = "", $arguments = "", $emptyRows = 0, $number = -1)
{
	global $langs;

	print '<div class="div-table-responsive-no-min">';
	print '<table class="noborder centpercent">';
	print '<tr class="liste_titre">';

	print $emptyRows < 1 ? '<th>' : '<th colspan="'.($emptyRows + 1).'">';

	print $langs->trans($header);

	// extra space between the first header and the number
	if ($number > -1) {
		print ' ';
	}

	if (!empty($link)) {
		if (!empty($arguments)) {
			print '<a href="'.DOL_URL_ROOT.'/'.$link.'?'.$arguments.'">';
		} else {
			print '<a href="'.DOL_URL_ROOT.'/'.$link.'">';
		}
	}

	if ($number > -1) {
		print '<span class="badge">'.$number.'</span>';
	}

	if (!empty($link)) {
		print '</a>';
	}

	print '</th>';

	if ($number < 0 && !empty($link)) {
		print '<th class="right">';

		if (!empty($arguments)) {
			print '<a class="commonlink" href="'.DOL_URL_ROOT.'/'.$link.'?'.$arguments.'">';
		} else {
			print '<a class="commonlink" href="'.DOL_URL_ROOT.'/'.$link.'">';
		}

		print $langs->trans("FullList");
		print '</a>';
		print '</th>';
	}

	print '</tr>';
}

/**
 * Add the correct HTML close tags for "startSimpleTable(...)" (use after the last table line)
 *
 * @param 	bool 	$addLineBreak	(optional) Add a extra line break after the complete table (\<br\>)
 * @return 	void
 *
 * @see startSimpleTable()
 */
function finishSimpleTable($addLineBreak = false)
{
	print '</table>';
	print '</div>';

	if ($addLineBreak) {
		print '<br>';
	}
}

/**
 * Add a summary line to the current open table ("None", "XMoreLines" or "Total xxx")
 *
 * @param integer	$tableColumnCount		The complete count columns of the table
 * @param integer	$num					The count of the rows of the table, when it is zero (0) the "$noneWord" is shown instead
 * @param integer	$nbofloop				(optional)	The maximum count of rows thaht the table show (when it is zero (0) no summary line will show, expect "$noneWord" when $num === 0)
 * @param integer	$total					(optional)	The total value thaht is shown after when the table has minimum of one entire
 * @param string	$noneWord				(optional)	The word that is shown when the table has no entires ($num === 0)
 * @param boolean	$extraRightColumn		(optional)	Add a addtional column after the summary word and total number
 * @return void
 */
function addSummaryTableLine($tableColumnCount, $num, $nbofloop = 0, $total = 0, $noneWord = "None", $extraRightColumn = false)
{
	global $langs;

	if ($num === 0) {
		print '<tr class="oddeven">';
		print '<td colspan="'.$tableColumnCount.'" class="opacitymedium">'.$langs->trans($noneWord).'</td>';
		print '</tr>';
		return;
	}

	if ($nbofloop === 0) {
		// don't show a summary line
		return;
	}

	if ($num === 0) {
		$colspan = $tableColumnCount;
	} elseif ($num > $nbofloop) {
		$colspan = $tableColumnCount;
	} else {
		$colspan = $tableColumnCount - 1;
	}

	if ($extraRightColumn) {
		$colspan--;
	}

	print '<tr class="liste_total">';

	if ($nbofloop > 0 && $num > $nbofloop) {
		print '<td colspan="'.$colspan.'" class="right">'.$langs->trans("XMoreLines", ($num - $nbofloop)).'</td>';
	} else {
		print '<td colspan="'.$colspan.'" class="right"> '.$langs->trans("Total").'</td>';
		print '<td class="right" width="100">'.price($total).'</td>';
	}

	if ($extraRightColumn) {
		print '<td></td>';
	}

	print '</tr>';
}

/**
 *  Return a file on output using a low memory. It can return very large files with no need of memory.
 *  WARNING: This close output buffers.
 *
 *  @param	string	$fullpath_original_file_osencoded		Full path of file to return.
 *  @param	int		$method									-1 automatic, 0=readfile, 1=fread, 2=stream_copy_to_stream
 *  @return void
 */
function readfileLowMemory($fullpath_original_file_osencoded, $method = -1)
{
	global $conf;

	if ($method == -1) {
		$method = 0;
		if (!empty($conf->global->MAIN_FORCE_READFILE_WITH_FREAD)) {
			$method = 1;
		}
		if (!empty($conf->global->MAIN_FORCE_READFILE_WITH_STREAM_COPY)) {
			$method = 2;
		}
	}

	// Be sure we don't have output buffering enabled to have readfile working correctly
	while (ob_get_level()) {
		ob_end_flush();
	}

	// Solution 0
	if ($method == 0) {
		readfile($fullpath_original_file_osencoded);
	} elseif ($method == 1) {
		// Solution 1
		$handle = fopen($fullpath_original_file_osencoded, "rb");
		while (!feof($handle)) {
			print fread($handle, 8192);
		}
		fclose($handle);
	} elseif ($method == 2) {
		// Solution 2
		$handle1 = fopen($fullpath_original_file_osencoded, "rb");
		$handle2 = fopen("php://output", "wb");
		stream_copy_to_stream($handle1, $handle2);
		fclose($handle1);
		fclose($handle2);
	}
}

/**
 * Create a button to copy $valuetocopy in the clipboard.
 * Code that handle the click is inside lib_foot.jsp.php.
 *
 * @param 	string 	$valuetocopy 		The value to print
 * @param	int		$showonlyonhover	Show the copy-paste button only on hover
 * @param	string	$texttoshow			Replace the value to show with this text
 * @return 	string 						The string to print for the button
 */
function showValueWithClipboardCPButton($valuetocopy, $showonlyonhover = 1, $texttoshow = '')
{
	/*
	global $conf;

	if (!empty($conf->dol_no_mouse_hover)) {
		$showonlyonhover = 0;
	}*/

	$tag = 'span'; 	// Using div does not work when using the js copy code.
	if ($texttoshow) {
		$result = '<span class="clipboardCP'.($showonlyonhover ? ' clipboardCPShowOnHover' : '').'"><'.$tag.' class="clipboardCPValue hidewithsize">'.dol_escape_htmltag($valuetocopy, 1, 1).'</'.$tag.'><span class="clipboardCPValueToPrint">'.dol_escape_htmltag($texttoshow, 1, 1).'</span><span class="clipboardCPButton far fa-clipboard opacitymedium paddingleft paddingright"></span><span class="clipboardCPText"></span></span>';
	} else {
		$result = '<span class="clipboardCP'.($showonlyonhover ? ' clipboardCPShowOnHover' : '').'"><'.$tag.' class="clipboardCPValue">'.dol_escape_htmltag($valuetocopy, 1, 1).'</'.$tag.'><span class="clipboardCPButton far fa-clipboard opacitymedium paddingleft paddingright"></span><span class="clipboardCPText"></span></span>';
	}

	return $result;
}


/**
 * Decode an encode string. The string can be encoded in json format (recommended) or with serialize (avoid this)
 *
 * @param 	string	$stringtodecode		String to decode (json or serialize coded)
 * @return	mixed						The decoded object.
 */
function jsonOrUnserialize($stringtodecode)
{
	$result = json_decode($stringtodecode);
	if ($result === null) {
		$result = unserialize($stringtodecode);
	}

	return $result;
}



/**
 * Return if a $sqlfilters parameter is valid and will pass the preg_replace_callback() to replace Generic filter string with SQL filter string
 * Example of usage:
 * if ($sqlfilters) {
 *	 $errormessage = '';
 *   if (dolCheckFilters($sqlfilters, $errormessage)) {
 *	   $regexstring = '\(([^:\'\(\)]+:[^:\'\(\)]+:[^\(\)]+)\)';
 *	   $sql .= " AND (".preg_replace_callback('/'.$regexstring.'/', 'dolForgeCriteriaCallback', $sqlfilters).")";
 *   }
 * }
 *
 * @param	string  		$sqlfilters     sqlfilter string
 * @param	string			$error			Error message
 * @return 	boolean			   				True if valid, False if not valid ($error is filled with the reason in such a case)
 */
function dolCheckFilters($sqlfilters, &$error = '')
{
	//$regexstring='\(([^:\'\(\)]+:[^:\'\(\)]+:[^:\(\)]+)\)';
	//$tmp=preg_replace_all('/'.$regexstring.'/', '', $sqlfilters);
	$tmp = $sqlfilters;
	$i = 0; $nb = strlen($tmp);
	$counter = 0;
	while ($i < $nb) {
		if ($tmp[$i] == '(') {
			$counter++;
		}
		if ($tmp[$i] == ')') {
			$counter--;
		}
		if ($counter < 0) {
			$error = "Bad sqlfilters=".$sqlfilters;
			dol_syslog($error, LOG_WARNING);
			return false;
		}
		$i++;
	}
	return true;
}

/**
 * Function to forge a SQL criteria from a Generic filter string.
 * Example of usage:
 * if ($sqlfilters) {
 *	 $errormessage = '';
 *   if (dolCheckFilters($sqlfilters, $errormessage)) {
 *	   $regexstring = '\(([^:\'\(\)]+:[^:\'\(\)]+:[^\(\)]+)\)';
 *	   $sql .= " AND (".preg_replace_callback('/'.$regexstring.'/', 'dolForgeCriteriaCallback', $sqlfilters).")";
 *   }
 * }
 *
 * @param  array    $matches    Array of found string by regex search.
 * 								Example: "t.ref:like:'SO-%'" or "t.date_creation:<:'20160101'" or "t.date_creation:<:'2016-01-01 12:30:00'" or "t.nature:is:NULL"
 * @return string               Forged criteria. Example: "t.field like 'abc%'"
 */
function dolForgeCriteriaCallback($matches)
{
	global $db;

	dol_syslog("Convert matches ".$matches[1]);
	if (empty($matches[1])) {
		return '';
	}
	$tmp = explode(':', $matches[1], 3);

	if (count($tmp) < 3) {
		return '';
	}

	$operand = preg_replace('/[^a-z0-9\._]/i', '', trim($tmp[0]));

	$operator = strtoupper(preg_replace('/[^a-z<>=]/i', '', trim($tmp[1])));
	if ($operator == 'NOTLIKE') {
		$operator = 'NOT LIKE';
	}

	$tmpescaped = trim($tmp[2]);
	$regbis = array();
	if ($operator == 'IN') {
		$tmpescaped = "(".$db->sanitize($tmpescaped, 1).")";
	} elseif (preg_match('/^\'(.*)\'$/', $tmpescaped, $regbis)) {
		$tmpescaped = "'".$db->escape($regbis[1])."'";
	} else {
		$tmpescaped = $db->sanitize($db->escape($tmpescaped));
	}

	return $db->escape($operand).' '.$db->escape($operator)." ".$tmpescaped;
}<|MERGE_RESOLUTION|>--- conflicted
+++ resolved
@@ -2761,11 +2761,7 @@
 	}
 	//var_dump($localtz);
 	//var_dump($year.'-'.$month.'-'.$day.'-'.$hour.'-'.$minute);
-<<<<<<< HEAD
-	$dt = new DateTime('', $localtz);
-=======
 	$dt = new DateTime('now', $localtz);
->>>>>>> 41ce2899
 	$dt->setDate((int) $year, (int) $month, (int) $day);
 	$dt->setTime((int) $hour, (int) $minute, (int) $second);
 	$date = $dt->getTimestamp(); // should include daylight saving time
