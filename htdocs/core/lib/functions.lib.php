--- conflicted
+++ resolved
@@ -66,8 +66,6 @@
 	global $conf;
 	// return $conf->global->$key ?? $default;
 	return (int) (empty($conf->global->$key) ? $default : $conf->global->$key);
-<<<<<<< HEAD
-=======
 }
 
 /**
@@ -79,7 +77,6 @@
 {
 	global $conf;
 	return !empty($conf->$module->enabled);
->>>>>>> 503d1a04
 }
 
 /**
@@ -1857,11 +1854,7 @@
 				$out .= '<div class="tab tab'.($isactive?'active':'unactive').'" style="margin: 0 !important">';
 				if (!empty($links[$i][0])) {
 					$titletoshow = preg_replace('/<.*$/', '', $links[$i][1]);
-<<<<<<< HEAD
-					$out .= '<a'.(!empty($links[$i][2]) ? ' id="'.$links[$i][2].'"' : '').' class="tab inline-block'.($morecss ? ' '.$morecss : '').'" href="'.$links[$i][0].'" title="'.dol_escape_htmltag($titletoshow).'">';
-=======
 					$out .= '<a'.(!empty($links[$i][2]) ? ' id="'.$links[$i][2].'"' : '').' class="tab inline-block valignmiddle'.($morecss ? ' '.$morecss : '').'" href="'.$links[$i][0].'" title="'.dol_escape_htmltag($titletoshow).'">';
->>>>>>> 503d1a04
 				}
 				$out .= $links[$i][1];
 				if (!empty($links[$i][0])) {
@@ -1909,11 +1902,7 @@
 		if (empty($tabsname)) {
 			$tabsname = str_replace("@", "", $picto);
 		}
-<<<<<<< HEAD
-		$out .= '<div id="moretabs'.$tabsname.'" class="inline-block tabsElem">';
-=======
 		$out .= '<div id="moretabs'.$tabsname.'" class="inline-block tabsElem valignmiddle">';
->>>>>>> 503d1a04
 		$out .= '<div class="tab"><a href="#" class="tab moretab inline-block tabunactive"><span class="hideonsmartphone">'.$langs->trans("More").'</span>... ('.$nbintab.')</a></div>'; // Do not use "reposition" class in the "More".
 		$out .= '<div id="moretabsList'.$tabsname.'" style="width: '.$widthofpopup.'px; position: absolute; '.$left.': -999em; text-align: '.$left.'; margin:0px; padding:2px; z-index:10;">';
 		$out .= $outmore;
@@ -3072,15 +3061,11 @@
 					}
 				}
 				$link = str_replace('{socialid}', $value, $dictsocialnetworks[$type]['url']);
-<<<<<<< HEAD
-				$htmllink .= '&nbsp;<a href="'.$link.'" target="_blank" rel="noopener noreferrer">'.dol_escape_htmltag($value).'</a>';
-=======
 				if (preg_match('/^https?:\/\//i', $link)) {
 					$htmllink .= '&nbsp;<a href="'.dol_sanitizeUrl($link, 0).'" target="_blank" rel="noopener noreferrer">'.dol_escape_htmltag($value).'</a>';
 				} else {
 					$htmllink .= '&nbsp;<a href="'.dol_sanitizeUrl($link, 1).'" target="_blank" rel="noopener noreferrer">'.dol_escape_htmltag($value).'</a>';
 				}
->>>>>>> 503d1a04
 			} else {
 				$htmllink .= dol_escape_htmltag($value);
 			}
@@ -3902,19 +3887,11 @@
 				'1downarrow', '1uparrow', '1leftarrow', '1rightarrow', '1uparrow_selected', '1downarrow_selected', '1leftarrow_selected', '1rightarrow_selected',
 				'accountancy', 'accounting_account', 'account', 'accountline', 'action', 'add', 'address', 'angle-double-down', 'angle-double-up', 'asset',
 				'bank_account', 'barcode', 'bank', 'bell', 'bill', 'billa', 'billr', 'billd', 'bookmark', 'bom', 'briefcase-medical', 'bug', 'building',
-<<<<<<< HEAD
-				'card', 'calendar', 'calendarmonth', 'calendarweek', 'calendarday', 'calendarperuser', 'calendarpertype',
-=======
 				'card', 'calendarlist', 'calendar', 'calendarmonth', 'calendarweek', 'calendarday', 'calendarperuser', 'calendarpertype',
->>>>>>> 503d1a04
 				'cash-register', 'category', 'chart', 'check', 'clock', 'close_title', 'cog', 'collab', 'company', 'contact', 'country', 'contract', 'conversation', 'cron', 'cubes',
 				'currency', 'multicurrency',
 				'delete', 'dolly', 'dollyrevert', 'donation', 'download', 'dynamicprice',
-<<<<<<< HEAD
-				'edit', 'ellipsis-h', 'email', 'entity', 'eraser', 'establishment', 'expensereport', 'external-link-alt', 'external-link-square-alt',
-=======
 				'edit', 'ellipsis-h', 'email', 'entity', 'envelope', 'eraser', 'establishment', 'expensereport', 'external-link-alt', 'external-link-square-alt',
->>>>>>> 503d1a04
 				'filter', 'file-code', 'file-export', 'file-import', 'file-upload', 'autofill', 'folder', 'folder-open', 'folder-plus',
 				'generate', 'globe', 'globe-americas', 'graph', 'grip', 'grip_title', 'group',
 				'help', 'holiday',
@@ -3925,11 +3902,7 @@
 				'paiment', 'paragraph', 'play', 'pdf', 'phone', 'phoning', 'phoning_mobile', 'phoning_fax', 'playdisabled', 'previous', 'poll', 'pos', 'printer', 'product', 'propal', 'puce',
 				'stock', 'resize', 'service', 'stats', 'trip',
 				'security', 'setup', 'share-alt', 'sign-out', 'split', 'stripe', 'stripe-s', 'switch_off', 'switch_on', 'switch_on_red', 'tools', 'unlink', 'uparrow', 'user', 'vcard', 'wrench',
-<<<<<<< HEAD
-				'github', 'jabber', 'skype', 'twitter', 'facebook', 'linkedin', 'instagram', 'snapchat', 'youtube', 'google-plus-g', 'whatsapp',
-=======
 				'github', 'google', 'jabber', 'skype', 'twitter', 'facebook', 'linkedin', 'instagram', 'snapchat', 'youtube', 'google-plus-g', 'whatsapp',
->>>>>>> 503d1a04
 				'chevron-left', 'chevron-right', 'chevron-down', 'chevron-top', 'commercial', 'companies',
 				'generic', 'home', 'hrm', 'members', 'products', 'invoicing',
 				'partnership', 'payment', 'payment_vat', 'pencil-ruler', 'preview', 'project', 'projectpub', 'projecttask', 'question', 'refresh', 'region',
@@ -3939,11 +3912,7 @@
 				'recent', 'reception', 'recruitmentcandidature', 'recruitmentjobposition', 'resource', 'recurring',
 				'shapes', 'square', 'stop-circle', 'supplier', 'supplier_proposal', 'supplier_order', 'supplier_invoice',
 				'timespent', 'title_setup', 'title_accountancy', 'title_bank', 'title_hrm', 'title_agenda',
-<<<<<<< HEAD
-				'uncheck', 'user-cog', 'user-injured', 'user-md', 'vat', 'website', 'workstation',
-=======
 				'uncheck', 'user-cog', 'user-injured', 'user-md', 'vat', 'website', 'workstation', 'world', 'private',
->>>>>>> 503d1a04
 				'conferenceorbooth', 'eventorganization'
 			))) {
 			$fakey = $pictowithouttext;
@@ -3978,13 +3947,8 @@
 				'sign-out'=>'sign-out-alt',
 				'switch_off'=>'toggle-off', 'switch_on'=>'toggle-on', 'switch_on_red'=>'toggle-on', 'check'=>'check', 'bookmark'=>'star',
 				'bank'=>'university', 'close_title'=>'times', 'delete'=>'trash', 'filter'=>'filter',
-<<<<<<< HEAD
-				'list-alt'=>'list-alt', 'calendar'=>'calendar-alt', 'calendarmonth'=>'calendar-alt', 'calendarweek'=>'calendar-week', 'calendarday'=>'calendar-day', 'calendarperuser'=>'table',
-				'intervention'=>'ambulance', 'invoice'=>'file-invoice-dollar', 'multicurrency'=>'dollar-sign', 'order'=>'file-invoice',
-=======
 				'list-alt'=>'list-alt', 'calendarlist'=>'bars', 'calendar'=>'calendar-alt', 'calendarmonth'=>'calendar-alt', 'calendarweek'=>'calendar-week', 'calendarday'=>'calendar-day', 'calendarperuser'=>'table',
 				'intervention'=>'ambulance', 'invoice'=>'file-invoice-dollar', 'currency'=>'dollar-sign', 'multicurrency'=>'dollar-sign', 'order'=>'file-invoice',
->>>>>>> 503d1a04
 				'error'=>'exclamation-triangle', 'warning'=>'exclamation-triangle',
 				'other'=>'square',
 				'playdisabled'=>'play', 'pdf'=>'file-pdf',  'poll'=>'check-double', 'pos'=>'cash-register', 'preview'=>'binoculars', 'project'=>'project-diagram', 'projectpub'=>'project-diagram', 'projecttask'=>'tasks', 'propal'=>'file-signature',
@@ -4068,12 +4032,8 @@
 				'error'=>'pictoerror', 'warning'=>'pictowarning', 'switch_on'=>'font-status4', 'switch_on_red'=>'font-status8',
 				'holiday'=>'infobox-holiday', 'info'=>'opacityhigh', 'invoice'=>'infobox-commande',
 				'knowledgemanagement'=>'infobox-contrat rotate90', 'loan'=>'infobox-bank_account',
-<<<<<<< HEAD
-				'payment'=>'infobox-bank_account', 'payment_vat'=>'infobox-bank_account', 'poll'=>'infobox-adherent', 'pos'=>'infobox-bank_account', 'project'=>'infobox-project', 'projecttask'=>'infobox-project', 'propal'=>'infobox-propal',
-=======
 				'payment'=>'infobox-bank_account', 'payment_vat'=>'infobox-bank_account', 'poll'=>'infobox-adherent', 'pos'=>'infobox-bank_account', 'project'=>'infobox-project', 'projecttask'=>'infobox-project',
 				'propal'=>'infobox-propal', 'private'=>'infobox-project',
->>>>>>> 503d1a04
 				'reception'=>'flip', 'recruitmentjobposition'=>'infobox-adherent', 'recruitmentcandidature'=>'infobox-adherent',
 				'resource'=>'infobox-action',
 				'salary'=>'infobox-bank_account', 'shipment'=>'infobox-commande', 'supplier_invoice'=>'infobox-order_supplier', 'supplier_invoicea'=>'infobox-order_supplier', 'supplier_invoiced'=>'infobox-order_supplier',
@@ -5060,11 +5020,7 @@
 		$liste_titre = 'liste_titre_sel';
 	}
 
-<<<<<<< HEAD
-	$out .= '<'.$tag.' class="'.$prefix.$liste_titre.'" '.$moreattrib;
-=======
 	$tagstart = '<'.$tag.' class="'.$prefix.$liste_titre.'" '.$moreattrib;
->>>>>>> 503d1a04
 	//$out .= (($field && empty($conf->global->MAIN_DISABLE_WRAPPING_ON_COLUMN_TITLE) && preg_match('/^[a-zA-Z_0-9\s\.\-:&;]*$/', $name)) ? ' title="'.dol_escape_htmltag($langs->trans($name)).'"' : '');
 	$tagstart .= ($name && empty($conf->global->MAIN_DISABLE_WRAPPING_ON_COLUMN_TITLE) && empty($forcenowrapcolumntitle) && !dol_textishtml($name)) ? ' title="'.dol_escape_htmltag($langs->trans($name)).'"' : '';
 	$tagstart .= '>';
@@ -6798,18 +6754,6 @@
 						} elseif (in_array($attrs->item($ii)->name, array('style'))) {
 							$valuetoclean = $attrs->item($ii)->value;
 
-<<<<<<< HEAD
-							do {
-								$oldvaluetoclean = $valuetoclean;
-								$valuetoclean = preg_replace('/\/\*.*\*\//m', '', $valuetoclean);	// clean css comments
-								$valuetoclean = preg_replace('/position\s*:\s*[a-z]+/mi', '', $valuetoclean);
-								if ($els->item($i)->tagName == 'a') {	// more paranoiac cleaning for clickable tags.
-									$valuetoclean = preg_replace('/display\s*://m', '', $valuetoclean);
-									$valuetoclean = preg_replace('/z-index\s*://m', '', $valuetoclean);
-									$valuetoclean = preg_replace('/\s+(top|left|right|bottom)\s*://m', '', $valuetoclean);
-								}
-							} while ($oldvaluetoclean != $valuetoclean);
-=======
 							if (isset($valuetoclean)) {
 								do {
 									$oldvaluetoclean = $valuetoclean;
@@ -6822,7 +6766,6 @@
 									}
 								} while ($oldvaluetoclean != $valuetoclean);
 							}
->>>>>>> 503d1a04
 
 							$attrs->item($ii)->value = $valuetoclean;
 						}
@@ -8537,11 +8480,7 @@
  * Verify if condition in string is ok or not
  *
  * @param 	string		$strToEvaluate	String with condition to check
-<<<<<<< HEAD
- * @return 	boolean						True or False. Note: It returns also True if $strToEvaluate is '' or if error
-=======
  * @return 	boolean						True or False. Note: It returns also True if $strToEvaluate is ''. False if error
->>>>>>> 503d1a04
  */
 function verifCond($strToEvaluate)
 {
@@ -8552,19 +8491,11 @@
 	//print $strToEvaluate."<br>\n";
 	$rights = true;
 	if (isset($strToEvaluate) && $strToEvaluate !== '') {
-<<<<<<< HEAD
-		$str = 'if(!('.$strToEvaluate.')) $rights = false;';
-		dol_eval($str, 0, 1, '2'); // The dol_eval must contains all the global $xxx used into a condition
-		//var_dump($strToEvaluate);
-		//$rep = dol_eval($strToEvaluate, 1, 1 , '2'); // The dol_eval must contains all the global $xxx used into a condition
-		//$rights = ($rep ? true : false);
-=======
 		//$str = 'if(!('.$strToEvaluate.')) $rights = false;';
 		//dol_eval($str, 0, 1, '2'); // The dol_eval must contains all the global $xxx used into a condition
 		//var_dump($strToEvaluate);
 		$rep = dol_eval($strToEvaluate, 1, 1, '1'); // The dol_eval must contains all the global $xxx for all variables $xxx found into the string condition
 		$rights = (($rep && strpos($rep, 'Bad string syntax to evaluate') === false) ? true : false);
->>>>>>> 503d1a04
 		//var_dump($rights);
 	}
 	return $rights;
@@ -8577,11 +8508,7 @@
  * @param 	string	$s					String to evaluate
  * @param	int		$returnvalue		0=No return (used to execute eval($a=something)). 1=Value of eval is returned (used to eval($something)).
  * @param   int     $hideerrors     	1=Hide errors
-<<<<<<< HEAD
- * @param	string	$onlysimplestring	0=Accept all chars, 1=Accept only simple string with char 'a-z0-9\s^$_+-.*\/>&|=!?():"\',/';, 2=Accept also ';[]'
-=======
  * @param	string	$onlysimplestring	0=Accept all chars, 1=Accept only simple string with char 'a-z0-9\s^$_+-.*\/>&|=!?():"\',/';', 2=Accept also ';[]'
->>>>>>> 503d1a04
  * @return	mixed						Nothing or return result of eval
  */
 function dol_eval($s, $returnvalue = 0, $hideerrors = 1, $onlysimplestring = '1')
@@ -8596,37 +8523,23 @@
 	global $obj; // To get $obj used into list when dol_eval is used for computed fields and $obj is not yet $object
 	global $soc; // For backward compatibility
 
-<<<<<<< HEAD
-	// Test dangerous char (used for RCE), we allow only PHP variable testing.
-	if ($onlysimplestring == '1') {
-		//print preg_quote('$_->&|', '/');
-		if (preg_match('/[^a-z0-9\s'.preg_quote('^$_+-.*/>&|=!?():"\',/', '/').']/i', $s)) {
-=======
 	// Test on dangerous char (used for RCE), we allow only characters to make PHP variable testing
 	if ($onlysimplestring == '1') {
 		// We must accept: '1 && getDolGlobalInt("doesnotexist1") && $conf->global->MAIN_FEATURES_LEVEL'
 		// We must accept: '$conf->barcode->enabled && preg_match(\'/^(AAA|BBB)/\',$leftmenu)'
 		if (preg_match('/[^a-z0-9\s'.preg_quote('^$_+-.*>&|=!?():"\',/', '/').']/i', $s)) {
->>>>>>> 503d1a04
 			if ($returnvalue) {
 				return 'Bad string syntax to evaluate (found chars that are not chars for simplestring): '.$s;
 			} else {
 				dol_syslog('Bad string syntax to evaluate (found chars that are not chars for simplestring): '.$s);
 				return '';
 			}
-<<<<<<< HEAD
-		}
-	} elseif ($onlysimplestring == '2') {
-		//print preg_quote('$_->&|', '/');
-		if (preg_match('/[^a-z0-9\s'.preg_quote('^$_+-.*/>&|=!?():"\',/;[]', '/').']/i', $s)) {
-=======
 			// TODO We can exclude all () that is not '($db)' and 'getDolGlobalInt(' and 'getDolGlobalString(' and 'preg_match('
 			// ...
 		}
 	} elseif ($onlysimplestring == '2') {
 		// We must accept: (($reloadedobj = new Task($db)) && ($reloadedobj->fetchNoCompute($object->id) > 0) && ($secondloadedobj = new Project($db)) && ($secondloadedobj->fetchNoCompute($reloadedobj->fk_project) > 0)) ? $secondloadedobj->ref : "Parent project not found"
 		if (preg_match('/[^a-z0-9\s'.preg_quote('^$_+-.*>&|=!?():"\',/;[]', '/').']/i', $s)) {
->>>>>>> 503d1a04
 			if ($returnvalue) {
 				return 'Bad string syntax to evaluate (found chars that are not chars for simplestring): '.$s;
 			} else {
@@ -8635,8 +8548,6 @@
 			}
 		}
 	}
-<<<<<<< HEAD
-=======
 	if (strpos($s, '::') !== false) {
 		if ($returnvalue) {
 			return 'Bad string syntax to evaluate (double : char is forbidden): '.$s;
@@ -8645,7 +8556,6 @@
 			return '';
 		}
 	}
->>>>>>> 503d1a04
 	if (strpos($s, '`') !== false) {
 		if ($returnvalue) {
 			return 'Bad string syntax to evaluate (backtick char is forbidden): '.$s;
@@ -8667,11 +8577,7 @@
 	$forbiddenphpstrings = array('$$');
 	$forbiddenphpstrings = array_merge($forbiddenphpstrings, array('_ENV', '_SESSION', '_COOKIE', '_GET', '_POST', '_REQUEST'));
 
-<<<<<<< HEAD
-	$forbiddenphpfunctions = array("exec", "passthru", "shell_exec", "system", "proc_open", "popen", "eval", "dol_eval", "executeCLI");
-=======
 	$forbiddenphpfunctions = array("exec", "passthru", "shell_exec", "system", "proc_open", "popen", "eval", "dol_eval", "executeCLI", 'verifCond');
->>>>>>> 503d1a04
 	$forbiddenphpfunctions = array_merge($forbiddenphpfunctions, array("fopen", "file_put_contents", "fputs", "fputscsv", "fwrite", "fpassthru", "require", "include", "mkdir", "rmdir", "symlink", "touch", "unlink", "umask"));
 	$forbiddenphpfunctions = array_merge($forbiddenphpfunctions, array("function", "call_user_func"));
 
@@ -10113,11 +10019,7 @@
  * Return the value of a filed into a dictionary for the record $id.
  * This also set all the values into a cache for a next search.
  *
-<<<<<<< HEAD
- * @param string	$tablename		Name of dictionary
-=======
  * @param string	$tablename		Name of table dictionary (without the MAIN_DB_PREFIX, example: 'c_holiday_types')
->>>>>>> 503d1a04
  * @param string	$field			The name of field where to find the value to return
  * @param int		$id				Id of line record
  * @param bool		$checkentity	Add filter on entity
@@ -10128,23 +10030,14 @@
 {
 	global $conf, $db;
 
-<<<<<<< HEAD
+	$tablename = preg_replace('/^'.preg_quote(MAIN_DB_PREFIX, '/').'/', '', $tablename);	// Clean name of table for backward compatibility.
+
 	$dictvalues = (isset($conf->cache['dictvalues_'.$tablename]) ? $conf->cache['dictvalues_'.$tablename] : null);
 
 	if (is_null($dictvalues)) {
 		$dictvalues = array();
 
-		$sql = "SELECT * FROM ".$tablename." WHERE 1 = 1"; // Here select * is allowed as it is generic code and we don't have list of fields
-=======
-	$tablename = preg_replace('/^'.preg_quote(MAIN_DB_PREFIX, '/').'/', '', $tablename);	// Clean name of table for backward compatibility.
-
-	$dictvalues = (isset($conf->cache['dictvalues_'.$tablename]) ? $conf->cache['dictvalues_'.$tablename] : null);
-
-	if (is_null($dictvalues)) {
-		$dictvalues = array();
-
 		$sql = "SELECT * FROM ".MAIN_DB_PREFIX.$tablename." WHERE 1 = 1"; // Here select * is allowed as it is generic code and we don't have list of fields
->>>>>>> 503d1a04
 		if ($checkentity) {
 			$sql .= ' AND entity IN (0,'.getEntity($tablename).')';
 		}
@@ -10152,11 +10045,7 @@
 		$resql = $db->query($sql);
 		if ($resql) {
 			while ($obj = $db->fetch_object($resql)) {
-<<<<<<< HEAD
-				$dictvalues[$obj->{$rowidfield}] = $obj;
-=======
 				$dictvalues[$obj->{$rowidfield}] = $obj;	// $obj is stdClass
->>>>>>> 503d1a04
 			}
 		} else {
 			dol_print_error($db);
@@ -10167,12 +10056,8 @@
 
 	if (!empty($dictvalues[$id])) {
 		// Found
-<<<<<<< HEAD
-		return $dictvalues[$id]->{$field};
-=======
 		$tmp = $dictvalues[$id];
 		return (property_exists($tmp, $field) ? $tmp->$field : '');
->>>>>>> 503d1a04
 	} else {
 		// Not found
 		return '';
@@ -10436,21 +10321,6 @@
  * @param int       $userRight  user action right
  * // phpcs:disable
  * @param array 	$params = [ // Various params for future : recommended rather than adding more function arguments
-<<<<<<< HEAD
- *                          	'attr' => [ // to add or override button attributes
- *                          		'xxxxx' => '', // your xxxxx attribute you want
- *                          		'class' => '', // to add more css class to the button class attribute
- *                          		'classOverride' => '' // to replace class attribute of the button
- *                          	],
- *                          	'confirm' => [
- *                          		'url' => 'http://', // Overide Url to go when user click on action btn, if empty default url is $url.?confirm=yes, for no js compatibility use $url for fallback confirm.
- *                          		'title' => '', // Overide title of modal,  if empty default title use "ConfirmBtnCommonTitle" lang key
- *                          		'action-btn-label' => '', // Overide label of action button,  if empty default label use "Confirm" lang key
- *                          		'cancel-btn-label' => '', // Overide label of cancel button,  if empty default label use "CloseDialog" lang key
- *                          		'content' => '', // Overide text of content,  if empty default content use "ConfirmBtnCommonContent" lang key
- *                          		'modal' => true, // true|false to display dialog as a modal (with dark background)
- *                      		],
-=======
  *                          'attr' => [ // to add or override button attributes
  *                          'xxxxx' => '', // your xxxxx attribute you want
  *                          'class' => '', // to add more css class to the button class attribute
@@ -10464,7 +10334,6 @@
  *                          'content' => '', // Overide text of content,  if empty default content use "ConfirmBtnCommonContent" lang key
  *                          'modal' => true, // true|false to display dialog as a modal (with dark background)
  *                          ],
->>>>>>> 503d1a04
  *                          ]
  * // phpcs:enable
  * @return string               html button
@@ -10515,14 +10384,11 @@
 		}
 	}
 
-<<<<<<< HEAD
-=======
 	// automatic add tooltip when title is detected
 	if (!empty($attr['title']) && !empty($attr['class']) && strpos($attr['class'], 'classfortooltip') === false) {
 		$attr['class'].= ' classfortooltip';
 	}
 
->>>>>>> 503d1a04
 	// Js Confirm button
 	if ($userRight && !empty($params['confirm'])) {
 		if (!is_array($params['confirm'])) {
@@ -11205,11 +11071,7 @@
 {
 	global $db;
 
-<<<<<<< HEAD
-	//dol_syslog("Convert matches ".$matches[1]);
-=======
 	dol_syslog("Convert matches ".$matches[1]);
->>>>>>> 503d1a04
 	if (empty($matches[1])) {
 		return '';
 	}
