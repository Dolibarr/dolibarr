<?php
/* Copyright (C) 2000-2007	Rodolphe Quiedeville		<rodolphe@quiedeville.org>
 * Copyright (C) 2003		Jean-Louis Bergamo			<jlb@j1b.org>
 * Copyright (C) 2004-2013	Laurent Destailleur			<eldy@users.sourceforge.net>
 * Copyright (C) 2004		Sebastien Di Cintio			<sdicintio@ressource-toi.org>
 * Copyright (C) 2004		Benoit Mortier				<benoit.mortier@opensides.be>
 * Copyright (C) 2004		Christophe Combelles		<ccomb@free.fr>
 * Copyright (C) 2005-2012	Regis Houssin				<regis.houssin@capnetworks.com>
 * Copyright (C) 2008		Raphael Bertrand (Resultic)	<raphael.bertrand@resultic.fr>
 * Copyright (C) 2010-2016	Juanjo Menent				<jmenent@2byte.es>
 * Copyright (C) 2013		Cédric Salvador				<csalvador@gpcsolutions.fr>
 * Copyright (C) 2013-2017	Alexandre Spangaro			<aspangaro@zendsi.com>
 * Copyright (C) 2014		Cédric GROSS				<c.gross@kreiz-it.fr>
 * Copyright (C) 2014-2015	Marcos García				<marcosgdf@gmail.com>
 * Copyright (C) 2015		Jean-François Ferry			<jfefe@aternatik.fr>
 *
 * This program is free software; you can redistribute it and/or modify
 * it under the terms of the GNU General Public License as published by
 * the Free Software Foundation; either version 3 of the License, or
 * (at your option) any later version.
 *
 * This program is distributed in the hope that it will be useful,
 * but WITHOUT ANY WARRANTY; without even the implied warranty of
 * MERCHANTABILITY or FITNESS FOR A PARTICULAR PURPOSE.  See the
 * GNU General Public License for more details.
 *
 * You should have received a copy of the GNU General Public License
 * along with this program. If not, see <http://www.gnu.org/licenses/>.
 * or see http://www.gnu.org/
 */

/**
 *	\file			htdocs/core/lib/functions.lib.php
 *	\brief			A set of functions for Dolibarr
 *					This file contains all frequently used functions.
 */

include_once DOL_DOCUMENT_ROOT .'/core/lib/json.lib.php';

/**
 * Function to return value of a static property when class
 * name is dynamically defined (not hard coded).
 * This is because $myclass::$myvar works from PHP 5.3.0+ only
 *
 * @param	string 	$class		Class name
 * @param 	string 	$member		Name of property
 * @return 	mixed				Return value of static property
 * @deprecated Dolibarr now requires 5.3.0+, use $class::$property syntax
 * @see https://php.net/manual/language.oop5.static.php
 */
function getStaticMember($class, $member)
{
	dol_syslog(__FUNCTION__ . " is deprecated", LOG_WARNING);

	// This part is deprecated. Uncomment if for php 5.2.*, and comment next isset class::member
	/*if (version_compare(phpversion(), '5.3.0', '<'))
	{
		if (is_object($class)) $class = get_class($class);
		$classObj = new ReflectionClass($class);
		$result = null;

		$found=0;
		foreach($classObj->getStaticProperties() as $prop => $value)
		{
			if ($prop == $member)
			{
				$result = $value;
				$found++;
				break;
			}
		}

		if ($found) return $result;
	}*/

	if (isset($class::$member)) return $class::$member;
	dol_print_error('','Try to get a static member "'.$member.'" in class "'.$class.'" that does not exists or is not static.');
	return null;
}


/**
 * Return a DoliDB instance (database handler).
 *
 * @param   string	$type		Type of database (mysql, pgsql...)
 * @param	string	$host		Address of database server
 * @param	string	$user		Nom de l'utilisateur autorise
 * @param	string	$pass		Mot de passe
 * @param	string	$name		Nom de la database
 * @param	int		$port		Port of database server
 * @return	DoliDB				A DoliDB instance
 */
function getDoliDBInstance($type, $host, $user, $pass, $name, $port)
{
	require_once DOL_DOCUMENT_ROOT ."/core/db/".$type.'.class.php';

	$class='DoliDB'.ucfirst($type);
	$dolidb=new $class($type, $host, $user, $pass, $name, $port);
	return $dolidb;
}

/**
 * 	Get list of entity id to use
 *
 * 	@param	string	$element	Current element 
 *                              'societe', 'socpeople', 'actioncomm', 'agenda', 'resource', 
 *                              'product', 'productprice', 'stock',
 *                              'propal', 'facture', 'facture_fourn',
 *                              'categorie', 'bank_account', 'bank_account', 'adherent', 'user',  
 *                              'commande', 'commande_fournisseur', 'expedition', 'intervention', 'survey',
 *                              'contract', 'tax', 'expensereport', 'holiday', 'multicurrency', 'project',
 *                              'email_template', 'event',  
 * 	@param	int		$shared		0=Return id of entity, 1=Return id entity + shared entities
 * 	@return	mixed				Entity id(s) to use
 */
function getEntity($element=false, $shared=0)
{
	global $conf, $mc;

	// For backward compatibilty
	if ($element == 'actioncomm') $element='agenda';
	if ($element == 'fichinter')  $element='intervention';
	if ($element == 'categorie')  $element='category';
	
	if (is_object($mc))
	{
		return $mc->getEntity($element, $shared);
	}
	else
	{
		$out='';
		$addzero = array('user', 'usergroup');
		if (in_array($element, $addzero)) $out.= '0,';
		$out.= $conf->entity;
		return $out;
	}
}

/**
 * Return information about user browser
 *
 * Returns array with the following format:
 * array(
 *  'browsername' => Browser name (firefox|chrome|iceweasel|epiphany|safari|opera|ie|unknown)
 *  'browserversion' => Browser version. Empty if unknown
 *  'browseros' => Set with mobile OS (android|blackberry|ios|palm|symbian|webos|maemo|windows|unknown)
 *  'layout' => (tablet|phone|classic)
 *  'phone' => empty if not mobile, (android|blackberry|ios|palm|unknown) if mobile
 *  'tablet' => true/false
 * )
 *
 * @param string $user_agent Content of $_SERVER["HTTP_USER_AGENT"] variable
 * @return	array Check function documentation
 */
function getBrowserInfo($user_agent)
{
	include_once DOL_DOCUMENT_ROOT.'/includes/mobiledetect/mobiledetectlib/Mobile_Detect.php';

	$name='unknown';
	$version='';
	$os='unknown';
	$phone = '';

	$detectmobile = new Mobile_Detect(null, $user_agent);
	$tablet = $detectmobile->isTablet();

	if ($detectmobile->isMobile()) {

		$phone = 'unknown';

		// If phone/smartphone, we set phone os name.
		if ($detectmobile->is('AndroidOS')) {
			$os = $phone = 'android';
		} elseif ($detectmobile->is('BlackBerryOS')) {
			$os = $phone = 'blackberry';
		} elseif ($detectmobile->is('iOS')) {
			$os = 'ios';
			$phone = 'iphone';
		} elseif ($detectmobile->is('PalmOS')) {
			$os = $phone = 'palm';
		} elseif ($detectmobile->is('SymbianOS')) {
			$os = 'symbian';
		} elseif ($detectmobile->is('webOS')) {
			$os = 'webos';
		} elseif ($detectmobile->is('MaemoOS')) {
			$os = 'maemo';
		} elseif ($detectmobile->is('WindowsMobileOS') || $detectmobile->is('WindowsPhoneOS')) {
			$os = 'windows';
		}
	}

	// OS
	if (preg_match('/linux/i', $user_agent))	{ $os='linux'; }
	elseif (preg_match('/macintosh/i', $user_agent))	{ $os='macintosh'; }

	// Name
	if (preg_match('/firefox(\/|\s)([\d\.]*)/i', $user_agent, $reg))      { $name='firefox';   $version=$reg[2]; }
	elseif (preg_match('/chrome(\/|\s)([\d\.]+)/i', $user_agent, $reg))   { $name='chrome';    $version=$reg[2]; }    // we can have 'chrome (Mozilla...) chrome x.y' in one string
	elseif (preg_match('/chrome/i', $user_agent, $reg))                   { $name='chrome'; }
	elseif (preg_match('/iceweasel/i', $user_agent))                      { $name='iceweasel'; }
	elseif (preg_match('/epiphany/i', $user_agent))                       { $name='epiphany';  }
	elseif (preg_match('/safari(\/|\s)([\d\.]*)/i', $user_agent, $reg))   { $name='safari';    $version=$reg[2]; }	// Safari is often present in string for mobile but its not.
	elseif (preg_match('/opera(\/|\s)([\d\.]*)/i', $user_agent, $reg))    { $name='opera';     $version=$reg[2]; }
	elseif (preg_match('/(MSIE\s([0-9]+\.[0-9]))|.*(Trident\/[0-9]+.[0-9];\srv:([0-9]+\.[0-9]+))/i', $user_agent, $reg))  { $name='ie'; $version=end($reg); }    // MS products at end
	elseif (preg_match('/l(i|y)n(x|ks)(\(|\/|\s)*([\d\.]+)/i', $user_agent, $reg)) { $name='lynxlinks'; $version=$reg[4]; }

	if ($tablet) {
		$layout = 'tablet';
	} elseif ($phone) {
		$layout = 'phone';
	} else {
		$layout = 'classic';
	}

	return array(
		'browsername' => $name,
		'browserversion' => $version,
		'browseros' => $os,
		'layout' => $layout,
		'phone' => $phone,
		'tablet' => $tablet
	);
}

/**
 *  Function called at end of web php process
 *
 *  @return	void
 */
function dol_shutdown()
{
	global $conf,$user,$langs,$db;
	$disconnectdone=false; $depth=0;
	if (is_object($db) && ! empty($db->connected)) { $depth=$db->transaction_opened; $disconnectdone=$db->close(); }
	dol_syslog("--- End access to ".$_SERVER["PHP_SELF"].(($disconnectdone && $depth)?' (Warn: db disconnection forced, transaction depth was '.$depth.')':''), (($disconnectdone && $depth)?LOG_WARNING:LOG_INFO));
}


/**
 *  Return value of a param into GET or POST supervariable
 *
 *  @param	string	$paramname   Name of parameter to found
 *  @param	string	$check	     Type of check (''=no check,  'int'=check it's numeric, 'alpha'=check it's text and sign, 'aZ'=check it's a-z only, 'array'=check it's array, 'san_alpha'=Use filter_var with FILTER_SANITIZE_STRING (do not use this for free text string), 'day', 'month', 'year', 'custom'= custom filter specify $filter and $options)
 *  @param	int		$method	     Type of method (0 = get then post, 1 = only get, 2 = only post, 3 = post then get, 4 = post then get then cookie)
 *  @param  int     $filter      Filter to apply when $check is set to custom. (See http://php.net/manual/en/filter.filters.php for détails)
 *  @param  mixed   $options     Options to pass to filter_var when $check is set to custom
 *  @return string|string[]      Value found (string or array), or '' if check fails
 */
function GETPOST($paramname,$check='',$method=0,$filter=NULL,$options=NULL)
{
	if (empty($method)) $out = isset($_GET[$paramname])?$_GET[$paramname]:(isset($_POST[$paramname])?$_POST[$paramname]:'');
	elseif ($method==1) $out = isset($_GET[$paramname])?$_GET[$paramname]:'';
	elseif ($method==2) $out = isset($_POST[$paramname])?$_POST[$paramname]:'';
	elseif ($method==3) $out = isset($_POST[$paramname])?$_POST[$paramname]:(isset($_GET[$paramname])?$_GET[$paramname]:'');
	elseif ($method==4) $out = isset($_POST[$paramname])?$_POST[$paramname]:(isset($_GET[$paramname])?$_GET[$paramname]:(isset($_COOKIE[$paramname])?$_COOKIE[$paramname]:''));
	else return 'BadThirdParameterForGETPOST';

	if (! empty($check))
	{
	    if (! is_array($out) && preg_match('/^__([a-z0-9]+)__$/i', $out, $reg))
	    {
	        if ($reg[1] == 'DAY')
	        {
    	        $tmp=dol_getdate(dol_now(), true);
    	        $out = $tmp['mday'];
	        }
	        elseif ($reg[1] == 'MONTH')
	        {
    	        $tmp=dol_getdate(dol_now(), true);
    	        $out = $tmp['mon'];
	        }
	        elseif ($reg[1] == 'YEAR')
	        {
	           $tmp=dol_getdate(dol_now(), true);
	           $out = $tmp['year'];
	        }
	    }

	    switch ($check)
	    {
	        case 'int':
	            if (! is_numeric($out)) { $out=''; }
	            break;
	        case 'alpha':
	            $out=trim($out);
	            // '"' is dangerous because param in url can close the href= or src= and add javascript functions.
	            // '../' is dangerous because it allows dir transversals
	            if (preg_match('/"/',$out)) $out='';
	            else if (preg_match('/\.\.\//',$out)) $out='';
	            break;
	        case 'san_alpha':
	            $out=filter_var($out,FILTER_SANITIZE_STRING);
	            break;
	        case 'aZ':
	            $out=trim($out);
	            if (preg_match('/[^a-z]+/i',$out)) $out='';
	            break;
	        case 'aZ09':
	            $out=trim($out);
	            if (preg_match('/[^a-z0-9]+/i',$out)) $out='';
	            break;
	        case 'array':
	            if (! is_array($out) || empty($out)) $out=array();
	            break;
			case 'nohtml':
				$out=dol_string_nohtmltag($out);
				break;
	        case 'custom':
	            if (empty($filter)) return 'BadFourthParameterForGETPOST';
	            $out=filter_var($out, $filter, $options);
	            break;
	    }
	}

	return $out;
}


/**
 *  Return a prefix to use for this Dolibarr instance for session or cookie names.
 *  This prefix is unique for instance and avoid conflict between multi-instances,
 *  even when having two instances with one root dir or two instances in virtual servers
 *
 *  @param  string  $mode       '' or 'email'              
 *  @return	string      		A calculated prefix
 */
function dol_getprefix($mode='')
{
    global $conf;
    
    // If MAIL_PREFIX_FOR_EMAIL_ID is set and prefix is for email
    if ($mode == 'email' && ! empty($conf->global->MAIL_PREFIX_FOR_EMAIL_ID))
    {
        if ($conf->global->MAIL_PREFIX_FOR_EMAIL_ID != 'SERVER_NAME') return $conf->global->MAIL_PREFIX_FOR_EMAIL_ID;
        else if (isset($_SERVER["SERVER_NAME"])) return $_SERVER["SERVER_NAME"];
    }

	if (isset($_SERVER["SERVER_NAME"]) && isset($_SERVER["DOCUMENT_ROOT"]))
	{
		return dol_hash($_SERVER["SERVER_NAME"].$_SERVER["DOCUMENT_ROOT"].DOL_DOCUMENT_ROOT.DOL_URL_ROOT);
		// Use this for a "clear" cookie name
		//return dol_sanitizeFileName($_SERVER["SERVER_NAME"].$_SERVER["DOCUMENT_ROOT"].DOL_DOCUMENT_ROOT.DOL_URL_ROOT);
	}
	else return dol_hash(DOL_DOCUMENT_ROOT.DOL_URL_ROOT);
}

/**
 *	Make an include_once using default root and alternate root if it fails.
 *  To link to a core file, use include(DOL_DOCUMENT_ROOT.'/pathtofile')
 *  To link to a module file from a module file, use include './mymodulefile';
 *  To link to a module file from a core file, then this function can be used (call by hook / trigger / speciales pages)
 *
 * 	@param	string	$relpath	Relative path to file (Ie: mydir/myfile, ../myfile, ...)
 * 	@param	string	$classname	Class name (deprecated)
 *  @return bool                True if load is a success, False if it fails
 */
function dol_include_once($relpath, $classname='')
{
	global $conf,$langs,$user,$mysoc;   // Do not remove this. They must be defined for files we include. Other globals var must be retreived with $GLOBALS['var']

	$fullpath = dol_buildpath($relpath);

	if (!file_exists($fullpath)) {
		dol_syslog('functions::dol_include_once Tried to load unexisting file: '.$relpath, LOG_ERR);
		return false;
	}

	if (! empty($classname) && ! class_exists($classname)) {
		return include $fullpath;
	} else {
		return include_once $fullpath;
	}
}


/**
 *	Return path of url or filesystem. Return alternate root if exists
 *
 * 	@param	string	$path		Relative path to file (if mode=0) or relative url (if mode=1). Ie: mydir/myfile, ../myfile
 *  @param	int		$type		0=Used for a Filesystem path, 1=Used for an URL path (output relative), 2=Used for an URL path (output full path using same host that current url), 3=Used for an URL path (output full path using host defined into $dolibarr_main_url_root of conf file)
 *  @return string				Full filesystem path (if mode=0), Full url path (if mode=1)
 */
function dol_buildpath($path, $type=0)
{
	global $conf;

	$path=preg_replace('/^\//','',$path);

	if (empty($type))	// For a filesystem path
	{
		$res = DOL_DOCUMENT_ROOT.'/'.$path;	// Standard value
		foreach ($conf->file->dol_document_root as $key => $dirroot)	// ex: array(["main"]=>"/home/main/htdocs", ["alt0"]=>"/home/dirmod/htdocs", ...)
		{
			if ($key == 'main') continue;
			if (file_exists($dirroot.'/'.$path))
			{
				$res=$dirroot.'/'.$path;
				break;
			}
		}
	}
	else				// For an url path
	{
		// We try to get local path of file on filesystem from url
		// Note that trying to know if a file on disk exist by forging path on disk from url
		// works only for some web server and some setup. This is bugged when
		// using proxy, rewriting, virtual path, etc...
		$res='';
		if ($type == 1) $res = DOL_URL_ROOT.'/'.$path;			// Standard value
		if ($type == 2) $res = DOL_MAIN_URL_ROOT.'/'.$path;		// Standard value
		if ($type == 3) $res = DOL_URL_ROOT.'/'.$path;

		foreach ($conf->file->dol_document_root as $key => $dirroot)	// ex: array(["main"]=>"/home/main/htdocs", ["alt0"]=>"/home/dirmod/htdocs", ...)
		{
			if ($key == 'main')
			{
			    if ($type == 3)
			    {
			        global $dolibarr_main_url_root;

			        // Define $urlwithroot
			        $urlwithouturlroot=preg_replace('/'.preg_quote(DOL_URL_ROOT,'/').'$/i','',trim($dolibarr_main_url_root));
			        $urlwithroot=$urlwithouturlroot.DOL_URL_ROOT;		// This is to use external domain name found into config file
			        //$urlwithroot=DOL_MAIN_URL_ROOT;					// This is to use same domain name than current

			        $res=(preg_match('/^http/i',$conf->file->dol_url_root[$key])?'':$urlwithroot).'/'.$path;     // Test on start with http is for old conf syntax
			    }
			    continue;
			}
			preg_match('/^([^\?]+(\.css\.php|\.css|\.js\.php|\.js|\.png|\.jpg|\.php)?)/i',$path,$regs);    // Take part before '?'
			if (! empty($regs[1]))
			{
				//print $key.'-'.$dirroot.'/'.$path.'-'.$conf->file->dol_url_root[$type].'<br>'."\n";
				if (file_exists($dirroot.'/'.$regs[1]))
				{
					if ($type == 1)
					{
						$res=(preg_match('/^http/i',$conf->file->dol_url_root[$key])?'':DOL_URL_ROOT).$conf->file->dol_url_root[$key].'/'.$path;
					}
					if ($type == 2)
					{
					    $res=(preg_match('/^http/i',$conf->file->dol_url_root[$key])?'':DOL_MAIN_URL_ROOT).$conf->file->dol_url_root[$key].'/'.$path;
					}
					if ($type == 3)
					{
					    global $dolibarr_main_url_root;

					    // Define $urlwithroot
					    $urlwithouturlroot=preg_replace('/'.preg_quote(DOL_URL_ROOT,'/').'$/i','',trim($dolibarr_main_url_root));
					    $urlwithroot=$urlwithouturlroot.DOL_URL_ROOT;		// This is to use external domain name found into config file
					    //$urlwithroot=DOL_MAIN_URL_ROOT;					// This is to use same domain name than current

					    $res=(preg_match('/^http/i',$conf->file->dol_url_root[$key])?'':$urlwithroot).$conf->file->dol_url_root[$key].'/'.$path;     // Test on start with http is for old conf syntax
					}
					break;
				}
			}
		}
	}

	return $res;
}

/**
 *	Create a clone of instance of object (new instance with same properties)
 * 	This function works for both PHP4 and PHP5
 *
 * 	@param	object	$object		Object to clone
 *	@return object				Object clone
 *  @deprecated Dolibarr no longer supports PHP4, use PHP5 native clone construct
 *  @see https://php.net/manual/language.oop5.cloning.php
 */
function dol_clone($object)
{
	dol_syslog(__FUNCTION__ . " is deprecated", LOG_WARNING);

	$myclone = clone $object;
	return $myclone;
}

/**
 *	Optimize a size for some browsers (phone, smarphone, ...)
 *
 * 	@param	int		$size		Size we want
 * 	@param	string	$type		Type of optimizing:
 * 								'' = function used to define a size for truncation
 * 								'width' = function is used to define a width
 *	@return int					New size after optimizing
 */
function dol_size($size,$type='')
{
	global $conf;
	if (empty($conf->dol_optimize_smallscreen)) return $size;
	if ($type == 'width' && $size > 250) return 250;
	else return 10;
}


/**
 *	Clean a string to use it as a file name
 *
 *	@param	string	$str            String to clean
 * 	@param	string	$newstr			String to replace bad chars with
 *  @param	int	    $unaccent		1=Remove also accent (default), 0 do not remove them
 *	@return string          		String cleaned (a-zA-Z_)
 *
 * 	@see        	dol_string_nospecial, dol_string_unaccent, dol_sanitizePathName
 */
function dol_sanitizeFileName($str,$newstr='_',$unaccent=1)
{
	$filesystem_forbidden_chars = array('<','>',':','/','\\','?','*','|','"','°');
	return dol_string_nospecial($unaccent?dol_string_unaccent($str):$str, $newstr, $filesystem_forbidden_chars);
}

/**
 *	Clean a string to use it as a path name
 *
 *	@param	string	$str            String to clean
 * 	@param	string	$newstr			String to replace bad chars with
 *  @param	int	    $unaccent		1=Remove also accent (default), 0 do not remove them
 *	@return string          		String cleaned (a-zA-Z_)
 *
 * 	@see        	dol_string_nospecial, dol_string_unaccent, dol_sanitizeFileName
 */
function dol_sanitizePathName($str,$newstr='_',$unaccent=1)
{
    $filesystem_forbidden_chars = array('<','>','?','*','|','"','°');
    return dol_string_nospecial($unaccent?dol_string_unaccent($str):$str, $newstr, $filesystem_forbidden_chars);
}

/**
 *	Clean a string from all accent characters to be used as ref, login or by dol_sanitizeFileName
 *
 *	@param	string	$str			String to clean
 *	@return string   	       		Cleaned string
 *
 * 	@see    		dol_sanitizeFilename, dol_string_nospecial
 */
function dol_string_unaccent($str)
{
	if (utf8_check($str))
	{
		// See http://www.utf8-chartable.de/
		$string = rawurlencode($str);
		$replacements = array(
		'%C3%80' => 'A','%C3%81' => 'A','%C3%82' => 'A','%C3%83' => 'A','%C3%84' => 'A','%C3%85' => 'A',
		'%C3%88' => 'E','%C3%89' => 'E','%C3%8A' => 'E','%C3%8B' => 'E',
		'%C3%8C' => 'I','%C3%8D' => 'I','%C3%8E' => 'I','%C3%8F' => 'I',
		'%C3%92' => 'O','%C3%93' => 'O','%C3%94' => 'O','%C3%95' => 'O','%C3%96' => 'O',
		'%C3%99' => 'U','%C3%9A' => 'U','%C3%9B' => 'U','%C3%9C' => 'U',
		'%C3%A0' => 'a','%C3%A1' => 'a','%C3%A2' => 'a','%C3%A3' => 'a','%C3%A4' => 'a','%C3%A5' => 'a',
		'%C3%A7' => 'c',
		'%C3%A8' => 'e','%C3%A9' => 'e','%C3%AA' => 'e','%C3%AB' => 'e',
		'%C3%AC' => 'i','%C3%AD' => 'i','%C3%AE' => 'i','%C3%AF' => 'i',
		'%C3%B1' => 'n',
		'%C3%B2' => 'o','%C3%B3' => 'o','%C3%B4' => 'o','%C3%B5' => 'o','%C3%B6' => 'o',
		'%C3%B9' => 'u','%C3%BA' => 'u','%C3%BB' => 'u','%C3%BC' => 'u',
		'%C3%BF' => 'y'
		);
		$string=strtr($string, $replacements);
		return rawurldecode($string);
	}
	else
	{
		// See http://www.ascii-code.com/
		$string = strtr(
			$str,
			"\xC0\xC1\xC2\xC3\xC4\xC5\xC7
			\xC8\xC9\xCA\xCB\xCC\xCD\xCE\xCF\xD0\xD1
			\xD2\xD3\xD4\xD5\xD8\xD9\xDA\xDB\xDD
			\xE0\xE1\xE2\xE3\xE4\xE5\xE7\xE8\xE9\xEA\xEB
			\xEC\xED\xEE\xEF\xF0\xF1\xF2\xF3\xF4\xF5\xF8
			\xF9\xFA\xFB\xFC\xFD\xFF",
			"AAAAAAC
			EEEEIIIIDN
			OOOOOUUUY
			aaaaaaceeee
			iiiidnooooo
			uuuuyy"
		);
		$string = strtr($string, array("\xC4"=>"Ae", "\xC6"=>"AE", "\xD6"=>"Oe", "\xDC"=>"Ue", "\xDE"=>"TH", "\xDF"=>"ss", "\xE4"=>"ae", "\xE6"=>"ae", "\xF6"=>"oe", "\xFC"=>"ue", "\xFE"=>"th"));
		return $string;
	}
}

/**
 *	Clean a string from all punctuation characters to use it as a ref or login
 *
 *	@param	string	$str            	String to clean
 * 	@param	string	$newstr				String to replace forbidden chars with
 *  @param  array	$badcharstoreplace  List of forbidden characters
 * 	@return string          			Cleaned string
 *
 * 	@see    		dol_sanitizeFilename, dol_string_unaccent
 */
function dol_string_nospecial($str,$newstr='_',$badcharstoreplace='')
{
	$forbidden_chars_to_replace=array(" ","'","/","\\",":","*","?","\"","<",">","|","[","]",",",";","=");
	$forbidden_chars_to_remove=array();
	if (is_array($badcharstoreplace)) $forbidden_chars_to_replace=$badcharstoreplace;
	//$forbidden_chars_to_remove=array("(",")");

	return str_replace($forbidden_chars_to_replace,$newstr,str_replace($forbidden_chars_to_remove,"",$str));
}


/**
 * Encode string for xml usage
 *
 * @param 	string	$string		String to encode
 * @return	string				String encoded
 */
function dolEscapeXML($string)
{
	return strtr($string, array('\''=>'&apos;','"'=>'&quot;','&'=>'&amp;','<'=>'&lt;','>'=>'&gt;'));
}

/**
 *  Returns text escaped for inclusion into javascript code
 *
 *  @param      string		$stringtoescape		String to escape
 *  @param		int		$mode				0=Escape also ' and " into ', 1=Escape ' but not " for usage into 'string', 2=Escape " but not ' for usage into "string", 3=Escape ' and " with \
 *  @param		int		$noescapebackslashn	0=Escape also \n. 1=Do not escape \n.
 *  @return     string     		 				Escaped string. Both ' and " are escaped into ' if they are escaped.
 */
function dol_escape_js($stringtoescape, $mode=0, $noescapebackslashn=0)
{
	// escape quotes and backslashes, newlines, etc.
	$substitjs=array("&#039;"=>"\\'","\r"=>'\\r');
	//$substitjs['</']='<\/';	// We removed this. Should be useless.
	if (empty($noescapebackslashn)) { $substitjs["\n"]='\\n'; $substitjs['\\']='\\\\'; }
	if (empty($mode)) { $substitjs["'"]="\\'"; $substitjs['"']="\\'"; }
	else if ($mode == 1) $substitjs["'"]="\\'";
	else if ($mode == 2) { $substitjs['"']='\\"'; }
	else if ($mode == 3) { $substitjs["'"]="\\'"; $substitjs['"']="\\\""; }
	return strtr($stringtoescape, $substitjs);
}


/**
 *  Returns text escaped for inclusion in HTML alt or title tags, or into values of HTML input fields.
 *
 *  @param      string		$stringtoescape		String to escape
 *  @param		int			$keepb				1=Preserve b tags (otherwise, remove them)
 *  @param      int         $keepn              1=Preserve \r\n strings (otherwise, remove them)
 *  @return     string     				 		Escaped string
 *
 *  @see		dol_string_nohtmltag
 */
function dol_escape_htmltag($stringtoescape, $keepb=0, $keepn=0)
{
	// escape quotes and backslashes, newlines, etc.
	$tmp=dol_html_entity_decode($stringtoescape,ENT_COMPAT,'UTF-8');
	if (! $keepb) $tmp=strtr($tmp, array("<b>"=>'','</b>'=>''));
	if (! $keepn) $tmp=strtr($tmp, array("\r"=>'\\r',"\n"=>'\\n'));
	return dol_htmlentities($tmp,ENT_COMPAT,'UTF-8');
}


/**
 * Convert a string to lower. Never use strtolower because it does not works with UTF8 strings.
 *
 * @param 	string		$utf8_string		String to encode
 * @return 	string							String converted
 */
function dol_strtolower($utf8_string)
{
	return mb_strtolower($utf8_string, "UTF-8");
}

/**
 * Convert a string to upper. Never use strtolower because it does not works with UTF8 strings.
 *
 * @param 	string		$utf8_string		String to encode
 * @return 	string							String converted
 */
function dol_strtoupper($utf8_string)
{
	return mb_strtoupper($utf8_string, "UTF-8");
}


/**
 *	Write log message into outputs. Possible outputs can be:
 *	SYSLOG_HANDLERS = ["mod_syslog_file"]  		file name is then defined by SYSLOG_FILE
 *	SYSLOG_HANDLERS = ["mod_syslog_syslog"]  	facility is then defined by SYSLOG_FACILITY
 *  Warning, syslog functions are bugged on Windows, generating memory protection faults. To solve
 *  this, use logging to files instead of syslog (see setup of module).
 *  Note: If SYSLOG_FILE_NO_ERROR defined, we never output any error message when writing to log fails.
 *  Note: You can get log message into html sources by adding parameter &logtohtml=1 (constant MAIN_LOGTOHTML must be set)
 *  This function works only if syslog module is enabled.
 * 	This must not use any call to other function calling dol_syslog (avoid infinite loop).
 *
 * 	@param  string		$message				Line to log. ''=Show nothing
 *  @param  int			$level					Log level
 *												On Windows LOG_ERR=4, LOG_WARNING=5, LOG_NOTICE=LOG_INFO=6, LOG_DEBUG=6 si define_syslog_variables ou PHP 5.3+, 7 si dolibarr
 *												On Linux   LOG_ERR=3, LOG_WARNING=4, LOG_INFO=6, LOG_DEBUG=7
 *  @param	int			$ident					1=Increase ident of 1, -1=Decrease ident of 1
 *  @param	string		$suffixinfilename		When output is a file, append this suffix into default log filename.
 *  @param	string		$restricttologhandler	Output log only for this log handler
 *  @return	void
 */
function dol_syslog($message, $level = LOG_INFO, $ident = 0, $suffixinfilename='', $restricttologhandler='')
{
	global $conf, $user;

	// If syslog module enabled
	if (empty($conf->syslog->enabled)) return;

	if (! empty($message))
	{
    	// Test log level
    	$logLevels = array(LOG_EMERG, LOG_ALERT, LOG_CRIT, LOG_ERR, LOG_WARNING, LOG_NOTICE, LOG_INFO, LOG_DEBUG);
    	if (!in_array($level, $logLevels, true))
    	{
    		throw new Exception('Incorrect log level');
    	}
    	if ($level > $conf->global->SYSLOG_LEVEL) return;

    	// If adding log inside HTML page is required
    	if (! empty($_REQUEST['logtohtml']) && (! empty($conf->global->MAIN_ENABLE_LOG_TO_HTML) || ! empty($conf->global->MAIN_LOGTOHTML)))   // MAIN_LOGTOHTML kept for backward compatibility
    	{
    		$conf->logbuffer[] = dol_print_date(time(),"%Y-%m-%d %H:%M:%S")." ".$message;
    	}

    	//TODO: Remove this. MAIN_ENABLE_LOG_INLINE_HTML should be deprecated and use a log handler dedicated to HTML output
    	// If enable html log tag enabled and url parameter log defined, we show output log on HTML comments
    	if (! empty($conf->global->MAIN_ENABLE_LOG_INLINE_HTML) && ! empty($_GET["log"]))
    	{
    		print "\n\n<!-- Log start\n";
    		print $message."\n";
    		print "Log end -->\n";
    	}

    	$data = array(
    		'message' => $message,
    		'script' => (isset($_SERVER['PHP_SELF'])? basename($_SERVER['PHP_SELF'],'.php') : false),
    		'level' => $level,
    		'user' => ((is_object($user) && $user->id) ? $user->login : false),
    		'ip' => false
    	);

    	// This is when server run behind a reverse proxy
    	if (!empty($_SERVER['HTTP_X_FORWARDED_FOR'])) $data['ip'] = $_SERVER['HTTP_X_FORWARDED_FOR'].(empty($_SERVER["REMOTE_ADDR"])?'':'->'.$_SERVER['REMOTE_ADDR']);
    	// This is when server run normally on a server
    	else if (! empty($_SERVER["REMOTE_ADDR"])) $data['ip'] = $_SERVER['REMOTE_ADDR'];
    	// This is when PHP session is ran inside a web server but not inside a client request (example: init code of apache)
    	else if (! empty($_SERVER['SERVER_ADDR'])) $data['ip'] = $_SERVER['SERVER_ADDR'];
    	// This is when PHP session is ran outside a web server, like from Windows command line (Not always defined, but useful if OS defined it).
    	else if (! empty($_SERVER['COMPUTERNAME'])) $data['ip'] = $_SERVER['COMPUTERNAME'].(empty($_SERVER['USERNAME'])?'':'@'.$_SERVER['USERNAME']);
    	// This is when PHP session is ran outside a web server, like from Linux command line (Not always defined, but usefull if OS defined it).
    	else if (! empty($_SERVER['LOGNAME'])) $data['ip'] = '???@'.$_SERVER['LOGNAME'];
    	// Loop on each log handler and send output
    	foreach ($conf->loghandlers as $loghandlerinstance)
    	{
    		if ($restricttologhandler && $loghandlerinstance->code != $restricttologhandler) continue;
    		$loghandlerinstance->export($data,$suffixinfilename);
    	}
    	unset($data);
	}

	if (! empty($ident))
	{
		foreach ($conf->loghandlers as $loghandlerinstance)
		{
			$loghandlerinstance->setIdent($ident);
		}
	}
}


/**
 *	Show tab header of a card
 *
 *	@param	array	$links				Array of tabs. Currently initialized by calling a function xxx_admin_prepare_head
 *	@param	string	$active     		Active tab name (document', 'info', 'ldap', ....)
 *	@param  string	$title      		Title
 *	@param  int		$notab				0=Add tab header, 1=no tab header. If you set this to 1, using dol_fiche_end() to close tab is not required.
 * 	@param	string	$picto				Add a picto on tab title
 *	@param	int		$pictoisfullpath	If 1, image path is a full path. If you set this to 1, you can use url returned by dol_buildpath('/mymodyle/img/myimg.png',1) for $picto.
 * 	@return	void
 */
function dol_fiche_head($links=array(), $active='0', $title='', $notab=0, $picto='', $pictoisfullpath=0)
{
	print dol_get_fiche_head($links, $active, $title, $notab, $picto, $pictoisfullpath);
}

/**
 *  Show tab header of a card
 *
 *	@param	array	$links				Array of tabs
 *	@param	string	$active     		Active tab name
 *	@param  string	$title      		Title
 *	@param  int		$notab				0=Add tab header, 1=no tab header. If you set this to 1, using dol_fiche_end() to close tab is not required.
 * 	@param	string	$picto				Add a picto on tab title
 *	@param	int		$pictoisfullpath	If 1, image path is a full path. If you set this to 1, you can use url returned by dol_buildpath('/mymodyle/img/myimg.png',1) for $picto.
 * 	@return	string
 */
function dol_get_fiche_head($links=array(), $active='', $title='', $notab=0, $picto='', $pictoisfullpath=0)
{
	global $conf, $langs, $hookmanager;

	$out="\n".'<div class="tabs" data-role="controlgroup" data-type="horizontal">'."\n";

	// Show title
	$showtitle=1;
	if (! empty($conf->dol_optimize_smallscreen)) $showtitle=0;
	if (! empty($title) && $showtitle)
	{
		$limittitle=30;
		$out.='<a class="tabTitle">';
		if ($picto) $out.=img_picto($title,($pictoisfullpath?'':'object_').$picto,'',$pictoisfullpath).' ';
		$out.='<span class="tabTitleText">'.dol_trunc($title,$limittitle).'</span>';
		$out.='</a>';
	}

	// Define max of key (max may be higher than sizeof because of hole due to module disabling some tabs).
	$maxkey=-1;
	if (is_array($links) && ! empty($links))
	{
		$keys=array_keys($links);
		if (count($keys)) $maxkey=max($keys);
	}

	// Show tabs
	$bactive=false;
	// if =0 we don't use the feature
	$limittoshow=(empty($conf->global->MAIN_MAXTABS_IN_CARD)?99:$conf->global->MAIN_MAXTABS_IN_CARD);
	$displaytab=0;
	$nbintab=0;
    $popuptab=0;
	for ($i = 0 ; $i <= $maxkey ; $i++)
	{
		if ((is_numeric($active) && $i == $active) || (! empty($links[$i][2]) && ! is_numeric($active) && $active == $links[$i][2]))
		{
			// si l'active est présent dans la box
			if ($i >= $limittoshow)
				$limittoshow--;
		}
	}

	for ($i = 0 ; $i <= $maxkey ; $i++)
	{
		if ((is_numeric($active) && $i == $active) || (! empty($links[$i][2]) && ! is_numeric($active) && $active == $links[$i][2]))
		{
			$isactive=true;
			$bactive=true;
		}
		else
			$isactive=false;

		if ($i < $limittoshow || $isactive)
		{
			$out.='<div class="inline-block tabsElem'.($isactive ? ' tabsElemActive' : '').((! $isactive && ! empty($conf->global->MAIN_HIDE_INACTIVETAB_ON_PRINT))?' hideonprint':'').'"><!-- id tab = '.(empty($links[$i][2])?'':$links[$i][2]).' -->';
			if (isset($links[$i][2]) && $links[$i][2] == 'image')
			{
				if (!empty($links[$i][0]))
				{
					$out.='<a data-role="button" class="tabimage" href="'.$links[$i][0].'">'.$links[$i][1].'</a>'."\n";
				}
				else
				{
					$out.='<span data-role="button" class="tabspan">'.$links[$i][1].'</span>'."\n";
				}
			}
			else if (! empty($links[$i][1]))
			{
				//print "x $i $active ".$links[$i][2]." z";
				if ($isactive)
				{
					$out.='<a data-role="button"'.(! empty($links[$i][2])?' id="'.$links[$i][2].'"':'').' class="tabactive tab inline-block" href="'.$links[$i][0].'">'.$links[$i][1].'</a>'."\n";
				}
				else
				{
					$out.='<a data-role="button"'.(! empty($links[$i][2])?' id="'.$links[$i][2].'"':'').' class="tabunactive tab inline-block" href="'.$links[$i][0].'">'.$links[$i][1].'</a>'."\n";
				}
			}
			$out.='</div>';
		}
		else
		{
		    // The popup with the other tabs
			if (! $popuptab)
			{
			    $popuptab=1;
			    $outmore.='<div class="popuptabset">';
			}
		    $outmore.='<div class="popuptab" style="display:inherit;">';
			if (isset($links[$i][2]) && $links[$i][2] == 'image')
			{
				if (!empty($links[$i][0]))
					$outmore.='<a class="tabimage" href="'.$links[$i][0].'">'.$links[$i][1].'</a>'."\n";
				else
					$outmore.='<span class="tabspan">'.$links[$i][1].'</span>'."\n";

			}
			else if (! empty($links[$i][1]))
				$outmore.='<a'.(! empty($links[$i][2])?' id="'.$links[$i][2].'"':'').' class="inline-block" href="'.$links[$i][0].'">'.$links[$i][1].'</a>'."\n";

			$outmore.='</div>';

			$nbintab++;
		}
		$displaytab=$i;
	}
	if ($popuptab) $outmore.='</div>';

	if ($displaytab > $limittoshow)
	{
		$tabsname=str_replace("@", "", $picto);
		$out.='<div id="moretabs'.$tabsname.'" class="inline-block tabsElem">';
		$out.='<a href="#" data-role="button" class="tab moretab inline-block">'.$langs->trans("More").'... ('.$nbintab.')</a>';
		$out.='<div id="moretabsList'.$tabsname.'" style="position: absolute; left: -999em;text-align: left;margin:0px;padding:2px">'.$outmore.'</div>';
		$out.="</div>\n";

		$out.="<script>";
		$out.="$('#moretabs".$tabsname."').mouseenter( function() { $('#moretabsList".$tabsname."').css('left','auto');});";
		$out.="$('#moretabs".$tabsname."').mouseleave( function() { $('#moretabsList".$tabsname."').css('left','-999em');});";
		$out.="</script>";
	}

	$out.="</div>\n";

	if (! $notab) $out.="\n".'<div class="tabBar">'."\n";

	$parameters=array('tabname' => $active, 'out' => $out);
	$reshook=$hookmanager->executeHooks('printTabsHead',$parameters);	// This hook usage is called just before output the head of tabs. Take also a look at "completeTabsHead"
	if ($reshook > 0)
	{
		$out = $hookmanager->resPrint;
	}

	return $out;
}

/**
 *  Show tab footer of a card
 *
 *  @param	int		$notab       0=Add tab footer, 1=no tab footer
 *  @return	void
 */
function dol_fiche_end($notab=0)
{
	print dol_get_fiche_end($notab);
}

/**
 *	Return tab footer of a card
 *
 *	@param  int		$notab		0=Add tab footer, 1=no tab footer
 *  @return	string
 */
function dol_get_fiche_end($notab=0)
{
	if (! $notab) return "\n</div>\n";
	else return '';
}

/**
 *  Show tab footer of a card
 *
 *  @param	object	$object			Object to show
 *  @param	string	$paramid   		Name of parameter to use to name the id into the URL next/previous link
 *  @param	string	$morehtml  		More html content to output just before the nav bar
 *  @param	int		$shownav	  	Show Condition (navigation is shown if value is 1)
 *  @param	string	$fieldid   		Nom du champ en base a utiliser pour select next et previous (we make the select max and min on this field)
 *  @param	string	$fieldref   	Nom du champ objet ref (object->ref) a utiliser pour select next et previous
 *  @param	string	$morehtmlref  	More html to show after ref
 *  @param	string	$moreparam  	More param to add in nav link url.
 *	@param	int		$nodbprefix		Do not include DB prefix to forge table name
 *	@param	string	$morehtmlleft	More html code to show before ref
 *	@param	string	$morehtmlstatus	More html code to show under navigation arrows
 *  @param  int     $onlybanner     Put this to 1, if the card will contains only a banner (add css 'arearefnobottom' on div)
 *	@param	string	$morehtmlright	More html code to show before navigation arrows
 *  @return	void
 */
function dol_banner_tab($object, $paramid, $morehtml='', $shownav=1, $fieldid='rowid', $fieldref='ref', $morehtmlref='', $moreparam='', $nodbprefix=0, $morehtmlleft='', $morehtmlstatus='', $onlybanner=0, $morehtmlright='')
{
	global $conf, $form, $user, $langs;

	$maxvisiblephotos=1;
	$showimage=1;
	$showbarcode=empty($conf->barcode->enabled)?0:($object->barcode?1:0);
	if (! empty($conf->global->MAIN_USE_ADVANCED_PERMS) && empty($user->rights->barcode->lire_advance)) $showbarcode=0;
	$modulepart='unknown';
<<<<<<< HEAD
	if ($object->element == 'societe') $modulepart='societe';
	if ($object->element == 'contact') $modulepart='contact';
	if ($object->element == 'member')  $modulepart='memberphoto';
	if ($object->element == 'user')    $modulepart='userphoto';
	if ($object->element == 'product') $modulepart='product';

=======
	if ($object->element == 'societe')		$modulepart='societe';
	if ($object->element == 'contact')		$modulepart='contact';
	if ($object->element == 'member')		$modulepart='memberphoto';
	if ($object->element == 'user')			$modulepart='userphoto';
	if ($object->element == 'product')		$modulepart='product';
	
>>>>>>> ae740b7c
	if ($object->element == 'product')
	{
	    $width=80; $cssclass='photoref';
        $showimage=$object->is_photo_available($conf->product->multidir_output[$object->entity]);
	    $maxvisiblephotos=(isset($conf->global->PRODUCT_MAX_VISIBLE_PHOTO)?$conf->global->PRODUCT_MAX_VISIBLE_PHOTO:5);
		if ($conf->browser->phone) $maxvisiblephotos=1;
		if ($showimage) $morehtmlleft.='<div class="floatleft inline-block valignmiddle divphotoref">'.$object->show_photos($conf->product->multidir_output[$object->entity],'small',$maxvisiblephotos,0,0,0,$width,0).'</div>';
        else
        {
			if (!empty($conf->global->PRODUCT_NODISPLAYIFNOPHOTO)) {
				$nophoto='';
				$morehtmlleft.='<div class="floatleft inline-block valignmiddle divphotoref"></div>';
			}
			elseif ($conf->browser->layout != 'phone') {    // Show no photo link
				$nophoto='/public/theme/common/nophoto.png';
				$morehtmlleft.='<div class="floatleft inline-block valignmiddle divphotoref"><img class="photo'.$modulepart.($cssclass?' '.$cssclass:'').'" alt="No photo" border="0"'.($width?' width="'.$width.'"':'').($height?' height="'.$height.'"':'').' src="'.DOL_URL_ROOT.$nophoto.'"></div>';
			}
<<<<<<< HEAD

=======
>>>>>>> ae740b7c
        }
	}
	else
	{
        if ($showimage)
        {
            if ($modulepart != 'unknown')
            {
                $phototoshow = $form->showphoto($modulepart,$object,0,0,0,'photoref','small',1,0,$maxvisiblephotos);
                if ($phototoshow)
                {
                    $morehtmlleft.='<div class="floatleft inline-block valignmiddle divphotoref">';
                    $morehtmlleft.=$phototoshow;
                    $morehtmlleft.='</div>';
                }
            }
            elseif ($conf->browser->layout != 'phone')      // Show no photo link
            {
                $morehtmlleft.='<div class="floatleft inline-block valignmiddle divphotoref">';
                if ($object->element == 'action')
                {
                    $cssclass='photorefcenter';
                    $nophoto=img_picto('', 'title_agenda', '', false, 1);
                    $morehtmlleft.='<div class="floatleft inline-block valignmiddle divphotoref"><div class="photoref"><img class="photo'.$modulepart.($cssclass?' '.$cssclass:'').'" alt="No photo" border="0"'.($width?' width="'.$width.'"':'').($height?' height="'.$height.'"':'').' src="'.$nophoto.'"></div></div>';
                }
                else
                {
                    $width=14; $cssclass='photorefcenter';
    				$nophoto=img_picto('', 'object_'.$object->picto, '', false, 1);
    				$morehtmlleft.='<div class="floatleft inline-block valignmiddle divphotoref"><div class="photoref"><img class="photo'.$modulepart.($cssclass?' '.$cssclass:'').'" alt="No photo" border="0"'.($width?' width="'.$width.'"':'').($height?' height="'.$height.'"':'').' src="'.$nophoto.'"></div></div>';
                }
                $morehtmlleft.='</div>';
            }
        }
	}
	if ($showbarcode) $morehtmlleft.='<div class="floatleft inline-block valignmiddle divphotoref">'.$form->showbarcode($object).'</div>';
	if ($object->element == 'societe' && ! empty($conf->use_javascript_ajax) && $user->rights->societe->creer && ! empty($conf->global->MAIN_DIRECT_STATUS_UPDATE)) {
		$morehtmlstatus.=ajax_object_onoff($object, 'status', 'status', 'InActivity', 'ActivityCeased');
	}
	elseif ($object->element == 'product')
	{
	    //$morehtmlstatus.=$langs->trans("Status").' ('.$langs->trans("Sell").') ';
        if (! empty($conf->use_javascript_ajax) && $user->rights->produit->creer && ! empty($conf->global->MAIN_DIRECT_STATUS_UPDATE)) {
            $morehtmlstatus.=ajax_object_onoff($object, 'status', 'tosell', 'ProductStatusOnSell', 'ProductStatusNotOnSell');
        } else {
            $morehtmlstatus.=$object->getLibStatut(5,0);
        }
        $morehtmlstatus.=' &nbsp; ';
        //$morehtmlstatus.=$langs->trans("Status").' ('.$langs->trans("Buy").') ';
	    if (! empty($conf->use_javascript_ajax) && $user->rights->produit->creer && ! empty($conf->global->MAIN_DIRECT_STATUS_UPDATE)) {
            $morehtmlstatus.=ajax_object_onoff($object, 'status_buy', 'tobuy', 'ProductStatusOnBuy', 'ProductStatusNotOnBuy');
        } else {
            $morehtmlstatus.=$object->getLibStatut(5,1);
        }
	}
	elseif ($object->element == 'facture' || $object->element == 'invoice' || $object->element == 'invoice_supplier')
	{
	    $tmptxt=$object->getLibStatut(6, $object->totalpaye);
	    if (empty($tmptxt) || $tmptxt == $object->getLibStatut(3) || $conf->browser->layout=='phone') $tmptxt=$object->getLibStatut(5, $object->totalpaye);
		$morehtmlstatus.=$tmptxt;
	}
	elseif ($object->element == 'chargesociales')
	{
	    $tmptxt=$object->getLibStatut(6, $object->totalpaye);
	    if (empty($tmptxt) || $tmptxt == $object->getLibStatut(3) || $conf->browser->layout=='phone') $tmptxt=$object->getLibStatut(5, $object->totalpaye); 
		$morehtmlstatus.=$tmptxt;
	}
	elseif ($object->element == 'loan')
	{
	    $tmptxt=$object->getLibStatut(6, $object->totalpaye);
	    if (empty($tmptxt) || $tmptxt == $object->getLibStatut(3) || $conf->browser->layout=='phone') $tmptxt=$object->getLibStatut(5, $object->totalpaye); 
		$morehtmlstatus.=$tmptxt;
	}
	elseif ($object->element == 'contrat') 
	{
        if ($object->statut==0) $morehtmlstatus.=$object->getLibStatut(2);
        else $morehtmlstatus.=$object->getLibStatut(4);
	}
	else { // Generic case
	    $tmptxt=$object->getLibStatut(6);
	    if (empty($tmptxt) || $tmptxt == $object->getLibStatut(3) || $conf->browser->layout=='phone') $tmptxt=$object->getLibStatut(5);
		$morehtmlstatus.=$tmptxt;
	}
	if (! empty($object->name_alias)) $morehtmlref.='<div class="refidno">'.$object->name_alias.'</div>';      // For thirdparty
	
	if ($object->element == 'product' || $object->element == 'bank_account')
	{
		if(! empty($object->label)) $morehtmlref.='<div class="refidno">'.$object->label.'</div>';
	}

	if ($object->element != 'product' && $object->element != 'bookmark') 
	{
    	$morehtmlref.='<div class="refidno">';
    	$morehtmlref.=$object->getBannerAddress('refaddress',$object);
    	$morehtmlref.='</div>';
	}
	if (! empty($conf->global->MAIN_SHOW_TECHNICAL_ID) && in_array($object->element, array('societe', 'contact', 'member', 'product')))
	{
		$morehtmlref.='<div style="clear: both;"></div><div class="refidno">';
		$morehtmlref.=$langs->trans("TechnicalID").': '.$object->id;
		$morehtmlref.='</div>';
	}
	
	print '<div class="'.($onlybanner?'arearefnobottom ':'arearef ').'heightref valignmiddle" width="100%">';
	print $form->showrefnav($object, $paramid, $morehtml, $shownav, $fieldid, $fieldref, $morehtmlref, $moreparam, $nodbprefix, $morehtmlleft, $morehtmlstatus, $morehtmlright);
	print '</div>';
	print '<div class="underrefbanner clearboth"></div>';
}

/**
 * Show a string with the label tag dedicated to the HTML edit field.
 *
 * @param	string	$langkey		Translation key
 * @param 	string	$fieldkey		Key of the html select field the text refers to
 * @param	int		$fieldrequired	1=Field is mandatory
 * @deprecated Form::editfieldkey
 */
function fieldLabel($langkey, $fieldkey, $fieldrequired=0)
{
	global $conf, $langs;
	$ret='';
	if ($fieldrequired) $ret.='<span class="fieldrequired">';
	if (($conf->dol_use_jmobile != 4)) $ret.='<label for="'.$fieldkey.'">';
	$ret.=$langs->trans($langkey);
	if (($conf->dol_use_jmobile != 4)) $ret.='</label>';
	if ($fieldrequired) $ret.='</span>';
	return $ret;
}

/**
 * Return string to add class property on html element with pair/impair.
 *
 * @param	string	$var			0 or 1
 * @param	string	$moreclass		More class to add
 * @return	string					String to add class onto HTML element
 */
function dol_bc($var,$moreclass='')
{
	global $bc;
	$ret=' '.$bc[$var];
	if ($moreclass) $ret=preg_replace('/class=\"/','class="'.$moreclass.' ',$ret);
	return $ret;
}

/**
 *      Return a formated address (part address/zip/town/state) according to country rules
 *
 *      @param  Object		$object         A company or contact object
 * 	    @param	int			$withcountry	1=Add country into address string
 *      @param	string		$sep			Separator to use to build string
 *      @param	Translate	$outputlangs	Object lang that contains language for text translation.
 *      @return string          			Formated string
 *      @see dol_print_address
 */
function dol_format_address($object,$withcountry=0,$sep="\n",$outputlangs='')
{
	global $conf,$langs;

	$ret='';
	$countriesusingstate=array('AU','CA','US','IN','GB','ES','UK','TR');    // See also MAIN_FORCE_STATE_INTO_ADDRESS

	// Address
	$ret .= $object->address;
	// Zip/Town/State
	if (in_array($object->country_code,array('AU', 'CA', 'US')) || ! empty($conf->global->MAIN_FORCE_STATE_INTO_ADDRESS))   	// US: title firstname name \n address lines \n town, state, zip \n country
	{
		$ret .= ($ret ? $sep : '' ).$object->town;
		if ($object->state)
		{
			$ret.=($ret?", ":'').$object->state;
		}
		if ($object->zip) $ret .= ($ret?", ":'').$object->zip;
	}
	else if (in_array($object->country_code,array('GB','UK'))) // UK: title firstname name \n address lines \n town state \n zip \n country
	{
		$ret .= ($ret ? $sep : '' ).$object->town;
		if ($object->state)
		{
			$ret.=($ret?", ":'').$object->state;
		}
		if ($object->zip) $ret .= ($ret ? $sep : '' ).$object->zip;
	}
	else if (in_array($object->country_code,array('ES','TR'))) // ES: title firstname name \n address lines \n zip town \n state \n country
	{
		$ret .= ($ret ? $sep : '' ).$object->zip;
		$ret .= ($object->town?(($object->zip?' ':'').$object->town):'');
		if ($object->state)
		{
			$ret.="\n".$object->state;
		}
	}
	else                                        		// Other: title firstname name \n address lines \n zip town \n country
	{
		$ret .= $object->zip ? (($ret ? $sep : '' ).$object->zip) : '';
		$ret .= ($object->town?(($object->zip?' ':($ret ? $sep : '' )).$object->town):'');
		if ($object->state && in_array($object->country_code,$countriesusingstate))
		{
			$ret.=($ret?", ":'').$object->state;
		}
	}
	if (! is_object($outputlangs)) $outputlangs=$langs;
	if ($withcountry) $ret.=($object->country_code?($ret?$sep:'').$outputlangs->convToOutputCharset($outputlangs->transnoentitiesnoconv("Country".$object->country_code)):'');

	return $ret;
}



/**
 *	Format a string.
 *
 *	@param	string	$fmt		Format of strftime function (http://php.net/manual/fr/function.strftime.php)
 *  @param	int		$ts			Timesamp (If is_gmt is true, timestamp is already includes timezone and daylight saving offset, if is_gmt is false, timestamp is a GMT timestamp and we must compensate with server PHP TZ)
 *  @param	int		$is_gmt		See comment of timestamp parameter
 *	@return	string				A formatted string
 */
function dol_strftime($fmt, $ts=false, $is_gmt=false)
{
	if ((abs($ts) <= 0x7FFFFFFF)) { // check if number in 32-bit signed range
		return ($is_gmt)? @gmstrftime($fmt,$ts): @strftime($fmt,$ts);
	}
	else return 'Error date into a not supported range';
}

/**
 *	Output date in a string format according to outputlangs (or langs if not defined).
 * 	Return charset is always UTF-8, except if encodetoouput is defined. In this case charset is output charset
 *
 *	@param	int			$time			GM Timestamps date
 *	@param	string		$format      	Output date format (tag of strftime function)
 *										"%d %b %Y",
 *										"%d/%m/%Y %H:%M",
 *										"%d/%m/%Y %H:%M:%S",
 *                                      "%B"=Long text of month, "%A"=Long text of day, "%b"=Short text of month, "%a"=Short text of day
 *										"day", "daytext", "dayhour", "dayhourldap", "dayhourtext", "dayrfc", "dayhourrfc", "...reduceformat"
 * 	@param	string		$tzoutput		true or 'gmt' => string is for Greenwich location
 * 										false or 'tzserver' => output string is for local PHP server TZ usage
 * 										'tzuser' => output string is for user TZ (current browser TZ with current dst)
 *                                      'tzuserrel' => output string is for user TZ (current browser TZ with dst or not, depending on date position)
 *	@param	Translate	$outputlangs	Object lang that contains language for text translation.
 *  @param  boolean		$encodetooutput false=no convert into output pagecode
 * 	@return string      				Formated date or '' if time is null
 *
 *  @see        dol_mktime, dol_stringtotime, dol_getdate
 */
function dol_print_date($time,$format='',$tzoutput='tzserver',$outputlangs='',$encodetooutput=false)
{
	global $conf,$langs;

	// Clean parameters
	$to_gmt=false;
	$offsettz=$offsetdst=0;
	if ($tzoutput)
	{
		$to_gmt=true;	// For backward compatibility
		if (is_string($tzoutput))
		{
			if ($tzoutput == 'tzserver')
			{
				$to_gmt=false;
				$offsettzstring=@date_default_timezone_get();		// Example 'Europe/Berlin' or 'Indian/Reunion'
				$offsettz=0;
				$offsetdst=0;
			}
			elseif ($tzoutput == 'tzuser')
			{
				$to_gmt=true;
				$offsettzstring=(empty($_SESSION['dol_tz_string'])?'UTC':$_SESSION['dol_tz_string']);	// Example 'Europe/Berlin' or 'Indian/Reunion'
				$offsettz=(empty($_SESSION['dol_tz'])?0:$_SESSION['dol_tz'])*60*60;
				$offsetdst=(empty($_SESSION['dol_dst'])?0:$_SESSION['dol_dst'])*60*60;
			}
		}
	}
	if (! is_object($outputlangs)) $outputlangs=$langs;
	if (! $format) $format='daytextshort';
	$reduceformat=(! empty($conf->dol_optimize_smallscreen) && in_array($format,array('day','dayhour')))?1:0;
	$formatwithoutreduce = preg_replace('/reduceformat/','',$format);
	if ($formatwithoutreduce != $format) { $format = $formatwithoutreduce; $reduceformat=1; }  // so format 'dayreduceformat' is processed like day

	// Change predefined format into computer format. If found translation in lang file we use it, otherwise we use default.
	// TODO Add format daysmallyear and dayhoursmallyear
	if ($format == 'day')				$format=($outputlangs->trans("FormatDateShort")!="FormatDateShort"?$outputlangs->trans("FormatDateShort"):$conf->format_date_short);
	else if ($format == 'hour')			$format=($outputlangs->trans("FormatHourShort")!="FormatHourShort"?$outputlangs->trans("FormatHourShort"):$conf->format_hour_short);
	else if ($format == 'hourduration')	$format=($outputlangs->trans("FormatHourShortDuration")!="FormatHourShortDuration"?$outputlangs->trans("FormatHourShortDuration"):$conf->format_hour_short_duration);
	else if ($format == 'daytext')			 $format=($outputlangs->trans("FormatDateText")!="FormatDateText"?$outputlangs->trans("FormatDateText"):$conf->format_date_text);
	else if ($format == 'daytextshort')	$format=($outputlangs->trans("FormatDateTextShort")!="FormatDateTextShort"?$outputlangs->trans("FormatDateTextShort"):$conf->format_date_text_short);
	else if ($format == 'dayhour')			 $format=($outputlangs->trans("FormatDateHourShort")!="FormatDateHourShort"?$outputlangs->trans("FormatDateHourShort"):$conf->format_date_hour_short);
	else if ($format == 'dayhoursec')		 $format=($outputlangs->trans("FormatDateHourSecShort")!="FormatDateHourSecShort"?$outputlangs->trans("FormatDateHourSecShort"):$conf->format_date_hour_sec_short);
	else if ($format == 'dayhourtext')		 $format=($outputlangs->trans("FormatDateHourText")!="FormatDateHourText"?$outputlangs->trans("FormatDateHourText"):$conf->format_date_hour_text);
	else if ($format == 'dayhourtextshort') $format=($outputlangs->trans("FormatDateHourTextShort")!="FormatDateHourTextShort"?$outputlangs->trans("FormatDateHourTextShort"):$conf->format_date_hour_text_short);
	// Format not sensitive to language
	else if ($format == 'dayhourlog')		 $format='%Y%m%d%H%M%S';
	else if ($format == 'dayhourldap')		 $format='%Y%m%d%H%M%SZ';
	else if ($format == 'dayhourxcard')	$format='%Y%m%dT%H%M%SZ';
	else if ($format == 'dayxcard')	 	$format='%Y%m%d';
	else if ($format == 'dayrfc')			 $format='%Y-%m-%d';             // DATE_RFC3339
	else if ($format == 'dayhourrfc')		 $format='%Y-%m-%dT%H:%M:%SZ';   // DATETIME RFC3339
	else if ($format == 'standard')		$format='%Y-%m-%d %H:%M:%S';

	if ($reduceformat)
	{
		$format=str_replace('%Y','%y',$format);
		$format=str_replace('yyyy','yy',$format);
	}

	// If date undefined or "", we return ""
	if (dol_strlen($time) == 0) return '';		// $time=0 allowed (it means 01/01/1970 00:00:00)

	// Clean format
	if (preg_match('/%b/i',$format))		// There is some text to translate
	{
		// We inhibate translation to text made by strftime functions. We will use trans instead later.
		$format=str_replace('%b','__b__',$format);
		$format=str_replace('%B','__B__',$format);
	}
	if (preg_match('/%a/i',$format))		// There is some text to translate
	{
		// We inhibate translation to text made by strftime functions. We will use trans instead later.
		$format=str_replace('%a','__a__',$format);
		$format=str_replace('%A','__A__',$format);
	}

	// Analyze date
	if (preg_match('/^([0-9]+)\-([0-9]+)\-([0-9]+) ?([0-9]+)?:?([0-9]+)?:?([0-9]+)?/i',$time,$reg)
	|| preg_match('/^([0-9][0-9][0-9][0-9])([0-9][0-9])([0-9][0-9])([0-9][0-9])([0-9][0-9])([0-9][0-9])$/i',$time,$reg))	// Deprecated. Ex: 1970-01-01, 1970-01-01 01:00:00, 19700101010000
	{
		// This part of code should not be used. TODO Remove this.
		dol_syslog("Functions.lib::dol_print_date function call with deprecated value of time in page ".$_SERVER["PHP_SELF"], LOG_WARNING);
		// Date has format 'YYYY-MM-DD' or 'YYYY-MM-DD HH:MM:SS' or 'YYYYMMDDHHMMSS'
		$syear	= (! empty($reg[1]) ? $reg[1] : '');
		$smonth	= (! empty($reg[2]) ? $reg[2] : '');
		$sday	= (! empty($reg[3]) ? $reg[3] : '');
		$shour	= (! empty($reg[4]) ? $reg[4] : '');
		$smin	= (! empty($reg[5]) ? $reg[5] : '');
		$ssec	= (! empty($reg[6]) ? $reg[6] : '');

		$time=dol_mktime($shour,$smin,$ssec,$smonth,$sday,$syear,true);
		$ret=adodb_strftime($format,$time+$offsettz+$offsetdst,$to_gmt);
	}
	else
	{
		// Date is a timestamps
		if ($time < 100000000000)	// Protection against bad date values
		{
			$ret=adodb_strftime($format,$time+$offsettz+$offsetdst,$to_gmt);	// TODO Replace this with function Date PHP. We also should not use anymore offsettz and offsetdst but only offsettzstring.
		}
		else $ret='Bad value '.$time.' for date';
	}

	if (preg_match('/__b__/i',$format))
	{
		// Here ret is string in PHP setup language (strftime was used). Now we convert to $outputlangs.
		$month=adodb_strftime('%m',$time+$offsettz+$offsetdst);					// TODO Remove this
		if ($encodetooutput)
		{
			$monthtext=$outputlangs->transnoentities('Month'.$month);
			$monthtextshort=$outputlangs->transnoentities('MonthShort'.$month);
		}
		else
		{
			$monthtext=$outputlangs->transnoentitiesnoconv('Month'.$month);
			$monthtextshort=$outputlangs->transnoentitiesnoconv('MonthShort'.$month);
		}
		//print 'monthtext='.$monthtext.' monthtextshort='.$monthtextshort;
		$ret=str_replace('__b__',$monthtextshort,$ret);
		$ret=str_replace('__B__',$monthtext,$ret);
		//print 'x'.$outputlangs->charset_output.'-'.$ret.'x';
		//return $ret;
	}
	if (preg_match('/__a__/i',$format))
	{
		$w=adodb_strftime('%w',$time+$offsettz+$offsetdst);						// TODO Remove this
		$dayweek=$outputlangs->transnoentitiesnoconv('Day'.$w);
		$ret=str_replace('__A__',$dayweek,$ret);
		$ret=str_replace('__a__',dol_substr($dayweek,0,3),$ret);
	}

	return $ret;
}


/**
 *	Return an array with locale date info.
 *  PHP getdate is restricted to the years 1901-2038 on Unix and 1970-2038 on Windows
 *  WARNING: This function always use PHP server timezone to return locale informations !!!
 *  Usage must be avoid.
 *  FIXME: Replace this with PHP date function and a parameter $gm
 *
 *	@param	int			$timestamp      Timestamp
 *	@param	boolean		$fast           Fast mode
 *	@return	array						Array of informations
 *										If no fast mode:
 *										'seconds' => $secs,
 *										'minutes' => $min,
 *										'hours' => $hour,
 *										'mday' => $day,
 *										'wday' => $dow,		0=sunday, 6=saturday
 *										'mon' => $month,
 *										'year' => $year,
 *										'yday' => floor($secsInYear/$_day_power),
 *										'weekday' => gmdate('l',$_day_power*(3+$dow)),
 *										'month' => gmdate('F',mktime(0,0,0,$month,2,1971)),
 *										If fast mode:
 *										'seconds' => $secs,
 *										'minutes' => $min,
 *										'hours' => $hour,
 *										'mday' => $day,
 *										'mon' => $month,
 *										'year' => $year,
 *										'yday' => floor($secsInYear/$_day_power),
 *										'leap' => $leaf,
 *										'ndays' => $ndays
 * 	@see 								dol_print_date, dol_stringtotime, dol_mktime
 */
function dol_getdate($timestamp,$fast=false)
{
	global $conf;

	$usealternatemethod=false;
	if ($timestamp <= 0) $usealternatemethod=true;				// <= 1970
	if ($timestamp >= 2145913200) $usealternatemethod=true;		// >= 2038

	if ($usealternatemethod)
	{
		$arrayinfo=adodb_getdate($timestamp,$fast);
	}
	else
	{
		$arrayinfo=getdate($timestamp);
	}

	return $arrayinfo;
}

/**
 *	Return a timestamp date built from detailed informations (by default a local PHP server timestamp)
 * 	Replace function mktime not available under Windows if year < 1970
 *	PHP mktime is restricted to the years 1901-2038 on Unix and 1970-2038 on Windows
 *
 * 	@param	int			$hour			Hour	(can be -1 for undefined)
 *	@param	int			$minute			Minute	(can be -1 for undefined)
 *	@param	int			$second			Second	(can be -1 for undefined)
 *	@param	int			$month			Month (1 to 12)
 *	@param	int			$day			Day (1 to 31)
 *	@param	int			$year			Year
 *	@param	mixed		$gm				True or 1 or 'gmt'=Input informations are GMT values
 *										False or 0 or 'server' = local to server TZ
 *										'user' = local to user TZ
 *										'tz,TimeZone' = use specified timezone
 *	@param	int			$check			0=No check on parameters (Can use day 32, etc...)
 *	@return	int|string					Date as a timestamp, '' or false if error
 * 	@see 								dol_print_date, dol_stringtotime, dol_getdate
 */
function dol_mktime($hour,$minute,$second,$month,$day,$year,$gm=false,$check=1)
{
	global $conf;
	//print "- ".$hour.",".$minute.",".$second.",".$month.",".$day.",".$year.",".$_SERVER["WINDIR"]." -";

	// Clean parameters
	if ($hour   == -1 || empty($hour)) $hour=0;
	if ($minute == -1 || empty($minute)) $minute=0;
	if ($second == -1 || empty($second)) $second=0;

	// Check parameters
	if ($check)
	{
		if (! $month || ! $day)  return '';
		if ($day   > 31) return '';
		if ($month > 12) return '';
		if ($hour  < 0 || $hour   > 24) return '';
		if ($minute< 0 || $minute > 60) return '';
		if ($second< 0 || $second > 60) return '';
	}

	if (method_exists('DateTime','getTimestamp'))
	{
		if (empty($gm) || $gm === 'server')
		{
			$default_timezone=@date_default_timezone_get();		// Example 'Europe/Berlin'
			$localtz = new DateTimeZone($default_timezone);
		}
		else if ($gm === 'user')
		{
			// We use dol_tz_string first because it is more reliable.
			$default_timezone=(empty($_SESSION["dol_tz_string"])?@date_default_timezone_get():$_SESSION["dol_tz_string"]);		// Example 'Europe/Berlin'
			try {
				$localtz = new DateTimeZone($default_timezone);
			}
			catch(Exception $e)
			{
				dol_syslog("Warning dol_tz_string contains an invalid value ".$_SESSION["dol_tz_string"], LOG_WARNING);
				$default_timezone=@date_default_timezone_get();
			}
		}
		else if (strrpos($gm, "tz,") !== false)
		{
			$timezone=str_replace("tz,", "", $gm);  // Example 'tz,Europe/Berlin'
			try
			{
				$localtz = new DateTimeZone($timezone);
			}
			catch(Exception $e)
			{
				dol_syslog("Warning passed timezone contains an invalid value ".$timezone, LOG_WARNING);
			}
		}

		if (empty($localtz)) {
			$localtz = new DateTimeZone('UTC');
		}

		$dt = new DateTime(null,$localtz);
		$dt->setDate($year,$month,$day);
		$dt->setTime((int) $hour, (int) $minute, (int) $second);
		$date=$dt->getTimestamp();	// should include daylight saving time
		return $date;
	}
	else
	{
		dol_print_error('','PHP version must be 5.3+');
		return '';
	}
}


/**
 *	Return date for now. In mot cases, we use this function without parameters (that means GMT time).
 *
 * 	@param	string		$mode	'gmt' => we return GMT timestamp,
 * 								'tzserver' => we add the PHP server timezone
 *  							'tzref' => we add the company timezone
 * 								'tzuser' => we add the user timezone
 *	@return int   $date	Timestamp
 */
function dol_now($mode='gmt')
{
	// Note that gmmktime and mktime return same value (GMT) when used without parameters
	//if ($mode == 'gmt') $ret=gmmktime(); // Strict Standards: gmmktime(): You should be using the time() function instead
	if ($mode == 'gmt') $ret=time();	// Time for now at greenwich.
	else if ($mode == 'tzserver')		// Time for now with PHP server timezone added
	{
		require_once DOL_DOCUMENT_ROOT.'/core/lib/date.lib.php';
		$tzsecond=getServerTimeZoneInt('now');    // Contains tz+dayling saving time
		$ret=dol_now('gmt')+($tzsecond*3600);
	}
	/*else if ($mode == 'tzref')				// Time for now with parent company timezone is added
	{
		require_once DOL_DOCUMENT_ROOT.'/core/lib/date.lib.php';
		$tzsecond=getParentCompanyTimeZoneInt();    // Contains tz+dayling saving time
		$ret=dol_now('gmt')+($tzsecond*3600);
	}*/
	else if ($mode == 'tzuser')				// Time for now with user timezone added
	{
		//print 'eeee'.time().'-'.mktime().'-'.gmmktime();
		$offsettz=(empty($_SESSION['dol_tz'])?0:$_SESSION['dol_tz'])*60*60;
		$offsetdst=(empty($_SESSION['dol_dst'])?0:$_SESSION['dol_dst'])*60*60;
		$ret=dol_now('gmt')+($offsettz+$offsetdst);
	}
	return $ret;
}


/**
 * Return string with formated size
 *
 * @param	int		$size		Size to print
 * @param	int		$shortvalue	Tell if we want long value to use another unit (Ex: 1.5Kb instead of 1500b)
 * @param	int		$shortunit	Use short value of size unit
 * @return	string				Link
 */
function dol_print_size($size,$shortvalue=0,$shortunit=0)
{
	global $conf,$langs;
	$level=1024;

	if (! empty($conf->dol_optimize_smallscreen)) $shortunit=1;

	// Set value text
	if (empty($shortvalue) || $size < ($level*10))
	{
		$ret=$size;
		$textunitshort=$langs->trans("b");
		$textunitlong=$langs->trans("Bytes");
	}
	else
	{
		$ret=round($size/$level,0);
		$textunitshort=$langs->trans("Kb");
		$textunitlong=$langs->trans("KiloBytes");
	}
	// Use long or short text unit
	if (empty($shortunit)) { $ret.=' '.$textunitlong; }
	else { $ret.=' '.$textunitshort; }

	return $ret;
}

/**
 * Show Url link
 *
 * @param	string		$url		Url to show
 * @param	string		$target		Target for link
 * @param	int			$max		Max number of characters to show
 * @param	int			$withpicto	With picto
 * @return	string					HTML Link
 */
function dol_print_url($url,$target='_blank',$max=32,$withpicto=0)
{
	global $langs;

	if (empty($url)) return '';

	$link='<a href="';
	if (! preg_match('/^http/i',$url)) $link.='http://';
	$link.=$url;
	$link.='"';
	if ($target) $link.=' target="'.$target.'"';
	$link.='>';
	if (! preg_match('/^http/i',$url)) $link.='http://';
	$link.=dol_trunc($url,$max);
	$link.='</a>';
	return '<div class="nospan float" style="margin-right: 10px">'.($withpicto?img_picto($langs->trans("Url"), 'object_globe.png').' ':'').$link.'</div>';
}

/**
 * Show EMail link
 *
 * @param	string		$email			EMail to show (only email, without 'Name of recipient' before)
 * @param 	int			$cid 			Id of contact if known
 * @param 	int			$socid 			Id of third party if known
 * @param 	int			$addlink		0=no link, 1=email has a html email link (+ link to create action if constant AGENDA_ADDACTIONFOREMAIL is on)
 * @param	int			$max			Max number of characters to show
 * @param	int			$showinvalid	Show warning if syntax email is wrong
 * @param	int			$withpicto		Show picto
 * @return	string						HTML Link
 */
function dol_print_email($email,$cid=0,$socid=0,$addlink=0,$max=64,$showinvalid=1,$withpicto=0)
{
	global $conf,$user,$langs;

	$newemail=$email;

	if (empty($email)) return '&nbsp;';

	if (! empty($addlink))
	{
		$newemail='<a style="text-overflow: ellipsis;" href="';
		if (! preg_match('/^mailto:/i',$email)) $newemail.='mailto:';
		$newemail.=$email;
		$newemail.='">';
		$newemail.=dol_trunc($email,$max);
		$newemail.='</a>';
		if ($showinvalid && ! isValidEmail($email))
		{
			$langs->load("errors");
			$newemail.=img_warning($langs->trans("ErrorBadEMail",$email));
		}

		if (($cid || $socid) && ! empty($conf->agenda->enabled) && $user->rights->agenda->myactions->create)
		{
			$type='AC_EMAIL'; $link='';
			if (! empty($conf->global->AGENDA_ADDACTIONFOREMAIL)) $link='<a href="'.DOL_URL_ROOT.'/comm/action/card.php?action=create&amp;backtopage=1&amp;actioncode='.$type.'&amp;contactid='.$cid.'&amp;socid='.$socid.'">'.img_object($langs->trans("AddAction"),"calendar").'</a>';
			if ($link) $newemail='<div>'.$newemail.' '.$link.'</div>';
		}
	}
	else
	{
		if ($showinvalid && ! isValidEmail($email))
		{
			$langs->load("errors");
			$newemail.=img_warning($langs->trans("ErrorBadEMail",$email));
		}
	}
	return '<div class="nospan float" style="margin-right: 10px">'.($withpicto?img_picto($langs->trans("EMail"), 'object_email.png').' ':'').$newemail.'</div>';
}

/**
 * Show Skype link
 *
 * @param	string		$skype			Skype to show (only skype, without 'Name of recipient' before)
 * @param	int 		$cid 			Id of contact if known
 * @param	int 		$socid 			Id of third party if known
 * @param	int 		$addlink		0=no link to create action
 * @param	int			$max			Max number of characters to show
 * @return	string						HTML Link
 */
function dol_print_skype($skype,$cid=0,$socid=0,$addlink=0,$max=64)
{
	global $conf,$user,$langs;

	$newskype=$skype;

	if (empty($skype)) return '&nbsp;';

	if (! empty($addlink))
	{
		$newskype =img_picto($langs->trans("Skype"), 'object_skype.png');
		$newskype.= '&nbsp;';
		$newskype.=dol_trunc($skype,$max);
		$newskype.= '&nbsp;';
		$newskype.='<a href="skype:';
		$newskype.=dol_trunc($skype,$max);
		$newskype.='?call" alt="'.$langs->trans("Call").'&nbsp;'.$skype.'" title="'.$langs->trans("Call").'&nbsp;'.$skype.'">';
		$newskype.='<img src="'.DOL_URL_ROOT.'/theme/common/skype_callbutton.png" border="0">';
		$newskype.='</a>&nbsp;&nbsp;&nbsp;<a href="skype:';
		$newskype.=dol_trunc($skype,$max);
		$newskype.='?chat" alt="'.$langs->trans("Chat").'&nbsp;'.$skype.'" title="'.$langs->trans("Chat").'&nbsp;'.$skype.'">';
		$newskype.='<img src="'.DOL_URL_ROOT.'/theme/common/skype_chatbutton.png" border="0">';
		$newskype.='</a>';

		if (($cid || $socid) && ! empty($conf->agenda->enabled) && $user->rights->agenda->myactions->create)
		{
			$type='AC_SKYPE'; $link='';
			if (! empty($conf->global->AGENDA_ADDACTIONFORSKYPE)) $link='<a href="'.DOL_URL_ROOT.'/comm/action/card.php?action=create&amp;backtopage=1&amp;actioncode='.$type.'&amp;contactid='.$cid.'&amp;socid='.$socid.'">'.img_object($langs->trans("AddAction"),"calendar").'</a>';
			$newskype='<div class="divskype nowrap">'.$newskype.($link?' '.$link:'').'</div>';
		}
	}
	else
	{
		$langs->load("errors");
		$newskype.=img_warning($langs->trans("ErrorBadSkype",$skype));
	}
	return $newskype;
}

/**
 * 	Format phone numbers according to country
 *
 * 	@param  string  $phone          Phone number to format
 * 	@param  string  $countrycode    Country code to use for formatting
 * 	@param 	int		$cid 		    Id of contact if known
 * 	@param 	int		$socid          Id of third party if known
 * 	@param 	string	$addlink	    ''=no link to create action, 'AC_TEL'=add link to clicktodial (if module enabled) and add link to create event (if conf->global->AGENDA_ADDACTIONFORPHONE set)
 * 	@param 	string	$separ 		    Separation between numbers for a better visibility example : xx.xx.xx.xx.xx
 *  @param	string  $withpicto      Show picto
 *  @param	string	$titlealt	    Text to show on alt
 *  @param  int     $adddivfloat    Add div float around phone.
 * 	@return string 				    Formated phone number
 */
function dol_print_phone($phone,$countrycode='',$cid=0,$socid=0,$addlink='',$separ="&nbsp;",$withpicto='',$titlealt='',$adddivfloat=0)
{
	global $conf,$user,$langs,$mysoc;

	// Clean phone parameter
	$phone = preg_replace("/[\s.-]/","",trim($phone));
	if (empty($phone)) { return ''; }
	if (empty($countrycode)) $countrycode=$mysoc->country_code;

	// Short format for small screens
	if ($conf->dol_optimize_smallscreen) $separ='';

	$newphone=$phone;
	if (strtoupper($countrycode) == "FR")
	{
		// France
		if (dol_strlen($phone) == 10) {
			$newphone=substr($newphone,0,2).$separ.substr($newphone,2,2).$separ.substr($newphone,4,2).$separ.substr($newphone,6,2).$separ.substr($newphone,8,2);
		}
		elseif (dol_strlen($newphone) == 7)
		{
			$newphone=substr($newphone,0,3).$separ.substr($newphone,3,2).$separ.substr($newphone,5,2);
		}
		elseif (dol_strlen($newphone) == 9)
		{
			$newphone=substr($newphone,0,2).$separ.substr($newphone,2,3).$separ.substr($newphone,5,2).$separ.substr($newphone,7,2);
		}
		elseif (dol_strlen($newphone) == 11)
		{
			$newphone=substr($newphone,0,3).$separ.substr($newphone,3,2).$separ.substr($newphone,5,2).$separ.substr($newphone,7,2).$separ.substr($newphone,9,2);
		}
		elseif (dol_strlen($newphone) == 12)
		{
			$newphone=substr($newphone,0,4).$separ.substr($newphone,4,2).$separ.substr($newphone,6,2).$separ.substr($newphone,8,2).$separ.substr($newphone,10,2);
		}
	}

	if (strtoupper($countrycode) == "CA")
	{
	    if (dol_strlen($phone) == 10) {
	        $newphone=($separ!=''?'(':'').substr($newphone,0,3).($separ!=''?')':'').$separ.substr($newphone,3,3).($separ!=''?'-':'').substr($newphone,6,4);
	    }
	}

	if (! empty($addlink))	// Link on phone number (+ link to add action if conf->global->AGENDA_ADDACTIONFORPHONE set)
	{
		if (! empty($conf->browser->phone) || (! empty($conf->clicktodial->enabled) && ! empty($conf->global->CLICKTODIAL_USE_TEL_LINK_ON_PHONE_NUMBERS)))	// If phone or option for, we use link of phone
		{
			$newphone ='<a href="tel:'.$phone.'"';
			$newphone.='>'.$phone.'</a>';
		}
		else if (! empty($conf->clicktodial->enabled) && $addlink == 'AC_TEL')		// If click to dial, we use click to dial url
		{
			if (empty($user->clicktodial_loaded)) $user->fetch_clicktodial();

			// Define urlmask
			$urlmask='ErrorClickToDialModuleNotConfigured';
			if (! empty($conf->global->CLICKTODIAL_URL)) $urlmask=$conf->global->CLICKTODIAL_URL;
			if (! empty($user->clicktodial_url)) $urlmask=$user->clicktodial_url;

			$clicktodial_poste=(! empty($user->clicktodial_poste)?urlencode($user->clicktodial_poste):'');
			$clicktodial_login=(! empty($user->clicktodial_login)?urlencode($user->clicktodial_login):'');
			$clicktodial_password=(! empty($user->clicktodial_password)?urlencode($user->clicktodial_password):'');
			// This line is for backward compatibility
			$url = sprintf($urlmask, urlencode($phone), $clicktodial_poste, $clicktodial_login, $clicktodial_password);
			// Thoose lines are for substitution
			$substitarray=array('__PHONEFROM__'=>$clicktodial_poste,
								'__PHONETO__'=>urlencode($phone),
								'__LOGIN__'=>$clicktodial_login,
								'__PASS__'=>$clicktodial_password);
			$url = make_substitutions($url, $substitarray);
			$newphonesav=$newphone;
			$newphone ='<a href="'.$url.'"';
			if (! empty($conf->global->CLICKTODIAL_FORCENEWTARGET)) $newphone.=' target="_blank"';
			$newphone.='>'.$newphonesav.'</a>';
		}

		//if (($cid || $socid) && ! empty($conf->agenda->enabled) && $user->rights->agenda->myactions->create)
		if (! empty($conf->agenda->enabled) && $user->rights->agenda->myactions->create)
		{
			$type='AC_TEL'; $link='';
			if ($addlink == 'AC_FAX') $type='AC_FAX';
			if (! empty($conf->global->AGENDA_ADDACTIONFORPHONE)) $link='<a href="'.DOL_URL_ROOT.'/comm/action/card.php?action=create&amp;backtopage=1&amp;actioncode='.$type.($cid?'&amp;contactid='.$cid:'').($socid?'&amp;socid='.$socid:'').'">'.img_object($langs->trans("AddAction"),"calendar").'</a>';
			if ($link) $newphone='<div>'.$newphone.' '.$link.'</div>';
		}
	}

	if (empty($titlealt))
	{
		$titlealt=($withpicto=='fax'?$langs->trans("Fax"):$langs->trans("Phone"));
	}
	$rep='';
	if ($adddivfloat) $rep.='<div class="nospan float" style="margin-right: 10px">';
	else $rep.='<span style="margin-right: 10px;">';
	$rep.=($withpicto?img_picto($titlealt, 'object_'.($withpicto=='fax'?'phoning_fax':'phoning').'.png').' ':'').$newphone;
	if ($adddivfloat) $rep.='</div>';
	else $rep.='</span>';
	return $rep;
}

/**
 * 	Return an IP formated to be shown on screen
 *
 * 	@param	string	$ip			IP
 * 	@param	int		$mode		0=return IP + country/flag, 1=return only country/flag, 2=return only IP
 * 	@return string 				Formated IP, with country if GeoIP module is enabled
 */
function dol_print_ip($ip,$mode=0)
{
	global $conf,$langs;

	$ret='';

	if (empty($mode)) $ret.=$ip;

	if (! empty($conf->geoipmaxmind->enabled) && $mode != 2)
	{
		$datafile=$conf->global->GEOIPMAXMIND_COUNTRY_DATAFILE;
		//$ip='24.24.24.24';
		//$datafile='E:\Mes Sites\Web\Admin1\awstats\maxmind\GeoIP.dat';    Note that this must be downloaded datafile (not same than datafile provided with ubuntu packages)

		include_once DOL_DOCUMENT_ROOT.'/core/class/dolgeoip.class.php';
		$geoip=new DolGeoIP('country',$datafile);
		//print 'ip='.$ip.' databaseType='.$geoip->gi->databaseType." GEOIP_CITY_EDITION_REV1=".GEOIP_CITY_EDITION_REV1."\n";
		//print "geoip_country_id_by_addr=".geoip_country_id_by_addr($geoip->gi,$ip)."\n";
		$countrycode=$geoip->getCountryCodeFromIP($ip);
		if ($countrycode)	// If success, countrycode is us, fr, ...
		{
			if (file_exists(DOL_DOCUMENT_ROOT.'/theme/common/flags/'.$countrycode.'.png'))
			{
				$ret.=' '.img_picto($countrycode.' '.$langs->trans("AccordingToGeoIPDatabase"),DOL_URL_ROOT.'/theme/common/flags/'.$countrycode.'.png','',1);
			}
			else $ret.=' ('.$countrycode.')';
		}
	}

	return $ret;
}

/**
 *  Return country code for current user.
 *  If software is used inside a local network, detection may fails (we need a public ip)
 *
 *  @return     string      Country code (fr, es, it, us, ...)
 */
function dol_user_country()
{
	global $conf,$langs,$user;

	//$ret=$user->xxx;
	$ret='';
	if (! empty($conf->geoipmaxmind->enabled))
	{
		$ip=$_SERVER["REMOTE_ADDR"];
		$datafile=$conf->global->GEOIPMAXMIND_COUNTRY_DATAFILE;
		//$ip='24.24.24.24';
		//$datafile='E:\Mes Sites\Web\Admin1\awstats\maxmind\GeoIP.dat';
		include_once DOL_DOCUMENT_ROOT.'/core/class/dolgeoip.class.php';
		$geoip=new DolGeoIP('country',$datafile);
		$countrycode=$geoip->getCountryCodeFromIP($ip);
		$ret=$countrycode;
	}
	return $ret;
}

/**
 *  Format address string
 *
 *  @param	string	$address    Address
 *  @param  int		$htmlid     Html ID (for example 'gmap')
 *  @param  int		$mode       thirdparty|contact|member|other
 *  @param  int		$id         Id of object
 *  @param	int		$noprint	No output. Result is the function return
 *  @param  string  $charfornl  Char to use instead of nl2br. '' means we use a standad nl2br.
 *  @return string|void			Nothing if noprint is 0, formatted address if noprint is 1
 *  @see dol_format_address
 */
function dol_print_address($address, $htmlid, $mode, $id, $noprint=0, $charfornl='')
{
	global $conf, $user, $langs, $hookmanager;

	$out = '';

	if ($address)
	{
        if ($hookmanager) {
            $parameters = array('element' => $mode, 'id' => $id);
            $reshook = $hookmanager->executeHooks('printAddress', $parameters, $address);
            $out.=$hookmanager->resPrint;
        }
        if (empty($reshook))
        {
            if (empty($charfornl)) $out.=nl2br($address);
            else $out.=preg_replace('/[\r\n]+/', $charfornl, $address);

            $showgmap=$showomap=0;

            // TODO Add a hook here
            if (($mode=='thirdparty' || $mode =='societe') && ! empty($conf->google->enabled) && ! empty($conf->global->GOOGLE_ENABLE_GMAPS)) $showgmap=1;
            if ($mode=='contact' && ! empty($conf->google->enabled) && ! empty($conf->global->GOOGLE_ENABLE_GMAPS_CONTACTS)) $showgmap=1;
            if ($mode=='member' && ! empty($conf->google->enabled) && ! empty($conf->global->GOOGLE_ENABLE_GMAPS_MEMBERS)) $showgmap=1;
            if (($mode=='thirdparty' || $mode =='societe') && ! empty($conf->openstreetmap->enabled) && ! empty($conf->global->OPENSTREETMAP_ENABLE_MAPS)) $showomap=1;
            if ($mode=='contact' && ! empty($conf->openstreetmap->enabled) && ! empty($conf->global->OPENSTREETMAP_ENABLE_MAPS_CONTACTS)) $showomap=1;
            if ($mode=='member' && ! empty($conf->openstreetmap->enabled) && ! empty($conf->global->OPENSTREETMAP_ENABLE_MAPS_MEMBERS)) $showomap=1;

            if ($showgmap)
            {
                $url=dol_buildpath('/google/gmaps.php?mode='.$mode.'&id='.$id,1);
                $out.=' <a href="'.$url.'" target="_gmaps"><img id="'.$htmlid.'" border="0" src="'.DOL_URL_ROOT.'/theme/common/gmap.png"></a>';
            }
            if ($showomap)
            {
                $url=dol_buildpath('/openstreetmap/maps.php?mode='.$mode.'&id='.$id,1);
                $out.=' <a href="'.$url.'" target="_gmaps"><img id="'.$htmlid.'_openstreetmap" border="0" src="'.DOL_URL_ROOT.'/theme/common/gmap.png"></a>';
            }
        }
	}
	if ($noprint) return $out;
	else print $out;
}


/**
 *	Return true if email syntax is ok
 *
 *	@param	    string		$address    			email (Ex: "toto@examle.com", "John Do <johndo@example.com>")
 *  @param		int			$acceptsupervisorkey	If 1, the special string '__SUPERVISOREMAIL__' is also accepted as valid
 *	@return     boolean     						true if email syntax is OK, false if KO or empty string
 */
function isValidEmail($address, $acceptsupervisorkey=0)
{
	if ($acceptsupervisorkey && $address == '__SUPERVISOREMAIL__') return true;
	if (filter_var($address, FILTER_VALIDATE_EMAIL)) return true;

	return false;
}

/**
 *  Return true if phone number syntax is ok
 *  TODO Decide what to do with this
 *
 *  @param	string		$phone		phone (Ex: "0601010101")
 *  @return boolean     			true if phone syntax is OK, false if KO or empty string
 */
function isValidPhone($phone)
{
	return true;
}


/**
 * Make a strlen call. Works even if mbstring module not enabled
 *
 * @param   string		$string				String to calculate length
 * @param   string		$stringencoding		Encoding of string
 * @return  int								Length of string
 */
function dol_strlen($string,$stringencoding='UTF-8')
{
	if (function_exists('mb_strlen')) return mb_strlen($string,$stringencoding);
	else return strlen($string);
}

/**
 * Make a substring. Works even in mbstring module is not enabled.
 *
 * @param	string	$string				String to scan
 * @param	string	$start				Start position
 * @param	int		$length				Length
 * @param   string	$stringencoding		Page code used for input string encoding
 * @return  string						substring
 */
function dol_substr($string,$start,$length,$stringencoding='')
{
	global $langs;

	if (empty($stringencoding)) $stringencoding=$langs->charset_output;

	$ret='';
	if (function_exists('mb_substr'))
	{
		$ret=mb_substr($string,$start,$length,$stringencoding);
	}
	else
	{
		$ret=substr($string,$start,$length);
	}
	return $ret;
}


/**
 *  Show a javascript graph.
 *  Do not use this function anymore. Use DolGraph class instead.
 *
 *  @param		string	$htmlid			Html id name
 *  @param		int		$width			Width in pixel
 *  @param		int		$height			Height in pixel
 *  @param		array	$data			Data array
 *  @param		int		$showlegend		1 to show legend, 0 otherwise
 *  @param		string	$type			Type of graph ('pie', 'barline')
 *  @param		int		$showpercent	Show percent (with type='pie' only)
 *  @param		string	$url			Param to add an url to click values
 *  @param		int		$combineother	0=No combine, 0.05=Combine if lower than 5%
 *  @param      int     $shownographyet Show graph to say there is not enough data
 *  @return		void
 *  @deprecated
 *  @see DolGraph
 */
function dol_print_graph($htmlid,$width,$height,$data,$showlegend=0,$type='pie',$showpercent=0,$url='',$combineother=0.05,$shownographyet=0)
{
	dol_syslog(__FUNCTION__ . " is deprecated", LOG_WARNING);

	global $conf,$langs;
	global $theme_datacolor;    // To have var kept when function is called several times

	if ($shownographyet)
	{
	    print '<div class="nographyet" style="width:'.$width.'px;height:'.$height.'px;"></div>';
	    print '<div class="nographyettext">'.$langs->trans("NotEnoughDataYet").'</div>';
	    return;
	}

	if (empty($conf->use_javascript_ajax)) return;
	$jsgraphlib='flot';
	$datacolor=array();

	// Load colors of theme into $datacolor array
	$color_file = DOL_DOCUMENT_ROOT."/theme/".$conf->theme."/graph-color.php";
	if (is_readable($color_file))
	{
		include_once $color_file;
		if (isset($theme_datacolor))
		{
			$datacolor=array();
			foreach($theme_datacolor as $val)
			{
				$datacolor[]="#".sprintf("%02x",$val[0]).sprintf("%02x",$val[1]).sprintf("%02x",$val[2]);
			}
		}
	}
	print '<div id="'.$htmlid.'" style="width:'.$width.'px;height:'.$height.'px;"></div>';

	// We use Flot js lib
	if ($jsgraphlib == 'flot')
	{
		if ($type == 'pie')
		{
			// data is   array('series'=>array(serie1,serie2,...),
			//                 'seriestype'=>array('bar','line',...),
			//                 'seriescolor'=>array(0=>'#999999',1=>'#999999',...)
			//                 'xlabel'=>array(0=>labelx1,1=>labelx2,...));
			// serieX is array('label'=>'label', data=>val)
			print '
			<script type="text/javascript">
			$(function () {
				var data = '.json_encode($data['series']).';

				function plotWithOptions() {
					$.plot($("#'.$htmlid.'"), data,
					{
						series: {
							pie: {
								show: true,
								radius: 0.8,';
			if ($combineother)
			{
				print '
								combine: {
								 	threshold: '.$combineother.'
								},';
			}
			print '
								label: {
									show: true,
									radius: 0.9,
									formatter: function(label, series) {
										var percent=Math.round(series.percent);
										var number=series.data[0][1];
										return \'';
										print '<div style="font-size:8pt;text-align:center;padding:2px;color:black;">';
										if ($url) print '<a style="color: #FFFFFF;" border="0" href="'.$url.'=">';
										print '\'+'.($showlegend?'number':'label+\' \'+number');
										if (! empty($showpercent)) print '+\'<br/>\'+percent+\'%\'';
										print '+\'';
										if ($url) print '</a>';
										print '</div>\';
									},
									background: {
										opacity: 0.0,
										color: \'#000000\'
									},
								}
							}
						},
						zoom: {
							interactive: true
						},
						pan: {
							interactive: true
						},';
						if (count($datacolor))
						{
							print 'colors: '.(! empty($data['seriescolor']) ? json_encode($data['seriescolor']) : json_encode($datacolor)).',';
						}
						print 'legend: {show: '.($showlegend?'true':'false').', position: \'ne\' }
					});
				}
				plotWithOptions();
			});
			</script>';
		}
		else if ($type == 'barline')
		{
			// data is   array('series'=>array(serie1,serie2,...),
			//                 'seriestype'=>array('bar','line',...),
			//                 'seriescolor'=>array(0=>'#999999',1=>'#999999',...)
			//                 'xlabel'=>array(0=>labelx1,1=>labelx2,...));
			// serieX is array('label'=>'label', data=>array(0=>y1,1=>y2,...)) with same nb of value than into xlabel
			print '
			<script type="text/javascript">
			$(function () {
				var data = [';
				$i=0; $outputserie=0;
				foreach($data['series'] as $serie)
				{
					if ($data['seriestype'][$i]=='line') { $i++; continue; };
					if ($outputserie > 0) print ',';
					print '{ bars: { stack: 0, show: true, barWidth: 0.9, align: \'center\' }, label: \''.dol_escape_js($serie['label']).'\', data: '.json_encode($serie['data']).'}'."\n";
					$outputserie++; $i++;
				}
				if ($outputserie) print ', ';
				//print '];
				//var datalines = [';
				$i=0; $outputserie=0;
				foreach($data['series'] as $serie)
				{
					if (empty($data['seriestype'][$i]) || $data['seriestype'][$i]=='bar') { $i++; continue; };
					if ($outputserie > 0) print ',';
					print '{ lines: { show: true }, label: \''.dol_escape_js($serie['label']).'\', data: '.json_encode($serie['data']).'}'."\n";
					$outputserie++; $i++;
				}
				print '];
				var dataticks = '.json_encode($data['xlabel']).'

				function plotWithOptions() {
					$.plot(jQuery("#'.$htmlid.'"), data,
					{
						series: {
							stack: 0
						},
						zoom: {
							interactive: true
						},
						pan: {
							interactive: true
						},';
						if (count($datacolor))
						{
							print 'colors: '.json_encode($datacolor).',';
						}
						print 'legend: {show: '.($showlegend?'true':'false').'},
						xaxis: {ticks: dataticks}
					});
				}
				plotWithOptions();
			});
			</script>';
		}
		else print 'BadValueForParameterType';
	}
}

/**
 *	Truncate a string to a particular length adding '...' if string larger than length.
 * 	If length = max length+1, we do no truncate to avoid having just 1 char replaced with '...'.
 *  MAIN_DISABLE_TRUNC=1 can disable all truncings
 *
 *	@param	string	$string				String to truncate
 *	@param  int		$size				Max string size visible. 0 for no limit. Final string size can be 1 more (if size was max+1) or 3 more (if we added ...)
 *	@param	string	$trunc				Where to trunc: right, left, middle (size must be a 2 power), wrap
 * 	@param	string	$stringencoding		Tell what is source string encoding
 *  @param	int		$nodot				Truncation do not add ... after truncation. So it's an exact truncation.
 *  @param  int     $display            Trunc is use to display and can be changed for small screen
 *	@return string						Truncated string
 */
function dol_trunc($string,$size=40,$trunc='right',$stringencoding='UTF-8',$nodot=0, $display=0)
{
	global $conf;

	if ($size==0 || ! empty($conf->global->MAIN_DISABLE_TRUNC)) return $string;

	if (empty($stringencoding)) $stringencoding='UTF-8';
	// reduce for small screen
	if ($conf->dol_optimize_smallscreen==1 && $display==1) $size = round($size/3);

	// We go always here
	if ($trunc == 'right')
	{
		$newstring=dol_textishtml($string)?dol_string_nohtmltag($string,1):$string;
		if (dol_strlen($newstring,$stringencoding) > ($size+($nodot?0:1)))
		return dol_substr($newstring,0,$size,$stringencoding).($nodot?'':'...');
		else
		return $string;
	}
	elseif ($trunc == 'middle')
	{
		$newstring=dol_textishtml($string)?dol_string_nohtmltag($string,1):$string;
		if (dol_strlen($newstring,$stringencoding) > 2 && dol_strlen($newstring,$stringencoding) > ($size+1))
		{
			$size1=round($size/2);
			$size2=round($size/2);
			return dol_substr($newstring,0,$size1,$stringencoding).'...'.dol_substr($newstring,dol_strlen($newstring,$stringencoding) - $size2,$size2,$stringencoding);
		}
		else
		return $string;
	}
	elseif ($trunc == 'left')
	{
		$newstring=dol_textishtml($string)?dol_string_nohtmltag($string,1):$string;
		if (dol_strlen($newstring,$stringencoding) > ($size+1))
		return '...'.dol_substr($newstring,dol_strlen($newstring,$stringencoding) - $size,$size,$stringencoding);
		else
		return $string;
	}
	elseif ($trunc == 'wrap')
	{
		$newstring=dol_textishtml($string)?dol_string_nohtmltag($string,1):$string;
		if (dol_strlen($newstring,$stringencoding) > ($size+1))
		return dol_substr($newstring,0,$size,$stringencoding)."\n".dol_trunc(dol_substr($newstring,$size,dol_strlen($newstring,$stringencoding)-$size,$stringencoding),$size,$trunc);
		else
		return $string;
	}
	else return 'BadParam3CallingDolTrunc';
}

/**
 *	Show picto whatever it's its name (generic function)
 *
 *	@param      string		$titlealt         	Text on title and alt. If text is "TextA:TextB", use Text A on alt and Text B on title. Alt only if param notitle is set to 1.
 *	@param      string		$picto       		Name of image file to show ('filenew', ...)
 *												If no extension provided, we use '.png'. Image must be stored into theme/xxx/img directory.
 *                                  			Example: picto.png                  if picto.png is stored into htdocs/theme/mytheme/img
 *                                  			Example: picto.png@mymodule         if picto.png is stored into htdocs/mymodule/img
 *                                  			Example: /mydir/mysubdir/picto.png  if picto.png is stored into htdocs/mydir/mysubdir (pictoisfullpath must be set to 1)
 *	@param		string		$morealt			Add more attribute on img tag (For example 'style="float: right"')
 *	@param		int			$pictoisfullpath	If 1, image path is a full path
 *	@param		int			$srconly			Return only content of the src attribute of img.
 *  @param		int			$notitle			1=Disable tag title. Use it if you add js tooltip, to avoid duplicate tooltip.
 *  @return     string       				    Return img tag
 *  @see        #img_object, #img_picto_common
 */
function img_picto($titlealt, $picto, $morealt = '', $pictoisfullpath = false, $srconly=0, $notitle=0)
{
	global $conf;

	// Define fullpathpicto to use into src
	if ($pictoisfullpath)
	{
		// Clean parameters
		if (! preg_match('/(\.png|\.gif)$/i',$picto)) $picto .= '.png';
		$fullpathpicto = $picto;
	}
	else
	{
		// We forge fullpathpicto for image to $path/img/$picto. By default, we take DOL_URL_ROOT/theme/$conf->theme/img/$picto
		$url = DOL_URL_ROOT;
		$theme = $conf->theme;

		$path = 'theme/'.$theme;
		if (! empty($conf->global->MAIN_OVERWRITE_THEME_PATH)) $path = $conf->global->MAIN_OVERWRITE_THEME_PATH.'/theme/'.$theme;	// If the theme does not have the same name as the module
		else if (! empty($conf->global->MAIN_OVERWRITE_THEME_RES)) $path = $conf->global->MAIN_OVERWRITE_THEME_RES.'/theme/'.$conf->global->MAIN_OVERWRITE_THEME_RES;  // To allow an external module to overwrite image resources whatever is activated theme
		else if (! empty($conf->modules_parts['theme']) && array_key_exists($theme, $conf->modules_parts['theme'])) $path = $theme.'/theme/'.$theme;	// If the theme have the same name as the module

		// If we ask an image into $url/$mymodule/img (instead of default path)
		if (preg_match('/^([^@]+)@([^@]+)$/i',$picto,$regs))
		{
			$picto = $regs[1];
			$path = $regs[2];	// $path is $mymodule
		}
		// Clean parameters
		if (! preg_match('/(\.png|\.gif)$/i',$picto)) $picto .= '.png';
		// If alt path are defined, define url where img file is, according to physical path
		foreach ($conf->file->dol_document_root as $type => $dirroot)	// ex: array(["main"]=>"/home/maindir/htdocs", ["alt0"]=>"/home/moddir0/htdocs", ...)
		{
			if ($type == 'main') continue;
			if (file_exists($dirroot.'/'.$path.'/img/'.$picto))	// This need a lot of time, that's why enabling alternative dir like "custom" dir is not recommanded
			{
				$url=DOL_URL_ROOT.$conf->file->dol_url_root[$type];
				break;
			}
		}

		// $url is '' or '/custom', $path is current theme or
		$fullpathpicto = $url.'/'.$path.'/img/'.$picto;
	}

	if ($srconly) return $fullpathpicto;
	else
	{
		$tmparray=array(0=>$titlealt);
		if (preg_match('/:[^\s0-9]/',$titlealt)) $tmparray=explode(':',$titlealt);		// We explode if we have TextA:TextB. Not if we have TextA: TextB
		$title=$tmparray[0];
		$alt=empty($tmparray[1])?'':$tmparray[1];
		return '<img src="'.$fullpathpicto.'" border="0" alt="'.dol_escape_htmltag($alt).'"'.($notitle?'':' title="'.dol_escape_htmltag($title).'"').($morealt?' '.$morealt:'').'>';	// Alt is used for accessibility, title for popup
	}
}

/**
 *	Show a picto called object_picto (generic function)
 *
 *	@param	string	$titlealt			Text on alt and title of image. Alt only if param notitle is set to 1. If text is "TextA:TextB", use Text A on alt and Text B on title.
 *	@param	string	$picto				Name of image to show object_picto (example: user, group, action, bill, contract, propal, product, ...)
 *										For external modules use imagename@mymodule to search into directory "img" of module.
 *	@param	string	$morealt			Add more attribute on img tag (ie: class="datecallink")
 *	@param	int		$pictoisfullpath	If 1, image path is a full path
 *	@param	int		$srconly			Return only content of the src attribute of img.
 *  @param	int		$notitle			1=Disable tag title. Use it if you add js tooltip, to avoid duplicate tooltip.
 *	@return	string						Return img tag
 *	@see	#img_picto, #img_picto_common
 */
function img_object($titlealt, $picto, $morealt = '', $pictoisfullpath = false, $srconly=0, $notitle=0)
{
	return img_picto($titlealt, 'object_'.$picto, $morealt, $pictoisfullpath, $srconly, $notitle);
}

/**
 *	Show weather picto
 *
 *	@param      string		$titlealt         	Text on alt and title of image. Alt only if param notitle is set to 1. If text is "TextA:TextB", use Text A on alt and Text B on title.
 *	@param      string		$picto       		Name of image file to show (If no extension provided, we use '.png'). Image must be stored into htdocs/theme/common directory.
 *	@param		string		$morealt			Add more attribute on img tag
 *	@param		int			$pictoisfullpath	If 1, image path is a full path
 *	@return     string      					Return img tag
 *  @see        #img_object, #img_picto
 */
function img_weather($titlealt, $picto, $morealt = '', $pictoisfullpath = 0)
{
	global $conf;

	if (! preg_match('/(\.png|\.gif)$/i', $picto)) $picto .= '.png';

	$path = DOL_URL_ROOT.'/theme/'.$conf->theme.'/img/weather/'.$picto;

	return img_picto($titlealt, $path, $morealt, 1);
}

/**
 *	Show picto (generic function)
 *
 *	@param      string		$titlealt         	Text on alt and title of image. Alt only if param notitle is set to 1. If text is "TextA:TextB", use Text A on alt and Text B on title.
 *	@param      string		$picto       		Name of image file to show (If no extension provided, we use '.png'). Image must be stored into htdocs/theme/common directory.
 *	@param		string		$morealt			Add more attribute on img tag
 *	@param		int			$pictoisfullpath	If 1, image path is a full path
 *	@return     string      					Return img tag
 *  @see        #img_object, #img_picto
 */
function img_picto_common($titlealt, $picto, $morealt = '', $pictoisfullpath = 0)
{
	global $conf;

	if (! preg_match('/(\.png|\.gif)$/i', $picto)) $picto .= '.png';

	if ($pictoisfullpath) $path = $picto;
	else
	{
		$path = DOL_URL_ROOT.'/theme/common/'.$picto;

		if (! empty($conf->global->MAIN_MODULE_CAN_OVERWRITE_COMMONICONS))
		{
			$themepath = DOL_DOCUMENT_ROOT.'/theme/'.$conf->theme.'/img/'.$picto;

			if (file_exists($themepath)) $path = $themepath;
		}
	}

	return img_picto($titlealt, $path, $morealt, 1);
}

/**
 *	Show logo action
 *
 *	@param	string		$titlealt       Text on alt and title of image. Alt only if param notitle is set to 1. If text is "TextA:TextB", use Text A on alt and Text B on title.
 *	@param  string		$numaction   	Action id or code to show
 *	@return string      				Return an img tag
 */
function img_action($titlealt, $numaction)
{
	global $conf, $langs;

	if (empty($titlealt) || $titlealt == 'default')
	{
		if ($numaction == '-1' || $numaction == 'ST_NO')			{ $numaction = -1; $titlealt = $langs->transnoentitiesnoconv('ChangeDoNotContact'); }
		elseif ($numaction ==  '0' || $numaction == 'ST_NEVER') 	{ $numaction = 0; $titlealt = $langs->transnoentitiesnoconv('ChangeNeverContacted'); }
		elseif ($numaction ==  '1' || $numaction == 'ST_TODO')  	{ $numaction = 1; $titlealt = $langs->transnoentitiesnoconv('ChangeToContact'); }
		elseif ($numaction ==  '2' || $numaction == 'ST_PEND')  	{ $numaction = 2; $titlealt = $langs->transnoentitiesnoconv('ChangeContactInProcess'); }
		elseif ($numaction ==  '3' || $numaction == 'ST_DONE')  	{ $numaction = 3; $titlealt = $langs->transnoentitiesnoconv('ChangeContactDone'); }
		else { $titlealt = $langs->transnoentitiesnoconv('ChangeStatus '.$numaction); $numaction = 0; }
	}
	if (! is_numeric($numaction)) $numaction=0;

	return img_picto($titlealt, 'stcomm'.$numaction.'.png');
}

/**
 *  Show pdf logo
 *
 *  @param	string		$titlealt   Text on alt and title of image. Alt only if param notitle is set to 1. If text is "TextA:TextB", use Text A on alt and Text B on title.
 *  @param  int		    $size       Taille de l'icone : 3 = 16x16px , 2 = 14x14px
 *  @return string      			Retourne tag img
 */
function img_pdf($titlealt = 'default', $size = 3)
{
	global $conf, $langs;

	if ($titlealt == 'default') $titlealt = $langs->trans('Show');

	return img_picto($titlealt, 'pdf'.$size.'.png');
}

/**
 *	Show logo +
 *
 *	@param	string	$titlealt   Text on alt and title of image. Alt only if param notitle is set to 1. If text is "TextA:TextB", use Text A on alt and Text B on title.
 *	@param  string	$other      Add more attributes on img
 *	@return string      		Return tag img
 */
function img_edit_add($titlealt = 'default', $other = '')
{
	global $conf, $langs;

	if ($titlealt == 'default') $titlealt = $langs->trans('Add');

	return img_picto($titlealt, 'edit_add.png', $other);
}
/**
 *	Show logo -
 *
 *	@param	string	$titlealt	Text on alt and title of image. Alt only if param notitle is set to 1. If text is "TextA:TextB", use Text A on alt and Text B on title.
 *	@param  string	$other      Add more attributes on img
 *	@return string      		Return tag img
 */
function img_edit_remove($titlealt = 'default', $other='')
{
	global $conf, $langs;

	if ($titlealt == 'default') $titlealt = $langs->trans('Remove');

	return img_picto($titlealt, 'edit_remove.png', $other);
}

/**
 *	Show logo editer/modifier fiche
 *
 *	@param  string	$titlealt   Text on alt and title of image. Alt only if param notitle is set to 1. If text is "TextA:TextB", use Text A on alt and Text B on title.
 *	@param  integer	$float      Si il faut y mettre le style "float: right"
 *	@param  string	$other		Add more attributes on img
 *	@return string      		Return tag img
 */
function img_edit($titlealt = 'default', $float = 0, $other = '')
{
	global $conf, $langs;

	if ($titlealt == 'default') $titlealt = $langs->trans('Modify');

	return img_picto($titlealt, 'edit.png', ($float ? 'style="float: '.($langs->tab_translate["DIRECTION"] == 'rtl'?'left':'right').'"' : $other));
}

/**
 *	Show logo view card
 *
 *	@param	string	$titlealt   Text on alt and title of image. Alt only if param notitle is set to 1. If text is "TextA:TextB", use Text A on alt and Text B on title.
 *	@param  integer	$float      Si il faut y mettre le style "float: right"
 *	@param  string	$other		Add more attributes on img
 *	@return string      		Return tag img
 */
function img_view($titlealt = 'default', $float = 0, $other = '')
{
	global $conf, $langs;

	if ($titlealt == 'default') $titlealt = $langs->trans('View');

	$morealt = ($float ? 'style="float: right" ' : '').$other;

	return img_picto($titlealt, 'view.png', $morealt);
}

/**
 *  Show delete logo
 *
 *  @param	string	$titlealt   Text on alt and title of image. Alt only if param notitle is set to 1. If text is "TextA:TextB", use Text A on alt and Text B on title.
 *	@param  string	$other      Add more attributes on img
 *  @return string      		Retourne tag img
 */
function img_delete($titlealt = 'default', $other = '')
{
	global $conf, $langs;

	if ($titlealt == 'default') $titlealt = $langs->trans('Delete');

	return img_picto($titlealt, 'delete.png', $other);
}

/**
 *  Show printer logo
 *
 *  @param  string  $titlealt   Text on alt and title of image. Alt only if param notitle is set to 1. If text is "TextA:TextB", use Text A on alt and Text B on title.
 *  @param  string  $other      Add more attributes on img
 *  @return string              Retourne tag img
 */
function img_printer($titlealt = "default", $other='')
{
    global $conf,$langs;
    if ($titlealt=="default") $titlealt=$langs->trans("Print");
    return img_picto($titlealt,'printer.png',$other);
}

/**
 *	Show help logo with cursor "?"
 *
 * 	@param	int              	$usehelpcursor		Use help cursor
 * 	@param	int|string	        $usealttitle		Text to use as alt title
 * 	@return string            	           			Return tag img
 */
function img_help($usehelpcursor = 1, $usealttitle = 1)
{
	global $conf, $langs;

	if ($usealttitle)
	{
		if (is_string($usealttitle)) $usealttitle = dol_escape_htmltag($usealttitle);
		else $usealttitle = $langs->trans('Info');
	}

	return img_picto($usealttitle, 'info.png', ($usehelpcursor ? 'style="vertical-align: middle; cursor: help"' : 'style="vertical-align: middle;"'));
}

/**
 *	Show info logo
 *
 *	@param	string	$titlealt   Text on alt and title of image. Alt only if param notitle is set to 1. If text is "TextA:TextB", use Text A on alt and Text B on title.
 *	@return string      		Return img tag
 */
function img_info($titlealt = 'default')
{
	global $conf, $langs;

	if ($titlealt == 'default') $titlealt = $langs->trans('Informations');

	return img_picto($titlealt, 'info.png', 'style="vertical-align: middle;"');
}

/**
 *	Show warning logo
 *
 *	@param	string	$titlealt   Text on alt and title of image. Alt only if param notitle is set to 1. If text is "TextA:TextB", use Text A on alt and Text B on title.
 *	@param	string	$morealt	Add more attribute on img tag (For example 'style="float: right"'). If 1
 *	@return string      		Return img tag
 */
function img_warning($titlealt = 'default', $morealt = '')
{
	global $conf, $langs;

	if ($titlealt == 'default') $titlealt = $langs->trans('Warning');

	return img_picto($titlealt, 'warning.png', 'class="pictowarning valignmiddle"'.($morealt ? ($morealt == '1' ? ' style="float: right"' : ' '.$morealt): ''));
}

/**
 *  Show error logo
 *
 *	@param	string	$titlealt   Text on alt and title of image. Alt only if param notitle is set to 1. If text is "TextA:TextB", use Text A on alt and Text B on title.
 *	@return string      		Return img tag
 */
function img_error($titlealt = 'default')
{
	global $conf, $langs;

	if ($titlealt == 'default') $titlealt = $langs->trans('Error');

	return img_picto($titlealt, 'error.png');
}

/**
 *	Show next logo
 *
 *	@param	string	$titlealt   Text on alt and title of image. Alt only if param notitle is set to 1. If text is "TextA:TextB", use Text A on alt and Text B on title.
*	@param	string	$morealt	Add more attribute on img tag (For example 'style="float: right"')
  *	@return string      		Return img tag
 */
function img_next($titlealt = 'default', $morealt='')
{
	global $conf, $langs;

	if ($titlealt == 'default') $titlealt = $langs->trans('Next');

	return img_picto($titlealt, 'next.png', $morealt);
}

/**
 *	Show previous logo
 *
 *	@param	string	$titlealt   Text on alt and title of image. Alt only if param notitle is set to 1. If text is "TextA:TextB", use Text A on alt and Text B on title.
 *	@param	string	$morealt	Add more attribute on img tag (For example 'style="float: right"')
 *	@return string      		Return img tag
 */
function img_previous($titlealt = 'default', $morealt='')
{
	global $conf, $langs;

	if ($titlealt == 'default') $titlealt = $langs->trans('Previous');

	return img_picto($titlealt, 'previous.png', $morealt);
}

/**
 *	Show down arrow logo
 *
 *	@param	string	$titlealt   Text on alt and title of image. Alt only if param notitle is set to 1. If text is "TextA:TextB", use Text A on alt and Text B on title.
 *	@param  int		$selected   Selected
 *  @param	string	$moreclass	Add more CSS classes
 *	@return string      		Return img tag
 */
function img_down($titlealt = 'default', $selected = 0, $moreclass='')
{
	global $conf, $langs;

	if ($titlealt == 'default') $titlealt = $langs->trans('Down');

	return img_picto($titlealt, ($selected ? '1downarrow_selected.png' : '1downarrow.png'), 'class="imgdown'.($moreclass?" ".$moreclass:"").'"');
}

/**
 *	Show top arrow logo
 *
 *	@param	string	$titlealt   Text on alt and title of image. Alt only if param notitle is set to 1. If text is "TextA:TextB", use Text A on alt and Text B on title.
 *	@param  int		$selected	Selected
 *  @param	string	$moreclass	Add more CSS classes
 *	@return string      		Return img tag
 */
function img_up($titlealt = 'default', $selected = 0, $moreclass='')
{
	global $conf, $langs;

	if ($titlealt == 'default') $titlealt = $langs->trans('Up');

	return img_picto($titlealt, ($selected ? '1uparrow_selected.png' : '1uparrow.png'), 'class="imgup'.($moreclass?" ".$moreclass:"").'"');
}

/**
 *	Show left arrow logo
 *
 *	@param	string	$titlealt   Text on alt and title of image. Alt only if param notitle is set to 1. If text is "TextA:TextB", use Text A on alt and Text B on title.
 *	@param  int		$selected	Selected
 *	@param	string	$morealt	Add more attribute on img tag (For example 'style="float: right"')
 *	@return string      		Return img tag
 */
function img_left($titlealt = 'default', $selected = 0, $morealt='')
{
	global $conf, $langs;

	if ($titlealt == 'default') $titlealt = $langs->trans('Left');

	return img_picto($titlealt, ($selected ? '1leftarrow_selected.png' : '1leftarrow.png'), $morealt);
}

/**
 *	Show right arrow logo
 *
 *	@param	string	$titlealt   Text on alt and title of image. Alt only if param notitle is set to 1. If text is "TextA:TextB", use Text A on alt and Text B on title.
 *	@param  int		$selected	Selected
 *	@param	string	$morealt	Add more attribute on img tag (For example 'style="float: right"')
 *	@return string      		Return img tag
 */
function img_right($titlealt = 'default', $selected = 0, $morealt='')
{
	global $conf, $langs;

	if ($titlealt == 'default') $titlealt = $langs->trans('Right');

	return img_picto($titlealt, ($selected ? '1rightarrow_selected.png' : '1rightarrow.png'), $morealt);
}

/**
 *	Show tick logo if allowed
 *
 *	@param	string	$allow		Allow
 *	@param	string	$titlealt   Text on alt and title of image. Alt only if param notitle is set to 1. If text is "TextA:TextB", use Text A on alt and Text B on title.
 *	@return string      		Return img tag
 */
function img_allow($allow, $titlealt = 'default')
{
	global $conf, $langs;

	if ($titlealt == 'default') $titlealt = $langs->trans('Active');

	if ($allow == 1) return img_picto($titlealt, 'tick.png');

	return '-';
}


/**
 *	Show MIME img of a file
 *
 *	@param	string	$file		Filename
 * 	@param	string	$titlealt	Text on alt and title of image. Alt only if param notitle is set to 1. If text is "TextA:TextB", use Text A on alt and Text B on title.
 *	@return string     			Return img tag
 */
function img_mime($file, $titlealt = '')
{
	require_once DOL_DOCUMENT_ROOT.'/core/lib/files.lib.php';

	$mimetype = dol_mimetype($file, '', 1);
	$mimeimg = dol_mimetype($file, '', 2);

	if (empty($titlealt)) $titlealt = 'Mime type: '.$mimetype;

	return img_picto_common($titlealt, 'mime/'.$mimeimg);
}


/**
 *	Show phone logo.
 *  Use img_picto instead.
 *
 *	@param	string	$titlealt   Text on alt and title of image. Alt only if param notitle is set to 1. If text is "TextA:TextB", use Text A on alt and Text B on title.
 *	@param  int		$option		Option
 *	@return string      		Return img tag
 *  @deprecated
 *  @see img_picto
 */
function img_phone($titlealt = 'default', $option = 0)
{
	dol_syslog(__FUNCTION__ . " is deprecated", LOG_WARNING);

	global $conf,$langs;

	if ($titlealt == 'default') $titlealt = $langs->trans('Call');

	if ($option == 1) $img = 'call';
	else $img = 'call_out';

	return img_picto($titlealt, $img);
}

/**
 *  Show search logo
 *
 *  @param	string	$titlealt   Text on alt and title of image. Alt only if param notitle is set to 1. If text is "TextA:TextB", use Text A on alt and Text B on title.
 *	@param  string	$other      Add more attributes on img
 *  @return string      		Retourne tag img
 */
function img_search($titlealt = 'default', $other = '')
{
	global $conf, $langs;

	if ($titlealt == 'default') $titlealt = $langs->trans('Search');

	$img = img_picto($titlealt, 'search.png', $other, false, 1);

	$input = '<input type="image" class="liste_titre" name="button_search" src="'.$img.'" ';
	$input.= 'value="'.dol_escape_htmltag($titlealt).'" title="'.dol_escape_htmltag($titlealt).'" >';

	return $input;
}

/**
 *  Show search logo
 *
 *  @param	string	$titlealt   Text on alt and title of image. Alt only if param notitle is set to 1. If text is "TextA:TextB", use Text A on alt and Text B on title.
 *	@param  string	$other      Add more attributes on img
 *  @return string      		Retourne tag img
 */
function img_searchclear($titlealt = 'default', $other = '')
{
	global $conf, $langs;

	if ($titlealt == 'default') $titlealt = $langs->trans('Search');

	$img = img_picto($titlealt, 'searchclear.png', $other, false, 1);

	$input = '<input type="image" class="liste_titre" name="button_removefilter" src="'.$img.'" ';
	$input.= 'value="'.dol_escape_htmltag($titlealt).'" title="'.dol_escape_htmltag($titlealt).'" >';

	return $input;
}

/**
 *	Show information for admin users or standard users
 *
 *	@param	string	$text			Text info
 *	@param  integer	$infoonimgalt	Info is shown only on alt of star picto, otherwise it is show on output after the star picto
 *	@param	int		$nodiv			No div
 *  @param  string  $admin          '1'=Info for admin users. '0'=Info for standard users (change only the look), 'xxx'=Other
 *	@return	string					String with info text
 */
function info_admin($text, $infoonimgalt = 0, $nodiv=0, $admin='1')
{
	global $conf, $langs;

	if ($infoonimgalt)
	{
		return img_picto($text, 'info', 'class="hideonsmartphone"');
	}

	return ($nodiv?'':'<div class="'.(empty($admin)?'':($admin=='1'?'info':$admin)).' hideonsmartphone">').img_picto($admin?$langs->trans('InfoAdmin'):$langs->trans('Note'), ($nodiv?'info':'info_black'), 'class="hideonsmartphone"').' '.$text.($nodiv?'':'</div>');
}


/**
 *	Affiche message erreur system avec toutes les informations pour faciliter le diagnostic et la remontee des bugs.
 *	On doit appeler cette fonction quand une erreur technique bloquante est rencontree.
 *	Toutefois, il faut essayer de ne l'appeler qu'au sein de pages php, les classes devant
 *	renvoyer leur erreur par l'intermediaire de leur propriete "error".
 *
 *	@param	 	DoliDB	$db      	Database handler
 *	@param  	mixed	$error		String or array of errors strings to show
 *  @param		array	$errors		Array of errors
 *	@return 	void
 *  @see    	dol_htmloutput_errors
 */
function dol_print_error($db='',$error='',$errors=null)
{
	global $conf,$langs,$argv;
	global $dolibarr_main_prod;

	$out = '';
	$syslog = '';

	// Si erreur intervenue avant chargement langue
	if (! $langs)
	{
		require_once DOL_DOCUMENT_ROOT .'/core/class/translate.class.php';
		$langs = new Translate('', $conf);
		$langs->load("main");
	}
	$langs->load("main");
	$langs->load("errors");

	if ($_SERVER['DOCUMENT_ROOT'])    // Mode web
	{
		$out.=$langs->trans("DolibarrHasDetectedError").".<br>\n";
		if (! empty($conf->global->MAIN_FEATURES_LEVEL)) $out.="You use an experimental or develop level of features, so please do NOT report any bugs, except if problem is confirmed moving option MAIN_FEATURES_LEVEL back to 0.<br>\n";
		$out.=$langs->trans("InformationToHelpDiagnose").":<br>\n";

		$out.="<b>".$langs->trans("Date").":</b> ".dol_print_date(time(),'dayhourlog')."<br>\n";
		$out.="<b>".$langs->trans("Dolibarr").":</b> ".DOL_VERSION."<br>\n";
		if (isset($conf->global->MAIN_FEATURES_LEVEL)) $out.="<b>".$langs->trans("LevelOfFeature").":</b> ".$conf->global->MAIN_FEATURES_LEVEL."<br>\n";
		if (function_exists("phpversion"))
		{
			$out.="<b>".$langs->trans("PHP").":</b> ".phpversion()."<br>\n";
		}
		$out.="<b>".$langs->trans("Server").":</b> ".$_SERVER["SERVER_SOFTWARE"]."<br>\n";
		if (function_exists("php_uname"))
		{
			$out.="<b>".$langs->trans("OS").":</b> ".php_uname()."<br>\n";
		}
		$out.="<b>".$langs->trans("UserAgent").":</b> ".$_SERVER["HTTP_USER_AGENT"]."<br>\n";
		$out.="<br>\n";
		$out.="<b>".$langs->trans("RequestedUrl").":</b> ".dol_htmlentities($_SERVER["REQUEST_URI"],ENT_COMPAT,'UTF-8')."<br>\n";
		$out.="<b>".$langs->trans("Referer").":</b> ".(isset($_SERVER["HTTP_REFERER"])?dol_htmlentities($_SERVER["HTTP_REFERER"],ENT_COMPAT,'UTF-8'):'')."<br>\n";
		$out.="<b>".$langs->trans("MenuManager").":</b> ".(isset($conf->standard_menu)?$conf->standard_menu:'')."<br>\n";
		$out.="<br>\n";
		$syslog.="url=".$_SERVER["REQUEST_URI"];
		$syslog.=", query_string=".$_SERVER["QUERY_STRING"];
	}
	else                              // Mode CLI
	{
		$out.='> '.$langs->transnoentities("ErrorInternalErrorDetected").":\n".$argv[0]."\n";
		$syslog.="pid=".dol_getmypid();
	}

	if (is_object($db))
	{
		if ($_SERVER['DOCUMENT_ROOT'])  // Mode web
		{
			$out.="<b>".$langs->trans("DatabaseTypeManager").":</b> ".$db->type."<br>\n";
			$out.="<b>".$langs->trans("RequestLastAccessInError").":</b> ".($db->lastqueryerror()?$db->lastqueryerror():$langs->trans("ErrorNoRequestInError"))."<br>\n";
			$out.="<b>".$langs->trans("ReturnCodeLastAccessInError").":</b> ".($db->lasterrno()?$db->lasterrno():$langs->trans("ErrorNoRequestInError"))."<br>\n";
			$out.="<b>".$langs->trans("InformationLastAccessInError").":</b> ".($db->lasterror()?$db->lasterror():$langs->trans("ErrorNoRequestInError"))."<br>\n";
			$out.="<br>\n";
		}
		else                            // Mode CLI
		{
			$out.='> '.$langs->transnoentities("DatabaseTypeManager").":\n".$db->type."\n";
			$out.='> '.$langs->transnoentities("RequestLastAccessInError").":\n".($db->lastqueryerror()?$db->lastqueryerror():$langs->trans("ErrorNoRequestInError"))."\n";
			$out.='> '.$langs->transnoentities("ReturnCodeLastAccessInError").":\n".($db->lasterrno()?$db->lasterrno():$langs->trans("ErrorNoRequestInError"))."\n";
			$out.='> '.$langs->transnoentities("InformationLastAccessInError").":\n".($db->lasterror()?$db->lasterror():$langs->trans("ErrorNoRequestInError"))."\n";

		}
		$syslog.=", sql=".$db->lastquery();
		$syslog.=", db_error=".$db->lasterror();
	}

	if ($error || $errors)
	{
		$langs->load("errors");

		// Merge all into $errors array
		if (is_array($error) && is_array($errors)) $errors=array_merge($error,$errors);
		elseif (is_array($error)) $errors=$error;
		elseif (is_array($errors)) $errors=array_merge(array($error),$errors);
		else $errors=array_merge(array($error));

		foreach($errors as $msg)
		{
			if (empty($msg)) continue;
			if ($_SERVER['DOCUMENT_ROOT'])  // Mode web
			{
				$out.="<b>".$langs->trans("Message").":</b> ".dol_escape_htmltag($msg)."<br>\n" ;
			}
			else                        // Mode CLI
			{
				$out.='> '.$langs->transnoentities("Message").":\n".$msg."\n" ;
			}
			$syslog.=", msg=".$msg;
		}
	}
	if (empty($dolibarr_main_prod) && $_SERVER['DOCUMENT_ROOT'] && function_exists('xdebug_print_function_stack') && function_exists('xdebug_call_file'))
	{
		xdebug_print_function_stack();
		$out.='<b>XDebug informations:</b>'."<br>\n";
		$out.='File: '.xdebug_call_file()."<br>\n";
		$out.='Line: '.xdebug_call_line()."<br>\n";
		$out.='Function: '.xdebug_call_function()."<br>\n";
		$out.="<br>\n";
	}

	if (empty($dolibarr_main_prod)) print $out;
	else define("MAIN_CORE_ERROR", 1);
	//else print 'Sorry, an error occured but the parameter $dolibarr_main_prod is defined in conf file so no message is reported to your browser. Please read the log file for error message.';
	dol_syslog("Error ".$syslog, LOG_ERR);
}

/**
 * Show a public email and error code to contact if technical error
 *
 * @param	string	$prefixcode		Prefix of public error code
 * @return	void
 */
function dol_print_error_email($prefixcode)
{
	global $langs,$conf;

	$langs->load("errors");
	$now=dol_now();
	print '<br><div class="error">'.$langs->trans("ErrorContactEMail", $conf->global->MAIN_INFO_SOCIETE_MAIL, $prefixcode.dol_print_date($now,'%Y%m%d')).'</div>';
}

/**
 *	Show title line of an array
 *
 *	@param	string	$name        Label of field
 *	@param	string	$file        Url used when we click on sort picto
 *	@param	string	$field       Field to use for new sorting
 *	@param	string	$begin       ("" by defaut)
 *	@param	string	$moreparam   Add more parameters on sort url links ("" by default)
 *	@param  string	$td          Options of attribute td ("" by defaut, example: 'align="center"')
 *	@param  string	$sortfield   Current field used to sort
 *	@param  string	$sortorder   Current sort order
 *  @param	string	$prefix		 Prefix for css. Use space after prefix to add your own CSS tag.
 *	@return	void
 */
function print_liste_field_titre($name, $file="", $field="", $begin="", $moreparam="", $td="", $sortfield="", $sortorder="", $prefix="")
{
	print getTitleFieldOfList($name, 0, $file, $field, $begin, $moreparam, $td, $sortfield, $sortorder, $prefix);
}

/**
 *	Get title line of an array
 *
 *	@param	string	$name        Label of field
 *	@param	int		$thead		 0=To use with standard table format, 1=To use inside <thead><tr>, 2=To use with <div>
 *	@param	string	$file        Url used when we click on sort picto
 *	@param	string	$field       Field to use for new sorting. Empty if this field is not sortable.
 *	@param	string	$begin       ("" by defaut)
 *	@param	string	$moreparam   Add more parameters on sort url links ("" by default)
 *	@param  string	$moreattrib  Add more attributes on th ("" by defaut)
 *	@param  string	$sortfield   Current field used to sort
 *	@param  string	$sortorder   Current sort order
 *  @param	string	$prefix		 Prefix for css. Use space after prefix to add your own CSS tag.
 *	@return	string
 */
function getTitleFieldOfList($name, $thead=0, $file="", $field="", $begin="", $moreparam="", $moreattrib="", $sortfield="", $sortorder="", $prefix="")
{
	global $conf;
	//print "$name, $file, $field, $begin, $options, $moreattrib, $sortfield, $sortorder<br>\n";

	$sortorder=strtoupper($sortorder);
	$out='';
    $sortimg='';

	$tag='th';
	if ($thead==2) $tag='div';

	// If field is used as sort criteria we use a specific class
	// Example if (sortfield,field)=("nom","xxx.nom") or (sortfield,field)=("nom","nom")
	if ($field && ($sortfield == $field || $sortfield == preg_replace("/^[^\.]+\./","",$field))) $out.= '<'.$tag.' class="'.$prefix.'liste_titre_sel" '. $moreattrib.'>';
	else $out.= '<'.$tag.' class="'.$prefix.'liste_titre" '. $moreattrib.'>';

	if (empty($thead) && $field)    // If this is a sort field
	{
		$options=preg_replace('/sortfield=([a-zA-Z0-9,\s\.]+)/i','',$moreparam);
		$options=preg_replace('/sortorder=([a-zA-Z0-9,\s\.]+)/i','',$options);
		$options=preg_replace('/&+/i','&',$options);
		if (! preg_match('/^&/',$options)) $options='&'.$options;

		if ($field != $sortfield)
		{
            if ($sortorder == 'DESC') $out.= '<a href="'.$file.'?sortfield='.$field.'&sortorder=desc&begin='.$begin.$options.'">';
            if ($sortorder == 'ASC' || ! $sortorder) $out.= '<a href="'.$file.'?sortfield='.$field.'&sortorder=asc&begin='.$begin.$options.'">';
		}
		else
		{
            if ($sortorder == 'DESC' || ! $sortorder) $out.= '<a href="'.$file.'?sortfield='.$field.'&sortorder=asc&begin='.$begin.$options.'">';
            if ($sortorder == 'ASC') $out.= '<a href="'.$file.'?sortfield='.$field.'&sortorder=desc&begin='.$begin.$options.'">';
		}
	}

	$out.=$name;

	if (empty($thead) && $field)    // If this is a sort field
	{
		$out.='</a>';
	}

	if (empty($thead) && $field)    // If this is a sort field
	{
		$options=preg_replace('/sortfield=([a-zA-Z0-9,\s\.]+)/i','',$moreparam);
		$options=preg_replace('/sortorder=([a-zA-Z0-9,\s\.]+)/i','',$options);
		$options=preg_replace('/&+/i','&',$options);
		if (! preg_match('/^&/',$options)) $options='&'.$options;

		//print "&nbsp;";
		//$sortimg.= '<img width="2" src="'.DOL_URL_ROOT.'/theme/common/transparent.png" alt="">';
		//$sortimg.= '<span class="nowrap">';

		if (! $sortorder || $field != $sortfield)
		{
			//$out.= '<a href="'.$file.'?sortfield='.$field.'&sortorder=asc&begin='.$begin.$options.'">'.img_down("A-Z",0).'</a>';
			//$out.= '<a href="'.$file.'?sortfield='.$field.'&sortorder=desc&begin='.$begin.$options.'">'.img_up("Z-A",0).'</a>';
		}
		else
		{
			if ($sortorder == 'DESC' ) {
				//$out.= '<a href="'.$file.'?sortfield='.$field.'&sortorder=asc&begin='.$begin.$options.'">'.img_down("A-Z",0).'</a>';
				//$out.= '<a href="'.$file.'?sortfield='.$field.'&sortorder=desc&begin='.$begin.$options.'">'.img_up("Z-A",1).'</a>';
				$sortimg.= '<span class="nowrap">'.img_up("Z-A",0).'</span>';
			}
			if ($sortorder == 'ASC' ) {
				//$out.= '<a href="'.$file.'?sortfield='.$field.'&sortorder=asc&begin='.$begin.$options.'">'.img_down("A-Z",1).'</a>';
				//$out.= '<a href="'.$file.'?sortfield='.$field.'&sortorder=desc&begin='.$begin.$options.'">'.img_up("Z-A",0).'</a>';
				$sortimg.= '<span class="nowrap">'.img_down("A-Z",0).'</span>';
			}
		}

		//$sortimg.= '</span>';
	}

	$out.=$sortimg;

	$out.='</'.$tag.'>';

	return $out;
}

/**
 *	Show a title.
 *
 *	@param	string	$title			Title to show
 *	@return	string					Title to show
 *  @deprecated						Use load_fiche_titre instead
 *  @see load_fiche_titre
 */
function print_titre($title)
{
	dol_syslog(__FUNCTION__ . " is deprecated", LOG_WARNING);

	print '<div class="titre">'.$title.'</div>';
}

/**
 *	Show a title with picto
 *
 *	@param	string	$title				Title to show
 *	@param	string	$mesg				Added message to show on right
 *	@param	string	$picto				Icon to use before title (should be a 32x32 transparent png file)
 *	@param	int		$pictoisfullpath	1=Icon name is a full absolute url of image
 * 	@param	int		$id					To force an id on html objects
 * 	@return	void
 *  @deprecated Use print load_fiche_titre instead
 */
function print_fiche_titre($title, $mesg='', $picto='title_generic.png', $pictoisfullpath=0, $id='')
{
	print load_fiche_titre($title, $mesg, $picto, $pictoisfullpath, $id);
}

/**
 *	Load a title with picto
 *
 *	@param	string	$titre				Title to show
 *	@param	string	$morehtmlright		Added message to show on right
 *	@param	string	$picto				Icon to use before title (should be a 32x32 transparent png file)
 *	@param	int		$pictoisfullpath	1=Icon name is a full absolute url of image
 * 	@param	int		$id					To force an id on html objects
 *  @param  string  $morecssontable     More css on table
 * 	@return	string
 *  @see print_barre_liste
 */
function load_fiche_titre($titre, $morehtmlright='', $picto='title_generic.png', $pictoisfullpath=0, $id=0, $morecssontable='')
{
	global $conf;

	$return='';

	if ($picto == 'setup') $picto='title.png';
	if (($conf->browser->name == 'ie') && $picto=='title.png') $picto='title.gif';

	$return.= "\n";
	$return.= '<table '.($id?'id="'.$id.'" ':'').'summary="" class="centpercent notopnoleftnoright'.($morecssontable?' '.$morecssontable:'').'" style="margin-bottom: 2px;"><tr>';
	if ($picto) $return.= '<td class="nobordernopadding widthpictotitle" valign="middle">'.img_picto('',$picto, 'id="pictotitle"', $pictoisfullpath).'</td>';
	$return.= '<td class="nobordernopadding" valign="middle">';
	$return.= '<div class="titre">'.$titre.'</div>';
	$return.= '</td>';
	if (dol_strlen($morehtmlright))
	{
		$return.= '<td class="nobordernopadding titre_right" align="right" valign="middle">'.$morehtmlright.'</td>';
	}
	$return.= '</tr></table>'."\n";

	return $return;
}

/**
 *	Print a title with navigation controls for pagination
 *
 *	@param	string	    $titre				Title to show (required)
 *	@param	int   	    $page				Numero of page to show in navigation links (required)
 *	@param	string	    $file				Url of page (required)
 *	@param	string	    $options         	More parameters for links ('' by default, does not include sortfield neither sortorder)
 *	@param	string    	$sortfield       	Field to sort on ('' by default)
 *	@param	string	    $sortorder       	Order to sort ('' by default)
 *	@param	string	    $center          	String in the middle ('' by default). We often find here string $massaction comming from $form->selectMassAction() 
 *	@param	int		    $num				Number of records found by select with limit+1
 *	@param	int|string  $totalnboflines		Total number of records/lines for all pages (if known). Use a negative value of number to not show number. Use '' if unknown.
 *	@param	string	    $picto				Icon to use before title (should be a 32x32 transparent png file)
 *	@param	int		    $pictoisfullpath	1=Icon name is a full absolute url of image
 *  @param	string	    $morehtml			More html to show
 *  @param  string      $morecss            More css to the table
 *  @param  int         $limit              Max number of lines (-1 = use default, 0 = no limit, > 0 = limit).
 *  @param  int         $hideselectlimit    Force to hide select limit
 *	@return	void
 */
function print_barre_liste($titre, $page, $file, $options='', $sortfield='', $sortorder='', $center='', $num=-1, $totalnboflines='', $picto='title_generic.png', $pictoisfullpath=0, $morehtml='', $morecss='', $limit=-1, $hideselectlimit=0)
{
	global $conf,$langs;

	$savlimit = $limit;
    $savtotalnboflines = $totalnboflines;
    $totalnboflines=abs($totalnboflines);

	if ($picto == 'setup') $picto='title_setup.png';
	if (($conf->browser->name == 'ie') && $picto=='title_generic.png') $picto='title.gif';
	if ($limit < 0) $limit = $conf->liste_limit;
	if ($savlimit != 0 && (($num > $limit) || ($num == -1) || ($limit == 0)))
	{
		$nextpage = 1;
	}
	else
	{
		$nextpage = 0;
	}
	//print 'totalnboflines='.$totalnboflines.'-savlimit='.$savlimit.'-limit='.$limit.'-num='.$num.'-nextpage='.$nextpage;

	print "\n";
	print "<!-- Begin title '".$titre."' -->\n";
	print '<table width="100%" border="0" class="notopnoleftnoright'.($morecss?' '.$morecss:'').'" style="margin-bottom: 6px;"><tr>';

	// Left
	//if ($picto && $titre) print '<td class="nobordernopadding hideonsmartphone" width="40" align="left" valign="middle">'.img_picto('', $picto, 'id="pictotitle"', $pictoisfullpath).'</td>';
	print '<td class="nobordernopadding valignmiddle">';
	if ($picto && $titre) print img_picto('', $picto, 'class="hideonsmartphone valignmiddle" id="pictotitle"', $pictoisfullpath);
	print '<div class="titre inline-block">'.$titre;
	if (!empty($titre) && $savtotalnboflines >= 0 && (string) $savtotalnboflines != '') print ' ('.$totalnboflines.')';
	print '</div></td>';

	// Center
	if ($center)
	{
		print '<td class="nobordernopadding center valignmiddle">'.$center.'</td>';
	}

	// Right
	print '<td class="nobordernopadding valignmiddle" align="right">';
	if ($sortfield) $options .= "&amp;sortfield=".$sortfield;
	if ($sortorder) $options .= "&amp;sortorder=".$sortorder;
	// Show navigation bar
	$pagelist = '';
	if ($savlimit != 0 && ($page > 0 || $num > $limit))
	{
		if ($totalnboflines)	// If we know total nb of lines
		{
			$maxnbofpage=(empty($conf->dol_optimize_smallscreen) ? 4 : 1);		// page nb before and after selected page + ... + first or last

			if ($limit > 0) $nbpages=ceil($totalnboflines/$limit);
			else $nbpages=1;
			$cpt=($page-$maxnbofpage);
			if ($cpt < 0) { $cpt=0; }

			if ($cpt>=1)
			{
				$pagelist.= '<li'.(($conf->dol_use_jmobile != 4)?' class="pagination"':'').'><a '.(($conf->dol_use_jmobile != 4)?'':'data-role="button" ').'href="'.$file.'?page=0'.$options.'">1</a></li>';
				if ($cpt > 2) $pagelist.='<li'.(($conf->dol_use_jmobile != 4)?' class="pagination"':'').'><span '.(($conf->dol_use_jmobile != 4)?'class="inactive"':'data-role="button"').'>...</span></li>';
				else if ($cpt == 2) $pagelist.='<li'.(($conf->dol_use_jmobile != 4)?' class="pagination"':'').'><a '.(($conf->dol_use_jmobile != 4)?'':'data-role="button" ').'href="'.$file.'?page=1'.$options.'">2</a></li>';
			}

			do
			{
				if ($cpt==$page)
				{
					$pagelist.= '<li'.(($conf->dol_use_jmobile != 4)?' class="pagination"':'').'><span '.(($conf->dol_use_jmobile != 4)?'class="active"':'data-role="button"').'>'.($page+1).'</span></li>';
				}
				else
				{
					$pagelist.= '<li'.(($conf->dol_use_jmobile != 4)?' class="pagination"':'').'><a '.(($conf->dol_use_jmobile != 4)?'':'data-role="button" ').'href="'.$file.'?page='.$cpt.$options.'">'.($cpt+1).'</a></li>';
				}
				$cpt++;
			}
			while ($cpt < $nbpages && $cpt<=$page+$maxnbofpage);

			if ($cpt<$nbpages)
			{
				if ($cpt<$nbpages-2) $pagelist.= '<li'.(($conf->dol_use_jmobile != 4)?' class="pagination"':'').'><span '.(($conf->dol_use_jmobile != 4)?'class="inactive"':'data-role="button"').'>...</span></li>';
				else if ($cpt == $nbpages-2) $pagelist.= '<li'.(($conf->dol_use_jmobile != 4)?' class="pagination"':'').'><a '.(($conf->dol_use_jmobile != 4)?'':'data-role="button" ').'href="'.$file.'?page='.($nbpages-2).$options.'">'.($nbpages - 1).'</a></li>';
				$pagelist.= '<li'.(($conf->dol_use_jmobile != 4)?' class="pagination"':'').'><a '.(($conf->dol_use_jmobile != 4)?'':'data-role="button" ').'href="'.$file.'?page='.($nbpages-1).$options.'">'.$nbpages.'</a></li>';
			}
		}
		else
		{
			$pagelist.= '<li'.(($conf->dol_use_jmobile != 4)?' class="pagination"':'').'><span '.(($conf->dol_use_jmobile != 4)?'class="active"':'data-role="button"').'>'.($page+1)."</li>";
		}
	}
	print_fleche_navigation($page, $file, $options, $nextpage, $pagelist, $morehtml, $savlimit, $totalnboflines, $hideselectlimit);		// output the div and ul for previous/last completed with page numbers into $pagelist
	print '</td>';

	print '</tr></table>'."\n";
	print "<!-- End title -->\n\n";
}

/**
 *	Function to show navigation arrows into lists
 *
 *	@param	int				$page				Number of page
 *	@param	string			$file				Page URL (in most cases provided with $_SERVER["PHP_SELF"])
 *	@param	string			$options         	Other url paramaters to propagate ("" by default, may include sortfield and sortorder)
 *	@param	integer			$nextpage	    	Do we show a next page button
 *	@param	string			$betweenarrows		HTML content to show between arrows. MUST contains '<li> </li>' tags or '<li><span> </span></li>'.
 *  @param	string			$afterarrows		HTML content to show after arrows. Must NOT contains '<li> </li>' tags.
 *  @param  int             $limit              Max nb of record to show  (-1 = no combo with limit, 0 = no limit, > 0 = limit)
 *	@param	int		        $totalnboflines		Total number of records/lines for all pages (if known)
 *  @param  int             $hideselectlimit    Force to hide select limit
 *	@return	void
 */
function print_fleche_navigation($page, $file, $options='', $nextpage=0, $betweenarrows='', $afterarrows='', $limit=-1, $totalnboflines=0, $hideselectlimit=0)
{
	global $conf, $langs;

	print '<div class="pagination"><ul>';
	if ((int) $limit >= 0 && empty($hideselectlimit))
	{
	    $pagesizechoices='10:10,20:20,30:30,40:40,50:50,100:100,250:250,500:500,1000:1000,5000:5000';
	    //$pagesizechoices.=',0:'.$langs->trans("All");     // Not yet supported
	    //$pagesizechoices.=',2:2';
	    if (! empty($conf->global->MAIN_PAGESIZE_CHOICES)) $pagesizechoices=$conf->global->MAIN_PAGESIZE_CHOICES;

        print '<li class="pagination">';
        print '<select class="flat selectlimit" name="limit" title="'.dol_escape_htmltag($langs->trans("MaxNbOfRecordPerPage")).'">';
        $tmpchoice=explode(',',$pagesizechoices);
        $tmpkey=$limit.':'.$limit;
        if (! in_array($tmpkey, $tmpchoice)) $tmpchoice[]=$tmpkey;
        $tmpkey=$conf->liste_limit.':'.$conf->liste_limit;
        if (! in_array($tmpkey, $tmpchoice)) $tmpchoice[]=$tmpkey;
        asort($tmpchoice, SORT_NUMERIC);
        $found=false;
        foreach($tmpchoice as $val)
        {
            $selected='';
            $tmp=explode(':',$val);
            $key=$tmp[0];
            $val=$tmp[1];
            if ($key != '' && $val != '')
            {
                if ((int) $key == (int) $limit)
                {
                    $selected = ' selected="selected"';
                    $found = true;
                }
                print '<option name="'.$key.'"'.$selected.'>'.dol_escape_htmltag($val).'</option>'."\n";
            }
        }
        print '</select>';
        if ($conf->use_javascript_ajax)
        {
            print '<!-- JS CODE TO ENABLE select limit to launch submit of page -->
            		<script type="text/javascript">
                	jQuery(document).ready(function () {
            	  		jQuery(".selectlimit").change(function() {
                            console.log("Change limit. Send submit");
                            $(this).parents(\'form:first\').submit();
            	  		});
                	});
            		</script>
                ';
        }
        print '</li>';
	}
	if ($page > 0)
	{
		if (($conf->dol_use_jmobile != 4)) print '<li class="pagination"><a class="paginationprevious" href="'.$file.'?page='.($page-1).$options.'"><</a></li>';
		else print '<li><a data-role="button" data-icon="arrow-l" data-iconpos="left" href="'.$file.'?page='.($page-1).$options.'">'.$langs->trans("Previous").'</a></li>';
	}
	if ($betweenarrows)
	{
		print $betweenarrows;
	}
	if ($nextpage > 0)
	{
		if (($conf->dol_use_jmobile != 4)) print '<li class="pagination"><a class="paginationnext" href="'.$file.'?page='.($page+1).$options.'">></a></li>';
		else print '<li><a data-role="button" data-icon="arrow-r" data-iconpos="right" href="'.$file.'?page='.($page+1).$options.'">'.$langs->trans("Next").'</a></li>';
	}
	if ($afterarrows)
	{
		print '<li class="paginationafterarrows">';
		print $afterarrows;
		print '</li>';
	}
	print '</ul></div>'."\n";
}


/**
 *	Return a string with VAT rate label formated for view output
 *	Used into pdf and HTML pages
 *
 *	@param	string	$rate			Rate value to format ('19.6', '19,6', '19.6%', '19,6%', '19.6 (CODEX)', ...)
 *  @param	boolean	$addpercent		Add a percent % sign in output
 *	@param	int		$info_bits		Miscellaneous information on vat (0=Default, 1=French NPR vat)
 *	@param	int		$usestarfornpr	1=Use '*' for NPR vat rate intead of MAIN_LABEL_MENTION_NPR
 *  @return	string					String with formated amounts ('19,6' or '19,6%' or '8.5% (NPR)' or '8.5% *' or '19,6 (CODEX)')
 */
function vatrate($rate, $addpercent=false, $info_bits=0, $usestarfornpr=0)
{
    $morelabel='';

    if (preg_match('/%/',$rate))
	{
		$rate=str_replace('%','',$rate);
		$addpercent=true;
	}
	if (preg_match('/\((.*)\)/',$rate,$reg))
	{
	    $morelabel=' ('.$reg[1].')';
	    $rate=preg_replace('/\s*'.preg_quote($morelabel,'/').'/','',$rate);
	}
	if (preg_match('/\*/',$rate) || preg_match('/'.constant('MAIN_LABEL_MENTION_NPR').'/i',$rate))
	{
		$rate=str_replace('*','',$rate);
		$info_bits |= 1;
	}

	$ret=price($rate,0,'',0,0).($addpercent?'%':'');
	if ($info_bits & 1) $ret.=' '.($usestarfornpr?'*':constant('MAIN_LABEL_MENTION_NPR'));
	$ret.=$morelabel;
	return $ret;
}


/**
 *		Function to format a value into an amount for visual output
 *		Function used into PDF and HTML pages
 *
 *		@param	float		$amount			Amount to format
 *		@param	integer		$form			Type of format, HTML or not (not by default)
 *		@param	Translate	$outlangs		Object langs for output
 *		@param	int			$trunc			1=Truncate if there is too much decimals (default), 0=Does not truncate. Deprecated because amount are rounded (to unit or total amount accurancy) before inserted into database or after a computation, so this parameter should be useless.
 *		@param	int			$rounding		Minimum number of decimal to show. If 0, no change, if -1, we use min($conf->global->MAIN_MAX_DECIMALS_UNIT,$conf->global->MAIN_MAX_DECIMALS_TOTAL)
 *		@param	int			$forcerounding	Force the number of decimal to forcerounding decimal (-1=do not force)
 *		@param	string		$currency_code	To add currency symbol (''=add nothing, 'auto'=Use default currency, 'XXX'=add currency symbols for XXX currency)
 *		@return	string						Chaine avec montant formate
 *
 *		@see	price2num					Revert function of price
 */
function price($amount, $form=0, $outlangs='', $trunc=1, $rounding=-1, $forcerounding=-1, $currency_code='')
{
	global $langs,$conf;

	// Clean parameters
	if (empty($amount)) $amount=0;	// To have a numeric value if amount not defined or = ''
	$amount = (is_numeric($amount)?$amount:0); // Check if amount is numeric, for example, an error occured when amount value = o (letter) instead 0 (number)
	if ($rounding < 0) $rounding=min($conf->global->MAIN_MAX_DECIMALS_UNIT,$conf->global->MAIN_MAX_DECIMALS_TOT);
	$nbdecimal=$rounding;

	// Output separators by default (french)
	$dec=','; $thousand=' ';

	// If $outlangs not forced, we use use language
	if (! is_object($outlangs)) $outlangs=$langs;

	if ($outlangs->transnoentitiesnoconv("SeparatorDecimal") != "SeparatorDecimal")  $dec=$outlangs->transnoentitiesnoconv("SeparatorDecimal");
	if ($outlangs->transnoentitiesnoconv("SeparatorThousand")!= "SeparatorThousand") $thousand=$outlangs->transnoentitiesnoconv("SeparatorThousand");
	if ($thousand == 'None') $thousand='';
	else if ($thousand == 'Space') $thousand=' ';
	//print "outlangs=".$outlangs->defaultlang." amount=".$amount." html=".$form." trunc=".$trunc." nbdecimal=".$nbdecimal." dec='".$dec."' thousand='".$thousand."'<br>";

	//print "amount=".$amount."-";
	$amount = str_replace(',','.',$amount);	// should be useless
	//print $amount."-";
	$datas = explode('.',$amount);
	$decpart = isset($datas[1])?$datas[1]:'';
	$decpart = preg_replace('/0+$/i','',$decpart);	// Supprime les 0 de fin de partie decimale
	//print "decpart=".$decpart."<br>";
	$end='';

	// We increase nbdecimal if there is more decimal than asked (to not loose information)
	if (dol_strlen($decpart) > $nbdecimal) $nbdecimal=dol_strlen($decpart);
	// Si on depasse max
	if ($trunc && $nbdecimal > $conf->global->MAIN_MAX_DECIMALS_SHOWN)
	{
		$nbdecimal=$conf->global->MAIN_MAX_DECIMALS_SHOWN;
		if (preg_match('/\.\.\./i',$conf->global->MAIN_MAX_DECIMALS_SHOWN))
		{
			// Si un affichage est tronque, on montre des ...
			$end='...';
		}
	}

	// If force rounding
	if ($forcerounding >= 0) $nbdecimal = $forcerounding;

	// Format number
	$output=number_format($amount, $nbdecimal, $dec, $thousand);
	if ($form)
	{
		$output=preg_replace('/\s/','&nbsp;',$output);
		$output=preg_replace('/\'/','&#039;',$output);
	}
	// Add symbol of currency if requested
	$cursymbolbefore=$cursymbolafter='';
	if ($currency_code)
	{
		if ($currency_code == 'auto') $currency_code=$conf->currency;

		$listofcurrenciesbefore=array('USD','GBP','AUD','MXN');
		if (in_array($currency_code,$listofcurrenciesbefore)) $cursymbolbefore.=$outlangs->getCurrencySymbol($currency_code);
		else
		{
			$tmpcur=$outlangs->getCurrencySymbol($currency_code);
			$cursymbolafter.=($tmpcur == $currency_code ? ' '.$tmpcur : $tmpcur);
		}
	}
	$output=$cursymbolbefore.$output.$end.($cursymbolafter?' ':'').$cursymbolafter;

	return $output;
}

/**
 *	Function that return a number with universal decimal format (decimal separator is '.') from an amount typed by a user.
 *	Function to use on each input amount before any numeric test or database insert
 *
 *	@param	float	$amount			Amount to convert/clean
 *	@param	string	$rounding		''=No rounding
 * 									'MU'=Round to Max unit price (MAIN_MAX_DECIMALS_UNIT)
 *									'MT'=Round to Max for totals with Tax (MAIN_MAX_DECIMALS_TOT)
 *									'MS'=Round to Max for stock quantity (MAIN_MAX_DECIMALS_STOCK)
 * 	@param	int		$alreadysqlnb	Put 1 if you know that content is already universal format number
 *	@return	string					Amount with universal numeric format (Example: '99.99999') or unchanged text if conversion fails.
 *
 *	@see    price					Opposite function of price2num
 */
function price2num($amount,$rounding='',$alreadysqlnb=0)
{
	global $langs,$conf;

	// Round PHP function does not allow number like '1,234.56' nor '1.234,56' nor '1 234,56'
	// Numbers must be '1234.56'
	// Decimal delimiter for PHP and database SQL requests must be '.'
	$dec=','; $thousand=' ';
	if ($langs->transnoentitiesnoconv("SeparatorDecimal") != "SeparatorDecimal")  $dec=$langs->transnoentitiesnoconv("SeparatorDecimal");
	if ($langs->transnoentitiesnoconv("SeparatorThousand")!= "SeparatorThousand") $thousand=$langs->transnoentitiesnoconv("SeparatorThousand");
	if ($thousand == 'None') $thousand='';
	elseif ($thousand == 'Space') $thousand=' ';
	//print "amount=".$amount." html=".$form." trunc=".$trunc." nbdecimal=".$nbdecimal." dec='".$dec."' thousand='".$thousand."'<br>";

	// Convert value to universal number format (no thousand separator, '.' as decimal separator)
	if ($alreadysqlnb != 1)	// If not a PHP number or unknown, we change format
	{
		//print 'PP'.$amount.' - '.$dec.' - '.$thousand.' - '.intval($amount).'<br>';

		// Convert amount to format with dolibarr dec and thousand (this is because PHP convert a number
		// to format defined by LC_NUMERIC after a calculation and we want source format to be like defined by Dolibarr setup.
		if (is_numeric($amount))
		{
			// We put in temps value of decimal ("0.00001"). Works with 0 and 2.0E-5 and 9999.10
			$temps=sprintf("%0.10F",$amount-intval($amount));	// temps=0.0000000000 or 0.0000200000 or 9999.1000000000
			$temps=preg_replace('/([\.1-9])0+$/','\\1',$temps); // temps=0. or 0.00002 or 9999.1
			$nbofdec=max(0,dol_strlen($temps)-2);	// -2 to remove "0."
			$amount=number_format($amount,$nbofdec,$dec,$thousand);
		}
		//print "QQ".$amount.'<br>';

		// Now make replace (the main goal of function)
		if ($thousand != ',' && $thousand != '.') $amount=str_replace(',','.',$amount);	// To accept 2 notations for french users
		$amount=str_replace(' ','',$amount);		// To avoid spaces
		$amount=str_replace($thousand,'',$amount);	// Replace of thousand before replace of dec to avoid pb if thousand is .
		$amount=str_replace($dec,'.',$amount);
	}

	// Now, make a rounding if required
	if ($rounding)
	{
		$nbofdectoround='';
		if ($rounding == 'MU')     $nbofdectoround=$conf->global->MAIN_MAX_DECIMALS_UNIT;
		elseif ($rounding == 'MT') $nbofdectoround=$conf->global->MAIN_MAX_DECIMALS_TOT;
		elseif ($rounding == 'MS') $nbofdectoround=empty($conf->global->MAIN_MAX_DECIMALS_STOCK)?5:$conf->global->MAIN_MAX_DECIMALS_STOCK;
		elseif (is_numeric($rounding))  $nbofdectoround=$rounding; 	// For admin info page
		//print "RR".$amount.' - '.$nbofdectoround.'<br>';
		if (dol_strlen($nbofdectoround)) $amount = round($amount,$nbofdectoround);	// $nbofdectoround can be 0.
		else return 'ErrorBadParameterProvidedToFunction';
		//print 'SS'.$amount.' - '.$nbofdec.' - '.$dec.' - '.$thousand.' - '.$nbofdectoround.'<br>';

		// Convert amount to format with dolibarr dec and thousand (this is because PHP convert a number
		// to format defined by LC_NUMERIC after a calculation and we want source format to be defined by Dolibarr setup.
		if (is_numeric($amount))
		{
			// We put in temps value of decimal ("0.00001"). Works with 0 and 2.0E-5 and 9999.10
			$temps=sprintf("%0.10F",$amount-intval($amount));	// temps=0.0000000000 or 0.0000200000 or 9999.1000000000
			$temps=preg_replace('/([\.1-9])0+$/','\\1',$temps); // temps=0. or 0.00002 or 9999.1
			$nbofdec=max(0,dol_strlen($temps)-2);	// -2 to remove "0."
			$amount=number_format($amount,min($nbofdec,$nbofdectoround),$dec,$thousand);		// Convert amount to format with dolibarr dec and thousand
		}
		//print "TT".$amount.'<br>';

		// Always make replace because each math function (like round) replace
		// with local values and we want a number that has a SQL string format x.y
		if ($thousand != ',' && $thousand != '.') $amount=str_replace(',','.',$amount);	// To accept 2 notations for french users
		$amount=str_replace(' ','',$amount);		// To avoid spaces
		$amount=str_replace($thousand,'',$amount);	// Replace of thousand before replace of dec to avoid pb if thousand is .
		$amount=str_replace($dec,'.',$amount);
	}

	return $amount;
}


/**
 * Output a dimension with best unit
 *
 * @param   float       $dimension      Dimension
 * @param   int         $unit           Unit of dimension (0, -3, ...)
 * @param   string      $type           'weight', 'volume', ...
 * @param   Translate   $outputlangs    Translate language object
 * @param   int         $round          -1 = non rounding, x = number of decimal
 * @param   string      $forceunitoutput    'no' or numeric (-3, -6, ...) compared to $unit
 * @return  string                      String to show dimensions
 */
function showDimensionInBestUnit($dimension, $unit, $type, $outputlangs, $round=-1, $forceunitoutput='no')
{
    require_once DOL_DOCUMENT_ROOT.'/core/lib/product.lib.php';

    if (($forceunitoutput == 'no' && $dimension < 1/10000) || (is_numeric($forceunitoutput) && $forceunitoutput == -6))
    {
        $dimension = $dimension * 1000000;
        $unit = $unit - 6;
    }
    elseif (($forceunitoutput == 'no' && $dimension < 1/10) || (is_numeric($forceunitoutput) && $forceunitoutput == -3))
    {
        $dimension = $dimension * 1000;
        $unit = $unit - 3;
    }
    elseif (($forceunitoutput == 'no' && $dimension > 100000000) || (is_numeric($forceunitoutput) && $forceunitoutput == 6))
    {
        $dimension = $dimension / 1000000;
        $unit = $unit + 6;
    }
    elseif (($forceunitoutput == 'no' && $dimension > 100000) || (is_numeric($forceunitoutput) && $forceunitoutput == 3))
    {
        $dimension = $dimension / 1000;
        $unit = $unit + 3;
    }

    $ret=price($dimension, 0, $outputlangs, 0, 0, $round).' '.measuring_units_string($unit, $type);

    return $ret;
}


/**
 *	Return localtax rate for a particular vat, when selling a product with vat $vatrate, from a $thirdparty_buyer to a $thirdparty_seller
 *  Note: This function applies same rules than get_default_tva
 *
 * 	@param	float		$vatrate		        Vat rate. Can be '8.5' or '8.5 (VATCODEX)' for example
 * 	@param  int			$local		         	Local tax to search and return (1 or 2 return only tax rate 1 or tax rate 2)
 *  @param  Societe		$thirdparty_buyer    	Object of buying third party
 *  @param	Societe		$thirdparty_seller		Object of selling third party ($mysoc if not defined)
 *  @param	int			$vatnpr					If vat rate is NPR or not
 * 	@return	mixed			   					0 if not found, localtax rate if found
 *  @see get_default_tva
 */
function get_localtax($vatrate, $local, $thirdparty_buyer="", $thirdparty_seller="", $vatnpr=0)
{
	global $db, $conf, $mysoc;

	if (empty($thirdparty_seller) || ! is_object($thirdparty_seller)) $thirdparty_seller=$mysoc;

	dol_syslog("get_localtax tva=".$vatrate." local=".$local." thirdparty_buyer id=".(is_object($thirdparty_buyer)?$thirdparty_buyer->id:'')."/country_code=".(is_object($thirdparty_buyer)?$thirdparty_buyer->country_code:'')." thirdparty_seller id=".$thirdparty_seller->id."/country_code=".$thirdparty_seller->country_code." thirdparty_seller localtax1_assuj=".$thirdparty_seller->localtax1_assuj."  thirdparty_seller localtax2_assuj=".$thirdparty_seller->localtax2_assuj);

	$vatratecleaned = $vatrate;
	if (preg_match('/^(.*)\s*\((.*)\)$/', $vatrate, $reg))      // If vat is "xx (yy)"
	{
        $vatratecleaned = trim($reg[1]);
	    $vatratecode = $reg[2];
	}

	/*if ($thirdparty_buyer->country_code != $thirdparty_seller->country_code)
	{
		return 0;
	}*/

	// Some test to guess with no need to make database access
	if ($mysoc->country_code == 'ES') // For spain localtaxes 1 and 2, tax is qualified if buyer use local taxe
	{
		if ($local == 1)
		{
			if (! $mysoc->localtax1_assuj || (string) $vatratecleaned == "0") return 0;
			if ($thirdparty_seller->id == $mysoc->id)
			{
				if (! $thirdparty_buyer->localtax1_assuj) return 0;
			}
			else
			{
				if (! $thirdparty_seller->localtax1_assuj) return 0;
			}
		}

		if ($local == 2)
		{
			if (! $mysoc->localtax2_assuj || (string) $vatratecleaned == "0") return 0;
			if ($thirdparty_seller->id == $mysoc->id)
			{
				if (! $thirdparty_buyer->localtax2_assuj) return 0;
			}
			else
			{
				if (! $thirdparty_seller->localtax2_assuj) return 0;
			}
		}
	}
	else
	{
		if ($local == 1 && ! $thirdparty_seller->localtax1_assuj) return 0;
		if ($local == 2 && ! $thirdparty_seller->localtax2_assuj) return 0;
	}

	// For some country MAIN_GET_LOCALTAXES_VALUES_FROM_THIRDPARTY is forced to on.
	if (in_array($mysoc->country_code, array('ES')))
	{
	    $conf->global->MAIN_GET_LOCALTAXES_VALUES_FROM_THIRDPARTY = 1;
	}
	    
	// Search local taxes
	if (! empty($conf->global->MAIN_GET_LOCALTAXES_VALUES_FROM_THIRDPARTY))
	{
    	if ($local==1)
    	{
    		if ($thirdparty_seller != $mysoc)
    		{
    			if (!isOnlyOneLocalTax($local))  // TODO We should provide $vatrate to search on correct line and not always on line with highest vat rate
    			{
    				return $thirdparty_seller->localtax1_value;
    			}
    		}
    		else  // i am the seller
    		{
    			if (!isOnlyOneLocalTax($local))  // TODO If seller is me, why not always returning this, even if there is only one locatax vat.
    			{
    				return $conf->global->MAIN_INFO_VALUE_LOCALTAX1;
    			}
    		}
    	}
    	if ($local==2)
    	{
    		if ($thirdparty_seller != $mysoc)
    		{
    			if (!isOnlyOneLocalTax($local))  // TODO We should provide $vatrate to search on correct line and not always on line with highest vat rate
    			// TODO We should also return value defined on thirdparty only if defined
    			{
    				return $thirdparty_seller->localtax2_value;
    			}
    		}
    		else  // i am the seller
    		{
    			if (!isOnlyOneLocalTax($local))  // This is for spain only, we don't return value found into datbase even if there is only one locatax vat.
    			{
    				return $conf->global->MAIN_INFO_VALUE_LOCALTAX2;
    			}
    		}
    	}
	}

	// By default, search value of local tax on line of common tax
	$sql  = "SELECT t.localtax1, t.localtax2, t.localtax1_type, t.localtax2_type";
   	$sql .= " FROM ".MAIN_DB_PREFIX."c_tva as t, ".MAIN_DB_PREFIX."c_country as c";
   	$sql .= " WHERE t.fk_pays = c.rowid AND c.code = '".$thirdparty_seller->country_code."'";
   	$sql .= " AND t.taux = ".((float) $vatratecleaned)." AND t.active = 1";
   	if ($vatratecode) $sql.= " AND t.code ='".$vatratecode."'";		// If we have the code, we use it in priority
   	else $sql.= " AND t.recuperableonly ='".$npr."'";
   	dol_syslog("get_localtax", LOG_DEBUG);
   	$resql=$db->query($sql);

   	if ($resql)
   	{
   		$obj = $db->fetch_object($resql);
   		if ($local==1) return $obj->localtax1;
   		elseif ($local==2) return $obj->localtax2;
	}

	return 0;
}


/**
 * Return true if LocalTax (1 or 2) is unique.
 * Example: If localtax1 is 5 on line with highest common vat rate, return true
 * Example: If localtax1 is 5:8:15 on line with highest common vat rate, return false
 *
 * @param   int 	$local	Local tax to test (1 or 2)
 * @return  boolean 		True if LocalTax have multiple values, False if not
 */
function isOnlyOneLocalTax($local)
{
	$tax=get_localtax_by_third($local);

	$valors=explode(":", $tax);

	if (count($valors)>1)
	{
		return false;
	}
	else
	{
		return true;
	}
}

/**
 * Get values of localtaxes (1 or 2) for company country for the common vat with the highest value
 *
 * @param	int		$local 	LocalTax to get
 * @return	number			Values of localtax
 */
function get_localtax_by_third($local)
{
	global $db, $mysoc;
	$sql ="SELECT t.localtax1, t.localtax2 ";
	$sql.=" FROM ".MAIN_DB_PREFIX."c_tva as t inner join ".MAIN_DB_PREFIX."c_country as c ON c.rowid=t.fk_pays";
	$sql.=" WHERE c.code = '".$mysoc->country_code."' AND t.active = 1 AND t.taux=(";
	$sql.="  SELECT max(tt.taux) FROM ".MAIN_DB_PREFIX."c_tva as tt inner join ".MAIN_DB_PREFIX."c_country as c ON c.rowid=tt.fk_pays";
	$sql.="  WHERE c.code = '".$mysoc->country_code."' AND tt.active = 1";
	$sql.="  )";

	$resql=$db->query($sql);
	if ($resql)
	{
		$obj = $db->fetch_object($resql);
		if ($local==1) return $obj->localtax1;
		elseif ($local==2) return $obj->localtax2;
	}

	return 0;

}


/**
 *  Get vat rate and npr from id.
 *  You can call getLocalTaxesFromRate after to get other fields
 *
 *  @param	int      $vatrowid			Line ID into vat rate table.
 *  @return	array    	  				array(localtax_type1(1-6 / 0 if not found), rate of localtax1, ...)
 */
function getTaxesFromId($vatrowid)
{
    global $db, $mysoc;

    dol_syslog("getTaxesFromId vatrowid=".$vatrowid);

    // Search local taxes
    $sql = "SELECT t.rowid, t.code, t.taux as rate, t.recuperableonly as npr";
    $sql.= " FROM ".MAIN_DB_PREFIX."c_tva as t";
    $sql.= " WHERE t.rowid ='".$vatrowid."'";

    $resql=$db->query($sql);
    if ($resql)
    {
        $obj = $db->fetch_object($resql);

        return array('rowid'=>$obj->rowid, 'code'=>$obj->code, 'rate'=>$obj->rate, 'npr'=>$obj->npr);
    }
    else dol_print_error($db);

    return array();
}

/**
 *  Get type and rate of localtaxes for a particular vat rate/country fo thirdparty
 *  TODO
 *  This function is ALSO called to retrieve type for building PDF. Such call of function must be removed.
 *  Instead this function must be called when adding a line to get the array of localtax and type, and then
 *  provide it to the function calcul_price_total.
 *
 *  @param	string  $vatrate			VAT Rate. Value can be value or the string with code into parenthesis or rowid if $firstparamisid is 1. Example: '8.5' or '8.5 (8.5NPR)' or 123.
 *  @param	int		$local              Number of localtax (1 or 2, or 0 to return 1 & 2)
 *  @param	Societe	$buyer         		Company object
 *  @param	Societe	$seller        		Company object
 *  @param  int     $firstparamisid     1 if first param is id into table (use this if you can)
 *  @return	array    	  				array(localtax_type1(1-6 / 0 if not found), rate of localtax1, ...)
 */
function getLocalTaxesFromRate($vatrate, $local, $buyer, $seller, $firstparamisid=0)
{
	global $db, $mysoc;

	dol_syslog("getLocalTaxesFromRate vatrate=".$vatrate." local=".$local);

	$vatratecleaned = $vatrate;
	if (preg_match('/^(.*)\s*\((.*)\)$/', $vatrate, $reg))      // If vat is "xx (yy)"
	{
	    $vatratecleaned = $reg[1];
	    $vatratecode = $reg[2];
	}

	// Search local taxes
	$sql  = "SELECT t.localtax1, t.localtax1_type, t.localtax2, t.localtax2_type, t.accountancy_code_sell, t.accountancy_code_buy";
	$sql .= " FROM ".MAIN_DB_PREFIX."c_tva as t";
	if ($firstparamisid) $sql.= " WHERE t.rowid ='".$vatrate."'";
	else
	{
	    $sql.=", ".MAIN_DB_PREFIX."c_country as c";
    	if ($mysoc->country_code == 'ES') $sql .= " WHERE t.fk_pays = c.rowid AND c.code = '".$buyer->country_code."'";    // local tax in spain use the buyer country ??
    	else $sql .= " WHERE t.fk_pays = c.rowid AND c.code = '".$seller->country_code."'";
    	$sql.= " AND t.taux = ".((float) $vatratecleaned)." AND t.active = 1";
    	if ($vatratecode) $sql.= " AND t.code ='".$vatratecode."'";
	}

	$resql=$db->query($sql);
	if ($resql)
	{
		$obj = $db->fetch_object($resql);
		if ($local == 1)
		{
			if (! isOnlyOneLocalTax(1))
			{
				return array($obj->localtax1_type, get_localtax($vatrate, $local, $buyer, $seller), $obj->accountancy_code_sell,$obj->accountancy_code_buy);
			}
			else
			{
				return array($obj->localtax1_type, $obj->localtax1,$obj->accountancy_code_sell,$obj->accountancy_code_buy);
			}
		}
		elseif ($local == 2)
		{
			if (! isOnlyOneLocalTax(2))
			{
				return array($obj->localtax2_type, get_localtax($vatrate, $local, $buyer, $seller),$obj->accountancy_code_sell,$obj->accountancy_code_buy);
			}
			else
			{
				return array($obj->localtax2_type, $obj->localtax2,$obj->accountancy_code_sell,$obj->accountancy_code_buy);
			}
		}
		else
		{
			if(! isOnlyOneLocalTax(1))
			{
				if(! isOnlyOneLocalTax(2))
				{
					return array($obj->localtax1_type, get_localtax($vatrate, 1, $buyer, $seller), $obj->localtax2_type, get_localtax($vatrate, 2, $buyer, $seller),$obj->accountancy_code_sell,$obj->accountancy_code_buy);
				}
				else
				{
					return array($obj->localtax1_type, get_localtax($vatrate, 1, $buyer, $seller), $obj->localtax2_type, $obj->localtax2,$obj->accountancy_code_sell,$obj->accountancy_code_buy);
				}
			}
			else
			{
				if(! isOnlyOneLocalTax(2))
				{
					return array($obj->localtax1_type, $obj->localtax1, $obj->localtax2_type,get_localtax($vatrate, 2, $buyer, $seller) ,$obj->accountancy_code_sell,$obj->accountancy_code_buy);
				}
				else
				{
					return array($obj->localtax1_type, $obj->localtax1, $obj->localtax2_type, $obj->localtax2,$obj->accountancy_code_sell,$obj->accountancy_code_buy);
				}
			}
		}
	}

	return 0;
}

/**
 *	Return vat rate of a product in a particular selling country or default country vat if product is unknown
 *
 *  @param	int			$idprod          	Id of product or 0 if not a predefined product
 *  @param  Societe		$thirdparty_seller  Thirdparty with a ->country_code defined (FR, US, IT, ...)
 *	@param	int			$idprodfournprice	Id product_fournisseur_price (for "supplier" order/invoice)
 *  @return float					        Vat rate
 *  @see get_product_localtax_for_country
 */
function get_product_vat_for_country($idprod, $thirdparty_seller, $idprodfournprice=0)
{
	global $db,$conf,$mysoc;

	require_once DOL_DOCUMENT_ROOT . '/product/class/product.class.php';

	$ret=0;
	$found=0;

	if ($idprod > 0)
	{
		// Load product
		$product=new Product($db);
		$result=$product->fetch($idprod);

		if ($mysoc->country_code == $thirdparty_seller->country_code) // If selling country is ours
		{
			if ($idprodfournprice > 0)     // We want vat for product for a "supplier" order or invoice
			{
				$product->get_buyprice($idprodfournprice,0,0,0);
				$ret=$product->vatrate_supplier;
			}
			else
			{
				$ret=$product->tva_tx;    // Default vat of product we defined
			}
			$found=1;
		}
		else
		{
			// TODO Read default product vat according to countrycode and product


		}
	}

	if (! $found)
	{
		if (empty($conf->global->MAIN_VAT_DEFAULT_IF_AUTODETECT_FAILS))
		{
			// If vat of product for the country not found or not defined, we return higher vat of country.
			$sql = "SELECT taux as vat_rate";
			$sql.= " FROM ".MAIN_DB_PREFIX."c_tva as t, ".MAIN_DB_PREFIX."c_country as c";
			$sql.= " WHERE t.active=1 AND t.fk_pays = c.rowid AND c.code='".$thirdparty_seller->country_code."'";
			$sql.= " ORDER BY t.taux DESC, t.recuperableonly ASC";
			$sql.= $db->plimit(1);

			$resql=$db->query($sql);
			if ($resql)
			{
				$obj=$db->fetch_object($resql);
				if ($obj)
				{
					$ret=$obj->vat_rate;
				}
				$db->free($sql);
			}
			else dol_print_error($db);
		}
		else $ret=$conf->global->MAIN_VAT_DEFAULT_IF_AUTODETECT_FAILS;    // Forced value if autodetect fails
	}

	dol_syslog("get_product_vat_for_country: ret=".$ret);
	return $ret;
}

/**
 *	Return localtax vat rate of a product in a particular selling country or default country vat if product is unknown
 *
 *  @param	int		$idprod         		Id of product
 *  @param  int		$local          		1 for localtax1, 2 for localtax 2
 *  @param  Societe	$thirdparty_seller    	Thirdparty with a ->country_code defined (FR, US, IT, ...)
 *  @return int             				<0 if KO, Vat rate if OK
 *  @see get_product_vat_for_country
 */
function get_product_localtax_for_country($idprod, $local, $thirdparty_seller)
{
	global $db,$mysoc;

	if (! class_exists('Product')) {
		require_once DOL_DOCUMENT_ROOT . '/product/class/product.class.php';
	}

	$ret=0;
	$found=0;

	if ($idprod > 0)
	{
		// Load product
		$product=new Product($db);
		$result=$product->fetch($idprod);

		if ($mysoc->country_code == $thirdparty_seller->country_code) // If selling country is ours
		{
			/* Not defined yet, so we don't use this
			if ($local==1) $ret=$product->localtax1_tx;
			elseif ($local==2) $ret=$product->localtax2_tx;
			$found=1;
			*/
		}
		else
		{
			// TODO Read default product vat according to countrycode and product


		}
	}

	if (! $found)
	{
		// If vat of product for the country not found or not defined, we return higher vat of country.
		$sql = "SELECT taux as vat_rate, localtax1, localtax2";
		$sql.= " FROM ".MAIN_DB_PREFIX."c_tva as t, ".MAIN_DB_PREFIX."c_country as c";
		$sql.= " WHERE t.active=1 AND t.fk_pays = c.rowid AND c.code='".$thirdparty_seller->country_code."'";
		$sql.= " ORDER BY t.taux DESC, t.recuperableonly ASC";
		$sql.= $db->plimit(1);

		$resql=$db->query($sql);
		if ($resql)
		{
			$obj=$db->fetch_object($resql);
			if ($obj)
			{
				if ($local==1) $ret=$obj->localtax1;
				elseif ($local==2) $ret=$obj->localtax2;
			}
		}
		else dol_print_error($db);
	}

	dol_syslog("get_product_localtax_for_country: ret=".$ret);
	return $ret;
}

/**
 *	Function that return vat rate of a product line (according to seller, buyer and product vat rate)
 *   Si vendeur non assujeti a TVA, TVA par defaut=0. Fin de regle.
 *	 Si le (pays vendeur = pays acheteur) alors TVA par defaut=TVA du produit vendu. Fin de regle.
 *	 Si (vendeur et acheteur dans Communaute europeenne) et (bien vendu = moyen de transports neuf comme auto, bateau, avion) alors TVA par defaut=0 (La TVA doit etre paye par acheteur au centre d'impots de son pays et non au vendeur). Fin de regle.
 *	 Si (vendeur et acheteur dans Communaute europeenne) et (acheteur = particulier ou entreprise sans num TVA intra) alors TVA par defaut=TVA du produit vendu. Fin de regle
 *	 Si (vendeur et acheteur dans Communaute europeenne) et (acheteur = entreprise avec num TVA) intra alors TVA par defaut=0. Fin de regle
 *	 Sinon TVA proposee par defaut=0. Fin de regle.
 *
 *	@param	Societe		$thirdparty_seller    	Objet societe vendeuse
 *	@param  Societe		$thirdparty_buyer   	Objet societe acheteuse
 *	@param  int			$idprod					Id product
 *	@param	int			$idprodfournprice		Id product_fournisseur_price (for supplier order/invoice)
 *	@return float         				      	Vat rate to use, -1 if we can't guess it
 *  @see get_default_npr, get_default_localtax
 */
function get_default_tva(Societe $thirdparty_seller, Societe $thirdparty_buyer, $idprod=0, $idprodfournprice=0)
{
	global $conf;

	// Note: possible values for tva_assuj are 0/1 or franchise/reel
	$seller_use_vat=((is_numeric($thirdparty_seller->tva_assuj) && ! $thirdparty_seller->tva_assuj) || (! is_numeric($thirdparty_seller->tva_assuj) && $thirdparty_seller->tva_assuj=='franchise'))?0:1;

	$seller_country_code=$thirdparty_seller->country_code;
	$seller_in_cee=$thirdparty_seller->isInEEC();

	$buyer_country_code=$thirdparty_buyer->country_code;
	$buyer_in_cee=$thirdparty_buyer->isInEEC();

	dol_syslog("get_default_tva: seller use vat=".$seller_use_vat.", seller country=".$seller_country_code.", seller in cee=".$seller_in_cee.", buyer country=".$buyer_country_code.", buyer in cee=".$buyer_in_cee.", idprod=".$idprod.", idprodfournprice=".$idprodfournprice.", SERVICE_ARE_ECOMMERCE_200238EC=".(! empty($conf->global->SERVICES_ARE_ECOMMERCE_200238EC)?$conf->global->SERVICES_ARE_ECOMMERCE_200238EC:''));

	// If services are eServices according to EU Council Directive 2002/38/EC (http://ec.europa.eu/taxation_customs/taxation/vat/traders/e-commerce/article_1610_en.htm)
	// we use the buyer VAT.
	if (! empty($conf->global->SERVICE_ARE_ECOMMERCE_200238EC))
	{
		if ($seller_in_cee && $buyer_in_cee && ! $thirdparty_buyer->isACompany())
		{
			//print 'VATRULE 0';
			return get_product_vat_for_country($idprod,$thirdparty_buyer,$idprodfournprice);
		}
	}

	// If seller does not use VAT
	if (! $seller_use_vat)
	{
		//print 'VATRULE 1';
		return 0;
	}

	// Le test ci-dessus ne devrait pas etre necessaire. Me signaler l'exemple du cas juridique concerne si le test suivant n'est pas suffisant.

	// Si le (pays vendeur = pays acheteur) alors la TVA par defaut=TVA du produit vendu. Fin de regle.
	if (($seller_country_code == $buyer_country_code)
	|| (in_array($seller_country_code,array('FR,MC')) && in_array($buyer_country_code,array('FR','MC')))) // Warning ->country_code not always defined
	{
		//print 'VATRULE 2';
		return get_product_vat_for_country($idprod,$thirdparty_seller,$idprodfournprice);
	}

	// Si (vendeur et acheteur dans Communaute europeenne) et (bien vendu = moyen de transports neuf comme auto, bateau, avion) alors TVA par defaut=0 (La TVA doit etre paye par l'acheteur au centre d'impots de son pays et non au vendeur). Fin de regle.
	// Not supported

	// Si (vendeur et acheteur dans Communaute europeenne) et (acheteur = entreprise) alors TVA par defaut=0. Fin de regle
	// Si (vendeur et acheteur dans Communaute europeenne) et (acheteur = particulier) alors TVA par defaut=TVA du produit vendu. Fin de regle
	if (($seller_in_cee && $buyer_in_cee))
	{
		$isacompany=$thirdparty_buyer->isACompany();
		if ($isacompany)
		{
			//print 'VATRULE 3';
			return 0;
		}
		else
		{
			//print 'VATRULE 4';
			return get_product_vat_for_country($idprod,$thirdparty_seller,$idprodfournprice);
		}
	}

	// Sinon la TVA proposee par defaut=0. Fin de regle.
	// Rem: Cela signifie qu'au moins un des 2 est hors Communaute europeenne et que le pays differe
	//print 'VATRULE 5';
	return 0;
}


/**
 *	Fonction qui renvoie si tva doit etre tva percue recuperable
 *
 *	@param	Societe		$thirdparty_seller    	Thirdparty seller
 *	@param  Societe		$thirdparty_buyer   	Thirdparty buyer
 *  @param  int			$idprod                 Id product
 *  @param	int			$idprodfournprice		Id supplier price for product
 *	@return float       			        	0 or 1
 *  @see get_default_tva, get_default_localtax
 */
function get_default_npr(Societe $thirdparty_seller, Societe $thirdparty_buyer, $idprod=0, $idprodfournprice=0)
{
	global $db;

	if ($idprodfournprice > 0)
	{
		if (! class_exists('ProductFournisseur'))
			require_once DOL_DOCUMENT_ROOT . '/fourn/class/fournisseur.product.class.php';
		$prodprice = new ProductFournisseur($db);
		$prodprice->fetch_product_fournisseur_price($idprodfournprice);
		return $prodprice->fourn_tva_npr;
	}
	elseif ($idprod > 0)
	{
		if (! class_exists('Product'))
			require_once DOL_DOCUMENT_ROOT . '/product/class/product.class.php';
		$prod = new Product($db);
		$prod->fetch($idprod);
		return $prod->tva_npr;
	}

	return 0;
}

/**
 *	Function that return localtax of a product line (according to seller, buyer and product vat rate)
 *   Si vendeur non assujeti a TVA, TVA par defaut=0. Fin de regle.
 *	 Si le (pays vendeur = pays acheteur) alors TVA par defaut=TVA du produit vendu. Fin de regle.
 *	 Sinon TVA proposee par defaut=0. Fin de regle.
 *
 *	@param	Societe		$thirdparty_seller    	Thirdparty seller
 *	@param  Societe		$thirdparty_buyer   	Thirdparty buyer
 *  @param	int			$local					Localtax to process (1 or 2)
 *	@param  int			$idprod					Id product
 *	@return integer        				       	localtax, -1 si ne peut etre determine
 *  @see get_default_tva, get_default_npr
 */
function get_default_localtax($thirdparty_seller, $thirdparty_buyer, $local, $idprod=0)
{
	global $mysoc;

	if (!is_object($thirdparty_seller)) return -1;
	if (!is_object($thirdparty_buyer)) return -1;

	if ($local==1) // Localtax 1
	{
		if ($mysoc->country_code == 'ES')
		{
			if (is_numeric($thirdparty_buyer->localtax1_assuj) && ! $thirdparty_buyer->localtax1_assuj) return 0;
		}
		else
		{
			// Si vendeur non assujeti a Localtax1, localtax1 par default=0
			if (is_numeric($thirdparty_seller->localtax1_assuj) && ! $thirdparty_seller->localtax1_assuj) return 0;
			if (! is_numeric($thirdparty_seller->localtax1_assuj) && $thirdparty_seller->localtax1_assuj=='localtax1off') return 0;
		}
	}
	elseif ($local==2) //I Localtax 2
	{
		// Si vendeur non assujeti a Localtax2, localtax2 par default=0
		if (is_numeric($thirdparty_seller->localtax2_assuj) && ! $thirdparty_seller->localtax2_assuj) return 0;
		if (! is_numeric($thirdparty_seller->localtax2_assuj) && $thirdparty_seller->localtax2_assuj=='localtax2off') return 0;
	}

	if ($thirdparty_seller->country_code == $thirdparty_buyer->country_code)
	{
		return get_product_localtax_for_country($idprod, $local, $thirdparty_seller);
	}

	return 0;
}

/**
 *	Return yes or no in current language
 *
 *	@param	string	$yesno			Value to test (1, 'yes', 'true' or 0, 'no', 'false')
 *	@param	integer	$case			1=Yes/No, 0=yes/no, 2=Disabled checkbox, 3=Disabled checkbox + Yes/No
 *	@param	int		$color			0=texte only, 1=Text is formated with a color font style ('ok' or 'error'), 2=Text is formated with 'ok' color.
 *	@return	string					HTML string
 */
function yn($yesno, $case=1, $color=0)
{
	global $langs;
	$result='unknown';
	if ($yesno == 1 || strtolower($yesno) == 'yes' || strtolower($yesno) == 'true') 	// A mettre avant test sur no a cause du == 0
	{
		$result=$langs->trans('yes');
		if ($case == 1 || $case == 3) $result=$langs->trans("Yes");
		if ($case == 2) $result='<input type="checkbox" value="1" checked disabled>';
		if ($case == 3) $result='<input type="checkbox" value="1" checked disabled> '.$result;

		$classname='ok';
	}
	elseif ($yesno == 0 || strtolower($yesno) == 'no' || strtolower($yesno) == 'false')
	{
		$result=$langs->trans("no");
		if ($case == 1 || $case == 3) $result=$langs->trans("No");
		if ($case == 2) $result='<input type="checkbox" value="0" disabled>';
		if ($case == 3) $result='<input type="checkbox" value="0" disabled> '.$result;

		if ($color == 2) $classname='ok';
		else $classname='error';
	}
	if ($color) return '<font class="'.$classname.'">'.$result.'</font>';
	return $result;
}


/**
 *	Return a path to have a directory according to object.
 *  New usage:       $conf->product->multidir_output[$object->entity].'/'.get_exdir(0, 0, 0, 1, $object, 'modulepart')
 *  Old usage:       '015' with level 3->"0/1/5/", '015' with level 1->"5/", 'ABC-1' with level 3 ->"0/0/1/"
 *
 *	@param	string	$num            Id of object (deprecated, $object will be used in future)
 *	@param  int		$level		    Level of subdirs to return (1, 2 or 3 levels). (deprecated, global option will be used in future)
 * 	@param	int		$alpha		    0=Keep number only to forge path, 1=Use alpha part afer the - (By default, use 0). (deprecated, global option will be used in future)
 *  @param  int		$withoutslash   0=With slash at end (except if '/', we return ''), 1=without slash at end
 *  @param	Object	$object			Object
 *  @param	string	$modulepart		Type of object ('invoice_supplier, 'donation', 'invoice', ...')
 *  @return	string					Dir to use ending. Example '' or '1/' or '1/2/'
 */
function get_exdir($num, $level, $alpha, $withoutslash, $object, $modulepart)
{
	global $conf;

	$path = '';

	$arrayforoldpath=array('cheque','user','category','holiday','shipment','supplier_invoice','invoice_supplier','mailing');
	if (! empty($conf->global->PRODUCT_USE_OLD_PATH_FOR_PHOTO)) $arrayforoldpath[]='product';
	if (! empty($level) && in_array($modulepart, $arrayforoldpath))
	{
		// This part should be removed once all code is using "get_exdir" to forge path, with all parameters provided
		if (empty($alpha)) $num = preg_replace('/([^0-9])/i','',$num);
		else $num = preg_replace('/^.*\-/i','',$num);
		$num = substr("000".$num, -$level);
		if ($level == 1) $path = substr($num,0,1);
		if ($level == 2) $path = substr($num,1,1).'/'.substr($num,0,1);
		if ($level == 3) $path = substr($num,2,1).'/'.substr($num,1,1).'/'.substr($num,0,1);
	}
	else
	{
		// TODO
		// We will enhance here a common way of forging path for document storage
		// Here, object->id, object->ref and object->modulepart are required.
        if (in_array($modulepart, array('thirdparty','contact','member')))
        {
            $path=$object->ref?$object->ref:$object->id;
        }
	}

	if (empty($withoutslash) && ! empty($path)) $path.='/';
	return $path;
}

/**
 *	Creation of a directory (this can create recursive subdir)
 *
 *	@param	string	$dir		Directory to create (Separator must be '/'. Example: '/mydir/mysubdir')
 *	@param	string	$dataroot	Data root directory (To avoid having the data root in the loop. Using this will also lost the warning on first dir PHP has no permission when open_basedir is used)
 *  @param	int		$newmask	Mask for new file (Defaults to $conf->global->MAIN_UMASK or 0755 if unavailable). Example: '0444'
 *	@return int         		< 0 if KO, 0 = already exists, > 0 if OK
 */
function dol_mkdir($dir, $dataroot='', $newmask=null)
{
	global $conf;

	dol_syslog("functions.lib::dol_mkdir: dir=".$dir,LOG_INFO);

	$dir_osencoded=dol_osencode($dir);
	if (@is_dir($dir_osencoded)) return 0;

	$nberr=0;
	$nbcreated=0;

	$ccdir='';
	if (! empty($dataroot)) {
		// Remove data root from loop
		$dir = str_replace($dataroot.'/', '', $dir);
		$ccdir = $dataroot.'/';
	}

	$cdir = explode("/", $dir);
	$num=count($cdir);
	for ($i = 0; $i < $num; $i++)
	{
		if ($i > 0) $ccdir .= '/'.$cdir[$i];
		else $ccdir .= $cdir[$i];
		if (preg_match("/^.:$/",$ccdir,$regs)) continue;	// Si chemin Windows incomplet, on poursuit par rep suivant

		// Attention, le is_dir() peut echouer bien que le rep existe.
		// (ex selon config de open_basedir)
		if ($ccdir)
		{
			$ccdir_osencoded=dol_osencode($ccdir);
			if (! @is_dir($ccdir_osencoded))
			{
				dol_syslog("functions.lib::dol_mkdir: Directory '".$ccdir."' does not exists or is outside open_basedir PHP setting.",LOG_DEBUG);

				umask(0);
				$dirmaskdec=octdec($newmask);
				if (empty($newmask)) {
					$dirmaskdec = empty( $conf->global->MAIN_UMASK ) ? octdec( '0755' ) : octdec( $conf->global->MAIN_UMASK );
				}
				$dirmaskdec |= octdec('0111');  // Set x bit required for directories
				if (! @mkdir($ccdir_osencoded, $dirmaskdec))
				{
					// Si le is_dir a renvoye une fausse info, alors on passe ici.
					dol_syslog("functions.lib::dol_mkdir: Fails to create directory '".$ccdir."' or directory already exists.",LOG_WARNING);
					$nberr++;
				}
				else
				{
					dol_syslog("functions.lib::dol_mkdir: Directory '".$ccdir."' created",LOG_DEBUG);
					$nberr=0;	// On remet a zero car si on arrive ici, cela veut dire que les echecs precedents peuvent etre ignore
					$nbcreated++;
				}
			}
			else
			{
				$nberr=0;	// On remet a zero car si on arrive ici, cela veut dire que les echecs precedents peuvent etre ignores
			}
		}
	}
	return ($nberr ? -$nberr : $nbcreated);
}


/**
 *	Return picto saying a field is required
 *
 *	@return  string		Chaine avec picto obligatoire
 */
function picto_required()
{
	return '<span class="fieldrequired">*</span>';
}


/**
 *	Clean a string from all HTML tags and entities
 *
 *	@param	string	$StringHtml			String to clean
 *	@param	integer	$removelinefeed		1=Replace also new lines by a space, 0=Only last one are removed
 *  @param  string	$pagecodeto      	Encoding of input/output string
 *	@return string	    				String cleaned
 *
 * 	@see		dol_escape_htmltag
 */
function dol_string_nohtmltag($StringHtml,$removelinefeed=1,$pagecodeto='UTF-8')
{
	$pattern = "/<[^<>]+>/";
	$StringHtml = preg_replace('/<br[^>]*>/', "\n", $StringHtml);
	$temp = dol_html_entity_decode($StringHtml,ENT_COMPAT,$pagecodeto);
	$temp = preg_replace($pattern,"",$temp);

	// Supprime aussi les retours
	if ($removelinefeed) $temp=str_replace(array("\r\n","\r","\n")," ",$temp);

	// et les espaces doubles
	while(strpos($temp,"  "))
	{
		$temp = str_replace("  "," ",$temp);
	}
	$CleanString = trim($temp);
	return $CleanString;
}


/**
 * Return first line of text. Cut will depends if content is HTML or not.
 *
 * @param 	string	$text		Input text
 * @return	string				Output text
 * @see dol_nboflines_bis, dol_string_nohtmltag, dol_escape_htmltag
 */
function dolGetFirstLineOfText($text)
{
	if (dol_textishtml($text))
	{
		$firstline=preg_replace('/<br[^>]*>.*$/s','',$text);		// The s pattern modifier means the . can match newline characters
		$firstline=preg_replace('/<div[^>]*>.*$/s','',$firstline);	// The s pattern modifier means the . can match newline characters

	}
	else
	{
    	$firstline=preg_replace('/[\n\r].*/','',$text);
	}
    return $firstline.((strlen($firstline) != strlen($text))?'...':'');
}


/**
 * Replace CRLF in string with a HTML BR tag
 *
 * @param	string	$stringtoencode		String to encode
 * @param	int     $nl2brmode			0=Adding br before \n, 1=Replacing \n by br
 * @param   bool	$forxml             false=Use <br>, true=Use <br />
 * @return	string						String encoded
 * @see dol_nboflines, dolGetFirstLineOfText
 */
function dol_nl2br($stringtoencode,$nl2brmode=0,$forxml=false)
{
	if (!$nl2brmode) {
		return nl2br($stringtoencode, $forxml);
	} else {
		$ret=preg_replace('/(\r\n|\r|\n)/i', ($forxml?'<br />':'<br>'), $stringtoencode);
		return $ret;
	}
}


/**
 *	This function is called to encode a string into a HTML string but differs from htmlentities because
 * 	a detection is done before to see if text is already HTML or not. Also, all entities but &,<,> are converted.
 *  This permits to encode special chars to entities with no double encoding for already encoded HTML strings.
 * 	This function also remove last EOL or BR if $removelasteolbr=1 (default).
 *  For PDF usage, you can show text by 2 ways:
 *              - writeHTMLCell -> param must be encoded into HTML.
 *              - MultiCell -> param must not be encoded into HTML.
 *              Because writeHTMLCell convert also \n into <br>, if function
 *              is used to build PDF, nl2brmode must be 1.
 *
 *	@param	string	$stringtoencode		String to encode
 *	@param	int		$nl2brmode			0=Adding br before \n, 1=Replacing \n by br (for use with FPDF writeHTMLCell function for example)
 *  @param  string	$pagecodefrom       Pagecode stringtoencode is encoded
 *  @param	int		$removelasteolbr	1=Remove last br or lasts \n (default), 0=Do nothing
 *  @return	string						String encoded
 */
function dol_htmlentitiesbr($stringtoencode,$nl2brmode=0,$pagecodefrom='UTF-8',$removelasteolbr=1)
{
	$newstring=$stringtoencode;
	if (dol_textishtml($stringtoencode))	// Check if text is already HTML or not
	{
		$newstring=preg_replace('/<br(\s[\sa-zA-Z_="]*)?\/?>/i','<br>',$newstring);	// Replace "<br type="_moz" />" by "<br>". It's same and avoid pb with FPDF.
		if ($removelasteolbr) $newstring=preg_replace('/<br>$/i','',$newstring);	// Remove last <br> (remove only last one)
		$newstring=strtr($newstring,array('&'=>'__and__','<'=>'__lt__','>'=>'__gt__','"'=>'__dquot__'));
		$newstring=dol_htmlentities($newstring,ENT_COMPAT,$pagecodefrom);	// Make entity encoding
		$newstring=strtr($newstring,array('__and__'=>'&','__lt__'=>'<','__gt__'=>'>','__dquot__'=>'"'));
	}
	else
	{
		if ($removelasteolbr) $newstring=preg_replace('/(\r\n|\r|\n)$/i','',$newstring);	// Remove last \n (may remove several)
		$newstring=dol_nl2br(dol_htmlentities($newstring,ENT_COMPAT,$pagecodefrom),$nl2brmode);
	}
	// Other substitutions that htmlentities does not do
	//$newstring=str_replace(chr(128),'&euro;',$newstring);	// 128 = 0x80. Not in html entity table.     // Seems useles with TCPDF. Make bug with UTF8 languages
	return $newstring;
}

/**
 *	This function is called to decode a HTML string (it decodes entities and br tags)
 *
 *	@param	string	$stringtodecode		String to decode
 *	@param	string	$pagecodeto			Page code for result
 *	@return	string						String decoded
 */
function dol_htmlentitiesbr_decode($stringtodecode,$pagecodeto='UTF-8')
{
	$ret=dol_html_entity_decode($stringtodecode,ENT_COMPAT,$pagecodeto);
	$ret=preg_replace('/'."\r\n".'<br(\s[\sa-zA-Z_="]*)?\/?>/i',"<br>",$ret);
	$ret=preg_replace('/<br(\s[\sa-zA-Z_="]*)?\/?>'."\r\n".'/i',"\r\n",$ret);
	$ret=preg_replace('/<br(\s[\sa-zA-Z_="]*)?\/?>'."\n".'/i',"\n",$ret);
	$ret=preg_replace('/<br(\s[\sa-zA-Z_="]*)?\/?>/i',"\n",$ret);
	return $ret;
}

/**
 *	This function remove all ending \n and br at end
 *
 *	@param	string	$stringtodecode		String to decode
 *	@return	string						String decoded
 */
function dol_htmlcleanlastbr($stringtodecode)
{
	$ret=preg_replace('/(<br>|<br(\s[\sa-zA-Z_="]*)?\/?>|'."\n".'|'."\r".')+$/i',"",$stringtodecode);
	return $ret;
}

/**
 * Replace html_entity_decode functions to manage errors
 *
 * @param   string	$a		Operand a
 * @param   string	$b		Operand b (ENT_QUOTES=convert simple and double quotes)
 * @param   string	$c		Operand c
 * @return  string			String decoded
 */
function dol_html_entity_decode($a,$b,$c='UTF-8')
{
	return html_entity_decode($a,$b,$c);
}

/**
 * Replace htmlentities functions to manage errors http://php.net/manual/en/function.htmlentities.php
 * Goal of this function is to be sure to have default values of htmlentities that match what we need.
 *
 * @param   string  $string         The input string.
 * @param   int     $flags          Flags(see PHP doc above)
 * @param   string  $encoding       Encoding
 * @param   bool    $double_encode  When double_encode is turned off PHP will not encode existing html entities
 * @return  string  $ret            Encoded string
 */
function dol_htmlentities($string, $flags=null, $encoding='UTF-8', $double_encode=false)
{
	return htmlentities($string, $flags, $encoding, $double_encode);
}


/**
 *	Check if a string is a correct iso string
 *	If not, it will we considered not HTML encoded even if it is by FPDF.
 *	Example, if string contains euro symbol that has ascii code 128
 *
 *	@param	string	$s      String to check
 *	@return	int     		0 if bad iso, 1 if good iso
 */
function dol_string_is_good_iso($s)
{
	$len=dol_strlen($s);
	$ok=1;
	for($scursor=0;$scursor<$len;$scursor++)
	{
		$ordchar=ord($s{$scursor});
		//print $scursor.'-'.$ordchar.'<br>';
		if ($ordchar < 32 && $ordchar != 13 && $ordchar != 10) { $ok=0; break; }
		if ($ordchar > 126 && $ordchar < 160) { $ok=0; break; }
	}
	return $ok;
}


/**
 *	Return nb of lines of a clear text
 *
 *	@param	string	$s			String to check
 * 	@param	int     $maxchar	Not yet used
 *	@return	int					Number of lines
 *  @see	dol_nboflines_bis, dolGetFirstLineOfText
 */
function dol_nboflines($s,$maxchar=0)
{
	if ($s == '') return 0;
	$arraystring=explode("\n",$s);
	$nb=count($arraystring);

	return $nb;
}


/**
 *	Return nb of lines of a formated text with \n and <br> (we can't have both \n and br)
 *
 *	@param	string	$text      		Text
 *	@param	int		$maxlinesize  	Largeur de ligne en caracteres (ou 0 si pas de limite - defaut)
 * 	@param	string	$charset		Give the charset used to encode the $text variable in memory.
 *	@return int						Number of lines
 *	@see	dol_nboflines, dolGetFirstLineOfText
 */
function dol_nboflines_bis($text,$maxlinesize=0,$charset='UTF-8')
{
	$repTable = array("\t" => " ", "\n" => "<br>", "\r" => " ", "\0" => " ", "\x0B" => " ");
	if (dol_textishtml($text)) $repTable = array("\t" => " ", "\n" => " ", "\r" => " ", "\0" => " ", "\x0B" => " ");

	$text = strtr($text, $repTable);
	if ($charset == 'UTF-8') { $pattern = '/(<br[^>]*>)/Uu'; }	// /U is to have UNGREEDY regex to limit to one html tag. /u is for UTF8 support
	else $pattern = '/(<br[^>]*>)/U';							// /U is to have UNGREEDY regex to limit to one html tag.
	$a = preg_split($pattern, $text, -1, PREG_SPLIT_DELIM_CAPTURE | PREG_SPLIT_NO_EMPTY);

	$nblines = (int) floor((count($a)+1)/2);
	// count possible auto line breaks
	if($maxlinesize)
	{
		foreach ($a as $line)
		{
			if (dol_strlen($line)>$maxlinesize)
			{
				//$line_dec = html_entity_decode(strip_tags($line));
				$line_dec = html_entity_decode($line);
				if(dol_strlen($line_dec)>$maxlinesize)
				{
					$line_dec=wordwrap($line_dec,$maxlinesize,'\n',true);
					$nblines+=substr_count($line_dec,'\n');
				}
			}
		}
	}
	return $nblines;
}

/**
 *	 Same function than microtime in PHP 5 but compatible with PHP4
 *
 * @return		float		Time (millisecondes) with microsecondes in decimal part
 * @deprecated Dolibarr does not support PHP4, you should use native function
 * @see microtime()
 */
function dol_microtime_float()
{
	dol_syslog(__FUNCTION__ . " is deprecated", LOG_WARNING);

	return microtime(true);
}

/**
 *	Return if a text is a html content
 *
 *	@param	string	$msg		Content to check
 *	@param	int		$option		0=Full detection, 1=Fast check
 *	@return	boolean				true/false
 *	@see	dol_concatdesc
 */
function dol_textishtml($msg,$option=0)
{
	if ($option == 1)
	{
		if (preg_match('/<html/i',$msg))				return true;
		elseif (preg_match('/<body/i',$msg))			return true;
		elseif (preg_match('/<br/i',$msg))				return true;
		return false;
	}
	else
	{
		if (preg_match('/<html/i',$msg))				return true;
		elseif (preg_match('/<body/i',$msg))			return true;
		elseif (preg_match('/<(b|em|i|u)>/i',$msg))		return true;
		elseif (preg_match('/<(br|div|font|li|p|span|strong|table)>/i',$msg)) 	  return true;
		elseif (preg_match('/<(br|div|font|li|p|span|strong|table)\s+[^<>\/]*>/i',$msg)) return true;
		elseif (preg_match('/<(br|div|font|li|p|span|strong|table)\s+[^<>\/]*\/>/i',$msg)) return true;
		elseif (preg_match('/<img\s+[^<>]*src[^<>]*>/i',$msg)) return true;	// must accept <img src="http://example.com/aaa.png" />
		elseif (preg_match('/<a\s+[^<>]*href[^<>]*>/i',$msg)) return true;	// must accept <a href="http://example.com/aaa.png" />
		elseif (preg_match('/<h[0-9]>/i',$msg))			return true;
		elseif (preg_match('/&[A-Z0-9]{1,6};/i',$msg))	return true;    // Html entities names (http://www.w3schools.com/tags/ref_entities.asp)
		elseif (preg_match('/&#[0-9]{2,3};/i',$msg))	return true;    // Html entities numbers (http://www.w3schools.com/tags/ref_entities.asp)
		return false;
	}
}

/**
 *  Concat 2 descriptions with a new line between them (second operand after first one with appropriate new line separator)
 *  text1 html + text2 html => text1 + '<br>' + text2
 *  text1 html + text2 txt  => text1 + '<br>' + dol_nl2br(text2)
 *  text1 txt  + text2 html => dol_nl2br(text1) + '<br>' + text2
 *  text1 txt  + text2 txt  => text1 + '\n' + text2
 *
 *  @param	string	$text1		Text 1
 *  @param	string	$text2		Text 2
 *  @param  bool	$forxml     false=Use <br>, true=Use <br />
 *  @return	string				Text 1 + new line + Text2
 *  @see    dol_textishtml
 */
function dol_concatdesc($text1,$text2,$forxml=false)
{
	$ret='';
	$ret.= (! dol_textishtml($text1) && dol_textishtml($text2))?dol_nl2br($text1, 0, $forxml):$text1;
	$ret.= (! empty($text1) && ! empty($text2)) ? ((dol_textishtml($text1) || dol_textishtml($text2))?($forxml?"<br \>\n":"<br>\n") : "\n") : "";
	$ret.= (dol_textishtml($text1) && ! dol_textishtml($text2))?dol_nl2br($text2, 0, $forxml):$text2;
	return $ret;
}

/**
 *  Make substition into a string replacing key with vals from $substitutionarray (oldval=>newval)
 *
 *  @param	string	$chaine      			Source string in which we must do substitution
 *  @param  array	$substitutionarray		Array with key->val to substitute
 * 	@return string  		    			Output string after subsitutions
 *  @see	complete_substitutions_array
 */
function make_substitutions($chaine,$substitutionarray)
{
	global $conf;

	if (! is_array($substitutionarray)) return 'ErrorBadParameterSubstitutionArrayWhenCalling_make_substitutions';

	// Make substitition
	foreach ($substitutionarray as $key => $value)
	{
		if ($key == '__SIGNATURE__' && (! empty($conf->global->MAIN_MAIL_DO_NOT_USE_SIGN))) $value='';
		$chaine=str_replace("$key","$value",$chaine);	// We must keep the " to work when value is 123.5 for example
	}

	return $chaine;
}

/**
 *  Complete the $substitutionarray with more entries
 *
 *  @param  array		$substitutionarray		Array substitution old value => new value value
 *  @param  Translate	$outputlangs            If we want substitution from special constants, we provide a language
 *  @param  object		$object                 If we want substitution from special constants, we provide data in a source object
 *  @param  Mixed		$parameters       		Add more parameters (useful to pass product lines)
 *  @param  string      $callfunc               What is the name of the custom function that will be called? (default: completesubstitutionarray)
 *  @return	void
 *  @see 	make_substitutions
 */
function complete_substitutions_array(&$substitutionarray,$outputlangs,$object='',$parameters=null,$callfunc="completesubstitutionarray")
{
	global $conf,$user;

	require_once DOL_DOCUMENT_ROOT.'/core/lib/files.lib.php';

	// Check if there is external substitution to do asked by plugins
	$dirsubstitutions=array_merge(array(),(array) $conf->modules_parts['substitutions']);

	foreach($dirsubstitutions as $reldir)
	{
		$dir=dol_buildpath($reldir,0);

		// Check if directory exists
		if (! dol_is_dir($dir)) continue;

		$substitfiles=dol_dir_list($dir,'files',0,'functions_');
		foreach($substitfiles as $substitfile)
		{
			if (preg_match('/functions_(.*)\.lib\.php/i',$substitfile['name'],$reg))
			{
				$module=$reg[1];

				dol_syslog("Library functions_".$substitfile['name']." found into ".$dir);
				// Include the user's functions file
				require_once $dir.$substitfile['name'];
				// Call the user's function, and only if it is defined
				$function_name=$module."_".$callfunc;
				if (function_exists($function_name)) $function_name($substitutionarray,$outputlangs,$object,$parameters);
			}
		}
	}
}

/**
 *    Format output for start and end date
 *
 *    @param	int	$date_start    Start date
 *    @param    int	$date_end      End date
 *    @param    string		$format        Output format
 *    @param	Translate	$outputlangs   Output language
 *    @return	void
 */
function print_date_range($date_start,$date_end,$format = '',$outputlangs='')
{
	print get_date_range($date_start,$date_end,$format,$outputlangs);
}

/**
 *    Format output for start and end date
 *
 *    @param	int			$date_start    		Start date
 *    @param    int			$date_end      		End date
 *    @param    string		$format        		Output format
 *    @param	Translate	$outputlangs   		Output language
 *    @param	integer		$withparenthesis	1=Add parenthesis, 0=non parenthesis
 *    @return	string							String
 */
function get_date_range($date_start,$date_end,$format = '',$outputlangs='', $withparenthesis=1)
{
	global $langs;

	$out='';

	if (! is_object($outputlangs)) $outputlangs=$langs;

	if ($date_start && $date_end)
	{
		$out.= ($withparenthesis?' (':'').$outputlangs->transnoentitiesnoconv('DateFromTo',dol_print_date($date_start, $format, false, $outputlangs),dol_print_date($date_end, $format, false, $outputlangs)).($withparenthesis?')':'');
	}
	if ($date_start && ! $date_end)
	{
		$out.= ($withparenthesis?' (':'').$outputlangs->transnoentitiesnoconv('DateFrom',dol_print_date($date_start, $format, false, $outputlangs)).($withparenthesis?')':'');
	}
	if (! $date_start && $date_end)
	{
		$out.= ($withparenthesis?' (':'').$outputlangs->transnoentitiesnoconv('DateUntil',dol_print_date($date_end, $format, false, $outputlangs)).($withparenthesis?')':'');
	}

	return $out;
}

/**
 * Return firstname and lastname in correct order
 *
 * @param	string	$firstname		Firstname
 * @param	string	$lastname		Lastname
 * @param	int		$nameorder		-1=Auto, 0=Lastname+Firstname, 1=Firstname+Lastname, 2=Firstname
 * @return	string					Firstname + lastname or Lastname + firstname
 */
function dolGetFirstLastname($firstname,$lastname,$nameorder=-1)
{
	global $conf;

	$ret='';
	// If order not defined, we use the setup
	if ($nameorder < 0) $nameorder=(empty($conf->global->MAIN_FIRSTNAME_NAME_POSITION));
	if ($nameorder && ((string) $nameorder != '2'))
	{
        $ret.=$firstname;
		if ($firstname && $lastname) $ret.=' ';
		$ret.=$lastname;
	}
	else if ($nameorder == 2)
	{
	   $ret.=$firstname;
	}
	else
	{
		$ret.=$lastname;
		if ($firstname && $lastname) $ret.=' ';
		$ret.=$firstname;
	}
	return $ret;
}


/**
 *	Set event message in dol_events session object. Will be output by calling dol_htmloutput_events.
 *  Note: Calling dol_htmloutput_events is done into pages by standard llxFooter() function.
 *  Note: Prefer to use setEventMessages instead.
 *
 *	@param	mixed	$mesgs			Message string or array
 *  @param  string	$style      	Which style to use ('mesgs' by default, 'warnings', 'errors')
 *  @return	void
 *  @see	dol_htmloutput_events
 */
function setEventMessage($mesgs, $style='mesgs')
{
	//dol_syslog(__FUNCTION__ . " is deprecated", LOG_WARNING);		This is not deprecated, it is used by setEventMessages function
	if (! is_array($mesgs))		// If mesgs is a string
	{
		if ($mesgs) $_SESSION['dol_events'][$style][] = $mesgs;
	}
	else						// If mesgs is an array
	{
		foreach($mesgs as $mesg)
		{
			if ($mesg) $_SESSION['dol_events'][$style][] = $mesg;
		}
	}
}

/**
 *	Set event messages in dol_events session object. Will be output by calling dol_htmloutput_events.
 *  Note: Calling dol_htmloutput_events is done into pages by standard llxFooter() function.
 *
 *	@param	string	$mesg			Message string
 *	@param	array	$mesgs			Message array
 *  @param  string	$style      	Which style to use ('mesgs' by default, 'warnings', 'errors')
 *  @return	void
 *  @see	dol_htmloutput_events
 */
function setEventMessages($mesg, $mesgs, $style='mesgs')
{
	if (! in_array((string) $style, array('mesgs','warnings','errors'))) dol_print_error('','Bad parameter style='.$style.' for setEventMessages');
	if (empty($mesgs)) setEventMessage($mesg, $style);
	else
	{
		if (! empty($mesg) && ! in_array($mesg, $mesgs)) setEventMessage($mesg, $style);	// Add message string if not already into array
		setEventMessage($mesgs, $style);
	}
}

/**
 *	Print formated messages to output (Used to show messages on html output).
 *  Note: Calling dol_htmloutput_events is done into pages by standard llxFooter() function, so there is
 *  no need to call it explicitely.
 *
 *  @return	void
 *  @see    dol_htmloutput_mesg
 */
function dol_htmloutput_events()
{
	// Show mesgs
	if (isset($_SESSION['dol_events']['mesgs'])) {
		dol_htmloutput_mesg('', $_SESSION['dol_events']['mesgs']);
		unset($_SESSION['dol_events']['mesgs']);
	}

	// Show errors
	if (isset($_SESSION['dol_events']['errors'])) {
		dol_htmloutput_mesg('', $_SESSION['dol_events']['errors'], 'error');
		unset($_SESSION['dol_events']['errors']);
	}

	// Show warnings
	if (isset($_SESSION['dol_events']['warnings'])) {
		dol_htmloutput_mesg('', $_SESSION['dol_events']['warnings'], 'warning');
		unset($_SESSION['dol_events']['warnings']);
	}
}

/**
 *	Get formated messages to output (Used to show messages on html output).
 *  This include also the translation of the message key.
 *
 *	@param	string		$mesgstring		Message string or message key
 *	@param	string[]	$mesgarray      Array of message strings or message keys
 *  @param  string		$style          Style of message output ('ok' or 'error')
 *  @param  int			$keepembedded   Set to 1 in error message must be kept embedded into its html place (this disable jnotify)
 *	@return	string						Return html output
 *
 *  @see    dol_print_error
 *  @see    dol_htmloutput_errors
 *  @see    setEventMessages
 */
function get_htmloutput_mesg($mesgstring='',$mesgarray='', $style='ok', $keepembedded=0)
{
	global $conf, $langs;

	$ret='';
	$out='';
	$divstart=$divend='';

	// If inline message with no format, we add it.
	if ((empty($conf->use_javascript_ajax) || ! empty($conf->global->MAIN_DISABLE_JQUERY_JNOTIFY) || $keepembedded) && ! preg_match('/<div class=".*">/i',$out))
	{
		$divstart='<div class="'.$style.'">';
		$divend='</div>';
	}

	if ((is_array($mesgarray) && count($mesgarray)) || $mesgstring)
	{
		$langs->load("errors");
		$out.=$divstart;
		if (is_array($mesgarray) && count($mesgarray))
		{
			foreach($mesgarray as $message)
			{
				$ret++;
				$out.= $langs->trans($message);
				if ($ret < count($mesgarray)) $out.= "<br>\n";
			}
		}
		if ($mesgstring)
		{
			$langs->load("errors");
			$ret++;
			$out.= $langs->trans($mesgstring);
		}
		$out.=$divend;
	}

	if ($out)
	{
		if (! empty($conf->use_javascript_ajax) && empty($conf->global->MAIN_DISABLE_JQUERY_JNOTIFY) && empty($keepembedded))
		{
			$return = '<script type="text/javascript">
					$(document).ready(function() {
						var block = '.(! empty($conf->global->MAIN_USE_JQUERY_BLOCKUI)?"true":"false").'
						if (block) {
							$.dolEventValid("","'.dol_escape_js($out).'");
						} else {
							/* jnotify(message, preset of message type, keepmessage) */
							$.jnotify("'.dol_escape_js($out).'",
							"'.($style=="ok" ? 3000 : $style).'",
							'.($style=="ok" ? "false" : "true").',
							{ remove: function (){} } );
						}
					});
				</script>';
		}
		else
		{
			$return = $out;
		}
	}

	return $return;
}

/**
 *  Get formated error messages to output (Used to show messages on html output).
 *
 *  @param	string	$mesgstring         Error message
 *  @param  array	$mesgarray          Error messages array
 *  @param  int		$keepembedded       Set to 1 in error message must be kept embedded into its html place (this disable jnotify)
 *  @return string                		Return html output
 *
 *  @see    dol_print_error
 *  @see    dol_htmloutput_mesg
 */
function get_htmloutput_errors($mesgstring='', $mesgarray='', $keepembedded=0)
{
	return get_htmloutput_mesg($mesgstring, $mesgarray,'error',$keepembedded);
}

/**
 *	Print formated messages to output (Used to show messages on html output).
 *
 *	@param	string		$mesgstring		Message string or message key
 *	@param	string[]	$mesgarray      Array of message strings or message keys
 *  @param  string      $style          Which style to use ('ok', 'warning', 'error')
 *  @param  int         $keepembedded   Set to 1 if message must be kept embedded into its html place (this disable jnotify)
 *  @return	void
 *
 *  @see    dol_print_error
 *  @see    dol_htmloutput_errors
 *  @see    setEventMessages
 */
function dol_htmloutput_mesg($mesgstring='',$mesgarray='', $style='ok', $keepembedded=0)
{
	if (empty($mesgstring) && (! is_array($mesgarray) || count($mesgarray) == 0)) return;

	$iserror=0;
	$iswarning=0;
	if (is_array($mesgarray))
	{
		foreach($mesgarray as $val)
		{
			if ($val && preg_match('/class="error"/i',$val)) { $iserror++; break; }
			if ($val && preg_match('/class="warning"/i',$val)) { $iswarning++; break; }
		}
	}
	else if ($mesgstring && preg_match('/class="error"/i',$mesgstring)) $iserror++;
	else if ($mesgstring && preg_match('/class="warning"/i',$mesgstring)) $iswarning++;
	if ($style=='error') $iserror++;
	if ($style=='warning') $iswarning++;

	if ($iserror || $iswarning)
	{
		// Remove div from texts
		$mesgstring=preg_replace('/<\/div><div class="(error|warning)">/','<br>',$mesgstring);
		$mesgstring=preg_replace('/<div class="(error|warning)">/','',$mesgstring);
		$mesgstring=preg_replace('/<\/div>/','',$mesgstring);
		// Remove div from texts array
		if (is_array($mesgarray))
		{
			$newmesgarray=array();
			foreach($mesgarray as $val)
			{
				$tmpmesgstring=preg_replace('/<\/div><div class="(error|warning)">/','<br>',$val);
				$tmpmesgstring=preg_replace('/<div class="(error|warning)">/','',$tmpmesgstring);
				$tmpmesgstring=preg_replace('/<\/div>/','',$tmpmesgstring);
				$newmesgarray[]=$tmpmesgstring;
			}
			$mesgarray=$newmesgarray;
		}
		print get_htmloutput_mesg($mesgstring,$mesgarray,($iserror?'error':'warning'),$keepembedded);
	}
	else print get_htmloutput_mesg($mesgstring,$mesgarray,'ok',$keepembedded);
}

/**
 *  Print formated error messages to output (Used to show messages on html output).
 *
 *  @param	string	$mesgstring          Error message
 *  @param  array	$mesgarray           Error messages array
 *  @param  int		$keepembedded        Set to 1 in error message must be kept embedded into its html place (this disable jnotify)
 *  @return	void
 *
 *  @see    dol_print_error
 *  @see    dol_htmloutput_mesg
 */
function dol_htmloutput_errors($mesgstring='', $mesgarray='', $keepembedded=0)
{
	dol_htmloutput_mesg($mesgstring, $mesgarray, 'error', $keepembedded);
}

/**
 * 	Advanced sort array by second index function, which produces ascending (default)
 *  or descending output and uses optionally natural case insensitive sorting (which
 *  can be optionally case sensitive as well).
 *
 *  @param      array		$array      		Array to sort (array of array('key','otherkey1','otherkey2'...))
 *  @param      string		$index				Key in array to use for sorting criteria
 *  @param      int			$order				Sort order ('asc' or 'desc')
 *  @param      int			$natsort			1=use "natural" sort (natsort), 0=use "standard" sort (asort)
 *  @param      int			$case_sensitive		1=sort is case sensitive, 0=not case sensitive
 *  @param		int			$keepindex			If 0 and index key of array to sort is a numeric, than index will be rewrote. If 1 or index key is not numeric, key for index is kept after sorting.
 *  @return     array							Sorted array
 */
function dol_sort_array(&$array, $index, $order='asc', $natsort=0, $case_sensitive=0, $keepindex=0)
{
	// Clean parameters
	$order=strtolower($order);

	$sizearray=count($array);
	if (is_array($array) && $sizearray>0)
	{
		foreach(array_keys($array) as $key) $temp[$key]=$array[$key][$index];

		if (!$natsort) ($order=='asc') ? asort($temp) : arsort($temp);
		else
		{
			($case_sensitive) ? natsort($temp) : natcasesort($temp);
			if($order!='asc') $temp=array_reverse($temp,TRUE);
		}

		$sorted = array();

		foreach(array_keys($temp) as $key)
		{
			(is_numeric($key) && empty($keepindex)) ? $sorted[]=$array[$key] : $sorted[$key]=$array[$key];
		}

		return $sorted;
	}
	return $array;
}


/**
 *      Check if a string is in UTF8
 *
 *      @param	string	$str        String to check
 * 		@return	boolean				True if string is UTF8 or ISO compatible with UTF8, False if not (ISO with special char or Binary)
 */
function utf8_check($str)
{
	// We must use here a binary strlen function (so not dol_strlen)
	$strLength = dol_strlen($str);
	for ($i=0; $i<$strLength; $i++)
	{
		if (ord($str[$i]) < 0x80) continue; // 0bbbbbbb
		elseif ((ord($str[$i]) & 0xE0) == 0xC0) $n=1; // 110bbbbb
		elseif ((ord($str[$i]) & 0xF0) == 0xE0) $n=2; // 1110bbbb
		elseif ((ord($str[$i]) & 0xF8) == 0xF0) $n=3; // 11110bbb
		elseif ((ord($str[$i]) & 0xFC) == 0xF8) $n=4; // 111110bb
		elseif ((ord($str[$i]) & 0xFE) == 0xFC) $n=5; // 1111110b
		else return false; // Does not match any model
		for ($j=0; $j<$n; $j++) { // n bytes matching 10bbbbbb follow ?
			if ((++$i == strlen($str)) || ((ord($str[$i]) & 0xC0) != 0x80))
			return false;
		}
	}
	return true;
}


/**
 *      Return a string encoded into OS filesystem encoding. This function is used to define
 * 	    value to pass to filesystem PHP functions.
 *
 *      @param	string	$str        String to encode (UTF-8)
 * 		@return	string				Encoded string (UTF-8, ISO-8859-1)
 */
function dol_osencode($str)
{
	global $conf;

	$tmp=ini_get("unicode.filesystem_encoding");						// Disponible avec PHP 6.0
	if (empty($tmp) && ! empty($_SERVER["WINDIR"])) $tmp='iso-8859-1';	// By default for windows
	if (empty($tmp)) $tmp='utf-8';										// By default for other
	if (! empty($conf->global->MAIN_FILESYSTEM_ENCODING)) $tmp=$conf->global->MAIN_FILESYSTEM_ENCODING;

	if ($tmp == 'iso-8859-1') return utf8_decode($str);
	return $str;
}


/**
 *      Return an id or code from a code or id.
 *      Store also Code-Id into a cache to speed up next request on same key.
 *
 * 		@param	DoliDB	$db			Database handler
 * 		@param	string	$key		Code or Id to get Id or Code
 * 		@param	string	$tablename	Table name without prefix
 * 		@param	string	$fieldkey	Field for code
 * 		@param	string	$fieldid	Field for id
 *      @return int					<0 if KO, Id of code if OK
 *      @see $langs->getLabelFromKey
 */
function dol_getIdFromCode($db,$key,$tablename,$fieldkey='code',$fieldid='id')
{
	global $cache_codes;

	// If key empty
	if ($key == '') return '';

	// Check in cache
	if (isset($cache_codes[$tablename][$key]))	// Can be defined to 0 or ''
	{
		return $cache_codes[$tablename][$key];   // Found in cache
	}

	$sql = "SELECT ".$fieldid." as valuetoget";
	$sql.= " FROM ".MAIN_DB_PREFIX.$tablename;
	$sql.= " WHERE ".$fieldkey." = '".$db->escape($key)."'";
	dol_syslog('dol_getIdFromCode', LOG_DEBUG);
	$resql = $db->query($sql);
	if ($resql)
	{
		$obj = $db->fetch_object($resql);
		if ($obj) $cache_codes[$tablename][$key]=$obj->valuetoget;
		else $cache_codes[$tablename][$key]='';
		$db->free($resql);
		return $cache_codes[$tablename][$key];
	}
	else
	{
		return -1;
	}
}

/**
 * Verify if condition in string is ok or not
 *
 * @param 	string		$strRights		String with condition to check
 * @return 	boolean						True or False. Return true if strRights is ''
 */
function verifCond($strRights)
{
	global $user,$conf,$langs;
	global $leftmenu;
	global $rights;    // To export to dol_eval function

	//print $strRights."<br>\n";
	$rights = true;
	if ($strRights != '')
	{
		//$tab_rights = explode('&&', $strRights);
		//$i = 0;
		//while (($i < count($tab_rights)) && ($rights == true)) {
		$str = 'if(!(' . $strRights . ')) { $rights = false; }';
		dol_eval($str);
		//	$i++;
		//}
	}
	return $rights;
}

/**
 * Replace eval function to add more security.
 * This function is called by verifCond() or trans() and transnoentitiesnoconv().
 *
 * @param 	string	$s				String to evaluate
 * @param	int		$returnvalue	0=No return (used to execute eval($a=something)). 1=Value of eval is returned (used to eval($something)).
 * @return	mixed					Nothing or return of eval
 */
function dol_eval($s,$returnvalue=0)
{
	// Only global variables can be changed by eval function and returned to caller
	global $langs, $user, $conf;
	global $leftmenu;
	global $rights;
	global $object;
    global $soc;

	//print $s."<br>\n";
	if ($returnvalue) return @eval('return '.$s.';');
	else @eval($s);
}

/**
 * Return if var element is ok
 *
 * @param   string      $element    Variable to check
 * @return  boolean                 Return true of variable is not empty
 */
function dol_validElement($element)
{
	return (trim($element) != '');
}

/**
 * 	Return img flag of country for a language code or country code
 *
 * 	@param	string	$codelang	Language code (en_IN, fr_CA...) or Country code (IN, FR)
 * 	@return	string				HTML img string with flag.
 */
function picto_from_langcode($codelang)
{
	global $langs;

	if (empty($codelang)) return '';

	if (empty($codelang)) return '';

	if ($codelang == 'auto')
	{
		return img_picto_common($langs->trans('AutoDetectLang'), 'flags/int.png');
	}

	$langtocountryflag = array(
		'ar_AR' => '',
		'ca_ES' => 'catalonia',
		'da_DA' => 'dk',
		'fr_CA' => 'mq',
		'sv_SV' => 'se'
	);

	if (isset($langtocountryflag[$codelang])) $flagImage = $langtocountryflag[$codelang];
	else
	{
		$tmparray = explode('_', $codelang);
		$flagImage = empty($tmparray[1]) ? $tmparray[0] : $tmparray[1];
	}

	return img_picto_common($codelang, 'flags/'.strtolower($flagImage).'.png');
}

/**
 *  Complete or removed entries into a head array (used to build tabs).
 *  For example, with value added by external modules. Such values are declared into $conf->modules_parts['tab'].
 *  Or by change using hook completeTabsHead
 *
 *  @param	Conf			$conf           Object conf
 *  @param  Translate		$langs          Object langs
 *  @param  object|null		$object         Object object
 *  @param  array			$head          	Object head
 *  @param  int				$h				New position to fill
 *  @param  string			$type           Value for object where objectvalue can be
 *                              			'thirdparty'       to add a tab in third party view
 *		                        	      	'intervention'     to add a tab in intervention view
 *     		                    	     	'supplier_order'   to add a tab in supplier order view
 *          		            	        'supplier_invoice' to add a tab in supplier invoice view
 *                  		    	        'invoice'          to add a tab in customer invoice view
 *                          			    'order'            to add a tab in customer order view
 *                      			        'product'          to add a tab in product view
 *                              			'propal'           to add a tab in propal view
 *                              			'user'             to add a tab in user view
 *                              			'group'            to add a tab in group view
 * 		        	               	     	'member'           to add a tab in fundation member view
 *      		                        	'categories_x'	   to add a tab in category view ('x': type of category (0=product, 1=supplier, 2=customer, 3=member)
 *      									'ecm'			   to add a tab for another ecm view
 *                                          'stock'            to add a tab for warehouse view
 *  @param  string		$mode  	        	'add' to complete head, 'remove' to remove entries
 *	@return	void
 */
function complete_head_from_modules($conf,$langs,$object,&$head,&$h,$type,$mode='add')
{
	global $hookmanager;

	if (isset($conf->modules_parts['tabs'][$type]) && is_array($conf->modules_parts['tabs'][$type]))
	{
		foreach ($conf->modules_parts['tabs'][$type] as $value)
		{
			$values=explode(':',$value);

			if ($mode == 'add' && ! preg_match('/^\-/',$values[1]))
			{
				if (count($values) == 6)       // new declaration with permissions:  $value='objecttype:+tabname1:Title1:langfile@mymodule:$user->rights->mymodule->read:/mymodule/mynewtab1.php?id=__ID__'
				{
					if ($values[0] != $type) continue;

					if (verifCond($values[4]))
					{
						if ($values[3]) $langs->load($values[3]);
						if (preg_match('/SUBSTITUTION_([^_]+)/i',$values[2],$reg))
						{
							$substitutionarray=array();
							complete_substitutions_array($substitutionarray,$langs,$object,array('needforkey'=>$values[2]));
							$label=make_substitutions($reg[1], $substitutionarray);
						}
						else $label=$langs->trans($values[2]);

						$head[$h][0] = dol_buildpath(preg_replace('/__ID__/i', ((is_object($object) && ! empty($object->id))?$object->id:''), $values[5]), 1);
						$head[$h][1] = $label;
						$head[$h][2] = str_replace('+','',$values[1]);
						$h++;
					}
				}
				else if (count($values) == 5)       // deprecated
				{
					dol_syslog('Passing 5 values in tabs module_parts is deprecated. Please update to 6 with permissions.', LOG_WARNING);

					if ($values[0] != $type) continue;
					if ($values[3]) $langs->load($values[3]);
					if (preg_match('/SUBSTITUTION_([^_]+)/i',$values[2],$reg))
					{
						$substitutionarray=array();
						complete_substitutions_array($substitutionarray,$langs,$object,array('needforkey'=>$values[2]));
						$label=make_substitutions($reg[1], $substitutionarray);
					}
					else $label=$langs->trans($values[2]);

					$head[$h][0] = dol_buildpath(preg_replace('/__ID__/i', ((is_object($object) && ! empty($object->id))?$object->id:''), $values[4]), 1);
					$head[$h][1] = $label;
					$head[$h][2] = str_replace('+','',$values[1]);
					$h++;
				}
			}
			else if ($mode == 'remove' && preg_match('/^\-/',$values[1]))
			{
				if ($values[0] != $type) continue;
				$tabname=str_replace('-','',$values[1]);
				foreach($head as $key => $val)
				{
					$condition = (! empty($values[3]) ? verifCond($values[3]) : 1);
					if ($head[$key][2]==$tabname && $condition)
					{
						unset($head[$key]);
						break;
					}
				}
			}
		}
	}

	// No need to make a return $head. Var is modified as a reference
	if (! empty($hookmanager))
	{
		$parameters=array('object' => $object, 'mode' => $mode, 'head'=>$head);
		$reshook=$hookmanager->executeHooks('completeTabsHead',$parameters);
		if ($reshook > 0)
		{
			$head = $hookmanager->resArray;
		}
	}
}

/**
 * Print common footer :
 * 		conf->global->MAIN_HTML_FOOTER
 * 		conf->global->MAIN_GOOGLE_AN_ID
 * 		conf->global->MAIN_SHOW_TUNING_INFO or $_SERVER["MAIN_SHOW_TUNING_INFO"]
 * 		conf->logbuffer
 *
 * @param	string	$zone	'private' (for private pages) or 'public' (for public pages)
 * @return	void
 */
function printCommonFooter($zone='private')
{
	global $conf, $hookmanager;
	global $micro_start_time;

	if ($zone == 'private') print "\n".'<!-- Common footer for private page -->'."\n";
	else print "\n".'<!-- Common footer for public page -->'."\n";

	if (! empty($conf->global->MAIN_HTML_FOOTER)) print $conf->global->MAIN_HTML_FOOTER."\n";

	print "\n";
	if (! empty($conf->use_javascript_ajax))
	{
		print '<!-- Reposition management (does not work if a redirect is done after action of submission) -->'."\n";
    	print '<script type="text/javascript" language="javascript">jQuery(document).ready(function() {'."\n";

    	print '<!-- If page_y set, we set scollbar with it -->'."\n";
    	print "page_y=getParameterByName('page_y', 0);";
    	print "if (page_y > 0) $('html, body').scrollTop(page_y);\n";

    	print '<!-- Set handler to add page_y param on some a href links -->'."\n";
    	print 'jQuery(".reposition").click(function() {
    	           var page_y = $(document).scrollTop();
    	           /*alert(page_y);*/
    	           this.href=this.href+\'&page_y=\'+page_y;
    	           });'."\n";
    	print '});'."\n";
    	
    	if (empty($conf->dol_use_jmobile))
    	{
        	print '<!-- Set handler to switch left menu page -->'."\n";
        	print 'jQuery(".menuhider").click(function() {';
        	print "  $('.side-nav').toggle();";
        	if ($conf->theme == 'md') print "  $('.login_block').toggle();";
        	print '});'."\n";
    	}
    	
    	print '</script>'."\n";
	}

	// Google Analytics (need Google module)
	if (! empty($conf->google->enabled) && ! empty($conf->global->MAIN_GOOGLE_AN_ID))
	{
		if (($conf->dol_use_jmobile != 4))
		{
			print "\n";
			print '<script type="text/javascript">'."\n";
			print '  var _gaq = _gaq || [];'."\n";
			print '  _gaq.push([\'_setAccount\', \''.$conf->global->MAIN_GOOGLE_AN_ID.'\']);'."\n";
			print '  _gaq.push([\'_trackPageview\']);'."\n";
			print ''."\n";
			print '  (function() {'."\n";
			print '    var ga = document.createElement(\'script\'); ga.type = \'text/javascript\'; ga.async = true;'."\n";
			print '    ga.src = (\'https:\' == document.location.protocol ? \'https://ssl\' : \'http://www\') + \'.google-analytics.com/ga.js\';'."\n";
			print '    var s = document.getElementsByTagName(\'script\')[0]; s.parentNode.insertBefore(ga, s);'."\n";
			print '  })();'."\n";
			print '</script>'."\n";
		}
	}

	// End of tuning
	if (! empty($_SERVER['MAIN_SHOW_TUNING_INFO']) || ! empty($conf->global->MAIN_SHOW_TUNING_INFO))
	{
		print "\n".'<script type="text/javascript">'."\n";
		print 'window.console && console.log("';
		if (! empty($conf->global->MEMCACHED_SERVER)) print 'MEMCACHED_SERVER='.$conf->global->MEMCACHED_SERVER.' - ';
		print 'MAIN_OPTIMIZE_SPEED='.(isset($conf->global->MAIN_OPTIMIZE_SPEED)?$conf->global->MAIN_OPTIMIZE_SPEED:'off');
		if (! empty($micro_start_time))   // Works only if MAIN_SHOW_TUNING_INFO is defined at $_SERVER level. Not in global variable.
		{
			$micro_end_time = microtime(true);
			print ' - Build time: '.ceil(1000*($micro_end_time-$micro_start_time)).' ms';
		}
		if (function_exists("memory_get_usage"))
		{
			print ' - Mem: '.memory_get_usage();
		}
		if (function_exists("xdebug_memory_usage"))
		{
			print ' - XDebug time: '.ceil(1000*xdebug_time_index()).' ms';
			print ' - XDebug mem: '.xdebug_memory_usage();
			print ' - XDebug mem peak: '.xdebug_peak_memory_usage();
		}
		if (function_exists("zend_loader_file_encoded"))
		{
			print ' - Zend encoded file: '.(zend_loader_file_encoded()?'yes':'no');
		}
		print '");'."\n";
		print '</script>'."\n";

		// Add Xdebug coverage of code
		if (defined('XDEBUGCOVERAGE'))
		{
			print_r(xdebug_get_code_coverage());
		}
	}

	// If there is some logs in buffer to show
	if (count($conf->logbuffer))
	{
		print "\n";
		print "<!-- Start of log output\n";
		//print '<div class="hidden">'."\n";
		foreach($conf->logbuffer as $logline)
		{
			print $logline."<br>\n";
		}
		//print '</div>'."\n";
		print "End of log output -->\n";
	}

	$parameters=array();
	$reshook=$hookmanager->executeHooks('printCommonFooter',$parameters);    // Note that $action and $object may have been modified by some hooks
}

/**
 * Split a string with 2 keys into key array.
 * For example: "A=1;B=2;C=2" is exploded into array('A'=>1,'B'=>2,'C'=>3)
 *
 * @param 	string	$string		String to explode
 * @param 	string	$delimiter	Delimiter between each couple of data
 * @param 	string	$kv			Delimiter between key and value
 * @return	array				Array of data exploded
 */
function dolExplodeIntoArray($string, $delimiter = ';', $kv = '=')
{
	if ($a = explode($delimiter, $string))
	{
		foreach ($a as $s) { // each part
			if ($s) {
				if ($pos = strpos($s, $kv)) { // key/value delimiter
					$ka[trim(substr($s, 0, $pos))] = trim(substr($s, $pos + strlen($kv)));
				} else { // key delimiter not found
					$ka[] = trim($s);
				}
			}
		}
		return $ka;
	}
	return array();
}


/**
 * Set focus onto field with selector
 *
 * @param 	string	$selector	Selector ('#id')
 * @return	string				HTML code to set focus
 */
function dol_set_focus($selector)
{
	print '<!-- Set focus onto a specific field -->'."\n";
	print '<script type="text/javascript" language="javascript">jQuery(document).ready(function() { jQuery("'.$selector.'").focus(); });</script>'."\n";
}


/**
 * Return getmypid() or random PID when function is disabled
 * Some web hosts disable this php function for security reasons
 * and sometimes we can't redeclare function
 *
 * @return	int
 */
function dol_getmypid()
{
    if (! function_exists('getmypid')) {
        return mt_rand(1,32768);
    } else {
        return getmypid();
    }
}


/**
 * Generate natural SQL search string for a criteria (this criteria can be tested on one or several fields)
 *
 * @param 	string|string[]	$fields 	String or array of strings, filled with the name of all fields in the SQL query we must check (combined with a OR)
 * @param 	string 			$value 		The value to look for.
 *                          		    If param $mode is 0, can contains several keywords separated with a space or |
 *                                         like "keyword1 keyword2" = We want record field like keyword1 AND field like keyword2
 *                                         or like "keyword1|keyword2" = We want record field like keyword1 OR field like keyword2
 *                             			If param $mode is 1, can contains an operator <, > or = like "<10" or ">=100.5 < 1000"
 *                             			If param $mode is 2, can contains a list of id separated by comma like "1,3,4"
 * @param	integer			$mode		0=value is list of keywords, 1=value is a numeric test (Example ">5.5 <10"), 2=value is a list of id separated with comma (Example '1,3,4')
 * @param	integer			$nofirstand	1=Do not output the first 'AND'
 * @return 	string 			$res 		The statement to append to the SQL query
 */
function natural_search($fields, $value, $mode=0, $nofirstand=0)
{
    global $db,$langs;

    if ($mode == 0)
    {
    	$value=preg_replace('/\*/','%',$value);	// Replace * with %
    }
    if ($mode == 1)
    {
    	$value=preg_replace('/([<>=]+)\s+([0-9'.preg_quote($langs->trans("DecimalSeparator"),'/').'\-])/','\1\2',$value);	// Clean string '< 10' into '<10' so we can the explode on space to get all tests to do
    }
    
    $value = preg_replace('/\s*\|\s*/','|', $value);
    
    $crits = explode(' ', $value);
    $res = '';
    if (! is_array($fields)) $fields = array($fields);

    $nboffields = count($fields);
    $end2 = count($crits);
    $j = 0;
    foreach ($crits as $crit)
    {
        $i = 0; $i2 = 0;
        $newres = '';
        foreach ($fields as $field)
        {
            if ($mode == 1)
            {
            	$operator='=';
            	$newcrit = preg_replace('/([<>=]+)/','',trim($crit));

            	preg_match('/([<>=]+)/',trim($crit), $reg);
            	if ($reg[1])
            	{
            		$operator = $reg[1];
            	}
            	if ($newcrit != '')
            	{
            		$numnewcrit = price2num($newcrit);
            		if (is_numeric($numnewcrit))
            		{
            			$newres .= ($i2 > 0 ? ' OR ' : '') . $field . ' '.$operator.' '.$numnewcrit;
            		}
            		else
            		{
            			$newres .= ($i2 > 0 ? ' OR ' : '') . '1 = 2';	// force false
            		}
            		$i2++;	// a criteria was added to string
            	}
            }
            else if ($mode == 2)
            {
				$newres .= ($i2 > 0 ? ' OR ' : '') . $field . " IN (" . $db->escape(trim($crit)) . ")";
            	$i2++;	// a criteria was added to string
            }
            else    // $mode=0
			{
				$textcrit = '';
				$tmpcrits = explode('|',$crit);
				$i3 = 0;
				foreach($tmpcrits as $tmpcrit)
				{
	            	$newres .= (($i2 > 0 || $i3 > 0) ? ' OR ' : '') . $field . " LIKE '";

	            	$tmpcrit=trim($tmpcrit);
	            	$tmpcrit2=$tmpcrit;
	            	$tmpbefore='%'; $tmpafter='%';
	            	if (preg_match('/^[\^\$]/', $tmpcrit))
	            	{
	            	    $tmpbefore='';
	            	    $tmpcrit2 = preg_replace('/^[\^\$]/', '', $tmpcrit2);
	            	}
					if (preg_match('/[\^\$]$/', $tmpcrit))
	            	{
	            	    $tmpafter='';
	            	    $tmpcrit2 = preg_replace('/[\^\$]$/', '', $tmpcrit2);
	            	}
	            	$newres .= $tmpbefore;
	            	$newres .= $db->escape($tmpcrit2);
	            	$newres .= $tmpafter;
	            	$newres .= "'";
	            	if (empty($tmpcrit2))
	            	{
	            	    $newres .= ' OR ' . $field . " IS NULL";
	            	}
	            	$i3++;
				}
				$i2++;	// a criteria was added to string
            }
            $i++;
        }
        if ($newres) $res = $res . ($res ? ' AND ' : '') . ($i2 > 1 ? '(' : '') .$newres . ($i2 > 1 ? ')' : '');
        $j++;
    }
    $res = ($nofirstand?"":" AND ")."(" . $res . ")";
    //print 'xx'.$res.'yy';
    return $res;
}

/**
 * Return the filename of file to get the thumbs
 *
 * @param   string  $file           Original filename (full or relative path)
 * @param   string  $extName        Extension to differenciate thumb file name ('', '_small', '_mini')
 * @param   string  $extImgTarget   Force image extension for thumbs. Use '' to keep same extension than original image (default).
 * @return  string                  New file name (full or relative path, including the thumbs/)
 */
function getImageFileNameForSize($file, $extName, $extImgTarget='')
{
	$dirName = dirname($file);
	if ($dirName == '.') $dirName='';

    $fileName = preg_replace('/(\.gif|\.jpeg|\.jpg|\.png|\.bmp)$/i','',$file);	// We remove extension, whatever is its case
	$fileName = basename($fileName);

	if (empty($extImgTarget)) $extImgTarget = (preg_match('/\.jpg$/i',$file)?'.jpg':'');
    if (empty($extImgTarget)) $extImgTarget = (preg_match('/\.jpeg$/i',$file)?'.jpeg':'');
    if (empty($extImgTarget)) $extImgTarget = (preg_match('/\.gif$/i',$file)?'.gif':'');
    if (empty($extImgTarget)) $extImgTarget = (preg_match('/\.png$/i',$file)?'.png':'');
    if (empty($extImgTarget)) $extImgTarget = (preg_match('/\.bmp$/i',$file)?'.bmp':'');

    if (! $extImgTarget) return $file;

    $subdir='';
    if ($extName) $subdir = 'thumbs/';

    return ($dirName?$dirName.'/':'').$subdir.$fileName.$extName.$extImgTarget; // New filename for thumb
}


/**
 * Return URL we can use for advanced preview links
 *
 * @param   string    $modulepart     propal, facture, facture_fourn, ...
 * @param   string    $relativepath   Relative path of docs
 * @return  string                    Output string with HTML
 */
function getAdvancedPreviewUrl($modulepart, $relativepath)
{
    global $conf;

    if (empty($conf->use_javascript_ajax)) return '';

    $mime_preview = array('bmp', 'jpeg', 'png', 'gif', 'tiff', 'pdf', 'plain', 'css');
    //$mime_preview[]='vnd.oasis.opendocument.presentation';
    //$mime_preview[]='archive';
    $num_mime = array_search(dol_mimetype($relativepath, '', 1), $mime_preview);

    if ($num_mime !== false) return 'javascript:document_preview(\''.dol_escape_js(DOL_URL_ROOT.'/document.php?modulepart='.$modulepart.'&amp;attachment=0&amp;file='.$relativepath).'\', \''.dol_mimetype($relativepath).'\', \''.dol_escape_js('Preview').'\')';
    else return '';
}


/**
 *	Return mime type of a file
 *
 *	@param	string	$file		Filename we looking for MIME type
 *  @param  string	$default    Default mime type if extension not found in known list
 * 	@param	int		$mode    	0=Return full mime, 1=otherwise short mime string, 2=image for mime type, 3=source language
 *	@return string 		    	Return a mime type family (text/xxx, application/xxx, image/xxx, audio, video, archive)
 *  @see    image_format_supported (images.lib.php)
 */
function dol_mimetype($file,$default='application/octet-stream',$mode=0)
{
    $mime=$default;
    $imgmime='other.png';
    $srclang='';

    $tmpfile=preg_replace('/\.noexe$/','',$file);

    // Text files
    if (preg_match('/\.txt$/i',$tmpfile))         			   { $mime='text/plain'; $imgmime='text.png'; }
    if (preg_match('/\.rtx$/i',$tmpfile))                      { $mime='text/richtext'; $imgmime='text.png'; }
    if (preg_match('/\.csv$/i',$tmpfile))					   { $mime='text/csv'; $imgmime='text.png'; }
    if (preg_match('/\.tsv$/i',$tmpfile))					   { $mime='text/tab-separated-values'; $imgmime='text.png'; }
    if (preg_match('/\.(cf|conf|log)$/i',$tmpfile))            { $mime='text/plain'; $imgmime='text.png'; }
    if (preg_match('/\.ini$/i',$tmpfile))                      { $mime='text/plain'; $imgmime='text.png'; $srclang='ini'; }
    if (preg_match('/\.css$/i',$tmpfile))                      { $mime='text/css'; $imgmime='css.png'; $srclang='css'; }
    // Certificate files
    if (preg_match('/\.(crt|cer|key|pub)$/i',$tmpfile))        { $mime='text/plain'; $imgmime='text.png'; }
    // HTML/XML
    if (preg_match('/\.(html|htm|shtml)$/i',$tmpfile))         { $mime='text/html'; $imgmime='html.png'; $srclang='html'; }
    if (preg_match('/\.(xml|xhtml)$/i',$tmpfile))              { $mime='text/xml'; $imgmime='other.png'; $srclang='xml'; }
    // Languages
    if (preg_match('/\.bas$/i',$tmpfile))                      { $mime='text/plain'; $imgmime='text.png'; $srclang='bas'; }
    if (preg_match('/\.(c)$/i',$tmpfile))                      { $mime='text/plain'; $imgmime='text.png'; $srclang='c'; }
    if (preg_match('/\.(cpp)$/i',$tmpfile))                    { $mime='text/plain'; $imgmime='text.png'; $srclang='cpp'; }
    if (preg_match('/\.(h)$/i',$tmpfile))                      { $mime='text/plain'; $imgmime='text.png'; $srclang='h'; }
    if (preg_match('/\.(java|jsp)$/i',$tmpfile))               { $mime='text/plain'; $imgmime='text.png'; $srclang='java'; }
    if (preg_match('/\.php([0-9]{1})?$/i',$tmpfile))           { $mime='text/plain'; $imgmime='php.png'; $srclang='php'; }
    if (preg_match('/\.phtml$/i',$tmpfile))                    { $mime='text/plain'; $imgmime='php.png'; $srclang='php'; }
    if (preg_match('/\.(pl|pm)$/i',$tmpfile))                  { $mime='text/plain'; $imgmime='pl.png'; $srclang='perl'; }
    if (preg_match('/\.sql$/i',$tmpfile))                      { $mime='text/plain'; $imgmime='text.png'; $srclang='sql'; }
    if (preg_match('/\.js$/i',$tmpfile))                       { $mime='text/x-javascript'; $imgmime='jscript.png'; $srclang='js'; }
    // Open office
    if (preg_match('/\.odp$/i',$tmpfile))                      { $mime='application/vnd.oasis.opendocument.presentation'; $imgmime='ooffice.png'; }
    if (preg_match('/\.ods$/i',$tmpfile))                      { $mime='application/vnd.oasis.opendocument.spreadsheet'; $imgmime='ooffice.png'; }
    if (preg_match('/\.odt$/i',$tmpfile))                      { $mime='application/vnd.oasis.opendocument.text'; $imgmime='ooffice.png'; }
    // MS Office
    if (preg_match('/\.mdb$/i',$tmpfile))					   { $mime='application/msaccess'; $imgmime='mdb.png'; }
    if (preg_match('/\.doc(x|m)?$/i',$tmpfile))				   { $mime='application/msword'; $imgmime='doc.png'; }
    if (preg_match('/\.dot(x|m)?$/i',$tmpfile))				   { $mime='application/msword'; $imgmime='doc.png'; }
    if (preg_match('/\.xlt(x)?$/i',$tmpfile))				   { $mime='application/vnd.ms-excel'; $imgmime='xls.png'; }
    if (preg_match('/\.xla(m)?$/i',$tmpfile))				   { $mime='application/vnd.ms-excel'; $imgmime='xls.png'; }
    if (preg_match('/\.xls$/i',$tmpfile))			           { $mime='application/vnd.ms-excel'; $imgmime='xls.png'; }
    if (preg_match('/\.xls(b|m|x)$/i',$tmpfile))			   { $mime='application/vnd.openxmlformats-officedocument.spreadsheetml.sheet'; $imgmime='xls.png'; }
    if (preg_match('/\.pps(m|x)?$/i',$tmpfile))				   { $mime='application/vnd.ms-powerpoint'; $imgmime='ppt.png'; }
    if (preg_match('/\.ppt(m|x)?$/i',$tmpfile))				   { $mime='application/x-mspowerpoint'; $imgmime='ppt.png'; }
    // Other
    if (preg_match('/\.pdf$/i',$tmpfile))                      { $mime='application/pdf'; $imgmime='pdf.png'; }
    // Scripts
    if (preg_match('/\.bat$/i',$tmpfile))                      { $mime='text/x-bat'; $imgmime='script.png'; $srclang='dos'; }
    if (preg_match('/\.sh$/i',$tmpfile))                       { $mime='text/x-sh'; $imgmime='script.png'; $srclang='bash'; }
    if (preg_match('/\.ksh$/i',$tmpfile))                      { $mime='text/x-ksh'; $imgmime='script.png'; $srclang='bash'; }
    if (preg_match('/\.bash$/i',$tmpfile))                     { $mime='text/x-bash'; $imgmime='script.png'; $srclang='bash'; }
    // Images
    if (preg_match('/\.ico$/i',$tmpfile))                      { $mime='image/x-icon'; $imgmime='image.png'; }
    if (preg_match('/\.(jpg|jpeg)$/i',$tmpfile))			   { $mime='image/jpeg'; $imgmime='image.png'; }
    if (preg_match('/\.png$/i',$tmpfile))					   { $mime='image/png'; $imgmime='image.png'; }
    if (preg_match('/\.gif$/i',$tmpfile))					   { $mime='image/gif'; $imgmime='image.png'; }
    if (preg_match('/\.bmp$/i',$tmpfile))					   { $mime='image/bmp'; $imgmime='image.png'; }
    if (preg_match('/\.(tif|tiff)$/i',$tmpfile))			   { $mime='image/tiff'; $imgmime='image.png'; }
    // Calendar
    if (preg_match('/\.vcs$/i',$tmpfile))					   { $mime='text/calendar'; $imgmime='other.png'; }
    if (preg_match('/\.ics$/i',$tmpfile))					   { $mime='text/calendar'; $imgmime='other.png'; }
    // Other
    if (preg_match('/\.torrent$/i',$tmpfile))				   { $mime='application/x-bittorrent'; $imgmime='other.png'; }
    // Audio
    if (preg_match('/\.(mp3|ogg|au|wav|wma|mid)$/i',$tmpfile)) { $mime='audio'; $imgmime='audio.png'; }
    // Video
    if (preg_match('/\.ogv$/i',$tmpfile))                      { $mime='video/ogg'; $imgmime='video.png'; }
    if (preg_match('/\.webm$/i',$tmpfile))                     { $mime='video/webm'; $imgmime='video.png'; }
    if (preg_match('/\.avi$/i',$tmpfile))                      { $mime='video/x-msvideo'; $imgmime='video.png'; }
    if (preg_match('/\.divx$/i',$tmpfile))                     { $mime='video/divx'; $imgmime='video.png'; }
    if (preg_match('/\.xvid$/i',$tmpfile))                     { $mime='video/xvid'; $imgmime='video.png'; }
    if (preg_match('/\.(wmv|mpg|mpeg)$/i',$tmpfile))           { $mime='video'; $imgmime='video.png'; }
    // Archive
    if (preg_match('/\.(zip|rar|gz|tgz|z|cab|bz2|7z|tar|lzh)$/i',$tmpfile))   { $mime='archive'; $imgmime='archive.png'; }    // application/xxx where zzz is zip, ...
    // Exe
    if (preg_match('/\.(exe|com)$/i',$tmpfile))                { $mime='application/octet-stream'; $imgmime='other.png'; }
    // Lib
    if (preg_match('/\.(dll|lib|o|so|a)$/i',$tmpfile))         { $mime='library'; $imgmime='library.png'; }
    // Err
    if (preg_match('/\.err$/i',$tmpfile))                      { $mime='error'; $imgmime='error.png'; }

    // Return string
    if ($mode == 1)
    {
        $tmp=explode('/',$mime);
        return (! empty($tmp[1])?$tmp[1]:$tmp[0]);
    }
    if ($mode == 2)
    {
        return $imgmime;
    }
    if ($mode == 3)
    {
        return $srclang;
    }

    return $mime;
}
<|MERGE_RESOLUTION|>--- conflicted
+++ resolved
@@ -983,21 +983,13 @@
 	$showbarcode=empty($conf->barcode->enabled)?0:($object->barcode?1:0);
 	if (! empty($conf->global->MAIN_USE_ADVANCED_PERMS) && empty($user->rights->barcode->lire_advance)) $showbarcode=0;
 	$modulepart='unknown';
-<<<<<<< HEAD
+
 	if ($object->element == 'societe') $modulepart='societe';
 	if ($object->element == 'contact') $modulepart='contact';
 	if ($object->element == 'member')  $modulepart='memberphoto';
 	if ($object->element == 'user')    $modulepart='userphoto';
 	if ($object->element == 'product') $modulepart='product';
 
-=======
-	if ($object->element == 'societe')		$modulepart='societe';
-	if ($object->element == 'contact')		$modulepart='contact';
-	if ($object->element == 'member')		$modulepart='memberphoto';
-	if ($object->element == 'user')			$modulepart='userphoto';
-	if ($object->element == 'product')		$modulepart='product';
-	
->>>>>>> ae740b7c
 	if ($object->element == 'product')
 	{
 	    $width=80; $cssclass='photoref';
@@ -1015,10 +1007,6 @@
 				$nophoto='/public/theme/common/nophoto.png';
 				$morehtmlleft.='<div class="floatleft inline-block valignmiddle divphotoref"><img class="photo'.$modulepart.($cssclass?' '.$cssclass:'').'" alt="No photo" border="0"'.($width?' width="'.$width.'"':'').($height?' height="'.$height.'"':'').' src="'.DOL_URL_ROOT.$nophoto.'"></div>';
 			}
-<<<<<<< HEAD
-
-=======
->>>>>>> ae740b7c
         }
 	}
 	else
