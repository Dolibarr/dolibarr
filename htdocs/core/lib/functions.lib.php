--- conflicted
+++ resolved
@@ -4,11 +4,7 @@
  * Copyright (C) 2004-2013	Laurent Destailleur			<eldy@users.sourceforge.net>
  * Copyright (C) 2004		Sebastien Di Cintio			<sdicintio@ressource-toi.org>
  * Copyright (C) 2004		Benoit Mortier				<benoit.mortier@opensides.be>
-<<<<<<< HEAD
- * Copyright (C) 2004		Christophe Combelles		<ccomb@free.fr>
-=======
  * Copyright (C) 2004		Christophe Combelles			<ccomb@free.fr>
->>>>>>> 75ec7a30
  * Copyright (C) 2005-2017	Regis Houssin				<regis.houssin@capnetworks.com>
  * Copyright (C) 2008		Raphael Bertrand (Resultic)	<raphael.bertrand@resultic.fr>
  * Copyright (C) 2010-2016	Juanjo Menent				<jmenent@2byte.es>
