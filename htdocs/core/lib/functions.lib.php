<?php
/* Copyright (C) 2000-2007	Rodolphe Quiedeville		<rodolphe@quiedeville.org>
 * Copyright (C) 2003		Jean-Louis Bergamo			<jlb@j1b.org>
 * Copyright (C) 2004-2018	Laurent Destailleur			<eldy@users.sourceforge.net>
 * Copyright (C) 2004		Sebastien Di Cintio			<sdicintio@ressource-toi.org>
 * Copyright (C) 2004		Benoit Mortier				<benoit.mortier@opensides.be>
 * Copyright (C) 2004		Christophe Combelles		<ccomb@free.fr>
 * Copyright (C) 2005-2019	Regis Houssin				<regis.houssin@inodbox.com>
 * Copyright (C) 2008		Raphael Bertrand (Resultic)	<raphael.bertrand@resultic.fr>
 * Copyright (C) 2010-2018	Juanjo Menent				<jmenent@2byte.es>
 * Copyright (C) 2013		Cédric Salvador				<csalvador@gpcsolutions.fr>
 * Copyright (C) 2013-2017	Alexandre Spangaro			<aspangaro@open-dsi.fr>
 * Copyright (C) 2014		Cédric GROSS				<c.gross@kreiz-it.fr>
 * Copyright (C) 2014-2015	Marcos García				<marcosgdf@gmail.com>
 * Copyright (C) 2015		Jean-François Ferry			<jfefe@aternatik.fr>
 * Copyright (C) 2018-2020  Frédéric France             <frederic.france@netlogic.fr>
 * Copyright (C) 2019       Thibault Foucart            <support@ptibogxiv.net>
 * Copyright (C) 2020       Open-Dsi         			<support@open-dsi.fr>
 *
 * This program is free software; you can redistribute it and/or modify
 * it under the terms of the GNU General Public License as published by
 * the Free Software Foundation; either version 3 of the License, or
 * (at your option) any later version.
 *
 * This program is distributed in the hope that it will be useful,
 * but WITHOUT ANY WARRANTY; without even the implied warranty of
 * MERCHANTABILITY or FITNESS FOR A PARTICULAR PURPOSE.  See the
 * GNU General Public License for more details.
 *
 * You should have received a copy of the GNU General Public License
 * along with this program. If not, see <https://www.gnu.org/licenses/>.
 * or see https://www.gnu.org/
 */

/**
 *	\file			htdocs/core/lib/functions.lib.php
 *	\brief			A set of functions for Dolibarr
 *					This file contains all frequently used functions.
 */

include_once DOL_DOCUMENT_ROOT.'/core/lib/json.lib.php';


/**
 * Return a DoliDB instance (database handler).
 *
 * @param   string	$type		Type of database (mysql, pgsql...)
 * @param	string	$host		Address of database server
 * @param	string	$user		Authorized username
 * @param	string	$pass		Password
 * @param	string	$name		Name of database
 * @param	int		$port		Port of database server
 * @return	DoliDB				A DoliDB instance
 */
function getDoliDBInstance($type, $host, $user, $pass, $name, $port)
{
	require_once DOL_DOCUMENT_ROOT."/core/db/".$type.'.class.php';

	$class = 'DoliDB'.ucfirst($type);
	$dolidb = new $class($type, $host, $user, $pass, $name, $port);
	return $dolidb;
}

/**
 * 	Get list of entity id to use.
 *
 * 	@param	string	$element		Current element
 *									'societe', 'socpeople', 'actioncomm', 'agenda', 'resource',
 *									'product', 'productprice', 'stock', 'bom', 'mo',
 *									'propal', 'supplier_proposal', 'invoice', 'supplier_invoice', 'payment_various',
 *									'categorie', 'bank_account', 'bank_account', 'adherent', 'user',
 *									'commande', 'supplier_order', 'expedition', 'intervention', 'survey',
 *									'contract', 'tax', 'expensereport', 'holiday', 'multicurrency', 'project',
 *									'email_template', 'event', 'donation'
 *									'c_paiement', 'c_payment_term', ...
 * 	@param	int		$shared			0=Return id of current entity only,
 * 									1=Return id of current entity + shared entities (default)
 *  @param	object	$currentobject	Current object if needed
 * 	@return	mixed					Entity id(s) to use ( eg. entity IN ('.getEntity(elementname).')' )
 */
function getEntity($element, $shared = 1, $currentobject = null)
{
	global $conf, $mc;

	if (is_object($mc))
	{
		return $mc->getEntity($element, $shared, $currentobject);
	} else {
		$out = '';
		$addzero = array('user', 'usergroup', 'c_email_templates', 'email_template', 'default_values');
		if (in_array($element, $addzero)) $out .= '0,';
		$out .= $conf->entity;
		return $out;
	}
}

/**
 * 	Set entity id to use when to create an object
 *
 * 	@param	object	$currentobject	Current object
 * 	@return	mixed					Entity id to use ( eg. entity = '.setEntity($object) )
 */
function setEntity($currentobject)
{
	global $conf, $mc;

	if (is_object($mc) && method_exists($mc, 'setEntity'))
	{
		return $mc->setEntity($currentobject);
	} else {
		return ((is_object($currentobject) && $currentobject->id > 0 && $currentobject->entity > 0) ? $currentobject->entity : $conf->entity);
	}
}

/**
 * Return information about user browser
 *
 * Returns array with the following format:
 * array(
 *  'browsername' => Browser name (firefox|chrome|iceweasel|epiphany|safari|opera|ie|unknown)
 *  'browserversion' => Browser version. Empty if unknown
 *  'browseros' => Set with mobile OS (android|blackberry|ios|palm|symbian|webos|maemo|windows|unknown)
 *  'layout' => (tablet|phone|classic)
 *  'phone' => empty if not mobile, (android|blackberry|ios|palm|unknown) if mobile
 *  'tablet' => true/false
 * )
 *
 * @param string $user_agent Content of $_SERVER["HTTP_USER_AGENT"] variable
 * @return	array Check function documentation
 */
function getBrowserInfo($user_agent)
{
	include_once DOL_DOCUMENT_ROOT.'/includes/mobiledetect/mobiledetectlib/Mobile_Detect.php';

	$name = 'unknown';
	$version = '';
	$os = 'unknown';
	$phone = '';

	$detectmobile = new Mobile_Detect(null, $user_agent);
	$tablet = $detectmobile->isTablet();

	if ($detectmobile->isMobile()) {
		$phone = 'unknown';

		// If phone/smartphone, we set phone os name.
		if ($detectmobile->is('AndroidOS')) {
			$os = $phone = 'android';
		} elseif ($detectmobile->is('BlackBerryOS')) {
			$os = $phone = 'blackberry';
		} elseif ($detectmobile->is('iOS')) {
			$os = 'ios';
			$phone = 'iphone';
		} elseif ($detectmobile->is('PalmOS')) {
			$os = $phone = 'palm';
		} elseif ($detectmobile->is('SymbianOS')) {
			$os = 'symbian';
		} elseif ($detectmobile->is('webOS')) {
			$os = 'webos';
		} elseif ($detectmobile->is('MaemoOS')) {
			$os = 'maemo';
		} elseif ($detectmobile->is('WindowsMobileOS') || $detectmobile->is('WindowsPhoneOS')) {
			$os = 'windows';
		}
	}

	// OS
	if (preg_match('/linux/i', $user_agent)) { $os = 'linux'; } elseif (preg_match('/macintosh/i', $user_agent)) { $os = 'macintosh'; } elseif (preg_match('/windows/i', $user_agent)) { $os = 'windows'; }

	// Name
	if (preg_match('/firefox(\/|\s)([\d\.]*)/i', $user_agent, $reg)) { $name = 'firefox'; $version = $reg[2]; } elseif (preg_match('/edge(\/|\s)([\d\.]*)/i', $user_agent, $reg)) { $name = 'edge'; $version = $reg[2]; } elseif (preg_match('/chrome(\/|\s)([\d\.]+)/i', $user_agent, $reg)) { $name = 'chrome'; $version = $reg[2]; } // we can have 'chrome (Mozilla...) chrome x.y' in one string
	elseif (preg_match('/chrome/i', $user_agent, $reg)) { $name = 'chrome'; } elseif (preg_match('/iceweasel/i', $user_agent)) { $name = 'iceweasel'; } elseif (preg_match('/epiphany/i', $user_agent)) { $name = 'epiphany'; } elseif (preg_match('/safari(\/|\s)([\d\.]*)/i', $user_agent, $reg)) { $name = 'safari'; $version = $reg[2]; } // Safari is often present in string for mobile but its not.
	elseif (preg_match('/opera(\/|\s)([\d\.]*)/i', $user_agent, $reg)) { $name = 'opera'; $version = $reg[2]; } elseif (preg_match('/(MSIE\s([0-9]+\.[0-9]))|.*(Trident\/[0-9]+.[0-9];.*rv:([0-9]+\.[0-9]+))/i', $user_agent, $reg)) { $name = 'ie'; $version = end($reg); } // MS products at end
	elseif (preg_match('/(Windows NT\s([0-9]+\.[0-9])).*(Trident\/[0-9]+.[0-9];.*rv:([0-9]+\.[0-9]+))/i', $user_agent, $reg)) { $name = 'ie'; $version = end($reg); } // MS products at end
	elseif (preg_match('/l(i|y)n(x|ks)(\(|\/|\s)*([\d\.]+)/i', $user_agent, $reg)) { $name = 'lynxlinks'; $version = $reg[4]; }

	if ($tablet) {
		$layout = 'tablet';
	} elseif ($phone) {
		$layout = 'phone';
	} else {
		$layout = 'classic';
	}

	return array(
		'browsername' => $name,
		'browserversion' => $version,
		'browseros' => $os,
		'layout' => $layout,
		'phone' => $phone,
		'tablet' => $tablet
	);
}

/**
 *  Function called at end of web php process
 *
 *  @return	void
 */
function dol_shutdown()
{
	global $conf, $user, $langs, $db;
	$disconnectdone = false; $depth = 0;
	if (is_object($db) && !empty($db->connected)) { $depth = $db->transaction_opened; $disconnectdone = $db->close(); }
	dol_syslog("--- End access to ".$_SERVER["PHP_SELF"].(($disconnectdone && $depth) ? ' (Warn: db disconnection forced, transaction depth was '.$depth.')' : ''), (($disconnectdone && $depth) ?LOG_WARNING:LOG_INFO));
}

/**
 * Return true if we are in a context of submitting a parameter
 *
 * @param 	string	$paramname		Name or parameter to test
 * @return 	boolean					True if we have just submit a POST or GET request with the parameter provided (even if param is empty)
 */
function GETPOSTISSET($paramname)
{
	$isset = 0;

	$relativepathstring = $_SERVER["PHP_SELF"];
	// Clean $relativepathstring
	if (constant('DOL_URL_ROOT')) $relativepathstring = preg_replace('/^'.preg_quote(constant('DOL_URL_ROOT'), '/').'/', '', $relativepathstring);
	$relativepathstring = preg_replace('/^\//', '', $relativepathstring);
	$relativepathstring = preg_replace('/^custom\//', '', $relativepathstring);
	//var_dump($relativepathstring);
	//var_dump($user->default_values);

	// Code for search criteria persistence.
	// Retrieve values if restore_lastsearch_values
	if (!empty($_GET['restore_lastsearch_values']))        // Use $_GET here and not GETPOST
	{
		if (!empty($_SESSION['lastsearch_values_'.$relativepathstring]))	// If there is saved values
		{
			$tmp = json_decode($_SESSION['lastsearch_values_'.$relativepathstring], true);
			if (is_array($tmp))
			{
				foreach ($tmp as $key => $val)
				{
					if ($key == $paramname)	// We are on the requested parameter
					{
						$isset = 1;
						break;
					}
				}
			}
		}
		// If there is saved contextpage, page or limit
		if ($paramname == 'contextpage' && !empty($_SESSION['lastsearch_contextpage_'.$relativepathstring]))
		{
			$isset = 1;
		} elseif ($paramname == 'page' && !empty($_SESSION['lastsearch_page_'.$relativepathstring]))
		{
			$isset = 1;
		} elseif ($paramname == 'limit' && !empty($_SESSION['lastsearch_limit_'.$relativepathstring]))
		{
			$isset = 1;
		}
	} else {
		$isset = (isset($_POST[$paramname]) || isset($_GET[$paramname]));
	}

	return $isset;
}

/**
 *  Return value of a param into GET or POST supervariable.
 *  Use the property $user->default_values[path]['creatform'] and/or $user->default_values[path]['filters'] and/or $user->default_values[path]['sortorder']
 *  Note: The property $user->default_values is loaded by main.php when loading the user.
 *
 *  @param  string  $paramname   Name of parameter to found
 *  @param  string  $check	     Type of check
 *                               ''=no check (deprecated)
 *                               'none'=no check (only for param that should have very rich content)
 *                               'int'=check it's numeric (integer or float)
 *                               'intcomma'=check it's integer+comma ('1,2,3,4...')
 *                               'alpha'=check it's text and sign
 *                               'aZ'=check it's a-z only
 *                               'aZ09'=check it's simple alpha string (recommended for keys)
 *                               'array'=check it's array
 *                               'san_alpha'=Use filter_var with FILTER_SANITIZE_STRING (do not use this for free text string)
 *                               'nohtml', 'alphanohtml'=check there is no html content
 *                               'restricthtml'=check html content is restricted to some tags only
 *                               'custom'= custom filter specify $filter and $options)
 *  @param	int		$method	     Type of method (0 = get then post, 1 = only get, 2 = only post, 3 = post then get)
 *  @param  int     $filter      Filter to apply when $check is set to 'custom'. (See http://php.net/manual/en/filter.filters.php for détails)
 *  @param  mixed   $options     Options to pass to filter_var when $check is set to 'custom'
 *  @param	string	$noreplace	 Force disable of replacement of __xxx__ strings.
 *  @return string|array         Value found (string or array), or '' if check fails
 */
function GETPOST($paramname, $check = 'alphanohtml', $method = 0, $filter = null, $options = null, $noreplace = 0)
{
	global $mysoc, $user, $conf;

	if (empty($paramname)) return 'BadFirstParameterForGETPOST';
	if (empty($check))
	{
		dol_syslog("Deprecated use of GETPOST, called with 1st param = ".$paramname." and 2nd param is '', when calling page ".$_SERVER["PHP_SELF"], LOG_WARNING);
		// Enable this line to know who call the GETPOST with '' $check parameter.
		//var_dump(debug_backtrace()[0]);
	}

	if (empty($method)) $out = isset($_GET[$paramname]) ? $_GET[$paramname] : (isset($_POST[$paramname]) ? $_POST[$paramname] : '');
	elseif ($method == 1) $out = isset($_GET[$paramname]) ? $_GET[$paramname] : '';
	elseif ($method == 2) $out = isset($_POST[$paramname]) ? $_POST[$paramname] : '';
	elseif ($method == 3) $out = isset($_POST[$paramname]) ? $_POST[$paramname] : (isset($_GET[$paramname]) ? $_GET[$paramname] : '');
	else return 'BadThirdParameterForGETPOST';

	if (empty($method) || $method == 3 || $method == 4)
	{
		$relativepathstring = $_SERVER["PHP_SELF"];
		// Clean $relativepathstring
		if (constant('DOL_URL_ROOT')) $relativepathstring = preg_replace('/^'.preg_quote(constant('DOL_URL_ROOT'), '/').'/', '', $relativepathstring);
		$relativepathstring = preg_replace('/^\//', '', $relativepathstring);
		$relativepathstring = preg_replace('/^custom\//', '', $relativepathstring);
		//var_dump($relativepathstring);
		//var_dump($user->default_values);

		// Code for search criteria persistence.
		// Retrieve values if restore_lastsearch_values
		if (!empty($_GET['restore_lastsearch_values']))        // Use $_GET here and not GETPOST
		{
			if (!empty($_SESSION['lastsearch_values_'.$relativepathstring]))	// If there is saved values
			{
				$tmp = json_decode($_SESSION['lastsearch_values_'.$relativepathstring], true);
				if (is_array($tmp))
				{
					foreach ($tmp as $key => $val)
					{
						if ($key == $paramname)	// We are on the requested parameter
						{
							$out = $val;
							break;
						}
					}
				}
			}
			// If there is saved contextpage, page or limit
			if ($paramname == 'contextpage' && !empty($_SESSION['lastsearch_contextpage_'.$relativepathstring]))
			{
				$out = $_SESSION['lastsearch_contextpage_'.$relativepathstring];
			} elseif ($paramname == 'page' && !empty($_SESSION['lastsearch_page_'.$relativepathstring]))
			{
				$out = $_SESSION['lastsearch_page_'.$relativepathstring];
			} elseif ($paramname == 'limit' && !empty($_SESSION['lastsearch_limit_'.$relativepathstring]))
			{
				$out = $_SESSION['lastsearch_limit_'.$relativepathstring];
			}
		} // Else, retreive default values if we are not doing a sort
		elseif (!isset($_GET['sortfield']))	// If we did a click on a field to sort, we do no apply default values. Same if option MAIN_ENABLE_DEFAULT_VALUES is not set
		{
			if (!empty($_GET['action']) && $_GET['action'] == 'create' && !isset($_GET[$paramname]) && !isset($_POST[$paramname]))
			{
				// Search default value from $object->field
				global $object;
				if (is_object($object) && isset($object->fields[$paramname]['default']))
				{
					$out = $object->fields[$paramname]['default'];
				}
			}
			if (!empty($conf->global->MAIN_ENABLE_DEFAULT_VALUES))
			{
			    if (!empty($_GET['action']) && (preg_match('/^create/', $_GET['action']) || preg_match('/^presend/', $_GET['action'])) && !isset($_GET[$paramname]) && !isset($_POST[$paramname]))
				{
					// Now search in setup to overwrite default values
					if (!empty($user->default_values))		// $user->default_values defined from menu 'Setup - Default values'
					{
						if (isset($user->default_values[$relativepathstring]['createform']))
						{
							foreach ($user->default_values[$relativepathstring]['createform'] as $defkey => $defval)
							{
								$qualified = 0;
								if ($defkey != '_noquery_')
								{
									$tmpqueryarraytohave = explode('&', $defkey);
									$tmpqueryarraywehave = explode('&', dol_string_nohtmltag($_SERVER['QUERY_STRING']));
									$foundintru = 0;
									foreach ($tmpqueryarraytohave as $tmpquerytohave)
									{
										if (!in_array($tmpquerytohave, $tmpqueryarraywehave)) $foundintru = 1;
									}
									if (!$foundintru) $qualified = 1;
									//var_dump($defkey.'-'.$qualified);
								} else $qualified = 1;

								if ($qualified)
								{
									//var_dump($user->default_values[$relativepathstring][$defkey]['createform']);
									if (isset($user->default_values[$relativepathstring]['createform'][$defkey][$paramname]))
									{
										$out = $user->default_values[$relativepathstring]['createform'][$defkey][$paramname];
										break;
									}
								}
							}
						}
					}
				} // Management of default search_filters and sort order
				//elseif (preg_match('/list.php$/', $_SERVER["PHP_SELF"]) && ! empty($paramname) && ! isset($_GET[$paramname]) && ! isset($_POST[$paramname]))
				elseif (!empty($paramname) && !isset($_GET[$paramname]) && !isset($_POST[$paramname]))
				{
					if (!empty($user->default_values))		// $user->default_values defined from menu 'Setup - Default values'
					{
						//var_dump($user->default_values[$relativepathstring]);
						if ($paramname == 'sortfield' || $paramname == 'sortorder')			// Sorted on which fields ? ASC or DESC ?
						{
							if (isset($user->default_values[$relativepathstring]['sortorder']))	// Even if paramname is sortfield, data are stored into ['sortorder...']
							{
								foreach ($user->default_values[$relativepathstring]['sortorder'] as $defkey => $defval)
								{
									$qualified = 0;
									if ($defkey != '_noquery_')
									{
										$tmpqueryarraytohave = explode('&', $defkey);
										$tmpqueryarraywehave = explode('&', dol_string_nohtmltag($_SERVER['QUERY_STRING']));
										$foundintru = 0;
										foreach ($tmpqueryarraytohave as $tmpquerytohave)
										{
											if (!in_array($tmpquerytohave, $tmpqueryarraywehave)) $foundintru = 1;
										}
										if (!$foundintru) $qualified = 1;
										//var_dump($defkey.'-'.$qualified);
									} else $qualified = 1;

									if ($qualified)
									{
										$forbidden_chars_to_replace = array(" ", "'", "/", "\\", ":", "*", "?", "\"", "<", ">", "|", "[", "]", ";", "="); // we accept _, -, . and ,
										foreach ($user->default_values[$relativepathstring]['sortorder'][$defkey] as $key => $val)
										{
											if ($out) $out .= ', ';
											if ($paramname == 'sortfield')
											{
												$out .= dol_string_nospecial($key, '', $forbidden_chars_to_replace);
											}
											if ($paramname == 'sortorder')
											{
												$out .= dol_string_nospecial($val, '', $forbidden_chars_to_replace);
											}
										}
										//break;	// No break for sortfield and sortorder so we can cumulate fields (is it realy usefull ?)
									}
								}
							}
						} elseif (isset($user->default_values[$relativepathstring]['filters']))
						{
							foreach ($user->default_values[$relativepathstring]['filters'] as $defkey => $defval)	// $defkey is a querystring like 'a=b&c=d', $defval is key of user
							{
								$qualified = 0;
								if ($defkey != '_noquery_')
								{
									$tmpqueryarraytohave = explode('&', $defkey);
									$tmpqueryarraywehave = explode('&', dol_string_nohtmltag($_SERVER['QUERY_STRING']));
									$foundintru = 0;
									foreach ($tmpqueryarraytohave as $tmpquerytohave)
									{
										if (!in_array($tmpquerytohave, $tmpqueryarraywehave)) $foundintru = 1;
									}
									if (!$foundintru) $qualified = 1;
									//var_dump($defkey.'-'.$qualified);
								} else $qualified = 1;

								if ($qualified)
								{
									if (isset($_POST['sall']) || isset($_POST['search_all']) || isset($_GET['sall']) || isset($_GET['search_all']))
									{
										// We made a search from quick search menu, do we still use default filter ?
										if (empty($conf->global->MAIN_DISABLE_DEFAULT_FILTER_FOR_QUICK_SEARCH))
										{
											$forbidden_chars_to_replace = array(" ", "'", "/", "\\", ":", "*", "?", "\"", "<", ">", "|", "[", "]", ";", "="); // we accept _, -, . and ,
											$out = dol_string_nospecial($user->default_values[$relativepathstring]['filters'][$defkey][$paramname], '', $forbidden_chars_to_replace);
										}
									} else {
										$forbidden_chars_to_replace = array(" ", "'", "/", "\\", ":", "*", "?", "\"", "<", ">", "|", "[", "]", ";", "="); // we accept _, -, . and ,
										$out = dol_string_nospecial($user->default_values[$relativepathstring]['filters'][$defkey][$paramname], '', $forbidden_chars_to_replace);
									}
									break;
								}
							}
						}
					}
				}
			}
		}
	}

	// Substitution variables for GETPOST (used to get final url with variable parameters or final default value with variable parameters)
	// Example of variables: __DAY__, __MONTH__, __YEAR__, __MYCOMPANY_COUNTRY_ID__, __USER_ID__, ...
	// We do this only if var is a GET. If it is a POST, may be we want to post the text with vars as the setup text.
	if (!is_array($out) && empty($_POST[$paramname]) && empty($noreplace))
	{
		$reg = array();
		$maxloop = 20; $loopnb = 0; // Protection against infinite loop
		while (preg_match('/__([A-Z0-9]+_?[A-Z0-9]+)__/i', $out, $reg) && ($loopnb < $maxloop))    // Detect '__ABCDEF__' as key 'ABCDEF' and '__ABC_DEF__' as key 'ABC_DEF'. Detection is also correct when 2 vars are side by side.
		{
			$loopnb++; $newout = '';

			if ($reg[1] == 'DAY') {
				$tmp = dol_getdate(dol_now(), true);
				$newout = $tmp['mday'];
			} elseif ($reg[1] == 'MONTH') {
				$tmp = dol_getdate(dol_now(), true);
				$newout = $tmp['mon'];
			} elseif ($reg[1] == 'YEAR') {
				$tmp = dol_getdate(dol_now(), true);
				$newout = $tmp['year'];
			} elseif ($reg[1] == 'PREVIOUS_DAY') {
				$tmp = dol_getdate(dol_now(), true);
				$tmp2 = dol_get_prev_day($tmp['mday'], $tmp['mon'], $tmp['year']);
				$newout = $tmp2['day'];
			} elseif ($reg[1] == 'PREVIOUS_MONTH') {
				$tmp = dol_getdate(dol_now(), true);
				$tmp2 = dol_get_prev_month($tmp['mon'], $tmp['year']);
				$newout = $tmp2['month'];
			} elseif ($reg[1] == 'PREVIOUS_YEAR') {
				$tmp = dol_getdate(dol_now(), true);
				$newout = ($tmp['year'] - 1);
			} elseif ($reg[1] == 'NEXT_DAY') {
				$tmp = dol_getdate(dol_now(), true);
				$tmp2 = dol_get_next_day($tmp['mday'], $tmp['mon'], $tmp['year']);
				$newout = $tmp2['day'];
			} elseif ($reg[1] == 'NEXT_MONTH') {
				$tmp = dol_getdate(dol_now(), true);
				$tmp2 = dol_get_next_month($tmp['mon'], $tmp['year']);
				$newout = $tmp2['month'];
			} elseif ($reg[1] == 'NEXT_YEAR') {
				$tmp = dol_getdate(dol_now(), true);
				$newout = ($tmp['year'] + 1);
			} elseif ($reg[1] == 'MYCOMPANY_COUNTRY_ID' || $reg[1] == 'MYCOUNTRY_ID' || $reg[1] == 'MYCOUNTRYID') {
				$newout = $mysoc->country_id;
			} elseif ($reg[1] == 'USER_ID' || $reg[1] == 'USERID') {
				$newout = $user->id;
			} elseif ($reg[1] == 'USER_SUPERVISOR_ID' || $reg[1] == 'SUPERVISOR_ID' || $reg[1] == 'SUPERVISORID') {
				$newout = $user->fk_user;
			} elseif ($reg[1] == 'ENTITY_ID' || $reg[1] == 'ENTITYID') {
				$newout = $conf->entity;
			} else {
				$newout = ''; // Key not found, we replace with empty string
			}
			//var_dump('__'.$reg[1].'__ -> '.$newout);
			$out = preg_replace('/__'.preg_quote($reg[1], '/').'__/', $newout, $out);
		}
	}

	// Check is done after replacement
	switch ($check)
	{
		case 'none':
			break;
		case 'int':    // Check param is a numeric value (integer but also float or hexadecimal)
			if (!is_numeric($out)) { $out = ''; }
			break;
		case 'intcomma':
			if (preg_match('/[^0-9,-]+/i', $out)) $out = '';
			break;
		case 'alpha':
			if (!is_array($out)) {
				// '"' is dangerous because param in url can close the href= or src= and add javascript functions.
				// '../' is dangerous because it allows dir transversals
				$out = str_replace(array('"', '../'), '', trim($out));
			}
			break;
		case 'san_alpha':
			$out = filter_var($out, FILTER_SANITIZE_STRING);
			break;
		case 'aZ':
			if (!is_array($out))
			{
				$out = trim($out);
				if (preg_match('/[^a-z]+/i', $out)) $out = '';
			}
			break;
		case 'aZ09':
			if (!is_array($out))
			{
				$out = trim($out);
				if (preg_match('/[^a-z0-9_\-\.]+/i', $out)) $out = '';
			}
			break;
		case 'aZ09comma':		// great to sanitize sortfield or sortorder params that can be t.abc,t.def_gh
			if (!is_array($out))
			{
				$out = trim($out);
				if (preg_match('/[^a-z0-9_\-\.,]+/i', $out)) $out = '';
			}
			break;
		case 'array':
			if (!is_array($out) || empty($out)) $out = array();
			break;
		case 'nohtml':
			$out = dol_string_nohtmltag($out, 0);
			break;
		case 'alphanohtml':	// Recommended for most scalar parameters and search parameters
			if (!is_array($out))
			{
				// '"' is dangerous because param in url can close the href= or src= and add javascript functions.
				// '../' is dangerous because it allows dir transversals
				$out = str_replace(array('"', '../'), '', trim($out));
				$out = dol_string_nohtmltag($out, 0);
			}
			break;
		case 'restricthtml':		// Recommended for most html textarea
			$out = dol_string_onlythesehtmltags($out, 0);
			break;
		case 'custom':
			if (empty($filter)) return 'BadFourthParameterForGETPOST';
			$out = filter_var($out, $filter, $options);
			break;
	}

	// Code for search criteria persistence.
	// Save data into session if key start with 'search_' or is 'smonth', 'syear', 'month', 'year'
	if (empty($method) || $method == 3 || $method == 4)
	{
		if (preg_match('/^search_/', $paramname) || in_array($paramname, array('sortorder', 'sortfield')))
		{
			//var_dump($paramname.' - '.$out.' '.$user->default_values[$relativepathstring]['filters'][$paramname]);

			// We save search key only if $out not empty that means:
			// - posted value not empty, or
			// - if posted value is empty and a default value exists that is not empty (it means we did a filter to an empty value when default was not).

			if ($out != '')		// $out = '0' or 'abc', it is a search criteria to keep
			{
				$user->lastsearch_values_tmp[$relativepathstring][$paramname] = $out;
			}
		}
	}

	return $out;
}


if (!function_exists('dol_getprefix'))
{
    /**
     *  Return a prefix to use for this Dolibarr instance, for session/cookie names or email id.
     *  The prefix is unique for instance and avoid conflict between multi-instances, even when having two instances with same root dir
     *  or two instances in same virtual servers.
     *
     *  @param  string  $mode                   '' (prefix for session name) or 'email' (prefix for email id)
     *  @return	string                          A calculated prefix
     */
    function dol_getprefix($mode = '')
    {
        global $conf;

		// If prefix is for email
		if ($mode == 'email')
		{
		    if (!empty($conf->global->MAIL_PREFIX_FOR_EMAIL_ID))	// If MAIL_PREFIX_FOR_EMAIL_ID is set (a value initialized with a random value is recommended)
			{
				if ($conf->global->MAIL_PREFIX_FOR_EMAIL_ID != 'SERVER_NAME') return $conf->global->MAIL_PREFIX_FOR_EMAIL_ID;
				elseif (isset($_SERVER["SERVER_NAME"])) return $_SERVER["SERVER_NAME"];
			}

			// The recommended value (may be not defined for old versions)
			if (!empty($conf->file->instance_unique_id)) return $conf->file->instance_unique_id;

			// For backward compatibility
			return dol_hash(DOL_DOCUMENT_ROOT.DOL_URL_ROOT, '3');
		}

		// The recommended value (may be not defined for old versions)
		if (!empty($conf->file->instance_unique_id)) return $conf->file->instance_unique_id;

		// For backward compatibility
		if (isset($_SERVER["SERVER_NAME"]) && isset($_SERVER["DOCUMENT_ROOT"]))
		{
			return dol_hash($_SERVER["SERVER_NAME"].$_SERVER["DOCUMENT_ROOT"].DOL_DOCUMENT_ROOT.DOL_URL_ROOT, '3');
		}

		return dol_hash(DOL_DOCUMENT_ROOT.DOL_URL_ROOT, '3');
	}
}

/**
 *	Make an include_once using default root and alternate root if it fails.
 *  To link to a core file, use include(DOL_DOCUMENT_ROOT.'/pathtofile')
 *  To link to a module file from a module file, use include './mymodulefile';
 *  To link to a module file from a core file, then this function can be used (call by hook / trigger / speciales pages)
 *
 * 	@param	string	$relpath	Relative path to file (Ie: mydir/myfile, ../myfile, ...)
 * 	@param	string	$classname	Class name (deprecated)
 *  @return bool                True if load is a success, False if it fails
 */
function dol_include_once($relpath, $classname = '')
{
	global $conf, $langs, $user, $mysoc; // Do not remove this. They must be defined for files we include. Other globals var must be retreived with $GLOBALS['var']

	$fullpath = dol_buildpath($relpath);

	if (!file_exists($fullpath)) {
		dol_syslog('functions::dol_include_once Tried to load unexisting file: '.$relpath, LOG_WARNING);
		return false;
	}

	if (!empty($classname) && !class_exists($classname)) {
		return include $fullpath;
	} else {
		return include_once $fullpath;
	}
}


/**
 *	Return path of url or filesystem. Can check into alternate dir or alternate dir + main dir depending on value of $returnemptyifnotfound.
 *
 * 	@param	string	$path						Relative path to file (if mode=0) or relative url (if mode=1). Ie: mydir/myfile, ../myfile
 *  @param	int		$type						0=Used for a Filesystem path, 1=Used for an URL path (output relative), 2=Used for an URL path (output full path using same host that current url), 3=Used for an URL path (output full path using host defined into $dolibarr_main_url_root of conf file)
 *  @param	int		$returnemptyifnotfound		0:If $type==0 and if file was not found into alternate dir, return default path into main dir (no test on it)
 *  											1:If $type==0 and if file was not found into alternate dir, return empty string
 *  											2:If $type==0 and if file was not found into alternate dir, test into main dir, return default path if found, empty string if not found
 *  @return string								Full filesystem path (if path=0) or '' if file not found, Full url path (if mode=1)
 */
function dol_buildpath($path, $type = 0, $returnemptyifnotfound = 0)
{
	global $conf;

	$path = preg_replace('/^\//', '', $path);

	if (empty($type))	// For a filesystem path
	{
		$res = DOL_DOCUMENT_ROOT.'/'.$path; // Standard default path
		if (is_array($conf->file->dol_document_root))
		{
			foreach ($conf->file->dol_document_root as $key => $dirroot)	// ex: array("main"=>"/home/main/htdocs", "alt0"=>"/home/dirmod/htdocs", ...)
			{
				if ($key == 'main')
				{
					continue;
				}
				if (file_exists($dirroot.'/'.$path))
				{
					$res = $dirroot.'/'.$path;
					return $res;
				}
			}
		}
		if ($returnemptyifnotfound)								// Not found into alternate dir
		{
			if ($returnemptyifnotfound == 1 || !file_exists($res)) return '';
		}
	} else // For an url path
	{
		// We try to get local path of file on filesystem from url
		// Note that trying to know if a file on disk exist by forging path on disk from url
		// works only for some web server and some setup. This is bugged when
		// using proxy, rewriting, virtual path, etc...
		$res = '';
		if ($type == 1) $res = DOL_URL_ROOT.'/'.$path; // Standard value
		if ($type == 2) $res = DOL_MAIN_URL_ROOT.'/'.$path; // Standard value
		if ($type == 3) $res = DOL_URL_ROOT.'/'.$path;

		foreach ($conf->file->dol_document_root as $key => $dirroot)	// ex: array(["main"]=>"/home/main/htdocs", ["alt0"]=>"/home/dirmod/htdocs", ...)
		{
			if ($key == 'main')
			{
				if ($type == 3)
				{
					global $dolibarr_main_url_root;

					// Define $urlwithroot
					$urlwithouturlroot = preg_replace('/'.preg_quote(DOL_URL_ROOT, '/').'$/i', '', trim($dolibarr_main_url_root));
					$urlwithroot = $urlwithouturlroot.DOL_URL_ROOT; // This is to use external domain name found into config file
					//$urlwithroot=DOL_MAIN_URL_ROOT;					// This is to use same domain name than current

					$res = (preg_match('/^http/i', $conf->file->dol_url_root[$key]) ? '' : $urlwithroot).'/'.$path; // Test on start with http is for old conf syntax
				}
				continue;
			}
			preg_match('/^([^\?]+(\.css\.php|\.css|\.js\.php|\.js|\.png|\.jpg|\.php)?)/i', $path, $regs); // Take part before '?'
			if (!empty($regs[1]))
			{
				//print $key.'-'.$dirroot.'/'.$path.'-'.$conf->file->dol_url_root[$type].'<br>'."\n";
				if (file_exists($dirroot.'/'.$regs[1]))
				{
					if ($type == 1)
					{
						$res = (preg_match('/^http/i', $conf->file->dol_url_root[$key]) ? '' : DOL_URL_ROOT).$conf->file->dol_url_root[$key].'/'.$path;
					}
					if ($type == 2)
					{
						$res = (preg_match('/^http/i', $conf->file->dol_url_root[$key]) ? '' : DOL_MAIN_URL_ROOT).$conf->file->dol_url_root[$key].'/'.$path;
					}
					if ($type == 3)
					{
						global $dolibarr_main_url_root;

						// Define $urlwithroot
						$urlwithouturlroot = preg_replace('/'.preg_quote(DOL_URL_ROOT, '/').'$/i', '', trim($dolibarr_main_url_root));
						$urlwithroot = $urlwithouturlroot.DOL_URL_ROOT; // This is to use external domain name found into config file
						//$urlwithroot=DOL_MAIN_URL_ROOT;					// This is to use same domain name than current

						$res = (preg_match('/^http/i', $conf->file->dol_url_root[$key]) ? '' : $urlwithroot).$conf->file->dol_url_root[$key].'/'.$path; // Test on start with http is for old conf syntax
					}
					break;
				}
			}
		}
	}

	return $res;
}

/**
 *	Create a clone of instance of object (new instance with same value for properties)
 *  With native = 0: Property that are reference are also new object (full isolation clone). This means $this->db of new object is not valid.
 *  With native = 1: Use PHP clone. Property that are reference are same pointer. This means $this->db of new object is still valid but point to same this->db than original object.
 *
 * 	@param	object	$object		Object to clone
 *  @param	int		$native		0=Full isolation method, 1=Native PHP method
 *	@return object				Clone object
 *  @see https://php.net/manual/language.oop5.cloning.php
 */
function dol_clone($object, $native = 0)
{
	if (empty($native))
	{
		$myclone = unserialize(serialize($object));
	} else {
		$myclone = clone $object; // PHP clone is a shallow copy only, not a real clone, so properties of references will keep references (refer to the same target/variable)
	}

	return $myclone;
}

/**
 *	Optimize a size for some browsers (phone, smarphone, ...)
 *
 * 	@param	int		$size		Size we want
 * 	@param	string	$type		Type of optimizing:
 * 								'' = function used to define a size for truncation
 * 								'width' = function is used to define a width
 *	@return int					New size after optimizing
 */
function dol_size($size, $type = '')
{
	global $conf;
	if (empty($conf->dol_optimize_smallscreen)) return $size;
	if ($type == 'width' && $size > 250) return 250;
	else return 10;
}


/**
 *	Clean a string to use it as a file name
 *
 *	@param	string	$str            String to clean
 * 	@param	string	$newstr			String to replace bad chars with
 *  @param	int	    $unaccent		1=Remove also accent (default), 0 do not remove them
 *	@return string          		String cleaned (a-zA-Z_)
 *
 * 	@see        	dol_string_nospecial(), dol_string_unaccent(), dol_sanitizePathName()
 */
function dol_sanitizeFileName($str, $newstr = '_', $unaccent = 1)
{
	// List of special chars for filenames in windows are defined on page https://docs.microsoft.com/en-us/windows/win32/fileio/naming-a-file
	// Char '>' '<' '|' '$' and ';' are special chars for shells.
	// Char '/' and '\' are file delimiters.
	$filesystem_forbidden_chars = array('<', '>', '/', '\\', '?', '*', '|', '"', ':', '°', '$', ';');
	return dol_string_nospecial($unaccent ?dol_string_unaccent($str) : $str, $newstr, $filesystem_forbidden_chars);
}

/**
 *	Clean a string to use it as a path name
 *
 *	@param	string	$str            String to clean
 * 	@param	string	$newstr			String to replace bad chars with
 *  @param	int	    $unaccent		1=Remove also accent (default), 0 do not remove them
 *	@return string          		String cleaned (a-zA-Z_)
 *
 * 	@see        	dol_string_nospecial(), dol_string_unaccent(), dol_sanitizeFileName()
 */
function dol_sanitizePathName($str, $newstr = '_', $unaccent = 1)
{
	$filesystem_forbidden_chars = array('<', '>', '?', '*', '|', '"', '°');
	return dol_string_nospecial($unaccent ? dol_string_unaccent($str) : $str, $newstr, $filesystem_forbidden_chars);
}

/**
 *	Clean a string from all accent characters to be used as ref, login or by dol_sanitizeFileName
 *
 *	@param	string	$str			String to clean
 *	@return string   	       		Cleaned string
 *
 * 	@see    		dol_sanitizeFilename(), dol_string_nospecial()
 */
function dol_string_unaccent($str)
{
	if (utf8_check($str))
	{
		// See http://www.utf8-chartable.de/
		$string = rawurlencode($str);
		$replacements = array(
		'%C3%80' => 'A', '%C3%81' => 'A', '%C3%82' => 'A', '%C3%83' => 'A', '%C3%84' => 'A', '%C3%85' => 'A',
		'%C3%88' => 'E', '%C3%89' => 'E', '%C3%8A' => 'E', '%C3%8B' => 'E',
		'%C3%8C' => 'I', '%C3%8D' => 'I', '%C3%8E' => 'I', '%C3%8F' => 'I',
		'%C3%92' => 'O', '%C3%93' => 'O', '%C3%94' => 'O', '%C3%95' => 'O', '%C3%96' => 'O',
		'%C3%99' => 'U', '%C3%9A' => 'U', '%C3%9B' => 'U', '%C3%9C' => 'U',
		'%C3%A0' => 'a', '%C3%A1' => 'a', '%C3%A2' => 'a', '%C3%A3' => 'a', '%C3%A4' => 'a', '%C3%A5' => 'a',
		'%C3%A7' => 'c',
		'%C3%A8' => 'e', '%C3%A9' => 'e', '%C3%AA' => 'e', '%C3%AB' => 'e',
		'%C3%AC' => 'i', '%C3%AD' => 'i', '%C3%AE' => 'i', '%C3%AF' => 'i',
		'%C3%B1' => 'n',
		'%C3%B2' => 'o', '%C3%B3' => 'o', '%C3%B4' => 'o', '%C3%B5' => 'o', '%C3%B6' => 'o',
		'%C3%B9' => 'u', '%C3%BA' => 'u', '%C3%BB' => 'u', '%C3%BC' => 'u',
		'%C3%BF' => 'y'
		);
		$string = strtr($string, $replacements);
		return rawurldecode($string);
	} else {
		// See http://www.ascii-code.com/
        $string = strtr(
			$str,
			"\xC0\xC1\xC2\xC3\xC4\xC5\xC7
			\xC8\xC9\xCA\xCB\xCC\xCD\xCE\xCF\xD0\xD1
			\xD2\xD3\xD4\xD5\xD8\xD9\xDA\xDB\xDD
			\xE0\xE1\xE2\xE3\xE4\xE5\xE7\xE8\xE9\xEA\xEB
			\xEC\xED\xEE\xEF\xF0\xF1\xF2\xF3\xF4\xF5\xF8
			\xF9\xFA\xFB\xFC\xFD\xFF",
			"AAAAAAC
			EEEEIIIIDN
			OOOOOUUUY
			aaaaaaceeee
			iiiidnooooo
			uuuuyy"
		);
		$string = strtr($string, array("\xC4"=>"Ae", "\xC6"=>"AE", "\xD6"=>"Oe", "\xDC"=>"Ue", "\xDE"=>"TH", "\xDF"=>"ss", "\xE4"=>"ae", "\xE6"=>"ae", "\xF6"=>"oe", "\xFC"=>"ue", "\xFE"=>"th"));
		return $string;
	}
}

/**
 *	Clean a string from all punctuation characters to use it as a ref or login.
 *  This is a more complete function than dol_sanitizeFileName.
 *
 *	@param	string	$str            	String to clean
 * 	@param	string	$newstr				String to replace forbidden chars with
 *  @param  array	$badcharstoreplace  List of forbidden characters
 * 	@return string          			Cleaned string
 *
 * 	@see    		dol_sanitizeFilename(), dol_string_unaccent()
 */
function dol_string_nospecial($str, $newstr = '_', $badcharstoreplace = '')
{
	$forbidden_chars_to_replace = array(" ", "'", "/", "\\", ":", "*", "?", "\"", "<", ">", "|", "[", "]", ",", ";", "=", '°'); // more complete than dol_sanitizeFileName
	$forbidden_chars_to_remove = array();
	if (is_array($badcharstoreplace)) $forbidden_chars_to_replace = $badcharstoreplace;
	//$forbidden_chars_to_remove=array("(",")");

	return str_replace($forbidden_chars_to_replace, $newstr, str_replace($forbidden_chars_to_remove, "", $str));
}


/**
 *  Returns text escaped for inclusion into javascript code
 *
 *  @param      string		$stringtoescape		String to escape
 *  @param		int		$mode				0=Escape also ' and " into ', 1=Escape ' but not " for usage into 'string', 2=Escape " but not ' for usage into "string", 3=Escape ' and " with \
 *  @param		int		$noescapebackslashn	0=Escape also \n. 1=Do not escape \n.
 *  @return     string     		 				Escaped string. Both ' and " are escaped into ' if they are escaped.
 */
function dol_escape_js($stringtoescape, $mode = 0, $noescapebackslashn = 0)
{
	// escape quotes and backslashes, newlines, etc.
	$substitjs = array("&#039;"=>"\\'", "\r"=>'\\r');
	//$substitjs['</']='<\/';	// We removed this. Should be useless.
	if (empty($noescapebackslashn)) { $substitjs["\n"] = '\\n'; $substitjs['\\'] = '\\\\'; }
	if (empty($mode)) { $substitjs["'"] = "\\'"; $substitjs['"'] = "\\'"; } elseif ($mode == 1) $substitjs["'"] = "\\'";
	elseif ($mode == 2) { $substitjs['"'] = '\\"'; } elseif ($mode == 3) { $substitjs["'"] = "\\'"; $substitjs['"'] = "\\\""; }
	return strtr($stringtoescape, $substitjs);
}

/**
 *  Returns text escaped for inclusion into javascript code
 *
 *  @param      string		$stringtoescape		String to escape
 *  @return     string     		 				Escaped string for json content.
 */
function dol_escape_json($stringtoescape)
{
	return str_replace('"', '\"', $stringtoescape);
}

/**
 *  Returns text escaped for inclusion in HTML alt or title tags, or into values of HTML input fields.
 *
 *  @param      string		$stringtoescape			String to escape
 *  @param		int			$keepb					1=Preserve b tags (otherwise, remove them)
 *  @param      int         $keepn              	1=Preserve \r\n strings (otherwise, replace them with escaped value). Set to 1 when escaping for a <textarea>.
 *  @param		string		$keepmoretags			'' or 'common' or list of tags
 *  @param		int			$escapeonlyhtmltags		1=Escape only html tags, not the special chars like accents.
 *  @return     string     				 			Escaped string
 *  @see		dol_string_nohtmltag(), dol_string_nospecial(), dol_string_unaccent()
 */
function dol_escape_htmltag($stringtoescape, $keepb = 0, $keepn = 0, $keepmoretags = '', $escapeonlyhtmltags = 0)
{
	if ($keepmoretags == 'common') $keepmoretags = 'html,body,a,em,i,u,ul,li,br,div,img,font,p,span,strong,table,tr,td,th,tbody';
	// TODO Implement $keepmoretags

	// escape quotes and backslashes, newlines, etc.
	if ($escapeonlyhtmltags) {
		$tmp = htmlspecialchars_decode($stringtoescape, ENT_COMPAT);
	} else {
		$tmp = html_entity_decode($stringtoescape, ENT_COMPAT, 'UTF-8');
	}
	if (!$keepb) $tmp = strtr($tmp, array("<b>"=>'', '</b>'=>''));
	if (!$keepn) $tmp = strtr($tmp, array("\r"=>'\\r', "\n"=>'\\n'));
	if ($escapeonlyhtmltags) {
		return htmlspecialchars($tmp, ENT_COMPAT, 'UTF-8');
	} else {
		return htmlentities($tmp, ENT_COMPAT, 'UTF-8');
	}
}


/**
 * Convert a string to lower. Never use strtolower because it does not works with UTF8 strings.
 *
 * @param 	string		$utf8_string		String to encode
 * @return 	string							String converted
 */
function dol_strtolower($utf8_string)
{
	return mb_strtolower($utf8_string, "UTF-8");
}

/**
 * Convert a string to upper. Never use strtolower because it does not works with UTF8 strings.
 *
 * @param 	string		$utf8_string		String to encode
 * @return 	string							String converted
 */
function dol_strtoupper($utf8_string)
{
	return mb_strtoupper($utf8_string, "UTF-8");
}


/**
 *	Write log message into outputs. Possible outputs can be:
 *	SYSLOG_HANDLERS = ["mod_syslog_file"]  		file name is then defined by SYSLOG_FILE
 *	SYSLOG_HANDLERS = ["mod_syslog_syslog"]  	facility is then defined by SYSLOG_FACILITY
 *  Warning, syslog functions are bugged on Windows, generating memory protection faults. To solve
 *  this, use logging to files instead of syslog (see setup of module).
 *  Note: If constant 'SYSLOG_FILE_NO_ERROR' defined, we never output any error message when writing to log fails.
 *  Note: You can get log message into html sources by adding parameter &logtohtml=1 (constant MAIN_LOGTOHTML must be set)
 *  This function works only if syslog module is enabled.
 * 	This must not use any call to other function calling dol_syslog (avoid infinite loop).
 *
 * 	@param  string		$message				Line to log. ''=Show nothing
 *  @param  int			$level					Log level
 *												On Windows LOG_ERR=4, LOG_WARNING=5, LOG_NOTICE=LOG_INFO=6, LOG_DEBUG=6 si define_syslog_variables ou PHP 5.3+, 7 si dolibarr
 *												On Linux   LOG_ERR=3, LOG_WARNING=4, LOG_INFO=6, LOG_DEBUG=7
 *  @param	int			$ident					1=Increase ident of 1, -1=Decrease ident of 1
 *  @param	string		$suffixinfilename		When output is a file, append this suffix into default log filename.
 *  @param	string		$restricttologhandler	Force output of log only to this log handler
 *  @param	array|null	$logcontext				If defined, an array with extra informations (can be used by some log handlers)
 *  @return	void
 */
function dol_syslog($message, $level = LOG_INFO, $ident = 0, $suffixinfilename = '', $restricttologhandler = '', $logcontext = null)
{
    global $conf, $user, $debugbar;

	// If syslog module enabled
	if (empty($conf->syslog->enabled)) return;

	// Check if we are into execution of code of a website
	if (defined('USEEXTERNALSERVER') && ! defined('USEDOLIBARRSERVER') && ! defined('USEDOLIBARREDITOR')) {
		global $website, $websitekey;
		if (is_object($website) && ! empty($website->ref)) $suffixinfilename.='_website_'.$website->ref;
		elseif (! empty($websitekey)) $suffixinfilename.='_website_'.$websitekey;
	}

	if ($ident < 0)
	{
		foreach ($conf->loghandlers as $loghandlerinstance)
		{
			$loghandlerinstance->setIdent($ident);
		}
	}

	if (!empty($message))
	{
		// Test log level
		$logLevels = array(LOG_EMERG=>'EMERG', LOG_ALERT=>'ALERT', LOG_CRIT=>'CRITICAL', LOG_ERR=>'ERR', LOG_WARNING=>'WARN', LOG_NOTICE=>'NOTICE', LOG_INFO=>'INFO', LOG_DEBUG=>'DEBUG');
		if (!array_key_exists($level, $logLevels))
		{
			throw new Exception('Incorrect log level');
		}
		if ($level > $conf->global->SYSLOG_LEVEL) return;

		$message = preg_replace('/password=\'[^\']*\'/', 'password=\'hidden\'', $message); // protection to avoid to have value of password in log

		// If adding log inside HTML page is required
		if ((!empty($_REQUEST['logtohtml']) && !empty($conf->global->MAIN_ENABLE_LOG_TO_HTML))
		    || (!empty($user->rights->debugbar->read) && is_object($debugbar)))
		{
		    $conf->logbuffer[] = dol_print_date(time(), "%Y-%m-%d %H:%M:%S")." ".$logLevels[$level]." ".$message;
		}

		//TODO: Remove this. MAIN_ENABLE_LOG_INLINE_HTML should be deprecated and use a log handler dedicated to HTML output
		// If html log tag enabled and url parameter log defined, we show output log on HTML comments
		if (!empty($conf->global->MAIN_ENABLE_LOG_INLINE_HTML) && !empty($_GET["log"]))
		{
			print "\n\n<!-- Log start\n";
			print $message."\n";
			print "Log end -->\n";
		}

		$data = array(
			'message' => $message,
			'script' => (isset($_SERVER['PHP_SELF']) ? basename($_SERVER['PHP_SELF'], '.php') : false),
			'level' => $level,
			'user' => ((is_object($user) && $user->id) ? $user->login : false),
			'ip' => false
		);

		$remoteip = getUserRemoteIP(); // Get ip when page run on a web server
		if (!empty($remoteip)) {
			$data['ip'] = $remoteip;
			// This is when server run behind a reverse proxy
			if (!empty($_SERVER['HTTP_X_FORWARDED_FOR']) && $_SERVER['HTTP_X_FORWARDED_FOR'] != $remoteip) $data['ip'] = $_SERVER['HTTP_X_FORWARDED_FOR'].' -> '.$data['ip'];
			elseif (!empty($_SERVER['HTTP_CLIENT_IP']) && $_SERVER['HTTP_CLIENT_IP'] != $remoteip) $data['ip'] = $_SERVER['HTTP_CLIENT_IP'].' -> '.$data['ip'];
		} // This is when PHP session is ran inside a web server but not inside a client request (example: init code of apache)
		elseif (!empty($_SERVER['SERVER_ADDR'])) $data['ip'] = $_SERVER['SERVER_ADDR'];
		// This is when PHP session is ran outside a web server, like from Windows command line (Not always defined, but useful if OS defined it).
		elseif (!empty($_SERVER['COMPUTERNAME'])) $data['ip'] = $_SERVER['COMPUTERNAME'].(empty($_SERVER['USERNAME']) ? '' : '@'.$_SERVER['USERNAME']);
		// This is when PHP session is ran outside a web server, like from Linux command line (Not always defined, but usefull if OS defined it).
		elseif (!empty($_SERVER['LOGNAME'])) $data['ip'] = '???@'.$_SERVER['LOGNAME'];
		// Loop on each log handler and send output
		foreach ($conf->loghandlers as $loghandlerinstance)
		{
			if ($restricttologhandler && $loghandlerinstance->code != $restricttologhandler) continue;
			$loghandlerinstance->export($data, $suffixinfilename);
		}
		unset($data);
	}

	if ($ident > 0)
	{
		foreach ($conf->loghandlers as $loghandlerinstance)
		{
			$loghandlerinstance->setIdent($ident);
		}
	}
}


/**
 *	Show tab header of a card
 *
 *	@param	array	$links				Array of tabs. Currently initialized by calling a function xxx_admin_prepare_head
 *	@param	string	$active     		Active tab name (document', 'info', 'ldap', ....)
 *	@param  string	$title      		Title
 *	@param  int		$notab				-1 or 0=Add tab header, 1=no tab header (if you set this to 1, using dol_fiche_end() to close tab is not required), -2=Add tab header with no seaparation under tab (to start a tab just after)
 * 	@param	string	$picto				Add a picto on tab title
 *	@param	int		$pictoisfullpath	If 1, image path is a full path. If you set this to 1, you can use url returned by dol_buildpath('/mymodyle/img/myimg.png',1) for $picto.
 *  @param	string	$morehtmlright		Add more html content on right of tabs title
 *  @param	string	$morecss			More Css
 *  @param	int		$limittoshow		Limit number of tabs to show. Use 0 to use automatic default value.
 *  @param	string	$moretabssuffix		A suffix to use when you have several dol_get_fiche_head() in same page
 * 	@return	void
 */
function dol_fiche_head($links = array(), $active = '0', $title = '', $notab = 0, $picto = '', $pictoisfullpath = 0, $morehtmlright = '', $morecss = '', $limittoshow = 0, $moretabssuffix = '')
{
	print dol_get_fiche_head($links, $active, $title, $notab, $picto, $pictoisfullpath, $morehtmlright, $morecss, $limittoshow, $moretabssuffix);
}

/**
 *  Show tabs of a record
 *
 *	@param	array	$links				Array of tabs
 *	@param	string	$active     		Active tab name
 *	@param  string	$title      		Title
 *	@param  int		$notab				-1 or 0=Add tab header, 1=no tab header (if you set this to 1, using dol_fiche_end() to close tab is not required), -2=Add tab header with no seaparation under tab (to start a tab just after)
 * 	@param	string	$picto				Add a picto on tab title
 *	@param	int		$pictoisfullpath	If 1, image path is a full path. If you set this to 1, you can use url returned by dol_buildpath('/mymodyle/img/myimg.png',1) for $picto.
 *  @param	string	$morehtmlright		Add more html content on right of tabs title
 *  @param	string	$morecss			More Css
 *  @param	int		$limittoshow		Limit number of tabs to show. Use 0 to use automatic default value.
 *  @param	string	$moretabssuffix		A suffix to use when you have several dol_get_fiche_head() in same page
 * 	@return	string
 */
function dol_get_fiche_head($links = array(), $active = '', $title = '', $notab = 0, $picto = '', $pictoisfullpath = 0, $morehtmlright = '', $morecss = '', $limittoshow = 0, $moretabssuffix = '')
{
	global $conf, $langs, $hookmanager;

	// Show title
	$showtitle = 1;
	if (!empty($conf->dol_optimize_smallscreen)) $showtitle = 0;

	$out = "\n".'<!-- dol_fiche_head - dol_get_fiche_head -->';

	if ((!empty($title) && $showtitle) || $morehtmlright || !empty($links)) {
		$out .= '<div class="tabs'.($picto ? '' : ' nopaddingleft').'" data-role="controlgroup" data-type="horizontal">'."\n";
	}

	// Show right part
	if ($morehtmlright) $out .= '<div class="inline-block floatright tabsElem">'.$morehtmlright.'</div>'; // Output right area first so when space is missing, text is in front of tabs and not under.

	// Show title
	if (!empty($title) && $showtitle)
	{
		$limittitle = 30;
		$out .= '<a class="tabTitle">';
		if ($picto && empty($conf->global->MAIN_OPTIMIZEFORTEXTBROWSER)) $out .= img_picto($title, ($pictoisfullpath ? '' : 'object_').$picto, '', $pictoisfullpath, 0, 0, '', 'imgTabTitle').' ';
		$out .= '<span class="tabTitleText">'.dol_trunc($title, $limittitle).'</span>';
		$out .= '</a>';
	}

	// Show tabs

	// Define max of key (max may be higher than sizeof because of hole due to module disabling some tabs).
	$maxkey = -1;
	if (is_array($links) && !empty($links))
	{
		$keys = array_keys($links);
		if (count($keys)) $maxkey = max($keys);
	}

	// Show tabs
	// if =0 we don't use the feature
	if (empty($limittoshow)) {
		$limittoshow = (empty($conf->global->MAIN_MAXTABS_IN_CARD) ? 99 : $conf->global->MAIN_MAXTABS_IN_CARD);
	}
	if (!empty($conf->dol_optimize_smallscreen)) $limittoshow = 2;

	$displaytab = 0;
	$nbintab = 0;
	$popuptab = 0;
	$outmore = '';
	for ($i = 0; $i <= $maxkey; $i++)
	{
		if ((is_numeric($active) && $i == $active) || (!empty($links[$i][2]) && !is_numeric($active) && $active == $links[$i][2])) {
			// If active tab is already present
			if ($i >= $limittoshow) $limittoshow--;
		}
	}

	for ($i = 0; $i <= $maxkey; $i++)
	{
		if ((is_numeric($active) && $i == $active) || (!empty($links[$i][2]) && !is_numeric($active) && $active == $links[$i][2])) {
			$isactive = true;
		} else {
			$isactive = false;
		}

		if ($i < $limittoshow || $isactive)
		{
			$out .= '<div class="inline-block tabsElem'.($isactive ? ' tabsElemActive' : '').((!$isactive && !empty($conf->global->MAIN_HIDE_INACTIVETAB_ON_PRINT)) ? ' hideonprint' : '').'"><!-- id tab = '.(empty($links[$i][2]) ? '' : $links[$i][2]).' -->';
			if (isset($links[$i][2]) && $links[$i][2] == 'image')
			{
				if (!empty($links[$i][0]))
				{
					$out .= '<a class="tabimage'.($morecss ? ' '.$morecss : '').'" href="'.$links[$i][0].'">'.$links[$i][1].'</a>'."\n";
				} else {
					$out .= '<span class="tabspan">'.$links[$i][1].'</span>'."\n";
				}
			} elseif (!empty($links[$i][1]))
			{
				//print "x $i $active ".$links[$i][2]." z";
				if ($isactive)
				{
					$out .= '<a'.(!empty($links[$i][2]) ? ' id="'.$links[$i][2].'"' : '').' class="tabactive tab inline-block'.($morecss ? ' '.$morecss : '').'" href="'.$links[$i][0].'">';
					$out .= $links[$i][1];
					$out .= '</a>'."\n";
				} else {
					$out .= '<a'.(!empty($links[$i][2]) ? ' id="'.$links[$i][2].'"' : '').' class="tabunactive tab inline-block'.($morecss ? ' '.$morecss : '').'" href="'.$links[$i][0].'">';
					$out .= $links[$i][1];
					$out .= '</a>'."\n";
				}
			}
			$out .= '</div>';
		} else {
			// The popup with the other tabs
			if (!$popuptab)
			{
				$popuptab = 1;
				$outmore .= '<div class="popuptabset wordwrap">'; // The css used to hide/show popup
			}
			$outmore .= '<div class="popuptab wordwrap" style="display:inherit;">';
			if (isset($links[$i][2]) && $links[$i][2] == 'image')
			{
				if (!empty($links[$i][0]))
					$outmore .= '<a class="tabimage'.($morecss ? ' '.$morecss : '').'" href="'.$links[$i][0].'">'.$links[$i][1].'</a>'."\n";
				else $outmore .= '<span class="tabspan">'.$links[$i][1].'</span>'."\n";
			} elseif (!empty($links[$i][1]))
			{
				$outmore .= '<a'.(!empty($links[$i][2]) ? ' id="'.$links[$i][2].'"' : '').' class="wordwrap inline-block'.($morecss ? ' '.$morecss : '').'" href="'.$links[$i][0].'">';
				$outmore .= preg_replace('/([a-z])\/([a-z])/i', '\\1 / \\2', $links[$i][1]); // Replace x/y with x / y to allow wrap on long composed texts.
				$outmore .= '</a>'."\n";
			}
			$outmore .= '</div>';

			$nbintab++;
		}
		$displaytab = $i;
	}
	if ($popuptab) $outmore .= '</div>';

	if ($popuptab)	// If there is some tabs not shown
	{
		$left = ($langs->trans("DIRECTION") == 'rtl' ? 'right' : 'left');
		$right = ($langs->trans("DIRECTION") == 'rtl' ? 'left' : 'right');

		$tabsname = $moretabssuffix;
		if (empty($tabsname)) { $tabsname = str_replace("@", "", $picto); }
		$out .= '<div id="moretabs'.$tabsname.'" class="inline-block tabsElem">';
		$out .= '<a href="#" class="tab moretab inline-block tabunactive reposition">'.$langs->trans("More").'... ('.$nbintab.')</a>';
		$out .= '<div id="moretabsList'.$tabsname.'" style="position: absolute; '.$left.': -999em; text-align: '.$left.'; margin:0px; padding:2px; z-index:10;">';
		$out .= $outmore;
		$out .= '</div>';
		$out .= '<div></div>';
		$out .= "</div>\n";

		$out .= "<script>";
		$out .= "$('#moretabs".$tabsname."').mouseenter( function() { console.log('mouseenter ".$left."'); $('#moretabsList".$tabsname."').css('".$left."','auto');});";
		$out .= "$('#moretabs".$tabsname."').mouseleave( function() { console.log('mouseleave ".$left."'); $('#moretabsList".$tabsname."').css('".$left."','-999em');});";
		$out .= "</script>";
	}

	if ((!empty($title) && $showtitle) || $morehtmlright || !empty($links)) {
		$out .= "</div>\n";
	}

	if (!$notab || $notab == -1 || $notab == -2) $out .= "\n".'<div class="tabBar'.($notab == -1 ? '' : ($notab == -2 ? ' tabBarNoTop' : ' tabBarWithBottom')).'">'."\n";

	$parameters = array('tabname' => $active, 'out' => $out);
	$reshook = $hookmanager->executeHooks('printTabsHead', $parameters); // This hook usage is called just before output the head of tabs. Take also a look at "completeTabsHead"
	if ($reshook > 0)
	{
		$out = $hookmanager->resPrint;
	}

	return $out;
}

/**
 *  Show tab footer of a card
 *
 *  @param	int		$notab       -1 or 0=Add tab footer, 1=no tab footer
 *  @return	void
 */
function dol_fiche_end($notab = 0)
{
	print dol_get_fiche_end($notab);
}

/**
 *	Return tab footer of a card
 *
 *	@param  int		$notab		-1 or 0=Add tab footer, 1=no tab footer
 *  @return	string
 */
function dol_get_fiche_end($notab = 0)
{
	if (!$notab || $notab == -1) return "\n</div>\n";
	else return '';
}

/**
 *  Show tab footer of a card.
 *  Note: $object->next_prev_filter can be set to restrict select to find next or previous record by $form->showrefnav.
 *
 *  @param	Object	$object			Object to show
 *  @param	string	$paramid   		Name of parameter to use to name the id into the URL next/previous link
 *  @param	string	$morehtml  		More html content to output just before the nav bar
 *  @param	int		$shownav	  	Show Condition (navigation is shown if value is 1)
 *  @param	string	$fieldid   		Nom du champ en base a utiliser pour select next et previous (we make the select max and min on this field). Use 'none' for no prev/next search.
 *  @param	string	$fieldref   	Nom du champ objet ref (object->ref) a utiliser pour select next et previous
 *  @param	string	$morehtmlref  	More html to show after ref
 *  @param	string	$moreparam  	More param to add in nav link url.
 *	@param	int		$nodbprefix		Do not include DB prefix to forge table name
 *	@param	string	$morehtmlleft	More html code to show before ref
 *	@param	string	$morehtmlstatus	More html code to show under navigation arrows
 *  @param  int     $onlybanner     Put this to 1, if the card will contains only a banner (this add css 'arearefnobottom' on div)
 *	@param	string	$morehtmlright	More html code to show before navigation arrows
 *  @return	void
 */
function dol_banner_tab($object, $paramid, $morehtml = '', $shownav = 1, $fieldid = 'rowid', $fieldref = 'ref', $morehtmlref = '', $moreparam = '', $nodbprefix = 0, $morehtmlleft = '', $morehtmlstatus = '', $onlybanner = 0, $morehtmlright = '')
{
	global $conf, $form, $user, $langs;

	$error = 0;

	$maxvisiblephotos = 1;
	$showimage = 1;
	$entity = (empty($object->entity) ? $conf->entity : $object->entity);
	$showbarcode = empty($conf->barcode->enabled) ? 0 : ($object->barcode ? 1 : 0);
	if (!empty($conf->global->MAIN_USE_ADVANCED_PERMS) && empty($user->rights->barcode->lire_advance)) $showbarcode = 0;
	$modulepart = 'unknown';

	if ($object->element == 'societe')         $modulepart = 'societe';
	if ($object->element == 'contact')         $modulepart = 'contact';
	if ($object->element == 'member')          $modulepart = 'memberphoto';
	if ($object->element == 'user')            $modulepart = 'userphoto';
	if ($object->element == 'product')         $modulepart = 'product';
	if ($object->element == 'ticket')          $modulepart = 'ticket';

	if (class_exists("Imagick"))
	{
		if ($object->element == 'propal')            $modulepart = 'propal';
		if ($object->element == 'commande')          $modulepart = 'commande';
		if ($object->element == 'facture')           $modulepart = 'facture';
		if ($object->element == 'fichinter')         $modulepart = 'ficheinter';
		if ($object->element == 'contrat')           $modulepart = 'contract';
		if ($object->element == 'supplier_proposal') $modulepart = 'supplier_proposal';
		if ($object->element == 'order_supplier')    $modulepart = 'supplier_order';
		if ($object->element == 'invoice_supplier')  $modulepart = 'supplier_invoice';
		if ($object->element == 'expensereport')     $modulepart = 'expensereport';
	}

	if ($object->element == 'product')
	{
		$width = 80; $cssclass = 'photoref';
		$showimage = $object->is_photo_available($conf->product->multidir_output[$entity]);
		$maxvisiblephotos = (isset($conf->global->PRODUCT_MAX_VISIBLE_PHOTO) ? $conf->global->PRODUCT_MAX_VISIBLE_PHOTO : 5);
		if ($conf->browser->layout == 'phone') $maxvisiblephotos = 1;
		if ($showimage) $morehtmlleft .= '<div class="floatleft inline-block valignmiddle divphotoref">'.$object->show_photos('product', $conf->product->multidir_output[$entity], 'small', $maxvisiblephotos, 0, 0, 0, $width, 0).'</div>';
		else {
			if (!empty($conf->global->PRODUCT_NODISPLAYIFNOPHOTO)) {
				$nophoto = '';
				$morehtmlleft .= '<div class="floatleft inline-block valignmiddle divphotoref"></div>';
			} else {    // Show no photo link
				$nophoto = '/public/theme/common/nophoto.png';
				$morehtmlleft .= '<div class="floatleft inline-block valignmiddle divphotoref"><img class="photo'.$modulepart.($cssclass ? ' '.$cssclass : '').'" alt="No photo"'.($width ? ' style="width: '.$width.'px"' : '').' src="'.DOL_URL_ROOT.$nophoto.'"></div>';
			}
		}
	} elseif ($object->element == 'ticket')
	{
		$width = 80; $cssclass = 'photoref';
		$showimage = $object->is_photo_available($conf->ticket->multidir_output[$entity].'/'.$object->ref);
		$maxvisiblephotos = (isset($conf->global->TICKET_MAX_VISIBLE_PHOTO) ? $conf->global->TICKET_MAX_VISIBLE_PHOTO : 2);
		if ($conf->browser->layout == 'phone') $maxvisiblephotos = 1;
		if ($showimage)
		{
			$showphoto = $object->show_photos('ticket', $conf->ticket->multidir_output[$entity], 'small', $maxvisiblephotos, 0, 0, 0, $width, 0);
			if ($object->nbphoto > 0)
			{
				$morehtmlleft .= '<div class="floatleft inline-block valignmiddle divphotoref">'.$showphoto.'</div>';
			} else {
				$showimage = 0;
			}
		}
		if (!$showimage)
		{
			if (!empty($conf->global->TICKET_NODISPLAYIFNOPHOTO)) {
				$nophoto = '';
				$morehtmlleft .= '<div class="floatleft inline-block valignmiddle divphotoref"></div>';
			} else {    // Show no photo link
				$nophoto = '/public/theme/common/nophoto.png';
				$morehtmlleft .= '<div class="floatleft inline-block valignmiddle divphotoref"><img class="photo'.$modulepart.($cssclass ? ' '.$cssclass : '').'" alt="No photo" border="0"'.($width ? ' style="width: '.$width.'px"' : '').' src="'.DOL_URL_ROOT.$nophoto.'"></div>';
			}
		}
	} else {
		if ($showimage)
		{
			if ($modulepart != 'unknown')
			{
				$phototoshow = '';
				// Check if a preview file is available
				if (in_array($modulepart, array('propal', 'commande', 'facture', 'ficheinter', 'contract', 'supplier_order', 'supplier_proposal', 'supplier_invoice', 'expensereport')) && class_exists("Imagick"))
				{
					$objectref = dol_sanitizeFileName($object->ref);
					$dir_output = (empty($conf->$modulepart->multidir_output[$entity]) ? $conf->$modulepart->dir_output : $conf->$modulepart->multidir_output[$entity])."/";
					if (in_array($modulepart, array('invoice_supplier', 'supplier_invoice')))
					{
						$subdir = get_exdir($object->id, 2, 0, 1, $object, $modulepart);
						$subdir .= ((!empty($subdir) && !preg_match('/\/$/', $subdir)) ? '/' : '').$objectref; // the objectref dir is not included into get_exdir when used with level=2, so we add it at end
					} else {
						$subdir = get_exdir($object->id, 0, 0, 1, $object, $modulepart);
					}
					if (empty($subdir)) $subdir = 'errorgettingsubdirofobject'; // Protection to avoid to return empty path

					$filepath = $dir_output.$subdir."/";

					$filepdf = $filepath.$objectref.".pdf";
					$relativepath = $subdir.'/'.$objectref.'.pdf';

					// Define path to preview pdf file (preview precompiled "file.ext" are "file.ext_preview.png")
					$fileimage = $filepdf.'_preview.png';
					$relativepathimage = $relativepath.'_preview.png';

					$pdfexists = file_exists($filepdf);

					// If PDF file exists
					if ($pdfexists)
					{
						// Conversion du PDF en image png si fichier png non existant
						if (!file_exists($fileimage) || (filemtime($fileimage) < filemtime($filepdf)))
						{
							if (empty($conf->global->MAIN_DISABLE_PDF_THUMBS))		// If you experience trouble with pdf thumb generation and imagick, you can disable here.
							{
								include_once DOL_DOCUMENT_ROOT.'/core/lib/files.lib.php';
								$ret = dol_convert_file($filepdf, 'png', $fileimage, '0'); // Convert first page of PDF into a file _preview.png
								if ($ret < 0) $error++;
							}
						}
					}

					if ($pdfexists && !$error)
					{
						$heightforphotref = 70;
						if (!empty($conf->dol_optimize_smallscreen)) $heightforphotref = 60;
						// If the preview file is found
						if (file_exists($fileimage))
						{
							$phototoshow = '<div class="floatleft inline-block valignmiddle divphotoref"><div class="photoref">';
							$phototoshow .= '<img height="'.$heightforphotref.'" class="photo photowithmargin photowithborder" src="'.DOL_URL_ROOT.'/viewimage.php?modulepart=apercu'.$modulepart.'&amp;file='.urlencode($relativepathimage).'">';
							$phototoshow .= '</div></div>';
						}
					}
				} elseif (!$phototoshow)
				{
					$phototoshow .= $form->showphoto($modulepart, $object, 0, 0, 0, 'photoref', 'small', 1, 0, $maxvisiblephotos);
				}

				if ($phototoshow)
				{
					$morehtmlleft .= '<div class="floatleft inline-block valignmiddle divphotoref">';
					$morehtmlleft .= $phototoshow;
					$morehtmlleft .= '</div>';
				}
			}

			if (!$phototoshow)      // Show No photo link (picto of object)
			{
			    $morehtmlleft .= '<div class="floatleft inline-block valignmiddle divphotoref">';
				if ($object->element == 'action')
				{
					$width = 80;
					$cssclass = 'photorefcenter';
					$nophoto = img_picto('No photo', 'title_agenda');
				} else {
					$width = 14; $cssclass = 'photorefcenter';
					$picto = $object->picto;
					if ($object->element == 'project' && !$object->public) $picto = 'project'; // instead of projectpub
					$nophoto = img_picto('No photo', 'object_'.$picto);
				}
				$morehtmlleft .= '<!-- No photo to show -->';
				$morehtmlleft .= '<div class="floatleft inline-block valignmiddle divphotoref"><div class="photoref">';
				$morehtmlleft .= $nophoto;
				$morehtmlleft .= '</div></div>';

				$morehtmlleft .= '</div>';
			}
		}
	}

	if ($showbarcode) $morehtmlleft .= '<div class="floatleft inline-block valignmiddle divphotoref">'.$form->showbarcode($object).'</div>';

	if ($object->element == 'societe')
	{
		if (!empty($conf->use_javascript_ajax) && $user->rights->societe->creer && !empty($conf->global->MAIN_DIRECT_STATUS_UPDATE))
		{
		   	$morehtmlstatus .= ajax_object_onoff($object, 'status', 'status', 'InActivity', 'ActivityCeased');
		} else {
			$morehtmlstatus .= $object->getLibStatut(6);
		}
	} elseif ($object->element == 'product')
	{
		//$morehtmlstatus.=$langs->trans("Status").' ('.$langs->trans("Sell").') ';
		if (!empty($conf->use_javascript_ajax) && $user->rights->produit->creer && !empty($conf->global->MAIN_DIRECT_STATUS_UPDATE)) {
			$morehtmlstatus .= ajax_object_onoff($object, 'status', 'tosell', 'ProductStatusOnSell', 'ProductStatusNotOnSell');
		} else {
			$morehtmlstatus .= '<span class="statusrefsell">'.$object->getLibStatut(6, 0).'</span>';
		}
		$morehtmlstatus .= ' &nbsp; ';
		//$morehtmlstatus.=$langs->trans("Status").' ('.$langs->trans("Buy").') ';
		if (!empty($conf->use_javascript_ajax) && $user->rights->produit->creer && !empty($conf->global->MAIN_DIRECT_STATUS_UPDATE)) {
			$morehtmlstatus .= ajax_object_onoff($object, 'status_buy', 'tobuy', 'ProductStatusOnBuy', 'ProductStatusNotOnBuy');
		} else {
			$morehtmlstatus .= '<span class="statusrefbuy">'.$object->getLibStatut(6, 1).'</span>';
		}
<<<<<<< HEAD
		if ($conf->stock->enabled) {
			$morehtmlstatus .= ' &nbsp; ';
			if (!empty($conf->use_javascript_ajax) && $user->rights->produit->creer && !empty($conf->global->MAIN_DIRECT_STATUS_UPDATE)) {
				$morehtmlstatus .= ajax_object_onoff($object, 'tostock', 'tostock', 'ProductStatusOnStock', 'ProductStatusNotOnStock');
			} else {
				$morehtmlstatus .= '<span class="statusrefstock">'.$object->getLibStatut(6, 3).'</span>';
			}
		}
	}
	elseif (in_array($object->element, array('facture', 'invoice', 'invoice_supplier', 'chargesociales', 'loan')))
=======
	} elseif (in_array($object->element, array('facture', 'invoice', 'invoice_supplier', 'chargesociales', 'loan')))
>>>>>>> d6f1aa84
	{
		$tmptxt = $object->getLibStatut(6, $object->totalpaye);
		if (empty($tmptxt) || $tmptxt == $object->getLibStatut(3)) $tmptxt = $object->getLibStatut(5, $object->totalpaye);
		$morehtmlstatus .= $tmptxt;
	} elseif ($object->element == 'contrat' || $object->element == 'contract')
	{
		if ($object->statut == 0) $morehtmlstatus .= $object->getLibStatut(5);
		else $morehtmlstatus .= $object->getLibStatut(4);
	} elseif ($object->element == 'facturerec')
	{
		if ($object->frequency == 0) $morehtmlstatus .= $object->getLibStatut(2);
		else $morehtmlstatus .= $object->getLibStatut(5);
	} elseif ($object->element == 'project_task')
	{
		$object->fk_statut = 1;
		if ($object->progress > 0) $object->fk_statut = 2;
		if ($object->progress >= 100) $object->fk_statut = 3;
		$tmptxt = $object->getLibStatut(5);
		$morehtmlstatus .= $tmptxt; // No status on task
	} else { // Generic case
		$tmptxt = $object->getLibStatut(6);
		if (empty($tmptxt) || $tmptxt == $object->getLibStatut(3)) $tmptxt = $object->getLibStatut(5);
		$morehtmlstatus .= $tmptxt;
	}

	// Add if object was dispatched "into accountancy"
	if (!empty($conf->accounting->enabled) && in_array($object->element, array('bank', 'facture', 'invoice', 'invoice_supplier', 'expensereport', 'payment_various')))
	{
		if (method_exists($object, 'getVentilExportCompta'))
		{
			$accounted = $object->getVentilExportCompta();
			$langs->load("accountancy");
			$morehtmlstatus .= '</div><div class="statusref statusrefbis"><span class="opacitymedium">'.($accounted > 0 ? $langs->trans("Accounted") : $langs->trans("NotYetAccounted")).'</span>';
		}
	}

	// Add alias for thirdparty
	if (!empty($object->name_alias)) $morehtmlref .= '<div class="refidno">'.$object->name_alias.'</div>';

	// Add label
	if (in_array($object->element, array('product', 'bank_account', 'project_task')))
	{
		if (!empty($object->label)) $morehtmlref .= '<div class="refidno">'.$object->label.'</div>';
	}

	if (method_exists($object, 'getBannerAddress') && !in_array($object->element, array('product', 'bookmark', 'ecm_directories', 'ecm_files')))
	{
		$moreaddress = $object->getBannerAddress('refaddress', $object);
		if ($moreaddress) {
			$morehtmlref .= '<div class="refidno">';
			$morehtmlref .= $moreaddress;
			$morehtmlref .= '</div>';
		}
	}
	if (!empty($conf->global->MAIN_SHOW_TECHNICAL_ID) && ($conf->global->MAIN_SHOW_TECHNICAL_ID == '1' || preg_match('/'.preg_quote($object->element, '/').'/i', $conf->global->MAIN_SHOW_TECHNICAL_ID)) && !empty($object->id))
	{
		$morehtmlref .= '<div style="clear: both;"></div><div class="refidno">';
		$morehtmlref .= $langs->trans("TechnicalID").': '.$object->id;
		$morehtmlref .= '</div>';
	}

	print '<div class="'.($onlybanner ? 'arearefnobottom ' : 'arearef ').'heightref valignmiddle centpercent">';
	print $form->showrefnav($object, $paramid, $morehtml, $shownav, $fieldid, $fieldref, $morehtmlref, $moreparam, $nodbprefix, $morehtmlleft, $morehtmlstatus, $morehtmlright);
	print '</div>';
	print '<div class="underrefbanner clearboth"></div>';
}

/**
 * Show a string with the label tag dedicated to the HTML edit field.
 *
 * @param	string	$langkey		Translation key
 * @param 	string	$fieldkey		Key of the html select field the text refers to
 * @param	int		$fieldrequired	1=Field is mandatory
 * @return string
 * @deprecated Form::editfieldkey
 */
function fieldLabel($langkey, $fieldkey, $fieldrequired = 0)
{
	global $langs;
	$ret = '';
	if ($fieldrequired) $ret .= '<span class="fieldrequired">';
	$ret .= '<label for="'.$fieldkey.'">';
	$ret .= $langs->trans($langkey);
	$ret .= '</label>';
	if ($fieldrequired) $ret .= '</span>';
	return $ret;
}

/**
 * Return string to add class property on html element with pair/impair.
 *
 * @param	string	$var			0 or 1
 * @param	string	$moreclass		More class to add
 * @return	string					String to add class onto HTML element
 */
function dol_bc($var, $moreclass = '')
{
	global $bc;
	$ret = ' '.$bc[$var];
	if ($moreclass) $ret = preg_replace('/class=\"/', 'class="'.$moreclass.' ', $ret);
	return $ret;
}

/**
 *      Return a formated address (part address/zip/town/state) according to country rules.
 *      See https://en.wikipedia.org/wiki/Address
 *
 *      @param  Object		$object			A company or contact object
 * 	    @param	int			$withcountry	1=Add country into address string
 *      @param	string		$sep			Separator to use to build string
 *      @param	Translate	$outputlangs	Object lang that contains language for text translation.
 *      @param	int			$mode			0=Standard output, 1=Remove address
 *  	@param	string		$extralangcode	User extralanguage $langcode as values for address, town
 *      @return string						Formated string
 *      @see dol_print_address()
 */
function dol_format_address($object, $withcountry = 0, $sep = "\n", $outputlangs = '', $mode = 0, $extralangcode = '')
{
	global $conf, $langs;

	$ret = '';
	$countriesusingstate = array('AU', 'CA', 'US', 'IN', 'GB', 'ES', 'UK', 'TR'); // See also MAIN_FORCE_STATE_INTO_ADDRESS

	// See format of addresses on https://en.wikipedia.org/wiki/Address
	// Address
	if (empty($mode)) {
		$ret .= ($extralangcode ? $object->array_languages['address'][$extralangcode] : $object->address);
	}
	// Zip/Town/State
	if (in_array($object->country_code, array('AU', 'CA', 'US')) || !empty($conf->global->MAIN_FORCE_STATE_INTO_ADDRESS))   	// US: title firstname name \n address lines \n town, state, zip \n country
	{
		$town = ($extralangcode ? $object->array_languages['town'][$extralangcode] : $object->town);
		$ret .= ($ret ? $sep : '').$town;
		if ($object->state)
		{
			$ret .= ($ret ? ", " : '').$object->state;
		}
		if ($object->zip) $ret .= ($ret ? ", " : '').$object->zip;
	} elseif (in_array($object->country_code, array('GB', 'UK'))) // UK: title firstname name \n address lines \n town state \n zip \n country
	{
		$town = ($extralangcode ? $object->array_languages['town'][$extralangcode] : $object->town);
		$ret .= ($ret ? $sep : '').$town;
		if ($object->state)
		{
			$ret .= ($ret ? ", " : '').$object->state;
		}
		if ($object->zip) $ret .= ($ret ? $sep : '').$object->zip;
	} elseif (in_array($object->country_code, array('ES', 'TR'))) // ES: title firstname name \n address lines \n zip town \n state \n country
	{
		$ret .= ($ret ? $sep : '').$object->zip;
		$town = ($extralangcode ? $object->array_languages['town'][$extralangcode] : $object->town);
		$ret .= ($town ? (($object->zip ? ' ' : '').$town) : '');
		if ($object->state)
		{
			$ret .= "\n".$object->state;
		}
	} elseif (in_array($object->country_code, array('IT'))) // IT: tile firstname name\n address lines \n zip (Code Departement) \n country
	{
		$ret .= ($ret ? $sep : '').$object->zip;
		$town = ($extralangcode ? $object->array_languages['town'][$extralangcode] : $object->town);
		$ret .= ($town ? (($object->zip ? ' ' : '').$town) : '');
		$ret .= ($object->state_code ? (' '.($object->state_code)) : '');
	} else // Other: title firstname name \n address lines \n zip town \n country
	{
		$town = ($extralangcode ? $object->array_languages['town'][$extralangcode] : $object->town);
		$ret .= $object->zip ? (($ret ? $sep : '').$object->zip) : '';
		$ret .= ($town ? (($object->zip ? ' ' : ($ret ? $sep : '')).$town) : '');
		if ($object->state && in_array($object->country_code, $countriesusingstate))
		{
			$ret .= ($ret ? ", " : '').$object->state;
		}
	}
	if (!is_object($outputlangs)) $outputlangs = $langs;
	if ($withcountry)
	{
		$langs->load("dict");
		$ret .= ($object->country_code ? ($ret ? $sep : '').$outputlangs->convToOutputCharset($outputlangs->transnoentitiesnoconv("Country".$object->country_code)) : '');
	}

	return $ret;
}



/**
 *	Format a string.
 *
 *	@param	string	$fmt		Format of strftime function (http://php.net/manual/fr/function.strftime.php)
 *  @param	int		$ts			Timesamp (If is_gmt is true, timestamp is already includes timezone and daylight saving offset, if is_gmt is false, timestamp is a GMT timestamp and we must compensate with server PHP TZ)
 *  @param	int		$is_gmt		See comment of timestamp parameter
 *	@return	string				A formatted string
 */
function dol_strftime($fmt, $ts = false, $is_gmt = false)
{
	if ((abs($ts) <= 0x7FFFFFFF)) { // check if number in 32-bit signed range
		return ($is_gmt) ? @gmstrftime($fmt, $ts) : @strftime($fmt, $ts);
	} else return 'Error date into a not supported range';
}

/**
 *	Output date in a string format according to outputlangs (or langs if not defined).
 * 	Return charset is always UTF-8, except if encodetoouput is defined. In this case charset is output charset
 *
 *	@param	int			$time			GM Timestamps date
 *	@param	string		$format      	Output date format (tag of strftime function)
 *										"%d %b %Y",
 *										"%d/%m/%Y %H:%M",
 *										"%d/%m/%Y %H:%M:%S",
 *                                      "%B"=Long text of month, "%A"=Long text of day, "%b"=Short text of month, "%a"=Short text of day
 *										"day", "daytext", "dayhour", "dayhourldap", "dayhourtext", "dayrfc", "dayhourrfc", "...reduceformat"
 * 	@param	string		$tzoutput		true or 'gmt' => string is for Greenwich location
 * 										false or 'tzserver' => output string is for local PHP server TZ usage
 * 										'tzuser' => output string is for user TZ (current browser TZ with current dst) => In a future, we should have same behaviour than 'tzuserrel'
 *                                      'tzuserrel' => output string is for user TZ (current browser TZ with dst or not, depending on date position) (TODO not implemented yet)
 *	@param	Translate	$outputlangs	Object lang that contains language for text translation.
 *  @param  boolean		$encodetooutput false=no convert into output pagecode
 * 	@return string      				Formated date or '' if time is null
 *
 *  @see        dol_mktime(), dol_stringtotime(), dol_getdate()
 */
function dol_print_date($time, $format = '', $tzoutput = 'tzserver', $outputlangs = '', $encodetooutput = false)
{
	global $conf, $langs;

	// Clean parameters
	$to_gmt = false;
	$offsettz = $offsetdst = 0;
	if ($tzoutput)
	{
		$to_gmt = true; // For backward compatibility
		if (is_string($tzoutput))
		{
			if ($tzoutput == 'tzserver')
			{
				$to_gmt = false;
				$offsettzstring = @date_default_timezone_get(); // Example 'Europe/Berlin' or 'Indian/Reunion'
				$offsettz = 0;
				$offsetdst = 0;
			} elseif ($tzoutput == 'tzuser' || $tzoutput == 'tzuserrel')
			{
				$to_gmt = true;
				$offsettzstring = (empty($_SESSION['dol_tz_string']) ? 'UTC' : $_SESSION['dol_tz_string']); // Example 'Europe/Berlin' or 'Indian/Reunion'
				$offsettz = (empty($_SESSION['dol_tz']) ? 0 : $_SESSION['dol_tz']) * 60 * 60; // Will not be used anymore
				$offsetdst = (empty($_SESSION['dol_dst']) ? 0 : $_SESSION['dol_dst']) * 60 * 60; // Will not be used anymore
			}
		}
	}
	if (!is_object($outputlangs)) $outputlangs = $langs;
	if (!$format) $format = 'daytextshort';
	$reduceformat = (!empty($conf->dol_optimize_smallscreen) && in_array($format, array('day', 'dayhour'))) ? 1 : 0;
	$formatwithoutreduce = preg_replace('/reduceformat/', '', $format);
	if ($formatwithoutreduce != $format) { $format = $formatwithoutreduce; $reduceformat = 1; }  // so format 'dayreduceformat' is processed like day

	// Change predefined format into computer format. If found translation in lang file we use it, otherwise we use default.
	// TODO Add format daysmallyear and dayhoursmallyear
	if ($format == 'day')				$format = ($outputlangs->trans("FormatDateShort") != "FormatDateShort" ? $outputlangs->trans("FormatDateShort") : $conf->format_date_short);
	elseif ($format == 'hour')			$format = ($outputlangs->trans("FormatHourShort") != "FormatHourShort" ? $outputlangs->trans("FormatHourShort") : $conf->format_hour_short);
	elseif ($format == 'hourduration')	$format = ($outputlangs->trans("FormatHourShortDuration") != "FormatHourShortDuration" ? $outputlangs->trans("FormatHourShortDuration") : $conf->format_hour_short_duration);
	elseif ($format == 'daytext')			 $format = ($outputlangs->trans("FormatDateText") != "FormatDateText" ? $outputlangs->trans("FormatDateText") : $conf->format_date_text);
	elseif ($format == 'daytextshort')	$format = ($outputlangs->trans("FormatDateTextShort") != "FormatDateTextShort" ? $outputlangs->trans("FormatDateTextShort") : $conf->format_date_text_short);
	elseif ($format == 'dayhour')			 $format = ($outputlangs->trans("FormatDateHourShort") != "FormatDateHourShort" ? $outputlangs->trans("FormatDateHourShort") : $conf->format_date_hour_short);
	elseif ($format == 'dayhoursec')		 $format = ($outputlangs->trans("FormatDateHourSecShort") != "FormatDateHourSecShort" ? $outputlangs->trans("FormatDateHourSecShort") : $conf->format_date_hour_sec_short);
	elseif ($format == 'dayhourtext')		 $format = ($outputlangs->trans("FormatDateHourText") != "FormatDateHourText" ? $outputlangs->trans("FormatDateHourText") : $conf->format_date_hour_text);
	elseif ($format == 'dayhourtextshort') $format = ($outputlangs->trans("FormatDateHourTextShort") != "FormatDateHourTextShort" ? $outputlangs->trans("FormatDateHourTextShort") : $conf->format_date_hour_text_short);
	// Format not sensitive to language
	elseif ($format == 'dayhourlog')		 $format = '%Y%m%d%H%M%S';
	elseif ($format == 'dayhourldap')		 $format = '%Y%m%d%H%M%SZ';
	elseif ($format == 'dayhourxcard')	$format = '%Y%m%dT%H%M%SZ';
	elseif ($format == 'dayxcard')	 	$format = '%Y%m%d';
	elseif ($format == 'dayrfc')			 $format = '%Y-%m-%d'; // DATE_RFC3339
	elseif ($format == 'dayhourrfc')		 $format = '%Y-%m-%dT%H:%M:%SZ'; // DATETIME RFC3339
	elseif ($format == 'standard')		$format = '%Y-%m-%d %H:%M:%S';

	if ($reduceformat)
	{
		$format = str_replace('%Y', '%y', $format);
		$format = str_replace('yyyy', 'yy', $format);
	}

	// If date undefined or "", we return ""
	if (dol_strlen($time) == 0) return ''; // $time=0 allowed (it means 01/01/1970 00:00:00)

	// Clean format
	if (preg_match('/%b/i', $format))		// There is some text to translate
	{
		// We inhibate translation to text made by strftime functions. We will use trans instead later.
		$format = str_replace('%b', '__b__', $format);
		$format = str_replace('%B', '__B__', $format);
	}
	if (preg_match('/%a/i', $format))		// There is some text to translate
	{
		// We inhibate translation to text made by strftime functions. We will use trans instead later.
		$format = str_replace('%a', '__a__', $format);
		$format = str_replace('%A', '__A__', $format);
	}


	// Analyze date
	$reg = array();
	if (preg_match('/^([0-9][0-9][0-9][0-9])([0-9][0-9])([0-9][0-9])([0-9][0-9])([0-9][0-9])([0-9][0-9])$/i', $time, $reg))	// Deprecated. Ex: 1970-01-01, 1970-01-01 01:00:00, 19700101010000
	{
	    dol_print_error("Functions.lib::dol_print_date function called with a bad value from page ".$_SERVER["PHP_SELF"]);
	    return '';
	} elseif (preg_match('/^([0-9]+)\-([0-9]+)\-([0-9]+) ?([0-9]+)?:?([0-9]+)?:?([0-9]+)?/i', $time, $reg))    // Still available to solve problems in extrafields of type date
	{
	    // This part of code should not be used.
	    dol_syslog("Functions.lib::dol_print_date function called with a bad value from page ".$_SERVER["PHP_SELF"], LOG_WARNING);
	    //if (function_exists('debug_print_backtrace')) debug_print_backtrace();
	    // Date has format 'YYYY-MM-DD' or 'YYYY-MM-DD HH:MM:SS'
	    $syear	= (!empty($reg[1]) ? $reg[1] : '');
	    $smonth = (!empty($reg[2]) ? $reg[2] : '');
	    $sday	= (!empty($reg[3]) ? $reg[3] : '');
	    $shour	= (!empty($reg[4]) ? $reg[4] : '');
	    $smin	= (!empty($reg[5]) ? $reg[5] : '');
	    $ssec	= (!empty($reg[6]) ? $reg[6] : '');

	    $time = dol_mktime($shour, $smin, $ssec, $smonth, $sday, $syear, true);
	    $ret = adodb_strftime($format, $time + $offsettz + $offsetdst, $to_gmt);
	} else {
		// Date is a timestamps
		if ($time < 100000000000)	// Protection against bad date values
		{
			$timetouse = $time + $offsettz + $offsetdst; // TODO Replace this with function Date PHP. We also should not use anymore offsettz and offsetdst but only offsettzstring.

			$ret = adodb_strftime($format, $timetouse, $to_gmt);
		} else $ret = 'Bad value '.$time.' for date';
	}

	if (preg_match('/__b__/i', $format))
	{
		$timetouse = $time + $offsettz + $offsetdst; // TODO Replace this with function Date PHP. We also should not use anymore offsettz and offsetdst but only offsettzstring.

		// Here ret is string in PHP setup language (strftime was used). Now we convert to $outputlangs.
		$month = adodb_strftime('%m', $timetouse);
		$month = sprintf("%02d", $month); // $month may be return with format '06' on some installation and '6' on other, so we force it to '06'.
		if ($encodetooutput)
		{
			$monthtext = $outputlangs->transnoentities('Month'.$month);
			$monthtextshort = $outputlangs->transnoentities('MonthShort'.$month);
		} else {
			$monthtext = $outputlangs->transnoentitiesnoconv('Month'.$month);
			$monthtextshort = $outputlangs->transnoentitiesnoconv('MonthShort'.$month);
		}
		//print 'monthtext='.$monthtext.' monthtextshort='.$monthtextshort;
		$ret = str_replace('__b__', $monthtextshort, $ret);
		$ret = str_replace('__B__', $monthtext, $ret);
		//print 'x'.$outputlangs->charset_output.'-'.$ret.'x';
		//return $ret;
	}
	if (preg_match('/__a__/i', $format))
	{
		$timetouse = $time + $offsettz + $offsetdst; // TODO Replace this with function Date PHP. We also should not use anymore offsettz and offsetdst but only offsettzstring.

		$w = adodb_strftime('%w', $timetouse); // TODO Replace this with function Date PHP. We also should not use anymore offsettz and offsetdst but only offsettzstring.
		$dayweek = $outputlangs->transnoentitiesnoconv('Day'.$w);
		$ret = str_replace('__A__', $dayweek, $ret);
		$ret = str_replace('__a__', dol_substr($dayweek, 0, 3), $ret);
	}

	return $ret;
}


/**
 *  Return an array with locale date info.
 *  PHP getdate is restricted to the years 1901-2038 on Unix and 1970-2038 on Windows
 *  WARNING: This function always use PHP server timezone to return locale informations !!!
 *  Usage must be avoid.
 *  FIXME: Replace this with PHP date function and a parameter $gm
 *
 *	@param	int			$timestamp      Timestamp
 *	@param	boolean		$fast           Fast mode
 *	@return	array						Array of informations
 *										If no fast mode:
 *										'seconds' => $secs,
 *										'minutes' => $min,
 *										'hours' => $hour,
 *										'mday' => $day,
 *										'wday' => $dow,		0=sunday, 6=saturday
 *										'mon' => $month,
 *										'year' => $year,
 *										'yday' => floor($secsInYear/$_day_power),
 *										'weekday' => gmdate('l',$_day_power*(3+$dow)),
 *										'month' => gmdate('F',mktime(0,0,0,$month,2,1971)),
 *										If fast mode:
 *										'seconds' => $secs,
 *										'minutes' => $min,
 *										'hours' => $hour,
 *										'mday' => $day,
 *										'mon' => $month,
 *										'year' => $year,
 *										'yday' => floor($secsInYear/$_day_power),
 *										'leap' => $leaf,
 *										'ndays' => $ndays
 * 	@see 								dol_print_date(), dol_stringtotime(), dol_mktime()
 */
function dol_getdate($timestamp, $fast = false)
{
	global $conf;

	$usealternatemethod = false;
	if ($timestamp <= 0) $usealternatemethod = true; // <= 1970
	if ($timestamp >= 2145913200) $usealternatemethod = true; // >= 2038

	if ($usealternatemethod)
	{
		$arrayinfo = adodb_getdate($timestamp, $fast);
	} else {
		$arrayinfo = getdate($timestamp);
	}

	return $arrayinfo;
}

/**
 *	Return a timestamp date built from detailed informations (by default a local PHP server timestamp)
 * 	Replace function mktime not available under Windows if year < 1970
 *	PHP mktime is restricted to the years 1901-2038 on Unix and 1970-2038 on Windows
 *
 * 	@param	int			$hour			Hour	(can be -1 for undefined)
 *	@param	int			$minute			Minute	(can be -1 for undefined)
 *	@param	int			$second			Second	(can be -1 for undefined)
 *	@param	int			$month			Month (1 to 12)
 *	@param	int			$day			Day (1 to 31)
 *	@param	int			$year			Year
 *	@param	mixed		$gm				True or 1 or 'gmt'=Input informations are GMT values
 *										False or 0 or 'server' = local to server TZ
 *										'user' = local to user TZ
 *										'tz,TimeZone' = use specified timezone
 *	@param	int			$check			0=No check on parameters (Can use day 32, etc...)
 *	@return	int|string					Date as a timestamp, '' or false if error
 * 	@see 								dol_print_date(), dol_stringtotime(), dol_getdate()
 */
function dol_mktime($hour, $minute, $second, $month, $day, $year, $gm = false, $check = 1)
{
	global $conf;
	//print "- ".$hour.",".$minute.",".$second.",".$month.",".$day.",".$year.",".$_SERVER["WINDIR"]." -";

	// Clean parameters
	if ($hour == -1 || empty($hour)) $hour = 0;
	if ($minute == -1 || empty($minute)) $minute = 0;
	if ($second == -1 || empty($second)) $second = 0;

	// Check parameters
	if ($check)
	{
		if (!$month || !$day)  return '';
		if ($day > 31) return '';
		if ($month > 12) return '';
		if ($hour < 0 || $hour > 24) return '';
		if ($minute < 0 || $minute > 60) return '';
		if ($second < 0 || $second > 60) return '';
	}

	if (empty($gm) || $gm === 'server')
	{
		$default_timezone = @date_default_timezone_get(); // Example 'Europe/Berlin'
		$localtz = new DateTimeZone($default_timezone);
	} elseif ($gm === 'user')
	{
		// We use dol_tz_string first because it is more reliable.
		$default_timezone = (empty($_SESSION["dol_tz_string"]) ? @date_default_timezone_get() : $_SESSION["dol_tz_string"]); // Example 'Europe/Berlin'
		try {
			$localtz = new DateTimeZone($default_timezone);
		} catch (Exception $e)
		{
			dol_syslog("Warning dol_tz_string contains an invalid value ".$_SESSION["dol_tz_string"], LOG_WARNING);
			$default_timezone = @date_default_timezone_get();
		}
	} elseif (strrpos($gm, "tz,") !== false)
	{
		$timezone = str_replace("tz,", "", $gm); // Example 'tz,Europe/Berlin'
		try {
			$localtz = new DateTimeZone($timezone);
		} catch (Exception $e)
		{
			dol_syslog("Warning passed timezone contains an invalid value ".$timezone, LOG_WARNING);
		}
	}

	if (empty($localtz)) {
		$localtz = new DateTimeZone('UTC');
	}
	//var_dump($localtz);
	//var_dump($year.'-'.$month.'-'.$day.'-'.$hour.'-'.$minute);
	$dt = new DateTime(null, $localtz);
	$dt->setDate((int) $year, (int) $month, (int) $day);
	$dt->setTime((int) $hour, (int) $minute, (int) $second);
	$date = $dt->getTimestamp(); // should include daylight saving time
	//var_dump($date);
	return $date;
}


/**
 *  Return date for now. In most cases, we use this function without parameters (that means GMT time).
 *
 *  @param	string		$mode	'gmt' => we return GMT timestamp,
 * 								'tzserver' => we add the PHP server timezone
 *  							'tzref' => we add the company timezone
 * 								'tzuser' => we add the user timezone
 *	@return int   $date	Timestamp
 */
function dol_now($mode = 'gmt')
{
	$ret = 0;

	if ($mode == 'gmt') $ret = time(); // Time for now at greenwich.
	elseif ($mode == 'tzserver')		// Time for now with PHP server timezone added
	{
		require_once DOL_DOCUMENT_ROOT.'/core/lib/date.lib.php';
		$tzsecond = getServerTimeZoneInt('now'); // Contains tz+dayling saving time
		$ret = (int) (dol_now('gmt') + ($tzsecond * 3600));
	} /*elseif ($mode == 'tzref')				// Time for now with parent company timezone is added
	{
		require_once DOL_DOCUMENT_ROOT.'/core/lib/date.lib.php';
		$tzsecond=getParentCompanyTimeZoneInt();    // Contains tz+dayling saving time
		$ret=dol_now('gmt')+($tzsecond*3600);
	}*/
	elseif ($mode == 'tzuser')				// Time for now with user timezone added
	{
		//print 'time: '.time();
		$offsettz = (empty($_SESSION['dol_tz']) ? 0 : $_SESSION['dol_tz']) * 60 * 60;
		$offsetdst = (empty($_SESSION['dol_dst']) ? 0 : $_SESSION['dol_dst']) * 60 * 60;
		$ret = (int) (dol_now('gmt') + ($offsettz + $offsetdst));
	}

	return $ret;
}


/**
 * Return string with formated size
 *
 * @param	int		$size		Size to print
 * @param	int		$shortvalue	Tell if we want long value to use another unit (Ex: 1.5Kb instead of 1500b)
 * @param	int		$shortunit	Use short label of size unit (for example 'b' instead of 'bytes')
 * @return	string				Link
 */
function dol_print_size($size, $shortvalue = 0, $shortunit = 0)
{
	global $conf, $langs;
	$level = 1024;

	if (!empty($conf->dol_optimize_smallscreen)) $shortunit = 1;

	// Set value text
	if (empty($shortvalue) || $size < ($level * 10))
	{
		$ret = $size;
		$textunitshort = $langs->trans("b");
		$textunitlong = $langs->trans("Bytes");
	} else {
		$ret = round($size / $level, 0);
		$textunitshort = $langs->trans("Kb");
		$textunitlong = $langs->trans("KiloBytes");
	}
	// Use long or short text unit
	if (empty($shortunit)) { $ret .= ' '.$textunitlong; } else { $ret .= ' '.$textunitshort; }

	return $ret;
}

/**
 * Show Url link
 *
 * @param	string		$url		Url to show
 * @param	string		$target		Target for link
 * @param	int			$max		Max number of characters to show
 * @param	int			$withpicto	With picto
 * @return	string					HTML Link
 */
function dol_print_url($url, $target = '_blank', $max = 32, $withpicto = 0)
{
	global $langs;

	if (empty($url)) return '';

	$link = '<a href="';
	if (!preg_match('/^http/i', $url)) $link .= 'http://';
	$link .= $url;
	$link .= '"';
	if ($target) $link .= ' target="'.$target.'"';
	$link .= '>';
	if (!preg_match('/^http/i', $url)) $link .= 'http://';
	$link .= dol_trunc($url, $max);
	$link .= '</a>';
	return '<div class="nospan float" style="margin-right: 10px">'.($withpicto ?img_picto($langs->trans("Url"), 'globe').' ' : '').$link.'</div>';
}

/**
 * Show EMail link
 *
 * @param	string		$email			EMail to show (only email, without 'Name of recipient' before)
 * @param 	int			$cid 			Id of contact if known
 * @param 	int			$socid 			Id of third party if known
 * @param 	int			$addlink		0=no link, 1=email has a html email link (+ link to create action if constant AGENDA_ADDACTIONFOREMAIL is on)
 * @param	int			$max			Max number of characters to show
 * @param	int			$showinvalid	1=Show warning if syntax email is wrong
 * @param	int			$withpicto		Show picto
 * @return	string						HTML Link
 */
function dol_print_email($email, $cid = 0, $socid = 0, $addlink = 0, $max = 64, $showinvalid = 1, $withpicto = 0)
{
	global $conf, $user, $langs, $hookmanager;

	$newemail = $email;

	if (!empty($conf->global->MAIN_OPTIMIZEFORTEXTBROWSER) && $withpicto) $withpicto = 0;

	if (empty($email)) return '&nbsp;';

	if (!empty($addlink))
	{
		$newemail = '<a style="text-overflow: ellipsis;" href="';
		if (!preg_match('/^mailto:/i', $email)) $newemail .= 'mailto:';
		$newemail .= $email;
		$newemail .= '">';
		$newemail .= dol_trunc($email, $max);
		$newemail .= '</a>';
		if ($showinvalid && !isValidEmail($email))
		{
			$langs->load("errors");
			$newemail .= img_warning($langs->trans("ErrorBadEMail", $email));
		}

		if (($cid || $socid) && !empty($conf->agenda->enabled) && $user->rights->agenda->myactions->create)
		{
			$type = 'AC_EMAIL'; $link = '';
			if (!empty($conf->global->AGENDA_ADDACTIONFOREMAIL)) $link = '<a href="'.DOL_URL_ROOT.'/comm/action/card.php?action=create&amp;backtopage=1&amp;actioncode='.$type.'&amp;contactid='.$cid.'&amp;socid='.$socid.'">'.img_object($langs->trans("AddAction"), "calendar").'</a>';
			if ($link) $newemail = '<div>'.$newemail.' '.$link.'</div>';
		}
	} else {
		if ($showinvalid && !isValidEmail($email))
		{
			$langs->load("errors");
			$newemail .= img_warning($langs->trans("ErrorBadEMail", $email));
		}
	}

	//$rep = '<div class="nospan" style="margin-right: 10px">';
	$rep = ($withpicto ? img_picto($langs->trans("EMail").' : '.$email, 'object_email.png').' ' : '').$newemail;
	//$rep .= '</div>';
	if ($hookmanager) {
		$parameters = array('cid' => $cid, 'socid' => $socid, 'addlink' => $addlink, 'picto' => $withpicto);
		$reshook = $hookmanager->executeHooks('printEmail', $parameters, $email);
		if ($reshook > 0) {
			$rep = '';
		}
		$rep .= $hookmanager->resPrint;
	}

	return $rep;
}

/**
 * Get array of social network dictionary
 *
 * @return  array       Array of Social Networks Dictionary
 */
function getArrayOfSocialNetworks()
{
    global $conf, $db;
    $sql = "SELECT rowid, code, label, url, icon, active FROM ".MAIN_DB_PREFIX."c_socialnetworks";
    $sql .= " WHERE entity=".$conf->entity;
    $socialnetworks = array();
    $resql = $db->query($sql);
    if ($resql) {
        while ($obj = $db->fetch_object($resql)) {
            $socialnetworks[$obj->code] = array(
                'rowid' => $obj->rowid,
                'label' => $obj->label,
                'url' => $obj->url,
                'icon' => $obj->icon,
                'active' => $obj->active,
            );
        }
    }
    return $socialnetworks;
}

/**
 * Show social network link
 *
 * @param	string		$value			Skype to show (only skype, without 'Name of recipient' before)
 * @param	int 		$cid 			Id of contact if known
 * @param	int 		$socid 			Id of third party if known
 * @param	string 		$type			'skype','facebook',...
 * @return	string						HTML Link
 */
function dol_print_socialnetworks($value, $cid, $socid, $type)
{
	global $conf, $user, $langs;

	$htmllink = $value;

	if (empty($value)) return '&nbsp;';

	if (!empty($type))
	{
		$htmllink = '<div class="divsocialnetwork inline-block valignmiddle">';
		$htmllink .= img_picto($langs->trans(strtoupper($type)), $type.'.png', '', false, 0, 0, '', 'paddingright', 0);
		$htmllink .= $value;
		if ($type == 'skype')
		{
			$htmllink .= '&nbsp;';
			$htmllink .= '<a href="skype:';
			$htmllink .= $value;
			$htmllink .= '?call" alt="'.$langs->trans("Call").'&nbsp;'.$value.'" title="'.$langs->trans("Call").'&nbsp;'.$value.'">';
			$htmllink .= '<img src="'.DOL_URL_ROOT.'/theme/common/skype_callbutton.png" border="0">';
			$htmllink .= '</a><a href="skype:';
			$htmllink .= $value;
			$htmllink .= '?chat" alt="'.$langs->trans("Chat").'&nbsp;'.$value.'" title="'.$langs->trans("Chat").'&nbsp;'.$value.'">';
			$htmllink .= '<img class="paddingleft" src="'.DOL_URL_ROOT.'/theme/common/skype_chatbutton.png" border="0">';
			$htmllink .= '</a>';
		}
		if (($cid || $socid) && !empty($conf->agenda->enabled) && $user->rights->agenda->myactions->create && $type == 'skype')
		{
			$addlink = 'AC_SKYPE';
			$link = '';
			if (!empty($conf->global->AGENDA_ADDACTIONFORSKYPE)) $link = '<a href="'.DOL_URL_ROOT.'/comm/action/card.php?action=create&amp;backtopage=1&amp;actioncode='.$addlink.'&amp;contactid='.$cid.'&amp;socid='.$socid.'">'.img_object($langs->trans("AddAction"), "calendar").'</a>';
			$htmllink .= ($link ? ' '.$link : '');
		}
		$htmllink .= '</div>';
	} else {
		$langs->load("errors");
		$htmllink .= img_warning($langs->trans("ErrorBadSocialNetworkValue", $value));
	}
	return $htmllink;
}

/**
 * 	Format phone numbers according to country
 *
 * 	@param  string  $phone          Phone number to format
 * 	@param  string  $countrycode    Country code to use for formatting
 * 	@param 	int		$cid 		    Id of contact if known
 * 	@param 	int		$socid          Id of third party if known
 * 	@param 	string	$addlink	    ''=no link to create action, 'AC_TEL'=add link to clicktodial (if module enabled) and add link to create event (if conf->global->AGENDA_ADDACTIONFORPHONE set)
 * 	@param 	string	$separ 		    Separation between numbers for a better visibility example : xx.xx.xx.xx.xx
 *  @param	string  $withpicto      Show picto
 *  @param	string	$titlealt	    Text to show on alt
 *  @param  int     $adddivfloat    Add div float around phone.
 * 	@return string 				    Formated phone number
 */
function dol_print_phone($phone, $countrycode = '', $cid = 0, $socid = 0, $addlink = '', $separ = "&nbsp;", $withpicto = '', $titlealt = '', $adddivfloat = 0)
{
	global $conf, $user, $langs, $mysoc, $hookmanager;

	// Clean phone parameter
	$phone = preg_replace("/[\s.-]/", "", trim($phone));
	if (empty($phone)) { return ''; }
	if ($conf->global->MAIN_PHONE_SEPAR) $separ = $conf->global->MAIN_PHONE_SEPAR;
	if (empty($countrycode)) $countrycode = $mysoc->country_code;

	// Short format for small screens
	if ($conf->dol_optimize_smallscreen) $separ = '';

	$newphone = $phone;
	if (strtoupper($countrycode) == "FR")
	{
		// France
		if (dol_strlen($phone) == 10) {
			$newphone = substr($newphone, 0, 2).$separ.substr($newphone, 2, 2).$separ.substr($newphone, 4, 2).$separ.substr($newphone, 6, 2).$separ.substr($newphone, 8, 2);
		} elseif (dol_strlen($phone) == 7)
		{
			$newphone = substr($newphone, 0, 3).$separ.substr($newphone, 3, 2).$separ.substr($newphone, 5, 2);
		} elseif (dol_strlen($phone) == 9)
		{
			$newphone = substr($newphone, 0, 2).$separ.substr($newphone, 2, 3).$separ.substr($newphone, 5, 2).$separ.substr($newphone, 7, 2);
		} elseif (dol_strlen($phone) == 11)
		{
			$newphone = substr($newphone, 0, 3).$separ.substr($newphone, 3, 2).$separ.substr($newphone, 5, 2).$separ.substr($newphone, 7, 2).$separ.substr($newphone, 9, 2);
		} elseif (dol_strlen($phone) == 12)
		{
			$newphone = substr($newphone, 0, 4).$separ.substr($newphone, 4, 2).$separ.substr($newphone, 6, 2).$separ.substr($newphone, 8, 2).$separ.substr($newphone, 10, 2);
		}
	} elseif (strtoupper($countrycode) == "CA")
	{
		if (dol_strlen($phone) == 10) {
			$newphone = ($separ != '' ? '(' : '').substr($newphone, 0, 3).($separ != '' ? ')' : '').$separ.substr($newphone, 3, 3).($separ != '' ? '-' : '').substr($newphone, 6, 4);
		}
	} elseif (strtoupper($countrycode) == "PT")
	{//Portugal
		if (dol_strlen($phone) == 13)
		{//ex: +351_ABC_DEF_GHI
			$newphone = substr($newphone, 0, 4).$separ.substr($newphone, 4, 3).$separ.substr($newphone, 7, 3).$separ.substr($newphone, 10, 3);
		}
	} elseif (strtoupper($countrycode) == "SR")
	{//Suriname
		if (dol_strlen($phone) == 10)
		{//ex: +597_ABC_DEF
			$newphone = substr($newphone, 0, 4).$separ.substr($newphone, 4, 3).$separ.substr($newphone, 7, 3);
		} elseif (dol_strlen($phone) == 11)
		{//ex: +597_ABC_DEFG
			$newphone = substr($newphone, 0, 4).$separ.substr($newphone, 4, 3).$separ.substr($newphone, 7, 4);
		}
	} elseif (strtoupper($countrycode) == "DE")
	{//Allemagne
		if (dol_strlen($phone) == 14)
		{//ex:  +49_ABCD_EFGH_IJK
			$newphone = substr($newphone, 0, 3).$separ.substr($newphone, 3, 4).$separ.substr($newphone, 7, 4).$separ.substr($newphone, 11, 3);
		} elseif (dol_strlen($phone) == 13)
		{//ex: +49_ABC_DEFG_HIJ
			$newphone = substr($newphone, 0, 3).$separ.substr($newphone, 3, 3).$separ.substr($newphone, 6, 4).$separ.substr($newphone, 10, 3);
		}
	} elseif (strtoupper($countrycode) == "ES")
	{//Espagne
		if (dol_strlen($phone) == 12)
		{//ex:  +34_ABC_DEF_GHI
			$newphone = substr($newphone, 0, 3).$separ.substr($newphone, 3, 3).$separ.substr($newphone, 6, 3).$separ.substr($newphone, 9, 3);
		}
	} elseif (strtoupper($countrycode) == "BF")
	{// Burkina Faso
		if (dol_strlen($phone) == 12)
		{//ex :  +22 A BC_DE_FG_HI
			$newphone = substr($newphone, 0, 3).$separ.substr($newphone, 3, 1).$separ.substr($newphone, 4, 2).$separ.substr($newphone, 6, 2).$separ.substr($newphone, 8, 2).$separ.substr($newphone, 10, 2);
		}
	} elseif (strtoupper($countrycode) == "RO")
	{// Roumanie
		if (dol_strlen($phone) == 12)
		{//ex :  +40 AB_CDE_FG_HI
			$newphone = substr($newphone, 0, 3).$separ.substr($newphone, 3, 2).$separ.substr($newphone, 5, 3).$separ.substr($newphone, 8, 2).$separ.substr($newphone, 10, 2);
		}
	} elseif (strtoupper($countrycode) == "TR")
	{//Turquie
		if (dol_strlen($phone) == 13)
		{//ex :  +90 ABC_DEF_GHIJ
			$newphone = substr($newphone, 0, 3).$separ.substr($newphone, 3, 3).$separ.substr($newphone, 6, 3).$separ.substr($newphone, 9, 4);
		}
	} elseif (strtoupper($countrycode) == "US")
	{//Etat-Unis
		if (dol_strlen($phone) == 12)
		{//ex: +1 ABC_DEF_GHIJ
			$newphone = substr($newphone, 0, 2).$separ.substr($newphone, 2, 3).$separ.substr($newphone, 5, 3).$separ.substr($newphone, 8, 4);
		}
	} elseif (strtoupper($countrycode) == "MX")
	{//Mexique
		if (dol_strlen($phone) == 12)
		{//ex: +52 ABCD_EFG_HI
			$newphone = substr($newphone, 0, 3).$separ.substr($newphone, 3, 4).$separ.substr($newphone, 7, 3).$separ.substr($newphone, 10, 2);
		} elseif (dol_strlen($phone) == 11)
		{//ex: +52 AB_CD_EF_GH
			$newphone = substr($newphone, 0, 3).$separ.substr($newphone, 3, 2).$separ.substr($newphone, 5, 2).$separ.substr($newphone, 7, 2).$separ.substr($newphone, 9, 2);
		} elseif (dol_strlen($phone) == 13)
		{//ex: +52 ABC_DEF_GHIJ
			$newphone = substr($newphone, 0, 3).$separ.substr($newphone, 3, 3).$separ.substr($newphone, 6, 3).$separ.substr($newphone, 9, 4);
		}
	} elseif (strtoupper($countrycode) == "ML")
	{//Mali
		if (dol_strlen($phone) == 12)
		{//ex: +223 AB_CD_EF_GH
			$newphone = substr($newphone, 0, 4).$separ.substr($newphone, 4, 2).$separ.substr($newphone, 6, 2).$separ.substr($newphone, 8, 2).$separ.substr($newphone, 10, 2);
		}
	} elseif (strtoupper($countrycode) == "TH")
	{//Thaïlande
		if (dol_strlen($phone) == 11)
		{//ex: +66_ABC_DE_FGH
			$newphone = substr($newphone, 0, 3).$separ.substr($newphone, 3, 3).$separ.substr($newphone, 6, 2).$separ.substr($newphone, 8, 3);
		} elseif (dol_strlen($phone) == 12)
		{//ex: +66_A_BCD_EF_GHI
			$newphone = substr($newphone, 0, 3).$separ.substr($newphone, 3, 1).$separ.substr($newphone, 4, 3).$separ.substr($newphone, 7, 2).$separ.substr($newphone, 9, 3);
		}
	} elseif (strtoupper($countrycode) == "MU")
	{
        //Maurice
		if (dol_strlen($phone) == 11)
		{//ex: +230_ABC_DE_FG
			$newphone = substr($newphone, 0, 4).$separ.substr($newphone, 4, 3).$separ.substr($newphone, 7, 2).$separ.substr($newphone, 9, 2);
		} elseif (dol_strlen($phone) == 12)
		{//ex: +230_ABCD_EF_GH
			$newphone = substr($newphone, 0, 4).$separ.substr($newphone, 4, 4).$separ.substr($newphone, 8, 2).$separ.substr($newphone, 10, 2);
		}
	} elseif (strtoupper($countrycode) == "ZA")
	{//Afrique du sud
		if (dol_strlen($phone) == 12)
		{//ex: +27_AB_CDE_FG_HI
			$newphone = substr($newphone, 0, 3).$separ.substr($newphone, 3, 2).$separ.substr($newphone, 5, 3).$separ.substr($newphone, 8, 2).$separ.substr($newphone, 10, 2);
		}
	} elseif (strtoupper($countrycode) == "SY")
	{//Syrie
		if (dol_strlen($phone) == 12)
		{//ex: +963_AB_CD_EF_GH
			$newphone = substr($newphone, 0, 4).$separ.substr($newphone, 4, 2).$separ.substr($newphone, 6, 2).$separ.substr($newphone, 8, 2).$separ.substr($newphone, 10, 2);
		} elseif (dol_strlen($phone) == 13)
		{//ex: +963_AB_CD_EF_GHI
			$newphone = substr($newphone, 0, 4).$separ.substr($newphone, 4, 2).$separ.substr($newphone, 6, 2).$separ.substr($newphone, 8, 2).$separ.substr($newphone, 10, 3);
		}
	} elseif (strtoupper($countrycode) == "AE")
	{//Emirats Arabes Unis
		if (dol_strlen($phone) == 12)
		{//ex: +971_ABC_DEF_GH
			$newphone = substr($newphone, 0, 4).$separ.substr($newphone, 4, 3).$separ.substr($newphone, 7, 3).$separ.substr($newphone, 10, 2);
		} elseif (dol_strlen($phone) == 13)
		{//ex: +971_ABC_DEF_GHI
			$newphone = substr($newphone, 0, 4).$separ.substr($newphone, 4, 3).$separ.substr($newphone, 7, 3).$separ.substr($newphone, 10, 3);
		} elseif (dol_strlen($phone) == 14)
		{//ex: +971_ABC_DEF_GHIK
			$newphone = substr($newphone, 0, 4).$separ.substr($newphone, 4, 3).$separ.substr($newphone, 7, 3).$separ.substr($newphone, 10, 4);
		}
	} elseif (strtoupper($countrycode) == "DZ")
	{//Algérie
		if (dol_strlen($phone) == 13)
		{//ex: +213_ABC_DEF_GHI
			$newphone = substr($newphone, 0, 4).$separ.substr($newphone, 4, 3).$separ.substr($newphone, 7, 3).$separ.substr($newphone, 10, 3);
		}
	} elseif (strtoupper($countrycode) == "BE")
	{//Belgique
		if (dol_strlen($phone) == 11)
		{//ex: +32_ABC_DE_FGH
			$newphone = substr($newphone, 0, 3).$separ.substr($newphone, 3, 3).$separ.substr($newphone, 6, 2).$separ.substr($newphone, 8, 3);
		} elseif (dol_strlen($phone) == 12)
		{//ex: +32_ABC_DEF_GHI
			$newphone = substr($newphone, 0, 3).$separ.substr($newphone, 3, 3).$separ.substr($newphone, 6, 3).$separ.substr($newphone, 9, 3);
		}
	} elseif (strtoupper($countrycode) == "PF")
	{//Polynésie française
		if (dol_strlen($phone) == 12)
		{//ex: +689_AB_CD_EF_GH
			$newphone = substr($newphone, 0, 4).$separ.substr($newphone, 4, 2).$separ.substr($newphone, 6, 2).$separ.substr($newphone, 8, 2).$separ.substr($newphone, 10, 2);
		}
	} elseif (strtoupper($countrycode) == "CO")
	{//Colombie
		if (dol_strlen($phone) == 13)
		{//ex: +57_ABC_DEF_GH_IJ
			$newphone = substr($newphone, 0, 3).$separ.substr($newphone, 3, 3).$separ.substr($newphone, 6, 3).$separ.substr($newphone, 9, 2).$separ.substr($newphone, 11, 2);
		}
	} elseif (strtoupper($countrycode) == "JO")
	{//Jordanie
		if (dol_strlen($phone) == 12)
		{//ex: +962_A_BCD_EF_GH
			$newphone = substr($newphone, 0, 4).$separ.substr($newphone, 4, 1).$separ.substr($newphone, 5, 3).$separ.substr($newphone, 7, 2).$separ.substr($newphone, 9, 2);
		}
	} elseif (strtoupper($countrycode) == "JM")
	{//Jamaïque
		if (dol_strlen($newphone) == 12)
		{//ex: +1867_ABC_DEFG
			$newphone = substr($newphone, 0, 5).$separ.substr($newphone, 5, 3).$separ.substr($newphone, 8, 4);
		}
	} elseif (strtoupper($countrycode) == "MG")
	{//Madagascar
		if (dol_strlen($phone) == 13)
		{//ex: +261_AB_CD_EF_GHI
			$newphone = substr($newphone, 0, 4).$separ.substr($newphone, 4, 2).$separ.substr($newphone, 6, 2).$separ.substr($newphone, 8, 2).$separ.substr($newphone, 10, 3);
		}
	} elseif (strtoupper($countrycode) == "GB")
	{//Royaume uni
		if (dol_strlen($phone) == 13)
		{//ex: +44_ABCD_EFG_HIJ
			$newphone = substr($newphone, 0, 3).$separ.substr($newphone, 3, 4).$separ.substr($newphone, 7, 3).$separ.substr($newphone, 10, 3);
		}
	} elseif (strtoupper($countrycode) == "CH")
	{//Suisse
		if (dol_strlen($phone) == 12)
		{//ex: +41_AB_CDE_FG_HI
			$newphone = substr($newphone, 0, 3).$separ.substr($newphone, 3, 2).$separ.substr($newphone, 5, 3).$separ.substr($newphone, 8, 2).$separ.substr($newphone, 10, 2);
		} elseif (dol_strlen($phone) == 15)
		{// +41_AB_CDE_FGH_IJKL
			$newphone = $newphone = substr($newphone, 0, 3).$separ.substr($newphone, 3, 2).$separ.substr($newphone, 5, 3).$separ.substr($newphone, 8, 3).$separ.substr($newphone, 11, 4);
		}
	} elseif (strtoupper($countrycode) == "TN")
	{//Tunisie
		if (dol_strlen($phone) == 12)
		{//ex: +216_AB_CDE_FGH
			$newphone = substr($newphone, 0, 4).$separ.substr($newphone, 4, 2).$separ.substr($newphone, 6, 3).$separ.substr($newphone, 9, 3);
		}
	} elseif (strtoupper($countrycode) == "GF")
	{//Guyane francaise
		if (dol_strlen($phone) == 13)
		{//ex: +594_ABC_DE_FG_HI  (ABC=594 de nouveau)
			$newphone = substr($newphone, 0, 4).$separ.substr($newphone, 4, 3).$separ.substr($newphone, 7, 2).$separ.substr($newphone, 9, 2).$separ.substr($newphone, 11, 2);
		}
	} elseif (strtoupper($countrycode) == "GP")
	{//Guadeloupe
		if (dol_strlen($phone) == 13)
		{//ex: +590_ABC_DE_FG_HI  (ABC=590 de nouveau)
			$newphone = substr($newphone, 0, 4).$separ.substr($newphone, 4, 3).$separ.substr($newphone, 7, 2).$separ.substr($newphone, 9, 2).$separ.substr($newphone, 11, 2);
		}
	} elseif (strtoupper($countrycode) == "MQ")
	{//Martinique
		if (dol_strlen($phone) == 13)
		{//ex: +596_ABC_DE_FG_HI  (ABC=596 de nouveau)
			$newphone = substr($newphone, 0, 4).$separ.substr($newphone, 4, 3).$separ.substr($newphone, 7, 2).$separ.substr($newphone, 9, 2).$separ.substr($newphone, 11, 2);
		}
	} elseif (strtoupper($countrycode) == "IT")
	{//Italie
		if (dol_strlen($phone) == 12)
		{//ex: +39_ABC_DEF_GHI
			$newphone = substr($newphone, 0, 3).$separ.substr($newphone, 3, 3).$separ.substr($newphone, 6, 3).$separ.substr($newphone, 9, 3);
		} elseif (dol_strlen($phone) == 13)
		{//ex: +39_ABC_DEF_GH_IJ
			$newphone = substr($newphone, 0, 3).$separ.substr($newphone, 3, 3).$separ.substr($newphone, 6, 3).$separ.substr($newphone, 9, 2).$separ.substr($newphone, 11, 2);
		}
	} elseif (strtoupper($countrycode) == "AU")
	{
        //Australie
		if (dol_strlen($phone) == 12)
		{
            //ex: +61_A_BCDE_FGHI
			$newphone = substr($newphone, 0, 3).$separ.substr($newphone, 3, 1).$separ.substr($newphone, 4, 4).$separ.substr($newphone, 8, 4);
		}
	}
	if (!empty($addlink))	// Link on phone number (+ link to add action if conf->global->AGENDA_ADDACTIONFORPHONE set)
	{
		if ($conf->browser->layout == 'phone' || (!empty($conf->clicktodial->enabled) && !empty($conf->global->CLICKTODIAL_USE_TEL_LINK_ON_PHONE_NUMBERS)))	// If phone or option for, we use link of phone
		{
			$newphoneform = $newphone;
			$newphone = '<a href="tel:'.$phone.'"';
			$newphone .= '>'.$newphoneform.'</a>';
		} elseif (!empty($conf->clicktodial->enabled) && $addlink == 'AC_TEL')		// If click to dial, we use click to dial url
		{
			if (empty($user->clicktodial_loaded)) $user->fetch_clicktodial();

			// Define urlmask
			$urlmask = 'ErrorClickToDialModuleNotConfigured';
			if (!empty($conf->global->CLICKTODIAL_URL)) $urlmask = $conf->global->CLICKTODIAL_URL;
			if (!empty($user->clicktodial_url)) $urlmask = $user->clicktodial_url;

			$clicktodial_poste = (!empty($user->clicktodial_poste) ?urlencode($user->clicktodial_poste) : '');
			$clicktodial_login = (!empty($user->clicktodial_login) ?urlencode($user->clicktodial_login) : '');
			$clicktodial_password = (!empty($user->clicktodial_password) ?urlencode($user->clicktodial_password) : '');
			// This line is for backward compatibility
			$url = sprintf($urlmask, urlencode($phone), $clicktodial_poste, $clicktodial_login, $clicktodial_password);
			// Thoose lines are for substitution
			$substitarray = array('__PHONEFROM__'=>$clicktodial_poste,
								'__PHONETO__'=>urlencode($phone),
								'__LOGIN__'=>$clicktodial_login,
								'__PASS__'=>$clicktodial_password);
			$url = make_substitutions($url, $substitarray);
			$newphonesav = $newphone;
			$newphone = '<a href="'.$url.'"';
			if (!empty($conf->global->CLICKTODIAL_FORCENEWTARGET)) $newphone .= ' target="_blank"';
			$newphone .= '>'.$newphonesav.'</a>';
		}

		//if (($cid || $socid) && ! empty($conf->agenda->enabled) && $user->rights->agenda->myactions->create)
		if (!empty($conf->agenda->enabled) && $user->rights->agenda->myactions->create)
		{
			$type = 'AC_TEL'; $link = '';
			if ($addlink == 'AC_FAX') $type = 'AC_FAX';
			if (!empty($conf->global->AGENDA_ADDACTIONFORPHONE)) $link = '<a href="'.DOL_URL_ROOT.'/comm/action/card.php?action=create&amp;backtopage=1&amp;actioncode='.$type.($cid ? '&amp;contactid='.$cid : '').($socid ? '&amp;socid='.$socid : '').'">'.img_object($langs->trans("AddAction"), "calendar").'</a>';
			if ($link) $newphone = '<div>'.$newphone.' '.$link.'</div>';
		}
	}

	if (empty($titlealt))
	{
		$titlealt = ($withpicto == 'fax' ? $langs->trans("Fax") : $langs->trans("Phone"));
	}
	$rep = '';

	if ($hookmanager) {
		$parameters = array('countrycode' => $countrycode, 'cid' => $cid, 'socid' => $socid, 'titlealt' => $titlealt, 'picto' => $withpicto);
		$reshook = $hookmanager->executeHooks('printPhone', $parameters, $phone);
		$rep .= $hookmanager->resPrint;
	}
	if (empty($reshook))
	{
		$picto = '';
		if ($withpicto) {
			if ($withpicto == 'fax') {
				$picto = 'phoning_fax';
			} elseif ($withpicto == 'phone') {
				$picto = 'phoning';
			} elseif ($withpicto == 'mobile') {
				$picto = 'phoning_mobile';
			} else {
				$picto = '';
			}
		}
		if ($adddivfloat) $rep .= '<div class="nospan float" style="margin-right: 10px">';
		else $rep .= '<span style="margin-right: 10px;">';
		$rep .= ($withpicto ?img_picto($titlealt, 'object_'.$picto.'.png').' ' : '').$newphone;
		if ($adddivfloat) $rep .= '</div>';
		else $rep .= '</span>';
	}

	return $rep;
}

/**
 * 	Return an IP formated to be shown on screen
 *
 * 	@param	string	$ip			IP
 * 	@param	int		$mode		0=return IP + country/flag, 1=return only country/flag, 2=return only IP
 * 	@return string 				Formated IP, with country if GeoIP module is enabled
 */
function dol_print_ip($ip, $mode = 0)
{
	global $conf, $langs;

	$ret = '';

	if (empty($mode)) $ret .= $ip;

	if ($mode != 2)
	{
		$countrycode = dolGetCountryCodeFromIp($ip);
		if ($countrycode)	// If success, countrycode is us, fr, ...
		{
			if (file_exists(DOL_DOCUMENT_ROOT.'/theme/common/flags/'.$countrycode.'.png'))
			{
				$ret .= ' '.img_picto($countrycode.' '.$langs->trans("AccordingToGeoIPDatabase"), DOL_URL_ROOT.'/theme/common/flags/'.$countrycode.'.png', '', 1);
			} else $ret .= ' ('.$countrycode.')';
		} else {
			// Nothing
		}
	}

	return $ret;
}

/**
 * Return the IP of remote user.
 * Take HTTP_X_FORWARDED_FOR (defined when using proxy)
 * Then HTTP_CLIENT_IP if defined (rare)
 * Then REMOTE_ADDR (no way to be modified by user but may be wrong if user is using a proxy)
 *
 * @return	string		Ip of remote user.
 */
function getUserRemoteIP()
{
	$ip = empty($_SERVER['HTTP_X_FORWARDED_FOR']) ? (empty($_SERVER['HTTP_CLIENT_IP']) ? (empty($_SERVER['REMOTE_ADDR']) ? '' : $_SERVER['REMOTE_ADDR']) : $_SERVER['HTTP_CLIENT_IP']) : $_SERVER['HTTP_X_FORWARDED_FOR'];
	return $ip;
}

/**
 * 	Return a country code from IP. Empty string if not found.
 *
 * 	@param	string	$ip			IP
 * 	@return string 				Country code ('us', 'fr', ...)
 */
function dolGetCountryCodeFromIp($ip)
{
	global $conf;

	$countrycode = '';

	if (!empty($conf->geoipmaxmind->enabled))
	{
		$datafile = $conf->global->GEOIPMAXMIND_COUNTRY_DATAFILE;
		//$ip='24.24.24.24';
		//$datafile='/usr/share/GeoIP/GeoIP.dat';    Note that this must be downloaded datafile (not same than datafile provided with ubuntu packages)
		include_once DOL_DOCUMENT_ROOT.'/core/class/dolgeoip.class.php';
		$geoip = new DolGeoIP('country', $datafile);
		//print 'ip='.$ip.' databaseType='.$geoip->gi->databaseType." GEOIP_CITY_EDITION_REV1=".GEOIP_CITY_EDITION_REV1."\n";
		$countrycode = $geoip->getCountryCodeFromIP($ip);
	}

	return $countrycode;
}


/**
 *  Return country code for current user.
 *  If software is used inside a local network, detection may fails (we need a public ip)
 *
 *  @return     string      Country code (fr, es, it, us, ...)
 */
function dol_user_country()
{
	global $conf, $langs, $user;

	//$ret=$user->xxx;
	$ret = '';
	if (!empty($conf->geoipmaxmind->enabled))
	{
		$ip = getUserRemoteIP();
		$datafile = $conf->global->GEOIPMAXMIND_COUNTRY_DATAFILE;
		//$ip='24.24.24.24';
		//$datafile='E:\Mes Sites\Web\Admin1\awstats\maxmind\GeoIP.dat';
		include_once DOL_DOCUMENT_ROOT.'/core/class/dolgeoip.class.php';
		$geoip = new DolGeoIP('country', $datafile);
		$countrycode = $geoip->getCountryCodeFromIP($ip);
		$ret = $countrycode;
	}
	return $ret;
}

/**
 *  Format address string
 *
 *  @param	string	$address    Address string, already formatted with dol_format_address()
 *  @param  int		$htmlid     Html ID (for example 'gmap')
 *  @param  int		$element    'thirdparty'|'contact'|'member'|'other'
 *  @param  int		$id         Id of object
 *  @param	int		$noprint	No output. Result is the function return
 *  @param  string  $charfornl  Char to use instead of nl2br. '' means we use a standad nl2br.
 *  @return string|void			Nothing if noprint is 0, formatted address if noprint is 1
 *  @see dol_format_address()
 */
function dol_print_address($address, $htmlid, $element, $id, $noprint = 0, $charfornl = '')
{
	global $conf, $user, $langs, $hookmanager;

	$out = '';

	if ($address)
	{
		if ($hookmanager) {
			$parameters = array('element' => $element, 'id' => $id);
			$reshook = $hookmanager->executeHooks('printAddress', $parameters, $address);
			$out .= $hookmanager->resPrint;
		}
		if (empty($reshook))
		{
			if (empty($charfornl)) $out .= nl2br($address);
			else $out .= preg_replace('/[\r\n]+/', $charfornl, $address);

			// TODO Remove this block, we can add this using the hook now
			$showgmap = $showomap = 0;
			if (($element == 'thirdparty' || $element == 'societe') && !empty($conf->google->enabled) && !empty($conf->global->GOOGLE_ENABLE_GMAPS)) $showgmap = 1;
			if ($element == 'contact' && !empty($conf->google->enabled) && !empty($conf->global->GOOGLE_ENABLE_GMAPS_CONTACTS)) $showgmap = 1;
			if ($element == 'member' && !empty($conf->google->enabled) && !empty($conf->global->GOOGLE_ENABLE_GMAPS_MEMBERS)) $showgmap = 1;
			if (($element == 'thirdparty' || $element == 'societe') && !empty($conf->openstreetmap->enabled) && !empty($conf->global->OPENSTREETMAP_ENABLE_MAPS)) $showomap = 1;
			if ($element == 'contact' && !empty($conf->openstreetmap->enabled) && !empty($conf->global->OPENSTREETMAP_ENABLE_MAPS_CONTACTS)) $showomap = 1;
			if ($element == 'member' && !empty($conf->openstreetmap->enabled) && !empty($conf->global->OPENSTREETMAP_ENABLE_MAPS_MEMBERS)) $showomap = 1;
			if ($showgmap)
			{
				$url = dol_buildpath('/google/gmaps.php?mode='.$element.'&id='.$id, 1);
				$out .= ' <a href="'.$url.'" target="_gmaps"><img id="'.$htmlid.'" class="valigntextbottom" src="'.DOL_URL_ROOT.'/theme/common/gmap.png"></a>';
			}
			if ($showomap)
			{
				$url = dol_buildpath('/openstreetmap/maps.php?mode='.$element.'&id='.$id, 1);
				$out .= ' <a href="'.$url.'" target="_gmaps"><img id="'.$htmlid.'_openstreetmap" class="valigntextbottom" src="'.DOL_URL_ROOT.'/theme/common/gmap.png"></a>';
			}
		}
	}
	if ($noprint) return $out;
	else print $out;
}


/**
 *	Return true if email syntax is ok
 *
 *	@param	    string		$address    			email (Ex: "toto@examle.com", "John Do <johndo@example.com>")
 *  @param		int			$acceptsupervisorkey	If 1, the special string '__SUPERVISOREMAIL__' is also accepted as valid
 *	@return     boolean     						true if email syntax is OK, false if KO or empty string
 */
function isValidEmail($address, $acceptsupervisorkey = 0)
{
	if ($acceptsupervisorkey && $address == '__SUPERVISOREMAIL__') return true;
	if (filter_var($address, FILTER_VALIDATE_EMAIL)) return true;

	return false;
}

/**
 *	Return if the domain name has a valid MX record.
 *  WARNING: This need function idn_to_ascii, checkdnsrr and getmxrr
 *
 *	@param	    string		$domain	    			Domain name (Ex: "yahoo.com", "yhaoo.com", "dolibarr.fr")
 *	@return     int     							-1 if error (function not available), 0=Not valid, 1=Valid
 */
function isValidMXRecord($domain)
{
	if (function_exists('idn_to_ascii') && function_exists('checkdnsrr'))
	{
		if (!checkdnsrr(idn_to_ascii($domain), 'MX'))
		{
			return 0;
		}
		if (function_exists('getmxrr'))
		{
			$mxhosts = array();
			$weight = array();
			getmxrr(idn_to_ascii($domain), $mxhosts, $weight);
			if (count($mxhosts) > 1) return 1;
			if (count($mxhosts) == 1 && !empty($mxhosts[0])) return 1;

			return 0;
		}
	}
	return -1;
}

/**
 *  Return true if phone number syntax is ok
 *  TODO Decide what to do with this
 *
 *  @param	string		$phone		phone (Ex: "0601010101")
 *  @return boolean     			true if phone syntax is OK, false if KO or empty string
 */
function isValidPhone($phone)
{
	return true;
}


/**
 * Make a strlen call. Works even if mbstring module not enabled
 *
 * @param   string		$string				String to calculate length
 * @param   string		$stringencoding		Encoding of string
 * @return  int								Length of string
 */
function dol_strlen($string, $stringencoding = 'UTF-8')
{
	if (function_exists('mb_strlen')) return mb_strlen($string, $stringencoding);
	else return strlen($string);
}

/**
 * Make a substring. Works even if mbstring module is not enabled for better compatibility.
 *
 * @param	string	$string				String to scan
 * @param	string	$start				Start position
 * @param	int		$length				Length (in nb of characters or nb of bytes depending on trunconbytes param)
 * @param   string	$stringencoding		Page code used for input string encoding
 * @param	int		$trunconbytes		1=Length is max of bytes instead of max of characters
 * @return  string						substring
 */
function dol_substr($string, $start, $length, $stringencoding = '', $trunconbytes = 0)
{
	global $langs;

	if (empty($stringencoding)) $stringencoding = $langs->charset_output;

	$ret = '';
	if (empty($trunconbytes))
	{
		if (function_exists('mb_substr'))
		{
			$ret = mb_substr($string, $start, $length, $stringencoding);
		} else {
			$ret = substr($string, $start, $length);
		}
	} else {
		if (function_exists('mb_strcut'))
		{
			$ret = mb_strcut($string, $start, $length, $stringencoding);
		} else {
			$ret = substr($string, $start, $length);
		}
	}
	return $ret;
}


/**
 *	Truncate a string to a particular length adding '...' if string larger than length.
 * 	If length = max length+1, we do no truncate to avoid having just 1 char replaced with '...'.
 *  MAIN_DISABLE_TRUNC=1 can disable all truncings
 *
 *	@param	string	$string				String to truncate
 *	@param  int		$size				Max string size visible (excluding ...). 0 for no limit. WARNING: Final string size can have 3 more chars (if we added ..., or if size was max+1 or max+2 or max+3 so it does not worse to replace with ...)
 *	@param	string	$trunc				Where to trunc: right, left, middle (size must be a 2 power), wrap
 * 	@param	string	$stringencoding		Tell what is source string encoding
 *  @param	int		$nodot				Truncation do not add ... after truncation. So it's an exact truncation.
 *  @param  int     $display            Trunc is used to display data and can be changed for small screen. TODO Remove this param (must be dealt with CSS)
 *	@return string						Truncated string. WARNING: length is never higher than $size if $nodot is set, but can be 3 chars higher otherwise.
 */
function dol_trunc($string, $size = 40, $trunc = 'right', $stringencoding = 'UTF-8', $nodot = 0, $display = 0)
{
	global $conf;

	if ($size == 0 || !empty($conf->global->MAIN_DISABLE_TRUNC)) return $string;

	if (empty($stringencoding)) $stringencoding = 'UTF-8';
	// reduce for small screen
	if ($conf->dol_optimize_smallscreen == 1 && $display == 1) $size = round($size / 3);

	// We go always here
	if ($trunc == 'right')
	{
		$newstring = dol_textishtml($string) ?dol_string_nohtmltag($string, 1) : $string;
		if (dol_strlen($newstring, $stringencoding) > ($size + ($nodot ? 0 : 3)))    // If nodot is 0 and size is 1,2 or 3 chars more, we don't trunc and don't add ...
		return dol_substr($newstring, 0, $size, $stringencoding).($nodot ? '' : '...');
		else //return 'u'.$size.'-'.$newstring.'-'.dol_strlen($newstring,$stringencoding).'-'.$string;
		return $string;
	} elseif ($trunc == 'middle')
	{
		$newstring = dol_textishtml($string) ?dol_string_nohtmltag($string, 1) : $string;
		if (dol_strlen($newstring, $stringencoding) > 2 && dol_strlen($newstring, $stringencoding) > ($size + 1))
		{
			$size1 = round($size / 2);
			$size2 = round($size / 2);
			return dol_substr($newstring, 0, $size1, $stringencoding).'...'.dol_substr($newstring, dol_strlen($newstring, $stringencoding) - $size2, $size2, $stringencoding);
		} else return $string;
	} elseif ($trunc == 'left')
	{
		$newstring = dol_textishtml($string) ?dol_string_nohtmltag($string, 1) : $string;
		if (dol_strlen($newstring, $stringencoding) > ($size + ($nodot ? 0 : 3)))    // If nodot is 0 and size is 1,2 or 3 chars more, we don't trunc and don't add ...
		return '...'.dol_substr($newstring, dol_strlen($newstring, $stringencoding) - $size, $size, $stringencoding);
		else return $string;
	} elseif ($trunc == 'wrap')
	{
		$newstring = dol_textishtml($string) ?dol_string_nohtmltag($string, 1) : $string;
		if (dol_strlen($newstring, $stringencoding) > ($size + 1))
		return dol_substr($newstring, 0, $size, $stringencoding)."\n".dol_trunc(dol_substr($newstring, $size, dol_strlen($newstring, $stringencoding) - $size, $stringencoding), $size, $trunc);
		else return $string;
	} else return 'BadParam3CallingDolTrunc';
}

/**
 *	Show picto whatever it's its name (generic function)
 *
 *	@param      string		$titlealt         		Text on title tag for tooltip. Not used if param notitle is set to 1.
 *	@param      string		$picto       			Name of image file to show ('filenew', ...)
 *													If no extension provided, we use '.png'. Image must be stored into theme/xxx/img directory.
 *                                  				Example: picto.png                  if picto.png is stored into htdocs/theme/mytheme/img
 *                                  				Example: picto.png@mymodule         if picto.png is stored into htdocs/mymodule/img
 *                                  				Example: /mydir/mysubdir/picto.png  if picto.png is stored into htdocs/mydir/mysubdir (pictoisfullpath must be set to 1)
 *	@param		string		$moreatt				Add more attribute on img tag (For example 'style="float: right"')
 *	@param		boolean|int	$pictoisfullpath		If true or 1, image path is a full path
 *	@param		int			$srconly				Return only content of the src attribute of img.
 *  @param		int			$notitle				1=Disable tag title. Use it if you add js tooltip, to avoid duplicate tooltip.
 *  @param		string		$alt					Force alt for bind people
 *  @param		string		$morecss				Add more class css on img tag (For example 'myclascss').
 *  @param		string		$marginleftonlyshort	1 = Add a short left margin on picto, 2 = Add a larger left margin on picto, 0 = No margin left. Works for fontawesome picto only.
 *  @return     string       				    	Return img tag
 *  @see        img_object(), img_picto_common()
 */
function img_picto($titlealt, $picto, $moreatt = '', $pictoisfullpath = false, $srconly = 0, $notitle = 0, $alt = '', $morecss = '', $marginleftonlyshort = 2)
{
	global $conf, $langs;

	// We forge fullpathpicto for image to $path/img/$picto. By default, we take DOL_URL_ROOT/theme/$conf->theme/img/$picto
	$url = DOL_URL_ROOT;
	$theme = $conf->theme;
	$path = 'theme/'.$theme;

	// Define fullpathpicto to use into src
	if ($pictoisfullpath) {
		// Clean parameters
		if (!preg_match('/(\.png|\.gif|\.svg)$/i', $picto)) {
			$picto .= '.png';
		}
		$fullpathpicto = $picto;
		$reg = array();
		if (preg_match('/class="([^"]+)"/', $moreatt, $reg)) {
		    $morecss .= ($morecss ? ' ' : '').$reg[1];
		    $moreatt = str_replace('class="'.$reg[1].'"', '', $moreatt);
		}
	} else {
		$pictowithouttext = preg_replace('/(\.png|\.gif|\.svg)$/', '', $picto);
		if (empty($srconly) && in_array($pictowithouttext, array(
        		'1downarrow', '1uparrow', '1leftarrow', '1rightarrow', '1uparrow_selected', '1downarrow_selected', '1leftarrow_selected', '1rightarrow_selected',
        		'accountancy', 'address', 'bank_account', 'barcode', 'bank', 'bill', 'bookmark', 'bom', 'building',
        		'cash-register', 'category', 'check', 'clock', 'close_title', 'company', 'contact', 'contract', 'cubes',
        		'delete', 'dolly', 'dollyrevert', 'edit', 'ellipsis-h', 'email', 'external-link-alt', 'external-link-square-alt',
        		'filter', 'file-code', 'file-export', 'file-import', 'file-upload', 'folder', 'folder-open', 'globe', 'globe-americas', 'grip', 'grip_title', 'help',
        		'intervention', 'label', 'language', 'list', 'listlight', 'lot',
        		'map-marker-alt', 'money-bill-alt', 'mrp', 'note',
        		'object_accounting', 'object_action', 'object_account', 'object_barcode', 'object_bill', 'object_billa', 'object_billd', 'object_bom',
	        	'object_category', 'object_conversation', 'object_bookmark', 'object_bug', 'object_dolly', 'object_dollyrevert', 'object_generic', 'object_folder',
        		'object_list-alt', 'object_calendar', 'object_calendarweek', 'object_calendarmonth', 'object_calendarday', 'object_calendarperuser',
        		'object_cash-register', 'object_company', 'object_contact', 'object_contract', 'object_donation', 'object_dynamicprice',
        		'object_globe', 'object_holiday', 'object_hrm', 'object_invoice', 'object_intervention', 'object_label',
        		'object_margin', 'object_money-bill-alt', 'object_multicurrency', 'object_order', 'object_payment',
        		'object_lot', 'object_mrp', 'object_payment', 'object_product', 'object_propal',
        		'object_other', 'object_paragraph', 'object_poll', 'object_printer', 'object_project', 'object_projectpub', 'object_propal', 'object_resource', 'object_rss', 'object_projecttask',
        		'object_recruitmentjobposition', 'object_recruitmentcandidature',
        		'object_shipment', 'object_share-alt', 'object_supplier_invoice', 'object_supplier_invoicea', 'object_supplier_invoiced', 'object_supplier_order', 'object_supplier_proposal', 'object_service', 'object_stock',
        		'object_technic', 'object_ticket', 'object_trip', 'object_user', 'object_group', 'object_member',
        		'object_phoning', 'object_phoning_mobile', 'object_phoning_fax', 'object_email', 'object_website',
        		'off', 'on', 'order',
        		'paiment', 'play', 'playdisabled', 'poll', 'printer', 'product', 'propal', 'projecttask', 'stock', 'resize', 'service', 'stats', 'trip',
				'setup', 'share-alt', 'sign-out', 'split', 'stripe-s', 'switch_off', 'switch_on', 'tools', 'unlink', 'uparrow', 'user', 'vcard', 'wrench',
				'jabber', 'skype', 'twitter', 'facebook', 'linkedin', 'instagram', 'snapchat', 'youtube', 'google-plus-g', 'whatsapp',
				'chevron-left', 'chevron-right', 'chevron-down', 'chevron-top',
        		'home', 'hrm', 'companies', 'products', 'commercial', 'invoicing', 'pencil-ruler', 'preview', 'project', 'projectpub', 'supplier_invoice', 'members', 'ticket', 'generic',
        		'error', 'warning', 'supplier_proposal', 'supplier_order', 'supplier_invoice',
        		'title_setup', 'title_accountancy', 'title_bank', 'title_hrm', 'title_agenda'
			)
		)) {
			$fakey = $pictowithouttext;
			$facolor = ''; $fasize = '';
			$fa = 'fas';
			if (in_array($pictowithouttext, array('clock', 'object_generic', 'note', 'off', 'on', 'object_bookmark', 'bookmark', 'vcard'))) {
				$fa = 'far';
			}
			if (in_array($pictowithouttext, array('black-tie', 'skype', 'twitter', 'facebook', 'linkedin', 'instagram', 'snapchat', 'stripe-s', 'youtube', 'google-plus-g', 'whatsapp'))) {
				$fa = 'fab';
			}

			$pictowithouttext = str_replace('object_', '', $pictowithouttext);

		    $arrayconvpictotofa = array(
		    	'account'=>'university', 'accountancy'=>'money-check-alt', 'action'=>'calendar-alt', 'address'=> 'address-book',
		    	'bank_account'=>'university', 'bill'=>'file-invoice-dollar', 'billa'=>'file-excel', 'supplier_invoicea'=>'file-excel', 'billd'=>'file-medical', 'supplier_invoiced'=>'file-medical', 'bom'=>'cubes',
		    	'company'=>'building', 'contact'=>'address-book', 'contract'=>'suitcase', 'conversation'=>'comments', 'donation'=>'file-alt', 'dynamicprice'=>'hand-holding-usd',
		    	'setup'=>'cog', 'companies'=>'building', 'products'=>'cube', 'commercial'=>'suitcase', 'invoicing'=>'coins',
		    	'accounting'=>'chart-line', 'category'=>'tag', 'dollyrevert'=>'dolly',
		    	'hrm'=>'user-tie', 'margin'=>'calculator', 'members'=>'users', 'ticket'=>'ticket-alt', 'globe'=>'external-link-alt', 'lot'=>'barcode',
		    	'email'=>'at',
		    	'edit'=>'pencil-alt', 'grip_title'=>'arrows-alt', 'grip'=>'arrows-alt', 'help'=>'question-circle',
		    	'generic'=>'file', 'holiday'=>'umbrella-beach', 'label'=>'layer-group',
		    	'member'=>'users', 'mrp'=>'cubes', 'trip'=>'wallet', 'group'=>'users',
		    	'sign-out'=>'sign-out-alt',
		    	'switch_off'=>'toggle-off', 'switch_on'=>'toggle-on', 'check'=>'check', 'bookmark'=>'star', 'bookmark'=>'star',
		    	'bank'=>'university', 'close_title'=>'window-close', 'delete'=>'trash', 'edit'=>'pencil-alt', 'filter'=>'filter',
		    	'list-alt'=>'list-alt', 'calendar'=>'calendar-alt', 'calendarweek'=>'calendar-week', 'calendarmonth'=>'calendar-alt', 'calendarday'=>'calendar-day', 'calendarperuser'=>'table',
		    	'intervention'=>'ambulance', 'invoice'=>'file-invoice-dollar', 'multicurrency'=>'dollar-sign', 'order'=>'file-invoice',
		    	'error'=>'exclamation-triangle', 'warning'=>'exclamation-triangle',
		    	'other'=>'square',
		    	'playdisabled'=>'play', 'poll'=>'check-double', 'preview'=>'binoculars', 'project'=>'sitemap', 'projectpub'=>'sitemap', 'projecttask'=>'tasks', 'propal'=>'file-signature',
		    	'recruitmentjobposition'=>'id-card-alt', 'recruitmentcandidature'=>'id-badge',
		    	'resize'=>'crop', 'supplier_order'=>'dol-order_supplier', 'supplier_proposal'=>'file-signature',
		    	'payment'=>'money-check-alt', 'phoning'=>'phone', 'phoning_mobile'=>'mobile-alt', 'phoning_fax'=>'fax', 'printer'=>'print', 'product'=>'cube', 'service'=>'concierge-bell',
		    	'resource'=>'laptop-house',
		    	'shipment'=>'dolly', 'stock'=>'box-open', 'stats' => 'chart-bar', 'split'=>'code-branch', 'supplier_invoice'=>'file-invoice-dollar', 'technic'=>'cogs', 'ticket'=>'ticket-alt',
		    	'title_setup'=>'tools', 'title_accountancy'=>'money-check-alt', 'title_bank'=>'university', 'title_hrm'=>'umbrella-beach',
		    	'title_agenda'=>'calendar-alt',
		    	'uparrow'=>'mail-forward', 'vcard'=>'address-card',
		    	'jabber'=>'comment-o',
		    	'website'=>'globe-americas'
		    );
			if ($pictowithouttext == 'off') {
			    $fakey = 'fa-square';
				$fasize = '1.3em';
			} elseif ($pictowithouttext == 'on') {
			    $fakey = 'fa-check-square';
				$fasize = '1.3em';
			} elseif ($pictowithouttext == 'listlight') {
				$fakey = 'fa-download';
				$marginleftonlyshort = 1;
			} elseif ($pictowithouttext == 'printer') {
				$fakey = 'fa-print';
				$fasize = '1.2em';
			} elseif ($pictowithouttext == 'note') {
			    $fakey = 'fa-sticky-note';
				$marginleftonlyshort = 1;
			} elseif (in_array($pictowithouttext, array('1uparrow', '1downarrow', '1leftarrow', '1rightarrow', '1uparrow_selected', '1downarrow_selected', '1leftarrow_selected', '1rightarrow_selected'))) {
			    $convertarray = array('1uparrow'=>'caret-up', '1downarrow'=>'caret-down', '1leftarrow'=>'caret-left', '1rightarrow'=>'caret-right', '1uparrow_selected'=>'caret-up', '1downarrow_selected'=>'caret-down', '1leftarrow_selected'=>'caret-left', '1rightarrow_selected'=>'caret-right');
			    $fakey = 'fa-'.$convertarray[$pictowithouttext];
			    if (preg_match('/selected/', $pictowithouttext)) $facolor = '#888';
				$marginleftonlyshort = 1;
			} elseif (!empty($arrayconvpictotofa[$pictowithouttext]))
			{
				$fakey = 'fa-'.$arrayconvpictotofa[$pictowithouttext];
			} else {
				$fakey = 'fa-'.$pictowithouttext;
			}

			// Define $marginleftonlyshort
			$arrayconvpictotomarginleftonly = array(
				'bank', 'check', 'delete', 'generic', 'grip', 'grip_title', 'jabber',
				'grip_title', 'grip', 'listlight', 'note', 'on', 'off', 'playdisabled', 'printer', 'resize', 'sign-out', 'stats', 'switch_on', 'switch_off',
				'uparrow', '1uparrow', '1downarrow', '1leftarrow', '1rightarrow', '1uparrow_selected', '1downarrow_selected', '1leftarrow_selected', '1rightarrow_selected'
			);
			if (!isset($arrayconvpictotomarginleftonly[$pictowithouttext])) {
				$marginleftonlyshort = 0;
			}

			// Add CSS
			$arrayconvpictotomorcess = array(
				'action'=>'infobox-action', 'account'=>'infobox-bank_account', 'accountancy'=>'infobox-bank_account',
				'bank_account'=>'bg-infobox-bank_account',
				'bill'=>'infobox-commande', 'billa'=>'infobox-commande', 'billd'=>'infobox-commande',
				'cash-register'=>'infobox-bank_account', 'contract'=>'infobox-contrat', 'check'=>'font-status4', 'conversation'=>'infobox-contrat',
				'donation'=>'infobox-commande', 'dollyrevert'=>'flip', 'ecm'=>'infobox-action',
				'hrm'=>'infobox-adherent', 'group'=>'infobox-adherent', 'intervention'=>'infobox-contrat',
				'multicurrency'=>'infobox-bank_account',
				'members'=>'infobox-adherent', 'member'=>'infobox-adherent', 'money-bill-alt'=>'infobox-bank_account',
				'order'=>'infobox-commande',
				'user'=>'infobox-adherent', 'users'=>'infobox-adherent',
				'error'=>'pictoerror', 'warning'=>'pictowarning', 'switch_on'=>'font-status4',
				'holiday'=>'infobox-holiday', 'invoice'=>'infobox-commande',
				'payment'=>'infobox-bank_account', 'poll'=>'infobox-adherent', 'project'=>'infobox-project', 'projecttask'=>'infobox-project', 'propal'=>'infobox-propal',
				'recruitmentjobposition'=>'infobox-adherent', 'recruitmentcandidature'=>'infobox-adherent',
				'resource'=>'infobox-action',
				'supplier_invoice'=>'infobox-order_supplier', 'supplier_invoicea'=>'infobox-order_supplier', 'supplier_invoiced'=>'infobox-order_supplier',
				'supplier_order'=>'infobox-order_supplier', 'supplier_proposal'=>'infobox-supplier_proposal',
				'ticket'=>'infobox-contrat', 'title_accountancy'=>'infobox-bank_account', 'title_hrm'=>'infobox-holiday', 'trip'=>'infobox-expensereport', 'title_agenda'=>'infobox-action',
				//'title_setup'=>'infobox-action', 'tools'=>'infobox-action',
				'list-alt'=>'imgforviewmode', 'calendar'=>'imgforviewmode', 'calendarweek'=>'imgforviewmode', 'calendarmonth'=>'imgforviewmode', 'calendarday'=>'imgforviewmode', 'calendarperuser'=>'imgforviewmode'
			);
			if (!empty($arrayconvpictotomorcess[$pictowithouttext])) {
				$morecss .= ($morecss ? ' ' : '').$arrayconvpictotomorcess[$pictowithouttext];
			}

			// Define $color
			$arrayconvpictotocolor = array(
				'address'=>'#37a', 'building'=>'#37a', 'bom'=>'#a69944',
				'companies'=>'#37a', 'company'=>'#37a', 'contact'=>'#37a', 'dynamicprice'=>'#a69944',
				'edit'=>'#444', 'note'=>'#999', 'error'=>'', 'help'=>'#bbb', 'listlight'=>'#999',
				'dolly'=>'#a69944', 'dollyrevert'=>'#a69944', 'lot'=>'#a69944',
				'map-marker-alt'=>'#aaa', 'mrp'=>'#a69944', 'product'=>'#a69944', 'service'=>'#a69944', 'stock'=>'#a69944',
				'other'=>'#ddd',
				'playdisabled'=>'#ccc', 'printer'=>'#444', 'projectpub'=>'#986c6a', 'resize'=>'#444', 'rss'=>'#cba',
				'shipment'=>'#a69944', 'stats'=>'#444', 'switch_off'=>'#999', 'uparrow'=>'#555', 'globe-americas'=>'#aaa',
				'website'=>'#304'
			);
			if (isset($arrayconvpictotocolor[$pictowithouttext])) {
				$facolor = $arrayconvpictotocolor[$pictowithouttext];
			}

			// This snippet only needed since function img_edit accepts only one additional parameter: no separate one for css only.
            // class/style need to be extracted to avoid duplicate class/style validation errors when $moreatt is added to the end of the attributes.
            $reg = array();
			if (preg_match('/class="([^"]+)"/', $moreatt, $reg)) {
                $morecss .= ($morecss ? ' ' : '').$reg[1];
                $moreatt = str_replace('class="'.$reg[1].'"', '', $moreatt);
            }
            if (preg_match('/style="([^"]+)"/', $moreatt, $reg)) {
                $morestyle = ' '.$reg[1];
                $moreatt = str_replace('style="'.$reg[1].'"', '', $moreatt);
            }
            $moreatt = trim($moreatt);

            $enabledisablehtml = '<span class="'.$fa.' '.$fakey.($marginleftonlyshort ? ($marginleftonlyshort == 1 ? ' marginleftonlyshort' : ' marginleftonly') : '');
            $enabledisablehtml .= ($morecss ? ' '.$morecss : '').'" style="'.($fasize ? ('font-size: '.$fasize.';') : '').($facolor ? (' color: '.$facolor.';') : '').($morestyle ? ' '.$morestyle : '').'"'.(($notitle || empty($titlealt)) ? '' : ' title="'.dol_escape_htmltag($titlealt).'"').($moreatt ? ' '.$moreatt : '').'>';
			if (!empty($conf->global->MAIN_OPTIMIZEFORTEXTBROWSER)) {
				$enabledisablehtml .= $titlealt;
			}
			$enabledisablehtml .= '</span>';

			return $enabledisablehtml;
		}

		if (!empty($conf->global->MAIN_OVERWRITE_THEME_PATH)) {
			$path = $conf->global->MAIN_OVERWRITE_THEME_PATH.'/theme/'.$theme; // If the theme does not have the same name as the module
		} elseif (!empty($conf->global->MAIN_OVERWRITE_THEME_RES)) {
			$path = $conf->global->MAIN_OVERWRITE_THEME_RES.'/theme/'.$conf->global->MAIN_OVERWRITE_THEME_RES; // To allow an external module to overwrite image resources whatever is activated theme
		} elseif (!empty($conf->modules_parts['theme']) && array_key_exists($theme, $conf->modules_parts['theme'])) {
			$path = $theme.'/theme/'.$theme; // If the theme have the same name as the module
		}

		// If we ask an image into $url/$mymodule/img (instead of default path)
		$regs = array();
		if (preg_match('/^([^@]+)@([^@]+)$/i', $picto, $regs)) {
			$picto = $regs[1];
			$path = $regs[2]; // $path is $mymodule
		}

		// Clean parameters
		if (!preg_match('/(\.png|\.gif|\.svg)$/i', $picto)) {
			$picto .= '.png';
		}
		// If alt path are defined, define url where img file is, according to physical path
		// ex: array(["main"]=>"/home/maindir/htdocs", ["alt0"]=>"/home/moddir0/htdocs", ...)
		foreach ($conf->file->dol_document_root as $type => $dirroot) {
			if ($type == 'main') {
				continue;
			}
			// This need a lot of time, that's why enabling alternative dir like "custom" dir is not recommanded
			if (file_exists($dirroot.'/'.$path.'/img/'.$picto)) {
				$url = DOL_URL_ROOT.$conf->file->dol_url_root[$type];
				break;
			}
		}

		// $url is '' or '/custom', $path is current theme or
		$fullpathpicto = $url.'/'.$path.'/img/'.$picto;
	}

	if ($srconly) {
		return $fullpathpicto;
	}
		// tag title is used for tooltip on <a>, tag alt can be used with very simple text on image for blind people
    return '<img src="'.$fullpathpicto.'" alt="'.dol_escape_htmltag($alt).'"'.(($notitle || empty($titlealt)) ? '' : ' title="'.dol_escape_htmltag($titlealt).'"').($moreatt ? ' '.$moreatt.($morecss ? ' class="'.$morecss.'"' : '') : ' class="inline-block'.($morecss ? ' '.$morecss : '').'"').'>'; // Alt is used for accessibility, title for popup
}

/**
 *	Show a picto called object_picto (generic function)
 *
 *	@param	string	$titlealt			Text on alt and title of image. Alt only if param notitle is set to 1. If text is "TextA:TextB", use Text A on alt and Text B on title.
 *	@param	string	$picto				Name of image to show object_picto (example: user, group, action, bill, contract, propal, product, ...)
 *										For external modules use imagename@mymodule to search into directory "img" of module.
 *	@param	string	$moreatt			Add more attribute on img tag (ie: class="datecallink")
 *	@param	int		$pictoisfullpath	If 1, image path is a full path
 *	@param	int		$srconly			Return only content of the src attribute of img.
 *  @param	int		$notitle			1=Disable tag title. Use it if you add js tooltip, to avoid duplicate tooltip.
 *	@return	string						Return img tag
 *	@see	img_picto(), img_picto_common()
 */
function img_object($titlealt, $picto, $moreatt = '', $pictoisfullpath = false, $srconly = 0, $notitle = 0)
{
	if (strpos($picto, '^') === 0) return img_picto($titlealt, str_replace('^', '', $picto), $moreatt, $pictoisfullpath, $srconly, $notitle);
	else return img_picto($titlealt, 'object_'.$picto, $moreatt, $pictoisfullpath, $srconly, $notitle);
}

/**
 *	Show weather picto
 *
 *	@param      string		$titlealt         	Text on alt and title of image. Alt only if param notitle is set to 1. If text is "TextA:TextB", use Text A on alt and Text B on title.
 *	@param      string|int	$picto       		Name of image file to show (If no extension provided, we use '.png'). Image must be stored into htdocs/theme/common directory. Or level of meteo image (0-4).
 *	@param		string		$moreatt			Add more attribute on img tag
 *	@param		int			$pictoisfullpath	If 1, image path is a full path
 *  @param      string      $morecss            More CSS
 *	@return     string      					Return img tag
 *  @see        img_object(), img_picto()
 */
function img_weather($titlealt, $picto, $moreatt = '', $pictoisfullpath = 0, $morecss = '')
{
	global $conf;

	if (is_numeric($picto))
	{
		$leveltopicto = array(0=>'weather-clear.png', 1=>'weather-few-clouds.png', 2=>'weather-clouds.png', 3=>'weather-many-clouds.png', 4=>'weather-storm.png');
		//return '<i class="fa fa-weather-level'.$picto.'"></i>';
		$picto = $leveltopicto[$picto];
	} elseif (!preg_match('/(\.png|\.gif)$/i', $picto)) $picto .= '.png';

	$path = DOL_URL_ROOT.'/theme/'.$conf->theme.'/img/weather/'.$picto;

	return img_picto($titlealt, $path, $moreatt, 1, 0, 0, '', $morecss);
}

/**
 *	Show picto (generic function)
 *
 *	@param      string		$titlealt         	Text on alt and title of image. Alt only if param notitle is set to 1. If text is "TextA:TextB", use Text A on alt and Text B on title.
 *	@param      string		$picto       		Name of image file to show (If no extension provided, we use '.png'). Image must be stored into htdocs/theme/common directory.
 *	@param		string		$moreatt			Add more attribute on img tag
 *	@param		int			$pictoisfullpath	If 1, image path is a full path
 *	@return     string      					Return img tag
 *  @see        img_object(), img_picto()
 */
function img_picto_common($titlealt, $picto, $moreatt = '', $pictoisfullpath = 0)
{
	global $conf;

	if (!preg_match('/(\.png|\.gif)$/i', $picto)) $picto .= '.png';

	if ($pictoisfullpath) $path = $picto;
	else {
		$path = DOL_URL_ROOT.'/theme/common/'.$picto;

		if (!empty($conf->global->MAIN_MODULE_CAN_OVERWRITE_COMMONICONS))
		{
			$themepath = DOL_DOCUMENT_ROOT.'/theme/'.$conf->theme.'/img/'.$picto;

			if (file_exists($themepath)) $path = $themepath;
		}
	}

	return img_picto($titlealt, $path, $moreatt, 1);
}

/**
 *	Show logo action
 *
 *	@param	string		$titlealt       Text on alt and title of image. Alt only if param notitle is set to 1. If text is "TextA:TextB", use Text A on alt and Text B on title.
 *	@param  string		$numaction   	Action id or code to show
 *	@param 	string		$picto      	Name of image file to show ('filenew', ...)
 *                                      If no extension provided, we use '.png'. Image must be stored into theme/xxx/img directory.
 *                                      Example: picto.png                  if picto.png is stored into htdocs/theme/mytheme/img
 *                                      Example: picto.png@mymodule         if picto.png is stored into htdocs/mymodule/img
 *                                      Example: /mydir/mysubdir/picto.png  if picto.png is stored into htdocs/mydir/mysubdir (pictoisfullpath must be set to 1)
 *	@return string      				Return an img tag
 */
function img_action($titlealt, $numaction, $picto = '')
{
	global $langs;

	if (empty($titlealt) || $titlealt == 'default')
	{
		if ($numaction == '-1' || $numaction == 'ST_NO') {
			$numaction = -1;
			$titlealt = $langs->transnoentitiesnoconv('ChangeDoNotContact');
		} elseif ($numaction == '0' || $numaction == 'ST_NEVER') {
			$numaction = 0;
			$titlealt = $langs->transnoentitiesnoconv('ChangeNeverContacted');
		} elseif ($numaction == '1' || $numaction == 'ST_TODO') {
			$numaction = 1;
			$titlealt = $langs->transnoentitiesnoconv('ChangeToContact');
		} elseif ($numaction == '2' || $numaction == 'ST_PEND') {
			$numaction = 2;
			$titlealt = $langs->transnoentitiesnoconv('ChangeContactInProcess');
		} elseif ($numaction == '3' || $numaction == 'ST_DONE') {
			$numaction = 3;
			$titlealt = $langs->transnoentitiesnoconv('ChangeContactDone');
		} else {
			$titlealt = $langs->transnoentitiesnoconv('ChangeStatus '.$numaction);
			$numaction = 0;
		}
	}
	if (!is_numeric($numaction)) $numaction = 0;

	return img_picto($titlealt, !empty($picto) ? $picto : 'stcomm'.$numaction.'.png');
}

/**
 *  Show pdf logo
 *
 *  @param	string		$titlealt   Text on alt and title of image. Alt only if param notitle is set to 1. If text is "TextA:TextB", use Text A on alt and Text B on title.
 *  @param  int		    $size       Taille de l'icone : 3 = 16x16px , 2 = 14x14px
 *  @return string      			Retourne tag img
 */
function img_pdf($titlealt = 'default', $size = 3)
{
	global $langs;

	if ($titlealt == 'default') $titlealt = $langs->trans('Show');

	return img_picto($titlealt, 'pdf'.$size.'.png');
}

/**
 *	Show logo +
 *
 *	@param	string	$titlealt   Text on alt and title of image. Alt only if param notitle is set to 1. If text is "TextA:TextB", use Text A on alt and Text B on title.
 *	@param  string	$other      Add more attributes on img
 *	@return string      		Return tag img
 */
function img_edit_add($titlealt = 'default', $other = '')
{
	global $langs;

	if ($titlealt == 'default') $titlealt = $langs->trans('Add');

	return img_picto($titlealt, 'edit_add.png', $other);
}
/**
 *	Show logo -
 *
 *	@param	string	$titlealt	Text on alt and title of image. Alt only if param notitle is set to 1. If text is "TextA:TextB", use Text A on alt and Text B on title.
 *	@param  string	$other      Add more attributes on img
 *	@return string      		Return tag img
 */
function img_edit_remove($titlealt = 'default', $other = '')
{
	global $langs;

	if ($titlealt == 'default') $titlealt = $langs->trans('Remove');

	return img_picto($titlealt, 'edit_remove.png', $other);
}

/**
 *	Show logo editer/modifier fiche
 *
 *	@param  string	$titlealt   Text on alt and title of image. Alt only if param notitle is set to 1. If text is "TextA:TextB", use Text A on alt and Text B on title.
 *	@param  integer	$float      If you have to put the style "float: right"
 *	@param  string	$other		Add more attributes on img
 *	@return string      		Return tag img
 */
function img_edit($titlealt = 'default', $float = 0, $other = '')
{
	global $langs;

	if ($titlealt == 'default') $titlealt = $langs->trans('Modify');

	return img_picto($titlealt, 'edit.png', ($float ? 'style="float: '.($langs->tab_translate["DIRECTION"] == 'rtl' ? 'left' : 'right').'"' : "").($other ? ' '.$other : ''));
}

/**
 *	Show logo view card
 *
 *	@param	string	$titlealt   Text on alt and title of image. Alt only if param notitle is set to 1. If text is "TextA:TextB", use Text A on alt and Text B on title.
 *	@param  integer	$float      If you have to put the style "float: right"
 *	@param  string	$other		Add more attributes on img
 *	@return string      		Return tag img
 */
function img_view($titlealt = 'default', $float = 0, $other = '')
{
	global $langs;

	if ($titlealt == 'default') $titlealt = $langs->trans('View');

	$moreatt = ($float ? 'style="float: right" ' : '').$other;

	return img_picto($titlealt, 'view.png', $moreatt);
}

/**
 *  Show delete logo
 *
 *  @param	string	$titlealt   Text on alt and title of image. Alt only if param notitle is set to 1. If text is "TextA:TextB", use Text A on alt and Text B on title.
 *	@param  string	$other      Add more attributes on img
 *  @param	string	$morecss	More CSS
 *  @return string      		Retourne tag img
 */
function img_delete($titlealt = 'default', $other = 'class="pictodelete"', $morecss = '')
{
	global $langs;

	if ($titlealt == 'default') $titlealt = $langs->trans('Delete');

	return img_picto($titlealt, 'delete.png', $other, false, 0, 0, '', $morecss);
}

/**
 *  Show printer logo
 *
 *  @param  string  $titlealt   Text on alt and title of image. Alt only if param notitle is set to 1. If text is "TextA:TextB", use Text A on alt and Text B on title.
 *  @param  string  $other      Add more attributes on img
 *  @return string              Retourne tag img
 */
function img_printer($titlealt = "default", $other = '')
{
	global $langs;
	if ($titlealt == "default") $titlealt = $langs->trans("Print");
	return img_picto($titlealt, 'printer.png', $other);
}

/**
 *  Show split logo
 *
 *  @param	string	$titlealt   Text on alt and title of image. Alt only if param notitle is set to 1. If text is "TextA:TextB", use Text A on alt and Text B on title.
 *	@param  string	$other      Add more attributes on img
 *  @return string      		Retourne tag img
 */
function img_split($titlealt = 'default', $other = 'class="pictosplit"')
{
	global $langs;

	if ($titlealt == 'default') $titlealt = $langs->trans('Split');

	return img_picto($titlealt, 'split.png', $other);
}

/**
 *	Show help logo with cursor "?"
 *
 * 	@param	int              	$usehelpcursor		1=Use help cursor, 2=Use click pointer cursor, 0=No specific cursor
 * 	@param	int|string	        $usealttitle		Text to use as alt title
 * 	@return string            	           			Return tag img
 */
function img_help($usehelpcursor = 1, $usealttitle = 1)
{
	global $langs;

	if ($usealttitle)
	{
		if (is_string($usealttitle)) $usealttitle = dol_escape_htmltag($usealttitle);
		else $usealttitle = $langs->trans('Info');
	}

	return img_picto($usealttitle, 'info.png', 'style="vertical-align: middle;'.($usehelpcursor == 1 ? ' cursor: help' : ($usehelpcursor == 2 ? ' cursor: pointer' : '')).'"');
}

/**
 *	Show info logo
 *
 *	@param	string	$titlealt   Text on alt and title of image. Alt only if param notitle is set to 1. If text is "TextA:TextB", use Text A on alt and Text B on title.
 *	@return string      		Return img tag
 */
function img_info($titlealt = 'default')
{
	global $langs;

	if ($titlealt == 'default') $titlealt = $langs->trans('Informations');

	return img_picto($titlealt, 'info.png', 'style="vertical-align: middle;"');
}

/**
 *	Show warning logo
 *
 *	@param	string	$titlealt   Text on alt and title of image. Alt only if param notitle is set to 1. If text is "TextA:TextB", use Text A on alt and Text B on title.
 *	@param	string	$moreatt	Add more attribute on img tag (For example 'style="float: right"'). If 1, add float: right. Can't be "class" attribute.
 *  @param	string  $morecss	Add more CSS
 *	@return string      		Return img tag
 */
function img_warning($titlealt = 'default', $moreatt = '', $morecss = 'pictowarning')
{
	global $langs;

	if ($titlealt == 'default') $titlealt = $langs->trans('Warning');

	//return '<div class="imglatecoin">'.img_picto($titlealt, 'warning_white.png', 'class="pictowarning valignmiddle"'.($moreatt ? ($moreatt == '1' ? ' style="float: right"' : ' '.$moreatt): '')).'</div>';
	return img_picto($titlealt, 'warning.png', 'class="'.$morecss.'"'.($moreatt ? ($moreatt == '1' ? ' style="float: right"' : ' '.$moreatt) : ''));
}

/**
 *  Show error logo
 *
 *	@param	string	$titlealt   Text on alt and title of image. Alt only if param notitle is set to 1. If text is "TextA:TextB", use Text A on alt and Text B on title.
 *	@return string      		Return img tag
 */
function img_error($titlealt = 'default')
{
	global $langs;

	if ($titlealt == 'default') $titlealt = $langs->trans('Error');

	return img_picto($titlealt, 'error.png');
}

/**
 *	Show next logo
 *
 *	@param	string	$titlealt   Text on alt and title of image. Alt only if param notitle is set to 1. If text is "TextA:TextB", use Text A on alt and Text B on title.
*	@param	string	$moreatt	Add more attribute on img tag (For example 'style="float: right"')
 *	@return string      		Return img tag
 */
function img_next($titlealt = 'default', $moreatt = '')
{
	global $langs;

	if ($titlealt == 'default') $titlealt = $langs->trans('Next');

	//return img_picto($titlealt, 'next.png', $moreatt);
	return '<span class="fa fa-chevron-right paddingright paddingleft" title="'.dol_escape_htmltag($titlealt).'"></span>';
}

/**
 *	Show previous logo
 *
 *	@param	string	$titlealt   Text on alt and title of image. Alt only if param notitle is set to 1. If text is "TextA:TextB", use Text A on alt and Text B on title.
 *	@param	string	$moreatt	Add more attribute on img tag (For example 'style="float: right"')
 *	@return string      		Return img tag
 */
function img_previous($titlealt = 'default', $moreatt = '')
{
	global $langs;

	if ($titlealt == 'default') $titlealt = $langs->trans('Previous');

	//return img_picto($titlealt, 'previous.png', $moreatt);
	return '<span class="fa fa-chevron-left paddingright paddingleft" title="'.dol_escape_htmltag($titlealt).'"></span>';
}

/**
 *	Show down arrow logo
 *
 *	@param	string	$titlealt   Text on alt and title of image. Alt only if param notitle is set to 1. If text is "TextA:TextB", use Text A on alt and Text B on title.
 *	@param  int		$selected   Selected
 *  @param	string	$moreclass	Add more CSS classes
 *	@return string      		Return img tag
 */
function img_down($titlealt = 'default', $selected = 0, $moreclass = '')
{
	global $langs;

	if ($titlealt == 'default') $titlealt = $langs->trans('Down');

	return img_picto($titlealt, ($selected ? '1downarrow_selected.png' : '1downarrow.png'), 'class="imgdown'.($moreclass ? " ".$moreclass : "").'"');
}

/**
 *	Show top arrow logo
 *
 *	@param	string	$titlealt   Text on alt and title of image. Alt only if param notitle is set to 1. If text is "TextA:TextB", use Text A on alt and Text B on title.
 *	@param  int		$selected	Selected
 *  @param	string	$moreclass	Add more CSS classes
 *	@return string      		Return img tag
 */
function img_up($titlealt = 'default', $selected = 0, $moreclass = '')
{
	global $langs;

	if ($titlealt == 'default') $titlealt = $langs->trans('Up');

	return img_picto($titlealt, ($selected ? '1uparrow_selected.png' : '1uparrow.png'), 'class="imgup'.($moreclass ? " ".$moreclass : "").'"');
}

/**
 *	Show left arrow logo
 *
 *	@param	string	$titlealt   Text on alt and title of image. Alt only if param notitle is set to 1. If text is "TextA:TextB", use Text A on alt and Text B on title.
 *	@param  int		$selected	Selected
 *	@param	string	$moreatt	Add more attribute on img tag (For example 'style="float: right"')
 *	@return string      		Return img tag
 */
function img_left($titlealt = 'default', $selected = 0, $moreatt = '')
{
	global $langs;

	if ($titlealt == 'default') {
		$titlealt = $langs->trans('Left');
	}

	return img_picto($titlealt, ($selected ? '1leftarrow_selected.png' : '1leftarrow.png'), $moreatt);
}

/**
 *	Show right arrow logo
 *
 *	@param	string	$titlealt   Text on alt and title of image. Alt only if param notitle is set to 1. If text is "TextA:TextB", use Text A on alt and Text B on title.
 *	@param  int		$selected	Selected
 *	@param	string	$moreatt	Add more attribute on img tag (For example 'style="float: right"')
 *	@return string      		Return img tag
 */
function img_right($titlealt = 'default', $selected = 0, $moreatt = '')
{
	global $langs;

	if ($titlealt == 'default') $titlealt = $langs->trans('Right');

	return img_picto($titlealt, ($selected ? '1rightarrow_selected.png' : '1rightarrow.png'), $moreatt);
}

/**
 *	Show tick logo if allowed
 *
 *	@param	string	$allow		Allow
 *	@param	string	$titlealt   Text on alt and title of image. Alt only if param notitle is set to 1. If text is "TextA:TextB", use Text A on alt and Text B on title.
 *	@return string      		Return img tag
 */
function img_allow($allow, $titlealt = 'default')
{
	global $langs;

	if ($titlealt == 'default') $titlealt = $langs->trans('Active');

	if ($allow == 1) return img_picto($titlealt, 'tick.png');

	return '-';
}

/**
 *	Return image of a credit card according to its brand name
 *
 *	@param  string	$brand		Brand name of credit card
 *  @param  string	$morecss	More CSS
 *	@return string     			Return img tag
 */
function img_credit_card($brand, $morecss = null)
{
	if (is_null($morecss)) $morecss = 'fa-2x';

	if ($brand == 'visa' || $brand == 'Visa') {
		$brand = 'cc-visa';
	} elseif ($brand == 'mastercard' || $brand == 'MasterCard') {
		$brand = 'cc-mastercard';
	} elseif ($brand == 'amex' || $brand == 'American Express') {
		$brand = 'cc-amex';
	} elseif ($brand == 'discover' || $brand == 'Discover') {
		$brand = 'cc-discover';
	} elseif ($brand == 'jcb' || $brand == 'JCB') {
		$brand = 'cc-jcb';
	} elseif ($brand == 'diners' || $brand == 'Diners club') {
		$brand = 'cc-diners-club';
	} elseif (!in_array($brand, array('cc-visa', 'cc-mastercard', 'cc-amex', 'cc-discover', 'cc-jcb', 'cc-diners-club'))) {
		$brand = 'credit-card';
	}

	return '<span class="fa fa-'.$brand.' fa-fw'.($morecss ? ' '.$morecss : '').'"></span>';
}

/**
 *	Show MIME img of a file
 *
 *	@param	string	$file		Filename
 * 	@param	string	$titlealt	Text on alt and title of image. Alt only if param notitle is set to 1. If text is "TextA:TextB", use Text A on alt and Text B on title.
 *  @param	string	$morecss	More css
 *	@return string     			Return img tag
 */
function img_mime($file, $titlealt = '', $morecss = '')
{
	require_once DOL_DOCUMENT_ROOT.'/core/lib/files.lib.php';

	$mimetype = dol_mimetype($file, '', 1);
	$mimeimg = dol_mimetype($file, '', 2);
	$mimefa = dol_mimetype($file, '', 4);

	if (empty($titlealt)) $titlealt = 'Mime type: '.$mimetype;

	//return img_picto_common($titlealt, 'mime/'.$mimeimg, 'class="'.$morecss.'"');
	return '<i class="fa fa-'.$mimefa.' paddingright"'.($titlealt ? ' title="'.$titlealt.'"' : '').'></i>';
}


/**
 *  Show search logo
 *
 *  @param	string	$titlealt   Text on alt and title of image. Alt only if param notitle is set to 1. If text is "TextA:TextB", use Text A on alt and Text B on title.
 *	@param  string	$other      Add more attributes on img
 *  @return string      		Retourne tag img
 */
function img_search($titlealt = 'default', $other = '')
{
	global $conf, $langs;

	if ($titlealt == 'default') $titlealt = $langs->trans('Search');

	$img = img_picto($titlealt, 'search.png', $other, false, 1);

	$input = '<input type="image" class="liste_titre" name="button_search" src="'.$img.'" ';
	$input .= 'value="'.dol_escape_htmltag($titlealt).'" title="'.dol_escape_htmltag($titlealt).'" >';

	return $input;
}

/**
 *  Show search logo
 *
 *  @param	string	$titlealt   Text on alt and title of image. Alt only if param notitle is set to 1. If text is "TextA:TextB", use Text A on alt and Text B on title.
 *	@param  string	$other      Add more attributes on img
 *  @return string      		Retourne tag img
 */
function img_searchclear($titlealt = 'default', $other = '')
{
	global $conf, $langs;

	if ($titlealt == 'default') $titlealt = $langs->trans('Search');

	$img = img_picto($titlealt, 'searchclear.png', $other, false, 1);

	$input = '<input type="image" class="liste_titre" name="button_removefilter" src="'.$img.'" ';
	$input .= 'value="'.dol_escape_htmltag($titlealt).'" title="'.dol_escape_htmltag($titlealt).'" >';

	return $input;
}

/**
 *	Show information for admin users or standard users
 *
 *	@param	string	$text				Text info
 *	@param  integer	$infoonimgalt		Info is shown only on alt of star picto, otherwise it is show on output after the star picto
 *	@param	int		$nodiv				No div
 *  @param  string  $admin      	    '1'=Info for admin users. '0'=Info for standard users (change only the look), 'error','xxx'=Other
 *  @param	string	$morecss			More CSS ('', 'warning', 'error')
 *  @param	string	$textfordropdown	Show a text to click to dropdown the info box.
 *	@return	string						String with info text
 */
function info_admin($text, $infoonimgalt = 0, $nodiv = 0, $admin = '1', $morecss = '', $textfordropdown = '')
{
	global $conf, $langs;

	if ($infoonimgalt)
	{
		$result = img_picto($text, 'info', 'class="hideonsmartphone'.($morecss ? ' '.$morecss : '').'"');
	} else {
		if (empty($conf->use_javascript_ajax)) $textfordropdown = '';

		$class = (empty($admin) ? 'undefined' : ($admin == '1' ? 'info' : $admin));
		$result = ($nodiv ? '' : '<div class="'.$class.' hideonsmartphone'.($morecss ? ' '.$morecss : '').($textfordropdown ? ' hidden' : '').'">').'<span class="fa fa-info-circle" title="'.dol_escape_htmltag($admin ? $langs->trans('InfoAdmin') : $langs->trans('Note')).'"></span> '.$text.($nodiv ? '' : '</div>');

		if ($textfordropdown) {
			$tmpresult .= '<span class="'.$class.'text opacitymedium">'.$langs->trans($textfordropdown).' '.img_picto($langs->trans($textfordropdown), '1downarrow').'</span>';
			$tmpresult .= '<script type="text/javascript" language="javascript">
				jQuery(document).ready(function() {
					jQuery(".'.$class.'text").click(function() {
						console.log("toggle text");
						jQuery(".'.$class.'").toggle();
					});
				});
				</script>';

			$result = $tmpresult.$result;
		}
	}

	return $result;
}


/**
 *  Displays error message system with all the information to facilitate the diagnosis and the escalation of the bugs.
 *  This function must be called when a blocking technical error is encountered.
 *  However, one must try to call it only within php pages, classes must return their error through their property "error".
 *
 *	@param	 	DoliDB	$db      	Database handler
 *	@param  	mixed	$error		String or array of errors strings to show
 *  @param		array	$errors		Array of errors
 *	@return 	void
 *  @see    	dol_htmloutput_errors()
 */
function dol_print_error($db = '', $error = '', $errors = null)
{
	global $conf, $langs, $argv;
	global $dolibarr_main_prod;

	$out = '';
	$syslog = '';

	// Si erreur intervenue avant chargement langue
	if (!$langs)
	{
		require_once DOL_DOCUMENT_ROOT.'/core/class/translate.class.php';
		$langs = new Translate('', $conf);
		$langs->load("main");
	}
	// Load translation files required by the page
    $langs->loadLangs(array('main', 'errors'));

	if ($_SERVER['DOCUMENT_ROOT'])    // Mode web
	{
		$out .= $langs->trans("DolibarrHasDetectedError").".<br>\n";
		if (!empty($conf->global->MAIN_FEATURES_LEVEL)) $out .= "You use an experimental or develop level of features, so please do NOT report any bugs, except if problem is confirmed moving option MAIN_FEATURES_LEVEL back to 0.<br>\n";
		$out .= $langs->trans("InformationToHelpDiagnose").":<br>\n";

		$out .= "<b>".$langs->trans("Date").":</b> ".dol_print_date(time(), 'dayhourlog')."<br>\n";
		$out .= "<b>".$langs->trans("Dolibarr").":</b> ".DOL_VERSION." - https://www.dolibarr.org<br>\n";
		if (isset($conf->global->MAIN_FEATURES_LEVEL)) $out .= "<b>".$langs->trans("LevelOfFeature").":</b> ".$conf->global->MAIN_FEATURES_LEVEL."<br>\n";
		if (function_exists("phpversion"))
		{
			$out .= "<b>".$langs->trans("PHP").":</b> ".phpversion()."<br>\n";
		}
		$out .= "<b>".$langs->trans("Server").":</b> ".$_SERVER["SERVER_SOFTWARE"]."<br>\n";
		if (function_exists("php_uname"))
		{
			$out .= "<b>".$langs->trans("OS").":</b> ".php_uname()."<br>\n";
		}
		$out .= "<b>".$langs->trans("UserAgent").":</b> ".dol_htmlentities($_SERVER["HTTP_USER_AGENT"], ENT_COMPAT, 'UTF-8')."<br>\n";
		$out .= "<br>\n";
		$out .= "<b>".$langs->trans("RequestedUrl").":</b> ".dol_htmlentities($_SERVER["REQUEST_URI"], ENT_COMPAT, 'UTF-8')."<br>\n";
		$out .= "<b>".$langs->trans("Referer").":</b> ".(isset($_SERVER["HTTP_REFERER"]) ?dol_htmlentities($_SERVER["HTTP_REFERER"], ENT_COMPAT, 'UTF-8') : '')."<br>\n";
		$out .= "<b>".$langs->trans("MenuManager").":</b> ".(isset($conf->standard_menu) ? $conf->standard_menu : '')."<br>\n";
		$out .= "<br>\n";
		$syslog .= "url=".dol_escape_htmltag($_SERVER["REQUEST_URI"]);
		$syslog .= ", query_string=".dol_escape_htmltag($_SERVER["QUERY_STRING"]);
	} else // Mode CLI
	{
		$out .= '> '.$langs->transnoentities("ErrorInternalErrorDetected").":\n".$argv[0]."\n";
		$syslog .= "pid=".dol_getmypid();
	}

	if (!empty($conf->modules))
	{
	    $out .= "<b>".$langs->trans("Modules").":</b> ".join(', ', $conf->modules)."<br>\n";
	}

	if (is_object($db))
	{
		if ($_SERVER['DOCUMENT_ROOT'])  // Mode web
		{
			$out .= "<b>".$langs->trans("DatabaseTypeManager").":</b> ".$db->type."<br>\n";
			$out .= "<b>".$langs->trans("RequestLastAccessInError").":</b> ".($db->lastqueryerror() ?dol_escape_htmltag($db->lastqueryerror()) : $langs->trans("ErrorNoRequestInError"))."<br>\n";
			$out .= "<b>".$langs->trans("ReturnCodeLastAccessInError").":</b> ".($db->lasterrno() ?dol_escape_htmltag($db->lasterrno()) : $langs->trans("ErrorNoRequestInError"))."<br>\n";
			$out .= "<b>".$langs->trans("InformationLastAccessInError").":</b> ".($db->lasterror() ?dol_escape_htmltag($db->lasterror()) : $langs->trans("ErrorNoRequestInError"))."<br>\n";
			$out .= "<br>\n";
		} else // Mode CLI
		{
			// No dol_escape_htmltag for output, we are in CLI mode
			$out .= '> '.$langs->transnoentities("DatabaseTypeManager").":\n".$db->type."\n";
			$out .= '> '.$langs->transnoentities("RequestLastAccessInError").":\n".($db->lastqueryerror() ? $db->lastqueryerror() : $langs->transnoentities("ErrorNoRequestInError"))."\n";
			$out .= '> '.$langs->transnoentities("ReturnCodeLastAccessInError").":\n".($db->lasterrno() ? $db->lasterrno() : $langs->transnoentities("ErrorNoRequestInError"))."\n";
			$out .= '> '.$langs->transnoentities("InformationLastAccessInError").":\n".($db->lasterror() ? $db->lasterror() : $langs->transnoentities("ErrorNoRequestInError"))."\n";
		}
		$syslog .= ", sql=".$db->lastquery();
		$syslog .= ", db_error=".$db->lasterror();
	}

	if ($error || $errors)
	{
		$langs->load("errors");

		// Merge all into $errors array
		if (is_array($error) && is_array($errors)) $errors = array_merge($error, $errors);
		elseif (is_array($error)) $errors = $error;
		elseif (is_array($errors)) $errors = array_merge(array($error), $errors);
		else $errors = array_merge(array($error));

		foreach ($errors as $msg)
		{
			if (empty($msg)) continue;
			if ($_SERVER['DOCUMENT_ROOT'])  // Mode web
			{
				$out .= "<b>".$langs->trans("Message").":</b> ".dol_escape_htmltag($msg)."<br>\n";
			} else // Mode CLI
			{
				$out .= '> '.$langs->transnoentities("Message").":\n".$msg."\n";
			}
			$syslog .= ", msg=".$msg;
		}
	}
	if (empty($dolibarr_main_prod) && $_SERVER['DOCUMENT_ROOT'] && function_exists('xdebug_print_function_stack') && function_exists('xdebug_call_file'))
	{
		xdebug_print_function_stack();
		$out .= '<b>XDebug informations:</b>'."<br>\n";
		$out .= 'File: '.xdebug_call_file()."<br>\n";
		$out .= 'Line: '.xdebug_call_line()."<br>\n";
		$out .= 'Function: '.xdebug_call_function()."<br>\n";
		$out .= "<br>\n";
	}

	if (empty($dolibarr_main_prod)) print $out;
	else {
		// This should not happen, except if there is a bug somewhere. Enabled and check log in such case.
		print 'This website or feature is currently temporarly not available or failed after a technical error.<br><br>This may be due to a maintenance operation. Current status of operation are on next line...<br><br>'."\n";
		$langs->load("errors");
		print $langs->trans("DolibarrHasDetectedError").'. ';
		print $langs->trans("YouCanSetOptionDolibarrMainProdToZero");
		define("MAIN_CORE_ERROR", 1);
	}
	//else print 'Sorry, an error occured but the parameter $dolibarr_main_prod is defined in conf file so no message is reported to your browser. Please read the log file for error message.';
	dol_syslog("Error ".$syslog, LOG_ERR);
}

/**
 * Show a public email and error code to contact if technical error
 *
 * @param	string	$prefixcode		Prefix of public error code
 * @param   string  $errormessage   Complete error message
 * @param	array	$errormessages	Array of error messages
 * @param	string	$morecss		More css
 * @param	string	$email			Email
 * @return	void
 */
function dol_print_error_email($prefixcode, $errormessage = '', $errormessages = array(), $morecss = 'error', $email = '')
{
	global $langs, $conf;

	if (empty($email)) $email = $conf->global->MAIN_INFO_SOCIETE_MAIL;

	$langs->load("errors");
	$now = dol_now();

	print '<br><div class="center login_main_message"><div class="'.$morecss.'">';
	print $langs->trans("ErrorContactEMail", $email, $prefixcode.dol_print_date($now, '%Y%m%d%H%M%S'));
	if ($errormessage) print '<br><br>'.$errormessage;
	if (is_array($errormessages) && count($errormessages))
	{
		foreach ($errormessages as $mesgtoshow)
		{
			print '<br><br>'.$mesgtoshow;
		}
	}
	print '</div></div>';
}

/**
 *	Show title line of an array
 *
 *	@param	string	$name        Label of field
 *	@param	string	$file        Url used when we click on sort picto
 *	@param	string	$field       Field to use for new sorting
 *	@param	string	$begin       ("" by defaut)
 *	@param	string	$moreparam   Add more parameters on sort url links ("" by default)
 *	@param  string	$moreattrib  Options of attribute td ("" by defaut, example: 'align="center"')
 *	@param  string	$sortfield   Current field used to sort
 *	@param  string	$sortorder   Current sort order
 *  @param	string	$prefix		 Prefix for css. Use space after prefix to add your own CSS tag.
 *  @param	string	$tooltip	 Tooltip
 *	@return	void
 */
function print_liste_field_titre($name, $file = "", $field = "", $begin = "", $moreparam = "", $moreattrib = "", $sortfield = "", $sortorder = "", $prefix = "", $tooltip = "")
{
	print getTitleFieldOfList($name, 0, $file, $field, $begin, $moreparam, $moreattrib, $sortfield, $sortorder, $prefix, 0, $tooltip);
}

/**
 *	Get title line of an array
 *
 *	@param	string	$name        		Translation key of field
 *	@param	int		$thead		 		0=To use with standard table format, 1=To use inside <thead><tr>, 2=To use with <div>
 *	@param	string	$file        		Url used when we click on sort picto
 *	@param	string	$field       		Field to use for new sorting. Empty if this field is not sortable. Example "t.abc" or "t.abc,t.def"
 *	@param	string	$begin       		("" by defaut)
 *	@param	string	$moreparam   		Add more parameters on sort url links ("" by default)
 *	@param  string	$moreattrib  		Add more attributes on th ("" by defaut, example: 'align="center"'). To add more css class, use param $prefix.
 *	@param  string	$sortfield   		Current field used to sort (Ex: 'd.datep,d.id')
 *	@param  string	$sortorder   		Current sort order (Ex: 'asc,desc')
 *  @param	string	$prefix		 		Prefix for css. Use space after prefix to add your own CSS tag, for example 'mycss '.
 *  @param	string	$disablesortlink	1=Disable sort link
 *  @param	string	$tooltip	 		Tooltip
 *	@return	string
 */
function getTitleFieldOfList($name, $thead = 0, $file = "", $field = "", $begin = "", $moreparam = "", $moreattrib = "", $sortfield = "", $sortorder = "", $prefix = "", $disablesortlink = 0, $tooltip = '')
{
	global $conf, $langs, $form;
	//print "$name, $file, $field, $begin, $options, $moreattrib, $sortfield, $sortorder<br>\n";

	if ($moreattrib == 'class="right"') $prefix .= 'right '; // For backward compatibility

	$sortorder = strtoupper($sortorder);
	$out = '';
	$sortimg = '';

	$tag = 'th';
	if ($thead == 2) $tag = 'div';

	$tmpsortfield = explode(',', $sortfield);
	$sortfield1 = trim($tmpsortfield[0]); // If $sortfield is 'd.datep,d.id', it becomes 'd.datep'
	$tmpfield = explode(',', $field);
	$field1 = trim($tmpfield[0]); // If $field is 'd.datep,d.id', it becomes 'd.datep'

	if (empty($conf->global->MAIN_DISABLE_WRAPPING_ON_COLUMN_TITLE)) {
		$prefix = 'wrapcolumntitle '.$prefix;
	}
	//var_dump('field='.$field.' field1='.$field1.' sortfield='.$sortfield.' sortfield1='.$sortfield1);
	// If field is used as sort criteria we use a specific css class liste_titre_sel
	// Example if (sortfield,field)=("nom","xxx.nom") or (sortfield,field)=("nom","nom")
	if ($field1 && ($sortfield1 == $field1 || $sortfield1 == preg_replace("/^[^\.]+\./", "", $field1))) {
		$out .= '<'.$tag.' class="'.$prefix.'liste_titre_sel" '.$moreattrib;
		$out .= (($field && empty($conf->global->MAIN_DISABLE_WRAPPING_ON_COLUMN_TITLE) && preg_match('/^[a-zA-Z_0-9\s\.\-:]*$/', $name)) ? ' title="'.dol_escape_htmltag($langs->trans($name)).'"' : '');
		$out .= '>';
	} else {
		$out .= '<'.$tag.' class="'.$prefix.'liste_titre" '.$moreattrib;
		$out .= (($field && empty($conf->global->MAIN_DISABLE_WRAPPING_ON_COLUMN_TITLE) && preg_match('/^[a-zA-Z_0-9\s\.\-:]*$/', $name)) ? ' title="'.dol_escape_htmltag($langs->trans($name)).'"' : '');
		$out .= '>';
	}

	if (empty($thead) && $field && empty($disablesortlink))    // If this is a sort field
	{
		$options = preg_replace('/sortfield=([a-zA-Z0-9,\s\.]+)/i', '', $moreparam);
		$options = preg_replace('/sortorder=([a-zA-Z0-9,\s\.]+)/i', '', $options);
		$options = preg_replace('/&+/i', '&', $options);
		if (!preg_match('/^&/', $options)) $options = '&'.$options;

		$sortordertouseinlink = '';
		if ($field1 != $sortfield1) // We are on another field than current sorted field
		{
			if (preg_match('/^DESC/i', $sortorder))
			{
				$sortordertouseinlink .= str_repeat('desc,', count(explode(',', $field)));
			} else // We reverse the var $sortordertouseinlink
			{
				$sortordertouseinlink .= str_repeat('asc,', count(explode(',', $field)));
			}
		} else // We are on field that is the first current sorting criteria
		{
			if (preg_match('/^ASC/i', $sortorder))	// We reverse the var $sortordertouseinlink
			{
				$sortordertouseinlink .= str_repeat('desc,', count(explode(',', $field)));
			} else {
				$sortordertouseinlink .= str_repeat('asc,', count(explode(',', $field)));
			}
		}
		$sortordertouseinlink = preg_replace('/,$/', '', $sortordertouseinlink);
		$out .= '<a class="reposition" href="'.$file.'?sortfield='.$field.'&sortorder='.$sortordertouseinlink.'&begin='.$begin.$options.'"';
		//$out .= (empty($conf->global->MAIN_DISABLE_WRAPPING_ON_COLUMN_TITLE) ? ' title="'.dol_escape_htmltag($langs->trans($name)).'"' : '');
		$out .= '>';
	}

	if ($tooltip) $out .= $form->textwithpicto($langs->trans($name), $langs->trans($tooltip));
	else $out .= $langs->trans($name);

	if (empty($thead) && $field && empty($disablesortlink))    // If this is a sort field
	{
		$out .= '</a>';
	}

	if (empty($thead) && $field)    // If this is a sort field
	{
		$options = preg_replace('/sortfield=([a-zA-Z0-9,\s\.]+)/i', '', $moreparam);
		$options = preg_replace('/sortorder=([a-zA-Z0-9,\s\.]+)/i', '', $options);
		$options = preg_replace('/&+/i', '&', $options);
		if (!preg_match('/^&/', $options)) $options = '&'.$options;

		if (!$sortorder || $field1 != $sortfield1)
		{
			//$out.= '<a href="'.$file.'?sortfield='.$field.'&sortorder=asc&begin='.$begin.$options.'">'.img_down("A-Z",0).'</a>';
			//$out.= '<a href="'.$file.'?sortfield='.$field.'&sortorder=desc&begin='.$begin.$options.'">'.img_up("Z-A",0).'</a>';
		} else {
			if (preg_match('/^DESC/', $sortorder)) {
				//$out.= '<a href="'.$file.'?sortfield='.$field.'&sortorder=asc&begin='.$begin.$options.'">'.img_down("A-Z",0).'</a>';
				//$out.= '<a href="'.$file.'?sortfield='.$field.'&sortorder=desc&begin='.$begin.$options.'">'.img_up("Z-A",1).'</a>';
				$sortimg .= '<span class="nowrap">'.img_up("Z-A", 0, 'paddingleft').'</span>';
			}
			if (preg_match('/^ASC/', $sortorder)) {
				//$out.= '<a href="'.$file.'?sortfield='.$field.'&sortorder=asc&begin='.$begin.$options.'">'.img_down("A-Z",1).'</a>';
				//$out.= '<a href="'.$file.'?sortfield='.$field.'&sortorder=desc&begin='.$begin.$options.'">'.img_up("Z-A",0).'</a>';
				$sortimg .= '<span class="nowrap">'.img_down("A-Z", 0, 'paddingleft').'</span>';
			}
		}
	}

	$out .= $sortimg;

	$out .= '</'.$tag.'>';

	return $out;
}

/**
 *	Show a title.
 *
 *	@param	string	$title			Title to show
 *	@return	string					Title to show
 *  @deprecated						Use load_fiche_titre instead
 *  @see load_fiche_titre()
 */
function print_titre($title)
{
	dol_syslog(__FUNCTION__." is deprecated", LOG_WARNING);

	print '<div class="titre">'.$title.'</div>';
}

/**
 *	Show a title with picto
 *
 *	@param	string	$title				Title to show
 *	@param	string	$mesg				Added message to show on right
 *	@param	string	$picto				Icon to use before title (should be a 32x32 transparent png file)
 *	@param	int		$pictoisfullpath	1=Icon name is a full absolute url of image
 * 	@param	int		$id					To force an id on html objects
 * 	@return	void
 *  @deprecated Use print load_fiche_titre instead
 */
function print_fiche_titre($title, $mesg = '', $picto = 'generic', $pictoisfullpath = 0, $id = '')
{
	print load_fiche_titre($title, $mesg, $picto, $pictoisfullpath, $id);
}

/**
 *	Load a title with picto
 *
 *	@param	string	$titre				Title to show
 *	@param	string	$morehtmlright		Added message to show on right
 *	@param	string	$picto				Icon to use before title (should be a 32x32 transparent png file)
 *	@param	int		$pictoisfullpath	1=Icon name is a full absolute url of image
 * 	@param	string	$id					To force an id on html objects
 *  @param  string  $morecssontable     More css on table
 *	@param	string	$morehtmlcenter		Added message to show on center
 * 	@return	string
 *  @see print_barre_liste()
 */
function load_fiche_titre($titre, $morehtmlright = '', $picto = 'generic', $pictoisfullpath = 0, $id = '', $morecssontable = '', $morehtmlcenter = '')
{
	global $conf;

	$return = '';

	if ($picto == 'setup') $picto = 'generic';

	$return .= "\n";
	$return .= '<table '.($id ? 'id="'.$id.'" ' : '').'class="centpercent notopnoleftnoright table-fiche-title'.($morecssontable ? ' '.$morecssontable : '').'">'; // maring bottom must be same than into print_barre_list
	$return .= '<tr class="titre">';
	if ($picto) $return .= '<td class="nobordernopadding widthpictotitle valignmiddle col-picto">'.img_picto('', $picto, 'class="valignmiddle widthpictotitle pictotitle"', $pictoisfullpath).'</td>';
	$return .= '<td class="nobordernopadding valignmiddle col-title">';
	$return .= '<div class="titre inline-block">'.$titre.'</div>';
	$return .= '</td>';
	if (dol_strlen($morehtmlcenter))
	{
		$return .= '<td class="nobordernopadding center valignmiddle">'.$morehtmlcenter.'</td>';
	}
	if (dol_strlen($morehtmlright))
	{
		$return .= '<td class="nobordernopadding titre_right wordbreakimp right valignmiddle">'.$morehtmlright.'</td>';
	}
	$return .= '</tr></table>'."\n";

	return $return;
}

/**
 *	Print a title with navigation controls for pagination
 *
 *	@param	string	    $titre				Title to show (required)
 *	@param	int   	    $page				Numero of page to show in navigation links (required)
 *	@param	string	    $file				Url of page (required)
 *	@param	string	    $options         	More parameters for links ('' by default, does not include sortfield neither sortorder). Value must be 'urlencoded' before calling function.
 *	@param	string    	$sortfield       	Field to sort on ('' by default)
 *	@param	string	    $sortorder       	Order to sort ('' by default)
 *	@param	string	    $morehtmlcenter     String in the middle ('' by default). We often find here string $massaction comming from $form->selectMassAction()
 *	@param	int		    $num				Number of records found by select with limit+1
 *	@param	int|string  $totalnboflines		Total number of records/lines for all pages (if known). Use a negative value of number to not show number. Use '' if unknown.
 *	@param	string	    $picto				Icon to use before title (should be a 32x32 transparent png file)
 *	@param	int		    $pictoisfullpath	1=Icon name is a full absolute url of image
 *  @param	string	    $morehtmlright		More html to show (after arrows)
 *  @param  string      $morecss            More css to the table
 *  @param  int         $limit              Max number of lines (-1 = use default, 0 = no limit, > 0 = limit).
 *  @param  int         $hideselectlimit    Force to hide select limit
 *  @param  int         $hidenavigation     Force to hide all navigation tools
 *  @param  int			$pagenavastextinput 1=Do not suggest list of pages to navigate but suggest the page number into an input field.
 *  @param	string		$morehtmlrightbeforearrow	More html to show (before arrows)
 *	@return	void
 */
function print_barre_liste($titre, $page, $file, $options = '', $sortfield = '', $sortorder = '', $morehtmlcenter = '', $num = -1, $totalnboflines = '', $picto = 'generic', $pictoisfullpath = 0, $morehtmlright = '', $morecss = '', $limit = -1, $hideselectlimit = 0, $hidenavigation = 0, $pagenavastextinput = 0, $morehtmlrightbeforearrow = '')
{
	global $conf, $langs;

	$savlimit = $limit;
	$savtotalnboflines = $totalnboflines;
	$totalnboflines = abs($totalnboflines);

	if ($picto == 'setup') $picto = 'title_setup.png';
	if (($conf->browser->name == 'ie') && $picto == 'generic') $picto = 'title.gif';
	if ($limit < 0) $limit = $conf->liste_limit;
	if ($savlimit != 0 && (($num > $limit) || ($num == -1) || ($limit == 0)))
	{
		$nextpage = 1;
	} else {
		$nextpage = 0;
	}
	//print 'totalnboflines='.$totalnboflines.'-savlimit='.$savlimit.'-limit='.$limit.'-num='.$num.'-nextpage='.$nextpage;

	print "\n";
	print "<!-- Begin title '".$titre."' -->\n";
	print '<table class="centpercent notopnoleftnoright table-fiche-title'.($morecss ? ' '.$morecss : '').'"><tr>'; // maring bottom must be same than into load_fiche_tire

	// Left

	if ($picto && $titre) print '<td class="nobordernopadding widthpictotitle valignmiddle col-picto">'.img_picto('', $picto, 'class="valignmiddle pictotitle widthpictotitle"', $pictoisfullpath).'</td>';
	print '<td class="nobordernopadding valignmiddle col-title">';
	print '<div class="titre inline-block">'.$titre;
	if (!empty($titre) && $savtotalnboflines >= 0 && (string) $savtotalnboflines != '') print '<span class="opacitymedium colorblack paddingleft">('.$totalnboflines.')</span>';
	print '</div></td>';

	// Center
	if ($morehtmlcenter)
	{
		print '<td class="nobordernopadding center valignmiddle">'.$morehtmlcenter.'</td>';
	}

	// Right
	print '<td class="nobordernopadding valignmiddle right">';
	if ($sortfield) $options .= "&sortfield=".urlencode($sortfield);
	if ($sortorder) $options .= "&sortorder=".urlencode($sortorder);
	// Show navigation bar
	$pagelist = '';
	if ($savlimit != 0 && ($page > 0 || $num > $limit))
	{
		if ($totalnboflines)	// If we know total nb of lines
		{
			// Define nb of extra page links before and after selected page + ... + first or last
			$maxnbofpage = (empty($conf->dol_optimize_smallscreen) ? 4 : 0);

			if ($limit > 0) $nbpages = ceil($totalnboflines / $limit);
			else $nbpages = 1;
			$cpt = ($page - $maxnbofpage);
			if ($cpt < 0) { $cpt = 0; }

			if ($cpt >= 1)
			{
				if (empty($pagenavastextinput)) {
					$pagelist .= '<li class="pagination"><a href="'.$file.'?page=0'.$options.'">1</a></li>';
					if ($cpt > 2) $pagelist .= '<li class="pagination"><span class="inactive">...</span></li>';
					elseif ($cpt == 2) $pagelist .= '<li class="pagination"><a href="'.$file.'?page=1'.$options.'">2</a></li>';
				}
			}

			do {
				if ($pagenavastextinput) {
					if ($cpt == $page)
					{
						$pagelist .= '<li class="pagination"><input type="text" class="width25 center pageplusone" name="pageplusone" value="'.($page + 1).'"></li>';
						$pagelist .= '/';
						//if (($cpt + 1) < $nbpages) $pagelist .= '/';
					}
				} else {
					if ($cpt == $page)
					{
						$pagelist .= '<li class="pagination"><span class="active">'.($page + 1).'</span></li>';
					} else {
						$pagelist .= '<li class="pagination"><a href="'.$file.'?page='.$cpt.$options.'">'.($cpt + 1).'</a></li>';
					}
				}
				$cpt++;
			} while ($cpt < $nbpages && $cpt <= ($page + $maxnbofpage));

			if (empty($pagenavastextinput)) {
				if ($cpt < $nbpages)
				{
					if ($cpt < $nbpages - 2) $pagelist .= '<li class="pagination"><span class="inactive">...</span></li>';
					elseif ($cpt == $nbpages - 2) $pagelist .= '<li class="pagination"><a href="'.$file.'?page='.($nbpages - 2).$options.'">'.($nbpages - 1).'</a></li>';
					$pagelist .= '<li class="pagination"><a href="'.$file.'?page='.($nbpages - 1).$options.'">'.$nbpages.'</a></li>';
				}
			} else {
				//var_dump($page.' '.$cpt.' '.$nbpages);
				//if (($page + 1) < $nbpages) {
					$pagelist .= '<li class="pagination"><a href="'.$file.'?page='.($nbpages - 1).$options.'">'.$nbpages.'</a></li>';
				//}
			}
		} else {
			$pagelist .= '<li class="pagination"><span class="active">'.($page + 1)."</li>";
		}
	}

	if ($savlimit || $morehtmlright || $morehtmlrightbeforearrow) {
		print_fleche_navigation($page, $file, $options, $nextpage, $pagelist, $morehtmlright, $savlimit, $totalnboflines, $hideselectlimit, $morehtmlrightbeforearrow); // output the div and ul for previous/last completed with page numbers into $pagelist
	}

	// js to autoselect page field on focus
	if ($pagenavastextinput) {
		print ajax_autoselect('.pageplusone');
	}

	print '</td>';

	print '</tr></table>'."\n";
	print "<!-- End title -->\n\n";
}

/**
 *	Function to show navigation arrows into lists
 *
 *	@param	int				$page				Number of page
 *	@param	string			$file				Page URL (in most cases provided with $_SERVER["PHP_SELF"])
 *	@param	string			$options         	Other url parameters to propagate ("" by default, may include sortfield and sortorder)
 *	@param	integer			$nextpage	    	Do we show a next page button
 *	@param	string			$betweenarrows		HTML content to show between arrows. MUST contains '<li> </li>' tags or '<li><span> </span></li>'.
 *  @param	string			$afterarrows		HTML content to show after arrows. Must NOT contains '<li> </li>' tags.
 *  @param  int             $limit              Max nb of record to show  (-1 = no combo with limit, 0 = no limit, > 0 = limit)
 *	@param	int		        $totalnboflines		Total number of records/lines for all pages (if known)
 *  @param  int             $hideselectlimit    Force to hide select limit
 *  @param	string			$beforearrows		HTML content to show before arrows. Must NOT contains '<li> </li>' tags.
 *	@return	void
 */
function print_fleche_navigation($page, $file, $options = '', $nextpage = 0, $betweenarrows = '', $afterarrows = '', $limit = -1, $totalnboflines = 0, $hideselectlimit = 0, $beforearrows = '')
{
	global $conf, $langs;

	print '<div class="pagination"><ul>';
	if ($beforearrows)
	{
		print '<li class="paginationbeforearrows">';
		print $beforearrows;
		print '</li>';
	}
	if ((int) $limit > 0 && empty($hideselectlimit))
	{
		$pagesizechoices = '10:10,15:15,20:20,30:30,40:40,50:50,100:100,250:250,500:500,1000:1000,5000:5000';
		//$pagesizechoices.=',0:'.$langs->trans("All");     // Not yet supported
		//$pagesizechoices.=',2:2';
		if (!empty($conf->global->MAIN_PAGESIZE_CHOICES)) $pagesizechoices = $conf->global->MAIN_PAGESIZE_CHOICES;

		print '<li class="pagination">';
		print '<select class="flat selectlimit" name="limit" title="'.dol_escape_htmltag($langs->trans("MaxNbOfRecordPerPage")).'">';
		$tmpchoice = explode(',', $pagesizechoices);
		$tmpkey = $limit.':'.$limit;
		if (!in_array($tmpkey, $tmpchoice)) $tmpchoice[] = $tmpkey;
		$tmpkey = $conf->liste_limit.':'.$conf->liste_limit;
		if (!in_array($tmpkey, $tmpchoice)) $tmpchoice[] = $tmpkey;
		asort($tmpchoice, SORT_NUMERIC);
		foreach ($tmpchoice as $val)
		{
			$selected = '';
			$tmp = explode(':', $val);
			$key = $tmp[0];
			$val = $tmp[1];
			if ($key != '' && $val != '')
			{
				if ((int) $key == (int) $limit)
				{
					$selected = ' selected="selected"';
				}
				print '<option name="'.$key.'"'.$selected.'>'.dol_escape_htmltag($val).'</option>'."\n";
			}
		}
		print '</select>';
		if ($conf->use_javascript_ajax)
		{
			print '<!-- JS CODE TO ENABLE select limit to launch submit of page -->
            		<script>
                	jQuery(document).ready(function () {
            	  		jQuery(".selectlimit").change(function() {
                            console.log("Change limit. Send submit");
                            $(this).parents(\'form:first\').submit();
            	  		});
                	});
            		</script>
                ';
		}
		print '</li>';
	}
	if ($page > 0)
	{
		print '<li class="pagination paginationpage paginationpageleft"><a class="paginationprevious" href="'.$file.'?page='.($page - 1).$options.'"><i class="fa fa-chevron-left" title="'.dol_escape_htmltag($langs->trans("Previous")).'"></i></a></li>';
	}
	if ($betweenarrows)
	{
		print '<!--<div class="betweenarrows nowraponall inline-block">-->';
		print $betweenarrows;
		print '<!--</div>-->';
	}
	if ($nextpage > 0)
	{
		print '<li class="pagination paginationpage paginationpageright"><a class="paginationnext" href="'.$file.'?page='.($page + 1).$options.'"><i class="fa fa-chevron-right" title="'.dol_escape_htmltag($langs->trans("Next")).'"></i></a></li>';
	}
	if ($afterarrows)
	{
		print '<li class="paginationafterarrows">';
		print $afterarrows;
		print '</li>';
	}
	print '</ul></div>'."\n";
}


/**
 *	Return a string with VAT rate label formated for view output
 *	Used into pdf and HTML pages
 *
 *	@param	string	$rate			Rate value to format ('19.6', '19,6', '19.6%', '19,6%', '19.6 (CODEX)', ...)
 *  @param	boolean	$addpercent		Add a percent % sign in output
 *	@param	int		$info_bits		Miscellaneous information on vat (0=Default, 1=French NPR vat)
 *	@param	int		$usestarfornpr	-1=Never show, 0 or 1=Use '*' for NPR vat rates
 *  @return	string					String with formated amounts ('19,6' or '19,6%' or '8.5% (NPR)' or '8.5% *' or '19,6 (CODEX)')
 */
function vatrate($rate, $addpercent = false, $info_bits = 0, $usestarfornpr = 0)
{
	$morelabel = '';

	if (preg_match('/%/', $rate))
	{
		$rate = str_replace('%', '', $rate);
		$addpercent = true;
	}
	if (preg_match('/\((.*)\)/', $rate, $reg))
	{
		$morelabel = ' ('.$reg[1].')';
		$rate = preg_replace('/\s*'.preg_quote($morelabel, '/').'/', '', $rate);
	}
	if (preg_match('/\*/', $rate))
	{
		$rate = str_replace('*', '', $rate);
		$info_bits |= 1;
	}

	// If rate is '9/9/9' we don't change it.  If rate is '9.000' we apply price()
	if (!preg_match('/\//', $rate)) $ret = price($rate, 0, '', 0, 0).($addpercent ? '%' : '');
	else {
		// TODO Split on / and output with a price2num to have clean numbers without ton of 000.
		$ret = $rate.($addpercent ? '%' : '');
	}
	if (($info_bits & 1) && $usestarfornpr >= 0) $ret .= ' *';
	$ret .= $morelabel;
	return $ret;
}


/**
 *		Function to format a value into an amount for visual output
 *		Function used into PDF and HTML pages
 *
 *		@param	float		$amount			Amount to format
 *		@param	integer		$form			Type of format, HTML or not (not by default)
 *		@param	Translate	$outlangs		Object langs for output
 *		@param	int			$trunc			1=Truncate if there is more decimals than MAIN_MAX_DECIMALS_SHOWN (default), 0=Does not truncate. Deprecated because amount are rounded (to unit or total amount accurancy) before beeing inserted into database or after a computation, so this parameter should be useless.
 *		@param	int			$rounding		Minimum number of decimal to show. If 0, no change, if -1, we use min($conf->global->MAIN_MAX_DECIMALS_UNIT,$conf->global->MAIN_MAX_DECIMALS_TOT)
 *		@param	int			$forcerounding	Force the number of decimal to forcerounding decimal (-1=do not force)
 *		@param	string		$currency_code	To add currency symbol (''=add nothing, 'auto'=Use default currency, 'XXX'=add currency symbols for XXX currency)
 *		@return	string						Chaine avec montant formate
 *
 *		@see	price2num()					Revert function of price
 */
function price($amount, $form = 0, $outlangs = '', $trunc = 1, $rounding = -1, $forcerounding = -1, $currency_code = '')
{
	global $langs, $conf;

	// Clean parameters
	if (empty($amount)) $amount = 0; // To have a numeric value if amount not defined or = ''
	$amount = (is_numeric($amount) ? $amount : 0); // Check if amount is numeric, for example, an error occured when amount value = o (letter) instead 0 (number)
	if ($rounding < 0) $rounding = min($conf->global->MAIN_MAX_DECIMALS_UNIT, $conf->global->MAIN_MAX_DECIMALS_TOT);
	$nbdecimal = $rounding;

	// Output separators by default (french)
	$dec = ','; $thousand = ' ';

	// If $outlangs not forced, we use use language
	if (!is_object($outlangs)) $outlangs = $langs;

	if ($outlangs->transnoentitiesnoconv("SeparatorDecimal") != "SeparatorDecimal")  $dec = $outlangs->transnoentitiesnoconv("SeparatorDecimal");
	if ($outlangs->transnoentitiesnoconv("SeparatorThousand") != "SeparatorThousand") $thousand = $outlangs->transnoentitiesnoconv("SeparatorThousand");
	if ($thousand == 'None') $thousand = '';
	elseif ($thousand == 'Space') $thousand = ' ';
	//print "outlangs=".$outlangs->defaultlang." amount=".$amount." html=".$form." trunc=".$trunc." nbdecimal=".$nbdecimal." dec='".$dec."' thousand='".$thousand."'<br>";

	//print "amount=".$amount."-";
	$amount = str_replace(',', '.', $amount); // should be useless
	//print $amount."-";
	$datas = explode('.', $amount);
	$decpart = isset($datas[1]) ? $datas[1] : '';
	$decpart = preg_replace('/0+$/i', '', $decpart); // Supprime les 0 de fin de partie decimale
	//print "decpart=".$decpart."<br>";
	$end = '';

	// We increase nbdecimal if there is more decimal than asked (to not loose information)
	if (dol_strlen($decpart) > $nbdecimal) $nbdecimal = dol_strlen($decpart);
	// Si on depasse max
	if ($trunc && $nbdecimal > $conf->global->MAIN_MAX_DECIMALS_SHOWN)
	{
		$nbdecimal = $conf->global->MAIN_MAX_DECIMALS_SHOWN;
		if (preg_match('/\.\.\./i', $conf->global->MAIN_MAX_DECIMALS_SHOWN))
		{
			// Si un affichage est tronque, on montre des ...
			$end = '...';
		}
	}

	// If force rounding
	if ($forcerounding >= 0) $nbdecimal = $forcerounding;

	// Format number
	$output = number_format($amount, $nbdecimal, $dec, $thousand);
	if ($form)
	{
		$output = preg_replace('/\s/', '&nbsp;', $output);
		$output = preg_replace('/\'/', '&#039;', $output);
	}
	// Add symbol of currency if requested
	$cursymbolbefore = $cursymbolafter = '';
	if ($currency_code)
	{
		if ($currency_code == 'auto') $currency_code = $conf->currency;

		$listofcurrenciesbefore = array('AUD', 'CAD', 'CNY', 'COP', 'CLP', 'GBP', 'HKD', 'MXN', 'PEN', 'USD');
		$listoflanguagesbefore = array('nl_NL');
		if (in_array($currency_code, $listofcurrenciesbefore) || in_array($outlangs->defaultlang, $listoflanguagesbefore))
		{
		    $cursymbolbefore .= $outlangs->getCurrencySymbol($currency_code);
		} else {
			$tmpcur = $outlangs->getCurrencySymbol($currency_code);
			$cursymbolafter .= ($tmpcur == $currency_code ? ' '.$tmpcur : $tmpcur);
		}
	}
	$output = $cursymbolbefore.$output.$end.($cursymbolafter ? ' ' : '').$cursymbolafter;

	return $output;
}

/**
 *	Function that return a number with universal decimal format (decimal separator is '.') from an amount typed by a user.
 *	Function to use on each input amount before any numeric test or database insert. A better name for this function
 *  should be roundtext2num().
 *
 *	@param	float	$amount			Amount to convert/clean or round
 *	@param	string	$rounding		''=No rounding
 * 									'MU'=Round to Max unit price (MAIN_MAX_DECIMALS_UNIT)
 *									'MT'=Round to Max for totals with Tax (MAIN_MAX_DECIMALS_TOT)
 *									'MS'=Round to Max for stock quantity (MAIN_MAX_DECIMALS_STOCK)
 *                                  'CR'=Currency rate
 *									Numeric = Nb of digits for rounding
 * 	@param	int		$alreadysqlnb	Put 1 if you know that content is already universal format number
 *	@return	string					Amount with universal numeric format (Example: '99.99999').
 *									If conversion fails, it return text unchanged if $rounding = '' or '0' if $rounding is defined.
 *									If amount is null or '', it returns '' if $rounding = '' or '0' if $rounding is defined..
 *
 *	@see    price()					Opposite function of price2num
 */
function price2num($amount, $rounding = '', $alreadysqlnb = 0)
{
	global $langs, $conf;

	// Round PHP function does not allow number like '1,234.56' nor '1.234,56' nor '1 234,56'
	// Numbers must be '1234.56'
	// Decimal delimiter for PHP and database SQL requests must be '.'
	$dec = ','; $thousand = ' ';
	if ($langs->transnoentitiesnoconv("SeparatorDecimal") != "SeparatorDecimal")  $dec = $langs->transnoentitiesnoconv("SeparatorDecimal");
	if ($langs->transnoentitiesnoconv("SeparatorThousand") != "SeparatorThousand") $thousand = $langs->transnoentitiesnoconv("SeparatorThousand");
	if ($thousand == 'None') $thousand = '';
	elseif ($thousand == 'Space') $thousand = ' ';
	//print "amount=".$amount." html=".$form." trunc=".$trunc." nbdecimal=".$nbdecimal." dec='".$dec."' thousand='".$thousand."'<br>";

	// Convert value to universal number format (no thousand separator, '.' as decimal separator)
	if ($alreadysqlnb != 1)	// If not a PHP number or unknown, we change format
	{
		//print 'PP'.$amount.' - '.$dec.' - '.$thousand.' - '.intval($amount).'<br>';

		// Convert amount to format with dolibarr dec and thousand (this is because PHP convert a number
		// to format defined by LC_NUMERIC after a calculation and we want source format to be like defined by Dolibarr setup.
		if (is_numeric($amount))
		{
			// We put in temps value of decimal ("0.00001"). Works with 0 and 2.0E-5 and 9999.10
			$temps = sprintf("%0.10F", $amount - intval($amount)); // temps=0.0000000000 or 0.0000200000 or 9999.1000000000
			$temps = preg_replace('/([\.1-9])0+$/', '\\1', $temps); // temps=0. or 0.00002 or 9999.1
			$nbofdec = max(0, dol_strlen($temps) - 2); // -2 to remove "0."
			$amount = number_format($amount, $nbofdec, $dec, $thousand);
		}
		//print "QQ".$amount.'<br>';

		// Now make replace (the main goal of function)
		if ($thousand != ',' && $thousand != '.') $amount = str_replace(',', '.', $amount); // To accept 2 notations for french users
		$amount = str_replace(' ', '', $amount); // To avoid spaces
		$amount = str_replace($thousand, '', $amount); // Replace of thousand before replace of dec to avoid pb if thousand is .
		$amount = str_replace($dec, '.', $amount);
	}

	// Now, make a rounding if required
	if ($rounding)
	{
		$nbofdectoround = '';
		if ($rounding == 'MU')     $nbofdectoround = $conf->global->MAIN_MAX_DECIMALS_UNIT;
		elseif ($rounding == 'MT') $nbofdectoround = $conf->global->MAIN_MAX_DECIMALS_TOT;
		elseif ($rounding == 'MS') $nbofdectoround = empty($conf->global->MAIN_MAX_DECIMALS_STOCK) ? 5 : $conf->global->MAIN_MAX_DECIMALS_STOCK;
		elseif ($rounding == 'CR') $nbofdectoround = 8;
		elseif (is_numeric($rounding))  $nbofdectoround = $rounding;
		//print "RR".$amount.' - '.$nbofdectoround.'<br>';
		if (dol_strlen($nbofdectoround)) $amount = round($amount, $nbofdectoround); // $nbofdectoround can be 0.
		else return 'ErrorBadParameterProvidedToFunction';
		//print 'SS'.$amount.' - '.$nbofdec.' - '.$dec.' - '.$thousand.' - '.$nbofdectoround.'<br>';

		// Convert amount to format with dolibarr dec and thousand (this is because PHP convert a number
		// to format defined by LC_NUMERIC after a calculation and we want source format to be defined by Dolibarr setup.
		if (is_numeric($amount))
		{
			// We put in temps value of decimal ("0.00001"). Works with 0 and 2.0E-5 and 9999.10
			$temps = sprintf("%0.10F", $amount - intval($amount)); // temps=0.0000000000 or 0.0000200000 or 9999.1000000000
			$temps = preg_replace('/([\.1-9])0+$/', '\\1', $temps); // temps=0. or 0.00002 or 9999.1
			$nbofdec = max(0, dol_strlen($temps) - 2); // -2 to remove "0."
			$amount = number_format($amount, min($nbofdec, $nbofdectoround), $dec, $thousand); // Convert amount to format with dolibarr dec and thousand
		}
		//print "TT".$amount.'<br>';

		// Always make replace because each math function (like round) replace
		// with local values and we want a number that has a SQL string format x.y
		if ($thousand != ',' && $thousand != '.') $amount = str_replace(',', '.', $amount); // To accept 2 notations for french users
		$amount = str_replace(' ', '', $amount); // To avoid spaces
		$amount = str_replace($thousand, '', $amount); // Replace of thousand before replace of dec to avoid pb if thousand is .
		$amount = str_replace($dec, '.', $amount);
	}

	return $amount;
}

/**
 * Output a dimension with best unit
 *
 * @param   float       $dimension      Dimension
 * @param   int         $unit           Unit scale of dimension (Example: 0=kg, -3=g, -6=mg, 98=ounce, 99=pound, ...)
 * @param   string      $type           'weight', 'volume', ...
 * @param   Translate   $outputlangs    Translate language object
 * @param   int         $round          -1 = non rounding, x = number of decimal
 * @param   string      $forceunitoutput    'no' or numeric (-3, -6, ...) compared to $unit (In most case, this value is value defined into $conf->global->MAIN_WEIGHT_DEFAULT_UNIT)
 * @return  string                      String to show dimensions
 */
function showDimensionInBestUnit($dimension, $unit, $type, $outputlangs, $round = -1, $forceunitoutput = 'no')
{
	require_once DOL_DOCUMENT_ROOT.'/core/lib/product.lib.php';

	if (($forceunitoutput == 'no' && $dimension < 1 / 10000 && $unit < 90) || (is_numeric($forceunitoutput) && $forceunitoutput == -6))
	{
		$dimension = $dimension * 1000000;
		$unit = $unit - 6;
	} elseif (($forceunitoutput == 'no' && $dimension < 1 / 10 && $unit < 90) || (is_numeric($forceunitoutput) && $forceunitoutput == -3))
	{
		$dimension = $dimension * 1000;
		$unit = $unit - 3;
	} elseif (($forceunitoutput == 'no' && $dimension > 100000000 && $unit < 90) || (is_numeric($forceunitoutput) && $forceunitoutput == 6))
	{
		$dimension = $dimension / 1000000;
		$unit = $unit + 6;
	} elseif (($forceunitoutput == 'no' && $dimension > 100000 && $unit < 90) || (is_numeric($forceunitoutput) && $forceunitoutput == 3))
	{
		$dimension = $dimension / 1000;
		$unit = $unit + 3;
	}
	// Special case when we want output unit into pound or ounce
	/* TODO
	if ($unit < 90 && $type == 'weight' && is_numeric($forceunitoutput) && (($forceunitoutput == 98) || ($forceunitoutput == 99))
	{
	    $dimension = // convert dimension from standard unit into ounce or pound
	    $unit = $forceunitoutput;
	}
	if ($unit > 90 && $type == 'weight' && is_numeric($forceunitoutput) && $forceunitoutput < 90)
	{
	    $dimension = // convert dimension from standard unit into ounce or pound
	    $unit = $forceunitoutput;
	}*/

	$ret = price($dimension, 0, $outputlangs, 0, 0, $round).' '.measuringUnitString(0, $type, $unit);

	return $ret;
}


/**
 *	Return localtax rate for a particular vat, when selling a product with vat $vatrate, from a $thirdparty_buyer to a $thirdparty_seller
 *  Note: This function applies same rules than get_default_tva
 *
 * 	@param	float		$vatrate		        Vat rate. Can be '8.5' or '8.5 (VATCODEX)' for example
 * 	@param  int			$local		         	Local tax to search and return (1 or 2 return only tax rate 1 or tax rate 2)
 *  @param  Societe		$thirdparty_buyer    	Object of buying third party
 *  @param	Societe		$thirdparty_seller		Object of selling third party ($mysoc if not defined)
 *  @param	int			$vatnpr					If vat rate is NPR or not
 * 	@return	mixed			   					0 if not found, localtax rate if found
 *  @see get_default_tva()
 */
function get_localtax($vatrate, $local, $thirdparty_buyer = "", $thirdparty_seller = "", $vatnpr = 0)
{
	global $db, $conf, $mysoc;

	if (empty($thirdparty_seller) || !is_object($thirdparty_seller)) $thirdparty_seller = $mysoc;

	dol_syslog("get_localtax tva=".$vatrate." local=".$local." thirdparty_buyer id=".(is_object($thirdparty_buyer) ? $thirdparty_buyer->id : '')."/country_code=".(is_object($thirdparty_buyer) ? $thirdparty_buyer->country_code : '')." thirdparty_seller id=".$thirdparty_seller->id."/country_code=".$thirdparty_seller->country_code." thirdparty_seller localtax1_assuj=".$thirdparty_seller->localtax1_assuj."  thirdparty_seller localtax2_assuj=".$thirdparty_seller->localtax2_assuj);

	$vatratecleaned = $vatrate;
	$reg = array();
	if (preg_match('/^(.*)\s*\((.*)\)$/', $vatrate, $reg))      // If vat is "xx (yy)"
	{
		$vatratecleaned = trim($reg[1]);
		$vatratecode = $reg[2];
	}

	/*if ($thirdparty_buyer->country_code != $thirdparty_seller->country_code)
	{
		return 0;
	}*/

	// Some test to guess with no need to make database access
	if ($mysoc->country_code == 'ES') // For spain localtaxes 1 and 2, tax is qualified if buyer use local tax
	{
		if ($local == 1)
		{
			if (!$mysoc->localtax1_assuj || (string) $vatratecleaned == "0") return 0;
			if ($thirdparty_seller->id == $mysoc->id)
			{
				if (!$thirdparty_buyer->localtax1_assuj) return 0;
			} else {
				if (!$thirdparty_seller->localtax1_assuj) return 0;
			}
		}

		if ($local == 2)
		{
			//if (! $mysoc->localtax2_assuj || (string) $vatratecleaned == "0") return 0;
			if (!$mysoc->localtax2_assuj) return 0; // If main vat is 0, IRPF may be different than 0.
			if ($thirdparty_seller->id == $mysoc->id)
			{
				if (!$thirdparty_buyer->localtax2_assuj) return 0;
			} else {
				if (!$thirdparty_seller->localtax2_assuj) return 0;
			}
		}
	} else {
		if ($local == 1 && !$thirdparty_seller->localtax1_assuj) return 0;
		if ($local == 2 && !$thirdparty_seller->localtax2_assuj) return 0;
	}

	// For some country MAIN_GET_LOCALTAXES_VALUES_FROM_THIRDPARTY is forced to on.
	if (in_array($mysoc->country_code, array('ES')))
	{
		$conf->global->MAIN_GET_LOCALTAXES_VALUES_FROM_THIRDPARTY = 1;
	}

	// Search local taxes
	if (!empty($conf->global->MAIN_GET_LOCALTAXES_VALUES_FROM_THIRDPARTY))
	{
		if ($local == 1)
		{
			if ($thirdparty_seller != $mysoc)
			{
				if (!isOnlyOneLocalTax($local))  // TODO We should provide $vatrate to search on correct line and not always on line with highest vat rate
				{
					return $thirdparty_seller->localtax1_value;
				}
			} else // i am the seller
			{
				if (!isOnlyOneLocalTax($local))  // TODO If seller is me, why not always returning this, even if there is only one locatax vat.
				{
					return $conf->global->MAIN_INFO_VALUE_LOCALTAX1;
				}
			}
		}
		if ($local == 2)
		{
			if ($thirdparty_seller != $mysoc)
			{
				if (!isOnlyOneLocalTax($local))  // TODO We should provide $vatrate to search on correct line and not always on line with highest vat rate
				// TODO We should also return value defined on thirdparty only if defined
				{
					return $thirdparty_seller->localtax2_value;
				}
			} else // i am the seller
			{
				if (in_array($mysoc->country_code, array('ES')))
				{
					return $thirdparty_buyer->localtax2_value;
				} else {
					return $conf->global->MAIN_INFO_VALUE_LOCALTAX2;
				}
			}
		}
	}

	// By default, search value of local tax on line of common tax
	$sql = "SELECT t.localtax1, t.localtax2, t.localtax1_type, t.localtax2_type";
   	$sql .= " FROM ".MAIN_DB_PREFIX."c_tva as t, ".MAIN_DB_PREFIX."c_country as c";
   	$sql .= " WHERE t.fk_pays = c.rowid AND c.code = '".$thirdparty_seller->country_code."'";
   	$sql .= " AND t.taux = ".((float) $vatratecleaned)." AND t.active = 1";
   	if ($vatratecode) $sql .= " AND t.code ='".$vatratecode."'"; // If we have the code, we use it in priority
   	else $sql .= " AND t.recuperableonly ='".$vatnpr."'";
   	dol_syslog("get_localtax", LOG_DEBUG);
   	$resql = $db->query($sql);

   	if ($resql)
   	{
   		$obj = $db->fetch_object($resql);
   		if ($local == 1) return $obj->localtax1;
   		elseif ($local == 2) return $obj->localtax2;
	}

	return 0;
}


/**
 * Return true if LocalTax (1 or 2) is unique.
 * Example: If localtax1 is 5 on line with highest common vat rate, return true
 * Example: If localtax1 is 5:8:15 on line with highest common vat rate, return false
 *
 * @param   int 	$local	Local tax to test (1 or 2)
 * @return  boolean 		True if LocalTax have multiple values, False if not
 */
function isOnlyOneLocalTax($local)
{
	$tax = get_localtax_by_third($local);

	$valors = explode(":", $tax);

	if (count($valors) > 1)
	{
		return false;
	} else {
		return true;
	}
}

/**
 * Get values of localtaxes (1 or 2) for company country for the common vat with the highest value
 *
 * @param	int		$local 	LocalTax to get
 * @return	number			Values of localtax
 */
function get_localtax_by_third($local)
{
	global $db, $mysoc;
	$sql = "SELECT t.localtax1, t.localtax2 ";
	$sql .= " FROM ".MAIN_DB_PREFIX."c_tva as t inner join ".MAIN_DB_PREFIX."c_country as c ON c.rowid=t.fk_pays";
	$sql .= " WHERE c.code = '".$mysoc->country_code."' AND t.active = 1 AND t.taux=(";
	$sql .= "  SELECT max(tt.taux) FROM ".MAIN_DB_PREFIX."c_tva as tt inner join ".MAIN_DB_PREFIX."c_country as c ON c.rowid=tt.fk_pays";
	$sql .= "  WHERE c.code = '".$mysoc->country_code."' AND tt.active = 1";
	$sql .= "  )";

	$resql = $db->query($sql);
	if ($resql)
	{
		$obj = $db->fetch_object($resql);
		if ($local == 1) return $obj->localtax1;
		elseif ($local == 2) return $obj->localtax2;
	}

	return 0;
}


/**
 *  Get vat main information from Id.
 *  You can call getLocalTaxesFromRate after to get other fields.
 *
 *  @param	int|string  $vatrate		    VAT ID or Rate. Value can be value or the string with code into parenthesis or rowid if $firstparamisid is 1. Example: '8.5' or '8.5 (8.5NPR)' or 123.
 *  @param	Societe	    $buyer         		Company object
 *  @param	Societe	    $seller        		Company object
 *  @param  int         $firstparamisid     1 if first param is id into table (use this if you can)
 *  @return	array       	  				array('rowid'=> , 'code'=> ...)
 *  @see getLocalTaxesFromRate()
 */
function getTaxesFromId($vatrate, $buyer = null, $seller = null, $firstparamisid = 1)
{
	global $db, $mysoc;

	dol_syslog("getTaxesFromId vat id or rate = ".$vatrate);

	// Search local taxes
	$sql = "SELECT t.rowid, t.code, t.taux as rate, t.recuperableonly as npr, t.accountancy_code_sell, t.accountancy_code_buy";
	$sql .= " FROM ".MAIN_DB_PREFIX."c_tva as t";
	if ($firstparamisid) $sql .= " WHERE t.rowid = ".(int) $vatrate;
	else {
		$vatratecleaned = $vatrate;
		$vatratecode = '';
		if (preg_match('/^(.*)\s*\((.*)\)$/', $vatrate, $reg))      // If vat is "xx (yy)"
		{
			$vatratecleaned = $reg[1];
			$vatratecode = $reg[2];
		}

		$sql .= ", ".MAIN_DB_PREFIX."c_country as c";
		/*if ($mysoc->country_code == 'ES') $sql.= " WHERE t.fk_pays = c.rowid AND c.code = '".$buyer->country_code."'";    // vat in spain use the buyer country ??
		else $sql.= " WHERE t.fk_pays = c.rowid AND c.code = '".$seller->country_code."'";*/
		$sql .= " WHERE t.fk_pays = c.rowid AND c.code = '".$seller->country_code."'";
		$sql .= " AND t.taux = ".((float) $vatratecleaned)." AND t.active = 1";
		if ($vatratecode) $sql .= " AND t.code = '".$vatratecode."'";
	}

	$resql = $db->query($sql);
	if ($resql)
	{
		$obj = $db->fetch_object($resql);
		if ($obj) return array('rowid'=>$obj->rowid, 'code'=>$obj->code, 'rate'=>$obj->rate, 'npr'=>$obj->npr, 'accountancy_code_sell'=>$obj->accountancy_code_sell, 'accountancy_code_buy'=>$obj->accountancy_code_buy);
		else return array();
	} else dol_print_error($db);

	return array();
}

/**
 *  Get type and rate of localtaxes for a particular vat rate/country of a thirdparty.
 *  This does not take into account the seller setup if subject to vat or not, only country.
 *  TODO
 *  This function is ALSO called to retrieve type for building PDF. Such call of function must be removed.
 *  Instead this function must be called when adding a line to get the array of localtax and type, and then
 *  provide it to the function calcul_price_total.
 *
 *  @param	int|string  $vatrate			VAT ID or Rate+Code. Value can be value or the string with code into parenthesis or rowid if $firstparamisid is 1. Example: '8.5' or '8.5 (8.5NPR)' or 123.
 *  @param	int		    $local              Number of localtax (1 or 2, or 0 to return 1 & 2)
 *  @param	Societe	    $buyer         		Company object
 *  @param	Societe	    $seller        		Company object
 *  @param  int         $firstparamisid     1 if first param is ID into table instead of Rate+code (use this if you can)
 *  @return	array    	    				array(localtax_type1(1-6/0 if not found), rate localtax1, localtax_type2, rate localtax2, accountancycodecust, accountancycodesupp)
 *  @see getTaxesFromId()
 */
function getLocalTaxesFromRate($vatrate, $local, $buyer, $seller, $firstparamisid = 0)
{
	global $db, $mysoc;

	dol_syslog("getLocalTaxesFromRate vatrate=".$vatrate." local=".$local);

	// Search local taxes
	$sql  = "SELECT t.taux as rate, t.code, t.localtax1, t.localtax1_type, t.localtax2, t.localtax2_type, t.accountancy_code_sell, t.accountancy_code_buy";
	$sql .= " FROM ".MAIN_DB_PREFIX."c_tva as t";
	if ($firstparamisid) $sql .= " WHERE t.rowid = ".(int) $vatrate;
	else {
		$vatratecleaned = $vatrate;
		$vatratecode = '';
		$reg = array();
		if (preg_match('/^(.*)\s*\((.*)\)$/', $vatrate, $reg))      // If vat is "x.x (yy)"
		{
			$vatratecleaned = $reg[1];
			$vatratecode = $reg[2];
		}

		$sql .= ", ".MAIN_DB_PREFIX."c_country as c";
		if ($mysoc->country_code == 'ES') $sql .= " WHERE t.fk_pays = c.rowid AND c.code = '".$buyer->country_code."'"; // local tax in spain use the buyer country ??
		else $sql .= " WHERE t.fk_pays = c.rowid AND c.code = '".$seller->country_code."'";
		$sql .= " AND t.taux = ".((float) $vatratecleaned)." AND t.active = 1";
		if ($vatratecode) $sql .= " AND t.code = '".$vatratecode."'";
	}

	$resql = $db->query($sql);
	if ($resql)
	{
		$obj = $db->fetch_object($resql);

		$vateratestring = $obj->rate.($obj->code ? ' ('.$obj->code.')' : '');

		if ($local == 1)
		{
			return array($obj->localtax1_type, get_localtax($vateratestring, $local, $buyer, $seller), $obj->accountancy_code_sell, $obj->accountancy_code_buy);
		} elseif ($local == 2)
		{
			return array($obj->localtax2_type, get_localtax($vateratestring, $local, $buyer, $seller), $obj->accountancy_code_sell, $obj->accountancy_code_buy);
		} else {
			return array($obj->localtax1_type, get_localtax($vateratestring, 1, $buyer, $seller), $obj->localtax2_type, get_localtax($vateratestring, 2, $buyer, $seller), $obj->accountancy_code_sell, $obj->accountancy_code_buy);
		}
	}

	return 0;
}

/**
 *	Return vat rate of a product in a particular selling country or default country vat if product is unknown
 *  Function called by get_default_tva
 *
 *  @param	int			$idprod          	Id of product or 0 if not a predefined product
 *  @param  Societe		$thirdparty_seller  Thirdparty with a ->country_code defined (FR, US, IT, ...)
 *	@param	int			$idprodfournprice	Id product_fournisseur_price (for "supplier" proposal/order/invoice)
 *  @return float|string   				    Vat rate to use with format 5.0 or '5.0 (XXX)'
 *  @see get_product_localtax_for_country()
 */
function get_product_vat_for_country($idprod, $thirdparty_seller, $idprodfournprice = 0)
{
	global $db, $conf, $mysoc;

	require_once DOL_DOCUMENT_ROOT.'/product/class/product.class.php';

	$ret = 0;
	$found = 0;

	if ($idprod > 0)
	{
		// Load product
		$product = new Product($db);
		$result = $product->fetch($idprod);

		if ($mysoc->country_code == $thirdparty_seller->country_code) // If selling country is ours
		{
			if ($idprodfournprice > 0)     // We want vat for product for a "supplier" object
			{
				$product->get_buyprice($idprodfournprice, 0, 0, 0);
				$ret = $product->vatrate_supplier;
				if ($product->default_vat_code) $ret .= ' ('.$product->default_vat_code.')';
			} else {
				$ret = $product->tva_tx; // Default vat of product we defined
				if ($product->default_vat_code) $ret .= ' ('.$product->default_vat_code.')';
			}
			$found = 1;
		} else {
			// TODO Read default product vat according to countrycode and product. Vat for couple countrycode/product is a feature not implemeted yet.
			// May be usefull/required if hidden option SERVICE_ARE_ECOMMERCE_200238EC is on
		}
	}

	if (!$found)
	{
		if (empty($conf->global->MAIN_VAT_DEFAULT_IF_AUTODETECT_FAILS))
		{
			// If vat of product for the country not found or not defined, we return the first higher vat of country.
			$sql = "SELECT t.taux as vat_rate, t.code as default_vat_code";
			$sql .= " FROM ".MAIN_DB_PREFIX."c_tva as t, ".MAIN_DB_PREFIX."c_country as c";
			$sql .= " WHERE t.active=1 AND t.fk_pays = c.rowid AND c.code='".$thirdparty_seller->country_code."'";
			$sql .= " ORDER BY t.taux DESC, t.code ASC, t.recuperableonly ASC";
			$sql .= $db->plimit(1);

			$resql = $db->query($sql);
			if ($resql)
			{
				$obj = $db->fetch_object($resql);
				if ($obj)
				{
					$ret = $obj->vat_rate;
					if ($obj->default_vat_code) $ret .= ' ('.$obj->default_vat_code.')';
				}
				$db->free($sql);
			} else dol_print_error($db);
		} else $ret = $conf->global->MAIN_VAT_DEFAULT_IF_AUTODETECT_FAILS; // Forced value if autodetect fails
	}

	dol_syslog("get_product_vat_for_country: ret=".$ret);
	return $ret;
}

/**
 *	Return localtax vat rate of a product in a particular selling country or default country vat if product is unknown
 *
 *  @param	int		$idprod         		Id of product
 *  @param  int		$local          		1 for localtax1, 2 for localtax 2
 *  @param  Societe	$thirdparty_seller    	Thirdparty with a ->country_code defined (FR, US, IT, ...)
 *  @return int             				<0 if KO, Vat rate if OK
 *  @see get_product_vat_for_country()
 */
function get_product_localtax_for_country($idprod, $local, $thirdparty_seller)
{
	global $db, $mysoc;

	if (!class_exists('Product')) {
		require_once DOL_DOCUMENT_ROOT.'/product/class/product.class.php';
	}

	$ret = 0;
	$found = 0;

	if ($idprod > 0)
	{
		// Load product
		$product = new Product($db);
		$result = $product->fetch($idprod);

		if ($mysoc->country_code == $thirdparty_seller->country_code) // If selling country is ours
		{
			/* Not defined yet, so we don't use this
			if ($local==1) $ret=$product->localtax1_tx;
			elseif ($local==2) $ret=$product->localtax2_tx;
			$found=1;
			*/
		} else {
			// TODO Read default product vat according to countrycode and product
		}
	}

	if (!$found)
	{
		// If vat of product for the country not found or not defined, we return higher vat of country.
		$sql = "SELECT taux as vat_rate, localtax1, localtax2";
		$sql .= " FROM ".MAIN_DB_PREFIX."c_tva as t, ".MAIN_DB_PREFIX."c_country as c";
		$sql .= " WHERE t.active=1 AND t.fk_pays = c.rowid AND c.code='".$thirdparty_seller->country_code."'";
		$sql .= " ORDER BY t.taux DESC, t.recuperableonly ASC";
		$sql .= $db->plimit(1);

		$resql = $db->query($sql);
		if ($resql)
		{
			$obj = $db->fetch_object($resql);
			if ($obj)
			{
				if ($local == 1) $ret = $obj->localtax1;
				elseif ($local == 2) $ret = $obj->localtax2;
			}
		} else dol_print_error($db);
	}

	dol_syslog("get_product_localtax_for_country: ret=".$ret);
	return $ret;
}

/**
 *	Function that return vat rate of a product line (according to seller, buyer and product vat rate)
 *   Si vendeur non assujeti a TVA, TVA par defaut=0. Fin de regle.
 *	 Si le (pays vendeur = pays acheteur) alors TVA par defaut=TVA du produit vendu. Fin de regle.
 *	 Si (vendeur et acheteur dans Communaute europeenne) et (bien vendu = moyen de transports neuf comme auto, bateau, avion) alors TVA par defaut=0 (La TVA doit etre paye par acheteur au centre d'impots de son pays et non au vendeur). Fin de regle.
 *	 Si (vendeur et acheteur dans Communaute europeenne) et (acheteur = particulier ou entreprise sans num TVA intra) alors TVA par defaut=TVA du produit vendu. Fin de regle
 *	 Si (vendeur et acheteur dans Communaute europeenne) et (acheteur = entreprise avec num TVA) intra alors TVA par defaut=0. Fin de regle
 *	 Sinon TVA proposee par defaut=0. Fin de regle.
 *
 *	@param	Societe		$thirdparty_seller    	Objet societe vendeuse
 *	@param  Societe		$thirdparty_buyer   	Objet societe acheteuse
 *	@param  int			$idprod					Id product
 *	@param	int			$idprodfournprice		Id product_fournisseur_price (for supplier order/invoice)
 *	@return float|string   				      	Vat rate to use with format 5.0 or '5.0 (XXX)', -1 if we can't guess it
 *  @see get_default_npr(), get_default_localtax()
 */
function get_default_tva(Societe $thirdparty_seller, Societe $thirdparty_buyer, $idprod = 0, $idprodfournprice = 0)
{
	global $conf;

	require_once DOL_DOCUMENT_ROOT.'/core/lib/company.lib.php';

	// Note: possible values for tva_assuj are 0/1 or franchise/reel
	$seller_use_vat = ((is_numeric($thirdparty_seller->tva_assuj) && !$thirdparty_seller->tva_assuj) || (!is_numeric($thirdparty_seller->tva_assuj) && $thirdparty_seller->tva_assuj == 'franchise')) ? 0 : 1;

	$seller_country_code = $thirdparty_seller->country_code;
	$seller_in_cee = isInEEC($thirdparty_seller);

	$buyer_country_code = $thirdparty_buyer->country_code;
	$buyer_in_cee = isInEEC($thirdparty_buyer);

	dol_syslog("get_default_tva: seller use vat=".$seller_use_vat.", seller country=".$seller_country_code.", seller in cee=".$seller_in_cee.", buyer vat number=".$thirdparty_buyer->tva_intra." buyer country=".$buyer_country_code.", buyer in cee=".$buyer_in_cee.", idprod=".$idprod.", idprodfournprice=".$idprodfournprice.", SERVICE_ARE_ECOMMERCE_200238EC=".(!empty($conf->global->SERVICES_ARE_ECOMMERCE_200238EC) ? $conf->global->SERVICES_ARE_ECOMMERCE_200238EC : ''));

	// If services are eServices according to EU Council Directive 2002/38/EC (http://ec.europa.eu/taxation_customs/taxation/vat/traders/e-commerce/article_1610_en.htm)
	// we use the buyer VAT.
	if (!empty($conf->global->SERVICE_ARE_ECOMMERCE_200238EC))
	{
		if ($seller_in_cee && $buyer_in_cee && !$thirdparty_buyer->isACompany())
		{
			//print 'VATRULE 0';
			return get_product_vat_for_country($idprod, $thirdparty_buyer, $idprodfournprice);
		}
	}

	// If seller does not use VAT
	if (!$seller_use_vat)
	{
		//print 'VATRULE 1';
		return 0;
	}

	// Le test ci-dessus ne devrait pas etre necessaire. Me signaler l'exemple du cas juridique concerne si le test suivant n'est pas suffisant.

	// Si le (pays vendeur = pays acheteur) alors la TVA par defaut=TVA du produit vendu. Fin de regle.
	if (($seller_country_code == $buyer_country_code)
	|| (in_array($seller_country_code, array('FR,MC')) && in_array($buyer_country_code, array('FR', 'MC')))) // Warning ->country_code not always defined
	{
		//print 'VATRULE 2';
		return get_product_vat_for_country($idprod, $thirdparty_seller, $idprodfournprice);
	}

	// Si (vendeur et acheteur dans Communaute europeenne) et (bien vendu = moyen de transports neuf comme auto, bateau, avion) alors TVA par defaut=0 (La TVA doit etre paye par l'acheteur au centre d'impots de son pays et non au vendeur). Fin de regle.
	// Not supported

	// Si (vendeur et acheteur dans Communaute europeenne) et (acheteur = entreprise) alors TVA par defaut=0. Fin de regle
	// Si (vendeur et acheteur dans Communaute europeenne) et (acheteur = particulier) alors TVA par defaut=TVA du produit vendu. Fin de regle
	if (($seller_in_cee && $buyer_in_cee))
	{
		$isacompany = $thirdparty_buyer->isACompany();
		if ($isacompany)
		{
			//print 'VATRULE 3';
			return 0;
		} else {
			//print 'VATRULE 4';
			return get_product_vat_for_country($idprod, $thirdparty_seller, $idprodfournprice);
		}
	}

	// Si (vendeur en France et acheteur hors Communaute europeenne et acheteur particulier) alors TVA par defaut=TVA du produit vendu. Fin de regle
	if (!empty($conf->global->MAIN_USE_VAT_OF_PRODUCT_FOR_INDIVIDUAL_CUSTOMER_OUT_OF_EEC) && empty($buyer_in_cee) && !$thirdparty_buyer->isACompany()) {
		return get_product_vat_for_country($idprod, $thirdparty_seller, $idprodfournprice);
	}

	// Sinon la TVA proposee par defaut=0. Fin de regle.
	// Rem: Cela signifie qu'au moins un des 2 est hors Communaute europeenne et que le pays differe
	//print 'VATRULE 5';
	return 0;
}


/**
 *	Fonction qui renvoie si tva doit etre tva percue recuperable
 *
 *	@param	Societe		$thirdparty_seller    	Thirdparty seller
 *	@param  Societe		$thirdparty_buyer   	Thirdparty buyer
 *  @param  int			$idprod                 Id product
 *  @param	int			$idprodfournprice		Id supplier price for product
 *	@return float       			        	0 or 1
 *  @see get_default_tva(), get_default_localtax()
 */
function get_default_npr(Societe $thirdparty_seller, Societe $thirdparty_buyer, $idprod = 0, $idprodfournprice = 0)
{
	global $db;

	if ($idprodfournprice > 0)
	{
		if (!class_exists('ProductFournisseur')) {
			require_once DOL_DOCUMENT_ROOT.'/fourn/class/fournisseur.product.class.php';
		}
		$prodprice = new ProductFournisseur($db);
		$prodprice->fetch_product_fournisseur_price($idprodfournprice);
		return $prodprice->fourn_tva_npr;
	} elseif ($idprod > 0)
	{
		if (!class_exists('Product')) {
			require_once DOL_DOCUMENT_ROOT.'/product/class/product.class.php';
		}
		$prod = new Product($db);
		$prod->fetch($idprod);
		return $prod->tva_npr;
	}

	return 0;
}

/**
 *	Function that return localtax of a product line (according to seller, buyer and product vat rate)
 *   Si vendeur non assujeti a TVA, TVA par defaut=0. Fin de regle.
 *	 Si le (pays vendeur = pays acheteur) alors TVA par defaut=TVA du produit vendu. Fin de regle.
 *	 Sinon TVA proposee par defaut=0. Fin de regle.
 *
 *	@param	Societe		$thirdparty_seller    	Thirdparty seller
 *	@param  Societe		$thirdparty_buyer   	Thirdparty buyer
 *  @param	int			$local					Localtax to process (1 or 2)
 *	@param  int			$idprod					Id product
 *	@return integer        				       	localtax, -1 si ne peut etre determine
 *  @see get_default_tva(), get_default_npr()
 */
function get_default_localtax($thirdparty_seller, $thirdparty_buyer, $local, $idprod = 0)
{
	global $mysoc;

	if (!is_object($thirdparty_seller)) return -1;
	if (!is_object($thirdparty_buyer)) return -1;

	if ($local == 1) // Localtax 1
	{
		if ($mysoc->country_code == 'ES')
		{
			if (is_numeric($thirdparty_buyer->localtax1_assuj) && !$thirdparty_buyer->localtax1_assuj) return 0;
		} else {
			// Si vendeur non assujeti a Localtax1, localtax1 par default=0
			if (is_numeric($thirdparty_seller->localtax1_assuj) && !$thirdparty_seller->localtax1_assuj) return 0;
			if (!is_numeric($thirdparty_seller->localtax1_assuj) && $thirdparty_seller->localtax1_assuj == 'localtax1off') return 0;
		}
	} elseif ($local == 2) //I Localtax 2
	{
		// Si vendeur non assujeti a Localtax2, localtax2 par default=0
		if (is_numeric($thirdparty_seller->localtax2_assuj) && !$thirdparty_seller->localtax2_assuj) return 0;
		if (!is_numeric($thirdparty_seller->localtax2_assuj) && $thirdparty_seller->localtax2_assuj == 'localtax2off') return 0;
	}

	if ($thirdparty_seller->country_code == $thirdparty_buyer->country_code)
	{
		return get_product_localtax_for_country($idprod, $local, $thirdparty_seller);
	}

	return 0;
}

/**
 *	Return yes or no in current language
 *
 *	@param	string|int	$yesno			Value to test (1, 'yes', 'true' or 0, 'no', 'false')
 *	@param	integer		$case			1=Yes/No, 0=yes/no, 2=Disabled checkbox, 3=Disabled checkbox + Yes/No
 *	@param	int			$color			0=texte only, 1=Text is formated with a color font style ('ok' or 'error'), 2=Text is formated with 'ok' color.
 *	@return	string						HTML string
 */
function yn($yesno, $case = 1, $color = 0)
{
	global $langs;
	$result = 'unknown'; $classname = '';
	if ($yesno == 1 || strtolower($yesno) == 'yes' || strtolower($yesno) == 'true') 	// A mettre avant test sur no a cause du == 0
	{
		$result = $langs->trans('yes');
		if ($case == 1 || $case == 3) $result = $langs->trans("Yes");
		if ($case == 2) $result = '<input type="checkbox" value="1" checked disabled>';
		if ($case == 3) $result = '<input type="checkbox" value="1" checked disabled> '.$result;

		$classname = 'ok';
	} elseif ($yesno == 0 || strtolower($yesno) == 'no' || strtolower($yesno) == 'false')
	{
		$result = $langs->trans("no");
		if ($case == 1 || $case == 3) $result = $langs->trans("No");
		if ($case == 2) $result = '<input type="checkbox" value="0" disabled>';
		if ($case == 3) $result = '<input type="checkbox" value="0" disabled> '.$result;

		if ($color == 2) $classname = 'ok';
		else $classname = 'error';
	}
	if ($color) return '<font class="'.$classname.'">'.$result.'</font>';
	return $result;
}

/**
 *	Return a path to have a the directory according to object where files are stored.
 *  New usage:       $conf->module->multidir_output[$object->entity].'/'.get_exdir(0, 0, 0, 1, $object, $modulepart)
 *         or:       $conf->module->dir_output.'/'.get_exdir(0, 0, 0, 1, $object, $modulepart)     if multidir_output not defined.
 *  Example our with new usage:       $object is invoice -> 'INYYMM-ABCD'
 *  Example our with old usage:       '015' with level 3->"0/1/5/", '015' with level 1->"5/", 'ABC-1' with level 3 ->"0/0/1/"
 *
 *	@param	string	$num            Id of object (deprecated, $object will be used in future)
 *	@param  int		$level		    Level of subdirs to return (1, 2 or 3 levels). (deprecated, global option will be used in future)
 * 	@param	int		$alpha		    0=Keep number only to forge path, 1=Use alpha part afer the - (By default, use 0). (deprecated, global option will be used in future)
 *  @param  int		$withoutslash   0=With slash at end (except if '/', we return ''), 1=without slash at end
 *  @param	Object	$object			Object
 *  @param	string	$modulepart		Type of object ('invoice_supplier, 'donation', 'invoice', ...')
 *  @return	string					Dir to use ending. Example '' or '1/' or '1/2/'
 */
function get_exdir($num, $level, $alpha, $withoutslash, $object, $modulepart)
{
	global $conf;

	$path = '';

	$arrayforoldpath = array('cheque', 'user', 'category', 'holiday', 'supplier_invoice', 'invoice_supplier', 'mailing', 'supplier_payment');
	if (!empty($conf->global->PRODUCT_USE_OLD_PATH_FOR_PHOTO)) $arrayforoldpath[] = 'product';
	if (!empty($level) && in_array($modulepart, $arrayforoldpath))
	{
		// This part should be removed once all code is using "get_exdir" to forge path, with all parameters provided.
		if (empty($alpha)) $num = preg_replace('/([^0-9])/i', '', $num);
		else $num = preg_replace('/^.*\-/i', '', $num);
		$num = substr("000".$num, -$level);
		if ($level == 1) $path = substr($num, 0, 1);
		if ($level == 2) $path = substr($num, 1, 1).'/'.substr($num, 0, 1);
		if ($level == 3) $path = substr($num, 2, 1).'/'.substr($num, 1, 1).'/'.substr($num, 0, 1);
	} else {
		// TODO
		// We will enhance here a common way of forging path for document storage
		// Here, object->id, object->ref and modulepart are required.
		//var_dump($modulepart);
        if (in_array($modulepart, array('thirdparty', 'contact', 'member', 'propal', 'proposal', 'commande', 'order', 'facture', 'invoice',
			'supplier_order', 'supplier_proposal', 'shipment', 'contract', 'expensereport', 'ficheinter')))
		{
			$path = ($object->ref ? $object->ref : $object->id);
		}
	}

	if (empty($withoutslash) && !empty($path)) $path .= '/';

	return $path;
}

/**
 *	Creation of a directory (this can create recursive subdir)
 *
 *	@param	string		$dir		Directory to create (Separator must be '/'. Example: '/mydir/mysubdir')
 *	@param	string		$dataroot	Data root directory (To avoid having the data root in the loop. Using this will also lost the warning on first dir PHP has no permission when open_basedir is used)
 *  @param	string|null	$newmask	Mask for new file (Defaults to $conf->global->MAIN_UMASK or 0755 if unavailable). Example: '0444'
 *	@return int         			< 0 if KO, 0 = already exists, > 0 if OK
 */
function dol_mkdir($dir, $dataroot = '', $newmask = null)
{
	global $conf;

	dol_syslog("functions.lib::dol_mkdir: dir=".$dir, LOG_INFO);

	$dir_osencoded = dol_osencode($dir);
	if (@is_dir($dir_osencoded)) return 0;

	$nberr = 0;
	$nbcreated = 0;

	$ccdir = '';
	if (!empty($dataroot)) {
		// Remove data root from loop
		$dir = str_replace($dataroot.'/', '', $dir);
		$ccdir = $dataroot.'/';
	}

	$cdir = explode("/", $dir);
	$num = count($cdir);
	for ($i = 0; $i < $num; $i++)
	{
		if ($i > 0) $ccdir .= '/'.$cdir[$i];
		else $ccdir .= $cdir[$i];
		if (preg_match("/^.:$/", $ccdir, $regs)) continue; // Si chemin Windows incomplet, on poursuit par rep suivant

		// Attention, le is_dir() peut echouer bien que le rep existe.
		// (ex selon config de open_basedir)
		if ($ccdir)
		{
			$ccdir_osencoded = dol_osencode($ccdir);
			if (!@is_dir($ccdir_osencoded))
			{
				dol_syslog("functions.lib::dol_mkdir: Directory '".$ccdir."' does not exists or is outside open_basedir PHP setting.", LOG_DEBUG);

				umask(0);
				$dirmaskdec = octdec($newmask);
				if (empty($newmask)) {
					$dirmaskdec = empty($conf->global->MAIN_UMASK) ? octdec('0755') : octdec($conf->global->MAIN_UMASK);
				}
				$dirmaskdec |= octdec('0111'); // Set x bit required for directories
				if (!@mkdir($ccdir_osencoded, $dirmaskdec))
				{
					// Si le is_dir a renvoye une fausse info, alors on passe ici.
					dol_syslog("functions.lib::dol_mkdir: Fails to create directory '".$ccdir."' or directory already exists.", LOG_WARNING);
					$nberr++;
				} else {
					dol_syslog("functions.lib::dol_mkdir: Directory '".$ccdir."' created", LOG_DEBUG);
					$nberr = 0; // On remet a zero car si on arrive ici, cela veut dire que les echecs precedents peuvent etre ignore
					$nbcreated++;
				}
			} else {
				$nberr = 0; // On remet a zero car si on arrive ici, cela veut dire que les echecs precedents peuvent etre ignores
			}
		}
	}
	return ($nberr ? -$nberr : $nbcreated);
}


/**
 *	Return picto saying a field is required
 *
 *	@return  string		Chaine avec picto obligatoire
 */
function picto_required()
{
	return '<span class="fieldrequired">*</span>';
}


/**
 *	Clean a string from all HTML tags and entities.
 *  This function differs from strip_tags because:
 *  - <br> are replaced with \n if removelinefeed=0 or 1
 *  - if entities are found, they are decoded BEFORE the strip
 *  - you can decide to convert line feed into a space
 *
 *	@param	string	$stringtoclean		String to clean
 *	@param	integer	$removelinefeed		1=Replace all new lines by 1 space, 0=Only ending new lines are removed others are replaced with \n, 2=Ending new lines are removed but others are kept with a same number of \n than nb of <br> when there is both "...<br>\n..."
 *  @param  string	$pagecodeto      	Encoding of input/output string
 *  @param	integer	$strip_tags			0=Use internal strip, 1=Use strip_tags() php function (bugged when text contains a < char that is not for a html tag)
 *	@return string	    				String cleaned
 *
 * 	@see	dol_escape_htmltag() strip_tags() dol_string_onlythesehtmltags() dol_string_neverthesehtmltags(), dolStripPhpCode()
 */
function dol_string_nohtmltag($stringtoclean, $removelinefeed = 1, $pagecodeto = 'UTF-8', $strip_tags = 0)
{
	if ($removelinefeed == 2) $stringtoclean = preg_replace('/<br[^>]*>(\n|\r)+/ims', '<br>', $stringtoclean);
	$temp = preg_replace('/<br[^>]*>/i', "\n", $stringtoclean);

	if ($strip_tags) {
		$temp = strip_tags($temp);
	} else {
		$pattern = "/<[^<>]+>/";
		// Exemple of $temp: <a href="/myurl" title="<u>A title</u>">0000-021</a>
		$temp = preg_replace($pattern, "", $temp); // pass 1
		// $temp after pass 1: <a href="/myurl" title="A title">0000-021
		$temp = preg_replace($pattern, "", $temp); // pass 2
		// $temp after pass 2: 0000-021
	}

	$temp = dol_html_entity_decode($temp, ENT_COMPAT, $pagecodeto);

	// Supprime aussi les retours
	if ($removelinefeed == 1) $temp = str_replace(array("\r\n", "\r", "\n"), " ", $temp);

	// et les espaces doubles
	while (strpos($temp, "  "))
	{
		$temp = str_replace("  ", " ", $temp);
	}

	return trim($temp);
}

/**
 *	Clean a string to keep only desirable HTML tags.
 *
 *	@param	string	$stringtoclean			String to clean
 *  @param	boolean	$cleanalsosomestyles	Remove absolute/fixed positioning from inline styles
 *  @param	boolean	$removeclassattribute	Remove the class attribute from tags
 *	@return string	    					String cleaned
 *
 * 	@see	dol_escape_htmltag() strip_tags() dol_string_nohtmltag() dol_string_neverthesehtmltags()
 */
function dol_string_onlythesehtmltags($stringtoclean, $cleanalsosomestyles = 1, $removeclassattribute = 1)
{
	$allowed_tags = array(
		"html", "head", "meta", "body", "article", "a", "abbr", "b", "blockquote", "br", "cite", "div", "dl", "dd", "dt", "em", "font", "img", "ins", "hr", "i", "li", "link",
		"ol", "p", "q", "s", "section", "span", "strike", "strong", "title", "table", "tr", "th", "td", "u", "ul", "sup", "sub", "blockquote", "pre", "h1", "h2", "h3", "h4", "h5", "h6"
	);
	$allowed_tags_string = join("><", $allowed_tags);
	$allowed_tags_string = preg_replace('/^>/', '', $allowed_tags_string);
	$allowed_tags_string = preg_replace('/<$/', '', $allowed_tags_string);
	$allowed_tags_string = '<'.$allowed_tags_string.'>';

	if ($cleanalsosomestyles) {
		$stringtoclean = preg_replace('/position\s*:\s*(absolute|fixed)\s*!\s*important/i', '', $stringtoclean); // Note: If hacker try to introduce css comment into string to bypass this regex, the string must also be encoded by the dol_htmlentitiesbr during output so it become harmless
	}
	if ($removeclassattribute) {
		$stringtoclean = preg_replace('/(<[^>]+)\s+class=((["\']).*?\\3|\\w*)/i', '\\1', $stringtoclean);
	}

	$temp = strip_tags($stringtoclean, $allowed_tags_string);

	return $temp;
}

/**
 *	Clean a string from some undesirable HTML tags.
 *  Note. Not enough secured as dol_string_onlythesehtmltags().
 *
 *	@param	string	$stringtoclean			String to clean
 *  @param	array	$disallowed_tags		Array of tags not allowed
 *  @param	string	$cleanalsosomestyles	Clean also some tags
 *	@return string	    					String cleaned
 *
 * 	@see	dol_escape_htmltag() strip_tags() dol_string_nohtmltag() dol_string_onlythesehtmltags()
 */
function dol_string_neverthesehtmltags($stringtoclean, $disallowed_tags = array('textarea'), $cleanalsosomestyles = 0)
{
	$temp = $stringtoclean;
	foreach ($disallowed_tags as $tagtoremove)
	{
		$temp = preg_replace('/<\/?'.$tagtoremove.'>/', '', $temp);
		$temp = preg_replace('/<\/?'.$tagtoremove.'\s+[^>]*>/', '', $temp);
	}

	if ($cleanalsosomestyles) {
		$temp = preg_replace('/position\s*:\s*(absolute|fixed)\s*!\s*important/', '', $temp); // Note: If hacker try to introduce css comment into string to avoid this, string should be encoded by the dol_htmlentitiesbr so be harmless
	}

	return $temp;
}


/**
 * Return first line of text. Cut will depends if content is HTML or not.
 *
 * @param 	string	$text		Input text
 * @param	int		$nboflines  Nb of lines to get (default is 1 = first line only)
 * @param   string  $charset    Charset of $text string (UTF-8 by default)
 * @return	string				Output text
 * @see dol_nboflines_bis(), dol_string_nohtmltag(), dol_escape_htmltag()
 */
function dolGetFirstLineOfText($text, $nboflines = 1, $charset = 'UTF-8')
{
	if ($nboflines == 1)
	{
		if (dol_textishtml($text))
		{
			$firstline = preg_replace('/<br[^>]*>.*$/s', '', $text); // The s pattern modifier means the . can match newline characters
			$firstline = preg_replace('/<div[^>]*>.*$/s', '', $firstline); // The s pattern modifier means the . can match newline characters
		} else {
			$firstline = preg_replace('/[\n\r].*/', '', $text);
		}
		return $firstline.((strlen($firstline) != strlen($text)) ? '...' : '');
	} else {
		$ishtml = 0;
		if (dol_textishtml($text))
		{
			$text = preg_replace('/\n/', '', $text);
			$ishtml = 1;
			$repTable = array("\t" => " ", "\n" => " ", "\r" => " ", "\0" => " ", "\x0B" => " ");
		} else {
			$repTable = array("\t" => " ", "\n" => "<br>", "\r" => " ", "\0" => " ", "\x0B" => " ");
		}

		$text = strtr($text, $repTable);
		if ($charset == 'UTF-8') { $pattern = '/(<br[^>]*>)/Uu'; } // /U is to have UNGREEDY regex to limit to one html tag. /u is for UTF8 support
		else $pattern = '/(<br[^>]*>)/U'; // /U is to have UNGREEDY regex to limit to one html tag.
		$a = preg_split($pattern, $text, -1, PREG_SPLIT_DELIM_CAPTURE | PREG_SPLIT_NO_EMPTY);

		$firstline = '';
		$i = 0;
		$nba = count($a); // 2x nb of lines in $a because $a contains also a line for each new line separator
		while (($i < $nba) && ($i < ($nboflines * 2)))
		{
			if ($i % 2 == 0) $firstline .= $a[$i];
			elseif (($i < (($nboflines * 2) - 1)) && ($i < ($nba - 1))) $firstline .= ($ishtml ? "<br>\n" : "\n");
			$i++;
		}
		unset($a);
		return $firstline.(($i < $nba) ? '...' : '');
	}
}


/**
 * Replace CRLF in string with a HTML BR tag.
 * WARNING: The content after operation contains some HTML tags (the <br>) so be sure to also have encode the special chars of stringtoencode into HTML before.
 *
 * @param	string	$stringtoencode		String to encode
 * @param	int     $nl2brmode			0=Adding br before \n, 1=Replacing \n by br
 * @param   bool	$forxml             false=Use <br>, true=Use <br />
 * @return	string						String encoded
 * @see dol_nboflines(), dolGetFirstLineOfText()
 */
function dol_nl2br($stringtoencode, $nl2brmode = 0, $forxml = false)
{
	if (!$nl2brmode) {
		return nl2br($stringtoencode, $forxml);
	} else {
		$ret = preg_replace('/(\r\n|\r|\n)/i', ($forxml ? '<br />' : '<br>'), $stringtoencode);
		return $ret;
	}
}


/**
 *	This function is called to encode a string into a HTML string but differs from htmlentities because
 * 	a detection is done before to see if text is already HTML or not. Also, all entities but &,<,>," are converted.
 *  This permits to encode special chars to entities with no double encoding for already encoded HTML strings.
 * 	This function also remove last EOL or BR if $removelasteolbr=1 (default).
 *  For PDF usage, you can show text by 2 ways:
 *              - writeHTMLCell -> param must be encoded into HTML.
 *              - MultiCell -> param must not be encoded into HTML.
 *              Because writeHTMLCell convert also \n into <br>, if function
 *              is used to build PDF, nl2brmode must be 1.
 *
 *	@param	string	$stringtoencode		String to encode
 *	@param	int		$nl2brmode			0=Adding br before \n, 1=Replacing \n by br (for use with FPDF writeHTMLCell function for example)
 *  @param  string	$pagecodefrom       Pagecode stringtoencode is encoded
 *  @param	int		$removelasteolbr	1=Remove last br or lasts \n (default), 0=Do nothing
 *  @return	string						String encoded
 */
function dol_htmlentitiesbr($stringtoencode, $nl2brmode = 0, $pagecodefrom = 'UTF-8', $removelasteolbr = 1)
{
	$newstring = $stringtoencode;
	if (dol_textishtml($stringtoencode))	// Check if text is already HTML or not
	{
		$newstring = preg_replace('/<br(\s[\sa-zA-Z_="]*)?\/?>/i', '<br>', $newstring); // Replace "<br type="_moz" />" by "<br>". It's same and avoid pb with FPDF.
		if ($removelasteolbr) $newstring = preg_replace('/<br>$/i', '', $newstring); // Remove last <br> (remove only last one)
		$newstring = strtr($newstring, array('&'=>'__and__', '<'=>'__lt__', '>'=>'__gt__', '"'=>'__dquot__'));
		$newstring = dol_htmlentities($newstring, ENT_COMPAT, $pagecodefrom); // Make entity encoding
		$newstring = strtr($newstring, array('__and__'=>'&', '__lt__'=>'<', '__gt__'=>'>', '__dquot__'=>'"'));
	} else {
		if ($removelasteolbr) $newstring = preg_replace('/(\r\n|\r|\n)$/i', '', $newstring); // Remove last \n (may remove several)
		$newstring = dol_nl2br(dol_htmlentities($newstring, ENT_COMPAT, $pagecodefrom), $nl2brmode);
	}
	// Other substitutions that htmlentities does not do
	//$newstring=str_replace(chr(128),'&euro;',$newstring);	// 128 = 0x80. Not in html entity table.     // Seems useles with TCPDF. Make bug with UTF8 languages
	return $newstring;
}

/**
 *	This function is called to decode a HTML string (it decodes entities and br tags)
 *
 *	@param	string	$stringtodecode		String to decode
 *	@param	string	$pagecodeto			Page code for result
 *	@return	string						String decoded
 */
function dol_htmlentitiesbr_decode($stringtodecode, $pagecodeto = 'UTF-8')
{
	$ret = dol_html_entity_decode($stringtodecode, ENT_COMPAT, $pagecodeto);
	$ret = preg_replace('/'."\r\n".'<br(\s[\sa-zA-Z_="]*)?\/?>/i', "<br>", $ret);
	$ret = preg_replace('/<br(\s[\sa-zA-Z_="]*)?\/?>'."\r\n".'/i', "\r\n", $ret);
	$ret = preg_replace('/<br(\s[\sa-zA-Z_="]*)?\/?>'."\n".'/i', "\n", $ret);
	$ret = preg_replace('/<br(\s[\sa-zA-Z_="]*)?\/?>/i', "\n", $ret);
	return $ret;
}

/**
 *	This function remove all ending \n and br at end
 *
 *	@param	string	$stringtodecode		String to decode
 *	@return	string						String decoded
 */
function dol_htmlcleanlastbr($stringtodecode)
{
	$ret = preg_replace('/(<br>|<br(\s[\sa-zA-Z_="]*)?\/?>|'."\n".'|'."\r".')+$/i', "", $stringtodecode);
	return $ret;
}

/**
 * Replace html_entity_decode functions to manage errors
 *
 * @param   string	$a					Operand a
 * @param   string	$b					Operand b (ENT_QUOTES=convert simple and double quotes)
 * @param   string	$c					Operand c
 * @param	string	$keepsomeentities	Entities but &amp;, <, >, " are not converted.
 * @return  string						String decoded
 */
function dol_html_entity_decode($a, $b, $c = 'UTF-8', $keepsomeentities = 0)
{
	$newstring = $a;
	if ($keepsomeentities) $newstring = strtr($newstring, array('&amp;'=>'__andamp__', '&lt;'=>'__andlt__', '&gt;'=>'__andgt__', '"'=>'__dquot__'));
	$newstring = html_entity_decode($newstring, $b, $c);
	if ($keepsomeentities) $newstring = strtr($newstring, array('__andamp__'=>'&amp;', '__andlt__'=>'&lt;', '__andgt__'=>'&gt;', '__dquot__'=>'"'));
	return $newstring;
}

/**
 * Replace htmlentities functions.
 * Goal of this function is to be sure to have default values of htmlentities that match what we need.
 *
 * @param   string  $string         The input string to encode
 * @param   int     $flags          Flags (see PHP doc above)
 * @param   string  $encoding       Encoding page code
 * @param   bool    $double_encode  When double_encode is turned off, PHP will not encode existing html entities
 * @return  string  $ret            Encoded string
 */
function dol_htmlentities($string, $flags = null, $encoding = 'UTF-8', $double_encode = false)
{
	return htmlentities($string, $flags, $encoding, $double_encode);
}

/**
 *	Check if a string is a correct iso string
 *	If not, it will we considered not HTML encoded even if it is by FPDF.
 *	Example, if string contains euro symbol that has ascii code 128
 *
 *	@param	string		$s      	String to check
 *  @param	string		$clean		Clean if it is not an ISO. Warning, if file is utf8, you will get a bad formated file.
 *	@return	int|string  	   		0 if bad iso, 1 if good iso, Or the clean string if $clean is 1
 */
function dol_string_is_good_iso($s, $clean = 0)
{
	$len = dol_strlen($s);
	$out = '';
	$ok = 1;
	for ($scursor = 0; $scursor < $len; $scursor++)
	{
		$ordchar = ord($s[$scursor]);
		//print $scursor.'-'.$ordchar.'<br>';
		if ($ordchar < 32 && $ordchar != 13 && $ordchar != 10) { $ok = 0; break; } elseif ($ordchar > 126 && $ordchar < 160) { $ok = 0; break; } elseif ($clean) {
			$out .= $s[$scursor];
		}
	}
	if ($clean) return $out;
	return $ok;
}

/**
 *	Return nb of lines of a clear text
 *
 *	@param	string	$s			String to check
 * 	@param	int     $maxchar	Not yet used
 *	@return	int					Number of lines
 *  @see	dol_nboflines_bis(), dolGetFirstLineOfText()
 */
function dol_nboflines($s, $maxchar = 0)
{
	if ($s == '') return 0;
	$arraystring = explode("\n", $s);
	$nb = count($arraystring);

	return $nb;
}


/**
 *	Return nb of lines of a formated text with \n and <br> (WARNING: string must not have mixed \n and br separators)
 *
 *	@param	string	$text      		Text
 *	@param	int		$maxlinesize  	Largeur de ligne en caracteres (ou 0 si pas de limite - defaut)
 * 	@param	string	$charset		Give the charset used to encode the $text variable in memory.
 *	@return int						Number of lines
 *	@see	dol_nboflines(), dolGetFirstLineOfText()
 */
function dol_nboflines_bis($text, $maxlinesize = 0, $charset = 'UTF-8')
{
	$repTable = array("\t" => " ", "\n" => "<br>", "\r" => " ", "\0" => " ", "\x0B" => " ");
	if (dol_textishtml($text)) $repTable = array("\t" => " ", "\n" => " ", "\r" => " ", "\0" => " ", "\x0B" => " ");

	$text = strtr($text, $repTable);
	if ($charset == 'UTF-8') { $pattern = '/(<br[^>]*>)/Uu'; } // /U is to have UNGREEDY regex to limit to one html tag. /u is for UTF8 support
	else $pattern = '/(<br[^>]*>)/U'; // /U is to have UNGREEDY regex to limit to one html tag.
	$a = preg_split($pattern, $text, -1, PREG_SPLIT_DELIM_CAPTURE | PREG_SPLIT_NO_EMPTY);

	$nblines = (int) floor((count($a) + 1) / 2);
	// count possible auto line breaks
	if ($maxlinesize)
	{
		foreach ($a as $line)
		{
			if (dol_strlen($line) > $maxlinesize)
			{
				//$line_dec = html_entity_decode(strip_tags($line));
				$line_dec = html_entity_decode($line);
				if (dol_strlen($line_dec) > $maxlinesize)
				{
					$line_dec = wordwrap($line_dec, $maxlinesize, '\n', true);
					$nblines += substr_count($line_dec, '\n');
				}
			}
		}
	}

	unset($a);
	return $nblines;
}

/**
 *	Return if a text is a html content
 *
 *	@param	string	$msg		Content to check
 *	@param	int		$option		0=Full detection, 1=Fast check
 *	@return	boolean				true/false
 *	@see	dol_concatdesc()
 */
function dol_textishtml($msg, $option = 0)
{
	if ($option == 1)
	{
		if (preg_match('/<html/i', $msg))				return true;
		elseif (preg_match('/<body/i', $msg))			return true;
		elseif (preg_match('/<\/textarea/i', $msg))	  return true;
		elseif (preg_match('/<br/i', $msg))				return true;
		return false;
	} else {
		if (preg_match('/<html/i', $msg))				return true;
		elseif (preg_match('/<body/i', $msg))			return true;
		elseif (preg_match('/<\/textarea/i', $msg))	  return true;
		elseif (preg_match('/<(b|em|i|u)>/i', $msg))		return true;
		elseif (preg_match('/<br\/>/i', $msg))	  return true;
		elseif (preg_match('/<(br|div|font|li|p|span|strong|table)>/i', $msg)) 	  return true;
		elseif (preg_match('/<(br|div|font|li|p|span|strong|table)\s+[^<>\/]*>/i', $msg)) return true;
		elseif (preg_match('/<(br|div|font|li|p|span|strong|table)\s+[^<>\/]*\/>/i', $msg)) return true;
		elseif (preg_match('/<img\s+[^<>]*src[^<>]*>/i', $msg)) return true; // must accept <img src="http://example.com/aaa.png" />
		elseif (preg_match('/<a\s+[^<>]*href[^<>]*>/i', $msg)) return true; // must accept <a href="http://example.com/aaa.png" />
		elseif (preg_match('/<h[0-9]>/i', $msg))			return true;
		elseif (preg_match('/&[A-Z0-9]{1,6};/i', $msg))	return true; // Html entities names (http://www.w3schools.com/tags/ref_entities.asp)
		elseif (preg_match('/&#[0-9]{2,3};/i', $msg))	return true; // Html entities numbers (http://www.w3schools.com/tags/ref_entities.asp)

		return false;
	}
}

/**
 *  Concat 2 descriptions with a new line between them (second operand after first one with appropriate new line separator)
 *  text1 html + text2 html => text1 + '<br>' + text2
 *  text1 html + text2 txt  => text1 + '<br>' + dol_nl2br(text2)
 *  text1 txt  + text2 html => dol_nl2br(text1) + '<br>' + text2
 *  text1 txt  + text2 txt  => text1 + '\n' + text2
 *
 *  @param  string  $text1          Text 1
 *  @param  string  $text2          Text 2
 *  @param  bool    $forxml         true=Use <br /> instead of <br> if we have to add a br tag
 *  @param  bool    $invert         invert order of description lines (we often use config MAIN_CHANGE_ORDER_CONCAT_DESCRIPTION in this parameter)
 *  @return string                  Text 1 + new line + Text2
 *  @see    dol_textishtml()
 */
function dol_concatdesc($text1, $text2, $forxml = false, $invert = false)
{
    if (!empty($invert))
    {
            $tmp = $text1;
            $text1 = $text2;
            $text2 = $tmp;
    }

    $ret = '';
    $ret .= (!dol_textishtml($text1) && dol_textishtml($text2)) ? dol_nl2br(dol_escape_htmltag($text1, 0, 1, '', 1), 0, $forxml) : $text1;
    $ret .= (!empty($text1) && !empty($text2)) ? ((dol_textishtml($text1) || dol_textishtml($text2)) ? ($forxml ? "<br \>\n" : "<br>\n") : "\n") : "";
    $ret .= (dol_textishtml($text1) && !dol_textishtml($text2)) ? dol_nl2br(dol_escape_htmltag($text2, 0, 1, '', 1), 0, $forxml) : $text2;
    return $ret;
}



/**
 * Return array of possible common substitutions. This includes several families like: 'system', 'mycompany', 'object', 'objectamount', 'date', 'user'
 *
 * @param	Translate	$outputlangs	Output language
 * @param   int         $onlykey        1=Do not calculate some heavy values of keys (performance enhancement when we need only the keys), 2=Values are trunc and html sanitized (to use for help tooltip)
 * @param   array       $exclude        Array of family keys we want to exclude. For example array('system', 'mycompany', 'object', 'objectamount', 'date', 'user', ...)
 * @param   Object      $object         Object for keys on object
 * @return	array						Array of substitutions
 * @see setSubstitFromObject()
 */
function getCommonSubstitutionArray($outputlangs, $onlykey = 0, $exclude = null, $object = null)
{
	global $db, $conf, $mysoc, $user, $extrafields;

	$substitutionarray = array();

	if (empty($exclude) || !in_array('user', $exclude))
	{
		// Add SIGNATURE into substitutionarray first, so, when we will make the substitution,
		// this will include signature content first and then replace var found into content of signature
		$signature = $user->signature;
        $substitutionarray = array_merge($substitutionarray, array(
		'__USER_SIGNATURE__' => (string) (($signature && empty($conf->global->MAIN_MAIL_DO_NOT_USE_SIGN)) ? ($onlykey == 2 ? dol_trunc(dol_string_nohtmltag($signature), 30) : $signature) : '')
		)
			);
		// For backward compatibility
		if ($onlykey != 2)
		{
			$substitutionarray['__SIGNATURE__'] = (string) (($signature && empty($conf->global->MAIN_MAIL_DO_NOT_USE_SIGN)) ? ($onlykey == 2 ? dol_trunc(dol_string_nohtmltag($signature), 30) : $signature) : '');
		}

        $substitutionarray = array_merge($substitutionarray, array(
		'__USER_ID__' => (string) $user->id,
		'__USER_LOGIN__' => (string) $user->login,
        '__USER_EMAIL__' => (string) $user->email,
        '__USER_LASTNAME__' => (string) $user->lastname,
		'__USER_FIRSTNAME__' => (string) $user->firstname,
		'__USER_FULLNAME__' => (string) $user->getFullName($outputlangs),
		'__USER_SUPERVISOR_ID__' => (string) ($user->fk_user ? $user->fk_user : '0'),
		'__USER_REMOTE_IP__' => (string) getUserRemoteIP()
		)
			);
	}
	if ((empty($exclude) || !in_array('mycompany', $exclude)) && is_object($mysoc))
	{
        $substitutionarray = array_merge($substitutionarray, array(
			'__MYCOMPANY_NAME__'    => $mysoc->name,
			'__MYCOMPANY_EMAIL__'   => $mysoc->email,
			'__MYCOMPANY_PROFID1__' => $mysoc->idprof1,
			'__MYCOMPANY_PROFID2__' => $mysoc->idprof2,
			'__MYCOMPANY_PROFID3__' => $mysoc->idprof3,
			'__MYCOMPANY_PROFID4__' => $mysoc->idprof4,
			'__MYCOMPANY_PROFID5__' => $mysoc->idprof5,
			'__MYCOMPANY_PROFID6__' => $mysoc->idprof6,
			'__MYCOMPANY_CAPITAL__' => $mysoc->capital,
			'__MYCOMPANY_FULLADDRESS__' => $mysoc->getFullAddress(1, ', '),
			'__MYCOMPANY_ADDRESS__' => $mysoc->address,
			'__MYCOMPANY_ZIP__'     => $mysoc->zip,
			'__MYCOMPANY_TOWN__'    => $mysoc->town,
			'__MYCOMPANY_COUNTRY__'    => $mysoc->country,
			'__MYCOMPANY_COUNTRY_ID__' => $mysoc->country_id,
        	'__MYCOMPANY_COUNTRY_CODE__' => $mysoc->country_code,
        	'__MYCOMPANY_CURRENCY_CODE__' => $conf->currency
		));
	}

	if (($onlykey || is_object($object)) && (empty($exclude) || !in_array('object', $exclude)))
	{
		if ($onlykey)
		{
			$substitutionarray['__ID__'] = '__ID__';
			$substitutionarray['__REF__'] = '__REF__';
			$substitutionarray['__REF_CLIENT__'] = '__REF_CLIENT__';
			$substitutionarray['__REF_SUPPLIER__'] = '__REF_SUPPLIER__';
			$substitutionarray['__NOTE_PUBLIC__'] = '__NOTE_PUBLIC__';
			$substitutionarray['__NOTE_PRIVATE__'] = '__NOTE_PRIVATE__';
			$substitutionarray['__EXTRAFIELD_XXX__'] = '__EXTRAFIELD_XXX__';

			if (!empty($conf->societe->enabled))
			{
				$substitutionarray['__THIRDPARTY_ID__'] = '__THIRDPARTY_ID__';
				$substitutionarray['__THIRDPARTY_NAME__'] = '__THIRDPARTY_NAME__';
				$substitutionarray['__THIRDPARTY_NAME_ALIAS__'] = '__THIRDPARTY_NAME_ALIAS__';
				$substitutionarray['__THIRDPARTY_CODE_CLIENT__'] = '__THIRDPARTY_CODE_CLIENT__';
				$substitutionarray['__THIRDPARTY_CODE_FOURNISSEUR__'] = '__THIRDPARTY_CODE_FOURNISSEUR__';
				$substitutionarray['__THIRDPARTY_EMAIL__'] = '__THIRDPARTY_EMAIL__';
				$substitutionarray['__THIRDPARTY_PHONE__'] = '__THIRDPARTY_PHONE__';
				$substitutionarray['__THIRDPARTY_FAX__'] = '__THIRDPARTY_FAX__';
				$substitutionarray['__THIRDPARTY_ADDRESS__'] = '__THIRDPARTY_ADDRESS__';
				$substitutionarray['__THIRDPARTY_ZIP__'] = '__THIRDPARTY_ZIP__';
				$substitutionarray['__THIRDPARTY_TOWN__'] = '__THIRDPARTY_TOWN__';
				$substitutionarray['__THIRDPARTY_IDPROF1__'] = '__THIRDPARTY_IDPROF1__';
				$substitutionarray['__THIRDPARTY_IDPROF2__'] = '__THIRDPARTY_IDPROF2__';
				$substitutionarray['__THIRDPARTY_IDPROF3__'] = '__THIRDPARTY_IDPROF3__';
				$substitutionarray['__THIRDPARTY_IDPROF4__'] = '__THIRDPARTY_IDPROF4__';
				$substitutionarray['__THIRDPARTY_IDPROF5__'] = '__THIRDPARTY_IDPROF5__';
				$substitutionarray['__THIRDPARTY_IDPROF6__'] = '__THIRDPARTY_IDPROF6__';
				$substitutionarray['__THIRDPARTY_TVAINTRA__'] = '__THIRDPARTY_TVAINTRA__';
				$substitutionarray['__THIRDPARTY_NOTE_PUBLIC__'] = '__THIRDPARTY_NOTE_PUBLIC__';
				$substitutionarray['__THIRDPARTY_NOTE_PRIVATE__'] = '__THIRDPARTY_NOTE_PRIVATE__';
			}
			if (!empty($conf->adherent->enabled))
			{
				$substitutionarray['__MEMBER_ID__'] = '__MEMBER_ID__';
				$substitutionarray['__MEMBER_CIVILITY__'] = '__MEMBER_CIVILITY__';
				$substitutionarray['__MEMBER_FIRSTNAME__'] = '__MEMBER_FIRSTNAME__';
				$substitutionarray['__MEMBER_LASTNAME__'] = '__MEMBER_LASTNAME__';
				/*$substitutionarray['__MEMBER_NOTE_PUBLIC__'] = '__MEMBER_NOTE_PUBLIC__';
				$substitutionarray['__MEMBER_NOTE_PRIVATE__'] = '__MEMBER_NOTE_PRIVATE__';*/
			}
			if (!empty($conf->recruitment->enabled))
			{
				$substitutionarray['__CANDIDATE_FULLNAME__'] = 'Candidate full name';
			}
			if (!empty($conf->projet->enabled))
			{
				$substitutionarray['__PROJECT_ID__'] = '__PROJECT_ID__';
				$substitutionarray['__PROJECT_REF__'] = '__PROJECT_REF__';
				$substitutionarray['__PROJECT_NAME__'] = '__PROJECT_NAME__';
				/*$substitutionarray['__PROJECT_NOTE_PUBLIC__'] = '__PROJECT_NOTE_PUBLIC__';
				$substitutionarray['__PROJECT_NOTE_PRIVATE__'] = '__PROJECT_NOTE_PRIVATE__';*/
			}
			if (!empty($conf->contrat->enabled))
			{
				$substitutionarray['__CONTRACT_HIGHEST_PLANNED_START_DATE__'] = 'Highest date planned for a service start';
				$substitutionarray['__CONTRACT_HIGHEST_PLANNED_START_DATETIME__'] = 'Highest date and hour planned for service start';
				$substitutionarray['__CONTRACT_LOWEST_EXPIRATION_DATE__'] = 'Lowest data for planned expiration of service';
				$substitutionarray['__CONTRACT_LOWEST_EXPIRATION_DATETIME__'] = 'Lowest date and hour for planned expiration of service';
			}
			$substitutionarray['__ONLINE_PAYMENT_URL__'] = 'UrlToPayOnlineIfApplicable';
			$substitutionarray['__ONLINE_PAYMENT_TEXT_AND_URL__'] = 'TextAndUrlToPayOnlineIfApplicable';
			$substitutionarray['__SECUREKEYPAYMENT__'] = 'Security key (if key is not unique per record)';
			$substitutionarray['__SECUREKEYPAYMENT_MEMBER__'] = 'Security key for payment on a member subscription (one key per member)';
			$substitutionarray['__SECUREKEYPAYMENT_ORDER__'] = 'Security key for payment on an order';
			$substitutionarray['__SECUREKEYPAYMENT_INVOICE__'] = 'Security key for payment on an invoice';
			$substitutionarray['__SECUREKEYPAYMENT_CONTRACTLINE__'] = 'Security key for payment on a a service';

			$substitutionarray['__DIRECTDOWNLOAD_URL_PROPOSAL__'] = 'Direct download url of a proposal';
			$substitutionarray['__DIRECTDOWNLOAD_URL_ORDER__'] = 'Direct download url of an order';
			$substitutionarray['__DIRECTDOWNLOAD_URL_INVOICE__'] = 'Direct download url of an invoice';

			if (!empty($conf->expedition->enabled))
			{
			    $substitutionarray['__SHIPPINGTRACKNUM__'] = 'Shipping tacking number';
				$substitutionarray['__SHIPPINGTRACKNUMURL__'] = 'Shipping tracking url';
			}
		} else {
			$substitutionarray['__ID__'] = $object->id;
			$substitutionarray['__REF__'] = $object->ref;
			$substitutionarray['__REF_CLIENT__'] = (isset($object->ref_client) ? $object->ref_client : (isset($object->ref_customer) ? $object->ref_customer : null));
			$substitutionarray['__REF_SUPPLIER__'] = (isset($object->ref_supplier) ? $object->ref_supplier : null);
			$substitutionarray['__NOTE_PUBLIC__'] = (isset($object->note_public) ? $object->note_public : null);
			$substitutionarray['__NOTE_PRIVATE__'] = (isset($object->note_private) ? $object->note_private : null);

			$substitutionarray['__DATE_DELIVERY__'] = (isset($object->date_livraison) ? dol_print_date($object->date_livraison, 'day', 0, $outputlangs) : '');

			// For backward compatibility
			$substitutionarray['__REFCLIENT__'] = (isset($object->ref_client) ? $object->ref_client : (isset($object->ref_customer) ? $object->ref_customer : null));
			$substitutionarray['__REFSUPPLIER__'] = (isset($object->ref_supplier) ? $object->ref_supplier : null);
			$substitutionarray['__REFCLIENT__'] = (isset($object->ref_client) ? $object->ref_client : (isset($object->ref_customer) ? $object->ref_customer : null));
			$substitutionarray['__REFSUPPLIER__'] = (isset($object->ref_supplier) ? $object->ref_supplier : null);
			$substitutionarray['__SUPPLIER_ORDER_DATE_DELIVERY__'] = (isset($object->date_livraison) ? dol_print_date($object->date_livraison, 'day', 0, $outputlangs) : '');
			$substitutionarray['__SUPPLIER_ORDER_DELAY_DELIVERY__'] = $outputlangs->transnoentities("AvailabilityType".$object->availability_code) != ('AvailabilityType'.$object->availability_code) ? $outputlangs->transnoentities("AvailabilityType".$object->availability_code) : $outputlangs->convToOutputCharset(isset($object->availability) ? $object->availability : '');

			$birthday = dol_print_date($object->birth, 'day');

			if ($object->id > 0)
			{
				$substitutionarray['__MEMBER_ID__'] = $object->id;
				if (method_exists($object, 'getCivilityLabel')) $substitutionarray['__MEMBER_CIVILITY__'] = $object->getCivilityLabel();
				$substitutionarray['__MEMBER_FIRSTNAME__'] = $object->firstname;
				$substitutionarray['__MEMBER_LASTNAME__'] = $object->lastname;
				if (method_exists($object, 'getFullName')) $substitutionarray['__MEMBER_FULLNAME__'] = $object->getFullName($outputlangs);
				$substitutionarray['__MEMBER_COMPANY__'] = $object->societe;
				$substitutionarray['__MEMBER_ADDRESS__'] = $object->address;
				$substitutionarray['__MEMBER_ZIP__'] = $object->zip;
				$substitutionarray['__MEMBER_TOWN__'] = $object->town;
				$substitutionarray['__MEMBER_COUNTRY__'] = $object->country;
				$substitutionarray['__MEMBER_EMAIL__'] = $object->email;
				$substitutionarray['__MEMBER_BIRTH__'] = $birthday;
				$substitutionarray['__MEMBER_PHOTO__'] = $object->photo;
				$substitutionarray['__MEMBER_LOGIN__'] = $object->login;
				$substitutionarray['__MEMBER_PASSWORD__'] = $object->pass;
				$substitutionarray['__MEMBER_PHONE__'] = $object->phone;
				$substitutionarray['__MEMBER_PHONEPRO__'] = $object->phone_perso;
				$substitutionarray['__MEMBER_PHONEMOBILE__'] = $object->phone_mobile;
				$substitutionarray['__MEMBER_TYPE__'] = $object->type;
				$substitutionarray['__MEMBER_FIRST_SUBSCRIPTION_DATE__']       = dol_print_date($object->first_subscription_date, 'dayrfc');
				$substitutionarray['__MEMBER_FIRST_SUBSCRIPTION_DATE_START__'] = dol_print_date($object->first_subscription_date_start, 'dayrfc');
				$substitutionarray['__MEMBER_FIRST_SUBSCRIPTION_DATE_END__']   = dol_print_date($object->first_subscription_date_end, 'dayrfc');
				$substitutionarray['__MEMBER_LAST_SUBSCRIPTION_DATE__']        = dol_print_date($object->last_subscription_date, 'dayrfc');
				$substitutionarray['__MEMBER_LAST_SUBSCRIPTION_DATE_START__']  = dol_print_date($object->last_subscription_date_start, 'dayrfc');
				$substitutionarray['__MEMBER_LAST_SUBSCRIPTION_DATE_END__']    = dol_print_date($object->last_subscription_date_end, 'dayrfc');
			}

			if (is_object($object) && $object->element == 'societe') {
				$substitutionarray['__THIRDPARTY_ID__'] = (is_object($object) ? $object->id : '');
				$substitutionarray['__THIRDPARTY_NAME__'] = (is_object($object) ? $object->name : '');
				$substitutionarray['__THIRDPARTY_NAME_ALIAS__'] = (is_object($object) ? $object->name_alias : '');
				$substitutionarray['__THIRDPARTY_CODE_CLIENT__'] = (is_object($object) ? $object->code_client : '');
				$substitutionarray['__THIRDPARTY_CODE_FOURNISSEUR__'] = (is_object($object) ? $object->code_fournisseur : '');
				$substitutionarray['__THIRDPARTY_EMAIL__'] = (is_object($object) ? $object->email : '');
				$substitutionarray['__THIRDPARTY_PHONE__'] = (is_object($object) ? $object->phone : '');
				$substitutionarray['__THIRDPARTY_FAX__'] = (is_object($object) ? $object->fax : '');
				$substitutionarray['__THIRDPARTY_ADDRESS__'] = (is_object($object) ? $object->address : '');
				$substitutionarray['__THIRDPARTY_ZIP__'] = (is_object($object) ? $object->zip : '');
				$substitutionarray['__THIRDPARTY_TOWN__'] = (is_object($object) ? $object->town : '');
				$substitutionarray['__THIRDPARTY_COUNTRY_ID__'] = (is_object($object) ? $object->country_id : '');
				$substitutionarray['__THIRDPARTY_COUNTRY_CODE__'] = (is_object($object) ? $object->country_code : '');
				$substitutionarray['__THIRDPARTY_IDPROF1__'] = (is_object($object) ? $object->idprof1 : '');
				$substitutionarray['__THIRDPARTY_IDPROF2__'] = (is_object($object) ? $object->idprof2 : '');
				$substitutionarray['__THIRDPARTY_IDPROF3__'] = (is_object($object) ? $object->idprof3 : '');
				$substitutionarray['__THIRDPARTY_IDPROF4__'] = (is_object($object) ? $object->idprof4 : '');
				$substitutionarray['__THIRDPARTY_IDPROF5__'] = (is_object($object) ? $object->idprof5 : '');
				$substitutionarray['__THIRDPARTY_IDPROF6__'] = (is_object($object) ? $object->idprof6 : '');
				$substitutionarray['__THIRDPARTY_TVAINTRA__'] = (is_object($object) ? $object->tva_intra : '');
				$substitutionarray['__THIRDPARTY_NOTE_PUBLIC__'] = (is_object($object) ?dol_htmlentitiesbr($object->note_public) : '');
				$substitutionarray['__THIRDPARTY_NOTE_PRIVATE__'] = (is_object($object) ?dol_htmlentitiesbr($object->note_private) : '');
			} elseif (is_object($object->thirdparty) && $object->thirdparty->id > 0) {
				$substitutionarray['__THIRDPARTY_ID__'] = (is_object($object->thirdparty) ? $object->thirdparty->id : '');
				$substitutionarray['__THIRDPARTY_NAME__'] = (is_object($object->thirdparty) ? $object->thirdparty->name : '');
				$substitutionarray['__THIRDPARTY_NAME_ALIAS__'] = (is_object($object->thirdparty) ? $object->thirdparty->name_alias : '');
				$substitutionarray['__THIRDPARTY_CODE_CLIENT__'] = (is_object($object->thirdparty) ? $object->thirdparty->code_client : '');
				$substitutionarray['__THIRDPARTY_CODE_FOURNISSEUR__'] = (is_object($object->thirdparty) ? $object->thirdparty->code_fournisseur : '');
				$substitutionarray['__THIRDPARTY_EMAIL__'] = (is_object($object->thirdparty) ? $object->thirdparty->email : '');
				$substitutionarray['__THIRDPARTY_PHONE__'] = (is_object($object->thirdparty) ? $object->thirdparty->phone : '');
				$substitutionarray['__THIRDPARTY_FAX__'] = (is_object($object->thirdparty) ? $object->thirdparty->fax : '');
				$substitutionarray['__THIRDPARTY_ADDRESS__'] = (is_object($object->thirdparty) ? $object->thirdparty->address : '');
				$substitutionarray['__THIRDPARTY_ZIP__'] = (is_object($object->thirdparty) ? $object->thirdparty->zip : '');
				$substitutionarray['__THIRDPARTY_TOWN__'] = (is_object($object->thirdparty) ? $object->thirdparty->town : '');
				$substitutionarray['__THIRDPARTY_COUNTRY_ID__'] = (is_object($object->thirdparty) ? $object->thirdparty->country_id : '');
				$substitutionarray['__THIRDPARTY_COUNTRY_CODE__'] = (is_object($object->thirdparty) ? $object->thirdparty->country_code : '');
				$substitutionarray['__THIRDPARTY_IDPROF1__'] = (is_object($object->thirdparty) ? $object->thirdparty->idprof1 : '');
				$substitutionarray['__THIRDPARTY_IDPROF2__'] = (is_object($object->thirdparty) ? $object->thirdparty->idprof2 : '');
				$substitutionarray['__THIRDPARTY_IDPROF3__'] = (is_object($object->thirdparty) ? $object->thirdparty->idprof3 : '');
				$substitutionarray['__THIRDPARTY_IDPROF4__'] = (is_object($object->thirdparty) ? $object->thirdparty->idprof4 : '');
				$substitutionarray['__THIRDPARTY_IDPROF5__'] = (is_object($object->thirdparty) ? $object->thirdparty->idprof5 : '');
				$substitutionarray['__THIRDPARTY_IDPROF6__'] = (is_object($object->thirdparty) ? $object->thirdparty->idprof6 : '');
				$substitutionarray['__THIRDPARTY_TVAINTRA__'] = (is_object($object->thirdparty) ? $object->thirdparty->tva_intra : '');
				$substitutionarray['__THIRDPARTY_NOTE_PUBLIC__'] = (is_object($object->thirdparty) ? dol_htmlentitiesbr($object->thirdparty->note_public) : '');
				$substitutionarray['__THIRDPARTY_NOTE_PRIVATE__'] = (is_object($object->thirdparty) ? dol_htmlentitiesbr($object->thirdparty->note_private) : '');
			}

			if (is_object($object) && $object->element == 'recruitmentcandidature') {
				if ($object->id > 0) {
					$substitutionarray['__CANDIDATE_FULLNAME__'] = $object->getFullName($outputlangs);
				}
			}

			if (is_object($object->project) && $object->project->id > 0)
			{
				$substitutionarray['__PROJECT_ID__'] = (is_object($object->project) ? $object->project->id : '');
				$substitutionarray['__PROJECT_REF__'] = (is_object($object->project) ? $object->project->ref : '');
				$substitutionarray['__PROJECT_NAME__'] = (is_object($object->project) ? $object->project->title : '');
			}
			if (is_object($object->projet) && $object->projet->id > 0)	// Deprecated, for backward compatibility
			{
				$substitutionarray['__PROJECT_ID__'] = (is_object($object->projet) ? $object->projet->id : '');
				$substitutionarray['__PROJECT_REF__'] = (is_object($object->projet) ? $object->projet->ref : '');
				$substitutionarray['__PROJECT_NAME__'] = (is_object($object->projet) ? $object->projet->title : '');
			}

			if (is_object($object) && $object->element == 'shipping')
			{
				$substitutionarray['__SHIPPINGTRACKNUM__'] = $object->tracking_number;
				$substitutionarray['__SHIPPINGTRACKNUMURL__'] = $object->tracking_url;
			}

			if (is_object($object) && $object->element == 'contrat' && is_array($object->lines))
			{
				if ($object->id > 0)
				{
					$dateplannedstart = '';
					$datenextexpiration = '';
					foreach ($object->lines as $line)
					{
						if ($line->date_ouverture_prevue > $dateplannedstart) $dateplannedstart = $line->date_ouverture_prevue;
						if ($line->statut == 4 && $line->date_fin_prevue && (!$datenextexpiration || $line->date_fin_prevue < $datenextexpiration)) $datenextexpiration = $line->date_fin_prevue;
					}
					$substitutionarray['__CONTRACT_HIGHEST_PLANNED_START_DATE__'] = dol_print_date($dateplannedstart, 'dayrfc');
					$substitutionarray['__CONTRACT_HIGHEST_PLANNED_START_DATETIME__'] = dol_print_date($dateplannedstart, 'standard');
					$substitutionarray['__CONTRACT_LOWEST_EXPIRATION_DATE__'] = dol_print_date($datenextexpiration, 'dayrfc');
					$substitutionarray['__CONTRACT_LOWEST_EXPIRATION_DATETIME__'] = dol_print_date($datenextexpiration, 'standard');
				}
			}

			// Create dynamic tags for __EXTRAFIELD_FIELD__
			if ($object->table_element && $object->id > 0)
			{
				if (!is_object($extrafields)) $extrafields = new ExtraFields($db);
				$extrafields->fetch_name_optionals_label($object->table_element, true);

				if ($object->fetch_optionals() > 0)
				{
					if (is_array($extrafields->attributes[$object->table_element]['label']) && count($extrafields->attributes[$object->table_element]['label']) > 0)
					{
						foreach ($extrafields->attributes[$object->table_element]['label'] as $key => $label) {
							$substitutionarray['__EXTRAFIELD_'.strtoupper($key).'__'] = $object->array_options['options_'.$key];
                            if ($extrafields->attribute_type[$key] == 'date') {
                                $substitutionarray['__EXTRAFIELD_' . strtoupper($key) . '__'] = dol_print_date($object->array_options['options_' . $key], 'day');
                                $substitutionarray['__EXTRAFIELD_' . strtoupper($key) . '_LOCALE__'] = dol_print_date($object->array_options['options_' . $key], 'day', 'tzserver', $outputlangs);
                                $substitutionarray['__EXTRAFIELD_' . strtoupper($key) . '_RFC__'] = dol_print_date($object->array_options['options_' . $key], 'dayrfc');
                            } elseif ($extrafields->attribute_type[$key] == 'datetime') {
                                $datetime = $object->array_options['options_'.$key];
                                $substitutionarray['__EXTRAFIELD_' . strtoupper($key) . '__'] = ($datetime != "0000-00-00 00:00:00" ? dol_print_date($datetime, 'dayhour') : '');
                                $substitutionarray['__EXTRAFIELD_' . strtoupper($key) . '_LOCALE__'] = ($datetime != "0000-00-00 00:00:00" ? dol_print_date($datetime, 'dayhour', 'tzserver', $outputlangs) : '');
                                $substitutionarray['__EXTRAFIELD_' . strtoupper($key) . '_DAY_LOCALE__'] = ($datetime != "0000-00-00 00:00:00" ? dol_print_date($datetime, 'day', 'tzserver', $outputlangs) : '');
                                $substitutionarray['__EXTRAFIELD_' . strtoupper($key) . '_RFC__'] = ($datetime != "0000-00-00 00:00:00" ? dol_print_date($datetime, 'dayhourrfc') : '');
                            }
						}
					}
				}
			}

			// Complete substitution array with the url to make online payment
			$paymenturl = '';
			if (empty($substitutionarray['__REF__']))
			{
				$paymenturl = '';
			} else {
				// Set the online payment url link into __ONLINE_PAYMENT_URL__ key
				require_once DOL_DOCUMENT_ROOT.'/core/lib/payments.lib.php';
				$outputlangs->loadLangs(array('paypal', 'other'));
				$typeforonlinepayment = 'free';
				if (is_object($object) && $object->element == 'commande') $typeforonlinepayment = 'order';
				if (is_object($object) && $object->element == 'facture')  $typeforonlinepayment = 'invoice';
				if (is_object($object) && $object->element == 'member')   $typeforonlinepayment = 'member';
				$url = getOnlinePaymentUrl(0, $typeforonlinepayment, $substitutionarray['__REF__']);
				$paymenturl = $url;
			}

			if ($object->id > 0)
			{
				$substitutionarray['__ONLINE_PAYMENT_TEXT_AND_URL__'] = ($paymenturl ?str_replace('\n', "\n", $outputlangs->trans("PredefinedMailContentLink", $paymenturl)) : '');
				$substitutionarray['__ONLINE_PAYMENT_URL__'] = $paymenturl;

				if (!empty($conf->global->PROPOSAL_ALLOW_EXTERNAL_DOWNLOAD) && is_object($object) && $object->element == 'propal')
				{
					$substitutionarray['__DIRECTDOWNLOAD_URL_PROPOSAL__'] = $object->getLastMainDocLink($object->element);
				} else $substitutionarray['__DIRECTDOWNLOAD_URL_PROPOSAL__'] = '';
				if (!empty($conf->global->ORDER_ALLOW_EXTERNAL_DOWNLOAD) && is_object($object) && $object->element == 'commande')
				{
					$substitutionarray['__DIRECTDOWNLOAD_URL_ORDER__'] = $object->getLastMainDocLink($object->element);
				} else $substitutionarray['__DIRECTDOWNLOAD_URL_ORDER__'] = '';
				if (!empty($conf->global->INVOICE_ALLOW_EXTERNAL_DOWNLOAD) && is_object($object) && $object->element == 'facture')
				{
					$substitutionarray['__DIRECTDOWNLOAD_URL_INVOICE__'] = $object->getLastMainDocLink($object->element);
				} else $substitutionarray['__DIRECTDOWNLOAD_URL_INVOICE__'] = '';

				if (is_object($object) && $object->element == 'propal') $substitutionarray['__URL_PROPOSAL__'] = DOL_MAIN_URL_ROOT."/comm/propal/card.php?id=".$object->id;
				if (is_object($object) && $object->element == 'commande') $substitutionarray['__URL_ORDER__'] = DOL_MAIN_URL_ROOT."/commande/card.php?id=".$object->id;
				if (is_object($object) && $object->element == 'facture') $substitutionarray['__URL_INVOICE__'] = DOL_MAIN_URL_ROOT."/compta/facture/card.php?id=".$object->id;
			}

            if (is_object($object) && $object->element == 'action')
            {
                $substitutionarray['__EVENT_LABEL__'] = $object->label;
                $substitutionarray['__EVENT_DATE__'] = dol_print_date($object->datep, '%A %d %b %Y');
                $substitutionarray['__EVENT_TIME__'] = dol_print_date($object->datep, '%H:%M:%S');
            }
		}
	}
	if (empty($exclude) || !in_array('objectamount', $exclude))
	{
		$substitutionarray['__DATE_YMD__']        = is_object($object) ? (isset($object->date) ? dol_print_date($object->date, 'day', 0, $outputlangs) : null) : '';
		$substitutionarray['__DATE_DUE_YMD__']    = is_object($object) ? (isset($object->date_lim_reglement) ? dol_print_date($object->date_lim_reglement, 'day', 0, $outputlangs) : null) : '';

		$substitutionarray['__AMOUNT__']          = is_object($object) ? $object->total_ttc : '';
		$substitutionarray['__AMOUNT_EXCL_TAX__'] = is_object($object) ? $object->total_ht : '';
		$substitutionarray['__AMOUNT_VAT__']      = is_object($object) ? ($object->total_vat ? $object->total_vat : $object->total_tva) : '';
		if ($onlykey != 2 || $mysoc->useLocalTax(1)) $substitutionarray['__AMOUNT_TAX2__']     = is_object($object) ? $object->total_localtax1 : '';
		if ($onlykey != 2 || $mysoc->useLocalTax(2)) $substitutionarray['__AMOUNT_TAX3__']     = is_object($object) ? $object->total_localtax2 : '';

		$substitutionarray['__AMOUNT_FORMATED__']          = is_object($object) ? ($object->total_ttc ? price($object->total_ttc, 0, $outputlangs, 0, 0, -1, $conf->currency) : null) : '';
		$substitutionarray['__AMOUNT_EXCL_TAX_FORMATED__'] = is_object($object) ? ($object->total_ht ? price($object->total_ht, 0, $outputlangs, 0, 0, -1, $conf->currency) : null) : '';
		$substitutionarray['__AMOUNT_VAT_FORMATED__']      = is_object($object) ? ($object->total_vat ? price($object->total_vat, 0, $outputlangs, 0, 0, -1, $conf->currency) : ($object->total_tva ? price($object->total_tva, 0, $outputlangs, 0, 0, -1, $conf->currency) : null)) : '';
		if ($onlykey != 2 || $mysoc->useLocalTax(1)) $substitutionarray['__AMOUNT_TAX2_FORMATED__']     = is_object($object) ? ($object->total_localtax1 ? price($object->total_localtax1, 0, $outputlangs, 0, 0, -1, $conf->currency) : null) : '';
		if ($onlykey != 2 || $mysoc->useLocalTax(2)) $substitutionarray['__AMOUNT_TAX3_FORMATED__']     = is_object($object) ? ($object->total_localtax2 ? price($object->total_localtax2, 0, $outputlangs, 0, 0, -1, $conf->currency) : null) : '';

		// TODO Add keys for foreign multicurrency

		// For backward compatibility
		if ($onlykey != 2)
		{
			$substitutionarray['__TOTAL_TTC__']    = is_object($object) ? $object->total_ttc : '';
			$substitutionarray['__TOTAL_HT__']     = is_object($object) ? $object->total_ht : '';
			$substitutionarray['__TOTAL_VAT__']    = is_object($object) ? ($object->total_vat ? $object->total_vat : $object->total_tva) : '';
		}
	}

	//var_dump($substitutionarray['__AMOUNT_FORMATED__']);
	if (empty($exclude) || !in_array('date', $exclude))
	{
		include_once DOL_DOCUMENT_ROOT.'/core/lib/date.lib.php';

		$tmp = dol_getdate(dol_now(), true);
		$tmp2 = dol_get_prev_day($tmp['mday'], $tmp['mon'], $tmp['year']);
		$tmp3 = dol_get_prev_month($tmp['mon'], $tmp['year']);
		$tmp4 = dol_get_next_day($tmp['mday'], $tmp['mon'], $tmp['year']);
		$tmp5 = dol_get_next_month($tmp['mon'], $tmp['year']);

        $substitutionarray = array_merge($substitutionarray, array(
			'__DAY__' => (string) $tmp['mday'],
			'__DAY_TEXT__' => $outputlangs->trans('Day'.$tmp['wday']), // Monday
			'__DAY_TEXT_SHORT__' => $outputlangs->trans($tmp['weekday'].'Min'), // Mon
			'__DAY_TEXT_MIN__' => $outputlangs->trans('Short'.$tmp['weekday']), // M
			'__MONTH__' => (string) $tmp['mon'],
			'__MONTH_TEXT__' => $outputlangs->trans('Month'.sprintf("%02d", $tmp['mon'])),
			'__MONTH_TEXT_SHORT__' => $outputlangs->trans('MonthShort'.sprintf("%02d", $tmp['mon'])),
			'__MONTH_TEXT_MIN__' => $outputlangs->trans('MonthVeryShort'.sprintf("%02d", $tmp['mon'])),
			'__YEAR__' => (string) $tmp['year'],
			'__PREVIOUS_DAY__' => (string) $tmp2['day'],
			'__PREVIOUS_MONTH__' => (string) $tmp3['month'],
			'__PREVIOUS_YEAR__' => (string) ($tmp['year'] - 1),
			'__NEXT_DAY__' => (string) $tmp4['day'],
			'__NEXT_MONTH__' => (string) $tmp5['month'],
			'__NEXT_YEAR__' => (string) ($tmp['year'] + 1),
		));
	}

	if (!empty($conf->multicompany->enabled))
	{
		$substitutionarray = array_merge($substitutionarray, array('__ENTITY_ID__' => $conf->entity));
	}
	if (empty($exclude) || !in_array('system', $exclude))
	{
		$substitutionarray['__DOL_MAIN_URL_ROOT__'] = DOL_MAIN_URL_ROOT;
		$substitutionarray['__(AnyTranslationKey)__'] = $outputlangs->trans('TranslationOfKey');
		$substitutionarray['__(AnyTranslationKey|langfile)__'] = $outputlangs->trans('TranslationOfKey').' (load also language file before)';
		$substitutionarray['__[AnyConstantKey]__'] = $outputlangs->trans('ValueOfConstantKey');
	}

	return $substitutionarray;
}

/**
 *  Make substitution into a text string, replacing keys with vals from $substitutionarray (oldval=>newval),
 *  and texts like __(TranslationKey|langfile)__ and __[ConstantKey]__ are also replaced.
 *  Example of usage:
 *  $substitutionarray = getCommonSubstitutionArray($langs, 0, null, $thirdparty);
 *  complete_substitutions_array($substitutionarray, $langs, $thirdparty);
 *  $mesg = make_substitutions($mesg, $substitutionarray, $langs);
 *
 *  @param	string		$text	      			Source string in which we must do substitution
 *  @param  array		$substitutionarray		Array with key->val to substitute. Example: array('__MYKEY__' => 'MyVal', ...)
 *  @param	Translate	$outputlangs			Output language
 * 	@return string  		    				Output string after substitutions
 *  @see	complete_substitutions_array(), getCommonSubstitutionArray()
 */
function make_substitutions($text, $substitutionarray, $outputlangs = null)
{
	global $conf, $langs;

	if (!is_array($substitutionarray)) return 'ErrorBadParameterSubstitutionArrayWhenCalling_make_substitutions';

	if (empty($outputlangs)) $outputlangs = $langs;

	// Make substitution for language keys: __(AnyTranslationKey)__ or __(AnyTranslationKey|langfile)__
	if (is_object($outputlangs))
	{
		$reg = array();
		while (preg_match('/__\(([^\)]+)\)__/', $text, $reg))
		{
			$msgishtml = 0;
			if (dol_textishtml($text, 1)) $msgishtml = 1;

			// If key is __(TranslationKey|langfile)__, then force load of langfile.lang
			$tmp = explode('|', $reg[1]);
			if (!empty($tmp[1])) $outputlangs->load($tmp[1]);

			$text = preg_replace('/__\('.preg_quote($reg[1], '/').'\)__/', $msgishtml ?dol_htmlentitiesbr($outputlangs->transnoentitiesnoconv($reg[1])) : $outputlangs->transnoentitiesnoconv($reg[1]), $text);
		}
	}

	// Make substitution for constant keys.
	// Must be after the substitution of translation, so if the text of translation contains a string __[xxx]__, it is also converted.
	$reg = array();
	while (preg_match('/__\[([^\]]+)\]__/', $text, $reg))
	{
		$msgishtml = 0;
		if (dol_textishtml($text, 1)) $msgishtml = 1;

		$keyfound = $reg[1];
		if (preg_match('/(_pass|_pw|password|secret|_key|key$)/i', $keyfound)) $newval = '*****forbidden*****';
		else $newval = empty($conf->global->$keyfound) ? '' : $conf->global->$keyfound;
		$text = preg_replace('/__\['.preg_quote($keyfound, '/').'\]__/', $msgishtml ?dol_htmlentitiesbr($newval) : $newval, $text);
	}

	// Make substitition for array $substitutionarray
	foreach ($substitutionarray as $key => $value)
	{
		if (!isset($value)) continue; // If value is null, it same than not having substitution key at all into array, we do not replace.

		if ($key == '__SIGNATURE__' && (!empty($conf->global->MAIN_MAIL_DO_NOT_USE_SIGN))) $value = ''; // Protection
		if ($key == '__USER_SIGNATURE__' && (!empty($conf->global->MAIN_MAIL_DO_NOT_USE_SIGN))) $value = ''; // Protection

		$text = str_replace("$key", "$value", $text); // We must keep the " to work when value is 123.5 for example
	}

	return $text;
}

/**
 *  Complete the $substitutionarray with more entries coming from external module that had set the "substitutions=1" into module_part array.
 *  In this case, method completesubstitutionarray provided by module is called.
 *
 *  @param  array		$substitutionarray		Array substitution old value => new value value
 *  @param  Translate	$outputlangs            Output language
 *  @param  Object		$object                 Source object
 *  @param  mixed		$parameters       		Add more parameters (useful to pass product lines)
 *  @param  string      $callfunc               What is the name of the custom function that will be called? (default: completesubstitutionarray)
 *  @return	void
 *  @see 	make_substitutions()
 */
function complete_substitutions_array(&$substitutionarray, $outputlangs, $object = null, $parameters = null, $callfunc = "completesubstitutionarray")
{
	global $conf, $user;

	require_once DOL_DOCUMENT_ROOT.'/core/lib/files.lib.php';

	// Add a substitution key for each extrafields, using key __EXTRA_XXX__
	// TODO Remove this. Already available into the getCommonSubstitutionArray used to build the substitution array.
	/*if (is_object($object) && is_array($object->array_options))
	{
		foreach($object->array_options as $key => $val)
		{
			$keyshort=preg_replace('/^(options|extra)_/','',$key);
			$substitutionarray['__EXTRAFIELD_'.$keyshort.'__']=$val;
			// For backward compatibiliy
			$substitutionarray['%EXTRA_'.$keyshort.'%']=$val;
		}
	}*/

	// Check if there is external substitution to do, requested by plugins
	$dirsubstitutions = array_merge(array(), (array) $conf->modules_parts['substitutions']);

	foreach ($dirsubstitutions as $reldir)
	{
		$dir = dol_buildpath($reldir, 0);

		// Check if directory exists
		if (!dol_is_dir($dir)) continue;

		$substitfiles = dol_dir_list($dir, 'files', 0, 'functions_');
		foreach ($substitfiles as $substitfile)
		{
			if (preg_match('/functions_(.*)\.lib\.php/i', $substitfile['name'], $reg))
			{
				$module = $reg[1];

				dol_syslog("Library ".$substitfile['name']." found into ".$dir);
				// Include the user's functions file
				require_once $dir.$substitfile['name'];
				// Call the user's function, and only if it is defined
				$function_name = $module."_".$callfunc;
				if (function_exists($function_name)) $function_name($substitutionarray, $outputlangs, $object, $parameters);
			}
		}
	}
}

/**
 *    Format output for start and end date
 *
 *    @param	int	$date_start    Start date
 *    @param    int	$date_end      End date
 *    @param    string		$format        Output format
 *    @param	Translate	$outputlangs   Output language
 *    @return	void
 */
function print_date_range($date_start, $date_end, $format = '', $outputlangs = '')
{
	print get_date_range($date_start, $date_end, $format, $outputlangs);
}

/**
 *    Format output for start and end date
 *
 *    @param	int			$date_start    		Start date
 *    @param    int			$date_end      		End date
 *    @param    string		$format        		Output format
 *    @param	Translate	$outputlangs   		Output language
 *    @param	integer		$withparenthesis	1=Add parenthesis, 0=non parenthesis
 *    @return	string							String
 */
function get_date_range($date_start, $date_end, $format = '', $outputlangs = '', $withparenthesis = 1)
{
	global $langs;

	$out = '';

	if (!is_object($outputlangs)) $outputlangs = $langs;

	if ($date_start && $date_end)
	{
		$out .= ($withparenthesis ? ' (' : '').$outputlangs->transnoentitiesnoconv('DateFromTo', dol_print_date($date_start, $format, false, $outputlangs), dol_print_date($date_end, $format, false, $outputlangs)).($withparenthesis ? ')' : '');
	}
	if ($date_start && !$date_end)
	{
		$out .= ($withparenthesis ? ' (' : '').$outputlangs->transnoentitiesnoconv('DateFrom', dol_print_date($date_start, $format, false, $outputlangs)).($withparenthesis ? ')' : '');
	}
	if (!$date_start && $date_end)
	{
		$out .= ($withparenthesis ? ' (' : '').$outputlangs->transnoentitiesnoconv('DateUntil', dol_print_date($date_end, $format, false, $outputlangs)).($withparenthesis ? ')' : '');
	}

	return $out;
}

/**
 * Return firstname and lastname in correct order
 *
 * @param	string	$firstname		Firstname
 * @param	string	$lastname		Lastname
 * @param	int		$nameorder		-1=Auto, 0=Lastname+Firstname, 1=Firstname+Lastname, 2=Firstname, 3=Firstname if defined else lastname
 * @return	string					Firstname + lastname or Lastname + firstname
 */
function dolGetFirstLastname($firstname, $lastname, $nameorder = -1)
{
	global $conf;

	$ret = '';
	// If order not defined, we use the setup
	if ($nameorder < 0) $nameorder = (empty($conf->global->MAIN_FIRSTNAME_NAME_POSITION) ? 1 : 0);
	if ($nameorder && $nameorder != 2 && $nameorder != 3)
	{
		$ret .= $firstname;
		if ($firstname && $lastname) $ret .= ' ';
		$ret .= $lastname;
	} elseif ($nameorder == 2 || $nameorder == 3)
	{
	    $ret .= $firstname;
	    if (empty($ret) && $nameorder == 3)
	    {
	    	$ret .= $lastname;
	    }
	} else {
		$ret .= $lastname;
		if ($firstname && $lastname) $ret .= ' ';
		$ret .= $firstname;
	}
	return $ret;
}


/**
 *	Set event message in dol_events session object. Will be output by calling dol_htmloutput_events.
 *  Note: Calling dol_htmloutput_events is done into pages by standard llxFooter() function.
 *  Note: Prefer to use setEventMessages instead.
 *
 *	@param	mixed	$mesgs			Message string or array
 *  @param  string	$style      	Which style to use ('mesgs' by default, 'warnings', 'errors')
 *  @return	void
 *  @see	dol_htmloutput_events()
 */
function setEventMessage($mesgs, $style = 'mesgs')
{
	//dol_syslog(__FUNCTION__ . " is deprecated", LOG_WARNING);		This is not deprecated, it is used by setEventMessages function
	if (!is_array($mesgs))		// If mesgs is a string
	{
		if ($mesgs) $_SESSION['dol_events'][$style][] = $mesgs;
	} else // If mesgs is an array
	{
		foreach ($mesgs as $mesg)
		{
			if ($mesg) $_SESSION['dol_events'][$style][] = $mesg;
		}
	}
}

/**
 *	Set event messages in dol_events session object. Will be output by calling dol_htmloutput_events.
 *  Note: Calling dol_htmloutput_events is done into pages by standard llxFooter() function.
 *
 *	@param	string	$mesg			Message string
 *	@param	array	$mesgs			Message array
 *  @param  string	$style      	Which style to use ('mesgs' by default, 'warnings', 'errors')
 *  @param	string	$messagekey		A key to be used to allow the feature "Never show this message again"
 *  @return	void
 *  @see	dol_htmloutput_events()
 */
function setEventMessages($mesg, $mesgs, $style = 'mesgs', $messagekey = '')
{
	if (empty($mesg) && empty($mesgs))
	{
		dol_syslog("Try to add a message in stack with empty message", LOG_WARNING);
	} else {
		if ($messagekey)
		{
			// Complete message with a js link to set a cookie "DOLHIDEMESSAGE".$messagekey;
			// TODO
			$mesg .= '';
		}
		if (empty($messagekey) || empty($_COOKIE["DOLHIDEMESSAGE".$messagekey]))
		{
			if (!in_array((string) $style, array('mesgs', 'warnings', 'errors'))) dol_print_error('', 'Bad parameter style='.$style.' for setEventMessages');
			if (empty($mesgs)) setEventMessage($mesg, $style);
			else {
				if (!empty($mesg) && !in_array($mesg, $mesgs)) setEventMessage($mesg, $style); // Add message string if not already into array
				setEventMessage($mesgs, $style);
			}
		}
	}
}

/**
 *	Print formated messages to output (Used to show messages on html output).
 *  Note: Calling dol_htmloutput_events is done into pages by standard llxFooter() function, so there is
 *  no need to call it explicitely.
 *
 *  @param	int		$disabledoutputofmessages	Clear all messages stored into session without diplaying them
 *  @return	void
 *  @see    									dol_htmloutput_mesg()
 */
function dol_htmloutput_events($disabledoutputofmessages = 0)
{
	// Show mesgs
	if (isset($_SESSION['dol_events']['mesgs'])) {
		if (empty($disabledoutputofmessages)) dol_htmloutput_mesg('', $_SESSION['dol_events']['mesgs']);
		unset($_SESSION['dol_events']['mesgs']);
	}

	// Show errors
	if (isset($_SESSION['dol_events']['errors'])) {
		if (empty($disabledoutputofmessages)) dol_htmloutput_mesg('', $_SESSION['dol_events']['errors'], 'error');
		unset($_SESSION['dol_events']['errors']);
	}

	// Show warnings
	if (isset($_SESSION['dol_events']['warnings'])) {
		if (empty($disabledoutputofmessages)) dol_htmloutput_mesg('', $_SESSION['dol_events']['warnings'], 'warning');
		unset($_SESSION['dol_events']['warnings']);
	}
}

/**
 *	Get formated messages to output (Used to show messages on html output).
 *  This include also the translation of the message key.
 *
 *	@param	string		$mesgstring		Message string or message key
 *	@param	string[]	$mesgarray      Array of message strings or message keys
 *  @param  string		$style          Style of message output ('ok' or 'error')
 *  @param  int			$keepembedded   Set to 1 in error message must be kept embedded into its html place (this disable jnotify)
 *	@return	string						Return html output
 *
 *  @see    dol_print_error()
 *  @see    dol_htmloutput_errors()
 *  @see    setEventMessages()
 */
function get_htmloutput_mesg($mesgstring = '', $mesgarray = '', $style = 'ok', $keepembedded = 0)
{
	global $conf, $langs;

	$ret = 0; $return = '';
	$out = '';
	$divstart = $divend = '';

	// If inline message with no format, we add it.
	if ((empty($conf->use_javascript_ajax) || !empty($conf->global->MAIN_DISABLE_JQUERY_JNOTIFY) || $keepembedded) && !preg_match('/<div class=".*">/i', $out))
	{
		$divstart = '<div class="'.$style.' clearboth">';
		$divend = '</div>';
	}

	if ((is_array($mesgarray) && count($mesgarray)) || $mesgstring)
	{
		$langs->load("errors");
		$out .= $divstart;
		if (is_array($mesgarray) && count($mesgarray))
		{
			foreach ($mesgarray as $message)
			{
				$ret++;
				$out .= $langs->trans($message);
				if ($ret < count($mesgarray)) $out .= "<br>\n";
			}
		}
		if ($mesgstring)
		{
			$langs->load("errors");
			$ret++;
			$out .= $langs->trans($mesgstring);
		}
		$out .= $divend;
	}

	if ($out)
	{
		if (!empty($conf->use_javascript_ajax) && empty($conf->global->MAIN_DISABLE_JQUERY_JNOTIFY) && empty($keepembedded))
		{
			$return = '<script>
					$(document).ready(function() {
						var block = '.(!empty($conf->global->MAIN_USE_JQUERY_BLOCKUI) ? "true" : "false").'
						if (block) {
							$.dolEventValid("","'.dol_escape_js($out).'");
						} else {
							/* jnotify(message, preset of message type, keepmessage) */
							$.jnotify("'.dol_escape_js($out).'",
							"'.($style == "ok" ? 3000 : $style).'",
							'.($style == "ok" ? "false" : "true").',
							{ remove: function (){} } );
						}
					});
				</script>';
		} else {
			$return = $out;
		}
	}

	return $return;
}

/**
 *  Get formated error messages to output (Used to show messages on html output).
 *
 *  @param  string	$mesgstring         Error message
 *  @param  array	$mesgarray          Error messages array
 *  @param  int		$keepembedded       Set to 1 in error message must be kept embedded into its html place (this disable jnotify)
 *  @return string                		Return html output
 *
 *  @see    dol_print_error()
 *  @see    dol_htmloutput_mesg()
 */
function get_htmloutput_errors($mesgstring = '', $mesgarray = array(), $keepembedded = 0)
{
	return get_htmloutput_mesg($mesgstring, $mesgarray, 'error', $keepembedded);
}

/**
 *	Print formated messages to output (Used to show messages on html output).
 *
 *	@param	string		$mesgstring		Message string or message key
 *	@param	string[]	$mesgarray      Array of message strings or message keys
 *	@param  string      $style          Which style to use ('ok', 'warning', 'error')
 *	@param  int         $keepembedded   Set to 1 if message must be kept embedded into its html place (this disable jnotify)
 *	@return	void
 *
 *	@see    dol_print_error()
 *	@see    dol_htmloutput_errors()
 *	@see    setEventMessages()
 */
function dol_htmloutput_mesg($mesgstring = '', $mesgarray = array(), $style = 'ok', $keepembedded = 0)
{
	if (empty($mesgstring) && (!is_array($mesgarray) || count($mesgarray) == 0)) return;

	$iserror = 0;
	$iswarning = 0;
	if (is_array($mesgarray))
	{
		foreach ($mesgarray as $val)
		{
			if ($val && preg_match('/class="error"/i', $val)) { $iserror++; break; }
			if ($val && preg_match('/class="warning"/i', $val)) { $iswarning++; break; }
		}
	} elseif ($mesgstring && preg_match('/class="error"/i', $mesgstring)) $iserror++;
	elseif ($mesgstring && preg_match('/class="warning"/i', $mesgstring)) $iswarning++;
	if ($style == 'error') $iserror++;
	if ($style == 'warning') $iswarning++;

	if ($iserror || $iswarning)
	{
		// Remove div from texts
		$mesgstring = preg_replace('/<\/div><div class="(error|warning)">/', '<br>', $mesgstring);
		$mesgstring = preg_replace('/<div class="(error|warning)">/', '', $mesgstring);
		$mesgstring = preg_replace('/<\/div>/', '', $mesgstring);
		// Remove div from texts array
		if (is_array($mesgarray))
		{
			$newmesgarray = array();
			foreach ($mesgarray as $val)
			{
				if (is_string($val))
				{
					$tmpmesgstring = preg_replace('/<\/div><div class="(error|warning)">/', '<br>', $val);
					$tmpmesgstring = preg_replace('/<div class="(error|warning)">/', '', $tmpmesgstring);
					$tmpmesgstring = preg_replace('/<\/div>/', '', $tmpmesgstring);
					$newmesgarray[] = $tmpmesgstring;
				} else {
					dol_syslog("Error call of dol_htmloutput_mesg with an array with a value that is not a string", LOG_WARNING);
				}
			}
			$mesgarray = $newmesgarray;
		}
		print get_htmloutput_mesg($mesgstring, $mesgarray, ($iserror ? 'error' : 'warning'), $keepembedded);
	} else print get_htmloutput_mesg($mesgstring, $mesgarray, 'ok', $keepembedded);
}

/**
 *  Print formated error messages to output (Used to show messages on html output).
 *
 *  @param	string	$mesgstring          Error message
 *  @param  array	$mesgarray           Error messages array
 *  @param  int		$keepembedded        Set to 1 in error message must be kept embedded into its html place (this disable jnotify)
 *  @return	void
 *
 *  @see    dol_print_error()
 *  @see    dol_htmloutput_mesg()
 */
function dol_htmloutput_errors($mesgstring = '', $mesgarray = array(), $keepembedded = 0)
{
	dol_htmloutput_mesg($mesgstring, $mesgarray, 'error', $keepembedded);
}

/**
 * 	Advanced sort array by second index function, which produces ascending (default)
 *  or descending output and uses optionally natural case insensitive sorting (which
 *  can be optionally case sensitive as well).
 *
 *  @param      array		$array      		Array to sort (array of array('key1'=>val1,'key2'=>val2,'key3'...) or array of objects)
 *  @param      string		$index				Key in array to use for sorting criteria
 *  @param      int			$order				Sort order ('asc' or 'desc')
 *  @param      int			$natsort			1=use "natural" sort (natsort), 0=use "standard" sort (asort)
 *  @param      int			$case_sensitive		1=sort is case sensitive, 0=not case sensitive
 *  @param		int			$keepindex			If 0 and index key of array to sort is a numeric, than index will be rewrote. If 1 or index key is not numeric, key for index is kept after sorting.
 *  @return     array							Sorted array
 */
function dol_sort_array(&$array, $index, $order = 'asc', $natsort = 0, $case_sensitive = 0, $keepindex = 0)
{
	// Clean parameters
	$order = strtolower($order);

	if (is_array($array))
	{
		$sizearray = count($array);
		if ($sizearray > 0)
		{
			$temp = array();
			foreach (array_keys($array) as $key)
			{
				if (is_object($array[$key]))
				{
					$temp[$key] = $array[$key]->$index;
				} else {
					$temp[$key] = $array[$key][$index];
				}
			}

            if (!$natsort) {
                ($order == 'asc') ? asort($temp) : arsort($temp);
            } else {
                ($case_sensitive) ? natsort($temp) : natcasesort($temp);
                if ($order != 'asc') $temp = array_reverse($temp, true);
            }

			$sorted = array();

			foreach (array_keys($temp) as $key)
			{
				(is_numeric($key) && empty($keepindex)) ? $sorted[] = $array[$key] : $sorted[$key] = $array[$key];
			}

			return $sorted;
		}
	}
	return $array;
}


/**
 *      Check if a string is in UTF8
 *
 *      @param	string	$str        String to check
 * 		@return	boolean				True if string is UTF8 or ISO compatible with UTF8, False if not (ISO with special char or Binary)
 */
function utf8_check($str)
{
	// We must use here a binary strlen function (so not dol_strlen)
	$strLength = dol_strlen($str);
	for ($i = 0; $i < $strLength; $i++)
	{
		if (ord($str[$i]) < 0x80) continue; // 0bbbbbbb
		elseif ((ord($str[$i]) & 0xE0) == 0xC0) $n = 1; // 110bbbbb
		elseif ((ord($str[$i]) & 0xF0) == 0xE0) $n = 2; // 1110bbbb
		elseif ((ord($str[$i]) & 0xF8) == 0xF0) $n = 3; // 11110bbb
		elseif ((ord($str[$i]) & 0xFC) == 0xF8) $n = 4; // 111110bb
		elseif ((ord($str[$i]) & 0xFE) == 0xFC) $n = 5; // 1111110b
		else return false; // Does not match any model
		for ($j = 0; $j < $n; $j++) { // n bytes matching 10bbbbbb follow ?
			if ((++$i == strlen($str)) || ((ord($str[$i]) & 0xC0) != 0x80))
			return false;
		}
	}
	return true;
}

/**
 *      Check if a string is in ASCII
 *
 *      @param	string	$str        String to check
 * 		@return	boolean				True if string is ASCII, False if not (byte value > 0x7F)
 */
function ascii_check($str)
{
	if (function_exists('mb_check_encoding')) {
		//if (mb_detect_encoding($str, 'ASCII', true) return false;
		if (!mb_check_encoding($str, 'ASCII')) return false;
	} else {
		if (preg_match('/[^\x00-\x7f]/', $str)) return false; // Contains a byte > 7f
	}

	return true;
}


/**
 *      Return a string encoded into OS filesystem encoding. This function is used to define
 * 	    value to pass to filesystem PHP functions.
 *
 *      @param	string	$str        String to encode (UTF-8)
 * 		@return	string				Encoded string (UTF-8, ISO-8859-1)
 */
function dol_osencode($str)
{
	global $conf;

	$tmp = ini_get("unicode.filesystem_encoding"); // Disponible avec PHP 6.0
	if (empty($tmp) && !empty($_SERVER["WINDIR"])) $tmp = 'iso-8859-1'; // By default for windows
	if (empty($tmp)) $tmp = 'utf-8'; // By default for other
	if (!empty($conf->global->MAIN_FILESYSTEM_ENCODING)) $tmp = $conf->global->MAIN_FILESYSTEM_ENCODING;

	if ($tmp == 'iso-8859-1') return utf8_decode($str);
	return $str;
}


/**
 *      Return an id or code from a code or id.
 *      Store also Code-Id into a cache to speed up next request on same key.
 *
 * 		@param	DoliDB	$db				Database handler
 * 		@param	string	$key			Code or Id to get Id or Code
 * 		@param	string	$tablename		Table name without prefix
 * 		@param	string	$fieldkey		Field to search the key into
 * 		@param	string	$fieldid		Field to get
 *      @param  int		$entityfilter	Filter by entity
 *      @return int						<0 if KO, Id of code if OK
 *      @see $langs->getLabelFromKey
 */
function dol_getIdFromCode($db, $key, $tablename, $fieldkey = 'code', $fieldid = 'id', $entityfilter = 0)
{
	global $cache_codes;

	// If key empty
	if ($key == '') return '';

	// Check in cache
	if (isset($cache_codes[$tablename][$key][$fieldid]))	// Can be defined to 0 or ''
	{
		return $cache_codes[$tablename][$key][$fieldid]; // Found in cache
	}

	dol_syslog('dol_getIdFromCode (value for field '.$fieldid.' from key '.$key.' not found into cache)', LOG_DEBUG);

	$sql = "SELECT ".$fieldid." as valuetoget";
	$sql .= " FROM ".MAIN_DB_PREFIX.$tablename;
	$sql .= " WHERE ".$fieldkey." = '".$db->escape($key)."'";
	if (!empty($entityfilter))
		$sql .= " AND entity IN (".getEntity($tablename).")";

	$resql = $db->query($sql);
	if ($resql)
	{
		$obj = $db->fetch_object($resql);
		if ($obj) $cache_codes[$tablename][$key][$fieldid] = $obj->valuetoget;
		else $cache_codes[$tablename][$key][$fieldid] = '';
		$db->free($resql);
		return $cache_codes[$tablename][$key][$fieldid];
	} else {
		return -1;
	}
}

/**
 * Verify if condition in string is ok or not
 *
 * @param 	string		$strRights		String with condition to check
 * @return 	boolean						True or False. Return True if strRights is ''
 */
function verifCond($strRights)
{
	global $user, $conf, $langs;
	global $leftmenu;
	global $rights; // To export to dol_eval function

	//print $strRights."<br>\n";
	$rights = true;
	if ($strRights != '')
	{
		$str = 'if(!('.$strRights.')) { $rights = false; }';
		dol_eval($str); // The dol_eval must contains all the global $xxx used into a condition
	}
	return $rights;
}

/**
 * Replace eval function to add more security.
 * This function is called by verifCond() or trans() and transnoentitiesnoconv().
 *
 * @param 	string	$s				String to evaluate
 * @param	int		$returnvalue	0=No return (used to execute eval($a=something)). 1=Value of eval is returned (used to eval($something)).
 * @param   int     $hideerrors     1=Hide errors
 * @return	mixed					Nothing or return result of eval
 */
function dol_eval($s, $returnvalue = 0, $hideerrors = 1)
{
	// Only global variables can be changed by eval function and returned to caller
	global $db, $langs, $user, $conf, $website, $websitepage;
	global $action, $mainmenu, $leftmenu;
	global $rights;
	global $object;
	global $mysoc;

	global $obj; // To get $obj used into list when dol_eval is used for computed fields and $obj is not yet $object
	global $soc; // For backward compatibility

	//print $s."<br>\n";
	if ($returnvalue)
	{
		if ($hideerrors) return @eval('return '.$s.';');
		else return eval('return '.$s.';');
	} else {
		if ($hideerrors) @eval($s);
		else eval($s);
	}
}

/**
 * Return if var element is ok
 *
 * @param   string      $element    Variable to check
 * @return  boolean                 Return true of variable is not empty
 */
function dol_validElement($element)
{
	return (trim($element) != '');
}

/**
 * 	Return img flag of country for a language code or country code
 *
 * 	@param	string	$codelang	Language code (en_IN, fr_CA...) or Country code (IN, FR)
 *  @param	string	$moreatt	Add more attribute on img tag (For example 'style="float: right"')
 * 	@return	string				HTML img string with flag.
 */
function picto_from_langcode($codelang, $moreatt = '')
{
	global $langs;

	if (empty($codelang)) return '';

	if ($codelang == 'auto')
	{
		return '<span class="fa fa-globe"></span>';
	}

	$langtocountryflag = array(
		'ar_AR' => '',
		'ca_ES' => 'catalonia',
		'da_DA' => 'dk',
		'fr_CA' => 'mq',
		'sv_SV' => 'se'
	);

	if (isset($langtocountryflag[$codelang])) $flagImage = $langtocountryflag[$codelang];
	else {
		$tmparray = explode('_', $codelang);
		$flagImage = empty($tmparray[1]) ? $tmparray[0] : $tmparray[1];
	}

	return img_picto_common($codelang, 'flags/'.strtolower($flagImage).'.png', $moreatt);
}

/**
 * Return default language from country code.
 * Return null if not found.
 *
 * @param 	string 	$countrycode	Country code like 'US', 'FR', 'CA', ...
 * @return	string					Value of locale like 'en_US', 'fr_FR', ...
 */
function getLanguageCodeFromCountryCode($countrycode)
{
	global $mysoc;

	if (empty($countrycode)) return null;

	if (strtoupper($countrycode) == 'MQ') return 'fr_CA';
	if (strtoupper($countrycode) == 'SE') return 'sv_SE'; // se_SE is Sami/Sweden, and we want in priority sv_SE for SE country
	if (strtoupper($countrycode) == 'CH')
	{
		if ($mysoc->country_code == 'FR') return 'fr_CH';
		if ($mysoc->country_code == 'DE') return 'de_CH';
	}

	// Locale list taken from:
	// http://stackoverflow.com/questions/3191664/
	// list-of-all-locales-and-their-short-codes
	$locales = array(
		'af-ZA',
		'am-ET',
		'ar-AE',
		'ar-BH',
		'ar-DZ',
		'ar-EG',
		'ar-IQ',
		'ar-JO',
		'ar-KW',
		'ar-LB',
		'ar-LY',
		'ar-MA',
		'ar-OM',
		'ar-QA',
		'ar-SA',
		'ar-SY',
		'ar-TN',
		'ar-YE',
		'as-IN',
		'ba-RU',
		'be-BY',
		'bg-BG',
		'bn-BD',
		'bn-IN',
		'bo-CN',
		'br-FR',
		'ca-ES',
		'co-FR',
		'cs-CZ',
		'cy-GB',
		'da-DK',
		'de-AT',
		'de-CH',
		'de-DE',
		'de-LI',
		'de-LU',
		'dv-MV',
		'el-GR',
		'en-AU',
		'en-BZ',
		'en-CA',
		'en-GB',
		'en-IE',
		'en-IN',
		'en-JM',
		'en-MY',
		'en-NZ',
		'en-PH',
		'en-SG',
		'en-TT',
		'en-US',
		'en-ZA',
		'en-ZW',
		'es-AR',
		'es-BO',
		'es-CL',
		'es-CO',
		'es-CR',
		'es-DO',
		'es-EC',
		'es-ES',
		'es-GT',
		'es-HN',
		'es-MX',
		'es-NI',
		'es-PA',
		'es-PE',
		'es-PR',
		'es-PY',
		'es-SV',
		'es-US',
		'es-UY',
		'es-VE',
		'et-EE',
		'eu-ES',
		'fa-IR',
		'fi-FI',
		'fo-FO',
		'fr-BE',
		'fr-CA',
		'fr-CH',
		'fr-FR',
		'fr-LU',
		'fr-MC',
		'fy-NL',
		'ga-IE',
		'gd-GB',
		'gl-ES',
		'gu-IN',
		'he-IL',
		'hi-IN',
		'hr-BA',
		'hr-HR',
		'hu-HU',
		'hy-AM',
		'id-ID',
		'ig-NG',
		'ii-CN',
		'is-IS',
		'it-CH',
		'it-IT',
		'ja-JP',
		'ka-GE',
		'kk-KZ',
		'kl-GL',
		'km-KH',
		'kn-IN',
		'ko-KR',
		'ky-KG',
		'lb-LU',
		'lo-LA',
		'lt-LT',
		'lv-LV',
		'mi-NZ',
		'mk-MK',
		'ml-IN',
		'mn-MN',
		'mr-IN',
		'ms-BN',
		'ms-MY',
		'mt-MT',
		'nb-NO',
		'ne-NP',
		'nl-BE',
		'nl-NL',
		'nn-NO',
		'oc-FR',
		'or-IN',
		'pa-IN',
		'pl-PL',
		'ps-AF',
		'pt-BR',
		'pt-PT',
		'rm-CH',
		'ro-RO',
		'ru-RU',
		'rw-RW',
		'sa-IN',
		'se-FI',
		'se-NO',
		'se-SE',
		'si-LK',
		'sk-SK',
		'sl-SI',
		'sq-AL',
		'sv-FI',
		'sv-SE',
		'sw-KE',
		'ta-IN',
		'te-IN',
		'th-TH',
		'tk-TM',
		'tn-ZA',
		'tr-TR',
		'tt-RU',
		'ug-CN',
		'uk-UA',
		'ur-PK',
		'vi-VN',
		'wo-SN',
		'xh-ZA',
		'yo-NG',
		'zh-CN',
		'zh-HK',
		'zh-MO',
		'zh-SG',
		'zh-TW',
		'zu-ZA',
	);

	$buildprimarykeytotest = strtolower($countrycode).'-'.strtoupper($countrycode);
	if (in_array($buildprimarykeytotest, $locales)) return strtolower($countrycode).'_'.strtoupper($countrycode);

	if (function_exists('locale_get_primary_language') && function_exists('locale_get_region'))    // Need extension php-intl
	{
	    foreach ($locales as $locale)
    	{
    		$locale_language = locale_get_primary_language($locale);
    		$locale_region = locale_get_region($locale);
    		if (strtoupper($countrycode) == $locale_region)
    		{
    			//var_dump($locale.'-'.$locale_language.'-'.$locale_region);
    			return strtolower($locale_language).'_'.strtoupper($locale_region);
    		}
    	}
	} else {
        dol_syslog("Warning Exention php-intl is not available", LOG_WARNING);
	}

	return null;
}

/**
 *  Complete or removed entries into a head array (used to build tabs).
 *  For example, with value added by external modules. Such values are declared into $conf->modules_parts['tab'].
 *  Or by change using hook completeTabsHead
 *
 *  @param	Conf			$conf           Object conf
 *  @param  Translate		$langs          Object langs
 *  @param  object|null		$object         Object object
 *  @param  array			$head          	Object head
 *  @param  int				$h				New position to fill
 *  @param  string			$type           Value for object where objectvalue can be
 *                              			'thirdparty'       to add a tab in third party view
 *		                        	      	'intervention'     to add a tab in intervention view
 *     		                    	     	'supplier_order'   to add a tab in supplier order view
 *          		            	        'supplier_invoice' to add a tab in supplier invoice view
 *                  		    	        'invoice'          to add a tab in customer invoice view
 *                          			    'order'            to add a tab in customer order view
 *                          				'contract'		   to add a tabl in contract view
 *                      			        'product'          to add a tab in product view
 *                              			'propal'           to add a tab in propal view
 *                              			'user'             to add a tab in user view
 *                              			'group'            to add a tab in group view
 * 		        	               	     	'member'           to add a tab in fundation member view
 *      		                        	'categories_x'	   to add a tab in category view ('x': type of category (0=product, 1=supplier, 2=customer, 3=member)
 *      									'ecm'			   to add a tab for another ecm view
 *                                          'stock'            to add a tab for warehouse view
 *  @param  string		$mode  	        	'add' to complete head, 'remove' to remove entries
 *	@return	void
 */
function complete_head_from_modules($conf, $langs, $object, &$head, &$h, $type, $mode = 'add')
{
	global $hookmanager;

	if (isset($conf->modules_parts['tabs'][$type]) && is_array($conf->modules_parts['tabs'][$type]))
	{
		foreach ($conf->modules_parts['tabs'][$type] as $value)
		{
			$values = explode(':', $value);

			if ($mode == 'add' && !preg_match('/^\-/', $values[1]))
			{
				if (count($values) == 6)       // new declaration with permissions:  $value='objecttype:+tabname1:Title1:langfile@mymodule:$user->rights->mymodule->read:/mymodule/mynewtab1.php?id=__ID__'
				{
					if ($values[0] != $type) continue;

					if (verifCond($values[4]))
					{
						if ($values[3]) $langs->load($values[3]);
						if (preg_match('/SUBSTITUTION_([^_]+)/i', $values[2], $reg))
						{
							$substitutionarray = array();
							complete_substitutions_array($substitutionarray, $langs, $object, array('needforkey'=>$values[2]));
							$label = make_substitutions($reg[1], $substitutionarray);
						} else $label = $langs->trans($values[2]);

						$head[$h][0] = dol_buildpath(preg_replace('/__ID__/i', ((is_object($object) && !empty($object->id)) ? $object->id : ''), $values[5]), 1);
						$head[$h][1] = $label;
						$head[$h][2] = str_replace('+', '', $values[1]);
						$h++;
					}
				} elseif (count($values) == 5)       // deprecated
				{
					dol_syslog('Passing 5 values in tabs module_parts is deprecated. Please update to 6 with permissions.', LOG_WARNING);

					if ($values[0] != $type) continue;
					if ($values[3]) $langs->load($values[3]);
					if (preg_match('/SUBSTITUTION_([^_]+)/i', $values[2], $reg))
					{
						$substitutionarray = array();
						complete_substitutions_array($substitutionarray, $langs, $object, array('needforkey'=>$values[2]));
						$label = make_substitutions($reg[1], $substitutionarray);
					} else $label = $langs->trans($values[2]);

					$head[$h][0] = dol_buildpath(preg_replace('/__ID__/i', ((is_object($object) && !empty($object->id)) ? $object->id : ''), $values[4]), 1);
					$head[$h][1] = $label;
					$head[$h][2] = str_replace('+', '', $values[1]);
					$h++;
				}
			} elseif ($mode == 'remove' && preg_match('/^\-/', $values[1]))
			{
				if ($values[0] != $type) continue;
				$tabname = str_replace('-', '', $values[1]);
				foreach ($head as $key => $val)
				{
					$condition = (!empty($values[3]) ? verifCond($values[3]) : 1);
					//var_dump($key.' - '.$tabname.' - '.$head[$key][2].' - '.$values[3].' - '.$condition);
					if ($head[$key][2] == $tabname && $condition)
					{
						unset($head[$key]);
						break;
					}
				}
			}
		}
	}

	// No need to make a return $head. Var is modified as a reference
	if (!empty($hookmanager))
	{
		$parameters = array('object' => $object, 'mode' => $mode, 'head' => $head);
		$reshook = $hookmanager->executeHooks('completeTabsHead', $parameters);
		if ($reshook > 0)
		{
			$head = $hookmanager->resArray;
            $h = count($head);
		}
	}
}

/**
 * Print common footer :
 * 		conf->global->MAIN_HTML_FOOTER
 *      js for switch of menu hider
 * 		js for conf->global->MAIN_GOOGLE_AN_ID
 * 		js for conf->global->MAIN_SHOW_TUNING_INFO or $_SERVER["MAIN_SHOW_TUNING_INFO"]
 * 		js for conf->logbuffer
 *
 * @param	string	$zone	'private' (for private pages) or 'public' (for public pages)
 * @return	void
 */
function printCommonFooter($zone = 'private')
{
	global $conf, $hookmanager, $user, $debugbar;
	global $action;
	global $micro_start_time;

	if ($zone == 'private') print "\n".'<!-- Common footer for private page -->'."\n";
	else print "\n".'<!-- Common footer for public page -->'."\n";

	// A div to store page_y POST parameter so we can read it using javascript
	print "\n<!-- A div to store page_y POST parameter -->\n";
	print '<div id="page_y" style="display: none;">'.$_POST['page_y'].'</div>'."\n";

	$parameters = array();
	$reshook = $hookmanager->executeHooks('printCommonFooter', $parameters); // Note that $action and $object may have been modified by some hooks
	if (empty($reshook))
	{
		if (!empty($conf->global->MAIN_HTML_FOOTER)) print $conf->global->MAIN_HTML_FOOTER."\n";

		print "\n";
		if (!empty($conf->use_javascript_ajax))
		{
			print '<script>'."\n";
			print 'jQuery(document).ready(function() {'."\n";

			if ($zone == 'private' && empty($conf->dol_use_jmobile))
			{
				print "\n";
				print '/* JS CODE TO ENABLE to manage handler to switch left menu page (menuhider) */'."\n";
				print 'jQuery("li.menuhider").click(function(event) {';
				print '  if (!$( "body" ).hasClass( "sidebar-collapse" )){ event.preventDefault(); }'."\n";
				print '  console.log("We click on .menuhider");'."\n";
				print '  $("body").toggleClass("sidebar-collapse")'."\n";
				print '});'."\n";
			}

			// Management of focus and mandatory for fields
			if ($action == 'create' || $action == 'edit' || (empty($action) && (preg_match('/new\.php/', $_SERVER["PHP_SELF"]))))
			{
				print '/* JS CODE TO ENABLE to manage focus and mandatory form fields */'."\n";
				$relativepathstring = $_SERVER["PHP_SELF"];
				// Clean $relativepathstring
				if (constant('DOL_URL_ROOT')) $relativepathstring = preg_replace('/^'.preg_quote(constant('DOL_URL_ROOT'), '/').'/', '', $relativepathstring);
				$relativepathstring = preg_replace('/^\//', '', $relativepathstring);
				$relativepathstring = preg_replace('/^custom\//', '', $relativepathstring);
				//$tmpqueryarraywehave = explode('&', dol_string_nohtmltag($_SERVER['QUERY_STRING']));
				if (!empty($user->default_values[$relativepathstring]['focus']))
				{
					foreach ($user->default_values[$relativepathstring]['focus'] as $defkey => $defval)
					{
						$qualified = 0;
						if ($defkey != '_noquery_')
						{
							$tmpqueryarraytohave = explode('&', $defkey);
							$foundintru = 0;
							foreach ($tmpqueryarraytohave as $tmpquerytohave)
							{
								$tmpquerytohaveparam = explode('=', $tmpquerytohave);
								//print "console.log('".$tmpquerytohaveparam[0]." ".$tmpquerytohaveparam[1]." ".GETPOST($tmpquerytohaveparam[0])."');";
								if (!GETPOSTISSET($tmpquerytohaveparam[0]) || ($tmpquerytohaveparam[1] != GETPOST($tmpquerytohaveparam[0]))) $foundintru = 1;
							}
							if (!$foundintru) $qualified = 1;
							//var_dump($defkey.'-'.$qualified);
						} else $qualified = 1;

						if ($qualified)
						{
							foreach ($defval as $paramkey => $paramval)
							{
								// Set focus on field
								print 'jQuery("input[name=\''.$paramkey.'\']").focus();'."\n";
								print 'jQuery("textarea[name=\''.$paramkey.'\']").focus();'."\n";
								print 'jQuery("select[name=\''.$paramkey.'\']").focus();'."\n"; // Not really usefull, but we keep it in case of.
							}
						}
					}
				}
				if (!empty($user->default_values[$relativepathstring]['mandatory']))
				{
					foreach ($user->default_values[$relativepathstring]['mandatory'] as $defkey => $defval)
					{
						$qualified = 0;
						if ($defkey != '_noquery_')
						{
							$tmpqueryarraytohave = explode('&', $defkey);
							$foundintru = 0;
							foreach ($tmpqueryarraytohave as $tmpquerytohave)
							{
								$tmpquerytohaveparam = explode('=', $tmpquerytohave);
								//print "console.log('".$tmpquerytohaveparam[0]." ".$tmpquerytohaveparam[1]." ".GETPOST($tmpquerytohaveparam[0])."');";
								if (!GETPOSTISSET($tmpquerytohaveparam[0]) || ($tmpquerytohaveparam[1] != GETPOST($tmpquerytohaveparam[0]))) $foundintru = 1;
							}
							if (!$foundintru) $qualified = 1;
							//var_dump($defkey.'-'.$qualified);
						} else $qualified = 1;

						if ($qualified)
						{
							foreach ($defval as $paramkey => $paramval)
							{
								// Add property 'required' on input
								print 'jQuery("input[name=\''.$paramkey.'\']").prop(\'required\',true);'."\n";
								print 'jQuery("textarea[name=\''.$paramkey.'\']").prop(\'required\',true);'."\n";
								print 'jQuery("select[name=\''.$paramkey.'\']").prop(\'required\',true);'."\n"; // required on a select works only if key is "", this does not happen in Dolibarr
							}
						}
					}
				}
			}

			print '});'."\n";

			// End of tuning
			if (!empty($_SERVER['MAIN_SHOW_TUNING_INFO']) || !empty($conf->global->MAIN_SHOW_TUNING_INFO))
			{
				print "\n";
				print "/* JS CODE TO ENABLE to add memory info */\n";
				print 'window.console && console.log("';
				if (!empty($conf->global->MEMCACHED_SERVER)) print 'MEMCACHED_SERVER='.$conf->global->MEMCACHED_SERVER.' - ';
				print 'MAIN_OPTIMIZE_SPEED='.(isset($conf->global->MAIN_OPTIMIZE_SPEED) ? $conf->global->MAIN_OPTIMIZE_SPEED : 'off');
				if (!empty($micro_start_time))   // Works only if MAIN_SHOW_TUNING_INFO is defined at $_SERVER level. Not in global variable.
				{
					$micro_end_time = microtime(true);
					print ' - Build time: '.ceil(1000 * ($micro_end_time - $micro_start_time)).' ms';
				}

				if (function_exists("memory_get_usage")) {
					print ' - Mem: '.memory_get_usage(); // Do not use true here, it seems it takes the peak amount
				}
				if (function_exists("memory_get_peak_usage")) {
					print ' - Real mem peak: '.memory_get_peak_usage(true);
				}
				if (function_exists("zend_loader_file_encoded"))
				{
					print ' - Zend encoded file: '.(zend_loader_file_encoded() ? 'yes' : 'no');
				}
				print '");'."\n";
			}

			print "\n".'</script>'."\n";

			// Google Analytics
			// TODO Add a hook here
			if (!empty($conf->google->enabled) && !empty($conf->global->MAIN_GOOGLE_AN_ID))
			{
				$tmptagarray = explode(',', $conf->global->MAIN_GOOGLE_AN_ID);
				foreach ($tmptagarray as $tmptag) {
					print "\n";
					print "<!-- JS CODE TO ENABLE for google analtics tag -->\n";
					print "
					<!-- Global site tag (gtag.js) - Google Analytics -->
					<script async src=\"https://www.googletagmanager.com/gtag/js?id=".trim($tmptag)."\"></script>
					<script>
					window.dataLayer = window.dataLayer || [];
					function gtag(){dataLayer.push(arguments);}
					gtag('js', new Date());

					gtag('config', '".trim($tmptag)."');
					</script>";
					print "\n";
				}
			}
		}

		// Add Xdebug coverage of code
		if (defined('XDEBUGCOVERAGE'))
		{
		    print_r(xdebug_get_code_coverage());
		}

		// Add DebugBar data
	    if (!empty($user->rights->debugbar->read) && is_object($debugbar))
	    {
	        $debugbar['time']->stopMeasure('pageaftermaster');
	        print '<!-- Output debugbar data -->'."\n";
		    print $debugbar->getRenderer()->render();
		} elseif (count($conf->logbuffer))    // If there is some logs in buffer to show
		{
			print "\n";
			print "<!-- Start of log output\n";
			//print '<div class="hidden">'."\n";
			foreach ($conf->logbuffer as $logline)
			{
				print $logline."<br>\n";
			}
			//print '</div>'."\n";
			print "End of log output -->\n";
		}
	}
}

/**
 * Split a string with 2 keys into key array.
 * For example: "A=1;B=2;C=2" is exploded into array('A'=>1,'B'=>2,'C'=>3)
 *
 * @param 	string	$string		String to explode
 * @param 	string	$delimiter	Delimiter between each couple of data
 * @param 	string	$kv			Delimiter between key and value
 * @return	array				Array of data exploded
 */
function dolExplodeIntoArray($string, $delimiter = ';', $kv = '=')
{
	if ($a = explode($delimiter, $string))
	{
		$ka = array();
		foreach ($a as $s) { // each part
			if ($s) {
				if ($pos = strpos($s, $kv)) { // key/value delimiter
					$ka[trim(substr($s, 0, $pos))] = trim(substr($s, $pos + strlen($kv)));
				} else { // key delimiter not found
					$ka[] = trim($s);
				}
			}
		}
		return $ka;
	}
	return array();
}


/**
 * Set focus onto field with selector (similar behaviour of 'autofocus' HTML5 tag)
 *
 * @param 	string	$selector	Selector ('#id' or 'input[name="ref"]') to use to find the HTML input field that must get the autofocus. You must use a CSS selector, so unique id preceding with the '#' char.
 * @return	string				HTML code to set focus
 */
function dol_set_focus($selector)
{
	print "\n".'<!-- Set focus onto a specific field -->'."\n";
	print '<script>jQuery(document).ready(function() { jQuery("'.dol_escape_js($selector).'").focus(); });</script>'."\n";
}


/**
 * Return getmypid() or random PID when function is disabled
 * Some web hosts disable this php function for security reasons
 * and sometimes we can't redeclare function
 *
 * @return	int
 */
function dol_getmypid()
{
	if (!function_exists('getmypid')) {
		return mt_rand(1, 32768);
	} else {
		return getmypid();
	}
}


/**
 * Generate natural SQL search string for a criteria (this criteria can be tested on one or several fields)
 *
 * @param   string|string[]	$fields 	String or array of strings, filled with the name of all fields in the SQL query we must check (combined with a OR). Example: array("p.field1","p.field2")
 * @param   string 			$value 		The value to look for.
 *                          		    If param $mode is 0, can contains several keywords separated with a space or |
 *                                      like "keyword1 keyword2" = We want record field like keyword1 AND field like keyword2
 *                                      or like "keyword1|keyword2" = We want record field like keyword1 OR field like keyword2
 *                             			If param $mode is 1, can contains an operator <, > or = like "<10" or ">=100.5 < 1000"
 *                             			If param $mode is 2, can contains a list of int id separated by comma like "1,3,4"
 *                             			If param $mode is 3, can contains a list of string separated by comma like "a,b,c"
 * @param	integer			$mode		0=value is list of keyword strings, 1=value is a numeric test (Example ">5.5 <10"), 2=value is a list of ID separated with comma (Example '1,3,4')
 * 										3=value is list of string separated with comma (Example 'text 1,text 2'), 4=value is a list of ID separated with comma (Example '1,3,4') for search into a multiselect string ('1,2')
 * @param	integer			$nofirstand	1=Do not output the first 'AND'
 * @return 	string 			$res 		The statement to append to the SQL query
 */
function natural_search($fields, $value, $mode = 0, $nofirstand = 0)
{
	global $db, $langs;

	$value = trim($value);

	if ($mode == 0)
	{
		$value = preg_replace('/\*/', '%', $value); // Replace * with %
	}
	if ($mode == 1)
	{
		$value = preg_replace('/([<>=]+)\s+([0-9'.preg_quote($langs->trans("DecimalSeparator"), '/').'\-])/', '\1\2', $value); // Clean string '< 10' into '<10' so we can the explode on space to get all tests to do
	}

	$value = preg_replace('/\s*\|\s*/', '|', $value);

	$crits = explode(' ', $value);
	$res = '';
	if (!is_array($fields)) $fields = array($fields);

	$nboffields = count($fields);
	$end2 = count($crits);
	$j = 0;
	foreach ($crits as $crit)
	{
		$i = 0; $i2 = 0;
		$newres = '';
		foreach ($fields as $field)
		{
			if ($mode == 1)
			{
				$operator = '=';
				$newcrit = preg_replace('/([<>=]+)/', '', trim($crit));

				$reg = array();
				preg_match('/([<>=]+)/', trim($crit), $reg);
				if ($reg[1])
				{
					$operator = $reg[1];
				}
				if ($newcrit != '')
				{
					$numnewcrit = price2num($newcrit);
					if (is_numeric($numnewcrit))
					{
						$newres .= ($i2 > 0 ? ' OR ' : '').$field.' '.$operator.' '.$numnewcrit;
					} else {
						$newres .= ($i2 > 0 ? ' OR ' : '').'1 = 2'; // force false
					}
					$i2++; // a criteria was added to string
				}
			} elseif ($mode == 2 || $mode == -2)
			{
				$newres .= ($i2 > 0 ? ' OR ' : '').$field." ".($mode == -2 ? 'NOT ' : '')."IN (".$db->escape(trim($crit)).")";
				if ($mode == -2) $newres .= ' OR '.$field.' IS NULL';
				$i2++; // a criteria was added to string
			} elseif ($mode == 3 || $mode == -3)
			{
				$tmparray = explode(',', trim($crit));
				if (count($tmparray))
				{
					$listofcodes = '';
					foreach ($tmparray as $val)
					{
						if ($val)
						{
							$listofcodes .= ($listofcodes ? ',' : '');
							$listofcodes .= "'".$db->escape(trim($val))."'";
						}
					}
					$newres .= ($i2 > 0 ? ' OR ' : '').$field." ".($mode == -3 ? 'NOT ' : '')."IN (".$listofcodes.")";
					$i2++; // a criteria was added to string
				}
				if ($mode == -3) $newres .= ' OR '.$field.' IS NULL';
			} elseif ($mode == 4)
			{
			    $tmparray = explode(',', trim($crit));
			    if (count($tmparray))
			    {
			        $listofcodes = '';
			        foreach ($tmparray as $val)
			        {
			            if ($val)
			            {
			                $newres .= ($i2 > 0 ? ' OR (' : '(').$field.' LIKE \''.$db->escape(trim($val)).',%\'';
			                $newres .= ' OR '.$field.' = \''.$db->escape(trim($val)).'\'';
			                $newres .= ' OR '.$field.' LIKE \'%,'.$db->escape(trim($val)).'\'';
			                $newres .= ' OR '.$field.' LIKE \'%,'.$db->escape(trim($val)).',%\'';
			                $newres .= ')';
			                $i2++;
			            }
			        }
			    }
			} else // $mode=0
			{
				$tmpcrits = explode('|', $crit);
				$i3 = 0;
				foreach ($tmpcrits as $tmpcrit)
				{
                    if ($tmpcrit !== '0' && empty($tmpcrit)) continue;

					$newres .= (($i2 > 0 || $i3 > 0) ? ' OR ' : '');

					if (preg_match('/\.(id|rowid)$/', $field))	// Special case for rowid that is sometimes a ref so used as a search field
					{
						$newres .= $field." = ".(is_numeric(trim($tmpcrit)) ?trim($tmpcrit) : '0');
					} else {
						$newres .= $field." LIKE '";

						$tmpcrit = trim($tmpcrit);
						$tmpcrit2 = $tmpcrit;
						$tmpbefore = '%'; $tmpafter = '%';
						if (preg_match('/^[\^\$]/', $tmpcrit))
						{
							$tmpbefore = '';
							$tmpcrit2 = preg_replace('/^[\^\$]/', '', $tmpcrit2);
						}
						if (preg_match('/[\^\$]$/', $tmpcrit))
						{
							$tmpafter = '';
							$tmpcrit2 = preg_replace('/[\^\$]$/', '', $tmpcrit2);
						}
						$newres .= $tmpbefore;
						$newres .= $db->escape($tmpcrit2);
						$newres .= $tmpafter;
						$newres .= "'";
						if ($tmpcrit2 == '')
						{
							$newres .= ' OR '.$field." IS NULL";
						}
					}

					$i3++;
				}
				$i2++; // a criteria was added to string
			}
			$i++;
		}
		if ($newres) $res = $res.($res ? ' AND ' : '').($i2 > 1 ? '(' : '').$newres.($i2 > 1 ? ')' : '');
		$j++;
	}
	$res = ($nofirstand ? "" : " AND ")."(".$res.")";
	//print 'xx'.$res.'yy';
	return $res;
}

/**
 * Return string with full Url. The file qualified is the one defined by relative path in $object->last_main_doc
 *
 * @param   Object	$object				Object
 * @return	string						Url string
 */
function showDirectDownloadLink($object)
{
	global $conf, $langs;

	$out = '';
	$url = $object->getLastMainDocLink($object->element);

	if ($url)
	{
		$out .= img_picto('', 'globe').' '.$langs->trans("DirectDownloadLink").'<br>';
		$out .= '<input type="text" id="directdownloadlink" class="quatrevingtpercent" value="'.$url.'">';
		$out .= ajax_autoselect("directdownloadlink", 0);
	}
	return $out;
}

/**
 * Return the filename of file to get the thumbs
 *
 * @param   string  $file           Original filename (full or relative path)
 * @param   string  $extName        Extension to differenciate thumb file name ('', '_small', '_mini')
 * @param   string  $extImgTarget   Force image extension for thumbs. Use '' to keep same extension than original image (default).
 * @return  string                  New file name (full or relative path, including the thumbs/)
 */
function getImageFileNameForSize($file, $extName, $extImgTarget = '')
{
	$dirName = dirname($file);
	if ($dirName == '.') $dirName = '';

	$fileName = preg_replace('/(\.gif|\.jpeg|\.jpg|\.png|\.bmp|\.webp)$/i', '', $file); // We remove extension, whatever is its case
	$fileName = basename($fileName);

	if (empty($extImgTarget)) $extImgTarget = (preg_match('/\.jpg$/i', $file) ? '.jpg' : '');
	if (empty($extImgTarget)) $extImgTarget = (preg_match('/\.jpeg$/i', $file) ? '.jpeg' : '');
	if (empty($extImgTarget)) $extImgTarget = (preg_match('/\.gif$/i', $file) ? '.gif' : '');
	if (empty($extImgTarget)) $extImgTarget = (preg_match('/\.png$/i', $file) ? '.png' : '');
	if (empty($extImgTarget)) $extImgTarget = (preg_match('/\.bmp$/i', $file) ? '.bmp' : '');
	if (empty($extImgTarget)) $extImgTarget = (preg_match('/\.webp$/i', $file) ? '.webp' : '');

	if (!$extImgTarget) return $file;

	$subdir = '';
	if ($extName) $subdir = 'thumbs/';

	return ($dirName ? $dirName.'/' : '').$subdir.$fileName.$extName.$extImgTarget; // New filename for thumb
}


/**
 * Return URL we can use for advanced preview links
 *
 * @param   string    $modulepart     propal, facture, facture_fourn, ...
 * @param   string    $relativepath   Relative path of docs.
 * @param	int		  $alldata		  Return array with all components (1 is recommended, then use a simple a href link with the class, target and mime attribute added. 'documentpreview' css class is handled by jquery code into main.inc.php)
 * @param	string	  $param		  More param on http links
 * @return  string|array              Output string with href link or array with all components of link
 */
function getAdvancedPreviewUrl($modulepart, $relativepath, $alldata = 0, $param = '')
{
	global $conf, $langs;

	if (empty($conf->use_javascript_ajax)) return '';

	$mime_preview = array('bmp', 'jpeg', 'png', 'gif', 'tiff', 'pdf', 'plain', 'css', 'svg+xml', 'webp');
	//$mime_preview[]='vnd.oasis.opendocument.presentation';
	//$mime_preview[]='archive';
	$num_mime = array_search(dol_mimetype($relativepath, '', 1), $mime_preview);

	if ($alldata == 1)
	{
		if ($num_mime !== false) return array('target'=>'_blank', 'css'=>'documentpreview', 'url'=>DOL_URL_ROOT.'/document.php?modulepart='.$modulepart.'&attachment=0&file='.urlencode($relativepath).($param ? '&'.$param : ''), 'mime'=>dol_mimetype($relativepath),);
		else return array();
	}

	// old behavior
	if ($num_mime !== false) return 'javascript:document_preview(\''.dol_escape_js(DOL_URL_ROOT.'/document.php?modulepart='.$modulepart.'&attachment=0&file='.urlencode($relativepath).($param ? '&'.$param : '')).'\', \''.dol_mimetype($relativepath).'\', \''.dol_escape_js($langs->trans('Preview')).'\')';
	else return '';
}


/**
 * Make content of an input box selected when we click into input field.
 *
 * @param string	$htmlname	Id of html object ('#idvalue' or '.classvalue')
 * @param string	$addlink	Add a 'link to' after
 * @return string
 */
function ajax_autoselect($htmlname, $addlink = '')
{
	global $langs;
	$out = '<script>
               jQuery(document).ready(function () {
				    jQuery("'.((strpos($htmlname, '.') === 0 ? '' : '#').$htmlname).'").click(function() { jQuery(this).select(); } );
				});
		    </script>';
	if ($addlink) $out .= ' <a href="'.$addlink.'" target="_blank">'.$langs->trans("Link").'</a>';
	return $out;
}


/**
 *	Return mime type of a file
 *
 *	@param	string	$file		Filename we looking for MIME type
 *  @param  string	$default    Default mime type if extension not found in known list
 * 	@param	int		$mode    	0=Return full mime, 1=otherwise short mime string, 2=image for mime type, 3=source language, 4=css of font fa
 *	@return string 		    	Return a mime type family (text/xxx, application/xxx, image/xxx, audio, video, archive)
 *  @see    image_format_supported() from images.lib.php
 */
function dol_mimetype($file, $default = 'application/octet-stream', $mode = 0)
{
	$mime = $default;
	$imgmime = 'other.png';
	$famime = 'file-o';
	$srclang = '';

	$tmpfile = preg_replace('/\.noexe$/', '', $file);

	// Plain text files
	if (preg_match('/\.txt$/i', $tmpfile)) { $mime = 'text/plain'; $imgmime = 'text.png'; $famime = 'file-text-o'; }
	if (preg_match('/\.rtx$/i', $tmpfile)) { $mime = 'text/richtext'; $imgmime = 'text.png'; $famime = 'file-text-o'; }
	if (preg_match('/\.csv$/i', $tmpfile)) { $mime = 'text/csv'; $imgmime = 'text.png'; $famime = 'file-text-o'; }
	if (preg_match('/\.tsv$/i', $tmpfile)) { $mime = 'text/tab-separated-values'; $imgmime = 'text.png'; $famime = 'file-text-o'; }
	if (preg_match('/\.(cf|conf|log)$/i', $tmpfile)) { $mime = 'text/plain'; $imgmime = 'text.png'; $famime = 'file-text-o'; }
	if (preg_match('/\.ini$/i', $tmpfile)) { $mime = 'text/plain'; $imgmime = 'text.png'; $srclang = 'ini'; $famime = 'file-text-o'; }
    if (preg_match('/\.md$/i', $tmpfile)) { $mime = 'text/plain'; $imgmime = 'text.png'; $srclang = 'md'; $famime = 'file-text-o'; }
	if (preg_match('/\.css$/i', $tmpfile)) { $mime = 'text/css'; $imgmime = 'css.png'; $srclang = 'css'; $famime = 'file-text-o'; }
	// Certificate files
	if (preg_match('/\.(crt|cer|key|pub)$/i', $tmpfile)) { $mime = 'text/plain'; $imgmime = 'text.png'; $famime = 'file-text-o'; }
	// XML based (HTML/XML/XAML)
	if (preg_match('/\.(html|htm|shtml)$/i', $tmpfile)) { $mime = 'text/html'; $imgmime = 'html.png'; $srclang = 'html'; $famime = 'file-text-o'; }
	if (preg_match('/\.(xml|xhtml)$/i', $tmpfile)) { $mime = 'text/xml'; $imgmime = 'other.png'; $srclang = 'xml'; $famime = 'file-text-o'; }
    if (preg_match('/\.xaml$/i', $tmpfile)) { $mime = 'text/xml'; $imgmime = 'other.png'; $srclang = 'xaml'; $famime = 'file-text-o'; }
	// Languages
	if (preg_match('/\.bas$/i', $tmpfile)) { $mime = 'text/plain'; $imgmime = 'text.png'; $srclang = 'bas'; $famime = 'file-code-o'; }
	if (preg_match('/\.(c)$/i', $tmpfile)) { $mime = 'text/plain'; $imgmime = 'text.png'; $srclang = 'c'; $famime = 'file-code-o'; }
	if (preg_match('/\.(cpp)$/i', $tmpfile)) { $mime = 'text/plain'; $imgmime = 'text.png'; $srclang = 'cpp'; $famime = 'file-code-o'; }
    if (preg_match('/\.cs$/i', $tmpfile)) { $mime = 'text/plain'; $imgmime = 'text.png'; $srclang = 'cs'; $famime = 'file-code-o'; }
	if (preg_match('/\.(h)$/i', $tmpfile)) { $mime = 'text/plain'; $imgmime = 'text.png'; $srclang = 'h'; $famime = 'file-code-o'; }
	if (preg_match('/\.(java|jsp)$/i', $tmpfile)) { $mime = 'text/plain'; $imgmime = 'text.png'; $srclang = 'java'; $famime = 'file-code-o'; }
	if (preg_match('/\.php([0-9]{1})?$/i', $tmpfile)) { $mime = 'text/plain'; $imgmime = 'php.png'; $srclang = 'php'; $famime = 'file-code-o'; }
	if (preg_match('/\.phtml$/i', $tmpfile)) { $mime = 'text/plain'; $imgmime = 'php.png'; $srclang = 'php'; $famime = 'file-code-o'; }
	if (preg_match('/\.(pl|pm)$/i', $tmpfile)) { $mime = 'text/plain'; $imgmime = 'pl.png'; $srclang = 'perl'; $famime = 'file-code-o'; }
	if (preg_match('/\.sql$/i', $tmpfile)) { $mime = 'text/plain'; $imgmime = 'text.png'; $srclang = 'sql'; $famime = 'file-code-o'; }
	if (preg_match('/\.js$/i', $tmpfile)) { $mime = 'text/x-javascript'; $imgmime = 'jscript.png'; $srclang = 'js'; $famime = 'file-code-o'; }
	// Open office
	if (preg_match('/\.odp$/i', $tmpfile)) { $mime = 'application/vnd.oasis.opendocument.presentation'; $imgmime = 'ooffice.png'; $famime = 'file-powerpoint-o'; }
	if (preg_match('/\.ods$/i', $tmpfile)) { $mime = 'application/vnd.oasis.opendocument.spreadsheet'; $imgmime = 'ooffice.png'; $famime = 'file-excel-o'; }
	if (preg_match('/\.odt$/i', $tmpfile)) { $mime = 'application/vnd.oasis.opendocument.text'; $imgmime = 'ooffice.png'; $famime = 'file-word-o'; }
	// MS Office
	if (preg_match('/\.mdb$/i', $tmpfile)) { $mime = 'application/msaccess'; $imgmime = 'mdb.png'; $famime = 'file-o'; }
	if (preg_match('/\.doc(x|m)?$/i', $tmpfile)) { $mime = 'application/msword'; $imgmime = 'doc.png'; $famime = 'file-word-o'; }
	if (preg_match('/\.dot(x|m)?$/i', $tmpfile)) { $mime = 'application/msword'; $imgmime = 'doc.png'; $famime = 'file-word-o'; }
	if (preg_match('/\.xlt(x)?$/i', $tmpfile)) { $mime = 'application/vnd.ms-excel'; $imgmime = 'xls.png'; $famime = 'file-excel-o'; }
	if (preg_match('/\.xla(m)?$/i', $tmpfile)) { $mime = 'application/vnd.ms-excel'; $imgmime = 'xls.png'; $famime = 'file-excel-o'; }
	if (preg_match('/\.xls$/i', $tmpfile)) { $mime = 'application/vnd.ms-excel'; $imgmime = 'xls.png'; $famime = 'file-excel-o'; }
	if (preg_match('/\.xls(b|m|x)$/i', $tmpfile)) { $mime = 'application/vnd.openxmlformats-officedocument.spreadsheetml.sheet'; $imgmime = 'xls.png'; $famime = 'file-excel-o'; }
	if (preg_match('/\.pps(m|x)?$/i', $tmpfile)) { $mime = 'application/vnd.ms-powerpoint'; $imgmime = 'ppt.png'; $famime = 'file-powerpoint-o'; }
	if (preg_match('/\.ppt(m|x)?$/i', $tmpfile)) { $mime = 'application/x-mspowerpoint'; $imgmime = 'ppt.png'; $famime = 'file-powerpoint-o'; }
	// Other
	if (preg_match('/\.pdf$/i', $tmpfile)) { $mime = 'application/pdf'; $imgmime = 'pdf.png'; $famime = 'file-pdf-o'; }
	// Scripts
	if (preg_match('/\.bat$/i', $tmpfile)) { $mime = 'text/x-bat'; $imgmime = 'script.png'; $srclang = 'dos'; $famime = 'file-code-o'; }
	if (preg_match('/\.sh$/i', $tmpfile)) { $mime = 'text/x-sh'; $imgmime = 'script.png'; $srclang = 'bash'; $famime = 'file-code-o'; }
	if (preg_match('/\.ksh$/i', $tmpfile)) { $mime = 'text/x-ksh'; $imgmime = 'script.png'; $srclang = 'bash'; $famime = 'file-code-o'; }
	if (preg_match('/\.bash$/i', $tmpfile)) { $mime = 'text/x-bash'; $imgmime = 'script.png'; $srclang = 'bash'; $famime = 'file-code-o'; }
	// Images
	if (preg_match('/\.ico$/i', $tmpfile)) { $mime = 'image/x-icon'; $imgmime = 'image.png'; $famime = 'file-image-o'; }
	if (preg_match('/\.(jpg|jpeg)$/i', $tmpfile)) { $mime = 'image/jpeg'; $imgmime = 'image.png'; $famime = 'file-image-o'; }
	if (preg_match('/\.png$/i', $tmpfile)) { $mime = 'image/png'; $imgmime = 'image.png'; $famime = 'file-image-o'; }
	if (preg_match('/\.gif$/i', $tmpfile)) { $mime = 'image/gif'; $imgmime = 'image.png'; $famime = 'file-image-o'; }
	if (preg_match('/\.bmp$/i', $tmpfile)) { $mime = 'image/bmp'; $imgmime = 'image.png'; $famime = 'file-image-o'; }
	if (preg_match('/\.(tif|tiff)$/i', $tmpfile)) { $mime = 'image/tiff'; $imgmime = 'image.png'; $famime = 'file-image-o'; }
	if (preg_match('/\.svg$/i', $tmpfile)) { $mime = 'image/svg+xml'; $imgmime = 'image.png'; $famime = 'file-image-o'; }
	if (preg_match('/\.webp$/i', $tmpfile)) { $mime = 'image/webp'; $imgmime = 'image.png'; $famime = 'file-image-o'; }
	// Calendar
	if (preg_match('/\.vcs$/i', $tmpfile)) { $mime = 'text/calendar'; $imgmime = 'other.png'; $famime = 'file-text-o'; }
	if (preg_match('/\.ics$/i', $tmpfile)) { $mime = 'text/calendar'; $imgmime = 'other.png'; $famime = 'file-text-o'; }
	// Other
	if (preg_match('/\.torrent$/i', $tmpfile)) { $mime = 'application/x-bittorrent'; $imgmime = 'other.png'; $famime = 'file-o'; }
	// Audio
	if (preg_match('/\.(mp3|ogg|au|wav|wma|mid)$/i', $tmpfile)) { $mime = 'audio'; $imgmime = 'audio.png'; $famime = 'file-audio-o'; }
	// Video
	if (preg_match('/\.ogv$/i', $tmpfile)) { $mime = 'video/ogg'; $imgmime = 'video.png'; $famime = 'file-video-o'; }
	if (preg_match('/\.webm$/i', $tmpfile)) { $mime = 'video/webm'; $imgmime = 'video.png'; $famime = 'file-video-o'; }
	if (preg_match('/\.avi$/i', $tmpfile)) { $mime = 'video/x-msvideo'; $imgmime = 'video.png'; $famime = 'file-video-o'; }
	if (preg_match('/\.divx$/i', $tmpfile)) { $mime = 'video/divx'; $imgmime = 'video.png'; $famime = 'file-video-o'; }
	if (preg_match('/\.xvid$/i', $tmpfile)) { $mime = 'video/xvid'; $imgmime = 'video.png'; $famime = 'file-video-o'; }
	if (preg_match('/\.(wmv|mpg|mpeg)$/i', $tmpfile)) { $mime = 'video'; $imgmime = 'video.png'; $famime = 'file-video-o'; }
	// Archive
	if (preg_match('/\.(zip|rar|gz|tgz|z|cab|bz2|7z|tar|lzh)$/i', $tmpfile)) { $mime = 'archive'; $imgmime = 'archive.png'; $famime = 'file-archive-o'; }    // application/xxx where zzz is zip, ...
	// Exe
	if (preg_match('/\.(exe|com)$/i', $tmpfile)) { $mime = 'application/octet-stream'; $imgmime = 'other.png'; $famime = 'file-o'; }
	// Lib
	if (preg_match('/\.(dll|lib|o|so|a)$/i', $tmpfile)) { $mime = 'library'; $imgmime = 'library.png'; $famime = 'file-o'; }
	// Err
	if (preg_match('/\.err$/i', $tmpfile)) { $mime = 'error'; $imgmime = 'error.png'; $famime = 'file-text-o'; }

	// Return string
	if ($mode == 1)
	{
		$tmp = explode('/', $mime);
		return (!empty($tmp[1]) ? $tmp[1] : $tmp[0]);
	}
	if ($mode == 2)
	{
		return $imgmime;
	}
	if ($mode == 3)
	{
		return $srclang;
	}
	if ($mode == 4)
	{
		return $famime;
	}
	return $mime;
}

/**
 * Return value from dictionary
 *
 * @param string	$tablename		name of dictionary
 * @param string	$field			the value to return
 * @param int		$id				id of line
 * @param bool		$checkentity	add filter on entity
 * @param string	$rowidfield		name of the column rowid
 * @return string
 */
function getDictvalue($tablename, $field, $id, $checkentity = false, $rowidfield = 'rowid')
{
	global $dictvalues, $db, $langs;

	if (!isset($dictvalues[$tablename]))
	{
		$dictvalues[$tablename] = array();
		$sql = 'SELECT * FROM '.$tablename.' WHERE 1'; // Here select * is allowed as it is generic code and we don't have list of fields
		if ($checkentity) $sql .= ' AND entity IN (0,'.getEntity($tablename).')';

		$resql = $db->query($sql);
		if ($resql)
		{
			while ($obj = $db->fetch_object($resql))
			{
				$dictvalues[$tablename][$obj->{$rowidfield}] = $obj;
			}
		} else {
			dol_print_error($db);
		}
	}

	if (!empty($dictvalues[$tablename][$id])) return $dictvalues[$tablename][$id]->{$field}; // Found
	else // Not found
	{
		if ($id > 0) return $id;
		return '';
	}
}

/**
 *	Return true if the color is light
 *
 *  @param	string	$stringcolor		String with hex (FFFFFF) or comma RGB ('255,255,255')
 *  @return	int							-1 : Error with argument passed |0 : color is dark | 1 : color is light
 */
function colorIsLight($stringcolor)
{
    $stringcolor = str_replace('#', '', $stringcolor);
	$res = -1;
	if (!empty($stringcolor))
	{
		$res = 0;
		$tmp = explode(',', $stringcolor);
		if (count($tmp) > 1)   // This is a comma RGB ('255','255','255')
		{
			$r = $tmp[0];
			$g = $tmp[1];
			$b = $tmp[2];
		} else {
			$hexr = $stringcolor[0].$stringcolor[1];
			$hexg = $stringcolor[2].$stringcolor[3];
			$hexb = $stringcolor[4].$stringcolor[5];
			$r = hexdec($hexr);
			$g = hexdec($hexg);
			$b = hexdec($hexb);
		}
		$bright = (max($r, $g, $b) + min($r, $g, $b)) / 510.0; // HSL algorithm
		if ($bright > 0.6) $res = 1;
	}
	return $res;
}

/**
 * Function to test if an entry is enabled or not
 *
 * @param	string		$type_user					0=We test for internal user, 1=We test for external user
 * @param	array		$menuentry					Array for feature entry to test
 * @param	array		$listofmodulesforexternal	Array with list of modules allowed to external users
 * @return	int										0=Hide, 1=Show, 2=Show gray
 */
function isVisibleToUserType($type_user, &$menuentry, &$listofmodulesforexternal)
{
	global $conf;

	//print 'type_user='.$type_user.' module='.$menuentry['module'].' enabled='.$menuentry['enabled'].' perms='.$menuentry['perms'];
	//print 'ok='.in_array($menuentry['module'], $listofmodulesforexternal);
	if (empty($menuentry['enabled'])) return 0; // Entry disabled by condition
	if ($type_user && $menuentry['module'])
	{
		$tmploops = explode('|', $menuentry['module']);
		$found = 0;
		foreach ($tmploops as $tmploop)
		{
			if (in_array($tmploop, $listofmodulesforexternal)) {
				$found++; break;
			}
		}
		if (!$found) return 0; // Entry is for menus all excluded to external users
	}
	if (!$menuentry['perms'] && $type_user) return 0; // No permissions and user is external
	if (!$menuentry['perms'] && !empty($conf->global->MAIN_MENU_HIDE_UNAUTHORIZED))	return 0; // No permissions and option to hide when not allowed, even for internal user, is on
	if (!$menuentry['perms']) return 2; // No permissions and user is external
	return 1;
}

/**
 * Round to next multiple.
 *
 * @param 	double		$n		Number to round up
 * @param 	integer		$x		Multiple. For example 60 to round up to nearest exact minute for a date with seconds.
 * @return 	integer				Value rounded.
 */
function roundUpToNextMultiple($n, $x = 5)
{
	return (ceil($n) % $x === 0) ? ceil($n) : round(($n + $x / 2) / $x) * $x;
}

/**
 * Function dolGetBadge
 *
 * @param   string  $label      label of badge no html : use in alt attribute for accessibility
 * @param   string  $html       optional : label of badge with html
 * @param   string  $type       type of badge : Primary Secondary Success Danger Warning Info Light Dark status0 status1 status2 status3 status4 status5 status6 status7 status8 status9
 * @param   string  $mode       default '' , 'pill', 'dot'
 * @param   string  $url        the url for link
 * @param   array   $params     various params for future : recommended rather than adding more fuction arguments. array('attr'=>array('title'=>'abc'))
 * @return  string              Html badge
 */
function dolGetBadge($label, $html = '', $type = 'primary', $mode = '', $url = '', $params = array())
{
    $attr = array(
    	'class'=>'badge '.(!empty($mode) ? ' badge-'.$mode : '').(!empty($type) ? ' badge-'.$type : '').(empty($params['css']) ? '' : ' '.$params['css'])
    );

    if (empty($html)) {
        $html = $label;
    }

    if (!empty($url)) {
        $attr['href'] = $url;
    }

    if ($mode === 'dot') {
        $attr['class'] .= ' classfortooltip';
        $attr['title'] = $html;
        $attr['aria-label'] = $label;
        $html = '';
    }

    // Override attr
    if (!empty($params['attr']) && is_array($params['attr'])) {
        foreach ($params['attr']as $key => $value) {
			if ($key == 'class') {
				$attr['class'] .= ' '.$value;
			} elseif ($key == 'classOverride') {
				$attr['class'] = $value;
			} else {
				$attr[$key] = $value;
			}
        }
    }

    // TODO: add hook

    // escape all attribute
    $attr = array_map('dol_escape_htmltag', $attr);

    $TCompiledAttr = array();
    foreach ($attr as $key => $value) {
        $TCompiledAttr[] = $key.'="'.$value.'"';
    }

    $compiledAttributes = !empty($TCompiledAttr) ?implode(' ', $TCompiledAttr) : '';

    $tag = !empty($url) ? 'a' : 'span';

    return '<'.$tag.' '.$compiledAttributes.'>'.$html.'</'.$tag.'>';
}


/**
 * Function dolGetStatus
 *
 * @param   string  $statusLabel       Label of badge no html : use in alt attribute for accessibility
 * @param   string  $statusLabelShort  Short label of badge no html
 * @param   string  $html              Optional : label of badge with html
 * @param   string  $statusType        status0 status1 status2 status3 status4 status5 status6 status7 status8 status9 : image name or badge name
 * @param   int	    $displayMode       0=Long label, 1=Short label, 2=Picto + Short label, 3=Picto, 4=Picto + Long label, 5=Short label + Picto, 6=Long label + Picto
 * @param   string  $url               The url for link
 * @param   array   $params            Various params for future : recommended rather than adding more function arguments
 * @return  string                     Html status string
 */
function dolGetStatus($statusLabel = '', $statusLabelShort = '', $html = '', $statusType = 'status0', $displayMode = 0, $url = '', $params = array())
{
    global $conf;

    $return = '';
    $dolGetBadgeParams = array();

    if (!empty($params['badgeParams'])) {
        $dolGetBadgeParams = $params['badgeParams'];
    }

    // TODO : add a hook
    if ($displayMode == 0) {
    	$return = !empty($html) ? $html : (empty($conf->dol_optimize_smallscreen) ? $statusLabel : (empty($statusLabelShort) ? $statusLabel : $statusLabelShort));
    } elseif ($displayMode == 1) {
    	$return = !empty($html) ? $html : (empty($statusLabelShort) ? $statusLabel : $statusLabelShort);
    } // Use status with images (for backward compatibility)
    elseif (!empty($conf->global->MAIN_STATUS_USES_IMAGES)) {
    	$return = '';
        $htmlLabel      = (in_array($displayMode, array(1, 2, 5)) ? '<span class="hideonsmartphone">' : '').(!empty($html) ? $html : $statusLabel).(in_array($displayMode, array(1, 2, 5)) ? '</span>' : '');
        $htmlLabelShort = (in_array($displayMode, array(1, 2, 5)) ? '<span class="hideonsmartphone">' : '').(!empty($html) ? $html : (!empty($statusLabelShort) ? $statusLabelShort : $statusLabel)).(in_array($displayMode, array(1, 2, 5)) ? '</span>' : '');

        // For small screen, we always use the short label instead of long label.
        if (!empty($conf->dol_optimize_smallscreen))
        {
        	if ($displayMode == 0) $displayMode = 1;
        	elseif ($displayMode == 4) $displayMode = 2;
        	elseif ($displayMode == 6) $displayMode = 5;
        }

        // For backward compatibility. Image's filename are still in French, so we use this array to convert
        $statusImg = array(
        	'status0' => 'statut0',
        	'status1' => 'statut1',
        	'status2' => 'statut2',
        	'status3' => 'statut3',
        	'status4' => 'statut4',
        	'status5' => 'statut5',
        	'status6' => 'statut6',
        	'status7' => 'statut7',
        	'status8' => 'statut8',
        	'status9' => 'statut9'
        );

        if (!empty($statusImg[$statusType])) {
            $htmlImg = img_picto($statusLabel, $statusImg[$statusType]);
        } else {
            $htmlImg = img_picto($statusLabel, $statusType);
        }

        if ($displayMode === 2) {
            $return = $htmlImg.' '.$htmlLabelShort;
        } elseif ($displayMode === 3) {
            $return = $htmlImg;
        } elseif ($displayMode === 4) {
            $return = $htmlImg.' '.$htmlLabel;
        } elseif ($displayMode === 5) {
            $return = $htmlLabelShort.' '.$htmlImg;
        } else { // $displayMode >= 6
            $return = $htmlLabel.' '.$htmlImg;
        }
    } // Use new badge
    elseif (empty($conf->global->MAIN_STATUS_USES_IMAGES) && !empty($displayMode)) {
    	$statusLabelShort = (empty($statusLabelShort) ? $statusLabel : $statusLabelShort);

		$dolGetBadgeParams['attr']['class'] = 'badge-status';
		$dolGetBadgeParams['attr']['title'] = $statusLabel;

        if ($displayMode == 3) {
        	$return = dolGetBadge((empty($conf->dol_optimize_smallscreen) ? $statusLabel : (empty($statusLabelShort) ? $statusLabel : $statusLabelShort)), '', $statusType, 'dot', $url, $dolGetBadgeParams);
        } elseif ($displayMode === 5) {
            $return = dolGetBadge($statusLabelShort, $html, $statusType, '', $url, $dolGetBadgeParams);
        } else {
        	$return = dolGetBadge((empty($conf->dol_optimize_smallscreen) ? $statusLabel : (empty($statusLabelShort) ? $statusLabel : $statusLabelShort)), $html, $statusType, '', $url, $dolGetBadgeParams);
        }
    }

    return $return;
}


/**
 * Function dolGetButtonAction
 *
 * @param string    $label      label of button no html : use in alt attribute for accessibility $html is not empty
 * @param string    $html       optional : content with html
 * @param string    $actionType default, delete, danger
 * @param string    $url        the url for link
 * @param string    $id         attribute id of button
 * @param int       $userRight  user action right
 * @param array     $params     various params for future : recommended rather than adding more function arguments
 * @return string               html button
 */
function dolGetButtonAction($label, $html = '', $actionType = 'default', $url = '', $id = '', $userRight = 1, $params = array())
{
    $class = 'butAction';
    if ($actionType == 'danger' || $actionType == 'delete') {
        $class = 'butActionDelete';
    }

    $attr = array(
        'class' => $class
        ,'href' => empty($url) ? '' : $url
    );

    if (empty($html)) {
        $html = $label;
    } else {
        $attr['aria-label'] = $label;
    }

    if (empty($userRight)) {
        $attr['class'] = 'butActionRefused';
        $attr['href'] = '';
    }

    if (!empty($id)) {
        $attr['id'] = $id;
    }

    // Override attr
    if (!empty($params['attr']) && is_array($params['attr'])) {
        foreach ($params['attr'] as $key => $value) {
            if ($key == 'class') {
                $attr['class'] .= ' '.$value;
            } elseif ($key == 'classOverride') {
                $attr['class'] = $value;
            } else {
                $attr[$key] = $value;
            }
        }
    }

    if (isset($attr['href']) && empty($attr['href'])) {
        unset($attr['href']);
    }

    // TODO : add a hook

    // escape all attribute
    $attr = array_map('dol_escape_htmltag', $attr);

    $TCompiledAttr = array();
    foreach ($attr as $key => $value) {
        $TCompiledAttr[] = $key.'="'.$value.'"';
    }

    $compiledAttributes = !empty($TCompiledAttr) ?implode(' ', $TCompiledAttr) : '';

    $tag = !empty($attr['href']) ? 'a' : 'span';

    return '<div class="inline-block divButAction"><'.$tag.' '.$compiledAttributes.'>'.$html.'</'.$tag.'></div>';
}

/**
 * Function dolGetButtonTitle : this kind of buttons are used in title in list
 *
 * @param string    $label      label of button
 * @param string    $helpText   optional : content for help tooltip
 * @param string    $iconClass  class for icon element (Example: 'fa fa-file')
 * @param string    $url        the url for link
 * @param string    $id         attribute id of button
 * @param int       $status     0 no user rights, 1 active, -1 Feature Disabled, -2 disable Other reason use helpText as tooltip
 * @param array     $params     various params for future : recommended rather than adding more function arguments
 * @return string               html button
 */
function dolGetButtonTitle($label, $helpText = '', $iconClass = 'fa fa-file', $url = '', $id = '', $status = 1, $params = array())
{
    global $langs, $conf, $user;

    // Actually this conf is used in css too for external module compatibility and smooth transition to this function
    if (!empty($conf->global->MAIN_BUTTON_HIDE_UNAUTHORIZED) && (!$user->admin) && $status <= 0) {
        return '';
    }

    $class = 'btnTitle';
    if ($iconClass == 'fa fa-plus-circle') $class .= ' btnTitlePlus';

    if (!empty($params['morecss'])) $class .= ' '.$params['morecss'];

    $attr = array(
        'class' => $class
        ,'href' => empty($url) ? '' : $url
    );

    if (!empty($helpText)) {
        $attr['title'] = dol_escape_htmltag($helpText);
    }

    if ($status <= 0) {
        $attr['class'] .= ' refused';

        $attr['href'] = '';

        if ($status == -1) { // disable
            $attr['title'] = dol_escape_htmltag($langs->transnoentitiesnoconv("FeatureDisabled"));
        } elseif ($status == 0) { // Not enough permissions
            $attr['title'] = dol_escape_htmltag($langs->transnoentitiesnoconv("NotEnoughPermissions"));
        }
    }

    if (!empty($attr['title'])) {
        $attr['class'] .= ' classfortooltip';
    }

    if (!empty($id)) {
        $attr['id'] = $id;
    }

    // Override attr
    if (!empty($params['attr']) && is_array($params['attr'])) {
        foreach ($params['attr'] as $key => $value) {
            if ($key == 'class') {
                $attr['class'] .= ' '.$value;
            } elseif ($key == 'classOverride') {
                $attr['class'] = $value;
            } else {
                $attr[$key] = $value;
            }
        }
    }

    if (isset($attr['href']) && empty($attr['href'])) {
        unset($attr['href']);
    }

    // TODO : add a hook

    // escape all attribute
    $attr = array_map('dol_escape_htmltag', $attr);

    $TCompiledAttr = array();
    foreach ($attr as $key => $value) {
        $TCompiledAttr[] = $key.'="'.$value.'"';
    }

    $compiledAttributes = (empty($TCompiledAttr) ? '' : implode(' ', $TCompiledAttr));

    $tag = (empty($attr['href']) ? 'span' : 'a');

    $button = '';
    $button .= '<'.$tag.' '.$compiledAttributes.' >';
    $button .= '<span class="'.$iconClass.' valignmiddle btnTitle-icon"></span>';
    $button .= '<span class="valignmiddle text-plus-circle btnTitle-label'.(empty($params['forcenohideoftext']) ? ' hideonsmartphone' : '').'">'.$label.'</span>';
    $button .= '</'.$tag.'>';

    return $button;
}

/**
 * Get an array with properties of an element.
 * Called by fetchObjectByElement.
 *
 * @param   string 	$element_type 	Element type (Value of $object->element). Example: 'action', 'facture', 'project_task' or 'object@mymodule'...
 * @return  array					(module, classpath, element, subelement, classfile, classname)
 */
function getElementProperties($element_type)
{
	$regs = array();

	$classfile = $classname = $classpath = '';

	// Parse element/subelement (ex: project_task)
	$module = $element_type;
	$element = $element_type;
	$subelement = $element_type;

	// If we ask an resource form external module (instead of default path)
	if (preg_match('/^([^@]+)@([^@]+)$/i', $element_type, $regs)) {
		$element = $subelement = $regs[1];
		$module = $regs[2];
	}

	//print '<br>1. element : '.$element.' - module : '.$module .'<br>';
	if (preg_match('/^([^_]+)_([^_]+)/i', $element, $regs)) {
		$module = $element = $regs[1];
		$subelement = $regs[2];
	}

	// For compat
	if ($element_type == "action") {
		$classpath = 'comm/action/class';
		$subelement = 'Actioncomm';
		$module = 'agenda';
	}

	// To work with non standard path
	if ($element_type == 'facture' || $element_type == 'invoice') {
		$classpath = 'compta/facture/class';
		$module = 'facture';
		$subelement = 'facture';
	}
	if ($element_type == 'commande' || $element_type == 'order') {
		$classpath = 'commande/class';
		$module = 'commande';
		$subelement = 'commande';
	}
	if ($element_type == 'propal') {
		$classpath = 'comm/propal/class';
	}
	if ($element_type == 'supplier_proposal') {
		$classpath = 'supplier_proposal/class';
	}
	if ($element_type == 'shipping') {
		$classpath = 'expedition/class';
		$subelement = 'expedition';
		$module = 'expedition_bon';
	}
	if ($element_type == 'delivery') {
		$classpath = 'livraison/class';
		$subelement = 'livraison';
		$module = 'livraison_bon';
	}
	if ($element_type == 'contract') {
		$classpath = 'contrat/class';
		$module = 'contrat';
		$subelement = 'contrat';
	}
	if ($element_type == 'member') {
		$classpath = 'adherents/class';
		$module = 'adherent';
		$subelement = 'adherent';
	}
	if ($element_type == 'cabinetmed_cons') {
		$classpath = 'cabinetmed/class';
		$module = 'cabinetmed';
		$subelement = 'cabinetmedcons';
	}
	if ($element_type == 'fichinter') {
		$classpath = 'fichinter/class';
		$module = 'ficheinter';
		$subelement = 'fichinter';
	}
	if ($element_type == 'dolresource' || $element_type == 'resource') {
		$classpath = 'resource/class';
		$module = 'resource';
		$subelement = 'dolresource';
	}
	if ($element_type == 'propaldet') {
		$classpath = 'comm/propal/class';
		$module = 'propal';
		$subelement = 'propaleligne';
	}
	if ($element_type == 'order_supplier') {
		$classpath = 'fourn/class';
		$module = 'fournisseur';
		$subelement = 'commandefournisseur';
		$classfile = 'fournisseur.commande';
	}
	if ($element_type == 'invoice_supplier') {
		$classpath = 'fourn/class';
		$module = 'fournisseur';
		$subelement = 'facturefournisseur';
		$classfile = 'fournisseur.facture';
	}
	if ($element_type == "service") {
		$classpath = 'product/class';
		$subelement = 'product';
	}

	if (empty($classfile)) $classfile = strtolower($subelement);
	if (empty($classname)) $classname = ucfirst($subelement);
	if (empty($classpath)) $classpath = $module.'/class';

	$element_properties = array(
		'module' => $module,
		'classpath' => $classpath,
		'element' => $element,
		'subelement' => $subelement,
		'classfile' => $classfile,
		'classname' => $classname
	);
	return $element_properties;
}

/**
 * Fetch an object from its id and element_type
 * Inclusion of classes is automatic
 *
 * @param	int     	$element_id 	Element id
 * @param	string  	$element_type 	Element type
 * @param	string     	$element_ref 	Element ref (Use this or element_id but not both)
 * @return 	int|object 					object || 0 || -1 if error
 */
function fetchObjectByElement($element_id, $element_type, $element_ref = '')
{
	global $conf, $db;

	$element_prop = getElementProperties($element_type);
	if (is_array($element_prop) && $conf->{$element_prop['module']}->enabled)
	{
		dol_include_once('/'.$element_prop['classpath'].'/'.$element_prop['classfile'].'.class.php');

		$objecttmp = new $element_prop['classname']($db);
		$ret = $objecttmp->fetch($element_id, $element_ref);
		if ($ret >= 0)
		{
			return $objecttmp;
		}
	}
	return 0;
}

/**
 * Return if a file can contains executable content
 *
 * @param   string  $filename       File name to test
 * @return  boolean                 True if yes, False if no
 */
function isAFileWithExecutableContent($filename)
{
    if (preg_match('/\.(htm|html|js|phar|php|php\d+|phtml|pht|pl|py|cgi|ksh|sh|shtml|bash|bat|cmd|wpk|exe|dmg)$/i', $filename))
    {
        return true;
    }

    return false;
}

/**
 * Return the value of token currently saved into session with name 'newtoken'.
 * This token must be send by any POST as it will be used by next page for comparison with value in session.
 *
 * @return  string
 */
function newToken()
{
	return $_SESSION['newtoken'];
}

/**
 * Return the value of token currently saved into session with name 'token'.
 *
 * @return  string
 */
function currentToken()
{
	return $_SESSION['token'];
}<|MERGE_RESOLUTION|>--- conflicted
+++ resolved
@@ -1570,7 +1570,6 @@
 		} else {
 			$morehtmlstatus .= '<span class="statusrefbuy">'.$object->getLibStatut(6, 1).'</span>';
 		}
-<<<<<<< HEAD
 		if ($conf->stock->enabled) {
 			$morehtmlstatus .= ' &nbsp; ';
 			if (!empty($conf->use_javascript_ajax) && $user->rights->produit->creer && !empty($conf->global->MAIN_DIRECT_STATUS_UPDATE)) {
@@ -1581,9 +1580,6 @@
 		}
 	}
 	elseif (in_array($object->element, array('facture', 'invoice', 'invoice_supplier', 'chargesociales', 'loan')))
-=======
-	} elseif (in_array($object->element, array('facture', 'invoice', 'invoice_supplier', 'chargesociales', 'loan')))
->>>>>>> d6f1aa84
 	{
 		$tmptxt = $object->getLibStatut(6, $object->totalpaye);
 		if (empty($tmptxt) || $tmptxt == $object->getLibStatut(3)) $tmptxt = $object->getLibStatut(5, $object->totalpaye);
