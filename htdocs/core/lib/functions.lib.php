<?php
/* Copyright (C) 2000-2007	Rodolphe Quiedeville			<rodolphe@quiedeville.org>
 * Copyright (C) 2003		Jean-Louis Bergamo			<jlb@j1b.org>
 * Copyright (C) 2004-2018	Laurent Destailleur			<eldy@users.sourceforge.net>
 * Copyright (C) 2004		Sebastien Di Cintio			<sdicintio@ressource-toi.org>
 * Copyright (C) 2004		Benoit Mortier				<benoit.mortier@opensides.be>
 * Copyright (C) 2004		Christophe Combelles			<ccomb@free.fr>
 * Copyright (C) 2005-2017	Regis Houssin				<regis.houssin@inodbox.com>
 * Copyright (C) 2008		Raphael Bertrand (Resultic)	<raphael.bertrand@resultic.fr>
 * Copyright (C) 2010-2018	Juanjo Menent				<jmenent@2byte.es>
 * Copyright (C) 2013		Cédric Salvador				<csalvador@gpcsolutions.fr>
 * Copyright (C) 2013-2017	Alexandre Spangaro			<aspangaro@open-dsi.fr>
 * Copyright (C) 2014		Cédric GROSS					<c.gross@kreiz-it.fr>
 * Copyright (C) 2014-2015	Marcos García				<marcosgdf@gmail.com>
 * Copyright (C) 2015		Jean-François Ferry			<jfefe@aternatik.fr>
 * Copyright (C) 2018-2019  Frédéric France             <frederic.france@netlogic.fr>
 * Copyright (C) 2019       Thibault Foucart            <support@ptibogxiv.net>
 *
 * This program is free software; you can redistribute it and/or modify
 * it under the terms of the GNU General Public License as published by
 * the Free Software Foundation; either version 3 of the License, or
 * (at your option) any later version.
 *
 * This program is distributed in the hope that it will be useful,
 * but WITHOUT ANY WARRANTY; without even the implied warranty of
 * MERCHANTABILITY or FITNESS FOR A PARTICULAR PURPOSE.  See the
 * GNU General Public License for more details.
 *
 * You should have received a copy of the GNU General Public License
 * along with this program. If not, see <http://www.gnu.org/licenses/>.
 * or see http://www.gnu.org/
 */

/**
 *	\file			htdocs/core/lib/functions.lib.php
 *	\brief			A set of functions for Dolibarr
 *					This file contains all frequently used functions.
 */

include_once DOL_DOCUMENT_ROOT .'/core/lib/json.lib.php';


/**
 * Return a DoliDB instance (database handler).
 *
 * @param   string	$type		Type of database (mysql, pgsql...)
 * @param	string	$host		Address of database server
 * @param	string	$user		Nom de l'utilisateur autorise
 * @param	string	$pass		Mot de passe
 * @param	string	$name		Nom de la database
 * @param	int		$port		Port of database server
 * @return	DoliDB				A DoliDB instance
 */
function getDoliDBInstance($type, $host, $user, $pass, $name, $port)
{
	require_once DOL_DOCUMENT_ROOT ."/core/db/".$type.'.class.php';

	$class='DoliDB'.ucfirst($type);
	$dolidb=new $class($type, $host, $user, $pass, $name, $port);
	return $dolidb;
}

/**
 * 	Get list of entity id to use.
 *
 * 	@param	string	$element		Current element
 *									'societe', 'socpeople', 'actioncomm', 'agenda', 'resource',
 *									'product', 'productprice', 'stock',
 *									'propal', 'supplier_proposal', 'invoice', 'facture_fourn', 'payment_various',
 *									'categorie', 'bank_account', 'bank_account', 'adherent', 'user',
 *									'commande', 'commande_fournisseur', 'expedition', 'intervention', 'survey',
 *									'contract', 'tax', 'expensereport', 'holiday', 'multicurrency', 'project',
 *									'email_template', 'event', 'donation'
 *									'c_paiement', 'c_payment_term', ...
 * 	@param	int		$shared			0=Return id of current entity only,
 * 									1=Return id of current entity + shared entities (default)
 *  @param	object	$currentobject	Current object if needed
 * 	@return	mixed				Entity id(s) to use
 */
function getEntity($element, $shared = 1, $currentobject = null)
{
	global $conf, $mc;

	if (is_object($mc))
	{
		return $mc->getEntity($element, $shared, $currentobject);
	}
	else
	{
		$out='';
		$addzero = array('user', 'usergroup', 'c_email_templates', 'email_template', 'default_values');
		if (in_array($element, $addzero)) $out.= '0,';
		$out.= $conf->entity;
		return $out;
	}
}

/**
 * Return information about user browser
 *
 * Returns array with the following format:
 * array(
 *  'browsername' => Browser name (firefox|chrome|iceweasel|epiphany|safari|opera|ie|unknown)
 *  'browserversion' => Browser version. Empty if unknown
 *  'browseros' => Set with mobile OS (android|blackberry|ios|palm|symbian|webos|maemo|windows|unknown)
 *  'layout' => (tablet|phone|classic)
 *  'phone' => empty if not mobile, (android|blackberry|ios|palm|unknown) if mobile
 *  'tablet' => true/false
 * )
 *
 * @param string $user_agent Content of $_SERVER["HTTP_USER_AGENT"] variable
 * @return	array Check function documentation
 */
function getBrowserInfo($user_agent)
{
	include_once DOL_DOCUMENT_ROOT.'/includes/mobiledetect/mobiledetectlib/Mobile_Detect.php';

	$name='unknown';
	$version='';
	$os='unknown';
	$phone = '';

	$detectmobile = new Mobile_Detect(null, $user_agent);
	$tablet = $detectmobile->isTablet();

	if ($detectmobile->isMobile()) {

		$phone = 'unknown';

		// If phone/smartphone, we set phone os name.
		if ($detectmobile->is('AndroidOS')) {
			$os = $phone = 'android';
		} elseif ($detectmobile->is('BlackBerryOS')) {
			$os = $phone = 'blackberry';
		} elseif ($detectmobile->is('iOS')) {
			$os = 'ios';
			$phone = 'iphone';
		} elseif ($detectmobile->is('PalmOS')) {
			$os = $phone = 'palm';
		} elseif ($detectmobile->is('SymbianOS')) {
			$os = 'symbian';
		} elseif ($detectmobile->is('webOS')) {
			$os = 'webos';
		} elseif ($detectmobile->is('MaemoOS')) {
			$os = 'maemo';
		} elseif ($detectmobile->is('WindowsMobileOS') || $detectmobile->is('WindowsPhoneOS')) {
			$os = 'windows';
		}
	}

	// OS
	if (preg_match('/linux/i', $user_agent))			{ $os='linux'; }
	elseif (preg_match('/macintosh/i', $user_agent))	{ $os='macintosh'; }
	elseif (preg_match('/windows/i', $user_agent))		{ $os='windows'; }

	// Name
	if (preg_match('/firefox(\/|\s)([\d\.]*)/i', $user_agent, $reg))      { $name='firefox';   $version=$reg[2]; }
	elseif (preg_match('/edge(\/|\s)([\d\.]*)/i', $user_agent, $reg))     { $name='edge';      $version=$reg[2]; }
	elseif (preg_match('/chrome(\/|\s)([\d\.]+)/i', $user_agent, $reg))   { $name='chrome';    $version=$reg[2]; }    // we can have 'chrome (Mozilla...) chrome x.y' in one string
	elseif (preg_match('/chrome/i', $user_agent, $reg))                   { $name='chrome'; }
	elseif (preg_match('/iceweasel/i', $user_agent))                      { $name='iceweasel'; }
	elseif (preg_match('/epiphany/i', $user_agent))                       { $name='epiphany';  }
	elseif (preg_match('/safari(\/|\s)([\d\.]*)/i', $user_agent, $reg))   { $name='safari';    $version=$reg[2]; }	// Safari is often present in string for mobile but its not.
	elseif (preg_match('/opera(\/|\s)([\d\.]*)/i', $user_agent, $reg))    { $name='opera';     $version=$reg[2]; }
	elseif (preg_match('/(MSIE\s([0-9]+\.[0-9]))|.*(Trident\/[0-9]+.[0-9];.*rv:([0-9]+\.[0-9]+))/i', $user_agent, $reg))  { $name='ie'; $version=end($reg); }    // MS products at end
	elseif (preg_match('/(Windows NT\s([0-9]+\.[0-9])).*(Trident\/[0-9]+.[0-9];.*rv:([0-9]+\.[0-9]+))/i', $user_agent, $reg))  { $name='ie'; $version=end($reg); }    // MS products at end
	elseif (preg_match('/l(i|y)n(x|ks)(\(|\/|\s)*([\d\.]+)/i', $user_agent, $reg)) { $name='lynxlinks'; $version=$reg[4]; }

	if ($tablet) {
		$layout = 'tablet';
	} elseif ($phone) {
		$layout = 'phone';
	} else {
		$layout = 'classic';
	}

	return array(
		'browsername' => $name,
		'browserversion' => $version,
		'browseros' => $os,
		'layout' => $layout,
		'phone' => $phone,
		'tablet' => $tablet
	);
}

/**
 *  Function called at end of web php process
 *
 *  @return	void
 */
function dol_shutdown()
{
	global $conf,$user,$langs,$db;
	$disconnectdone=false; $depth=0;
	if (is_object($db) && ! empty($db->connected)) { $depth=$db->transaction_opened; $disconnectdone=$db->close(); }
	dol_syslog("--- End access to ".$_SERVER["PHP_SELF"].(($disconnectdone && $depth)?' (Warn: db disconnection forced, transaction depth was '.$depth.')':''), (($disconnectdone && $depth)?LOG_WARNING:LOG_INFO));
}

/**
 * Return true if we are in a context of submitting a parameter
 *
 * @param 	string	$paramname		Name or parameter to test
 * @return 	boolean					True if we have just submit a POST or GET request with the parameter provided (even if param is empty)
 */
function GETPOSTISSET($paramname)
{
	return (isset($_POST[$paramname]) || isset($_GET[$paramname]));
}

/**
 *  Return value of a param into GET or POST supervariable.
 *  Use the property $user->default_values[path]['creatform'] and/or $user->default_values[path]['filters'] and/or $user->default_values[path]['sortorder']
 *  Note: The property $user->default_values is loaded by main.php when loading the user.
 *
 *  @param  string  $paramname   Name of parameter to found
 *  @param  string  $check	     Type of check
 *                               ''=no check (deprecated)
 *                               'none'=no check (only for param that should have very rich content)
 *                               'int'=check it's numeric (integer or float)
 *                               'intcomma'=check it's integer+comma ('1,2,3,4...')
 *                               'alpha'=check it's text and sign
 *                               'aZ'=check it's a-z only
 *                               'aZ09'=check it's simple alpha string (recommended for keys)
 *                               'array'=check it's array
 *                               'san_alpha'=Use filter_var with FILTER_SANITIZE_STRING (do not use this for free text string)
 *                               'nohtml', 'alphanohtml'=check there is no html content
 *                               'custom'= custom filter specify $filter and $options)
 *  @param	int		$method	     Type of method (0 = get then post, 1 = only get, 2 = only post, 3 = post then get)
 *  @param  int     $filter      Filter to apply when $check is set to 'custom'. (See http://php.net/manual/en/filter.filters.php for détails)
 *  @param  mixed   $options     Options to pass to filter_var when $check is set to 'custom'
 *  @param	string	$noreplace	 Force disable of replacement of __xxx__ strings.
 *  @return string|string[]      Value found (string or array), or '' if check fails
 */
function GETPOST($paramname, $check = 'none', $method = 0, $filter = null, $options = null, $noreplace = 0)
{
	global $mysoc,$user,$conf;

	if (empty($paramname)) return 'BadFirstParameterForGETPOST';
	if (empty($check))
	{
		dol_syslog("Deprecated use of GETPOST, called with 1st param = ".$paramname." and 2nd param is '', when calling page ".$_SERVER["PHP_SELF"], LOG_WARNING);
		// Enable this line to know who call the GETPOST with '' $check parameter.
		//var_dump(debug_backtrace()[0]);
	}

	if (empty($method)) $out = isset($_GET[$paramname])?$_GET[$paramname]:(isset($_POST[$paramname])?$_POST[$paramname]:'');
	elseif ($method==1) $out = isset($_GET[$paramname])?$_GET[$paramname]:'';
	elseif ($method==2) $out = isset($_POST[$paramname])?$_POST[$paramname]:'';
	elseif ($method==3) $out = isset($_POST[$paramname])?$_POST[$paramname]:(isset($_GET[$paramname])?$_GET[$paramname]:'');
	else return 'BadThirdParameterForGETPOST';

	if (empty($method) || $method == 3 || $method == 4)
	{
		$relativepathstring = $_SERVER["PHP_SELF"];
		// Clean $relativepathstring
		if (constant('DOL_URL_ROOT')) $relativepathstring = preg_replace('/^'.preg_quote(constant('DOL_URL_ROOT'), '/').'/', '', $relativepathstring);
		$relativepathstring = preg_replace('/^\//', '', $relativepathstring);
		$relativepathstring = preg_replace('/^custom\//', '', $relativepathstring);
		//var_dump($relativepathstring);
		//var_dump($user->default_values);

		// Code for search criteria persistence.
		// Retrieve values if restore_lastsearch_values
		if (! empty($_GET['restore_lastsearch_values']))        // Use $_GET here and not GETPOST
		{
			if (! empty($_SESSION['lastsearch_values_'.$relativepathstring]))	// If there is saved values
			{
				$tmp=json_decode($_SESSION['lastsearch_values_'.$relativepathstring], true);
				if (is_array($tmp))
				{
					foreach($tmp as $key => $val)
					{
						if ($key == $paramname)	// We are on the requested parameter
						{
							$out=$val;
							break;
						}
					}
				}
			}
			// If there is saved contextpage, page or limit
			if ($paramname == 'contextpage' && ! empty($_SESSION['lastsearch_contextpage_'.$relativepathstring]))
			{
				$out = $_SESSION['lastsearch_contextpage_'.$relativepathstring];
			}
			elseif ($paramname == 'page' && ! empty($_SESSION['lastsearch_page_'.$relativepathstring]))
			{
				$out = $_SESSION['lastsearch_page_'.$relativepathstring];
			}
			elseif ($paramname == 'limit' && ! empty($_SESSION['lastsearch_limit_'.$relativepathstring]))
			{
				$out = $_SESSION['lastsearch_limit_'.$relativepathstring];
			}
		}
		// Else, retreive default values if we are not doing a sort
		elseif (! isset($_GET['sortfield']))	// If we did a click on a field to sort, we do no apply default values. Same if option MAIN_ENABLE_DEFAULT_VALUES is not set
		{
			if (! empty($_GET['action']) && $_GET['action'] == 'create' && ! isset($_GET[$paramname]) && ! isset($_POST[$paramname]))
			{
				// Search default value from $object->field
				global $object;
				if (is_object($object) && isset($object->fields[$paramname]['default']))
				{
					$out = $object->fields[$paramname]['default'];
				}
			}
			if (! empty($conf->global->MAIN_ENABLE_DEFAULT_VALUES))
			{
			    if (! empty($_GET['action']) && (preg_match('/^create/', $_GET['action']) || preg_match('/^presend/', $_GET['action'])) && ! isset($_GET[$paramname]) && ! isset($_POST[$paramname]))
				{
					// Now search in setup to overwrite default values
					if (! empty($user->default_values))		// $user->default_values defined from menu 'Setup - Default values'
					{
						if (isset($user->default_values[$relativepathstring]['createform']))
						{
							foreach($user->default_values[$relativepathstring]['createform'] as $defkey => $defval)
							{
								$qualified = 0;
								if ($defkey != '_noquery_')
								{
									$tmpqueryarraytohave=explode('&', $defkey);
									$tmpqueryarraywehave=explode('&', dol_string_nohtmltag($_SERVER['QUERY_STRING']));
									$foundintru=0;
									foreach($tmpqueryarraytohave as $tmpquerytohave)
									{
										if (! in_array($tmpquerytohave, $tmpqueryarraywehave)) $foundintru=1;
									}
									if (! $foundintru) $qualified=1;
									//var_dump($defkey.'-'.$qualified);
								}
								else $qualified = 1;

								if ($qualified)
								{
									//var_dump($user->default_values[$relativepathstring][$defkey]['createform']);
									if (isset($user->default_values[$relativepathstring]['createform'][$defkey][$paramname]))
									{
										$out = $user->default_values[$relativepathstring]['createform'][$defkey][$paramname];
										break;
									}
								}
							}
						}
					}
				}
				// Management of default search_filters and sort order
				//elseif (preg_match('/list.php$/', $_SERVER["PHP_SELF"]) && ! empty($paramname) && ! isset($_GET[$paramname]) && ! isset($_POST[$paramname]))
				elseif (! empty($paramname) && ! isset($_GET[$paramname]) && ! isset($_POST[$paramname]))
				{
					if (! empty($user->default_values))		// $user->default_values defined from menu 'Setup - Default values'
					{
						//var_dump($user->default_values[$relativepathstring]);
						if ($paramname == 'sortfield' || $paramname == 'sortorder')			// Sorted on which fields ? ASC or DESC ?
						{
							if (isset($user->default_values[$relativepathstring]['sortorder']))	// Even if paramname is sortfield, data are stored into ['sortorder...']
							{
								foreach($user->default_values[$relativepathstring]['sortorder'] as $defkey => $defval)
								{
									$qualified = 0;
									if ($defkey != '_noquery_')
									{
										$tmpqueryarraytohave=explode('&', $defkey);
										$tmpqueryarraywehave=explode('&', dol_string_nohtmltag($_SERVER['QUERY_STRING']));
										$foundintru=0;
										foreach($tmpqueryarraytohave as $tmpquerytohave)
										{
											if (! in_array($tmpquerytohave, $tmpqueryarraywehave)) $foundintru=1;
										}
										if (! $foundintru) $qualified=1;
										//var_dump($defkey.'-'.$qualified);
									}
									else $qualified = 1;

									if ($qualified)
									{
										$forbidden_chars_to_replace=array(" ","'","/","\\",":","*","?","\"","<",">","|","[","]",";","=");  // we accept _, -, . and ,
										foreach($user->default_values[$relativepathstring]['sortorder'][$defkey] as $key => $val)
										{
											if ($out) $out.=', ';
											if ($paramname == 'sortfield')
											{
												$out.=dol_string_nospecial($key, '', $forbidden_chars_to_replace);
											}
											if ($paramname == 'sortorder')
											{
												$out.=dol_string_nospecial($val, '', $forbidden_chars_to_replace);
											}
										}
										//break;	// No break for sortfield and sortorder so we can cumulate fields (is it realy usefull ?)
									}
								}
							}
						}
						elseif (isset($user->default_values[$relativepathstring]['filters']))
						{
							foreach($user->default_values[$relativepathstring]['filters'] as $defkey => $defval)	// $defkey is a querystring like 'a=b&c=d', $defval is key of user
							{
								$qualified = 0;
								if ($defkey != '_noquery_')
								{
									$tmpqueryarraytohave=explode('&', $defkey);
									$tmpqueryarraywehave=explode('&', dol_string_nohtmltag($_SERVER['QUERY_STRING']));
									$foundintru=0;
									foreach($tmpqueryarraytohave as $tmpquerytohave)
									{
										if (! in_array($tmpquerytohave, $tmpqueryarraywehave)) $foundintru=1;
									}
									if (! $foundintru) $qualified=1;
									//var_dump($defkey.'-'.$qualified);
								}
								else $qualified = 1;

								if ($qualified)
								{
									if (isset($_POST['sall']) || isset($_POST['search_all']) || isset($_GET['sall']) || isset($_GET['search_all']))
									{
										// We made a search from quick search menu, do we still use default filter ?
										if (empty($conf->global->MAIN_DISABLE_DEFAULT_FILTER_FOR_QUICK_SEARCH))
										{
											$forbidden_chars_to_replace=array(" ","'","/","\\",":","*","?","\"","<",">","|","[","]",";","=");  // we accept _, -, . and ,
											$out = dol_string_nospecial($user->default_values[$relativepathstring]['filters'][$defkey][$paramname], '', $forbidden_chars_to_replace);
										}
									}
									else
									{
										$forbidden_chars_to_replace=array(" ","'","/","\\",":","*","?","\"","<",">","|","[","]",";","=");  // we accept _, -, . and ,
										$out = dol_string_nospecial($user->default_values[$relativepathstring]['filters'][$defkey][$paramname], '', $forbidden_chars_to_replace);
									}
									break;
								}
							}
						}
					}
				}
			}
		}
	}

	// Substitution variables for GETPOST (used to get final url with variable parameters or final default value with variable parameters)
	// Example of variables: __DAY__, __MONTH__, __YEAR__, __MYCOMPANY_COUNTRY_ID__, __USER_ID__, ...
	// We do this only if var is a GET. If it is a POST, may be we want to post the text with vars as the setup text.
	if (! is_array($out) && empty($_POST[$paramname]) && empty($noreplace))
	{
		$maxloop=20; $loopnb=0;    // Protection against infinite loop
		while (preg_match('/__([A-Z0-9]+_?[A-Z0-9]+)__/i', $out, $reg) && ($loopnb < $maxloop))    // Detect '__ABCDEF__' as key 'ABCDEF' and '__ABC_DEF__' as key 'ABC_DEF'. Detection is also correct when 2 vars are side by side.
		{
				$loopnb++; $newout = '';

				if ($reg[1] == 'DAY')                { $tmp=dol_getdate(dol_now(), true); $newout = $tmp['mday']; }
				elseif ($reg[1] == 'MONTH')          { $tmp=dol_getdate(dol_now(), true); $newout = $tmp['mon'];  }
				elseif ($reg[1] == 'YEAR')           { $tmp=dol_getdate(dol_now(), true); $newout = $tmp['year']; }
				elseif ($reg[1] == 'PREVIOUS_DAY')   { $tmp=dol_getdate(dol_now(), true); $tmp2=dol_get_prev_day($tmp['mday'], $tmp['mon'], $tmp['year']); $newout = $tmp2['day']; }
				elseif ($reg[1] == 'PREVIOUS_MONTH') { $tmp=dol_getdate(dol_now(), true); $tmp2=dol_get_prev_month($tmp['mon'], $tmp['year']); $newout = $tmp2['month']; }
				elseif ($reg[1] == 'PREVIOUS_YEAR')  { $tmp=dol_getdate(dol_now(), true); $newout = ($tmp['year'] - 1); }
				elseif ($reg[1] == 'NEXT_DAY')       { $tmp=dol_getdate(dol_now(), true); $tmp2=dol_get_next_day($tmp['mday'], $tmp['mon'], $tmp['year']); $newout = $tmp2['day']; }
				elseif ($reg[1] == 'NEXT_MONTH')     { $tmp=dol_getdate(dol_now(), true); $tmp2=dol_get_next_month($tmp['mon'], $tmp['year']); $newout = $tmp2['month']; }
				elseif ($reg[1] == 'NEXT_YEAR')      { $tmp=dol_getdate(dol_now(), true); $newout = ($tmp['year'] + 1); }
				elseif ($reg[1] == 'MYCOMPANY_COUNTRY_ID' || $reg[1] == 'MYCOUNTRY_ID' || $reg[1] == 'MYCOUNTRYID')
				{
					$newout = $mysoc->country_id;
				}
				elseif ($reg[1] == 'USER_ID' || $reg[1] == 'USERID')
				{
					$newout = $user->id;
				}
				elseif ($reg[1] == 'USER_SUPERVISOR_ID' || $reg[1] == 'SUPERVISOR_ID' || $reg[1] == 'SUPERVISORID')
				{
					$newout = $user->fk_user;
				}
				elseif ($reg[1] == 'ENTITY_ID' || $reg[1] == 'ENTITYID')
				{
					$newout = $conf->entity;
				}
				else $newout = '';     // Key not found, we replace with empty string
				//var_dump('__'.$reg[1].'__ -> '.$newout);
				$out = preg_replace('/__'.preg_quote($reg[1], '/').'__/', $newout, $out);
		}
	}

	// Check is done after replacement
	switch ($check)
	{
		case 'none':
			break;
		case 'int':    // Check param is a numeric value (integer but also float or hexadecimal)
			if (! is_numeric($out)) { $out=''; }
			break;
		case 'intcomma':
			if (preg_match('/[^0-9,-]+/i', $out)) $out='';
			break;
		case 'alpha':
			if (! is_array($out))
			{
				$out=trim($out);
				// '"' is dangerous because param in url can close the href= or src= and add javascript functions.
				// '../' is dangerous because it allows dir transversals
				if (preg_match('/"/', $out)) $out='';
				elseif (preg_match('/\.\.\//', $out)) $out='';
			}
			break;
		case 'san_alpha':
			$out=filter_var($out, FILTER_SANITIZE_STRING);
			break;
		case 'aZ':
			if (! is_array($out))
			{
				$out=trim($out);
				if (preg_match('/[^a-z]+/i', $out)) $out='';
			}
			break;
		case 'aZ09':
			if (! is_array($out))
			{
				$out=trim($out);
				if (preg_match('/[^a-z0-9_\-\.]+/i', $out)) $out='';
			}
			break;
		case 'aZ09comma':		// great to sanitize sortfield or sortorder params that can be t.abc,t.def_gh
			if (! is_array($out))
			{
				$out=trim($out);
				if (preg_match('/[^a-z0-9_\-\.,]+/i', $out)) $out='';
			}
			break;
		case 'array':
			if (! is_array($out) || empty($out)) $out=array();
			break;
		case 'nohtml':		// Recommended for most scalar parameters
			$out=dol_string_nohtmltag($out, 0);
			break;
		case 'alphanohtml':	// Recommended for search parameters
			if (! is_array($out))
			{
				$out=trim($out);
				// '"' is dangerous because param in url can close the href= or src= and add javascript functions.
				// '../' is dangerous because it allows dir transversals
				if (preg_match('/"/', $out)) $out='';
				elseif (preg_match('/\.\.\//', $out)) $out='';
				$out=dol_string_nohtmltag($out);
			}
			break;
		case 'restricthtml':		// Recommended for most html textarea
			$out=dol_string_onlythesehtmltags($out, 0);
			break;
		case 'custom':
			if (empty($filter)) return 'BadFourthParameterForGETPOST';
			$out=filter_var($out, $filter, $options);
			break;
	}

	// Code for search criteria persistence.
	// Save data into session if key start with 'search_' or is 'smonth', 'syear', 'month', 'year'
	if (empty($method) || $method == 3 || $method == 4)
	{
		if (preg_match('/^search_/', $paramname) || in_array($paramname, array('sortorder','sortfield')))
		{
			//var_dump($paramname.' - '.$out.' '.$user->default_values[$relativepathstring]['filters'][$paramname]);

			// We save search key only if $out not empty that means:
			// - posted value not empty, or
			// - if posted value is empty and a default value exists that is not empty (it means we did a filter to an empty value when default was not).

			if ($out != '')		// $out = '0' or 'abc', it is a search criteria to keep
			{
				$user->lastsearch_values_tmp[$relativepathstring][$paramname]=$out;
			}
		}
	}

	return $out;
}


if (! function_exists('dol_getprefix'))
{
    /**
     *  Return a prefix to use for this Dolibarr instance, for session/cookie names or email id.
     *  The prefix is unique for instance and avoid conflict between multi-instances, even when having two instances with same root dir
     *  or two instances in same virtual servers.
     *
     *  @param  string  $mode                   '' (prefix for session name) or 'email' (prefix for email id)
     *  @return	string                          A calculated prefix
     */
    function dol_getprefix($mode = '')
    {
        global $conf;

		// If prefix is for email
		if ($mode == 'email')
		{
		    if (! empty($conf->global->MAIL_PREFIX_FOR_EMAIL_ID))	// If MAIL_PREFIX_FOR_EMAIL_ID is set (a value initialized with a random value is recommended)
			{
				if ($conf->global->MAIL_PREFIX_FOR_EMAIL_ID != 'SERVER_NAME') return $conf->global->MAIL_PREFIX_FOR_EMAIL_ID;
				elseif (isset($_SERVER["SERVER_NAME"])) return $_SERVER["SERVER_NAME"];
			}

			// The recommended value (may be not defined for old versions)
			if (! empty($conf->file->instance_unique_id)) return $conf->file->instance_unique_id;

			// For backward compatibility
			return dol_hash(DOL_DOCUMENT_ROOT.DOL_URL_ROOT, '3');
		}

		// The recommended value (may be not defined for old versions)
		if (! empty($conf->file->instance_unique_id)) return $conf->file->instance_unique_id;

		// For backward compatibility
		if (isset($_SERVER["SERVER_NAME"]) && isset($_SERVER["DOCUMENT_ROOT"]))
		{
			return dol_hash($_SERVER["SERVER_NAME"].$_SERVER["DOCUMENT_ROOT"].DOL_DOCUMENT_ROOT.DOL_URL_ROOT, '3');
		}

		return dol_hash(DOL_DOCUMENT_ROOT.DOL_URL_ROOT, '3');
	}
}

/**
 *	Make an include_once using default root and alternate root if it fails.
 *  To link to a core file, use include(DOL_DOCUMENT_ROOT.'/pathtofile')
 *  To link to a module file from a module file, use include './mymodulefile';
 *  To link to a module file from a core file, then this function can be used (call by hook / trigger / speciales pages)
 *
 * 	@param	string	$relpath	Relative path to file (Ie: mydir/myfile, ../myfile, ...)
 * 	@param	string	$classname	Class name (deprecated)
 *  @return bool                True if load is a success, False if it fails
 */
function dol_include_once($relpath, $classname = '')
{
	global $conf,$langs,$user,$mysoc;   // Do not remove this. They must be defined for files we include. Other globals var must be retreived with $GLOBALS['var']

	$fullpath = dol_buildpath($relpath);

	if (!file_exists($fullpath)) {
		dol_syslog('functions::dol_include_once Tried to load unexisting file: '.$relpath, LOG_WARNING);
		return false;
	}

	if (! empty($classname) && ! class_exists($classname)) {
		return include $fullpath;
	} else {
		return include_once $fullpath;
	}
}


/**
 *	Return path of url or filesystem. Can check into alternate dir or alternate dir + main dir depending on value of $returnemptyifnotfound.
 *
 * 	@param	string	$path						Relative path to file (if mode=0) or relative url (if mode=1). Ie: mydir/myfile, ../myfile
 *  @param	int		$type						0=Used for a Filesystem path, 1=Used for an URL path (output relative), 2=Used for an URL path (output full path using same host that current url), 3=Used for an URL path (output full path using host defined into $dolibarr_main_url_root of conf file)
 *  @param	int		$returnemptyifnotfound		0:If $type==0 and if file was not found into alternate dir, return default path into main dir (no test on it)
 *  											1:If $type==0 and if file was not found into alternate dir, return empty string
 *  											2:If $type==0 and if file was not found into alternate dir, test into main dir, return default path if found, empty string if not found
 *  @return string								Full filesystem path (if path=0) or '' if file not found, Full url path (if mode=1)
 */
function dol_buildpath($path, $type = 0, $returnemptyifnotfound = 0)
{
	global $conf;

	$path=preg_replace('/^\//', '', $path);

	if (empty($type))	// For a filesystem path
	{
		$res = DOL_DOCUMENT_ROOT.'/'.$path;		// Standard default path
		if (is_array($conf->file->dol_document_root))
		{
			foreach ($conf->file->dol_document_root as $key => $dirroot)	// ex: array("main"=>"/home/main/htdocs", "alt0"=>"/home/dirmod/htdocs", ...)
			{
				if ($key == 'main')
				{
					continue;
				}
				if (file_exists($dirroot.'/'.$path))
				{
					$res=$dirroot.'/'.$path;
					return $res;
				}
			}
		}
		if ($returnemptyifnotfound)								// Not found into alternate dir
		{
			if ($returnemptyifnotfound == 1 || ! file_exists($res)) return '';
		}
	}
	else				// For an url path
	{
		// We try to get local path of file on filesystem from url
		// Note that trying to know if a file on disk exist by forging path on disk from url
		// works only for some web server and some setup. This is bugged when
		// using proxy, rewriting, virtual path, etc...
		$res='';
		if ($type == 1) $res = DOL_URL_ROOT.'/'.$path;			// Standard value
		if ($type == 2) $res = DOL_MAIN_URL_ROOT.'/'.$path;		// Standard value
		if ($type == 3) $res = DOL_URL_ROOT.'/'.$path;

		foreach ($conf->file->dol_document_root as $key => $dirroot)	// ex: array(["main"]=>"/home/main/htdocs", ["alt0"]=>"/home/dirmod/htdocs", ...)
		{
			if ($key == 'main')
			{
				if ($type == 3)
				{
					global $dolibarr_main_url_root;

					// Define $urlwithroot
					$urlwithouturlroot=preg_replace('/'.preg_quote(DOL_URL_ROOT, '/').'$/i', '', trim($dolibarr_main_url_root));
					$urlwithroot=$urlwithouturlroot.DOL_URL_ROOT;		// This is to use external domain name found into config file
					//$urlwithroot=DOL_MAIN_URL_ROOT;					// This is to use same domain name than current

					$res=(preg_match('/^http/i', $conf->file->dol_url_root[$key])?'':$urlwithroot).'/'.$path;     // Test on start with http is for old conf syntax
				}
				continue;
			}
			preg_match('/^([^\?]+(\.css\.php|\.css|\.js\.php|\.js|\.png|\.jpg|\.php)?)/i', $path, $regs);    // Take part before '?'
			if (! empty($regs[1]))
			{
				//print $key.'-'.$dirroot.'/'.$path.'-'.$conf->file->dol_url_root[$type].'<br>'."\n";
				if (file_exists($dirroot.'/'.$regs[1]))
				{
					if ($type == 1)
					{
						$res=(preg_match('/^http/i', $conf->file->dol_url_root[$key])?'':DOL_URL_ROOT).$conf->file->dol_url_root[$key].'/'.$path;
					}
					if ($type == 2)
					{
						$res=(preg_match('/^http/i', $conf->file->dol_url_root[$key])?'':DOL_MAIN_URL_ROOT).$conf->file->dol_url_root[$key].'/'.$path;
					}
					if ($type == 3)
					{
						global $dolibarr_main_url_root;

						// Define $urlwithroot
						$urlwithouturlroot=preg_replace('/'.preg_quote(DOL_URL_ROOT, '/').'$/i', '', trim($dolibarr_main_url_root));
						$urlwithroot=$urlwithouturlroot.DOL_URL_ROOT;		// This is to use external domain name found into config file
						//$urlwithroot=DOL_MAIN_URL_ROOT;					// This is to use same domain name than current

						$res=(preg_match('/^http/i', $conf->file->dol_url_root[$key])?'':$urlwithroot).$conf->file->dol_url_root[$key].'/'.$path;     // Test on start with http is for old conf syntax
					}
					break;
				}
			}
		}
	}

	return $res;
}

/**
 *	Create a clone of instance of object (new instance with same value for properties)
 *  With native = 0: Property that are reference are also new object (full isolation clone). This means $this->db of new object is not valid.
 *  With native = 1: Use PHP clone. Property that are reference are same pointer. This means $this->db of new object is still valid but point to same this->db than original object.
 *
 * 	@param	object	$object		Object to clone
 *  @param	int		$native		Native method or full isolation method
 *	@return object				Clone object
 *  @see https://php.net/manual/language.oop5.cloning.php
 */
function dol_clone($object, $native = 0)
{
	if (empty($native))
	{
		$myclone=unserialize(serialize($object));
	}
	else
	{
		$myclone = clone $object;     // PHP clone is a shallow copy only, not a real clone, so properties of references will keep references (refer to the same target/variable)
	}

	return $myclone;
}

/**
 *	Optimize a size for some browsers (phone, smarphone, ...)
 *
 * 	@param	int		$size		Size we want
 * 	@param	string	$type		Type of optimizing:
 * 								'' = function used to define a size for truncation
 * 								'width' = function is used to define a width
 *	@return int					New size after optimizing
 */
function dol_size($size, $type = '')
{
	global $conf;
	if (empty($conf->dol_optimize_smallscreen)) return $size;
	if ($type == 'width' && $size > 250) return 250;
	else return 10;
}


/**
 *	Clean a string to use it as a file name
 *
 *	@param	string	$str            String to clean
 * 	@param	string	$newstr			String to replace bad chars with
 *  @param	int	    $unaccent		1=Remove also accent (default), 0 do not remove them
 *	@return string          		String cleaned (a-zA-Z_)
 *
 * 	@see        	dol_string_nospecial(), dol_string_unaccent(), dol_sanitizePathName()
 */
function dol_sanitizeFileName($str, $newstr = '_', $unaccent = 1)
{
	// List of special chars for filenames in windows are defined on page https://docs.microsoft.com/en-us/windows/win32/fileio/naming-a-file
	// Char '>' '<' '|' '$' and ';' are special chars for shells.
	// Char '/' and '\' are file delimiters.
	$filesystem_forbidden_chars = array('<', '>', '/', '\\', '?', '*', '|', '"', ':', '°', '$', ';');
	return dol_string_nospecial($unaccent?dol_string_unaccent($str):$str, $newstr, $filesystem_forbidden_chars);
}

/**
 *	Clean a string to use it as a path name
 *
 *	@param	string	$str            String to clean
 * 	@param	string	$newstr			String to replace bad chars with
 *  @param	int	    $unaccent		1=Remove also accent (default), 0 do not remove them
 *	@return string          		String cleaned (a-zA-Z_)
 *
 * 	@see        	dol_string_nospecial(), dol_string_unaccent(), dol_sanitizeFileName()
 */
function dol_sanitizePathName($str, $newstr = '_', $unaccent = 1)
{
	$filesystem_forbidden_chars = array('<','>','?','*','|','"','°');
	return dol_string_nospecial($unaccent?dol_string_unaccent($str):$str, $newstr, $filesystem_forbidden_chars);
}

/**
 *	Clean a string from all accent characters to be used as ref, login or by dol_sanitizeFileName
 *
 *	@param	string	$str			String to clean
 *	@return string   	       		Cleaned string
 *
 * 	@see    		dol_sanitizeFilename(), dol_string_nospecial()
 */
function dol_string_unaccent($str)
{
	if (utf8_check($str))
	{
		// See http://www.utf8-chartable.de/
		$string = rawurlencode($str);
		$replacements = array(
		'%C3%80' => 'A','%C3%81' => 'A','%C3%82' => 'A','%C3%83' => 'A','%C3%84' => 'A','%C3%85' => 'A',
		'%C3%88' => 'E','%C3%89' => 'E','%C3%8A' => 'E','%C3%8B' => 'E',
		'%C3%8C' => 'I','%C3%8D' => 'I','%C3%8E' => 'I','%C3%8F' => 'I',
		'%C3%92' => 'O','%C3%93' => 'O','%C3%94' => 'O','%C3%95' => 'O','%C3%96' => 'O',
		'%C3%99' => 'U','%C3%9A' => 'U','%C3%9B' => 'U','%C3%9C' => 'U',
		'%C3%A0' => 'a','%C3%A1' => 'a','%C3%A2' => 'a','%C3%A3' => 'a','%C3%A4' => 'a','%C3%A5' => 'a',
		'%C3%A7' => 'c',
		'%C3%A8' => 'e','%C3%A9' => 'e','%C3%AA' => 'e','%C3%AB' => 'e',
		'%C3%AC' => 'i','%C3%AD' => 'i','%C3%AE' => 'i','%C3%AF' => 'i',
		'%C3%B1' => 'n',
		'%C3%B2' => 'o','%C3%B3' => 'o','%C3%B4' => 'o','%C3%B5' => 'o','%C3%B6' => 'o',
		'%C3%B9' => 'u','%C3%BA' => 'u','%C3%BB' => 'u','%C3%BC' => 'u',
		'%C3%BF' => 'y'
		);
		$string=strtr($string, $replacements);
		return rawurldecode($string);
	}
	else
	{
		// See http://www.ascii-code.com/
$string = strtr(
			$str,
			"\xC0\xC1\xC2\xC3\xC4\xC5\xC7
			\xC8\xC9\xCA\xCB\xCC\xCD\xCE\xCF\xD0\xD1
			\xD2\xD3\xD4\xD5\xD8\xD9\xDA\xDB\xDD
			\xE0\xE1\xE2\xE3\xE4\xE5\xE7\xE8\xE9\xEA\xEB
			\xEC\xED\xEE\xEF\xF0\xF1\xF2\xF3\xF4\xF5\xF8
			\xF9\xFA\xFB\xFC\xFD\xFF",
			"AAAAAAC
			EEEEIIIIDN
			OOOOOUUUY
			aaaaaaceeee
			iiiidnooooo
			uuuuyy"
		);
		$string = strtr($string, array("\xC4"=>"Ae", "\xC6"=>"AE", "\xD6"=>"Oe", "\xDC"=>"Ue", "\xDE"=>"TH", "\xDF"=>"ss", "\xE4"=>"ae", "\xE6"=>"ae", "\xF6"=>"oe", "\xFC"=>"ue", "\xFE"=>"th"));
		return $string;
	}
}

/**
 *	Clean a string from all punctuation characters to use it as a ref or login.
 *  This is a more complete function than dol_sanitizeFileName.
 *
 *	@param	string	$str            	String to clean
 * 	@param	string	$newstr				String to replace forbidden chars with
 *  @param  array	$badcharstoreplace  List of forbidden characters
 * 	@return string          			Cleaned string
 *
 * 	@see    		dol_sanitizeFilename(), dol_string_unaccent()
 */
function dol_string_nospecial($str, $newstr = '_', $badcharstoreplace = '')
{
	$forbidden_chars_to_replace=array(" ", "'", "/", "\\", ":", "*", "?", "\"", "<", ">", "|", "[", "]", ",", ";", "=", '°');  // more complete than dol_sanitizeFileName
	$forbidden_chars_to_remove=array();
	if (is_array($badcharstoreplace)) $forbidden_chars_to_replace=$badcharstoreplace;
	//$forbidden_chars_to_remove=array("(",")");

	return str_replace($forbidden_chars_to_replace, $newstr, str_replace($forbidden_chars_to_remove, "", $str));
}


/**
 *  Returns text escaped for inclusion into javascript code
 *
 *  @param      string		$stringtoescape		String to escape
 *  @param		int		$mode				0=Escape also ' and " into ', 1=Escape ' but not " for usage into 'string', 2=Escape " but not ' for usage into "string", 3=Escape ' and " with \
 *  @param		int		$noescapebackslashn	0=Escape also \n. 1=Do not escape \n.
 *  @return     string     		 				Escaped string. Both ' and " are escaped into ' if they are escaped.
 */
function dol_escape_js($stringtoescape, $mode = 0, $noescapebackslashn = 0)
{
	// escape quotes and backslashes, newlines, etc.
	$substitjs=array("&#039;"=>"\\'","\r"=>'\\r');
	//$substitjs['</']='<\/';	// We removed this. Should be useless.
	if (empty($noescapebackslashn)) { $substitjs["\n"]='\\n'; $substitjs['\\']='\\\\'; }
	if (empty($mode)) { $substitjs["'"]="\\'"; $substitjs['"']="\\'"; }
	elseif ($mode == 1) $substitjs["'"]="\\'";
	elseif ($mode == 2) { $substitjs['"']='\\"'; }
	elseif ($mode == 3) { $substitjs["'"]="\\'"; $substitjs['"']="\\\""; }
	return strtr($stringtoescape, $substitjs);
}


/**
 *  Returns text escaped for inclusion in HTML alt or title tags, or into values of HTML input fields.
 *
 *  @param      string		$stringtoescape		String to escape
 *  @param		int			$keepb				1=Preserve b tags (otherwise, remove them)
 *  @param      int         $keepn              1=Preserve \r\n strings (otherwise, replace them with escaped value). Set to 1 when escaping for a <textarea>.
 *  @param		string		$keepmoretags		'' or 'common' or list of tags
 *  @return     string     				 		Escaped string
 *  @see		dol_string_nohtmltag(), dol_string_nospecial(), dol_string_unaccent()
 */
function dol_escape_htmltag($stringtoescape, $keepb = 0, $keepn = 0, $keepmoretags = '')
{
	if ($keepmoretags == 'common') $keepmoretags = 'html,body,a,em,i,u,ul,li,br,div,img,font,p,span,strong,table,tr,td,th,tbody';
	// TODO Implement $keepmoretags

	// escape quotes and backslashes, newlines, etc.
	$tmp=html_entity_decode($stringtoescape, ENT_COMPAT, 'UTF-8');		// TODO Use htmlspecialchars_decode instead, that make only required change for html tags
	if (! $keepb) $tmp=strtr($tmp, array("<b>"=>'','</b>'=>''));
	if (! $keepn) $tmp=strtr($tmp, array("\r"=>'\\r',"\n"=>'\\n'));
	return htmlentities($tmp, ENT_COMPAT, 'UTF-8');						// TODO Use htmlspecialchars instead, that make only required change for html tags
}


/**
 * Convert a string to lower. Never use strtolower because it does not works with UTF8 strings.
 *
 * @param 	string		$utf8_string		String to encode
 * @return 	string							String converted
 */
function dol_strtolower($utf8_string)
{
	return mb_strtolower($utf8_string, "UTF-8");
}

/**
 * Convert a string to upper. Never use strtolower because it does not works with UTF8 strings.
 *
 * @param 	string		$utf8_string		String to encode
 * @return 	string							String converted
 */
function dol_strtoupper($utf8_string)
{
	return mb_strtoupper($utf8_string, "UTF-8");
}


/**
 *	Write log message into outputs. Possible outputs can be:
 *	SYSLOG_HANDLERS = ["mod_syslog_file"]  		file name is then defined by SYSLOG_FILE
 *	SYSLOG_HANDLERS = ["mod_syslog_syslog"]  	facility is then defined by SYSLOG_FACILITY
 *  Warning, syslog functions are bugged on Windows, generating memory protection faults. To solve
 *  this, use logging to files instead of syslog (see setup of module).
 *  Note: If constant 'SYSLOG_FILE_NO_ERROR' defined, we never output any error message when writing to log fails.
 *  Note: You can get log message into html sources by adding parameter &logtohtml=1 (constant MAIN_LOGTOHTML must be set)
 *  This function works only if syslog module is enabled.
 * 	This must not use any call to other function calling dol_syslog (avoid infinite loop).
 *
 * 	@param  string		$message				Line to log. ''=Show nothing
 *  @param  int			$level					Log level
 *												On Windows LOG_ERR=4, LOG_WARNING=5, LOG_NOTICE=LOG_INFO=6, LOG_DEBUG=6 si define_syslog_variables ou PHP 5.3+, 7 si dolibarr
 *												On Linux   LOG_ERR=3, LOG_WARNING=4, LOG_INFO=6, LOG_DEBUG=7
 *  @param	int			$ident					1=Increase ident of 1, -1=Decrease ident of 1
 *  @param	string		$suffixinfilename		When output is a file, append this suffix into default log filename.
 *  @param	string		$restricttologhandler	Output log only for this log handler
 *  @return	void
 */
function dol_syslog($message, $level = LOG_INFO, $ident = 0, $suffixinfilename = '', $restricttologhandler = '')
{
    global $conf, $user, $debugbar;

	// If syslog module enabled
	if (empty($conf->syslog->enabled)) return;

	if ($ident < 0)
	{
		foreach ($conf->loghandlers as $loghandlerinstance)
		{
			$loghandlerinstance->setIdent($ident);
		}
	}

	if (! empty($message))
	{
		// Test log level
		$logLevels = array(LOG_EMERG=>'EMERG', LOG_ALERT=>'ALERT', LOG_CRIT=>'CRITICAL', LOG_ERR=>'ERR', LOG_WARNING=>'WARN', LOG_NOTICE=>'NOTICE', LOG_INFO=>'INFO', LOG_DEBUG=>'DEBUG');
		if (! array_key_exists($level, $logLevels))
		{
			throw new Exception('Incorrect log level');
		}
		if ($level > $conf->global->SYSLOG_LEVEL) return;

		$message = preg_replace('/password=\'[^\']*\'/', 'password=\'hidden\'', $message);	// protection to avoid to have value of password in log

		// If adding log inside HTML page is required
		if ((! empty($_REQUEST['logtohtml']) && ! empty($conf->global->MAIN_ENABLE_LOG_TO_HTML))
		    || (! empty($user->rights->debugbar->read) && is_object($debugbar)))
		{
		    $conf->logbuffer[] = dol_print_date(time(), "%Y-%m-%d %H:%M:%S")." ".$logLevels[$level]." ".$message;
		}

		//TODO: Remove this. MAIN_ENABLE_LOG_INLINE_HTML should be deprecated and use a log handler dedicated to HTML output
		// If html log tag enabled and url parameter log defined, we show output log on HTML comments
		if (! empty($conf->global->MAIN_ENABLE_LOG_INLINE_HTML) && ! empty($_GET["log"]))
		{
			print "\n\n<!-- Log start\n";
			print $message."\n";
			print "Log end -->\n";
		}

		$data = array(
			'message' => $message,
			'script' => (isset($_SERVER['PHP_SELF'])? basename($_SERVER['PHP_SELF'], '.php') : false),
			'level' => $level,
			'user' => ((is_object($user) && $user->id) ? $user->login : false),
			'ip' => false
		);

		// This is when server run behind a reverse proxy
		if (!empty($_SERVER['HTTP_X_FORWARDED_FOR'])) $data['ip'] = $_SERVER['HTTP_X_FORWARDED_FOR'].(empty($_SERVER["REMOTE_ADDR"])?'':'->'.$_SERVER['REMOTE_ADDR']);
		// This is when server run normally on a server
		elseif (! empty($_SERVER["REMOTE_ADDR"])) $data['ip'] = $_SERVER['REMOTE_ADDR'];
		// This is when PHP session is ran inside a web server but not inside a client request (example: init code of apache)
		elseif (! empty($_SERVER['SERVER_ADDR'])) $data['ip'] = $_SERVER['SERVER_ADDR'];
		// This is when PHP session is ran outside a web server, like from Windows command line (Not always defined, but useful if OS defined it).
		elseif (! empty($_SERVER['COMPUTERNAME'])) $data['ip'] = $_SERVER['COMPUTERNAME'].(empty($_SERVER['USERNAME'])?'':'@'.$_SERVER['USERNAME']);
		// This is when PHP session is ran outside a web server, like from Linux command line (Not always defined, but usefull if OS defined it).
		elseif (! empty($_SERVER['LOGNAME'])) $data['ip'] = '???@'.$_SERVER['LOGNAME'];
		// Loop on each log handler and send output
		foreach ($conf->loghandlers as $loghandlerinstance)
		{
			if ($restricttologhandler && $loghandlerinstance->code != $restricttologhandler) continue;
			$loghandlerinstance->export($data, $suffixinfilename);
		}
		unset($data);
	}

	if ($ident > 0)
	{
		foreach ($conf->loghandlers as $loghandlerinstance)
		{
			$loghandlerinstance->setIdent($ident);
		}
	}
}


/**
 *	Show tab header of a card
 *
 *	@param	array	$links				Array of tabs. Currently initialized by calling a function xxx_admin_prepare_head
 *	@param	string	$active     		Active tab name (document', 'info', 'ldap', ....)
 *	@param  string	$title      		Title
 *	@param  int		$notab				-1 or 0=Add tab header, 1=no tab header (if you set this to 1, using dol_fiche_end() to close tab is not required), -2=Add tab header with no seaparation under tab (to start a tab just after)
 * 	@param	string	$picto				Add a picto on tab title
 *	@param	int		$pictoisfullpath	If 1, image path is a full path. If you set this to 1, you can use url returned by dol_buildpath('/mymodyle/img/myimg.png',1) for $picto.
 *  @param	string	$morehtmlright		Add more html content on right of tabs title
 *  @param	string	$morecss			More Css
 * 	@return	void
 */
function dol_fiche_head($links = array(), $active = '0', $title = '', $notab = 0, $picto = '', $pictoisfullpath = 0, $morehtmlright = '', $morecss = '')
{
	print dol_get_fiche_head($links, $active, $title, $notab, $picto, $pictoisfullpath, $morehtmlright, $morecss);
}

/**
 *  Show tab header of a card
 *
 *	@param	array	$links				Array of tabs
 *	@param	string	$active     		Active tab name
 *	@param  string	$title      		Title
 *	@param  int		$notab				-1 or 0=Add tab header, 1=no tab header (if you set this to 1, using dol_fiche_end() to close tab is not required), -2=Add tab header with no seaparation under tab (to start a tab just after)
 * 	@param	string	$picto				Add a picto on tab title
 *	@param	int		$pictoisfullpath	If 1, image path is a full path. If you set this to 1, you can use url returned by dol_buildpath('/mymodyle/img/myimg.png',1) for $picto.
 *  @param	string	$morehtmlright		Add more html content on right of tabs title
 *  @param	string	$morecss			More Css
 * 	@return	string
 */
function dol_get_fiche_head($links = array(), $active = '', $title = '', $notab = 0, $picto = '', $pictoisfullpath = 0, $morehtmlright = '', $morecss = '')
{
	global $conf, $langs, $hookmanager;

	$out="\n".'<!-- dol_get_fiche_head --><div class="tabs" data-role="controlgroup" data-type="horizontal">'."\n";

	if ($morehtmlright) $out.='<div class="inline-block floatright tabsElem">'.$morehtmlright.'</div>';	// Output right area first so when space is missing, text is in front of tabs and not under.

	// Show title
	$showtitle=1;
	if (! empty($conf->dol_optimize_smallscreen)) $showtitle=0;
	if (! empty($title) && $showtitle)
	{
		$limittitle=30;
		$out.='<a class="tabTitle">';
		if ($picto) $out.=img_picto($title, ($pictoisfullpath?'':'object_').$picto, '', $pictoisfullpath).' ';
		$out.='<span class="tabTitleText">'.dol_trunc($title, $limittitle).'</span>';
		$out.='</a>';
	}

	// Define max of key (max may be higher than sizeof because of hole due to module disabling some tabs).
	$maxkey=-1;
	if (is_array($links) && ! empty($links))
	{
		$keys=array_keys($links);
		if (count($keys)) $maxkey=max($keys);
	}

	if (! empty($conf->dol_optimize_smallscreen)) $conf->global->MAIN_MAXTABS_IN_CARD=2;

	// Show tabs
	$bactive=false;
	// if =0 we don't use the feature
	$limittoshow=(empty($conf->global->MAIN_MAXTABS_IN_CARD)?99:$conf->global->MAIN_MAXTABS_IN_CARD);
	$displaytab=0;
	$nbintab=0;
	$popuptab=0; $outmore='';
	for ($i = 0 ; $i <= $maxkey ; $i++)
	{
		if ((is_numeric($active) && $i == $active) || (! empty($links[$i][2]) && ! is_numeric($active) && $active == $links[$i][2]))
		{
			// If active tab is already present
			if ($i >= $limittoshow) $limittoshow--;
		}
	}

	for ($i = 0 ; $i <= $maxkey ; $i++)
	{
		if ((is_numeric($active) && $i == $active) || (! empty($links[$i][2]) && ! is_numeric($active) && $active == $links[$i][2]))
		{
			$isactive=true;
			$bactive=true;
		}
		else
		{
			$isactive=false;
		}

		if ($i < $limittoshow || $isactive)
		{
			$out.='<div class="inline-block tabsElem'.($isactive ? ' tabsElemActive' : '').((! $isactive && ! empty($conf->global->MAIN_HIDE_INACTIVETAB_ON_PRINT))?' hideonprint':'').'"><!-- id tab = '.(empty($links[$i][2])?'':$links[$i][2]).' -->';
			if (isset($links[$i][2]) && $links[$i][2] == 'image')
			{
				if (!empty($links[$i][0]))
				{
					$out.='<a class="tabimage'.($morecss?' '.$morecss:'').'" href="'.$links[$i][0].'">'.$links[$i][1].'</a>'."\n";
				}
				else
				{
					$out.='<span class="tabspan">'.$links[$i][1].'</span>'."\n";
				}
			}
			elseif (! empty($links[$i][1]))
			{
				//print "x $i $active ".$links[$i][2]." z";
				if ($isactive)
				{
					$out.='<a'.(! empty($links[$i][2])?' id="'.$links[$i][2].'"':'').' class="tabactive tab inline-block'.($morecss?' '.$morecss:'').'" href="'.$links[$i][0].'">';
					$out.=$links[$i][1];
					$out.='</a>'."\n";
				}
				else
				{
					$out.='<a'.(! empty($links[$i][2])?' id="'.$links[$i][2].'"':'').' class="tabunactive tab inline-block'.($morecss?' '.$morecss:'').'" href="'.$links[$i][0].'">';
					$out.=$links[$i][1];
					$out.='</a>'."\n";
				}
			}
			$out.='</div>';
		}
		else
		{
			// The popup with the other tabs
			if (! $popuptab)
			{
				$popuptab=1;
				$outmore.='<div class="popuptabset wordwrap">';	// The css used to hide/show popup
			}
			$outmore.='<div class="popuptab wordwrap" style="display:inherit;">';
			if (isset($links[$i][2]) && $links[$i][2] == 'image')
			{
				if (!empty($links[$i][0]))
					$outmore.='<a class="tabimage'.($morecss?' '.$morecss:'').'" href="'.$links[$i][0].'">'.$links[$i][1].'</a>'."\n";
				else
					$outmore.='<span class="tabspan">'.$links[$i][1].'</span>'."\n";
			}
			elseif (! empty($links[$i][1]))
			{
				$outmore.='<a'.(! empty($links[$i][2])?' id="'.$links[$i][2].'"':'').' class="wordwrap inline-block'.($morecss?' '.$morecss:'').'" href="'.$links[$i][0].'">';
				$outmore.=preg_replace('/([a-z])\/([a-z])/i', '\\1 / \\2', $links[$i][1]);	// Replace x/y with x / y to allow wrap on long composed texts.
				$outmore.='</a>'."\n";
			}
			$outmore.='</div>';

			$nbintab++;
		}
		$displaytab=$i;
	}
	if ($popuptab) $outmore.='</div>';

	if ($popuptab)	// If there is some tabs not shown
	{
		$left=($langs->trans("DIRECTION") == 'rtl'?'right':'left');
		$right=($langs->trans("DIRECTION") == 'rtl'?'left':'right');

		$tabsname=str_replace("@", "", $picto);
		$out.='<div id="moretabs'.$tabsname.'" class="inline-block tabsElem">';
		$out.='<a href="#" class="tab moretab inline-block tabunactive reposition">'.$langs->trans("More").'... ('.$nbintab.')</a>';
		$out.='<div id="moretabsList'.$tabsname.'" style="position: absolute; '.$left.': -999em; text-align: '.$left.'; margin:0px; padding:2px; z-index:10;">';
		$out.=$outmore;
		$out.='</div>';
		$out.='<div></div>';
		$out.="</div>\n";

		$out.="<script>";
		$out.="$('#moretabs".$tabsname."').mouseenter( function() { console.log('mouseenter ".$left."'); $('#moretabsList".$tabsname."').css('".$left."','auto');});";
		$out.="$('#moretabs".$tabsname."').mouseleave( function() { console.log('mouseleave ".$left."'); $('#moretabsList".$tabsname."').css('".$left."','-999em');});";
		$out.="</script>";
	}

	$out.="</div>\n";

	if (! $notab || $notab == -1 || $notab == -2) $out.="\n".'<div class="tabBar'.($notab == -1 ? '' : ($notab == -2 ? ' tabBarNoTop' : ' tabBarWithBottom')).'">'."\n";

	$parameters=array('tabname' => $active, 'out' => $out);
	$reshook=$hookmanager->executeHooks('printTabsHead', $parameters);	// This hook usage is called just before output the head of tabs. Take also a look at "completeTabsHead"
	if ($reshook > 0)
	{
		$out = $hookmanager->resPrint;
	}

	return $out;
}

/**
 *  Show tab footer of a card
 *
 *  @param	int		$notab       -1 or 0=Add tab footer, 1=no tab footer
 *  @return	void
 */
function dol_fiche_end($notab = 0)
{
	print dol_get_fiche_end($notab);
}

/**
 *	Return tab footer of a card
 *
 *	@param  int		$notab		-1 or 0=Add tab footer, 1=no tab footer
 *  @return	string
 */
function dol_get_fiche_end($notab = 0)
{
	if (! $notab || $notab == -1) return "\n</div>\n";
	else return '';
}

/**
 *  Show tab footer of a card.
 *  Note: $object->next_prev_filter can be set to restrict select to find next or previous record by $form->showrefnav.
 *
 *  @param	Object	$object			Object to show
 *  @param	string	$paramid   		Name of parameter to use to name the id into the URL next/previous link
 *  @param	string	$morehtml  		More html content to output just before the nav bar
 *  @param	int		$shownav	  	Show Condition (navigation is shown if value is 1)
 *  @param	string	$fieldid   		Nom du champ en base a utiliser pour select next et previous (we make the select max and min on this field). Use 'none' for no prev/next search.
 *  @param	string	$fieldref   	Nom du champ objet ref (object->ref) a utiliser pour select next et previous
 *  @param	string	$morehtmlref  	More html to show after ref
 *  @param	string	$moreparam  	More param to add in nav link url.
 *	@param	int		$nodbprefix		Do not include DB prefix to forge table name
 *	@param	string	$morehtmlleft	More html code to show before ref
 *	@param	string	$morehtmlstatus	More html code to show under navigation arrows
 *  @param  int     $onlybanner     Put this to 1, if the card will contains only a banner (this add css 'arearefnobottom' on div)
 *	@param	string	$morehtmlright	More html code to show before navigation arrows
 *  @return	void
 */
function dol_banner_tab($object, $paramid, $morehtml = '', $shownav = 1, $fieldid = 'rowid', $fieldref = 'ref', $morehtmlref = '', $moreparam = '', $nodbprefix = 0, $morehtmlleft = '', $morehtmlstatus = '', $onlybanner = 0, $morehtmlright = '')
{
	global $conf, $form, $user, $langs;

	$error = 0;

	$maxvisiblephotos=1;
	$showimage=1;
	$entity=(empty($object->entity)?$conf->entity:$object->entity);
	$showbarcode=empty($conf->barcode->enabled)?0:($object->barcode?1:0);
	if (! empty($conf->global->MAIN_USE_ADVANCED_PERMS) && empty($user->rights->barcode->lire_advance)) $showbarcode=0;
	$modulepart='unknown';

	if ($object->element == 'societe')         $modulepart='societe';
	if ($object->element == 'contact')         $modulepart='contact';
	if ($object->element == 'member')          $modulepart='memberphoto';
	if ($object->element == 'user')            $modulepart='userphoto';
	if ($object->element == 'product')         $modulepart='product';
	if ($object->element == 'ticket')          $modulepart='ticket';

	if (class_exists("Imagick"))
	{
		if ($object->element == 'propal')            $modulepart='propal';
		if ($object->element == 'commande')          $modulepart='commande';
		if ($object->element == 'facture')           $modulepart='facture';
		if ($object->element == 'fichinter')         $modulepart='ficheinter';
		if ($object->element == 'contrat')           $modulepart='contract';
		if ($object->element == 'supplier_proposal') $modulepart='supplier_proposal';
		if ($object->element == 'order_supplier')    $modulepart='supplier_order';
		if ($object->element == 'invoice_supplier')  $modulepart='supplier_invoice';
		if ($object->element == 'expensereport')     $modulepart='expensereport';
	}

	if ($object->element == 'product')
	{
		$width=80; $cssclass='photoref';
		$showimage=$object->is_photo_available($conf->product->multidir_output[$entity]);
		$maxvisiblephotos=(isset($conf->global->PRODUCT_MAX_VISIBLE_PHOTO)?$conf->global->PRODUCT_MAX_VISIBLE_PHOTO:5);
		if ($conf->browser->layout == 'phone') $maxvisiblephotos=1;
		if ($showimage) $morehtmlleft.='<div class="floatleft inline-block valignmiddle divphotoref">'.$object->show_photos('product', $conf->product->multidir_output[$entity], 'small', $maxvisiblephotos, 0, 0, 0, $width, 0).'</div>';
		else
		{
			if (!empty($conf->global->PRODUCT_NODISPLAYIFNOPHOTO)) {
				$nophoto='';
				$morehtmlleft.='<div class="floatleft inline-block valignmiddle divphotoref"></div>';
			}
			else {    // Show no photo link
				$nophoto='/public/theme/common/nophoto.png';
				$morehtmlleft.='<div class="floatleft inline-block valignmiddle divphotoref"><img class="photo'.$modulepart.($cssclass?' '.$cssclass:'').'" alt="No photo"'.($width?' style="width: '.$width.'px"':'').' src="'.DOL_URL_ROOT.$nophoto.'"></div>';
			}
		}
	}
	elseif ($object->element == 'ticket')
	{
		$width=80; $cssclass='photoref';
		$showimage=$object->is_photo_available($conf->ticket->multidir_output[$entity].'/'.$object->ref);
		$maxvisiblephotos=(isset($conf->global->TICKET_MAX_VISIBLE_PHOTO)?$conf->global->TICKET_MAX_VISIBLE_PHOTO:2);
		if ($conf->browser->layout == 'phone') $maxvisiblephotos=1;
		if ($showimage) $morehtmlleft.='<div class="floatleft inline-block valignmiddle divphotoref">'.$object->show_photos('ticket', $conf->ticket->multidir_output[$entity], 'small', $maxvisiblephotos, 0, 0, 0, $width, 0).'</div>';
		else
		{
			if (!empty($conf->global->TICKET_NODISPLAYIFNOPHOTO)) {
				$nophoto='';
				$morehtmlleft.='<div class="floatleft inline-block valignmiddle divphotoref"></div>';
			}
			else {    // Show no photo link
				$nophoto='/public/theme/common/nophoto.png';
				$morehtmlleft.='<div class="floatleft inline-block valignmiddle divphotoref"><img class="photo'.$modulepart.($cssclass?' '.$cssclass:'').'" alt="No photo" border="0"'.($width?' style="width: '.$width.'px"':'').' src="'.DOL_URL_ROOT.$nophoto.'"></div>';
			}
		}
	}
	else
	{
		if ($showimage)
		{
			if ($modulepart != 'unknown')
			{
				$phototoshow='';
				// Check if a preview file is available
				if (in_array($modulepart, array('propal', 'commande', 'facture', 'ficheinter', 'contract', 'supplier_order', 'supplier_proposal', 'supplier_invoice', 'expensereport')) && class_exists("Imagick"))
				{
					$objectref = dol_sanitizeFileName($object->ref);
					$dir_output = (empty($conf->$modulepart->multidir_output[$entity]) ? $conf->$modulepart->dir_output : $conf->$modulepart->multidir_output[$entity]) . "/";
					if (in_array($modulepart, array('invoice_supplier', 'supplier_invoice')))
					{
						$subdir = get_exdir($object->id, 2, 0, 1, $object, $modulepart);
						$subdir.= ((! empty($subdir) && ! preg_match('/\/$/', $subdir))?'/':'').$objectref;		// the objectref dir is not included into get_exdir when used with level=2, so we add it at end
					}
					else
					{
						$subdir = get_exdir($object->id, 0, 0, 1, $object, $modulepart);
					}
					if (empty($subdir)) $subdir = 'errorgettingsubdirofobject';	// Protection to avoid to return empty path

					$filepath = $dir_output . $subdir . "/";

					$filepdf = $filepath . $objectref . ".pdf";
					$relativepath = $subdir.'/'.$objectref.'.pdf';

					// Define path to preview pdf file (preview precompiled "file.ext" are "file.ext_preview.png")
					$fileimage = $filepdf.'_preview.png';
					$relativepathimage = $relativepath.'_preview.png';

					$pdfexists = file_exists($filepdf);

					// If PDF file exists
					if ($pdfexists)
					{
						// Conversion du PDF en image png si fichier png non existant
						if (! file_exists($fileimage) || (filemtime($fileimage) < filemtime($filepdf)))
						{
							if (empty($conf->global->MAIN_DISABLE_PDF_THUMBS))		// If you experience trouble with pdf thumb generation and imagick, you can disable here.
							{
								include_once DOL_DOCUMENT_ROOT.'/core/lib/files.lib.php';
								$ret = dol_convert_file($filepdf, 'png', $fileimage, '0');     // Convert first page of PDF into a file _preview.png
								if ($ret < 0) $error++;
							}
						}
					}

					if ($pdfexists && ! $error)
					{
						$heightforphotref=70;
						if (! empty($conf->dol_optimize_smallscreen)) $heightforphotref=60;
						// If the preview file is found
						if (file_exists($fileimage))
						{
							$phototoshow = '<div class="floatleft inline-block valignmiddle divphotoref"><div class="photoref">';
							$phototoshow.= '<img height="'.$heightforphotref.'" class="photo photowithmargin photowithborder" src="'.DOL_URL_ROOT . '/viewimage.php?modulepart=apercu'.$modulepart.'&amp;file='.urlencode($relativepathimage).'">';
							$phototoshow.= '</div></div>';
						}
					}
				}
				elseif (! $phototoshow)
				{
					$phototoshow.= $form->showphoto($modulepart, $object, 0, 0, 0, 'photoref', 'small', 1, 0, $maxvisiblephotos);
				}

				if ($phototoshow)
				{
					$morehtmlleft.='<div class="floatleft inline-block valignmiddle divphotoref">';
					$morehtmlleft.=$phototoshow;
					$morehtmlleft.='</div>';
				}
			}

			if (! $phototoshow)      // Show No photo link (picto of pbject)
			{
			    $morehtmlleft.='<div class="floatleft inline-block valignmiddle divphotoref">';
				if ($object->element == 'action')
				{
					$width=80;
					$cssclass='photorefcenter';
					$nophoto=img_picto('', 'title_agenda', '', false, 1);
				}
				else
				{
					$width=14; $cssclass='photorefcenter';
					$picto = $object->picto;
					if ($object->element == 'project' && ! $object->public) $picto = 'project'; // instead of projectpub
					$nophoto=img_picto('', 'object_'.$picto, '', false, 1);
				}
				$morehtmlleft.='<!-- No photo to show -->';
				$morehtmlleft.='<div class="floatleft inline-block valignmiddle divphotoref"><div class="photoref"><img class="photo'.$modulepart.($cssclass?' '.$cssclass:'').'" alt="No photo"'.($width?' style="width: '.$width.'px"':'').' src="'.$nophoto.'"></div></div>';

				$morehtmlleft.='</div>';
			}
		}
	}

	if ($showbarcode) $morehtmlleft.='<div class="floatleft inline-block valignmiddle divphotoref">'.$form->showbarcode($object).'</div>';

	if ($object->element == 'societe')
	{
		if (! empty($conf->use_javascript_ajax) && $user->rights->societe->creer && ! empty($conf->global->MAIN_DIRECT_STATUS_UPDATE))
		{
		   	$morehtmlstatus.=ajax_object_onoff($object, 'status', 'status', 'InActivity', 'ActivityCeased');
		}
		else {
			$morehtmlstatus.=$object->getLibStatut(6);
		}
	}
	elseif ($object->element == 'product')
	{
		//$morehtmlstatus.=$langs->trans("Status").' ('.$langs->trans("Sell").') ';
		if (! empty($conf->use_javascript_ajax) && $user->rights->produit->creer && ! empty($conf->global->MAIN_DIRECT_STATUS_UPDATE)) {
			$morehtmlstatus.=ajax_object_onoff($object, 'status', 'tosell', 'ProductStatusOnSell', 'ProductStatusNotOnSell');
		} else {
			$morehtmlstatus.='<span class="statusrefsell">'.$object->getLibStatut(6, 0).'</span>';
		}
		$morehtmlstatus.=' &nbsp; ';
		//$morehtmlstatus.=$langs->trans("Status").' ('.$langs->trans("Buy").') ';
		if (! empty($conf->use_javascript_ajax) && $user->rights->produit->creer && ! empty($conf->global->MAIN_DIRECT_STATUS_UPDATE)) {
			$morehtmlstatus.=ajax_object_onoff($object, 'status_buy', 'tobuy', 'ProductStatusOnBuy', 'ProductStatusNotOnBuy');
		} else {
			$morehtmlstatus.='<span class="statusrefbuy">'.$object->getLibStatut(6, 1).'</span>';
		}
	}
	elseif (in_array($object->element, array('facture', 'invoice', 'invoice_supplier', 'chargesociales', 'loan')))
	{
		$tmptxt=$object->getLibStatut(6, $object->totalpaye);
		if (empty($tmptxt) || $tmptxt == $object->getLibStatut(3)) $tmptxt=$object->getLibStatut(5, $object->totalpaye);
		$morehtmlstatus.=$tmptxt;
	}
	elseif ($object->element == 'contrat' || $object->element == 'contract')
	{
		if ($object->statut == 0) $morehtmlstatus.=$object->getLibStatut(5);
		else $morehtmlstatus.=$object->getLibStatut(4);
	}
	elseif ($object->element == 'facturerec')
	{
		if ($object->frequency == 0) $morehtmlstatus.=$object->getLibStatut(2);
		else $morehtmlstatus.=$object->getLibStatut(5);
	}
	elseif ($object->element == 'project_task')
	{
		$object->fk_statut = 1;
		if ($object->progress > 0) $object->fk_statut = 2;
		if ($object->progress >= 100) $object->fk_statut = 3;
		$tmptxt=$object->getLibStatut(5);
		$morehtmlstatus.=$tmptxt;		// No status on task
	}
	else { // Generic case
		$tmptxt=$object->getLibStatut(6);
		if (empty($tmptxt) || $tmptxt == $object->getLibStatut(3)) $tmptxt=$object->getLibStatut(5);
		$morehtmlstatus.=$tmptxt;
	}

	// Add if object was dispatched "into accountancy"
	if (! empty($conf->accounting->enabled) && in_array($object->element, array('bank', 'facture', 'invoice', 'invoice_supplier', 'expensereport')))
	{
		if (method_exists($object, 'getVentilExportCompta'))
		{
			$accounted = $object->getVentilExportCompta();
			$langs->load("accountancy");
			$morehtmlstatus.='</div><div class="statusref statusrefbis">'.($accounted > 0 ? $langs->trans("Accounted") : '<span class="opacitymedium">'.$langs->trans("NotYetAccounted").'</span>');
		}
	}

	// Add alias for thirdparty
	if (! empty($object->name_alias)) $morehtmlref.='<div class="refidno">'.$object->name_alias.'</div>';

	// Add label
	if ($object->element == 'product' || $object->element == 'bank_account' || $object->element == 'project_task')
	{
		if (! empty($object->label)) $morehtmlref.='<div class="refidno">'.$object->label.'</div>';
	}

	if (method_exists($object, 'getBannerAddress') && $object->element != 'product' && $object->element != 'bookmark' && $object->element != 'ecm_directories' && $object->element != 'ecm_files')
	{
		$morehtmlref.='<div class="refidno">';
		$morehtmlref.=$object->getBannerAddress('refaddress', $object);
		$morehtmlref.='</div>';
	}
	if (! empty($conf->global->MAIN_SHOW_TECHNICAL_ID) && in_array($object->element, array('societe', 'contact', 'member', 'product')))
	{
		$morehtmlref.='<div style="clear: both;"></div><div class="refidno">';
		$morehtmlref.=$langs->trans("TechnicalID").': '.$object->id;
		$morehtmlref.='</div>';
	}

	print '<div class="'.($onlybanner?'arearefnobottom ':'arearef ').'heightref valignmiddle centpercent">';
	print $form->showrefnav($object, $paramid, $morehtml, $shownav, $fieldid, $fieldref, $morehtmlref, $moreparam, $nodbprefix, $morehtmlleft, $morehtmlstatus, $morehtmlright);
	print '</div>';
	print '<div class="underrefbanner clearboth"></div>';
}

/**
 * Show a string with the label tag dedicated to the HTML edit field.
 *
 * @param	string	$langkey		Translation key
 * @param 	string	$fieldkey		Key of the html select field the text refers to
 * @param	int		$fieldrequired	1=Field is mandatory
 * @return string
 * @deprecated Form::editfieldkey
 */
function fieldLabel($langkey, $fieldkey, $fieldrequired = 0)
{
	global $conf, $langs;
	$ret='';
	if ($fieldrequired) $ret.='<span class="fieldrequired">';
	if (($conf->dol_use_jmobile != 4)) $ret.='<label for="'.$fieldkey.'">';
	$ret.=$langs->trans($langkey);
	if (($conf->dol_use_jmobile != 4)) $ret.='</label>';
	if ($fieldrequired) $ret.='</span>';
	return $ret;
}

/**
 * Return string to add class property on html element with pair/impair.
 *
 * @param	string	$var			0 or 1
 * @param	string	$moreclass		More class to add
 * @return	string					String to add class onto HTML element
 */
function dol_bc($var, $moreclass = '')
{
	global $bc;
	$ret=' '.$bc[$var];
	if ($moreclass) $ret=preg_replace('/class=\"/', 'class="'.$moreclass.' ', $ret);
	return $ret;
}

/**
 *      Return a formated address (part address/zip/town/state) according to country rules
 *
 *      @param  Object		$object			A company or contact object
 * 	    @param	int			$withcountry		1=Add country into address string
 *      @param	string		$sep				Separator to use to build string
 *      @param	Translate	$outputlangs		Object lang that contains language for text translation.
 *      @param	int		$mode		0=Standard output, 1=Remove address
 *      @return string						Formated string
 *      @see dol_print_address()
 */
function dol_format_address($object, $withcountry = 0, $sep = "\n", $outputlangs = '', $mode = 0)
{
	global $conf,$langs;

	$ret='';
	$countriesusingstate=array('AU','CA','US','IN','GB','ES','UK','TR');    // See also MAIN_FORCE_STATE_INTO_ADDRESS

	// Address
	if (empty($mode)) {
		$ret .= $object->address;
	}
	// Zip/Town/State
	if (in_array($object->country_code, array('AU', 'CA', 'US')) || ! empty($conf->global->MAIN_FORCE_STATE_INTO_ADDRESS))   	// US: title firstname name \n address lines \n town, state, zip \n country
	{
		$ret .= ($ret ? $sep : '' ).$object->town;
		if ($object->state)
		{
			$ret.=($ret?", ":'').$object->state;
		}
		if ($object->zip) $ret .= ($ret?", ":'').$object->zip;
	}
	elseif (in_array($object->country_code, array('GB','UK'))) // UK: title firstname name \n address lines \n town state \n zip \n country
	{
		$ret .= ($ret ? $sep : '' ).$object->town;
		if ($object->state)
		{
			$ret.=($ret?", ":'').$object->state;
		}
		if ($object->zip) $ret .= ($ret ? $sep : '' ).$object->zip;
	}
	elseif (in_array($object->country_code, array('ES','TR'))) // ES: title firstname name \n address lines \n zip town \n state \n country
	{
		$ret .= ($ret ? $sep : '' ).$object->zip;
		$ret .= ($object->town?(($object->zip?' ':'').$object->town):'');
		if ($object->state)
		{
			$ret.="\n".$object->state;
		}
	}
	elseif (in_array($object->country_code, array('IT'))) // IT: tile firstname name\n address lines \n zip (Code Departement) \n country
	{
		$ret .= ($ret ? $sep : '' ).$object->zip;
		$ret .= ($object->town?(($object->zip?' ':'').$object->town):'');
		$ret .= ($object->state_id?(' ('.($object->state_id).')'):'');
	}
	else                                        		// Other: title firstname name \n address lines \n zip town \n country
	{
		$ret .= $object->zip ? (($ret ? $sep : '' ).$object->zip) : '';
		$ret .= ($object->town?(($object->zip?' ':($ret ? $sep : '' )).$object->town):'');
		if ($object->state && in_array($object->country_code, $countriesusingstate))
		{
			$ret.=($ret?", ":'').$object->state;
		}
	}
	if (! is_object($outputlangs)) $outputlangs=$langs;
	if ($withcountry)
	{
		$langs->load("dict");
		$ret.=($object->country_code?($ret?$sep:'').$outputlangs->convToOutputCharset($outputlangs->transnoentitiesnoconv("Country".$object->country_code)):'');
	}

	return $ret;
}



/**
 *	Format a string.
 *
 *	@param	string	$fmt		Format of strftime function (http://php.net/manual/fr/function.strftime.php)
 *  @param	int		$ts			Timesamp (If is_gmt is true, timestamp is already includes timezone and daylight saving offset, if is_gmt is false, timestamp is a GMT timestamp and we must compensate with server PHP TZ)
 *  @param	int		$is_gmt		See comment of timestamp parameter
 *	@return	string				A formatted string
 */
function dol_strftime($fmt, $ts = false, $is_gmt = false)
{
	if ((abs($ts) <= 0x7FFFFFFF)) { // check if number in 32-bit signed range
		return ($is_gmt)? @gmstrftime($fmt, $ts): @strftime($fmt, $ts);
	}
	else return 'Error date into a not supported range';
}

/**
 *	Output date in a string format according to outputlangs (or langs if not defined).
 * 	Return charset is always UTF-8, except if encodetoouput is defined. In this case charset is output charset
 *
 *	@param	int			$time			GM Timestamps date
 *	@param	string		$format      	Output date format (tag of strftime function)
 *										"%d %b %Y",
 *										"%d/%m/%Y %H:%M",
 *										"%d/%m/%Y %H:%M:%S",
 *                                      "%B"=Long text of month, "%A"=Long text of day, "%b"=Short text of month, "%a"=Short text of day
 *										"day", "daytext", "dayhour", "dayhourldap", "dayhourtext", "dayrfc", "dayhourrfc", "...reduceformat"
 * 	@param	string		$tzoutput		true or 'gmt' => string is for Greenwich location
 * 										false or 'tzserver' => output string is for local PHP server TZ usage
 * 										'tzuser' => output string is for user TZ (current browser TZ with current dst) => In a future, we should have same behaviour than 'tzuserrel'
 *                                      'tzuserrel' => output string is for user TZ (current browser TZ with dst or not, depending on date position) (TODO not implemented yet)
 *	@param	Translate	$outputlangs	Object lang that contains language for text translation.
 *  @param  boolean		$encodetooutput false=no convert into output pagecode
 * 	@return string      				Formated date or '' if time is null
 *
 *  @see        dol_mktime(), dol_stringtotime(), dol_getdate()
 */
function dol_print_date($time, $format = '', $tzoutput = 'tzserver', $outputlangs = '', $encodetooutput = false)
{
	global $conf,$langs;

	// Clean parameters
	$to_gmt=false;
	$offsettz=$offsetdst=0;
	if ($tzoutput)
	{
		$to_gmt=true;	// For backward compatibility
		if (is_string($tzoutput))
		{
			if ($tzoutput == 'tzserver')
			{
				$to_gmt=false;
				$offsettzstring=@date_default_timezone_get();		// Example 'Europe/Berlin' or 'Indian/Reunion'
				$offsettz=0;
				$offsetdst=0;
			}
			elseif ($tzoutput == 'tzuser' || $tzoutput == 'tzuserrel')
			{
				$to_gmt=true;
				$offsettzstring=(empty($_SESSION['dol_tz_string'])?'UTC':$_SESSION['dol_tz_string']);	// Example 'Europe/Berlin' or 'Indian/Reunion'
				$offsettz=(empty($_SESSION['dol_tz'])?0:$_SESSION['dol_tz'])*60*60;		// Will not be used anymore
				$offsetdst=(empty($_SESSION['dol_dst'])?0:$_SESSION['dol_dst'])*60*60;	// Will not be used anymore
			}
		}
	}
	if (! is_object($outputlangs)) $outputlangs=$langs;
	if (! $format) $format='daytextshort';
	$reduceformat=(! empty($conf->dol_optimize_smallscreen) && in_array($format, array('day','dayhour')))?1:0;
	$formatwithoutreduce = preg_replace('/reduceformat/', '', $format);
	if ($formatwithoutreduce != $format) { $format = $formatwithoutreduce; $reduceformat=1; }  // so format 'dayreduceformat' is processed like day

	// Change predefined format into computer format. If found translation in lang file we use it, otherwise we use default.
	// TODO Add format daysmallyear and dayhoursmallyear
	if ($format == 'day')				$format=($outputlangs->trans("FormatDateShort")!="FormatDateShort"?$outputlangs->trans("FormatDateShort"):$conf->format_date_short);
	elseif ($format == 'hour')			$format=($outputlangs->trans("FormatHourShort")!="FormatHourShort"?$outputlangs->trans("FormatHourShort"):$conf->format_hour_short);
	elseif ($format == 'hourduration')	$format=($outputlangs->trans("FormatHourShortDuration")!="FormatHourShortDuration"?$outputlangs->trans("FormatHourShortDuration"):$conf->format_hour_short_duration);
	elseif ($format == 'daytext')			 $format=($outputlangs->trans("FormatDateText")!="FormatDateText"?$outputlangs->trans("FormatDateText"):$conf->format_date_text);
	elseif ($format == 'daytextshort')	$format=($outputlangs->trans("FormatDateTextShort")!="FormatDateTextShort"?$outputlangs->trans("FormatDateTextShort"):$conf->format_date_text_short);
	elseif ($format == 'dayhour')			 $format=($outputlangs->trans("FormatDateHourShort")!="FormatDateHourShort"?$outputlangs->trans("FormatDateHourShort"):$conf->format_date_hour_short);
	elseif ($format == 'dayhoursec')		 $format=($outputlangs->trans("FormatDateHourSecShort")!="FormatDateHourSecShort"?$outputlangs->trans("FormatDateHourSecShort"):$conf->format_date_hour_sec_short);
	elseif ($format == 'dayhourtext')		 $format=($outputlangs->trans("FormatDateHourText")!="FormatDateHourText"?$outputlangs->trans("FormatDateHourText"):$conf->format_date_hour_text);
	elseif ($format == 'dayhourtextshort') $format=($outputlangs->trans("FormatDateHourTextShort")!="FormatDateHourTextShort"?$outputlangs->trans("FormatDateHourTextShort"):$conf->format_date_hour_text_short);
	// Format not sensitive to language
	elseif ($format == 'dayhourlog')		 $format='%Y%m%d%H%M%S';
	elseif ($format == 'dayhourldap')		 $format='%Y%m%d%H%M%SZ';
	elseif ($format == 'dayhourxcard')	$format='%Y%m%dT%H%M%SZ';
	elseif ($format == 'dayxcard')	 	$format='%Y%m%d';
	elseif ($format == 'dayrfc')			 $format='%Y-%m-%d';             // DATE_RFC3339
	elseif ($format == 'dayhourrfc')		 $format='%Y-%m-%dT%H:%M:%SZ';   // DATETIME RFC3339
	elseif ($format == 'standard')		$format='%Y-%m-%d %H:%M:%S';

	if ($reduceformat)
	{
		$format=str_replace('%Y', '%y', $format);
		$format=str_replace('yyyy', 'yy', $format);
	}

	// If date undefined or "", we return ""
	if (dol_strlen($time) == 0) return '';		// $time=0 allowed (it means 01/01/1970 00:00:00)

	// Clean format
	if (preg_match('/%b/i', $format))		// There is some text to translate
	{
		// We inhibate translation to text made by strftime functions. We will use trans instead later.
		$format=str_replace('%b', '__b__', $format);
		$format=str_replace('%B', '__B__', $format);
	}
	if (preg_match('/%a/i', $format))		// There is some text to translate
	{
		// We inhibate translation to text made by strftime functions. We will use trans instead later.
		$format=str_replace('%a', '__a__', $format);
		$format=str_replace('%A', '__A__', $format);
	}


	// Analyze date
	$reg=array();
	if (preg_match('/^([0-9][0-9][0-9][0-9])([0-9][0-9])([0-9][0-9])([0-9][0-9])([0-9][0-9])([0-9][0-9])$/i', $time, $reg))	// Deprecated. Ex: 1970-01-01, 1970-01-01 01:00:00, 19700101010000
	{
	    dol_print_error("Functions.lib::dol_print_date function called with a bad value from page ".$_SERVER["PHP_SELF"]);
	    return '';
	}
	elseif (preg_match('/^([0-9]+)\-([0-9]+)\-([0-9]+) ?([0-9]+)?:?([0-9]+)?:?([0-9]+)?/i', $time, $reg))    // Still available to solve problems in extrafields of type date
	{
	    // This part of code should not be used.
	    dol_syslog("Functions.lib::dol_print_date function called with a bad value from page ".$_SERVER["PHP_SELF"], LOG_WARNING);
	    //if (function_exists('debug_print_backtrace')) debug_print_backtrace();
	    // Date has format 'YYYY-MM-DD' or 'YYYY-MM-DD HH:MM:SS'
	    $syear	= (! empty($reg[1]) ? $reg[1] : '');
	    $smonth	= (! empty($reg[2]) ? $reg[2] : '');
	    $sday	= (! empty($reg[3]) ? $reg[3] : '');
	    $shour	= (! empty($reg[4]) ? $reg[4] : '');
	    $smin	= (! empty($reg[5]) ? $reg[5] : '');
	    $ssec	= (! empty($reg[6]) ? $reg[6] : '');

	    $time=dol_mktime($shour, $smin, $ssec, $smonth, $sday, $syear, true);
	    $ret=adodb_strftime($format, $time+$offsettz+$offsetdst, $to_gmt);
	}
	else
	{
		// Date is a timestamps
		if ($time < 100000000000)	// Protection against bad date values
		{
			$timetouse = $time+$offsettz+$offsetdst;	// TODO Replace this with function Date PHP. We also should not use anymore offsettz and offsetdst but only offsettzstring.

			$ret=adodb_strftime($format, $timetouse, $to_gmt);
		}
		else $ret='Bad value '.$time.' for date';
	}

	if (preg_match('/__b__/i', $format))
	{
		$timetouse = $time+$offsettz+$offsetdst;	// TODO Replace this with function Date PHP. We also should not use anymore offsettz and offsetdst but only offsettzstring.

		// Here ret is string in PHP setup language (strftime was used). Now we convert to $outputlangs.
		$month=adodb_strftime('%m', $timetouse);
		$month=sprintf("%02d", $month);	// $month may be return with format '06' on some installation and '6' on other, so we force it to '06'.
		if ($encodetooutput)
		{
			$monthtext=$outputlangs->transnoentities('Month'.$month);
			$monthtextshort=$outputlangs->transnoentities('MonthShort'.$month);
		}
		else
		{
			$monthtext=$outputlangs->transnoentitiesnoconv('Month'.$month);
			$monthtextshort=$outputlangs->transnoentitiesnoconv('MonthShort'.$month);
		}
		//print 'monthtext='.$monthtext.' monthtextshort='.$monthtextshort;
		$ret=str_replace('__b__', $monthtextshort, $ret);
		$ret=str_replace('__B__', $monthtext, $ret);
		//print 'x'.$outputlangs->charset_output.'-'.$ret.'x';
		//return $ret;
	}
	if (preg_match('/__a__/i', $format))
	{
		$timetouse = $time+$offsettz+$offsetdst;	// TODO Replace this with function Date PHP. We also should not use anymore offsettz and offsetdst but only offsettzstring.

		$w=adodb_strftime('%w', $timetouse);						// TODO Replace this with function Date PHP. We also should not use anymore offsettz and offsetdst but only offsettzstring.
		$dayweek=$outputlangs->transnoentitiesnoconv('Day'.$w);
		$ret=str_replace('__A__', $dayweek, $ret);
		$ret=str_replace('__a__', dol_substr($dayweek, 0, 3), $ret);
	}

	return $ret;
}


/**
 *	Return an array with locale date info.
 *  PHP getdate is restricted to the years 1901-2038 on Unix and 1970-2038 on Windows
 *  WARNING: This function always use PHP server timezone to return locale informations !!!
 *  Usage must be avoid.
 *  FIXME: Replace this with PHP date function and a parameter $gm
 *
 *	@param	int			$timestamp      Timestamp
 *	@param	boolean		$fast           Fast mode
 *	@return	array						Array of informations
 *										If no fast mode:
 *										'seconds' => $secs,
 *										'minutes' => $min,
 *										'hours' => $hour,
 *										'mday' => $day,
 *										'wday' => $dow,		0=sunday, 6=saturday
 *										'mon' => $month,
 *										'year' => $year,
 *										'yday' => floor($secsInYear/$_day_power),
 *										'weekday' => gmdate('l',$_day_power*(3+$dow)),
 *										'month' => gmdate('F',mktime(0,0,0,$month,2,1971)),
 *										If fast mode:
 *										'seconds' => $secs,
 *										'minutes' => $min,
 *										'hours' => $hour,
 *										'mday' => $day,
 *										'mon' => $month,
 *										'year' => $year,
 *										'yday' => floor($secsInYear/$_day_power),
 *										'leap' => $leaf,
 *										'ndays' => $ndays
 * 	@see 								dol_print_date(), dol_stringtotime(), dol_mktime()
 */
function dol_getdate($timestamp, $fast = false)
{
	global $conf;

	$usealternatemethod=false;
	if ($timestamp <= 0) $usealternatemethod=true;				// <= 1970
	if ($timestamp >= 2145913200) $usealternatemethod=true;		// >= 2038

	if ($usealternatemethod)
	{
		$arrayinfo=adodb_getdate($timestamp, $fast);
	}
	else
	{
		$arrayinfo=getdate($timestamp);
	}

	return $arrayinfo;
}

/**
 *	Return a timestamp date built from detailed informations (by default a local PHP server timestamp)
 * 	Replace function mktime not available under Windows if year < 1970
 *	PHP mktime is restricted to the years 1901-2038 on Unix and 1970-2038 on Windows
 *
 * 	@param	int			$hour			Hour	(can be -1 for undefined)
 *	@param	int			$minute			Minute	(can be -1 for undefined)
 *	@param	int			$second			Second	(can be -1 for undefined)
 *	@param	int			$month			Month (1 to 12)
 *	@param	int			$day			Day (1 to 31)
 *	@param	int			$year			Year
 *	@param	mixed		$gm				True or 1 or 'gmt'=Input informations are GMT values
 *										False or 0 or 'server' = local to server TZ
 *										'user' = local to user TZ
 *										'tz,TimeZone' = use specified timezone
 *	@param	int			$check			0=No check on parameters (Can use day 32, etc...)
 *	@return	int|string					Date as a timestamp, '' or false if error
 * 	@see 								dol_print_date(), dol_stringtotime(), dol_getdate()
 */
function dol_mktime($hour, $minute, $second, $month, $day, $year, $gm = false, $check = 1)
{
	global $conf;
	//print "- ".$hour.",".$minute.",".$second.",".$month.",".$day.",".$year.",".$_SERVER["WINDIR"]." -";

	// Clean parameters
	if ($hour   == -1 || empty($hour)) $hour=0;
	if ($minute == -1 || empty($minute)) $minute=0;
	if ($second == -1 || empty($second)) $second=0;

	// Check parameters
	if ($check)
	{
		if (! $month || ! $day)  return '';
		if ($day   > 31) return '';
		if ($month > 12) return '';
		if ($hour  < 0 || $hour   > 24) return '';
		if ($minute< 0 || $minute > 60) return '';
		if ($second< 0 || $second > 60) return '';
	}

	if (method_exists('DateTime', 'getTimestamp'))
	{
		if (empty($gm) || $gm === 'server')
		{
			$default_timezone=@date_default_timezone_get();		// Example 'Europe/Berlin'
			$localtz = new DateTimeZone($default_timezone);
		}
		elseif ($gm === 'user')
		{
			// We use dol_tz_string first because it is more reliable.
			$default_timezone=(empty($_SESSION["dol_tz_string"])?@date_default_timezone_get():$_SESSION["dol_tz_string"]);		// Example 'Europe/Berlin'
			try {
				$localtz = new DateTimeZone($default_timezone);
			}
			catch(Exception $e)
			{
				dol_syslog("Warning dol_tz_string contains an invalid value ".$_SESSION["dol_tz_string"], LOG_WARNING);
				$default_timezone=@date_default_timezone_get();
			}
		}
		elseif (strrpos($gm, "tz,") !== false)
		{
			$timezone=str_replace("tz,", "", $gm);  // Example 'tz,Europe/Berlin'
			try
			{
				$localtz = new DateTimeZone($timezone);
			}
			catch(Exception $e)
			{
				dol_syslog("Warning passed timezone contains an invalid value ".$timezone, LOG_WARNING);
			}
		}

		if (empty($localtz)) {
			$localtz = new DateTimeZone('UTC');
		}
		//var_dump($localtz);
		//var_dump($year.'-'.$month.'-'.$day.'-'.$hour.'-'.$minute);
		$dt = new DateTime(null, $localtz);
		$dt->setDate((int) $year, (int) $month, (int) $day);
		$dt->setTime((int) $hour, (int) $minute, (int) $second);
		$date=$dt->getTimestamp();	// should include daylight saving time
		//var_dump($date);
		return $date;
	}
	else
	{
		dol_print_error('', 'PHP version must be 5.4+');
		return '';
	}
}


/**
 *	Return date for now. In most cases, we use this function without parameters (that means GMT time).
 *
 * 	@param	string		$mode	'gmt' => we return GMT timestamp,
 * 								'tzserver' => we add the PHP server timezone
 *  							'tzref' => we add the company timezone
 * 								'tzuser' => we add the user timezone
 *	@return int   $date	Timestamp
 */
function dol_now($mode = 'gmt')
{
	$ret=0;

	// Note that gmmktime and mktime return same value (GMT) when used without parameters
	//if ($mode == 'gmt') $ret=gmmktime(); // Strict Standards: gmmktime(): You should be using the time() function instead
	if ($mode == 'gmt') $ret=time();	// Time for now at greenwich.
	elseif ($mode == 'tzserver')		// Time for now with PHP server timezone added
	{
		require_once DOL_DOCUMENT_ROOT.'/core/lib/date.lib.php';
		$tzsecond=getServerTimeZoneInt('now');    // Contains tz+dayling saving time
		$ret=(int) (dol_now('gmt')+($tzsecond*3600));
	}
	/*else if ($mode == 'tzref')				// Time for now with parent company timezone is added
	{
		require_once DOL_DOCUMENT_ROOT.'/core/lib/date.lib.php';
		$tzsecond=getParentCompanyTimeZoneInt();    // Contains tz+dayling saving time
		$ret=dol_now('gmt')+($tzsecond*3600);
	}*/
	elseif ($mode == 'tzuser')				// Time for now with user timezone added
	{
		//print 'time: '.time().'-'.mktime().'-'.gmmktime();
		$offsettz=(empty($_SESSION['dol_tz'])?0:$_SESSION['dol_tz'])*60*60;
		$offsetdst=(empty($_SESSION['dol_dst'])?0:$_SESSION['dol_dst'])*60*60;
		$ret=(int) (dol_now('gmt')+($offsettz+$offsetdst));
	}

	return $ret;
}


/**
 * Return string with formated size
 *
 * @param	int		$size		Size to print
 * @param	int		$shortvalue	Tell if we want long value to use another unit (Ex: 1.5Kb instead of 1500b)
 * @param	int		$shortunit	Use short label of size unit (for example 'b' instead of 'bytes')
 * @return	string				Link
 */
function dol_print_size($size, $shortvalue = 0, $shortunit = 0)
{
	global $conf,$langs;
	$level=1024;

	if (! empty($conf->dol_optimize_smallscreen)) $shortunit=1;

	// Set value text
	if (empty($shortvalue) || $size < ($level*10))
	{
		$ret=$size;
		$textunitshort=$langs->trans("b");
		$textunitlong=$langs->trans("Bytes");
	}
	else
	{
		$ret=round($size/$level, 0);
		$textunitshort=$langs->trans("Kb");
		$textunitlong=$langs->trans("KiloBytes");
	}
	// Use long or short text unit
	if (empty($shortunit)) { $ret.=' '.$textunitlong; }
	else { $ret.=' '.$textunitshort; }

	return $ret;
}

/**
 * Show Url link
 *
 * @param	string		$url		Url to show
 * @param	string		$target		Target for link
 * @param	int			$max		Max number of characters to show
 * @param	int			$withpicto	With picto
 * @return	string					HTML Link
 */
function dol_print_url($url, $target = '_blank', $max = 32, $withpicto = 0)
{
	global $langs;

	if (empty($url)) return '';

	$link='<a href="';
	if (! preg_match('/^http/i', $url)) $link.='http://';
	$link.=$url;
	$link.='"';
	if ($target) $link.=' target="'.$target.'"';
	$link.='>';
	if (! preg_match('/^http/i', $url)) $link.='http://';
	$link.=dol_trunc($url, $max);
	$link.='</a>';
	return '<div class="nospan float" style="margin-right: 10px">'.($withpicto?img_picto($langs->trans("Url"), 'object_globe.png').' ':'').$link.'</div>';
}

/**
 * Show EMail link
 *
 * @param	string		$email			EMail to show (only email, without 'Name of recipient' before)
 * @param 	int			$cid 			Id of contact if known
 * @param 	int			$socid 			Id of third party if known
 * @param 	int			$addlink		0=no link, 1=email has a html email link (+ link to create action if constant AGENDA_ADDACTIONFOREMAIL is on)
 * @param	int			$max			Max number of characters to show
 * @param	int			$showinvalid	Show warning if syntax email is wrong
 * @param	int			$withpicto		Show picto
 * @return	string						HTML Link
 */
function dol_print_email($email, $cid = 0, $socid = 0, $addlink = 0, $max = 64, $showinvalid = 1, $withpicto = 0)
{
	global $conf,$user,$langs,$hookmanager;

	$newemail=$email;

	if (empty($email)) return '&nbsp;';

	if (! empty($addlink))
	{
		$newemail='<a style="text-overflow: ellipsis;" href="';
		if (! preg_match('/^mailto:/i', $email)) $newemail.='mailto:';
		$newemail.=$email;
		$newemail.='">';
		$newemail.=dol_trunc($email, $max);
		$newemail.='</a>';
		if ($showinvalid && ! isValidEmail($email))
		{
			$langs->load("errors");
			$newemail.=img_warning($langs->trans("ErrorBadEMail", $email));
		}

		if (($cid || $socid) && ! empty($conf->agenda->enabled) && $user->rights->agenda->myactions->create)
		{
			$type='AC_EMAIL'; $link='';
			if (! empty($conf->global->AGENDA_ADDACTIONFOREMAIL)) $link='<a href="'.DOL_URL_ROOT.'/comm/action/card.php?action=create&amp;backtopage=1&amp;actioncode='.$type.'&amp;contactid='.$cid.'&amp;socid='.$socid.'">'.img_object($langs->trans("AddAction"), "calendar").'</a>';
			if ($link) $newemail='<div>'.$newemail.' '.$link.'</div>';
		}
	}
	else
	{
		if ($showinvalid && ! isValidEmail($email))
		{
			$langs->load("errors");
			$newemail.=img_warning($langs->trans("ErrorBadEMail", $email));
		}
	}

	$rep = '<div class="nospan float" style="margin-right: 10px">'.($withpicto?img_picto($langs->trans("EMail"), 'object_email.png').' ':'').$newemail.'</div>';
	if ($hookmanager) {
		$parameters = array('cid' => $cid, 'socid' => $socid,'addlink' => $addlink, 'picto' => $withpicto);
		$reshook = $hookmanager->executeHooks('printEmail', $parameters, $email);
		$rep.=$hookmanager->resPrint;
	}

	return $rep;
}

/**
 * Show social network link
 *
 * @param	string		$value			Skype to show (only skype, without 'Name of recipient' before)
 * @param	int 		$cid 			Id of contact if known
 * @param	int 		$socid 			Id of third party if known
 * @param	string 		$type			'skype','facebook',...
 * @return	string						HTML Link
 */
function dol_print_socialnetworks($value, $cid, $socid, $type)
{
	global $conf,$user,$langs;

	$newskype=$value;

	if (empty($value)) return '&nbsp;';

	if (! empty($type))
	{
		$newskype ='<div class="divsocialnetwork inline-block valignmiddle">';
		$newskype.=img_picto($langs->trans(strtoupper($type)), $type.'.png', '', false, 0, 0, '', 'paddingright');
		$newskype.=$value;
		if ($type == 'skype')
		{
			$newskype.= '&nbsp;';
			$newskype.='<a href="skype:';
			$newskype.=$value;
			$newskype.='?call" alt="'.$langs->trans("Call").'&nbsp;'.$value.'" title="'.$langs->trans("Call").'&nbsp;'.$value.'">';
			$newskype.='<img src="'.DOL_URL_ROOT.'/theme/common/skype_callbutton.png" border="0">';
			$newskype.='</a><a href="skype:';
			$newskype.=$value;
			$newskype.='?chat" alt="'.$langs->trans("Chat").'&nbsp;'.$value.'" title="'.$langs->trans("Chat").'&nbsp;'.$value.'">';
			$newskype.='<img class="paddingleft" src="'.DOL_URL_ROOT.'/theme/common/skype_chatbutton.png" border="0">';
			$newskype.='</a>';
		}
		if (($cid || $socid) && ! empty($conf->agenda->enabled) && $user->rights->agenda->myactions->create && $type=='skype')
		{
			$addlink='AC_SKYPE'; $link='';
			if (! empty($conf->global->AGENDA_ADDACTIONFORSKYPE)) $link='<a href="'.DOL_URL_ROOT.'/comm/action/card.php?action=create&amp;backtopage=1&amp;actioncode='.$addlink.'&amp;contactid='.$cid.'&amp;socid='.$socid.'">'.img_object($langs->trans("AddAction"), "calendar").'</a>';
			$newskype.=($link?' '.$link:'');
		}
		$newskype.='</div>';
	}
	else
	{
		$langs->load("errors");
		$newskype.=img_warning($langs->trans("ErrorBadSocialNetworkValue", $value));
	}
	return $newskype;
}

/**
 * 	Format phone numbers according to country
 *
 * 	@param  string  $phone          Phone number to format
 * 	@param  string  $countrycode    Country code to use for formatting
 * 	@param 	int		$cid 		    Id of contact if known
 * 	@param 	int		$socid          Id of third party if known
 * 	@param 	string	$addlink	    ''=no link to create action, 'AC_TEL'=add link to clicktodial (if module enabled) and add link to create event (if conf->global->AGENDA_ADDACTIONFORPHONE set)
 * 	@param 	string	$separ 		    Separation between numbers for a better visibility example : xx.xx.xx.xx.xx
 *  @param	string  $withpicto      Show picto
 *  @param	string	$titlealt	    Text to show on alt
 *  @param  int     $adddivfloat    Add div float around phone.
 * 	@return string 				    Formated phone number
 */
function dol_print_phone($phone, $countrycode = '', $cid = 0, $socid = 0, $addlink = '', $separ = "&nbsp;", $withpicto = '', $titlealt = '', $adddivfloat = 0)
{
	global $conf, $user, $langs, $mysoc, $hookmanager;

	// Clean phone parameter
	$phone = preg_replace("/[\s.-]/", "", trim($phone));
	if (empty($phone)) { return ''; }
	if (empty($countrycode)) $countrycode=$mysoc->country_code;

	// Short format for small screens
	if ($conf->dol_optimize_smallscreen) $separ='';

	$newphone=$phone;
	if (strtoupper($countrycode) == "FR")
	{
		// France
		if (dol_strlen($phone) == 10) {
			$newphone=substr($newphone, 0, 2).$separ.substr($newphone, 2, 2).$separ.substr($newphone, 4, 2).$separ.substr($newphone, 6, 2).$separ.substr($newphone, 8, 2);
		}
		elseif (dol_strlen($phone) == 7)
		{
			$newphone=substr($newphone, 0, 3).$separ.substr($newphone, 3, 2).$separ.substr($newphone, 5, 2);
		}
		elseif (dol_strlen($phone) == 9)
		{
			$newphone=substr($newphone, 0, 2).$separ.substr($newphone, 2, 3).$separ.substr($newphone, 5, 2).$separ.substr($newphone, 7, 2);
		}
		elseif (dol_strlen($phone) == 11)
		{
			$newphone=substr($newphone, 0, 3).$separ.substr($newphone, 3, 2).$separ.substr($newphone, 5, 2).$separ.substr($newphone, 7, 2).$separ.substr($newphone, 9, 2);
		}
		elseif (dol_strlen($phone) == 12)
		{
			$newphone=substr($newphone, 0, 4).$separ.substr($newphone, 4, 2).$separ.substr($newphone, 6, 2).$separ.substr($newphone, 8, 2).$separ.substr($newphone, 10, 2);
		}
	}

	elseif (strtoupper($countrycode) == "CA")
	{
		if (dol_strlen($phone) == 10) {
			$newphone=($separ!=''?'(':'').substr($newphone, 0, 3).($separ!=''?')':'').$separ.substr($newphone, 3, 3).($separ!=''?'-':'').substr($newphone, 6, 4);
		}
	}
	elseif (strtoupper($countrycode) == "PT" )
	{//Portugal
		if (dol_strlen($phone) == 13)
		{//ex: +351_ABC_DEF_GHI
			$newphone= substr($newphone, 0, 4).$separ.substr($newphone, 4, 3).$separ.substr($newphone, 7, 3).$separ.substr($newphone, 10, 3);
		}
	}
	elseif (strtoupper($countrycode) == "SR" )
	{//Suriname
		if (dol_strlen($phone) == 10)
		{//ex: +597_ABC_DEF
			$newphone= substr($newphone, 0, 4).$separ.substr($newphone, 4, 3).$separ.substr($newphone, 7, 3);
		}
		elseif (dol_strlen($phone) == 11)
		{//ex: +597_ABC_DEFG
			$newphone= substr($newphone, 0, 4).$separ.substr($newphone, 4, 3).$separ.substr($newphone, 7, 4);
		}
	}
	elseif (strtoupper($countrycode) == "DE" )
	{//Allemagne
		if (dol_strlen($phone) == 14)
		{//ex:  +49_ABCD_EFGH_IJK
			$newphone= substr($newphone, 0, 3).$separ.substr($newphone, 3, 4).$separ.substr($newphone, 7, 4).$separ.substr($newphone, 11, 3);
		}
		elseif (dol_strlen($phone) == 13)
		{//ex: +49_ABC_DEFG_HIJ
			$newphone= substr($newphone, 0, 3).$separ.substr($newphone, 3, 3).$separ.substr($newphone, 6, 4).$separ.substr($newphone, 10, 3);
		}
	}
	elseif (strtoupper($countrycode) == "ES")
	{//Espagne
		if (dol_strlen($phone) == 12)
		{//ex:  +34_ABC_DEF_GHI
			$newphone= substr($newphone, 0, 3).$separ.substr($newphone, 3, 3).$separ.substr($newphone, 6, 3).$separ.substr($newphone, 9, 3);
		}
	}
	elseif (strtoupper($countrycode) == "BF")
	{// Burkina Faso
		if (dol_strlen($phone) == 12)
		{//ex :  +22 A BC_DE_FG_HI
			$newphone= substr($newphone, 0, 3).$separ.substr($newphone, 3, 1).$separ.substr($newphone, 4, 2).$separ.substr($newphone, 6, 2).$separ.substr($newphone, 8, 2).$separ.substr($newphone, 10, 2);
		}
	}
	elseif (strtoupper($countrycode) == "RO")
	{// Roumanie
		if (dol_strlen($phone) == 12)
		{//ex :  +40 AB_CDE_FG_HI
			$newphone= substr($newphone, 0, 3).$separ.substr($newphone, 3, 2).$separ.substr($newphone, 5, 3).$separ.substr($newphone, 8, 2).$separ.substr($newphone, 10, 2);
		}
	}
	elseif (strtoupper($countrycode) == "TR")
	{//Turquie
		if (dol_strlen($phone) == 13)
		{//ex :  +90 ABC_DEF_GHIJ
			$newphone= substr($newphone, 0, 3).$separ.substr($newphone, 3, 3).$separ.substr($newphone, 6, 3).$separ.substr($newphone, 9, 4);
		}
	}
	elseif (strtoupper($countrycode) == "US")
	{//Etat-Unis
		if (dol_strlen($phone) == 12)
		{//ex: +1 ABC_DEF_GHIJ
			$newphone= substr($newphone, 0, 2).$separ.substr($newphone, 2, 3).$separ.substr($newphone, 5, 3).$separ.substr($newphone, 8, 4);
		}
	}
	elseif (strtoupper($countrycode) == "MX")
	{//Mexique
		if (dol_strlen($phone) == 12)
		{//ex: +52 ABCD_EFG_HI
			$newphone = substr($newphone, 0, 3).$separ.substr($newphone, 3, 4).$separ.substr($newphone, 7, 3).$separ.substr($newphone, 10, 2);
		}
		elseif (dol_strlen($phone) == 11)
		{//ex: +52 AB_CD_EF_GH
			$newphone = substr($newphone, 0, 3).$separ.substr($newphone, 3, 2).$separ.substr($newphone, 5, 2).$separ.substr($newphone, 7, 2).$separ.substr($newphone, 9, 2);
		}
		elseif (dol_strlen($phone) == 13)
		{//ex: +52 ABC_DEF_GHIJ
			$newphone = substr($newphone, 0, 3).$separ.substr($newphone, 3, 3).$separ.substr($newphone, 6, 3).$separ.substr($newphone, 9, 4);
		}
	}
	elseif (strtoupper($countrycode) == "ML")
	{//Mali
		if(dol_strlen($phone) == 12)
		{//ex: +223 AB_CD_EF_GH
			$newphone = substr($newphone, 0, 4).$separ.substr($newphone, 4, 2).$separ.substr($newphone, 6, 2).$separ.substr($newphone, 8, 2).$separ.substr($newphone, 10, 2);
		}
	}
	elseif (strtoupper($countrycode) == "TH")
	{//Thaïlande
		if(dol_strlen($phone) == 11)
		{//ex: +66_ABC_DE_FGH
			$newphone = substr($newphone, 0, 3).$separ.substr($newphone, 3, 3).$separ.substr($newphone, 6, 2).$separ.substr($newphone, 8, 3);
		}
		elseif(dol_strlen($phone) == 12)
		{//ex: +66_A_BCD_EF_GHI
			$newphone = substr($newphone, 0, 3).$separ.substr($newphone, 3, 1).$separ.substr($newphone, 4, 3).$separ.substr($newphone, 7, 2).$separ.substr($newphone, 9, 3);
		}
	}
	elseif (strtoupper($countrycode) == "MU")
	{
        //Maurice
		if(dol_strlen($phone) == 11)
		{//ex: +230_ABC_DE_FG
			$newphone = substr($newphone, 0, 4).$separ.substr($newphone, 4, 3).$separ.substr($newphone, 7, 2).$separ.substr($newphone, 9, 2);
		}
		elseif(dol_strlen($phone) == 12)
		{//ex: +230_ABCD_EF_GH
			$newphone = substr($newphone, 0, 4).$separ.substr($newphone, 4, 4).$separ.substr($newphone, 8, 2).$separ.substr($newphone, 10, 2);
		}
	}
	elseif (strtoupper($countrycode) == "ZA")
	{//Afrique du sud
		if(dol_strlen($phone) == 12)
		{//ex: +27_AB_CDE_FG_HI
			$newphone = substr($newphone, 0, 3).$separ.substr($newphone, 3, 2).$separ.substr($newphone, 5, 3).$separ.substr($newphone, 8, 2).$separ.substr($newphone, 10, 2);
		}
	}
	elseif (strtoupper($countrycode) == "SY")
	{//Syrie
		if(dol_strlen($phone) == 12)
		{//ex: +963_AB_CD_EF_GH
			$newphone = substr($newphone, 0, 4).$separ.substr($newphone, 4, 2).$separ.substr($newphone, 6, 2).$separ.substr($newphone, 8, 2).$separ.substr($newphone, 10, 2);
		}
		elseif(dol_strlen($phone) == 13)
		{//ex: +963_AB_CD_EF_GHI
			$newphone = substr($newphone, 0, 4).$separ.substr($newphone, 4, 2).$separ.substr($newphone, 6, 2).$separ.substr($newphone, 8, 2).$separ.substr($newphone, 10, 3);
		}
	}
	elseif (strtoupper($countrycode) == "AE")
	{//Emirats Arabes Unis
		if(dol_strlen($phone) == 12)
		{//ex: +971_ABC_DEF_GH
			$newphone = substr($newphone, 0, 4).$separ.substr($newphone, 4, 3).$separ.substr($newphone, 7, 3).$separ.substr($newphone, 10, 2);
		}
		elseif(dol_strlen($phone) == 13)
		{//ex: +971_ABC_DEF_GHI
			$newphone = substr($newphone, 0, 4).$separ.substr($newphone, 4, 3).$separ.substr($newphone, 7, 3).$separ.substr($newphone, 10, 3);
		}
		elseif(dol_strlen($phone) == 14)
		{//ex: +971_ABC_DEF_GHIK
			$newphone = substr($newphone, 0, 4).$separ.substr($newphone, 4, 3).$separ.substr($newphone, 7, 3).$separ.substr($newphone, 10, 4);
		}
	}
	elseif (strtoupper($countrycode) == "DZ")
	{//Algérie
		if(dol_strlen($phone) == 13)
		{//ex: +213_ABC_DEF_GHI
			$newphone = substr($newphone, 0, 4).$separ.substr($newphone, 4, 3).$separ.substr($newphone, 7, 3).$separ.substr($newphone, 10, 3);
		}
	}
	elseif (strtoupper($countrycode) == "BE")
	{//Belgique
		if(dol_strlen($phone) == 11)
		{//ex: +32_ABC_DE_FGH
			$newphone = substr($newphone, 0, 3).$separ.substr($newphone, 3, 3).$separ.substr($newphone, 6, 2).$separ.substr($newphone, 8, 3);
		}
		elseif(dol_strlen($phone) == 12)
		{//ex: +32_ABC_DEF_GHI
			$newphone = substr($newphone, 0, 3).$separ.substr($newphone, 3, 3).$separ.substr($newphone, 6, 3).$separ.substr($newphone, 9, 3);
		}
	}
	elseif (strtoupper($countrycode) == "PF")
	{//Polynésie française
		if(dol_strlen($phone) == 12)
		{//ex: +689_AB_CD_EF_GH
			$newphone = substr($newphone, 0, 4).$separ.substr($newphone, 4, 2).$separ.substr($newphone, 6, 2).$separ.substr($newphone, 8, 2).$separ.substr($newphone, 10, 2);
		}
	}
	elseif (strtoupper($countrycode) == "CO")
	{//Colombie
		if(dol_strlen($phone) == 13)
		{//ex: +57_ABC_DEF_GH_IJ
			$newphone = substr($newphone, 0, 3).$separ.substr($newphone, 3, 3).$separ.substr($newphone, 6, 3).$separ.substr($newphone, 9, 2).$separ.substr($newphone, 11, 2);
		}
	}
	elseif (strtoupper($countrycode) == "JO")
	{//Jordanie
		if(dol_strlen($phone) == 12)
		{//ex: +962_A_BCD_EF_GH
			$newphone = substr($newphone, 0, 4).$separ.substr($newphone, 4, 1).$separ.substr($newphone, 5, 3).$separ.substr($newphone, 7, 2).$separ.substr($newphone, 9, 2);
		}
	}
	elseif (strtoupper($countrycode) == "MG")
	{//Madagascar
		if(dol_strlen($phone) == 13)
		{//ex: +261_AB_CD_EF_GHI
			$newphone = substr($newphone, 0, 4).$separ.substr($newphone, 4, 2).$separ.substr($newphone, 6, 2).$separ.substr($newphone, 8, 2).$separ.substr($newphone, 10, 3);
		}
	}
	elseif (strtoupper($countrycode) == "GB")
	{//Royaume uni
		if(dol_strlen($phone) == 13)
		{//ex: +44_ABCD_EFG_HIJ
			$newphone = substr($newphone, 0, 3).$separ.substr($newphone, 3, 4).$separ.substr($newphone, 7, 3).$separ.substr($newphone, 10, 3);
		}
	}
	elseif (strtoupper($countrycode) == "CH")
	{//Suisse
		if(dol_strlen($phone) == 12)
		{//ex: +41_AB_CDE_FG_HI
			$newphone = substr($newphone, 0, 3).$separ.substr($newphone, 3, 2).$separ.substr($newphone, 5, 3).$separ.substr($newphone, 8, 2).$separ.substr($newphone, 10, 2);
		}
		elseif(dol_strlen($phone) == 15)
		{// +41_AB_CDE_FGH_IJKL
			$newphone =$newphone = substr($newphone, 0, 3).$separ.substr($newphone, 3, 2).$separ.substr($newphone, 5, 3).$separ.substr($newphone, 8, 3).$separ.substr($newphone, 11, 4);
		}
	}
	elseif (strtoupper($countrycode) == "TN")
	{//Tunisie
		if(dol_strlen($phone) == 12)
		{//ex: +216_AB_CDE_FGH
			$newphone = substr($newphone, 0, 4).$separ.substr($newphone, 4, 2).$separ.substr($newphone, 6, 3).$separ.substr($newphone, 9, 3);
		}
	}
	elseif (strtoupper($countrycode) == "GF")
	{//Guyane francaise
		if(dol_strlen($phone) == 13)
		{//ex: +594_ABC_DE_FG_HI  (ABC=594 de nouveau)
			$newphone = substr($newphone, 0, 4).$separ.substr($newphone, 4, 3).$separ.substr($newphone, 7, 2).$separ.substr($newphone, 9, 2).$separ.substr($newphone, 11, 2);
		}
	}
	elseif (strtoupper($countrycode) == "GP")
	{//Guadeloupe
		if(dol_strlen($phone) == 13)
		{//ex: +590_ABC_DE_FG_HI  (ABC=590 de nouveau)
			$newphone = substr($newphone, 0, 4).$separ.substr($newphone, 4, 3).$separ.substr($newphone, 7, 2).$separ.substr($newphone, 9, 2).$separ.substr($newphone, 11, 2);
		}
	}
	elseif (strtoupper($countrycode) == "MQ")
	{//Martinique
		if(dol_strlen($phone) == 13)
		{//ex: +596_ABC_DE_FG_HI  (ABC=596 de nouveau)
			$newphone = substr($newphone, 0, 4).$separ.substr($newphone, 4, 3).$separ.substr($newphone, 7, 2).$separ.substr($newphone, 9, 2).$separ.substr($newphone, 11, 2);
		}
	}
	elseif (strtoupper($countrycode) == "IT")
	{//Italie
		if(dol_strlen($phone) == 12)
		{//ex: +39_ABC_DEF_GHI
			$newphone = substr($newphone, 0, 3).$separ.substr($newphone, 3, 3).$separ.substr($newphone, 6, 3).$separ.substr($newphone, 9, 3);
		}
		elseif(dol_strlen($phone) == 13)
		{//ex: +39_ABC_DEF_GH_IJ
			$newphone = substr($newphone, 0, 3).$separ.substr($newphone, 3, 3).$separ.substr($newphone, 6, 3).$separ.substr($newphone, 9, 2).$separ.substr($newphone, 11, 2);
		}
	}
	elseif(strtoupper($countrycode) == "AU")
	{
        //Australie
		if(dol_strlen($phone) == 12)
		{
            //ex: +61_A_BCDE_FGHI
			$newphone = substr($newphone, 0, 3).$separ.substr($newphone, 3, 1).$separ.substr($newphone, 4, 4).$separ.substr($newphone, 8, 4);
		}
	}
	if (! empty($addlink))	// Link on phone number (+ link to add action if conf->global->AGENDA_ADDACTIONFORPHONE set)
	{
		if ($conf->browser->layout == 'phone' || (! empty($conf->clicktodial->enabled) && ! empty($conf->global->CLICKTODIAL_USE_TEL_LINK_ON_PHONE_NUMBERS)))	// If phone or option for, we use link of phone
		{
			$newphone ='<a href="tel:'.$phone.'"';
			$newphone.='>'.$phone.'</a>';
		}
		elseif (! empty($conf->clicktodial->enabled) && $addlink == 'AC_TEL')		// If click to dial, we use click to dial url
		{
			if (empty($user->clicktodial_loaded)) $user->fetch_clicktodial();

			// Define urlmask
			$urlmask='ErrorClickToDialModuleNotConfigured';
			if (! empty($conf->global->CLICKTODIAL_URL)) $urlmask=$conf->global->CLICKTODIAL_URL;
			if (! empty($user->clicktodial_url)) $urlmask=$user->clicktodial_url;

			$clicktodial_poste=(! empty($user->clicktodial_poste)?urlencode($user->clicktodial_poste):'');
			$clicktodial_login=(! empty($user->clicktodial_login)?urlencode($user->clicktodial_login):'');
			$clicktodial_password=(! empty($user->clicktodial_password)?urlencode($user->clicktodial_password):'');
			// This line is for backward compatibility
			$url = sprintf($urlmask, urlencode($phone), $clicktodial_poste, $clicktodial_login, $clicktodial_password);
			// Thoose lines are for substitution
			$substitarray=array('__PHONEFROM__'=>$clicktodial_poste,
								'__PHONETO__'=>urlencode($phone),
								'__LOGIN__'=>$clicktodial_login,
								'__PASS__'=>$clicktodial_password);
			$url = make_substitutions($url, $substitarray);
			$newphonesav=$newphone;
			$newphone ='<a href="'.$url.'"';
			if (! empty($conf->global->CLICKTODIAL_FORCENEWTARGET)) $newphone.=' target="_blank"';
			$newphone.='>'.$newphonesav.'</a>';
		}

		//if (($cid || $socid) && ! empty($conf->agenda->enabled) && $user->rights->agenda->myactions->create)
		if (! empty($conf->agenda->enabled) && $user->rights->agenda->myactions->create)
		{
			$type='AC_TEL'; $link='';
			if ($addlink == 'AC_FAX') $type='AC_FAX';
			if (! empty($conf->global->AGENDA_ADDACTIONFORPHONE)) $link='<a href="'.DOL_URL_ROOT.'/comm/action/card.php?action=create&amp;backtopage=1&amp;actioncode='.$type.($cid?'&amp;contactid='.$cid:'').($socid?'&amp;socid='.$socid:'').'">'.img_object($langs->trans("AddAction"), "calendar").'</a>';
			if ($link) $newphone='<div>'.$newphone.' '.$link.'</div>';
		}
	}

	if (empty($titlealt))
	{
		$titlealt=($withpicto=='fax'?$langs->trans("Fax"):$langs->trans("Phone"));
	}
	$rep='';

	if ($hookmanager) {
		$parameters = array('countrycode' => $countrycode, 'cid' => $cid, 'socid' => $socid,'titlealt' => $titlealt, 'picto' => $withpicto);
		$reshook = $hookmanager->executeHooks('printPhone', $parameters, $phone);
		$rep.=$hookmanager->resPrint;
	}
	if (empty($reshook))
	{
		$picto = '';
		if($withpicto){
			if($withpicto=='fax'){
				$picto = 'phoning_fax';
			}elseif($withpicto=='phone'){
				$picto = 'phoning';
			}elseif($withpicto=='mobile'){
				$picto = 'phoning_mobile';
			}else{
				$picto = '';
			}
		}
		if ($adddivfloat) $rep.='<div class="nospan float" style="margin-right: 10px">';
		else $rep.='<span style="margin-right: 10px;">';
		$rep.=($withpicto?img_picto($titlealt, 'object_'.$picto.'.png').' ':'').$newphone;
		if ($adddivfloat) $rep.='</div>';
		else $rep.='</span>';
	}

	return $rep;
}

/**
 * 	Return an IP formated to be shown on screen
 *
 * 	@param	string	$ip			IP
 * 	@param	int		$mode		0=return IP + country/flag, 1=return only country/flag, 2=return only IP
 * 	@return string 				Formated IP, with country if GeoIP module is enabled
 */
function dol_print_ip($ip, $mode = 0)
{
	global $conf,$langs;

	$ret='';

	if (empty($mode)) $ret.=$ip;

	if ($mode != 2)
	{
		$countrycode=dolGetCountryCodeFromIp($ip);
		if ($countrycode)	// If success, countrycode is us, fr, ...
		{
			if (file_exists(DOL_DOCUMENT_ROOT.'/theme/common/flags/'.$countrycode.'.png'))
			{
				$ret.=' '.img_picto($countrycode.' '.$langs->trans("AccordingToGeoIPDatabase"), DOL_URL_ROOT.'/theme/common/flags/'.$countrycode.'.png', '', 1);
			}
			else $ret.=' ('.$countrycode.')';
		}
	}

	return $ret;
}

/**
 * Return the IP of remote user.
 * Take HTTP_X_FORWARDED_FOR (defined when using proxy)
 * Then HTTP_CLIENT_IP if defined (rare)
 * Then REMOTE_ADDR (no way to be modified by user but may be wrong if user is using a proxy)
 *
 * @return	string		Ip of remote user.
 */
function getUserRemoteIP()
{
	$ip = empty($_SERVER['HTTP_X_FORWARDED_FOR'])? (empty($_SERVER['HTTP_CLIENT_IP'])?(empty($_SERVER['REMOTE_ADDR'])?'':$_SERVER['REMOTE_ADDR']):$_SERVER['HTTP_CLIENT_IP']) : $_SERVER['HTTP_X_FORWARDED_FOR'];
	return $ip;
}

/**
 * 	Return a country code from IP. Empty string if not found.
 *
 * 	@param	string	$ip			IP
 * 	@return string 				Country code ('us', 'fr', ...)
 */
function dolGetCountryCodeFromIp($ip)
{
	global $conf;

	$countrycode='';

	if (! empty($conf->geoipmaxmind->enabled))
	{
		$datafile=$conf->global->GEOIPMAXMIND_COUNTRY_DATAFILE;
		//$ip='24.24.24.24';
		//$datafile='E:\Mes Sites\Web\Admin1\awstats\maxmind\GeoIP.dat';    Note that this must be downloaded datafile (not same than datafile provided with ubuntu packages)

		include_once DOL_DOCUMENT_ROOT.'/core/class/dolgeoip.class.php';
		$geoip=new DolGeoIP('country', $datafile);
		//print 'ip='.$ip.' databaseType='.$geoip->gi->databaseType." GEOIP_CITY_EDITION_REV1=".GEOIP_CITY_EDITION_REV1."\n";
		//print "geoip_country_id_by_addr=".geoip_country_id_by_addr($geoip->gi,$ip)."\n";
		$countrycode=$geoip->getCountryCodeFromIP($ip);
	}

	return $countrycode;
}


/**
 *  Return country code for current user.
 *  If software is used inside a local network, detection may fails (we need a public ip)
 *
 *  @return     string      Country code (fr, es, it, us, ...)
 */
function dol_user_country()
{
	global $conf,$langs,$user;

	//$ret=$user->xxx;
	$ret='';
	if (! empty($conf->geoipmaxmind->enabled))
	{
		$ip=getUserRemoteIP();
		$datafile=$conf->global->GEOIPMAXMIND_COUNTRY_DATAFILE;
		//$ip='24.24.24.24';
		//$datafile='E:\Mes Sites\Web\Admin1\awstats\maxmind\GeoIP.dat';
		include_once DOL_DOCUMENT_ROOT.'/core/class/dolgeoip.class.php';
		$geoip=new DolGeoIP('country', $datafile);
		$countrycode=$geoip->getCountryCodeFromIP($ip);
		$ret=$countrycode;
	}
	return $ret;
}

/**
 *  Format address string
 *
 *  @param	string	$address    Address
 *  @param  int		$htmlid     Html ID (for example 'gmap')
 *  @param  int		$mode       thirdparty|contact|member|other
 *  @param  int		$id         Id of object
 *  @param	int		$noprint	No output. Result is the function return
 *  @param  string  $charfornl  Char to use instead of nl2br. '' means we use a standad nl2br.
 *  @return string|void			Nothing if noprint is 0, formatted address if noprint is 1
 *  @see dol_format_address()
 */
function dol_print_address($address, $htmlid, $mode, $id, $noprint = 0, $charfornl = '')
{
	global $conf, $user, $langs, $hookmanager;

	$out = '';

	if ($address)
	{
		if ($hookmanager) {
			$parameters = array('element' => $mode, 'id' => $id);
			$reshook = $hookmanager->executeHooks('printAddress', $parameters, $address);
			$out.=$hookmanager->resPrint;
		}
		if (empty($reshook))
		{
			if (empty($charfornl)) $out.=nl2br($address);
			else $out.=preg_replace('/[\r\n]+/', $charfornl, $address);

			$showgmap=$showomap=0;

			// TODO Add a hook here
			if (($mode=='thirdparty' || $mode =='societe') && ! empty($conf->google->enabled) && ! empty($conf->global->GOOGLE_ENABLE_GMAPS)) $showgmap=1;
			if ($mode=='contact' && ! empty($conf->google->enabled) && ! empty($conf->global->GOOGLE_ENABLE_GMAPS_CONTACTS)) $showgmap=1;
			if ($mode=='member' && ! empty($conf->google->enabled) && ! empty($conf->global->GOOGLE_ENABLE_GMAPS_MEMBERS)) $showgmap=1;
			if (($mode=='thirdparty' || $mode =='societe') && ! empty($conf->openstreetmap->enabled) && ! empty($conf->global->OPENSTREETMAP_ENABLE_MAPS)) $showomap=1;
			if ($mode=='contact' && ! empty($conf->openstreetmap->enabled) && ! empty($conf->global->OPENSTREETMAP_ENABLE_MAPS_CONTACTS)) $showomap=1;
			if ($mode=='member' && ! empty($conf->openstreetmap->enabled) && ! empty($conf->global->OPENSTREETMAP_ENABLE_MAPS_MEMBERS)) $showomap=1;

			if ($showgmap)
			{
				$url=dol_buildpath('/google/gmaps.php?mode='.$mode.'&id='.$id, 1);
				$out.=' <a href="'.$url.'" target="_gmaps"><img id="'.$htmlid.'" class="valigntextbottom" src="'.DOL_URL_ROOT.'/theme/common/gmap.png"></a>';
			}
			if ($showomap)
			{
				$url=dol_buildpath('/openstreetmap/maps.php?mode='.$mode.'&id='.$id, 1);
				$out.=' <a href="'.$url.'" target="_gmaps"><img id="'.$htmlid.'_openstreetmap" class="valigntextbottom" src="'.DOL_URL_ROOT.'/theme/common/gmap.png"></a>';
			}
		}
	}
	if ($noprint) return $out;
	else print $out;
}


/**
 *	Return true if email syntax is ok
 *
 *	@param	    string		$address    			email (Ex: "toto@examle.com", "John Do <johndo@example.com>")
 *  @param		int			$acceptsupervisorkey	If 1, the special string '__SUPERVISOREMAIL__' is also accepted as valid
 *	@return     boolean     						true if email syntax is OK, false if KO or empty string
 */
function isValidEmail($address, $acceptsupervisorkey = 0)
{
	if ($acceptsupervisorkey && $address == '__SUPERVISOREMAIL__') return true;
	if (filter_var($address, FILTER_VALIDATE_EMAIL)) return true;

	return false;
}

/**
 *	Return if the domain name has a valid MX record.
 *  WARNING: This need function idn_to_ascii, checkdnsrr and getmxrr
 *
 *	@param	    string		$domain	    			Domain name (Ex: "yahoo.com", "yhaoo.com", "dolibarr.fr")
 *	@return     int     							-1 if error (function not available), 0=Not valid, 1=Valid
 */
function isValidMXRecord($domain)
{
	if (function_exists('idn_to_ascii') && function_exists('checkdnsrr'))
	{
		if (! checkdnsrr(idn_to_ascii($domain), 'MX'))
		{
			return 0;
		}
		if (function_exists('getmxrr'))
		{
			$mxhosts=array();
			$weight=array();
			getmxrr(idn_to_ascii($domain), $mxhosts, $weight);
			if (count($mxhosts) > 1) return 1;
			if (count($mxhosts) == 1 && ! empty($mxhosts[0])) return 1;

			return 0;
		}
	}
	return -1;
}

/**
 *  Return true if phone number syntax is ok
 *  TODO Decide what to do with this
 *
 *  @param	string		$phone		phone (Ex: "0601010101")
 *  @return boolean     			true if phone syntax is OK, false if KO or empty string
 */
function isValidPhone($phone)
{
	return true;
}


/**
 * Make a strlen call. Works even if mbstring module not enabled
 *
 * @param   string		$string				String to calculate length
 * @param   string		$stringencoding		Encoding of string
 * @return  int								Length of string
 */
function dol_strlen($string, $stringencoding = 'UTF-8')
{
	if (function_exists('mb_strlen')) return mb_strlen($string, $stringencoding);
	else return strlen($string);
}

/**
 * Make a substring. Works even if mbstring module is not enabled for better compatibility.
 *
 * @param	string	$string				String to scan
 * @param	string	$start				Start position
 * @param	int		$length				Length (in nb of characters or nb of bytes depending on trunconbytes param)
 * @param   string	$stringencoding		Page code used for input string encoding
 * @param	int		$trunconbytes		1=Length is max of bytes instead of max of characters
 * @return  string						substring
 */
function dol_substr($string, $start, $length, $stringencoding = '', $trunconbytes = 0)
{
	global $langs;

	if (empty($stringencoding)) $stringencoding=$langs->charset_output;

	$ret='';
	if (empty($trunconbytes))
	{
		if (function_exists('mb_substr'))
		{
			$ret=mb_substr($string, $start, $length, $stringencoding);
		}
		else
		{
			$ret=substr($string, $start, $length);
		}
	}
	else
	{
		if (function_exists('mb_strcut'))
		{
			$ret=mb_strcut($string, $start, $length, $stringencoding);
		}
		else
		{
			$ret=substr($string, $start, $length);
		}
	}
	return $ret;
}


/**
 *	Truncate a string to a particular length adding '...' if string larger than length.
 * 	If length = max length+1, we do no truncate to avoid having just 1 char replaced with '...'.
 *  MAIN_DISABLE_TRUNC=1 can disable all truncings
 *
 *	@param	string	$string				String to truncate
 *	@param  int		$size				Max string size visible (excluding ...). 0 for no limit. WARNING: Final string size can have 3 more chars (if we added ..., or if size was max+1 or max+2 or max+3 so it does not worse to replace with ...)
 *	@param	string	$trunc				Where to trunc: right, left, middle (size must be a 2 power), wrap
 * 	@param	string	$stringencoding		Tell what is source string encoding
 *  @param	int		$nodot				Truncation do not add ... after truncation. So it's an exact truncation.
 *  @param  int     $display            Trunc is used to display data and can be changed for small screen. TODO Remove this param (must be dealt with CSS)
 *	@return string						Truncated string. WARNING: length is never higher than $size if $nodot is set, but can be 3 chars higher otherwise.
 */
function dol_trunc($string, $size = 40, $trunc = 'right', $stringencoding = 'UTF-8', $nodot = 0, $display = 0)
{
	global $conf;

	if ($size==0 || ! empty($conf->global->MAIN_DISABLE_TRUNC)) return $string;

	if (empty($stringencoding)) $stringencoding='UTF-8';
	// reduce for small screen
	if ($conf->dol_optimize_smallscreen==1 && $display==1) $size = round($size/3);

	// We go always here
	if ($trunc == 'right')
	{
		$newstring=dol_textishtml($string)?dol_string_nohtmltag($string, 1):$string;
		if (dol_strlen($newstring, $stringencoding) > ($size+($nodot?0:3)))    // If nodot is 0 and size is 1,2 or 3 chars more, we don't trunc and don't add ...
		return dol_substr($newstring, 0, $size, $stringencoding).($nodot?'':'...');
		else
		//return 'u'.$size.'-'.$newstring.'-'.dol_strlen($newstring,$stringencoding).'-'.$string;
		return $string;
	}
	elseif ($trunc == 'middle')
	{
		$newstring=dol_textishtml($string)?dol_string_nohtmltag($string, 1):$string;
		if (dol_strlen($newstring, $stringencoding) > 2 && dol_strlen($newstring, $stringencoding) > ($size+1))
		{
			$size1=round($size/2);
			$size2=round($size/2);
			return dol_substr($newstring, 0, $size1, $stringencoding).'...'.dol_substr($newstring, dol_strlen($newstring, $stringencoding) - $size2, $size2, $stringencoding);
		}
		else
		return $string;
	}
	elseif ($trunc == 'left')
	{
		$newstring=dol_textishtml($string)?dol_string_nohtmltag($string, 1):$string;
		if (dol_strlen($newstring, $stringencoding) > ($size+($nodot?0:3)))    // If nodot is 0 and size is 1,2 or 3 chars more, we don't trunc and don't add ...
		return '...'.dol_substr($newstring, dol_strlen($newstring, $stringencoding) - $size, $size, $stringencoding);
		else
		return $string;
	}
	elseif ($trunc == 'wrap')
	{
		$newstring=dol_textishtml($string)?dol_string_nohtmltag($string, 1):$string;
		if (dol_strlen($newstring, $stringencoding) > ($size+1))
		return dol_substr($newstring, 0, $size, $stringencoding)."\n".dol_trunc(dol_substr($newstring, $size, dol_strlen($newstring, $stringencoding)-$size, $stringencoding), $size, $trunc);
		else
		return $string;
	}
	else return 'BadParam3CallingDolTrunc';
}

/**
 *	Show picto whatever it's its name (generic function)
 *
 *	@param      string		$titlealt         		Text on title tag for tooltip. Not used if param notitle is set to 1.
 *	@param      string		$picto       			Name of image file to show ('filenew', ...)
 *													If no extension provided, we use '.png'. Image must be stored into theme/xxx/img directory.
 *                                  				Example: picto.png                  if picto.png is stored into htdocs/theme/mytheme/img
 *                                  				Example: picto.png@mymodule         if picto.png is stored into htdocs/mymodule/img
 *                                  				Example: /mydir/mysubdir/picto.png  if picto.png is stored into htdocs/mydir/mysubdir (pictoisfullpath must be set to 1)
 *	@param		string		$moreatt				Add more attribute on img tag (For example 'style="float: right"')
 *	@param		boolean|int	$pictoisfullpath		If true or 1, image path is a full path
 *	@param		int			$srconly				Return only content of the src attribute of img.
 *  @param		int			$notitle				1=Disable tag title. Use it if you add js tooltip, to avoid duplicate tooltip.
 *  @param		string		$alt					Force alt for bind people
 *  @param		string		$morecss				Add more class css on img tag (For example 'myclascss'). Work only if $moreatt is empty.
 *  @param		string		$marginleftonlyshort	1 = Add a short left margin on picto, 2 = Add a larger left maring on picto, 0 = No margin left. Works for fontawesome picto only.
 *  @return     string       				    	Return img tag
 *  @see        img_object(), img_picto_common()
 */
function img_picto($titlealt, $picto, $moreatt = '', $pictoisfullpath = false, $srconly = 0, $notitle = 0, $alt = '', $morecss = '', $marginleftonlyshort = 2)
{
	global $conf, $langs;

	// We forge fullpathpicto for image to $path/img/$picto. By default, we take DOL_URL_ROOT/theme/$conf->theme/img/$picto
	$url = DOL_URL_ROOT;
	$theme = $conf->theme;
	$path = 'theme/'.$theme;

	// Define fullpathpicto to use into src
	if ($pictoisfullpath) {
		// Clean parameters
		if (! preg_match('/(\.png|\.gif|\.svg)$/i', $picto)) {
			$picto .= '.png';
		}
		$fullpathpicto = $picto;
		$reg=array();
		if (preg_match('/class="([^"]+)"/', $moreatt, $reg)) {
		    $morecss .= ($morecss ? ' ' : '') . $reg[1];
		    $moreatt = str_replace('class="'.$reg[1].'"', '', $moreatt);
		}
	} else {
		$pictowithoutext = preg_replace('/(\.png|\.gif|\.svg)$/', '', $picto);

		//if (in_array($picto, array('switch_off', 'switch_on', 'off', 'on')))
        if (empty($srconly) && in_array($pictowithoutext, array(
				'bank', 'close_title', 'delete', 'edit', 'ellipsis-h', 'filter', 'grip', 'grip_title', 'list', 'listlight', 'note', 'off', 'on', 'play', 'playdisabled', 'printer', 'resize',
                'note', 'setup', 'sign-out', 'split', 'switch_off', 'switch_on', 'unlink', 'uparrow', '1downarrow', '1uparrow', '1leftarrow', '1rightarrow',
				'jabber','skype','twitter','facebook','linkedin',
                'chevron-left','chevron-right','chevron-down','chevron-top'
			)
		)) {
		    $fa='fa';
		    if (empty($conf->global->MAIN_DISABLE_FONT_AWESOME_5)) $fa='fas';
		    $fakey = $pictowithoutext;
			$facolor = ''; $fasize = '';

			if ($pictowithoutext == 'setup') {
			    $fakey = 'fa-cog';
			    $fasize = '1.4em';
			}
			elseif ($pictowithoutext == 'switch_off') {
				$fakey = 'fa-toggle-off';
				$facolor = '#999';
				$fasize = '2em';
			}
			elseif ($pictowithoutext == 'switch_on') {
				$fakey = 'fa-toggle-on';
				$facolor = '#227722';
				$fasize = '2em';
			}
			elseif ($pictowithoutext == 'off') {
				$fakey = 'fa-square-o';
				if (empty($conf->global->MAIN_DISABLE_FONT_AWESOME_5))
				{
				    $fakey = 'fa-square';
				    $fa='far';
				}
				$fasize = '1.3em';
			}
			elseif ($pictowithoutext == 'on') {
				$fakey = 'fa-check-square-o';
				if (empty($conf->global->MAIN_DISABLE_FONT_AWESOME_5))
				{
				    $fakey = 'fa-check-square';
				    $fa='far';
				}
				$fasize = '1.3em';
			}
			elseif ($pictowithoutext == 'bank') {
				$fakey = 'fa-bank';
				$facolor = '#444';
			}
			elseif ($pictowithoutext == 'close_title') {
				$fakey = 'fa-window-close';
			}
			elseif ($pictowithoutext == 'delete') {
				$fakey = 'fa-trash';
				$facolor = '#444';
			}
			elseif ($pictowithoutext == 'edit') {
				$fakey = 'fa-pencil';
				$facolor = '#444';
				if (empty($conf->global->MAIN_DISABLE_FONT_AWESOME_5)) $fakey = 'fa-pencil-alt';
			}
			elseif ($pictowithoutext == 'filter') {
				$fakey = 'fa-'.$pictowithoutext;
			}
			elseif ($pictowithoutext == 'grip_title' || $pictowithoutext == 'grip') {
				$fakey = 'fa-arrows';
				if (empty($conf->global->MAIN_DISABLE_FONT_AWESOME_5)) $fakey = 'fa-arrows-alt';
			}
			elseif ($pictowithoutext == 'listlight') {
				$fakey = 'fa-download';
				$facolor = '#999';
				$marginleftonlyshort=1;
			}
			elseif ($pictowithoutext == 'printer') {
				$fakey = 'fa-print';
				$fasize = '1.2em';
				$facolor = '#444';
			}
			elseif ($pictowithoutext == 'resize') {
				$fakey = 'fa-crop';
				$facolor = '#444';
			}
			elseif ($pictowithoutext == 'note') {
				$fakey = 'fa-sticky-note-o';
				if (empty($conf->global->MAIN_DISABLE_FONT_AWESOME_5))
				{
				    $fakey = 'fa-sticky-note'; $fa = 'far';
				}
				$facolor = '#999';
				$marginleftonlyshort=1;
			}
			elseif ($pictowithoutext == 'uparrow') {
				$fakey = 'fa-mail-forward';
				$facolor = '#555';
			}
			elseif (in_array($pictowithoutext, array('1uparrow', '1downarrow', '1leftarrow', '1rightarrow', '1uparrow_selected', '1downarrow_selected', '1leftarrow_selected', '1rightarrow_selected'))) {
			    $convertarray=array('1uparrow'=>'caret-up', '1downarrow'=>'caret-down', '1leftarrow'=>'caret-left', '1rightarrow'=>'caret-right', '1uparrow_selected'=>'caret-up', '1downarrow_selected'=>'caret-down', '1leftarrow_selected'=>'caret-left', '1rightarrow_selected'=>'caret-right');
			    $fakey = 'fa-'.$convertarray[$pictowithoutext];
			    if (preg_match('/selected/', $pictowithoutext)) $facolor = '#888';
				$marginleftonlyshort = 1;
			}
			elseif ($pictowithoutext == 'sign-out')     {
                $fakey = 'fa-sign-out';
			    $marginleftonlyshort=0;
			    if (empty($conf->global->MAIN_DISABLE_FONT_AWESOME_5)) $fakey = 'fa-sign-out-alt';
			}
			elseif ($pictowithoutext == 'unlink')     {
				$fakey = 'fa-chain-broken';
				$facolor = '#555';
			}
			elseif ($pictowithoutext == 'playdisabled') {
				$fakey = 'fa-play';
				$facolor = '#ccc';
			}
			elseif ($pictowithoutext == 'play') {
				$fakey = 'fa-play';
				$facolor = '#444';
			}
			elseif ($pictowithoutext == 'jabber') {
				$fakey = 'fa-comment-o';
			}
			elseif (in_array($pictowithoutext, array('skype', 'twitter', 'facebook', 'linkedin'))) {
			    $fakey = 'fa-'.$pictowithoutext;
			    if (empty($conf->global->MAIN_DISABLE_FONT_AWESOME_5)) $fa = 'fab';
			}
			elseif ($pictowithoutext == 'split') {
			    $fakey = 'fa-code-fork';
			}
			else {
				$fakey = 'fa-'.$pictowithoutext;
				$facolor = '#444';
				$marginleftonlyshort=0;
			}
			//this snippet only needed since function img_edit accepts only one additional parameter: no separate one for css only.
            //class/style need to be extracted to avoid duplicate class/style validation errors when $moreatt is added to the end of the attributes
            $reg=array();
			if (preg_match('/class="([^"]+)"/', $moreatt, $reg)) {
                $morecss .= ($morecss ? ' ' : '') . $reg[1];
                $moreatt = str_replace('class="'.$reg[1].'"', '', $moreatt);
            }
            if (preg_match('/style="([^"]+)"/', $moreatt, $reg)) {
                $morestyle = ' '. $reg[1];
                $moreatt = str_replace('style="'.$reg[1].'"', '', $moreatt);
            }
            $moreatt=trim($moreatt);

            $enabledisablehtml = '<span class="' . $fa . ' ' . $fakey . ($marginleftonlyshort ? ($marginleftonlyshort == 1 ? ' marginleftonlyshort' : ' marginleftonly') : '');
            $enabledisablehtml .= ' valignmiddle' . ($morecss ? ' ' . $morecss : '') . '" style="' . ($fasize ? ('font-size: ' . $fasize . ';') : '') . ($facolor ? (' color: ' . $facolor . ';') : '') . ($morestyle ? ' ' . $morestyle : '') . '"' . (($notitle || empty($titlealt)) ? '' : ' title="' . dol_escape_htmltag($titlealt) . '"') . ($moreatt ? ' ' . $moreatt : '') . '>';
			if (! empty($conf->global->MAIN_OPTIMIZEFORTEXTBROWSER)) {
				$enabledisablehtml.= $titlealt;
			}
			$enabledisablehtml.= '</span>';

			return $enabledisablehtml;
		}

		if (! empty($conf->global->MAIN_OVERWRITE_THEME_PATH)) {
			$path = $conf->global->MAIN_OVERWRITE_THEME_PATH.'/theme/'.$theme;	// If the theme does not have the same name as the module
		}
		elseif (! empty($conf->global->MAIN_OVERWRITE_THEME_RES)) {
			$path = $conf->global->MAIN_OVERWRITE_THEME_RES.'/theme/'.$conf->global->MAIN_OVERWRITE_THEME_RES;  // To allow an external module to overwrite image resources whatever is activated theme
		}
		elseif (! empty($conf->modules_parts['theme']) && array_key_exists($theme, $conf->modules_parts['theme'])) {
			$path = $theme.'/theme/'.$theme;     // If the theme have the same name as the module
		}

		// If we ask an image into $url/$mymodule/img (instead of default path)
		if (preg_match('/^([^@]+)@([^@]+)$/i', $picto, $regs)) {
			$picto = $regs[1];
			$path = $regs[2];	// $path is $mymodule
		}

		// Clean parameters
		if (! preg_match('/(\.png|\.gif|\.svg)$/i', $picto)) {
			$picto .= '.png';
		}
		// If alt path are defined, define url where img file is, according to physical path
		// ex: array(["main"]=>"/home/maindir/htdocs", ["alt0"]=>"/home/moddir0/htdocs", ...)
		foreach ($conf->file->dol_document_root as $type => $dirroot) {
			if ($type == 'main') {
				continue;
			}
			// This need a lot of time, that's why enabling alternative dir like "custom" dir is not recommanded
			if (file_exists($dirroot.'/'.$path.'/img/'.$picto)) {
				$url = DOL_URL_ROOT.$conf->file->dol_url_root[$type];
				break;
			}
		}

		// $url is '' or '/custom', $path is current theme or
		$fullpathpicto = $url.'/'.$path.'/img/'.$picto;
	}

	if ($srconly) {
		return $fullpathpicto;
	}
		// tag title is used for tooltip on <a>, tag alt can be used with very simple text on image for blind people
    return '<img src="'.$fullpathpicto.'" alt="'.dol_escape_htmltag($alt).'"'.(($notitle || empty($titlealt))?'':' title="'.dol_escape_htmltag($titlealt).'"').($moreatt?' '.$moreatt.($morecss?' class="'.$morecss.'"':''):' class="inline-block'.($morecss?' '.$morecss:'').'"').'>';	// Alt is used for accessibility, title for popup
}

/**
 *	Show a picto called object_picto (generic function)
 *
 *	@param	string	$titlealt			Text on alt and title of image. Alt only if param notitle is set to 1. If text is "TextA:TextB", use Text A on alt and Text B on title.
 *	@param	string	$picto				Name of image to show object_picto (example: user, group, action, bill, contract, propal, product, ...)
 *										For external modules use imagename@mymodule to search into directory "img" of module.
 *	@param	string	$moreatt			Add more attribute on img tag (ie: class="datecallink")
 *	@param	int		$pictoisfullpath	If 1, image path is a full path
 *	@param	int		$srconly			Return only content of the src attribute of img.
 *  @param	int		$notitle			1=Disable tag title. Use it if you add js tooltip, to avoid duplicate tooltip.
 *	@return	string						Return img tag
 *	@see	#img_picto, #img_picto_common
 */
function img_object($titlealt, $picto, $moreatt = '', $pictoisfullpath = false, $srconly = 0, $notitle = 0)
{
	return img_picto($titlealt, 'object_'.$picto, $moreatt, $pictoisfullpath, $srconly, $notitle);
}

/**
 *	Show weather picto
 *
 *	@param      string		$titlealt         	Text on alt and title of image. Alt only if param notitle is set to 1. If text is "TextA:TextB", use Text A on alt and Text B on title.
 *	@param      string		$picto       		Name of image file to show (If no extension provided, we use '.png'). Image must be stored into htdocs/theme/common directory.
 *	@param		string		$moreatt			Add more attribute on img tag
 *	@param		int			$pictoisfullpath	If 1, image path is a full path
 *  @param      string      $morecss            More CSS
 *	@return     string      					Return img tag
 *  @see        #img_object, #img_picto
 */
function img_weather($titlealt, $picto, $moreatt = '', $pictoisfullpath = 0, $morecss = '')
{
	global $conf;

	if (! preg_match('/(\.png|\.gif)$/i', $picto)) $picto .= '.png';

	$path = DOL_URL_ROOT.'/theme/'.$conf->theme.'/img/weather/'.$picto;

	return img_picto($titlealt, $path, $moreatt, 1, 0, 0, '', $morecss);
}

/**
 *	Show picto (generic function)
 *
 *	@param      string		$titlealt         	Text on alt and title of image. Alt only if param notitle is set to 1. If text is "TextA:TextB", use Text A on alt and Text B on title.
 *	@param      string		$picto       		Name of image file to show (If no extension provided, we use '.png'). Image must be stored into htdocs/theme/common directory.
 *	@param		string		$moreatt			Add more attribute on img tag
 *	@param		int			$pictoisfullpath	If 1, image path is a full path
 *	@return     string      					Return img tag
 *  @see        #img_object, #img_picto
 */
function img_picto_common($titlealt, $picto, $moreatt = '', $pictoisfullpath = 0)
{
	global $conf;

	if (! preg_match('/(\.png|\.gif)$/i', $picto)) $picto .= '.png';

	if ($pictoisfullpath) $path = $picto;
	else
	{
		$path = DOL_URL_ROOT.'/theme/common/'.$picto;

		if (! empty($conf->global->MAIN_MODULE_CAN_OVERWRITE_COMMONICONS))
		{
			$themepath = DOL_DOCUMENT_ROOT.'/theme/'.$conf->theme.'/img/'.$picto;

			if (file_exists($themepath)) $path = $themepath;
		}
	}

	return img_picto($titlealt, $path, $moreatt, 1);
}

/**
 *	Show logo action
 *
 *	@param	string		$titlealt       Text on alt and title of image. Alt only if param notitle is set to 1. If text is "TextA:TextB", use Text A on alt and Text B on title.
 *	@param  string		$numaction   	Action id or code to show
 *	@return string      				Return an img tag
 */
function img_action($titlealt, $numaction)
{
	global $conf, $langs;

	if (empty($titlealt) || $titlealt == 'default')
	{
		if ($numaction == '-1' || $numaction == 'ST_NO')			{ $numaction = -1; $titlealt = $langs->transnoentitiesnoconv('ChangeDoNotContact'); }
		elseif ($numaction ==  '0' || $numaction == 'ST_NEVER') 	{ $numaction = 0; $titlealt = $langs->transnoentitiesnoconv('ChangeNeverContacted'); }
		elseif ($numaction ==  '1' || $numaction == 'ST_TODO')  	{ $numaction = 1; $titlealt = $langs->transnoentitiesnoconv('ChangeToContact'); }
		elseif ($numaction ==  '2' || $numaction == 'ST_PEND')  	{ $numaction = 2; $titlealt = $langs->transnoentitiesnoconv('ChangeContactInProcess'); }
		elseif ($numaction ==  '3' || $numaction == 'ST_DONE')  	{ $numaction = 3; $titlealt = $langs->transnoentitiesnoconv('ChangeContactDone'); }
		else { $titlealt = $langs->transnoentitiesnoconv('ChangeStatus '.$numaction); $numaction = 0; }
	}
	if (! is_numeric($numaction)) $numaction=0;

	return img_picto($titlealt, 'stcomm'.$numaction.'.png');
}

/**
 *  Show pdf logo
 *
 *  @param	string		$titlealt   Text on alt and title of image. Alt only if param notitle is set to 1. If text is "TextA:TextB", use Text A on alt and Text B on title.
 *  @param  int		    $size       Taille de l'icone : 3 = 16x16px , 2 = 14x14px
 *  @return string      			Retourne tag img
 */
function img_pdf($titlealt = 'default', $size = 3)
{
	global $conf, $langs;

	if ($titlealt == 'default') $titlealt = $langs->trans('Show');

	return img_picto($titlealt, 'pdf'.$size.'.png');
}

/**
 *	Show logo +
 *
 *	@param	string	$titlealt   Text on alt and title of image. Alt only if param notitle is set to 1. If text is "TextA:TextB", use Text A on alt and Text B on title.
 *	@param  string	$other      Add more attributes on img
 *	@return string      		Return tag img
 */
function img_edit_add($titlealt = 'default', $other = '')
{
	global $conf, $langs;

	if ($titlealt == 'default') $titlealt = $langs->trans('Add');

	return img_picto($titlealt, 'edit_add.png', $other);
}
/**
 *	Show logo -
 *
 *	@param	string	$titlealt	Text on alt and title of image. Alt only if param notitle is set to 1. If text is "TextA:TextB", use Text A on alt and Text B on title.
 *	@param  string	$other      Add more attributes on img
 *	@return string      		Return tag img
 */
function img_edit_remove($titlealt = 'default', $other = '')
{
	global $conf, $langs;

	if ($titlealt == 'default') $titlealt = $langs->trans('Remove');

	return img_picto($titlealt, 'edit_remove.png', $other);
}

/**
 *	Show logo editer/modifier fiche
 *
 *	@param  string	$titlealt   Text on alt and title of image. Alt only if param notitle is set to 1. If text is "TextA:TextB", use Text A on alt and Text B on title.
 *	@param  integer	$float      Si il faut y mettre le style "float: right"
 *	@param  string	$other		Add more attributes on img
 *	@return string      		Return tag img
 */
function img_edit($titlealt = 'default', $float = 0, $other = '')
{
	global $conf, $langs;

	if ($titlealt == 'default') $titlealt = $langs->trans('Modify');

	return img_picto($titlealt, 'edit.png', ($float ? 'style="float: '.($langs->tab_translate["DIRECTION"] == 'rtl'?'left':'right').'"' : "") . ($other?' '.$other:''));
}

/**
 *	Show logo view card
 *
 *	@param	string	$titlealt   Text on alt and title of image. Alt only if param notitle is set to 1. If text is "TextA:TextB", use Text A on alt and Text B on title.
 *	@param  integer	$float      Si il faut y mettre le style "float: right"
 *	@param  string	$other		Add more attributes on img
 *	@return string      		Return tag img
 */
function img_view($titlealt = 'default', $float = 0, $other = '')
{
	global $conf, $langs;

	if ($titlealt == 'default') $titlealt = $langs->trans('View');

	$moreatt = ($float ? 'style="float: right" ' : '').$other;

	return img_picto($titlealt, 'view.png', $moreatt);
}

/**
 *  Show delete logo
 *
 *  @param	string	$titlealt   Text on alt and title of image. Alt only if param notitle is set to 1. If text is "TextA:TextB", use Text A on alt and Text B on title.
 *	@param  string	$other      Add more attributes on img
 *  @return string      		Retourne tag img
 */
function img_delete($titlealt = 'default', $other = 'class="pictodelete"')
{
	global $conf, $langs;

	if ($titlealt == 'default') $titlealt = $langs->trans('Delete');

	return img_picto($titlealt, 'delete.png', $other);
	//return '<span class="fa fa-trash fa-2x fa-fw" style="font-size: 1.7em;" title="'.$titlealt.'"></span>';
}

/**
 *  Show printer logo
 *
 *  @param  string  $titlealt   Text on alt and title of image. Alt only if param notitle is set to 1. If text is "TextA:TextB", use Text A on alt and Text B on title.
 *  @param  string  $other      Add more attributes on img
 *  @return string              Retourne tag img
 */
function img_printer($titlealt = "default", $other = '')
{
	global $conf,$langs;
	if ($titlealt=="default") $titlealt=$langs->trans("Print");
	return img_picto($titlealt, 'printer.png', $other);
}

/**
 *  Show split logo
 *
 *  @param	string	$titlealt   Text on alt and title of image. Alt only if param notitle is set to 1. If text is "TextA:TextB", use Text A on alt and Text B on title.
 *	@param  string	$other      Add more attributes on img
 *  @return string      		Retourne tag img
 */
function img_split($titlealt = 'default', $other = 'class="pictosplit"')
{
	global $conf, $langs;

	if ($titlealt == 'default') $titlealt = $langs->trans('Split');

	return img_picto($titlealt, 'split.png', $other);
}

/**
 *	Show help logo with cursor "?"
 *
 * 	@param	int              	$usehelpcursor		1=Use help cursor, 2=Use click pointer cursor, 0=No specific cursor
 * 	@param	int|string	        $usealttitle		Text to use as alt title
 * 	@return string            	           			Return tag img
 */
function img_help($usehelpcursor = 1, $usealttitle = 1)
{
	global $conf, $langs;

	if ($usealttitle)
	{
		if (is_string($usealttitle)) $usealttitle = dol_escape_htmltag($usealttitle);
		else $usealttitle = $langs->trans('Info');
	}

	return img_picto($usealttitle, 'info.png', 'style="vertical-align: middle;'.($usehelpcursor == 1 ? ' cursor: help': ($usehelpcursor == 2 ? ' cursor: pointer':'')).'"');
}

/**
 *	Show info logo
 *
 *	@param	string	$titlealt   Text on alt and title of image. Alt only if param notitle is set to 1. If text is "TextA:TextB", use Text A on alt and Text B on title.
 *	@return string      		Return img tag
 */
function img_info($titlealt = 'default')
{
	global $conf, $langs;

	if ($titlealt == 'default') $titlealt = $langs->trans('Informations');

	return img_picto($titlealt, 'info.png', 'style="vertical-align: middle;"');
}

/**
 *	Show warning logo
 *
 *	@param	string	$titlealt   Text on alt and title of image. Alt only if param notitle is set to 1. If text is "TextA:TextB", use Text A on alt and Text B on title.
 *	@param	string	$moreatt	Add more attribute on img tag (For example 'style="float: right"'). If 1, add float: right. Can't be "class" attribute.
 *  @param	string  $morecss	Add more CSS
 *	@return string      		Return img tag
 */
function img_warning($titlealt = 'default', $moreatt = '', $morecss = 'pictowarning')
{
	global $conf, $langs;

	if ($titlealt == 'default') $titlealt = $langs->trans('Warning');

	//return '<div class="imglatecoin">'.img_picto($titlealt, 'warning_white.png', 'class="pictowarning valignmiddle"'.($moreatt ? ($moreatt == '1' ? ' style="float: right"' : ' '.$moreatt): '')).'</div>';
	return img_picto($titlealt, 'warning.png', 'class="valignmiddle'.($morecss?' '.$morecss:'').'"'.($moreatt ? ($moreatt == '1' ? ' style="float: right"' : ' '.$moreatt): ''));
}

/**
 *  Show error logo
 *
 *	@param	string	$titlealt   Text on alt and title of image. Alt only if param notitle is set to 1. If text is "TextA:TextB", use Text A on alt and Text B on title.
 *	@return string      		Return img tag
 */
function img_error($titlealt = 'default')
{
	global $conf, $langs;

	if ($titlealt == 'default') $titlealt = $langs->trans('Error');

	return img_picto($titlealt, 'error.png', 'class="valigntextbottom"');
}

/**
 *	Show next logo
 *
 *	@param	string	$titlealt   Text on alt and title of image. Alt only if param notitle is set to 1. If text is "TextA:TextB", use Text A on alt and Text B on title.
*	@param	string	$moreatt	Add more attribute on img tag (For example 'style="float: right"')
 *	@return string      		Return img tag
 */
function img_next($titlealt = 'default', $moreatt = '')
{
	global $conf, $langs;

	if ($titlealt == 'default') $titlealt = $langs->trans('Next');

	//return img_picto($titlealt, 'next.png', $moreatt);
	return '<span class="fa fa-chevron-right paddingright paddingleft" title="'.dol_escape_htmltag($titlealt).'"></span>';
}

/**
 *	Show previous logo
 *
 *	@param	string	$titlealt   Text on alt and title of image. Alt only if param notitle is set to 1. If text is "TextA:TextB", use Text A on alt and Text B on title.
 *	@param	string	$moreatt	Add more attribute on img tag (For example 'style="float: right"')
 *	@return string      		Return img tag
 */
function img_previous($titlealt = 'default', $moreatt = '')
{
	global $conf, $langs;

	if ($titlealt == 'default') $titlealt = $langs->trans('Previous');

	//return img_picto($titlealt, 'previous.png', $moreatt);
	return '<span class="fa fa-chevron-left paddingright paddingleft" title="'.dol_escape_htmltag($titlealt).'"></span>';
}

/**
 *	Show down arrow logo
 *
 *	@param	string	$titlealt   Text on alt and title of image. Alt only if param notitle is set to 1. If text is "TextA:TextB", use Text A on alt and Text B on title.
 *	@param  int		$selected   Selected
 *  @param	string	$moreclass	Add more CSS classes
 *	@return string      		Return img tag
 */
function img_down($titlealt = 'default', $selected = 0, $moreclass = '')
{
	global $conf, $langs;

	if ($titlealt == 'default') $titlealt = $langs->trans('Down');

	return img_picto($titlealt, ($selected ? '1downarrow_selected.png' : '1downarrow.png'), 'class="imgdown'.($moreclass?" ".$moreclass:"").'"');
}

/**
 *	Show top arrow logo
 *
 *	@param	string	$titlealt   Text on alt and title of image. Alt only if param notitle is set to 1. If text is "TextA:TextB", use Text A on alt and Text B on title.
 *	@param  int		$selected	Selected
 *  @param	string	$moreclass	Add more CSS classes
 *	@return string      		Return img tag
 */
function img_up($titlealt = 'default', $selected = 0, $moreclass = '')
{
	global $conf, $langs;

	if ($titlealt == 'default') $titlealt = $langs->trans('Up');

	return img_picto($titlealt, ($selected ? '1uparrow_selected.png' : '1uparrow.png'), 'class="imgup'.($moreclass?" ".$moreclass:"").'"');
}

/**
 *	Show left arrow logo
 *
 *	@param	string	$titlealt   Text on alt and title of image. Alt only if param notitle is set to 1. If text is "TextA:TextB", use Text A on alt and Text B on title.
 *	@param  int		$selected	Selected
 *	@param	string	$moreatt	Add more attribute on img tag (For example 'style="float: right"')
 *	@return string      		Return img tag
 */
function img_left($titlealt = 'default', $selected = 0, $moreatt = '')
{
	global $conf, $langs;

	if ($titlealt == 'default') $titlealt = $langs->trans('Left');

	return img_picto($titlealt, ($selected ? '1leftarrow_selected.png' : '1leftarrow.png'), $moreatt);
}

/**
 *	Show right arrow logo
 *
 *	@param	string	$titlealt   Text on alt and title of image. Alt only if param notitle is set to 1. If text is "TextA:TextB", use Text A on alt and Text B on title.
 *	@param  int		$selected	Selected
 *	@param	string	$moreatt	Add more attribute on img tag (For example 'style="float: right"')
 *	@return string      		Return img tag
 */
function img_right($titlealt = 'default', $selected = 0, $moreatt = '')
{
	global $conf, $langs;

	if ($titlealt == 'default') $titlealt = $langs->trans('Right');

	return img_picto($titlealt, ($selected ? '1rightarrow_selected.png' : '1rightarrow.png'), $moreatt);
}

/**
 *	Show tick logo if allowed
 *
 *	@param	string	$allow		Allow
 *	@param	string	$titlealt   Text on alt and title of image. Alt only if param notitle is set to 1. If text is "TextA:TextB", use Text A on alt and Text B on title.
 *	@return string      		Return img tag
 */
function img_allow($allow, $titlealt = 'default')
{
	global $conf, $langs;

	if ($titlealt == 'default') $titlealt = $langs->trans('Active');

	if ($allow == 1) return img_picto($titlealt, 'tick.png');

	return '-';
}

/**
 *	Return image of a credit card according to its brand name
 *
 *	@param	string	$brand		Brand name of credit card
 *	@return string     			Return img tag
 */
function img_credit_card($brand)
{
	if ($brand == 'visa' || $brand == 'Visa') {$brand='cc-visa';}
	elseif ($brand == 'mastercard' || $brand == 'MasterCard') {$brand='cc-mastercard';}
	elseif ($brand == 'amex' || $brand == 'American Express') {$brand='cc-amex';}
	elseif ($brand == 'discover' || $brand == 'Discover') {$brand='cc-discover';}
	elseif ($brand == 'jcb' || $brand == 'JCB') {$brand='cc-jcb';}
	elseif ($brand == 'diners' || $brand == 'Diners club') {$brand='cc-diners-club';}
	elseif (! in_array($brand, array('cc-visa','cc-mastercard','cc-amex','cc-discover','cc-jcb','cc-diners-club'))) {$brand='credit-card';}

	return '<span class="fa fa-'.$brand.' fa-2x fa-fw"></span>';
}

/**
 *	Show MIME img of a file
 *
 *	@param	string	$file		Filename
 * 	@param	string	$titlealt	Text on alt and title of image. Alt only if param notitle is set to 1. If text is "TextA:TextB", use Text A on alt and Text B on title.
 *  @param	string	$morecss	More css
 *	@return string     			Return img tag
 */
function img_mime($file, $titlealt = '', $morecss = '')
{
	require_once DOL_DOCUMENT_ROOT.'/core/lib/files.lib.php';

	$mimetype = dol_mimetype($file, '', 1);
	$mimeimg = dol_mimetype($file, '', 2);
	$mimefa = dol_mimetype($file, '', 4);

	if (empty($titlealt)) $titlealt = 'Mime type: '.$mimetype;

	//return img_picto_common($titlealt, 'mime/'.$mimeimg, 'class="'.$morecss.'"');
	return '<i class="fa fa-'.$mimefa.' paddingright"'.($titlealt ? ' title="'.$titlealt.'"' : '').'></i>';
}


/**
 *  Show search logo
 *
 *  @param	string	$titlealt   Text on alt and title of image. Alt only if param notitle is set to 1. If text is "TextA:TextB", use Text A on alt and Text B on title.
 *	@param  string	$other      Add more attributes on img
 *  @return string      		Retourne tag img
 */
function img_search($titlealt = 'default', $other = '')
{
	global $conf, $langs;

	if ($titlealt == 'default') $titlealt = $langs->trans('Search');

	$img = img_picto($titlealt, 'search.png', $other, false, 1);

	$input = '<input type="image" class="liste_titre" name="button_search" src="'.$img.'" ';
	$input.= 'value="'.dol_escape_htmltag($titlealt).'" title="'.dol_escape_htmltag($titlealt).'" >';

	return $input;
}

/**
 *  Show search logo
 *
 *  @param	string	$titlealt   Text on alt and title of image. Alt only if param notitle is set to 1. If text is "TextA:TextB", use Text A on alt and Text B on title.
 *	@param  string	$other      Add more attributes on img
 *  @return string      		Retourne tag img
 */
function img_searchclear($titlealt = 'default', $other = '')
{
	global $conf, $langs;

	if ($titlealt == 'default') $titlealt = $langs->trans('Search');

	$img = img_picto($titlealt, 'searchclear.png', $other, false, 1);

	$input = '<input type="image" class="liste_titre" name="button_removefilter" src="'.$img.'" ';
	$input.= 'value="'.dol_escape_htmltag($titlealt).'" title="'.dol_escape_htmltag($titlealt).'" >';

	return $input;
}

/**
 *	Show information for admin users or standard users
 *
 *	@param	string	$text			Text info
 *	@param  integer	$infoonimgalt	Info is shown only on alt of star picto, otherwise it is show on output after the star picto
 *	@param	int		$nodiv			No div
 *  @param  string  $admin          '1'=Info for admin users. '0'=Info for standard users (change only the look), 'error','xxx'=Other
 *  @param	string	$morecss		More CSS
 *	@return	string					String with info text
 */
function info_admin($text, $infoonimgalt = 0, $nodiv = 0, $admin = '1', $morecss = '')
{
	global $conf, $langs;

	if ($infoonimgalt)
	{
		return img_picto($text, 'info', 'class="hideonsmartphone'.($morecss?' '.$morecss:'').'"');
	}

	return ($nodiv?'':'<div class="'.(empty($admin)?'':($admin=='1'?'info':$admin)).' hideonsmartphone'.($morecss?' '.$morecss:'').'">').'<span class="fa fa-info-circle" title="'.dol_escape_htmltag($admin?$langs->trans('InfoAdmin'):$langs->trans('Note')).'"></span> '.$text.($nodiv?'':'</div>');
}


/**
 *	Affiche message erreur system avec toutes les informations pour faciliter le diagnostic et la remontee des bugs.
 *	On doit appeler cette fonction quand une erreur technique bloquante est rencontree.
 *	Toutefois, il faut essayer de ne l'appeler qu'au sein de pages php, les classes devant
 *	renvoyer leur erreur par l'intermediaire de leur propriete "error".
 *
 *	@param	 	DoliDB	$db      	Database handler
 *	@param  	mixed	$error		String or array of errors strings to show
 *  @param		array	$errors		Array of errors
 *	@return 	void
 *  @see    	dol_htmloutput_errors()
 */
function dol_print_error($db = '', $error = '', $errors = null)
{
	global $conf,$langs,$argv;
	global $dolibarr_main_prod;

	$out = '';
	$syslog = '';

	// Si erreur intervenue avant chargement langue
	if (! $langs)
	{
		require_once DOL_DOCUMENT_ROOT .'/core/class/translate.class.php';
		$langs = new Translate('', $conf);
		$langs->load("main");
	}
	// Load translation files required by the page
    $langs->loadLangs(array('main', 'errors'));

	if ($_SERVER['DOCUMENT_ROOT'])    // Mode web
	{
		$out.=$langs->trans("DolibarrHasDetectedError").".<br>\n";
		if (! empty($conf->global->MAIN_FEATURES_LEVEL)) $out.="You use an experimental or develop level of features, so please do NOT report any bugs, except if problem is confirmed moving option MAIN_FEATURES_LEVEL back to 0.<br>\n";
		$out.=$langs->trans("InformationToHelpDiagnose").":<br>\n";

		$out.="<b>".$langs->trans("Date").":</b> ".dol_print_date(time(), 'dayhourlog')."<br>\n";
		$out.="<b>".$langs->trans("Dolibarr").":</b> ".DOL_VERSION."<br>\n";
		if (isset($conf->global->MAIN_FEATURES_LEVEL)) $out.="<b>".$langs->trans("LevelOfFeature").":</b> ".$conf->global->MAIN_FEATURES_LEVEL."<br>\n";
		if (function_exists("phpversion"))
		{
			$out.="<b>".$langs->trans("PHP").":</b> ".phpversion()."<br>\n";
		}
		$out.="<b>".$langs->trans("Server").":</b> ".$_SERVER["SERVER_SOFTWARE"]."<br>\n";
		if (function_exists("php_uname"))
		{
			$out.="<b>".$langs->trans("OS").":</b> ".php_uname()."<br>\n";
		}
		$out.="<b>".$langs->trans("UserAgent").":</b> ".$_SERVER["HTTP_USER_AGENT"]."<br>\n";
		$out.="<br>\n";
		$out.="<b>".$langs->trans("RequestedUrl").":</b> ".dol_htmlentities($_SERVER["REQUEST_URI"], ENT_COMPAT, 'UTF-8')."<br>\n";
		$out.="<b>".$langs->trans("Referer").":</b> ".(isset($_SERVER["HTTP_REFERER"])?dol_htmlentities($_SERVER["HTTP_REFERER"], ENT_COMPAT, 'UTF-8'):'')."<br>\n";
		$out.="<b>".$langs->trans("MenuManager").":</b> ".(isset($conf->standard_menu)?$conf->standard_menu:'')."<br>\n";
		$out.="<br>\n";
		$syslog.="url=".dol_escape_htmltag($_SERVER["REQUEST_URI"]);
		$syslog.=", query_string=".dol_escape_htmltag($_SERVER["QUERY_STRING"]);
	}
	else                              // Mode CLI
	{
		$out.='> '.$langs->transnoentities("ErrorInternalErrorDetected").":\n".$argv[0]."\n";
		$syslog.="pid=".dol_getmypid();
	}

	if (! empty($conf->modules))
	{
	   $out.="<b>".$langs->trans("Modules").":</b> ".join(', ', $conf->modules)."<br>\n";
	}

	if (is_object($db))
	{
		if ($_SERVER['DOCUMENT_ROOT'])  // Mode web
		{
			$out.="<b>".$langs->trans("DatabaseTypeManager").":</b> ".$db->type."<br>\n";
			$out.="<b>".$langs->trans("RequestLastAccessInError").":</b> ".($db->lastqueryerror()?dol_escape_htmltag($db->lastqueryerror()):$langs->trans("ErrorNoRequestInError"))."<br>\n";
			$out.="<b>".$langs->trans("ReturnCodeLastAccessInError").":</b> ".($db->lasterrno()?dol_escape_htmltag($db->lasterrno()):$langs->trans("ErrorNoRequestInError"))."<br>\n";
			$out.="<b>".$langs->trans("InformationLastAccessInError").":</b> ".($db->lasterror()?dol_escape_htmltag($db->lasterror()):$langs->trans("ErrorNoRequestInError"))."<br>\n";
			$out.="<br>\n";
		}
		else                            // Mode CLI
		{
			// No dol_escape_htmltag for output, we are in CLI mode
			$out.='> '.$langs->transnoentities("DatabaseTypeManager").":\n".$db->type."\n";
			$out.='> '.$langs->transnoentities("RequestLastAccessInError").":\n".($db->lastqueryerror()?$db->lastqueryerror():$langs->transnoentities("ErrorNoRequestInError"))."\n";
			$out.='> '.$langs->transnoentities("ReturnCodeLastAccessInError").":\n".($db->lasterrno()?$db->lasterrno():$langs->transnoentities("ErrorNoRequestInError"))."\n";
			$out.='> '.$langs->transnoentities("InformationLastAccessInError").":\n".($db->lasterror()?$db->lasterror():$langs->transnoentities("ErrorNoRequestInError"))."\n";
		}
		$syslog.=", sql=".$db->lastquery();
		$syslog.=", db_error=".$db->lasterror();
	}

	if ($error || $errors)
	{
		$langs->load("errors");

		// Merge all into $errors array
		if (is_array($error) && is_array($errors)) $errors=array_merge($error, $errors);
		elseif (is_array($error)) $errors=$error;
		elseif (is_array($errors)) $errors=array_merge(array($error), $errors);
		else $errors=array_merge(array($error));

		foreach($errors as $msg)
		{
			if (empty($msg)) continue;
			if ($_SERVER['DOCUMENT_ROOT'])  // Mode web
			{
				$out.="<b>".$langs->trans("Message").":</b> ".dol_escape_htmltag($msg)."<br>\n" ;
			}
			else                        // Mode CLI
			{
				$out.='> '.$langs->transnoentities("Message").":\n".$msg."\n" ;
			}
			$syslog.=", msg=".$msg;
		}
	}
	if (empty($dolibarr_main_prod) && $_SERVER['DOCUMENT_ROOT'] && function_exists('xdebug_print_function_stack') && function_exists('xdebug_call_file'))
	{
		xdebug_print_function_stack();
		$out.='<b>XDebug informations:</b>'."<br>\n";
		$out.='File: '.xdebug_call_file()."<br>\n";
		$out.='Line: '.xdebug_call_line()."<br>\n";
		$out.='Function: '.xdebug_call_function()."<br>\n";
		$out.="<br>\n";
	}

	if (empty($dolibarr_main_prod)) print $out;
	else
	{
		print 'This website is currently temporarly offline. This may be due to a maintenance operation. Current status of operation are on next line...<br><br>'."\n";
		$langs->load("errors");
		print $langs->trans("DolibarrHasDetectedError").'. ';
		print $langs->trans("YouCanSetOptionDolibarrMainProdToZero");
		define("MAIN_CORE_ERROR", 1);
	}
	//else print 'Sorry, an error occured but the parameter $dolibarr_main_prod is defined in conf file so no message is reported to your browser. Please read the log file for error message.';
	dol_syslog("Error ".$syslog, LOG_ERR);
}

/**
 * Show a public email and error code to contact if technical error
 *
 * @param	string	$prefixcode		Prefix of public error code
 * @param   string  $errormessage   Complete error message
 * @param	array	$errormessages	Array of error messages
 * @param	string	$morecss		More css
 * @param	string	$email			Email
 * @return	void
 */
function dol_print_error_email($prefixcode, $errormessage = '', $errormessages = array(), $morecss = 'error', $email = '')
{
	global $langs,$conf;

	if (empty($email)) $email=$conf->global->MAIN_INFO_SOCIETE_MAIL;

	$langs->load("errors");
	$now=dol_now();

	print '<br><div class="center login_main_message"><div class="'.$morecss.'">';
	print $langs->trans("ErrorContactEMail", $email, $prefixcode.dol_print_date($now, '%Y%m%d%H%M%S'));
	if ($errormessage) print '<br><br>'.$errormessage;
	if (is_array($errormessages) && count($errormessages))
	{
		foreach($errormessages as $mesgtoshow)
		{
			print '<br><br>'.$mesgtoshow;
		}
	}
	print '</div></div>';
}

/**
 *	Show title line of an array
 *
 *	@param	string	$name        Label of field
 *	@param	string	$file        Url used when we click on sort picto
 *	@param	string	$field       Field to use for new sorting
 *	@param	string	$begin       ("" by defaut)
 *	@param	string	$moreparam   Add more parameters on sort url links ("" by default)
 *	@param  string	$moreattrib  Options of attribute td ("" by defaut, example: 'align="center"')
 *	@param  string	$sortfield   Current field used to sort
 *	@param  string	$sortorder   Current sort order
 *  @param	string	$prefix		 Prefix for css. Use space after prefix to add your own CSS tag.
 *  @param	string	$tooltip	 Tooltip
 *	@return	void
 */
function print_liste_field_titre($name, $file = "", $field = "", $begin = "", $moreparam = "", $moreattrib = "", $sortfield = "", $sortorder = "", $prefix = "", $tooltip = "")
{
	print getTitleFieldOfList($name, 0, $file, $field, $begin, $moreparam, $moreattrib, $sortfield, $sortorder, $prefix, 0, $tooltip);
}

/**
 *	Get title line of an array
 *
 *	@param	string	$name        		Translation key of field
 *	@param	int		$thead		 		0=To use with standard table format, 1=To use inside <thead><tr>, 2=To use with <div>
 *	@param	string	$file        		Url used when we click on sort picto
 *	@param	string	$field       		Field to use for new sorting. Empty if this field is not sortable. Example "t.abc" or "t.abc,t.def"
 *	@param	string	$begin       		("" by defaut)
 *	@param	string	$moreparam   		Add more parameters on sort url links ("" by default)
 *	@param  string	$moreattrib  		Add more attributes on th ("" by defaut, example: 'align="center"'). To add more css class, use param $prefix.
 *	@param  string	$sortfield   		Current field used to sort (Ex: 'd.datep,d.id')
 *	@param  string	$sortorder   		Current sort order (Ex: 'asc,desc')
 *  @param	string	$prefix		 		Prefix for css. Use space after prefix to add your own CSS tag, for example 'mycss '.
 *  @param	string	$disablesortlink	1=Disable sort link
 *  @param	string	$tooltip	 		Tooltip
 *	@return	string
 */
function getTitleFieldOfList($name, $thead = 0, $file = "", $field = "", $begin = "", $moreparam = "", $moreattrib = "", $sortfield = "", $sortorder = "", $prefix = "", $disablesortlink = 0, $tooltip = '')
{
	global $conf, $langs, $form;
	//print "$name, $file, $field, $begin, $options, $moreattrib, $sortfield, $sortorder<br>\n";

	if ($moreattrib == 'class="right"') $prefix.='right '; // For backward compatibility

	$sortorder=strtoupper($sortorder);
	$out='';
	$sortimg='';

	$tag='th';
	if ($thead==2) $tag='div';

	$tmpsortfield=explode(',', $sortfield);
	$sortfield1=trim($tmpsortfield[0]);    // If $sortfield is 'd.datep,d.id', it becomes 'd.datep'
	$tmpfield=explode(',', $field);
	$field1=trim($tmpfield[0]);            // If $field is 'd.datep,d.id', it becomes 'd.datep'

	//var_dump('field='.$field.' field1='.$field1.' sortfield='.$sortfield.' sortfield1='.$sortfield1);
	// If field is used as sort criteria we use a specific css class liste_titre_sel
	// Example if (sortfield,field)=("nom","xxx.nom") or (sortfield,field)=("nom","nom")
	if ($field1 && ($sortfield1 == $field1 || $sortfield1 == preg_replace("/^[^\.]+\./", "", $field1))) $out.= '<'.$tag.' class="'.$prefix.'liste_titre_sel" '. $moreattrib.'>';
	else $out.= '<'.$tag.' class="'.$prefix.'liste_titre" '. $moreattrib.'>';

	if (empty($thead) && $field && empty($disablesortlink))    // If this is a sort field
	{
		$options=preg_replace('/sortfield=([a-zA-Z0-9,\s\.]+)/i', '', $moreparam);
		$options=preg_replace('/sortorder=([a-zA-Z0-9,\s\.]+)/i', '', $options);
		$options=preg_replace('/&+/i', '&', $options);
		if (! preg_match('/^&/', $options)) $options='&'.$options;

		$sortordertouseinlink='';
		if ($field1 != $sortfield1) // We are on another field than current sorted field
		{
			if (preg_match('/^DESC/i', $sortorder))
			{
				$sortordertouseinlink.=str_repeat('desc,', count(explode(',', $field)));
			}
			else		// We reverse the var $sortordertouseinlink
			{
				$sortordertouseinlink.=str_repeat('asc,', count(explode(',', $field)));
			}
		}
		else                        // We are on field that is the first current sorting criteria
		{
			if (preg_match('/^ASC/i', $sortorder))	// We reverse the var $sortordertouseinlink
			{
				$sortordertouseinlink.=str_repeat('desc,', count(explode(',', $field)));
			}
			else
			{
				$sortordertouseinlink.=str_repeat('asc,', count(explode(',', $field)));
			}
		}
		$sortordertouseinlink=preg_replace('/,$/', '', $sortordertouseinlink);
		$out.= '<a class="reposition" href="'.$file.'?sortfield='.$field.'&sortorder='.$sortordertouseinlink.'&begin='.$begin.$options.'">';
	}

	if ($tooltip) $out.=$form->textwithpicto($langs->trans($name), $langs->trans($tooltip));
	else $out.=$langs->trans($name);

	if (empty($thead) && $field && empty($disablesortlink))    // If this is a sort field
	{
		$out.='</a>';
	}

	if (empty($thead) && $field)    // If this is a sort field
	{
		$options=preg_replace('/sortfield=([a-zA-Z0-9,\s\.]+)/i', '', $moreparam);
		$options=preg_replace('/sortorder=([a-zA-Z0-9,\s\.]+)/i', '', $options);
		$options=preg_replace('/&+/i', '&', $options);
		if (! preg_match('/^&/', $options)) $options='&'.$options;

		if (! $sortorder || $field1 != $sortfield1)
		{
			//$out.= '<a href="'.$file.'?sortfield='.$field.'&sortorder=asc&begin='.$begin.$options.'">'.img_down("A-Z",0).'</a>';
			//$out.= '<a href="'.$file.'?sortfield='.$field.'&sortorder=desc&begin='.$begin.$options.'">'.img_up("Z-A",0).'</a>';
		}
		else
		{
			if (preg_match('/^DESC/', $sortorder)) {
				//$out.= '<a href="'.$file.'?sortfield='.$field.'&sortorder=asc&begin='.$begin.$options.'">'.img_down("A-Z",0).'</a>';
				//$out.= '<a href="'.$file.'?sortfield='.$field.'&sortorder=desc&begin='.$begin.$options.'">'.img_up("Z-A",1).'</a>';
				$sortimg.= '<span class="nowrap">'.img_up("Z-A", 0).'</span>';
			}
			if (preg_match('/^ASC/', $sortorder)) {
				//$out.= '<a href="'.$file.'?sortfield='.$field.'&sortorder=asc&begin='.$begin.$options.'">'.img_down("A-Z",1).'</a>';
				//$out.= '<a href="'.$file.'?sortfield='.$field.'&sortorder=desc&begin='.$begin.$options.'">'.img_up("Z-A",0).'</a>';
				$sortimg.= '<span class="nowrap">'.img_down("A-Z", 0).'</span>';
			}
		}
	}

	$out.=$sortimg;

	$out.='</'.$tag.'>';

	return $out;
}

/**
 *	Show a title.
 *
 *	@param	string	$title			Title to show
 *	@return	string					Title to show
 *  @deprecated						Use load_fiche_titre instead
 *  @see load_fiche_titre()
 */
function print_titre($title)
{
	dol_syslog(__FUNCTION__ . " is deprecated", LOG_WARNING);

	print '<div class="titre">'.$title.'</div>';
}

/**
 *	Show a title with picto
 *
 *	@param	string	$title				Title to show
 *	@param	string	$mesg				Added message to show on right
 *	@param	string	$picto				Icon to use before title (should be a 32x32 transparent png file)
 *	@param	int		$pictoisfullpath	1=Icon name is a full absolute url of image
 * 	@param	int		$id					To force an id on html objects
 * 	@return	void
 *  @deprecated Use print load_fiche_titre instead
 */
function print_fiche_titre($title, $mesg = '', $picto = 'title_generic.png', $pictoisfullpath = 0, $id = '')
{
	print load_fiche_titre($title, $mesg, $picto, $pictoisfullpath, $id);
}

/**
 *	Load a title with picto
 *
 *	@param	string	$titre				Title to show
 *	@param	string	$morehtmlright		Added message to show on right
 *	@param	string	$picto				Icon to use before title (should be a 32x32 transparent png file)
 *	@param	int		$pictoisfullpath	1=Icon name is a full absolute url of image
 * 	@param	string	$id					To force an id on html objects
 *  @param  string  $morecssontable     More css on table
 *	@param	string	$morehtmlcenter		Added message to show on center
 * 	@return	string
 *  @see print_barre_liste()
 */
function load_fiche_titre($titre, $morehtmlright = '', $picto = 'title_generic.png', $pictoisfullpath = 0, $id = '', $morecssontable = '', $morehtmlcenter = '')
{
	global $conf;

	$return='';

	if ($picto == 'setup') $picto='title_generic.png';

	$return.= "\n";
	$return.= '<table '.($id?'id="'.$id.'" ':'').'class="centpercent notopnoleftnoright'.($morecssontable?' '.$morecssontable:'').'" style="margin-bottom: 6px;"><tr>';	// maring bottom must be same than into print_barre_list
	if ($picto) $return.= '<td class="nobordernopadding widthpictotitle opacityhigh valignmiddle">'.img_picto('', $picto, 'class="valignmiddle widthpictotitle pictotitle"', $pictoisfullpath).'</td>';
	$return.= '<td class="nobordernopadding valignmiddle">';
	$return.= '<div class="titre inline-block">'.$titre.'</div>';
	$return.= '</td>';
	if (dol_strlen($morehtmlcenter))
	{
		$return.= '<td class="nobordernopadding center valignmiddle">'.$morehtmlcenter.'</td>';
	}
	if (dol_strlen($morehtmlright))
	{
		$return.= '<td class="nobordernopadding titre_right wordbreak right valignmiddle">'.$morehtmlright.'</td>';
	}
	$return.= '</tr></table>'."\n";

	return $return;
}

/**
 *	Print a title with navigation controls for pagination
 *
 *	@param	string	    $titre				Title to show (required)
 *	@param	int   	    $page				Numero of page to show in navigation links (required)
 *	@param	string	    $file				Url of page (required)
 *	@param	string	    $options         	More parameters for links ('' by default, does not include sortfield neither sortorder). Value must be 'urlencoded' before calling function.
 *	@param	string    	$sortfield       	Field to sort on ('' by default)
 *	@param	string	    $sortorder       	Order to sort ('' by default)
 *	@param	string	    $morehtmlcenter     String in the middle ('' by default). We often find here string $massaction comming from $form->selectMassAction()
 *	@param	int		    $num				Number of records found by select with limit+1
 *	@param	int|string  $totalnboflines		Total number of records/lines for all pages (if known). Use a negative value of number to not show number. Use '' if unknown.
 *	@param	string	    $picto				Icon to use before title (should be a 32x32 transparent png file)
 *	@param	int		    $pictoisfullpath	1=Icon name is a full absolute url of image
 *  @param	string	    $morehtmlright			More html to show
 *  @param  string      $morecss            More css to the table
 *  @param  int         $limit              Max number of lines (-1 = use default, 0 = no limit, > 0 = limit).
 *  @param  int         $hideselectlimit    Force to hide select limit
 *  @param  int         $hidenavigation     Force to hide all navigation tools
 *	@return	void
 */
function print_barre_liste($titre, $page, $file, $options = '', $sortfield = '', $sortorder = '', $morehtmlcenter = '', $num = -1, $totalnboflines = '', $picto = 'title_generic.png', $pictoisfullpath = 0, $morehtmlright = '', $morecss = '', $limit = -1, $hideselectlimit = 0, $hidenavigation = 0)
{
	global $conf,$langs;

	$savlimit = $limit;
	$savtotalnboflines = $totalnboflines;
	$totalnboflines=abs($totalnboflines);

	if ($picto == 'setup') $picto='title_setup.png';
	if (($conf->browser->name == 'ie') && $picto=='title_generic.png') $picto='title.gif';
	if ($limit < 0) $limit = $conf->liste_limit;
	if ($savlimit != 0 && (($num > $limit) || ($num == -1) || ($limit == 0)))
	{
		$nextpage = 1;
	}
	else
	{
		$nextpage = 0;
	}
	//print 'totalnboflines='.$totalnboflines.'-savlimit='.$savlimit.'-limit='.$limit.'-num='.$num.'-nextpage='.$nextpage;

	print "\n";
	print "<!-- Begin title '".$titre."' -->\n";
	print '<table class="centpercent notopnoleftnoright'.($morecss?' '.$morecss:'').'" style="margin-bottom: 6px; border: 0"><tr>';	// maring bottom must be same than into load_fiche_tire

	// Left
	//if ($picto && $titre) print '<td class="nobordernopadding hideonsmartphone left valignmiddle" style="width: 40px">'.img_picto('', $picto, 'id="pictotitle"', $pictoisfullpath).'</td>';
	print '<td class="nobordernopadding valignmiddle">';
	if ($picto && $titre) print img_picto('', $picto, 'class="hideonsmartphone valignmiddle opacityhigh pictotitle widthpictotitle"', $pictoisfullpath);
	print '<div class="titre inline-block">'.$titre;
	if (!empty($titre) && $savtotalnboflines >= 0 && (string) $savtotalnboflines != '') print ' ('.$totalnboflines.')';
	print '</div></td>';

	// Center
	if ($morehtmlcenter)
	{
		print '<td class="nobordernopadding center valignmiddle">'.$morehtmlcenter.'</td>';
	}

	// Right
	print '<td class="nobordernopadding valignmiddle right">';
	if ($sortfield) $options .= "&sortfield=".urlencode($sortfield);
	if ($sortorder) $options .= "&sortorder=".urlencode($sortorder);
	// Show navigation bar
	$pagelist = '';
	if ($savlimit != 0 && ($page > 0 || $num > $limit))
	{
		if ($totalnboflines)	// If we know total nb of lines
		{
			// Define nb of extra page links before and after selected page + ... + first or last
			$maxnbofpage=(empty($conf->dol_optimize_smallscreen) ? 4 : 1);

			if ($limit > 0) $nbpages=ceil($totalnboflines/$limit);
			else $nbpages=1;
			$cpt=($page-$maxnbofpage);
			if ($cpt < 0) { $cpt=0; }

			if ($cpt>=1)
			{
				$pagelist.= '<li'.(($conf->dol_use_jmobile != 4)?' class="pagination"':'').'><a href="'.$file.'?page=0'.$options.'">1</a></li>';
				if ($cpt > 2) $pagelist.='<li'.(($conf->dol_use_jmobile != 4)?' class="pagination"':'').'><span '.(($conf->dol_use_jmobile != 4)?'class="inactive"':'').'>...</span></li>';
				elseif ($cpt == 2) $pagelist.='<li'.(($conf->dol_use_jmobile != 4)?' class="pagination"':'').'><a href="'.$file.'?page=1'.$options.'">2</a></li>';
			}

			do
			{
				if ($cpt==$page)
				{
					$pagelist.= '<li'.(($conf->dol_use_jmobile != 4)?' class="pagination"':'').'><span '.(($conf->dol_use_jmobile != 4)?'class="active"':'').'>'.($page+1).'</span></li>';
				}
				else
				{
					$pagelist.= '<li'.(($conf->dol_use_jmobile != 4)?' class="pagination"':'').'><a href="'.$file.'?page='.$cpt.$options.'">'.($cpt+1).'</a></li>';
				}
				$cpt++;
			}
			while ($cpt < $nbpages && $cpt<=$page+$maxnbofpage);

			if ($cpt<$nbpages)
			{
				if ($cpt<$nbpages-2) $pagelist.= '<li'.(($conf->dol_use_jmobile != 4)?' class="pagination"':'').'><span '.(($conf->dol_use_jmobile != 4)?'class="inactive"':'').'>...</span></li>';
				elseif ($cpt == $nbpages-2) $pagelist.= '<li'.(($conf->dol_use_jmobile != 4)?' class="pagination"':'').'><a href="'.$file.'?page='.($nbpages-2).$options.'">'.($nbpages - 1).'</a></li>';
				$pagelist.= '<li'.(($conf->dol_use_jmobile != 4)?' class="pagination"':'').'><a href="'.$file.'?page='.($nbpages-1).$options.'">'.$nbpages.'</a></li>';
			}
		}
		else
		{
			$pagelist.= '<li'.(($conf->dol_use_jmobile != 4)?' class="pagination"':'').'><span '.(($conf->dol_use_jmobile != 4)?'class="active"':'').'>'.($page+1)."</li>";
		}
	}

	print_fleche_navigation($page, $file, $options, $nextpage, $pagelist, $morehtmlright, $savlimit, $totalnboflines, $hideselectlimit);		// output the div and ul for previous/last completed with page numbers into $pagelist

	print '</td>';

	print '</tr></table>'."\n";
	print "<!-- End title -->\n\n";
}

/**
 *	Function to show navigation arrows into lists
 *
 *	@param	int				$page				Number of page
 *	@param	string			$file				Page URL (in most cases provided with $_SERVER["PHP_SELF"])
 *	@param	string			$options         	Other url parameters to propagate ("" by default, may include sortfield and sortorder)
 *	@param	integer			$nextpage	    	Do we show a next page button
 *	@param	string			$betweenarrows		HTML content to show between arrows. MUST contains '<li> </li>' tags or '<li><span> </span></li>'.
 *  @param	string			$afterarrows		HTML content to show after arrows. Must NOT contains '<li> </li>' tags.
 *  @param  int             $limit              Max nb of record to show  (-1 = no combo with limit, 0 = no limit, > 0 = limit)
 *	@param	int		        $totalnboflines		Total number of records/lines for all pages (if known)
 *  @param  int             $hideselectlimit    Force to hide select limit
 *	@return	void
 */
function print_fleche_navigation($page, $file, $options = '', $nextpage = 0, $betweenarrows = '', $afterarrows = '', $limit = -1, $totalnboflines = 0, $hideselectlimit = 0)
{
	global $conf, $langs;

	print '<div class="pagination"><ul>';
	if ((int) $limit >= 0 && empty($hideselectlimit))
	{
		$pagesizechoices='10:10,15:15,20:20,30:30,40:40,50:50,100:100,250:250,500:500,1000:1000,5000:5000';
		//$pagesizechoices.=',0:'.$langs->trans("All");     // Not yet supported
		//$pagesizechoices.=',2:2';
		if (! empty($conf->global->MAIN_PAGESIZE_CHOICES)) $pagesizechoices=$conf->global->MAIN_PAGESIZE_CHOICES;

		print '<li class="pagination">';
		print '<select class="flat selectlimit" name="limit" title="'.dol_escape_htmltag($langs->trans("MaxNbOfRecordPerPage")).'">';
		$tmpchoice=explode(',', $pagesizechoices);
		$tmpkey=$limit.':'.$limit;
		if (! in_array($tmpkey, $tmpchoice)) $tmpchoice[]=$tmpkey;
		$tmpkey=$conf->liste_limit.':'.$conf->liste_limit;
		if (! in_array($tmpkey, $tmpchoice)) $tmpchoice[]=$tmpkey;
		asort($tmpchoice, SORT_NUMERIC);
		$found=false;
		foreach($tmpchoice as $val)
		{
			$selected='';
			$tmp=explode(':', $val);
			$key=$tmp[0];
			$val=$tmp[1];
			if ($key != '' && $val != '')
			{
				if ((int) $key == (int) $limit)
				{
					$selected = ' selected="selected"';
					$found = true;
				}
				print '<option name="'.$key.'"'.$selected.'>'.dol_escape_htmltag($val).'</option>'."\n";
			}
		}
		print '</select>';
		if ($conf->use_javascript_ajax)
		{
			print '<!-- JS CODE TO ENABLE select limit to launch submit of page -->
            		<script>
                	jQuery(document).ready(function () {
            	  		jQuery(".selectlimit").change(function() {
                            console.log("Change limit. Send submit");
                            $(this).parents(\'form:first\').submit();
            	  		});
                	});
            		</script>
                ';
		}
		print '</li>';
	}
	if ($page > 0)
	{
		print '<li class="pagination"><a class="paginationprevious" href="'.$file.'?page='.($page-1).$options.'"><i class="fa fa-chevron-left" title="'.dol_escape_htmltag($langs->trans("Previous")).'"></i></a></li>';
	}
	if ($betweenarrows)
	{
		print $betweenarrows;
	}
	if ($nextpage > 0)
	{
		print '<li class="pagination"><a class="paginationnext" href="'.$file.'?page='.($page+1).$options.'"><i class="fa fa-chevron-right" title="'.dol_escape_htmltag($langs->trans("Next")).'"></i></a></li>';
	}
	if ($afterarrows)
	{
		print '<li class="paginationafterarrows">';
		print $afterarrows;
		print '</li>';
	}
	print '</ul></div>'."\n";
}


/**
 *	Return a string with VAT rate label formated for view output
 *	Used into pdf and HTML pages
 *
 *	@param	string	$rate			Rate value to format ('19.6', '19,6', '19.6%', '19,6%', '19.6 (CODEX)', ...)
 *  @param	boolean	$addpercent		Add a percent % sign in output
 *	@param	int		$info_bits		Miscellaneous information on vat (0=Default, 1=French NPR vat)
 *	@param	int		$usestarfornpr	-1=Never show, 0 or 1=Use '*' for NPR vat rates
 *  @return	string					String with formated amounts ('19,6' or '19,6%' or '8.5% (NPR)' or '8.5% *' or '19,6 (CODEX)')
 */
function vatrate($rate, $addpercent = false, $info_bits = 0, $usestarfornpr = 0)
{
	$morelabel='';

	if (preg_match('/%/', $rate))
	{
		$rate=str_replace('%', '', $rate);
		$addpercent=true;
	}
	if (preg_match('/\((.*)\)/', $rate, $reg))
	{
		$morelabel=' ('.$reg[1].')';
		$rate=preg_replace('/\s*'.preg_quote($morelabel, '/').'/', '', $rate);
	}
	if (preg_match('/\*/', $rate))
	{
		$rate=str_replace('*', '', $rate);
		$info_bits |= 1;
	}

	// If rate is '9/9/9' we don't change it.  If rate is '9.000' we apply price()
	if (! preg_match('/\//', $rate)) $ret=price($rate, 0, '', 0, 0).($addpercent?'%':'');
	else
	{
		// TODO Split on / and output with a price2num to have clean numbers without ton of 000.
		$ret=$rate.($addpercent?'%':'');
	}
	if (($info_bits & 1) && $usestarfornpr >= 0) $ret.=' *';
	$ret.=$morelabel;
	return $ret;
}


/**
 *		Function to format a value into an amount for visual output
 *		Function used into PDF and HTML pages
 *
 *		@param	float		$amount			Amount to format
 *		@param	integer		$form			Type of format, HTML or not (not by default)
 *		@param	Translate	$outlangs		Object langs for output
 *		@param	int			$trunc			1=Truncate if there is more decimals than MAIN_MAX_DECIMALS_SHOWN (default), 0=Does not truncate. Deprecated because amount are rounded (to unit or total amount accurancy) before beeing inserted into database or after a computation, so this parameter should be useless.
 *		@param	int			$rounding		Minimum number of decimal to show. If 0, no change, if -1, we use min($conf->global->MAIN_MAX_DECIMALS_UNIT,$conf->global->MAIN_MAX_DECIMALS_TOT)
 *		@param	int			$forcerounding	Force the number of decimal to forcerounding decimal (-1=do not force)
 *		@param	string		$currency_code	To add currency symbol (''=add nothing, 'auto'=Use default currency, 'XXX'=add currency symbols for XXX currency)
 *		@return	string						Chaine avec montant formate
 *
 *		@see	price2num()					Revert function of price
 */
function price($amount, $form = 0, $outlangs = '', $trunc = 1, $rounding = -1, $forcerounding = -1, $currency_code = '')
{
	global $langs,$conf;

	// Clean parameters
	if (empty($amount)) $amount=0;	// To have a numeric value if amount not defined or = ''
	$amount = (is_numeric($amount)?$amount:0); // Check if amount is numeric, for example, an error occured when amount value = o (letter) instead 0 (number)
	if ($rounding < 0) $rounding=min($conf->global->MAIN_MAX_DECIMALS_UNIT, $conf->global->MAIN_MAX_DECIMALS_TOT);
	$nbdecimal=$rounding;

	// Output separators by default (french)
	$dec=','; $thousand=' ';

	// If $outlangs not forced, we use use language
	if (! is_object($outlangs)) $outlangs=$langs;

	if ($outlangs->transnoentitiesnoconv("SeparatorDecimal") != "SeparatorDecimal")  $dec=$outlangs->transnoentitiesnoconv("SeparatorDecimal");
	if ($outlangs->transnoentitiesnoconv("SeparatorThousand")!= "SeparatorThousand") $thousand=$outlangs->transnoentitiesnoconv("SeparatorThousand");
	if ($thousand == 'None') $thousand='';
	elseif ($thousand == 'Space') $thousand=' ';
	//print "outlangs=".$outlangs->defaultlang." amount=".$amount." html=".$form." trunc=".$trunc." nbdecimal=".$nbdecimal." dec='".$dec."' thousand='".$thousand."'<br>";

	//print "amount=".$amount."-";
	$amount = str_replace(',', '.', $amount);	// should be useless
	//print $amount."-";
	$datas = explode('.', $amount);
	$decpart = isset($datas[1])?$datas[1]:'';
	$decpart = preg_replace('/0+$/i', '', $decpart);	// Supprime les 0 de fin de partie decimale
	//print "decpart=".$decpart."<br>";
	$end='';

	// We increase nbdecimal if there is more decimal than asked (to not loose information)
	if (dol_strlen($decpart) > $nbdecimal) $nbdecimal=dol_strlen($decpart);
	// Si on depasse max
	if ($trunc && $nbdecimal > $conf->global->MAIN_MAX_DECIMALS_SHOWN)
	{
		$nbdecimal=$conf->global->MAIN_MAX_DECIMALS_SHOWN;
		if (preg_match('/\.\.\./i', $conf->global->MAIN_MAX_DECIMALS_SHOWN))
		{
			// Si un affichage est tronque, on montre des ...
			$end='...';
		}
	}

	// If force rounding
	if ($forcerounding >= 0) $nbdecimal = $forcerounding;

	// Format number
	$output=number_format($amount, $nbdecimal, $dec, $thousand);
	if ($form)
	{
		$output=preg_replace('/\s/', '&nbsp;', $output);
		$output=preg_replace('/\'/', '&#039;', $output);
	}
	// Add symbol of currency if requested
	$cursymbolbefore=$cursymbolafter='';
	if ($currency_code)
	{
		if ($currency_code == 'auto') $currency_code=$conf->currency;

		$listofcurrenciesbefore=array('USD','GBP','AUD','HKD','MXN','PEN','CNY','CAD');
		$listoflanguagesbefore=array('nl_NL');
		if (in_array($currency_code, $listofcurrenciesbefore) || in_array($outlangs->defaultlang, $listoflanguagesbefore))
		{
		    $cursymbolbefore.=$outlangs->getCurrencySymbol($currency_code);
		}
		else
		{
			$tmpcur=$outlangs->getCurrencySymbol($currency_code);
			$cursymbolafter.=($tmpcur == $currency_code ? ' '.$tmpcur : $tmpcur);
		}
	}
	$output=$cursymbolbefore.$output.$end.($cursymbolafter?' ':'').$cursymbolafter;

	return $output;
}

/**
 *	Function that return a number with universal decimal format (decimal separator is '.') from an amount typed by a user.
 *	Function to use on each input amount before any numeric test or database insert
 *
 *	@param	float	$amount			Amount to convert/clean
 *	@param	string	$rounding		''=No rounding
 * 									'MU'=Round to Max unit price (MAIN_MAX_DECIMALS_UNIT)
 *									'MT'=Round to Max for totals with Tax (MAIN_MAX_DECIMALS_TOT)
 *									'MS'=Round to Max for stock quantity (MAIN_MAX_DECIMALS_STOCK)
 *									Numeric = Nb of digits for rounding
 * 	@param	int		$alreadysqlnb	Put 1 if you know that content is already universal format number
 *	@return	string					Amount with universal numeric format (Example: '99.99999').
 *									If conversion fails, it return text unchanged if $rounding = '' or '0' if $rounding is defined.
 *									If amount is null or '', it returns '' if $rounding = '' or '0' if $rounding is defined..
 *
 *	@see    price()					Opposite function of price2num
 */
function price2num($amount, $rounding = '', $alreadysqlnb = 0)
{
	global $langs,$conf;

	// Round PHP function does not allow number like '1,234.56' nor '1.234,56' nor '1 234,56'
	// Numbers must be '1234.56'
	// Decimal delimiter for PHP and database SQL requests must be '.'
	$dec=','; $thousand=' ';
	if ($langs->transnoentitiesnoconv("SeparatorDecimal") != "SeparatorDecimal")  $dec=$langs->transnoentitiesnoconv("SeparatorDecimal");
	if ($langs->transnoentitiesnoconv("SeparatorThousand")!= "SeparatorThousand") $thousand=$langs->transnoentitiesnoconv("SeparatorThousand");
	if ($thousand == 'None') $thousand='';
	elseif ($thousand == 'Space') $thousand=' ';
	//print "amount=".$amount." html=".$form." trunc=".$trunc." nbdecimal=".$nbdecimal." dec='".$dec."' thousand='".$thousand."'<br>";

	// Convert value to universal number format (no thousand separator, '.' as decimal separator)
	if ($alreadysqlnb != 1)	// If not a PHP number or unknown, we change format
	{
		//print 'PP'.$amount.' - '.$dec.' - '.$thousand.' - '.intval($amount).'<br>';

		// Convert amount to format with dolibarr dec and thousand (this is because PHP convert a number
		// to format defined by LC_NUMERIC after a calculation and we want source format to be like defined by Dolibarr setup.
		if (is_numeric($amount))
		{
			// We put in temps value of decimal ("0.00001"). Works with 0 and 2.0E-5 and 9999.10
			$temps=sprintf("%0.10F", $amount-intval($amount));	// temps=0.0000000000 or 0.0000200000 or 9999.1000000000
			$temps=preg_replace('/([\.1-9])0+$/', '\\1', $temps); // temps=0. or 0.00002 or 9999.1
			$nbofdec=max(0, dol_strlen($temps)-2);	// -2 to remove "0."
			$amount=number_format($amount, $nbofdec, $dec, $thousand);
		}
		//print "QQ".$amount.'<br>';

		// Now make replace (the main goal of function)
		if ($thousand != ',' && $thousand != '.') $amount=str_replace(',', '.', $amount);	// To accept 2 notations for french users
		$amount=str_replace(' ', '', $amount);		// To avoid spaces
		$amount=str_replace($thousand, '', $amount);	// Replace of thousand before replace of dec to avoid pb if thousand is .
		$amount=str_replace($dec, '.', $amount);
	}

	// Now, make a rounding if required
	if ($rounding)
	{
		$nbofdectoround='';
		if ($rounding == 'MU')     $nbofdectoround=$conf->global->MAIN_MAX_DECIMALS_UNIT;
		elseif ($rounding == 'MT') $nbofdectoround=$conf->global->MAIN_MAX_DECIMALS_TOT;
		elseif ($rounding == 'MS') $nbofdectoround=empty($conf->global->MAIN_MAX_DECIMALS_STOCK)?5:$conf->global->MAIN_MAX_DECIMALS_STOCK;
		elseif (is_numeric($rounding))  $nbofdectoround=$rounding;
		//print "RR".$amount.' - '.$nbofdectoround.'<br>';
		if (dol_strlen($nbofdectoround)) $amount = round($amount, $nbofdectoround);	// $nbofdectoround can be 0.
		else return 'ErrorBadParameterProvidedToFunction';
		//print 'SS'.$amount.' - '.$nbofdec.' - '.$dec.' - '.$thousand.' - '.$nbofdectoround.'<br>';

		// Convert amount to format with dolibarr dec and thousand (this is because PHP convert a number
		// to format defined by LC_NUMERIC after a calculation and we want source format to be defined by Dolibarr setup.
		if (is_numeric($amount))
		{
			// We put in temps value of decimal ("0.00001"). Works with 0 and 2.0E-5 and 9999.10
			$temps=sprintf("%0.10F", $amount-intval($amount));	// temps=0.0000000000 or 0.0000200000 or 9999.1000000000
			$temps=preg_replace('/([\.1-9])0+$/', '\\1', $temps); // temps=0. or 0.00002 or 9999.1
			$nbofdec=max(0, dol_strlen($temps)-2);	// -2 to remove "0."
			$amount=number_format($amount, min($nbofdec, $nbofdectoround), $dec, $thousand);		// Convert amount to format with dolibarr dec and thousand
		}
		//print "TT".$amount.'<br>';

		// Always make replace because each math function (like round) replace
		// with local values and we want a number that has a SQL string format x.y
		if ($thousand != ',' && $thousand != '.') $amount=str_replace(',', '.', $amount);	// To accept 2 notations for french users
		$amount=str_replace(' ', '', $amount);		// To avoid spaces
		$amount=str_replace($thousand, '', $amount);	// Replace of thousand before replace of dec to avoid pb if thousand is .
		$amount=str_replace($dec, '.', $amount);
	}

	return $amount;
}

/**
 * Output a dimension with best unit
 *
 * @param   float       $dimension      Dimension
 * @param   int         $unit           Unit scale of dimension (Example: 0=kg, -3=g, -6=mg, 98=ounce, 99=pound, ...)
 * @param   string      $type           'weight', 'volume', ...
 * @param   Translate   $outputlangs    Translate language object
 * @param   int         $round          -1 = non rounding, x = number of decimal
 * @param   string      $forceunitoutput    'no' or numeric (-3, -6, ...) compared to $unit (In most case, this value is value defined into $conf->global->MAIN_WEIGHT_DEFAULT_UNIT)
 * @return  string                      String to show dimensions
 */
function showDimensionInBestUnit($dimension, $unit, $type, $outputlangs, $round = -1, $forceunitoutput = 'no')
{
	require_once DOL_DOCUMENT_ROOT.'/core/lib/product.lib.php';

	if (($forceunitoutput == 'no' && $dimension < 1/10000 && $unit < 90) || (is_numeric($forceunitoutput) && $forceunitoutput == -6))
	{
		$dimension = $dimension * 1000000;
		$unit = $unit - 6;
	}
	elseif (($forceunitoutput == 'no' && $dimension < 1/10 && $unit < 90) || (is_numeric($forceunitoutput) && $forceunitoutput == -3))
	{
		$dimension = $dimension * 1000;
		$unit = $unit - 3;
	}
	elseif (($forceunitoutput == 'no' && $dimension > 100000000 && $unit < 90) || (is_numeric($forceunitoutput) && $forceunitoutput == 6))
	{
		$dimension = $dimension / 1000000;
		$unit = $unit + 6;
	}
	elseif (($forceunitoutput == 'no' && $dimension > 100000 && $unit < 90) || (is_numeric($forceunitoutput) && $forceunitoutput == 3))
	{
		$dimension = $dimension / 1000;
		$unit = $unit + 3;
	}
	// Special case when we want output unit into pound or ounce
	/* TODO
	if ($unit < 90 && $type == 'weight' && is_numeric($forceunitoutput) && (($forceunitoutput == 98) || ($forceunitoutput == 99))
	{
	    $dimension = // convert dimension from standard unit into ounce or pound
	    $unit = $forceunitoutput;
	}
	if ($unit > 90 && $type == 'weight' && is_numeric($forceunitoutput) && $forceunitoutput < 90)
	{
	    $dimension = // convert dimension from standard unit into ounce or pound
	    $unit = $forceunitoutput;
	}*/

	$ret=price($dimension, 0, $outputlangs, 0, 0, $round).' '.measuringUnitString(0, $type, $unit);

	return $ret;
}


/**
 *	Return localtax rate for a particular vat, when selling a product with vat $vatrate, from a $thirdparty_buyer to a $thirdparty_seller
 *  Note: This function applies same rules than get_default_tva
 *
 * 	@param	float		$vatrate		        Vat rate. Can be '8.5' or '8.5 (VATCODEX)' for example
 * 	@param  int			$local		         	Local tax to search and return (1 or 2 return only tax rate 1 or tax rate 2)
 *  @param  Societe		$thirdparty_buyer    	Object of buying third party
 *  @param	Societe		$thirdparty_seller		Object of selling third party ($mysoc if not defined)
 *  @param	int			$vatnpr					If vat rate is NPR or not
 * 	@return	mixed			   					0 if not found, localtax rate if found
 *  @see get_default_tva()
 */
function get_localtax($vatrate, $local, $thirdparty_buyer = "", $thirdparty_seller = "", $vatnpr = 0)
{
	global $db, $conf, $mysoc;

	if (empty($thirdparty_seller) || ! is_object($thirdparty_seller)) $thirdparty_seller=$mysoc;

	dol_syslog("get_localtax tva=".$vatrate." local=".$local." thirdparty_buyer id=".(is_object($thirdparty_buyer)?$thirdparty_buyer->id:'')."/country_code=".(is_object($thirdparty_buyer)?$thirdparty_buyer->country_code:'')." thirdparty_seller id=".$thirdparty_seller->id."/country_code=".$thirdparty_seller->country_code." thirdparty_seller localtax1_assuj=".$thirdparty_seller->localtax1_assuj."  thirdparty_seller localtax2_assuj=".$thirdparty_seller->localtax2_assuj);

	$vatratecleaned = $vatrate;
	if (preg_match('/^(.*)\s*\((.*)\)$/', $vatrate, $reg))      // If vat is "xx (yy)"
	{
		$vatratecleaned = trim($reg[1]);
		$vatratecode = $reg[2];
	}

	/*if ($thirdparty_buyer->country_code != $thirdparty_seller->country_code)
	{
		return 0;
	}*/

	// Some test to guess with no need to make database access
	if ($mysoc->country_code == 'ES') // For spain localtaxes 1 and 2, tax is qualified if buyer use local tax
	{
		if ($local == 1)
		{
			if (! $mysoc->localtax1_assuj || (string) $vatratecleaned == "0") return 0;
			if ($thirdparty_seller->id == $mysoc->id)
			{
				if (! $thirdparty_buyer->localtax1_assuj) return 0;
			}
			else
			{
				if (! $thirdparty_seller->localtax1_assuj) return 0;
			}
		}

		if ($local == 2)
		{
			//if (! $mysoc->localtax2_assuj || (string) $vatratecleaned == "0") return 0;
			if (! $mysoc->localtax2_assuj) return 0;		// If main vat is 0, IRPF may be different than 0.
			if ($thirdparty_seller->id == $mysoc->id)
			{
				if (! $thirdparty_buyer->localtax2_assuj) return 0;
			}
			else
			{
				if (! $thirdparty_seller->localtax2_assuj) return 0;
			}
		}
	}
	else
	{
		if ($local == 1 && ! $thirdparty_seller->localtax1_assuj) return 0;
		if ($local == 2 && ! $thirdparty_seller->localtax2_assuj) return 0;
	}

	// For some country MAIN_GET_LOCALTAXES_VALUES_FROM_THIRDPARTY is forced to on.
	if (in_array($mysoc->country_code, array('ES')))
	{
		$conf->global->MAIN_GET_LOCALTAXES_VALUES_FROM_THIRDPARTY = 1;
	}

	// Search local taxes
	if (! empty($conf->global->MAIN_GET_LOCALTAXES_VALUES_FROM_THIRDPARTY))
	{
		if ($local==1)
		{
			if ($thirdparty_seller != $mysoc)
			{
				if (!isOnlyOneLocalTax($local))  // TODO We should provide $vatrate to search on correct line and not always on line with highest vat rate
				{
					return $thirdparty_seller->localtax1_value;
				}
			}
			else  // i am the seller
			{
				if (!isOnlyOneLocalTax($local))  // TODO If seller is me, why not always returning this, even if there is only one locatax vat.
				{
					return $conf->global->MAIN_INFO_VALUE_LOCALTAX1;
				}
			}
		}
		if ($local==2)
		{
			if ($thirdparty_seller != $mysoc)
			{
				if (!isOnlyOneLocalTax($local))  // TODO We should provide $vatrate to search on correct line and not always on line with highest vat rate
				// TODO We should also return value defined on thirdparty only if defined
				{
					return $thirdparty_seller->localtax2_value;
				}
			}
			else  // i am the seller
			{
				if (in_array($mysoc->country_code, array('ES')))
				{
					return $thirdparty_buyer->localtax2_value;
				}
				else
				{
					return $conf->global->MAIN_INFO_VALUE_LOCALTAX2;
				}
			}
		}
	}

	// By default, search value of local tax on line of common tax
	$sql  = "SELECT t.localtax1, t.localtax2, t.localtax1_type, t.localtax2_type";
   	$sql .= " FROM ".MAIN_DB_PREFIX."c_tva as t, ".MAIN_DB_PREFIX."c_country as c";
   	$sql .= " WHERE t.fk_pays = c.rowid AND c.code = '".$thirdparty_seller->country_code."'";
   	$sql .= " AND t.taux = ".((float) $vatratecleaned)." AND t.active = 1";
   	if ($vatratecode) $sql.= " AND t.code ='".$vatratecode."'";		// If we have the code, we use it in priority
   	else $sql.= " AND t.recuperableonly ='".$vatnpr."'";
   	dol_syslog("get_localtax", LOG_DEBUG);
   	$resql=$db->query($sql);

   	if ($resql)
   	{
   		$obj = $db->fetch_object($resql);
   		if ($local==1) return $obj->localtax1;
   		elseif ($local==2) return $obj->localtax2;
	}

	return 0;
}


/**
 * Return true if LocalTax (1 or 2) is unique.
 * Example: If localtax1 is 5 on line with highest common vat rate, return true
 * Example: If localtax1 is 5:8:15 on line with highest common vat rate, return false
 *
 * @param   int 	$local	Local tax to test (1 or 2)
 * @return  boolean 		True if LocalTax have multiple values, False if not
 */
function isOnlyOneLocalTax($local)
{
	$tax=get_localtax_by_third($local);

	$valors=explode(":", $tax);

	if (count($valors)>1)
	{
		return false;
	}
	else
	{
		return true;
	}
}

/**
 * Get values of localtaxes (1 or 2) for company country for the common vat with the highest value
 *
 * @param	int		$local 	LocalTax to get
 * @return	number			Values of localtax
 */
function get_localtax_by_third($local)
{
	global $db, $mysoc;
	$sql ="SELECT t.localtax1, t.localtax2 ";
	$sql.=" FROM ".MAIN_DB_PREFIX."c_tva as t inner join ".MAIN_DB_PREFIX."c_country as c ON c.rowid=t.fk_pays";
	$sql.=" WHERE c.code = '".$mysoc->country_code."' AND t.active = 1 AND t.taux=(";
	$sql.="  SELECT max(tt.taux) FROM ".MAIN_DB_PREFIX."c_tva as tt inner join ".MAIN_DB_PREFIX."c_country as c ON c.rowid=tt.fk_pays";
	$sql.="  WHERE c.code = '".$mysoc->country_code."' AND tt.active = 1";
	$sql.="  )";

	$resql=$db->query($sql);
	if ($resql)
	{
		$obj = $db->fetch_object($resql);
		if ($local==1) return $obj->localtax1;
		elseif ($local==2) return $obj->localtax2;
	}

	return 0;
}


/**
 *  Get vat main information from Id.
 *  You can call getLocalTaxesFromRate after to get other fields.
 *
 *  @param	int|string  $vatrate		    VAT ID or Rate. Value can be value or the string with code into parenthesis or rowid if $firstparamisid is 1. Example: '8.5' or '8.5 (8.5NPR)' or 123.
 *  @param	Societe	    $buyer         		Company object
 *  @param	Societe	    $seller        		Company object
 *  @param  int         $firstparamisid     1 if first param is id into table (use this if you can)
 *  @return	array       	  				array('rowid'=> , 'code'=> ...)
 *  @see getLocalTaxesFromRate()
 */
function getTaxesFromId($vatrate, $buyer = null, $seller = null, $firstparamisid = 1)
{
	global $db, $mysoc;

	dol_syslog("getTaxesFromId vat id or rate = ".$vatrate);

	// Search local taxes
	$sql = "SELECT t.rowid, t.code, t.taux as rate, t.recuperableonly as npr, t.accountancy_code_sell, t.accountancy_code_buy";
	$sql.= " FROM ".MAIN_DB_PREFIX."c_tva as t";
	if ($firstparamisid) $sql.= " WHERE t.rowid = ".(int) $vatrate;
	else
	{
		$vatratecleaned = $vatrate;
		$vatratecode = '';
		if (preg_match('/^(.*)\s*\((.*)\)$/', $vatrate, $reg))      // If vat is "xx (yy)"
		{
			$vatratecleaned = $reg[1];
			$vatratecode = $reg[2];
		}

		$sql.=", ".MAIN_DB_PREFIX."c_country as c";
		/*if ($mysoc->country_code == 'ES') $sql.= " WHERE t.fk_pays = c.rowid AND c.code = '".$buyer->country_code."'";    // vat in spain use the buyer country ??
		else $sql.= " WHERE t.fk_pays = c.rowid AND c.code = '".$seller->country_code."'";*/
		$sql.= " WHERE t.fk_pays = c.rowid AND c.code = '".$seller->country_code."'";
		$sql.= " AND t.taux = ".((float) $vatratecleaned)." AND t.active = 1";
		if ($vatratecode) $sql.= " AND t.code = '".$vatratecode."'";
	}

	$resql=$db->query($sql);
	if ($resql)
	{
		$obj = $db->fetch_object($resql);
		if ($obj) return array('rowid'=>$obj->rowid, 'code'=>$obj->code, 'rate'=>$obj->rate, 'npr'=>$obj->npr, 'accountancy_code_sell'=>$obj->accountancy_code_sell, 'accountancy_code_buy'=>$obj->accountancy_code_buy);
		else return array();
	}
	else dol_print_error($db);

	return array();
}

/**
 *  Get type and rate of localtaxes for a particular vat rate/country of a thirdparty.
 *  This does not take into account the seller setup if subject to vat or not, only country.
 *  TODO
 *  This function is ALSO called to retrieve type for building PDF. Such call of function must be removed.
 *  Instead this function must be called when adding a line to get the array of localtax and type, and then
 *  provide it to the function calcul_price_total.
 *
 *  @param	int|string  $vatrate			VAT ID or Rate+Code. Value can be value or the string with code into parenthesis or rowid if $firstparamisid is 1. Example: '8.5' or '8.5 (8.5NPR)' or 123.
 *  @param	int		    $local              Number of localtax (1 or 2, or 0 to return 1 & 2)
 *  @param	Societe	    $buyer         		Company object
 *  @param	Societe	    $seller        		Company object
 *  @param  int         $firstparamisid     1 if first param is ID into table instead of Rate+code (use this if you can)
 *  @return	array    	    				array(localtax_type1(1-6/0 if not found), rate localtax1, localtax_type2, rate localtax2, accountancycodecust, accountancycodesupp)
 *  @see getTaxesFromId()
 */
function getLocalTaxesFromRate($vatrate, $local, $buyer, $seller, $firstparamisid = 0)
{
	global $db, $mysoc;

	dol_syslog("getLocalTaxesFromRate vatrate=".$vatrate." local=".$local);

	// Search local taxes
	$sql  = "SELECT t.localtax1, t.localtax1_type, t.localtax2, t.localtax2_type, t.accountancy_code_sell, t.accountancy_code_buy";
	$sql .= " FROM ".MAIN_DB_PREFIX."c_tva as t";
	if ($firstparamisid) $sql.= " WHERE t.rowid = ".(int) $vatrate;
	else
	{
		$vatratecleaned = $vatrate;
		$vatratecode = '';
		if (preg_match('/^(.*)\s*\((.*)\)$/', $vatrate, $reg))      // If vat is "x.x (yy)"
		{
			$vatratecleaned = $reg[1];
			$vatratecode = $reg[2];
		}

		$sql.=", ".MAIN_DB_PREFIX."c_country as c";
		if ($mysoc->country_code == 'ES') $sql .= " WHERE t.fk_pays = c.rowid AND c.code = '".$buyer->country_code."'";    // local tax in spain use the buyer country ??
		else $sql .= " WHERE t.fk_pays = c.rowid AND c.code = '".$seller->country_code."'";
		$sql.= " AND t.taux = ".((float) $vatratecleaned)." AND t.active = 1";
		if ($vatratecode) $sql.= " AND t.code = '".$vatratecode."'";
	}

	$resql=$db->query($sql);
	if ($resql)
	{
		$obj = $db->fetch_object($resql);
		if ($local == 1)
		{
			return array($obj->localtax1_type, get_localtax($vatrate, $local, $buyer, $seller), $obj->accountancy_code_sell, $obj->accountancy_code_buy);
		}
		elseif ($local == 2)
		{
			return array($obj->localtax2_type, get_localtax($vatrate, $local, $buyer, $seller),$obj->accountancy_code_sell, $obj->accountancy_code_buy);
		}
		else
		{
			return array($obj->localtax1_type, get_localtax($vatrate, 1, $buyer, $seller), $obj->localtax2_type, get_localtax($vatrate, 2, $buyer, $seller), $obj->accountancy_code_sell,$obj->accountancy_code_buy);
		}
	}

	return 0;
}

/**
 *	Return vat rate of a product in a particular selling country or default country vat if product is unknown
 *  Function called by get_default_tva
 *
 *  @param	int			$idprod          	Id of product or 0 if not a predefined product
 *  @param  Societe		$thirdparty_seller  Thirdparty with a ->country_code defined (FR, US, IT, ...)
 *	@param	int			$idprodfournprice	Id product_fournisseur_price (for "supplier" proposal/order/invoice)
 *  @return float|string   				    Vat rate to use with format 5.0 or '5.0 (XXX)'
 *  @see get_product_localtax_for_country()
 */
function get_product_vat_for_country($idprod, $thirdparty_seller, $idprodfournprice = 0)
{
	global $db,$conf,$mysoc;

	require_once DOL_DOCUMENT_ROOT . '/product/class/product.class.php';

	$ret=0;
	$found=0;

	if ($idprod > 0)
	{
		// Load product
		$product=new Product($db);
		$result=$product->fetch($idprod);

		if ($mysoc->country_code == $thirdparty_seller->country_code) // If selling country is ours
		{
			if ($idprodfournprice > 0)     // We want vat for product for a "supplier" object
			{
				$product->get_buyprice($idprodfournprice, 0, 0, 0);
				$ret=$product->vatrate_supplier;
				if ($product->default_vat_code) $ret.=' ('.$product->default_vat_code.')';
			}
			else
			{
				$ret=$product->tva_tx;    // Default vat of product we defined
				if ($product->default_vat_code) $ret.=' ('.$product->default_vat_code.')';
			}
			$found=1;
		}
		else
		{
			// TODO Read default product vat according to countrycode and product. Vat for couple countrycode/product is a feature not implemeted yet.
			// May be usefull/required if hidden option SERVICE_ARE_ECOMMERCE_200238EC is on
		}
	}

	if (! $found)
	{
		if (empty($conf->global->MAIN_VAT_DEFAULT_IF_AUTODETECT_FAILS))
		{
			// If vat of product for the country not found or not defined, we return the first higher vat of country.
			$sql = "SELECT t.taux as vat_rate, t.code as default_vat_code";
			$sql.= " FROM ".MAIN_DB_PREFIX."c_tva as t, ".MAIN_DB_PREFIX."c_country as c";
			$sql.= " WHERE t.active=1 AND t.fk_pays = c.rowid AND c.code='".$thirdparty_seller->country_code."'";
			$sql.= " ORDER BY t.taux DESC, t.code ASC, t.recuperableonly ASC";
			$sql.= $db->plimit(1);

			$resql=$db->query($sql);
			if ($resql)
			{
				$obj=$db->fetch_object($resql);
				if ($obj)
				{
					$ret=$obj->vat_rate;
					if ($obj->default_vat_code) $ret.=' ('.$obj->default_vat_code.')';
				}
				$db->free($sql);
			}
			else dol_print_error($db);
		}
		else $ret=$conf->global->MAIN_VAT_DEFAULT_IF_AUTODETECT_FAILS;    // Forced value if autodetect fails
	}

	dol_syslog("get_product_vat_for_country: ret=".$ret);
	return $ret;
}

/**
 *	Return localtax vat rate of a product in a particular selling country or default country vat if product is unknown
 *
 *  @param	int		$idprod         		Id of product
 *  @param  int		$local          		1 for localtax1, 2 for localtax 2
 *  @param  Societe	$thirdparty_seller    	Thirdparty with a ->country_code defined (FR, US, IT, ...)
 *  @return int             				<0 if KO, Vat rate if OK
 *  @see get_product_vat_for_country()
 */
function get_product_localtax_for_country($idprod, $local, $thirdparty_seller)
{
	global $db,$mysoc;

	if (! class_exists('Product')) {
		require_once DOL_DOCUMENT_ROOT . '/product/class/product.class.php';
	}

	$ret=0;
	$found=0;

	if ($idprod > 0)
	{
		// Load product
		$product=new Product($db);
		$result=$product->fetch($idprod);

		if ($mysoc->country_code == $thirdparty_seller->country_code) // If selling country is ours
		{
			/* Not defined yet, so we don't use this
			if ($local==1) $ret=$product->localtax1_tx;
			elseif ($local==2) $ret=$product->localtax2_tx;
			$found=1;
			*/
		}
		else
		{
			// TODO Read default product vat according to countrycode and product
		}
	}

	if (! $found)
	{
		// If vat of product for the country not found or not defined, we return higher vat of country.
		$sql = "SELECT taux as vat_rate, localtax1, localtax2";
		$sql.= " FROM ".MAIN_DB_PREFIX."c_tva as t, ".MAIN_DB_PREFIX."c_country as c";
		$sql.= " WHERE t.active=1 AND t.fk_pays = c.rowid AND c.code='".$thirdparty_seller->country_code."'";
		$sql.= " ORDER BY t.taux DESC, t.recuperableonly ASC";
		$sql.= $db->plimit(1);

		$resql=$db->query($sql);
		if ($resql)
		{
			$obj=$db->fetch_object($resql);
			if ($obj)
			{
				if ($local==1) $ret=$obj->localtax1;
				elseif ($local==2) $ret=$obj->localtax2;
			}
		}
		else dol_print_error($db);
	}

	dol_syslog("get_product_localtax_for_country: ret=".$ret);
	return $ret;
}

/**
 *	Function that return vat rate of a product line (according to seller, buyer and product vat rate)
 *   Si vendeur non assujeti a TVA, TVA par defaut=0. Fin de regle.
 *	 Si le (pays vendeur = pays acheteur) alors TVA par defaut=TVA du produit vendu. Fin de regle.
 *	 Si (vendeur et acheteur dans Communaute europeenne) et (bien vendu = moyen de transports neuf comme auto, bateau, avion) alors TVA par defaut=0 (La TVA doit etre paye par acheteur au centre d'impots de son pays et non au vendeur). Fin de regle.
 *	 Si (vendeur et acheteur dans Communaute europeenne) et (acheteur = particulier ou entreprise sans num TVA intra) alors TVA par defaut=TVA du produit vendu. Fin de regle
 *	 Si (vendeur et acheteur dans Communaute europeenne) et (acheteur = entreprise avec num TVA) intra alors TVA par defaut=0. Fin de regle
 *	 Sinon TVA proposee par defaut=0. Fin de regle.
 *
 *	@param	Societe		$thirdparty_seller    	Objet societe vendeuse
 *	@param  Societe		$thirdparty_buyer   	Objet societe acheteuse
 *	@param  int			$idprod					Id product
 *	@param	int			$idprodfournprice		Id product_fournisseur_price (for supplier order/invoice)
 *	@return float|string   				      	Vat rate to use with format 5.0 or '5.0 (XXX)', -1 if we can't guess it
 *  @see get_default_npr(), get_default_localtax()
 */
function get_default_tva(Societe $thirdparty_seller, Societe $thirdparty_buyer, $idprod = 0, $idprodfournprice = 0)
{
	global $conf;

	require_once DOL_DOCUMENT_ROOT.'/core/lib/company.lib.php';

	// Note: possible values for tva_assuj are 0/1 or franchise/reel
	$seller_use_vat=((is_numeric($thirdparty_seller->tva_assuj) && ! $thirdparty_seller->tva_assuj) || (! is_numeric($thirdparty_seller->tva_assuj) && $thirdparty_seller->tva_assuj=='franchise'))?0:1;

	$seller_country_code = $thirdparty_seller->country_code;
	$seller_in_cee = isInEEC($thirdparty_seller);

	$buyer_country_code = $thirdparty_buyer->country_code;
	$buyer_in_cee = isInEEC($thirdparty_buyer);

	dol_syslog("get_default_tva: seller use vat=".$seller_use_vat.", seller country=".$seller_country_code.", seller in cee=".$seller_in_cee.", buyer vat number=".$thirdparty_buyer->tva_intra." buyer country=".$buyer_country_code.", buyer in cee=".$buyer_in_cee.", idprod=".$idprod.", idprodfournprice=".$idprodfournprice.", SERVICE_ARE_ECOMMERCE_200238EC=".(! empty($conf->global->SERVICES_ARE_ECOMMERCE_200238EC)?$conf->global->SERVICES_ARE_ECOMMERCE_200238EC:''));

	// If services are eServices according to EU Council Directive 2002/38/EC (http://ec.europa.eu/taxation_customs/taxation/vat/traders/e-commerce/article_1610_en.htm)
	// we use the buyer VAT.
	if (! empty($conf->global->SERVICE_ARE_ECOMMERCE_200238EC))
	{
		if ($seller_in_cee && $buyer_in_cee && ! $thirdparty_buyer->isACompany())
		{
			//print 'VATRULE 0';
			return get_product_vat_for_country($idprod, $thirdparty_buyer, $idprodfournprice);
		}
	}

	// If seller does not use VAT
	if (! $seller_use_vat)
	{
		//print 'VATRULE 1';
		return 0;
	}

	// Le test ci-dessus ne devrait pas etre necessaire. Me signaler l'exemple du cas juridique concerne si le test suivant n'est pas suffisant.

	// Si le (pays vendeur = pays acheteur) alors la TVA par defaut=TVA du produit vendu. Fin de regle.
	if (($seller_country_code == $buyer_country_code)
	|| (in_array($seller_country_code, array('FR,MC')) && in_array($buyer_country_code, array('FR','MC')))) // Warning ->country_code not always defined
	{
		//print 'VATRULE 2';
		return get_product_vat_for_country($idprod, $thirdparty_seller, $idprodfournprice);
	}

	// Si (vendeur et acheteur dans Communaute europeenne) et (bien vendu = moyen de transports neuf comme auto, bateau, avion) alors TVA par defaut=0 (La TVA doit etre paye par l'acheteur au centre d'impots de son pays et non au vendeur). Fin de regle.
	// Not supported

	// Si (vendeur et acheteur dans Communaute europeenne) et (acheteur = entreprise) alors TVA par defaut=0. Fin de regle
	// Si (vendeur et acheteur dans Communaute europeenne) et (acheteur = particulier) alors TVA par defaut=TVA du produit vendu. Fin de regle
	if (($seller_in_cee && $buyer_in_cee))
	{
		$isacompany=$thirdparty_buyer->isACompany();
		if ($isacompany)
		{
			//print 'VATRULE 3';
			return 0;
		}
		else
		{
			//print 'VATRULE 4';
			return get_product_vat_for_country($idprod, $thirdparty_seller, $idprodfournprice);
		}
	}

	// Si (vendeur en France et acheteur hors Communaute europeenne et acheteur particulier) alors TVA par defaut=TVA du produit vendu. Fin de regle
	if (! empty($conf->global->MAIN_USE_VAT_OF_PRODUCT_FOR_INDIVIDUAL_CUSTOMER_OUT_OF_EEC) && empty($buyer_in_cee) && !$thirdparty_buyer->isACompany()) {
		return get_product_vat_for_country($idprod, $thirdparty_seller, $idprodfournprice);
	}

	// Sinon la TVA proposee par defaut=0. Fin de regle.
	// Rem: Cela signifie qu'au moins un des 2 est hors Communaute europeenne et que le pays differe
	//print 'VATRULE 5';
	return 0;
}


/**
 *	Fonction qui renvoie si tva doit etre tva percue recuperable
 *
 *	@param	Societe		$thirdparty_seller    	Thirdparty seller
 *	@param  Societe		$thirdparty_buyer   	Thirdparty buyer
 *  @param  int			$idprod                 Id product
 *  @param	int			$idprodfournprice		Id supplier price for product
 *	@return float       			        	0 or 1
 *  @see get_default_tva(), get_default_localtax()
 */
function get_default_npr(Societe $thirdparty_seller, Societe $thirdparty_buyer, $idprod = 0, $idprodfournprice = 0)
{
	global $db;

	if ($idprodfournprice > 0)
	{
		if (! class_exists('ProductFournisseur')) {
			require_once DOL_DOCUMENT_ROOT . '/fourn/class/fournisseur.product.class.php';
		}
		$prodprice = new ProductFournisseur($db);
		$prodprice->fetch_product_fournisseur_price($idprodfournprice);
		return $prodprice->fourn_tva_npr;
	}
	elseif ($idprod > 0)
	{
		if (! class_exists('Product')) {
			require_once DOL_DOCUMENT_ROOT . '/product/class/product.class.php';
		}
		$prod = new Product($db);
		$prod->fetch($idprod);
		return $prod->tva_npr;
	}

	return 0;
}

/**
 *	Function that return localtax of a product line (according to seller, buyer and product vat rate)
 *   Si vendeur non assujeti a TVA, TVA par defaut=0. Fin de regle.
 *	 Si le (pays vendeur = pays acheteur) alors TVA par defaut=TVA du produit vendu. Fin de regle.
 *	 Sinon TVA proposee par defaut=0. Fin de regle.
 *
 *	@param	Societe		$thirdparty_seller    	Thirdparty seller
 *	@param  Societe		$thirdparty_buyer   	Thirdparty buyer
 *  @param	int			$local					Localtax to process (1 or 2)
 *	@param  int			$idprod					Id product
 *	@return integer        				       	localtax, -1 si ne peut etre determine
 *  @see get_default_tva(), get_default_npr()
 */
function get_default_localtax($thirdparty_seller, $thirdparty_buyer, $local, $idprod = 0)
{
	global $mysoc;

	if (!is_object($thirdparty_seller)) return -1;
	if (!is_object($thirdparty_buyer)) return -1;

	if ($local==1) // Localtax 1
	{
		if ($mysoc->country_code == 'ES')
		{
			if (is_numeric($thirdparty_buyer->localtax1_assuj) && ! $thirdparty_buyer->localtax1_assuj) return 0;
		}
		else
		{
			// Si vendeur non assujeti a Localtax1, localtax1 par default=0
			if (is_numeric($thirdparty_seller->localtax1_assuj) && ! $thirdparty_seller->localtax1_assuj) return 0;
			if (! is_numeric($thirdparty_seller->localtax1_assuj) && $thirdparty_seller->localtax1_assuj=='localtax1off') return 0;
		}
	}
	elseif ($local==2) //I Localtax 2
	{
		// Si vendeur non assujeti a Localtax2, localtax2 par default=0
		if (is_numeric($thirdparty_seller->localtax2_assuj) && ! $thirdparty_seller->localtax2_assuj) return 0;
		if (! is_numeric($thirdparty_seller->localtax2_assuj) && $thirdparty_seller->localtax2_assuj=='localtax2off') return 0;
	}

	if ($thirdparty_seller->country_code == $thirdparty_buyer->country_code)
	{
		return get_product_localtax_for_country($idprod, $local, $thirdparty_seller);
	}

	return 0;
}

/**
 *	Return yes or no in current language
 *
 *	@param	string	$yesno			Value to test (1, 'yes', 'true' or 0, 'no', 'false')
 *	@param	integer	$case			1=Yes/No, 0=yes/no, 2=Disabled checkbox, 3=Disabled checkbox + Yes/No
 *	@param	int		$color			0=texte only, 1=Text is formated with a color font style ('ok' or 'error'), 2=Text is formated with 'ok' color.
 *	@return	string					HTML string
 */
function yn($yesno, $case = 1, $color = 0)
{
	global $langs;
	$result='unknown'; $classname='';
	if ($yesno == 1 || strtolower($yesno) == 'yes' || strtolower($yesno) == 'true') 	// A mettre avant test sur no a cause du == 0
	{
		$result=$langs->trans('yes');
		if ($case == 1 || $case == 3) $result=$langs->trans("Yes");
		if ($case == 2) $result='<input type="checkbox" value="1" checked disabled>';
		if ($case == 3) $result='<input type="checkbox" value="1" checked disabled> '.$result;

		$classname='ok';
	}
	elseif ($yesno == 0 || strtolower($yesno) == 'no' || strtolower($yesno) == 'false')
	{
		$result=$langs->trans("no");
		if ($case == 1 || $case == 3) $result=$langs->trans("No");
		if ($case == 2) $result='<input type="checkbox" value="0" disabled>';
		if ($case == 3) $result='<input type="checkbox" value="0" disabled> '.$result;

		if ($color == 2) $classname='ok';
		else $classname='error';
	}
	if ($color) return '<font class="'.$classname.'">'.$result.'</font>';
	return $result;
}

/**
 *	Return a path to have a the directory according to object where files are stored.
 *  New usage:       $conf->module->multidir_output[$object->entity].'/'.get_exdir(0, 0, 0, 1, $object, $modulepart)
 *         or:       $conf->module->dir_output.'/'.get_exdir(0, 0, 0, 1, $object, $modulepart)     if multidir_output not defined.
 *  Example our with new usage:       $object is invoice -> 'INYYMM-ABCD'
 *  Example our with old usage:       '015' with level 3->"0/1/5/", '015' with level 1->"5/", 'ABC-1' with level 3 ->"0/0/1/"
 *
 *	@param	string	$num            Id of object (deprecated, $object will be used in future)
 *	@param  int		$level		    Level of subdirs to return (1, 2 or 3 levels). (deprecated, global option will be used in future)
 * 	@param	int		$alpha		    0=Keep number only to forge path, 1=Use alpha part afer the - (By default, use 0). (deprecated, global option will be used in future)
 *  @param  int		$withoutslash   0=With slash at end (except if '/', we return ''), 1=without slash at end
 *  @param	Object	$object			Object
 *  @param	string	$modulepart		Type of object ('invoice_supplier, 'donation', 'invoice', ...')
 *  @return	string					Dir to use ending. Example '' or '1/' or '1/2/'
 */
function get_exdir($num, $level, $alpha, $withoutslash, $object, $modulepart)
{
	global $conf;

	$path = '';

	$arrayforoldpath=array('cheque','user','category','holiday','supplier_invoice','invoice_supplier','mailing','supplier_payment');
	if (! empty($conf->global->PRODUCT_USE_OLD_PATH_FOR_PHOTO)) $arrayforoldpath[]='product';
	if (! empty($level) && in_array($modulepart, $arrayforoldpath))
	{
		// This part should be removed once all code is using "get_exdir" to forge path, with all parameters provided.
		if (empty($alpha)) $num = preg_replace('/([^0-9])/i', '', $num);
		else $num = preg_replace('/^.*\-/i', '', $num);
		$num = substr("000".$num, -$level);
		if ($level == 1) $path = substr($num, 0, 1);
		if ($level == 2) $path = substr($num, 1, 1).'/'.substr($num, 0, 1);
		if ($level == 3) $path = substr($num, 2, 1).'/'.substr($num, 1, 1).'/'.substr($num, 0, 1);
	}
	else
	{
		// TODO
		// We will enhance here a common way of forging path for document storage
		// Here, object->id, object->ref and modulepart are required.
		//var_dump($modulepart);
        if (in_array($modulepart, array('thirdparty','contact','member','propal','proposal','commande','order','facture','invoice',
			'supplier_order','supplier_proposal','shipment','contract','expensereport','ficheinter')))
		{
			$path=($object->ref?$object->ref:$object->id);
		}
	}

	if (empty($withoutslash) && ! empty($path)) $path.='/';

	return $path;
}

/**
 *	Creation of a directory (this can create recursive subdir)
 *
 *	@param	string		$dir		Directory to create (Separator must be '/'. Example: '/mydir/mysubdir')
 *	@param	string		$dataroot	Data root directory (To avoid having the data root in the loop. Using this will also lost the warning on first dir PHP has no permission when open_basedir is used)
 *  @param	string|null	$newmask	Mask for new file (Defaults to $conf->global->MAIN_UMASK or 0755 if unavailable). Example: '0444'
 *	@return int         			< 0 if KO, 0 = already exists, > 0 if OK
 */
function dol_mkdir($dir, $dataroot = '', $newmask = null)
{
	global $conf;

	dol_syslog("functions.lib::dol_mkdir: dir=".$dir, LOG_INFO);

	$dir_osencoded=dol_osencode($dir);
	if (@is_dir($dir_osencoded)) return 0;

	$nberr=0;
	$nbcreated=0;

	$ccdir='';
	if (! empty($dataroot)) {
		// Remove data root from loop
		$dir = str_replace($dataroot.'/', '', $dir);
		$ccdir = $dataroot.'/';
	}

	$cdir = explode("/", $dir);
	$num=count($cdir);
	for ($i = 0; $i < $num; $i++)
	{
		if ($i > 0) $ccdir .= '/'.$cdir[$i];
		else $ccdir .= $cdir[$i];
		if (preg_match("/^.:$/", $ccdir, $regs)) continue;	// Si chemin Windows incomplet, on poursuit par rep suivant

		// Attention, le is_dir() peut echouer bien que le rep existe.
		// (ex selon config de open_basedir)
		if ($ccdir)
		{
			$ccdir_osencoded=dol_osencode($ccdir);
			if (! @is_dir($ccdir_osencoded))
			{
				dol_syslog("functions.lib::dol_mkdir: Directory '".$ccdir."' does not exists or is outside open_basedir PHP setting.", LOG_DEBUG);

				umask(0);
				$dirmaskdec=octdec($newmask);
				if (empty($newmask)) {
					$dirmaskdec = empty($conf->global->MAIN_UMASK) ? octdec('0755') : octdec($conf->global->MAIN_UMASK);
				}
				$dirmaskdec |= octdec('0111');  // Set x bit required for directories
				if (! @mkdir($ccdir_osencoded, $dirmaskdec))
				{
					// Si le is_dir a renvoye une fausse info, alors on passe ici.
					dol_syslog("functions.lib::dol_mkdir: Fails to create directory '".$ccdir."' or directory already exists.", LOG_WARNING);
					$nberr++;
				}
				else
				{
					dol_syslog("functions.lib::dol_mkdir: Directory '".$ccdir."' created", LOG_DEBUG);
					$nberr=0;	// On remet a zero car si on arrive ici, cela veut dire que les echecs precedents peuvent etre ignore
					$nbcreated++;
				}
			}
			else
			{
				$nberr=0;	// On remet a zero car si on arrive ici, cela veut dire que les echecs precedents peuvent etre ignores
			}
		}
	}
	return ($nberr ? -$nberr : $nbcreated);
}


/**
 *	Return picto saying a field is required
 *
 *	@return  string		Chaine avec picto obligatoire
 */
function picto_required()
{
	return '<span class="fieldrequired">*</span>';
}


/**
 *	Clean a string from all HTML tags and entities.
 *  This function differs from strip_tags because:
 *  - <br> are replaced with \n if removelinefeed=0 or 1
 *  - if entities are found, they are decoded BEFORE the strip
 *  - you can decide to convert line feed into a space
 *
 *	@param	string	$stringtoclean		String to clean
 *	@param	integer	$removelinefeed		1=Replace all new lines by 1 space, 0=Only ending new lines are removed others are replaced with \n, 2=Ending new lines are removed but others are kept with a same number of \n than nb of <br> when there is both "...<br>\n..."
 *  @param  string	$pagecodeto      	Encoding of input/output string
 *  @param	integer	$strip_tags			0=Use internal strip, 1=Use strip_tags() php function (bugged when text contains a < char that is not for a html tag)
 *	@return string	    				String cleaned
 *
 * 	@see	dol_escape_htmltag() strip_tags() dol_string_onlythesehtmltags() dol_string_neverthesehtmltags()
 */
function dol_string_nohtmltag($stringtoclean, $removelinefeed = 1, $pagecodeto = 'UTF-8', $strip_tags = 0)
{
	if ($removelinefeed == 2) $stringtoclean = preg_replace('/<br[^>]*>(\n|\r)+/ims', '<br>', $stringtoclean);
	$temp = preg_replace('/<br[^>]*>/i', "\n", $stringtoclean);

	if ($strip_tags) {
		$temp = strip_tags($temp);
	} else {
		$pattern = "/<[^<>]+>/";
		// Exemple of $temp: <a href="/myurl" title="<u>A title</u>">0000-021</a>
		$temp = preg_replace($pattern, "", $temp);    // pass 1
		// $temp after pass 1: <a href="/myurl" title="A title">0000-021
		$temp = preg_replace($pattern, "", $temp);    // pass 2
		// $temp after pass 2: 0000-021
	}

	$temp = dol_html_entity_decode($temp, ENT_COMPAT, $pagecodeto);

	// Supprime aussi les retours
	if ($removelinefeed == 1) $temp=str_replace(array("\r\n","\r","\n"), " ", $temp);

	// et les espaces doubles
	while (strpos($temp, "  "))
	{
		$temp = str_replace("  ", " ", $temp);
	}

	return trim($temp);
}

/**
 *	Clean a string to keep only desirable HTML tags.
 *
 *	@param	string	$stringtoclean		String to clean
 *	@return string	    				String cleaned
 *
 * 	@see	dol_escape_htmltag() strip_tags() dol_string_nohtmltag() dol_string_neverthesehtmltags()
 */
function dol_string_onlythesehtmltags($stringtoclean)
{
	$allowed_tags = array(
		"html", "head", "meta", "body", "article", "a", "b", "br", "div", "em", "font", "img", "ins", "hr", "i", "li", "link",
		"ol", "p", "s", "section", "span", "strong", "title",
		"table", "tr", "th", "td", "u", "ul"
	);

	$allowed_tags_string = join("><", $allowed_tags);
	$allowed_tags_string = preg_replace('/^>/', '', $allowed_tags_string);
	$allowed_tags_string = preg_replace('/<$/', '', $allowed_tags_string);

	$temp = strip_tags($stringtoclean, $allowed_tags_string);

	return $temp;
}

/**
 *	Clean a string from some undesirable HTML tags.
 *
 *	@param	string	$stringtoclean		String to clean
 *  @param	array	$disallowed_tags	Array of tags not allowed
 *	@return string	    				String cleaned
 *
 * 	@see	dol_escape_htmltag() strip_tags() dol_string_nohtmltag() dol_string_onlythesehtmltags()
 */
function dol_string_neverthesehtmltags($stringtoclean, $disallowed_tags = array('textarea'))
{
	$temp = $stringtoclean;
	foreach($disallowed_tags as $tagtoremove)
	{
		$temp = preg_replace('/<\/?'.$tagtoremove.'>/', '', $temp);
		$temp = preg_replace('/<\/?'.$tagtoremove.'\s+[^>]*>/', '', $temp);
	}
	return $temp;
}


/**
 * Return first line of text. Cut will depends if content is HTML or not.
 *
 * @param 	string	$text		Input text
 * @param	int		$nboflines  Nb of lines to get (default is 1 = first line only)
 * @param   string  $charset    Charset of $text string (UTF-8 by default)
 * @return	string				Output text
 * @see dol_nboflines_bis(), dol_string_nohtmltag(), dol_escape_htmltag()
 */
function dolGetFirstLineOfText($text, $nboflines = 1, $charset = 'UTF-8')
{
	if ($nboflines == 1)
	{
		if (dol_textishtml($text))
		{
			$firstline=preg_replace('/<br[^>]*>.*$/s', '', $text);		// The s pattern modifier means the . can match newline characters
			$firstline=preg_replace('/<div[^>]*>.*$/s', '', $firstline);	// The s pattern modifier means the . can match newline characters
		}
		else
		{
			$firstline=preg_replace('/[\n\r].*/', '', $text);
		}
		return $firstline.((strlen($firstline) != strlen($text))?'...':'');
	}
	else
	{
		$ishtml=0;
		if (dol_textishtml($text))
		{
			$text=preg_replace('/\n/', '', $text);
			$ishtml=1;
			$repTable = array("\t" => " ", "\n" => " ", "\r" => " ", "\0" => " ", "\x0B" => " ");
		}
		else
		{
			$repTable = array("\t" => " ", "\n" => "<br>", "\r" => " ", "\0" => " ", "\x0B" => " ");
		}

		$text = strtr($text, $repTable);
		if ($charset == 'UTF-8') { $pattern = '/(<br[^>]*>)/Uu'; }	// /U is to have UNGREEDY regex to limit to one html tag. /u is for UTF8 support
		else $pattern = '/(<br[^>]*>)/U';							// /U is to have UNGREEDY regex to limit to one html tag.
		$a = preg_split($pattern, $text, -1, PREG_SPLIT_DELIM_CAPTURE | PREG_SPLIT_NO_EMPTY);

		$firstline='';
		$i=0;
		$nba = count($a);	// 2x nb of lines in $a because $a contains also a line for each new line separator
		while (($i < $nba) && ($i < ($nboflines * 2)))
		{
			if ($i % 2 == 0) $firstline .= $a[$i];
			elseif (($i < (($nboflines * 2) - 1)) && ($i < ($nba - 1))) $firstline .= ($ishtml?"<br>\n":"\n");
			$i++;
		}
		unset($a);
		return $firstline.(($i < $nba)?'...':'');
	}
}


/**
 * Replace CRLF in string with a HTML BR tag
 *
 * @param	string	$stringtoencode		String to encode
 * @param	int     $nl2brmode			0=Adding br before \n, 1=Replacing \n by br
 * @param   bool	$forxml             false=Use <br>, true=Use <br />
 * @return	string						String encoded
 * @see dol_nboflines(), dolGetFirstLineOfText()
 */
function dol_nl2br($stringtoencode, $nl2brmode = 0, $forxml = false)
{
	if (!$nl2brmode) {
		return nl2br($stringtoencode, $forxml);
	} else {
		$ret=preg_replace('/(\r\n|\r|\n)/i', ($forxml?'<br />':'<br>'), $stringtoencode);
		return $ret;
	}
}


/**
 *	This function is called to encode a string into a HTML string but differs from htmlentities because
 * 	a detection is done before to see if text is already HTML or not. Also, all entities but &,<,>," are converted.
 *  This permits to encode special chars to entities with no double encoding for already encoded HTML strings.
 * 	This function also remove last EOL or BR if $removelasteolbr=1 (default).
 *  For PDF usage, you can show text by 2 ways:
 *              - writeHTMLCell -> param must be encoded into HTML.
 *              - MultiCell -> param must not be encoded into HTML.
 *              Because writeHTMLCell convert also \n into <br>, if function
 *              is used to build PDF, nl2brmode must be 1.
 *
 *	@param	string	$stringtoencode		String to encode
 *	@param	int		$nl2brmode			0=Adding br before \n, 1=Replacing \n by br (for use with FPDF writeHTMLCell function for example)
 *  @param  string	$pagecodefrom       Pagecode stringtoencode is encoded
 *  @param	int		$removelasteolbr	1=Remove last br or lasts \n (default), 0=Do nothing
 *  @return	string						String encoded
 */
function dol_htmlentitiesbr($stringtoencode, $nl2brmode = 0, $pagecodefrom = 'UTF-8', $removelasteolbr = 1)
{
	$newstring=$stringtoencode;
	if (dol_textishtml($stringtoencode))	// Check if text is already HTML or not
	{
		$newstring=preg_replace('/<br(\s[\sa-zA-Z_="]*)?\/?>/i', '<br>', $newstring);	// Replace "<br type="_moz" />" by "<br>". It's same and avoid pb with FPDF.
		if ($removelasteolbr) $newstring=preg_replace('/<br>$/i', '', $newstring);	// Remove last <br> (remove only last one)
		$newstring=strtr($newstring, array('&'=>'__and__','<'=>'__lt__','>'=>'__gt__','"'=>'__dquot__'));
		$newstring=dol_htmlentities($newstring, ENT_COMPAT, $pagecodefrom);	// Make entity encoding
		$newstring=strtr($newstring, array('__and__'=>'&','__lt__'=>'<','__gt__'=>'>','__dquot__'=>'"'));
	}
	else
	{
		if ($removelasteolbr) $newstring=preg_replace('/(\r\n|\r|\n)$/i', '', $newstring);	// Remove last \n (may remove several)
		$newstring=dol_nl2br(dol_htmlentities($newstring, ENT_COMPAT, $pagecodefrom), $nl2brmode);
	}
	// Other substitutions that htmlentities does not do
	//$newstring=str_replace(chr(128),'&euro;',$newstring);	// 128 = 0x80. Not in html entity table.     // Seems useles with TCPDF. Make bug with UTF8 languages
	return $newstring;
}

/**
 *	This function is called to decode a HTML string (it decodes entities and br tags)
 *
 *	@param	string	$stringtodecode		String to decode
 *	@param	string	$pagecodeto			Page code for result
 *	@return	string						String decoded
 */
function dol_htmlentitiesbr_decode($stringtodecode, $pagecodeto = 'UTF-8')
{
	$ret=dol_html_entity_decode($stringtodecode, ENT_COMPAT, $pagecodeto);
	$ret=preg_replace('/'."\r\n".'<br(\s[\sa-zA-Z_="]*)?\/?>/i', "<br>", $ret);
	$ret=preg_replace('/<br(\s[\sa-zA-Z_="]*)?\/?>'."\r\n".'/i', "\r\n", $ret);
	$ret=preg_replace('/<br(\s[\sa-zA-Z_="]*)?\/?>'."\n".'/i', "\n", $ret);
	$ret=preg_replace('/<br(\s[\sa-zA-Z_="]*)?\/?>/i', "\n", $ret);
	return $ret;
}

/**
 *	This function remove all ending \n and br at end
 *
 *	@param	string	$stringtodecode		String to decode
 *	@return	string						String decoded
 */
function dol_htmlcleanlastbr($stringtodecode)
{
	$ret=preg_replace('/(<br>|<br(\s[\sa-zA-Z_="]*)?\/?>|'."\n".'|'."\r".')+$/i', "", $stringtodecode);
	return $ret;
}

/**
 * Replace html_entity_decode functions to manage errors
 *
 * @param   string	$a		Operand a
 * @param   string	$b		Operand b (ENT_QUOTES=convert simple and double quotes)
 * @param   string	$c		Operand c
 * @return  string			String decoded
 */
function dol_html_entity_decode($a, $b, $c = 'UTF-8')
{
	return html_entity_decode($a, $b, $c);
}

/**
 * Replace htmlentities functions.
 * Goal of this function is to be sure to have default values of htmlentities that match what we need.
 *
 * @param   string  $string         The input string to encode
 * @param   int     $flags          Flags (see PHP doc above)
 * @param   string  $encoding       Encoding page code
 * @param   bool    $double_encode  When double_encode is turned off, PHP will not encode existing html entities
 * @return  string  $ret            Encoded string
 */
function dol_htmlentities($string, $flags = null, $encoding = 'UTF-8', $double_encode = false)
{
	return htmlentities($string, $flags, $encoding, $double_encode);
}

/**
 *	Check if a string is a correct iso string
 *	If not, it will we considered not HTML encoded even if it is by FPDF.
 *	Example, if string contains euro symbol that has ascii code 128
 *
 *	@param	string	$s      String to check
 *	@return	int     		0 if bad iso, 1 if good iso
 */
function dol_string_is_good_iso($s)
{
	$len=dol_strlen($s);
	$ok=1;
	for($scursor=0;$scursor<$len;$scursor++)
	{
		$ordchar=ord($s[$scursor]);
		//print $scursor.'-'.$ordchar.'<br>';
		if ($ordchar < 32 && $ordchar != 13 && $ordchar != 10) { $ok=0; break; }
		if ($ordchar > 126 && $ordchar < 160) { $ok=0; break; }
	}
	return $ok;
}


/**
 *	Return nb of lines of a clear text
 *
 *	@param	string	$s			String to check
 * 	@param	int     $maxchar	Not yet used
 *	@return	int					Number of lines
 *  @see	dol_nboflines_bis(), dolGetFirstLineOfText()
 */
function dol_nboflines($s, $maxchar = 0)
{
	if ($s == '') return 0;
	$arraystring=explode("\n", $s);
	$nb=count($arraystring);

	return $nb;
}


/**
 *	Return nb of lines of a formated text with \n and <br> (WARNING: string must not have mixed \n and br separators)
 *
 *	@param	string	$text      		Text
 *	@param	int		$maxlinesize  	Largeur de ligne en caracteres (ou 0 si pas de limite - defaut)
 * 	@param	string	$charset		Give the charset used to encode the $text variable in memory.
 *	@return int						Number of lines
 *	@see	dol_nboflines(), dolGetFirstLineOfText()
 */
function dol_nboflines_bis($text, $maxlinesize = 0, $charset = 'UTF-8')
{
	$repTable = array("\t" => " ", "\n" => "<br>", "\r" => " ", "\0" => " ", "\x0B" => " ");
	if (dol_textishtml($text)) $repTable = array("\t" => " ", "\n" => " ", "\r" => " ", "\0" => " ", "\x0B" => " ");

	$text = strtr($text, $repTable);
	if ($charset == 'UTF-8') { $pattern = '/(<br[^>]*>)/Uu'; }	// /U is to have UNGREEDY regex to limit to one html tag. /u is for UTF8 support
	else $pattern = '/(<br[^>]*>)/U';							// /U is to have UNGREEDY regex to limit to one html tag.
	$a = preg_split($pattern, $text, -1, PREG_SPLIT_DELIM_CAPTURE | PREG_SPLIT_NO_EMPTY);

	$nblines = (int) floor((count($a)+1)/2);
	// count possible auto line breaks
	if($maxlinesize)
	{
		foreach ($a as $line)
		{
			if (dol_strlen($line)>$maxlinesize)
			{
				//$line_dec = html_entity_decode(strip_tags($line));
				$line_dec = html_entity_decode($line);
				if(dol_strlen($line_dec)>$maxlinesize)
				{
					$line_dec=wordwrap($line_dec, $maxlinesize, '\n', true);
					$nblines+=substr_count($line_dec, '\n');
				}
			}
		}
	}

	unset($a);
	return $nblines;
}

/**
 *	 Same function than microtime in PHP 5 but compatible with PHP4
 *
 * @return		float		Time (millisecondes) with microsecondes in decimal part
 * @deprecated Dolibarr does not support PHP4, you should use native function
 * @see microtime()
 */
function dol_microtime_float()
{
	dol_syslog(__FUNCTION__ . " is deprecated", LOG_WARNING);

	return microtime(true);
}

/**
 *	Return if a text is a html content
 *
 *	@param	string	$msg		Content to check
 *	@param	int		$option		0=Full detection, 1=Fast check
 *	@return	boolean				true/false
 *	@see	dol_concatdesc()
 */
function dol_textishtml($msg, $option = 0)
{
	if ($option == 1)
	{
		if (preg_match('/<html/i', $msg))				return true;
		elseif (preg_match('/<body/i', $msg))			return true;
		elseif (preg_match('/<br/i', $msg))				return true;
		return false;
	}
	else
	{
		if (preg_match('/<html/i', $msg))				return true;
		elseif (preg_match('/<body/i', $msg))			return true;
		elseif (preg_match('/<(b|em|i|u)>/i', $msg))		return true;
		elseif (preg_match('/<br\/>/i', $msg))	  return true;
		elseif (preg_match('/<(br|div|font|li|p|span|strong|table|s)>/i', $msg)) 	  return true;
		elseif (preg_match('/<(br|div|font|li|p|span|strong|table|s)\s+[^<>\/]*>/i', $msg)) return true;
		elseif (preg_match('/<(br|div|font|li|p|span|strong|table|s)\s+[^<>\/]*\/>/i', $msg)) return true;
		elseif (preg_match('/<img\s+[^<>]*src[^<>]*>/i', $msg)) return true;	// must accept <img src="http://example.com/aaa.png" />
		elseif (preg_match('/<a\s+[^<>]*href[^<>]*>/i', $msg)) return true;	// must accept <a href="http://example.com/aaa.png" />
		elseif (preg_match('/<h[0-9]>/i', $msg))			return true;
		elseif (preg_match('/&[A-Z0-9]{1,6};/i', $msg))	return true;    // Html entities names (http://www.w3schools.com/tags/ref_entities.asp)
		elseif (preg_match('/&#[0-9]{2,3};/i', $msg))	return true;    // Html entities numbers (http://www.w3schools.com/tags/ref_entities.asp)

		return false;
	}
}

/**
 *  Concat 2 descriptions with a new line between them (second operand after first one with appropriate new line separator)
 *  text1 html + text2 html => text1 + '<br>' + text2
 *  text1 html + text2 txt  => text1 + '<br>' + dol_nl2br(text2)
 *  text1 txt  + text2 html => dol_nl2br(text1) + '<br>' + text2
 *  text1 txt  + text2 txt  => text1 + '\n' + text2
 *
 *  @param  string  $text1          Text 1
 *  @param  string  $text2          Text 2
 *  @param  bool    $forxml         false=Use <br>instead of \n if html content detected, true=Use <br /> instead of \n if html content detected
 *  @param  bool    $invert         invert order of description lines (we often use config MAIN_CHANGE_ORDER_CONCAT_DESCRIPTION in this parameter)
 *  @return string                  Text 1 + new line + Text2
 *  @see    dol_textishtml()
 */
function dol_concatdesc($text1, $text2, $forxml = false, $invert = false)
{
    if (!empty($invert))
    {
            $tmp = $text1;
            $text1 = $text2;
            $text2 = $tmp;
    }

    $ret='';
    $ret.= (! dol_textishtml($text1) && dol_textishtml($text2))?dol_nl2br($text1, 0, $forxml):$text1;
    $ret.= (! empty($text1) && ! empty($text2)) ? ((dol_textishtml($text1) || dol_textishtml($text2))?($forxml?"<br \>\n":"<br>\n") : "\n") : "";
    $ret.= (dol_textishtml($text1) && ! dol_textishtml($text2))?dol_nl2br($text2, 0, $forxml):$text2;
    return $ret;
}



/**
 * Return array of possible common substitutions. This includes several families like: 'system', 'mycompany', 'object', 'objectamount', 'date', 'user'
 *
 * @param	Translate	$outputlangs	Output language
 * @param   int         $onlykey        1=Do not calculate some heavy values of keys (performance enhancement when we need only the keys), 2=Values are trunc and html sanitized (to use for help tooltip)
 * @param   array       $exclude        Array of family keys we want to exclude. For example array('system', 'mycompany', 'object', 'objectamount', 'date', 'user', ...)
 * @param   Object      $object         Object for keys on object
 * @return	array						Array of substitutions
 * @see setSubstitFromObject()
 */
function getCommonSubstitutionArray($outputlangs, $onlykey = 0, $exclude = null, $object = null)
{
	global $db, $conf, $mysoc, $user, $extrafields;

	$substitutionarray=array();

	if (empty($exclude) || ! in_array('user', $exclude))
	{
		// Add SIGNATURE into substitutionarray first, so, when we will make the substitution,
		// this will include signature content first and then replace var found into content of signature
		$signature = $user->signature;
$substitutionarray=array_merge($substitutionarray, array(
		'__USER_SIGNATURE__' => (string) (($signature && empty($conf->global->MAIN_MAIL_DO_NOT_USE_SIGN)) ? ($onlykey == 2 ? dol_trunc(dol_string_nohtmltag($signature), 30) : $signature) : '')
		)
			);
		// For backward compatibility
		if ($onlykey != 2)
		{
			$substitutionarray['__SIGNATURE__'] = (string) (($signature && empty($conf->global->MAIN_MAIL_DO_NOT_USE_SIGN)) ? ($onlykey == 2 ? dol_trunc(dol_string_nohtmltag($signature), 30) : $signature) : '');
		}

$substitutionarray=array_merge($substitutionarray, array(
		'__USER_ID__' => (string) $user->id,
		'__USER_LOGIN__' => (string) $user->login,
		'__USER_LASTNAME__' => (string) $user->lastname,
		'__USER_FIRSTNAME__' => (string) $user->firstname,
		'__USER_FULLNAME__' => (string) $user->getFullName($outputlangs),
		'__USER_SUPERVISOR_ID__' => (string) ($user->fk_user ? $user->fk_user : '0'),
		'__USER_REMOTE_IP__' => (string) getUserRemoteIP()
		)
			);
	}
	if ((empty($exclude) || ! in_array('mycompany', $exclude)) && is_object($mysoc))
	{
$substitutionarray=array_merge($substitutionarray, array(
			'__MYCOMPANY_NAME__'    => $mysoc->name,
			'__MYCOMPANY_EMAIL__'   => $mysoc->email,
			'__MYCOMPANY_PROFID1__' => $mysoc->idprof1,
			'__MYCOMPANY_PROFID2__' => $mysoc->idprof2,
			'__MYCOMPANY_PROFID3__' => $mysoc->idprof3,
			'__MYCOMPANY_PROFID4__' => $mysoc->idprof4,
			'__MYCOMPANY_PROFID5__' => $mysoc->idprof5,
			'__MYCOMPANY_PROFID6__' => $mysoc->idprof6,
			'__MYCOMPANY_CAPITAL__' => $mysoc->capital,
			'__MYCOMPANY_FULLADDRESS__' => $mysoc->getFullAddress(1, ', '),
			'__MYCOMPANY_ADDRESS__' => $mysoc->address,
			'__MYCOMPANY_ZIP__'     => $mysoc->zip,
			'__MYCOMPANY_TOWN__'    => $mysoc->town,
			'__MYCOMPANY_COUNTRY__'    => $mysoc->country,
			'__MYCOMPANY_COUNTRY_ID__' => $mysoc->country_id,
			'__MYCOMPANY_CURRENCY_CODE__' => $conf->currency
		));
	}

	if (($onlykey || is_object($object)) && (empty($exclude) || ! in_array('object', $exclude)))
	{
		if ($onlykey)
		{
			$substitutionarray['__ID__'] = '__ID__';
			$substitutionarray['__REF__'] = '__REF__';
			$substitutionarray['__REF_CLIENT__'] = '__REF_CLIENT__';
			$substitutionarray['__REF_SUPPLIER__'] = '__REF_SUPPLIER__';
			$substitutionarray['__EXTRAFIELD_XXX__'] = '__EXTRAFIELD_XXX__';

			if (! empty($conf->societe->enabled))
			{
				$substitutionarray['__THIRDPARTY_ID__'] = '__THIRDPARTY_ID__';
				$substitutionarray['__THIRDPARTY_NAME__'] = '__THIRDPARTY_NAME__';
				$substitutionarray['__THIRDPARTY_NAME_ALIAS__'] = '__THIRDPARTY_NAME_ALIAS__';
				$substitutionarray['__THIRDPARTY_EMAIL__'] = '__THIRDPARTY_EMAIL__';
			}
			if (! empty($conf->adherent->enabled))
			{
				$substitutionarray['__MEMBER_ID__'] = '__MEMBER_ID__';
				$substitutionarray['__MEMBER_CIVILITY__'] = '__MEMBER_CIVILITY__';
				$substitutionarray['__MEMBER_FIRSTNAME__'] = '__MEMBER_FIRSTNAME__';
				$substitutionarray['__MEMBER_LASTNAME__'] = '__MEMBER_LASTNAME__';
			}
			if (! empty($conf->projet->enabled))
			{
				$substitutionarray['__PROJECT_ID__'] = '__PROJECT_ID__';
				$substitutionarray['__PROJECT_REF__'] = '__PROJECT_REF__';
				$substitutionarray['__PROJECT_NAME__'] = '__PROJECT_NAME__';
			}
			if (! empty($conf->contrat->enabled))
			{
				$substitutionarray['__CONTRACT_HIGHEST_PLANNED_START_DATE__'] = 'Highest date planned for a service start';
				$substitutionarray['__CONTRACT_HIGHEST_PLANNED_START_DATETIME__'] = 'Highest date and hour planned for service start';
				$substitutionarray['__CONTRACT_LOWEST_EXPIRATION_DATE__'] = 'Lowest data for planned expiration of service';
				$substitutionarray['__CONTRACT_LOWEST_EXPIRATION_DATETIME__'] = 'Lowest date and hour for planned expiration of service';
			}
			$substitutionarray['__ONLINE_PAYMENT_URL__'] = 'UrlToPayOnlineIfApplicable';
			$substitutionarray['__ONLINE_PAYMENT_TEXT_AND_URL__'] = 'TextAndUrlToPayOnlineIfApplicable';
			$substitutionarray['__SECUREKEYPAYMENT__'] = 'Security key (if key is not unique per record)';
			$substitutionarray['__SECUREKEYPAYMENT_MEMBER__'] = 'Security key for payment on a member subscription (one key per member)';
			$substitutionarray['__SECUREKEYPAYMENT_ORDER__'] = 'Security key for payment on an order';
			$substitutionarray['__SECUREKEYPAYMENT_INVOICE__'] = 'Security key for payment on an invoice';
			$substitutionarray['__SECUREKEYPAYMENT_CONTRACTLINE__'] = 'Security key for payment on a a service';

			$substitutionarray['__DIRECTDOWNLOAD_URL_PROPOSAL__'] = 'Direct download url of a proposal';
			$substitutionarray['__DIRECTDOWNLOAD_URL_ORDER__'] = 'Direct download url of an order';
			$substitutionarray['__DIRECTDOWNLOAD_URL_INVOICE__'] = 'Direct download url of an invoice';

			if (! empty($conf->expedition->enabled))
			{
			    $substitutionarray['__SHIPPINGTRACKNUM__']='Shipping tacking number';
				$substitutionarray['__SHIPPINGTRACKNUMURL__']='Shipping tracking url';
			}
		}
		else
		{
			$substitutionarray['__ID__'] = $object->id;
			$substitutionarray['__REF__'] = $object->ref;
			$substitutionarray['__REF_CLIENT__'] = (isset($object->ref_client) ? $object->ref_client : (isset($object->ref_customer) ? $object->ref_customer : null));
			$substitutionarray['__REF_SUPPLIER__'] = (isset($object->ref_supplier) ? $object->ref_supplier : null);
			$substitutionarray['__SUPPLIER_ORDER_DATE_DELIVERY__'] = (isset($object->date_livraison) ? dol_print_date($object->date_livraison, 'day', 0, $outputlangs): '');
			// For backward compatibility
			$substitutionarray['__REFCLIENT__'] = (isset($object->ref_client) ? $object->ref_client : (isset($object->ref_customer) ? $object->ref_customer : null));
			$substitutionarray['__REFSUPPLIER__'] = (isset($object->ref_supplier) ? $object->ref_supplier : null);

			// TODO Remove this
			$msgishtml = 0;

			$birthday = dol_print_date($object->birth, 'day');

			if ($object->id > 0)
			{
				$substitutionarray['__MEMBER_ID__']=$object->id;
				if (method_exists($object, 'getCivilityLabel')) $substitutionarray['__MEMBER_CIVILITY__'] = $object->getCivilityLabel();
				$substitutionarray['__MEMBER_FIRSTNAME__']=$msgishtml?dol_htmlentitiesbr($object->firstname):$object->firstname;
				$substitutionarray['__MEMBER_LASTNAME__']=$msgishtml?dol_htmlentitiesbr($object->lastname):$object->lastname;
				if (method_exists($object, 'getFullName')) $substitutionarray['__MEMBER_FULLNAME__']=$msgishtml?dol_htmlentitiesbr($object->getFullName($outputlangs)):$object->getFullName($outputlangs);
				$substitutionarray['__MEMBER_COMPANY__']=$msgishtml?dol_htmlentitiesbr($object->societe):$object->societe;
				$substitutionarray['__MEMBER_ADDRESS__']=$msgishtml?dol_htmlentitiesbr($object->address):$object->address;
				$substitutionarray['__MEMBER_ZIP__']=$msgishtml?dol_htmlentitiesbr($object->zip):$object->zip;
				$substitutionarray['__MEMBER_TOWN__']=$msgishtml?dol_htmlentitiesbr($object->town):$object->town;
				$substitutionarray['__MEMBER_COUNTRY__']=$msgishtml?dol_htmlentitiesbr($object->country):$object->country;
				$substitutionarray['__MEMBER_EMAIL__']=$msgishtml?dol_htmlentitiesbr($object->email):$object->email;
				$substitutionarray['__MEMBER_BIRTH__']=$msgishtml?dol_htmlentitiesbr($birthday):$birthday;
				$substitutionarray['__MEMBER_PHOTO__']=$msgishtml?dol_htmlentitiesbr($object->photo):$object->photo;
				$substitutionarray['__MEMBER_LOGIN__']=$msgishtml?dol_htmlentitiesbr($object->login):$object->login;
				$substitutionarray['__MEMBER_PASSWORD__']=$msgishtml?dol_htmlentitiesbr($object->pass):$object->pass;
				$substitutionarray['__MEMBER_PHONE__']=$msgishtml?dol_htmlentitiesbr($object->phone):$object->phone;
				$substitutionarray['__MEMBER_PHONEPRO__']=$msgishtml?dol_htmlentitiesbr($object->phone_perso):$object->phone_perso;
				$substitutionarray['__MEMBER_PHONEMOBILE__']=$msgishtml?dol_htmlentitiesbr($object->phone_mobile):$object->phone_mobile;
				$substitutionarray['__MEMBER_FIRST_SUBSCRIPTION_DATE__']       = dol_print_date($object->first_subscription_date, 'dayrfc');
				$substitutionarray['__MEMBER_FIRST_SUBSCRIPTION_DATE_START__'] = dol_print_date($object->first_subscription_date_start, 'dayrfc');
				$substitutionarray['__MEMBER_FIRST_SUBSCRIPTION_DATE_END__']   = dol_print_date($object->first_subscription_date_end, 'dayrfc');
				$substitutionarray['__MEMBER_LAST_SUBSCRIPTION_DATE__']        = dol_print_date($object->last_subscription_date, 'dayrfc');
				$substitutionarray['__MEMBER_LAST_SUBSCRIPTION_DATE_START__']  = dol_print_date($object->last_subscription_date_start, 'dayrfc');
				$substitutionarray['__MEMBER_LAST_SUBSCRIPTION_DATE_END__']    = dol_print_date($object->last_subscription_date_end, 'dayrfc');
			}

			if (is_object($object) && $object->element == 'societe')
			{
				$substitutionarray['__THIRDPARTY_ID__'] = (is_object($object)?$object->id:'');
				$substitutionarray['__THIRDPARTY_NAME__'] = (is_object($object)?$object->name:'');
				$substitutionarray['__THIRDPARTY_NAME_ALIAS__'] = (is_object($object)?$object->name_alias:'');
				$substitutionarray['__THIRDPARTY_EMAIL__'] = (is_object($object)?$object->email:'');
			}
			elseif (is_object($object->thirdparty) && $object->thirdparty->id > 0)
			{
				$substitutionarray['__THIRDPARTY_ID__'] = (is_object($object->thirdparty)?$object->thirdparty->id:'');
				$substitutionarray['__THIRDPARTY_NAME__'] = (is_object($object->thirdparty)?$object->thirdparty->name:'');
				$substitutionarray['__THIRDPARTY_NAME_ALIAS__'] = (is_object($object->thirdparty)?$object->thirdparty->name_alias:'');
				$substitutionarray['__THIRDPARTY_EMAIL__'] = (is_object($object->thirdparty)?$object->thirdparty->email:'');
			}

			if (is_object($object->project) && $object->project->id > 0)
			{
				$substitutionarray['__PROJECT_ID__'] = (is_object($object->project)?$object->project->id:'');
				$substitutionarray['__PROJECT_REF__'] = (is_object($object->project)?$object->project->ref:'');
				$substitutionarray['__PROJECT_NAME__'] = (is_object($object->project)?$object->project->title:'');
			}
			if (is_object($object->projet) && $object->projet->id > 0)	// Deprecated, for backward compatibility
			{
				$substitutionarray['__PROJECT_ID__'] = (is_object($object->projet)?$object->projet->id:'');
				$substitutionarray['__PROJECT_REF__'] = (is_object($object->projet)?$object->projet->ref:'');
				$substitutionarray['__PROJECT_NAME__'] = (is_object($object->projet)?$object->projet->title:'');
			}

			if (is_object($object) && $object->element == 'shipping')
			{
				$substitutionarray['__SHIPPINGTRACKNUM__']=$object->tracking_number;
				$substitutionarray['__SHIPPINGTRACKNUMURL__']=$object->tracking_url;
			}

			if (is_object($object) && $object->element == 'contrat' && is_array($object->lines))
			{
				if ($object->id > 0)
				{
					$dateplannedstart='';
					$datenextexpiration='';
					foreach($object->lines as $line)
					{
						if ($line->date_ouverture_prevue > $dateplannedstart) $dateplannedstart = $line->date_ouverture_prevue;
						if ($line->statut == 4 && $line->date_fin_prevue && (! $datenextexpiration || $line->date_fin_prevue < $datenextexpiration)) $datenextexpiration = $line->date_fin_prevue;
					}
					$substitutionarray['__CONTRACT_HIGHEST_PLANNED_START_DATE__'] = dol_print_date($dateplannedstart, 'dayrfc');
					$substitutionarray['__CONTRACT_HIGHEST_PLANNED_START_DATETIME__'] = dol_print_date($dateplannedstart, 'standard');
					$substitutionarray['__CONTRACT_LOWEST_EXPIRATION_DATE__'] = dol_print_date($datenextexpiration, 'dayrfc');
					$substitutionarray['__CONTRACT_LOWEST_EXPIRATION_DATETIME__'] = dol_print_date($datenextexpiration, 'standard');
				}
			}

			// Create dynamic tags for __EXTRAFIELD_FIELD__
			if ($object->table_element && $object->id > 0)
			{
				if (! is_object($extrafields)) $extrafields = new ExtraFields($db);
				$extrafields->fetch_name_optionals_label($object->table_element, true);

				if ($object->fetch_optionals() > 0)
				{
					if (is_array($extrafields->attributes[$object->table_element]['label']) && count($extrafields->attributes[$object->table_element]['label']) > 0)
					{
						foreach ($extrafields->attributes[$object->table_element]['label'] as $key => $label) {
							$substitutionarray['__EXTRAFIELD_' . strtoupper($key) . '__'] = $object->array_options['options_' . $key];
						}
					}
				}
			}

			// Complete substitution array with the url to make online payment
			$paymenturl='';
			if (empty($substitutionarray['__REF__']))
			{
				$paymenturl='';
			}
			else
			{
				// Set the online payment url link into __ONLINE_PAYMENT_URL__ key
				require_once DOL_DOCUMENT_ROOT.'/core/lib/payments.lib.php';
				$outputlangs->loadLangs(array('paypal','other'));
				$typeforonlinepayment='free';
				if (is_object($object) && $object->element == 'commande') $typeforonlinepayment='order';
				if (is_object($object) && $object->element == 'facture')  $typeforonlinepayment='invoice';
				if (is_object($object) && $object->element == 'member')   $typeforonlinepayment='member';
				$url=getOnlinePaymentUrl(0, $typeforonlinepayment, $substitutionarray['__REF__']);
				$paymenturl=$url;
			}

			if ($object->id > 0)
			{
				$substitutionarray['__ONLINE_PAYMENT_TEXT_AND_URL__']=($paymenturl?str_replace('\n', "\n", $outputlangs->trans("PredefinedMailContentLink", $paymenturl)):'');
				$substitutionarray['__ONLINE_PAYMENT_URL__']=$paymenturl;

				if (! empty($conf->global->PROPOSAL_ALLOW_EXTERNAL_DOWNLOAD) && is_object($object) && $object->element == 'propal')
				{
					$substitutionarray['__DIRECTDOWNLOAD_URL_PROPOSAL__'] = $object->getLastMainDocLink($object->element);
				}
				else $substitutionarray['__DIRECTDOWNLOAD_URL_PROPOSAL__'] = '';
				if (! empty($conf->global->ORDER_ALLOW_EXTERNAL_DOWNLOAD) && is_object($object) && $object->element == 'commande')
				{
					$substitutionarray['__DIRECTDOWNLOAD_URL_ORDER__'] = $object->getLastMainDocLink($object->element);
				}
				else $substitutionarray['__DIRECTDOWNLOAD_URL_ORDER__'] = '';
				if (! empty($conf->global->INVOICE_ALLOW_EXTERNAL_DOWNLOAD) && is_object($object) && $object->element == 'facture')
				{
					$substitutionarray['__DIRECTDOWNLOAD_URL_INVOICE__'] = $object->getLastMainDocLink($object->element);
				}
				else $substitutionarray['__DIRECTDOWNLOAD_URL_INVOICE__'] = '';
			}
		}
	}
	if (empty($exclude) || ! in_array('objectamount', $exclude))
	{
		$substitutionarray['__DATE_YMD__']        = is_object($object)?(isset($object->date) ? dol_print_date($object->date, 'day', 0, $outputlangs) : null) : '';
		$substitutionarray['__DATE_DUE_YMD__']    = is_object($object)?(isset($object->date_lim_reglement) ? dol_print_date($object->date_lim_reglement, 'day', 0, $outputlangs) : null) : '';

		$substitutionarray['__AMOUNT__']          = is_object($object)?$object->total_ttc:'';
		$substitutionarray['__AMOUNT_EXCL_TAX__'] = is_object($object)?$object->total_ht:'';
		$substitutionarray['__AMOUNT_VAT__']      = is_object($object)?($object->total_vat?$object->total_vat:$object->total_tva):'';
		if ($onlykey != 2 || $mysoc->useLocalTax(1)) $substitutionarray['__AMOUNT_TAX2__']     = is_object($object)?$object->total_localtax1:'';
		if ($onlykey != 2 || $mysoc->useLocalTax(2)) $substitutionarray['__AMOUNT_TAX3__']     = is_object($object)?$object->total_localtax2:'';

		$substitutionarray['__AMOUNT_FORMATED__']          = is_object($object)?($object->total_ttc ? price($object->total_ttc, 0, $outputlangs, 0, 0, -1, $conf->currency) : null):'';
		$substitutionarray['__AMOUNT_EXCL_TAX_FORMATED__'] = is_object($object)?($object->total_ht ? price($object->total_ht, 0, $outputlangs, 0, 0, -1, $conf->currency) : null):'';
		$substitutionarray['__AMOUNT_VAT_FORMATED__']      = is_object($object)?($object->total_vat ? price($object->total_vat, 0, $outputlangs, 0, 0, -1, $conf->currency): ($object->total_tva ? price($object->total_tva, 0, $outputlangs, 0, 0, -1, $conf->currency) : null)):'';
		if ($onlykey != 2 || $mysoc->useLocalTax(1)) $substitutionarray['__AMOUNT_TAX2_FORMATED__']     = is_object($object)? ($object->total_localtax1 ? price($object->total_localtax1, 0, $outputlangs, 0, 0, -1, $conf->currency) : null):'';
		if ($onlykey != 2 || $mysoc->useLocalTax(2)) $substitutionarray['__AMOUNT_TAX3_FORMATED__']     = is_object($object)? ($object->total_localtax2 ? price($object->total_localtax2, 0, $outputlangs, 0, 0, -1, $conf->currency) : null):'';

		// TODO Add keys for foreign multicurrency

		// For backward compatibility
		if ($onlykey != 2)
		{
			$substitutionarray['__TOTAL_TTC__']    = is_object($object)?$object->total_ttc:'';
			$substitutionarray['__TOTAL_HT__']     = is_object($object)?$object->total_ht:'';
			$substitutionarray['__TOTAL_VAT__']    = is_object($object)?($object->total_vat?$object->total_vat:$object->total_tva):'';
		}
	}

	//var_dump($substitutionarray['__AMOUNT_FORMATED__']);
	if (empty($exclude) || ! in_array('date', $exclude))
	{
		include_once DOL_DOCUMENT_ROOT.'/core/lib/date.lib.php';

		$tmp=dol_getdate(dol_now(), true);
		$tmp2=dol_get_prev_day($tmp['mday'], $tmp['mon'], $tmp['year']);
		$tmp3=dol_get_prev_month($tmp['mon'], $tmp['year']);
		$tmp4=dol_get_next_day($tmp['mday'], $tmp['mon'], $tmp['year']);
		$tmp5=dol_get_next_month($tmp['mon'], $tmp['year']);

        $substitutionarray=array_merge($substitutionarray, array(
			'__DAY__' => (string) $tmp['mday'],
			'__DAY_TEXT__' => $outputlangs->trans('Day'.$tmp['wday']),					// Monday
			'__DAY_TEXT_SHORT__' => $outputlangs->trans($tmp['weekday'].'Min'),			// Mon
			'__DAY_TEXT_MIN__' => $outputlangs->trans('Short'.$tmp['weekday']),			// M
			'__MONTH__' => (string) $tmp['mon'],
			'__MONTH_TEXT__' => $outputlangs->trans('Month'.sprintf("%02d", $tmp['mon'])),
			'__MONTH_TEXT_SHORT__' => $outputlangs->trans('MonthShort'.sprintf("%02d", $tmp['mon'])),
			'__MONTH_TEXT_MIN__' => $outputlangs->trans('MonthVeryShort'.sprintf("%02d", $tmp['mon'])),
			'__YEAR__' => (string) $tmp['year'],
			'__PREVIOUS_DAY__' => (string) $tmp2['day'],
			'__PREVIOUS_MONTH__' => (string) $tmp3['month'],
			'__PREVIOUS_YEAR__' => (string) ($tmp['year'] - 1),
			'__NEXT_DAY__' => (string) $tmp4['day'],
			'__NEXT_MONTH__' => (string) $tmp5['month'],
			'__NEXT_YEAR__' => (string) ($tmp['year'] + 1),
		));
	}

	if (! empty($conf->multicompany->enabled))
	{
		$substitutionarray=array_merge($substitutionarray, array('__ENTITY_ID__' => $conf->entity));
	}
	if (empty($exclude) || ! in_array('system', $exclude))
	{
		$substitutionarray['__DOL_MAIN_URL_ROOT__']=DOL_MAIN_URL_ROOT;
		$substitutionarray['__(AnyTranslationKey)__']=$outputlangs->trans('TranslationOfKey');
		$substitutionarray['__(AnyTranslationKey|langfile)__']=$outputlangs->trans('TranslationOfKey').' (load also language file before)';
		$substitutionarray['__[AnyConstantKey]__']=$outputlangs->trans('ValueOfConstantKey');
	}

	return $substitutionarray;
}

/**
 *  Make substitution into a text string, replacing keys with vals from $substitutionarray (oldval=>newval),
 *  and texts like __(TranslationKey|langfile)__ and __[ConstantKey]__ are also replaced.
 *  Example of usage:
 *  $substitutionarray = getCommonSubstitutionArray($langs, 0, null, $thirdparty);
 *  complete_substitutions_array($substitutionarray, $langs, $thirdparty);
 *  $mesg = make_substitutions($mesg, $substitutionarray, $langs);
 *
 *  @param	string		$text	      			Source string in which we must do substitution
 *  @param  array		$substitutionarray		Array with key->val to substitute. Example: array('__MYKEY__' => 'MyVal', ...)
 *  @param	Translate	$outputlangs			Output language
 * 	@return string  		    				Output string after substitutions
 *  @see	complete_substitutions_array(), getCommonSubstitutionArray()
 */
function make_substitutions($text, $substitutionarray, $outputlangs = null)
{
	global $conf, $langs;

	if (! is_array($substitutionarray)) return 'ErrorBadParameterSubstitutionArrayWhenCalling_make_substitutions';

	if (empty($outputlangs)) $outputlangs=$langs;

	// Make substitution for language keys: __(AnyTranslationKey)__ or __(AnyTranslationKey|langfile)__
	if (is_object($outputlangs))
	{
		while (preg_match('/__\(([^\)]+)\)__/', $text, $reg))
		{
			$msgishtml = 0;
			if (dol_textishtml($text, 1)) $msgishtml = 1;

			// If key is __(TranslationKey|langfile)__, then force load of langfile.lang
			$tmp=explode('|', $reg[1]);
			if (! empty($tmp[1])) $outputlangs->load($tmp[1]);

			$text = preg_replace('/__\('.preg_quote($reg[1], '/').'\)__/', $msgishtml?dol_htmlentitiesbr($outputlangs->transnoentitiesnoconv($reg[1])):$outputlangs->transnoentitiesnoconv($reg[1]), $text);
		}
	}

	// Make substitution for constant keys.
	// Must be after the substitution of translation, so if the text of translation contains a string __[xxx]__, it is also converted.
	while (preg_match('/__\[([^\]]+)\]__/', $text, $reg))
	{
		$msgishtml = 0;
		if (dol_textishtml($text, 1)) $msgishtml = 1;

		$keyfound = $reg[1];
		if (preg_match('/(_pass|password|secret|_key|key$)/i', $keyfound)) $newval = '*****forbidden*****';
		else $newval=empty($conf->global->$keyfound)?'':$conf->global->$keyfound;
		$text = preg_replace('/__\['.preg_quote($keyfound, '/').'\]__/', $msgishtml?dol_htmlentitiesbr($newval):$newval, $text);
	}

	// Make substitition for array $substitutionarray
	foreach ($substitutionarray as $key => $value)
	{
		if (! isset($value)) continue;	// If value is null, it same than not having substitution key at all into array, we do not replace.

		if ($key == '__SIGNATURE__' && (! empty($conf->global->MAIN_MAIL_DO_NOT_USE_SIGN))) $value='';		// Protection
		if ($key == '__USER_SIGNATURE__' && (! empty($conf->global->MAIN_MAIL_DO_NOT_USE_SIGN))) $value='';	// Protection

		$text=str_replace("$key", "$value", $text);	// We must keep the " to work when value is 123.5 for example
	}

	return $text;
}

/**
 *  Complete the $substitutionarray with more entries coming from external module that had set the "substitutions=1" into module_part array.
 *  In this case, method completesubstitutionarray provided by module is called.
 *
 *  @param  array		$substitutionarray		Array substitution old value => new value value
 *  @param  Translate	$outputlangs            Output language
 *  @param  Object		$object                 Source object
 *  @param  mixed		$parameters       		Add more parameters (useful to pass product lines)
 *  @param  string      $callfunc               What is the name of the custom function that will be called? (default: completesubstitutionarray)
 *  @return	void
 *  @see 	make_substitutions()
 */
function complete_substitutions_array(&$substitutionarray, $outputlangs, $object = null, $parameters = null, $callfunc = "completesubstitutionarray")
{
	global $conf,$user;

	require_once DOL_DOCUMENT_ROOT.'/core/lib/files.lib.php';

	// Add a substitution key for each extrafields, using key __EXTRA_XXX__
	// TODO Remove this. Already available into the getCommonSubstitutionArray used to build the substitution array.
	/*if (is_object($object) && is_array($object->array_options))
	{
		foreach($object->array_options as $key => $val)
		{
			$keyshort=preg_replace('/^(options|extra)_/','',$key);
			$substitutionarray['__EXTRAFIELD_'.$keyshort.'__']=$val;
			// For backward compatibiliy
			$substitutionarray['%EXTRA_'.$keyshort.'%']=$val;
		}
	}*/

	// Check if there is external substitution to do, requested by plugins
	$dirsubstitutions=array_merge(array(), (array) $conf->modules_parts['substitutions']);

	foreach($dirsubstitutions as $reldir)
	{
		$dir=dol_buildpath($reldir, 0);

		// Check if directory exists
		if (! dol_is_dir($dir)) continue;

		$substitfiles=dol_dir_list($dir, 'files', 0, 'functions_');
		foreach($substitfiles as $substitfile)
		{
			if (preg_match('/functions_(.*)\.lib\.php/i', $substitfile['name'], $reg))
			{
				$module=$reg[1];

				dol_syslog("Library ".$substitfile['name']." found into ".$dir);
				// Include the user's functions file
				require_once $dir.$substitfile['name'];
				// Call the user's function, and only if it is defined
				$function_name=$module."_".$callfunc;
				if (function_exists($function_name)) $function_name($substitutionarray, $outputlangs, $object, $parameters);
			}
		}
	}
}

/**
 *    Format output for start and end date
 *
 *    @param	int	$date_start    Start date
 *    @param    int	$date_end      End date
 *    @param    string		$format        Output format
 *    @param	Translate	$outputlangs   Output language
 *    @return	void
 */
function print_date_range($date_start, $date_end, $format = '', $outputlangs = '')
{
	print get_date_range($date_start, $date_end, $format, $outputlangs);
}

/**
 *    Format output for start and end date
 *
 *    @param	int			$date_start    		Start date
 *    @param    int			$date_end      		End date
 *    @param    string		$format        		Output format
 *    @param	Translate	$outputlangs   		Output language
 *    @param	integer		$withparenthesis	1=Add parenthesis, 0=non parenthesis
 *    @return	string							String
 */
function get_date_range($date_start, $date_end, $format = '', $outputlangs = '', $withparenthesis = 1)
{
	global $langs;

	$out='';

	if (! is_object($outputlangs)) $outputlangs=$langs;

	if ($date_start && $date_end)
	{
		$out.= ($withparenthesis?' (':'').$outputlangs->transnoentitiesnoconv('DateFromTo', dol_print_date($date_start, $format, false, $outputlangs), dol_print_date($date_end, $format, false, $outputlangs)).($withparenthesis?')':'');
	}
	if ($date_start && ! $date_end)
	{
		$out.= ($withparenthesis?' (':'').$outputlangs->transnoentitiesnoconv('DateFrom', dol_print_date($date_start, $format, false, $outputlangs)).($withparenthesis?')':'');
	}
	if (! $date_start && $date_end)
	{
		$out.= ($withparenthesis?' (':'').$outputlangs->transnoentitiesnoconv('DateUntil', dol_print_date($date_end, $format, false, $outputlangs)).($withparenthesis?')':'');
	}

	return $out;
}

/**
 * Return firstname and lastname in correct order
 *
 * @param	string	$firstname		Firstname
 * @param	string	$lastname		Lastname
 * @param	int		$nameorder		-1=Auto, 0=Lastname+Firstname, 1=Firstname+Lastname, 2=Firstname, 3=Firstname if defined else lastname
 * @return	string					Firstname + lastname or Lastname + firstname
 */
function dolGetFirstLastname($firstname, $lastname, $nameorder = -1)
{
	global $conf;

	$ret='';
	// If order not defined, we use the setup
	if ($nameorder < 0) $nameorder=(empty($conf->global->MAIN_FIRSTNAME_NAME_POSITION)?1:0);
	if ($nameorder && $nameorder != 2 && $nameorder != 3)
	{
		$ret.=$firstname;
		if ($firstname && $lastname) $ret.=' ';
		$ret.=$lastname;
	}
	elseif ($nameorder == 2 || $nameorder == 3)
	{
	   $ret.=$firstname;
	   if (empty($ret) && $nameorder == 3)
	   {
	   		$ret.=$lastname;
	   }
	}
	else
	{
		$ret.=$lastname;
		if ($firstname && $lastname) $ret.=' ';
		$ret.=$firstname;
	}
	return $ret;
}


/**
 *	Set event message in dol_events session object. Will be output by calling dol_htmloutput_events.
 *  Note: Calling dol_htmloutput_events is done into pages by standard llxFooter() function.
 *  Note: Prefer to use setEventMessages instead.
 *
 *	@param	mixed	$mesgs			Message string or array
 *  @param  string	$style      	Which style to use ('mesgs' by default, 'warnings', 'errors')
 *  @return	void
 *  @see	dol_htmloutput_events()
 */
function setEventMessage($mesgs, $style = 'mesgs')
{
	//dol_syslog(__FUNCTION__ . " is deprecated", LOG_WARNING);		This is not deprecated, it is used by setEventMessages function
	if (! is_array($mesgs))		// If mesgs is a string
	{
		if ($mesgs) $_SESSION['dol_events'][$style][] = $mesgs;
	}
	else						// If mesgs is an array
	{
		foreach($mesgs as $mesg)
		{
			if ($mesg) $_SESSION['dol_events'][$style][] = $mesg;
		}
	}
}

/**
 *	Set event messages in dol_events session object. Will be output by calling dol_htmloutput_events.
 *  Note: Calling dol_htmloutput_events is done into pages by standard llxFooter() function.
 *
 *	@param	string	$mesg			Message string
 *	@param	array	$mesgs			Message array
 *  @param  string	$style      	Which style to use ('mesgs' by default, 'warnings', 'errors')
 *  @return	void
 *  @see	dol_htmloutput_events()
 */
function setEventMessages($mesg, $mesgs, $style = 'mesgs')
{
	if (empty($mesg) && empty($mesgs))
	{
		dol_syslog("Try to add a message in stack with empty message", LOG_WARNING);
	}
	else
	{
		if (! in_array((string) $style, array('mesgs','warnings','errors'))) dol_print_error('', 'Bad parameter style='.$style.' for setEventMessages');
		if (empty($mesgs)) setEventMessage($mesg, $style);
		else
		{
			if (! empty($mesg) && ! in_array($mesg, $mesgs)) setEventMessage($mesg, $style);	// Add message string if not already into array
			setEventMessage($mesgs, $style);
		}
	}
}

/**
 *	Print formated messages to output (Used to show messages on html output).
 *  Note: Calling dol_htmloutput_events is done into pages by standard llxFooter() function, so there is
 *  no need to call it explicitely.
 *
 *  @param	int		$disabledoutputofmessages	Clear all messages stored into session without diplaying them
 *  @return	void
 *  @see    									dol_htmloutput_mesg()
 */
function dol_htmloutput_events($disabledoutputofmessages = 0)
{
	// Show mesgs
	if (isset($_SESSION['dol_events']['mesgs'])) {
		if (empty($disabledoutputofmessages)) dol_htmloutput_mesg('', $_SESSION['dol_events']['mesgs']);
		unset($_SESSION['dol_events']['mesgs']);
	}

	// Show errors
	if (isset($_SESSION['dol_events']['errors'])) {
		if (empty($disabledoutputofmessages)) dol_htmloutput_mesg('', $_SESSION['dol_events']['errors'], 'error');
		unset($_SESSION['dol_events']['errors']);
	}

	// Show warnings
	if (isset($_SESSION['dol_events']['warnings'])) {
		if (empty($disabledoutputofmessages)) dol_htmloutput_mesg('', $_SESSION['dol_events']['warnings'], 'warning');
		unset($_SESSION['dol_events']['warnings']);
	}
}

/**
 *	Get formated messages to output (Used to show messages on html output).
 *  This include also the translation of the message key.
 *
 *	@param	string		$mesgstring		Message string or message key
 *	@param	string[]	$mesgarray      Array of message strings or message keys
 *  @param  string		$style          Style of message output ('ok' or 'error')
 *  @param  int			$keepembedded   Set to 1 in error message must be kept embedded into its html place (this disable jnotify)
 *	@return	string						Return html output
 *
 *  @see    dol_print_error()
 *  @see    dol_htmloutput_errors()
 *  @see    setEventMessages()
 */
function get_htmloutput_mesg($mesgstring = '', $mesgarray = '', $style = 'ok', $keepembedded = 0)
{
	global $conf, $langs;

	$ret=0; $return='';
	$out='';
	$divstart=$divend='';

	// If inline message with no format, we add it.
	if ((empty($conf->use_javascript_ajax) || ! empty($conf->global->MAIN_DISABLE_JQUERY_JNOTIFY) || $keepembedded) && ! preg_match('/<div class=".*">/i', $out))
	{
		$divstart='<div class="'.$style.' clearboth">';
		$divend='</div>';
	}

	if ((is_array($mesgarray) && count($mesgarray)) || $mesgstring)
	{
		$langs->load("errors");
		$out.=$divstart;
		if (is_array($mesgarray) && count($mesgarray))
		{
			foreach($mesgarray as $message)
			{
				$ret++;
				$out.= $langs->trans($message);
				if ($ret < count($mesgarray)) $out.= "<br>\n";
			}
		}
		if ($mesgstring)
		{
			$langs->load("errors");
			$ret++;
			$out.= $langs->trans($mesgstring);
		}
		$out.=$divend;
	}

	if ($out)
	{
		if (! empty($conf->use_javascript_ajax) && empty($conf->global->MAIN_DISABLE_JQUERY_JNOTIFY) && empty($keepembedded))
		{
			$return = '<script>
					$(document).ready(function() {
						var block = '.(! empty($conf->global->MAIN_USE_JQUERY_BLOCKUI)?"true":"false").'
						if (block) {
							$.dolEventValid("","'.dol_escape_js($out).'");
						} else {
							/* jnotify(message, preset of message type, keepmessage) */
							$.jnotify("'.dol_escape_js($out).'",
							"'.($style=="ok" ? 3000 : $style).'",
							'.($style=="ok" ? "false" : "true").',
							{ remove: function (){} } );
						}
					});
				</script>';
		}
		else
		{
			$return = $out;
		}
	}

	return $return;
}

/**
 *  Get formated error messages to output (Used to show messages on html output).
 *
 *  @param  string	$mesgstring         Error message
 *  @param  array	$mesgarray          Error messages array
 *  @param  int		$keepembedded       Set to 1 in error message must be kept embedded into its html place (this disable jnotify)
 *  @return string                		Return html output
 *
 *  @see    dol_print_error()
 *  @see    dol_htmloutput_mesg()
 */
function get_htmloutput_errors($mesgstring = '', $mesgarray = array(), $keepembedded = 0)
{
	return get_htmloutput_mesg($mesgstring, $mesgarray, 'error', $keepembedded);
}

/**
 *	Print formated messages to output (Used to show messages on html output).
 *
 *	@param	string		$mesgstring		Message string or message key
 *	@param	string[]	$mesgarray      Array of message strings or message keys
 *	@param  string      $style          Which style to use ('ok', 'warning', 'error')
 *	@param  int         $keepembedded   Set to 1 if message must be kept embedded into its html place (this disable jnotify)
 *	@return	void
 *
 *	@see    dol_print_error()
 *	@see    dol_htmloutput_errors()
 *	@see    setEventMessages()
 */
function dol_htmloutput_mesg($mesgstring = '', $mesgarray = array(), $style = 'ok', $keepembedded = 0)
{
	if (empty($mesgstring) && (! is_array($mesgarray) || count($mesgarray) == 0)) return;

	$iserror=0;
	$iswarning=0;
	if (is_array($mesgarray))
	{
		foreach($mesgarray as $val)
		{
			if ($val && preg_match('/class="error"/i', $val)) { $iserror++; break; }
			if ($val && preg_match('/class="warning"/i', $val)) { $iswarning++; break; }
		}
	}
	elseif ($mesgstring && preg_match('/class="error"/i', $mesgstring)) $iserror++;
	elseif ($mesgstring && preg_match('/class="warning"/i', $mesgstring)) $iswarning++;
	if ($style=='error') $iserror++;
	if ($style=='warning') $iswarning++;

	if ($iserror || $iswarning)
	{
		// Remove div from texts
		$mesgstring=preg_replace('/<\/div><div class="(error|warning)">/', '<br>', $mesgstring);
		$mesgstring=preg_replace('/<div class="(error|warning)">/', '', $mesgstring);
		$mesgstring=preg_replace('/<\/div>/', '', $mesgstring);
		// Remove div from texts array
		if (is_array($mesgarray))
		{
			$newmesgarray=array();
			foreach($mesgarray as $val)
			{
				if (is_string($val))
				{
					$tmpmesgstring=preg_replace('/<\/div><div class="(error|warning)">/', '<br>', $val);
					$tmpmesgstring=preg_replace('/<div class="(error|warning)">/', '', $tmpmesgstring);
					$tmpmesgstring=preg_replace('/<\/div>/', '', $tmpmesgstring);
					$newmesgarray[]=$tmpmesgstring;
				}
				else
				{
					dol_syslog("Error call of dol_htmloutput_mesg with an array with a value that is not a string", LOG_WARNING);
				}
			}
			$mesgarray=$newmesgarray;
		}
		print get_htmloutput_mesg($mesgstring, $mesgarray, ($iserror?'error':'warning'), $keepembedded);
	}
	else print get_htmloutput_mesg($mesgstring, $mesgarray, 'ok', $keepembedded);
}

/**
 *  Print formated error messages to output (Used to show messages on html output).
 *
 *  @param	string	$mesgstring          Error message
 *  @param  array	$mesgarray           Error messages array
 *  @param  int		$keepembedded        Set to 1 in error message must be kept embedded into its html place (this disable jnotify)
 *  @return	void
 *
 *  @see    dol_print_error()
 *  @see    dol_htmloutput_mesg()
 */
function dol_htmloutput_errors($mesgstring = '', $mesgarray = array(), $keepembedded = 0)
{
	dol_htmloutput_mesg($mesgstring, $mesgarray, 'error', $keepembedded);
}

/**
 * 	Advanced sort array by second index function, which produces ascending (default)
 *  or descending output and uses optionally natural case insensitive sorting (which
 *  can be optionally case sensitive as well).
 *
 *  @param      array		$array      		Array to sort (array of array('key1'=>val1,'key2'=>val2,'key3'...) or array of objects)
 *  @param      string		$index				Key in array to use for sorting criteria
 *  @param      int			$order				Sort order ('asc' or 'desc')
 *  @param      int			$natsort			1=use "natural" sort (natsort), 0=use "standard" sort (asort)
 *  @param      int			$case_sensitive		1=sort is case sensitive, 0=not case sensitive
 *  @param		int			$keepindex			If 0 and index key of array to sort is a numeric, than index will be rewrote. If 1 or index key is not numeric, key for index is kept after sorting.
 *  @return     array							Sorted array
 */
function dol_sort_array(&$array, $index, $order = 'asc', $natsort = 0, $case_sensitive = 0, $keepindex = 0)
{
	// Clean parameters
	$order=strtolower($order);

	if (is_array($array))
	{
		$sizearray=count($array);
		if ($sizearray>0)
		{
			$temp = array();
			foreach(array_keys($array) as $key)
			{
				if (is_object($array[$key]))
				{
					$temp[$key]=$array[$key]->$index;
				}
				else
				{
					$temp[$key]=$array[$key][$index];
				}
			}

            if (! $natsort) {
                ($order=='asc') ? asort($temp) : arsort($temp);
            } else {
                ($case_sensitive) ? natsort($temp) : natcasesort($temp);
                if($order!='asc') $temp=array_reverse($temp, true);
            }

			$sorted = array();

			foreach(array_keys($temp) as $key)
			{
				(is_numeric($key) && empty($keepindex)) ? $sorted[]=$array[$key] : $sorted[$key]=$array[$key];
			}

			return $sorted;
		}
	}
	return $array;
}


/**
 *      Check if a string is in UTF8
 *
 *      @param	string	$str        String to check
 * 		@return	boolean				True if string is UTF8 or ISO compatible with UTF8, False if not (ISO with special char or Binary)
 */
function utf8_check($str)
{
	// We must use here a binary strlen function (so not dol_strlen)
	$strLength = dol_strlen($str);
	for ($i=0; $i<$strLength; $i++)
	{
		if (ord($str[$i]) < 0x80) continue; // 0bbbbbbb
		elseif ((ord($str[$i]) & 0xE0) == 0xC0) $n=1; // 110bbbbb
		elseif ((ord($str[$i]) & 0xF0) == 0xE0) $n=2; // 1110bbbb
		elseif ((ord($str[$i]) & 0xF8) == 0xF0) $n=3; // 11110bbb
		elseif ((ord($str[$i]) & 0xFC) == 0xF8) $n=4; // 111110bb
		elseif ((ord($str[$i]) & 0xFE) == 0xFC) $n=5; // 1111110b
		else return false; // Does not match any model
		for ($j=0; $j<$n; $j++) { // n bytes matching 10bbbbbb follow ?
			if ((++$i == strlen($str)) || ((ord($str[$i]) & 0xC0) != 0x80))
			return false;
		}
	}
	return true;
}


/**
 *      Return a string encoded into OS filesystem encoding. This function is used to define
 * 	    value to pass to filesystem PHP functions.
 *
 *      @param	string	$str        String to encode (UTF-8)
 * 		@return	string				Encoded string (UTF-8, ISO-8859-1)
 */
function dol_osencode($str)
{
	global $conf;

	$tmp=ini_get("unicode.filesystem_encoding");						// Disponible avec PHP 6.0
	if (empty($tmp) && ! empty($_SERVER["WINDIR"])) $tmp='iso-8859-1';	// By default for windows
	if (empty($tmp)) $tmp='utf-8';										// By default for other
	if (! empty($conf->global->MAIN_FILESYSTEM_ENCODING)) $tmp=$conf->global->MAIN_FILESYSTEM_ENCODING;

	if ($tmp == 'iso-8859-1') return utf8_decode($str);
	return $str;
}


/**
 *      Return an id or code from a code or id.
 *      Store also Code-Id into a cache to speed up next request on same key.
 *
 * 		@param	DoliDB	$db				Database handler
 * 		@param	string	$key			Code or Id to get Id or Code
 * 		@param	string	$tablename		Table name without prefix
 * 		@param	string	$fieldkey		Field to search the key into
 * 		@param	string	$fieldid		Field to get
 *      @param  int		$entityfilter	Filter by entity
 *      @return int						<0 if KO, Id of code if OK
 *      @see $langs->getLabelFromKey
 */
function dol_getIdFromCode($db, $key, $tablename, $fieldkey = 'code', $fieldid = 'id', $entityfilter = 0)
{
	global $cache_codes;

	// If key empty
	if ($key == '') return '';

	// Check in cache
	if (isset($cache_codes[$tablename][$key][$fieldid]))	// Can be defined to 0 or ''
	{
		return $cache_codes[$tablename][$key][$fieldid];   // Found in cache
	}

	dol_syslog('dol_getIdFromCode (value for field '.$fieldid.' from key '.$key.' not found into cache)', LOG_DEBUG);

	$sql = "SELECT ".$fieldid." as valuetoget";
	$sql.= " FROM ".MAIN_DB_PREFIX.$tablename;
	$sql.= " WHERE ".$fieldkey." = '".$db->escape($key)."'";
	if (! empty($entityfilter))
		$sql.= " AND entity IN (" . getEntity($tablename) . ")";

	$resql = $db->query($sql);
	if ($resql)
	{
		$obj = $db->fetch_object($resql);
		if ($obj) $cache_codes[$tablename][$key][$fieldid]=$obj->valuetoget;
		else $cache_codes[$tablename][$key][$fieldid]='';
		$db->free($resql);
		return $cache_codes[$tablename][$key][$fieldid];
	}
	else
	{
		return -1;
	}
}

/**
 * Verify if condition in string is ok or not
 *
 * @param 	string		$strRights		String with condition to check
 * @return 	boolean						True or False. Return True if strRights is ''
 */
function verifCond($strRights)
{
	global $user,$conf,$langs;
	global $leftmenu;
	global $rights;    // To export to dol_eval function

	//print $strRights."<br>\n";
	$rights = true;
	if ($strRights != '')
	{
		$str = 'if(!(' . $strRights . ')) { $rights = false; }';
		dol_eval($str);		// The dol_eval must contains all the global $xxx used into a condition
	}
	return $rights;
}

/**
 * Replace eval function to add more security.
 * This function is called by verifCond() or trans() and transnoentitiesnoconv().
 *
 * @param 	string	$s				String to evaluate
 * @param	int		$returnvalue	0=No return (used to execute eval($a=something)). 1=Value of eval is returned (used to eval($something)).
 * @param   int     $hideerrors     1=Hide errors
 * @return	mixed					Nothing or return of eval
 */
function dol_eval($s, $returnvalue = 0, $hideerrors = 1)
{
	// Only global variables can be changed by eval function and returned to caller
	global $db, $langs, $user, $conf, $website, $websitepage;
	global $action, $mainmenu, $leftmenu;
	global $rights;
	global $object;
	global $mysoc;

	global $obj;       // To get $obj used into list when dol_eval is used for computed fields and $obj is not yet $object
	global $soc;       // For backward compatibility

	//print $s."<br>\n";
	if ($returnvalue)
	{
		if ($hideerrors) return @eval('return '.$s.';');
		else return eval('return '.$s.';');
	}
	else
	{
		if ($hideerrors) @eval($s);
		else eval($s);
	}
}

/**
 * Return if var element is ok
 *
 * @param   string      $element    Variable to check
 * @return  boolean                 Return true of variable is not empty
 */
function dol_validElement($element)
{
	return (trim($element) != '');
}

/**
 * 	Return img flag of country for a language code or country code
 *
 * 	@param	string	$codelang	Language code (en_IN, fr_CA...) or Country code (IN, FR)
 *  @param	string	$moreatt	Add more attribute on img tag (For example 'style="float: right"')
 * 	@return	string				HTML img string with flag.
 */
function picto_from_langcode($codelang, $moreatt = '')
{
	global $langs;

	if (empty($codelang)) return '';

	if ($codelang == 'auto')
	{
		return '<span class="fa fa-globe"></span>';
	}

	$langtocountryflag = array(
		'ar_AR' => '',
		'ca_ES' => 'catalonia',
		'da_DA' => 'dk',
		'fr_CA' => 'mq',
		'sv_SV' => 'se'
	);

	if (isset($langtocountryflag[$codelang])) $flagImage = $langtocountryflag[$codelang];
	else
	{
		$tmparray = explode('_', $codelang);
		$flagImage = empty($tmparray[1]) ? $tmparray[0] : $tmparray[1];
	}

	return img_picto_common($codelang, 'flags/'.strtolower($flagImage).'.png', $moreatt);
}

/**
 * Return default language from country code.
 * Return null if not found.
 *
 * @param 	string 	$countrycode	Country code like 'US', 'FR', 'CA', ...
 * @return	string					Value of locale like 'en_US', 'fr_FR', ...
 */
function getLanguageCodeFromCountryCode($countrycode)
{
	global $mysoc;

	if (empty($countrycode)) return null;

	if (strtoupper($countrycode) == 'MQ') return 'fr_CA';
	if (strtoupper($countrycode) == 'SE') return 'sv_SE';	// se_SE is Sami/Sweden, and we want in priority sv_SE for SE country
	if (strtoupper($countrycode) == 'CH')
	{
		if ($mysoc->country_code == 'FR') return 'fr_CH';
		if ($mysoc->country_code == 'DE') return 'de_CH';
	}

	// Locale list taken from:
	// http://stackoverflow.com/questions/3191664/
	// list-of-all-locales-and-their-short-codes
	$locales = array(
		'af-ZA',
		'am-ET',
		'ar-AE',
		'ar-BH',
		'ar-DZ',
		'ar-EG',
		'ar-IQ',
		'ar-JO',
		'ar-KW',
		'ar-LB',
		'ar-LY',
		'ar-MA',
		'ar-OM',
		'ar-QA',
		'ar-SA',
		'ar-SY',
		'ar-TN',
		'ar-YE',
		'as-IN',
		'ba-RU',
		'be-BY',
		'bg-BG',
		'bn-BD',
		'bn-IN',
		'bo-CN',
		'br-FR',
		'ca-ES',
		'co-FR',
		'cs-CZ',
		'cy-GB',
		'da-DK',
		'de-AT',
		'de-CH',
		'de-DE',
		'de-LI',
		'de-LU',
		'dv-MV',
		'el-GR',
		'en-AU',
		'en-BZ',
		'en-CA',
		'en-GB',
		'en-IE',
		'en-IN',
		'en-JM',
		'en-MY',
		'en-NZ',
		'en-PH',
		'en-SG',
		'en-TT',
		'en-US',
		'en-ZA',
		'en-ZW',
		'es-AR',
		'es-BO',
		'es-CL',
		'es-CO',
		'es-CR',
		'es-DO',
		'es-EC',
		'es-ES',
		'es-GT',
		'es-HN',
		'es-MX',
		'es-NI',
		'es-PA',
		'es-PE',
		'es-PR',
		'es-PY',
		'es-SV',
		'es-US',
		'es-UY',
		'es-VE',
		'et-EE',
		'eu-ES',
		'fa-IR',
		'fi-FI',
		'fo-FO',
		'fr-BE',
		'fr-CA',
		'fr-CH',
		'fr-FR',
		'fr-LU',
		'fr-MC',
		'fy-NL',
		'ga-IE',
		'gd-GB',
		'gl-ES',
		'gu-IN',
		'he-IL',
		'hi-IN',
		'hr-BA',
		'hr-HR',
		'hu-HU',
		'hy-AM',
		'id-ID',
		'ig-NG',
		'ii-CN',
		'is-IS',
		'it-CH',
		'it-IT',
		'ja-JP',
		'ka-GE',
		'kk-KZ',
		'kl-GL',
		'km-KH',
		'kn-IN',
		'ko-KR',
		'ky-KG',
		'lb-LU',
		'lo-LA',
		'lt-LT',
		'lv-LV',
		'mi-NZ',
		'mk-MK',
		'ml-IN',
		'mn-MN',
		'mr-IN',
		'ms-BN',
		'ms-MY',
		'mt-MT',
		'nb-NO',
		'ne-NP',
		'nl-BE',
		'nl-NL',
		'nn-NO',
		'oc-FR',
		'or-IN',
		'pa-IN',
		'pl-PL',
		'ps-AF',
		'pt-BR',
		'pt-PT',
		'rm-CH',
		'ro-RO',
		'ru-RU',
		'rw-RW',
		'sa-IN',
		'se-FI',
		'se-NO',
		'se-SE',
		'si-LK',
		'sk-SK',
		'sl-SI',
		'sq-AL',
		'sv-FI',
		'sv-SE',
		'sw-KE',
		'ta-IN',
		'te-IN',
		'th-TH',
		'tk-TM',
		'tn-ZA',
		'tr-TR',
		'tt-RU',
		'ug-CN',
		'uk-UA',
		'ur-PK',
		'vi-VN',
		'wo-SN',
		'xh-ZA',
		'yo-NG',
		'zh-CN',
		'zh-HK',
		'zh-MO',
		'zh-SG',
		'zh-TW',
		'zu-ZA',
	);

	$buildprimarykeytotest = strtolower($countrycode).'-'.strtoupper($countrycode);
	if (in_array($buildprimarykeytotest, $locales)) return strtolower($countrycode).'_'.strtoupper($countrycode);

	if (function_exists('locale_get_primary_language') && function_exists('locale_get_region'))    // Need extension php-intl
	{
	    foreach ($locales as $locale)
    	{
    		$locale_language = locale_get_primary_language($locale);
    		$locale_region = locale_get_region($locale);
    		if (strtoupper($countrycode) == $locale_region)
    		{
    			//var_dump($locale.'-'.$locale_language.'-'.$locale_region);
    			return strtolower($locale_language).'_'.strtoupper($locale_region);
    		}
    	}
	}
	else
	{
        dol_syslog("Warning Exention php-intl is not available", LOG_WARNING);
	}

	return null;
}

/**
 *  Complete or removed entries into a head array (used to build tabs).
 *  For example, with value added by external modules. Such values are declared into $conf->modules_parts['tab'].
 *  Or by change using hook completeTabsHead
 *
 *  @param	Conf			$conf           Object conf
 *  @param  Translate		$langs          Object langs
 *  @param  object|null		$object         Object object
 *  @param  array			$head          	Object head
 *  @param  int				$h				New position to fill
 *  @param  string			$type           Value for object where objectvalue can be
 *                              			'thirdparty'       to add a tab in third party view
 *		                        	      	'intervention'     to add a tab in intervention view
 *     		                    	     	'supplier_order'   to add a tab in supplier order view
 *          		            	        'supplier_invoice' to add a tab in supplier invoice view
 *                  		    	        'invoice'          to add a tab in customer invoice view
 *                          			    'order'            to add a tab in customer order view
 *                          				'contract'		   to add a tabl in contract view
 *                      			        'product'          to add a tab in product view
 *                              			'propal'           to add a tab in propal view
 *                              			'user'             to add a tab in user view
 *                              			'group'            to add a tab in group view
 * 		        	               	     	'member'           to add a tab in fundation member view
 *      		                        	'categories_x'	   to add a tab in category view ('x': type of category (0=product, 1=supplier, 2=customer, 3=member)
 *      									'ecm'			   to add a tab for another ecm view
 *                                          'stock'            to add a tab for warehouse view
 *  @param  string		$mode  	        	'add' to complete head, 'remove' to remove entries
 *	@return	void
 */
function complete_head_from_modules($conf, $langs, $object, &$head, &$h, $type, $mode = 'add')
{
	global $hookmanager;

	if (isset($conf->modules_parts['tabs'][$type]) && is_array($conf->modules_parts['tabs'][$type]))
	{
		foreach ($conf->modules_parts['tabs'][$type] as $value)
		{
			$values=explode(':', $value);

			if ($mode == 'add' && ! preg_match('/^\-/', $values[1]))
			{
				if (count($values) == 6)       // new declaration with permissions:  $value='objecttype:+tabname1:Title1:langfile@mymodule:$user->rights->mymodule->read:/mymodule/mynewtab1.php?id=__ID__'
				{
					if ($values[0] != $type) continue;

					if (verifCond($values[4]))
					{
						if ($values[3]) $langs->load($values[3]);
						if (preg_match('/SUBSTITUTION_([^_]+)/i', $values[2], $reg))
						{
							$substitutionarray=array();
							complete_substitutions_array($substitutionarray, $langs, $object, array('needforkey'=>$values[2]));
							$label=make_substitutions($reg[1], $substitutionarray);
						}
						else $label=$langs->trans($values[2]);

						$head[$h][0] = dol_buildpath(preg_replace('/__ID__/i', ((is_object($object) && ! empty($object->id))?$object->id:''), $values[5]), 1);
						$head[$h][1] = $label;
						$head[$h][2] = str_replace('+', '', $values[1]);
						$h++;
					}
				}
				elseif (count($values) == 5)       // deprecated
				{
					dol_syslog('Passing 5 values in tabs module_parts is deprecated. Please update to 6 with permissions.', LOG_WARNING);

					if ($values[0] != $type) continue;
					if ($values[3]) $langs->load($values[3]);
					if (preg_match('/SUBSTITUTION_([^_]+)/i', $values[2], $reg))
					{
						$substitutionarray=array();
						complete_substitutions_array($substitutionarray, $langs, $object, array('needforkey'=>$values[2]));
						$label=make_substitutions($reg[1], $substitutionarray);
					}
					else $label=$langs->trans($values[2]);

					$head[$h][0] = dol_buildpath(preg_replace('/__ID__/i', ((is_object($object) && ! empty($object->id))?$object->id:''), $values[4]), 1);
					$head[$h][1] = $label;
					$head[$h][2] = str_replace('+', '', $values[1]);
					$h++;
				}
			}
			elseif ($mode == 'remove' && preg_match('/^\-/', $values[1]))
			{
				if ($values[0] != $type) continue;
				$tabname=str_replace('-', '', $values[1]);
				foreach($head as $key => $val)
				{
					$condition = (! empty($values[3]) ? verifCond($values[3]) : 1);
					//var_dump($key.' - '.$tabname.' - '.$head[$key][2].' - '.$values[3].' - '.$condition);
					if ($head[$key][2]==$tabname && $condition)
					{
						unset($head[$key]);
						break;
					}
				}
			}
		}
	}

	// No need to make a return $head. Var is modified as a reference
	if (! empty($hookmanager))
	{
		$parameters=array('object' => $object, 'mode' => $mode, 'head' => $head);
		$reshook=$hookmanager->executeHooks('completeTabsHead', $parameters);
		if ($reshook > 0)
		{
			$head = $hookmanager->resArray;
            $h = count($head);
		}
	}
}

/**
 * Print common footer :
 * 		conf->global->MAIN_HTML_FOOTER
 *      js for switch of menu hider
 * 		js for conf->global->MAIN_GOOGLE_AN_ID
 * 		js for conf->global->MAIN_SHOW_TUNING_INFO or $_SERVER["MAIN_SHOW_TUNING_INFO"]
 * 		js for conf->logbuffer
 *
 * @param	string	$zone	'private' (for private pages) or 'public' (for public pages)
 * @return	void
 */
function printCommonFooter($zone = 'private')
{
	global $conf, $hookmanager, $user, $debugbar;
	global $action;
	global $micro_start_time;

	if ($zone == 'private') print "\n".'<!-- Common footer for private page -->'."\n";
	else print "\n".'<!-- Common footer for public page -->'."\n";

	// A div to store page_y POST parameter so we can read it using javascript
	print "\n<!-- A div to store page_y POST parameter -->\n";
	print '<div id="page_y" style="display: none;">'.$_POST['page_y'].'</div>'."\n";

	$parameters=array();
	$reshook=$hookmanager->executeHooks('printCommonFooter', $parameters);    // Note that $action and $object may have been modified by some hooks
	if (empty($reshook))
	{
		if (! empty($conf->global->MAIN_HTML_FOOTER)) print $conf->global->MAIN_HTML_FOOTER."\n";

		print "\n";
		if (! empty($conf->use_javascript_ajax))
		{
			print '<script>'."\n";
			print 'jQuery(document).ready(function() {'."\n";

			if ($zone == 'private' && empty($conf->dol_use_jmobile))
			{
				print "\n";
				print '/* JS CODE TO ENABLE to manage handler to switch left menu page (menuhider) */'."\n";
				print 'jQuery("li.menuhider").click(function(event) {';
				print '  if (!$( "body" ).hasClass( "sidebar-collapse" )){ event.preventDefault(); }'."\n";
				print '  console.log("We click on .menuhider");'."\n";
				print '  $("body").toggleClass("sidebar-collapse")'."\n";
				print '});'."\n";
			}

			// Management of focus and mandatory for fields
			if ($action == 'create' || $action == 'edit' || (empty($action) && (preg_match('/new\.php/', $_SERVER["PHP_SELF"]))))
			{
				print '/* JS CODE TO ENABLE to manage focus and mandatory form fields */'."\n";
				$relativepathstring = $_SERVER["PHP_SELF"];
				// Clean $relativepathstring
				if (constant('DOL_URL_ROOT')) $relativepathstring = preg_replace('/^'.preg_quote(constant('DOL_URL_ROOT'), '/').'/', '', $relativepathstring);
				$relativepathstring = preg_replace('/^\//', '', $relativepathstring);
				$relativepathstring = preg_replace('/^custom\//', '', $relativepathstring);
				$tmpqueryarraywehave=explode('&', dol_string_nohtmltag($_SERVER['QUERY_STRING']));
				if (!empty($user->default_values[$relativepathstring]['focus']))
				{
					foreach($user->default_values[$relativepathstring]['focus'] as $defkey => $defval)
					{
						$qualified = 0;
						if ($defkey != '_noquery_')
						{
							$tmpqueryarraytohave=explode('&', $defkey);
							$foundintru=0;
							foreach($tmpqueryarraytohave as $tmpquerytohave)
							{
								if (! in_array($tmpquerytohave, $tmpqueryarraywehave)) $foundintru=1;
							}
							if (! $foundintru) $qualified=1;
							//var_dump($defkey.'-'.$qualified);
						}
						else $qualified = 1;

						if ($qualified)
						{
							foreach($defval as $paramkey => $paramval)
							{
								// Set focus on field
								print 'jQuery("input[name=\''.$paramkey.'\']").focus();'."\n";
								print 'jQuery("textarea[name=\''.$paramkey.'\']").focus();'."\n";
								print 'jQuery("select[name=\''.$paramkey.'\']").focus();'."\n";		// Not really usefull, but we keep it in case of.
							}
						}
					}
				}
				if (!empty($user->default_values[$relativepathstring]['mandatory']))
				{
					foreach($user->default_values[$relativepathstring]['mandatory'] as $defkey => $defval)
					{
						$qualified = 0;
						if ($defkey != '_noquery_')
						{
							$tmpqueryarraytohave=explode('&', $defkey);
							$foundintru=0;
							foreach($tmpqueryarraytohave as $tmpquerytohave)
							{
								if (! in_array($tmpquerytohave, $tmpqueryarraywehave)) $foundintru=1;
							}
							if (! $foundintru) $qualified=1;
							//var_dump($defkey.'-'.$qualified);
						}
						else $qualified = 1;

						if ($qualified)
						{
							foreach($defval as $paramkey => $paramval)
							{
								// Add property 'required' on input
								print 'jQuery("input[name=\''.$paramkey.'\']").prop(\'required\',true);'."\n";
								print 'jQuery("textarea[name=\''.$paramkey.'\']").prop(\'required\',true);'."\n";
								print 'jQuery("select[name=\''.$paramkey.'\']").prop(\'required\',true);'."\n";		// required on a select works only if key is "", this does not happen in Dolibarr
							}
						}
					}
				}
			}

			print '});'."\n";

			// Google Analytics
			// TODO Add a hook here
			if (! empty($conf->google->enabled) && ! empty($conf->global->MAIN_GOOGLE_AN_ID))
			{
				if (($conf->dol_use_jmobile != 4))
				{
					print "\n";
					print "/* JS CODE TO ENABLE for google analtics tag */\n";
					print '  var _gaq = _gaq || [];'."\n";
					print '  _gaq.push([\'_setAccount\', \''.$conf->global->MAIN_GOOGLE_AN_ID.'\']);'."\n";
					print '  _gaq.push([\'_trackPageview\']);'."\n";
					print ''."\n";
					print '  (function() {'."\n";
					print '    var ga = document.createElement(\'script\'); ga.type = \'text/javascript\'; ga.async = true;'."\n";
					print '    ga.src = (\'https:\' == document.location.protocol ? \'https://ssl\' : \'http://www\') + \'.google-analytics.com/ga.js\';'."\n";
					print '    var s = document.getElementsByTagName(\'script\')[0]; s.parentNode.insertBefore(ga, s);'."\n";
					print '  })();'."\n";
				}
			}

			// End of tuning
			if (! empty($_SERVER['MAIN_SHOW_TUNING_INFO']) || ! empty($conf->global->MAIN_SHOW_TUNING_INFO))
			{
				print "\n";
				print "/* JS CODE TO ENABLE to add memory info */\n";
				print 'window.console && console.log("';
				if (! empty($conf->global->MEMCACHED_SERVER)) print 'MEMCACHED_SERVER='.$conf->global->MEMCACHED_SERVER.' - ';
				print 'MAIN_OPTIMIZE_SPEED='.(isset($conf->global->MAIN_OPTIMIZE_SPEED)?$conf->global->MAIN_OPTIMIZE_SPEED:'off');
				if (! empty($micro_start_time))   // Works only if MAIN_SHOW_TUNING_INFO is defined at $_SERVER level. Not in global variable.
				{
					$micro_end_time = microtime(true);
					print ' - Build time: '.ceil(1000*($micro_end_time-$micro_start_time)).' ms';
				}
				if (function_exists("memory_get_usage"))
				{
					print ' - Mem: '.memory_get_usage();
				}
				if (function_exists("xdebug_memory_usage"))
				{
					print ' - XDebug time: '.ceil(1000*xdebug_time_index()).' ms';
					print ' - XDebug mem: '.xdebug_memory_usage();
					print ' - XDebug mem peak: '.xdebug_peak_memory_usage();
				}
				if (function_exists("zend_loader_file_encoded"))
				{
					print ' - Zend encoded file: '.(zend_loader_file_encoded()?'yes':'no');
				}
				print '");'."\n";
			}

			print "\n".'</script>'."\n";
		}

		// Add Xdebug coverage of code
		if (defined('XDEBUGCOVERAGE'))
		{
		    print_r(xdebug_get_code_coverage());
		}

		// Add DebugBar data
	    if (! empty($user->rights->debugbar->read) && is_object($debugbar))
	    {
	        $debugbar['time']->stopMeasure('pageaftermaster');
	        print '<!-- Output debugbar data -->'."\n";
		    print $debugbar->getRenderer()->render();
		}
		elseif (count($conf->logbuffer))    // If there is some logs in buffer to show
		{
			print "\n";
			print "<!-- Start of log output\n";
			//print '<div class="hidden">'."\n";
			foreach($conf->logbuffer as $logline)
			{
				print $logline."<br>\n";
			}
			//print '</div>'."\n";
			print "End of log output -->\n";
		}
	}
}

/**
 * Split a string with 2 keys into key array.
 * For example: "A=1;B=2;C=2" is exploded into array('A'=>1,'B'=>2,'C'=>3)
 *
 * @param 	string	$string		String to explode
 * @param 	string	$delimiter	Delimiter between each couple of data
 * @param 	string	$kv			Delimiter between key and value
 * @return	array				Array of data exploded
 */
function dolExplodeIntoArray($string, $delimiter = ';', $kv = '=')
{
	if ($a = explode($delimiter, $string))
	{
		$ka = array();
		foreach ($a as $s) { // each part
			if ($s) {
				if ($pos = strpos($s, $kv)) { // key/value delimiter
					$ka[trim(substr($s, 0, $pos))] = trim(substr($s, $pos + strlen($kv)));
				} else { // key delimiter not found
					$ka[] = trim($s);
				}
			}
		}
		return $ka;
	}
	return array();
}


/**
 * Set focus onto field with selector (similar behaviour of 'autofocus' HTML5 tag)
 *
 * @param 	string	$selector	Selector ('#id' or 'input[name="ref"]') to use to find the HTML input field that must get the autofocus. You must use a CSS selector, so unique id preceding with the '#' char.
 * @return	string				HTML code to set focus
 */
function dol_set_focus($selector)
{
	print "\n".'<!-- Set focus onto a specific field -->'."\n";
	print '<script>jQuery(document).ready(function() { jQuery("'.dol_escape_js($selector).'").focus(); });</script>'."\n";
}


/**
 * Return getmypid() or random PID when function is disabled
 * Some web hosts disable this php function for security reasons
 * and sometimes we can't redeclare function
 *
 * @return	int
 */
function dol_getmypid()
{
	if (! function_exists('getmypid')) {
		return mt_rand(1, 32768);
	} else {
		return getmypid();
	}
}


/**
 * Generate natural SQL search string for a criteria (this criteria can be tested on one or several fields)
 *
 * @param   string|string[]	$fields 	String or array of strings, filled with the name of all fields in the SQL query we must check (combined with a OR). Example: array("p.field1","p.field2")
 * @param   string 			$value 		The value to look for.
 *                          		    If param $mode is 0, can contains several keywords separated with a space or |
 *                                      like "keyword1 keyword2" = We want record field like keyword1 AND field like keyword2
 *                                      or like "keyword1|keyword2" = We want record field like keyword1 OR field like keyword2
 *                             			If param $mode is 1, can contains an operator <, > or = like "<10" or ">=100.5 < 1000"
 *                             			If param $mode is 2, can contains a list of int id separated by comma like "1,3,4"
 *                             			If param $mode is 3, can contains a list of string separated by comma like "a,b,c"
 * @param	integer			$mode		0=value is list of keyword strings, 1=value is a numeric test (Example ">5.5 <10"), 2=value is a list of ID separated with comma (Example '1,3,4')
 * 										3=value is list of string separated with comma (Example 'text 1,text 2'), 4=value is a list of ID separated with comma (Example '1,3,4') for search into a multiselect string ('1,2')
 * @param	integer			$nofirstand	1=Do not output the first 'AND'
 * @return 	string 			$res 		The statement to append to the SQL query
 */
function natural_search($fields, $value, $mode = 0, $nofirstand = 0)
{
	global $db,$langs;

	$value=trim($value);

	if ($mode == 0)
	{
		$value=preg_replace('/\*/', '%', $value);	// Replace * with %
	}
	if ($mode == 1)
	{
		$value=preg_replace('/([<>=]+)\s+([0-9'.preg_quote($langs->trans("DecimalSeparator"), '/').'\-])/', '\1\2', $value);	// Clean string '< 10' into '<10' so we can the explode on space to get all tests to do
	}

	$value = preg_replace('/\s*\|\s*/', '|', $value);

	$crits = explode(' ', $value);
	$res = '';
	if (! is_array($fields)) $fields = array($fields);

	$nboffields = count($fields);
	$end2 = count($crits);
	$j = 0;
	foreach ($crits as $crit)
	{
		$i = 0; $i2 = 0;
		$newres = '';
		foreach ($fields as $field)
		{
			if ($mode == 1)
			{
				$operator='=';
				$newcrit = preg_replace('/([<>=]+)/', '', trim($crit));

				preg_match('/([<>=]+)/', trim($crit), $reg);
				if ($reg[1])
				{
					$operator = $reg[1];
				}
				if ($newcrit != '')
				{
					$numnewcrit = price2num($newcrit);
					if (is_numeric($numnewcrit))
					{
						$newres .= ($i2 > 0 ? ' OR ' : '') . $field . ' '.$operator.' '.$numnewcrit;
					}
					else
					{
						$newres .= ($i2 > 0 ? ' OR ' : '') . '1 = 2';	// force false
					}
					$i2++;	// a criteria was added to string
				}
			}
			elseif ($mode == 2)
			{
				$newres .= ($i2 > 0 ? ' OR ' : '') . $field . " IN (" . $db->escape(trim($crit)) . ")";
				$i2++;	// a criteria was added to string
			}
			elseif ($mode == 3)
			{
				$tmparray=explode(',', trim($crit));
				if (count($tmparray))
				{
					$listofcodes='';
					foreach($tmparray as $val)
					{
						if ($val)
						{
							$listofcodes.=($listofcodes?',':'');
							$listofcodes.="'".$db->escape(trim($val))."'";
						}
					}
					$newres .= ($i2 > 0 ? ' OR ' : '') . $field . " IN (" . $listofcodes . ")";
					$i2++;	// a criteria was added to string
				}
			}
			elseif ($mode == 4)
			{
			    $tmparray=explode(',', trim($crit));
			    if (count($tmparray))
			    {
			        $listofcodes='';
			        foreach($tmparray as $val)
			        {
			            if ($val)
			            {
			                $newres .= ($i2 > 0 ? ' OR (' : '(') . $field . ' LIKE \'' . $db->escape(trim($val)) . ',%\'';
			                $newres .= ' OR '. $field . ' = \'' . $db->escape(trim($val)) . '\'';
			                $newres .= ' OR '. $field . ' LIKE \'%,' . $db->escape(trim($val)) . '\'';
			                $newres .= ' OR '. $field . ' LIKE \'%,' . $db->escape(trim($val)) . ',%\'';
			                $newres .= ')';
			                $i2++;
			            }
			        }
			    }
			}
			else    // $mode=0
			{
				$textcrit = '';
				$tmpcrits = explode('|', $crit);
				$i3 = 0;
				foreach($tmpcrits as $tmpcrit)
				{
<<<<<<< HEAD
					if(!isset($tmpcrit)) continue;
=======
                    if($tmpcrit !== '0' && empty($tmpcrit)) continue;
>>>>>>> 13ffc186

					$newres .= (($i2 > 0 || $i3 > 0) ? ' OR ' : '');

					if (preg_match('/\.(id|rowid)$/', $field))	// Special case for rowid that is sometimes a ref so used as a search field
					{
						$newres .= $field . " = " . (is_numeric(trim($tmpcrit))?trim($tmpcrit):'0');
					}
					else
					{
						$newres .= $field . " LIKE '";

						$tmpcrit=trim($tmpcrit);
						$tmpcrit2=$tmpcrit;
						$tmpbefore='%'; $tmpafter='%';
						if (preg_match('/^[\^\$]/', $tmpcrit))
						{
							$tmpbefore='';
							$tmpcrit2 = preg_replace('/^[\^\$]/', '', $tmpcrit2);
						}
						if (preg_match('/[\^\$]$/', $tmpcrit))
						{
							$tmpafter='';
							$tmpcrit2 = preg_replace('/[\^\$]$/', '', $tmpcrit2);
						}
						$newres .= $tmpbefore;
						$newres .= $db->escape($tmpcrit2);
						$newres .= $tmpafter;
						$newres .= "'";
						if ($tmpcrit2 == '')
						{
							$newres .= ' OR ' . $field . " IS NULL";
						}
					}

					$i3++;
				}
				$i2++;	// a criteria was added to string
			}
			$i++;
		}
		if ($newres) $res = $res . ($res ? ' AND ' : '') . ($i2 > 1 ? '(' : '') .$newres . ($i2 > 1 ? ')' : '');
		$j++;
	}
	$res = ($nofirstand?"":" AND ")."(" . $res . ")";
	//print 'xx'.$res.'yy';
	return $res;
}

/**
 * Return string with full Url. The file qualified is the one defined by relative path in $object->last_main_doc
 *
 * @param   Object	$object				Object
 * @return	string						Url string
 */
function showDirectDownloadLink($object)
{
	global $conf, $langs;

	$out='';
	$url = $object->getLastMainDocLink($object->element);

	if ($url)
	{
		$out.= img_picto('', 'object_globe.png').' '.$langs->trans("DirectDownloadLink").'<br>';
		$out.= '<input type="text" id="directdownloadlink" class="quatrevingtpercent" value="'.$url.'">';
		$out.= ajax_autoselect("directdownloadlink", 0);
	}
	return $out;
}

/**
 * Return the filename of file to get the thumbs
 *
 * @param   string  $file           Original filename (full or relative path)
 * @param   string  $extName        Extension to differenciate thumb file name ('', '_small', '_mini')
 * @param   string  $extImgTarget   Force image extension for thumbs. Use '' to keep same extension than original image (default).
 * @return  string                  New file name (full or relative path, including the thumbs/)
 */
function getImageFileNameForSize($file, $extName, $extImgTarget = '')
{
	$dirName = dirname($file);
	if ($dirName == '.') $dirName='';

	$fileName = preg_replace('/(\.gif|\.jpeg|\.jpg|\.png|\.bmp)$/i', '', $file);	// We remove extension, whatever is its case
	$fileName = basename($fileName);

	if (empty($extImgTarget)) $extImgTarget = (preg_match('/\.jpg$/i', $file)?'.jpg':'');
	if (empty($extImgTarget)) $extImgTarget = (preg_match('/\.jpeg$/i', $file)?'.jpeg':'');
	if (empty($extImgTarget)) $extImgTarget = (preg_match('/\.gif$/i', $file)?'.gif':'');
	if (empty($extImgTarget)) $extImgTarget = (preg_match('/\.png$/i', $file)?'.png':'');
	if (empty($extImgTarget)) $extImgTarget = (preg_match('/\.bmp$/i', $file)?'.bmp':'');

	if (! $extImgTarget) return $file;

	$subdir='';
	if ($extName) $subdir = 'thumbs/';

	return ($dirName?$dirName.'/':'').$subdir.$fileName.$extName.$extImgTarget; // New filename for thumb
}


/**
 * Return URL we can use for advanced preview links
 *
 * @param   string    $modulepart     propal, facture, facture_fourn, ...
 * @param   string    $relativepath   Relative path of docs.
 * @param	int		  $alldata		  Return array with all components (1 is recommended, then use a simple a href link with the class, target and mime attribute added. 'documentpreview' css class is handled by jquery code into main.inc.php)
 * @param	string	  $param		  More param on http links
 * @return  string|array              Output string with href link or array with all components of link
 */
function getAdvancedPreviewUrl($modulepart, $relativepath, $alldata = 0, $param = '')
{
	global $conf, $langs;

	if (empty($conf->use_javascript_ajax)) return '';

	$mime_preview = array('bmp', 'jpeg', 'png', 'gif', 'tiff', 'pdf', 'plain', 'css', 'svg+xml');
	//$mime_preview[]='vnd.oasis.opendocument.presentation';
	//$mime_preview[]='archive';
	$num_mime = array_search(dol_mimetype($relativepath, '', 1), $mime_preview);

	if ($alldata == 1)
	{
		if ($num_mime !== false) return array('target'=>'_blank', 'css'=>'documentpreview', 'url'=>DOL_URL_ROOT.'/document.php?modulepart='.$modulepart.'&attachment=0&file='.urlencode($relativepath).($param?'&'.$param:''), 'mime'=>dol_mimetype($relativepath), );
		else return array();
	}

	// old behavior
	if ($num_mime !== false) return 'javascript:document_preview(\''.dol_escape_js(DOL_URL_ROOT.'/document.php?modulepart='.$modulepart.'&attachment=0&file='.urlencode($relativepath).($param?'&'.$param:'')).'\', \''.dol_mimetype($relativepath).'\', \''.dol_escape_js($langs->trans('Preview')).'\')';
	else return '';
}


/**
 * Make content of an input box selected when we click into input field.
 *
 * @param string	$htmlname	Id of html object
 * @param string	$addlink	Add a 'link to' after
 * @return string
 */
function ajax_autoselect($htmlname, $addlink = '')
{
	global $langs;
	$out = '<script>
               jQuery(document).ready(function () {
				    jQuery("#'.$htmlname.'").click(function() { jQuery(this).select(); } );
				});
		    </script>';
	if ($addlink) $out.=' <a href="'.$addlink.'" target="_blank">'.$langs->trans("Link").'</a>';
	return $out;
}


/**
 *	Return mime type of a file
 *
 *	@param	string	$file		Filename we looking for MIME type
 *  @param  string	$default    Default mime type if extension not found in known list
 * 	@param	int		$mode    	0=Return full mime, 1=otherwise short mime string, 2=image for mime type, 3=source language, 4=css of font fa
 *	@return string 		    	Return a mime type family (text/xxx, application/xxx, image/xxx, audio, video, archive)
 *  @see    image_format_supported() from images.lib.php
 */
function dol_mimetype($file, $default = 'application/octet-stream', $mode = 0)
{
	$mime=$default;
	$imgmime='other.png';
	$famime='file-o';
	$srclang='';

	$tmpfile=preg_replace('/\.noexe$/', '', $file);

	// Text files
	if (preg_match('/\.txt$/i', $tmpfile))         			   { $mime='text/plain';    $imgmime='text.png'; $famime='file-text-o'; }
	if (preg_match('/\.rtx$/i', $tmpfile))                      { $mime='text/richtext'; $imgmime='text.png'; $famime='file-text-o'; }
	if (preg_match('/\.csv$/i', $tmpfile))					   { $mime='text/csv';      $imgmime='text.png'; $famime='file-text-o'; }
	if (preg_match('/\.tsv$/i', $tmpfile))					   { $mime='text/tab-separated-values'; $imgmime='text.png'; $famime='file-text-o'; }
	if (preg_match('/\.(cf|conf|log)$/i', $tmpfile))            { $mime='text/plain';    $imgmime='text.png'; $famime='file-text-o'; }
	if (preg_match('/\.ini$/i', $tmpfile))                      { $mime='text/plain';    $imgmime='text.png'; $srclang='ini'; $famime='file-text-o'; }
	if (preg_match('/\.css$/i', $tmpfile))                      { $mime='text/css';      $imgmime='css.png'; $srclang='css'; $famime='file-text-o'; }
	// Certificate files
	if (preg_match('/\.(crt|cer|key|pub)$/i', $tmpfile))        { $mime='text/plain';    $imgmime='text.png'; $famime='file-text-o'; }
	// HTML/XML
	if (preg_match('/\.(html|htm|shtml)$/i', $tmpfile))         { $mime='text/html';     $imgmime='html.png'; $srclang='html'; $famime='file-text-o'; }
	if (preg_match('/\.(xml|xhtml)$/i', $tmpfile))              { $mime='text/xml';      $imgmime='other.png'; $srclang='xml'; $famime='file-text-o'; }
	// Languages
	if (preg_match('/\.bas$/i', $tmpfile))                      { $mime='text/plain'; $imgmime='text.png'; $srclang='bas';  $famime='file-code-o'; }
	if (preg_match('/\.(c)$/i', $tmpfile))                      { $mime='text/plain'; $imgmime='text.png'; $srclang='c';  $famime='file-code-o'; }
	if (preg_match('/\.(cpp)$/i', $tmpfile))                    { $mime='text/plain'; $imgmime='text.png'; $srclang='cpp';  $famime='file-code-o'; }
	if (preg_match('/\.(h)$/i', $tmpfile))                      { $mime='text/plain'; $imgmime='text.png'; $srclang='h';  $famime='file-code-o'; }
	if (preg_match('/\.(java|jsp)$/i', $tmpfile))               { $mime='text/plain'; $imgmime='text.png'; $srclang='java';  $famime='file-code-o'; }
	if (preg_match('/\.php([0-9]{1})?$/i', $tmpfile))           { $mime='text/plain'; $imgmime='php.png'; $srclang='php';  $famime='file-code-o'; }
	if (preg_match('/\.phtml$/i', $tmpfile))                    { $mime='text/plain'; $imgmime='php.png'; $srclang='php';  $famime='file-code-o'; }
	if (preg_match('/\.(pl|pm)$/i', $tmpfile))                  { $mime='text/plain'; $imgmime='pl.png'; $srclang='perl';  $famime='file-code-o'; }
	if (preg_match('/\.sql$/i', $tmpfile))                      { $mime='text/plain'; $imgmime='text.png'; $srclang='sql';  $famime='file-code-o'; }
	if (preg_match('/\.js$/i', $tmpfile))                       { $mime='text/x-javascript'; $imgmime='jscript.png'; $srclang='js';  $famime='file-code-o'; }
	// Open office
	if (preg_match('/\.odp$/i', $tmpfile))                      { $mime='application/vnd.oasis.opendocument.presentation'; $imgmime='ooffice.png'; $famime='file-powerpoint-o'; }
	if (preg_match('/\.ods$/i', $tmpfile))                      { $mime='application/vnd.oasis.opendocument.spreadsheet';  $imgmime='ooffice.png'; $famime='file-excel-o'; }
	if (preg_match('/\.odt$/i', $tmpfile))                      { $mime='application/vnd.oasis.opendocument.text';         $imgmime='ooffice.png'; $famime='file-word-o'; }
	// MS Office
	if (preg_match('/\.mdb$/i', $tmpfile))					   { $mime='application/msaccess'; $imgmime='mdb.png'; $famime='file-o'; }
	if (preg_match('/\.doc(x|m)?$/i', $tmpfile))				   { $mime='application/msword'; $imgmime='doc.png'; $famime='file-word-o'; }
	if (preg_match('/\.dot(x|m)?$/i', $tmpfile))				   { $mime='application/msword'; $imgmime='doc.png'; $famime='file-word-o'; }
	if (preg_match('/\.xlt(x)?$/i', $tmpfile))				   { $mime='application/vnd.ms-excel'; $imgmime='xls.png'; $famime='file-excel-o'; }
	if (preg_match('/\.xla(m)?$/i', $tmpfile))				   { $mime='application/vnd.ms-excel'; $imgmime='xls.png'; $famime='file-excel-o'; }
	if (preg_match('/\.xls$/i', $tmpfile))			           { $mime='application/vnd.ms-excel'; $imgmime='xls.png'; $famime='file-excel-o'; }
	if (preg_match('/\.xls(b|m|x)$/i', $tmpfile))			   { $mime='application/vnd.openxmlformats-officedocument.spreadsheetml.sheet'; $imgmime='xls.png'; $famime='file-excel-o'; }
	if (preg_match('/\.pps(m|x)?$/i', $tmpfile))				   { $mime='application/vnd.ms-powerpoint'; $imgmime='ppt.png'; $famime='file-powerpoint-o'; }
	if (preg_match('/\.ppt(m|x)?$/i', $tmpfile))				   { $mime='application/x-mspowerpoint'; $imgmime='ppt.png'; $famime='file-powerpoint-o'; }
	// Other
	if (preg_match('/\.pdf$/i', $tmpfile))                      { $mime='application/pdf'; $imgmime='pdf.png'; $famime='file-pdf-o'; }
	// Scripts
	if (preg_match('/\.bat$/i', $tmpfile))                      { $mime='text/x-bat';  $imgmime='script.png'; $srclang='dos'; $famime='file-code-o'; }
	if (preg_match('/\.sh$/i', $tmpfile))                       { $mime='text/x-sh';   $imgmime='script.png'; $srclang='bash'; $famime='file-code-o'; }
	if (preg_match('/\.ksh$/i', $tmpfile))                      { $mime='text/x-ksh';  $imgmime='script.png'; $srclang='bash'; $famime='file-code-o'; }
	if (preg_match('/\.bash$/i', $tmpfile))                     { $mime='text/x-bash'; $imgmime='script.png'; $srclang='bash'; $famime='file-code-o'; }
	// Images
	if (preg_match('/\.ico$/i', $tmpfile))                      { $mime='image/x-icon'; $imgmime='image.png'; $famime='file-image-o'; }
	if (preg_match('/\.(jpg|jpeg)$/i', $tmpfile))			   { $mime='image/jpeg';   $imgmime='image.png'; $famime='file-image-o'; }
	if (preg_match('/\.png$/i', $tmpfile))					   { $mime='image/png';    $imgmime='image.png'; $famime='file-image-o'; }
	if (preg_match('/\.gif$/i', $tmpfile))					   { $mime='image/gif';    $imgmime='image.png'; $famime='file-image-o'; }
	if (preg_match('/\.bmp$/i', $tmpfile))					   { $mime='image/bmp';    $imgmime='image.png'; $famime='file-image-o'; }
	if (preg_match('/\.(tif|tiff)$/i', $tmpfile))			   { $mime='image/tiff';   $imgmime='image.png'; $famime='file-image-o'; }
	if (preg_match('/\.svg$/i', $tmpfile))					   { $mime='image/svg+xml';$imgmime='image.png'; $famime='file-image-o'; }
	// Calendar
	if (preg_match('/\.vcs$/i', $tmpfile))					   { $mime='text/calendar'; $imgmime='other.png'; $famime='file-text-o'; }
	if (preg_match('/\.ics$/i', $tmpfile))					   { $mime='text/calendar'; $imgmime='other.png'; $famime='file-text-o'; }
	// Other
	if (preg_match('/\.torrent$/i', $tmpfile))				   { $mime='application/x-bittorrent'; $imgmime='other.png'; $famime='file-o'; }
	// Audio
	if (preg_match('/\.(mp3|ogg|au|wav|wma|mid)$/i', $tmpfile)) { $mime='audio'; $imgmime='audio.png'; $famime='file-audio-o'; }
	// Video
	if (preg_match('/\.ogv$/i', $tmpfile))                      { $mime='video/ogg';       $imgmime='video.png'; $famime='file-video-o'; }
	if (preg_match('/\.webm$/i', $tmpfile))                     { $mime='video/webm';      $imgmime='video.png'; $famime='file-video-o'; }
	if (preg_match('/\.avi$/i', $tmpfile))                      { $mime='video/x-msvideo'; $imgmime='video.png'; $famime='file-video-o'; }
	if (preg_match('/\.divx$/i', $tmpfile))                     { $mime='video/divx';      $imgmime='video.png'; $famime='file-video-o'; }
	if (preg_match('/\.xvid$/i', $tmpfile))                     { $mime='video/xvid';      $imgmime='video.png'; $famime='file-video-o'; }
	if (preg_match('/\.(wmv|mpg|mpeg)$/i', $tmpfile))           { $mime='video';           $imgmime='video.png'; $famime='file-video-o'; }
	// Archive
	if (preg_match('/\.(zip|rar|gz|tgz|z|cab|bz2|7z|tar|lzh)$/i', $tmpfile))   { $mime='archive'; $imgmime='archive.png'; $famime='file-archive-o'; }    // application/xxx where zzz is zip, ...
	// Exe
	if (preg_match('/\.(exe|com)$/i', $tmpfile))                { $mime='application/octet-stream'; $imgmime='other.png'; $famime='file-o'; }
	// Lib
	if (preg_match('/\.(dll|lib|o|so|a)$/i', $tmpfile))         { $mime='library'; $imgmime='library.png'; $famime='file-o'; }
	// Err
	if (preg_match('/\.err$/i', $tmpfile))                      { $mime='error'; $imgmime='error.png'; $famime='file-text-o'; }

	// Return string
	if ($mode == 1)
	{
		$tmp=explode('/', $mime);
		return (! empty($tmp[1])?$tmp[1]:$tmp[0]);
	}
	if ($mode == 2)
	{
		return $imgmime;
	}
	if ($mode == 3)
	{
		return $srclang;
	}
	if ($mode == 4)
	{
		return $famime;
	}
	return $mime;
}

/**
 * Return value from dictionary
 *
 * @param string	$tablename		name of dictionary
 * @param string	$field			the value to return
 * @param int		$id				id of line
 * @param bool		$checkentity	add filter on entity
 * @param string	$rowidfield		name of the column rowid
 * @return string
 */
function getDictvalue($tablename, $field, $id, $checkentity = false, $rowidfield = 'rowid')
{
	global $dictvalues,$db,$langs;

	if (!isset($dictvalues[$tablename]))
	{
		$dictvalues[$tablename] = array();
		$sql = 'SELECT * FROM '.$tablename.' WHERE 1';
		if ($checkentity) $sql.= ' AND entity IN (0,'.getEntity($tablename).')';

		$resql = $db->query($sql);
		if ($resql)
		{
			while ($obj = $db->fetch_object($resql))
			{
				$dictvalues[$tablename][$obj->{$rowidfield}] = $obj;
			}
		}
		else
		{
			dol_print_error($db);
		}
	}

	if (!empty($dictvalues[$tablename][$id])) return $dictvalues[$tablename][$id]->{$field}; // Found
	else // Not found
	{
		if ($id > 0) return $id;
		return '';
	}
}

/**
 *	Return true if the color is light
 *
 *  @param	string	$stringcolor		String with hex (FFFFFF) or comma RGB ('255,255,255')
 *  @return	int							-1 : Error with argument passed |0 : color is dark | 1 : color is light
 */
function colorIsLight($stringcolor)
{
    $stringcolor = str_replace('#', '', $stringcolor);
	$res = -1;
	if (!empty($stringcolor))
	{
		$res = 0;
		$tmp=explode(',', $stringcolor);
		if (count($tmp) > 1)   // This is a comma RGB ('255','255','255')
		{
			$r = $tmp[0];
			$g = $tmp[1];
			$b = $tmp[2];
		}
		else
		{
			$hexr=$stringcolor[0].$stringcolor[1];
			$hexg=$stringcolor[2].$stringcolor[3];
			$hexb=$stringcolor[4].$stringcolor[5];
			$r = hexdec($hexr);
			$g = hexdec($hexg);
			$b = hexdec($hexb);
		}
		$bright = (max($r, $g, $b) + min($r, $g, $b)) / 510.0;    // HSL algorithm
		if ($bright > 0.6) $res = 1;
	}
	return $res;
}

/**
 * Function to test if an entry is enabled or not
 *
 * @param	string		$type_user					0=We test for internal user, 1=We test for external user
 * @param	array		$menuentry					Array for feature entry to test
 * @param	array		$listofmodulesforexternal	Array with list of modules allowed to external users
 * @return	int										0=Hide, 1=Show, 2=Show gray
 */
function isVisibleToUserType($type_user, &$menuentry, &$listofmodulesforexternal)
{
	global $conf;

	//print 'type_user='.$type_user.' module='.$menuentry['module'].' enabled='.$menuentry['enabled'].' perms='.$menuentry['perms'];
	//print 'ok='.in_array($menuentry['module'], $listofmodulesforexternal);
	if (empty($menuentry['enabled'])) return 0;	// Entry disabled by condition
	if ($type_user && $menuentry['module'])
	{
		$tmploops=explode('|', $menuentry['module']);
		$found=0;
		foreach($tmploops as $tmploop)
		{
			if (in_array($tmploop, $listofmodulesforexternal)) {
				$found++; break;
			}
		}
		if (! $found) return 0;	// Entry is for menus all excluded to external users
	}
	if (! $menuentry['perms'] && $type_user) return 0; 											// No permissions and user is external
	if (! $menuentry['perms'] && ! empty($conf->global->MAIN_MENU_HIDE_UNAUTHORIZED))	return 0;	// No permissions and option to hide when not allowed, even for internal user, is on
	if (! $menuentry['perms']) return 2;															// No permissions and user is external
	return 1;
}

/**
 * Round to next multiple.
 *
 * @param 	double		$n		Number to round up
 * @param 	integer		$x		Multiple. For example 60 to round up to nearest exact minute for a date with seconds.
 * @return 	integer				Value rounded.
 */
function roundUpToNextMultiple($n, $x = 5)
{
	return (ceil($n)%$x === 0) ? ceil($n) : round(($n+$x/2)/$x)*$x;
}

/**
 * Function dolGetBadge
 *
 * @param   string  $label      label of badge no html : use in alt attribute for accessibility
 * @param   string  $html       optional : label of badge with html
 * @param   string  $type       type of badge : Primary Secondary Success Danger Warning Info Light Dark status0 status1 status2 status3 status4 status5 status6 status7 status8 status9
 * @param   string  $mode       default '' , pill, dot
 * @param   string  $url        the url for link
 * @param   array   $params     various params for future : recommended rather than adding more fuction arguments
 * @return  string              Html badge
 */
function dolGetBadge($label, $html = '', $type = 'primary', $mode = '', $url = '', $params = array())
{
    $attr=array(
        'class'=>'badge'.(!empty($mode)?' badge-'.$mode:'').(!empty($type)?' badge-'.$type:'')
    );

    if(empty($html)){
        $html = $label;
    }

    if(!empty($url)){
        $attr['href'] = $url;
    }

    if($mode==='dot')
    {
        $attr['class'].= ' classfortooltip';
        $attr['title'] = $html;
        $attr['aria-label'] = $label;
        $html='';
    }

    // Override attr
    if(!empty($params['attr']) && is_array($params['attr'])){
        foreach($params['attr']as $key => $value){
            $attr[$key] = $value;
        }
    }

    // TODO: add hook

    // escape all attribute
    $attr = array_map('dol_escape_htmltag', $attr);

    $TCompiledAttr = array();
    foreach($attr as $key => $value){
        $TCompiledAttr[] = $key.'="'.$value.'"';
    }

    $compiledAttributes = !empty($TCompiledAttr)?implode(' ', $TCompiledAttr):'';

    $tag = !empty($url)?'a':'span';

    return '<'.$tag.' '.$compiledAttributes.'>'.$html.'</'.$tag.'>';
}


/**
 * Function dolGetStatus
 *
 * @param   string  $statusLabel       Label of badge no html : use in alt attribute for accessibility
 * @param   string  $statusLabelShort  Short label of badge no html
 * @param   string  $html              Optional : label of badge with html
 * @param   string  $statusType        status0 status1 status2 status3 status4 status5 status6 status7 status8 status9 : image name or badge name
 * @param   int	    $displayMode       0=Long label, 1=Short label, 2=Picto + Short label, 3=Picto, 4=Picto + Long label, 5=Short label + Picto, 6=Long label + Picto
 * @param   string  $url               The url for link
 * @param   array   $params            Various params for future : recommended rather than adding more function arguments
 * @return  string                     Html status string
 */
function dolGetStatus($statusLabel = '', $statusLabelShort = '', $html = '', $statusType = 'status0', $displayMode = 0, $url = '', $params = array())
{
    global $conf;

    $return = '';

    // image's filename are still in French
    $statusImg=array(
        'status0' => 'statut0'
        ,'status1' => 'statut1'
        ,'status2' => 'statut2'
        ,'status3' => 'statut3'
        ,'status4' => 'statut4'
        ,'status5' => 'statut5'
        ,'status6' => 'statut6'
        ,'status7' => 'statut7'
        ,'status8' => 'statut8'
        ,'status9' => 'statut9'
    );

    // TODO : add a hook

    if ($displayMode == 0) {
        $return = !empty($html)?$html:$statusLabel;
    }
    elseif ($displayMode == 1) {
        $return = !empty($html)?$html:(!empty($statusLabelShort)?$statusLabelShort:$statusLabel);
    }
    // use status with images
    elseif (empty($conf->global->MAIN_STATUS_USES_CSS)){
        $return = '';
        $htmlLabel      = (in_array($displayMode, array(1,2,5))?'<span class="hideonsmartphone">':'').(!empty($html)?$html:$statusLabel).(in_array($displayMode, array(1,2,5))?'</span>':'');
        $htmlLabelShort = (in_array($displayMode, array(1,2,5))?'<span class="hideonsmartphone">':'').(!empty($html)?$html:(!empty($statusLabelShort)?$statusLabelShort:$statusLabel)).(in_array($displayMode, array(1,2,5))?'</span>':'');

        if(!empty($statusImg[$statusType])){
            $htmlImg = img_picto($statusLabel, $statusImg[$statusType]);
        }else{
            $htmlImg = img_picto($statusLabel, $statusType);
        }

        if ($displayMode === 2) {
            $return =  $htmlImg .' '. $htmlLabelShort;
        }
        elseif ($displayMode === 3) {
            $return = $htmlImg;
        }
        elseif ($displayMode === 4) {
            $return =  $htmlImg .' '. $htmlLabel;
        }
        elseif ($displayMode === 5) {
            $return = $htmlLabelShort .' '. $htmlImg;
        }
        else { // $displayMode >= 6
            $return = $htmlLabel .' '. $htmlImg;
        }
    }
    // Use new badge
    elseif (!empty($conf->global->MAIN_STATUS_USES_CSS) && !empty($displayMode)) {
        $statusLabelShort = !empty($statusLabelShort)?$statusLabelShort:$statusLabel;

        if ($displayMode == 3) {
            $return = dolGetBadge($statusLabel, '', $statusType, 'dot');
        }
        elseif ($displayMode === 5) {
            $return = dolGetBadge($statusLabelShort, $html, $statusType);
        }
        else {
            $return = dolGetBadge($statusLabel, $html, $statusType);
        }
    }

    return $return;
}


/**
 * Function dolGetButtonAction
 *
 * @param string    $label      label of button no html : use in alt attribute for accessibility $html is not empty
 * @param string    $html       optional : content with html
 * @param string    $actionType default, delete, danger
 * @param string    $url        the url for link
 * @param string    $id         attribute id of button
 * @param int       $userRight  user action right
 * @param array     $params     various params for future : recommended rather than adding more function arguments
 * @return string               html button
 */
function dolGetButtonAction($label, $html = '', $actionType = 'default', $url = '', $id = '', $userRight = 1, $params = array())
{
    $class = 'butAction' ;
    if($actionType == 'danger' || $actionType == 'delete'){
        $class = 'butActionDelete' ;
    }

    $attr=array(
        'class' => $class
        ,'href' => empty($url)?'':$url
    );

    if(empty($html)){
        $html = $label;
    }else{
        $attr['aria-label'] = $label;
    }

    if(empty($userRight)){
        $attr['class'] = 'butActionRefused';
        $attr['href'] = '';
    }

    if(!empty($id)){
        $attr['id'] = $id;
    }

    // Override attr
    if(!empty($params['attr']) && is_array($params['attr'])){
        foreach($params['attr'] as $key => $value){
            if($key == 'class'){
                $attr['class'].= ' '.$value;
            }
            elseif($key == 'classOverride'){
                $attr['class'] = $value;
            }
            else{
                $attr[$key] = $value;
            }
        }
    }

    if(isset($attr['href']) && empty($attr['href'])){
        unset($attr['href']);
    }

    // TODO : add a hook

    // escape all attribute
    $attr = array_map('dol_escape_htmltag', $attr);

    $TCompiledAttr = array();
    foreach($attr as $key => $value){
        $TCompiledAttr[] = $key.'="'.$value.'"';
    }

    $compiledAttributes = !empty($TCompiledAttr)?implode(' ', $TCompiledAttr):'';

    $tag = !empty($attr['href'])?'a':'span';

    return '<div class="inline-block divButAction"><'.$tag.' '.$compiledAttributes.'>'.$html.'</'.$tag.'></div>';
}

/**
 * Function dolGetButtonTitle : this kind of buttons are used in title in list
 *
 * @param string    $label      label of button
 * @param string    $helpText   optional : content for help tooltip
 * @param string    $iconClass  class for icon element
 * @param string    $url        the url for link
 * @param string    $id         attribute id of button
 * @param int       $status     0 no user rights, 1 active, -1 Feature Disabled, -2 disable Other reason use helpText as tooltip
 * @param array     $params     various params for future : recommended rather than adding more function arguments
 * @return string               html button
 */
function dolGetButtonTitle($label, $helpText = '', $iconClass = 'fa fa-file', $url = '', $id = '', $status = 1, $params = array())
{
    global $langs, $conf, $user;

    // Actually this conf is used in css too for external module compatibility and smooth transition to this function
    if (! empty($conf->global->MAIN_BUTTON_HIDE_UNAUTHORIZED) && (! $user->admin) && $status <= 0) {
        return '';
    }

    $class = 'btnTitle' ;

    // hidden conf keep during button transition TODO: remove this block
    if(empty($conf->global->MAIN_USE_NEW_TITLE_BUTTON)){
        $class = 'butActionNew';
    }

    $attr=array(
        'class' => $class
        ,'href' => empty($url)?'':$url
    );

    if(!empty($helpText)){
        $attr['title'] = dol_escape_htmltag($helpText);
    }

    if($status <= 0){
        $attr['class'] .= ' refused';

        // hidden conf keep during button transition TODO: remove this block
        if(empty($conf->global->MAIN_USE_NEW_TITLE_BUTTON)){
            $attr['class'] = 'butActionNewRefused';
        }

        $attr['href'] = '';

        if($status == -1){ // disable
            $attr['title'] = dol_escape_htmltag($langs->transnoentitiesnoconv("FeatureDisabled"));
        }
        elseif($status == 0){ // Not enough permissions
            $attr['title'] = dol_escape_htmltag($langs->transnoentitiesnoconv("NotEnoughPermissions"));
        }
    }

    if(!empty($attr['title'])){
        $attr['class'] .= ' classfortooltip';
    }

    if(empty($id)){
        $attr['id'] = $id;
    }

    // Override attr
    if(!empty($params['attr']) && is_array($params['attr'])){
        foreach($params['attr'] as $key => $value){
            if($key == 'class'){
                $attr['class'].= ' '.$value;
            }
            elseif($key == 'classOverride'){
                $attr['class'] = $value;
            }
            else{
                $attr[$key] = $value;
            }
        }
    }

    if(isset($attr['href']) && empty($attr['href'])){
        unset($attr['href']);
    }

    // TODO : add a hook

    // escape all attribute
    $attr = array_map('dol_escape_htmltag', $attr);

    $TCompiledAttr = array();
    foreach($attr as $key => $value){
        $TCompiledAttr[] = $key.'="'.$value.'"';
    }

    $compiledAttributes = !empty($TCompiledAttr)?implode(' ', $TCompiledAttr):'';

    $tag = !empty($attr['href'])?'a':'span';


    $button ='<'.$tag.' '.$compiledAttributes.' >';
    $button.= '<span class="'.$iconClass.' valignmiddle btnTitle-icon"></span>';
    $button.= '<span class="valignmiddle text-plus-circle btnTitle-label">'.$label.'</span>';
    $button.= '</'.$tag.'>';

    // hidden conf keep during button transition TODO: remove this block
    if(empty($conf->global->MAIN_USE_NEW_TITLE_BUTTON)){
        $button='<'.$tag.' '.$compiledAttributes.' ><span class="text-plus-circle">'.$label.'</span>';
        $button.= '<span class="'.$iconClass.' valignmiddle"></span>';
        $button.= '</'.$tag.'>';
    }

    return $button;
}

/**
 * Return if a file can contains executable content
 *
 * @param   string  $filename       File NamedRange
 * @return  boolean                 True if yes, False if no
 */
function isAFileWithExecutableContent($filename)
{
    if (preg_match('/\.(htm|html|js|php|phtml|pl|py|cgi|ksh|sh|bash|bat|cmd|wpk|exe|dmg)$/i', $filename))
    {
        return true;
    }
    return false;
}<|MERGE_RESOLUTION|>--- conflicted
+++ resolved
@@ -7588,11 +7588,7 @@
 				$i3 = 0;
 				foreach($tmpcrits as $tmpcrit)
 				{
-<<<<<<< HEAD
-					if(!isset($tmpcrit)) continue;
-=======
                     if($tmpcrit !== '0' && empty($tmpcrit)) continue;
->>>>>>> 13ffc186
 
 					$newres .= (($i2 > 0 || $i3 > 0) ? ' OR ' : '');
 
