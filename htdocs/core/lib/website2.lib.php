--- conflicted
+++ resolved
@@ -102,16 +102,9 @@
 		if (!empty($conf->global->MAIN_UMASK)) {
 			@chmod($filealiassub, octdec($conf->global->MAIN_UMASK));
 		}
-<<<<<<< HEAD
 	} elseif (empty($objectpage->lang) || !in_array($objectpage->lang, explode(',', $object->otherlang))) {
 		// Save also alias into all language subdirectories if it is a main language
-		if (empty($conf->global->WEBSITE_DISABLE_MAIN_LANGUAGE_INTO_LANGSUBDIR)) {
-=======
-	}
-	// Save also alias into all language subdirectories if it is a main language
-	elseif (empty($objectpage->lang) || !in_array($objectpage->lang, explode(',', $object->otherlang))) {
 		if (empty($conf->global->WEBSITE_DISABLE_MAIN_LANGUAGE_INTO_LANGSUBDIR) && !empty($object->otherlang)) {
->>>>>>> 7f91713c
 			$dirname = dirname($filealias);
 			$filename = basename($filealias);
 			foreach (explode(',', $object->otherlang) as $sublang) {
