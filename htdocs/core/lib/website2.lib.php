--- conflicted
+++ resolved
@@ -147,11 +147,7 @@
 
 	if (dol_is_file($filetpl)) {
 		if ($backupold) {
-<<<<<<< HEAD
-			$result = manageFileBackups($filetpl);
-=======
 			$result = archiveOrBackupFile($filetpl);
->>>>>>> 080a45c7
 			if (! $result) {
 				return false;
 			}
