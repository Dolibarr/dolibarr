<?php
/* Copyright (C) 2017 Laurent Destailleur	<eldy@users.sourceforge.net>
 *
 * This program is free software; you can redistribute it and/or modify
 * it under the terms of the GNU General Public License as published by
 * the Free Software Foundation; either version 3 of the License, or
 * (at your option) any later version.
 *
 * This program is distributed in the hope that it will be useful,
 * but WITHOUT ANY WARRANTY; without even the implied warranty of
 * MERCHANTABILITY or FITNESS FOR A PARTICULAR PURPOSE.  See the
 * GNU General Public License for more details.
 *
 * You should have received a copy of the GNU General Public License
 * along with this program. If not, see <https://www.gnu.org/licenses/>.
 */

/**
 *      \file       htdocs/core/lib/website2.lib.php
 *      \ingroup    website
 *      \brief      Library for website module (rare functions not required for execution of website)
 */



/**
 * Save content of a page on disk
 *
 * @param	string		$filemaster			Full path of filename master.inc.php for website to generate
 * @return	boolean							True if OK
 */
function dolSaveMasterFile($filemaster)
{
	global $conf;

	// Now generate the master.inc.php page
	dol_syslog("We regenerate the master file");
	dol_delete_file($filemaster);

	$mastercontent = '<?php'."\n";
	$mastercontent .= '// File generated to link to the master file - DO NOT MODIFY - It is just an include'."\n";
	$mastercontent .= "if (! defined('USEDOLIBARRSERVER') && ! defined('USEDOLIBARREDITOR')) {\n";
	$mastercontent .= "    if (! defined('USEEXTERNALSERVER')) define('USEEXTERNALSERVER', 1);\n";
	$mastercontent .= "    require_once '".DOL_DOCUMENT_ROOT."/master.inc.php';\n";
	$mastercontent .= "}\n";
	$mastercontent .= '?>'."\n";
	$result = file_put_contents($filemaster, $mastercontent);
	if (!empty($conf->global->MAIN_UMASK))
		@chmod($filemaster, octdec($conf->global->MAIN_UMASK));

		return $result;
}

/**
 * Save content of a page on disk.
 * It can save file into root directory or into language subdirectory.
 *
 * @param	string		$filealias			Full path of filename to generate
 * @param	Website		$object				Object website
 * @param	WebsitePage	$objectpage			Object websitepage
 * @return	boolean							True if OK
 * @see dolSavePageContent()
 */
function dolSavePageAlias($filealias, $object, $objectpage)
{
	global $conf;

	// Now create the .tpl file (duplicate code with actions updatesource or updatecontent but we need this to save new header)
	dol_syslog("dolSavePageAlias We regenerate the alias page filealias=".$filealias);

	$aliascontent = '<?php'."\n";
	$aliascontent .= "// File generated to wrap the alias page - DO NOT MODIFY - It is just a wrapper to real page\n";
	$aliascontent .= 'global $dolibarr_main_data_root;'."\n";
	$aliascontent .= 'if (empty($dolibarr_main_data_root)) require \'./page'.$objectpage->id.'.tpl.php\'; ';
	$aliascontent .= 'else require $dolibarr_main_data_root.\'/website/\'.$website->ref.\'/page'.$objectpage->id.'.tpl.php\';'."\n";
	$aliascontent .= '?>'."\n";
	$result = file_put_contents($filealias, $aliascontent);
	if ($result === false) {
		dol_syslog("Failed to write file ".$filealias, LOG_WARNING);
	}
	if (!empty($conf->global->MAIN_UMASK)) {
		@chmod($filealias, octdec($conf->global->MAIN_UMASK));
	}

	// Save also alias into language subdirectory if we have to
	if ($objectpage->lang && in_array($objectpage->lang, explode(',', $object->otherlang))) {
		$dirname = dirname($filealias);
		$filename = basename($filealias);
		$filealias = $dirname.'/'.$objectpage->lang.'/'.$filename;

		$aliascontent = '<?php'."\n";
		$aliascontent .= "// File generated to wrap the alias page - DO NOT MODIFY - It is just a wrapper to real page\n";
		$aliascontent .= 'global $dolibarr_main_data_root;'."\n";
		$aliascontent .= 'if (empty($dolibarr_main_data_root)) require \'../page'.$objectpage->id.'.tpl.php\'; ';
		$aliascontent .= 'else require $dolibarr_main_data_root.\'/website/\'.$website->ref.\'/page'.$objectpage->id.'.tpl.php\';'."\n";
		$aliascontent .= '?>'."\n";
		$result = file_put_contents($filealias, $aliascontent);
		if ($result === false) {
			dol_syslog("Failed to write file ".$filealias, LOG_WARNING);
		}
		if (!empty($conf->global->MAIN_UMASK)) {
			@chmod($filealias, octdec($conf->global->MAIN_UMASK));
		}
	}

	return ($result ?true:false);
}


/**
 * Save content of a page on disk.
 * Page contents are always saved into root directory.
 *
 * @param	string		$filetpl			Full path of filename to generate
 * @param	Website		$object				Object website
 * @param	WebsitePage	$objectpage			Object websitepage
 * @return	boolean							True if OK
 * @see dolSavePageAlias()
 */
function dolSavePageContent($filetpl, Website $object, WebsitePage $objectpage)
{
	global $conf, $db;

	// Now create the .tpl file (duplicate code with actions updatesource or updatecontent but we need this to save new header)
	dol_syslog("We regenerate the tpl page filetpl=".$filetpl);

	include_once DOL_DOCUMENT_ROOT.'/core/lib/files.lib.php';
	dol_delete_file($filetpl);

	$shortlangcode = '';
	if ($objectpage->lang) $shortlangcode = substr($objectpage->lang, 0, 2); // en_US or en-US -> en

	$tplcontent = '';
	$tplcontent .= "<?php // BEGIN PHP\n";
	$tplcontent .= '$websitekey=basename(__DIR__); if (empty($websitepagefile)) $websitepagefile=__FILE__;'."\n";
	$tplcontent .= "if (! defined('USEDOLIBARRSERVER') && ! defined('USEDOLIBARREDITOR')) {\n";
	$tplcontent .= '	$pathdepth = count(explode(\'/\', $_SERVER[\'SCRIPT_NAME\'])) - 2;'."\n";
	$tplcontent .= '	require_once ($pathdepth ? str_repeat(\'../\', $pathdepth) : \'./\').\'master.inc.php\';'."\n";
	$tplcontent .= "} // Not already loaded\n";
	$tplcontent .= "require_once DOL_DOCUMENT_ROOT.'/core/lib/website.lib.php';\n";
	$tplcontent .= "require_once DOL_DOCUMENT_ROOT.'/core/website.inc.php';\n";
	$tplcontent .= "ob_start();\n";
	$tplcontent .= "// END PHP ?>\n";
	if (!empty($conf->global->WEBSITE_FORCE_DOCTYPE_HTML5))
	{
		$tplcontent .= "<!DOCTYPE html>\n";
	}
	$tplcontent .= '<html'.($shortlangcode ? ' lang="'.$shortlangcode.'"' : '').'>'."\n";
	$tplcontent .= '<head>'."\n";
	$tplcontent .= '<title>'.dol_string_nohtmltag($objectpage->title, 0, 'UTF-8').'</title>'."\n";
	$tplcontent .= '<meta charset="utf-8">'."\n";
	$tplcontent .= '<meta http-equiv="content-type" content="text/html; charset=utf-8" />'."\n";
	$tplcontent .= '<meta name="robots" content="index, follow" />'."\n";
	$tplcontent .= '<meta name="viewport" content="width=device-width, initial-scale=1.0">'."\n";
	$tplcontent .= '<meta name="keywords" content="'.dol_string_nohtmltag($objectpage->keywords).'" />'."\n";
	$tplcontent .= '<meta name="title" content="'.dol_string_nohtmltag($objectpage->title, 0, 'UTF-8').'" />'."\n";
	$tplcontent .= '<meta name="description" content="'.dol_string_nohtmltag($objectpage->description, 0, 'UTF-8').'" />'."\n";
	$tplcontent .= '<meta name="generator" content="'.DOL_APPLICATION_TITLE.' '.DOL_VERSION.' (https://www.dolibarr.org)" />'."\n";
	$tplcontent .= '<meta name="dolibarr:pageid" content="'.dol_string_nohtmltag($objectpage->id).'" />'."\n";
	// Add canonical reference
	if ($object->virtualhost) {
		$tplcontent .= '<link rel="canonical" href="'.(($objectpage->id == $object->fk_default_home) ? '/' : (($shortlangcode != substr($object->lang, 0, 2) ? '/'.$shortlangcode : '').'/'.$objectpage->pageurl.'.php')).'" />'."\n";
	}
	// Add translation reference (main language)
	if ($object->isMultiLang()) {
		// Add myself
		$tplcontent .= '<?php if ($_SERVER["PHP_SELF"] == "'.(($object->fk_default_home == $objectpage->id) ? '/' : (($shortlangcode != substr($object->lang, 0, 2)) ? '/'.$shortlangcode : '')).'/'.$objectpage->pageurl.'.php") { ?>'."\n";
		$tplcontent .= '<link rel="alternate" hreflang="'.$shortlangcode.'" href="'.(($object->fk_default_home == $objectpage->id) ? '/' : (($shortlangcode != substr($object->lang, 0, 2)) ? '/'.$shortlangcode : '').'/'.$objectpage->pageurl.'.php').'" />'."\n";

		// Add page "translation of"
		$translationof = $objectpage->fk_page;
		if ($translationof) {
			$tmppage = new WebsitePage($db);
			$tmppage->fetch($translationof);
			if ($tmppage->id > 0) {
				$tmpshortlangcode = '';
				if ($tmppage->lang) $tmpshortlangcode = preg_replace('/[_-].*$/', '', $tmppage->lang); // en_US or en-US -> en
				if ($tmpshortlangcode != $shortlangcode) {
					$tplcontent .= '<link rel="alternate" hreflang="'.$tmpshortlangcode.'" href="'.($object->fk_default_home == $tmppage->id ? '/' : (($tmpshortlangcode != substr($object->lang, 0, 2)) ? '/'.$tmpshortlangcode : '').'/'.$tmppage->pageurl.'.php').'" />'."\n";
				}
			}
		}
		// Add "has translation pages"
		$sql = 'SELECT rowid as id, lang, pageurl from '.MAIN_DB_PREFIX.'website_page where fk_page IN ('.$objectpage->id.($translationof ? ", ".$translationof : "").")";
		$resql = $db->query($sql);
		if ($resql)
		{
			$num_rows = $db->num_rows($resql);
			if ($num_rows > 0)
			{
				while ($obj = $db->fetch_object($resql))
				{
					$tmpshortlangcode = '';
					if ($obj->lang) $tmpshortlangcode = preg_replace('/[_-].*$/', '', $obj->lang); // en_US or en-US -> en
					if ($tmpshortlangcode != $shortlangcode) {
						$tplcontent .= '<link rel="alternate" hreflang="'.$tmpshortlangcode.'" href="'.($object->fk_default_home == $obj->id ? '/' : (($tmpshortlangcode != substr($object->lang, 0, 2) ? '/'.$tmpshortlangcode : '')).'/'.$obj->pageurl.'.php').'" />'."\n";
					}
				}
			}
<<<<<<< HEAD
		} else dol_print_error($db);
	}
	// Add canonical reference
	if ($object->virtualhost) {
		$tplcontent .= '<link rel="canonical" href="'.(($objectpage->id == $object->fk_default_home) ? '/' : (($shortlangcode != substr($object->lang, 0, 2) ? '/'.$shortlangcode : '').'/'.$objectpage->pageurl.'.php')).'" />'."\n";
=======
		}
		else dol_print_error($db);
		$tplcontent .= '<?php } ?>'."\n";
>>>>>>> 8e113888
	}
	// Add manifest.json on homepage
	$tplcontent .= '<?php if ($website->use_manifest) { print \'<link rel="manifest" href="/manifest.json.php" />\'."\n"; } ?>'."\n";
	$tplcontent .= '<!-- Include link to CSS file -->'."\n";
	$tplcontent .= '<link rel="stylesheet" href="/styles.css.php?website=<?php echo $websitekey; ?>" type="text/css" />'."\n";
	$tplcontent .= '<!-- Include HTML header from common file -->'."\n";
	$tplcontent .= '<?php print preg_replace(\'/<\/?html>/ims\', \'\', file_get_contents(DOL_DATA_ROOT."/website/".$websitekey."/htmlheader.html")); ?>'."\n";
	$tplcontent .= '<!-- Include HTML header from page header block -->'."\n";
	$tplcontent .= preg_replace('/<\/?html>/ims', '', $objectpage->htmlheader)."\n";
	$tplcontent .= '</head>'."\n";

	$tplcontent .= '<!-- File generated by Dolibarr website module editor -->'."\n";
	$tplcontent .= '<body id="bodywebsite" class="bodywebsite bodywebpage-'.$objectpage->ref.'">'."\n";
	$tplcontent .= $objectpage->content."\n";
	$tplcontent .= '</body>'."\n";
	$tplcontent .= '</html>'."\n";

	$tplcontent .= '<?php // BEGIN PHP'."\n";
	$tplcontent .= '$tmp = ob_get_contents(); ob_end_clean(); dolWebsiteOutput($tmp, "html", '.$objectpage->id.');'."\n";
	$tplcontent .= "// END PHP ?>\n";

	//var_dump($filetpl);exit;
	$result = file_put_contents($filetpl, $tplcontent);
	if (!empty($conf->global->MAIN_UMASK))
		@chmod($filetpl, octdec($conf->global->MAIN_UMASK));

		return $result;
}


/**
 * Save content of the index.php and/or wrapper.php page
 *
 * @param	string		$pathofwebsite			Path of website root
 * @param	string		$fileindex				Full path of file index.php
 * @param	string		$filetpl				File tpl the index.php page redirect to
 * @param	string		$filewrapper			Full path of file wrapper.php
 * @return	boolean								True if OK
 */
function dolSaveIndexPage($pathofwebsite, $fileindex, $filetpl, $filewrapper)
{
	global $conf;

	$result1 = false;
	$result2 = false;

	dol_mkdir($pathofwebsite);

	if ($fileindex) {
		dol_delete_file($fileindex);
		$indexcontent = '<?php'."\n";
		$indexcontent .= "// BEGIN PHP File generated to provide an index.php as Home Page or alias redirector - DO NOT MODIFY - It is just a generated wrapper.\n";
		$indexcontent .= '$websitekey=basename(__DIR__); if (empty($websitepagefile)) $websitepagefile=__FILE__;'."\n";
		$indexcontent .= "if (! defined('USEDOLIBARRSERVER') && ! defined('USEDOLIBARREDITOR')) { require_once './master.inc.php'; } // Load master if not already loaded\n";
		$indexcontent .= 'if (! empty($_GET[\'pageref\']) || ! empty($_GET[\'pagealiasalt\']) || ! empty($_GET[\'pageid\'])) {'."\n";
		$indexcontent .= "	require_once DOL_DOCUMENT_ROOT.'/core/lib/website.lib.php';\n";
		$indexcontent .= "	require_once DOL_DOCUMENT_ROOT.'/core/website.inc.php';\n";
		$indexcontent .= '	redirectToContainer($_GET[\'pageref\'], $_GET[\'pagealiasalt\'], $_GET[\'pageid\']);'."\n";
		$indexcontent .= "}\n";
		$indexcontent .= "include_once './".basename($filetpl)."'\n";
		$indexcontent .= '// END PHP ?>'."\n";

		$result1 = file_put_contents($fileindex, $indexcontent);
		if (!empty($conf->global->MAIN_UMASK)) {
			@chmod($fileindex, octdec($conf->global->MAIN_UMASK));
		}
	}
	else {
		$result1 = true;
	}

	if ($filewrapper) {
		dol_delete_file($filewrapper);
		$wrappercontent = file_get_contents(DOL_DOCUMENT_ROOT.'/website/samples/wrapper.php');

		$result2 = file_put_contents($filewrapper, $wrappercontent);
		if (!empty($conf->global->MAIN_UMASK)) {
			@chmod($filewrapper, octdec($conf->global->MAIN_UMASK));
		}
	} else {
		$result2 = true;
	}

	return ($result1 && $result2);
}


/**
 * Save content of a page on disk
 *
 * @param	string		$filehtmlheader		Full path of filename to generate
 * @param	string		$htmlheadercontent	Content of file
 * @return	boolean							True if OK
 */
function dolSaveHtmlHeader($filehtmlheader, $htmlheadercontent)
{
	global $conf, $pathofwebsite;

	dol_syslog("Save html header into ".$filehtmlheader);

	dol_mkdir($pathofwebsite);
	$result = file_put_contents($filehtmlheader, $htmlheadercontent);
	if (!empty($conf->global->MAIN_UMASK))
		@chmod($filehtmlheader, octdec($conf->global->MAIN_UMASK));

	return $result;
}

/**
 * Save content of a page on disk
 *
 * @param	string		$filecss			Full path of filename to generate
 * @param	string		$csscontent			Content of file
 * @return	boolean							True if OK
 */
function dolSaveCssFile($filecss, $csscontent)
{
	global $conf, $pathofwebsite;

	dol_syslog("Save css file into ".$filecss);

	dol_mkdir($pathofwebsite);
	$result = file_put_contents($filecss, $csscontent);
	if (!empty($conf->global->MAIN_UMASK))
		@chmod($filecss, octdec($conf->global->MAIN_UMASK));

	return $result;
}

/**
 * Save content of a page on disk
 *
 * @param	string		$filejs				Full path of filename to generate
 * @param	string		$jscontent			Content of file
 * @return	boolean							True if OK
 */
function dolSaveJsFile($filejs, $jscontent)
{
	global $conf, $pathofwebsite;

	dol_syslog("Save js file into ".$filejs);

	dol_mkdir($pathofwebsite);
	$result = file_put_contents($filejs, $jscontent);
	if (!empty($conf->global->MAIN_UMASK))
		@chmod($filejs, octdec($conf->global->MAIN_UMASK));

	return $result;
}

/**
 * Save content of a page on disk
 *
 * @param	string		$filerobot			Full path of filename to generate
 * @param	string		$robotcontent		Content of file
 * @return	boolean							True if OK
 */
function dolSaveRobotFile($filerobot, $robotcontent)
{
	global $conf, $pathofwebsite;

	dol_syslog("Save robot file into ".$filerobot);

	dol_mkdir($pathofwebsite);
	$result = file_put_contents($filerobot, $robotcontent);
	if (!empty($conf->global->MAIN_UMASK))
		@chmod($filerobot, octdec($conf->global->MAIN_UMASK));

	return $result;
}

/**
 * Save content of a page on disk
 *
 * @param	string		$filehtaccess		Full path of filename to generate
 * @param	string		$htaccess			Content of file
 * @return	boolean							True if OK
 */
function dolSaveHtaccessFile($filehtaccess, $htaccess)
{
	global $conf, $pathofwebsite;

	dol_syslog("Save htaccess file into ".$filehtaccess);

	dol_mkdir($pathofwebsite);
	$result = file_put_contents($filehtaccess, $htaccess);
	if (!empty($conf->global->MAIN_UMASK))
		@chmod($filehtaccess, octdec($conf->global->MAIN_UMASK));

	return $result;
}

/**
 * Save content of a page on disk
 *
 * @param	string		$file				Full path of filename to generate
 * @param	string		$content			Content of file
 * @return	boolean							True if OK
 */
function dolSaveManifestJson($file, $content)
{
	global $conf, $pathofwebsite;

	dol_syslog("Save manifest.js.php file into ".$file);

	dol_mkdir($pathofwebsite);
	$result = file_put_contents($file, $content);
	if (!empty($conf->global->MAIN_UMASK))
		@chmod($file, octdec($conf->global->MAIN_UMASK));

	return $result;
}

/**
 * Save content of a page on disk
 *
 * @param	string		$file				Full path of filename to generate
 * @param	string		$content			Content of file
 * @return	boolean							True if OK
 */
function dolSaveReadme($file, $content)
{
	global $conf, $pathofwebsite;

	dol_syslog("Save README.md file into ".$file);

	dol_mkdir($pathofwebsite);
	$result = file_put_contents($file, $content);
	if (!empty($conf->global->MAIN_UMASK))
		@chmod($file, octdec($conf->global->MAIN_UMASK));

		return $result;
}


/**
 * 	Show list of themes. Show all thumbs of themes/skins
 *
 *	@param	Website		$website		Object website to load the tempalte into
 * 	@return	void
 */
function showWebsiteTemplates(Website $website)
{
	global $conf, $langs, $db, $form;

	$dirthemes = array('/doctemplates/websites');
	if (!empty($conf->modules_parts['websitetemplates']))		// Using this feature slow down application
	{
		foreach ($conf->modules_parts['websitetemplates'] as $reldir)
		{
			$dirthemes = array_merge($dirthemes, (array) ($reldir.'doctemplates/websites'));
		}
	}
	$dirthemes = array_unique($dirthemes);
	// Now dir_themes=array('/themes') or dir_themes=array('/theme','/mymodule/theme')

	$colspan = 2;

	print '<!-- For to import website template -->'."\n";
	print '<table class="noborder centpercent">';

	// Title
	print '<tr class="liste_titre"><th class="titlefield">';
	print $form->textwithpicto($langs->trans("Templates"), $langs->trans("ThemeDir").' : '.join(", ", $dirthemes));
	print '</th>';
	print '<th class="right">';
	$url = 'https://www.dolistore.com/43-web-site-templates';
	print '<a href="'.$url.'" target="_blank">';
	print $langs->trans('DownloadMoreSkins');
	print '</a>';
	print '</th></tr>';

	print '<tr><td colspan="'.$colspan.'">';

	print '<table class="nobordernopadding" width="100%"><tr><td><div class="center">';

	if (count($dirthemes)) {
		$i = 0;
		foreach ($dirthemes as $dir)
		{
			//print $dirroot.$dir;exit;
			$dirtheme = DOL_DATA_ROOT.$dir; // This include loop on $conf->file->dol_document_root
			if (is_dir($dirtheme))
			{
				$handle = opendir($dirtheme);
				if (is_resource($handle))
				{
					while (($subdir = readdir($handle)) !== false)
					{
						if (is_file($dirtheme."/".$subdir) && substr($subdir, 0, 1) <> '.'
							&& substr($subdir, 0, 3) <> 'CVS' && preg_match('/\.zip$/i', $subdir))
						{
							$subdirwithoutzip = preg_replace('/\.zip$/i', '', $subdir);

							// Disable not stable themes (dir ends with _exp or _dev)
							if ($conf->global->MAIN_FEATURES_LEVEL < 2 && preg_match('/_dev$/i', $subdir)) continue;
							if ($conf->global->MAIN_FEATURES_LEVEL < 1 && preg_match('/_exp$/i', $subdir)) continue;

							print '<div class="inline-block" style="margin-top: 10px; margin-bottom: 10px; margin-right: 20px; margin-left: 20px;">';

							$file = $dirtheme."/".$subdirwithoutzip.".jpg";
							$url = DOL_URL_ROOT.'/viewimage.php?modulepart=doctemplateswebsite&file='.$subdirwithoutzip.".jpg";

							if (!file_exists($file)) $url = DOL_URL_ROOT.'/public/theme/common/nophoto.png';

							$originalfile = basename($file);
							$entity = $conf->entity;
							$modulepart = 'doctemplateswebsite';
							$cache = '';
							$title = $file;

							$ret = '';
							$urladvanced = getAdvancedPreviewUrl($modulepart, $originalfile, 1, '&entity='.$entity);
							if (!empty($urladvanced)) $ret .= '<a class="'.$urladvanced['css'].'" target="'.$urladvanced['target'].'" mime="'.$urladvanced['mime'].'" href="'.$urladvanced['url'].'">';
							else $ret .= '<a href="'.DOL_URL_ROOT.'/viewimage.php?modulepart='.$modulepart.'&entity='.$entity.'&file='.urlencode($originalfile).'&cache='.$cache.'">';
							print $ret;
							print '<img class="img-skinthumb shadow" src="'.$url.'" border="0" alt="'.$title.'" title="'.$title.'" style="margin-bottom: 5px;">';
							print '</a>';

							print '<br>';
							print $subdir.' ('.dol_print_size(dol_filesize($dirtheme."/".$subdir), 1, 1).')';
							print '<br><a href="'.$_SERVER["PHP_SELF"].'?action=importsiteconfirm&website='.$website->ref.'&templateuserfile='.$subdir.'" class="button">'.$langs->trans("Load").'</a>';
							print '</div>';

							$i++;
						}
					}
				}
			}
		}
	} else {
		print '<span class="opacitymedium">'.$langs->trans("None").'</span>';
	}

	print '</div></td></tr></table>';

	print '</td></tr>';
	print '</table>';
}<|MERGE_RESOLUTION|>--- conflicted
+++ resolved
@@ -197,17 +197,10 @@
 					}
 				}
 			}
-<<<<<<< HEAD
-		} else dol_print_error($db);
-	}
-	// Add canonical reference
-	if ($object->virtualhost) {
-		$tplcontent .= '<link rel="canonical" href="'.(($objectpage->id == $object->fk_default_home) ? '/' : (($shortlangcode != substr($object->lang, 0, 2) ? '/'.$shortlangcode : '').'/'.$objectpage->pageurl.'.php')).'" />'."\n";
-=======
-		}
-		else dol_print_error($db);
+		} else {
+			dol_print_error($db);
+		}
 		$tplcontent .= '<?php } ?>'."\n";
->>>>>>> 8e113888
 	}
 	// Add manifest.json on homepage
 	$tplcontent .= '<?php if ($website->use_manifest) { print \'<link rel="manifest" href="/manifest.json.php" />\'."\n"; } ?>'."\n";
