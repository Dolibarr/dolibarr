<?php
/* Copyright (C) 2008-2011 Laurent Destailleur  <eldy@users.sourceforge.net>
 * Copyright (C) 2008-2017 Regis Houssin        <regis.houssin@inodbox.com>
 *
 * This program is free software; you can redistribute it and/or modify
 * it under the terms of the GNU General Public License as published by
 * the Free Software Foundation; either version 3 of the License, or
 * (at your option) any later version.
 *
 * This program is distributed in the hope that it will be useful,
 * but WITHOUT ANY WARRANTY; without even the implied warranty of
 * MERCHANTABILITY or FITNESS FOR A PARTICULAR PURPOSE.  See the
 * GNU General Public License for more details.
 *
 * You should have received a copy of the GNU General Public License
 * along with this program. If not, see <https://www.gnu.org/licenses/>.
 * or see https://www.gnu.org/
 */

/**
 *  \file		htdocs/core/lib/security2.lib.php
 *  \ingroup    core
 *  \brief		Set of function used for dolibarr security (not common functions).
 *  			Warning, this file must not depends on other library files, except function.lib.php
 *  			because it is used at low code level.
 */


/**
 *  Return user/group account of web server
 *
 *  @param	string	$mode       'user' or 'group'
 *  @return string				Return user or group of web server
 */
function dol_getwebuser($mode)
{
    $t = '?';
    if ($mode == 'user')  $t = getenv('APACHE_RUN_USER'); // $_ENV['APACHE_RUN_USER'] is empty
    if ($mode == 'group') $t = getenv('APACHE_RUN_GROUP');
    return $t;
}

/**
 *  Return a login if login/pass was successfull
 *
 *	@param		string	$usertotest			Login value to test
 *	@param		string	$passwordtotest		Password value to test
 *	@param		string	$entitytotest		Instance of data we must check
 *	@param		array	$authmode			Array list of selected authentication mode array('http', 'dolibarr', 'xxx'...)
 *	@param		string	$context			Context checkLoginPassEntity was created for ('api', 'dav', 'ws', '')
 *  @return		string						Login or ''
 */
function checkLoginPassEntity($usertotest, $passwordtotest, $entitytotest, $authmode, $context = '')
{
	global $conf, $langs;
    //global $dolauthmode;    // To return authentication finally used

	// Check parameters
	if ($entitytotest == '') $entitytotest = 1;

    dol_syslog("checkLoginPassEntity usertotest=".$usertotest." entitytotest=".$entitytotest." authmode=".join(',', $authmode));
	$login = '';

	// Validation of login/pass/entity with standard modules
	if (empty($login))
	{
	    $test = true;
    	foreach ($authmode as $mode)
    	{
    		if ($test && $mode && !$login)
    		{
    		    // Validation of login/pass/entity for mode $mode
    		    $mode = trim($mode);
        		$authfile = 'functions_'.$mode.'.php';
        		$fullauthfile = '';

    		    $dirlogin = array_merge(array("/core/login"), (array) $conf->modules_parts['login']);
    		    foreach ($dirlogin as $reldir)
    		    {
    		        $dir = dol_buildpath($reldir, 0);
    		        $newdir = dol_osencode($dir);

    		        // Check if file found (do not use dol_is_file to avoid loading files.lib.php)
    		        $tmpnewauthfile = $newdir.(preg_match('/\/$/', $newdir) ? '' : '/').$authfile;
    		        if (is_file($tmpnewauthfile)) $fullauthfile = $tmpnewauthfile;
    		    }

    		    $result = false;
    		    if ($fullauthfile) $result = include_once $fullauthfile;
    			if ($fullauthfile && $result)
    			{
    				// Call function to check user/password
    				$function = 'check_user_password_'.$mode;
    				$login = call_user_func($function, $usertotest, $passwordtotest, $entitytotest, $context);
    				if ($login)	// Login is successfull
    				{
    					$test = false; // To stop once at first login success
    					$conf->authmode = $mode; // This properties is defined only when logged to say what mode was successfully used
    					$dol_tz = GETPOST('tz');
    					$dol_dst = GETPOST('dst');
    					$dol_screenwidth = GETPOST('screenwidth');
    					$dol_screenheight = GETPOST('screenheight');
    				}
    			}
    			else
    			{
    				dol_syslog("Authentication KO - failed to load file '".$authfile."'", LOG_ERR);
    				sleep(1);
    				// Load translation files required by the page
                    $langs->loadLangs(array('other', 'main', 'errors'));

    				$_SESSION["dol_loginmesg"] = $langs->trans("ErrorFailedToLoadLoginFileForMode", $mode);
    			}
    		}
    	}
	}

	return $login;
}


if (!function_exists('dol_loginfunction'))
{
    /**
     * Show Dolibarr default login page.
     * Part of this code is also duplicated into main.inc.php::top_htmlhead
     *
     * @param       Translate   $langs      Lang object (must be initialized by a new).
     * @param       Conf        $conf       Conf object
     * @param       Societe     $mysoc      Company object
     * @return      void
     */
    function dol_loginfunction($langs, $conf, $mysoc)
	{
		global $dolibarr_main_demo, $db;
		global $hookmanager;

		$langs->loadLangs(array("main", "other", "help", "admin"));

		// Instantiate hooks of thirdparty module only if not already define
		$hookmanager->initHooks(array('mainloginpage'));

		$main_authentication = $conf->file->main_authentication;

		$session_name = session_name(); // Get current session name

		$dol_url_root = DOL_URL_ROOT;

		// Title
		$appli = constant('DOL_APPLICATION_TITLE');
		$title = $appli.' '.constant('DOL_VERSION');
		if (!empty($conf->global->MAIN_APPLICATION_TITLE)) $title = $conf->global->MAIN_APPLICATION_TITLE;
		$titletruedolibarrversion = constant('DOL_VERSION'); // $title used by login template after the @ to inform of true Dolibarr version

		// Note: $conf->css looks like '/theme/eldy/style.css.php'
		/*
		$conf->css = "/theme/".(GETPOST('theme','alpha')?GETPOST('theme','alpha'):$conf->theme)."/style.css.php";
		$themepath=dol_buildpath($conf->css,1);
		if (! empty($conf->modules_parts['theme']))		// Using this feature slow down application
		{
			foreach($conf->modules_parts['theme'] as $reldir)
			{
				if (file_exists(dol_buildpath($reldir.$conf->css, 0)))
				{
					$themepath=dol_buildpath($reldir.$conf->css, 1);
					break;
				}
			}
		}
		$conf_css = $themepath."?lang=".$langs->defaultlang;
		*/

		// Select templates dir
		if (!empty($conf->modules_parts['tpl']))	// Using this feature slow down application
		{
			$dirtpls = array_merge($conf->modules_parts['tpl'], array('/core/tpl/'));
			foreach ($dirtpls as $reldir)
			{
				$tmp = dol_buildpath($reldir.'login.tpl.php');
				if (file_exists($tmp)) { $template_dir = preg_replace('/login\.tpl\.php$/', '', $tmp); break; }
			}
		}
		else
		{
			$template_dir = DOL_DOCUMENT_ROOT."/core/tpl/";
		}

		// Set cookie for timeout management
		$prefix = dol_getprefix('');
		$sessiontimeout = 'DOLSESSTIMEOUT_'.$prefix;
		if (!empty($conf->global->MAIN_SESSION_TIMEOUT)) setcookie($sessiontimeout, $conf->global->MAIN_SESSION_TIMEOUT, 0, "/", null, false, true);

		if (GETPOST('urlfrom', 'alpha')) $_SESSION["urlfrom"] = GETPOST('urlfrom', 'alpha');
		else unset($_SESSION["urlfrom"]);

		if (!GETPOST("username", 'alpha')) $focus_element = 'username';
		else $focus_element = 'password';

		$demologin = '';
		$demopassword = '';
		if (!empty($dolibarr_main_demo))
		{
			$tab = explode(',', $dolibarr_main_demo);
			$demologin = $tab[0];
			$demopassword = $tab[1];
		}

		// Execute hook getLoginPageOptions (for table)
		$parameters = array('entity' => GETPOST('entity', 'int'));
		$reshook = $hookmanager->executeHooks('getLoginPageOptions', $parameters); // Note that $action and $object may have been modified by some hooks.
		$morelogincontent = $hookmanager->resPrint;

		// Execute hook getLoginPageExtraOptions (eg for js)
		$parameters = array('entity' => GETPOST('entity', 'int'));
		$reshook = $hookmanager->executeHooks('getLoginPageExtraOptions', $parameters); // Note that $action and $object may have been modified by some hooks.
		$moreloginextracontent = $hookmanager->resPrint;

		// Login
		$login = (!empty($hookmanager->resArray['username']) ? $hookmanager->resArray['username'] : (GETPOST("username", "alpha") ? GETPOST("username", "alpha") : $demologin));
		$password = $demopassword;

		// Show logo (search in order: small company logo, large company logo, theme logo, common logo)
<<<<<<< HEAD
		$width = 0;
		$urllogo = DOL_URL_ROOT.'/theme/login_logo.png';
=======
		$width=0;
		$urllogo=DOL_URL_ROOT.'/theme/common/login_logo.png';
>>>>>>> 1fe97837

		if (!empty($mysoc->logo_small) && is_readable($conf->mycompany->dir_output.'/logos/thumbs/'.$mysoc->logo_small))
		{
			$urllogo = DOL_URL_ROOT.'/viewimage.php?cache=1&amp;modulepart=mycompany&amp;file='.urlencode('logos/thumbs/'.$mysoc->logo_small);
		}
		elseif (!empty($mysoc->logo) && is_readable($conf->mycompany->dir_output.'/logos/'.$mysoc->logo))
		{
			$urllogo = DOL_URL_ROOT.'/viewimage.php?cache=1&amp;modulepart=mycompany&amp;file='.urlencode('logos/'.$mysoc->logo);
			$width = 128;
		}
		elseif (is_readable(DOL_DOCUMENT_ROOT.'/theme/'.$conf->theme.'/img/dolibarr_logo.png'))
		{
			$urllogo = DOL_URL_ROOT.'/theme/'.$conf->theme.'/img/dolibarr_logo.png';
		}
		elseif (is_readable(DOL_DOCUMENT_ROOT.'/theme/dolibarr_logo.png'))
		{
			$urllogo = DOL_URL_ROOT.'/theme/dolibarr_logo.png';
		}

		// Security graphical code
		$captcha = 0;
		$captcha_refresh = '';
		if (function_exists("imagecreatefrompng") && !empty($conf->global->MAIN_SECURITY_ENABLECAPTCHA))
		{
			$captcha = 1;
			$captcha_refresh = img_picto($langs->trans("Refresh"), 'refresh', 'id="captcha_refresh_img"');
		}

		// Extra link
		$forgetpasslink = 0;
		$helpcenterlink = 0;
		if (empty($conf->global->MAIN_SECURITY_DISABLEFORGETPASSLINK) || empty($conf->global->MAIN_HELPCENTER_DISABLELINK))
		{
			if (empty($conf->global->MAIN_SECURITY_DISABLEFORGETPASSLINK))
			{
				$forgetpasslink = 1;
			}

			if (empty($conf->global->MAIN_HELPCENTER_DISABLELINK))
			{
				$helpcenterlink = 1;
			}
		}

		// Home message
		$main_home = '';
		if (!empty($conf->global->MAIN_HOME))
		{
		    $substitutionarray = getCommonSubstitutionArray($langs);
		    complete_substitutions_array($substitutionarray, $langs);
		    $texttoshow = make_substitutions($conf->global->MAIN_HOME, $substitutionarray, $langs);

			$main_home = dol_htmlcleanlastbr($texttoshow);
		}

		// Google AD
		$main_google_ad_client = ((!empty($conf->global->MAIN_GOOGLE_AD_CLIENT) && !empty($conf->global->MAIN_GOOGLE_AD_SLOT)) ? 1 : 0);

		// Set jquery theme
		$dol_loginmesg = (!empty($_SESSION["dol_loginmesg"]) ? $_SESSION["dol_loginmesg"] : '');

		$favicon = DOL_URL_ROOT.'/theme/dolibarr_logo_256x256.png';
		if (!empty($mysoc->logo_squarred_mini)) $favicon = DOL_URL_ROOT.'/viewimage.php?cache=1&modulepart=mycompany&file='.urlencode('logos/thumbs/'.$mysoc->logo_squarred_mini);
		if (!empty($conf->global->MAIN_FAVICON_URL)) $favicon = $conf->global->MAIN_FAVICON_URL;

		$jquerytheme = 'base';
		if (!empty($conf->global->MAIN_USE_JQUERY_THEME)) $jquerytheme = $conf->global->MAIN_USE_JQUERY_THEME;

		// Set dol_hide_topmenu, dol_hide_leftmenu, dol_optimize_smallscreen, dol_no_mouse_hover
		$dol_hide_topmenu = GETPOST('dol_hide_topmenu', 'int');
		$dol_hide_leftmenu = GETPOST('dol_hide_leftmenu', 'int');
		$dol_optimize_smallscreen = GETPOST('dol_optimize_smallscreen', 'int');
		$dol_no_mouse_hover = GETPOST('dol_no_mouse_hover', 'int');
		$dol_use_jmobile = GETPOST('dol_use_jmobile', 'int');

		// Include login page template
		include $template_dir.'login.tpl.php';


		$_SESSION["dol_loginmesg"] = '';
	}
}

/**
 *  Fonction pour initialiser un salt pour la fonction crypt.
 *
 *  @param		int		$type		2=>renvoi un salt pour cryptage DES
 *									12=>renvoi un salt pour cryptage MD5
 *									non defini=>renvoi un salt pour cryptage par defaut
 *	@return		string				Salt string
 */
function makesalt($type = CRYPT_SALT_LENGTH)
{
	dol_syslog("makesalt type=".$type);
	switch ($type)
	{
		case 12:	// 8 + 4
			$saltlen = 8; $saltprefix = '$1$'; $saltsuffix = '$'; break;
		case 8:		// 8 (Pour compatibilite, ne devrait pas etre utilise)
			$saltlen = 8; $saltprefix = '$1$'; $saltsuffix = '$'; break;
		case 2:		// 2
		default: 	// by default, fall back on Standard DES (should work everywhere)
			$saltlen = 2; $saltprefix = ''; $saltsuffix = ''; break;
	}
	$salt = '';
	while (dol_strlen($salt) < $saltlen) $salt .= chr(mt_rand(64, 126));

	$result = $saltprefix.$salt.$saltsuffix;
	dol_syslog("makesalt return=".$result);
	return $result;
}

/**
 *  Encode or decode database password in config file
 *
 *  @param   	int		$level   	Encode level: 0 no encoding, 1 encoding
 *	@return		int					<0 if KO, >0 if OK
 */
function encodedecode_dbpassconf($level = 0)
{
	dol_syslog("encodedecode_dbpassconf level=".$level, LOG_DEBUG);
	$config = '';
	$passwd = '';
	$passwd_crypted = '';

	if ($fp = fopen(DOL_DOCUMENT_ROOT.'/conf/conf.php', 'r'))
	{
		while (!feof($fp))
		{
			$buffer = fgets($fp, 4096);

			$lineofpass = 0;

			if (preg_match('/^[^#]*dolibarr_main_db_encrypted_pass[\s]*=[\s]*(.*)/i', $buffer, $reg))	// Old way to save crypted value
			{
				$val = trim($reg[1]); // This also remove CR/LF
				$val = preg_replace('/^["\']/', '', $val);
				$val = preg_replace('/["\'][\s;]*$/', '', $val);
				if (!empty($val))
				{
					$passwd_crypted = $val;
					$val = dol_decode($val);
					$passwd = $val;
					$lineofpass = 1;
				}
			}
			elseif (preg_match('/^[^#]*dolibarr_main_db_pass[\s]*=[\s]*(.*)/i', $buffer, $reg))
			{
				$val = trim($reg[1]); // This also remove CR/LF
				$val = preg_replace('/^["\']/', '', $val);
				$val = preg_replace('/["\'][\s;]*$/', '', $val);
				if (preg_match('/crypted:/i', $buffer))
				{
					$val = preg_replace('/crypted:/i', '', $val);
					$passwd_crypted = $val;
					$val = dol_decode($val);
					$passwd = $val;
				}
				else
				{
					$passwd = $val;
					$val = dol_encode($val);
					$passwd_crypted = $val;
				}
				$lineofpass = 1;
			}

			// Output line
			if ($lineofpass)
			{
				// Add value at end of file
				if ($level == 0)
				{
					$config .= '$dolibarr_main_db_pass=\''.$passwd.'\';'."\n";
				}
				if ($level == 1)
				{
					$config .= '$dolibarr_main_db_pass=\'crypted:'.$passwd_crypted.'\';'."\n";
				}

				//print 'passwd = '.$passwd.' - passwd_crypted = '.$passwd_crypted;
				//exit;
			}
			else
			{
				$config .= $buffer;
			}
		}
		fclose($fp);

		// Write new conf file
		$file = DOL_DOCUMENT_ROOT.'/conf/conf.php';
		if ($fp = @fopen($file, 'w'))
		{
			fputs($fp, $config);
			fflush($fp);
			fclose($fp);
			clearstatcache();

			// It's config file, so we set read permission for creator only.
			// Should set permission to web user and groups for users used by batch
			//@chmod($file, octdec('0600'));

			return 1;
		}
		else
		{
			dol_syslog("encodedecode_dbpassconf Failed to open conf.php file for writing", LOG_WARNING);
			return -1;
		}
	}
	else
	{
		dol_syslog("encodedecode_dbpassconf Failed to read conf.php", LOG_ERR);
		return -2;
	}
}

/**
 * Return a generated password using default module
 *
 * @param		boolean		$generic				true=Create generic password (32 chars/numbers), false=Use the configured password generation module
 * @param		array		$replaceambiguouschars	Discard ambigous characters. For example array('I').
 * @param       int         $length                 Length of random string (Used only if $generic is true)
 * @return		string		    					New value for password
 * @see dol_hash()
 */
function getRandomPassword($generic = false, $replaceambiguouschars = null, $length = 32)
{
	global $db, $conf, $langs, $user;

	$generated_password = '';
	if ($generic)
	{
		$lowercase = "qwertyuiopasdfghjklzxcvbnm";
		$uppercase = "ASDFGHJKLZXCVBNMQWERTYUIOP";
		$numbers = "1234567890";
		$randomCode = "";
		$nbofchar = round($length / 3);
		$nbofcharlast = ($length - 2 * $nbofchar);
		//var_dump($nbofchar.'-'.$nbofcharlast);
		if (function_exists('random_int'))	// Cryptographic random
		{
			$max = strlen($lowercase) - 1;
			for ($x = 0; $x < $nbofchar; $x++) {
				$randomCode .= $lowercase{random_int(0, $max)};
			}
			$max = strlen($uppercase) - 1;
			for ($x = 0; $x < $nbofchar; $x++) {
				$randomCode .= $uppercase{random_int(0, $max)};
			}
			$max = strlen($numbers) - 1;
			for ($x = 0; $x < $nbofcharlast; $x++) {
				$randomCode .= $numbers{random_int(0, $max)};
			}

			$generated_password = str_shuffle($randomCode);
		}
		else	// Old platform, non cryptographic random
		{
			$max = strlen($lowercase) - 1;
			for ($x = 0; $x < $nbofchar; $x++) {
				$randomCode .= $lowercase{mt_rand(0, $max)};
			}
			$max = strlen($uppercase) - 1;
			for ($x = 0; $x < $nbofchar; $x++) {
				$randomCode .= $uppercase{mt_rand(0, $max)};
			}
			$max = strlen($numbers) - 1;
			for ($x = 0; $x < $nbofcharlast; $x++) {
				$randomCode .= $numbers{mt_rand(0, $max)};
			}

			$generated_password = str_shuffle($randomCode);
		}
	}
	elseif (!empty($conf->global->USER_PASSWORD_GENERATED))
	{
		$nomclass = "modGeneratePass".ucfirst($conf->global->USER_PASSWORD_GENERATED);
		$nomfichier = $nomclass.".class.php";
		//print DOL_DOCUMENT_ROOT."/core/modules/security/generate/".$nomclass;
		require_once DOL_DOCUMENT_ROOT."/core/modules/security/generate/".$nomfichier;
		$genhandler = new $nomclass($db, $conf, $langs, $user);
		$generated_password = $genhandler->getNewGeneratedPassword();
		unset($genhandler);
	}

	// Do we have to discard some alphabetic characters ?
	if (is_array($replaceambiguouschars) && count($replaceambiguouschars) > 0)
	{
		$numbers = "ABCDEF";
		$max = strlen($numbers) - 1;
		if (function_exists('random_int'))	// Cryptographic random
		{
			$generated_password = str_replace($replaceambiguouschars, $numbers{random_int(0, $max)}, $generated_password);
		}
		else
		{
			$generated_password = str_replace($replaceambiguouschars, $numbers{mt_rand(0, $max)}, $generated_password);
		}
	}

	return $generated_password;
}<|MERGE_RESOLUTION|>--- conflicted
+++ resolved
@@ -220,13 +220,8 @@
 		$password = $demopassword;
 
 		// Show logo (search in order: small company logo, large company logo, theme logo, common logo)
-<<<<<<< HEAD
 		$width = 0;
-		$urllogo = DOL_URL_ROOT.'/theme/login_logo.png';
-=======
-		$width=0;
 		$urllogo=DOL_URL_ROOT.'/theme/common/login_logo.png';
->>>>>>> 1fe97837
 
 		if (!empty($mysoc->logo_small) && is_readable($conf->mycompany->dir_output.'/logos/thumbs/'.$mysoc->logo_small))
 		{
