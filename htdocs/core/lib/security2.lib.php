<?php
/* Copyright (C) 2008-2011 Laurent Destailleur  <eldy@users.sourceforge.net>
 * Copyright (C) 2008-2017 Regis Houssin        <regis.houssin@inodbox.com>
 *
 * This program is free software; you can redistribute it and/or modify
 * it under the terms of the GNU General Public License as published by
 * the Free Software Foundation; either version 3 of the License, or
 * (at your option) any later version.
 *
 * This program is distributed in the hope that it will be useful,
 * but WITHOUT ANY WARRANTY; without even the implied warranty of
 * MERCHANTABILITY or FITNESS FOR A PARTICULAR PURPOSE.  See the
 * GNU General Public License for more details.
 *
 * You should have received a copy of the GNU General Public License
 * along with this program. If not, see <https://www.gnu.org/licenses/>.
 * or see https://www.gnu.org/
 */

/**
 *  \file		htdocs/core/lib/security2.lib.php
 *  \ingroup    core
 *  \brief		Set of function used for dolibarr security (not common functions).
 *  			Warning, this file must not depends on other library files, except function.lib.php
 *  			because it is used at low code level.
 */


/**
 *  Return user/group account of web server
 *
 *  @param	string	$mode       'user' or 'group'
 *  @return string				Return user or group of web server
 */
function dol_getwebuser($mode)
{
    $t = '?';
    if ($mode == 'user')  $t = getenv('APACHE_RUN_USER'); // $_ENV['APACHE_RUN_USER'] is empty
    if ($mode == 'group') $t = getenv('APACHE_RUN_GROUP');
    return $t;
}

/**
 *  Return a login if login/pass was successfull
 *
 *	@param		string	$usertotest			Login value to test
 *	@param		string	$passwordtotest		Password value to test
 *	@param		string	$entitytotest		Instance of data we must check
 *	@param		array	$authmode			Array list of selected authentication mode array('http', 'dolibarr', 'xxx'...)
 *	@param		string	$context			Context checkLoginPassEntity was created for ('api', 'dav', 'ws', '')
 *  @return		string						Login or ''
 */
function checkLoginPassEntity($usertotest, $passwordtotest, $entitytotest, $authmode, $context = '')
{
	global $conf, $langs;
    //global $dolauthmode;    // To return authentication finally used

	// Check parameters
	if ($entitytotest == '') $entitytotest = 1;

    dol_syslog("checkLoginPassEntity usertotest=".$usertotest." entitytotest=".$entitytotest." authmode=".join(',', $authmode));
	$login = '';

	// Validation of login/pass/entity with standard modules
	if (empty($login))
	{
	    $test = true;
    	foreach ($authmode as $mode)
    	{
    		if ($test && $mode && !$login)
    		{
    		    // Validation of login/pass/entity for mode $mode
    		    $mode = trim($mode);
        		$authfile = 'functions_'.$mode.'.php';
        		$fullauthfile = '';

    		    $dirlogin = array_merge(array("/core/login"), (array) $conf->modules_parts['login']);
    		    foreach ($dirlogin as $reldir)
    		    {
    		        $dir = dol_buildpath($reldir, 0);
    		        $newdir = dol_osencode($dir);

    		        // Check if file found (do not use dol_is_file to avoid loading files.lib.php)
    		        $tmpnewauthfile = $newdir.(preg_match('/\/$/', $newdir) ? '' : '/').$authfile;
    		        if (is_file($tmpnewauthfile)) $fullauthfile = $tmpnewauthfile;
    		    }

    		    $result = false;
    		    if ($fullauthfile) $result = include_once $fullauthfile;
    			if ($fullauthfile && $result)
    			{
    				// Call function to check user/password
    				$function = 'check_user_password_'.$mode;
    				$login = call_user_func($function, $usertotest, $passwordtotest, $entitytotest, $context);
    				if ($login)	// Login is successfull
    				{
    					$test = false; // To stop once at first login success
    					$conf->authmode = $mode; // This properties is defined only when logged to say what mode was successfully used
    					$dol_tz = GETPOST('tz');
    					$dol_dst = GETPOST('dst');
    					$dol_screenwidth = GETPOST('screenwidth');
    					$dol_screenheight = GETPOST('screenheight');
    				}
    			}
    			else
    			{
    				dol_syslog("Authentication KO - failed to load file '".$authfile."'", LOG_ERR);
    				sleep(1);
    				// Load translation files required by the page
                    $langs->loadLangs(array('other', 'main', 'errors'));

    				$_SESSION["dol_loginmesg"] = $langs->trans("ErrorFailedToLoadLoginFileForMode", $mode);
    			}
    		}
    	}
	}

	return $login;
}


if (!function_exists('dol_loginfunction'))
{
    /**
     * Show Dolibarr default login page.
     * Part of this code is also duplicated into main.inc.php::top_htmlhead
     *
     * @param       Translate   $langs      Lang object (must be initialized by a new).
     * @param       Conf        $conf       Conf object
     * @param       Societe     $mysoc      Company object
     * @return      void
     */
    function dol_loginfunction($langs, $conf, $mysoc)
	{
		global $dolibarr_main_demo, $db;
		global $hookmanager;

		$langs->loadLangs(array("main", "other", "help", "admin"));

		// Instantiate hooks of thirdparty module only if not already define
		$hookmanager->initHooks(array('mainloginpage'));

		$main_authentication = $conf->file->main_authentication;

		$session_name = session_name(); // Get current session name

		$dol_url_root = DOL_URL_ROOT;

		// Title
		$appli = constant('DOL_APPLICATION_TITLE');
		$title = $appli.' '.constant('DOL_VERSION');
		if (!empty($conf->global->MAIN_APPLICATION_TITLE)) $title = $conf->global->MAIN_APPLICATION_TITLE;
		$titletruedolibarrversion = constant('DOL_VERSION'); // $title used by login template after the @ to inform of true Dolibarr version

		// Note: $conf->css looks like '/theme/eldy/style.css.php'
		/*
		$conf->css = "/theme/".(GETPOST('theme','alpha')?GETPOST('theme','alpha'):$conf->theme)."/style.css.php";
		$themepath=dol_buildpath($conf->css,1);
		if (! empty($conf->modules_parts['theme']))		// Using this feature slow down application
		{
			foreach($conf->modules_parts['theme'] as $reldir)
			{
				if (file_exists(dol_buildpath($reldir.$conf->css, 0)))
				{
					$themepath=dol_buildpath($reldir.$conf->css, 1);
					break;
				}
			}
		}
		$conf_css = $themepath."?lang=".$langs->defaultlang;
		*/

		// Select templates dir
		if (!empty($conf->modules_parts['tpl']))	// Using this feature slow down application
		{
			$dirtpls = array_merge($conf->modules_parts['tpl'], array('/core/tpl/'));
			foreach ($dirtpls as $reldir)
			{
				$tmp = dol_buildpath($reldir.'login.tpl.php');
				if (file_exists($tmp)) { $template_dir = preg_replace('/login\.tpl\.php$/', '', $tmp); break; }
			}
		}
		else
		{
			$template_dir = DOL_DOCUMENT_ROOT."/core/tpl/";
		}

		// Set cookie for timeout management
		$prefix = dol_getprefix('');
		$sessiontimeout = 'DOLSESSTIMEOUT_'.$prefix;
		if (!empty($conf->global->MAIN_SESSION_TIMEOUT)) setcookie($sessiontimeout, $conf->global->MAIN_SESSION_TIMEOUT, 0, "/", null, false, true);

		if (GETPOST('urlfrom', 'alpha')) $_SESSION["urlfrom"] = GETPOST('urlfrom', 'alpha');
		else unset($_SESSION["urlfrom"]);

		if (!GETPOST("username", 'alpha')) $focus_element = 'username';
		else $focus_element = 'password';

		$demologin = '';
		$demopassword = '';
		if (!empty($dolibarr_main_demo))
		{
			$tab = explode(',', $dolibarr_main_demo);
			$demologin = $tab[0];
			$demopassword = $tab[1];
		}

		// Execute hook getLoginPageOptions (for table)
		$parameters = array('entity' => GETPOST('entity', 'int'));
		$reshook = $hookmanager->executeHooks('getLoginPageOptions', $parameters); // Note that $action and $object may have been modified by some hooks.
		$morelogincontent = $hookmanager->resPrint;

		// Execute hook getLoginPageExtraOptions (eg for js)
		$parameters = array('entity' => GETPOST('entity', 'int'));
		$reshook = $hookmanager->executeHooks('getLoginPageExtraOptions', $parameters); // Note that $action and $object may have been modified by some hooks.
		$moreloginextracontent = $hookmanager->resPrint;

		// Login
		$login = (!empty($hookmanager->resArray['username']) ? $hookmanager->resArray['username'] : (GETPOST("username", "alpha") ? GETPOST("username", "alpha") : $demologin));
		$password = $demopassword;

		// Show logo (search in order: small company logo, large company logo, theme logo, common logo)
		$width = 0;
		$urllogo = DOL_URL_ROOT.'/theme/common/login_logo.png';

		if (!empty($mysoc->logo_small) && is_readable($conf->mycompany->dir_output.'/logos/thumbs/'.$mysoc->logo_small))
		{
			$urllogo = DOL_URL_ROOT.'/viewimage.php?cache=1&amp;modulepart=mycompany&amp;file='.urlencode('logos/thumbs/'.$mysoc->logo_small);
		}
		elseif (!empty($mysoc->logo) && is_readable($conf->mycompany->dir_output.'/logos/'.$mysoc->logo))
		{
			$urllogo = DOL_URL_ROOT.'/viewimage.php?cache=1&amp;modulepart=mycompany&amp;file='.urlencode('logos/'.$mysoc->logo);
			$width = 128;
		}
		elseif (is_readable(DOL_DOCUMENT_ROOT.'/theme/dolibarr_logo.svg'))
		{
			$urllogo = DOL_URL_ROOT.'/theme/dolibarr_logo.svg';
		}

		// Security graphical code
		$captcha = 0;
		$captcha_refresh = '';
		if (function_exists("imagecreatefrompng") && !empty($conf->global->MAIN_SECURITY_ENABLECAPTCHA))
		{
			$captcha = 1;
			$captcha_refresh = img_picto($langs->trans("Refresh"), 'refresh', 'id="captcha_refresh_img"');
		}

		// Extra link
		$forgetpasslink = 0;
		$helpcenterlink = 0;
		if (empty($conf->global->MAIN_SECURITY_DISABLEFORGETPASSLINK) || empty($conf->global->MAIN_HELPCENTER_DISABLELINK))
		{
			if (empty($conf->global->MAIN_SECURITY_DISABLEFORGETPASSLINK))
			{
				$forgetpasslink = 1;
			}

			if (empty($conf->global->MAIN_HELPCENTER_DISABLELINK))
			{
				$helpcenterlink = 1;
			}
		}

		// Home message
		$main_home = '';
		if (!empty($conf->global->MAIN_HOME))
		{
		    $substitutionarray = getCommonSubstitutionArray($langs);
		    complete_substitutions_array($substitutionarray, $langs);
		    $texttoshow = make_substitutions($conf->global->MAIN_HOME, $substitutionarray, $langs);

			$main_home = dol_htmlcleanlastbr($texttoshow);
		}

		// Google AD
		$main_google_ad_client = ((!empty($conf->global->MAIN_GOOGLE_AD_CLIENT) && !empty($conf->global->MAIN_GOOGLE_AD_SLOT)) ? 1 : 0);

		// Set jquery theme
		$dol_loginmesg = (!empty($_SESSION["dol_loginmesg"]) ? $_SESSION["dol_loginmesg"] : '');

		$favicon = DOL_URL_ROOT.'/theme/dolibarr_256x256_color.png';
		if (!empty($mysoc->logo_squarred_mini)) $favicon = DOL_URL_ROOT.'/viewimage.php?cache=1&modulepart=mycompany&file='.urlencode('logos/thumbs/'.$mysoc->logo_squarred_mini);
		if (!empty($conf->global->MAIN_FAVICON_URL)) $favicon = $conf->global->MAIN_FAVICON_URL;

		$jquerytheme = 'base';
		if (!empty($conf->global->MAIN_USE_JQUERY_THEME)) $jquerytheme = $conf->global->MAIN_USE_JQUERY_THEME;

		// Set dol_hide_topmenu, dol_hide_leftmenu, dol_optimize_smallscreen, dol_no_mouse_hover
		$dol_hide_topmenu = GETPOST('dol_hide_topmenu', 'int');
		$dol_hide_leftmenu = GETPOST('dol_hide_leftmenu', 'int');
		$dol_optimize_smallscreen = GETPOST('dol_optimize_smallscreen', 'int');
		$dol_no_mouse_hover = GETPOST('dol_no_mouse_hover', 'int');
		$dol_use_jmobile = GETPOST('dol_use_jmobile', 'int');

		// Include login page template
		include $template_dir.'login.tpl.php';


		$_SESSION["dol_loginmesg"] = '';
	}
}

/**
 *  Fonction pour initialiser un salt pour la fonction crypt.
 *
 *  @param		int		$type		2=>renvoi un salt pour cryptage DES
 *									12=>renvoi un salt pour cryptage MD5
 *									non defini=>renvoi un salt pour cryptage par defaut
 *	@return		string				Salt string
 */
function makesalt($type = CRYPT_SALT_LENGTH)
{
	dol_syslog("makesalt type=".$type);
	switch ($type)
	{
		case 12:	// 8 + 4
			$saltlen = 8; $saltprefix = '$1$'; $saltsuffix = '$'; break;
		case 8:		// 8 (Pour compatibilite, ne devrait pas etre utilise)
			$saltlen = 8; $saltprefix = '$1$'; $saltsuffix = '$'; break;
		case 2:		// 2
		default: 	// by default, fall back on Standard DES (should work everywhere)
			$saltlen = 2; $saltprefix = ''; $saltsuffix = ''; break;
	}
	$salt = '';
	while (dol_strlen($salt) < $saltlen) $salt .= chr(mt_rand(64, 126));

	$result = $saltprefix.$salt.$saltsuffix;
	dol_syslog("makesalt return=".$result);
	return $result;
}

/**
 *  Encode or decode database password in config file
 *
 *  @param   	int		$level   	Encode level: 0 no encoding, 1 encoding
 *	@return		int					<0 if KO, >0 if OK
 */
function encodedecode_dbpassconf($level = 0)
{
	dol_syslog("encodedecode_dbpassconf level=".$level, LOG_DEBUG);
	$config = '';
	$passwd = '';
	$passwd_crypted = '';

	if ($fp = fopen(DOL_DOCUMENT_ROOT.'/conf/conf.php', 'r'))
	{
		while (!feof($fp))
		{
			$buffer = fgets($fp, 4096);

			$lineofpass = 0;

			if (preg_match('/^[^#]*dolibarr_main_db_encrypted_pass[\s]*=[\s]*(.*)/i', $buffer, $reg))	// Old way to save crypted value
			{
				$val = trim($reg[1]); // This also remove CR/LF
				$val = preg_replace('/^["\']/', '', $val);
				$val = preg_replace('/["\'][\s;]*$/', '', $val);
				if (!empty($val))
				{
					$passwd_crypted = $val;
					$val = dol_decode($val);
					$passwd = $val;
					$lineofpass = 1;
				}
			}
			elseif (preg_match('/^[^#]*dolibarr_main_db_pass[\s]*=[\s]*(.*)/i', $buffer, $reg))
			{
				$val = trim($reg[1]); // This also remove CR/LF
				$val = preg_replace('/^["\']/', '', $val);
				$val = preg_replace('/["\'][\s;]*$/', '', $val);
				if (preg_match('/crypted:/i', $buffer))
				{
					$val = preg_replace('/crypted:/i', '', $val);
					$passwd_crypted = $val;
					$val = dol_decode($val);
					$passwd = $val;
				}
				else
				{
					$passwd = $val;
					$val = dol_encode($val);
					$passwd_crypted = $val;
				}
				$lineofpass = 1;
			}

			// Output line
			if ($lineofpass)
			{
				// Add value at end of file
				if ($level == 0)
				{
					$config .= '$dolibarr_main_db_pass=\''.$passwd.'\';'."\n";
				}
				if ($level == 1)
				{
					$config .= '$dolibarr_main_db_pass=\'crypted:'.$passwd_crypted.'\';'."\n";
				}

				//print 'passwd = '.$passwd.' - passwd_crypted = '.$passwd_crypted;
				//exit;
			}
			else
			{
				$config .= $buffer;
			}
		}
		fclose($fp);

		// Write new conf file
		$file = DOL_DOCUMENT_ROOT.'/conf/conf.php';
		if ($fp = @fopen($file, 'w'))
		{
			fputs($fp, $config);
			fflush($fp);
			fclose($fp);
			clearstatcache();

			// It's config file, so we set read permission for creator only.
			// Should set permission to web user and groups for users used by batch
			//@chmod($file, octdec('0600'));

			return 1;
		}
		else
		{
			dol_syslog("encodedecode_dbpassconf Failed to open conf.php file for writing", LOG_WARNING);
			return -1;
		}
	}
	else
	{
		dol_syslog("encodedecode_dbpassconf Failed to read conf.php", LOG_ERR);
		return -2;
	}
}

/**
 * Return a generated password using default module
 *
 * @param		boolean		$generic				true=Create generic password (32 chars/numbers), false=Use the configured password generation module
 * @param		array		$replaceambiguouschars	Discard ambigous characters. For example array('I').
 * @param       int         $length                 Length of random string (Used only if $generic is true)
 * @return		string		    					New value for password
 * @see dol_hash()
 */
function getRandomPassword($generic = false, $replaceambiguouschars = null, $length = 32)
{
	global $db, $conf, $langs, $user;

	$generated_password = '';
	if ($generic)
	{
		$lowercase = "qwertyuiopasdfghjklzxcvbnm";
		$uppercase = "ASDFGHJKLZXCVBNMQWERTYUIOP";
		$numbers = "1234567890";
		$randomCode = "";
		$nbofchar = round($length / 3);
		$nbofcharlast = ($length - 2 * $nbofchar);
		//var_dump($nbofchar.'-'.$nbofcharlast);
		if (function_exists('random_int'))	// Cryptographic random
		{
			$max = strlen($lowercase) - 1;
			for ($x = 0; $x < $nbofchar; $x++) {
<<<<<<< HEAD
				$randomCode .= $lowercase[random_int(0, $max)];
			}
			$max = strlen($uppercase) - 1;
			for ($x = 0; $x < $nbofchar; $x++) {
				$randomCode .= $uppercase[random_int(0, $max)];
			}
			$max = strlen($numbers) - 1;
			for ($x = 0; $x < $nbofcharlast; $x++) {
				$randomCode .= $numbers[random_int(0, $max)];
=======
				$tmp = random_int(0, $max);
				$randomCode .= $lowercase[$tmp];
			}
			$max = strlen($uppercase) - 1;
			for ($x = 0; $x < $nbofchar; $x++) {
				$tmp = random_int(0, $max);
				$randomCode .= $uppercase[$tmp];
			}
			$max = strlen($numbers) - 1;
			for ($x = 0; $x < $nbofcharlast; $x++) {
				$tmp = random_int(0, $max);
				$randomCode .= $numbers[$tmp];
>>>>>>> 263b679a
			}

			$generated_password = str_shuffle($randomCode);
		}
		else	// Old platform, non cryptographic random
		{
			$max = strlen($lowercase) - 1;
			for ($x = 0; $x < $nbofchar; $x++) {
<<<<<<< HEAD
				$randomCode .= $lowercase[mt_rand(0, $max)];
			}
			$max = strlen($uppercase) - 1;
			for ($x = 0; $x < $nbofchar; $x++) {
				$randomCode .= $uppercase[mt_rand(0, $max)];
			}
			$max = strlen($numbers) - 1;
			for ($x = 0; $x < $nbofcharlast; $x++) {
				$randomCode .= $numbers[mt_rand(0, $max)];
=======
				$tmp = mt_rand(0, $max);
				$randomCode .= $lowercase[$tmp];
			}
			$max = strlen($uppercase) - 1;
			for ($x = 0; $x < $nbofchar; $x++) {
				$tmp = mt_rand(0, $max);
				$randomCode .= $uppercase[$tmp];
			}
			$max = strlen($numbers) - 1;
			for ($x = 0; $x < $nbofcharlast; $x++) {
				$tmp = mt_rand(0, $max);
				$randomCode .= $numbers[$tmp];
>>>>>>> 263b679a
			}

			$generated_password = str_shuffle($randomCode);
		}
	}
	elseif (!empty($conf->global->USER_PASSWORD_GENERATED))
	{
		$nomclass = "modGeneratePass".ucfirst($conf->global->USER_PASSWORD_GENERATED);
		$nomfichier = $nomclass.".class.php";
		//print DOL_DOCUMENT_ROOT."/core/modules/security/generate/".$nomclass;
		require_once DOL_DOCUMENT_ROOT."/core/modules/security/generate/".$nomfichier;
		$genhandler = new $nomclass($db, $conf, $langs, $user);
		$generated_password = $genhandler->getNewGeneratedPassword();
		unset($genhandler);
	}

	// Do we have to discard some alphabetic characters ?
	if (is_array($replaceambiguouschars) && count($replaceambiguouschars) > 0)
	{
		$numbers = "ABCDEF";
		$max = strlen($numbers) - 1;
		if (function_exists('random_int'))	// Cryptographic random
		{
<<<<<<< HEAD
			$generated_password = str_replace($replaceambiguouschars, $numbers[random_int(0, $max)], $generated_password);
		}
		else
		{
			$generated_password = str_replace($replaceambiguouschars, $numbers[mt_rand(0, $max)], $generated_password);
=======
			$tmp = random_int(0, $max);
			$generated_password=str_replace($replaceambiguouschars, $numbers[$tmp], $generated_password);
		}
		else
		{
			$tmp = random_int(0, $max);
			$generated_password=str_replace($replaceambiguouschars, $numbers[$tmp], $generated_password);
>>>>>>> 263b679a
		}
	}

	return $generated_password;
}<|MERGE_RESOLUTION|>--- conflicted
+++ resolved
@@ -463,17 +463,6 @@
 		{
 			$max = strlen($lowercase) - 1;
 			for ($x = 0; $x < $nbofchar; $x++) {
-<<<<<<< HEAD
-				$randomCode .= $lowercase[random_int(0, $max)];
-			}
-			$max = strlen($uppercase) - 1;
-			for ($x = 0; $x < $nbofchar; $x++) {
-				$randomCode .= $uppercase[random_int(0, $max)];
-			}
-			$max = strlen($numbers) - 1;
-			for ($x = 0; $x < $nbofcharlast; $x++) {
-				$randomCode .= $numbers[random_int(0, $max)];
-=======
 				$tmp = random_int(0, $max);
 				$randomCode .= $lowercase[$tmp];
 			}
@@ -486,7 +475,6 @@
 			for ($x = 0; $x < $nbofcharlast; $x++) {
 				$tmp = random_int(0, $max);
 				$randomCode .= $numbers[$tmp];
->>>>>>> 263b679a
 			}
 
 			$generated_password = str_shuffle($randomCode);
@@ -495,17 +483,6 @@
 		{
 			$max = strlen($lowercase) - 1;
 			for ($x = 0; $x < $nbofchar; $x++) {
-<<<<<<< HEAD
-				$randomCode .= $lowercase[mt_rand(0, $max)];
-			}
-			$max = strlen($uppercase) - 1;
-			for ($x = 0; $x < $nbofchar; $x++) {
-				$randomCode .= $uppercase[mt_rand(0, $max)];
-			}
-			$max = strlen($numbers) - 1;
-			for ($x = 0; $x < $nbofcharlast; $x++) {
-				$randomCode .= $numbers[mt_rand(0, $max)];
-=======
 				$tmp = mt_rand(0, $max);
 				$randomCode .= $lowercase[$tmp];
 			}
@@ -518,7 +495,6 @@
 			for ($x = 0; $x < $nbofcharlast; $x++) {
 				$tmp = mt_rand(0, $max);
 				$randomCode .= $numbers[$tmp];
->>>>>>> 263b679a
 			}
 
 			$generated_password = str_shuffle($randomCode);
@@ -542,21 +518,13 @@
 		$max = strlen($numbers) - 1;
 		if (function_exists('random_int'))	// Cryptographic random
 		{
-<<<<<<< HEAD
-			$generated_password = str_replace($replaceambiguouschars, $numbers[random_int(0, $max)], $generated_password);
+			$tmp = random_int(0, $max);
+			$generated_password = str_replace($replaceambiguouschars, $numbers[$tmp], $generated_password);
 		}
 		else
 		{
-			$generated_password = str_replace($replaceambiguouschars, $numbers[mt_rand(0, $max)], $generated_password);
-=======
 			$tmp = random_int(0, $max);
-			$generated_password=str_replace($replaceambiguouschars, $numbers[$tmp], $generated_password);
-		}
-		else
-		{
-			$tmp = random_int(0, $max);
-			$generated_password=str_replace($replaceambiguouschars, $numbers[$tmp], $generated_password);
->>>>>>> 263b679a
+			$generated_password = str_replace($replaceambiguouschars, $numbers[$tmp], $generated_password);
 		}
 	}
 
