<?php
/* Copyright (C) 2008-2011 Laurent Destailleur  <eldy@users.sourceforge.net>
 * Copyright (C) 2008-2017 Regis Houssin        <regis.houssin@inodbox.com>
 *
 * This program is free software; you can redistribute it and/or modify
 * it under the terms of the GNU General Public License as published by
 * the Free Software Foundation; either version 3 of the License, or
 * (at your option) any later version.
 *
 * This program is distributed in the hope that it will be useful,
 * but WITHOUT ANY WARRANTY; without even the implied warranty of
 * MERCHANTABILITY or FITNESS FOR A PARTICULAR PURPOSE.  See the
 * GNU General Public License for more details.
 *
 * You should have received a copy of the GNU General Public License
 * along with this program. If not, see <https://www.gnu.org/licenses/>.
 * or see https://www.gnu.org/
 */

/**
 *  \file		htdocs/core/lib/security2.lib.php
 *  \ingroup    core
 *  \brief		Set of function used for dolibarr security (not common functions).
 *  			Warning, this file must not depends on other library files, except function.lib.php
 *  			because it is used at low code level.
 */


/**
 *  Return user/group account of web server
 *
 *  @param	string	$mode       'user' or 'group'
 *  @return string				Return user or group of web server
 */
function dol_getwebuser($mode)
{
    $t = '?';
    if ($mode == 'user')  $t = getenv('APACHE_RUN_USER'); // $_ENV['APACHE_RUN_USER'] is empty
    if ($mode == 'group') $t = getenv('APACHE_RUN_GROUP');
    return $t;
}

/**
 *  Return a login if login/pass was successfull
 *
 *	@param		string	$usertotest			Login value to test
 *	@param		string	$passwordtotest		Password value to test
 *	@param		string	$entitytotest		Instance of data we must check
 *	@param		array	$authmode			Array list of selected authentication mode array('http', 'dolibarr', 'xxx'...)
 *	@param		string	$context			Context checkLoginPassEntity was created for ('api', 'dav', 'ws', '')
 *  @return		string						Login or ''
 */
function checkLoginPassEntity($usertotest, $passwordtotest, $entitytotest, $authmode, $context = '')
{
	global $conf, $langs;
    //global $dolauthmode;    // To return authentication finally used

	// Check parameters
	if ($entitytotest == '') $entitytotest = 1;

    dol_syslog("checkLoginPassEntity usertotest=".$usertotest." entitytotest=".$entitytotest." authmode=".join(',', $authmode));
	$login = '';

	// Validation of login/pass/entity with standard modules
	if (empty($login))
	{
	    $test = true;
    	foreach ($authmode as $mode)
    	{
    		if ($test && $mode && !$login)
    		{
    		    // Validation of login/pass/entity for mode $mode
    		    $mode = trim($mode);
        		$authfile = 'functions_'.$mode.'.php';
        		$fullauthfile = '';

    		    $dirlogin = array_merge(array("/core/login"), (array) $conf->modules_parts['login']);
    		    foreach ($dirlogin as $reldir)
    		    {
    		        $dir = dol_buildpath($reldir, 0);
    		        $newdir = dol_osencode($dir);

    		        // Check if file found (do not use dol_is_file to avoid loading files.lib.php)
    		        $tmpnewauthfile = $newdir.(preg_match('/\/$/', $newdir) ? '' : '/').$authfile;
    		        if (is_file($tmpnewauthfile)) $fullauthfile = $tmpnewauthfile;
    		    }

    		    $result = false;
    		    if ($fullauthfile) $result = include_once $fullauthfile;
    			if ($fullauthfile && $result)
    			{
    				// Call function to check user/password
    				$function = 'check_user_password_'.$mode;
    				$login = call_user_func($function, $usertotest, $passwordtotest, $entitytotest, $context);
    				if ($login)	// Login is successfull
    				{
    					$test = false; // To stop once at first login success
    					$conf->authmode = $mode; // This properties is defined only when logged to say what mode was successfully used
    					$dol_tz = GETPOST('tz');
    					$dol_dst = GETPOST('dst');
    					$dol_screenwidth = GETPOST('screenwidth');
    					$dol_screenheight = GETPOST('screenheight');
    				}
    			}
    			else
    			{
    				dol_syslog("Authentication KO - failed to load file '".$authfile."'", LOG_ERR);
    				sleep(1);
    				// Load translation files required by the page
                    $langs->loadLangs(array('other', 'main', 'errors'));

    				$_SESSION["dol_loginmesg"] = $langs->trans("ErrorFailedToLoadLoginFileForMode", $mode);
    			}
    		}
    	}
	}

	return $login;
}


if (!function_exists('dol_loginfunction'))
{
    /**
     * Show Dolibarr default login page.
     * Part of this code is also duplicated into main.inc.php::top_htmlhead
     *
     * @param       Translate   $langs      Lang object (must be initialized by a new).
     * @param       Conf        $conf       Conf object
     * @param       Societe     $mysoc      Company object
     * @return      void
     */
    function dol_loginfunction($langs, $conf, $mysoc)
	{
		global $dolibarr_main_demo, $db;
		global $hookmanager;

		$langs->loadLangs(array("main", "other", "help", "admin"));

		// Instantiate hooks of thirdparty module only if not already define
		$hookmanager->initHooks(array('mainloginpage'));

		$main_authentication = $conf->file->main_authentication;

		$session_name = session_name(); // Get current session name

		$dol_url_root = DOL_URL_ROOT;

		// Title
		$appli = constant('DOL_APPLICATION_TITLE');
		$title = $appli.' '.constant('DOL_VERSION');
		if (!empty($conf->global->MAIN_APPLICATION_TITLE)) $title = $conf->global->MAIN_APPLICATION_TITLE;
		$titletruedolibarrversion = constant('DOL_VERSION'); // $title used by login template after the @ to inform of true Dolibarr version

		// Note: $conf->css looks like '/theme/eldy/style.css.php'
		/*
		$conf->css = "/theme/".(GETPOST('theme','alpha')?GETPOST('theme','alpha'):$conf->theme)."/style.css.php";
		$themepath=dol_buildpath($conf->css,1);
		if (! empty($conf->modules_parts['theme']))		// Using this feature slow down application
		{
			foreach($conf->modules_parts['theme'] as $reldir)
			{
				if (file_exists(dol_buildpath($reldir.$conf->css, 0)))
				{
					$themepath=dol_buildpath($reldir.$conf->css, 1);
					break;
				}
			}
		}
		$conf_css = $themepath."?lang=".$langs->defaultlang;
		*/

		// Select templates dir
		if (!empty($conf->modules_parts['tpl']))	// Using this feature slow down application
		{
			$dirtpls = array_merge($conf->modules_parts['tpl'], array('/core/tpl/'));
			foreach ($dirtpls as $reldir)
			{
				$tmp = dol_buildpath($reldir.'login.tpl.php');
				if (file_exists($tmp)) { $template_dir = preg_replace('/login\.tpl\.php$/', '', $tmp); break; }
			}
		}
		else
		{
			$template_dir = DOL_DOCUMENT_ROOT."/core/tpl/";
		}

		// Set cookie for timeout management
		$prefix = dol_getprefix('');
		$sessiontimeout = 'DOLSESSTIMEOUT_'.$prefix;
		if (!empty($conf->global->MAIN_SESSION_TIMEOUT)) setcookie($sessiontimeout, $conf->global->MAIN_SESSION_TIMEOUT, 0, "/", null, false, true);

		if (GETPOST('urlfrom', 'alpha')) $_SESSION["urlfrom"] = GETPOST('urlfrom', 'alpha');
		else unset($_SESSION["urlfrom"]);

		if (!GETPOST("username", 'alpha')) $focus_element = 'username';
		else $focus_element = 'password';

		$demologin = '';
		$demopassword = '';
		if (!empty($dolibarr_main_demo))
		{
			$tab = explode(',', $dolibarr_main_demo);
			$demologin = $tab[0];
			$demopassword = $tab[1];
		}

		// Execute hook getLoginPageOptions (for table)
		$parameters = array('entity' => GETPOST('entity', 'int'));
		$reshook = $hookmanager->executeHooks('getLoginPageOptions', $parameters); // Note that $action and $object may have been modified by some hooks.
		$morelogincontent = $hookmanager->resPrint;

		// Execute hook getLoginPageExtraOptions (eg for js)
		$parameters = array('entity' => GETPOST('entity', 'int'));
		$reshook = $hookmanager->executeHooks('getLoginPageExtraOptions', $parameters); // Note that $action and $object may have been modified by some hooks.
		$moreloginextracontent = $hookmanager->resPrint;

		// Login
		$login = (!empty($hookmanager->resArray['username']) ? $hookmanager->resArray['username'] : (GETPOST("username", "alpha") ? GETPOST("username", "alpha") : $demologin));
		$password = $demopassword;

		// Show logo (search in order: small company logo, large company logo, theme logo, common logo)
		$width = 0;
		$urllogo = DOL_URL_ROOT.'/theme/common/login_logo.png';

		if (!empty($mysoc->logo_small) && is_readable($conf->mycompany->dir_output.'/logos/thumbs/'.$mysoc->logo_small))
		{
			$urllogo = DOL_URL_ROOT.'/viewimage.php?cache=1&amp;modulepart=mycompany&amp;file='.urlencode('logos/thumbs/'.$mysoc->logo_small);
		}
		elseif (!empty($mysoc->logo) && is_readable($conf->mycompany->dir_output.'/logos/'.$mysoc->logo))
		{
			$urllogo = DOL_URL_ROOT.'/viewimage.php?cache=1&amp;modulepart=mycompany&amp;file='.urlencode('logos/'.$mysoc->logo);
			$width = 128;
		}
		elseif (is_readable(DOL_DOCUMENT_ROOT.'/theme/dolibarr_logo.svg'))
		{
			$urllogo = DOL_URL_ROOT.'/theme/dolibarr_logo.svg';
		}

		// Security graphical code
		$captcha = 0;
		$captcha_refresh = '';
		if (function_exists("imagecreatefrompng") && !empty($conf->global->MAIN_SECURITY_ENABLECAPTCHA))
		{
			$captcha = 1;
			$captcha_refresh = img_picto($langs->trans("Refresh"), 'refresh', 'id="captcha_refresh_img"');
		}

		// Extra link
		$forgetpasslink = 0;
		$helpcenterlink = 0;
		if (empty($conf->global->MAIN_SECURITY_DISABLEFORGETPASSLINK) || empty($conf->global->MAIN_HELPCENTER_DISABLELINK))
		{
			if (empty($conf->global->MAIN_SECURITY_DISABLEFORGETPASSLINK))
			{
				$forgetpasslink = 1;
			}

			if (empty($conf->global->MAIN_HELPCENTER_DISABLELINK))
			{
				$helpcenterlink = 1;
			}
		}

		// Home message
		$main_home = '';
		if (!empty($conf->global->MAIN_HOME))
		{
		    $substitutionarray = getCommonSubstitutionArray($langs);
		    complete_substitutions_array($substitutionarray, $langs);
		    $texttoshow = make_substitutions($conf->global->MAIN_HOME, $substitutionarray, $langs);

			$main_home = dol_htmlcleanlastbr($texttoshow);
		}

		// Google AD
		$main_google_ad_client = ((!empty($conf->global->MAIN_GOOGLE_AD_CLIENT) && !empty($conf->global->MAIN_GOOGLE_AD_SLOT)) ? 1 : 0);

		// Set jquery theme
		$dol_loginmesg = (!empty($_SESSION["dol_loginmesg"]) ? $_SESSION["dol_loginmesg"] : '');

		$favicon = DOL_URL_ROOT.'/theme/dolibarr_256x256_color.png';
		if (!empty($mysoc->logo_squarred_mini)) $favicon = DOL_URL_ROOT.'/viewimage.php?cache=1&modulepart=mycompany&file='.urlencode('logos/thumbs/'.$mysoc->logo_squarred_mini);
		if (!empty($conf->global->MAIN_FAVICON_URL)) $favicon = $conf->global->MAIN_FAVICON_URL;

		$jquerytheme = 'base';
		if (!empty($conf->global->MAIN_USE_JQUERY_THEME)) $jquerytheme = $conf->global->MAIN_USE_JQUERY_THEME;

		// Set dol_hide_topmenu, dol_hide_leftmenu, dol_optimize_smallscreen, dol_no_mouse_hover
		$dol_hide_topmenu = GETPOST('dol_hide_topmenu', 'int');
		$dol_hide_leftmenu = GETPOST('dol_hide_leftmenu', 'int');
		$dol_optimize_smallscreen = GETPOST('dol_optimize_smallscreen', 'int');
		$dol_no_mouse_hover = GETPOST('dol_no_mouse_hover', 'int');
		$dol_use_jmobile = GETPOST('dol_use_jmobile', 'int');

		// Include login page template
		include $template_dir.'login.tpl.php';


		$_SESSION["dol_loginmesg"] = '';
	}
}

/**
 *  Fonction pour initialiser un salt pour la fonction crypt.
 *
 *  @param		int		$type		2=>renvoi un salt pour cryptage DES
 *									12=>renvoi un salt pour cryptage MD5
 *									non defini=>renvoi un salt pour cryptage par defaut
 *	@return		string				Salt string
 */
function makesalt($type = CRYPT_SALT_LENGTH)
{
	dol_syslog("makesalt type=".$type);
	switch ($type)
	{
		case 12:	// 8 + 4
			$saltlen = 8; $saltprefix = '$1$'; $saltsuffix = '$'; break;
		case 8:		// 8 (Pour compatibilite, ne devrait pas etre utilise)
			$saltlen = 8; $saltprefix = '$1$'; $saltsuffix = '$'; break;
		case 2:		// 2
		default: 	// by default, fall back on Standard DES (should work everywhere)
			$saltlen = 2; $saltprefix = ''; $saltsuffix = ''; break;
	}
	$salt = '';
	while (dol_strlen($salt) < $saltlen) $salt .= chr(mt_rand(64, 126));

	$result = $saltprefix.$salt.$saltsuffix;
	dol_syslog("makesalt return=".$result);
	return $result;
}

/**
 *  Encode or decode database password in config file
 *
 *  @param   	int		$level   	Encode level: 0 no encoding, 1 encoding
 *	@return		int					<0 if KO, >0 if OK
 */
function encodedecode_dbpassconf($level = 0)
{
	dol_syslog("encodedecode_dbpassconf level=".$level, LOG_DEBUG);
	$config = '';
	$passwd = '';
	$passwd_crypted = '';

	if ($fp = fopen(DOL_DOCUMENT_ROOT.'/conf/conf.php', 'r'))
	{
		while (!feof($fp))
		{
			$buffer = fgets($fp, 4096);

			$lineofpass = 0;

			if (preg_match('/^[^#]*dolibarr_main_db_encrypted_pass[\s]*=[\s]*(.*)/i', $buffer, $reg))	// Old way to save crypted value
			{
				$val = trim($reg[1]); // This also remove CR/LF
				$val = preg_replace('/^["\']/', '', $val);
				$val = preg_replace('/["\'][\s;]*$/', '', $val);
				if (!empty($val))
				{
					$passwd_crypted = $val;
					$val = dol_decode($val);
					$passwd = $val;
					$lineofpass = 1;
				}
			}
			elseif (preg_match('/^[^#]*dolibarr_main_db_pass[\s]*=[\s]*(.*)/i', $buffer, $reg))
			{
				$val = trim($reg[1]); // This also remove CR/LF
				$val = preg_replace('/^["\']/', '', $val);
				$val = preg_replace('/["\'][\s;]*$/', '', $val);
				if (preg_match('/crypted:/i', $buffer))
				{
					$val = preg_replace('/crypted:/i', '', $val);
					$passwd_crypted = $val;
					$val = dol_decode($val);
					$passwd = $val;
				}
				else
				{
					$passwd = $val;
					$val = dol_encode($val);
					$passwd_crypted = $val;
				}
				$lineofpass = 1;
			}

			// Output line
			if ($lineofpass)
			{
				// Add value at end of file
				if ($level == 0)
				{
					$config .= '$dolibarr_main_db_pass=\''.$passwd.'\';'."\n";
				}
				if ($level == 1)
				{
					$config .= '$dolibarr_main_db_pass=\'crypted:'.$passwd_crypted.'\';'."\n";
				}

				//print 'passwd = '.$passwd.' - passwd_crypted = '.$passwd_crypted;
				//exit;
			}
			else
			{
				$config .= $buffer;
			}
		}
		fclose($fp);

		// Write new conf file
		$file = DOL_DOCUMENT_ROOT.'/conf/conf.php';
		if ($fp = @fopen($file, 'w'))
		{
			fputs($fp, $config);
			fflush($fp);
			fclose($fp);
			clearstatcache();

			// It's config file, so we set read permission for creator only.
			// Should set permission to web user and groups for users used by batch
			//@chmod($file, octdec('0600'));

			return 1;
		}
		else
		{
			dol_syslog("encodedecode_dbpassconf Failed to open conf.php file for writing", LOG_WARNING);
			return -1;
		}
	}
	else
	{
		dol_syslog("encodedecode_dbpassconf Failed to read conf.php", LOG_ERR);
		return -2;
	}
}

/**
 * Return a generated password using default module
 *
 * @param		boolean		$generic				true=Create generic password (32 chars/numbers), false=Use the configured password generation module
 * @param		array		$replaceambiguouschars	Discard ambigous characters. For example array('I').
 * @param       int         $length                 Length of random string (Used only if $generic is true)
 * @return		string		    					New value for password
 * @see dol_hash()
 */
function getRandomPassword($generic = false, $replaceambiguouschars = null, $length = 32)
{
	global $db, $conf, $langs, $user;

	$generated_password = '';
	if ($generic)
	{
		$lowercase = "qwertyuiopasdfghjklzxcvbnm";
		$uppercase = "ASDFGHJKLZXCVBNMQWERTYUIOP";
		$numbers = "1234567890";
		$randomCode = "";
		$nbofchar = round($length / 3);
		$nbofcharlast = ($length - 2 * $nbofchar);
		//var_dump($nbofchar.'-'.$nbofcharlast);
		if (function_exists('random_int'))	// Cryptographic random
		{
			$max = strlen($lowercase) - 1;
			for ($x = 0; $x < $nbofchar; $x++) {
				$tmp = random_int(0, $max);
				$randomCode .= $lowercase[$tmp];
			}
			$max = strlen($uppercase) - 1;
			for ($x = 0; $x < $nbofchar; $x++) {
				$tmp = random_int(0, $max);
				$randomCode .= $uppercase[$tmp];
			}
			$max = strlen($numbers) - 1;
			for ($x = 0; $x < $nbofcharlast; $x++) {
				$tmp = random_int(0, $max);
				$randomCode .= $numbers[$tmp];
			}

			$generated_password = str_shuffle($randomCode);
		}
		else	// Old platform, non cryptographic random
		{
			$max = strlen($lowercase) - 1;
			for ($x = 0; $x < $nbofchar; $x++) {
				$tmp = mt_rand(0, $max);
				$randomCode .= $lowercase[$tmp];
			}
			$max = strlen($uppercase) - 1;
			for ($x = 0; $x < $nbofchar; $x++) {
				$tmp = mt_rand(0, $max);
				$randomCode .= $uppercase[$tmp];
			}
			$max = strlen($numbers) - 1;
			for ($x = 0; $x < $nbofcharlast; $x++) {
				$tmp = mt_rand(0, $max);
				$randomCode .= $numbers[$tmp];
			}

			$generated_password = str_shuffle($randomCode);
		}
	}
	elseif (!empty($conf->global->USER_PASSWORD_GENERATED))
	{
		$nomclass = "modGeneratePass".ucfirst($conf->global->USER_PASSWORD_GENERATED);
		$nomfichier = $nomclass.".class.php";
		//print DOL_DOCUMENT_ROOT."/core/modules/security/generate/".$nomclass;
		require_once DOL_DOCUMENT_ROOT."/core/modules/security/generate/".$nomfichier;
		$genhandler = new $nomclass($db, $conf, $langs, $user);
		$generated_password = $genhandler->getNewGeneratedPassword();
		unset($genhandler);
	}

	// Do we have to discard some alphabetic characters ?
	if (is_array($replaceambiguouschars) && count($replaceambiguouschars) > 0)
	{
		$numbers = "ABCDEF";
		$max = strlen($numbers) - 1;
		if (function_exists('random_int'))	// Cryptographic random
		{
			$tmp = random_int(0, $max);
			$generated_password = str_replace($replaceambiguouschars, $numbers[$tmp], $generated_password);
		}
		else
		{
<<<<<<< HEAD
			$tmp = random_int(0, $max);
			$generated_password = str_replace($replaceambiguouschars, $numbers[$tmp], $generated_password);
=======
			$tmp = mt_rand(0, $max);
			$generated_password=str_replace($replaceambiguouschars, $numbers[$tmp], $generated_password);
>>>>>>> f51b0202
		}
	}

	return $generated_password;
}<|MERGE_RESOLUTION|>--- conflicted
+++ resolved
@@ -516,20 +516,12 @@
 	{
 		$numbers = "ABCDEF";
 		$max = strlen($numbers) - 1;
-		if (function_exists('random_int'))	// Cryptographic random
-		{
+		if (function_exists('random_int')) {	// Cryptographic random
 			$tmp = random_int(0, $max);
 			$generated_password = str_replace($replaceambiguouschars, $numbers[$tmp], $generated_password);
-		}
-		else
-		{
-<<<<<<< HEAD
-			$tmp = random_int(0, $max);
+		} else {
+			$tmp = mt_rand(0, $max);
 			$generated_password = str_replace($replaceambiguouschars, $numbers[$tmp], $generated_password);
-=======
-			$tmp = mt_rand(0, $max);
-			$generated_password=str_replace($replaceambiguouschars, $numbers[$tmp], $generated_password);
->>>>>>> f51b0202
 		}
 	}
 
