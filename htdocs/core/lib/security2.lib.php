<?php
/* Copyright (C) 2008-2011 Laurent Destailleur  <eldy@users.sourceforge.net>
 * Copyright (C) 2008-2017 Regis Houssin        <regis.houssin@inodbox.com>
 *
 * This program is free software; you can redistribute it and/or modify
 * it under the terms of the GNU General Public License as published by
 * the Free Software Foundation; either version 3 of the License, or
 * (at your option) any later version.
 *
 * This program is distributed in the hope that it will be useful,
 * but WITHOUT ANY WARRANTY; without even the implied warranty of
 * MERCHANTABILITY or FITNESS FOR A PARTICULAR PURPOSE.  See the
 * GNU General Public License for more details.
 *
 * You should have received a copy of the GNU General Public License
 * along with this program. If not, see <https://www.gnu.org/licenses/>.
 * or see https://www.gnu.org/
 */

/**
 *  \file		htdocs/core/lib/security2.lib.php
 *  \ingroup    core
 *  \brief		Set of function used for dolibarr security (not common functions).
 *  			Warning, this file must not depends on other library files, except function.lib.php
 *  			because it is used at low code level.
 */


/**
 *  Return user/group account of web server
 *
 *  @param	string	$mode       'user' or 'group'
 *  @return string				Return user or group of web server
 */
function dol_getwebuser($mode)
{
    $t = '?';
    if ($mode == 'user')  $t = getenv('APACHE_RUN_USER'); // $_ENV['APACHE_RUN_USER'] is empty
    if ($mode == 'group') $t = getenv('APACHE_RUN_GROUP');
    return $t;
}

/**
 *  Return a login if login/pass was successfull
 *
 *	@param		string	$usertotest			Login value to test
 *	@param		string	$passwordtotest		Password value to test
 *	@param		string	$entitytotest		Instance of data we must check
 *	@param		array	$authmode			Array list of selected authentication mode array('http', 'dolibarr', 'xxx'...)
 *	@param		string	$context			Context checkLoginPassEntity was created for ('api', 'dav', 'ws', '')
 *  @return		string						Login or ''
 */
function checkLoginPassEntity($usertotest, $passwordtotest, $entitytotest, $authmode, $context = '')
{
	global $conf, $langs;
    //global $dolauthmode;    // To return authentication finally used

	// Check parameters
	if ($entitytotest == '') $entitytotest = 1;

    dol_syslog("checkLoginPassEntity usertotest=".$usertotest." entitytotest=".$entitytotest." authmode=".join(',', $authmode));
	$login = '';

	// Validation of login/pass/entity with standard modules
	if (empty($login))
	{
	    $test = true;
    	foreach ($authmode as $mode)
    	{
    		if ($test && $mode && !$login)
    		{
    		    // Validation of login/pass/entity for mode $mode
    		    $mode = trim($mode);
        		$authfile = 'functions_'.$mode.'.php';
        		$fullauthfile = '';

    		    $dirlogin = array_merge(array("/core/login"), (array) $conf->modules_parts['login']);
    		    foreach ($dirlogin as $reldir)
    		    {
    		        $dir = dol_buildpath($reldir, 0);
    		        $newdir = dol_osencode($dir);

    		        // Check if file found (do not use dol_is_file to avoid loading files.lib.php)
    		        $tmpnewauthfile = $newdir.(preg_match('/\/$/', $newdir) ? '' : '/').$authfile;
    		        if (is_file($tmpnewauthfile)) $fullauthfile = $tmpnewauthfile;
    		    }

    		    $result = false;
    		    if ($fullauthfile) $result = include_once $fullauthfile;
    			if ($fullauthfile && $result)
    			{
    				// Call function to check user/password
    				$function = 'check_user_password_'.$mode;
    				$login = call_user_func($function, $usertotest, $passwordtotest, $entitytotest, $context);
    				if ($login && $login != '--bad-login-validity--')	// Login is successfull
    				{
    					$test = false; // To stop once at first login success
    					$conf->authmode = $mode; // This properties is defined only when logged to say what mode was successfully used
    					$dol_tz = GETPOST('tz');
    					$dol_dst = GETPOST('dst');
    					$dol_screenwidth = GETPOST('screenwidth');
    					$dol_screenheight = GETPOST('screenheight');
    				}
    			} else {
    				dol_syslog("Authentication KO - failed to load file '".$authfile."'", LOG_ERR);
    				sleep(1);
    				// Load translation files required by the page
                    $langs->loadLangs(array('other', 'main', 'errors'));

    				$_SESSION["dol_loginmesg"] = $langs->trans("ErrorFailedToLoadLoginFileForMode", $mode);
    			}
    		}
    	}
	}

	return $login;
}


if (!function_exists('dol_loginfunction'))
{
    /**
     * Show Dolibarr default login page.
     * Part of this code is also duplicated into main.inc.php::top_htmlhead
     *
     * @param       Translate   $langs      Lang object (must be initialized by a new).
     * @param       Conf        $conf       Conf object
     * @param       Societe     $mysoc      Company object
     * @return      void
     */
    function dol_loginfunction($langs, $conf, $mysoc)
	{
		global $dolibarr_main_demo, $dolibarr_main_force_https;
		global $db, $hookmanager;

		$langs->loadLangs(array("main", "other", "help", "admin"));

		// Instantiate hooks of thirdparty module only if not already define
		$hookmanager->initHooks(array('mainloginpage'));

		$main_authentication = $conf->file->main_authentication;

		$session_name = session_name(); // Get current session name

		$dol_url_root = DOL_URL_ROOT;

		// Title
		$appli = constant('DOL_APPLICATION_TITLE');
		$title = $appli.' '.constant('DOL_VERSION');
		if (!empty($conf->global->MAIN_APPLICATION_TITLE)) $title = $conf->global->MAIN_APPLICATION_TITLE;
		$titletruedolibarrversion = constant('DOL_VERSION'); // $title used by login template after the @ to inform of true Dolibarr version

		// Note: $conf->css looks like '/theme/eldy/style.css.php'
		/*
		$conf->css = "/theme/".(GETPOST('theme','alpha')?GETPOST('theme','alpha'):$conf->theme)."/style.css.php";
		$themepath=dol_buildpath($conf->css,1);
		if (! empty($conf->modules_parts['theme']))		// Using this feature slow down application
		{
			foreach($conf->modules_parts['theme'] as $reldir)
			{
				if (file_exists(dol_buildpath($reldir.$conf->css, 0)))
				{
					$themepath=dol_buildpath($reldir.$conf->css, 1);
					break;
				}
			}
		}
		$conf_css = $themepath."?lang=".$langs->defaultlang;
		*/

		// Select templates dir
		if (!empty($conf->modules_parts['tpl']))	// Using this feature slow down application
		{
			$dirtpls = array_merge($conf->modules_parts['tpl'], array('/core/tpl/'));
			foreach ($dirtpls as $reldir)
			{
				$tmp = dol_buildpath($reldir.'login.tpl.php');
				if (file_exists($tmp)) { $template_dir = preg_replace('/login\.tpl\.php$/', '', $tmp); break; }
			}
		} else {
			$template_dir = DOL_DOCUMENT_ROOT."/core/tpl/";
		}

		// Set cookie for timeout management
		$prefix = dol_getprefix('');
		$sessiontimeout = 'DOLSESSTIMEOUT_'.$prefix;
		if (!empty($conf->global->MAIN_SESSION_TIMEOUT)) setcookie($sessiontimeout, $conf->global->MAIN_SESSION_TIMEOUT, 0, "/", null, (empty($dolibarr_main_force_https) ? false : true), true);

		if (GETPOST('urlfrom', 'alpha')) $_SESSION["urlfrom"] = GETPOST('urlfrom', 'alpha');
		else unset($_SESSION["urlfrom"]);

		if (!GETPOST("username", 'alpha')) $focus_element = 'username';
		else $focus_element = 'password';

		$demologin = '';
		$demopassword = '';
		if (!empty($dolibarr_main_demo))
		{
			$tab = explode(',', $dolibarr_main_demo);
			$demologin = $tab[0];
			$demopassword = $tab[1];
		}

		// Execute hook getLoginPageOptions (for table)
		$parameters = array('entity' => GETPOST('entity', 'int'));
		$reshook = $hookmanager->executeHooks('getLoginPageOptions', $parameters); // Note that $action and $object may have been modified by some hooks.
		$morelogincontent = $hookmanager->resPrint;

		// Execute hook getLoginPageExtraOptions (eg for js)
		$parameters = array('entity' => GETPOST('entity', 'int'));
		$reshook = $hookmanager->executeHooks('getLoginPageExtraOptions', $parameters); // Note that $action and $object may have been modified by some hooks.
		$moreloginextracontent = $hookmanager->resPrint;

		// Login
		$login = (!empty($hookmanager->resArray['username']) ? $hookmanager->resArray['username'] : (GETPOST("username", "alpha") ? GETPOST("username", "alpha") : $demologin));
		$password = $demopassword;

		// Show logo (search in order: small company logo, large company logo, theme logo, common logo)
		$width = 0;
		$urllogo = DOL_URL_ROOT.'/theme/common/login_logo.png';

		if (!empty($mysoc->logo_small) && is_readable($conf->mycompany->dir_output.'/logos/thumbs/'.$mysoc->logo_small))
		{
			$urllogo = DOL_URL_ROOT.'/viewimage.php?cache=1&amp;modulepart=mycompany&amp;file='.urlencode('logos/thumbs/'.$mysoc->logo_small);
		} elseif (!empty($mysoc->logo) && is_readable($conf->mycompany->dir_output.'/logos/'.$mysoc->logo))
		{
			$urllogo = DOL_URL_ROOT.'/viewimage.php?cache=1&amp;modulepart=mycompany&amp;file='.urlencode('logos/'.$mysoc->logo);
			$width = 128;
		} elseif (is_readable(DOL_DOCUMENT_ROOT.'/theme/dolibarr_logo.svg'))
		{
			$urllogo = DOL_URL_ROOT.'/theme/dolibarr_logo.svg';
		}

		// Security graphical code
		$captcha = 0;
		$captcha_refresh = '';
		if (function_exists("imagecreatefrompng") && !empty($conf->global->MAIN_SECURITY_ENABLECAPTCHA))
		{
			$captcha = 1;
			$captcha_refresh = img_picto($langs->trans("Refresh"), 'refresh', 'id="captcha_refresh_img"');
		}

		// Extra link
		$forgetpasslink = 0;
		$helpcenterlink = 0;
		if (empty($conf->global->MAIN_SECURITY_DISABLEFORGETPASSLINK) || empty($conf->global->MAIN_HELPCENTER_DISABLELINK))
		{
			if (empty($conf->global->MAIN_SECURITY_DISABLEFORGETPASSLINK))
			{
				$forgetpasslink = 1;
			}

			if (empty($conf->global->MAIN_HELPCENTER_DISABLELINK))
			{
				$helpcenterlink = 1;
			}
		}

		// Home message
		$main_home = '';
		if (!empty($conf->global->MAIN_HOME))
		{
		    $substitutionarray = getCommonSubstitutionArray($langs);
		    complete_substitutions_array($substitutionarray, $langs);
		    $texttoshow = make_substitutions($conf->global->MAIN_HOME, $substitutionarray, $langs);

			$main_home = dol_htmlcleanlastbr($texttoshow);
		}

		// Google AD
		$main_google_ad_client = ((!empty($conf->global->MAIN_GOOGLE_AD_CLIENT) && !empty($conf->global->MAIN_GOOGLE_AD_SLOT)) ? 1 : 0);

		// Set jquery theme
		$dol_loginmesg = (!empty($_SESSION["dol_loginmesg"]) ? $_SESSION["dol_loginmesg"] : '');

		$favicon = DOL_URL_ROOT.'/theme/dolibarr_256x256_color.png';
		if (!empty($mysoc->logo_squarred_mini)) $favicon = DOL_URL_ROOT.'/viewimage.php?cache=1&modulepart=mycompany&file='.urlencode('logos/thumbs/'.$mysoc->logo_squarred_mini);
		if (!empty($conf->global->MAIN_FAVICON_URL)) $favicon = $conf->global->MAIN_FAVICON_URL;

		$jquerytheme = 'base';
		if (!empty($conf->global->MAIN_USE_JQUERY_THEME)) $jquerytheme = $conf->global->MAIN_USE_JQUERY_THEME;

		// Set dol_hide_topmenu, dol_hide_leftmenu, dol_optimize_smallscreen, dol_no_mouse_hover
		$dol_hide_topmenu = GETPOST('dol_hide_topmenu', 'int');
		$dol_hide_leftmenu = GETPOST('dol_hide_leftmenu', 'int');
		$dol_optimize_smallscreen = GETPOST('dol_optimize_smallscreen', 'int');
		$dol_no_mouse_hover = GETPOST('dol_no_mouse_hover', 'int');
		$dol_use_jmobile = GETPOST('dol_use_jmobile', 'int');

		// Include login page template
		include $template_dir.'login.tpl.php';

		// Global html output events ($mesgs, $errors, $warnings)
		dol_htmloutput_events(0);

		$_SESSION["dol_loginmesg"] = '';
	}
}

/**
 *  Fonction pour initialiser un salt pour la fonction crypt.
 *
 *  @param		int		$type		2=>renvoi un salt pour cryptage DES
 *									12=>renvoi un salt pour cryptage MD5
 *									non defini=>renvoi un salt pour cryptage par defaut
 *	@return		string				Salt string
 */
function makesalt($type = CRYPT_SALT_LENGTH)
{
	dol_syslog("makesalt type=".$type);
	switch ($type)
	{
		case 12:	// 8 + 4
			$saltlen = 8; $saltprefix = '$1$'; $saltsuffix = '$'; break;
		case 8:		// 8 (Pour compatibilite, ne devrait pas etre utilise)
			$saltlen = 8; $saltprefix = '$1$'; $saltsuffix = '$'; break;
		case 2:		// 2
		default: 	// by default, fall back on Standard DES (should work everywhere)
			$saltlen = 2; $saltprefix = ''; $saltsuffix = ''; break;
	}
	$salt = '';
	while (dol_strlen($salt) < $saltlen) $salt .= chr(mt_rand(64, 126));

	$result = $saltprefix.$salt.$saltsuffix;
	dol_syslog("makesalt return=".$result);
	return $result;
}

/**
 *  Encode or decode database password in config file
 *
 *  @param   	int		$level   	Encode level: 0 no encoding, 1 encoding
 *	@return		int					<0 if KO, >0 if OK
 */
function encodedecode_dbpassconf($level = 0)
{
	dol_syslog("encodedecode_dbpassconf level=".$level, LOG_DEBUG);
	$config = '';
	$passwd = '';
	$passwd_crypted = '';

	if ($fp = fopen(DOL_DOCUMENT_ROOT.'/conf/conf.php', 'r'))
	{
		while (!feof($fp))
		{
			$buffer = fgets($fp, 4096);

			$lineofpass = 0;

			if (preg_match('/^[^#]*dolibarr_main_db_encrypted_pass[\s]*=[\s]*(.*)/i', $buffer, $reg))	// Old way to save crypted value
			{
				$val = trim($reg[1]); // This also remove CR/LF
				$val = preg_replace('/^["\']/', '', $val);
				$val = preg_replace('/["\'][\s;]*$/', '', $val);
				if (!empty($val))
				{
					$passwd_crypted = $val;
					$val = dol_decode($val);
					$passwd = $val;
					$lineofpass = 1;
				}
			} elseif (preg_match('/^[^#]*dolibarr_main_db_pass[\s]*=[\s]*(.*)/i', $buffer, $reg))
			{
				$val = trim($reg[1]); // This also remove CR/LF
				$val = preg_replace('/^["\']/', '', $val);
				$val = preg_replace('/["\'][\s;]*$/', '', $val);
				if (preg_match('/crypted:/i', $buffer))
				{
					$val = preg_replace('/crypted:/i', '', $val);
					$passwd_crypted = $val;
					$val = dol_decode($val);
					$passwd = $val;
				} else {
					$passwd = $val;
					$val = dol_encode($val);
					$passwd_crypted = $val;
				}
				$lineofpass = 1;
			}

			// Output line
			if ($lineofpass)
			{
				// Add value at end of file
				if ($level == 0)
				{
					$config .= '$dolibarr_main_db_pass=\''.$passwd.'\';'."\n";
				}
				if ($level == 1)
				{
					$config .= '$dolibarr_main_db_pass=\'crypted:'.$passwd_crypted.'\';'."\n";
				}

				//print 'passwd = '.$passwd.' - passwd_crypted = '.$passwd_crypted;
				//exit;
			} else {
				$config .= $buffer;
			}
		}
		fclose($fp);

		// Write new conf file
		$file = DOL_DOCUMENT_ROOT.'/conf/conf.php';
		if ($fp = @fopen($file, 'w'))
		{
			fputs($fp, $config);
			fflush($fp);
			fclose($fp);
			clearstatcache();

			// It's config file, so we set read permission for creator only.
			// Should set permission to web user and groups for users used by batch
			//@chmod($file, octdec('0600'));

			return 1;
		} else {
			dol_syslog("encodedecode_dbpassconf Failed to open conf.php file for writing", LOG_WARNING);
			return -1;
		}
	} else {
		dol_syslog("encodedecode_dbpassconf Failed to read conf.php", LOG_ERR);
		return -2;
	}
}

/**
 * Return a generated password using default module
 *
 * @param		boolean		$generic				true=Create generic password (32 chars/numbers), false=Use the configured password generation module
 * @param		array		$replaceambiguouschars	Discard ambigous characters. For example array('I').
 * @param       int         $length                 Length of random string (Used only if $generic is true)
 * @return		string		    					New value for password
 * @see dol_hash()
 */
function getRandomPassword($generic = false, $replaceambiguouschars = null, $length = 32)
{
	global $db, $conf, $langs, $user;

	$generated_password = '';
	if ($generic)
	{
		$lowercase = "qwertyuiopasdfghjklzxcvbnm";
		$uppercase = "ASDFGHJKLZXCVBNMQWERTYUIOP";
		$numbers = "1234567890";
		$randomCode = "";
		$nbofchar = round($length / 3);
		$nbofcharlast = ($length - 2 * $nbofchar);
		//var_dump($nbofchar.'-'.$nbofcharlast);
		if (function_exists('random_int'))	// Cryptographic random
		{
			$max = strlen($lowercase) - 1;
			for ($x = 0; $x < $nbofchar; $x++) {
				$tmp = random_int(0, $max);
				$randomCode .= $lowercase[$tmp];
			}
			$max = strlen($uppercase) - 1;
			for ($x = 0; $x < $nbofchar; $x++) {
				$tmp = random_int(0, $max);
				$randomCode .= $uppercase[$tmp];
			}
			$max = strlen($numbers) - 1;
			for ($x = 0; $x < $nbofcharlast; $x++) {
				$tmp = random_int(0, $max);
				$randomCode .= $numbers[$tmp];
			}

			$generated_password = str_shuffle($randomCode);
		} else // Old platform, non cryptographic random
		{
			$max = strlen($lowercase) - 1;
			for ($x = 0; $x < $nbofchar; $x++) {
				$tmp = mt_rand(0, $max);
				$randomCode .= $lowercase[$tmp];
			}
			$max = strlen($uppercase) - 1;
			for ($x = 0; $x < $nbofchar; $x++) {
				$tmp = mt_rand(0, $max);
				$randomCode .= $uppercase[$tmp];
			}
			$max = strlen($numbers) - 1;
			for ($x = 0; $x < $nbofcharlast; $x++) {
				$tmp = mt_rand(0, $max);
				$randomCode .= $numbers[$tmp];
			}

			$generated_password = str_shuffle($randomCode);
		}
	} elseif (!empty($conf->global->USER_PASSWORD_GENERATED))
	{
		$nomclass = "modGeneratePass".ucfirst($conf->global->USER_PASSWORD_GENERATED);
		$nomfichier = $nomclass.".class.php";
		//print DOL_DOCUMENT_ROOT."/core/modules/security/generate/".$nomclass;
		require_once DOL_DOCUMENT_ROOT."/core/modules/security/generate/".$nomfichier;
		$genhandler = new $nomclass($db, $conf, $langs, $user);
		$generated_password = $genhandler->getNewGeneratedPassword();
		unset($genhandler);
	}

	// Do we have to discard some alphabetic characters ?
	if (is_array($replaceambiguouschars) && count($replaceambiguouschars) > 0)
	{
		$numbers = "ABCDEF";
		$max = strlen($numbers) - 1;
		if (function_exists('random_int'))	// Cryptographic random
		{
<<<<<<< HEAD
			$generated_password = str_replace($replaceambiguouschars, $numbers[random_int(0, $max)], $generated_password);
		} else {
			$generated_password = str_replace($replaceambiguouschars, $numbers[mt_rand(0, $max)], $generated_password);
=======
			$tmp = random_int(0, $max);
			$generated_password = str_replace($replaceambiguouschars, $numbers[$tmp], $generated_password);
		}
		else
		{
			$tmp = random_int(0, $max);
			$generated_password = str_replace($replaceambiguouschars, $numbers[$tmp], $generated_password);
>>>>>>> 840ca734
		}
	}

	return $generated_password;
}<|MERGE_RESOLUTION|>--- conflicted
+++ resolved
@@ -503,19 +503,13 @@
 		$max = strlen($numbers) - 1;
 		if (function_exists('random_int'))	// Cryptographic random
 		{
-<<<<<<< HEAD
-			$generated_password = str_replace($replaceambiguouschars, $numbers[random_int(0, $max)], $generated_password);
-		} else {
-			$generated_password = str_replace($replaceambiguouschars, $numbers[mt_rand(0, $max)], $generated_password);
-=======
 			$tmp = random_int(0, $max);
 			$generated_password = str_replace($replaceambiguouschars, $numbers[$tmp], $generated_password);
 		}
 		else
 		{
-			$tmp = random_int(0, $max);
+			$tmp = mt_rand(0, $max);
 			$generated_password = str_replace($replaceambiguouschars, $numbers[$tmp], $generated_password);
->>>>>>> 840ca734
 		}
 	}
 
