--- conflicted
+++ resolved
@@ -196,33 +196,21 @@
 		if (getDolGlobalString('MAIN_SESSION_TIMEOUT')) {
 			if (session_status() != PHP_SESSION_ACTIVE) {
 				if (PHP_VERSION_ID < 70300) {
-<<<<<<< HEAD
-					session_set_cookie_params(0, '/', null, ((empty($dolibarr_main_force_https) && isHTTPS() === false) ? false : true), true); // Add tag secure and httponly on session cookie (same as setting session.cookie_httponly into php.ini). Must be called before the session_start.
-=======
 					session_set_cookie_params(0, '/', null, !(empty($dolibarr_main_force_https) && isHTTPS() === false), true); // Add tag secure and httponly on session cookie (same as setting session.cookie_httponly into php.ini). Must be called before the session_start.
->>>>>>> cc80841a
 				} else {
 					// Only available for php >= 7.3
 					$sessioncookieparams = array(
 						'lifetime' => 0,
 						'path' => '/',
 						//'domain' => '.mywebsite.com', // the dot at the beginning allows compatibility with subdomains
-<<<<<<< HEAD
-						'secure' => ((empty($dolibarr_main_force_https) && isHTTPS() === false) ? false : true),
-=======
 						'secure' => !(empty($dolibarr_main_force_https) && isHTTPS() === false),
->>>>>>> cc80841a
 						'httponly' => true,
 						'samesite' => 'Lax'	// None || Lax  || Strict
 					);
 					session_set_cookie_params($sessioncookieparams);
 				}
 
-<<<<<<< HEAD
-				setcookie($sessiontimeout, $conf->global->MAIN_SESSION_TIMEOUT, 0, "/", '', (empty($dolibarr_main_force_https) ? false : true), true);
-=======
 				setcookie($sessiontimeout, $conf->global->MAIN_SESSION_TIMEOUT, 0, "/", '', !empty($dolibarr_main_force_https), true);
->>>>>>> cc80841a
 			}
 		}
 
