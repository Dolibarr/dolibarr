--- conflicted
+++ resolved
@@ -172,11 +172,7 @@
     	if ($date_start && $date_end) $sql.= " AND f.datef >= '".$db->idate($date_start)."' AND f.datef <= '".$db->idate($date_end)."'";
     	$sql.= " AND (d.product_type = 0";                              // Limit to products
     	$sql.= " AND d.date_start is null AND d.date_end IS NULL)";     // enhance detection of products
-<<<<<<< HEAD
-    	$sql.= " AND (d.".$f_rate." <> 0 OR d.".$total_tva." <> 0)";
-=======
     	if (empty($conf->global->MAIN_INCLUDE_ZERO_VAT_IN_REPORTS)) $sql.= " AND (d.".$f_rate." <> 0 OR d.".$total_tva." <> 0)";
->>>>>>> d9b8a8c8
     	$sql.= " ORDER BY d.rowid, d.".$fk_facture;
     }
     else
@@ -217,11 +213,7 @@
     	if ($date_start && $date_end) $sql.= " AND pa.datep >= '".$db->idate($date_start)."' AND pa.datep <= '".$db->idate($date_end)."'";
     	$sql.= " AND (d.product_type = 0";                              // Limit to products
     	$sql.= " AND d.date_start is null AND d.date_end IS NULL)";     // enhance detection of products
-<<<<<<< HEAD
-    	$sql.= " AND (d.".$f_rate." <> 0 OR d.".$total_tva." <> 0)";
-=======
     	if (empty($conf->global->MAIN_INCLUDE_ZERO_VAT_IN_REPORTS)) $sql.= " AND (d.".$f_rate." <> 0 OR d.".$total_tva." <> 0)";
->>>>>>> d9b8a8c8
     	$sql.= " ORDER BY d.rowid, d.".$fk_facture.", pf.rowid";
     }
 
@@ -328,11 +320,7 @@
     	if ($date_start && $date_end) $sql.= " AND f.datef >= '".$db->idate($date_start)."' AND f.datef <= '".$db->idate($date_end)."'";
     	$sql.= " AND (d.product_type = 1";                              // Limit to services
     	$sql.= " OR d.date_start is NOT null OR d.date_end IS NOT NULL)";       // enhance detection of service
-<<<<<<< HEAD
-    	$sql.= " AND (d.".$f_rate." <> 0 OR d.".$total_tva." <> 0)";
-=======
     	if (empty($conf->global->MAIN_INCLUDE_ZERO_VAT_IN_REPORTS)) $sql.= " AND (d.".$f_rate." <> 0 OR d.".$total_tva." <> 0)";
->>>>>>> d9b8a8c8
     	$sql.= " ORDER BY d.rowid, d.".$fk_facture;
     }
     else
@@ -373,11 +361,7 @@
     	if ($date_start && $date_end) $sql.= " AND pa.datep >= '".$db->idate($date_start)."' AND pa.datep <= '".$db->idate($date_end)."'";
     	$sql.= " AND (d.product_type = 1";                              		// Limit to services
     	$sql.= " OR d.date_start is NOT null OR d.date_end IS NOT NULL)";       // enhance detection of service
-<<<<<<< HEAD
-    	$sql.= " AND (d.".$f_rate." <> 0 OR d.".$total_tva." <> 0)";
-=======
     	if (empty($conf->global->MAIN_INCLUDE_ZERO_VAT_IN_REPORTS)) $sql.= " AND (d.".$f_rate." <> 0 OR d.".$total_tva." <> 0)";
->>>>>>> d9b8a8c8
     	$sql.= " ORDER BY d.rowid, d.".$fk_facture.", pf.rowid";
     }
 
@@ -481,11 +465,7 @@
     	if ($date_start && $date_end) $sql.= " AND p.datep >= '".$db->idate($date_start)."' AND p.datep <= '".$db->idate($date_end)."'";
     	$sql.= " AND (d.product_type = -1";
     	$sql.= " OR e.date_debut is NOT null OR e.date_fin IS NOT NULL)";       // enhance detection of service
-<<<<<<< HEAD
-    	$sql.= " AND (d.".$f_rate." <> 0 OR d.total_tva <> 0)";
-=======
     	if (empty($conf->global->MAIN_INCLUDE_ZERO_VAT_IN_REPORTS)) $sql.= " AND (d.".$f_rate." <> 0 OR d.total_tva <> 0)";
->>>>>>> d9b8a8c8
     	$sql.= " ORDER BY e.rowid";
 
     	if (! $sql)
@@ -661,11 +641,7 @@
         if ($date_start && $date_end) $sql.= " AND f.datef >= '".$db->idate($date_start)."' AND f.datef <= '".$db->idate($date_end)."'";
         $sql.= " AND (d.product_type = 0";                              // Limit to products
         $sql.= " AND d.date_start is null AND d.date_end IS NULL)";     // enhance detection of products
-<<<<<<< HEAD
-        $sql.= " AND (d.".$f_rate." <> 0 OR d.".$total_tva." <> 0)";
-=======
         if (empty($conf->global->MAIN_INCLUDE_ZERO_VAT_IN_REPORTS)) $sql.= " AND (d.".$f_rate." <> 0 OR d.".$total_tva." <> 0)";
->>>>>>> d9b8a8c8
         $sql.= " ORDER BY d.rowid, d.".$fk_facture;
     }
     else
@@ -706,11 +682,7 @@
     	if ($date_start && $date_end) $sql.= " AND pa.datep >= '".$db->idate($date_start)."' AND pa.datep <= '".$db->idate($date_end)."'";
     	$sql.= " AND (d.product_type = 0";                              // Limit to products
     	$sql.= " AND d.date_start is null AND d.date_end IS NULL)";     // enhance detection of products
-<<<<<<< HEAD
-    	$sql.= " AND (d.".$f_rate." <> 0 OR d.".$total_tva." <> 0)";
-=======
     	if (empty($conf->global->MAIN_INCLUDE_ZERO_VAT_IN_REPORTS)) $sql.= " AND (d.".$f_rate." <> 0 OR d.".$total_tva." <> 0)";
->>>>>>> d9b8a8c8
     	$sql.= " ORDER BY d.rowid, d.".$fk_facture.", pf.rowid";
     }
 
@@ -817,11 +789,7 @@
         if ($date_start && $date_end) $sql.= " AND f.datef >= '".$db->idate($date_start)."' AND f.datef <= '".$db->idate($date_end)."'";
         $sql.= " AND (d.product_type = 1";                              // Limit to services
         $sql.= " OR d.date_start is NOT null OR d.date_end IS NOT NULL)";       // enhance detection of service
-<<<<<<< HEAD
-        $sql.= " AND (d.".$f_rate." <> 0 OR d.".$total_tva." <> 0)";
-=======
         if (empty($conf->global->MAIN_INCLUDE_ZERO_VAT_IN_REPORTS)) $sql.= " AND (d.".$f_rate." <> 0 OR d.".$total_tva." <> 0)";
->>>>>>> d9b8a8c8
         $sql.= " ORDER BY d.rowid, d.".$fk_facture;
     }
     else
@@ -862,11 +830,7 @@
         if ($date_start && $date_end) $sql.= " AND pa.datep >= '".$db->idate($date_start)."' AND pa.datep <= '".$db->idate($date_end)."'";
         $sql.= " AND (d.product_type = 1";                              		// Limit to services
         $sql.= " OR d.date_start is NOT null OR d.date_end IS NOT NULL)";       // enhance detection of service
-<<<<<<< HEAD
-        $sql.= " AND (d.".$f_rate." <> 0 OR d.".$total_tva." <> 0)";
-=======
         if (empty($conf->global->MAIN_INCLUDE_ZERO_VAT_IN_REPORTS)) $sql.= " AND (d.".$f_rate." <> 0 OR d.".$total_tva." <> 0)";
->>>>>>> d9b8a8c8
         $sql.= " ORDER BY d.rowid, d.".$fk_facture.", pf.rowid";
     }
 
@@ -970,11 +934,7 @@
 		if ($date_start && $date_end) $sql.= " AND p.datep >= '".$db->idate($date_start)."' AND p.datep <= '".$db->idate($date_end)."'";
 		$sql.= " AND (d.product_type = -1";
 		$sql.= " OR e.date_debut is NOT null OR e.date_fin IS NOT NULL)";       // enhance detection of service
-<<<<<<< HEAD
-		$sql.= " AND (d.".$f_rate." <> 0 OR d.total_tva <> 0)";
-=======
 		if (empty($conf->global->MAIN_INCLUDE_ZERO_VAT_IN_REPORTS)) $sql.= " AND (d.".$f_rate." <> 0 OR d.total_tva <> 0)";
->>>>>>> d9b8a8c8
 		$sql.= " ORDER BY e.rowid";
 
 		if (! $sql)
