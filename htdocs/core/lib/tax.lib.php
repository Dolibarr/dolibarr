--- conflicted
+++ resolved
@@ -6,11 +6,7 @@
  * Copyright (C) 2012       Cédric Salvador     <csalvador@gpcsolutions.fr>
  * Copyright (C) 2012-2014  Raphaël Doursenaud  <rdoursenaud@gpcsolutions.fr>
  * Copyright (C) 2015       Marcos García       <marcosgdf@gmail.com>
-<<<<<<< HEAD
- * Copyright (C) 2021       Open-Dsi            <support@open-dsi.fr>
-=======
  * Copyright (C) 2021-2022  Open-Dsi            <support@open-dsi.fr>
->>>>>>> 95dc2558
  *
  * This program is free software; you can redistribute it and/or modify
  * it under the terms of the GNU General Public License as published by
@@ -773,11 +769,7 @@
 		$sql .= " pf.".$fk_payment." as payment_id, pf.amount as payment_amount,";
 		$sql .= " pa.datep as datep, pa.ref as payment_ref";
 		$sql .= " FROM ".MAIN_DB_PREFIX.$invoicetable." as f";
-<<<<<<< HEAD
-		$sql .= " INNER JOIN ".MAIN_DB_PREFIX.$paymentfacturetable." as pf ON pf.".$fk_facture2." = f.rowid";;
-=======
 		$sql .= " INNER JOIN ".MAIN_DB_PREFIX.$paymentfacturetable." as pf ON pf.".$fk_facture2." = f.rowid";
->>>>>>> 95dc2558
 		$sql .= " INNER JOIN ".MAIN_DB_PREFIX.$paymenttable." as pa ON pa.rowid = pf.".$fk_payment;
 		$sql .= " INNER JOIN ".MAIN_DB_PREFIX."societe as s ON s.rowid = f.fk_soc";
 		$sql .= " INNER JOIN ".MAIN_DB_PREFIX.$invoicedettable." as d ON d.".$fk_facture." = f.rowid";
@@ -851,47 +843,6 @@
 					$list[$rate_key]['localtax1'] += $assoc['total_localtax1'];
 					$list[$rate_key]['localtax2'] += $assoc['total_localtax2'];
 				}
-<<<<<<< HEAD
-				$list[$assoc['rate']]['dtotal_ttc'][] = $assoc['total_ttc'];
-				$list[$assoc['rate']]['dtype'][] = $assoc['dtype'];
-				$list[$assoc['rate']]['datef'][] = $db->jdate($assoc['datef']);
-				$list[$assoc['rate']]['datep'][] = $db->jdate($assoc['datep']);
-
-				$list[$assoc['rate']]['company_name'][] = $assoc['company_name'];
-				$list[$assoc['rate']]['company_id'][] = $assoc['company_id'];
-				$list[$assoc['rate']]['company_alias'][] = $assoc['company_alias'];
-				$list[$assoc['rate']]['company_email'][] = $assoc['company_email'];
-				$list[$assoc['rate']]['company_tva_intra'][] = $assoc['company_tva_intra'];
-				$list[$assoc['rate']]['company_client'][] = $assoc['company_client'];
-				$list[$assoc['rate']]['company_fournisseur'][] = $assoc['company_fournisseur'];
-				$list[$assoc['rate']]['company_customer_code'][] = $assoc['company_customer_code'];
-				$list[$assoc['rate']]['company_supplier_code'][] = $assoc['company_supplier_code'];
-				$list[$assoc['rate']]['company_customer_accounting_code'][] = $assoc['company_customer_accounting_code'];
-				$list[$assoc['rate']]['company_supplier_accounting_code'][] = $assoc['company_supplier_accounting_code'];
-				$list[$assoc['rate']]['company_status'][] = $assoc['company_status'];
-
-				$list[$assoc['rate']]['ddate_start'][] = $db->jdate($assoc['date_start']);
-				$list[$assoc['rate']]['ddate_end'][] = $db->jdate($assoc['date_end']);
-
-				$list[$assoc['rate']]['facid'][] = $assoc['facid'];
-				$list[$assoc['rate']]['facnum'][] = $assoc['facnum'];
-				$list[$assoc['rate']]['type'][] = $assoc['type'];
-				$list[$assoc['rate']]['ftotal_ttc'][] = $assoc['ftotal_ttc'];
-				$list[$assoc['rate']]['descr'][] = $assoc['descr'];
-
-				$list[$assoc['rate']]['totalht_list'][] = $assoc['total_ht'];
-				$list[$assoc['rate']]['vat_list'][] = $assoc['total_vat'];
-				$list[$assoc['rate']]['localtax1_list'][] = $assoc['total_localtax1'];
-				$list[$assoc['rate']]['localtax2_list'][] = $assoc['total_localtax2'];
-
-				$list[$assoc['rate']]['pid'][] = $assoc['pid'];
-				$list[$assoc['rate']]['pref'][] = $assoc['pref'];
-				$list[$assoc['rate']]['ptype'][] = $assoc['ptype'];
-
-				$list[$assoc['rate']]['payment_id'][] = $assoc['payment_id'];
-				$list[$assoc['rate']]['payment_ref'][] = $assoc['payment_ref'];
-				$list[$assoc['rate']]['payment_amount'][] = $assoc['payment_amount'];
-=======
 				$list[$rate_key]['dtotal_ttc'][] = $assoc['total_ttc'];
 				$list[$rate_key]['dtype'][] = $assoc['dtype'];
 				$list[$rate_key]['datef'][] = $db->jdate($assoc['datef']);
@@ -931,7 +882,6 @@
 				$list[$rate_key]['payment_id'][] = $assoc['payment_id'];
 				$list[$rate_key]['payment_ref'][] = $assoc['payment_ref'];
 				$list[$rate_key]['payment_amount'][] = $assoc['payment_amount'];
->>>>>>> 95dc2558
 
 				$rate = $assoc['rate'];
 			}
@@ -1078,47 +1028,6 @@
 					$list[$rate_key]['localtax1'] += $assoc['total_localtax1'];
 					$list[$rate_key]['localtax2'] += $assoc['total_localtax2'];
 				}
-<<<<<<< HEAD
-				$list[$assoc['rate']]['dtotal_ttc'][] = $assoc['total_ttc'];
-				$list[$assoc['rate']]['dtype'][] = $assoc['dtype'];
-				$list[$assoc['rate']]['datef'][] = $db->jdate($assoc['datef']);
-				$list[$assoc['rate']]['datep'][] = $db->jdate($assoc['datep']);
-
-				$list[$assoc['rate']]['ddate_start'][] = $db->jdate($assoc['date_start']);
-				$list[$assoc['rate']]['ddate_end'][] = $db->jdate($assoc['date_end']);
-
-				$list[$assoc['rate']]['company_name'][] = $assoc['company_name'];
-				$list[$assoc['rate']]['company_id'][] = $assoc['company_id'];
-				$list[$assoc['rate']]['company_alias'][] = $assoc['company_alias'];
-				$list[$assoc['rate']]['company_email'][] = $assoc['company_email'];
-				$list[$assoc['rate']]['company_tva_intra'][] = $assoc['company_tva_intra'];
-				$list[$assoc['rate']]['company_client'][] = $assoc['company_client'];
-				$list[$assoc['rate']]['company_fournisseur'][] = $assoc['company_fournisseur'];
-				$list[$assoc['rate']]['company_customer_code'][] = $assoc['company_customer_code'];
-				$list[$assoc['rate']]['company_supplier_code'][] = $assoc['company_supplier_code'];
-				$list[$assoc['rate']]['company_customer_accounting_code'][] = $assoc['company_customer_accounting_code'];
-				$list[$assoc['rate']]['company_supplier_accounting_code'][] = $assoc['company_supplier_accounting_code'];
-				$list[$assoc['rate']]['company_status'][] = $assoc['company_status'];
-
-				$list[$assoc['rate']]['facid'][] = $assoc['facid'];
-				$list[$assoc['rate']]['facnum'][] = $assoc['facnum'];
-				$list[$assoc['rate']]['type'][] = $assoc['type'];
-				$list[$assoc['rate']]['ftotal_ttc'][] = $assoc['ftotal_ttc'];
-				$list[$assoc['rate']]['descr'][] = $assoc['descr'];
-
-				$list[$assoc['rate']]['totalht_list'][] = $assoc['total_ht'];
-				$list[$assoc['rate']]['vat_list'][] = $assoc['total_vat'];
-				$list[$assoc['rate']]['localtax1_list'][] = $assoc['total_localtax1'];
-				$list[$assoc['rate']]['localtax2_list'][] = $assoc['total_localtax2'];
-
-				$list[$assoc['rate']]['pid'][] = $assoc['pid'];
-				$list[$assoc['rate']]['pref'][] = $assoc['pref'];
-				$list[$assoc['rate']]['ptype'][] = $assoc['ptype'];
-
-				$list[$assoc['rate']]['payment_id'][] = $assoc['payment_id'];
-				$list[$assoc['rate']]['payment_ref'][] = $assoc['payment_ref'];
-				$list[$assoc['rate']]['payment_amount'][] = $assoc['payment_amount'];
-=======
 				$list[$rate_key]['dtotal_ttc'][] = $assoc['total_ttc'];
 				$list[$rate_key]['dtype'][] = $assoc['dtype'];
 				$list[$rate_key]['datef'][] = $db->jdate($assoc['datef']);
@@ -1158,7 +1067,6 @@
 				$list[$rate_key]['payment_id'][] = $assoc['payment_id'];
 				$list[$rate_key]['payment_ref'][] = $assoc['payment_ref'];
 				$list[$rate_key]['payment_amount'][] = $assoc['payment_amount'];
->>>>>>> 95dc2558
 
 				$rate = $assoc['rate'];
 			}
@@ -1248,35 +1156,6 @@
 						$list[$rate_key]['localtax2'] += $assoc['total_localtax2'];
 					}
 
-<<<<<<< HEAD
-					$list[$assoc['rate']]['dtotal_ttc'][] = $assoc['total_ttc'];
-					$list[$assoc['rate']]['dtype'][] = 'ExpenseReportPayment';
-					$list[$assoc['rate']]['datef'][] = $assoc['datef'];
-					$list[$assoc['rate']]['company_name'][] = '';
-					$list[$assoc['rate']]['company_id'][] = '';
-					$list[$assoc['rate']]['user_id'][] = $assoc['fk_user_author'];
-					$list[$assoc['rate']]['ddate_start'][] = $db->jdate($assoc['date_start']);
-					$list[$assoc['rate']]['ddate_end'][] = $db->jdate($assoc['date_end']);
-
-					$list[$assoc['rate']]['facid'][] = $assoc['facid'];
-					$list[$assoc['rate']]['facnum'][] = $assoc['facnum'];
-					$list[$assoc['rate']]['type'][] = $assoc['type'];
-					$list[$assoc['rate']]['ftotal_ttc'][] = $assoc['ftotal_ttc'];
-					$list[$assoc['rate']]['descr'][] = $assoc['descr'];
-
-					$list[$assoc['rate']]['totalht_list'][] = $assoc['total_ht'];
-					$list[$assoc['rate']]['vat_list'][] = $assoc['total_vat'];
-					$list[$assoc['rate']]['localtax1_list'][] = $assoc['total_localtax1'];
-					$list[$assoc['rate']]['localtax2_list'][] = $assoc['total_localtax2'];
-
-					$list[$assoc['rate']]['pid'][] = $assoc['pid'];
-					$list[$assoc['rate']]['pref'][] = $assoc['pref'];
-					$list[$assoc['rate']]['ptype'][] = 'ExpenseReportPayment';
-
-					$list[$assoc['rate']]['payment_id'][] = $assoc['payment_id'];
-					$list[$assoc['rate']]['payment_ref'][] = $assoc['payment_ref'];
-					$list[$assoc['rate']]['payment_amount'][] = $assoc['payment_amount'];
-=======
 					$list[$rate_key]['dtotal_ttc'][] = $assoc['total_ttc'];
 					$list[$rate_key]['dtype'][] = 'ExpenseReportPayment';
 					$list[$rate_key]['datef'][] = $assoc['datef'];
@@ -1304,7 +1183,6 @@
 					$list[$rate_key]['payment_id'][] = $assoc['payment_id'];
 					$list[$rate_key]['payment_ref'][] = $assoc['payment_ref'];
 					$list[$rate_key]['payment_amount'][] = $assoc['payment_amount'];
->>>>>>> 95dc2558
 
 					$rate = $assoc['rate'];
 				}
