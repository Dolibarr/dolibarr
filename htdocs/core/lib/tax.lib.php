<?php
/* Copyright (C) 2004-2009	Laurent Destailleur	<eldy@users.sourceforge.net>
 * Copyright (C) 2006-2007	Yannick Warnier		<ywarnier@beeznest.org>
 * Copyright (C) 2011		Regis Houssin		<regis.houssin@capnetworks.com>
 * Copyright (C) 2012		Juanjo Menent		<jmenent@2byte.es>
<<<<<<< HEAD
 * Copyright (C) 2012      Cédric Salvador      <csalvador@gpcsolutions.fr>
 * Copyright (C) 2012-2014 Raphaël Doursenaud   <rdoursenaud@gpcsolutions.fr>
=======
 * Copyright (C) 2015       Marcos García       <marcosgdf@gmail.com>
>>>>>>> ddb95e57
 *
 * This program is free software; you can redistribute it and/or modify
 * it under the terms of the GNU General Public License as published by
 * the Free Software Foundation; either version 3 of the License, or
 * (at your option) any later version.
 *
 * This program is distributed in the hope that it will be useful,
 * but WITHOUT ANY WARRANTY; without even the implied warranty of
 * MERCHANTABILITY or FITNESS FOR A PARTICULAR PURPOSE.  See the
 * GNU General Public License for more details.
 *
 * You should have received a copy of the GNU General Public License
 * along with this program. If not, see <http://www.gnu.org/licenses/>.
 */

/**
 *      \file       htdocs/core/lib/tax.lib.php
 *      \ingroup    tax
 *      \brief      Library for tax module
 */


/**
 * Prepare array with list of tabs
 *
 * @param   Object	$object		Object related to tabs
 * @return  array				Array of tabs to show
 */
function tax_prepare_head($object)
{
    global $langs, $conf;

    $h = 0;
    $head = array();

	$head[$h][0] = DOL_URL_ROOT.'/compta/sociales/charges.php?id='.$object->id;
	$head[$h][1] = $langs->trans('Card');
	$head[$h][2] = 'card';
	$h++;

    // Show more tabs from modules
    // Entries must be declared in modules descriptor with line
    // $this->tabs = array('entity:+tabname:Title:@mymodule:/mymodule/mypage.php?id=__ID__');   to add new tab
    // $this->tabs = array('entity:-tabname);   												to remove a tab
    complete_head_from_modules($conf,$langs,$object,$head,$h,'tax');

	require_once DOL_DOCUMENT_ROOT.'/core/lib/files.lib.php';
	$upload_dir = $conf->tax->dir_output . "/" . dol_sanitizeFileName($object->ref);
	$nbFiles = count(dol_dir_list($upload_dir,'files',0,'','(\.meta|_preview\.png)$'));
	$head[$h][0] = DOL_URL_ROOT.'/compta/sociales/document.php?id='.$object->id;
	$head[$h][1] = $langs->trans("Documents");
	if($nbFiles > 0) $head[$h][1].= ' ('.$nbFiles.')';
	$head[$h][2] = 'documents';
	$h++;

    $head[$h][0] = DOL_URL_ROOT.'/compta/sociales/info.php?id='.$object->id;
    $head[$h][1] = $langs->trans("Info");
    $head[$h][2] = 'info';
    $h++;

    complete_head_from_modules($conf,$langs,$object,$head,$h,'tax','remove');

    return $head;
}


/**
 *  Look for collectable VAT clients in the chosen year (and month)
 *
 *  @param	DoliDB	$db          	Database handle
 *  @param  int		$y           	Year
 *  @param  string	$date_start  	Start date
 *  @param  string	$date_end    	End date
 *  @param  int		$modetax     	0 or 1 (option vat on debit)
 *  @param  string	$direction   	'sell' or 'buy'
 *  @param  int		$m				Month
 *  @return array       			List of customers third parties with vat, -1 if no accountancy module, -2 if not yet developped, -3 if error
 */
function vat_by_thirdparty($db, $y, $date_start, $date_end, $modetax, $direction, $m=0)
{
    global $conf;

    $list=array();

    if ($direction == 'sell')
    {
        $invoicetable='facture';
        $total_ht='total';
        $total_tva='tva';
    }
    if ($direction == 'buy')
    {
        $invoicetable='facture_fourn';
        $total_ht='total_ht';
        $total_tva='total_tva';
    }

    // Define sql request
    $sql='';
    if ($modetax == 1)
    {
        // If vat paid on due invoices (non draft)
        if (! empty($conf->global->MAIN_MODULE_ACCOUNTING))
        {
            // TODO a ce jour on se sait pas la compter car le montant tva d'un payment
            // n'est pas stocke dans la table des payments.
            // Seul le module compta expert peut resoudre ce probleme.
            // (Il faut quand un payment a lieu, stocker en plus du montant du paiement le
            // detail part tva et part ht).
            $sql = 'TODO';
        }
        if (! empty($conf->global->MAIN_MODULE_COMPTABILITE))
        {
            $sql = "SELECT s.rowid as socid, s.nom as name, s.siren as tva_intra, s.tva_assuj as assuj,";
            $sql.= " sum(f.$total_ht) as amount, sum(f.".$total_tva.") as tva,";
            $sql.= " sum(f.localtax1) as localtax1,";
            $sql.= " sum(f.localtax2) as localtax2";
            $sql.= " FROM ".MAIN_DB_PREFIX.$invoicetable." as f,";
            $sql.= " ".MAIN_DB_PREFIX."societe as s";
            $sql.= " WHERE f.entity = " . $conf->entity;
            $sql.= " AND f.fk_statut in (1,2)"; // Validated or paid (partially or completely)
        	if (! empty($conf->global->FACTURE_DEPOSITS_ARE_JUST_PAYMENTS)) $sql.= " AND f.type IN (0,1,2,5)";
			else $sql.= " AND f.type IN (0,1,2,3,5)";
            if ($y && $m)
            {
                $sql.= " AND f.datef >= '".$db->idate(dol_get_first_day($y,$m,false))."'";
                $sql.= " AND f.datef <= '".$db->idate(dol_get_last_day($y,$m,false))."'";
            }
            else if ($y)
            {
                $sql.= " AND f.datef >= '".$db->idate(dol_get_first_day($y,1,false))."'";
                $sql.= " AND f.datef <= '".$db->idate(dol_get_last_day($y,12,false))."'";
            }
            if ($date_start && $date_end) $sql.= " AND f.datef >= '".$db->idate($date_start)."' AND f.datef <= '".$db->idate($date_end)."'";
            $sql.= " AND s.rowid = f.fk_soc";
            $sql.= " GROUP BY s.rowid, s.nom, s.tva_intra, s.tva_assuj";
        }
    }
    else
    {
        if (! empty($conf->global->MAIN_MODULE_ACCOUNTING))
        {
            // If vat paid on payments
            // TODO a ce jour on se sait pas la compter car le montant tva d'un payment
            // n'est pas stocke dans la table des payments.
            // Seul le module compta expert peut resoudre ce probleme.
            // (Il faut quand un payment a lieu, stocker en plus du montant du paiement le
            // detail part tva et part ht).
            $sql = 'TODO';
        }
        if (! empty($conf->global->MAIN_MODULE_COMPTABILITE))
        {
            // Tva sur factures payes (should be on payment)
/*          $sql = "SELECT s.rowid as socid, s.nom as nom, s.tva_intra as tva_intra, s.tva_assuj as assuj,";
            $sql.= " sum(fd.total_ht) as amount, sum(".$total_tva.") as tva";
            $sql.= " FROM ".MAIN_DB_PREFIX.$invoicetable." as f, ".MAIN_DB_PREFIX.$invoicetable." as fd, ".MAIN_DB_PREFIX."societe as s";
            $sql.= " WHERE ";
            $sql.= " f.fk_statut in (2)";   // Paid (partially or completely)
        	if (! empty($conf->global->FACTURE_DEPOSITS_ARE_JUST_PAYMENTS)) $sql.= " AND f.type IN (0,1,2,5)";
			else $sql.= " AND f.type IN (0,1,2,3,5)";
            if ($y && $m)
            {
                $sql.= " AND f.datef >= '".$db->idate(dol_get_first_day($y,$m,false))."'";
                $sql.= " AND f.datef <= '".$db->idate(dol_get_last_day($y,$m,false))."'";
            }
            else if ($y)
            {
                $sql.= " AND f.datef >= '".$db->idate(dol_get_first_day($y,1,false))."'";
                $sql.= " AND f.datef <= '".$db->idate(dol_get_last_day($y,12,false))."'";
            }
            if ($date_start && $date_end) $sql.= " AND f.datef >= '".$db->idate($date_start)."' AND f.datef <= '".$db->idate($date_end)."'";
            $sql.= " AND s.rowid = f.fk_soc AND f.rowid = fd.".$fk_facture;
            $sql.= " GROUP BY s.rowid as socid, s.nom as nom, s.tva_intra as tva_intra, s.tva_assuj as assuj";
*/
            $sql = 'TODO';
        }
    }

    if (! $sql) return -1;
    if ($sql == 'TODO') return -2;
    if ($sql != 'TODO')
    {
        dol_syslog("Tax.lib:thirdparty", LOG_DEBUG);
        $resql = $db->query($sql);
        if ($resql)
        {
            while($assoc = $db->fetch_object($resql))
            {
                $list[] = $assoc;
            }
            $db->free($resql);
            return $list;
        }
        else
        {
            dol_print_error($db);
            return -3;
        }
    }
}


/**
 *  Gets VAT to collect for the given year (and given quarter or month)
 *  The function gets the VAT in split results, as the VAT declaration asks
 *  to report the amounts for different VAT rates as different lines.
 *  This function also accounts recurrent invoices.
 *
 *  @param	DoliDB	$db          	Database handler object
 *  @param  int		$y           	Year
 *  @param  int		$q           	Quarter
 *  @param  string	$date_start  	Start date
 *  @param  string	$date_end    	End date
 *  @param  int		$modetax     	0 or 1 (option vat on debit)
 *  @param  int		$direction   	'sell' (customer invoice) or 'buy' (supplier invoices)
 *  @param  int		$m           	Month
 *  @return array       			List of quarters with vat
 */
function vat_by_date($db, $y, $q, $date_start, $date_end, $modetax, $direction, $m=0)
{
    global $conf;

    $list=array();

    if ($direction == 'sell')
    {
        $invoicetable='facture';
        $invoicedettable='facturedet';
        $fk_facture='fk_facture';
        $fk_facture2='fk_facture';
        $fk_payment='fk_paiement';
        $total_tva='total_tva';
        $total_localtax1='total_localtax1';
        $total_localtax2='total_localtax2';
        $paymenttable='paiement';
        $paymentfacturetable='paiement_facture';
        $invoicefieldref='facnumber';
    }
    if ($direction == 'buy')
    {
        $invoicetable='facture_fourn';
        $invoicedettable='facture_fourn_det';
        $fk_facture='fk_facture_fourn';
        $fk_facture2='fk_facturefourn';
        $fk_payment='fk_paiementfourn';
        $total_tva='tva';
        $total_localtax1='total_localtax1';
        $total_localtax2='total_localtax2';
        $paymenttable='paiementfourn';
        $paymentfacturetable='paiementfourn_facturefourn';
        $invoicefieldref='ref';
    }

    // CAS DES BIENS

    // Define sql request
    $sql='';
    if ($modetax == 1)  // Option vat on delivery for goods (payment) and debit invoice for services
    {
        if (! empty($conf->global->MAIN_MODULE_ACCOUNTING))
        {
            // TODO a ce jour on se sait pas la compter car le montant tva d'un payment
            // n'est pas stocke dans la table des payments.
            // Seul le module compta expert peut resoudre ce probleme.
            // (Il faut quand un payment a lieu, stocker en plus du montant du paiement le
            // detail part tva et part ht).
            $sql='TODO';
        }
        if (! empty($conf->global->MAIN_MODULE_COMPTABILITE))
        {
            // Count on delivery date (use invoice date as delivery is unknown)
            $sql = "SELECT d.rowid, d.product_type as dtype, d.".$fk_facture." as facid, d.tva_tx as rate, d.total_ht as total_ht, d.total_ttc as total_ttc, d.".$total_tva." as total_vat, d.description as descr,";
            $sql .=" d.".$total_localtax1." as total_localtax1, d.".$total_localtax2." as total_localtax2, ";
            $sql.= " d.date_start as date_start, d.date_end as date_end,";
            $sql.= " f.".$invoicefieldref." as facnum, f.type, f.total_ttc as ftotal_ttc,";
            $sql.= " p.rowid as pid, p.ref as pref, p.fk_product_type as ptype,";
            $sql.= " 0 as payment_id, 0 as payment_amount";
            $sql.= " FROM ".MAIN_DB_PREFIX.$invoicetable." as f,";
            $sql.= " ".MAIN_DB_PREFIX.$invoicedettable." as d" ;
            $sql.= " LEFT JOIN ".MAIN_DB_PREFIX."product as p on d.fk_product = p.rowid";
            $sql.= " WHERE f.entity = " . $conf->entity;
            $sql.= " AND f.fk_statut in (1,2)"; // Validated or paid (partially or completely)
            if (! empty($conf->global->FACTURE_DEPOSITS_ARE_JUST_PAYMENTS)) $sql.= " AND f.type IN (0,1,2,5)";
			else $sql.= " AND f.type IN (0,1,2,3,5)";
            $sql.= " AND f.rowid = d.".$fk_facture;
            if ($y && $m)
            {
                $sql.= " AND f.datef >= '".$db->idate(dol_get_first_day($y,$m,false))."'";
                $sql.= " AND f.datef <= '".$db->idate(dol_get_last_day($y,$m,false))."'";
            }
            else if ($y)
            {
                $sql.= " AND f.datef >= '".$db->idate(dol_get_first_day($y,1,false))."'";
                $sql.= " AND f.datef <= '".$db->idate(dol_get_last_day($y,12,false))."'";
            }
            if ($q) $sql.= " AND (date_format(f.datef,'%m') > ".(($q-1)*3)." AND date_format(f.datef,'%m') <= ".($q*3).")";
            if ($date_start && $date_end) $sql.= " AND f.datef >= '".$db->idate($date_start)."' AND f.datef <= '".$db->idate($date_end)."'";
            $sql.= " AND (d.product_type = 0";                              // Limit to products
            $sql.= " AND d.date_start is null AND d.date_end IS NULL)";     // enhance detection of service
            $sql.= " ORDER BY d.rowid, d.".$fk_facture;
        }
    }
    else    // Option vat on delivery for goods (payments) and payments for services
    {
        if (! empty($conf->global->MAIN_MODULE_ACCOUNTING))
        {
            // TODO a ce jour on se sait pas la compter car le montant tva d'un payment
            // n'est pas stocke dans la table des payments.
            // Seul le module compta expert peut resoudre ce probleme.
            // (Il faut quand un payment a lieu, stocker en plus du montant du paiement le
            // detail part tva et part ht).
            $sql='TODO';
        }
        if (! empty($conf->global->MAIN_MODULE_COMPTABILITE))
        {
            // Count on delivery date (use invoice date as delivery is unknown)
            $sql = "SELECT d.rowid, d.product_type as dtype, d.".$fk_facture." as facid, d.tva_tx as rate, d.total_ht as total_ht, d.total_ttc as total_ttc, d.".$total_tva." as total_vat, d.description as descr,";
            $sql .=" d.".$total_localtax1." as total_localtax1, d.".$total_localtax2." as total_localtax2, ";
            $sql.= " d.date_start as date_start, d.date_end as date_end,";
            $sql.= " f.".$invoicefieldref." as facnum, f.type, f.total_ttc as ftotal_ttc,";
            $sql.= " p.rowid as pid, p.ref as pref, p.fk_product_type as ptype,";
            $sql.= " 0 as payment_id, 0 as payment_amount";
            $sql.= " FROM ".MAIN_DB_PREFIX.$invoicetable." as f,";
            $sql.= " ".MAIN_DB_PREFIX.$invoicedettable." as d" ;
            $sql.= " LEFT JOIN ".MAIN_DB_PREFIX."product as p on d.fk_product = p.rowid";
            $sql.= " WHERE f.entity = " . $conf->entity;
            $sql.= " AND f.fk_statut in (1,2)"; // Validated or paid (partially or completely)
        	if (! empty($conf->global->FACTURE_DEPOSITS_ARE_JUST_PAYMENTS)) $sql.= " AND f.type IN (0,1,2,5)";
			else $sql.= " AND f.type IN (0,1,2,3,5)";
            $sql.= " AND f.rowid = d.".$fk_facture;
            if ($y && $m)
            {
                $sql.= " AND f.datef >= '".$db->idate(dol_get_first_day($y,$m,false))."'";
                $sql.= " AND f.datef <= '".$db->idate(dol_get_last_day($y,$m,false))."'";
            }
            else if ($y)
            {
                $sql.= " AND f.datef >= '".$db->idate(dol_get_first_day($y,1,false))."'";
                $sql.= " AND f.datef <= '".$db->idate(dol_get_last_day($y,12,false))."'";
            }
            if ($q) $sql.= " AND (date_format(f.datef,'%m') > ".(($q-1)*3)." AND date_format(f.datef,'%m') <= ".($q*3).")";
            if ($date_start && $date_end) $sql.= " AND f.datef >= '".$db->idate($date_start)."' AND f.datef <= '".$db->idate($date_end)."'";
            $sql.= " AND (d.product_type = 0";                              // Limit to products
            $sql.= " AND d.date_start is null AND d.date_end IS NULL)";     // enhance detection of service
            $sql.= " ORDER BY d.rowid, d.".$fk_facture;
            //print $sql;
        }
    }

    //print $sql.'<br>';
    if (! $sql) return -1;
    if ($sql == 'TODO') return -2;
    if ($sql != 'TODO')
    {
        dol_syslog("Tax.lib.php::vat_by_date", LOG_DEBUG);

        $resql = $db->query($sql);
        if ($resql)
        {
            $rate = -1;
            $oldrowid='';
            while($assoc = $db->fetch_array($resql))
            {
                if (! isset($list[$assoc['rate']]['totalht']))  $list[$assoc['rate']]['totalht']=0;
                if (! isset($list[$assoc['rate']]['vat']))      $list[$assoc['rate']]['vat']=0;
                if (! isset($list[$assoc['rate']]['localtax1']))      $list[$assoc['rate']]['localtax1']=0;
                if (! isset($list[$assoc['rate']]['localtax2']))      $list[$assoc['rate']]['localtax2']=0;

                if ($assoc['rowid'] != $oldrowid)       // Si rupture sur d.rowid
                {
                    $oldrowid=$assoc['rowid'];
                    $list[$assoc['rate']]['totalht']  += $assoc['total_ht'];
                    $list[$assoc['rate']]['vat']      += $assoc['total_vat'];
                    $list[$assoc['rate']]['localtax1']      += $assoc['total_localtax1'];
                    $list[$assoc['rate']]['localtax2']      += $assoc['total_localtax2'];
                }
                $list[$assoc['rate']]['dtotal_ttc'][] = $assoc['total_ttc'];
                $list[$assoc['rate']]['dtype'][] = $assoc['dtype'];
                $list[$assoc['rate']]['ddate_start'][] = $db->jdate($assoc['date_start']);
                $list[$assoc['rate']]['ddate_end'][] = $db->jdate($assoc['date_end']);

                $list[$assoc['rate']]['facid'][] = $assoc['facid'];
                $list[$assoc['rate']]['facnum'][] = $assoc['facnum'];
                $list[$assoc['rate']]['type'][] = $assoc['type'];
                $list[$assoc['rate']]['ftotal_ttc'][] = $assoc['ftotal_ttc'];
                $list[$assoc['rate']]['descr'][] = $assoc['descr'];

                $list[$assoc['rate']]['totalht_list'][] = $assoc['total_ht'];
                $list[$assoc['rate']]['vat_list'][] = $assoc['total_vat'];
                $list[$assoc['rate']]['localtax1_list'][] = $assoc['total_localtax1'];
                $list[$assoc['rate']]['localtax2_list'][]  = $assoc['total_localtax2'];

                $list[$assoc['rate']]['pid'][] = $assoc['pid'];
                $list[$assoc['rate']]['pref'][] = $assoc['pref'];
                $list[$assoc['rate']]['ptype'][] = $assoc['ptype'];

                $list[$assoc['rate']]['payment_id'][] = $assoc['payment_id'];
                $list[$assoc['rate']]['payment_amount'][] = $assoc['payment_amount'];

                $rate = $assoc['rate'];
            }
        }
        else
        {
            dol_print_error($db);
            return -3;
        }
    }


    // CAS DES SERVICES

    // Define sql request
    $sql='';
    if ($modetax == 1)  // Option vat on delivery for goods (payment) and debit invoice for services
    {
        if (! empty($conf->global->MAIN_MODULE_ACCOUNTING))
        {
            // Count on invoice date
            // TODO a ce jour on se sait pas la compter car le montant tva d'un payment
            // n'est pas stocke dans la table des payments.
            // Seul le module compta expert peut resoudre ce probleme.
            // (Il faut quand un payment a lieu, stocker en plus du montant du paiement le
            // detail part tva et part ht).
            $sql='TODO';
        }
        if (! empty($conf->global->MAIN_MODULE_COMPTABILITE))
        {
            // Count on invoice date
            $sql = "SELECT d.rowid, d.product_type as dtype, d.".$fk_facture." as facid, d.tva_tx as rate, d.total_ht as total_ht, d.total_ttc as total_ttc, d.".$total_tva." as total_vat, d.description as descr,";
            $sql .=" d.".$total_localtax1." as total_localtax1, d.".$total_localtax2." as total_localtax2, ";
            $sql.= " d.date_start as date_start, d.date_end as date_end,";
            $sql.= " f.".$invoicefieldref." as facnum, f.type, f.total_ttc as ftotal_ttc,";
            $sql.= " p.rowid as pid, p.ref as pref, p.fk_product_type as ptype,";
            $sql.= " 0 as payment_id, 0 as payment_amount";
            $sql.= " FROM ".MAIN_DB_PREFIX.$invoicetable." as f,";
            $sql.= " ".MAIN_DB_PREFIX.$invoicedettable." as d" ;
            $sql.= " LEFT JOIN ".MAIN_DB_PREFIX."product as p on d.fk_product = p.rowid";
            $sql.= " WHERE f.entity = " . $conf->entity;
            $sql.= " AND f.fk_statut in (1,2)"; // Validated or paid (partially or completely)
        	if (! empty($conf->global->FACTURE_DEPOSITS_ARE_JUST_PAYMENTS)) $sql.= " AND f.type IN (0,1,2,5)";
			else $sql.= " AND f.type IN (0,1,2,3,5)";
            $sql.= " AND f.rowid = d.".$fk_facture;
            if ($y && $m)
            {
                $sql.= " AND f.datef >= '".$db->idate(dol_get_first_day($y,$m,false))."'";
                $sql.= " AND f.datef <= '".$db->idate(dol_get_last_day($y,$m,false))."'";
            }
            else if ($y)
            {
                $sql.= " AND f.datef >= '".$db->idate(dol_get_first_day($y,1,false))."'";
                $sql.= " AND f.datef <= '".$db->idate(dol_get_last_day($y,12,false))."'";
            }
            if ($q) $sql.= " AND (date_format(f.datef,'%m') > ".(($q-1)*3)." AND date_format(f.datef,'%m') <= ".($q*3).")";
            if ($date_start && $date_end) $sql.= " AND f.datef >= '".$db->idate($date_start)."' AND f.datef <= '".$db->idate($date_end)."'";
            $sql.= " AND (d.product_type = 1";                              // Limit to services
            $sql.= " OR d.date_start is NOT null OR d.date_end IS NOT NULL)";       // enhance detection of service
            $sql.= " ORDER BY d.rowid, d.".$fk_facture;
        }
    }
    else    // Option vat on delivery for goods (payments) and payments for services
    {
        if (! empty($conf->global->MAIN_MODULE_ACCOUNTING))
        {
            // Count on payments date
            // TODO a ce jour on se sait pas la compter car le montant tva d'un payment
            // n'est pas stocke dans la table des payments.
            // Seul le module compta expert peut resoudre ce probleme.
            // (Il faut quand un paiement a lieu, stocker en plus du montant du paiement le
            // detail part tva et part ht).
            $sql='TODO';
        }
        if (! empty($conf->global->MAIN_MODULE_COMPTABILITE))
        {
            // Count on payments date
            $sql = "SELECT d.rowid, d.product_type as dtype, d.".$fk_facture." as facid, d.tva_tx as rate, d.total_ht as total_ht, d.total_ttc as total_ttc, d.".$total_tva." as total_vat, d.description as descr,";
            $sql .=" d.".$total_localtax1." as total_localtax1, d.".$total_localtax2." as total_localtax2, ";
            $sql.= " d.date_start as date_start, d.date_end as date_end,";
            $sql.= " f.".$invoicefieldref." as facnum, f.type, f.total_ttc as ftotal_ttc,";
            $sql.= " p.rowid as pid, p.ref as pref, p.fk_product_type as ptype,";
            $sql.= " pf.".$fk_payment." as payment_id, pf.amount as payment_amount";
            $sql.= " FROM ".MAIN_DB_PREFIX.$invoicetable." as f,";
            $sql.= " ".MAIN_DB_PREFIX.$paymentfacturetable." as pf,";
            $sql.= " ".MAIN_DB_PREFIX.$paymenttable." as pa,";
            $sql.= " ".MAIN_DB_PREFIX.$invoicedettable." as d";
            $sql.= " LEFT JOIN ".MAIN_DB_PREFIX."product as p on d.fk_product = p.rowid";
            $sql.= " WHERE f.entity = " . $conf->entity;
            $sql.= " AND f.fk_statut in (1,2)"; // Paid (partially or completely)
        	if (! empty($conf->global->FACTURE_DEPOSITS_ARE_JUST_PAYMENTS)) $sql.= " AND f.type IN (0,1,2,5)";
			else $sql.= " AND f.type IN (0,1,2,3,5)";
            $sql.= " AND f.rowid = d.".$fk_facture;;
            $sql.= " AND pf.".$fk_facture2." = f.rowid";
            $sql.= " AND pa.rowid = pf.".$fk_payment;
            if ($y && $m)
            {
                $sql.= " AND pa.datep >= '".$db->idate(dol_get_first_day($y,$m,false))."'";
                $sql.= " AND pa.datep <= '".$db->idate(dol_get_last_day($y,$m,false))."'";
            }
            else if ($y)
            {
                $sql.= " AND pa.datep >= '".$db->idate(dol_get_first_day($y,1,false))."'";
                $sql.= " AND pa.datep <= '".$db->idate(dol_get_last_day($y,12,false))."'";
            }
            if ($q) $sql.= " AND (date_format(pa.datep,'%m') > ".(($q-1)*3)." AND date_format(pa.datep,'%m') <= ".($q*3).")";
            if ($date_start && $date_end) $sql.= " AND pa.datep >= '".$db->idate($date_start)."' AND pa.datep <= '".$db->idate($date_end)."'";
            $sql.= " AND (d.product_type = 1";                              // Limit to services
            $sql.= " OR d.date_start is NOT null OR d.date_end IS NOT NULL)";       // enhance detection of service
            $sql.= " ORDER BY d.rowid, d.".$fk_facture.", pf.rowid";
        }
    }

    if (! $sql)
    {
        dol_syslog("Tax.lib.php::vat_by_date no accountancy module enabled".$sql,LOG_ERR);
        return -1;  // -1 = Not accountancy module enabled
    }
    if ($sql == 'TODO') return -2; // -2 = Feature not yet available
    if ($sql != 'TODO')
    {
        dol_syslog("Tax.lib.php::vat_by_date", LOG_DEBUG);
        $resql = $db->query($sql);
        if ($resql)
        {
            $rate = -1;
            $oldrowid='';
            while($assoc = $db->fetch_array($resql))
            {
                if (! isset($list[$assoc['rate']]['totalht']))  $list[$assoc['rate']]['totalht']=0;
                if (! isset($list[$assoc['rate']]['vat']))      $list[$assoc['rate']]['vat']=0;
				if (! isset($list[$assoc['rate']]['localtax1']))      $list[$assoc['rate']]['localtax1']=0;
                if (! isset($list[$assoc['rate']]['localtax2']))      $list[$assoc['rate']]['localtax2']=0;

                if ($assoc['rowid'] != $oldrowid)       // Si rupture sur d.rowid
                {
                    $oldrowid=$assoc['rowid'];
                    $list[$assoc['rate']]['totalht']  += $assoc['total_ht'];
                    $list[$assoc['rate']]['vat']      += $assoc['total_vat'];
                    $list[$assoc['rate']]['localtax1']	 += $assoc['total_localtax1'];
                    $list[$assoc['rate']]['localtax2']	 += $assoc['total_localtax2'];
                }
                $list[$assoc['rate']]['dtotal_ttc'][] = $assoc['total_ttc'];
                $list[$assoc['rate']]['dtype'][] = $assoc['dtype'];
                $list[$assoc['rate']]['ddate_start'][] = $db->jdate($assoc['date_start']);
                $list[$assoc['rate']]['ddate_end'][] = $db->jdate($assoc['date_end']);

                $list[$assoc['rate']]['facid'][] = $assoc['facid'];
                $list[$assoc['rate']]['facnum'][] = $assoc['facnum'];
                $list[$assoc['rate']]['type'][] = $assoc['type'];
                $list[$assoc['rate']]['ftotal_ttc'][] = $assoc['ftotal_ttc'];
                $list[$assoc['rate']]['descr'][] = $assoc['descr'];

                $list[$assoc['rate']]['totalht_list'][] = $assoc['total_ht'];
                $list[$assoc['rate']]['vat_list'][] = $assoc['total_vat'];
                $list[$assoc['rate']]['localtax1_list'][] = $assoc['total_localtax1'];
                $list[$assoc['rate']]['localtax2_list'][] = $assoc['total_localtax2'];

                $list[$assoc['rate']]['pid'][] = $assoc['pid'];
                $list[$assoc['rate']]['pref'][] = $assoc['pref'];
                $list[$assoc['rate']]['ptype'][] = $assoc['ptype'];

                $list[$assoc['rate']]['payment_id'][] = $assoc['payment_id'];
                $list[$assoc['rate']]['payment_amount'][] = $assoc['payment_amount'];

                $rate = $assoc['rate'];
            }
        }
        else
        {
            dol_print_error($db);
            return -3;
        }
    }

    return $list;
}
<|MERGE_RESOLUTION|>--- conflicted
+++ resolved
@@ -1,14 +1,11 @@
 <?php
-/* Copyright (C) 2004-2009	Laurent Destailleur	<eldy@users.sourceforge.net>
- * Copyright (C) 2006-2007	Yannick Warnier		<ywarnier@beeznest.org>
- * Copyright (C) 2011		Regis Houssin		<regis.houssin@capnetworks.com>
- * Copyright (C) 2012		Juanjo Menent		<jmenent@2byte.es>
-<<<<<<< HEAD
+/* Copyright (C) 2004-2009 Laurent Destailleur	<eldy@users.sourceforge.net>
+ * Copyright (C) 2006-2007 Yannick Warnier		<ywarnier@beeznest.org>
+ * Copyright (C) 2011	   Regis Houssin		<regis.houssin@capnetworks.com>
+ * Copyright (C) 2012	   Juanjo Menent		<jmenent@2byte.es>
  * Copyright (C) 2012      Cédric Salvador      <csalvador@gpcsolutions.fr>
  * Copyright (C) 2012-2014 Raphaël Doursenaud   <rdoursenaud@gpcsolutions.fr>
-=======
- * Copyright (C) 2015       Marcos García       <marcosgdf@gmail.com>
->>>>>>> ddb95e57
+ * Copyright (C) 2015      Marcos García        <marcosgdf@gmail.com>
  *
  * This program is free software; you can redistribute it and/or modify
  * it under the terms of the GNU General Public License as published by
