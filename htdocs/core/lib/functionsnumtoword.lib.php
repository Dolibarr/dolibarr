--- conflicted
+++ resolved
@@ -44,11 +44,7 @@
 	}
 
 	if ($centimes && strlen((string) $num) == 1) {
-<<<<<<< HEAD
-		$num = $num * 10;
-=======
 		$num *= 10;
->>>>>>> cc80841a
 	}
 
 	if (isModEnabled('numberwords')) {
