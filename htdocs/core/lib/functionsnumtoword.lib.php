<?php
/* Copyright (C) 2015 Laurent Destailleur  <eldy@users.sourceforge.net>
 * Copyright (C) 2015 Víctor Ortiz Pérez   <victor@accett.com.mx>
 *
 * This program is free software; you can redistribute it and/or modify
 * it under the terms of the GNU General Public License as published by
 * the Free Software Foundation; either version 3 of the License, or
 * (at your option) any later version.
 *
 * This program is distributed in the hope that it will be useful,
 * but WITHOUT ANY WARRANTY; without even the implied warranty of
 * MERCHANTABILITY or FITNESS FOR A PARTICULAR PURPOSE.  See the
 * GNU General Public License for more details.
 *
 * You should have received a copy of the GNU General Public License
 * along with this program. If not, see <https://www.gnu.org/licenses/>.
 * or see https://www.gnu.org/
 */
/**
 *  \file			htdocs/core/lib/functionsnumtoword.lib.php
 *	\brief			A set of functions for Dolibarr
 *					This file contains all frequently used functions.
 */


/**
 * Function to return a number into a text.
 * May use module NUMBERWORDS if found.
 *
 * @param	float       $num			Number to convert (must be a numeric value, like reported by price2num())
 * @param	Translate   $langs			Language
 * @param	boolean     $currency		0=number to translate | 1=currency to translate
 * @param	boolean     $centimes		0=no cents/centimes | 1=there is cents/centimes to translate
 * @return 	string|false			    Text of the number
 */
function dol_convertToWord($num, $langs, $currency = false, $centimes = false)
{
	global $conf;

	//$num = str_replace(array(',', ' '), '', trim($num));	This should be useless since $num MUST be a php numeric value
	if (!$num) {
		return false;
	}

	if ($centimes && strlen($num) == 1) {
		$num = $num * 10;
	}

	if (!empty($conf->global->MAIN_MODULE_NUMBERWORDS)) {
		if ($currency) {
			$type = 1;
		} else {
			$type = 0;
		}

		$concatWords = $langs->getLabelFromNumber($num, $type);
		return $concatWords;
	} else {
		$TNum = explode('.', $num);

		$num = (int) $TNum[0];
		$words = array();
		$list1 = array(
			'',
			$langs->transnoentitiesnoconv('one'),
			$langs->transnoentitiesnoconv('two'),
			$langs->transnoentitiesnoconv('three'),
			$langs->transnoentitiesnoconv('four'),
			$langs->transnoentitiesnoconv('five'),
			$langs->transnoentitiesnoconv('six'),
			$langs->transnoentitiesnoconv('seven'),
			$langs->transnoentitiesnoconv('eight'),
			$langs->transnoentitiesnoconv('nine'),
			$langs->transnoentitiesnoconv('ten'),
			$langs->transnoentitiesnoconv('eleven'),
			$langs->transnoentitiesnoconv('twelve'),
			$langs->transnoentitiesnoconv('thirteen'),
			$langs->transnoentitiesnoconv('fourteen'),
			$langs->transnoentitiesnoconv('fifteen'),
			$langs->transnoentitiesnoconv('sixteen'),
			$langs->transnoentitiesnoconv('seventeen'),
			$langs->transnoentitiesnoconv('eighteen'),
			$langs->transnoentitiesnoconv('nineteen')
		);
		$list2 = array(
			'',
			$langs->transnoentitiesnoconv('ten'),
			$langs->transnoentitiesnoconv('twenty'),
			$langs->transnoentitiesnoconv('thirty'),
			$langs->transnoentitiesnoconv('forty'),
			$langs->transnoentitiesnoconv('fifty'),
			$langs->transnoentitiesnoconv('sixty'),
			$langs->transnoentitiesnoconv('seventy'),
			$langs->transnoentitiesnoconv('eighty'),
			$langs->transnoentitiesnoconv('ninety'),
			$langs->transnoentitiesnoconv('hundred')
		);
		$list3 = array(
			'',
			$langs->transnoentitiesnoconv('thousand'),
			$langs->transnoentitiesnoconv('million'),
			$langs->transnoentitiesnoconv('billion'),
			$langs->transnoentitiesnoconv('trillion'),
			$langs->transnoentitiesnoconv('quadrillion')
		);

		$num_length = strlen($num);
		$levels = (int) (($num_length + 2) / 3);
		$max_length = $levels * 3;
		$num = substr('00'.$num, -$max_length);
		$num_levels = str_split($num, 3);
		$nboflevels = count($num_levels);
		for ($i = 0; $i < $nboflevels; $i++) {
			$levels--;
			$hundreds = (int) ($num_levels[$i] / 100);
			$hundreds = ($hundreds ? ' '.$list1[$hundreds].' '.$langs->transnoentities('hundred').($hundreds == 1 ? '' : 's').' ' : '');
			$tens = (int) ($num_levels[$i] % 100);
			$singles = '';
			if ($tens < 20) {
				$tens = ($tens ? ' '.$list1[$tens].' ' : '');
			} else {
				$tens = (int) ($tens / 10);
				$tens = ' '.$list2[$tens].' ';
				$singles = (int) ($num_levels[$i] % 10);
				$singles = ' '.$list1[$singles].' ';
			}
			$words[] = $hundreds.$tens.$singles.(($levels && (int) ($num_levels[$i])) ? ' '.$list3[$levels].' ' : '');
		} //end for loop
		$commas = count($words);
		if ($commas > 1) {
			$commas = $commas - 1;
		}
		$concatWords = implode(' ', $words);
		// Delete multi whitespaces
		$concatWords = trim(preg_replace('/[ ]+/', ' ', $concatWords));

		if (!empty($currency)) {
			$concatWords .= ' '.$currency;
		}

		// If we need to write cents call again this function for cents
		$decimalpart = $TNum[1];
		$decimalpart = preg_replace('/0+$/', '', $decimalpart);

		if ($decimalpart) {
			if (!empty($currency)) $concatWords .= ' '.$langs->transnoentities('and');

			$concatWords .= ' '.dol_convertToWord($decimalpart, $langs, '', true);
			if (!empty($currency)) $concatWords .= ' '.$langs->transnoentities('centimes');
		}
		return $concatWords;
	}
}


/**
 * Function to return number or amount in text.
 *
 * @deprecated
 * @param	float 	    $numero			Number to convert
 * @param	Translate	$langs			Language
 * @param	string	    $numorcurrency	'number' or 'amount'
 * @return 	string  	       			Text of the number or -1 in case TOO LONG (more than 1000000000000.99)
 */
function dolNumberToWord($numero, $langs, $numorcurrency = 'number')
{
	// If the number is negative convert to positive and return -1 if it is too long
	if ($numero < 0) $numero *= -1;
	if ($numero >= 1000000000001) {
		return -1;
	}

	// Get 2 decimals to cents, another functions round or truncate
	$strnumber = number_format($numero, 10);
	$len = strlen($strnumber);
	for ($i = 0; $i < $len; $i++)
	{
		if ($strnumber[$i] == '.') {
			$parte_decimal = $strnumber[$i + 1].$strnumber[$i + 2];
			break;
		}
	}

	/*In dolibarr 3.6.2 (my current version) doesn't have $langs->default and
<<<<<<< HEAD
	in case exist why ask $lang like a parameter?*/
=======
	 in case exist why ask $lang like a parameter?*/
>>>>>>> b40177a8
	if (((is_object($langs) && $langs->default == 'es_MX') || (!is_object($langs) && $langs == 'es_MX')) && $numorcurrency == 'currency')
	{
		if ($numero >= 1 && $numero < 2) {
			return ("UN PESO ".$parte_decimal." / 100 M.N.");
		}
		elseif ($numero >= 0 && $numero < 1) {
			return ("CERO PESOS ".$parte_decimal." / 100 M.N.");
		}
		elseif ($numero >= 1000000 && $numero < 1000001) {
			return ("UN MILL&OacuteN DE PESOS ".$parte_decimal." / 100 M.N.");
		}
		elseif ($numero >= 1000000000000 && $numero < 1000000000001) {
			return ("UN BILL&OacuteN DE PESOS ".$parte_decimal." / 100 M.N.");
		}
		else {
			$entexto = "";
			$number = $numero;
			if ($number >= 1000000000) {
				$CdMMillon = (int) ($numero / 100000000000);
				$numero = $numero - $CdMMillon * 100000000000;
				$DdMMillon = (int) ($numero / 10000000000);
				$numero = $numero - $DdMMillon * 10000000000;
				$UdMMillon = (int) ($numero / 1000000000);
				$numero = $numero - $UdMMillon * 1000000000;
				$entexto .= hundreds2text($CdMMillon, $DdMMillon, $UdMMillon);
				$entexto .= " MIL ";
			}
			if ($number >= 1000000) {
				$CdMILLON = (int) ($numero / 100000000);
				$numero = $numero - $CdMILLON * 100000000;
				$DdMILLON = (int) ($numero / 10000000);
				$numero = $numero - $DdMILLON * 10000000;
				$udMILLON = (int) ($numero / 1000000);
				$numero = $numero - $udMILLON * 1000000;
				$entexto .= hundreds2text($CdMILLON, $DdMILLON, $udMILLON);
				if (!$CdMMillon && !$DdMMillon && !$UdMMillon && !$CdMILLON && !$DdMILLON && $udMILLON == 1)
					$entexto .= " MILL&OacuteN ";
<<<<<<< HEAD
				else
					$entexto .= " MILLONES ";
			}
				if ($number >= 1000) {
					$cdm = (int) ($numero / 100000);
					$numero = $numero - $cdm * 100000;
					$ddm = (int) ($numero / 10000);
					$numero = $numero - $ddm * 10000;
					$udm = (int) ($numero / 1000);
					$numero = $numero - $udm * 1000;
					$entexto .= hundreds2text($cdm, $ddm, $udm);
					if ($cdm || $ddm || $udm)
						$entexto .= " MIL ";
				}
				$c = (int) ($numero / 100);
				$numero = $numero - $c * 100;
				$d = (int) ($numero / 10);
				$u = (int) $numero - $d * 10;
				$entexto .= hundreds2text($c, $d, $u);
				if (!$cdm && !$ddm && !$udm && !$c && !$d && !$u && $number > 1000000)
					$entexto .= " DE";
					$entexto .= " PESOS ".$parte_decimal." / 100 M.N.";
			}
			return $entexto;
=======
					else
						$entexto .= " MILLONES ";
			}
			if ($number >= 1000) {
				$cdm = (int) ($numero / 100000);
				$numero = $numero - $cdm * 100000;
				$ddm = (int) ($numero / 10000);
				$numero = $numero - $ddm * 10000;
				$udm = (int) ($numero / 1000);
				$numero = $numero - $udm * 1000;
				$entexto .= hundreds2text($cdm, $ddm, $udm);
				if ($cdm || $ddm || $udm)
					$entexto .= " MIL ";
			}
			$c = (int) ($numero / 100);
			$numero = $numero - $c * 100;
			$d = (int) ($numero / 10);
			$u = (int) $numero - $d * 10;
			$entexto .= hundreds2text($c, $d, $u);
			if (!$cdm && !$ddm && !$udm && !$c && !$d && !$u && $number > 1000000)
				$entexto .= " DE";
				$entexto .= " PESOS ".$parte_decimal." / 100 M.N.";
		}
		return $entexto;
>>>>>>> b40177a8
	}
}

/**
 * hundreds2text
 *
 * @param integer $hundreds     Hundreds
 * @param integer $tens         Tens
 * @param integer $units        Units
 * @return string
 */
function hundreds2text($hundreds, $tens, $units)
{
	if ($hundreds == 1 && $tens == 0 && $units == 0) {
		return "CIEN";
	}
	$centenas = array("CIENTO", "DOSCIENTOS", "TRESCIENTOS", "CUATROCIENTOS", "QUINIENTOS", "SEISCIENTOS", "SETECIENTOS", "OCHOCIENTOS", "NOVECIENTOS");
	$decenas = array("", "", "TREINTA ", "CUARENTA ", "CINCUENTA ", "SESENTA ", "SETENTA ", "OCHENTA ", "NOVENTA ");
	$veintis = array("VEINTE", "VEINTIUN", "VEINTID&OacuteS", "VEINTITR&EacuteS", "VEINTICUATRO", "VEINTICINCO", "VEINTIS&EacuteIS", "VEINTISIETE", "VEINTIOCHO", "VEINTINUEVE");
	$diecis = array("DIEZ", "ONCE", "DOCE", "TRECE", "CATORCE", "QUINCE", "DIECIS&EacuteIS", "DIECISIETE", "DIECIOCHO", "DIECINUEVE");
    $unidades = array("UN", "DOS", "TRES", "CUATRO", "CINCO", "SEIS", "SIETE", "OCHO", "NUEVE");
	$entexto = "";
	if ($hundreds != 0) {
		$entexto .= $centenas[$hundreds - 1];
	}
	if ($tens > 2) {
		if ($hundreds != 0) $entexto .= " ";
		$entexto .= $decenas[$tens - 1];
		if ($units != 0) {
			$entexto .= " Y ";
			$entexto .= $unidades[$units - 1];
		}
		return $entexto;
	}
	elseif ($tens == 2) {
		if ($hundreds != 0) $entexto .= " ";
		$entexto .= " ".$veintis[$units];
		return $entexto;
	}
	elseif ($tens == 1) {
		if ($hundreds != 0) $entexto .= " ";
		$entexto .= $diecis[$units];
		return $entexto;
	}
	if ($units != 0) {
		if ($hundreds != 0 || $tens != 0) $entexto .= " ";
		$entexto .= $unidades[$units - 1];
	}
	return $entexto;
}<|MERGE_RESOLUTION|>--- conflicted
+++ resolved
@@ -182,11 +182,7 @@
 	}
 
 	/*In dolibarr 3.6.2 (my current version) doesn't have $langs->default and
-<<<<<<< HEAD
 	in case exist why ask $lang like a parameter?*/
-=======
-	 in case exist why ask $lang like a parameter?*/
->>>>>>> b40177a8
 	if (((is_object($langs) && $langs->default == 'es_MX') || (!is_object($langs) && $langs == 'es_MX')) && $numorcurrency == 'currency')
 	{
 		if ($numero >= 1 && $numero < 2) {
@@ -224,34 +220,8 @@
 				$entexto .= hundreds2text($CdMILLON, $DdMILLON, $udMILLON);
 				if (!$CdMMillon && !$DdMMillon && !$UdMMillon && !$CdMILLON && !$DdMILLON && $udMILLON == 1)
 					$entexto .= " MILL&OacuteN ";
-<<<<<<< HEAD
 				else
 					$entexto .= " MILLONES ";
-			}
-				if ($number >= 1000) {
-					$cdm = (int) ($numero / 100000);
-					$numero = $numero - $cdm * 100000;
-					$ddm = (int) ($numero / 10000);
-					$numero = $numero - $ddm * 10000;
-					$udm = (int) ($numero / 1000);
-					$numero = $numero - $udm * 1000;
-					$entexto .= hundreds2text($cdm, $ddm, $udm);
-					if ($cdm || $ddm || $udm)
-						$entexto .= " MIL ";
-				}
-				$c = (int) ($numero / 100);
-				$numero = $numero - $c * 100;
-				$d = (int) ($numero / 10);
-				$u = (int) $numero - $d * 10;
-				$entexto .= hundreds2text($c, $d, $u);
-				if (!$cdm && !$ddm && !$udm && !$c && !$d && !$u && $number > 1000000)
-					$entexto .= " DE";
-					$entexto .= " PESOS ".$parte_decimal." / 100 M.N.";
-			}
-			return $entexto;
-=======
-					else
-						$entexto .= " MILLONES ";
 			}
 			if ($number >= 1000) {
 				$cdm = (int) ($numero / 100000);
@@ -274,7 +244,6 @@
 				$entexto .= " PESOS ".$parte_decimal." / 100 M.N.";
 		}
 		return $entexto;
->>>>>>> b40177a8
 	}
 }
 
