--- conflicted
+++ resolved
@@ -69,28 +69,15 @@
 	}
 	print '<input type="hidden" name="search_showbirthday" value="'.((int) $showbirthday).'">';
 
-<<<<<<< HEAD
-	if ($canedit) {
-		print '<div class="divsearchfield">';
-		// Type
-		$multiselect = 0;
-		if (!empty($conf->global->MAIN_ENABLE_MULTISELECT_TYPE)) {     // We use an option here because it adds bugs when used on agenda page "peruser" and "list"
-			$multiselect = (!empty($conf->global->AGENDA_USE_EVENT_TYPE));
-		}
-		print img_picto($langs->trans("ActionType"), 'square', 'class="pictofixedwidth inline-block" style="color: #ddd;"');
-		print $formactions->select_type_actions($actioncode, "search_actioncode", $excludetype, (empty($conf->global->AGENDA_USE_EVENT_TYPE) ? 1 : -1), 0, $multiselect, 0, 'maxwidth500 widthcentpercentminusx');
-		print '</div>';
-=======
 	print '<div class="divsearchfield">';
 	// Type
 	$multiselect = 0;
 	if (!empty($conf->global->MAIN_ENABLE_MULTISELECT_TYPE)) {     // We use an option here because it adds bugs when used on agenda page "peruser" and "list"
 		$multiselect = (!empty($conf->global->AGENDA_USE_EVENT_TYPE));
 	}
-	print img_picto($langs->trans("ActionType"), 'square', 'class="fawidth30 inline-block" style="color: #ddd;"');
-	print $formactions->select_type_actions($actioncode, "search_actioncode", $excludetype, (empty($conf->global->AGENDA_USE_EVENT_TYPE) ? 1 : -1), 0, $multiselect, 0, 'maxwidth500');
+	print img_picto($langs->trans("ActionType"), 'square', 'class="pictofixedwidth inline-block" style="color: #ddd;"');
+	print $formactions->select_type_actions($actioncode, "search_actioncode", $excludetype, (empty($conf->global->AGENDA_USE_EVENT_TYPE) ? 1 : -1), 0, $multiselect, 0, 'maxwidth500 widthcentpercentminusx');
 	print '</div>';
->>>>>>> 8fb316c5
 
 	if ($canedit) {
 		// Assigned to user
