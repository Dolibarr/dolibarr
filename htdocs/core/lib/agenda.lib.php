<?php
/* Copyright (C) 2008-2014 Laurent Destailleur  <eldy@users.sourceforge.net>
 * Copyright (C) 2005-2009 Regis Houssin        <regis.houssin@capnetworks.com>
 * Copyright (C) 2011	   Juanjo Menent        <jmenent@2byte.es>
 *
 * This program is free software; you can redistribute it and/or modify
 * it under the terms of the GNU General Public License as published by
 * the Free Software Foundation; either version 3 of the License, or
 * (at your option) any later version.
 *
 * This program is distributed in the hope that it will be useful,
 * but WITHOUT ANY WARRANTY; without even the implied warranty of
 * MERCHANTABILITY or FITNESS FOR A PARTICULAR PURPOSE.  See the
 * GNU General Public License for more details.
 *
 * You should have received a copy of the GNU General Public License
 * along with this program. If not, see <http://www.gnu.org/licenses/>.
 * or see http://www.gnu.org/
 */

/**
 *  \file		htdocs/core/lib/agenda.lib.php
 *  \brief		Set of function for the agenda module
 */


/**
 * Show filter form in agenda view
 *
 * @param	Object	$form			Form object
 * @param	int		$canedit		Can edit filter fields
 * @param	int		$status			Status
 * @param 	int		$year			Year
 * @param 	int		$month			Month
 * @param 	int		$day			Day
 * @param 	int		$showbirthday	Show birthday
 * @param 	string	$filtera		Filter on create by user
 * @param 	string	$filtert		Filter on assigned to user
 * @param 	string	$filterd		Filter of done by user
 * @param 	int		$pid			Product id
 * @param 	int		$socid			Third party id
 * @param	string	$action			Action string
 * @param	array	$showextcals	Array with list of external calendars (used to show links to select calendar), or -1 to show no legend
<<<<<<< HEAD
 * @param	string|array	$actioncode		Preselected value(s) of actioncode for filter on type
 * @param	int		$usergroupid	Id of group to filter on users
 *  @param	string	$excludetype	A type to exclude ('systemauto', 'system', '')
 * @return	void
 */
function print_actions_filter($form, $canedit, $status, $year, $month, $day, $showbirthday, $filtera, $filtert, $filterd, $pid, $socid, $action, $showextcals=array(), $actioncode='', $usergroupid='', $excludetype='')
=======
 * @param	string|array	$actioncode		Preselected value(s) of actioncode for filter on event type
 * @param	int		$usergroupid	Id of group to filter on users
 * @param	string	$excludetype	A type to exclude ('systemauto', 'system', '')
 * @param	int   	$resourceid	    Preselected value of resource for filter on resource
 * @return	void
 */
function print_actions_filter($form, $canedit, $status, $year, $month, $day, $showbirthday, $filtera, $filtert, $filterd, $pid, $socid, $action, $showextcals=array(), $actioncode='', $usergroupid='', $excludetype='', $resourceid=0)
>>>>>>> 3f5d67d4
{
	global $conf, $user, $langs, $db, $hookmanager;
	global $begin_h, $end_h, $begin_d, $end_d;

	$langs->load("companies");

	// Filters
	print '<form name="listactionsfilter" class="listactionsfilter" action="' . $_SERVER["PHP_SELF"] . '" method="get">';
	print '<input type="hidden" name="token" value="' . $_SESSION ['newtoken'] . '">';
	print '<input type="hidden" name="year" value="' . $year . '">';
	print '<input type="hidden" name="month" value="' . $month . '">';
	print '<input type="hidden" name="day" value="' . $day . '">';
	print '<input type="hidden" name="action" value="' . $action . '">';
	print '<input type="hidden" name="showbirthday" value="' . $showbirthday . '">';

	print '<div class="fichecenter">';

	if (! empty($conf->browser->phone)) print '<div class="fichehalfleft">';
	else print '<table class="nobordernopadding" width="100%"><tr><td class="borderright">';

	print '<table class="nobordernopadding">';

	if ($canedit)
	{
		print '<tr>';
		print '<td class="nowrap" style="padding-bottom: 2px; padding-right: 4px;">';
		print $langs->trans("ActionsToDoBy").' &nbsp; ';
<<<<<<< HEAD
		print '</td><td class="nowrap maxwidthonsmartphone" style="padding-bottom: 2px; padding-right: 4px;">';
		print $form->select_dolusers($filtert, 'usertodo', 1, '', ! $canedit, '', '', 0, 0, 0, '', 0, '', 'maxwidth300');
		if (empty($conf->dol_optimize_smallscreen)) print ' &nbsp; '.$langs->trans("or") . ' '.$langs->trans("Group").' &nbsp; ';
=======
		print '</td><td class="maxwidthonsmartphone" style="padding-bottom: 2px; padding-right: 4px;">';
		print $form->select_dolusers($filtert, 'usertodo', 1, '', ! $canedit, '', '', 0, 0, 0, '', 0, '', 'maxwidth300');
		if (empty($conf->dol_optimize_smallscreen)) print ' &nbsp; '.$langs->trans("or") . ' '.$langs->trans("ToUserOfGroup").' &nbsp; ';
>>>>>>> 3f5d67d4
		print $form->select_dolgroups($usergroupid, 'usergroup', 1, '', ! $canedit);
		print '</td></tr>';

		if ($conf->resource->enabled)
		{
		    include_once DOL_DOCUMENT_ROOT . '/resource/class/html.formresource.class.php';
		    $formresource=new FormResource($db);
		    
    		// Resource
    		print '<tr>';
    		print '<td class="nowrap" style="padding-bottom: 2px; padding-right: 4px;">';
    		print $langs->trans("Resource");
    		print ' &nbsp;</td><td class="nowrap maxwidthonsmartphone" style="padding-bottom: 2px; padding-right: 4px;">';
            print $formresource->select_resource_list($resourceid, "resourceid", '', 1, 0, 0, null, '', 2);
    		print '</td></tr>';
		}
		
		include_once DOL_DOCUMENT_ROOT . '/core/class/html.formactions.class.php';
		$formactions=new FormActions($db);

		// Type
		print '<tr>';
		print '<td class="nowrap" style="padding-bottom: 2px; padding-right: 4px;">';
		print $langs->trans("Type");
		print ' &nbsp;</td><td class="nowrap maxwidthonsmartphone" style="padding-bottom: 2px; padding-right: 4px;">';
		$multiselect=0;
		if (! empty($conf->global->MAIN_ENABLE_MULTISELECT_TYPE))     // We use an option here because it adds bugs when used on agenda page "peruser" and "list"
		{
            $multiselect=(!empty($conf->global->AGENDA_USE_EVENT_TYPE));
		}
        print $formactions->select_type_actions($actioncode, "actioncode", $excludetype, (empty($conf->global->AGENDA_USE_EVENT_TYPE)?1:0), 0, $multiselect);
<<<<<<< HEAD
		print '</td></tr>';

		// Status
		print '<tr>';
		print '<td class="nowrap" style="padding-bottom: 2px; padding-right: 4px;">';
		print $langs->trans("Status");
		print ' &nbsp;</td><td class="nowrap maxwidthonsmartphone" style="padding-bottom: 2px; padding-right: 4px;">';
		$formactions->form_select_status_action('formaction',$status,1,'status',1,2);
=======
>>>>>>> 3f5d67d4
		print '</td></tr>';
	}

	if (! empty($conf->societe->enabled) && $user->rights->societe->lire)
	{
		print '<tr>';
		print '<td class="nowrap" style="padding-bottom: 2px; padding-right: 4px;">';
		print $langs->trans("ThirdParty").' &nbsp; ';
		print '</td><td class="nowrap maxwidthonsmartphone" style="padding-bottom: 2px;">';
		print $form->select_company($socid, 'socid', '', 1);
		print '</td></tr>';
	}

	if (! empty($conf->projet->enabled) && $user->rights->projet->lire)
	{
		require_once DOL_DOCUMENT_ROOT.'/core/class/html.formprojet.class.php';
		$formproject=new FormProjets($db);

		print '<tr>';
		print '<td class="nowrap" style="padding-bottom: 2px;">';
		print $langs->trans("Project").' &nbsp; ';
		print '</td><td class="nowrap maxwidthonsmartphone" style="padding-bottom: 2px;">';
		$formproject->select_projects($socid?$socid:-1, $pid, 'projectid', 0);
		print '</td></tr>';
	}

	if ($canedit)
	{
		// Status
		print '<tr>';
		print '<td class="nowrap" style="padding-bottom: 2px; padding-right: 4px;">';
		print $langs->trans("Status");
		print ' &nbsp;</td><td class="nowrap maxwidthonsmartphone" style="padding-bottom: 2px; padding-right: 4px;">';
		$formactions->form_select_status_action('formaction',$status,1,'status',1,2);
		print '</td></tr>';
	}

	if ($canedit && $action == 'show_peruser')
	{
		// Filter on hours
		print '<tr>';
		print '<td class="nowrap" style="padding-bottom: 2px; padding-right: 4px;">'.$langs->trans("VisibleTimeRange").'</td>';
		print "<td class='nowrap maxwidthonsmartphone'>";
		print '<div class="ui-grid-a"><div class="ui-block-a">';
		print '<input type="number" class="short" name="begin_h" value="'.$begin_h.'" min="0" max="23">';
		if (empty($conf->dol_use_jmobile)) print ' - ';
		else print '</div><div class="ui-block-b">';
		print '<input type="number" class="short" name="end_h" value="'.$end_h.'" min="1" max="24">';
		if (empty($conf->dol_use_jmobile)) print ' '.$langs->trans("H");
		print '</div></div>';
		print '</td></tr>';

		// Filter on days
		print '<tr>';
		print '<td class="nowrap">'.$langs->trans("VisibleDaysRange").'</td>';
		print "<td class='nowrap maxwidthonsmartphone'>";
		print '<div class="ui-grid-a"><div class="ui-block-a">';
		print '<input type="number" class="short" name="begin_d" value="'.$begin_d.'" min="1" max="7">';
		if (empty($conf->dol_use_jmobile)) print ' - ';
		else print '</div><div class="ui-block-b">';
		print '<input type="number" class="short" name="end_d" value="'.$end_d.'" min="1" max="7">';
		print '</div></div>';
		print '</td></tr>';
	}

	// Hooks
	$parameters = array('canedit'=>$canedit, 'pid'=>$pid, 'socid'=>$socid);
	$reshook = $hookmanager->executeHooks('searchAgendaFrom', $parameters, $object, $action); // Note that $action and $object may have been

	print '</table>';

	if (! empty($conf->browser->phone)) print '</div>';
	else print '</td>';

	if (! empty($conf->browser->phone)) print '<div class="fichehalfright">';
	else print '<td align="center" valign="middle" class="nowrap">';

	print '<table><tr><td align="center">';
	print '<div class="formleftzone">';
	print '<input type="submit" class="button" style="min-width:120px" name="refresh" value="' . $langs->trans("Refresh") . '">';
	print '</div>';
	print '</td></tr>';
	print '</table>';

	if (! empty($conf->browser->phone)) print '</div>';
	else print '</td></tr></table>';

	print '</div>';	// Close fichecenter
	print '<div style="clear:both"></div>';

	print '</form>';
}


/**
 *  Show actions to do array
 *
 *  @param	int		$max		Max nb of records
 *  @return	void
 */
function show_array_actions_to_do($max=5)
{
	global $langs, $conf, $user, $db, $bc, $socid;

	$now=dol_now();

	include_once DOL_DOCUMENT_ROOT.'/comm/action/class/actioncomm.class.php';
	include_once DOL_DOCUMENT_ROOT.'/societe/class/client.class.php';

	$sql = "SELECT a.id, a.label, a.datep as dp, a.datep2 as dp2, a.fk_user_author, a.percent,";
	$sql.= " c.code, c.libelle as type_label,";
	$sql.= " s.nom as sname, s.rowid, s.client";
	$sql.= " FROM ".MAIN_DB_PREFIX."c_actioncomm as c LEFT JOIN ";
	$sql.= " ".MAIN_DB_PREFIX."actioncomm as a ON c.id = a.fk_action";
    $sql.= " LEFT JOIN ".MAIN_DB_PREFIX."societe as s ON a.fk_soc = s.rowid";
	if (!$user->rights->societe->client->voir && !$socid) $sql.= ", ".MAIN_DB_PREFIX."societe_commerciaux as sc";
	$sql.= " WHERE a.entity = ".$conf->entity;
    $sql.= " AND ((a.percent >= 0 AND a.percent < 100) OR (a.percent = -1 AND a.datep2 > '".$db->idate($now)."'))";
	if (!$user->rights->societe->client->voir && !$socid) $sql.= " AND s.rowid = sc.fk_soc AND sc.fk_user = " .$user->id;
	if ($socid) $sql.= " AND s.rowid = ".$socid;
	$sql.= " ORDER BY a.datep DESC, a.id DESC";
	$sql.= $db->plimit($max, 0);

	$resql=$db->query($sql);
	if ($resql)
	{
	    $num = $db->num_rows($resql);

	    print '<table class="noborder" width="100%">';
	    print '<tr class="liste_titre"><td colspan="2">'.$langs->trans("LastActionsToDo",$max).'</td>';
		print '<td colspan="2" align="right"><a href="'.DOL_URL_ROOT.'/comm/action/listactions.php?status=todo">'.$langs->trans("FullList").'</a>';
		print '</tr>';

		$var = true;
	    $i = 0;

		$staticaction=new ActionComm($db);
	    $customerstatic=new Client($db);

        while ($i < $num)
        {
            $obj = $db->fetch_object($resql);
            $var=!$var;

            print '<tr '.$bc[$var].'>';

            $staticaction->type_code=$obj->code;
            $staticaction->label=($obj->label?$obj->label:$obj->type_label);
            $staticaction->id=$obj->id;
            print '<td>'.$staticaction->getNomUrl(1,34).'</td>';

           // print '<td>'.dol_trunc($obj->label,22).'</td>';

            print '<td>';
            if ($obj->rowid > 0)
            {
            	$customerstatic->id=$obj->rowid;
            	$customerstatic->name=$obj->sname;
            	$customerstatic->client=$obj->client;
            	print $customerstatic->getNomUrl(1,'',16);
            }
            print '</td>';

            $datep=$db->jdate($obj->dp);
            $datep2=$db->jdate($obj->dp2);

            // Date
			print '<td width="100" align="right">'.dol_print_date($datep,'day').'&nbsp;';
			$late=0;
			if ($obj->percent == 0 && $datep && $datep < time()) $late=1;
			if ($obj->percent == 0 && ! $datep && $datep2 && $datep2 < time()) $late=1;
			if ($obj->percent > 0 && $obj->percent < 100 && $datep2 && $datep2 < time()) $late=1;
			if ($obj->percent > 0 && $obj->percent < 100 && ! $datep2 && $datep && $datep < time()) $late=1;
			if ($late) print img_warning($langs->trans("Late"));
			print "</td>";

			// Statut
			print "<td align=\"right\" width=\"14\">".$staticaction->LibStatut($obj->percent,3)."</td>\n";

			print "</tr>\n";

            $i++;
        }
	    print "</table><br>";

	    $db->free($resql);
	}
	else
	{
	    dol_print_error($db);
	}
}


/**
 *  Show last actions array
 *
 *  @param	int		$max		Max nb of records
 *  @return	void
 */
function show_array_last_actions_done($max=5)
{
	global $langs, $conf, $user, $db, $bc, $socid;

	$now=dol_now();

	$sql = "SELECT a.id, a.percent, a.datep as da, a.datep2 as da2, a.fk_user_author, a.label,";
	$sql.= " c.code, c.libelle,";
	$sql.= " s.rowid, s.nom as sname, s.client";
	$sql.= " FROM ".MAIN_DB_PREFIX."c_actioncomm as c LEFT JOIN ";
	$sql.= " ".MAIN_DB_PREFIX."actioncomm as a ON c.id = a.fk_action ";
    $sql.= " LEFT JOIN ".MAIN_DB_PREFIX."societe as s ON a.fk_soc = s.rowid";
	if (!$user->rights->societe->client->voir && !$socid) $sql.= ", ".MAIN_DB_PREFIX."societe_commerciaux as sc";
	$sql.= " WHERE a.entity = ".$conf->entity;
    $sql.= " AND (a.percent >= 100 OR (a.percent = -1 AND a.datep2 <= '".$db->idate($now)."'))";
	if (!$user->rights->societe->client->voir && !$socid) $sql.= " AND s.rowid = sc.fk_soc AND sc.fk_user = " .$user->id;
    if ($socid) $sql.= " AND s.rowid = ".$socid;
	$sql .= " ORDER BY a.datep2 DESC";
	$sql .= $db->plimit($max, 0);

	$resql=$db->query($sql);
	if ($resql)
	{
		$num = $db->num_rows($resql);

		print '<table class="noborder" width="100%">';
		print '<tr class="liste_titre"><td colspan="2">'.$langs->trans("LastDoneTasks",$max).'</td>';
		print '<td colspan="2" align="right"><a href="'.DOL_URL_ROOT.'/comm/action/listactions.php?status=done">'.$langs->trans("FullList").'</a>';
		print '</tr>';
		$var = true;
		$i = 0;

	    $staticaction=new ActionComm($db);
	    $customerstatic=new Societe($db);

		while ($i < $num)
		{
			$obj = $db->fetch_object($resql);
			$var=!$var;

			print '<tr '.$bc[$var].'>';

			$staticaction->type_code=$obj->code;
			$staticaction->libelle=$obj->label;
			$staticaction->id=$obj->id;
			print '<td>'.$staticaction->getNomUrl(1,34).'</td>';

            //print '<td>'.dol_trunc($obj->label,24).'</td>';

			print '<td>';
			if ($obj->rowid > 0)
			{
                $customerstatic->id=$obj->rowid;
                $customerstatic->name=$obj->sname;
                $customerstatic->client=$obj->client;
			    print $customerstatic->getNomUrl(1,'',24);
			}
			print '</td>';

			// Date
			print '<td width="100" align="right">'.dol_print_date($db->jdate($obj->da2),'day');
			print "</td>";

			// Statut
			print "<td align=\"right\" width=\"14\">".$staticaction->LibStatut($obj->percent,3)."</td>\n";

			print "</tr>\n";
			$i++;
		}
		// TODO Ajouter rappel pour "il y a des contrats a mettre en service"
		// TODO Ajouter rappel pour "il y a des contrats qui arrivent a expiration"
		print "</table><br>";

		$db->free($resql);
	}
	else
	{
		dol_print_error($db);
	}
}


/**
 * Prepare array with list of tabs
 *
 * @return  array				Array of tabs to show
 */
function agenda_prepare_head()
{
	global $langs, $conf, $user;
	$h = 0;
	$head = array();

	$head[$h][0] = DOL_URL_ROOT."/admin/agenda_other.php";
	$head[$h][1] = $langs->trans("Miscellaneous");
	$head[$h][2] = 'other';
	$h++;

	$head[$h][0] = DOL_URL_ROOT."/admin/agenda.php";
	$head[$h][1] = $langs->trans("AutoActions");
	$head[$h][2] = 'autoactions';
	$h++;

	$head[$h][0] = DOL_URL_ROOT."/admin/agenda_xcal.php";
	$head[$h][1] = $langs->trans("ExportCal");
	$head[$h][2] = 'xcal';
	$h++;

	$head[$h][0] = DOL_URL_ROOT."/admin/agenda_extsites.php";
	$head[$h][1] = $langs->trans("ExtSites");
	$head[$h][2] = 'extsites';
	$h++;

	complete_head_from_modules($conf,$langs,null,$head,$h,'agenda_admin');

	$head[$h][0] = DOL_URL_ROOT."/admin/agenda_extrafields.php";
	$head[$h][1] = $langs->trans("ExtraFields");
	$head[$h][2] = 'attributes';
	$h++;

	complete_head_from_modules($conf,$langs,null,$head,$h,'agenda_admin','remove');


	return $head;
}

/**
 * Prepare array with list of tabs
 *
 * @param   object	$object		Object related to tabs
 * @return  array				Array of tabs to show
 */
function actions_prepare_head($object)
{
	global $db, $langs, $conf, $user;

	$h = 0;
	$head = array();

	$head[$h][0] = DOL_URL_ROOT.'/comm/action/card.php?id='.$object->id;
	$head[$h][1] = $langs->trans("CardAction");
	$head[$h][2] = 'card';
	$h++;

    // Tab to link resources
	if ($conf->resource->enabled)
	{
	    include_once DOL_DOCUMENT_ROOT.'/resource/class/dolresource.class.php';
	    $resource=new DolResource($db);
	    
		$head[$h][0] = DOL_URL_ROOT.'/resource/element_resource.php?element=action&element_id='.$object->id;
        $listofresourcelinked = $resource->getElementResources($object->element, $object->id);
        $nbResources=count($listofresourcelinked);
		$head[$h][1] = $langs->trans("Resources");
		if ($nbResources > 0) $head[$h][1].= ' <span class="badge">'.($nbResources).'</span>';
		$head[$h][2] = 'resources';
		$h++;
	}

    // Attached files
    require_once DOL_DOCUMENT_ROOT.'/core/lib/files.lib.php';
    require_once DOL_DOCUMENT_ROOT.'/core/class/link.class.php';
    $upload_dir = $conf->agenda->dir_output . "/" . $object->id;
    $nbFiles = count(dol_dir_list($upload_dir,'files',0,'','(\.meta|_preview\.png)$'));
    $nbLinks=Link::count($db, $object->element, $object->id);
    $head[$h][0] = DOL_URL_ROOT.'/comm/action/document.php?id='.$object->id;
    $head[$h][1] = $langs->trans("Documents");
	if (($nbFiles+$nbLinks) > 0) $head[$h][1].= ' <span class="badge">'.($nbFiles+$nbLinks).'</span>';
    $head[$h][2] = 'documents';
    $h++;

	$head[$h][0] = DOL_URL_ROOT.'/comm/action/info.php?id='.$object->id;
	$head[$h][1] = $langs->trans('Info');
	$head[$h][2] = 'info';
	$h++;

	complete_head_from_modules($conf,$langs,$object,$head,$h,'action');

	complete_head_from_modules($conf,$langs,$object,$head,$h,'action','remove');

	return $head;
}


/**
 *  Define head array for tabs of agenda setup pages
 *
 *  @param	string	$param		Parameters to add to url
 *  @return array			    Array of head
 */
function calendars_prepare_head($param)
{
    global $langs, $conf, $user;

    $h = 0;
    $head = array();

    $head[$h][0] = DOL_URL_ROOT.'/comm/action/index.php?action=show_day'.($param?'&'.$param:'');
    $head[$h][1] = $langs->trans("ViewDay");
    $head[$h][2] = 'cardday';
    $h++;

    $head[$h][0] = DOL_URL_ROOT.'/comm/action/index.php?action=show_week'.($param?'&'.$param:'');
    $head[$h][1] = $langs->trans("ViewWeek");
    $head[$h][2] = 'cardweek';
    $h++;

    $head[$h][0] = DOL_URL_ROOT.'/comm/action/index.php?action=show_month'.($param?'&'.$param:'');
    $head[$h][1] = $langs->trans("ViewCal");
    $head[$h][2] = 'cardmonth';
    $h++;

    //if (! empty($conf->global->AGENDA_USE_EVENT_TYPE))
    if (! empty($conf->global->AGENDA_SHOW_PERTYPE))
    {
        $head[$h][0] = DOL_URL_ROOT.'/comm/action/pertype.php'.($param?'?'.$param:'');
        $head[$h][1] = $langs->trans("ViewPerType");
        $head[$h][2] = 'cardpertype';
        $h++;
    }
    
    $head[$h][0] = DOL_URL_ROOT.'/comm/action/peruser.php'.($param?'?'.$param:'');
    $head[$h][1] = $langs->trans("ViewPerUser");
    $head[$h][2] = 'cardperuser';
    $h++;

    $head[$h][0] = DOL_URL_ROOT.'/comm/action/listactions.php'.($param?'?'.$param:'');
    $head[$h][1] = $langs->trans("ViewList");
    $head[$h][2] = 'cardlist';
    $h++;

	$object=new stdClass();

    // Show more tabs from modules
    // Entries must be declared in modules descriptor with line
    // $this->tabs = array('entity:+tabname:Title:@mymodule:/mymodule/mypage.php?id=__ID__');   to add new tab
    // $this->tabs = array('entity:-tabname);   												to remove a tab
    complete_head_from_modules($conf,$langs,$object,$head,$h,'agenda');

    complete_head_from_modules($conf,$langs,$object,$head,$h,'agenda','remove');

    return $head;
}
<|MERGE_RESOLUTION|>--- conflicted
+++ resolved
@@ -41,14 +41,6 @@
  * @param 	int		$socid			Third party id
  * @param	string	$action			Action string
  * @param	array	$showextcals	Array with list of external calendars (used to show links to select calendar), or -1 to show no legend
-<<<<<<< HEAD
- * @param	string|array	$actioncode		Preselected value(s) of actioncode for filter on type
- * @param	int		$usergroupid	Id of group to filter on users
- *  @param	string	$excludetype	A type to exclude ('systemauto', 'system', '')
- * @return	void
- */
-function print_actions_filter($form, $canedit, $status, $year, $month, $day, $showbirthday, $filtera, $filtert, $filterd, $pid, $socid, $action, $showextcals=array(), $actioncode='', $usergroupid='', $excludetype='')
-=======
  * @param	string|array	$actioncode		Preselected value(s) of actioncode for filter on event type
  * @param	int		$usergroupid	Id of group to filter on users
  * @param	string	$excludetype	A type to exclude ('systemauto', 'system', '')
@@ -56,7 +48,6 @@
  * @return	void
  */
 function print_actions_filter($form, $canedit, $status, $year, $month, $day, $showbirthday, $filtera, $filtert, $filterd, $pid, $socid, $action, $showextcals=array(), $actioncode='', $usergroupid='', $excludetype='', $resourceid=0)
->>>>>>> 3f5d67d4
 {
 	global $conf, $user, $langs, $db, $hookmanager;
 	global $begin_h, $end_h, $begin_d, $end_d;
@@ -84,15 +75,9 @@
 		print '<tr>';
 		print '<td class="nowrap" style="padding-bottom: 2px; padding-right: 4px;">';
 		print $langs->trans("ActionsToDoBy").' &nbsp; ';
-<<<<<<< HEAD
-		print '</td><td class="nowrap maxwidthonsmartphone" style="padding-bottom: 2px; padding-right: 4px;">';
-		print $form->select_dolusers($filtert, 'usertodo', 1, '', ! $canedit, '', '', 0, 0, 0, '', 0, '', 'maxwidth300');
-		if (empty($conf->dol_optimize_smallscreen)) print ' &nbsp; '.$langs->trans("or") . ' '.$langs->trans("Group").' &nbsp; ';
-=======
 		print '</td><td class="maxwidthonsmartphone" style="padding-bottom: 2px; padding-right: 4px;">';
 		print $form->select_dolusers($filtert, 'usertodo', 1, '', ! $canedit, '', '', 0, 0, 0, '', 0, '', 'maxwidth300');
 		if (empty($conf->dol_optimize_smallscreen)) print ' &nbsp; '.$langs->trans("or") . ' '.$langs->trans("ToUserOfGroup").' &nbsp; ';
->>>>>>> 3f5d67d4
 		print $form->select_dolgroups($usergroupid, 'usergroup', 1, '', ! $canedit);
 		print '</td></tr>';
 
@@ -124,17 +109,6 @@
             $multiselect=(!empty($conf->global->AGENDA_USE_EVENT_TYPE));
 		}
         print $formactions->select_type_actions($actioncode, "actioncode", $excludetype, (empty($conf->global->AGENDA_USE_EVENT_TYPE)?1:0), 0, $multiselect);
-<<<<<<< HEAD
-		print '</td></tr>';
-
-		// Status
-		print '<tr>';
-		print '<td class="nowrap" style="padding-bottom: 2px; padding-right: 4px;">';
-		print $langs->trans("Status");
-		print ' &nbsp;</td><td class="nowrap maxwidthonsmartphone" style="padding-bottom: 2px; padding-right: 4px;">';
-		$formactions->form_select_status_action('formaction',$status,1,'status',1,2);
-=======
->>>>>>> 3f5d67d4
 		print '</td></tr>';
 	}
 
