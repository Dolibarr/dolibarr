<?php
/* Copyright (C) 2008-2014 Laurent Destailleur  <eldy@users.sourceforge.net>
 * Copyright (C) 2005-2009 Regis Houssin        <regis.houssin@inodbox.com>
 * Copyright (C) 2011	   Juanjo Menent        <jmenent@2byte.es>
 *
 * This program is free software; you can redistribute it and/or modify
 * it under the terms of the GNU General Public License as published by
 * the Free Software Foundation; either version 3 of the License, or
 * (at your option) any later version.
 *
 * This program is distributed in the hope that it will be useful,
 * but WITHOUT ANY WARRANTY; without even the implied warranty of
 * MERCHANTABILITY or FITNESS FOR A PARTICULAR PURPOSE.  See the
 * GNU General Public License for more details.
 *
 * You should have received a copy of the GNU General Public License
 * along with this program. If not, see <https://www.gnu.org/licenses/>.
 * or see https://www.gnu.org/
 */

/**
 *  \file		htdocs/core/lib/agenda.lib.php
 *  \brief		Set of function for the agenda module
 */


/**
 * Show filter form in agenda view
 *
 * @param	Form	$form			Form object
 * @param	int		$canedit		Can edit filter fields
 * @param	int		$status			Status
 * @param 	int		$year			Year
 * @param 	int		$month			Month
 * @param 	int		$day			Day
 * @param 	int		$showbirthday	Show birthday
 * @param 	string	$filtera		Filter on create by user
 * @param 	string	$filtert		Filter on assigned to user
 * @param 	string	$filterd		Filter of done by user
 * @param 	int		$pid			Product id
 * @param 	int		$socid			Third party id
 * @param	string	$action			Action string
 * @param	array	$showextcals	Array with list of external calendars (used to show links to select calendar), or -1 to show no legend
 * @param	string|array	$actioncode		Preselected value(s) of actioncode for filter on event type
 * @param	int		$usergroupid	Id of group to filter on users
 * @param	string	$excludetype	A type to exclude ('systemauto', 'system', '')
 * @param	int   	$resourceid	    Preselected value of resource for filter on resource
 * @return	void
 */
function print_actions_filter($form, $canedit, $status, $year, $month, $day, $showbirthday, $filtera, $filtert, $filterd, $pid, $socid, $action, $showextcals = array(), $actioncode = '', $usergroupid = '', $excludetype = '', $resourceid = 0)
{
	global $conf, $user, $langs, $db, $hookmanager;
	global $begin_h, $end_h, $begin_d, $end_d;

	$langs->load("companies");

	include_once DOL_DOCUMENT_ROOT.'/core/class/html.formactions.class.php';
	$formactions = new FormActions($db);

	// Filters
	//print '<form name="listactionsfilter" class="listactionsfilter" action="' . $_SERVER["PHP_SELF"] . '" method="get">';
	print '<input type="hidden" name="token" value="'.newToken().'">';
	print '<input type="hidden" name="year" value="'.$year.'">';
	print '<input type="hidden" name="month" value="'.$month.'">';
	print '<input type="hidden" name="day" value="'.$day.'">';
	print '<input type="hidden" name="action" value="'.$action.'">';
	print '<input type="hidden" name="search_showbirthday" value="'.$showbirthday.'">';

	print '<div class="fichecenter">';

	if ($conf->browser->layout == 'phone') print '<div class="fichehalfleft">';
	else print '<table class="nobordernopadding centpercent"><tr><td class="borderright">';

	print '<table class="nobordernopadding centpercent tableforfield">';

	if ($canedit)
	{
		// Type
		print '<tr>';
		print '<td class="nowrap">';
		print $langs->trans("Type");
		print '</td><td class="nowraponall">';
		$multiselect = 0;
		if (!empty($conf->global->MAIN_ENABLE_MULTISELECT_TYPE))     // We use an option here because it adds bugs when used on agenda page "peruser" and "list"
		{
			$multiselect = (!empty($conf->global->AGENDA_USE_EVENT_TYPE));
		}
		print '<span class="fas fa-square inline-block fawidth30" style=" color: #ddd;"></span>';
		print $formactions->select_type_actions($actioncode, "search_actioncode", $excludetype, (empty($conf->global->AGENDA_USE_EVENT_TYPE) ? 1 : -1), 0, $multiselect, 0, 'maxwidth500');
		print '</td></tr>';

		// Assigned to
		print '<tr>';
		print '<td class="nowrap">';
		print $langs->trans("ActionsToDoBy").' &nbsp; ';
		print '</td><td>';
		print img_picto('', 'user', 'class="fawidth30 inline-block"');
		print $form->select_dolusers($filtert, 'search_filtert', 1, '', !$canedit, '', '', 0, 0, 0, '', 0, '', 'maxwidth500');
		if (empty($conf->dol_optimize_smallscreen)) print ' &nbsp; '.$langs->trans("or").' '.$langs->trans("ToUserOfGroup").' &nbsp; ';
		else print '<br>';
		print img_picto('', 'object_group', 'class="fawidth30 inline-block"');
		print $form->select_dolgroups($usergroupid, 'usergroup', 1, '', !$canedit, '', '', '0', false, 'maxwidth500');
		print '</td></tr>';

		if ($conf->resource->enabled)
		{
		    include_once DOL_DOCUMENT_ROOT.'/resource/class/html.formresource.class.php';
		    $formresource = new FormResource($db);

    		// Resource
    		print '<tr>';
    		print '<td class="nowrap">';
    		print $langs->trans("Resource");
    		print '</td><td class="nowraponall">';
    		print img_picto('', 'object_resource', 'class="fawidth30 inline-block"');
    		print $formresource->select_resource_list($resourceid, "search_resourceid", '', 1, 0, 0, null, '', 2, 0, 'maxwidth500');
    		print '</td></tr>';
		}
	}

	if (!empty($conf->societe->enabled) && $user->rights->societe->lire)
	{
		print '<tr>';
		print '<td class="nowrap">';
		print $langs->trans("ThirdParty").' &nbsp; ';
		print '</td><td class="nowraponall">';
		print img_picto('', 'company', 'class="fawidth30 inline-block"');
		print $form->select_company($socid, 'search_socid', '', '&nbsp;', 0, 0, null, 0, 'minwidth100 maxwidth500');
		print '</td></tr>';
	}

	if (!empty($conf->projet->enabled) && $user->rights->projet->lire)
	{
		require_once DOL_DOCUMENT_ROOT.'/core/class/html.formprojet.class.php';
		$formproject = new FormProjets($db);

		print '<tr>';
		print '<td class="nowrap">';
		print $langs->trans("Project").' &nbsp; ';
		print '</td><td class="nowraponall">';
		print img_picto('', 'project', 'class="fawidth30 inline-block"');
		print $formproject->select_projects($socid ? $socid : -1, $pid, 'search_projectid', 0, 0, 1, 0, 0, 0, 0, '', 1, 0, 'maxwidth500');
		print '</td></tr>';
	}

	if ($canedit && !preg_match('/list/', $_SERVER["PHP_SELF"]))
	{
		// Status
		print '<tr>';
		print '<td class="nowrap">';
		print $langs->trans("Status");
		print ' &nbsp;</td><td class="nowraponall">';
		$formactions->form_select_status_action('formaction', $status, 1, 'search_status', 1, 2, 'minwidth100');
		print '</td></tr>';
	}

	if ($canedit && $action == 'show_peruser')
	{
		// Filter on hours
		print '<tr>';
		print '<td class="nowrap">'.$langs->trans("VisibleTimeRange").'</td>';
		print "<td class='nowrap'>";
		print '<div class="ui-grid-a"><div class="ui-block-a">';
		print '<input type="number" class="short" name="begin_h" value="'.$begin_h.'" min="0" max="23">';
		if (empty($conf->dol_use_jmobile)) print ' - ';
		else print '</div><div class="ui-block-b">';
		print '<input type="number" class="short" name="end_h" value="'.$end_h.'" min="1" max="24">';
		if (empty($conf->dol_use_jmobile)) print ' '.$langs->trans("H");
		print '</div></div>';
		print '</td></tr>';

		// Filter on days
		print '<tr>';
		print '<td class="nowrap">'.$langs->trans("VisibleDaysRange").'</td>';
		print "<td class='nowrap'>";
		print '<div class="ui-grid-a"><div class="ui-block-a">';
		print '<input type="number" class="short" name="begin_d" value="'.$begin_d.'" min="1" max="7">';
		if (empty($conf->dol_use_jmobile)) print ' - ';
		else print '</div><div class="ui-block-b">';
		print '<input type="number" class="short" name="end_d" value="'.$end_d.'" min="1" max="7">';
		print '</div></div>';
		print '</td></tr>';
	}

	// Hooks
	$parameters = array('canedit'=>$canedit, 'pid'=>$pid, 'socid'=>$socid);
	$reshook = $hookmanager->executeHooks('searchAgendaFrom', $parameters, $object, $action); // Note that $action and $object may have been

	print '</table>';

	if ($conf->browser->layout == 'phone') print '</div>';
	else print '</td>';

	if ($conf->browser->layout == 'phone') print '<div class="fichehalfright">';
	else print '<td class="center nowrap" valign="middle">';

	print '<table class="centpercent"><tr><td align="center">';
	print '<div class="formleftzone">';
	print '<input type="submit" class="button" style="min-width:120px" name="refresh" value="'.$langs->trans("Refresh").'">';
	print '</div>';
	print '</td></tr>';
	print '</table>';

	if ($conf->browser->layout == 'phone') print '</div>';
	else print '</td></tr></table>';

	print '</div>'; // Close fichecenter
	print '<div style="clear:both"></div>';

	//print '</form>';
}


/**
 *  Show actions to do array
 *
 *  @param	int		$max		Max nb of records
 *  @return	void
 */
function show_array_actions_to_do($max = 5)
{
	global $langs, $conf, $user, $db, $bc, $socid;

	$now = dol_now();

	include_once DOL_DOCUMENT_ROOT.'/comm/action/class/actioncomm.class.php';
	include_once DOL_DOCUMENT_ROOT.'/societe/class/client.class.php';

	$sql = "SELECT a.id, a.label, a.datep as dp, a.datep2 as dp2, a.fk_user_author, a.percent,";
<<<<<<< HEAD
	$sql .= " c.code, c.libelle as type_label,";
	$sql .= " s.nom as sname, s.rowid, s.client";
	$sql .= " FROM ".MAIN_DB_PREFIX."actioncomm as a LEFT JOIN ";
	$sql .= " ".MAIN_DB_PREFIX."c_actioncomm as c ON c.id = a.fk_action";
    $sql .= " LEFT JOIN ".MAIN_DB_PREFIX."societe as s ON a.fk_soc = s.rowid";
	if (!$user->rights->societe->client->voir && !$socid) $sql .= ", ".MAIN_DB_PREFIX."societe_commerciaux as sc";
	$sql .= " WHERE a.entity = ".$conf->entity;
    $sql .= " AND ((a.percent >= 0 AND a.percent < 100) OR (a.percent = -1 AND a.datep2 > '".$db->idate($now)."'))";
	if (!$user->rights->societe->client->voir && !$socid) $sql .= " AND s.rowid = sc.fk_soc AND sc.fk_user = ".$user->id;
	if ($socid) $sql .= " AND s.rowid = ".$socid;
	$sql .= " ORDER BY a.datep DESC, a.id DESC";
	$sql .= $db->plimit($max, 0);

	$resql = $db->query($sql);
=======
	$sql.= " c.code, c.libelle as type_label,";
	$sql.= " s.nom as sname, s.rowid, s.client";
	$sql.= " FROM ".MAIN_DB_PREFIX."actioncomm as a LEFT JOIN ";
	$sql.= " ".MAIN_DB_PREFIX."c_actioncomm as c ON c.id = a.fk_action";
    $sql.= " LEFT JOIN ".MAIN_DB_PREFIX."societe as s ON a.fk_soc = s.rowid";
	if (!$user->rights->societe->client->voir && !$socid) $sql.= ", ".MAIN_DB_PREFIX."societe_commerciaux as sc";
	$sql .= " WHERE a.entity IN (".getEntity('agenda').")";
    $sql.= " AND ((a.percent >= 0 AND a.percent < 100) OR (a.percent = -1 AND a.datep2 > '".$db->idate($now)."'))";
	if (!$user->rights->societe->client->voir && !$socid) $sql.= " AND s.rowid = sc.fk_soc AND sc.fk_user = " .$user->id;
	if ($socid) $sql.= " AND s.rowid = ".$socid;
	$sql.= " ORDER BY a.datep DESC, a.id DESC";
	$sql.= $db->plimit($max, 0);

	$resql=$db->query($sql);
>>>>>>> 989074f1
	if ($resql)
	{
	    $num = $db->num_rows($resql);

		print '<div class="div-table-responsive-no-min">';
	    print '<table class="noborder centpercent">';
	    print '<tr class="liste_titre"><th colspan="2">'.$langs->trans("LastActionsToDo", $max).'</th>';
		print '<th colspan="2" class="right"><a class="commonlink" href="'.DOL_URL_ROOT.'/comm/action/list.php?status=todo">'.$langs->trans("FullList").'</a></th>';
		print '</tr>';

		$var = true;
	    $i = 0;

		$staticaction = new ActionComm($db);
	    $customerstatic = new Client($db);

        while ($i < $num)
        {
            $obj = $db->fetch_object($resql);


            print '<tr class="oddeven">';

            $staticaction->type_code = $obj->code;
            $staticaction->label = ($obj->label ? $obj->label : $obj->type_label);
            $staticaction->id = $obj->id;
            print '<td>'.$staticaction->getNomUrl(1, 34).'</td>';

            // print '<td>'.dol_trunc($obj->label,22).'</td>';

            print '<td>';
            if ($obj->rowid > 0)
            {
            	$customerstatic->id = $obj->rowid;
            	$customerstatic->name = $obj->sname;
            	$customerstatic->client = $obj->client;
            	print $customerstatic->getNomUrl(1, '', 16);
            }
            print '</td>';

            $datep = $db->jdate($obj->dp);
            $datep2 = $db->jdate($obj->dp2);

            // Date
			print '<td width="100" class="right">'.dol_print_date($datep, 'day').'&nbsp;';
			$late = 0;
			if ($obj->percent == 0 && $datep && $datep < time()) $late = 1;
			if ($obj->percent == 0 && !$datep && $datep2 && $datep2 < time()) $late = 1;
			if ($obj->percent > 0 && $obj->percent < 100 && $datep2 && $datep2 < time()) $late = 1;
			if ($obj->percent > 0 && $obj->percent < 100 && !$datep2 && $datep && $datep < time()) $late = 1;
			if ($late) print img_warning($langs->trans("Late"));
			print "</td>";

			// Statut
			print '<td class="right" width="14">'.$staticaction->LibStatut($obj->percent, 3)."</td>\n";

			print "</tr>\n";

            $i++;
        }
	    print "</table></div><br>";

	    $db->free($resql);
	}
	else
	{
	    dol_print_error($db);
	}
}


/**
 *  Show last actions array
 *
 *  @param	int		$max		Max nb of records
 *  @return	void
 */
function show_array_last_actions_done($max = 5)
{
	global $langs, $conf, $user, $db, $bc, $socid;

	$now = dol_now();

	$sql = "SELECT a.id, a.percent, a.datep as da, a.datep2 as da2, a.fk_user_author, a.label,";
<<<<<<< HEAD
	$sql .= " c.code, c.libelle,";
	$sql .= " s.rowid, s.nom as sname, s.client";
	$sql .= " FROM ".MAIN_DB_PREFIX."actioncomm as a LEFT JOIN ";
	$sql .= " ".MAIN_DB_PREFIX."c_actioncomm as c ON c.id = a.fk_action ";
    $sql .= " LEFT JOIN ".MAIN_DB_PREFIX."societe as s ON a.fk_soc = s.rowid";
	if (!$user->rights->societe->client->voir && !$socid) $sql .= ", ".MAIN_DB_PREFIX."societe_commerciaux as sc";
	$sql .= " WHERE a.entity = ".$conf->entity;
    $sql .= " AND (a.percent >= 100 OR (a.percent = -1 AND a.datep2 <= '".$db->idate($now)."'))";
	if (!$user->rights->societe->client->voir && !$socid) $sql .= " AND s.rowid = sc.fk_soc AND sc.fk_user = ".$user->id;
    if ($socid) $sql .= " AND s.rowid = ".$socid;
=======
	$sql.= " c.code, c.libelle,";
	$sql.= " s.rowid, s.nom as sname, s.client";
	$sql.= " FROM ".MAIN_DB_PREFIX."actioncomm as a LEFT JOIN ";
	$sql.= " ".MAIN_DB_PREFIX."c_actioncomm as c ON c.id = a.fk_action ";
    $sql.= " LEFT JOIN ".MAIN_DB_PREFIX."societe as s ON a.fk_soc = s.rowid";
	if (!$user->rights->societe->client->voir && !$socid) $sql.= ", ".MAIN_DB_PREFIX."societe_commerciaux as sc";
	$sql .= " WHERE a.entity IN (".getEntity('agenda').")";
    $sql.= " AND (a.percent >= 100 OR (a.percent = -1 AND a.datep2 <= '".$db->idate($now)."'))";
	if (!$user->rights->societe->client->voir && !$socid) $sql.= " AND s.rowid = sc.fk_soc AND sc.fk_user = " .$user->id;
    if ($socid) $sql.= " AND s.rowid = ".$socid;
>>>>>>> 989074f1
	$sql .= " ORDER BY a.datep2 DESC";
	$sql .= $db->plimit($max, 0);

	$resql = $db->query($sql);
	if ($resql)
	{
		$num = $db->num_rows($resql);

		print '<div class="div-table-responsive-no-min">';
		print '<table class="noborder centpercent">';
		print '<tr class="liste_titre"><th colspan="2">'.$langs->trans("LastDoneTasks", $max).'</th>';
		print '<th colspan="2" class="right"><a class="commonlink" href="'.DOL_URL_ROOT.'/comm/action/list.php?status=done">'.$langs->trans("FullList").'</a></th>';
		print '</tr>';
		$var = true;
		$i = 0;

	    $staticaction = new ActionComm($db);
	    $customerstatic = new Societe($db);

		while ($i < $num)
		{
			$obj = $db->fetch_object($resql);


			print '<tr class="oddeven">';

			$staticaction->type_code = $obj->code;
			$staticaction->libelle = $obj->label;
			$staticaction->id = $obj->id;
			print '<td>'.$staticaction->getNomUrl(1, 34).'</td>';

            //print '<td>'.dol_trunc($obj->label,24).'</td>';

			print '<td>';
			if ($obj->rowid > 0)
			{
                $customerstatic->id = $obj->rowid;
                $customerstatic->name = $obj->sname;
                $customerstatic->client = $obj->client;
			    print $customerstatic->getNomUrl(1, '', 24);
			}
			print '</td>';

			// Date
			print '<td width="100" class="right">'.dol_print_date($db->jdate($obj->da2), 'day');
			print "</td>";

			// Statut
			print "<td class=\"right\" width=\"14\">".$staticaction->LibStatut($obj->percent, 3)."</td>\n";

			print "</tr>\n";
			$i++;
		}
		// TODO Ajouter rappel pour "il y a des contrats a mettre en service"
		// TODO Ajouter rappel pour "il y a des contrats qui arrivent a expiration"
		print "</table></div><br>";

		$db->free($resql);
	}
	else
	{
		dol_print_error($db);
	}
}


/**
 * Prepare array with list of tabs
 *
 * @return  array				Array of tabs to show
 */
function agenda_prepare_head()
{
	global $langs, $conf, $user;
	$h = 0;
	$head = array();

	$head[$h][0] = DOL_URL_ROOT."/admin/agenda_other.php";
	$head[$h][1] = $langs->trans("Miscellaneous");
	$head[$h][2] = 'other';
	$h++;

	$head[$h][0] = DOL_URL_ROOT."/admin/agenda.php";
	$head[$h][1] = $langs->trans("AutoActions");
	$head[$h][2] = 'autoactions';
	$h++;

	if ($conf->global->MAIN_FEATURES_LEVEL > 0)
	{
	    $head[$h][0] = DOL_URL_ROOT."/admin/agenda_reminder.php";
	    $head[$h][1] = $langs->trans("Reminders");
	    $head[$h][2] = 'reminders';
	    $h++;
	}

	$head[$h][0] = DOL_URL_ROOT."/admin/agenda_xcal.php";
	$head[$h][1] = $langs->trans("ExportCal");
	$head[$h][2] = 'xcal';
	$h++;

	$head[$h][0] = DOL_URL_ROOT."/admin/agenda_extsites.php";
	$head[$h][1] = $langs->trans("ExtSites");
	$head[$h][2] = 'extsites';
	$h++;

	complete_head_from_modules($conf, $langs, null, $head, $h, 'agenda_admin');

	$head[$h][0] = DOL_URL_ROOT."/admin/agenda_extrafields.php";
	$head[$h][1] = $langs->trans("ExtraFields");
	$head[$h][2] = 'attributes';
	$h++;

	complete_head_from_modules($conf, $langs, null, $head, $h, 'agenda_admin', 'remove');


	return $head;
}

/**
 * Prepare array with list of tabs
 *
 * @param   object	$object		Object related to tabs
 * @return  array				Array of tabs to show
 */
function actions_prepare_head($object)
{
	global $db, $langs, $conf, $user;

	$h = 0;
	$head = array();

	$head[$h][0] = DOL_URL_ROOT.'/comm/action/card.php?id='.$object->id;
	$head[$h][1] = $langs->trans("CardAction");
	$head[$h][2] = 'card';
	$h++;

    // Tab to link resources
	if ($conf->resource->enabled)
	{
	    include_once DOL_DOCUMENT_ROOT.'/resource/class/dolresource.class.php';
	    $resource = new DolResource($db);

		$head[$h][0] = DOL_URL_ROOT.'/resource/element_resource.php?element=action&element_id='.$object->id;
        $listofresourcelinked = $resource->getElementResources($object->element, $object->id);
        $nbResources = (is_array($listofresourcelinked) ?count($listofresourcelinked) : 0);
		$head[$h][1] = $langs->trans("Resources");
		if ($nbResources > 0) $head[$h][1] .= (empty($conf->global->MAIN_OPTIMIZEFORTEXTBROWSER) ? '<span class="badge marginleftonlyshort">'.($nbResources).'</span>' : '');
		$head[$h][2] = 'resources';
		$h++;
	}

    // Attached files
    require_once DOL_DOCUMENT_ROOT.'/core/lib/files.lib.php';
    require_once DOL_DOCUMENT_ROOT.'/core/class/link.class.php';
    $upload_dir = $conf->agenda->dir_output."/".$object->id;
    $nbFiles = count(dol_dir_list($upload_dir, 'files', 0, '', '(\.meta|_preview.*\.png)$'));
    $nbLinks = Link::count($db, $object->element, $object->id);
    $head[$h][0] = DOL_URL_ROOT.'/comm/action/document.php?id='.$object->id;
    $head[$h][1] = $langs->trans("Documents");
    if (($nbFiles + $nbLinks) > 0) $head[$h][1] .= (empty($conf->global->MAIN_OPTIMIZEFORTEXTBROWSER) ? '<span class="badge marginleftonlyshort">'.($nbFiles + $nbLinks).'</span>' : '');
    $head[$h][2] = 'documents';
    $h++;

	$head[$h][0] = DOL_URL_ROOT.'/comm/action/info.php?id='.$object->id;
	$head[$h][1] = $langs->trans('Info');
	$head[$h][2] = 'info';
	$h++;

	complete_head_from_modules($conf, $langs, $object, $head, $h, 'action');

	complete_head_from_modules($conf, $langs, $object, $head, $h, 'action', 'remove');

	return $head;
}


/**
 *  Define head array for tabs of agenda setup pages
 *
 *  @param	string	$param		Parameters to add to url
 *  @return array			    Array of head
 */
function calendars_prepare_head($param)
{
    global $langs, $conf, $user;

    $h = 0;
    $head = array();

    $head[$h][0] = DOL_URL_ROOT.'/comm/action/list.php'.($param ? '?'.$param : '');
    $head[$h][1] = $langs->trans("ViewList");
    $head[$h][2] = 'cardlist';
    $h++;

    $head[$h][0] = DOL_URL_ROOT.'/comm/action/index.php?action=show_month'.($param ? '&'.$param : '');
    $head[$h][1] = $langs->trans("ViewCal");
    $head[$h][2] = 'cardmonth';
    $h++;

    $head[$h][0] = DOL_URL_ROOT.'/comm/action/index.php?action=show_week'.($param ? '&'.$param : '');
    $head[$h][1] = $langs->trans("ViewWeek");
    $head[$h][2] = 'cardweek';
    $h++;

    $head[$h][0] = DOL_URL_ROOT.'/comm/action/index.php?action=show_day'.($param ? '&'.$param : '');
    $head[$h][1] = $langs->trans("ViewDay");
    $head[$h][2] = 'cardday';
    $h++;

    //if (! empty($conf->global->AGENDA_USE_EVENT_TYPE))
    if (!empty($conf->global->AGENDA_SHOW_PERTYPE))
    {
        $head[$h][0] = DOL_URL_ROOT.'/comm/action/pertype.php'.($param ? '?'.$param : '');
        $head[$h][1] = $langs->trans("ViewPerType");
        $head[$h][2] = 'cardpertype';
        $h++;
    }

    $newparam = $param;
    $newparam = preg_replace('/&?search_filtert=\d+/', '', $newparam);
    $head[$h][0] = DOL_URL_ROOT.'/comm/action/peruser.php'.($newparam ? '?'.$newparam : '');
    $head[$h][1] = $langs->trans("ViewPerUser");
    $head[$h][2] = 'cardperuser';
    $h++;


    // Show more tabs from modules
    // Entries must be declared in modules descriptor with line
    // $this->tabs = array('entity:+tabname:Title:@mymodule:/mymodule/mypage.php?id=__ID__');   to add new tab
    // $this->tabs = array('entity:-tabname);   												to remove a tab
    complete_head_from_modules($conf, $langs, null, $head, $h, 'agenda');

    complete_head_from_modules($conf, $langs, null, $head, $h, 'agenda', 'remove');

    return $head;
}<|MERGE_RESOLUTION|>--- conflicted
+++ resolved
@@ -219,7 +219,7 @@
  */
 function show_array_actions_to_do($max = 5)
 {
-	global $langs, $conf, $user, $db, $bc, $socid;
+	global $langs, $conf, $user, $db, $socid;
 
 	$now = dol_now();
 
@@ -227,14 +227,13 @@
 	include_once DOL_DOCUMENT_ROOT.'/societe/class/client.class.php';
 
 	$sql = "SELECT a.id, a.label, a.datep as dp, a.datep2 as dp2, a.fk_user_author, a.percent,";
-<<<<<<< HEAD
 	$sql .= " c.code, c.libelle as type_label,";
 	$sql .= " s.nom as sname, s.rowid, s.client";
 	$sql .= " FROM ".MAIN_DB_PREFIX."actioncomm as a LEFT JOIN ";
 	$sql .= " ".MAIN_DB_PREFIX."c_actioncomm as c ON c.id = a.fk_action";
     $sql .= " LEFT JOIN ".MAIN_DB_PREFIX."societe as s ON a.fk_soc = s.rowid";
 	if (!$user->rights->societe->client->voir && !$socid) $sql .= ", ".MAIN_DB_PREFIX."societe_commerciaux as sc";
-	$sql .= " WHERE a.entity = ".$conf->entity;
+	$sql .= " WHERE a.entity IN (".getEntity('agenda').")";
     $sql .= " AND ((a.percent >= 0 AND a.percent < 100) OR (a.percent = -1 AND a.datep2 > '".$db->idate($now)."'))";
 	if (!$user->rights->societe->client->voir && !$socid) $sql .= " AND s.rowid = sc.fk_soc AND sc.fk_user = ".$user->id;
 	if ($socid) $sql .= " AND s.rowid = ".$socid;
@@ -242,22 +241,6 @@
 	$sql .= $db->plimit($max, 0);
 
 	$resql = $db->query($sql);
-=======
-	$sql.= " c.code, c.libelle as type_label,";
-	$sql.= " s.nom as sname, s.rowid, s.client";
-	$sql.= " FROM ".MAIN_DB_PREFIX."actioncomm as a LEFT JOIN ";
-	$sql.= " ".MAIN_DB_PREFIX."c_actioncomm as c ON c.id = a.fk_action";
-    $sql.= " LEFT JOIN ".MAIN_DB_PREFIX."societe as s ON a.fk_soc = s.rowid";
-	if (!$user->rights->societe->client->voir && !$socid) $sql.= ", ".MAIN_DB_PREFIX."societe_commerciaux as sc";
-	$sql .= " WHERE a.entity IN (".getEntity('agenda').")";
-    $sql.= " AND ((a.percent >= 0 AND a.percent < 100) OR (a.percent = -1 AND a.datep2 > '".$db->idate($now)."'))";
-	if (!$user->rights->societe->client->voir && !$socid) $sql.= " AND s.rowid = sc.fk_soc AND sc.fk_user = " .$user->id;
-	if ($socid) $sql.= " AND s.rowid = ".$socid;
-	$sql.= " ORDER BY a.datep DESC, a.id DESC";
-	$sql.= $db->plimit($max, 0);
-
-	$resql=$db->query($sql);
->>>>>>> 989074f1
 	if ($resql)
 	{
 	    $num = $db->num_rows($resql);
@@ -337,34 +320,21 @@
  */
 function show_array_last_actions_done($max = 5)
 {
-	global $langs, $conf, $user, $db, $bc, $socid;
+	global $langs, $conf, $user, $db, $socid;
 
 	$now = dol_now();
 
 	$sql = "SELECT a.id, a.percent, a.datep as da, a.datep2 as da2, a.fk_user_author, a.label,";
-<<<<<<< HEAD
 	$sql .= " c.code, c.libelle,";
 	$sql .= " s.rowid, s.nom as sname, s.client";
 	$sql .= " FROM ".MAIN_DB_PREFIX."actioncomm as a LEFT JOIN ";
 	$sql .= " ".MAIN_DB_PREFIX."c_actioncomm as c ON c.id = a.fk_action ";
     $sql .= " LEFT JOIN ".MAIN_DB_PREFIX."societe as s ON a.fk_soc = s.rowid";
 	if (!$user->rights->societe->client->voir && !$socid) $sql .= ", ".MAIN_DB_PREFIX."societe_commerciaux as sc";
-	$sql .= " WHERE a.entity = ".$conf->entity;
+	$sql .= " WHERE a.entity IN (".getEntity('agenda').")";
     $sql .= " AND (a.percent >= 100 OR (a.percent = -1 AND a.datep2 <= '".$db->idate($now)."'))";
 	if (!$user->rights->societe->client->voir && !$socid) $sql .= " AND s.rowid = sc.fk_soc AND sc.fk_user = ".$user->id;
     if ($socid) $sql .= " AND s.rowid = ".$socid;
-=======
-	$sql.= " c.code, c.libelle,";
-	$sql.= " s.rowid, s.nom as sname, s.client";
-	$sql.= " FROM ".MAIN_DB_PREFIX."actioncomm as a LEFT JOIN ";
-	$sql.= " ".MAIN_DB_PREFIX."c_actioncomm as c ON c.id = a.fk_action ";
-    $sql.= " LEFT JOIN ".MAIN_DB_PREFIX."societe as s ON a.fk_soc = s.rowid";
-	if (!$user->rights->societe->client->voir && !$socid) $sql.= ", ".MAIN_DB_PREFIX."societe_commerciaux as sc";
-	$sql .= " WHERE a.entity IN (".getEntity('agenda').")";
-    $sql.= " AND (a.percent >= 100 OR (a.percent = -1 AND a.datep2 <= '".$db->idate($now)."'))";
-	if (!$user->rights->societe->client->voir && !$socid) $sql.= " AND s.rowid = sc.fk_soc AND sc.fk_user = " .$user->id;
-    if ($socid) $sql.= " AND s.rowid = ".$socid;
->>>>>>> 989074f1
 	$sql .= " ORDER BY a.datep2 DESC";
 	$sql .= $db->plimit($max, 0);
 
