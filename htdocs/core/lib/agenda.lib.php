--- conflicted
+++ resolved
@@ -76,13 +76,8 @@
 		if (!empty($conf->global->MAIN_ENABLE_MULTISELECT_TYPE)) {     // We use an option here because it adds bugs when used on agenda page "peruser" and "list"
 			$multiselect = (!empty($conf->global->AGENDA_USE_EVENT_TYPE));
 		}
-<<<<<<< HEAD
-		print img_picto($langs->trans("ActionType"), 'square', 'class="fawidth30 inline-block" style="color: #ddd;"');
-		print $formactions->select_type_actions($actioncode, "search_actioncode", $excludetype, (empty($conf->global->AGENDA_USE_EVENT_TYPE) ? 1 : -1), 0, $multiselect, 0, 'maxwidth500');
-=======
 		print img_picto($langs->trans("ActionType"), 'square', 'class="pictofixedwidth inline-block" style="color: #ddd;"');
 		print $formactions->select_type_actions($actioncode, "search_actioncode", $excludetype, (empty($conf->global->AGENDA_USE_EVENT_TYPE) ? 1 : -1), 0, $multiselect, 0, 'maxwidth500 widthcentpercentminusx');
->>>>>>> 503d1a04
 		print '</div>';
 
 		// Assigned to user
