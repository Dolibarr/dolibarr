--- conflicted
+++ resolved
@@ -184,21 +184,11 @@
 	$sql = "SELECT a.id, a.label, a.datep as dp, a.datep2 as dp2, a.fk_user_author, a.percent,";
 	$sql.= " c.code, c.libelle,";
 	$sql.= " s.nom as sname, s.rowid, s.client";
-<<<<<<< HEAD
-	$sql.= " FROM (".MAIN_DB_PREFIX."c_actioncomm as c LEFT JOIN ";
+	$sql.= " FROM ".MAIN_DB_PREFIX."c_actioncomm as c LEFT JOIN ";
 	$sql.= " ".MAIN_DB_PREFIX."actioncomm as a ON c.id = a.fk_action";
     $sql.= " LEFT JOIN ".MAIN_DB_PREFIX."societe as s ON a.fk_soc = s.rowid";
 	if (!$user->rights->societe->client->voir && !$socid) $sql.= ", ".MAIN_DB_PREFIX."societe_commerciaux as sc";
-	$sql.= ")";
 	$sql.= " WHERE a.entity = ".$conf->entity;
-=======
-	$sql.= " FROM ".MAIN_DB_PREFIX."c_actioncomm as c,";
-	$sql.= " ".MAIN_DB_PREFIX."actioncomm as a";
-    $sql.= " LEFT JOIN ".MAIN_DB_PREFIX."societe as s ON a.fk_soc = s.rowid";
-	if (!$user->rights->societe->client->voir && !$socid) $sql.= ", ".MAIN_DB_PREFIX."societe_commerciaux as sc";
-	$sql.= " WHERE c.id = a.fk_action";
-	$sql.= " AND a.entity = ".$conf->entity;
->>>>>>> 6d2db1c0
     $sql.= " AND ((a.percent >= 0 AND a.percent < 100) OR (a.percent = -1 AND a.datep2 > '".$db->idate($now)."'))";
 	if (!$user->rights->societe->client->voir && !$socid) $sql.= " AND s.rowid = sc.fk_soc AND sc.fk_user = " .$user->id;
 	if ($socid) $sql.= " AND s.rowid = ".$socid;
@@ -291,21 +281,11 @@
 	$sql = "SELECT a.id, a.percent, a.datep as da, a.datep2 as da2, a.fk_user_author, a.label,";
 	$sql.= " c.code, c.libelle,";
 	$sql.= " s.rowid, s.nom as sname, s.client";
-<<<<<<< HEAD
-	$sql.= " FROM (".MAIN_DB_PREFIX."c_actioncomm as c LEFT JOIN ";
+	$sql.= " FROM ".MAIN_DB_PREFIX."c_actioncomm as c LEFT JOIN ";
 	$sql.= " ".MAIN_DB_PREFIX."actioncomm as a ON c.id = a.fk_action ";
     $sql.= " LEFT JOIN ".MAIN_DB_PREFIX."societe as s ON a.fk_soc = s.rowid";
 	if (!$user->rights->societe->client->voir && !$socid) $sql.= ", ".MAIN_DB_PREFIX."societe_commerciaux as sc";
-	$sql.=")";
 	$sql.= " WHERE a.entity = ".$conf->entity;
-=======
-	$sql.= " FROM ".MAIN_DB_PREFIX."c_actioncomm as c,";
-	$sql.= " ".MAIN_DB_PREFIX."actioncomm as a";
-    $sql.= " LEFT JOIN ".MAIN_DB_PREFIX."societe as s ON a.fk_soc = s.rowid";
-	if (!$user->rights->societe->client->voir && !$socid) $sql.= ", ".MAIN_DB_PREFIX."societe_commerciaux as sc";
-	$sql.= " WHERE c.id = a.fk_action";
-	$sql.= " AND a.entity = ".$conf->entity;
->>>>>>> 6d2db1c0
     $sql.= " AND (a.percent >= 100 OR (a.percent = -1 AND a.datep2 <= '".$db->idate($now)."'))";
 	if (!$user->rights->societe->client->voir && !$socid) $sql.= " AND s.rowid = sc.fk_soc AND sc.fk_user = " .$user->id;
     if ($socid) $sql.= " AND s.rowid = ".$socid;
