--- conflicted
+++ resolved
@@ -1,10 +1,7 @@
 <?php
 /* Copyright (C) 2009-2010 Laurent Destailleur  <eldy@users.sourceforge.net>
  * Copyright (C) 2024		MDW							<mdeweerd@users.noreply.github.com>
-<<<<<<< HEAD
-=======
  * Copyright (C) 2024		Frédéric France			<frederic.france@free.fr>
->>>>>>> cc80841a
  *
  * This program is free software; you can redistribute it and/or modify
  * it under the terms of the GNU General Public License as published by
@@ -30,16 +27,6 @@
 /**
  * 	Regenerate files .class.php
  *
-<<<<<<< HEAD
- *  @param	string      $destdir		Directory
- * 	@param	string		$module			Module name
- *  @param	string      $objectname		Name of object
- * 	@param	string		$newmask		New mask
- *  @param	string      $readdir		Directory source (use $destdir when not defined)
- *  @param	array{}|array{name:string,key:string,type:string,label:string,picot?:string,enabled:int<0,1>,notnull:int<0,1>,position:int,visible:int,noteditable?:int<0,1>,alwayseditable?:int<0,1>,default?:string,index?:int,foreignkey?:string,searchall?:int,isameasure?:int<0,1>,css?:string,cssview?:string,csslist?:string,help?:string,showoncombobox?:int<0,1>,disabled?:int<0,1>,autofocusoncreate?:int<0,1>,arrayofkeyval?:array<string,string>,validate?:int<0,1>,comment?:string}	$addfieldentry	Array of 1 field entry to add
- *  @param	string		$delfieldentry	Id of field to remove
- * 	@return	int<-7,-1>|CommonObject		Return integer <=0 if KO, Object if OK
-=======
  *  @param	string	$destdir		Directory
  * 	@param	string	$module			Module name
  *  @param	string	$objectname		Name of object
@@ -48,7 +35,6 @@
  *  @param	array{}|array{name:string,key:string,type:string,label:string,picot?:string,enabled:int<0,1>,notnull:int<0,1>,position:int,visible:int,noteditable?:int<0,1>,alwayseditable?:int<0,1>,default?:string,index?:int,foreignkey?:string,searchall?:int,isameasure?:int<0,1>,css?:string,cssview?:string,csslist?:string,help?:string,showoncombobox?:int<0,1>,disabled?:int<0,1>,autofocusoncreate?:int<0,1>,arrayofkeyval?:array<string,string>,validate?:int<0,1>,comment?:string}	$addfieldentry	Array of 1 field entry to add
  *  @param	string	$delfieldentry	Id of field to remove
  * 	@return	int<-7,-1>|CommonObject	Return integer <=0 if KO, Object if OK
->>>>>>> cc80841a
  *  @see rebuildObjectSql()
  */
 function rebuildObjectClass($destdir, $module, $objectname, $newmask, $readdir = '', $addfieldentry = array(), $delfieldentry = '')
@@ -140,61 +126,6 @@
 			foreach ($object->fields as $key => $val) {
 				$i++;
 				$texttoinsert .= "\t\t".'"'.$key.'" => array(';
-<<<<<<< HEAD
-				$texttoinsert .= '"type"=>"'.dol_escape_php($val['type']).'",';
-				$texttoinsert .= ' "label"=>"'.dol_escape_php($val['label']).'",';
-				if (!empty($val['picto'])) {
-					$texttoinsert .= ' "picto"=>"'.dol_escape_php($val['picto']).'",';
-				}
-				$texttoinsert .= ' "enabled"=>"'.($val['enabled'] !== '' ? dol_escape_php($val['enabled']) : 1).'",';
-				$texttoinsert .= " 'position'=>".($val['position'] !== '' ? (int) $val['position'] : 50).",";
-				$texttoinsert .= " 'notnull'=>".(empty($val['notnull']) ? 0 : (int) $val['notnull']).",";
-				$texttoinsert .= ' "visible"=>"'.($val['visible'] !== '' ? dol_escape_js($val['visible']) : -1).'",';
-				if (!empty($val['noteditable'])) {
-					$texttoinsert .= ' "noteditable"=>"'.dol_escape_php($val['noteditable']).'",';
-				}
-				if (!empty($val['alwayseditable'])) {
-					$texttoinsert .= ' "alwayseditable"=>"'.dol_escape_php($val['alwayseditable']).'",';
-				}
-				if (array_key_exists('default', $val) && (!empty($val['default']) || $val['default'] === '0')) {
-					$texttoinsert .= ' "default"=>"'.dol_escape_php($val['default']).'",';
-				}
-				if (!empty($val['index'])) {
-					$texttoinsert .= ' "index"=>"'.(int) $val['index'].'",';
-				}
-				if (!empty($val['foreignkey'])) {
-					$texttoinsert .= ' "foreignkey"=>"'.(int) $val['foreignkey'].'",';
-				}
-				if (!empty($val['searchall'])) {
-					$texttoinsert .= ' "searchall"=>"'.(int) $val['searchall'].'",';
-				}
-				if (!empty($val['isameasure'])) {
-					$texttoinsert .= ' "isameasure"=>"'.(int) $val['isameasure'].'",';
-				}
-				if (!empty($val['css'])) {
-					$texttoinsert .= ' "css"=>"'.dol_escape_php($val['css']).'",';
-				}
-				if (!empty($val['cssview'])) {
-					$texttoinsert .= ' "cssview"=>"'.dol_escape_php($val['cssview']).'",';
-				}
-				if (!empty($val['csslist'])) {
-					$texttoinsert .= ' "csslist"=>"'.dol_escape_php($val['csslist']).'",';
-				}
-				if (!empty($val['help'])) {
-					$texttoinsert .= ' "help"=>"'.dol_escape_php($val['help']).'",';
-				}
-				if (!empty($val['showoncombobox'])) {
-					$texttoinsert .= ' "showoncombobox"=>"'.(int) $val['showoncombobox'].'",';
-				}
-				if (!empty($val['disabled'])) {
-					$texttoinsert .= ' "disabled"=>"'.(int) $val['disabled'].'",';
-				}
-				if (!empty($val['autofocusoncreate'])) {
-					$texttoinsert .= ' "autofocusoncreate"=>"'.(int) $val['autofocusoncreate'].'",';
-				}
-				if (!empty($val['arrayofkeyval'])) {
-					$texttoinsert .= ' "arrayofkeyval"=>array(';
-=======
 				$texttoinsert .= '"type" => "'.dol_escape_php($val['type']).'",';
 				$texttoinsert .= ' "label" => "'.dol_escape_php($val['label']).'",';
 				if (!empty($val['picto'])) {
@@ -248,7 +179,6 @@
 				}
 				if (!empty($val['arrayofkeyval'])) {
 					$texttoinsert .= ' "arrayofkeyval" => array(';
->>>>>>> cc80841a
 					$i = 0;
 					foreach ($val['arrayofkeyval'] as $key2 => $val2) {
 						if ($i) {
@@ -260,17 +190,10 @@
 					$texttoinsert .= '),';
 				}
 				if (!empty($val['validate'])) {
-<<<<<<< HEAD
-					$texttoinsert .= ' "validate"=>"'.(int) $val['validate'].'",';
-				}
-				if (!empty($val['comment'])) {
-					$texttoinsert .= ' "comment"=>"'.dol_escape_php($val['comment']).'"';
-=======
 					$texttoinsert .= ' "validate" => "'.(int) $val['validate'].'",';
 				}
 				if (!empty($val['comment'])) {
 					$texttoinsert .= ' "comment" => "'.dol_escape_php($val['comment']).'"';
->>>>>>> cc80841a
 				}
 
 				$texttoinsert .= "),\n";
@@ -324,16 +247,6 @@
 /**
  * 	Save data into a memory area shared by all users, all sessions on server
  *
-<<<<<<< HEAD
- *  @param	string      $destdir		Directory
- * 	@param	string		$module			Module name
- *  @param	string      $objectname		Name of object
- * 	@param	string		$newmask		New mask
- *  @param	string      $readdir		Directory source (use $destdir when not defined)
- *  @param	Object		$object			If object was already loaded/known, it is pass to avoid another include and new.
- *  @param	string		$moduletype		'external' or 'internal'
- * 	@return	int							Return integer <=0 if KO, >0 if OK
-=======
  *  @param	string	$destdir		Directory
  * 	@param	string	$module			Module name
  *  @param	string	$objectname		Name of object
@@ -342,7 +255,6 @@
  *  @param	Object	$object			If object was already loaded/known, it is pass to avoid another include and new.
  *  @param	string	$moduletype		'external' or 'internal'
  * 	@return	int						Return integer <=0 if KO, >0 if OK
->>>>>>> cc80841a
  *  @see rebuildObjectClass()
  */
 function rebuildObjectSql($destdir, $module, $objectname, $newmask, $readdir = '', $object = null, $moduletype = 'external')
@@ -520,13 +432,8 @@
 /**
  * Get list of existing objects from a directory
  *
-<<<<<<< HEAD
- * @param	string      $destdir		Directory
- * @return 	array|int                   Return integer <=0 if KO, array if OK
-=======
  * @param	string	$destdir		Directory
  * @return	string[]|int			Return integer <=0 if KO, array if OK
->>>>>>> cc80841a
  */
 function dolGetListOfObjectClasses($destdir)
 {
@@ -557,15 +464,9 @@
 /**
  * Function to check if comment BEGIN and END exists in modMyModule class
  *
-<<<<<<< HEAD
- * @param  string  $file    	Filename or path
- * @param  int     $number   	0 = For Menus, 1 = For permissions, 2 = For Dictionaries
- * @return int     				1 if OK , -1 if KO
-=======
  * @param	string		$file    	Filename or path
  * @param	int<0,2>	$number   	0 = For Menus, 1 = For permissions, 2 = For Dictionaries
  * @return	int     				1 if OK , -1 if KO
->>>>>>> cc80841a
  */
 function checkExistComment($file, $number)
 {
@@ -608,13 +509,8 @@
 /**
  * Delete all permissions
  *
-<<<<<<< HEAD
- * @param string         $file         file with path
- * @return void
-=======
  * @param	string	$file         file with path
  * @return	void
->>>>>>> cc80841a
  */
 function deletePerms($file)
 {
@@ -644,17 +540,10 @@
 }
 
 /**
-<<<<<<< HEAD
- *  Compare two value
- * @param int|string  $a value 1
- * @param int|string  $b value 2
- * @return int      less 0 if str1 is less than str2; > 0 if str1 is greater than str2, and 0 if they are equal.
-=======
  *  Compare two values
  * @param	int|string	$a	value 1
  * @param	int|string	$b	value 2
  * @return	int<-1,1> 		<=0 if str1 is less than str2; > 0 if str1 is greater than str2, and 0 if they are equal.
->>>>>>> cc80841a
 */
 function compareFirstValue($a, $b)
 {
@@ -662,16 +551,6 @@
 }
 /**
  * Rewriting all permissions after any actions
-<<<<<<< HEAD
- * @param string      $file            filename or path
- * @param array<int,string[]> $permissions permissions existing in file
- * @param int|null    $key             key for permission needed
- * @param array{0:string,1:string}|null  $right           $right to update or add
- * @param string|null $objectname      name of object
- * @param string|null $module          name of module
- * @param int<-2,2>   $action          0 for delete, 1 for add, 2 for update, -1 when delete object completely, -2 for generate rights after add
- * @return int<-1,1>                   1 if OK,-1 if KO
-=======
  * @param	string		$file			filename or path
  * @param	array<int,string[]>	$permissions permissions existing in file
  * @param	?int		$key			key for permission needed
@@ -680,26 +559,17 @@
  * @param	string		$module			name of module
  * @param	int<-2,2>	$action			0 for delete, 1 for add, 2 for update, -1 when delete object completely, -2 for generate rights after add
  * @return	int<-1,1>					1 if OK,-1 if KO
->>>>>>> cc80841a
  */
 function reWriteAllPermissions($file, $permissions, $key, $right, $objectname, $module, $action)
 {
 	$error = 0;
 	$rights = array();
-<<<<<<< HEAD
-	if ($action == 0) {
-=======
 	if ($action == 0 && $key !== null) {
->>>>>>> cc80841a
 		// delete right from permissions array
 		array_splice($permissions, array_search($permissions[$key], $permissions), 1);
 	} elseif ($action == 1) {
 		array_push($permissions, $right);
-<<<<<<< HEAD
-	} elseif ($action == 2 && !empty($right)) {
-=======
 	} elseif ($action == 2 && !empty($right) && $key !== null) {
->>>>>>> cc80841a
 		// update right from permissions array
 		array_splice($permissions, array_search($permissions[$key], $permissions), 1, $right);
 	} elseif ($action == -1 && !empty($objectname)) {
@@ -756,11 +626,7 @@
 		foreach ($permissions as $perms) {
 			$object = $perms[4];
 			if (!isset($perms_grouped[$object])) {
-<<<<<<< HEAD
-				$perms_grouped[$object] = [];
-=======
 				$perms_grouped[$object] = array();
->>>>>>> cc80841a
 			}
 			$perms_grouped[$object][] = $perms;
 		}
@@ -792,18 +658,10 @@
 		//convert to string
 		foreach ($permissions as $perms) {
 			foreach ($perms as $per) {
-<<<<<<< HEAD
-				$rights[] = implode(";\n\t\t", $per);
-				$rights[] = "\$r++;\n\t\t";
-			}
-		}
-		$rights_str = implode("", $rights);
-=======
 				$rights[] = implode(";\n\t\t", $per)."\$r++;\n";
 			}
 		}
 		$rights_str = implode("\t\t", $rights);
->>>>>>> cc80841a
 		// delete all permissions from file
 		deletePerms($file);
 		// rewrite all permissions again
@@ -817,13 +675,8 @@
 /**
  * Converts a formatted properties string into an associative array.
  *
-<<<<<<< HEAD
- * @param string $string The formatted properties string.
- * @return array<string,bool|int|float|string|mixed[]> The resulting associative array.
-=======
  * @param	string	$string The formatted properties string.
  * @return	array<string,bool|int|float|string|mixed[]> The resulting associative array.
->>>>>>> cc80841a
  */
 function parsePropertyString($string)
 {
@@ -831,11 +684,7 @@
 
 	// Uses a regular expression to capture keys and values
 	preg_match_all('/\s*([^\s=>]+)\s*=>\s*([^,]+),?/', $string, $matches, PREG_SET_ORDER);
-<<<<<<< HEAD
-	$propertyArray = [];
-=======
 	$propertyArray = array();
->>>>>>> cc80841a
 
 	foreach ($matches as $match) {
 		$key = trim($match[1]);
@@ -870,17 +719,10 @@
 
 /**
  * Write all properties of the object in AsciiDoc format
-<<<<<<< HEAD
- * @param  string   $file           path of the class
- * @param  string   $objectname     name of the objectClass
- * @param  string   $destfile       file where write table of properties
- * @return int                      1 if OK, -1 if KO
-=======
  * @param	string	$file			path of the class
  * @param	string	$objectname		name of the objectClass
  * @param	string	$destfile		file where write table of properties
  * @return	int						1 if OK, -1 if KO
->>>>>>> cc80841a
  */
 function writePropsInAsciiDoc($file, $objectname, $destfile)
 {
@@ -888,11 +730,7 @@
 	// stock all properties in array
 	$attributesUnique = array('type','label', 'enabled', 'position', 'notnull', 'visible', 'noteditable', 'index', 'default' , 'foreignkey', 'arrayofkeyval', 'alwayseditable','validate', 'searchall','comment', 'isameasure', 'css', 'cssview','csslist', 'help', 'showoncombobox','picto' );
 
-<<<<<<< HEAD
-	$start = "public \$fields=array(";
-=======
 	$start = "public \$fields = array(";
->>>>>>> cc80841a
 	$end = ");";
 	$i = 1;
 	$keys = array();
@@ -980,15 +818,9 @@
 /**
  * Delete property and permissions from documentation ascii file if we delete an object
  *
-<<<<<<< HEAD
- * @param  string  $file         file or path
- * @param  string  $objectname   name of object wants to deleted
- * @return void
-=======
  * @param	string	$file         file or path
  * @param	string	$objectname   name of object wants to deleted
  * @return	void
->>>>>>> cc80841a
  */
 function deletePropsAndPermsFromDoc($file, $objectname)
 {
@@ -1015,21 +847,12 @@
 /**
  * Search a string and return all lines needed from file. Does not include line $start nor $end
  *
-<<<<<<< HEAD
- * @param  	string  $file    		file for searching
- * @param  	string  $start   		start line if exist
- * @param  	string  $end     		end line if exist
- * @param	string	$excludestart 	Ignore if start line is $excludestart
- * @param	int  	$includese		Include start and end line
- * @return 	string           		Return the lines between first line with $start and $end. "" if not found.
-=======
  * @param	string		$file    		file for searching
  * @param	string		$start   		start line if it exists
  * @param	string		$end     		end line if it exists
  * @param	string		$excludestart 	Ignore if start line is $excludestart
  * @param	int<0,1>	$includese		Include start and end line
  * @return	string           		Return the lines between first line with $start and $end. "" if not found.
->>>>>>> cc80841a
  */
 function getFromFile($file, $start, $end, $excludestart = '', $includese = 0)
 {
@@ -1067,15 +890,9 @@
 
 /**
  * Write all permissions of each object in AsciiDoc format
-<<<<<<< HEAD
- * @param  string   $file           path of the class
- * @param  string   $destfile       file where write table of permissions
- * @return int<-1,1>				1 if OK, -1 if KO
-=======
  * @param	string	$file           path of the class
  * @param	string	$destfile       file where write table of permissions
  * @return	int<-1,1>				1 if OK, -1 if KO
->>>>>>> cc80841a
  */
 function writePermsInAsciiDoc($file, $destfile)
 {
@@ -1123,17 +940,10 @@
 	array_pop($permsN);
 
 	// Group permissions by Object and add it to string
-<<<<<<< HEAD
-	$final_array = [];
-	$index = 0;
-	while ($index < count($permsN)) {
-		$temp_array = [$permsN[$index], $permsN[$index + 1]];
-=======
 	$final_array = array();
 	$index = 0;
 	while ($index < count($permsN)) {
 		$temp_array = array($permsN[$index], $permsN[$index + 1]);
->>>>>>> cc80841a
 		$final_array[] = $temp_array;
 		$index += 2;
 	}
@@ -1165,19 +975,11 @@
 /**
  * Add Object in ModuleApi File
  *
-<<<<<<< HEAD
- * @param	string	$srcfile		Source file to use as example
- * @param  	string 	$file           Path of modified file
- * @param  	string[]	$objects	Array of objects in the module
- * @param  	string 	$modulename     Name of module
- * @return 	int<-1,1>              	Return 1 if OK, -1 if KO
-=======
  * @param	string		$srcfile	Source file to use as example
  * @param	string		$file		Path of modified file
  * @param	string[]	$objects	Array of objects in the module
  * @param	string		$modulename	Name of module
  * @return	int<-1,1>				Return 1 if OK, -1 if KO
->>>>>>> cc80841a
  */
 function addObjectsToApiFile($srcfile, $file, $objects, $modulename)
 {
@@ -1206,11 +1008,7 @@
 		} elseif (preg_match('/'.$props.'/', $lineContent)) {
 			$lineContent = '';
 			foreach ($objects as $objectname) {
-<<<<<<< HEAD
-				$lineContent .= "\tpublic \$".strtolower($objectname).";". PHP_EOL;
-=======
 				$lineContent .= "\t/*".PHP_EOL."\t * @var mixed TODO: set type".PHP_EOL."\t */".PHP_EOL."\tpublic \$".strtolower($objectname).";". PHP_EOL;
->>>>>>> cc80841a
 			}
 		} elseif (preg_match('/'.$constructObj.'/', $lineContent)) {
 			$lineContent = '';
@@ -1243,11 +1041,7 @@
 			'myobject' => strtolower($objectname),
 			'MyObject' => $objectname,
 			'MYOBJECT' => strtoupper($objectname),
-<<<<<<< HEAD
-			'---Put here your own copyright and developer email---' => dol_print_date($now, '%Y').' '.$user->getFullName($langs).($user->email ? ' <'.$user->email.'>' : '')
-=======
 			'---Replace with your own copyright and developer email---' => dol_print_date($now, '%Y').' '.$user->getFullName($langs).($user->email ? ' <'.$user->email.'>' : '')
->>>>>>> cc80841a
 		);
 		$contentReplaced = make_substitutions($allContent, $arrayreplacement, null);
 		//$contentReplaced = str_replace(["myobject","MyObject"], [strtolower($object),$object], $allContent);
@@ -1267,17 +1061,10 @@
 /**
  * Remove 	Object variables and methods from API_Module File
  *
-<<<<<<< HEAD
- * @param 	string   	$file         	File api module
- * @param  	string[] 	$objects        Array of objects in the module
- * @param 	string   	$objectname   	Name of object want to remove
- * @return 	int<-1,1> 					1 if OK, -1 if KO
-=======
  * @param	string		$file			File api module
  * @param	string[]	$objects		Array of objects in the module
  * @param	string		$objectname   	Name of object want to remove
  * @return	int<-1,1> 					1 if OK, -1 if KO
->>>>>>> cc80841a
  */
 function removeObjectFromApiFile($file, $objects, $objectname)
 {
@@ -1322,21 +1109,12 @@
 
 
 /**
-<<<<<<< HEAD
- * @param	string         $file       path of filename
- * @param	array<int,array{commentgroup:string,fk_menu:string,type:string,titre:string,mainmenu:string,leftmenu:string,url:string,langs:string,position:int,enabled:int,perms:string,target:string,user:int}>		$menus      all menus for module
- * @param	mixed|null     $menuWantTo  menu get for do actions
- * @param	int|null       $key        key for the concerned menu
- * @param	int<-1,2>      $action     for specify what action (0 = delete perm, 1 = add perm, 2 = update perm, -1 = when we delete object)
- * @return	int<-1,1>					1 if OK, -1 if KO
-=======
  * @param	string		$file		path of filename
  * @param	array<int,array{commentgroup:string,fk_menu:string,type:string,titre:string,mainmenu:string,leftmenu:string,url:string,langs:string,position:int,enabled:int,perms:string,target:string,user:int}>	$menus      all menus for module
  * @param	null|string|array{commentgroup:string,fk_menu:string,type:string,titre:string,mainmenu:string,leftmenu:string,url:string,langs:string,position:int,enabled:int,perms:string,target:string,user:int}	$menuWantTo  menu get for do actions
  * @param	?int		$key		key for the concerned menu
  * @param	int<-1,2>	$action		for specify what action (0 = delete perm, 1 = add perm, 2 = update perm, -1 = when we delete object)
  * @return	int<-1,1>				1 if OK, -1 if KO
->>>>>>> cc80841a
  */
 function reWriteAllMenus($file, $menus, $menuWantTo, $key, $action)
 {
@@ -1373,11 +1151,7 @@
 		} else {
 			$errors++;
 		}
-<<<<<<< HEAD
-	} elseif ($action == -1 && !empty($menuWantTo)) {
-=======
 	} elseif ($action == -1 && !empty($menuWantTo) && is_string($menuWantTo)) {
->>>>>>> cc80841a
 		// delete menus when delete Object
 		foreach ($menus as $index => $menu) {
 			if ((strpos(strtolower($menu['fk_menu']), strtolower($menuWantTo)) !== false) || (strpos(strtolower($menu['leftmenu']), strtolower($menuWantTo)) !== false)) {
@@ -1411,22 +1185,6 @@
 				//var_dump(dol_escape_php($menu['perms'], 1)); exit;
 
 				$str_menu .= $start."\n";
-<<<<<<< HEAD
-				$str_menu .= "\t\t\$this->menu[\$r++]=array(\n";
-				$str_menu .= "\t\t\t 'fk_menu' => '".dol_escape_php($menu['fk_menu'], 1)."',\n";
-				$str_menu .= "\t\t\t 'type' => '".dol_escape_php($menu['type'], 1)."',\n";
-				$str_menu .= "\t\t\t 'titre' => '".dol_escape_php($menu['titre'], 1)."',\n";
-				$str_menu .= "\t\t\t 'mainmenu' => '".dol_escape_php($menu['mainmenu'], 1)."',\n";
-				$str_menu .= "\t\t\t 'leftmenu' => '".dol_escape_php($menu['leftmenu'], 1)."',\n";
-				$str_menu .= "\t\t\t 'url' => '".dol_escape_php($menu['url'], 1)."',\n";
-				$str_menu .= "\t\t\t 'langs' => '".dol_escape_php($menu['langs'], 1)."',\n";
-				$str_menu .= "\t\t\t 'position' => ".((int) $menu['position']).",\n";
-				$str_menu .= "\t\t\t 'enabled' => '".dol_escape_php($menu['enabled'], 1)."',\n";
-				$str_menu .= "\t\t\t 'perms' => '".dol_escape_php($menu['perms'], 1)."',\n";
-				$str_menu .= "\t\t\t 'target' => '".dol_escape_php($menu['target'], 1)."',\n";
-				$str_menu .= "\t\t\t 'user' => ".((int) $menu['user']).",\n";
-				$str_menu .= "\t\t\t 'object' => '".dol_escape_php($menu['object'], 1)."',\n";
-=======
 				$str_menu .= "\t\t\$this->menu[\$r++] = array(\n";
 				$str_menu .= "\t\t\t'fk_menu' => '".dol_escape_php($menu['fk_menu'], 1)."',\n";
 				$str_menu .= "\t\t\t'type' => '".dol_escape_php($menu['type'], 1)."',\n";
@@ -1441,7 +1199,6 @@
 				$str_menu .= "\t\t\t'target' => '".dol_escape_php($menu['target'], 1)."',\n";
 				$str_menu .= "\t\t\t'user' => ".((int) $menu['user']).",\n";
 				$str_menu .= "\t\t\t'object' => '".dol_escape_php($menu['object'], 1)."',\n";
->>>>>>> cc80841a
 				$str_menu .= "\t\t);\n";
 
 				if (is_null($next_val) || $val_actuel['leftmenu'] !== $next_val['leftmenu']) {
@@ -1459,75 +1216,41 @@
 /**
  * Updates a dictionary in a module descriptor file.
  *
-<<<<<<< HEAD
- * @param string $module The name of the module.
- * @param string $file The path to the module descriptor file.
- * @param array<string,string|array<string,int|string>> $dicts The dictionary data to be updated.
- * @return int Returns the number of replacements made in the file.
-=======
  * @param	string	$module		The name of the module.
  * @param	string	$file		The path to the module descriptor file.
  * @param	array{langs:string,tabname:string[],tablib:string[],tabsql:string[],tabsqlsort:string[],tabfield:string[],tabfieldvalue:string[],tabfieldinsert:string[],tabrowid:string[],tabcond:array<string|bool|int>,tabhelp:array<array{code:string,field2:string}>}	$dicts The dictionary data to be updated.
  * @return	int					Returns the number of replacements made in the file.
->>>>>>> cc80841a
  */
 function updateDictionaryInFile($module, $file, $dicts)
 {
 	$isEmpty = false;
-<<<<<<< HEAD
-	$dicData = "\t\t\$this->dictionaries=array(\n";
-=======
 	$dicData = "\t\t\$this->dictionaries = array(\n";
->>>>>>> cc80841a
 	$module = strtolower($module);
 	foreach ($dicts as $key => $value) {
 		if (empty($value)) {
 			$isEmpty = true;
-<<<<<<< HEAD
-			$dicData = "\t\t\$this->dictionaries=array();";
-			break;
-		}
-
-		$dicData .= "\t\t\t'$key'=>";
-=======
 			$dicData = "\t\t\$this->dictionaries = array();";
 			break;
 		}
 
 		$dicData .= "\t\t\t'$key' => ";
->>>>>>> cc80841a
 
 		if ($key === 'tabcond') {
 			$conditions = array_map(
 				/**
-<<<<<<< HEAD
-				 * @param mixed $val
-				 * @return string|int
-				 */
-				function ($val) use ($module) {
-=======
 				 * @param	bool|string|int	$val
 				 * @return	string|int
 				 */
 				static function ($val) use ($module) {
->>>>>>> cc80841a
 					return is_bool($val) ? "isModEnabled('$module')" : $val;
 				},
 				$value
 			);
-<<<<<<< HEAD
-			$dicData .= "array(" . implode(",", $conditions) . ")";
-		} elseif ($key === 'tabhelp') {
-			$helpItems = array();
-			foreach ($value as $helpValue) {
-				$helpItems[] = "array('code'=>\$langs->trans('".$helpValue['code']."'), 'field2' => 'field2tooltip')";
-=======
 			$dicData .= "array(" . implode(", ", $conditions) . ")";
 		} elseif ($key === 'tabhelp') {
 			$helpItems = array();
 			foreach ($value as $helpValue) {
 				$helpItems[] = "array('code' => \$langs->trans('".$helpValue['code']."'), 'field2' => 'field2tooltip')";
->>>>>>> cc80841a
 			}
 			$dicData .= "array(" . implode(",", $helpItems) . ")";
 		} else {
@@ -1536,13 +1259,8 @@
 					",",
 					array_map(
 						/**
-<<<<<<< HEAD
-						 * @param string $val
-						 * @return string
-=======
 						 * @param	string	$val
 						 * @return	string
->>>>>>> cc80841a
 						 */
 						static function ($val) {
 							return "'$val'";
@@ -1565,18 +1283,6 @@
 }
 
 /**
-<<<<<<< HEAD
- * Creates a new dictionary table.
- *
- * for creating a new dictionary table in Dolibarr. It generates the necessary SQL code to define the table structure,
- * including columns such as 'rowid', 'code', 'label', 'position', 'use_default', 'active', etc. The table name is constructed based on the provided $namedic parameter.
- *
- * @param 	string 		$modulename 	The lowercase name of the module for which the dictionary table is being created.
- * @param 	string 		$file 			The file path to the Dolibarr module builder file where the dictionaries are defined.
- * @param 	string 		$namedic 		The name of the dictionary, which will also be used as the base for the table name.
- * @param 	array<string,string|array<string,int|string>>	$dictionnaires An optional array containing pre-existing dictionary data, including 'tabname', 'tablib', 'tabsql', etc.
- * @return 	int<-1,-1> 					Return int < 0 if error, return nothing on success
-=======
  * Create a new dictionary table.
  *
  * It generates the necessary SQL code to define the table structure,
@@ -1587,7 +1293,6 @@
  * @param	string	$namedic 		The name of the dictionary, which will also be used as the base for the table name.
  * @param	?array{langs:string,tabname:string[],tablib:string[],tabsql:string[],tabsqlsort:string[],tabfield:string[],tabfieldvalue:string[],tabfieldinsert:string[],tabrowid:string[],tabcond:array<string|bool|int>,tabhelp:array<array{code:string,field2:string}>}	$dictionnaires	An optional array containing pre-existing dictionary data, including tabname, tablib, tabsql, etc.
  * @return	int<-1,-1> 					Return int < 0 if error, return nothing on success
->>>>>>> cc80841a
  */
 function createNewDictionnary($modulename, $file, $namedic, $dictionnaires = null)
 {
@@ -1666,15 +1371,9 @@
 /**
  * Generate Urls and add them to documentation module
  *
-<<<<<<< HEAD
- * @param string $file_api   filename or path of api
- * @param string $file_doc   filename or path of documentation
- * @return int<-1,1>         -1 if KO, 1 if OK, 0 if nothing change
-=======
  * @param	string	$file_api	filename or path of api
  * @param	string	$file_doc	filename or path of documentation
  * @return	int<-1,1>			-1 if KO, 1 if OK, 0 if nothing change
->>>>>>> cc80841a
  */
 function writeApiUrlsInDoc($file_api, $file_doc)
 {
@@ -1686,11 +1385,7 @@
 	$extractUrls = explode("\n", $string);
 
 	// extract urls from file
-<<<<<<< HEAD
-	$urlValues = [];
-=======
 	$urlValues = array();
->>>>>>> cc80841a
 	foreach ($extractUrls as $key => $line) {
 		$lineWithoutTabsSpaces = preg_replace('/^[\t\s]+/', '', $line);
 		if (strpos($lineWithoutTabsSpaces, '* @url') === 0) {
@@ -1701,11 +1396,7 @@
 
 	// get urls by object
 	$str = $_SERVER['HTTP_HOST'].'/api/index.php/';
-<<<<<<< HEAD
-	$groupedUrls = [];
-=======
 	$groupedUrls = array();
->>>>>>> cc80841a
 	foreach ($urlValues as $url) {
 		if (preg_match('/(?:GET|POST|PUT|DELETE) (\w+)s/', $url, $matches)) {
 			$objectName = $matches[1];
@@ -1737,15 +1428,9 @@
 
 /**
  * count directories or files in modulebuilder folder
-<<<<<<< HEAD
- * @param  string $path  path of directory
- * @param  int    $type  type of file 1= file,2=directory
- * @return int|bool
-=======
  * @param	string		$path	path of directory
  * @param	int<1,2>	$type	type of file 1= file,2=directory
  * @return	int|false 			False on failure (path is not a directory)
->>>>>>> cc80841a
  */
 function countItemsInDirectory($path, $type = 1)
 {
