--- conflicted
+++ resolved
@@ -179,17 +179,10 @@
 					}
 					$texttoinsert .= "),";
 				}
-<<<<<<< HEAD
-				if ($val['validate']) {
-					$texttoinsert .= " 'validate'=>'".$val['validate']."',";
-				}
-				if ($val['comment']) {
-=======
 				if (!empty($val['validate'])) {
 					$texttoinsert .= " 'validate'=>'".$val['validate']."',";
 				}
 				if (!empty($val['comment'])) {
->>>>>>> 503d1a04
 					$texttoinsert .= " 'comment'=>\"".preg_replace('/"/', '', $val['comment'])."\"";
 				}
 
