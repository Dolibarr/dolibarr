--- conflicted
+++ resolved
@@ -20,8 +20,6 @@
  *  \file		htdocs/core/lib/memory.lib.php
  *  \brief		Set of function for memory/cache management
  */
-
-
 
 
 /**
@@ -54,15 +52,8 @@
 	}
 
 	// Check parameters
-<<<<<<< HEAD
-	if (count($addfieldentry) > 0) {
+	if (is_array($addfieldentry) && count($addfieldentry) > 0) {
 		if (empty($addfieldentry['name'])) {
-=======
-	if (is_array($addfieldentry) && count($addfieldentry) > 0)
-	{
-		if (empty($addfieldentry['name']))
-		{
->>>>>>> 495c61c2
 			setEventMessages($langs->trans('ErrorFieldRequired', $langs->transnoentitiesnoconv("Name")), null, 'errors');
 			return -2;
 		}
