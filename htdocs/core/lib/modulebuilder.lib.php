<?php
/* Copyright (C) 2009-2010 Laurent Destailleur  <eldy@users.sourceforge.net>
 *
 * This program is free software; you can redistribute it and/or modify
 * it under the terms of the GNU General Public License as published by
 * the Free Software Foundation; either version 3 of the License, or
 * (at your option) any later version.
 *
 * This program is distributed in the hope that it will be useful,
 * but WITHOUT ANY WARRANTY; without even the implied warranty of
 * MERCHANTABILITY or FITNESS FOR A PARTICULAR PURPOSE.  See the
 * GNU General Public License for more details.
 *
 * You should have received a copy of the GNU General Public License
 * along with this program. If not, see <https://www.gnu.org/licenses/>.
 * or see https://www.gnu.org/
 */

/**
 *  \file		htdocs/core/lib/modulebuilder.lib.php
 *  \brief		Set of function for modulebuilder management
 */


/**
 * 	Regenerate files .class.php
 *
 *  @param	string      $destdir		Directory
 * 	@param	string		$module			Module name
 *  @param	string      $objectname		Name of object
 * 	@param	string		$newmask		New mask
 *  @param	string      $readdir		Directory source (use $destdir when not defined)
 *  @param	string		$addfieldentry	Array of 1 field entry to add array('key'=>,'type'=>,''label'=>,'visible'=>,'enabled'=>,'position'=>,'notnull'=>','index'=>,'searchall'=>,'comment'=>,'help'=>,'isameasure')
 *  @param	string		$delfieldentry	Id of field to remove
 * 	@return	int|object					<=0 if KO, Object if OK
 *  @see rebuildObjectSql()
 */
function rebuildObjectClass($destdir, $module, $objectname, $newmask, $readdir = '', $addfieldentry = array(), $delfieldentry = '')
{
	global $db, $langs;

	if (empty($objectname)) {
		return -6;
	}
	if (empty($readdir)) {
		$readdir = $destdir;
	}

	if (!empty($addfieldentry['arrayofkeyval']) && !is_array($addfieldentry['arrayofkeyval'])) {
		dol_print_error('', 'Bad parameter addfieldentry with a property arrayofkeyval defined but that is not an array.');
		return -7;
	}

	$error = 0;

	// Check parameters
	if (is_array($addfieldentry) && count($addfieldentry) > 0) {
		if (empty($addfieldentry['name'])) {
			setEventMessages($langs->trans('ErrorFieldRequired', $langs->transnoentitiesnoconv("Name")), null, 'errors');
			return -2;
		}
		if (empty($addfieldentry['label'])) {
			setEventMessages($langs->trans('ErrorFieldRequired', $langs->transnoentitiesnoconv("Label")), null, 'errors');
			return -2;
		}
		if (!preg_match('/^(integer|price|sellist|varchar|double|text|html|duration)/', $addfieldentry['type'])
			&& !preg_match('/^(boolean|smallint|real|date|datetime|timestamp|phone|mail|url|ip|password)$/', $addfieldentry['type'])) {
			setEventMessages($langs->trans('BadValueForType', $addfieldentry['type']), null, 'errors');
			return -2;
		}
	}

	$pathoffiletoeditsrc = $readdir.'/class/'.strtolower($objectname).'.class.php';
	$pathoffiletoedittarget = $destdir.'/class/'.strtolower($objectname).'.class.php'.($readdir != $destdir ? '.new' : '');
	if (!dol_is_file($pathoffiletoeditsrc)) {
		$langs->load("errors");
		setEventMessages($langs->trans("ErrorFileNotFound", $pathoffiletoeditsrc), null, 'errors');
		return -3;
	}

	//$pathoffiletoedittmp=$destdir.'/class/'.strtolower($objectname).'.class.php.tmp';
	//dol_delete_file($pathoffiletoedittmp, 0, 1, 1);

	try {
		include_once $pathoffiletoeditsrc;
		if (class_exists($objectname)) {
			$object = new $objectname($db);
		} else {
			return -4;
		}

		// Backup old file
		dol_copy($pathoffiletoedittarget, $pathoffiletoedittarget.'.back', $newmask, 1);

		// Edit class files
		$contentclass = file_get_contents(dol_osencode($pathoffiletoeditsrc), 'r');

		// Update ->fields (to add or remove entries defined into $addfieldentry)
		if (count($object->fields)) {
			if (is_array($addfieldentry) && count($addfieldentry)) {
				$name = $addfieldentry['name'];
				unset($addfieldentry['name']);

				$object->fields[$name] = $addfieldentry;
			}
			if (!empty($delfieldentry)) {
				$name = $delfieldentry;
				unset($object->fields[$name]);
			}
		}

		dol_sort_array($object->fields, 'position');

		$i = 0;
		$texttoinsert = '// BEGIN MODULEBUILDER PROPERTIES'."\n";
		$texttoinsert .= "\t".'/**'."\n";
		$texttoinsert .= "\t".' * @var array  Array with all fields and their property. Do not use it as a static var. It may be modified by constructor.'."\n";
		$texttoinsert .= "\t".' */'."\n";
		$texttoinsert .= "\t".'public $fields=array('."\n";

		if (count($object->fields)) {
			foreach ($object->fields as $key => $val) {
				$i++;
				$texttoinsert .= "\t\t'".$key."' => array('type'=>'".$val['type']."',";
				$texttoinsert .= " 'label'=>'".$val['label']."',";
				if (!empty($val['picto'])) {
					$texttoinsert .= " 'picto'=>'".$val['picto']."',";
				}
				$texttoinsert .= " 'enabled'=>'".($val['enabled'] !== '' ? $val['enabled'] : 1)."',";
				$texttoinsert .= " 'position'=>".($val['position'] !== '' ? $val['position'] : 50).",";
				$texttoinsert .= " 'notnull'=>".(empty($val['notnull']) ? 0 : $val['notnull']).",";
				$texttoinsert .= " 'visible'=>".($val['visible'] !== '' ? $val['visible'] : -1).",";
				if (!empty($val['noteditable'])) {
					$texttoinsert .= " 'noteditable'=>'".$val['noteditable']."',";
				}
				if (!empty($val['alwayseditable'])) {
					$texttoinsert .= " 'alwayseditable'=>'".$val['alwayseditable']."',";
				}
				if (!empty($val['default']) || (isset($val['default']) && $val['default'] === '0')) {
					$texttoinsert .= " 'default'=>'".$val['default']."',";
				}
				if (!empty($val['index'])) {
					$texttoinsert .= " 'index'=>".$val['index'].",";
				}
				if (!empty($val['foreignkey'])) {
					$texttoinsert .= " 'foreignkey'=>'".$val['foreignkey']."',";
				}
				if (!empty($val['searchall'])) {
					$texttoinsert .= " 'searchall'=>".$val['searchall'].",";
				}
				if (!empty($val['isameasure'])) {
					$texttoinsert .= " 'isameasure'=>'".$val['isameasure']."',";
				}
				if (!empty($val['css'])) {
					$texttoinsert .= " 'css'=>'".$val['css']."',";
				}
				if (!empty($val['cssview'])) {
					$texttoinsert .= " 'cssview'=>'".$val['cssview']."',";
				}
				if (!empty($val['csslist'])) {
					$texttoinsert .= " 'csslist'=>'".$val['csslist']."',";
				}
				if (!empty($val['help'])) {
					$texttoinsert .= " 'help'=>\"".preg_replace('/"/', '', $val['help'])."\",";
				}
				if (!empty($val['showoncombobox'])) {
					$texttoinsert .= " 'showoncombobox'=>'".$val['showoncombobox']."',";
				}
				if (!empty($val['disabled'])) {
					$texttoinsert .= " 'disabled'=>'".$val['disabled']."',";
				}
				if (!empty($val['autofocusoncreate'])) {
					$texttoinsert .= " 'autofocusoncreate'=>'".$val['autofocusoncreate']."',";
				}
				if (!empty($val['arrayofkeyval'])) {
					$texttoinsert .= " 'arrayofkeyval'=>array(";
					$i = 0;
					foreach ($val['arrayofkeyval'] as $key2 => $val2) {
						if ($i) {
							$texttoinsert .= ", ";
						}
						$texttoinsert .= "'".$key2."'=>'".$val2."'";
						$i++;
					}
					$texttoinsert .= "),";
				}
				if (!empty($val['validate'])) {
					$texttoinsert .= " 'validate'=>'".$val['validate']."',";
				}
				if (!empty($val['comment'])) {
					$texttoinsert .= " 'comment'=>\"".preg_replace('/"/', '', $val['comment'])."\"";
				}

				$texttoinsert .= "),\n";
				//print $texttoinsert;
			}
		}

		$texttoinsert .= "\t".');'."\n";
		//print ($texttoinsert);exit;

		if (count($object->fields)) {
			//$typetotypephp=array('integer'=>'integer', 'duration'=>'integer', 'varchar'=>'string');

			foreach ($object->fields as $key => $val) {
				$i++;
				//$typephp=$typetotypephp[$val['type']];
				$texttoinsert .= "\t".'public $'.$key.";";
				//if ($key == 'rowid')  $texttoinsert.= ' AUTO_INCREMENT PRIMARY KEY';
				//if ($key == 'entity') $texttoinsert.= ' DEFAULT 1';
				//$texttoinsert.= ($val['notnull']?' NOT NULL':'');
				//if ($i < count($object->fields)) $texttoinsert.=";";
				$texttoinsert .= "\n";
			}
		}

		$texttoinsert .= "\t".'// END MODULEBUILDER PROPERTIES';

		//print($texttoinsert);

		$contentclass = preg_replace('/\/\/ BEGIN MODULEBUILDER PROPERTIES.*END MODULEBUILDER PROPERTIES/ims', $texttoinsert, $contentclass);
		//print $contentclass;

		dol_mkdir(dirname($pathoffiletoedittarget));

		//file_put_contents($pathoffiletoedittmp, $contentclass);
		$result = file_put_contents(dol_osencode($pathoffiletoedittarget), $contentclass);

		if ($result) {
			dolChmod($pathoffiletoedittarget, $newmask);
		} else {
			$error++;
		}

		return $error ? -1 : $object;
	} catch (Exception $e) {
		print $e->getMessage();
		return -5;
	}
}

/**
 * 	Save data into a memory area shared by all users, all sessions on server
 *
 *  @param	string      $destdir		Directory
 * 	@param	string		$module			Module name
 *  @param	string      $objectname		Name of object
 * 	@param	string		$newmask		New mask
 *  @param	string      $readdir		Directory source (use $destdir when not defined)
 *  @param	Object		$object			If object was already loaded/known, it is pass to avoid another include and new.
 *  @param	string		$moduletype		'external' or 'internal'
 * 	@return	int							<=0 if KO, >0 if OK
 *  @see rebuildObjectClass()
 */
function rebuildObjectSql($destdir, $module, $objectname, $newmask, $readdir = '', $object = null, $moduletype = 'external')
{
	global $db, $langs;

	$error = 0;

	if (empty($objectname)) {
		return -1;
	}
	if (empty($readdir)) {
		$readdir = $destdir;
	}

	$pathoffiletoclasssrc = $readdir.'/class/'.strtolower($objectname).'.class.php';

	// Edit .sql file
	if ($moduletype == 'internal') {
		$pathoffiletoeditsrc = '/../install/mysql/tables/llx_'.strtolower($module).'_'.strtolower($objectname).'.sql';
		if (! dol_is_file($readdir.$pathoffiletoeditsrc)) {
			$pathoffiletoeditsrc = '/../install/mysql/tables/llx_'.strtolower($module).'_'.strtolower($objectname).'-'.strtolower($module).'.sql';
			if (! dol_is_file($readdir.$pathoffiletoeditsrc)) {
				$pathoffiletoeditsrc = '/../install/mysql/tables/llx_'.strtolower($module).'-'.strtolower($module).'.sql';
				if (! dol_is_file($readdir.$pathoffiletoeditsrc)) {
					$pathoffiletoeditsrc = '/../install/mysql/tables/llx_'.strtolower($module).'.sql';
				}
			}
		}
	} else {
		$pathoffiletoeditsrc = '/sql/llx_'.strtolower($module).'_'.strtolower($objectname).'.sql';
		if (! dol_is_file($readdir.$pathoffiletoeditsrc)) {
			$pathoffiletoeditsrc = '/sql/llx_'.strtolower($module).'_'.strtolower($objectname).'-'.strtolower($module).'.sql';
			if (! dol_is_file($readdir.$pathoffiletoeditsrc)) {
				$pathoffiletoeditsrc = '/sql/llx_'.strtolower($module).'-'.strtolower($module).'.sql';
				if (! dol_is_file($readdir.$pathoffiletoeditsrc)) {
					$pathoffiletoeditsrc = '/sql/llx_'.strtolower($module).'.sql';
				}
			}
		}
	}

	// Complete path to be full path
	$pathoffiletoedittarget = $destdir.$pathoffiletoeditsrc.($readdir != $destdir ? '.new' : '');
	$pathoffiletoeditsrc = $readdir.$pathoffiletoeditsrc;

	if (!dol_is_file($pathoffiletoeditsrc)) {
		$langs->load("errors");
		setEventMessages($langs->trans("ErrorFileNotFound", $pathoffiletoeditsrc), null, 'errors');
		return -1;
	}

	// Load object from myobject.class.php
	try {
		if (!is_object($object)) {
			include_once $pathoffiletoclasssrc;
			if (class_exists($objectname)) {
				$object = new $objectname($db);
			} else {
				return -1;
			}
		}
	} catch (Exception $e) {
		print $e->getMessage();
	}

	// Backup old file
	dol_copy($pathoffiletoedittarget, $pathoffiletoedittarget.'.back', $newmask, 1);

	$contentsql = file_get_contents(dol_osencode($pathoffiletoeditsrc), 'r');

	$i = 0;
	$texttoinsert = '-- BEGIN MODULEBUILDER FIELDS'."\n";
	if (count($object->fields)) {
		foreach ($object->fields as $key => $val) {
			$i++;

			$type = $val['type'];
			$type = preg_replace('/:.*$/', '', $type); // For case type = 'integer:Societe:societe/class/societe.class.php'

			if ($type == 'html') {
				$type = 'text'; // html modulebuilder type is a text type in database
			} elseif ($type == 'price') {
				$type = 'double'; // html modulebuilder type is a text type in database
			} elseif (in_array($type, array('link', 'sellist', 'duration'))) {
				$type = 'integer';
			}
			$texttoinsert .= "\t".$key." ".$type;
			if ($key == 'rowid') {
				$texttoinsert .= ' AUTO_INCREMENT PRIMARY KEY';
			} elseif ($type == 'timestamp') {
				$texttoinsert .= ' DEFAULT CURRENT_TIMESTAMP ON UPDATE CURRENT_TIMESTAMP';
			}
			if ($key == 'entity') {
				$texttoinsert .= ' DEFAULT 1';
			} else {
				if (!empty($val['default'])) {
					if (preg_match('/^null$/i', $val['default'])) {
						$texttoinsert .= " DEFAULT NULL";
					} elseif (preg_match('/varchar/', $type)) {
						$texttoinsert .= " DEFAULT '".$db->escape($val['default'])."'";
					} else {
						$texttoinsert .= (($val['default'] > 0) ? ' DEFAULT '.$val['default'] : '');
					}
				}
			}
			$texttoinsert .= ((!empty($val['notnull']) && $val['notnull'] > 0) ? ' NOT NULL' : '');
			if ($i < count($object->fields)) {
				$texttoinsert .= ", ";
			}
			$texttoinsert .= "\n";
		}
	}
	$texttoinsert .= "\t".'-- END MODULEBUILDER FIELDS';

	$contentsql = preg_replace('/-- BEGIN MODULEBUILDER FIELDS.*END MODULEBUILDER FIELDS/ims', $texttoinsert, $contentsql);

	$result = file_put_contents($pathoffiletoedittarget, $contentsql);
	if ($result) {
		dolChmod($pathoffiletoedittarget, $newmask);
	} else {
		$error++;
		setEventMessages($langs->trans("ErrorFailToCreateFile", $pathoffiletoedittarget), null, 'errors');
	}

	// Edit .key.sql file
	$pathoffiletoeditsrc = preg_replace('/\.sql$/', '.key.sql', $pathoffiletoeditsrc);
	$pathoffiletoedittarget = preg_replace('/\.sql$/', '.key.sql', $pathoffiletoedittarget);
	$pathoffiletoedittarget = preg_replace('/\.sql.new$/', '.key.sql.new', $pathoffiletoedittarget);

	$contentsql = file_get_contents(dol_osencode($pathoffiletoeditsrc), 'r');

	$i = 0;
	$texttoinsert = '-- BEGIN MODULEBUILDER INDEXES'."\n";
	if (count($object->fields)) {
		foreach ($object->fields as $key => $val) {
			$i++;
			if (!empty($val['index'])) {
				$texttoinsert .= "ALTER TABLE llx_".strtolower($module).'_'.strtolower($objectname)." ADD INDEX idx_".strtolower($module).'_'.strtolower($objectname)."_".$key." (".$key.");";
				$texttoinsert .= "\n";
			}
			if (!empty($val['foreignkey'])) {
				$tmp = explode('.', $val['foreignkey']);
				if (!empty($tmp[0]) && !empty($tmp[1])) {
					$texttoinsert .= "ALTER TABLE llx_".strtolower($module).'_'.strtolower($objectname)." ADD CONSTRAINT llx_".strtolower($module).'_'.strtolower($objectname)."_".$key." FOREIGN KEY (".$key.") REFERENCES llx_".preg_replace('/^llx_/', '', $tmp[0])."(".$tmp[1].");";
					$texttoinsert .= "\n";
				}
			}
		}
	}
	$texttoinsert .= '-- END MODULEBUILDER INDEXES';

	$contentsql = preg_replace('/-- BEGIN MODULEBUILDER INDEXES.*END MODULEBUILDER INDEXES/ims', $texttoinsert, $contentsql);

	dol_mkdir(dirname($pathoffiletoedittarget));

	$result2 = file_put_contents($pathoffiletoedittarget, $contentsql);
	if ($result2) {
		dolChmod($pathoffiletoedittarget, $newmask);
	} else {
		$error++;
		setEventMessages($langs->trans("ErrorFailToCreateFile", $pathoffiletoedittarget), null, 'errors');
	}

	return $error ? -1 : 1;
}

/**
 * Get list of existing objects from directory
 *
 * @param	string      $destdir		Directory
 * @return 	array|int                    <=0 if KO, array if OK
 */
function dolGetListOfObjectClasses($destdir)
{
	$objects = array();
	$listofobject = dol_dir_list($destdir.'/class', 'files', 0, '\.class\.php$');
	foreach ($listofobject as $fileobj) {
		if (preg_match('/^api_/', $fileobj['name'])) {
			continue;
		}
		if (preg_match('/^actions_/', $fileobj['name'])) {
			continue;
		}

		$tmpcontent = file_get_contents($fileobj['fullname']);
		$reg = array();
		if (preg_match('/class\s+([^\s]*)\s+extends\s+CommonObject/ims', $tmpcontent, $reg)) {
			$objectnameloop = $reg[1];
			$objects[$fileobj['fullname']] = $objectnameloop;
		}
	}
	if (count($objects)>0) {
		return $objects;
	}

	return -1;
}

/**
 * Delete all permissions
 *
 * @param string         $file         file with path
 * @return void
 */
function deletePerms($file)
{
	$start = "/* BEGIN MODULEBUILDER PERMISSIONS */";
	$end = "/* END MODULEBUILDER PERMISSIONS */";
	$i = 1;
	$array = array();
	$lines = file($file);
	// Search for start and end lines
	foreach ($lines as $i => $line) {
		if (strpos($line, $start) !== false) {
			$start_line = $i + 1;

			// Copy lines until the end on array
			while (($line = $lines[++$i]) !== false) {
				if (strpos($line, $end) !== false) {
					$end_line = $i + 1;
					break;
				}
				$array[] = $line;
			}
			break;
		}
	}
	$allContent = implode("", $array);
	dolReplaceInFile($file, array($allContent => ''));
}

/**
 * Rewriting all permissions after any actions
 * @param string      $file            filename or path
 * @param array       $permissions     permissions existing in file
 * @param int|null         $key             key for permission needed
 * @param array|null  $right           $right to update or add
 * @param int         $action          0 for delete, 1 for add, 2 for update
 * @return int                         1 if OK,-1 if KO
 */
function reWriteAllPermissions($file, $permissions, $key, $right, $action)
{
	$error = 0;
	$rights = array();
	if ($action == 0) {
		// delete right from permissions array
		array_splice($permissions, array_search($permissions[$key], $permissions), 1);
	} elseif ($action == 1) {
		array_push($permissions, $right);
	} elseif ($action == 2 && !empty($right)) {
		// update right from permissions array
		array_splice($permissions, array_search($permissions[$key], $permissions), 1, $right);
	} else {
		$error++;
	}
	if (!$error) {
		// prepare permissions array
		$count_perms = count($permissions);
		for ($i = 0;$i<$count_perms;$i++) {
			$permissions[$i][0] = "\$this->rights[\$r][0] = \$this->numero . sprintf('%02d', \$r + 1)";
			$permissions[$i][1] = "\$this->rights[\$r][1] = '".$permissions[$i][1]."'";
			$permissions[$i][4] = "\$this->rights[\$r][4] = '".$permissions[$i][4]."'";
			$permissions[$i][5] = "\$this->rights[\$r][5] = '".$permissions[$i][5]."';\n\t\t";
		}

		//convert to string
		foreach ($permissions as $perms) {
			$rights[] = implode(";\n\t\t", $perms);
			$rights[] = "\$r++;\n\t\t";
		}
		$rights_str = implode("", $rights);
		// delete all permission from file
		deletePerms($file);
		// rewrite all permission again
		dolReplaceInFile($file, array('/* BEGIN MODULEBUILDER PERMISSIONS */' => '/* BEGIN MODULEBUILDER PERMISSIONS */'."\n\t\t".$rights_str));
		return 1;
	}
}

/**
 * Write all properties of the object in AsciiDoc format
 * @param  string   $file           path of the class
 * @param  string   $objectname     name of the objectClass
 * @param  string   $destfile       file where write table of properties
 * @return int                      1 if OK, -1 if KO
 */
function writePropsInAsciiDoc($file, $objectname, $destfile)
{

	// stock all properties in array
	$attributesUnique = array ('label', 'type', 'arrayofkeyval', 'notnull', 'default', 'index', 'foreignkey', 'position', 'enabled', 'visible', 'noteditable', 'alwayseditable', 'searchall', 'isameasure', 'css','cssview','csslist', 'help', 'showoncombobox', 'validate','comment','picto' );

	$start = "public \$fields=array(";
	$end = ");";
	$i = 1;
	$keys = array();
	$lines = file($file);
	// Search for start and end lines
	foreach ($lines as $i => $line) {
		if (strpos($line, $start) !== false) {
			// Copy lines until the end on array
			while (($line = $lines[++$i]) !== false) {
				if (strpos($line, $end) !== false) {
					break;
				}
				$keys[] = $line;
			}
			break;
		}
	}
	// write the begin of table with specifics options
	$table = "== DATA SPECIFICATIONS\n";
	$table .= "== Table of fields and their properties for object *$objectname* : \n";
	$table .= "[options='header',grid=rows,frame=topbot,width=100%,caption=Organisation]\n";
	$table .= "|===\n";
	$table .= "|code";
	// write all properties in the header of the table
	foreach ($attributesUnique as $attUnique) {
		$table .= "|".$attUnique;
	}
	$table .="\n";
	$countKeys = count($keys);
	for ($j=0;$j<$countKeys;$j++) {
		$string = $keys[$j];
		$string = trim($string, "'");
		$string = rtrim($string, ",");

		$array = [];
		eval("\$array = [$string];");

		// check if is array after cleaning string
		if (!is_array($array)) {
			return -1;
		}
		// name of field
		$field = array_keys($array);
		// all values of each property
		$values = array_values($array);


		// check each field has all properties and add it if missed
		if (count($values[0]) <=22) {
			foreach ($attributesUnique as $cle) {
				if (!in_array($cle, array_keys($values[0]))) {
					$values[0][$cle] = '';
				}
			}
		}

		//reorganize $values with order attributeUnique
		$valuesRestructured = array();
		foreach ($attributesUnique as $key) {
			if (array_key_exists($key, $values[0])) {
				$valuesRestructured[$key] = $values[0][$key];
			}
		}
		// write all values of properties for each field
		$table .= "|*".$field[0]."*|";
		$table .= implode("|", array_values($valuesRestructured))."\n";
	}
	// end table
	$table .= "|===";
	$table .= "__ end table for object $objectname";
	//write in file
	$writeInFile = dolReplaceInFile($destfile, array('== DATA SPECIFICATIONS'=> $table));
	if ($writeInFile<0) {
		return -1;
	}
	return 1;
}

/**
<<<<<<< HEAD
 * Delete property from documentation if we delete object
 * @param  string  $file         file or path
 * @param  string  $objectname   name of object wants to deleted
 * @return void
 */
function deletePropsFromDoc($file, $objectname)
{

	$start = "== Table of fields and their properties for object *".ucfirst($objectname)."* : ";
	$end = "__ end table for object ".ucfirst($objectname);
	$str = file_get_contents($file);
	$search = '/' . preg_quote($start, '/') . '(.*?)' . preg_quote($end, '/') . '/s';
	$new_contents = preg_replace($search, '', $str);
	file_put_contents($file, $new_contents);
=======
 * Search a string and return all lines needed from file
 * @param  string  $file    file for searching
 * @param  string  $start   start line if exist
 * @param  string  $end     end line if exist
 * @return string           return the content needed
 */
function getFromFile($file, $start, $end)
{
	$i = 1;
	$keys = array();
	$lines = file($file);
	// Search for start and end lines
	foreach ($lines as $i => $line) {
		if (strpos($line, $start) !== false) {
			// Copy lines until the end on array
			while (($line = $lines[++$i]) !== false) {
				if (strpos($line, $end) !== false) {
					break;
				}
				$keys[] = $line;
			}
			break;
		}
	}
	$content = implode("", $keys);
	return $content;
}

/**
 * Write all permissions of each object in AsciiDoc format
 * @param  string   $file           path of the class
 * @param  string   $destfile       file where write table of permissions
 * @return int                      1 if OK, -1 if KO
 */
function writePermsInAsciiDoc($file, $destfile)
{
	global $langs;
	//search and get all permssion in stirng
	$start = '/* BEGIN MODULEBUILDER PERMISSIONS */';
	$end = '/* END MODULEBUILDER PERMISSIONS */';
	$content = getFromFile($file, $start, $end);
	if (empty($content)) {
		return -1;
	}
	//prepare table
	$string = "[options='header',grid=rows,width=60%,caption=Organisation]\n";
	$string .= "|===\n";
	// header for table
	$header = array($langs->trans('Objects'),$langs->trans('Permission'));
	foreach ($header as $h) {
		$string .= "|".$h;
	}
	$string .= "\n";
	//content table
	$array = explode(";", $content);
	$indexIgnored = 15;
	$permissions = array_slice($array, $indexIgnored, null, true);
	// delete  occurrences "$r++" and ID
	$permissions = str_replace('$r++', 1, $permissions);

	$permsN = array();
	foreach ($permissions as $i => $element) {
		if ($element == 1) {
			unset($permissions[$i]);
		}
		if (str_contains($element, '$this->numero')) {
			unset($permissions[$i]);
		}
		if (str_contains($element, '$this->rights[$r][5]')) {
			unset($permissions[$i]);
		}
	}
	// cleaning the string on each element
	foreach ($permissions as $key => $element) {
		$element = str_replace(" '", '', $element);
		$element = trim($element, "'");
		$permsN[] = substr($element, strpos($element, "=")+1);
	}
	array_pop($permsN);

	// Group permissions by Object and add it to string
	$temp_array = [];
	$final_array = [];
	$countRights = count($permsN);
	for ($i = 0; $i < $countRights ; $i++) {
		// Add current element to temporary array
		$temp_array[] = $permsN[$i];
		//  add them to the final array and empty the temporary array
		if (count($temp_array) == 2) {
			$final_array[] = $temp_array;
			$temp_array = [];
		}
	}
	//  add it to the final array
	if (count($temp_array) > 0) {
		$final_array[] = $temp_array;
	}

	$result = array();
	foreach ($final_array as $subarray) {
		// found object
		$key = $subarray[1];
		// add sub array to object
		$result[$key][] = $subarray;
	}
	foreach ($result as $i => $pems) {
		$string .= "|*".$i."*|";
		foreach ($pems as $tab) {
			$string .= $tab[0]." , ";
		}
		$string .= "\n";
	}
	// end table
	$string .= "\n|===\n";
	$write = dolReplaceInFile($destfile, array('__DATA_PERMISSIONS__'=> $string));
	if ($write<0) {
		return -1;
	}
	return 1;
>>>>>>> 9b141e9d
}<|MERGE_RESOLUTION|>--- conflicted
+++ resolved
@@ -623,7 +623,6 @@
 }
 
 /**
-<<<<<<< HEAD
  * Delete property from documentation if we delete object
  * @param  string  $file         file or path
  * @param  string  $objectname   name of object wants to deleted
@@ -638,7 +637,9 @@
 	$search = '/' . preg_quote($start, '/') . '(.*?)' . preg_quote($end, '/') . '/s';
 	$new_contents = preg_replace($search, '', $str);
 	file_put_contents($file, $new_contents);
-=======
+}
+
+/**
  * Search a string and return all lines needed from file
  * @param  string  $file    file for searching
  * @param  string  $start   start line if exist
@@ -758,5 +759,4 @@
 		return -1;
 	}
 	return 1;
->>>>>>> 9b141e9d
 }