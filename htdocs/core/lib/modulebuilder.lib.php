--- conflicted
+++ resolved
@@ -63,13 +63,9 @@
     		setEventMessages($langs->trans('ErrorFieldRequired', $langs->transnoentitiesnoconv("Label")), null, 'errors');
     		return -2;
     	}
-<<<<<<< HEAD
-    	if (! preg_match('/^(integer|date|timestamp|varchar|double|html|price)/', $addfieldentry['type']))
-=======
 
     	if (! preg_match('/^(price|boolean|sellist|integer|date|timestamp|varchar|double|text|html)/', $addfieldentry['type']))
 
->>>>>>> d9b8a8c8
     	{
     		setEventMessages($langs->trans('BadFormatForType', $objectname), null, 'errors');
     		return -2;
@@ -222,15 +218,9 @@
 
     if (empty($objectname)) return -1;
     if (empty($readdir)) $readdir=$destdir;
-<<<<<<< HEAD
 
     $pathoffiletoclasssrc=$readdir.'/class/'.strtolower($objectname).'.class.php';
 
-=======
-
-    $pathoffiletoclasssrc=$readdir.'/class/'.strtolower($objectname).'.class.php';
-
->>>>>>> d9b8a8c8
     // Edit .sql file
     $pathoffiletoeditsrc=$readdir.'/sql/llx_'.strtolower($module).'_'.strtolower($objectname).'.sql';
     $pathoffiletoedittarget=$destdir.'/sql/llx_'.strtolower($module).'_'.strtolower($objectname).'.sql'.($readdir != $destdir ? '.new' : '');
@@ -271,15 +261,10 @@
 
             $type = $val['type'];
             $type = preg_replace('/:.*$/', '', $type);		// For case type = 'integer:Societe:societe/class/societe.class.php'
-<<<<<<< HEAD
-            if ($type == 'html') $type = 'text';            // html modulebuilder type is a text type in database
-            if ($type == 'price') $type = 'double';            // html modulebuilder type is a text type in database
-=======
 
             if ($type == 'html') $type = 'text';            // html modulebuilder type is a text type in database
             else if ($type == 'price') $type = 'double';            // html modulebuilder type is a text type in database
             else if ($type == 'link' || $type == 'sellist') $type = 'integer';
->>>>>>> d9b8a8c8
             $texttoinsert.= "\t".$key." ".$type;
             if ($key == 'rowid')  $texttoinsert.= ' AUTO_INCREMENT PRIMARY KEY';
             if ($key == 'entity') $texttoinsert.= ' DEFAULT 1';
@@ -288,11 +273,7 @@
             	if ($val['default'] != '')
             	{
             		if (preg_match('/^null$/i', $val['default'])) $texttoinsert.= " DEFAULT NULL";
-<<<<<<< HEAD
-            		else if (preg_match('/varchar/', $val['type'])) $texttoinsert.= " DEFAULT '".$db->escape($val['default'])."'";
-=======
             		else if (preg_match('/varchar/', $type )) $texttoinsert.= " DEFAULT '".$db->escape($val['default'])."'";
->>>>>>> d9b8a8c8
             		else $texttoinsert.= (($val['default'] > 0)?' DEFAULT '.$val['default']:'');
             	}
             }
@@ -349,7 +330,6 @@
     $contentsql = preg_replace('/-- BEGIN MODULEBUILDER INDEXES.*END MODULEBUILDER INDEXES/ims', $texttoinsert, $contentsql);
 
     dol_mkdir(dirname($pathoffiletoedittarget));
-<<<<<<< HEAD
 
     $result2 = file_put_contents($pathoffiletoedittarget, $contentsql);
     if ($result)
@@ -362,19 +342,4 @@
     }
 
     return $error ? -1 : 1;
-}
-=======
-
-    $result2 = file_put_contents($pathoffiletoedittarget, $contentsql);
-    if ($result)
-    {
-    	@chmod($pathoffiletoedittarget, octdec($newmask));
-    }
-    else
-    {
-    	$error++;
-    }
->>>>>>> d9b8a8c8
-
-    return $error ? -1 : 1;
 }