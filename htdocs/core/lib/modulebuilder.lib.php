--- conflicted
+++ resolved
@@ -418,8 +418,8 @@
 }
 
 /**
-<<<<<<< HEAD
  * Get list of existing objects from directory
+ *
  * @param	string      $destdir		Directory
  * @return Array|int                    <=0 if KO, array if OK
  */
@@ -444,8 +444,13 @@
 	}
 	if (count($objects)>0) {
 		return $objects;
-=======
- * delete all permissions
+ 	} else {
+  	return -1;
+}
+
+/**
+ * Delete all permissions
+ *
  * @param string         $file         file with path
  * @return void
  */
@@ -521,8 +526,5 @@
 		// rewrite all permission again
 		dolReplaceInFile($file, array('/* BEGIN MODULEBUILDER PERMISSIONS */' => '/* BEGIN MODULEBUILDER PERMISSIONS */'."\n\t\t".$rights_str));
 		return 1;
->>>>>>> 24381d70
-	} else {
-		return -1;
 	}
 }