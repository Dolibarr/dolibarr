--- conflicted
+++ resolved
@@ -221,7 +221,7 @@
 
 	print '<body id="mainbody" class="publicnewticketform">';
 	print '<div class="center">';
-	$urllogo = false;
+
 	// Define urllogo
 	if (!empty($conf->global->TICKET_SHOW_COMPANY_LOGO) || !empty($conf->global->TICKET_PUBLIC_INTERFACE_TOPIC)) {
 		// Print logo
@@ -267,724 +267,4 @@
 	print '</div>';
 
 	print '<div class="ticketlargemargin">';
-<<<<<<< HEAD
-}
-
-
-
-/**
- *    	Show html area with actions for ticket messaging.
- *      Note: Global parameter $param must be defined.
- *
- * 		@param	Conf		       $conf		   Object conf
- * 		@param	Translate	       $langs		   Object langs
- * 		@param	DoliDB		       $db			   Object db
- * 		@param	mixed			   $filterobj	   Filter on object Adherent|Societe|Project|Product|CommandeFournisseur|Dolresource|Ticket|... to list events linked to an object
- * 		@param	Contact		       $objcon		   Filter on object contact to filter events on a contact
- *      @param  int			       $noprint        Return string but does not output it
- *      @param  string		       $actioncode     Filter on actioncode
- *      @param  string             $donetodo       Filter on event 'done' or 'todo' or ''=nofilter (all).
- *      @param  array              $filters        Filter on other fields
- *      @param  string             $sortfield      Sort field
- *      @param  string             $sortorder      Sort order
- *      @return	string|void				           Return html part or void if noprint is 1
- */
-function show_ticket_messaging($conf, $langs, $db, $filterobj, $objcon = '', $noprint = 0, $actioncode = '', $donetodo = 'done', $filters = array(), $sortfield = 'a.datep,a.id', $sortorder = 'DESC')
-{
-	global $user, $conf;
-	global $form;
-
-	global $param, $massactionbutton;
-
-	dol_include_once('/comm/action/class/actioncomm.class.php');
-
-	// Check parameters
-	if (!is_object($filterobj) && !is_object($objcon)) {
-		dol_print_error('', 'BadParameter');
-	}
-
-	$histo = array();
-	$numaction = 0;
-	$now = dol_now();
-
-	$sortfield_list = explode(',', $sortfield);
-	$sortfield_label_list = array('a.id' => 'id', 'a.datep' => 'dp', 'a.percent' => 'percent');
-	$sortfield_new_list = array();
-	foreach ($sortfield_list as $sortfield_value) {
-		$sortfield_new_list[] = $sortfield_label_list[trim($sortfield_value)];
-	}
-	$sortfield_new = implode(',', $sortfield_new_list);
-
-
-	if (isModEnabled('agenda')) {
-		// Search histo on actioncomm
-		if (is_object($objcon) && $objcon->id > 0) {
-			$sql = "SELECT DISTINCT a.id, a.label as label,";
-		} else {
-			$sql = "SELECT a.id, a.label as label,";
-		}
-		$sql .= " a.datep as dp,";
-		$sql .= " a.note as message,";
-		$sql .= " a.datep2 as dp2,";
-		$sql .= " a.percent as percent, 'action' as type,";
-		$sql .= " a.fk_element, a.elementtype,";
-		$sql .= " a.fk_contact,";
-		$sql .= " c.code as acode, c.libelle as alabel, c.picto as apicto,";
-		$sql .= " u.rowid as user_id, u.login as user_login, u.photo as user_photo, u.firstname as user_firstname, u.lastname as user_lastname";
-		if (is_object($filterobj) && get_class($filterobj) == 'Societe') {
-			$sql .= ", sp.lastname, sp.firstname";
-		} elseif (is_object($filterobj) && get_class($filterobj) == 'Adherent') {
-			$sql .= ", m.lastname, m.firstname";
-		} elseif (is_object($filterobj) && get_class($filterobj) == 'CommandeFournisseur') {
-			$sql .= ", o.ref";
-		} elseif (is_object($filterobj) && get_class($filterobj) == 'Product') {
-			$sql .= ", o.ref";
-		} elseif (is_object($filterobj) && get_class($filterobj) == 'Ticket') {
-			$sql .= ", o.ref";
-		} elseif (is_object($filterobj) && get_class($filterobj) == 'BOM') {
-			$sql .= ", o.ref";
-		} elseif (is_object($filterobj) && get_class($filterobj) == 'Contrat') {
-			$sql .= ", o.ref";
-		}
-		$sql .= " FROM ".MAIN_DB_PREFIX."actioncomm as a";
-		$sql .= " LEFT JOIN ".MAIN_DB_PREFIX."user as u on u.rowid = a.fk_user_action";
-		$sql .= " LEFT JOIN ".MAIN_DB_PREFIX."c_actioncomm as c ON a.fk_action = c.id";
-
-		$force_filter_contact = false;
-		if (is_object($objcon) && $objcon->id > 0) {
-			$force_filter_contact = true;
-			$sql .= " INNER JOIN ".MAIN_DB_PREFIX."actioncomm_resources as r ON a.id = r.fk_actioncomm";
-			$sql .= " AND r.element_type = '".$db->escape($objcon->table_element)."' AND r.fk_element = ".((int) $objcon->id);
-		}
-
-		if (is_object($filterobj) && get_class($filterobj) == 'Societe') {
-			$sql .= " LEFT JOIN ".MAIN_DB_PREFIX."socpeople as sp ON a.fk_contact = sp.rowid";
-		} elseif (is_object($filterobj) && get_class($filterobj) == 'Dolresource') {
-			$sql .= " INNER JOIN ".MAIN_DB_PREFIX."element_resources as er";
-			$sql .= " ON er.resource_type = 'dolresource'";
-			$sql .= " AND er.element_id = a.id";
-			$sql .= " AND er.resource_id = ".((int) $filterobj->id);
-		} elseif (is_object($filterobj) && get_class($filterobj) == 'Adherent') {
-			$sql .= ", ".MAIN_DB_PREFIX."adherent as m";
-		} elseif (is_object($filterobj) && get_class($filterobj) == 'CommandeFournisseur') {
-			$sql .= ", ".MAIN_DB_PREFIX."commande_fournisseur as o";
-		} elseif (is_object($filterobj) && get_class($filterobj) == 'Product') {
-			$sql .= ", ".MAIN_DB_PREFIX."product as o";
-		} elseif (is_object($filterobj) && get_class($filterobj) == 'Ticket') {
-			$sql .= ", ".MAIN_DB_PREFIX."ticket as o";
-		} elseif (is_object($filterobj) && get_class($filterobj) == 'BOM') {
-			$sql .= ", ".MAIN_DB_PREFIX."bom_bom as o";
-		} elseif (is_object($filterobj) && get_class($filterobj) == 'Contrat') {
-			$sql .= ", ".MAIN_DB_PREFIX."contrat as o";
-		}
-
-		$sql .= " WHERE a.entity IN (".getEntity('agenda').")";
-		if ($force_filter_contact === false) {
-			if (is_object($filterobj) && in_array(get_class($filterobj), array('Societe', 'Client', 'Fournisseur')) && $filterobj->id) {
-				$sql .= " AND a.fk_soc = ".((int) $filterobj->id);
-			} elseif (is_object($filterobj) && get_class($filterobj) == 'Project' && $filterobj->id) {
-				$sql .= " AND a.fk_project = ".((int) $filterobj->id);
-			} elseif (is_object($filterobj) && get_class($filterobj) == 'Adherent') {
-				$sql .= " AND a.fk_element = m.rowid AND a.elementtype = 'member'";
-				if ($filterobj->id) {
-					$sql .= " AND a.fk_element = ".((int) $filterobj->id);
-				}
-			} elseif (is_object($filterobj) && get_class($filterobj) == 'CommandeFournisseur') {
-				$sql .= " AND a.fk_element = o.rowid AND a.elementtype = 'order_supplier'";
-				if ($filterobj->id) {
-					$sql .= " AND a.fk_element = ".((int) $filterobj->id);
-				}
-			} elseif (is_object($filterobj) && get_class($filterobj) == 'Product') {
-				$sql .= " AND a.fk_element = o.rowid AND a.elementtype = 'product'";
-				if ($filterobj->id) {
-					$sql .= " AND a.fk_element = ".((int) $filterobj->id);
-				}
-			} elseif (is_object($filterobj) && get_class($filterobj) == 'Ticket') {
-				$sql .= " AND a.fk_element = o.rowid AND a.elementtype = 'ticket'";
-				if ($filterobj->id) {
-					$sql .= " AND a.fk_element = ".((int) $filterobj->id);
-				}
-			} elseif (is_object($filterobj) && get_class($filterobj) == 'BOM') {
-				$sql .= " AND a.fk_element = o.rowid AND a.elementtype = 'bom'";
-				if ($filterobj->id) {
-					$sql .= " AND a.fk_element = ".((int) $filterobj->id);
-				}
-			} elseif (is_object($filterobj) && get_class($filterobj) == 'Contrat') {
-				$sql .= " AND a.fk_element = o.rowid AND a.elementtype = 'contract'";
-				if ($filterobj->id) {
-					$sql .= " AND a.fk_element = ".((int) $filterobj->id);
-				}
-			}
-		}
-
-		// Condition on actioncode
-		if (!empty($actioncode)) {
-			if (empty($conf->global->AGENDA_USE_EVENT_TYPE)) {
-				if ($actioncode == 'AC_NON_AUTO') {
-					$sql .= " AND c.type != 'systemauto'";
-				} elseif ($actioncode == 'AC_ALL_AUTO') {
-					$sql .= " AND c.type = 'systemauto'";
-				} else {
-					if ($actioncode == 'AC_OTH') {
-						$sql .= " AND c.type != 'systemauto'";
-					} elseif ($actioncode == 'AC_OTH_AUTO') {
-						$sql .= " AND c.type = 'systemauto'";
-					}
-				}
-			} else {
-				if ($actioncode == 'AC_NON_AUTO') {
-					$sql .= " AND c.type != 'systemauto'";
-				} elseif ($actioncode == 'AC_ALL_AUTO') {
-					$sql .= " AND c.type = 'systemauto'";
-				} else {
-					$sql .= " AND c.code = '".$db->escape($actioncode)."'";
-				}
-			}
-		}
-		if ($donetodo == 'todo') {
-			$sql .= " AND ((a.percent >= 0 AND a.percent < 100) OR (a.percent = -1 AND a.datep > '".$db->idate($now)."'))";
-		} elseif ($donetodo == 'done') {
-			$sql .= " AND (a.percent = 100 OR (a.percent = -1 AND a.datep <= '".$db->idate($now)."'))";
-		}
-		if (is_array($filters) && $filters['search_agenda_label']) {
-			$sql .= natural_search('a.label', $filters['search_agenda_label']);
-		}
-	}
-
-	// Add also event from emailings. TODO This should be replaced by an automatic event ? May be it's too much for very large emailing.
-	if (isModEnabled('mailing') && !empty($objcon->email)
-		&& (empty($actioncode) || $actioncode == 'AC_OTH_AUTO' || $actioncode == 'AC_EMAILING')) {
-		$langs->load("mails");
-
-		$sql2 = "SELECT m.rowid as id, m.titre as label, mc.date_envoi as dp, mc.date_envoi as dp2, '100' as percent, 'mailing' as type";
-		$sql2 .= ", null as fk_element, '' as elementtype, null as contact_id";
-		$sql2 .= ", 'AC_EMAILING' as acode, '' as alabel, '' as apicto";
-		$sql2 .= ", u.rowid as user_id, u.login as user_login, u.photo as user_photo, u.firstname as user_firstname, u.lastname as user_lastname"; // User that valid action
-		if (is_object($filterobj) && get_class($filterobj) == 'Societe') {
-			$sql2 .= ", '' as lastname, '' as firstname";
-		} elseif (is_object($filterobj) && get_class($filterobj) == 'Adherent') {
-			$sql2 .= ", '' as lastname, '' as firstname";
-		} elseif (is_object($filterobj) && get_class($filterobj) == 'CommandeFournisseur') {
-			$sql2 .= ", '' as ref";
-		} elseif (is_object($filterobj) && get_class($filterobj) == 'Product') {
-			$sql2 .= ", '' as ref";
-		} elseif (is_object($filterobj) && get_class($filterobj) == 'Ticket') {
-			$sql2 .= ", '' as ref";
-		}
-		$sql2 .= " FROM ".MAIN_DB_PREFIX."mailing as m, ".MAIN_DB_PREFIX."mailing_cibles as mc, ".MAIN_DB_PREFIX."user as u";
-		$sql2 .= " WHERE mc.email = '".$db->escape($objcon->email)."'"; // Search is done on email.
-		$sql2 .= " AND mc.statut = 1";
-		$sql2 .= " AND u.rowid = m.fk_user_valid";
-		$sql2 .= " AND mc.fk_mailing=m.rowid";
-	}
-
-	if (!empty($sql) && !empty($sql2)) {
-		$sql = $sql." UNION ".$sql2;
-	} elseif (empty($sql) && !empty($sql2)) {
-		$sql = $sql2;
-	}
-
-	// TODO Add limit in nb of results
-	if ($sql) {	// May not be defined if module Agenda is not enabled and mailing module disabled too
-		$sql .= $db->order($sortfield_new, $sortorder);
-
-		dol_syslog("ticket.lib::show_ticket_messaging", LOG_DEBUG);
-		$resql = $db->query($sql);
-		if ($resql) {
-			$i = 0;
-			$num = $db->num_rows($resql);
-
-			while ($i < $num) {
-				$obj = $db->fetch_object($resql);
-
-				if ($obj->type == 'action') {
-					$contactaction = new ActionComm($db);
-					$contactaction->id = $obj->id;
-					$result = $contactaction->fetchResources();
-					if ($result < 0) {
-						dol_print_error($db);
-						setEventMessage("ticket.lib::show_ticket_messaging Error fetch ressource", 'errors');
-					}
-
-					//if ($donetodo == 'todo') $sql.= " AND ((a.percent >= 0 AND a.percent < 100) OR (a.percent = -1 AND a.datep > '".$db->idate($now)."'))";
-					//elseif ($donetodo == 'done') $sql.= " AND (a.percent = 100 OR (a.percent = -1 AND a.datep <= '".$db->idate($now)."'))";
-					$tododone = '';
-					if (($obj->percent >= 0 and $obj->percent < 100) || ($obj->percent == -1 && $obj->datep > $now)) {
-						$tododone = 'todo';
-					}
-
-					$histo[$numaction] = array(
-						'type'=>$obj->type,
-						'tododone'=>$tododone,
-						'id'=>$obj->id,
-						'datestart'=>$db->jdate($obj->dp),
-						'dateend'=>$db->jdate($obj->dp2),
-						'note'=>$obj->label,
-						'message'=>$obj->message,
-						'percent'=>$obj->percent,
-
-						'userid'=>$obj->user_id,
-						'login'=>$obj->user_login,
-						'userfirstname'=>$obj->user_firstname,
-						'userlastname'=>$obj->user_lastname,
-						'userphoto'=>$obj->user_photo,
-
-						'contact_id'=>$obj->fk_contact,
-						'socpeopleassigned' => $contactaction->socpeopleassigned,
-						'lastname'=>$obj->lastname,
-						'firstname'=>$obj->firstname,
-						'fk_element'=>$obj->fk_element,
-						'elementtype'=>$obj->elementtype,
-						// Type of event
-						'acode'=>$obj->acode,
-						'alabel'=>$obj->alabel,
-						'libelle'=>$obj->alabel, // deprecated
-						'apicto'=>$obj->apicto
-					);
-				} else {
-					$histo[$numaction] = array(
-						'type'=>$obj->type,
-						'tododone'=>'done',
-						'id'=>$obj->id,
-						'datestart'=>$db->jdate($obj->dp),
-						'dateend'=>$db->jdate($obj->dp2),
-						'note'=>$obj->label,
-						'message'=>$obj->message,
-						'percent'=>$obj->percent,
-						'acode'=>$obj->acode,
-
-						'userid'=>$obj->user_id,
-						'login'=>$obj->user_login,
-						'userfirstname'=>$obj->user_firstname,
-						'userlastname'=>$obj->user_lastname,
-						'userphoto'=>$obj->user_photo
-					);
-				}
-
-				$numaction++;
-				$i++;
-			}
-		} else {
-			dol_print_error($db);
-		}
-	}
-
-	// Set $out to sow events
-	$out = '';
-
-	if (!isModEnabled('agenda')) {
-		$langs->loadLangs(array("admin", "errors"));
-		$out = info_admin($langs->trans("WarningModuleXDisabledSoYouMayMissEventHere", $langs->transnoentitiesnoconv("Module2400Name")), 0, 0, 'warning');
-	}
-
-	if (isModEnabled('agenda') || (isModEnabled('mailing') && !empty($objcon->email))) {
-		$delay_warning = $conf->global->MAIN_DELAY_ACTIONS_TODO * 24 * 60 * 60;
-
-		require_once DOL_DOCUMENT_ROOT.'/comm/action/class/actioncomm.class.php';
-		include_once DOL_DOCUMENT_ROOT.'/core/lib/functions2.lib.php';
-		require_once DOL_DOCUMENT_ROOT.'/core/class/html.formactions.class.php';
-		require_once DOL_DOCUMENT_ROOT.'/contact/class/contact.class.php';
-
-		$formactions = new FormActions($db);
-
-		$actionstatic = new ActionComm($db);
-		$userstatic = new User($db);
-		$contactstatic = new Contact($db);
-		$userGetNomUrlCache = array();
-
-		$out .= '<div class="filters-container" >';
-		$out .= '<form name="listactionsfilter" class="listactionsfilter" action="'.$_SERVER["PHP_SELF"].'" method="POST">';
-		$out .= '<input type="hidden" name="token" value="'.newToken().'">';
-
-		if ($objcon && get_class($objcon) == 'Contact' &&
-			(is_null($filterobj) || get_class($filterobj) == 'Societe')) {
-			$out .= '<input type="hidden" name="id" value="'.$objcon->id.'" />';
-		} else {
-			$out .= '<input type="hidden" name="id" value="'.$filterobj->id.'" />';
-		}
-		if ($filterobj && get_class($filterobj) == 'Societe') {
-			$out .= '<input type="hidden" name="socid" value="'.$filterobj->id.'" />';
-		}
-
-		$out .= "\n";
-
-		$out .= '<div class="div-table-responsive-no-min">';
-		$out .= '<table class="noborder borderbottom centpercent">';
-
-		$out .= '<tr class="liste_titre">';
-
-		$out .= getTitleFieldOfList('Date', 0, $_SERVER["PHP_SELF"], 'a.datep', '', $param, '', $sortfield, $sortorder, '')."\n";
-
-		$out .= '<th class="liste_titre"><strong class="hideonsmartphone">'.$langs->trans("Search").' : </strong></th>';
-		if ($donetodo) {
-			$out .= '<th class="liste_titre"></th>';
-		}
-		$out .= '<th class="liste_titre">';
-		$out .= '<span class="fas fa-square inline-block fawidth30" style=" color: #ddd;" title="'.$langs->trans("ActionType").'"></span>';
-		//$out .= img_picto($langs->trans("Type"), 'type');
-		$out .= $formactions->select_type_actions($actioncode, "actioncode", '', empty($conf->global->AGENDA_USE_EVENT_TYPE) ? 1 : -1, 0, 0, 1, 'minwidth200imp');
-		$out .= '</th>';
-		$out .= '<th class="liste_titre maxwidth100onsmartphone">';
-		$out .= '<input type="text" class="maxwidth100onsmartphone" name="search_agenda_label" value="'.$filters['search_agenda_label'].'" placeholder="'.$langs->trans("Label").'">';
-		$out .= '</th>';
-
-		$out .= '<th class="liste_titre width50 middle">';
-		$searchpicto = $form->showFilterAndCheckAddButtons($massactionbutton ? 1 : 0, 'checkforselect', 1);
-		$out .= $searchpicto;
-		$out .= '</th>';
-		$out .= '</tr>';
-
-
-		$out .= '</table>';
-
-		$out .= '</form>';
-		$out .= '</div>';
-
-		$out .= "\n";
-
-		$out .= '<ul class="timeline">';
-
-		if ($donetodo) {
-			$tmp = '';
-			if (get_class($filterobj) == 'Societe') {
-				$tmp .= '<a href="'.DOL_URL_ROOT.'/comm/action/list.php?mode=show_list&socid='.$filterobj->id.'&status=done">';
-			}
-			$tmp .= ($donetodo != 'done' ? $langs->trans("ActionsToDoShort") : '');
-			$tmp .= ($donetodo != 'done' && $donetodo != 'todo' ? ' / ' : '');
-			$tmp .= ($donetodo != 'todo' ? $langs->trans("ActionsDoneShort") : '');
-			//$out.=$langs->trans("ActionsToDoShort").' / '.$langs->trans("ActionsDoneShort");
-			if (get_class($filterobj) == 'Societe') {
-				$tmp .= '</a>';
-			}
-			$out .= getTitleFieldOfList($tmp);
-		}
-
-
-		//require_once DOL_DOCUMENT_ROOT.'/comm/action/class/cactioncomm.class.php';
-		//$caction=new CActionComm($db);
-		//$arraylist=$caction->liste_array(1, 'code', '', (empty($conf->global->AGENDA_USE_EVENT_TYPE)?1:0), '', 1);
-
-		$actualCycleDate = false;
-
-		$i = 0;
-		foreach ($histo as $key => $value) {
-			$actionstatic->fetch($histo[$key]['id']); // TODO Do we need this, we already have a lot of data of line into $histo
-
-			$actionstatic->type_picto = $histo[$key]['apicto'];
-			$actionstatic->type_code = $histo[$key]['acode'];
-
-			$url = DOL_URL_ROOT.'/comm/action/card.php?id='.$histo[$key]['id'];
-
-			$tmpa = dol_getdate($histo[$key]['datestart'], false);
-			if ($actualCycleDate !== $tmpa['year'].'-'.$tmpa['yday']) {
-				$actualCycleDate = $tmpa['year'].'-'.$tmpa['yday'];
-				$out .= '<!-- timeline time label -->';
-				$out .= '<li class="time-label">';
-				$out .= '<span class="timeline-badge-date">';
-				$out .= dol_print_date($histo[$key]['datestart'], 'daytext', 'tzuserrel', $langs);
-				$out .= '</span>';
-				$out .= '</li>';
-				$out .= '<!-- /.timeline-label -->';
-			}
-
-
-			$out .= '<!-- timeline item -->'."\n";
-			$out .= '<li class="timeline-code-'.strtolower($actionstatic->code).'">';
-
-			$out .= getTicketTimelineIcon($actionstatic, $histo, $key);
-
-			$out .= '<div class="timeline-item">'."\n";
-
-			$out .= '<span class="timeline-header-action">';
-
-			if (isset($histo[$key]['type']) && $histo[$key]['type'] == 'mailing') {
-				$out .= '<a class="timeline-btn" href="'.DOL_URL_ROOT.'/comm/mailing/card.php?id='.$histo[$key]['id'].'">'.img_object($langs->trans("ShowEMailing"), "email").' ';
-				$out .= $histo[$key]['id'];
-				$out .= '</a> ';
-			} else {
-				$out .= $actionstatic->getNomUrl(1, -1, 'valignmiddle').' ';
-			}
-
-			//if ($user->rights->agenda->allactions->read || $actionstatic->authorid == $user->id)
-			//{
-			//	$out.='<a href="'.$url.'" class="timeline-btn" title="'.$langs->trans('Show').'" ><i class="fa fa-calendar" ></i>'.$langs->trans('Show').'</a>';
-			//}
-
-			if (!empty($user->rights->agenda->allactions->create) ||
-				(($actionstatic->authorid == $user->id || $actionstatic->userownerid == $user->id) && !empty($user->rights->agenda->myactions->create))) {
-				$out .= '<a class="timeline-btn" href="'.DOL_MAIN_URL_ROOT.'/comm/action/card.php?action=edit&token='.newToken().'&id='.$actionstatic->id.'"><i class="fa fa-pencil" title="'.$langs->trans("Modify").'" ></i></a>';
-			}
-
-			$out .= '</span>';
-			// Date
-			$out .= '<span class="time"><i class="fa fa-clock-o"></i> ';
-			$out .= dol_print_date($histo[$key]['datestart'], 'dayhour', 'tzuserrel');
-			if ($histo[$key]['dateend'] && $histo[$key]['dateend'] != $histo[$key]['datestart']) {
-				$tmpa = dol_getdate($histo[$key]['datestart'], true);
-				$tmpb = dol_getdate($histo[$key]['dateend'], true);
-				if ($tmpa['mday'] == $tmpb['mday'] && $tmpa['mon'] == $tmpb['mon'] && $tmpa['year'] == $tmpb['year']) {
-					$out .= '-'.dol_print_date($histo[$key]['dateend'], 'hour', 'tzuserrel');
-				} else {
-					$out .= '-'.dol_print_date($histo[$key]['dateend'], 'dayhour', 'tzuserrel');
-				}
-			}
-			$late = 0;
-			if ($histo[$key]['percent'] == 0 && $histo[$key]['datestart'] && $histo[$key]['datestart'] < ($now - $delay_warning)) {
-				$late = 1;
-			}
-			if ($histo[$key]['percent'] == 0 && !$histo[$key]['datestart'] && $histo[$key]['dateend'] && $histo[$key]['datestart'] < ($now - $delay_warning)) {
-				$late = 1;
-			}
-			if ($histo[$key]['percent'] > 0 && $histo[$key]['percent'] < 100 && $histo[$key]['dateend'] && $histo[$key]['dateend'] < ($now - $delay_warning)) {
-				$late = 1;
-			}
-			if ($histo[$key]['percent'] > 0 && $histo[$key]['percent'] < 100 && !$histo[$key]['dateend'] && $histo[$key]['datestart'] && $histo[$key]['datestart'] < ($now - $delay_warning)) {
-				$late = 1;
-			}
-			if ($late) {
-				$out .= img_warning($langs->trans("Late")).' ';
-			}
-			$out .= "</span>\n";
-
-			// Ref
-			$out .= '<h3 class="timeline-header">';
-
-			// Author of event
-			$out .= '<span class="messaging-author">';
-			if ($histo[$key]['userid'] > 0) {
-				if (!isset($userGetNomUrlCache[$histo[$key]['userid']])) { // is in cache ?
-					$userstatic->fetch($histo[$key]['userid']);
-					$userGetNomUrlCache[$histo[$key]['userid']] = $userstatic->getNomUrl(-1, '', 0, 0, 16, 0, 'firstelselast', '');
-				}
-				$out .= $userGetNomUrlCache[$histo[$key]['userid']];
-			}
-			$out .= '</span>';
-
-			// Title
-			$out .= ' <span class="messaging-title">';
-
-			if ($actionstatic->code == 'TICKET_MSG') {
-				$out .= $langs->trans('TicketNewMessage');
-			} elseif ($actionstatic->code == 'TICKET_MSG_PRIVATE') {
-				$out .= $langs->trans('TicketNewMessage').' <em>('.$langs->trans('Private').')</em>';
-			} else {
-				if (isset($histo[$key]['type']) && $histo[$key]['type'] == 'action') {
-					$transcode = $langs->trans("Action".$histo[$key]['acode']);
-					$libelle = ($transcode != "Action".$histo[$key]['acode'] ? $transcode : $histo[$key]['alabel']);
-					$libelle = $histo[$key]['note'];
-					$actionstatic->id = $histo[$key]['id'];
-					$out .= dol_trunc($libelle, 120);
-				}
-				if (isset($histo[$key]['type']) && $histo[$key]['type'] == 'mailing') {
-					$out .= '<a href="'.DOL_URL_ROOT.'/comm/mailing/card.php?id='.$histo[$key]['id'].'">'.img_object($langs->trans("ShowEMailing"), "email").' ';
-					$transcode = $langs->trans("Action".$histo[$key]['acode']);
-					$libelle = ($transcode != "Action".$histo[$key]['acode'] ? $transcode : 'Send mass mailing');
-					$out .= dol_trunc($libelle, 120);
-				}
-			}
-
-			$out .= '</span>';
-
-			$out .= '</h3>';
-
-			if (!empty($histo[$key]['message'])
-				&& $actionstatic->code != 'AC_TICKET_CREATE'
-				&& $actionstatic->code != 'AC_TICKET_MODIFY'
-			) {
-				$out .= '<div class="timeline-body">';
-				$out .= $histo[$key]['message'];
-				$out .= '</div>';
-			}
-
-			// Timeline footer
-			$footer = '';
-
-			// Contact for this action
-			if (isset($histo[$key]['socpeopleassigned']) && is_array($histo[$key]['socpeopleassigned']) && count($histo[$key]['socpeopleassigned']) > 0) {
-				$contactList = '';
-				foreach ($histo[$key]['socpeopleassigned'] as $cid => $Tab) {
-					$contact = new Contact($db);
-					$result = $contact->fetch($cid);
-
-					if ($result < 0) {
-						dol_print_error($db, $contact->error);
-					}
-
-					if ($result > 0) {
-						$contactList .= !empty($contactList) ? ', ' : '';
-						$contactList .= $contact->getNomUrl(1);
-						if (isset($histo[$key]['acode']) && $histo[$key]['acode'] == 'AC_TEL') {
-							if (!empty($contact->phone_pro)) {
-								$contactList .= '('.dol_print_phone($contact->phone_pro).')';
-							}
-						}
-					}
-				}
-
-				$footer .= $langs->trans('ActionOnContact').' : '.$contactList;
-			} elseif (empty($objcon->id) && isset($histo[$key]['contact_id']) && $histo[$key]['contact_id'] > 0) {
-				$contact = new Contact($db);
-				$result = $contact->fetch($histo[$key]['contact_id']);
-
-				if ($result < 0) {
-					dol_print_error($db, $contact->error);
-				}
-
-				if ($result > 0) {
-					$footer .= $contact->getNomUrl(1);
-					if (isset($histo[$key]['acode']) && $histo[$key]['acode'] == 'AC_TEL') {
-						if (!empty($contact->phone_pro)) {
-							$footer .= '('.dol_print_phone($contact->phone_pro).')';
-						}
-					}
-				}
-			}
-
-			$documents = getTicketActionCommEcmList($actionstatic);
-			if (!empty($documents)) {
-				$footer .= '<div class="timeline-documents-container">';
-				foreach ($documents as $doc) {
-					$footer .= '<span id="document_'.$doc->id.'" class="timeline-documents" ';
-					$footer .= ' data-id="'.$doc->id.'" ';
-					$footer .= ' data-path="'.$doc->filepath.'"';
-					$footer .= ' data-filename="'.dol_escape_htmltag($doc->filename).'" ';
-					$footer .= '>';
-
-					$filePath = DOL_DATA_ROOT.'/'.$doc->filepath.'/'.$doc->filename;
-					$mime = dol_mimetype($filePath);
-					$file = $actionstatic->id.'/'.$doc->filename;
-					$thumb = $actionstatic->id.'/thumbs/'.substr($doc->filename, 0, strrpos($doc->filename, '.')).'_mini'.substr($doc->filename, strrpos($doc->filename, '.'));
-					$doclink = dol_buildpath('document.php', 1).'?modulepart=actions&attachment=0&file='.urlencode($file).'&entity='.$conf->entity;
-					$viewlink = dol_buildpath('viewimage.php', 1).'?modulepart=actions&file='.urlencode($thumb).'&entity='.$conf->entity;
-
-					$mimeAttr = ' mime="'.$mime.'" ';
-					$class = '';
-					if (in_array($mime, array('image/png', 'image/jpeg', 'application/pdf'))) {
-						$class .= ' documentpreview';
-					}
-
-					$footer .= '<a href="'.$doclink.'" class="btn-link '.$class.'" target="_blank" rel="noopener noreferrer" '.$mimeAttr.' >';
-					$footer .= img_mime($filePath).' '.$doc->filename;
-					$footer .= '</a>';
-
-					$footer .= '</span>';
-				}
-				$footer .= '</div>';
-			}
-
-			if (!empty($footer)) {
-				$out .= '<div class="timeline-footer">'.$footer.'</div>';
-			}
-
-			$out .= '</div>'."\n"; // end timeline-item
-
-			$out .= '</li>';
-			$out .= '<!-- END timeline item -->';
-
-			$i++;
-		}
-		$out .= "</ul>\n";
-	}
-
-	if ($noprint) {
-		return $out;
-	} else {
-		print $out;
-	}
-}
-
-/**
- * Get timeline icon
- * @param ActionComm $actionstatic actioncomm
- * @param array $histo histo
- * @param int $key key
- * @return string
- */
-function getTicketTimelineIcon($actionstatic, &$histo, $key)
-{
-	global $conf, $langs;
-	$out = '<!-- timeline icon -->'."\n";
-	$iconClass = 'fa fa-comments';
-	$img_picto = '';
-	$colorClass = '';
-	$pictoTitle = '';
-
-	if ($histo[$key]['percent'] == -1) {
-		$colorClass = 'timeline-icon-not-applicble';
-		$pictoTitle = $langs->trans('StatusNotApplicable');
-	} elseif ($histo[$key]['percent'] == 0) {
-		$colorClass = 'timeline-icon-todo';
-		$pictoTitle = $langs->trans('StatusActionToDo').' (0%)';
-	} elseif ($histo[$key]['percent'] > 0 && $histo[$key]['percent'] < 100) {
-		$colorClass = 'timeline-icon-in-progress';
-		$pictoTitle = $langs->trans('StatusActionInProcess').' ('.$histo[$key]['percent'].'%)';
-	} elseif ($histo[$key]['percent'] >= 100) {
-		$colorClass = 'timeline-icon-done';
-		$pictoTitle = $langs->trans('StatusActionDone').' (100%)';
-	}
-
-	if ($actionstatic->code == 'AC_TICKET_CREATE') {
-		$iconClass = 'fa fa-ticket';
-	} elseif ($actionstatic->code == 'AC_TICKET_MODIFY') {
-		$iconClass = 'fa fa-pencilxxx';
-	} elseif ($actionstatic->code == 'TICKET_MSG') {
-		$iconClass = 'fa fa-comments';
-	} elseif ($actionstatic->code == 'TICKET_MSG_PRIVATE') {
-		$iconClass = 'fa fa-mask';
-	} elseif (!empty($conf->global->AGENDA_USE_EVENT_TYPE)) {
-		if ($actionstatic->type_picto) {
-			$img_picto = img_picto('', $actionstatic->type_picto);
-		} else {
-			if ($actionstatic->type_code == 'AC_RDV') {
-				$iconClass = 'fa fa-handshake';
-			} elseif ($actionstatic->type_code == 'AC_TEL') {
-				$iconClass = 'fa fa-phone';
-			} elseif ($actionstatic->type_code == 'AC_FAX') {
-				$iconClass = 'fa fa-fax';
-			} elseif ($actionstatic->type_code == 'AC_EMAIL') {
-				$iconClass = 'fa fa-envelope';
-			} elseif ($actionstatic->type_code == 'AC_INT') {
-				$iconClass = 'fa fa-shipping-fast';
-			} elseif ($actionstatic->type_code == 'AC_OTH_AUTO') {
-				$iconClass = 'fa fa-robot';
-			} elseif (!preg_match('/_AUTO/', $actionstatic->type_code)) {
-				$iconClass = 'fa fa-robot';
-			}
-		}
-	}
-
-	$out .= '<i class="'.$iconClass.' '.$colorClass.'" title="'.$pictoTitle.'">'.$img_picto.'</i>'."\n";
-	return $out;
-}
-
-/**
- * getTicketActionCommEcmList
- *
- * @param	ActionComm		$object			Object ActionComm
- * @return 	array							Array of documents in index table
- */
-function getTicketActionCommEcmList($object)
-{
-	global $conf, $db;
-
-	$documents = array();
-
-	$sql = 'SELECT ecm.rowid as id, ecm.src_object_type, ecm.src_object_id, ecm.filepath, ecm.filename';
-	$sql .= ' FROM '.MAIN_DB_PREFIX.'ecm_files ecm';
-	$sql .= " WHERE ecm.filepath = 'agenda/".((int) $object->id)."'";
-	//$sql.= " ecm.src_object_type = '".$db->escape($object->element)."' AND ecm.src_object_id = ".((int) $object->id); // Old version didn't add object_type during upload
-	$sql .= ' ORDER BY ecm.position ASC';
-
-	$resql = $db->query($sql);
-	if ($resql) {
-		if ($db->num_rows($resql)) {
-			while ($obj = $db->fetch_object($resql)) {
-				$documents[$obj->id] = $obj;
-			}
-		}
-	}
-
-	return $documents;
-=======
->>>>>>> 95ca1f66
 }