--- conflicted
+++ resolved
@@ -163,13 +163,8 @@
 		$out .= img_picto('', 'object_globe.png').' <span class="opacitymedium">'.$langs->trans("TicketPublicAccess").'</span><br>';
 		if ($url) {
 			$out .= '<div class="urllink">';
-<<<<<<< HEAD
-			$out .= '<input type="text" id="directpubliclink" class="quatrevingtpercent" value="'.$url.'">';
-			$out .= '<a href="'.$url.'" target="_blank" rel="noopener">'.img_picto('', 'object_globe.png', 'class="paddingleft"').'</a>';
-=======
 			$out .= '<input type="text" id="directpubliclink" class="quatrevingtpercentminusx" value="'.$url.'">';
 			$out .= '<a href="'.$url.'" target="_blank" rel="noopener noreferrer">'.img_picto('', 'object_globe.png', 'class="paddingleft"').'</a>';
->>>>>>> 95dc2558
 			$out .= '</div>';
 			$out .= ajax_autoselect("directpubliclink", 0);
 		} else {
