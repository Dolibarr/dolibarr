--- conflicted
+++ resolved
@@ -295,11 +295,7 @@
 	$sortfield_new = implode(',', $sortfield_new_list);
 
 	if (!empty($conf->agenda->enabled)) {
-<<<<<<< HEAD
-		// Recherche histo sur actioncomm
-=======
 		// Search histo on actioncomm
->>>>>>> f328e08b
 		if (is_object($objcon) && $objcon->id > 0) {
 			$sql = "SELECT DISTINCT a.id, a.label as label,";
 		} else {
@@ -491,7 +487,9 @@
 					//if ($donetodo == 'todo') $sql.= " AND ((a.percent >= 0 AND a.percent < 100) OR (a.percent = -1 AND a.datep > '".$db->idate($now)."'))";
 					//elseif ($donetodo == 'done') $sql.= " AND (a.percent = 100 OR (a.percent = -1 AND a.datep <= '".$db->idate($now)."'))";
 					$tododone = '';
-					if (($obj->percent >= 0 and $obj->percent < 100) || ($obj->percent == -1 && $obj->datep > $now)) $tododone = 'todo';
+					if (($obj->percent >= 0 and $obj->percent < 100) || ($obj->percent == -1 && $obj->datep > $now)) {
+						$tododone = 'todo';
+					}
 
 					$histo[$numaction] = array(
 						'type'=>$obj->type,
@@ -541,64 +539,8 @@
 					);
 				}
 
-<<<<<<< HEAD
-				//if ($donetodo == 'todo') $sql.= " AND ((a.percent >= 0 AND a.percent < 100) OR (a.percent = -1 AND a.datep > '".$db->idate($now)."'))";
-				//elseif ($donetodo == 'done') $sql.= " AND (a.percent = 100 OR (a.percent = -1 AND a.datep <= '".$db->idate($now)."'))";
-				$tododone = '';
-				if (($obj->percent >= 0 and $obj->percent < 100) || ($obj->percent == -1 && $obj->datep > $now)) {
-					$tododone = 'todo';
-				}
-
-				$histo[$numaction] = array(
-					'type'=>$obj->type,
-					'tododone'=>$tododone,
-					'id'=>$obj->id,
-					'datestart'=>$db->jdate($obj->dp),
-					'dateend'=>$db->jdate($obj->dp2),
-					'note'=>$obj->label,
-					'message'=>$obj->message,
-					'percent'=>$obj->percent,
-
-					'userid'=>$obj->user_id,
-					'login'=>$obj->user_login,
-					'userfirstname'=>$obj->user_firstname,
-					'userlastname'=>$obj->user_lastname,
-					'userphoto'=>$obj->user_photo,
-
-					'contact_id'=>$obj->fk_contact,
-					'socpeopleassigned' => $contactaction->socpeopleassigned,
-					'lastname'=>$obj->lastname,
-					'firstname'=>$obj->firstname,
-					'fk_element'=>$obj->fk_element,
-					'elementtype'=>$obj->elementtype,
-					// Type of event
-					'acode'=>$obj->acode,
-					'alabel'=>$obj->alabel,
-					'libelle'=>$obj->alabel, // deprecated
-					'apicto'=>$obj->apicto
-				);
-			} else {
-				$histo[$numaction] = array(
-					'type'=>$obj->type,
-					'tododone'=>'done',
-					'id'=>$obj->id,
-					'datestart'=>$db->jdate($obj->dp),
-					'dateend'=>$db->jdate($obj->dp2),
-					'note'=>$obj->label,
-					'message'=>$obj->message,
-					'percent'=>$obj->percent,
-					'acode'=>$obj->acode,
-
-					'userid'=>$obj->user_id,
-					'login'=>$obj->user_login,
-					'userfirstname'=>$obj->user_firstname,
-					'userlastname'=>$obj->user_lastname,
-					'userphoto'=>$obj->user_photo
-				);
-=======
 				$numaction++;
 				$i++;
->>>>>>> f328e08b
 			}
 		} else {
 			dol_print_error($db);
