<?php
/* Copyright (C) 2008-2020	Laurent Destailleur			<eldy@users.sourceforge.net>
 *
 * This program is free software; you can redistribute it and/or modify
 * it under the terms of the GNU General Public License as published by
 * the Free Software Foundation; either version 3 of the License, or
 * (at your option) any later version.
 *
 * This program is distributed in the hope that it will be useful,
 * but WITHOUT ANY WARRANTY; without even the implied warranty of
 * MERCHANTABILITY or FITNESS FOR A PARTICULAR PURPOSE.  See the
 * GNU General Public License for more details.
 *
 * You should have received a copy of the GNU General Public License
 * along with this program. If not, see <https://www.gnu.org/licenses/>.
 * or see https://www.gnu.org/
 */

/**
 *	\file			htdocs/core/lib/geturl.lib.php
 *	\brief			This file contains functions dedicated to get URLs.
 */

/**
 * Function to get a content from an URL (use proxy if proxy defined).
 * Support Dolibarr setup for timeout and proxy.
 * Enhancement of CURL to add an anti SSRF protection:
 * - you can set MAIN_SECURITY_ANTI_SSRF_SERVER_IP to set static ip of server
 * - common local lookup ips like 127.*.*.* are automatically added
 *
 * @param	string	  $url 				    URL to call.
 * @param	string    $postorget		    'POST', 'GET', 'HEAD', 'PUT', 'PUTALREADYFORMATED', 'POSTALREADYFORMATED', 'DELETE'
 * @param	string    $param			    Parameters of URL (x=value1&y=value2) or may be a formated content with $postorget='PUTALREADYFORMATED'
 * @param	integer   $followlocation		0=Do not follow, 1=Follow location.
 * @param	string[]  $addheaders			Array of string to add into header. Example: ('Accept: application/xrds+xml', ....)
 * @param	string[]  $allowedschemes		List of schemes that are allowed ('http' + 'https' only by default)
 * @param	int		  $localurl				0=Only external URL are possible, 1=Only local URL, 2=Both external and local URL are allowed.
 * @param	int		  $ssl_verifypeer		-1=Auto (no ssl check on dev, check on prod), 0=No ssl check, 1=Always ssl check
 * @return	array						    Returns an associative array containing the response from the server array('http_code'=>http response code, 'content'=>response, 'curl_error_no'=>errno, 'curl_error_msg'=>errmsg...)
 */
function getURLContent($url, $postorget = 'GET', $param = '', $followlocation = 1, $addheaders = array(), $allowedschemes = array('http', 'https'), $localurl = 0, $ssl_verifypeer = -1)
{
	//declaring of global variables
	global $conf;
	$USE_PROXY = empty($conf->global->MAIN_PROXY_USE) ? 0 : $conf->global->MAIN_PROXY_USE;
	$PROXY_HOST = empty($conf->global->MAIN_PROXY_HOST) ? 0 : $conf->global->MAIN_PROXY_HOST;
	$PROXY_PORT = empty($conf->global->MAIN_PROXY_PORT) ? 0 : $conf->global->MAIN_PROXY_PORT;
	$PROXY_USER = empty($conf->global->MAIN_PROXY_USER) ? 0 : $conf->global->MAIN_PROXY_USER;
	$PROXY_PASS = empty($conf->global->MAIN_PROXY_PASS) ? 0 : $conf->global->MAIN_PROXY_PASS;

	dol_syslog("getURLContent postorget=".$postorget." URL=".$url." param=".$param);

	//setting the curl parameters.
	$ch = curl_init();

	/*print $API_Endpoint."-".$API_version."-".$PAYPAL_API_USER."-".$PAYPAL_API_PASSWORD."-".$PAYPAL_API_SIGNATURE."<br>";
	 print $USE_PROXY."-".$gv_ApiErrorURL."<br>";
	 print $nvpStr;
	 exit;*/
	curl_setopt($ch, CURLOPT_VERBOSE, 1);
	curl_setopt($ch, CURLOPT_USERAGENT, 'Dolibarr geturl function');

	// We use @ here because this may return warning if safe mode is on or open_basedir is on (following location is forbidden when safe mode is on).
	// We force value to false so we will manage redirection ourself later.
	@curl_setopt($ch, CURLOPT_FOLLOWLOCATION, false);

	if (is_array($addheaders) && count($addheaders)) {
		curl_setopt($ch, CURLOPT_HTTPHEADER, $addheaders);
	}
	curl_setopt($ch, CURLINFO_HEADER_OUT, true); // To be able to retrieve request header and log it

	// By default use tls decied by PHP.
	// You can force, if supported a version like TLSv1 or TLSv1.2
	if (!empty($conf->global->MAIN_CURL_SSLVERSION)) {
		curl_setopt($ch, CURLOPT_SSLVERSION, $conf->global->MAIN_CURL_SSLVERSION);
	}
	//curl_setopt($ch, CURLOPT_SSLVERSION, 6); for tls 1.2

	// Turning on or off the ssl target certificate
	if ($ssl_verifypeer < 0) {
		global $dolibarr_main_prod;
		$ssl_verifypeer =  ($dolibarr_main_prod ? true : false);
	}
	if (!empty($conf->global->MAIN_CURL_DISABLE_VERIFYPEER)) {
		$ssl_verifypeer = 0;
	}

	// Turning off the server and peer verification(TrustManager Concept).
	curl_setopt($ch, CURLOPT_SSL_VERIFYPEER, ($ssl_verifypeer ? true : false));
	curl_setopt($ch, CURLOPT_SSL_VERIFYHOST, ($ssl_verifypeer ? true : false));

	// Restrict use to some protocols only
	$protocols = 0;
	if (is_array($allowedschemes)) {
		foreach ($allowedschemes as $allowedscheme) {
			if ($allowedscheme == 'http') {
				$protocols |= CURLPROTO_HTTP;
			}
			if ($allowedscheme == 'https') {
				$protocols |= CURLPROTO_HTTPS;
			}
		}
		curl_setopt($ch, CURLOPT_PROTOCOLS, $protocols);
		curl_setopt($ch, CURLOPT_REDIR_PROTOCOLS, $protocols);
	}

	curl_setopt($ch, CURLOPT_CONNECTTIMEOUT, empty($conf->global->MAIN_USE_CONNECT_TIMEOUT) ? 5 : $conf->global->MAIN_USE_CONNECT_TIMEOUT);
	curl_setopt($ch, CURLOPT_TIMEOUT, empty($conf->global->MAIN_USE_RESPONSE_TIMEOUT) ? 30 : $conf->global->MAIN_USE_RESPONSE_TIMEOUT);

	//curl_setopt($ch, CURLOPT_SAFE_UPLOAD, true);	// PHP 5.5
	curl_setopt($ch, CURLOPT_RETURNTRANSFER, 1); // We want response
	if ($postorget == 'POST') {
		curl_setopt($ch, CURLOPT_POST, 1); // POST
		curl_setopt($ch, CURLOPT_POSTFIELDS, $param); // Setting param x=a&y=z as POST fields
	} elseif ($postorget == 'POSTALREADYFORMATED') {
		curl_setopt($ch, CURLOPT_CUSTOMREQUEST, 'POST'); // HTTP request is 'POST' but param string is taken as it is
		curl_setopt($ch, CURLOPT_POSTFIELDS, $param); // param = content of post, like a xml string
	} elseif ($postorget == 'PUT') {
		$array_param = null;
		curl_setopt($ch, CURLOPT_CUSTOMREQUEST, 'PUT'); // HTTP request is 'PUT'
		if (!is_array($param)) {
			parse_str($param, $array_param);
		} else {
			dol_syslog("parameter param must be a string", LOG_WARNING);
			$array_param = $param;
		}
		curl_setopt($ch, CURLOPT_POSTFIELDS, http_build_query($array_param)); // Setting param x=a&y=z as PUT fields
	} elseif ($postorget == 'PUTALREADYFORMATED') {
		curl_setopt($ch, CURLOPT_CUSTOMREQUEST, 'PUT'); // HTTP request is 'PUT'
		curl_setopt($ch, CURLOPT_POSTFIELDS, $param); // param = content of post, like a xml string
	} elseif ($postorget == 'HEAD') {
		curl_setopt($ch, CURLOPT_CUSTOMREQUEST, 'HEAD'); // HTTP request is 'HEAD'
		curl_setopt($ch, CURLOPT_NOBODY, true);
	} elseif ($postorget == 'DELETE') {
		curl_setopt($ch, CURLOPT_CUSTOMREQUEST, 'DELETE'); // POST
	} else {
		curl_setopt($ch, CURLOPT_POST, 0); // GET
	}

	//if USE_PROXY constant set at begin of this method.
	if ($USE_PROXY) {
		dol_syslog("getURLContent set proxy to ".$PROXY_HOST.":".$PROXY_PORT." - ".$PROXY_USER.":".$PROXY_PASS);
		//curl_setopt ($ch, CURLOPT_PROXYTYPE, CURLPROXY_HTTP); // Curl 7.10
		curl_setopt($ch, CURLOPT_PROXY, $PROXY_HOST.":".$PROXY_PORT);
		if ($PROXY_USER) {
			curl_setopt($ch, CURLOPT_PROXYUSERPWD, $PROXY_USER.":".$PROXY_PASS);
		}
	}

	$newUrl = $url;
	$maxRedirection = 5;
	$info = array();
	$response = '';

	do {
		if ($maxRedirection < 1) {
			break;
		}

		curl_setopt($ch, CURLOPT_URL, $newUrl);

		// Parse $newUrl
		$newUrlArray = parse_url($newUrl);
		$hosttocheck = $newUrlArray['host'];
		$hosttocheck = str_replace(array('[', ']'), '', $hosttocheck); // Remove brackets of IPv6

		// Deny some reserved host names
		if (in_array($hosttocheck, array('metadata.google.internal'))) {
			$info['http_code'] = 400;
<<<<<<< HEAD
			$info['content'] = 'Error bad hostname (Used by Google metadata). This value for hostname is not allowed.';
=======
			$info['content'] = 'Error bad hostname '.$hosttocheck.' (Used by Google metadata). This value for hostname is not allowed.';
>>>>>>> 95dc2558
			break;
		}

		// Clean host name $hosttocheck to convert it into an IP $iptocheck
		if (in_array($hosttocheck, array('localhost', 'localhost.domain'))) {
			$iptocheck = '127.0.0.1';
		} elseif (in_array($hosttocheck, array('ip6-localhost', 'ip6-loopback'))) {
			$iptocheck = '::1';
		} else {
<<<<<<< HEAD
			// TODO Resolve $hosttocheck to get the IP $iptocheck and set CURLOPT_CONNECT_TO to use this ip
			$iptocheck = $hosttocheck;
		}

		if (!filter_var($iptocheck, FILTER_VALIDATE_IP, FILTER_FLAG_IPV4 | FILTER_FLAG_IPV6)) {	// This is not an IP
=======
			// Resolve $hosttocheck to get the IP $iptocheck and set CURLOPT_CONNECT_TO to use this ip so curl will not try another resolution that may give a different result
			if (function_exists('gethostbyname')) {
				$iptocheck = gethostbyname($hosttocheck);
			} else {
				$iptocheck = $hosttocheck;
			}
			// TODO Resolve ip v6
		}

		// Check $iptocheck is an IP (v4 or v6), if not clear value.
		if (!filter_var($iptocheck, FILTER_VALIDATE_IP, FILTER_FLAG_IPV4 | FILTER_FLAG_IPV6)) {	// This is not an IP, we clean data
>>>>>>> 95dc2558
			$iptocheck = '0'; //
		}

		if ($iptocheck) {
			if ($localurl == 0) {	// Only external url allowed (dangerous, may allow to get malware)
				if (!filter_var($iptocheck, FILTER_VALIDATE_IP, FILTER_FLAG_NO_PRIV_RANGE | FILTER_FLAG_NO_RES_RANGE)) {
					// Deny ips like 10.0.0.0/8, 172.16.0.0/12, 192.168.0.0/16, 0.0.0.0/8, 169.254.0.0/16, 127.0.0.0/8 et 240.0.0.0/4, ::1/128, ::/128, ::ffff:0:0/96, fe80::/10...
					$info['http_code'] = 400;
					$info['content'] = 'Error bad hostname IP (private or reserved range). Must be an external URL.';
					break;
				}
				if (!empty($_SERVER["SERVER_ADDR"]) && $iptocheck == $_SERVER["SERVER_ADDR"]) {
					$info['http_code'] = 400;
					$info['content'] = 'Error bad hostname IP (IP is a local IP). Must be an external URL.';
					break;
				}
				if (!empty($conf->global->MAIN_SECURITY_ANTI_SSRF_SERVER_IP) && in_array($iptocheck, explode(',', $conf->global->MAIN_SECURITY_ANTI_SSRF_SERVER_IP))) {
					$info['http_code'] = 400;
					$info['content'] = 'Error bad hostname IP (IP is a local IP defined into MAIN_SECURITY_SERVER_IP). Must be an external URL.';
					break;
				}
			}
			if ($localurl == 1) {	// Only local url allowed (dangerous, may allow to get metadata on server or make internal port scanning)
				// Deny ips NOT like 10.0.0.0/8, 172.16.0.0/12, 192.168.0.0/16, 0.0.0.0/8, 169.254.0.0/16, 127.0.0.0/8 et 240.0.0.0/4, ::1/128, ::/128, ::ffff:0:0/96, fe80::/10...
				if (filter_var($iptocheck, FILTER_VALIDATE_IP, FILTER_FLAG_NO_PRIV_RANGE | FILTER_FLAG_NO_RES_RANGE)) {
					$info['http_code'] = 400;
					$info['content'] = 'Error bad hostname '.$iptocheck.'. Must be a local URL.';
					break;
				}
				if (!empty($conf->global->MAIN_SECURITY_ANTI_SSRF_SERVER_IP) && !in_array($iptocheck, explode(',', $conf->global->MAIN_SECURITY_ANTI_SSRF_SERVER_IP))) {
					$info['http_code'] = 400;
					$info['content'] = 'Error bad hostname IP (IP is not a local IP defined into list MAIN_SECURITY_SERVER_IP). Must be a local URL in allowed list.';
					break;
				}
			}

			// Common check on ip (local and external)
			// See list on https://tagmerge.com/gist/a7b9d57ff8ec11d63642f8778609a0b8
			// Not evasive url that ar enot IP are excluded by test on IP v4/v6 validity.
			$arrayofmetadataserver = array(
				'100.100.100.200' => 'Alibaba',
				'192.0.0.192' => 'Oracle',
				'192.80.8.124' => 'Packet',
				'100.88.222.5' => 'Tencent cloud',
			);
			foreach ($arrayofmetadataserver as $ipofmetadataserver => $nameofmetadataserver) {
				if ($iptocheck == $ipofmetadataserver) {
					$info['http_code'] = 400;
					$info['content'] = 'Error bad hostname IP (Used by '.$nameofmetadataserver.' metadata server). This IP is forbidden.';
					break 2;	// exit the foreach and the do...
				}
			}

			// Set CURLOPT_CONNECT_TO so curl will not try another resolution that may give a different result. Possible only on PHP v7+
			if (defined('CURLOPT_CONNECT_TO')) {
				$connect_to = array(sprintf("%s:%d:%s:%d", $newUrlArray['host'], empty($newUrlArray['port'])?'':$newUrlArray['port'], $iptocheck, empty($newUrlArray['port'])?'':$newUrlArray['port']));
				//var_dump($newUrlArray);
				//var_dump($connect_to);
				curl_setopt($ch, CURLOPT_CONNECT_TO, $connect_to);
			}
		}

		// Getting response from server
		$response = curl_exec($ch);

		$info = curl_getinfo($ch); // Reading of request must be done after sending request
		$http_code = $info['http_code'];

		if ($followlocation && ($http_code == 301 || $http_code == 302 || $http_code == 303 || $http_code == 307)) {
			$newUrl = $info['redirect_url'];
			$maxRedirection--;
			// TODO Use $info['local_ip'] and $info['primary_ip'] ?
			continue;
		} else {
			$http_code = 0;
		}
	} while ($http_code);

	$request = curl_getinfo($ch, CURLINFO_HEADER_OUT); // Reading of request must be done after sending request

	dol_syslog("getURLContent request=".$request);
	if (!empty($conf->global->MAIN_GETURLCONTENT_OUTPUT_RESPONSE)) {
		// This may contains binary data, so we dont output reponse by default.
		dol_syslog("getURLContent response =".$response);
	}
	dol_syslog("getURLContent response size=".strlen($response)); // This may contains binary data, so we dont output it

	$rep = array();
	if (curl_errno($ch)) {
		// Add keys to $rep
		$rep['content'] = $response;

		// moving to display page to display curl errors
		$rep['curl_error_no'] = curl_errno($ch);
		$rep['curl_error_msg'] = curl_error($ch);

		dol_syslog("getURLContent response array is ".join(',', $rep));
	} else {
		//$info = curl_getinfo($ch);

		// Add keys to $rep
		$rep = $info;
		//$rep['header_size']=$info['header_size'];
		//$rep['http_code']=$info['http_code'];
		dol_syslog("getURLContent http_code=".$rep['http_code']);

		// Add more keys to $rep
		if ($response) {
			$rep['content'] = $response;
		}
		$rep['curl_error_no'] = '';
		$rep['curl_error_msg'] = '';
	}

	//closing the curl
	curl_close($ch);

	return $rep;
}


/**
 * Function get second level domain name.
 * For example: https://www.abc.mydomain.com/dir/page.html return 'mydomain'
 *
 * @param	string	  $url 				    Full URL.
 * @param	int	 	  $mode					0=return 'mydomain', 1=return 'mydomain.com', 2=return 'abc.mydomain.com'
 * @return	string						    Returns domaine name
 */
function getDomainFromURL($url, $mode = 0)
{
	$tmpdomain = preg_replace('/^https?:\/\//i', '', $url); // Remove http(s)://
	$tmpdomain = preg_replace('/\/.*$/i', '', $tmpdomain); // Remove part after domain
	if ($mode == 2) {
		$tmpdomain = preg_replace('/^.*\.([^\.]+)\.([^\.]+)\.([^\.]+)$/', '\1.\2.\3', $tmpdomain); // Remove part 'www.' before 'abc.mydomain.com'
	} else {
		$tmpdomain = preg_replace('/^.*\.([^\.]+)\.([^\.]+)$/', '\1.\2', $tmpdomain); // Remove part 'www.abc.' before 'mydomain.com'
	}
	if (empty($mode)) {
		$tmpdomain = preg_replace('/\.[^\.]+$/', '', $tmpdomain); // Remove first level domain (.com, .net, ...)
	}

	return $tmpdomain;
}

/**
 * Function root url from a long url
 * For example: https://www.abc.mydomain.com/dir/page.html return 'https://www.abc.mydomain.com'
 * For example: http://www.abc.mydomain.com/ return 'https://www.abc.mydomain.com'
 *
 * @param	string	  $url 				    Full URL.
 * @return	string						    Returns root url
 */
function getRootURLFromURL($url)
{
	$prefix = '';
	$tmpurl = $url;
	$reg = null;
	if (preg_match('/^(https?:\/\/)/i', $tmpurl, $reg)) {
		$prefix = $reg[1];
	}
	$tmpurl = preg_replace('/^https?:\/\//i', '', $tmpurl); // Remove http(s)://
	$tmpurl = preg_replace('/\/.*$/i', '', $tmpurl); // Remove part after domain

	return $prefix.$tmpurl;
}

/**
 * Function to remove comments into HTML content
 *
 * @param	string	  $content 				Text content
 * @return	string						    Returns text without HTML comments
 */
function removeHtmlComment($content)
{
	$content = preg_replace('/<!--[^\-]+-->/', '', $content);
	return $content;
}<|MERGE_RESOLUTION|>--- conflicted
+++ resolved
@@ -167,11 +167,7 @@
 		// Deny some reserved host names
 		if (in_array($hosttocheck, array('metadata.google.internal'))) {
 			$info['http_code'] = 400;
-<<<<<<< HEAD
-			$info['content'] = 'Error bad hostname (Used by Google metadata). This value for hostname is not allowed.';
-=======
 			$info['content'] = 'Error bad hostname '.$hosttocheck.' (Used by Google metadata). This value for hostname is not allowed.';
->>>>>>> 95dc2558
 			break;
 		}
 
@@ -181,13 +177,6 @@
 		} elseif (in_array($hosttocheck, array('ip6-localhost', 'ip6-loopback'))) {
 			$iptocheck = '::1';
 		} else {
-<<<<<<< HEAD
-			// TODO Resolve $hosttocheck to get the IP $iptocheck and set CURLOPT_CONNECT_TO to use this ip
-			$iptocheck = $hosttocheck;
-		}
-
-		if (!filter_var($iptocheck, FILTER_VALIDATE_IP, FILTER_FLAG_IPV4 | FILTER_FLAG_IPV6)) {	// This is not an IP
-=======
 			// Resolve $hosttocheck to get the IP $iptocheck and set CURLOPT_CONNECT_TO to use this ip so curl will not try another resolution that may give a different result
 			if (function_exists('gethostbyname')) {
 				$iptocheck = gethostbyname($hosttocheck);
@@ -199,7 +188,6 @@
 
 		// Check $iptocheck is an IP (v4 or v6), if not clear value.
 		if (!filter_var($iptocheck, FILTER_VALIDATE_IP, FILTER_FLAG_IPV4 | FILTER_FLAG_IPV6)) {	// This is not an IP, we clean data
->>>>>>> 95dc2558
 			$iptocheck = '0'; //
 		}
 
