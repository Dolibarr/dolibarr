<?php
/* Copyright (C) 2008-2013	Laurent Destailleur			<eldy@users.sourceforge.net>
 *
 * This program is free software; you can redistribute it and/or modify
 * it under the terms of the GNU General Public License as published by
 * the Free Software Foundation; either version 3 of the License, or
 * (at your option) any later version.
 *
 * This program is distributed in the hope that it will be useful,
 * but WITHOUT ANY WARRANTY; without even the implied warranty of
 * MERCHANTABILITY or FITNESS FOR A PARTICULAR PURPOSE.  See the
 * GNU General Public License for more details.
 *
 * You should have received a copy of the GNU General Public License
 * along with this program. If not, see <http://www.gnu.org/licenses/>.
 * or see http://www.gnu.org/
 */

/**
 *	\file			htdocs/core/lib/geturl.lib.php
 *	\brief			This file contains functions dedicated to get URL.
 */

/**
 * Function get content from an URL (use proxy if proxy defined)
 *
<<<<<<< HEAD
 * @param	string	$url 				URL to call.
 * @param	string	$postorget			'POST', 'GET', 'HEAD'
 * @param	string	$param				Parameters of URL (x=value1&y=value2)
 * @param	string	$followlocation		1=Follow location, 0=Do not follow
 * @param	array	$addheaders			Array of string to add into header. Example: array('Accept: application/xrds+xml', ....)
 * @return	array						Returns an associative array containing the response from the server array('content'=>response,'curl_error_no'=>errno,'curl_error_msg'=>errmsg...)
=======
 * @param	string	  $url 				    URL to call.
 * @param	string    $postorget		    'POST', 'GET', 'HEAD', 'PUTALREADYFORMATED'
 * @param	string    $param			    Parameters of URL (x=value1&y=value2) or may be a formated content with PUTALREADYFORMATED
 * @param	string    $followlocation		1=Follow location, 0=Do not follow
 * @param	array     $addheaders			Array of string to add into header. Example: ('Accept: application/xrds+xml', ....)
 * @return	array						    Returns an associative array containing the response from the server array('content'=>response,'curl_error_no'=>errno,'curl_error_msg'=>errmsg...)
>>>>>>> c8f12dc5
 */
function getURLContent($url,$postorget='GET',$param='',$followlocation=1,$addheaders=array())
{
    //declaring of global variables
    global $conf, $langs;
    $USE_PROXY=empty($conf->global->MAIN_PROXY_USE)?0:$conf->global->MAIN_PROXY_USE;
    $PROXY_HOST=empty($conf->global->MAIN_PROXY_HOST)?0:$conf->global->MAIN_PROXY_HOST;
    $PROXY_PORT=empty($conf->global->MAIN_PROXY_PORT)?0:$conf->global->MAIN_PROXY_PORT;
    $PROXY_USER=empty($conf->global->MAIN_PROXY_USER)?0:$conf->global->MAIN_PROXY_USER;
    $PROXY_PASS=empty($conf->global->MAIN_PROXY_PASS)?0:$conf->global->MAIN_PROXY_PASS;

	dol_syslog("getURLContent postorget=".$postorget." URL=".$url." param=".$param);

    //setting the curl parameters.
    $ch = curl_init();

    /*print $API_Endpoint."-".$API_version."-".$PAYPAL_API_USER."-".$PAYPAL_API_PASSWORD."-".$PAYPAL_API_SIGNATURE."<br>";
     print $USE_PROXY."-".$gv_ApiErrorURL."<br>";
     print $nvpStr;
     exit;*/
    curl_setopt($ch, CURLOPT_URL, $url);
    curl_setopt($ch, CURLOPT_VERBOSE, 1);
	curl_setopt($ch, CURLOPT_USERAGENT, 'Dolibarr geturl function');

	curl_setopt($ch, CURLOPT_FOLLOWLOCATION, ($followlocation?true:false));
	if (count($addheaders)) curl_setopt($ch, CURLOPT_HTTPHEADER, $addheaders);
	curl_setopt($ch, CURLINFO_HEADER_OUT, true);	// To be able to retrieve request header and log it

    //turning off the server and peer verification(TrustManager Concept).
    curl_setopt($ch, CURLOPT_SSL_VERIFYPEER, FALSE);
    curl_setopt($ch, CURLOPT_SSL_VERIFYHOST, FALSE);

    curl_setopt($ch, CURLOPT_CONNECTTIMEOUT, empty($conf->global->MAIN_USE_CONNECT_TIMEOUT)?5:$conf->global->MAIN_USE_CONNECT_TIMEOUT);
    curl_setopt($ch, CURLOPT_TIMEOUT, empty($conf->global->MAIN_USE_RESPONSE_TIMEOUT)?30:$conf->global->MAIN_USE_RESPONSE_TIMEOUT);

    curl_setopt($ch, CURLOPT_RETURNTRANSFER,1);		// We want response
    if ($postorget == 'POST')
    {
    	curl_setopt($ch, CURLOPT_POST, 1);	// POST
    	curl_setopt($ch, CURLOPT_POSTFIELDS, $param);	// Setting param x=a&y=z as POST fields
    }
    else if ($postorget == 'PUT')
    {
    	curl_setopt($ch, CURLOPT_CUSTOMREQUEST, 'PUT'); // HTTP request is 'PUT'
<<<<<<< HEAD
    	curl_setopt($ch, CURLOPT_POSTFIELDS, $param);	// Setting param x=a&y=z as PUT fields
=======
    	if (! is_array($param)) parse_str($param, $array_param);
    	else 
    	{
    	    dol_syslog("parameter param must be a string", LOG_WARNING);
    	    $array_param=$param;
    	}
    	curl_setopt($ch, CURLOPT_POSTFIELDS, http_build_query($array_param));	// Setting param x=a&y=z as PUT fields	
>>>>>>> c8f12dc5
    }
    else if ($postorget == 'PUTALREADYFORMATED')
    {
    	curl_setopt($ch, CURLOPT_CUSTOMREQUEST, 'PUT'); // HTTP request is 'PUT'
    	curl_setopt($ch, CURLOPT_POSTFIELDS, $param);	// param = content of post, like a xml string
    }
    else if ($postorget == 'HEAD')
    {
    	curl_setopt($ch, CURLOPT_CUSTOMREQUEST, 'HEAD'); // HTTP request is 'HEAD'
    	curl_setopt($ch, CURLOPT_NOBODY, true);
    }
    else if ($postorget == 'DELETE')
    {
    	curl_setopt($ch, CURLOPT_CUSTOMREQUEST, 'DELETE');	// POST
    }
    else
    {
    	curl_setopt($ch, CURLOPT_POST, 0);			// GET
    }

    //if USE_PROXY constant set to TRUE in Constants.php, then only proxy will be enabled.
    if ($USE_PROXY)
    {
        dol_syslog("getURLContent set proxy to ".$PROXY_HOST. ":" . $PROXY_PORT." - ".$PROXY_USER. ":" . $PROXY_PASS);
        //curl_setopt ($ch, CURLOPT_PROXYTYPE, CURLPROXY_HTTP); // Curl 7.10
        curl_setopt($ch, CURLOPT_PROXY, $PROXY_HOST. ":" . $PROXY_PORT);
        if ($PROXY_USER) curl_setopt($ch, CURLOPT_PROXYUSERPWD, $PROXY_USER. ":" . $PROXY_PASS);
    }

    //getting response from server
    $response = curl_exec($ch);

    $status = curl_getinfo($ch, CURLINFO_HEADER_OUT);	// Reading of request must be done after sending request
    dol_syslog("getURLContent request=".$status);

    dol_syslog("getURLContent response=".$response);

    $rep=array();
    $rep['content']=$response;
    $rep['curl_error_no']='';
    $rep['curl_error_msg']='';

    if (curl_errno($ch))
    {
        // moving to display page to display curl errors
		$rep['curl_error_no']=curl_errno($ch);
        $rep['curl_error_msg']=curl_error($ch);

		dol_syslog("getURLContent curl_error array is ".join(',',$rep));
    }
    else
    {
    	$info = curl_getinfo($ch);
    	$rep['header_size']=$info['header_size'];

    	//closing the curl
        curl_close($ch);
    }

    return $rep;
}
<|MERGE_RESOLUTION|>--- conflicted
+++ resolved
@@ -24,21 +24,12 @@
 /**
  * Function get content from an URL (use proxy if proxy defined)
  *
-<<<<<<< HEAD
- * @param	string	$url 				URL to call.
- * @param	string	$postorget			'POST', 'GET', 'HEAD'
- * @param	string	$param				Parameters of URL (x=value1&y=value2)
- * @param	string	$followlocation		1=Follow location, 0=Do not follow
- * @param	array	$addheaders			Array of string to add into header. Example: array('Accept: application/xrds+xml', ....)
- * @return	array						Returns an associative array containing the response from the server array('content'=>response,'curl_error_no'=>errno,'curl_error_msg'=>errmsg...)
-=======
  * @param	string	  $url 				    URL to call.
- * @param	string    $postorget		    'POST', 'GET', 'HEAD', 'PUTALREADYFORMATED'
+ * @param	string    $postorget		    'POST', 'GET', 'HEAD', 'PUT', 'PUTALREADYFORMATED', 'DELETE'
  * @param	string    $param			    Parameters of URL (x=value1&y=value2) or may be a formated content with PUTALREADYFORMATED
  * @param	string    $followlocation		1=Follow location, 0=Do not follow
  * @param	array     $addheaders			Array of string to add into header. Example: ('Accept: application/xrds+xml', ....)
  * @return	array						    Returns an associative array containing the response from the server array('content'=>response,'curl_error_no'=>errno,'curl_error_msg'=>errmsg...)
->>>>>>> c8f12dc5
  */
 function getURLContent($url,$postorget='GET',$param='',$followlocation=1,$addheaders=array())
 {
@@ -83,9 +74,6 @@
     else if ($postorget == 'PUT')
     {
     	curl_setopt($ch, CURLOPT_CUSTOMREQUEST, 'PUT'); // HTTP request is 'PUT'
-<<<<<<< HEAD
-    	curl_setopt($ch, CURLOPT_POSTFIELDS, $param);	// Setting param x=a&y=z as PUT fields
-=======
     	if (! is_array($param)) parse_str($param, $array_param);
     	else 
     	{
@@ -93,7 +81,6 @@
     	    $array_param=$param;
     	}
     	curl_setopt($ch, CURLOPT_POSTFIELDS, http_build_query($array_param));	// Setting param x=a&y=z as PUT fields	
->>>>>>> c8f12dc5
     }
     else if ($postorget == 'PUTALREADYFORMATED')
     {
