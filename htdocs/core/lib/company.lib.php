<?php
/* Copyright (C) 2006-2011	Laurent Destailleur		<eldy@users.sourceforge.net>
 * Copyright (C) 2006		    Rodolphe Quiedeville	<rodolphe@quiedeville.org>
 * Copyright (C) 2007		    Patrick Raguin			  <patrick.raguin@gmail.com>
 * Copyright (C) 2010-2012	Regis Houssin			    <regis.houssin@capnetworks.com>
 * Copyright (C) 2013       Florian Henry		  	  <florian.henry@open-concept.pro>
 * Copyright (C) 2013       Juanjo Menent		  	  <jmenent@2byte.es>
 * Copyright (C) 2013       Christophe Battarel		<contact@altairis.fr>
 * Copyright (C) 2013       Alexandre Spangaro    <alexandre.spangaro@gmail.com>
 *
 * This program is free software; you can redistribute it and/or modify
 * it under the terms of the GNU General Public License as published by
 * the Free Software Foundation; either version 3 of the License, or
 * (at your option) any later version.
 *
 * This program is distributed in the hope that it will be useful,
 * but WITHOUT ANY WARRANTY; without even the implied warranty of
 * MERCHANTABILITY or FITNESS FOR A PARTICULAR PURPOSE.  See the
 * GNU General Public License for more details.
 *
 * You should have received a copy of the GNU General Public License
 * along with this program. If not, see <http://www.gnu.org/licenses/>.
 * or see http://www.gnu.org/
 */

/**
 *	\file       htdocs/core/lib/company.lib.php
 *	\brief      Ensemble de fonctions de base pour le module societe
 *	\ingroup    societe
 */

/**
 * Return array of tabs to used on pages for third parties cards.
 *
 * @param 	Object	$object		Object company shown
 * @return 	array				Array of tabs
 */
function societe_prepare_head($object)
{
    global $langs, $conf, $user;
    $h = 0;
    $head = array();

    $head[$h][0] = DOL_URL_ROOT.'/societe/soc.php?socid='.$object->id;
    $head[$h][1] = $langs->trans("Card");
    $head[$h][2] = 'card';
    $h++;

    if ($object->client==1 || $object->client==2 || $object->client==3)
    {
        $head[$h][0] = DOL_URL_ROOT.'/comm/fiche.php?socid='.$object->id;
        $head[$h][1] = '';
        if (empty($conf->global->SOCIETE_DISABLE_PROSPECTS) && ($object->client==2 || $object->client==3)) $head[$h][1] .= $langs->trans("Prospect");
        if (empty($conf->global->SOCIETE_DISABLE_PROSPECTS) && empty($conf->global->SOCIETE_DISABLE_CUSTOMERS) && $object->client==3) $head[$h][1] .= '/';
        if (empty($conf->global->SOCIETE_DISABLE_CUSTOMERS) && ($object->client==1 || $object->client==3)) $head[$h][1] .= $langs->trans("Customer");
        $head[$h][2] = 'customer';
        $h++;
    }
    if (! empty($conf->fournisseur->enabled) && $object->fournisseur && ! empty($user->rights->fournisseur->lire))
    {
        $head[$h][0] = DOL_URL_ROOT.'/fourn/fiche.php?socid='.$object->id;
        $head[$h][1] = $langs->trans("Supplier");
        $head[$h][2] = 'supplier';
        $h++;
    }

	if (($object->localtax1_assuj || $object->localtax2_assuj) && (isset($conf->global->MAIN_FEATURES_LEVEL) && $conf->global->MAIN_FEATURES_LEVEL > 0) )
	{
		$head[$h][0] = DOL_URL_ROOT.'/societe/localtaxes.php?socid='.$object->id;
		$head[$h][1] = $langs->trans("LocalTaxes");
		$head[$h][2] = 'localtaxes';
		$h++;
	}

    if (! empty($conf->agenda->enabled) && (!empty($user->rights->agenda->myactions->read) || !empty($user->rights->agenda->allactions->read) ))
     {
    	$head[$h][0] = DOL_URL_ROOT.'/societe/agenda.php?socid='.$object->id;
    	$head[$h][1] = $langs->trans("Agenda");
    	$head[$h][2] = 'agenda';
    	$h++;
    }
    //show categorie tab
    if (! empty($conf->categorie->enabled)  && ! empty($user->rights->categorie->lire))
    {
        $type = 2;
        if ($object->fournisseur) $type = 1;
        $head[$h][0] = DOL_URL_ROOT.'/categories/categorie.php?socid='.$object->id."&type=".$type;
        $head[$h][1] = $langs->trans('Categories');
        $head[$h][2] = 'category';
        $h++;
    }

    // Show more tabs from modules
    // Entries must be declared in modules descriptor with line
    // $this->tabs = array('entity:+tabname:Title:@mymodule:/mymodule/mypage.php?id=__ID__');   to add new tab
    // $this->tabs = array('entity:-tabname:Title:@mymodule:/mymodule/mypage.php?id=__ID__');   to remove a tab
    complete_head_from_modules($conf,$langs,$object,$head,$h,'thirdparty');

    if ($user->societe_id == 0)
    {
        if (! empty($conf->commande->enabled) || ! empty($conf->propal->enabled) || ! empty($conf->facture->enabled) || ! empty($conf->fournisseur->enabled))
        {
	        $head[$h][0] = DOL_URL_ROOT.'/societe/consumption.php?socid='.$object->id;
	        $head[$h][1] = $langs->trans("Referers");
	        $head[$h][2] = 'consumption';
	        $h++;
        }

        // Notifications
        if (! empty($conf->notification->enabled))
        {
        	$head[$h][0] = DOL_URL_ROOT.'/societe/notify/fiche.php?socid='.$object->id;
        	$head[$h][1] = $langs->trans("Notifications");
        	$head[$h][2] = 'notify';
        	$h++;
        }

		// Notes
        $nbNote = 0;
        if(!empty($object->note_private)) $nbNote++;
		if(!empty($object->note_public)) $nbNote++;
        $head[$h][0] = DOL_URL_ROOT.'/societe/note.php?id='.$object->id;
        $head[$h][1] = $langs->trans("Note");
		if($nbNote > 0) $head[$h][1].= ' ('.$nbNote.')';
        $head[$h][2] = 'note';
        $h++;

        // Attached files
        require_once DOL_DOCUMENT_ROOT.'/core/lib/files.lib.php';
        $upload_dir = $conf->societe->dir_output . "/" . $object->id;
        $nbFiles = count(dol_dir_list($upload_dir));
        $head[$h][0] = DOL_URL_ROOT.'/societe/document.php?socid='.$object->id;
        $head[$h][1] = $langs->trans("Documents");
		if($nbFiles > 0) $head[$h][1].= ' ('.$nbFiles.')';
        $head[$h][2] = 'document';
        $h++;
    }

    // Log
    $head[$h][0] = DOL_URL_ROOT.'/societe/info.php?socid='.$object->id;
    $head[$h][1] = $langs->trans("Info");
    $head[$h][2] = 'info';
    $h++;

    complete_head_from_modules($conf,$langs,$object,$head,$h,'thirdparty','remove');

    return $head;
}


/**
 * Return array of tabs to used on page
 *
 * @param	Object	$object		Object for tabs
 * @return	array				Array of tabs
 */
function societe_prepare_head2($object)
{
    global $langs, $conf, $user;
    $h = 0;
    $head = array();

    $head[$h][0] = DOL_URL_ROOT.'/societe/soc.php?socid='.$object->id;
    $head[$h][1] = $langs->trans("Card");
    $head[$h][2] = 'company';
    $h++;

    if (empty($conf->global->SOCIETE_DISABLE_BANKACCOUNT))
    {
	    $head[$h][0] = DOL_URL_ROOT .'/societe/rib.php?socid='.$object->id;
	    $head[$h][1] = $langs->trans("BankAccount")." $account->number";
	    $head[$h][2] = 'rib';
	    $h++;
    }

    $head[$h][0] = 'commerciaux.php?socid='.$object->id;
    $head[$h][1] = $langs->trans("SalesRepresentative");
    $head[$h][2] = 'salesrepresentative';
    $h++;

    return $head;
}



/**
 *  Return array head with list of tabs to view object informations.
 *
 *  @param	Object	$object		Thirdparty
 *  @return	array   	        head array with tabs
 */
function societe_admin_prepare_head($object)
{
    global $langs, $conf, $user;

    $h = 0;
    $head = array();

    $head[$h][0] = DOL_URL_ROOT.'/societe/admin/societe.php';
    $head[$h][1] = $langs->trans("Miscellaneous");
    $head[$h][2] = 'general';
    $h++;

    // Show more tabs from modules
    // Entries must be declared in modules descriptor with line
    // $this->tabs = array('entity:+tabname:Title:@mymodule:/mymodule/mypage.php?id=__ID__');   to add new tab
    // $this->tabs = array('entity:-tabname:Title:@mymodule:/mymodule/mypage.php?id=__ID__');   to remove a tab
    complete_head_from_modules($conf,$langs,$object,$head,$h,'company_admin');

    $head[$h][0] = DOL_URL_ROOT.'/societe/admin/societe_extrafields.php';
    $head[$h][1] = $langs->trans("ExtraFieldsThirdParties");
    $head[$h][2] = 'attributes';
    $h++;

    $head[$h][0] = DOL_URL_ROOT.'/societe/admin/contact_extrafields.php';
    $head[$h][1] = $langs->trans("ExtraFieldsContacts");
    $head[$h][2] = 'attributes_contacts';
    $h++;

    complete_head_from_modules($conf,$langs,$object,$head,$h,'company_admin','remove');

    return $head;
}



/**
 *    Return country label, code or id from an id, code or label
 *
 *    @param      int		$searchkey      Id or code of country to search
 *    @param      int		$withcode   	'0'=Return label,
 *    										'1'=Return code + label,
 *    										'2'=Return code from id,
 *    										'3'=Return id from code,
 * 	   										'all'=Return array('id'=>,'code'=>,'label'=>)
 *    @param      DoliDB	$dbtouse       	Database handler (using in global way may fail because of conflicts with some autoload features)
 *    @param      Translate	$outputlangs	Langs object for output translation
 *    @param      int		$entconv       	0=Return value without entities and not converted to output charset, 1=Ready for html output
 *    @param      int		$searchlabel    Label of country to search (warning: searching on label is not reliable)
 *    @return     mixed       				String with country code or translated country name or Array('id','code','label')
 */
function getCountry($searchkey,$withcode='',$dbtouse=0,$outputlangs='',$entconv=1,$searchlabel='')
{
    global $db,$langs;

    // Check parameters
    if (empty($searchkey) && empty($searchlabel))
    {
    	if ($withcode === 'all') return array('id'=>'','code'=>'','label'=>'');
    	else return '';
    }
    if (! is_object($dbtouse)) $dbtouse=$db;
    if (! is_object($outputlangs)) $outputlangs=$langs;

    $sql = "SELECT rowid, code, libelle FROM ".MAIN_DB_PREFIX."c_pays";
    if (is_numeric($searchkey)) $sql.= " WHERE rowid=".$searchkey;
    elseif (! empty($searchkey)) $sql.= " WHERE code='".$db->escape($searchkey)."'";
    else $sql.= " WHERE libelle='".$db->escape($searchlabel)."'";

    dol_syslog("Company.lib::getCountry sql=".$sql);
    $resql=$dbtouse->query($sql);
    if ($resql)
    {
        $obj = $dbtouse->fetch_object($resql);
        if ($obj)
        {
            $label=((! empty($obj->libelle) && $obj->libelle!='-')?$obj->libelle:'');
            if (is_object($outputlangs))
            {
                $outputlangs->load("dict");
                if ($entconv) $label=($obj->code && ($outputlangs->trans("Country".$obj->code)!="Country".$obj->code))?$outputlangs->trans("Country".$obj->code):$label;
                else $label=($obj->code && ($outputlangs->transnoentitiesnoconv("Country".$obj->code)!="Country".$obj->code))?$outputlangs->transnoentitiesnoconv("Country".$obj->code):$label;
            }
            if ($withcode == 1) return $label?"$obj->code - $label":"$obj->code";
            else if ($withcode == 2) return $obj->code;
            else if ($withcode == 3) return $obj->rowid;
            else if ($withcode === 'all') return array('id'=>$obj->rowid,'code'=>$obj->code,'label'=>$label);
            else return $label;
        }
        else
        {
            return 'NotDefined';
        }
        $dbtouse->free($resql);
    }
    else dol_print_error($dbtouse,'');
    return 'Error';
}

/**
 *    Return state translated from an id. Return value is always utf8 encoded and without entities.
 *
 *    @param	int			$id         	id of state (province/departement)
 *    @param    int			$withcode   	'0'=Return label,
 *    										'1'=Return string code + label,
 *    						  				'2'=Return code,
 *    						  				'all'=return array('id'=>,'code'=>,'label'=>)
 *    @param	DoliDB		$dbtouse		Database handler (using in global way may fail because of conflicts with some autoload features)
 *    @return   string      				String with state code or state name (Return value is always utf8 encoded and without entities)
 */
function getState($id,$withcode='',$dbtouse=0)
{
    global $db,$langs;

    if (! is_object($dbtouse)) $dbtouse=$db;

    $sql = "SELECT rowid, code_departement as code, nom as label FROM ".MAIN_DB_PREFIX."c_departements";
    $sql.= " WHERE rowid=".$id;

    dol_syslog("Company.lib::getState sql=".$sql);
    $resql=$dbtouse->query($sql);
    if ($resql)
    {
        $obj = $dbtouse->fetch_object($resql);
        if ($obj)
        {
            $label=$obj->label;
            if ($withcode == '1') return $label=$obj->code?"$obj->code":"$obj->code - $label";
            else if ($withcode == '2') return $label=$obj->code;
            else if ($withcode == 'all') return array('id'=>$obj->rowid,'code'=>$obj->code,'label'=>$label);
            else return $label;
        }
        else
        {
            return $langs->trans("NotDefined");
        }
    }
    else dol_print_error($dbtouse,'');
}

/**
 *    Retourne le nom traduit ou code+nom d'une devise
 *
 *    @param      string	$code_iso       Code iso de la devise
 *    @param      int		$withcode       '1'=affiche code + nom
 *    @return     string     			    Nom traduit de la devise
 */
function currency_name($code_iso,$withcode='')
{
    global $langs,$db;

    // Si il existe une traduction, on peut renvoyer de suite le libelle
    if ($langs->trans("Currency".$code_iso)!="Currency".$code_iso)
    {
        return $langs->trans("Currency".$code_iso);
    }

    // Si pas de traduction, on consulte le libelle par defaut en table
    $sql = "SELECT label FROM ".MAIN_DB_PREFIX."c_currencies";
    $sql.= " WHERE code_iso='".$code_iso."'";

    $resql=$db->query($sql);
    if ($resql)
    {
        $num = $db->num_rows($resql);

        if ($num)
        {
            $obj = $db->fetch_object($resql);
            $label=($obj->label!='-'?$obj->label:'');
            if ($withcode) return ($label==$code_iso)?"$code_iso":"$code_iso - $label";
            else return $label;
        }
        else
        {
            return $code_iso;
        }

    }
}

/**
 *    Retourne le nom traduit de la forme juridique
 *
 *    @param      string	$code       Code de la forme juridique
 *    @return     string     			Nom traduit du pays
 */
function getFormeJuridiqueLabel($code)
{
    global $db,$langs;

    if (! $code) return '';

    $sql = "SELECT libelle FROM ".MAIN_DB_PREFIX."c_forme_juridique";
    $sql.= " WHERE code='$code'";

    dol_syslog("Company.lib::getFormeJuridiqueLabel sql=".$sql);
    $resql=$db->query($sql);
    if ($resql)
    {
        $num = $db->num_rows($resql);

        if ($num)
        {
            $obj = $db->fetch_object($resql);
            $label=($obj->libelle!='-' ? $obj->libelle : '');
            return $label;
        }
        else
        {
            return $langs->trans("NotDefined");
        }

    }
}



/**
 * 		Show html area for list of projects
 *
 *		@param	Conf		$conf			Object conf
 * 		@param	Translate	$langs			Object langs
 * 		@param	DoliDB		$db				Database handler
 * 		@param	Object		$object			Third party object
 *      @param  string		$backtopage		Url to go once contact is created
 *      @return	void
 */
function show_projects($conf,$langs,$db,$object,$backtopage='')
{
    global $user;
    global $bc;

    $i = -1 ;

    if (! empty($conf->projet->enabled) && $user->rights->projet->lire)
    {
        $langs->load("projects");

        $buttoncreate='';
        if (! empty($conf->projet->enabled) && $user->rights->projet->creer)
        {
            //$buttoncreate='<a class="butAction" href="'.DOL_URL_ROOT.'/projet/fiche.php?socid='.$object->id.'&action=create&amp;backtopage='.urlencode($backtopage).'">'.$langs->trans("AddProject").'</a>';
			$buttoncreate='<a class="addnewrecord" href="'.DOL_URL_ROOT.'/projet/fiche.php?socid='.$object->id.'&amp;action=create&amp;backtopage='.urlencode($backtopage).'">'.$langs->trans("AddProject");
			if (empty($conf->dol_optimize_smallscreen)) $buttoncreate.=' '.img_picto($langs->trans("AddProject"),'filenew');
			$buttoncreate.='</a>'."\n";
        }

        print "\n";
        print_fiche_titre($langs->trans("ProjectsDedicatedToThisThirdParty"),$buttoncreate,'');
        print "\n".'<table class="noborder" width=100%>';

        $sql  = "SELECT p.rowid,p.title,p.ref,p.public, p.dateo as do, p.datee as de";
        $sql .= " FROM ".MAIN_DB_PREFIX."projet as p";
        $sql .= " WHERE p.fk_soc = ".$object->id;
        $sql .= " ORDER BY p.dateo DESC";

        $result=$db->query($sql);
        if ($result)
        {
            $num = $db->num_rows($result);

            print '<tr class="liste_titre">';
            print '<td>'.$langs->trans("Ref").'</td><td>'.$langs->trans("Name").'</td><td align="center">'.$langs->trans("DateStart").'</td><td align="center">'.$langs->trans("DateEnd").'</td>';
            print '</tr>';

            if ($num > 0)
            {
                require_once DOL_DOCUMENT_ROOT.'/projet/class/project.class.php';

                $projectstatic = new Project($db);

                $i=0;
                $var=true;
                while ($i < $num)
                {
                    $obj = $db->fetch_object($result);
                    $projectstatic->fetch($obj->rowid);

                    // To verify role of users
                    $userAccess = $projectstatic->restrictedProjectArea($user);

                    if ($user->rights->projet->lire && $userAccess > 0)
                    {
                        $var = !$var;
                        print "<tr ".$bc[$var].">";

                        // Ref
                        print '<td><a href="'.DOL_URL_ROOT.'/projet/fiche.php?id='.$obj->rowid.'">'.img_object($langs->trans("ShowProject"),($obj->public?'projectpub':'project'))." ".$obj->ref.'</a></td>';
                        // Label
                        print '<td>'.$obj->title.'</td>';
                        // Date start
                        print '<td align="center">'.dol_print_date($db->jdate($obj->do),"day").'</td>';
                        // Date end
                        print '<td align="center">'.dol_print_date($db->jdate($obj->de),"day").'</td>';

                        print '</tr>';
                    }
                    $i++;
                }
            }
            else
            {
                print '<tr><td colspan="3">'.$langs->trans("None").'</td></tr>';
            }
            $db->free($result);
        }
        else
        {
            dol_print_error($db);
        }
        print "</table>";

        print "<br>\n";
    }

    return $i;
}


/**
 * 		Show html area for list of contacts
 *
 *		@param	Conf		$conf		Object conf
 * 		@param	Translate	$langs		Object langs
 * 		@param	DoliDB		$db			Database handler
 * 		@param	Object		$object		Third party object
 *      @param  string		$backtopage	Url to go once contact is created
 *      @return	void
 */
function show_contacts($conf,$langs,$db,$object,$backtopage='')
{
    global $user,$conf;
    global $bc;

    $form= new Form($db);

    $sortfield = GETPOST("sortfield",'alpha');
    $sortorder = GETPOST("sortorder",'alpha');
    $search_status		= GETPOST("search_status",'int');
    if ($search_status=='') $search_status=1; // always display activ customer first
    $search_name = GETPOST("search_name",'alpha');

    if (! $sortorder) $sortorder="ASC";
    if (! $sortfield) $sortfield="p.lastname";

    $i=-1;

    $contactstatic = new Contact($db);

    if (! empty($conf->clicktodial->enabled))
    {
        $user->fetch_clicktodial(); // lecture des infos de clicktodial
    }

    $buttoncreate='';
    if ($user->rights->societe->contact->creer)
    {
    	$addcontact = (! empty($conf->global->SOCIETE_ADDRESSES_MANAGEMENT) ? $langs->trans("AddContact") : $langs->trans("AddContactAddress"));
		$buttoncreate='<a class="addnewrecord" href="'.DOL_URL_ROOT.'/contact/fiche.php?socid='.$object->id.'&amp;action=create&amp;backtopage='.urlencode($backtopage).'">'.$addcontact;
		if (empty($conf->dol_optimize_smallscreen)) $buttoncreate.=' '.img_picto($addcontact,'filenew');
		$buttoncreate.='</a>'."\n";
    }

    print "\n";

    $title = (! empty($conf->global->SOCIETE_ADDRESSES_MANAGEMENT) ? $langs->trans("ContactsForCompany") : $langs->trans("ContactsAddressesForCompany"));
    print_fiche_titre($title,$buttoncreate,'');

    print '<form method="GET" action="'.$_SERVER["PHP_SELF"].'" name="formfilter">';
    print '<input type="hidden" name="socid" value="'.$object->id.'">';
    print '<input type="hidden" name="sortorder" value="'.$sortorder.'">';
    print '<input type="hidden" name="sortfield" value="'.$sortfield.'">';

    print "\n".'<table class="noborder" width="100%">'."\n";

<<<<<<< HEAD

=======
>>>>>>> 6e5f3b8b
    $param="socid=".$object->id;
    if ($search_status != '') $param.='&amp;search_status='.$search_status;
    if ($search_name != '') $param.='&amp;search_name='.urlencode($search_name);

<<<<<<< HEAD
    print '<form method="GET" action="'.$_SERVER["PHP_SELF"].'" name="formfilter">';
    print '<input type="hidden" name="socid" value="'.$object->id.'">';
    print '<input type="hidden" name="sortorder" value="'.$sortorder.'">';
    print '<input type="hidden" name="sortfield" value="'.$sortfield.'">';

=======
>>>>>>> 6e5f3b8b
    $colspan=9;
    print '<tr class="liste_titre">';
    print_liste_field_titre($langs->trans("Name"),$_SERVER["PHP_SELF"],"p.lastname","",$param,'',$sortfield,$sortorder);
    print_liste_field_titre($langs->trans("Poste"),$_SERVER["PHP_SELF"],"p.poste","",$param,'',$sortfield,$sortorder);
    print_liste_field_titre($langs->trans("PhonePro"),$_SERVER["PHP_SELF"],"p.phone","",$param,'',$sortfield,$sortorder);
    print_liste_field_titre($langs->trans("PhoneMobile"),$_SERVER["PHP_SELF"],"p.phone_mobile","",$param,'',$sortfield,$sortorder);
    print_liste_field_titre($langs->trans("Fax"),$_SERVER["PHP_SELF"],"p.fax","",$param,'',$sortfield,$sortorder);
    print_liste_field_titre($langs->trans("EMail"),$_SERVER["PHP_SELF"],"p.email","",$param,'',$sortfield,$sortorder);
    if (! empty($conf->skype->enabled))
    {
<<<<<<< HEAD
    	$colspan++;
    	print '<td>'.$langs->trans("Skype").'</td>';
=======
      $colspan++;
      print '<td>'.$langs->trans("Skype").'</td>';
>>>>>>> 6e5f3b8b
    }
    print_liste_field_titre($langs->trans("Status"),$_SERVER["PHP_SELF"],"p.statut","",$param,'',$sortfield,$sortorder);
    // Copy to clipboard
    print "<td>&nbsp;</td>";
    // Add to agenda
    if (! empty($conf->agenda->enabled) && $user->rights->agenda->myactions->create)
    {
    	$colspan++;
        print '<td>&nbsp;</td>';
    }
    // Edit
    print '<td>&nbsp;</td>';
    print "</tr>";


    print '<tr class="liste_titre">';
    print '<td class="liste_titre">';
    print '<input type="text" class="flat" name="search_name" size="20" value="'.$search_name.'">';
    print '</td>';

    print '<td>&nbsp;</td>';
<<<<<<< HEAD
     print '<td>&nbsp;</td>';

=======
>>>>>>> 6e5f3b8b
    print '<td>&nbsp;</td>';

    print '<td>&nbsp;</td>';

    print '<td>&nbsp;</td>';
<<<<<<< HEAD
    if (! empty($conf->skype->enabled))
    {
    	$colspan++;
    	print '<td>&nbsp;</td>';
    }
    
    // Status
    print '<td class="liste_titre">';
=======

    print '<td>&nbsp;</td>';
    if (! empty($conf->skype->enabled))
    {
      $colspan++;
      print '<td>&nbsp;</td>';
    }

    // Status
    print '<td class="liste_titre maxwidthonsmartphone">';
>>>>>>> 6e5f3b8b
    print $form->selectarray('search_status', array('0'=>$langs->trans('ActivityCeased'),'1'=>$langs->trans('InActivity')),$search_status);
    print '</td>';

    // Copy to clipboard
    print "<td>&nbsp;</td>";
    
    // Add to agenda
    if (! empty($conf->agenda->enabled) && $user->rights->agenda->myactions->create)
    {
    	$colspan++;
        print '<td>&nbsp;</td>';
    }

	// Edit
    print '<td class="liste_titre" align="right">';
    print '<input type="image" class="liste_titre" name="button_search" src="'.DOL_URL_ROOT.'/theme/'.$conf->theme.'/img/search.png" value="'.dol_escape_htmltag($langs->trans("Search")).'" title="'.dol_escape_htmltag($langs->trans("Search")).'">';
    print '</td>';

    print "</tr>";


    $sql = "SELECT p.rowid, p.lastname, p.firstname, p.fk_pays, p.poste, p.phone, p.phone_mobile, p.fax, p.email, p.skype, p.statut ";
    $sql .= ", p.civilite, p.address, p.zip, p.town";
    $sql .= " FROM ".MAIN_DB_PREFIX."socpeople as p";
    $sql .= " WHERE p.fk_soc = ".$object->id;
    if ($search_status!='') $sql .= " AND p.statut = ".$db->escape($search_status);
    if ($search_name)   $sql .= " AND (p.lastname LIKE '%".$db->escape(strtolower($search_name))."%' OR p.firstname LIKE '%".$db->escape(strtolower($search_name))."%')";
    $sql.= " ORDER BY $sortfield $sortorder";

    dol_syslog('core/lib/company.lib.php :: show_contacts sql='.$sql,LOG_DEBUG);
    $result = $db->query($sql);
    $num = $db->num_rows($result);

    if ($num)
    {
        $i=0;
        $var=true;

        while ($i < $num)
        {
            $obj = $db->fetch_object($result);
            $var = !$var;
            print "<tr ".$bc[$var].">";

            print '<td>';
            $contactstatic->id = $obj->rowid;
            $contactstatic->statut = $obj->statut;
            $contactstatic->lastname = $obj->lastname;
            $contactstatic->firstname = $obj->firstname;
            print $contactstatic->getNomUrl(1);
            print '</td>';

            print '<td>'.$obj->poste.'</td>';

            $country_code = getCountry($obj->fk_pays, 'all');

            // Lien click to dial
            print '<td>';
            print dol_print_phone($obj->phone,$country_code['code'],$obj->rowid,$object->id,'AC_TEL');
            print '</td>';
            print '<td>';
            print dol_print_phone($obj->phone_mobile,$country_code['code'],$obj->rowid,$object->id,'AC_TEL');
            print '</td>';
            print '<td>';
            print dol_print_phone($obj->fax,$country_code['code'],$obj->rowid,$object->id,'AC_FAX');
            print '</td>';
            print '<td>';
            print dol_print_email($obj->email,$obj->rowid,$object->id,'AC_EMAIL');
            print '</td>';
            if (! empty($conf->skype->enabled))
            {
                print '<td>';
                print dol_print_skype($obj->skype,$obj->rowid,$object->id,'AC_SKYPE');
                print '</td>';
            }

            // Status
			print '<td>'.$contactstatic->getLibStatut(5).'</td>';

			// Copy to clipboard
			$coords = '';
			if (!empty($object->name))
				$coords .= addslashes($object->name)."<br />";
			if (!empty($obj->civilite))
				$coords .= addslashes($obj->civilite).' ';
			if (!empty($obj->firstname))
				$coords .= addslashes($obj->firstname).' ';
			if (!empty($obj->lastname))
				$coords .= addslashes($obj->lastname);
			$coords .= "<br />";
			if (!empty($obj->address))
			{
				$coords .= addslashes(dol_nl2br($obj->address,1,true))."<br />";
				if (!empty($obj->cp))
					$coords .= addslashes($obj->zip).' ';
				if (!empty($obj->ville))
					$coords .= addslashes($obj->town);
				if (!empty($obj->pays))
					$coords .= "<br />".addslashes($country_code['label']);
			}
			elseif (!empty($object->address))
			{
				$coords .= addslashes(dol_nl2br($object->address,1,true))."<br />";
				if (!empty($object->zip))
					$coords .= addslashes($object->zip).' ';
				if (!empty($object->town))
					$coords .= addslashes($object->town);
				if (!empty($object->country))
					$coords .= "<br />".addslashes($object->country);
			}
			
            print '<td align="center"><a href="#" onclick="return copyToClipboard(\''.$coords.'\');">';
            print img_picto($langs->trans("Address"), 'object_address.png');
            print '</a></td>';

            // Add to agenda
            if (! empty($conf->agenda->enabled) && $user->rights->agenda->myactions->create)
            {
                print '<td align="center">';
                if (! empty($conf->global->AGENDA_USE_EVENT_TYPE))
                {
                	print '<a href="'.DOL_URL_ROOT.'/comm/action/fiche.php?action=create&actioncode=AC_RDV&contactid='.$obj->rowid.'&socid='.$object->id.'&backtopage='.urlencode($backtopage).'">';
                	print img_object($langs->trans("Rendez-Vous"),"action_rdv");
                	print '</a> ';
                }
                print '<a href="'.DOL_URL_ROOT.'/comm/action/fiche.php?action=create&actioncode=&contactid='.$obj->rowid.'&socid='.$object->id.'&backtopage='.urlencode($backtopage).'">';
                print img_object($langs->trans("Event"),"action");
                print '</a></td>';
            }
			
            // Edit
            if ($user->rights->societe->contact->creer)
            {
                print '<td align="right">';
                print '<a href="'.DOL_URL_ROOT.'/contact/fiche.php?action=edit&amp;id='.$obj->rowid.'&amp;backtopage='.urlencode($backtopage).'">';
                print img_edit();
                print '</a></td>';
            }
            else print '<td>&nbsp;</td>';

            print "</tr>\n";
            $i++;
        }
    }
    else
    {
        print "<tr ".$bc[$var].">";
        print '<td colspan="'.$colspan.'">'.$langs->trans("None").'</td>';
        print "</tr>\n";
    }
    print "\n</table>\n";

    print '</form>'."\n";

    print "<br>\n";
?>
<div id="dialog" title="<?php echo dol_escape_htmltag($langs->trans('Address')); ?>" style="display: none;">
</div>
<?php
	print '<script type="text/javascript">
			function copyToClipboard (text) {
			  text = text.replace(/<br \/>/g,"\n");
			  var newElem = "<textarea id=\"coords\" style=\"border: none; width: 90%; height: 120px;\">"+text+"</textarea><br/><br/>'.$langs->trans('HelpCopyToClipboard').'";
			  $("#dialog").html(newElem);
			  $( "#dialog" ).dialog();
			  $("#coords").select();
			  return false;
			}
	</script>';

    return $i;
}

/**
 * 		Show html area for list of addresses
 *
 *		@param	Conf		$conf		Object conf
 * 		@param	Translate	$langs		Object langs
 * 		@param	DoliDB		$db			Database handler
 * 		@param	Object		$object		Third party object
 *      @param  string		$backtopage	Url to go once address is created
 *      @return	void
 */
function show_addresses($conf,$langs,$db,$object,$backtopage='')
{
	global $user;
	global $bc;

	require_once DOL_DOCUMENT_ROOT.'/societe/class/address.class.php';

	$addressstatic = new Address($db);
	$num = $addressstatic->fetch_lines($object->id);

	$buttoncreate='';
	if ($user->rights->societe->creer)
	{
		$buttoncreate='<a class="addnewrecord" href="'.DOL_URL_ROOT.'/comm/address.php?socid='.$object->id.'&amp;action=create&amp;backtopage='.urlencode($backtopage).'">'.$langs->trans("AddAddress").' '.img_picto($langs->trans("AddAddress"),'filenew').'</a>'."\n";
	}

	print "\n";
	print_fiche_titre($langs->trans("AddressesForCompany"),$buttoncreate,'');

	print "\n".'<table class="noborder" width="100%">'."\n";

	print '<tr class="liste_titre"><td>'.$langs->trans("Label").'</td>';
	print '<td>'.$langs->trans("CompanyName").'</td>';
	print '<td>'.$langs->trans("Town").'</td>';
	print '<td>'.$langs->trans("Country").'</td>';
	print '<td>'.$langs->trans("Phone").'</td>';
	print '<td>'.$langs->trans("Fax").'</td>';
	print "<td>&nbsp;</td>";
	print "</tr>";

	if ($num > 0)
	{
		$var=true;

		foreach ($addressstatic->lines as $address)
		{
			$var = !$var;

			print "<tr ".$bc[$var].">";

			print '<td>';
			$addressstatic->id = $address->id;
			$addressstatic->label = $address->label;
			print $addressstatic->getNomUrl(1);
			print '</td>';

			print '<td>'.$address->name.'</td>';

			print '<td>'.$address->town.'</td>';

			$img=picto_from_langcode($address->country_code);
			print '<td>'.($img?$img.' ':'').$address->country.'</td>';

			// Lien click to dial
			print '<td>';
			print dol_print_phone($address->phone,$address->country_code,$address->id,$object->id,'AC_TEL');
			print '</td>';
			print '<td>';
			print dol_print_phone($address->fax,$address->country_code,$address->id,$object->id,'AC_FAX');
			print '</td>';

			if ($user->rights->societe->creer)
			{
				print '<td align="right">';
				print '<a href="'.DOL_URL_ROOT.'/comm/address.php?action=edit&amp;id='.$address->id.'&amp;socid='.$object->id.'&amp;backtopage='.urlencode($backtopage).'">';
				print img_edit();
				print '</a></td>';
			}

			print "</tr>\n";
		}
	}
	else
	{
		//print "<tr ".$bc[$var].">";
		//print '<td>'.$langs->trans("NoAddressYetDefined").'</td>';
		//print "</tr>\n";
	}
	print "\n</table>\n";

	print "<br>\n";

	return $num;
}

/**
 *    	Show html area with actions to do
 *
 * 		@param	Conf		$conf		Object conf
 * 		@param	Translate	$langs		Object langs
 * 		@param	DoliDB		$db			Object db
 * 		@param	Object		$object		Object third party or member
 * 		@param	Contact		$objcon		Object contact
 *      @param  int			$noprint	Return string but does not output it
 *      @return	mixed					Return html part or void if noprint is 1
 */
function show_actions_todo($conf,$langs,$db,$object,$objcon='',$noprint=0)
{
    global $bc,$user;

    // Check parameters
    if (! is_object($object)) dol_print_error('','BadParameter');

    $now=dol_now('tzuser');
    $out='';

    if (! empty($conf->agenda->enabled))
    {
        require_once DOL_DOCUMENT_ROOT.'/comm/action/class/actioncomm.class.php';
        $actionstatic=new ActionComm($db);
        $userstatic=new User($db);
        $contactstatic = new Contact($db);

        $out.="\n";
        $out.='<table width="100%" class="noborder">';
        $out.='<tr class="liste_titre">';
        $out.='<td colspan="2">';
        if (get_class($object) == 'Societe') $out.='<a href="'.DOL_URL_ROOT.'/comm/action/listactions.php?socid='.$object->id.'&amp;status=todo">';
        $out.=$langs->trans("ActionsToDoShort");
        if (get_class($object) == 'Societe') $out.='</a>';
        $out.='</td>';
        $out.='<td colspan="5" align="right">';
		$permok=$user->rights->agenda->myactions->create;
        if (($object->id || $objcon->id) && $permok)
		{
            $out.='<a href="'.DOL_URL_ROOT.'/comm/action/fiche.php?action=create';
            if (get_class($object) == 'Societe') $out.='&amp;socid='.$object->id;
            $out.=(! empty($objcon->id)?'&amp;contactid='.$objcon->id:'').'&amp;backtopage=1&amp;percentage=-1">';
    		$out.=$langs->trans("AddAnAction").' ';
    		$out.=img_picto($langs->trans("AddAnAction"),'filenew');
    		$out.="</a>";
		}
        $out.='</td>';
        $out.='</tr>';

        $sql = "SELECT a.id, a.label,";
        $sql.= " a.datep as dp,";
        $sql.= " a.datea as da,";
        $sql.= " a.percent,";
        $sql.= " a.fk_user_author, a.fk_contact,";
        $sql.= " a.fk_element, a.elementtype,";
        $sql.= " c.code as acode, c.libelle,";
        $sql.= " u.login, u.rowid";
        if (get_class($object) == 'Adherent') $sql.= ", m.lastname, m.firstname";
        if (get_class($object) == 'Societe')  $sql.= ", sp.lastname, sp.firstname";
        $sql.= " FROM ".MAIN_DB_PREFIX."c_actioncomm as c, ".MAIN_DB_PREFIX."user as u, ".MAIN_DB_PREFIX."actioncomm as a";
        if (get_class($object) == 'Adherent') $sql.= ", ".MAIN_DB_PREFIX."adherent as m";
        if (get_class($object) == 'Societe')  $sql.= " LEFT JOIN ".MAIN_DB_PREFIX."socpeople as sp ON a.fk_contact = sp.rowid";
        $sql.= " WHERE u.rowid = a.fk_user_author";
        $sql.= " AND a.entity IN (".getEntity('agenda', 1).")";
        if (get_class($object) == 'Adherent') {
        	$sql.= " AND a.fk_element = m.rowid AND a.elementtype = 'member'";
        	if (! empty($object->id))
        		$sql.= " AND a.fk_element = ".$object->id;
        }
        if (get_class($object) == 'Societe'  && $object->id) $sql.= " AND a.fk_soc = ".$object->id;
        if (! empty($objcon->id)) $sql.= " AND a.fk_contact = ".$objcon->id;
        $sql.= " AND c.id=a.fk_action";
        $sql.= " AND ((a.percent >= 0 AND a.percent < 100) OR (a.percent = -1 AND a.datep > '".$db->idate($now)."'))";
        $sql.= " ORDER BY a.datep DESC, a.id DESC";

        dol_syslog("company.lib::show_actions_todo sql=".$sql);
        $result=$db->query($sql);
        if ($result)
        {
            $i = 0 ;
            $num = $db->num_rows($result);
            $var=true;

            if ($num)
            {
                while ($i < $num)
                {
                    $var = !$var;

                    $obj = $db->fetch_object($result);

                    $datep=$db->jdate($obj->dp);

                    $out.="<tr ".$bc[$var].">";

                    $out.='<td width="120" align="left" class="nowrap">'.dol_print_date($datep,'dayhour')."</td>\n";

                    // Picto warning
                    $out.='<td width="16">';
                    if ($obj->percent >= 0 && $datep && $datep < ($now - ($conf->global->MAIN_DELAY_ACTIONS_TODO *60*60*24)) ) $out.=' '.img_warning($langs->trans("Late"));
                    else $out.='&nbsp;';
                    $out.='</td>';

                    $actionstatic->type_code=$obj->acode;
                    $transcode=$langs->trans("Action".$obj->acode);
                    $libelle=($transcode!="Action".$obj->acode?$transcode:$obj->libelle);
                    //$actionstatic->libelle=$libelle;
                    $actionstatic->libelle=$obj->label;
                    $actionstatic->id=$obj->id;
                    //$out.='<td width="140">'.$actionstatic->getNomUrl(1,16).'</td>';

                    // Title of event
                    //$out.='<td colspan="2">'.dol_trunc($obj->label,40).'</td>';
                    $out.='<td colspan="2">'.$actionstatic->getNomUrl(1,40).'</td>';

                    // Contact pour cette action
                    if (empty($objcon->id) && $obj->fk_contact > 0)
                    {
                        $contactstatic->lastname=$obj->lastname;
                        $contactstatic->firstname=$obj->firstname;
                        $contactstatic->id=$obj->fk_contact;
                        $out.='<td width="120">'.$contactstatic->getNomUrl(1,'',10).'</td>';
                    }
                    else
                    {
                        $out.='<td>&nbsp;</td>';
                    }

                    $out.='<td width="80" class="nowrap">';
                    $userstatic->id=$obj->fk_user_author;
                    $userstatic->login=$obj->login;
                    $out.=$userstatic->getLoginUrl(1);
                    $out.='</td>';

                    // Statut
                    $out.='<td class="nowrap" width="20">'.$actionstatic->LibStatut($obj->percent,3).'</td>';

                    $out.="</tr>\n";
                    $i++;
                }
            }
            else
            {
                // Aucun action a faire

            }
            $db->free($result);
        }
        else
        {
            dol_print_error($db);
        }
        $out.="</table>\n";

        $out.="<br>\n";
    }

    if ($noprint) return $out;
    else print $out;
}

/**
 *    	Show html area with actions done
 *
 * 		@param	Conf		$conf		Object conf
 * 		@param	Translate	$langs		Object langs
 * 		@param	DoliDB		$db			Object db
 * 		@param	Object		$object		Object third party or member
 * 		@param	Contact		$objcon		Object contact
 *      @param  int			$noprint    Return string but does not output it
 *      @return	mixed					Return html part or void if noprint is 1
 * TODO change function to be able to list event linked to an object.
 */
function show_actions_done($conf,$langs,$db,$object,$objcon='',$noprint=0)
{
    global $bc,$user;

    // Check parameters
    if (! is_object($object)) dol_print_error('','BadParameter');

    $out='';
    $histo=array();
    $numaction = 0 ;
    $now=dol_now('tzuser');

    if (! empty($conf->agenda->enabled))
    {
        // Recherche histo sur actioncomm
        $sql = "SELECT a.id, a.label,";
        $sql.= " a.datep as dp,";
        $sql.= " a.datep2 as dp2,";
        $sql.= " a.note, a.percent,";
        $sql.= " a.fk_element, a.elementtype,";
        $sql.= " a.fk_user_author, a.fk_contact,";
        $sql.= " c.code as acode, c.libelle,";
        $sql.= " u.login, u.rowid as user_id";
        if (get_class($object) == 'Adherent') $sql.= ", m.lastname, m.firstname";
        if (get_class($object) == 'Societe')  $sql.= ", sp.lastname, sp.firstname";
        $sql.= " FROM ".MAIN_DB_PREFIX."c_actioncomm as c, ".MAIN_DB_PREFIX."user as u, ".MAIN_DB_PREFIX."actioncomm as a";
        if (get_class($object) == 'Adherent') $sql.= ", ".MAIN_DB_PREFIX."adherent as m";
        if (get_class($object) == 'Societe')  $sql.= " LEFT JOIN ".MAIN_DB_PREFIX."socpeople as sp ON a.fk_contact = sp.rowid";
        $sql.= " WHERE u.rowid = a.fk_user_author";
        $sql.= " AND a.entity IN (".getEntity('agenda', 1).")";
        if (get_class($object) == 'Adherent') $sql.= " AND a.fk_element = m.rowid AND a.elementtype = 'member'";
        if (get_class($object) == 'Adherent' && $object->id) $sql.= " AND a.fk_element = ".$object->id;
        if (get_class($object) == 'Societe'  && $object->id) $sql.= " AND a.fk_soc = ".$object->id;
        if (is_object($objcon) && $objcon->id) $sql.= " AND a.fk_contact = ".$objcon->id;
        $sql.= " AND c.id=a.fk_action";
        $sql.= " AND (a.percent = 100 OR (a.percent = -1 AND a.datep <= '".$db->idate($now)."'))";
        $sql.= " ORDER BY a.datep DESC, a.id DESC";

        dol_syslog("company.lib::show_actions_done sql=".$sql, LOG_DEBUG);
        $resql=$db->query($sql);
        if ($resql)
        {
            $i = 0 ;
            $num = $db->num_rows($resql);
            $var=true;
            while ($i < $num)
            {
                $obj = $db->fetch_object($resql);
                $histo[$numaction]=array(
                		'type'=>'action',
                		'id'=>$obj->id,
                		'datestart'=>$db->jdate($obj->dp),
                		'date'=>$db->jdate($obj->dp2),
                		'note'=>$obj->label,
                		'percent'=>$obj->percent,
                		'acode'=>$obj->acode,
                		'libelle'=>$obj->libelle,
                		'userid'=>$obj->user_id,
                		'login'=>$obj->login,
                		'contact_id'=>$obj->fk_contact,
                		'lastname'=>$obj->lastname,
                		'firstname'=>$obj->firstname,
                		'fk_element'=>$obj->fk_element,
                		'elementtype'=>$obj->elementtype
                );
                $numaction++;
                $i++;
            }
        }
        else
        {
            dol_print_error($db);
        }
    }

    if (! empty($conf->mailing->enabled) && ! empty($objcon->email))
    {
        $langs->load("mails");

        // Recherche histo sur mailing
        $sql = "SELECT m.rowid as id, mc.date_envoi as da, m.titre as note, '100' as percentage,";
        $sql.= " 'AC_EMAILING' as acode,";
        $sql.= " u.rowid as user_id, u.login";	// User that valid action
        $sql.= " FROM ".MAIN_DB_PREFIX."mailing as m, ".MAIN_DB_PREFIX."mailing_cibles as mc, ".MAIN_DB_PREFIX."user as u";
        $sql.= " WHERE mc.email = '".$db->escape($objcon->email)."'";	// Search is done on email.
        $sql.= " AND mc.statut = 1";
        $sql.= " AND u.rowid = m.fk_user_valid";
        $sql.= " AND mc.fk_mailing=m.rowid";
        $sql.= " ORDER BY mc.date_envoi DESC, m.rowid DESC";

        dol_syslog("company.lib::show_actions_done sql=".$sql, LOG_DEBUG);
        $resql=$db->query($sql);
        if ($resql)
        {
            $i = 0 ;
            $num = $db->num_rows($resql);
            $var=true;
            while ($i < $num)
            {
                $obj = $db->fetch_object($resql);
                $histo[$numaction]=array(
                		'type'=>'mailing',
                		'id'=>$obj->id,
                		'date'=>$db->jdate($obj->da),
                		'note'=>$obj->note,
                		'percent'=>$obj->percentage,
                		'acode'=>$obj->acode,
                		'userid'=>$obj->user_id,
                		'login'=>$obj->login
				);
                $numaction++;
                $i++;
            }
	        $db->free($resql);
        }
        else
        {
            dol_print_error($db);
        }
    }


    if (! empty($conf->agenda->enabled) || (! empty($conf->mailing->enabled) && ! empty($objcon->email)))
    {
        require_once DOL_DOCUMENT_ROOT.'/comm/action/class/actioncomm.class.php';
        require_once DOL_DOCUMENT_ROOT.'/comm/propal/class/propal.class.php';
        require_once DOL_DOCUMENT_ROOT.'/commande/class/commande.class.php';
        require_once DOL_DOCUMENT_ROOT.'/compta/facture/class/facture.class.php';
        $actionstatic=new ActionComm($db);
        $userstatic=new User($db);
        $contactstatic = new Contact($db);

        // TODO uniformize
        $propalstatic=new Propal($db);
        $orderstatic=new Commande($db);
        $facturestatic=new Facture($db);

        $out.="\n";
        $out.='<table class="noborder" width="100%">';
        $out.='<tr class="liste_titre">';
        $out.='<td colspan="2">';
        if (get_class($object) == 'Societe') $out.='<a href="'.DOL_URL_ROOT.'/comm/action/listactions.php?socid='.$object->id.'&amp;status=done">';
        $out.=$langs->trans("ActionsDoneShort");
        if (get_class($object) == 'Societe') $out.='</a>';
        $out.='</td>';
        $out.='<td colspan="5" align="right">';
		$permok=$user->rights->agenda->myactions->create;
        if ((! empty($object->id) || ! empty($objcon->id)) && $permok)
		{
            $out.='<a href="'.DOL_URL_ROOT.'/comm/action/fiche.php?action=create';
            if (get_class($object) == 'Societe') $out.='&amp;socid='.$object->id;
            $out.=(! empty($objcon->id)?'&amp;contactid='.$objcon->id:'').'&amp;backtopage=1&amp;percentage=-1">';
    		$out.=$langs->trans("AddAnAction").' ';
    		$out.=img_picto($langs->trans("AddAnAction"),'filenew');
    		$out.="</a>";
		}
        $out.='</td>';
        $out.='</tr>';

        foreach ($histo as $key=>$value)
        {
            $var=!$var;
            $out.="<tr ".$bc[$var].">";

            // Champ date
            $out.='<td width="120" class="nowrap">';
            if ($histo[$key]['date']) $out.=dol_print_date($histo[$key]['date'],'dayhour');
            else if ($histo[$key]['datestart']) $out.=dol_print_date($histo[$key]['datestart'],'dayhour');
            $out.="</td>\n";

            // Picto
            $out.='<td width="16">&nbsp;</td>';

            // Action
            $out.='<td>';
            if (isset($histo[$key]['type']) && $histo[$key]['type']=='action')
            {
                $actionstatic->type_code=$histo[$key]['acode'];
                $transcode=$langs->trans("Action".$histo[$key]['acode']);
                $libelle=($transcode!="Action".$histo[$key]['acode']?$transcode:$histo[$key]['libelle']);
                //$actionstatic->libelle=$libelle;
                $actionstatic->libelle=$histo[$key]['note'];
                $actionstatic->id=$histo[$key]['id'];
                $out.=$actionstatic->getNomUrl(1,40);
            }
            if (isset($histo[$key]['type']) && $histo[$key]['type']=='mailing')
            {
                $out.='<a href="'.DOL_URL_ROOT.'/comm/mailing/fiche.php?id='.$histo[$key]['id'].'">'.img_object($langs->trans("ShowEMailing"),"email").' ';
                $transcode=$langs->trans("Action".$histo[$key]['acode']);
                $libelle=($transcode!="Action".$histo[$key]['acode']?$transcode:'Send mass mailing');
                $out.=dol_trunc($libelle,40);
            }
            $out.='</td>';

            // Title of event
            //$out.='<td>'.dol_trunc($histo[$key]['note'], 40).'</td>';

            // Objet lie
            // TODO uniformize
            $out.='<td>';
            if (isset($histo[$key]['elementtype']))
            {
            	if ($histo[$key]['elementtype'] == 'propal' && ! empty($conf->propal->enabled))
            	{
            		$propalstatic->ref=$langs->trans("ProposalShort");
            		$propalstatic->id=$histo[$key]['fk_element'];
            		$out.=$propalstatic->getNomUrl(1);
            	}
            	elseif ($histo[$key]['elementtype'] == 'commande' && ! empty($conf->commande->enabled))
            	{
            		$orderstatic->ref=$langs->trans("Order");
            		$orderstatic->id=$histo[$key]['fk_element'];
            		$out.=$orderstatic->getNomUrl(1);
            	}
            	elseif ($histo[$key]['elementtype'] == 'facture' && ! empty($conf->facture->enabled))
            	{
            		$facturestatic->ref=$langs->trans("Invoice");
            		$facturestatic->id=$histo[$key]['fk_element'];
            		$facturestatic->type=$histo[$key]['ftype'];
            		$out.=$facturestatic->getNomUrl(1,'compta');
            	}
            	else $out.='&nbsp;';
            }
            else $out.='&nbsp;';
            $out.='</td>';

            // Contact pour cette action
            if (! empty($objcon->id) && isset($histo[$key]['contact_id']) && $histo[$key]['contact_id'] > 0)
            {
                $contactstatic->lastname=$histo[$key]['lastname'];
                $contactstatic->firstname=$histo[$key]['firstname'];
                $contactstatic->id=$histo[$key]['contact_id'];
                $out.='<td width="120">'.$contactstatic->getNomUrl(1,'',10).'</td>';
            }
            else
            {
                $out.='<td>&nbsp;</td>';
            }

            // Auteur
            $out.='<td class="nowrap" width="80">';
            $userstatic->id=$histo[$key]['userid'];
            $userstatic->login=$histo[$key]['login'];
            $out.=$userstatic->getLoginUrl(1);
            $out.='</td>';

            // Statut
            $out.='<td class="nowrap" width="20">'.$actionstatic->LibStatut($histo[$key]['percent'],3).'</td>';

            $out.="</tr>\n";
            $i++;
        }
        $out.="</table>\n";
        $out.="<br>\n";
    }

    if ($noprint) return $out;
    else print $out;
}

/**
 * 		Show html area for list of subsidiaries
 *
 *		@param	Conf		$conf		Object conf
 * 		@param	Translate	$langs		Object langs
 * 		@param	DoliDB		$db			Database handler
 * 		@param	Societe		$object		Third party object
 * 		@return	void
 */
function show_subsidiaries($conf,$langs,$db,$object)
{
	global $user;
	global $bc;

	$i=-1;

	$sql = "SELECT s.rowid, s.nom as name, s.address, s.zip, s.town, s.code_client, s.canvas";
	$sql.= " FROM ".MAIN_DB_PREFIX."societe as s";
	$sql.= " WHERE s.parent = ".$object->id;
	$sql.= " AND s.entity IN (".getEntity('societe', 1).")";
	$sql.= " ORDER BY s.nom";

	$result = $db->query($sql);
	$num = $db->num_rows($result);

	if ($num)
	{
		$socstatic = new Societe($db);

		print_titre($langs->trans("Subsidiaries"));
		print "\n".'<table class="noborder" width="100%">'."\n";

		print '<tr class="liste_titre"><td>'.$langs->trans("Company").'</td>';
		print '<td>'.$langs->trans("Address").'</td><td>'.$langs->trans("Zip").'</td>';
		print '<td>'.$langs->trans("Town").'</td><td>'.$langs->trans("CustomerCode").'</td>';
		print "<td>&nbsp;</td>";
		print "</tr>";

		$i=0;
		$var=true;

		while ($i < $num)
		{
			$obj = $db->fetch_object($result);
			$var = !$var;

			print "<tr ".$bc[$var].">";

			print '<td>';
			$socstatic->id = $obj->rowid;
			$socstatic->name = $obj->name;
			$socstatic->canvas = $obj->canvas;
			print $socstatic->getNomUrl(1);
			print '</td>';

			print '<td>'.$obj->address.'</td>';
			print '<td>'.$obj->zip.'</td>';
			print '<td>'.$obj->town.'</td>';
			print '<td>'.$obj->code_client.'</td>';

			print '<td align="center">';
			print '<a href="'.DOL_URL_ROOT.'/societe/soc.php?socid='.$obj->rowid.'&amp;action=edit">';
			print img_edit();
			print '</a></td>';

			print "</tr>\n";
			$i++;
		}
		print "\n</table>\n";
	}

	print "<br>\n";

	return $i;
}

?><|MERGE_RESOLUTION|>--- conflicted
+++ resolved
@@ -564,22 +564,10 @@
 
     print "\n".'<table class="noborder" width="100%">'."\n";
 
-<<<<<<< HEAD
-
-=======
->>>>>>> 6e5f3b8b
     $param="socid=".$object->id;
     if ($search_status != '') $param.='&amp;search_status='.$search_status;
     if ($search_name != '') $param.='&amp;search_name='.urlencode($search_name);
 
-<<<<<<< HEAD
-    print '<form method="GET" action="'.$_SERVER["PHP_SELF"].'" name="formfilter">';
-    print '<input type="hidden" name="socid" value="'.$object->id.'">';
-    print '<input type="hidden" name="sortorder" value="'.$sortorder.'">';
-    print '<input type="hidden" name="sortfield" value="'.$sortfield.'">';
-
-=======
->>>>>>> 6e5f3b8b
     $colspan=9;
     print '<tr class="liste_titre">';
     print_liste_field_titre($langs->trans("Name"),$_SERVER["PHP_SELF"],"p.lastname","",$param,'',$sortfield,$sortorder);
@@ -590,19 +578,14 @@
     print_liste_field_titre($langs->trans("EMail"),$_SERVER["PHP_SELF"],"p.email","",$param,'',$sortfield,$sortorder);
     if (! empty($conf->skype->enabled))
     {
-<<<<<<< HEAD
-    	$colspan++;
-    	print '<td>'.$langs->trans("Skype").'</td>';
-=======
-      $colspan++;
-      print '<td>'.$langs->trans("Skype").'</td>';
->>>>>>> 6e5f3b8b
+		$colspan++;
+		print '<td>'.$langs->trans("Skype").'</td>';
     }
     print_liste_field_titre($langs->trans("Status"),$_SERVER["PHP_SELF"],"p.statut","",$param,'',$sortfield,$sortorder);
     // Copy to clipboard
     print "<td>&nbsp;</td>";
     // Add to agenda
-    if (! empty($conf->agenda->enabled) && $user->rights->agenda->myactions->create)
+    if (! empty($conf->agenda->enabled) && ! empty($user->rights->agenda->myactions->create))
     {
     	$colspan++;
         print '<td>&nbsp;</td>';
@@ -618,37 +601,21 @@
     print '</td>';
 
     print '<td>&nbsp;</td>';
-<<<<<<< HEAD
-     print '<td>&nbsp;</td>';
-
-=======
->>>>>>> 6e5f3b8b
     print '<td>&nbsp;</td>';
 
     print '<td>&nbsp;</td>';
 
     print '<td>&nbsp;</td>';
-<<<<<<< HEAD
-    if (! empty($conf->skype->enabled))
-    {
-    	$colspan++;
-    	print '<td>&nbsp;</td>';
-    }
-    
-    // Status
-    print '<td class="liste_titre">';
-=======
 
     print '<td>&nbsp;</td>';
     if (! empty($conf->skype->enabled))
     {
-      $colspan++;
-      print '<td>&nbsp;</td>';
+		$colspan++;
+		print '<td>&nbsp;</td>';
     }
 
     // Status
     print '<td class="liste_titre maxwidthonsmartphone">';
->>>>>>> 6e5f3b8b
     print $form->selectarray('search_status', array('0'=>$langs->trans('ActivityCeased'),'1'=>$langs->trans('InActivity')),$search_status);
     print '</td>';
 
