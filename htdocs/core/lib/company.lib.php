--- conflicted
+++ resolved
@@ -41,13 +41,9 @@
  */
 function societe_prepare_head(Societe $object)
 {
-<<<<<<< HEAD
-	global $db, $langs, $conf, $user, $hookmanager;
-=======
 	global $db, $langs, $conf, $user;
 	global $hookmanager;
 
->>>>>>> ed7fd099
 	$h = 0;
 	$head = array();
 
