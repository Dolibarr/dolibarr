<?php
/* Copyright (C) 2006-2011	Laurent Destailleur		<eldy@users.sourceforge.net>
 * Copyright (C) 2006		Rodolphe Quiedeville	<rodolphe@quiedeville.org>
 * Copyright (C) 2007		Patrick Raguin			<patrick.raguin@gmail.com>
 * Copyright (C) 2010-2012	Regis Houssin			<regis.houssin@capnetworks.com>
 * Copyright (C) 2013       Florian Henry		  	<florian.henry@open-concept.pro>
 * Copyright (C) 2013       Juanjo Menent		  	<jmenent@2byte.es>
 * Copyright (C) 2013       Christophe Battarel		<contact@altairis.fr>
 *  *
 * This program is free software; you can redistribute it and/or modify
 * it under the terms of the GNU General Public License as published by
 * the Free Software Foundation; either version 3 of the License, or
 * (at your option) any later version.
 *
 * This program is distributed in the hope that it will be useful,
 * but WITHOUT ANY WARRANTY; without even the implied warranty of
 * MERCHANTABILITY or FITNESS FOR A PARTICULAR PURPOSE.  See the
 * GNU General Public License for more details.
 *
 * You should have received a copy of the GNU General Public License
 * along with this program. If not, see <http://www.gnu.org/licenses/>.
 * or see http://www.gnu.org/
 */

/**
 *	\file       htdocs/core/lib/company.lib.php
 *	\brief      Ensemble de fonctions de base pour le module societe
 *	\ingroup    societe
 */

/**
 * Return array of tabs to used on pages for third parties cards.
 *
 * @param 	Object	$object		Object company shown
 * @return 	array				Array of tabs
 */
function societe_prepare_head($object)
{
    global $langs, $conf, $user;
    $h = 0;
    $head = array();

    $head[$h][0] = DOL_URL_ROOT.'/societe/soc.php?socid='.$object->id;
    $head[$h][1] = $langs->trans("Card");
    $head[$h][2] = 'card';
    $h++;

    if ($object->client==1 || $object->client==2 || $object->client==3)
    {
        $head[$h][0] = DOL_URL_ROOT.'/comm/fiche.php?socid='.$object->id;
        $head[$h][1] = '';
        if (empty($conf->global->SOCIETE_DISABLE_PROSPECTS) && ($object->client==2 || $object->client==3)) $head[$h][1] .= $langs->trans("Prospect");
        if (empty($conf->global->SOCIETE_DISABLE_PROSPECTS) && empty($conf->global->SOCIETE_DISABLE_CUSTOMERS) && $object->client==3) $head[$h][1] .= '/';
        if (empty($conf->global->SOCIETE_DISABLE_CUSTOMERS) && ($object->client==1 || $object->client==3)) $head[$h][1] .= $langs->trans("Customer");
        $head[$h][2] = 'customer';
        $h++;
    }
    if (! empty($conf->fournisseur->enabled) && $object->fournisseur && ! empty($user->rights->fournisseur->lire))
    {
        $head[$h][0] = DOL_URL_ROOT.'/fourn/fiche.php?socid='.$object->id;
        $head[$h][1] = $langs->trans("Supplier");
        $head[$h][2] = 'supplier';
        $h++;
    }

	if (($object->localtax1_assuj || $object->localtax2_assuj) && (isset($conf->global->MAIN_FEATURES_LEVEL) && $conf->global->MAIN_FEATURES_LEVEL > 0) )
	{
		$head[$h][0] = DOL_URL_ROOT.'/societe/localtaxes.php?socid='.$object->id;
		$head[$h][1] = $langs->trans("LocalTaxes");
		$head[$h][2] = 'localtaxes';
		$h++;
	}

    if (! empty($conf->agenda->enabled) && (!empty($user->rights->agenda->myactions->read) || !empty($user->rights->agenda->allactions->read) ))
     {
    	$head[$h][0] = DOL_URL_ROOT.'/societe/agenda.php?socid='.$object->id;
    	$head[$h][1] = $langs->trans("Agenda");
    	$head[$h][2] = 'agenda';
    	$h++;
    }
    //show categorie tab
    if (! empty($conf->categorie->enabled)  && ! empty($user->rights->categorie->lire))
    {
        $type = 2;
        if ($object->fournisseur) $type = 1;
        $head[$h][0] = DOL_URL_ROOT.'/categories/categorie.php?socid='.$object->id."&type=".$type;
        $head[$h][1] = $langs->trans('Categories');
        $head[$h][2] = 'category';
        $h++;
    }

    // Show more tabs from modules
    // Entries must be declared in modules descriptor with line
    // $this->tabs = array('entity:+tabname:Title:@mymodule:/mymodule/mypage.php?id=__ID__');   to add new tab
    // $this->tabs = array('entity:-tabname:Title:@mymodule:/mymodule/mypage.php?id=__ID__');   to remove a tab
    complete_head_from_modules($conf,$langs,$object,$head,$h,'thirdparty');

    if ($user->societe_id == 0)
    {
        if (! empty($conf->commande->enabled) || ! empty($conf->propal->enabled) || ! empty($conf->facture->enabled) || ! empty($conf->fournisseur->enabled))
        {
	        $head[$h][0] = DOL_URL_ROOT.'/societe/consumption.php?socid='.$object->id;
	        $head[$h][1] = $langs->trans("Referers");
	        $head[$h][2] = 'consumption';
	        $h++;
        }

        // Notifications
        if (! empty($conf->notification->enabled))
        {
        	$head[$h][0] = DOL_URL_ROOT.'/societe/notify/fiche.php?socid='.$object->id;
        	$head[$h][1] = $langs->trans("Notifications");
        	$head[$h][2] = 'notify';
        	$h++;
        }

		// Notes
        $nbNote = 0;
        if(!empty($object->note_private)) $nbNote++;
		if(!empty($object->note_public)) $nbNote++;
        $head[$h][0] = DOL_URL_ROOT.'/societe/note.php?id='.$object->id;
        $head[$h][1] = $langs->trans("Note");
		if($nbNote > 0) $head[$h][1].= ' ('.$nbNote.')';
        $head[$h][2] = 'note';
        $h++;

        // Attached files
        require_once DOL_DOCUMENT_ROOT.'/core/lib/files.lib.php';
        $upload_dir = $conf->societe->dir_output . "/" . $object->id;
        $nbFiles = count(dol_dir_list($upload_dir));
        $head[$h][0] = DOL_URL_ROOT.'/societe/document.php?socid='.$object->id;
        $head[$h][1] = $langs->trans("Documents");
		if($nbFiles > 0) $head[$h][1].= ' ('.$nbFiles.')';
        $head[$h][2] = 'document';
        $h++;
    }

    // Log
    $head[$h][0] = DOL_URL_ROOT.'/societe/info.php?socid='.$object->id;
    $head[$h][1] = $langs->trans("Info");
    $head[$h][2] = 'info';
    $h++;

    complete_head_from_modules($conf,$langs,$object,$head,$h,'thirdparty','remove');

    return $head;
}


/**
 * Return array of tabs to used on page
 *
 * @param	Object	$object		Object for tabs
 * @return	array				Array of tabs
 */
function societe_prepare_head2($object)
{
    global $langs, $conf, $user;
    $h = 0;
    $head = array();

    $head[$h][0] = DOL_URL_ROOT.'/societe/soc.php?socid='.$object->id;
    $head[$h][1] = $langs->trans("Card");
    $head[$h][2] = 'company';
    $h++;

    if (empty($conf->global->SOCIETE_DISABLE_BANKACCOUNT))
    {
	    $head[$h][0] = DOL_URL_ROOT .'/societe/rib.php?socid='.$object->id;
	    $head[$h][1] = $langs->trans("BankAccount")." $account->number";
	    $head[$h][2] = 'rib';
	    $h++;
    }

    $head[$h][0] = 'commerciaux.php?socid='.$object->id;
    $head[$h][1] = $langs->trans("SalesRepresentative");
    $head[$h][2] = 'salesrepresentative';
    $h++;

    return $head;
}



/**
 *  Return array head with list of tabs to view object informations.
 *
 *  @param	Object	$object		Thirdparty
 *  @return	array   	        head array with tabs
 */
function societe_admin_prepare_head($object)
{
    global $langs, $conf, $user;

    $h = 0;
    $head = array();

    $head[$h][0] = DOL_URL_ROOT.'/societe/admin/societe.php';
    $head[$h][1] = $langs->trans("Miscellaneous");
    $head[$h][2] = 'general';
    $h++;

    // Show more tabs from modules
    // Entries must be declared in modules descriptor with line
    // $this->tabs = array('entity:+tabname:Title:@mymodule:/mymodule/mypage.php?id=__ID__');   to add new tab
    // $this->tabs = array('entity:-tabname:Title:@mymodule:/mymodule/mypage.php?id=__ID__');   to remove a tab
    complete_head_from_modules($conf,$langs,$object,$head,$h,'company_admin');

    $head[$h][0] = DOL_URL_ROOT.'/societe/admin/societe_extrafields.php';
    $head[$h][1] = $langs->trans("ExtraFieldsThirdParties");
    $head[$h][2] = 'attributes';
    $h++;

    $head[$h][0] = DOL_URL_ROOT.'/societe/admin/contact_extrafields.php';
    $head[$h][1] = $langs->trans("ExtraFieldsContacts");
    $head[$h][2] = 'attributes_contacts';
    $h++;

    complete_head_from_modules($conf,$langs,$object,$head,$h,'company_admin','remove');

    return $head;
}



/**
 *    Return country label, code or id from an id, code or label
 *
 *    @param      int		$searchkey      Id or code of country to search
 *    @param      int		$withcode   	'0'=Return label,
 *    										'1'=Return code + label,
 *    										'2'=Return code from id,
 *    										'3'=Return id from code,
 * 	   										'all'=Return array('id'=>,'code'=>,'label'=>)
 *    @param      DoliDB	$dbtouse       	Database handler (using in global way may fail because of conflicts with some autoload features)
 *    @param      Translate	$outputlangs	Langs object for output translation
 *    @param      int		$entconv       	0=Return value without entities and not converted to output charset, 1=Ready for html output
 *    @param      int		$searchlabel    Label of country to search (warning: searching on label is not reliable)
 *    @return     mixed       				String with country code or translated country name or Array('id','code','label')
 */
function getCountry($searchkey,$withcode='',$dbtouse=0,$outputlangs='',$entconv=1,$searchlabel='')
{
    global $db,$langs;

    // Check parameters
    if (empty($searchkey) && empty($searchlabel))
    {
    	if ($withcode === 'all') return array('id'=>'','code'=>'','label'=>'');
    	else return '';
    }
    if (! is_object($dbtouse)) $dbtouse=$db;
    if (! is_object($outputlangs)) $outputlangs=$langs;

    $sql = "SELECT rowid, code, libelle FROM ".MAIN_DB_PREFIX."c_pays";
    if (is_numeric($searchkey)) $sql.= " WHERE rowid=".$searchkey;
    elseif (! empty($searchkey)) $sql.= " WHERE code='".$db->escape($searchkey)."'";
    else $sql.= " WHERE libelle='".$db->escape($searchlabel)."'";

    dol_syslog("Company.lib::getCountry sql=".$sql);
    $resql=$dbtouse->query($sql);
    if ($resql)
    {
        $obj = $dbtouse->fetch_object($resql);
        if ($obj)
        {
            $label=((! empty($obj->libelle) && $obj->libelle!='-')?$obj->libelle:'');
            if (is_object($outputlangs))
            {
                $outputlangs->load("dict");
                if ($entconv) $label=($obj->code && ($outputlangs->trans("Country".$obj->code)!="Country".$obj->code))?$outputlangs->trans("Country".$obj->code):$label;
                else $label=($obj->code && ($outputlangs->transnoentitiesnoconv("Country".$obj->code)!="Country".$obj->code))?$outputlangs->transnoentitiesnoconv("Country".$obj->code):$label;
            }
            if ($withcode == 1) return $label?"$obj->code - $label":"$obj->code";
            else if ($withcode == 2) return $obj->code;
            else if ($withcode == 3) return $obj->rowid;
            else if ($withcode === 'all') return array('id'=>$obj->rowid,'code'=>$obj->code,'label'=>$label);
            else return $label;
        }
        else
        {
            return 'NotDefined';
        }
        $dbtouse->free($resql);
    }
    else dol_print_error($dbtouse,'');
    return 'Error';
}

/**
 *    Return state translated from an id. Return value is always utf8 encoded and without entities.
 *
 *    @param	int			$id         	id of state (province/departement)
 *    @param    int			$withcode   	'0'=Return label,
 *    										'1'=Return string code + label,
 *    						  				'2'=Return code,
 *    						  				'all'=return array('id'=>,'code'=>,'label'=>)
 *    @param	DoliDB		$dbtouse		Database handler (using in global way may fail because of conflicts with some autoload features)
 *    @return   string      				String with state code or state name (Return value is always utf8 encoded and without entities)
 */
function getState($id,$withcode='',$dbtouse=0)
{
    global $db,$langs;

    if (! is_object($dbtouse)) $dbtouse=$db;

    $sql = "SELECT rowid, code_departement as code, nom as label FROM ".MAIN_DB_PREFIX."c_departements";
    $sql.= " WHERE rowid=".$id;

    dol_syslog("Company.lib::getState sql=".$sql);
    $resql=$dbtouse->query($sql);
    if ($resql)
    {
        $obj = $dbtouse->fetch_object($resql);
        if ($obj)
        {
            $label=$obj->label;
            if ($withcode == '1') return $label=$obj->code?"$obj->code":"$obj->code - $label";
            else if ($withcode == '2') return $label=$obj->code;
            else if ($withcode == 'all') return array('id'=>$obj->rowid,'code'=>$obj->code,'label'=>$label);
            else return $label;
        }
        else
        {
            return $langs->trans("NotDefined");
        }
    }
    else dol_print_error($dbtouse,'');
}

/**
 *    Retourne le nom traduit ou code+nom d'une devise
 *
 *    @param      string	$code_iso       Code iso de la devise
 *    @param      int		$withcode       '1'=affiche code + nom
 *    @return     string     			    Nom traduit de la devise
 */
function currency_name($code_iso,$withcode='')
{
    global $langs,$db;

    // Si il existe une traduction, on peut renvoyer de suite le libelle
    if ($langs->trans("Currency".$code_iso)!="Currency".$code_iso)
    {
        return $langs->trans("Currency".$code_iso);
    }

    // Si pas de traduction, on consulte le libelle par defaut en table
    $sql = "SELECT label FROM ".MAIN_DB_PREFIX."c_currencies";
    $sql.= " WHERE code_iso='".$code_iso."'";

    $resql=$db->query($sql);
    if ($resql)
    {
        $num = $db->num_rows($resql);

        if ($num)
        {
            $obj = $db->fetch_object($resql);
            $label=($obj->label!='-'?$obj->label:'');
            if ($withcode) return ($label==$code_iso)?"$code_iso":"$code_iso - $label";
            else return $label;
        }
        else
        {
            return $code_iso;
        }

    }
}

/**
 *    Retourne le nom traduit de la forme juridique
 *
 *    @param      string	$code       Code de la forme juridique
 *    @return     string     			Nom traduit du pays
 */
function getFormeJuridiqueLabel($code)
{
    global $db,$langs;

    if (! $code) return '';

    $sql = "SELECT libelle FROM ".MAIN_DB_PREFIX."c_forme_juridique";
    $sql.= " WHERE code='$code'";

    dol_syslog("Company.lib::getFormeJuridiqueLabel sql=".$sql);
    $resql=$db->query($sql);
    if ($resql)
    {
        $num = $db->num_rows($resql);

        if ($num)
        {
            $obj = $db->fetch_object($resql);
            $label=($obj->libelle!='-' ? $obj->libelle : '');
            return $label;
        }
        else
        {
            return $langs->trans("NotDefined");
        }

    }
}



/**
 * 		Show html area for list of projects
 *
 *		@param	Conf		$conf			Object conf
 * 		@param	Translate	$langs			Object langs
 * 		@param	DoliDB		$db				Database handler
 * 		@param	Object		$object			Third party object
 *      @param  string		$backtopage		Url to go once contact is created
 *      @return	void
 */
function show_projects($conf,$langs,$db,$object,$backtopage='')
{
    global $user;
    global $bc;

    $i = -1 ;

    if (! empty($conf->projet->enabled) && $user->rights->projet->lire)
    {
        $langs->load("projects");

        $buttoncreate='';
        if (! empty($conf->projet->enabled) && $user->rights->projet->creer)
        {
            //$buttoncreate='<a class="butAction" href="'.DOL_URL_ROOT.'/projet/fiche.php?socid='.$object->id.'&action=create&amp;backtopage='.urlencode($backtopage).'">'.$langs->trans("AddProject").'</a>';
			$buttoncreate='<a class="addnewrecord" href="'.DOL_URL_ROOT.'/projet/fiche.php?socid='.$object->id.'&amp;action=create&amp;backtopage='.urlencode($backtopage).'">'.$langs->trans("AddProject");
			if (empty($conf->dol_optimize_smallscreen)) $buttoncreate.=' '.img_picto($langs->trans("AddProject"),'filenew');
			$buttoncreate.='</a>'."\n";
        }

        print "\n";
        print_fiche_titre($langs->trans("ProjectsDedicatedToThisThirdParty"),$buttoncreate,'');
        print "\n".'<table class="noborder" width=100%>';

        $sql  = "SELECT p.rowid,p.title,p.ref,p.public, p.dateo as do, p.datee as de";
        $sql .= " FROM ".MAIN_DB_PREFIX."projet as p";
        $sql .= " WHERE p.fk_soc = ".$object->id;
        $sql .= " ORDER BY p.dateo DESC";

        $result=$db->query($sql);
        if ($result)
        {
            $num = $db->num_rows($result);

            print '<tr class="liste_titre">';
            print '<td>'.$langs->trans("Ref").'</td><td>'.$langs->trans("Name").'</td><td align="center">'.$langs->trans("DateStart").'</td><td align="center">'.$langs->trans("DateEnd").'</td>';
            print '</tr>';

            if ($num > 0)
            {
                require_once DOL_DOCUMENT_ROOT.'/projet/class/project.class.php';

                $projectstatic = new Project($db);

                $i=0;
                $var=true;
                while ($i < $num)
                {
                    $obj = $db->fetch_object($result);
                    $projectstatic->fetch($obj->rowid);

                    // To verify role of users
                    $userAccess = $projectstatic->restrictedProjectArea($user);

                    if ($user->rights->projet->lire && $userAccess > 0)
                    {
                        $var = !$var;
                        print "<tr ".$bc[$var].">";

                        // Ref
                        print '<td><a href="'.DOL_URL_ROOT.'/projet/fiche.php?id='.$obj->rowid.'">'.img_object($langs->trans("ShowProject"),($obj->public?'projectpub':'project'))." ".$obj->ref.'</a></td>';
                        // Label
                        print '<td>'.$obj->title.'</td>';
                        // Date start
                        print '<td align="center">'.dol_print_date($db->jdate($obj->do),"day").'</td>';
                        // Date end
                        print '<td align="center">'.dol_print_date($db->jdate($obj->de),"day").'</td>';

                        print '</tr>';
                    }
                    $i++;
                }
            }
            else
            {
                print '<tr><td colspan="3">'.$langs->trans("None").'</td></tr>';
            }
            $db->free($result);
        }
        else
        {
            dol_print_error($db);
        }
        print "</table>";

        print "<br>\n";
    }

    return $i;
}


/**
 * 		Show html area for list of contacts
 *
 *		@param	Conf		$conf		Object conf
 * 		@param	Translate	$langs		Object langs
 * 		@param	DoliDB		$db			Database handler
 * 		@param	Object		$object		Third party object
 *      @param  string		$backtopage	Url to go once contact is created
 *      @return	void
 */
function show_contacts($conf,$langs,$db,$object,$backtopage='')
{
    global $user,$conf;
    global $bc;

    $form= new Form($db);
    
    $sortfield = GETPOST("sortfield",'alpha');
    $sortorder = GETPOST("sortorder",'alpha');
    $search_status		= GETPOST("search_status",'int');
    if ($search_status=='') $search_status=1; // always display activ customer first
    $search_name = GETPOST("search_name",'alpha');
    
    if (! $sortorder) $sortorder="ASC";
    if (! $sortfield) $sortfield="p.lastname";
    
    $i=-1;

    $contactstatic = new Contact($db);

    if (! empty($conf->clicktodial->enabled))
    {
        $user->fetch_clicktodial(); // lecture des infos de clicktodial
    }

    $buttoncreate='';
    if ($user->rights->societe->contact->creer)
    {
    	$addcontact = (! empty($conf->global->SOCIETE_ADDRESSES_MANAGEMENT) ? $langs->trans("AddContact") : $langs->trans("AddContactAddress"));
		$buttoncreate='<a class="addnewrecord" href="'.DOL_URL_ROOT.'/contact/fiche.php?socid='.$object->id.'&amp;action=create&amp;backtopage='.urlencode($backtopage).'">'.$addcontact;
		if (empty($conf->dol_optimize_smallscreen)) $buttoncreate.=' '.img_picto($addcontact,'filenew');
		$buttoncreate.='</a>'."\n";
    }

    print "\n";

    $title = (! empty($conf->global->SOCIETE_ADDRESSES_MANAGEMENT) ? $langs->trans("ContactsForCompany") : $langs->trans("ContactsAddressesForCompany"));
    print_fiche_titre($title,$buttoncreate,'');

    print "\n".'<table class="noborder" width="100%">'."\n";

    
    $param="socid=".$object->id;
    if ($search_status != '') $param.='&amp;search_status='.$search_status;
    if ($search_name != '') $param.='&amp;search_name='.urlencode($search_name);
    
    print '<form method="GET" action="'.$_SERVER["PHP_SELF"].'" name="formfilter">';
    print '<input type="hidden" name="socid" value="'.$object->id.'">';
    print '<input type="hidden" name="sortorder" value="'.$sortorder.'">';
    print '<input type="hidden" name="sortfield" value="'.$sortfield.'">';
    
    $colspan=8;
    print '<tr class="liste_titre">';
<<<<<<< HEAD
    print_liste_field_titre($langs->trans("Name"),$_SERVER["PHP_SELF"],"p.lastname","",$param,'',$sortfield,$sortorder);
    print_liste_field_titre($langs->trans("Poste"),$_SERVER["PHP_SELF"],"p.poste","",$param,'',$sortfield,$sortorder);
    print_liste_field_titre($langs->trans("PhonePro"),$_SERVER["PHP_SELF"],"p.phone","",$param,'',$sortfield,$sortorder);
    print_liste_field_titre($langs->trans("PhoneMobile"),$_SERVER["PHP_SELF"],"p.phone_mobile","",$param,'',$sortfield,$sortorder);
    print_liste_field_titre($langs->trans("Fax"),$_SERVER["PHP_SELF"],"p.fax","",$param,'',$sortfield,$sortorder);
    print_liste_field_titre($langs->trans("EMail"),$_SERVER["PHP_SELF"],"p.email","",$param,'',$sortfield,$sortorder);
    print_liste_field_titre($langs->trans("Status"),$_SERVER["PHP_SELF"],"p.statut","",$param,'',$sortfield,$sortorder);
    if (! empty($conf->skype->enabled)) 
    { 
      $colspan++;
      print '<td>'.$langs->trans("Skype").'</td>';
=======
    print '<td>'.$langs->trans("Name").'</td>';
    print '<td>'.$langs->trans("Poste").'</td>';
    print '<td>'.$langs->trans("PhonePro").'</td>';
    print '<td>'.$langs->trans("PhoneMobile").'</td>';
    print '<td>'.$langs->trans("Fax").'</td>';
    print '<td>'.$langs->trans("EMail").'</td>';
    if (! empty($conf->skype->enabled))
    {
		$colspan++;
		print '<td>'.$langs->trans("Skype").'</td>';
>>>>>>> 588a30fa
    }
    print "<td>&nbsp;</td>";
    if (! empty($conf->agenda->enabled) && $user->rights->agenda->myactions->create)
    {
    	$colspan++;
        print '<td>&nbsp;</td>';
    }
    if ($user->rights->societe->contact->creer)
    {
    	$colspan++;
        print '<td>&nbsp;</td>';
    }
    print "</tr>";
    
    
    print '<tr class="liste_titre">';
    print '<td class="liste_titre">';
    print '<input type="text" class="flat" name="search_name" size="20" value="'.$search_name.'">';
    print '</td>';
    
    print '<td>&nbsp;</td>';
     print '<td>&nbsp;</td>';
    
    print '<td>&nbsp;</td>';
    
    print '<td>&nbsp;</td>';
    
     print '<td>&nbsp;</td>';
    
    print '<td class="liste_titre">';
    print $form->selectarray('search_status', array('0'=>$langs->trans('ActivityCeased'),'1'=>$langs->trans('InActivity')),$search_status);
    print '</td>';
    
    if (! empty($conf->skype->enabled)) 
    { 
      $colspan++;
      print '<td>&nbsp;</td>';
    }
    print "<td>&nbsp;</td>";
    if (! empty($conf->agenda->enabled) && $user->rights->agenda->myactions->create)
    {
    	$colspan++;
        print '<td>&nbsp;</td>';
    }
    
    print '<td class="liste_titre" align="right">';
    print '<input type="image" class="liste_titre" name="button_search" src="'.DOL_URL_ROOT.'/theme/'.$conf->theme.'/img/search.png" value="'.dol_escape_htmltag($langs->trans("Search")).'" title="'.dol_escape_htmltag($langs->trans("Search")).'">';
    print '</td>';
    
    print "</tr>";
    

    $sql = "SELECT p.rowid, p.lastname, p.firstname, p.fk_pays, p.poste, p.phone, p.phone_mobile, p.fax, p.email, p.skype, p.statut ";
    $sql .= ", p.civilite, p.address, p.zip, p.town";
    $sql .= " FROM ".MAIN_DB_PREFIX."socpeople as p";
    $sql .= " WHERE p.fk_soc = ".$object->id;
    if ($search_status!='') $sql .= " AND p.statut = ".$db->escape($search_status);
    if ($search_name)   $sql .= " AND (p.lastname LIKE '%".$db->escape(strtolower($search_name))."%' OR p.firstname LIKE '%".$db->escape(strtolower($search_name))."%')";
    $sql.= " ORDER BY $sortfield $sortorder";

    dol_syslog('core/lib/company.lib.php :: show_contacts sql='.$sql,LOG_DEBUG);
    $result = $db->query($sql);
    $num = $db->num_rows($result);

    if ($num)
    {
        $i=0;
        $var=true;

        while ($i < $num)
        {
            $obj = $db->fetch_object($result);

            $contactstatic->id = $obj->rowid;
            $contactstatic->statut = $obj->statut;
            $contactstatic->lastname = $obj->lastname;
            $contactstatic->firstname = $obj->firstname;
            $contactstatic->statut=$obj->statut;

            $var = !$var;
            print "<tr ".$bc[$var].">";

            print '<td>';
            print $contactstatic->getNomUrl(1);
            print '</td>';

            print '<td>'.$obj->poste.'</td>';

            $country_code = getCountry($obj->fk_pays, 'all');

            // Lien click to dial
            print '<td>';
            print dol_print_phone($obj->phone,$country_code['code'],$obj->rowid,$object->id,'AC_TEL');
            print '</td>';
            print '<td>';
            print dol_print_phone($obj->phone_mobile,$country_code['code'],$obj->rowid,$object->id,'AC_TEL');
            print '</td>';
            print '<td>';
            print dol_print_phone($obj->fax,$country_code['code'],$obj->rowid,$object->id,'AC_FAX');
            print '</td>';
            print '<td>';
            print dol_print_email($obj->email,$obj->rowid,$object->id,'AC_EMAIL');
            print '</td>';
            if (! empty($conf->skype->enabled))
            {
                print '<td>';
                print dol_print_skype($obj->skype,$obj->rowid,$object->id,'AC_SKYPE');
                print '</td>';
            }

<<<<<<< HEAD
			print '<td>';
            print $contactstatic->getLibStatut(3);
            print '</td>';
=======
            print '<td>'.$contactstatic->getLibStatut(5).'</td>';
>>>>>>> 588a30fa

			// copy in clipboard
			$coords = '';
			if (!empty($object->name))
				$coords .= addslashes($object->name)."<br />";
			if (!empty($obj->civilite))
				$coords .= addslashes($obj->civilite).' ';
			if (!empty($obj->firstname))
				$coords .= addslashes($obj->firstname).' ';
			if (!empty($obj->lastname))
				$coords .= addslashes($obj->lastname);
			$coords .= "<br />";
			if (!empty($obj->address))
			{
				$coords .= addslashes(dol_nl2br($obj->address,1,true))."<br />";
				if (!empty($obj->cp))
					$coords .= addslashes($obj->zip).' ';
				if (!empty($obj->ville))
					$coords .= addslashes($obj->town);
				if (!empty($obj->pays))
					$coords .= "<br />".addslashes($country_code['label']);
			}
			elseif (!empty($object->address))
			{
				$coords .= addslashes(dol_nl2br($object->address,1,true))."<br />";
				if (!empty($object->zip))
					$coords .= addslashes($object->zip).' ';
				if (!empty($object->town))
					$coords .= addslashes($object->town);
				if (!empty($object->country))
					$coords .= "<br />".addslashes($object->country);
			}
            print '<td align="center"><a href="#" onclick="return copyToClipboard(\''.$coords.'\');">';
            print img_picto($langs->trans("Address"), 'object_address.png');
            print '</a></td>';

            if (! empty($conf->agenda->enabled) && $user->rights->agenda->myactions->create)
            {
                print '<td align="center">';
                if (! empty($conf->global->AGENDA_USE_EVENT_TYPE))
                {
                	print '<a href="'.DOL_URL_ROOT.'/comm/action/fiche.php?action=create&actioncode=AC_RDV&contactid='.$obj->rowid.'&socid='.$object->id.'&backtopage='.urlencode($backtopage).'">';
                	print img_object($langs->trans("Rendez-Vous"),"action_rdv");
                	print '</a> ';
                }
                print '<a href="'.DOL_URL_ROOT.'/comm/action/fiche.php?action=create&actioncode=&contactid='.$obj->rowid.'&socid='.$object->id.'&backtopage='.urlencode($backtopage).'">';
                print img_object($langs->trans("Event"),"action");
                print '</a></td>';
            }


            if ($user->rights->societe->contact->creer)
            {
                print '<td align="right">';
                print '<a href="'.DOL_URL_ROOT.'/contact/fiche.php?action=edit&amp;id='.$obj->rowid.'&amp;backtopage='.urlencode($backtopage).'">';
                print img_edit();
                print '</a></td>';
            }


            print "</tr>\n";
            $i++;
        }
    }
    else
    {
        print "<tr ".$bc[$var].">";
        print '<td colspan="'.$colspan.'">'.$langs->trans("None").'</td>';
        print "</tr>\n";
    }
    print "\n</table>\n";

    print "<br>\n";
?>
<div id="dialog" title="<?php echo dol_escape_htmltag($langs->trans('Address')); ?>" style="display: none;">
</div>
<?php
	print '<script type="text/javascript">
			function copyToClipboard (text) {
			  text = text.replace(/<br \/>/g,"\n");
			  var newElem = "<textarea id=\"coords\" style=\"border: none; width: 90%; height: 120px;\">"+text+"</textarea><br/><br/>'.$langs->trans('HelpCopyToClipboard').'";
			  $("#dialog").html(newElem);
			  $( "#dialog" ).dialog();
			  $("#coords").select();
			  return false;
			}
	</script>';

    return $i;
}

/**
 * 		Show html area for list of addresses
 *
 *		@param	Conf		$conf		Object conf
 * 		@param	Translate	$langs		Object langs
 * 		@param	DoliDB		$db			Database handler
 * 		@param	Object		$object		Third party object
 *      @param  string		$backtopage	Url to go once address is created
 *      @return	void
 */
function show_addresses($conf,$langs,$db,$object,$backtopage='')
{
	global $user;
	global $bc;

	require_once DOL_DOCUMENT_ROOT.'/societe/class/address.class.php';

	$addressstatic = new Address($db);
	$num = $addressstatic->fetch_lines($object->id);

	$buttoncreate='';
	if ($user->rights->societe->creer)
	{
		$buttoncreate='<a class="addnewrecord" href="'.DOL_URL_ROOT.'/comm/address.php?socid='.$object->id.'&amp;action=create&amp;backtopage='.urlencode($backtopage).'">'.$langs->trans("AddAddress").' '.img_picto($langs->trans("AddAddress"),'filenew').'</a>'."\n";
	}

	print "\n";
	print_fiche_titre($langs->trans("AddressesForCompany"),$buttoncreate,'');

	print "\n".'<table class="noborder" width="100%">'."\n";

	print '<tr class="liste_titre"><td>'.$langs->trans("Label").'</td>';
	print '<td>'.$langs->trans("CompanyName").'</td>';
	print '<td>'.$langs->trans("Town").'</td>';
	print '<td>'.$langs->trans("Country").'</td>';
	print '<td>'.$langs->trans("Phone").'</td>';
	print '<td>'.$langs->trans("Fax").'</td>';
	print "<td>&nbsp;</td>";
	print "</tr>";

	if ($num > 0)
	{
		$var=true;

		foreach ($addressstatic->lines as $address)
		{
			$var = !$var;

			print "<tr ".$bc[$var].">";

			print '<td>';
			$addressstatic->id = $address->id;
			$addressstatic->label = $address->label;
			print $addressstatic->getNomUrl(1);
			print '</td>';

			print '<td>'.$address->name.'</td>';

			print '<td>'.$address->town.'</td>';

			$img=picto_from_langcode($address->country_code);
			print '<td>'.($img?$img.' ':'').$address->country.'</td>';

			// Lien click to dial
			print '<td>';
			print dol_print_phone($address->phone,$address->country_code,$address->id,$object->id,'AC_TEL');
			print '</td>';
			print '<td>';
			print dol_print_phone($address->fax,$address->country_code,$address->id,$object->id,'AC_FAX');
			print '</td>';

			if ($user->rights->societe->creer)
			{
				print '<td align="right">';
				print '<a href="'.DOL_URL_ROOT.'/comm/address.php?action=edit&amp;id='.$address->id.'&amp;socid='.$object->id.'&amp;backtopage='.urlencode($backtopage).'">';
				print img_edit();
				print '</a></td>';
			}

			print "</tr>\n";
		}
	}
	else
	{
		//print "<tr ".$bc[$var].">";
		//print '<td>'.$langs->trans("NoAddressYetDefined").'</td>';
		//print "</tr>\n";
	}
	print "\n</table>\n";

	print "<br>\n";

	return $num;
}

/**
 *    	Show html area with actions to do
 *
 * 		@param	Conf		$conf		Object conf
 * 		@param	Translate	$langs		Object langs
 * 		@param	DoliDB		$db			Object db
 * 		@param	Object		$object		Object third party or member
 * 		@param	Contact		$objcon		Object contact
 *      @param  int			$noprint	Return string but does not output it
 *      @return	mixed					Return html part or void if noprint is 1
 */
function show_actions_todo($conf,$langs,$db,$object,$objcon='',$noprint=0)
{
    global $bc,$user;

    // Check parameters
    if (! is_object($object)) dol_print_error('','BadParameter');

    $now=dol_now('tzuser');
    $out='';

    if (! empty($conf->agenda->enabled))
    {
        require_once DOL_DOCUMENT_ROOT.'/comm/action/class/actioncomm.class.php';
        $actionstatic=new ActionComm($db);
        $userstatic=new User($db);
        $contactstatic = new Contact($db);

        $out.="\n";
        $out.='<table width="100%" class="noborder">';
        $out.='<tr class="liste_titre">';
        $out.='<td colspan="2">';
        if (get_class($object) == 'Societe') $out.='<a href="'.DOL_URL_ROOT.'/comm/action/listactions.php?socid='.$object->id.'&amp;status=todo">';
        $out.=$langs->trans("ActionsToDoShort");
        if (get_class($object) == 'Societe') $out.='</a>';
        $out.='</td>';
        $out.='<td colspan="5" align="right">';
		$permok=$user->rights->agenda->myactions->create;
        if (($object->id || $objcon->id) && $permok)
		{
            $out.='<a href="'.DOL_URL_ROOT.'/comm/action/fiche.php?action=create';
            if (get_class($object) == 'Societe') $out.='&amp;socid='.$object->id;
            $out.=(! empty($objcon->id)?'&amp;contactid='.$objcon->id:'').'&amp;backtopage=1&amp;percentage=-1">';
    		$out.=$langs->trans("AddAnAction").' ';
    		$out.=img_picto($langs->trans("AddAnAction"),'filenew');
    		$out.="</a>";
		}
        $out.='</td>';
        $out.='</tr>';

        $sql = "SELECT a.id, a.label,";
        $sql.= " a.datep as dp,";
        $sql.= " a.datea as da,";
        $sql.= " a.percent,";
        $sql.= " a.fk_user_author, a.fk_contact,";
        $sql.= " a.fk_element, a.elementtype,";
        $sql.= " c.code as acode, c.libelle,";
        $sql.= " u.login, u.rowid";
        if (get_class($object) == 'Adherent') $sql.= ", m.lastname, m.firstname";
        if (get_class($object) == 'Societe')  $sql.= ", sp.lastname, sp.firstname";
        $sql.= " FROM ".MAIN_DB_PREFIX."c_actioncomm as c, ".MAIN_DB_PREFIX."user as u, ".MAIN_DB_PREFIX."actioncomm as a";
        if (get_class($object) == 'Adherent') $sql.= ", ".MAIN_DB_PREFIX."adherent as m";
        if (get_class($object) == 'Societe')  $sql.= " LEFT JOIN ".MAIN_DB_PREFIX."socpeople as sp ON a.fk_contact = sp.rowid";
        $sql.= " WHERE u.rowid = a.fk_user_author";
        $sql.= " AND a.entity IN (".getEntity('agenda', 1).")";
        if (get_class($object) == 'Adherent') {
        	$sql.= " AND a.fk_element = m.rowid AND a.elementtype = 'member'";
        	if (! empty($object->id))
        		$sql.= " AND a.fk_element = ".$object->id;
        }
        if (get_class($object) == 'Societe'  && $object->id) $sql.= " AND a.fk_soc = ".$object->id;
        if (! empty($objcon->id)) $sql.= " AND a.fk_contact = ".$objcon->id;
        $sql.= " AND c.id=a.fk_action";
        $sql.= " AND ((a.percent >= 0 AND a.percent < 100) OR (a.percent = -1 AND a.datep > '".$db->idate($now)."'))";
        $sql.= " ORDER BY a.datep DESC, a.id DESC";

        dol_syslog("company.lib::show_actions_todo sql=".$sql);
        $result=$db->query($sql);
        if ($result)
        {
            $i = 0 ;
            $num = $db->num_rows($result);
            $var=true;

            if ($num)
            {
                while ($i < $num)
                {
                    $var = !$var;

                    $obj = $db->fetch_object($result);

                    $datep=$db->jdate($obj->dp);

                    $out.="<tr ".$bc[$var].">";

                    $out.='<td width="120" align="left" class="nowrap">'.dol_print_date($datep,'dayhour')."</td>\n";

                    // Picto warning
                    $out.='<td width="16">';
                    if ($obj->percent >= 0 && $datep && $datep < ($now - ($conf->global->MAIN_DELAY_ACTIONS_TODO *60*60*24)) ) $out.=' '.img_warning($langs->trans("Late"));
                    else $out.='&nbsp;';
                    $out.='</td>';

                    $actionstatic->type_code=$obj->acode;
                    $transcode=$langs->trans("Action".$obj->acode);
                    $libelle=($transcode!="Action".$obj->acode?$transcode:$obj->libelle);
                    //$actionstatic->libelle=$libelle;
                    $actionstatic->libelle=$obj->label;
                    $actionstatic->id=$obj->id;
                    //$out.='<td width="140">'.$actionstatic->getNomUrl(1,16).'</td>';

                    // Title of event
                    //$out.='<td colspan="2">'.dol_trunc($obj->label,40).'</td>';
                    $out.='<td colspan="2">'.$actionstatic->getNomUrl(1,40).'</td>';

                    // Contact pour cette action
                    if (empty($objcon->id) && $obj->fk_contact > 0)
                    {
                        $contactstatic->lastname=$obj->lastname;
                        $contactstatic->firstname=$obj->firstname;
                        $contactstatic->id=$obj->fk_contact;
                        $out.='<td width="120">'.$contactstatic->getNomUrl(1,'',10).'</td>';
                    }
                    else
                    {
                        $out.='<td>&nbsp;</td>';
                    }

                    $out.='<td width="80" class="nowrap">';
                    $userstatic->id=$obj->fk_user_author;
                    $userstatic->login=$obj->login;
                    $out.=$userstatic->getLoginUrl(1);
                    $out.='</td>';

                    // Statut
                    $out.='<td class="nowrap" width="20">'.$actionstatic->LibStatut($obj->percent,3).'</td>';

                    $out.="</tr>\n";
                    $i++;
                }
            }
            else
            {
                // Aucun action a faire

            }
            $db->free($result);
        }
        else
        {
            dol_print_error($db);
        }
        $out.="</table>\n";

        $out.="<br>\n";
    }

    if ($noprint) return $out;
    else print $out;
}

/**
 *    	Show html area with actions done
 *
 * 		@param	Conf		$conf		Object conf
 * 		@param	Translate	$langs		Object langs
 * 		@param	DoliDB		$db			Object db
 * 		@param	Object		$object		Object third party or member
 * 		@param	Contact		$objcon		Object contact
 *      @param  int			$noprint    Return string but does not output it
 *      @return	mixed					Return html part or void if noprint is 1
 * TODO change function to be able to list event linked to an object.
 */
function show_actions_done($conf,$langs,$db,$object,$objcon='',$noprint=0)
{
    global $bc,$user;

    // Check parameters
    if (! is_object($object)) dol_print_error('','BadParameter');

    $out='';
    $histo=array();
    $numaction = 0 ;
    $now=dol_now('tzuser');

    if (! empty($conf->agenda->enabled))
    {
        // Recherche histo sur actioncomm
        $sql = "SELECT a.id, a.label,";
        $sql.= " a.datep as dp,";
        $sql.= " a.datep2 as dp2,";
        $sql.= " a.note, a.percent,";
        $sql.= " a.fk_element, a.elementtype,";
        $sql.= " a.fk_user_author, a.fk_contact,";
        $sql.= " c.code as acode, c.libelle,";
        $sql.= " u.login, u.rowid as user_id";
        if (get_class($object) == 'Adherent') $sql.= ", m.lastname, m.firstname";
        if (get_class($object) == 'Societe')  $sql.= ", sp.lastname, sp.firstname";
        $sql.= " FROM ".MAIN_DB_PREFIX."c_actioncomm as c, ".MAIN_DB_PREFIX."user as u, ".MAIN_DB_PREFIX."actioncomm as a";
        if (get_class($object) == 'Adherent') $sql.= ", ".MAIN_DB_PREFIX."adherent as m";
        if (get_class($object) == 'Societe')  $sql.= " LEFT JOIN ".MAIN_DB_PREFIX."socpeople as sp ON a.fk_contact = sp.rowid";
        $sql.= " WHERE u.rowid = a.fk_user_author";
        $sql.= " AND a.entity IN (".getEntity('agenda', 1).")";
        if (get_class($object) == 'Adherent') $sql.= " AND a.fk_element = m.rowid AND a.elementtype = 'member'";
        if (get_class($object) == 'Adherent' && $object->id) $sql.= " AND a.fk_element = ".$object->id;
        if (get_class($object) == 'Societe'  && $object->id) $sql.= " AND a.fk_soc = ".$object->id;
        if (is_object($objcon) && $objcon->id) $sql.= " AND a.fk_contact = ".$objcon->id;
        $sql.= " AND c.id=a.fk_action";
        $sql.= " AND (a.percent = 100 OR (a.percent = -1 AND a.datep <= '".$db->idate($now)."'))";
        $sql.= " ORDER BY a.datep DESC, a.id DESC";

        dol_syslog("company.lib::show_actions_done sql=".$sql, LOG_DEBUG);
        $resql=$db->query($sql);
        if ($resql)
        {
            $i = 0 ;
            $num = $db->num_rows($resql);
            $var=true;
            while ($i < $num)
            {
                $obj = $db->fetch_object($resql);
                $histo[$numaction]=array(
                		'type'=>'action',
                		'id'=>$obj->id,
                		'datestart'=>$db->jdate($obj->dp),
                		'date'=>$db->jdate($obj->dp2),
                		'note'=>$obj->label,
                		'percent'=>$obj->percent,
                		'acode'=>$obj->acode,
                		'libelle'=>$obj->libelle,
                		'userid'=>$obj->user_id,
                		'login'=>$obj->login,
                		'contact_id'=>$obj->fk_contact,
                		'lastname'=>$obj->lastname,
                		'firstname'=>$obj->firstname,
                		'fk_element'=>$obj->fk_element,
                		'elementtype'=>$obj->elementtype
                );
                $numaction++;
                $i++;
            }
        }
        else
        {
            dol_print_error($db);
        }
    }

    if (! empty($conf->mailing->enabled) && ! empty($objcon->email))
    {
        $langs->load("mails");

        // Recherche histo sur mailing
        $sql = "SELECT m.rowid as id, mc.date_envoi as da, m.titre as note, '100' as percentage,";
        $sql.= " 'AC_EMAILING' as acode,";
        $sql.= " u.rowid as user_id, u.login";	// User that valid action
        $sql.= " FROM ".MAIN_DB_PREFIX."mailing as m, ".MAIN_DB_PREFIX."mailing_cibles as mc, ".MAIN_DB_PREFIX."user as u";
        $sql.= " WHERE mc.email = '".$db->escape($objcon->email)."'";	// Search is done on email.
        $sql.= " AND mc.statut = 1";
        $sql.= " AND u.rowid = m.fk_user_valid";
        $sql.= " AND mc.fk_mailing=m.rowid";
        $sql.= " ORDER BY mc.date_envoi DESC, m.rowid DESC";

        dol_syslog("company.lib::show_actions_done sql=".$sql, LOG_DEBUG);
        $resql=$db->query($sql);
        if ($resql)
        {
            $i = 0 ;
            $num = $db->num_rows($resql);
            $var=true;
            while ($i < $num)
            {
                $obj = $db->fetch_object($resql);
                $histo[$numaction]=array(
                		'type'=>'mailing',
                		'id'=>$obj->id,
                		'date'=>$db->jdate($obj->da),
                		'note'=>$obj->note,
                		'percent'=>$obj->percentage,
                		'acode'=>$obj->acode,
                		'userid'=>$obj->user_id,
                		'login'=>$obj->login
				);
                $numaction++;
                $i++;
            }
	        $db->free($resql);
        }
        else
        {
            dol_print_error($db);
        }
    }


    if (! empty($conf->agenda->enabled) || (! empty($conf->mailing->enabled) && ! empty($objcon->email)))
    {
        require_once DOL_DOCUMENT_ROOT.'/comm/action/class/actioncomm.class.php';
        require_once DOL_DOCUMENT_ROOT.'/comm/propal/class/propal.class.php';
        require_once DOL_DOCUMENT_ROOT.'/commande/class/commande.class.php';
        require_once DOL_DOCUMENT_ROOT.'/compta/facture/class/facture.class.php';
        $actionstatic=new ActionComm($db);
        $userstatic=new User($db);
        $contactstatic = new Contact($db);

        // TODO uniformize
        $propalstatic=new Propal($db);
        $orderstatic=new Commande($db);
        $facturestatic=new Facture($db);

        $out.="\n";
        $out.='<table class="noborder" width="100%">';
        $out.='<tr class="liste_titre">';
        $out.='<td colspan="2">';
        if (get_class($object) == 'Societe') $out.='<a href="'.DOL_URL_ROOT.'/comm/action/listactions.php?socid='.$object->id.'&amp;status=done">';
        $out.=$langs->trans("ActionsDoneShort");
        if (get_class($object) == 'Societe') $out.='</a>';
        $out.='</td>';
        $out.='<td colspan="5" align="right">';
		$permok=$user->rights->agenda->myactions->create;
        if ((! empty($object->id) || ! empty($objcon->id)) && $permok)
		{
            $out.='<a href="'.DOL_URL_ROOT.'/comm/action/fiche.php?action=create';
            if (get_class($object) == 'Societe') $out.='&amp;socid='.$object->id;
            $out.=(! empty($objcon->id)?'&amp;contactid='.$objcon->id:'').'&amp;backtopage=1&amp;percentage=-1">';
    		$out.=$langs->trans("AddAnAction").' ';
    		$out.=img_picto($langs->trans("AddAnAction"),'filenew');
    		$out.="</a>";
		}
        $out.='</td>';
        $out.='</tr>';

        foreach ($histo as $key=>$value)
        {
            $var=!$var;
            $out.="<tr ".$bc[$var].">";

            // Champ date
            $out.='<td width="120" class="nowrap">';
            if ($histo[$key]['date']) $out.=dol_print_date($histo[$key]['date'],'dayhour');
            else if ($histo[$key]['datestart']) $out.=dol_print_date($histo[$key]['datestart'],'dayhour');
            $out.="</td>\n";

            // Picto
            $out.='<td width="16">&nbsp;</td>';

            // Action
            $out.='<td>';
            if (isset($histo[$key]['type']) && $histo[$key]['type']=='action')
            {
                $actionstatic->type_code=$histo[$key]['acode'];
                $transcode=$langs->trans("Action".$histo[$key]['acode']);
                $libelle=($transcode!="Action".$histo[$key]['acode']?$transcode:$histo[$key]['libelle']);
                //$actionstatic->libelle=$libelle;
                $actionstatic->libelle=$histo[$key]['note'];
                $actionstatic->id=$histo[$key]['id'];
                $out.=$actionstatic->getNomUrl(1,40);
            }
            if (isset($histo[$key]['type']) && $histo[$key]['type']=='mailing')
            {
                $out.='<a href="'.DOL_URL_ROOT.'/comm/mailing/fiche.php?id='.$histo[$key]['id'].'">'.img_object($langs->trans("ShowEMailing"),"email").' ';
                $transcode=$langs->trans("Action".$histo[$key]['acode']);
                $libelle=($transcode!="Action".$histo[$key]['acode']?$transcode:'Send mass mailing');
                $out.=dol_trunc($libelle,40);
            }
            $out.='</td>';

            // Title of event
            //$out.='<td>'.dol_trunc($histo[$key]['note'], 40).'</td>';

            // Objet lie
            // TODO uniformize
            $out.='<td>';
            if (isset($histo[$key]['elementtype']))
            {
            	if ($histo[$key]['elementtype'] == 'propal' && ! empty($conf->propal->enabled))
            	{
            		$propalstatic->ref=$langs->trans("ProposalShort");
            		$propalstatic->id=$histo[$key]['fk_element'];
            		$out.=$propalstatic->getNomUrl(1);
            	}
            	elseif ($histo[$key]['elementtype'] == 'commande' && ! empty($conf->commande->enabled))
            	{
            		$orderstatic->ref=$langs->trans("Order");
            		$orderstatic->id=$histo[$key]['fk_element'];
            		$out.=$orderstatic->getNomUrl(1);
            	}
            	elseif ($histo[$key]['elementtype'] == 'facture' && ! empty($conf->facture->enabled))
            	{
            		$facturestatic->ref=$langs->trans("Invoice");
            		$facturestatic->id=$histo[$key]['fk_element'];
            		$facturestatic->type=$histo[$key]['ftype'];
            		$out.=$facturestatic->getNomUrl(1,'compta');
            	}
            	else $out.='&nbsp;';
            }
            else $out.='&nbsp;';
            $out.='</td>';

            // Contact pour cette action
            if (! empty($objcon->id) && isset($histo[$key]['contact_id']) && $histo[$key]['contact_id'] > 0)
            {
                $contactstatic->lastname=$histo[$key]['lastname'];
                $contactstatic->firstname=$histo[$key]['firstname'];
                $contactstatic->id=$histo[$key]['contact_id'];
                $out.='<td width="120">'.$contactstatic->getNomUrl(1,'',10).'</td>';
            }
            else
            {
                $out.='<td>&nbsp;</td>';
            }

            // Auteur
            $out.='<td class="nowrap" width="80">';
            $userstatic->id=$histo[$key]['userid'];
            $userstatic->login=$histo[$key]['login'];
            $out.=$userstatic->getLoginUrl(1);
            $out.='</td>';

            // Statut
            $out.='<td class="nowrap" width="20">'.$actionstatic->LibStatut($histo[$key]['percent'],3).'</td>';

            $out.="</tr>\n";
            $i++;
        }
        $out.="</table>\n";
        $out.="<br>\n";
    }

    if ($noprint) return $out;
    else print $out;
}

/**
 * 		Show html area for list of subsidiaries
 *
 *		@param	Conf		$conf		Object conf
 * 		@param	Translate	$langs		Object langs
 * 		@param	DoliDB		$db			Database handler
 * 		@param	Societe		$object		Third party object
 * 		@return	void
 */
function show_subsidiaries($conf,$langs,$db,$object)
{
	global $user;
	global $bc;

	$i=-1;

	$sql = "SELECT s.rowid, s.nom as name, s.address, s.zip, s.town, s.code_client, s.canvas";
	$sql.= " FROM ".MAIN_DB_PREFIX."societe as s";
	$sql.= " WHERE s.parent = ".$object->id;
	$sql.= " AND s.entity IN (".getEntity('societe', 1).")";
	$sql.= " ORDER BY s.nom";

	$result = $db->query($sql);
	$num = $db->num_rows($result);

	if ($num)
	{
		$socstatic = new Societe($db);

		print_titre($langs->trans("Subsidiaries"));
		print "\n".'<table class="noborder" width="100%">'."\n";

		print '<tr class="liste_titre"><td>'.$langs->trans("Company").'</td>';
		print '<td>'.$langs->trans("Address").'</td><td>'.$langs->trans("Zip").'</td>';
		print '<td>'.$langs->trans("Town").'</td><td>'.$langs->trans("CustomerCode").'</td>';
		print "<td>&nbsp;</td>";
		print "</tr>";

		$i=0;
		$var=true;

		while ($i < $num)
		{
			$obj = $db->fetch_object($result);
			$var = !$var;

			print "<tr ".$bc[$var].">";

			print '<td>';
			$socstatic->id = $obj->rowid;
			$socstatic->name = $obj->name;
			$socstatic->canvas = $obj->canvas;
			print $socstatic->getNomUrl(1);
			print '</td>';

			print '<td>'.$obj->address.'</td>';
			print '<td>'.$obj->zip.'</td>';
			print '<td>'.$obj->town.'</td>';
			print '<td>'.$obj->code_client.'</td>';

			print '<td align="center">';
			print '<a href="'.DOL_URL_ROOT.'/societe/soc.php?socid='.$obj->rowid.'&amp;action=edit">';
			print img_edit();
			print '</a></td>';

			print "</tr>\n";
			$i++;
		}
		print "\n</table>\n";
	}

	print "<br>\n";

	return $i;
}

?><|MERGE_RESOLUTION|>--- conflicted
+++ resolved
@@ -570,31 +570,18 @@
     
     $colspan=8;
     print '<tr class="liste_titre">';
-<<<<<<< HEAD
     print_liste_field_titre($langs->trans("Name"),$_SERVER["PHP_SELF"],"p.lastname","",$param,'',$sortfield,$sortorder);
     print_liste_field_titre($langs->trans("Poste"),$_SERVER["PHP_SELF"],"p.poste","",$param,'',$sortfield,$sortorder);
     print_liste_field_titre($langs->trans("PhonePro"),$_SERVER["PHP_SELF"],"p.phone","",$param,'',$sortfield,$sortorder);
     print_liste_field_titre($langs->trans("PhoneMobile"),$_SERVER["PHP_SELF"],"p.phone_mobile","",$param,'',$sortfield,$sortorder);
     print_liste_field_titre($langs->trans("Fax"),$_SERVER["PHP_SELF"],"p.fax","",$param,'',$sortfield,$sortorder);
     print_liste_field_titre($langs->trans("EMail"),$_SERVER["PHP_SELF"],"p.email","",$param,'',$sortfield,$sortorder);
-    print_liste_field_titre($langs->trans("Status"),$_SERVER["PHP_SELF"],"p.statut","",$param,'',$sortfield,$sortorder);
     if (! empty($conf->skype->enabled)) 
     { 
       $colspan++;
       print '<td>'.$langs->trans("Skype").'</td>';
-=======
-    print '<td>'.$langs->trans("Name").'</td>';
-    print '<td>'.$langs->trans("Poste").'</td>';
-    print '<td>'.$langs->trans("PhonePro").'</td>';
-    print '<td>'.$langs->trans("PhoneMobile").'</td>';
-    print '<td>'.$langs->trans("Fax").'</td>';
-    print '<td>'.$langs->trans("EMail").'</td>';
-    if (! empty($conf->skype->enabled))
-    {
-		$colspan++;
-		print '<td>'.$langs->trans("Skype").'</td>';
->>>>>>> 588a30fa
-    }
+    }
+    print_liste_field_titre($langs->trans("Status"),$_SERVER["PHP_SELF"],"p.statut","",$param,'',$sortfield,$sortorder);
     print "<td>&nbsp;</td>";
     if (! empty($conf->agenda->enabled) && $user->rights->agenda->myactions->create)
     {
@@ -623,21 +610,24 @@
     
      print '<td>&nbsp;</td>';
     
-    print '<td class="liste_titre">';
-    print $form->selectarray('search_status', array('0'=>$langs->trans('ActivityCeased'),'1'=>$langs->trans('InActivity')),$search_status);
-    print '</td>';
+   
     
     if (! empty($conf->skype->enabled)) 
     { 
       $colspan++;
       print '<td>&nbsp;</td>';
     }
+    print '<td class="liste_titre">';
+    print $form->selectarray('search_status', array('0'=>$langs->trans('ActivityCeased'),'1'=>$langs->trans('InActivity')),$search_status);
+    print '</td>';
+      		
     print "<td>&nbsp;</td>";
     if (! empty($conf->agenda->enabled) && $user->rights->agenda->myactions->create)
     {
     	$colspan++;
         print '<td>&nbsp;</td>';
     }
+        		
     
     print '<td class="liste_titre" align="right">';
     print '<input type="image" class="liste_titre" name="button_search" src="'.DOL_URL_ROOT.'/theme/'.$conf->theme.'/img/search.png" value="'.dol_escape_htmltag($langs->trans("Search")).'" title="'.dol_escape_htmltag($langs->trans("Search")).'">';
@@ -666,17 +656,14 @@
         while ($i < $num)
         {
             $obj = $db->fetch_object($result);
-
+            $var = !$var;
+            print "<tr ".$bc[$var].">";
+
+            print '<td>';
             $contactstatic->id = $obj->rowid;
             $contactstatic->statut = $obj->statut;
             $contactstatic->lastname = $obj->lastname;
             $contactstatic->firstname = $obj->firstname;
-            $contactstatic->statut=$obj->statut;
-
-            $var = !$var;
-            print "<tr ".$bc[$var].">";
-
-            print '<td>';
             print $contactstatic->getNomUrl(1);
             print '</td>';
 
@@ -697,20 +684,14 @@
             print '<td>';
             print dol_print_email($obj->email,$obj->rowid,$object->id,'AC_EMAIL');
             print '</td>';
-            if (! empty($conf->skype->enabled))
+            if (! empty($conf->skype->enabled)) 
             {
                 print '<td>';
                 print dol_print_skype($obj->skype,$obj->rowid,$object->id,'AC_SKYPE');
                 print '</td>';
-            }
-
-<<<<<<< HEAD
-			print '<td>';
-            print $contactstatic->getLibStatut(3);
-            print '</td>';
-=======
-            print '<td>'.$contactstatic->getLibStatut(5).'</td>';
->>>>>>> 588a30fa
+            }   
+
+			print '<td>'.$contactstatic->getLibStatut(5).'</td>';
 
 			// copy in clipboard
 			$coords = '';
