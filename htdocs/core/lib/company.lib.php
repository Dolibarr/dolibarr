--- conflicted
+++ resolved
@@ -1895,12 +1895,7 @@
 		}
 
 		$sql .= " WHERE a.entity IN (".getEntity('agenda').")";
-<<<<<<< HEAD
 		if (!$force_filter_contact) {
-=======
-
-		if ($force_filter_contact === false) {
->>>>>>> fe21cc36
 			if (is_object($filterobj) && in_array(get_class($filterobj), array('Societe', 'Client', 'Fournisseur')) && $filterobj->id) {
 				$sql .= " AND a.fk_soc = ".((int) $filterobj->id);
 			} elseif (is_object($filterobj) && get_class($filterobj) == 'Dolresource') {
