--- conflicted
+++ resolved
@@ -68,16 +68,6 @@
             $h++;
         }
     }
-    if (($object->client==1 || $object->client==2 || $object->client==3) && (! empty($conf->global->PRODUIT_CUSTOMER_PRICES)))
-    {
-    	$langs->load("products");
-	    // price
-	    $head[$h][0] = DOL_URL_ROOT.'/societe/price.php?socid='.$object->id;
-	    $head[$h][1] = $langs->trans("CustomerPrices");
-	    $head[$h][2] = 'price';
-	    $h++;
-    }
-
     if (! empty($conf->fournisseur->enabled) && $object->fournisseur && ! empty($user->rights->fournisseur->lire))
     {
         $head[$h][0] = DOL_URL_ROOT.'/fourn/card.php?socid='.$object->id;
@@ -123,13 +113,6 @@
     	$head[$h][2] = 'project';
     	$h++;
     }
-    if (! empty($conf->projet->enabled) && (!empty($user->rights->projet->lire) ))
-    {
-    	$head[$h][0] = DOL_URL_ROOT.'/societe/project.php?socid='.$object->id;
-    	$head[$h][1] = $langs->trans("Projects");
-    	$head[$h][2] = 'project';
-    	$h++;
-    }
     //show categorie tab
     /*if (! empty($conf->categorie->enabled)  && ! empty($user->rights->categorie->lire))
     {
@@ -221,8 +204,6 @@
         $h++;
     }
 
-<<<<<<< HEAD
-=======
     $head[$h][0] = DOL_URL_ROOT.'/societe/agenda.php?socid='.$object->id;
     $head[$h][1].= $langs->trans("Events");
     if (! empty($conf->agenda->enabled) && (!empty($user->rights->agenda->myactions->read) || !empty($user->rights->agenda->allactions->read) ))
@@ -233,7 +214,6 @@
     $head[$h][2] = 'agenda';
     $h++;
     
->>>>>>> 3f5d67d4
     // Log
     /*$head[$h][0] = DOL_URL_ROOT.'/societe/info.php?socid='.$object->id;
     $head[$h][1] = $langs->trans("Info");
