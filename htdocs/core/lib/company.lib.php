--- conflicted
+++ resolved
@@ -1057,16 +1057,10 @@
     		print '<td class="liste_titre'.($align?' '.$align:'').'">';
     		if (in_array($key, array('statut'))){
                 print $form->selectarray('search_status', array('-1'=>'','0'=>$contactstatic->LibStatut(0, 1),'1'=>$contactstatic->LibStatut(1, 1)), $search_status);
-<<<<<<< HEAD
-            } elseif (in_array($key, array('role'))) {
+            }elseif (in_array($key, array('role'))) {
 			    print $formcompany->showRoles("search_roles", $contactstatic, 'edit', $search_roles);
-		    } else{
-    		    $fieldName = substr($key, 2);
-                print sprintf('<input type="text" class="flat maxwidth75" name="search_%s" value="%s">', $fieldName, dol_escape_htmltag($search[$key]));
-=======
-            } else {
+		    } else {
                 print '<input type="text" class="flat maxwidth75" name="search_'.$key.'" value="'.dol_escape_htmltag($search[$key]).'">';
->>>>>>> ef15bbee
             }
     		print '</td>';
     	}
