--- conflicted
+++ resolved
@@ -1798,11 +1798,7 @@
 					$labeltype .= ' - '.$arraylist[$actionstatic->code]; // Use code in priority on type_code
 				}
 			}
-<<<<<<< HEAD
-			$out .= '<td class="tdoverflowmax200" title="'.$labeltype.'">';
-=======
 			$out .= '<td class="tdoverflowmax150" title="'.$labeltype.'">';
->>>>>>> 95dc2558
 			$out .= $actionstatic->getTypePicto();
 			$out .= $labeltype;
 			$out .= '</td>';
