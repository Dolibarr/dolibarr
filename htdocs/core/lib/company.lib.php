--- conflicted
+++ resolved
@@ -1429,11 +1429,7 @@
 			print '<tr><td colspan="'.$colspan.'" class="opacitymedium">'.$langs->trans("NoRecordFound").'</td></tr>';
 		}
 	} else {
-<<<<<<< HEAD
-		$colspan = 2;
-=======
 		$colspan = 1 + ($showuserlogin ? 1 : 0);
->>>>>>> a2d35f21
 		foreach ($arrayfields as $key => $val) {
 			if (!empty($val['checked'])) {
 				$colspan++;
