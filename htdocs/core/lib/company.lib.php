--- conflicted
+++ resolved
@@ -1203,11 +1203,7 @@
 	$sql .= " FROM ".MAIN_DB_PREFIX."socpeople as t";
 	$sql .= " LEFT JOIN ".MAIN_DB_PREFIX."socpeople_extrafields as ef on (t.rowid = ef.fk_object)";
 	$sql .= " WHERE t.fk_soc = ".((int) $object->id);
-<<<<<<< HEAD
 	$sql .= " AND t.entity IN (" .getEntity('socpeople') .")";
-=======
-	$sql .= " AND t.entity IN (".getEntity($object->element).")";
->>>>>>> b05d1c5f
 	$sql .= " AND ((t.fk_user_creat = ".((int) $user->id)." AND t.priv = 1) OR t.priv = 0)";
 	if ($search_rowid) {
 		$sql .= natural_search('t.rowid', $search_rowid);
