<?php
/* Copyright (C) 2006-2011  Laurent Destailleur     <eldy@users.sourceforge.net>
 * Copyright (C) 2006       Rodolphe Quiedeville    <rodolphe@quiedeville.org>
 * Copyright (C) 2007       Patrick Raguin          <patrick.raguin@gmail.com>
 * Copyright (C) 2010-2012  Regis Houssin           <regis.houssin@capnetworks.com>
 * Copyright (C) 2013-2014  Florian Henry           <florian.henry@open-concept.pro>
 * Copyright (C) 2013-2014  Juanjo Menent           <jmenent@2byte.es>
 * Copyright (C) 2013       Christophe Battarel     <contact@altairis.fr>
 * Copyright (C) 2013       Alexandre Spangaro      <aspangaro.dolibarr@gmail.com>
 * Copyright (C) 2015       Frederic France         <frederic.france@free.fr>
 * Copyright (C) 2015       Raphaël Doursenaud      <rdoursenaud@gpcsolutions.fr>
 * Copyright (C) 2017       Rui Strecht			    <rui.strecht@aliartalentos.com>
 * Copyright (C) 2018       Ferran Marcet		    <fmarcet@2byte.es>
 *
 * This program is free software; you can redistribute it and/or modify
 * it under the terms of the GNU General Public License as published by
 * the Free Software Foundation; either version 3 of the License, or
 * (at your option) any later version.
 *
 * This program is distributed in the hope that it will be useful,
 * but WITHOUT ANY WARRANTY; without even the implied warranty of
 * MERCHANTABILITY or FITNESS FOR A PARTICULAR PURPOSE.  See the
 * GNU General Public License for more details.
 *
 * You should have received a copy of the GNU General Public License
 * along with this program. If not, see <http://www.gnu.org/licenses/>.
 * or see http://www.gnu.org/
 */

/**
 *	\file       htdocs/core/lib/company.lib.php
 *	\brief      Ensemble de fonctions de base pour le module societe
 *	\ingroup    societe
 */

/**
 * Return array of tabs to used on pages for third parties cards.
 *
 * @param 	Societe	$object		Object company shown
 * @return 	array				Array of tabs
 */
function societe_prepare_head(Societe $object)
{
    global $db, $langs, $conf, $user;
    $h = 0;
    $head = array();

    $head[$h][0] = DOL_URL_ROOT.'/societe/card.php?socid='.$object->id;
    $head[$h][1] = $langs->trans("Card");
    $head[$h][2] = 'card';
    $h++;

    if (empty($conf->global->MAIN_SUPPORT_SHARED_CONTACT_BETWEEN_THIRDPARTIES))
    {
	    if (empty($conf->global->MAIN_DISABLE_CONTACTS_TAB))
		{
		    //$nbContact = count($object->liste_contact(-1,'internal')) + count($object->liste_contact(-1,'external'));
			$nbContact = 0;	// TODO

			$sql = "SELECT COUNT(p.rowid) as nb";
			$sql .= " FROM ".MAIN_DB_PREFIX."socpeople as p";
			$sql .= " WHERE p.fk_soc = ".$object->id;
			$resql = $db->query($sql);
			if ($resql)
			{
				$obj = $db->fetch_object($resql);
				if ($obj) $nbContact = $obj->nb;
			}

		    $head[$h][0] = DOL_URL_ROOT.'/societe/contact.php?socid='.$object->id;
		    $head[$h][1] = $langs->trans('ContactsAddresses');
		    if ($nbContact > 0) $head[$h][1].= ' <span class="badge">'.$nbContact.'</span>';
		    $head[$h][2] = 'contact';
		    $h++;
		}
    }
    else
	{
		$head[$h][0] = DOL_URL_ROOT.'/societe/societecontact.php?socid='.$object->id;
		$nbContact = count($object->liste_contact(-1,'internal')) + count($object->liste_contact(-1,'external'));
		$head[$h][1] = $langs->trans("ContactsAddresses");
		if ($nbContact > 0) $head[$h][1].= ' <span class="badge">'.$nbContact.'</span>';
		$head[$h][2] = 'contact';
		$h++;
	}

    if ($object->client==1 || $object->client==2 || $object->client==3)
    {
        $head[$h][0] = DOL_URL_ROOT.'/comm/card.php?socid='.$object->id;
        $head[$h][1] = '';
        if (empty($conf->global->SOCIETE_DISABLE_PROSPECTS) && ($object->client==2 || $object->client==3)) $head[$h][1] .= $langs->trans("Prospect");
        if (empty($conf->global->SOCIETE_DISABLE_PROSPECTS) && empty($conf->global->SOCIETE_DISABLE_CUSTOMERS) && $object->client==3) $head[$h][1] .= ' | ';
        if (empty($conf->global->SOCIETE_DISABLE_CUSTOMERS) && ($object->client==1 || $object->client==3)) $head[$h][1] .= $langs->trans("Customer");
        $head[$h][2] = 'customer';
        $h++;

        if (! empty($conf->global->PRODUIT_CUSTOMER_PRICES))
        {
            $langs->load("products");
            // price
            $head[$h][0] = DOL_URL_ROOT.'/societe/price.php?socid='.$object->id;
            $head[$h][1] = $langs->trans("CustomerPrices");
            $head[$h][2] = 'price';
            $h++;
        }
    }
    if (! empty($conf->fournisseur->enabled) && $object->fournisseur && ! empty($user->rights->fournisseur->lire))
    {
        $head[$h][0] = DOL_URL_ROOT.'/fourn/card.php?socid='.$object->id;
        $head[$h][1] = $langs->trans("Supplier");
        $head[$h][2] = 'supplier';
        $h++;
    }

    if (! empty($conf->projet->enabled) && (!empty($user->rights->projet->lire) ))
    {
    	$head[$h][0] = DOL_URL_ROOT.'/societe/project.php?socid='.$object->id;
    	$head[$h][1] = $langs->trans("Projects");
    	$nbNote = 0;
    	$sql = "SELECT COUNT(n.rowid) as nb";
    	$sql.= " FROM ".MAIN_DB_PREFIX."projet as n";
    	$sql.= " WHERE fk_soc = ".$object->id;
    	$resql=$db->query($sql);
    	if ($resql)
    	{
    		$num = $db->num_rows($resql);
    		$i = 0;
    		while ($i < $num)
    		{
    			$obj = $db->fetch_object($resql);
    			$nbNote=$obj->nb;
    			$i++;
    		}
    	}
    	else {
    		dol_print_error($db);
    	}
		if ($nbNote > 0) $head[$h][1].= ' <span class="badge">'.$nbNote.'</span>';
    	$head[$h][2] = 'project';
    	$h++;
    }

    // Tab to link resources
	if (! empty($conf->resource->enabled) && ! empty($conf->global->RESOURCE_ON_THIRDPARTIES))
	{
		$head[$h][0] = DOL_URL_ROOT.'/resource/element_resource.php?element=societe&element_id='.$object->id;
		$head[$h][1] = $langs->trans("Resources");
		$head[$h][2] = 'resources';
		$h++;
	}

	if (! empty($conf->global->ACCOUNTING_ENABLE_LETTERING))
	{
		// Tab to accountancy
		if (! empty($conf->accounting->enabled) && $object->client>0)
		{
			$head[$h][0] = DOL_URL_ROOT.'/accountancy/bookkeeping/thirdparty_lettrage.php?socid='.$object->id;
			$head[$h][1] = $langs->trans("TabAccountingCustomer");
			$head[$h][2] = 'accounting';
			$h++;
		}

		// Tab to accountancy
		if (! empty($conf->accounting->enabled) && $object->fournisseur>0)
		{
			$head[$h][0] = DOL_URL_ROOT.'/accountancy/bookkeeping/thirdparty_lettrage_supplier.php?socid='.$object->id;
			$head[$h][1] = $langs->trans("TabAccountingSupplier");
			$head[$h][2] = 'accounting_supplier';
			$h++;
		}
	}

	// Related items
    if (! empty($conf->commande->enabled) || ! empty($conf->propal->enabled) || ! empty($conf->facture->enabled) || ! empty($conf->ficheinter->enabled) || ! empty($conf->fournisseur->enabled))
    {
        $head[$h][0] = DOL_URL_ROOT.'/societe/consumption.php?socid='.$object->id;
        $head[$h][1] = $langs->trans("Referers");
        $head[$h][2] = 'consumption';
        $h++;
    }

    // Bank accounts
    if (empty($conf->global->SOCIETE_DISABLE_BANKACCOUNT))
    {
    	$nbBankAccount=0;
		$foundonexternalonlinesystem=0;
    	$langs->load("banks");

        $title = $langs->trans("BankAccounts");
		if (! empty($conf->stripe->enabled))
		{
			$langs->load("stripe");
			$title = $langs->trans("BankAccountsAndGateways");

			$servicestatus = 0;
			if (! empty($conf->global->STRIPE_LIVE) && ! GETPOST('forcesandbox','alpha')) $servicestatus = 1;

			include_once DOL_DOCUMENT_ROOT.'/societe/class/societeaccount.class.php';
			$societeaccount = new SocieteAccount($db);
			$stripecu = $societeaccount->getCustomerAccount($object->id, 'stripe', $servicestatus);		// Get thirdparty cu_...
			if ($stripecu) $foundonexternalonlinesystem++;
		}

        $sql = "SELECT COUNT(n.rowid) as nb";
        $sql.= " FROM ".MAIN_DB_PREFIX."societe_rib as n";
        $sql.= " WHERE fk_soc = ".$object->id;
        $resql=$db->query($sql);
        if ($resql)
        {
            $num = $db->num_rows($resql);
            $i = 0;
            while ($i < $num)
            {
                $obj = $db->fetch_object($resql);
                $nbBankAccount=$obj->nb;
                $i++;
            }
        }
        else {
            dol_print_error($db);
        }

        //if (! empty($conf->stripe->enabled) && $nbBankAccount > 0) $nbBankAccount = '...';	// No way to know exact number

        $head[$h][0] = DOL_URL_ROOT .'/societe/paymentmodes.php?socid='.$object->id;
        $head[$h][1] = $title;
        if ($foundonexternalonlinesystem) $head[$h][1].= ' <span class="badge">...</span>';
       	elseif ($nbBankAccount > 0) $head[$h][1].= ' <span class="badge">'.$nbBankAccount.'</span>';
        $head[$h][2] = 'rib';
        $h++;
    }

    if (! empty($conf->website->enabled) && (! empty($conf->global->WEBSITE_USE_WEBSITE_ACCOUNTS)) && (!empty($user->rights->societe->lire)))
    {
    	$head[$h][0] = DOL_URL_ROOT.'/societe/website.php?id='.$object->id;
    	$head[$h][1] = $langs->trans("WebSiteAccounts");
    	$nbNote = 0;
    	$sql = "SELECT COUNT(n.rowid) as nb";
    	$sql.= " FROM ".MAIN_DB_PREFIX."societe_account as n";
    	$sql.= " WHERE fk_soc = ".$object->id.' AND fk_website > 0';
    	$resql=$db->query($sql);
    	if ($resql)
    	{
    		$num = $db->num_rows($resql);
    		$i = 0;
    		while ($i < $num)
    		{
    			$obj = $db->fetch_object($resql);
    			$nbNote=$obj->nb;
    			$i++;
    		}
    	}
    	else {
    		dol_print_error($db);
    	}
    	if ($nbNote > 0) $head[$h][1].= ' <span class="badge">'.$nbNote.'</span>';
    	$head[$h][2] = 'website';
    	$h++;
    }

	// Show more tabs from modules
    // Entries must be declared in modules descriptor with line
    // $this->tabs = array('entity:+tabname:Title:@mymodule:/mymodule/mypage.php?id=__ID__');   to add new tab
    // $this->tabs = array('entity:-tabname:Title:@mymodule:/mymodule/mypage.php?id=__ID__');   to remove a tab
    complete_head_from_modules($conf,$langs,$object,$head,$h,'thirdparty');

    if ($user->societe_id == 0)
    {
        // Notifications
        if (! empty($conf->notification->enabled))
        {
        	$nbNote = 0;
        	$sql = "SELECT COUNT(n.rowid) as nb";
        	$sql.= " FROM ".MAIN_DB_PREFIX."notify_def as n";
        	$sql.= " WHERE fk_soc = ".$object->id;
        	$resql=$db->query($sql);
        	if ($resql)
        	{
        		$num = $db->num_rows($resql);
        		$i = 0;
        		while ($i < $num)
        		{
        			$obj = $db->fetch_object($resql);
        			$nbNote=$obj->nb;
        			$i++;
        		}
        	}
        	else {
        		dol_print_error($db);
        	}

        	$head[$h][0] = DOL_URL_ROOT.'/societe/notify/card.php?socid='.$object->id;
        	$head[$h][1] = $langs->trans("Notifications");
			if ($nbNote > 0) $head[$h][1].= ' <span class="badge">'.$nbNote.'</span>';
        	$head[$h][2] = 'notify';
        	$h++;
        }

		// Notes
        $nbNote = 0;
        if(!empty($object->note_private)) $nbNote++;
		if(!empty($object->note_public)) $nbNote++;
        $head[$h][0] = DOL_URL_ROOT.'/societe/note.php?id='.$object->id;
        $head[$h][1] = $langs->trans("Notes");
		if ($nbNote > 0) $head[$h][1].= ' <span class="badge">'.$nbNote.'</span>';
        $head[$h][2] = 'note';
        $h++;

        // Attached files
        require_once DOL_DOCUMENT_ROOT.'/core/lib/files.lib.php';
        require_once DOL_DOCUMENT_ROOT.'/core/class/link.class.php';
        $upload_dir = $conf->societe->multidir_output[$object->entity] . "/" . $object->id ;
        $nbFiles = count(dol_dir_list($upload_dir,'files',0,'','(\.meta|_preview.*\.png)$'));
        $nbLinks=Link::count($db, $object->element, $object->id);

        $head[$h][0] = DOL_URL_ROOT.'/societe/document.php?socid='.$object->id;
        $head[$h][1] = $langs->trans("Documents");
		if (($nbFiles+$nbLinks) > 0) $head[$h][1].= ' <span class="badge">'.($nbFiles+$nbLinks).'</span>';
        $head[$h][2] = 'document';
        $h++;
    }

    $head[$h][0] = DOL_URL_ROOT.'/societe/agenda.php?socid='.$object->id;
    $head[$h][1].= $langs->trans("Events");
    if (! empty($conf->agenda->enabled) && (!empty($user->rights->agenda->myactions->read) || !empty($user->rights->agenda->allactions->read) ))
    {
        $head[$h][1].= '/';
        $head[$h][1].= $langs->trans("Agenda");
    }
    $head[$h][2] = 'agenda';
    $h++;

    // Log
    /*$head[$h][0] = DOL_URL_ROOT.'/societe/info.php?socid='.$object->id;
    $head[$h][1] = $langs->trans("Info");
    $head[$h][2] = 'info';
    $h++;*/

    complete_head_from_modules($conf,$langs,$object,$head,$h,'thirdparty','remove');

    return $head;
}


/**
 * Return array of tabs to used on page
 *
 * @param	Object	$object		Object for tabs
 * @return	array				Array of tabs
 */
function societe_prepare_head2($object)
{
    global $langs, $conf, $user;
    $h = 0;
    $head = array();

    $head[$h][0] = DOL_URL_ROOT.'/societe/card.php?socid='.$object->id;
    $head[$h][1] = $langs->trans("Card");
    $head[$h][2] = 'company';
    $h++;

    $head[$h][0] = 'commerciaux.php?socid='.$object->id;
    $head[$h][1] = $langs->trans("SalesRepresentative");
    $head[$h][2] = 'salesrepresentative';
    $h++;

    return $head;
}



/**
 *  Return array head with list of tabs to view object informations.
 *
 *  @return	array   	        head array with tabs
 */
function societe_admin_prepare_head()
{
    global $langs, $conf, $user;

    $h = 0;
    $head = array();

    $head[$h][0] = DOL_URL_ROOT.'/societe/admin/societe.php';
    $head[$h][1] = $langs->trans("Miscellaneous");
    $head[$h][2] = 'general';
    $h++;

    // Show more tabs from modules
    // Entries must be declared in modules descriptor with line
    // $this->tabs = array('entity:+tabname:Title:@mymodule:/mymodule/mypage.php?id=__ID__');   to add new tab
    // $this->tabs = array('entity:-tabname:Title:@mymodule:/mymodule/mypage.php?id=__ID__');   to remove a tab
    complete_head_from_modules($conf,$langs,null,$head,$h,'company_admin');

    $head[$h][0] = DOL_URL_ROOT.'/societe/admin/societe_extrafields.php';
    $head[$h][1] = $langs->trans("ExtraFieldsThirdParties");
    $head[$h][2] = 'attributes';
    $h++;

    $head[$h][0] = DOL_URL_ROOT.'/societe/admin/contact_extrafields.php';
    $head[$h][1] = $langs->trans("ExtraFieldsContacts");
    $head[$h][2] = 'attributes_contacts';
    $h++;

    complete_head_from_modules($conf,$langs,null,$head,$h,'company_admin','remove');

    return $head;
}



/**
 *    Return country label, code or id from an id, code or label
 *
 *    @param      int		$searchkey      Id or code of country to search
 *    @param      string	$withcode   	'0'=Return label,
 *    										'1'=Return code + label,
 *    										'2'=Return code from id,
 *    										'3'=Return id from code,
 * 	   										'all'=Return array('id'=>,'code'=>,'label'=>)
 *    @param      DoliDB	$dbtouse       	Database handler (using in global way may fail because of conflicts with some autoload features)
 *    @param      Translate	$outputlangs	Langs object for output translation
 *    @param      int		$entconv       	0=Return value without entities and not converted to output charset, 1=Ready for html output
 *    @param      int		$searchlabel    Label of country to search (warning: searching on label is not reliable)
 *    @return     mixed       				Integer with country id or String with country code or translated country name or Array('id','code','label') or 'NotDefined'
 */
function getCountry($searchkey, $withcode='', $dbtouse=0, $outputlangs='', $entconv=1, $searchlabel='')
{
    global $db,$langs;

    $result='';

    // Check parameters
    if (empty($searchkey) && empty($searchlabel))
    {
    	if ($withcode === 'all') return array('id'=>'','code'=>'','label'=>'');
    	else return '';
    }
    if (! is_object($dbtouse)) $dbtouse=$db;
    if (! is_object($outputlangs)) $outputlangs=$langs;

    $sql = "SELECT rowid, code, label FROM ".MAIN_DB_PREFIX."c_country";
    if (is_numeric($searchkey)) $sql.= " WHERE rowid=".$searchkey;
    elseif (! empty($searchkey)) $sql.= " WHERE code='".$db->escape($searchkey)."'";
    else $sql.= " WHERE label='".$db->escape($searchlabel)."'";

    $resql=$dbtouse->query($sql);
    if ($resql)
    {
        $obj = $dbtouse->fetch_object($resql);
        if ($obj)
        {
            $label=((! empty($obj->label) && $obj->label!='-')?$obj->label:'');
            if (is_object($outputlangs))
            {
                $outputlangs->load("dict");
                if ($entconv) $label=($obj->code && ($outputlangs->trans("Country".$obj->code)!="Country".$obj->code))?$outputlangs->trans("Country".$obj->code):$label;
                else $label=($obj->code && ($outputlangs->transnoentitiesnoconv("Country".$obj->code)!="Country".$obj->code))?$outputlangs->transnoentitiesnoconv("Country".$obj->code):$label;
            }
            if ($withcode == 1) $result=$label?"$obj->code - $label":"$obj->code";
            else if ($withcode == 2) $result=$obj->code;
            else if ($withcode == 3) $result=$obj->rowid;
            else if ($withcode === 'all') $result=array('id'=>$obj->rowid,'code'=>$obj->code,'label'=>$label);
            else $result=$label;
        }
        else
        {
            $result='NotDefined';
        }
        $dbtouse->free($resql);
        return $result;
    }
    else dol_print_error($dbtouse,'');
    return 'Error';
}

/**
 *    Return state translated from an id. Return value is always utf8 encoded and without entities.
 *
 *    @param    int			$id         	id of state (province/departement)
 *    @param    int			$withcode   	'0'=Return label,
 *    										'1'=Return string code + label,
 *    						  				'2'=Return code,
 *    						  				'all'=return array('id'=>,'code'=>,'label'=>)
 *    @param	DoliDB		$dbtouse		Database handler (using in global way may fail because of conflicts with some autoload features)
 *    @param    int			$withregion   	'0'=Ignores region,
 *    										'1'=Add region name/code/id as needed to output,
 *    @param    Translate	$outputlangs	Langs object for output translation, not fully implemented yet
 *    @param    int		    $entconv       	0=Return value without entities and not converted to output charset, 1=Ready for html output
 *    @return   mixed       				String with state code or state name or Array('id','code','label')/Array('id','code','label','region_code','region')
 */
function getState($id,$withcode='',$dbtouse=0,$withregion=0,$outputlangs='',$entconv=1)
{
    global $db,$langs;

    if (! is_object($dbtouse)) $dbtouse=$db;

    $sql = "SELECT d.rowid as id, d.code_departement as code, d.nom as name, d.active, c.label as country, c.code as country_code, r.code_region as region_code, r.nom as region_name FROM";
    $sql .= " ".MAIN_DB_PREFIX ."c_departements as d, ".MAIN_DB_PREFIX."c_regions as r,".MAIN_DB_PREFIX."c_country as c";
    $sql .= " WHERE d.fk_region=r.code_region and r.fk_pays=c.rowid and d.rowid=".$id;
    $sql .= " AND d.active = 1 AND r.active = 1 AND c.active = 1";
    $sql .= " ORDER BY c.code, d.code_departement";

    dol_syslog("Company.lib::getState", LOG_DEBUG);
    $resql=$dbtouse->query($sql);
    if ($resql)
    {
        $obj = $dbtouse->fetch_object($resql);
        if ($obj)
        {
            $label=((! empty($obj->name) && $obj->name!='-')?$obj->name:'');
            if (is_object($outputlangs))
            {
                $outputlangs->load("dict");
                if ($entconv) $label=($obj->code && ($outputlangs->trans("State".$obj->code)!="State".$obj->code))?$outputlangs->trans("State".$obj->code):$label;
                else $label=($obj->code && ($outputlangs->transnoentitiesnoconv("State".$obj->code)!="State".$obj->code))?$outputlangs->transnoentitiesnoconv("State".$obj->code):$label;
            }

            if ($withcode == 1) {
                if ($withregion == 1) {
                    return $label = $obj->region_name . ' - ' . $obj->code . ' - ' . ($langs->trans($obj->code)!=$obj->code?$langs->trans($obj->code):($obj->name!='-'?$obj->name:''));
                }
                else {
                    return $label = $obj->code . ' - ' . ($langs->trans($obj->code)!=$obj->code?$langs->trans($obj->code):($obj->name!='-'?$obj->name:''));
                }
            }
            else if ($withcode == 2) {
                if ($withregion == 1) {
                    return $label = $obj->region_name . ' - ' . ($langs->trans($obj->code)!=$obj->code?$langs->trans($obj->code):($obj->name!='-'?$obj->name:''));
                }
                else {
                    return $label = ($langs->trans($obj->code)!=$obj->code?$langs->trans($obj->code):($obj->name!='-'?$obj->name:''));
                }
            }
            else if ($withcode === 'all') {
                if ($withregion == 1) {
                    return array('id'=>$obj->id,'code'=>$obj->code,'label'=>$label,'region_code'=>$obj->region_code,'region'=>$obj->region_name);
                }
                else {
                    return array('id'=>$obj->id,'code'=>$obj->code,'label'=>$label);
                }
            }
            else {
                if ($withregion == 1) {
                    return $label = $obj->region_name . ' - ' . $label;
                }
                else {
                    return $label;
                }
            }
        }
        else
        {
            return $langs->transnoentitiesnoconv("NotDefined");
        }
    }
    else dol_print_error($dbtouse,'');
}

/**
 *    Return label of currency or code+label
 *
 *    @param      string	$code_iso       Code iso of currency
 *    @param      int		$withcode       '1'=show code + label
 *    @param      Translate $outputlangs    Output language
 *    @return     string     			    Label translated of currency
 */
function currency_name($code_iso, $withcode='', $outputlangs=null)
{
    global $langs,$db;

    if (empty($outputlangs)) $outputlangs=$langs;

    $outputlangs->load("dict");

    // If there is a translation, we can send immediatly the label
    if ($outputlangs->trans("Currency".$code_iso)!="Currency".$code_iso)
    {
        return ($withcode?$code_iso.' - ':'').$outputlangs->trans("Currency".$code_iso);
    }

    // If no translation, we read table to get label by default
    $sql = "SELECT label FROM ".MAIN_DB_PREFIX."c_currencies";
    $sql.= " WHERE code_iso='".$code_iso."'";

    $resql=$db->query($sql);
    if ($resql)
    {
        $num = $db->num_rows($resql);

        if ($num)
        {
            $obj = $db->fetch_object($resql);
            $label=($obj->label!='-'?$obj->label:'');
            if ($withcode) return ($label==$code_iso)?"$code_iso":"$code_iso - $label";
            else return $label;
        }
        else
        {
            return $code_iso;
        }
    }
    return 'ErrorWhenReadingCurrencyLabel';
}

/**
 *    Retourne le nom traduit de la forme juridique
 *
 *    @param      string	$code       Code de la forme juridique
 *    @return     string     			Nom traduit du pays
 */
function getFormeJuridiqueLabel($code)
{
    global $db,$langs;

    if (! $code) return '';

    $sql = "SELECT libelle FROM ".MAIN_DB_PREFIX."c_forme_juridique";
    $sql.= " WHERE code='$code'";

    dol_syslog("Company.lib::getFormeJuridiqueLabel", LOG_DEBUG);
    $resql=$db->query($sql);
    if ($resql)
    {
        $num = $db->num_rows($resql);

        if ($num)
        {
            $obj = $db->fetch_object($resql);
            $label=($obj->libelle!='-' ? $obj->libelle : '');
            return $label;
        }
        else
        {
            return $langs->trans("NotDefined");
        }

    }
}


/**
 *  Return list of countries that are inside the EEC (European Economic Community)
 *  TODO Add a field into country dictionary.
 *
 *  @return     array					Array of countries code in EEC
 */
function getCountriesInEEC()
{
	// List of all country codes that are in europe for european vat rules
	// List found on http://ec.europa.eu/taxation_customs/common/faq/faq_1179_en.htm#9
	$country_code_in_EEC=array(
		'AT',	// Austria
		'BE',	// Belgium
		'BG',	// Bulgaria
		'CY',	// Cyprus
		'CZ',	// Czech republic
		'DE',	// Germany
		'DK',	// Danemark
		'EE',	// Estonia
		'ES',	// Spain
		'FI',	// Finland
		'FR',	// France
		'GB',	// United Kingdom
		'GR',	// Greece
		'HR',   // Croatia
		'NL',	// Holland
		'HU',	// Hungary
		'IE',	// Ireland
		'IM',	// Isle of Man - Included in UK
		'IT',	// Italy
		'LT',	// Lithuania
		'LU',	// Luxembourg
		'LV',	// Latvia
		'MC',	// Monaco - Included in France
		'MT',	// Malta
		//'NO',	// Norway
		'PL',	// Poland
		'PT',	// Portugal
		'RO',	// Romania
		'SE',	// Sweden
		'SK',	// Slovakia
		'SI',	// Slovenia
		'UK',	// United Kingdom
		//'CH',	// Switzerland - No. Swizerland in not in EEC
	);

	return $country_code_in_EEC;
}

/**
 *  Return if a country of an object is inside the EEC (European Economic Community)
 *
 *  @param      Object      $object    Object
 *  @return     boolean		           true = country inside EEC, false = country outside EEC
 */
function isInEEC($object)
{
	if (empty($object->country_code)) return false;

	$country_code_in_EEC = getCountriesInEEC();

    //print "dd".$this->country_code;
    return in_array($object->country_code, $country_code_in_EEC);
}


/**
 * 		Show html area for list of projects
 *
 *		@param	Conf		$conf			Object conf
 * 		@param	Translate	$langs			Object langs
 * 		@param	DoliDB		$db				Database handler
 * 		@param	Object		$object			Third party object
 *      @param  string		$backtopage		Url to go once contact is created
 *      @param  int         $nocreatelink   1=Hide create project link
 *      @param	string		$morehtmlright	More html on right of title
 *      @return	void
 */
function show_projects($conf, $langs, $db, $object, $backtopage='', $nocreatelink=0, $morehtmlright='')
{
    global $user;

    $i = -1 ;

    if (! empty($conf->projet->enabled) && $user->rights->projet->lire)
    {
        $langs->load("projects");

        $newcardbutton='';
        if (! empty($conf->projet->enabled) && $user->rights->projet->creer && empty($nocreatelink))
        {
			$newcardbutton='<a class="butActionNew" href="'.DOL_URL_ROOT.'/projet/card.php?socid='.$object->id.'&amp;action=create&amp;backtopage='.urlencode($backtopage).'"><span class="valignmiddle">'.$langs->trans("AddProject").'</span>';
			$newcardbutton.= '<span class="fa fa-plus-circle valignmiddle"></span>';
			$newcardbutton.= '</a>';
        }

        print "\n";
        print load_fiche_titre($langs->trans("ProjectsDedicatedToThisThirdParty"), $newcardbutton.$morehtmlright, '');
        print '<div class="div-table-responsive">';
        print "\n".'<table class="noborder" width=100%>';

        $sql  = "SELECT p.rowid as id, p.title, p.ref, p.public, p.dateo as do, p.datee as de, p.fk_statut as status, p.fk_opp_status, p.opp_amount, p.opp_percent, p.tms as date_update, p.budget_amount";
        $sql .= ", cls.code as opp_status_code";
        $sql .= " FROM ".MAIN_DB_PREFIX."projet as p";
        $sql .= " LEFT JOIN ".MAIN_DB_PREFIX."c_lead_status as cls on p.fk_opp_status = cls.rowid";
        $sql .= " WHERE p.fk_soc = ".$object->id;
        $sql .= " ORDER BY p.dateo DESC";

        $result=$db->query($sql);
        if ($result)
        {
            $num = $db->num_rows($result);

            print '<tr class="liste_titre">';
            print '<td>'.$langs->trans("Ref").'</td>';
            print '<td>'.$langs->trans("Name").'</td>';
            print '<td class="center">'.$langs->trans("DateStart").'</td>';
            print '<td class="center">'.$langs->trans("DateEnd").'</td>';
            print '<td class="right">'.$langs->trans("OpportunityAmountShort").'</td>';
            print '<td class="center">'.$langs->trans("OpportunityStatusShort").'</td>';
            print '<td class="right">'.$langs->trans("OpportunityProbabilityShort").'</td>';
            print '<td class="right">'.$langs->trans("Status").'</td>';
            print '</tr>';

            if ($num > 0)
            {
                require_once DOL_DOCUMENT_ROOT.'/projet/class/project.class.php';

                $projecttmp = new Project($db);

                $i=0;

                while ($i < $num)
                {
                    $obj = $db->fetch_object($result);
                    $projecttmp->fetch($obj->id);

                    // To verify role of users
                    $userAccess = $projecttmp->restrictedProjectArea($user);

                    if ($user->rights->projet->lire && $userAccess > 0)
                    {
                        print '<tr class="oddeven">';

                        // Ref
                        print '<td><a href="'.DOL_URL_ROOT.'/projet/card.php?id='.$projecttmp->id.'">'.img_object($langs->trans("ShowProject"),($obj->public?'projectpub':'project'))." ".$obj->ref.'</a></td>';
                        // Label
                        print '<td>'.$obj->title.'</td>';
                        // Date start
                        print '<td class="center">'.dol_print_date($db->jdate($obj->do),"day").'</td>';
                        // Date end
                        print '<td class="center">'.dol_print_date($db->jdate($obj->de),"day").'</td>';
                        // Opp amount
                        print '<td class="right">';
                        if ($obj->opp_status_code)
                        {
                            print price($obj->opp_amount, 1, '', 1, -1, -1, '');
                        }
                        print '</td>';
                        // Opp status
                        print '<td align="center">';
            			if ($obj->opp_status_code) print $langs->trans("OppStatusShort".$obj->opp_status_code);
            			print '</td>';
			            // Opp percent
            			print '<td align="right">';
            			if ($obj->opp_percent) print price($obj->opp_percent, 1, '', 1, 0).'%';
            			print '</td>';
                        // Status
                        print '<td align="right">'.$projecttmp->getLibStatut(5).'</td>';

                        print '</tr>';
                    }
                    $i++;
                }
            }
            else
			{
            	print '<tr class="oddeven"><td colspan="5" class="opacitymedium">'.$langs->trans("None").'</td></tr>';
            }
            $db->free($result);
        }
        else
        {
            dol_print_error($db);
        }
        print "</table>";
        print '</div>';

        print "<br>\n";
    }

    return $i;
}


/**
 * 		Show html area for list of contacts
 *
 *		@param	Conf		$conf		Object conf
 * 		@param	Translate	$langs		Object langs
 * 		@param	DoliDB		$db			Database handler
 * 		@param	Societe		$object		Third party object
 *      @param  string		$backtopage	Url to go once contact is created
 *      @return	void
 */
function show_contacts($conf,$langs,$db,$object,$backtopage='')
{
	global $user,$conf,$extrafields,$hookmanager;
	global $contextpage;

    $form = new Form($db);

    $optioncss = GETPOST('optioncss', 'alpha');
    $sortfield = GETPOST("sortfield",'alpha');
    $sortorder = GETPOST("sortorder",'alpha');
    $page = GETPOST('page','int');
    $search_status		= GETPOST("search_status",'int');
    if ($search_status=='') $search_status=1; // always display activ customer first
    $search_name = GETPOST("search_name",'alpha');
    $search_addressphone = GETPOST("search_addressphone",'alpha');

    if (! $sortorder) $sortorder="ASC";
    if (! $sortfield) $sortfield="t.lastname";

    if (! empty($conf->clicktodial->enabled))
    {
    	$user->fetch_clicktodial(); // lecture des infos de clicktodial du user
    }


    $contactstatic = new Contact($db);

    $extralabels=$extrafields->fetch_name_optionals_label($contactstatic->table_element);

    $contactstatic->fields=array(
    'name'      =>array('type'=>'varchar(128)', 'label'=>'Name',             'enabled'=>1, 'visible'=>1,  'notnull'=>1,  'showoncombobox'=>1, 'index'=>1, 'position'=>10, 'searchall'=>1),
    'poste'     =>array('type'=>'varchar(128)', 'label'=>'PostOfFunction',   'enabled'=>1, 'visible'=>1,  'notnull'=>1,  'showoncombobox'=>1, 'index'=>1, 'position'=>20),
    'address'   =>array('type'=>'varchar(128)', 'label'=>'Address',          'enabled'=>1, 'visible'=>1,  'notnull'=>1,  'showoncombobox'=>1, 'index'=>1, 'position'=>30),
    'statut'    =>array('type'=>'integer',      'label'=>'Status',           'enabled'=>1, 'visible'=>1,  'notnull'=>1, 'default'=>0, 'index'=>1,  'position'=>40, 'arrayofkeyval'=>array(0=>$contactstatic->LibStatut(0,1), 1=>$contactstatic->LibStatut(1,1))),
    );

    // Definition of fields for list
    $arrayfields=array(
    't.rowid'=>array('label'=>"TechnicalID", 'checked'=>($conf->global->MAIN_SHOW_TECHNICAL_ID?1:0), 'enabled'=>($conf->global->MAIN_SHOW_TECHNICAL_ID?1:0), 'position'=>1),
    't.name'=>array('label'=>"Name", 'checked'=>1, 'position'=>10),
    't.poste'=>array('label'=>"PostOrFunction", 'checked'=>1, 'position'=>20),
    't.address'=>array('label'=>(empty($conf->dol_optimize_smallscreen) ? $langs->trans("Address").' / '.$langs->trans("Phone").' / '.$langs->trans("Email") : $langs->trans("Address")), 'checked'=>1, 'position'=>30),
    't.statut'=>array('label'=>"Status", 'checked'=>1, 'position'=>40, 'align'=>'center'),
    );
    // Extra fields
    if (is_array($extrafields->attributes[$contactstatic->table_element]['label']) && count($extrafields->attributes[$contactstatic->table_element]['label']))
    {
    	foreach($extrafields->attributes[$contactstatic->table_element]['label'] as $key => $val)
    	{
    		if (! empty($extrafields->attributes[$contactstatic->table_element]['list'][$key])) {
				$arrayfields["ef.".$key]=array(
					'label'=>$extrafields->attributes[$contactstatic->table_element]['label'][$key],
					'checked'=>(($extrafields->attributes[$contactstatic->table_element]['list'][$key]<0)?0:1),
					'position'=>$extrafields->attributes[$contactstatic->table_element]['pos'][$key],
					'enabled'=>(abs($extrafields->attributes[$contactstatic->table_element]['list'][$key])!=3 && $extrafields->attributes[$contactstatic->table_element]['perms'][$key]));
			}
    	}
    }

    // Initialize array of search criterias
    $search=array();
    foreach($contactstatic->fields as $key => $val)
    {
    	if (GETPOST('search_'.$key,'alpha')) $search[$key]=GETPOST('search_'.$key,'alpha');
    }
    $search_array_options=$extrafields->getOptionalsFromPost($extralabels,'','search_');

    // Purge search criteria
    if (GETPOST('button_removefilter_x','alpha') || GETPOST('button_removefilter.x','alpha') ||GETPOST('button_removefilter','alpha')) // All tests are required to be compatible with all browsers
    {
    	$search_status		 = '';
    	$search_name         = '';
    	$search_addressphone = '';
    	$search_array_options=array();

    	foreach($contactstatic->fields as $key => $val)
   		{
   			$search[$key]='';
   		}
   		$toselect='';
    }

    $contactstatic->fields = dol_sort_array($contactstatic->fields, 'position');
    $arrayfields = dol_sort_array($arrayfields, 'position');

    $newcardbutton='';
    if ($user->rights->societe->contact->creer)
    {
    	$addcontact = (! empty($conf->global->SOCIETE_ADDRESSES_MANAGEMENT) ? $langs->trans("AddContact") : $langs->trans("AddContactAddress"));
		$newcardbutton='<a class="butActionNew" href="'.DOL_URL_ROOT.'/contact/card.php?socid='.$object->id.'&amp;action=create&amp;backtopage='.urlencode($backtopage).'"><span class="valignmiddle">'.$addcontact.'</span>';
		$newcardbutton.= '<span class="fa fa-plus-circle valignmiddle"></span>';
		$newcardbutton.= '</a>';
    }

    print "\n";

    $title = (! empty($conf->global->SOCIETE_ADDRESSES_MANAGEMENT) ? $langs->trans("ContactsForCompany") : $langs->trans("ContactsAddressesForCompany"));
    print load_fiche_titre($title, $newcardbutton,'');

    print '<form method="POST" action="'.$_SERVER["PHP_SELF"].'" name="formfilter">';
    print '<input type="hidden" name="formfilteraction" id="formfilteraction" value="list">';
    print '<input type="hidden" name="socid" value="'.$object->id.'">';
    print '<input type="hidden" name="sortorder" value="'.$sortorder.'">';
    print '<input type="hidden" name="sortfield" value="'.$sortfield.'">';
    print '<input type="hidden" name="page" value="'.$page.'">';

    $varpage=empty($contextpage)?$_SERVER["PHP_SELF"]:$contextpage;
    $selectedfields=$form->multiSelectArrayWithCheckbox('selectedfields', $arrayfields, $varpage);	// This also change content of $arrayfields
    //if ($massactionbutton) $selectedfields.=$form->showCheckAddButtons('checkforselect', 1);

	print '<div class="div-table-responsive">';		// You can use div-table-responsive-no-min if you dont need reserved height for your table
    print "\n".'<table class="tagtable liste">'."\n";

    $param="socid=".urlencode($object->id);
    if ($search_status != '') $param.='&search_status='.urlencode($search_status);
    if ($search_name != '')   $param.='&search_name='.urlencode($search_name);
    if ($optioncss != '')     $param.='&optioncss='.urlencode($optioncss);
    // Add $param from extra fields
    $extrafieldsobjectkey=$contactstatic->table_element;
    include DOL_DOCUMENT_ROOT.'/core/tpl/extrafields_list_search_param.tpl.php';

    $sql = "SELECT t.rowid, t.lastname, t.firstname, t.fk_pays as country_id, t.civility, t.poste, t.phone as phone_pro, t.phone_mobile, t.phone_perso, t.fax, t.email, t.skype, t.statut, t.photo,";
    $sql .= " t.civility as civility_id, t.address, t.zip, t.town";
    $sql .= " FROM ".MAIN_DB_PREFIX."socpeople as t";
    $sql .= " LEFT JOIN ".MAIN_DB_PREFIX."socpeople_extrafields as ef on (t.rowid = ef.fk_object)";
    $sql .= " WHERE t.fk_soc = ".$object->id;
    if ($search_status!='' && $search_status != '-1') $sql .= " AND t.statut = ".$db->escape($search_status);
    if ($search_name) $sql .= natural_search(array('t.lastname', 't.firstname'), $search_name);
    // Add where from extra fields
    $extrafieldsobjectkey=$contactstatic->table_element;
    include DOL_DOCUMENT_ROOT.'/core/tpl/extrafields_list_search_sql.tpl.php';
    if ($sortfield == "t.name") $sql.=" ORDER BY t.lastname $sortorder, t.firstname $sortorder";
    else $sql.= " ORDER BY $sortfield $sortorder";

    dol_syslog('core/lib/company.lib.php :: show_contacts', LOG_DEBUG);
    $result = $db->query($sql);
    if (! $result) dol_print_error($db);

    $num = $db->num_rows($result);

    // Fields title search
    // --------------------------------------------------------------------
    print '<tr class="liste_titre">';
    foreach($contactstatic->fields as $key => $val)
    {
    	$align='';
    	if (in_array($val['type'], array('date','datetime','timestamp'))) $align.=($align?' ':'').'center';
    	if (in_array($val['type'], array('timestamp'))) $align.=($align?' ':'').'nowrap';
    	if ($key == 'status' || $key == 'statut') $align.=($align?' ':'').'center';
    	if (! empty($arrayfields['t.'.$key]['checked']))
    	{
    		print '<td class="liste_titre'.($align?' '.$align:'').'">';
    		if (in_array($key, array('lastname','name'))) print '<input type="text" class="flat maxwidth75" name="search_'.$key.'" value="'.dol_escape_htmltag($search[$key]).'">';
    		elseif (in_array($key, array('statut'))) print $form->selectarray('search_status', array('-1'=>'','0'=>$contactstatic->LibStatut(0,1),'1'=>$contactstatic->LibStatut(1,1)),$search_status);
    		print '</td>';
    	}
    }
    // Extra fields
    $extrafieldsobjectkey=$contactstatic->table_element;
    include DOL_DOCUMENT_ROOT.'/core/tpl/extrafields_list_search_input.tpl.php';

    // Fields from hook
    $parameters=array('arrayfields'=>$arrayfields);
    $reshook=$hookmanager->executeHooks('printFieldListOption', $parameters, $contactstatic);    // Note that $action and $object may have been modified by hook
    print $hookmanager->resPrint;
    // Action column
    print '<td class="liste_titre" align="right">';
    $searchpicto=$form->showFilterButtons();
    print $searchpicto;
    print '</td>';
    print '</tr>'."\n";


    // Fields title label
    // --------------------------------------------------------------------
    print '<tr class="liste_titre">';
    foreach($contactstatic->fields as $key => $val)
    {
    	$align='';
    	if (in_array($val['type'], array('date','datetime','timestamp'))) $align.=($align?' ':'').'center';
    	if (in_array($val['type'], array('timestamp'))) $align.=($align?' ':'').'nowrap';
    	if ($key == 'status' || $key == 'statut') $align.=($align?' ':'').'center';
    	if (! empty($arrayfields['t.'.$key]['checked'])) print getTitleFieldOfList($arrayfields['t.'.$key]['label'], 0, $_SERVER['PHP_SELF'], 't.'.$key, '', $param, ($align?'class="'.$align.'"':''), $sortfield, $sortorder, $align.' ')."\n";
    }
    // Extra fields
    $extrafieldsobjectkey=$contactstatic->table_element;
    include DOL_DOCUMENT_ROOT.'/core/tpl/extrafields_list_search_title.tpl.php';
    // Hook fields
	$parameters=array('arrayfields'=>$arrayfields,'param'=>$param,'sortfield'=>$sortfield,'sortorder'=>$sortorder);
    $reshook=$hookmanager->executeHooks('printFieldListTitle', $parameters, $object);    // Note that $action and $object may have been modified by hook
    print $hookmanager->resPrint;
    print getTitleFieldOfList($selectedfields, 0, $_SERVER["PHP_SELF"],'','','','align="center"',$sortfield,$sortorder,'maxwidthsearch ')."\n";
    print '</tr>'."\n";

    $i = -1;

	if ($num || (GETPOST('button_search') || GETPOST('button_search.x') || GETPOST('button_search_x')))
    {
    	$i = 0;

        while ($i < $num)
        {
            $obj = $db->fetch_object($result);

            $contactstatic->id = $obj->rowid;
            $contactstatic->ref = $obj->ref;
            $contactstatic->statut = $obj->statut;
            $contactstatic->lastname = $obj->lastname;
            $contactstatic->firstname = $obj->firstname;
            $contactstatic->civility_id = $obj->civility_id;
            $contactstatic->civility_code = $obj->civility_id;
            $contactstatic->poste = $obj->poste;
            $contactstatic->address = $obj->address;
            $contactstatic->zip = $obj->zip;
            $contactstatic->town = $obj->town;
            $contactstatic->phone_pro = $obj->phone_pro;
            $contactstatic->phone_mobile = $obj->phone_mobile;
            $contactstatic->phone_perso = $obj->phone_perso;
            $contactstatic->email = $obj->email;
            $contactstatic->web = $obj->web;
            $contactstatic->skype = $obj->skype;
            $contactstatic->photo = $obj->photo;

            $country_code = getCountry($obj->country_id, 2);
            $contactstatic->country_code = $country_code;

            $contactstatic->setGenderFromCivility();
            $contactstatic->fetch_optionals();

            if (is_array($contactstatic->array_options))
            {
	            foreach($contactstatic->array_options as $key => $val)
	            {
	            	$obj->$key = $val;
	            }
            }

            print '<tr class="oddeven">';

            // ID
            if (! empty($arrayfields['t.rowid']['checked']))
            {
            	print '<td>';
            	print $contactstatic->id;
            	print '</td>';
            }

			// Photo - Name
            if (! empty($arrayfields['t.name']['checked']))
            {
            	print '<td>';
            	print $form->showphoto('contact',$contactstatic,0,0,0,'photorefnoborder valignmiddle marginrightonly','small',1,0,1);
				print $contactstatic->getNomUrl(0,'',0,'&backtopage='.urlencode($backtopage));
				print '</td>';
            }

			// Job position
            if (! empty($arrayfields['t.poste']['checked']))
            {
            	print '<td>';
            	if ($obj->poste) print $obj->poste;
            	print '</td>';
            }

            // Address - Phone - Email
            if (! empty($arrayfields['t.address']['checked']))
            {
            	print '<td>';
	            print $contactstatic->getBannerAddress('contact', $object);
    	        print '</td>';
            }

            // Status
            if (! empty($arrayfields['t.statut']['checked']))
            {
            	print '<td align="center">'.$contactstatic->getLibStatut(5).'</td>';
            }

            // Extra fields
            $extrafieldsobjectkey=$contactstatic->table_element;
            include DOL_DOCUMENT_ROOT.'/core/tpl/extrafields_list_print_fields.tpl.php';

            // Actions
			print '<td align="right">';

			// Add to agenda
            if (! empty($conf->agenda->enabled) && $user->rights->agenda->myactions->create)
            {
                print '<a href="'.DOL_URL_ROOT.'/comm/action/card.php?action=create&actioncode=&contactid='.$obj->rowid.'&socid='.$object->id.'&backtopage='.urlencode($backtopage).'">';
                print img_object($langs->trans("Event"),"action");
                print '</a> &nbsp; ';
            }

            // Edit
            if ($user->rights->societe->contact->creer)
            {
                print '<a href="'.DOL_URL_ROOT.'/contact/card.php?action=edit&id='.$obj->rowid.'&backtopage='.urlencode($backtopage).'">';
                print img_edit();
                print '</a>';
            }

            print '</td>';

            print "</tr>\n";
            $i++;
        }
    }
    else
	{
		$colspan=1;
		foreach($arrayfields as $key => $val) { if (! empty($val['checked'])) $colspan++; }
		print '<tr><td colspan="'.$colspan.'" class="opacitymedium">'.$langs->trans("None").'</td></tr>';
    }
    print "\n</table>\n";
	print '</div>';

    print '</form>'."\n";

    return $i;
}

/**
 * 		Show html area for list of addresses
 *
 *		@param	Conf		$conf		Object conf
 * 		@param	Translate	$langs		Object langs
 * 		@param	DoliDB		$db			Database handler
 * 		@param	Societe		$object		Third party object
 *      @param  string		$backtopage	Url to go once address is created
 *      @return	void
 */
function show_addresses($conf,$langs,$db,$object,$backtopage='')
{
	global $user;

	require_once DOL_DOCUMENT_ROOT.'/societe/class/address.class.php';

	$addressstatic = new Address($db);
	$num = $addressstatic->fetch_lines($object->id);

	$newcardbutton='';
	if ($user->rights->societe->creer)
	{
		$newcardbutton='<a class="butActionNew" href="'.DOL_URL_ROOT.'/comm/address.php?socid='.$object->id.'&amp;action=create&amp;backtopage='.urlencode($backtopage).'"><span class="valignmiddle">'.$langs->trans("AddAddress").'</span>';
		$newcardbutton.= '<span class="fa fa-plus-circle valignmiddle"></span>';
		$newcardbutton.= '</a>';
	}

	print "\n";
	print load_fiche_titre($langs->trans("AddressesForCompany"),$newcardbutton,'');

	print "\n".'<table class="noborder" width="100%">'."\n";

	print '<tr class="liste_titre"><td>'.$langs->trans("Label").'</td>';
	print '<td>'.$langs->trans("CompanyName").'</td>';
	print '<td>'.$langs->trans("Town").'</td>';
	print '<td>'.$langs->trans("Country").'</td>';
	print '<td>'.$langs->trans("Phone").'</td>';
	print '<td>'.$langs->trans("Fax").'</td>';
	print "<td>&nbsp;</td>";
	print "</tr>";

	if ($num > 0)
	{
		foreach ($addressstatic->lines as $address)
		{
			print '<tr class="oddeven">';

			print '<td>';
			$addressstatic->id = $address->id;
			$addressstatic->label = $address->label;
			print $addressstatic->getNomUrl(1);
			print '</td>';

			print '<td>'.$address->name.'</td>';

			print '<td>'.$address->town.'</td>';

			$img=picto_from_langcode($address->country_code);
			print '<td>'.($img?$img.' ':'').$address->country.'</td>';

			// Lien click to dial
			print '<td>';
			print dol_print_phone($address->phone,$address->country_code,$address->id,$object->id,'AC_TEL');
			print '</td>';
			print '<td>';
			print dol_print_phone($address->fax,$address->country_code,$address->id,$object->id,'AC_FAX');
			print '</td>';

			if ($user->rights->societe->creer)
			{
				print '<td align="right">';
				print '<a href="'.DOL_URL_ROOT.'/comm/address.php?action=edit&amp;id='.$address->id.'&amp;socid='.$object->id.'&amp;backtopage='.urlencode($backtopage).'">';
				print img_edit();
				print '</a></td>';
			}

			print "</tr>\n";
		}
	}
	else
	{
		//print '<tr class="oddeven">';
		//print '<td>'.$langs->trans("NoAddressYetDefined").'</td>';
		//print "</tr>\n";
	}
	print "\n</table>\n";

	print "<br>\n";

	return $num;
}

/**
 *    	Show html area with actions to do
 *
 * 		@param	Conf		$conf		       Object conf
 * 		@param	Translate	$langs		       Object langs
 * 		@param	DoliDB		$db			       Object db
 * 		@param	Adherent|Societe    $filterobj    Object third party or member
 * 		@param	Contact		$objcon	           Object contact
 *      @param  int			$noprint	       Return string but does not output it
 *      @param  int			$actioncode 	   Filter on actioncode
 *      @return	mixed						   Return html part or void if noprint is 1
 */
function show_actions_todo($conf,$langs,$db,$filterobj,$objcon='',$noprint=0,$actioncode='')
{
    global $user,$conf;

    $out = show_actions_done($conf,$langs,$db,$filterobj,$objcon,1,$actioncode, 'todo');

    if ($noprint) return $out;
    else print $out;
}

/**
 *    	Show html area with actions (done or not, ignore the name of function)
 *
 * 		@param	Conf		       $conf		   Object conf
 * 		@param	Translate	       $langs		   Object langs
 * 		@param	DoliDB		       $db			   Object db
 * 		@param	mixed			   $filterobj	   Object Adherent|Societe|Project|Product|CommandeFournisseur
 * 		@param	Contact		       $objcon		   Object contact
 *      @param  int			       $noprint        Return string but does not output it
 *      @param  string		       $actioncode     Filter on actioncode
 *      @param  string             $donetodo       Filter on event 'done' or 'todo' or ''=nofilter (all).
 *      @param  array              $filters        Filter on other fields
 *      @param  string             $sortfield      Sort field
 *      @param  string             $sortorder      Sort order
 *      @return	mixed					           Return html part or void if noprint is 1
 *      TODO change function to be able to list event linked to an object.
 */
function show_actions_done($conf, $langs, $db, $filterobj, $objcon='', $noprint=0, $actioncode='', $donetodo='done', $filters=array(), $sortfield='a.datep,a.id', $sortorder='DESC')
{
    global $user,$conf;
    global $form;

    global $param;

    // Check parameters
    if (! is_object($filterobj) && ! is_object($objcon)) dol_print_error('','BadParameter');

    $out='';
    $histo=array();
    $numaction = 0 ;
    $now=dol_now('tzuser');

    if (! empty($conf->agenda->enabled))
    {
        // Recherche histo sur actioncomm
        $sql = "SELECT a.id, a.label,";
        $sql.= " a.datep as dp,";
        $sql.= " a.datep2 as dp2,";
        $sql.= " a.note, a.percent,";
        $sql.= " a.fk_element, a.elementtype,";
        $sql.= " a.fk_user_author, a.fk_contact,";
        $sql.= " c.code as acode, c.libelle as alabel, c.picto as apicto,";
        $sql.= " u.rowid as user_id, u.login as user_login, u.photo as user_photo, u.firstname as user_firstname, u.lastname as user_lastname";
        if (is_object($filterobj) && get_class($filterobj) == 'Societe')  $sql.= ", sp.lastname, sp.firstname";
        if (is_object($filterobj) && get_class($filterobj) == 'Adherent') $sql.= ", m.lastname, m.firstname";
        if (is_object($filterobj) && get_class($filterobj) == 'CommandeFournisseur') $sql.= ", o.ref";
        if (is_object($filterobj) && get_class($filterobj) == 'Product') $sql.= ", o.ref";
        $sql.= " FROM ".MAIN_DB_PREFIX."actioncomm as a";
        $sql.= " LEFT JOIN ".MAIN_DB_PREFIX."user as u on u.rowid = a.fk_user_action";
        $sql.= " LEFT JOIN ".MAIN_DB_PREFIX."c_actioncomm as c ON a.fk_action = c.id";
        if (is_object($filterobj) && get_class($filterobj) == 'Societe')  $sql.= " LEFT JOIN ".MAIN_DB_PREFIX."socpeople as sp ON a.fk_contact = sp.rowid";
        if (is_object($filterobj) && get_class($filterobj) == 'Adherent') $sql.= ", ".MAIN_DB_PREFIX."adherent as m";
        if (is_object($filterobj) && get_class($filterobj) == 'CommandeFournisseur') $sql.= ", ".MAIN_DB_PREFIX."commande_fournisseur as o";
        if (is_object($filterobj) && get_class($filterobj) == 'Product') $sql.= ", ".MAIN_DB_PREFIX."product as o";
        $sql.= " WHERE a.entity IN (".getEntity('agenda').")";
        if (is_object($filterobj) && get_class($filterobj) == 'Societe'  && $filterobj->id) $sql.= " AND a.fk_soc = ".$filterobj->id;
        if (is_object($filterobj) && get_class($filterobj) == 'Project' && $filterobj->id) $sql.= " AND a.fk_project = ".$filterobj->id;
        if (is_object($filterobj) && get_class($filterobj) == 'Adherent')
        {
            $sql.= " AND a.fk_element = m.rowid AND a.elementtype = 'member'";
            if ($filterobj->id) $sql.= " AND a.fk_element = ".$filterobj->id;
        }
        if (is_object($filterobj) && get_class($filterobj) == 'CommandeFournisseur')
        {
        	$sql.= " AND a.fk_element = o.rowid AND a.elementtype = 'order_supplier'";
        	if ($filterobj->id) $sql.= " AND a.fk_element = ".$filterobj->id;
        }
        if (is_object($filterobj) && get_class($filterobj) == 'Product')
        {
        	$sql.= " AND a.fk_element = o.rowid AND a.elementtype = 'product'";
        	if ($filterobj->id) $sql.= " AND a.fk_element = ".$filterobj->id;
        }
        if (is_object($objcon) && $objcon->id) $sql.= " AND a.fk_contact = ".$objcon->id;
        // Condition on actioncode
        if (! empty($actioncode))
        {
            if (empty($conf->global->AGENDA_USE_EVENT_TYPE))
            {
                if ($actioncode == 'AC_NON_AUTO') $sql.= " AND c.type != 'systemauto'";
                elseif ($actioncode == 'AC_ALL_AUTO') $sql.= " AND c.type = 'systemauto'";
                else
                {
                    if ($actioncode == 'AC_OTH') $sql.= " AND c.type != 'systemauto'";
                    if ($actioncode == 'AC_OTH_AUTO') $sql.= " AND c.type = 'systemauto'";
                }
            }
            else
            {
                if ($actioncode == 'AC_NON_AUTO') $sql.= " AND c.type != 'systemauto'";
                elseif ($actioncode == 'AC_ALL_AUTO') $sql.= " AND c.type = 'systemauto'";
                else $sql.= " AND c.code = '".$db->escape($actioncode)."'";
            }
        }
        if ($donetodo == 'todo') $sql.= " AND ((a.percent >= 0 AND a.percent < 100) OR (a.percent = -1 AND a.datep > '".$db->idate($now)."'))";
        if ($donetodo == 'done') $sql.= " AND (a.percent = 100 OR (a.percent = -1 AND a.datep <= '".$db->idate($now)."'))";
        if (is_array($filters) && $filters['search_agenda_label']) $sql.= natural_search('a.label', $filters['search_agenda_label']);
        $sql.= $db->order($sortfield, $sortorder);
        dol_syslog("company.lib::show_actions_done", LOG_DEBUG);
        $resql=$db->query($sql);
        if ($resql)
        {
            $i = 0 ;
            $num = $db->num_rows($resql);

            while ($i < $num)
            {
                $obj = $db->fetch_object($resql);

                //if ($donetodo == 'todo') $sql.= " AND ((a.percent >= 0 AND a.percent < 100) OR (a.percent = -1 AND a.datep > '".$db->idate($now)."'))";
                //if ($donetodo == 'done') $sql.= " AND (a.percent = 100 OR (a.percent = -1 AND a.datep <= '".$db->idate($now)."'))";
                $tododone='';
                if (($obj->percent >= 0 and $obj->percent < 100) || ($obj->percent == -1 && $obj->datep > $now)) $tododone='todo';

                $histo[$numaction]=array(
            		'type'=>'action',
                    'tododone'=>$tododone,
            		'id'=>$obj->id,
            		'datestart'=>$db->jdate($obj->dp),
            		'dateend'=>$db->jdate($obj->dp2),
            		'note'=>$obj->label,
            		'percent'=>$obj->percent,

                    'userid'=>$obj->user_id,
                    'login'=>$obj->user_login,
                    'userfirstname'=>$obj->user_firstname,
                    'userlastname'=>$obj->user_lastname,
                    'userphoto'=>$obj->user_photo,

                    'contact_id'=>$obj->fk_contact,
            		'lastname'=>$obj->lastname,
            		'firstname'=>$obj->firstname,
            		'fk_element'=>$obj->fk_element,
            		'elementtype'=>$obj->elementtype,
                    // Type of event
                    'acode'=>$obj->acode,
                    'alabel'=>$obj->alabel,
                    'libelle'=>$obj->alabel,    // deprecated
                    'apicto'=>$obj->apicto
                );

                $numaction++;
                $i++;
            }
        }
        else
        {
            dol_print_error($db);
        }
    }

    // Add also event from emailings. TODO This should be replaced by an automatic event ? May be it's too much for very large emailing.
    if (! empty($conf->mailing->enabled) && ! empty($objcon->email))
    {
        $langs->load("mails");

        $sql = "SELECT m.rowid as id, mc.date_envoi as da, m.titre as note, '100' as percentage,";
        $sql.= " 'AC_EMAILING' as acode,";
        $sql.= " u.rowid as user_id, u.login as user_login, u.photo as user_photo, u.firstname as user_firstname, u.lastname as user_lastname"; // User that valid action
        $sql.= " FROM ".MAIN_DB_PREFIX."mailing as m, ".MAIN_DB_PREFIX."mailing_cibles as mc, ".MAIN_DB_PREFIX."user as u";
        $sql.= " WHERE mc.email = '".$db->escape($objcon->email)."'";	// Search is done on email.
        $sql.= " AND mc.statut = 1";
        $sql.= " AND u.rowid = m.fk_user_valid";
        $sql.= " AND mc.fk_mailing=m.rowid";
        $sql.= " ORDER BY mc.date_envoi DESC, m.rowid DESC";

        dol_syslog("company.lib::show_actions_done", LOG_DEBUG);
        $resql=$db->query($sql);
        if ($resql)
        {
            $i = 0 ;
            $num = $db->num_rows($resql);

            while ($i < $num)
            {
                $obj = $db->fetch_object($resql);
                $histo[$numaction]=array(
                		'type'=>'mailing',
                        'tododone'=>'done',
                		'id'=>$obj->id,
                		'datestart'=>$db->jdate($obj->da),
                		'dateend'=>$db->jdate($obj->da),
                		'note'=>$obj->note,
                		'percent'=>$obj->percentage,
                		'acode'=>$obj->acode,

                        'userid'=>$obj->user_id,
                        'login'=>$obj->user_login,
                        'userfirstname'=>$obj->user_firstname,
                        'userlastname'=>$obj->user_lastname,
                        'userphoto'=>$obj->user_photo
				);
                $numaction++;
                $i++;
            }
	        $db->free($resql);
        }
        else
        {
            dol_print_error($db);
        }
    }

    if (! empty($conf->agenda->enabled) || (! empty($conf->mailing->enabled) && ! empty($objcon->email)))
    {
        $delay_warning=$conf->global->MAIN_DELAY_ACTIONS_TODO*24*60*60;

        require_once DOL_DOCUMENT_ROOT.'/core/lib/functions2.lib.php';
        require_once DOL_DOCUMENT_ROOT.'/core/class/html.formactions.class.php';
        require_once DOL_DOCUMENT_ROOT.'/comm/action/class/actioncomm.class.php';
<<<<<<< HEAD
        include_once DOL_DOCUMENT_ROOT.'/core/lib/functions2.lib.php';
	    require_once DOL_DOCUMENT_ROOT.'/core/class/html.formactions.class.php';
	    require_once DOL_DOCUMENT_ROOT.'/contact/class/contact.class.php';
=======
        require_once DOL_DOCUMENT_ROOT.'/contact/class/contact.class.php';
>>>>>>> 23f4e7cc

        $formactions=new FormActions($db);

        $actionstatic=new ActionComm($db);
        $userstatic=new User($db);
        $contactstatic = new Contact($db);

        $out.='<form name="listactionsfilter" class="listactionsfilter" action="' . $_SERVER["PHP_SELF"] . '" method="POST">';
        if ($objcon && get_class($objcon) == 'Contact' && $filterobj && get_class($filterobj) == 'Societe')
        {
            $out.='<input type="hidden" name="id" value="'.$objcon->id.'" />';
        }
        else
        {
            $out.='<input type="hidden" name="id" value="'.$filterobj->id.'" />';
        }
        if ($filterobj && get_class($filterobj) == 'Societe') $out.='<input type="hidden" name="socid" value="'.$filterobj->id.'" />';

        $out.="\n";

        $out.='<div class="div-table-responsive-no-min">';
        $out.='<table class="noborder" width="100%">';

        $out.='<tr class="liste_titre">';
        if ($donetodo)
        {
            $out.='<td class="liste_titre"></td>';
        }
        $out.='<td class="liste_titre"></td>';
        $out.='<td class="liste_titre"></td>';
        $out.='<td class="liste_titre">';
        $out.=$formactions->select_type_actions($actioncode, "actioncode", '', empty($conf->global->AGENDA_USE_EVENT_TYPE)?1:-1, 0, 0, 1);
        $out.='</td>';
        $out.='<td class="liste_titre maxwidth100onsmartphone"><input type="text" class="maxwidth100onsmartphone" name="search_agenda_label" value="'.$filters['search_agenda_label'].'"></td>';
        $out.='<td class="liste_titre"></td>';
        $out.='<td class="liste_titre"></td>';
        $out.='<td class="liste_titre"></td>';
        $out.='<td class="liste_titre"></td>';
        // Action column
        $out.='<td class="liste_titre" align="middle">';
        $searchpicto=$form->showFilterAndCheckAddButtons($massactionbutton?1:0, 'checkforselect', 1);
        $out.=$searchpicto;
        $out.='</td>';
        $out.='</tr>';

        $out.='<tr class="liste_titre">';
		if ($donetodo)
		{
            $tmp='';
            if (get_class($filterobj) == 'Societe') $tmp.='<a href="'.DOL_URL_ROOT.'/comm/action/list.php?socid='.$filterobj->id.'&amp;status=done">';
            $tmp.=($donetodo != 'done' ? $langs->trans("ActionsToDoShort") : '');
            $tmp.=($donetodo != 'done' && $donetodo != 'todo' ? ' / ' : '');
            $tmp.=($donetodo != 'todo' ? $langs->trans("ActionsDoneShort") : '');
            //$out.=$langs->trans("ActionsToDoShort").' / '.$langs->trans("ActionsDoneShort");
            if (get_class($filterobj) == 'Societe') $tmp.='</a>';
            $out.=getTitleFieldOfList($tmp);
		}
		$out.=getTitleFieldOfList($langs->trans("Ref"), 0, $_SERVER["PHP_SELF"], 'a.id', '', $param, '', $sortfield, $sortorder);
		$out.=getTitleFieldOfList($langs->trans("Owner"));
        $out.=getTitleFieldOfList($langs->trans("Type"));
		$out.=getTitleFieldOfList($langs->trans("Label"), 0, $_SERVER["PHP_SELF"], '', '', $param, '', $sortfield, $sortorder);
        $out.=getTitleFieldOfList($langs->trans("Date"), 0, $_SERVER["PHP_SELF"], 'a.datep,a.id', '', $param, 'align="center"', $sortfield, $sortorder);
		$out.=getTitleFieldOfList('');
		$out.=getTitleFieldOfList($langs->trans("ActionOnContact"), 0, $_SERVER["PHP_SELF"], 'a.fk_contact', '', $param, '', $sortfield, $sortorder);
		$out.=getTitleFieldOfList($langs->trans("Status"), 0, $_SERVER["PHP_SELF"], 'a.percent', '', $param, 'align="center"', $sortfield, $sortorder);
		$out.=getTitleFieldOfList('', 0, $_SERVER["PHP_SELF"], '', '', $param, '', $sortfield, $sortorder, 'maxwidthsearch ');
		$out.='</tr>';

		require_once DOL_DOCUMENT_ROOT.'/comm/action/class/cactioncomm.class.php';
		$caction=new CActionComm($db);
		$arraylist=$caction->liste_array(1, 'code', '', (empty($conf->global->AGENDA_USE_EVENT_TYPE)?1:0), '', 1);

        foreach ($histo as $key=>$value)
        {
			$actionstatic->fetch($histo[$key]['id']);    // TODO Do we need this, we already have a lot of data of line into $histo

			$actionstatic->type_picto=$histo[$key]['apicto'];
			$actionstatic->type_code=$histo[$key]['acode'];

            $out.='<tr class="oddeven">';

            // Done or todo
            if ($donetodo)
            {
                $out.='<td class="nowrap">';
                $out.='</td>';
            }

            // Ref
            $out.='<td class="nowrap">';
            $out.=$actionstatic->getNomUrl(1, -1);
            $out.='</td>';

            // Author of event
            $out.='<td>';
            //$userstatic->id=$histo[$key]['userid'];
            //$userstatic->login=$histo[$key]['login'];
            //$out.=$userstatic->getLoginUrl(1);
            if ($histo[$key]['userid'] > 0)
            {
            	$userstatic->fetch($histo[$key]['userid']);
            	$out.=$userstatic->getNomUrl(-1);
            }
            $out.='</td>';

            // Type
            $out.='<td>';
            if (! empty($conf->global->AGENDA_USE_EVENT_TYPE))
            {
            	if ($actionstatic->type_picto) print img_picto('', $actionstatic->type_picto);
            	else {
            		if ($actionstatic->type_code == 'AC_RDV')       $out.= img_picto('', 'object_group', '', false, 0, 0, '', 'paddingright').' ';
            		elseif ($actionstatic->type_code == 'AC_TEL')   $out.= img_picto('', 'object_phoning', '', false, 0, 0, '', 'paddingright').' ';
            		elseif ($actionstatic->type_code == 'AC_FAX')   $out.= img_picto('', 'object_phoning_fax', '', false, 0, 0, '', 'paddingright').' ';
            		elseif ($actionstatic->type_code == 'AC_EMAIL') $out.= img_picto('', 'object_email', '', false, 0, 0, '', 'paddingright').' ';
            		elseif ($actionstatic->type_code == 'AC_INT')   $out.= img_picto('', 'object_intervention', '', false, 0, 0, '', 'paddingright').' ';
            		elseif (! preg_match('/_AUTO/', $actionstatic->type_code)) $out.= img_picto('', 'object_action', '', false, 0, 0, '', 'paddingright').' ';
            	}
            }
            $labeltype=$actionstatic->type_code;
            if (empty($conf->global->AGENDA_USE_EVENT_TYPE) && empty($arraylist[$labeltype])) $labeltype='AC_OTH';
            if (! empty($arraylist[$labeltype])) $labeltype=$arraylist[$labeltype];
            $out.= dol_trunc($labeltype,28);
            $out.='</td>';

            // Title
            $out.='<td>';
            if (isset($histo[$key]['type']) && $histo[$key]['type']=='action')
            {
                $transcode=$langs->trans("Action".$histo[$key]['acode']);
                $libelle=($transcode!="Action".$histo[$key]['acode']?$transcode:$histo[$key]['alabel']);
                //$actionstatic->libelle=$libelle;
                $libelle=$histo[$key]['note'];
                $actionstatic->id=$histo[$key]['id'];
                $out.=dol_trunc($libelle,120);
            }
            if (isset($histo[$key]['type']) && $histo[$key]['type']=='mailing')
            {
                $out.='<a href="'.DOL_URL_ROOT.'/comm/mailing/card.php?id='.$histo[$key]['id'].'">'.img_object($langs->trans("ShowEMailing"),"email").' ';
                $transcode=$langs->trans("Action".$histo[$key]['acode']);
                $libelle=($transcode!="Action".$histo[$key]['acode']?$transcode:'Send mass mailing');
                $out.=dol_trunc($libelle,120);
            }
            $out.='</td>';

            // Date
            $out.='<td class="center nowrap">';
            $out.=dol_print_date($histo[$key]['datestart'],'dayhour');
            if ($histo[$key]['dateend'] && $histo[$key]['dateend'] != $histo[$key]['datestart'])
            {
                $tmpa=dol_getdate($histo[$key]['datestart'],true);
                $tmpb=dol_getdate($histo[$key]['dateend'],true);
                if ($tmpa['mday'] == $tmpb['mday'] && $tmpa['mon'] == $tmpb['mon'] && $tmpa['year'] == $tmpb['year']) $out.='-'.dol_print_date($histo[$key]['dateend'],'hour');
                else $out.='-'.dol_print_date($histo[$key]['dateend'],'dayhour');
            }
            $late=0;
            if ($histo[$key]['percent'] == 0 && $histo[$key]['datestart'] && $histo[$key]['datestart'] < ($now - $delay_warning)) $late=1;
            if ($histo[$key]['percent'] == 0 && ! $histo[$key]['datestart'] && $histo[$key]['dateend'] && $histo[$key]['datestart'] < ($now - $delay_warning)) $late=1;
            if ($histo[$key]['percent'] > 0 && $histo[$key]['percent'] < 100 && $histo[$key]['dateend'] && $histo[$key]['dateend'] < ($now - $delay_warning)) $late=1;
            if ($histo[$key]['percent'] > 0 && $histo[$key]['percent'] < 100 && ! $histo[$key]['dateend'] && $histo[$key]['datestart'] && $histo[$key]['datestart'] < ($now - $delay_warning)) $late=1;
            if ($late) $out.=img_warning($langs->trans("Late")).' ';
            $out.="</td>\n";

            // Title of event
            //$out.='<td>'.dol_trunc($histo[$key]['note'], 40).'</td>';

            // Objet lie
            $out.='<td>';
            if (isset($histo[$key]['elementtype']) && !empty($histo[$key]['fk_element']))
            {
            	$out.=dolGetElementUrl($histo[$key]['fk_element'],$histo[$key]['elementtype'],1);
            }
            else $out.='&nbsp;';
            $out.='</td>';

            // Contact pour cette action
            if (empty($objcon->id) && isset($histo[$key]['contact_id']) && $histo[$key]['contact_id'] > 0)
            {
                $contactstatic->lastname=$histo[$key]['lastname'];
                $contactstatic->firstname=$histo[$key]['firstname'];
                $contactstatic->id=$histo[$key]['contact_id'];
                $out.='<td width="120">'.$contactstatic->getNomUrl(1,'',10).'</td>';
            }
            else
            {
                $out.='<td>&nbsp;</td>';
            }

            // Status
            $out.='<td class="nowrap" align="center">'.$actionstatic->LibStatut($histo[$key]['percent'],3,0,$histo[$key]['datestart']).'</td>';

            // Actions
            $out.='<td></td>';

            $out.="</tr>\n";
            $i++;
        }
        $out.="</table>\n";
        $out.="</div>\n";
    }

    $out.='</form>';

    if ($noprint) return $out;
    else print $out;
}

/**
 * 		Show html area for list of subsidiaries
 *
 *		@param	Conf		$conf		Object conf
 * 		@param	Translate	$langs		Object langs
 * 		@param	DoliDB		$db			Database handler
 * 		@param	Societe		$object		Third party object
 * 		@return	void
 */
function show_subsidiaries($conf,$langs,$db,$object)
{
	global $user;

	$i=-1;

	$sql = "SELECT s.rowid, s.client, s.fournisseur, s.nom as name, s.name_alias, s.email, s.address, s.zip, s.town, s.code_client, s.code_fournisseur, s.code_compta, s.code_compta_fournisseur, s.canvas";
	$sql.= " FROM ".MAIN_DB_PREFIX."societe as s";
	$sql.= " WHERE s.parent = ".$object->id;
	$sql.= " AND s.entity IN (".getEntity('societe').")";
	$sql.= " ORDER BY s.nom";

	$result = $db->query($sql);
	$num = $db->num_rows($result);

	if ($num)
	{
		$socstatic = new Societe($db);

		print load_fiche_titre($langs->trans("Subsidiaries"), '', '');
		print "\n".'<table class="noborder" width="100%">'."\n";

		print '<tr class="liste_titre"><td>'.$langs->trans("Company").'</td>';
		print '<td>'.$langs->trans("Address").'</td><td>'.$langs->trans("Zip").'</td>';
		print '<td>'.$langs->trans("Town").'</td><td>'.$langs->trans("CustomerCode").'</td>';
		print "<td>&nbsp;</td>";
		print "</tr>";

		$i=0;

		while ($i < $num)
		{
			$obj = $db->fetch_object($result);

			$socstatic->id = $obj->rowid;
			$socstatic->name = $obj->name;
			$socstatic->name_alias = $obj->name_alias;
			$socstatic->email = $obj->email;
			$socstatic->code_client = $obj->code_client;
			$socstatic->code_fournisseur = $obj->code_client;
			$socstatic->code_compta = $obj->code_compta;
			$socstatic->code_compta_fournisseur = $obj->code_compta_fournisseur;
			$socstatic->email = $obj->email;
			$socstatic->canvas = $obj->canvas;
			$socstatic->client = $obj->client;
			$socstatic->fournisseur = $obj->fournisseur;

			print '<tr class="oddeven">';

			print '<td>';
			print $socstatic->getNomUrl(1);
			print '</td>';

			print '<td>'.$obj->address.'</td>';
			print '<td>'.$obj->zip.'</td>';
			print '<td>'.$obj->town.'</td>';
			print '<td>'.$obj->code_client.'</td>';

			print '<td align="center">';
			print '<a href="'.DOL_URL_ROOT.'/societe/card.php?socid='.$obj->rowid.'&amp;action=edit">';
			print img_edit();
			print '</a></td>';

			print "</tr>\n";
			$i++;
		}
		print "\n</table>\n";
	}

	print "<br>\n";

	return $i;
}


<|MERGE_RESOLUTION|>--- conflicted
+++ resolved
@@ -1485,16 +1485,10 @@
     {
         $delay_warning=$conf->global->MAIN_DELAY_ACTIONS_TODO*24*60*60;
 
-        require_once DOL_DOCUMENT_ROOT.'/core/lib/functions2.lib.php';
-        require_once DOL_DOCUMENT_ROOT.'/core/class/html.formactions.class.php';
         require_once DOL_DOCUMENT_ROOT.'/comm/action/class/actioncomm.class.php';
-<<<<<<< HEAD
         include_once DOL_DOCUMENT_ROOT.'/core/lib/functions2.lib.php';
 	    require_once DOL_DOCUMENT_ROOT.'/core/class/html.formactions.class.php';
 	    require_once DOL_DOCUMENT_ROOT.'/contact/class/contact.class.php';
-=======
-        require_once DOL_DOCUMENT_ROOT.'/contact/class/contact.class.php';
->>>>>>> 23f4e7cc
 
         $formactions=new FormActions($db);
 
