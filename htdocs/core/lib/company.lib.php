<?php
/* Copyright (C) 2006-2011  Laurent Destailleur     <eldy@users.sourceforge.net>
 * Copyright (C) 2006       Rodolphe Quiedeville    <rodolphe@quiedeville.org>
 * Copyright (C) 2007       Patrick Raguin          <patrick.raguin@gmail.com>
 * Copyright (C) 2010-2012  Regis Houssin           <regis.houssin@inodbox.com>
 * Copyright (C) 2013-2014  Florian Henry           <florian.henry@open-concept.pro>
 * Copyright (C) 2013-2014  Juanjo Menent           <jmenent@2byte.es>
 * Copyright (C) 2013       Christophe Battarel     <contact@altairis.fr>
 * Copyright (C) 2013-2018  Alexandre Spangaro      <aspangaro@open-dsi.fr>
 * Copyright (C) 2015-2019  Frédéric France         <frederic.france@netlogic.fr>
 * Copyright (C) 2015       Raphaël Doursenaud      <rdoursenaud@gpcsolutions.fr>
 * Copyright (C) 2017       Rui Strecht             <rui.strecht@aliartalentos.com>
 * Copyright (C) 2018       Ferran Marcet           <fmarcet@2byte.es>
 *
 * This program is free software; you can redistribute it and/or modify
 * it under the terms of the GNU General Public License as published by
 * the Free Software Foundation; either version 3 of the License, or
 * (at your option) any later version.
 *
 * This program is distributed in the hope that it will be useful,
 * but WITHOUT ANY WARRANTY; without even the implied warranty of
 * MERCHANTABILITY or FITNESS FOR A PARTICULAR PURPOSE.  See the
 * GNU General Public License for more details.
 *
 * You should have received a copy of the GNU General Public License
 * along with this program. If not, see <https://www.gnu.org/licenses/>.
 * or see https://www.gnu.org/
 */

/**
 *	\file       htdocs/core/lib/company.lib.php
 *	\brief      Ensemble de fonctions de base pour le module societe
 *	\ingroup    societe
 */

/**
 * Return array of tabs to used on pages for third parties cards.
 *
 * @param 	Societe	$object		Object company shown
 * @return 	array				Array of tabs
 */
function societe_prepare_head(Societe $object)
{
    global $db, $langs, $conf, $user;
    $h = 0;
    $head = array();

    $head[$h][0] = DOL_URL_ROOT.'/societe/card.php?socid='.$object->id;
    $head[$h][1] = $langs->trans("Card");
    $head[$h][2] = 'card';
    $h++;

    if (empty($conf->global->MAIN_SUPPORT_SHARED_CONTACT_BETWEEN_THIRDPARTIES))
    {
	    if (empty($conf->global->MAIN_DISABLE_CONTACTS_TAB))
		{
		    //$nbContact = count($object->liste_contact(-1,'internal')) + count($object->liste_contact(-1,'external'));
			$nbContact = 0;	// TODO

			$sql = "SELECT COUNT(p.rowid) as nb";
			$sql .= " FROM ".MAIN_DB_PREFIX."socpeople as p";
			$sql .= " WHERE p.fk_soc = ".$object->id;
			$resql = $db->query($sql);
			if ($resql)
			{
				$obj = $db->fetch_object($resql);
				if ($obj) $nbContact = $obj->nb;
			}

		    $head[$h][0] = DOL_URL_ROOT.'/societe/contact.php?socid='.$object->id;
		    $head[$h][1] = $langs->trans('ContactsAddresses');
		    if ($nbContact > 0) $head[$h][1].= ' <span class="badge">'.$nbContact.'</span>';
		    $head[$h][2] = 'contact';
		    $h++;
		}
    }
    else
	{
		$head[$h][0] = DOL_URL_ROOT.'/societe/societecontact.php?socid='.$object->id;
		$nbContact = count($object->liste_contact(-1, 'internal')) + count($object->liste_contact(-1, 'external'));
		$head[$h][1] = $langs->trans("ContactsAddresses");
		if ($nbContact > 0) $head[$h][1].= ' <span class="badge">'.$nbContact.'</span>';
		$head[$h][2] = 'contact';
		$h++;
	}

    if ($object->client==1 || $object->client==2 || $object->client==3)
    {
        $head[$h][0] = DOL_URL_ROOT.'/comm/card.php?socid='.$object->id;
        $head[$h][1] = '';
        if (empty($conf->global->SOCIETE_DISABLE_PROSPECTS) && ($object->client==2 || $object->client==3)) $head[$h][1] .= $langs->trans("Prospect");
        if (empty($conf->global->SOCIETE_DISABLE_PROSPECTS) && empty($conf->global->SOCIETE_DISABLE_CUSTOMERS) && $object->client==3) $head[$h][1] .= ' | ';
        if (empty($conf->global->SOCIETE_DISABLE_CUSTOMERS) && ($object->client==1 || $object->client==3)) $head[$h][1] .= $langs->trans("Customer");
        $head[$h][2] = 'customer';
        $h++;

        if (! empty($conf->global->PRODUIT_CUSTOMER_PRICES))
        {
            $langs->load("products");
            // price
            $head[$h][0] = DOL_URL_ROOT.'/societe/price.php?socid='.$object->id;
            $head[$h][1] = $langs->trans("CustomerPrices");
            $head[$h][2] = 'price';
            $h++;
        }
    }
    if (! empty($conf->fournisseur->enabled) && $object->fournisseur && ! empty($user->rights->fournisseur->lire))
    {
        $head[$h][0] = DOL_URL_ROOT.'/fourn/card.php?socid='.$object->id;
        $head[$h][1] = $langs->trans("Supplier");
        $head[$h][2] = 'supplier';
        $h++;
    }

    if (! empty($conf->projet->enabled) && (!empty($user->rights->projet->lire) ))
    {
    	$head[$h][0] = DOL_URL_ROOT.'/societe/project.php?socid='.$object->id;
    	$head[$h][1] = $langs->trans("Projects");
    	$nbNote = 0;
    	$sql = "SELECT COUNT(n.rowid) as nb";
    	$sql.= " FROM ".MAIN_DB_PREFIX."projet as n";
    	$sql.= " WHERE fk_soc = ".$object->id;
    	$sql.= " AND entity IN (".getEntity('project').")";
    	$resql=$db->query($sql);
    	if ($resql)
    	{
    		$num = $db->num_rows($resql);
    		$i = 0;
    		while ($i < $num)
    		{
    			$obj = $db->fetch_object($resql);
    			$nbNote=$obj->nb;
    			$i++;
    		}
    	}
    	else {
    		dol_print_error($db);
    	}
		if ($nbNote > 0) $head[$h][1].= ' <span class="badge">'.$nbNote.'</span>';
    	$head[$h][2] = 'project';
    	$h++;
    }

    // Tab to link resources
	if (! empty($conf->resource->enabled) && ! empty($conf->global->RESOURCE_ON_THIRDPARTIES))
	{
		$head[$h][0] = DOL_URL_ROOT.'/resource/element_resource.php?element=societe&element_id='.$object->id;
		$head[$h][1] = $langs->trans("Resources");
		$head[$h][2] = 'resources';
		$h++;
	}

	if (! empty($conf->global->ACCOUNTING_ENABLE_LETTERING))
	{
		// Tab to accountancy
		if (! empty($conf->accounting->enabled) && $object->client>0)
		{
			$head[$h][0] = DOL_URL_ROOT.'/accountancy/bookkeeping/thirdparty_lettering_customer.php?socid='.$object->id;
			$head[$h][1] = $langs->trans("TabLetteringCustomer");
			$head[$h][2] = 'lettering_customer';
			$h++;
		}

		// Tab to accountancy
		if (! empty($conf->accounting->enabled) && $object->fournisseur>0)
		{
			$head[$h][0] = DOL_URL_ROOT.'/accountancy/bookkeeping/thirdparty_lettering_supplier.php?socid='.$object->id;
			$head[$h][1] = $langs->trans("TabLetteringSupplier");
			$head[$h][2] = 'lettering_supplier';
			$h++;
		}
	}

	// Related items
    if ((! empty($conf->commande->enabled) || ! empty($conf->propal->enabled) || ! empty($conf->facture->enabled) || ! empty($conf->ficheinter->enabled) || ! empty($conf->fournisseur->enabled))
        && empty($conf->global->THIRPARTIES_DISABLE_RELATED_OBJECT_TAB))
    {
        $head[$h][0] = DOL_URL_ROOT.'/societe/consumption.php?socid='.$object->id;
        $head[$h][1] = $langs->trans("Referers");
        $head[$h][2] = 'consumption';
        $h++;
    }

    // Bank accounts
    if (empty($conf->global->SOCIETE_DISABLE_BANKACCOUNT))
    {
    	$nbBankAccount=0;
		$foundonexternalonlinesystem=0;
    	$langs->load("banks");

        //$title = $langs->trans("BankAccounts");
    	$title = $langs->trans("PaymentInformation");

		if (! empty($conf->stripe->enabled))
		{
			//$langs->load("stripe");
			//$title = $langs->trans("BankAccountsAndGateways");

			$servicestatus = 0;
			if (! empty($conf->global->STRIPE_LIVE) && ! GETPOST('forcesandbox', 'alpha')) $servicestatus = 1;

			include_once DOL_DOCUMENT_ROOT.'/societe/class/societeaccount.class.php';
			$societeaccount = new SocieteAccount($db);
			$stripecu = $societeaccount->getCustomerAccount($object->id, 'stripe', $servicestatus);		// Get thirdparty cu_...
			if ($stripecu) $foundonexternalonlinesystem++;
		}

        $sql = "SELECT COUNT(n.rowid) as nb";
        $sql.= " FROM ".MAIN_DB_PREFIX."societe_rib as n";
        $sql.= " WHERE fk_soc = ".$object->id;
        $resql=$db->query($sql);
        if ($resql)
        {
            $num = $db->num_rows($resql);
            $i = 0;
            while ($i < $num)
            {
                $obj = $db->fetch_object($resql);
                $nbBankAccount=$obj->nb;
                $i++;
            }
        }
        else {
            dol_print_error($db);
        }

        //if (! empty($conf->stripe->enabled) && $nbBankAccount > 0) $nbBankAccount = '...';	// No way to know exact number

        $head[$h][0] = DOL_URL_ROOT .'/societe/paymentmodes.php?socid='.$object->id;
        $head[$h][1] = $title;
        if ($foundonexternalonlinesystem) $head[$h][1].= ' <span class="badge">...</span>';
       	elseif ($nbBankAccount > 0) $head[$h][1].= ' <span class="badge">'.$nbBankAccount.'</span>';
        $head[$h][2] = 'rib';
        $h++;
    }

    if (! empty($conf->website->enabled) && (! empty($conf->global->WEBSITE_USE_WEBSITE_ACCOUNTS)) && (!empty($user->rights->societe->lire)))
    {
    	$head[$h][0] = DOL_URL_ROOT.'/societe/website.php?id='.$object->id;
    	$head[$h][1] = $langs->trans("WebSiteAccounts");
    	$nbNote = 0;
    	$sql = "SELECT COUNT(n.rowid) as nb";
    	$sql.= " FROM ".MAIN_DB_PREFIX."societe_account as n";
    	$sql.= " WHERE fk_soc = ".$object->id.' AND fk_website > 0';
    	$resql=$db->query($sql);
    	if ($resql)
    	{
    		$num = $db->num_rows($resql);
    		$i = 0;
    		while ($i < $num)
    		{
    			$obj = $db->fetch_object($resql);
    			$nbNote=$obj->nb;
    			$i++;
    		}
    	}
    	else {
    		dol_print_error($db);
    	}
    	if ($nbNote > 0) $head[$h][1].= ' <span class="badge">'.$nbNote.'</span>';
    	$head[$h][2] = 'website';
    	$h++;
    }

	// Show more tabs from modules
    // Entries must be declared in modules descriptor with line
    // $this->tabs = array('entity:+tabname:Title:@mymodule:/mymodule/mypage.php?id=__ID__');   to add new tab
    // $this->tabs = array('entity:-tabname:Title:@mymodule:/mymodule/mypage.php?id=__ID__');   to remove a tab
    complete_head_from_modules($conf, $langs, $object, $head, $h, 'thirdparty');

    if ($user->societe_id == 0)
    {
        // Notifications
        if (! empty($conf->notification->enabled))
        {
        	$nbNote = 0;
        	$sql = "SELECT COUNT(n.rowid) as nb";
        	$sql.= " FROM ".MAIN_DB_PREFIX."notify_def as n";
        	$sql.= " WHERE fk_soc = ".$object->id;
        	$resql=$db->query($sql);
        	if ($resql)
        	{
        		$num = $db->num_rows($resql);
        		$i = 0;
        		while ($i < $num)
        		{
        			$obj = $db->fetch_object($resql);
        			$nbNote=$obj->nb;
        			$i++;
        		}
        	}
        	else {
        		dol_print_error($db);
        	}

        	$head[$h][0] = DOL_URL_ROOT.'/societe/notify/card.php?socid='.$object->id;
        	$head[$h][1] = $langs->trans("Notifications");
			if ($nbNote > 0) $head[$h][1].= ' <span class="badge">'.$nbNote.'</span>';
        	$head[$h][2] = 'notify';
        	$h++;
        }

		// Notes
        $nbNote = 0;
        if(!empty($object->note_private)) $nbNote++;
		if(!empty($object->note_public)) $nbNote++;
        $head[$h][0] = DOL_URL_ROOT.'/societe/note.php?id='.$object->id;
        $head[$h][1] = $langs->trans("Notes");
		if ($nbNote > 0) $head[$h][1].= ' <span class="badge">'.$nbNote.'</span>';
        $head[$h][2] = 'note';
        $h++;

        // Attached files
        require_once DOL_DOCUMENT_ROOT.'/core/lib/files.lib.php';
        require_once DOL_DOCUMENT_ROOT.'/core/class/link.class.php';
        $upload_dir = $conf->societe->multidir_output[$object->entity] . "/" . $object->id ;
        $nbFiles = count(dol_dir_list($upload_dir, 'files', 0, '', '(\.meta|_preview.*\.png)$'));
        $nbLinks=Link::count($db, $object->element, $object->id);

        $head[$h][0] = DOL_URL_ROOT.'/societe/document.php?socid='.$object->id;
        $head[$h][1] = $langs->trans("Documents");
		if (($nbFiles+$nbLinks) > 0) $head[$h][1].= ' <span class="badge">'.($nbFiles+$nbLinks).'</span>';
        $head[$h][2] = 'document';
        $h++;
    }

    $head[$h][0] = DOL_URL_ROOT.'/societe/agenda.php?socid='.$object->id;
    $head[$h][1].= $langs->trans("Events");
    if (! empty($conf->agenda->enabled) && (!empty($user->rights->agenda->myactions->read) || !empty($user->rights->agenda->allactions->read) ))
    {
        $head[$h][1].= '/';
        $head[$h][1].= $langs->trans("Agenda");
    }
    $head[$h][2] = 'agenda';
    $h++;

    // Log
    /*$head[$h][0] = DOL_URL_ROOT.'/societe/info.php?socid='.$object->id;
    $head[$h][1] = $langs->trans("Info");
    $head[$h][2] = 'info';
    $h++;*/

    complete_head_from_modules($conf, $langs, $object, $head, $h, 'thirdparty', 'remove');

    return $head;
}


/**
 * Return array of tabs to used on page
 *
 * @param	Object	$object		Object for tabs
 * @return	array				Array of tabs
 */
function societe_prepare_head2($object)
{
    global $langs, $conf, $user;
    $h = 0;
    $head = array();

    $head[$h][0] = DOL_URL_ROOT.'/societe/card.php?socid='.$object->id;
    $head[$h][1] = $langs->trans("Card");
    $head[$h][2] = 'company';
    $h++;

    $head[$h][0] = 'commerciaux.php?socid='.$object->id;
    $head[$h][1] = $langs->trans("SalesRepresentative");
    $head[$h][2] = 'salesrepresentative';
    $h++;

    return $head;
}



/**
 *  Return array head with list of tabs to view object informations.
 *
 *  @return	array   	        head array with tabs
 */
function societe_admin_prepare_head()
{
    global $langs, $conf, $user;

    $h = 0;
    $head = array();

    $head[$h][0] = DOL_URL_ROOT.'/societe/admin/societe.php';
    $head[$h][1] = $langs->trans("Miscellaneous");
    $head[$h][2] = 'general';
    $h++;

    // Show more tabs from modules
    // Entries must be declared in modules descriptor with line
    // $this->tabs = array('entity:+tabname:Title:@mymodule:/mymodule/mypage.php?id=__ID__');   to add new tab
    // $this->tabs = array('entity:-tabname:Title:@mymodule:/mymodule/mypage.php?id=__ID__');   to remove a tab
    complete_head_from_modules($conf, $langs, null, $head, $h, 'company_admin');

    $head[$h][0] = DOL_URL_ROOT.'/societe/admin/societe_extrafields.php';
    $head[$h][1] = $langs->trans("ExtraFieldsThirdParties");
    $head[$h][2] = 'attributes';
    $h++;

    $head[$h][0] = DOL_URL_ROOT.'/societe/admin/contact_extrafields.php';
    $head[$h][1] = $langs->trans("ExtraFieldsContacts");
    $head[$h][2] = 'attributes_contacts';
    $h++;

    complete_head_from_modules($conf, $langs, null, $head, $h, 'company_admin', 'remove');

    return $head;
}



/**
 *    Return country label, code or id from an id, code or label
 *
 *    @param      int		$searchkey      Id or code of country to search
 *    @param      string	$withcode   	'0'=Return label,
 *    										'1'=Return code + label,
 *    										'2'=Return code from id,
 *    										'3'=Return id from code,
 * 	   										'all'=Return array('id'=>,'code'=>,'label'=>)
 *    @param      DoliDB	$dbtouse       	Database handler (using in global way may fail because of conflicts with some autoload features)
 *    @param      Translate	$outputlangs	Langs object for output translation
 *    @param      int		$entconv       	0=Return value without entities and not converted to output charset, 1=Ready for html output
 *    @param      int		$searchlabel    Label of country to search (warning: searching on label is not reliable)
 *    @return     mixed       				Integer with country id or String with country code or translated country name or Array('id','code','label') or 'NotDefined'
 */
function getCountry($searchkey, $withcode = '', $dbtouse = 0, $outputlangs = '', $entconv = 1, $searchlabel = '')
{
    global $db,$langs;

    $result='';

    // Check parameters
    if (empty($searchkey) && empty($searchlabel))
    {
    	if ($withcode === 'all') return array('id'=>'','code'=>'','label'=>'');
    	else return '';
    }
    if (! is_object($dbtouse)) $dbtouse=$db;
    if (! is_object($outputlangs)) $outputlangs=$langs;

    $sql = "SELECT rowid, code, label FROM ".MAIN_DB_PREFIX."c_country";
    if (is_numeric($searchkey)) $sql.= " WHERE rowid=".$searchkey;
    elseif (! empty($searchkey)) $sql.= " WHERE code='".$db->escape($searchkey)."'";
    else $sql.= " WHERE label='".$db->escape($searchlabel)."'";

    $resql=$dbtouse->query($sql);
    if ($resql)
    {
        $obj = $dbtouse->fetch_object($resql);
        if ($obj)
        {
            $label=((! empty($obj->label) && $obj->label!='-')?$obj->label:'');
            if (is_object($outputlangs))
            {
                $outputlangs->load("dict");
                if ($entconv) $label=($obj->code && ($outputlangs->trans("Country".$obj->code)!="Country".$obj->code))?$outputlangs->trans("Country".$obj->code):$label;
                else $label=($obj->code && ($outputlangs->transnoentitiesnoconv("Country".$obj->code)!="Country".$obj->code))?$outputlangs->transnoentitiesnoconv("Country".$obj->code):$label;
            }
            if ($withcode == 1) $result=$label?"$obj->code - $label":"$obj->code";
            elseif ($withcode == 2) $result=$obj->code;
            elseif ($withcode == 3) $result=$obj->rowid;
            elseif ($withcode === 'all') $result=array('id'=>$obj->rowid,'code'=>$obj->code,'label'=>$label);
            else $result=$label;
        }
        else
        {
            $result='NotDefined';
        }
        $dbtouse->free($resql);
        return $result;
    }
    else dol_print_error($dbtouse, '');
    return 'Error';
}

/**
 *    Return state translated from an id. Return value is always utf8 encoded and without entities.
 *
 *    @param    int			$id         	id of state (province/departement)
 *    @param    int			$withcode   	'0'=Return label,
 *    										'1'=Return string code + label,
 *    						  				'2'=Return code,
 *    						  				'all'=return array('id'=>,'code'=>,'label'=>)
 *    @param	DoliDB		$dbtouse		Database handler (using in global way may fail because of conflicts with some autoload features)
 *    @param    int			$withregion   	'0'=Ignores region,
 *    										'1'=Add region name/code/id as needed to output,
 *    @param    Translate	$outputlangs	Langs object for output translation, not fully implemented yet
 *    @param    int		    $entconv       	0=Return value without entities and not converted to output charset, 1=Ready for html output
 *    @return   string|array       			String with state code or state name or Array('id','code','label')/Array('id','code','label','region_code','region')
 */
function getState($id, $withcode = '', $dbtouse = 0, $withregion = 0, $outputlangs = '', $entconv = 1)
{
    global $db,$langs;

    if (! is_object($dbtouse)) $dbtouse=$db;

    $sql = "SELECT d.rowid as id, d.code_departement as code, d.nom as name, d.active, c.label as country, c.code as country_code, r.code_region as region_code, r.nom as region_name FROM";
    $sql .= " ".MAIN_DB_PREFIX ."c_departements as d, ".MAIN_DB_PREFIX."c_regions as r,".MAIN_DB_PREFIX."c_country as c";
    $sql .= " WHERE d.fk_region=r.code_region and r.fk_pays=c.rowid and d.rowid=".$id;
    $sql .= " AND d.active = 1 AND r.active = 1 AND c.active = 1";
    $sql .= " ORDER BY c.code, d.code_departement";

    dol_syslog("Company.lib::getState", LOG_DEBUG);
    $resql=$dbtouse->query($sql);
    if ($resql)
    {
        $obj = $dbtouse->fetch_object($resql);
        if ($obj)
        {
            $label=((! empty($obj->name) && $obj->name!='-')?$obj->name:'');
            if (is_object($outputlangs))
            {
                $outputlangs->load("dict");
                if ($entconv) $label=($obj->code && ($outputlangs->trans("State".$obj->code)!="State".$obj->code))?$outputlangs->trans("State".$obj->code):$label;
                else $label=($obj->code && ($outputlangs->transnoentitiesnoconv("State".$obj->code)!="State".$obj->code))?$outputlangs->transnoentitiesnoconv("State".$obj->code):$label;
            }

            if ($withcode == 1) {
                if ($withregion == 1) {
                    return $label = $obj->region_name . ' - ' . $obj->code . ' - ' . ($langs->trans($obj->code)!=$obj->code?$langs->trans($obj->code):($obj->name!='-'?$obj->name:''));
                }
                else {
                    return $label = $obj->code . ' - ' . ($langs->trans($obj->code)!=$obj->code?$langs->trans($obj->code):($obj->name!='-'?$obj->name:''));
                }
            }
            elseif ($withcode == 2) {
                if ($withregion == 1) {
                    return $label = $obj->region_name . ' - ' . ($langs->trans($obj->code)!=$obj->code?$langs->trans($obj->code):($obj->name!='-'?$obj->name:''));
                }
                else {
                    return $label = ($langs->trans($obj->code)!=$obj->code?$langs->trans($obj->code):($obj->name!='-'?$obj->name:''));
                }
            }
            elseif ($withcode === 'all') {
                if ($withregion == 1) {
                    return array('id'=>$obj->id,'code'=>$obj->code,'label'=>$label,'region_code'=>$obj->region_code,'region'=>$obj->region_name);
                }
                else {
                    return array('id'=>$obj->id,'code'=>$obj->code,'label'=>$label);
                }
            }
            else {
                if ($withregion == 1) {
                    return $label = $obj->region_name . ' - ' . $label;
                }
                else {
                    return $label;
                }
            }
        }
        else
        {
            return $langs->transnoentitiesnoconv("NotDefined");
        }
    }
    else dol_print_error($dbtouse, '');
}

/**
 *    Return label of currency or code+label
 *
 *    @param      string	$code_iso       Code iso of currency
 *    @param      int		$withcode       '1'=show code + label
 *    @param      Translate $outputlangs    Output language
 *    @return     string     			    Label translated of currency
 */
function currency_name($code_iso, $withcode = '', $outputlangs = null)
{
    global $langs,$db;

    if (empty($outputlangs)) $outputlangs=$langs;

    $outputlangs->load("dict");

    // If there is a translation, we can send immediatly the label
    if ($outputlangs->trans("Currency".$code_iso)!="Currency".$code_iso)
    {
        return ($withcode?$code_iso.' - ':'').$outputlangs->trans("Currency".$code_iso);
    }

    // If no translation, we read table to get label by default
    $sql = "SELECT label FROM ".MAIN_DB_PREFIX."c_currencies";
    $sql.= " WHERE code_iso='".$code_iso."'";

    $resql=$db->query($sql);
    if ($resql)
    {
        $num = $db->num_rows($resql);

        if ($num)
        {
            $obj = $db->fetch_object($resql);
            $label=($obj->label!='-'?$obj->label:'');
            if ($withcode) return ($label==$code_iso)?"$code_iso":"$code_iso - $label";
            else return $label;
        }
        else
        {
            return $code_iso;
        }
    }
    return 'ErrorWhenReadingCurrencyLabel';
}

/**
 *    Retourne le nom traduit de la forme juridique
 *
 *    @param      string	$code       Code de la forme juridique
 *    @return     string     			Nom traduit du pays
 */
function getFormeJuridiqueLabel($code)
{
    global $db,$langs;

    if (! $code) return '';

    $sql = "SELECT libelle FROM ".MAIN_DB_PREFIX."c_forme_juridique";
    $sql.= " WHERE code='$code'";

    dol_syslog("Company.lib::getFormeJuridiqueLabel", LOG_DEBUG);
    $resql=$db->query($sql);
    if ($resql)
    {
        $num = $db->num_rows($resql);

        if ($num)
        {
            $obj = $db->fetch_object($resql);
            $label=($obj->libelle!='-' ? $obj->libelle : '');
            return $label;
        }
        else
        {
            return $langs->trans("NotDefined");
        }
    }
}


/**
 *  Return list of countries that are inside the EEC (European Economic Community)
 *  TODO Add a field into country dictionary.
 *
 *  @return     array					Array of countries code in EEC
 */
function getCountriesInEEC()
{
	global $conf;

	// List of all country codes that are in europe for european vat rules
	// List found on http://ec.europa.eu/taxation_customs/common/faq/faq_1179_en.htm#9
	$country_code_in_EEC=array(
		'AT',	// Austria
		'BE',	// Belgium
		'BG',	// Bulgaria
		'CY',	// Cyprus
		'CZ',	// Czech republic
		'DE',	// Germany
		'DK',	// Danemark
		'EE',	// Estonia
		'ES',	// Spain
		'FI',	// Finland
		'FR',	// France
		'GB',	// United Kingdom
		'GR',	// Greece
		'HR',   // Croatia
		'NL',	// Holland
		'HU',	// Hungary
		'IE',	// Ireland
		'IM',	// Isle of Man - Included in UK
		'IT',	// Italy
		'LT',	// Lithuania
		'LU',	// Luxembourg
		'LV',	// Latvia
		'MC',	// Monaco - Included in France
		'MT',	// Malta
		//'NO',	// Norway
		'PL',	// Poland
		'PT',	// Portugal
		'RO',	// Romania
		'SE',	// Sweden
		'SK',	// Slovakia
		'SI',	// Slovenia
		'UK',	// United Kingdom
		//'CH',	// Switzerland - No. Swizerland in not in EEC
	);

	if (! empty($conf->global->MAIN_COUNTRIES_IN_EEC))
	{
		// For example MAIN_COUNTRIES_IN_EEC = 'AT,BE,BG,CY,CZ,DE,DK,EE,ES,FI,FR,GB,GR,HR,NL,HU,IE,IM,IT,LT,LU,LV,MC,MT,PL,PT,RO,SE,SK,SI,UK'
		$country_code_in_EEC = explode(',', $conf->global->MAIN_COUNTRIES_IN_EEC);
	}

	return $country_code_in_EEC;
}

/**
 *  Return if a country of an object is inside the EEC (European Economic Community)
 *
 *  @param      Object      $object    Object
 *  @return     boolean		           true = country inside EEC, false = country outside EEC
 */
function isInEEC($object)
{
	if (empty($object->country_code)) return false;

	$country_code_in_EEC = getCountriesInEEC();

    //print "dd".$this->country_code;
    return in_array($object->country_code, $country_code_in_EEC);
}


/**
 * 		Show html area for list of projects
 *
 *		@param	Conf		$conf			Object conf
 * 		@param	Translate	$langs			Object langs
 * 		@param	DoliDB		$db				Database handler
 * 		@param	Object		$object			Third party object
 *      @param  string		$backtopage		Url to go once contact is created
 *      @param  int         $nocreatelink   1=Hide create project link
 *      @param	string		$morehtmlright	More html on right of title
 *      @return	int
 */
function show_projects($conf, $langs, $db, $object, $backtopage = '', $nocreatelink = 0, $morehtmlright = '')
{
    global $user;

    $i = -1 ;

    if (! empty($conf->projet->enabled) && $user->rights->projet->lire)
    {
        $langs->load("projects");

        $newcardbutton='';
        if (! empty($conf->projet->enabled) && $user->rights->projet->creer && empty($nocreatelink))
        {
            $newcardbutton.= dolGetButtonTitle($langs->trans('AddProject'), '', 'fa fa-plus-circle', DOL_URL_ROOT.'/projet/card.php?socid='.$object->id.'&amp;action=create&amp;backtopage='.urlencode($backtopage));
        }

        print "\n";
        print load_fiche_titre($langs->trans("ProjectsDedicatedToThisThirdParty"), $newcardbutton.$morehtmlright, '');
        print '<div class="div-table-responsive">';
        print "\n".'<table class="noborder" width=100%>';

        $sql  = "SELECT p.rowid as id, p.entity, p.title, p.ref, p.public, p.dateo as do, p.datee as de, p.fk_statut as status, p.fk_opp_status, p.opp_amount, p.opp_percent, p.tms as date_update, p.budget_amount";
        $sql .= ", cls.code as opp_status_code";
        $sql .= " FROM ".MAIN_DB_PREFIX."projet as p";
        $sql .= " LEFT JOIN ".MAIN_DB_PREFIX."c_lead_status as cls on p.fk_opp_status = cls.rowid";
        $sql .= " WHERE p.fk_soc = ".$object->id;
        $sql .= " AND p.entity IN (".getEntity('project').")";
        $sql .= " ORDER BY p.dateo DESC";

        $result=$db->query($sql);
        if ($result)
        {
            $num = $db->num_rows($result);

            print '<tr class="liste_titre">';
            print '<td>'.$langs->trans("Ref").'</td>';
            print '<td>'.$langs->trans("Name").'</td>';
            print '<td class="center">'.$langs->trans("DateStart").'</td>';
            print '<td class="center">'.$langs->trans("DateEnd").'</td>';
            print '<td class="right">'.$langs->trans("OpportunityAmountShort").'</td>';
            print '<td class="center">'.$langs->trans("OpportunityStatusShort").'</td>';
            print '<td class="right">'.$langs->trans("OpportunityProbabilityShort").'</td>';
            print '<td class="right">'.$langs->trans("Status").'</td>';
            print '</tr>';

            if ($num > 0)
            {
                require_once DOL_DOCUMENT_ROOT.'/projet/class/project.class.php';

                $projecttmp = new Project($db);

                $i=0;

                while ($i < $num)
                {
                    $obj = $db->fetch_object($result);
                    $projecttmp->fetch($obj->id);

                    // To verify role of users
                    $userAccess = $projecttmp->restrictedProjectArea($user);

                    if ($user->rights->projet->lire && $userAccess > 0)
                    {
                        print '<tr class="oddeven">';

                        // Ref
                        print '<td><a href="'.DOL_URL_ROOT.'/projet/card.php?id='.$projecttmp->id.'">'.img_object($langs->trans("ShowProject"), ($obj->public?'projectpub':'project'))." ".$obj->ref.'</a></td>';
                        // Label
                        print '<td>'.$obj->title.'</td>';
                        // Date start
                        print '<td class="center">'.dol_print_date($db->jdate($obj->do), "day").'</td>';
                        // Date end
                        print '<td class="center">'.dol_print_date($db->jdate($obj->de), "day").'</td>';
                        // Opp amount
                        print '<td class="right">';
                        if ($obj->opp_status_code)
                        {
                            print price($obj->opp_amount, 1, '', 1, -1, -1, '');
                        }
                        print '</td>';
                        // Opp status
                        print '<td class="center">';
            			if ($obj->opp_status_code) print $langs->trans("OppStatus".$obj->opp_status_code);
            			print '</td>';
			            // Opp percent
            			print '<td class="right">';
            			if ($obj->opp_percent) print price($obj->opp_percent, 1, '', 1, 0).'%';
            			print '</td>';
                        // Status
                        print '<td class="right">'.$projecttmp->getLibStatut(5).'</td>';

                        print '</tr>';
                    }
                    $i++;
                }
            }
            else
			{
            	print '<tr class="oddeven"><td colspan="8" class="opacitymedium">'.$langs->trans("None").'</td></tr>';
            }
            $db->free($result);
        }
        else
        {
            dol_print_error($db);
        }
        print "</table>";
        print '</div>';

        print "<br>\n";
    }

    return $i;
}


/**
 * 		Show html area for list of contacts
 *
 *		@param	Conf		$conf		Object conf
 * 		@param	Translate	$langs		Object langs
 * 		@param	DoliDB		$db			Database handler
 * 		@param	Societe		$object		Third party object
 *      @param  string		$backtopage	Url to go once contact is created
 *      @return	int
 */
function show_contacts($conf, $langs, $db, $object, $backtopage = '')
{
	global $user,$conf,$extrafields,$hookmanager;
	global $contextpage;

	require_once DOL_DOCUMENT_ROOT.'/core/class/html.formcompany.class.php';
	$formcompany = new FormCompany($db);
    $form = new Form($db);

    $optioncss = GETPOST('optioncss', 'alpha');
    $sortfield = GETPOST("sortfield", 'alpha');
    $sortorder = GETPOST("sortorder", 'alpha');
    $page = GETPOST('page', 'int');

    $search_status = GETPOST("search_status", 'int');
    if ($search_status=='') $search_status=1; // always display active customer first
<<<<<<< HEAD
    $search_name = GETPOST("search_name", 'alpha');
    $search_addressphone = GETPOST("search_addressphone", 'alpha');
    $search_roles = GETPOST("search_roles", 'array');
=======

    $search_name    = GETPOST("search_name", 'alpha');
    $search_address = GETPOST("search_address", 'alpha');
    $search_poste   = GETPOST("search_poste", 'alpha');

    $searchAddressPhoneDBFields = array(
        //Address
        't.address',
        't.zip',
        't.town',

        //Phone
        't.phone',
        't.phone_perso',
        't.phone_mobile',

        //Fax
        't.fax',

        //E-mail
        't.email',

        //Social media
        "t.skype",
        "t.jabberid",
        "t.twitter",
        "t.facebook",
        "t.linkedin",
        "t.whatsapp",
        "t.youtube",
        "t.snapchat",
        "t.instagram"
    );
>>>>>>> 68055e57

    if (! $sortorder) $sortorder="ASC";
    if (! $sortfield) $sortfield="t.lastname";

    if (! empty($conf->clicktodial->enabled))
    {
    	$user->fetch_clicktodial(); // lecture des infos de clicktodial du user
    }


    $contactstatic = new Contact($db);

    $extralabels=$extrafields->fetch_name_optionals_label($contactstatic->table_element);

    $contactstatic->fields=array(
    'name'      =>array('type'=>'varchar(128)', 'label'=>'Name',             'enabled'=>1, 'visible'=>1,  'notnull'=>1,  'showoncombobox'=>1, 'index'=>1, 'position'=>10, 'searchall'=>1),
    'poste'     =>array('type'=>'varchar(128)', 'label'=>'PostOfFunction',   'enabled'=>1, 'visible'=>1,  'notnull'=>1,  'showoncombobox'=>1, 'index'=>1, 'position'=>20),
    'address'   =>array('type'=>'varchar(128)', 'label'=>'Address',          'enabled'=>1, 'visible'=>1,  'notnull'=>1,  'showoncombobox'=>1, 'index'=>1, 'position'=>30),
    'role'      =>array('type'=>'checkbox',     'label'=>'Role',             'enabled'=>1, 'visible'=>1,  'notnull'=>1,  'showoncombobox'=>1, 'index'=>1, 'position'=>40),
    'statut'    =>array('type'=>'integer',      'label'=>'Status',           'enabled'=>1, 'visible'=>1,  'notnull'=>1, 'default'=>0, 'index'=>1,  'position'=>50, 'arrayofkeyval'=>array(0=>$contactstatic->LibStatut(0, 1), 1=>$contactstatic->LibStatut(1, 1))),
    );

    // Definition of fields for list
    $arrayfields=array(
    't.rowid'=>array('label'=>"TechnicalID", 'checked'=>($conf->global->MAIN_SHOW_TECHNICAL_ID?1:0), 'enabled'=>($conf->global->MAIN_SHOW_TECHNICAL_ID?1:0), 'position'=>1),
    't.name'=>array('label'=>"Name", 'checked'=>1, 'position'=>10),
    't.poste'=>array('label'=>"PostOrFunction", 'checked'=>1, 'position'=>20),
    't.address'=>array('label'=>(empty($conf->dol_optimize_smallscreen) ? $langs->trans("Address").' / '.$langs->trans("Phone").' / '.$langs->trans("Email") : $langs->trans("Address")), 'checked'=>1, 'position'=>30),
    'sc.role'=>array('label'=>"Roles", 'checked'=>1, 'position'=>40),
    't.statut'=>array('label'=>"Status", 'checked'=>1, 'position'=>50, 'class'=>'center'),
    );
    // Extra fields
    if (is_array($extrafields->attributes[$contactstatic->table_element]['label']) && count($extrafields->attributes[$contactstatic->table_element]['label']))
    {
    	foreach($extrafields->attributes[$contactstatic->table_element]['label'] as $key => $val)
    	{
    		if (! empty($extrafields->attributes[$contactstatic->table_element]['list'][$key])) {
				$arrayfields["ef.".$key]=array(
					'label'=>$extrafields->attributes[$contactstatic->table_element]['label'][$key],
					'checked'=>(($extrafields->attributes[$contactstatic->table_element]['list'][$key]<0)?0:1),
					'position'=>$extrafields->attributes[$contactstatic->table_element]['pos'][$key],
					'enabled'=>(abs($extrafields->attributes[$contactstatic->table_element]['list'][$key])!=3 && $extrafields->attributes[$contactstatic->table_element]['perms'][$key]));
			}
    	}
    }

    // Initialize array of search criterias
    $search=array();
    foreach($arrayfields as $key => $val)
    {
        $queryName = 'search_'.substr($key, 2);
    	if (GETPOST($queryName, 'alpha')){
            $search[$key]=GETPOST($queryName, 'alpha');
        }
    }
    $search_array_options=$extrafields->getOptionalsFromPost($contactstatic->table_element, '', 'search_');

    // Purge search criteria
    if (GETPOST('button_removefilter_x', 'alpha') || GETPOST('button_removefilter.x', 'alpha') ||GETPOST('button_removefilter', 'alpha')) // All tests are required to be compatible with all browsers
    {
    	$search_status		 = '';
    	$search_name         = '';
<<<<<<< HEAD
    	$search_roles         = array();
    	$search_addressphone = '';
=======
        $search_address = '';
        $search_poste = '';
        $search= [];
>>>>>>> 68055e57
    	$search_array_options=array();

    	foreach($contactstatic->fields as $key => $val)
   		{
   			$search[$key]='';
   		}
    }

    $contactstatic->fields = dol_sort_array($contactstatic->fields, 'position');
    $arrayfields = dol_sort_array($arrayfields, 'position');

    $newcardbutton='';
    if ($user->rights->societe->contact->creer)
    {
    	$addcontact = (! empty($conf->global->SOCIETE_ADDRESSES_MANAGEMENT) ? $langs->trans("AddContact") : $langs->trans("AddContactAddress"));
        $newcardbutton.= dolGetButtonTitle($addcontact, '', 'fa fa-plus-circle', DOL_URL_ROOT.'/contact/card.php?socid='.$object->id.'&amp;action=create&amp;backtopage='.urlencode($backtopage));
    }

    print "\n";

    $title = (! empty($conf->global->SOCIETE_ADDRESSES_MANAGEMENT) ? $langs->trans("ContactsForCompany") : $langs->trans("ContactsAddressesForCompany"));
    print load_fiche_titre($title, $newcardbutton, '');

    print '<form method="POST" action="'.$_SERVER["PHP_SELF"].'" name="formfilter">';
    print '<input type="hidden" name="formfilteraction" id="formfilteraction" value="list">';
    print '<input type="hidden" name="socid" value="'.$object->id.'">';
    print '<input type="hidden" name="sortorder" value="'.$sortorder.'">';
    print '<input type="hidden" name="sortfield" value="'.$sortfield.'">';
    print '<input type="hidden" name="page" value="'.$page.'">';

    $varpage=empty($contextpage)?$_SERVER["PHP_SELF"]:$contextpage;
    $selectedfields=$form->multiSelectArrayWithCheckbox('selectedfields', $arrayfields, $varpage);	// This also change content of $arrayfields
    //if ($massactionbutton) $selectedfields.=$form->showCheckAddButtons('checkforselect', 1);

	print '<div class="div-table-responsive">';		// You can use div-table-responsive-no-min if you dont need reserved height for your table
    print "\n".'<table class="tagtable liste">'."\n";

    $param="socid=".urlencode($object->id);
    if ($search_status != '') $param.='&search_status='.urlencode($search_status);
    if (count($search_roles)>0) $param.=implode('&search_roles[]=', $search_roles);
    if ($search_name != '')   $param.='&search_name='.urlencode($search_name);
    if ($search_poste != '')     $param.='&search_poste='.urlencode($search_poste);
    if ($search_address != '')     $param.='&search_address='.urlencode($search_address);
    if ($optioncss != '')     $param.='&optioncss='.urlencode($optioncss);

    // Add $param from extra fields
    $extrafieldsobjectkey=$contactstatic->table_element;
    include DOL_DOCUMENT_ROOT.'/core/tpl/extrafields_list_search_param.tpl.php';

    $sql = "SELECT t.rowid, t.lastname, t.firstname, t.fk_pays as country_id, t.civility, t.poste, t.phone as phone_pro, t.phone_mobile, t.phone_perso, t.fax, t.email, t.skype, t.statut, t.photo,";
    $sql .= " t.civility as civility_id, t.address, t.zip, t.town";
    $sql .= " FROM ".MAIN_DB_PREFIX."socpeople as t";
    $sql .= " LEFT JOIN ".MAIN_DB_PREFIX."socpeople_extrafields as ef on (t.rowid = ef.fk_object)";
    $sql .= " WHERE t.fk_soc = ".$object->id;
    if ($search_status!='' && $search_status != '-1') $sql .= " AND t.statut = ".$db->escape($search_status);
<<<<<<< HEAD
    if ($search_name) $sql .= natural_search(array('t.lastname', 't.firstname'), $search_name);
	if (count($search_roles)>0) {
		$sql .= " AND t.rowid IN (SELECT sc.fk_socpeople FROM ".MAIN_DB_PREFIX."societe_contacts as sc WHERE sc.fk_c_type_contact IN (".implode(',', $search_roles)."))";
	}
=======
    if ($search_name)    $sql .= natural_search(array('t.lastname', 't.firstname'), $search_name);
    if ($search_poste)   $sql .= natural_search('t.poste', $search_poste);
    if ($search_address) $sql .= natural_search($searchAddressPhoneDBFields, $search_address);
>>>>>>> 68055e57
    // Add where from extra fields
    $extrafieldsobjectkey=$contactstatic->table_element;
    include DOL_DOCUMENT_ROOT.'/core/tpl/extrafields_list_search_sql.tpl.php';
    if ($sortfield == "t.name") $sql.=" ORDER BY t.lastname $sortorder, t.firstname $sortorder";
    else $sql.= " ORDER BY $sortfield $sortorder";

    dol_syslog('core/lib/company.lib.php :: show_contacts', LOG_DEBUG);
    $result = $db->query($sql);
    if (! $result) dol_print_error($db);

    $num = $db->num_rows($result);


    // Fields title search
    // --------------------------------------------------------------------
    print '<tr class="liste_titre">';
    foreach($arrayfields as $key => $val)
    {
    	$align='';
<<<<<<< HEAD
    	if (in_array($val['type'], array('date','datetime','timestamp'))) $align.=($align?' ':'').'center';
    	if (in_array($val['type'], array('timestamp'))) $align.=($align?' ':'').'nowrap';
    	if ($key == 'status' || $key == 'statut') $align.=($align?' ':'').'center';
    	if (! empty($arrayfields['t.'.$key]['checked']) || ! empty($arrayfields['sc.'.$key]['checked']))
=======
    	if (in_array($val['type'], array('t.date','t.datetime','t.timestamp'))) $align.=($align?' ':'').'center';
    	if (in_array($val['type'], array('t.timestamp'))) $align.=($align?' ':'').'nowrap';
    	if ($key == 't.status' || $key == 't.statut') $align.=($align?' ':'').'center';
    	if (! empty($arrayfields[$key]['checked']))
>>>>>>> 68055e57
    	{

    		print '<td class="liste_titre'.($align?' '.$align:'').'">';
<<<<<<< HEAD
    		if (in_array($key, array('lastname','name'))) print '<input type="text" class="flat maxwidth75" name="search_'.$key.'" value="'.dol_escape_htmltag($search[$key]).'">';
    		elseif (in_array($key, array('statut'))) print $form->selectarray('search_status', array('-1'=>'','0'=>$contactstatic->LibStatut(0, 1),'1'=>$contactstatic->LibStatut(1, 1)), $search_status);
    		elseif (in_array($key, array('role'))) {
			    print $formcompany->showRoles("search_roles", $contactstatic, 'edit', $search_roles);
		    }
=======
    		if (in_array($key, array('t.statut'))){
                print $form->selectarray('search_status', array('-1'=>'','0'=>$contactstatic->LibStatut(0, 1),'1'=>$contactstatic->LibStatut(1, 1)), $search_status);
            }else{
    		    $fieldName = substr($key, 2);
                print sprintf('<input type="text" class="flat maxwidth75" name="search_%s" value="%s">', $fieldName, dol_escape_htmltag($search[$key]));
            }
>>>>>>> 68055e57
    		print '</td>';
    	}
    }
    // Extra fields
    $extrafieldsobjectkey=$contactstatic->table_element;
    include DOL_DOCUMENT_ROOT.'/core/tpl/extrafields_list_search_input.tpl.php';

    // Fields from hook
    $parameters=array('arrayfields'=>$arrayfields);
    $reshook=$hookmanager->executeHooks('printFieldListOption', $parameters, $contactstatic);    // Note that $action and $object may have been modified by hook
    print $hookmanager->resPrint;
    // Action column
    print '<td class="liste_titre" align="right">';
    print $form->showFilterButtons();
    print '</td>';
    print '</tr>'."\n";


    // Fields title label
    // --------------------------------------------------------------------
    print '<tr class="liste_titre">';
    foreach($contactstatic->fields as $key => $val)
    {
    	$align='';
    	if (in_array($val['type'], array('date','datetime','timestamp'))) $align.=($align?' ':'').'center';
    	if (in_array($val['type'], array('timestamp'))) $align.=($align?' ':'').'nowrap';
    	if ($key == 'status' || $key == 'statut') $align.=($align?' ':'').'center';
    	if ($key == 'role') $align.=($align?' ':'').'center';
    	if (! empty($arrayfields['t.'.$key]['checked'])) {
    		print getTitleFieldOfList($arrayfields['t.'.$key]['label'], 0, $_SERVER['PHP_SELF'], 't.'.$key, '', $param, ($align?'class="'.$align.'"':''), $sortfield, $sortorder, $align.' ')."\n";
	    }
    	if (! empty($arrayfields['sc.'.$key]['checked'])) {
    		print getTitleFieldOfList($arrayfields['sc.'.$key]['label'], 0, $_SERVER['PHP_SELF'], 'sc.'.$key, '', $param, ($align?'class="'.$align.'"':''), $sortfield, $sortorder, $align.' ')."\n";
	    }
    }
    // Extra fields
    $extrafieldsobjectkey=$contactstatic->table_element;
    include DOL_DOCUMENT_ROOT.'/core/tpl/extrafields_list_search_title.tpl.php';
    // Hook fields
	$parameters=array('arrayfields'=>$arrayfields,'param'=>$param,'sortfield'=>$sortfield,'sortorder'=>$sortorder);
    $reshook=$hookmanager->executeHooks('printFieldListTitle', $parameters, $object);    // Note that $action and $object may have been modified by hook
    print $hookmanager->resPrint;
    print getTitleFieldOfList($selectedfields, 0, $_SERVER["PHP_SELF"], '', '', '', 'align="center"', $sortfield, $sortorder, 'maxwidthsearch ')."\n";
    print '</tr>'."\n";

    $i = -1;

	if ($num || (GETPOST('button_search') || GETPOST('button_search.x') || GETPOST('button_search_x')))
    {
    	$i = 0;

        while ($i < $num)
        {
            $obj = $db->fetch_object($result);

            $contactstatic->id = $obj->rowid;
            $contactstatic->ref = $obj->ref;
            $contactstatic->statut = $obj->statut;
            $contactstatic->lastname = $obj->lastname;
            $contactstatic->firstname = $obj->firstname;
            $contactstatic->civility_id = $obj->civility_id;
            $contactstatic->civility_code = $obj->civility_id;
            $contactstatic->poste = $obj->poste;
            $contactstatic->address = $obj->address;
            $contactstatic->zip = $obj->zip;
            $contactstatic->town = $obj->town;
            $contactstatic->phone_pro = $obj->phone_pro;
            $contactstatic->phone_mobile = $obj->phone_mobile;
            $contactstatic->phone_perso = $obj->phone_perso;
            $contactstatic->email = $obj->email;
            $contactstatic->web = $obj->web;
            $contactstatic->skype = $obj->skype;
            $contactstatic->photo = $obj->photo;

            $country_code = getCountry($obj->country_id, 2);
            $contactstatic->country_code = $country_code;

            $contactstatic->setGenderFromCivility();
            $contactstatic->fetch_optionals();

	        $resultRole=$contactstatic->fetchRoles();
	        if ($resultRole<0) {
	        	setEventMessages(null, $contactstatic->errors,'errors');
	        }

            if (is_array($contactstatic->array_options))
            {
	            foreach($contactstatic->array_options as $key => $val)
	            {
	            	$obj->$key = $val;
	            }
            }

            print '<tr class="oddeven">';

            // ID
            if (! empty($arrayfields['t.rowid']['checked']))
            {
            	print '<td>';
            	print $contactstatic->id;
            	print '</td>';
            }

			// Photo - Name
            if (! empty($arrayfields['t.name']['checked']))
            {
            	print '<td>';
            	print $form->showphoto('contact', $contactstatic, 0, 0, 0, 'photorefnoborder valignmiddle marginrightonly', 'small', 1, 0, 1);
				print $contactstatic->getNomUrl(0, '', 0, '&backtopage='.urlencode($backtopage));
				print '</td>';
            }

			// Job position
            if (! empty($arrayfields['t.poste']['checked']))
            {
            	print '<td>';
            	if ($obj->poste) print $obj->poste;
            	print '</td>';
            }

            // Address - Phone - Email
            if (! empty($arrayfields['t.address']['checked']))
            {
            	print '<td>';
	            print $contactstatic->getBannerAddress('contact', $object);
    	        print '</td>';
            }

            // Role
            if (! empty($arrayfields['sc.role']['checked']))
            {
            	print '<td>';
	            print $formcompany->showRoles("roles", $contactstatic, 'view');
    	        print '</td>';
            }

            // Status
            if (! empty($arrayfields['t.statut']['checked']))
            {
            	print '<td align="center">'.$contactstatic->getLibStatut(5).'</td>';
            }

            // Extra fields
            $extrafieldsobjectkey=$contactstatic->table_element;
            include DOL_DOCUMENT_ROOT.'/core/tpl/extrafields_list_print_fields.tpl.php';

            // Actions
			print '<td align="right">';

			// Add to agenda
            if (! empty($conf->agenda->enabled) && $user->rights->agenda->myactions->create)
            {
                print '<a href="'.DOL_URL_ROOT.'/comm/action/card.php?action=create&actioncode=&contactid='.$obj->rowid.'&socid='.$object->id.'&backtopage='.urlencode($backtopage).'">';
                print img_object($langs->trans("Event"), "action");
                print '</a> &nbsp; ';
            }

            // Edit
            if ($user->rights->societe->contact->creer)
            {
                print '<a href="'.DOL_URL_ROOT.'/contact/card.php?action=edit&id='.$obj->rowid.'&backtopage='.urlencode($backtopage).'">';
                print img_edit();
                print '</a>';
            }

            print '</td>';

            print "</tr>\n";
            $i++;
        }
    }
    else
	{
		$colspan=1;
		foreach($arrayfields as $key => $val) { if (! empty($val['checked'])) $colspan++; }
		print '<tr><td colspan="'.$colspan.'" class="opacitymedium">'.$langs->trans("None").'</td></tr>';
    }
    print "\n</table>\n";
	print '</div>';

    print '</form>'."\n";

    return $i;
}


/**
 *    	Show html area with actions to do
 *
 * 		@param	Conf		$conf		        Object conf
 * 		@param	Translate	$langs		        Object langs
 * 		@param	DoliDB		$db			        Object db
 * 		@param	Adherent|Societe    $filterobj  Object thirdparty or member
 * 		@param	Contact		$objcon	            Object contact
 *      @param  int			$noprint	        Return string but does not output it
 *      @param  int			$actioncode 	    Filter on actioncode
 *      @return	string|void					    Return html part or void if noprint is 1
 */
function show_actions_todo($conf, $langs, $db, $filterobj, $objcon = '', $noprint = 0, $actioncode = '')
{
    global $user,$conf;

    $out = show_actions_done($conf, $langs, $db, $filterobj, $objcon, 1, $actioncode, 'todo');

    if ($noprint) return $out;
    else print $out;
}

/**
 *    	Show html area with actions (done or not, ignore the name of function).
 *      Note: Global parameter $param must be defined.
 *
 * 		@param	Conf		       $conf		   Object conf
 * 		@param	Translate	       $langs		   Object langs
 * 		@param	DoliDB		       $db			   Object db
 * 		@param	mixed			   $filterobj	   Filter on object Adherent|Societe|Project|Product|CommandeFournisseur|Dolresource|Ticket|... to list events linked to an object
 * 		@param	Contact		       $objcon		   Filter on object contact to filter events on a contact
 *      @param  int			       $noprint        Return string but does not output it
 *      @param  string		       $actioncode     Filter on actioncode
 *      @param  string             $donetodo       Filter on event 'done' or 'todo' or ''=nofilter (all).
 *      @param  array              $filters        Filter on other fields
 *      @param  string             $sortfield      Sort field
 *      @param  string             $sortorder      Sort order
 *      @return	string|void				           Return html part or void if noprint is 1
 */
function show_actions_done($conf, $langs, $db, $filterobj, $objcon = '', $noprint = 0, $actioncode = '', $donetodo = 'done', $filters = array(), $sortfield = 'a.datep,a.id', $sortorder = 'DESC')
{
    global $user, $conf;
    global $form;

    global $param, $massactionbutton;

    dol_include_once('/comm/action/class/actioncomm.class.php');

    // Check parameters
    if (! is_object($filterobj) && ! is_object($objcon)) dol_print_error('', 'BadParameter');

    $out='';
    $histo=array();
    $numaction = 0 ;
    $now=dol_now('tzuser');

    // Open DSI -- Fix order by -- Begin
    $sortfield_list = explode(',', $sortfield);
    $sortfield_label_list = array('a.id' => 'id', 'a.datep' => 'dp', 'a.percent' => 'percent');
    $sortfield_new_list = array();
    foreach ($sortfield_list as $sortfield_value) {
        $sortfield_new_list[] = $sortfield_label_list[trim($sortfield_value)];
    }
    $sortfield_new = implode(',', $sortfield_new_list);

    if (! empty($conf->agenda->enabled))
    {
        // Recherche histo sur actioncomm
        if (is_object($objcon) && $objcon->id > 0) {
            $sql = "SELECT DISTINCT a.id, a.label as label,";
        }
        else
        {
            $sql = "SELECT a.id, a.label as label,";
        }
        $sql.= " a.datep as dp,";
        $sql.= " a.datep2 as dp2,";
        $sql.= " a.percent as percent, 'action' as type,";
        $sql.= " a.fk_element, a.elementtype,";
        $sql.= " a.fk_contact,";
        $sql.= " c.code as acode, c.libelle as alabel, c.picto as apicto,";
        $sql.= " u.rowid as user_id, u.login as user_login, u.photo as user_photo, u.firstname as user_firstname, u.lastname as user_lastname";
        if (is_object($filterobj) && get_class($filterobj) == 'Societe')      $sql.= ", sp.lastname, sp.firstname";
        elseif (is_object($filterobj) && get_class($filterobj) == 'Adherent') $sql.= ", m.lastname, m.firstname";
        elseif (is_object($filterobj) && get_class($filterobj) == 'CommandeFournisseur')  $sql.= ", o.ref";
        elseif (is_object($filterobj) && get_class($filterobj) == 'Product')  $sql.= ", o.ref";
        elseif (is_object($filterobj) && get_class($filterobj) == 'Ticket')   $sql.= ", o.ref";
        elseif (is_object($filterobj) && get_class($filterobj) == 'BOM')      $sql.= ", o.ref";
        elseif (is_object($filterobj) && get_class($filterobj) == 'Contrat')  $sql.= ", o.ref";
        $sql.= " FROM ".MAIN_DB_PREFIX."actioncomm as a";
        $sql.= " LEFT JOIN ".MAIN_DB_PREFIX."user as u on u.rowid = a.fk_user_action";
        $sql.= " LEFT JOIN ".MAIN_DB_PREFIX."c_actioncomm as c ON a.fk_action = c.id";

        $force_filter_contact = false;
        if (is_object($objcon) && $objcon->id > 0) {
            $force_filter_contact = true;
            $sql.= " INNER JOIN ".MAIN_DB_PREFIX."actioncomm_resources as r ON a.id = r.fk_actioncomm";
            $sql.= " AND r.element_type = '" . $db->escape($objcon->table_element) . "' AND r.fk_element = " . $objcon->id;
        }

        if (is_object($filterobj) && get_class($filterobj) == 'Societe')  $sql.= " LEFT JOIN ".MAIN_DB_PREFIX."socpeople as sp ON a.fk_contact = sp.rowid";
        elseif (is_object($filterobj) && get_class($filterobj) == 'Dolresource') {
            $sql.= " INNER JOIN ".MAIN_DB_PREFIX."element_resources as er";
            $sql.= " ON er.resource_type = 'dolresource'";
            $sql.= " AND er.element_id = a.id";
            $sql.= " AND er.resource_id = ".$filterobj->id;
        }
        elseif (is_object($filterobj) && get_class($filterobj) == 'Adherent') $sql.= ", ".MAIN_DB_PREFIX."adherent as m";
        elseif (is_object($filterobj) && get_class($filterobj) == 'CommandeFournisseur') $sql.= ", ".MAIN_DB_PREFIX."commande_fournisseur as o";
        elseif (is_object($filterobj) && get_class($filterobj) == 'Product') $sql.= ", ".MAIN_DB_PREFIX."product as o";
        elseif (is_object($filterobj) && get_class($filterobj) == 'Ticket') $sql.= ", ".MAIN_DB_PREFIX."ticket as o";
        elseif (is_object($filterobj) && get_class($filterobj) == 'BOM') $sql.= ", ".MAIN_DB_PREFIX."bom_bom as o";
        elseif (is_object($filterobj) && get_class($filterobj) == 'Contrat') $sql.= ", ".MAIN_DB_PREFIX."contrat as o";

        $sql.= " WHERE a.entity IN (".getEntity('agenda').")";
        if ($force_filter_contact === false) {
            if (is_object($filterobj) && in_array(get_class($filterobj), array('Societe', 'Client', 'Fournisseur')) && $filterobj->id) $sql.= " AND a.fk_soc = ".$filterobj->id;
            elseif (is_object($filterobj) && get_class($filterobj) == 'Project' && $filterobj->id) $sql.= " AND a.fk_project = ".$filterobj->id;
            elseif (is_object($filterobj) && get_class($filterobj) == 'Adherent')
            {
                $sql.= " AND a.fk_element = m.rowid AND a.elementtype = 'member'";
                if ($filterobj->id) $sql.= " AND a.fk_element = ".$filterobj->id;
            }
            elseif (is_object($filterobj) && get_class($filterobj) == 'CommandeFournisseur')
            {
                $sql.= " AND a.fk_element = o.rowid AND a.elementtype = 'order_supplier'";
                if ($filterobj->id) $sql.= " AND a.fk_element = ".$filterobj->id;
            }
            elseif (is_object($filterobj) && get_class($filterobj) == 'Product')
            {
                $sql.= " AND a.fk_element = o.rowid AND a.elementtype = 'product'";
                if ($filterobj->id) $sql.= " AND a.fk_element = ".$filterobj->id;
            }
            elseif (is_object($filterobj) && get_class($filterobj) == 'Ticket')
            {
                $sql.= " AND a.fk_element = o.rowid AND a.elementtype = 'ticket'";
                if ($filterobj->id) $sql.= " AND a.fk_element = ".$filterobj->id;
            }
            elseif (is_object($filterobj) && get_class($filterobj) == 'BOM')
            {
            	$sql.= " AND a.fk_element = o.rowid AND a.elementtype = 'bom'";
            	if ($filterobj->id) $sql.= " AND a.fk_element = ".$filterobj->id;
            }
            elseif (is_object($filterobj) && get_class($filterobj) == 'Contrat')
            {
            	$sql.= " AND a.fk_element = o.rowid AND a.elementtype = 'contract'";
            	if ($filterobj->id) $sql.= " AND a.fk_element = ".$filterobj->id;
            }
        }

        // Condition on actioncode
        if (! empty($actioncode))
        {
            if (empty($conf->global->AGENDA_USE_EVENT_TYPE))
            {
                if ($actioncode == 'AC_NON_AUTO') $sql.= " AND c.type != 'systemauto'";
                elseif ($actioncode == 'AC_ALL_AUTO') $sql.= " AND c.type = 'systemauto'";
                else
                {
                    if ($actioncode == 'AC_OTH') $sql.= " AND c.type != 'systemauto'";
                    elseif ($actioncode == 'AC_OTH_AUTO') $sql.= " AND c.type = 'systemauto'";
                }
            }
            else
            {
                if ($actioncode == 'AC_NON_AUTO') $sql.= " AND c.type != 'systemauto'";
                elseif ($actioncode == 'AC_ALL_AUTO') $sql.= " AND c.type = 'systemauto'";
                else $sql.= " AND c.code = '".$db->escape($actioncode)."'";
            }
        }
        if ($donetodo == 'todo') $sql.= " AND ((a.percent >= 0 AND a.percent < 100) OR (a.percent = -1 AND a.datep > '".$db->idate($now)."'))";
        elseif ($donetodo == 'done') $sql.= " AND (a.percent = 100 OR (a.percent = -1 AND a.datep <= '".$db->idate($now)."'))";
        if (is_array($filters) && $filters['search_agenda_label']) $sql.= natural_search('a.label', $filters['search_agenda_label']);
    }

    // Add also event from emailings. TODO This should be replaced by an automatic event ? May be it's too much for very large emailing.
    if (! empty($conf->mailing->enabled) && ! empty($objcon->email)
        && (empty($actioncode) || $actioncode == 'AC_OTH_AUTO' || $actioncode == 'AC_EMAILING'))
    {
        $langs->load("mails");

        $sql2 = "SELECT m.rowid as id, m.titre as label, mc.date_envoi as dp, mc.date_envoi as dp2, '100' as percent, 'mailing' as type";
        $sql2.= ", '' as fk_element, '' as elementtype, '' as contact_id";
        $sql2.= ", 'AC_EMAILING' as acode, '' as alabel, '' as apicto";
        $sql2.= ", u.rowid as user_id, u.login as user_login, u.photo as user_photo, u.firstname as user_firstname, u.lastname as user_lastname"; // User that valid action
        if (is_object($filterobj) && get_class($filterobj) == 'Societe')      $sql2.= ", '' as lastname, '' as firstname";
        elseif (is_object($filterobj) && get_class($filterobj) == 'Adherent') $sql2.= ", '' as lastname, '' as firstname";
        elseif (is_object($filterobj) && get_class($filterobj) == 'CommandeFournisseur')  $sql2.= ", '' as ref";
        elseif (is_object($filterobj) && get_class($filterobj) == 'Product')  $sql2.= ", '' as ref";
        elseif (is_object($filterobj) && get_class($filterobj) == 'Ticket')   $sql2.= ", '' as ref";
        $sql2.= " FROM ".MAIN_DB_PREFIX."mailing as m, ".MAIN_DB_PREFIX."mailing_cibles as mc, ".MAIN_DB_PREFIX."user as u";
        $sql2.= " WHERE mc.email = '".$db->escape($objcon->email)."'";	// Search is done on email.
        $sql2.= " AND mc.statut = 1";
        $sql2.= " AND u.rowid = m.fk_user_valid";
        $sql2.= " AND mc.fk_mailing=m.rowid";
    }

    if (!empty($sql) && !empty($sql2)) {
        $sql = $sql . " UNION " . $sql2;
    } elseif (empty($sql) && !empty($sql2)) {
        $sql = $sql2;
    }

    //TODO Add limit in nb of results
    $sql.= $db->order($sortfield_new, $sortorder);
    dol_syslog("company.lib::show_actions_done", LOG_DEBUG);
    $resql=$db->query($sql);
    if ($resql)
    {
        $i = 0 ;
        $num = $db->num_rows($resql);

        while ($i < $num)
        {
            $obj = $db->fetch_object($resql);

            if ($obj->type == 'action') {
                $contactaction = new ActionComm($db);
                $contactaction->id=$obj->id;
                $result = $contactaction->fetchResources();
                if ($result<0) {
                    dol_print_error($db);
                    setEventMessage("company.lib::show_actions_done Error fetch ressource", 'errors');
                }

                //if ($donetodo == 'todo') $sql.= " AND ((a.percent >= 0 AND a.percent < 100) OR (a.percent = -1 AND a.datep > '".$db->idate($now)."'))";
                //elseif ($donetodo == 'done') $sql.= " AND (a.percent = 100 OR (a.percent = -1 AND a.datep <= '".$db->idate($now)."'))";
                $tododone='';
                if (($obj->percent >= 0 and $obj->percent < 100) || ($obj->percent == -1 && $obj->datep > $now)) $tododone='todo';

                $histo[$numaction]=array(
                    'type'=>$obj->type,
                    'tododone'=>$tododone,
                    'id'=>$obj->id,
                    'datestart'=>$db->jdate($obj->dp),
                    'dateend'=>$db->jdate($obj->dp2),
                    'note'=>$obj->label,
                    'percent'=>$obj->percent,

                    'userid'=>$obj->user_id,
                    'login'=>$obj->user_login,
                    'userfirstname'=>$obj->user_firstname,
                    'userlastname'=>$obj->user_lastname,
                    'userphoto'=>$obj->user_photo,

                    'contact_id'=>$obj->fk_contact,
                    'socpeopleassigned' => $contactaction->socpeopleassigned,
                    'lastname'=>$obj->lastname,
                    'firstname'=>$obj->firstname,
                    'fk_element'=>$obj->fk_element,
                    'elementtype'=>$obj->elementtype,
                    // Type of event
                    'acode'=>$obj->acode,
                    'alabel'=>$obj->alabel,
                    'libelle'=>$obj->alabel,    // deprecated
                    'apicto'=>$obj->apicto
                );
            } else {
                $histo[$numaction]=array(
                    'type'=>$obj->type,
                    'tododone'=>'done',
                    'id'=>$obj->id,
                    'datestart'=>$db->jdate($obj->dp),
                    'dateend'=>$db->jdate($obj->dp2),
                    'note'=>$obj->label,
                    'percent'=>$obj->percent,
                    'acode'=>$obj->acode,

                    'userid'=>$obj->user_id,
                    'login'=>$obj->user_login,
                    'userfirstname'=>$obj->user_firstname,
                    'userlastname'=>$obj->user_lastname,
                    'userphoto'=>$obj->user_photo
                );
            }

            $numaction++;
            $i++;
        }
    }
    else
    {
        dol_print_error($db);
    }

    if (! empty($conf->agenda->enabled) || (! empty($conf->mailing->enabled) && ! empty($objcon->email)))
    {
        $delay_warning=$conf->global->MAIN_DELAY_ACTIONS_TODO*24*60*60;

        require_once DOL_DOCUMENT_ROOT.'/comm/action/class/actioncomm.class.php';
        include_once DOL_DOCUMENT_ROOT.'/core/lib/functions2.lib.php';
	    require_once DOL_DOCUMENT_ROOT.'/core/class/html.formactions.class.php';
	    require_once DOL_DOCUMENT_ROOT.'/contact/class/contact.class.php';

        $formactions=new FormActions($db);

        $actionstatic=new ActionComm($db);
        $userstatic=new User($db);
        $contactstatic = new Contact($db);

        $out.='<form name="listactionsfilter" class="listactionsfilter" action="' . $_SERVER["PHP_SELF"] . '" method="POST">';
        if ($objcon && get_class($objcon) == 'Contact' &&
            (is_null($filterobj) || get_class($filterobj) == 'Societe'))
        {
            $out.='<input type="hidden" name="id" value="'.$objcon->id.'" />';
        }
        else
        {
            $out.='<input type="hidden" name="id" value="'.$filterobj->id.'" />';
        }
        if ($filterobj && get_class($filterobj) == 'Societe') $out.='<input type="hidden" name="socid" value="'.$filterobj->id.'" />';

        $out.="\n";

        $out.='<div class="div-table-responsive-no-min">';
        $out.='<table class="noborder" width="100%">';

        $out.='<tr class="liste_titre">';
        if ($donetodo)
        {
            $out.='<td class="liste_titre"></td>';
        }
        $out.='<td class="liste_titre"></td>';
        $out.='<td class="liste_titre"></td>';
        $out.='<td class="liste_titre">';
        $out.=$formactions->select_type_actions($actioncode, "actioncode", '', empty($conf->global->AGENDA_USE_EVENT_TYPE)?1:-1, 0, 0, 1);
        $out.='</td>';
        $out.='<td class="liste_titre maxwidth100onsmartphone"><input type="text" class="maxwidth100onsmartphone" name="search_agenda_label" value="'.$filters['search_agenda_label'].'"></td>';
        $out.='<td class="liste_titre"></td>';
        $out.='<td class="liste_titre"></td>';
        $out.='<td class="liste_titre"></td>';
        $out.='<td class="liste_titre"></td>';
        // Action column
        $out.='<td class="liste_titre" align="middle">';
        $searchpicto=$form->showFilterAndCheckAddButtons($massactionbutton?1:0, 'checkforselect', 1);
        $out.=$searchpicto;
        $out.='</td>';
        $out.='</tr>';

        $out.='<tr class="liste_titre">';
		if ($donetodo)
		{
            $tmp='';
            if (get_class($filterobj) == 'Societe') $tmp.='<a href="'.DOL_URL_ROOT.'/comm/action/list.php?socid='.$filterobj->id.'&amp;status=done">';
            $tmp.=($donetodo != 'done' ? $langs->trans("ActionsToDoShort") : '');
            $tmp.=($donetodo != 'done' && $donetodo != 'todo' ? ' / ' : '');
            $tmp.=($donetodo != 'todo' ? $langs->trans("ActionsDoneShort") : '');
            //$out.=$langs->trans("ActionsToDoShort").' / '.$langs->trans("ActionsDoneShort");
            if (get_class($filterobj) == 'Societe') $tmp.='</a>';
            $out.=getTitleFieldOfList($tmp);
		}
		$out.=getTitleFieldOfList($langs->trans("Ref"), 0, $_SERVER["PHP_SELF"], 'a.id', '', $param, '', $sortfield, $sortorder);
		$out.=getTitleFieldOfList($langs->trans("Owner"));
        $out.=getTitleFieldOfList($langs->trans("Type"));
		$out.=getTitleFieldOfList($langs->trans("Label"), 0, $_SERVER["PHP_SELF"], '', '', $param, '', $sortfield, $sortorder);
        $out.=getTitleFieldOfList($langs->trans("Date"), 0, $_SERVER["PHP_SELF"], 'a.datep,a.id', '', $param, 'align="center"', $sortfield, $sortorder);
        $out.=getTitleFieldOfList($langs->trans("RelatedObjects"), 0, $_SERVER["PHP_SELF"], '', '', $param, '', $sortfield, $sortorder);
		$out.=getTitleFieldOfList($langs->trans("ActionOnContact"), 0, $_SERVER["PHP_SELF"], '', '', $param, '', $sortfield, $sortorder);
		$out.=getTitleFieldOfList($langs->trans("Status"), 0, $_SERVER["PHP_SELF"], 'a.percent', '', $param, 'align="center"', $sortfield, $sortorder);
		$out.=getTitleFieldOfList('', 0, $_SERVER["PHP_SELF"], '', '', $param, '', $sortfield, $sortorder, 'maxwidthsearch ');
		$out.='</tr>';

		require_once DOL_DOCUMENT_ROOT.'/comm/action/class/cactioncomm.class.php';
		$caction=new CActionComm($db);
		$arraylist=$caction->liste_array(1, 'code', '', (empty($conf->global->AGENDA_USE_EVENT_TYPE)?1:0), '', 1);

        foreach ($histo as $key=>$value)
        {
			$actionstatic->fetch($histo[$key]['id']);    // TODO Do we need this, we already have a lot of data of line into $histo

			$actionstatic->type_picto=$histo[$key]['apicto'];
			$actionstatic->type_code=$histo[$key]['acode'];

            $out.='<tr class="oddeven">';

            // Done or todo
            if ($donetodo)
            {
                $out.='<td class="nowrap">';
                $out.='</td>';
            }

            // Ref
            $out.='<td class="nowrap">';
            if (isset($histo[$key]['type']) && $histo[$key]['type']=='mailing') {
                $out.='<a href="'.DOL_URL_ROOT.'/comm/mailing/card.php?id='.$histo[$key]['id'].'">'.img_object($langs->trans("ShowEMailing"), "email").' ';
                $out.=$histo[$key]['id'];
                $out.='</a>';
            } else {
                $out.=$actionstatic->getNomUrl(1, -1);
            }
            $out.='</td>';

            // Author of event
            $out.='<td class="tdoverflowmax200">';
            //$userstatic->id=$histo[$key]['userid'];
            //$userstatic->login=$histo[$key]['login'];
            //$out.=$userstatic->getLoginUrl(1);
            if ($histo[$key]['userid'] > 0)
            {
            	$userstatic->fetch($histo[$key]['userid']);	// TODO Introduce a cache on users fetched
            	$out.=$userstatic->getNomUrl(-1, '', 0, 0, 16, 0, 'firstelselast', '');
            }
            $out.='</td>';

            // Type
            $out.='<td>';
            if (! empty($conf->global->AGENDA_USE_EVENT_TYPE))
            {
            	if ($actionstatic->type_picto) print img_picto('', $actionstatic->type_picto);
            	else {
            		if ($actionstatic->type_code == 'AC_RDV')       $out.= img_picto('', 'object_group', '', false, 0, 0, '', 'paddingright').' ';
            		elseif ($actionstatic->type_code == 'AC_TEL')   $out.= img_picto('', 'object_phoning', '', false, 0, 0, '', 'paddingright').' ';
            		elseif ($actionstatic->type_code == 'AC_FAX')   $out.= img_picto('', 'object_phoning_fax', '', false, 0, 0, '', 'paddingright').' ';
            		elseif ($actionstatic->type_code == 'AC_EMAIL') $out.= img_picto('', 'object_email', '', false, 0, 0, '', 'paddingright').' ';
            		elseif ($actionstatic->type_code == 'AC_INT')   $out.= img_picto('', 'object_intervention', '', false, 0, 0, '', 'paddingright').' ';
            		elseif (! preg_match('/_AUTO/', $actionstatic->type_code)) $out.= img_picto('', 'object_action', '', false, 0, 0, '', 'paddingright').' ';
            	}
            }
            $labeltype=$actionstatic->type_code;
            if (empty($conf->global->AGENDA_USE_EVENT_TYPE) && empty($arraylist[$labeltype])) $labeltype='AC_OTH';
            if (! empty($arraylist[$labeltype])) $labeltype=$arraylist[$labeltype];
            $out.= dol_trunc($labeltype, 28);
            $out.='</td>';

            // Title
            $out.='<td>';
            if (isset($histo[$key]['type']) && $histo[$key]['type']=='action')
            {
                $transcode=$langs->trans("Action".$histo[$key]['acode']);
                $libelle=($transcode!="Action".$histo[$key]['acode']?$transcode:$histo[$key]['alabel']);
                //$actionstatic->libelle=$libelle;
                $libelle=$histo[$key]['note'];
                $actionstatic->id=$histo[$key]['id'];
                $out.=dol_trunc($libelle, 120);
            }
            if (isset($histo[$key]['type']) && $histo[$key]['type']=='mailing')
            {
                $out.='<a href="'.DOL_URL_ROOT.'/comm/mailing/card.php?id='.$histo[$key]['id'].'">'.img_object($langs->trans("ShowEMailing"), "email").' ';
                $transcode=$langs->trans("Action".$histo[$key]['acode']);
                $libelle=($transcode!="Action".$histo[$key]['acode']?$transcode:'Send mass mailing');
                $out.=dol_trunc($libelle, 120);
            }
            $out.='</td>';

            // Date
            $out.='<td class="center nowrap">';
            $out.=dol_print_date($histo[$key]['datestart'], 'dayhour');
            if ($histo[$key]['dateend'] && $histo[$key]['dateend'] != $histo[$key]['datestart'])
            {
                $tmpa=dol_getdate($histo[$key]['datestart'], true);
                $tmpb=dol_getdate($histo[$key]['dateend'], true);
                if ($tmpa['mday'] == $tmpb['mday'] && $tmpa['mon'] == $tmpb['mon'] && $tmpa['year'] == $tmpb['year']) $out.='-'.dol_print_date($histo[$key]['dateend'], 'hour');
                else $out.='-'.dol_print_date($histo[$key]['dateend'], 'dayhour');
            }
            $late=0;
            if ($histo[$key]['percent'] == 0 && $histo[$key]['datestart'] && $histo[$key]['datestart'] < ($now - $delay_warning)) $late=1;
            if ($histo[$key]['percent'] == 0 && ! $histo[$key]['datestart'] && $histo[$key]['dateend'] && $histo[$key]['datestart'] < ($now - $delay_warning)) $late=1;
            if ($histo[$key]['percent'] > 0 && $histo[$key]['percent'] < 100 && $histo[$key]['dateend'] && $histo[$key]['dateend'] < ($now - $delay_warning)) $late=1;
            if ($histo[$key]['percent'] > 0 && $histo[$key]['percent'] < 100 && ! $histo[$key]['dateend'] && $histo[$key]['datestart'] && $histo[$key]['datestart'] < ($now - $delay_warning)) $late=1;
            if ($late) $out.=img_warning($langs->trans("Late")).' ';
            $out.="</td>\n";

            // Title of event
            //$out.='<td>'.dol_trunc($histo[$key]['note'], 40).'</td>';

            // Objet lie
            $out.='<td>';
            if (isset($histo[$key]['elementtype']) && !empty($histo[$key]['fk_element']))
            {
            	$out.=dolGetElementUrl($histo[$key]['fk_element'], $histo[$key]['elementtype'], 1);
            }
            else $out.='&nbsp;';
            $out.='</td>';

            // Contact pour cette action
            if (empty($objcon->id) && isset($histo[$key]['contact_id']) && $histo[$key]['contact_id'] > 0)
            {
                $contactstatic->lastname=$histo[$key]['lastname'];
                $contactstatic->firstname=$histo[$key]['firstname'];
                $contactstatic->id=$histo[$key]['contact_id'];
                $out.='<td width="120">'.$contactstatic->getNomUrl(1, '', 10).'</td>';
            } elseif (isset($histo[$key]['socpeopleassigned']) && is_array($histo[$key]['socpeopleassigned']) && count($histo[$key]['socpeopleassigned']) > 0) {
				$out .= '<td>';
				foreach ($histo[$key]['socpeopleassigned'] as $cid => $Tab) {
					$contact = new Contact($db);
					$result = $contact->fetch($cid);

					if ($result < 0)
						dol_print_error($db, $contact->error);

					if ($result > 0) {
						$out .= $contact->getNomUrl(1);
						if (isset($histo[$key]['acode']) && $histo[$key]['acode'] == 'AC_TEL') {
							if (! empty($contact->phone_pro))
								$out .= '(' . dol_print_phone($contact->phone_pro) . ')';
						}
						$out .= '<div class="paddingright"></div>';
					}
				}
				$out .= '</td>';
			}
            else {
            	$out.='<td>&nbsp;</td>';
            }

            // Status
            $out.='<td class="nowrap" align="center">'.$actionstatic->LibStatut($histo[$key]['percent'], 3, 0, $histo[$key]['datestart']).'</td>';

            // Actions
            $out.='<td></td>';

            $out.="</tr>\n";
            $i++;
        }
        $out.="</table>\n";
        $out.="</div>\n";
    }

    $out.='</form>';

    if ($noprint) return $out;
    else print $out;
}

/**
 * 		Show html area for list of subsidiaries
 *
 *		@param	Conf		$conf		Object conf
 * 		@param	Translate	$langs		Object langs
 * 		@param	DoliDB		$db			Database handler
 * 		@param	Societe		$object		Third party object
 * 		@return	int
 */
function show_subsidiaries($conf, $langs, $db, $object)
{
	global $user;

	$i=-1;

	$sql = "SELECT s.rowid, s.client, s.fournisseur, s.nom as name, s.name_alias, s.email, s.address, s.zip, s.town, s.code_client, s.code_fournisseur, s.code_compta, s.code_compta_fournisseur, s.canvas";
	$sql.= " FROM ".MAIN_DB_PREFIX."societe as s";
	$sql.= " WHERE s.parent = ".$object->id;
	$sql.= " AND s.entity IN (".getEntity('societe').")";
	$sql.= " ORDER BY s.nom";

	$result = $db->query($sql);
	$num = $db->num_rows($result);

	if ($num)
	{
		$socstatic = new Societe($db);

		print load_fiche_titre($langs->trans("Subsidiaries"), '', '');
		print "\n".'<table class="noborder" width="100%">'."\n";

		print '<tr class="liste_titre"><td>'.$langs->trans("Company").'</td>';
		print '<td>'.$langs->trans("Address").'</td><td>'.$langs->trans("Zip").'</td>';
		print '<td>'.$langs->trans("Town").'</td><td>'.$langs->trans("CustomerCode").'</td>';
		print "<td>&nbsp;</td>";
		print "</tr>";

		$i=0;

		while ($i < $num)
		{
			$obj = $db->fetch_object($result);

			$socstatic->id = $obj->rowid;
			$socstatic->name = $obj->name;
			$socstatic->name_alias = $obj->name_alias;
			$socstatic->email = $obj->email;
			$socstatic->code_client = $obj->code_client;
			$socstatic->code_fournisseur = $obj->code_client;
			$socstatic->code_compta = $obj->code_compta;
			$socstatic->code_compta_fournisseur = $obj->code_compta_fournisseur;
			$socstatic->email = $obj->email;
			$socstatic->canvas = $obj->canvas;
			$socstatic->client = $obj->client;
			$socstatic->fournisseur = $obj->fournisseur;

			print '<tr class="oddeven">';

			print '<td>';
			print $socstatic->getNomUrl(1);
			print '</td>';

			print '<td>'.$obj->address.'</td>';
			print '<td>'.$obj->zip.'</td>';
			print '<td>'.$obj->town.'</td>';
			print '<td>'.$obj->code_client.'</td>';

			print '<td align="center">';
			print '<a href="'.DOL_URL_ROOT.'/societe/card.php?socid='.$obj->rowid.'&amp;action=edit">';
			print img_edit();
			print '</a></td>';

			print "</tr>\n";
			$i++;
		}
		print "\n</table>\n";
	}

	print "<br>\n";

	return $i;
}<|MERGE_RESOLUTION|>--- conflicted
+++ resolved
@@ -870,15 +870,11 @@
 
     $search_status = GETPOST("search_status", 'int');
     if ($search_status=='') $search_status=1; // always display active customer first
-<<<<<<< HEAD
-    $search_name = GETPOST("search_name", 'alpha');
-    $search_addressphone = GETPOST("search_addressphone", 'alpha');
-    $search_roles = GETPOST("search_roles", 'array');
-=======
 
     $search_name    = GETPOST("search_name", 'alpha');
     $search_address = GETPOST("search_address", 'alpha');
     $search_poste   = GETPOST("search_poste", 'alpha');
+	$search_roles   = GETPOST("search_roles", 'array');
 
     $searchAddressPhoneDBFields = array(
         //Address
@@ -908,7 +904,6 @@
         "t.snapchat",
         "t.instagram"
     );
->>>>>>> 68055e57
 
     if (! $sortorder) $sortorder="ASC";
     if (! $sortfield) $sortfield="t.lastname";
@@ -971,14 +966,10 @@
     {
     	$search_status		 = '';
     	$search_name         = '';
-<<<<<<< HEAD
-    	$search_roles         = array();
-    	$search_addressphone = '';
-=======
+    	$search_roles        = array();
         $search_address = '';
         $search_poste = '';
-        $search= [];
->>>>>>> 68055e57
+        $search = array();
     	$search_array_options=array();
 
     	foreach($contactstatic->fields as $key => $val)
@@ -1034,16 +1025,12 @@
     $sql .= " LEFT JOIN ".MAIN_DB_PREFIX."socpeople_extrafields as ef on (t.rowid = ef.fk_object)";
     $sql .= " WHERE t.fk_soc = ".$object->id;
     if ($search_status!='' && $search_status != '-1') $sql .= " AND t.statut = ".$db->escape($search_status);
-<<<<<<< HEAD
-    if ($search_name) $sql .= natural_search(array('t.lastname', 't.firstname'), $search_name);
+    if ($search_name)    $sql .= natural_search(array('t.lastname', 't.firstname'), $search_name);
+    if ($search_poste)   $sql .= natural_search('t.poste', $search_poste);
+    if ($search_address) $sql .= natural_search($searchAddressPhoneDBFields, $search_address);
 	if (count($search_roles)>0) {
 		$sql .= " AND t.rowid IN (SELECT sc.fk_socpeople FROM ".MAIN_DB_PREFIX."societe_contacts as sc WHERE sc.fk_c_type_contact IN (".implode(',', $search_roles)."))";
 	}
-=======
-    if ($search_name)    $sql .= natural_search(array('t.lastname', 't.firstname'), $search_name);
-    if ($search_poste)   $sql .= natural_search('t.poste', $search_poste);
-    if ($search_address) $sql .= natural_search($searchAddressPhoneDBFields, $search_address);
->>>>>>> 68055e57
     // Add where from extra fields
     $extrafieldsobjectkey=$contactstatic->table_element;
     include DOL_DOCUMENT_ROOT.'/core/tpl/extrafields_list_search_sql.tpl.php';
@@ -1056,41 +1043,26 @@
 
     $num = $db->num_rows($result);
 
-
     // Fields title search
     // --------------------------------------------------------------------
     print '<tr class="liste_titre">';
     foreach($arrayfields as $key => $val)
     {
     	$align='';
-<<<<<<< HEAD
-    	if (in_array($val['type'], array('date','datetime','timestamp'))) $align.=($align?' ':'').'center';
-    	if (in_array($val['type'], array('timestamp'))) $align.=($align?' ':'').'nowrap';
-    	if ($key == 'status' || $key == 'statut') $align.=($align?' ':'').'center';
-    	if (! empty($arrayfields['t.'.$key]['checked']) || ! empty($arrayfields['sc.'.$key]['checked']))
-=======
     	if (in_array($val['type'], array('t.date','t.datetime','t.timestamp'))) $align.=($align?' ':'').'center';
     	if (in_array($val['type'], array('t.timestamp'))) $align.=($align?' ':'').'nowrap';
     	if ($key == 't.status' || $key == 't.statut') $align.=($align?' ':'').'center';
     	if (! empty($arrayfields[$key]['checked']))
->>>>>>> 68055e57
     	{
-
     		print '<td class="liste_titre'.($align?' '.$align:'').'">';
-<<<<<<< HEAD
-    		if (in_array($key, array('lastname','name'))) print '<input type="text" class="flat maxwidth75" name="search_'.$key.'" value="'.dol_escape_htmltag($search[$key]).'">';
-    		elseif (in_array($key, array('statut'))) print $form->selectarray('search_status', array('-1'=>'','0'=>$contactstatic->LibStatut(0, 1),'1'=>$contactstatic->LibStatut(1, 1)), $search_status);
-    		elseif (in_array($key, array('role'))) {
-			    print $formcompany->showRoles("search_roles", $contactstatic, 'edit', $search_roles);
-		    }
-=======
     		if (in_array($key, array('t.statut'))){
                 print $form->selectarray('search_status', array('-1'=>'','0'=>$contactstatic->LibStatut(0, 1),'1'=>$contactstatic->LibStatut(1, 1)), $search_status);
-            }else{
+            } elseif (in_array($key, array('sc.role'))) {
+			    print $formcompany->showRoles("search_roles", $contactstatic, 'edit', $search_roles);
+		    } else{
     		    $fieldName = substr($key, 2);
                 print sprintf('<input type="text" class="flat maxwidth75" name="search_%s" value="%s">', $fieldName, dol_escape_htmltag($search[$key]));
             }
->>>>>>> 68055e57
     		print '</td>';
     	}
     }
