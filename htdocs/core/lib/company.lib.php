--- conflicted
+++ resolved
@@ -913,34 +913,19 @@
     $extralabels=$extrafields->fetch_name_optionals_label($contactstatic->table_element);
 
     $contactstatic->fields=array(
-<<<<<<< HEAD
         'name'      =>array('type'=>'varchar(128)', 'label'=>'Name',             'enabled'=>1, 'visible'=>1,  'notnull'=>1,  'showoncombobox'=>1, 'index'=>1, 'position'=>10, 'searchall'=>1),
-        'poste'     =>array('type'=>'varchar(128)', 'label'=>'PostOfFunction',   'enabled'=>1, 'visible'=>1,  'notnull'=>1,  'showoncombobox'=>1, 'index'=>1, 'position'=>20),
+        'poste'     =>array('type'=>'varchar(128)', 'label'=>'PostOrFunction',   'enabled'=>1, 'visible'=>1,  'notnull'=>1,  'showoncombobox'=>1, 'index'=>1, 'position'=>20),
         'address'   =>array('type'=>'varchar(128)', 'label'=>'Address',          'enabled'=>1, 'visible'=>1,  'notnull'=>1,  'showoncombobox'=>1, 'index'=>1, 'position'=>30),
         'statut'    =>array('type'=>'integer',      'label'=>'Status',           'enabled'=>1, 'visible'=>1,  'notnull'=>1, 'default'=>0, 'index'=>1,  'position'=>40, 'arrayofkeyval'=>array(0=>$contactstatic->LibStatut(0, 1), 1=>$contactstatic->LibStatut(1, 1))),
-=======
-    'name'      =>array('type'=>'varchar(128)', 'label'=>'Name',             'enabled'=>1, 'visible'=>1,  'notnull'=>1,  'showoncombobox'=>1, 'index'=>1, 'position'=>10, 'searchall'=>1),
-    'poste'     =>array('type'=>'varchar(128)', 'label'=>'PostOrFunction',   'enabled'=>1, 'visible'=>1,  'notnull'=>1,  'showoncombobox'=>1, 'index'=>1, 'position'=>20),
-    'address'   =>array('type'=>'varchar(128)', 'label'=>'Address',          'enabled'=>1, 'visible'=>1,  'notnull'=>1,  'showoncombobox'=>1, 'index'=>1, 'position'=>30),
-    'statut'    =>array('type'=>'integer',      'label'=>'Status',           'enabled'=>1, 'visible'=>1,  'notnull'=>1, 'default'=>0, 'index'=>1,  'position'=>40, 'arrayofkeyval'=>array(0=>$contactstatic->LibStatut(0, 1), 1=>$contactstatic->LibStatut(1, 1))),
->>>>>>> d8a8c4fb
     );
 
     // Definition of fields for list
     $arrayfields=array(
-<<<<<<< HEAD
         't.rowid'=>array('label'=>"TechnicalID", 'checked'=>($conf->global->MAIN_SHOW_TECHNICAL_ID?1:0), 'enabled'=>($conf->global->MAIN_SHOW_TECHNICAL_ID?1:0), 'position'=>1),
         't.name'=>array('label'=>"Name", 'checked'=>1, 'position'=>10),
         't.poste'=>array('label'=>"PostOrFunction", 'checked'=>1, 'position'=>20),
         't.address'=>array('label'=>(empty($conf->dol_optimize_smallscreen) ? $langs->trans("Address").' / '.$langs->trans("Phone").' / '.$langs->trans("Email") : $langs->trans("Address")), 'checked'=>1, 'position'=>30),
         't.statut'=>array('label'=>"Status", 'checked'=>1, 'position'=>40, 'class'=>'center'),
-=======
-	    't.rowid'=>array('label'=>"TechnicalID", 'checked'=>($conf->global->MAIN_SHOW_TECHNICAL_ID?1:0), 'enabled'=>($conf->global->MAIN_SHOW_TECHNICAL_ID?1:0), 'position'=>1),
-	    't.name'=>array('label'=>"Name", 'checked'=>1, 'position'=>10),
-	    't.poste'=>array('label'=>"PostOrFunction", 'checked'=>1, 'position'=>20),
-	    't.address'=>array('label'=>(empty($conf->dol_optimize_smallscreen) ? $langs->trans("Address").' / '.$langs->trans("Phone").' / '.$langs->trans("Email") : $langs->trans("Address")), 'checked'=>1, 'position'=>30),
-	    't.statut'=>array('label'=>"Status", 'checked'=>1, 'position'=>40, 'class'=>'center'),
->>>>>>> d8a8c4fb
     );
     // Extra fields
     if (is_array($extrafields->attributes[$contactstatic->table_element]['label']) && count($extrafields->attributes[$contactstatic->table_element]['label']))
