<?php
/* Copyright (C) 2006-2011	Laurent Destailleur		<eldy@users.sourceforge.net>
 * Copyright (C) 2006		    Rodolphe Quiedeville	<rodolphe@quiedeville.org>
 * Copyright (C) 2007		    Patrick Raguin			  <patrick.raguin@gmail.com>
 * Copyright (C) 2010-2012	Regis Houssin			    <regis.houssin@capnetworks.com>
 * Copyright (C) 2013-2014  Florian Henry		  	  <florian.henry@open-concept.pro>
 * Copyright (C) 2013       Juanjo Menent		  	  <jmenent@2byte.es>
 * Copyright (C) 2013       Christophe Battarel		<contact@altairis.fr>
 * Copyright (C) 2013       Alexandre Spangaro    <alexandre.spangaro@gmail.com>
 *
 * This program is free software; you can redistribute it and/or modify
 * it under the terms of the GNU General Public License as published by
 * the Free Software Foundation; either version 3 of the License, or
 * (at your option) any later version.
 *
 * This program is distributed in the hope that it will be useful,
 * but WITHOUT ANY WARRANTY; without even the implied warranty of
 * MERCHANTABILITY or FITNESS FOR A PARTICULAR PURPOSE.  See the
 * GNU General Public License for more details.
 *
 * You should have received a copy of the GNU General Public License
 * along with this program. If not, see <http://www.gnu.org/licenses/>.
 * or see http://www.gnu.org/
 */

/**
 *	\file       htdocs/core/lib/company.lib.php
 *	\brief      Ensemble de fonctions de base pour le module societe
 *	\ingroup    societe
 */

/**
 * Return array of tabs to used on pages for third parties cards.
 *
 * @param 	Object	$object		Object company shown
 * @return 	array				Array of tabs
 */
function societe_prepare_head($object)
{
    global $langs, $conf, $user;
    $h = 0;
    $head = array();

    $head[$h][0] = DOL_URL_ROOT.'/societe/soc.php?socid='.$object->id;
    $head[$h][1] = $langs->trans("Card");
    $head[$h][2] = 'card';
    $h++;

    if ($object->client==1 || $object->client==2 || $object->client==3)
    {
        $head[$h][0] = DOL_URL_ROOT.'/comm/fiche.php?socid='.$object->id;
        $head[$h][1] = '';
        if (empty($conf->global->SOCIETE_DISABLE_PROSPECTS) && ($object->client==2 || $object->client==3)) $head[$h][1] .= $langs->trans("Prospect");
        if (empty($conf->global->SOCIETE_DISABLE_PROSPECTS) && empty($conf->global->SOCIETE_DISABLE_CUSTOMERS) && $object->client==3) $head[$h][1] .= '/';
        if (empty($conf->global->SOCIETE_DISABLE_CUSTOMERS) && ($object->client==1 || $object->client==3)) $head[$h][1] .= $langs->trans("Customer");
        $head[$h][2] = 'customer';
        $h++;
    }
    if (! empty($conf->fournisseur->enabled) && $object->fournisseur && ! empty($user->rights->fournisseur->lire))
    {
        $head[$h][0] = DOL_URL_ROOT.'/fourn/fiche.php?socid='.$object->id;
        $head[$h][1] = $langs->trans("Supplier");
        $head[$h][2] = 'supplier';
        $h++;
    }

	if (($object->localtax1_assuj || $object->localtax2_assuj) && (isset($conf->global->MAIN_FEATURES_LEVEL) && $conf->global->MAIN_FEATURES_LEVEL > 0) )
	{
		$head[$h][0] = DOL_URL_ROOT.'/societe/localtaxes.php?socid='.$object->id;
		$head[$h][1] = $langs->trans("LocalTaxes");
		$head[$h][2] = 'localtaxes';
		$h++;
	}

    if (! empty($conf->agenda->enabled) && (!empty($user->rights->agenda->myactions->read) || !empty($user->rights->agenda->allactions->read) ))
     {
    	$head[$h][0] = DOL_URL_ROOT.'/societe/agenda.php?socid='.$object->id;
    	$head[$h][1] = $langs->trans("Agenda");
    	$head[$h][2] = 'agenda';
    	$h++;
    }
    //show categorie tab
    if (! empty($conf->categorie->enabled)  && ! empty($user->rights->categorie->lire))
    {
        $type = 2;
        if ($object->fournisseur) $type = 1;
        $head[$h][0] = DOL_URL_ROOT.'/categories/categorie.php?socid='.$object->id."&type=".$type;
        $head[$h][1] = $langs->trans('Categories');
        $head[$h][2] = 'category';
        $h++;
    }

    // Show more tabs from modules
    // Entries must be declared in modules descriptor with line
    // $this->tabs = array('entity:+tabname:Title:@mymodule:/mymodule/mypage.php?id=__ID__');   to add new tab
    // $this->tabs = array('entity:-tabname:Title:@mymodule:/mymodule/mypage.php?id=__ID__');   to remove a tab
    complete_head_from_modules($conf,$langs,$object,$head,$h,'thirdparty');

    if ($user->societe_id == 0)
    {
        if (! empty($conf->commande->enabled) || ! empty($conf->propal->enabled) || ! empty($conf->facture->enabled) || ! empty($conf->fournisseur->enabled))
        {
	        $head[$h][0] = DOL_URL_ROOT.'/societe/consumption.php?socid='.$object->id;
	        $head[$h][1] = $langs->trans("Referers");
	        $head[$h][2] = 'consumption';
	        $h++;
        }

        // Notifications
        if (! empty($conf->notification->enabled))
        {
        	$head[$h][0] = DOL_URL_ROOT.'/societe/notify/fiche.php?socid='.$object->id;
        	$head[$h][1] = $langs->trans("Notifications");
        	$head[$h][2] = 'notify';
        	$h++;
        }

		// Notes
        $nbNote = 0;
        if(!empty($object->note_private)) $nbNote++;
		if(!empty($object->note_public)) $nbNote++;
        $head[$h][0] = DOL_URL_ROOT.'/societe/note.php?id='.$object->id;
        $head[$h][1] = $langs->trans("Note");
		if($nbNote > 0) $head[$h][1].= ' ('.$nbNote.')';
        $head[$h][2] = 'note';
        $h++;

        // Attached files
        require_once DOL_DOCUMENT_ROOT.'/core/lib/files.lib.php';
        $upload_dir = $conf->societe->dir_output . "/" . $object->id;
        $nbFiles = count(dol_dir_list($upload_dir,'files'));
        $head[$h][0] = DOL_URL_ROOT.'/societe/document.php?socid='.$object->id;
        $head[$h][1] = $langs->trans("Documents");
		if($nbFiles > 0) $head[$h][1].= ' ('.$nbFiles.')';
        $head[$h][2] = 'document';
        $h++;
    }

    if (($object->client==1 || $object->client==2 || $object->client==3) && (! empty ( $conf->global->PRODUIT_CUSTOMER_PRICES )))
    {
    	$langs->load("products");
	    // price
	    $head[$h][0] = DOL_URL_ROOT.'/societe/price.php?socid='.$object->id;
	    $head[$h][1] = $langs->trans("CustomerPrices");
	    $head[$h][2] = 'price';
	    $h++;
    }

    // Log
    $head[$h][0] = DOL_URL_ROOT.'/societe/info.php?socid='.$object->id;
    $head[$h][1] = $langs->trans("Info");
    $head[$h][2] = 'info';
    $h++;

    complete_head_from_modules($conf,$langs,$object,$head,$h,'thirdparty','remove');

    return $head;
}


/**
 * Return array of tabs to used on page
 *
 * @param	Object	$object		Object for tabs
 * @return	array				Array of tabs
 */
function societe_prepare_head2($object)
{
    global $langs, $conf, $user;
    $h = 0;
    $head = array();

    $head[$h][0] = DOL_URL_ROOT.'/societe/soc.php?socid='.$object->id;
    $head[$h][1] = $langs->trans("Card");
    $head[$h][2] = 'company';
    $h++;

    if (empty($conf->global->SOCIETE_DISABLE_BANKACCOUNT))
    {
	    $head[$h][0] = DOL_URL_ROOT .'/societe/rib.php?socid='.$object->id;
	    $head[$h][1] = $langs->trans("BankAccount")." $account->number";
	    $head[$h][2] = 'rib';
	    $h++;
    }

    $head[$h][0] = 'commerciaux.php?socid='.$object->id;
    $head[$h][1] = $langs->trans("SalesRepresentative");
    $head[$h][2] = 'salesrepresentative';
    $h++;

    return $head;
}



/**
 *  Return array head with list of tabs to view object informations.
 *
 *  @param	Object	$object		Thirdparty
 *  @return	array   	        head array with tabs
 */
function societe_admin_prepare_head($object)
{
    global $langs, $conf, $user;

    $h = 0;
    $head = array();

    $head[$h][0] = DOL_URL_ROOT.'/societe/admin/societe.php';
    $head[$h][1] = $langs->trans("Miscellaneous");
    $head[$h][2] = 'general';
    $h++;

    // Show more tabs from modules
    // Entries must be declared in modules descriptor with line
    // $this->tabs = array('entity:+tabname:Title:@mymodule:/mymodule/mypage.php?id=__ID__');   to add new tab
    // $this->tabs = array('entity:-tabname:Title:@mymodule:/mymodule/mypage.php?id=__ID__');   to remove a tab
    complete_head_from_modules($conf,$langs,$object,$head,$h,'company_admin');

    $head[$h][0] = DOL_URL_ROOT.'/societe/admin/societe_extrafields.php';
    $head[$h][1] = $langs->trans("ExtraFieldsThirdParties");
    $head[$h][2] = 'attributes';
    $h++;

    $head[$h][0] = DOL_URL_ROOT.'/societe/admin/contact_extrafields.php';
    $head[$h][1] = $langs->trans("ExtraFieldsContacts");
    $head[$h][2] = 'attributes_contacts';
    $h++;

    complete_head_from_modules($conf,$langs,$object,$head,$h,'company_admin','remove');

    return $head;
}



/**
 *    Return country label, code or id from an id, code or label
 *
 *    @param      int		$searchkey      Id or code of country to search
 *    @param      int		$withcode   	'0'=Return label,
 *    										'1'=Return code + label,
 *    										'2'=Return code from id,
 *    										'3'=Return id from code,
 * 	   										'all'=Return array('id'=>,'code'=>,'label'=>)
 *    @param      DoliDB	$dbtouse       	Database handler (using in global way may fail because of conflicts with some autoload features)
 *    @param      Translate	$outputlangs	Langs object for output translation
 *    @param      int		$entconv       	0=Return value without entities and not converted to output charset, 1=Ready for html output
 *    @param      int		$searchlabel    Label of country to search (warning: searching on label is not reliable)
 *    @return     mixed       				String with country code or translated country name or Array('id','code','label')
 */
function getCountry($searchkey,$withcode='',$dbtouse=0,$outputlangs='',$entconv=1,$searchlabel='')
{
    global $db,$langs;

    // Check parameters
    if (empty($searchkey) && empty($searchlabel))
    {
    	if ($withcode === 'all') return array('id'=>'','code'=>'','label'=>'');
    	else return '';
    }
    if (! is_object($dbtouse)) $dbtouse=$db;
    if (! is_object($outputlangs)) $outputlangs=$langs;

    $sql = "SELECT rowid, code, libelle FROM ".MAIN_DB_PREFIX."c_pays";
    if (is_numeric($searchkey)) $sql.= " WHERE rowid=".$searchkey;
    elseif (! empty($searchkey)) $sql.= " WHERE code='".$db->escape($searchkey)."'";
    else $sql.= " WHERE libelle='".$db->escape($searchlabel)."'";

    dol_syslog("Company.lib::getCountry sql=".$sql);
    $resql=$dbtouse->query($sql);
    if ($resql)
    {
        $obj = $dbtouse->fetch_object($resql);
        if ($obj)
        {
            $label=((! empty($obj->libelle) && $obj->libelle!='-')?$obj->libelle:'');
            if (is_object($outputlangs))
            {
                $outputlangs->load("dict");
                if ($entconv) $label=($obj->code && ($outputlangs->trans("Country".$obj->code)!="Country".$obj->code))?$outputlangs->trans("Country".$obj->code):$label;
                else $label=($obj->code && ($outputlangs->transnoentitiesnoconv("Country".$obj->code)!="Country".$obj->code))?$outputlangs->transnoentitiesnoconv("Country".$obj->code):$label;
            }
            if ($withcode == 1) return $label?"$obj->code - $label":"$obj->code";
            else if ($withcode == 2) return $obj->code;
            else if ($withcode == 3) return $obj->rowid;
            else if ($withcode === 'all') return array('id'=>$obj->rowid,'code'=>$obj->code,'label'=>$label);
            else return $label;
        }
        else
        {
            return 'NotDefined';
        }
        $dbtouse->free($resql);
    }
    else dol_print_error($dbtouse,'');
    return 'Error';
}

/**
 *    Return state translated from an id. Return value is always utf8 encoded and without entities.
 *
 *    @param	int			$id         	id of state (province/departement)
 *    @param    int			$withcode   	'0'=Return label,
 *    										'1'=Return string code + label,
 *    						  				'2'=Return code,
 *    						  				'all'=return array('id'=>,'code'=>,'label'=>)
 *    @param	DoliDB		$dbtouse		Database handler (using in global way may fail because of conflicts with some autoload features)
 *    @return   string      				String with state code or state name (Return value is always utf8 encoded and without entities)
 */
function getState($id,$withcode='',$dbtouse=0)
{
    global $db,$langs;

    if (! is_object($dbtouse)) $dbtouse=$db;

    $sql = "SELECT rowid, code_departement as code, nom as label FROM ".MAIN_DB_PREFIX."c_departements";
    $sql.= " WHERE rowid=".$id;

    dol_syslog("Company.lib::getState sql=".$sql);
    $resql=$dbtouse->query($sql);
    if ($resql)
    {
        $obj = $dbtouse->fetch_object($resql);
        if ($obj)
        {
            $label=$obj->label;
            if ($withcode == '1') return $label=$obj->code?"$obj->code":"$obj->code - $label";
            else if ($withcode == '2') return $label=$obj->code;
            else if ($withcode == 'all') return array('id'=>$obj->rowid,'code'=>$obj->code,'label'=>$label);
            else return $label;
        }
        else
        {
            return $langs->trans("NotDefined");
        }
    }
    else dol_print_error($dbtouse,'');
}

/**
 *    Retourne le nom traduit ou code+nom d'une devise
 *
 *    @param      string	$code_iso       Code iso de la devise
 *    @param      int		$withcode       '1'=affiche code + nom
 *    @return     string     			    Nom traduit de la devise
 */
function currency_name($code_iso,$withcode='')
{
    global $langs,$db;

    // Si il existe une traduction, on peut renvoyer de suite le libelle
    if ($langs->trans("Currency".$code_iso)!="Currency".$code_iso)
    {
        return $langs->trans("Currency".$code_iso);
    }

    // Si pas de traduction, on consulte le libelle par defaut en table
    $sql = "SELECT label FROM ".MAIN_DB_PREFIX."c_currencies";
    $sql.= " WHERE code_iso='".$code_iso."'";

    $resql=$db->query($sql);
    if ($resql)
    {
        $num = $db->num_rows($resql);

        if ($num)
        {
            $obj = $db->fetch_object($resql);
            $label=($obj->label!='-'?$obj->label:'');
            if ($withcode) return ($label==$code_iso)?"$code_iso":"$code_iso - $label";
            else return $label;
        }
        else
        {
            return $code_iso;
        }

    }
}

/**
 *    Retourne le nom traduit de la forme juridique
 *
 *    @param      string	$code       Code de la forme juridique
 *    @return     string     			Nom traduit du pays
 */
function getFormeJuridiqueLabel($code)
{
    global $db,$langs;

    if (! $code) return '';

    $sql = "SELECT libelle FROM ".MAIN_DB_PREFIX."c_forme_juridique";
    $sql.= " WHERE code='$code'";

    dol_syslog("Company.lib::getFormeJuridiqueLabel sql=".$sql);
    $resql=$db->query($sql);
    if ($resql)
    {
        $num = $db->num_rows($resql);

        if ($num)
        {
            $obj = $db->fetch_object($resql);
            $label=($obj->libelle!='-' ? $obj->libelle : '');
            return $label;
        }
        else
        {
            return $langs->trans("NotDefined");
        }

    }
}



/**
 * 		Show html area for list of projects
 *
 *		@param	Conf		$conf			Object conf
 * 		@param	Translate	$langs			Object langs
 * 		@param	DoliDB		$db				Database handler
 * 		@param	Object		$object			Third party object
 *      @param  string		$backtopage		Url to go once contact is created
 *      @return	void
 */
function show_projects($conf,$langs,$db,$object,$backtopage='')
{
    global $user;
    global $bc;

    $i = -1 ;

    if (! empty($conf->projet->enabled) && $user->rights->projet->lire)
    {
        $langs->load("projects");

        $buttoncreate='';
        if (! empty($conf->projet->enabled) && $user->rights->projet->creer)
        {
            //$buttoncreate='<a class="butAction" href="'.DOL_URL_ROOT.'/projet/fiche.php?socid='.$object->id.'&action=create&amp;backtopage='.urlencode($backtopage).'">'.$langs->trans("AddProject").'</a>';
			$buttoncreate='<a class="addnewrecord" href="'.DOL_URL_ROOT.'/projet/fiche.php?socid='.$object->id.'&amp;action=create&amp;backtopage='.urlencode($backtopage).'">'.$langs->trans("AddProject");
			if (empty($conf->dol_optimize_smallscreen)) $buttoncreate.=' '.img_picto($langs->trans("AddProject"),'filenew');
			$buttoncreate.='</a>'."\n";
        }

        print "\n";
        print_fiche_titre($langs->trans("ProjectsDedicatedToThisThirdParty"),$buttoncreate,'');
        print "\n".'<table class="noborder" width=100%>';

        $sql  = "SELECT p.rowid,p.title,p.ref,p.public, p.dateo as do, p.datee as de";
        $sql .= " FROM ".MAIN_DB_PREFIX."projet as p";
        $sql .= " WHERE p.fk_soc = ".$object->id;
        $sql .= " ORDER BY p.dateo DESC";

        $result=$db->query($sql);
        if ($result)
        {
            $num = $db->num_rows($result);

            print '<tr class="liste_titre">';
            print '<td>'.$langs->trans("Ref").'</td><td>'.$langs->trans("Name").'</td><td align="center">'.$langs->trans("DateStart").'</td><td align="center">'.$langs->trans("DateEnd").'</td>';
            print '</tr>';

            if ($num > 0)
            {
                require_once DOL_DOCUMENT_ROOT.'/projet/class/project.class.php';

                $projectstatic = new Project($db);

                $i=0;
                $var=true;
                while ($i < $num)
                {
                    $obj = $db->fetch_object($result);
                    $projectstatic->fetch($obj->rowid);

                    // To verify role of users
                    $userAccess = $projectstatic->restrictedProjectArea($user);

                    if ($user->rights->projet->lire && $userAccess > 0)
                    {
                        $var = !$var;
                        print "<tr ".$bc[$var].">";

                        // Ref
                        print '<td><a href="'.DOL_URL_ROOT.'/projet/fiche.php?id='.$obj->rowid.'">'.img_object($langs->trans("ShowProject"),($obj->public?'projectpub':'project'))." ".$obj->ref.'</a></td>';
                        // Label
                        print '<td>'.$obj->title.'</td>';
                        // Date start
                        print '<td align="center">'.dol_print_date($db->jdate($obj->do),"day").'</td>';
                        // Date end
                        print '<td align="center">'.dol_print_date($db->jdate($obj->de),"day").'</td>';

                        print '</tr>';
                    }
                    $i++;
                }
            }
            else
            {
                print '<tr><td colspan="3">'.$langs->trans("None").'</td></tr>';
            }
            $db->free($result);
        }
        else
        {
            dol_print_error($db);
        }
        print "</table>";

        print "<br>\n";
    }

    return $i;
}


/**
 * 		Show html area for list of contacts
 *
 *		@param	Conf		$conf		Object conf
 * 		@param	Translate	$langs		Object langs
 * 		@param	DoliDB		$db			Database handler
 * 		@param	Object		$object		Third party object
 *      @param  string		$backtopage	Url to go once contact is created
 *      @return	void
 */
function show_contacts($conf,$langs,$db,$object,$backtopage='')
{
    global $user,$conf;
    global $bc;

    $form= new Form($db);

    $sortfield = GETPOST("sortfield",'alpha');
    $sortorder = GETPOST("sortorder",'alpha');
    $search_status		= GETPOST("search_status",'int');
    if ($search_status=='') $search_status=1; // always display activ customer first
    $search_name = GETPOST("search_name",'alpha');

    if (! $sortorder) $sortorder="ASC";
    if (! $sortfield) $sortfield="p.lastname";

    $i=-1;

    $contactstatic = new Contact($db);

    if (! empty($conf->clicktodial->enabled))
    {
        $user->fetch_clicktodial(); // lecture des infos de clicktodial
    }

    $buttoncreate='';
    if ($user->rights->societe->contact->creer)
    {
    	$addcontact = (! empty($conf->global->SOCIETE_ADDRESSES_MANAGEMENT) ? $langs->trans("AddContact") : $langs->trans("AddContactAddress"));
		$buttoncreate='<a class="addnewrecord" href="'.DOL_URL_ROOT.'/contact/fiche.php?socid='.$object->id.'&amp;action=create&amp;backtopage='.urlencode($backtopage).'">'.$addcontact;
		if (empty($conf->dol_optimize_smallscreen)) $buttoncreate.=' '.img_picto($addcontact,'filenew');
		$buttoncreate.='</a>'."\n";
    }

    print "\n";

    $title = (! empty($conf->global->SOCIETE_ADDRESSES_MANAGEMENT) ? $langs->trans("ContactsForCompany") : $langs->trans("ContactsAddressesForCompany"));
    print_fiche_titre($title,$buttoncreate,'');

    print '<form method="GET" action="'.$_SERVER["PHP_SELF"].'" name="formfilter">';
    print '<input type="hidden" name="socid" value="'.$object->id.'">';
    print '<input type="hidden" name="sortorder" value="'.$sortorder.'">';
    print '<input type="hidden" name="sortfield" value="'.$sortfield.'">';

    print "\n".'<table class="noborder" width="100%">'."\n";

    $param="socid=".$object->id;
    if ($search_status != '') $param.='&amp;search_status='.$search_status;
    if ($search_name != '') $param.='&amp;search_name='.urlencode($search_name);

    $colspan=9;
    print '<tr class="liste_titre">';
    print_liste_field_titre($langs->trans("Name"),$_SERVER["PHP_SELF"],"p.lastname","",$param,'',$sortfield,$sortorder);
    print_liste_field_titre($langs->trans("Poste"),$_SERVER["PHP_SELF"],"p.poste","",$param,'',$sortfield,$sortorder);
    print_liste_field_titre($langs->trans("PhonePro"),$_SERVER["PHP_SELF"],"p.phone","",$param,'',$sortfield,$sortorder);
    print_liste_field_titre($langs->trans("PhoneMobile"),$_SERVER["PHP_SELF"],"p.phone_mobile","",$param,'',$sortfield,$sortorder);
    print_liste_field_titre($langs->trans("Fax"),$_SERVER["PHP_SELF"],"p.fax","",$param,'',$sortfield,$sortorder);
    print_liste_field_titre($langs->trans("EMail"),$_SERVER["PHP_SELF"],"p.email","",$param,'',$sortfield,$sortorder);
    if (! empty($conf->skype->enabled))
    {
		$colspan++;
		print '<td>'.$langs->trans("Skype").'</td>';
    }
    print_liste_field_titre($langs->trans("Status"),$_SERVER["PHP_SELF"],"p.statut","",$param,'',$sortfield,$sortorder);
    // Copy to clipboard
    print "<td>&nbsp;</td>";
    // Add to agenda
    if (! empty($conf->agenda->enabled) && ! empty($user->rights->agenda->myactions->create))
    {
    	$colspan++;
        print '<td>&nbsp;</td>';
    }
    // Edit
    print '<td>&nbsp;</td>';
    print "</tr>";


    print '<tr class="liste_titre">';
    print '<td class="liste_titre">';
    print '<input type="text" class="flat" name="search_name" size="20" value="'.$search_name.'">';
    print '</td>';

    print '<td>&nbsp;</td>';
    print '<td>&nbsp;</td>';

    print '<td>&nbsp;</td>';

    print '<td>&nbsp;</td>';

    print '<td>&nbsp;</td>';
    if (! empty($conf->skype->enabled))
    {
		$colspan++;
		print '<td>&nbsp;</td>';
    }

    // Status
    print '<td class="liste_titre maxwidthonsmartphone">';
    print $form->selectarray('search_status', array('0'=>$langs->trans('ActivityCeased'),'1'=>$langs->trans('InActivity')),$search_status);
    print '</td>';

    // Copy to clipboard
    print "<td>&nbsp;</td>";

    // Add to agenda
    if (! empty($conf->agenda->enabled) && $user->rights->agenda->myactions->create)
    {
    	$colspan++;
        print '<td>&nbsp;</td>';
    }

	// Edit
    print '<td class="liste_titre" align="right">';
    print '<input type="image" class="liste_titre" name="button_search" src="'.img_picto($langs->trans("Search"),'search.png','','',1).'" value="'.dol_escape_htmltag($langs->trans("Search")).'" title="'.dol_escape_htmltag($langs->trans("Search")).'">';
    print '</td>';

    print "</tr>";


    $sql = "SELECT p.rowid, p.lastname, p.firstname, p.fk_pays as country_id, p.poste, p.phone, p.phone_mobile, p.fax, p.email, p.skype, p.statut ";
    $sql .= ", p.civilite, p.address, p.zip, p.town";
    $sql .= " FROM ".MAIN_DB_PREFIX."socpeople as p";
    $sql .= " WHERE p.fk_soc = ".$object->id;
    if ($search_status!='') $sql .= " AND p.statut = ".$db->escape($search_status);
<<<<<<< HEAD
    if ($search_name)       $sql .= " AND (p.lastname LIKE '%".$db->escape($search_name)."%' OR p.firstname LIKE '%".$db->escape($search_name)."%')";
=======
    if ($search_name)   $sql .= " AND (p.lastname LIKE '%".$db->escape($search_name)."%' OR p.firstname LIKE '%".$db->escape($search_name)."%')";
>>>>>>> ed49f884
    $sql.= " ORDER BY $sortfield $sortorder";

    dol_syslog('core/lib/company.lib.php :: show_contacts sql='.$sql,LOG_DEBUG);
    $result = $db->query($sql);
    $num = $db->num_rows($result);

    if ($num)
    {
        $i=0;
        $var=true;

        while ($i < $num)
        {
            $obj = $db->fetch_object($result);
            $var = !$var;
            print "<tr ".$bc[$var].">";

            print '<td>';
            $contactstatic->id = $obj->rowid;
            $contactstatic->statut = $obj->statut;
            $contactstatic->lastname = $obj->lastname;
            $contactstatic->firstname = $obj->firstname;
            $contactstatic->civilite = $obj->civilite;
            print $contactstatic->getNomUrl(1);
            print '</td>';

            print '<td>'.$obj->poste.'</td>';

            $country_code = getCountry($obj->country_id, 'all');

            // Lien click to dial
            print '<td>';
            print dol_print_phone($obj->phone,$country_code['code'],$obj->rowid,$object->id,'AC_TEL');
            print '</td>';
            print '<td>';
            print dol_print_phone($obj->phone_mobile,$country_code['code'],$obj->rowid,$object->id,'AC_TEL');
            print '</td>';
            print '<td>';
            print dol_print_phone($obj->fax,$country_code['code'],$obj->rowid,$object->id,'AC_FAX');
            print '</td>';
            print '<td>';
            print dol_print_email($obj->email,$obj->rowid,$object->id,'AC_EMAIL');
            print '</td>';
            if (! empty($conf->skype->enabled))
            {
                print '<td>';
                print dol_print_skype($obj->skype,$obj->rowid,$object->id,'AC_SKYPE');
                print '</td>';
            }

            // Status
			print '<td>'.$contactstatic->getLibStatut(5).'</td>';

<<<<<<< HEAD
            print '<td align="center">';
            if (! empty($conf->use_javascript_ajax))
            {
       			// Copy to clipboard
				$coords = '';
				if (!empty($object->name))   $coords .= $object->name."<br>";
				$coords .= $contactstatic->getFullName($langs,1).' ';
				$coords .= "<br>";
				if (!empty($obj->address))
				{
					$coords .= dol_nl2br($obj->address,1,true)."<br>";
					if (!empty($obj->zip))  $coords .= $obj->zip.' ';
					if (!empty($obj->town)) $coords .= $obj->town;
					if (!empty($obj->country_id)) $coords .= "<br>".$country_code['label'];
				}
            	print '<a href="#" onclick="return copyToClipboard(\''.dol_escape_js($coords).'\',\''.dol_escape_js($langs->trans("HelpCopyToClipboard")).'\');">';
            	print img_picto($langs->trans("Address"), 'object_address.png');
            	print '</a>';
            }
            print '</td>';
=======
			// Copy to clipboard
			$coords = '';
			if (!empty($object->name))
				$coords .= addslashes($object->name)."<br />";
			if (!empty($obj->civilite))
				$coords .= addslashes($obj->civilite).' ';
			if (!empty($obj->firstname))
				$coords .= addslashes($obj->firstname).' ';
			if (!empty($obj->lastname))
				$coords .= addslashes($obj->lastname);
			$coords .= "<br />";
			if (!empty($obj->address))
			{
				$coords .= addslashes(dol_nl2br($obj->address,1,true))."<br />";
				if (!empty($obj->cp))
					$coords .= addslashes($obj->zip).' ';
				if (!empty($obj->ville))
					$coords .= addslashes($obj->town);
				if (!empty($obj->pays))
					$coords .= "<br />".addslashes($country_code['label']);
			}
			elseif (!empty($object->address))
			{
				$coords .= addslashes(dol_nl2br($object->address,1,true))."<br />";
				if (!empty($object->zip))
					$coords .= addslashes($object->zip).' ';
				if (!empty($object->town))
					$coords .= addslashes($object->town);
				if (!empty($object->country))
					$coords .= "<br />".addslashes($object->country);
			}

            print '<td align="center">';	// hideonsmatphone because copyToClipboard call jquery dialog that does not work with jmobile
            print '<a href="#" class="hideonsmartphone" onclick="return copyToClipboard(\''.$coords.'\');">';
            print img_picto($langs->trans("Address"), 'object_address.png');
            print '</a></td>';
>>>>>>> ed49f884

            // Add to agenda
            if (! empty($conf->agenda->enabled) && $user->rights->agenda->myactions->create)
            {
                print '<td align="center">';
                if (! empty($conf->global->AGENDA_USE_EVENT_TYPE))
                {
                	print '<a class="hideonsmartphone" href="'.DOL_URL_ROOT.'/comm/action/fiche.php?action=create&actioncode=AC_RDV&contactid='.$obj->rowid.'&socid='.$object->id.'&backtopage='.urlencode($backtopage).'">';
                	print img_object($langs->trans("Rendez-Vous"),"action_rdv");
                	print '</a> ';
                }
                print '<a href="'.DOL_URL_ROOT.'/comm/action/fiche.php?action=create&actioncode=&contactid='.$obj->rowid.'&socid='.$object->id.'&backtopage='.urlencode($backtopage).'">';
                print img_object($langs->trans("Event"),"action");
                print '</a></td>';
            }

            // Edit
            if ($user->rights->societe->contact->creer)
            {
                print '<td align="right">';
                print '<a href="'.DOL_URL_ROOT.'/contact/fiche.php?action=edit&amp;id='.$obj->rowid.'&amp;backtopage='.urlencode($backtopage).'">';
                print img_edit();
                print '</a></td>';
            }
            else print '<td>&nbsp;</td>';

            print "</tr>\n";
            $i++;
        }
    }
    else
	{
        print "<tr ".$bc[$var].">";
        print '<td colspan="'.$colspan.'">'.$langs->trans("None").'</td>';
        print "</tr>\n";
    }
    print "\n</table>\n";

    print '</form>'."\n";

    print "<br>\n";
?>
<div id="dialog" title="<?php echo dol_escape_htmltag($langs->trans('Address')); ?>" style="display: none;"></div>
<?php
<<<<<<< HEAD
=======
	print '<script type="text/javascript">
	$("#dialog").dialog()
			function copyToClipboard (text) {
			  text = text.replace(/<br \/>/g,"\n");
			  var newElem = "<textarea id=\"coords\" style=\"border: none; width: 90%; height: 120px;\">"+text+"</textarea><br/><br/>'.$langs->trans('HelpCopyToClipboard').'";
			  $("#dialog").html(newElem);
			  $("#dialog").dialog();
			  $("#coords").select();
			  return false;
			}
	</script>';
>>>>>>> ed49f884

    return $i;
}

/**
 * 		Show html area for list of addresses
 *
 *		@param	Conf		$conf		Object conf
 * 		@param	Translate	$langs		Object langs
 * 		@param	DoliDB		$db			Database handler
 * 		@param	Object		$object		Third party object
 *      @param  string		$backtopage	Url to go once address is created
 *      @return	void
 */
function show_addresses($conf,$langs,$db,$object,$backtopage='')
{
	global $user;
	global $bc;

	require_once DOL_DOCUMENT_ROOT.'/societe/class/address.class.php';

	$addressstatic = new Address($db);
	$num = $addressstatic->fetch_lines($object->id);

	$buttoncreate='';
	if ($user->rights->societe->creer)
	{
		$buttoncreate='<a class="addnewrecord" href="'.DOL_URL_ROOT.'/comm/address.php?socid='.$object->id.'&amp;action=create&amp;backtopage='.urlencode($backtopage).'">'.$langs->trans("AddAddress").' '.img_picto($langs->trans("AddAddress"),'filenew').'</a>'."\n";
	}

	print "\n";
	print_fiche_titre($langs->trans("AddressesForCompany"),$buttoncreate,'');

	print "\n".'<table class="noborder" width="100%">'."\n";

	print '<tr class="liste_titre"><td>'.$langs->trans("Label").'</td>';
	print '<td>'.$langs->trans("CompanyName").'</td>';
	print '<td>'.$langs->trans("Town").'</td>';
	print '<td>'.$langs->trans("Country").'</td>';
	print '<td>'.$langs->trans("Phone").'</td>';
	print '<td>'.$langs->trans("Fax").'</td>';
	print "<td>&nbsp;</td>";
	print "</tr>";

	if ($num > 0)
	{
		$var=true;

		foreach ($addressstatic->lines as $address)
		{
			$var = !$var;

			print "<tr ".$bc[$var].">";

			print '<td>';
			$addressstatic->id = $address->id;
			$addressstatic->label = $address->label;
			print $addressstatic->getNomUrl(1);
			print '</td>';

			print '<td>'.$address->name.'</td>';

			print '<td>'.$address->town.'</td>';

			$img=picto_from_langcode($address->country_code);
			print '<td>'.($img?$img.' ':'').$address->country.'</td>';

			// Lien click to dial
			print '<td>';
			print dol_print_phone($address->phone,$address->country_code,$address->id,$object->id,'AC_TEL');
			print '</td>';
			print '<td>';
			print dol_print_phone($address->fax,$address->country_code,$address->id,$object->id,'AC_FAX');
			print '</td>';

			if ($user->rights->societe->creer)
			{
				print '<td align="right">';
				print '<a href="'.DOL_URL_ROOT.'/comm/address.php?action=edit&amp;id='.$address->id.'&amp;socid='.$object->id.'&amp;backtopage='.urlencode($backtopage).'">';
				print img_edit();
				print '</a></td>';
			}

			print "</tr>\n";
		}
	}
	else
	{
		//print "<tr ".$bc[$var].">";
		//print '<td>'.$langs->trans("NoAddressYetDefined").'</td>';
		//print "</tr>\n";
	}
	print "\n</table>\n";

	print "<br>\n";

	return $num;
}

/**
 *    	Show html area with actions to do
 *
 * 		@param	Conf		$conf		Object conf
 * 		@param	Translate	$langs		Object langs
 * 		@param	DoliDB		$db			Object db
 * 		@param	Object		$object		Object third party or member
 * 		@param	Contact		$objcon		Object contact
 *      @param  int			$noprint	Return string but does not output it
 *      @return	mixed					Return html part or void if noprint is 1
 */
function show_actions_todo($conf,$langs,$db,$object,$objcon='',$noprint=0)
{
    global $bc,$user;

    // Check parameters
    if (! is_object($object)) dol_print_error('','BadParameter');

    $now=dol_now('tzuser');
    $out='';

    if (! empty($conf->agenda->enabled))
    {
        require_once DOL_DOCUMENT_ROOT.'/comm/action/class/actioncomm.class.php';
        $actionstatic=new ActionComm($db);
        $userstatic=new User($db);
        $contactstatic = new Contact($db);

        $out.="\n";
        $out.='<table width="100%" class="noborder">';
        $out.='<tr class="liste_titre">';
        $out.='<td colspan="2">';
        if (get_class($object) == 'Societe') $out.='<a href="'.DOL_URL_ROOT.'/comm/action/listactions.php?socid='.$object->id.'&amp;status=todo">';
        $out.=$langs->trans("ActionsToDoShort");
        if (get_class($object) == 'Societe') $out.='</a>';
        $out.='</td>';
        $out.='<td colspan="5" align="right">';
		$permok=$user->rights->agenda->myactions->create;
        if (($object->id || $objcon->id) && $permok)
		{
            $out.='<a href="'.DOL_URL_ROOT.'/comm/action/fiche.php?action=create';
            if (get_class($object) == 'Societe') $out.='&amp;socid='.$object->id;
            $out.=(! empty($objcon->id)?'&amp;contactid='.$objcon->id:'').'&amp;backtopage=1&amp;percentage=-1">';
    		$out.=$langs->trans("AddAnAction").' ';
    		$out.=img_picto($langs->trans("AddAnAction"),'filenew');
    		$out.="</a>";
		}
        $out.='</td>';
        $out.='</tr>';

        $sql = "SELECT a.id, a.label,";
        $sql.= " a.datep as dp,";
        $sql.= " a.datea as da,";
        $sql.= " a.percent,";
        $sql.= " a.fk_user_author, a.fk_contact,";
        $sql.= " a.fk_element, a.elementtype,";
        $sql.= " c.code as acode, c.libelle,";
        $sql.= " u.login, u.rowid";
        if (get_class($object) == 'Adherent') $sql.= ", m.lastname, m.firstname";
        if (get_class($object) == 'Societe')  $sql.= ", sp.lastname, sp.firstname";
        $sql.= " FROM ".MAIN_DB_PREFIX."c_actioncomm as c, ".MAIN_DB_PREFIX."user as u, ".MAIN_DB_PREFIX."actioncomm as a";
        if (get_class($object) == 'Adherent') $sql.= ", ".MAIN_DB_PREFIX."adherent as m";
        if (get_class($object) == 'Societe')  $sql.= " LEFT JOIN ".MAIN_DB_PREFIX."socpeople as sp ON a.fk_contact = sp.rowid";
        $sql.= " WHERE u.rowid = a.fk_user_author";
        $sql.= " AND a.entity IN (".getEntity('agenda', 1).")";
        if (get_class($object) == 'Adherent') {
        	$sql.= " AND a.fk_element = m.rowid AND a.elementtype = 'member'";
        	if (! empty($object->id))
        		$sql.= " AND a.fk_element = ".$object->id;
        }
        if (get_class($object) == 'Societe'  && $object->id) $sql.= " AND a.fk_soc = ".$object->id;
        if (! empty($objcon->id)) $sql.= " AND a.fk_contact = ".$objcon->id;
        $sql.= " AND c.id=a.fk_action";
        $sql.= " AND ((a.percent >= 0 AND a.percent < 100) OR (a.percent = -1 AND a.datep > '".$db->idate($now)."'))";
        $sql.= " ORDER BY a.datep DESC, a.id DESC";

        dol_syslog("company.lib::show_actions_todo sql=".$sql);
        $result=$db->query($sql);
        if ($result)
        {
            $i = 0 ;
            $num = $db->num_rows($result);
            $var=true;

            if ($num)
            {
                while ($i < $num)
                {
                    $var = !$var;

                    $obj = $db->fetch_object($result);

                    $datep=$db->jdate($obj->dp);

                    $out.="<tr ".$bc[$var].">";

                    $out.='<td width="120" align="left" class="nowrap">'.dol_print_date($datep,'dayhour')."</td>\n";

                    // Picto warning
                    $out.='<td width="16">';
                    if ($obj->percent >= 0 && $datep && $datep < ($now - ($conf->global->MAIN_DELAY_ACTIONS_TODO *60*60*24)) ) $out.=' '.img_warning($langs->trans("Late"));
                    else $out.='&nbsp;';
                    $out.='</td>';

                    $actionstatic->type_code=$obj->acode;
                    $transcode=$langs->trans("Action".$obj->acode);
                    $libelle=($transcode!="Action".$obj->acode?$transcode:$obj->libelle);
                    //$actionstatic->libelle=$libelle;
                    $actionstatic->libelle=$obj->label;
                    $actionstatic->id=$obj->id;
                    //$out.='<td width="140">'.$actionstatic->getNomUrl(1,16).'</td>';

                    // Title of event
                    //$out.='<td colspan="2">'.dol_trunc($obj->label,40).'</td>';
                    $out.='<td colspan="2">'.$actionstatic->getNomUrl(1,40).'</td>';

                    // Contact pour cette action
                    if (empty($objcon->id) && $obj->fk_contact > 0)
                    {
                        $contactstatic->lastname=$obj->lastname;
                        $contactstatic->firstname=$obj->firstname;
                        $contactstatic->id=$obj->fk_contact;
                        $out.='<td width="120">'.$contactstatic->getNomUrl(1,'',10).'</td>';
                    }
                    else
                    {
                        $out.='<td>&nbsp;</td>';
                    }

                    $out.='<td width="80" class="nowrap">';
                    $userstatic->id=$obj->fk_user_author;
                    $userstatic->login=$obj->login;
                    $out.=$userstatic->getLoginUrl(1);
                    $out.='</td>';

                    // Statut
                    $out.='<td class="nowrap" width="20">'.$actionstatic->LibStatut($obj->percent,3).'</td>';

                    $out.="</tr>\n";
                    $i++;
                }
            }
            else
            {
                // Aucun action a faire

            }
            $db->free($result);
        }
        else
        {
            dol_print_error($db);
        }
        $out.="</table>\n";

        $out.="<br>\n";
    }

    if ($noprint) return $out;
    else print $out;
}

/**
 *    	Show html area with actions done
 *
 * 		@param	Conf		$conf		Object conf
 * 		@param	Translate	$langs		Object langs
 * 		@param	DoliDB		$db			Object db
 * 		@param	Object		$object		Object third party or member
 * 		@param	Contact		$objcon		Object contact
 *      @param  int			$noprint    Return string but does not output it
 *      @return	mixed					Return html part or void if noprint is 1
 * TODO change function to be able to list event linked to an object.
 */
function show_actions_done($conf,$langs,$db,$object,$objcon='',$noprint=0)
{
    global $bc,$user;

    // Check parameters
    if (! is_object($object)) dol_print_error('','BadParameter');

    $out='';
    $histo=array();
    $numaction = 0 ;
    $now=dol_now('tzuser');

    if (! empty($conf->agenda->enabled))
    {
        // Recherche histo sur actioncomm
        $sql = "SELECT a.id, a.label,";
        $sql.= " a.datep as dp,";
        $sql.= " a.datep2 as dp2,";
        $sql.= " a.note, a.percent,";
        $sql.= " a.fk_element, a.elementtype,";
        $sql.= " a.fk_user_author, a.fk_contact,";
        $sql.= " c.code as acode, c.libelle,";
        $sql.= " u.login, u.rowid as user_id";
        if (get_class($object) == 'Adherent') $sql.= ", m.lastname, m.firstname";
        if (get_class($object) == 'Societe')  $sql.= ", sp.lastname, sp.firstname";
        $sql.= " FROM ".MAIN_DB_PREFIX."c_actioncomm as c, ".MAIN_DB_PREFIX."user as u, ".MAIN_DB_PREFIX."actioncomm as a";
        if (get_class($object) == 'Adherent') $sql.= ", ".MAIN_DB_PREFIX."adherent as m";
        if (get_class($object) == 'Societe')  $sql.= " LEFT JOIN ".MAIN_DB_PREFIX."socpeople as sp ON a.fk_contact = sp.rowid";
        $sql.= " WHERE u.rowid = a.fk_user_author";
        $sql.= " AND a.entity IN (".getEntity('agenda', 1).")";
        if (get_class($object) == 'Adherent') $sql.= " AND a.fk_element = m.rowid AND a.elementtype = 'member'";
        if (get_class($object) == 'Adherent' && $object->id) $sql.= " AND a.fk_element = ".$object->id;
        if (get_class($object) == 'Societe'  && $object->id) $sql.= " AND a.fk_soc = ".$object->id;
        if (is_object($objcon) && $objcon->id) $sql.= " AND a.fk_contact = ".$objcon->id;
        $sql.= " AND c.id=a.fk_action";
        $sql.= " AND (a.percent = 100 OR (a.percent = -1 AND a.datep <= '".$db->idate($now)."'))";
        $sql.= " ORDER BY a.datep DESC, a.id DESC";

        dol_syslog("company.lib::show_actions_done sql=".$sql, LOG_DEBUG);
        $resql=$db->query($sql);
        if ($resql)
        {
            $i = 0 ;
            $num = $db->num_rows($resql);
            $var=true;
            while ($i < $num)
            {
                $obj = $db->fetch_object($resql);
                $histo[$numaction]=array(
                		'type'=>'action',
                		'id'=>$obj->id,
                		'datestart'=>$db->jdate($obj->dp),
                		'date'=>$db->jdate($obj->dp2),
                		'note'=>$obj->label,
                		'percent'=>$obj->percent,
                		'acode'=>$obj->acode,
                		'libelle'=>$obj->libelle,
                		'userid'=>$obj->user_id,
                		'login'=>$obj->login,
                		'contact_id'=>$obj->fk_contact,
                		'lastname'=>$obj->lastname,
                		'firstname'=>$obj->firstname,
                		'fk_element'=>$obj->fk_element,
                		'elementtype'=>$obj->elementtype
                );
                $numaction++;
                $i++;
            }
        }
        else
        {
            dol_print_error($db);
        }
    }

    if (! empty($conf->mailing->enabled) && ! empty($objcon->email))
    {
        $langs->load("mails");

        // Recherche histo sur mailing
        $sql = "SELECT m.rowid as id, mc.date_envoi as da, m.titre as note, '100' as percentage,";
        $sql.= " 'AC_EMAILING' as acode,";
        $sql.= " u.rowid as user_id, u.login";	// User that valid action
        $sql.= " FROM ".MAIN_DB_PREFIX."mailing as m, ".MAIN_DB_PREFIX."mailing_cibles as mc, ".MAIN_DB_PREFIX."user as u";
        $sql.= " WHERE mc.email = '".$db->escape($objcon->email)."'";	// Search is done on email.
        $sql.= " AND mc.statut = 1";
        $sql.= " AND u.rowid = m.fk_user_valid";
        $sql.= " AND mc.fk_mailing=m.rowid";
        $sql.= " ORDER BY mc.date_envoi DESC, m.rowid DESC";

        dol_syslog("company.lib::show_actions_done sql=".$sql, LOG_DEBUG);
        $resql=$db->query($sql);
        if ($resql)
        {
            $i = 0 ;
            $num = $db->num_rows($resql);
            $var=true;
            while ($i < $num)
            {
                $obj = $db->fetch_object($resql);
                $histo[$numaction]=array(
                		'type'=>'mailing',
                		'id'=>$obj->id,
                		'date'=>$db->jdate($obj->da),
                		'note'=>$obj->note,
                		'percent'=>$obj->percentage,
                		'acode'=>$obj->acode,
                		'userid'=>$obj->user_id,
                		'login'=>$obj->login
				);
                $numaction++;
                $i++;
            }
	        $db->free($resql);
        }
        else
        {
            dol_print_error($db);
        }
    }


    if (! empty($conf->agenda->enabled) || (! empty($conf->mailing->enabled) && ! empty($objcon->email)))
    {
        require_once DOL_DOCUMENT_ROOT.'/comm/action/class/actioncomm.class.php';
        require_once DOL_DOCUMENT_ROOT.'/comm/propal/class/propal.class.php';
        require_once DOL_DOCUMENT_ROOT.'/commande/class/commande.class.php';
        require_once DOL_DOCUMENT_ROOT.'/compta/facture/class/facture.class.php';
        $actionstatic=new ActionComm($db);
        $userstatic=new User($db);
        $contactstatic = new Contact($db);

        // TODO uniformize
        $propalstatic=new Propal($db);
        $orderstatic=new Commande($db);
        $facturestatic=new Facture($db);

        $out.="\n";
        $out.='<table class="noborder" width="100%">';
        $out.='<tr class="liste_titre">';
        $out.='<td colspan="2">';
        if (get_class($object) == 'Societe') $out.='<a href="'.DOL_URL_ROOT.'/comm/action/listactions.php?socid='.$object->id.'&amp;status=done">';
        $out.=$langs->trans("ActionsDoneShort");
        if (get_class($object) == 'Societe') $out.='</a>';
        $out.='</td>';
        $out.='<td colspan="5" align="right">';
		$permok=$user->rights->agenda->myactions->create;
        if ((! empty($object->id) || ! empty($objcon->id)) && $permok)
		{
            $out.='<a href="'.DOL_URL_ROOT.'/comm/action/fiche.php?action=create';
            if (get_class($object) == 'Societe') $out.='&amp;socid='.$object->id;
            $out.=(! empty($objcon->id)?'&amp;contactid='.$objcon->id:'').'&amp;backtopage=1&amp;percentage=-1">';
    		$out.=$langs->trans("AddAnAction").' ';
    		$out.=img_picto($langs->trans("AddAnAction"),'filenew');
    		$out.="</a>";
		}
        $out.='</td>';
        $out.='</tr>';

        foreach ($histo as $key=>$value)
        {
            $var=!$var;
            $out.="<tr ".$bc[$var].">";

            // Champ date
            $out.='<td width="120" class="nowrap">';
            if ($histo[$key]['date']) $out.=dol_print_date($histo[$key]['date'],'dayhour');
            else if ($histo[$key]['datestart']) $out.=dol_print_date($histo[$key]['datestart'],'dayhour');
            $out.="</td>\n";

            // Picto
            $out.='<td width="16">&nbsp;</td>';

            // Action
            $out.='<td>';
            if (isset($histo[$key]['type']) && $histo[$key]['type']=='action')
            {
                $actionstatic->type_code=$histo[$key]['acode'];
                $transcode=$langs->trans("Action".$histo[$key]['acode']);
                $libelle=($transcode!="Action".$histo[$key]['acode']?$transcode:$histo[$key]['libelle']);
                //$actionstatic->libelle=$libelle;
                $actionstatic->libelle=$histo[$key]['note'];
                $actionstatic->id=$histo[$key]['id'];
                $out.=$actionstatic->getNomUrl(1,40);
            }
            if (isset($histo[$key]['type']) && $histo[$key]['type']=='mailing')
            {
                $out.='<a href="'.DOL_URL_ROOT.'/comm/mailing/fiche.php?id='.$histo[$key]['id'].'">'.img_object($langs->trans("ShowEMailing"),"email").' ';
                $transcode=$langs->trans("Action".$histo[$key]['acode']);
                $libelle=($transcode!="Action".$histo[$key]['acode']?$transcode:'Send mass mailing');
                $out.=dol_trunc($libelle,40);
            }
            $out.='</td>';

            // Title of event
            //$out.='<td>'.dol_trunc($histo[$key]['note'], 40).'</td>';

            // Objet lie
            // TODO uniformize
            $out.='<td>';
            if (isset($histo[$key]['elementtype']))
            {
            	if ($histo[$key]['elementtype'] == 'propal' && ! empty($conf->propal->enabled))
            	{
            		$propalstatic->ref=$langs->trans("ProposalShort");
            		$propalstatic->id=$histo[$key]['fk_element'];
            		$out.=$propalstatic->getNomUrl(1);
            	}
            	elseif ($histo[$key]['elementtype'] == 'commande' && ! empty($conf->commande->enabled))
            	{
            		$orderstatic->ref=$langs->trans("Order");
            		$orderstatic->id=$histo[$key]['fk_element'];
            		$out.=$orderstatic->getNomUrl(1);
            	}
            	elseif ($histo[$key]['elementtype'] == 'facture' && ! empty($conf->facture->enabled))
            	{
            		$facturestatic->ref=$langs->trans("Invoice");
            		$facturestatic->id=$histo[$key]['fk_element'];
            		$facturestatic->type=$histo[$key]['ftype'];
            		$out.=$facturestatic->getNomUrl(1,'compta');
            	}
            	else $out.='&nbsp;';
            }
            else $out.='&nbsp;';
            $out.='</td>';

            // Contact pour cette action
            if (! empty($objcon->id) && isset($histo[$key]['contact_id']) && $histo[$key]['contact_id'] > 0)
            {
                $contactstatic->lastname=$histo[$key]['lastname'];
                $contactstatic->firstname=$histo[$key]['firstname'];
                $contactstatic->id=$histo[$key]['contact_id'];
                $out.='<td width="120">'.$contactstatic->getNomUrl(1,'',10).'</td>';
            }
            else
            {
                $out.='<td>&nbsp;</td>';
            }

            // Auteur
            $out.='<td class="nowrap" width="80">';
            $userstatic->id=$histo[$key]['userid'];
            $userstatic->login=$histo[$key]['login'];
            $out.=$userstatic->getLoginUrl(1);
            $out.='</td>';

            // Statut
            $out.='<td class="nowrap" width="20">'.$actionstatic->LibStatut($histo[$key]['percent'],3).'</td>';

            $out.="</tr>\n";
            $i++;
        }
        $out.="</table>\n";
        $out.="<br>\n";
    }

    if ($noprint) return $out;
    else print $out;
}

/**
 * 		Show html area for list of subsidiaries
 *
 *		@param	Conf		$conf		Object conf
 * 		@param	Translate	$langs		Object langs
 * 		@param	DoliDB		$db			Database handler
 * 		@param	Societe		$object		Third party object
 * 		@return	void
 */
function show_subsidiaries($conf,$langs,$db,$object)
{
	global $user;
	global $bc;

	$i=-1;

	$sql = "SELECT s.rowid, s.nom as name, s.address, s.zip, s.town, s.code_client, s.canvas";
	$sql.= " FROM ".MAIN_DB_PREFIX."societe as s";
	$sql.= " WHERE s.parent = ".$object->id;
	$sql.= " AND s.entity IN (".getEntity('societe', 1).")";
	$sql.= " ORDER BY s.nom";

	$result = $db->query($sql);
	$num = $db->num_rows($result);

	if ($num)
	{
		$socstatic = new Societe($db);

		print_titre($langs->trans("Subsidiaries"));
		print "\n".'<table class="noborder" width="100%">'."\n";

		print '<tr class="liste_titre"><td>'.$langs->trans("Company").'</td>';
		print '<td>'.$langs->trans("Address").'</td><td>'.$langs->trans("Zip").'</td>';
		print '<td>'.$langs->trans("Town").'</td><td>'.$langs->trans("CustomerCode").'</td>';
		print "<td>&nbsp;</td>";
		print "</tr>";

		$i=0;
		$var=true;

		while ($i < $num)
		{
			$obj = $db->fetch_object($result);
			$var = !$var;

			print "<tr ".$bc[$var].">";

			print '<td>';
			$socstatic->id = $obj->rowid;
			$socstatic->name = $obj->name;
			$socstatic->canvas = $obj->canvas;
			print $socstatic->getNomUrl(1);
			print '</td>';

			print '<td>'.$obj->address.'</td>';
			print '<td>'.$obj->zip.'</td>';
			print '<td>'.$obj->town.'</td>';
			print '<td>'.$obj->code_client.'</td>';

			print '<td align="center">';
			print '<a href="'.DOL_URL_ROOT.'/societe/soc.php?socid='.$obj->rowid.'&amp;action=edit">';
			print img_edit();
			print '</a></td>';

			print "</tr>\n";
			$i++;
		}
		print "\n</table>\n";
	}

	print "<br>\n";

	return $i;
}

?><|MERGE_RESOLUTION|>--- conflicted
+++ resolved
@@ -652,11 +652,7 @@
     $sql .= " FROM ".MAIN_DB_PREFIX."socpeople as p";
     $sql .= " WHERE p.fk_soc = ".$object->id;
     if ($search_status!='') $sql .= " AND p.statut = ".$db->escape($search_status);
-<<<<<<< HEAD
     if ($search_name)       $sql .= " AND (p.lastname LIKE '%".$db->escape($search_name)."%' OR p.firstname LIKE '%".$db->escape($search_name)."%')";
-=======
-    if ($search_name)   $sql .= " AND (p.lastname LIKE '%".$db->escape($search_name)."%' OR p.firstname LIKE '%".$db->escape($search_name)."%')";
->>>>>>> ed49f884
     $sql.= " ORDER BY $sortfield $sortorder";
 
     dol_syslog('core/lib/company.lib.php :: show_contacts sql='.$sql,LOG_DEBUG);
@@ -710,7 +706,6 @@
             // Status
 			print '<td>'.$contactstatic->getLibStatut(5).'</td>';
 
-<<<<<<< HEAD
             print '<td align="center">';
             if (! empty($conf->use_javascript_ajax))
             {
@@ -726,49 +721,19 @@
 					if (!empty($obj->town)) $coords .= $obj->town;
 					if (!empty($obj->country_id)) $coords .= "<br>".$country_code['label'];
 				}
-            	print '<a href="#" onclick="return copyToClipboard(\''.dol_escape_js($coords).'\',\''.dol_escape_js($langs->trans("HelpCopyToClipboard")).'\');">';
+				else if (!empty($object->address))
+				{
+					$coords .= dol_nl2br($object->address,1,true)."<br>";
+					if (!empty($object->zip))  $coords .= $object->zip.' ';
+					if (!empty($object->town)) $coords .= $object->town;
+					if (!empty($object->country_id)) $coords .= "<br>".$country_code['label'];
+				}
+				// hideonsmatphone because copyToClipboard call jquery dialog that does not work with jmobile
+				print '<a href="#" class="hideonsmartphone" onclick="return copyToClipboard(\''.dol_escape_js($coords).'\',\''.dol_escape_js($langs->trans("HelpCopyToClipboard")).'\');">';
             	print img_picto($langs->trans("Address"), 'object_address.png');
             	print '</a>';
             }
             print '</td>';
-=======
-			// Copy to clipboard
-			$coords = '';
-			if (!empty($object->name))
-				$coords .= addslashes($object->name)."<br />";
-			if (!empty($obj->civilite))
-				$coords .= addslashes($obj->civilite).' ';
-			if (!empty($obj->firstname))
-				$coords .= addslashes($obj->firstname).' ';
-			if (!empty($obj->lastname))
-				$coords .= addslashes($obj->lastname);
-			$coords .= "<br />";
-			if (!empty($obj->address))
-			{
-				$coords .= addslashes(dol_nl2br($obj->address,1,true))."<br />";
-				if (!empty($obj->cp))
-					$coords .= addslashes($obj->zip).' ';
-				if (!empty($obj->ville))
-					$coords .= addslashes($obj->town);
-				if (!empty($obj->pays))
-					$coords .= "<br />".addslashes($country_code['label']);
-			}
-			elseif (!empty($object->address))
-			{
-				$coords .= addslashes(dol_nl2br($object->address,1,true))."<br />";
-				if (!empty($object->zip))
-					$coords .= addslashes($object->zip).' ';
-				if (!empty($object->town))
-					$coords .= addslashes($object->town);
-				if (!empty($object->country))
-					$coords .= "<br />".addslashes($object->country);
-			}
-
-            print '<td align="center">';	// hideonsmatphone because copyToClipboard call jquery dialog that does not work with jmobile
-            print '<a href="#" class="hideonsmartphone" onclick="return copyToClipboard(\''.$coords.'\');">';
-            print img_picto($langs->trans("Address"), 'object_address.png');
-            print '</a></td>';
->>>>>>> ed49f884
 
             // Add to agenda
             if (! empty($conf->agenda->enabled) && $user->rights->agenda->myactions->create)
@@ -813,20 +778,6 @@
 ?>
 <div id="dialog" title="<?php echo dol_escape_htmltag($langs->trans('Address')); ?>" style="display: none;"></div>
 <?php
-<<<<<<< HEAD
-=======
-	print '<script type="text/javascript">
-	$("#dialog").dialog()
-			function copyToClipboard (text) {
-			  text = text.replace(/<br \/>/g,"\n");
-			  var newElem = "<textarea id=\"coords\" style=\"border: none; width: 90%; height: 120px;\">"+text+"</textarea><br/><br/>'.$langs->trans('HelpCopyToClipboard').'";
-			  $("#dialog").html(newElem);
-			  $("#dialog").dialog();
-			  $("#coords").select();
-			  return false;
-			}
-	</script>';
->>>>>>> ed49f884
 
     return $i;
 }
