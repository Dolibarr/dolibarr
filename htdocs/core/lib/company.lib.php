<?php
/* Copyright (C) 2006-2011  Laurent Destailleur     <eldy@users.sourceforge.net>
 * Copyright (C) 2006       Rodolphe Quiedeville    <rodolphe@quiedeville.org>
 * Copyright (C) 2007       Patrick Raguin          <patrick.raguin@gmail.com>
 * Copyright (C) 2010-2012  Regis Houssin           <regis.houssin@inodbox.com>
 * Copyright (C) 2013-2014  Florian Henry           <florian.henry@open-concept.pro>
 * Copyright (C) 2013-2014  Juanjo Menent           <jmenent@2byte.es>
 * Copyright (C) 2013       Christophe Battarel     <contact@altairis.fr>
 * Copyright (C) 2013-2018  Alexandre Spangaro      <aspangaro@open-dsi.fr>
 * Copyright (C) 2015-2019  Frédéric France         <frederic.france@netlogic.fr>
 * Copyright (C) 2015       Raphaël Doursenaud      <rdoursenaud@gpcsolutions.fr>
 * Copyright (C) 2017       Rui Strecht             <rui.strecht@aliartalentos.com>
 * Copyright (C) 2018       Ferran Marcet           <fmarcet@2byte.es>
 *
 * This program is free software; you can redistribute it and/or modify
 * it under the terms of the GNU General Public License as published by
 * the Free Software Foundation; either version 3 of the License, or
 * (at your option) any later version.
 *
 * This program is distributed in the hope that it will be useful,
 * but WITHOUT ANY WARRANTY; without even the implied warranty of
 * MERCHANTABILITY or FITNESS FOR A PARTICULAR PURPOSE.  See the
 * GNU General Public License for more details.
 *
 * You should have received a copy of the GNU General Public License
 * along with this program. If not, see <https://www.gnu.org/licenses/>.
 * or see https://www.gnu.org/
 */

/**
 *	\file       htdocs/core/lib/company.lib.php
 *	\brief      Ensemble de fonctions de base pour le module societe
 *	\ingroup    societe
 */

/**
 * Return array of tabs to used on pages for third parties cards.
 *
 * @param 	Societe	$object		Object company shown
 * @return 	array				Array of tabs
 */
function societe_prepare_head(Societe $object)
{
    global $db, $langs, $conf, $user;
    $h = 0;
    $head = array();

    $head[$h][0] = DOL_URL_ROOT.'/societe/card.php?socid='.$object->id;
    $head[$h][1] = $langs->trans("Card");
    $head[$h][2] = 'card';
    $h++;

    if (empty($conf->global->MAIN_SUPPORT_SHARED_CONTACT_BETWEEN_THIRDPARTIES))
    {
	    if (empty($conf->global->MAIN_DISABLE_CONTACTS_TAB) && $user->rights->societe->contact->lire)
		{
		    //$nbContact = count($object->liste_contact(-1,'internal')) + count($object->liste_contact(-1,'external'));
			$nbContact = 0; // TODO

			$sql = "SELECT COUNT(p.rowid) as nb";
			$sql .= " FROM ".MAIN_DB_PREFIX."socpeople as p";
			$sql .= " WHERE p.fk_soc = ".$object->id;
			$resql = $db->query($sql);
			if ($resql)
			{
				$obj = $db->fetch_object($resql);
				if ($obj) $nbContact = $obj->nb;
			}

		    $head[$h][0] = DOL_URL_ROOT.'/societe/contact.php?socid='.$object->id;
		    $head[$h][1] = $langs->trans('ContactsAddresses');
		    if ($nbContact > 0) $head[$h][1] .= '<span class="badge marginleftonlyshort">'.$nbContact.'</span>';
		    $head[$h][2] = 'contact';
		    $h++;
		}
    }
    else
	{
		$head[$h][0] = DOL_URL_ROOT.'/societe/societecontact.php?socid='.$object->id;
		$nbContact = count($object->liste_contact(-1, 'internal')) + count($object->liste_contact(-1, 'external'));
		$head[$h][1] = $langs->trans("ContactsAddresses");
		if ($nbContact > 0) $head[$h][1] .= '<span class="badge marginleftonlyshort">'.$nbContact.'</span>';
		$head[$h][2] = 'contact';
		$h++;
	}

    if ($object->client == 1 || $object->client == 2 || $object->client == 3)
    {
        $head[$h][0] = DOL_URL_ROOT.'/comm/card.php?socid='.$object->id;
        $head[$h][1] = '';
        if (empty($conf->global->SOCIETE_DISABLE_PROSPECTS) && ($object->client == 2 || $object->client == 3)) $head[$h][1] .= $langs->trans("Prospect");
        if (empty($conf->global->SOCIETE_DISABLE_PROSPECTS) && empty($conf->global->SOCIETE_DISABLE_CUSTOMERS) && $object->client == 3) $head[$h][1] .= ' | ';
        if (empty($conf->global->SOCIETE_DISABLE_CUSTOMERS) && ($object->client == 1 || $object->client == 3)) $head[$h][1] .= $langs->trans("Customer");
        $head[$h][2] = 'customer';
        $h++;

        if (!empty($conf->global->PRODUIT_CUSTOMER_PRICES))
        {
            $langs->load("products");
            // price
            $head[$h][0] = DOL_URL_ROOT.'/societe/price.php?socid='.$object->id;
            $head[$h][1] = $langs->trans("CustomerPrices");
            $head[$h][2] = 'price';
            $h++;
        }
    }
    $supplier_module_enabled = 0;
    if ((!empty($conf->fournisseur->enabled) && empty($conf->global->MAIN_USE_NEW_SUPPLIERMOD)) || !empty($conf->supplier_proposal->enabled) || !empty($conf->supplier_order->enabled) || !empty($conf->supplier_invoice->enabled)) $supplier_module_enabled = 1;
    if ($supplier_module_enabled == 1 && $object->fournisseur && !empty($user->rights->fournisseur->lire))
    {
        $head[$h][0] = DOL_URL_ROOT.'/fourn/card.php?socid='.$object->id;
        $head[$h][1] = $langs->trans("Supplier");
        $head[$h][2] = 'supplier';
        $h++;
    }

    if (!empty($conf->projet->enabled) && (!empty($user->rights->projet->lire)))
    {
    	$head[$h][0] = DOL_URL_ROOT.'/societe/project.php?socid='.$object->id;
    	$head[$h][1] = $langs->trans("Projects");
    	$nbNote = 0;
    	$sql = "SELECT COUNT(n.rowid) as nb";
    	$sql .= " FROM ".MAIN_DB_PREFIX."projet as n";
    	$sql .= " WHERE fk_soc = ".$object->id;
    	$sql .= " AND entity IN (".getEntity('project').")";
    	$resql = $db->query($sql);
    	if ($resql)
    	{
    		$num = $db->num_rows($resql);
    		$i = 0;
    		while ($i < $num)
    		{
    			$obj = $db->fetch_object($resql);
    			$nbNote = $obj->nb;
    			$i++;
    		}
    	}
    	else {
    		dol_print_error($db);
    	}
		if ($nbNote > 0) $head[$h][1] .= '<span class="badge marginleftonlyshort">'.$nbNote.'</span>';
    	$head[$h][2] = 'project';
    	$h++;
    }

    // Tab to link resources
	if (!empty($conf->resource->enabled) && !empty($conf->global->RESOURCE_ON_THIRDPARTIES))
	{
		$head[$h][0] = DOL_URL_ROOT.'/resource/element_resource.php?element=societe&element_id='.$object->id;
		$head[$h][1] = $langs->trans("Resources");
		$head[$h][2] = 'resources';
		$h++;
	}

	if (!empty($conf->global->ACCOUNTING_ENABLE_LETTERING))
	{
		// Tab to accountancy
		if (!empty($conf->accounting->enabled) && $object->client > 0)
		{
			$head[$h][0] = DOL_URL_ROOT.'/accountancy/bookkeeping/thirdparty_lettering_customer.php?socid='.$object->id;
			$head[$h][1] = $langs->trans("TabLetteringCustomer");
			$head[$h][2] = 'lettering_customer';
			$h++;
		}

		// Tab to accountancy
		if (!empty($conf->accounting->enabled) && $object->fournisseur > 0)
		{
			$head[$h][0] = DOL_URL_ROOT.'/accountancy/bookkeeping/thirdparty_lettering_supplier.php?socid='.$object->id;
			$head[$h][1] = $langs->trans("TabLetteringSupplier");
			$head[$h][2] = 'lettering_supplier';
			$h++;
		}
	}

	// Related items
    if ((!empty($conf->commande->enabled) || !empty($conf->propal->enabled) || !empty($conf->facture->enabled) || !empty($conf->ficheinter->enabled) || !empty($conf->fournisseur->enabled) && empty($conf->global->MAIN_USE_NEW_SUPPLIERMOD) || !empty($conf->supplier_order->enabled) || !empty($conf->supplier_invoice->enabled))
        && empty($conf->global->THIRPARTIES_DISABLE_RELATED_OBJECT_TAB))
    {
        $head[$h][0] = DOL_URL_ROOT.'/societe/consumption.php?socid='.$object->id;
        $head[$h][1] = $langs->trans("Referers");
        $head[$h][2] = 'consumption';
        $h++;
    }

    // Bank accounts
    if (empty($conf->global->SOCIETE_DISABLE_BANKACCOUNT))
    {
    	$nbBankAccount = 0;
		$foundonexternalonlinesystem = 0;
    	$langs->load("banks");

        //$title = $langs->trans("BankAccounts");
    	$title = $langs->trans("PaymentInformation");

		if (!empty($conf->stripe->enabled))
		{
			//$langs->load("stripe");
			//$title = $langs->trans("BankAccountsAndGateways");

			$servicestatus = 0;
			if (!empty($conf->global->STRIPE_LIVE) && !GETPOST('forcesandbox', 'alpha')) $servicestatus = 1;

			include_once DOL_DOCUMENT_ROOT.'/societe/class/societeaccount.class.php';
			$societeaccount = new SocieteAccount($db);
			$stripecu = $societeaccount->getCustomerAccount($object->id, 'stripe', $servicestatus); // Get thirdparty cu_...
			if ($stripecu) $foundonexternalonlinesystem++;
		}

        $sql = "SELECT COUNT(n.rowid) as nb";
        $sql .= " FROM ".MAIN_DB_PREFIX."societe_rib as n";
        $sql .= " WHERE n.fk_soc = ".$object->id;
        if (empty($conf->stripe->enabled)) {
			$sql .= " AND n.stripe_card_ref IS NULL";
		} else {
			$sql .= " AND (n.stripe_card_ref IS NULL OR (n.stripe_card_ref IS NOT NULL AND n.status = ".$servicestatus."))";
		}

        $resql = $db->query($sql);
        if ($resql)
        {
            $num = $db->num_rows($resql);
            $i = 0;
            while ($i < $num)
            {
                $obj = $db->fetch_object($resql);
                $nbBankAccount = $obj->nb;
                $i++;
            }
        }
        else {
            dol_print_error($db);
        }

        //if (! empty($conf->stripe->enabled) && $nbBankAccount > 0) $nbBankAccount = '...';	// No way to know exact number

        $head[$h][0] = DOL_URL_ROOT.'/societe/paymentmodes.php?socid='.$object->id;
        $head[$h][1] = $title;
        if ($foundonexternalonlinesystem) $head[$h][1] .= '<span class="badge marginleftonlyshort">...</span>';
       	elseif ($nbBankAccount > 0) $head[$h][1] .= '<span class="badge marginleftonlyshort">'.$nbBankAccount.'</span>';
        $head[$h][2] = 'rib';
        $h++;
    }

    if (!empty($conf->website->enabled) && (!empty($conf->global->WEBSITE_USE_WEBSITE_ACCOUNTS)) && (!empty($user->rights->societe->lire)))
    {
    	$head[$h][0] = DOL_URL_ROOT.'/societe/website.php?id='.$object->id;
    	$head[$h][1] = $langs->trans("WebSiteAccounts");
    	$nbNote = 0;
    	$sql = "SELECT COUNT(n.rowid) as nb";
    	$sql .= " FROM ".MAIN_DB_PREFIX."societe_account as n";
    	$sql .= " WHERE fk_soc = ".$object->id.' AND fk_website > 0';
    	$resql = $db->query($sql);
    	if ($resql)
    	{
    		$num = $db->num_rows($resql);
    		$i = 0;
    		while ($i < $num)
    		{
    			$obj = $db->fetch_object($resql);
    			$nbNote = $obj->nb;
    			$i++;
    		}
    	}
    	else {
    		dol_print_error($db);
    	}
    	if ($nbNote > 0) $head[$h][1] .= '<span class="badge marginleftonlyshort">'.$nbNote.'</span>';
    	$head[$h][2] = 'website';
    	$h++;
    }

	// Show more tabs from modules
    // Entries must be declared in modules descriptor with line
    // $this->tabs = array('entity:+tabname:Title:@mymodule:/mymodule/mypage.php?id=__ID__');   to add new tab
    // $this->tabs = array('entity:-tabname:Title:@mymodule:/mymodule/mypage.php?id=__ID__');   to remove a tab
    complete_head_from_modules($conf, $langs, $object, $head, $h, 'thirdparty');

    if ($user->socid == 0)
    {
        // Notifications
        if (!empty($conf->notification->enabled))
        {
        	$nbNote = 0;
        	$sql = "SELECT COUNT(n.rowid) as nb";
        	$sql .= " FROM ".MAIN_DB_PREFIX."notify_def as n";
        	$sql .= " WHERE fk_soc = ".$object->id;
        	$resql = $db->query($sql);
        	if ($resql)
        	{
        		$num = $db->num_rows($resql);
        		$i = 0;
        		while ($i < $num)
        		{
        			$obj = $db->fetch_object($resql);
        			$nbNote = $obj->nb;
        			$i++;
        		}
        	}
        	else {
        		dol_print_error($db);
        	}

        	$head[$h][0] = DOL_URL_ROOT.'/societe/notify/card.php?socid='.$object->id;
        	$head[$h][1] = $langs->trans("Notifications");
			if ($nbNote > 0) $head[$h][1] .= '<span class="badge marginleftonlyshort">'.$nbNote.'</span>';
        	$head[$h][2] = 'notify';
        	$h++;
        }

		// Notes
        $nbNote = 0;
        if (!empty($object->note_private)) $nbNote++;
		if (!empty($object->note_public)) $nbNote++;
        $head[$h][0] = DOL_URL_ROOT.'/societe/note.php?id='.$object->id;
        $head[$h][1] = $langs->trans("Notes");
		if ($nbNote > 0) $head[$h][1] .= '<span class="badge marginleftonlyshort">'.$nbNote.'</span>';
        $head[$h][2] = 'note';
        $h++;

        // Attached files
        require_once DOL_DOCUMENT_ROOT.'/core/lib/files.lib.php';
        require_once DOL_DOCUMENT_ROOT.'/core/class/link.class.php';
        $upload_dir = $conf->societe->multidir_output[$object->entity]."/".$object->id;
        $nbFiles = count(dol_dir_list($upload_dir, 'files', 0, '', '(\.meta|_preview.*\.png)$'));
        $nbLinks = Link::count($db, $object->element, $object->id);

        $head[$h][0] = DOL_URL_ROOT.'/societe/document.php?socid='.$object->id;
        $head[$h][1] = $langs->trans("Documents");
		if (($nbFiles + $nbLinks) > 0) $head[$h][1] .= '<span class="badge marginleftonlyshort">'.($nbFiles + $nbLinks).'</span>';
        $head[$h][2] = 'document';
        $h++;
    }

    $head[$h][0] = DOL_URL_ROOT.'/societe/agenda.php?socid='.$object->id;
    $head[$h][1] .= $langs->trans("Events");
    if (!empty($conf->agenda->enabled) && (!empty($user->rights->agenda->myactions->read) || !empty($user->rights->agenda->allactions->read)))
    {
        $head[$h][1] .= '/';
        $head[$h][1] .= $langs->trans("Agenda");
    }
    $head[$h][2] = 'agenda';
    $h++;

    // Log
    /*$head[$h][0] = DOL_URL_ROOT.'/societe/info.php?socid='.$object->id;
    $head[$h][1] = $langs->trans("Info");
    $head[$h][2] = 'info';
    $h++;*/

    complete_head_from_modules($conf, $langs, $object, $head, $h, 'thirdparty', 'remove');

    return $head;
}


/**
 * Return array of tabs to used on page
 *
 * @param	Object	$object		Object for tabs
 * @return	array				Array of tabs
 */
function societe_prepare_head2($object)
{
    global $langs, $conf, $user;
    $h = 0;
    $head = array();

    $head[$h][0] = DOL_URL_ROOT.'/societe/card.php?socid='.$object->id;
    $head[$h][1] = $langs->trans("Card");
    $head[$h][2] = 'company';
    $h++;

    $head[$h][0] = 'commerciaux.php?socid='.$object->id;
    $head[$h][1] = $langs->trans("SalesRepresentative");
    $head[$h][2] = 'salesrepresentative';
    $h++;

    return $head;
}



/**
 *  Return array head with list of tabs to view object informations.
 *
 *  @return	array   	        head array with tabs
 */
function societe_admin_prepare_head()
{
    global $langs, $conf, $user;

    $h = 0;
    $head = array();

    $head[$h][0] = DOL_URL_ROOT.'/societe/admin/societe.php';
    $head[$h][1] = $langs->trans("Miscellaneous");
    $head[$h][2] = 'general';
    $h++;

    // Show more tabs from modules
    // Entries must be declared in modules descriptor with line
    // $this->tabs = array('entity:+tabname:Title:@mymodule:/mymodule/mypage.php?id=__ID__');   to add new tab
    // $this->tabs = array('entity:-tabname:Title:@mymodule:/mymodule/mypage.php?id=__ID__');   to remove a tab
    complete_head_from_modules($conf, $langs, null, $head, $h, 'company_admin');

    $head[$h][0] = DOL_URL_ROOT.'/societe/admin/societe_extrafields.php';
    $head[$h][1] = $langs->trans("ExtraFieldsThirdParties");
    $head[$h][2] = 'attributes';
    $h++;

    $head[$h][0] = DOL_URL_ROOT.'/societe/admin/contact_extrafields.php';
    $head[$h][1] = $langs->trans("ExtraFieldsContacts");
    $head[$h][2] = 'attributes_contacts';
    $h++;

    complete_head_from_modules($conf, $langs, null, $head, $h, 'company_admin', 'remove');

    return $head;
}



/**
 *    Return country label, code or id from an id, code or label
 *
 *    @param      int		$searchkey      Id or code of country to search
 *    @param      string	$withcode   	'0'=Return label,
 *    										'1'=Return code + label,
 *    										'2'=Return code from id,
 *    										'3'=Return id from code,
 * 	   										'all'=Return array('id'=>,'code'=>,'label'=>)
 *    @param      DoliDB	$dbtouse       	Database handler (using in global way may fail because of conflicts with some autoload features)
 *    @param      Translate	$outputlangs	Langs object for output translation
 *    @param      int		$entconv       	0=Return value without entities and not converted to output charset, 1=Ready for html output
 *    @param      int		$searchlabel    Label of country to search (warning: searching on label is not reliable)
 *    @return     mixed       				Integer with country id or String with country code or translated country name or Array('id','code','label') or 'NotDefined'
 */
function getCountry($searchkey, $withcode = '', $dbtouse = 0, $outputlangs = '', $entconv = 1, $searchlabel = '')
{
    global $db, $langs;

    $result = '';

    // Check parameters
    if (empty($searchkey) && empty($searchlabel))
    {
    	if ($withcode === 'all') return array('id'=>'', 'code'=>'', 'label'=>'');
    	else return '';
    }
    if (!is_object($dbtouse)) $dbtouse = $db;
    if (!is_object($outputlangs)) $outputlangs = $langs;

    $sql = "SELECT rowid, code, label FROM ".MAIN_DB_PREFIX."c_country";
    if (is_numeric($searchkey)) $sql .= " WHERE rowid=".$searchkey;
    elseif (!empty($searchkey)) $sql .= " WHERE code='".$db->escape($searchkey)."'";
    else $sql .= " WHERE label='".$db->escape($searchlabel)."'";

    $resql = $dbtouse->query($sql);
    if ($resql)
    {
        $obj = $dbtouse->fetch_object($resql);
        if ($obj)
        {
            $label = ((!empty($obj->label) && $obj->label != '-') ? $obj->label : '');
            if (is_object($outputlangs))
            {
                $outputlangs->load("dict");
                if ($entconv) $label = ($obj->code && ($outputlangs->trans("Country".$obj->code) != "Country".$obj->code)) ? $outputlangs->trans("Country".$obj->code) : $label;
                else $label = ($obj->code && ($outputlangs->transnoentitiesnoconv("Country".$obj->code) != "Country".$obj->code)) ? $outputlangs->transnoentitiesnoconv("Country".$obj->code) : $label;
            }
            if ($withcode == 1) $result = $label ? "$obj->code - $label" : "$obj->code";
            elseif ($withcode == 2) $result = $obj->code;
            elseif ($withcode == 3) $result = $obj->rowid;
            elseif ($withcode === 'all') $result = array('id'=>$obj->rowid, 'code'=>$obj->code, 'label'=>$label);
            else $result = $label;
        }
        else
        {
            $result = 'NotDefined';
        }
        $dbtouse->free($resql);
        return $result;
    }
    else dol_print_error($dbtouse, '');
    return 'Error';
}

/**
 *    Return state translated from an id. Return value is always utf8 encoded and without entities.
 *
 *    @param    int			$id         	id of state (province/departement)
 *    @param    int			$withcode   	'0'=Return label,
 *    										'1'=Return string code + label,
 *    						  				'2'=Return code,
 *    						  				'all'=return array('id'=>,'code'=>,'label'=>)
 *    @param	DoliDB		$dbtouse		Database handler (using in global way may fail because of conflicts with some autoload features)
 *    @param    int			$withregion   	'0'=Ignores region,
 *    										'1'=Add region name/code/id as needed to output,
 *    @param    Translate	$outputlangs	Langs object for output translation, not fully implemented yet
 *    @param    int		    $entconv       	0=Return value without entities and not converted to output charset, 1=Ready for html output
 *    @return   string|array       			String with state code or state name or Array('id','code','label')/Array('id','code','label','region_code','region')
 */
function getState($id, $withcode = '', $dbtouse = 0, $withregion = 0, $outputlangs = '', $entconv = 1)
{
    global $db, $langs;

    if (!is_object($dbtouse)) $dbtouse = $db;

    $sql = "SELECT d.rowid as id, d.code_departement as code, d.nom as name, d.active, c.label as country, c.code as country_code, r.code_region as region_code, r.nom as region_name FROM";
    $sql .= " ".MAIN_DB_PREFIX."c_departements as d, ".MAIN_DB_PREFIX."c_regions as r,".MAIN_DB_PREFIX."c_country as c";
    $sql .= " WHERE d.fk_region=r.code_region and r.fk_pays=c.rowid and d.rowid=".$id;
    $sql .= " AND d.active = 1 AND r.active = 1 AND c.active = 1";
    $sql .= " ORDER BY c.code, d.code_departement";

    dol_syslog("Company.lib::getState", LOG_DEBUG);
    $resql = $dbtouse->query($sql);
    if ($resql)
    {
        $obj = $dbtouse->fetch_object($resql);
        if ($obj)
        {
            $label = ((!empty($obj->name) && $obj->name != '-') ? $obj->name : '');
            if (is_object($outputlangs))
            {
                $outputlangs->load("dict");
                if ($entconv) $label = ($obj->code && ($outputlangs->trans("State".$obj->code) != "State".$obj->code)) ? $outputlangs->trans("State".$obj->code) : $label;
                else $label = ($obj->code && ($outputlangs->transnoentitiesnoconv("State".$obj->code) != "State".$obj->code)) ? $outputlangs->transnoentitiesnoconv("State".$obj->code) : $label;
            }

            if ($withcode == 1) {
                if ($withregion == 1) {
                    return $label = $obj->region_name.' - '.$obj->code.' - '.($langs->trans($obj->code) != $obj->code ? $langs->trans($obj->code) : ($obj->name != '-' ? $obj->name : ''));
                }
                else {
                    return $label = $obj->code.' - '.($langs->trans($obj->code) != $obj->code ? $langs->trans($obj->code) : ($obj->name != '-' ? $obj->name : ''));
                }
            }
            elseif ($withcode == 2) {
                if ($withregion == 1) {
                    return $label = $obj->region_name.' - '.($langs->trans($obj->code) != $obj->code ? $langs->trans($obj->code) : ($obj->name != '-' ? $obj->name : ''));
                }
                else {
                    return $label = ($langs->trans($obj->code) != $obj->code ? $langs->trans($obj->code) : ($obj->name != '-' ? $obj->name : ''));
                }
            }
            elseif ($withcode === 'all') {
                if ($withregion == 1) {
                    return array('id'=>$obj->id, 'code'=>$obj->code, 'label'=>$label, 'region_code'=>$obj->region_code, 'region'=>$obj->region_name);
                }
                else {
                    return array('id'=>$obj->id, 'code'=>$obj->code, 'label'=>$label);
                }
            }
            else {
                if ($withregion == 1) {
                    return $label = $obj->region_name.' - '.$label;
                }
                else {
                    return $label;
                }
            }
        }
        else
        {
            return $langs->transnoentitiesnoconv("NotDefined");
        }
    }
    else dol_print_error($dbtouse, '');
}

/**
 *    Return label of currency or code+label
 *
 *    @param      string	$code_iso       Code iso of currency
 *    @param      int		$withcode       '1'=show code + label
 *    @param      Translate $outputlangs    Output language
 *    @return     string     			    Label translated of currency
 */
function currency_name($code_iso, $withcode = '', $outputlangs = null)
{
    global $langs, $db;

    if (empty($outputlangs)) $outputlangs = $langs;

    $outputlangs->load("dict");

    // If there is a translation, we can send immediatly the label
    if ($outputlangs->trans("Currency".$code_iso) != "Currency".$code_iso)
    {
        return ($withcode ? $code_iso.' - ' : '').$outputlangs->trans("Currency".$code_iso);
    }

    // If no translation, we read table to get label by default
    $sql = "SELECT label FROM ".MAIN_DB_PREFIX."c_currencies";
    $sql .= " WHERE code_iso='".$code_iso."'";

    $resql = $db->query($sql);
    if ($resql)
    {
        $num = $db->num_rows($resql);

        if ($num)
        {
            $obj = $db->fetch_object($resql);
            $label = ($obj->label != '-' ? $obj->label : '');
            if ($withcode) return ($label == $code_iso) ? "$code_iso" : "$code_iso - $label";
            else return $label;
        }
        else
        {
            return $code_iso;
        }
    }
    return 'ErrorWhenReadingCurrencyLabel';
}

/**
 *    Retourne le nom traduit de la forme juridique
 *
 *    @param      string	$code       Code de la forme juridique
 *    @return     string     			Nom traduit du pays
 */
function getFormeJuridiqueLabel($code)
{
    global $db, $langs;

    if (!$code) return '';

    $sql = "SELECT libelle FROM ".MAIN_DB_PREFIX."c_forme_juridique";
    $sql .= " WHERE code='$code'";

    dol_syslog("Company.lib::getFormeJuridiqueLabel", LOG_DEBUG);
    $resql = $db->query($sql);
    if ($resql)
    {
        $num = $db->num_rows($resql);

        if ($num)
        {
            $obj = $db->fetch_object($resql);
            $label = ($obj->libelle != '-' ? $obj->libelle : '');
            return $label;
        }
        else
        {
            return $langs->trans("NotDefined");
        }
    }
}


/**
 *  Return list of countries that are inside the EEC (European Economic Community)
 *  Note: Try to keep this function as a "memory only" function for performance reasons.
 *
 *  @return     array					Array of countries code in EEC
 */
function getCountriesInEEC()
{
	global $conf;

	// List of all country codes that are in europe for european vat rules
	// List found on http://ec.europa.eu/taxation_customs/common/faq/faq_1179_en.htm#9
	$country_code_in_EEC = array(
		'AT', // Austria
		'BE', // Belgium
		'BG', // Bulgaria
		'CY', // Cyprus
		'CZ', // Czech republic
		'DE', // Germany
		'DK', // Danemark
		'EE', // Estonia
		'ES', // Spain
		'FI', // Finland
		'FR', // France
		'GB', // United Kingdom
		'GR', // Greece
		'HR', // Croatia
		'NL', // Holland
		'HU', // Hungary
		'IE', // Ireland
		'IM', // Isle of Man - Included in UK
		'IT', // Italy
		'LT', // Lithuania
		'LU', // Luxembourg
		'LV', // Latvia
		'MC', // Monaco - Included in France
		'MT', // Malta
		//'NO',	// Norway
		'PL', // Poland
		'PT', // Portugal
		'RO', // Romania
		'SE', // Sweden
		'SK', // Slovakia
		'SI', // Slovenia
		'UK', // United Kingdom
		//'CH',	// Switzerland - No. Swizerland in not in EEC
	);

	if (!empty($conf->global->MAIN_COUNTRIES_IN_EEC))
	{
		// For example MAIN_COUNTRIES_IN_EEC = 'AT,BE,BG,CY,CZ,DE,DK,EE,ES,FI,FR,GB,GR,HR,NL,HU,IE,IM,IT,LT,LU,LV,MC,MT,PL,PT,RO,SE,SK,SI,UK'
		$country_code_in_EEC = explode(',', $conf->global->MAIN_COUNTRIES_IN_EEC);
	}

	return $country_code_in_EEC;
}

/**
 *  Return if a country of an object is inside the EEC (European Economic Community)
 *
 *  @param      Object      $object    Object
 *  @return     boolean		           true = country inside EEC, false = country outside EEC
 */
function isInEEC($object)
{
	if (empty($object->country_code)) return false;

	$country_code_in_EEC = getCountriesInEEC();

    //print "dd".$this->country_code;
    return in_array($object->country_code, $country_code_in_EEC);
}


/**
 * 		Show html area for list of projects
 *
 *		@param	Conf		$conf			Object conf
 * 		@param	Translate	$langs			Object langs
 * 		@param	DoliDB		$db				Database handler
 * 		@param	Object		$object			Third party object
 *      @param  string		$backtopage		Url to go once contact is created
 *      @param  int         $nocreatelink   1=Hide create project link
 *      @param	string		$morehtmlright	More html on right of title
 *      @return	int
 */
function show_projects($conf, $langs, $db, $object, $backtopage = '', $nocreatelink = 0, $morehtmlright = '')
{
    global $user;

    $i = -1;

    if (!empty($conf->projet->enabled) && $user->rights->projet->lire)
    {
        $langs->load("projects");

        $newcardbutton = '';
        if (!empty($conf->projet->enabled) && $user->rights->projet->creer && empty($nocreatelink))
        {
            $newcardbutton .= dolGetButtonTitle($langs->trans('AddProject'), '', 'fa fa-plus-circle', DOL_URL_ROOT.'/projet/card.php?socid='.$object->id.'&amp;action=create&amp;backtopage='.urlencode($backtopage));
        }

        print "\n";
        print load_fiche_titre($langs->trans("ProjectsDedicatedToThisThirdParty"), $newcardbutton.$morehtmlright, '');
        print '<div class="div-table-responsive">';
        print "\n".'<table class="noborder" width=100%>';

        $sql  = "SELECT p.rowid as id, p.entity, p.title, p.ref, p.public, p.dateo as do, p.datee as de, p.fk_statut as status, p.fk_opp_status, p.opp_amount, p.opp_percent, p.tms as date_update, p.budget_amount";
        $sql .= ", cls.code as opp_status_code";
        $sql .= " FROM ".MAIN_DB_PREFIX."projet as p";
        $sql .= " LEFT JOIN ".MAIN_DB_PREFIX."c_lead_status as cls on p.fk_opp_status = cls.rowid";
        $sql .= " WHERE p.fk_soc = ".$object->id;
        $sql .= " AND p.entity IN (".getEntity('project').")";
        $sql .= " ORDER BY p.dateo DESC";

        $result = $db->query($sql);
        if ($result)
        {
            $num = $db->num_rows($result);

            print '<tr class="liste_titre">';
            print '<td>'.$langs->trans("Ref").'</td>';
            print '<td>'.$langs->trans("Name").'</td>';
            print '<td class="center">'.$langs->trans("DateStart").'</td>';
            print '<td class="center">'.$langs->trans("DateEnd").'</td>';
            print '<td class="right">'.$langs->trans("OpportunityAmountShort").'</td>';
            print '<td class="center">'.$langs->trans("OpportunityStatusShort").'</td>';
            print '<td class="right">'.$langs->trans("OpportunityProbabilityShort").'</td>';
            print '<td class="right">'.$langs->trans("Status").'</td>';
            print '</tr>';

            if ($num > 0)
            {
                require_once DOL_DOCUMENT_ROOT.'/projet/class/project.class.php';

                $projecttmp = new Project($db);

                $i = 0;

                while ($i < $num)
                {
                    $obj = $db->fetch_object($result);
                    $projecttmp->fetch($obj->id);

                    // To verify role of users
                    $userAccess = $projecttmp->restrictedProjectArea($user);

                    if ($user->rights->projet->lire && $userAccess > 0)
                    {
                        print '<tr class="oddeven">';

                        // Ref
                        print '<td><a href="'.DOL_URL_ROOT.'/projet/card.php?id='.$projecttmp->id.'">'.img_object($langs->trans("ShowProject"), ($obj->public ? 'projectpub' : 'project'))." ".$obj->ref.'</a></td>';
                        // Label
                        print '<td>'.$obj->title.'</td>';
                        // Date start
                        print '<td class="center">'.dol_print_date($db->jdate($obj->do), "day").'</td>';
                        // Date end
                        print '<td class="center">'.dol_print_date($db->jdate($obj->de), "day").'</td>';
                        // Opp amount
                        print '<td class="right">';
                        if ($obj->opp_status_code)
                        {
                            print price($obj->opp_amount, 1, '', 1, -1, -1, '');
                        }
                        print '</td>';
                        // Opp status
                        print '<td class="center">';
            			if ($obj->opp_status_code) print $langs->trans("OppStatus".$obj->opp_status_code);
            			print '</td>';
			            // Opp percent
            			print '<td class="right">';
            			if ($obj->opp_percent) print price($obj->opp_percent, 1, '', 1, 0).'%';
            			print '</td>';
                        // Status
                        print '<td class="right">'.$projecttmp->getLibStatut(5).'</td>';

                        print '</tr>';
                    }
                    $i++;
                }
            }
            else
			{
            	print '<tr class="oddeven"><td colspan="8" class="opacitymedium">'.$langs->trans("None").'</td></tr>';
            }
            $db->free($result);
        }
        else
        {
            dol_print_error($db);
        }
        print "</table>";
        print '</div>';

        print "<br>\n";
    }

    return $i;
}


/**
 * 		Show html area for list of contacts
 *
 *		@param	Conf		$conf		Object conf
 * 		@param	Translate	$langs		Object langs
 * 		@param	DoliDB		$db			Database handler
 * 		@param	Societe		$object		Third party object
 *      @param  string		$backtopage	Url to go once contact is created
 *      @return	int
 */
function show_contacts($conf, $langs, $db, $object, $backtopage = '')
{
	global $user, $conf, $extrafields, $hookmanager;
	global $contextpage;

	require_once DOL_DOCUMENT_ROOT.'/core/class/html.formcompany.class.php';
	$formcompany = new FormCompany($db);
    $form = new Form($db);

    $optioncss = GETPOST('optioncss', 'alpha');
    $sortfield = GETPOST("sortfield", 'alpha');
    $sortorder = GETPOST("sortorder", 'alpha');
    $page = GETPOSTISSET('pageplusone') ? (GETPOST('pageplusone') - 1) : GETPOST("page", 'int');

    $search_status = GETPOST("search_status", 'int');
    if ($search_status == '') $search_status = 1; // always display active customer first

    $search_name    = GETPOST("search_name", 'alpha');
    $search_address = GETPOST("search_address", 'alpha');
    $search_poste   = GETPOST("search_poste", 'alpha');
	$search_roles = GETPOST("search_roles", 'array');

    $socialnetworks = getArrayOfSocialNetworks();

    $searchAddressPhoneDBFields = array(
        //Address
        't.address',
        't.zip',
        't.town',

        //Phone
        't.phone',
        't.phone_perso',
        't.phone_mobile',

        //Fax
        't.fax',

        //E-mail
        't.email',
    );
    //Social media
    foreach ($socialnetworks as $key => $value) {
        if ($value['active']) {
            $searchAddressPhoneDBFields['t.'.$key] = "t.socialnetworks->'$.".$key."'";
        }
    }

    if (!$sortorder) $sortorder = "ASC";
    if (!$sortfield) $sortfield = "t.lastname";

    if (!empty($conf->clicktodial->enabled))
    {
    	$user->fetch_clicktodial(); // lecture des infos de clicktodial du user
    }


    $contactstatic = new Contact($db);

    $extrafields->fetch_name_optionals_label($contactstatic->table_element);

    $contactstatic->fields = array(
        'name'      =>array('type'=>'varchar(128)', 'label'=>'Name', 'enabled'=>1, 'visible'=>1, 'notnull'=>1, 'showoncombobox'=>1, 'index'=>1, 'position'=>10, 'searchall'=>1),
        'poste'     =>array('type'=>'varchar(128)', 'label'=>'PostOrFunction', 'enabled'=>1, 'visible'=>1, 'notnull'=>1, 'showoncombobox'=>1, 'index'=>1, 'position'=>20),
        'address'   =>array('type'=>'varchar(128)', 'label'=>'Address', 'enabled'=>1, 'visible'=>1, 'notnull'=>1, 'showoncombobox'=>1, 'index'=>1, 'position'=>30),
        'role'      =>array('type'=>'checkbox', 'label'=>'Role', 'enabled'=>1, 'visible'=>1, 'notnull'=>1, 'showoncombobox'=>1, 'index'=>1, 'position'=>40),
        'statut'    =>array('type'=>'integer', 'label'=>'Status', 'enabled'=>1, 'visible'=>1, 'notnull'=>1, 'default'=>0, 'index'=>1, 'position'=>50, 'arrayofkeyval'=>array(0=>$contactstatic->LibStatut(0, 1), 1=>$contactstatic->LibStatut(1, 1))),
    );

    // Definition of fields for list
    $arrayfields = array(
	    't.rowid'=>array('label'=>"TechnicalID", 'checked'=>($conf->global->MAIN_SHOW_TECHNICAL_ID ? 1 : 0), 'enabled'=>($conf->global->MAIN_SHOW_TECHNICAL_ID ? 1 : 0), 'position'=>1),
	    't.name'=>array('label'=>"Name", 'checked'=>1, 'position'=>10),
	    't.poste'=>array('label'=>"PostOrFunction", 'checked'=>1, 'position'=>20),
	    't.address'=>array('label'=>(empty($conf->dol_optimize_smallscreen) ? $langs->trans("Address").' / '.$langs->trans("Phone").' / '.$langs->trans("Email") : $langs->trans("Address")), 'checked'=>1, 'position'=>30),
	    'sc.role'=>array('label'=>"ContactByDefaultFor", 'checked'=>1, 'position'=>40),
	    't.statut'=>array('label'=>"Status", 'checked'=>1, 'position'=>50, 'class'=>'center'),
    );
    // Extra fields
    if (is_array($extrafields->attributes[$contactstatic->table_element]['label']) && count($extrafields->attributes[$contactstatic->table_element]['label']))
    {
    	foreach ($extrafields->attributes[$contactstatic->table_element]['label'] as $key => $val)
    	{
    		if (!empty($extrafields->attributes[$contactstatic->table_element]['list'][$key])) {
				$arrayfields["ef.".$key] = array(
					'label'=>$extrafields->attributes[$contactstatic->table_element]['label'][$key],
					'checked'=>(($extrafields->attributes[$contactstatic->table_element]['list'][$key] < 0) ? 0 : 1),
					'position'=>1000 + $extrafields->attributes[$contactstatic->table_element]['pos'][$key],
					'enabled'=>(abs($extrafields->attributes[$contactstatic->table_element]['list'][$key]) != 3 && $extrafields->attributes[$contactstatic->table_element]['perms'][$key]));
			}
    	}
    }

    // Initialize array of search criterias
    $search = array();
    foreach ($arrayfields as $key => $val)
    {
        $queryName = 'search_'.substr($key, 2);
    	if (GETPOST($queryName, 'alpha')) {
            $search[substr($key, 2)] = GETPOST($queryName, 'alpha');
        }
    }
    $search_array_options = $extrafields->getOptionalsFromPost($contactstatic->table_element, '', 'search_');

    // Purge search criteria
    if (GETPOST('button_removefilter_x', 'alpha') || GETPOST('button_removefilter.x', 'alpha') || GETPOST('button_removefilter', 'alpha')) // All tests are required to be compatible with all browsers
    {
    	$search_status = '';
    	$search_name         = '';
    	$search_roles        = array();
        $search_address = '';
        $search_poste = '';
        $search = array();
    	$search_array_options = array();

    	foreach ($contactstatic->fields as $key => $val)
   		{
   			$search[$key] = '';
   		}
    }

    $contactstatic->fields = dol_sort_array($contactstatic->fields, 'position');
    $arrayfields = dol_sort_array($arrayfields, 'position');

    $newcardbutton = '';
    if ($user->rights->societe->contact->creer)
    {
    	$addcontact = (!empty($conf->global->SOCIETE_ADDRESSES_MANAGEMENT) ? $langs->trans("AddContact") : $langs->trans("AddContactAddress"));
        $newcardbutton .= dolGetButtonTitle($addcontact, '', 'fa fa-plus-circle', DOL_URL_ROOT.'/contact/card.php?socid='.$object->id.'&amp;action=create&amp;backtopage='.urlencode($backtopage));
    }

    print "\n";

    $title = (!empty($conf->global->SOCIETE_ADDRESSES_MANAGEMENT) ? $langs->trans("ContactsForCompany") : $langs->trans("ContactsAddressesForCompany"));
    print load_fiche_titre($title, $newcardbutton, '');

    print '<form method="POST" id="searchFormList" action="'.$_SERVER["PHP_SELF"].'" name="formfilter">';
    print '<input type="hidden" name="token" value="'.newToken().'">';
    print '<input type="hidden" name="formfilteraction" id="formfilteraction" value="list">';
    print '<input type="hidden" name="socid" value="'.$object->id.'">';
    print '<input type="hidden" name="sortorder" value="'.$sortorder.'">';
    print '<input type="hidden" name="sortfield" value="'.$sortfield.'">';
    print '<input type="hidden" name="page" value="'.$page.'">';

    $varpage = empty($contextpage) ? $_SERVER["PHP_SELF"] : $contextpage;
    $selectedfields = $form->multiSelectArrayWithCheckbox('selectedfields', $arrayfields, $varpage); // This also change content of $arrayfields
    //if ($massactionbutton) $selectedfields.=$form->showCheckAddButtons('checkforselect', 1);

	print '<div class="div-table-responsive">'; // You can use div-table-responsive-no-min if you dont need reserved height for your table
    print "\n".'<table class="tagtable liste">'."\n";

    $param = "socid=".urlencode($object->id);
    if ($search_status != '') $param .= '&search_status='.urlencode($search_status);
    if (count($search_roles) > 0) $param .= implode('&search_roles[]=', $search_roles);
    if ($search_name != '')   $param .= '&search_name='.urlencode($search_name);
    if ($search_poste != '')     $param .= '&search_poste='.urlencode($search_poste);
    if ($search_address != '')     $param .= '&search_address='.urlencode($search_address);
    if ($optioncss != '')     $param .= '&optioncss='.urlencode($optioncss);

    // Add $param from extra fields
    $extrafieldsobjectkey = $contactstatic->table_element;
    include DOL_DOCUMENT_ROOT.'/core/tpl/extrafields_list_search_param.tpl.php';

    $sql = "SELECT t.rowid, t.lastname, t.firstname, t.fk_pays as country_id, t.civility, t.poste, t.phone as phone_pro, t.phone_mobile, t.phone_perso, t.fax, t.email, t.socialnetworks, t.statut, t.photo,";
    $sql .= " t.civility as civility_id, t.address, t.zip, t.town";
    $sql .= " FROM ".MAIN_DB_PREFIX."socpeople as t";
    $sql .= " LEFT JOIN ".MAIN_DB_PREFIX."socpeople_extrafields as ef on (t.rowid = ef.fk_object)";
    $sql .= " WHERE t.fk_soc = ".$object->id;
    if ($search_status != '' && $search_status != '-1') $sql .= " AND t.statut = ".$db->escape($search_status);
    if ($search_name)    $sql .= natural_search(array('t.lastname', 't.firstname'), $search_name);
    if ($search_poste)   $sql .= natural_search('t.poste', $search_poste);
    if ($search_address) {
		$sql .= natural_search($searchAddressPhoneDBFields, $search_address);
	}
	if (count($search_roles) > 0) {
		$sql .= " AND t.rowid IN (SELECT sc.fk_socpeople FROM ".MAIN_DB_PREFIX."societe_contacts as sc WHERE sc.fk_c_type_contact IN (".implode(',', $search_roles)."))";
	}
    // Add where from extra fields
    $extrafieldsobjectkey = $contactstatic->table_element;
    include DOL_DOCUMENT_ROOT.'/core/tpl/extrafields_list_search_sql.tpl.php';
    if ($sortfield == "t.name") $sql .= " ORDER BY t.lastname $sortorder, t.firstname $sortorder";
    else $sql .= " ORDER BY $sortfield $sortorder";

    dol_syslog('core/lib/company.lib.php :: show_contacts', LOG_DEBUG);
    $result = $db->query($sql);
    if (!$result) dol_print_error($db);

    $num = $db->num_rows($result);

    // Fields title search
    // --------------------------------------------------------------------
    print '<tr class="liste_titre">';
    foreach ($contactstatic->fields as $key => $val)
    {
    	$align = '';
    	if (in_array($val['type'], array('date', 'datetime', 'timestamp'))) $align .= ($align ? ' ' : '').'center';
    	if (in_array($val['type'], array('timestamp'))) $align .= ($align ? ' ' : '').'nowrap';
    	if ($key == 'status' || $key == 'statut') $align .= ($align ? ' ' : '').'center';
    	if (!empty($arrayfields['t.'.$key]['checked']) || !empty($arrayfields['sc.'.$key]['checked']))
    	{
    		print '<td class="liste_titre'.($align ? ' '.$align : '').'">';
    		if (in_array($key, array('statut'))) {
                print $form->selectarray('search_status', array('-1'=>'', '0'=>$contactstatic->LibStatut(0, 1), '1'=>$contactstatic->LibStatut(1, 1)), $search_status);
            } elseif (in_array($key, array('role'))) {
			    print $formcompany->showRoles("search_roles", $contactstatic, 'edit', $search_roles);
		    } else {
                print '<input type="text" class="flat maxwidth75" name="search_'.$key.'" value="'.dol_escape_htmltag($search[$key]).'">';
            }
    		print '</td>';
    	}
    }
    // Extra fields
    $extrafieldsobjectkey = $contactstatic->table_element;
    include DOL_DOCUMENT_ROOT.'/core/tpl/extrafields_list_search_input.tpl.php';

    // Fields from hook
    $parameters = array('arrayfields'=>$arrayfields);
    $reshook = $hookmanager->executeHooks('printFieldListOption', $parameters, $contactstatic); // Note that $action and $object may have been modified by hook
    print $hookmanager->resPrint;
    // Action column
    print '<td class="liste_titre" align="right">';
    print $form->showFilterButtons();
    print '</td>';
    print '</tr>'."\n";


    // Fields title label
    // --------------------------------------------------------------------
    print '<tr class="liste_titre">';
    foreach ($contactstatic->fields as $key => $val)
    {
    	$align = '';
    	if (in_array($val['type'], array('date', 'datetime', 'timestamp'))) $align .= ($align ? ' ' : '').'center';
    	if (in_array($val['type'], array('timestamp'))) $align .= ($align ? ' ' : '').'nowrap';
    	if ($key == 'status' || $key == 'statut') $align .= ($align ? ' ' : '').'center';
    	if (!empty($arrayfields['t.'.$key]['checked'])) print getTitleFieldOfList($val['label'], 0, $_SERVER['PHP_SELF'], 't.'.$key, '', $param, ($align ? 'class="'.$align.'"' : ''), $sortfield, $sortorder, $align.' ')."\n";
    	if ($key == 'role') $align .= ($align ? ' ' : '').'left';
    	if (!empty($arrayfields['sc.'.$key]['checked'])) {
    		print getTitleFieldOfList($arrayfields['sc.'.$key]['label'], 0, $_SERVER['PHP_SELF'], '', '', $param, ($align ? 'class="'.$align.'"' : ''), $sortfield, $sortorder, $align.' ')."\n";
	    }
    }
    // Extra fields
    $extrafieldsobjectkey = $contactstatic->table_element;
    include DOL_DOCUMENT_ROOT.'/core/tpl/extrafields_list_search_title.tpl.php';
    // Hook fields
	$parameters = array('arrayfields'=>$arrayfields, 'param'=>$param, 'sortfield'=>$sortfield, 'sortorder'=>$sortorder);
    $reshook = $hookmanager->executeHooks('printFieldListTitle', $parameters, $object); // Note that $action and $object may have been modified by hook
    print $hookmanager->resPrint;
    print getTitleFieldOfList($selectedfields, 0, $_SERVER["PHP_SELF"], '', '', '', 'align="center"', $sortfield, $sortorder, 'maxwidthsearch ')."\n";
    print '</tr>'."\n";

    $i = -1;

	if ($num || (GETPOST('button_search') || GETPOST('button_search.x') || GETPOST('button_search_x')))
    {
    	$i = 0;

        while ($i < $num)
        {
            $obj = $db->fetch_object($result);

            $contactstatic->id = $obj->rowid;
            $contactstatic->ref = $obj->ref;
            $contactstatic->statut = $obj->statut;
            $contactstatic->lastname = $obj->lastname;
            $contactstatic->firstname = $obj->firstname;
            $contactstatic->civility_id = $obj->civility_id;
            $contactstatic->civility_code = $obj->civility_id;
            $contactstatic->poste = $obj->poste;
            $contactstatic->address = $obj->address;
            $contactstatic->zip = $obj->zip;
            $contactstatic->town = $obj->town;
            $contactstatic->phone_pro = $obj->phone_pro;
            $contactstatic->phone_mobile = $obj->phone_mobile;
            $contactstatic->phone_perso = $obj->phone_perso;
            $contactstatic->email = $obj->email;
            $contactstatic->web = $obj->web;
            $contactstatic->socialnetworks = $obj->socialnetworks;
            $contactstatic->photo = $obj->photo;

            $country_code = getCountry($obj->country_id, 2);
            $contactstatic->country_code = $country_code;

            $contactstatic->setGenderFromCivility();
            $contactstatic->fetch_optionals();

	        $resultRole = $contactstatic->fetchRoles();
	        if ($resultRole < 0) {
	        	setEventMessages(null, $contactstatic->errors, 'errors');
	        }

            if (is_array($contactstatic->array_options))
            {
	            foreach ($contactstatic->array_options as $key => $val)
	            {
	            	$obj->$key = $val;
	            }
            }

            print '<tr class="oddeven">';

            // ID
            if (!empty($arrayfields['t.rowid']['checked']))
            {
            	print '<td>';
            	print $contactstatic->id;
            	print '</td>';
            }

			// Photo - Name
            if (!empty($arrayfields['t.name']['checked']))
            {
            	print '<td>';
            	print $form->showphoto('contact', $contactstatic, 0, 0, 0, 'photorefnoborder valignmiddle marginrightonly', 'small', 1, 0, 1);
				print $contactstatic->getNomUrl(0, '', 0, '&backtopage='.urlencode($backtopage));
				print '</td>';
            }

			// Job position
            if (!empty($arrayfields['t.poste']['checked']))
            {
            	print '<td>';
            	if ($obj->poste) print $obj->poste;
            	print '</td>';
            }

            // Address - Phone - Email
            if (!empty($arrayfields['t.address']['checked']))
            {
            	print '<td>';
	            print $contactstatic->getBannerAddress('contact', $object);
    	        print '</td>';
            }

            // Role
            if (!empty($arrayfields['sc.role']['checked']))
            {
            	print '<td>';
	            print $formcompany->showRoles("roles", $contactstatic, 'view');
    	        print '</td>';
            }

            // Status
            if (!empty($arrayfields['t.statut']['checked']))
            {
            	print '<td class="center">'.$contactstatic->getLibStatut(5).'</td>';
            }

            // Extra fields
            $extrafieldsobjectkey = $contactstatic->table_element;
            include DOL_DOCUMENT_ROOT.'/core/tpl/extrafields_list_print_fields.tpl.php';

            // Actions
			print '<td align="right">';

			// Add to agenda
            if (!empty($conf->agenda->enabled) && $user->rights->agenda->myactions->create)
            {
                print '<a href="'.DOL_URL_ROOT.'/comm/action/card.php?action=create&actioncode=&contactid='.$obj->rowid.'&socid='.$object->id.'&backtopage='.urlencode($backtopage).'">';
                print img_object($langs->trans("Event"), "action");
                print '</a> &nbsp; ';
            }

            // Edit
            if ($user->rights->societe->contact->creer)
            {
                print '<a class="editfielda paddingleft" href="'.DOL_URL_ROOT.'/contact/card.php?action=edit&id='.$obj->rowid.'&backtopage='.urlencode($backtopage).'">';
                print img_edit();
                print '</a>';
            }

            print '</td>';

            print "</tr>\n";
            $i++;
        }
    }
    else
	{
		$colspan = 1;
		foreach ($arrayfields as $key => $val) { if (!empty($val['checked'])) $colspan++; }
		print '<tr><td colspan="'.$colspan.'" class="opacitymedium">'.$langs->trans("None").'</td></tr>';
    }
    print "\n</table>\n";
	print '</div>';

    print '</form>'."\n";

    return $i;
}


/**
 *    	Show html area with actions to do
 *
 * 		@param	Conf		$conf		        Object conf
 * 		@param	Translate	$langs		        Object langs
 * 		@param	DoliDB		$db			        Object db
 * 		@param	Adherent|Societe    $filterobj  Object thirdparty or member
 * 		@param	Contact		$objcon	            Object contact
 *      @param  int			$noprint	        Return string but does not output it
 *      @param  int			$actioncode 	    Filter on actioncode
 *      @return	string|void					    Return html part or void if noprint is 1
 */
function show_actions_todo($conf, $langs, $db, $filterobj, $objcon = '', $noprint = 0, $actioncode = '')
{
    global $user, $conf;

    $out = show_actions_done($conf, $langs, $db, $filterobj, $objcon, 1, $actioncode, 'todo');

    if ($noprint) return $out;
    else print $out;
}

/**
 *    	Show html area with actions (done or not, ignore the name of function).
 *      Note: Global parameter $param must be defined.
 *
 * 		@param	Conf		       $conf		   Object conf
 * 		@param	Translate	       $langs		   Object langs
 * 		@param	DoliDB		       $db			   Object db
 * 		@param	mixed			   $filterobj	   Filter on object Adherent|Societe|Project|Product|CommandeFournisseur|Dolresource|Ticket|... to list events linked to an object
 * 		@param	Contact		       $objcon		   Filter on object contact to filter events on a contact
 *      @param  int			       $noprint        Return string but does not output it
 *      @param  string		       $actioncode     Filter on actioncode
 *      @param  string             $donetodo       Filter on event 'done' or 'todo' or ''=nofilter (all).
 *      @param  array              $filters        Filter on other fields
 *      @param  string             $sortfield      Sort field
 *      @param  string             $sortorder      Sort order
 *      @return	string|void				           Return html part or void if noprint is 1
 */
function show_actions_done($conf, $langs, $db, $filterobj, $objcon = '', $noprint = 0, $actioncode = '', $donetodo = 'done', $filters = array(), $sortfield = 'a.datep,a.id', $sortorder = 'DESC')
{
    global $user, $conf;
    global $form;

    global $param, $massactionbutton;

    dol_include_once('/comm/action/class/actioncomm.class.php');

    // Check parameters
    if (!is_object($filterobj) && !is_object($objcon)) dol_print_error('', 'BadParameter');

    $out = '';
    $histo = array();
    $numaction = 0;
    $now = dol_now('tzuser');

    // Open DSI -- Fix order by -- Begin
    $sortfield_list = explode(',', $sortfield);
    $sortfield_label_list = array('a.id' => 'id', 'a.datep' => 'dp', 'a.percent' => 'percent');
    $sortfield_new_list = array();
    foreach ($sortfield_list as $sortfield_value) {
        $sortfield_new_list[] = $sortfield_label_list[trim($sortfield_value)];
    }
    $sortfield_new = implode(',', $sortfield_new_list);

    $sql = '';

    if (!empty($conf->agenda->enabled))
    {
        // Recherche histo sur actioncomm
        if (is_object($objcon) && $objcon->id > 0) {
            $sql = "SELECT DISTINCT a.id, a.label as label,";
        }
        else
        {
            $sql = "SELECT a.id, a.label as label,";
        }
        $sql .= " a.datep as dp,";
        $sql .= " a.datep2 as dp2,";
        $sql .= " a.percent as percent, 'action' as type,";
        $sql .= " a.fk_element, a.elementtype,";
        $sql .= " a.fk_contact,";
        $sql .= " c.code as acode, c.libelle as alabel, c.picto as apicto,";
        $sql .= " u.rowid as user_id, u.login as user_login, u.photo as user_photo, u.firstname as user_firstname, u.lastname as user_lastname";
        if (is_object($filterobj) && in_array(get_class($filterobj), array('Societe', 'Client', 'Fournisseur')))      $sql .= ", sp.lastname, sp.firstname";
        elseif (is_object($filterobj) && get_class($filterobj) == 'Dolresource') { /* Nothing */ }
        elseif (is_object($filterobj) && get_class($filterobj) == 'Project') { /* Nothing */ }
        elseif (is_object($filterobj) && get_class($filterobj) == 'Adherent') $sql .= ", m.lastname, m.firstname";
        elseif (is_object($filterobj) && get_class($filterobj) == 'CommandeFournisseur')  $sql .= ", o.ref";
        elseif (is_object($filterobj) && get_class($filterobj) == 'Product')  $sql .= ", o.ref";
        elseif (is_object($filterobj) && get_class($filterobj) == 'Ticket')   $sql .= ", o.ref";
        elseif (is_object($filterobj) && get_class($filterobj) == 'BOM')      $sql .= ", o.ref";
        elseif (is_object($filterobj) && get_class($filterobj) == 'Contrat')  $sql .= ", o.ref";
        elseif (is_object($filterobj) && is_array($filterobj->fields) && is_array($filterobj->fields['rowid']) && is_array($filterobj->fields['ref']) && $filterobj->table_element && $filterobj->element) $sql .= ", o.ref";

        $sql .= " FROM ".MAIN_DB_PREFIX."actioncomm as a";
        $sql .= " LEFT JOIN ".MAIN_DB_PREFIX."user as u on u.rowid = a.fk_user_action";
        $sql .= " LEFT JOIN ".MAIN_DB_PREFIX."c_actioncomm as c ON a.fk_action = c.id";

        $force_filter_contact = false;
        if (is_object($objcon) && $objcon->id > 0) {
            $force_filter_contact = true;
            $sql .= " INNER JOIN ".MAIN_DB_PREFIX."actioncomm_resources as r ON a.id = r.fk_actioncomm";
            $sql .= " AND r.element_type = '".$db->escape($objcon->table_element)."' AND r.fk_element = ".$objcon->id;
        }

        if (is_object($filterobj) && in_array(get_class($filterobj), array('Societe', 'Client', 'Fournisseur')))  $sql .= " LEFT JOIN ".MAIN_DB_PREFIX."socpeople as sp ON a.fk_contact = sp.rowid";
        elseif (is_object($filterobj) && get_class($filterobj) == 'Dolresource') {
            $sql .= " INNER JOIN ".MAIN_DB_PREFIX."element_resources as er";
            $sql .= " ON er.resource_type = 'dolresource'";
            $sql .= " AND er.element_id = a.id";
            $sql .= " AND er.resource_id = ".$filterobj->id;
        }
        elseif (is_object($filterobj) && get_class($filterobj) == 'Project') { /* Nothing */ }
        elseif (is_object($filterobj) && get_class($filterobj) == 'Adherent') $sql .= ", ".MAIN_DB_PREFIX."adherent as m";
        elseif (is_object($filterobj) && get_class($filterobj) == 'CommandeFournisseur') $sql .= ", ".MAIN_DB_PREFIX."commande_fournisseur as o";
        elseif (is_object($filterobj) && get_class($filterobj) == 'Product') $sql .= ", ".MAIN_DB_PREFIX."product as o";
        elseif (is_object($filterobj) && get_class($filterobj) == 'Ticket') $sql .= ", ".MAIN_DB_PREFIX."ticket as o";
        elseif (is_object($filterobj) && get_class($filterobj) == 'BOM') $sql .= ", ".MAIN_DB_PREFIX."bom_bom as o";
        elseif (is_object($filterobj) && get_class($filterobj) == 'Contrat') $sql .= ", ".MAIN_DB_PREFIX."contrat as o";
        elseif (is_object($filterobj) && is_array($filterobj->fields) && is_array($filterobj->fields['rowid']) && is_array($filterobj->fields['ref']) && $filterobj->table_element && $filterobj->element) $sql .= ", ".MAIN_DB_PREFIX.$filterobj->table_element." as o";

        $sql .= " WHERE a.entity IN (".getEntity('agenda').")";
        if ($force_filter_contact === false) {
            if (is_object($filterobj) && in_array(get_class($filterobj), array('Societe', 'Client', 'Fournisseur')) && $filterobj->id) $sql .= " AND a.fk_soc = ".$filterobj->id;
            elseif (is_object($filterobj) && get_class($filterobj) == 'Dolresource') { /* Nothing */ }
            elseif (is_object($filterobj) && get_class($filterobj) == 'Project' && $filterobj->id) $sql .= " AND a.fk_project = ".$filterobj->id;
            elseif (is_object($filterobj) && get_class($filterobj) == 'Adherent')
            {
                $sql .= " AND a.fk_element = m.rowid AND a.elementtype = 'member'";
                if ($filterobj->id) $sql .= " AND a.fk_element = ".$filterobj->id;
            }
            elseif (is_object($filterobj) && get_class($filterobj) == 'CommandeFournisseur')
            {
                $sql .= " AND a.fk_element = o.rowid AND a.elementtype = 'order_supplier'";
                if ($filterobj->id) $sql .= " AND a.fk_element = ".$filterobj->id;
            }
            elseif (is_object($filterobj) && get_class($filterobj) == 'Product')
            {
                $sql .= " AND a.fk_element = o.rowid AND a.elementtype = 'product'";
                if ($filterobj->id) $sql .= " AND a.fk_element = ".$filterobj->id;
            }
            elseif (is_object($filterobj) && get_class($filterobj) == 'Ticket')
            {
                $sql .= " AND a.fk_element = o.rowid AND a.elementtype = 'ticket'";
                if ($filterobj->id) $sql .= " AND a.fk_element = ".$filterobj->id;
            }
            elseif (is_object($filterobj) && get_class($filterobj) == 'BOM')
            {
            	$sql .= " AND a.fk_element = o.rowid AND a.elementtype = 'bom'";
            	if ($filterobj->id) $sql .= " AND a.fk_element = ".$filterobj->id;
            }
            elseif (is_object($filterobj) && get_class($filterobj) == 'Contrat')
            {
            	$sql .= " AND a.fk_element = o.rowid AND a.elementtype = 'contract'";
            	if ($filterobj->id) $sql .= " AND a.fk_element = ".$filterobj->id;
            }
            elseif (is_object($filterobj) && is_array($filterobj->fields) && is_array($filterobj->fields['rowid']) && is_array($filterobj->fields['ref']) && $filterobj->table_element && $filterobj->element)
            {
            	$sql .= " AND a.fk_element = o.rowid AND a.elementtype = '".$db->escape($filterobj->element)."'";
            	if ($filterobj->id) $sql .= " AND a.fk_element = ".$filterobj->id;
            }
        }

        // Condition on actioncode
        if (!empty($actioncode))
        {
            if (empty($conf->global->AGENDA_USE_EVENT_TYPE))
            {
                if ($actioncode == 'AC_NON_AUTO') $sql .= " AND c.type != 'systemauto'";
                elseif ($actioncode == 'AC_ALL_AUTO') $sql .= " AND c.type = 'systemauto'";
                else
                {
                    if ($actioncode == 'AC_OTH') $sql .= " AND c.type != 'systemauto'";
                    elseif ($actioncode == 'AC_OTH_AUTO') $sql .= " AND c.type = 'systemauto'";
                }
            }
            else
            {
                if ($actioncode == 'AC_NON_AUTO') $sql .= " AND c.type != 'systemauto'";
                elseif ($actioncode == 'AC_ALL_AUTO') $sql .= " AND c.type = 'systemauto'";
                else $sql .= " AND c.code = '".$db->escape($actioncode)."'";
            }
        }
        if ($donetodo == 'todo') $sql .= " AND ((a.percent >= 0 AND a.percent < 100) OR (a.percent = -1 AND a.datep > '".$db->idate($now)."'))";
        elseif ($donetodo == 'done') $sql .= " AND (a.percent = 100 OR (a.percent = -1 AND a.datep <= '".$db->idate($now)."'))";
        if (is_array($filters) && $filters['search_agenda_label']) $sql .= natural_search('a.label', $filters['search_agenda_label']);
    }

    // Add also event from emailings. TODO This should be replaced by an automatic event ? May be it's too much for very large emailing.
    if (!empty($conf->mailing->enabled) && !empty($objcon->email)
        && (empty($actioncode) || $actioncode == 'AC_OTH_AUTO' || $actioncode == 'AC_EMAILING'))
    {
        $langs->load("mails");

        $sql2 = "SELECT m.rowid as id, m.titre as label, mc.date_envoi as dp, mc.date_envoi as dp2, '100' as percent, 'mailing' as type";
<<<<<<< HEAD
        $sql2 .= ", '' as fk_element, '' as elementtype, '' as contact_id";
        $sql2 .= ", 'AC_EMAILING' as acode, '' as alabel, '' as apicto";
        $sql2 .= ", u.rowid as user_id, u.login as user_login, u.photo as user_photo, u.firstname as user_firstname, u.lastname as user_lastname"; // User that valid action
        if (is_object($filterobj) && get_class($filterobj) == 'Societe')      $sql2 .= ", '' as lastname, '' as firstname";
        elseif (is_object($filterobj) && get_class($filterobj) == 'Adherent') $sql2 .= ", '' as lastname, '' as firstname";
        elseif (is_object($filterobj) && get_class($filterobj) == 'CommandeFournisseur')  $sql2 .= ", '' as ref";
        elseif (is_object($filterobj) && get_class($filterobj) == 'Product')  $sql2 .= ", '' as ref";
        elseif (is_object($filterobj) && get_class($filterobj) == 'Ticket')   $sql2 .= ", '' as ref";
        $sql2 .= " FROM ".MAIN_DB_PREFIX."mailing as m, ".MAIN_DB_PREFIX."mailing_cibles as mc, ".MAIN_DB_PREFIX."user as u";
        $sql2 .= " WHERE mc.email = '".$db->escape($objcon->email)."'"; // Search is done on email.
        $sql2 .= " AND mc.statut = 1";
        $sql2 .= " AND u.rowid = m.fk_user_valid";
        $sql2 .= " AND mc.fk_mailing=m.rowid";
=======
        $sql2.= ", null as fk_element, '' as elementtype, null as contact_id";
        $sql2.= ", 'AC_EMAILING' as acode, '' as alabel, '' as apicto";
        $sql2.= ", u.rowid as user_id, u.login as user_login, u.photo as user_photo, u.firstname as user_firstname, u.lastname as user_lastname"; // User that valid action
        if (is_object($filterobj) && get_class($filterobj) == 'Societe')      $sql2.= ", '' as lastname, '' as firstname";
        elseif (is_object($filterobj) && get_class($filterobj) == 'Adherent') $sql2.= ", '' as lastname, '' as firstname";
        elseif (is_object($filterobj) && get_class($filterobj) == 'CommandeFournisseur')  $sql2.= ", '' as ref";
        elseif (is_object($filterobj) && get_class($filterobj) == 'Product')  $sql2.= ", '' as ref";
        elseif (is_object($filterobj) && get_class($filterobj) == 'Ticket')   $sql2.= ", '' as ref";
        $sql2.= " FROM ".MAIN_DB_PREFIX."mailing as m, ".MAIN_DB_PREFIX."mailing_cibles as mc, ".MAIN_DB_PREFIX."user as u";
        $sql2.= " WHERE mc.email = '".$db->escape($objcon->email)."'";	// Search is done on email.
        $sql2.= " AND mc.statut = 1";
        $sql2.= " AND u.rowid = m.fk_user_valid";
        $sql2.= " AND mc.fk_mailing=m.rowid";
>>>>>>> 6bbc25e8
    }

    if (!empty($sql) && !empty($sql2)) {
        $sql = $sql." UNION ".$sql2;
    } elseif (empty($sql) && !empty($sql2)) {
        $sql = $sql2;
    }

    //TODO Add limit in nb of results
    if ($sql)
    {
    	$sql .= $db->order($sortfield_new, $sortorder);
	    dol_syslog("company.lib::show_actions_done", LOG_DEBUG);
	    $resql = $db->query($sql);
	    if ($resql)
	    {
	        $i = 0;
	        $num = $db->num_rows($resql);

	        while ($i < $num)
	        {
	            $obj = $db->fetch_object($resql);

	            if ($obj->type == 'action') {
	                $contactaction = new ActionComm($db);
	                $contactaction->id = $obj->id;
	                $result = $contactaction->fetchResources();
	                if ($result < 0) {
	                    dol_print_error($db);
	                    setEventMessage("company.lib::show_actions_done Error fetch ressource", 'errors');
	                }

	                //if ($donetodo == 'todo') $sql.= " AND ((a.percent >= 0 AND a.percent < 100) OR (a.percent = -1 AND a.datep > '".$db->idate($now)."'))";
	                //elseif ($donetodo == 'done') $sql.= " AND (a.percent = 100 OR (a.percent = -1 AND a.datep <= '".$db->idate($now)."'))";
	                $tododone = '';
	                if (($obj->percent >= 0 and $obj->percent < 100) || ($obj->percent == -1 && $obj->datep > $now)) $tododone = 'todo';

	                $histo[$numaction] = array(
	                    'type'=>$obj->type,
	                    'tododone'=>$tododone,
	                    'id'=>$obj->id,
	                    'datestart'=>$db->jdate($obj->dp),
	                    'dateend'=>$db->jdate($obj->dp2),
	                    'note'=>$obj->label,
	                    'percent'=>$obj->percent,

	                    'userid'=>$obj->user_id,
	                    'login'=>$obj->user_login,
	                    'userfirstname'=>$obj->user_firstname,
	                    'userlastname'=>$obj->user_lastname,
	                    'userphoto'=>$obj->user_photo,

	                    'contact_id'=>$obj->fk_contact,
	                    'socpeopleassigned' => $contactaction->socpeopleassigned,
	                    'lastname'=>$obj->lastname,
	                    'firstname'=>$obj->firstname,
	                    'fk_element'=>$obj->fk_element,
	                    'elementtype'=>$obj->elementtype,
	                    // Type of event
	                    'acode'=>$obj->acode,
	                    'alabel'=>$obj->alabel,
	                    'libelle'=>$obj->alabel, // deprecated
	                    'apicto'=>$obj->apicto
	                );
	            } else {
	                $histo[$numaction] = array(
	                    'type'=>$obj->type,
	                    'tododone'=>'done',
	                    'id'=>$obj->id,
	                    'datestart'=>$db->jdate($obj->dp),
	                    'dateend'=>$db->jdate($obj->dp2),
	                    'note'=>$obj->label,
	                    'percent'=>$obj->percent,
	                    'acode'=>$obj->acode,

	                    'userid'=>$obj->user_id,
	                    'login'=>$obj->user_login,
	                    'userfirstname'=>$obj->user_firstname,
	                    'userlastname'=>$obj->user_lastname,
	                    'userphoto'=>$obj->user_photo
	                );
	            }

	            $numaction++;
	            $i++;
	        }
	    }
	    else
	    {
	        dol_print_error($db);
	    }
    }

    if (!empty($conf->agenda->enabled) || (!empty($conf->mailing->enabled) && !empty($objcon->email)))
    {
        $delay_warning = $conf->global->MAIN_DELAY_ACTIONS_TODO * 24 * 60 * 60;

        require_once DOL_DOCUMENT_ROOT.'/comm/action/class/actioncomm.class.php';
        include_once DOL_DOCUMENT_ROOT.'/core/lib/functions2.lib.php';
	    require_once DOL_DOCUMENT_ROOT.'/core/class/html.formactions.class.php';
	    require_once DOL_DOCUMENT_ROOT.'/contact/class/contact.class.php';

        $formactions = new FormActions($db);

        $actionstatic = new ActionComm($db);
        $userstatic = new User($db);
        $contactstatic = new Contact($db);

        $out .= '<form name="listactionsfilter" class="listactionsfilter" action="'.$_SERVER["PHP_SELF"].'" method="POST">';
        if ($objcon && get_class($objcon) == 'Contact' &&
            (is_null($filterobj) || get_class($filterobj) == 'Societe'))
        {
            $out .= '<input type="hidden" name="id" value="'.$objcon->id.'" />';
        }
        else
        {
            $out .= '<input type="hidden" name="id" value="'.$filterobj->id.'" />';
        }
        if ($filterobj && get_class($filterobj) == 'Societe') $out .= '<input type="hidden" name="socid" value="'.$filterobj->id.'" />';

        $out .= "\n";

        $out .= '<div class="div-table-responsive-no-min">';
        $out .= '<table class="noborder centpercent">';

        $out .= '<tr class="liste_titre">';
        if ($donetodo)
        {
            $out .= '<td class="liste_titre"></td>';
        }
        $out .= '<td class="liste_titre"></td>';
        $out .= '<td class="liste_titre"></td>';
        $out .= '<td class="liste_titre">';
        $out .= $formactions->select_type_actions($actioncode, "actioncode", '', empty($conf->global->AGENDA_USE_EVENT_TYPE) ? 1 : -1, 0, 0, 1);
        $out .= '</td>';
        $out .= '<td class="liste_titre maxwidth100onsmartphone"><input type="text" class="maxwidth100onsmartphone" name="search_agenda_label" value="'.$filters['search_agenda_label'].'"></td>';
        $out .= '<td class="liste_titre"></td>';
        $out .= '<td class="liste_titre"></td>';
        $out .= '<td class="liste_titre"></td>';
        $out .= '<td class="liste_titre"></td>';
        // Action column
        $out .= '<td class="liste_titre" align="middle">';
        $searchpicto = $form->showFilterAndCheckAddButtons($massactionbutton ? 1 : 0, 'checkforselect', 1);
        $out .= $searchpicto;
        $out .= '</td>';
        $out .= '</tr>';

        $out .= '<tr class="liste_titre">';
		if ($donetodo)
		{
            $tmp = '';
            if (get_class($filterobj) == 'Societe') $tmp .= '<a href="'.DOL_URL_ROOT.'/comm/action/list.php?socid='.$filterobj->id.'&amp;status=done">';
            $tmp .= ($donetodo != 'done' ? $langs->trans("ActionsToDoShort") : '');
            $tmp .= ($donetodo != 'done' && $donetodo != 'todo' ? ' / ' : '');
            $tmp .= ($donetodo != 'todo' ? $langs->trans("ActionsDoneShort") : '');
            //$out.=$langs->trans("ActionsToDoShort").' / '.$langs->trans("ActionsDoneShort");
            if (get_class($filterobj) == 'Societe') $tmp .= '</a>';
            $out .= getTitleFieldOfList($tmp);
		}
		$out .= getTitleFieldOfList($langs->trans("Ref"), 0, $_SERVER["PHP_SELF"], 'a.id', '', $param, '', $sortfield, $sortorder);
		$out .= getTitleFieldOfList($langs->trans("Owner"));
        $out .= getTitleFieldOfList($langs->trans("Type"));
		$out .= getTitleFieldOfList($langs->trans("Label"), 0, $_SERVER["PHP_SELF"], '', '', $param, '', $sortfield, $sortorder);
        $out .= getTitleFieldOfList($langs->trans("Date"), 0, $_SERVER["PHP_SELF"], 'a.datep,a.id', '', $param, 'align="center"', $sortfield, $sortorder);
        $out .= getTitleFieldOfList($langs->trans("RelatedObjects"), 0, $_SERVER["PHP_SELF"], '', '', $param, '', $sortfield, $sortorder);
		$out .= getTitleFieldOfList($langs->trans("ActionOnContact"), 0, $_SERVER["PHP_SELF"], '', '', $param, '', $sortfield, $sortorder);
		$out .= getTitleFieldOfList($langs->trans("Status"), 0, $_SERVER["PHP_SELF"], 'a.percent', '', $param, 'align="center"', $sortfield, $sortorder);
		$out .= getTitleFieldOfList('', 0, $_SERVER["PHP_SELF"], '', '', $param, '', $sortfield, $sortorder, 'maxwidthsearch ');
		$out .= '</tr>';

		require_once DOL_DOCUMENT_ROOT.'/comm/action/class/cactioncomm.class.php';
		$caction = new CActionComm($db);
		$arraylist = $caction->liste_array(1, 'code', '', (empty($conf->global->AGENDA_USE_EVENT_TYPE) ? 1 : 0), '', 1);

        foreach ($histo as $key => $value)
        {
			$actionstatic->fetch($histo[$key]['id']); // TODO Do we need this, we already have a lot of data of line into $histo

			$actionstatic->type_picto = $histo[$key]['apicto'];
			$actionstatic->type_code = $histo[$key]['acode'];

            $out .= '<tr class="oddeven">';

            // Done or todo
            if ($donetodo)
            {
                $out .= '<td class="nowrap">';
                $out .= '</td>';
            }

            // Ref
            $out .= '<td class="nowraponall">';
            if (isset($histo[$key]['type']) && $histo[$key]['type'] == 'mailing') {
                $out .= '<a href="'.DOL_URL_ROOT.'/comm/mailing/card.php?id='.$histo[$key]['id'].'">'.img_object($langs->trans("ShowEMailing"), "email").' ';
                $out .= $histo[$key]['id'];
                $out .= '</a>';
            } else {
                $out .= $actionstatic->getNomUrl(1, -1);
            }
            $out .= '</td>';

            // Author of event
            $out .= '<td class="tdoverflowmax200">';
            //$userstatic->id=$histo[$key]['userid'];
            //$userstatic->login=$histo[$key]['login'];
            //$out.=$userstatic->getLoginUrl(1);
            if ($histo[$key]['userid'] > 0)
            {
            	$userstatic->fetch($histo[$key]['userid']); // TODO Introduce a cache on users fetched
            	$out .= $userstatic->getNomUrl(-1, '', 0, 0, 16, 0, 'firstelselast', '');
            }
            $out .= '</td>';

            // Type
            $out .= '<td>';
            if (!empty($conf->global->AGENDA_USE_EVENT_TYPE))
            {
            	if ($actionstatic->type_picto) print img_picto('', $actionstatic->type_picto);
            	else {
            		if ($actionstatic->type_code == 'AC_RDV')       $out .= img_picto('', 'object_group', '', false, 0, 0, '', 'paddingright').' ';
            		elseif ($actionstatic->type_code == 'AC_TEL')   $out .= img_picto('', 'object_phoning', '', false, 0, 0, '', 'paddingright').' ';
            		elseif ($actionstatic->type_code == 'AC_FAX')   $out .= img_picto('', 'object_phoning_fax', '', false, 0, 0, '', 'paddingright').' ';
            		elseif ($actionstatic->type_code == 'AC_EMAIL') $out .= img_picto('', 'object_email', '', false, 0, 0, '', 'paddingright').' ';
            		elseif ($actionstatic->type_code == 'AC_INT')   $out .= img_picto('', 'object_intervention', '', false, 0, 0, '', 'paddingright').' ';
            		elseif (!preg_match('/_AUTO/', $actionstatic->type_code)) $out .= img_picto('', 'object_action', '', false, 0, 0, '', 'paddingright').' ';
            	}
            }
            $labeltype = $actionstatic->type_code;
            if (empty($conf->global->AGENDA_USE_EVENT_TYPE) && empty($arraylist[$labeltype])) $labeltype = 'AC_OTH';
            if (!empty($arraylist[$labeltype])) $labeltype = $arraylist[$labeltype];
            $out .= dol_trunc($labeltype, 28);
            $out .= '</td>';

            // Title
            $out .= '<td>';
            if (isset($histo[$key]['type']) && $histo[$key]['type'] == 'action')
            {
                $transcode = $langs->trans("Action".$histo[$key]['acode']);
                $libelle = ($transcode != "Action".$histo[$key]['acode'] ? $transcode : $histo[$key]['alabel']);
                //$actionstatic->libelle=$libelle;
                $libelle = $histo[$key]['note'];
                $actionstatic->id = $histo[$key]['id'];
                $out .= dol_trunc($libelle, 120);
            }
            if (isset($histo[$key]['type']) && $histo[$key]['type'] == 'mailing')
            {
                $out .= '<a href="'.DOL_URL_ROOT.'/comm/mailing/card.php?id='.$histo[$key]['id'].'">'.img_object($langs->trans("ShowEMailing"), "email").' ';
                $transcode = $langs->trans("Action".$histo[$key]['acode']);
                $libelle = ($transcode != "Action".$histo[$key]['acode'] ? $transcode : 'Send mass mailing');
                $out .= dol_trunc($libelle, 120);
            }
            $out .= '</td>';

            // Date
            $out .= '<td class="center nowrap">';
            $out .= dol_print_date($histo[$key]['datestart'], 'dayhour', 'tzuserrel');
            if ($histo[$key]['dateend'] && $histo[$key]['dateend'] != $histo[$key]['datestart'])
            {
                $tmpa = dol_getdate($histo[$key]['datestart'], true);
                $tmpb = dol_getdate($histo[$key]['dateend'], true);
                if ($tmpa['mday'] == $tmpb['mday'] && $tmpa['mon'] == $tmpb['mon'] && $tmpa['year'] == $tmpb['year']) $out .= '-'.dol_print_date($histo[$key]['dateend'], 'hour', 'tzuserrel');
                else $out .= '-'.dol_print_date($histo[$key]['dateend'], 'dayhour', 'tzuserrel');
            }
            $late = 0;
            if ($histo[$key]['percent'] == 0 && $histo[$key]['datestart'] && $histo[$key]['datestart'] < ($now - $delay_warning)) $late = 1;
            if ($histo[$key]['percent'] == 0 && !$histo[$key]['datestart'] && $histo[$key]['dateend'] && $histo[$key]['datestart'] < ($now - $delay_warning)) $late = 1;
            if ($histo[$key]['percent'] > 0 && $histo[$key]['percent'] < 100 && $histo[$key]['dateend'] && $histo[$key]['dateend'] < ($now - $delay_warning)) $late = 1;
            if ($histo[$key]['percent'] > 0 && $histo[$key]['percent'] < 100 && !$histo[$key]['dateend'] && $histo[$key]['datestart'] && $histo[$key]['datestart'] < ($now - $delay_warning)) $late = 1;
            if ($late) $out .= img_warning($langs->trans("Late")).' ';
            $out .= "</td>\n";

            // Title of event
            //$out.='<td>'.dol_trunc($histo[$key]['note'], 40).'</td>';

            // Linked object
            $out .= '<td class="nowraponall">';
            if (isset($histo[$key]['elementtype']) && !empty($histo[$key]['fk_element']))
            {
            	$out .= dolGetElementUrl($histo[$key]['fk_element'], $histo[$key]['elementtype'], 1);
            }
            else $out .= '&nbsp;';
            $out .= '</td>';

            // Contact(s) for action
            if (empty($objcon->id) && isset($histo[$key]['contact_id']) && $histo[$key]['contact_id'] > 0)
            {
                $contactstatic->lastname = $histo[$key]['lastname'];
                $contactstatic->firstname = $histo[$key]['firstname'];
                $contactstatic->id = $histo[$key]['contact_id'];
                $out .= '<td width="120">'.$contactstatic->getNomUrl(1, '', 10).'</td>';
            } elseif (isset($histo[$key]['socpeopleassigned']) && is_array($histo[$key]['socpeopleassigned']) && count($histo[$key]['socpeopleassigned']) > 0) {
				$out .= '<td>';
				$contact = new Contact($db);
				foreach ($histo[$key]['socpeopleassigned'] as $cid => $value) {
					$result = $contact->fetch($cid);

					if ($result < 0)
						dol_print_error($db, $contact->error);

					if ($result > 0) {
						$out .= $contact->getNomUrl(1, '', 16);
						if (isset($histo[$key]['acode']) && $histo[$key]['acode'] == 'AC_TEL') {
							if (!empty($contact->phone_pro))
								$out .= '('.dol_print_phone($contact->phone_pro).')';
						}
						$out .= '<div class="paddingright"></div>';
					}
				}
				$out .= '</td>';
			}
            else {
            	$out .= '<td>&nbsp;</td>';
            }

            // Status
            $out .= '<td class="nowrap center">'.$actionstatic->LibStatut($histo[$key]['percent'], 3, 0, $histo[$key]['datestart']).'</td>';

            // Actions
            $out .= '<td></td>';

            $out .= "</tr>\n";
            $i++;
        }
        $out .= "</table>\n";
        $out .= "</div>\n";

        $out .= '</form>';
    }

    if ($noprint) return $out;
    else print $out;
}

/**
 * 		Show html area for list of subsidiaries
 *
 *		@param	Conf		$conf		Object conf
 * 		@param	Translate	$langs		Object langs
 * 		@param	DoliDB		$db			Database handler
 * 		@param	Societe		$object		Third party object
 * 		@return	int
 */
function show_subsidiaries($conf, $langs, $db, $object)
{
	global $user;

	$i = -1;

	$sql = "SELECT s.rowid, s.client, s.fournisseur, s.nom as name, s.name_alias, s.email, s.address, s.zip, s.town, s.code_client, s.code_fournisseur, s.code_compta, s.code_compta_fournisseur, s.canvas";
	$sql .= " FROM ".MAIN_DB_PREFIX."societe as s";
	$sql .= " WHERE s.parent = ".$object->id;
	$sql .= " AND s.entity IN (".getEntity('societe').")";
	$sql .= " ORDER BY s.nom";

	$result = $db->query($sql);
	$num = $db->num_rows($result);

	if ($num)
	{
		$socstatic = new Societe($db);

		print load_fiche_titre($langs->trans("Subsidiaries"), '', '');
		print "\n".'<table class="noborder centpercent">'."\n";

		print '<tr class="liste_titre"><td>'.$langs->trans("Company").'</td>';
		print '<td>'.$langs->trans("Address").'</td><td>'.$langs->trans("Zip").'</td>';
		print '<td>'.$langs->trans("Town").'</td><td>'.$langs->trans("CustomerCode").'</td>';
		print "<td>&nbsp;</td>";
		print "</tr>";

		$i = 0;

		while ($i < $num)
		{
			$obj = $db->fetch_object($result);

			$socstatic->id = $obj->rowid;
			$socstatic->name = $obj->name;
			$socstatic->name_alias = $obj->name_alias;
			$socstatic->email = $obj->email;
			$socstatic->code_client = $obj->code_client;
			$socstatic->code_fournisseur = $obj->code_client;
			$socstatic->code_compta = $obj->code_compta;
			$socstatic->code_compta_fournisseur = $obj->code_compta_fournisseur;
			$socstatic->email = $obj->email;
			$socstatic->canvas = $obj->canvas;
			$socstatic->client = $obj->client;
			$socstatic->fournisseur = $obj->fournisseur;

			print '<tr class="oddeven">';

			print '<td>';
			print $socstatic->getNomUrl(1);
			print '</td>';

			print '<td>'.$obj->address.'</td>';
			print '<td>'.$obj->zip.'</td>';
			print '<td>'.$obj->town.'</td>';
			print '<td>'.$obj->code_client.'</td>';

			print '<td class="center">';
			print '<a href="'.DOL_URL_ROOT.'/societe/card.php?socid='.$obj->rowid.'&amp;action=edit">';
			print img_edit();
			print '</a></td>';

			print "</tr>\n";
			$i++;
		}
		print "\n</table>\n";
	}

	print "<br>\n";

	return $i;
}<|MERGE_RESOLUTION|>--- conflicted
+++ resolved
@@ -23,8 +23,8 @@
  * GNU General Public License for more details.
  *
  * You should have received a copy of the GNU General Public License
- * along with this program. If not, see <https://www.gnu.org/licenses/>.
- * or see https://www.gnu.org/
+ * along with this program. If not, see <http://www.gnu.org/licenses/>.
+ * or see http://www.gnu.org/
  */
 
 /**
@@ -55,7 +55,7 @@
 	    if (empty($conf->global->MAIN_DISABLE_CONTACTS_TAB) && $user->rights->societe->contact->lire)
 		{
 		    //$nbContact = count($object->liste_contact(-1,'internal')) + count($object->liste_contact(-1,'external'));
-			$nbContact = 0; // TODO
+			$nbContact = 0;	// TODO
 
 			$sql = "SELECT COUNT(p.rowid) as nb";
 			$sql .= " FROM ".MAIN_DB_PREFIX."socpeople as p";
@@ -69,7 +69,7 @@
 
 		    $head[$h][0] = DOL_URL_ROOT.'/societe/contact.php?socid='.$object->id;
 		    $head[$h][1] = $langs->trans('ContactsAddresses');
-		    if ($nbContact > 0) $head[$h][1] .= '<span class="badge marginleftonlyshort">'.$nbContact.'</span>';
+		    if ($nbContact > 0) $head[$h][1].= ' <span class="badge">'.$nbContact.'</span>';
 		    $head[$h][2] = 'contact';
 		    $h++;
 		}
@@ -79,22 +79,22 @@
 		$head[$h][0] = DOL_URL_ROOT.'/societe/societecontact.php?socid='.$object->id;
 		$nbContact = count($object->liste_contact(-1, 'internal')) + count($object->liste_contact(-1, 'external'));
 		$head[$h][1] = $langs->trans("ContactsAddresses");
-		if ($nbContact > 0) $head[$h][1] .= '<span class="badge marginleftonlyshort">'.$nbContact.'</span>';
+		if ($nbContact > 0) $head[$h][1].= ' <span class="badge">'.$nbContact.'</span>';
 		$head[$h][2] = 'contact';
 		$h++;
 	}
 
-    if ($object->client == 1 || $object->client == 2 || $object->client == 3)
+    if ($object->client==1 || $object->client==2 || $object->client==3)
     {
         $head[$h][0] = DOL_URL_ROOT.'/comm/card.php?socid='.$object->id;
         $head[$h][1] = '';
-        if (empty($conf->global->SOCIETE_DISABLE_PROSPECTS) && ($object->client == 2 || $object->client == 3)) $head[$h][1] .= $langs->trans("Prospect");
-        if (empty($conf->global->SOCIETE_DISABLE_PROSPECTS) && empty($conf->global->SOCIETE_DISABLE_CUSTOMERS) && $object->client == 3) $head[$h][1] .= ' | ';
-        if (empty($conf->global->SOCIETE_DISABLE_CUSTOMERS) && ($object->client == 1 || $object->client == 3)) $head[$h][1] .= $langs->trans("Customer");
+        if (empty($conf->global->SOCIETE_DISABLE_PROSPECTS) && ($object->client==2 || $object->client==3)) $head[$h][1] .= $langs->trans("Prospect");
+        if (empty($conf->global->SOCIETE_DISABLE_PROSPECTS) && empty($conf->global->SOCIETE_DISABLE_CUSTOMERS) && $object->client==3) $head[$h][1] .= ' | ';
+        if (empty($conf->global->SOCIETE_DISABLE_CUSTOMERS) && ($object->client==1 || $object->client==3)) $head[$h][1] .= $langs->trans("Customer");
         $head[$h][2] = 'customer';
         $h++;
 
-        if (!empty($conf->global->PRODUIT_CUSTOMER_PRICES))
+        if (! empty($conf->global->PRODUIT_CUSTOMER_PRICES))
         {
             $langs->load("products");
             // price
@@ -104,9 +104,7 @@
             $h++;
         }
     }
-    $supplier_module_enabled = 0;
-    if ((!empty($conf->fournisseur->enabled) && empty($conf->global->MAIN_USE_NEW_SUPPLIERMOD)) || !empty($conf->supplier_proposal->enabled) || !empty($conf->supplier_order->enabled) || !empty($conf->supplier_invoice->enabled)) $supplier_module_enabled = 1;
-    if ($supplier_module_enabled == 1 && $object->fournisseur && !empty($user->rights->fournisseur->lire))
+    if (! empty($conf->fournisseur->enabled) && $object->fournisseur && ! empty($user->rights->fournisseur->lire))
     {
         $head[$h][0] = DOL_URL_ROOT.'/fourn/card.php?socid='.$object->id;
         $head[$h][1] = $langs->trans("Supplier");
@@ -114,16 +112,16 @@
         $h++;
     }
 
-    if (!empty($conf->projet->enabled) && (!empty($user->rights->projet->lire)))
+    if (! empty($conf->projet->enabled) && (!empty($user->rights->projet->lire) ))
     {
     	$head[$h][0] = DOL_URL_ROOT.'/societe/project.php?socid='.$object->id;
     	$head[$h][1] = $langs->trans("Projects");
     	$nbNote = 0;
     	$sql = "SELECT COUNT(n.rowid) as nb";
-    	$sql .= " FROM ".MAIN_DB_PREFIX."projet as n";
-    	$sql .= " WHERE fk_soc = ".$object->id;
-    	$sql .= " AND entity IN (".getEntity('project').")";
-    	$resql = $db->query($sql);
+    	$sql.= " FROM ".MAIN_DB_PREFIX."projet as n";
+    	$sql.= " WHERE fk_soc = ".$object->id;
+    	$sql.= " AND entity IN (".getEntity('project').")";
+    	$resql=$db->query($sql);
     	if ($resql)
     	{
     		$num = $db->num_rows($resql);
@@ -131,20 +129,20 @@
     		while ($i < $num)
     		{
     			$obj = $db->fetch_object($resql);
-    			$nbNote = $obj->nb;
+    			$nbNote=$obj->nb;
     			$i++;
     		}
     	}
     	else {
     		dol_print_error($db);
     	}
-		if ($nbNote > 0) $head[$h][1] .= '<span class="badge marginleftonlyshort">'.$nbNote.'</span>';
+		if ($nbNote > 0) $head[$h][1].= ' <span class="badge">'.$nbNote.'</span>';
     	$head[$h][2] = 'project';
     	$h++;
     }
 
     // Tab to link resources
-	if (!empty($conf->resource->enabled) && !empty($conf->global->RESOURCE_ON_THIRDPARTIES))
+	if (! empty($conf->resource->enabled) && ! empty($conf->global->RESOURCE_ON_THIRDPARTIES))
 	{
 		$head[$h][0] = DOL_URL_ROOT.'/resource/element_resource.php?element=societe&element_id='.$object->id;
 		$head[$h][1] = $langs->trans("Resources");
@@ -152,10 +150,10 @@
 		$h++;
 	}
 
-	if (!empty($conf->global->ACCOUNTING_ENABLE_LETTERING))
+	if (! empty($conf->global->ACCOUNTING_ENABLE_LETTERING))
 	{
 		// Tab to accountancy
-		if (!empty($conf->accounting->enabled) && $object->client > 0)
+		if (! empty($conf->accounting->enabled) && $object->client>0)
 		{
 			$head[$h][0] = DOL_URL_ROOT.'/accountancy/bookkeeping/thirdparty_lettering_customer.php?socid='.$object->id;
 			$head[$h][1] = $langs->trans("TabLetteringCustomer");
@@ -164,7 +162,7 @@
 		}
 
 		// Tab to accountancy
-		if (!empty($conf->accounting->enabled) && $object->fournisseur > 0)
+		if (! empty($conf->accounting->enabled) && $object->fournisseur>0)
 		{
 			$head[$h][0] = DOL_URL_ROOT.'/accountancy/bookkeeping/thirdparty_lettering_supplier.php?socid='.$object->id;
 			$head[$h][1] = $langs->trans("TabLetteringSupplier");
@@ -174,7 +172,7 @@
 	}
 
 	// Related items
-    if ((!empty($conf->commande->enabled) || !empty($conf->propal->enabled) || !empty($conf->facture->enabled) || !empty($conf->ficheinter->enabled) || !empty($conf->fournisseur->enabled) && empty($conf->global->MAIN_USE_NEW_SUPPLIERMOD) || !empty($conf->supplier_order->enabled) || !empty($conf->supplier_invoice->enabled))
+    if ((! empty($conf->commande->enabled) || ! empty($conf->propal->enabled) || ! empty($conf->facture->enabled) || ! empty($conf->ficheinter->enabled) || ! empty($conf->fournisseur->enabled))
         && empty($conf->global->THIRPARTIES_DISABLE_RELATED_OBJECT_TAB))
     {
         $head[$h][0] = DOL_URL_ROOT.'/societe/consumption.php?socid='.$object->id;
@@ -186,37 +184,31 @@
     // Bank accounts
     if (empty($conf->global->SOCIETE_DISABLE_BANKACCOUNT))
     {
-    	$nbBankAccount = 0;
-		$foundonexternalonlinesystem = 0;
+    	$nbBankAccount=0;
+		$foundonexternalonlinesystem=0;
     	$langs->load("banks");
 
         //$title = $langs->trans("BankAccounts");
     	$title = $langs->trans("PaymentInformation");
 
-		if (!empty($conf->stripe->enabled))
+		if (! empty($conf->stripe->enabled))
 		{
 			//$langs->load("stripe");
 			//$title = $langs->trans("BankAccountsAndGateways");
 
 			$servicestatus = 0;
-			if (!empty($conf->global->STRIPE_LIVE) && !GETPOST('forcesandbox', 'alpha')) $servicestatus = 1;
+			if (! empty($conf->global->STRIPE_LIVE) && ! GETPOST('forcesandbox', 'alpha')) $servicestatus = 1;
 
 			include_once DOL_DOCUMENT_ROOT.'/societe/class/societeaccount.class.php';
 			$societeaccount = new SocieteAccount($db);
-			$stripecu = $societeaccount->getCustomerAccount($object->id, 'stripe', $servicestatus); // Get thirdparty cu_...
+			$stripecu = $societeaccount->getCustomerAccount($object->id, 'stripe', $servicestatus);		// Get thirdparty cu_...
 			if ($stripecu) $foundonexternalonlinesystem++;
 		}
 
         $sql = "SELECT COUNT(n.rowid) as nb";
-        $sql .= " FROM ".MAIN_DB_PREFIX."societe_rib as n";
-        $sql .= " WHERE n.fk_soc = ".$object->id;
-        if (empty($conf->stripe->enabled)) {
-			$sql .= " AND n.stripe_card_ref IS NULL";
-		} else {
-			$sql .= " AND (n.stripe_card_ref IS NULL OR (n.stripe_card_ref IS NOT NULL AND n.status = ".$servicestatus."))";
-		}
-
-        $resql = $db->query($sql);
+        $sql.= " FROM ".MAIN_DB_PREFIX."societe_rib as n";
+        $sql.= " WHERE fk_soc = ".$object->id;
+        $resql=$db->query($sql);
         if ($resql)
         {
             $num = $db->num_rows($resql);
@@ -224,7 +216,7 @@
             while ($i < $num)
             {
                 $obj = $db->fetch_object($resql);
-                $nbBankAccount = $obj->nb;
+                $nbBankAccount=$obj->nb;
                 $i++;
             }
         }
@@ -234,23 +226,23 @@
 
         //if (! empty($conf->stripe->enabled) && $nbBankAccount > 0) $nbBankAccount = '...';	// No way to know exact number
 
-        $head[$h][0] = DOL_URL_ROOT.'/societe/paymentmodes.php?socid='.$object->id;
+        $head[$h][0] = DOL_URL_ROOT .'/societe/paymentmodes.php?socid='.$object->id;
         $head[$h][1] = $title;
-        if ($foundonexternalonlinesystem) $head[$h][1] .= '<span class="badge marginleftonlyshort">...</span>';
-       	elseif ($nbBankAccount > 0) $head[$h][1] .= '<span class="badge marginleftonlyshort">'.$nbBankAccount.'</span>';
+        if ($foundonexternalonlinesystem) $head[$h][1].= ' <span class="badge">...</span>';
+       	elseif ($nbBankAccount > 0) $head[$h][1].= ' <span class="badge">'.$nbBankAccount.'</span>';
         $head[$h][2] = 'rib';
         $h++;
     }
 
-    if (!empty($conf->website->enabled) && (!empty($conf->global->WEBSITE_USE_WEBSITE_ACCOUNTS)) && (!empty($user->rights->societe->lire)))
+    if (! empty($conf->website->enabled) && (! empty($conf->global->WEBSITE_USE_WEBSITE_ACCOUNTS)) && (!empty($user->rights->societe->lire)))
     {
     	$head[$h][0] = DOL_URL_ROOT.'/societe/website.php?id='.$object->id;
     	$head[$h][1] = $langs->trans("WebSiteAccounts");
     	$nbNote = 0;
     	$sql = "SELECT COUNT(n.rowid) as nb";
-    	$sql .= " FROM ".MAIN_DB_PREFIX."societe_account as n";
-    	$sql .= " WHERE fk_soc = ".$object->id.' AND fk_website > 0';
-    	$resql = $db->query($sql);
+    	$sql.= " FROM ".MAIN_DB_PREFIX."societe_account as n";
+    	$sql.= " WHERE fk_soc = ".$object->id.' AND fk_website > 0';
+    	$resql=$db->query($sql);
     	if ($resql)
     	{
     		$num = $db->num_rows($resql);
@@ -258,14 +250,14 @@
     		while ($i < $num)
     		{
     			$obj = $db->fetch_object($resql);
-    			$nbNote = $obj->nb;
+    			$nbNote=$obj->nb;
     			$i++;
     		}
     	}
     	else {
     		dol_print_error($db);
     	}
-    	if ($nbNote > 0) $head[$h][1] .= '<span class="badge marginleftonlyshort">'.$nbNote.'</span>';
+    	if ($nbNote > 0) $head[$h][1].= ' <span class="badge">'.$nbNote.'</span>';
     	$head[$h][2] = 'website';
     	$h++;
     }
@@ -276,16 +268,16 @@
     // $this->tabs = array('entity:-tabname:Title:@mymodule:/mymodule/mypage.php?id=__ID__');   to remove a tab
     complete_head_from_modules($conf, $langs, $object, $head, $h, 'thirdparty');
 
-    if ($user->socid == 0)
+    if ($user->societe_id == 0)
     {
         // Notifications
-        if (!empty($conf->notification->enabled))
+        if (! empty($conf->notification->enabled))
         {
         	$nbNote = 0;
         	$sql = "SELECT COUNT(n.rowid) as nb";
-        	$sql .= " FROM ".MAIN_DB_PREFIX."notify_def as n";
-        	$sql .= " WHERE fk_soc = ".$object->id;
-        	$resql = $db->query($sql);
+        	$sql.= " FROM ".MAIN_DB_PREFIX."notify_def as n";
+        	$sql.= " WHERE fk_soc = ".$object->id;
+        	$resql=$db->query($sql);
         	if ($resql)
         	{
         		$num = $db->num_rows($resql);
@@ -293,7 +285,7 @@
         		while ($i < $num)
         		{
         			$obj = $db->fetch_object($resql);
-        			$nbNote = $obj->nb;
+        			$nbNote=$obj->nb;
         			$i++;
         		}
         	}
@@ -303,41 +295,41 @@
 
         	$head[$h][0] = DOL_URL_ROOT.'/societe/notify/card.php?socid='.$object->id;
         	$head[$h][1] = $langs->trans("Notifications");
-			if ($nbNote > 0) $head[$h][1] .= '<span class="badge marginleftonlyshort">'.$nbNote.'</span>';
+			if ($nbNote > 0) $head[$h][1].= ' <span class="badge">'.$nbNote.'</span>';
         	$head[$h][2] = 'notify';
         	$h++;
         }
 
 		// Notes
         $nbNote = 0;
-        if (!empty($object->note_private)) $nbNote++;
-		if (!empty($object->note_public)) $nbNote++;
+        if(!empty($object->note_private)) $nbNote++;
+		if(!empty($object->note_public)) $nbNote++;
         $head[$h][0] = DOL_URL_ROOT.'/societe/note.php?id='.$object->id;
         $head[$h][1] = $langs->trans("Notes");
-		if ($nbNote > 0) $head[$h][1] .= '<span class="badge marginleftonlyshort">'.$nbNote.'</span>';
+		if ($nbNote > 0) $head[$h][1].= ' <span class="badge">'.$nbNote.'</span>';
         $head[$h][2] = 'note';
         $h++;
 
         // Attached files
         require_once DOL_DOCUMENT_ROOT.'/core/lib/files.lib.php';
         require_once DOL_DOCUMENT_ROOT.'/core/class/link.class.php';
-        $upload_dir = $conf->societe->multidir_output[$object->entity]."/".$object->id;
+        $upload_dir = $conf->societe->multidir_output[$object->entity] . "/" . $object->id ;
         $nbFiles = count(dol_dir_list($upload_dir, 'files', 0, '', '(\.meta|_preview.*\.png)$'));
-        $nbLinks = Link::count($db, $object->element, $object->id);
+        $nbLinks=Link::count($db, $object->element, $object->id);
 
         $head[$h][0] = DOL_URL_ROOT.'/societe/document.php?socid='.$object->id;
         $head[$h][1] = $langs->trans("Documents");
-		if (($nbFiles + $nbLinks) > 0) $head[$h][1] .= '<span class="badge marginleftonlyshort">'.($nbFiles + $nbLinks).'</span>';
+		if (($nbFiles+$nbLinks) > 0) $head[$h][1].= ' <span class="badge">'.($nbFiles+$nbLinks).'</span>';
         $head[$h][2] = 'document';
         $h++;
     }
 
     $head[$h][0] = DOL_URL_ROOT.'/societe/agenda.php?socid='.$object->id;
-    $head[$h][1] .= $langs->trans("Events");
-    if (!empty($conf->agenda->enabled) && (!empty($user->rights->agenda->myactions->read) || !empty($user->rights->agenda->allactions->read)))
-    {
-        $head[$h][1] .= '/';
-        $head[$h][1] .= $langs->trans("Agenda");
+    $head[$h][1].= $langs->trans("Events");
+    if (! empty($conf->agenda->enabled) && (!empty($user->rights->agenda->myactions->read) || !empty($user->rights->agenda->allactions->read) ))
+    {
+        $head[$h][1].= '/';
+        $head[$h][1].= $langs->trans("Agenda");
     }
     $head[$h][2] = 'agenda';
     $h++;
@@ -438,46 +430,46 @@
  */
 function getCountry($searchkey, $withcode = '', $dbtouse = 0, $outputlangs = '', $entconv = 1, $searchlabel = '')
 {
-    global $db, $langs;
-
-    $result = '';
+    global $db,$langs;
+
+    $result='';
 
     // Check parameters
     if (empty($searchkey) && empty($searchlabel))
     {
-    	if ($withcode === 'all') return array('id'=>'', 'code'=>'', 'label'=>'');
+    	if ($withcode === 'all') return array('id'=>'','code'=>'','label'=>'');
     	else return '';
     }
-    if (!is_object($dbtouse)) $dbtouse = $db;
-    if (!is_object($outputlangs)) $outputlangs = $langs;
+    if (! is_object($dbtouse)) $dbtouse=$db;
+    if (! is_object($outputlangs)) $outputlangs=$langs;
 
     $sql = "SELECT rowid, code, label FROM ".MAIN_DB_PREFIX."c_country";
-    if (is_numeric($searchkey)) $sql .= " WHERE rowid=".$searchkey;
-    elseif (!empty($searchkey)) $sql .= " WHERE code='".$db->escape($searchkey)."'";
-    else $sql .= " WHERE label='".$db->escape($searchlabel)."'";
-
-    $resql = $dbtouse->query($sql);
+    if (is_numeric($searchkey)) $sql.= " WHERE rowid=".$searchkey;
+    elseif (! empty($searchkey)) $sql.= " WHERE code='".$db->escape($searchkey)."'";
+    else $sql.= " WHERE label='".$db->escape($searchlabel)."'";
+
+    $resql=$dbtouse->query($sql);
     if ($resql)
     {
         $obj = $dbtouse->fetch_object($resql);
         if ($obj)
         {
-            $label = ((!empty($obj->label) && $obj->label != '-') ? $obj->label : '');
+            $label=((! empty($obj->label) && $obj->label!='-')?$obj->label:'');
             if (is_object($outputlangs))
             {
                 $outputlangs->load("dict");
-                if ($entconv) $label = ($obj->code && ($outputlangs->trans("Country".$obj->code) != "Country".$obj->code)) ? $outputlangs->trans("Country".$obj->code) : $label;
-                else $label = ($obj->code && ($outputlangs->transnoentitiesnoconv("Country".$obj->code) != "Country".$obj->code)) ? $outputlangs->transnoentitiesnoconv("Country".$obj->code) : $label;
-            }
-            if ($withcode == 1) $result = $label ? "$obj->code - $label" : "$obj->code";
-            elseif ($withcode == 2) $result = $obj->code;
-            elseif ($withcode == 3) $result = $obj->rowid;
-            elseif ($withcode === 'all') $result = array('id'=>$obj->rowid, 'code'=>$obj->code, 'label'=>$label);
-            else $result = $label;
+                if ($entconv) $label=($obj->code && ($outputlangs->trans("Country".$obj->code)!="Country".$obj->code))?$outputlangs->trans("Country".$obj->code):$label;
+                else $label=($obj->code && ($outputlangs->transnoentitiesnoconv("Country".$obj->code)!="Country".$obj->code))?$outputlangs->transnoentitiesnoconv("Country".$obj->code):$label;
+            }
+            if ($withcode == 1) $result=$label?"$obj->code - $label":"$obj->code";
+            elseif ($withcode == 2) $result=$obj->code;
+            elseif ($withcode == 3) $result=$obj->rowid;
+            elseif ($withcode === 'all') $result=array('id'=>$obj->rowid,'code'=>$obj->code,'label'=>$label);
+            else $result=$label;
         }
         else
         {
-            $result = 'NotDefined';
+            $result='NotDefined';
         }
         $dbtouse->free($resql);
         return $result;
@@ -503,58 +495,58 @@
  */
 function getState($id, $withcode = '', $dbtouse = 0, $withregion = 0, $outputlangs = '', $entconv = 1)
 {
-    global $db, $langs;
-
-    if (!is_object($dbtouse)) $dbtouse = $db;
+    global $db,$langs;
+
+    if (! is_object($dbtouse)) $dbtouse=$db;
 
     $sql = "SELECT d.rowid as id, d.code_departement as code, d.nom as name, d.active, c.label as country, c.code as country_code, r.code_region as region_code, r.nom as region_name FROM";
-    $sql .= " ".MAIN_DB_PREFIX."c_departements as d, ".MAIN_DB_PREFIX."c_regions as r,".MAIN_DB_PREFIX."c_country as c";
+    $sql .= " ".MAIN_DB_PREFIX ."c_departements as d, ".MAIN_DB_PREFIX."c_regions as r,".MAIN_DB_PREFIX."c_country as c";
     $sql .= " WHERE d.fk_region=r.code_region and r.fk_pays=c.rowid and d.rowid=".$id;
     $sql .= " AND d.active = 1 AND r.active = 1 AND c.active = 1";
     $sql .= " ORDER BY c.code, d.code_departement";
 
     dol_syslog("Company.lib::getState", LOG_DEBUG);
-    $resql = $dbtouse->query($sql);
+    $resql=$dbtouse->query($sql);
     if ($resql)
     {
         $obj = $dbtouse->fetch_object($resql);
         if ($obj)
         {
-            $label = ((!empty($obj->name) && $obj->name != '-') ? $obj->name : '');
+            $label=((! empty($obj->name) && $obj->name!='-')?$obj->name:'');
             if (is_object($outputlangs))
             {
                 $outputlangs->load("dict");
-                if ($entconv) $label = ($obj->code && ($outputlangs->trans("State".$obj->code) != "State".$obj->code)) ? $outputlangs->trans("State".$obj->code) : $label;
-                else $label = ($obj->code && ($outputlangs->transnoentitiesnoconv("State".$obj->code) != "State".$obj->code)) ? $outputlangs->transnoentitiesnoconv("State".$obj->code) : $label;
+                if ($entconv) $label=($obj->code && ($outputlangs->trans("State".$obj->code)!="State".$obj->code))?$outputlangs->trans("State".$obj->code):$label;
+                else $label=($obj->code && ($outputlangs->transnoentitiesnoconv("State".$obj->code)!="State".$obj->code))?$outputlangs->transnoentitiesnoconv("State".$obj->code):$label;
             }
 
             if ($withcode == 1) {
                 if ($withregion == 1) {
-                    return $label = $obj->region_name.' - '.$obj->code.' - '.($langs->trans($obj->code) != $obj->code ? $langs->trans($obj->code) : ($obj->name != '-' ? $obj->name : ''));
+                    return $label = $obj->region_name . ' - ' . $obj->code . ' - ' . ($langs->trans($obj->code)!=$obj->code?$langs->trans($obj->code):($obj->name!='-'?$obj->name:''));
                 }
                 else {
-                    return $label = $obj->code.' - '.($langs->trans($obj->code) != $obj->code ? $langs->trans($obj->code) : ($obj->name != '-' ? $obj->name : ''));
+                    return $label = $obj->code . ' - ' . ($langs->trans($obj->code)!=$obj->code?$langs->trans($obj->code):($obj->name!='-'?$obj->name:''));
                 }
             }
             elseif ($withcode == 2) {
                 if ($withregion == 1) {
-                    return $label = $obj->region_name.' - '.($langs->trans($obj->code) != $obj->code ? $langs->trans($obj->code) : ($obj->name != '-' ? $obj->name : ''));
+                    return $label = $obj->region_name . ' - ' . ($langs->trans($obj->code)!=$obj->code?$langs->trans($obj->code):($obj->name!='-'?$obj->name:''));
                 }
                 else {
-                    return $label = ($langs->trans($obj->code) != $obj->code ? $langs->trans($obj->code) : ($obj->name != '-' ? $obj->name : ''));
+                    return $label = ($langs->trans($obj->code)!=$obj->code?$langs->trans($obj->code):($obj->name!='-'?$obj->name:''));
                 }
             }
             elseif ($withcode === 'all') {
                 if ($withregion == 1) {
-                    return array('id'=>$obj->id, 'code'=>$obj->code, 'label'=>$label, 'region_code'=>$obj->region_code, 'region'=>$obj->region_name);
+                    return array('id'=>$obj->id,'code'=>$obj->code,'label'=>$label,'region_code'=>$obj->region_code,'region'=>$obj->region_name);
                 }
                 else {
-                    return array('id'=>$obj->id, 'code'=>$obj->code, 'label'=>$label);
+                    return array('id'=>$obj->id,'code'=>$obj->code,'label'=>$label);
                 }
             }
             else {
                 if ($withregion == 1) {
-                    return $label = $obj->region_name.' - '.$label;
+                    return $label = $obj->region_name . ' - ' . $label;
                 }
                 else {
                     return $label;
@@ -579,23 +571,23 @@
  */
 function currency_name($code_iso, $withcode = '', $outputlangs = null)
 {
-    global $langs, $db;
-
-    if (empty($outputlangs)) $outputlangs = $langs;
+    global $langs,$db;
+
+    if (empty($outputlangs)) $outputlangs=$langs;
 
     $outputlangs->load("dict");
 
     // If there is a translation, we can send immediatly the label
-    if ($outputlangs->trans("Currency".$code_iso) != "Currency".$code_iso)
-    {
-        return ($withcode ? $code_iso.' - ' : '').$outputlangs->trans("Currency".$code_iso);
+    if ($outputlangs->trans("Currency".$code_iso)!="Currency".$code_iso)
+    {
+        return ($withcode?$code_iso.' - ':'').$outputlangs->trans("Currency".$code_iso);
     }
 
     // If no translation, we read table to get label by default
     $sql = "SELECT label FROM ".MAIN_DB_PREFIX."c_currencies";
-    $sql .= " WHERE code_iso='".$code_iso."'";
-
-    $resql = $db->query($sql);
+    $sql.= " WHERE code_iso='".$code_iso."'";
+
+    $resql=$db->query($sql);
     if ($resql)
     {
         $num = $db->num_rows($resql);
@@ -603,8 +595,8 @@
         if ($num)
         {
             $obj = $db->fetch_object($resql);
-            $label = ($obj->label != '-' ? $obj->label : '');
-            if ($withcode) return ($label == $code_iso) ? "$code_iso" : "$code_iso - $label";
+            $label=($obj->label!='-'?$obj->label:'');
+            if ($withcode) return ($label==$code_iso)?"$code_iso":"$code_iso - $label";
             else return $label;
         }
         else
@@ -623,15 +615,15 @@
  */
 function getFormeJuridiqueLabel($code)
 {
-    global $db, $langs;
-
-    if (!$code) return '';
+    global $db,$langs;
+
+    if (! $code) return '';
 
     $sql = "SELECT libelle FROM ".MAIN_DB_PREFIX."c_forme_juridique";
-    $sql .= " WHERE code='$code'";
+    $sql.= " WHERE code='$code'";
 
     dol_syslog("Company.lib::getFormeJuridiqueLabel", LOG_DEBUG);
-    $resql = $db->query($sql);
+    $resql=$db->query($sql);
     if ($resql)
     {
         $num = $db->num_rows($resql);
@@ -639,7 +631,7 @@
         if ($num)
         {
             $obj = $db->fetch_object($resql);
-            $label = ($obj->libelle != '-' ? $obj->libelle : '');
+            $label=($obj->libelle!='-' ? $obj->libelle : '');
             return $label;
         }
         else
@@ -652,7 +644,7 @@
 
 /**
  *  Return list of countries that are inside the EEC (European Economic Community)
- *  Note: Try to keep this function as a "memory only" function for performance reasons.
+ *  TODO Add a field into country dictionary.
  *
  *  @return     array					Array of countries code in EEC
  */
@@ -662,43 +654,43 @@
 
 	// List of all country codes that are in europe for european vat rules
 	// List found on http://ec.europa.eu/taxation_customs/common/faq/faq_1179_en.htm#9
-	$country_code_in_EEC = array(
-		'AT', // Austria
-		'BE', // Belgium
-		'BG', // Bulgaria
-		'CY', // Cyprus
-		'CZ', // Czech republic
-		'DE', // Germany
-		'DK', // Danemark
-		'EE', // Estonia
-		'ES', // Spain
-		'FI', // Finland
-		'FR', // France
-		'GB', // United Kingdom
-		'GR', // Greece
-		'HR', // Croatia
-		'NL', // Holland
-		'HU', // Hungary
-		'IE', // Ireland
-		'IM', // Isle of Man - Included in UK
-		'IT', // Italy
-		'LT', // Lithuania
-		'LU', // Luxembourg
-		'LV', // Latvia
-		'MC', // Monaco - Included in France
-		'MT', // Malta
+	$country_code_in_EEC=array(
+		'AT',	// Austria
+		'BE',	// Belgium
+		'BG',	// Bulgaria
+		'CY',	// Cyprus
+		'CZ',	// Czech republic
+		'DE',	// Germany
+		'DK',	// Danemark
+		'EE',	// Estonia
+		'ES',	// Spain
+		'FI',	// Finland
+		'FR',	// France
+		'GB',	// United Kingdom
+		'GR',	// Greece
+		'HR',   // Croatia
+		'NL',	// Holland
+		'HU',	// Hungary
+		'IE',	// Ireland
+		'IM',	// Isle of Man - Included in UK
+		'IT',	// Italy
+		'LT',	// Lithuania
+		'LU',	// Luxembourg
+		'LV',	// Latvia
+		'MC',	// Monaco - Included in France
+		'MT',	// Malta
 		//'NO',	// Norway
-		'PL', // Poland
-		'PT', // Portugal
-		'RO', // Romania
-		'SE', // Sweden
-		'SK', // Slovakia
-		'SI', // Slovenia
-		'UK', // United Kingdom
+		'PL',	// Poland
+		'PT',	// Portugal
+		'RO',	// Romania
+		'SE',	// Sweden
+		'SK',	// Slovakia
+		'SI',	// Slovenia
+		'UK',	// United Kingdom
 		//'CH',	// Switzerland - No. Swizerland in not in EEC
 	);
 
-	if (!empty($conf->global->MAIN_COUNTRIES_IN_EEC))
+	if (! empty($conf->global->MAIN_COUNTRIES_IN_EEC))
 	{
 		// For example MAIN_COUNTRIES_IN_EEC = 'AT,BE,BG,CY,CZ,DE,DK,EE,ES,FI,FR,GB,GR,HR,NL,HU,IE,IM,IT,LT,LU,LV,MC,MT,PL,PT,RO,SE,SK,SI,UK'
 		$country_code_in_EEC = explode(',', $conf->global->MAIN_COUNTRIES_IN_EEC);
@@ -740,16 +732,16 @@
 {
     global $user;
 
-    $i = -1;
-
-    if (!empty($conf->projet->enabled) && $user->rights->projet->lire)
+    $i = -1 ;
+
+    if (! empty($conf->projet->enabled) && $user->rights->projet->lire)
     {
         $langs->load("projects");
 
-        $newcardbutton = '';
-        if (!empty($conf->projet->enabled) && $user->rights->projet->creer && empty($nocreatelink))
-        {
-            $newcardbutton .= dolGetButtonTitle($langs->trans('AddProject'), '', 'fa fa-plus-circle', DOL_URL_ROOT.'/projet/card.php?socid='.$object->id.'&amp;action=create&amp;backtopage='.urlencode($backtopage));
+        $newcardbutton='';
+        if (! empty($conf->projet->enabled) && $user->rights->projet->creer && empty($nocreatelink))
+        {
+            $newcardbutton.= dolGetButtonTitle($langs->trans('AddProject'), '', 'fa fa-plus-circle', DOL_URL_ROOT.'/projet/card.php?socid='.$object->id.'&amp;action=create&amp;backtopage='.urlencode($backtopage));
         }
 
         print "\n";
@@ -765,7 +757,7 @@
         $sql .= " AND p.entity IN (".getEntity('project').")";
         $sql .= " ORDER BY p.dateo DESC";
 
-        $result = $db->query($sql);
+        $result=$db->query($sql);
         if ($result)
         {
             $num = $db->num_rows($result);
@@ -787,7 +779,7 @@
 
                 $projecttmp = new Project($db);
 
-                $i = 0;
+                $i=0;
 
                 while ($i < $num)
                 {
@@ -802,7 +794,7 @@
                         print '<tr class="oddeven">';
 
                         // Ref
-                        print '<td><a href="'.DOL_URL_ROOT.'/projet/card.php?id='.$projecttmp->id.'">'.img_object($langs->trans("ShowProject"), ($obj->public ? 'projectpub' : 'project'))." ".$obj->ref.'</a></td>';
+                        print '<td><a href="'.DOL_URL_ROOT.'/projet/card.php?id='.$projecttmp->id.'">'.img_object($langs->trans("ShowProject"), ($obj->public?'projectpub':'project'))." ".$obj->ref.'</a></td>';
                         // Label
                         print '<td>'.$obj->title.'</td>';
                         // Date start
@@ -864,226 +856,171 @@
  */
 function show_contacts($conf, $langs, $db, $object, $backtopage = '')
 {
-	global $user, $conf, $extrafields, $hookmanager;
+	global $user,$conf,$extrafields,$hookmanager;
 	global $contextpage;
 
-	require_once DOL_DOCUMENT_ROOT.'/core/class/html.formcompany.class.php';
-	$formcompany = new FormCompany($db);
     $form = new Form($db);
 
     $optioncss = GETPOST('optioncss', 'alpha');
     $sortfield = GETPOST("sortfield", 'alpha');
     $sortorder = GETPOST("sortorder", 'alpha');
-    $page = GETPOSTISSET('pageplusone') ? (GETPOST('pageplusone') - 1) : GETPOST("page", 'int');
-
+    $page = GETPOST('page', 'int');
     $search_status = GETPOST("search_status", 'int');
-    if ($search_status == '') $search_status = 1; // always display active customer first
-
-    $search_name    = GETPOST("search_name", 'alpha');
-    $search_address = GETPOST("search_address", 'alpha');
-    $search_poste   = GETPOST("search_poste", 'alpha');
-	$search_roles = GETPOST("search_roles", 'array');
-
-    $socialnetworks = getArrayOfSocialNetworks();
-
-    $searchAddressPhoneDBFields = array(
-        //Address
-        't.address',
-        't.zip',
-        't.town',
-
-        //Phone
-        't.phone',
-        't.phone_perso',
-        't.phone_mobile',
-
-        //Fax
-        't.fax',
-
-        //E-mail
-        't.email',
+    if ($search_status=='') $search_status=1; // always display active customer first
+    $search_name = GETPOST("search_name", 'alpha');
+    $search_addressphone = GETPOST("search_addressphone", 'alpha');
+
+    if (! $sortorder) $sortorder="ASC";
+    if (! $sortfield) $sortfield="t.lastname";
+
+    if (! empty($conf->clicktodial->enabled))
+    {
+    	$user->fetch_clicktodial(); // lecture des infos de clicktodial du user
+    }
+
+
+    $contactstatic = new Contact($db);
+
+    $extralabels=$extrafields->fetch_name_optionals_label($contactstatic->table_element);
+
+    $contactstatic->fields=array(
+    'name'      =>array('type'=>'varchar(128)', 'label'=>'Name',             'enabled'=>1, 'visible'=>1,  'notnull'=>1,  'showoncombobox'=>1, 'index'=>1, 'position'=>10, 'searchall'=>1),
+    'poste'     =>array('type'=>'varchar(128)', 'label'=>'PostOfFunction',   'enabled'=>1, 'visible'=>1,  'notnull'=>1,  'showoncombobox'=>1, 'index'=>1, 'position'=>20),
+    'address'   =>array('type'=>'varchar(128)', 'label'=>'Address',          'enabled'=>1, 'visible'=>1,  'notnull'=>1,  'showoncombobox'=>1, 'index'=>1, 'position'=>30),
+    'statut'    =>array('type'=>'integer',      'label'=>'Status',           'enabled'=>1, 'visible'=>1,  'notnull'=>1, 'default'=>0, 'index'=>1,  'position'=>40, 'arrayofkeyval'=>array(0=>$contactstatic->LibStatut(0, 1), 1=>$contactstatic->LibStatut(1, 1))),
     );
-    //Social media
-    foreach ($socialnetworks as $key => $value) {
-        if ($value['active']) {
-            $searchAddressPhoneDBFields['t.'.$key] = "t.socialnetworks->'$.".$key."'";
-        }
-    }
-
-    if (!$sortorder) $sortorder = "ASC";
-    if (!$sortfield) $sortfield = "t.lastname";
-
-    if (!empty($conf->clicktodial->enabled))
-    {
-    	$user->fetch_clicktodial(); // lecture des infos de clicktodial du user
-    }
-
-
-    $contactstatic = new Contact($db);
-
-    $extrafields->fetch_name_optionals_label($contactstatic->table_element);
-
-    $contactstatic->fields = array(
-        'name'      =>array('type'=>'varchar(128)', 'label'=>'Name', 'enabled'=>1, 'visible'=>1, 'notnull'=>1, 'showoncombobox'=>1, 'index'=>1, 'position'=>10, 'searchall'=>1),
-        'poste'     =>array('type'=>'varchar(128)', 'label'=>'PostOrFunction', 'enabled'=>1, 'visible'=>1, 'notnull'=>1, 'showoncombobox'=>1, 'index'=>1, 'position'=>20),
-        'address'   =>array('type'=>'varchar(128)', 'label'=>'Address', 'enabled'=>1, 'visible'=>1, 'notnull'=>1, 'showoncombobox'=>1, 'index'=>1, 'position'=>30),
-        'role'      =>array('type'=>'checkbox', 'label'=>'Role', 'enabled'=>1, 'visible'=>1, 'notnull'=>1, 'showoncombobox'=>1, 'index'=>1, 'position'=>40),
-        'statut'    =>array('type'=>'integer', 'label'=>'Status', 'enabled'=>1, 'visible'=>1, 'notnull'=>1, 'default'=>0, 'index'=>1, 'position'=>50, 'arrayofkeyval'=>array(0=>$contactstatic->LibStatut(0, 1), 1=>$contactstatic->LibStatut(1, 1))),
-    );
 
     // Definition of fields for list
-    $arrayfields = array(
-	    't.rowid'=>array('label'=>"TechnicalID", 'checked'=>($conf->global->MAIN_SHOW_TECHNICAL_ID ? 1 : 0), 'enabled'=>($conf->global->MAIN_SHOW_TECHNICAL_ID ? 1 : 0), 'position'=>1),
-	    't.name'=>array('label'=>"Name", 'checked'=>1, 'position'=>10),
-	    't.poste'=>array('label'=>"PostOrFunction", 'checked'=>1, 'position'=>20),
-	    't.address'=>array('label'=>(empty($conf->dol_optimize_smallscreen) ? $langs->trans("Address").' / '.$langs->trans("Phone").' / '.$langs->trans("Email") : $langs->trans("Address")), 'checked'=>1, 'position'=>30),
-	    'sc.role'=>array('label'=>"ContactByDefaultFor", 'checked'=>1, 'position'=>40),
-	    't.statut'=>array('label'=>"Status", 'checked'=>1, 'position'=>50, 'class'=>'center'),
+    $arrayfields=array(
+    't.rowid'=>array('label'=>"TechnicalID", 'checked'=>($conf->global->MAIN_SHOW_TECHNICAL_ID?1:0), 'enabled'=>($conf->global->MAIN_SHOW_TECHNICAL_ID?1:0), 'position'=>1),
+    't.name'=>array('label'=>"Name", 'checked'=>1, 'position'=>10),
+    't.poste'=>array('label'=>"PostOrFunction", 'checked'=>1, 'position'=>20),
+    't.address'=>array('label'=>(empty($conf->dol_optimize_smallscreen) ? $langs->trans("Address").' / '.$langs->trans("Phone").' / '.$langs->trans("Email") : $langs->trans("Address")), 'checked'=>1, 'position'=>30),
+    't.statut'=>array('label'=>"Status", 'checked'=>1, 'position'=>40, 'class'=>'center'),
     );
     // Extra fields
     if (is_array($extrafields->attributes[$contactstatic->table_element]['label']) && count($extrafields->attributes[$contactstatic->table_element]['label']))
     {
-    	foreach ($extrafields->attributes[$contactstatic->table_element]['label'] as $key => $val)
+    	foreach($extrafields->attributes[$contactstatic->table_element]['label'] as $key => $val)
     	{
-    		if (!empty($extrafields->attributes[$contactstatic->table_element]['list'][$key])) {
-				$arrayfields["ef.".$key] = array(
+    		if (! empty($extrafields->attributes[$contactstatic->table_element]['list'][$key])) {
+				$arrayfields["ef.".$key]=array(
 					'label'=>$extrafields->attributes[$contactstatic->table_element]['label'][$key],
-					'checked'=>(($extrafields->attributes[$contactstatic->table_element]['list'][$key] < 0) ? 0 : 1),
-					'position'=>1000 + $extrafields->attributes[$contactstatic->table_element]['pos'][$key],
-					'enabled'=>(abs($extrafields->attributes[$contactstatic->table_element]['list'][$key]) != 3 && $extrafields->attributes[$contactstatic->table_element]['perms'][$key]));
+					'checked'=>(($extrafields->attributes[$contactstatic->table_element]['list'][$key]<0)?0:1),
+					'position'=>$extrafields->attributes[$contactstatic->table_element]['pos'][$key],
+					'enabled'=>(abs($extrafields->attributes[$contactstatic->table_element]['list'][$key])!=3 && $extrafields->attributes[$contactstatic->table_element]['perms'][$key]));
 			}
     	}
     }
 
     // Initialize array of search criterias
-    $search = array();
-    foreach ($arrayfields as $key => $val)
-    {
-        $queryName = 'search_'.substr($key, 2);
-    	if (GETPOST($queryName, 'alpha')) {
-            $search[substr($key, 2)] = GETPOST($queryName, 'alpha');
-        }
-    }
-    $search_array_options = $extrafields->getOptionalsFromPost($contactstatic->table_element, '', 'search_');
+    $search=array();
+    foreach($contactstatic->fields as $key => $val)
+    {
+    	if (GETPOST('search_'.$key, 'alpha')) $search[$key]=GETPOST('search_'.$key, 'alpha');
+    }
+    $search_array_options=$extrafields->getOptionalsFromPost($contactstatic->table_element, '', 'search_');
 
     // Purge search criteria
-    if (GETPOST('button_removefilter_x', 'alpha') || GETPOST('button_removefilter.x', 'alpha') || GETPOST('button_removefilter', 'alpha')) // All tests are required to be compatible with all browsers
-    {
-    	$search_status = '';
+    if (GETPOST('button_removefilter_x', 'alpha') || GETPOST('button_removefilter.x', 'alpha') ||GETPOST('button_removefilter', 'alpha')) // All tests are required to be compatible with all browsers
+    {
+    	$search_status		 = '';
     	$search_name         = '';
-    	$search_roles        = array();
-        $search_address = '';
-        $search_poste = '';
-        $search = array();
-    	$search_array_options = array();
-
-    	foreach ($contactstatic->fields as $key => $val)
+    	$search_addressphone = '';
+    	$search_array_options=array();
+
+    	foreach($contactstatic->fields as $key => $val)
    		{
-   			$search[$key] = '';
+   			$search[$key]='';
    		}
+   		$toselect='';
     }
 
     $contactstatic->fields = dol_sort_array($contactstatic->fields, 'position');
     $arrayfields = dol_sort_array($arrayfields, 'position');
 
-    $newcardbutton = '';
+    $newcardbutton='';
     if ($user->rights->societe->contact->creer)
     {
-    	$addcontact = (!empty($conf->global->SOCIETE_ADDRESSES_MANAGEMENT) ? $langs->trans("AddContact") : $langs->trans("AddContactAddress"));
-        $newcardbutton .= dolGetButtonTitle($addcontact, '', 'fa fa-plus-circle', DOL_URL_ROOT.'/contact/card.php?socid='.$object->id.'&amp;action=create&amp;backtopage='.urlencode($backtopage));
+    	$addcontact = (! empty($conf->global->SOCIETE_ADDRESSES_MANAGEMENT) ? $langs->trans("AddContact") : $langs->trans("AddContactAddress"));
+        $newcardbutton.= dolGetButtonTitle($addcontact, '', 'fa fa-plus-circle', DOL_URL_ROOT.'/contact/card.php?socid='.$object->id.'&amp;action=create&amp;backtopage='.urlencode($backtopage));
     }
 
     print "\n";
 
-    $title = (!empty($conf->global->SOCIETE_ADDRESSES_MANAGEMENT) ? $langs->trans("ContactsForCompany") : $langs->trans("ContactsAddressesForCompany"));
+    $title = (! empty($conf->global->SOCIETE_ADDRESSES_MANAGEMENT) ? $langs->trans("ContactsForCompany") : $langs->trans("ContactsAddressesForCompany"));
     print load_fiche_titre($title, $newcardbutton, '');
 
-    print '<form method="POST" id="searchFormList" action="'.$_SERVER["PHP_SELF"].'" name="formfilter">';
-    print '<input type="hidden" name="token" value="'.newToken().'">';
+    print '<form method="POST" action="'.$_SERVER["PHP_SELF"].'" name="formfilter">';
     print '<input type="hidden" name="formfilteraction" id="formfilteraction" value="list">';
     print '<input type="hidden" name="socid" value="'.$object->id.'">';
     print '<input type="hidden" name="sortorder" value="'.$sortorder.'">';
     print '<input type="hidden" name="sortfield" value="'.$sortfield.'">';
     print '<input type="hidden" name="page" value="'.$page.'">';
 
-    $varpage = empty($contextpage) ? $_SERVER["PHP_SELF"] : $contextpage;
-    $selectedfields = $form->multiSelectArrayWithCheckbox('selectedfields', $arrayfields, $varpage); // This also change content of $arrayfields
+    $varpage=empty($contextpage)?$_SERVER["PHP_SELF"]:$contextpage;
+    $selectedfields=$form->multiSelectArrayWithCheckbox('selectedfields', $arrayfields, $varpage);	// This also change content of $arrayfields
     //if ($massactionbutton) $selectedfields.=$form->showCheckAddButtons('checkforselect', 1);
 
-	print '<div class="div-table-responsive">'; // You can use div-table-responsive-no-min if you dont need reserved height for your table
+	print '<div class="div-table-responsive">';		// You can use div-table-responsive-no-min if you dont need reserved height for your table
     print "\n".'<table class="tagtable liste">'."\n";
 
-    $param = "socid=".urlencode($object->id);
-    if ($search_status != '') $param .= '&search_status='.urlencode($search_status);
-    if (count($search_roles) > 0) $param .= implode('&search_roles[]=', $search_roles);
-    if ($search_name != '')   $param .= '&search_name='.urlencode($search_name);
-    if ($search_poste != '')     $param .= '&search_poste='.urlencode($search_poste);
-    if ($search_address != '')     $param .= '&search_address='.urlencode($search_address);
-    if ($optioncss != '')     $param .= '&optioncss='.urlencode($optioncss);
-
+    $param="socid=".urlencode($object->id);
+    if ($search_status != '') $param.='&search_status='.urlencode($search_status);
+    if ($search_name != '')   $param.='&search_name='.urlencode($search_name);
+    if ($optioncss != '')     $param.='&optioncss='.urlencode($optioncss);
     // Add $param from extra fields
-    $extrafieldsobjectkey = $contactstatic->table_element;
+    $extrafieldsobjectkey=$contactstatic->table_element;
     include DOL_DOCUMENT_ROOT.'/core/tpl/extrafields_list_search_param.tpl.php';
 
-    $sql = "SELECT t.rowid, t.lastname, t.firstname, t.fk_pays as country_id, t.civility, t.poste, t.phone as phone_pro, t.phone_mobile, t.phone_perso, t.fax, t.email, t.socialnetworks, t.statut, t.photo,";
+    $sql = "SELECT t.rowid, t.lastname, t.firstname, t.fk_pays as country_id, t.civility, t.poste, t.phone as phone_pro, t.phone_mobile, t.phone_perso, t.fax, t.email, t.skype, t.statut, t.photo,";
     $sql .= " t.civility as civility_id, t.address, t.zip, t.town";
     $sql .= " FROM ".MAIN_DB_PREFIX."socpeople as t";
     $sql .= " LEFT JOIN ".MAIN_DB_PREFIX."socpeople_extrafields as ef on (t.rowid = ef.fk_object)";
     $sql .= " WHERE t.fk_soc = ".$object->id;
-    if ($search_status != '' && $search_status != '-1') $sql .= " AND t.statut = ".$db->escape($search_status);
-    if ($search_name)    $sql .= natural_search(array('t.lastname', 't.firstname'), $search_name);
-    if ($search_poste)   $sql .= natural_search('t.poste', $search_poste);
-    if ($search_address) {
-		$sql .= natural_search($searchAddressPhoneDBFields, $search_address);
-	}
-	if (count($search_roles) > 0) {
-		$sql .= " AND t.rowid IN (SELECT sc.fk_socpeople FROM ".MAIN_DB_PREFIX."societe_contacts as sc WHERE sc.fk_c_type_contact IN (".implode(',', $search_roles)."))";
-	}
+    if ($search_status!='' && $search_status != '-1') $sql .= " AND t.statut = ".$db->escape($search_status);
+    if ($search_name) $sql .= natural_search(array('t.lastname', 't.firstname'), $search_name);
     // Add where from extra fields
-    $extrafieldsobjectkey = $contactstatic->table_element;
+    $extrafieldsobjectkey=$contactstatic->table_element;
     include DOL_DOCUMENT_ROOT.'/core/tpl/extrafields_list_search_sql.tpl.php';
-    if ($sortfield == "t.name") $sql .= " ORDER BY t.lastname $sortorder, t.firstname $sortorder";
-    else $sql .= " ORDER BY $sortfield $sortorder";
+    if ($sortfield == "t.name") $sql.=" ORDER BY t.lastname $sortorder, t.firstname $sortorder";
+    else $sql.= " ORDER BY $sortfield $sortorder";
 
     dol_syslog('core/lib/company.lib.php :: show_contacts', LOG_DEBUG);
     $result = $db->query($sql);
-    if (!$result) dol_print_error($db);
+    if (! $result) dol_print_error($db);
 
     $num = $db->num_rows($result);
 
     // Fields title search
     // --------------------------------------------------------------------
     print '<tr class="liste_titre">';
-    foreach ($contactstatic->fields as $key => $val)
-    {
-    	$align = '';
-    	if (in_array($val['type'], array('date', 'datetime', 'timestamp'))) $align .= ($align ? ' ' : '').'center';
-    	if (in_array($val['type'], array('timestamp'))) $align .= ($align ? ' ' : '').'nowrap';
-    	if ($key == 'status' || $key == 'statut') $align .= ($align ? ' ' : '').'center';
-    	if (!empty($arrayfields['t.'.$key]['checked']) || !empty($arrayfields['sc.'.$key]['checked']))
+    foreach($contactstatic->fields as $key => $val)
+    {
+    	$align='';
+    	if (in_array($val['type'], array('date','datetime','timestamp'))) $align.=($align?' ':'').'center';
+    	if (in_array($val['type'], array('timestamp'))) $align.=($align?' ':'').'nowrap';
+    	if ($key == 'status' || $key == 'statut') $align.=($align?' ':'').'center';
+    	if (! empty($arrayfields['t.'.$key]['checked']))
     	{
-    		print '<td class="liste_titre'.($align ? ' '.$align : '').'">';
-    		if (in_array($key, array('statut'))) {
-                print $form->selectarray('search_status', array('-1'=>'', '0'=>$contactstatic->LibStatut(0, 1), '1'=>$contactstatic->LibStatut(1, 1)), $search_status);
-            } elseif (in_array($key, array('role'))) {
-			    print $formcompany->showRoles("search_roles", $contactstatic, 'edit', $search_roles);
-		    } else {
-                print '<input type="text" class="flat maxwidth75" name="search_'.$key.'" value="'.dol_escape_htmltag($search[$key]).'">';
-            }
+    		print '<td class="liste_titre'.($align?' '.$align:'').'">';
+    		if (in_array($key, array('lastname','name'))) print '<input type="text" class="flat maxwidth75" name="search_'.$key.'" value="'.dol_escape_htmltag($search[$key]).'">';
+    		elseif (in_array($key, array('statut'))) print $form->selectarray('search_status', array('-1'=>'','0'=>$contactstatic->LibStatut(0, 1),'1'=>$contactstatic->LibStatut(1, 1)), $search_status);
     		print '</td>';
     	}
     }
     // Extra fields
-    $extrafieldsobjectkey = $contactstatic->table_element;
+    $extrafieldsobjectkey=$contactstatic->table_element;
     include DOL_DOCUMENT_ROOT.'/core/tpl/extrafields_list_search_input.tpl.php';
 
     // Fields from hook
-    $parameters = array('arrayfields'=>$arrayfields);
-    $reshook = $hookmanager->executeHooks('printFieldListOption', $parameters, $contactstatic); // Note that $action and $object may have been modified by hook
+    $parameters=array('arrayfields'=>$arrayfields);
+    $reshook=$hookmanager->executeHooks('printFieldListOption', $parameters, $contactstatic);    // Note that $action and $object may have been modified by hook
     print $hookmanager->resPrint;
     // Action column
     print '<td class="liste_titre" align="right">';
-    print $form->showFilterButtons();
+    $searchpicto=$form->showFilterButtons();
+    print $searchpicto;
     print '</td>';
     print '</tr>'."\n";
 
@@ -1091,24 +1028,20 @@
     // Fields title label
     // --------------------------------------------------------------------
     print '<tr class="liste_titre">';
-    foreach ($contactstatic->fields as $key => $val)
-    {
-    	$align = '';
-    	if (in_array($val['type'], array('date', 'datetime', 'timestamp'))) $align .= ($align ? ' ' : '').'center';
-    	if (in_array($val['type'], array('timestamp'))) $align .= ($align ? ' ' : '').'nowrap';
-    	if ($key == 'status' || $key == 'statut') $align .= ($align ? ' ' : '').'center';
-    	if (!empty($arrayfields['t.'.$key]['checked'])) print getTitleFieldOfList($val['label'], 0, $_SERVER['PHP_SELF'], 't.'.$key, '', $param, ($align ? 'class="'.$align.'"' : ''), $sortfield, $sortorder, $align.' ')."\n";
-    	if ($key == 'role') $align .= ($align ? ' ' : '').'left';
-    	if (!empty($arrayfields['sc.'.$key]['checked'])) {
-    		print getTitleFieldOfList($arrayfields['sc.'.$key]['label'], 0, $_SERVER['PHP_SELF'], '', '', $param, ($align ? 'class="'.$align.'"' : ''), $sortfield, $sortorder, $align.' ')."\n";
-	    }
+    foreach($contactstatic->fields as $key => $val)
+    {
+    	$align='';
+    	if (in_array($val['type'], array('date','datetime','timestamp'))) $align.=($align?' ':'').'center';
+    	if (in_array($val['type'], array('timestamp'))) $align.=($align?' ':'').'nowrap';
+    	if ($key == 'status' || $key == 'statut') $align.=($align?' ':'').'center';
+    	if (! empty($arrayfields['t.'.$key]['checked'])) print getTitleFieldOfList($arrayfields['t.'.$key]['label'], 0, $_SERVER['PHP_SELF'], 't.'.$key, '', $param, ($align?'class="'.$align.'"':''), $sortfield, $sortorder, $align.' ')."\n";
     }
     // Extra fields
-    $extrafieldsobjectkey = $contactstatic->table_element;
+    $extrafieldsobjectkey=$contactstatic->table_element;
     include DOL_DOCUMENT_ROOT.'/core/tpl/extrafields_list_search_title.tpl.php';
     // Hook fields
-	$parameters = array('arrayfields'=>$arrayfields, 'param'=>$param, 'sortfield'=>$sortfield, 'sortorder'=>$sortorder);
-    $reshook = $hookmanager->executeHooks('printFieldListTitle', $parameters, $object); // Note that $action and $object may have been modified by hook
+	$parameters=array('arrayfields'=>$arrayfields,'param'=>$param,'sortfield'=>$sortfield,'sortorder'=>$sortorder);
+    $reshook=$hookmanager->executeHooks('printFieldListTitle', $parameters, $object);    // Note that $action and $object may have been modified by hook
     print $hookmanager->resPrint;
     print getTitleFieldOfList($selectedfields, 0, $_SERVER["PHP_SELF"], '', '', '', 'align="center"', $sortfield, $sortorder, 'maxwidthsearch ')."\n";
     print '</tr>'."\n";
@@ -1139,7 +1072,7 @@
             $contactstatic->phone_perso = $obj->phone_perso;
             $contactstatic->email = $obj->email;
             $contactstatic->web = $obj->web;
-            $contactstatic->socialnetworks = $obj->socialnetworks;
+            $contactstatic->skype = $obj->skype;
             $contactstatic->photo = $obj->photo;
 
             $country_code = getCountry($obj->country_id, 2);
@@ -1148,14 +1081,9 @@
             $contactstatic->setGenderFromCivility();
             $contactstatic->fetch_optionals();
 
-	        $resultRole = $contactstatic->fetchRoles();
-	        if ($resultRole < 0) {
-	        	setEventMessages(null, $contactstatic->errors, 'errors');
-	        }
-
             if (is_array($contactstatic->array_options))
             {
-	            foreach ($contactstatic->array_options as $key => $val)
+	            foreach($contactstatic->array_options as $key => $val)
 	            {
 	            	$obj->$key = $val;
 	            }
@@ -1164,7 +1092,7 @@
             print '<tr class="oddeven">';
 
             // ID
-            if (!empty($arrayfields['t.rowid']['checked']))
+            if (! empty($arrayfields['t.rowid']['checked']))
             {
             	print '<td>';
             	print $contactstatic->id;
@@ -1172,7 +1100,7 @@
             }
 
 			// Photo - Name
-            if (!empty($arrayfields['t.name']['checked']))
+            if (! empty($arrayfields['t.name']['checked']))
             {
             	print '<td>';
             	print $form->showphoto('contact', $contactstatic, 0, 0, 0, 'photorefnoborder valignmiddle marginrightonly', 'small', 1, 0, 1);
@@ -1181,7 +1109,7 @@
             }
 
 			// Job position
-            if (!empty($arrayfields['t.poste']['checked']))
+            if (! empty($arrayfields['t.poste']['checked']))
             {
             	print '<td>';
             	if ($obj->poste) print $obj->poste;
@@ -1189,36 +1117,28 @@
             }
 
             // Address - Phone - Email
-            if (!empty($arrayfields['t.address']['checked']))
+            if (! empty($arrayfields['t.address']['checked']))
             {
             	print '<td>';
 	            print $contactstatic->getBannerAddress('contact', $object);
     	        print '</td>';
             }
 
-            // Role
-            if (!empty($arrayfields['sc.role']['checked']))
-            {
-            	print '<td>';
-	            print $formcompany->showRoles("roles", $contactstatic, 'view');
-    	        print '</td>';
-            }
-
             // Status
-            if (!empty($arrayfields['t.statut']['checked']))
-            {
-            	print '<td class="center">'.$contactstatic->getLibStatut(5).'</td>';
+            if (! empty($arrayfields['t.statut']['checked']))
+            {
+            	print '<td align="center">'.$contactstatic->getLibStatut(5).'</td>';
             }
 
             // Extra fields
-            $extrafieldsobjectkey = $contactstatic->table_element;
+            $extrafieldsobjectkey=$contactstatic->table_element;
             include DOL_DOCUMENT_ROOT.'/core/tpl/extrafields_list_print_fields.tpl.php';
 
             // Actions
 			print '<td align="right">';
 
 			// Add to agenda
-            if (!empty($conf->agenda->enabled) && $user->rights->agenda->myactions->create)
+            if (! empty($conf->agenda->enabled) && $user->rights->agenda->myactions->create)
             {
                 print '<a href="'.DOL_URL_ROOT.'/comm/action/card.php?action=create&actioncode=&contactid='.$obj->rowid.'&socid='.$object->id.'&backtopage='.urlencode($backtopage).'">';
                 print img_object($langs->trans("Event"), "action");
@@ -1228,7 +1148,7 @@
             // Edit
             if ($user->rights->societe->contact->creer)
             {
-                print '<a class="editfielda paddingleft" href="'.DOL_URL_ROOT.'/contact/card.php?action=edit&id='.$obj->rowid.'&backtopage='.urlencode($backtopage).'">';
+                print '<a href="'.DOL_URL_ROOT.'/contact/card.php?action=edit&id='.$obj->rowid.'&backtopage='.urlencode($backtopage).'">';
                 print img_edit();
                 print '</a>';
             }
@@ -1241,8 +1161,8 @@
     }
     else
 	{
-		$colspan = 1;
-		foreach ($arrayfields as $key => $val) { if (!empty($val['checked'])) $colspan++; }
+		$colspan=1;
+		foreach($arrayfields as $key => $val) { if (! empty($val['checked'])) $colspan++; }
 		print '<tr><td colspan="'.$colspan.'" class="opacitymedium">'.$langs->trans("None").'</td></tr>';
     }
     print "\n</table>\n";
@@ -1268,7 +1188,7 @@
  */
 function show_actions_todo($conf, $langs, $db, $filterobj, $objcon = '', $noprint = 0, $actioncode = '')
 {
-    global $user, $conf;
+    global $user,$conf;
 
     $out = show_actions_done($conf, $langs, $db, $filterobj, $objcon, 1, $actioncode, 'todo');
 
@@ -1303,12 +1223,12 @@
     dol_include_once('/comm/action/class/actioncomm.class.php');
 
     // Check parameters
-    if (!is_object($filterobj) && !is_object($objcon)) dol_print_error('', 'BadParameter');
-
-    $out = '';
-    $histo = array();
-    $numaction = 0;
-    $now = dol_now('tzuser');
+    if (! is_object($filterobj) && ! is_object($objcon)) dol_print_error('', 'BadParameter');
+
+    $out='';
+    $histo=array();
+    $numaction = 0 ;
+    $now=dol_now('tzuser');
 
     // Open DSI -- Fix order by -- Begin
     $sortfield_list = explode(',', $sortfield);
@@ -1319,9 +1239,7 @@
     }
     $sortfield_new = implode(',', $sortfield_new_list);
 
-    $sql = '';
-
-    if (!empty($conf->agenda->enabled))
+    if (! empty($conf->agenda->enabled))
     {
         // Recherche histo sur actioncomm
         if (is_object($objcon) && $objcon->id > 0) {
@@ -1331,140 +1249,106 @@
         {
             $sql = "SELECT a.id, a.label as label,";
         }
-        $sql .= " a.datep as dp,";
-        $sql .= " a.datep2 as dp2,";
-        $sql .= " a.percent as percent, 'action' as type,";
-        $sql .= " a.fk_element, a.elementtype,";
-        $sql .= " a.fk_contact,";
-        $sql .= " c.code as acode, c.libelle as alabel, c.picto as apicto,";
-        $sql .= " u.rowid as user_id, u.login as user_login, u.photo as user_photo, u.firstname as user_firstname, u.lastname as user_lastname";
-        if (is_object($filterobj) && in_array(get_class($filterobj), array('Societe', 'Client', 'Fournisseur')))      $sql .= ", sp.lastname, sp.firstname";
-        elseif (is_object($filterobj) && get_class($filterobj) == 'Dolresource') { /* Nothing */ }
-        elseif (is_object($filterobj) && get_class($filterobj) == 'Project') { /* Nothing */ }
-        elseif (is_object($filterobj) && get_class($filterobj) == 'Adherent') $sql .= ", m.lastname, m.firstname";
-        elseif (is_object($filterobj) && get_class($filterobj) == 'CommandeFournisseur')  $sql .= ", o.ref";
-        elseif (is_object($filterobj) && get_class($filterobj) == 'Product')  $sql .= ", o.ref";
-        elseif (is_object($filterobj) && get_class($filterobj) == 'Ticket')   $sql .= ", o.ref";
-        elseif (is_object($filterobj) && get_class($filterobj) == 'BOM')      $sql .= ", o.ref";
-        elseif (is_object($filterobj) && get_class($filterobj) == 'Contrat')  $sql .= ", o.ref";
-        elseif (is_object($filterobj) && is_array($filterobj->fields) && is_array($filterobj->fields['rowid']) && is_array($filterobj->fields['ref']) && $filterobj->table_element && $filterobj->element) $sql .= ", o.ref";
-
-        $sql .= " FROM ".MAIN_DB_PREFIX."actioncomm as a";
-        $sql .= " LEFT JOIN ".MAIN_DB_PREFIX."user as u on u.rowid = a.fk_user_action";
-        $sql .= " LEFT JOIN ".MAIN_DB_PREFIX."c_actioncomm as c ON a.fk_action = c.id";
+        $sql.= " a.datep as dp,";
+        $sql.= " a.datep2 as dp2,";
+        $sql.= " a.percent as percent, 'action' as type,";
+        $sql.= " a.fk_element, a.elementtype,";
+        $sql.= " a.fk_contact,";
+        $sql.= " c.code as acode, c.libelle as alabel, c.picto as apicto,";
+        $sql.= " u.rowid as user_id, u.login as user_login, u.photo as user_photo, u.firstname as user_firstname, u.lastname as user_lastname";
+        if (is_object($filterobj) && get_class($filterobj) == 'Societe')      $sql.= ", sp.lastname, sp.firstname";
+        elseif (is_object($filterobj) && get_class($filterobj) == 'Adherent') $sql.= ", m.lastname, m.firstname";
+        elseif (is_object($filterobj) && get_class($filterobj) == 'CommandeFournisseur')  $sql.= ", o.ref";
+        elseif (is_object($filterobj) && get_class($filterobj) == 'Product')  $sql.= ", o.ref";
+        elseif (is_object($filterobj) && get_class($filterobj) == 'Ticket')   $sql.= ", o.ref";
+        elseif (is_object($filterobj) && get_class($filterobj) == 'BOM')      $sql.= ", o.ref";
+        $sql.= " FROM ".MAIN_DB_PREFIX."actioncomm as a";
+        $sql.= " LEFT JOIN ".MAIN_DB_PREFIX."user as u on u.rowid = a.fk_user_action";
+        $sql.= " LEFT JOIN ".MAIN_DB_PREFIX."c_actioncomm as c ON a.fk_action = c.id";
 
         $force_filter_contact = false;
         if (is_object($objcon) && $objcon->id > 0) {
             $force_filter_contact = true;
-            $sql .= " INNER JOIN ".MAIN_DB_PREFIX."actioncomm_resources as r ON a.id = r.fk_actioncomm";
-            $sql .= " AND r.element_type = '".$db->escape($objcon->table_element)."' AND r.fk_element = ".$objcon->id;
-        }
-
-        if (is_object($filterobj) && in_array(get_class($filterobj), array('Societe', 'Client', 'Fournisseur')))  $sql .= " LEFT JOIN ".MAIN_DB_PREFIX."socpeople as sp ON a.fk_contact = sp.rowid";
+            $sql.= " INNER JOIN ".MAIN_DB_PREFIX."actioncomm_resources as r ON a.id = r.fk_actioncomm";
+            $sql.= " AND r.element_type = '" . $db->escape($objcon->table_element) . "' AND r.fk_element = " . $objcon->id;
+        }
+
+        if (is_object($filterobj) && get_class($filterobj) == 'Societe')  $sql.= " LEFT JOIN ".MAIN_DB_PREFIX."socpeople as sp ON a.fk_contact = sp.rowid";
         elseif (is_object($filterobj) && get_class($filterobj) == 'Dolresource') {
-            $sql .= " INNER JOIN ".MAIN_DB_PREFIX."element_resources as er";
-            $sql .= " ON er.resource_type = 'dolresource'";
-            $sql .= " AND er.element_id = a.id";
-            $sql .= " AND er.resource_id = ".$filterobj->id;
-        }
-        elseif (is_object($filterobj) && get_class($filterobj) == 'Project') { /* Nothing */ }
-        elseif (is_object($filterobj) && get_class($filterobj) == 'Adherent') $sql .= ", ".MAIN_DB_PREFIX."adherent as m";
-        elseif (is_object($filterobj) && get_class($filterobj) == 'CommandeFournisseur') $sql .= ", ".MAIN_DB_PREFIX."commande_fournisseur as o";
-        elseif (is_object($filterobj) && get_class($filterobj) == 'Product') $sql .= ", ".MAIN_DB_PREFIX."product as o";
-        elseif (is_object($filterobj) && get_class($filterobj) == 'Ticket') $sql .= ", ".MAIN_DB_PREFIX."ticket as o";
-        elseif (is_object($filterobj) && get_class($filterobj) == 'BOM') $sql .= ", ".MAIN_DB_PREFIX."bom_bom as o";
-        elseif (is_object($filterobj) && get_class($filterobj) == 'Contrat') $sql .= ", ".MAIN_DB_PREFIX."contrat as o";
-        elseif (is_object($filterobj) && is_array($filterobj->fields) && is_array($filterobj->fields['rowid']) && is_array($filterobj->fields['ref']) && $filterobj->table_element && $filterobj->element) $sql .= ", ".MAIN_DB_PREFIX.$filterobj->table_element." as o";
-
-        $sql .= " WHERE a.entity IN (".getEntity('agenda').")";
+            $sql.= " INNER JOIN ".MAIN_DB_PREFIX."element_resources as er";
+            $sql.= " ON er.resource_type = 'dolresource'";
+            $sql.= " AND er.element_id = a.id";
+            $sql.= " AND er.resource_id = ".$filterobj->id;
+        }
+        elseif (is_object($filterobj) && get_class($filterobj) == 'Adherent') $sql.= ", ".MAIN_DB_PREFIX."adherent as m";
+        elseif (is_object($filterobj) && get_class($filterobj) == 'CommandeFournisseur') $sql.= ", ".MAIN_DB_PREFIX."commande_fournisseur as o";
+        elseif (is_object($filterobj) && get_class($filterobj) == 'Product') $sql.= ", ".MAIN_DB_PREFIX."product as o";
+        elseif (is_object($filterobj) && get_class($filterobj) == 'Ticket') $sql.= ", ".MAIN_DB_PREFIX."ticket as o";
+        elseif (is_object($filterobj) && get_class($filterobj) == 'BOM') $sql.= ", ".MAIN_DB_PREFIX."bom_bom as o";
+
+        $sql.= " WHERE a.entity IN (".getEntity('agenda').")";
         if ($force_filter_contact === false) {
-            if (is_object($filterobj) && in_array(get_class($filterobj), array('Societe', 'Client', 'Fournisseur')) && $filterobj->id) $sql .= " AND a.fk_soc = ".$filterobj->id;
-            elseif (is_object($filterobj) && get_class($filterobj) == 'Dolresource') { /* Nothing */ }
-            elseif (is_object($filterobj) && get_class($filterobj) == 'Project' && $filterobj->id) $sql .= " AND a.fk_project = ".$filterobj->id;
+            if (is_object($filterobj) && in_array(get_class($filterobj), array('Societe', 'Client', 'Fournisseur')) && $filterobj->id) $sql.= " AND a.fk_soc = ".$filterobj->id;
+            elseif (is_object($filterobj) && get_class($filterobj) == 'Project' && $filterobj->id) $sql.= " AND a.fk_project = ".$filterobj->id;
             elseif (is_object($filterobj) && get_class($filterobj) == 'Adherent')
             {
-                $sql .= " AND a.fk_element = m.rowid AND a.elementtype = 'member'";
-                if ($filterobj->id) $sql .= " AND a.fk_element = ".$filterobj->id;
+                $sql.= " AND a.fk_element = m.rowid AND a.elementtype = 'member'";
+                if ($filterobj->id) $sql.= " AND a.fk_element = ".$filterobj->id;
             }
             elseif (is_object($filterobj) && get_class($filterobj) == 'CommandeFournisseur')
             {
-                $sql .= " AND a.fk_element = o.rowid AND a.elementtype = 'order_supplier'";
-                if ($filterobj->id) $sql .= " AND a.fk_element = ".$filterobj->id;
+                $sql.= " AND a.fk_element = o.rowid AND a.elementtype = 'order_supplier'";
+                if ($filterobj->id) $sql.= " AND a.fk_element = ".$filterobj->id;
             }
             elseif (is_object($filterobj) && get_class($filterobj) == 'Product')
             {
-                $sql .= " AND a.fk_element = o.rowid AND a.elementtype = 'product'";
-                if ($filterobj->id) $sql .= " AND a.fk_element = ".$filterobj->id;
+                $sql.= " AND a.fk_element = o.rowid AND a.elementtype = 'product'";
+                if ($filterobj->id) $sql.= " AND a.fk_element = ".$filterobj->id;
             }
             elseif (is_object($filterobj) && get_class($filterobj) == 'Ticket')
             {
-                $sql .= " AND a.fk_element = o.rowid AND a.elementtype = 'ticket'";
-                if ($filterobj->id) $sql .= " AND a.fk_element = ".$filterobj->id;
+                $sql.= " AND a.fk_element = o.rowid AND a.elementtype = 'ticket'";
+                if ($filterobj->id) $sql.= " AND a.fk_element = ".$filterobj->id;
             }
             elseif (is_object($filterobj) && get_class($filterobj) == 'BOM')
             {
-            	$sql .= " AND a.fk_element = o.rowid AND a.elementtype = 'bom'";
-            	if ($filterobj->id) $sql .= " AND a.fk_element = ".$filterobj->id;
-            }
-            elseif (is_object($filterobj) && get_class($filterobj) == 'Contrat')
-            {
-            	$sql .= " AND a.fk_element = o.rowid AND a.elementtype = 'contract'";
-            	if ($filterobj->id) $sql .= " AND a.fk_element = ".$filterobj->id;
-            }
-            elseif (is_object($filterobj) && is_array($filterobj->fields) && is_array($filterobj->fields['rowid']) && is_array($filterobj->fields['ref']) && $filterobj->table_element && $filterobj->element)
-            {
-            	$sql .= " AND a.fk_element = o.rowid AND a.elementtype = '".$db->escape($filterobj->element)."'";
-            	if ($filterobj->id) $sql .= " AND a.fk_element = ".$filterobj->id;
+            	$sql.= " AND a.fk_element = o.rowid AND a.elementtype = 'bom'";
+            	if ($filterobj->id) $sql.= " AND a.fk_element = ".$filterobj->id;
             }
         }
 
         // Condition on actioncode
-        if (!empty($actioncode))
+        if (! empty($actioncode))
         {
             if (empty($conf->global->AGENDA_USE_EVENT_TYPE))
             {
-                if ($actioncode == 'AC_NON_AUTO') $sql .= " AND c.type != 'systemauto'";
-                elseif ($actioncode == 'AC_ALL_AUTO') $sql .= " AND c.type = 'systemauto'";
+                if ($actioncode == 'AC_NON_AUTO') $sql.= " AND c.type != 'systemauto'";
+                elseif ($actioncode == 'AC_ALL_AUTO') $sql.= " AND c.type = 'systemauto'";
                 else
                 {
-                    if ($actioncode == 'AC_OTH') $sql .= " AND c.type != 'systemauto'";
-                    elseif ($actioncode == 'AC_OTH_AUTO') $sql .= " AND c.type = 'systemauto'";
+                    if ($actioncode == 'AC_OTH') $sql.= " AND c.type != 'systemauto'";
+                    elseif ($actioncode == 'AC_OTH_AUTO') $sql.= " AND c.type = 'systemauto'";
                 }
             }
             else
             {
-                if ($actioncode == 'AC_NON_AUTO') $sql .= " AND c.type != 'systemauto'";
-                elseif ($actioncode == 'AC_ALL_AUTO') $sql .= " AND c.type = 'systemauto'";
-                else $sql .= " AND c.code = '".$db->escape($actioncode)."'";
-            }
-        }
-        if ($donetodo == 'todo') $sql .= " AND ((a.percent >= 0 AND a.percent < 100) OR (a.percent = -1 AND a.datep > '".$db->idate($now)."'))";
-        elseif ($donetodo == 'done') $sql .= " AND (a.percent = 100 OR (a.percent = -1 AND a.datep <= '".$db->idate($now)."'))";
-        if (is_array($filters) && $filters['search_agenda_label']) $sql .= natural_search('a.label', $filters['search_agenda_label']);
+                if ($actioncode == 'AC_NON_AUTO') $sql.= " AND c.type != 'systemauto'";
+                elseif ($actioncode == 'AC_ALL_AUTO') $sql.= " AND c.type = 'systemauto'";
+                else $sql.= " AND c.code = '".$db->escape($actioncode)."'";
+            }
+        }
+        if ($donetodo == 'todo') $sql.= " AND ((a.percent >= 0 AND a.percent < 100) OR (a.percent = -1 AND a.datep > '".$db->idate($now)."'))";
+        elseif ($donetodo == 'done') $sql.= " AND (a.percent = 100 OR (a.percent = -1 AND a.datep <= '".$db->idate($now)."'))";
+        if (is_array($filters) && $filters['search_agenda_label']) $sql.= natural_search('a.label', $filters['search_agenda_label']);
     }
 
     // Add also event from emailings. TODO This should be replaced by an automatic event ? May be it's too much for very large emailing.
-    if (!empty($conf->mailing->enabled) && !empty($objcon->email)
+    if (! empty($conf->mailing->enabled) && ! empty($objcon->email)
         && (empty($actioncode) || $actioncode == 'AC_OTH_AUTO' || $actioncode == 'AC_EMAILING'))
     {
         $langs->load("mails");
 
         $sql2 = "SELECT m.rowid as id, m.titre as label, mc.date_envoi as dp, mc.date_envoi as dp2, '100' as percent, 'mailing' as type";
-<<<<<<< HEAD
-        $sql2 .= ", '' as fk_element, '' as elementtype, '' as contact_id";
-        $sql2 .= ", 'AC_EMAILING' as acode, '' as alabel, '' as apicto";
-        $sql2 .= ", u.rowid as user_id, u.login as user_login, u.photo as user_photo, u.firstname as user_firstname, u.lastname as user_lastname"; // User that valid action
-        if (is_object($filterobj) && get_class($filterobj) == 'Societe')      $sql2 .= ", '' as lastname, '' as firstname";
-        elseif (is_object($filterobj) && get_class($filterobj) == 'Adherent') $sql2 .= ", '' as lastname, '' as firstname";
-        elseif (is_object($filterobj) && get_class($filterobj) == 'CommandeFournisseur')  $sql2 .= ", '' as ref";
-        elseif (is_object($filterobj) && get_class($filterobj) == 'Product')  $sql2 .= ", '' as ref";
-        elseif (is_object($filterobj) && get_class($filterobj) == 'Ticket')   $sql2 .= ", '' as ref";
-        $sql2 .= " FROM ".MAIN_DB_PREFIX."mailing as m, ".MAIN_DB_PREFIX."mailing_cibles as mc, ".MAIN_DB_PREFIX."user as u";
-        $sql2 .= " WHERE mc.email = '".$db->escape($objcon->email)."'"; // Search is done on email.
-        $sql2 .= " AND mc.statut = 1";
-        $sql2 .= " AND u.rowid = m.fk_user_valid";
-        $sql2 .= " AND mc.fk_mailing=m.rowid";
-=======
         $sql2.= ", null as fk_element, '' as elementtype, null as contact_id";
         $sql2.= ", 'AC_EMAILING' as acode, '' as alabel, '' as apicto";
         $sql2.= ", u.rowid as user_id, u.login as user_login, u.photo as user_photo, u.firstname as user_firstname, u.lastname as user_lastname"; // User that valid action
@@ -1478,311 +1362,306 @@
         $sql2.= " AND mc.statut = 1";
         $sql2.= " AND u.rowid = m.fk_user_valid";
         $sql2.= " AND mc.fk_mailing=m.rowid";
->>>>>>> 6bbc25e8
     }
 
     if (!empty($sql) && !empty($sql2)) {
-        $sql = $sql." UNION ".$sql2;
+        $sql = $sql . " UNION " . $sql2;
     } elseif (empty($sql) && !empty($sql2)) {
         $sql = $sql2;
     }
-
     //TODO Add limit in nb of results
-    if ($sql)
-    {
-    	$sql .= $db->order($sortfield_new, $sortorder);
-	    dol_syslog("company.lib::show_actions_done", LOG_DEBUG);
-	    $resql = $db->query($sql);
-	    if ($resql)
-	    {
-	        $i = 0;
-	        $num = $db->num_rows($resql);
-
-	        while ($i < $num)
-	        {
-	            $obj = $db->fetch_object($resql);
-
-	            if ($obj->type == 'action') {
-	                $contactaction = new ActionComm($db);
-	                $contactaction->id = $obj->id;
-	                $result = $contactaction->fetchResources();
-	                if ($result < 0) {
-	                    dol_print_error($db);
-	                    setEventMessage("company.lib::show_actions_done Error fetch ressource", 'errors');
-	                }
-
-	                //if ($donetodo == 'todo') $sql.= " AND ((a.percent >= 0 AND a.percent < 100) OR (a.percent = -1 AND a.datep > '".$db->idate($now)."'))";
-	                //elseif ($donetodo == 'done') $sql.= " AND (a.percent = 100 OR (a.percent = -1 AND a.datep <= '".$db->idate($now)."'))";
-	                $tododone = '';
-	                if (($obj->percent >= 0 and $obj->percent < 100) || ($obj->percent == -1 && $obj->datep > $now)) $tododone = 'todo';
-
-	                $histo[$numaction] = array(
-	                    'type'=>$obj->type,
-	                    'tododone'=>$tododone,
-	                    'id'=>$obj->id,
-	                    'datestart'=>$db->jdate($obj->dp),
-	                    'dateend'=>$db->jdate($obj->dp2),
-	                    'note'=>$obj->label,
-	                    'percent'=>$obj->percent,
-
-	                    'userid'=>$obj->user_id,
-	                    'login'=>$obj->user_login,
-	                    'userfirstname'=>$obj->user_firstname,
-	                    'userlastname'=>$obj->user_lastname,
-	                    'userphoto'=>$obj->user_photo,
-
-	                    'contact_id'=>$obj->fk_contact,
-	                    'socpeopleassigned' => $contactaction->socpeopleassigned,
-	                    'lastname'=>$obj->lastname,
-	                    'firstname'=>$obj->firstname,
-	                    'fk_element'=>$obj->fk_element,
-	                    'elementtype'=>$obj->elementtype,
-	                    // Type of event
-	                    'acode'=>$obj->acode,
-	                    'alabel'=>$obj->alabel,
-	                    'libelle'=>$obj->alabel, // deprecated
-	                    'apicto'=>$obj->apicto
-	                );
-	            } else {
-	                $histo[$numaction] = array(
-	                    'type'=>$obj->type,
-	                    'tododone'=>'done',
-	                    'id'=>$obj->id,
-	                    'datestart'=>$db->jdate($obj->dp),
-	                    'dateend'=>$db->jdate($obj->dp2),
-	                    'note'=>$obj->label,
-	                    'percent'=>$obj->percent,
-	                    'acode'=>$obj->acode,
-
-	                    'userid'=>$obj->user_id,
-	                    'login'=>$obj->user_login,
-	                    'userfirstname'=>$obj->user_firstname,
-	                    'userlastname'=>$obj->user_lastname,
-	                    'userphoto'=>$obj->user_photo
-	                );
-	            }
-
-	            $numaction++;
-	            $i++;
-	        }
-	    }
-	    else
-	    {
-	        dol_print_error($db);
-	    }
-    }
-
-    if (!empty($conf->agenda->enabled) || (!empty($conf->mailing->enabled) && !empty($objcon->email)))
-    {
-        $delay_warning = $conf->global->MAIN_DELAY_ACTIONS_TODO * 24 * 60 * 60;
+    $sql.= $db->order($sortfield_new, $sortorder);
+    dol_syslog("company.lib::show_actions_done", LOG_DEBUG);
+    $resql=$db->query($sql);
+    if ($resql)
+    {
+        $i = 0 ;
+        $num = $db->num_rows($resql);
+
+        while ($i < $num)
+        {
+            $obj = $db->fetch_object($resql);
+
+            if ($obj->type == 'action') {
+                $contactaction = new ActionComm($db);
+                $contactaction->id=$obj->id;
+                $result = $contactaction->fetchResources();
+                if ($result<0) {
+                    dol_print_error($db);
+                    setEventMessage("company.lib::show_actions_done Error fetch ressource", 'errors');
+                }
+
+                //if ($donetodo == 'todo') $sql.= " AND ((a.percent >= 0 AND a.percent < 100) OR (a.percent = -1 AND a.datep > '".$db->idate($now)."'))";
+                //elseif ($donetodo == 'done') $sql.= " AND (a.percent = 100 OR (a.percent = -1 AND a.datep <= '".$db->idate($now)."'))";
+                $tododone='';
+                if (($obj->percent >= 0 and $obj->percent < 100) || ($obj->percent == -1 && $obj->datep > $now)) $tododone='todo';
+
+                $histo[$numaction]=array(
+                    'type'=>$obj->type,
+                    'tododone'=>$tododone,
+                    'id'=>$obj->id,
+                    'datestart'=>$db->jdate($obj->dp),
+                    'dateend'=>$db->jdate($obj->dp2),
+                    'note'=>$obj->label,
+                    'percent'=>$obj->percent,
+
+                    'userid'=>$obj->user_id,
+                    'login'=>$obj->user_login,
+                    'userfirstname'=>$obj->user_firstname,
+                    'userlastname'=>$obj->user_lastname,
+                    'userphoto'=>$obj->user_photo,
+
+                    'contact_id'=>$obj->fk_contact,
+                    'socpeopleassigned' => $contactaction->socpeopleassigned,
+                    'lastname'=>$obj->lastname,
+                    'firstname'=>$obj->firstname,
+                    'fk_element'=>$obj->fk_element,
+                    'elementtype'=>$obj->elementtype,
+                    // Type of event
+                    'acode'=>$obj->acode,
+                    'alabel'=>$obj->alabel,
+                    'libelle'=>$obj->alabel,    // deprecated
+                    'apicto'=>$obj->apicto
+                );
+            } else {
+                $histo[$numaction]=array(
+                    'type'=>$obj->type,
+                    'tododone'=>'done',
+                    'id'=>$obj->id,
+                    'datestart'=>$db->jdate($obj->dp),
+                    'dateend'=>$db->jdate($obj->dp2),
+                    'note'=>$obj->label,
+                    'percent'=>$obj->percent,
+                    'acode'=>$obj->acode,
+
+                    'userid'=>$obj->user_id,
+                    'login'=>$obj->user_login,
+                    'userfirstname'=>$obj->user_firstname,
+                    'userlastname'=>$obj->user_lastname,
+                    'userphoto'=>$obj->user_photo
+                );
+            }
+
+            $numaction++;
+            $i++;
+        }
+    }
+    else
+    {
+        dol_print_error($db);
+    }
+
+    if (! empty($conf->agenda->enabled) || (! empty($conf->mailing->enabled) && ! empty($objcon->email)))
+    {
+        $delay_warning=$conf->global->MAIN_DELAY_ACTIONS_TODO*24*60*60;
 
         require_once DOL_DOCUMENT_ROOT.'/comm/action/class/actioncomm.class.php';
         include_once DOL_DOCUMENT_ROOT.'/core/lib/functions2.lib.php';
 	    require_once DOL_DOCUMENT_ROOT.'/core/class/html.formactions.class.php';
 	    require_once DOL_DOCUMENT_ROOT.'/contact/class/contact.class.php';
 
-        $formactions = new FormActions($db);
-
-        $actionstatic = new ActionComm($db);
-        $userstatic = new User($db);
+        $formactions=new FormActions($db);
+
+        $actionstatic=new ActionComm($db);
+        $userstatic=new User($db);
         $contactstatic = new Contact($db);
 
-        $out .= '<form name="listactionsfilter" class="listactionsfilter" action="'.$_SERVER["PHP_SELF"].'" method="POST">';
+        $out.='<form name="listactionsfilter" class="listactionsfilter" action="' . $_SERVER["PHP_SELF"] . '" method="POST">';
         if ($objcon && get_class($objcon) == 'Contact' &&
             (is_null($filterobj) || get_class($filterobj) == 'Societe'))
         {
-            $out .= '<input type="hidden" name="id" value="'.$objcon->id.'" />';
+            $out.='<input type="hidden" name="id" value="'.$objcon->id.'" />';
         }
         else
         {
-            $out .= '<input type="hidden" name="id" value="'.$filterobj->id.'" />';
-        }
-        if ($filterobj && get_class($filterobj) == 'Societe') $out .= '<input type="hidden" name="socid" value="'.$filterobj->id.'" />';
-
-        $out .= "\n";
-
-        $out .= '<div class="div-table-responsive-no-min">';
-        $out .= '<table class="noborder centpercent">';
-
-        $out .= '<tr class="liste_titre">';
+            $out.='<input type="hidden" name="id" value="'.$filterobj->id.'" />';
+        }
+        if ($filterobj && get_class($filterobj) == 'Societe') $out.='<input type="hidden" name="socid" value="'.$filterobj->id.'" />';
+
+        $out.="\n";
+
+        $out.='<div class="div-table-responsive-no-min">';
+        $out.='<table class="noborder" width="100%">';
+
+        $out.='<tr class="liste_titre">';
         if ($donetodo)
         {
-            $out .= '<td class="liste_titre"></td>';
-        }
-        $out .= '<td class="liste_titre"></td>';
-        $out .= '<td class="liste_titre"></td>';
-        $out .= '<td class="liste_titre">';
-        $out .= $formactions->select_type_actions($actioncode, "actioncode", '', empty($conf->global->AGENDA_USE_EVENT_TYPE) ? 1 : -1, 0, 0, 1);
-        $out .= '</td>';
-        $out .= '<td class="liste_titre maxwidth100onsmartphone"><input type="text" class="maxwidth100onsmartphone" name="search_agenda_label" value="'.$filters['search_agenda_label'].'"></td>';
-        $out .= '<td class="liste_titre"></td>';
-        $out .= '<td class="liste_titre"></td>';
-        $out .= '<td class="liste_titre"></td>';
-        $out .= '<td class="liste_titre"></td>';
+            $out.='<td class="liste_titre"></td>';
+        }
+        $out.='<td class="liste_titre"></td>';
+        $out.='<td class="liste_titre"></td>';
+        $out.='<td class="liste_titre">';
+        $out.=$formactions->select_type_actions($actioncode, "actioncode", '', empty($conf->global->AGENDA_USE_EVENT_TYPE)?1:-1, 0, 0, 1);
+        $out.='</td>';
+        $out.='<td class="liste_titre maxwidth100onsmartphone"><input type="text" class="maxwidth100onsmartphone" name="search_agenda_label" value="'.$filters['search_agenda_label'].'"></td>';
+        $out.='<td class="liste_titre"></td>';
+        $out.='<td class="liste_titre"></td>';
+        $out.='<td class="liste_titre"></td>';
+        $out.='<td class="liste_titre"></td>';
         // Action column
-        $out .= '<td class="liste_titre" align="middle">';
-        $searchpicto = $form->showFilterAndCheckAddButtons($massactionbutton ? 1 : 0, 'checkforselect', 1);
-        $out .= $searchpicto;
-        $out .= '</td>';
-        $out .= '</tr>';
-
-        $out .= '<tr class="liste_titre">';
+        $out.='<td class="liste_titre" align="middle">';
+        $searchpicto=$form->showFilterAndCheckAddButtons($massactionbutton?1:0, 'checkforselect', 1);
+        $out.=$searchpicto;
+        $out.='</td>';
+        $out.='</tr>';
+
+        $out.='<tr class="liste_titre">';
 		if ($donetodo)
 		{
-            $tmp = '';
-            if (get_class($filterobj) == 'Societe') $tmp .= '<a href="'.DOL_URL_ROOT.'/comm/action/list.php?socid='.$filterobj->id.'&amp;status=done">';
-            $tmp .= ($donetodo != 'done' ? $langs->trans("ActionsToDoShort") : '');
-            $tmp .= ($donetodo != 'done' && $donetodo != 'todo' ? ' / ' : '');
-            $tmp .= ($donetodo != 'todo' ? $langs->trans("ActionsDoneShort") : '');
+            $tmp='';
+            if (get_class($filterobj) == 'Societe') $tmp.='<a href="'.DOL_URL_ROOT.'/comm/action/list.php?socid='.$filterobj->id.'&amp;status=done">';
+            $tmp.=($donetodo != 'done' ? $langs->trans("ActionsToDoShort") : '');
+            $tmp.=($donetodo != 'done' && $donetodo != 'todo' ? ' / ' : '');
+            $tmp.=($donetodo != 'todo' ? $langs->trans("ActionsDoneShort") : '');
             //$out.=$langs->trans("ActionsToDoShort").' / '.$langs->trans("ActionsDoneShort");
-            if (get_class($filterobj) == 'Societe') $tmp .= '</a>';
-            $out .= getTitleFieldOfList($tmp);
+            if (get_class($filterobj) == 'Societe') $tmp.='</a>';
+            $out.=getTitleFieldOfList($tmp);
 		}
-		$out .= getTitleFieldOfList($langs->trans("Ref"), 0, $_SERVER["PHP_SELF"], 'a.id', '', $param, '', $sortfield, $sortorder);
-		$out .= getTitleFieldOfList($langs->trans("Owner"));
-        $out .= getTitleFieldOfList($langs->trans("Type"));
-		$out .= getTitleFieldOfList($langs->trans("Label"), 0, $_SERVER["PHP_SELF"], '', '', $param, '', $sortfield, $sortorder);
-        $out .= getTitleFieldOfList($langs->trans("Date"), 0, $_SERVER["PHP_SELF"], 'a.datep,a.id', '', $param, 'align="center"', $sortfield, $sortorder);
-        $out .= getTitleFieldOfList($langs->trans("RelatedObjects"), 0, $_SERVER["PHP_SELF"], '', '', $param, '', $sortfield, $sortorder);
-		$out .= getTitleFieldOfList($langs->trans("ActionOnContact"), 0, $_SERVER["PHP_SELF"], '', '', $param, '', $sortfield, $sortorder);
-		$out .= getTitleFieldOfList($langs->trans("Status"), 0, $_SERVER["PHP_SELF"], 'a.percent', '', $param, 'align="center"', $sortfield, $sortorder);
-		$out .= getTitleFieldOfList('', 0, $_SERVER["PHP_SELF"], '', '', $param, '', $sortfield, $sortorder, 'maxwidthsearch ');
-		$out .= '</tr>';
+		$out.=getTitleFieldOfList($langs->trans("Ref"), 0, $_SERVER["PHP_SELF"], 'a.id', '', $param, '', $sortfield, $sortorder);
+		$out.=getTitleFieldOfList($langs->trans("Owner"));
+        $out.=getTitleFieldOfList($langs->trans("Type"));
+		$out.=getTitleFieldOfList($langs->trans("Label"), 0, $_SERVER["PHP_SELF"], '', '', $param, '', $sortfield, $sortorder);
+        $out.=getTitleFieldOfList($langs->trans("Date"), 0, $_SERVER["PHP_SELF"], 'a.datep,a.id', '', $param, 'align="center"', $sortfield, $sortorder);
+        $out.=getTitleFieldOfList($langs->trans("RelatedObjects"), 0, $_SERVER["PHP_SELF"], '', '', $param, '', $sortfield, $sortorder);
+		$out.=getTitleFieldOfList($langs->trans("ActionOnContact"), 0, $_SERVER["PHP_SELF"], '', '', $param, '', $sortfield, $sortorder);
+		$out.=getTitleFieldOfList($langs->trans("Status"), 0, $_SERVER["PHP_SELF"], 'a.percent', '', $param, 'align="center"', $sortfield, $sortorder);
+		$out.=getTitleFieldOfList('', 0, $_SERVER["PHP_SELF"], '', '', $param, '', $sortfield, $sortorder, 'maxwidthsearch ');
+		$out.='</tr>';
 
 		require_once DOL_DOCUMENT_ROOT.'/comm/action/class/cactioncomm.class.php';
-		$caction = new CActionComm($db);
-		$arraylist = $caction->liste_array(1, 'code', '', (empty($conf->global->AGENDA_USE_EVENT_TYPE) ? 1 : 0), '', 1);
-
-        foreach ($histo as $key => $value)
-        {
-			$actionstatic->fetch($histo[$key]['id']); // TODO Do we need this, we already have a lot of data of line into $histo
-
-			$actionstatic->type_picto = $histo[$key]['apicto'];
-			$actionstatic->type_code = $histo[$key]['acode'];
-
-            $out .= '<tr class="oddeven">';
+		$caction=new CActionComm($db);
+		$arraylist=$caction->liste_array(1, 'code', '', (empty($conf->global->AGENDA_USE_EVENT_TYPE)?1:0), '', 1);
+
+        foreach ($histo as $key=>$value)
+        {
+			$actionstatic->fetch($histo[$key]['id']);    // TODO Do we need this, we already have a lot of data of line into $histo
+
+			$actionstatic->type_picto=$histo[$key]['apicto'];
+			$actionstatic->type_code=$histo[$key]['acode'];
+
+            $out.='<tr class="oddeven">';
 
             // Done or todo
             if ($donetodo)
             {
-                $out .= '<td class="nowrap">';
-                $out .= '</td>';
+                $out.='<td class="nowrap">';
+                $out.='</td>';
             }
 
             // Ref
-            $out .= '<td class="nowraponall">';
-            if (isset($histo[$key]['type']) && $histo[$key]['type'] == 'mailing') {
-                $out .= '<a href="'.DOL_URL_ROOT.'/comm/mailing/card.php?id='.$histo[$key]['id'].'">'.img_object($langs->trans("ShowEMailing"), "email").' ';
-                $out .= $histo[$key]['id'];
-                $out .= '</a>';
+            $out.='<td class="nowrap">';
+            if (isset($histo[$key]['type']) && $histo[$key]['type']=='mailing') {
+                $out.='<a href="'.DOL_URL_ROOT.'/comm/mailing/card.php?id='.$histo[$key]['id'].'">'.img_object($langs->trans("ShowEMailing"), "email").' ';
+                $out.=$histo[$key]['id'];
+                $out.='</a>';
             } else {
-                $out .= $actionstatic->getNomUrl(1, -1);
-            }
-            $out .= '</td>';
+                $out.=$actionstatic->getNomUrl(1, -1);
+            }
+            $out.='</td>';
 
             // Author of event
-            $out .= '<td class="tdoverflowmax200">';
+            $out.='<td class="tdoverflowmax100">';
             //$userstatic->id=$histo[$key]['userid'];
             //$userstatic->login=$histo[$key]['login'];
             //$out.=$userstatic->getLoginUrl(1);
             if ($histo[$key]['userid'] > 0)
             {
-            	$userstatic->fetch($histo[$key]['userid']); // TODO Introduce a cache on users fetched
-            	$out .= $userstatic->getNomUrl(-1, '', 0, 0, 16, 0, 'firstelselast', '');
-            }
-            $out .= '</td>';
+            	$userstatic->fetch($histo[$key]['userid']);	// TODO Introduce a cache on users fetched
+            	$out.=$userstatic->getNomUrl(-1, '', 0, 0, 16, 0, 'firstelselast', '');
+            }
+            $out.='</td>';
 
             // Type
-            $out .= '<td>';
-            if (!empty($conf->global->AGENDA_USE_EVENT_TYPE))
+            $out.='<td>';
+            if (! empty($conf->global->AGENDA_USE_EVENT_TYPE))
             {
             	if ($actionstatic->type_picto) print img_picto('', $actionstatic->type_picto);
             	else {
-            		if ($actionstatic->type_code == 'AC_RDV')       $out .= img_picto('', 'object_group', '', false, 0, 0, '', 'paddingright').' ';
-            		elseif ($actionstatic->type_code == 'AC_TEL')   $out .= img_picto('', 'object_phoning', '', false, 0, 0, '', 'paddingright').' ';
-            		elseif ($actionstatic->type_code == 'AC_FAX')   $out .= img_picto('', 'object_phoning_fax', '', false, 0, 0, '', 'paddingright').' ';
-            		elseif ($actionstatic->type_code == 'AC_EMAIL') $out .= img_picto('', 'object_email', '', false, 0, 0, '', 'paddingright').' ';
-            		elseif ($actionstatic->type_code == 'AC_INT')   $out .= img_picto('', 'object_intervention', '', false, 0, 0, '', 'paddingright').' ';
-            		elseif (!preg_match('/_AUTO/', $actionstatic->type_code)) $out .= img_picto('', 'object_action', '', false, 0, 0, '', 'paddingright').' ';
+            		if ($actionstatic->type_code == 'AC_RDV')       $out.= img_picto('', 'object_group', '', false, 0, 0, '', 'paddingright').' ';
+            		elseif ($actionstatic->type_code == 'AC_TEL')   $out.= img_picto('', 'object_phoning', '', false, 0, 0, '', 'paddingright').' ';
+            		elseif ($actionstatic->type_code == 'AC_FAX')   $out.= img_picto('', 'object_phoning_fax', '', false, 0, 0, '', 'paddingright').' ';
+            		elseif ($actionstatic->type_code == 'AC_EMAIL') $out.= img_picto('', 'object_email', '', false, 0, 0, '', 'paddingright').' ';
+            		elseif ($actionstatic->type_code == 'AC_INT')   $out.= img_picto('', 'object_intervention', '', false, 0, 0, '', 'paddingright').' ';
+            		elseif (! preg_match('/_AUTO/', $actionstatic->type_code)) $out.= img_picto('', 'object_action', '', false, 0, 0, '', 'paddingright').' ';
             	}
             }
-            $labeltype = $actionstatic->type_code;
-            if (empty($conf->global->AGENDA_USE_EVENT_TYPE) && empty($arraylist[$labeltype])) $labeltype = 'AC_OTH';
-            if (!empty($arraylist[$labeltype])) $labeltype = $arraylist[$labeltype];
-            $out .= dol_trunc($labeltype, 28);
-            $out .= '</td>';
+            $labeltype=$actionstatic->type_code;
+            if (empty($conf->global->AGENDA_USE_EVENT_TYPE) && empty($arraylist[$labeltype])) $labeltype='AC_OTH';
+            if (! empty($arraylist[$labeltype])) $labeltype=$arraylist[$labeltype];
+            $out.= dol_trunc($labeltype, 28);
+            $out.='</td>';
 
             // Title
-            $out .= '<td>';
-            if (isset($histo[$key]['type']) && $histo[$key]['type'] == 'action')
-            {
-                $transcode = $langs->trans("Action".$histo[$key]['acode']);
-                $libelle = ($transcode != "Action".$histo[$key]['acode'] ? $transcode : $histo[$key]['alabel']);
+            $out.='<td>';
+            if (isset($histo[$key]['type']) && $histo[$key]['type']=='action')
+            {
+                $transcode=$langs->trans("Action".$histo[$key]['acode']);
+                $libelle=($transcode!="Action".$histo[$key]['acode']?$transcode:$histo[$key]['alabel']);
                 //$actionstatic->libelle=$libelle;
-                $libelle = $histo[$key]['note'];
-                $actionstatic->id = $histo[$key]['id'];
-                $out .= dol_trunc($libelle, 120);
-            }
-            if (isset($histo[$key]['type']) && $histo[$key]['type'] == 'mailing')
-            {
-                $out .= '<a href="'.DOL_URL_ROOT.'/comm/mailing/card.php?id='.$histo[$key]['id'].'">'.img_object($langs->trans("ShowEMailing"), "email").' ';
-                $transcode = $langs->trans("Action".$histo[$key]['acode']);
-                $libelle = ($transcode != "Action".$histo[$key]['acode'] ? $transcode : 'Send mass mailing');
-                $out .= dol_trunc($libelle, 120);
-            }
-            $out .= '</td>';
+                $libelle=$histo[$key]['note'];
+                $actionstatic->id=$histo[$key]['id'];
+                $out.=dol_trunc($libelle, 120);
+            }
+            if (isset($histo[$key]['type']) && $histo[$key]['type']=='mailing')
+            {
+                $out.='<a href="'.DOL_URL_ROOT.'/comm/mailing/card.php?id='.$histo[$key]['id'].'">'.img_object($langs->trans("ShowEMailing"), "email").' ';
+                $transcode=$langs->trans("Action".$histo[$key]['acode']);
+                $libelle=($transcode!="Action".$histo[$key]['acode']?$transcode:'Send mass mailing');
+                $out.=dol_trunc($libelle, 120);
+            }
+            $out.='</td>';
 
             // Date
-            $out .= '<td class="center nowrap">';
-            $out .= dol_print_date($histo[$key]['datestart'], 'dayhour', 'tzuserrel');
+            $out.='<td class="center nowrap">';
+            $out.=dol_print_date($histo[$key]['datestart'], 'dayhour');
             if ($histo[$key]['dateend'] && $histo[$key]['dateend'] != $histo[$key]['datestart'])
             {
-                $tmpa = dol_getdate($histo[$key]['datestart'], true);
-                $tmpb = dol_getdate($histo[$key]['dateend'], true);
-                if ($tmpa['mday'] == $tmpb['mday'] && $tmpa['mon'] == $tmpb['mon'] && $tmpa['year'] == $tmpb['year']) $out .= '-'.dol_print_date($histo[$key]['dateend'], 'hour', 'tzuserrel');
-                else $out .= '-'.dol_print_date($histo[$key]['dateend'], 'dayhour', 'tzuserrel');
-            }
-            $late = 0;
-            if ($histo[$key]['percent'] == 0 && $histo[$key]['datestart'] && $histo[$key]['datestart'] < ($now - $delay_warning)) $late = 1;
-            if ($histo[$key]['percent'] == 0 && !$histo[$key]['datestart'] && $histo[$key]['dateend'] && $histo[$key]['datestart'] < ($now - $delay_warning)) $late = 1;
-            if ($histo[$key]['percent'] > 0 && $histo[$key]['percent'] < 100 && $histo[$key]['dateend'] && $histo[$key]['dateend'] < ($now - $delay_warning)) $late = 1;
-            if ($histo[$key]['percent'] > 0 && $histo[$key]['percent'] < 100 && !$histo[$key]['dateend'] && $histo[$key]['datestart'] && $histo[$key]['datestart'] < ($now - $delay_warning)) $late = 1;
-            if ($late) $out .= img_warning($langs->trans("Late")).' ';
-            $out .= "</td>\n";
+                $tmpa=dol_getdate($histo[$key]['datestart'], true);
+                $tmpb=dol_getdate($histo[$key]['dateend'], true);
+                if ($tmpa['mday'] == $tmpb['mday'] && $tmpa['mon'] == $tmpb['mon'] && $tmpa['year'] == $tmpb['year']) $out.='-'.dol_print_date($histo[$key]['dateend'], 'hour');
+                else $out.='-'.dol_print_date($histo[$key]['dateend'], 'dayhour');
+            }
+            $late=0;
+            if ($histo[$key]['percent'] == 0 && $histo[$key]['datestart'] && $histo[$key]['datestart'] < ($now - $delay_warning)) $late=1;
+            if ($histo[$key]['percent'] == 0 && ! $histo[$key]['datestart'] && $histo[$key]['dateend'] && $histo[$key]['datestart'] < ($now - $delay_warning)) $late=1;
+            if ($histo[$key]['percent'] > 0 && $histo[$key]['percent'] < 100 && $histo[$key]['dateend'] && $histo[$key]['dateend'] < ($now - $delay_warning)) $late=1;
+            if ($histo[$key]['percent'] > 0 && $histo[$key]['percent'] < 100 && ! $histo[$key]['dateend'] && $histo[$key]['datestart'] && $histo[$key]['datestart'] < ($now - $delay_warning)) $late=1;
+            if ($late) $out.=img_warning($langs->trans("Late")).' ';
+            $out.="</td>\n";
 
             // Title of event
             //$out.='<td>'.dol_trunc($histo[$key]['note'], 40).'</td>';
 
-            // Linked object
-            $out .= '<td class="nowraponall">';
+            // Objet lie
+            $out.='<td>';
             if (isset($histo[$key]['elementtype']) && !empty($histo[$key]['fk_element']))
             {
-            	$out .= dolGetElementUrl($histo[$key]['fk_element'], $histo[$key]['elementtype'], 1);
-            }
-            else $out .= '&nbsp;';
-            $out .= '</td>';
-
-            // Contact(s) for action
+            	$out.=dolGetElementUrl($histo[$key]['fk_element'], $histo[$key]['elementtype'], 1);
+            }
+            else $out.='&nbsp;';
+            $out.='</td>';
+
+            // Contact pour cette action
             if (empty($objcon->id) && isset($histo[$key]['contact_id']) && $histo[$key]['contact_id'] > 0)
             {
-                $contactstatic->lastname = $histo[$key]['lastname'];
-                $contactstatic->firstname = $histo[$key]['firstname'];
-                $contactstatic->id = $histo[$key]['contact_id'];
-                $out .= '<td width="120">'.$contactstatic->getNomUrl(1, '', 10).'</td>';
+                $contactstatic->lastname=$histo[$key]['lastname'];
+                $contactstatic->firstname=$histo[$key]['firstname'];
+                $contactstatic->id=$histo[$key]['contact_id'];
+                $out.='<td width="120">'.$contactstatic->getNomUrl(1, '', 10).'</td>';
             } elseif (isset($histo[$key]['socpeopleassigned']) && is_array($histo[$key]['socpeopleassigned']) && count($histo[$key]['socpeopleassigned']) > 0) {
 				$out .= '<td>';
-				$contact = new Contact($db);
-				foreach ($histo[$key]['socpeopleassigned'] as $cid => $value) {
+				foreach ($histo[$key]['socpeopleassigned'] as $cid => $Tab) {
+					$contact = new Contact($db);
 					$result = $contact->fetch($cid);
 
 					if ($result < 0)
 						dol_print_error($db, $contact->error);
 
 					if ($result > 0) {
-						$out .= $contact->getNomUrl(1, '', 16);
+						$out .= $contact->getNomUrl(1);
 						if (isset($histo[$key]['acode']) && $histo[$key]['acode'] == 'AC_TEL') {
-							if (!empty($contact->phone_pro))
-								$out .= '('.dol_print_phone($contact->phone_pro).')';
+							if (! empty($contact->phone_pro))
+								$out .= '(' . dol_print_phone($contact->phone_pro) . ')';
 						}
 						$out .= '<div class="paddingright"></div>';
 					}
@@ -1790,23 +1669,23 @@
 				$out .= '</td>';
 			}
             else {
-            	$out .= '<td>&nbsp;</td>';
+            	$out.='<td>&nbsp;</td>';
             }
 
             // Status
-            $out .= '<td class="nowrap center">'.$actionstatic->LibStatut($histo[$key]['percent'], 3, 0, $histo[$key]['datestart']).'</td>';
+            $out.='<td class="nowrap" align="center">'.$actionstatic->LibStatut($histo[$key]['percent'], 3, 0, $histo[$key]['datestart']).'</td>';
 
             // Actions
-            $out .= '<td></td>';
-
-            $out .= "</tr>\n";
+            $out.='<td></td>';
+
+            $out.="</tr>\n";
             $i++;
         }
-        $out .= "</table>\n";
-        $out .= "</div>\n";
-
-        $out .= '</form>';
-    }
+        $out.="</table>\n";
+        $out.="</div>\n";
+    }
+
+    $out.='</form>';
 
     if ($noprint) return $out;
     else print $out;
@@ -1825,13 +1704,13 @@
 {
 	global $user;
 
-	$i = -1;
+	$i=-1;
 
 	$sql = "SELECT s.rowid, s.client, s.fournisseur, s.nom as name, s.name_alias, s.email, s.address, s.zip, s.town, s.code_client, s.code_fournisseur, s.code_compta, s.code_compta_fournisseur, s.canvas";
-	$sql .= " FROM ".MAIN_DB_PREFIX."societe as s";
-	$sql .= " WHERE s.parent = ".$object->id;
-	$sql .= " AND s.entity IN (".getEntity('societe').")";
-	$sql .= " ORDER BY s.nom";
+	$sql.= " FROM ".MAIN_DB_PREFIX."societe as s";
+	$sql.= " WHERE s.parent = ".$object->id;
+	$sql.= " AND s.entity IN (".getEntity('societe').")";
+	$sql.= " ORDER BY s.nom";
 
 	$result = $db->query($sql);
 	$num = $db->num_rows($result);
@@ -1841,7 +1720,7 @@
 		$socstatic = new Societe($db);
 
 		print load_fiche_titre($langs->trans("Subsidiaries"), '', '');
-		print "\n".'<table class="noborder centpercent">'."\n";
+		print "\n".'<table class="noborder" width="100%">'."\n";
 
 		print '<tr class="liste_titre"><td>'.$langs->trans("Company").'</td>';
 		print '<td>'.$langs->trans("Address").'</td><td>'.$langs->trans("Zip").'</td>';
@@ -1849,7 +1728,7 @@
 		print "<td>&nbsp;</td>";
 		print "</tr>";
 
-		$i = 0;
+		$i=0;
 
 		while ($i < $num)
 		{
@@ -1879,7 +1758,7 @@
 			print '<td>'.$obj->town.'</td>';
 			print '<td>'.$obj->code_client.'</td>';
 
-			print '<td class="center">';
+			print '<td align="center">';
 			print '<a href="'.DOL_URL_ROOT.'/societe/card.php?socid='.$obj->rowid.'&amp;action=edit">';
 			print img_edit();
 			print '</a></td>';
