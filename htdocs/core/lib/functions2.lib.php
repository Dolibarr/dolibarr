--- conflicted
+++ resolved
@@ -1839,11 +1839,8 @@
     if ($element_type == 'propal')  {
         $classpath = 'comm/propal/class';
     }
-<<<<<<< HEAD
-	if ($element_type == 'askpricesupplier')  {
-=======
+
     if ($element_type == 'askpricesupplier')  {
->>>>>>> fc8a822f
         $classpath = 'comm/askpricesupplier/class';
     }
     if ($element_type == 'shipping') {
