<?php
/* Copyright (C) 2008-2011	Laurent Destailleur			<eldy@users.sourceforge.net>
 * Copyright (C) 2008-2012	Regis Houssin				<regis.houssin@capnetworks.com>
 * Copyright (C) 2008		Raphael Bertrand (Resultic)	<raphael.bertrand@resultic.fr>
 *
 * This program is free software; you can redistribute it and/or modify
 * it under the terms of the GNU General Public License as published by
 * the Free Software Foundation; either version 3 of the License, or
 * (at your option) any later version.
 *
 * This program is distributed in the hope that it will be useful,
 * but WITHOUT ANY WARRANTY; without even the implied warranty of
 * MERCHANTABILITY or FITNESS FOR A PARTICULAR PURPOSE.  See the
 * GNU General Public License for more details.
 *
 * You should have received a copy of the GNU General Public License
 * along with this program. If not, see <http://www.gnu.org/licenses/>.
 * or see http://www.gnu.org/
 */

/**
 *	\file			htdocs/core/lib/functions2.lib.php
 *	\brief			A set of functions for Dolibarr
 *					This file contains all rare functions.
 */

// Enable this line to trace path when function is called.
//print xdebug_print_function_stack('Functions2.lib was called');exit;


/**
 * Same function than javascript unescape() function but in PHP.
 *
 * @param 	string	$source		String to decode
 * @return	string				Unescaped string
 */
function jsUnEscape($source)
{
    $decodedStr = "";
    $pos = 0;
    $len = strlen($source);
    while ($pos < $len) {
        $charAt = substr($source, $pos, 1);
        if ($charAt == '%') {
            $pos++;
            $charAt = substr($source, $pos, 1);
            if ($charAt == 'u') {
                // we got a unicode character
                $pos++;
                $unicodeHexVal = substr($source, $pos, 4);
                $unicode = hexdec($unicodeHexVal);
                $entity = "&#". $unicode . ';';
                $decodedStr .= utf8_encode($entity);
                $pos += 4;
            }
            else {
                // we have an escaped ascii character
                $hexVal = substr($source, $pos, 2);
                $decodedStr .= chr(hexdec($hexVal));
                $pos += 2;
            }
        } else {
            $decodedStr .= $charAt;
            $pos++;
        }
    }
    return dol_html_entity_decode($decodedStr, ENT_COMPAT);
}


/**
 * Return list of modules directories
 *
 * @param	string	$subdir		Sub directory (Example: '/mailings')
 * @return	array				Array of directories that can contains module descriptors
 */
function dolGetModulesDirs($subdir='')
{
    global $conf;

    $modulesdir=array();

    foreach ($conf->file->dol_document_root as $type => $dirroot)
    {
        // Default core/modules dir
        $modulesdir[$dirroot . '/core/modules'.$subdir.'/'] = $dirroot . '/core/modules'.$subdir.'/';

        // Scan dir from external modules
        $handle=@opendir($dirroot);
        if (is_resource($handle))
        {
            while (($file = readdir($handle))!==false)
            {
                if (is_dir($dirroot.'/'.$file) && substr($file, 0, 1) <> '.' && substr($file, 0, 3) <> 'CVS' && $file != 'includes')
                {
                    if (is_dir($dirroot . '/' . $file . '/core/modules'.$subdir.'/'))
                    {
                        $modulesdir[$dirroot . '/' . $file . '/core/modules'.$subdir.'/'] = $dirroot . '/' . $file . '/core/modules'.$subdir.'/';
                    }
                }
            }
            closedir($handle);
        }
    }
    return $modulesdir;
}


/**
 *  Try to guess default paper format according to language into $langs
 *
 *	@param		Translate	$outputlangs		Output lang to use to autodetect output format if setup not done
 *	@return		string							Default paper format code
 */
function dol_getDefaultFormat($outputlangs='')
{
    global $langs;

    $selected='EUA4';
    if (empty($outputlangs) || ! is_object($outputlangs)) $outputlangs=$langs;

    if ($outputlangs->defaultlang == 'ca_CA') $selected='CAP4';        // Canada
    if ($outputlangs->defaultlang == 'en_US') $selected='USLetter';    // US
    return $selected;
}

/**
 *  Output content of a file $filename in version of current language (otherwise may use an alternate language)
 *
 *  @param	Translate	$langs          Object language to use for output
 *  @param  string		$filename       Relative filename to output
 *  @param  int			$searchalt      1=Search also in alternative languages
 *	@return	boolean						true if OK, false if KO
 */
function dol_print_file($langs,$filename,$searchalt=0)
{
    global $conf;

    // Test if file is in lang directory
    foreach($langs->dir as $searchdir)
    {
        $formfile=($searchdir."/langs/".$langs->defaultlang."/".$filename);
        dol_syslog('functions2::dol_print_file search file '.$formfile, LOG_DEBUG);
        if (is_readable($formfile))
        {
            $content=file_get_contents($formfile);
            $isutf8=utf8_check($content);
            if (! $isutf8 && $conf->file->character_set_client == 'UTF-8') print utf8_encode($content);
            elseif ($isutf8 && $conf->file->character_set_client == 'ISO-8859-1') print utf8_decode($content);
            else print $content;
            return true;
        }
        else dol_syslog('functions2::dol_print_file not found', LOG_DEBUG);

        if ($searchalt) {
            // Test si fichier dans repertoire de la langue alternative
            if ($langs->defaultlang != "en_US") $formfilealt = $searchdir."/langs/en_US/".$filename;
            else $formfilealt = $searchdir."/langs/fr_FR/".$filename;
            dol_syslog('functions2::dol_print_file search alt file '.$formfilealt, LOG_DEBUG);
            //print 'getcwd='.getcwd().' htmlfilealt='.$formfilealt.' X '.file_exists(getcwd().'/'.$formfilealt);
            if (is_readable($formfilealt))
            {
                $content=file_get_contents($formfilealt);
                $isutf8=utf8_check($content);
                if (! $isutf8 && $conf->file->character_set_client == 'UTF-8') print utf8_encode($content);
                elseif ($isutf8 && $conf->file->character_set_client == 'ISO-8859-1') print utf8_decode($content);
                else print $content;
                return true;
            }
            else dol_syslog('functions2::dol_print_file not found', LOG_DEBUG);
        }
    }

    return false;
}

/**
 *	Show informations on an object
 *  TODO Move this into html.formother
 *
 *	@param	object	$object			Objet to show
 *	@return	void
 */
function dol_print_object_info($object)
{
    global $langs,$db;
    $langs->load("other");
    $langs->load("admin");

    include_once DOL_DOCUMENT_ROOT.'/core/lib/date.lib.php';

    $deltadateforserver=getServerTimeZoneInt('now');
    $deltadateforclient=((int) $_SESSION['dol_tz'] + (int) $_SESSION['dol_dst']);
    //$deltadateforcompany=((int) $_SESSION['dol_tz'] + (int) $_SESSION['dol_dst']);
    $deltadateforuser=round($deltadateforclient-$deltadateforserver);
    //print "x".$deltadateforserver." - ".$deltadateforclient." - ".$deltadateforuser;

    // Import key
    if (! empty($object->import_key))
    print $langs->trans("ImportedWithSet").': '.$object->import_key.'<br>';

    // User creation
    if (! empty($object->user_creation))
    {
        print $langs->trans("CreatedBy").': ';
        if (is_object($object->user_creation))
        {
        	if ($object->user_creation->id) print $object->user_creation->getNomUrl(1);
        	else print $langs->trans("Unknown");
        }
        else
        {
            $userstatic=new User($db);
            $userstatic->fetch($object->user_creation);
            if ($userstatic->id) print $userstatic->getNomUrl(1);
        	else print $langs->trans("Unknown");
        }
        print '<br>';
    }

    // Date creation
    if (! empty($object->date_creation))
    {
        print $langs->trans("DateCreation").': '.dol_print_date($object->date_creation, 'dayhour');
        if ($deltadateforuser) print ' '.$langs->trans("CurrentHour").' &nbsp; / &nbsp; '.dol_print_date($object->date_creation+($deltadateforuser*3600),"dayhour").' &nbsp;'.$langs->trans("ClientHour");
        print '<br>';
    }

    // User change
    if (! empty($object->user_modification))
    {
        print $langs->trans("ModifiedBy").': ';
        if (is_object($object->user_modification))
        {
        	if ($object->user_modification->id) print $object->user_modification->getNomUrl(1);
        	else print $langs->trans("Unknown");
        }
        else
        {
            $userstatic=new User($db);
            $userstatic->fetch($object->user_modification);
            if ($userstatic->id) print $userstatic->getNomUrl(1);
        	else print $langs->trans("Unknown");
        }
        print '<br>';
    }

    // Date change
    if (! empty($object->date_modification))
    {
        print $langs->trans("DateLastModification").': '.dol_print_date($object->date_modification, 'dayhour');
        if ($deltadateforuser) print ' '.$langs->trans("CurrentHour").' &nbsp; / &nbsp; '.dol_print_date($object->date_modification+($deltadateforuser*3600),"dayhour").' &nbsp;'.$langs->trans("ClientHour");
        print '<br>';
    }

    // User validation
    if (! empty($object->user_validation))
    {
        print $langs->trans("ValidatedBy").': ';
        if (is_object($object->user_validation))
        {
            if ($object->user_validation->id) print $object->user_validation->getNomUrl(1);
        	else print $langs->trans("Unknown");
        }
        else
        {
            $userstatic=new User($db);
            $userstatic->fetch($object->user_validation);
			if ($userstatic->id) print $userstatic->getNomUrl(1);
        	else print $langs->trans("Unknown");
        }
        print '<br>';
    }

    // Date validation
    if (! empty($object->date_validation))
    {
        print $langs->trans("DateValidation").': '.dol_print_date($object->date_validation, 'dayhour');
        if ($deltadateforuser) print ' '.$langs->trans("CurrentHour").' &nbsp; / &nbsp; '.dol_print_date($object->date_validation+($deltadateforuser*3600),"dayhour").' &nbsp;'.$langs->trans("ClientHour");
        print '<br>';
    }

    // User approve
    if (! empty($object->user_approve))
    {
        print $langs->trans("ApprovedBy").': ';
        if (is_object($object->user_approve))
        {
            if ($object->user_approve->id) print $object->user_approve->getNomUrl(1);
        	else print $langs->trans("Unknown");
        }
        else
        {
            $userstatic=new User($db);
            $userstatic->fetch($object->user_approve);
			if ($userstatic->id) print $userstatic->getNomUrl(1);
        	else print $langs->trans("Unknown");
        }
        print '<br>';
    }

    // Date approve
    if (! empty($object->date_approve))
    {
        print $langs->trans("DateApprove").': '.dol_print_date($object->date_approve, 'dayhour');
        if ($deltadateforuser) print ' '.$langs->trans("CurrentHour").' &nbsp; / &nbsp; '.dol_print_date($object->date_approve+($deltadateforuser*3600),"dayhour").' &nbsp;'.$langs->trans("ClientHour");
        print '<br>';
    }

    // User close
    if (! empty($object->user_cloture))
    {
        print $langs->trans("ClosedBy").': ';
        if (is_object($object->user_cloture))
        {
			if ($object->user_cloture->id) print $object->user_cloture->getNomUrl(1);
        	else print $langs->trans("Unknown");
        }
        else
        {
            $userstatic=new User($db);
            $userstatic->fetch($object->user_cloture);
			if ($userstatic->id) print $userstatic->getNomUrl(1);
        	else print $langs->trans("Unknown");
        }
        print '<br>';
    }

    // Date close
    if (! empty($object->date_cloture))
    {
        print $langs->trans("DateClosing").': '.dol_print_date($object->date_cloture, 'dayhour');
        if ($deltadateforuser) print ' '.$langs->trans("CurrentHour").' &nbsp; / &nbsp; '.dol_print_date($object->date_cloture+($deltadateforuser*3600),"dayhour").' &nbsp;'.$langs->trans("ClientHour");
        print '<br>';
    }

    // User conciliate
    if (! empty($object->user_rappro))
    {
        print $langs->trans("ConciliatedBy").': ';
        if (is_object($object->user_rappro))
        {
			if ($object->user_rappro->id) print $object->user_rappro->getNomUrl(1);
        	else print $langs->trans("Unknown");
        }
        else
        {
            $userstatic=new User($db);
            $userstatic->fetch($object->user_rappro);
			if ($userstatic->id) print $userstatic->getNomUrl(1);
        	else print $langs->trans("Unknown");
        }
        print '<br>';
    }

    // Date conciliate
    if (! empty($object->date_rappro))
    {
        print $langs->trans("DateConciliating").': '.dol_print_date($object->date_rappro, 'dayhour');
        if ($deltadateforuser) print ' '.$langs->trans("CurrentHour").' &nbsp; / &nbsp; '.dol_print_date($object->date_rappro+($deltadateforuser*3600),"dayhour").' &nbsp;'.$langs->trans("ClientHour");
        print '<br>';
    }

    // Date send
    if (! empty($object->date_envoi))
    {
        print $langs->trans("DateLastSend").': '.dol_print_date($object->date_envoi, 'dayhour');
        if ($deltadateforuser) print ' '.$langs->trans("CurrentHour").' &nbsp; / &nbsp; '.dol_print_date($object->date_envoi+($deltadateforuser*3600),"dayhour").' &nbsp;'.$langs->trans("ClientHour");
        print '<br>';
    }
}

/**
 *	Return true if email has a domain name that can't be resolved
 *
 *	@param	string	$mail       Email address (Ex: "toto@titi.com", "John Do <johndo@titi.com>")
 *	@return boolean     		True if domain email is OK, False if KO
 */
function isValidMailDomain($mail)
{
    list($user, $domain) = explode("@", $mail, 2);
    if (checkdnsrr($domain, "MX"))
    {
        return true;
    }
    else
    {
        return false;
    }
}

/**
 *	Url string validation
 *  <http[s]> :// [user[:pass]@] hostname [port] [/path] [?getquery] [anchor]
 *
 *	@param	string	$url		Url
 *  @param  int		$http		1: verify http, 0: not verify http
 *  @param  int		$pass		1: verify user and pass, 0: not verify user and pass
 *  @param  int		$port		1: verify port, 0: not verify port
 *  @param  int		$path		1: verify path, 0: not verify path
 *  @param  int		$query		1: verify query, 0: not verify query
 *  @param  int		$anchor		1: verify anchor, 0: not verify anchor
 *	@return int					1=Check is OK, 0=Check is KO
 */
function isValidUrl($url,$http=0,$pass=0,$port=0,$path=0,$query=0,$anchor=0)
{
    $ValidUrl = 0;
    $urlregex = '';

    // SCHEME
    if ($http) $urlregex .= "^(http:\/\/|https:\/\/)";

    // USER AND PASS
    if ($pass) $urlregex .= "([a-z0-9+!*(),;?&=\$_.-]+(\:[a-z0-9+!*(),;?&=\$_.-]+)?@)";

    // HOSTNAME OR IP
    //$urlregex .= "[a-z0-9+\$_-]+(\.[a-z0-9+\$_-]+)*";  // http://x = allowed (ex. http://localhost, http://routerlogin)
    //$urlregex .= "[a-z0-9+\$_-]+(\.[a-z0-9+\$_-]+)+";  // http://x.x = minimum
    $urlregex .= "([a-z0-9+\$_-]+\.)*[a-z0-9+\$_-]{2,3}";  // http://x.xx(x) = minimum
    //use only one of the above

    // PORT
    if ($port) $urlregex .= "(\:[0-9]{2,5})";
    // PATH
    if ($path) $urlregex .= "(\/([a-z0-9+\$_-]\.?)+)*\/";
    // GET Query
    if ($query) $urlregex .= "(\?[a-z+&\$_.-][a-z0-9;:@\/&%=+\$_.-]*)";
    // ANCHOR
    if ($anchor) $urlregex .= "(#[a-z_.-][a-z0-9+\$_.-]*)$";

    // check
    if (preg_match('/'.$urlregex.'/i', $url))
    {
        $ValidUrl = 1;
    }
    //print $urlregex.' - '.$url.' - '.$ValidUrl;exit;

    return $ValidUrl;
}

/**
 *	Clean an url string
 *
 *	@param	string	$url		Url
 *	@param  string	$http		1 = keep both http:// and https://, 0: remove http:// but not https://
 *	@return string				Cleaned url
 */
function clean_url($url,$http=1)
{
    // Fixed by Matelli (see http://matelli.fr/showcases/patchs-dolibarr/fix-cleaning-url.html)
    // To include the minus sign in a char class, we must not escape it but put it at the end of the class
    // Also, there's no need of escape a dot sign in a class
    if (preg_match('/^(https?:[\\/]+)?([0-9A-Z.-]+\.[A-Z]{2,4})(:[0-9]+)?/i',$url,$regs))
    {
        $proto=$regs[1];
        $domain=$regs[2];
        $port=$regs[3];
        //print $url." -> ".$proto." - ".$domain." - ".$port;
        //$url = dol_string_nospecial(trim($url));
        $url = trim($url);

        // Si http: defini on supprime le http (Si https on ne supprime pas)
        $newproto=$proto;
        if ($http==0)
        {
            if (preg_match('/^http:[\\/]+/i',$url))
            {
                $url = preg_replace('/^http:[\\/]+/i','',$url);
                $newproto = '';
            }
        }

        // On passe le nom de domaine en minuscule
        $CleanUrl = preg_replace('/^'.preg_quote($proto.$domain,'/').'/i', $newproto.strtolower($domain), $url);

        return $CleanUrl;
    }
    else return $url;
}

/**
 * 	Return lines of an html table from an array
 * 	Used by array2table function only
 *
 * 	@param	array	$data		Array of data
 * 	@param	string	$troptions	Options for tr
 * 	@param	string	$tdoptions	Options for td
 * 	@return	string
 */
function array2tr($data,$troptions='',$tdoptions='')
{
    $text = '<tr '.$troptions.'>' ;
    foreach($data as $key => $item){
        $text.= '<td '.$tdoptions.'>'.$item.'</td>' ;
    }
    $text.= '</tr>' ;
    return $text ;
}

/**
 * 	Return an html table from an array
 *
 * 	@param	array	$data			Array of data
 * 	@param	int		$tableMarkup	Table markup
 * 	@param	string	$tableoptions	Options for table
 * 	@param	string	$troptions		Options for tr
 * 	@param	string	$tdoptions		Options for td
 * 	@return	string
 */
function array2table($data,$tableMarkup=1,$tableoptions='',$troptions='',$tdoptions='')
{
    $text='' ;
    if($tableMarkup) $text = '<table '.$tableoptions.'>' ;
    foreach($data as $key => $item){
        if(is_array($item)){
            $text.=array2tr($item,$troptions,$tdoptions);
        } else {
            $text.= '<tr '.$troptions.'>' ;
            $text.= '<td '.$tdoptions.'>'.$key.'</td>' ;
            $text.= '<td '.$tdoptions.'>'.$item.'</td>' ;
            $text.= '</tr>' ;
        }
    }
    if($tableMarkup) $text.= '</table>' ;
    return $text ;
}

/**
 * Return last or next value for a mask (according to area we should not reset)
 *
 * @param	DoliDB		$db				Database handler
 * @param   string		$mask			Mask to use
 * @param   string		$table			Table containing field with counter
 * @param   string		$field			Field containing already used values of counter
 * @param   string		$where			To add a filter on selection (for exemple to filter on invoice types)
 * @param   Societe		$objsoc			The company that own the object we need a counter for
 * @param   string		$date			Date to use for the {y},{m},{d} tags.
 * @param   string		$mode           'next' for next value or 'last' for last value
 * @return 	string					    New value
 */
function get_next_value($db,$mask,$table,$field,$where='',$objsoc='',$date='',$mode='next')
{
    global $conf;

    if (! is_object($objsoc)) $valueforccc=$objsoc;
    else $valueforccc=$objsoc->code_client;

    // Clean parameters
    if ($date == '') $date=dol_now();	// We use local year and month of PHP server to search numbers
    // but we should use local year and month of user

    // For debugging
    //include_once(DOL_DOCUMENT_ROOT.'/core/lib/date.lib.php');
    //$mask='FA{yy}{mm}-{0000@99}';
    //$date=dol_mktime(12, 0, 0, 1, 1, 1900);
    //$date=dol_stringtotime('20130101');

    // Extract value for mask counter, mask raz and mask offset
    if (! preg_match('/\{(0+)([@\+][0-9\-\+\=]+)?([@\+][0-9\-\+\=]+)?\}/i',$mask,$reg)) return 'ErrorBadMask';
    $masktri=$reg[1].(! empty($reg[2])?$reg[2]:'').(! empty($reg[3])?$reg[3]:'');
    $maskcounter=$reg[1];
    $maskraz=-1;
    $maskoffset=0;
    $resetEveryMonth=false;
    if (dol_strlen($maskcounter) < 3) return 'CounterMustHaveMoreThan3Digits';

    // Extract value for third party mask counter
    if (preg_match('/\{(c+)(0*)\}/i',$mask,$regClientRef))
    {
        $maskrefclient=$regClientRef[1].$regClientRef[2];
        $maskrefclient_maskclientcode=$regClientRef[1];
        $maskrefclient_maskcounter=$regClientRef[2];
        $maskrefclient_maskoffset=0; //default value of maskrefclient_counter offset
        $maskrefclient_clientcode=substr($valueforccc,0,dol_strlen($maskrefclient_maskclientcode));//get n first characters of client code where n is length in mask
        $maskrefclient_clientcode=str_pad($maskrefclient_clientcode,dol_strlen($maskrefclient_maskclientcode),"#",STR_PAD_RIGHT);//padding maskrefclient_clientcode for having exactly n characters in maskrefclient_clientcode
        $maskrefclient_clientcode=dol_string_nospecial($maskrefclient_clientcode);//sanitize maskrefclient_clientcode for sql insert and sql select like
        if (dol_strlen($maskrefclient_maskcounter) > 0 && dol_strlen($maskrefclient_maskcounter) < 3) return 'CounterMustHaveMoreThan3Digits';
    }
    else $maskrefclient='';

    // Extract value for third party type
    if (preg_match('/\{(t+)\}/i',$mask,$regType))
    {
        $masktype=$regType[1];
        $masktype_value=substr(preg_replace('/^TE_/','',$objsoc->typent_code),0,dol_strlen($regType[1]));//get n first characters of client code where n is length in mask
        $masktype_value=str_pad($masktype_value,dol_strlen($regType[1]),"#",STR_PAD_RIGHT);
    }
    else
    {
    	$masktype='';
    	$masktype_value='';
    }

    $maskwithonlyymcode=$mask;
    $maskwithonlyymcode=preg_replace('/\{(0+)([@\+][0-9\-\+\=]+)?([@\+][0-9\-\+\=]+)?\}/i',$maskcounter,$maskwithonlyymcode);
    $maskwithonlyymcode=preg_replace('/\{dd\}/i','dd',$maskwithonlyymcode);
    $maskwithonlyymcode=preg_replace('/\{(c+)(0*)\}/i',$maskrefclient,$maskwithonlyymcode);
    $maskwithonlyymcode=preg_replace('/\{(t+)\}/i',$masktype_value,$maskwithonlyymcode);
    $maskwithnocode=$maskwithonlyymcode;
    $maskwithnocode=preg_replace('/\{yyyy\}/i','yyyy',$maskwithnocode);
    $maskwithnocode=preg_replace('/\{yy\}/i','yy',$maskwithnocode);
    $maskwithnocode=preg_replace('/\{y\}/i','y',$maskwithnocode);
    $maskwithnocode=preg_replace('/\{mm\}/i','mm',$maskwithnocode);
    // Now maskwithnocode = 0000ddmmyyyyccc for example
    // and maskcounter    = 0000 for example
    //print "maskwithonlyymcode=".$maskwithonlyymcode." maskwithnocode=".$maskwithnocode."\n<br>";
	//var_dump($reg);

    // If an offset is asked
    if (! empty($reg[2]) && preg_match('/^\+/',$reg[2])) $maskoffset=preg_replace('/^\+/','',$reg[2]);
    if (! empty($reg[3]) && preg_match('/^\+/',$reg[3])) $maskoffset=preg_replace('/^\+/','',$reg[3]);

    // Define $sqlwhere
    $sqlwhere='';
    $yearoffset=0;	// Use year of current $date by default
    $yearoffsettype=false;		// false: no reset, 0,-,=,+: reset at offset SOCIETE_FISCAL_MONTH_START, x=reset at offset x

    // If a restore to zero after a month is asked we check if there is already a value for this year.
    if (! empty($reg[2]) && preg_match('/^@/',$reg[2]))	$yearoffsettype = preg_replace('/^@/','',$reg[2]);
    if (! empty($reg[3]) && preg_match('/^@/',$reg[3]))	$yearoffsettype = preg_replace('/^@/','',$reg[3]);

    //print "yearoffset=".$yearoffset." yearoffsettype=".$yearoffsettype;
    if (is_numeric($yearoffsettype) && $yearoffsettype >= 1)
    	$maskraz=$yearoffsettype; // For backward compatibility
    else if ($yearoffsettype === '0' || (! empty($yearoffsettype) && ! is_numeric($yearoffsettype) && $conf->global->SOCIETE_FISCAL_MONTH_START > 1))
    	$maskraz = $conf->global->SOCIETE_FISCAL_MONTH_START;
    //print "maskraz=".$maskraz;	// -1=no reset

    if ($maskraz > 0)    // A reset is required
    {
    	if ($maskraz == 99) {
<<<<<<< HEAD
			$maskraz = date('m', $date);
=======
			$maskraz = date('m',$date);
>>>>>>> 98805ace
			$resetEveryMonth = true;
		}
        if ($maskraz > 12) return 'ErrorBadMaskBadRazMonth';

        // Define posy, posm and reg
<<<<<<< HEAD
        if ($maskraz > 1)	// if reset is not first month, we need month and year into mask
=======
        if ($maskraz >= 1 && $resetEveryMonth)
>>>>>>> 98805ace
        {
            if (preg_match('/^(.*)\{(y+)\}\{(m+)\}/i',$maskwithonlyymcode,$reg)) { $posy=2; $posm=3; }
            elseif (preg_match('/^(.*)\{(m+)\}\{(y+)\}/i',$maskwithonlyymcode,$reg)) { $posy=3; $posm=2; }
            else return 'ErrorCantUseRazInStartedYearIfNoYearMonthInMask';

            if (dol_strlen($reg[$posy]) < 2) return 'ErrorCantUseRazWithYearOnOneDigit';
        }
<<<<<<< HEAD
        else // if reset is for a specific month in year, we need year
        {
            if (preg_match('/^(.*)\{(m+)\}\{(y+)\}/i',$maskwithonlyymcode,$reg)) { $posy=3; $posm=2; }
        	else if (preg_match('/^(.*)\{(y+)\}\{(m+)\}/i',$maskwithonlyymcode,$reg)) { $posy=2; $posm=3; }
            else if (preg_match('/^(.*)\{(y+)\}/i',$maskwithonlyymcode,$reg)) { $posy=2; $posm=0; }
            else return 'ErrorCantUseRazIfNoYearInMask';
        }
        // Define length
        $yearlen = $posy?dol_strlen($reg[$posy]):0;
        $monthlen = $posm?dol_strlen($reg[$posm]):0;
        // Define pos
       	$yearpos = (dol_strlen($reg[1])+1);
        $monthpos = ($yearpos+$yearlen);
        if ($posy == 3 && $posm == 2) {		// if month is before year
          	$monthpos = (dol_strlen($reg[1])+1);
           	$yearpos = ($monthpos+$monthlen);
=======
        elseif ($maskraz > 1)
        {
        	if (! preg_match('/^(.*)\{(y+)\}\{(m+)\}/i',$maskwithonlyymcode)
        	&& ! preg_match('/^(.*)\{(m+)\}\{(y+)\}/i',$maskwithonlyymcode)) return 'ErrorCantUseRazInStartedYearIfNoYearMonthInMask';
        	if (preg_match('/^(.*)\{(y+)\}\{(m+)\}/i',$maskwithonlyymcode,$reg)) { $posy=2; $posm=3; }
        	elseif (preg_match('/^(.*)\{(m+)\}\{(y+)\}/i',$maskwithonlyymcode,$reg)) { $posy=3; $posm=2; }
        	if (dol_strlen($reg[$posy]) < 2) return 'ErrorCantUseRazWithYearOnOneDigit';
        	
        } else {
        	if (! preg_match('/^(.*)\{(y+)\}/i',$maskwithonlyymcode)) return 'ErrorCantUseRazIfNoYearInMask';
        	if (preg_match('/^(.*)\{(y+)\}/i',$maskwithonlyymcode,$reg)) { $posy=2; $posm=0; }
>>>>>>> 98805ace
        }
        //print "xxx ".$maskwithonlyymcode." maskraz=".$maskraz." posy=".$posy." yearlen=".$yearlen." yearpos=".$yearpos." posm=".$posm." monthlen=".$monthlen." monthpos=".$monthpos." yearoffsettype=".$yearoffsettype." resetEveryMonth=".$resetEveryMonth."\n";

        // Define $yearcomp and $monthcomp (that will be use in the select where to search max number)
        $monthcomp=$maskraz;
        $yearcomp=0;

        if (! empty($yearoffsettype) && ! is_numeric($yearoffsettype) && $yearoffsettype != '=')	// $yearoffsettype is - or +
        {
        	$currentyear=date("Y", $date);
        	$fiscaldate=dol_mktime('0','0','0',$maskraz,'1',$currentyear);
        	$newyeardate=dol_mktime('0','0','0','1','1',$currentyear);
        	$nextnewyeardate=dol_mktime('0','0','0','1','1',$currentyear+1);
        	//echo 'currentyear='.$currentyear.' date='.dol_print_date($date, 'day').' fiscaldate='.dol_print_date($fiscaldate, 'day').'<br>';

        	// If after or equal of current fiscal date
        	if ($date >= $fiscaldate)
        	{
        		// If before of next new year date
        		if ($date < $nextnewyeardate && $yearoffsettype == '+') $yearoffset=1;
        	}
        	// If after or equal of current new year date
        	else if ($date >= $newyeardate && $yearoffsettype == '-') $yearoffset=-1;
        }
        // For backward compatibility
        else if (date("m",$date) < $maskraz && empty($resetEveryMonth)) { $yearoffset=-1; }	// If current month lower that month of return to zero, year is previous year

        if ($yearlen == 4) $yearcomp=sprintf("%04d",date("Y",$date)+$yearoffset);
        elseif ($yearlen == 2) $yearcomp=sprintf("%02d",date("y",$date)+$yearoffset);
        elseif ($yearlen == 1) $yearcomp=substr(date("y",$date),2,1)+$yearoffset;
        if ($monthcomp > 1 && empty($resetEveryMonth))	// Test with month is useless if monthcomp = 0 or 1 (0 is same as 1) (regis: $monthcomp can't equal 0)
        {
            if ($yearlen == 4) $yearcomp1=sprintf("%04d",date("Y",$date)+$yearoffset+1);
            elseif ($yearlen == 2) $yearcomp1=sprintf("%02d",date("y",$date)+$yearoffset+1);

            $sqlwhere.="(";
            $sqlwhere.=" (SUBSTRING(".$field.", ".$yearpos.", ".$yearlen.") = '".$yearcomp."'";
            $sqlwhere.=" AND SUBSTRING(".$field.", ".$monthpos.", ".$monthlen.") >= '".str_pad($monthcomp, $monthlen, '0', STR_PAD_LEFT)."')";
            $sqlwhere.=" OR";
            $sqlwhere.=" (SUBSTRING(".$field.", ".$yearpos.", ".$yearlen.") = '".$yearcomp1."'";
            $sqlwhere.=" AND SUBSTRING(".$field.", ".$monthpos.", ".$monthlen.") < '".str_pad($monthcomp, $monthlen, '0', STR_PAD_LEFT)."') ";
            $sqlwhere.=')';
        }
		else if ($resetEveryMonth)
		{
			$sqlwhere.="(SUBSTRING(".$field.", ".$yearpos.", ".$yearlen.") = '".$yearcomp."'";
            $sqlwhere.=" AND SUBSTRING(".$field.", ".$monthpos.", ".$monthlen.") = '".str_pad($monthcomp, $monthlen, '0', STR_PAD_LEFT)."')";
		}
        else   // reset is done on january
        {
            $sqlwhere.='(SUBSTRING('.$field.', '.$yearpos.', '.$yearlen.") = '".$yearcomp."')";
        }
    }
    //print "sqlwhere=".$sqlwhere." yearcomp=".$yearcomp."<br>\n";	// sqlwhere and yearcomp defined only if we ask a reset
    //print "masktri=".$masktri." maskcounter=".$maskcounter." maskraz=".$maskraz." maskoffset=".$maskoffset."<br>\n";

    // Define $sqlstring
    $posnumstart=strpos($maskwithnocode,$maskcounter);	// Pos of counter in final string (from 0 to ...)
    if ($posnumstart < 0) return 'ErrorBadMaskFailedToLocatePosOfSequence';
    $sqlstring='SUBSTRING('.$field.', '.($posnumstart+1).', '.dol_strlen($maskcounter).')';

    // Define $maskLike
    $maskLike = dol_string_nospecial($mask);
    $maskLike = str_replace("%","_",$maskLike);
    // Replace protected special codes with matching number of _ as wild card caracter
    $maskLike = preg_replace('/\{yyyy\}/i','____',$maskLike);
    $maskLike = preg_replace('/\{yy\}/i','__',$maskLike);
    $maskLike = preg_replace('/\{y\}/i','_',$maskLike);
    $maskLike = preg_replace('/\{mm\}/i','__',$maskLike);
    $maskLike = preg_replace('/\{dd\}/i','__',$maskLike);
    $maskLike = str_replace(dol_string_nospecial('{'.$masktri.'}'),str_pad("",dol_strlen($maskcounter),"_"),$maskLike);
    if ($maskrefclient) $maskLike = str_replace(dol_string_nospecial('{'.$maskrefclient.'}'),str_pad("",dol_strlen($maskrefclient),"_"),$maskLike);
    if ($masktype) $maskLike = str_replace(dol_string_nospecial('{'.$masktype.'}'),$masktype_value,$maskLike);

    // Get counter in database
    $counter=0;
    $sql = "SELECT MAX(".$sqlstring.") as val";
    $sql.= " FROM ".MAIN_DB_PREFIX.$table;
    $sql.= " WHERE ".$field." LIKE '".$maskLike."'";
    $sql.= " AND ".$field." NOT LIKE '%PROV%'";
    $sql.= " AND entity IN (".getEntity($table, 1).")";
    if ($where) $sql.=$where;
    if ($sqlwhere) $sql.=' AND '.$sqlwhere;

    //print $sql.'<br>';
    dol_syslog("functions2::get_next_value mode=".$mode." sql=".$sql, LOG_DEBUG);
    $resql=$db->query($sql);
    if ($resql)
    {
        $obj = $db->fetch_object($resql);
        $counter = $obj->val;
    }
    else dol_print_error($db);

    // Check if we must force counter to maskoffset
    if (empty($counter) || preg_match('/[^0-9]/i',$counter)) $counter=$maskoffset;
    else if ($counter < $maskoffset && empty($conf->global->MAIN_NUMBERING_OFFSET_ONLY_FOR_FIRST)) $counter=$maskoffset;

    if ($mode == 'last')	// We found value for counter = last counter value. Now need to get corresponding ref of invoice.
    {
        $counterpadded=str_pad($counter,dol_strlen($maskcounter),"0",STR_PAD_LEFT);

        // Define $maskLike
        $maskLike = dol_string_nospecial($mask);
        $maskLike = str_replace("%","_",$maskLike);
        // Replace protected special codes with matching number of _ as wild card caracter
        $maskLike = preg_replace('/\{yyyy\}/i','____',$maskLike);
        $maskLike = preg_replace('/\{yy\}/i','__',$maskLike);
        $maskLike = preg_replace('/\{y\}/i','_',$maskLike);
        $maskLike = preg_replace('/\{mm\}/i','__',$maskLike);
        $maskLike = preg_replace('/\{dd\}/i','__',$maskLike);
        $maskLike = str_replace(dol_string_nospecial('{'.$masktri.'}'),$counterpadded,$maskLike);
        if ($maskrefclient) $maskLike = str_replace(dol_string_nospecial('{'.$maskrefclient.'}'),str_pad("",dol_strlen($maskrefclient),"_"),$maskLike);
        if ($masktype) $maskLike = str_replace(dol_string_nospecial('{'.$masktype.'}'),$masktype_value,$maskLike);

        $ref='';
        $sql = "SELECT ".$field." as ref";
        $sql.= " FROM ".MAIN_DB_PREFIX.$table;
        $sql.= " WHERE ".$field." LIKE '".$maskLike."'";
    	$sql.= " AND ".$field." NOT LIKE '%PROV%'";
        $sql.= " AND entity IN (".getEntity($table, 1).")";
        if ($where) $sql.=$where;
        if ($sqlwhere) $sql.=' AND '.$sqlwhere;

        dol_syslog("functions2::get_next_value sql=".$sql);
        $resql=$db->query($sql);
        if ($resql)
        {
            $obj = $db->fetch_object($resql);
            if ($obj) $ref = $obj->ref;
        }
        else dol_print_error($db);

        $numFinal=$ref;
    }
    else if ($mode == 'next')
    {
        $counter++;

        if (! empty($maskrefclient_maskcounter))
        {
            //print "maskrefclient_maskcounter=".$maskrefclient_maskcounter." maskwithnocode=".$maskwithnocode." maskrefclient=".$maskrefclient."\n<br>";

            // Define $sqlstring
            $maskrefclient_posnumstart=strpos($maskwithnocode,$maskrefclient_maskcounter,strpos($maskwithnocode,$maskrefclient));	// Pos of counter in final string (from 0 to ...)
            if ($maskrefclient_posnumstart <= 0) return 'ErrorBadMask';
            $maskrefclient_sqlstring='SUBSTRING('.$field.', '.($maskrefclient_posnumstart+1).', '.dol_strlen($maskrefclient_maskcounter).')';
            //print "x".$sqlstring;

            // Define $maskrefclient_maskLike
            $maskrefclient_maskLike = dol_string_nospecial($mask);
            $maskrefclient_maskLike = str_replace("%","_",$maskrefclient_maskLike);
            // Replace protected special codes with matching number of _ as wild card caracter
            $maskrefclient_maskLike = str_replace(dol_string_nospecial('{yyyy}'),'____',$maskrefclient_maskLike);
            $maskrefclient_maskLike = str_replace(dol_string_nospecial('{yy}'),'__',$maskrefclient_maskLike);
            $maskrefclient_maskLike = str_replace(dol_string_nospecial('{y}'),'_',$maskrefclient_maskLike);
            $maskrefclient_maskLike = str_replace(dol_string_nospecial('{mm}'),'__',$maskrefclient_maskLike);
            $maskrefclient_maskLike = str_replace(dol_string_nospecial('{dd}'),'__',$maskrefclient_maskLike);
            $maskrefclient_maskLike = str_replace(dol_string_nospecial('{'.$masktri.'}'),str_pad("",dol_strlen($maskcounter),"_"),$maskrefclient_maskLike);
            $maskrefclient_maskLike = str_replace(dol_string_nospecial('{'.$maskrefclient.'}'),$maskrefclient_clientcode.str_pad("",dol_strlen($maskrefclient_maskcounter),"_"),$maskrefclient_maskLike);

            // Get counter in database
            $maskrefclient_counter=0;
            $maskrefclient_sql = "SELECT MAX(".$maskrefclient_sqlstring.") as val";
            $maskrefclient_sql.= " FROM ".MAIN_DB_PREFIX.$table;
            //$sql.= " WHERE ".$field." not like '(%'";
            $maskrefclient_sql.= " WHERE ".$field." LIKE '".$maskrefclient_maskLike."'";
            $maskrefclient_sql.= " AND entity IN (".getEntity($table, 1).")";
            if ($where) $maskrefclient_sql.=$where; //use the same optional where as general mask
            if ($sqlwhere) $maskrefclient_sql.=' AND '.$sqlwhere; //use the same sqlwhere as general mask
            $maskrefclient_sql.=' AND (SUBSTRING('.$field.', '.(strpos($maskwithnocode,$maskrefclient)+1).', '.dol_strlen($maskrefclient_maskclientcode).")='".$maskrefclient_clientcode."')";

            dol_syslog("functions2::get_next_value maskrefclient_sql=".$maskrefclient_sql, LOG_DEBUG);
            $maskrefclient_resql=$db->query($maskrefclient_sql);
            if ($maskrefclient_resql)
            {
                $maskrefclient_obj = $db->fetch_object($maskrefclient_resql);
                $maskrefclient_counter = $maskrefclient_obj->val;
            }
            else dol_print_error($db);
            if (empty($maskrefclient_counter) || preg_match('/[^0-9]/i',$maskrefclient_counter)) $maskrefclient_counter=$maskrefclient_maskoffset;
			$maskrefclient_counter++;
        }

        // Build numFinal
        $numFinal = $mask;

        // We replace special codes except refclient
		if (! empty($yearoffsettype) && ! is_numeric($yearoffsettype) && $yearoffsettype != '=')	// yearoffsettype is - or +, so we don't want current year
		{
	        $numFinal = preg_replace('/\{yyyy\}/i',date("Y",$date)+$yearoffset, $numFinal);
        	$numFinal = preg_replace('/\{yy\}/i',  date("y",$date)+$yearoffset, $numFinal);
        	$numFinal = preg_replace('/\{y\}/i',   substr(date("y",$date),2,1)+$yearoffset, $numFinal);
		}
		else	// we want yyyy to be current year
		{
        	$numFinal = preg_replace('/\{yyyy\}/i',date("Y",$date), $numFinal);
        	$numFinal = preg_replace('/\{yy\}/i',  date("y",$date), $numFinal);
        	$numFinal = preg_replace('/\{y\}/i',   substr(date("y",$date),2,1), $numFinal);
		}
        $numFinal = preg_replace('/\{mm\}/i',  date("m",$date), $numFinal);
        $numFinal = preg_replace('/\{dd\}/i',  date("d",$date), $numFinal);

        // Now we replace the counter
        $maskbefore='{'.$masktri.'}';
        $maskafter=str_pad($counter,dol_strlen($maskcounter),"0",STR_PAD_LEFT);
        //print 'x'.$maskbefore.'-'.$maskafter.'y';
        $numFinal = str_replace($maskbefore,$maskafter,$numFinal);

        // Now we replace the refclient
        if ($maskrefclient)
        {
            //print "maskrefclient=".$maskrefclient." maskwithonlyymcode=".$maskwithonlyymcode." maskwithnocode=".$maskwithnocode."\n<br>";
            $maskrefclient_maskbefore='{'.$maskrefclient.'}';
            $maskrefclient_maskafter=$maskrefclient_clientcode.str_pad($maskrefclient_counter,dol_strlen($maskrefclient_maskcounter),"0",STR_PAD_LEFT);
            $numFinal = str_replace($maskrefclient_maskbefore,$maskrefclient_maskafter,$numFinal);
        }

        // Now we replace the type
        if ($masktype)
        {
            $masktype_maskbefore='{'.$masktype.'}';
            $masktype_maskafter=$masktype_value;
            $numFinal = str_replace($masktype_maskbefore,$masktype_maskafter,$numFinal);
        }
    }

    dol_syslog("functions2::get_next_value return ".$numFinal,LOG_DEBUG);
    return $numFinal;
}

/**
 * Check value
 *
 * @param 	string	$mask		Mask to use
 * @param 	string	$value		Value
 * @return	int     		    <0 if KO, 0 if OK
 */
function check_value($mask,$value)
{
    $result=0;

    // Extract value for mask counter, mask raz and mask offset
    if (! preg_match('/\{(0+)([@\+][0-9]+)?([@\+][0-9]+)?\}/i',$mask,$reg)) return 'ErrorBadMask';
    $masktri=$reg[1].(isset($reg[2])?$reg[2]:'').(isset($reg[3])?$reg[3]:'');
    $maskcounter=$reg[1];
    $maskraz=-1;
    $maskoffset=0;
    if (dol_strlen($maskcounter) < 3) return 'CounterMustHaveMoreThan3Digits';

    // Extract value for third party mask counter
    if (preg_match('/\{(c+)(0*)\}/i',$mask,$regClientRef))
    {
        $maskrefclient=$regClientRef[1].$regClientRef[2];
        $maskrefclient_maskclientcode=$regClientRef[1];
        $maskrefclient_maskcounter=$regClientRef[2];
        $maskrefclient_maskoffset=0; //default value of maskrefclient_counter offset
        $maskrefclient_clientcode=substr('',0,dol_strlen($maskrefclient_maskclientcode));//get n first characters of client code to form maskrefclient_clientcode
        $maskrefclient_clientcode=str_pad($maskrefclient_clientcode,dol_strlen($maskrefclient_maskclientcode),"#",STR_PAD_RIGHT);//padding maskrefclient_clientcode for having exactly n characters in maskrefclient_clientcode
        $maskrefclient_clientcode=dol_string_nospecial($maskrefclient_clientcode);//sanitize maskrefclient_clientcode for sql insert and sql select like
        if (dol_strlen($maskrefclient_maskcounter) > 0 && dol_strlen($maskrefclient_maskcounter) < 3) return 'CounterMustHaveMoreThan3Digits';
    }
    else $maskrefclient='';

    $maskwithonlyymcode=$mask;
    $maskwithonlyymcode=preg_replace('/\{(0+)([@\+][0-9]+)?([@\+][0-9]+)?\}/i',$maskcounter,$maskwithonlyymcode);
    $maskwithonlyymcode=preg_replace('/\{dd\}/i','dd',$maskwithonlyymcode);
    $maskwithonlyymcode=preg_replace('/\{(c+)(0*)\}/i',$maskrefclient,$maskwithonlyymcode);
    $maskwithnocode=$maskwithonlyymcode;
    $maskwithnocode=preg_replace('/\{yyyy\}/i','yyyy',$maskwithnocode);
    $maskwithnocode=preg_replace('/\{yy\}/i','yy',$maskwithnocode);
    $maskwithnocode=preg_replace('/\{y\}/i','y',$maskwithnocode);
    $maskwithnocode=preg_replace('/\{mm\}/i','mm',$maskwithnocode);
    // Now maskwithnocode = 0000ddmmyyyyccc for example
    // and maskcounter    = 0000 for example
    //print "maskwithonlyymcode=".$maskwithonlyymcode." maskwithnocode=".$maskwithnocode."\n<br>";

    // If an offset is asked
    if (! empty($reg[2]) && preg_match('/^\+/',$reg[2])) $maskoffset=preg_replace('/^\+/','',$reg[2]);
    if (! empty($reg[3]) && preg_match('^\+',$reg[3])) $maskoffset=preg_replace('/^\+/','',$reg[3]);

    // Define $sqlwhere

    // If a restore to zero after a month is asked we check if there is already a value for this year.
    if (! empty($reg[2]) && preg_match('/^@/',$reg[2]))  $maskraz=preg_replace('/^@/','',$reg[2]);
    if (! empty($reg[3]) && preg_match('/^@/',$reg[3]))  $maskraz=preg_replace('/^@/','',$reg[3]);
    if ($maskraz >= 0)
    {
        if ($maskraz > 12) return 'ErrorBadMaskBadRazMonth';

        // Define reg
        if ($maskraz > 1 && ! preg_match('/^(.*)\{(y+)\}\{(m+)\}/i',$maskwithonlyymcode,$reg)) return 'ErrorCantUseRazInStartedYearIfNoYearMonthInMask';
        if ($maskraz <= 1 && ! preg_match('/^(.*)\{(y+)\}/i',$maskwithonlyymcode,$reg)) return 'ErrorCantUseRazIfNoYearInMask';
        //print "x".$maskwithonlyymcode." ".$maskraz;
    }
    //print "masktri=".$masktri." maskcounter=".$maskcounter." maskraz=".$maskraz." maskoffset=".$maskoffset."<br>\n";

    // Check we have a number in ($posnumstart+1).', '.dol_strlen($maskcounter)
    //

    // Check length
    $len=dol_strlen($maskwithnocode);
    if (dol_strlen($value) != $len) $result=-1;

    // Define $maskLike
    $maskLike = dol_string_nospecial($mask);
    $maskLike = str_replace("%","_",$maskLike);
    // Replace protected special codes with matching number of _ as wild card caracter
    $maskLike = str_replace(dol_string_nospecial('{yyyy}'),'____',$maskLike);
    $maskLike = str_replace(dol_string_nospecial('{yy}'),'__',$maskLike);
    $maskLike = str_replace(dol_string_nospecial('{y}'),'_',$maskLike);
    $maskLike = str_replace(dol_string_nospecial('{mm}'),'__',$maskLike);
    $maskLike = str_replace(dol_string_nospecial('{dd}'),'__',$maskLike);
    $maskLike = str_replace(dol_string_nospecial('{'.$masktri.'}'),str_pad("",dol_strlen($maskcounter),"_"),$maskLike);
    if ($maskrefclient) $maskLike = str_replace(dol_string_nospecial('{'.$maskrefclient.'}'),str_pad("",strlen($maskrefclient),"_"),$maskLike);


    dol_syslog("functions2::check_value result=".$result,LOG_DEBUG);
    return $result;
}

/**
 *	Convert a binary data to string that represent hexadecimal value
 *
 *	@param   string		$bin		Value to convert
 *	@param   boolean	$pad      	Add 0
 *	@param   boolean	$upper		Convert to tupper
 *	@return  string					x
 */
function binhex($bin, $pad=false, $upper=false)
{
    $last = dol_strlen($bin)-1;
    for($i=0; $i<=$last; $i++){ $x += $bin[$last-$i] * pow(2,$i); }
    $x = dechex($x);
    if($pad){ while(dol_strlen($x) < intval(dol_strlen($bin))/4){ $x = "0$x"; } }
    if($upper){ $x = strtoupper($x); }
    return $x;
}

/**
 *	Convert an hexadecimal string into a binary string
 *
 *	@param	string	$hexa		Hexadecimal string to convert (example: 'FF')
 *	@return string	    		bin
 */
function hexbin($hexa)
{
    $bin='';
    $strLength = dol_strlen($hexa);
    for($i=0;$i<$strLength;$i++)
    {
        $bin.=str_pad(decbin(hexdec($hexa{$i})),4,'0',STR_PAD_LEFT);
    }
    return $bin;
}

/**
 *	Retourne le numero de la semaine par rapport a une date
 *
 *	@param	string	$time   	Date au format 'timestamp'
 *	@return int					Number of week
 */
function numero_semaine($time)
{
    $stime = strftime('%Y-%m-%d',$time);

    if (preg_match('/^([0-9]+)\-([0-9]+)\-([0-9]+)\s?([0-9]+)?:?([0-9]+)?/i',$stime,$reg))
    {
        // Date est au format 'YYYY-MM-DD' ou 'YYYY-MM-DD HH:MM:SS'
        $annee = $reg[1];
        $mois = $reg[2];
        $jour = $reg[3];
    }

    /*
     * Norme ISO-8601:
     * - La semaine 1 de toute annee est celle qui contient le 4 janvier ou que la semaine 1 de toute annee est celle qui contient le 1er jeudi de janvier.
     * - La majorite des annees ont 52 semaines mais les annees qui commence un jeudi et les annees bissextiles commencant un mercredi en possede 53.
     * - Le 1er jour de la semaine est le Lundi
     */

    // Definition du Jeudi de la semaine
    if (date("w",mktime(12,0,0,$mois,$jour,$annee))==0) // Dimanche
    $jeudiSemaine = mktime(12,0,0,$mois,$jour,$annee)-3*24*60*60;
    else if (date("w",mktime(12,0,0,$mois,$jour,$annee))<4) // du Lundi au Mercredi
    $jeudiSemaine = mktime(12,0,0,$mois,$jour,$annee)+(4-date("w",mktime(12,0,0,$mois,$jour,$annee)))*24*60*60;
    else if (date("w",mktime(12,0,0,$mois,$jour,$annee))>4) // du Vendredi au Samedi
    $jeudiSemaine = mktime(12,0,0,$mois,$jour,$annee)-(date("w",mktime(12,0,0,$mois,$jour,$annee))-4)*24*60*60;
    else // Jeudi
    $jeudiSemaine = mktime(12,0,0,$mois,$jour,$annee);

    // Definition du premier Jeudi de l'annee
    if (date("w",mktime(12,0,0,1,1,date("Y",$jeudiSemaine)))==0) // Dimanche
    {
        $premierJeudiAnnee = mktime(12,0,0,1,1,date("Y",$jeudiSemaine))+4*24*60*60;
    }
    else if (date("w",mktime(12,0,0,1,1,date("Y",$jeudiSemaine)))<4) // du Lundi au Mercredi
    {
        $premierJeudiAnnee = mktime(12,0,0,1,1,date("Y",$jeudiSemaine))+(4-date("w",mktime(12,0,0,1,1,date("Y",$jeudiSemaine))))*24*60*60;
    }
    else if (date("w",mktime(12,0,0,1,1,date("Y",$jeudiSemaine)))>4) // du Vendredi au Samedi
    {
        $premierJeudiAnnee = mktime(12,0,0,1,1,date("Y",$jeudiSemaine))+(7-(date("w",mktime(12,0,0,1,1,date("Y",$jeudiSemaine)))-4))*24*60*60;
    }
    else // Jeudi
    {
        $premierJeudiAnnee = mktime(12,0,0,1,1,date("Y",$jeudiSemaine));
    }

    // Definition du numero de semaine: nb de jours entre "premier Jeudi de l'annee" et "Jeudi de la semaine";
    $numeroSemaine =     (
    (
    date("z",mktime(12,0,0,date("m",$jeudiSemaine),date("d",$jeudiSemaine),date("Y",$jeudiSemaine)))
    -
    date("z",mktime(12,0,0,date("m",$premierJeudiAnnee),date("d",$premierJeudiAnnee),date("Y",$premierJeudiAnnee)))
    ) / 7
    ) + 1;

    // Cas particulier de la semaine 53
    if ($numeroSemaine==53)
    {
        // Les annees qui commence un Jeudi et les annees bissextiles commencant un Mercredi en possede 53
        if (date("w",mktime(12,0,0,1,1,date("Y",$jeudiSemaine)))==4 || (date("w",mktime(12,0,0,1,1,date("Y",$jeudiSemaine)))==3 && date("z",mktime(12,0,0,12,31,date("Y",$jeudiSemaine)))==365))
        {
            $numeroSemaine = 53;
        }
        else
        {
            $numeroSemaine = 1;
        }
    }

    //echo $jour."-".$mois."-".$annee." (".date("d-m-Y",$premierJeudiAnnee)." - ".date("d-m-Y",$jeudiSemaine).") -> ".$numeroSemaine."<BR>";

    return sprintf("%02d",$numeroSemaine);
}

/**
 *	Convertit une masse d'une unite vers une autre unite
 *
 *	@param	float	$weight    		Masse a convertir
 *	@param  int		&$from_unit 		Unite originale en puissance de 10
 *	@param  int		$to_unit   		Nouvelle unite  en puissance de 10
 *	@return float	        		Masse convertie
 */
function weight_convert($weight,&$from_unit,$to_unit)
{
    /* Pour convertire 320 gr en Kg appeler
     *  $f = -3
     *  weigh_convert(320, $f, 0) retournera 0.32
     *
     */
    while ($from_unit  <> $to_unit)
    {
        if ($from_unit > $to_unit)
        {
            $weight = $weight * 10;
            $from_unit = $from_unit - 1;
            $weight = weight_convert($weight,$from_unit, $to_unit);
        }
        if ($from_unit < $to_unit)
        {
            $weight = $weight / 10;
            $from_unit = $from_unit + 1;
            $weight = weight_convert($weight,$from_unit, $to_unit);
        }
    }

    return $weight;
}

/**
 *	Save personnal parameter
 *
 *	@param	DoliDB	$db         Handler database
 *	@param	Conf	$conf		Object conf
 *	@param	User	&$user      Object user
 *	@param	array	$tab        Tableau (cle=>valeur) des parametres a sauvegarder
 *	@return int         		<0 if KO, >0 if OK
 *
 *	@see		dolibarr_get_const, dolibarr_set_const, dolibarr_del_const
 */
function dol_set_user_param($db, $conf, &$user, $tab)
{
    // Verification parametres
    if (count($tab) < 1) return -1;

    $db->begin();

    // We remove old parameters for all keys in $tab
    $sql = "DELETE FROM ".MAIN_DB_PREFIX."user_param";
    $sql.= " WHERE fk_user = ".$user->id;
    $sql.= " AND entity = ".$conf->entity;
    $sql.= " AND param in (";
    $i=0;
    foreach ($tab as $key => $value)
    {
        if ($i > 0) $sql.=',';
        $sql.="'".$key."'";
        $i++;
    }
    $sql.= ")";
    dol_syslog("functions2.lib::dol_set_user_param sql=".$sql, LOG_DEBUG);

    $resql=$db->query($sql);
    if (! $resql)
    {
        dol_print_error($db);
        $db->rollback();
        return -1;
    }

    foreach ($tab as $key => $value)
    {
        // Set new parameters
        if ($value)
        {
            $sql = "INSERT INTO ".MAIN_DB_PREFIX."user_param(fk_user,entity,param,value)";
            $sql.= " VALUES (".$user->id.",".$conf->entity.",";
            $sql.= " '".$key."','".$db->escape($value)."')";

            dol_syslog("functions2.lib::dol_set_user_param sql=".$sql, LOG_DEBUG);
            $result=$db->query($sql);
            if (! $result)
            {
                dol_print_error($db);
                $db->rollback();
                return -1;
            }
            $user->conf->$key = $value;
            //print "key=".$key." user->conf->key=".$user->conf->$key;
        }
        else
        {
            unset($user->conf->$key);
        }
    }

    $db->commit();
    return 1;
}

/**
 *	Returns formated reduction
 *
 *	@param	int			$reduction		Reduction percentage
 *	@param	Translate	$langs			Output language
 *	@return	string						Formated reduction
 */
function dol_print_reduction($reduction,$langs)
{
    $string = '';
    if ($reduction == 100)
    {
        $string = $langs->trans("Offered");
    }
    else
    {
        $string = $reduction.'%';
    }

    return $string;
}

/**
 * 	Return OS version.
 *  Note that PHP_OS returns only OS (not version) and OS PHP was built on, not
 *  necessarly OS PHP runs on.
 *
 * 	@return		string			OS version
 */
function version_os()
{
    $osversion=php_uname();
    return $osversion;
}

/**
 * 	Return PHP version
 *
 * 	@return		string			PHP version
 */
function version_php()
{
    return phpversion();
}

/**
 * 	Return Dolibarr version
 *
 * 	@return		string			Dolibarr version
 */
function version_dolibarr()
{
    return DOL_VERSION;
}

/**
 * 	Return web server version
 *
 * 	@return		string			Web server version
 */
function version_webserver()
{
    return $_SERVER["SERVER_SOFTWARE"];
}

/**
 * 	Return list of activated modules usable for document generation
 *
 * 	@param	DoliDB		$db				    Database handler
 * 	@param	string		$type			    Type of models (company, invoice, ...)
 *  @param  int		    $maxfilenamelength  Max length of value to show
 * 	@return	mixed			    			0 if no module is activated, or array(key=>label). For modules that need directory scan, key is completed with ":filename".
 */
function getListOfModels($db,$type,$maxfilenamelength=0)
{
    global $conf,$langs;
    $liste=array();
    $found=0;
    $dirtoscan='';

    $sql = "SELECT nom as id, nom as lib, libelle as label, description as description";
    $sql.= " FROM ".MAIN_DB_PREFIX."document_model";
    $sql.= " WHERE type = '".$type."'";
    $sql.= " AND entity IN (0,".(! empty($conf->multicompany->enabled) && ! empty($conf->multicompany->transverse_mode)?"1,":"").$conf->entity.")";

    $resql = $db->query($sql);
    if ($resql)
    {
        $num = $db->num_rows($resql);
        $i = 0;
        while ($i < $num)
        {
            $found=1;

            $obj = $db->fetch_object($resql);

            // If this generation module needs to scan a directory, then description field is filled
            // with the constant that contains list of directories to scan (COMPANY_ADDON_PDF_ODT_PATH, ...).
            if (! empty($obj->description))	// List of directories to scan is defined
            {
                include_once DOL_DOCUMENT_ROOT.'/core/lib/files.lib.php';

                $const=$obj->description;
                $dirtoscan.=($dirtoscan?',':'').preg_replace('/[\r\n]+/',',',trim($conf->global->$const));

                $listoffiles=array();

                // Now we add models found in directories scanned
                $listofdir=explode(',',$dirtoscan);
                foreach($listofdir as $key=>$tmpdir)
                {
                    $tmpdir=trim($tmpdir);
                    $tmpdir=preg_replace('/DOL_DATA_ROOT/',DOL_DATA_ROOT,$tmpdir);
                    if (! $tmpdir) { unset($listofdir[$key]); continue; }
                    if (is_dir($tmpdir))
                    {
                        $tmpfiles=dol_dir_list($tmpdir,'files',0,'\.od(s|t)$','','name',SORT_ASC,0,true); // Disable hook for the moment
                        if (count($tmpfiles)) $listoffiles=array_merge($listoffiles,$tmpfiles);
                    }
                }

                if (count($listoffiles))
                {
                    foreach($listoffiles as $record)
                    {
                        $max=($maxfilenamelength?$maxfilenamelength:28);
                        $liste[$obj->id.':'.$record['fullname']]=dol_trunc($record['name'],$max,'middle');
                    }
                }
                else
                {
                    $liste[0]=$obj->label.': '.$langs->trans("None");
                }
            }
            else
            {
                $liste[$obj->id]=$obj->label?$obj->label:$obj->lib;
            }
            $i++;
        }
    }
    else
    {
        dol_print_error($db);
        return -1;
    }

    if ($found) return $liste;
    else return 0;
}

/**
 * This function evaluates a string that should be a valid IPv4
 *
 * @param	string		$ip			IP Address
 * @return	It returns 0 if $ip is not a valid IPv4
 * 			It returns 1 if $ip is a valid IPv4 and is a public IP
 * 			It returns 2 if $ip is a valid IPv4 and is a private lan IP
 */
function is_ip($ip)
{
    if (!preg_match("/^([0-9]{1,3})\.([0-9]{1,3})\.([0-9]{1,3})\.([0-9]{1,3})$/", $ip)) return 0;
    if (sprintf("%u",ip2long($ip)) == sprintf("%u",ip2long('255.255.255.255'))) return 0;
    if (sprintf("%u",ip2long('10.0.0.0')) <= sprintf("%u",ip2long($ip)) and sprintf("%u",ip2long($ip)) <= sprintf("%u",ip2long('10.255.255.255'))) return 2;
    if (sprintf("%u",ip2long('172.16.0.0')) <= sprintf("%u",ip2long($ip)) and sprintf("%u",ip2long($ip)) <= sprintf("%u",ip2long('172.31.255.255'))) return 2;
    if (sprintf("%u",ip2long('192.168.0.0')) <= sprintf("%u",ip2long($ip)) and sprintf("%u",ip2long($ip)) <= sprintf("%u",ip2long('192.168.255.255'))) return 2;
    if (sprintf("%u",ip2long('169.254.0.0')) <= sprintf("%u",ip2long($ip)) and sprintf("%u",ip2long($ip)) <= sprintf("%u",ip2long('169.254.255.255'))) return 2;
    return 1;
}

/**
 *  Build a login from lastname, firstname
 *
 *  @param	string		$lastname		Lastname
 *  @param  string		$firstname		Firstname
 *	@return	string						Login
 */
function dol_buildlogin($lastname,$firstname)
{
    $login=strtolower(dol_string_unaccent($firstname));
    $login.=($login?'.':'');
    $login.=strtolower(dol_string_unaccent($lastname));
    $login=dol_string_nospecial($login,''); // For special names
    return $login;
}

/**
 *  Return array to use for SoapClient constructor
 *
 *  @return     param
 */
function getSoapParams()
{
    global $conf;

    $params=array();
    $proxyuse =(empty($conf->global->MAIN_PROXY_USE)?false:true);
    $proxyhost=(empty($conf->global->MAIN_PROXY_USE)?false:$conf->global->MAIN_PROXY_HOST);
    $proxyport=(empty($conf->global->MAIN_PROXY_USE)?false:$conf->global->MAIN_PROXY_PORT);
    $proxyuser=(empty($conf->global->MAIN_PROXY_USE)?false:$conf->global->MAIN_PROXY_USER);
    $proxypass=(empty($conf->global->MAIN_PROXY_USE)?false:$conf->global->MAIN_PROXY_PASS);
    $timeout  =(empty($conf->global->MAIN_USE_CONNECT_TIMEOUT)?10:$conf->global->MAIN_USE_CONNECT_TIMEOUT);               // Connection timeout
    $response_timeout=(empty($conf->global->MAIN_USE_RESPONSE_TIMEOUT)?30:$conf->global->MAIN_USE_RESPONSE_TIMEOUT);    // Response timeout
    //print extension_loaded('soap');
    if ($proxyuse)
    {
        $params=array('connection_timeout'=>$timeout,
                      'response_timeout'=>$response_timeout,
                      'proxy_use'      => 1,
                      'proxy_host'     => $proxyhost,
                      'proxy_port'     => $proxyport,
                      'proxy_login'    => $proxyuser,
                      'proxy_password' => $proxypass,
                      'trace'		   => 1
        );
    }
    else
    {
        $params=array('connection_timeout'=>$timeout,
                      'response_timeout'=>$response_timeout,
                      'proxy_use'      => 0,
                      'proxy_host'     => false,
                      'proxy_port'     => false,
                      'proxy_login'    => false,
                      'proxy_password' => false,
                      'trace'		   => 1
        );
    }
    return $params;
}


/**
 * List urls of element
 *
 * @param 	int		$objectid		Id of record
 * @param 	string	$objecttype		Type of object ('invoice', 'order', 'expedition_bon', ...)
 * @param 	int		$withpicto		Picto to show
 * @param 	string	$option			More options
 * @return	string					URL of link to object id/type
 */
function dolGetElementUrl($objectid,$objecttype,$withpicto=0,$option='')
{
	global $db,$conf;

	$ret='';

	// Parse element/subelement (ex: project_task)
	$module = $element = $subelement = $objecttype;
	if (preg_match('/^([^_]+)_([^_]+)/i',$objecttype,$regs))
	{
		$module = $element = $regs[1];
		$subelement = $regs[2];
	}

	$classpath = $element.'/class';

	// To work with non standard path
	if ($objecttype == 'facture' || $objecttype == 'invoice') {
		$classpath = 'compta/facture/class';
		$module='facture';
		$subelement='facture';
	}
	if ($objecttype == 'commande' || $objecttype == 'order') {
		$classpath = 'commande/class';
		$module='commande';
		$subelement='commande';
	}
	if ($objecttype == 'propal')  {
		$classpath = 'comm/propal/class';
	}
	if ($objecttype == 'shipping') {
		$classpath = 'expedition/class';
		$subelement = 'expedition';
		$module = 'expedition_bon';
	}
	if ($objecttype == 'delivery') {
		$classpath = 'livraison/class';
		$subelement = 'livraison';
		$module = 'livraison_bon';
	}
	if ($objecttype == 'contract') {
		$classpath = 'contrat/class';
		$module='contrat';
		$subelement='contrat';
	}
	if ($objecttype == 'member') {
		$classpath = 'adherents/class';
		$module='adherent';
		$subelement='adherent';
	}
	if ($objecttype == 'cabinetmed_cons') {
		$classpath = 'cabinetmed/class';
		$module='cabinetmed';
		$subelement='cabinetmedcons';
	}
	if ($objecttype == 'fichinter') {
		$classpath = 'fichinter/class';
		$module='ficheinter';
		$subelement='fichinter';
	}

	//print "objecttype=".$objecttype." module=".$module." subelement=".$subelement;

	$classfile = strtolower($subelement); $classname = ucfirst($subelement);
	if ($objecttype == 'invoice_supplier') {
		$classfile = 'fournisseur.facture';
		$classname='FactureFournisseur';
		$classpath = 'fourn/class';
		$module='fournisseur';
	}
	if ($objecttype == 'order_supplier')   {
		$classfile = 'fournisseur.commande';
		$classname='CommandeFournisseur';
		$classpath = 'fourn/class';
		$module='fournisseur';
	}

	if (! empty($conf->$module->enabled))
	{
		$res=dol_include_once('/'.$classpath.'/'.$classfile.'.class.php');
		if ($res)
		{
			$object = new $classname($db);
			$res=$object->fetch($objectid);
			if ($res > 0) $ret=$object->getNomUrl($withpicto,$option);
			unset($object);
		}
	}
	return $ret;
}<|MERGE_RESOLUTION|>--- conflicted
+++ resolved
@@ -629,21 +629,13 @@
     if ($maskraz > 0)    // A reset is required
     {
     	if ($maskraz == 99) {
-<<<<<<< HEAD
 			$maskraz = date('m', $date);
-=======
-			$maskraz = date('m',$date);
->>>>>>> 98805ace
 			$resetEveryMonth = true;
 		}
         if ($maskraz > 12) return 'ErrorBadMaskBadRazMonth';
 
         // Define posy, posm and reg
-<<<<<<< HEAD
         if ($maskraz > 1)	// if reset is not first month, we need month and year into mask
-=======
-        if ($maskraz >= 1 && $resetEveryMonth)
->>>>>>> 98805ace
         {
             if (preg_match('/^(.*)\{(y+)\}\{(m+)\}/i',$maskwithonlyymcode,$reg)) { $posy=2; $posm=3; }
             elseif (preg_match('/^(.*)\{(m+)\}\{(y+)\}/i',$maskwithonlyymcode,$reg)) { $posy=3; $posm=2; }
@@ -651,7 +643,6 @@
 
             if (dol_strlen($reg[$posy]) < 2) return 'ErrorCantUseRazWithYearOnOneDigit';
         }
-<<<<<<< HEAD
         else // if reset is for a specific month in year, we need year
         {
             if (preg_match('/^(.*)\{(m+)\}\{(y+)\}/i',$maskwithonlyymcode,$reg)) { $posy=3; $posm=2; }
@@ -668,19 +659,6 @@
         if ($posy == 3 && $posm == 2) {		// if month is before year
           	$monthpos = (dol_strlen($reg[1])+1);
            	$yearpos = ($monthpos+$monthlen);
-=======
-        elseif ($maskraz > 1)
-        {
-        	if (! preg_match('/^(.*)\{(y+)\}\{(m+)\}/i',$maskwithonlyymcode)
-        	&& ! preg_match('/^(.*)\{(m+)\}\{(y+)\}/i',$maskwithonlyymcode)) return 'ErrorCantUseRazInStartedYearIfNoYearMonthInMask';
-        	if (preg_match('/^(.*)\{(y+)\}\{(m+)\}/i',$maskwithonlyymcode,$reg)) { $posy=2; $posm=3; }
-        	elseif (preg_match('/^(.*)\{(m+)\}\{(y+)\}/i',$maskwithonlyymcode,$reg)) { $posy=3; $posm=2; }
-        	if (dol_strlen($reg[$posy]) < 2) return 'ErrorCantUseRazWithYearOnOneDigit';
-        	
-        } else {
-        	if (! preg_match('/^(.*)\{(y+)\}/i',$maskwithonlyymcode)) return 'ErrorCantUseRazIfNoYearInMask';
-        	if (preg_match('/^(.*)\{(y+)\}/i',$maskwithonlyymcode,$reg)) { $posy=2; $posm=0; }
->>>>>>> 98805ace
         }
         //print "xxx ".$maskwithonlyymcode." maskraz=".$maskraz." posy=".$posy." yearlen=".$yearlen." yearpos=".$yearpos." posm=".$posm." monthlen=".$monthlen." monthpos=".$monthpos." yearoffsettype=".$yearoffsettype." resetEveryMonth=".$resetEveryMonth."\n";
 
