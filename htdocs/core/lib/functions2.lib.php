<?php
/* Copyright (C) 2008-2011  Laurent Destailleur         <eldy@users.sourceforge.net>
 * Copyright (C) 2008-2012  Regis Houssin               <regis.houssin@inodbox.com>
 * Copyright (C) 2008       Raphael Bertrand (Resultic) <raphael.bertrand@resultic.fr>
 * Copyright (C) 2014-2016  Marcos García               <marcosgdf@gmail.com>
 * Copyright (C) 2015       Ferran Marcet               <fmarcet@2byte.es>
 * Copyright (C) 2015-2016  Raphaël Doursenaud          <rdoursenaud@gpcsolutions.fr>
 * Copyright (C) 2017       Juanjo Menent               <jmenent@2byte.es>
 *
 * This program is free software; you can redistribute it and/or modify
 * it under the terms of the GNU General Public License as published by
 * the Free Software Foundation; either version 3 of the License, or
 * (at your option) any later version.
 *
 * This program is distributed in the hope that it will be useful,
 * but WITHOUT ANY WARRANTY; without even the implied warranty of
 * MERCHANTABILITY or FITNESS FOR A PARTICULAR PURPOSE.  See the
 * GNU General Public License for more details.
 *
 * You should have received a copy of the GNU General Public License
 * along with this program. If not, see <http://www.gnu.org/licenses/>.
 * or see http://www.gnu.org/
 */

/**
 *	\file			htdocs/core/lib/functions2.lib.php
 *	\brief			A set of functions for Dolibarr
 *					This file contains all rare functions.
 */

// Enable this line to trace path when function is called.
//print xdebug_print_function_stack('Functions2.lib was called');exit;

/**
 * Same function than javascript unescape() function but in PHP.
 *
 * @param 	string	$source		String to decode
 * @return	string				Unescaped string
 */
function jsUnEscape($source)
{
    $decodedStr = "";
    $pos = 0;
    $len = strlen($source);
    while ($pos < $len) {
        $charAt = substr($source, $pos, 1);
        if ($charAt == '%') {
            $pos++;
            $charAt = substr($source, $pos, 1);
            if ($charAt == 'u') {
                // we got a unicode character
                $pos++;
                $unicodeHexVal = substr($source, $pos, 4);
                $unicode = hexdec($unicodeHexVal);
                $entity = "&#". $unicode . ';';
                $decodedStr .= utf8_encode($entity);
                $pos += 4;
            }
            else {
                // we have an escaped ascii character
                $hexVal = substr($source, $pos, 2);
                $decodedStr .= chr(hexdec($hexVal));
                $pos += 2;
            }
        } else {
            $decodedStr .= $charAt;
            $pos++;
        }
    }
    return dol_html_entity_decode($decodedStr, ENT_COMPAT);
}


/**
 * Return list of modules directories. We detect directories that contains a subdirectory /core/modules
 * We discard directory modules that contains 'disabled' into their name.
 *
 * @param	string	$subdir		Sub directory (Example: '/mailings')
 * @return	array				Array of directories that can contains module descriptors
 */
function dolGetModulesDirs($subdir = '')
{
    global $conf;

    $modulesdir=array();

    foreach ($conf->file->dol_document_root as $type => $dirroot)
    {
        // Default core/modules dir
        if ($type === 'main') {
            $modulesdir[$dirroot . '/core/modules' . $subdir . '/'] = $dirroot . '/core/modules' . $subdir . '/';
        }

        // Scan dir from external modules
        $handle=@opendir($dirroot);
        if (is_resource($handle))
        {
            while (($file = readdir($handle))!==false)
            {
                if (preg_match('/disabled/', $file)) continue;   // We discard module if it contains disabled into name.

                if (is_dir($dirroot.'/'.$file) && substr($file, 0, 1) <> '.' && substr($file, 0, 3) <> 'CVS' && $file != 'includes')
                {
                    if (is_dir($dirroot . '/' . $file . '/core/modules'.$subdir.'/'))
                    {
                        $modulesdir[$dirroot . '/' . $file . '/core/modules'.$subdir.'/'] = $dirroot . '/' . $file . '/core/modules'.$subdir.'/';
                    }
                }
            }
            closedir($handle);
        }
    }
    return $modulesdir;
}


/**
 *  Try to guess default paper format according to language into $langs
 *
 *	@param		Translate	$outputlangs		Output lang to use to autodetect output format if setup not done
 *	@return		string							Default paper format code
 */
function dol_getDefaultFormat(Translate $outputlangs = null)
{
    global $langs;

    $selected='EUA4';
    if (!$outputlangs) {
    	$outputlangs=$langs;
    }

    if ($outputlangs->defaultlang == 'ca_CA') $selected='CAP4';        // Canada
    if ($outputlangs->defaultlang == 'en_US') $selected='USLetter';    // US
    return $selected;
}

/**
 *  Output content of a file $filename in version of current language (otherwise may use an alternate language)
 *
 *  @param	Translate	$langs          Object language to use for output
 *  @param  string		$filename       Relative filename to output
 *  @param  int			$searchalt      1=Search also in alternative languages
 *	@return	boolean						true if OK, false if KO
 */
function dol_print_file($langs, $filename, $searchalt = 0)
{
    global $conf;

    // Test if file is in lang directory
    foreach($langs->dir as $searchdir)
    {
        $formfile=($searchdir."/langs/".$langs->defaultlang."/".$filename);
        dol_syslog('functions2::dol_print_file search file '.$formfile, LOG_DEBUG);
        if (is_readable($formfile))
        {
            $content=file_get_contents($formfile);
            $isutf8=utf8_check($content);
            if (! $isutf8 && $conf->file->character_set_client == 'UTF-8') print utf8_encode($content);
            elseif ($isutf8 && $conf->file->character_set_client == 'ISO-8859-1') print utf8_decode($content);
            else print $content;
            return true;
        }
        else dol_syslog('functions2::dol_print_file not found', LOG_DEBUG);

        if ($searchalt) {
            // Test si fichier dans repertoire de la langue alternative
            if ($langs->defaultlang != "en_US") $formfilealt = $searchdir."/langs/en_US/".$filename;
            else $formfilealt = $searchdir."/langs/fr_FR/".$filename;
            dol_syslog('functions2::dol_print_file search alt file '.$formfilealt, LOG_DEBUG);
            //print 'getcwd='.getcwd().' htmlfilealt='.$formfilealt.' X '.file_exists(getcwd().'/'.$formfilealt);
            if (is_readable($formfilealt))
            {
                $content=file_get_contents($formfilealt);
                $isutf8=utf8_check($content);
                if (! $isutf8 && $conf->file->character_set_client == 'UTF-8') print utf8_encode($content);
                elseif ($isutf8 && $conf->file->character_set_client == 'ISO-8859-1') print utf8_decode($content);
                else print $content;
                return true;
            }
            else dol_syslog('functions2::dol_print_file not found', LOG_DEBUG);
        }
    }

    return false;
}

/**
 *	Show informations on an object
 *  TODO Move this into html.formother
 *
 *	@param	object	$object			Objet to show
 *  @param  int     $usetable       Output into a table
 *	@return	void
 */
function dol_print_object_info($object, $usetable = 0)
{
    global $langs, $db;

    // Load translation files required by the page
    $langs->loadLangs(array('other', 'admin'));

    include_once DOL_DOCUMENT_ROOT.'/core/lib/date.lib.php';

    $deltadateforserver=getServerTimeZoneInt('now');
    $deltadateforclient=((int) $_SESSION['dol_tz'] + (int) $_SESSION['dol_dst']);
    //$deltadateforcompany=((int) $_SESSION['dol_tz'] + (int) $_SESSION['dol_dst']);
    $deltadateforuser=round($deltadateforclient-$deltadateforserver);
    //print "x".$deltadateforserver." - ".$deltadateforclient." - ".$deltadateforuser;

    if ($usetable) print '<table class="border centpercent">';

    // Import key
    if (! empty($object->import_key))
    {
        if ($usetable) print '<tr><td class="titlefield">';
        print $langs->trans("ImportedWithSet");
        if ($usetable) print '</td><td>';
        else print ': ';
        print $object->import_key;
        if ($usetable) print '</td></tr>';
        else print '<br>';
    }

    // User creation (old method using already loaded object and not id is kept for backward compatibility)
    if (! empty($object->user_creation) || ! empty($object->user_creation_id))
    {
        if ($usetable) print '<tr><td class="titlefield">';
        print $langs->trans("CreatedBy");
        if ($usetable) print '</td><td>';
        else print ': ';
        if (is_object($object->user_creation))
        {
        	if ($object->user_creation->id) print $object->user_creation->getNomUrl(1, '', 0, 0, 0);
        	else print $langs->trans("Unknown");
        }
        else
        {
            $userstatic=new User($db);
            $userstatic->fetch($object->user_creation_id ? $object->user_creation_id : $object->user_creation);
            if ($userstatic->id) print $userstatic->getNomUrl(1, '', 0, 0, 0);
        	else print $langs->trans("Unknown");
        }
        if ($usetable) print '</td></tr>';
        else print '<br>';
    }

    // Date creation
    if (! empty($object->date_creation))
    {
        if ($usetable) print '<tr><td class="titlefield">';
        print $langs->trans("DateCreation");
        if ($usetable) print '</td><td>';
        else print ': ';
        print dol_print_date($object->date_creation, 'dayhour');
        if ($deltadateforuser) print ' '.$langs->trans("CurrentHour").' &nbsp; / &nbsp; '.dol_print_date($object->date_creation+($deltadateforuser*3600), "dayhour").' &nbsp;'.$langs->trans("ClientHour");
        if ($usetable) print '</td></tr>';
        else print '<br>';
    }

    // User change (old method using already loaded object and not id is kept for backward compatibility)
    if (! empty($object->user_modification) || ! empty($object->user_modification_id))
    {
        if ($usetable) print '<tr><td class="titlefield">';
        print $langs->trans("ModifiedBy");
        if ($usetable) print '</td><td>';
        else print ': ';
        if (is_object($object->user_modification))
        {
        	if ($object->user_modification->id) print $object->user_modification->getNomUrl(1, '', 0, 0, 0);
        	else print $langs->trans("Unknown");
        }
        else
        {
            $userstatic=new User($db);
            $userstatic->fetch($object->user_modification_id ? $object->user_modification_id : $object->user_modification);
            if ($userstatic->id) print $userstatic->getNomUrl(1, '', 0, 0, 0);
        	else print $langs->trans("Unknown");
        }
        if ($usetable) print '</td></tr>';
        else print '<br>';
    }

    // Date change
    if (! empty($object->date_modification))
    {
        if ($usetable) print '<tr><td class="titlefield">';
        print $langs->trans("DateLastModification");
        if ($usetable) print '</td><td>';
        else print ': ';
        print dol_print_date($object->date_modification, 'dayhour');
        if ($deltadateforuser) print ' '.$langs->trans("CurrentHour").' &nbsp; / &nbsp; '.dol_print_date($object->date_modification+($deltadateforuser*3600), "dayhour").' &nbsp;'.$langs->trans("ClientHour");
        if ($usetable) print '</td></tr>';
        else print '<br>';
    }

    // User validation (old method using already loaded object and not id is kept for backward compatibility)
    if (! empty($object->user_validation) || ! empty($object->user_validation_id))
    {
        if ($usetable) print '<tr><td class="titlefield">';
        print $langs->trans("ValidatedBy");
        if ($usetable) print '</td><td>';
        else print ': ';
        if (is_object($object->user_validation))
        {
            if ($object->user_validation->id) print $object->user_validation->getNomUrl(1, '', 0, 0, 0);
        	else print $langs->trans("Unknown");
        }
        else
        {
            $userstatic=new User($db);
            $userstatic->fetch($object->user_validation_id ? $object->user_validation_id : $object->user_validation);
			if ($userstatic->id) print $userstatic->getNomUrl(1, '', 0, 0, 0);
        	else print $langs->trans("Unknown");
        }
        if ($usetable) print '</td></tr>';
        else print '<br>';
    }

    // Date validation
    if (! empty($object->date_validation))
    {
        if ($usetable) print '<tr><td class="titlefield">';
        print $langs->trans("DateValidation");
        if ($usetable) print '</td><td>';
        else print ': ';
        print dol_print_date($object->date_validation, 'dayhour');
        if ($deltadateforuser) print ' '.$langs->trans("CurrentHour").' &nbsp; / &nbsp; '.dol_print_date($object->date_validation+($deltadateforuser*3600), "dayhour").' &nbsp;'.$langs->trans("ClientHour");
        if ($usetable) print '</td></tr>';
        else print '<br>';
    }

    // User approve (old method using already loaded object and not id is kept for backward compatibility)
    if (! empty($object->user_approve) || ! empty($object->user_approve_id))
    {
        if ($usetable) print '<tr><td class="titlefield">';
        print $langs->trans("ApprovedBy");
        if ($usetable) print '</td><td>';
        else print ': ';
        if (is_object($object->user_approve))
        {
            if ($object->user_approve->id) print $object->user_approve->getNomUrl(1, '', 0, 0, 0);
        	else print $langs->trans("Unknown");
        }
        else
        {
            $userstatic=new User($db);
            $userstatic->fetch($object->user_approve_id ? $object->user_approve_id : $object->user_approve);
			if ($userstatic->id) print $userstatic->getNomUrl(1, '', 0, 0, 0);
        	else print $langs->trans("Unknown");
        }
        if ($usetable) print '</td></tr>';
        else print '<br>';
    }

    // Date approve
    if (! empty($object->date_approve))
    {
        if ($usetable) print '<tr><td class="titlefield">';
        print $langs->trans("DateApprove");
        if ($usetable) print '</td><td>';
        else print ': ';
        print dol_print_date($object->date_approve, 'dayhour');
        if ($deltadateforuser) print ' '.$langs->trans("CurrentHour").' &nbsp; / &nbsp; '.dol_print_date($object->date_approve+($deltadateforuser*3600), "dayhour").' &nbsp;'.$langs->trans("ClientHour");
        if ($usetable) print '</td></tr>';
        else print '<br>';
    }

    // User approve
    if (! empty($object->user_approve_id2))
    {
        if ($usetable) print '<tr><td class="titlefield">';
        print $langs->trans("ApprovedBy");
        if ($usetable) print '</td><td>';
        else print ': ';
        $userstatic=new User($db);
        $userstatic->fetch($object->user_approve_id2);
        if ($userstatic->id) print $userstatic->getNomUrl(1, '', 0, 0, 0);
        else print $langs->trans("Unknown");
        if ($usetable) print '</td></tr>';
        else print '<br>';
    }

    // Date approve
    if (! empty($object->date_approve2))
    {
        if ($usetable) print '<tr><td class="titlefield">';
        print $langs->trans("DateApprove2");
        if ($usetable) print '</td><td>';
        else print ': ';
        print dol_print_date($object->date_approve2, 'dayhour');
        if ($deltadateforuser) print ' '.$langs->trans("CurrentHour").' &nbsp; / &nbsp; '.dol_print_date($object->date_approve2+($deltadateforuser*3600), "dayhour").' &nbsp;'.$langs->trans("ClientHour");
        if ($usetable) print '</td></tr>';
        else print '<br>';
    }

    // User close
    if (! empty($object->user_cloture))
    {
        if ($usetable) print '<tr><td class="titlefield">';
        print $langs->trans("ClosedBy");
        if ($usetable) print '</td><td>';
        else print ': ';
        if (is_object($object->user_cloture))
        {
			if ($object->user_cloture->id) print $object->user_cloture->getNomUrl(1, '', 0, 0, 0);
        	else print $langs->trans("Unknown");
        }
        else
        {
            $userstatic=new User($db);
            $userstatic->fetch($object->user_cloture);
			if ($userstatic->id) print $userstatic->getNomUrl(1, '', 0, 0, 0);
        	else print $langs->trans("Unknown");
        }
        if ($usetable) print '</td></tr>';
        else print '<br>';
    }

    // Date close
    if (! empty($object->date_cloture))
    {
        if ($usetable) print '<tr><td class="titlefield">';
        print $langs->trans("DateClosing");
        if ($usetable) print '</td><td>';
        else print ': ';
        print dol_print_date($object->date_cloture, 'dayhour');
        if ($deltadateforuser) print ' '.$langs->trans("CurrentHour").' &nbsp; / &nbsp; '.dol_print_date($object->date_cloture+($deltadateforuser*3600), "dayhour").' &nbsp;'.$langs->trans("ClientHour");
        if ($usetable) print '</td></tr>';
        else print '<br>';
    }

    // User conciliate
    if (! empty($object->user_rappro))
    {
        if ($usetable) print '<tr><td class="titlefield">';
        print $langs->trans("ConciliatedBy");
        if ($usetable) print '</td><td>';
        else print ': ';
        if (is_object($object->user_rappro))
        {
			if ($object->user_rappro->id) print $object->user_rappro->getNomUrl(1, '', 0, 0, 0);
        	else print $langs->trans("Unknown");
        }
        else
        {
            $userstatic=new User($db);
            $userstatic->fetch($object->user_rappro);
			if ($userstatic->id) print $userstatic->getNomUrl(1, '', 0, 0, 0);
        	else print $langs->trans("Unknown");
        }
        if ($usetable) print '</td></tr>';
        else print '<br>';
    }

    // Date conciliate
    if (! empty($object->date_rappro))
    {
        if ($usetable) print '<tr><td class="titlefield">';
        print $langs->trans("DateConciliating");
        if ($usetable) print '</td><td>';
        else print ': ';
        print dol_print_date($object->date_rappro, 'dayhour');
        if ($deltadateforuser) print ' '.$langs->trans("CurrentHour").' &nbsp; / &nbsp; '.dol_print_date($object->date_rappro+($deltadateforuser*3600), "dayhour").' &nbsp;'.$langs->trans("ClientHour");
        if ($usetable) print '</td></tr>';
        else print '<br>';
    }

    // Date send
    if (! empty($object->date_envoi))
    {
        if ($usetable) print '<tr><td class="titlefield">';
        print $langs->trans("DateLastSend");
        if ($usetable) print '</td><td>';
        else print ': ';
        print dol_print_date($object->date_envoi, 'dayhour');
        if ($deltadateforuser) print ' '.$langs->trans("CurrentHour").' &nbsp; / &nbsp; '.dol_print_date($object->date_envoi+($deltadateforuser*3600), "dayhour").' &nbsp;'.$langs->trans("ClientHour");
        if ($usetable) print '</td></tr>';
        else print '<br>';
    }

    if ($usetable) print '</table>';
}


/**
 *	Return an email formatted to include a tracking id
 *  For example  myemail@example.com becom myemail+trackingid@example.com
 *
 *	@param	string	$email       	Email address (Ex: "toto@example.com", "John Do <johndo@example.com>")
 *	@param	string	$trackingid    	Tracking id (Ex: thi123 for thirdparty with id 123)
 *	@return string     			    Return email tracker string
 */
function dolAddEmailTrackId($email, $trackingid)
{
	$tmp=explode('@', $email);
	return $tmp[0].'+'.$trackingid.'@'.(isset($tmp[1])?$tmp[1]:'');
}

/**
 *	Return true if email has a domain name that can't be resolved
 *
 *	@param	string	$mail       Email address (Ex: "toto@example.com", "John Do <johndo@example.com>")
 *	@return boolean     		True if domain email is OK, False if KO
 */
function isValidMailDomain($mail)
{
    list($user, $domain) = explode("@", $mail, 2);
    if (checkdnsrr($domain, "MX"))
    {
        return true;
    }
    else
    {
        return false;
    }
}

/**
 *	Url string validation
 *  <http[s]> :// [user[:pass]@] hostname [port] [/path] [?getquery] [anchor]
 *
 *	@param	string	$url		Url
 *  @param  int		$http		1: verify http is provided, 0: not verify http
 *  @param  int		$pass		1: verify user and pass is provided, 0: not verify user and pass
 *  @param  int		$port		1: verify port is provided, 0: not verify port
 *  @param  int		$path		1: verify a path is provided "/" or "/..." or "/.../", 0: not verify path
 *  @param  int		$query		1: verify query is provided, 0: not verify query
 *  @param  int		$anchor		1: verify anchor is provided, 0: not verify anchor
 *	@return int					1=Check is OK, 0=Check is KO
 */
function isValidUrl($url, $http = 0, $pass = 0, $port = 0, $path = 0, $query = 0, $anchor = 0)
{
    $ValidUrl = 0;
    $urlregex = '';

    // SCHEME
    if ($http) $urlregex .= "^(http:\/\/|https:\/\/)";

    // USER AND PASS
    if ($pass) $urlregex .= "([a-z0-9+!*(),;?&=\$_.-]+(\:[a-z0-9+!*(),;?&=\$_.-]+)?@)";

    // HOSTNAME OR IP
    //$urlregex .= "[a-z0-9+\$_-]+(\.[a-z0-9+\$_-]+)*";  // x allowed (ex. http://localhost, http://routerlogin)
    //$urlregex .= "[a-z0-9+\$_-]+(\.[a-z0-9+\$_-]+)+";  // x.x
    $urlregex .= "([a-z0-9+\$_\\\:-])+(\.[a-z0-9+\$_-][a-z0-9+\$_-]+)*";  // x ou x.xx (2 x ou plus)
    //use only one of the above

    // PORT
    if ($port) $urlregex .= "(\:[0-9]{2,5})";
    // PATH
    if ($path) $urlregex .= "(\/([a-z0-9+\$_-]\.?)+)*\/";
    // GET Query
    if ($query) $urlregex .= "(\?[a-z+&\$_.-][a-z0-9;:@\/&%=+\$_.-]*)";
    // ANCHOR
    if ($anchor) $urlregex .= "(#[a-z_.-][a-z0-9+\$_.-]*)$";

    // check
    if (preg_match('/'.$urlregex.'/i', $url))
    {
        $ValidUrl = 1;
    }
    //print $urlregex.' - '.$url.' - '.$ValidUrl;

    return $ValidUrl;
}

/**
 *	Clean an url string
 *
 *	@param	string	$url		Url
 *	@param  integer	$http		1 = keep both http:// and https://, 0: remove http:// but not https://
 *	@return string				Cleaned url
 */
function clean_url($url, $http = 1)
{
    // Fixed by Matelli (see http://matelli.fr/showcases/patchs-dolibarr/fix-cleaning-url.html)
    // To include the minus sign in a char class, we must not escape it but put it at the end of the class
    // Also, there's no need of escape a dot sign in a class
    if (preg_match('/^(https?:[\\/]+)?([0-9A-Z.-]+\.[A-Z]{2,4})(:[0-9]+)?/i', $url, $regs))
    {
        $proto=$regs[1];
        $domain=$regs[2];
        $port=isset($regs[3])?$regs[3]:'';
        //print $url." -> ".$proto." - ".$domain." - ".$port;
        //$url = dol_string_nospecial(trim($url));
        $url = trim($url);

        // Si http: defini on supprime le http (Si https on ne supprime pas)
        $newproto=$proto;
        if ($http==0)
        {
            if (preg_match('/^http:[\\/]+/i', $url))
            {
                $url = preg_replace('/^http:[\\/]+/i', '', $url);
                $newproto = '';
            }
        }

        // On passe le nom de domaine en minuscule
        $CleanUrl = preg_replace('/^'.preg_quote($proto.$domain, '/').'/i', $newproto.strtolower($domain), $url);

        return $CleanUrl;
    }
    else return $url;
}



/**
 * 	Returns an email value with obfuscated parts.
 *
 * 	@param 		string		$mail				Email
 * 	@param 		string		$replace			Replacement character (defaul: *)
 * 	@param 		int			$nbreplace			Number of replacement character (default: 8)
 * 	@param 		int			$nbdisplaymail		Number of character unchanged (default: 4)
 * 	@param 		int			$nbdisplaydomain	Number of character unchanged of domain (default: 3)
 * 	@param 		bool		$displaytld			Display tld (default: true)
 * 	@return		string							Return email with hidden parts or '';
 */
function dolObfuscateEmail($mail, $replace = "*", $nbreplace = 8, $nbdisplaymail = 4, $nbdisplaydomain = 3, $displaytld = true)
{
	if(!isValidEmail($mail))return '';
	$tab = explode('@', $mail);
	$tab2 = explode('.', $tab[1]);
	$string_replace = '';
	$mail_name = $tab[0];
	$mail_domaine = $tab2[0];
	$mail_tld = '';

	$nbofelem = count($tab2);
	for($i=1; $i < $nbofelem && $displaytld; $i++)
	{
		$mail_tld .= '.'.$tab2[$i];
	}

	for($i=0; $i < $nbreplace; $i++){
		$string_replace .= $replace;
	}

	if(strlen($mail_name) > $nbdisplaymail){
		$mail_name = substr($mail_name, 0, $nbdisplaymail);
	}

	if(strlen($mail_domaine) > $nbdisplaydomain){
		$mail_domaine = substr($mail_domaine, strlen($mail_domaine)-$nbdisplaydomain);
	}

	return $mail_name . $string_replace . $mail_domaine . $mail_tld;
}


/**
 * 	Return lines of an html table from an array
 * 	Used by array2table function only
 *
 * 	@param	array	$data		Array of data
 * 	@param	string	$troptions	Options for tr
 * 	@param	string	$tdoptions	Options for td
 * 	@return	string
 */
function array2tr($data, $troptions = '', $tdoptions = '')
{
    $text = '<tr '.$troptions.'>' ;
    foreach($data as $key => $item){
        $text.= '<td '.$tdoptions.'>'.$item.'</td>' ;
    }
    $text.= '</tr>' ;
    return $text ;
}

/**
 * 	Return an html table from an array
 *
 * 	@param	array	$data			Array of data
 * 	@param	int		$tableMarkup	Table markup
 * 	@param	string	$tableoptions	Options for table
 * 	@param	string	$troptions		Options for tr
 * 	@param	string	$tdoptions		Options for td
 * 	@return	string
 */
function array2table($data, $tableMarkup = 1, $tableoptions = '', $troptions = '', $tdoptions = '')
{
    $text='' ;
    if($tableMarkup) $text = '<table '.$tableoptions.'>' ;
    foreach($data as $key => $item){
        if(is_array($item)){
            $text.=array2tr($item, $troptions, $tdoptions);
        } else {
            $text.= '<tr '.$troptions.'>' ;
            $text.= '<td '.$tdoptions.'>'.$key.'</td>' ;
            $text.= '<td '.$tdoptions.'>'.$item.'</td>' ;
            $text.= '</tr>' ;
        }
    }
    if($tableMarkup) $text.= '</table>' ;
    return $text ;
}

/**
 * Return last or next value for a mask (according to area we should not reset)
 *
 * @param   DoliDB		$db				Database handler
 * @param   string		$mask			Mask to use
 * @param   string		$table			Table containing field with counter
 * @param   string		$field			Field containing already used values of counter
 * @param   string		$where			To add a filter on selection (for exemple to filter on invoice types)
 * @param   Societe		$objsoc			The company that own the object we need a counter for
 * @param   string		$date			Date to use for the {y},{m},{d} tags.
 * @param   string		$mode			'next' for next value or 'last' for last value
 * @param   bool		$bentityon		Activate the entity filter. Default is true (for modules not compatible with multicompany)
 * @param	User		$objuser		Object user we need data from.
 * @param	int			$forceentity	Entity id to force
 * @return 	string						New value (numeric) or error message
 */
function get_next_value($db, $mask, $table, $field, $where = '', $objsoc = '', $date = '', $mode = 'next', $bentityon = true, $objuser = null, $forceentity = null)
{
    global $conf,$user;

    if (! is_object($objsoc)) $valueforccc=$objsoc;
    elseif ($table == "commande_fournisseur" || $table == "facture_fourn" ) $valueforccc=$objsoc->code_fournisseur;
    else $valueforccc=$objsoc->code_client;

    $sharetable = $table;
    if ($table == 'facture' || $table == 'invoice') $sharetable = 'invoicenumber'; // for getEntity function

    // Clean parameters
    if ($date == '') $date=dol_now();	// We use local year and month of PHP server to search numbers
    // but we should use local year and month of user

    // For debugging
    //dol_syslog("mask=".$mask, LOG_DEBUG);
    //include_once(DOL_DOCUMENT_ROOT.'/core/lib/date.lib.php');
    //$mask='FA{yy}{mm}-{0000@99}';
    //$date=dol_mktime(12, 0, 0, 1, 1, 1900);
    //$date=dol_stringtotime('20130101');

    $hasglobalcounter=false;
    // Extract value for mask counter, mask raz and mask offset
    if (preg_match('/\{(0+)([@\+][0-9\-\+\=]+)?([@\+][0-9\-\+\=]+)?\}/i', $mask, $reg))
    {
        $masktri=$reg[1].(! empty($reg[2])?$reg[2]:'').(! empty($reg[3])?$reg[3]:'');
        $maskcounter=$reg[1];
        $hasglobalcounter=true;
    }
    else
    {
        // setting some defaults so the rest of the code won't fail if there is a third party counter
        $masktri='00000';
        $maskcounter='00000';
    }

    $maskraz=-1;
    $maskoffset=0;
    $resetEveryMonth=false;
    if (dol_strlen($maskcounter) < 3 && empty($conf->global->MAIN_COUNTER_WITH_LESS_3_DIGITS)) return 'ErrorCounterMustHaveMoreThan3Digits';

    // Extract value for third party mask counter
    if (preg_match('/\{(c+)(0*)\}/i', $mask, $regClientRef))
    {
        $maskrefclient=$regClientRef[1].$regClientRef[2];
        $maskrefclient_maskclientcode=$regClientRef[1];
        $maskrefclient_maskcounter=$regClientRef[2];
        $maskrefclient_maskoffset=0; //default value of maskrefclient_counter offset
        $maskrefclient_clientcode=substr($valueforccc, 0, dol_strlen($maskrefclient_maskclientcode));//get n first characters of client code where n is length in mask
        $maskrefclient_clientcode=str_pad($maskrefclient_clientcode, dol_strlen($maskrefclient_maskclientcode), "#", STR_PAD_RIGHT);//padding maskrefclient_clientcode for having exactly n characters in maskrefclient_clientcode
        $maskrefclient_clientcode=dol_string_nospecial($maskrefclient_clientcode);//sanitize maskrefclient_clientcode for sql insert and sql select like
        if (dol_strlen($maskrefclient_maskcounter) > 0 && dol_strlen($maskrefclient_maskcounter) < 3) return 'ErrorCounterMustHaveMoreThan3Digits';
    }
    else $maskrefclient='';

    // fail if there is neither a global nor a third party counter
    if (! $hasglobalcounter && ($maskrefclient_maskcounter == ''))
    {
        return 'ErrorBadMask';
    }

    // Extract value for third party type
    if (preg_match('/\{(t+)\}/i', $mask, $regType))
    {
        $masktype=$regType[1];
        $masktype_value=substr(preg_replace('/^TE_/', '', $objsoc->typent_code), 0, dol_strlen($regType[1]));// get n first characters of thirdpaty typent_code (where n is length in mask)
        $masktype_value=str_pad($masktype_value, dol_strlen($regType[1]), "#", STR_PAD_RIGHT);				 // we fill on right with # to have same number of char than into mask
    }
    else
    {
    	$masktype='';
    	$masktype_value='';
    }

    // Extract value for user
    if (preg_match('/\{(u+)\}/i', $mask, $regType))
    {
    	$lastname = 'XXXXXXXXXXXXXXXXXXXXXXXXXXXXXXXXXXXXXXXXXXXXXX';
    	if (is_object($objuser)) $lastname = $objuser->lastname;

    	$maskuser=$regType[1];
    	$maskuser_value=substr($lastname, 0, dol_strlen($regType[1]));// get n first characters of user firstname (where n is length in mask)
    	$maskuser_value=str_pad($maskuser_value, dol_strlen($regType[1]), "#", STR_PAD_RIGHT);				 // we fill on right with # to have same number of char than into mask
    }
    else
    {
    	$maskuser='';
    	$maskuser_value='';
    }

    // Personalized field {XXX-1} à {XXX-9}
    $maskperso=array();
    $maskpersonew=array();
    $tmpmask=$mask;
    while (preg_match('/\{([A-Z]+)\-([1-9])\}/', $tmpmask, $regKey))
    {
        $maskperso[$regKey[1]]='{'.$regKey[1].'-'.$regKey[2].'}';
        $maskpersonew[$regKey[1]]=str_pad('', $regKey[2], '_', STR_PAD_RIGHT);
        $tmpmask=preg_replace('/\{'.$regKey[1].'\-'.$regKey[2].'\}/i', $maskpersonew[$regKey[1]], $tmpmask);
    }

    if (strstr($mask, 'user_extra_'))
    {
			$start = "{user_extra_";
			$end = "\}";
			$extra= get_string_between($mask, "user_extra_", "}");
			if(!empty($user->array_options['options_'.$extra])){
				$mask =  preg_replace('#('.$start.')(.*?)('.$end.')#si', $user->array_options['options_'.$extra], $mask);
			}
    }
    $maskwithonlyymcode=$mask;
    $maskwithonlyymcode=preg_replace('/\{(0+)([@\+][0-9\-\+\=]+)?([@\+][0-9\-\+\=]+)?\}/i', $maskcounter, $maskwithonlyymcode);
    $maskwithonlyymcode=preg_replace('/\{dd\}/i', 'dd', $maskwithonlyymcode);
    $maskwithonlyymcode=preg_replace('/\{(c+)(0*)\}/i', $maskrefclient, $maskwithonlyymcode);
    $maskwithonlyymcode=preg_replace('/\{(t+)\}/i', $masktype_value, $maskwithonlyymcode);
    $maskwithonlyymcode=preg_replace('/\{(u+)\}/i', $maskuser_value, $maskwithonlyymcode);
    foreach($maskperso as $key => $val)
    {
        $maskwithonlyymcode=preg_replace('/'.preg_quote($val, '/').'/i', $maskpersonew[$key], $maskwithonlyymcode);
    }
    $maskwithnocode=$maskwithonlyymcode;
    $maskwithnocode=preg_replace('/\{yyyy\}/i', 'yyyy', $maskwithnocode);
    $maskwithnocode=preg_replace('/\{yy\}/i', 'yy', $maskwithnocode);
    $maskwithnocode=preg_replace('/\{y\}/i', 'y', $maskwithnocode);
    $maskwithnocode=preg_replace('/\{mm\}/i', 'mm', $maskwithnocode);
    // Now maskwithnocode = 0000ddmmyyyyccc for example
    // and maskcounter    = 0000 for example
    //print "maskwithonlyymcode=".$maskwithonlyymcode." maskwithnocode=".$maskwithnocode."\n<br>";
    //var_dump($reg);

    // If an offset is asked
    if (! empty($reg[2]) && preg_match('/^\+/', $reg[2])) $maskoffset=preg_replace('/^\+/', '', $reg[2]);
    if (! empty($reg[3]) && preg_match('/^\+/', $reg[3])) $maskoffset=preg_replace('/^\+/', '', $reg[3]);

    // Define $sqlwhere
    $sqlwhere='';
    $yearoffset=0;	// Use year of current $date by default
    $yearoffsettype=false;		// false: no reset, 0,-,=,+: reset at offset SOCIETE_FISCAL_MONTH_START, x=reset at offset x

    // If a restore to zero after a month is asked we check if there is already a value for this year.
    if (! empty($reg[2]) && preg_match('/^@/', $reg[2]))	$yearoffsettype = preg_replace('/^@/', '', $reg[2]);
    if (! empty($reg[3]) && preg_match('/^@/', $reg[3]))	$yearoffsettype = preg_replace('/^@/', '', $reg[3]);

    //print "yearoffset=".$yearoffset." yearoffsettype=".$yearoffsettype;
    if (is_numeric($yearoffsettype) && $yearoffsettype >= 1)
        $maskraz=$yearoffsettype; // For backward compatibility
    elseif ($yearoffsettype === '0' || (! empty($yearoffsettype) && ! is_numeric($yearoffsettype) && $conf->global->SOCIETE_FISCAL_MONTH_START > 1))
        $maskraz = $conf->global->SOCIETE_FISCAL_MONTH_START;
    //print "maskraz=".$maskraz;	// -1=no reset

    if ($maskraz > 0) {   // A reset is required
        if ($maskraz == 99) {
            $maskraz = date('m', $date);
            $resetEveryMonth = true;
        }
        if ($maskraz > 12) return 'ErrorBadMaskBadRazMonth';

        // Define posy, posm and reg
        if ($maskraz > 1)	// if reset is not first month, we need month and year into mask
        {
            if (preg_match('/^(.*)\{(y+)\}\{(m+)\}/i', $maskwithonlyymcode, $reg)) { $posy=2; $posm=3; }
            elseif (preg_match('/^(.*)\{(m+)\}\{(y+)\}/i', $maskwithonlyymcode, $reg)) { $posy=3; $posm=2; }
            else return 'ErrorCantUseRazInStartedYearIfNoYearMonthInMask';

            if (dol_strlen($reg[$posy]) < 2) return 'ErrorCantUseRazWithYearOnOneDigit';
        }
        else // if reset is for a specific month in year, we need year
        {
<<<<<<< HEAD
            if (preg_match('/^(.*)\{(m+)\}\{(y+)\}/i', $maskwithonlyymcode, $reg)) { $posy=3; $posm=2; }
        	else if (preg_match('/^(.*)\{(y+)\}\{(m+)\}/i', $maskwithonlyymcode, $reg)) { $posy=2; $posm=3; }
            else if (preg_match('/^(.*)\{(y+)\}/i', $maskwithonlyymcode, $reg)) { $posy=2; $posm=0; }
=======
            if (preg_match('/^(.*)\{(m+)\}\{(y+)\}/i',$maskwithonlyymcode,$reg)) { $posy=3; $posm=2; }
        	elseif (preg_match('/^(.*)\{(y+)\}\{(m+)\}/i',$maskwithonlyymcode,$reg)) { $posy=2; $posm=3; }
            elseif (preg_match('/^(.*)\{(y+)\}/i',$maskwithonlyymcode,$reg)) { $posy=2; $posm=0; }
>>>>>>> ecc30b8f
            else return 'ErrorCantUseRazIfNoYearInMask';
        }
        // Define length
        $yearlen = $posy?dol_strlen($reg[$posy]):0;
        $monthlen = $posm?dol_strlen($reg[$posm]):0;
        // Define pos
       	$yearpos = (dol_strlen($reg[1])+1);
        $monthpos = ($yearpos+$yearlen);
        if ($posy == 3 && $posm == 2) {		// if month is before year
          	$monthpos = (dol_strlen($reg[1])+1);
           	$yearpos = ($monthpos+$monthlen);
        }
        //print "xxx ".$maskwithonlyymcode." maskraz=".$maskraz." posy=".$posy." yearlen=".$yearlen." yearpos=".$yearpos." posm=".$posm." monthlen=".$monthlen." monthpos=".$monthpos." yearoffsettype=".$yearoffsettype." resetEveryMonth=".$resetEveryMonth."\n";

        // Define $yearcomp and $monthcomp (that will be use in the select where to search max number)
        $monthcomp=$maskraz;
        $yearcomp=0;

        if (! empty($yearoffsettype) && ! is_numeric($yearoffsettype) && $yearoffsettype != '=')	// $yearoffsettype is - or +
        {
        	$currentyear=date("Y", $date);
        	$fiscaldate=dol_mktime('0', '0', '0', $maskraz, '1', $currentyear);
        	$newyeardate=dol_mktime('0', '0', '0', '1', '1', $currentyear);
        	$nextnewyeardate=dol_mktime('0', '0', '0', '1', '1', $currentyear+1);
        	//echo 'currentyear='.$currentyear.' date='.dol_print_date($date, 'day').' fiscaldate='.dol_print_date($fiscaldate, 'day').'<br>';

        	// If after or equal of current fiscal date
        	if ($date >= $fiscaldate)
        	{
        		// If before of next new year date
        		if ($date < $nextnewyeardate && $yearoffsettype == '+') $yearoffset=1;
        	}
        	// If after or equal of current new year date
        	elseif ($date >= $newyeardate && $yearoffsettype == '-') $yearoffset=-1;
        }
        // For backward compatibility
<<<<<<< HEAD
        else if (date("m", $date) < $maskraz && empty($resetEveryMonth)) { $yearoffset=-1; }	// If current month lower that month of return to zero, year is previous year
=======
        elseif (date("m",$date) < $maskraz && empty($resetEveryMonth)) { $yearoffset=-1; }	// If current month lower that month of return to zero, year is previous year
>>>>>>> ecc30b8f

        if ($yearlen == 4) $yearcomp=sprintf("%04d", date("Y", $date)+$yearoffset);
        elseif ($yearlen == 2) $yearcomp=sprintf("%02d", date("y", $date)+$yearoffset);
        elseif ($yearlen == 1) $yearcomp=substr(date("y", $date), 2, 1)+$yearoffset;
        if ($monthcomp > 1 && empty($resetEveryMonth))	// Test with month is useless if monthcomp = 0 or 1 (0 is same as 1) (regis: $monthcomp can't equal 0)
        {
            if ($yearlen == 4) $yearcomp1=sprintf("%04d", date("Y", $date)+$yearoffset+1);
            elseif ($yearlen == 2) $yearcomp1=sprintf("%02d", date("y", $date)+$yearoffset+1);

            $sqlwhere.="(";
            $sqlwhere.=" (SUBSTRING(".$field.", ".$yearpos.", ".$yearlen.") = '".$yearcomp."'";
            $sqlwhere.=" AND SUBSTRING(".$field.", ".$monthpos.", ".$monthlen.") >= '".str_pad($monthcomp, $monthlen, '0', STR_PAD_LEFT)."')";
            $sqlwhere.=" OR";
            $sqlwhere.=" (SUBSTRING(".$field.", ".$yearpos.", ".$yearlen.") = '".$yearcomp1."'";
            $sqlwhere.=" AND SUBSTRING(".$field.", ".$monthpos.", ".$monthlen.") < '".str_pad($monthcomp, $monthlen, '0', STR_PAD_LEFT)."') ";
            $sqlwhere.=')';
        }
		elseif ($resetEveryMonth)
		{
			$sqlwhere.="(SUBSTRING(".$field.", ".$yearpos.", ".$yearlen.") = '".$yearcomp."'";
            $sqlwhere.=" AND SUBSTRING(".$field.", ".$monthpos.", ".$monthlen.") = '".str_pad($monthcomp, $monthlen, '0', STR_PAD_LEFT)."')";
		}
        else   // reset is done on january
        {
            $sqlwhere.='(SUBSTRING('.$field.', '.$yearpos.', '.$yearlen.") = '".$yearcomp."')";
        }
    }
    //print "sqlwhere=".$sqlwhere." yearcomp=".$yearcomp."<br>\n";	// sqlwhere and yearcomp defined only if we ask a reset
    //print "masktri=".$masktri." maskcounter=".$maskcounter." maskraz=".$maskraz." maskoffset=".$maskoffset."<br>\n";

    // Define $sqlstring
    if (function_exists('mb_strrpos'))
    	{
    	$posnumstart=mb_strrpos($maskwithnocode, $maskcounter, 'UTF-8');
	}
	else
	{
    	$posnumstart=strrpos($maskwithnocode, $maskcounter);
	}	// Pos of counter in final string (from 0 to ...)
    if ($posnumstart < 0) return 'ErrorBadMaskFailedToLocatePosOfSequence';
    $sqlstring='SUBSTRING('.$field.', '.($posnumstart+1).', '.dol_strlen($maskcounter).')';

    // Define $maskLike
    $maskLike = dol_string_nospecial($mask);
    $maskLike = str_replace("%", "_", $maskLike);
    // Replace protected special codes with matching number of _ as wild card caracter
    $maskLike = preg_replace('/\{yyyy\}/i', '____', $maskLike);
    $maskLike = preg_replace('/\{yy\}/i', '__', $maskLike);
    $maskLike = preg_replace('/\{y\}/i', '_', $maskLike);
    $maskLike = preg_replace('/\{mm\}/i', '__', $maskLike);
    $maskLike = preg_replace('/\{dd\}/i', '__', $maskLike);
    $maskLike = str_replace(dol_string_nospecial('{'.$masktri.'}'), str_pad("", dol_strlen($maskcounter), "_"), $maskLike);
    if ($maskrefclient) $maskLike = str_replace(dol_string_nospecial('{'.$maskrefclient.'}'), str_pad("", dol_strlen($maskrefclient), "_"), $maskLike);
    if ($masktype) $maskLike = str_replace(dol_string_nospecial('{'.$masktype.'}'), $masktype_value, $maskLike);
    if ($maskuser) $maskLike = str_replace(dol_string_nospecial('{'.$maskuser.'}'), $maskuser_value, $maskLike);
    foreach($maskperso as $key => $val)
    {
    	$maskLike = str_replace(dol_string_nospecial($maskperso[$key]), $maskpersonew[$key], $maskLike);
    }

    // Get counter in database
    $counter=0;
    $sql = "SELECT MAX(".$sqlstring.") as val";
    $sql.= " FROM ".MAIN_DB_PREFIX.$table;
    $sql.= " WHERE ".$field." LIKE '".$maskLike."'";
	$sql.= " AND ".$field." NOT LIKE '(PROV%)'";
    if ($bentityon) // only if entity enable
    	$sql.= " AND entity IN (".getEntity($sharetable).")";
    elseif (! empty($forceentity))
    	$sql.= " AND entity IN (".$forceentity.")";
    if ($where) $sql.=$where;
    if ($sqlwhere) $sql.=' AND '.$sqlwhere;

    //print $sql.'<br>';
    dol_syslog("functions2::get_next_value mode=".$mode."", LOG_DEBUG);
    $resql=$db->query($sql);
    if ($resql)
    {
        $obj = $db->fetch_object($resql);
        $counter = $obj->val;
    }
    else dol_print_error($db);

    // Check if we must force counter to maskoffset
    if (empty($counter)) $counter=$maskoffset;
<<<<<<< HEAD
    else if (preg_match('/[^0-9]/i', $counter))
=======
    elseif (preg_match('/[^0-9]/i',$counter))
>>>>>>> ecc30b8f
    {
    	$counter=0;
    	dol_syslog("Error, the last counter found is '".$counter."' so is not a numeric value. We will restart to 1.", LOG_ERR);
    }
    elseif ($counter < $maskoffset && empty($conf->global->MAIN_NUMBERING_OFFSET_ONLY_FOR_FIRST)) $counter=$maskoffset;

    if ($mode == 'last')	// We found value for counter = last counter value. Now need to get corresponding ref of invoice.
    {
        $counterpadded=str_pad($counter, dol_strlen($maskcounter), "0", STR_PAD_LEFT);

        // Define $maskLike
        $maskLike = dol_string_nospecial($mask);
        $maskLike = str_replace("%", "_", $maskLike);
        // Replace protected special codes with matching number of _ as wild card caracter
        $maskLike = preg_replace('/\{yyyy\}/i', '____', $maskLike);
        $maskLike = preg_replace('/\{yy\}/i', '__', $maskLike);
        $maskLike = preg_replace('/\{y\}/i', '_', $maskLike);
        $maskLike = preg_replace('/\{mm\}/i', '__', $maskLike);
        $maskLike = preg_replace('/\{dd\}/i', '__', $maskLike);
        $maskLike = str_replace(dol_string_nospecial('{'.$masktri.'}'), $counterpadded, $maskLike);
        if ($maskrefclient) $maskLike = str_replace(dol_string_nospecial('{'.$maskrefclient.'}'), str_pad("", dol_strlen($maskrefclient), "_"), $maskLike);
        if ($masktype) $maskLike = str_replace(dol_string_nospecial('{'.$masktype.'}'), $masktype_value, $maskLike);
        if ($maskuser) $maskLike = str_replace(dol_string_nospecial('{'.$maskuser.'}'), $maskuser_value, $maskLike);

        $ref='';
        $sql = "SELECT ".$field." as ref";
        $sql.= " FROM ".MAIN_DB_PREFIX.$table;
        $sql.= " WHERE ".$field." LIKE '".$maskLike."'";
    	$sql.= " AND ".$field." NOT LIKE '%PROV%'";
    	if ($bentityon) // only if entity enable
        	$sql.= " AND entity IN (".getEntity($sharetable).")";
        elseif (! empty($forceentity))
        	$sql.= " AND entity IN (".$forceentity.")";
        if ($where) $sql.=$where;
        if ($sqlwhere) $sql.=' AND '.$sqlwhere;

        dol_syslog("functions2::get_next_value mode=".$mode."", LOG_DEBUG);
        $resql=$db->query($sql);
        if ($resql)
        {
            $obj = $db->fetch_object($resql);
            if ($obj) $ref = $obj->ref;
        }
        else dol_print_error($db);

        $numFinal=$ref;
    }
    elseif ($mode == 'next')
    {
        $counter++;

        // If value for $counter has a length higher than $maskcounter chars
        if ($counter >= pow(10, dol_strlen($maskcounter)))
        {
        	$counter='ErrorMaxNumberReachForThisMask';
        }

        if (! empty($maskrefclient_maskcounter))
        {
            //print "maskrefclient_maskcounter=".$maskrefclient_maskcounter." maskwithnocode=".$maskwithnocode." maskrefclient=".$maskrefclient."\n<br>";

            // Define $sqlstring
            $maskrefclient_posnumstart=strpos($maskwithnocode, $maskrefclient_maskcounter, strpos($maskwithnocode, $maskrefclient));	// Pos of counter in final string (from 0 to ...)
            if ($maskrefclient_posnumstart <= 0) return 'ErrorBadMask';
            $maskrefclient_sqlstring='SUBSTRING('.$field.', '.($maskrefclient_posnumstart+1).', '.dol_strlen($maskrefclient_maskcounter).')';
            //print "x".$sqlstring;

            // Define $maskrefclient_maskLike
            $maskrefclient_maskLike = dol_string_nospecial($mask);
            $maskrefclient_maskLike = str_replace("%", "_", $maskrefclient_maskLike);
            // Replace protected special codes with matching number of _ as wild card caracter
            $maskrefclient_maskLike = str_replace(dol_string_nospecial('{yyyy}'), '____', $maskrefclient_maskLike);
            $maskrefclient_maskLike = str_replace(dol_string_nospecial('{yy}'), '__', $maskrefclient_maskLike);
            $maskrefclient_maskLike = str_replace(dol_string_nospecial('{y}'), '_', $maskrefclient_maskLike);
            $maskrefclient_maskLike = str_replace(dol_string_nospecial('{mm}'), '__', $maskrefclient_maskLike);
            $maskrefclient_maskLike = str_replace(dol_string_nospecial('{dd}'), '__', $maskrefclient_maskLike);
            $maskrefclient_maskLike = str_replace(dol_string_nospecial('{'.$masktri.'}'), str_pad("", dol_strlen($maskcounter), "_"), $maskrefclient_maskLike);
            $maskrefclient_maskLike = str_replace(dol_string_nospecial('{'.$maskrefclient.'}'), $maskrefclient_clientcode.str_pad("", dol_strlen($maskrefclient_maskcounter), "_"), $maskrefclient_maskLike);

            // Get counter in database
            $maskrefclient_counter=0;
            $maskrefclient_sql = "SELECT MAX(".$maskrefclient_sqlstring.") as val";
            $maskrefclient_sql.= " FROM ".MAIN_DB_PREFIX.$table;
            //$sql.= " WHERE ".$field." not like '(%'";
            $maskrefclient_sql.= " WHERE ".$field." LIKE '".$maskrefclient_maskLike."'";
            if ($bentityon) // only if entity enable
            	$maskrefclient_sql.= " AND entity IN (".getEntity($sharetable).")";
            elseif (! empty($forceentity))
            	$sql.= " AND entity IN (".$forceentity.")";
            if ($where) $maskrefclient_sql.=$where; //use the same optional where as general mask
            if ($sqlwhere) $maskrefclient_sql.=' AND '.$sqlwhere; //use the same sqlwhere as general mask
            $maskrefclient_sql.=' AND (SUBSTRING('.$field.', '.(strpos($maskwithnocode, $maskrefclient)+1).', '.dol_strlen($maskrefclient_maskclientcode).")='".$maskrefclient_clientcode."')";

            dol_syslog("functions2::get_next_value maskrefclient", LOG_DEBUG);
            $maskrefclient_resql=$db->query($maskrefclient_sql);
            if ($maskrefclient_resql)
            {
                $maskrefclient_obj = $db->fetch_object($maskrefclient_resql);
                $maskrefclient_counter = $maskrefclient_obj->val;
            }
            else dol_print_error($db);

            if (empty($maskrefclient_counter) || preg_match('/[^0-9]/i', $maskrefclient_counter)) $maskrefclient_counter=$maskrefclient_maskoffset;
			$maskrefclient_counter++;
        }

        // Build numFinal
        $numFinal = $mask;

        // We replace special codes except refclient
		if (! empty($yearoffsettype) && ! is_numeric($yearoffsettype) && $yearoffsettype != '=')	// yearoffsettype is - or +, so we don't want current year
		{
	        $numFinal = preg_replace('/\{yyyy\}/i', date("Y", $date)+$yearoffset, $numFinal);
        	$numFinal = preg_replace('/\{yy\}/i',  date("y", $date)+$yearoffset, $numFinal);
        	$numFinal = preg_replace('/\{y\}/i',   substr(date("y", $date), 1, 1)+$yearoffset, $numFinal);
		}
		else	// we want yyyy to be current year
		{
        	$numFinal = preg_replace('/\{yyyy\}/i', date("Y", $date), $numFinal);
        	$numFinal = preg_replace('/\{yy\}/i',  date("y", $date), $numFinal);
        	$numFinal = preg_replace('/\{y\}/i',   substr(date("y", $date), 1, 1), $numFinal);
		}
        $numFinal = preg_replace('/\{mm\}/i',  date("m", $date), $numFinal);
        $numFinal = preg_replace('/\{dd\}/i',  date("d", $date), $numFinal);

        // Now we replace the counter
        $maskbefore='{'.$masktri.'}';
        $maskafter=str_pad($counter, dol_strlen($maskcounter), "0", STR_PAD_LEFT);
        //print 'x'.$maskbefore.'-'.$maskafter.'y';
        $numFinal = str_replace($maskbefore, $maskafter, $numFinal);

        // Now we replace the refclient
        if ($maskrefclient)
        {
            //print "maskrefclient=".$maskrefclient." maskwithonlyymcode=".$maskwithonlyymcode." maskwithnocode=".$maskwithnocode."\n<br>";
            $maskrefclient_maskbefore='{'.$maskrefclient.'}';
            $maskrefclient_maskafter=$maskrefclient_clientcode.str_pad($maskrefclient_counter, dol_strlen($maskrefclient_maskcounter), "0", STR_PAD_LEFT);
            $numFinal = str_replace($maskrefclient_maskbefore, $maskrefclient_maskafter, $numFinal);
        }

        // Now we replace the type
        if ($masktype)
        {
            $masktype_maskbefore='{'.$masktype.'}';
            $masktype_maskafter=$masktype_value;
            $numFinal = str_replace($masktype_maskbefore, $masktype_maskafter, $numFinal);
        }

        // Now we replace the user
        if ($maskuser)
        {
        	$maskuser_maskbefore='{'.$maskuser.'}';
        	$maskuser_maskafter=$maskuser_value;
        	$numFinal = str_replace($maskuser_maskbefore, $maskuser_maskafter, $numFinal);
        }
    }

    dol_syslog("functions2::get_next_value return ".$numFinal, LOG_DEBUG);
    return $numFinal;
}

/**
 * Get string between
 *
 * @param   string  $string     String to test
 * @param   int     $start      Value for start
 * @param   int     $end        Value for end
 * @return  string              Return part of string
 */
function get_string_between($string, $start, $end)
{
    $string = " ".$string;
     $ini = strpos($string, $start);
     if ($ini == 0) return "";
     $ini += strlen($start);
     $len = strpos($string, $end, $ini) - $ini;
     return substr($string, $ini, $len);
}

/**
 * Check value
 *
 * @param 	string	$mask		Mask to use
 * @param 	string	$value		Value
 * @return	int|string		    <0 or error string if KO, 0 if OK
 */
function check_value($mask, $value)
{
    $result=0;

    $hasglobalcounter=false;
    // Extract value for mask counter, mask raz and mask offset
    if (preg_match('/\{(0+)([@\+][0-9]+)?([@\+][0-9]+)?\}/i', $mask, $reg))
    {
        $masktri=$reg[1].(isset($reg[2])?$reg[2]:'').(isset($reg[3])?$reg[3]:'');
        $maskcounter=$reg[1];
        $hasglobalcounter=true;
    }
    else
    {
        // setting some defaults so the rest of the code won't fail if there is a third party counter
        $masktri='00000';
        $maskcounter='00000';
    }

    $maskraz=-1;
    $maskoffset=0;
    if (dol_strlen($maskcounter) < 3) return 'ErrorCounterMustHaveMoreThan3Digits';

    // Extract value for third party mask counter
    if (preg_match('/\{(c+)(0*)\}/i', $mask, $regClientRef))
    {
        $maskrefclient=$regClientRef[1].$regClientRef[2];
        $maskrefclient_maskclientcode=$regClientRef[1];
        $maskrefclient_maskcounter=$regClientRef[2];
        $maskrefclient_maskoffset=0; //default value of maskrefclient_counter offset
        $maskrefclient_clientcode=substr('', 0, dol_strlen($maskrefclient_maskclientcode));//get n first characters of client code to form maskrefclient_clientcode
        $maskrefclient_clientcode=str_pad($maskrefclient_clientcode, dol_strlen($maskrefclient_maskclientcode), "#", STR_PAD_RIGHT);//padding maskrefclient_clientcode for having exactly n characters in maskrefclient_clientcode
        $maskrefclient_clientcode=dol_string_nospecial($maskrefclient_clientcode);//sanitize maskrefclient_clientcode for sql insert and sql select like
        if (dol_strlen($maskrefclient_maskcounter) > 0 && dol_strlen($maskrefclient_maskcounter) < 3) return 'ErrorCounterMustHaveMoreThan3Digits';
    }
    else $maskrefclient='';

    // fail if there is neither a global nor a third party counter
    if (! $hasglobalcounter && ($maskrefclient_maskcounter == ''))
    {
        return 'ErrorBadMask';
    }

    $maskwithonlyymcode=$mask;
    $maskwithonlyymcode=preg_replace('/\{(0+)([@\+][0-9]+)?([@\+][0-9]+)?\}/i', $maskcounter, $maskwithonlyymcode);
    $maskwithonlyymcode=preg_replace('/\{dd\}/i', 'dd', $maskwithonlyymcode);
    $maskwithonlyymcode=preg_replace('/\{(c+)(0*)\}/i', $maskrefclient, $maskwithonlyymcode);
    $maskwithnocode=$maskwithonlyymcode;
    $maskwithnocode=preg_replace('/\{yyyy\}/i', 'yyyy', $maskwithnocode);
    $maskwithnocode=preg_replace('/\{yy\}/i', 'yy', $maskwithnocode);
    $maskwithnocode=preg_replace('/\{y\}/i', 'y', $maskwithnocode);
    $maskwithnocode=preg_replace('/\{mm\}/i', 'mm', $maskwithnocode);
    // Now maskwithnocode = 0000ddmmyyyyccc for example
    // and maskcounter    = 0000 for example
    //print "maskwithonlyymcode=".$maskwithonlyymcode." maskwithnocode=".$maskwithnocode."\n<br>";

    // If an offset is asked
    if (! empty($reg[2]) && preg_match('/^\+/', $reg[2])) $maskoffset=preg_replace('/^\+/', '', $reg[2]);
    if (! empty($reg[3]) && preg_match('/^\+/', $reg[3])) $maskoffset=preg_replace('/^\+/', '', $reg[3]);

    // Define $sqlwhere

    // If a restore to zero after a month is asked we check if there is already a value for this year.
    if (! empty($reg[2]) && preg_match('/^@/', $reg[2]))  $maskraz=preg_replace('/^@/', '', $reg[2]);
    if (! empty($reg[3]) && preg_match('/^@/', $reg[3]))  $maskraz=preg_replace('/^@/', '', $reg[3]);
    if ($maskraz >= 0)
    {
        if ($maskraz > 12) return 'ErrorBadMaskBadRazMonth';

        // Define reg
        if ($maskraz > 1 && ! preg_match('/^(.*)\{(y+)\}\{(m+)\}/i', $maskwithonlyymcode, $reg)) return 'ErrorCantUseRazInStartedYearIfNoYearMonthInMask';
        if ($maskraz <= 1 && ! preg_match('/^(.*)\{(y+)\}/i', $maskwithonlyymcode, $reg)) return 'ErrorCantUseRazIfNoYearInMask';
        //print "x".$maskwithonlyymcode." ".$maskraz;
    }
    //print "masktri=".$masktri." maskcounter=".$maskcounter." maskraz=".$maskraz." maskoffset=".$maskoffset."<br>\n";

    // Check we have a number in ($posnumstart+1).', '.dol_strlen($maskcounter)
    //

    // Check length
    $len=dol_strlen($maskwithnocode);
    if (dol_strlen($value) != $len) $result=-1;

    // Define $maskLike
    /* seems not used
    $maskLike = dol_string_nospecial($mask);
    $maskLike = str_replace("%","_",$maskLike);
    // Replace protected special codes with matching number of _ as wild card caracter
    $maskLike = str_replace(dol_string_nospecial('{yyyy}'),'____',$maskLike);
    $maskLike = str_replace(dol_string_nospecial('{yy}'),'__',$maskLike);
    $maskLike = str_replace(dol_string_nospecial('{y}'),'_',$maskLike);
    $maskLike = str_replace(dol_string_nospecial('{mm}'),'__',$maskLike);
    $maskLike = str_replace(dol_string_nospecial('{dd}'),'__',$maskLike);
    $maskLike = str_replace(dol_string_nospecial('{'.$masktri.'}'),str_pad("",dol_strlen($maskcounter),"_"),$maskLike);
    if ($maskrefclient) $maskLike = str_replace(dol_string_nospecial('{'.$maskrefclient.'}'),str_pad("",strlen($maskrefclient),"_"),$maskLike);
	*/

    dol_syslog("functions2::check_value result=".$result, LOG_DEBUG);
    return $result;
}

/**
 *	Convert a binary data to string that represent hexadecimal value
 *
 *	@param   string		$bin		Value to convert
 *	@param   boolean	$pad      	Add 0
 *	@param   boolean	$upper		Convert to tupper
 *	@return  string					x
 */
function binhex($bin, $pad = false, $upper = false)
{
    $last = dol_strlen($bin)-1;
    for($i=0; $i<=$last; $i++){ $x += $bin[$last-$i] * pow(2, $i); }
    $x = dechex($x);
    if($pad){ while(dol_strlen($x) < intval(dol_strlen($bin))/4){ $x = "0$x"; } }
    if($upper){ $x = strtoupper($x); }
    return $x;
}

/**
 *	Convert an hexadecimal string into a binary string
 *
 *	@param	string	$hexa		Hexadecimal string to convert (example: 'FF')
 *	@return string	    		bin
 */
function hexbin($hexa)
{
    $bin='';
    $strLength = dol_strlen($hexa);
    for($i=0;$i<$strLength;$i++)
    {
        $bin.=str_pad(decbin(hexdec($hexa{$i})), 4, '0', STR_PAD_LEFT);
    }
    return $bin;
}

/**
 *	Retourne le numero de la semaine par rapport a une date
 *
 *	@param	string	$time   	Date au format 'timestamp'
 *	@return string					Number of week
 */
function numero_semaine($time)
{
    $stime = strftime('%Y-%m-%d', $time);

    if (preg_match('/^([0-9]+)\-([0-9]+)\-([0-9]+)\s?([0-9]+)?:?([0-9]+)?/i', $stime, $reg))
    {
        // Date est au format 'YYYY-MM-DD' ou 'YYYY-MM-DD HH:MM:SS'
        $annee = $reg[1];
        $mois = $reg[2];
        $jour = $reg[3];
    }

    /*
     * Norme ISO-8601:
     * - La semaine 1 de toute annee est celle qui contient le 4 janvier ou que la semaine 1 de toute annee est celle qui contient le 1er jeudi de janvier.
     * - La majorite des annees ont 52 semaines mais les annees qui commence un jeudi et les annees bissextiles commencant un mercredi en possede 53.
     * - Le 1er jour de la semaine est le Lundi
     */

    // Definition du Jeudi de la semaine
<<<<<<< HEAD
    if (date("w", mktime(12, 0, 0, $mois, $jour, $annee))==0) // Dimanche
    $jeudiSemaine = mktime(12, 0, 0, $mois, $jour, $annee)-3*24*60*60;
    else if (date("w", mktime(12, 0, 0, $mois, $jour, $annee))<4) // du Lundi au Mercredi
    $jeudiSemaine = mktime(12, 0, 0, $mois, $jour, $annee)+(4-date("w", mktime(12, 0, 0, $mois, $jour, $annee)))*24*60*60;
    else if (date("w", mktime(12, 0, 0, $mois, $jour, $annee))>4) // du Vendredi au Samedi
    $jeudiSemaine = mktime(12, 0, 0, $mois, $jour, $annee)-(date("w", mktime(12, 0, 0, $mois, $jour, $annee))-4)*24*60*60;
=======
    if (date("w",mktime(12,0,0,$mois,$jour,$annee))==0) // Dimanche
    $jeudiSemaine = mktime(12,0,0,$mois,$jour,$annee)-3*24*60*60;
    elseif (date("w",mktime(12,0,0,$mois,$jour,$annee))<4) // du Lundi au Mercredi
    $jeudiSemaine = mktime(12,0,0,$mois,$jour,$annee)+(4-date("w",mktime(12,0,0,$mois,$jour,$annee)))*24*60*60;
    elseif (date("w",mktime(12,0,0,$mois,$jour,$annee))>4) // du Vendredi au Samedi
    $jeudiSemaine = mktime(12,0,0,$mois,$jour,$annee)-(date("w",mktime(12,0,0,$mois,$jour,$annee))-4)*24*60*60;
>>>>>>> ecc30b8f
    else // Jeudi
    $jeudiSemaine = mktime(12, 0, 0, $mois, $jour, $annee);

    // Definition du premier Jeudi de l'annee
    if (date("w", mktime(12, 0, 0, 1, 1, date("Y", $jeudiSemaine)))==0) // Dimanche
    {
        $premierJeudiAnnee = mktime(12, 0, 0, 1, 1, date("Y", $jeudiSemaine))+4*24*60*60;
    }
<<<<<<< HEAD
    else if (date("w", mktime(12, 0, 0, 1, 1, date("Y", $jeudiSemaine)))<4) // du Lundi au Mercredi
=======
    elseif (date("w",mktime(12,0,0,1,1,date("Y",$jeudiSemaine)))<4) // du Lundi au Mercredi
>>>>>>> ecc30b8f
    {
        $premierJeudiAnnee = mktime(12, 0, 0, 1, 1, date("Y", $jeudiSemaine))+(4-date("w", mktime(12, 0, 0, 1, 1, date("Y", $jeudiSemaine))))*24*60*60;
    }
<<<<<<< HEAD
    else if (date("w", mktime(12, 0, 0, 1, 1, date("Y", $jeudiSemaine)))>4) // du Vendredi au Samedi
=======
    elseif (date("w",mktime(12,0,0,1,1,date("Y",$jeudiSemaine)))>4) // du Vendredi au Samedi
>>>>>>> ecc30b8f
    {
        $premierJeudiAnnee = mktime(12, 0, 0, 1, 1, date("Y", $jeudiSemaine))+(7-(date("w", mktime(12, 0, 0, 1, 1, date("Y", $jeudiSemaine)))-4))*24*60*60;
    }
    else // Jeudi
    {
        $premierJeudiAnnee = mktime(12, 0, 0, 1, 1, date("Y", $jeudiSemaine));
    }

    // Definition du numero de semaine: nb de jours entre "premier Jeudi de l'annee" et "Jeudi de la semaine";
    $numeroSemaine =     (
    (
    date("z", mktime(12, 0, 0, date("m", $jeudiSemaine), date("d", $jeudiSemaine), date("Y", $jeudiSemaine)))
    -
    date("z", mktime(12, 0, 0, date("m", $premierJeudiAnnee), date("d", $premierJeudiAnnee), date("Y", $premierJeudiAnnee)))
    ) / 7
    ) + 1;

    // Cas particulier de la semaine 53
    if ($numeroSemaine==53)
    {
        // Les annees qui commence un Jeudi et les annees bissextiles commencant un Mercredi en possede 53
        if (date("w", mktime(12, 0, 0, 1, 1, date("Y", $jeudiSemaine)))==4 || (date("w", mktime(12, 0, 0, 1, 1, date("Y", $jeudiSemaine)))==3 && date("z", mktime(12, 0, 0, 12, 31, date("Y", $jeudiSemaine)))==365))
        {
            $numeroSemaine = 53;
        }
        else
        {
            $numeroSemaine = 1;
        }
    }

    //echo $jour."-".$mois."-".$annee." (".date("d-m-Y",$premierJeudiAnnee)." - ".date("d-m-Y",$jeudiSemaine).") -> ".$numeroSemaine."<BR>";

    return sprintf("%02d", $numeroSemaine);
}

/**
 *	Convertit une masse d'une unite vers une autre unite
 *
 *	@param	float	$weight    		Masse a convertir
 *	@param  int		$from_unit 		Unite originale en puissance de 10
 *	@param  int		$to_unit   		Nouvelle unite  en puissance de 10
 *	@return float	        		Masse convertie
 */
function weight_convert($weight, &$from_unit, $to_unit)
{
    /* Pour convertire 320 gr en Kg appeler
     *  $f = -3
     *  weigh_convert(320, $f, 0) retournera 0.32
     *
     */
    while ($from_unit  <> $to_unit)
    {
        if ($from_unit > $to_unit)
        {
            $weight = $weight * 10;
            $from_unit = $from_unit - 1;
            $weight = weight_convert($weight, $from_unit, $to_unit);
        }
        if ($from_unit < $to_unit)
        {
            $weight = $weight / 10;
            $from_unit = $from_unit + 1;
            $weight = weight_convert($weight, $from_unit, $to_unit);
        }
    }

    return $weight;
}

/**
 *	Save personnal parameter
 *
 *	@param	DoliDB	$db         Handler database
 *	@param	Conf	$conf		Object conf
 *	@param	User	$user      	Object user
 *	@param	array	$tab        Array (key=>value) with all parameters to save
 *	@return int         		<0 if KO, >0 if OK
 *
 *	@see		dolibarr_get_const, dolibarr_set_const, dolibarr_del_const
 */
function dol_set_user_param($db, $conf, &$user, $tab)
{
    // Verification parametres
    if (count($tab) < 1) return -1;

    $db->begin();

    // We remove old parameters for all keys in $tab
    $sql = "DELETE FROM ".MAIN_DB_PREFIX."user_param";
    $sql.= " WHERE fk_user = ".$user->id;
    $sql.= " AND entity = ".$conf->entity;
    $sql.= " AND param in (";
    $i=0;
    foreach ($tab as $key => $value)
    {
        if ($i > 0) $sql.=',';
        $sql.="'".$db->escape($key)."'";
        $i++;
    }
    $sql.= ")";
    dol_syslog("functions2.lib::dol_set_user_param", LOG_DEBUG);

    $resql=$db->query($sql);
    if (! $resql)
    {
        dol_print_error($db);
        $db->rollback();
        return -1;
    }

    foreach ($tab as $key => $value)
    {
        // Set new parameters
        if ($value)
        {
            $sql = "INSERT INTO ".MAIN_DB_PREFIX."user_param(fk_user,entity,param,value)";
            $sql.= " VALUES (".$user->id.",".$conf->entity.",";
            $sql.= " '".$db->escape($key)."','".$db->escape($value)."')";

            dol_syslog("functions2.lib::dol_set_user_param", LOG_DEBUG);
            $result=$db->query($sql);
            if (! $result)
            {
                dol_print_error($db);
                $db->rollback();
                return -1;
            }
            $user->conf->$key = $value;
            //print "key=".$key." user->conf->key=".$user->conf->$key;
        }
        else
        {
            unset($user->conf->$key);
        }
    }

    $db->commit();
    return 1;
}

/**
 *	Returns formated reduction
 *
 *	@param	int			$reduction		Reduction percentage
 *	@param	Translate	$langs			Output language
 *	@return	string						Formated reduction
 */
function dol_print_reduction($reduction, $langs)
{
    $string = '';
    if ($reduction == 100)
    {
        $string = $langs->transnoentities("Offered");
    }
    else
    {
    	$string = vatrate($reduction, true);
    }

    return $string;
}

/**
 * 	Return OS version.
 *  Note that PHP_OS returns only OS (not version) and OS PHP was built on, not necessarly OS PHP runs on.
 *
 * 	@return		string			OS version
 */
function version_os()
{
    $osversion=php_uname();
    return $osversion;
}

/**
 * 	Return PHP version
 *
 * 	@return		string			PHP version
 *  @see		versionphparray
 */
function version_php()
{
    return phpversion();
}

/**
 * 	Return Dolibarr version
 *
 * 	@return		string			Dolibarr version
 *  @see		versiondolibarrarray
 */
function version_dolibarr()
{
    return DOL_VERSION;
}

/**
 * 	Return web server version
 *
 * 	@return		string			Web server version
 */
function version_webserver()
{
    return $_SERVER["SERVER_SOFTWARE"];
}

/**
 * 	Return list of activated modules usable for document generation
 *
 * 	@param	DoliDB		$db				    Database handler
 * 	@param	string		$type			    Type of models (company, invoice, ...)
 *  @param  int		    $maxfilenamelength  Max length of value to show
 * 	@return	mixed			    			0 if no module is activated, or array(key=>label). For modules that need directory scan, key is completed with ":filename".
 */
function getListOfModels($db, $type, $maxfilenamelength = 0)
{
    global $conf,$langs;
    $liste=array();
    $found=0;
    $dirtoscan='';

    $sql = "SELECT nom as id, nom as lib, libelle as label, description as description";
    $sql.= " FROM ".MAIN_DB_PREFIX."document_model";
    $sql.= " WHERE type = '".$type."'";
    $sql.= " AND entity IN (0,".$conf->entity.")";
    $sql.= " ORDER BY description DESC";

    dol_syslog('/core/lib/function2.lib.php::getListOfModels', LOG_DEBUG);
    $resql = $db->query($sql);
    if ($resql)
    {
        $num = $db->num_rows($resql);
        $i = 0;
        while ($i < $num)
        {
            $found=1;

            $obj = $db->fetch_object($resql);

            // If this generation module needs to scan a directory, then description field is filled
            // with the constant that contains list of directories to scan (COMPANY_ADDON_PDF_ODT_PATH, ...).
            if (! empty($obj->description))	// A list of directories to scan is defined
            {
                include_once DOL_DOCUMENT_ROOT.'/core/lib/files.lib.php';

                $const=$obj->description;
                //irtoscan.=($dirtoscan?',':'').preg_replace('/[\r\n]+/',',',trim($conf->global->$const));
                $dirtoscan= preg_replace('/[\r\n]+/', ',', trim($conf->global->$const));

		$listoffiles=array();

                // Now we add models found in directories scanned
                $listofdir=explode(',', $dirtoscan);
                foreach($listofdir as $key=>$tmpdir)
                {
                    $tmpdir=trim($tmpdir);
                    $tmpdir=preg_replace('/DOL_DATA_ROOT/', DOL_DATA_ROOT, $tmpdir);
                    if (! $tmpdir) { unset($listofdir[$key]); continue; }
                    if (is_dir($tmpdir))
                    {
			// all type of template is allowed
			$tmpfiles=dol_dir_list($tmpdir, 'files', 0, '', '', 'name', SORT_ASC, 0);
                        if (count($tmpfiles)) $listoffiles=array_merge($listoffiles, $tmpfiles);
                    }
                }

                if (count($listoffiles))
                {
                    foreach($listoffiles as $record)
                    {
                        $max=($maxfilenamelength?$maxfilenamelength:28);
                        $liste[$obj->id.':'.$record['fullname']]=dol_trunc($record['name'], $max, 'middle');
                    }
                }
                else
                {
                    $liste[0]=$obj->label.': '.$langs->trans("None");
                }
            }
            else
            {
                if ($type == 'member' && $obj->lib == 'standard')   // Special case, if member template, we add variant per format
                {
                    global $_Avery_Labels;
                    include_once DOL_DOCUMENT_ROOT.'/core/lib/format_cards.lib.php';
                    foreach($_Avery_Labels as $key => $val)
                    {
                        $liste[$obj->id.':'.$key]=($obj->label?$obj->label:$obj->lib).' '.$val['name'];
                    }
                }
                else    // Common usage
                {
                    $liste[$obj->id]=$obj->label?$obj->label:$obj->lib;
                }
            }
            $i++;
        }
    }
    else
    {
        dol_print_error($db);
        return -1;
    }

    if ($found) return $liste;
    else return 0;
}

/**
 * This function evaluates a string that should be a valid IPv4
 * Note: For ip 169.254.0.0, it returns 0 with some PHP (5.6.24) and 2 with some minor patchs of PHP (5.6.25). See https://github.com/php/php-src/pull/1954.
 *
 * @param	string $ip IP Address
 * @return	int 0 if not valid or reserved range, 1 if valid and public IP, 2 if valid and private range IP
 */
function is_ip($ip)
{
	// First we test if it is a valid IPv4
	if (filter_var($ip, FILTER_VALIDATE_IP, FILTER_FLAG_IPV4)) {

		// Then we test if it is a private range
		if (! filter_var($ip, FILTER_VALIDATE_IP, FILTER_FLAG_NO_PRIV_RANGE)) return 2;

		// Then we test if it is a reserved range
		if (! filter_var($ip, FILTER_VALIDATE_IP, FILTER_FLAG_NO_RES_RANGE)) return 0;

		return 1;
	}

	return 0;
}

/**
 *  Build a login from lastname, firstname
 *
 *  @param	string		$lastname		Lastname
 *  @param  string		$firstname		Firstname
 *	@return	string						Login
 */
function dol_buildlogin($lastname, $firstname)
{
    $login=strtolower(dol_string_unaccent($firstname));
    $login.=($login?'.':'');
    $login.=strtolower(dol_string_unaccent($lastname));
    $login=dol_string_nospecial($login, ''); // For special names
    return $login;
}

/**
 *  Return array to use for SoapClient constructor
 *
 *  @return     array
 */
function getSoapParams()
{
    global $conf;

    $params=array();
    $proxyuse =(empty($conf->global->MAIN_PROXY_USE)?false:true);
    $proxyhost=(empty($conf->global->MAIN_PROXY_USE)?false:$conf->global->MAIN_PROXY_HOST);
    $proxyport=(empty($conf->global->MAIN_PROXY_USE)?false:$conf->global->MAIN_PROXY_PORT);
    $proxyuser=(empty($conf->global->MAIN_PROXY_USE)?false:$conf->global->MAIN_PROXY_USER);
    $proxypass=(empty($conf->global->MAIN_PROXY_USE)?false:$conf->global->MAIN_PROXY_PASS);
    $timeout  =(empty($conf->global->MAIN_USE_CONNECT_TIMEOUT)?10:$conf->global->MAIN_USE_CONNECT_TIMEOUT);               // Connection timeout
    $response_timeout=(empty($conf->global->MAIN_USE_RESPONSE_TIMEOUT)?30:$conf->global->MAIN_USE_RESPONSE_TIMEOUT);    // Response timeout
    //print extension_loaded('soap');
    if ($proxyuse)
    {
        $params=array('connection_timeout'=>$timeout,
                      'response_timeout'=>$response_timeout,
                      'proxy_use'      => 1,
                      'proxy_host'     => $proxyhost,
                      'proxy_port'     => $proxyport,
                      'proxy_login'    => $proxyuser,
                      'proxy_password' => $proxypass,
                      'trace'		   => 1
        );
    }
    else
    {
        $params=array('connection_timeout'=>$timeout,
                      'response_timeout'=>$response_timeout,
                      'proxy_use'      => 0,
                      'proxy_host'     => false,
                      'proxy_port'     => false,
                      'proxy_login'    => false,
                      'proxy_password' => false,
                      'trace'		   => 1
        );
    }
    return $params;
}


/**
 * Return link url to an object
 *
 * @param 	int		$objectid		Id of record
 * @param 	string	$objecttype		Type of object ('invoice', 'order', 'expedition_bon', ...)
 * @param 	int		$withpicto		Picto to show
 * @param 	string	$option			More options
 * @return	string					URL of link to object id/type
 */
function dolGetElementUrl($objectid, $objecttype, $withpicto = 0, $option = '')
{
	global $db, $conf, $langs;

	$ret='';

	// Parse element/subelement (ex: project_task)
	$module = $element = $subelement = $objecttype;
	if (preg_match('/^([^_]+)_([^_]+)/i', $objecttype, $regs))
	{
		$module = $element = $regs[1];
		$subelement = $regs[2];
	}

	$classpath = $element.'/class';

	// To work with non standard path
	if ($objecttype == 'facture' || $objecttype == 'invoice') {
		$classpath = 'compta/facture/class';
		$module='facture';
		$subelement='facture';
	}
	if ($objecttype == 'commande' || $objecttype == 'order') {
		$classpath = 'commande/class';
		$module='commande';
		$subelement='commande';
	}
	if ($objecttype == 'propal')  {
		$classpath = 'comm/propal/class';
	}
	if ($objecttype == 'supplier_proposal')  {
		$classpath = 'supplier_proposal/class';
	}
	if ($objecttype == 'shipping') {
		$classpath = 'expedition/class';
		$subelement = 'expedition';
		$module = 'expedition_bon';
	}
	if ($objecttype == 'delivery') {
		$classpath = 'livraison/class';
		$subelement = 'livraison';
		$module = 'livraison_bon';
	}
	if ($objecttype == 'contract') {
		$classpath = 'contrat/class';
		$module='contrat';
		$subelement='contrat';
	}
	if ($objecttype == 'member') {
		$classpath = 'adherents/class';
		$module='adherent';
		$subelement='adherent';
	}
	if ($objecttype == 'cabinetmed_cons') {
		$classpath = 'cabinetmed/class';
		$module='cabinetmed';
		$subelement='cabinetmedcons';
	}
	if ($objecttype == 'fichinter') {
		$classpath = 'fichinter/class';
		$module='ficheinter';
		$subelement='fichinter';
	}
	if ($objecttype == 'task') {
		$classpath = 'projet/class';
		$module='projet';
		$subelement='task';
	}
	if ($objecttype == 'stock') {
		$classpath = 'product/stock/class';
		$module='stock';
		$subelement='stock';
	}

	//print "objecttype=".$objecttype." module=".$module." subelement=".$subelement;

	$classfile = strtolower($subelement); $classname = ucfirst($subelement);
	if ($objecttype == 'invoice_supplier') {
		$classfile = 'fournisseur.facture';
		$classname='FactureFournisseur';
		$classpath = 'fourn/class';
		$module='fournisseur';
	}
	elseif ($objecttype == 'order_supplier')   {
		$classfile = 'fournisseur.commande';
		$classname='CommandeFournisseur';
		$classpath = 'fourn/class';
		$module='fournisseur';
	}
	elseif ($objecttype == 'stock')   {
		$classpath = 'product/stock/class';
		$classfile='entrepot';
		$classname='Entrepot';
	}
	if (! empty($conf->$module->enabled))
	{
		$res=dol_include_once('/'.$classpath.'/'.$classfile.'.class.php');
		if ($res)
		{
			if (class_exists($classname))
			{
				$object = new $classname($db);
				$res=$object->fetch($objectid);
				if ($res > 0) {
					$ret=$object->getNomUrl($withpicto, $option);
				} elseif($res==0) {
					$ret=$langs->trans('Deleted');
				}
				unset($object);
			}
			else dol_syslog("Class with classname ".$classname." is unknown even after the include", LOG_ERR);
		}
	}
	return $ret;
}


/**
 * Clean corrupted tree (orphelins linked to a not existing parent), record linked to themself and child-parent loop
 *
 * @param	DoliDB	$db					Database handler
 * @param	string	$tabletocleantree	Table to clean
 * @param	string	$fieldfkparent		Field name that contains id of parent
 * @return	int							Nb of records fixed/deleted
 */
function cleanCorruptedTree($db, $tabletocleantree, $fieldfkparent)
{
	$totalnb=0;
	$listofid=array();
	$listofparentid=array();

	// Get list of all id in array listofid and all parents in array listofparentid
	$sql='SELECT rowid, '.$fieldfkparent.' as parent_id FROM '.MAIN_DB_PREFIX.$tabletocleantree;
	$resql = $db->query($sql);
	if ($resql)
	{
		$num = $db->num_rows($resql);
		$i = 0;
		while ($i < $num)
		{
			$obj = $db->fetch_object($resql);
			$listofid[]=$obj->rowid;
			if ($obj->parent_id > 0) $listofparentid[$obj->rowid]=$obj->parent_id;
			$i++;
		}
	}
	else
	{
		dol_print_error($db);
	}

	if (count($listofid))
	{
		print 'Code requested to clean tree (may be to solve data corruption), so we check/clean orphelins and loops.'."<br>\n";

		// Check loops on each other
		$sql = "UPDATE ".MAIN_DB_PREFIX.$tabletocleantree." SET ".$fieldfkparent." = 0 WHERE ".$fieldfkparent." = rowid";	// So we update only records linked to themself
		$resql = $db->query($sql);
		if ($resql)
		{
			$nb=$db->affected_rows($sql);
			if ($nb > 0)
			{
				print '<br>Some record that were parent of themself were cleaned.';
			}

			$totalnb+=$nb;
		}
		//else dol_print_error($db);

		// Check other loops
		$listofidtoclean=array();
		foreach($listofparentid as $id => $pid)
		{
			// Check depth
			//print 'Analyse record id='.$id.' with parent '.$pid.'<br>';

			$cursor=$id; $arrayidparsed=array();	// We start from child $id
			while ($cursor > 0)
			{
				$arrayidparsed[$cursor]=1;
				if ($arrayidparsed[$listofparentid[$cursor]])	// We detect a loop. A record with a parent that was already into child
				{
					print 'Found a loop between id '.$id.' - '.$cursor.'<br>';
					unset($arrayidparsed);
					$listofidtoclean[$cursor]=$id;
					break;
				}
				$cursor=$listofparentid[$cursor];
			}

			if (count($listofidtoclean)) break;
		}

		$sql = "UPDATE ".MAIN_DB_PREFIX.$tabletocleantree;
		$sql.= " SET ".$fieldfkparent." = 0";
		$sql.= " WHERE rowid IN (".join(',', $listofidtoclean).")";	// So we update only records detected wrong
		$resql = $db->query($sql);
		if ($resql)
		{
			$nb=$db->affected_rows($sql);
			if ($nb > 0)
			{
				// Removed orphelins records
				print '<br>Some records were detected to have parent that is a child, we set them as root record for id: ';
				print join(',', $listofidtoclean);
			}

			$totalnb+=$nb;
		}
		//else dol_print_error($db);

		// Check and clean orphelins
		$sql = "UPDATE ".MAIN_DB_PREFIX.$tabletocleantree;
		$sql.= " SET ".$fieldfkparent." = 0";
		$sql.= " WHERE ".$fieldfkparent." NOT IN (".join(',', $listofid).")";	// So we update only records linked to a non existing parent
		$resql = $db->query($sql);
		if ($resql)
		{
			$nb=$db->affected_rows($sql);
			if ($nb > 0)
			{
				// Removed orphelins records
				print '<br>Some orphelins were found and modified to be parent so records are visible again for id: ';
				print join(',', $listofid);
			}

			$totalnb+=$nb;
		}
		//else dol_print_error($db);

		print '<br>We fixed '.$totalnb.' record(s). Some records may still be corrupted. New check may be required.';
		return $totalnb;
	}
}

/**
 *	Get an array with properties of an element
 *
 * @param 	string 	$element_type 	Element type: 'action', 'facture', 'project_task' or 'object@modulext'...
 * @return 	array					(module, classpath, element, subelement, classfile, classname)
 */
function getElementProperties($element_type)
{
    // Parse element/subelement (ex: project_task)
    $module = $element = $subelement = $element_type;

    // If we ask an resource form external module (instead of default path)
    if (preg_match('/^([^@]+)@([^@]+)$/i', $element_type, $regs))
    {
        $element = $subelement = $regs[1];
        $module 	= $regs[2];
    }

    //print '<br>1. element : '.$element.' - module : '.$module .'<br>';
    if ( preg_match('/^([^_]+)_([^_]+)/i', $element, $regs))
    {
        $module = $element = $regs[1];
        $subelement = $regs[2];
    }

    // For compat
    if($element_type == "action") {
        $classpath = 'comm/action/class';
        $subelement = 'Actioncomm';
        $module = 'agenda';
    }

    // To work with non standard path
    if ($element_type == 'facture' || $element_type == 'invoice') {
        $classpath = 'compta/facture/class';
        $module='facture';
        $subelement='facture';
    }
    if ($element_type == 'commande' || $element_type == 'order') {
        $classpath = 'commande/class';
        $module='commande';
        $subelement='commande';
    }
    if ($element_type == 'propal')  {
        $classpath = 'comm/propal/class';
    }
    if ($element_type == 'supplier_proposal')  {
        $classpath = 'supplier_proposal/class';
    }
    if ($element_type == 'shipping') {
        $classpath = 'expedition/class';
        $subelement = 'expedition';
        $module = 'expedition_bon';
    }
    if ($element_type == 'delivery') {
        $classpath = 'livraison/class';
        $subelement = 'livraison';
        $module = 'livraison_bon';
    }
    if ($element_type == 'contract') {
        $classpath = 'contrat/class';
        $module='contrat';
        $subelement='contrat';
    }
    if ($element_type == 'member') {
        $classpath = 'adherents/class';
        $module='adherent';
        $subelement='adherent';
    }
    if ($element_type == 'cabinetmed_cons') {
        $classpath = 'cabinetmed/class';
        $module='cabinetmed';
        $subelement='cabinetmedcons';
    }
    if ($element_type == 'fichinter') {
        $classpath = 'fichinter/class';
        $module='ficheinter';
        $subelement='fichinter';
    }
    if ($element_type == 'dolresource' || $element_type == 'resource') {
        $classpath = 'resource/class';
        $module='resource';
        $subelement='dolresource';
    }
    if ($element_type == 'propaldet') {
        $classpath = 'comm/propal/class';
        $module='propal';
        $subelement='propaleligne';
    }
    if ($element_type == 'order_supplier')  {
        $classpath = 'fourn/class';
        $module='fournisseur';
        $subelement='commandefournisseur';
        $classfile='fournisseur.commande';
    }
    if ($element_type == 'invoice_supplier')  {
        $classpath = 'fourn/class';
        $module='fournisseur';
        $subelement='facturefournisseur';
        $classfile='fournisseur.facture';
    }

    if (!isset($classfile)) $classfile = strtolower($subelement);
    if (!isset($classname)) $classname = ucfirst($subelement);
    if (!isset($classpath)) $classpath = $module.'/class';

    $element_properties = array(
        'module' => $module,
        'classpath' => $classpath,
        'element' => $element,
        'subelement' => $subelement,
        'classfile' => $classfile,
        'classname' => $classname
    );
    return $element_properties;
}

/**
 * Fetch an object from its id and element_type
 * Inclusion of classes is automatic
 *
 * @param	int     	$element_id 	Element id
 * @param	string  	$element_type 	Element type
 * @param	ref     	$element_ref 	Element ref (Use this if element_id but not both)
 * @return 	int|object 					object || 0 || -1 if error
 */
function fetchObjectByElement($element_id, $element_type, $element_ref = '')
{
    global $conf;
	global $db,$conf;

    $element_prop = getElementProperties($element_type);
    if (is_array($element_prop) && $conf->{$element_prop['module']}->enabled)
    {
        dol_include_once('/'.$element_prop['classpath'].'/'.$element_prop['classfile'].'.class.php');

		$objecttmp = new $element_prop['classname']($db);
		$ret = $objecttmp->fetch($element_id, $element_ref);
		if ($ret >= 0)
		{
			return $objecttmp;
		}
	}
	return 0;
}


/**
 *	Convert an array with RGB value into hex RGB value.
 *  This is the opposite function of colorStringToArray
 *
 *  @param	array	$arraycolor			Array
 *  @param	string	$colorifnotfound	Color code to return if entry not defined or not a RGB format
 *  @return	string						RGB hex value (without # before). For example: 'FF00FF', '01FF02'
 *  @see	colorStringToArray
 */
function colorArrayToHex($arraycolor, $colorifnotfound = '888888')
{
	if (! is_array($arraycolor)) return $colorifnotfound;
	if (empty($arraycolor)) return $colorifnotfound;
	return sprintf("%02s", dechex($arraycolor[0])).sprintf("%02s", dechex($arraycolor[1])).sprintf("%02s", dechex($arraycolor[2]));
}

/**
 *	Convert a string RGB value ('FFFFFF', '255,255,255') into an array RGB array(255,255,255).
 *  This is the opposite function of colorArrayToHex.
 *  If entry is already an array, return it.
 *
 *  @param	string	$stringcolor		String with hex (FFFFFF) or comma RGB ('255,255,255')
 *  @param	array	$colorifnotfound	Color code array to return if entry not defined
 *  @return	string						RGB hex value (without # before). For example: FF00FF
 *  @see	colorArrayToHex
 */
function colorStringToArray($stringcolor, $colorifnotfound = array(88,88,88))
{
	if (is_array($stringcolor)) return $stringcolor;	// If already into correct output format, we return as is
	$tmp=preg_match('/^#?([0-9a-fA-F][0-9a-fA-F])([0-9a-fA-F][0-9a-fA-F])([0-9a-fA-F][0-9a-fA-F])$/', $stringcolor, $reg);
	if (! $tmp)
	{
		$tmp=explode(',', $stringcolor);
		if (count($tmp) < 3) return $colorifnotfound;
		return $tmp;
	}
	return array(hexdec($reg[1]),hexdec($reg[2]),hexdec($reg[3]));
}

/**
 * Applies the Cartesian product algorithm to an array
 * Source: http://stackoverflow.com/a/15973172
 *
 * @param   array $input    Array of products
 * @return  array           Array of combinations
 */
function cartesianArray(array $input)
{
    // filter out empty values
    $input = array_filter($input);

    $result = array(array());

    foreach ($input as $key => $values) {
        $append = array();

        foreach($result as $product) {
            foreach($values as $item) {
                $product[$key] = $item;
                $append[] = $product;
            }
        }

        $result = $append;
    }

    return $result;
}


/**
 * Get name of directory where the api_...class.php file is stored
 *
 * @param   string  $module     Module name
 * @return  string              Directory name
 */
function getModuleDirForApiClass($module)
{
    $moduledirforclass=$module;
    if ($moduledirforclass != 'api') $moduledirforclass = preg_replace('/api$/i', '', $moduledirforclass);

    if ($module == 'contracts') {
    	$moduledirforclass = 'contrat';
    }
    elseif (in_array($module, array('admin', 'login', 'setup', 'access', 'status', 'tools', 'documents'))) {
        $moduledirforclass = 'api';
    }
    elseif ($module == 'contact' || $module == 'contacts' || $module == 'customer' || $module == 'thirdparty' || $module == 'thirdparties') {
        $moduledirforclass = 'societe';
    }
    elseif ($module == 'propale' || $module == 'proposals') {
        $moduledirforclass = 'comm/propal';
    }
    elseif ($module == 'agenda' || $module == 'agendaevents') {
        $moduledirforclass = 'comm/action';
    }
    elseif ($module == 'adherent' || $module == 'members' || $module == 'memberstypes' || $module == 'subscriptions') {
        $moduledirforclass = 'adherents';
    }
    elseif ($module == 'banque' || $module == 'bankaccounts') {
        $moduledirforclass = 'compta/bank';
    }
    elseif ($module == 'category' || $module == 'categorie') {
        $moduledirforclass = 'categories';
    }
    elseif ($module == 'order' || $module == 'orders') {
        $moduledirforclass = 'commande';
    }
    elseif ($module == 'shipments') {
    	$moduledirforclass = 'expedition';
    }
    elseif ($module == 'facture' || $module == 'invoice' || $module == 'invoices') {
        $moduledirforclass = 'compta/facture';
    }
    elseif ($module == 'products') {
        $moduledirforclass = 'product';
    }
    elseif ($module == 'project' || $module == 'projects' || $module == 'tasks') {
        $moduledirforclass = 'projet';
    }
    elseif ($module == 'task') {
        $moduledirforclass = 'projet';
    }
    elseif ($module == 'stock' || $module == 'stockmovements' || $module == 'warehouses') {
        $moduledirforclass = 'product/stock';
    }
    elseif ($module == 'supplierproposals' || $module == 'supplierproposal' || $module == 'supplier_proposal') {
    	$moduledirforclass = 'supplier_proposal';
    }
    elseif ($module == 'fournisseur' || $module == 'supplierinvoices' || $module == 'supplierorders') {
        $moduledirforclass = 'fourn';
    }
    elseif ($module == 'expensereports') {
        $moduledirforclass = 'expensereport';
    }
    elseif ($module == 'users') {
        $moduledirforclass = 'user';
    }
    elseif ($module == 'ficheinter' || $module == 'interventions') {
    	$moduledirforclass = 'fichinter';
    }
    elseif ($module == 'tickets') {
    	$moduledirforclass = 'ticket';
    }

    return $moduledirforclass;
}

/*
 * Return 2 hexa code randomly
 *
 * @param	$min	int	Between 0 and 255
 * @param	$max	int	Between 0 and 255
 * @return String
 */
function random_color_part($min = 0, $max = 255)
{
    return str_pad( dechex( mt_rand( $min, $max) ), 2, '0', STR_PAD_LEFT);
}

/*
 * Return hexadecimal color randomly
 *
 * @param	$min	int	Between 0 and 255
 * @param	$max	int	Between 0 and 255
 * @return String
 */
function random_color($min = 0, $max = 255)
{
    return random_color_part($min, $max) . random_color_part($min, $max) . random_color_part($min, $max);
}<|MERGE_RESOLUTION|>--- conflicted
+++ resolved
@@ -881,15 +881,9 @@
         }
         else // if reset is for a specific month in year, we need year
         {
-<<<<<<< HEAD
             if (preg_match('/^(.*)\{(m+)\}\{(y+)\}/i', $maskwithonlyymcode, $reg)) { $posy=3; $posm=2; }
-        	else if (preg_match('/^(.*)\{(y+)\}\{(m+)\}/i', $maskwithonlyymcode, $reg)) { $posy=2; $posm=3; }
-            else if (preg_match('/^(.*)\{(y+)\}/i', $maskwithonlyymcode, $reg)) { $posy=2; $posm=0; }
-=======
-            if (preg_match('/^(.*)\{(m+)\}\{(y+)\}/i',$maskwithonlyymcode,$reg)) { $posy=3; $posm=2; }
-        	elseif (preg_match('/^(.*)\{(y+)\}\{(m+)\}/i',$maskwithonlyymcode,$reg)) { $posy=2; $posm=3; }
-            elseif (preg_match('/^(.*)\{(y+)\}/i',$maskwithonlyymcode,$reg)) { $posy=2; $posm=0; }
->>>>>>> ecc30b8f
+        	elseif (preg_match('/^(.*)\{(y+)\}\{(m+)\}/i', $maskwithonlyymcode, $reg)) { $posy=2; $posm=3; }
+            elseif (preg_match('/^(.*)\{(y+)\}/i', $maskwithonlyymcode, $reg)) { $posy=2; $posm=0; }
             else return 'ErrorCantUseRazIfNoYearInMask';
         }
         // Define length
@@ -926,11 +920,7 @@
         	elseif ($date >= $newyeardate && $yearoffsettype == '-') $yearoffset=-1;
         }
         // For backward compatibility
-<<<<<<< HEAD
-        else if (date("m", $date) < $maskraz && empty($resetEveryMonth)) { $yearoffset=-1; }	// If current month lower that month of return to zero, year is previous year
-=======
-        elseif (date("m",$date) < $maskraz && empty($resetEveryMonth)) { $yearoffset=-1; }	// If current month lower that month of return to zero, year is previous year
->>>>>>> ecc30b8f
+        elseif (date("m", $date) < $maskraz && empty($resetEveryMonth)) { $yearoffset=-1; }	// If current month lower that month of return to zero, year is previous year
 
         if ($yearlen == 4) $yearcomp=sprintf("%04d", date("Y", $date)+$yearoffset);
         elseif ($yearlen == 2) $yearcomp=sprintf("%02d", date("y", $date)+$yearoffset);
@@ -1016,11 +1006,7 @@
 
     // Check if we must force counter to maskoffset
     if (empty($counter)) $counter=$maskoffset;
-<<<<<<< HEAD
-    else if (preg_match('/[^0-9]/i', $counter))
-=======
-    elseif (preg_match('/[^0-9]/i',$counter))
->>>>>>> ecc30b8f
+    elseif (preg_match('/[^0-9]/i', $counter))
     {
     	$counter=0;
     	dol_syslog("Error, the last counter found is '".$counter."' so is not a numeric value. We will restart to 1.", LOG_ERR);
@@ -1369,21 +1355,12 @@
      */
 
     // Definition du Jeudi de la semaine
-<<<<<<< HEAD
-    if (date("w", mktime(12, 0, 0, $mois, $jour, $annee))==0) // Dimanche
+    if (date("w",mktime(12, 0, 0, $mois, $jour, $annee))==0) // Dimanche
     $jeudiSemaine = mktime(12, 0, 0, $mois, $jour, $annee)-3*24*60*60;
-    else if (date("w", mktime(12, 0, 0, $mois, $jour, $annee))<4) // du Lundi au Mercredi
+    elseif (date("w", mktime(12, 0, 0, $mois, $jour, $annee))<4) // du Lundi au Mercredi
     $jeudiSemaine = mktime(12, 0, 0, $mois, $jour, $annee)+(4-date("w", mktime(12, 0, 0, $mois, $jour, $annee)))*24*60*60;
-    else if (date("w", mktime(12, 0, 0, $mois, $jour, $annee))>4) // du Vendredi au Samedi
-    $jeudiSemaine = mktime(12, 0, 0, $mois, $jour, $annee)-(date("w", mktime(12, 0, 0, $mois, $jour, $annee))-4)*24*60*60;
-=======
-    if (date("w",mktime(12,0,0,$mois,$jour,$annee))==0) // Dimanche
-    $jeudiSemaine = mktime(12,0,0,$mois,$jour,$annee)-3*24*60*60;
-    elseif (date("w",mktime(12,0,0,$mois,$jour,$annee))<4) // du Lundi au Mercredi
-    $jeudiSemaine = mktime(12,0,0,$mois,$jour,$annee)+(4-date("w",mktime(12,0,0,$mois,$jour,$annee)))*24*60*60;
-    elseif (date("w",mktime(12,0,0,$mois,$jour,$annee))>4) // du Vendredi au Samedi
-    $jeudiSemaine = mktime(12,0,0,$mois,$jour,$annee)-(date("w",mktime(12,0,0,$mois,$jour,$annee))-4)*24*60*60;
->>>>>>> ecc30b8f
+    elseif (date("w", mktime(12, 0, 0, $mois, $jour, $annee))>4) // du Vendredi au Samedi
+    $jeudiSemaine = mktime(12, 0, 0, $mois, $jour, $annee)-(date("w",mktime(12,0,0,$mois,$jour,$annee))-4)*24*60*60;
     else // Jeudi
     $jeudiSemaine = mktime(12, 0, 0, $mois, $jour, $annee);
 
@@ -1392,19 +1369,11 @@
     {
         $premierJeudiAnnee = mktime(12, 0, 0, 1, 1, date("Y", $jeudiSemaine))+4*24*60*60;
     }
-<<<<<<< HEAD
-    else if (date("w", mktime(12, 0, 0, 1, 1, date("Y", $jeudiSemaine)))<4) // du Lundi au Mercredi
-=======
-    elseif (date("w",mktime(12,0,0,1,1,date("Y",$jeudiSemaine)))<4) // du Lundi au Mercredi
->>>>>>> ecc30b8f
+    elseif (date("w", mktime(12, 0, 0, 1, 1, date("Y", $jeudiSemaine)))<4) // du Lundi au Mercredi
     {
         $premierJeudiAnnee = mktime(12, 0, 0, 1, 1, date("Y", $jeudiSemaine))+(4-date("w", mktime(12, 0, 0, 1, 1, date("Y", $jeudiSemaine))))*24*60*60;
     }
-<<<<<<< HEAD
-    else if (date("w", mktime(12, 0, 0, 1, 1, date("Y", $jeudiSemaine)))>4) // du Vendredi au Samedi
-=======
-    elseif (date("w",mktime(12,0,0,1,1,date("Y",$jeudiSemaine)))>4) // du Vendredi au Samedi
->>>>>>> ecc30b8f
+    elseif (date("w", mktime(12, 0, 0, 1, 1, date("Y", $jeudiSemaine)))>4) // du Vendredi au Samedi
     {
         $premierJeudiAnnee = mktime(12, 0, 0, 1, 1, date("Y", $jeudiSemaine))+(7-(date("w", mktime(12, 0, 0, 1, 1, date("Y", $jeudiSemaine)))-4))*24*60*60;
     }
