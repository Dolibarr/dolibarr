--- conflicted
+++ resolved
@@ -1987,7 +1987,6 @@
         $module='propal';
         $subelement='propaleligne';
     }
-<<<<<<< HEAD
     if ($element_type == 'resourceplacement') {
         $classpath = 'resource/class';
         $module='resource';
@@ -1996,9 +1995,6 @@
         $classpath = 'product/class';
         $subelement='product';
     }
-    $classfile = strtolower($subelement);
-    $classname = ucfirst($subelement);
-=======
     if ($element_type == 'order_supplier')  {
         $classpath = 'fourn/class';
         $module='fournisseur';
@@ -2015,7 +2011,6 @@
     if (!isset($classfile)) $classfile = strtolower($subelement);
     if (!isset($classname)) $classname = ucfirst($subelement);
     if (!isset($classpath)) $classpath = $module.'/class';
->>>>>>> c4840033
 
     $element_properties = array(
         'module' => $module,
