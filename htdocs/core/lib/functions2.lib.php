<?php
/* Copyright (C) 2008-2011  Laurent Destailleur         <eldy@users.sourceforge.net>
 * Copyright (C) 2008-2012  Regis Houssin               <regis.houssin@inodbox.com>
 * Copyright (C) 2008       Raphael Bertrand (Resultic) <raphael.bertrand@resultic.fr>
 * Copyright (C) 2014-2016  Marcos García               <marcosgdf@gmail.com>
 * Copyright (C) 2015       Ferran Marcet               <fmarcet@2byte.es>
 * Copyright (C) 2015-2016  Raphaël Doursenaud          <rdoursenaud@gpcsolutions.fr>
 * Copyright (C) 2017       Juanjo Menent               <jmenent@2byte.es>
 *
 * This program is free software; you can redistribute it and/or modify
 * it under the terms of the GNU General Public License as published by
 * the Free Software Foundation; either version 3 of the License, or
 * (at your option) any later version.
 *
 * This program is distributed in the hope that it will be useful,
 * but WITHOUT ANY WARRANTY; without even the implied warranty of
 * MERCHANTABILITY or FITNESS FOR A PARTICULAR PURPOSE.  See the
 * GNU General Public License for more details.
 *
 * You should have received a copy of the GNU General Public License
 * along with this program. If not, see <https://www.gnu.org/licenses/>.
 * or see https://www.gnu.org/
 */

/**
 *	\file			htdocs/core/lib/functions2.lib.php
 *	\brief			A set of functions for Dolibarr
 *					This file contains all rare functions.
 */

// Enable this line to trace path when function is called.
//print xdebug_print_function_stack('Functions2.lib was called');exit;

/**
 * Same function than javascript unescape() function but in PHP.
 *
 * @param 	string	$source		String to decode
 * @return	string				Unescaped string
 */
function jsUnEscape($source)
{
    $decodedStr = "";
    $pos = 0;
    $len = strlen($source);
    while ($pos < $len) {
        $charAt = substr($source, $pos, 1);
        if ($charAt == '%') {
            $pos++;
            $charAt = substr($source, $pos, 1);
            if ($charAt == 'u') {
                // we got a unicode character
                $pos++;
                $unicodeHexVal = substr($source, $pos, 4);
                $unicode = hexdec($unicodeHexVal);
                $entity = "&#".$unicode.';';
                $decodedStr .= utf8_encode($entity);
                $pos += 4;
            }
            else {
                // we have an escaped ascii character
                $hexVal = substr($source, $pos, 2);
                $decodedStr .= chr(hexdec($hexVal));
                $pos += 2;
            }
        } else {
            $decodedStr .= $charAt;
            $pos++;
        }
    }
    return dol_html_entity_decode($decodedStr, ENT_COMPAT);
}


/**
 * Return list of modules directories. We detect directories that contains a subdirectory /core/modules
 * We discard directory modules that contains 'disabled' into their name.
 *
 * @param	string	$subdir		Sub directory (Example: '/mailings')
 * @return	array				Array of directories that can contains module descriptors
 */
function dolGetModulesDirs($subdir = '')
{
    global $conf;

    $modulesdir = array();

    foreach ($conf->file->dol_document_root as $type => $dirroot)
    {
        // Default core/modules dir
        if ($type === 'main') {
            $modulesdir[$dirroot.'/core/modules'.$subdir.'/'] = $dirroot.'/core/modules'.$subdir.'/';
        }

        // Scan dir from external modules
        $handle = @opendir($dirroot);
        if (is_resource($handle))
        {
            while (($file = readdir($handle)) !== false)
            {
                if (preg_match('/disabled/', $file)) continue; // We discard module if it contains disabled into name.

                if (is_dir($dirroot.'/'.$file) && substr($file, 0, 1) <> '.' && substr($file, 0, 3) <> 'CVS' && $file != 'includes')
                {
                    if (is_dir($dirroot.'/'.$file.'/core/modules'.$subdir.'/'))
                    {
                        $modulesdir[$dirroot.'/'.$file.'/core/modules'.$subdir.'/'] = $dirroot.'/'.$file.'/core/modules'.$subdir.'/';
                    }
                }
            }
            closedir($handle);
        }
    }
    return $modulesdir;
}


/**
 *  Try to guess default paper format according to language into $langs
 *
 *	@param		Translate	$outputlangs		Output lang to use to autodetect output format if setup not done
 *	@return		string							Default paper format code
 */
function dol_getDefaultFormat(Translate $outputlangs = null)
{
    global $langs;

    $selected = 'EUA4';
    if (!$outputlangs) {
    	$outputlangs = $langs;
    }

    if ($outputlangs->defaultlang == 'ca_CA') $selected = 'CAP4'; // Canada
    if ($outputlangs->defaultlang == 'en_US') $selected = 'USLetter'; // US
    return $selected;
}

/**
 *  Output content of a file $filename in version of current language (otherwise may use an alternate language)
 *
 *  @param	Translate	$langs          Object language to use for output
 *  @param  string		$filename       Relative filename to output
 *  @param  int			$searchalt      1=Search also in alternative languages
 *	@return	boolean						true if OK, false if KO
 */
function dol_print_file($langs, $filename, $searchalt = 0)
{
    global $conf;

    // Test if file is in lang directory
    foreach ($langs->dir as $searchdir)
    {
        $formfile = ($searchdir."/langs/".$langs->defaultlang."/".$filename);
        dol_syslog('functions2::dol_print_file search file '.$formfile, LOG_DEBUG);
        if (is_readable($formfile))
        {
            $content = file_get_contents($formfile);
            $isutf8 = utf8_check($content);
            if (!$isutf8 && $conf->file->character_set_client == 'UTF-8') print utf8_encode($content);
            elseif ($isutf8 && $conf->file->character_set_client == 'ISO-8859-1') print utf8_decode($content);
            else print $content;
            return true;
        }
        else dol_syslog('functions2::dol_print_file not found', LOG_DEBUG);

        if ($searchalt) {
            // Test si fichier dans repertoire de la langue alternative
            if ($langs->defaultlang != "en_US") $formfilealt = $searchdir."/langs/en_US/".$filename;
            else $formfilealt = $searchdir."/langs/fr_FR/".$filename;
            dol_syslog('functions2::dol_print_file search alt file '.$formfilealt, LOG_DEBUG);
            //print 'getcwd='.getcwd().' htmlfilealt='.$formfilealt.' X '.file_exists(getcwd().'/'.$formfilealt);
            if (is_readable($formfilealt))
            {
                $content = file_get_contents($formfilealt);
                $isutf8 = utf8_check($content);
                if (!$isutf8 && $conf->file->character_set_client == 'UTF-8') print utf8_encode($content);
                elseif ($isutf8 && $conf->file->character_set_client == 'ISO-8859-1') print utf8_decode($content);
                else print $content;
                return true;
            }
            else dol_syslog('functions2::dol_print_file not found', LOG_DEBUG);
        }
    }

    return false;
}

/**
 *	Show informations on an object
 *  TODO Move this into html.formother
 *
 *	@param	object	$object			Objet to show
 *  @param  int     $usetable       Output into a table
 *	@return	void
 */
function dol_print_object_info($object, $usetable = 0)
{
    global $langs, $db;

    // Load translation files required by the page
    $langs->loadLangs(array('other', 'admin'));

    include_once DOL_DOCUMENT_ROOT.'/core/lib/date.lib.php';

    $deltadateforserver = getServerTimeZoneInt('now');
    $deltadateforclient = ((int) $_SESSION['dol_tz'] + (int) $_SESSION['dol_dst']);
    //$deltadateforcompany=((int) $_SESSION['dol_tz'] + (int) $_SESSION['dol_dst']);
    $deltadateforuser = round($deltadateforclient - $deltadateforserver);
    //print "x".$deltadateforserver." - ".$deltadateforclient." - ".$deltadateforuser;

    if ($usetable) print '<table class="border tableforfield centpercent">';

    // Import key
    if (!empty($object->import_key))
    {
        if ($usetable) print '<tr><td class="titlefield">';
        print $langs->trans("ImportedWithSet");
        if ($usetable) print '</td><td>';
        else print ': ';
        print $object->import_key;
        if ($usetable) print '</td></tr>';
        else print '<br>';
    }

    // User creation (old method using already loaded object and not id is kept for backward compatibility)
    if (!empty($object->user_creation) || !empty($object->user_creation_id))
    {
        if ($usetable) print '<tr><td class="titlefield">';
        print $langs->trans("CreatedBy");
        if ($usetable) print '</td><td>';
        else print ': ';
        if (is_object($object->user_creation))
        {
        	if ($object->user_creation->id) print $object->user_creation->getNomUrl(1, '', 0, 0, 0);
        	else print $langs->trans("Unknown");
        }
        else
        {
            $userstatic = new User($db);
            $userstatic->fetch($object->user_creation_id ? $object->user_creation_id : $object->user_creation);
            if ($userstatic->id) print $userstatic->getNomUrl(1, '', 0, 0, 0);
        	else print $langs->trans("Unknown");
        }
        if ($usetable) print '</td></tr>';
        else print '<br>';
    }

    // Date creation
    if (!empty($object->date_creation))
    {
        if ($usetable) print '<tr><td class="titlefield">';
        print $langs->trans("DateCreation");
        if ($usetable) print '</td><td>';
        else print ': ';
        print dol_print_date($object->date_creation, 'dayhour');
        if ($deltadateforuser) print ' '.$langs->trans("CurrentHour").' &nbsp; / &nbsp; '.dol_print_date($object->date_creation + ($deltadateforuser * 3600), "dayhour").' &nbsp;'.$langs->trans("ClientHour");
        if ($usetable) print '</td></tr>';
        else print '<br>';
    }

    // User change (old method using already loaded object and not id is kept for backward compatibility)
    if (!empty($object->user_modification) || !empty($object->user_modification_id))
    {
        if ($usetable) print '<tr><td class="titlefield">';
        print $langs->trans("ModifiedBy");
        if ($usetable) print '</td><td>';
        else print ': ';
        if (is_object($object->user_modification))
        {
        	if ($object->user_modification->id) print $object->user_modification->getNomUrl(1, '', 0, 0, 0);
        	else print $langs->trans("Unknown");
        }
        else
        {
            $userstatic = new User($db);
            $userstatic->fetch($object->user_modification_id ? $object->user_modification_id : $object->user_modification);
            if ($userstatic->id) print $userstatic->getNomUrl(1, '', 0, 0, 0);
        	else print $langs->trans("Unknown");
        }
        if ($usetable) print '</td></tr>';
        else print '<br>';
    }

    // Date change
    if (!empty($object->date_modification))
    {
        if ($usetable) print '<tr><td class="titlefield">';
        print $langs->trans("DateLastModification");
        if ($usetable) print '</td><td>';
        else print ': ';
        print dol_print_date($object->date_modification, 'dayhour');
        if ($deltadateforuser) print ' '.$langs->trans("CurrentHour").' &nbsp; / &nbsp; '.dol_print_date($object->date_modification + ($deltadateforuser * 3600), "dayhour").' &nbsp;'.$langs->trans("ClientHour");
        if ($usetable) print '</td></tr>';
        else print '<br>';
    }

    // User validation (old method using already loaded object and not id is kept for backward compatibility)
    if (!empty($object->user_validation) || !empty($object->user_validation_id))
    {
        if ($usetable) print '<tr><td class="titlefield">';
        print $langs->trans("ValidatedBy");
        if ($usetable) print '</td><td>';
        else print ': ';
        if (is_object($object->user_validation))
        {
            if ($object->user_validation->id) print $object->user_validation->getNomUrl(1, '', 0, 0, 0);
        	else print $langs->trans("Unknown");
        }
        else
        {
            $userstatic = new User($db);
            $userstatic->fetch($object->user_validation_id ? $object->user_validation_id : $object->user_validation);
			if ($userstatic->id) print $userstatic->getNomUrl(1, '', 0, 0, 0);
        	else print $langs->trans("Unknown");
        }
        if ($usetable) print '</td></tr>';
        else print '<br>';
    }

    // Date validation
    if (!empty($object->date_validation))
    {
        if ($usetable) print '<tr><td class="titlefield">';
        print $langs->trans("DateValidation");
        if ($usetable) print '</td><td>';
        else print ': ';
        print dol_print_date($object->date_validation, 'dayhour');
        if ($deltadateforuser) print ' '.$langs->trans("CurrentHour").' &nbsp; / &nbsp; '.dol_print_date($object->date_validation + ($deltadateforuser * 3600), "dayhour").' &nbsp;'.$langs->trans("ClientHour");
        if ($usetable) print '</td></tr>';
        else print '<br>';
    }

    // User approve (old method using already loaded object and not id is kept for backward compatibility)
    if (!empty($object->user_approve) || !empty($object->user_approve_id))
    {
        if ($usetable) print '<tr><td class="titlefield">';
        print $langs->trans("ApprovedBy");
        if ($usetable) print '</td><td>';
        else print ': ';
        if (is_object($object->user_approve))
        {
            if ($object->user_approve->id) print $object->user_approve->getNomUrl(1, '', 0, 0, 0);
        	else print $langs->trans("Unknown");
        }
        else
        {
            $userstatic = new User($db);
            $userstatic->fetch($object->user_approve_id ? $object->user_approve_id : $object->user_approve);
			if ($userstatic->id) print $userstatic->getNomUrl(1, '', 0, 0, 0);
        	else print $langs->trans("Unknown");
        }
        if ($usetable) print '</td></tr>';
        else print '<br>';
    }

    // Date approve
    if (!empty($object->date_approve))
    {
        if ($usetable) print '<tr><td class="titlefield">';
        print $langs->trans("DateApprove");
        if ($usetable) print '</td><td>';
        else print ': ';
        print dol_print_date($object->date_approve, 'dayhour');
        if ($deltadateforuser) print ' '.$langs->trans("CurrentHour").' &nbsp; / &nbsp; '.dol_print_date($object->date_approve + ($deltadateforuser * 3600), "dayhour").' &nbsp;'.$langs->trans("ClientHour");
        if ($usetable) print '</td></tr>';
        else print '<br>';
    }

    // User approve
    if (!empty($object->user_approve_id2))
    {
        if ($usetable) print '<tr><td class="titlefield">';
        print $langs->trans("ApprovedBy");
        if ($usetable) print '</td><td>';
        else print ': ';
        $userstatic = new User($db);
        $userstatic->fetch($object->user_approve_id2);
        if ($userstatic->id) print $userstatic->getNomUrl(1, '', 0, 0, 0);
        else print $langs->trans("Unknown");
        if ($usetable) print '</td></tr>';
        else print '<br>';
    }

    // Date approve
    if (!empty($object->date_approve2))
    {
        if ($usetable) print '<tr><td class="titlefield">';
        print $langs->trans("DateApprove2");
        if ($usetable) print '</td><td>';
        else print ': ';
        print dol_print_date($object->date_approve2, 'dayhour');
        if ($deltadateforuser) print ' '.$langs->trans("CurrentHour").' &nbsp; / &nbsp; '.dol_print_date($object->date_approve2 + ($deltadateforuser * 3600), "dayhour").' &nbsp;'.$langs->trans("ClientHour");
        if ($usetable) print '</td></tr>';
        else print '<br>';
    }

    // User close
    if (!empty($object->user_cloture))
    {
        if ($usetable) print '<tr><td class="titlefield">';
        print $langs->trans("ClosedBy");
        if ($usetable) print '</td><td>';
        else print ': ';
        if (is_object($object->user_cloture))
        {
			if ($object->user_cloture->id) print $object->user_cloture->getNomUrl(1, '', 0, 0, 0);
        	else print $langs->trans("Unknown");
        }
        else
        {
            $userstatic = new User($db);
            $userstatic->fetch($object->user_cloture);
			if ($userstatic->id) print $userstatic->getNomUrl(1, '', 0, 0, 0);
        	else print $langs->trans("Unknown");
        }
        if ($usetable) print '</td></tr>';
        else print '<br>';
    }

    // Date close
    if (!empty($object->date_cloture))
    {
        if ($usetable) print '<tr><td class="titlefield">';
        print $langs->trans("DateClosing");
        if ($usetable) print '</td><td>';
        else print ': ';
        print dol_print_date($object->date_cloture, 'dayhour');
        if ($deltadateforuser) print ' '.$langs->trans("CurrentHour").' &nbsp; / &nbsp; '.dol_print_date($object->date_cloture + ($deltadateforuser * 3600), "dayhour").' &nbsp;'.$langs->trans("ClientHour");
        if ($usetable) print '</td></tr>';
        else print '<br>';
    }

    // User conciliate
    if (!empty($object->user_rappro))
    {
        if ($usetable) print '<tr><td class="titlefield">';
        print $langs->trans("ConciliatedBy");
        if ($usetable) print '</td><td>';
        else print ': ';
        if (is_object($object->user_rappro))
        {
			if ($object->user_rappro->id) print $object->user_rappro->getNomUrl(1, '', 0, 0, 0);
        	else print $langs->trans("Unknown");
        }
        else
        {
            $userstatic = new User($db);
            $userstatic->fetch($object->user_rappro);
			if ($userstatic->id) print $userstatic->getNomUrl(1, '', 0, 0, 0);
        	else print $langs->trans("Unknown");
        }
        if ($usetable) print '</td></tr>';
        else print '<br>';
    }

    // Date conciliate
    if (!empty($object->date_rappro))
    {
        if ($usetable) print '<tr><td class="titlefield">';
        print $langs->trans("DateConciliating");
        if ($usetable) print '</td><td>';
        else print ': ';
        print dol_print_date($object->date_rappro, 'dayhour');
        if ($deltadateforuser) print ' '.$langs->trans("CurrentHour").' &nbsp; / &nbsp; '.dol_print_date($object->date_rappro + ($deltadateforuser * 3600), "dayhour").' &nbsp;'.$langs->trans("ClientHour");
        if ($usetable) print '</td></tr>';
        else print '<br>';
    }

    // Date send
    if (!empty($object->date_envoi))
    {
        if ($usetable) print '<tr><td class="titlefield">';
        print $langs->trans("DateLastSend");
        if ($usetable) print '</td><td>';
        else print ': ';
        print dol_print_date($object->date_envoi, 'dayhour');
        if ($deltadateforuser) print ' '.$langs->trans("CurrentHour").' &nbsp; / &nbsp; '.dol_print_date($object->date_envoi + ($deltadateforuser * 3600), "dayhour").' &nbsp;'.$langs->trans("ClientHour");
        if ($usetable) print '</td></tr>';
        else print '<br>';
    }

    if ($usetable) print '</table>';
}


/**
 *	Return an email formatted to include a tracking id
 *  For example  myemail@example.com becom myemail+trackingid@example.com
 *
 *	@param	string	$email       	Email address (Ex: "toto@example.com", "John Do <johndo@example.com>")
 *	@param	string	$trackingid    	Tracking id (Ex: thi123 for thirdparty with id 123)
 *	@return string     			    Return email tracker string
 */
function dolAddEmailTrackId($email, $trackingid)
{
	$tmp = explode('@', $email);
	return $tmp[0].'+'.$trackingid.'@'.(isset($tmp[1]) ? $tmp[1] : '');
}

/**
 *	Return true if email has a domain name that can't be resolved
 *
 *	@param	string	$mail       Email address (Ex: "toto@example.com", "John Do <johndo@example.com>")
 *	@return boolean     		True if domain email is OK, False if KO
 */
function isValidMailDomain($mail)
{
    list($user, $domain) = explode("@", $mail, 2);
    return checkdnsrr($domain, "MX");
}

/**
 *	Url string validation
 *  <http[s]> :// [user[:pass]@] hostname [port] [/path] [?getquery] [anchor]
 *
 *	@param	string	$url		Url
 *  @param  int		$http		1: verify http is provided, 0: not verify http
 *  @param  int		$pass		1: verify user and pass is provided, 0: not verify user and pass
 *  @param  int		$port		1: verify port is provided, 0: not verify port
 *  @param  int		$path		1: verify a path is provided "/" or "/..." or "/.../", 0: not verify path
 *  @param  int		$query		1: verify query is provided, 0: not verify query
 *  @param  int		$anchor		1: verify anchor is provided, 0: not verify anchor
 *	@return int					1=Check is OK, 0=Check is KO
 */
function isValidUrl($url, $http = 0, $pass = 0, $port = 0, $path = 0, $query = 0, $anchor = 0)
{
    $ValidUrl = 0;
    $urlregex = '';

    // SCHEME
    if ($http) $urlregex .= "^(http:\/\/|https:\/\/)";

    // USER AND PASS
    if ($pass) $urlregex .= "([a-z0-9+!*(),;?&=\$_.-]+(\:[a-z0-9+!*(),;?&=\$_.-]+)?@)";

    // HOSTNAME OR IP
    //$urlregex .= "[a-z0-9+\$_-]+(\.[a-z0-9+\$_-]+)*";  // x allowed (ex. http://localhost, http://routerlogin)
    //$urlregex .= "[a-z0-9+\$_-]+(\.[a-z0-9+\$_-]+)+";  // x.x
    $urlregex .= "([a-z0-9+\$_\\\:-])+(\.[a-z0-9+\$_-][a-z0-9+\$_-]+)*"; // x ou x.xx (2 x ou plus)
    //use only one of the above

    // PORT
    if ($port) $urlregex .= "(\:[0-9]{2,5})";
    // PATH
    if ($path) $urlregex .= "(\/([a-z0-9+\$_-]\.?)+)*\/";
    // GET Query
    if ($query) $urlregex .= "(\?[a-z+&\$_.-][a-z0-9;:@\/&%=+\$_.-]*)";
    // ANCHOR
    if ($anchor) $urlregex .= "(#[a-z_.-][a-z0-9+\$_.-]*)$";

    // check
    if (preg_match('/'.$urlregex.'/i', $url))
    {
        $ValidUrl = 1;
    }
    //print $urlregex.' - '.$url.' - '.$ValidUrl;

    return $ValidUrl;
}

/**
 *	Check if VAT numero is valid (check done on syntax only, no database or remote access)
 *
 *	@param	Societe   $company       VAT number
 *	@return int					     1=Check is OK, 0=Check is KO
 */
function isValidVATID($company)
{
    if ($company->isInEEC())    // Syntax check rules for EEC countries
    {
        /* Disabled because some companies can have an address in Irland and a vat number in France.
        $vatprefix = $company->country_code;
        if ($vatprefix == 'GR') $vatprefix = '(EL|GR)';
        elseif ($vatprefix == 'MC') $vatprefix = 'FR';	// Monaco is using french VAT numbers
        else $vatprefix = preg_quote($vatprefix, '/');*/
        $vatprefix = '[a-zA-Z][a-zA-Z]';
        if (! preg_match('/^'.$vatprefix.'[a-zA-Z0-9\-\.]{5,14}$/i', str_replace(' ', '', $company->tva_intra)))
        {
            return 0;
        }
    }

    return 1;
}

/**
 *	Clean an url string
 *
 *	@param	string	$url		Url
 *	@param  integer	$http		1 = keep both http:// and https://, 0: remove http:// but not https://
 *	@return string				Cleaned url
 */
function clean_url($url, $http = 1)
{
    // Fixed by Matelli (see http://matelli.fr/showcases/patchs-dolibarr/fix-cleaning-url.html)
    // To include the minus sign in a char class, we must not escape it but put it at the end of the class
    // Also, there's no need of escape a dot sign in a class
    if (preg_match('/^(https?:[\\/]+)?([0-9A-Z.-]+\.[A-Z]{2,4})(:[0-9]+)?/i', $url, $regs))
    {
        $proto = $regs[1];
        $domain = $regs[2];
        $port = isset($regs[3]) ? $regs[3] : '';
        //print $url." -> ".$proto." - ".$domain." - ".$port;
        //$url = dol_string_nospecial(trim($url));
        $url = trim($url);

        // Si http: defini on supprime le http (Si https on ne supprime pas)
        $newproto = $proto;
        if ($http == 0)
        {
            if (preg_match('/^http:[\\/]+/i', $url))
            {
                $url = preg_replace('/^http:[\\/]+/i', '', $url);
                $newproto = '';
            }
        }

        // On passe le nom de domaine en minuscule
        $CleanUrl = preg_replace('/^'.preg_quote($proto.$domain, '/').'/i', $newproto.strtolower($domain), $url);

        return $CleanUrl;
    }
    else return $url;
}



/**
 * 	Returns an email value with obfuscated parts.
 *
 * 	@param 		string		$mail				Email
 * 	@param 		string		$replace			Replacement character (defaul: *)
 * 	@param 		int			$nbreplace			Number of replacement character (default: 8)
 * 	@param 		int			$nbdisplaymail		Number of character unchanged (default: 4)
 * 	@param 		int			$nbdisplaydomain	Number of character unchanged of domain (default: 3)
 * 	@param 		bool		$displaytld			Display tld (default: true)
 * 	@return		string							Return email with hidden parts or '';
 */
function dolObfuscateEmail($mail, $replace = "*", $nbreplace = 8, $nbdisplaymail = 4, $nbdisplaydomain = 3, $displaytld = true)
{
	if (!isValidEmail($mail))return '';
	$tab = explode('@', $mail);
	$tab2 = explode('.', $tab[1]);
	$string_replace = '';
	$mail_name = $tab[0];
	$mail_domaine = $tab2[0];
	$mail_tld = '';

	$nbofelem = count($tab2);
	for ($i = 1; $i < $nbofelem && $displaytld; $i++)
	{
		$mail_tld .= '.'.$tab2[$i];
	}

	for ($i = 0; $i < $nbreplace; $i++) {
		$string_replace .= $replace;
	}

	if (strlen($mail_name) > $nbdisplaymail) {
		$mail_name = substr($mail_name, 0, $nbdisplaymail);
	}

	if (strlen($mail_domaine) > $nbdisplaydomain) {
		$mail_domaine = substr($mail_domaine, strlen($mail_domaine) - $nbdisplaydomain);
	}

	return $mail_name.$string_replace.$mail_domaine.$mail_tld;
}


/**
 * 	Return lines of an html table from an array
 * 	Used by array2table function only
 *
 * 	@param	array	$data		Array of data
 * 	@param	string	$troptions	Options for tr
 * 	@param	string	$tdoptions	Options for td
 * 	@return	string
 */
function array2tr($data, $troptions = '', $tdoptions = '')
{
    $text = '<tr '.$troptions.'>';
    foreach ($data as $key => $item) {
        $text .= '<td '.$tdoptions.'>'.$item.'</td>';
    }
    $text .= '</tr>';
    return $text;
}

/**
 * 	Return an html table from an array
 *
 * 	@param	array	$data			Array of data
 * 	@param	int		$tableMarkup	Table markup
 * 	@param	string	$tableoptions	Options for table
 * 	@param	string	$troptions		Options for tr
 * 	@param	string	$tdoptions		Options for td
 * 	@return	string
 */
function array2table($data, $tableMarkup = 1, $tableoptions = '', $troptions = '', $tdoptions = '')
{
    $text = '';
    if ($tableMarkup) $text = '<table '.$tableoptions.'>';
    foreach ($data as $key => $item) {
        if (is_array($item)) {
            $text .= array2tr($item, $troptions, $tdoptions);
        } else {
            $text .= '<tr '.$troptions.'>';
            $text .= '<td '.$tdoptions.'>'.$key.'</td>';
            $text .= '<td '.$tdoptions.'>'.$item.'</td>';
            $text .= '</tr>';
        }
    }
    if ($tableMarkup) $text .= '</table>';
    return $text;
}

/**
 * Return last or next value for a mask (according to area we should not reset)
 *
 * @param   DoliDB		$db				Database handler
 * @param   string		$mask			Mask to use
 * @param   string		$table			Table containing field with counter
 * @param   string		$field			Field containing already used values of counter
 * @param   string		$where			To add a filter on selection (for exemple to filter on invoice types)
 * @param   Societe		$objsoc			The company that own the object we need a counter for
 * @param   string		$date			Date to use for the {y},{m},{d} tags.
 * @param   string		$mode			'next' for next value or 'last' for last value
 * @param   bool		$bentityon		Activate the entity filter. Default is true (for modules not compatible with multicompany)
 * @param	User		$objuser		Object user we need data from.
 * @param	int			$forceentity	Entity id to force
 * @return 	string						New value (numeric) or error message
 */
function get_next_value($db, $mask, $table, $field, $where = '', $objsoc = '', $date = '', $mode = 'next', $bentityon = true, $objuser = null, $forceentity = null)
{
    global $conf,$user;

    if (! is_object($objsoc)) $valueforccc=$objsoc;
    elseif ($table == "commande_fournisseur" || $table == "facture_fourn" ) $valueforccc=dol_string_unaccent($objsoc->code_fournisseur);
    else $valueforccc=dol_string_unaccent($objsoc->code_client);

    $sharetable = $table;
    if ($table == 'facture' || $table == 'invoice') $sharetable = 'invoicenumber'; // for getEntity function

    // Clean parameters
    if ($date == '') $date=dol_now();	// We use local year and month of PHP server to search numbers
    // but we should use local year and month of user

    // For debugging
    //dol_syslog("mask=".$mask, LOG_DEBUG);
    //include_once(DOL_DOCUMENT_ROOT.'/core/lib/date.lib.php');
    //$mask='FA{yy}{mm}-{0000@99}';
    //$date=dol_mktime(12, 0, 0, 1, 1, 1900);
    //$date=dol_stringtotime('20130101');

    $hasglobalcounter = false;
    // Extract value for mask counter, mask raz and mask offset
    if (preg_match('/\{(0+)([@\+][0-9\-\+\=]+)?([@\+][0-9\-\+\=]+)?\}/i', $mask, $reg))
    {
        $masktri = $reg[1].(!empty($reg[2]) ? $reg[2] : '').(!empty($reg[3]) ? $reg[3] : '');
        $maskcounter = $reg[1];
        $hasglobalcounter = true;
    }
    else
    {
        // setting some defaults so the rest of the code won't fail if there is a third party counter
        $masktri = '00000';
        $maskcounter = '00000';
    }

    $maskraz = -1;
    $maskoffset = 0;
    $resetEveryMonth = false;
    if (dol_strlen($maskcounter) < 3 && empty($conf->global->MAIN_COUNTER_WITH_LESS_3_DIGITS)) return 'ErrorCounterMustHaveMoreThan3Digits';

    // Extract value for third party mask counter
    if (preg_match('/\{(c+)(0*)\}/i', $mask, $regClientRef))
    {
        $maskrefclient = $regClientRef[1].$regClientRef[2];
        $maskrefclient_maskclientcode = $regClientRef[1];
        $maskrefclient_maskcounter = $regClientRef[2];
        $maskrefclient_maskoffset = 0; //default value of maskrefclient_counter offset
        $maskrefclient_clientcode = substr($valueforccc, 0, dol_strlen($maskrefclient_maskclientcode)); //get n first characters of client code where n is length in mask
        $maskrefclient_clientcode = str_pad($maskrefclient_clientcode, dol_strlen($maskrefclient_maskclientcode), "#", STR_PAD_RIGHT); //padding maskrefclient_clientcode for having exactly n characters in maskrefclient_clientcode
        $maskrefclient_clientcode = dol_string_nospecial($maskrefclient_clientcode); //sanitize maskrefclient_clientcode for sql insert and sql select like
        if (dol_strlen($maskrefclient_maskcounter) > 0 && dol_strlen($maskrefclient_maskcounter) < 3) return 'ErrorCounterMustHaveMoreThan3Digits';
    }
    else $maskrefclient = '';

    // fail if there is neither a global nor a third party counter
    if (!$hasglobalcounter && ($maskrefclient_maskcounter == ''))
    {
        return 'ErrorBadMask';
    }

    // Extract value for third party type
    if (preg_match('/\{(t+)\}/i', $mask, $regType))
    {
        $masktype = $regType[1];
        $masktype_value = substr(preg_replace('/^TE_/', '', $objsoc->typent_code), 0, dol_strlen($regType[1])); // get n first characters of thirdpaty typent_code (where n is length in mask)
        $masktype_value = str_pad($masktype_value, dol_strlen($regType[1]), "#", STR_PAD_RIGHT); // we fill on right with # to have same number of char than into mask
    }
    else
    {
    	$masktype = '';
    	$masktype_value = '';
    }

    // Extract value for user
    if (preg_match('/\{(u+)\}/i', $mask, $regType))
    {
    	$lastname = 'XXXXXXXXXXXXXXXXXXXXXXXXXXXXXXXXXXXXXXXXXXXXXX';
    	if (is_object($objuser)) $lastname = $objuser->lastname;

    	$maskuser=$regType[1];
    	$maskuser_value=substr($lastname, 0, dol_strlen($regType[1]));// get n first characters of user firstname (where n is length in mask)
    	$maskuser_value=str_pad($maskuser_value, dol_strlen($regType[1]), "#", STR_PAD_RIGHT);				 // we fill on right with # to have same number of char than into mask
    }
    else
    {
    	$maskuser='';
    	$maskuser_value='';
    }

    // Personalized field {XXX-1} à {XXX-9}
    $maskperso=array();
    $maskpersonew=array();
    $tmpmask=$mask;
    while (preg_match('/\{([A-Z]+)\-([1-9])\}/', $tmpmask, $regKey))
    {
        $maskperso[$regKey[1]]='{'.$regKey[1].'-'.$regKey[2].'}';
        $maskpersonew[$regKey[1]]=str_pad('', $regKey[2], '_', STR_PAD_RIGHT);
        $tmpmask=preg_replace('/\{'.$regKey[1].'\-'.$regKey[2].'\}/i', $maskpersonew[$regKey[1]], $tmpmask);
    }

    if (strstr($mask, 'user_extra_'))
    {
		$start = "{user_extra_";
		$end = "\}";
		$extra= get_string_between($mask, "user_extra_", "}");
		if (!empty($user->array_options['options_'.$extra])) {
			$mask =  preg_replace('#('.$start.')(.*?)('.$end.')#si', $user->array_options['options_'.$extra], $mask);
		}
    }
    $maskwithonlyymcode=$mask;
    $maskwithonlyymcode=preg_replace('/\{(0+)([@\+][0-9\-\+\=]+)?([@\+][0-9\-\+\=]+)?\}/i', $maskcounter, $maskwithonlyymcode);
    $maskwithonlyymcode=preg_replace('/\{dd\}/i', 'dd', $maskwithonlyymcode);
    $maskwithonlyymcode=preg_replace('/\{(c+)(0*)\}/i', $maskrefclient, $maskwithonlyymcode);
    $maskwithonlyymcode=preg_replace('/\{(t+)\}/i', $masktype_value, $maskwithonlyymcode);
    $maskwithonlyymcode=preg_replace('/\{(u+)\}/i', $maskuser_value, $maskwithonlyymcode);
    foreach($maskperso as $key => $val)
    {
        $maskwithonlyymcode=preg_replace('/'.preg_quote($val, '/').'/i', $maskpersonew[$key], $maskwithonlyymcode);
    }
    $maskwithnocode=$maskwithonlyymcode;
    $maskwithnocode=preg_replace('/\{yyyy\}/i', 'yyyy', $maskwithnocode);
    $maskwithnocode=preg_replace('/\{yy\}/i', 'yy', $maskwithnocode);
    $maskwithnocode=preg_replace('/\{y\}/i', 'y', $maskwithnocode);
    $maskwithnocode=preg_replace('/\{mm\}/i', 'mm', $maskwithnocode);
    // Now maskwithnocode = 0000ddmmyyyyccc for example
    // and maskcounter    = 0000 for example
    //print "maskwithonlyymcode=".$maskwithonlyymcode." maskwithnocode=".$maskwithnocode."\n<br>";
    //var_dump($reg);

    // If an offset is asked
    if (! empty($reg[2]) && preg_match('/^\+/', $reg[2])) $maskoffset=preg_replace('/^\+/', '', $reg[2]);
    if (! empty($reg[3]) && preg_match('/^\+/', $reg[3])) $maskoffset=preg_replace('/^\+/', '', $reg[3]);

    // Define $sqlwhere
    $sqlwhere='';
    $yearoffset=0;	// Use year of current $date by default
    $yearoffsettype=false;		// false: no reset, 0,-,=,+: reset at offset SOCIETE_FISCAL_MONTH_START, x=reset at offset x

    // If a restore to zero after a month is asked we check if there is already a value for this year.
    if (! empty($reg[2]) && preg_match('/^@/', $reg[2]))	$yearoffsettype = preg_replace('/^@/', '', $reg[2]);
    if (! empty($reg[3]) && preg_match('/^@/', $reg[3]))	$yearoffsettype = preg_replace('/^@/', '', $reg[3]);

    //print "yearoffset=".$yearoffset." yearoffsettype=".$yearoffsettype;
    if (is_numeric($yearoffsettype) && $yearoffsettype >= 1)
        $maskraz=$yearoffsettype; // For backward compatibility
    elseif ($yearoffsettype === '0' || (! empty($yearoffsettype) && ! is_numeric($yearoffsettype) && $conf->global->SOCIETE_FISCAL_MONTH_START > 1))
        $maskraz = $conf->global->SOCIETE_FISCAL_MONTH_START;
    //print "maskraz=".$maskraz;	// -1=no reset

    if ($maskraz > 0) {   // A reset is required
        if ($maskraz == 99) {
            $maskraz = date('m', $date);
            $resetEveryMonth = true;
        }
        if ($maskraz > 12) return 'ErrorBadMaskBadRazMonth';

        // Define posy, posm and reg
        if ($maskraz > 1)	// if reset is not first month, we need month and year into mask
        {
            if (preg_match('/^(.*)\{(y+)\}\{(m+)\}/i', $maskwithonlyymcode, $reg)) { $posy = 2; $posm = 3; }
            elseif (preg_match('/^(.*)\{(m+)\}\{(y+)\}/i', $maskwithonlyymcode, $reg)) { $posy = 3; $posm = 2; }
            else return 'ErrorCantUseRazInStartedYearIfNoYearMonthInMask';

            if (dol_strlen($reg[$posy]) < 2) return 'ErrorCantUseRazWithYearOnOneDigit';
        }
        else // if reset is for a specific month in year, we need year
        {
            if (preg_match('/^(.*)\{(m+)\}\{(y+)\}/i', $maskwithonlyymcode, $reg)) { $posy = 3; $posm = 2; }
        	elseif (preg_match('/^(.*)\{(y+)\}\{(m+)\}/i', $maskwithonlyymcode, $reg)) { $posy = 2; $posm = 3; }
            elseif (preg_match('/^(.*)\{(y+)\}/i', $maskwithonlyymcode, $reg)) { $posy = 2; $posm = 0; }
            else return 'ErrorCantUseRazIfNoYearInMask';
        }
        // Define length
        $yearlen = $posy ?dol_strlen($reg[$posy]) : 0;
        $monthlen = $posm ?dol_strlen($reg[$posm]) : 0;
        // Define pos
       	$yearpos = (dol_strlen($reg[1]) + 1);
        $monthpos = ($yearpos + $yearlen);
        if ($posy == 3 && $posm == 2) {		// if month is before year
          	$monthpos = (dol_strlen($reg[1]) + 1);
           	$yearpos = ($monthpos + $monthlen);
        }
        //print "xxx ".$maskwithonlyymcode." maskraz=".$maskraz." posy=".$posy." yearlen=".$yearlen." yearpos=".$yearpos." posm=".$posm." monthlen=".$monthlen." monthpos=".$monthpos." yearoffsettype=".$yearoffsettype." resetEveryMonth=".$resetEveryMonth."\n";

        // Define $yearcomp and $monthcomp (that will be use in the select where to search max number)
        $monthcomp = $maskraz;
        $yearcomp = 0;

        if (!empty($yearoffsettype) && !is_numeric($yearoffsettype) && $yearoffsettype != '=')	// $yearoffsettype is - or +
        {
        	$currentyear = date("Y", $date);
        	$fiscaldate = dol_mktime('0', '0', '0', $maskraz, '1', $currentyear);
        	$newyeardate = dol_mktime('0', '0', '0', '1', '1', $currentyear);
        	$nextnewyeardate = dol_mktime('0', '0', '0', '1', '1', $currentyear + 1);
        	//echo 'currentyear='.$currentyear.' date='.dol_print_date($date, 'day').' fiscaldate='.dol_print_date($fiscaldate, 'day').'<br>';

        	// If after or equal of current fiscal date
        	if ($date >= $fiscaldate)
        	{
        		// If before of next new year date
        		if ($date < $nextnewyeardate && $yearoffsettype == '+') $yearoffset = 1;
        	}
        	// If after or equal of current new year date
        	elseif ($date >= $newyeardate && $yearoffsettype == '-') $yearoffset = -1;
        }
        // For backward compatibility
        elseif (date("m", $date) < $maskraz && empty($resetEveryMonth)) { $yearoffset = -1; }	// If current month lower that month of return to zero, year is previous year

        if ($yearlen == 4) $yearcomp = sprintf("%04d", date("Y", $date) + $yearoffset);
        elseif ($yearlen == 2) $yearcomp = sprintf("%02d", date("y", $date) + $yearoffset);
        elseif ($yearlen == 1) $yearcomp = substr(date("y", $date), 2, 1) + $yearoffset;
        if ($monthcomp > 1 && empty($resetEveryMonth))	// Test with month is useless if monthcomp = 0 or 1 (0 is same as 1) (regis: $monthcomp can't equal 0)
        {
            if ($yearlen == 4) $yearcomp1 = sprintf("%04d", date("Y", $date) + $yearoffset + 1);
            elseif ($yearlen == 2) $yearcomp1 = sprintf("%02d", date("y", $date) + $yearoffset + 1);

            $sqlwhere .= "(";
            $sqlwhere .= " (SUBSTRING(".$field.", ".$yearpos.", ".$yearlen.") = '".$yearcomp."'";
            $sqlwhere .= " AND SUBSTRING(".$field.", ".$monthpos.", ".$monthlen.") >= '".str_pad($monthcomp, $monthlen, '0', STR_PAD_LEFT)."')";
            $sqlwhere .= " OR";
            $sqlwhere .= " (SUBSTRING(".$field.", ".$yearpos.", ".$yearlen.") = '".$yearcomp1."'";
            $sqlwhere .= " AND SUBSTRING(".$field.", ".$monthpos.", ".$monthlen.") < '".str_pad($monthcomp, $monthlen, '0', STR_PAD_LEFT)."') ";
            $sqlwhere .= ')';
        }
		elseif ($resetEveryMonth)
		{
			$sqlwhere .= "(SUBSTRING(".$field.", ".$yearpos.", ".$yearlen.") = '".$yearcomp."'";
            $sqlwhere .= " AND SUBSTRING(".$field.", ".$monthpos.", ".$monthlen.") = '".str_pad($monthcomp, $monthlen, '0', STR_PAD_LEFT)."')";
		}
        else   // reset is done on january
        {
            $sqlwhere .= '(SUBSTRING('.$field.', '.$yearpos.', '.$yearlen.") = '".$yearcomp."')";
        }
    }
    //print "sqlwhere=".$sqlwhere." yearcomp=".$yearcomp."<br>\n";	// sqlwhere and yearcomp defined only if we ask a reset
    //print "masktri=".$masktri." maskcounter=".$maskcounter." maskraz=".$maskraz." maskoffset=".$maskoffset."<br>\n";

    // Define $sqlstring
    if (function_exists('mb_strrpos'))
    	{
    	$posnumstart = mb_strrpos($maskwithnocode, $maskcounter, 'UTF-8');
	}
	else
	{
    	$posnumstart = strrpos($maskwithnocode, $maskcounter);
	}	// Pos of counter in final string (from 0 to ...)
    if ($posnumstart < 0) return 'ErrorBadMaskFailedToLocatePosOfSequence';
    $sqlstring = 'SUBSTRING('.$field.', '.($posnumstart + 1).', '.dol_strlen($maskcounter).')';

    // Define $maskLike
    $maskLike = dol_string_nospecial($mask);
    $maskLike = str_replace("%", "_", $maskLike);

    // Replace protected special codes with matching number of _ as wild card caracter
    $maskLike = preg_replace('/\{yyyy\}/i', '____', $maskLike);
    $maskLike = preg_replace('/\{yy\}/i', '__', $maskLike);
    $maskLike = preg_replace('/\{y\}/i', '_', $maskLike);
    $maskLike = preg_replace('/\{mm\}/i', '__', $maskLike);
    $maskLike = preg_replace('/\{dd\}/i', '__', $maskLike);
    $maskLike = str_replace(dol_string_nospecial('{'.$masktri.'}'), str_pad("", dol_strlen($maskcounter), "_"), $maskLike);
    if ($maskrefclient) $maskLike = str_replace(dol_string_nospecial('{'.$maskrefclient.'}'), str_pad("", dol_strlen($maskrefclient), "_"), $maskLike);
    if ($masktype) $maskLike = str_replace(dol_string_nospecial('{'.$masktype.'}'), $masktype_value, $maskLike);
    if ($maskuser) $maskLike = str_replace(dol_string_nospecial('{'.$maskuser.'}'), $maskuser_value, $maskLike);
    foreach ($maskperso as $key => $val)
    {
    	$maskLike = str_replace(dol_string_nospecial($maskperso[$key]), $maskpersonew[$key], $maskLike);
    }

    // Get counter in database
    $counter = 0;
    $sql = "SELECT MAX(".$sqlstring.") as val";
    $sql .= " FROM ".MAIN_DB_PREFIX.$table;
    $sql .= " WHERE ".$field." LIKE '".$maskLike."'";
	$sql .= " AND ".$field." NOT LIKE '(PROV%)'";
    if ($bentityon) // only if entity enable
    	$sql .= " AND entity IN (".getEntity($sharetable).")";
    elseif (!empty($forceentity))
    	$sql .= " AND entity IN (".$forceentity.")";
    if ($where) $sql .= $where;
    if ($sqlwhere) $sql .= ' AND '.$sqlwhere;

    //print $sql.'<br>';
    dol_syslog("functions2::get_next_value mode=".$mode."", LOG_DEBUG);
    $resql = $db->query($sql);
    if ($resql)
    {
        $obj = $db->fetch_object($resql);
        $counter = $obj->val;
    }
    else dol_print_error($db);

    // Check if we must force counter to maskoffset
    if (empty($counter)) $counter = $maskoffset;
    elseif (preg_match('/[^0-9]/i', $counter))
    {
    	$counter = 0;
    	dol_syslog("Error, the last counter found is '".$counter."' so is not a numeric value. We will restart to 1.", LOG_ERR);
    }
    elseif ($counter < $maskoffset && empty($conf->global->MAIN_NUMBERING_OFFSET_ONLY_FOR_FIRST)) $counter = $maskoffset;

    if ($mode == 'last')	// We found value for counter = last counter value. Now need to get corresponding ref of invoice.
    {
        $counterpadded = str_pad($counter, dol_strlen($maskcounter), "0", STR_PAD_LEFT);

        // Define $maskLike
        $maskLike = dol_string_nospecial($mask);
        $maskLike = str_replace("%", "_", $maskLike);
        // Replace protected special codes with matching number of _ as wild card caracter
        $maskLike = preg_replace('/\{yyyy\}/i', '____', $maskLike);
        $maskLike = preg_replace('/\{yy\}/i', '__', $maskLike);
        $maskLike = preg_replace('/\{y\}/i', '_', $maskLike);
        $maskLike = preg_replace('/\{mm\}/i', '__', $maskLike);
        $maskLike = preg_replace('/\{dd\}/i', '__', $maskLike);
        $maskLike = str_replace(dol_string_nospecial('{'.$masktri.'}'), $counterpadded, $maskLike);
        if ($maskrefclient) $maskLike = str_replace(dol_string_nospecial('{'.$maskrefclient.'}'), str_pad("", dol_strlen($maskrefclient), "_"), $maskLike);
        if ($masktype) $maskLike = str_replace(dol_string_nospecial('{'.$masktype.'}'), $masktype_value, $maskLike);
        if ($maskuser) $maskLike = str_replace(dol_string_nospecial('{'.$maskuser.'}'), $maskuser_value, $maskLike);

        $ref = '';
        $sql = "SELECT ".$field." as ref";
        $sql .= " FROM ".MAIN_DB_PREFIX.$table;
        $sql .= " WHERE ".$field." LIKE '".$maskLike."'";
    	$sql .= " AND ".$field." NOT LIKE '%PROV%'";
    	if ($bentityon) // only if entity enable
        	$sql .= " AND entity IN (".getEntity($sharetable).")";
        elseif (!empty($forceentity))
        	$sql .= " AND entity IN (".$forceentity.")";
        if ($where) $sql .= $where;
        if ($sqlwhere) $sql .= ' AND '.$sqlwhere;

        dol_syslog("functions2::get_next_value mode=".$mode."", LOG_DEBUG);
        $resql = $db->query($sql);
        if ($resql)
        {
            $obj = $db->fetch_object($resql);
            if ($obj) $ref = $obj->ref;
        }
        else dol_print_error($db);

        $numFinal = $ref;
    }
    elseif ($mode == 'next')
    {
        $counter++;

        // If value for $counter has a length higher than $maskcounter chars
        if ($counter >= pow(10, dol_strlen($maskcounter)))
        {
        	$counter = 'ErrorMaxNumberReachForThisMask';
        }

        if (!empty($maskrefclient_maskcounter))
        {
            //print "maskrefclient_maskcounter=".$maskrefclient_maskcounter." maskwithnocode=".$maskwithnocode." maskrefclient=".$maskrefclient."\n<br>";

            // Define $sqlstring
            $maskrefclient_posnumstart = strpos($maskwithnocode, $maskrefclient_maskcounter, strpos($maskwithnocode, $maskrefclient)); // Pos of counter in final string (from 0 to ...)
            if ($maskrefclient_posnumstart <= 0) return 'ErrorBadMask';
            $maskrefclient_sqlstring = 'SUBSTRING('.$field.', '.($maskrefclient_posnumstart + 1).', '.dol_strlen($maskrefclient_maskcounter).')';
            //print "x".$sqlstring;

            // Define $maskrefclient_maskLike
            $maskrefclient_maskLike = dol_string_nospecial($mask);
            $maskrefclient_maskLike = str_replace("%", "_", $maskrefclient_maskLike);
            // Replace protected special codes with matching number of _ as wild card caracter
            $maskrefclient_maskLike = str_replace(dol_string_nospecial('{yyyy}'), '____', $maskrefclient_maskLike);
            $maskrefclient_maskLike = str_replace(dol_string_nospecial('{yy}'), '__', $maskrefclient_maskLike);
            $maskrefclient_maskLike = str_replace(dol_string_nospecial('{y}'), '_', $maskrefclient_maskLike);
            $maskrefclient_maskLike = str_replace(dol_string_nospecial('{mm}'), '__', $maskrefclient_maskLike);
            $maskrefclient_maskLike = str_replace(dol_string_nospecial('{dd}'), '__', $maskrefclient_maskLike);
            $maskrefclient_maskLike = str_replace(dol_string_nospecial('{'.$masktri.'}'), str_pad("", dol_strlen($maskcounter), "_"), $maskrefclient_maskLike);
            $maskrefclient_maskLike = str_replace(dol_string_nospecial('{'.$maskrefclient.'}'), $maskrefclient_clientcode.str_pad("", dol_strlen($maskrefclient_maskcounter), "_"), $maskrefclient_maskLike);

            // Get counter in database
            $maskrefclient_counter = 0;
            $maskrefclient_sql = "SELECT MAX(".$maskrefclient_sqlstring.") as val";
            $maskrefclient_sql .= " FROM ".MAIN_DB_PREFIX.$table;
            //$sql.= " WHERE ".$field." not like '(%'";
            $maskrefclient_sql .= " WHERE ".$field." LIKE '".$maskrefclient_maskLike."'";
            if ($bentityon) // only if entity enable
            	$maskrefclient_sql .= " AND entity IN (".getEntity($sharetable).")";
            elseif (!empty($forceentity))
            	$sql .= " AND entity IN (".$forceentity.")";
            if ($where) $maskrefclient_sql .= $where; //use the same optional where as general mask
            if ($sqlwhere) $maskrefclient_sql .= ' AND '.$sqlwhere; //use the same sqlwhere as general mask
            $maskrefclient_sql .= ' AND (SUBSTRING('.$field.', '.(strpos($maskwithnocode, $maskrefclient) + 1).', '.dol_strlen($maskrefclient_maskclientcode).")='".$maskrefclient_clientcode."')";

            dol_syslog("functions2::get_next_value maskrefclient", LOG_DEBUG);
            $maskrefclient_resql = $db->query($maskrefclient_sql);
            if ($maskrefclient_resql)
            {
                $maskrefclient_obj = $db->fetch_object($maskrefclient_resql);
                $maskrefclient_counter = $maskrefclient_obj->val;
            }
            else dol_print_error($db);

            if (empty($maskrefclient_counter) || preg_match('/[^0-9]/i', $maskrefclient_counter)) $maskrefclient_counter = $maskrefclient_maskoffset;
			$maskrefclient_counter++;
        }

        // Build numFinal
        $numFinal = $mask;

        // We replace special codes except refclient
		if (!empty($yearoffsettype) && !is_numeric($yearoffsettype) && $yearoffsettype != '=')	// yearoffsettype is - or +, so we don't want current year
		{
	        $numFinal = preg_replace('/\{yyyy\}/i', date("Y", $date) + $yearoffset, $numFinal);
        	$numFinal = preg_replace('/\{yy\}/i', date("y", $date) + $yearoffset, $numFinal);
        	$numFinal = preg_replace('/\{y\}/i', substr(date("y", $date), 1, 1) + $yearoffset, $numFinal);
		}
		else	// we want yyyy to be current year
		{
        	$numFinal = preg_replace('/\{yyyy\}/i', date("Y", $date), $numFinal);
        	$numFinal = preg_replace('/\{yy\}/i', date("y", $date), $numFinal);
        	$numFinal = preg_replace('/\{y\}/i', substr(date("y", $date), 1, 1), $numFinal);
		}
        $numFinal = preg_replace('/\{mm\}/i', date("m", $date), $numFinal);
        $numFinal = preg_replace('/\{dd\}/i', date("d", $date), $numFinal);

        // Now we replace the counter
        $maskbefore = '{'.$masktri.'}';
        $maskafter = str_pad($counter, dol_strlen($maskcounter), "0", STR_PAD_LEFT);
        //print 'x'.$maskbefore.'-'.$maskafter.'y';
        $numFinal = str_replace($maskbefore, $maskafter, $numFinal);

        // Now we replace the refclient
        if ($maskrefclient)
        {
            //print "maskrefclient=".$maskrefclient." maskwithonlyymcode=".$maskwithonlyymcode." maskwithnocode=".$maskwithnocode." maskrefclient_clientcode=".$maskrefclient_clientcode."\n<br>";exit;
            $maskrefclient_maskbefore='{'.$maskrefclient.'}';
            $maskrefclient_maskafter=$maskrefclient_clientcode.str_pad($maskrefclient_counter, dol_strlen($maskrefclient_maskcounter), "0", STR_PAD_LEFT);
            $numFinal = str_replace($maskrefclient_maskbefore, $maskrefclient_maskafter, $numFinal);
        }

        // Now we replace the type
        if ($masktype)
        {
            $masktype_maskbefore='{'.$masktype.'}';
            $masktype_maskafter=$masktype_value;
            $numFinal = str_replace($masktype_maskbefore, $masktype_maskafter, $numFinal);
        }

        // Now we replace the user
        if ($maskuser)
        {
        	$maskuser_maskbefore='{'.$maskuser.'}';
        	$maskuser_maskafter=$maskuser_value;
        	$numFinal = str_replace($maskuser_maskbefore, $maskuser_maskafter, $numFinal);
        }
    }

    dol_syslog("functions2::get_next_value return ".$numFinal, LOG_DEBUG);
    return $numFinal;
}

/**
 * Get string between
 *
 * @param   string  $string     String to test
 * @param   int     $start      Value for start
 * @param   int     $end        Value for end
 * @return  string              Return part of string
 */
function get_string_between($string, $start, $end)
{
    $string = " ".$string;
     $ini = strpos($string, $start);
     if ($ini == 0) return "";
     $ini += strlen($start);
     $len = strpos($string, $end, $ini) - $ini;
     return substr($string, $ini, $len);
}

/**
 * Check value
 *
 * @param 	string	$mask		Mask to use
 * @param 	string	$value		Value
 * @return	int|string		    <0 or error string if KO, 0 if OK
 */
function check_value($mask, $value)
{
    $result=0;

    $hasglobalcounter=false;
    // Extract value for mask counter, mask raz and mask offset
    if (preg_match('/\{(0+)([@\+][0-9]+)?([@\+][0-9]+)?\}/i', $mask, $reg))
    {
        $masktri=$reg[1].(isset($reg[2])?$reg[2]:'').(isset($reg[3])?$reg[3]:'');
        $maskcounter=$reg[1];
        $hasglobalcounter=true;
    }
    else
    {
        // setting some defaults so the rest of the code won't fail if there is a third party counter
        $masktri='00000';
        $maskcounter='00000';
    }

    $maskraz=-1;
    $maskoffset=0;
    if (dol_strlen($maskcounter) < 3) return 'ErrorCounterMustHaveMoreThan3Digits';

    // Extract value for third party mask counter
    if (preg_match('/\{(c+)(0*)\}/i', $mask, $regClientRef))
    {
        $maskrefclient=$regClientRef[1].$regClientRef[2];
        $maskrefclient_maskclientcode=$regClientRef[1];
        $maskrefclient_maskcounter=$regClientRef[2];
        $maskrefclient_maskoffset=0; //default value of maskrefclient_counter offset
        $maskrefclient_clientcode=substr('', 0, dol_strlen($maskrefclient_maskclientcode));//get n first characters of client code to form maskrefclient_clientcode
        $maskrefclient_clientcode=str_pad($maskrefclient_clientcode, dol_strlen($maskrefclient_maskclientcode), "#", STR_PAD_RIGHT);//padding maskrefclient_clientcode for having exactly n characters in maskrefclient_clientcode
        $maskrefclient_clientcode=dol_string_nospecial($maskrefclient_clientcode);//sanitize maskrefclient_clientcode for sql insert and sql select like
        if (dol_strlen($maskrefclient_maskcounter) > 0 && dol_strlen($maskrefclient_maskcounter) < 3) return 'ErrorCounterMustHaveMoreThan3Digits';
    }
    else $maskrefclient='';

    // fail if there is neither a global nor a third party counter
    if (! $hasglobalcounter && ($maskrefclient_maskcounter == ''))
    {
        return 'ErrorBadMask';
    }

    $maskwithonlyymcode=$mask;
    $maskwithonlyymcode=preg_replace('/\{(0+)([@\+][0-9]+)?([@\+][0-9]+)?\}/i', $maskcounter, $maskwithonlyymcode);
    $maskwithonlyymcode=preg_replace('/\{dd\}/i', 'dd', $maskwithonlyymcode);
    $maskwithonlyymcode=preg_replace('/\{(c+)(0*)\}/i', $maskrefclient, $maskwithonlyymcode);
    $maskwithnocode=$maskwithonlyymcode;
    $maskwithnocode=preg_replace('/\{yyyy\}/i', 'yyyy', $maskwithnocode);
    $maskwithnocode=preg_replace('/\{yy\}/i', 'yy', $maskwithnocode);
    $maskwithnocode=preg_replace('/\{y\}/i', 'y', $maskwithnocode);
    $maskwithnocode=preg_replace('/\{mm\}/i', 'mm', $maskwithnocode);
    // Now maskwithnocode = 0000ddmmyyyyccc for example
    // and maskcounter    = 0000 for example
    //print "maskwithonlyymcode=".$maskwithonlyymcode." maskwithnocode=".$maskwithnocode."\n<br>";

    // If an offset is asked
    if (! empty($reg[2]) && preg_match('/^\+/', $reg[2])) $maskoffset=preg_replace('/^\+/', '', $reg[2]);
    if (! empty($reg[3]) && preg_match('/^\+/', $reg[3])) $maskoffset=preg_replace('/^\+/', '', $reg[3]);

    // Define $sqlwhere

    // If a restore to zero after a month is asked we check if there is already a value for this year.
    if (! empty($reg[2]) && preg_match('/^@/', $reg[2]))  $maskraz=preg_replace('/^@/', '', $reg[2]);
    if (! empty($reg[3]) && preg_match('/^@/', $reg[3]))  $maskraz=preg_replace('/^@/', '', $reg[3]);
    if ($maskraz >= 0)
    {
        if ($maskraz == 99) {
            $maskraz = date('m');
            $resetEveryMonth = true;
        }
        if ($maskraz > 12) return 'ErrorBadMaskBadRazMonth';

        // Define reg
        if ($maskraz > 1 && ! preg_match('/^(.*)\{(y+)\}\{(m+)\}/i', $maskwithonlyymcode, $reg)) return 'ErrorCantUseRazInStartedYearIfNoYearMonthInMask';
        if ($maskraz <= 1 && ! preg_match('/^(.*)\{(y+)\}/i', $maskwithonlyymcode, $reg)) return 'ErrorCantUseRazIfNoYearInMask';
        //print "x".$maskwithonlyymcode." ".$maskraz;
    }
    //print "masktri=".$masktri." maskcounter=".$maskcounter." maskraz=".$maskraz." maskoffset=".$maskoffset."<br>\n";

    // Check we have a number in ($posnumstart+1).', '.dol_strlen($maskcounter)
    //

    // Check length
    $len = dol_strlen($maskwithnocode);
    if (dol_strlen($value) != $len) $result = -1;

    // Define $maskLike
    /* seems not used
    $maskLike = dol_string_nospecial($mask);
    $maskLike = str_replace("%","_",$maskLike);
    // Replace protected special codes with matching number of _ as wild card caracter
    $maskLike = str_replace(dol_string_nospecial('{yyyy}'),'____',$maskLike);
    $maskLike = str_replace(dol_string_nospecial('{yy}'),'__',$maskLike);
    $maskLike = str_replace(dol_string_nospecial('{y}'),'_',$maskLike);
    $maskLike = str_replace(dol_string_nospecial('{mm}'),'__',$maskLike);
    $maskLike = str_replace(dol_string_nospecial('{dd}'),'__',$maskLike);
    $maskLike = str_replace(dol_string_nospecial('{'.$masktri.'}'),str_pad("",dol_strlen($maskcounter),"_"),$maskLike);
    if ($maskrefclient) $maskLike = str_replace(dol_string_nospecial('{'.$maskrefclient.'}'),str_pad("",strlen($maskrefclient),"_"),$maskLike);
	*/

    dol_syslog("functions2::check_value result=".$result, LOG_DEBUG);
    return $result;
}

/**
 *	Convert a binary data to string that represent hexadecimal value
 *
 *	@param   string		$bin		Value to convert
 *	@param   boolean	$pad      	Add 0
 *	@param   boolean	$upper		Convert to tupper
 *	@return  string					x
 */
function binhex($bin, $pad = false, $upper = false)
{
    $last = dol_strlen($bin) - 1;
    for ($i = 0; $i <= $last; $i++) { $x += $bin[$last - $i] * pow(2, $i); }
    $x = dechex($x);
    if ($pad) { while (dol_strlen($x) < intval(dol_strlen($bin)) / 4) { $x = "0$x"; } }
    if ($upper) { $x = strtoupper($x); }
    return $x;
}

/**
 *	Convert an hexadecimal string into a binary string
 *
 *	@param	string	$hexa		Hexadecimal string to convert (example: 'FF')
 *	@return string	    		bin
 */
function hexbin($hexa)
{
    $bin = '';
    $strLength = dol_strlen($hexa);
    for ($i = 0; $i < $strLength; $i++)
    {
        $bin .= str_pad(decbin(hexdec($hexa[$i])), 4, '0', STR_PAD_LEFT);
    }
    return $bin;
}

/**
 *	Retourne le numero de la semaine par rapport a une date
 *
 *	@param	string	$time   	Date au format 'timestamp'
 *	@return string					Number of week
 */
function numero_semaine($time)
{
    $stime = strftime('%Y-%m-%d', $time);

    if (preg_match('/^([0-9]+)\-([0-9]+)\-([0-9]+)\s?([0-9]+)?:?([0-9]+)?/i', $stime, $reg))
    {
        // Date est au format 'YYYY-MM-DD' ou 'YYYY-MM-DD HH:MM:SS'
        $annee = $reg[1];
        $mois = $reg[2];
        $jour = $reg[3];
    }

    /*
     * Norme ISO-8601:
     * - La semaine 1 de toute annee est celle qui contient le 4 janvier ou que la semaine 1 de toute annee est celle qui contient le 1er jeudi de janvier.
     * - La majorite des annees ont 52 semaines mais les annees qui commence un jeudi et les annees bissextiles commencant un mercredi en possede 53.
     * - Le 1er jour de la semaine est le Lundi
     */

    // Definition du Jeudi de la semaine
    if (date("w", mktime(12, 0, 0, $mois, $jour, $annee)) == 0) // Dimanche
    $jeudiSemaine = mktime(12, 0, 0, $mois, $jour, $annee) - 3 * 24 * 60 * 60;
    elseif (date("w", mktime(12, 0, 0, $mois, $jour, $annee)) < 4) // du Lundi au Mercredi
    $jeudiSemaine = mktime(12, 0, 0, $mois, $jour, $annee) + (4 - date("w", mktime(12, 0, 0, $mois, $jour, $annee))) * 24 * 60 * 60;
    elseif (date("w", mktime(12, 0, 0, $mois, $jour, $annee)) > 4) // du Vendredi au Samedi
    $jeudiSemaine = mktime(12, 0, 0, $mois, $jour, $annee) - (date("w", mktime(12, 0, 0, $mois, $jour, $annee)) - 4) * 24 * 60 * 60;
    else // Jeudi
    $jeudiSemaine = mktime(12, 0, 0, $mois, $jour, $annee);

    // Definition du premier Jeudi de l'annee
    if (date("w", mktime(12, 0, 0, 1, 1, date("Y", $jeudiSemaine))) == 0) // Dimanche
    {
        $premierJeudiAnnee = mktime(12, 0, 0, 1, 1, date("Y", $jeudiSemaine)) + 4 * 24 * 60 * 60;
    }
    elseif (date("w", mktime(12, 0, 0, 1, 1, date("Y", $jeudiSemaine))) < 4) // du Lundi au Mercredi
    {
        $premierJeudiAnnee = mktime(12, 0, 0, 1, 1, date("Y", $jeudiSemaine)) + (4 - date("w", mktime(12, 0, 0, 1, 1, date("Y", $jeudiSemaine)))) * 24 * 60 * 60;
    }
    elseif (date("w", mktime(12, 0, 0, 1, 1, date("Y", $jeudiSemaine))) > 4) // du Vendredi au Samedi
    {
        $premierJeudiAnnee = mktime(12, 0, 0, 1, 1, date("Y", $jeudiSemaine)) + (7 - (date("w", mktime(12, 0, 0, 1, 1, date("Y", $jeudiSemaine))) - 4)) * 24 * 60 * 60;
    }
    else // Jeudi
    {
        $premierJeudiAnnee = mktime(12, 0, 0, 1, 1, date("Y", $jeudiSemaine));
    }

    // Definition du numero de semaine: nb de jours entre "premier Jeudi de l'annee" et "Jeudi de la semaine";
    $numeroSemaine = (
    (
    date("z", mktime(12, 0, 0, date("m", $jeudiSemaine), date("d", $jeudiSemaine), date("Y", $jeudiSemaine)))
    -
    date("z", mktime(12, 0, 0, date("m", $premierJeudiAnnee), date("d", $premierJeudiAnnee), date("Y", $premierJeudiAnnee)))
    ) / 7
    ) + 1;

    // Cas particulier de la semaine 53
    if ($numeroSemaine == 53)
    {
        // Les annees qui commence un Jeudi et les annees bissextiles commencant un Mercredi en possede 53
        if (date("w", mktime(12, 0, 0, 1, 1, date("Y", $jeudiSemaine))) == 4 || (date("w", mktime(12, 0, 0, 1, 1, date("Y", $jeudiSemaine))) == 3 && date("z", mktime(12, 0, 0, 12, 31, date("Y", $jeudiSemaine))) == 365))
        {
            $numeroSemaine = 53;
        }
        else
        {
            $numeroSemaine = 1;
        }
    }

    //echo $jour."-".$mois."-".$annee." (".date("d-m-Y",$premierJeudiAnnee)." - ".date("d-m-Y",$jeudiSemaine).") -> ".$numeroSemaine."<BR>";

    return sprintf("%02d", $numeroSemaine);
}

/**
 *	Convertit une masse d'une unite vers une autre unite
 *
 *	@param	float	$weight    		Masse a convertir
 *	@param  int		$from_unit 		Unite originale en puissance de 10
 *	@param  int		$to_unit   		Nouvelle unite  en puissance de 10
 *	@return float	        		Masse convertie
 */
function weight_convert($weight, &$from_unit, $to_unit)
{
    /* Pour convertire 320 gr en Kg appeler
     *  $f = -3
     *  weigh_convert(320, $f, 0) retournera 0.32
     *
     */
    while ($from_unit <> $to_unit)
    {
        if ($from_unit > $to_unit)
        {
            $weight = $weight * 10;
            $from_unit = $from_unit - 1;
            $weight = weight_convert($weight, $from_unit, $to_unit);
        }
        if ($from_unit < $to_unit)
        {
            $weight = $weight / 10;
            $from_unit = $from_unit + 1;
            $weight = weight_convert($weight, $from_unit, $to_unit);
        }
    }

    return $weight;
}

/**
 *	Save personnal parameter
 *
 *	@param	DoliDB	$db         Handler database
 *	@param	Conf	$conf		Object conf
 *	@param	User	$user      	Object user
 *	@param	array	$tab        Array (key=>value) with all parameters to save
 *	@return int         		<0 if KO, >0 if OK
 *
 *	@see		dolibarr_get_const(), dolibarr_set_const(), dolibarr_del_const()
 */
function dol_set_user_param($db, $conf, &$user, $tab)
{
    // Verification parametres
    if (count($tab) < 1) return -1;

    $db->begin();

    // We remove old parameters for all keys in $tab
    $sql = "DELETE FROM ".MAIN_DB_PREFIX."user_param";
    $sql .= " WHERE fk_user = ".$user->id;
    $sql .= " AND entity = ".$conf->entity;
    $sql .= " AND param in (";
    $i = 0;
    foreach ($tab as $key => $value)
    {
        if ($i > 0) $sql .= ',';
        $sql .= "'".$db->escape($key)."'";
        $i++;
    }
    $sql .= ")";
    dol_syslog("functions2.lib::dol_set_user_param", LOG_DEBUG);

    $resql = $db->query($sql);
    if (!$resql)
    {
        dol_print_error($db);
        $db->rollback();
        return -1;
    }

    foreach ($tab as $key => $value)
    {
        // Set new parameters
        if ($value)
        {
            $sql = "INSERT INTO ".MAIN_DB_PREFIX."user_param(fk_user,entity,param,value)";
            $sql .= " VALUES (".$user->id.",".$conf->entity.",";
            $sql .= " '".$db->escape($key)."','".$db->escape($value)."')";

            dol_syslog("functions2.lib::dol_set_user_param", LOG_DEBUG);
            $result = $db->query($sql);
            if (!$result)
            {
                dol_print_error($db);
                $db->rollback();
                return -1;
            }
            $user->conf->$key = $value;
            //print "key=".$key." user->conf->key=".$user->conf->$key;
        }
        else
        {
            unset($user->conf->$key);
        }
    }

    $db->commit();
    return 1;
}

/**
 *	Returns formated reduction
 *
 *	@param	int			$reduction		Reduction percentage
 *	@param	Translate	$langs			Output language
 *	@return	string						Formated reduction
 */
function dol_print_reduction($reduction, $langs)
{
    $string = '';
    if ($reduction == 100)
    {
        $string = $langs->transnoentities("Offered");
    }
    else
    {
    	$string = vatrate($reduction, true);
    }

    return $string;
}

/**
 * 	Return OS version.
 *  Note that PHP_OS returns only OS (not version) and OS PHP was built on, not necessarly OS PHP runs on.
 *
 *  @param 		string		$option 	Option string
 * 	@return		string					OS version
 */
function version_os($option = '')
{
	if ($option == 'smr') $osversion = php_uname('s').' '.php_uname('m').' '.php_uname('r');
	else $osversion = php_uname();
    return $osversion;
}

/**
 * 	Return PHP version
 *
 * 	@return		string			PHP version
 *  @see		versionphparray()
 */
function version_php()
{
    return phpversion();
}

/**
 * 	Return Dolibarr version
 *
 * 	@return		string			Dolibarr version
 *  @see		versiondolibarrarray()
 */
function version_dolibarr()
{
    return DOL_VERSION;
}

/**
 * 	Return web server version
 *
 * 	@return		string			Web server version
 */
function version_webserver()
{
    return $_SERVER["SERVER_SOFTWARE"];
}

/**
 * 	Return list of activated modules usable for document generation
 *
 * 	@param	DoliDB		$db				    Database handler
 * 	@param	string		$type			    Type of models (company, invoice, ...)
 *  @param  int		    $maxfilenamelength  Max length of value to show
 * 	@return	mixed			    			0 if no module is activated, or array(key=>label). For modules that need directory scan, key is completed with ":filename".
 */
function getListOfModels($db, $type, $maxfilenamelength = 0)
{
    global $conf,$langs;
    $liste=array();
    $found=0;
    $dirtoscan='';

    $sql = "SELECT nom as id, nom as doc_template_name, libelle as label, description as description";
    $sql.= " FROM ".MAIN_DB_PREFIX."document_model";
    $sql.= " WHERE type = '".$type."'";
    $sql.= " AND entity IN (0,".$conf->entity.")";
    $sql.= " ORDER BY description DESC";

    dol_syslog('/core/lib/function2.lib.php::getListOfModels', LOG_DEBUG);
    $resql = $db->query($sql);
    if ($resql)
    {
        $num = $db->num_rows($resql);
        $i = 0;
        while ($i < $num)
        {
            $found=1;

            $obj = $db->fetch_object($resql);

            // If this generation module needs to scan a directory, then description field is filled
            // with the constant that contains list of directories to scan (COMPANY_ADDON_PDF_ODT_PATH, ...).
            if (! empty($obj->description))	// A list of directories to scan is defined
            {
                include_once DOL_DOCUMENT_ROOT.'/core/lib/files.lib.php';

                $const=$obj->description;
                //irtoscan.=($dirtoscan?',':'').preg_replace('/[\r\n]+/',',',trim($conf->global->$const));
                $dirtoscan= preg_replace('/[\r\n]+/', ',', trim($conf->global->$const));

                $listoffiles=array();

                // Now we add models found in directories scanned
                $listofdir=explode(',', $dirtoscan);
                foreach($listofdir as $key=>$tmpdir)
                {
                    $tmpdir=trim($tmpdir);
                    $tmpdir=preg_replace('/DOL_DATA_ROOT/', DOL_DATA_ROOT, $tmpdir);
                    if (! $tmpdir) { unset($listofdir[$key]); continue; }
                    if (is_dir($tmpdir))
                    {
                        // all type of template is allowed
                        $tmpfiles=dol_dir_list($tmpdir, 'files', 0, '', '', 'name', SORT_ASC, 0);
                        if (count($tmpfiles)) $listoffiles=array_merge($listoffiles, $tmpfiles);
                    }
                }

                if (count($listoffiles))
                {
                    foreach($listoffiles as $record)
                    {
                        $max=($maxfilenamelength?$maxfilenamelength:28);
                        $liste[$obj->id.':'.$record['fullname']]=dol_trunc($record['name'], $max, 'middle');
                    }
                }
                else
                {
                    $liste[0]=$obj->label.': '.$langs->trans("None");
                }
            }
            else
            {
            	if ($type == 'member' && $obj->doc_template_name == 'standard')   // Special case, if member template, we add variant per format
                {
                    global $_Avery_Labels;
                    include_once DOL_DOCUMENT_ROOT.'/core/lib/format_cards.lib.php';
                    foreach($_Avery_Labels as $key => $val)
                    {
                    	$liste[$obj->id.':'.$key]=($obj->label?$obj->label:$obj->doc_template_name).' '.$val['name'];
                    }
                }
                else    // Common usage
                {
                	$liste[$obj->id]=$obj->label?$obj->label:$obj->doc_template_name;
                }
            }
            $i++;
        }
    }
    else
    {
        dol_print_error($db);
        return -1;
    }

    if ($found) return $liste;
    else return 0;
}

/**
 * This function evaluates a string that should be a valid IPv4
 * Note: For ip 169.254.0.0, it returns 0 with some PHP (5.6.24) and 2 with some minor patchs of PHP (5.6.25). See https://github.com/php/php-src/pull/1954.
 *
 * @param	string $ip IP Address
 * @return	int 0 if not valid or reserved range, 1 if valid and public IP, 2 if valid and private range IP
 */
function is_ip($ip)
{
	// First we test if it is a valid IPv4
	if (filter_var($ip, FILTER_VALIDATE_IP, FILTER_FLAG_IPV4)) {
		// Then we test if it is a private range
		if (!filter_var($ip, FILTER_VALIDATE_IP, FILTER_FLAG_NO_PRIV_RANGE)) return 2;

		// Then we test if it is a reserved range
		if (!filter_var($ip, FILTER_VALIDATE_IP, FILTER_FLAG_NO_RES_RANGE)) return 0;

		return 1;
	}

	return 0;
}

/**
 *  Build a login from lastname, firstname
 *
 *  @param	string		$lastname		Lastname
 *  @param  string		$firstname		Firstname
 *	@return	string						Login
 */
function dol_buildlogin($lastname, $firstname)
{
    $login = strtolower(dol_string_unaccent($firstname));
    $login .= ($login ? '.' : '');
    $login .= strtolower(dol_string_unaccent($lastname));
    $login = dol_string_nospecial($login, ''); // For special names
    return $login;
}

/**
 *  Return array to use for SoapClient constructor
 *
 *  @return     array
 */
function getSoapParams()
{
    global $conf;

    $params = array();
    $proxyuse = (empty($conf->global->MAIN_PROXY_USE) ?false:true);
    $proxyhost = (empty($conf->global->MAIN_PROXY_USE) ?false:$conf->global->MAIN_PROXY_HOST);
    $proxyport = (empty($conf->global->MAIN_PROXY_USE) ?false:$conf->global->MAIN_PROXY_PORT);
    $proxyuser = (empty($conf->global->MAIN_PROXY_USE) ?false:$conf->global->MAIN_PROXY_USER);
    $proxypass = (empty($conf->global->MAIN_PROXY_USE) ?false:$conf->global->MAIN_PROXY_PASS);
    $timeout  = (empty($conf->global->MAIN_USE_CONNECT_TIMEOUT) ? 10 : $conf->global->MAIN_USE_CONNECT_TIMEOUT); // Connection timeout
    $response_timeout = (empty($conf->global->MAIN_USE_RESPONSE_TIMEOUT) ? 30 : $conf->global->MAIN_USE_RESPONSE_TIMEOUT); // Response timeout
    //print extension_loaded('soap');
    if ($proxyuse)
    {
        $params = array('connection_timeout'=>$timeout,
                      'response_timeout'=>$response_timeout,
                      'proxy_use'      => 1,
                      'proxy_host'     => $proxyhost,
                      'proxy_port'     => $proxyport,
                      'proxy_login'    => $proxyuser,
                      'proxy_password' => $proxypass,
                      'trace'		   => 1
        );
    }
    else
    {
        $params = array('connection_timeout'=>$timeout,
                      'response_timeout'=>$response_timeout,
                      'proxy_use'      => 0,
                      'proxy_host'     => false,
                      'proxy_port'     => false,
                      'proxy_login'    => false,
                      'proxy_password' => false,
                      'trace'		   => 1
        );
    }
    return $params;
}


/**
 * Return link url to an object
 *
 * @param 	int		$objectid		Id of record
 * @param 	string	$objecttype		Type of object ('invoice', 'order', 'expedition_bon', 'myobject@mymodule', ...)
 * @param 	int		$withpicto		Picto to show
 * @param 	string	$option			More options
 * @return	string					URL of link to object id/type
 */
function dolGetElementUrl($objectid, $objecttype, $withpicto = 0, $option = '')
{
	global $db, $conf, $langs;

	$ret = '';
	$regs = array();

	// If we ask an resource form external module (instead of default path)
	if (preg_match('/^([^@]+)@([^@]+)$/i', $objecttype, $regs)) {
		$myobject = $regs[1];
		$module = $regs[2];
	}

	// Parse $objecttype (ex: project_task)
	$module = $myobject = $objecttype;
	if (preg_match('/^([^_]+)_([^_]+)/i', $objecttype, $regs))
	{
		$module = $regs[1];
		$myobject = $regs[2];
	}

	// Generic case for $classpath
	$classpath = $module.'/class';

	// Special cases, to work with non standard path
	if ($objecttype == 'facture' || $objecttype == 'invoice') {
		$classpath = 'compta/facture/class';
		$module='facture';
		$myobject='facture';
	}
	elseif ($objecttype == 'commande' || $objecttype == 'order') {
		$classpath = 'commande/class';
		$module='commande';
		$myobject='commande';
	}
	elseif ($objecttype == 'propal')  {
		$classpath = 'comm/propal/class';
	}
	elseif ($objecttype == 'supplier_proposal')  {
		$classpath = 'supplier_proposal/class';
	}
	elseif ($objecttype == 'shipping') {
		$classpath = 'expedition/class';
		$myobject = 'expedition';
		$module = 'expedition_bon';
	}
	elseif ($objecttype == 'delivery') {
		$classpath = 'livraison/class';
		$myobject = 'livraison';
		$module = 'livraison_bon';
	}
	elseif ($objecttype == 'contract') {
		$classpath = 'contrat/class';
		$module='contrat';
		$myobject='contrat';
	}
	elseif ($objecttype == 'member') {
		$classpath = 'adherents/class';
		$module='adherent';
		$myobject='adherent';
	}
	elseif ($objecttype == 'cabinetmed_cons') {
		$classpath = 'cabinetmed/class';
		$module='cabinetmed';
		$myobject='cabinetmedcons';
	}
	elseif ($objecttype == 'fichinter') {
		$classpath = 'fichinter/class';
		$module='ficheinter';
		$myobject='fichinter';
	}
	elseif ($objecttype == 'task') {
		$classpath = 'projet/class';
		$module='projet';
		$myobject='task';
	}
	elseif ($objecttype == 'stock') {
		$classpath = 'product/stock/class';
		$module='stock';
		$myobject='stock';
	}
	elseif ($objecttype == 'inventory') {
		$classpath = 'product/inventory/class';
		$module='stock';
		$myobject='inventory';
	}
	elseif ($objecttype == 'mo') {
		$classpath = 'mrp/class';
		$module='mrp';
		$myobject='mo';
	}

	// Generic case for $classfile and $classname
	$classfile = strtolower($myobject); $classname = ucfirst($myobject);
	//print "objecttype=".$objecttype." module=".$module." subelement=".$subelement." classfile=".$classfile." classname=".$classname;

	if ($objecttype == 'invoice_supplier') {
		$classfile = 'fournisseur.facture';
		$classname = 'FactureFournisseur';
		$classpath = 'fourn/class';
		$module = 'fournisseur';
	}
	elseif ($objecttype == 'order_supplier') {
		$classfile = 'fournisseur.commande';
		$classname = 'CommandeFournisseur';
		$classpath = 'fourn/class';
		$module = 'fournisseur';
	}
<<<<<<< HEAD
	elseif ($objecttype == 'stock') {
=======
	elseif ($objecttype == 'supplier_proposal') {
		$classfile = 'supplier_proposal';
		$classname = 'SupplierProposal';
		$classpath = 'supplier_proposal/class';
		$module = 'supplier_proposal';
	}
	elseif ($objecttype == 'stock')   {
>>>>>>> a826e328
		$classpath = 'product/stock/class';
		$classfile = 'entrepot';
		$classname = 'Entrepot';
	}

	if (!empty($conf->$module->enabled))
	{
		$res = dol_include_once('/'.$classpath.'/'.$classfile.'.class.php');
		if ($res)
		{
			if (class_exists($classname))
			{
				$object = new $classname($db);
				$res = $object->fetch($objectid);
				if ($res > 0) {
					$ret = $object->getNomUrl($withpicto, $option);
				} elseif ($res == 0) {
					$ret = $langs->trans('Deleted');
				}
				unset($object);
			}
			else dol_syslog("Class with classname ".$classname." is unknown even after the include", LOG_ERR);
		}
	}
	return $ret;
}


/**
 * Clean corrupted tree (orphelins linked to a not existing parent), record linked to themself and child-parent loop
 *
 * @param	DoliDB	$db					Database handler
 * @param	string	$tabletocleantree	Table to clean
 * @param	string	$fieldfkparent		Field name that contains id of parent
 * @return	int							Nb of records fixed/deleted
 */
function cleanCorruptedTree($db, $tabletocleantree, $fieldfkparent)
{
	$totalnb = 0;
	$listofid = array();
	$listofparentid = array();

	// Get list of all id in array listofid and all parents in array listofparentid
	$sql = 'SELECT rowid, '.$fieldfkparent.' as parent_id FROM '.MAIN_DB_PREFIX.$tabletocleantree;
	$resql = $db->query($sql);
	if ($resql)
	{
		$num = $db->num_rows($resql);
		$i = 0;
		while ($i < $num)
		{
			$obj = $db->fetch_object($resql);
			$listofid[] = $obj->rowid;
			if ($obj->parent_id > 0) $listofparentid[$obj->rowid] = $obj->parent_id;
			$i++;
		}
	}
	else
	{
		dol_print_error($db);
	}

	if (count($listofid))
	{
		print 'Code requested to clean tree (may be to solve data corruption), so we check/clean orphelins and loops.'."<br>\n";

		// Check loops on each other
		$sql = "UPDATE ".MAIN_DB_PREFIX.$tabletocleantree." SET ".$fieldfkparent." = 0 WHERE ".$fieldfkparent." = rowid"; // So we update only records linked to themself
		$resql = $db->query($sql);
		if ($resql)
		{
			$nb = $db->affected_rows($sql);
			if ($nb > 0)
			{
				print '<br>Some record that were parent of themself were cleaned.';
			}

			$totalnb += $nb;
		}
		//else dol_print_error($db);

		// Check other loops
		$listofidtoclean = array();
		foreach ($listofparentid as $id => $pid)
		{
			// Check depth
			//print 'Analyse record id='.$id.' with parent '.$pid.'<br>';

			$cursor = $id; $arrayidparsed = array(); // We start from child $id
			while ($cursor > 0)
			{
				$arrayidparsed[$cursor] = 1;
				if ($arrayidparsed[$listofparentid[$cursor]])	// We detect a loop. A record with a parent that was already into child
				{
					print 'Found a loop between id '.$id.' - '.$cursor.'<br>';
					unset($arrayidparsed);
					$listofidtoclean[$cursor] = $id;
					break;
				}
				$cursor = $listofparentid[$cursor];
			}

			if (count($listofidtoclean)) break;
		}

		$sql = "UPDATE ".MAIN_DB_PREFIX.$tabletocleantree;
		$sql .= " SET ".$fieldfkparent." = 0";
		$sql .= " WHERE rowid IN (".join(',', $listofidtoclean).")"; // So we update only records detected wrong
		$resql = $db->query($sql);
		if ($resql)
		{
			$nb = $db->affected_rows($sql);
			if ($nb > 0)
			{
				// Removed orphelins records
				print '<br>Some records were detected to have parent that is a child, we set them as root record for id: ';
				print join(',', $listofidtoclean);
			}

			$totalnb += $nb;
		}
		//else dol_print_error($db);

		// Check and clean orphelins
		$sql = "UPDATE ".MAIN_DB_PREFIX.$tabletocleantree;
		$sql .= " SET ".$fieldfkparent." = 0";
		$sql .= " WHERE ".$fieldfkparent." NOT IN (".join(',', $listofid).")"; // So we update only records linked to a non existing parent
		$resql = $db->query($sql);
		if ($resql)
		{
			$nb = $db->affected_rows($sql);
			if ($nb > 0)
			{
				// Removed orphelins records
				print '<br>Some orphelins were found and modified to be parent so records are visible again for id: ';
				print join(',', $listofid);
			}

			$totalnb += $nb;
		}
		//else dol_print_error($db);

		print '<br>We fixed '.$totalnb.' record(s). Some records may still be corrupted. New check may be required.';
		return $totalnb;
	}
}

/**
 *	Get an array with properties of an element
 *
 * @param   string 	$element_type 	Element type: 'action', 'facture', 'project_task' or 'object@mymodule'...
 * @return  array					(module, classpath, element, subelement, classfile, classname)
 */
function getElementProperties($element_type)
{
	$regs = array();

	// Parse element/subelement (ex: project_task)
    $module = $element_type;
    $element = $element_type;
    $subelement = $element_type;

    // If we ask an resource form external module (instead of default path)
    if (preg_match('/^([^@]+)@([^@]+)$/i', $element_type, $regs)) {
        $element = $subelement = $regs[1];
        $module = $regs[2];
    }

    //print '<br>1. element : '.$element.' - module : '.$module .'<br>';
    if (preg_match('/^([^_]+)_([^_]+)/i', $element, $regs)) {
        $module = $element = $regs[1];
        $subelement = $regs[2];
    }

    // For compat
    if ($element_type == "action") {
        $classpath = 'comm/action/class';
        $subelement = 'Actioncomm';
        $module = 'agenda';
    }

    // To work with non standard path
    if ($element_type == 'facture' || $element_type == 'invoice') {
        $classpath = 'compta/facture/class';
        $module = 'facture';
        $subelement = 'facture';
    }
    if ($element_type == 'commande' || $element_type == 'order') {
        $classpath = 'commande/class';
        $module = 'commande';
        $subelement = 'commande';
    }
    if ($element_type == 'propal') {
        $classpath = 'comm/propal/class';
    }
    if ($element_type == 'supplier_proposal') {
        $classpath = 'supplier_proposal/class';
    }
    if ($element_type == 'shipping') {
        $classpath = 'expedition/class';
        $subelement = 'expedition';
        $module = 'expedition_bon';
    }
    if ($element_type == 'delivery') {
        $classpath = 'livraison/class';
        $subelement = 'livraison';
        $module = 'livraison_bon';
    }
    if ($element_type == 'contract') {
        $classpath = 'contrat/class';
        $module = 'contrat';
        $subelement = 'contrat';
    }
    if ($element_type == 'member') {
        $classpath = 'adherents/class';
        $module = 'adherent';
        $subelement = 'adherent';
    }
    if ($element_type == 'cabinetmed_cons') {
        $classpath = 'cabinetmed/class';
        $module = 'cabinetmed';
        $subelement = 'cabinetmedcons';
    }
    if ($element_type == 'fichinter') {
        $classpath = 'fichinter/class';
        $module = 'ficheinter';
        $subelement = 'fichinter';
    }
    if ($element_type == 'dolresource' || $element_type == 'resource') {
        $classpath = 'resource/class';
        $module = 'resource';
        $subelement = 'dolresource';
    }
    if ($element_type == 'propaldet') {
        $classpath = 'comm/propal/class';
        $module = 'propal';
        $subelement = 'propaleligne';
    }
    if ($element_type == 'order_supplier') {
        $classpath = 'fourn/class';
        $module = 'fournisseur';
        $subelement = 'commandefournisseur';
        $classfile = 'fournisseur.commande';
    }
    if ($element_type == 'invoice_supplier') {
        $classpath = 'fourn/class';
        $module = 'fournisseur';
        $subelement = 'facturefournisseur';
        $classfile = 'fournisseur.facture';
    }
    if ($element_type == "service") {
        $classpath = 'product/class';
        $subelement = 'product';
    }

    if (!isset($classfile)) $classfile = strtolower($subelement);
    if (!isset($classname)) $classname = ucfirst($subelement);
    if (!isset($classpath)) $classpath = $module.'/class';

    $element_properties = array(
        'module' => $module,
        'classpath' => $classpath,
        'element' => $element,
        'subelement' => $subelement,
        'classfile' => $classfile,
        'classname' => $classname
    );
    return $element_properties;
}

/**
 * Fetch an object from its id and element_type
 * Inclusion of classes is automatic
 *
 * @param	int     	$element_id 	Element id
 * @param	string  	$element_type 	Element type
 * @param	string     	$element_ref 	Element ref (Use this or element_id but not both)
 * @return 	int|object 					object || 0 || -1 if error
 */
function fetchObjectByElement($element_id, $element_type, $element_ref = '')
{
    global $conf, $db;

    $element_prop = getElementProperties($element_type);
    if (is_array($element_prop) && $conf->{$element_prop['module']}->enabled)
    {
        dol_include_once('/'.$element_prop['classpath'].'/'.$element_prop['classfile'].'.class.php');

		$objecttmp = new $element_prop['classname']($db);
		$ret = $objecttmp->fetch($element_id, $element_ref);
		if ($ret >= 0)
		{
			return $objecttmp;
		}
	}
	return 0;
}


/**
 *	Convert an array with RGB value into hex RGB value.
 *  This is the opposite function of colorStringToArray
 *
 *  @param	array	$arraycolor			Array
 *  @param	string	$colorifnotfound	Color code to return if entry not defined or not a RGB format
 *  @return	string						RGB hex value (without # before). For example: 'FF00FF', '01FF02'
 *  @see	colorStringToArray(), colorHexToRgb()
 */
function colorArrayToHex($arraycolor, $colorifnotfound = '888888')
{
	if (!is_array($arraycolor)) return $colorifnotfound;
	if (empty($arraycolor)) return $colorifnotfound;
	return sprintf("%02s", dechex($arraycolor[0])).sprintf("%02s", dechex($arraycolor[1])).sprintf("%02s", dechex($arraycolor[2]));
}

/**
 *	Convert a string RGB value ('FFFFFF', '255,255,255') into an array RGB array(255,255,255).
 *  This is the opposite function of colorArrayToHex.
 *  If entry is already an array, return it.
 *
 *  @param	string	$stringcolor		String with hex (FFFFFF) or comma RGB ('255,255,255')
 *  @param	array	$colorifnotfound	Color code array to return if entry not defined
 *  @return	array   					RGB hex value (without # before). For example: FF00FF
 *  @see	colorArrayToHex(), colorHexToRgb()
 */
function colorStringToArray($stringcolor, $colorifnotfound = array(88, 88, 88))
{
	if (is_array($stringcolor)) return $stringcolor; // If already into correct output format, we return as is
	$reg = array();
	$tmp = preg_match('/^#?([0-9a-fA-F][0-9a-fA-F])([0-9a-fA-F][0-9a-fA-F])([0-9a-fA-F][0-9a-fA-F])$/', $stringcolor, $reg);
	if (!$tmp)
	{
		$tmp = explode(',', $stringcolor);
		if (count($tmp) < 3) return $colorifnotfound;
		return $tmp;
	}
	return array(hexdec($reg[1]), hexdec($reg[2]), hexdec($reg[3]));
}

/**
 * @param string 	$color 			the color you need to valid
 * @param boolean 	$allow_white 	in case of white isn't valid
 * @return boolean
 */
function colorValidateHex($color, $allow_white = true)
{
    if(!$allow_white && ($color === '#fff' || $color === '#ffffff') ) return false;

    if(preg_match('/^#[a-f0-9]{6}$/i', $color)) //hex color is valid
    {
        return true;
    }
    return false;
}

/**
 * Change color to make it less aggressive (ratio is negative) or more aggressive (ratio is positive)
 *
 * @param 	string 		$hex			Color in hex ('#AA1122' or 'AA1122' or '#a12' or 'a12')
 * @param 	integer		$ratio			Default=-50. Note: 0=Component color is unchanged, -100=Component color become 88, +100=Component color become 00 or FF
 * @param	integer		$brightness 	Default=0. Adjust brightness. -100=Decrease brightness by 100%, +100=Increase of 100%.
 * @return string		New string of color
 * @see colorAdjustBrightness()
 */
function colorAgressiveness($hex, $ratio = -50, $brightness = 0)
{
	if (empty($ratio)) $ratio = 0;	// To avoid null

	// Steps should be between -255 and 255. Negative = darker, positive = lighter
	$ratio = max(-100, min(100, $ratio));

	// Normalize into a six character long hex string
	$hex = str_replace('#', '', $hex);
	if (strlen($hex) == 3) {
		$hex = str_repeat(substr($hex, 0, 1), 2).str_repeat(substr($hex, 1, 1), 2).str_repeat(substr($hex, 2, 1), 2);
	}

	// Split into three parts: R, G and B
	$color_parts = str_split($hex, 2);
	$return = '#';

	foreach ($color_parts as $color) {
		$color   = hexdec($color); // Convert to decimal
		if ($ratio > 0)	// We increase aggressivity
		{
			if ($color > 127) $color += ((255 - $color) * ($ratio / 100));
			if ($color < 128) $color -= ($color * ($ratio / 100));
		}
		else			// We decrease agressiveness
		{
			if ($color > 128) $color -= (($color - 128) * (abs($ratio) / 100));
			if ($color < 127) $color += ((128 - $color) * (abs($ratio) / 100));
		}
		if ($brightness > 0)
		{
			$color = ($color * (100 + abs($brightness)) / 100);
		}
		else
		{
			$color = ($color * (100 - abs($brightness)) / 100);
		}

		$color   = max(0, min(255, $color)); // Adjust color to stay into valid range
		$return .= str_pad(dechex($color), 2, '0', STR_PAD_LEFT); // Make two char hex code
	}

	//var_dump($hex.' '.$ratio.' -> '.$return);
	return $return;
}

/**
 * @param string 	$hex 		Color in hex ('#AA1122' or 'AA1122' or '#a12' or 'a12')
 * @param integer 	$steps 		Step/offset added to each color component. It should be between -255 and 255. Negative = darker, positive = lighter
 * @return string				New color with format '#AA1122'
 * @see colorAgressiveness()
 */
function colorAdjustBrightness($hex, $steps)
{
    // Steps should be between -255 and 255. Negative = darker, positive = lighter
    $steps = max(-255, min(255, $steps));

    // Normalize into a six character long hex string
    $hex = str_replace('#', '', $hex);
    if (strlen($hex) == 3) {
        $hex = str_repeat(substr($hex, 0, 1), 2).str_repeat(substr($hex, 1, 1), 2).str_repeat(substr($hex, 2, 1), 2);
    }

    // Split into three parts: R, G and B
    $color_parts = str_split($hex, 2);
    $return = '#';

    foreach ($color_parts as $color) {
        $color   = hexdec($color); // Convert to decimal
        $color   = max(0, min(255, $color + $steps)); // Adjust color
        $return .= str_pad(dechex($color), 2, '0', STR_PAD_LEFT); // Make two char hex code
    }

    return $return;
}

/**
 * @param string $hex color in hex
 * @param integer $percent 0 to 100
 * @return string
 */
function colorDarker($hex, $percent)
{
    $steps = intval(255 * $percent / 100) * -1;
    return colorAdjustBrightness($hex, $steps);
}

/**
 * @param string $hex color in hex
 * @param integer $percent 0 to 100
 * @return string
 */
function colorLighten($hex, $percent)
{
    $steps = intval(255 * $percent / 100);
    return colorAdjustBrightness($hex, $steps);
}


/**
 * @param string 	$hex 			color in hex
 * @param float 	$alpha 			0 to 1 to add alpha channel
 * @param bool 		$returnArray	Array set to 1 to return an array instead of string
 * @return string|array				String or array
 */
function colorHexToRgb($hex, $alpha = false, $returnArray = false)
{
    $string = '';
    $hex      = str_replace('#', '', $hex);
    $length   = strlen($hex);
    $rgb = array();
    $rgb['r'] = hexdec($length == 6 ? substr($hex, 0, 2) : ($length == 3 ? str_repeat(substr($hex, 0, 1), 2) : 0));
    $rgb['g'] = hexdec($length == 6 ? substr($hex, 2, 2) : ($length == 3 ? str_repeat(substr($hex, 1, 1), 2) : 0));
    $rgb['b'] = hexdec($length == 6 ? substr($hex, 4, 2) : ($length == 3 ? str_repeat(substr($hex, 2, 1), 2) : 0));
    if ($alpha !== false) {
        $rgb['a'] = floatval($alpha);
        $string = 'rgba('.implode(',', $rgb).')';
    }
    else {
        $string = 'rgb('.implode(',', $rgb).')';
    }

    if ($returnArray) {
        return $rgb;
    }
    else {
        return $string;
    }
}


/**
 * Applies the Cartesian product algorithm to an array
 * Source: http://stackoverflow.com/a/15973172
 *
 * @param   array $input    Array of products
 * @return  array           Array of combinations
 */
function cartesianArray(array $input)
{
    // filter out empty values
    $input = array_filter($input);

    $result = array(array());

    foreach ($input as $key => $values) {
        $append = array();

        foreach ($result as $product) {
            foreach ($values as $item) {
                $product[$key] = $item;
                $append[] = $product;
            }
        }

        $result = $append;
    }

    return $result;
}


/**
 * Get name of directory where the api_...class.php file is stored
 *
 * @param   string  $module     Module name
 * @return  string              Directory name
 */
function getModuleDirForApiClass($module)
{
    $moduledirforclass = $module;
    if ($moduledirforclass != 'api') $moduledirforclass = preg_replace('/api$/i', '', $moduledirforclass);

    if ($module == 'contracts') {
    	$moduledirforclass = 'contrat';
    }
    elseif (in_array($module, array('admin', 'login', 'setup', 'access', 'status', 'tools', 'documents'))) {
        $moduledirforclass = 'api';
    }
    elseif ($module == 'contact' || $module == 'contacts' || $module == 'customer' || $module == 'thirdparty' || $module == 'thirdparties') {
        $moduledirforclass = 'societe';
    }
    elseif ($module == 'propale' || $module == 'proposals') {
        $moduledirforclass = 'comm/propal';
    }
    elseif ($module == 'agenda' || $module == 'agendaevents') {
        $moduledirforclass = 'comm/action';
    }
    elseif ($module == 'adherent' || $module == 'members' || $module == 'memberstypes' || $module == 'subscriptions') {
        $moduledirforclass = 'adherents';
    }
    elseif ($module == 'don' || $module == 'donations') {
        $moduledirforclass = 'don';
    }
    elseif ($module == 'banque' || $module == 'bankaccounts') {
        $moduledirforclass = 'compta/bank';
    }
    elseif ($module == 'category' || $module == 'categorie') {
        $moduledirforclass = 'categories';
    }
    elseif ($module == 'order' || $module == 'orders') {
        $moduledirforclass = 'commande';
    }
    elseif ($module == 'shipments') {
        $moduledirforclass = 'expedition';
    }
    elseif ($module == 'facture' || $module == 'invoice' || $module == 'invoices') {
        $moduledirforclass = 'compta/facture';
    }
    elseif ($module == 'products') {
        $moduledirforclass = 'product';
    }
    elseif ($module == 'project' || $module == 'projects' || $module == 'tasks') {
        $moduledirforclass = 'projet';
    }
    elseif ($module == 'task') {
        $moduledirforclass = 'projet';
    }
    elseif ($module == 'stock' || $module == 'stockmovements' || $module == 'warehouses') {
        $moduledirforclass = 'product/stock';
    }
    elseif ($module == 'supplierproposals' || $module == 'supplierproposal' || $module == 'supplier_proposal') {
    	$moduledirforclass = 'supplier_proposal';
    }
    elseif ($module == 'fournisseur' || $module == 'supplierinvoices' || $module == 'supplierorders') {
        $moduledirforclass = 'fourn';
    }
    elseif ($module == 'expensereports') {
        $moduledirforclass = 'expensereport';
    }
    elseif ($module == 'users') {
        $moduledirforclass = 'user';
    }
    elseif ($module == 'ficheinter' || $module == 'interventions') {
    	$moduledirforclass = 'fichinter';
    }
    elseif ($module == 'tickets') {
    	$moduledirforclass = 'ticket';
    }
    elseif ($module == 'boms') {
        $moduledirforclass = 'bom';
    }

    return $moduledirforclass;
}

/**
 * Return 2 hexa code randomly
 *
 * @param	int   $min	    Between 0 and 255
 * @param	int   $max	    Between 0 and 255
 * @return  string          A color string '12'
 */
function randomColorPart($min = 0, $max = 255)
{
    return str_pad(dechex(mt_rand($min, $max)), 2, '0', STR_PAD_LEFT);
}

/**
 * Return hexadecimal color randomly
 *
 * @param	int   $min	   Between 0 and 255
 * @param	int   $max	   Between 0 and 255
 * @return  string         A color string '123456'
 */
function randomColor($min = 0, $max = 255)
{
    return randomColorPart($min, $max).randomColorPart($min, $max).randomColorPart($min, $max);
}


if (!function_exists('dolEscapeXML'))
{
    /**
     * Encode string for xml usage
     *
     * @param 	string	$string		String to encode
     * @return	string				String encoded
     */
    function dolEscapeXML($string)
    {
        return strtr($string, array('\''=>'&apos;', '"'=>'&quot;', '&'=>'&amp;', '<'=>'&lt;', '>'=>'&gt;'));
    }
}


/**
 *	Return automatic or manual in current language
 *
 *	@param	string	$automaticmanual   Value to test (1, 'automatic', 'true' or 0, 'manual', 'false')
 *	@param	integer	$case			   1=Yes/No, 0=yes/no, 2=Disabled checkbox, 3=Disabled checkbox + Automatic/Manual
 *	@param	int		$color			   0=texte only, 1=Text is formated with a color font style ('ok' or 'error'), 2=Text is formated with 'ok' color.
 *	@return	string					   HTML string
 */
function autoOrManual($automaticmanual, $case = 1, $color = 0)
{
    global $langs;
    $result = 'unknown'; $classname = '';
    if ($automaticmanual == 1 || strtolower($automaticmanual) == 'automatic' || strtolower($automaticmanual) == 'true') 	// A mettre avant test sur no a cause du == 0
    {
        $result = $langs->trans('automatic');
        if ($case == 1 || $case == 3) $result = $langs->trans("Automatic");
        if ($case == 2) $result = '<input type="checkbox" value="1" checked disabled>';
        if ($case == 3) $result = '<input type="checkbox" value="1" checked disabled> '.$result;

        $classname = 'ok';
    }
    elseif ($automaticmanual == 0 || strtolower($automaticmanual) == 'manual' || strtolower($automaticmanual) == 'false')
    {
        $result = $langs->trans("manual");
        if ($case == 1 || $case == 3) $result = $langs->trans("Manual");
        if ($case == 2) $result = '<input type="checkbox" value="0" disabled>';
        if ($case == 3) $result = '<input type="checkbox" value="0" disabled> '.$result;

        if ($color == 2) $classname = 'ok';
        else $classname = 'error';
    }
    if ($color) return '<font class="'.$classname.'">'.$result.'</font>';
    return $result;
}


/**
 * Convert links to local wrapper to medias files into a string into a public external URL readable on internet
 *
 * @param   string      $notetoshow      Text to convert
 * @return  string                       String
 */
function convertBackOfficeMediasLinksToPublicLinks($notetoshow)
{
    global $dolibarr_main_url_root;
    // Define $urlwithroot
    $urlwithouturlroot=preg_replace('/'.preg_quote(DOL_URL_ROOT, '/').'$/i', '', trim($dolibarr_main_url_root));
    $urlwithroot=$urlwithouturlroot.DOL_URL_ROOT;		// This is to use external domain name found into config file
    //$urlwithroot=DOL_MAIN_URL_ROOT;					// This is to use same domain name than current
    $notetoshow=preg_replace('/src="[a-zA-Z0-9_\/\-\.]*(viewimage\.php\?modulepart=medias[^"]*)"/', 'src="'.$urlwithroot.'/\1"', $notetoshow);
    return $notetoshow;
}

/**
 *		Function to format a value into a defined format for French administration (no thousand separator & decimal separator force to ',' with two decimals)
 *		Function used into accountancy FEC export
 *
 *		@param	float		$amount			Amount to format
 *		@return	string					Chain with formatted upright
 *		@see	price2num()				Format a numeric into a price for FEC files
 */
function price2fec($amount)
{
	global $conf;

	// Clean parameters
	if (empty($amount)) $amount=0;	// To have a numeric value if amount not defined or = ''
	$amount = (is_numeric($amount) ? $amount : 0); // Check if amount is numeric, for example, an error occured when amount value = o (letter) instead 0 (number)

	// Output decimal number by default
	$nbdecimal = (empty($conf->global->ACCOUNTING_FEC_DECIMAL_LENGTH) ? 2 : $conf->global->ACCOUNTING_FEC_DECIMAL_LENGTH);

	// Output separators by default
	$dec = (empty($conf->global->ACCOUNTING_FEC_DECIMAL_SEPARATOR) ? ',' : $conf->global->ACCOUNTING_FEC_DECIMAL_SEPARATOR);
	$thousand = (empty($conf->global->ACCOUNTING_FEC_THOUSAND_SEPARATOR) ? '' : $conf->global->ACCOUNTING_FEC_THOUSAND_SEPARATOR);

	// Format number
	$output = number_format($amount, $nbdecimal, $dec, $thousand);

	return $output;
}<|MERGE_RESOLUTION|>--- conflicted
+++ resolved
@@ -1910,17 +1910,13 @@
 		$classpath = 'fourn/class';
 		$module = 'fournisseur';
 	}
-<<<<<<< HEAD
-	elseif ($objecttype == 'stock') {
-=======
 	elseif ($objecttype == 'supplier_proposal') {
 		$classfile = 'supplier_proposal';
 		$classname = 'SupplierProposal';
 		$classpath = 'supplier_proposal/class';
 		$module = 'supplier_proposal';
 	}
-	elseif ($objecttype == 'stock')   {
->>>>>>> a826e328
+	elseif ($objecttype == 'stock') {
 		$classpath = 'product/stock/class';
 		$classfile = 'entrepot';
 		$classname = 'Entrepot';
