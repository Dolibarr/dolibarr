<?php
/* Copyright (C) 2008-2011	Laurent Destailleur			<eldy@users.sourceforge.net>
 * Copyright (C) 2008-2012	Regis Houssin				<regis.houssin@capnetworks.com>
 * Copyright (C) 2008		Raphael Bertrand (Resultic)	<raphael.bertrand@resultic.fr>
 * Copyright (C) 2014       Marcos García               <marcosgdf@gmail.com>
 *
 * This program is free software; you can redistribute it and/or modify
 * it under the terms of the GNU General Public License as published by
 * the Free Software Foundation; either version 3 of the License, or
 * (at your option) any later version.
 *
 * This program is distributed in the hope that it will be useful,
 * but WITHOUT ANY WARRANTY; without even the implied warranty of
 * MERCHANTABILITY or FITNESS FOR A PARTICULAR PURPOSE.  See the
 * GNU General Public License for more details.
 *
 * You should have received a copy of the GNU General Public License
 * along with this program. If not, see <http://www.gnu.org/licenses/>.
 * or see http://www.gnu.org/
 */

/**
 *	\file			htdocs/core/lib/functions2.lib.php
 *	\brief			A set of functions for Dolibarr
 *					This file contains all rare functions.
 */

// Enable this line to trace path when function is called.
//print xdebug_print_function_stack('Functions2.lib was called');exit;


/**
 * Same function than javascript unescape() function but in PHP.
 *
 * @param 	string	$source		String to decode
 * @return	string				Unescaped string
 */
function jsUnEscape($source)
{
    $decodedStr = "";
    $pos = 0;
    $len = strlen($source);
    while ($pos < $len) {
        $charAt = substr($source, $pos, 1);
        if ($charAt == '%') {
            $pos++;
            $charAt = substr($source, $pos, 1);
            if ($charAt == 'u') {
                // we got a unicode character
                $pos++;
                $unicodeHexVal = substr($source, $pos, 4);
                $unicode = hexdec($unicodeHexVal);
                $entity = "&#". $unicode . ';';
                $decodedStr .= utf8_encode($entity);
                $pos += 4;
            }
            else {
                // we have an escaped ascii character
                $hexVal = substr($source, $pos, 2);
                $decodedStr .= chr(hexdec($hexVal));
                $pos += 2;
            }
        } else {
            $decodedStr .= $charAt;
            $pos++;
        }
    }
    return dol_html_entity_decode($decodedStr, ENT_COMPAT);
}


/**
 * Return list of modules directories
 *
 * @param	string	$subdir		Sub directory (Example: '/mailings')
 * @return	array				Array of directories that can contains module descriptors
 */
function dolGetModulesDirs($subdir='')
{
    global $conf;

    $modulesdir=array();

    foreach ($conf->file->dol_document_root as $type => $dirroot)
    {
        // Default core/modules dir
        $modulesdir[$dirroot . '/core/modules'.$subdir.'/'] = $dirroot . '/core/modules'.$subdir.'/';

        // Scan dir from external modules
        $handle=@opendir($dirroot);
        if (is_resource($handle))
        {
            while (($file = readdir($handle))!==false)
            {
                if (is_dir($dirroot.'/'.$file) && substr($file, 0, 1) <> '.' && substr($file, 0, 3) <> 'CVS' && $file != 'includes')
                {
                    if (is_dir($dirroot . '/' . $file . '/core/modules'.$subdir.'/'))
                    {
                        $modulesdir[$dirroot . '/' . $file . '/core/modules'.$subdir.'/'] = $dirroot . '/' . $file . '/core/modules'.$subdir.'/';
                    }
                }
            }
            closedir($handle);
        }
    }
    return $modulesdir;
}


/**
 *  Try to guess default paper format according to language into $langs
 *
 *	@param		Translate	$outputlangs		Output lang to use to autodetect output format if setup not done
 *	@return		string							Default paper format code
 */
function dol_getDefaultFormat($outputlangs='')
{
    global $langs;

    $selected='EUA4';
    if (empty($outputlangs) || ! is_object($outputlangs)) $outputlangs=$langs;

    if ($outputlangs->defaultlang == 'ca_CA') $selected='CAP4';        // Canada
    if ($outputlangs->defaultlang == 'en_US') $selected='USLetter';    // US
    return $selected;
}

/**
 *  Output content of a file $filename in version of current language (otherwise may use an alternate language)
 *
 *  @param	Translate	$langs          Object language to use for output
 *  @param  string		$filename       Relative filename to output
 *  @param  int			$searchalt      1=Search also in alternative languages
 *	@return	boolean						true if OK, false if KO
 */
function dol_print_file($langs,$filename,$searchalt=0)
{
    global $conf;

    // Test if file is in lang directory
    foreach($langs->dir as $searchdir)
    {
        $formfile=($searchdir."/langs/".$langs->defaultlang."/".$filename);
        dol_syslog('functions2::dol_print_file search file '.$formfile, LOG_DEBUG);
        if (is_readable($formfile))
        {
            $content=file_get_contents($formfile);
            $isutf8=utf8_check($content);
            if (! $isutf8 && $conf->file->character_set_client == 'UTF-8') print utf8_encode($content);
            elseif ($isutf8 && $conf->file->character_set_client == 'ISO-8859-1') print utf8_decode($content);
            else print $content;
            return true;
        }
        else dol_syslog('functions2::dol_print_file not found', LOG_DEBUG);

        if ($searchalt) {
            // Test si fichier dans repertoire de la langue alternative
            if ($langs->defaultlang != "en_US") $formfilealt = $searchdir."/langs/en_US/".$filename;
            else $formfilealt = $searchdir."/langs/fr_FR/".$filename;
            dol_syslog('functions2::dol_print_file search alt file '.$formfilealt, LOG_DEBUG);
            //print 'getcwd='.getcwd().' htmlfilealt='.$formfilealt.' X '.file_exists(getcwd().'/'.$formfilealt);
            if (is_readable($formfilealt))
            {
                $content=file_get_contents($formfilealt);
                $isutf8=utf8_check($content);
                if (! $isutf8 && $conf->file->character_set_client == 'UTF-8') print utf8_encode($content);
                elseif ($isutf8 && $conf->file->character_set_client == 'ISO-8859-1') print utf8_decode($content);
                else print $content;
                return true;
            }
            else dol_syslog('functions2::dol_print_file not found', LOG_DEBUG);
        }
    }

    return false;
}

/**
 *	Show informations on an object
 *  TODO Move this into html.formother
 *
 *	@param	object	$object			Objet to show
 *	@return	void
 */
function dol_print_object_info($object)
{
    global $langs,$db;
    $langs->load("other");
    $langs->load("admin");

    include_once DOL_DOCUMENT_ROOT.'/core/lib/date.lib.php';

    $deltadateforserver=getServerTimeZoneInt('now');
    $deltadateforclient=((int) $_SESSION['dol_tz'] + (int) $_SESSION['dol_dst']);
    //$deltadateforcompany=((int) $_SESSION['dol_tz'] + (int) $_SESSION['dol_dst']);
    $deltadateforuser=round($deltadateforclient-$deltadateforserver);
    //print "x".$deltadateforserver." - ".$deltadateforclient." - ".$deltadateforuser;

    // Import key
    if (! empty($object->import_key))
    print $langs->trans("ImportedWithSet").': '.$object->import_key.'<br>';

    // User creation
    if (! empty($object->user_creation))
    {
        print $langs->trans("CreatedBy").': ';
        if (is_object($object->user_creation))
        {
        	if ($object->user_creation->id) print $object->user_creation->getNomUrl(1);
        	else print $langs->trans("Unknown");
        }
        else
        {
            $userstatic=new User($db);
            $userstatic->fetch($object->user_creation);
            if ($userstatic->id) print $userstatic->getNomUrl(1);
        	else print $langs->trans("Unknown");
        }
        print '<br>';
    }

    // Date creation
    if (! empty($object->date_creation))
    {
        print $langs->trans("DateCreation").': '.dol_print_date($object->date_creation, 'dayhour');
        if ($deltadateforuser) print ' '.$langs->trans("CurrentHour").' &nbsp; / &nbsp; '.dol_print_date($object->date_creation+($deltadateforuser*3600),"dayhour").' &nbsp;'.$langs->trans("ClientHour");
        print '<br>';
    }

    // User change
    if (! empty($object->user_modification))
    {
        print $langs->trans("ModifiedBy").': ';
        if (is_object($object->user_modification))
        {
        	if ($object->user_modification->id) print $object->user_modification->getNomUrl(1);
        	else print $langs->trans("Unknown");
        }
        else
        {
            $userstatic=new User($db);
            $userstatic->fetch($object->user_modification);
            if ($userstatic->id) print $userstatic->getNomUrl(1);
        	else print $langs->trans("Unknown");
        }
        print '<br>';
    }

    // Date change
    if (! empty($object->date_modification))
    {
        print $langs->trans("DateLastModification").': '.dol_print_date($object->date_modification, 'dayhour');
        if ($deltadateforuser) print ' '.$langs->trans("CurrentHour").' &nbsp; / &nbsp; '.dol_print_date($object->date_modification+($deltadateforuser*3600),"dayhour").' &nbsp;'.$langs->trans("ClientHour");
        print '<br>';
    }

    // User validation
    if (! empty($object->user_validation))
    {
        print $langs->trans("ValidatedBy").': ';
        if (is_object($object->user_validation))
        {
            if ($object->user_validation->id) print $object->user_validation->getNomUrl(1);
        	else print $langs->trans("Unknown");
        }
        else
        {
            $userstatic=new User($db);
            $userstatic->fetch($object->user_validation);
			if ($userstatic->id) print $userstatic->getNomUrl(1);
        	else print $langs->trans("Unknown");
        }
        print '<br>';
    }

    // Date validation
    if (! empty($object->date_validation))
    {
        print $langs->trans("DateValidation").': '.dol_print_date($object->date_validation, 'dayhour');
        if ($deltadateforuser) print ' '.$langs->trans("CurrentHour").' &nbsp; / &nbsp; '.dol_print_date($object->date_validation+($deltadateforuser*3600),"dayhour").' &nbsp;'.$langs->trans("ClientHour");
        print '<br>';
    }

    // User approve
    if (! empty($object->user_approve))
    {
        print $langs->trans("ApprovedBy").': ';
        if (is_object($object->user_approve))
        {
            if ($object->user_approve->id) print $object->user_approve->getNomUrl(1);
        	else print $langs->trans("Unknown");
        }
        else
        {
            $userstatic=new User($db);
            $userstatic->fetch($object->user_approve);
			if ($userstatic->id) print $userstatic->getNomUrl(1);
        	else print $langs->trans("Unknown");
        }
        print '<br>';
    }

    // Date approve
    if (! empty($object->date_approve))
    {
        print $langs->trans("DateApprove").': '.dol_print_date($object->date_approve, 'dayhour');
        if ($deltadateforuser) print ' '.$langs->trans("CurrentHour").' &nbsp; / &nbsp; '.dol_print_date($object->date_approve+($deltadateforuser*3600),"dayhour").' &nbsp;'.$langs->trans("ClientHour");
        print '<br>';
    }

    // User close
    if (! empty($object->user_cloture))
    {
        print $langs->trans("ClosedBy").': ';
        if (is_object($object->user_cloture))
        {
			if ($object->user_cloture->id) print $object->user_cloture->getNomUrl(1);
        	else print $langs->trans("Unknown");
        }
        else
        {
            $userstatic=new User($db);
            $userstatic->fetch($object->user_cloture);
			if ($userstatic->id) print $userstatic->getNomUrl(1);
        	else print $langs->trans("Unknown");
        }
        print '<br>';
    }

    // Date close
    if (! empty($object->date_cloture))
    {
        print $langs->trans("DateClosing").': '.dol_print_date($object->date_cloture, 'dayhour');
        if ($deltadateforuser) print ' '.$langs->trans("CurrentHour").' &nbsp; / &nbsp; '.dol_print_date($object->date_cloture+($deltadateforuser*3600),"dayhour").' &nbsp;'.$langs->trans("ClientHour");
        print '<br>';
    }

    // User conciliate
    if (! empty($object->user_rappro))
    {
        print $langs->trans("ConciliatedBy").': ';
        if (is_object($object->user_rappro))
        {
			if ($object->user_rappro->id) print $object->user_rappro->getNomUrl(1);
        	else print $langs->trans("Unknown");
        }
        else
        {
            $userstatic=new User($db);
            $userstatic->fetch($object->user_rappro);
			if ($userstatic->id) print $userstatic->getNomUrl(1);
        	else print $langs->trans("Unknown");
        }
        print '<br>';
    }

    // Date conciliate
    if (! empty($object->date_rappro))
    {
        print $langs->trans("DateConciliating").': '.dol_print_date($object->date_rappro, 'dayhour');
        if ($deltadateforuser) print ' '.$langs->trans("CurrentHour").' &nbsp; / &nbsp; '.dol_print_date($object->date_rappro+($deltadateforuser*3600),"dayhour").' &nbsp;'.$langs->trans("ClientHour");
        print '<br>';
    }

    // Date send
    if (! empty($object->date_envoi))
    {
        print $langs->trans("DateLastSend").': '.dol_print_date($object->date_envoi, 'dayhour');
        if ($deltadateforuser) print ' '.$langs->trans("CurrentHour").' &nbsp; / &nbsp; '.dol_print_date($object->date_envoi+($deltadateforuser*3600),"dayhour").' &nbsp;'.$langs->trans("ClientHour");
        print '<br>';
    }
}

/**
 *	Return true if email has a domain name that can't be resolved
 *
 *	@param	string	$mail       Email address (Ex: "toto@titi.com", "John Do <johndo@titi.com>")
 *	@return boolean     		True if domain email is OK, False if KO
 */
function isValidMailDomain($mail)
{
    list($user, $domain) = explode("@", $mail, 2);
    if (checkdnsrr($domain, "MX"))
    {
        return true;
    }
    else
    {
        return false;
    }
}

/**
 *	Url string validation
 *  <http[s]> :// [user[:pass]@] hostname [port] [/path] [?getquery] [anchor]
 *
 *	@param	string	$url		Url
 *  @param  int		$http		1: verify http is provided, 0: not verify http
 *  @param  int		$pass		1: verify user and pass is provided, 0: not verify user and pass
 *  @param  int		$port		1: verify port is provided, 0: not verify port
 *  @param  int		$path		1: verify a path is provided "/" or "/..." or "/.../", 0: not verify path
 *  @param  int		$query		1: verify query is provided, 0: not verify query
 *  @param  int		$anchor		1: verify anchor is provided, 0: not verify anchor
 *	@return int					1=Check is OK, 0=Check is KO
 */
function isValidUrl($url,$http=0,$pass=0,$port=0,$path=0,$query=0,$anchor=0)
{
    $ValidUrl = 0;
    $urlregex = '';

    // SCHEME
    if ($http) $urlregex .= "^(http:\/\/|https:\/\/)";

    // USER AND PASS
    if ($pass) $urlregex .= "([a-z0-9+!*(),;?&=\$_.-]+(\:[a-z0-9+!*(),;?&=\$_.-]+)?@)";

    // HOSTNAME OR IP
    //$urlregex .= "[a-z0-9+\$_-]+(\.[a-z0-9+\$_-]+)*";  // x allowed (ex. http://localhost, http://routerlogin)
    //$urlregex .= "[a-z0-9+\$_-]+(\.[a-z0-9+\$_-]+)+";  // x.x
    $urlregex .= "([a-z0-9+\$_\\\:-])+(\.[a-z0-9+\$_-][a-z0-9+\$_-]+)*";  // x ou x.xx (2 x ou plus)
    //use only one of the above

    // PORT
    if ($port) $urlregex .= "(\:[0-9]{2,5})";
    // PATH
    if ($path) $urlregex .= "(\/([a-z0-9+\$_-]\.?)+)*\/";
    // GET Query
    if ($query) $urlregex .= "(\?[a-z+&\$_.-][a-z0-9;:@\/&%=+\$_.-]*)";
    // ANCHOR
    if ($anchor) $urlregex .= "(#[a-z_.-][a-z0-9+\$_.-]*)$";

    // check
    if (preg_match('/'.$urlregex.'/i', $url))
    {
        $ValidUrl = 1;
    }
<<<<<<< HEAD
    print $urlregex.' - '.$url.' - '.$ValidUrl;
=======
    //print $urlregex.' - '.$url.' - '.$ValidUrl;
>>>>>>> c2be3364

    return $ValidUrl;
}

/**
 *	Clean an url string
 *
 *	@param	string	$url		Url
 *	@param  string	$http		1 = keep both http:// and https://, 0: remove http:// but not https://
 *	@return string				Cleaned url
 */
function clean_url($url,$http=1)
{
    // Fixed by Matelli (see http://matelli.fr/showcases/patchs-dolibarr/fix-cleaning-url.html)
    // To include the minus sign in a char class, we must not escape it but put it at the end of the class
    // Also, there's no need of escape a dot sign in a class
    if (preg_match('/^(https?:[\\/]+)?([0-9A-Z.-]+\.[A-Z]{2,4})(:[0-9]+)?/i',$url,$regs))
    {
        $proto=$regs[1];
        $domain=$regs[2];
        $port=isset($regs[3])?$regs[3]:'';
        //print $url." -> ".$proto." - ".$domain." - ".$port;
        //$url = dol_string_nospecial(trim($url));
        $url = trim($url);

        // Si http: defini on supprime le http (Si https on ne supprime pas)
        $newproto=$proto;
        if ($http==0)
        {
            if (preg_match('/^http:[\\/]+/i',$url))
            {
                $url = preg_replace('/^http:[\\/]+/i','',$url);
                $newproto = '';
            }
        }

        // On passe le nom de domaine en minuscule
        $CleanUrl = preg_replace('/^'.preg_quote($proto.$domain,'/').'/i', $newproto.strtolower($domain), $url);

        return $CleanUrl;
    }
    else return $url;
}

/**
 * 	Return lines of an html table from an array
 * 	Used by array2table function only
 *
 * 	@param	array	$data		Array of data
 * 	@param	string	$troptions	Options for tr
 * 	@param	string	$tdoptions	Options for td
 * 	@return	string
 */
function array2tr($data,$troptions='',$tdoptions='')
{
    $text = '<tr '.$troptions.'>' ;
    foreach($data as $key => $item){
        $text.= '<td '.$tdoptions.'>'.$item.'</td>' ;
    }
    $text.= '</tr>' ;
    return $text ;
}

/**
 * 	Return an html table from an array
 *
 * 	@param	array	$data			Array of data
 * 	@param	int		$tableMarkup	Table markup
 * 	@param	string	$tableoptions	Options for table
 * 	@param	string	$troptions		Options for tr
 * 	@param	string	$tdoptions		Options for td
 * 	@return	string
 */
function array2table($data,$tableMarkup=1,$tableoptions='',$troptions='',$tdoptions='')
{
    $text='' ;
    if($tableMarkup) $text = '<table '.$tableoptions.'>' ;
    foreach($data as $key => $item){
        if(is_array($item)){
            $text.=array2tr($item,$troptions,$tdoptions);
        } else {
            $text.= '<tr '.$troptions.'>' ;
            $text.= '<td '.$tdoptions.'>'.$key.'</td>' ;
            $text.= '<td '.$tdoptions.'>'.$item.'</td>' ;
            $text.= '</tr>' ;
        }
    }
    if($tableMarkup) $text.= '</table>' ;
    return $text ;
}

/**
 * Return last or next value for a mask (according to area we should not reset)
 *
 * @param	DoliDB		$db				Database handler
 * @param   string		$mask			Mask to use
 * @param   string		$table			Table containing field with counter
 * @param   string		$field			Field containing already used values of counter
 * @param   string		$where			To add a filter on selection (for exemple to filter on invoice types)
 * @param   Societe		$objsoc			The company that own the object we need a counter for
 * @param   string		$date			Date to use for the {y},{m},{d} tags.
 * @param   string		$mode           'next' for next value or 'last' for last value
 * @return 	string					    New value (numeric) or error message
 */
function get_next_value($db,$mask,$table,$field,$where='',$objsoc='',$date='',$mode='next')
{
    global $conf;

    if (! is_object($objsoc)) $valueforccc=$objsoc;
    else $valueforccc=$objsoc->code_client;

    // Clean parameters
    if ($date == '') $date=dol_now();	// We use local year and month of PHP server to search numbers
    // but we should use local year and month of user

    // For debugging
    //include_once(DOL_DOCUMENT_ROOT.'/core/lib/date.lib.php');
    //$mask='FA{yy}{mm}-{0000@99}';
    //$date=dol_mktime(12, 0, 0, 1, 1, 1900);
    //$date=dol_stringtotime('20130101');

    // Extract value for mask counter, mask raz and mask offset
    if (! preg_match('/\{(0+)([@\+][0-9\-\+\=]+)?([@\+][0-9\-\+\=]+)?\}/i',$mask,$reg)) return 'ErrorBadMask';
    $masktri=$reg[1].(! empty($reg[2])?$reg[2]:'').(! empty($reg[3])?$reg[3]:'');
    $maskcounter=$reg[1];
    $maskraz=-1;
    $maskoffset=0;
    $resetEveryMonth=false;
    if (dol_strlen($maskcounter) < 3) return 'CounterMustHaveMoreThan3Digits';

    // Extract value for third party mask counter
    if (preg_match('/\{(c+)(0*)\}/i',$mask,$regClientRef))
    {
        $maskrefclient=$regClientRef[1].$regClientRef[2];
        $maskrefclient_maskclientcode=$regClientRef[1];
        $maskrefclient_maskcounter=$regClientRef[2];
        $maskrefclient_maskoffset=0; //default value of maskrefclient_counter offset
        $maskrefclient_clientcode=substr($valueforccc,0,dol_strlen($maskrefclient_maskclientcode));//get n first characters of client code where n is length in mask
        $maskrefclient_clientcode=str_pad($maskrefclient_clientcode,dol_strlen($maskrefclient_maskclientcode),"#",STR_PAD_RIGHT);//padding maskrefclient_clientcode for having exactly n characters in maskrefclient_clientcode
        $maskrefclient_clientcode=dol_string_nospecial($maskrefclient_clientcode);//sanitize maskrefclient_clientcode for sql insert and sql select like
        if (dol_strlen($maskrefclient_maskcounter) > 0 && dol_strlen($maskrefclient_maskcounter) < 3) return 'CounterMustHaveMoreThan3Digits';
    }
    else $maskrefclient='';

    // Extract value for third party type
    if (preg_match('/\{(t+)\}/i',$mask,$regType))
    {
        $masktype=$regType[1];
        $masktype_value=substr(preg_replace('/^TE_/','',$objsoc->typent_code),0,dol_strlen($regType[1]));//get n first characters of client code where n is length in mask
        $masktype_value=str_pad($masktype_value,dol_strlen($regType[1]),"#",STR_PAD_RIGHT);
    }
    else
    {
    	$masktype='';
    	$masktype_value='';
    }

    $maskwithonlyymcode=$mask;
    $maskwithonlyymcode=preg_replace('/\{(0+)([@\+][0-9\-\+\=]+)?([@\+][0-9\-\+\=]+)?\}/i',$maskcounter,$maskwithonlyymcode);
    $maskwithonlyymcode=preg_replace('/\{dd\}/i','dd',$maskwithonlyymcode);
    $maskwithonlyymcode=preg_replace('/\{(c+)(0*)\}/i',$maskrefclient,$maskwithonlyymcode);
    $maskwithonlyymcode=preg_replace('/\{(t+)\}/i',$masktype_value,$maskwithonlyymcode);
    $maskwithnocode=$maskwithonlyymcode;
    $maskwithnocode=preg_replace('/\{yyyy\}/i','yyyy',$maskwithnocode);
    $maskwithnocode=preg_replace('/\{yy\}/i','yy',$maskwithnocode);
    $maskwithnocode=preg_replace('/\{y\}/i','y',$maskwithnocode);
    $maskwithnocode=preg_replace('/\{mm\}/i','mm',$maskwithnocode);
    // Now maskwithnocode = 0000ddmmyyyyccc for example
    // and maskcounter    = 0000 for example
    //print "maskwithonlyymcode=".$maskwithonlyymcode." maskwithnocode=".$maskwithnocode."\n<br>";
	//var_dump($reg);

    // If an offset is asked
    if (! empty($reg[2]) && preg_match('/^\+/',$reg[2])) $maskoffset=preg_replace('/^\+/','',$reg[2]);
    if (! empty($reg[3]) && preg_match('/^\+/',$reg[3])) $maskoffset=preg_replace('/^\+/','',$reg[3]);

    // Define $sqlwhere
    $sqlwhere='';
    $yearoffset=0;	// Use year of current $date by default
    $yearoffsettype=false;		// false: no reset, 0,-,=,+: reset at offset SOCIETE_FISCAL_MONTH_START, x=reset at offset x

    // If a restore to zero after a month is asked we check if there is already a value for this year.
    if (! empty($reg[2]) && preg_match('/^@/',$reg[2]))	$yearoffsettype = preg_replace('/^@/','',$reg[2]);
    if (! empty($reg[3]) && preg_match('/^@/',$reg[3]))	$yearoffsettype = preg_replace('/^@/','',$reg[3]);

    //print "yearoffset=".$yearoffset." yearoffsettype=".$yearoffsettype;
    if (is_numeric($yearoffsettype) && $yearoffsettype >= 1)
    	$maskraz=$yearoffsettype; // For backward compatibility
    else if ($yearoffsettype === '0' || (! empty($yearoffsettype) && ! is_numeric($yearoffsettype) && $conf->global->SOCIETE_FISCAL_MONTH_START > 1))
    	$maskraz = $conf->global->SOCIETE_FISCAL_MONTH_START;
    //print "maskraz=".$maskraz;	// -1=no reset

    if ($maskraz > 0)    // A reset is required
    {
    	if ($maskraz == 99) {
			$maskraz = date('m', $date);
			$resetEveryMonth = true;
		}
        if ($maskraz > 12) return 'ErrorBadMaskBadRazMonth';

        // Define posy, posm and reg
        if ($maskraz > 1)	// if reset is not first month, we need month and year into mask
        {
            if (preg_match('/^(.*)\{(y+)\}\{(m+)\}/i',$maskwithonlyymcode,$reg)) { $posy=2; $posm=3; }
            elseif (preg_match('/^(.*)\{(m+)\}\{(y+)\}/i',$maskwithonlyymcode,$reg)) { $posy=3; $posm=2; }
            else return 'ErrorCantUseRazInStartedYearIfNoYearMonthInMask';

            if (dol_strlen($reg[$posy]) < 2) return 'ErrorCantUseRazWithYearOnOneDigit';
        }
        else // if reset is for a specific month in year, we need year
        {
            if (preg_match('/^(.*)\{(m+)\}\{(y+)\}/i',$maskwithonlyymcode,$reg)) { $posy=3; $posm=2; }
        	else if (preg_match('/^(.*)\{(y+)\}\{(m+)\}/i',$maskwithonlyymcode,$reg)) { $posy=2; $posm=3; }
            else if (preg_match('/^(.*)\{(y+)\}/i',$maskwithonlyymcode,$reg)) { $posy=2; $posm=0; }
            else return 'ErrorCantUseRazIfNoYearInMask';
        }
        // Define length
        $yearlen = $posy?dol_strlen($reg[$posy]):0;
        $monthlen = $posm?dol_strlen($reg[$posm]):0;
        // Define pos
       	$yearpos = (dol_strlen($reg[1])+1);
        $monthpos = ($yearpos+$yearlen);
        if ($posy == 3 && $posm == 2) {		// if month is before year
          	$monthpos = (dol_strlen($reg[1])+1);
           	$yearpos = ($monthpos+$monthlen);
        }
        //print "xxx ".$maskwithonlyymcode." maskraz=".$maskraz." posy=".$posy." yearlen=".$yearlen." yearpos=".$yearpos." posm=".$posm." monthlen=".$monthlen." monthpos=".$monthpos." yearoffsettype=".$yearoffsettype." resetEveryMonth=".$resetEveryMonth."\n";

        // Define $yearcomp and $monthcomp (that will be use in the select where to search max number)
        $monthcomp=$maskraz;
        $yearcomp=0;

        if (! empty($yearoffsettype) && ! is_numeric($yearoffsettype) && $yearoffsettype != '=')	// $yearoffsettype is - or +
        {
        	$currentyear=date("Y", $date);
        	$fiscaldate=dol_mktime('0','0','0',$maskraz,'1',$currentyear);
        	$newyeardate=dol_mktime('0','0','0','1','1',$currentyear);
        	$nextnewyeardate=dol_mktime('0','0','0','1','1',$currentyear+1);
        	//echo 'currentyear='.$currentyear.' date='.dol_print_date($date, 'day').' fiscaldate='.dol_print_date($fiscaldate, 'day').'<br>';

        	// If after or equal of current fiscal date
        	if ($date >= $fiscaldate)
        	{
        		// If before of next new year date
        		if ($date < $nextnewyeardate && $yearoffsettype == '+') $yearoffset=1;
        	}
        	// If after or equal of current new year date
        	else if ($date >= $newyeardate && $yearoffsettype == '-') $yearoffset=-1;
        }
        // For backward compatibility
        else if (date("m",$date) < $maskraz && empty($resetEveryMonth)) { $yearoffset=-1; }	// If current month lower that month of return to zero, year is previous year

        if ($yearlen == 4) $yearcomp=sprintf("%04d",date("Y",$date)+$yearoffset);
        elseif ($yearlen == 2) $yearcomp=sprintf("%02d",date("y",$date)+$yearoffset);
        elseif ($yearlen == 1) $yearcomp=substr(date("y",$date),2,1)+$yearoffset;
        if ($monthcomp > 1 && empty($resetEveryMonth))	// Test with month is useless if monthcomp = 0 or 1 (0 is same as 1) (regis: $monthcomp can't equal 0)
        {
            if ($yearlen == 4) $yearcomp1=sprintf("%04d",date("Y",$date)+$yearoffset+1);
            elseif ($yearlen == 2) $yearcomp1=sprintf("%02d",date("y",$date)+$yearoffset+1);

            $sqlwhere.="(";
            $sqlwhere.=" (SUBSTRING(".$field.", ".$yearpos.", ".$yearlen.") = '".$yearcomp."'";
            $sqlwhere.=" AND SUBSTRING(".$field.", ".$monthpos.", ".$monthlen.") >= '".str_pad($monthcomp, $monthlen, '0', STR_PAD_LEFT)."')";
            $sqlwhere.=" OR";
            $sqlwhere.=" (SUBSTRING(".$field.", ".$yearpos.", ".$yearlen.") = '".$yearcomp1."'";
            $sqlwhere.=" AND SUBSTRING(".$field.", ".$monthpos.", ".$monthlen.") < '".str_pad($monthcomp, $monthlen, '0', STR_PAD_LEFT)."') ";
            $sqlwhere.=')';
        }
		else if ($resetEveryMonth)
		{
			$sqlwhere.="(SUBSTRING(".$field.", ".$yearpos.", ".$yearlen.") = '".$yearcomp."'";
            $sqlwhere.=" AND SUBSTRING(".$field.", ".$monthpos.", ".$monthlen.") = '".str_pad($monthcomp, $monthlen, '0', STR_PAD_LEFT)."')";
		}
        else   // reset is done on january
        {
            $sqlwhere.='(SUBSTRING('.$field.', '.$yearpos.', '.$yearlen.") = '".$yearcomp."')";
        }
    }
    //print "sqlwhere=".$sqlwhere." yearcomp=".$yearcomp."<br>\n";	// sqlwhere and yearcomp defined only if we ask a reset
    //print "masktri=".$masktri." maskcounter=".$maskcounter." maskraz=".$maskraz." maskoffset=".$maskoffset."<br>\n";

    // Define $sqlstring
    $posnumstart=strrpos($maskwithnocode,$maskcounter);	// Pos of counter in final string (from 0 to ...)
    if ($posnumstart < 0) return 'ErrorBadMaskFailedToLocatePosOfSequence';
    $sqlstring='SUBSTRING('.$field.', '.($posnumstart+1).', '.dol_strlen($maskcounter).')';

    // Define $maskLike
    $maskLike = dol_string_nospecial($mask);
    $maskLike = str_replace("%","_",$maskLike);
    // Replace protected special codes with matching number of _ as wild card caracter
    $maskLike = preg_replace('/\{yyyy\}/i','____',$maskLike);
    $maskLike = preg_replace('/\{yy\}/i','__',$maskLike);
    $maskLike = preg_replace('/\{y\}/i','_',$maskLike);
    $maskLike = preg_replace('/\{mm\}/i','__',$maskLike);
    $maskLike = preg_replace('/\{dd\}/i','__',$maskLike);
    $maskLike = str_replace(dol_string_nospecial('{'.$masktri.'}'),str_pad("",dol_strlen($maskcounter),"_"),$maskLike);
    if ($maskrefclient) $maskLike = str_replace(dol_string_nospecial('{'.$maskrefclient.'}'),str_pad("",dol_strlen($maskrefclient),"_"),$maskLike);
    if ($masktype) $maskLike = str_replace(dol_string_nospecial('{'.$masktype.'}'),$masktype_value,$maskLike);

    // Get counter in database
    $counter=0;
    $sql = "SELECT MAX(".$sqlstring.") as val";
    $sql.= " FROM ".MAIN_DB_PREFIX.$table;
    $sql.= " WHERE ".$field." LIKE '".$maskLike."'";
    $sql.= " AND ".$field." NOT LIKE '%PROV%'";
    $sql.= " AND entity IN (".getEntity($table, 1).")";
    if ($where) $sql.=$where;
    if ($sqlwhere) $sql.=' AND '.$sqlwhere;

    //print $sql.'<br>';
    dol_syslog("functions2::get_next_value mode=".$mode."", LOG_DEBUG);
    $resql=$db->query($sql);
    if ($resql)
    {
        $obj = $db->fetch_object($resql);
        $counter = $obj->val;
    }
    else dol_print_error($db);

    // Check if we must force counter to maskoffset
    if (empty($counter) || preg_match('/[^0-9]/i',$counter)) $counter=$maskoffset;
    else if ($counter < $maskoffset && empty($conf->global->MAIN_NUMBERING_OFFSET_ONLY_FOR_FIRST)) $counter=$maskoffset;

    if ($mode == 'last')	// We found value for counter = last counter value. Now need to get corresponding ref of invoice.
    {
        $counterpadded=str_pad($counter,dol_strlen($maskcounter),"0",STR_PAD_LEFT);

        // Define $maskLike
        $maskLike = dol_string_nospecial($mask);
        $maskLike = str_replace("%","_",$maskLike);
        // Replace protected special codes with matching number of _ as wild card caracter
        $maskLike = preg_replace('/\{yyyy\}/i','____',$maskLike);
        $maskLike = preg_replace('/\{yy\}/i','__',$maskLike);
        $maskLike = preg_replace('/\{y\}/i','_',$maskLike);
        $maskLike = preg_replace('/\{mm\}/i','__',$maskLike);
        $maskLike = preg_replace('/\{dd\}/i','__',$maskLike);
        $maskLike = str_replace(dol_string_nospecial('{'.$masktri.'}'),$counterpadded,$maskLike);
        if ($maskrefclient) $maskLike = str_replace(dol_string_nospecial('{'.$maskrefclient.'}'),str_pad("",dol_strlen($maskrefclient),"_"),$maskLike);
        if ($masktype) $maskLike = str_replace(dol_string_nospecial('{'.$masktype.'}'),$masktype_value,$maskLike);

        $ref='';
        $sql = "SELECT ".$field." as ref";
        $sql.= " FROM ".MAIN_DB_PREFIX.$table;
        $sql.= " WHERE ".$field." LIKE '".$maskLike."'";
    	$sql.= " AND ".$field." NOT LIKE '%PROV%'";
        $sql.= " AND entity IN (".getEntity($table, 1).")";
        if ($where) $sql.=$where;
        if ($sqlwhere) $sql.=' AND '.$sqlwhere;

        dol_syslog("functions2::get_next_value", LOG_DEBUG);
        $resql=$db->query($sql);
        if ($resql)
        {
            $obj = $db->fetch_object($resql);
            if ($obj) $ref = $obj->ref;
        }
        else dol_print_error($db);

        $numFinal=$ref;
    }
    else if ($mode == 'next')
    {
        $counter++;

        // If value for $counter has a length higher than $maskcounter chars
        if ($counter >= pow(10, dol_strlen($maskcounter)))
        {
        	$counter='ErrorMaxNumberReachForThisMask';
        }

        if (! empty($maskrefclient_maskcounter))
        {
            //print "maskrefclient_maskcounter=".$maskrefclient_maskcounter." maskwithnocode=".$maskwithnocode." maskrefclient=".$maskrefclient."\n<br>";

            // Define $sqlstring
            $maskrefclient_posnumstart=strpos($maskwithnocode,$maskrefclient_maskcounter,strpos($maskwithnocode,$maskrefclient));	// Pos of counter in final string (from 0 to ...)
            if ($maskrefclient_posnumstart <= 0) return 'ErrorBadMask';
            $maskrefclient_sqlstring='SUBSTRING('.$field.', '.($maskrefclient_posnumstart+1).', '.dol_strlen($maskrefclient_maskcounter).')';
            //print "x".$sqlstring;

            // Define $maskrefclient_maskLike
            $maskrefclient_maskLike = dol_string_nospecial($mask);
            $maskrefclient_maskLike = str_replace("%","_",$maskrefclient_maskLike);
            // Replace protected special codes with matching number of _ as wild card caracter
            $maskrefclient_maskLike = str_replace(dol_string_nospecial('{yyyy}'),'____',$maskrefclient_maskLike);
            $maskrefclient_maskLike = str_replace(dol_string_nospecial('{yy}'),'__',$maskrefclient_maskLike);
            $maskrefclient_maskLike = str_replace(dol_string_nospecial('{y}'),'_',$maskrefclient_maskLike);
            $maskrefclient_maskLike = str_replace(dol_string_nospecial('{mm}'),'__',$maskrefclient_maskLike);
            $maskrefclient_maskLike = str_replace(dol_string_nospecial('{dd}'),'__',$maskrefclient_maskLike);
            $maskrefclient_maskLike = str_replace(dol_string_nospecial('{'.$masktri.'}'),str_pad("",dol_strlen($maskcounter),"_"),$maskrefclient_maskLike);
            $maskrefclient_maskLike = str_replace(dol_string_nospecial('{'.$maskrefclient.'}'),$maskrefclient_clientcode.str_pad("",dol_strlen($maskrefclient_maskcounter),"_"),$maskrefclient_maskLike);

            // Get counter in database
            $maskrefclient_counter=0;
            $maskrefclient_sql = "SELECT MAX(".$maskrefclient_sqlstring.") as val";
            $maskrefclient_sql.= " FROM ".MAIN_DB_PREFIX.$table;
            //$sql.= " WHERE ".$field." not like '(%'";
            $maskrefclient_sql.= " WHERE ".$field." LIKE '".$maskrefclient_maskLike."'";
            $maskrefclient_sql.= " AND entity IN (".getEntity($table, 1).")";
            if ($where) $maskrefclient_sql.=$where; //use the same optional where as general mask
            if ($sqlwhere) $maskrefclient_sql.=' AND '.$sqlwhere; //use the same sqlwhere as general mask
            $maskrefclient_sql.=' AND (SUBSTRING('.$field.', '.(strpos($maskwithnocode,$maskrefclient)+1).', '.dol_strlen($maskrefclient_maskclientcode).")='".$maskrefclient_clientcode."')";

            dol_syslog("functions2::get_next_value maskrefclient", LOG_DEBUG);
            $maskrefclient_resql=$db->query($maskrefclient_sql);
            if ($maskrefclient_resql)
            {
                $maskrefclient_obj = $db->fetch_object($maskrefclient_resql);
                $maskrefclient_counter = $maskrefclient_obj->val;
            }
            else dol_print_error($db);

            if (empty($maskrefclient_counter) || preg_match('/[^0-9]/i',$maskrefclient_counter)) $maskrefclient_counter=$maskrefclient_maskoffset;
			$maskrefclient_counter++;
        }

        // Build numFinal
        $numFinal = $mask;

        // We replace special codes except refclient
		if (! empty($yearoffsettype) && ! is_numeric($yearoffsettype) && $yearoffsettype != '=')	// yearoffsettype is - or +, so we don't want current year
		{
	        $numFinal = preg_replace('/\{yyyy\}/i',date("Y",$date)+$yearoffset, $numFinal);
        	$numFinal = preg_replace('/\{yy\}/i',  date("y",$date)+$yearoffset, $numFinal);
        	$numFinal = preg_replace('/\{y\}/i',   substr(date("y",$date),2,1)+$yearoffset, $numFinal);
		}
		else	// we want yyyy to be current year
		{
        	$numFinal = preg_replace('/\{yyyy\}/i',date("Y",$date), $numFinal);
        	$numFinal = preg_replace('/\{yy\}/i',  date("y",$date), $numFinal);
        	$numFinal = preg_replace('/\{y\}/i',   substr(date("y",$date),2,1), $numFinal);
		}
        $numFinal = preg_replace('/\{mm\}/i',  date("m",$date), $numFinal);
        $numFinal = preg_replace('/\{dd\}/i',  date("d",$date), $numFinal);

        // Now we replace the counter
        $maskbefore='{'.$masktri.'}';
        $maskafter=str_pad($counter,dol_strlen($maskcounter),"0",STR_PAD_LEFT);
        //print 'x'.$maskbefore.'-'.$maskafter.'y';
        $numFinal = str_replace($maskbefore,$maskafter,$numFinal);

        // Now we replace the refclient
        if ($maskrefclient)
        {
            //print "maskrefclient=".$maskrefclient." maskwithonlyymcode=".$maskwithonlyymcode." maskwithnocode=".$maskwithnocode."\n<br>";
            $maskrefclient_maskbefore='{'.$maskrefclient.'}';
            $maskrefclient_maskafter=$maskrefclient_clientcode.str_pad($maskrefclient_counter,dol_strlen($maskrefclient_maskcounter),"0",STR_PAD_LEFT);
            $numFinal = str_replace($maskrefclient_maskbefore,$maskrefclient_maskafter,$numFinal);
        }

        // Now we replace the type
        if ($masktype)
        {
            $masktype_maskbefore='{'.$masktype.'}';
            $masktype_maskafter=$masktype_value;
            $numFinal = str_replace($masktype_maskbefore,$masktype_maskafter,$numFinal);
        }
    }

    dol_syslog("functions2::get_next_value return ".$numFinal,LOG_DEBUG);
    return $numFinal;
}

/**
 * Check value
 *
 * @param 	string	$mask		Mask to use
 * @param 	string	$value		Value
 * @return	int     		    <0 if KO, 0 if OK
 */
function check_value($mask,$value)
{
    $result=0;

    // Extract value for mask counter, mask raz and mask offset
    if (! preg_match('/\{(0+)([@\+][0-9]+)?([@\+][0-9]+)?\}/i',$mask,$reg)) return 'ErrorBadMask';
    $masktri=$reg[1].(isset($reg[2])?$reg[2]:'').(isset($reg[3])?$reg[3]:'');
    $maskcounter=$reg[1];
    $maskraz=-1;
    $maskoffset=0;
    if (dol_strlen($maskcounter) < 3) return 'CounterMustHaveMoreThan3Digits';

    // Extract value for third party mask counter
    if (preg_match('/\{(c+)(0*)\}/i',$mask,$regClientRef))
    {
        $maskrefclient=$regClientRef[1].$regClientRef[2];
        $maskrefclient_maskclientcode=$regClientRef[1];
        $maskrefclient_maskcounter=$regClientRef[2];
        $maskrefclient_maskoffset=0; //default value of maskrefclient_counter offset
        $maskrefclient_clientcode=substr('',0,dol_strlen($maskrefclient_maskclientcode));//get n first characters of client code to form maskrefclient_clientcode
        $maskrefclient_clientcode=str_pad($maskrefclient_clientcode,dol_strlen($maskrefclient_maskclientcode),"#",STR_PAD_RIGHT);//padding maskrefclient_clientcode for having exactly n characters in maskrefclient_clientcode
        $maskrefclient_clientcode=dol_string_nospecial($maskrefclient_clientcode);//sanitize maskrefclient_clientcode for sql insert and sql select like
        if (dol_strlen($maskrefclient_maskcounter) > 0 && dol_strlen($maskrefclient_maskcounter) < 3) return 'CounterMustHaveMoreThan3Digits';
    }
    else $maskrefclient='';

    $maskwithonlyymcode=$mask;
    $maskwithonlyymcode=preg_replace('/\{(0+)([@\+][0-9]+)?([@\+][0-9]+)?\}/i',$maskcounter,$maskwithonlyymcode);
    $maskwithonlyymcode=preg_replace('/\{dd\}/i','dd',$maskwithonlyymcode);
    $maskwithonlyymcode=preg_replace('/\{(c+)(0*)\}/i',$maskrefclient,$maskwithonlyymcode);
    $maskwithnocode=$maskwithonlyymcode;
    $maskwithnocode=preg_replace('/\{yyyy\}/i','yyyy',$maskwithnocode);
    $maskwithnocode=preg_replace('/\{yy\}/i','yy',$maskwithnocode);
    $maskwithnocode=preg_replace('/\{y\}/i','y',$maskwithnocode);
    $maskwithnocode=preg_replace('/\{mm\}/i','mm',$maskwithnocode);
    // Now maskwithnocode = 0000ddmmyyyyccc for example
    // and maskcounter    = 0000 for example
    //print "maskwithonlyymcode=".$maskwithonlyymcode." maskwithnocode=".$maskwithnocode."\n<br>";

    // If an offset is asked
    if (! empty($reg[2]) && preg_match('/^\+/',$reg[2])) $maskoffset=preg_replace('/^\+/','',$reg[2]);
    if (! empty($reg[3]) && preg_match('^\+',$reg[3])) $maskoffset=preg_replace('/^\+/','',$reg[3]);

    // Define $sqlwhere

    // If a restore to zero after a month is asked we check if there is already a value for this year.
    if (! empty($reg[2]) && preg_match('/^@/',$reg[2]))  $maskraz=preg_replace('/^@/','',$reg[2]);
    if (! empty($reg[3]) && preg_match('/^@/',$reg[3]))  $maskraz=preg_replace('/^@/','',$reg[3]);
    if ($maskraz >= 0)
    {
        if ($maskraz > 12) return 'ErrorBadMaskBadRazMonth';

        // Define reg
        if ($maskraz > 1 && ! preg_match('/^(.*)\{(y+)\}\{(m+)\}/i',$maskwithonlyymcode,$reg)) return 'ErrorCantUseRazInStartedYearIfNoYearMonthInMask';
        if ($maskraz <= 1 && ! preg_match('/^(.*)\{(y+)\}/i',$maskwithonlyymcode,$reg)) return 'ErrorCantUseRazIfNoYearInMask';
        //print "x".$maskwithonlyymcode." ".$maskraz;
    }
    //print "masktri=".$masktri." maskcounter=".$maskcounter." maskraz=".$maskraz." maskoffset=".$maskoffset."<br>\n";

    // Check we have a number in ($posnumstart+1).', '.dol_strlen($maskcounter)
    //

    // Check length
    $len=dol_strlen($maskwithnocode);
    if (dol_strlen($value) != $len) $result=-1;

    // Define $maskLike
    $maskLike = dol_string_nospecial($mask);
    $maskLike = str_replace("%","_",$maskLike);
    // Replace protected special codes with matching number of _ as wild card caracter
    $maskLike = str_replace(dol_string_nospecial('{yyyy}'),'____',$maskLike);
    $maskLike = str_replace(dol_string_nospecial('{yy}'),'__',$maskLike);
    $maskLike = str_replace(dol_string_nospecial('{y}'),'_',$maskLike);
    $maskLike = str_replace(dol_string_nospecial('{mm}'),'__',$maskLike);
    $maskLike = str_replace(dol_string_nospecial('{dd}'),'__',$maskLike);
    $maskLike = str_replace(dol_string_nospecial('{'.$masktri.'}'),str_pad("",dol_strlen($maskcounter),"_"),$maskLike);
    if ($maskrefclient) $maskLike = str_replace(dol_string_nospecial('{'.$maskrefclient.'}'),str_pad("",strlen($maskrefclient),"_"),$maskLike);


    dol_syslog("functions2::check_value result=".$result,LOG_DEBUG);
    return $result;
}

/**
 *	Convert a binary data to string that represent hexadecimal value
 *
 *	@param   string		$bin		Value to convert
 *	@param   boolean	$pad      	Add 0
 *	@param   boolean	$upper		Convert to tupper
 *	@return  string					x
 */
function binhex($bin, $pad=false, $upper=false)
{
    $last = dol_strlen($bin)-1;
    for($i=0; $i<=$last; $i++){ $x += $bin[$last-$i] * pow(2,$i); }
    $x = dechex($x);
    if($pad){ while(dol_strlen($x) < intval(dol_strlen($bin))/4){ $x = "0$x"; } }
    if($upper){ $x = strtoupper($x); }
    return $x;
}

/**
 *	Convert an hexadecimal string into a binary string
 *
 *	@param	string	$hexa		Hexadecimal string to convert (example: 'FF')
 *	@return string	    		bin
 */
function hexbin($hexa)
{
    $bin='';
    $strLength = dol_strlen($hexa);
    for($i=0;$i<$strLength;$i++)
    {
        $bin.=str_pad(decbin(hexdec($hexa{$i})),4,'0',STR_PAD_LEFT);
    }
    return $bin;
}

/**
 *	Retourne le numero de la semaine par rapport a une date
 *
 *	@param	string	$time   	Date au format 'timestamp'
 *	@return int					Number of week
 */
function numero_semaine($time)
{
    $stime = strftime('%Y-%m-%d',$time);

    if (preg_match('/^([0-9]+)\-([0-9]+)\-([0-9]+)\s?([0-9]+)?:?([0-9]+)?/i',$stime,$reg))
    {
        // Date est au format 'YYYY-MM-DD' ou 'YYYY-MM-DD HH:MM:SS'
        $annee = $reg[1];
        $mois = $reg[2];
        $jour = $reg[3];
    }

    /*
     * Norme ISO-8601:
     * - La semaine 1 de toute annee est celle qui contient le 4 janvier ou que la semaine 1 de toute annee est celle qui contient le 1er jeudi de janvier.
     * - La majorite des annees ont 52 semaines mais les annees qui commence un jeudi et les annees bissextiles commencant un mercredi en possede 53.
     * - Le 1er jour de la semaine est le Lundi
     */

    // Definition du Jeudi de la semaine
    if (date("w",mktime(12,0,0,$mois,$jour,$annee))==0) // Dimanche
    $jeudiSemaine = mktime(12,0,0,$mois,$jour,$annee)-3*24*60*60;
    else if (date("w",mktime(12,0,0,$mois,$jour,$annee))<4) // du Lundi au Mercredi
    $jeudiSemaine = mktime(12,0,0,$mois,$jour,$annee)+(4-date("w",mktime(12,0,0,$mois,$jour,$annee)))*24*60*60;
    else if (date("w",mktime(12,0,0,$mois,$jour,$annee))>4) // du Vendredi au Samedi
    $jeudiSemaine = mktime(12,0,0,$mois,$jour,$annee)-(date("w",mktime(12,0,0,$mois,$jour,$annee))-4)*24*60*60;
    else // Jeudi
    $jeudiSemaine = mktime(12,0,0,$mois,$jour,$annee);

    // Definition du premier Jeudi de l'annee
    if (date("w",mktime(12,0,0,1,1,date("Y",$jeudiSemaine)))==0) // Dimanche
    {
        $premierJeudiAnnee = mktime(12,0,0,1,1,date("Y",$jeudiSemaine))+4*24*60*60;
    }
    else if (date("w",mktime(12,0,0,1,1,date("Y",$jeudiSemaine)))<4) // du Lundi au Mercredi
    {
        $premierJeudiAnnee = mktime(12,0,0,1,1,date("Y",$jeudiSemaine))+(4-date("w",mktime(12,0,0,1,1,date("Y",$jeudiSemaine))))*24*60*60;
    }
    else if (date("w",mktime(12,0,0,1,1,date("Y",$jeudiSemaine)))>4) // du Vendredi au Samedi
    {
        $premierJeudiAnnee = mktime(12,0,0,1,1,date("Y",$jeudiSemaine))+(7-(date("w",mktime(12,0,0,1,1,date("Y",$jeudiSemaine)))-4))*24*60*60;
    }
    else // Jeudi
    {
        $premierJeudiAnnee = mktime(12,0,0,1,1,date("Y",$jeudiSemaine));
    }

    // Definition du numero de semaine: nb de jours entre "premier Jeudi de l'annee" et "Jeudi de la semaine";
    $numeroSemaine =     (
    (
    date("z",mktime(12,0,0,date("m",$jeudiSemaine),date("d",$jeudiSemaine),date("Y",$jeudiSemaine)))
    -
    date("z",mktime(12,0,0,date("m",$premierJeudiAnnee),date("d",$premierJeudiAnnee),date("Y",$premierJeudiAnnee)))
    ) / 7
    ) + 1;

    // Cas particulier de la semaine 53
    if ($numeroSemaine==53)
    {
        // Les annees qui commence un Jeudi et les annees bissextiles commencant un Mercredi en possede 53
        if (date("w",mktime(12,0,0,1,1,date("Y",$jeudiSemaine)))==4 || (date("w",mktime(12,0,0,1,1,date("Y",$jeudiSemaine)))==3 && date("z",mktime(12,0,0,12,31,date("Y",$jeudiSemaine)))==365))
        {
            $numeroSemaine = 53;
        }
        else
        {
            $numeroSemaine = 1;
        }
    }

    //echo $jour."-".$mois."-".$annee." (".date("d-m-Y",$premierJeudiAnnee)." - ".date("d-m-Y",$jeudiSemaine).") -> ".$numeroSemaine."<BR>";

    return sprintf("%02d",$numeroSemaine);
}

/**
 *	Convertit une masse d'une unite vers une autre unite
 *
 *	@param	float	$weight    		Masse a convertir
 *	@param  int		&$from_unit 		Unite originale en puissance de 10
 *	@param  int		$to_unit   		Nouvelle unite  en puissance de 10
 *	@return float	        		Masse convertie
 */
function weight_convert($weight,&$from_unit,$to_unit)
{
    /* Pour convertire 320 gr en Kg appeler
     *  $f = -3
     *  weigh_convert(320, $f, 0) retournera 0.32
     *
     */
    while ($from_unit  <> $to_unit)
    {
        if ($from_unit > $to_unit)
        {
            $weight = $weight * 10;
            $from_unit = $from_unit - 1;
            $weight = weight_convert($weight,$from_unit, $to_unit);
        }
        if ($from_unit < $to_unit)
        {
            $weight = $weight / 10;
            $from_unit = $from_unit + 1;
            $weight = weight_convert($weight,$from_unit, $to_unit);
        }
    }

    return $weight;
}

/**
 *	Save personnal parameter
 *
 *	@param	DoliDB	$db         Handler database
 *	@param	Conf	$conf		Object conf
 *	@param	User	&$user      Object user
 *	@param	array	$tab        Tableau (cle=>valeur) des parametres a sauvegarder
 *	@return int         		<0 if KO, >0 if OK
 *
 *	@see		dolibarr_get_const, dolibarr_set_const, dolibarr_del_const
 */
function dol_set_user_param($db, $conf, &$user, $tab)
{
    // Verification parametres
    if (count($tab) < 1) return -1;

    $db->begin();

    // We remove old parameters for all keys in $tab
    $sql = "DELETE FROM ".MAIN_DB_PREFIX."user_param";
    $sql.= " WHERE fk_user = ".$user->id;
    $sql.= " AND entity = ".$conf->entity;
    $sql.= " AND param in (";
    $i=0;
    foreach ($tab as $key => $value)
    {
        if ($i > 0) $sql.=',';
        $sql.="'".$key."'";
        $i++;
    }
    $sql.= ")";
    dol_syslog("functions2.lib::dol_set_user_param", LOG_DEBUG);

    $resql=$db->query($sql);
    if (! $resql)
    {
        dol_print_error($db);
        $db->rollback();
        return -1;
    }

    foreach ($tab as $key => $value)
    {
        // Set new parameters
        if ($value)
        {
            $sql = "INSERT INTO ".MAIN_DB_PREFIX."user_param(fk_user,entity,param,value)";
            $sql.= " VALUES (".$user->id.",".$conf->entity.",";
            $sql.= " '".$key."','".$db->escape($value)."')";

            dol_syslog("functions2.lib::dol_set_user_param", LOG_DEBUG);
            $result=$db->query($sql);
            if (! $result)
            {
                dol_print_error($db);
                $db->rollback();
                return -1;
            }
            $user->conf->$key = $value;
            //print "key=".$key." user->conf->key=".$user->conf->$key;
        }
        else
        {
            unset($user->conf->$key);
        }
    }

    $db->commit();
    return 1;
}

/**
 *	Returns formated reduction
 *
 *	@param	int			$reduction		Reduction percentage
 *	@param	Translate	$langs			Output language
 *	@return	string						Formated reduction
 */
function dol_print_reduction($reduction,$langs)
{
    $string = '';
    if ($reduction == 100)
    {
        $string = $langs->trans("Offered");
    }
    else
    {
        $string = $reduction.'%';
    }

    return $string;
}

/**
 * 	Return OS version.
 *  Note that PHP_OS returns only OS (not version) and OS PHP was built on, not
 *  necessarly OS PHP runs on.
 *
 * 	@return		string			OS version
 */
function version_os()
{
    $osversion=php_uname();
    return $osversion;
}

/**
 * 	Return PHP version
 *
 * 	@return		string			PHP version
 */
function version_php()
{
    return phpversion();
}

/**
 * 	Return Dolibarr version
 *
 * 	@return		string			Dolibarr version
 */
function version_dolibarr()
{
    return DOL_VERSION;
}

/**
 * 	Return web server version
 *
 * 	@return		string			Web server version
 */
function version_webserver()
{
    return $_SERVER["SERVER_SOFTWARE"];
}

/**
 * 	Return list of activated modules usable for document generation
 *
 * 	@param	DoliDB		$db				    Database handler
 * 	@param	string		$type			    Type of models (company, invoice, ...)
 *  @param  int		    $maxfilenamelength  Max length of value to show
 * 	@return	mixed			    			0 if no module is activated, or array(key=>label). For modules that need directory scan, key is completed with ":filename".
 */
function getListOfModels($db,$type,$maxfilenamelength=0)
{
    global $conf,$langs;
    $liste=array();
    $found=0;
    $dirtoscan='';

    $sql = "SELECT nom as id, nom as lib, libelle as label, description as description";
    $sql.= " FROM ".MAIN_DB_PREFIX."document_model";
    $sql.= " WHERE type = '".$type."'";
    $sql.= " AND entity IN (0,".(! empty($conf->multicompany->enabled) && ! empty($conf->multicompany->transverse_mode)?"1,":"").$conf->entity.")";

    dol_syslog('/core/lib/function2.lib.php::getListOfModels', LOG_DEBUG);
    $resql = $db->query($sql);
    if ($resql)
    {
        $num = $db->num_rows($resql);
        $i = 0;
        while ($i < $num)
        {
            $found=1;

            $obj = $db->fetch_object($resql);

            // If this generation module needs to scan a directory, then description field is filled
            // with the constant that contains list of directories to scan (COMPANY_ADDON_PDF_ODT_PATH, ...).
            if (! empty($obj->description))	// List of directories to scan is defined
            {
                include_once DOL_DOCUMENT_ROOT.'/core/lib/files.lib.php';

                $const=$obj->description;
                $dirtoscan.=($dirtoscan?',':'').preg_replace('/[\r\n]+/',',',trim($conf->global->$const));

                $listoffiles=array();

                // Now we add models found in directories scanned
                $listofdir=explode(',',$dirtoscan);
                foreach($listofdir as $key=>$tmpdir)
                {
                    $tmpdir=trim($tmpdir);
                    $tmpdir=preg_replace('/DOL_DATA_ROOT/',DOL_DATA_ROOT,$tmpdir);
                    if (! $tmpdir) { unset($listofdir[$key]); continue; }
                    if (is_dir($tmpdir))
                    {
                        $tmpfiles=dol_dir_list($tmpdir,'files',0,'\.od(s|t)$','','name',SORT_ASC,0,true); // Disable hook for the moment
                        if (count($tmpfiles)) $listoffiles=array_merge($listoffiles,$tmpfiles);
                    }
                }

                if (count($listoffiles))
                {
                    foreach($listoffiles as $record)
                    {
                        $max=($maxfilenamelength?$maxfilenamelength:28);
                        $liste[$obj->id.':'.$record['fullname']]=dol_trunc($record['name'],$max,'middle');
                    }
                }
                else
                {
                    $liste[0]=$obj->label.': '.$langs->trans("None");
                }
            }
            else
            {
                $liste[$obj->id]=$obj->label?$obj->label:$obj->lib;
            }
            $i++;
        }
    }
    else
    {
        dol_print_error($db);
        return -1;
    }

    if ($found) return $liste;
    else return 0;
}

/**
 * This function evaluates a string that should be a valid IPv4
 *
 * @param	string $ip IP Address
 * @return	int 0 if not valid or reserved range, 1 if valid and public IP, 2 if valid and private range IP
 */
function is_ip($ip)
{
	// First we test if it is a valid IPv4
	if (filter_var($ip, FILTER_VALIDATE_IP, FILTER_FLAG_IPV4)) {

		// Then we test if it is a private range
		if (! filter_var($ip, FILTER_VALIDATE_IP, FILTER_FLAG_NO_PRIV_RANGE)) return 2;

		// Then we test if it is a reserved range
		if (! filter_var($ip, FILTER_VALIDATE_IP, FILTER_FLAG_NO_RES_RANGE)) return 0;

		return 1;
	}

	return 0;
}

/**
 *  Build a login from lastname, firstname
 *
 *  @param	string		$lastname		Lastname
 *  @param  string		$firstname		Firstname
 *	@return	string						Login
 */
function dol_buildlogin($lastname,$firstname)
{
    $login=strtolower(dol_string_unaccent($firstname));
    $login.=($login?'.':'');
    $login.=strtolower(dol_string_unaccent($lastname));
    $login=dol_string_nospecial($login,''); // For special names
    return $login;
}

/**
 *  Return array to use for SoapClient constructor
 *
 *  @return     param
 */
function getSoapParams()
{
    global $conf;

    $params=array();
    $proxyuse =(empty($conf->global->MAIN_PROXY_USE)?false:true);
    $proxyhost=(empty($conf->global->MAIN_PROXY_USE)?false:$conf->global->MAIN_PROXY_HOST);
    $proxyport=(empty($conf->global->MAIN_PROXY_USE)?false:$conf->global->MAIN_PROXY_PORT);
    $proxyuser=(empty($conf->global->MAIN_PROXY_USE)?false:$conf->global->MAIN_PROXY_USER);
    $proxypass=(empty($conf->global->MAIN_PROXY_USE)?false:$conf->global->MAIN_PROXY_PASS);
    $timeout  =(empty($conf->global->MAIN_USE_CONNECT_TIMEOUT)?10:$conf->global->MAIN_USE_CONNECT_TIMEOUT);               // Connection timeout
    $response_timeout=(empty($conf->global->MAIN_USE_RESPONSE_TIMEOUT)?30:$conf->global->MAIN_USE_RESPONSE_TIMEOUT);    // Response timeout
    //print extension_loaded('soap');
    if ($proxyuse)
    {
        $params=array('connection_timeout'=>$timeout,
                      'response_timeout'=>$response_timeout,
                      'proxy_use'      => 1,
                      'proxy_host'     => $proxyhost,
                      'proxy_port'     => $proxyport,
                      'proxy_login'    => $proxyuser,
                      'proxy_password' => $proxypass,
                      'trace'		   => 1
        );
    }
    else
    {
        $params=array('connection_timeout'=>$timeout,
                      'response_timeout'=>$response_timeout,
                      'proxy_use'      => 0,
                      'proxy_host'     => false,
                      'proxy_port'     => false,
                      'proxy_login'    => false,
                      'proxy_password' => false,
                      'trace'		   => 1
        );
    }
    return $params;
}


/**
 * List urls of element
 *
 * @param 	int		$objectid		Id of record
 * @param 	string	$objecttype		Type of object ('invoice', 'order', 'expedition_bon', ...)
 * @param 	int		$withpicto		Picto to show
 * @param 	string	$option			More options
 * @return	string					URL of link to object id/type
 */
function dolGetElementUrl($objectid,$objecttype,$withpicto=0,$option='')
{
	global $db,$conf;

	$ret='';

	// Parse element/subelement (ex: project_task)
	$module = $element = $subelement = $objecttype;
	if (preg_match('/^([^_]+)_([^_]+)/i',$objecttype,$regs))
	{
		$module = $element = $regs[1];
		$subelement = $regs[2];
	}

	$classpath = $element.'/class';

	// To work with non standard path
	if ($objecttype == 'facture' || $objecttype == 'invoice') {
		$classpath = 'compta/facture/class';
		$module='facture';
		$subelement='facture';
	}
	if ($objecttype == 'commande' || $objecttype == 'order') {
		$classpath = 'commande/class';
		$module='commande';
		$subelement='commande';
	}
	if ($objecttype == 'propal')  {
		$classpath = 'comm/propal/class';
	}
	if ($objecttype == 'shipping') {
		$classpath = 'expedition/class';
		$subelement = 'expedition';
		$module = 'expedition_bon';
	}
	if ($objecttype == 'delivery') {
		$classpath = 'livraison/class';
		$subelement = 'livraison';
		$module = 'livraison_bon';
	}
	if ($objecttype == 'contract') {
		$classpath = 'contrat/class';
		$module='contrat';
		$subelement='contrat';
	}
	if ($objecttype == 'member') {
		$classpath = 'adherents/class';
		$module='adherent';
		$subelement='adherent';
	}
	if ($objecttype == 'cabinetmed_cons') {
		$classpath = 'cabinetmed/class';
		$module='cabinetmed';
		$subelement='cabinetmedcons';
	}
	if ($objecttype == 'fichinter') {
		$classpath = 'fichinter/class';
		$module='ficheinter';
		$subelement='fichinter';
	}

	//print "objecttype=".$objecttype." module=".$module." subelement=".$subelement;

	$classfile = strtolower($subelement); $classname = ucfirst($subelement);
	if ($objecttype == 'invoice_supplier') {
		$classfile = 'fournisseur.facture';
		$classname='FactureFournisseur';
		$classpath = 'fourn/class';
		$module='fournisseur';
	}
	if ($objecttype == 'order_supplier')   {
		$classfile = 'fournisseur.commande';
		$classname='CommandeFournisseur';
		$classpath = 'fourn/class';
		$module='fournisseur';
	}

	if (! empty($conf->$module->enabled))
	{
		$res=dol_include_once('/'.$classpath.'/'.$classfile.'.class.php');
		if ($res)
		{
			$object = new $classname($db);
			$res=$object->fetch($objectid);
			if ($res > 0) $ret=$object->getNomUrl($withpicto,$option);
			unset($object);
		}
	}
	return $ret;
}


/**
 * Clean corrupted tree (orphelins linked to a not existing parent), record linked to themself and child-parent loop
 *
 * @param	DoliDB	$db					Database handler
 * @param	string	$tabletocleantree	Table to clean
 * @param	string	$fieldfkparent		Field name that contains id of parent
 * @return	int							Nb of records fixed/deleted
 */
function cleanCorruptedTree($db, $tabletocleantree, $fieldfkparent)
{
	$totalnb=0;
	$listofid=array();
	$listofparentid=array();

	// Get list of all id in array listofid and all parents in array listofparentid
	$sql='SELECT rowid, '.$fieldfkparent.' as parent_id FROM '.MAIN_DB_PREFIX.$tabletocleantree;
	$resql = $db->query($sql);
	if ($resql)
	{
		$num = $db->num_rows($resql);
		$i = 0;
		while ($i < $num)
		{
			$obj = $db->fetch_object($resql);
			$listofid[]=$obj->rowid;
			if ($obj->parent_id > 0) $listofparentid[$obj->rowid]=$obj->parent_id;
			$i++;
		}
	}
	else
	{
		dol_print_error($db);
	}

	if (count($listofid))
	{
		print 'Code requested to clean tree (may be to solve data corruption), so we check/clean orphelins and loops.'."<br>\n";

		// Check loops on each other
		$sql = "UPDATE ".MAIN_DB_PREFIX.$tabletocleantree." SET ".$fieldfkparent." = 0 WHERE ".$fieldfkparent." = rowid";	// So we update only records linked to themself
		$resql = $db->query($sql);
		if ($resql)
		{
			$nb=$db->affected_rows($sql);
			if ($nb > 0)
			{
				print '<br>Some record that were parent of themself were cleaned.';
			}

			$totalnb+=$nb;
		}
		//else dol_print_error($db);

		// Check other loops
		$listofidtoclean=array();
		foreach($listofparentid as $id => $pid)
		{
			// Check depth
			//print 'Analyse record id='.$id.' with parent '.$pid.'<br>';

			$cursor=$id; $arrayidparsed=array();	// We start from child $id
			while ($cursor > 0)
			{
				$arrayidparsed[$cursor]=1;
				if ($arrayidparsed[$listofparentid[$cursor]])	// We detect a loop. A record with a parent that was already into child
				{
					print 'Found a loop between id '.$id.' - '.$cursor.'<br>';
					unset($arrayidparsed);
					$listofidtoclean[$cursor]=$id;
					break;
				}
				$cursor=$listofparentid[$cursor];
			}

			if (count($listofidtoclean)) break;
		}

		$sql = "UPDATE ".MAIN_DB_PREFIX.$tabletocleantree;
		$sql.= " SET ".$fieldfkparent." = 0";
		$sql.= " WHERE rowid IN (".join(',',$listofidtoclean).")";	// So we update only records detected wrong
		$resql = $db->query($sql);
		if ($resql)
		{
			$nb=$db->affected_rows($sql);
			if ($nb > 0)
			{
				// Removed orphelins records
				print '<br>Some records were detected to have parent that is a child, we set them as root record for id: ';
				print join(',',$listofidtoclean);
			}

			$totalnb+=$nb;
		}
		//else dol_print_error($db);

		// Check and clean orphelins
		$sql = "UPDATE ".MAIN_DB_PREFIX.$tabletocleantree;
		$sql.= " SET ".$fieldfkparent." = 0";
		$sql.= " WHERE ".$fieldfkparent." NOT IN (".join(',',$listofid).")";	// So we update only records linked to a non existing parent
		$resql = $db->query($sql);
		if ($resql)
		{
			$nb=$db->affected_rows($sql);
			if ($nb > 0)
			{
				// Removed orphelins records
				print '<br>Some orphelins were found and modified to be parent so records are visible again for id: ';
				print join(',',$listofid);
			}

			$totalnb+=$nb;
		}
		//else dol_print_error($db);

		print '<br>We fixed '.$totalnb.' record(s). Some records may still be corrupted. New check may be required.';
		return $totalnb;
	}
}

/**
 *	Get an array with properties of an element
*
* @param string $element_type Element type. ex : project_task or object@modulext or object_under@module
* @return array (module, classpath, element, subelement, classfile, classname)
*/
function getElementProperties($element_type)
{
    // Parse element/subelement (ex: project_task)
    $module = $element = $subelement = $element_type;

    // If we ask an resource form external module (instead of default path)
    if (preg_match('/^([^@]+)@([^@]+)$/i',$element_type,$regs))
    {
        $element = $subelement = $regs[1];
        $module 	= $regs[2];
    }

    //print '<br />1. element : '.$element.' - module : '.$module .'<br />';
    if ( preg_match('/^([^_]+)_([^_]+)/i',$element,$regs))
    {
        $module = $element = $regs[1];
        $subelement = $regs[2];
    }

    $classfile = strtolower($subelement);
    $classname = ucfirst($subelement);
    $classpath = $module.'/class';

    // For compat
    if($element_type == "action") {
        $classpath = 'comm/action/class';
        $subelement = 'Actioncomm';
        $module = 'agenda';
    }

    // To work with non standard path
    if ($element_type == 'facture' || $element_type == 'invoice') {
        $classpath = 'compta/facture/class';
        $module='facture';
        $subelement='facture';
    }
    if ($element_type == 'commande' || $element_type == 'order') {
        $classpath = 'commande/class';
        $module='commande';
        $subelement='commande';
    }
    if ($element_type == 'propal')  {
        $classpath = 'comm/propal/class';
    }
    if ($element_type == 'shipping') {
        $classpath = 'expedition/class';
        $subelement = 'expedition';
        $module = 'expedition_bon';
    }
    if ($element_type == 'delivery') {
        $classpath = 'livraison/class';
        $subelement = 'livraison';
        $module = 'livraison_bon';
    }
    if ($element_type == 'contract') {
        $classpath = 'contrat/class';
        $module='contrat';
        $subelement='contrat';
    }
    if ($element_type == 'member') {
        $classpath = 'adherents/class';
        $module='adherent';
        $subelement='adherent';
    }
    if ($element_type == 'cabinetmed_cons') {
        $classpath = 'cabinetmed/class';
        $module='cabinetmed';
        $subelement='cabinetmedcons';
    }
    if ($element_type == 'fichinter') {
        $classpath = 'fichinter/class';
        $module='ficheinter';
        $subelement='fichinter';
    }
    $classfile = strtolower($subelement);
    $classname = ucfirst($subelement);

    $element_properties = array(
        'module' => $module,
        'classpath' => $classpath,
        'element' => $element,
        'subelement' => $subelement,
        'classfile' => $classfile,
        'classname' => $classname
    );
    return $element_properties;
}

/**
 * Fetch an object with element_type and its id
 * Inclusion classes is automatic
 *
 * @param	int     $element_id Element id
 * @param	string  $element_type Element type
 * @return 	object || 0 || -1 if error
 */
function fetchObjectByElement($element_id,$element_type) {

    global $conf;
	global $db,$conf;

    $element_prop = getElementProperties($element_type);
    if (is_array($element_prop) && $conf->$element_prop['module']->enabled)
    {
        dol_include_once('/'.$element_prop['classpath'].'/'.$element_prop['classfile'].'.class.php');

		$objectstat = new $element_prop['classname']($db);
		$ret = $objectstat->fetch($element_id);
		if ($ret >= 0)
		{
			return $objectstat;
		}
	}
	return 0;
}<|MERGE_RESOLUTION|>--- conflicted
+++ resolved
@@ -434,11 +434,7 @@
     {
         $ValidUrl = 1;
     }
-<<<<<<< HEAD
-    print $urlregex.' - '.$url.' - '.$ValidUrl;
-=======
     //print $urlregex.' - '.$url.' - '.$ValidUrl;
->>>>>>> c2be3364
 
     return $ValidUrl;
 }
