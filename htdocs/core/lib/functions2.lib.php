<?php
/* Copyright (C) 2008-2011  Laurent Destailleur         <eldy@users.sourceforge.net>
 * Copyright (C) 2008-2012  Regis Houssin               <regis.houssin@capnetworks.com>
 * Copyright (C) 2008       Raphael Bertrand (Resultic) <raphael.bertrand@resultic.fr>
 * Copyright (C) 2014-2016  Marcos García               <marcosgdf@gmail.com>
 * Copyright (C) 2015       Ferran Marcet               <fmarcet@2byte.es>
 * Copyright (C) 2015-2016  Raphaël Doursenaud          <rdoursenaud@gpcsolutions.fr>
 * Copyright (C) 2017       Juanjo Menent               <jmenent@2byte.es>
 *
 * This program is free software; you can redistribute it and/or modify
 * it under the terms of the GNU General Public License as published by
 * the Free Software Foundation; either version 3 of the License, or
 * (at your option) any later version.
 *
 * This program is distributed in the hope that it will be useful,
 * but WITHOUT ANY WARRANTY; without even the implied warranty of
 * MERCHANTABILITY or FITNESS FOR A PARTICULAR PURPOSE.  See the
 * GNU General Public License for more details.
 *
 * You should have received a copy of the GNU General Public License
 * along with this program. If not, see <http://www.gnu.org/licenses/>.
 * or see http://www.gnu.org/
 */

/**
 *	\file			htdocs/core/lib/functions2.lib.php
 *	\brief			A set of functions for Dolibarr
 *					This file contains all rare functions.
 */

// Enable this line to trace path when function is called.
//print xdebug_print_function_stack('Functions2.lib was called');exit;

/**
 * Same function than javascript unescape() function but in PHP.
 *
 * @param 	string	$source		String to decode
 * @return	string				Unescaped string
 */
function jsUnEscape($source)
{
    $decodedStr = "";
    $pos = 0;
    $len = strlen($source);
    while ($pos < $len) {
        $charAt = substr($source, $pos, 1);
        if ($charAt == '%') {
            $pos++;
            $charAt = substr($source, $pos, 1);
            if ($charAt == 'u') {
                // we got a unicode character
                $pos++;
                $unicodeHexVal = substr($source, $pos, 4);
                $unicode = hexdec($unicodeHexVal);
                $entity = "&#". $unicode . ';';
                $decodedStr .= utf8_encode($entity);
                $pos += 4;
            }
            else {
                // we have an escaped ascii character
                $hexVal = substr($source, $pos, 2);
                $decodedStr .= chr(hexdec($hexVal));
                $pos += 2;
            }
        } else {
            $decodedStr .= $charAt;
            $pos++;
        }
    }
    return dol_html_entity_decode($decodedStr, ENT_COMPAT);
}


/**
 * Return list of modules directories. We detect directories that contains a subdirectory /core/modules
 * We discard directory modules that contains 'disabled' into their name.
 *
 * @param	string	$subdir		Sub directory (Example: '/mailings')
 * @return	array				Array of directories that can contains module descriptors
 */
function dolGetModulesDirs($subdir='')
{
    global $conf;

    $modulesdir=array();

    foreach ($conf->file->dol_document_root as $type => $dirroot)
    {
        // Default core/modules dir
        if ($type === 'main') {
            $modulesdir[$dirroot . '/core/modules' . $subdir . '/'] = $dirroot . '/core/modules' . $subdir . '/';
        }

        // Scan dir from external modules
        $handle=@opendir($dirroot);
        if (is_resource($handle))
        {
            while (($file = readdir($handle))!==false)
            {
                if (preg_match('/disabled/',$file)) continue;   // We discard module if it contains disabled into name.

                if (is_dir($dirroot.'/'.$file) && substr($file, 0, 1) <> '.' && substr($file, 0, 3) <> 'CVS' && $file != 'includes')
                {
                    if (is_dir($dirroot . '/' . $file . '/core/modules'.$subdir.'/'))
                    {
                        $modulesdir[$dirroot . '/' . $file . '/core/modules'.$subdir.'/'] = $dirroot . '/' . $file . '/core/modules'.$subdir.'/';
                    }
                }
            }
            closedir($handle);
        }
    }
    return $modulesdir;
}


/**
 *  Try to guess default paper format according to language into $langs
 *
 *	@param		Translate	$outputlangs		Output lang to use to autodetect output format if setup not done
 *	@return		string							Default paper format code
 */
function dol_getDefaultFormat(Translate $outputlangs = null)
{
    global $langs;

    $selected='EUA4';
    if (!$outputlangs) {
    	$outputlangs=$langs;
    }

    if ($outputlangs->defaultlang == 'ca_CA') $selected='CAP4';        // Canada
    if ($outputlangs->defaultlang == 'en_US') $selected='USLetter';    // US
    return $selected;
}

/**
 *  Output content of a file $filename in version of current language (otherwise may use an alternate language)
 *
 *  @param	Translate	$langs          Object language to use for output
 *  @param  string		$filename       Relative filename to output
 *  @param  int			$searchalt      1=Search also in alternative languages
 *	@return	boolean						true if OK, false if KO
 */
function dol_print_file($langs,$filename,$searchalt=0)
{
    global $conf;

    // Test if file is in lang directory
    foreach($langs->dir as $searchdir)
    {
        $formfile=($searchdir."/langs/".$langs->defaultlang."/".$filename);
        dol_syslog('functions2::dol_print_file search file '.$formfile, LOG_DEBUG);
        if (is_readable($formfile))
        {
            $content=file_get_contents($formfile);
            $isutf8=utf8_check($content);
            if (! $isutf8 && $conf->file->character_set_client == 'UTF-8') print utf8_encode($content);
            elseif ($isutf8 && $conf->file->character_set_client == 'ISO-8859-1') print utf8_decode($content);
            else print $content;
            return true;
        }
        else dol_syslog('functions2::dol_print_file not found', LOG_DEBUG);

        if ($searchalt) {
            // Test si fichier dans repertoire de la langue alternative
            if ($langs->defaultlang != "en_US") $formfilealt = $searchdir."/langs/en_US/".$filename;
            else $formfilealt = $searchdir."/langs/fr_FR/".$filename;
            dol_syslog('functions2::dol_print_file search alt file '.$formfilealt, LOG_DEBUG);
            //print 'getcwd='.getcwd().' htmlfilealt='.$formfilealt.' X '.file_exists(getcwd().'/'.$formfilealt);
            if (is_readable($formfilealt))
            {
                $content=file_get_contents($formfilealt);
                $isutf8=utf8_check($content);
                if (! $isutf8 && $conf->file->character_set_client == 'UTF-8') print utf8_encode($content);
                elseif ($isutf8 && $conf->file->character_set_client == 'ISO-8859-1') print utf8_decode($content);
                else print $content;
                return true;
            }
            else dol_syslog('functions2::dol_print_file not found', LOG_DEBUG);
        }
    }

    return false;
}

/**
 *	Show informations on an object
 *  TODO Move this into html.formother
 *
 *	@param	object	$object			Objet to show
 *  @param  int     $usetable       Output into a table
 *	@return	void
 */
function dol_print_object_info($object, $usetable=0)
{
    global $langs,$db;
    $langs->load("other");
    $langs->load("admin");

    include_once DOL_DOCUMENT_ROOT.'/core/lib/date.lib.php';

    $deltadateforserver=getServerTimeZoneInt('now');
    $deltadateforclient=((int) $_SESSION['dol_tz'] + (int) $_SESSION['dol_dst']);
    //$deltadateforcompany=((int) $_SESSION['dol_tz'] + (int) $_SESSION['dol_dst']);
    $deltadateforuser=round($deltadateforclient-$deltadateforserver);
    //print "x".$deltadateforserver." - ".$deltadateforclient." - ".$deltadateforuser;

    if ($usetable) print '<table class="border centpercent">';

    // Import key
    if (! empty($object->import_key))
    {
        if ($usetable) print '<tr><td class="titlefield">';
        print $langs->trans("ImportedWithSet");
        if ($usetable) print '</td><td>';
        else print ': ';
        print $object->import_key;
        if ($usetable) print '</td></tr>';
        else print '<br>';
    }

    // User creation (old method using already loaded object and not id is kept for backward compatibility)
    if (! empty($object->user_creation) || ! empty($object->user_creation_id))
    {
        if ($usetable) print '<tr><td class="titlefield">';
        print $langs->trans("CreatedBy");
        if ($usetable) print '</td><td>';
        else print ': ';
        if (is_object($object->user_creation))
        {
        	if ($object->user_creation->id) print $object->user_creation->getNomUrl(1, '', 0, 0, 0);
        	else print $langs->trans("Unknown");
        }
        else
        {
            $userstatic=new User($db);
            $userstatic->fetch($object->user_creation_id ? $object->user_creation_id : $object->user_creation);
            if ($userstatic->id) print $userstatic->getNomUrl(1, '', 0, 0, 0);
        	else print $langs->trans("Unknown");
        }
        if ($usetable) print '</td></tr>';
        else print '<br>';
    }

    // Date creation
    if (! empty($object->date_creation))
    {
        if ($usetable) print '<tr><td class="titlefield">';
        print $langs->trans("DateCreation");
        if ($usetable) print '</td><td>';
        else print ': ';
        print dol_print_date($object->date_creation, 'dayhour');
        if ($deltadateforuser) print ' '.$langs->trans("CurrentHour").' &nbsp; / &nbsp; '.dol_print_date($object->date_creation+($deltadateforuser*3600),"dayhour").' &nbsp;'.$langs->trans("ClientHour");
        if ($usetable) print '</td></tr>';
        else print '<br>';
    }

    // User change (old method using already loaded object and not id is kept for backward compatibility)
    if (! empty($object->user_modification) || ! empty($object->user_modification_id))
    {
        if ($usetable) print '<tr><td class="titlefield">';
        print $langs->trans("ModifiedBy");
        if ($usetable) print '</td><td>';
        else print ': ';
        if (is_object($object->user_modification))
        {
        	if ($object->user_modification->id) print $object->user_modification->getNomUrl(1, '', 0, 0, 0);
        	else print $langs->trans("Unknown");
        }
        else
        {
            $userstatic=new User($db);
            $userstatic->fetch($object->user_modification_id ? $object->user_modification_id : $object->user_modification);
            if ($userstatic->id) print $userstatic->getNomUrl(1, '', 0, 0, 0);
        	else print $langs->trans("Unknown");
        }
        if ($usetable) print '</td></tr>';
        else print '<br>';
    }

    // Date change
    if (! empty($object->date_modification))
    {
        if ($usetable) print '<tr><td class="titlefield">';
        print $langs->trans("DateLastModification");
        if ($usetable) print '</td><td>';
        else print ': ';
        print dol_print_date($object->date_modification, 'dayhour');
        if ($deltadateforuser) print ' '.$langs->trans("CurrentHour").' &nbsp; / &nbsp; '.dol_print_date($object->date_modification+($deltadateforuser*3600),"dayhour").' &nbsp;'.$langs->trans("ClientHour");
        if ($usetable) print '</td></tr>';
        else print '<br>';
    }

    // User validation (old method using already loaded object and not id is kept for backward compatibility)
    if (! empty($object->user_validation) || ! empty($object->user_validation_id))
    {
        if ($usetable) print '<tr><td class="titlefield">';
        print $langs->trans("ValidatedBy");
        if ($usetable) print '</td><td>';
        else print ': ';
        if (is_object($object->user_validation))
        {
            if ($object->user_validation->id) print $object->user_validation->getNomUrl(1, '', 0, 0, 0);
        	else print $langs->trans("Unknown");
        }
        else
        {
            $userstatic=new User($db);
            $userstatic->fetch($object->user_validation_id ? $object->user_validation_id : $object->user_validation);
			if ($userstatic->id) print $userstatic->getNomUrl(1, '', 0, 0, 0);
        	else print $langs->trans("Unknown");
        }
        if ($usetable) print '</td></tr>';
        else print '<br>';
    }

    // Date validation
    if (! empty($object->date_validation))
    {
        if ($usetable) print '<tr><td class="titlefield">';
        print $langs->trans("DateValidation");
        if ($usetable) print '</td><td>';
        else print ': ';
        print dol_print_date($object->date_validation, 'dayhour');
        if ($deltadateforuser) print ' '.$langs->trans("CurrentHour").' &nbsp; / &nbsp; '.dol_print_date($object->date_validation+($deltadateforuser*3600),"dayhour").' &nbsp;'.$langs->trans("ClientHour");
        if ($usetable) print '</td></tr>';
        else print '<br>';
    }

    // User approve (old method using already loaded object and not id is kept for backward compatibility)
    if (! empty($object->user_approve) || ! empty($object->user_approve_id))
    {
        if ($usetable) print '<tr><td class="titlefield">';
        print $langs->trans("ApprovedBy");
        if ($usetable) print '</td><td>';
        else print ': ';
        if (is_object($object->user_approve))
        {
            if ($object->user_approve->id) print $object->user_approve->getNomUrl(1, '', 0, 0, 0);
        	else print $langs->trans("Unknown");
        }
        else
        {
            $userstatic=new User($db);
            $userstatic->fetch($object->user_approve_id ? $object->user_approve_id : $object->user_approve);
			if ($userstatic->id) print $userstatic->getNomUrl(1, '', 0, 0, 0);
        	else print $langs->trans("Unknown");
        }
        if ($usetable) print '</td></tr>';
        else print '<br>';
    }

    // Date approve
    if (! empty($object->date_approve))
    {
        if ($usetable) print '<tr><td class="titlefield">';
        print $langs->trans("DateApprove");
        if ($usetable) print '</td><td>';
        else print ': ';
        print dol_print_date($object->date_approve, 'dayhour');
        if ($deltadateforuser) print ' '.$langs->trans("CurrentHour").' &nbsp; / &nbsp; '.dol_print_date($object->date_approve+($deltadateforuser*3600),"dayhour").' &nbsp;'.$langs->trans("ClientHour");
        if ($usetable) print '</td></tr>';
        else print '<br>';
    }

    // User approve
    if (! empty($object->user_approve_id2))
    {
        if ($usetable) print '<tr><td class="titlefield">';
        print $langs->trans("ApprovedBy");
        if ($usetable) print '</td><td>';
        else print ': ';
        $userstatic=new User($db);
        $userstatic->fetch($object->user_approve_id2);
        if ($userstatic->id) print $userstatic->getNomUrl(1, '', 0, 0, 0);
        else print $langs->trans("Unknown");
        if ($usetable) print '</td></tr>';
        else print '<br>';
    }

    // Date approve
    if (! empty($object->date_approve2))
    {
        if ($usetable) print '<tr><td class="titlefield">';
        print $langs->trans("DateApprove2");
        if ($usetable) print '</td><td>';
        else print ': ';
        print dol_print_date($object->date_approve2, 'dayhour');
        if ($deltadateforuser) print ' '.$langs->trans("CurrentHour").' &nbsp; / &nbsp; '.dol_print_date($object->date_approve2+($deltadateforuser*3600),"dayhour").' &nbsp;'.$langs->trans("ClientHour");
        if ($usetable) print '</td></tr>';
        else print '<br>';
    }

    // User close
    if (! empty($object->user_cloture))
    {
        if ($usetable) print '<tr><td class="titlefield">';
        print $langs->trans("ClosedBy");
        if ($usetable) print '</td><td>';
        else print ': ';
        if (is_object($object->user_cloture))
        {
			if ($object->user_cloture->id) print $object->user_cloture->getNomUrl(1, '', 0, 0, 0);
        	else print $langs->trans("Unknown");
        }
        else
        {
            $userstatic=new User($db);
            $userstatic->fetch($object->user_cloture);
			if ($userstatic->id) print $userstatic->getNomUrl(1, '', 0, 0, 0);
        	else print $langs->trans("Unknown");
        }
        if ($usetable) print '</td></tr>';
        else print '<br>';
    }

    // Date close
    if (! empty($object->date_cloture))
    {
        if ($usetable) print '<tr><td class="titlefield">';
        print $langs->trans("DateClosing");
        if ($usetable) print '</td><td>';
        else print ': ';
        print dol_print_date($object->date_cloture, 'dayhour');
        if ($deltadateforuser) print ' '.$langs->trans("CurrentHour").' &nbsp; / &nbsp; '.dol_print_date($object->date_cloture+($deltadateforuser*3600),"dayhour").' &nbsp;'.$langs->trans("ClientHour");
        if ($usetable) print '</td></tr>';
        else print '<br>';
    }

    // User conciliate
    if (! empty($object->user_rappro))
    {
        if ($usetable) print '<tr><td class="titlefield">';
        print $langs->trans("ConciliatedBy");
        if ($usetable) print '</td><td>';
        else print ': ';
        if (is_object($object->user_rappro))
        {
			if ($object->user_rappro->id) print $object->user_rappro->getNomUrl(1, '', 0, 0, 0);
        	else print $langs->trans("Unknown");
        }
        else
        {
            $userstatic=new User($db);
            $userstatic->fetch($object->user_rappro);
			if ($userstatic->id) print $userstatic->getNomUrl(1, '', 0, 0, 0);
        	else print $langs->trans("Unknown");
        }
        if ($usetable) print '</td></tr>';
        else print '<br>';
    }

    // Date conciliate
    if (! empty($object->date_rappro))
    {
        if ($usetable) print '<tr><td class="titlefield">';
        print $langs->trans("DateConciliating");
        if ($usetable) print '</td><td>';
        else print ': ';
        print dol_print_date($object->date_rappro, 'dayhour');
        if ($deltadateforuser) print ' '.$langs->trans("CurrentHour").' &nbsp; / &nbsp; '.dol_print_date($object->date_rappro+($deltadateforuser*3600),"dayhour").' &nbsp;'.$langs->trans("ClientHour");
        if ($usetable) print '</td></tr>';
        else print '<br>';
    }

    // Date send
    if (! empty($object->date_envoi))
    {
        if ($usetable) print '<tr><td class="titlefield">';
        print $langs->trans("DateLastSend");
        if ($usetable) print '</td><td>';
        else print ': ';
        print dol_print_date($object->date_envoi, 'dayhour');
        if ($deltadateforuser) print ' '.$langs->trans("CurrentHour").' &nbsp; / &nbsp; '.dol_print_date($object->date_envoi+($deltadateforuser*3600),"dayhour").' &nbsp;'.$langs->trans("ClientHour");
        if ($usetable) print '</td></tr>';
        else print '<br>';
    }

    if ($usetable) print '</table>';
}


/**
 *	Return an email formatted to include a tracking id
 *  For example  myemail@example.com becom myemail+trackingid@example.com
 *
 *	@param	string	$email       	Email address (Ex: "toto@example.com", "John Do <johndo@example.com>")
 *	@param	string	$trackingid    	Tracking id (Ex: thi123 for thirdparty with id 123)
 *	@return string     			    Return email tracker string
 */
function dolAddEmailTrackId($email, $trackingid)
{
	$tmp=explode('@',$email);
	return $tmp[0].'+'.$trackingid.'@'.(isset($tmp[1])?$tmp[1]:'');
}

/**
 *	Return true if email has a domain name that can't be resolved
 *
 *	@param	string	$mail       Email address (Ex: "toto@example.com", "John Do <johndo@example.com>")
 *	@return boolean     		True if domain email is OK, False if KO
 */
function isValidMailDomain($mail)
{
    list($user, $domain) = explode("@", $mail, 2);
    if (checkdnsrr($domain, "MX"))
    {
        return true;
    }
    else
    {
        return false;
    }
}

/**
 *	Url string validation
 *  <http[s]> :// [user[:pass]@] hostname [port] [/path] [?getquery] [anchor]
 *
 *	@param	string	$url		Url
 *  @param  int		$http		1: verify http is provided, 0: not verify http
 *  @param  int		$pass		1: verify user and pass is provided, 0: not verify user and pass
 *  @param  int		$port		1: verify port is provided, 0: not verify port
 *  @param  int		$path		1: verify a path is provided "/" or "/..." or "/.../", 0: not verify path
 *  @param  int		$query		1: verify query is provided, 0: not verify query
 *  @param  int		$anchor		1: verify anchor is provided, 0: not verify anchor
 *	@return int					1=Check is OK, 0=Check is KO
 */
function isValidUrl($url,$http=0,$pass=0,$port=0,$path=0,$query=0,$anchor=0)
{
    $ValidUrl = 0;
    $urlregex = '';

    // SCHEME
    if ($http) $urlregex .= "^(http:\/\/|https:\/\/)";

    // USER AND PASS
    if ($pass) $urlregex .= "([a-z0-9+!*(),;?&=\$_.-]+(\:[a-z0-9+!*(),;?&=\$_.-]+)?@)";

    // HOSTNAME OR IP
    //$urlregex .= "[a-z0-9+\$_-]+(\.[a-z0-9+\$_-]+)*";  // x allowed (ex. http://localhost, http://routerlogin)
    //$urlregex .= "[a-z0-9+\$_-]+(\.[a-z0-9+\$_-]+)+";  // x.x
    $urlregex .= "([a-z0-9+\$_\\\:-])+(\.[a-z0-9+\$_-][a-z0-9+\$_-]+)*";  // x ou x.xx (2 x ou plus)
    //use only one of the above

    // PORT
    if ($port) $urlregex .= "(\:[0-9]{2,5})";
    // PATH
    if ($path) $urlregex .= "(\/([a-z0-9+\$_-]\.?)+)*\/";
    // GET Query
    if ($query) $urlregex .= "(\?[a-z+&\$_.-][a-z0-9;:@\/&%=+\$_.-]*)";
    // ANCHOR
    if ($anchor) $urlregex .= "(#[a-z_.-][a-z0-9+\$_.-]*)$";

    // check
    if (preg_match('/'.$urlregex.'/i', $url))
    {
        $ValidUrl = 1;
    }
    //print $urlregex.' - '.$url.' - '.$ValidUrl;

    return $ValidUrl;
}

/**
 *	Clean an url string
 *
 *	@param	string	$url		Url
 *	@param  integer	$http		1 = keep both http:// and https://, 0: remove http:// but not https://
 *	@return string				Cleaned url
 */
function clean_url($url,$http=1)
{
    // Fixed by Matelli (see http://matelli.fr/showcases/patchs-dolibarr/fix-cleaning-url.html)
    // To include the minus sign in a char class, we must not escape it but put it at the end of the class
    // Also, there's no need of escape a dot sign in a class
    if (preg_match('/^(https?:[\\/]+)?([0-9A-Z.-]+\.[A-Z]{2,4})(:[0-9]+)?/i',$url,$regs))
    {
        $proto=$regs[1];
        $domain=$regs[2];
        $port=isset($regs[3])?$regs[3]:'';
        //print $url." -> ".$proto." - ".$domain." - ".$port;
        //$url = dol_string_nospecial(trim($url));
        $url = trim($url);

        // Si http: defini on supprime le http (Si https on ne supprime pas)
        $newproto=$proto;
        if ($http==0)
        {
            if (preg_match('/^http:[\\/]+/i',$url))
            {
                $url = preg_replace('/^http:[\\/]+/i','',$url);
                $newproto = '';
            }
        }

        // On passe le nom de domaine en minuscule
        $CleanUrl = preg_replace('/^'.preg_quote($proto.$domain,'/').'/i', $newproto.strtolower($domain), $url);

        return $CleanUrl;
    }
    else return $url;
}



/**
 * 	Returns an email value with obfuscated parts.
 *
 * 	@param 		string		$mail				Email
 * 	@param 		string		$replace			Replacement character (defaul: *)
 * 	@param 		int			$nbreplace			Number of replacement character (default: 8)
 * 	@param 		int			$nbdisplaymail		Number of character unchanged (default: 4)
 * 	@param 		int			$nbdisplaydomain	Number of character unchanged of domain (default: 3)
 * 	@param 		bool		$displaytld			Display tld (default: true)
 * 	@return		string							Return email with hidden parts or '';
 */
function dolObfuscateEmail($mail, $replace="*", $nbreplace=8, $nbdisplaymail=4, $nbdisplaydomain=3, $displaytld=true)
{
	if(!isValidEmail($mail))return '';
	$tab = explode('@', $mail);
	$tab2 = explode('.',$tab[1]);
	$string_replace = '';
	$mail_name = $tab[0];
	$mail_domaine = $tab2[0];
	$mail_tld = '';

	$nbofelem = count($tab2);
	for($i=1; $i < $nbofelem && $displaytld; $i++)
	{
		$mail_tld .= '.'.$tab2[$i];
	}

	for($i=0; $i < $nbreplace; $i++){
		$string_replace .= $replace;
	}

	if(strlen($mail_name) > $nbdisplaymail){
		$mail_name = substr($mail_name, 0, $nbdisplaymail);
	}

	if(strlen($mail_domaine) > $nbdisplaydomain){
		$mail_domaine = substr($mail_domaine, strlen($mail_domaine)-$nbdisplaydomain);
	}

	return $mail_name . $string_replace . $mail_domaine . $mail_tld;
}


/**
 * 	Return lines of an html table from an array
 * 	Used by array2table function only
 *
 * 	@param	array	$data		Array of data
 * 	@param	string	$troptions	Options for tr
 * 	@param	string	$tdoptions	Options for td
 * 	@return	string
 */
function array2tr($data,$troptions='',$tdoptions='')
{
    $text = '<tr '.$troptions.'>' ;
    foreach($data as $key => $item){
        $text.= '<td '.$tdoptions.'>'.$item.'</td>' ;
    }
    $text.= '</tr>' ;
    return $text ;
}

/**
 * 	Return an html table from an array
 *
 * 	@param	array	$data			Array of data
 * 	@param	int		$tableMarkup	Table markup
 * 	@param	string	$tableoptions	Options for table
 * 	@param	string	$troptions		Options for tr
 * 	@param	string	$tdoptions		Options for td
 * 	@return	string
 */
function array2table($data,$tableMarkup=1,$tableoptions='',$troptions='',$tdoptions='')
{
    $text='' ;
    if($tableMarkup) $text = '<table '.$tableoptions.'>' ;
    foreach($data as $key => $item){
        if(is_array($item)){
            $text.=array2tr($item,$troptions,$tdoptions);
        } else {
            $text.= '<tr '.$troptions.'>' ;
            $text.= '<td '.$tdoptions.'>'.$key.'</td>' ;
            $text.= '<td '.$tdoptions.'>'.$item.'</td>' ;
            $text.= '</tr>' ;
        }
    }
    if($tableMarkup) $text.= '</table>' ;
    return $text ;
}

/**
 * Return last or next value for a mask (according to area we should not reset)
 *
 * @param   DoliDB		$db				Database handler
 * @param   string		$mask			Mask to use
 * @param   string		$table			Table containing field with counter
 * @param   string		$field			Field containing already used values of counter
 * @param   string		$where			To add a filter on selection (for exemple to filter on invoice types)
 * @param   Societe		$objsoc			The company that own the object we need a counter for
 * @param   string		$date			Date to use for the {y},{m},{d} tags.
 * @param   string		$mode			'next' for next value or 'last' for last value
 * @param   bool		$bentityon		Activate the entity filter. Default is true (for modules not compatible with multicompany)
 * @param	User		$objuser		Object user we need data from.
 * @return 	string						New value (numeric) or error message
 */
function get_next_value($db,$mask,$table,$field,$where='',$objsoc='',$date='',$mode='next', $bentityon=true, $objuser=null)
{
    global $conf,$user;

    if (! is_object($objsoc)) $valueforccc=$objsoc;
    else if($table == "commande_fournisseur" || $table == "facture_fourn" ) $valueforccc=$objsoc->code_fournisseur;
    else $valueforccc=$objsoc->code_client;

    // Clean parameters
    if ($date == '') $date=dol_now();	// We use local year and month of PHP server to search numbers
    // but we should use local year and month of user

    // For debugging
    //include_once(DOL_DOCUMENT_ROOT.'/core/lib/date.lib.php');
    //$mask='FA{yy}{mm}-{0000@99}';
    //$date=dol_mktime(12, 0, 0, 1, 1, 1900);
    //$date=dol_stringtotime('20130101');

    $hasglobalcounter=false;
    // Extract value for mask counter, mask raz and mask offset
    if (preg_match('/\{(0+)([@\+][0-9\-\+\=]+)?([@\+][0-9\-\+\=]+)?\}/i',$mask,$reg))
    {
        $masktri=$reg[1].(! empty($reg[2])?$reg[2]:'').(! empty($reg[3])?$reg[3]:'');
        $maskcounter=$reg[1];
        $hasglobalcounter=true;
    }
    else
    {
        // setting some defaults so the rest of the code won't fail if there is a third party counter
        $masktri='00000';
        $maskcounter='00000';
    }

    $maskraz=-1;
    $maskoffset=0;
    $resetEveryMonth=false;
    if (dol_strlen($maskcounter) < 3 && empty($conf->global->MAIN_COUNTER_WITH_LESS_3_DIGITS)) return 'ErrorCounterMustHaveMoreThan3Digits';

    // Extract value for third party mask counter
    if (preg_match('/\{(c+)(0*)\}/i',$mask,$regClientRef))
    {
        $maskrefclient=$regClientRef[1].$regClientRef[2];
        $maskrefclient_maskclientcode=$regClientRef[1];
        $maskrefclient_maskcounter=$regClientRef[2];
        $maskrefclient_maskoffset=0; //default value of maskrefclient_counter offset
        $maskrefclient_clientcode=substr($valueforccc,0,dol_strlen($maskrefclient_maskclientcode));//get n first characters of client code where n is length in mask
        $maskrefclient_clientcode=str_pad($maskrefclient_clientcode,dol_strlen($maskrefclient_maskclientcode),"#",STR_PAD_RIGHT);//padding maskrefclient_clientcode for having exactly n characters in maskrefclient_clientcode
        $maskrefclient_clientcode=dol_string_nospecial($maskrefclient_clientcode);//sanitize maskrefclient_clientcode for sql insert and sql select like
        if (dol_strlen($maskrefclient_maskcounter) > 0 && dol_strlen($maskrefclient_maskcounter) < 3) return 'ErrorCounterMustHaveMoreThan3Digits';
    }
    else $maskrefclient='';

    // fail if there is neither a global nor a third party counter
    if (! $hasglobalcounter && ($maskrefclient_maskcounter == ''))
    {
        return 'ErrorBadMask';
    }

    // Extract value for third party type
    if (preg_match('/\{(t+)\}/i',$mask,$regType))
    {
        $masktype=$regType[1];
        $masktype_value=substr(preg_replace('/^TE_/','',$objsoc->typent_code),0,dol_strlen($regType[1]));// get n first characters of thirdpaty typent_code (where n is length in mask)
        $masktype_value=str_pad($masktype_value,dol_strlen($regType[1]),"#",STR_PAD_RIGHT);				 // we fill on right with # to have same number of char than into mask
    }
    else
    {
    	$masktype='';
    	$masktype_value='';
    }

    // Extract value for user
    if (preg_match('/\{(u+)\}/i',$mask,$regType))
    {
    	$lastname = 'XXXXXXXXXXXXXXXXXXXXXXXXXXXXXXXXXXXXXXXXXXXXXX';
    	if (is_object($objuser)) $lastname = $objuser->lastname;

    	$maskuser=$regType[1];
    	$maskuser_value=substr($lastname,0,dol_strlen($regType[1]));// get n first characters of user firstname (where n is length in mask)
    	$maskuser_value=str_pad($maskuser_value,dol_strlen($regType[1]),"#",STR_PAD_RIGHT);				 // we fill on right with # to have same number of char than into mask
    }
    else
    {
    	$maskuser='';
    	$maskuser_value='';
    }

    // Personalized field {XXX-1} à {XXX-9}
    /*$maskperso=array();
    $maskpersonew=array();
    $tmpmask=$mask;
    while (preg_match('/\{([A-Z]+)\-([1-9])\}/i',$tmpmask,$regKey))
    {
        $maskperso[$regKey[1]]='\{'.$regKey[1]+'\-'.$regKey[2].'\}';
        $maskpersonew[$regKey[1]]=str_pad('', '_', $regKey[2], STR_PAD_RIGHT);
        $tmpmask=preg_replace('/\{'.$regKey[1].'\-'.$regKey[2].'\}/i', $maskpersonew, $tmpmask);
    }*/

    if (strstr($mask,'user_extra_'))
    {
			$start = "{user_extra_";
			$end = "\}";
			$extra= get_string_between($mask, "user_extra_", "}");
			if(!empty($user->array_options['options_'.$extra])){
				$mask =  preg_replace('#('.$start.')(.*?)('.$end.')#si', $user->array_options['options_'.$extra], $mask);
			}
    }
    $maskwithonlyymcode=$mask;
    $maskwithonlyymcode=preg_replace('/\{(0+)([@\+][0-9\-\+\=]+)?([@\+][0-9\-\+\=]+)?\}/i',$maskcounter,$maskwithonlyymcode);
    $maskwithonlyymcode=preg_replace('/\{dd\}/i','dd',$maskwithonlyymcode);
    $maskwithonlyymcode=preg_replace('/\{(c+)(0*)\}/i',$maskrefclient,$maskwithonlyymcode);
    $maskwithonlyymcode=preg_replace('/\{(t+)\}/i',$masktype_value,$maskwithonlyymcode);
    $maskwithonlyymcode=preg_replace('/\{(u+)\}/i',$maskuser_value,$maskwithonlyymcode);
    /*foreach($maskperso as $key => $val)
    {
        $maskwithonlyymcode=preg_replace('/'.$val.'/i', $maskpersonew[$key], $maskwithonlyymcode);
    }*/
    $maskwithnocode=$maskwithonlyymcode;
    $maskwithnocode=preg_replace('/\{yyyy\}/i','yyyy',$maskwithnocode);
    $maskwithnocode=preg_replace('/\{yy\}/i','yy',$maskwithnocode);
    $maskwithnocode=preg_replace('/\{y\}/i','y',$maskwithnocode);
    $maskwithnocode=preg_replace('/\{mm\}/i','mm',$maskwithnocode);
    // Now maskwithnocode = 0000ddmmyyyyccc for example
    // and maskcounter    = 0000 for example
    //print "maskwithonlyymcode=".$maskwithonlyymcode." maskwithnocode=".$maskwithnocode."\n<br>";
    //var_dump($reg);

    // If an offset is asked
    if (! empty($reg[2]) && preg_match('/^\+/',$reg[2])) $maskoffset=preg_replace('/^\+/','',$reg[2]);
    if (! empty($reg[3]) && preg_match('/^\+/',$reg[3])) $maskoffset=preg_replace('/^\+/','',$reg[3]);

    // Define $sqlwhere
    $sqlwhere='';
    $yearoffset=0;	// Use year of current $date by default
    $yearoffsettype=false;		// false: no reset, 0,-,=,+: reset at offset SOCIETE_FISCAL_MONTH_START, x=reset at offset x

    // If a restore to zero after a month is asked we check if there is already a value for this year.
    if (! empty($reg[2]) && preg_match('/^@/',$reg[2]))	$yearoffsettype = preg_replace('/^@/','',$reg[2]);
    if (! empty($reg[3]) && preg_match('/^@/',$reg[3]))	$yearoffsettype = preg_replace('/^@/','',$reg[3]);

    //print "yearoffset=".$yearoffset." yearoffsettype=".$yearoffsettype;
    if (is_numeric($yearoffsettype) && $yearoffsettype >= 1)
        $maskraz=$yearoffsettype; // For backward compatibility
    else if ($yearoffsettype === '0' || (! empty($yearoffsettype) && ! is_numeric($yearoffsettype) && $conf->global->SOCIETE_FISCAL_MONTH_START > 1))
        $maskraz = $conf->global->SOCIETE_FISCAL_MONTH_START;
    //print "maskraz=".$maskraz;	// -1=no reset

    if ($maskraz > 0) {   // A reset is required
        if ($maskraz == 99) {
            $maskraz = date('m', $date);
            $resetEveryMonth = true;
        }
        if ($maskraz > 12) return 'ErrorBadMaskBadRazMonth';

        // Define posy, posm and reg
        if ($maskraz > 1)	// if reset is not first month, we need month and year into mask
        {
            if (preg_match('/^(.*)\{(y+)\}\{(m+)\}/i',$maskwithonlyymcode,$reg)) { $posy=2; $posm=3; }
            elseif (preg_match('/^(.*)\{(m+)\}\{(y+)\}/i',$maskwithonlyymcode,$reg)) { $posy=3; $posm=2; }
            else return 'ErrorCantUseRazInStartedYearIfNoYearMonthInMask';

            if (dol_strlen($reg[$posy]) < 2) return 'ErrorCantUseRazWithYearOnOneDigit';
        }
        else // if reset is for a specific month in year, we need year
        {
            if (preg_match('/^(.*)\{(m+)\}\{(y+)\}/i',$maskwithonlyymcode,$reg)) { $posy=3; $posm=2; }
        	else if (preg_match('/^(.*)\{(y+)\}\{(m+)\}/i',$maskwithonlyymcode,$reg)) { $posy=2; $posm=3; }
            else if (preg_match('/^(.*)\{(y+)\}/i',$maskwithonlyymcode,$reg)) { $posy=2; $posm=0; }
            else return 'ErrorCantUseRazIfNoYearInMask';
        }
        // Define length
        $yearlen = $posy?dol_strlen($reg[$posy]):0;
        $monthlen = $posm?dol_strlen($reg[$posm]):0;
        // Define pos
       	$yearpos = (dol_strlen($reg[1])+1);
        $monthpos = ($yearpos+$yearlen);
        if ($posy == 3 && $posm == 2) {		// if month is before year
          	$monthpos = (dol_strlen($reg[1])+1);
           	$yearpos = ($monthpos+$monthlen);
        }
        //print "xxx ".$maskwithonlyymcode." maskraz=".$maskraz." posy=".$posy." yearlen=".$yearlen." yearpos=".$yearpos." posm=".$posm." monthlen=".$monthlen." monthpos=".$monthpos." yearoffsettype=".$yearoffsettype." resetEveryMonth=".$resetEveryMonth."\n";

        // Define $yearcomp and $monthcomp (that will be use in the select where to search max number)
        $monthcomp=$maskraz;
        $yearcomp=0;

        if (! empty($yearoffsettype) && ! is_numeric($yearoffsettype) && $yearoffsettype != '=')	// $yearoffsettype is - or +
        {
        	$currentyear=date("Y", $date);
        	$fiscaldate=dol_mktime('0','0','0',$maskraz,'1',$currentyear);
        	$newyeardate=dol_mktime('0','0','0','1','1',$currentyear);
        	$nextnewyeardate=dol_mktime('0','0','0','1','1',$currentyear+1);
        	//echo 'currentyear='.$currentyear.' date='.dol_print_date($date, 'day').' fiscaldate='.dol_print_date($fiscaldate, 'day').'<br>';

        	// If after or equal of current fiscal date
        	if ($date >= $fiscaldate)
        	{
        		// If before of next new year date
        		if ($date < $nextnewyeardate && $yearoffsettype == '+') $yearoffset=1;
        	}
        	// If after or equal of current new year date
        	else if ($date >= $newyeardate && $yearoffsettype == '-') $yearoffset=-1;
        }
        // For backward compatibility
        else if (date("m",$date) < $maskraz && empty($resetEveryMonth)) { $yearoffset=-1; }	// If current month lower that month of return to zero, year is previous year

        if ($yearlen == 4) $yearcomp=sprintf("%04d",date("Y",$date)+$yearoffset);
        elseif ($yearlen == 2) $yearcomp=sprintf("%02d",date("y",$date)+$yearoffset);
        elseif ($yearlen == 1) $yearcomp=substr(date("y",$date),2,1)+$yearoffset;
        if ($monthcomp > 1 && empty($resetEveryMonth))	// Test with month is useless if monthcomp = 0 or 1 (0 is same as 1) (regis: $monthcomp can't equal 0)
        {
            if ($yearlen == 4) $yearcomp1=sprintf("%04d",date("Y",$date)+$yearoffset+1);
            elseif ($yearlen == 2) $yearcomp1=sprintf("%02d",date("y",$date)+$yearoffset+1);

            $sqlwhere.="(";
            $sqlwhere.=" (SUBSTRING(".$field.", ".$yearpos.", ".$yearlen.") = '".$yearcomp."'";
            $sqlwhere.=" AND SUBSTRING(".$field.", ".$monthpos.", ".$monthlen.") >= '".str_pad($monthcomp, $monthlen, '0', STR_PAD_LEFT)."')";
            $sqlwhere.=" OR";
            $sqlwhere.=" (SUBSTRING(".$field.", ".$yearpos.", ".$yearlen.") = '".$yearcomp1."'";
            $sqlwhere.=" AND SUBSTRING(".$field.", ".$monthpos.", ".$monthlen.") < '".str_pad($monthcomp, $monthlen, '0', STR_PAD_LEFT)."') ";
            $sqlwhere.=')';
        }
		else if ($resetEveryMonth)
		{
			$sqlwhere.="(SUBSTRING(".$field.", ".$yearpos.", ".$yearlen.") = '".$yearcomp."'";
            $sqlwhere.=" AND SUBSTRING(".$field.", ".$monthpos.", ".$monthlen.") = '".str_pad($monthcomp, $monthlen, '0', STR_PAD_LEFT)."')";
		}
        else   // reset is done on january
        {
            $sqlwhere.='(SUBSTRING('.$field.', '.$yearpos.', '.$yearlen.") = '".$yearcomp."')";
        }
    }
    //print "sqlwhere=".$sqlwhere." yearcomp=".$yearcomp."<br>\n";	// sqlwhere and yearcomp defined only if we ask a reset
    //print "masktri=".$masktri." maskcounter=".$maskcounter." maskraz=".$maskraz." maskoffset=".$maskoffset."<br>\n";

    // Define $sqlstring
    if (function_exists('mb_strrpos'))
    	{
    	$posnumstart=mb_strrpos($maskwithnocode,$maskcounter, 'UTF-8');
	}
	else
	{
    	$posnumstart=strrpos($maskwithnocode,$maskcounter);
	}	// Pos of counter in final string (from 0 to ...)
    if ($posnumstart < 0) return 'ErrorBadMaskFailedToLocatePosOfSequence';
    $sqlstring='SUBSTRING('.$field.', '.($posnumstart+1).', '.dol_strlen($maskcounter).')';

    // Define $maskLike
    $maskLike = dol_string_nospecial($mask);
    $maskLike = str_replace("%","_",$maskLike);
    // Replace protected special codes with matching number of _ as wild card caracter
    $maskLike = preg_replace('/\{yyyy\}/i','____',$maskLike);
    $maskLike = preg_replace('/\{yy\}/i','__',$maskLike);
    $maskLike = preg_replace('/\{y\}/i','_',$maskLike);
    $maskLike = preg_replace('/\{mm\}/i','__',$maskLike);
    $maskLike = preg_replace('/\{dd\}/i','__',$maskLike);
    $maskLike = str_replace(dol_string_nospecial('{'.$masktri.'}'),str_pad("",dol_strlen($maskcounter),"_"),$maskLike);
    if ($maskrefclient) $maskLike = str_replace(dol_string_nospecial('{'.$maskrefclient.'}'),str_pad("",dol_strlen($maskrefclient),"_"),$maskLike);
    if ($masktype) $maskLike = str_replace(dol_string_nospecial('{'.$masktype.'}'),$masktype_value,$maskLike);
    if ($maskuser) $maskLike = str_replace(dol_string_nospecial('{'.$maskuser.'}'),$maskuser_value,$maskLike);

    // Get counter in database
    $counter=0;
    $sql = "SELECT MAX(".$sqlstring.") as val";
    $sql.= " FROM ".MAIN_DB_PREFIX.$table;
    $sql.= " WHERE ".$field." LIKE '".$maskLike."'";
	$sql.= " AND ".$field." NOT LIKE '(PROV%)'";
    if ($bentityon) // only if entity enable
    	$sql.= " AND entity IN (".getEntity($table, 1).")";

    if ($where) $sql.=$where;
    if ($sqlwhere) $sql.=' AND '.$sqlwhere;

    //print $sql.'<br>';
    dol_syslog("functions2::get_next_value mode=".$mode."", LOG_DEBUG);
    $resql=$db->query($sql);
    if ($resql)
    {
        $obj = $db->fetch_object($resql);
        $counter = $obj->val;
    }
    else dol_print_error($db);

    // Check if we must force counter to maskoffset
    if (empty($counter) || preg_match('/[^0-9]/i',$counter)) $counter=$maskoffset;
    else if ($counter < $maskoffset && empty($conf->global->MAIN_NUMBERING_OFFSET_ONLY_FOR_FIRST)) $counter=$maskoffset;

    if ($mode == 'last')	// We found value for counter = last counter value. Now need to get corresponding ref of invoice.
    {
        $counterpadded=str_pad($counter,dol_strlen($maskcounter),"0",STR_PAD_LEFT);

        // Define $maskLike
        $maskLike = dol_string_nospecial($mask);
        $maskLike = str_replace("%","_",$maskLike);
        // Replace protected special codes with matching number of _ as wild card caracter
        $maskLike = preg_replace('/\{yyyy\}/i','____',$maskLike);
        $maskLike = preg_replace('/\{yy\}/i','__',$maskLike);
        $maskLike = preg_replace('/\{y\}/i','_',$maskLike);
        $maskLike = preg_replace('/\{mm\}/i','__',$maskLike);
        $maskLike = preg_replace('/\{dd\}/i','__',$maskLike);
        $maskLike = str_replace(dol_string_nospecial('{'.$masktri.'}'),$counterpadded,$maskLike);
        if ($maskrefclient) $maskLike = str_replace(dol_string_nospecial('{'.$maskrefclient.'}'),str_pad("",dol_strlen($maskrefclient),"_"),$maskLike);
        if ($masktype) $maskLike = str_replace(dol_string_nospecial('{'.$masktype.'}'),$masktype_value,$maskLike);
        if ($maskuser) $maskLike = str_replace(dol_string_nospecial('{'.$maskuser.'}'),$maskuser_value,$maskLike);

        $ref='';
        $sql = "SELECT ".$field." as ref";
        $sql.= " FROM ".MAIN_DB_PREFIX.$table;
        $sql.= " WHERE ".$field." LIKE '".$maskLike."'";
    	$sql.= " AND ".$field." NOT LIKE '%PROV%'";
    	if ($bentityon) // only if entity enable
        	$sql.= " AND entity IN (".getEntity($table, 1).")";
        if ($where) $sql.=$where;
        if ($sqlwhere) $sql.=' AND '.$sqlwhere;

        dol_syslog("functions2::get_next_value mode=".$mode."", LOG_DEBUG);
        $resql=$db->query($sql);
        if ($resql)
        {
            $obj = $db->fetch_object($resql);
            if ($obj) $ref = $obj->ref;
        }
        else dol_print_error($db);

        $numFinal=$ref;
    }
    else if ($mode == 'next')
    {
        $counter++;

        // If value for $counter has a length higher than $maskcounter chars
        if ($counter >= pow(10, dol_strlen($maskcounter)))
        {
        	$counter='ErrorMaxNumberReachForThisMask';
        }

        if (! empty($maskrefclient_maskcounter))
        {
            //print "maskrefclient_maskcounter=".$maskrefclient_maskcounter." maskwithnocode=".$maskwithnocode." maskrefclient=".$maskrefclient."\n<br>";

            // Define $sqlstring
            $maskrefclient_posnumstart=strpos($maskwithnocode,$maskrefclient_maskcounter,strpos($maskwithnocode,$maskrefclient));	// Pos of counter in final string (from 0 to ...)
            if ($maskrefclient_posnumstart <= 0) return 'ErrorBadMask';
            $maskrefclient_sqlstring='SUBSTRING('.$field.', '.($maskrefclient_posnumstart+1).', '.dol_strlen($maskrefclient_maskcounter).')';
            //print "x".$sqlstring;

            // Define $maskrefclient_maskLike
            $maskrefclient_maskLike = dol_string_nospecial($mask);
            $maskrefclient_maskLike = str_replace("%","_",$maskrefclient_maskLike);
            // Replace protected special codes with matching number of _ as wild card caracter
            $maskrefclient_maskLike = str_replace(dol_string_nospecial('{yyyy}'),'____',$maskrefclient_maskLike);
            $maskrefclient_maskLike = str_replace(dol_string_nospecial('{yy}'),'__',$maskrefclient_maskLike);
            $maskrefclient_maskLike = str_replace(dol_string_nospecial('{y}'),'_',$maskrefclient_maskLike);
            $maskrefclient_maskLike = str_replace(dol_string_nospecial('{mm}'),'__',$maskrefclient_maskLike);
            $maskrefclient_maskLike = str_replace(dol_string_nospecial('{dd}'),'__',$maskrefclient_maskLike);
            $maskrefclient_maskLike = str_replace(dol_string_nospecial('{'.$masktri.'}'),str_pad("",dol_strlen($maskcounter),"_"),$maskrefclient_maskLike);
            $maskrefclient_maskLike = str_replace(dol_string_nospecial('{'.$maskrefclient.'}'),$maskrefclient_clientcode.str_pad("",dol_strlen($maskrefclient_maskcounter),"_"),$maskrefclient_maskLike);

            // Get counter in database
            $maskrefclient_counter=0;
            $maskrefclient_sql = "SELECT MAX(".$maskrefclient_sqlstring.") as val";
            $maskrefclient_sql.= " FROM ".MAIN_DB_PREFIX.$table;
            //$sql.= " WHERE ".$field." not like '(%'";
            $maskrefclient_sql.= " WHERE ".$field." LIKE '".$maskrefclient_maskLike."'";
            if ($bentityon) // only if entity enable
            	$maskrefclient_sql.= " AND entity IN (".getEntity($table, 1).")";
            if ($where) $maskrefclient_sql.=$where; //use the same optional where as general mask
            if ($sqlwhere) $maskrefclient_sql.=' AND '.$sqlwhere; //use the same sqlwhere as general mask
            $maskrefclient_sql.=' AND (SUBSTRING('.$field.', '.(strpos($maskwithnocode,$maskrefclient)+1).', '.dol_strlen($maskrefclient_maskclientcode).")='".$maskrefclient_clientcode."')";

            dol_syslog("functions2::get_next_value maskrefclient", LOG_DEBUG);
            $maskrefclient_resql=$db->query($maskrefclient_sql);
            if ($maskrefclient_resql)
            {
                $maskrefclient_obj = $db->fetch_object($maskrefclient_resql);
                $maskrefclient_counter = $maskrefclient_obj->val;
            }
            else dol_print_error($db);

            if (empty($maskrefclient_counter) || preg_match('/[^0-9]/i',$maskrefclient_counter)) $maskrefclient_counter=$maskrefclient_maskoffset;
			$maskrefclient_counter++;
        }

        // Build numFinal
        $numFinal = $mask;

        // We replace special codes except refclient
		if (! empty($yearoffsettype) && ! is_numeric($yearoffsettype) && $yearoffsettype != '=')	// yearoffsettype is - or +, so we don't want current year
		{
	        $numFinal = preg_replace('/\{yyyy\}/i',date("Y",$date)+$yearoffset, $numFinal);
        	$numFinal = preg_replace('/\{yy\}/i',  date("y",$date)+$yearoffset, $numFinal);
        	$numFinal = preg_replace('/\{y\}/i',   substr(date("y",$date),1,1)+$yearoffset, $numFinal);
		}
		else	// we want yyyy to be current year
		{
        	$numFinal = preg_replace('/\{yyyy\}/i',date("Y",$date), $numFinal);
        	$numFinal = preg_replace('/\{yy\}/i',  date("y",$date), $numFinal);
        	$numFinal = preg_replace('/\{y\}/i',   substr(date("y",$date),1,1), $numFinal);
		}
        $numFinal = preg_replace('/\{mm\}/i',  date("m",$date), $numFinal);
        $numFinal = preg_replace('/\{dd\}/i',  date("d",$date), $numFinal);

        // Now we replace the counter
        $maskbefore='{'.$masktri.'}';
        $maskafter=str_pad($counter,dol_strlen($maskcounter),"0",STR_PAD_LEFT);
        //print 'x'.$maskbefore.'-'.$maskafter.'y';
        $numFinal = str_replace($maskbefore,$maskafter,$numFinal);

        // Now we replace the refclient
        if ($maskrefclient)
        {
            //print "maskrefclient=".$maskrefclient." maskwithonlyymcode=".$maskwithonlyymcode." maskwithnocode=".$maskwithnocode."\n<br>";
            $maskrefclient_maskbefore='{'.$maskrefclient.'}';
            $maskrefclient_maskafter=$maskrefclient_clientcode.str_pad($maskrefclient_counter,dol_strlen($maskrefclient_maskcounter),"0",STR_PAD_LEFT);
            $numFinal = str_replace($maskrefclient_maskbefore,$maskrefclient_maskafter,$numFinal);
        }

        // Now we replace the type
        if ($masktype)
        {
            $masktype_maskbefore='{'.$masktype.'}';
            $masktype_maskafter=$masktype_value;
            $numFinal = str_replace($masktype_maskbefore,$masktype_maskafter,$numFinal);
        }

        // Now we replace the user
        if ($maskuser)
        {
        	$maskuser_maskbefore='{'.$maskuser.'}';
        	$maskuser_maskafter=$maskuser_value;
        	$numFinal = str_replace($maskuser_maskbefore,$maskuser_maskafter,$numFinal);
        }
    }

    dol_syslog("functions2::get_next_value return ".$numFinal,LOG_DEBUG);
    return $numFinal;
}
function get_string_between($string, $start, $end){
    $string = " ".$string;
     $ini = strpos($string,$start);
     if ($ini == 0) return "";
     $ini += strlen($start);
     $len = strpos($string,$end,$ini) - $ini;
     return substr($string,$ini,$len);
}
/**
 * Check value
 *
 * @param 	string	$mask		Mask to use
 * @param 	string	$value		Value
 * @return	int     		    <0 if KO, 0 if OK
 */
function check_value($mask,$value)
{
    $result=0;

    $hasglobalcounter=false;
    // Extract value for mask counter, mask raz and mask offset
    if (preg_match('/\{(0+)([@\+][0-9]+)?([@\+][0-9]+)?\}/i',$mask,$reg))
    {
        $masktri=$reg[1].(isset($reg[2])?$reg[2]:'').(isset($reg[3])?$reg[3]:'');
        $maskcounter=$reg[1];
        $hasglobalcounter=true;
    }
    else
    {
        // setting some defaults so the rest of the code won't fail if there is a third party counter
        $masktri='00000';
        $maskcounter='00000';
    }

    $maskraz=-1;
    $maskoffset=0;
    if (dol_strlen($maskcounter) < 3) return 'ErrorCounterMustHaveMoreThan3Digits';

    // Extract value for third party mask counter
    if (preg_match('/\{(c+)(0*)\}/i',$mask,$regClientRef))
    {
        $maskrefclient=$regClientRef[1].$regClientRef[2];
        $maskrefclient_maskclientcode=$regClientRef[1];
        $maskrefclient_maskcounter=$regClientRef[2];
        $maskrefclient_maskoffset=0; //default value of maskrefclient_counter offset
        $maskrefclient_clientcode=substr('',0,dol_strlen($maskrefclient_maskclientcode));//get n first characters of client code to form maskrefclient_clientcode
        $maskrefclient_clientcode=str_pad($maskrefclient_clientcode,dol_strlen($maskrefclient_maskclientcode),"#",STR_PAD_RIGHT);//padding maskrefclient_clientcode for having exactly n characters in maskrefclient_clientcode
        $maskrefclient_clientcode=dol_string_nospecial($maskrefclient_clientcode);//sanitize maskrefclient_clientcode for sql insert and sql select like
        if (dol_strlen($maskrefclient_maskcounter) > 0 && dol_strlen($maskrefclient_maskcounter) < 3) return 'ErrorCounterMustHaveMoreThan3Digits';
    }
    else $maskrefclient='';

    // fail if there is neither a global nor a third party counter
    if (! $hasglobalcounter && ($maskrefclient_maskcounter == ''))
    {
        return 'ErrorBadMask';
    }

    $maskwithonlyymcode=$mask;
    $maskwithonlyymcode=preg_replace('/\{(0+)([@\+][0-9]+)?([@\+][0-9]+)?\}/i',$maskcounter,$maskwithonlyymcode);
    $maskwithonlyymcode=preg_replace('/\{dd\}/i','dd',$maskwithonlyymcode);
    $maskwithonlyymcode=preg_replace('/\{(c+)(0*)\}/i',$maskrefclient,$maskwithonlyymcode);
    $maskwithnocode=$maskwithonlyymcode;
    $maskwithnocode=preg_replace('/\{yyyy\}/i','yyyy',$maskwithnocode);
    $maskwithnocode=preg_replace('/\{yy\}/i','yy',$maskwithnocode);
    $maskwithnocode=preg_replace('/\{y\}/i','y',$maskwithnocode);
    $maskwithnocode=preg_replace('/\{mm\}/i','mm',$maskwithnocode);
    // Now maskwithnocode = 0000ddmmyyyyccc for example
    // and maskcounter    = 0000 for example
    //print "maskwithonlyymcode=".$maskwithonlyymcode." maskwithnocode=".$maskwithnocode."\n<br>";

    // If an offset is asked
    if (! empty($reg[2]) && preg_match('/^\+/',$reg[2])) $maskoffset=preg_replace('/^\+/','',$reg[2]);
    if (! empty($reg[3]) && preg_match('/^\+/',$reg[3])) $maskoffset=preg_replace('/^\+/','',$reg[3]);

    // Define $sqlwhere

    // If a restore to zero after a month is asked we check if there is already a value for this year.
    if (! empty($reg[2]) && preg_match('/^@/',$reg[2]))  $maskraz=preg_replace('/^@/','',$reg[2]);
    if (! empty($reg[3]) && preg_match('/^@/',$reg[3]))  $maskraz=preg_replace('/^@/','',$reg[3]);
    if ($maskraz >= 0)
    {
        if ($maskraz > 12) return 'ErrorBadMaskBadRazMonth';

        // Define reg
        if ($maskraz > 1 && ! preg_match('/^(.*)\{(y+)\}\{(m+)\}/i',$maskwithonlyymcode,$reg)) return 'ErrorCantUseRazInStartedYearIfNoYearMonthInMask';
        if ($maskraz <= 1 && ! preg_match('/^(.*)\{(y+)\}/i',$maskwithonlyymcode,$reg)) return 'ErrorCantUseRazIfNoYearInMask';
        //print "x".$maskwithonlyymcode." ".$maskraz;
    }
    //print "masktri=".$masktri." maskcounter=".$maskcounter." maskraz=".$maskraz." maskoffset=".$maskoffset."<br>\n";

    // Check we have a number in ($posnumstart+1).', '.dol_strlen($maskcounter)
    //

    // Check length
    $len=dol_strlen($maskwithnocode);
    if (dol_strlen($value) != $len) $result=-1;

    // Define $maskLike
    $maskLike = dol_string_nospecial($mask);
    $maskLike = str_replace("%","_",$maskLike);
    // Replace protected special codes with matching number of _ as wild card caracter
    $maskLike = str_replace(dol_string_nospecial('{yyyy}'),'____',$maskLike);
    $maskLike = str_replace(dol_string_nospecial('{yy}'),'__',$maskLike);
    $maskLike = str_replace(dol_string_nospecial('{y}'),'_',$maskLike);
    $maskLike = str_replace(dol_string_nospecial('{mm}'),'__',$maskLike);
    $maskLike = str_replace(dol_string_nospecial('{dd}'),'__',$maskLike);
    $maskLike = str_replace(dol_string_nospecial('{'.$masktri.'}'),str_pad("",dol_strlen($maskcounter),"_"),$maskLike);
    if ($maskrefclient) $maskLike = str_replace(dol_string_nospecial('{'.$maskrefclient.'}'),str_pad("",strlen($maskrefclient),"_"),$maskLike);


    dol_syslog("functions2::check_value result=".$result,LOG_DEBUG);
    return $result;
}

/**
 *	Convert a binary data to string that represent hexadecimal value
 *
 *	@param   string		$bin		Value to convert
 *	@param   boolean	$pad      	Add 0
 *	@param   boolean	$upper		Convert to tupper
 *	@return  string					x
 */
function binhex($bin, $pad=false, $upper=false)
{
    $last = dol_strlen($bin)-1;
    for($i=0; $i<=$last; $i++){ $x += $bin[$last-$i] * pow(2,$i); }
    $x = dechex($x);
    if($pad){ while(dol_strlen($x) < intval(dol_strlen($bin))/4){ $x = "0$x"; } }
    if($upper){ $x = strtoupper($x); }
    return $x;
}

/**
 *	Convert an hexadecimal string into a binary string
 *
 *	@param	string	$hexa		Hexadecimal string to convert (example: 'FF')
 *	@return string	    		bin
 */
function hexbin($hexa)
{
    $bin='';
    $strLength = dol_strlen($hexa);
    for($i=0;$i<$strLength;$i++)
    {
        $bin.=str_pad(decbin(hexdec($hexa{$i})),4,'0',STR_PAD_LEFT);
    }
    return $bin;
}

/**
 *	Retourne le numero de la semaine par rapport a une date
 *
 *	@param	string	$time   	Date au format 'timestamp'
 *	@return string					Number of week
 */
function numero_semaine($time)
{
    $stime = strftime('%Y-%m-%d',$time);

    if (preg_match('/^([0-9]+)\-([0-9]+)\-([0-9]+)\s?([0-9]+)?:?([0-9]+)?/i',$stime,$reg))
    {
        // Date est au format 'YYYY-MM-DD' ou 'YYYY-MM-DD HH:MM:SS'
        $annee = $reg[1];
        $mois = $reg[2];
        $jour = $reg[3];
    }

    /*
     * Norme ISO-8601:
     * - La semaine 1 de toute annee est celle qui contient le 4 janvier ou que la semaine 1 de toute annee est celle qui contient le 1er jeudi de janvier.
     * - La majorite des annees ont 52 semaines mais les annees qui commence un jeudi et les annees bissextiles commencant un mercredi en possede 53.
     * - Le 1er jour de la semaine est le Lundi
     */

    // Definition du Jeudi de la semaine
    if (date("w",mktime(12,0,0,$mois,$jour,$annee))==0) // Dimanche
    $jeudiSemaine = mktime(12,0,0,$mois,$jour,$annee)-3*24*60*60;
    else if (date("w",mktime(12,0,0,$mois,$jour,$annee))<4) // du Lundi au Mercredi
    $jeudiSemaine = mktime(12,0,0,$mois,$jour,$annee)+(4-date("w",mktime(12,0,0,$mois,$jour,$annee)))*24*60*60;
    else if (date("w",mktime(12,0,0,$mois,$jour,$annee))>4) // du Vendredi au Samedi
    $jeudiSemaine = mktime(12,0,0,$mois,$jour,$annee)-(date("w",mktime(12,0,0,$mois,$jour,$annee))-4)*24*60*60;
    else // Jeudi
    $jeudiSemaine = mktime(12,0,0,$mois,$jour,$annee);

    // Definition du premier Jeudi de l'annee
    if (date("w",mktime(12,0,0,1,1,date("Y",$jeudiSemaine)))==0) // Dimanche
    {
        $premierJeudiAnnee = mktime(12,0,0,1,1,date("Y",$jeudiSemaine))+4*24*60*60;
    }
    else if (date("w",mktime(12,0,0,1,1,date("Y",$jeudiSemaine)))<4) // du Lundi au Mercredi
    {
        $premierJeudiAnnee = mktime(12,0,0,1,1,date("Y",$jeudiSemaine))+(4-date("w",mktime(12,0,0,1,1,date("Y",$jeudiSemaine))))*24*60*60;
    }
    else if (date("w",mktime(12,0,0,1,1,date("Y",$jeudiSemaine)))>4) // du Vendredi au Samedi
    {
        $premierJeudiAnnee = mktime(12,0,0,1,1,date("Y",$jeudiSemaine))+(7-(date("w",mktime(12,0,0,1,1,date("Y",$jeudiSemaine)))-4))*24*60*60;
    }
    else // Jeudi
    {
        $premierJeudiAnnee = mktime(12,0,0,1,1,date("Y",$jeudiSemaine));
    }

    // Definition du numero de semaine: nb de jours entre "premier Jeudi de l'annee" et "Jeudi de la semaine";
    $numeroSemaine =     (
    (
    date("z",mktime(12,0,0,date("m",$jeudiSemaine),date("d",$jeudiSemaine),date("Y",$jeudiSemaine)))
    -
    date("z",mktime(12,0,0,date("m",$premierJeudiAnnee),date("d",$premierJeudiAnnee),date("Y",$premierJeudiAnnee)))
    ) / 7
    ) + 1;

    // Cas particulier de la semaine 53
    if ($numeroSemaine==53)
    {
        // Les annees qui commence un Jeudi et les annees bissextiles commencant un Mercredi en possede 53
        if (date("w",mktime(12,0,0,1,1,date("Y",$jeudiSemaine)))==4 || (date("w",mktime(12,0,0,1,1,date("Y",$jeudiSemaine)))==3 && date("z",mktime(12,0,0,12,31,date("Y",$jeudiSemaine)))==365))
        {
            $numeroSemaine = 53;
        }
        else
        {
            $numeroSemaine = 1;
        }
    }

    //echo $jour."-".$mois."-".$annee." (".date("d-m-Y",$premierJeudiAnnee)." - ".date("d-m-Y",$jeudiSemaine).") -> ".$numeroSemaine."<BR>";

    return sprintf("%02d",$numeroSemaine);
}

/**
 *	Convertit une masse d'une unite vers une autre unite
 *
 *	@param	float	$weight    		Masse a convertir
 *	@param  int		$from_unit 		Unite originale en puissance de 10
 *	@param  int		$to_unit   		Nouvelle unite  en puissance de 10
 *	@return float	        		Masse convertie
 */
function weight_convert($weight,&$from_unit,$to_unit)
{
    /* Pour convertire 320 gr en Kg appeler
     *  $f = -3
     *  weigh_convert(320, $f, 0) retournera 0.32
     *
     */
    while ($from_unit  <> $to_unit)
    {
        if ($from_unit > $to_unit)
        {
            $weight = $weight * 10;
            $from_unit = $from_unit - 1;
            $weight = weight_convert($weight,$from_unit, $to_unit);
        }
        if ($from_unit < $to_unit)
        {
            $weight = $weight / 10;
            $from_unit = $from_unit + 1;
            $weight = weight_convert($weight,$from_unit, $to_unit);
        }
    }

    return $weight;
}

/**
 *	Save personnal parameter
 *
 *	@param	DoliDB	$db         Handler database
 *	@param	Conf	$conf		Object conf
 *	@param	User	$user      	Object user
 *	@param	array	$tab        Array (key=>value) with all parameters to save
 *	@return int         		<0 if KO, >0 if OK
 *
 *	@see		dolibarr_get_const, dolibarr_set_const, dolibarr_del_const
 */
function dol_set_user_param($db, $conf, &$user, $tab)
{
    // Verification parametres
    if (count($tab) < 1) return -1;

    $db->begin();

    // We remove old parameters for all keys in $tab
    $sql = "DELETE FROM ".MAIN_DB_PREFIX."user_param";
    $sql.= " WHERE fk_user = ".$user->id;
    $sql.= " AND entity = ".$conf->entity;
    $sql.= " AND param in (";
    $i=0;
    foreach ($tab as $key => $value)
    {
        if ($i > 0) $sql.=',';
        $sql.="'".$key."'";
        $i++;
    }
    $sql.= ")";
    dol_syslog("functions2.lib::dol_set_user_param", LOG_DEBUG);

    $resql=$db->query($sql);
    if (! $resql)
    {
        dol_print_error($db);
        $db->rollback();
        return -1;
    }

    foreach ($tab as $key => $value)
    {
        // Set new parameters
        if ($value)
        {
            $sql = "INSERT INTO ".MAIN_DB_PREFIX."user_param(fk_user,entity,param,value)";
            $sql.= " VALUES (".$user->id.",".$conf->entity.",";
            $sql.= " '".$key."','".$db->escape($value)."')";

            dol_syslog("functions2.lib::dol_set_user_param", LOG_DEBUG);
            $result=$db->query($sql);
            if (! $result)
            {
                dol_print_error($db);
                $db->rollback();
                return -1;
            }
            $user->conf->$key = $value;
            //print "key=".$key." user->conf->key=".$user->conf->$key;
        }
        else
        {
            unset($user->conf->$key);
        }
    }

    $db->commit();
    return 1;
}

/**
 *	Returns formated reduction
 *
 *	@param	int			$reduction		Reduction percentage
 *	@param	Translate	$langs			Output language
 *	@return	string						Formated reduction
 */
function dol_print_reduction($reduction,$langs)
{
    $string = '';
    if ($reduction == 100)
    {
        $string = $langs->transnoentities("Offered");
    }
    else
    {
        $string = price($reduction).'%';
    }

    return $string;
}

/**
 * 	Return OS version.
 *  Note that PHP_OS returns only OS (not version) and OS PHP was built on, not necessarly OS PHP runs on.
 *
 * 	@return		string			OS version
 */
function version_os()
{
    $osversion=php_uname();
    return $osversion;
}

/**
 * 	Return PHP version
 *
 * 	@return		string			PHP version
 *  @see		versionphparray
 */
function version_php()
{
    return phpversion();
}

/**
 * 	Return Dolibarr version
 *
 * 	@return		string			Dolibarr version
 *  @see		versiondolibarrarray
 */
function version_dolibarr()
{
    return DOL_VERSION;
}

/**
 * 	Return web server version
 *
 * 	@return		string			Web server version
 */
function version_webserver()
{
    return $_SERVER["SERVER_SOFTWARE"];
}

/**
 * 	Return list of activated modules usable for document generation
 *
 * 	@param	DoliDB		$db				    Database handler
 * 	@param	string		$type			    Type of models (company, invoice, ...)
 *  @param  int		    $maxfilenamelength  Max length of value to show
 * 	@return	mixed			    			0 if no module is activated, or array(key=>label). For modules that need directory scan, key is completed with ":filename".
 */
function getListOfModels($db,$type,$maxfilenamelength=0)
{
    global $conf,$langs;
    $liste=array();
    $found=0;
    $dirtoscan='';

    $sql = "SELECT nom as id, nom as lib, libelle as label, description as description";
    $sql.= " FROM ".MAIN_DB_PREFIX."document_model";
    $sql.= " WHERE type = '".$type."'";
    $sql.= " AND entity IN (0,".$conf->entity.")";
    $sql.= " ORDER BY description DESC";

    dol_syslog('/core/lib/function2.lib.php::getListOfModels', LOG_DEBUG);
    $resql = $db->query($sql);
    if ($resql)
    {
        $num = $db->num_rows($resql);
        $i = 0;
        while ($i < $num)
        {
            $found=1;

            $obj = $db->fetch_object($resql);

            // If this generation module needs to scan a directory, then description field is filled
            // with the constant that contains list of directories to scan (COMPANY_ADDON_PDF_ODT_PATH, ...).
            if (! empty($obj->description))	// A list of directories to scan is defined
            {
                include_once DOL_DOCUMENT_ROOT.'/core/lib/files.lib.php';

                $const=$obj->description;
                //irtoscan.=($dirtoscan?',':'').preg_replace('/[\r\n]+/',',',trim($conf->global->$const));
                $dirtoscan= preg_replace('/[\r\n]+/',',',trim($conf->global->$const));

		$listoffiles=array();

                // Now we add models found in directories scanned
                $listofdir=explode(',',$dirtoscan);
                foreach($listofdir as $key=>$tmpdir)
                {
                    $tmpdir=trim($tmpdir);
                    $tmpdir=preg_replace('/DOL_DATA_ROOT/',DOL_DATA_ROOT,$tmpdir);
                    if (! $tmpdir) { unset($listofdir[$key]); continue; }
                    if (is_dir($tmpdir))
                    {
                        $tmpfiles=dol_dir_list($tmpdir,'files',0,'\.od(s|t)$','','name',SORT_ASC,0);
                        if (count($tmpfiles)) $listoffiles=array_merge($listoffiles,$tmpfiles);
                    }
                }

                if (count($listoffiles))
                {
                    foreach($listoffiles as $record)
                    {
                        $max=($maxfilenamelength?$maxfilenamelength:28);
                        $liste[$obj->id.':'.$record['fullname']]=dol_trunc($record['name'],$max,'middle');
                    }
                }
                else
                {
                    $liste[0]=$obj->label.': '.$langs->trans("None");
                }
            }
            else
            {
                if ($type == 'member' && $obj->lib == 'standard')   // Special case, if member template, we add variant per format
                {
                    global $_Avery_Labels;
                    include_once DOL_DOCUMENT_ROOT.'/core/lib/format_cards.lib.php';
                    foreach($_Avery_Labels as $key => $val)
                    {
                        $liste[$obj->id.':'.$key]=($obj->label?$obj->label:$obj->lib).' '.$val['name'];
                    }
                }
                else    // Common usage
                {
                    $liste[$obj->id]=$obj->label?$obj->label:$obj->lib;
                }
            }
            $i++;
        }
    }
    else
    {
        dol_print_error($db);
        return -1;
    }

    if ($found) return $liste;
    else return 0;
}

/**
 * This function evaluates a string that should be a valid IPv4
 * Note: For ip 169.254.0.0, it returns 0 with some PHP (5.6.24) and 2 with some minor patchs of PHP (5.6.25). See https://github.com/php/php-src/pull/1954.
 *
 * @param	string $ip IP Address
 * @return	int 0 if not valid or reserved range, 1 if valid and public IP, 2 if valid and private range IP
 */
function is_ip($ip)
{
	// First we test if it is a valid IPv4
	if (filter_var($ip, FILTER_VALIDATE_IP, FILTER_FLAG_IPV4)) {

		// Then we test if it is a private range
		if (! filter_var($ip, FILTER_VALIDATE_IP, FILTER_FLAG_NO_PRIV_RANGE)) return 2;

		// Then we test if it is a reserved range
		if (! filter_var($ip, FILTER_VALIDATE_IP, FILTER_FLAG_NO_RES_RANGE)) return 0;

		return 1;
	}

	return 0;
}

/**
 *  Build a login from lastname, firstname
 *
 *  @param	string		$lastname		Lastname
 *  @param  string		$firstname		Firstname
 *	@return	string						Login
 */
function dol_buildlogin($lastname,$firstname)
{
    $login=strtolower(dol_string_unaccent($firstname));
    $login.=($login?'.':'');
    $login.=strtolower(dol_string_unaccent($lastname));
    $login=dol_string_nospecial($login,''); // For special names
    return $login;
}

/**
 *  Return array to use for SoapClient constructor
 *
 *  @return     array
 */
function getSoapParams()
{
    global $conf;

    $params=array();
    $proxyuse =(empty($conf->global->MAIN_PROXY_USE)?false:true);
    $proxyhost=(empty($conf->global->MAIN_PROXY_USE)?false:$conf->global->MAIN_PROXY_HOST);
    $proxyport=(empty($conf->global->MAIN_PROXY_USE)?false:$conf->global->MAIN_PROXY_PORT);
    $proxyuser=(empty($conf->global->MAIN_PROXY_USE)?false:$conf->global->MAIN_PROXY_USER);
    $proxypass=(empty($conf->global->MAIN_PROXY_USE)?false:$conf->global->MAIN_PROXY_PASS);
    $timeout  =(empty($conf->global->MAIN_USE_CONNECT_TIMEOUT)?10:$conf->global->MAIN_USE_CONNECT_TIMEOUT);               // Connection timeout
    $response_timeout=(empty($conf->global->MAIN_USE_RESPONSE_TIMEOUT)?30:$conf->global->MAIN_USE_RESPONSE_TIMEOUT);    // Response timeout
    //print extension_loaded('soap');
    if ($proxyuse)
    {
        $params=array('connection_timeout'=>$timeout,
                      'response_timeout'=>$response_timeout,
                      'proxy_use'      => 1,
                      'proxy_host'     => $proxyhost,
                      'proxy_port'     => $proxyport,
                      'proxy_login'    => $proxyuser,
                      'proxy_password' => $proxypass,
                      'trace'		   => 1
        );
    }
    else
    {
        $params=array('connection_timeout'=>$timeout,
                      'response_timeout'=>$response_timeout,
                      'proxy_use'      => 0,
                      'proxy_host'     => false,
                      'proxy_port'     => false,
                      'proxy_login'    => false,
                      'proxy_password' => false,
                      'trace'		   => 1
        );
    }
    return $params;
}


/**
 * List urls of element
 *
 * @param 	int		$objectid		Id of record
 * @param 	string	$objecttype		Type of object ('invoice', 'order', 'expedition_bon', ...)
 * @param 	int		$withpicto		Picto to show
 * @param 	string	$option			More options
 * @return	string					URL of link to object id/type
 */
function dolGetElementUrl($objectid,$objecttype,$withpicto=0,$option='')
{
	global $db,$conf;

	$ret='';

	// Parse element/subelement (ex: project_task)
	$module = $element = $subelement = $objecttype;
	if (preg_match('/^([^_]+)_([^_]+)/i',$objecttype,$regs))
	{
		$module = $element = $regs[1];
		$subelement = $regs[2];
	}

	$classpath = $element.'/class';

	// To work with non standard path
	if ($objecttype == 'facture' || $objecttype == 'invoice') {
		$classpath = 'compta/facture/class';
		$module='facture';
		$subelement='facture';
	}
	if ($objecttype == 'commande' || $objecttype == 'order') {
		$classpath = 'commande/class';
		$module='commande';
		$subelement='commande';
	}
	if ($objecttype == 'propal')  {
		$classpath = 'comm/propal/class';
	}
	if ($objecttype == 'supplier_proposal')  {
		$classpath = 'supplier_proposal/class';
	}
	if ($objecttype == 'shipping') {
		$classpath = 'expedition/class';
		$subelement = 'expedition';
		$module = 'expedition_bon';
	}
	if ($objecttype == 'delivery') {
		$classpath = 'livraison/class';
		$subelement = 'livraison';
		$module = 'livraison_bon';
	}
	if ($objecttype == 'contract') {
		$classpath = 'contrat/class';
		$module='contrat';
		$subelement='contrat';
	}
	if ($objecttype == 'member') {
		$classpath = 'adherents/class';
		$module='adherent';
		$subelement='adherent';
	}
	if ($objecttype == 'cabinetmed_cons') {
		$classpath = 'cabinetmed/class';
		$module='cabinetmed';
		$subelement='cabinetmedcons';
	}
	if ($objecttype == 'fichinter') {
		$classpath = 'fichinter/class';
		$module='ficheinter';
		$subelement='fichinter';
	}
	if ($objecttype == 'task') {
		$classpath = 'projet/class';
		$module='projet';
		$subelement='task';
	}

	//print "objecttype=".$objecttype." module=".$module." subelement=".$subelement;

	$classfile = strtolower($subelement); $classname = ucfirst($subelement);
	if ($objecttype == 'invoice_supplier') {
		$classfile = 'fournisseur.facture';
		$classname='FactureFournisseur';
		$classpath = 'fourn/class';
		$module='fournisseur';
	}
	if ($objecttype == 'order_supplier')   {
		$classfile = 'fournisseur.commande';
		$classname='CommandeFournisseur';
		$classpath = 'fourn/class';
		$module='fournisseur';
	}

	if (! empty($conf->$module->enabled))
	{
		$res=dol_include_once('/'.$classpath.'/'.$classfile.'.class.php');
		if ($res)
		{
			$object = new $classname($db);
			$res=$object->fetch($objectid);
			if ($res > 0) $ret=$object->getNomUrl($withpicto,$option);
			unset($object);
		}
	}
	return $ret;
}


/**
 * Clean corrupted tree (orphelins linked to a not existing parent), record linked to themself and child-parent loop
 *
 * @param	DoliDB	$db					Database handler
 * @param	string	$tabletocleantree	Table to clean
 * @param	string	$fieldfkparent		Field name that contains id of parent
 * @return	int							Nb of records fixed/deleted
 */
function cleanCorruptedTree($db, $tabletocleantree, $fieldfkparent)
{
	$totalnb=0;
	$listofid=array();
	$listofparentid=array();

	// Get list of all id in array listofid and all parents in array listofparentid
	$sql='SELECT rowid, '.$fieldfkparent.' as parent_id FROM '.MAIN_DB_PREFIX.$tabletocleantree;
	$resql = $db->query($sql);
	if ($resql)
	{
		$num = $db->num_rows($resql);
		$i = 0;
		while ($i < $num)
		{
			$obj = $db->fetch_object($resql);
			$listofid[]=$obj->rowid;
			if ($obj->parent_id > 0) $listofparentid[$obj->rowid]=$obj->parent_id;
			$i++;
		}
	}
	else
	{
		dol_print_error($db);
	}

	if (count($listofid))
	{
		print 'Code requested to clean tree (may be to solve data corruption), so we check/clean orphelins and loops.'."<br>\n";

		// Check loops on each other
		$sql = "UPDATE ".MAIN_DB_PREFIX.$tabletocleantree." SET ".$fieldfkparent." = 0 WHERE ".$fieldfkparent." = rowid";	// So we update only records linked to themself
		$resql = $db->query($sql);
		if ($resql)
		{
			$nb=$db->affected_rows($sql);
			if ($nb > 0)
			{
				print '<br>Some record that were parent of themself were cleaned.';
			}

			$totalnb+=$nb;
		}
		//else dol_print_error($db);

		// Check other loops
		$listofidtoclean=array();
		foreach($listofparentid as $id => $pid)
		{
			// Check depth
			//print 'Analyse record id='.$id.' with parent '.$pid.'<br>';

			$cursor=$id; $arrayidparsed=array();	// We start from child $id
			while ($cursor > 0)
			{
				$arrayidparsed[$cursor]=1;
				if ($arrayidparsed[$listofparentid[$cursor]])	// We detect a loop. A record with a parent that was already into child
				{
					print 'Found a loop between id '.$id.' - '.$cursor.'<br>';
					unset($arrayidparsed);
					$listofidtoclean[$cursor]=$id;
					break;
				}
				$cursor=$listofparentid[$cursor];
			}

			if (count($listofidtoclean)) break;
		}

		$sql = "UPDATE ".MAIN_DB_PREFIX.$tabletocleantree;
		$sql.= " SET ".$fieldfkparent." = 0";
		$sql.= " WHERE rowid IN (".join(',',$listofidtoclean).")";	// So we update only records detected wrong
		$resql = $db->query($sql);
		if ($resql)
		{
			$nb=$db->affected_rows($sql);
			if ($nb > 0)
			{
				// Removed orphelins records
				print '<br>Some records were detected to have parent that is a child, we set them as root record for id: ';
				print join(',',$listofidtoclean);
			}

			$totalnb+=$nb;
		}
		//else dol_print_error($db);

		// Check and clean orphelins
		$sql = "UPDATE ".MAIN_DB_PREFIX.$tabletocleantree;
		$sql.= " SET ".$fieldfkparent." = 0";
		$sql.= " WHERE ".$fieldfkparent." NOT IN (".join(',',$listofid).")";	// So we update only records linked to a non existing parent
		$resql = $db->query($sql);
		if ($resql)
		{
			$nb=$db->affected_rows($sql);
			if ($nb > 0)
			{
				// Removed orphelins records
				print '<br>Some orphelins were found and modified to be parent so records are visible again for id: ';
				print join(',',$listofid);
			}

			$totalnb+=$nb;
		}
		//else dol_print_error($db);

		print '<br>We fixed '.$totalnb.' record(s). Some records may still be corrupted. New check may be required.';
		return $totalnb;
	}
}

/**
 *	Get an array with properties of an element
 *
 * @param 	string 	$element_type 	Element type: 'action', 'facture', 'project_task' or 'object@modulext'...
 * @return 	array					(module, classpath, element, subelement, classfile, classname)
 */
function getElementProperties($element_type)
{
    // Parse element/subelement (ex: project_task)
    $module = $element = $subelement = $element_type;

    // If we ask an resource form external module (instead of default path)
    if (preg_match('/^([^@]+)@([^@]+)$/i',$element_type,$regs))
    {
        $element = $subelement = $regs[1];
        $module 	= $regs[2];
    }

    //print '<br />1. element : '.$element.' - module : '.$module .'<br />';
    if ( preg_match('/^([^_]+)_([^_]+)/i',$element,$regs))
    {
        $module = $element = $regs[1];
        $subelement = $regs[2];
    }

    // For compat
    if($element_type == "action") {
        $classpath = 'comm/action/class';
        $subelement = 'Actioncomm';
        $module = 'agenda';
    }

    // To work with non standard path
    if ($element_type == 'facture' || $element_type == 'invoice') {
        $classpath = 'compta/facture/class';
        $module='facture';
        $subelement='facture';
    }
    if ($element_type == 'commande' || $element_type == 'order') {
        $classpath = 'commande/class';
        $module='commande';
        $subelement='commande';
    }
    if ($element_type == 'propal')  {
        $classpath = 'comm/propal/class';
    }
    if ($element_type == 'supplier_proposal')  {
        $classpath = 'supplier_proposal/class';
    }
    if ($element_type == 'shipping') {
        $classpath = 'expedition/class';
        $subelement = 'expedition';
        $module = 'expedition_bon';
    }
    if ($element_type == 'delivery') {
        $classpath = 'livraison/class';
        $subelement = 'livraison';
        $module = 'livraison_bon';
    }
    if ($element_type == 'contract') {
        $classpath = 'contrat/class';
        $module='contrat';
        $subelement='contrat';
    }
    if ($element_type == 'member') {
        $classpath = 'adherents/class';
        $module='adherent';
        $subelement='adherent';
    }
    if ($element_type == 'cabinetmed_cons') {
        $classpath = 'cabinetmed/class';
        $module='cabinetmed';
        $subelement='cabinetmedcons';
    }
    if ($element_type == 'fichinter') {
        $classpath = 'fichinter/class';
        $module='ficheinter';
        $subelement='fichinter';
    }
    if ($element_type == 'dolresource' || $element_type == 'resource') {
        $classpath = 'resource/class';
        $module='resource';
        $subelement='dolresource';
    }
    if ($element_type == 'propaldet') {
        $classpath = 'comm/propal/class';
        $module='propal';
        $subelement='propaleligne';
    }
    if ($element_type == 'order_supplier')  {
        $classpath = 'fourn/class';
        $module='fournisseur';
        $subelement='commandefournisseur';
        $classfile='fournisseur.commande';
    }
    if ($element_type == 'invoice_supplier')  {
        $classpath = 'fourn/class';
        $module='fournisseur';
        $subelement='facturefournisseur';
        $classfile='fournisseur.facture';
    }

    if (!isset($classfile)) $classfile = strtolower($subelement);
    if (!isset($classname)) $classname = ucfirst($subelement);
    if (!isset($classpath)) $classpath = $module.'/class';

    $element_properties = array(
        'module' => $module,
        'classpath' => $classpath,
        'element' => $element,
        'subelement' => $subelement,
        'classfile' => $classfile,
        'classname' => $classname
    );
    return $element_properties;
}

/**
 * Fetch an object from its id and element_type
 * Inclusion of classes is automatic
 *
 * @param	int     	$element_id 	Element id
 * @param	string  	$element_type 	Element type
 * @param	ref     	$element_ref 	Element ref (Use this if element_id but not both)
 * @return 	int|object 					object || 0 || -1 if error
 */
function fetchObjectByElement($element_id, $element_type, $element_ref='')
{
    global $conf;
	global $db,$conf;

    $element_prop = getElementProperties($element_type);
    if (is_array($element_prop) && $conf->{$element_prop['module']}->enabled)
    {
        dol_include_once('/'.$element_prop['classpath'].'/'.$element_prop['classfile'].'.class.php');

		$objecttmp = new $element_prop['classname']($db);
		$ret = $objecttmp->fetch($element_id, $element_ref);
		if ($ret >= 0)
		{
			return $objecttmp;
		}
	}
	return 0;
}


/**
 *	Convert an array with RGB value into hex RGB value.
 *  This is the opposite function of colorStringToArray
 *
 *  @param	array	$arraycolor			Array
 *  @param	string	$colorifnotfound	Color code to return if entry not defined or not a RGB format
 *  @return	string						RGB hex value (without # before). For example: 'FF00FF', '01FF02'
 *  @see	colorStringToArray
 */
function colorArrayToHex($arraycolor,$colorifnotfound='888888')
{
	if (! is_array($arraycolor)) return $colorifnotfound;
	if (empty($arraycolor)) return $colorifnotfound;
	return sprintf("%02s",dechex($arraycolor[0])).sprintf("%02s",dechex($arraycolor[1])).sprintf("%02s",dechex($arraycolor[2]));
}

/**
 *	Convert a string RGB value ('FFFFFF', '255,255,255') into an array RGB array(255,255,255).
 *  This is the opposite function of colorArrayToHex.
 *  If entry is already an array, return it.
 *
 *  @param	string	$stringcolor		String with hex (FFFFFF) or comma RGB ('255,255,255')
 *  @param	array	$colorifnotfound	Color code array to return if entry not defined
 *  @return	string						RGB hex value (without # before). For example: FF00FF
 *  @see	colorArrayToHex
 */
function colorStringToArray($stringcolor,$colorifnotfound=array(88,88,88))
{
	if (is_array($stringcolor)) return $stringcolor;	// If already into correct output format, we return as is
	$tmp=preg_match('/^#?([0-9a-fA-F][0-9a-fA-F])([0-9a-fA-F][0-9a-fA-F])([0-9a-fA-F][0-9a-fA-F])$/',$stringcolor,$reg);
	if (! $tmp)
	{
		$tmp=explode(',',$stringcolor);
		if (count($tmp) < 3) return $colorifnotfound;
		return $tmp;
	}
	return array(hexdec($reg[1]),hexdec($reg[2]),hexdec($reg[3]));
}

/**
 * Applies the Cartesian product algorithm to an array
 * Source: http://stackoverflow.com/a/15973172
 *
 * @param   array $input    Array of products
 * @return  array           Array of combinations
 */
function cartesianArray(array $input) {
    // filter out empty values
    $input = array_filter($input);

    $result = array(array());

    foreach ($input as $key => $values) {
        $append = array();

        foreach($result as $product) {
            foreach($values as $item) {
                $product[$key] = $item;
                $append[] = $product;
            }
        }

        $result = $append;
    }

    return $result;
}


/**
 * Get name of directory where the api_...class.php file is stored
 *
 * @param   string  $module     Module name
 * @return  string              Directory name
 */
function getModuleDirForApiClass($module)
{
    $moduledirforclass=$module;

    if (in_array($module, array('login', 'access', 'status', 'documents'))) {
        $moduledirforclass = 'api';
    }
    if (preg_match('/^dictionary/', $module)) {
        $moduledirforclass = 'api';
    }

    if ($module == 'contact' || $module == 'contacts' || $module == 'customer' || $module == 'thirdparty' || $module == 'thirdparties') {
        $moduledirforclass = 'societe';
    }
    if ($module == 'propale' || $module == 'proposals') {
        $moduledirforclass = 'comm/propal';
    }
    elseif ($module == 'agenda' || $module == 'agendaevents') {
        $moduledirforclass = 'comm/action';
    }
    elseif ($module == 'adherent' || $module == 'members' || $module == 'memberstypes' || $module == 'subscriptions') {
        $moduledirforclass = 'adherents';
    }
    elseif ($module == 'banque' || $module == 'bankaccounts') {
        $moduledirforclass = 'compta/bank';
    }
    elseif ($module == 'category' || $module == 'categorie') {
        $moduledirforclass = 'categories';
    }
    elseif ($module == 'order' || $module == 'orders') {
        $moduledirforclass = 'commande';
    }
    elseif ($module == 'facture' || $module == 'invoice' || $module == 'invoices') {
        $moduledirforclass = 'compta/facture';
    }
    elseif ($module == 'products') {
        $moduledirforclass = 'product';
    }
    elseif ($module == 'project' || $module == 'projects' || $module == 'tasks') {
        $moduledirforclass = 'projet';
    }
    elseif ($module == 'task') {
        $moduledirforclass = 'projet';
    }
    elseif ($module == 'stock' || $module == 'stockmovements' || $module == 'warehouses') {
        $moduledirforclass = 'product/stock';
    }
    elseif ($module == 'fournisseur' || $module == 'supplierinvoices' || $module == 'supplierorders') {
        $moduledirforclass = 'fourn';
    }
    elseif ($module == 'expensereports') {
        $moduledirforclass = 'expensereport';
    }
    elseif ($module == 'users') {
        $moduledirforclass = 'user';
    }

    return $moduledirforclass;
}
<<<<<<< HEAD

/*
 * Return 2 hexa code randomly
 *
 * @param	$min	int	Between 0 and 255
 * @param	$max	int	Between 0 and 255
 * @return String
 */
function random_color_part($min=0,$max=255) {
	return str_pad( dechex( mt_rand( $min, $max) ), 2, '0', STR_PAD_LEFT);
}

/*
 * Return hexadecimal color randomly
 *
 * @param	$min	int	Between 0 and 255
 * @param	$max	int	Between 0 and 255
 * @return String
 */
function random_color($min=0, $max=255) {
	return random_color_part($min, $max) . random_color_part($min, $max) . random_color_part($min, $max);
}
=======
>>>>>>> f2cd96b9
<|MERGE_RESOLUTION|>--- conflicted
+++ resolved
@@ -2245,7 +2245,6 @@
 
     return $moduledirforclass;
 }
-<<<<<<< HEAD
 
 /*
  * Return 2 hexa code randomly
@@ -2267,6 +2266,4 @@
  */
 function random_color($min=0, $max=255) {
 	return random_color_part($min, $max) . random_color_part($min, $max) . random_color_part($min, $max);
-}
-=======
->>>>>>> f2cd96b9
+}