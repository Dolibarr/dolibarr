--- conflicted
+++ resolved
@@ -739,13 +739,8 @@
     global $conf,$user;
 
     if (! is_object($objsoc)) $valueforccc=$objsoc;
-<<<<<<< HEAD
-    elseif ($table == "commande_fournisseur" || $table == "facture_fourn" ) $valueforccc=$objsoc->code_fournisseur;
-    else $valueforccc=$objsoc->code_client;
-=======
-    else if ($table == "commande_fournisseur" || $table == "facture_fourn" ) $valueforccc=dol_string_unaccent($objsoc->code_fournisseur);
+    elseif ($table == "commande_fournisseur" || $table == "facture_fourn" ) $valueforccc=dol_string_unaccent($objsoc->code_fournisseur);
     else $valueforccc=dol_string_unaccent($objsoc->code_client);
->>>>>>> 26c12c61
 
     $sharetable = $table;
     if ($table == 'facture' || $table == 'invoice') $sharetable = 'invoicenumber'; // for getEntity function
@@ -992,12 +987,8 @@
 
     // Define $maskLike
     $maskLike = dol_string_nospecial($mask);
-<<<<<<< HEAD
     $maskLike = str_replace("%", "_", $maskLike);
-=======
-    $maskLike = str_replace("%","_",$maskLike);
-
->>>>>>> 26c12c61
+
     // Replace protected special codes with matching number of _ as wild card caracter
     $maskLike = preg_replace('/\{yyyy\}/i', '____', $maskLike);
     $maskLike = preg_replace('/\{yy\}/i', '__', $maskLike);
